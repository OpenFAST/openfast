--- conflicted
+++ resolved
@@ -44,12 +44,9 @@
 
 # backup files
 *.asv
-<<<<<<< HEAD
 .*swp
-=======
 
 # LaTeX compiling files
 *.aux
 *.nlo
-*.log
->>>>>>> 0655e745
+*.log