# Compiled Object files
*.slo
*.lo
*.o
*.obj

# Precompiled Headers
*.gch
*.pch

# Compiled Dynamic libraries
*.so
*.dylib
*.dll

# Fortran module files
*.mod
*.smod

# Compiled Static libraries
*.lai
*.la
*.a
*.lib

# Executables
*.exe
*.out
*.app
__pycache__/*
*.pyc

# Build specific files
build*/
_build*/
install/
vs-build/

# OS and IDE specific files
.DS_Store
.vscode
.atom
.fortls
# backup files
*.asv
<<<<<<< HEAD
.*swp
=======
~$*.xlsx
>>>>>>> f2517ec6

# LaTeX compiling files
*.aux
*.nlo
*.log<|MERGE_RESOLUTION|>--- conflicted
+++ resolved
@@ -43,11 +43,8 @@
 .fortls
 # backup files
 *.asv
-<<<<<<< HEAD
+~$*.xlsx
 .*swp
-=======
-~$*.xlsx
->>>>>>> f2517ec6
 
 # LaTeX compiling files
 *.aux
