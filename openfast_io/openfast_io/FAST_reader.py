import os, re, copy
import numpy as np
from functools import reduce
import operator
from openfast_io.FAST_vars_out import FstOutput
from openfast_io.FAST_output_reader import load_ascii_output

try:
    from rosco.toolbox.utilities import read_DISCON, load_from_txt
    from rosco.toolbox import turbine as ROSCO_turbine
    ROSCO = True
except:
    ROSCO = False


def readline_filterComments(f):
    """
    Filter out comments and empty lines from a file

    Args:
    f: file handle

    Returns:
    line: next line in the file that is not a comment or empty
    """
    read = True
    while read:
        line = f.readline().strip()
        if len(line)>0:
            if line[0] != '!':
                read = False
    return line

def readline_ignoreComments(f, char = '#'): # see line 64 in NWTC_IO.f90
    """
    returns line before comment character

    Args:
    f: file handle
    char: comment character

    Returns:
    line: content of next line in the file before comment character
    """

    line = f.readline().strip().split(char)

    return line[0]

def read_array(f,len,split_val=None,array_type=str):
    """
    Read an array of values from a line in a file

    Args:
    f: file handle
    len: number of values to read
    split_val: value to stop reading at
    array_type: type of values to return

    Returns:
    arr: list of values read from the file line with the specified type
    """


    strings = re.split(',| ',f.readline().strip())
    while '' in strings:    # remove empties
        strings.remove('')

    if len is None and split_val is None:
        raise Exception('Must have len or split_val to use read_array')
    
    if len is not None:
        arr = strings[:len]    # select len strings
    else:
        arr =  []
        for s in strings:
            if s != split_val:
                arr.append(s)
            else:
                break

    if array_type==str:
        arr = [ar.replace('"','') for ar in arr]  # remove quotes and commas
    elif array_type==float:
        arr = [float_read(ar) for ar in arr]
    elif array_type==int:
        arr = [int_read(ar) for ar in arr]
    elif array_type==bool:
        arr = [bool_read(ar) for ar in arr]
    else:
        raise Exception(f"read_array with type {str(array_type)} not currently supported")

    return arr

def fix_path(name):
    """ 
    split a path, then reconstruct it using os.path.join 
    
    Args:
    name: path to fix

    Returns:
    new: reconstructed path
    """
    name = re.split("\\|/", name)
    new = name[0]
    for i in range(1,len(name)):
        new = os.path.join(new, name[i])
    return new

def bool_read(text):
    """
    Read a boolean value from a string
    
    Args:
    text: string to read

    Returns:
    True if the string is 'true', False otherwise
    """
    if 'default' in text.lower():
        return str(text)
    else:
        if text.lower() == 'true':
            return True
        else:
            return False

def float_read(text):
    """
    Read a float value from a string, with error handling for 'default' values

    Args:
    text: string to read

    Returns:
    float value if the string can be converted, string otherwise
    """
    if 'default' in text.lower():
        return str(text)
    else:
        try:
            return float(text)
        except:
            return str(text)

def int_read(text):
    """
    Read an integer value from a string, with error handling for 'default' values

    Args:
    text: string to read

    Returns:
    int value if the string can be converted, string otherwise
    """
    if 'default' in text.lower():
        return str(text)
    else:
        try:
            return int(text)
        except:
            return str(text)

def quoted_read(text):
    """
    Read a quoted value from a string (i.e. a value between quotes)

    Args:
    text: string to read

    Returns:
    quoted value if the string is quoted, unquoted value otherwise

    """
    if '"' in text:
        return text.split('"')[1]
    elif "'" in text:
        return text.split("'")[1]
    else:
        return text

class InputReader_OpenFAST(object):
    """ OpenFAST input file reader """

    def __init__(self):

        self.FAST_InputFile = None   # FAST input file (ext=.fst)
        self.FAST_directory = None   # Path to fst directory files
        self.path2dll       = None   # Path to dll file
        self.fst_vt         = {}
        self.fst_vt['Fst']  = {}
        self.fst_vt['outlist']  = copy.deepcopy(FstOutput)
        self.fst_vt['ElastoDyn'] = {}
        self.fst_vt['SimpleElastoDyn'] = {}
        self.fst_vt['ElastoDynBlade'] = [{}, {}, {}] # One dict per blade, We will reduce this down to one, if all the files are the same
        self.fst_vt['ElastoDynTower'] = {}
        self.fst_vt['InflowWind'] = {}
        self.fst_vt['AeroDyn'] = {}
        self.fst_vt['AeroDisk'] = {}
        self.fst_vt['AeroDynBlade'] = [{}, {}, {}]  # One dict per blade, We will reduce this down to one, if all the files are the same
        self.fst_vt['ServoDyn'] = {}
        self.fst_vt['DISCON_in'] = {}
        self.fst_vt['HydroDyn'] = {}
        self.fst_vt['SeaState'] = {}
        self.fst_vt['MoorDyn'] = {}
        self.fst_vt['SubDyn'] = {}
        self.fst_vt['ExtPtfm'] = {}
        self.fst_vt['MAP'] = {}
        self.fst_vt['BeamDyn'] = [{}, {}, {}]  # One dict per blade, We will reduce this down to one, if all the files are the same
        self.fst_vt['BeamDynBlade'] = [{}, {}, {}]  # One dict per blade, We will reduce this down to one, if all the files are the same
        self.fst_vt['WaterKin'] = {}

    def set_outlist(self, vartree_head, channel_list):
        """ Loop through a list of output channel names, recursively set them to True in the nested outlist dict """

        # given a list of nested dictionary keys, return the dict at that point
        def get_dict(vartree, branch):
            return reduce(operator.getitem, branch, vartree_head)
        # given a list of nested dictionary keys, set the value of the dict at that point
        def set_dict(vartree, branch, val):
            get_dict(vartree, branch[:-1])[branch[-1]] = val
        # recursively loop through outlist dictionaries to set output channels
        def loop_dict(vartree, search_var, branch):
            for var in vartree.keys():
                branch_i = copy.copy(branch)
                branch_i.append(var)
                if type(vartree[var]) is dict:
                    loop_dict(vartree[var], search_var, branch_i)
                else:
                    if var == search_var:
                        set_dict(vartree_head, branch_i, True)

        # loop through outchannels on this line, loop through outlist dicts to set to True
        for var in channel_list:
            var = var.replace(' ', '')
            loop_dict(vartree_head, var, [])

    def read_outlist_freeForm(self,f,module):
        '''
        Replacement for set_outlist that doesn't care about whether the channel is in the outlist vartree
        Easier, but riskier because OpenFAST can crash

        Inputs: f - file handle
                module - of OpenFAST, e.g. SubDyn, SeaState (these modules use this)
        '''
        data = f.readline()
        while data.split()[0] != 'END':
            pattern = r'"?(.*?)"?'    # grab only the text between quotes
            data = re.findall(pattern, data)[0]
            channels = data.split(',')  # split on commas
            channels = [c.strip() for c in channels]  # strip whitespace
            for c in channels:
                self.fst_vt['outlist'][module][c] = True
            data = f.readline()
    
    def read_outlist(self,f,module):
        '''
        Read the outlist section of the FAST input file, genralized for most modules

        Inputs: f - file handle
                module - of OpenFAST, e.g. ElastoDyn, ServoDyn, AeroDyn, AeroDisk, etc.

        '''
        data = f.readline().split()[0] # to counter if we dont have any quotes
        while data != 'END':
            if data.find('"')>=0:
                channels = data.split('"')
                channel_list = channels[1].split(',')
            else:
                row_string = data.split(',')
                if len(row_string)==1:
                    channel_list = [row_string[0].split('\n')[0]]
                else:
                    channel_list = row_string
            self.set_outlist(self.fst_vt['outlist'][module], channel_list)
            data = f.readline().split()[0] # to counter if we dont have any quotes

    def read_MainInput(self):
        # Main FAST v8.16-v8.17 Input File
        # Currently no differences between FASTv8.16 and OpenFAST.
        fst_file = os.path.join(self.FAST_directory, self.FAST_InputFile)
        f = open(fst_file)

        # Header of .fst file
        f.readline()
        self.fst_vt['description'] = f.readline().rstrip()

        # Simulation Control (fst_sim_ctrl)
        f.readline()
        self.fst_vt['Fst']['Echo'] = bool_read(f.readline().split()[0])
        self.fst_vt['Fst']['AbortLevel'] = quoted_read(f.readline().split()[0])
        self.fst_vt['Fst']['TMax'] = float_read(f.readline().split()[0])
        self.fst_vt['Fst']['DT']  = float_read(f.readline().split()[0])
        self.fst_vt['Fst']['InterpOrder']  = int(f.readline().split()[0])
        self.fst_vt['Fst']['NumCrctn']  = int(f.readline().split()[0])
        self.fst_vt['Fst']['RhoInf']  = float_read(f.readline().split()[0])
        self.fst_vt['Fst']['ConvTol']  = float_read(f.readline().split()[0])
        self.fst_vt['Fst']['MaxConvIter']  = int(f.readline().split()[0])
        self.fst_vt['Fst']['DT_UJac']  = float_read(f.readline().split()[0])
        self.fst_vt['Fst']['UJacSclFact']  = float_read(f.readline().split()[0])

        # Feature Switches and Flags (ftr_swtchs_flgs)
        f.readline()
        self.fst_vt['Fst']['CompElast'] = int(f.readline().split()[0])
        self.fst_vt['Fst']['CompInflow'] = int(f.readline().split()[0])
        self.fst_vt['Fst']['CompAero'] = int(f.readline().split()[0])
        self.fst_vt['Fst']['CompServo'] = int(f.readline().split()[0])
        self.fst_vt['Fst']['CompSeaSt'] = int(f.readline().split()[0])
        self.fst_vt['Fst']['CompHydro'] = int(f.readline().split()[0])
        self.fst_vt['Fst']['CompSub'] = int(f.readline().split()[0])
        self.fst_vt['Fst']['CompMooring'] = int(f.readline().split()[0])
        self.fst_vt['Fst']['CompIce'] = int(f.readline().split()[0])
        self.fst_vt['Fst']['MHK'] = int(f.readline().split()[0])

        # Environmental conditions
        f.readline()
        self.fst_vt['Fst']['Gravity']   = float_read(f.readline().split()[0])
        self.fst_vt['Fst']['AirDens']   = float_read(f.readline().split()[0])
        self.fst_vt['Fst']['WtrDens']   = float_read(f.readline().split()[0])
        self.fst_vt['Fst']['KinVisc']   = float_read(f.readline().split()[0])
        self.fst_vt['Fst']['SpdSound']  = float_read(f.readline().split()[0])
        self.fst_vt['Fst']['Patm']      = float_read(f.readline().split()[0])
        self.fst_vt['Fst']['Pvap']      = float_read(f.readline().split()[0])
        self.fst_vt['Fst']['WtrDpth']   = float_read(f.readline().split()[0])
        self.fst_vt['Fst']['MSL2SWL']   = float_read(f.readline().split()[0])

        # Input Files (input_files)
        f.readline()
        self.fst_vt['Fst']['EDFile'] = quoted_read(f.readline().split()[0])
        self.fst_vt['Fst']['BDBldFile(1)'] = quoted_read(f.readline().split()[0])
        self.fst_vt['Fst']['BDBldFile(2)'] = quoted_read(f.readline().split()[0])
        self.fst_vt['Fst']['BDBldFile(3)'] = quoted_read(f.readline().split()[0])
        self.fst_vt['Fst']['InflowFile'] = quoted_read(f.readline().split()[0])
        self.fst_vt['Fst']['AeroFile'] = quoted_read(f.readline().split()[0])
        self.fst_vt['Fst']['ServoFile'] = quoted_read(f.readline().split()[0])
        self.fst_vt['Fst']['SeaStFile'] = quoted_read(f.readline().split()[0])
        self.fst_vt['Fst']['HydroFile'] = quoted_read(f.readline().split()[0])
        self.fst_vt['Fst']['SubFile'] = quoted_read(f.readline().split()[0])
        self.fst_vt['Fst']['MooringFile'] = quoted_read(f.readline().split()[0])
        self.fst_vt['Fst']['IceFile'] = quoted_read(f.readline().split()[0])

        # FAST Output Parameters (fst_output_params)
        f.readline()
        self.fst_vt['Fst']['SumPrint'] = bool_read(f.readline().split()[0])
        self.fst_vt['Fst']['SttsTime'] = float_read(f.readline().split()[0])
        self.fst_vt['Fst']['ChkptTime'] = float_read(f.readline().split()[0])
        self.fst_vt['Fst']['DT_Out'] = float_read(f.readline().split()[0])
        self.fst_vt['Fst']['TStart'] = float_read(f.readline().split()[0])
        self.fst_vt['Fst']['OutFileFmt'] = int(f.readline().split()[0])
        self.fst_vt['Fst']['TabDelim'] = bool_read(f.readline().split()[0])
        self.fst_vt['Fst']['OutFmt'] = quoted_read(f.readline().split()[0])

        # Fst
        f.readline()
        self.fst_vt['Fst']['Linearize']  = f.readline().split()[0]
        self.fst_vt['Fst']['CalcSteady'] = f.readline().split()[0]
        self.fst_vt['Fst']['TrimCase']   = f.readline().split()[0]
        self.fst_vt['Fst']['TrimTol']    = f.readline().split()[0]
        self.fst_vt['Fst']['TrimGain']   = f.readline().split()[0]
        self.fst_vt['Fst']['Twr_Kdmp']   = f.readline().split()[0]
        self.fst_vt['Fst']['Bld_Kdmp']   = f.readline().split()[0]
        self.fst_vt['Fst']['NLinTimes']  = int(f.readline().split()[0])
        self.fst_vt['Fst']['LinTimes']   = read_array(f, self.fst_vt['Fst']['NLinTimes'], array_type=float) 
        self.fst_vt['Fst']['LinInputs']  = f.readline().split()[0]
        self.fst_vt['Fst']['LinOutputs'] = f.readline().split()[0]
        self.fst_vt['Fst']['LinOutJac']  = f.readline().split()[0]
        self.fst_vt['Fst']['LinOutMod']  = f.readline().split()[0]

        # Visualization ()
        f.readline()
        self.fst_vt['Fst']['WrVTK'] = int(f.readline().split()[0])
        self.fst_vt['Fst']['VTK_type'] = int(f.readline().split()[0])
        self.fst_vt['Fst']['VTK_fields'] = bool_read(f.readline().split()[0])
        self.fst_vt['Fst']['VTK_fps'] = float_read(f.readline().split()[0])
        
        f.close()
        
        # File paths
        self.fst_vt['Fst']['EDFile_path']       = os.path.split(self.fst_vt['Fst']['EDFile'])[0]
        self.fst_vt['Fst']['BDBldFile(1_path)'] = os.path.split(self.fst_vt['Fst']['BDBldFile(1)'])[0]
        self.fst_vt['Fst']['BDBldFile(2_path)'] = os.path.split(self.fst_vt['Fst']['BDBldFile(2)'])[0]
        self.fst_vt['Fst']['BDBldFile(3_path)'] = os.path.split(self.fst_vt['Fst']['BDBldFile(3)'])[0]
        self.fst_vt['Fst']['InflowFile_path']   = os.path.split(self.fst_vt['Fst']['InflowFile'])[0]
        self.fst_vt['Fst']['AeroFile_path']     = os.path.split(self.fst_vt['Fst']['AeroFile'])[0]
        self.fst_vt['Fst']['ServoFile_path']    = os.path.split(self.fst_vt['Fst']['ServoFile'])[0]
        self.fst_vt['Fst']['HydroFile_path']    = os.path.split(self.fst_vt['Fst']['HydroFile'])[0]
        self.fst_vt['Fst']['SubFile_path']      = os.path.split(self.fst_vt['Fst']['SubFile'])[0]
        self.fst_vt['Fst']['MooringFile_path']  = os.path.split(self.fst_vt['Fst']['MooringFile'])[0]
        self.fst_vt['Fst']['IceFile_path']      = os.path.split(self.fst_vt['Fst']['IceFile'])[0]

    def read_ElastoDyn(self, ed_file):
        # ElastoDyn v1.03 Input File
        # Currently no differences between FASTv8.16 and OpenFAST.

        f = open(ed_file)

        f.readline()
        f.readline()

        # Simulation Control (ed_sim_ctrl)
        f.readline()
        self.fst_vt['ElastoDyn']['Echo'] = bool_read(f.readline().split()[0])
        self.fst_vt['ElastoDyn']['Method']  = int(f.readline().split()[0])
        self.fst_vt['ElastoDyn']['DT'] = float_read(f.readline().split()[0])

        # Degrees of Freedom (dof)
        f.readline()
        self.fst_vt['ElastoDyn']['FlapDOF1'] = bool_read(f.readline().split()[0])
        self.fst_vt['ElastoDyn']['FlapDOF2'] = bool_read(f.readline().split()[0])
        self.fst_vt['ElastoDyn']['EdgeDOF'] = bool_read(f.readline().split()[0])
        self.fst_vt['ElastoDyn']['TeetDOF'] = bool_read(f.readline().split()[0])
        self.fst_vt['ElastoDyn']['DrTrDOF'] = bool_read(f.readline().split()[0])
        self.fst_vt['ElastoDyn']['GenDOF'] = bool_read(f.readline().split()[0])
        self.fst_vt['ElastoDyn']['YawDOF'] = bool_read(f.readline().split()[0])
        self.fst_vt['ElastoDyn']['TwFADOF1'] = bool_read(f.readline().split()[0])
        self.fst_vt['ElastoDyn']['TwFADOF2'] = bool_read(f.readline().split()[0])
        self.fst_vt['ElastoDyn']['TwSSDOF1'] = bool_read(f.readline().split()[0])
        self.fst_vt['ElastoDyn']['TwSSDOF2'] = bool_read(f.readline().split()[0])
        self.fst_vt['ElastoDyn']['PtfmSgDOF'] = bool_read(f.readline().split()[0])
        self.fst_vt['ElastoDyn']['PtfmSwDOF'] = bool_read(f.readline().split()[0])
        self.fst_vt['ElastoDyn']['PtfmHvDOF'] = bool_read(f.readline().split()[0])
        self.fst_vt['ElastoDyn']['PtfmRDOF'] = bool_read(f.readline().split()[0])
        self.fst_vt['ElastoDyn']['PtfmPDOF'] = bool_read(f.readline().split()[0])
        self.fst_vt['ElastoDyn']['PtfmYDOF'] = bool_read(f.readline().split()[0])

        # Initial Conditions (init_conds)
        f.readline()
        self.fst_vt['ElastoDyn']['OoPDefl']    = float_read(f.readline().split()[0])
        self.fst_vt['ElastoDyn']['IPDefl']     = float_read(f.readline().split()[0])
        self.fst_vt['ElastoDyn']['BlPitch1']   = float_read(f.readline().split()[0])
        self.fst_vt['ElastoDyn']['BlPitch2']   = float_read(f.readline().split()[0])
        self.fst_vt['ElastoDyn']['BlPitch3']   = float_read(f.readline().split()[0])
        self.fst_vt['ElastoDyn']['TeetDefl']   = float_read(f.readline().split()[0])
        self.fst_vt['ElastoDyn']['Azimuth']    = float_read(f.readline().split()[0])
        self.fst_vt['ElastoDyn']['RotSpeed']   = float_read(f.readline().split()[0])
        self.fst_vt['ElastoDyn']['NacYaw']     = float_read(f.readline().split()[0])
        self.fst_vt['ElastoDyn']['TTDspFA']    = float_read(f.readline().split()[0])
        self.fst_vt['ElastoDyn']['TTDspSS']    = float_read(f.readline().split()[0])
        self.fst_vt['ElastoDyn']['PtfmSurge']  = float_read(f.readline().split()[0])
        self.fst_vt['ElastoDyn']['PtfmSway']   = float_read(f.readline().split()[0])
        self.fst_vt['ElastoDyn']['PtfmHeave']  = float_read(f.readline().split()[0])
        self.fst_vt['ElastoDyn']['PtfmRoll']   = float_read(f.readline().split()[0])
        self.fst_vt['ElastoDyn']['PtfmPitch']  = float_read(f.readline().split()[0])
        self.fst_vt['ElastoDyn']['PtfmYaw']    = float_read(f.readline().split()[0])


        # Turbine Configuration (turb_config)
        f.readline()
        self.fst_vt['ElastoDyn']['NumBl']      = int(f.readline().split()[0])
        self.fst_vt['ElastoDyn']['TipRad']     = float_read(f.readline().split()[0])
        self.fst_vt['ElastoDyn']['HubRad']     = float_read(f.readline().split()[0])
        self.fst_vt['ElastoDyn']['PreCone(1)']   = float_read(f.readline().split()[0])
        self.fst_vt['ElastoDyn']['PreCone(2)']   = float_read(f.readline().split()[0])
        self.fst_vt['ElastoDyn']['PreCone(3)']   = float_read(f.readline().split()[0])
        self.fst_vt['ElastoDyn']['HubCM']      = float_read(f.readline().split()[0])
        self.fst_vt['ElastoDyn']['UndSling']   = float_read(f.readline().split()[0])
        self.fst_vt['ElastoDyn']['Delta3']     = float_read(f.readline().split()[0])
        self.fst_vt['ElastoDyn']['AzimB1Up']   = float_read(f.readline().split()[0])
        self.fst_vt['ElastoDyn']['OverHang']   = float_read(f.readline().split()[0])
        self.fst_vt['ElastoDyn']['ShftGagL']   = float_read(f.readline().split()[0])
        self.fst_vt['ElastoDyn']['ShftTilt']   = float_read(f.readline().split()[0])
        self.fst_vt['ElastoDyn']['NacCMxn']    = float_read(f.readline().split()[0])
        self.fst_vt['ElastoDyn']['NacCMyn']    = float_read(f.readline().split()[0])
        self.fst_vt['ElastoDyn']['NacCMzn']    = float_read(f.readline().split()[0])
        self.fst_vt['ElastoDyn']['NcIMUxn']    = float_read(f.readline().split()[0])
        self.fst_vt['ElastoDyn']['NcIMUyn']    = float_read(f.readline().split()[0])
        self.fst_vt['ElastoDyn']['NcIMUzn']    = float_read(f.readline().split()[0])
        self.fst_vt['ElastoDyn']['Twr2Shft']   = float_read(f.readline().split()[0])
        self.fst_vt['ElastoDyn']['TowerHt']    = float_read(f.readline().split()[0])
        self.fst_vt['ElastoDyn']['TowerBsHt']  = float_read(f.readline().split()[0])
        self.fst_vt['ElastoDyn']['PtfmCMxt']   = float_read(f.readline().split()[0])
        self.fst_vt['ElastoDyn']['PtfmCMyt']   = float_read(f.readline().split()[0])
        self.fst_vt['ElastoDyn']['PtfmCMzt']   = float_read(f.readline().split()[0])
        self.fst_vt['ElastoDyn']['PtfmRefzt']  = float_read(f.readline().split()[0])

        # Mass and Inertia (mass_inertia)
        f.readline()
        self.fst_vt['ElastoDyn']['TipMass(1)']   = float_read(f.readline().split()[0])
        self.fst_vt['ElastoDyn']['TipMass(2)']   = float_read(f.readline().split()[0])
        self.fst_vt['ElastoDyn']['TipMass(3)']   = float_read(f.readline().split()[0])
        self.fst_vt['ElastoDyn']['HubMass']    = float_read(f.readline().split()[0])
        self.fst_vt['ElastoDyn']['HubIner']    = float_read(f.readline().split()[0])
        self.fst_vt['ElastoDyn']['GenIner']    = float_read(f.readline().split()[0])
        self.fst_vt['ElastoDyn']['NacMass']    = float_read(f.readline().split()[0])
        self.fst_vt['ElastoDyn']['NacYIner']   = float_read(f.readline().split()[0])
        self.fst_vt['ElastoDyn']['YawBrMass']  = float_read(f.readline().split()[0])
        self.fst_vt['ElastoDyn']['PtfmMass']   = float_read(f.readline().split()[0])
        self.fst_vt['ElastoDyn']['PtfmRIner']  = float_read(f.readline().split()[0])
        self.fst_vt['ElastoDyn']['PtfmPIner']  = float_read(f.readline().split()[0])
        self.fst_vt['ElastoDyn']['PtfmYIner']  = float_read(f.readline().split()[0])
        self.fst_vt['ElastoDyn']['PtfmXYIner']  = float_read(f.readline().split()[0])
        self.fst_vt['ElastoDyn']['PtfmYZIner']  = float_read(f.readline().split()[0])
        self.fst_vt['ElastoDyn']['PtfmXZIner']  = float_read(f.readline().split()[0])

        # ElastoDyn Blade (blade_struc)
        f.readline()
        self.fst_vt['ElastoDyn']['BldNodes'] = int(f.readline().split()[0])
        self.fst_vt['ElastoDyn']['BldFile1'] = quoted_read(f.readline().split()[0])
        self.fst_vt['ElastoDyn']['BldFile2'] = quoted_read(f.readline().split()[0])
        self.fst_vt['ElastoDyn']['BldFile3'] = quoted_read(f.readline().split()[0])

        # Rotor-Teeter (rotor_teeter)
        f.readline()
        self.fst_vt['ElastoDyn']['TeetMod']  = int(f.readline().split()[0])
        self.fst_vt['ElastoDyn']['TeetDmpP'] = float_read(f.readline().split()[0])
        self.fst_vt['ElastoDyn']['TeetDmp']  = float_read(f.readline().split()[0])
        self.fst_vt['ElastoDyn']['TeetCDmp'] = float_read(f.readline().split()[0])
        self.fst_vt['ElastoDyn']['TeetSStP'] = float_read(f.readline().split()[0])
        self.fst_vt['ElastoDyn']['TeetHStP'] = float_read(f.readline().split()[0])
        self.fst_vt['ElastoDyn']['TeetSSSp'] = float_read(f.readline().split()[0])
        self.fst_vt['ElastoDyn']['TeetHSSp'] = float_read(f.readline().split()[0])

        # Yaw friction
        f.readline()
        self.fst_vt['ElastoDyn']['YawFrctMod'] = int(f.readline().split()[0])
        self.fst_vt['ElastoDyn']['M_CSmax'] = float_read(f.readline().split()[0])
        self.fst_vt['ElastoDyn']['M_FCSmax'] = float_read(f.readline().split()[0])
        self.fst_vt['ElastoDyn']['M_MCSmax'] = float_read(f.readline().split()[0])
        self.fst_vt['ElastoDyn']['M_CD'] = float_read(f.readline().split()[0])
        self.fst_vt['ElastoDyn']['M_FCD'] = float_read(f.readline().split()[0])
        self.fst_vt['ElastoDyn']['M_MCD'] = float_read(f.readline().split()[0])
        self.fst_vt['ElastoDyn']['sig_v'] = float_read(f.readline().split()[0])
        self.fst_vt['ElastoDyn']['sig_v2'] = float_read(f.readline().split()[0])
        self.fst_vt['ElastoDyn']['OmgCut'] = float_read(f.readline().split()[0])

        # Drivetrain (drivetrain)
        f.readline()
        self.fst_vt['ElastoDyn']['GBoxEff']  = float_read(f.readline().split()[0])
        self.fst_vt['ElastoDyn']['GBRatio']  = float_read(f.readline().split()[0])
        self.fst_vt['ElastoDyn']['DTTorSpr'] = float_read(f.readline().split()[0])
        self.fst_vt['ElastoDyn']['DTTorDmp'] = float_read(f.readline().split()[0])

        # Furling (furling)
        f.readline()
        self.fst_vt['ElastoDyn']['Furling'] = bool_read(f.readline().split()[0])
        self.fst_vt['ElastoDyn']['FurlFile'] = os.path.join(self.FAST_directory, quoted_read(f.readline().split()[0])) # TODO: add furl file data to fst_vt, pointing to absolute path for now

        # Tower (tower)
        f.readline()
        self.fst_vt['ElastoDyn']['TwrNodes'] = int(f.readline().split()[0])
        self.fst_vt['ElastoDyn']['TwrFile'] = quoted_read(f.readline().split()[0])

        # ED Output Parameters (ed_out_params)
        f.readline()
        self.fst_vt['ElastoDyn']['SumPrint'] = bool_read(f.readline().split()[0])
        self.fst_vt['ElastoDyn']['OutFile']  = int(f.readline().split()[0])
        self.fst_vt['ElastoDyn']['TabDelim'] = bool_read(f.readline().split()[0])
        self.fst_vt['ElastoDyn']['OutFmt']   = quoted_read(f.readline().split()[0])
        self.fst_vt['ElastoDyn']['TStart']   = float_read(f.readline().split()[0])
        self.fst_vt['ElastoDyn']['DecFact']  = int(f.readline().split()[0])
        self.fst_vt['ElastoDyn']['NTwGages'] = int(f.readline().split()[0])
        if self.fst_vt['ElastoDyn']['NTwGages'] != 0: #loop over elements if there are gauges to be added, otherwise assign directly
            self.fst_vt['ElastoDyn']['TwrGagNd'] = read_array(f,self.fst_vt['ElastoDyn']['NTwGages'], array_type=int)
        else:
            self.fst_vt['ElastoDyn']['TwrGagNd'] = 0
            f.readline()
        self.fst_vt['ElastoDyn']['NBlGages'] = int(f.readline().split()[0])
        if self.fst_vt['ElastoDyn']['NBlGages'] != 0:
            self.fst_vt['ElastoDyn']['BldGagNd'] = read_array(f,self.fst_vt['ElastoDyn']['NBlGages'], array_type=int)
        else:
            self.fst_vt['ElastoDyn']['BldGagNd'] = 0
            f.readline()

        # Loop through output channel lines
        f.readline()
        data = f.readline()
        # if data != '':
        #     while data.split()[0] != 'END':
        #         channels = data.split('"')
        #         channel_list = channels[1].split(',')
        #         self.set_outlist(self.fst_vt['outlist']['ElastoDyn'], channel_list)

        #         data = f.readline()
        # else:
        #     # there is a blank line between the outlist and the END of the file
        #     f.readline()   

        # Handle the case if there are blank lines before the END statement, check if blank line
        while data.split().__len__() == 0:
            data = f.readline()

        while data.split()[0] != 'END':
            if data.find('"')>=0:
                channels = data.split('"')
                channel_list = channels[1].split(',')
            else:
                row_string = data.split(',')
                if len(row_string)==1:
                    channel_list = row_string[0].split('\n')[0]
                else:
                    channel_list = row_string
            self.set_outlist(self.fst_vt['outlist']['ElastoDyn'], channel_list)
            data = f.readline()

        # ElastoDyn optional outlist
        try:
            f.readline()
            self.fst_vt['ElastoDyn']['BldNd_BladesOut']    = int(f.readline().split()[0])
            self.fst_vt['ElastoDyn']['BldNd_BlOutNd']    = f.readline().split()[0]

            f.readline()
            data =  f.readline()
            while data.split()[0] != 'END':
                if data.find('"')>=0:
                    channels = data.split('"')
                    opt_channel_list = channels[1].split(',')
                else:
                    row_string = data.split(',')
                    if len(row_string)==1:
                        opt_channel_list = row_string[0].split('\n')[0]
                    else:
                        opt_channel_list = row_string
                self.set_outlist(self.fst_vt['outlist']['ElastoDyn_Nodes'], opt_channel_list)
                data = f.readline()
        except:
            # The optinal outlist does not exist.
            None

        f.close()

    def read_SimpleElastoDyn(self, sed_file):
        # Read the Simplified ElastoDyn input file
        f = open(sed_file)

        f.readline()
        f.readline()
        f.readline()
        self.fst_vt['SimpleElastoDyn']['Echo'] = bool_read(f.readline().split()[0])
        self.fst_vt['SimpleElastoDyn']['IntMethod'] = int_read(f.readline().split()[0])
        self.fst_vt['SimpleElastoDyn']['DT'] = float_read(f.readline().split()[0])

        # Degrees of Freedom
        f.readline()
        self.fst_vt['SimpleElastoDyn']['GenDOF'] = bool_read(f.readline().split()[0])
        self.fst_vt['SimpleElastoDyn']['YawDOF'] = bool_read(f.readline().split()[0])

        # Initial Conditions
        f.readline()
        self.fst_vt['SimpleElastoDyn']['Azimuth'] = float_read(f.readline().split()[0])
        self.fst_vt['SimpleElastoDyn']['BlPitch'] = float_read(f.readline().split()[0])
        self.fst_vt['SimpleElastoDyn']['RotSpeed'] = float_read(f.readline().split()[0])
        self.fst_vt['SimpleElastoDyn']['NacYaw'] = float_read(f.readline().split()[0])
        self.fst_vt['SimpleElastoDyn']['PtfmPitch'] = float_read(f.readline().split()[0])

        # Turbine Configuration
        f.readline()
        self.fst_vt['SimpleElastoDyn']['NumBl'] = int_read(f.readline().split()[0])
        self.fst_vt['SimpleElastoDyn']['TipRad'] = float_read(f.readline().split()[0])
        self.fst_vt['SimpleElastoDyn']['HubRad'] = float_read(f.readline().split()[0])
        self.fst_vt['SimpleElastoDyn']['PreCone'] = float_read(f.readline().split()[0])
        self.fst_vt['SimpleElastoDyn']['OverHang'] = float_read(f.readline().split()[0])
        self.fst_vt['SimpleElastoDyn']['ShftTilt'] = float_read(f.readline().split()[0])
        self.fst_vt['SimpleElastoDyn']['Twr2Shft'] = float_read(f.readline().split()[0])
        self.fst_vt['SimpleElastoDyn']['TowerHt'] = float_read(f.readline().split()[0])

        # Mass and Inertia
        f.readline()
        self.fst_vt['SimpleElastoDyn']['RotIner'] = float_read(f.readline().split()[0])
        self.fst_vt['SimpleElastoDyn']['GenIner'] = float_read(f.readline().split()[0])

        # Drivetrain
        f.readline()
        self.fst_vt['SimpleElastoDyn']['GBoxRatio'] = float_read(f.readline().split()[0])

        # Output
        f.readline()
        f.readline()

        self.read_outlist(f,'SimpleElastoDyn')

        f.close()



    def read_ElastoDynBlade(self, blade_file, BladeNumber = 0):
        # ElastoDyn v1.00 Blade Input File
        # Currently no differences between FASTv8.16 and OpenFAST.

        f = open(blade_file)
        # print blade_file
        f.readline()
        f.readline()
        f.readline()
        
        # Blade Parameters
        self.fst_vt['ElastoDynBlade'][BladeNumber]['NBlInpSt'] = int(f.readline().split()[0])
        self.fst_vt['ElastoDynBlade'][BladeNumber]['BldFlDmp1'] = float_read(f.readline().split()[0])
        self.fst_vt['ElastoDynBlade'][BladeNumber]['BldFlDmp2'] = float_read(f.readline().split()[0])
        self.fst_vt['ElastoDynBlade'][BladeNumber]['BldEdDmp1'] = float_read(f.readline().split()[0])
        
        # Blade Adjustment Factors
        f.readline()
        self.fst_vt['ElastoDynBlade'][BladeNumber]['FlStTunr1'] = float_read(f.readline().split()[0])
        self.fst_vt['ElastoDynBlade'][BladeNumber]['FlStTunr2'] = float_read(f.readline().split()[0])
        self.fst_vt['ElastoDynBlade'][BladeNumber]['AdjBlMs'] = float_read(f.readline().split()[0])
        self.fst_vt['ElastoDynBlade'][BladeNumber]['AdjFlSt'] = float_read(f.readline().split()[0])
        self.fst_vt['ElastoDynBlade'][BladeNumber]['AdjEdSt'] = float_read(f.readline().split()[0])
        
        # Distrilbuted Blade Properties
        f.readline()
        f.readline()
        f.readline()
        self.fst_vt['ElastoDynBlade'][BladeNumber]['BlFract'] = [None] * self.fst_vt['ElastoDynBlade'][BladeNumber]['NBlInpSt']
        self.fst_vt['ElastoDynBlade'][BladeNumber]['PitchAxis'] = [None] * self.fst_vt['ElastoDynBlade'][BladeNumber]['NBlInpSt']
        self.fst_vt['ElastoDynBlade'][BladeNumber]['StrcTwst'] = [None] * self.fst_vt['ElastoDynBlade'][BladeNumber]['NBlInpSt']
        self.fst_vt['ElastoDynBlade'][BladeNumber]['BMassDen'] = [None] * self.fst_vt['ElastoDynBlade'][BladeNumber]['NBlInpSt']
        self.fst_vt['ElastoDynBlade'][BladeNumber]['FlpStff'] = [None] * self.fst_vt['ElastoDynBlade'][BladeNumber]['NBlInpSt']
        self.fst_vt['ElastoDynBlade'][BladeNumber]['EdgStff'] = [None] * self.fst_vt['ElastoDynBlade'][BladeNumber]['NBlInpSt']

        for i in range(self.fst_vt['ElastoDynBlade'][BladeNumber]['NBlInpSt']):
            data = f.readline().split()          
            self.fst_vt['ElastoDynBlade'][BladeNumber]['BlFract'][i]  = float_read(data[0])
            self.fst_vt['ElastoDynBlade'][BladeNumber]['PitchAxis'][i]  = float_read(data[1])
            self.fst_vt['ElastoDynBlade'][BladeNumber]['StrcTwst'][i]  = float_read(data[2])
            self.fst_vt['ElastoDynBlade'][BladeNumber]['BMassDen'][i]  = float_read(data[3])
            self.fst_vt['ElastoDynBlade'][BladeNumber]['FlpStff'][i]  = float_read(data[4])
            self.fst_vt['ElastoDynBlade'][BladeNumber]['EdgStff'][i]  = float_read(data[5])

        f.readline()
        self.fst_vt['ElastoDynBlade'][BladeNumber]['BldFl1Sh'] = [None] * 5
        self.fst_vt['ElastoDynBlade'][BladeNumber]['BldFl2Sh'] = [None] * 5        
        self.fst_vt['ElastoDynBlade'][BladeNumber]['BldEdgSh'] = [None] * 5
        for i in range(5):
            self.fst_vt['ElastoDynBlade'][BladeNumber]['BldFl1Sh'][i]  = float_read(f.readline().split()[0])
        for i in range(5):
            self.fst_vt['ElastoDynBlade'][BladeNumber]['BldFl2Sh'][i]  = float_read(f.readline().split()[0])            
        for i in range(5):
            self.fst_vt['ElastoDynBlade'][BladeNumber]['BldEdgSh'][i]  = float_read(f.readline().split()[0])        

        f.close()

    def read_ElastoDynTower(self, tower_file):
        # ElastoDyn v1.00 Tower Input Files
        # Currently no differences between FASTv8.16 and OpenFAST.
        
        f = open(tower_file)

        f.readline()
        f.readline()

        # General Tower Paramters
        f.readline()
        self.fst_vt['ElastoDynTower']['NTwInpSt'] = int(f.readline().split()[0])
        self.fst_vt['ElastoDynTower']['TwrFADmp1'] = float_read(f.readline().split()[0])
        self.fst_vt['ElastoDynTower']['TwrFADmp2'] = float_read(f.readline().split()[0])
        self.fst_vt['ElastoDynTower']['TwrSSDmp1'] = float_read(f.readline().split()[0])
        self.fst_vt['ElastoDynTower']['TwrSSDmp2'] = float_read(f.readline().split()[0])
    
        # Tower Adjustment Factors
        f.readline()
        self.fst_vt['ElastoDynTower']['FAStTunr1'] = float_read(f.readline().split()[0])
        self.fst_vt['ElastoDynTower']['FAStTunr2'] = float_read(f.readline().split()[0])
        self.fst_vt['ElastoDynTower']['SSStTunr1'] = float_read(f.readline().split()[0])
        self.fst_vt['ElastoDynTower']['SSStTunr2'] = float_read(f.readline().split()[0])
        self.fst_vt['ElastoDynTower']['AdjTwMa'] = float_read(f.readline().split()[0])
        self.fst_vt['ElastoDynTower']['AdjFASt'] = float_read(f.readline().split()[0])
        self.fst_vt['ElastoDynTower']['AdjSSSt'] = float_read(f.readline().split()[0])
     
        # Distributed Tower Properties   
        f.readline()
        f.readline()
        f.readline()
        self.fst_vt['ElastoDynTower']['HtFract'] = [None] * self.fst_vt['ElastoDynTower']['NTwInpSt']
        self.fst_vt['ElastoDynTower']['TMassDen'] = [None] * self.fst_vt['ElastoDynTower']['NTwInpSt']
        self.fst_vt['ElastoDynTower']['TwFAStif'] = [None] * self.fst_vt['ElastoDynTower']['NTwInpSt']
        self.fst_vt['ElastoDynTower']['TwSSStif'] = [None] * self.fst_vt['ElastoDynTower']['NTwInpSt']

        for i in range(self.fst_vt['ElastoDynTower']['NTwInpSt']):
            data = f.readline().split()
            self.fst_vt['ElastoDynTower']['HtFract'][i]  = float_read(data[0])
            self.fst_vt['ElastoDynTower']['TMassDen'][i]  = float_read(data[1])
            self.fst_vt['ElastoDynTower']['TwFAStif'][i]  = float_read(data[2])
            self.fst_vt['ElastoDynTower']['TwSSStif'][i]  = float_read(data[3])       
        
        # Tower Mode Shapes
        f.readline()
        self.fst_vt['ElastoDynTower']['TwFAM1Sh'] = [None] * 5
        self.fst_vt['ElastoDynTower']['TwFAM2Sh'] = [None] * 5
        for i in range(5):
            self.fst_vt['ElastoDynTower']['TwFAM1Sh'][i]  = float_read(f.readline().split()[0])
        for i in range(5):
            self.fst_vt['ElastoDynTower']['TwFAM2Sh'][i]  = float_read(f.readline().split()[0])        
        f.readline()
        self.fst_vt['ElastoDynTower']['TwSSM1Sh'] = [None] * 5
        self.fst_vt['ElastoDynTower']['TwSSM2Sh'] = [None] * 5          
        for i in range(5):
            self.fst_vt['ElastoDynTower']['TwSSM1Sh'][i]  = float_read(f.readline().split()[0])
        for i in range(5):
            self.fst_vt['ElastoDynTower']['TwSSM2Sh'][i]  = float_read(f.readline().split()[0]) 

        f.close()

    def read_BeamDyn(self, bd_file, BladeNumber = 0):

        # If BladeNumber is 0 or not specified, assuming all the blades are the same

        # BeamDyn Input File
        f = open(bd_file)
        f.readline()
        f.readline()
        f.readline()
        # ---------------------- SIMULATION CONTROL --------------------------------------
        self.fst_vt['BeamDyn'][BladeNumber]['Echo']             = bool_read(f.readline().split()[0])
        self.fst_vt['BeamDyn'][BladeNumber]['QuasiStaticInit']  = bool_read(f.readline().split()[0])
        self.fst_vt['BeamDyn'][BladeNumber]['rhoinf']           = float_read(f.readline().split()[0])
        self.fst_vt['BeamDyn'][BladeNumber]['quadrature']       = int_read(f.readline().split()[0])
        self.fst_vt['BeamDyn'][BladeNumber]['refine']           = int_read(f.readline().split()[0])
        self.fst_vt['BeamDyn'][BladeNumber]['n_fact']           = int_read(f.readline().split()[0])
        self.fst_vt['BeamDyn'][BladeNumber]['DTBeam']           = float_read(f.readline().split()[0])
        self.fst_vt['BeamDyn'][BladeNumber]['load_retries']     = int_read(f.readline().split()[0])
        self.fst_vt['BeamDyn'][BladeNumber]['NRMax']            = int_read(f.readline().split()[0])
        self.fst_vt['BeamDyn'][BladeNumber]['stop_tol']         = float_read(f.readline().split()[0])
        self.fst_vt['BeamDyn'][BladeNumber]['tngt_stf_fd']      = bool_read(f.readline().split()[0])
        self.fst_vt['BeamDyn'][BladeNumber]['tngt_stf_comp']    = bool_read(f.readline().split()[0])
        self.fst_vt['BeamDyn'][BladeNumber]['tngt_stf_pert']    = float_read(f.readline().split()[0])
        self.fst_vt['BeamDyn'][BladeNumber]['tngt_stf_difftol'] = float_read(f.readline().split()[0])
        self.fst_vt['BeamDyn'][BladeNumber]['RotStates']        = bool_read(f.readline().split()[0])
        f.readline()
        #---------------------- GEOMETRY PARAMETER --------------------------------------
        self.fst_vt['BeamDyn'][BladeNumber]['member_total']     = int_read(f.readline().split()[0])
        self.fst_vt['BeamDyn'][BladeNumber]['kp_total']         = int_read(f.readline().split()[0])
        self.fst_vt['BeamDyn'][BladeNumber]['members']          = []
        for i in range(self.fst_vt['BeamDyn'][BladeNumber]['member_total']):
            ln = f.readline().split()
            n_pts_i                   = int(ln[1])
            member_i                  = {}
            member_i['kp_xr']         = [None]*n_pts_i
            member_i['kp_yr']         = [None]*n_pts_i
            member_i['kp_zr']         = [None]*n_pts_i
            member_i['initial_twist'] = [None]*n_pts_i
            f.readline()
            f.readline()
            for j in range(n_pts_i):
                ln = f.readline().split()
                member_i['kp_xr'][j]          = float(ln[0])
                member_i['kp_yr'][j]          = float(ln[1])
                member_i['kp_zr'][j]          = float(ln[2])
                member_i['initial_twist'][j]  = float(ln[3])

            self.fst_vt['BeamDyn'][BladeNumber]['members'].append(member_i)
        #---------------------- MESH PARAMETER ------------------------------------------
        f.readline()
        self.fst_vt['BeamDyn'][BladeNumber]['order_elem']  = int_read(f.readline().split()[0])
        #---------------------- MATERIAL PARAMETER --------------------------------------
        f.readline()
        self.fst_vt['BeamDyn'][BladeNumber]['BldFile']     = f.readline().split()[0].replace('"','').replace("'",'')
        #---------------------- PITCH ACTUATOR PARAMETERS -------------------------------
        f.readline()
        self.fst_vt['BeamDyn'][BladeNumber]['UsePitchAct'] = bool_read(f.readline().split()[0])
        self.fst_vt['BeamDyn'][BladeNumber]['PitchJ']      = float_read(f.readline().split()[0])
        self.fst_vt['BeamDyn'][BladeNumber]['PitchK']      = float_read(f.readline().split()[0])
        self.fst_vt['BeamDyn'][BladeNumber]['PitchC']      = float_read(f.readline().split()[0])
        #---------------------- OUTPUTS -------------------------------------------------
        f.readline()
        self.fst_vt['BeamDyn'][BladeNumber]['SumPrint']    = bool_read(f.readline().split()[0])
        self.fst_vt['BeamDyn'][BladeNumber]['OutFmt']      = quoted_read(f.readline().split()[0])
        self.fst_vt['BeamDyn'][BladeNumber]['NNodeOuts']   = int_read(f.readline().split()[0])
        self.fst_vt['BeamDyn'][BladeNumber]['OutNd']       = [idx.strip() for idx in f.readline().split('OutNd')[0].split(',')]
        # BeamDyn Outlist
        f.readline()
        data = f.readline()
        while data.split()[0] != 'END':
            channels = data.split('"')
            channel_list = channels[1].split(',')
            self.set_outlist(self.fst_vt['outlist']['BeamDyn'], channel_list)
            data = f.readline()
            
        # BeamDyn optional outlist
        try:
            f.readline()
            # self.fst_vt['BeamDyn']['BldNd_BladesOut']    = int(f.readline().split()[0])
            self.fst_vt['BeamDyn'][BladeNumber]['BldNd_BlOutNd']    = f.readline().split()[0]

            f.readline()
            data =  f.readline()
            while data.split()[0] != 'END':
                if data.find('"')>=0:
                    channels = data.split('"')
                    opt_channel_list = channels[1].split(',')
                else:
                    row_string = data.split(',')
                    if len(row_string)==1:
                        opt_channel_list = row_string[0].split('\n')[0]
                    else:
                        opt_channel_list = row_string
                self.set_outlist(self.fst_vt['outlist']['BeamDyn_Nodes'], opt_channel_list)
                data = f.readline()
        except:
            # The optinal outlist does not exist.
            None

        f.close()

        beamdyn_blade_file = os.path.join(os.path.dirname(bd_file), self.fst_vt['BeamDyn'][BladeNumber]['BldFile'])
        self.read_BeamDynBlade(beamdyn_blade_file, BladeNumber)

    def read_BeamDynBlade(self, beamdyn_blade_file, BladeNumber = 0):
        # if BladeNumber is 0 or not specified, assuming all the blades are the same
        # BeamDyn Blade

        f = open(beamdyn_blade_file)
        
        f.readline()
        f.readline()
        f.readline()
        #---------------------- BLADE PARAMETERS --------------------------------------
        self.fst_vt['BeamDynBlade'][BladeNumber]['station_total'] = int_read(f.readline().split()[0])
        self.fst_vt['BeamDynBlade'][BladeNumber]['damp_type']     = int_read(f.readline().split()[0])
        f.readline()
        f.readline()
        f.readline()
        #---------------------- DAMPING COEFFICIENT------------------------------------
        ln = f.readline().split()
        self.fst_vt['BeamDynBlade'][BladeNumber]['mu1']           = float(ln[0])
        self.fst_vt['BeamDynBlade'][BladeNumber]['mu2']           = float(ln[1])
        self.fst_vt['BeamDynBlade'][BladeNumber]['mu3']           = float(ln[2])
        self.fst_vt['BeamDynBlade'][BladeNumber]['mu4']           = float(ln[3])
        self.fst_vt['BeamDynBlade'][BladeNumber]['mu5']           = float(ln[4])
        self.fst_vt['BeamDynBlade'][BladeNumber]['mu6']           = float(ln[5])
        f.readline()
        #---------------------- DISTRIBUTED PROPERTIES---------------------------------
        
        self.fst_vt['BeamDynBlade'][BladeNumber]['radial_stations'] = np.zeros((self.fst_vt['BeamDynBlade'][BladeNumber]['station_total']))
        self.fst_vt['BeamDynBlade'][BladeNumber]['beam_stiff']      = np.zeros((self.fst_vt['BeamDynBlade'][BladeNumber]['station_total'], 6, 6))
        self.fst_vt['BeamDynBlade'][BladeNumber]['beam_inertia']    = np.zeros((self.fst_vt['BeamDynBlade'][BladeNumber]['station_total'], 6, 6))
        for i in range(self.fst_vt['BeamDynBlade'][BladeNumber]['station_total']):
            self.fst_vt['BeamDynBlade'][BladeNumber]['radial_stations'][i]  = float_read(f.readline().split()[0])
            for j in range(6):
                self.fst_vt['BeamDynBlade'][BladeNumber]['beam_stiff'][i,j,:] = np.array([float(val) for val in f.readline().strip().split()])
            f.readline()
            for j in range(6):
                self.fst_vt['BeamDynBlade'][BladeNumber]['beam_inertia'][i,j,:] = np.array([float(val) for val in f.readline().strip().split()])
            f.readline()

        f.close()

    def read_InflowWind(self):
        # InflowWind v3.01
        # Currently no differences between FASTv8.16 and OpenFAST.
        inflow_file = os.path.normpath(os.path.join(self.FAST_directory, self.fst_vt['Fst']['InflowFile']))
        f = open(inflow_file)
        
        f.readline()
        f.readline()
        f.readline()

        # Inflow wind header parameters (inflow_wind)
        self.fst_vt['InflowWind']['Echo']           = bool_read(f.readline().split()[0])
        self.fst_vt['InflowWind']['WindType']       = int(f.readline().split()[0])
        self.fst_vt['InflowWind']['PropagationDir'] = float_read(f.readline().split()[0])
        self.fst_vt['InflowWind']['VFlowAng']       = float_read(f.readline().split()[0])
        self.fst_vt['InflowWind']['VelInterpCubic'] = bool_read(f.readline().split()[0])
        self.fst_vt['InflowWind']['NWindVel']       = int(f.readline().split()[0])
        self.fst_vt['InflowWind']['WindVxiList']    = [idx.strip() for idx in f.readline().split('WindVxiList')[0].split(',')]
        self.fst_vt['InflowWind']['WindVyiList']    = [idx.strip() for idx in f.readline().split('WindVyiList')[0].split(',')]
        self.fst_vt['InflowWind']['WindVziList']    = [idx.strip() for idx in f.readline().split('WindVziList')[0].split(',')]

        # Parameters for Steady Wind Conditions [used only for WindType = 1] (steady_wind_params)
        f.readline()
        self.fst_vt['InflowWind']['HWindSpeed'] = float_read(f.readline().split()[0])
        self.fst_vt['InflowWind']['RefHt'] = float_read(f.readline().split()[0])
        self.fst_vt['InflowWind']['PLExp'] = float_read(f.readline().split()[0])

        # Parameters for Uniform wind file   [used only for WindType = 2] (uniform_wind_params)
        f.readline()
        self.fst_vt['InflowWind']['FileName_Uni'] = os.path.join(os.path.split(inflow_file)[0], quoted_read(f.readline().split()[0]))
        self.fst_vt['InflowWind']['RefHt_Uni'] = float_read(f.readline().split()[0])
        self.fst_vt['InflowWind']['RefLength'] = float_read(f.readline().split()[0])

        # Parameters for Binary TurbSim Full-Field files   [used only for WindType = 3] (turbsim_wind_params)
        f.readline()
        self.fst_vt['InflowWind']['FileName_BTS'] = os.path.join(os.path.split(inflow_file)[0], quoted_read(f.readline().split()[0]))
        # Parameters for Binary Bladed-style Full-Field files   [used only for WindType = 4] (bladed_wind_params)
        f.readline()
        self.fst_vt['InflowWind']['FileNameRoot'] = os.path.join(os.path.split(inflow_file)[0], quoted_read(f.readline().split()[0]))
        self.fst_vt['InflowWind']['TowerFile'] = bool_read(f.readline().split()[0])

        # Parameters for HAWC-format binary files  [Only used with WindType = 5] (hawc_wind_params)
        f.readline()
        self.fst_vt['InflowWind']['FileName_u'] = os.path.normpath(os.path.join(os.path.split(inflow_file)[0], quoted_read(f.readline().split()[0])))
        self.fst_vt['InflowWind']['FileName_v'] = os.path.normpath(os.path.join(os.path.split(inflow_file)[0], quoted_read(f.readline().split()[0])))
        self.fst_vt['InflowWind']['FileName_w'] = os.path.normpath(os.path.join(os.path.split(inflow_file)[0], quoted_read(f.readline().split()[0])))
        self.fst_vt['InflowWind']['nx']    = int(f.readline().split()[0])
        self.fst_vt['InflowWind']['ny']    = int(f.readline().split()[0])
        self.fst_vt['InflowWind']['nz']    = int(f.readline().split()[0])
        self.fst_vt['InflowWind']['dx']    = float_read(f.readline().split()[0])
        self.fst_vt['InflowWind']['dy']    = float_read(f.readline().split()[0])
        self.fst_vt['InflowWind']['dz']    = float_read(f.readline().split()[0])
        self.fst_vt['InflowWind']['RefHt_Hawc'] = float_read(f.readline().split()[0])

        # Scaling parameters for turbulence (still hawc_wind_params)
        f.readline()
        self.fst_vt['InflowWind']['ScaleMethod'] = int(f.readline().split()[0])
        self.fst_vt['InflowWind']['SFx']         = float_read(f.readline().split()[0])
        self.fst_vt['InflowWind']['SFy']         = float_read(f.readline().split()[0])
        self.fst_vt['InflowWind']['SFz']         = float_read(f.readline().split()[0])
        self.fst_vt['InflowWind']['SigmaFx']     = float_read(f.readline().split()[0])
        self.fst_vt['InflowWind']['SigmaFy']     = float_read(f.readline().split()[0])
        self.fst_vt['InflowWind']['SigmaFz']     = float_read(f.readline().split()[0])

        # Mean wind profile parameters (added to HAWC-format files) (still hawc_wind_params)
        f.readline()
        self.fst_vt['InflowWind']['URef']        = float_read(f.readline().split()[0])
        self.fst_vt['InflowWind']['WindProfile'] = int(f.readline().split()[0])
        self.fst_vt['InflowWind']['PLExp_Hawc']  = float_read(f.readline().split()[0])
        self.fst_vt['InflowWind']['Z0']          = float_read(f.readline().split()[0])
        self.fst_vt['InflowWind']['XOffset']     = float_read(f.readline().split()[0])

        # LIDAR parameters
        f.readline()
        self.fst_vt['InflowWind']['SensorType'] = int(f.readline().split()[0])
        self.fst_vt['InflowWind']['NumPulseGate'] = int(f.readline().split()[0])
        self.fst_vt['InflowWind']['PulseSpacing'] = float_read(f.readline().split()[0])
        self.fst_vt['InflowWind']['NumBeam'] = int(f.readline().split()[0])
        self.fst_vt['InflowWind']['FocalDistanceX'] = [idx.strip() for idx in f.readline().split('FocalDistanceX')[0].split(',')]
        self.fst_vt['InflowWind']['FocalDistanceY'] = [idx.strip() for idx in f.readline().split('FocalDistanceY')[0].split(',')]
        self.fst_vt['InflowWind']['FocalDistanceZ'] = [idx.strip() for idx in f.readline().split('FocalDistanceZ')[0].split(',')]
        self.fst_vt['InflowWind']['RotorApexOffsetPos'] = [idx.strip() for idx in f.readline().split('RotorApexOffsetPos')[0].split(',')]
        self.fst_vt['InflowWind']['URefLid'] = float_read(f.readline().split()[0])
        self.fst_vt['InflowWind']['MeasurementInterval'] = float_read(f.readline().split()[0])
        self.fst_vt['InflowWind']['LidRadialVel'] = bool_read(f.readline().split()[0])
        self.fst_vt['InflowWind']['ConsiderHubMotion'] = int(f.readline().split()[0])

        # Inflow Wind Output Parameters (inflow_out_params)
        f.readline()
        self.fst_vt['InflowWind']['SumPrint'] = bool_read(f.readline().split()[0])
        
        # InflowWind Outlist
        f.readline()
        data = f.readline()
        while data.split()[0] != 'END':
            if data.find('"')>=0:
                channels = data.split('"')
                channel_list = channels[1].split(',')
            else:
                row_string = data.split(',')
                if len(row_string)==1:
                    channel_list = row_string[0].split('\n')[0]
                else:
                    channel_list = row_string
            self.set_outlist(self.fst_vt['outlist']['InflowWind'], channel_list)
            data = f.readline()

        f.close()
                
    def read_AeroDyn(self):
        # AeroDyn v15.03

        ad_file = os.path.join(self.FAST_directory, self.fst_vt['Fst']['AeroFile'])
        f = open(ad_file)

        # General Option
        f.readline()
        f.readline()
        f.readline()
        self.fst_vt['AeroDyn']['Echo']          = bool_read(f.readline().split()[0])
        self.fst_vt['AeroDyn']['DTAero']        = float_read(f.readline().split()[0])
        self.fst_vt['AeroDyn']['Wake_Mod']       = int(f.readline().split()[0])
        self.fst_vt['AeroDyn']['TwrPotent']     = int(f.readline().split()[0])
        self.fst_vt['AeroDyn']['TwrShadow']     = int(f.readline().split()[0])
        self.fst_vt['AeroDyn']['TwrAero']       = bool_read(f.readline().split()[0])
        self.fst_vt['AeroDyn']['CavitCheck']    = bool_read(f.readline().split()[0])
        self.fst_vt['AeroDyn']['Buoyancy']      = bool_read(f.readline().split()[0])
        self.fst_vt['AeroDyn']['NacelleDrag']      = bool_read(f.readline().split()[0])
        self.fst_vt['AeroDyn']['CompAA']        = bool_read(f.readline().split()[0])
        self.fst_vt['AeroDyn']['AA_InputFile']  = f.readline().split()[0]

        # Environmental Conditions
        f.readline()
        self.fst_vt['AeroDyn']['AirDens']        = float_read(f.readline().split()[0])
        self.fst_vt['AeroDyn']['KinVisc']        = float_read(f.readline().split()[0])
        self.fst_vt['AeroDyn']['SpdSound']       = float_read(f.readline().split()[0])
        self.fst_vt['AeroDyn']['Patm']           = float_read(f.readline().split()[0])
        self.fst_vt['AeroDyn']['Pvap']           = float_read(f.readline().split()[0])
        #self.fst_vt['AeroDyn']['FluidDepth']           = float_read(f.readline().split()[0])

        f.readline()
        self.fst_vt['AeroDyn']['BEM_Mod']           = int(f.readline().split()[0])

        # Blade-Element/Momentum Theory Options
        f.readline()
        self.fst_vt['AeroDyn']['Skew_Mod']             = int_read(f.readline().split()[0])
        self.fst_vt['AeroDyn']['SkewMomCorr']         = bool_read(f.readline().split()[0])
        self.fst_vt['AeroDyn']['SkewRedistr_Mod']     = int_read(f.readline().split()[0])
        self.fst_vt['AeroDyn']['SkewRedistrFactor']   = float_read(f.readline().split()[0])
        f.readline()
        self.fst_vt['AeroDyn']['TipLoss']               = bool_read(f.readline().split()[0])
        self.fst_vt['AeroDyn']['HubLoss']               = bool_read(f.readline().split()[0])
        self.fst_vt['AeroDyn']['TanInd']                = bool_read(f.readline().split()[0])
        self.fst_vt['AeroDyn']['AIDrag']                = bool_read(f.readline().split()[0])
        self.fst_vt['AeroDyn']['TIDrag']                = bool_read(f.readline().split()[0])
        self.fst_vt['AeroDyn']['IndToler']              = float_read(f.readline().split()[0])
        self.fst_vt['AeroDyn']['MaxIter']               = int(f.readline().split()[0])
        f.readline()
        self.fst_vt['AeroDyn']['SectAvg']               = bool_read(f.readline().split()[0])
        self.fst_vt['AeroDyn']['SectAvgWeighting']      = int_read(f.readline().split()[0])
        self.fst_vt['AeroDyn']['SectAvgNPoints']        = int_read(f.readline().split()[0])
        self.fst_vt['AeroDyn']['SectAvgPsiBwd']         = float_read(f.readline().split()[0])
        self.fst_vt['AeroDyn']['SectAvgPsiFwd']         = float_read(f.readline().split()[0])


        # Dynamic Blade-Element/Momentum Theory Options 
        f.readline()
        self.fst_vt['AeroDyn']['DBEMT_Mod']          = int(f.readline().split()[0])
        self.fst_vt['AeroDyn']['tau1_const']         = float_read(f.readline().split()[0])

        # Olaf -- cOnvecting LAgrangian Filaments (Free Vortex Wake) Theory Options
        f.readline()
        self.fst_vt['AeroDyn']['OLAFInputFileName']  = quoted_read(f.readline().split()[0])
        
        # Unsteady Airfoil Aerodynamics Options
        f.readline()
        self.fst_vt['AeroDyn']['AoA34']                  = bool_read(f.readline().split()[0])
        self.fst_vt['AeroDyn']['UA_Mod']                  = int(f.readline().split()[0])
        self.fst_vt['AeroDyn']['FLookup']                = bool_read(f.readline().split()[0])
        self.fst_vt['AeroDyn']['IntegrationMethod']      = int(f.readline().split()[0])
        
        file_pos = f.tell()
        line = f.readline()
        if 'UAStartRad' in line:
            self.fst_vt['AeroDyn']['UAStartRad']             = float_read(line.split()[0])
        else:
            f.seek(file_pos)
        
        file_pos = f.tell()
        line = f.readline()
        if 'UAEndRad' in line:
            self.fst_vt['AeroDyn']['UAEndRad']             = float_read(line.split()[0])
        else:
            f.seek(file_pos)


        # Airfoil Information
        f.readline()
        self.fst_vt['AeroDyn']['AFTabMod']         = int(f.readline().split()[0])
        self.fst_vt['AeroDyn']['InCol_Alfa']       = int(f.readline().split()[0])
        self.fst_vt['AeroDyn']['InCol_Cl']         = int(f.readline().split()[0])
        self.fst_vt['AeroDyn']['InCol_Cd']         = int(f.readline().split()[0])
        self.fst_vt['AeroDyn']['InCol_Cm']         = int(f.readline().split()[0])
        self.fst_vt['AeroDyn']['InCol_Cpmin']      = int(f.readline().split()[0])
        self.fst_vt['AeroDyn']['NumAFfiles']       = int(f.readline().split()[0])
        self.fst_vt['AeroDyn']['AFNames']          = [None] * self.fst_vt['AeroDyn']['NumAFfiles']
        for i in range(self.fst_vt['AeroDyn']['NumAFfiles']):
            af_filename = fix_path(f.readline().split()[0])[1:-1]
            self.fst_vt['AeroDyn']['AFNames'][i]   = os.path.abspath(os.path.join(self.FAST_directory, self.fst_vt['Fst']['AeroFile_path'], af_filename))

        # Rotor/Blade Properties
        f.readline()
        self.fst_vt['AeroDyn']['UseBlCm']        = bool_read(f.readline().split()[0])
        self.fst_vt['AeroDyn']['ADBlFile1']      = quoted_read(f.readline().split()[0])
        self.fst_vt['AeroDyn']['ADBlFile2']      = quoted_read(f.readline().split()[0])
        self.fst_vt['AeroDyn']['ADBlFile3']      = quoted_read(f.readline().split()[0])

        # Hub, nacelle, and tail fin aerodynamics
        f.readline()
        self.fst_vt['AeroDyn']['VolHub'] = float_read(f.readline().split()[0])
        self.fst_vt['AeroDyn']['HubCenBx'] = float_read(f.readline().split()[0])
        f.readline()
        self.fst_vt['AeroDyn']['VolNac'] = float_read(f.readline().split()[0])
        # data = [float(val) for val in f.readline().split(',')]
        self.fst_vt['AeroDyn']['NacCenB'] = [idx.strip() for idx in f.readline().split('NacCenB')[0].split(',')]

        self.fst_vt['AeroDyn']['NacArea'] = [idx.strip() for idx in f.readline().split('NacArea')[0].split(',')]
        self.fst_vt['AeroDyn']['NacCd'] = [idx.strip() for idx in f.readline().split('NacCd')[0].split(',')]
        self.fst_vt['AeroDyn']['NacDragAC'] = [idx.strip() for idx in f.readline().split('NacDragAC')[0].split(',')]
        f.readline()
        self.fst_vt['AeroDyn']['TFinAero'] = bool_read(f.readline().split()[0])
        tfa_filename = fix_path(f.readline().split()[0])[1:-1]
        self.fst_vt['AeroDyn']['TFinFile'] = os.path.abspath(os.path.join(self.FAST_directory, tfa_filename))

        # Tower Influence and Aerodynamics
        f.readline()
        self.fst_vt['AeroDyn']['NumTwrNds']      = int(f.readline().split()[0])
        f.readline()
        f.readline()
        self.fst_vt['AeroDyn']['TwrElev'] = [None]*self.fst_vt['AeroDyn']['NumTwrNds']
        self.fst_vt['AeroDyn']['TwrDiam'] = [None]*self.fst_vt['AeroDyn']['NumTwrNds']
        self.fst_vt['AeroDyn']['TwrCd'] = [None]*self.fst_vt['AeroDyn']['NumTwrNds']
        self.fst_vt['AeroDyn']['TwrTI'] = [None]*self.fst_vt['AeroDyn']['NumTwrNds']
        self.fst_vt['AeroDyn']['TwrCb'] = [None]*self.fst_vt['AeroDyn']['NumTwrNds']
        for i in range(self.fst_vt['AeroDyn']['NumTwrNds']):
            data = [float(val) for val in f.readline().split()]
            self.fst_vt['AeroDyn']['TwrElev'][i] = data[0] 
            self.fst_vt['AeroDyn']['TwrDiam'][i] = data[1] 
            self.fst_vt['AeroDyn']['TwrCd'][i]   = data[2]
            self.fst_vt['AeroDyn']['TwrTI'][i]   = data[3]
            self.fst_vt['AeroDyn']['TwrCb'][i]   = data[4]

        # Outputs
        f.readline()
        self.fst_vt['AeroDyn']['SumPrint']    = bool_read(f.readline().split()[0])
        self.fst_vt['AeroDyn']['NBlOuts']     = int(f.readline().split()[0])
        self.fst_vt['AeroDyn']['BlOutNd']     = [idx.strip() for idx in f.readline().split('BlOutNd')[0].split(',')]
        self.fst_vt['AeroDyn']['NTwOuts']     = int(f.readline().split()[0])
        self.fst_vt['AeroDyn']['TwOutNd']     = [idx.strip() for idx in f.readline().split('TwOutNd')[0].split(',')]

        # AeroDyn Outlist
        f.readline()
        data = f.readline()

        # Handle the case if there are blank lines before the END statement, check if blank line
        while data.split().__len__() == 0:
            data = f.readline()


        while data.split()[0] != 'END':
            if data.find('"')>=0:
                channels = data.split('"')
                channel_list = channels[1].split(',')
            else:
                row_string = data.split(',')
                if len(row_string)==1:
                    channel_list = row_string[0].split('\n')[0]
                else:
                    channel_list = row_string
            self.set_outlist(self.fst_vt['outlist']['AeroDyn'], channel_list)
            data = f.readline()

        # AeroDyn optional outlist
        try:
            f.readline()
            self.fst_vt['AeroDyn']['BldNd_BladesOut']    = int(f.readline().split()[0])
            self.fst_vt['AeroDyn']['BldNd_BlOutNd']    = f.readline().split()[0]

            f.readline()
            data =  f.readline()
            while data.split()[0] != 'END':
                if data.find('"')>=0:
                    channels = data.split('"')
                    opt_channel_list = channels[1].split(',')
                else:
                    row_string = data.split(',')
                    if len(row_string)==1:
                        opt_channel_list = row_string[0].split('\n')[0]
                    else:
                        opt_channel_list = row_string
                self.set_outlist(self.fst_vt['outlist']['AeroDyn_Nodes'], opt_channel_list)
                data = f.readline()
        except:
            # The optinal outlist does not exist.
            None

        f.close()

        # Improved handling for multiple AeroDyn blade files
        ad_bld_file1 = os.path.join(self.FAST_directory, self.fst_vt['Fst']['AeroFile_path'], self.fst_vt['AeroDyn']['ADBlFile1'])
        ad_bld_file2 = os.path.join(self.FAST_directory, self.fst_vt['Fst']['AeroFile_path'], self.fst_vt['AeroDyn']['ADBlFile2'])
        ad_bld_file3 = os.path.join(self.FAST_directory, self.fst_vt['Fst']['AeroFile_path'], self.fst_vt['AeroDyn']['ADBlFile3'])

        if ad_bld_file1 == ad_bld_file2 and ad_bld_file1 == ad_bld_file3:
            # all blades are identical
            self.read_AeroDynBlade(ad_bld_file1, BladeNumber=0)
            # Copy data into the generic AeroDynBlade
            self.fst_vt['AeroDynBlade'] = self.fst_vt['AeroDynBlade'][0]
        elif self.fst_vt['ElastoDyn']['NumBl'] == 2 and ad_bld_file1 == ad_bld_file2:
            # 2 blades are identical
            self.read_AeroDynBlade(ad_bld_file1, BladeNumber=0)
            self.fst_vt['AeroDynBlade'] = self.fst_vt['AeroDynBlade'][0]
        else:
            # all blades are different
            self.read_AeroDynBlade(ad_bld_file1, BladeNumber=0)
            if self.fst_vt['ElastoDyn']['NumBl'] > 1:
                self.read_AeroDynBlade(ad_bld_file2, BladeNumber=1)
            if self.fst_vt['ElastoDyn']['NumBl'] > 2:
                self.read_AeroDynBlade(ad_bld_file3, BladeNumber=2)
            else:
                # we have a single blade
                self.fst_vt['AeroDynBlade'] = self.fst_vt['AeroDynBlade'][0]

        self.read_AeroDynPolar()
        self.read_AeroDynCoord()
        olaf_filename = os.path.join(self.FAST_directory, self.fst_vt['AeroDyn']['OLAFInputFileName'])
        if os.path.isfile(olaf_filename):
            self.read_AeroDynOLAF(olaf_filename)

    def read_AeroDynBlade(self, ad_blade_file, BladeNumber = 0):
        # AeroDyn v5.00 Blade Definition File

        # ad_blade_file = os.path.join(self.FAST_directory, self.fst_vt['Fst']['AeroFile_path'], self.fst_vt['AeroDyn']['ADBlFile1'])
        f = open(ad_blade_file)

        f.readline()
        f.readline()
        f.readline()
        # Blade Properties
        self.fst_vt['AeroDynBlade'][BladeNumber]['NumBlNds']       = int(f.readline().split()[0])
        f.readline()
        f.readline()
        self.fst_vt['AeroDynBlade'][BladeNumber]['BlSpn']          = [None]*self.fst_vt['AeroDynBlade'][BladeNumber]['NumBlNds']
        self.fst_vt['AeroDynBlade'][BladeNumber]['BlCrvAC']        = [None]*self.fst_vt['AeroDynBlade'][BladeNumber]['NumBlNds']
        self.fst_vt['AeroDynBlade'][BladeNumber]['BlSwpAC']        = [None]*self.fst_vt['AeroDynBlade'][BladeNumber]['NumBlNds']
        self.fst_vt['AeroDynBlade'][BladeNumber]['BlCrvAng']       = [None]*self.fst_vt['AeroDynBlade'][BladeNumber]['NumBlNds']
        self.fst_vt['AeroDynBlade'][BladeNumber]['BlTwist']        = [None]*self.fst_vt['AeroDynBlade'][BladeNumber]['NumBlNds']
        self.fst_vt['AeroDynBlade'][BladeNumber]['BlChord']        = [None]*self.fst_vt['AeroDynBlade'][BladeNumber]['NumBlNds']
        self.fst_vt['AeroDynBlade'][BladeNumber]['BlAFID']         = [None]*self.fst_vt['AeroDynBlade'][BladeNumber]['NumBlNds']
        self.fst_vt['AeroDynBlade'][BladeNumber]['BlCb']           = [None]*self.fst_vt['AeroDynBlade'][BladeNumber]['NumBlNds']
        self.fst_vt['AeroDynBlade'][BladeNumber]['BlCenBn']        = [None]*self.fst_vt['AeroDynBlade'][BladeNumber]['NumBlNds']
        self.fst_vt['AeroDynBlade'][BladeNumber]['BlCenBt']        = [None]*self.fst_vt['AeroDynBlade'][BladeNumber]['NumBlNds']
        for i in range(self.fst_vt['AeroDynBlade'][BladeNumber]['NumBlNds']):
            data = [float(val) for val in f.readline().split()]
            self.fst_vt['AeroDynBlade'][BladeNumber]['BlSpn'][i]   = data[0] 
            self.fst_vt['AeroDynBlade'][BladeNumber]['BlCrvAC'][i] = data[1] 
            self.fst_vt['AeroDynBlade'][BladeNumber]['BlSwpAC'][i] = data[2]
            self.fst_vt['AeroDynBlade'][BladeNumber]['BlCrvAng'][i]= data[3]
            self.fst_vt['AeroDynBlade'][BladeNumber]['BlTwist'][i] = data[4]
            self.fst_vt['AeroDynBlade'][BladeNumber]['BlChord'][i] = data[5]
            self.fst_vt['AeroDynBlade'][BladeNumber]['BlAFID'][i]  = data[6]
            if len(data) == 9:
                self.fst_vt['AeroDynBlade'][BladeNumber]['BlCb'][i]    = data[7]
                self.fst_vt['AeroDynBlade'][BladeNumber]['BlCenBn'][i] = data[8]
                self.fst_vt['AeroDynBlade'][BladeNumber]['BlCenBt'][i] = data[9]
            else:
                self.fst_vt['AeroDynBlade'][BladeNumber]['BlCb'][i]    = 0.0
                self.fst_vt['AeroDynBlade'][BladeNumber]['BlCenBn'][i] = 0.0
                self.fst_vt['AeroDynBlade'][BladeNumber]['BlCenBt'][i] = 0.0
        
        f.close()

    def read_AeroDynPolar(self):
        # AirfoilInfo v1.01

        
        self.fst_vt['AeroDyn']['af_data'] = [None]*self.fst_vt['AeroDyn']['NumAFfiles']

        for afi, af_filename in enumerate(self.fst_vt['AeroDyn']['AFNames']):
            f = open(af_filename)
            # print af_filename

            polar = {}

            polar['InterpOrd']      = int_read(readline_filterComments(f).split()[0])
            temp = readline_filterComments(f).split()
            if temp[1] == "RelThickness":
                polar['RelThickness'] = float_read(temp[0])
                polar['NonDimArea']     = float_read(readline_filterComments(f).split()[0])
            else:
                polar['NonDimArea']    = float_read(temp[0])
            # polar['NonDimArea']     = float_read(readline_filterComments(f).split()[0])
            polar['NumCoords']      = readline_filterComments(f).split()[0]
            polar['BL_file']        = readline_filterComments(f).split()[0]
            polar['NumTabs']        = int_read(readline_filterComments(f).split()[0])
            self.fst_vt['AeroDyn']['af_data'][afi] = [None]*polar['NumTabs']

            for tab in range(polar['NumTabs']): # For multiple tables
                polar['Re']             = float_read(readline_filterComments(f).split()[0]) * 1.e+6
                polar['UserProp']           = int_read(readline_filterComments(f).split()[0])
                polar['InclUAdata']     = bool_read(readline_filterComments(f).split()[0])

                # Unsteady Aero Data
                if polar['InclUAdata']:
                    polar['alpha0']     = float_read(readline_filterComments(f).split()[0])
                    polar['alpha1']     = float_read(readline_filterComments(f).split()[0])
                    polar['alpha2']     = float_read(readline_filterComments(f).split()[0])
                    # polar['alphaUpper']     = float_read(readline_filterComments(f).split()[0])
                    # polar['alphaLower']     = float_read(readline_filterComments(f).split()[0])
                    polar['eta_e']      = float_read(readline_filterComments(f).split()[0])
                    polar['C_nalpha']   = float_read(readline_filterComments(f).split()[0])
                    polar['T_f0']       = float_read(readline_filterComments(f).split()[0])
                    polar['T_V0']       = float_read(readline_filterComments(f).split()[0])
                    polar['T_p']        = float_read(readline_filterComments(f).split()[0])
                    polar['T_VL']       = float_read(readline_filterComments(f).split()[0])
                    polar['b1']         = float_read(readline_filterComments(f).split()[0])
                    polar['b2']         = float_read(readline_filterComments(f).split()[0])
                    polar['b5']         = float_read(readline_filterComments(f).split()[0])
                    polar['A1']         = float_read(readline_filterComments(f).split()[0])
                    polar['A2']         = float_read(readline_filterComments(f).split()[0])
                    polar['A5']         = float_read(readline_filterComments(f).split()[0])
                    polar['S1']         = float_read(readline_filterComments(f).split()[0])
                    polar['S2']         = float_read(readline_filterComments(f).split()[0])
                    polar['S3']         = float_read(readline_filterComments(f).split()[0])
                    polar['S4']         = float_read(readline_filterComments(f).split()[0])
                    polar['Cn1']        = float_read(readline_filterComments(f).split()[0])
                    polar['Cn2']        = float_read(readline_filterComments(f).split()[0])
                    polar['St_sh']      = float_read(readline_filterComments(f).split()[0])
                    polar['Cd0']        = float_read(readline_filterComments(f).split()[0])
                    polar['Cm0']        = float_read(readline_filterComments(f).split()[0])
                    polar['k0']         = float_read(readline_filterComments(f).split()[0])
                    polar['k1']         = float_read(readline_filterComments(f).split()[0])
                    polar['k2']         = float_read(readline_filterComments(f).split()[0])
                    polar['k3']         = float_read(readline_filterComments(f).split()[0])
                    polar['k1_hat']     = float_read(readline_filterComments(f).split()[0])
                    polar['x_cp_bar']   = float_read(readline_filterComments(f).split()[0])
                    polar['UACutout']   = float_read(readline_filterComments(f).split()[0])
                    polar['filtCutOff'] = float_read(readline_filterComments(f).split()[0])

                # Polar Data
                polar['NumAlf']         = int_read(readline_filterComments(f).split()[0])
                polar['Alpha']          = [None]*polar['NumAlf']
                polar['Cl']             = [None]*polar['NumAlf']
                polar['Cd']             = [None]*polar['NumAlf']
                polar['Cm']             = [None]*polar['NumAlf']
                polar['Cpmin']          = [None]*polar['NumAlf']
                for i in range(polar['NumAlf']):
                    data = [float(val) for val in readline_filterComments(f).split()]
                    if self.fst_vt['AeroDyn']['InCol_Alfa'] > 0:
                        polar['Alpha'][i] = data[self.fst_vt['AeroDyn']['InCol_Alfa']-1]
                    if self.fst_vt['AeroDyn']['InCol_Cl'] > 0:
                        polar['Cl'][i]    = data[self.fst_vt['AeroDyn']['InCol_Cl']-1]
                    if self.fst_vt['AeroDyn']['InCol_Cd'] > 0:
                        polar['Cd'][i]    = data[self.fst_vt['AeroDyn']['InCol_Cd']-1]
                    if self.fst_vt['AeroDyn']['InCol_Cm'] > 0:
                        polar['Cm'][i]    = data[self.fst_vt['AeroDyn']['InCol_Cm']-1]
                    if self.fst_vt['AeroDyn']['InCol_Cpmin'] > 0:
                        polar['Cpmin'][i] = data[self.fst_vt['AeroDyn']['InCol_Cpmin']-1]

                self.fst_vt['AeroDyn']['af_data'][afi][tab] = copy.copy(polar) # For multiple tables
            
            f.close()

    def read_AeroDynCoord(self):
        
        self.fst_vt['AeroDyn']['af_coord'] = []
        self.fst_vt['AeroDyn']['ac']   = np.zeros(len(self.fst_vt['AeroDyn']['AFNames']))

        for afi, af_filename in enumerate(self.fst_vt['AeroDyn']['AFNames']):
            self.fst_vt['AeroDyn']['af_coord'].append({})
            if not (self.fst_vt['AeroDyn']['af_data'][afi][0]['NumCoords'] == 0 or self.fst_vt['AeroDyn']['af_data'][afi][0]['NumCoords'] == '0'):
                coord_filename = af_filename[0:af_filename.rfind(os.sep)] + os.sep + self.fst_vt['AeroDyn']['af_data'][afi][0]['NumCoords'][2:-1]

                f = open(coord_filename)
                lines = f.readlines()
                f.close()
                lines = [line for line in lines if not line.strip().startswith('!')]
                n_coords = int(lines[0].split()[0])

                x = np.zeros(n_coords-1)
                y = np.zeros(n_coords-1)

                self.fst_vt['AeroDyn']['ac'][afi] = float(lines[1].split()[0])

                for j in range(2, n_coords+1):
                    x[j - 2], y[j - 2] = map(float, lines[j].split())

                self.fst_vt['AeroDyn']['af_coord'][afi]['x'] = x
                self.fst_vt['AeroDyn']['af_coord'][afi]['y'] = y


    def read_AeroDynOLAF(self, olaf_filename):
        
        self.fst_vt['AeroDyn']['OLAF'] = {}
        f = open(olaf_filename)
        f.readline()
        f.readline()
        f.readline()
        self.fst_vt['AeroDyn']['OLAF']['IntMethod']       = int_read(f.readline().split()[0])
        self.fst_vt['AeroDyn']['OLAF']['DTfvw']           = float_read(f.readline().split()[0])
        self.fst_vt['AeroDyn']['OLAF']['FreeWakeStart']   = float_read(f.readline().split()[0])
        self.fst_vt['AeroDyn']['OLAF']['FullCircStart']   = float_read(f.readline().split()[0])
        f.readline()
        self.fst_vt['AeroDyn']['OLAF']['CircSolvMethod']   = int_read(f.readline().split()[0])
        self.fst_vt['AeroDyn']['OLAF']['CircSolvConvCrit']    = float_read(f.readline().split()[0])
        self.fst_vt['AeroDyn']['OLAF']['CircSolvRelaxation']  = float_read(f.readline().split()[0])
        self.fst_vt['AeroDyn']['OLAF']['CircSolvMaxIter']     = int_read(f.readline().split()[0])
        self.fst_vt['AeroDyn']['OLAF']['PrescribedCircFile']  = os.path.join(self.FAST_directory, quoted_read(f.readline().split()[0])) # unmodified by this script, hence pointing to absolute location
        f.readline()
        f.readline()
        f.readline()
        self.fst_vt['AeroDyn']['OLAF']['nNWPanels']   = int_read(f.readline().split()[0])
        self.fst_vt['AeroDyn']['OLAF']['nNWPanelsFree'] = int_read(f.readline().split()[0])
        self.fst_vt['AeroDyn']['OLAF']['nFWPanels']  = int_read(f.readline().split()[0])
        self.fst_vt['AeroDyn']['OLAF']['nFWPanelsFree']  = int_read(f.readline().split()[0])
        self.fst_vt['AeroDyn']['OLAF']['FWShedVorticity'] = bool_read(f.readline().split()[0])
        f.readline()
        self.fst_vt['AeroDyn']['OLAF']['DiffusionMethod'] = int_read(f.readline().split()[0])
        self.fst_vt['AeroDyn']['OLAF']['RegDeterMethod']  = int_read(f.readline().split()[0])
        self.fst_vt['AeroDyn']['OLAF']['RegFunction']     = int_read(f.readline().split()[0])
        self.fst_vt['AeroDyn']['OLAF']['WakeRegMethod']   = int_read(f.readline().split()[0])
        self.fst_vt['AeroDyn']['OLAF']['WakeRegFactor']   = float(f.readline().split()[0])
        self.fst_vt['AeroDyn']['OLAF']['WingRegFactor']   = float(f.readline().split()[0])
        self.fst_vt['AeroDyn']['OLAF']['CoreSpreadEddyVisc'] = int(f.readline().split()[0])
        f.readline()
        self.fst_vt['AeroDyn']['OLAF']['TwrShadowOnWake'] = bool_read(f.readline().split()[0])
        self.fst_vt['AeroDyn']['OLAF']['ShearModel']      = int_read(f.readline().split()[0])
        f.readline()
        self.fst_vt['AeroDyn']['OLAF']['VelocityMethod']  = int_read(f.readline().split()[0])
        self.fst_vt['AeroDyn']['OLAF']['TreeBranchFactor']= float_read(f.readline().split()[0])
        self.fst_vt['AeroDyn']['OLAF']['PartPerSegment']  = int_read(f.readline().split()[0])
        f.readline()
        f.readline()
        self.fst_vt['AeroDyn']['OLAF']['WrVTk']       = int_read(f.readline().split()[0])
        self.fst_vt['AeroDyn']['OLAF']['nVTKBlades']  = int_read(f.readline().split()[0])
        self.fst_vt['AeroDyn']['OLAF']['VTKCoord']    = int_read(f.readline().split()[0])
        self.fst_vt['AeroDyn']['OLAF']['VTK_fps']     = float_read(f.readline().split()[0])
        self.fst_vt['AeroDyn']['OLAF']['nGridOut']    = int_read(f.readline().split()[0])
        f.readline()
        f.close()

    def read_AeroDisk(self):
        ''''
        Reading the AeroDisk input file.
        '''

        aDisk_file = os.path.join(self.FAST_directory, self.fst_vt['Fst']['AeroFile'])
        f = open(aDisk_file)
        f.readline()
        f.readline()
        f.readline()

        # Simulation Control
        self.fst_vt['AeroDisk']['Echo'] = bool_read(f.readline().split()[0])
        self.fst_vt['AeroDisk']['DT'] = float_read(f.readline().split()[0])

        # Environmental Conditions
        f.readline()
        self.fst_vt['AeroDisk']['AirDens'] = float_read(f.readline().split()[0])

        # Actuator Disk Properties
        f.readline()
        self.fst_vt['AeroDisk']['RotorRad'] = float_read(f.readline().split()[0])
        
        # read InColNames      - Input column headers (string) {may include a combination of "TSR, RtSpd, VRel, Pitch, Skew"} (up to 4 columns) 
        # Read between the quotes
        self.fst_vt['AeroDisk']['InColNames'] = [x.strip() for x in quoted_read(f.readline().split('InColNames')[0]).split(',')]

        # read InColDims       - Number of unique values in each column (-) (must have same number of columns as InColName) [each >=2]
        self.fst_vt['AeroDisk']['InColDims'] = [int(x) for x in f.readline().split('InColDims')[0].split(',')]

        # read the contents table of the CSV file referenced next
        # if the next line starts with an @, then it is a file reference
        line = f.readline()
        if line[0] == '@':
            self.fst_vt['AeroDisk']['actuatorDiskFile'] = os.path.join(self.FAST_directory, line[1:].strip())

            # using the load_ascii_output function to read the CSV file, ;)
            data, info = load_ascii_output(self.fst_vt['AeroDisk']['actuatorDiskFile'], headerLines=3,
                                           descriptionLine=0, attributeLine=1, unitLine=2, delimiter = ',')
            self.fst_vt['AeroDisk']['actuatorDiskTable'] = {'dsc': info['description'], 
                                                            'attr': info['attribute_names'], 
                                                            'units': info['attribute_units'], 
                                                            'data': data} 
        else:
            raise Exception('Expecting a file reference to the actuator disk CSV file')

        # read the output list
        f.readline()
        f.readline()

        self.read_outlist(f,'AeroDisk')

        f.close()


    def read_ServoDyn(self):
        # ServoDyn v1.05 Input File
        # Currently no differences between FASTv8.16 and OpenFAST.


        sd_file = os.path.normpath(os.path.join(self.FAST_directory, self.fst_vt['Fst']['ServoFile']))
        f = open(sd_file)

        f.readline()
        f.readline()

        # Simulation Control (sd_sim_ctrl)
        f.readline()
        self.fst_vt['ServoDyn']['Echo'] = bool_read(f.readline().split()[0])
        self.fst_vt['ServoDyn']['DT'] = float_read(f.readline().split()[0])

        # Pitch Control (pitch_ctrl)
        f.readline()
        self.fst_vt['ServoDyn']['PCMode']       = int(f.readline().split()[0])
        self.fst_vt['ServoDyn']['TPCOn']        = float_read(f.readline().split()[0])
        self.fst_vt['ServoDyn']['TPitManS1']    = float_read(f.readline().split()[0])
        self.fst_vt['ServoDyn']['TPitManS2']    = float_read(f.readline().split()[0])
        self.fst_vt['ServoDyn']['TPitManS3']    = float_read(f.readline().split()[0])
        self.fst_vt['ServoDyn']['PitManRat(1)'] = float_read(f.readline().split()[0])
        self.fst_vt['ServoDyn']['PitManRat(2)'] = float_read(f.readline().split()[0])
        self.fst_vt['ServoDyn']['PitManRat(3)'] = float_read(f.readline().split()[0])
        self.fst_vt['ServoDyn']['BlPitchF(1)']  = float_read(f.readline().split()[0])
        self.fst_vt['ServoDyn']['BlPitchF(2)']  = float_read(f.readline().split()[0])
        self.fst_vt['ServoDyn']['BlPitchF(3)']  = float_read(f.readline().split()[0])

        # Geneartor and Torque Control (gen_torq_ctrl)
        f.readline()
        self.fst_vt['ServoDyn']['VSContrl'] = int(f.readline().split()[0])
        self.fst_vt['ServoDyn']['GenModel'] = int(f.readline().split()[0])
        self.fst_vt['ServoDyn']['GenEff']   = float_read(f.readline().split()[0])
        self.fst_vt['ServoDyn']['GenTiStr'] = bool_read(f.readline().split()[0])
        self.fst_vt['ServoDyn']['GenTiStp'] = bool_read(f.readline().split()[0])
        self.fst_vt['ServoDyn']['SpdGenOn'] = float_read(f.readline().split()[0])
        self.fst_vt['ServoDyn']['TimGenOn'] = float_read(f.readline().split()[0])
        self.fst_vt['ServoDyn']['TimGenOf'] = float_read(f.readline().split()[0])

        # Simple Variable-Speed Torque Control (var_speed_torq_ctrl)
        f.readline()
        self.fst_vt['ServoDyn']['VS_RtGnSp'] = float_read(f.readline().split()[0])
        self.fst_vt['ServoDyn']['VS_RtTq']   = float_read(f.readline().split()[0])
        self.fst_vt['ServoDyn']['VS_Rgn2K']  = float_read(f.readline().split()[0])
        self.fst_vt['ServoDyn']['VS_SlPc']   = float_read(f.readline().split()[0])

        # Simple Induction Generator (induct_gen)
        f.readline()
        self.fst_vt['ServoDyn']['SIG_SlPc'] = float_read(f.readline().split()[0])
        self.fst_vt['ServoDyn']['SIG_SySp'] = float_read(f.readline().split()[0])
        self.fst_vt['ServoDyn']['SIG_RtTq'] = float_read(f.readline().split()[0])
        self.fst_vt['ServoDyn']['SIG_PORt'] = float_read(f.readline().split()[0])

        # Thevenin-Equivalent Induction Generator (theveq_induct_gen)
        f.readline()
        self.fst_vt['ServoDyn']['TEC_Freq'] = float_read(f.readline().split()[0])
        self.fst_vt['ServoDyn']['TEC_NPol'] = int(f.readline().split()[0])
        self.fst_vt['ServoDyn']['TEC_SRes'] = float_read(f.readline().split()[0])
        self.fst_vt['ServoDyn']['TEC_RRes'] = float_read(f.readline().split()[0])
        self.fst_vt['ServoDyn']['TEC_VLL']  = float_read(f.readline().split()[0])
        self.fst_vt['ServoDyn']['TEC_SLR']  = float_read(f.readline().split()[0])
        self.fst_vt['ServoDyn']['TEC_RLR']  = float_read(f.readline().split()[0])
        self.fst_vt['ServoDyn']['TEC_MR']   = float_read(f.readline().split()[0])

        # High-Speed Shaft Brake (shaft_brake)
        f.readline()
        self.fst_vt['ServoDyn']['HSSBrMode'] = int(f.readline().split()[0])
        self.fst_vt['ServoDyn']['THSSBrDp']  = float_read(f.readline().split()[0])
        self.fst_vt['ServoDyn']['HSSBrDT']   = float_read(f.readline().split()[0])
        self.fst_vt['ServoDyn']['HSSBrTqF']  = float_read(f.readline().split()[0])

        # Nacelle-Yaw Control (nac_yaw_ctrl)
        f.readline()
        self.fst_vt['ServoDyn']['YCMode']    = int(f.readline().split()[0])
        self.fst_vt['ServoDyn']['TYCOn']     = float_read(f.readline().split()[0])
        self.fst_vt['ServoDyn']['YawNeut']   = float_read(f.readline().split()[0])
        self.fst_vt['ServoDyn']['YawSpr']    = float_read(f.readline().split()[0])
        self.fst_vt['ServoDyn']['YawDamp']   = float_read(f.readline().split()[0])
        self.fst_vt['ServoDyn']['TYawManS']  = float_read(f.readline().split()[0])
        self.fst_vt['ServoDyn']['YawManRat'] = float_read(f.readline().split()[0])
        self.fst_vt['ServoDyn']['NacYawF']   = float_read(f.readline().split()[0])

        # Aero flow control
        f.readline()
        self.fst_vt['ServoDyn']['AfCmode']      = int(f.readline().split()[0])
        self.fst_vt['ServoDyn']['AfC_Mean']     = float_read(f.readline().split()[0])
        self.fst_vt['ServoDyn']['AfC_Amp']      = float_read(f.readline().split()[0])
        self.fst_vt['ServoDyn']['AfC_Phase']    = float_read(f.readline().split()[0])

        # Structural Control
        f.readline()
        self.fst_vt['ServoDyn']['NumBStC']  = int(f.readline().split()[0])
        self.fst_vt['ServoDyn']['BStCfiles'] = read_array(f,self.fst_vt['ServoDyn']['NumBStC'], array_type=str)
        self.fst_vt['ServoDyn']['NumNStC']  = int(f.readline().split()[0])
        self.fst_vt['ServoDyn']['NStCfiles'] = read_array(f,self.fst_vt['ServoDyn']['NumNStC'], array_type=str)
        self.fst_vt['ServoDyn']['NumTStC'] = int(f.readline().split()[0])
        self.fst_vt['ServoDyn']['TStCfiles'] = read_array(f,self.fst_vt['ServoDyn']['NumTStC'], array_type=str)
        self.fst_vt['ServoDyn']['NumSStC'] = int(f.readline().split()[0])
        self.fst_vt['ServoDyn']['SStCfiles'] = read_array(f,self.fst_vt['ServoDyn']['NumSStC'], array_type=str)

        # Initialize Struct Control trees
        self.fst_vt['BStC'] = [] * self.fst_vt['ServoDyn']['NumBStC']
        self.fst_vt['NStC'] = [] * self.fst_vt['ServoDyn']['NumNStC']
        self.fst_vt['TStC'] = [] * self.fst_vt['ServoDyn']['NumTStC']
        self.fst_vt['SStC'] = [] * self.fst_vt['ServoDyn']['NumSStC']

        # Cable control
        f.readline()
        self.fst_vt['ServoDyn']['CCmode']  = int(f.readline().split()[0])

        # Bladed Interface and Torque-Speed Look-Up Table (bladed_interface)
        f.readline()
        if self.path2dll == '' or self.path2dll == None:
            self.fst_vt['ServoDyn']['DLL_FileName'] = os.path.abspath(os.path.normpath(os.path.join(os.path.split(sd_file)[0], quoted_read(f.readline().split()[0]))))
        else:
            f.readline()
            self.fst_vt['ServoDyn']['DLL_FileName'] = self.path2dll
        self.fst_vt['ServoDyn']['DLL_InFile']   = os.path.abspath(os.path.normpath(os.path.join(os.path.split(sd_file)[0], quoted_read(f.readline().split()[0]))))
        self.fst_vt['ServoDyn']['DLL_ProcName'] = quoted_read(f.readline().split()[0])
        dll_dt_line = f.readline().split()[0]
        try:
            self.fst_vt['ServoDyn']['DLL_DT'] = float_read(dll_dt_line)
        except:
            self.fst_vt['ServoDyn']['DLL_DT'] = dll_dt_line[1:-1]
        self.fst_vt['ServoDyn']['DLL_Ramp']     = bool_read(f.readline().split()[0])
        self.fst_vt['ServoDyn']['BPCutoff']     = float_read(f.readline().split()[0])
        self.fst_vt['ServoDyn']['NacYaw_North'] = float_read(f.readline().split()[0])
        self.fst_vt['ServoDyn']['Ptch_Cntrl']   = int(f.readline().split()[0])
        self.fst_vt['ServoDyn']['Ptch_SetPnt']  = float_read(f.readline().split()[0])
        self.fst_vt['ServoDyn']['Ptch_Min']     = float_read(f.readline().split()[0])
        self.fst_vt['ServoDyn']['Ptch_Max']     = float_read(f.readline().split()[0])
        self.fst_vt['ServoDyn']['PtchRate_Min'] = float_read(f.readline().split()[0])
        self.fst_vt['ServoDyn']['PtchRate_Max'] = float_read(f.readline().split()[0])
        self.fst_vt['ServoDyn']['Gain_OM']      = float_read(f.readline().split()[0])
        self.fst_vt['ServoDyn']['GenSpd_MinOM'] = float_read(f.readline().split()[0])
        self.fst_vt['ServoDyn']['GenSpd_MaxOM'] = float_read(f.readline().split()[0])
        self.fst_vt['ServoDyn']['GenSpd_Dem']   = float_read(f.readline().split()[0])
        self.fst_vt['ServoDyn']['GenTrq_Dem']   = float_read(f.readline().split()[0])
        self.fst_vt['ServoDyn']['GenPwr_Dem']   = float_read(f.readline().split()[0])

        f.readline()

        self.fst_vt['ServoDyn']['DLL_NumTrq'] = int(f.readline().split()[0])
        f.readline()
        f.readline()
        self.fst_vt['ServoDyn']['GenSpd_TLU'] = [None] * self.fst_vt['ServoDyn']['DLL_NumTrq']
        self.fst_vt['ServoDyn']['GenTrq_TLU'] = [None] * self.fst_vt['ServoDyn']['DLL_NumTrq']
        for i in range(self.fst_vt['ServoDyn']['DLL_NumTrq']):
            data = f.readline().split()
            self.fst_vt['ServoDyn']['GenSpd_TLU'][i]  = float_read(data[0])
            self.fst_vt['ServoDyn']['GenTrq_TLU'][i]  = float_read(data[0])

        # ServoDyn Output Params (sd_out_params)
        f.readline()
        self.fst_vt['ServoDyn']['SumPrint'] = bool_read(f.readline().split()[0])
        self.fst_vt['ServoDyn']['OutFile']  = int(f.readline().split()[0])
        self.fst_vt['ServoDyn']['TabDelim'] = bool_read(f.readline().split()[0])
        self.fst_vt['ServoDyn']['OutFmt']   = quoted_read(f.readline().split()[0])
        self.fst_vt['ServoDyn']['TStart']   = float_read(f.readline().split()[0])

        # ServoDyn Outlist
        f.readline()
        data = f.readline()
        while data.split()[0] != 'END':
            channels = data.split('"')
            channel_list = channels[1].split(',')
            self.set_outlist(self.fst_vt['outlist']['ServoDyn'], channel_list)
            data = f.readline()

        f.close()

    def read_StC(self,filename):
        '''
        return StC vt so it can be appended to fst_vt['XStC'] list
        '''
        StC_vt = {}

        with open(os.path.join(self.FAST_directory, filename)) as f:

            f.readline()
            f.readline()
            f.readline()
            StC_vt['Echo'] = bool_read(f.readline().split()[0])      #  Echo         - Echo input data to <RootName>.ech (flag)
            f.readline()  # StC DEGREES OF FREEDOM
            StC_vt['StC_DOF_MODE'] = int_read(f.readline().split()[0]) #        4   StC_DOF_MODE - DOF mode (switch) {0: No StC or TLCD DOF; 1: StC_X_DOF, StC_Y_DOF, and/or StC_Z_DOF (three independent StC DOFs); 2: StC_XY_DOF (Omni-Directional StC); 3: TLCD; 4: Prescribed force/moment time series}
            StC_vt['StC_X_DOF'] = bool_read(f.readline().split()[0])  # false         StC_X_DOF    - DOF on or off for StC X (flag) [Used only when StC_DOF_MODE=1]
            StC_vt['StC_Y_DOF'] = bool_read(f.readline().split()[0])  # false         StC_Y_DOF    - DOF on or off for StC Y (flag) [Used only when StC_DOF_MODE=1]
            StC_vt['StC_Z_DOF'] = bool_read(f.readline().split()[0])  # false         StC_Z_DOF    - DOF on or off for StC Z (flag) [Used only when StC_DOF_MODE=1]
            f.readline()    # StC LOCATION 
            StC_vt['StC_P_X'] = float_read(f.readline().split()[0])   #    -51.75   StC_P_X      - At rest X position of StC (m)
            StC_vt['StC_P_Y'] = float_read(f.readline().split()[0])   #        0   StC_P_Y      - At rest Y position of StC (m)
            StC_vt['StC_P_Z'] = float_read(f.readline().split()[0])   #        -10   StC_P_Z      - At rest Z position of StC (m)
            f.readline()    # StC INITIAL CONDITIONS 
            StC_vt['StC_X_DSP'] = float_read(f.readline().split()[0])   #        0   StC_X_DSP    - StC X initial displacement (m) [relative to at rest position]
            StC_vt['StC_Y_DSP'] = float_read(f.readline().split()[0])   #        0   StC_Y_DSP    - StC Y initial displacement (m) [relative to at rest position]
            StC_vt['StC_Z_DSP'] = float_read(f.readline().split()[0])   #        0   StC_Z_DSP    - StC Z initial displacement (m) [relative to at rest position; used only when StC_DOF_MODE=1 and StC_Z_DOF=TRUE]
            StC_vt['StC_Z_PreLd'] = f.readline().split()[0] # "none"        StC_Z_PreLd  - StC Z prefloat_read(f.readline().split()[0])  #-load (N) {"gravity" to offset for gravity load; "none" or 0 to turn off} [used only when StC_DOF_MODE=1 and StC_Z_DOF=TRUE]
            f.readline()    # StC CONFIGURATION 
            StC_vt['StC_X_PSP'] = float_read(f.readline().split()[0])   #        0   StC_X_PSP    - Positive stop position (minimum X mass displacement) (m)
            StC_vt['StC_X_NSP'] = float_read(f.readline().split()[0])   #        0   StC_X_NSP    - Negative stop position (maximum X mass displacement) (m)
            StC_vt['StC_Y_PSP'] = float_read(f.readline().split()[0])   #        0   StC_Y_PSP    - Positive stop position (maximum Y mass displacement) (m)
            StC_vt['StC_Y_NSP'] = float_read(f.readline().split()[0])   #        0   StC_Y_NSP    - Negative stop position (minimum Y mass displacement) (m)
            StC_vt['StC_Z_PSP'] = float_read(f.readline().split()[0])   #        0   StC_Z_PSP    - Positive stop position (maximum Z mass displacement) (m) [used only when StC_DOF_MODE=1 and StC_Z_DOF=TRUE]
            StC_vt['StC_Z_NSP'] = float_read(f.readline().split()[0])   #        0   StC_Z_NSP    - Negative stop position (minimum Z mass displacement) (m) [used only when StC_DOF_MODE=1 and StC_Z_DOF=TRUE]
            f.readline()    # StC MASS, STIFFNESS, & DAMPING
            StC_vt['StC_X_M'] = float_read(f.readline().split()[0])   #        0   StC_X_M      - StC X mass (kg) [must equal StC_Y_M for StC_DOF_MODE = 2]
            StC_vt['StC_Y_M'] = float_read(f.readline().split()[0])   #        50   StC_Y_M      - StC Y mass (kg) [must equal StC_X_M for StC_DOF_MODE = 2]
            StC_vt['StC_Z_M'] = float_read(f.readline().split()[0])   #        0   StC_Z_M      - StC Z mass (kg) [used only when StC_DOF_MODE=1 and StC_Z_DOF=TRUE]
            StC_vt['StC_XY_M'] = float_read(f.readline().split()[0])   #        0   StC_XY_M     - StC XY mass (kg) [used only when StC_DOF_MODE=2]
            StC_vt['StC_X_K'] = float_read(f.readline().split()[0])   #    2300   StC_X_K      - StC X stiffness (N/m)
            StC_vt['StC_Y_K'] = float_read(f.readline().split()[0])   #    2300   StC_Y_K      - StC Y stiffness (N/m)
            StC_vt['StC_Z_K'] = float_read(f.readline().split()[0])   #        0   StC_Z_K      - StC Z stiffness (N/m) [used only when StC_DOF_MODE=1 and StC_Z_DOF=TRUE]
            StC_vt['StC_X_C'] = float_read(f.readline().split()[0])   #        35   StC_X_C      - StC X damping (N/(m/s))
            StC_vt['StC_Y_C'] = float_read(f.readline().split()[0])  #float_read(f.readline().split()[0])  #        35   StC_Y_C      - StC Y damping (N/(m/s))
            StC_vt['StC_Z_C'] = float_read(f.readline().split()[0])  #        0   StC_Z_C      - StC Z damping (N/(m/s)) [used only when StC_DOF_MODE=1 and StC_Z_DOF=TRUE]
            StC_vt['StC_X_KS'] = float_read(f.readline().split()[0])  #        0   StC_X_KS     - Stop spring X stiffness (N/m)
            StC_vt['StC_Y_KS'] = float_read(f.readline().split()[0])  #       0   StC_Y_KS     - Stop spring Y stiffness (N/m)
            StC_vt['StC_Z_KS'] = float_read(f.readline().split()[0])  #        0   StC_Z_KS     - Stop spring Z stiffness (N/m) [used only when StC_DOF_MODE=1 and StC_Z_DOF=TRUE]
            StC_vt['StC_X_CS'] = float_read(f.readline().split()[0])  #        0   StC_X_CS     - Stop spring X damping (N/(m/s))
            StC_vt['StC_Y_CS'] = float_read(f.readline().split()[0])  #        0   StC_Y_CS     - Stop spring Y damping (N/(m/s))
            StC_vt['StC_Z_CS'] = float_read(f.readline().split()[0])  #        0   StC_Z_CS     - Stop spring Z damping (N/(m/s)) [used only when StC_DOF_MODE=1 and StC_Z_DOF=TRUE]
            f.readline()    # StC USER-DEFINED SPRING FORCES
            StC_vt['Use_F_TBL'] = bool_read(f.readline().split()[0])  # False         Use_F_TBL    - Use spring force from user-defined table (flag)
            StC_vt['NKInpSt'] = int_read(f.readline().split()[0]) #        17   NKInpSt      - Number of spring force input stations

            StC_vt['SpringForceTable'] = {}
            table = StC_vt['SpringForceTable']
            table['X']      = [None] * StC_vt['NKInpSt']
            table['F_X']    = [None] * StC_vt['NKInpSt']
            table['Y']      = [None] * StC_vt['NKInpSt']
            table['F_Y']    = [None] * StC_vt['NKInpSt']
            table['Z']      = [None] * StC_vt['NKInpSt']
            table['F_Z']    = [None] * StC_vt['NKInpSt']

            f.readline()
            # if StC_vt['Use_F_TBL']:
            f.readline()
            f.readline()
            for i in range(StC_vt['NKInpSt']):
                ln = f.readline().split()
                table['X'][i]      = float(ln[0])
                table['F_X'][i]    = float(ln[1])
                table['Y'][i]      = float(ln[2])
                table['F_Y'][i]    = float(ln[3])
                table['Z'][i]      = float(ln[4])
                table['F_Z'][i]    = float(ln[5])
            # else:
            #     # Skip until next section
            #     data_line = f.readline().strip().split()
            #     while data_line[0][:3] != '---': 
            #         data_line = f.readline().strip().split()

            # StructCtrl CONTROL, skip this readline() because it already happened
            f.readline()
            StC_vt['StC_CMODE'] = int_read(f.readline().split()[0]) #        5   StC_CMODE     - Control mode (switch) {0:none; 1: Semi-Active Control Mode; 4: Active Control Mode through Simulink (not available); 5: Active Control Mode through Bladed interface}
            StC_vt['StC_CChan'] = int_read(f.readline().split()[0]) #        0   StC_CChan     - Control channel group (1:10) for stiffness and damping (StC_[XYZ]_K, StC_[XYZ]_C, and StC_[XYZ]_Brake) (specify additional channels for blade instances of StC active control -- one channel per blade) [used only when StC_DOF_MODE=1 or 2, and StC_CMODE=4 or 5]
            StC_vt['StC_SA_MODE'] = int_read(f.readline().split()[0]) #        1   StC_SA_MODE   - Semi-Active control mode {1: velocity-based ground hook control; 2: Inverse velocity-based ground hook control; 3: displacement-based ground hook control 4: Phase difference Algorithm with Friction Force 5: Phase difference Algorithm with Damping Force} (-)
            StC_vt['StC_X_C_LOW'] = float_read(f.readline().split()[0])  #        0   StC_X_C_LOW   - StC X low damping for ground hook control
            StC_vt['StC_X_C_HIGH'] = float_read(f.readline().split()[0])  #        0   StC_X_C_HIGH  - StC X high damping for ground hook control
            StC_vt['StC_Y_C_HIGH'] = float_read(f.readline().split()[0])  #        0   StC_Y_C_HIGH  - StC Y high damping for ground hook control
            StC_vt['StC_Y_C_LOW'] = float_read(f.readline().split()[0])  #        0   StC_Y_C_LOW   - StC Y low damping for ground hook control
            StC_vt['StC_Z_C_HIGH'] = float_read(f.readline().split()[0])  #        0   StC_Z_C_HIGH  - StC Z high damping for ground hook control [used only when StC_DOF_MODE=1 and StC_Z_DOF=TRUE]
            StC_vt['StC_Z_C_LOW'] = float_read(f.readline().split()[0])  #        0   StC_Z_C_LOW   - StC Z low damping for ground hook control  [used only when StC_DOF_MODE=1 and StC_Z_DOF=TRUE]
            StC_vt['StC_X_C_BRAKE'] = float_read(f.readline().split()[0])  #        0   StC_X_C_BRAKE - StC X high damping for braking the StC (Don't use it now. should be zero)
            StC_vt['StC_Y_C_BRAKE'] = float_read(f.readline().split()[0])  #        0   StC_Y_C_BRAKE - StC Y high damping for braking the StC (Don't use it now. should be zero)
            StC_vt['StC_Z_C_BRAKE'] = float_read(f.readline().split()[0])  #        0   StC_Z_C_BRAKE - StC Z high damping for braking the StC (Don't use it now. should be zero) [used only when StC_DOF_MODE=1 and StC_Z_DOF=TRUE]
            f.readline()    # TLCD
            StC_vt['L_X'] = float_read(f.readline().split()[0])  #   7.9325     L_X             - X TLCD total length (m)
            StC_vt['B_X'] = float_read(f.readline().split()[0])  #   6.5929     B_X             - X TLCD horizontal length (m)
            StC_vt['area_X'] = float_read(f.readline().split()[0])  #   2.0217     area_X          - X TLCD cross-sectional area of vertical column (m^2)
            StC_vt['area_ratio_X'] = float_read(f.readline().split()[0])  #   0.913      area_ratio_X    - X TLCD cross-sectional area ratio (vertical column area divided by horizontal column area) (-)
            StC_vt['headLossCoeff_X'] = float_read(f.readline().split()[0])  #   2.5265     headLossCoeff_X - X TLCD head loss coeff (-)
            StC_vt['rho_X'] = float_read(f.readline().split()[0])  #       1000     rho_X           - X TLCD liquid density (kg/m^3)
            StC_vt['L_Y'] = float_read(f.readline().split()[0])  #   3.5767     L_Y             - Y TLCD total length (m)
            StC_vt['B_Y'] = float_read(f.readline().split()[0])  #   2.1788     B_Y             - Y TLCD horizontal length (m)
            StC_vt['area_Y'] = float_read(f.readline().split()[0])  #   1.2252     area_Y          - Y TLCD cross-sectional area of vertical column (m^2)
            StC_vt['area_ratio_Y'] = float_read(f.readline().split()[0])  #   2.7232     area_ratio_Y    - Y TLCD cross-sectional area ratio (vertical column area divided by horizontal column area) (-)
            StC_vt['headLossCoeff_Y'] = float_read(f.readline().split()[0])  #   0.6433     headLossCoeff_Y - Y TLCD head loss coeff (-)
            StC_vt['rho_Y'] = float_read(f.readline().split()[0])  #       1000     rho_Y           - Y TLCD liquid density (kg/m^3)
            f.readline()    # PRESCRIBED TIME SERIES 
            StC_vt['PrescribedForcesCoord'] = int_read(f.readline().split()[0]) #        2   PrescribedForcesCoord- Prescribed forces are in global or local coordinates (switch) {1: global; 2: local}
            # TODO: read in prescribed force time series, for now we just point to absolute path of input file
            StC_vt['PrescribedForcesFile'] = os.path.join(self.FAST_directory, quoted_read(f.readline().split()[0])) # "Bld-TimeForceSeries.dat"  PrescribedForcesFile   - Time series force and moment (7 columns of time, FX, FY, FZ, MX, MY, MZ)
            f.readline()

        return StC_vt
    
    def read_DISCON_in(self):
        # Read the Bladed style Interface controller input file, intended for ROSCO https://github.com/NREL/ROSCO_toolbox

        discon_in_file = os.path.normpath(os.path.join(self.FAST_directory, self.fst_vt['ServoDyn']['DLL_InFile']))

        if os.path.exists(discon_in_file):

            # Read DISCON infiles
            self.fst_vt['DISCON_in'] = read_DISCON(discon_in_file)

            # Some additional filename parsing
            discon_dir = os.path.dirname(discon_in_file)
            self.fst_vt['DISCON_in']['PerfFileName'] = os.path.abspath(os.path.join(discon_dir, self.fst_vt['DISCON_in']['PerfFileName']))

            # Try to read rotor performance data if it is available
            try:
                pitch_vector, tsr_vector, Cp_table, Ct_table, Cq_table = load_from_txt(self.fst_vt['DISCON_in']['PerfFileName'])

                RotorPerformance = ROSCO_turbine.RotorPerformance
                Cp = RotorPerformance(Cp_table, pitch_vector, tsr_vector)
                Ct = RotorPerformance(Ct_table, pitch_vector, tsr_vector)
                Cq = RotorPerformance(Cq_table, pitch_vector, tsr_vector)

                self.fst_vt['DISCON_in']['Cp'] = Cp
                self.fst_vt['DISCON_in']['Ct'] = Ct
                self.fst_vt['DISCON_in']['Cq'] = Cq
                self.fst_vt['DISCON_in']['Cp_pitch_initial_rad'] = pitch_vector
                self.fst_vt['DISCON_in']['Cp_TSR_initial'] = tsr_vector
                self.fst_vt['DISCON_in']['Cp_table'] = Cp_table
                self.fst_vt['DISCON_in']['Ct_table'] = Ct_table
                self.fst_vt['DISCON_in']['Cq_table'] = Cq_table
            except:
                print('WARNING: Cp table not loaded!')
            
            # Add some DISCON entries that might be needed within WISDEM        
            self.fst_vt['DISCON_in']['v_rated'] = 1.
        
        else:
            del self.fst_vt['DISCON_in']

    def read_spd_trq(self, file):
        '''
        read the speed-torque curve data to the fst_vt
        '''
        spd_trq = {}

        f = open(os.path.normpath(os.path.join(self.FAST_directory, file)))

        spd_trq['header'] = f.readline()

        # handle arbritraty number of rows and two columns: RPM and Torque
        data = f.readlines()
        spd_trq['RPM'] = [float(line.split()[0]) for line in data]
        spd_trq['Torque'] = [float(line.split()[1]) for line in data]
        f.close()

        self.fst_vt['spd_trq'] = spd_trq




    def read_HydroDyn(self, hd_file):

        f = open(hd_file)

        f.readline()
        f.readline()

        self.fst_vt['HydroDyn']['Echo'] = bool_read(f.readline().split()[0])

        # FLOATING PLATFORM
        f.readline()
        self.fst_vt['HydroDyn']['PotMod']        = int_read(f.readline().split()[0])
        self.fst_vt['HydroDyn']['ExctnMod']      = int_read(f.readline().split()[0])
        self.fst_vt['HydroDyn']['ExctnDisp']     = int_read(f.readline().split()[0])
        self.fst_vt['HydroDyn']['ExctnCutOff']   = int_read(f.readline().split()[0])
        self.fst_vt['HydroDyn']['PtfmYMod']      = int_read(f.readline().split()[0])
        self.fst_vt['HydroDyn']['PtfmRefY']      = float_read(f.readline().split()[0])
        self.fst_vt['HydroDyn']['PtfmYCutOff']   = float_read(f.readline().split()[0])
        self.fst_vt['HydroDyn']['NExctnHdg']     = int_read(f.readline().split()[0])
        self.fst_vt['HydroDyn']['RdtnMod']       = int_read(f.readline().split()[0])
        self.fst_vt['HydroDyn']['RdtnTMax']      = float_read(f.readline().split()[0])
        self.fst_vt['HydroDyn']['RdtnDT']        = float_read(f.readline().split()[0])
        self.fst_vt['HydroDyn']['NBody']         = int_read(f.readline().split()[0])
        self.fst_vt['HydroDyn']['NBodyMod']      = int_read(f.readline().split()[0])
        
        # Get multiple potential files
        pot_strings = read_array(f,self.fst_vt['HydroDyn']['NBody'],str) #re.split(',| ',f.readline().strip())
        pot_strings = [os.path.normpath(os.path.join(os.path.split(hd_file)[0],ps)) for ps in pot_strings]  # make relative to hd_file
        self.fst_vt['HydroDyn']['PotFile']       = pot_strings
        self.fst_vt['HydroDyn']['WAMITULEN']     = read_array(f,self.fst_vt['HydroDyn']['NBody'], array_type=float)
        self.fst_vt['HydroDyn']['PtfmRefxt']     = read_array(f,self.fst_vt['HydroDyn']['NBody'], array_type=float)
        self.fst_vt['HydroDyn']['PtfmRefyt']     = read_array(f,self.fst_vt['HydroDyn']['NBody'], array_type=float)
        self.fst_vt['HydroDyn']['PtfmRefzt']     = read_array(f,self.fst_vt['HydroDyn']['NBody'], array_type=float)
        self.fst_vt['HydroDyn']['PtfmRefztRot']  = read_array(f,self.fst_vt['HydroDyn']['NBody'], array_type=float)
        self.fst_vt['HydroDyn']['PtfmVol0']      = read_array(f,self.fst_vt['HydroDyn']['NBody'], array_type=float)
        self.fst_vt['HydroDyn']['PtfmCOBxt']     = read_array(f,self.fst_vt['HydroDyn']['NBody'], array_type=float)
        self.fst_vt['HydroDyn']['PtfmCOByt']     = read_array(f,self.fst_vt['HydroDyn']['NBody'], array_type=float)

        # 2ND-ORDER FLOATING PLATFORM FORCES
        f.readline()
        self.fst_vt['HydroDyn']['MnDrift']       = int_read(f.readline().split()[0]) # ?
        self.fst_vt['HydroDyn']['NewmanApp']     = int_read(f.readline().split()[0]) # ?
        self.fst_vt['HydroDyn']['DiffQTF']       = int_read(f.readline().split()[0]) # ?
        self.fst_vt['HydroDyn']['SumQTF']        = int_read(f.readline().split()[0]) # ?

        # PLATFORM ADDITIONAL STIFFNESS AND DAMPING
        f.readline()
        # Get number of F0 terms [If NBodyMod=1, one size 6*NBody x 1 vector; if NBodyMod>1, NBody size 6 x 1 vectors]
        NBody = self.fst_vt['HydroDyn']['NBody']
        if self.fst_vt['HydroDyn']['NBodyMod'] == 1:
            self.fst_vt['HydroDyn']['AddF0']         = [float(f.readline().strip().split()[0]) for i in range(6*NBody)]
        elif self.fst_vt['HydroDyn']['NBodyMod'] > 1:
            self.fst_vt['HydroDyn']['AddF0']         = [[float(idx) for idx in f.readline().strip().split()[:NBody]] for i in range(6)]
        else:
            raise Exception("Invalid value for fst_vt['HydroDyn']['NBodyMod']")

        self.fst_vt['HydroDyn']['AddCLin']       = np.array([[float(idx) for idx in f.readline().strip().split()[:6*NBody]] for i in range(6)])
        self.fst_vt['HydroDyn']['AddBLin']       = np.array([[float(idx) for idx in f.readline().strip().split()[:6*NBody]] for i in range(6)])
        self.fst_vt['HydroDyn']['AddBQuad']      = np.array([[float(idx) for idx in f.readline().strip().split()[:6*NBody]] for i in range(6)])

        #STRIP THEORY OPTIONS
        f.readline()
        self.fst_vt['HydroDyn']['WaveDisp']     = int_read(f.readline().split()[0])
        self.fst_vt['HydroDyn']['AMMod']        = int_read(f.readline().split()[0])

        #AXIAL COEFFICIENTS
        f.readline()
        self.fst_vt['HydroDyn']['NAxCoef']       = int_read(f.readline().split()[0])
        self.fst_vt['HydroDyn']['AxCoefID']      = [None]*self.fst_vt['HydroDyn']['NAxCoef']
        self.fst_vt['HydroDyn']['AxCd']          = [None]*self.fst_vt['HydroDyn']['NAxCoef']
        self.fst_vt['HydroDyn']['AxCa']          = [None]*self.fst_vt['HydroDyn']['NAxCoef']
        self.fst_vt['HydroDyn']['AxCp']          = [None]*self.fst_vt['HydroDyn']['NAxCoef']
        self.fst_vt['HydroDyn']['AxFDMod']       = [None]*self.fst_vt['HydroDyn']['NAxCoef']
        self.fst_vt['HydroDyn']['AxVnCOff']      = [None]*self.fst_vt['HydroDyn']['NAxCoef']
        self.fst_vt['HydroDyn']['AxFDLoFSc']     = [None]*self.fst_vt['HydroDyn']['NAxCoef']
        ln = f.readline().split()
        ln = f.readline().split()
        for i in range(self.fst_vt['HydroDyn']['NAxCoef']):
            ln = f.readline().split()
            self.fst_vt['HydroDyn']['AxCoefID'][i]  = int(ln[0])
            self.fst_vt['HydroDyn']['AxCd'][i]      = float_read(ln[1])
            self.fst_vt['HydroDyn']['AxCa'][i]      = float_read(ln[2])
            self.fst_vt['HydroDyn']['AxCp'][i]      = float_read(ln[3])
            self.fst_vt['HydroDyn']['AxFDMod'][i]   = float_read(ln[4])
            self.fst_vt['HydroDyn']['AxVnCOff'][i]  = float_read(ln[5])
            self.fst_vt['HydroDyn']['AxFDLoFSc'][i] = float_read(ln[6])

        #MEMBER JOINTS
        f.readline()
        self.fst_vt['HydroDyn']['NJoints']    = int_read(f.readline().split()[0])
        self.fst_vt['HydroDyn']['JointID']    = [None]*self.fst_vt['HydroDyn']['NJoints']
        self.fst_vt['HydroDyn']['Jointxi']    = [None]*self.fst_vt['HydroDyn']['NJoints']
        self.fst_vt['HydroDyn']['Jointyi']    = [None]*self.fst_vt['HydroDyn']['NJoints']
        self.fst_vt['HydroDyn']['Jointzi']    = [None]*self.fst_vt['HydroDyn']['NJoints']
        self.fst_vt['HydroDyn']['JointAxID']  = [None]*self.fst_vt['HydroDyn']['NJoints']
        self.fst_vt['HydroDyn']['JointOvrlp'] = [None]*self.fst_vt['HydroDyn']['NJoints']
        ln = f.readline().split()
        ln = f.readline().split()
        for i in range(self.fst_vt['HydroDyn']['NJoints']):
            ln = f.readline().split()
            self.fst_vt['HydroDyn']['JointID'][i]    = int(ln[0])
            self.fst_vt['HydroDyn']['Jointxi'][i]    = float(ln[1])
            self.fst_vt['HydroDyn']['Jointyi'][i]    = float(ln[2])
            self.fst_vt['HydroDyn']['Jointzi'][i]    = float(ln[3])
            self.fst_vt['HydroDyn']['JointAxID'][i]  = int(ln[4])
            self.fst_vt['HydroDyn']['JointOvrlp'][i] = int(ln[5])

        #CIRCULAR MEMBER CROSS-SECTION PROPERTIES
        f.readline()
        self.fst_vt['HydroDyn']['NPropSetsCyl'] = int_read(f.readline().split()[0])
        self.fst_vt['HydroDyn']['CylPropSetID'] = [None]*self.fst_vt['HydroDyn']['NPropSetsCyl']
        self.fst_vt['HydroDyn']['CylPropD']     = [None]*self.fst_vt['HydroDyn']['NPropSetsCyl']
        self.fst_vt['HydroDyn']['CylPropThck']  = [None]*self.fst_vt['HydroDyn']['NPropSetsCyl']
        ln = f.readline().split()
        ln = f.readline().split()
        for i in range(self.fst_vt['HydroDyn']['NPropSetsCyl']):
            ln = f.readline().split()
            self.fst_vt['HydroDyn']['CylPropSetID'][i] = int(ln[0])
            self.fst_vt['HydroDyn']['CylPropD'][i]     = float(ln[1])
            self.fst_vt['HydroDyn']['CylPropThck'][i]  = float(ln[2])

        #RECTANGULAR MEMBER CROSS-SECTION PROPERTIES
        f.readline()
        self.fst_vt['HydroDyn']['NPropSetsRec'] = int_read(f.readline().split()[0])
        self.fst_vt['HydroDyn']['RecPropSetID'] = [None]*self.fst_vt['HydroDyn']['NPropSetsRec']
        self.fst_vt['HydroDyn']['RecPropA']     = [None]*self.fst_vt['HydroDyn']['NPropSetsRec']
        self.fst_vt['HydroDyn']['RecPropB']     = [None]*self.fst_vt['HydroDyn']['NPropSetsRec']
        self.fst_vt['HydroDyn']['RecPropThck']  = [None]*self.fst_vt['HydroDyn']['NPropSetsRec']
        ln = f.readline().split()
        ln = f.readline().split()
        for i in range(self.fst_vt['HydroDyn']['NPropSetsRec']):
            ln = f.readline().split()
            self.fst_vt['HydroDyn']['RecPropSetID'][i] = int(ln[0])
            self.fst_vt['HydroDyn']['RecPropA'][i]     = float(ln[1])
            self.fst_vt['HydroDyn']['RecPropB'][i]     = float(ln[2])
            self.fst_vt['HydroDyn']['RecPropThck'][i]  = float(ln[3])

        #SIMPLE CIRCULAR-MEMBER HYDRODYNAMIC COEFFICIENTS
        f.readline()
        f.readline()
        f.readline()
        ln = f.readline().split()
        self.fst_vt['HydroDyn']['CylSimplCd']      = float_read(ln[0])
        self.fst_vt['HydroDyn']['CylSimplCdMG']    = float_read(ln[1])
        self.fst_vt['HydroDyn']['CylSimplCa']      = float_read(ln[2])
        self.fst_vt['HydroDyn']['CylSimplCaMG']    = float_read(ln[3])
        self.fst_vt['HydroDyn']['CylSimplCp']      = float_read(ln[4])
        self.fst_vt['HydroDyn']['CylSimplCpMG']    = float_read(ln[5])
        self.fst_vt['HydroDyn']['CylSimplAxCd']    = float_read(ln[6])
        self.fst_vt['HydroDyn']['CylSimplAxCdMG']  = float_read(ln[7])
        self.fst_vt['HydroDyn']['CylSimplAxCa']    = float_read(ln[8])
        self.fst_vt['HydroDyn']['CylSimplAxCaMG']  = float_read(ln[9])
        self.fst_vt['HydroDyn']['CylSimplAxCp']    = float_read(ln[10])
        self.fst_vt['HydroDyn']['CylSimplAxCpMG']  = float_read(ln[11])
        self.fst_vt['HydroDyn']['CylSimplCb']      = float_read(ln[12])
        self.fst_vt['HydroDyn']['CylSimplCbMG']    = float_read(ln[13])

        #SIMPLE RECTANGULAR-MEMBER HYDRODYNAMIC COEFFICIENTS
        f.readline()
        f.readline()
        f.readline()
        ln = f.readline().split()
        self.fst_vt['HydroDyn']['RecSimplCdA']     = float_read(ln[0])
        self.fst_vt['HydroDyn']['RecSimplCdAMG']   = float_read(ln[1])
        self.fst_vt['HydroDyn']['RecSimplCdB']     = float_read(ln[2])
        self.fst_vt['HydroDyn']['RecSimplCdBMG']   = float_read(ln[3])
        self.fst_vt['HydroDyn']['RecSimplCaA']     = float_read(ln[4])
        self.fst_vt['HydroDyn']['RecSimplCaAMG']   = float_read(ln[5])
        self.fst_vt['HydroDyn']['RecSimplCaB']     = float_read(ln[6])
        self.fst_vt['HydroDyn']['RecSimplCaBMG']   = float_read(ln[7])
        self.fst_vt['HydroDyn']['RecSimplCp']      = float_read(ln[8])
        self.fst_vt['HydroDyn']['RecSimplCpMG']    = float_read(ln[9])
        self.fst_vt['HydroDyn']['RecSimplAxCd']    = float_read(ln[10])
        self.fst_vt['HydroDyn']['RecSimplAxCdMG']  = float_read(ln[11])
        self.fst_vt['HydroDyn']['RecSimplAxCa']    = float_read(ln[12])
        self.fst_vt['HydroDyn']['RecSimplAxCaMG']  = float_read(ln[13])
        self.fst_vt['HydroDyn']['RecSimplAxCp']    = float_read(ln[14])
        self.fst_vt['HydroDyn']['RecSimplAxCpMG']  = float_read(ln[15])
        self.fst_vt['HydroDyn']['RecSimplCb']      = float_read(ln[16])
        self.fst_vt['HydroDyn']['RecSimplCbMG']    = float_read(ln[17])

        #DEPTH-BASED CIRCULAR-MEMBER HYDRODYNAMIC COEFFICIENTS
        f.readline()
        self.fst_vt['HydroDyn']['NCoefDpthCyl']  = int_read(f.readline().split()[0])
        self.fst_vt['HydroDyn']['CylDpth']       = [None]*self.fst_vt['HydroDyn']['NCoefDpthCyl']
        self.fst_vt['HydroDyn']['CylDpthCd']     = [None]*self.fst_vt['HydroDyn']['NCoefDpthCyl']
        self.fst_vt['HydroDyn']['CylDpthCdMG']   = [None]*self.fst_vt['HydroDyn']['NCoefDpthCyl']
        self.fst_vt['HydroDyn']['CylDpthCa']     = [None]*self.fst_vt['HydroDyn']['NCoefDpthCyl']
        self.fst_vt['HydroDyn']['CylDpthCaMG']   = [None]*self.fst_vt['HydroDyn']['NCoefDpthCyl']
        self.fst_vt['HydroDyn']['CylDpthCp']     = [None]*self.fst_vt['HydroDyn']['NCoefDpthCyl']
        self.fst_vt['HydroDyn']['CylDpthCpMG']   = [None]*self.fst_vt['HydroDyn']['NCoefDpthCyl']
        self.fst_vt['HydroDyn']['CylDpthAxCd']   = [None]*self.fst_vt['HydroDyn']['NCoefDpthCyl']
        self.fst_vt['HydroDyn']['CylDpthAxCdMG'] = [None]*self.fst_vt['HydroDyn']['NCoefDpthCyl']
        self.fst_vt['HydroDyn']['CylDpthAxCa']   = [None]*self.fst_vt['HydroDyn']['NCoefDpthCyl']
        self.fst_vt['HydroDyn']['CylDpthAxCaMG'] = [None]*self.fst_vt['HydroDyn']['NCoefDpthCyl']
        self.fst_vt['HydroDyn']['CylDpthAxCp']   = [None]*self.fst_vt['HydroDyn']['NCoefDpthCyl']
        self.fst_vt['HydroDyn']['CylDpthAxCpMG'] = [None]*self.fst_vt['HydroDyn']['NCoefDpthCyl']
        self.fst_vt['HydroDyn']['CylDpthCb']     = [None]*self.fst_vt['HydroDyn']['NCoefDpthCyl']
        self.fst_vt['HydroDyn']['CylDpthCbMG']   = [None]*self.fst_vt['HydroDyn']['NCoefDpthCyl']
        ln = f.readline().split()
        ln = f.readline().split()
        for i in range(self.fst_vt['HydroDyn']['NCoefDpthCyl']):
            ln = f.readline().split()
            self.fst_vt['HydroDyn']['CylDpth'][i]       = float_read(ln[0])
            self.fst_vt['HydroDyn']['CylDpthCd'][i]     = float_read(ln[1])
            self.fst_vt['HydroDyn']['CylDpthCdMG'][i]   = float_read(ln[2])
            self.fst_vt['HydroDyn']['CylDpthCa'][i]     = float_read(ln[3])
            self.fst_vt['HydroDyn']['CylDpthCaMG'][i]   = float_read(ln[4])
            self.fst_vt['HydroDyn']['CylDpthCp'][i]     = float_read(ln[5])
            self.fst_vt['HydroDyn']['CylDpthCpMG'][i]   = float_read(ln[6])
            self.fst_vt['HydroDyn']['CylDpthAxCd'][i]   = float_read(ln[7])
            self.fst_vt['HydroDyn']['CylDpthAxCdMG'][i] = float_read(ln[8])
            self.fst_vt['HydroDyn']['CylDpthAxCa'][i]   = float_read(ln[9])
            self.fst_vt['HydroDyn']['CylDpthAxCaMG'][i] = float_read(ln[10])
            self.fst_vt['HydroDyn']['CylDpthAxCp'][i]   = float_read(ln[11])
            self.fst_vt['HydroDyn']['CylDpthAxCpMG'][i] = float_read(ln[12])
            self.fst_vt['HydroDyn']['CylDpthCb'][i]     = float_read(ln[13])
            self.fst_vt['HydroDyn']['CylDpthCbMG'][i]   = float_read(ln[14])

        #DEPTH-BASED RECTANGULAR-MEMBER HYDRODYNAMIC COEFFICIENTS
        f.readline()
        self.fst_vt['HydroDyn']['NCoefDpthRec']  = int_read(f.readline().split()[0])
        self.fst_vt['HydroDyn']['RecDpth']       = [None]*self.fst_vt['HydroDyn']['NCoefDpthRec']
        self.fst_vt['HydroDyn']['RecDpthCdA']    = [None]*self.fst_vt['HydroDyn']['NCoefDpthRec']
        self.fst_vt['HydroDyn']['RecDpthCdAMG']  = [None]*self.fst_vt['HydroDyn']['NCoefDpthRec']
        self.fst_vt['HydroDyn']['RecDpthCdB']    = [None]*self.fst_vt['HydroDyn']['NCoefDpthRec']
        self.fst_vt['HydroDyn']['RecDpthCdBMG']  = [None]*self.fst_vt['HydroDyn']['NCoefDpthRec']
        self.fst_vt['HydroDyn']['RecDpthCaA']    = [None]*self.fst_vt['HydroDyn']['NCoefDpthRec']
        self.fst_vt['HydroDyn']['RecDpthCaAMG']  = [None]*self.fst_vt['HydroDyn']['NCoefDpthRec']
        self.fst_vt['HydroDyn']['RecDpthCaB']    = [None]*self.fst_vt['HydroDyn']['NCoefDpthRec']
        self.fst_vt['HydroDyn']['RecDpthCaBMG']  = [None]*self.fst_vt['HydroDyn']['NCoefDpthRec']
        self.fst_vt['HydroDyn']['RecDpthCp']     = [None]*self.fst_vt['HydroDyn']['NCoefDpthRec']
        self.fst_vt['HydroDyn']['RecDpthCpMG']   = [None]*self.fst_vt['HydroDyn']['NCoefDpthRec']
        self.fst_vt['HydroDyn']['RecDpthAxCd']   = [None]*self.fst_vt['HydroDyn']['NCoefDpthRec']
        self.fst_vt['HydroDyn']['RecDpthAxCdMG'] = [None]*self.fst_vt['HydroDyn']['NCoefDpthRec']
        self.fst_vt['HydroDyn']['RecDpthAxCa']   = [None]*self.fst_vt['HydroDyn']['NCoefDpthRec']
        self.fst_vt['HydroDyn']['RecDpthAxCaMG'] = [None]*self.fst_vt['HydroDyn']['NCoefDpthRec']
        self.fst_vt['HydroDyn']['RecDpthAxCp']   = [None]*self.fst_vt['HydroDyn']['NCoefDpthRec']
        self.fst_vt['HydroDyn']['RecDpthAxCpMG'] = [None]*self.fst_vt['HydroDyn']['NCoefDpthRec']
        self.fst_vt['HydroDyn']['RecDpthCb']     = [None]*self.fst_vt['HydroDyn']['NCoefDpthRec']
        self.fst_vt['HydroDyn']['RecDpthCbMG']   = [None]*self.fst_vt['HydroDyn']['NCoefDpthRec']
        ln = f.readline().split()
        ln = f.readline().split()
        for i in range(self.fst_vt['HydroDyn']['NCoefDpthRec']):
            ln = f.readline().split()
            self.fst_vt['HydroDyn']['RecDpth'][i]       = float_read(ln[0])
            self.fst_vt['HydroDyn']['RecDpthCdA'][i]    = float_read(ln[1])
            self.fst_vt['HydroDyn']['RecDpthCdAMG'][i]  = float_read(ln[2])
            self.fst_vt['HydroDyn']['RecDpthCdB'][i]    = float_read(ln[3])
            self.fst_vt['HydroDyn']['RecDpthCdBMG'][i]  = float_read(ln[4])
            self.fst_vt['HydroDyn']['RecDpthCaA'][i]    = float_read(ln[5])
            self.fst_vt['HydroDyn']['RecDpthCaAMG'][i]  = float_read(ln[6])
            self.fst_vt['HydroDyn']['RecDpthCaB'][i]    = float_read(ln[7])
            self.fst_vt['HydroDyn']['RecDpthCaBMG'][i]  = float_read(ln[8])
            self.fst_vt['HydroDyn']['RecDpthCp'][i]     = float_read(ln[9])
            self.fst_vt['HydroDyn']['RecDpthCpMG'][i]   = float_read(ln[10])
            self.fst_vt['HydroDyn']['RecDpthAxCd'][i]   = float_read(ln[11])
            self.fst_vt['HydroDyn']['RecDpthAxCdMG'][i] = float_read(ln[12])
            self.fst_vt['HydroDyn']['RecDpthAxCa'][i]   = float_read(ln[13])
            self.fst_vt['HydroDyn']['RecDpthAxCaMG'][i] = float_read(ln[14])
            self.fst_vt['HydroDyn']['RecDpthAxCp'][i]   = float_read(ln[15])
            self.fst_vt['HydroDyn']['RecDpthAxCpMG'][i] = float_read(ln[16])
            self.fst_vt['HydroDyn']['RecDpthCb'][i]     = float_read(ln[17])
            self.fst_vt['HydroDyn']['RecDpthCbMG'][i]   = float_read(ln[18])

        #MEMBER-BASED CIRCULAR-MEMBER HYDRODYNAMIC COEFFICIENTS
        f.readline()
        self.fst_vt['HydroDyn']['NCoefMembersCyl']  = int_read(f.readline().split()[0])
        self.fst_vt['HydroDyn']['MemberID_HydCCyl'] = [None]*self.fst_vt['HydroDyn']['NCoefMembersCyl']
        self.fst_vt['HydroDyn']['CylMemberCd1']     = [None]*self.fst_vt['HydroDyn']['NCoefMembersCyl']
        self.fst_vt['HydroDyn']['CylMemberCd2']     = [None]*self.fst_vt['HydroDyn']['NCoefMembersCyl']
        self.fst_vt['HydroDyn']['CylMemberCdMG1']   = [None]*self.fst_vt['HydroDyn']['NCoefMembersCyl']
        self.fst_vt['HydroDyn']['CylMemberCdMG2']   = [None]*self.fst_vt['HydroDyn']['NCoefMembersCyl']
        self.fst_vt['HydroDyn']['CylMemberCa1']     = [None]*self.fst_vt['HydroDyn']['NCoefMembersCyl']
        self.fst_vt['HydroDyn']['CylMemberCa2']     = [None]*self.fst_vt['HydroDyn']['NCoefMembersCyl']
        self.fst_vt['HydroDyn']['CylMemberCaMG1']   = [None]*self.fst_vt['HydroDyn']['NCoefMembersCyl']
        self.fst_vt['HydroDyn']['CylMemberCaMG2']   = [None]*self.fst_vt['HydroDyn']['NCoefMembersCyl']
        self.fst_vt['HydroDyn']['CylMemberCp1']     = [None]*self.fst_vt['HydroDyn']['NCoefMembersCyl']
        self.fst_vt['HydroDyn']['CylMemberCp2']     = [None]*self.fst_vt['HydroDyn']['NCoefMembersCyl']
        self.fst_vt['HydroDyn']['CylMemberCpMG1']   = [None]*self.fst_vt['HydroDyn']['NCoefMembersCyl']
        self.fst_vt['HydroDyn']['CylMemberCpMG2']   = [None]*self.fst_vt['HydroDyn']['NCoefMembersCyl']
        self.fst_vt['HydroDyn']['CylMemberAxCd1']   = [None]*self.fst_vt['HydroDyn']['NCoefMembersCyl']
        self.fst_vt['HydroDyn']['CylMemberAxCd2']   = [None]*self.fst_vt['HydroDyn']['NCoefMembersCyl']
        self.fst_vt['HydroDyn']['CylMemberAxCdMG1'] = [None]*self.fst_vt['HydroDyn']['NCoefMembersCyl']
        self.fst_vt['HydroDyn']['CylMemberAxCdMG2'] = [None]*self.fst_vt['HydroDyn']['NCoefMembersCyl']
        self.fst_vt['HydroDyn']['CylMemberAxCa1']   = [None]*self.fst_vt['HydroDyn']['NCoefMembersCyl']
        self.fst_vt['HydroDyn']['CylMemberAxCa2']   = [None]*self.fst_vt['HydroDyn']['NCoefMembersCyl']
        self.fst_vt['HydroDyn']['CylMemberAxCaMG1'] = [None]*self.fst_vt['HydroDyn']['NCoefMembersCyl']
        self.fst_vt['HydroDyn']['CylMemberAxCaMG2'] = [None]*self.fst_vt['HydroDyn']['NCoefMembersCyl']
        self.fst_vt['HydroDyn']['CylMemberAxCp1']   = [None]*self.fst_vt['HydroDyn']['NCoefMembersCyl']
        self.fst_vt['HydroDyn']['CylMemberAxCp2']   = [None]*self.fst_vt['HydroDyn']['NCoefMembersCyl']
        self.fst_vt['HydroDyn']['CylMemberAxCpMG1'] = [None]*self.fst_vt['HydroDyn']['NCoefMembersCyl']
        self.fst_vt['HydroDyn']['CylMemberAxCpMG2'] = [None]*self.fst_vt['HydroDyn']['NCoefMembersCyl']
        self.fst_vt['HydroDyn']['CylMemberCb1']     = [None]*self.fst_vt['HydroDyn']['NCoefMembersCyl']
        self.fst_vt['HydroDyn']['CylMemberCb2']     = [None]*self.fst_vt['HydroDyn']['NCoefMembersCyl']
        self.fst_vt['HydroDyn']['CylMemberCbMG1']   = [None]*self.fst_vt['HydroDyn']['NCoefMembersCyl']
        self.fst_vt['HydroDyn']['CylMemberCbMG2']   = [None]*self.fst_vt['HydroDyn']['NCoefMembersCyl']

        f.readline()
        f.readline()
        for i in range(self.fst_vt['HydroDyn']['NCoefMembersCyl']):
            ln = f.readline().split()
            self.fst_vt['HydroDyn']['MemberID_HydCCyl'][i] = int(ln[0])
            self.fst_vt['HydroDyn']['CylMemberCd1'][i]     = float_read(ln[1])
            self.fst_vt['HydroDyn']['CylMemberCd2'][i]     = float_read(ln[2])
            self.fst_vt['HydroDyn']['CylMemberCdMG1'][i]   = float_read(ln[3])
            self.fst_vt['HydroDyn']['CylMemberCdMG2'][i]   = float_read(ln[4])
            self.fst_vt['HydroDyn']['CylMemberCa1'][i]     = float_read(ln[5])
            self.fst_vt['HydroDyn']['CylMemberCa2'][i]     = float_read(ln[6])
            self.fst_vt['HydroDyn']['CylMemberCaMG1'][i]   = float_read(ln[7])
            self.fst_vt['HydroDyn']['CylMemberCaMG2'][i]   = float_read(ln[8])
            self.fst_vt['HydroDyn']['CylMemberCp1'][i]     = float_read(ln[9])
            self.fst_vt['HydroDyn']['CylMemberCp2'][i]     = float_read(ln[10])
            self.fst_vt['HydroDyn']['CylMemberCpMG1'][i]   = float_read(ln[11])
            self.fst_vt['HydroDyn']['CylMemberCpMG2'][i]   = float_read(ln[12])
            self.fst_vt['HydroDyn']['CylMemberAxCd1'][i]   = float_read(ln[13])
            self.fst_vt['HydroDyn']['CylMemberAxCd2'][i]   = float_read(ln[14])
            self.fst_vt['HydroDyn']['CylMemberAxCdMG1'][i] = float_read(ln[15])
            self.fst_vt['HydroDyn']['CylMemberAxCdMG2'][i] = float_read(ln[16])
            self.fst_vt['HydroDyn']['CylMemberAxCa1'][i]   = float_read(ln[17])
            self.fst_vt['HydroDyn']['CylMemberAxCa2'][i]   = float_read(ln[18])
            self.fst_vt['HydroDyn']['CylMemberAxCaMG1'][i] = float_read(ln[19])
            self.fst_vt['HydroDyn']['CylMemberAxCaMG2'][i] = float_read(ln[20])
            self.fst_vt['HydroDyn']['CylMemberAxCp1'][i]   = float_read(ln[21])
            self.fst_vt['HydroDyn']['CylMemberAxCp2'][i]   = float_read(ln[22])
            self.fst_vt['HydroDyn']['CylMemberAxCpMG1'][i] = float_read(ln[23])
            self.fst_vt['HydroDyn']['CylMemberAxCpMG2'][i] = float_read(ln[24])
            self.fst_vt['HydroDyn']['CylMemberCb1'][i]     = float_read(ln[25])
            self.fst_vt['HydroDyn']['CylMemberCb2'][i]     = float_read(ln[26])
            self.fst_vt['HydroDyn']['CylMemberCbMG1'][i]   = float_read(ln[27])
            self.fst_vt['HydroDyn']['CylMemberCbMG2'][i]   = float_read(ln[28])

        #MEMBER-BASED RECTANGULAR-MEMBER HYDRODYNAMIC COEFFICIENTS
        f.readline()
        self.fst_vt['HydroDyn']['NCoefMembersRec']  = int_read(f.readline().split()[0])
        self.fst_vt['HydroDyn']['MemberID_HydCRec'] = [None]*self.fst_vt['HydroDyn']['NCoefMembersRec']
        self.fst_vt['HydroDyn']['RecMemberCdA1']    = [None]*self.fst_vt['HydroDyn']['NCoefMembersRec']
        self.fst_vt['HydroDyn']['RecMemberCdA2']    = [None]*self.fst_vt['HydroDyn']['NCoefMembersRec']
        self.fst_vt['HydroDyn']['RecMemberCdAMG1']  = [None]*self.fst_vt['HydroDyn']['NCoefMembersRec']
        self.fst_vt['HydroDyn']['RecMemberCdAMG2']  = [None]*self.fst_vt['HydroDyn']['NCoefMembersRec']
        self.fst_vt['HydroDyn']['RecMemberCdB1']    = [None]*self.fst_vt['HydroDyn']['NCoefMembersRec']
        self.fst_vt['HydroDyn']['RecMemberCdB2']    = [None]*self.fst_vt['HydroDyn']['NCoefMembersRec']
        self.fst_vt['HydroDyn']['RecMemberCdBMG1']  = [None]*self.fst_vt['HydroDyn']['NCoefMembersRec']
        self.fst_vt['HydroDyn']['RecMemberCdBMG2']  = [None]*self.fst_vt['HydroDyn']['NCoefMembersRec']
        self.fst_vt['HydroDyn']['RecMemberCaA1']    = [None]*self.fst_vt['HydroDyn']['NCoefMembersRec']
        self.fst_vt['HydroDyn']['RecMemberCaA2']    = [None]*self.fst_vt['HydroDyn']['NCoefMembersRec']
        self.fst_vt['HydroDyn']['RecMemberCaAMG1']  = [None]*self.fst_vt['HydroDyn']['NCoefMembersRec']
        self.fst_vt['HydroDyn']['RecMemberCaAMG2']  = [None]*self.fst_vt['HydroDyn']['NCoefMembersRec']
        self.fst_vt['HydroDyn']['RecMemberCaB1']    = [None]*self.fst_vt['HydroDyn']['NCoefMembersRec']
        self.fst_vt['HydroDyn']['RecMemberCaB2']    = [None]*self.fst_vt['HydroDyn']['NCoefMembersRec']
        self.fst_vt['HydroDyn']['RecMemberCaBMG1']  = [None]*self.fst_vt['HydroDyn']['NCoefMembersRec']
        self.fst_vt['HydroDyn']['RecMemberCaBMG2']  = [None]*self.fst_vt['HydroDyn']['NCoefMembersRec']
        self.fst_vt['HydroDyn']['RecMemberCp1']     = [None]*self.fst_vt['HydroDyn']['NCoefMembersRec']
        self.fst_vt['HydroDyn']['RecMemberCp2']     = [None]*self.fst_vt['HydroDyn']['NCoefMembersRec']
        self.fst_vt['HydroDyn']['RecMemberCpMG1']   = [None]*self.fst_vt['HydroDyn']['NCoefMembersRec']
        self.fst_vt['HydroDyn']['RecMemberCpMG2']   = [None]*self.fst_vt['HydroDyn']['NCoefMembersRec']
        self.fst_vt['HydroDyn']['RecMemberAxCd1']   = [None]*self.fst_vt['HydroDyn']['NCoefMembersRec']
        self.fst_vt['HydroDyn']['RecMemberAxCd2']   = [None]*self.fst_vt['HydroDyn']['NCoefMembersRec']
        self.fst_vt['HydroDyn']['RecMemberAxCdMG1'] = [None]*self.fst_vt['HydroDyn']['NCoefMembersRec']
        self.fst_vt['HydroDyn']['RecMemberAxCdMG2'] = [None]*self.fst_vt['HydroDyn']['NCoefMembersRec']
        self.fst_vt['HydroDyn']['RecMemberAxCa1']   = [None]*self.fst_vt['HydroDyn']['NCoefMembersRec']
        self.fst_vt['HydroDyn']['RecMemberAxCa2']   = [None]*self.fst_vt['HydroDyn']['NCoefMembersRec']
        self.fst_vt['HydroDyn']['RecMemberAxCaMG1'] = [None]*self.fst_vt['HydroDyn']['NCoefMembersRec']
        self.fst_vt['HydroDyn']['RecMemberAxCaMG2'] = [None]*self.fst_vt['HydroDyn']['NCoefMembersRec']
        self.fst_vt['HydroDyn']['RecMemberAxCp1']   = [None]*self.fst_vt['HydroDyn']['NCoefMembersRec']
        self.fst_vt['HydroDyn']['RecMemberAxCp2']   = [None]*self.fst_vt['HydroDyn']['NCoefMembersRec']
        self.fst_vt['HydroDyn']['RecMemberAxCpMG1'] = [None]*self.fst_vt['HydroDyn']['NCoefMembersRec']
        self.fst_vt['HydroDyn']['RecMemberAxCpMG2'] = [None]*self.fst_vt['HydroDyn']['NCoefMembersRec']
        self.fst_vt['HydroDyn']['RecMemberCb1']     = [None]*self.fst_vt['HydroDyn']['NCoefMembersRec']
        self.fst_vt['HydroDyn']['RecMemberCb2']     = [None]*self.fst_vt['HydroDyn']['NCoefMembersRec']
        self.fst_vt['HydroDyn']['RecMemberCbMG1']   = [None]*self.fst_vt['HydroDyn']['NCoefMembersRec']
        self.fst_vt['HydroDyn']['RecMemberCbMG2']   = [None]*self.fst_vt['HydroDyn']['NCoefMembersRec']

        f.readline()
        f.readline()
        for i in range(self.fst_vt['HydroDyn']['NCoefMembersRec']):
            ln = f.readline().split()
            self.fst_vt['HydroDyn']['MemberID_HydCRec'][i] = int(ln[0])
            self.fst_vt['HydroDyn']['RecMemberCdA1'][i]    = float_read(ln[1])
            self.fst_vt['HydroDyn']['RecMemberCdA2'][i]    = float_read(ln[2])
            self.fst_vt['HydroDyn']['RecMemberCdAMG1'][i]  = float_read(ln[3])
            self.fst_vt['HydroDyn']['RecMemberCdAMG2'][i]  = float_read(ln[4])
            self.fst_vt['HydroDyn']['RecMemberCdB1'][i]    = float_read(ln[5])
            self.fst_vt['HydroDyn']['RecMemberCdB2'][i]    = float_read(ln[6])
            self.fst_vt['HydroDyn']['RecMemberCdBMG1'][i]  = float_read(ln[7])
            self.fst_vt['HydroDyn']['RecMemberCdBMG2'][i]  = float_read(ln[8])
            self.fst_vt['HydroDyn']['RecMemberCaA1'][i]    = float_read(ln[9])
            self.fst_vt['HydroDyn']['RecMemberCaA2'][i]    = float_read(ln[10])
            self.fst_vt['HydroDyn']['RecMemberCaAMG1'][i]  = float_read(ln[11])
            self.fst_vt['HydroDyn']['RecMemberCaAMG2'][i]  = float_read(ln[12])
            self.fst_vt['HydroDyn']['RecMemberCaB1'][i]    = float_read(ln[13])
            self.fst_vt['HydroDyn']['RecMemberCaB2'][i]    = float_read(ln[14])
            self.fst_vt['HydroDyn']['RecMemberCaBMG1'][i]  = float_read(ln[15])
            self.fst_vt['HydroDyn']['RecMemberCaBMG2'][i]  = float_read(ln[16])
            self.fst_vt['HydroDyn']['RecMemberCp1'][i]     = float_read(ln[17])
            self.fst_vt['HydroDyn']['RecMemberCp2'][i]     = float_read(ln[18])
            self.fst_vt['HydroDyn']['RecMemberCpMG1'][i]   = float_read(ln[19])
            self.fst_vt['HydroDyn']['RecMemberCpMG2'][i]   = float_read(ln[20])
            self.fst_vt['HydroDyn']['RecMemberAxCd1'][i]   = float_read(ln[21])
            self.fst_vt['HydroDyn']['RecMemberAxCd2'][i]   = float_read(ln[22])
            self.fst_vt['HydroDyn']['RecMemberAxCdMG1'][i] = float_read(ln[23])
            self.fst_vt['HydroDyn']['RecMemberAxCdMG2'][i] = float_read(ln[24])
            self.fst_vt['HydroDyn']['RecMemberAxCa1'][i]   = float_read(ln[25])
            self.fst_vt['HydroDyn']['RecMemberAxCa2'][i]   = float_read(ln[26])
            self.fst_vt['HydroDyn']['RecMemberAxCaMG1'][i] = float_read(ln[27])
            self.fst_vt['HydroDyn']['RecMemberAxCaMG2'][i] = float_read(ln[28])
            self.fst_vt['HydroDyn']['RecMemberAxCp1'][i]   = float_read(ln[29])
            self.fst_vt['HydroDyn']['RecMemberAxCp2'][i]   = float_read(ln[30])
            self.fst_vt['HydroDyn']['RecMemberAxCpMG1'][i] = float_read(ln[31])
            self.fst_vt['HydroDyn']['RecMemberAxCpMG2'][i] = float_read(ln[32])
            self.fst_vt['HydroDyn']['RecMemberCb1'][i]     = float_read(ln[33])
            self.fst_vt['HydroDyn']['RecMemberCb2'][i]     = float_read(ln[34])
            self.fst_vt['HydroDyn']['RecMemberCbMG1'][i]   = float_read(ln[35])
            self.fst_vt['HydroDyn']['RecMemberCbMG2'][i]   = float_read(ln[36])

        #MEMBERS
        f.readline()
        self.fst_vt['HydroDyn']['NMembers']    = int_read(f.readline().split()[0])
        self.fst_vt['HydroDyn']['MemberID']    = [None]*self.fst_vt['HydroDyn']['NMembers']
        self.fst_vt['HydroDyn']['MJointID1']   = [None]*self.fst_vt['HydroDyn']['NMembers']
        self.fst_vt['HydroDyn']['MJointID2']   = [None]*self.fst_vt['HydroDyn']['NMembers']
        self.fst_vt['HydroDyn']['MPropSetID1'] = [None]*self.fst_vt['HydroDyn']['NMembers']
        self.fst_vt['HydroDyn']['MPropSetID2'] = [None]*self.fst_vt['HydroDyn']['NMembers']
        self.fst_vt['HydroDyn']['MSecGeom']    = [None]*self.fst_vt['HydroDyn']['NMembers']
        self.fst_vt['HydroDyn']['MSpinOrient'] = [None]*self.fst_vt['HydroDyn']['NMembers']
        self.fst_vt['HydroDyn']['MDivSize']    = [None]*self.fst_vt['HydroDyn']['NMembers']
        self.fst_vt['HydroDyn']['MCoefMod']    = [None]*self.fst_vt['HydroDyn']['NMembers']
        self.fst_vt['HydroDyn']['MHstLMod']    = [None]*self.fst_vt['HydroDyn']['NMembers']
        self.fst_vt['HydroDyn']['PropPot']     = [None]*self.fst_vt['HydroDyn']['NMembers']
        ln = f.readline().split()
        ln = f.readline().split()
        for i in range(self.fst_vt['HydroDyn']['NMembers']):
            ln = f.readline().split()
            self.fst_vt['HydroDyn']['MemberID'][i]    = int(ln[0])
            self.fst_vt['HydroDyn']['MJointID1'][i]   = int(ln[1])
            self.fst_vt['HydroDyn']['MJointID2'][i]   = int(ln[2])
            self.fst_vt['HydroDyn']['MPropSetID1'][i] = int(ln[3])
            self.fst_vt['HydroDyn']['MPropSetID2'][i] = int(ln[4])
            self.fst_vt['HydroDyn']['MSecGeom'][i]    = int(ln[5])
            self.fst_vt['HydroDyn']['MSpinOrient'][i] = float(ln[6])
            self.fst_vt['HydroDyn']['MDivSize'][i]    = float(ln[7])
            self.fst_vt['HydroDyn']['MCoefMod'][i]    = int(ln[8])
            self.fst_vt['HydroDyn']['MHstLMod'][i]    = int(ln[9])
            self.fst_vt['HydroDyn']['PropPot'][i]     = bool_read(ln[10])

        #FILLED MEMBERS
        f.readline()
        self.fst_vt['HydroDyn']['NFillGroups'] = int_read(f.readline().split()[0])
        self.fst_vt['HydroDyn']['FillNumM']    = [None]*self.fst_vt['HydroDyn']['NFillGroups']
        self.fst_vt['HydroDyn']['FillMList']   = [None]*self.fst_vt['HydroDyn']['NFillGroups']
        self.fst_vt['HydroDyn']['FillFSLoc']   = [None]*self.fst_vt['HydroDyn']['NFillGroups']
        self.fst_vt['HydroDyn']['FillDens']    = [None]*self.fst_vt['HydroDyn']['NFillGroups']
        ln = f.readline().split()
        ln = f.readline().split()
        for i in range(self.fst_vt['HydroDyn']['NFillGroups']):
            ln = f.readline().split()
            n_fill =  int(ln[0])
            self.fst_vt['HydroDyn']['FillNumM'][i]  = n_fill
            self.fst_vt['HydroDyn']['FillMList'][i] = [int(j) for j in ln[1:1+n_fill]]
            self.fst_vt['HydroDyn']['FillFSLoc'][i] = float(ln[n_fill+1])
            if ln[n_fill+2] == 'DEFAULT':
                self.fst_vt['HydroDyn']['FillDens'][i]  = 'DEFAULT'
            else:
                self.fst_vt['HydroDyn']['FillDens'][i]  = float(ln[n_fill+2])

        #MARINE GROWTH
        f.readline()
        self.fst_vt['HydroDyn']['NMGDepths'] = int_read(f.readline().split()[0])
        self.fst_vt['HydroDyn']['MGDpth']    = [None]*self.fst_vt['HydroDyn']['NMGDepths']
        self.fst_vt['HydroDyn']['MGThck']    = [None]*self.fst_vt['HydroDyn']['NMGDepths']
        self.fst_vt['HydroDyn']['MGDens']    = [None]*self.fst_vt['HydroDyn']['NMGDepths']
        ln = f.readline().split()
        ln = f.readline().split()
        for i in range(self.fst_vt['HydroDyn']['NMGDepths']):
            ln = f.readline().split()
            self.fst_vt['HydroDyn']['MGDpth'][i] = float(ln[0])
            self.fst_vt['HydroDyn']['MGThck'][i] = float(ln[1])
            self.fst_vt['HydroDyn']['MGDens'][i] = float(ln[2])

        #MEMBER OUTPUT LIST
        f.readline()
        self.fst_vt['HydroDyn']['NMOutputs'] = int_read(f.readline().split()[0])
        self.fst_vt['HydroDyn']['MemberID_out']  = [None]*self.fst_vt['HydroDyn']['NMOutputs']
        self.fst_vt['HydroDyn']['NOutLoc']   = [None]*self.fst_vt['HydroDyn']['NMOutputs']
        self.fst_vt['HydroDyn']['NodeLocs']  = [None]*self.fst_vt['HydroDyn']['NMOutputs']
        ln = f.readline().split()
        ln = f.readline().split()
        for i in range(self.fst_vt['HydroDyn']['NMOutputs']):
            ln = f.readline().split()
            self.fst_vt['HydroDyn']['MemberID_out'][i] = int(ln[0])
            self.fst_vt['HydroDyn']['NOutLoc'][i]  = int(ln[1])
            self.fst_vt['HydroDyn']['NodeLocs'][i] = float(ln[2])

        #JOINT OUTPUT LIST
        f.readline()
        self.fst_vt['HydroDyn']['NJOutputs'] = int_read(f.readline().split()[0])
        if int(self.fst_vt['HydroDyn']['NJOutputs']) > 0:
            self.fst_vt['HydroDyn']['JOutLst']   = [int(idx.strip()) for idx in f.readline().split('JOutLst')[0].split(',')]
        else:
            f.readline()
            self.fst_vt['HydroDyn']['JOutLst']   = [0]

        #OUTPUT
        f.readline()
        self.fst_vt['HydroDyn']['HDSum']     = bool_read(f.readline().split()[0])
        self.fst_vt['HydroDyn']['OutAll']    = bool_read(f.readline().split()[0])
        self.fst_vt['HydroDyn']['OutSwtch']  = int_read(f.readline().split()[0])
        self.fst_vt['HydroDyn']['OutFmt']    = quoted_read(f.readline().split()[0])
        self.fst_vt['HydroDyn']['OutSFmt']   = quoted_read(f.readline().split()[0])

        # HydroDyn Outlist
        f.readline()
        data = f.readline()
        while data.split()[0] != 'END':
            if data.find('"')>=0:
                channels = data.split('"')
                channel_list = channels[1].split(',')
            else:
                row_string = data.split(',')
                if len(row_string)==1:
                    channel_list = row_string[0].split('\n')[0]
                else:
                    channel_list = row_string
            self.set_outlist(self.fst_vt['outlist']['AeroDyn'], channel_list)
            data = f.readline()

        f.close()

    def read_SeaState(self, ss_file):

        f = open(ss_file)

        f.readline()
        f.readline()

        self.fst_vt['SeaState']['Echo'] = bool_read(f.readline().split()[0])
        # ENVIRONMENTAL CONDITIONS
        f.readline()
        self.fst_vt['SeaState']['WtrDens'] = float_read(f.readline().split()[0])
        self.fst_vt['SeaState']['WtrDpth'] = float_read(f.readline().split()[0])
        self.fst_vt['SeaState']['MSL2SWL'] = float_read(f.readline().split()[0])

        # SPATIAL DISCRETIZATION
        f.readline()
        self.fst_vt['SeaState']['X_HalfWidth']  = float_read(f.readline().split()[0])
        self.fst_vt['SeaState']['Y_HalfWidth']  = float_read(f.readline().split()[0])
        self.fst_vt['SeaState']['Z_Depth']      = float_read(f.readline().split()[0])
        self.fst_vt['SeaState']['NX']           = int_read(f.readline().split()[0])
        self.fst_vt['SeaState']['NY']           = int_read(f.readline().split()[0])
        self.fst_vt['SeaState']['NZ']           = int_read(f.readline().split()[0])

        # WAVES
        f.readline()
        self.fst_vt['SeaState']['WaveMod']       = int_read(f.readline().split()[0])
        self.fst_vt['SeaState']['WaveStMod']     = int_read(f.readline().split()[0])
        self.fst_vt['SeaState']['WaveTMax']      = float_read(f.readline().split()[0])
        self.fst_vt['SeaState']['WaveDT']        = float_read(f.readline().split()[0])
        self.fst_vt['SeaState']['WaveHs']        = float_read(f.readline().split()[0])
        self.fst_vt['SeaState']['WaveTp']        = float_read(f.readline().split()[0])
        self.fst_vt['SeaState']['WavePkShp']     = float_read(f.readline().split()[0]) # default
        self.fst_vt['SeaState']['WvLowCOff']     = float_read(f.readline().split()[0])
        self.fst_vt['SeaState']['WvHiCOff']      = float_read(f.readline().split()[0])
        self.fst_vt['SeaState']['WaveDir']       = float_read(f.readline().split()[0])
        self.fst_vt['SeaState']['WaveDirMod']    = int_read(f.readline().split()[0])
        self.fst_vt['SeaState']['WaveDirSpread'] = float_read(f.readline().split()[0])
        self.fst_vt['SeaState']['WaveNDir']      = int_read(f.readline().split()[0])
        self.fst_vt['SeaState']['WaveDirRange']  = float_read(f.readline().split()[0])
        self.fst_vt['SeaState']['WaveSeed1']     = int_read(f.readline().split()[0])
        self.fst_vt['SeaState']['WaveSeed2']     = int_read(f.readline().split()[0])
        self.fst_vt['SeaState']['WaveNDAmp']     = bool_read(f.readline().split()[0])
        self.fst_vt['SeaState']['WvKinFile']     = quoted_read(f.readline().split()[0])

        # 2ND-ORDER WAVES
        f.readline()
        self.fst_vt['SeaState']['WvDiffQTF']     = bool_read(f.readline().split()[0])
        self.fst_vt['SeaState']['WvSumQTF']      = bool_read(f.readline().split()[0])
        self.fst_vt['SeaState']['WvLowCOffD']    = float_read(f.readline().split()[0])
        self.fst_vt['SeaState']['WvHiCOffD']     = float_read(f.readline().split()[0])
        self.fst_vt['SeaState']['WvLowCOffS']    = float_read(f.readline().split()[0])
        self.fst_vt['SeaState']['WvHiCOffS']     = float_read(f.readline().split()[0])
        
        # CONSTRAINED WAVE
        f.readline()
        self.fst_vt['SeaState']['ConstWaveMod'] = int_read(f.readline().split()[0])
        self.fst_vt['SeaState']['CrestHmax']    = float_read(f.readline().split()[0])
        self.fst_vt['SeaState']['CrestTime']    = float_read(f.readline().split()[0])
        self.fst_vt['SeaState']['CrestXi']      = float_read(f.readline().split()[0])
        self.fst_vt['SeaState']['CrestYi']      = float_read(f.readline().split()[0])

        # CURRENT
        f.readline()
        self.fst_vt['SeaState']['CurrMod']       = int_read(f.readline().split()[0])
        self.fst_vt['SeaState']['CurrSSV0']      = float_read(f.readline().split()[0])
        self.fst_vt['SeaState']['CurrSSDir']     = float_read(f.readline().split()[0])
        self.fst_vt['SeaState']['CurrNSRef']     = float_read(f.readline().split()[0])
        self.fst_vt['SeaState']['CurrNSV0']      = float_read(f.readline().split()[0])
        self.fst_vt['SeaState']['CurrNSDir']     = float_read(f.readline().split()[0])
        self.fst_vt['SeaState']['CurrDIV']       = float_read(f.readline().split()[0])
        self.fst_vt['SeaState']['CurrDIDir']     = float_read(f.readline().split()[0])

        # MacCamy-Fuchs Diffraction Model
        f.readline()
        self.fst_vt['SeaState']['MCFD']     = float_read(f.readline().split()[0])

        # OUTPUT
        f.readline()
        self.fst_vt['SeaState']['SeaStSum']     = bool_read(f.readline().split()[0])
        self.fst_vt['SeaState']['OutSwtch']     = int_read(f.readline().split()[0])
        self.fst_vt['SeaState']['OutFmt']       = quoted_read(f.readline().split()[0])
        self.fst_vt['SeaState']['OutSFmt']      = quoted_read(f.readline().split()[0])
        self.fst_vt['SeaState']['NWaveElev']    = int_read(f.readline().split()[0])
        self.fst_vt['SeaState']['WaveElevxi']   = [float_read(idx.strip()) for idx in f.readline().split('WaveElevxi')[0].replace(',',' ').split()]
        self.fst_vt['SeaState']['WaveElevyi']   = [float_read(idx.strip()) for idx in f.readline().split('WaveElevyi')[0].replace(',',' ').split()]
        self.fst_vt['SeaState']['NWaveKin']     = int_read(f.readline().split()[0])
        NWaveKin = self.fst_vt['SeaState']['NWaveKin']
        if NWaveKin:
            self.fst_vt['SeaState']['WaveKinxi'] = [float_read(idx.strip()) for idx in f.readline().split('WaveKinxi')[0].replace(',',' ').split()]
            self.fst_vt['SeaState']['WaveKinyi'] = [float_read(idx.strip()) for idx in f.readline().split('WaveKinyi')[0].replace(',',' ').split()]
            self.fst_vt['SeaState']['WaveKinzi'] = [float_read(idx.strip()) for idx in f.readline().split('WaveKinzi')[0].replace(',',' ').split()]
        else:
            [f.readline() for i in range(3)]
            # Unused, filled with dummy location
            self.fst_vt['SeaState']['WaveKinxi'] = [0]
            self.fst_vt['SeaState']['WaveKinyi'] = [0]
            self.fst_vt['SeaState']['WaveKinzi'] = [0]


        # SeaState Outlist
        f.readline()
        self.read_outlist_freeForm(f,'SeaState')

        f.close()
    
    
    def read_SubDyn(self, sd_file):

        f = open(sd_file)
        f.readline()
        f.readline()
        f.readline()
        # SIMULATION CONTROL
        self.fst_vt['SubDyn']['Echo']      = bool_read(f.readline().split()[0])
        self.fst_vt['SubDyn']['SDdeltaT']  = float_read(f.readline().split()[0])
        self.fst_vt['SubDyn']['IntMethod'] = int_read(f.readline().split()[0])
        self.fst_vt['SubDyn']['SttcSolve'] = bool_read(f.readline().split()[0])
        # self.fst_vt['SubDyn']['GuyanLoadCorrection'] = bool_read(f.readline().split()[0])
        f.readline()
        # FEA and CRAIG-BAMPTON PARAMETERS
        self.fst_vt['SubDyn']['FEMMod']    = int_read(f.readline().split()[0])
        self.fst_vt['SubDyn']['NDiv']      = int_read(f.readline().split()[0])
        # self.fst_vt['SubDyn']['CBMod']     = bool_read(f.readline().split()[0])
        self.fst_vt['SubDyn']['Nmodes']    = int_read(f.readline().split()[0])
        self.fst_vt['SubDyn']['JDampings'] = float_read(f.readline().split()[0])
        self.fst_vt['SubDyn']['GuyanDampMod'] = int_read(f.readline().split()[0])
        self.fst_vt['SubDyn']['RayleighDamp'] = read_array(f,2,array_type=float)
        self.fst_vt['SubDyn']['GuyanDampSize'] = int_read(f.readline().split()[0])
        self.fst_vt['SubDyn']['GuyanDamp'] = np.array([[float(idx) for idx in f.readline().strip().split()[:6]] for i in range(self.fst_vt['SubDyn']['GuyanDampSize'])])
        f.readline()
        # STRUCTURE JOINTS
        self.fst_vt['SubDyn']['NJoints']   = int_read(f.readline().split()[0])
        self.fst_vt['SubDyn']['JointID']   = [None]*self.fst_vt['SubDyn']['NJoints']
        self.fst_vt['SubDyn']['JointXss']  = [None]*self.fst_vt['SubDyn']['NJoints']
        self.fst_vt['SubDyn']['JointYss']  = [None]*self.fst_vt['SubDyn']['NJoints']
        self.fst_vt['SubDyn']['JointZss']  = [None]*self.fst_vt['SubDyn']['NJoints']
        self.fst_vt['SubDyn']['JointType']  = [None]*self.fst_vt['SubDyn']['NJoints']
        self.fst_vt['SubDyn']['JointDirX']  = [None]*self.fst_vt['SubDyn']['NJoints']
        self.fst_vt['SubDyn']['JointDirY']  = [None]*self.fst_vt['SubDyn']['NJoints']
        self.fst_vt['SubDyn']['JointDirZ']  = [None]*self.fst_vt['SubDyn']['NJoints']
        self.fst_vt['SubDyn']['JointStiff']  = [None]*self.fst_vt['SubDyn']['NJoints']
        ln = f.readline().split()
        ln = f.readline().split()
        for i in range(self.fst_vt['SubDyn']['NJoints']):
            ln = f.readline().split()
            self.fst_vt['SubDyn']['JointID'][i]    = int(ln[0])
            self.fst_vt['SubDyn']['JointXss'][i]   = float(ln[1])
            self.fst_vt['SubDyn']['JointYss'][i]   = float(ln[2])
            self.fst_vt['SubDyn']['JointZss'][i]   = float(ln[3])
            self.fst_vt['SubDyn']['JointType'][i]   = int(ln[4])
            self.fst_vt['SubDyn']['JointDirX'][i]   = float(ln[5])
            self.fst_vt['SubDyn']['JointDirY'][i]   = float(ln[6])
            self.fst_vt['SubDyn']['JointDirZ'][i]   = float(ln[7])
            self.fst_vt['SubDyn']['JointStiff'][i]   = float(ln[8])
        f.readline()
        # BASE REACTION JOINTS
        self.fst_vt['SubDyn']['NReact']   = int_read(f.readline().split()[0])
        self.fst_vt['SubDyn']['RJointID'] = [None]*self.fst_vt['SubDyn']['NReact']
        self.fst_vt['SubDyn']['RctTDXss'] = [None]*self.fst_vt['SubDyn']['NReact']
        self.fst_vt['SubDyn']['RctTDYss'] = [None]*self.fst_vt['SubDyn']['NReact']
        self.fst_vt['SubDyn']['RctTDZss'] = [None]*self.fst_vt['SubDyn']['NReact']
        self.fst_vt['SubDyn']['RctRDXss'] = [None]*self.fst_vt['SubDyn']['NReact']
        self.fst_vt['SubDyn']['RctRDYss'] = [None]*self.fst_vt['SubDyn']['NReact']
        self.fst_vt['SubDyn']['RctRDZss'] = [None]*self.fst_vt['SubDyn']['NReact']
        self.fst_vt['SubDyn']['Rct_SoilFile'] = [None]*self.fst_vt['SubDyn']['NReact']
        ln = f.readline().split()
        ln = f.readline().split()
        for i in range(self.fst_vt['SubDyn']['NReact']):
            ln = f.readline().split()
            self.fst_vt['SubDyn']['RJointID'][i] = int(ln[0])
            self.fst_vt['SubDyn']['RctTDXss'][i] = int(ln[1])
            self.fst_vt['SubDyn']['RctTDYss'][i] = int(ln[2])
            self.fst_vt['SubDyn']['RctTDZss'][i] = int(ln[3])
            self.fst_vt['SubDyn']['RctRDXss'][i] = int(ln[4])
            self.fst_vt['SubDyn']['RctRDYss'][i] = int(ln[5])
            self.fst_vt['SubDyn']['RctRDZss'][i] = int(ln[6])
            if len(ln) == 8:
                self.fst_vt['SubDyn']['Rct_SoilFile'][i] = ln[7]
            else:
                self.fst_vt['SubDyn']['Rct_SoilFile'][i] = 'None'
        f.readline()
        # INTERFACE JOINTS
        self.fst_vt['SubDyn']['NInterf']   = int_read(f.readline().split()[0])
        self.fst_vt['SubDyn']['IJointID'] = [None]*self.fst_vt['SubDyn']['NInterf']
        self.fst_vt['SubDyn']['ItfTDXss'] = [None]*self.fst_vt['SubDyn']['NInterf']
        self.fst_vt['SubDyn']['ItfTDYss'] = [None]*self.fst_vt['SubDyn']['NInterf']
        self.fst_vt['SubDyn']['ItfTDZss'] = [None]*self.fst_vt['SubDyn']['NInterf']
        self.fst_vt['SubDyn']['ItfRDXss'] = [None]*self.fst_vt['SubDyn']['NInterf']
        self.fst_vt['SubDyn']['ItfRDYss'] = [None]*self.fst_vt['SubDyn']['NInterf']
        self.fst_vt['SubDyn']['ItfRDZss'] = [None]*self.fst_vt['SubDyn']['NInterf']
        ln = f.readline().split()
        ln = f.readline().split()
        for i in range(self.fst_vt['SubDyn']['NInterf']):
            ln = f.readline().split()
            self.fst_vt['SubDyn']['IJointID'][i] = int(ln[0])
            self.fst_vt['SubDyn']['ItfTDXss'][i] = int(ln[1])
            self.fst_vt['SubDyn']['ItfTDYss'][i] = int(ln[2])
            self.fst_vt['SubDyn']['ItfTDZss'][i] = int(ln[3])
            self.fst_vt['SubDyn']['ItfRDXss'][i] = int(ln[4])
            self.fst_vt['SubDyn']['ItfRDYss'][i] = int(ln[5])
            self.fst_vt['SubDyn']['ItfRDZss'][i] = int(ln[6])
        f.readline()
        # MEMBERS
        self.fst_vt['SubDyn']['NMembers']    = int_read(f.readline().split()[0])
        self.fst_vt['SubDyn']['MemberID']    = [None]*self.fst_vt['SubDyn']['NMembers']
        self.fst_vt['SubDyn']['MJointID1']   = [None]*self.fst_vt['SubDyn']['NMembers']
        self.fst_vt['SubDyn']['MJointID2']   = [None]*self.fst_vt['SubDyn']['NMembers']
        self.fst_vt['SubDyn']['MPropSetID1'] = [None]*self.fst_vt['SubDyn']['NMembers']
        self.fst_vt['SubDyn']['MPropSetID2'] = [None]*self.fst_vt['SubDyn']['NMembers']
        self.fst_vt['SubDyn']['MType']       = [None]*self.fst_vt['SubDyn']['NMembers']
        self.fst_vt['SubDyn']['M_Spin']      = [None]*self.fst_vt['SubDyn']['NMembers']
        self.fst_vt['SubDyn']['M_COSMID']    = [None]*self.fst_vt['SubDyn']['NMembers']
        ln = f.readline().split()
        ln = f.readline().split()
        for i in range(self.fst_vt['SubDyn']['NMembers']):
            ln = f.readline().split()
            self.fst_vt['SubDyn']['MemberID'][i]    = int(ln[0])
            self.fst_vt['SubDyn']['MJointID1'][i]   = int(ln[1])
            self.fst_vt['SubDyn']['MJointID2'][i]   = int(ln[2])
            self.fst_vt['SubDyn']['MPropSetID1'][i] = int(ln[3])
            self.fst_vt['SubDyn']['MPropSetID2'][i] = int(ln[4])
            if ln[5].lower() == '1c':
                self.fst_vt['SubDyn']['MType'][i]   =   1
            elif ln[5].lower() == '1r':
                self.fst_vt['SubDyn']['MType'][i]   =  -1
            else:
                self.fst_vt['SubDyn']['MType'][i]   =  int(ln[5])
            if self.fst_vt['SubDyn']['MType'][i] == 5:
                self.fst_vt['SubDyn']['M_Spin'][i]   = 0.
                self.fst_vt['SubDyn']['M_COSMID'][i] = int(ln[6])
            else:
                self.fst_vt['SubDyn']['M_Spin'][i]   = float(ln[6])
                self.fst_vt['SubDyn']['M_COSMID'][i] = -1
        f.readline()
        # MEMBER X-SECTION PROPERTY data 1/3
        self.fst_vt['SubDyn']['NBCPropSets']  = int_read(f.readline().split()[0])
        self.fst_vt['SubDyn']['PropSetID1'] = [None]*self.fst_vt['SubDyn']['NBCPropSets']
        self.fst_vt['SubDyn']['YoungE1']    = [None]*self.fst_vt['SubDyn']['NBCPropSets']
        self.fst_vt['SubDyn']['ShearG1']    = [None]*self.fst_vt['SubDyn']['NBCPropSets']
        self.fst_vt['SubDyn']['MatDens1']   = [None]*self.fst_vt['SubDyn']['NBCPropSets']
        self.fst_vt['SubDyn']['XsecD']      = [None]*self.fst_vt['SubDyn']['NBCPropSets']
        self.fst_vt['SubDyn']['XsecT']      = [None]*self.fst_vt['SubDyn']['NBCPropSets']
        ln = f.readline().split()
        ln = f.readline().split()
        for i in range(self.fst_vt['SubDyn']['NBCPropSets']):
            ln = f.readline().split()
            self.fst_vt['SubDyn']['PropSetID1'][i] = int(ln[0])
            self.fst_vt['SubDyn']['YoungE1'][i]    = float(ln[1])
            self.fst_vt['SubDyn']['ShearG1'][i]    = float(ln[2])
            self.fst_vt['SubDyn']['MatDens1'][i]   = float(ln[3])
            self.fst_vt['SubDyn']['XsecD'][i]      = float(ln[4])
            self.fst_vt['SubDyn']['XsecT'][i]      = float(ln[5])
        f.readline()
        # MEMBER X-SECTION PROPERTY data 2/3
        self.fst_vt['SubDyn']['NBRPropSets']  = int_read(f.readline().split()[0])
        self.fst_vt['SubDyn']['PropSetID2'] = [None]*self.fst_vt['SubDyn']['NBRPropSets']
        self.fst_vt['SubDyn']['YoungE2']    = [None]*self.fst_vt['SubDyn']['NBRPropSets']
        self.fst_vt['SubDyn']['ShearG2']    = [None]*self.fst_vt['SubDyn']['NBRPropSets']
        self.fst_vt['SubDyn']['MatDens2']   = [None]*self.fst_vt['SubDyn']['NBRPropSets']
        self.fst_vt['SubDyn']['XsecSa']     = [None]*self.fst_vt['SubDyn']['NBRPropSets']
        self.fst_vt['SubDyn']['XsecSb']     = [None]*self.fst_vt['SubDyn']['NBRPropSets']
        self.fst_vt['SubDyn']['XsecT2']     = [None]*self.fst_vt['SubDyn']['NBRPropSets']
        ln = f.readline().split()
        ln = f.readline().split()
        for i in range(self.fst_vt['SubDyn']['NBRPropSets']):
            ln = f.readline().split()
            self.fst_vt['SubDyn']['PropSetID2'][i] = int(ln[0])
            self.fst_vt['SubDyn']['YoungE2'][i]    = float(ln[1])
            self.fst_vt['SubDyn']['ShearG2'][i]    = float(ln[2])
            self.fst_vt['SubDyn']['MatDens2'][i]   = float(ln[3])
            self.fst_vt['SubDyn']['XsecSa'][i]     = float(ln[4])
            self.fst_vt['SubDyn']['XsecSb'][i]     = float(ln[5])
            self.fst_vt['SubDyn']['XsecT2'][i]     = float(ln[6])
        f.readline()
        # MEMBER X-SECTION PROPERTY data 3/3
        self.fst_vt['SubDyn']['NXPropSets'] = int_read(f.readline().split()[0])
        self.fst_vt['SubDyn']['PropSetID3'] = [None]*self.fst_vt['SubDyn']['NXPropSets']
        self.fst_vt['SubDyn']['YoungE3']    = [None]*self.fst_vt['SubDyn']['NXPropSets']
        self.fst_vt['SubDyn']['ShearG3']    = [None]*self.fst_vt['SubDyn']['NXPropSets']
        self.fst_vt['SubDyn']['MatDens3']   = [None]*self.fst_vt['SubDyn']['NXPropSets']
        self.fst_vt['SubDyn']['XsecA']      = [None]*self.fst_vt['SubDyn']['NXPropSets']
        self.fst_vt['SubDyn']['XsecAsx']    = [None]*self.fst_vt['SubDyn']['NXPropSets']
        self.fst_vt['SubDyn']['XsecAsy']    = [None]*self.fst_vt['SubDyn']['NXPropSets']
        self.fst_vt['SubDyn']['XsecJxx']    = [None]*self.fst_vt['SubDyn']['NXPropSets']
        self.fst_vt['SubDyn']['XsecJyy']    = [None]*self.fst_vt['SubDyn']['NXPropSets']
        self.fst_vt['SubDyn']['XsecJ0']     = [None]*self.fst_vt['SubDyn']['NXPropSets']
        self.fst_vt['SubDyn']['XsecJt']     = [None]*self.fst_vt['SubDyn']['NXPropSets']
        ln = f.readline().split()
        ln = f.readline().split()
        for i in range(self.fst_vt['SubDyn']['NXPropSets']):
            ln = f.readline().split()
            self.fst_vt['SubDyn']['PropSetID3'][i] = int(ln[0])
            self.fst_vt['SubDyn']['YoungE3'][i]    = float(ln[1])
            self.fst_vt['SubDyn']['ShearG3'][i]    = float(ln[2])
            self.fst_vt['SubDyn']['MatDens3'][i]   = float(ln[3])
            self.fst_vt['SubDyn']['XsecA'][i]      = float(ln[4])
            self.fst_vt['SubDyn']['XsecAsx'][i]    = float(ln[5])
            self.fst_vt['SubDyn']['XsecAsy'][i]    = float(ln[6])
            self.fst_vt['SubDyn']['XsecJxx'][i]    = float(ln[7])
            self.fst_vt['SubDyn']['XsecJyy'][i]    = float(ln[8])
            self.fst_vt['SubDyn']['XsecJ0'][i]     = float(ln[9])
            self.fst_vt['SubDyn']['XsecJt'][i]     = float(ln[10])
        # CABLE PROPERTIES
        f.readline()
        self.fst_vt['SubDyn']['NCablePropSets'] = int_read(f.readline().split()[0])
        self.fst_vt['SubDyn']['CablePropSetID'] = [None]*self.fst_vt['SubDyn']['NCablePropSets']
        self.fst_vt['SubDyn']['CableEA']        = [None]*self.fst_vt['SubDyn']['NCablePropSets']
        self.fst_vt['SubDyn']['CableMatDens']   = [None]*self.fst_vt['SubDyn']['NCablePropSets']
        self.fst_vt['SubDyn']['CableT0']        = [None]*self.fst_vt['SubDyn']['NCablePropSets']
        f.readline()
        f.readline()
        for i in range(self.fst_vt['SubDyn']['NCablePropSets']):
            ln = f.readline().split()
            self.fst_vt['SubDyn']['CablePropSetID'][i] = int(ln[0])
            self.fst_vt['SubDyn']['CableEA'][i]        = float(ln[1])
            self.fst_vt['SubDyn']['CableMatDens'][i]   = float(ln[2])
            self.fst_vt['SubDyn']['CableT0'][i]        = float(ln[3])
        # RIGID LINK PROPERTIES
        f.readline()
        self.fst_vt['SubDyn']['NRigidPropSets'] = int_read(f.readline().split()[0])
        self.fst_vt['SubDyn']['RigidPropSetID'] = [None]*self.fst_vt['SubDyn']['NRigidPropSets']
        self.fst_vt['SubDyn']['RigidMatDens']   = [None]*self.fst_vt['SubDyn']['NRigidPropSets']
        f.readline()
        f.readline()
        for i in range(self.fst_vt['SubDyn']['NRigidPropSets']):
            ln = f.readline().split()
            self.fst_vt['SubDyn']['RigidPropSetID'][i] = int(ln[0])
            self.fst_vt['SubDyn']['RigidMatDens'][i]   = float(ln[1])
        # SPRING ELEMENT PROPERTIES
        f.readline()
        self.fst_vt['SubDyn']['NSpringPropSets'] = int_read(f.readline().split()[0])    
        self.fst_vt['SubDyn']['SpringPropSetID'] = [None]*self.fst_vt['SubDyn']['NSpringPropSets']
        spring_list = ['k11','k12','k13','k14','k15','k16',
                       'k22','k23','k24','k25','k26',
                       'k33','k34','k35','k36',
                       'k44','k45','k46',
                       'k55','k56',
                       'k66']
        for sl in spring_list:  # init list
            self.fst_vt['SubDyn'][sl] = [None]*self.fst_vt['SubDyn']['NSpringPropSets']
        f.readline()
        f.readline()
        for i in range(self.fst_vt['SubDyn']['NSpringPropSets']):
            ln = f.readline().split()
            self.fst_vt['SubDyn']['SpringPropSetID'][i] = int(ln[0])
            for j, sl in enumerate(spring_list):
                self.fst_vt['SubDyn'][sl][i] = ln[j+1]
        
        # MEMBER COSINE MATRICES
        f.readline()
        self.fst_vt['SubDyn']['NCOSMs'] = int_read(f.readline().split()[0])
        self.fst_vt['SubDyn']['COSMID'] = [None]*self.fst_vt['SubDyn']['NCOSMs']
        self.fst_vt['SubDyn']['COSM11'] = [None]*self.fst_vt['SubDyn']['NCOSMs']
        self.fst_vt['SubDyn']['COSM12'] = [None]*self.fst_vt['SubDyn']['NCOSMs']
        self.fst_vt['SubDyn']['COSM13'] = [None]*self.fst_vt['SubDyn']['NCOSMs']
        self.fst_vt['SubDyn']['COSM21'] = [None]*self.fst_vt['SubDyn']['NCOSMs']
        self.fst_vt['SubDyn']['COSM22'] = [None]*self.fst_vt['SubDyn']['NCOSMs']
        self.fst_vt['SubDyn']['COSM23'] = [None]*self.fst_vt['SubDyn']['NCOSMs']
        self.fst_vt['SubDyn']['COSM31'] = [None]*self.fst_vt['SubDyn']['NCOSMs']
        self.fst_vt['SubDyn']['COSM32'] = [None]*self.fst_vt['SubDyn']['NCOSMs']
        self.fst_vt['SubDyn']['COSM33'] = [None]*self.fst_vt['SubDyn']['NCOSMs']
        ln = f.readline().split()
        ln = f.readline().split()
        for i in range(self.fst_vt['SubDyn']['NCOSMs']):
            ln = f.readline().split()
            self.fst_vt['SubDyn']['COSMID'][i] = int(ln[0])
            self.fst_vt['SubDyn']['COSM11'][i] = float(ln[1])
            self.fst_vt['SubDyn']['COSM12'][i] = float(ln[2])
            self.fst_vt['SubDyn']['COSM13'][i] = float(ln[3])
            self.fst_vt['SubDyn']['COSM21'][i] = float(ln[4])
            self.fst_vt['SubDyn']['COSM22'][i] = float(ln[5])
            self.fst_vt['SubDyn']['COSM23'][i] = float(ln[6])
            self.fst_vt['SubDyn']['COSM31'][i] = float(ln[7])
            self.fst_vt['SubDyn']['COSM32'][i] = float(ln[8])
            self.fst_vt['SubDyn']['COSM33'][i] = float(ln[9])
        f.readline()
        # JOINT ADDITIONAL CONCENTRATED MASSES
        self.fst_vt['SubDyn']['NCmass']    = int_read(f.readline().split()[0])
        self.fst_vt['SubDyn']['CMJointID'] = [None]*self.fst_vt['SubDyn']['NCmass']
        self.fst_vt['SubDyn']['JMass']     = [None]*self.fst_vt['SubDyn']['NCmass']
        self.fst_vt['SubDyn']['JMXX']      = [None]*self.fst_vt['SubDyn']['NCmass']
        self.fst_vt['SubDyn']['JMYY']      = [None]*self.fst_vt['SubDyn']['NCmass']
        self.fst_vt['SubDyn']['JMZZ']      = [None]*self.fst_vt['SubDyn']['NCmass']
        self.fst_vt['SubDyn']['JMXY']      = [None]*self.fst_vt['SubDyn']['NCmass']
        self.fst_vt['SubDyn']['JMXZ']      = [None]*self.fst_vt['SubDyn']['NCmass']
        self.fst_vt['SubDyn']['JMYZ']      = [None]*self.fst_vt['SubDyn']['NCmass']
        self.fst_vt['SubDyn']['MCGX']      = [None]*self.fst_vt['SubDyn']['NCmass']
        self.fst_vt['SubDyn']['MCGY']      = [None]*self.fst_vt['SubDyn']['NCmass']
        self.fst_vt['SubDyn']['MCGZ']      = [None]*self.fst_vt['SubDyn']['NCmass']
        ln = f.readline().split()
        ln = f.readline().split()
        for i in range(self.fst_vt['SubDyn']['NCmass']):
            ln = f.readline().split()
            self.fst_vt['SubDyn']['CMJointID'][i] = int(ln[0])
            self.fst_vt['SubDyn']['JMass'][i]     = float(ln[1])
            self.fst_vt['SubDyn']['JMXX'][i]      = float(ln[2])
            self.fst_vt['SubDyn']['JMYY'][i]      = float(ln[3])
            self.fst_vt['SubDyn']['JMZZ'][i]      = float(ln[4])
            self.fst_vt['SubDyn']['JMXY'][i]      = float(ln[5])
            self.fst_vt['SubDyn']['JMXZ'][i]      = float(ln[6])
            self.fst_vt['SubDyn']['JMYZ'][i]      = float(ln[7])
            self.fst_vt['SubDyn']['MCGX'][i]      = float(ln[8])
            self.fst_vt['SubDyn']['MCGY'][i]      = float(ln[9])
            self.fst_vt['SubDyn']['MCGZ'][i]      = float(ln[10])
        f.readline()
        # OUTPUT
        self.fst_vt['SubDyn']['SumPrint'] = bool_read(f.readline().split()[0])
        file_pos = f.tell()
        line = f.readline()
        if 'OutCBModes' in line:
            self.fst_vt['SubDyn']['OutCBModes'] = int_read(line.split()[0])
        else:
            f.seek(file_pos)
        file_pos = f.tell()
        line = f.readline()
        if 'OutFEMModes' in line:
            self.fst_vt['SubDyn']['OutFEMModes'] = int_read(line.split()[0])
        else:
            f.seek(file_pos)
        self.fst_vt['SubDyn']['OutCOSM']  = bool_read(f.readline().split()[0])
        self.fst_vt['SubDyn']['OutAll']   = bool_read(f.readline().split()[0])
        self.fst_vt['SubDyn']['OutSwtch'] = int_read(f.readline().split()[0])
        self.fst_vt['SubDyn']['TabDelim'] = bool_read(f.readline().split()[0])
        self.fst_vt['SubDyn']['OutDec']   = int_read(f.readline().split()[0])
        self.fst_vt['SubDyn']['OutFmt']   = quoted_read(f.readline().split()[0])
        self.fst_vt['SubDyn']['OutSFmt']  = quoted_read(f.readline().split()[0])
        f.readline()
        # MEMBER OUTPUT LIST
        self.fst_vt['SubDyn']['NMOutputs']     = int_read(f.readline().split()[0])
        self.fst_vt['SubDyn']['MemberID_out']  = [None]*self.fst_vt['SubDyn']['NMOutputs']
        self.fst_vt['SubDyn']['NOutCnt']       = [None]*self.fst_vt['SubDyn']['NMOutputs']
        self.fst_vt['SubDyn']['NodeCnt']       = [[None]]*self.fst_vt['SubDyn']['NMOutputs']
        ln = f.readline().split()
        ln = f.readline().split()
        for i in range(self.fst_vt['SubDyn']['NMOutputs']):
            ln = f.readline().split('!')[0].split() # allows for comments
            self.fst_vt['SubDyn']['MemberID_out'][i] = int(ln[0])
            self.fst_vt['SubDyn']['NOutCnt'][i]      = int(ln[1])
            self.fst_vt['SubDyn']['NodeCnt'][i]      = [int(node) for node in ln[2:]]
        f.readline()
        # SSOutList
        self.read_outlist_freeForm(f,'SubDyn')
            
        f.close()

        f.close()


    def read_ExtPtfm(self, ep_file):
        # ExtPtfm file based on documentation here: https://openfast.readthedocs.io/en/main/source/user/extptfm/input_files.html

        f = open(ep_file)
        f.readline()
        f.readline()
        f.readline()

        # Simulation Control
        self.fst_vt['ExtPtfm']['Echo'] = bool_read(f.readline().split()[0])
        self.fst_vt['ExtPtfm']['DT'] = float_read(f.readline().split()[0])
        self.fst_vt['ExtPtfm']['IntMethod'] = int_read(f.readline().split()[0])
        f.readline()

        # Reduction inputs
        self.fst_vt['ExtPtfm']['FileFormat'] = int_read(f.readline().split()[0])
        self.fst_vt['ExtPtfm']['Red_FileName'] = os.path.join(os.path.dirname(ep_file), quoted_read(f.readline().split()[0]))
        self.fst_vt['ExtPtfm']['RedCst_FileName'] = os.path.join(os.path.dirname(ep_file), quoted_read(f.readline().split()[0]))
        self.fst_vt['ExtPtfm']['NActiveDOFList'] = int_read(f.readline().split()[0])
        self.fst_vt['ExtPtfm']['ActiveDOFList'] = read_array(f,None,split_val='ActiveDOFList',array_type=int)
        self.fst_vt['ExtPtfm']['NInitPosList'] = int_read(f.readline().split()[0])
        self.fst_vt['ExtPtfm']['InitPosList'] = read_array(f,None,split_val='InitPosList',array_type=float)
        self.fst_vt['ExtPtfm']['NInitVelList'] = int_read(f.readline().split()[0])
        self.fst_vt['ExtPtfm']['InitVelList'] = read_array(f,None,split_val='InitVelList',array_type=float)
        f.readline()

        # Output
        self.fst_vt['ExtPtfm']['SumPrint'] = bool_read(f.readline().split()[0])
        self.fst_vt['ExtPtfm']['OutFile'] = int_read(f.readline().split()[0])
        self.fst_vt['ExtPtfm']['TabDelim'] = bool_read(f.readline().split()[0])
        self.fst_vt['ExtPtfm']['OutFmt'] = quoted_read(f.readline().split()[0])
        self.fst_vt['ExtPtfm']['TStart'] = float_read(f.readline().split()[0])

        # Loop through output channel lines
        f.readline()
        data = f.readline()

        # Handle the case if there are blank lines before the END statement, check if blank line
        while data.split().__len__() == 0:
            data = f.readline()

        while data.split()[0] != 'END':
            if data.find('"')>=0:
                channels = data.split('"')
                channel_list = channels[1].split(',')
            else:
                row_string = data.split(',')
                if len(row_string)==1:
                    channel_list = row_string[0].split('\n')[0]
                else:
                    channel_list = row_string
            self.set_outlist(self.fst_vt['outlist']['ExtPtfm'], channel_list) # TODO: Need to figure this out as we dont have a full outlist for now, similar to MoorDyn
            data = f.readline()

        if self.fst_vt['ExtPtfm']['FileFormat'] == 0:
            self.fst_vt['ExtPtfm']['Guyan'] = {}
            # self.read_Guyan(f) # TODO: need to impliment this. An example file not found to test
        elif self.fst_vt['ExtPtfm']['FileFormat'] == 1:
            self.fst_vt['ExtPtfm']['FlexASCII'] = {}
            self.read_Superelement(self.fst_vt['ExtPtfm']['Red_FileName'])

        f.close()


    def read_Superelement(self, superelement_file):
        

        def detectAndReadExtPtfmSE(lines):
        # Function based on https://github.com/OpenFAST/openfast_toolbox/blob/353643ed917d113ec8dfd765813fef7d09752757/openfast_toolbox/io/fast_input_file.py#L1932
        # Developed by Emmanuel Branlard (https://github.com/ebranlard)
            
            def readmat(n,m,lines,iStart):
                M=np.zeros((n,m))
                for j in np.arange(n):
                    i=iStart+j
                    M[j,:]=np.array(lines[i].split()).astype(float)
                return M
            
            if len(lines)<10:
                return False
            if not (lines[0][0]=='!' and lines[1][0]=='!'):
                return False
            if lines[1].lower().find('flex')<0:
                return
            if  lines[2].lower().find('!dimension')<0:
                return
            
            # --- At this stage we assume it's in the proper format
            nDOFCommon = -1
            i=2
            try:
                while i<len(lines):
                    l=lines[i].lower()
                    if l.find('!mass')==0:
                        l=lines[i+1]
                        nDOF=int(l.split(':')[1])
                        if nDOF<-1 or nDOF!=nDOFCommon:
                            raise NameError('ExtPtfm stiffness matrix nDOF issue. nDOF common: {}, nDOF provided: {}'.format(nDOFCommon,nDOF))
                        self.fst_vt['ExtPtfm']['FlexASCII']['MassMatrix'] = readmat(nDOF,nDOF,lines,i+2)
                        i=i+1+nDOF
                    elif l.find('!stiffness')==0:
                        l=lines[i+1]
                        nDOF=int(l.split(':')[1])
                        if nDOF<-1 or nDOF!=nDOFCommon:
                            raise NameError('ExtPtfm stiffness matrix nDOF issue nDOF common: {}, nDOF provided: {}'.format(nDOFCommon,nDOF))
                        self.fst_vt['ExtPtfm']['FlexASCII']['StiffnessMatrix'] = readmat(nDOF,nDOF,lines,i+2)
                        i=i+1+nDOF
                    elif l.find('!damping')==0:
                        l=lines[i+1]
                        nDOF=int(l.split(':')[1])
                        if nDOF<-1 or nDOF!=nDOFCommon:
                            raise NameError('ExtPtfm damping matrix nDOF issue nDOF common: {}, nDOF provided: {}'.format(nDOFCommon,nDOF))
                        self.fst_vt['ExtPtfm']['FlexASCII']['DampingMatrix'] = readmat(nDOF,nDOF,lines,i+2)
                        i=i+1+nDOF
                    elif l.find('!loading')==0:
                        try: 
                            nt=int(self.fst_vt['ExtPtfm']['FlexASCII']['T']/self.fst_vt['ExtPtfm']['FlexASCII']['dt'])+1
                        except:
                            raise NameError('Cannot read loading since time step and simulation time not properly set.')
                        self.fst_vt['ExtPtfm']['FlexASCII']['Loading'] = readmat(nt,nDOFCommon+1,lines,i+2)
                        i=i+nt+1
                    elif len(l)>0:
                        if l[0]=='!':
                            if l.find('!dimension')==0:
                                self.fst_vt['ExtPtfm']['FlexASCII']['nDOF'] = int(l.split(':')[1])
                                nDOFCommon = self.fst_vt['ExtPtfm']['FlexASCII']['nDOF']
                            elif l.find('!time increment')==0:
                                self.fst_vt['ExtPtfm']['FlexASCII']['dt'] = float(l.split(':')[1])
                            elif l.find('!total simulation time')==0:
                                self.fst_vt['ExtPtfm']['FlexASCII']['T'] = float(l.split(':')[1])
                        elif len(l.strip())==0:
                            pass
                        else:
                            raise NameError('Unexcepted content found on line {}'.format(i))
                    i+=1
            except NameError as e:
                raise e
            except: 
                raise

            return True
        

        f = open(superelement_file)
        lines=f.read().splitlines()
        if not detectAndReadExtPtfmSE(lines):
            raise NameError('Could not read Superelement file')
        f.close()

    def read_MAP(self, map_file):
        # MAP++

        f = open(map_file)
        f.readline()
        f.readline()
        f.readline()

        # Init line dictionary
        line_dict = ['LineType',     'Diam',     'MassDenInAir',    'EA',        'CB',   'CIntDamp',  'Ca',   'Cdn',  'Cdt']
        for ld in line_dict:
            self.fst_vt['MAP'][ld] = []

        data_line = f.readline().strip().split()
        while data_line[0] and data_line[0][:3] != '---': # OpenFAST searches for ---, so we'll do the same
            self.fst_vt['MAP']['LineType'].append(      str(data_line[0]))
            self.fst_vt['MAP']['Diam'].append(          float_read(data_line[1]))
            self.fst_vt['MAP']['MassDenInAir'].append(  float_read(data_line[2]))
            self.fst_vt['MAP']['EA'].append(            float_read(data_line[3]))
            self.fst_vt['MAP']['CB'].append(            float_read(data_line[4]))
            self.fst_vt['MAP']['CIntDamp'].append(      float_read(data_line[5]))
            self.fst_vt['MAP']['Ca'].append(            float_read(data_line[6]))
            self.fst_vt['MAP']['Cdn'].append(           float_read(data_line[7]))
            self.fst_vt['MAP']['Cdt'].append(           float_read(data_line[8]))
            data_line = f.readline().strip().split()
        #f.readline()
        f.readline()
        f.readline()

        # Init map nodes
        node_types = ['Node','Type','X','Y','Z','M','B','FX','FY','FZ']
        for nt in node_types:
            self.fst_vt['MAP'][nt] = []

        data_node = f.readline().strip().split()
        while data_node[0] and data_node[0][:3] != '---': # OpenFAST searches for ---, so we'll do the same
            self.fst_vt['MAP']['Node'].append(int(data_node[0]))
            self.fst_vt['MAP']['Type'].append(str(data_node[1]))
            self.fst_vt['MAP']['X'].append(float_read(data_node[2]))
            self.fst_vt['MAP']['Y'].append(float_read(data_node[3]))
            self.fst_vt['MAP']['Z'].append(float_read(data_node[4]))
            self.fst_vt['MAP']['M'].append(float_read(data_node[5]))
            self.fst_vt['MAP']['B'].append(float_read(data_node[6]))
            self.fst_vt['MAP']['FX'].append(float_read(data_node[7]))
            self.fst_vt['MAP']['FY'].append(float_read(data_node[8]))
            self.fst_vt['MAP']['FZ'].append(float_read(data_node[9]))
            data_node = f.readline().strip().split()
        data_node = ''.join(data_node)  # re-join for reading next section uniformly
        # f.readline()
        f.readline()
        f.readline()

        # Init line properties
        line_prop = ['Line',    'LineType',  'UnstrLen',    'NodeAnch',  'NodeFair',  'Flags']
        for lp in line_prop:
            self.fst_vt['MAP'][lp] = []

        data_line_prop = f.readline().strip().split()
        while data_line_prop[0] and data_line_prop[0][:3] != '---': # OpenFAST searches for ---, so we'll do the same
            self.fst_vt['MAP']['Line']    .append(  int(data_line_prop[0]))
            self.fst_vt['MAP']['LineType'].append(  str(data_line_prop[1]))
            self.fst_vt['MAP']['UnstrLen'].append(  float_read(data_line_prop[2]))
            self.fst_vt['MAP']['NodeAnch'].append(  int(data_line_prop[3]))
            self.fst_vt['MAP']['NodeFair'].append(  int(data_line_prop[4]))
            self.fst_vt['MAP']['Flags']   .append(  [str(val) for val in data_line_prop[5:]] )
            data_line_prop = f.readline().strip().split()
        data_line_prop = ''.join(data_line_prop)  # re-join for reading next section uniformly
        # f.readline()
        f.readline()
        f.readline()

        self.fst_vt['MAP']['Option'] = [] # Solver options
        # need to check for EOF here since we can have any number of solver options
        data_solver = f.readline().strip().split() # Solver options
        while len(data_solver) > 0: # stopping if we hit blank lines
            self.fst_vt['MAP']['Option'].append([str(val) for val in data_solver])
            data_solver = f.readline().strip().split()
        # self.fst_vt['MAP']['Option']   = [str(val) for val in f.readline().strip().split()]
        f.close()

    def read_MoorDyn(self, moordyn_file):

        f = open(moordyn_file)

        # Init optional headers so they exist for writer, even if not read
        self.fst_vt['MoorDyn']['Rod_Name'] = []
        self.fst_vt['MoorDyn']['Body_ID'] = []
        self.fst_vt['MoorDyn']['Rod_ID'] = []

        # MoorDyn
        data_line = f.readline()
        while data_line:

            # Split and join so all headers are same when detecting next section
            data_line = data_line.strip().split()
            data_line = ''.join(data_line).lower()

            # Line Types
            if 'linetypes' in data_line or 'linedictionary' in data_line:
                f.readline()
                f.readline()

                # Line types
                self.fst_vt['MoorDyn']['Name'] = []
                self.fst_vt['MoorDyn']['Diam']     = []
                self.fst_vt['MoorDyn']['MassDen']  = []
                self.fst_vt['MoorDyn']['EA']       = []
                self.fst_vt['MoorDyn']['NonLinearEA']       = []
                self.fst_vt['MoorDyn']['BA_zeta']  = []
                self.fst_vt['MoorDyn']['EI']  = []
                self.fst_vt['MoorDyn']['Cd']      = []
                self.fst_vt['MoorDyn']['Ca']      = []
                self.fst_vt['MoorDyn']['CdAx']      = []
                self.fst_vt['MoorDyn']['CaAx']      = []
                self.fst_vt['MoorDyn']['Cl']      = []
                self.fst_vt['MoorDyn']['dF']      = []
                self.fst_vt['MoorDyn']['cF']      = []
                data_line = readline_filterComments(f).split()
                while data_line[0] and data_line[0][:3] != '---': # OpenFAST searches for ---, so we'll do the same.
                    self.fst_vt['MoorDyn']['Name'].append(str(data_line[0]))
                    self.fst_vt['MoorDyn']['Diam'].append(float(data_line[1]))
                    self.fst_vt['MoorDyn']['MassDen'].append(float(data_line[2]))
                    self.fst_vt['MoorDyn']['EA'].append([float_read(dl) for dl in data_line[3].split('|')])
                    self.fst_vt['MoorDyn']['BA_zeta'].append([float(dl) for dl in data_line[4].split('|')])
                    self.fst_vt['MoorDyn']['EI'].append(float(data_line[5]))
                    self.fst_vt['MoorDyn']['Cd'].append(float(data_line[6]))
                    self.fst_vt['MoorDyn']['Ca'].append(float(data_line[7]))
                    self.fst_vt['MoorDyn']['CdAx'].append(float(data_line[8]))
                    self.fst_vt['MoorDyn']['CaAx'].append(float(data_line[9]))
                    if len(data_line) == 10:
                        self.fst_vt['MoorDyn']['Cl'].append(None)
                        self.fst_vt['MoorDyn']['dF'].append(None)
                        self.fst_vt['MoorDyn']['cF'].append(None)
                    elif (len(data_line) == 11):
                        self.fst_vt['MoorDyn']['Cl'].append(float(data_line[10]))
                        self.fst_vt['MoorDyn']['dF'].append(None)
                        self.fst_vt['MoorDyn']['cF'].append(None)
                    elif (len(data_line) == 13):
                        self.fst_vt['MoorDyn']['Cl'].append(float(data_line[10]))
                        self.fst_vt['MoorDyn']['dF'].append(float(data_line[11]))
                        self.fst_vt['MoorDyn']['cF'].append(float(data_line[12]))

                    if type(self.fst_vt['MoorDyn']['EA'][0]) is str:
                        EA_file = os.path.normpath(os.path.join(os.path.dirname(moordyn_file), self.fst_vt['MoorDyn']['EA'][0]))
                        self.fst_vt['MoorDyn']['NonLinearEA'].append(self.read_NonLinearEA(EA_file))
                    else:
                        self.fst_vt['MoorDyn']['NonLinearEA'].append(None) # Empty to keep track of which non-linear EA files go with what line

                    data_line = readline_filterComments(f).split()
                data_line = ''.join(data_line)  # re-join

            elif 'rodtypes' in data_line or 'roddictionary' in data_line: 
                data_line = f.readline()
                data_line = f.readline()

                self.fst_vt['MoorDyn']['Rod_Diam'] = []
                self.fst_vt['MoorDyn']['Rod_MassDen'] = []
                self.fst_vt['MoorDyn']['Rod_Cd'] = []
                self.fst_vt['MoorDyn']['Rod_Ca'] = []
                self.fst_vt['MoorDyn']['Rod_CdEnd'] = []
                self.fst_vt['MoorDyn']['Rod_CaEnd'] = []

                data_line = readline_filterComments(f).split()
                while data_line[0] and data_line[0][:3] != '---': # OpenFAST searches for ---, so we'll do the same
                    self.fst_vt['MoorDyn']['Rod_Name'].append(data_line[0]) 
                    self.fst_vt['MoorDyn']['Rod_Diam'].append(float(data_line[1]))
                    self.fst_vt['MoorDyn']['Rod_MassDen'].append(float(data_line[2]))
                    self.fst_vt['MoorDyn']['Rod_Cd'].append(float(data_line[3]))
                    self.fst_vt['MoorDyn']['Rod_Ca'].append(float(data_line[4]))
                    self.fst_vt['MoorDyn']['Rod_CdEnd'].append(float(data_line[5]))
                    self.fst_vt['MoorDyn']['Rod_CaEnd'].append(float(data_line[6]))
                    data_line = readline_filterComments(f).split()
                data_line = ''.join(data_line)  # re-join for reading next section uniformly        

            
            elif 'bodies' in data_line or 'bodylist' in data_line or 'bodyproperties' in data_line:
                        
                f.readline()
                f.readline()
                self.fst_vt['MoorDyn']['Body_ID'] = []
                self.fst_vt['MoorDyn']['Body_Attachment'] = []
                self.fst_vt['MoorDyn']['X0']    = []
                self.fst_vt['MoorDyn']['Y0']    = []
                self.fst_vt['MoorDyn']['Z0']    = []
                self.fst_vt['MoorDyn']['r0']    = []
                self.fst_vt['MoorDyn']['p0']    = []
                self.fst_vt['MoorDyn']['y0']    = []
                self.fst_vt['MoorDyn']['Body_Mass']    = []
                self.fst_vt['MoorDyn']['Body_CG']    = []
                self.fst_vt['MoorDyn']['Body_I']  = []
                self.fst_vt['MoorDyn']['Body_Volume']   = []
                self.fst_vt['MoorDyn']['Body_CdA']   = []
                self.fst_vt['MoorDyn']['Body_Ca']   = []

                data_line = readline_filterComments(f).split()
                while data_line[0] and data_line[0][:3] != '---': # OpenFAST searches for ---, so we'll do the same
                    self.fst_vt['MoorDyn']['Body_ID'].append(int(data_line[0]))
                    self.fst_vt['MoorDyn']['Body_Attachment'].append(data_line[1])
                    self.fst_vt['MoorDyn']['X0'].append(float(data_line[2]))
                    self.fst_vt['MoorDyn']['Y0'].append(float(data_line[3]))
                    self.fst_vt['MoorDyn']['Z0'].append(float(data_line[4]))
                    self.fst_vt['MoorDyn']['r0'].append(float(data_line[5]))
                    self.fst_vt['MoorDyn']['p0'].append(float(data_line[6]))
                    self.fst_vt['MoorDyn']['y0'].append(float(data_line[7]))
                    self.fst_vt['MoorDyn']['Body_Mass'].append(float(data_line[8]))
                    self.fst_vt['MoorDyn']['Body_CG'].append([float(dl) for dl in data_line[9].split('|')])
                    self.fst_vt['MoorDyn']['Body_I'].append([float(dl) for dl in data_line[10].split('|')])
                    self.fst_vt['MoorDyn']['Body_Volume'].append(float(data_line[11]))
                    self.fst_vt['MoorDyn']['Body_CdA'].append([float(dl) for dl in data_line[12].split('|')])
                    self.fst_vt['MoorDyn']['Body_Ca'].append([float(dl) for dl in data_line[13].split('|')])
                    data_line = readline_filterComments(f).split()
                data_line = ''.join(data_line)  # re-join for reading next section uniformly        


            elif 'rods' in data_line or 'rodlist' in data_line or 'rodproperties' in data_line: 
                f.readline()
                f.readline()
                self.fst_vt['MoorDyn']['Rod_ID'] = []
                self.fst_vt['MoorDyn']['Rod_Type'] = []
                self.fst_vt['MoorDyn']['Rod_Attachment'] = []
                self.fst_vt['MoorDyn']['Xa']    = []
                self.fst_vt['MoorDyn']['Ya']    = []
                self.fst_vt['MoorDyn']['Za']    = []
                self.fst_vt['MoorDyn']['Xb']    = []
                self.fst_vt['MoorDyn']['Yb']    = []
                self.fst_vt['MoorDyn']['Zb']    = []
                self.fst_vt['MoorDyn']['Rod_NumSegs']    = []
                self.fst_vt['MoorDyn']['RodOutputs']    = []

                data_line = readline_filterComments(f).split()
                while data_line[0] and data_line[0][:3] != '---': # OpenFAST searches for ---, so we'll do the same
                    self.fst_vt['MoorDyn']['Rod_ID'].append(data_line[0])
                    self.fst_vt['MoorDyn']['Rod_Type'].append(data_line[1])
                    self.fst_vt['MoorDyn']['Rod_Attachment'].append(data_line[2])
                    self.fst_vt['MoorDyn']['Xa'].append(float(data_line[3]))
                    self.fst_vt['MoorDyn']['Ya'].append(float(data_line[4]))
                    self.fst_vt['MoorDyn']['Za'].append(float(data_line[5]))
                    self.fst_vt['MoorDyn']['Xb'].append(float(data_line[6]))
                    self.fst_vt['MoorDyn']['Yb'].append(float(data_line[7]))
                    self.fst_vt['MoorDyn']['Zb'].append(float(data_line[8]))
                    self.fst_vt['MoorDyn']['Rod_NumSegs'].append(int(data_line[9]))
                    self.fst_vt['MoorDyn']['RodOutputs'].append(data_line[10])
                    data_line = readline_filterComments(f).split()
                data_line = ''.join(data_line)  # re-join for reading next section uniformly     

            elif 'points' in data_line or 'connectionproperties' in data_line or \
                'nodeproperties' in data_line or 'pointproperties' in data_line or \
                    'pointlist' in data_line:

                f.readline()
                f.readline()
                self.fst_vt['MoorDyn']['Point_ID'] = []
                self.fst_vt['MoorDyn']['Attachment'] = []
                self.fst_vt['MoorDyn']['X']    = []
                self.fst_vt['MoorDyn']['Y']    = []
                self.fst_vt['MoorDyn']['Z']    = []
                self.fst_vt['MoorDyn']['M']    = []
                self.fst_vt['MoorDyn']['V']    = []
                self.fst_vt['MoorDyn']['CdA']  = []
                self.fst_vt['MoorDyn']['CA']   = []
                data_line = readline_filterComments(f).split()
                while data_line[0] and data_line[0][:3] != '---': # OpenFAST searches for ---, so we'll do the same
                    self.fst_vt['MoorDyn']['Point_ID'].append(int(data_line[0]))
                    self.fst_vt['MoorDyn']['Attachment'].append(str(data_line[1]))
                    self.fst_vt['MoorDyn']['X'].append(float(data_line[2]))
                    self.fst_vt['MoorDyn']['Y'].append(float(data_line[3]))
                    self.fst_vt['MoorDyn']['Z'].append(float(data_line[4]))
                    self.fst_vt['MoorDyn']['M'].append(float(data_line[5]))
                    self.fst_vt['MoorDyn']['V'].append(float(data_line[6]))
                    self.fst_vt['MoorDyn']['CdA'].append(float(data_line[7]))
                    self.fst_vt['MoorDyn']['CA'].append(float(data_line[8]))
                    data_line = readline_filterComments(f).split()
                data_line = ''.join(data_line)  # re-join for reading next section uniformly     

            elif 'lines' in data_line or 'lineproperties' in data_line or 'linelist' in data_line: 
                f.readline()
                f.readline()

                # Lines
                self.fst_vt['MoorDyn']['Line_ID']          = []
                self.fst_vt['MoorDyn']['LineType']    = []
                self.fst_vt['MoorDyn']['AttachA']     = []
                self.fst_vt['MoorDyn']['AttachB']     = []
                self.fst_vt['MoorDyn']['UnstrLen']    = []
                self.fst_vt['MoorDyn']['NumSegs']     = []
                self.fst_vt['MoorDyn']['Outputs']     = []
                data_line = readline_filterComments(f).split()
                while data_line[0] and data_line[0][:3] != '---': # OpenFAST searches for ---, so we'll do the same
                    self.fst_vt['MoorDyn']['Line_ID'].append(int(data_line[0]))
                    self.fst_vt['MoorDyn']['LineType'].append(str(data_line[1]))
                    self.fst_vt['MoorDyn']['AttachA'].append(str(data_line[2]))
                    self.fst_vt['MoorDyn']['AttachB'].append(str(data_line[3]))
                    self.fst_vt['MoorDyn']['UnstrLen'].append(float(data_line[4]))
                    self.fst_vt['MoorDyn']['NumSegs'].append(int(data_line[5]))
                    self.fst_vt['MoorDyn']['Outputs'].append(str(data_line[6]))
                    data_line = readline_filterComments(f).split()
                data_line = ''.join(data_line)  # re-join for reading next section uniformly

            elif 'failure' in data_line.lower(): 
                f.readline()
                f.readline()

                self.fst_vt['MoorDyn']['Failure_ID'] = []
                self.fst_vt['MoorDyn']['Failure_Point'] = []
                self.fst_vt['MoorDyn']['Failure_Line(s)'] = []
                self.fst_vt['MoorDyn']['FailTime'] = []
                self.fst_vt['MoorDyn']['FailTen'] = []
                data_line = readline_filterComments(f).split()
                while data_line[0] and data_line[0][:3] != '---': # OpenFAST searches for ---, so we'll do the same
                    self.fst_vt['MoorDyn']['Failure_ID'].append(int(data_line[0]))
                    self.fst_vt['MoorDyn']['Failure_Point'].append(data_line[1])
                    self.fst_vt['MoorDyn']['Failure_Line(s)'].append([int(dl) for dl in data_line[2].split(',')])
                    self.fst_vt['MoorDyn']['FailTime'].append(float(data_line[3]))
                    self.fst_vt['MoorDyn']['FailTen'].append(float(data_line[4]))
                    data_line = readline_filterComments(f).split()
                data_line = ''.join(data_line)  # re-join for reading next section uniformly 

            elif 'control' in data_line.lower():
                f.readline()
                f.readline()
        
                # read optional control inputs, there are other optional MoorDyn sections/inputs
                self.fst_vt['MoorDyn']['ChannelID'] = []
                self.fst_vt['MoorDyn']['Lines_Control'] = []

                data_line = readline_filterComments(f).split()
                while data_line[0] and data_line[0][:3] != '---': # OpenFAST searches for ---, so we'll do the same
                    self.fst_vt['MoorDyn']['ChannelID'].append(int(data_line[0]))
                    # Line(s) is a list of mooring lines, spaces are allowed between commas
                    control_lines = []
                    for lines in data_line[1:]:
                        for line in lines.split(','):
                            control_lines.append(line.strip(','))

                    # Spaces show up in control_lines as '', remove them all
                    while '' in control_lines:
                        control_lines.remove('')

                    self.fst_vt['MoorDyn']['Lines_Control'].append(control_lines)
                    data_line = readline_filterComments(f).split()
                data_line = ''.join(data_line)  # re-join for reading next section uniformly     

            elif 'external' in data_line.lower(): 
                f.readline()
                f.readline()

                self.fst_vt['MoorDyn']['External_ID'] = []
                self.fst_vt['MoorDyn']['Object'] = []
                self.fst_vt['MoorDyn']['Fext'] = []
                self.fst_vt['MoorDyn']['Blin'] = []
                self.fst_vt['MoorDyn']['Bquad'] = []
                self.fst_vt['MoorDyn']['CSys'] = []
                data_line = readline_filterComments(f).split()
                while data_line[0] and data_line[0][:3] != '---': # OpenFAST searches for ---, so we'll do the same
                    self.fst_vt['MoorDyn']['External_ID'].append(int(data_line[0]))
                    self.fst_vt['MoorDyn']['Object'].append(data_line[1])
                    self.fst_vt['MoorDyn']['Fext'].append([float(dl) for dl in data_line[2].split('|')])
                    self.fst_vt['MoorDyn']['Blin'].append([float(dl) for dl in data_line[3].split('|')])
                    self.fst_vt['MoorDyn']['Bquad'].append([float(dl) for dl in data_line[4].split('|')])
                    self.fst_vt['MoorDyn']['CSys'].append(data_line[5])
                    data_line = readline_filterComments(f).split()
                data_line = ''.join(data_line)  # re-join for reading next section uniformly     

            elif 'options' in data_line:

                # MoorDyn lets options be written in any order
                # Solver options
                self.fst_vt['MoorDyn']['option_values'] = [] 
                self.fst_vt['MoorDyn']['option_names'] = []  # keep list of MoorDyn options
                self.fst_vt['MoorDyn']['option_descriptions'] = []  

                data_line = readline_filterComments(f).split()
                while data_line[0] and data_line[0][:3] != '---': # OpenFAST searches for ---, so we'll do the same

                    option_value = data_line[0].upper() # MD is case insensitive
                    option_name = data_line[1].upper() # MD is case insensitive
                    if len(data_line) > 2:
                        option_description = ' '.join(data_line[2:])
                    else:
                        option_description = '-'
<<<<<<< HEAD

                    if option_name.upper() == 'WATERKIN':
                        self.fst_vt['MoorDyn']['WaterKin'] = option_value.strip('"')
                        WaterKin_file = os.path.normpath(os.path.join(os.path.dirname(moordyn_file), self.fst_vt['MoorDyn']['WaterKin']))
                        self.read_WaterKin(WaterKin_file)

                    self.fst_vt['MoorDyn']['option_values'].append(float_read(option_value.strip('"'))) # some options values can be strings or floats
                    self.fst_vt['MoorDyn']['option_names'].append(option_name)
                    self.fst_vt['MoorDyn']['option_descriptions'].append(option_description)

=======

                    if option_name.upper() == 'WATERKIN':
                        self.fst_vt['MoorDyn']['WaterKin'] = option_value.strip('"')
                        WaterKin_file = os.path.normpath(os.path.join(os.path.dirname(moordyn_file), self.fst_vt['MoorDyn']['WaterKin']))
                        self.read_WaterKin(WaterKin_file)

                    self.fst_vt['MoorDyn']['option_values'].append(float_read(option_value.strip('"'))) # some options values can be strings or floats
                    self.fst_vt['MoorDyn']['option_names'].append(option_name)
                    self.fst_vt['MoorDyn']['option_descriptions'].append(option_description)

>>>>>>> 22848f9d
                    data_line = readline_filterComments(f).split()
                data_line = ''.join(data_line)  # re-join for reading next section uniformly   

            elif 'outputs' in data_line:

                data_line = readline_filterComments(f)

                while (data_line[0] and data_line[0][:3] != '---') and not ('END' in data_line): # OpenFAST searches for --- and END, so we'll do the same

                    if '"' in data_line:
                        pattern = r'"?(.*?)"?'    # grab only the text between quotes
                        data_line = re.findall(pattern, data_line)[0]

                    channels = data_line.split(',')  # split on commas
                    channels = [c.strip() for c in channels]  # strip whitespace
                    for c in channels:
                        self.fst_vt['outlist']['MoorDyn'][c] = True
                    data_line = readline_filterComments(f)

                f.close()
                break

            else: # we must be in the header section, unlimited lines of text allowed here so skip until we hit the first line w/ keywords 'Line Types' or 'Line Dictionary'
                data_line = f.readline()

    def read_WaterKin(self,WaterKin_file):

        self.fst_vt['WaterKin']['z-depth'] = []
        self.fst_vt['WaterKin']['x-current'] = []
        self.fst_vt['WaterKin']['y-current'] = []

        f = open(WaterKin_file)
        f.readline()
        f.readline()
        f.readline()

        self.fst_vt['WaterKin']['WaveKinMod']  = int_read(f.readline().split()[0])
        self.fst_vt['WaterKin']['WaveKinFile']  = f.readline().split()[0]  # Will want to update this somehow with wave elevation
        self.fst_vt['WaterKin']['dtWave']  = float_read(f.readline().split()[0])
        self.fst_vt['WaterKin']['WaveDir']  = float_read(f.readline().split()[0])
        self.fst_vt['WaterKin']['X_Type']  = int_read(f.readline().split()[0])
        self.fst_vt['WaterKin']['X_Grid']  = read_array(f,None,split_val='-',array_type=float)
        # re.split(',| ',f.readline().strip())
        self.fst_vt['WaterKin']['Y_Type']  = int_read(f.readline().split()[0])
        self.fst_vt['WaterKin']['Y_Grid']  = read_array(f,None,split_val='-',array_type=float)
        self.fst_vt['WaterKin']['Z_Type']  = int_read(f.readline().split()[0])
        self.fst_vt['WaterKin']['Z_Grid']  = read_array(f,None,split_val='-',array_type=float)
        f.readline()
        self.fst_vt['WaterKin']['CurrentMod']  = int_read(f.readline().split()[0])
        f.readline()
        f.readline()
        data_line = readline_filterComments(f).split()
        while data_line[0] and data_line[0][:3] != '---': # OpenFAST searches for ---, so we'll do the same
            self.fst_vt['WaterKin']['z-depth'].append(float(data_line[0]))     
            self.fst_vt['WaterKin']['x-current'].append(float(data_line[1]))      
            self.fst_vt['WaterKin']['y-current'].append(float(data_line[2]))
            data_line = readline_filterComments(f).split()   
        f.close()

    def read_NonLinearEA(self,Stiffness_file): # read and return the nonlinear line stiffness lookup table for a given line
        
        f = open(Stiffness_file)
        f.readline()
        f.readline()
        f.readline()
        NonLinearEA = {"Strain" : [], "Tension" : []}
        data_line = readline_filterComments(f).split()
        while data_line:
            NonLinearEA['Strain'].append([float(data_line[0])])
            NonLinearEA['Tension'].append([float(data_line[1])])
            data_line = readline_filterComments(f).split()
        f.close()
        return NonLinearEA

    def execute(self):
          
        self.read_MainInput()
        ed_file = os.path.join(self.FAST_directory, self.fst_vt['Fst']['EDFile'])

        if self.fst_vt['Fst']['CompElast'] == 3: # SimpleElastoDyn
            self.read_SimpleElastoDyn(ed_file)
        else:
            self.read_ElastoDyn(ed_file)
            # keeping the previous logic to read in the files if self.fst_vt['Fst']['CompElast'] == 1 OR
            # if the blade file exists, but include the possibility of having three unique blade files
            
            # Making sure the blade files pointing to the correct location
            bldFile1 = self.fst_vt['ElastoDyn']['BldFile1'] if os.path.isabs(self.fst_vt['ElastoDyn']['BldFile1']) else os.path.join(os.path.dirname(ed_file), self.fst_vt['ElastoDyn']['BldFile1'])
            bldFile2 = self.fst_vt['ElastoDyn']['BldFile2'] if os.path.isabs(self.fst_vt['ElastoDyn']['BldFile2']) else os.path.join(os.path.dirname(ed_file), self.fst_vt['ElastoDyn']['BldFile2'])
            bldFile3 = self.fst_vt['ElastoDyn']['BldFile3'] if os.path.isabs(self.fst_vt['ElastoDyn']['BldFile3']) else os.path.join(os.path.dirname(ed_file), self.fst_vt['ElastoDyn']['BldFile3'])

            if bldFile1 == bldFile2 and bldFile1 == bldFile3:
                # All blades are identical - verify if the file exists and self.fst_vt['Fst']['CompElast'] == 1
                if self.fst_vt['Fst']['CompElast'] == 1 or os.path.isfile(bldFile1):
                    self.read_ElastoDynBlade(bldFile1, BladeNumber=0)
                    # Copy data to other blade slots
                    self.fst_vt['ElastoDynBlade'] = self.fst_vt['ElastoDynBlade'][0]

            elif self.fst_vt['ElastoDyn']['NumBl'] == 2 and bldFile1 == bldFile2:
                # two bladed with identical blades
                if self.fst_vt['Fst']['CompElast'] == 1 or os.path.isfile(bldFile1):
                    self.read_ElastoDynBlade(bldFile1, BladeNumber=0)
                    self.fst_vt['ElastoDynBlade'] = self.fst_vt['ElastoDynBlade'][0]

            elif self.fst_vt['ElastoDyn']['NumBl'] == 1 and os.path.isfile(bldFile1):
                # one bladed rotor
                if self.fst_vt['Fst']['CompElast'] == 1: # we rarely have this case
                    self.read_ElastoDynBlade(bldFile1, BladeNumber=0)
                    self.fst_vt['ElastoDynBlade'] = self.fst_vt['ElastoDynBlade'][0]
            else:
                # we have three unique blades
                if self.fst_vt['Fst']['CompElast'] == 1 or os.path.isfile(bldFile1):
                    self.read_ElastoDynBlade(bldFile1, BladeNumber=0)
                if self.fst_vt['Fst']['CompElast'] == 1 or os.path.isfile(bldFile2):
                    self.read_ElastoDynBlade(bldFile2, BladeNumber=1)
                if self.fst_vt['Fst']['CompElast'] == 1 or os.path.isfile(bldFile3):
                    self.read_ElastoDynBlade(bldFile3, BladeNumber=2)

            # if not os.path.isabs(self.fst_vt['ElastoDyn']['BldFile1']):
            #     ed_blade_file = os.path.join(os.path.dirname(ed_file), self.fst_vt['ElastoDyn']['BldFile1'])
            # if self.fst_vt['Fst']['CompElast'] == 1 or  os.path.isfile(ed_blade_file): # If elastodyn blade is being used OR if the blade file exists
            #     self.read_ElastoDynBlade(ed_blade_file)

            if not os.path.isabs(self.fst_vt['ElastoDyn']['TwrFile']):
                ed_tower_file = os.path.join(os.path.dirname(ed_file), self.fst_vt['ElastoDyn']['TwrFile'])
            self.read_ElastoDynTower(ed_tower_file)
        
        if self.fst_vt['Fst']['CompInflow'] == 1:
            self.read_InflowWind()
        # AeroDyn version selection
        if self.fst_vt['Fst']['CompAero'] == 1:
            self.read_AeroDisk()
        elif self.fst_vt['Fst']['CompAero'] == 2:
            self.read_AeroDyn()
            
        if self.fst_vt['Fst']['CompServo'] == 1:
            self.read_ServoDyn()
            # Read StC Files
            for StC_file in self.fst_vt['ServoDyn']['BStCfiles']:
                self.fst_vt['BStC'].append(self.read_StC(StC_file))
            for StC_file in self.fst_vt['ServoDyn']['NStCfiles']:
                self.fst_vt['NStC'].append(self.read_StC(StC_file))
            for StC_file in self.fst_vt['ServoDyn']['TStCfiles']:
                self.fst_vt['TStC'].append(self.read_StC(StC_file))
            for StC_file in self.fst_vt['ServoDyn']['SStCfiles']:
                self.fst_vt['SStC'].append(self.read_StC(StC_file))
            if ROSCO:
                self.read_DISCON_in()
            if self.fst_vt['ServoDyn']['VSContrl'] == 3: # user-defined from routine UserVSCont refered
                self.read_spd_trq('spd_trq.dat')
        hd_file = os.path.normpath(os.path.join(self.FAST_directory, self.fst_vt['Fst']['HydroFile']))
        if self.fst_vt['Fst']['CompHydro'] == 1: 
            self.read_HydroDyn(hd_file)
        ss_file = os.path.normpath(os.path.join(self.FAST_directory, self.fst_vt['Fst']['SeaStFile']))
        if self.fst_vt['Fst']['CompSeaSt'] == 1:
            self.read_SeaState(ss_file)
        sd_file = os.path.normpath(os.path.join(self.FAST_directory, self.fst_vt['Fst']['SubFile']))
        # if os.path.isfile(sd_file): 
        if self.fst_vt['Fst']['CompSub'] == 1:
            self.read_SubDyn(sd_file)
        elif self.fst_vt['Fst']['CompSub'] == 2:
            self.read_ExtPtfm(sd_file)
        if self.fst_vt['Fst']['CompMooring'] == 1: # only MAP++ implemented for mooring models
            map_file = os.path.normpath(os.path.join(self.FAST_directory, self.fst_vt['Fst']['MooringFile']))
            if os.path.isfile(map_file):
                self.read_MAP(map_file)
        if self.fst_vt['Fst']['CompMooring'] == 3: # MoorDyn implimented
            moordyn_file = os.path.normpath(os.path.join(self.FAST_directory, self.fst_vt['Fst']['MooringFile']))
            if os.path.isfile(moordyn_file):
                self.read_MoorDyn(moordyn_file)

        bd_file1 = os.path.normpath(os.path.join(self.FAST_directory, self.fst_vt['Fst']['BDBldFile(1)']))
        bd_file2 = os.path.normpath(os.path.join(self.FAST_directory, self.fst_vt['Fst']['BDBldFile(2)']))
        bd_file3 = os.path.normpath(os.path.join(self.FAST_directory, self.fst_vt['Fst']['BDBldFile(3)']))
        if os.path.exists(bd_file1):
            # if the files are the same then we only need to read it once, need to handle the cases where we have a 2 or 1 bladed rotor
            # Check unique BeamDyn blade files and read only once if identical
            if bd_file1 == bd_file2 and bd_file1 == bd_file3:
                # All blades are identical - read once
                self.read_BeamDyn(bd_file1, BladeNumber=0)
                # Copy data to other blade slots
                self.fst_vt['BeamDyn'] = self.fst_vt['BeamDyn'][0] 
                self.fst_vt['BeamDynBlade'] = self.fst_vt['BeamDynBlade'][0]
            elif self.fst_vt['ElastoDyn']['NumBl'] == 2 and bd_file1 == bd_file2:
                # Two-bladed rotor with identical blades
                self.read_BeamDyn(bd_file1, BladeNumber=0)
                # Copy data to second blade slot
                self.fst_vt['BeamDyn'] = self.fst_vt['BeamDyn'][0]
                self.fst_vt['BeamDynBlade'] = self.fst_vt['BeamDynBlade'][0]
            else:
                # All blades unique or single blade
                self.read_BeamDyn(bd_file1, BladeNumber=0)
                if self.fst_vt['ElastoDyn']['NumBl'] > 1:
                    self.read_BeamDyn(bd_file2, BladeNumber=1)
                if self.fst_vt['ElastoDyn']['NumBl'] > 2:
                    self.read_BeamDyn(bd_file3, BladeNumber=2)
                else:
                    # We habve a single blade and need to copy it to the other slots
                    self.fst_vt['BeamDyn'] = self.fst_vt['BeamDyn'][0]
                    self.fst_vt['BeamDynBlade'] = self.fst_vt['BeamDynBlade'][0]


if __name__=="__main__":
    from openfast_io.FileTools import check_rtest_cloned
    
    parent_dir = os.path.dirname( os.path.dirname( os.path.dirname( os.path.realpath(__file__) ) ) ) + os.sep

    # Read the model
    fast = InputReader_OpenFAST()
    fast.FAST_InputFile = '5MW_Land_BD_DLL_WTurb.fst'   # FAST input file (ext=.fst)
    fast.FAST_directory = os.path.join(parent_dir, 'reg_tests', 'r-test', 
                                       'glue-codes', 'openfast', 
                                       '5MW_Land_BD_DLL_WTurb')   # Path to fst directory files

    check_rtest_cloned(os.path.join(fast.FAST_directory))

    fast.execute()<|MERGE_RESOLUTION|>--- conflicted
+++ resolved
@@ -1,3638 +1,3625 @@
-import os, re, copy
-import numpy as np
-from functools import reduce
-import operator
-from openfast_io.FAST_vars_out import FstOutput
-from openfast_io.FAST_output_reader import load_ascii_output
-
-try:
-    from rosco.toolbox.utilities import read_DISCON, load_from_txt
-    from rosco.toolbox import turbine as ROSCO_turbine
-    ROSCO = True
-except:
-    ROSCO = False
-
-
-def readline_filterComments(f):
-    """
-    Filter out comments and empty lines from a file
-
-    Args:
-    f: file handle
-
-    Returns:
-    line: next line in the file that is not a comment or empty
-    """
-    read = True
-    while read:
-        line = f.readline().strip()
-        if len(line)>0:
-            if line[0] != '!':
-                read = False
-    return line
-
-def readline_ignoreComments(f, char = '#'): # see line 64 in NWTC_IO.f90
-    """
-    returns line before comment character
-
-    Args:
-    f: file handle
-    char: comment character
-
-    Returns:
-    line: content of next line in the file before comment character
-    """
-
-    line = f.readline().strip().split(char)
-
-    return line[0]
-
-def read_array(f,len,split_val=None,array_type=str):
-    """
-    Read an array of values from a line in a file
-
-    Args:
-    f: file handle
-    len: number of values to read
-    split_val: value to stop reading at
-    array_type: type of values to return
-
-    Returns:
-    arr: list of values read from the file line with the specified type
-    """
-
-
-    strings = re.split(',| ',f.readline().strip())
-    while '' in strings:    # remove empties
-        strings.remove('')
-
-    if len is None and split_val is None:
-        raise Exception('Must have len or split_val to use read_array')
-    
-    if len is not None:
-        arr = strings[:len]    # select len strings
-    else:
-        arr =  []
-        for s in strings:
-            if s != split_val:
-                arr.append(s)
-            else:
-                break
-
-    if array_type==str:
-        arr = [ar.replace('"','') for ar in arr]  # remove quotes and commas
-    elif array_type==float:
-        arr = [float_read(ar) for ar in arr]
-    elif array_type==int:
-        arr = [int_read(ar) for ar in arr]
-    elif array_type==bool:
-        arr = [bool_read(ar) for ar in arr]
-    else:
-        raise Exception(f"read_array with type {str(array_type)} not currently supported")
-
-    return arr
-
-def fix_path(name):
-    """ 
-    split a path, then reconstruct it using os.path.join 
-    
-    Args:
-    name: path to fix
-
-    Returns:
-    new: reconstructed path
-    """
-    name = re.split("\\|/", name)
-    new = name[0]
-    for i in range(1,len(name)):
-        new = os.path.join(new, name[i])
-    return new
-
-def bool_read(text):
-    """
-    Read a boolean value from a string
-    
-    Args:
-    text: string to read
-
-    Returns:
-    True if the string is 'true', False otherwise
-    """
-    if 'default' in text.lower():
-        return str(text)
-    else:
-        if text.lower() == 'true':
-            return True
-        else:
-            return False
-
-def float_read(text):
-    """
-    Read a float value from a string, with error handling for 'default' values
-
-    Args:
-    text: string to read
-
-    Returns:
-    float value if the string can be converted, string otherwise
-    """
-    if 'default' in text.lower():
-        return str(text)
-    else:
-        try:
-            return float(text)
-        except:
-            return str(text)
-
-def int_read(text):
-    """
-    Read an integer value from a string, with error handling for 'default' values
-
-    Args:
-    text: string to read
-
-    Returns:
-    int value if the string can be converted, string otherwise
-    """
-    if 'default' in text.lower():
-        return str(text)
-    else:
-        try:
-            return int(text)
-        except:
-            return str(text)
-
-def quoted_read(text):
-    """
-    Read a quoted value from a string (i.e. a value between quotes)
-
-    Args:
-    text: string to read
-
-    Returns:
-    quoted value if the string is quoted, unquoted value otherwise
-
-    """
-    if '"' in text:
-        return text.split('"')[1]
-    elif "'" in text:
-        return text.split("'")[1]
-    else:
-        return text
-
-class InputReader_OpenFAST(object):
-    """ OpenFAST input file reader """
-
-    def __init__(self):
-
-        self.FAST_InputFile = None   # FAST input file (ext=.fst)
-        self.FAST_directory = None   # Path to fst directory files
-        self.path2dll       = None   # Path to dll file
-        self.fst_vt         = {}
-        self.fst_vt['Fst']  = {}
-        self.fst_vt['outlist']  = copy.deepcopy(FstOutput)
-        self.fst_vt['ElastoDyn'] = {}
-        self.fst_vt['SimpleElastoDyn'] = {}
-        self.fst_vt['ElastoDynBlade'] = [{}, {}, {}] # One dict per blade, We will reduce this down to one, if all the files are the same
-        self.fst_vt['ElastoDynTower'] = {}
-        self.fst_vt['InflowWind'] = {}
-        self.fst_vt['AeroDyn'] = {}
-        self.fst_vt['AeroDisk'] = {}
-        self.fst_vt['AeroDynBlade'] = [{}, {}, {}]  # One dict per blade, We will reduce this down to one, if all the files are the same
-        self.fst_vt['ServoDyn'] = {}
-        self.fst_vt['DISCON_in'] = {}
-        self.fst_vt['HydroDyn'] = {}
-        self.fst_vt['SeaState'] = {}
-        self.fst_vt['MoorDyn'] = {}
-        self.fst_vt['SubDyn'] = {}
-        self.fst_vt['ExtPtfm'] = {}
-        self.fst_vt['MAP'] = {}
-        self.fst_vt['BeamDyn'] = [{}, {}, {}]  # One dict per blade, We will reduce this down to one, if all the files are the same
-        self.fst_vt['BeamDynBlade'] = [{}, {}, {}]  # One dict per blade, We will reduce this down to one, if all the files are the same
-        self.fst_vt['WaterKin'] = {}
-
-    def set_outlist(self, vartree_head, channel_list):
-        """ Loop through a list of output channel names, recursively set them to True in the nested outlist dict """
-
-        # given a list of nested dictionary keys, return the dict at that point
-        def get_dict(vartree, branch):
-            return reduce(operator.getitem, branch, vartree_head)
-        # given a list of nested dictionary keys, set the value of the dict at that point
-        def set_dict(vartree, branch, val):
-            get_dict(vartree, branch[:-1])[branch[-1]] = val
-        # recursively loop through outlist dictionaries to set output channels
-        def loop_dict(vartree, search_var, branch):
-            for var in vartree.keys():
-                branch_i = copy.copy(branch)
-                branch_i.append(var)
-                if type(vartree[var]) is dict:
-                    loop_dict(vartree[var], search_var, branch_i)
-                else:
-                    if var == search_var:
-                        set_dict(vartree_head, branch_i, True)
-
-        # loop through outchannels on this line, loop through outlist dicts to set to True
-        for var in channel_list:
-            var = var.replace(' ', '')
-            loop_dict(vartree_head, var, [])
-
-    def read_outlist_freeForm(self,f,module):
-        '''
-        Replacement for set_outlist that doesn't care about whether the channel is in the outlist vartree
-        Easier, but riskier because OpenFAST can crash
-
-        Inputs: f - file handle
-                module - of OpenFAST, e.g. SubDyn, SeaState (these modules use this)
-        '''
-        data = f.readline()
-        while data.split()[0] != 'END':
-            pattern = r'"?(.*?)"?'    # grab only the text between quotes
-            data = re.findall(pattern, data)[0]
-            channels = data.split(',')  # split on commas
-            channels = [c.strip() for c in channels]  # strip whitespace
-            for c in channels:
-                self.fst_vt['outlist'][module][c] = True
-            data = f.readline()
-    
-    def read_outlist(self,f,module):
-        '''
-        Read the outlist section of the FAST input file, genralized for most modules
-
-        Inputs: f - file handle
-                module - of OpenFAST, e.g. ElastoDyn, ServoDyn, AeroDyn, AeroDisk, etc.
-
-        '''
-        data = f.readline().split()[0] # to counter if we dont have any quotes
-        while data != 'END':
-            if data.find('"')>=0:
-                channels = data.split('"')
-                channel_list = channels[1].split(',')
-            else:
-                row_string = data.split(',')
-                if len(row_string)==1:
-                    channel_list = [row_string[0].split('\n')[0]]
-                else:
-                    channel_list = row_string
-            self.set_outlist(self.fst_vt['outlist'][module], channel_list)
-            data = f.readline().split()[0] # to counter if we dont have any quotes
-
-    def read_MainInput(self):
-        # Main FAST v8.16-v8.17 Input File
-        # Currently no differences between FASTv8.16 and OpenFAST.
-        fst_file = os.path.join(self.FAST_directory, self.FAST_InputFile)
-        f = open(fst_file)
-
-        # Header of .fst file
-        f.readline()
-        self.fst_vt['description'] = f.readline().rstrip()
-
-        # Simulation Control (fst_sim_ctrl)
-        f.readline()
-        self.fst_vt['Fst']['Echo'] = bool_read(f.readline().split()[0])
-        self.fst_vt['Fst']['AbortLevel'] = quoted_read(f.readline().split()[0])
-        self.fst_vt['Fst']['TMax'] = float_read(f.readline().split()[0])
-        self.fst_vt['Fst']['DT']  = float_read(f.readline().split()[0])
-        self.fst_vt['Fst']['InterpOrder']  = int(f.readline().split()[0])
-        self.fst_vt['Fst']['NumCrctn']  = int(f.readline().split()[0])
-        self.fst_vt['Fst']['RhoInf']  = float_read(f.readline().split()[0])
-        self.fst_vt['Fst']['ConvTol']  = float_read(f.readline().split()[0])
-        self.fst_vt['Fst']['MaxConvIter']  = int(f.readline().split()[0])
-        self.fst_vt['Fst']['DT_UJac']  = float_read(f.readline().split()[0])
-        self.fst_vt['Fst']['UJacSclFact']  = float_read(f.readline().split()[0])
-
-        # Feature Switches and Flags (ftr_swtchs_flgs)
-        f.readline()
-        self.fst_vt['Fst']['CompElast'] = int(f.readline().split()[0])
-        self.fst_vt['Fst']['CompInflow'] = int(f.readline().split()[0])
-        self.fst_vt['Fst']['CompAero'] = int(f.readline().split()[0])
-        self.fst_vt['Fst']['CompServo'] = int(f.readline().split()[0])
-        self.fst_vt['Fst']['CompSeaSt'] = int(f.readline().split()[0])
-        self.fst_vt['Fst']['CompHydro'] = int(f.readline().split()[0])
-        self.fst_vt['Fst']['CompSub'] = int(f.readline().split()[0])
-        self.fst_vt['Fst']['CompMooring'] = int(f.readline().split()[0])
-        self.fst_vt['Fst']['CompIce'] = int(f.readline().split()[0])
-        self.fst_vt['Fst']['MHK'] = int(f.readline().split()[0])
-
-        # Environmental conditions
-        f.readline()
-        self.fst_vt['Fst']['Gravity']   = float_read(f.readline().split()[0])
-        self.fst_vt['Fst']['AirDens']   = float_read(f.readline().split()[0])
-        self.fst_vt['Fst']['WtrDens']   = float_read(f.readline().split()[0])
-        self.fst_vt['Fst']['KinVisc']   = float_read(f.readline().split()[0])
-        self.fst_vt['Fst']['SpdSound']  = float_read(f.readline().split()[0])
-        self.fst_vt['Fst']['Patm']      = float_read(f.readline().split()[0])
-        self.fst_vt['Fst']['Pvap']      = float_read(f.readline().split()[0])
-        self.fst_vt['Fst']['WtrDpth']   = float_read(f.readline().split()[0])
-        self.fst_vt['Fst']['MSL2SWL']   = float_read(f.readline().split()[0])
-
-        # Input Files (input_files)
-        f.readline()
-        self.fst_vt['Fst']['EDFile'] = quoted_read(f.readline().split()[0])
-        self.fst_vt['Fst']['BDBldFile(1)'] = quoted_read(f.readline().split()[0])
-        self.fst_vt['Fst']['BDBldFile(2)'] = quoted_read(f.readline().split()[0])
-        self.fst_vt['Fst']['BDBldFile(3)'] = quoted_read(f.readline().split()[0])
-        self.fst_vt['Fst']['InflowFile'] = quoted_read(f.readline().split()[0])
-        self.fst_vt['Fst']['AeroFile'] = quoted_read(f.readline().split()[0])
-        self.fst_vt['Fst']['ServoFile'] = quoted_read(f.readline().split()[0])
-        self.fst_vt['Fst']['SeaStFile'] = quoted_read(f.readline().split()[0])
-        self.fst_vt['Fst']['HydroFile'] = quoted_read(f.readline().split()[0])
-        self.fst_vt['Fst']['SubFile'] = quoted_read(f.readline().split()[0])
-        self.fst_vt['Fst']['MooringFile'] = quoted_read(f.readline().split()[0])
-        self.fst_vt['Fst']['IceFile'] = quoted_read(f.readline().split()[0])
-
-        # FAST Output Parameters (fst_output_params)
-        f.readline()
-        self.fst_vt['Fst']['SumPrint'] = bool_read(f.readline().split()[0])
-        self.fst_vt['Fst']['SttsTime'] = float_read(f.readline().split()[0])
-        self.fst_vt['Fst']['ChkptTime'] = float_read(f.readline().split()[0])
-        self.fst_vt['Fst']['DT_Out'] = float_read(f.readline().split()[0])
-        self.fst_vt['Fst']['TStart'] = float_read(f.readline().split()[0])
-        self.fst_vt['Fst']['OutFileFmt'] = int(f.readline().split()[0])
-        self.fst_vt['Fst']['TabDelim'] = bool_read(f.readline().split()[0])
-        self.fst_vt['Fst']['OutFmt'] = quoted_read(f.readline().split()[0])
-
-        # Fst
-        f.readline()
-        self.fst_vt['Fst']['Linearize']  = f.readline().split()[0]
-        self.fst_vt['Fst']['CalcSteady'] = f.readline().split()[0]
-        self.fst_vt['Fst']['TrimCase']   = f.readline().split()[0]
-        self.fst_vt['Fst']['TrimTol']    = f.readline().split()[0]
-        self.fst_vt['Fst']['TrimGain']   = f.readline().split()[0]
-        self.fst_vt['Fst']['Twr_Kdmp']   = f.readline().split()[0]
-        self.fst_vt['Fst']['Bld_Kdmp']   = f.readline().split()[0]
-        self.fst_vt['Fst']['NLinTimes']  = int(f.readline().split()[0])
-        self.fst_vt['Fst']['LinTimes']   = read_array(f, self.fst_vt['Fst']['NLinTimes'], array_type=float) 
-        self.fst_vt['Fst']['LinInputs']  = f.readline().split()[0]
-        self.fst_vt['Fst']['LinOutputs'] = f.readline().split()[0]
-        self.fst_vt['Fst']['LinOutJac']  = f.readline().split()[0]
-        self.fst_vt['Fst']['LinOutMod']  = f.readline().split()[0]
-
-        # Visualization ()
-        f.readline()
-        self.fst_vt['Fst']['WrVTK'] = int(f.readline().split()[0])
-        self.fst_vt['Fst']['VTK_type'] = int(f.readline().split()[0])
-        self.fst_vt['Fst']['VTK_fields'] = bool_read(f.readline().split()[0])
-        self.fst_vt['Fst']['VTK_fps'] = float_read(f.readline().split()[0])
-        
-        f.close()
-        
-        # File paths
-        self.fst_vt['Fst']['EDFile_path']       = os.path.split(self.fst_vt['Fst']['EDFile'])[0]
-        self.fst_vt['Fst']['BDBldFile(1_path)'] = os.path.split(self.fst_vt['Fst']['BDBldFile(1)'])[0]
-        self.fst_vt['Fst']['BDBldFile(2_path)'] = os.path.split(self.fst_vt['Fst']['BDBldFile(2)'])[0]
-        self.fst_vt['Fst']['BDBldFile(3_path)'] = os.path.split(self.fst_vt['Fst']['BDBldFile(3)'])[0]
-        self.fst_vt['Fst']['InflowFile_path']   = os.path.split(self.fst_vt['Fst']['InflowFile'])[0]
-        self.fst_vt['Fst']['AeroFile_path']     = os.path.split(self.fst_vt['Fst']['AeroFile'])[0]
-        self.fst_vt['Fst']['ServoFile_path']    = os.path.split(self.fst_vt['Fst']['ServoFile'])[0]
-        self.fst_vt['Fst']['HydroFile_path']    = os.path.split(self.fst_vt['Fst']['HydroFile'])[0]
-        self.fst_vt['Fst']['SubFile_path']      = os.path.split(self.fst_vt['Fst']['SubFile'])[0]
-        self.fst_vt['Fst']['MooringFile_path']  = os.path.split(self.fst_vt['Fst']['MooringFile'])[0]
-        self.fst_vt['Fst']['IceFile_path']      = os.path.split(self.fst_vt['Fst']['IceFile'])[0]
-
-    def read_ElastoDyn(self, ed_file):
-        # ElastoDyn v1.03 Input File
-        # Currently no differences between FASTv8.16 and OpenFAST.
-
-        f = open(ed_file)
-
-        f.readline()
-        f.readline()
-
-        # Simulation Control (ed_sim_ctrl)
-        f.readline()
-        self.fst_vt['ElastoDyn']['Echo'] = bool_read(f.readline().split()[0])
-        self.fst_vt['ElastoDyn']['Method']  = int(f.readline().split()[0])
-        self.fst_vt['ElastoDyn']['DT'] = float_read(f.readline().split()[0])
-
-        # Degrees of Freedom (dof)
-        f.readline()
-        self.fst_vt['ElastoDyn']['FlapDOF1'] = bool_read(f.readline().split()[0])
-        self.fst_vt['ElastoDyn']['FlapDOF2'] = bool_read(f.readline().split()[0])
-        self.fst_vt['ElastoDyn']['EdgeDOF'] = bool_read(f.readline().split()[0])
-        self.fst_vt['ElastoDyn']['TeetDOF'] = bool_read(f.readline().split()[0])
-        self.fst_vt['ElastoDyn']['DrTrDOF'] = bool_read(f.readline().split()[0])
-        self.fst_vt['ElastoDyn']['GenDOF'] = bool_read(f.readline().split()[0])
-        self.fst_vt['ElastoDyn']['YawDOF'] = bool_read(f.readline().split()[0])
-        self.fst_vt['ElastoDyn']['TwFADOF1'] = bool_read(f.readline().split()[0])
-        self.fst_vt['ElastoDyn']['TwFADOF2'] = bool_read(f.readline().split()[0])
-        self.fst_vt['ElastoDyn']['TwSSDOF1'] = bool_read(f.readline().split()[0])
-        self.fst_vt['ElastoDyn']['TwSSDOF2'] = bool_read(f.readline().split()[0])
-        self.fst_vt['ElastoDyn']['PtfmSgDOF'] = bool_read(f.readline().split()[0])
-        self.fst_vt['ElastoDyn']['PtfmSwDOF'] = bool_read(f.readline().split()[0])
-        self.fst_vt['ElastoDyn']['PtfmHvDOF'] = bool_read(f.readline().split()[0])
-        self.fst_vt['ElastoDyn']['PtfmRDOF'] = bool_read(f.readline().split()[0])
-        self.fst_vt['ElastoDyn']['PtfmPDOF'] = bool_read(f.readline().split()[0])
-        self.fst_vt['ElastoDyn']['PtfmYDOF'] = bool_read(f.readline().split()[0])
-
-        # Initial Conditions (init_conds)
-        f.readline()
-        self.fst_vt['ElastoDyn']['OoPDefl']    = float_read(f.readline().split()[0])
-        self.fst_vt['ElastoDyn']['IPDefl']     = float_read(f.readline().split()[0])
-        self.fst_vt['ElastoDyn']['BlPitch1']   = float_read(f.readline().split()[0])
-        self.fst_vt['ElastoDyn']['BlPitch2']   = float_read(f.readline().split()[0])
-        self.fst_vt['ElastoDyn']['BlPitch3']   = float_read(f.readline().split()[0])
-        self.fst_vt['ElastoDyn']['TeetDefl']   = float_read(f.readline().split()[0])
-        self.fst_vt['ElastoDyn']['Azimuth']    = float_read(f.readline().split()[0])
-        self.fst_vt['ElastoDyn']['RotSpeed']   = float_read(f.readline().split()[0])
-        self.fst_vt['ElastoDyn']['NacYaw']     = float_read(f.readline().split()[0])
-        self.fst_vt['ElastoDyn']['TTDspFA']    = float_read(f.readline().split()[0])
-        self.fst_vt['ElastoDyn']['TTDspSS']    = float_read(f.readline().split()[0])
-        self.fst_vt['ElastoDyn']['PtfmSurge']  = float_read(f.readline().split()[0])
-        self.fst_vt['ElastoDyn']['PtfmSway']   = float_read(f.readline().split()[0])
-        self.fst_vt['ElastoDyn']['PtfmHeave']  = float_read(f.readline().split()[0])
-        self.fst_vt['ElastoDyn']['PtfmRoll']   = float_read(f.readline().split()[0])
-        self.fst_vt['ElastoDyn']['PtfmPitch']  = float_read(f.readline().split()[0])
-        self.fst_vt['ElastoDyn']['PtfmYaw']    = float_read(f.readline().split()[0])
-
-
-        # Turbine Configuration (turb_config)
-        f.readline()
-        self.fst_vt['ElastoDyn']['NumBl']      = int(f.readline().split()[0])
-        self.fst_vt['ElastoDyn']['TipRad']     = float_read(f.readline().split()[0])
-        self.fst_vt['ElastoDyn']['HubRad']     = float_read(f.readline().split()[0])
-        self.fst_vt['ElastoDyn']['PreCone(1)']   = float_read(f.readline().split()[0])
-        self.fst_vt['ElastoDyn']['PreCone(2)']   = float_read(f.readline().split()[0])
-        self.fst_vt['ElastoDyn']['PreCone(3)']   = float_read(f.readline().split()[0])
-        self.fst_vt['ElastoDyn']['HubCM']      = float_read(f.readline().split()[0])
-        self.fst_vt['ElastoDyn']['UndSling']   = float_read(f.readline().split()[0])
-        self.fst_vt['ElastoDyn']['Delta3']     = float_read(f.readline().split()[0])
-        self.fst_vt['ElastoDyn']['AzimB1Up']   = float_read(f.readline().split()[0])
-        self.fst_vt['ElastoDyn']['OverHang']   = float_read(f.readline().split()[0])
-        self.fst_vt['ElastoDyn']['ShftGagL']   = float_read(f.readline().split()[0])
-        self.fst_vt['ElastoDyn']['ShftTilt']   = float_read(f.readline().split()[0])
-        self.fst_vt['ElastoDyn']['NacCMxn']    = float_read(f.readline().split()[0])
-        self.fst_vt['ElastoDyn']['NacCMyn']    = float_read(f.readline().split()[0])
-        self.fst_vt['ElastoDyn']['NacCMzn']    = float_read(f.readline().split()[0])
-        self.fst_vt['ElastoDyn']['NcIMUxn']    = float_read(f.readline().split()[0])
-        self.fst_vt['ElastoDyn']['NcIMUyn']    = float_read(f.readline().split()[0])
-        self.fst_vt['ElastoDyn']['NcIMUzn']    = float_read(f.readline().split()[0])
-        self.fst_vt['ElastoDyn']['Twr2Shft']   = float_read(f.readline().split()[0])
-        self.fst_vt['ElastoDyn']['TowerHt']    = float_read(f.readline().split()[0])
-        self.fst_vt['ElastoDyn']['TowerBsHt']  = float_read(f.readline().split()[0])
-        self.fst_vt['ElastoDyn']['PtfmCMxt']   = float_read(f.readline().split()[0])
-        self.fst_vt['ElastoDyn']['PtfmCMyt']   = float_read(f.readline().split()[0])
-        self.fst_vt['ElastoDyn']['PtfmCMzt']   = float_read(f.readline().split()[0])
-        self.fst_vt['ElastoDyn']['PtfmRefzt']  = float_read(f.readline().split()[0])
-
-        # Mass and Inertia (mass_inertia)
-        f.readline()
-        self.fst_vt['ElastoDyn']['TipMass(1)']   = float_read(f.readline().split()[0])
-        self.fst_vt['ElastoDyn']['TipMass(2)']   = float_read(f.readline().split()[0])
-        self.fst_vt['ElastoDyn']['TipMass(3)']   = float_read(f.readline().split()[0])
-        self.fst_vt['ElastoDyn']['HubMass']    = float_read(f.readline().split()[0])
-        self.fst_vt['ElastoDyn']['HubIner']    = float_read(f.readline().split()[0])
-        self.fst_vt['ElastoDyn']['GenIner']    = float_read(f.readline().split()[0])
-        self.fst_vt['ElastoDyn']['NacMass']    = float_read(f.readline().split()[0])
-        self.fst_vt['ElastoDyn']['NacYIner']   = float_read(f.readline().split()[0])
-        self.fst_vt['ElastoDyn']['YawBrMass']  = float_read(f.readline().split()[0])
-        self.fst_vt['ElastoDyn']['PtfmMass']   = float_read(f.readline().split()[0])
-        self.fst_vt['ElastoDyn']['PtfmRIner']  = float_read(f.readline().split()[0])
-        self.fst_vt['ElastoDyn']['PtfmPIner']  = float_read(f.readline().split()[0])
-        self.fst_vt['ElastoDyn']['PtfmYIner']  = float_read(f.readline().split()[0])
-        self.fst_vt['ElastoDyn']['PtfmXYIner']  = float_read(f.readline().split()[0])
-        self.fst_vt['ElastoDyn']['PtfmYZIner']  = float_read(f.readline().split()[0])
-        self.fst_vt['ElastoDyn']['PtfmXZIner']  = float_read(f.readline().split()[0])
-
-        # ElastoDyn Blade (blade_struc)
-        f.readline()
-        self.fst_vt['ElastoDyn']['BldNodes'] = int(f.readline().split()[0])
-        self.fst_vt['ElastoDyn']['BldFile1'] = quoted_read(f.readline().split()[0])
-        self.fst_vt['ElastoDyn']['BldFile2'] = quoted_read(f.readline().split()[0])
-        self.fst_vt['ElastoDyn']['BldFile3'] = quoted_read(f.readline().split()[0])
-
-        # Rotor-Teeter (rotor_teeter)
-        f.readline()
-        self.fst_vt['ElastoDyn']['TeetMod']  = int(f.readline().split()[0])
-        self.fst_vt['ElastoDyn']['TeetDmpP'] = float_read(f.readline().split()[0])
-        self.fst_vt['ElastoDyn']['TeetDmp']  = float_read(f.readline().split()[0])
-        self.fst_vt['ElastoDyn']['TeetCDmp'] = float_read(f.readline().split()[0])
-        self.fst_vt['ElastoDyn']['TeetSStP'] = float_read(f.readline().split()[0])
-        self.fst_vt['ElastoDyn']['TeetHStP'] = float_read(f.readline().split()[0])
-        self.fst_vt['ElastoDyn']['TeetSSSp'] = float_read(f.readline().split()[0])
-        self.fst_vt['ElastoDyn']['TeetHSSp'] = float_read(f.readline().split()[0])
-
-        # Yaw friction
-        f.readline()
-        self.fst_vt['ElastoDyn']['YawFrctMod'] = int(f.readline().split()[0])
-        self.fst_vt['ElastoDyn']['M_CSmax'] = float_read(f.readline().split()[0])
-        self.fst_vt['ElastoDyn']['M_FCSmax'] = float_read(f.readline().split()[0])
-        self.fst_vt['ElastoDyn']['M_MCSmax'] = float_read(f.readline().split()[0])
-        self.fst_vt['ElastoDyn']['M_CD'] = float_read(f.readline().split()[0])
-        self.fst_vt['ElastoDyn']['M_FCD'] = float_read(f.readline().split()[0])
-        self.fst_vt['ElastoDyn']['M_MCD'] = float_read(f.readline().split()[0])
-        self.fst_vt['ElastoDyn']['sig_v'] = float_read(f.readline().split()[0])
-        self.fst_vt['ElastoDyn']['sig_v2'] = float_read(f.readline().split()[0])
-        self.fst_vt['ElastoDyn']['OmgCut'] = float_read(f.readline().split()[0])
-
-        # Drivetrain (drivetrain)
-        f.readline()
-        self.fst_vt['ElastoDyn']['GBoxEff']  = float_read(f.readline().split()[0])
-        self.fst_vt['ElastoDyn']['GBRatio']  = float_read(f.readline().split()[0])
-        self.fst_vt['ElastoDyn']['DTTorSpr'] = float_read(f.readline().split()[0])
-        self.fst_vt['ElastoDyn']['DTTorDmp'] = float_read(f.readline().split()[0])
-
-        # Furling (furling)
-        f.readline()
-        self.fst_vt['ElastoDyn']['Furling'] = bool_read(f.readline().split()[0])
-        self.fst_vt['ElastoDyn']['FurlFile'] = os.path.join(self.FAST_directory, quoted_read(f.readline().split()[0])) # TODO: add furl file data to fst_vt, pointing to absolute path for now
-
-        # Tower (tower)
-        f.readline()
-        self.fst_vt['ElastoDyn']['TwrNodes'] = int(f.readline().split()[0])
-        self.fst_vt['ElastoDyn']['TwrFile'] = quoted_read(f.readline().split()[0])
-
-        # ED Output Parameters (ed_out_params)
-        f.readline()
-        self.fst_vt['ElastoDyn']['SumPrint'] = bool_read(f.readline().split()[0])
-        self.fst_vt['ElastoDyn']['OutFile']  = int(f.readline().split()[0])
-        self.fst_vt['ElastoDyn']['TabDelim'] = bool_read(f.readline().split()[0])
-        self.fst_vt['ElastoDyn']['OutFmt']   = quoted_read(f.readline().split()[0])
-        self.fst_vt['ElastoDyn']['TStart']   = float_read(f.readline().split()[0])
-        self.fst_vt['ElastoDyn']['DecFact']  = int(f.readline().split()[0])
-        self.fst_vt['ElastoDyn']['NTwGages'] = int(f.readline().split()[0])
-        if self.fst_vt['ElastoDyn']['NTwGages'] != 0: #loop over elements if there are gauges to be added, otherwise assign directly
-            self.fst_vt['ElastoDyn']['TwrGagNd'] = read_array(f,self.fst_vt['ElastoDyn']['NTwGages'], array_type=int)
-        else:
-            self.fst_vt['ElastoDyn']['TwrGagNd'] = 0
-            f.readline()
-        self.fst_vt['ElastoDyn']['NBlGages'] = int(f.readline().split()[0])
-        if self.fst_vt['ElastoDyn']['NBlGages'] != 0:
-            self.fst_vt['ElastoDyn']['BldGagNd'] = read_array(f,self.fst_vt['ElastoDyn']['NBlGages'], array_type=int)
-        else:
-            self.fst_vt['ElastoDyn']['BldGagNd'] = 0
-            f.readline()
-
-        # Loop through output channel lines
-        f.readline()
-        data = f.readline()
-        # if data != '':
-        #     while data.split()[0] != 'END':
-        #         channels = data.split('"')
-        #         channel_list = channels[1].split(',')
-        #         self.set_outlist(self.fst_vt['outlist']['ElastoDyn'], channel_list)
-
-        #         data = f.readline()
-        # else:
-        #     # there is a blank line between the outlist and the END of the file
-        #     f.readline()   
-
-        # Handle the case if there are blank lines before the END statement, check if blank line
-        while data.split().__len__() == 0:
-            data = f.readline()
-
-        while data.split()[0] != 'END':
-            if data.find('"')>=0:
-                channels = data.split('"')
-                channel_list = channels[1].split(',')
-            else:
-                row_string = data.split(',')
-                if len(row_string)==1:
-                    channel_list = row_string[0].split('\n')[0]
-                else:
-                    channel_list = row_string
-            self.set_outlist(self.fst_vt['outlist']['ElastoDyn'], channel_list)
-            data = f.readline()
-
-        # ElastoDyn optional outlist
-        try:
-            f.readline()
-            self.fst_vt['ElastoDyn']['BldNd_BladesOut']    = int(f.readline().split()[0])
-            self.fst_vt['ElastoDyn']['BldNd_BlOutNd']    = f.readline().split()[0]
-
-            f.readline()
-            data =  f.readline()
-            while data.split()[0] != 'END':
-                if data.find('"')>=0:
-                    channels = data.split('"')
-                    opt_channel_list = channels[1].split(',')
-                else:
-                    row_string = data.split(',')
-                    if len(row_string)==1:
-                        opt_channel_list = row_string[0].split('\n')[0]
-                    else:
-                        opt_channel_list = row_string
-                self.set_outlist(self.fst_vt['outlist']['ElastoDyn_Nodes'], opt_channel_list)
-                data = f.readline()
-        except:
-            # The optinal outlist does not exist.
-            None
-
-        f.close()
-
-    def read_SimpleElastoDyn(self, sed_file):
-        # Read the Simplified ElastoDyn input file
-        f = open(sed_file)
-
-        f.readline()
-        f.readline()
-        f.readline()
-        self.fst_vt['SimpleElastoDyn']['Echo'] = bool_read(f.readline().split()[0])
-        self.fst_vt['SimpleElastoDyn']['IntMethod'] = int_read(f.readline().split()[0])
-        self.fst_vt['SimpleElastoDyn']['DT'] = float_read(f.readline().split()[0])
-
-        # Degrees of Freedom
-        f.readline()
-        self.fst_vt['SimpleElastoDyn']['GenDOF'] = bool_read(f.readline().split()[0])
-        self.fst_vt['SimpleElastoDyn']['YawDOF'] = bool_read(f.readline().split()[0])
-
-        # Initial Conditions
-        f.readline()
-        self.fst_vt['SimpleElastoDyn']['Azimuth'] = float_read(f.readline().split()[0])
-        self.fst_vt['SimpleElastoDyn']['BlPitch'] = float_read(f.readline().split()[0])
-        self.fst_vt['SimpleElastoDyn']['RotSpeed'] = float_read(f.readline().split()[0])
-        self.fst_vt['SimpleElastoDyn']['NacYaw'] = float_read(f.readline().split()[0])
-        self.fst_vt['SimpleElastoDyn']['PtfmPitch'] = float_read(f.readline().split()[0])
-
-        # Turbine Configuration
-        f.readline()
-        self.fst_vt['SimpleElastoDyn']['NumBl'] = int_read(f.readline().split()[0])
-        self.fst_vt['SimpleElastoDyn']['TipRad'] = float_read(f.readline().split()[0])
-        self.fst_vt['SimpleElastoDyn']['HubRad'] = float_read(f.readline().split()[0])
-        self.fst_vt['SimpleElastoDyn']['PreCone'] = float_read(f.readline().split()[0])
-        self.fst_vt['SimpleElastoDyn']['OverHang'] = float_read(f.readline().split()[0])
-        self.fst_vt['SimpleElastoDyn']['ShftTilt'] = float_read(f.readline().split()[0])
-        self.fst_vt['SimpleElastoDyn']['Twr2Shft'] = float_read(f.readline().split()[0])
-        self.fst_vt['SimpleElastoDyn']['TowerHt'] = float_read(f.readline().split()[0])
-
-        # Mass and Inertia
-        f.readline()
-        self.fst_vt['SimpleElastoDyn']['RotIner'] = float_read(f.readline().split()[0])
-        self.fst_vt['SimpleElastoDyn']['GenIner'] = float_read(f.readline().split()[0])
-
-        # Drivetrain
-        f.readline()
-        self.fst_vt['SimpleElastoDyn']['GBoxRatio'] = float_read(f.readline().split()[0])
-
-        # Output
-        f.readline()
-        f.readline()
-
-        self.read_outlist(f,'SimpleElastoDyn')
-
-        f.close()
-
-
-
-    def read_ElastoDynBlade(self, blade_file, BladeNumber = 0):
-        # ElastoDyn v1.00 Blade Input File
-        # Currently no differences between FASTv8.16 and OpenFAST.
-
-        f = open(blade_file)
-        # print blade_file
-        f.readline()
-        f.readline()
-        f.readline()
-        
-        # Blade Parameters
-        self.fst_vt['ElastoDynBlade'][BladeNumber]['NBlInpSt'] = int(f.readline().split()[0])
-        self.fst_vt['ElastoDynBlade'][BladeNumber]['BldFlDmp1'] = float_read(f.readline().split()[0])
-        self.fst_vt['ElastoDynBlade'][BladeNumber]['BldFlDmp2'] = float_read(f.readline().split()[0])
-        self.fst_vt['ElastoDynBlade'][BladeNumber]['BldEdDmp1'] = float_read(f.readline().split()[0])
-        
-        # Blade Adjustment Factors
-        f.readline()
-        self.fst_vt['ElastoDynBlade'][BladeNumber]['FlStTunr1'] = float_read(f.readline().split()[0])
-        self.fst_vt['ElastoDynBlade'][BladeNumber]['FlStTunr2'] = float_read(f.readline().split()[0])
-        self.fst_vt['ElastoDynBlade'][BladeNumber]['AdjBlMs'] = float_read(f.readline().split()[0])
-        self.fst_vt['ElastoDynBlade'][BladeNumber]['AdjFlSt'] = float_read(f.readline().split()[0])
-        self.fst_vt['ElastoDynBlade'][BladeNumber]['AdjEdSt'] = float_read(f.readline().split()[0])
-        
-        # Distrilbuted Blade Properties
-        f.readline()
-        f.readline()
-        f.readline()
-        self.fst_vt['ElastoDynBlade'][BladeNumber]['BlFract'] = [None] * self.fst_vt['ElastoDynBlade'][BladeNumber]['NBlInpSt']
-        self.fst_vt['ElastoDynBlade'][BladeNumber]['PitchAxis'] = [None] * self.fst_vt['ElastoDynBlade'][BladeNumber]['NBlInpSt']
-        self.fst_vt['ElastoDynBlade'][BladeNumber]['StrcTwst'] = [None] * self.fst_vt['ElastoDynBlade'][BladeNumber]['NBlInpSt']
-        self.fst_vt['ElastoDynBlade'][BladeNumber]['BMassDen'] = [None] * self.fst_vt['ElastoDynBlade'][BladeNumber]['NBlInpSt']
-        self.fst_vt['ElastoDynBlade'][BladeNumber]['FlpStff'] = [None] * self.fst_vt['ElastoDynBlade'][BladeNumber]['NBlInpSt']
-        self.fst_vt['ElastoDynBlade'][BladeNumber]['EdgStff'] = [None] * self.fst_vt['ElastoDynBlade'][BladeNumber]['NBlInpSt']
-
-        for i in range(self.fst_vt['ElastoDynBlade'][BladeNumber]['NBlInpSt']):
-            data = f.readline().split()          
-            self.fst_vt['ElastoDynBlade'][BladeNumber]['BlFract'][i]  = float_read(data[0])
-            self.fst_vt['ElastoDynBlade'][BladeNumber]['PitchAxis'][i]  = float_read(data[1])
-            self.fst_vt['ElastoDynBlade'][BladeNumber]['StrcTwst'][i]  = float_read(data[2])
-            self.fst_vt['ElastoDynBlade'][BladeNumber]['BMassDen'][i]  = float_read(data[3])
-            self.fst_vt['ElastoDynBlade'][BladeNumber]['FlpStff'][i]  = float_read(data[4])
-            self.fst_vt['ElastoDynBlade'][BladeNumber]['EdgStff'][i]  = float_read(data[5])
-
-        f.readline()
-        self.fst_vt['ElastoDynBlade'][BladeNumber]['BldFl1Sh'] = [None] * 5
-        self.fst_vt['ElastoDynBlade'][BladeNumber]['BldFl2Sh'] = [None] * 5        
-        self.fst_vt['ElastoDynBlade'][BladeNumber]['BldEdgSh'] = [None] * 5
-        for i in range(5):
-            self.fst_vt['ElastoDynBlade'][BladeNumber]['BldFl1Sh'][i]  = float_read(f.readline().split()[0])
-        for i in range(5):
-            self.fst_vt['ElastoDynBlade'][BladeNumber]['BldFl2Sh'][i]  = float_read(f.readline().split()[0])            
-        for i in range(5):
-            self.fst_vt['ElastoDynBlade'][BladeNumber]['BldEdgSh'][i]  = float_read(f.readline().split()[0])        
-
-        f.close()
-
-    def read_ElastoDynTower(self, tower_file):
-        # ElastoDyn v1.00 Tower Input Files
-        # Currently no differences between FASTv8.16 and OpenFAST.
-        
-        f = open(tower_file)
-
-        f.readline()
-        f.readline()
-
-        # General Tower Paramters
-        f.readline()
-        self.fst_vt['ElastoDynTower']['NTwInpSt'] = int(f.readline().split()[0])
-        self.fst_vt['ElastoDynTower']['TwrFADmp1'] = float_read(f.readline().split()[0])
-        self.fst_vt['ElastoDynTower']['TwrFADmp2'] = float_read(f.readline().split()[0])
-        self.fst_vt['ElastoDynTower']['TwrSSDmp1'] = float_read(f.readline().split()[0])
-        self.fst_vt['ElastoDynTower']['TwrSSDmp2'] = float_read(f.readline().split()[0])
-    
-        # Tower Adjustment Factors
-        f.readline()
-        self.fst_vt['ElastoDynTower']['FAStTunr1'] = float_read(f.readline().split()[0])
-        self.fst_vt['ElastoDynTower']['FAStTunr2'] = float_read(f.readline().split()[0])
-        self.fst_vt['ElastoDynTower']['SSStTunr1'] = float_read(f.readline().split()[0])
-        self.fst_vt['ElastoDynTower']['SSStTunr2'] = float_read(f.readline().split()[0])
-        self.fst_vt['ElastoDynTower']['AdjTwMa'] = float_read(f.readline().split()[0])
-        self.fst_vt['ElastoDynTower']['AdjFASt'] = float_read(f.readline().split()[0])
-        self.fst_vt['ElastoDynTower']['AdjSSSt'] = float_read(f.readline().split()[0])
-     
-        # Distributed Tower Properties   
-        f.readline()
-        f.readline()
-        f.readline()
-        self.fst_vt['ElastoDynTower']['HtFract'] = [None] * self.fst_vt['ElastoDynTower']['NTwInpSt']
-        self.fst_vt['ElastoDynTower']['TMassDen'] = [None] * self.fst_vt['ElastoDynTower']['NTwInpSt']
-        self.fst_vt['ElastoDynTower']['TwFAStif'] = [None] * self.fst_vt['ElastoDynTower']['NTwInpSt']
-        self.fst_vt['ElastoDynTower']['TwSSStif'] = [None] * self.fst_vt['ElastoDynTower']['NTwInpSt']
-
-        for i in range(self.fst_vt['ElastoDynTower']['NTwInpSt']):
-            data = f.readline().split()
-            self.fst_vt['ElastoDynTower']['HtFract'][i]  = float_read(data[0])
-            self.fst_vt['ElastoDynTower']['TMassDen'][i]  = float_read(data[1])
-            self.fst_vt['ElastoDynTower']['TwFAStif'][i]  = float_read(data[2])
-            self.fst_vt['ElastoDynTower']['TwSSStif'][i]  = float_read(data[3])       
-        
-        # Tower Mode Shapes
-        f.readline()
-        self.fst_vt['ElastoDynTower']['TwFAM1Sh'] = [None] * 5
-        self.fst_vt['ElastoDynTower']['TwFAM2Sh'] = [None] * 5
-        for i in range(5):
-            self.fst_vt['ElastoDynTower']['TwFAM1Sh'][i]  = float_read(f.readline().split()[0])
-        for i in range(5):
-            self.fst_vt['ElastoDynTower']['TwFAM2Sh'][i]  = float_read(f.readline().split()[0])        
-        f.readline()
-        self.fst_vt['ElastoDynTower']['TwSSM1Sh'] = [None] * 5
-        self.fst_vt['ElastoDynTower']['TwSSM2Sh'] = [None] * 5          
-        for i in range(5):
-            self.fst_vt['ElastoDynTower']['TwSSM1Sh'][i]  = float_read(f.readline().split()[0])
-        for i in range(5):
-            self.fst_vt['ElastoDynTower']['TwSSM2Sh'][i]  = float_read(f.readline().split()[0]) 
-
-        f.close()
-
-    def read_BeamDyn(self, bd_file, BladeNumber = 0):
-
-        # If BladeNumber is 0 or not specified, assuming all the blades are the same
-
-        # BeamDyn Input File
-        f = open(bd_file)
-        f.readline()
-        f.readline()
-        f.readline()
-        # ---------------------- SIMULATION CONTROL --------------------------------------
-        self.fst_vt['BeamDyn'][BladeNumber]['Echo']             = bool_read(f.readline().split()[0])
-        self.fst_vt['BeamDyn'][BladeNumber]['QuasiStaticInit']  = bool_read(f.readline().split()[0])
-        self.fst_vt['BeamDyn'][BladeNumber]['rhoinf']           = float_read(f.readline().split()[0])
-        self.fst_vt['BeamDyn'][BladeNumber]['quadrature']       = int_read(f.readline().split()[0])
-        self.fst_vt['BeamDyn'][BladeNumber]['refine']           = int_read(f.readline().split()[0])
-        self.fst_vt['BeamDyn'][BladeNumber]['n_fact']           = int_read(f.readline().split()[0])
-        self.fst_vt['BeamDyn'][BladeNumber]['DTBeam']           = float_read(f.readline().split()[0])
-        self.fst_vt['BeamDyn'][BladeNumber]['load_retries']     = int_read(f.readline().split()[0])
-        self.fst_vt['BeamDyn'][BladeNumber]['NRMax']            = int_read(f.readline().split()[0])
-        self.fst_vt['BeamDyn'][BladeNumber]['stop_tol']         = float_read(f.readline().split()[0])
-        self.fst_vt['BeamDyn'][BladeNumber]['tngt_stf_fd']      = bool_read(f.readline().split()[0])
-        self.fst_vt['BeamDyn'][BladeNumber]['tngt_stf_comp']    = bool_read(f.readline().split()[0])
-        self.fst_vt['BeamDyn'][BladeNumber]['tngt_stf_pert']    = float_read(f.readline().split()[0])
-        self.fst_vt['BeamDyn'][BladeNumber]['tngt_stf_difftol'] = float_read(f.readline().split()[0])
-        self.fst_vt['BeamDyn'][BladeNumber]['RotStates']        = bool_read(f.readline().split()[0])
-        f.readline()
-        #---------------------- GEOMETRY PARAMETER --------------------------------------
-        self.fst_vt['BeamDyn'][BladeNumber]['member_total']     = int_read(f.readline().split()[0])
-        self.fst_vt['BeamDyn'][BladeNumber]['kp_total']         = int_read(f.readline().split()[0])
-        self.fst_vt['BeamDyn'][BladeNumber]['members']          = []
-        for i in range(self.fst_vt['BeamDyn'][BladeNumber]['member_total']):
-            ln = f.readline().split()
-            n_pts_i                   = int(ln[1])
-            member_i                  = {}
-            member_i['kp_xr']         = [None]*n_pts_i
-            member_i['kp_yr']         = [None]*n_pts_i
-            member_i['kp_zr']         = [None]*n_pts_i
-            member_i['initial_twist'] = [None]*n_pts_i
-            f.readline()
-            f.readline()
-            for j in range(n_pts_i):
-                ln = f.readline().split()
-                member_i['kp_xr'][j]          = float(ln[0])
-                member_i['kp_yr'][j]          = float(ln[1])
-                member_i['kp_zr'][j]          = float(ln[2])
-                member_i['initial_twist'][j]  = float(ln[3])
-
-            self.fst_vt['BeamDyn'][BladeNumber]['members'].append(member_i)
-        #---------------------- MESH PARAMETER ------------------------------------------
-        f.readline()
-        self.fst_vt['BeamDyn'][BladeNumber]['order_elem']  = int_read(f.readline().split()[0])
-        #---------------------- MATERIAL PARAMETER --------------------------------------
-        f.readline()
-        self.fst_vt['BeamDyn'][BladeNumber]['BldFile']     = f.readline().split()[0].replace('"','').replace("'",'')
-        #---------------------- PITCH ACTUATOR PARAMETERS -------------------------------
-        f.readline()
-        self.fst_vt['BeamDyn'][BladeNumber]['UsePitchAct'] = bool_read(f.readline().split()[0])
-        self.fst_vt['BeamDyn'][BladeNumber]['PitchJ']      = float_read(f.readline().split()[0])
-        self.fst_vt['BeamDyn'][BladeNumber]['PitchK']      = float_read(f.readline().split()[0])
-        self.fst_vt['BeamDyn'][BladeNumber]['PitchC']      = float_read(f.readline().split()[0])
-        #---------------------- OUTPUTS -------------------------------------------------
-        f.readline()
-        self.fst_vt['BeamDyn'][BladeNumber]['SumPrint']    = bool_read(f.readline().split()[0])
-        self.fst_vt['BeamDyn'][BladeNumber]['OutFmt']      = quoted_read(f.readline().split()[0])
-        self.fst_vt['BeamDyn'][BladeNumber]['NNodeOuts']   = int_read(f.readline().split()[0])
-        self.fst_vt['BeamDyn'][BladeNumber]['OutNd']       = [idx.strip() for idx in f.readline().split('OutNd')[0].split(',')]
-        # BeamDyn Outlist
-        f.readline()
-        data = f.readline()
-        while data.split()[0] != 'END':
-            channels = data.split('"')
-            channel_list = channels[1].split(',')
-            self.set_outlist(self.fst_vt['outlist']['BeamDyn'], channel_list)
-            data = f.readline()
-            
-        # BeamDyn optional outlist
-        try:
-            f.readline()
-            # self.fst_vt['BeamDyn']['BldNd_BladesOut']    = int(f.readline().split()[0])
-            self.fst_vt['BeamDyn'][BladeNumber]['BldNd_BlOutNd']    = f.readline().split()[0]
-
-            f.readline()
-            data =  f.readline()
-            while data.split()[0] != 'END':
-                if data.find('"')>=0:
-                    channels = data.split('"')
-                    opt_channel_list = channels[1].split(',')
-                else:
-                    row_string = data.split(',')
-                    if len(row_string)==1:
-                        opt_channel_list = row_string[0].split('\n')[0]
-                    else:
-                        opt_channel_list = row_string
-                self.set_outlist(self.fst_vt['outlist']['BeamDyn_Nodes'], opt_channel_list)
-                data = f.readline()
-        except:
-            # The optinal outlist does not exist.
-            None
-
-        f.close()
-
-        beamdyn_blade_file = os.path.join(os.path.dirname(bd_file), self.fst_vt['BeamDyn'][BladeNumber]['BldFile'])
-        self.read_BeamDynBlade(beamdyn_blade_file, BladeNumber)
-
-    def read_BeamDynBlade(self, beamdyn_blade_file, BladeNumber = 0):
-        # if BladeNumber is 0 or not specified, assuming all the blades are the same
-        # BeamDyn Blade
-
-        f = open(beamdyn_blade_file)
-        
-        f.readline()
-        f.readline()
-        f.readline()
-        #---------------------- BLADE PARAMETERS --------------------------------------
-        self.fst_vt['BeamDynBlade'][BladeNumber]['station_total'] = int_read(f.readline().split()[0])
-        self.fst_vt['BeamDynBlade'][BladeNumber]['damp_type']     = int_read(f.readline().split()[0])
-        f.readline()
-        f.readline()
-        f.readline()
-        #---------------------- DAMPING COEFFICIENT------------------------------------
-        ln = f.readline().split()
-        self.fst_vt['BeamDynBlade'][BladeNumber]['mu1']           = float(ln[0])
-        self.fst_vt['BeamDynBlade'][BladeNumber]['mu2']           = float(ln[1])
-        self.fst_vt['BeamDynBlade'][BladeNumber]['mu3']           = float(ln[2])
-        self.fst_vt['BeamDynBlade'][BladeNumber]['mu4']           = float(ln[3])
-        self.fst_vt['BeamDynBlade'][BladeNumber]['mu5']           = float(ln[4])
-        self.fst_vt['BeamDynBlade'][BladeNumber]['mu6']           = float(ln[5])
-        f.readline()
-        #---------------------- DISTRIBUTED PROPERTIES---------------------------------
-        
-        self.fst_vt['BeamDynBlade'][BladeNumber]['radial_stations'] = np.zeros((self.fst_vt['BeamDynBlade'][BladeNumber]['station_total']))
-        self.fst_vt['BeamDynBlade'][BladeNumber]['beam_stiff']      = np.zeros((self.fst_vt['BeamDynBlade'][BladeNumber]['station_total'], 6, 6))
-        self.fst_vt['BeamDynBlade'][BladeNumber]['beam_inertia']    = np.zeros((self.fst_vt['BeamDynBlade'][BladeNumber]['station_total'], 6, 6))
-        for i in range(self.fst_vt['BeamDynBlade'][BladeNumber]['station_total']):
-            self.fst_vt['BeamDynBlade'][BladeNumber]['radial_stations'][i]  = float_read(f.readline().split()[0])
-            for j in range(6):
-                self.fst_vt['BeamDynBlade'][BladeNumber]['beam_stiff'][i,j,:] = np.array([float(val) for val in f.readline().strip().split()])
-            f.readline()
-            for j in range(6):
-                self.fst_vt['BeamDynBlade'][BladeNumber]['beam_inertia'][i,j,:] = np.array([float(val) for val in f.readline().strip().split()])
-            f.readline()
-
-        f.close()
-
-    def read_InflowWind(self):
-        # InflowWind v3.01
-        # Currently no differences between FASTv8.16 and OpenFAST.
-        inflow_file = os.path.normpath(os.path.join(self.FAST_directory, self.fst_vt['Fst']['InflowFile']))
-        f = open(inflow_file)
-        
-        f.readline()
-        f.readline()
-        f.readline()
-
-        # Inflow wind header parameters (inflow_wind)
-        self.fst_vt['InflowWind']['Echo']           = bool_read(f.readline().split()[0])
-        self.fst_vt['InflowWind']['WindType']       = int(f.readline().split()[0])
-        self.fst_vt['InflowWind']['PropagationDir'] = float_read(f.readline().split()[0])
-        self.fst_vt['InflowWind']['VFlowAng']       = float_read(f.readline().split()[0])
-        self.fst_vt['InflowWind']['VelInterpCubic'] = bool_read(f.readline().split()[0])
-        self.fst_vt['InflowWind']['NWindVel']       = int(f.readline().split()[0])
-        self.fst_vt['InflowWind']['WindVxiList']    = [idx.strip() for idx in f.readline().split('WindVxiList')[0].split(',')]
-        self.fst_vt['InflowWind']['WindVyiList']    = [idx.strip() for idx in f.readline().split('WindVyiList')[0].split(',')]
-        self.fst_vt['InflowWind']['WindVziList']    = [idx.strip() for idx in f.readline().split('WindVziList')[0].split(',')]
-
-        # Parameters for Steady Wind Conditions [used only for WindType = 1] (steady_wind_params)
-        f.readline()
-        self.fst_vt['InflowWind']['HWindSpeed'] = float_read(f.readline().split()[0])
-        self.fst_vt['InflowWind']['RefHt'] = float_read(f.readline().split()[0])
-        self.fst_vt['InflowWind']['PLExp'] = float_read(f.readline().split()[0])
-
-        # Parameters for Uniform wind file   [used only for WindType = 2] (uniform_wind_params)
-        f.readline()
-        self.fst_vt['InflowWind']['FileName_Uni'] = os.path.join(os.path.split(inflow_file)[0], quoted_read(f.readline().split()[0]))
-        self.fst_vt['InflowWind']['RefHt_Uni'] = float_read(f.readline().split()[0])
-        self.fst_vt['InflowWind']['RefLength'] = float_read(f.readline().split()[0])
-
-        # Parameters for Binary TurbSim Full-Field files   [used only for WindType = 3] (turbsim_wind_params)
-        f.readline()
-        self.fst_vt['InflowWind']['FileName_BTS'] = os.path.join(os.path.split(inflow_file)[0], quoted_read(f.readline().split()[0]))
-        # Parameters for Binary Bladed-style Full-Field files   [used only for WindType = 4] (bladed_wind_params)
-        f.readline()
-        self.fst_vt['InflowWind']['FileNameRoot'] = os.path.join(os.path.split(inflow_file)[0], quoted_read(f.readline().split()[0]))
-        self.fst_vt['InflowWind']['TowerFile'] = bool_read(f.readline().split()[0])
-
-        # Parameters for HAWC-format binary files  [Only used with WindType = 5] (hawc_wind_params)
-        f.readline()
-        self.fst_vt['InflowWind']['FileName_u'] = os.path.normpath(os.path.join(os.path.split(inflow_file)[0], quoted_read(f.readline().split()[0])))
-        self.fst_vt['InflowWind']['FileName_v'] = os.path.normpath(os.path.join(os.path.split(inflow_file)[0], quoted_read(f.readline().split()[0])))
-        self.fst_vt['InflowWind']['FileName_w'] = os.path.normpath(os.path.join(os.path.split(inflow_file)[0], quoted_read(f.readline().split()[0])))
-        self.fst_vt['InflowWind']['nx']    = int(f.readline().split()[0])
-        self.fst_vt['InflowWind']['ny']    = int(f.readline().split()[0])
-        self.fst_vt['InflowWind']['nz']    = int(f.readline().split()[0])
-        self.fst_vt['InflowWind']['dx']    = float_read(f.readline().split()[0])
-        self.fst_vt['InflowWind']['dy']    = float_read(f.readline().split()[0])
-        self.fst_vt['InflowWind']['dz']    = float_read(f.readline().split()[0])
-        self.fst_vt['InflowWind']['RefHt_Hawc'] = float_read(f.readline().split()[0])
-
-        # Scaling parameters for turbulence (still hawc_wind_params)
-        f.readline()
-        self.fst_vt['InflowWind']['ScaleMethod'] = int(f.readline().split()[0])
-        self.fst_vt['InflowWind']['SFx']         = float_read(f.readline().split()[0])
-        self.fst_vt['InflowWind']['SFy']         = float_read(f.readline().split()[0])
-        self.fst_vt['InflowWind']['SFz']         = float_read(f.readline().split()[0])
-        self.fst_vt['InflowWind']['SigmaFx']     = float_read(f.readline().split()[0])
-        self.fst_vt['InflowWind']['SigmaFy']     = float_read(f.readline().split()[0])
-        self.fst_vt['InflowWind']['SigmaFz']     = float_read(f.readline().split()[0])
-
-        # Mean wind profile parameters (added to HAWC-format files) (still hawc_wind_params)
-        f.readline()
-        self.fst_vt['InflowWind']['URef']        = float_read(f.readline().split()[0])
-        self.fst_vt['InflowWind']['WindProfile'] = int(f.readline().split()[0])
-        self.fst_vt['InflowWind']['PLExp_Hawc']  = float_read(f.readline().split()[0])
-        self.fst_vt['InflowWind']['Z0']          = float_read(f.readline().split()[0])
-        self.fst_vt['InflowWind']['XOffset']     = float_read(f.readline().split()[0])
-
-        # LIDAR parameters
-        f.readline()
-        self.fst_vt['InflowWind']['SensorType'] = int(f.readline().split()[0])
-        self.fst_vt['InflowWind']['NumPulseGate'] = int(f.readline().split()[0])
-        self.fst_vt['InflowWind']['PulseSpacing'] = float_read(f.readline().split()[0])
-        self.fst_vt['InflowWind']['NumBeam'] = int(f.readline().split()[0])
-        self.fst_vt['InflowWind']['FocalDistanceX'] = [idx.strip() for idx in f.readline().split('FocalDistanceX')[0].split(',')]
-        self.fst_vt['InflowWind']['FocalDistanceY'] = [idx.strip() for idx in f.readline().split('FocalDistanceY')[0].split(',')]
-        self.fst_vt['InflowWind']['FocalDistanceZ'] = [idx.strip() for idx in f.readline().split('FocalDistanceZ')[0].split(',')]
-        self.fst_vt['InflowWind']['RotorApexOffsetPos'] = [idx.strip() for idx in f.readline().split('RotorApexOffsetPos')[0].split(',')]
-        self.fst_vt['InflowWind']['URefLid'] = float_read(f.readline().split()[0])
-        self.fst_vt['InflowWind']['MeasurementInterval'] = float_read(f.readline().split()[0])
-        self.fst_vt['InflowWind']['LidRadialVel'] = bool_read(f.readline().split()[0])
-        self.fst_vt['InflowWind']['ConsiderHubMotion'] = int(f.readline().split()[0])
-
-        # Inflow Wind Output Parameters (inflow_out_params)
-        f.readline()
-        self.fst_vt['InflowWind']['SumPrint'] = bool_read(f.readline().split()[0])
-        
-        # InflowWind Outlist
-        f.readline()
-        data = f.readline()
-        while data.split()[0] != 'END':
-            if data.find('"')>=0:
-                channels = data.split('"')
-                channel_list = channels[1].split(',')
-            else:
-                row_string = data.split(',')
-                if len(row_string)==1:
-                    channel_list = row_string[0].split('\n')[0]
-                else:
-                    channel_list = row_string
-            self.set_outlist(self.fst_vt['outlist']['InflowWind'], channel_list)
-            data = f.readline()
-
-        f.close()
-                
-    def read_AeroDyn(self):
-        # AeroDyn v15.03
-
-        ad_file = os.path.join(self.FAST_directory, self.fst_vt['Fst']['AeroFile'])
-        f = open(ad_file)
-
-        # General Option
-        f.readline()
-        f.readline()
-        f.readline()
-        self.fst_vt['AeroDyn']['Echo']          = bool_read(f.readline().split()[0])
-        self.fst_vt['AeroDyn']['DTAero']        = float_read(f.readline().split()[0])
-        self.fst_vt['AeroDyn']['Wake_Mod']       = int(f.readline().split()[0])
-        self.fst_vt['AeroDyn']['TwrPotent']     = int(f.readline().split()[0])
-        self.fst_vt['AeroDyn']['TwrShadow']     = int(f.readline().split()[0])
-        self.fst_vt['AeroDyn']['TwrAero']       = bool_read(f.readline().split()[0])
-        self.fst_vt['AeroDyn']['CavitCheck']    = bool_read(f.readline().split()[0])
-        self.fst_vt['AeroDyn']['Buoyancy']      = bool_read(f.readline().split()[0])
-        self.fst_vt['AeroDyn']['NacelleDrag']      = bool_read(f.readline().split()[0])
-        self.fst_vt['AeroDyn']['CompAA']        = bool_read(f.readline().split()[0])
-        self.fst_vt['AeroDyn']['AA_InputFile']  = f.readline().split()[0]
-
-        # Environmental Conditions
-        f.readline()
-        self.fst_vt['AeroDyn']['AirDens']        = float_read(f.readline().split()[0])
-        self.fst_vt['AeroDyn']['KinVisc']        = float_read(f.readline().split()[0])
-        self.fst_vt['AeroDyn']['SpdSound']       = float_read(f.readline().split()[0])
-        self.fst_vt['AeroDyn']['Patm']           = float_read(f.readline().split()[0])
-        self.fst_vt['AeroDyn']['Pvap']           = float_read(f.readline().split()[0])
-        #self.fst_vt['AeroDyn']['FluidDepth']           = float_read(f.readline().split()[0])
-
-        f.readline()
-        self.fst_vt['AeroDyn']['BEM_Mod']           = int(f.readline().split()[0])
-
-        # Blade-Element/Momentum Theory Options
-        f.readline()
-        self.fst_vt['AeroDyn']['Skew_Mod']             = int_read(f.readline().split()[0])
-        self.fst_vt['AeroDyn']['SkewMomCorr']         = bool_read(f.readline().split()[0])
-        self.fst_vt['AeroDyn']['SkewRedistr_Mod']     = int_read(f.readline().split()[0])
-        self.fst_vt['AeroDyn']['SkewRedistrFactor']   = float_read(f.readline().split()[0])
-        f.readline()
-        self.fst_vt['AeroDyn']['TipLoss']               = bool_read(f.readline().split()[0])
-        self.fst_vt['AeroDyn']['HubLoss']               = bool_read(f.readline().split()[0])
-        self.fst_vt['AeroDyn']['TanInd']                = bool_read(f.readline().split()[0])
-        self.fst_vt['AeroDyn']['AIDrag']                = bool_read(f.readline().split()[0])
-        self.fst_vt['AeroDyn']['TIDrag']                = bool_read(f.readline().split()[0])
-        self.fst_vt['AeroDyn']['IndToler']              = float_read(f.readline().split()[0])
-        self.fst_vt['AeroDyn']['MaxIter']               = int(f.readline().split()[0])
-        f.readline()
-        self.fst_vt['AeroDyn']['SectAvg']               = bool_read(f.readline().split()[0])
-        self.fst_vt['AeroDyn']['SectAvgWeighting']      = int_read(f.readline().split()[0])
-        self.fst_vt['AeroDyn']['SectAvgNPoints']        = int_read(f.readline().split()[0])
-        self.fst_vt['AeroDyn']['SectAvgPsiBwd']         = float_read(f.readline().split()[0])
-        self.fst_vt['AeroDyn']['SectAvgPsiFwd']         = float_read(f.readline().split()[0])
-
-
-        # Dynamic Blade-Element/Momentum Theory Options 
-        f.readline()
-        self.fst_vt['AeroDyn']['DBEMT_Mod']          = int(f.readline().split()[0])
-        self.fst_vt['AeroDyn']['tau1_const']         = float_read(f.readline().split()[0])
-
-        # Olaf -- cOnvecting LAgrangian Filaments (Free Vortex Wake) Theory Options
-        f.readline()
-        self.fst_vt['AeroDyn']['OLAFInputFileName']  = quoted_read(f.readline().split()[0])
-        
-        # Unsteady Airfoil Aerodynamics Options
-        f.readline()
-        self.fst_vt['AeroDyn']['AoA34']                  = bool_read(f.readline().split()[0])
-        self.fst_vt['AeroDyn']['UA_Mod']                  = int(f.readline().split()[0])
-        self.fst_vt['AeroDyn']['FLookup']                = bool_read(f.readline().split()[0])
-        self.fst_vt['AeroDyn']['IntegrationMethod']      = int(f.readline().split()[0])
-        
-        file_pos = f.tell()
-        line = f.readline()
-        if 'UAStartRad' in line:
-            self.fst_vt['AeroDyn']['UAStartRad']             = float_read(line.split()[0])
-        else:
-            f.seek(file_pos)
-        
-        file_pos = f.tell()
-        line = f.readline()
-        if 'UAEndRad' in line:
-            self.fst_vt['AeroDyn']['UAEndRad']             = float_read(line.split()[0])
-        else:
-            f.seek(file_pos)
-
-
-        # Airfoil Information
-        f.readline()
-        self.fst_vt['AeroDyn']['AFTabMod']         = int(f.readline().split()[0])
-        self.fst_vt['AeroDyn']['InCol_Alfa']       = int(f.readline().split()[0])
-        self.fst_vt['AeroDyn']['InCol_Cl']         = int(f.readline().split()[0])
-        self.fst_vt['AeroDyn']['InCol_Cd']         = int(f.readline().split()[0])
-        self.fst_vt['AeroDyn']['InCol_Cm']         = int(f.readline().split()[0])
-        self.fst_vt['AeroDyn']['InCol_Cpmin']      = int(f.readline().split()[0])
-        self.fst_vt['AeroDyn']['NumAFfiles']       = int(f.readline().split()[0])
-        self.fst_vt['AeroDyn']['AFNames']          = [None] * self.fst_vt['AeroDyn']['NumAFfiles']
-        for i in range(self.fst_vt['AeroDyn']['NumAFfiles']):
-            af_filename = fix_path(f.readline().split()[0])[1:-1]
-            self.fst_vt['AeroDyn']['AFNames'][i]   = os.path.abspath(os.path.join(self.FAST_directory, self.fst_vt['Fst']['AeroFile_path'], af_filename))
-
-        # Rotor/Blade Properties
-        f.readline()
-        self.fst_vt['AeroDyn']['UseBlCm']        = bool_read(f.readline().split()[0])
-        self.fst_vt['AeroDyn']['ADBlFile1']      = quoted_read(f.readline().split()[0])
-        self.fst_vt['AeroDyn']['ADBlFile2']      = quoted_read(f.readline().split()[0])
-        self.fst_vt['AeroDyn']['ADBlFile3']      = quoted_read(f.readline().split()[0])
-
-        # Hub, nacelle, and tail fin aerodynamics
-        f.readline()
-        self.fst_vt['AeroDyn']['VolHub'] = float_read(f.readline().split()[0])
-        self.fst_vt['AeroDyn']['HubCenBx'] = float_read(f.readline().split()[0])
-        f.readline()
-        self.fst_vt['AeroDyn']['VolNac'] = float_read(f.readline().split()[0])
-        # data = [float(val) for val in f.readline().split(',')]
-        self.fst_vt['AeroDyn']['NacCenB'] = [idx.strip() for idx in f.readline().split('NacCenB')[0].split(',')]
-
-        self.fst_vt['AeroDyn']['NacArea'] = [idx.strip() for idx in f.readline().split('NacArea')[0].split(',')]
-        self.fst_vt['AeroDyn']['NacCd'] = [idx.strip() for idx in f.readline().split('NacCd')[0].split(',')]
-        self.fst_vt['AeroDyn']['NacDragAC'] = [idx.strip() for idx in f.readline().split('NacDragAC')[0].split(',')]
-        f.readline()
-        self.fst_vt['AeroDyn']['TFinAero'] = bool_read(f.readline().split()[0])
-        tfa_filename = fix_path(f.readline().split()[0])[1:-1]
-        self.fst_vt['AeroDyn']['TFinFile'] = os.path.abspath(os.path.join(self.FAST_directory, tfa_filename))
-
-        # Tower Influence and Aerodynamics
-        f.readline()
-        self.fst_vt['AeroDyn']['NumTwrNds']      = int(f.readline().split()[0])
-        f.readline()
-        f.readline()
-        self.fst_vt['AeroDyn']['TwrElev'] = [None]*self.fst_vt['AeroDyn']['NumTwrNds']
-        self.fst_vt['AeroDyn']['TwrDiam'] = [None]*self.fst_vt['AeroDyn']['NumTwrNds']
-        self.fst_vt['AeroDyn']['TwrCd'] = [None]*self.fst_vt['AeroDyn']['NumTwrNds']
-        self.fst_vt['AeroDyn']['TwrTI'] = [None]*self.fst_vt['AeroDyn']['NumTwrNds']
-        self.fst_vt['AeroDyn']['TwrCb'] = [None]*self.fst_vt['AeroDyn']['NumTwrNds']
-        for i in range(self.fst_vt['AeroDyn']['NumTwrNds']):
-            data = [float(val) for val in f.readline().split()]
-            self.fst_vt['AeroDyn']['TwrElev'][i] = data[0] 
-            self.fst_vt['AeroDyn']['TwrDiam'][i] = data[1] 
-            self.fst_vt['AeroDyn']['TwrCd'][i]   = data[2]
-            self.fst_vt['AeroDyn']['TwrTI'][i]   = data[3]
-            self.fst_vt['AeroDyn']['TwrCb'][i]   = data[4]
-
-        # Outputs
-        f.readline()
-        self.fst_vt['AeroDyn']['SumPrint']    = bool_read(f.readline().split()[0])
-        self.fst_vt['AeroDyn']['NBlOuts']     = int(f.readline().split()[0])
-        self.fst_vt['AeroDyn']['BlOutNd']     = [idx.strip() for idx in f.readline().split('BlOutNd')[0].split(',')]
-        self.fst_vt['AeroDyn']['NTwOuts']     = int(f.readline().split()[0])
-        self.fst_vt['AeroDyn']['TwOutNd']     = [idx.strip() for idx in f.readline().split('TwOutNd')[0].split(',')]
-
-        # AeroDyn Outlist
-        f.readline()
-        data = f.readline()
-
-        # Handle the case if there are blank lines before the END statement, check if blank line
-        while data.split().__len__() == 0:
-            data = f.readline()
-
-
-        while data.split()[0] != 'END':
-            if data.find('"')>=0:
-                channels = data.split('"')
-                channel_list = channels[1].split(',')
-            else:
-                row_string = data.split(',')
-                if len(row_string)==1:
-                    channel_list = row_string[0].split('\n')[0]
-                else:
-                    channel_list = row_string
-            self.set_outlist(self.fst_vt['outlist']['AeroDyn'], channel_list)
-            data = f.readline()
-
-        # AeroDyn optional outlist
-        try:
-            f.readline()
-            self.fst_vt['AeroDyn']['BldNd_BladesOut']    = int(f.readline().split()[0])
-            self.fst_vt['AeroDyn']['BldNd_BlOutNd']    = f.readline().split()[0]
-
-            f.readline()
-            data =  f.readline()
-            while data.split()[0] != 'END':
-                if data.find('"')>=0:
-                    channels = data.split('"')
-                    opt_channel_list = channels[1].split(',')
-                else:
-                    row_string = data.split(',')
-                    if len(row_string)==1:
-                        opt_channel_list = row_string[0].split('\n')[0]
-                    else:
-                        opt_channel_list = row_string
-                self.set_outlist(self.fst_vt['outlist']['AeroDyn_Nodes'], opt_channel_list)
-                data = f.readline()
-        except:
-            # The optinal outlist does not exist.
-            None
-
-        f.close()
-
-        # Improved handling for multiple AeroDyn blade files
-        ad_bld_file1 = os.path.join(self.FAST_directory, self.fst_vt['Fst']['AeroFile_path'], self.fst_vt['AeroDyn']['ADBlFile1'])
-        ad_bld_file2 = os.path.join(self.FAST_directory, self.fst_vt['Fst']['AeroFile_path'], self.fst_vt['AeroDyn']['ADBlFile2'])
-        ad_bld_file3 = os.path.join(self.FAST_directory, self.fst_vt['Fst']['AeroFile_path'], self.fst_vt['AeroDyn']['ADBlFile3'])
-
-        if ad_bld_file1 == ad_bld_file2 and ad_bld_file1 == ad_bld_file3:
-            # all blades are identical
-            self.read_AeroDynBlade(ad_bld_file1, BladeNumber=0)
-            # Copy data into the generic AeroDynBlade
-            self.fst_vt['AeroDynBlade'] = self.fst_vt['AeroDynBlade'][0]
-        elif self.fst_vt['ElastoDyn']['NumBl'] == 2 and ad_bld_file1 == ad_bld_file2:
-            # 2 blades are identical
-            self.read_AeroDynBlade(ad_bld_file1, BladeNumber=0)
-            self.fst_vt['AeroDynBlade'] = self.fst_vt['AeroDynBlade'][0]
-        else:
-            # all blades are different
-            self.read_AeroDynBlade(ad_bld_file1, BladeNumber=0)
-            if self.fst_vt['ElastoDyn']['NumBl'] > 1:
-                self.read_AeroDynBlade(ad_bld_file2, BladeNumber=1)
-            if self.fst_vt['ElastoDyn']['NumBl'] > 2:
-                self.read_AeroDynBlade(ad_bld_file3, BladeNumber=2)
-            else:
-                # we have a single blade
-                self.fst_vt['AeroDynBlade'] = self.fst_vt['AeroDynBlade'][0]
-
-        self.read_AeroDynPolar()
-        self.read_AeroDynCoord()
-        olaf_filename = os.path.join(self.FAST_directory, self.fst_vt['AeroDyn']['OLAFInputFileName'])
-        if os.path.isfile(olaf_filename):
-            self.read_AeroDynOLAF(olaf_filename)
-
-    def read_AeroDynBlade(self, ad_blade_file, BladeNumber = 0):
-        # AeroDyn v5.00 Blade Definition File
-
-        # ad_blade_file = os.path.join(self.FAST_directory, self.fst_vt['Fst']['AeroFile_path'], self.fst_vt['AeroDyn']['ADBlFile1'])
-        f = open(ad_blade_file)
-
-        f.readline()
-        f.readline()
-        f.readline()
-        # Blade Properties
-        self.fst_vt['AeroDynBlade'][BladeNumber]['NumBlNds']       = int(f.readline().split()[0])
-        f.readline()
-        f.readline()
-        self.fst_vt['AeroDynBlade'][BladeNumber]['BlSpn']          = [None]*self.fst_vt['AeroDynBlade'][BladeNumber]['NumBlNds']
-        self.fst_vt['AeroDynBlade'][BladeNumber]['BlCrvAC']        = [None]*self.fst_vt['AeroDynBlade'][BladeNumber]['NumBlNds']
-        self.fst_vt['AeroDynBlade'][BladeNumber]['BlSwpAC']        = [None]*self.fst_vt['AeroDynBlade'][BladeNumber]['NumBlNds']
-        self.fst_vt['AeroDynBlade'][BladeNumber]['BlCrvAng']       = [None]*self.fst_vt['AeroDynBlade'][BladeNumber]['NumBlNds']
-        self.fst_vt['AeroDynBlade'][BladeNumber]['BlTwist']        = [None]*self.fst_vt['AeroDynBlade'][BladeNumber]['NumBlNds']
-        self.fst_vt['AeroDynBlade'][BladeNumber]['BlChord']        = [None]*self.fst_vt['AeroDynBlade'][BladeNumber]['NumBlNds']
-        self.fst_vt['AeroDynBlade'][BladeNumber]['BlAFID']         = [None]*self.fst_vt['AeroDynBlade'][BladeNumber]['NumBlNds']
-        self.fst_vt['AeroDynBlade'][BladeNumber]['BlCb']           = [None]*self.fst_vt['AeroDynBlade'][BladeNumber]['NumBlNds']
-        self.fst_vt['AeroDynBlade'][BladeNumber]['BlCenBn']        = [None]*self.fst_vt['AeroDynBlade'][BladeNumber]['NumBlNds']
-        self.fst_vt['AeroDynBlade'][BladeNumber]['BlCenBt']        = [None]*self.fst_vt['AeroDynBlade'][BladeNumber]['NumBlNds']
-        for i in range(self.fst_vt['AeroDynBlade'][BladeNumber]['NumBlNds']):
-            data = [float(val) for val in f.readline().split()]
-            self.fst_vt['AeroDynBlade'][BladeNumber]['BlSpn'][i]   = data[0] 
-            self.fst_vt['AeroDynBlade'][BladeNumber]['BlCrvAC'][i] = data[1] 
-            self.fst_vt['AeroDynBlade'][BladeNumber]['BlSwpAC'][i] = data[2]
-            self.fst_vt['AeroDynBlade'][BladeNumber]['BlCrvAng'][i]= data[3]
-            self.fst_vt['AeroDynBlade'][BladeNumber]['BlTwist'][i] = data[4]
-            self.fst_vt['AeroDynBlade'][BladeNumber]['BlChord'][i] = data[5]
-            self.fst_vt['AeroDynBlade'][BladeNumber]['BlAFID'][i]  = data[6]
-            if len(data) == 9:
-                self.fst_vt['AeroDynBlade'][BladeNumber]['BlCb'][i]    = data[7]
-                self.fst_vt['AeroDynBlade'][BladeNumber]['BlCenBn'][i] = data[8]
-                self.fst_vt['AeroDynBlade'][BladeNumber]['BlCenBt'][i] = data[9]
-            else:
-                self.fst_vt['AeroDynBlade'][BladeNumber]['BlCb'][i]    = 0.0
-                self.fst_vt['AeroDynBlade'][BladeNumber]['BlCenBn'][i] = 0.0
-                self.fst_vt['AeroDynBlade'][BladeNumber]['BlCenBt'][i] = 0.0
-        
-        f.close()
-
-    def read_AeroDynPolar(self):
-        # AirfoilInfo v1.01
-
-        
-        self.fst_vt['AeroDyn']['af_data'] = [None]*self.fst_vt['AeroDyn']['NumAFfiles']
-
-        for afi, af_filename in enumerate(self.fst_vt['AeroDyn']['AFNames']):
-            f = open(af_filename)
-            # print af_filename
-
-            polar = {}
-
-            polar['InterpOrd']      = int_read(readline_filterComments(f).split()[0])
-            temp = readline_filterComments(f).split()
-            if temp[1] == "RelThickness":
-                polar['RelThickness'] = float_read(temp[0])
-                polar['NonDimArea']     = float_read(readline_filterComments(f).split()[0])
-            else:
-                polar['NonDimArea']    = float_read(temp[0])
-            # polar['NonDimArea']     = float_read(readline_filterComments(f).split()[0])
-            polar['NumCoords']      = readline_filterComments(f).split()[0]
-            polar['BL_file']        = readline_filterComments(f).split()[0]
-            polar['NumTabs']        = int_read(readline_filterComments(f).split()[0])
-            self.fst_vt['AeroDyn']['af_data'][afi] = [None]*polar['NumTabs']
-
-            for tab in range(polar['NumTabs']): # For multiple tables
-                polar['Re']             = float_read(readline_filterComments(f).split()[0]) * 1.e+6
-                polar['UserProp']           = int_read(readline_filterComments(f).split()[0])
-                polar['InclUAdata']     = bool_read(readline_filterComments(f).split()[0])
-
-                # Unsteady Aero Data
-                if polar['InclUAdata']:
-                    polar['alpha0']     = float_read(readline_filterComments(f).split()[0])
-                    polar['alpha1']     = float_read(readline_filterComments(f).split()[0])
-                    polar['alpha2']     = float_read(readline_filterComments(f).split()[0])
-                    # polar['alphaUpper']     = float_read(readline_filterComments(f).split()[0])
-                    # polar['alphaLower']     = float_read(readline_filterComments(f).split()[0])
-                    polar['eta_e']      = float_read(readline_filterComments(f).split()[0])
-                    polar['C_nalpha']   = float_read(readline_filterComments(f).split()[0])
-                    polar['T_f0']       = float_read(readline_filterComments(f).split()[0])
-                    polar['T_V0']       = float_read(readline_filterComments(f).split()[0])
-                    polar['T_p']        = float_read(readline_filterComments(f).split()[0])
-                    polar['T_VL']       = float_read(readline_filterComments(f).split()[0])
-                    polar['b1']         = float_read(readline_filterComments(f).split()[0])
-                    polar['b2']         = float_read(readline_filterComments(f).split()[0])
-                    polar['b5']         = float_read(readline_filterComments(f).split()[0])
-                    polar['A1']         = float_read(readline_filterComments(f).split()[0])
-                    polar['A2']         = float_read(readline_filterComments(f).split()[0])
-                    polar['A5']         = float_read(readline_filterComments(f).split()[0])
-                    polar['S1']         = float_read(readline_filterComments(f).split()[0])
-                    polar['S2']         = float_read(readline_filterComments(f).split()[0])
-                    polar['S3']         = float_read(readline_filterComments(f).split()[0])
-                    polar['S4']         = float_read(readline_filterComments(f).split()[0])
-                    polar['Cn1']        = float_read(readline_filterComments(f).split()[0])
-                    polar['Cn2']        = float_read(readline_filterComments(f).split()[0])
-                    polar['St_sh']      = float_read(readline_filterComments(f).split()[0])
-                    polar['Cd0']        = float_read(readline_filterComments(f).split()[0])
-                    polar['Cm0']        = float_read(readline_filterComments(f).split()[0])
-                    polar['k0']         = float_read(readline_filterComments(f).split()[0])
-                    polar['k1']         = float_read(readline_filterComments(f).split()[0])
-                    polar['k2']         = float_read(readline_filterComments(f).split()[0])
-                    polar['k3']         = float_read(readline_filterComments(f).split()[0])
-                    polar['k1_hat']     = float_read(readline_filterComments(f).split()[0])
-                    polar['x_cp_bar']   = float_read(readline_filterComments(f).split()[0])
-                    polar['UACutout']   = float_read(readline_filterComments(f).split()[0])
-                    polar['filtCutOff'] = float_read(readline_filterComments(f).split()[0])
-
-                # Polar Data
-                polar['NumAlf']         = int_read(readline_filterComments(f).split()[0])
-                polar['Alpha']          = [None]*polar['NumAlf']
-                polar['Cl']             = [None]*polar['NumAlf']
-                polar['Cd']             = [None]*polar['NumAlf']
-                polar['Cm']             = [None]*polar['NumAlf']
-                polar['Cpmin']          = [None]*polar['NumAlf']
-                for i in range(polar['NumAlf']):
-                    data = [float(val) for val in readline_filterComments(f).split()]
-                    if self.fst_vt['AeroDyn']['InCol_Alfa'] > 0:
-                        polar['Alpha'][i] = data[self.fst_vt['AeroDyn']['InCol_Alfa']-1]
-                    if self.fst_vt['AeroDyn']['InCol_Cl'] > 0:
-                        polar['Cl'][i]    = data[self.fst_vt['AeroDyn']['InCol_Cl']-1]
-                    if self.fst_vt['AeroDyn']['InCol_Cd'] > 0:
-                        polar['Cd'][i]    = data[self.fst_vt['AeroDyn']['InCol_Cd']-1]
-                    if self.fst_vt['AeroDyn']['InCol_Cm'] > 0:
-                        polar['Cm'][i]    = data[self.fst_vt['AeroDyn']['InCol_Cm']-1]
-                    if self.fst_vt['AeroDyn']['InCol_Cpmin'] > 0:
-                        polar['Cpmin'][i] = data[self.fst_vt['AeroDyn']['InCol_Cpmin']-1]
-
-                self.fst_vt['AeroDyn']['af_data'][afi][tab] = copy.copy(polar) # For multiple tables
-            
-            f.close()
-
-    def read_AeroDynCoord(self):
-        
-        self.fst_vt['AeroDyn']['af_coord'] = []
-        self.fst_vt['AeroDyn']['ac']   = np.zeros(len(self.fst_vt['AeroDyn']['AFNames']))
-
-        for afi, af_filename in enumerate(self.fst_vt['AeroDyn']['AFNames']):
-            self.fst_vt['AeroDyn']['af_coord'].append({})
-            if not (self.fst_vt['AeroDyn']['af_data'][afi][0]['NumCoords'] == 0 or self.fst_vt['AeroDyn']['af_data'][afi][0]['NumCoords'] == '0'):
-                coord_filename = af_filename[0:af_filename.rfind(os.sep)] + os.sep + self.fst_vt['AeroDyn']['af_data'][afi][0]['NumCoords'][2:-1]
-
-                f = open(coord_filename)
-                lines = f.readlines()
-                f.close()
-                lines = [line for line in lines if not line.strip().startswith('!')]
-                n_coords = int(lines[0].split()[0])
-
-                x = np.zeros(n_coords-1)
-                y = np.zeros(n_coords-1)
-
-                self.fst_vt['AeroDyn']['ac'][afi] = float(lines[1].split()[0])
-
-                for j in range(2, n_coords+1):
-                    x[j - 2], y[j - 2] = map(float, lines[j].split())
-
-                self.fst_vt['AeroDyn']['af_coord'][afi]['x'] = x
-                self.fst_vt['AeroDyn']['af_coord'][afi]['y'] = y
-
-
-    def read_AeroDynOLAF(self, olaf_filename):
-        
-        self.fst_vt['AeroDyn']['OLAF'] = {}
-        f = open(olaf_filename)
-        f.readline()
-        f.readline()
-        f.readline()
-        self.fst_vt['AeroDyn']['OLAF']['IntMethod']       = int_read(f.readline().split()[0])
-        self.fst_vt['AeroDyn']['OLAF']['DTfvw']           = float_read(f.readline().split()[0])
-        self.fst_vt['AeroDyn']['OLAF']['FreeWakeStart']   = float_read(f.readline().split()[0])
-        self.fst_vt['AeroDyn']['OLAF']['FullCircStart']   = float_read(f.readline().split()[0])
-        f.readline()
-        self.fst_vt['AeroDyn']['OLAF']['CircSolvMethod']   = int_read(f.readline().split()[0])
-        self.fst_vt['AeroDyn']['OLAF']['CircSolvConvCrit']    = float_read(f.readline().split()[0])
-        self.fst_vt['AeroDyn']['OLAF']['CircSolvRelaxation']  = float_read(f.readline().split()[0])
-        self.fst_vt['AeroDyn']['OLAF']['CircSolvMaxIter']     = int_read(f.readline().split()[0])
-        self.fst_vt['AeroDyn']['OLAF']['PrescribedCircFile']  = os.path.join(self.FAST_directory, quoted_read(f.readline().split()[0])) # unmodified by this script, hence pointing to absolute location
-        f.readline()
-        f.readline()
-        f.readline()
-        self.fst_vt['AeroDyn']['OLAF']['nNWPanels']   = int_read(f.readline().split()[0])
-        self.fst_vt['AeroDyn']['OLAF']['nNWPanelsFree'] = int_read(f.readline().split()[0])
-        self.fst_vt['AeroDyn']['OLAF']['nFWPanels']  = int_read(f.readline().split()[0])
-        self.fst_vt['AeroDyn']['OLAF']['nFWPanelsFree']  = int_read(f.readline().split()[0])
-        self.fst_vt['AeroDyn']['OLAF']['FWShedVorticity'] = bool_read(f.readline().split()[0])
-        f.readline()
-        self.fst_vt['AeroDyn']['OLAF']['DiffusionMethod'] = int_read(f.readline().split()[0])
-        self.fst_vt['AeroDyn']['OLAF']['RegDeterMethod']  = int_read(f.readline().split()[0])
-        self.fst_vt['AeroDyn']['OLAF']['RegFunction']     = int_read(f.readline().split()[0])
-        self.fst_vt['AeroDyn']['OLAF']['WakeRegMethod']   = int_read(f.readline().split()[0])
-        self.fst_vt['AeroDyn']['OLAF']['WakeRegFactor']   = float(f.readline().split()[0])
-        self.fst_vt['AeroDyn']['OLAF']['WingRegFactor']   = float(f.readline().split()[0])
-        self.fst_vt['AeroDyn']['OLAF']['CoreSpreadEddyVisc'] = int(f.readline().split()[0])
-        f.readline()
-        self.fst_vt['AeroDyn']['OLAF']['TwrShadowOnWake'] = bool_read(f.readline().split()[0])
-        self.fst_vt['AeroDyn']['OLAF']['ShearModel']      = int_read(f.readline().split()[0])
-        f.readline()
-        self.fst_vt['AeroDyn']['OLAF']['VelocityMethod']  = int_read(f.readline().split()[0])
-        self.fst_vt['AeroDyn']['OLAF']['TreeBranchFactor']= float_read(f.readline().split()[0])
-        self.fst_vt['AeroDyn']['OLAF']['PartPerSegment']  = int_read(f.readline().split()[0])
-        f.readline()
-        f.readline()
-        self.fst_vt['AeroDyn']['OLAF']['WrVTk']       = int_read(f.readline().split()[0])
-        self.fst_vt['AeroDyn']['OLAF']['nVTKBlades']  = int_read(f.readline().split()[0])
-        self.fst_vt['AeroDyn']['OLAF']['VTKCoord']    = int_read(f.readline().split()[0])
-        self.fst_vt['AeroDyn']['OLAF']['VTK_fps']     = float_read(f.readline().split()[0])
-        self.fst_vt['AeroDyn']['OLAF']['nGridOut']    = int_read(f.readline().split()[0])
-        f.readline()
-        f.close()
-
-    def read_AeroDisk(self):
-        ''''
-        Reading the AeroDisk input file.
-        '''
-
-        aDisk_file = os.path.join(self.FAST_directory, self.fst_vt['Fst']['AeroFile'])
-        f = open(aDisk_file)
-        f.readline()
-        f.readline()
-        f.readline()
-
-        # Simulation Control
-        self.fst_vt['AeroDisk']['Echo'] = bool_read(f.readline().split()[0])
-        self.fst_vt['AeroDisk']['DT'] = float_read(f.readline().split()[0])
-
-        # Environmental Conditions
-        f.readline()
-        self.fst_vt['AeroDisk']['AirDens'] = float_read(f.readline().split()[0])
-
-        # Actuator Disk Properties
-        f.readline()
-        self.fst_vt['AeroDisk']['RotorRad'] = float_read(f.readline().split()[0])
-        
-        # read InColNames      - Input column headers (string) {may include a combination of "TSR, RtSpd, VRel, Pitch, Skew"} (up to 4 columns) 
-        # Read between the quotes
-        self.fst_vt['AeroDisk']['InColNames'] = [x.strip() for x in quoted_read(f.readline().split('InColNames')[0]).split(',')]
-
-        # read InColDims       - Number of unique values in each column (-) (must have same number of columns as InColName) [each >=2]
-        self.fst_vt['AeroDisk']['InColDims'] = [int(x) for x in f.readline().split('InColDims')[0].split(',')]
-
-        # read the contents table of the CSV file referenced next
-        # if the next line starts with an @, then it is a file reference
-        line = f.readline()
-        if line[0] == '@':
-            self.fst_vt['AeroDisk']['actuatorDiskFile'] = os.path.join(self.FAST_directory, line[1:].strip())
-
-            # using the load_ascii_output function to read the CSV file, ;)
-            data, info = load_ascii_output(self.fst_vt['AeroDisk']['actuatorDiskFile'], headerLines=3,
-                                           descriptionLine=0, attributeLine=1, unitLine=2, delimiter = ',')
-            self.fst_vt['AeroDisk']['actuatorDiskTable'] = {'dsc': info['description'], 
-                                                            'attr': info['attribute_names'], 
-                                                            'units': info['attribute_units'], 
-                                                            'data': data} 
-        else:
-            raise Exception('Expecting a file reference to the actuator disk CSV file')
-
-        # read the output list
-        f.readline()
-        f.readline()
-
-        self.read_outlist(f,'AeroDisk')
-
-        f.close()
-
-
-    def read_ServoDyn(self):
-        # ServoDyn v1.05 Input File
-        # Currently no differences between FASTv8.16 and OpenFAST.
-
-
-        sd_file = os.path.normpath(os.path.join(self.FAST_directory, self.fst_vt['Fst']['ServoFile']))
-        f = open(sd_file)
-
-        f.readline()
-        f.readline()
-
-        # Simulation Control (sd_sim_ctrl)
-        f.readline()
-        self.fst_vt['ServoDyn']['Echo'] = bool_read(f.readline().split()[0])
-        self.fst_vt['ServoDyn']['DT'] = float_read(f.readline().split()[0])
-
-        # Pitch Control (pitch_ctrl)
-        f.readline()
-        self.fst_vt['ServoDyn']['PCMode']       = int(f.readline().split()[0])
-        self.fst_vt['ServoDyn']['TPCOn']        = float_read(f.readline().split()[0])
-        self.fst_vt['ServoDyn']['TPitManS1']    = float_read(f.readline().split()[0])
-        self.fst_vt['ServoDyn']['TPitManS2']    = float_read(f.readline().split()[0])
-        self.fst_vt['ServoDyn']['TPitManS3']    = float_read(f.readline().split()[0])
-        self.fst_vt['ServoDyn']['PitManRat(1)'] = float_read(f.readline().split()[0])
-        self.fst_vt['ServoDyn']['PitManRat(2)'] = float_read(f.readline().split()[0])
-        self.fst_vt['ServoDyn']['PitManRat(3)'] = float_read(f.readline().split()[0])
-        self.fst_vt['ServoDyn']['BlPitchF(1)']  = float_read(f.readline().split()[0])
-        self.fst_vt['ServoDyn']['BlPitchF(2)']  = float_read(f.readline().split()[0])
-        self.fst_vt['ServoDyn']['BlPitchF(3)']  = float_read(f.readline().split()[0])
-
-        # Geneartor and Torque Control (gen_torq_ctrl)
-        f.readline()
-        self.fst_vt['ServoDyn']['VSContrl'] = int(f.readline().split()[0])
-        self.fst_vt['ServoDyn']['GenModel'] = int(f.readline().split()[0])
-        self.fst_vt['ServoDyn']['GenEff']   = float_read(f.readline().split()[0])
-        self.fst_vt['ServoDyn']['GenTiStr'] = bool_read(f.readline().split()[0])
-        self.fst_vt['ServoDyn']['GenTiStp'] = bool_read(f.readline().split()[0])
-        self.fst_vt['ServoDyn']['SpdGenOn'] = float_read(f.readline().split()[0])
-        self.fst_vt['ServoDyn']['TimGenOn'] = float_read(f.readline().split()[0])
-        self.fst_vt['ServoDyn']['TimGenOf'] = float_read(f.readline().split()[0])
-
-        # Simple Variable-Speed Torque Control (var_speed_torq_ctrl)
-        f.readline()
-        self.fst_vt['ServoDyn']['VS_RtGnSp'] = float_read(f.readline().split()[0])
-        self.fst_vt['ServoDyn']['VS_RtTq']   = float_read(f.readline().split()[0])
-        self.fst_vt['ServoDyn']['VS_Rgn2K']  = float_read(f.readline().split()[0])
-        self.fst_vt['ServoDyn']['VS_SlPc']   = float_read(f.readline().split()[0])
-
-        # Simple Induction Generator (induct_gen)
-        f.readline()
-        self.fst_vt['ServoDyn']['SIG_SlPc'] = float_read(f.readline().split()[0])
-        self.fst_vt['ServoDyn']['SIG_SySp'] = float_read(f.readline().split()[0])
-        self.fst_vt['ServoDyn']['SIG_RtTq'] = float_read(f.readline().split()[0])
-        self.fst_vt['ServoDyn']['SIG_PORt'] = float_read(f.readline().split()[0])
-
-        # Thevenin-Equivalent Induction Generator (theveq_induct_gen)
-        f.readline()
-        self.fst_vt['ServoDyn']['TEC_Freq'] = float_read(f.readline().split()[0])
-        self.fst_vt['ServoDyn']['TEC_NPol'] = int(f.readline().split()[0])
-        self.fst_vt['ServoDyn']['TEC_SRes'] = float_read(f.readline().split()[0])
-        self.fst_vt['ServoDyn']['TEC_RRes'] = float_read(f.readline().split()[0])
-        self.fst_vt['ServoDyn']['TEC_VLL']  = float_read(f.readline().split()[0])
-        self.fst_vt['ServoDyn']['TEC_SLR']  = float_read(f.readline().split()[0])
-        self.fst_vt['ServoDyn']['TEC_RLR']  = float_read(f.readline().split()[0])
-        self.fst_vt['ServoDyn']['TEC_MR']   = float_read(f.readline().split()[0])
-
-        # High-Speed Shaft Brake (shaft_brake)
-        f.readline()
-        self.fst_vt['ServoDyn']['HSSBrMode'] = int(f.readline().split()[0])
-        self.fst_vt['ServoDyn']['THSSBrDp']  = float_read(f.readline().split()[0])
-        self.fst_vt['ServoDyn']['HSSBrDT']   = float_read(f.readline().split()[0])
-        self.fst_vt['ServoDyn']['HSSBrTqF']  = float_read(f.readline().split()[0])
-
-        # Nacelle-Yaw Control (nac_yaw_ctrl)
-        f.readline()
-        self.fst_vt['ServoDyn']['YCMode']    = int(f.readline().split()[0])
-        self.fst_vt['ServoDyn']['TYCOn']     = float_read(f.readline().split()[0])
-        self.fst_vt['ServoDyn']['YawNeut']   = float_read(f.readline().split()[0])
-        self.fst_vt['ServoDyn']['YawSpr']    = float_read(f.readline().split()[0])
-        self.fst_vt['ServoDyn']['YawDamp']   = float_read(f.readline().split()[0])
-        self.fst_vt['ServoDyn']['TYawManS']  = float_read(f.readline().split()[0])
-        self.fst_vt['ServoDyn']['YawManRat'] = float_read(f.readline().split()[0])
-        self.fst_vt['ServoDyn']['NacYawF']   = float_read(f.readline().split()[0])
-
-        # Aero flow control
-        f.readline()
-        self.fst_vt['ServoDyn']['AfCmode']      = int(f.readline().split()[0])
-        self.fst_vt['ServoDyn']['AfC_Mean']     = float_read(f.readline().split()[0])
-        self.fst_vt['ServoDyn']['AfC_Amp']      = float_read(f.readline().split()[0])
-        self.fst_vt['ServoDyn']['AfC_Phase']    = float_read(f.readline().split()[0])
-
-        # Structural Control
-        f.readline()
-        self.fst_vt['ServoDyn']['NumBStC']  = int(f.readline().split()[0])
-        self.fst_vt['ServoDyn']['BStCfiles'] = read_array(f,self.fst_vt['ServoDyn']['NumBStC'], array_type=str)
-        self.fst_vt['ServoDyn']['NumNStC']  = int(f.readline().split()[0])
-        self.fst_vt['ServoDyn']['NStCfiles'] = read_array(f,self.fst_vt['ServoDyn']['NumNStC'], array_type=str)
-        self.fst_vt['ServoDyn']['NumTStC'] = int(f.readline().split()[0])
-        self.fst_vt['ServoDyn']['TStCfiles'] = read_array(f,self.fst_vt['ServoDyn']['NumTStC'], array_type=str)
-        self.fst_vt['ServoDyn']['NumSStC'] = int(f.readline().split()[0])
-        self.fst_vt['ServoDyn']['SStCfiles'] = read_array(f,self.fst_vt['ServoDyn']['NumSStC'], array_type=str)
-
-        # Initialize Struct Control trees
-        self.fst_vt['BStC'] = [] * self.fst_vt['ServoDyn']['NumBStC']
-        self.fst_vt['NStC'] = [] * self.fst_vt['ServoDyn']['NumNStC']
-        self.fst_vt['TStC'] = [] * self.fst_vt['ServoDyn']['NumTStC']
-        self.fst_vt['SStC'] = [] * self.fst_vt['ServoDyn']['NumSStC']
-
-        # Cable control
-        f.readline()
-        self.fst_vt['ServoDyn']['CCmode']  = int(f.readline().split()[0])
-
-        # Bladed Interface and Torque-Speed Look-Up Table (bladed_interface)
-        f.readline()
-        if self.path2dll == '' or self.path2dll == None:
-            self.fst_vt['ServoDyn']['DLL_FileName'] = os.path.abspath(os.path.normpath(os.path.join(os.path.split(sd_file)[0], quoted_read(f.readline().split()[0]))))
-        else:
-            f.readline()
-            self.fst_vt['ServoDyn']['DLL_FileName'] = self.path2dll
-        self.fst_vt['ServoDyn']['DLL_InFile']   = os.path.abspath(os.path.normpath(os.path.join(os.path.split(sd_file)[0], quoted_read(f.readline().split()[0]))))
-        self.fst_vt['ServoDyn']['DLL_ProcName'] = quoted_read(f.readline().split()[0])
-        dll_dt_line = f.readline().split()[0]
-        try:
-            self.fst_vt['ServoDyn']['DLL_DT'] = float_read(dll_dt_line)
-        except:
-            self.fst_vt['ServoDyn']['DLL_DT'] = dll_dt_line[1:-1]
-        self.fst_vt['ServoDyn']['DLL_Ramp']     = bool_read(f.readline().split()[0])
-        self.fst_vt['ServoDyn']['BPCutoff']     = float_read(f.readline().split()[0])
-        self.fst_vt['ServoDyn']['NacYaw_North'] = float_read(f.readline().split()[0])
-        self.fst_vt['ServoDyn']['Ptch_Cntrl']   = int(f.readline().split()[0])
-        self.fst_vt['ServoDyn']['Ptch_SetPnt']  = float_read(f.readline().split()[0])
-        self.fst_vt['ServoDyn']['Ptch_Min']     = float_read(f.readline().split()[0])
-        self.fst_vt['ServoDyn']['Ptch_Max']     = float_read(f.readline().split()[0])
-        self.fst_vt['ServoDyn']['PtchRate_Min'] = float_read(f.readline().split()[0])
-        self.fst_vt['ServoDyn']['PtchRate_Max'] = float_read(f.readline().split()[0])
-        self.fst_vt['ServoDyn']['Gain_OM']      = float_read(f.readline().split()[0])
-        self.fst_vt['ServoDyn']['GenSpd_MinOM'] = float_read(f.readline().split()[0])
-        self.fst_vt['ServoDyn']['GenSpd_MaxOM'] = float_read(f.readline().split()[0])
-        self.fst_vt['ServoDyn']['GenSpd_Dem']   = float_read(f.readline().split()[0])
-        self.fst_vt['ServoDyn']['GenTrq_Dem']   = float_read(f.readline().split()[0])
-        self.fst_vt['ServoDyn']['GenPwr_Dem']   = float_read(f.readline().split()[0])
-
-        f.readline()
-
-        self.fst_vt['ServoDyn']['DLL_NumTrq'] = int(f.readline().split()[0])
-        f.readline()
-        f.readline()
-        self.fst_vt['ServoDyn']['GenSpd_TLU'] = [None] * self.fst_vt['ServoDyn']['DLL_NumTrq']
-        self.fst_vt['ServoDyn']['GenTrq_TLU'] = [None] * self.fst_vt['ServoDyn']['DLL_NumTrq']
-        for i in range(self.fst_vt['ServoDyn']['DLL_NumTrq']):
-            data = f.readline().split()
-            self.fst_vt['ServoDyn']['GenSpd_TLU'][i]  = float_read(data[0])
-            self.fst_vt['ServoDyn']['GenTrq_TLU'][i]  = float_read(data[0])
-
-        # ServoDyn Output Params (sd_out_params)
-        f.readline()
-        self.fst_vt['ServoDyn']['SumPrint'] = bool_read(f.readline().split()[0])
-        self.fst_vt['ServoDyn']['OutFile']  = int(f.readline().split()[0])
-        self.fst_vt['ServoDyn']['TabDelim'] = bool_read(f.readline().split()[0])
-        self.fst_vt['ServoDyn']['OutFmt']   = quoted_read(f.readline().split()[0])
-        self.fst_vt['ServoDyn']['TStart']   = float_read(f.readline().split()[0])
-
-        # ServoDyn Outlist
-        f.readline()
-        data = f.readline()
-        while data.split()[0] != 'END':
-            channels = data.split('"')
-            channel_list = channels[1].split(',')
-            self.set_outlist(self.fst_vt['outlist']['ServoDyn'], channel_list)
-            data = f.readline()
-
-        f.close()
-
-    def read_StC(self,filename):
-        '''
-        return StC vt so it can be appended to fst_vt['XStC'] list
-        '''
-        StC_vt = {}
-
-        with open(os.path.join(self.FAST_directory, filename)) as f:
-
-            f.readline()
-            f.readline()
-            f.readline()
-            StC_vt['Echo'] = bool_read(f.readline().split()[0])      #  Echo         - Echo input data to <RootName>.ech (flag)
-            f.readline()  # StC DEGREES OF FREEDOM
-            StC_vt['StC_DOF_MODE'] = int_read(f.readline().split()[0]) #        4   StC_DOF_MODE - DOF mode (switch) {0: No StC or TLCD DOF; 1: StC_X_DOF, StC_Y_DOF, and/or StC_Z_DOF (three independent StC DOFs); 2: StC_XY_DOF (Omni-Directional StC); 3: TLCD; 4: Prescribed force/moment time series}
-            StC_vt['StC_X_DOF'] = bool_read(f.readline().split()[0])  # false         StC_X_DOF    - DOF on or off for StC X (flag) [Used only when StC_DOF_MODE=1]
-            StC_vt['StC_Y_DOF'] = bool_read(f.readline().split()[0])  # false         StC_Y_DOF    - DOF on or off for StC Y (flag) [Used only when StC_DOF_MODE=1]
-            StC_vt['StC_Z_DOF'] = bool_read(f.readline().split()[0])  # false         StC_Z_DOF    - DOF on or off for StC Z (flag) [Used only when StC_DOF_MODE=1]
-            f.readline()    # StC LOCATION 
-            StC_vt['StC_P_X'] = float_read(f.readline().split()[0])   #    -51.75   StC_P_X      - At rest X position of StC (m)
-            StC_vt['StC_P_Y'] = float_read(f.readline().split()[0])   #        0   StC_P_Y      - At rest Y position of StC (m)
-            StC_vt['StC_P_Z'] = float_read(f.readline().split()[0])   #        -10   StC_P_Z      - At rest Z position of StC (m)
-            f.readline()    # StC INITIAL CONDITIONS 
-            StC_vt['StC_X_DSP'] = float_read(f.readline().split()[0])   #        0   StC_X_DSP    - StC X initial displacement (m) [relative to at rest position]
-            StC_vt['StC_Y_DSP'] = float_read(f.readline().split()[0])   #        0   StC_Y_DSP    - StC Y initial displacement (m) [relative to at rest position]
-            StC_vt['StC_Z_DSP'] = float_read(f.readline().split()[0])   #        0   StC_Z_DSP    - StC Z initial displacement (m) [relative to at rest position; used only when StC_DOF_MODE=1 and StC_Z_DOF=TRUE]
-            StC_vt['StC_Z_PreLd'] = f.readline().split()[0] # "none"        StC_Z_PreLd  - StC Z prefloat_read(f.readline().split()[0])  #-load (N) {"gravity" to offset for gravity load; "none" or 0 to turn off} [used only when StC_DOF_MODE=1 and StC_Z_DOF=TRUE]
-            f.readline()    # StC CONFIGURATION 
-            StC_vt['StC_X_PSP'] = float_read(f.readline().split()[0])   #        0   StC_X_PSP    - Positive stop position (minimum X mass displacement) (m)
-            StC_vt['StC_X_NSP'] = float_read(f.readline().split()[0])   #        0   StC_X_NSP    - Negative stop position (maximum X mass displacement) (m)
-            StC_vt['StC_Y_PSP'] = float_read(f.readline().split()[0])   #        0   StC_Y_PSP    - Positive stop position (maximum Y mass displacement) (m)
-            StC_vt['StC_Y_NSP'] = float_read(f.readline().split()[0])   #        0   StC_Y_NSP    - Negative stop position (minimum Y mass displacement) (m)
-            StC_vt['StC_Z_PSP'] = float_read(f.readline().split()[0])   #        0   StC_Z_PSP    - Positive stop position (maximum Z mass displacement) (m) [used only when StC_DOF_MODE=1 and StC_Z_DOF=TRUE]
-            StC_vt['StC_Z_NSP'] = float_read(f.readline().split()[0])   #        0   StC_Z_NSP    - Negative stop position (minimum Z mass displacement) (m) [used only when StC_DOF_MODE=1 and StC_Z_DOF=TRUE]
-            f.readline()    # StC MASS, STIFFNESS, & DAMPING
-            StC_vt['StC_X_M'] = float_read(f.readline().split()[0])   #        0   StC_X_M      - StC X mass (kg) [must equal StC_Y_M for StC_DOF_MODE = 2]
-            StC_vt['StC_Y_M'] = float_read(f.readline().split()[0])   #        50   StC_Y_M      - StC Y mass (kg) [must equal StC_X_M for StC_DOF_MODE = 2]
-            StC_vt['StC_Z_M'] = float_read(f.readline().split()[0])   #        0   StC_Z_M      - StC Z mass (kg) [used only when StC_DOF_MODE=1 and StC_Z_DOF=TRUE]
-            StC_vt['StC_XY_M'] = float_read(f.readline().split()[0])   #        0   StC_XY_M     - StC XY mass (kg) [used only when StC_DOF_MODE=2]
-            StC_vt['StC_X_K'] = float_read(f.readline().split()[0])   #    2300   StC_X_K      - StC X stiffness (N/m)
-            StC_vt['StC_Y_K'] = float_read(f.readline().split()[0])   #    2300   StC_Y_K      - StC Y stiffness (N/m)
-            StC_vt['StC_Z_K'] = float_read(f.readline().split()[0])   #        0   StC_Z_K      - StC Z stiffness (N/m) [used only when StC_DOF_MODE=1 and StC_Z_DOF=TRUE]
-            StC_vt['StC_X_C'] = float_read(f.readline().split()[0])   #        35   StC_X_C      - StC X damping (N/(m/s))
-            StC_vt['StC_Y_C'] = float_read(f.readline().split()[0])  #float_read(f.readline().split()[0])  #        35   StC_Y_C      - StC Y damping (N/(m/s))
-            StC_vt['StC_Z_C'] = float_read(f.readline().split()[0])  #        0   StC_Z_C      - StC Z damping (N/(m/s)) [used only when StC_DOF_MODE=1 and StC_Z_DOF=TRUE]
-            StC_vt['StC_X_KS'] = float_read(f.readline().split()[0])  #        0   StC_X_KS     - Stop spring X stiffness (N/m)
-            StC_vt['StC_Y_KS'] = float_read(f.readline().split()[0])  #       0   StC_Y_KS     - Stop spring Y stiffness (N/m)
-            StC_vt['StC_Z_KS'] = float_read(f.readline().split()[0])  #        0   StC_Z_KS     - Stop spring Z stiffness (N/m) [used only when StC_DOF_MODE=1 and StC_Z_DOF=TRUE]
-            StC_vt['StC_X_CS'] = float_read(f.readline().split()[0])  #        0   StC_X_CS     - Stop spring X damping (N/(m/s))
-            StC_vt['StC_Y_CS'] = float_read(f.readline().split()[0])  #        0   StC_Y_CS     - Stop spring Y damping (N/(m/s))
-            StC_vt['StC_Z_CS'] = float_read(f.readline().split()[0])  #        0   StC_Z_CS     - Stop spring Z damping (N/(m/s)) [used only when StC_DOF_MODE=1 and StC_Z_DOF=TRUE]
-            f.readline()    # StC USER-DEFINED SPRING FORCES
-            StC_vt['Use_F_TBL'] = bool_read(f.readline().split()[0])  # False         Use_F_TBL    - Use spring force from user-defined table (flag)
-            StC_vt['NKInpSt'] = int_read(f.readline().split()[0]) #        17   NKInpSt      - Number of spring force input stations
-
-            StC_vt['SpringForceTable'] = {}
-            table = StC_vt['SpringForceTable']
-            table['X']      = [None] * StC_vt['NKInpSt']
-            table['F_X']    = [None] * StC_vt['NKInpSt']
-            table['Y']      = [None] * StC_vt['NKInpSt']
-            table['F_Y']    = [None] * StC_vt['NKInpSt']
-            table['Z']      = [None] * StC_vt['NKInpSt']
-            table['F_Z']    = [None] * StC_vt['NKInpSt']
-
-            f.readline()
-            # if StC_vt['Use_F_TBL']:
-            f.readline()
-            f.readline()
-            for i in range(StC_vt['NKInpSt']):
-                ln = f.readline().split()
-                table['X'][i]      = float(ln[0])
-                table['F_X'][i]    = float(ln[1])
-                table['Y'][i]      = float(ln[2])
-                table['F_Y'][i]    = float(ln[3])
-                table['Z'][i]      = float(ln[4])
-                table['F_Z'][i]    = float(ln[5])
-            # else:
-            #     # Skip until next section
-            #     data_line = f.readline().strip().split()
-            #     while data_line[0][:3] != '---': 
-            #         data_line = f.readline().strip().split()
-
-            # StructCtrl CONTROL, skip this readline() because it already happened
-            f.readline()
-            StC_vt['StC_CMODE'] = int_read(f.readline().split()[0]) #        5   StC_CMODE     - Control mode (switch) {0:none; 1: Semi-Active Control Mode; 4: Active Control Mode through Simulink (not available); 5: Active Control Mode through Bladed interface}
-            StC_vt['StC_CChan'] = int_read(f.readline().split()[0]) #        0   StC_CChan     - Control channel group (1:10) for stiffness and damping (StC_[XYZ]_K, StC_[XYZ]_C, and StC_[XYZ]_Brake) (specify additional channels for blade instances of StC active control -- one channel per blade) [used only when StC_DOF_MODE=1 or 2, and StC_CMODE=4 or 5]
-            StC_vt['StC_SA_MODE'] = int_read(f.readline().split()[0]) #        1   StC_SA_MODE   - Semi-Active control mode {1: velocity-based ground hook control; 2: Inverse velocity-based ground hook control; 3: displacement-based ground hook control 4: Phase difference Algorithm with Friction Force 5: Phase difference Algorithm with Damping Force} (-)
-            StC_vt['StC_X_C_LOW'] = float_read(f.readline().split()[0])  #        0   StC_X_C_LOW   - StC X low damping for ground hook control
-            StC_vt['StC_X_C_HIGH'] = float_read(f.readline().split()[0])  #        0   StC_X_C_HIGH  - StC X high damping for ground hook control
-            StC_vt['StC_Y_C_HIGH'] = float_read(f.readline().split()[0])  #        0   StC_Y_C_HIGH  - StC Y high damping for ground hook control
-            StC_vt['StC_Y_C_LOW'] = float_read(f.readline().split()[0])  #        0   StC_Y_C_LOW   - StC Y low damping for ground hook control
-            StC_vt['StC_Z_C_HIGH'] = float_read(f.readline().split()[0])  #        0   StC_Z_C_HIGH  - StC Z high damping for ground hook control [used only when StC_DOF_MODE=1 and StC_Z_DOF=TRUE]
-            StC_vt['StC_Z_C_LOW'] = float_read(f.readline().split()[0])  #        0   StC_Z_C_LOW   - StC Z low damping for ground hook control  [used only when StC_DOF_MODE=1 and StC_Z_DOF=TRUE]
-            StC_vt['StC_X_C_BRAKE'] = float_read(f.readline().split()[0])  #        0   StC_X_C_BRAKE - StC X high damping for braking the StC (Don't use it now. should be zero)
-            StC_vt['StC_Y_C_BRAKE'] = float_read(f.readline().split()[0])  #        0   StC_Y_C_BRAKE - StC Y high damping for braking the StC (Don't use it now. should be zero)
-            StC_vt['StC_Z_C_BRAKE'] = float_read(f.readline().split()[0])  #        0   StC_Z_C_BRAKE - StC Z high damping for braking the StC (Don't use it now. should be zero) [used only when StC_DOF_MODE=1 and StC_Z_DOF=TRUE]
-            f.readline()    # TLCD
-            StC_vt['L_X'] = float_read(f.readline().split()[0])  #   7.9325     L_X             - X TLCD total length (m)
-            StC_vt['B_X'] = float_read(f.readline().split()[0])  #   6.5929     B_X             - X TLCD horizontal length (m)
-            StC_vt['area_X'] = float_read(f.readline().split()[0])  #   2.0217     area_X          - X TLCD cross-sectional area of vertical column (m^2)
-            StC_vt['area_ratio_X'] = float_read(f.readline().split()[0])  #   0.913      area_ratio_X    - X TLCD cross-sectional area ratio (vertical column area divided by horizontal column area) (-)
-            StC_vt['headLossCoeff_X'] = float_read(f.readline().split()[0])  #   2.5265     headLossCoeff_X - X TLCD head loss coeff (-)
-            StC_vt['rho_X'] = float_read(f.readline().split()[0])  #       1000     rho_X           - X TLCD liquid density (kg/m^3)
-            StC_vt['L_Y'] = float_read(f.readline().split()[0])  #   3.5767     L_Y             - Y TLCD total length (m)
-            StC_vt['B_Y'] = float_read(f.readline().split()[0])  #   2.1788     B_Y             - Y TLCD horizontal length (m)
-            StC_vt['area_Y'] = float_read(f.readline().split()[0])  #   1.2252     area_Y          - Y TLCD cross-sectional area of vertical column (m^2)
-            StC_vt['area_ratio_Y'] = float_read(f.readline().split()[0])  #   2.7232     area_ratio_Y    - Y TLCD cross-sectional area ratio (vertical column area divided by horizontal column area) (-)
-            StC_vt['headLossCoeff_Y'] = float_read(f.readline().split()[0])  #   0.6433     headLossCoeff_Y - Y TLCD head loss coeff (-)
-            StC_vt['rho_Y'] = float_read(f.readline().split()[0])  #       1000     rho_Y           - Y TLCD liquid density (kg/m^3)
-            f.readline()    # PRESCRIBED TIME SERIES 
-            StC_vt['PrescribedForcesCoord'] = int_read(f.readline().split()[0]) #        2   PrescribedForcesCoord- Prescribed forces are in global or local coordinates (switch) {1: global; 2: local}
-            # TODO: read in prescribed force time series, for now we just point to absolute path of input file
-            StC_vt['PrescribedForcesFile'] = os.path.join(self.FAST_directory, quoted_read(f.readline().split()[0])) # "Bld-TimeForceSeries.dat"  PrescribedForcesFile   - Time series force and moment (7 columns of time, FX, FY, FZ, MX, MY, MZ)
-            f.readline()
-
-        return StC_vt
-    
-    def read_DISCON_in(self):
-        # Read the Bladed style Interface controller input file, intended for ROSCO https://github.com/NREL/ROSCO_toolbox
-
-        discon_in_file = os.path.normpath(os.path.join(self.FAST_directory, self.fst_vt['ServoDyn']['DLL_InFile']))
-
-        if os.path.exists(discon_in_file):
-
-            # Read DISCON infiles
-            self.fst_vt['DISCON_in'] = read_DISCON(discon_in_file)
-
-            # Some additional filename parsing
-            discon_dir = os.path.dirname(discon_in_file)
-            self.fst_vt['DISCON_in']['PerfFileName'] = os.path.abspath(os.path.join(discon_dir, self.fst_vt['DISCON_in']['PerfFileName']))
-
-            # Try to read rotor performance data if it is available
-            try:
-                pitch_vector, tsr_vector, Cp_table, Ct_table, Cq_table = load_from_txt(self.fst_vt['DISCON_in']['PerfFileName'])
-
-                RotorPerformance = ROSCO_turbine.RotorPerformance
-                Cp = RotorPerformance(Cp_table, pitch_vector, tsr_vector)
-                Ct = RotorPerformance(Ct_table, pitch_vector, tsr_vector)
-                Cq = RotorPerformance(Cq_table, pitch_vector, tsr_vector)
-
-                self.fst_vt['DISCON_in']['Cp'] = Cp
-                self.fst_vt['DISCON_in']['Ct'] = Ct
-                self.fst_vt['DISCON_in']['Cq'] = Cq
-                self.fst_vt['DISCON_in']['Cp_pitch_initial_rad'] = pitch_vector
-                self.fst_vt['DISCON_in']['Cp_TSR_initial'] = tsr_vector
-                self.fst_vt['DISCON_in']['Cp_table'] = Cp_table
-                self.fst_vt['DISCON_in']['Ct_table'] = Ct_table
-                self.fst_vt['DISCON_in']['Cq_table'] = Cq_table
-            except:
-                print('WARNING: Cp table not loaded!')
-            
-            # Add some DISCON entries that might be needed within WISDEM        
-            self.fst_vt['DISCON_in']['v_rated'] = 1.
-        
-        else:
-            del self.fst_vt['DISCON_in']
-
-    def read_spd_trq(self, file):
-        '''
-        read the speed-torque curve data to the fst_vt
-        '''
-        spd_trq = {}
-
-        f = open(os.path.normpath(os.path.join(self.FAST_directory, file)))
-
-        spd_trq['header'] = f.readline()
-
-        # handle arbritraty number of rows and two columns: RPM and Torque
-        data = f.readlines()
-        spd_trq['RPM'] = [float(line.split()[0]) for line in data]
-        spd_trq['Torque'] = [float(line.split()[1]) for line in data]
-        f.close()
-
-        self.fst_vt['spd_trq'] = spd_trq
-
-
-
-
-    def read_HydroDyn(self, hd_file):
-
-        f = open(hd_file)
-
-        f.readline()
-        f.readline()
-
-        self.fst_vt['HydroDyn']['Echo'] = bool_read(f.readline().split()[0])
-
-        # FLOATING PLATFORM
-        f.readline()
-        self.fst_vt['HydroDyn']['PotMod']        = int_read(f.readline().split()[0])
-        self.fst_vt['HydroDyn']['ExctnMod']      = int_read(f.readline().split()[0])
-        self.fst_vt['HydroDyn']['ExctnDisp']     = int_read(f.readline().split()[0])
-        self.fst_vt['HydroDyn']['ExctnCutOff']   = int_read(f.readline().split()[0])
-        self.fst_vt['HydroDyn']['PtfmYMod']      = int_read(f.readline().split()[0])
-        self.fst_vt['HydroDyn']['PtfmRefY']      = float_read(f.readline().split()[0])
-        self.fst_vt['HydroDyn']['PtfmYCutOff']   = float_read(f.readline().split()[0])
-        self.fst_vt['HydroDyn']['NExctnHdg']     = int_read(f.readline().split()[0])
-        self.fst_vt['HydroDyn']['RdtnMod']       = int_read(f.readline().split()[0])
-        self.fst_vt['HydroDyn']['RdtnTMax']      = float_read(f.readline().split()[0])
-        self.fst_vt['HydroDyn']['RdtnDT']        = float_read(f.readline().split()[0])
-        self.fst_vt['HydroDyn']['NBody']         = int_read(f.readline().split()[0])
-        self.fst_vt['HydroDyn']['NBodyMod']      = int_read(f.readline().split()[0])
-        
-        # Get multiple potential files
-        pot_strings = read_array(f,self.fst_vt['HydroDyn']['NBody'],str) #re.split(',| ',f.readline().strip())
-        pot_strings = [os.path.normpath(os.path.join(os.path.split(hd_file)[0],ps)) for ps in pot_strings]  # make relative to hd_file
-        self.fst_vt['HydroDyn']['PotFile']       = pot_strings
-        self.fst_vt['HydroDyn']['WAMITULEN']     = read_array(f,self.fst_vt['HydroDyn']['NBody'], array_type=float)
-        self.fst_vt['HydroDyn']['PtfmRefxt']     = read_array(f,self.fst_vt['HydroDyn']['NBody'], array_type=float)
-        self.fst_vt['HydroDyn']['PtfmRefyt']     = read_array(f,self.fst_vt['HydroDyn']['NBody'], array_type=float)
-        self.fst_vt['HydroDyn']['PtfmRefzt']     = read_array(f,self.fst_vt['HydroDyn']['NBody'], array_type=float)
-        self.fst_vt['HydroDyn']['PtfmRefztRot']  = read_array(f,self.fst_vt['HydroDyn']['NBody'], array_type=float)
-        self.fst_vt['HydroDyn']['PtfmVol0']      = read_array(f,self.fst_vt['HydroDyn']['NBody'], array_type=float)
-        self.fst_vt['HydroDyn']['PtfmCOBxt']     = read_array(f,self.fst_vt['HydroDyn']['NBody'], array_type=float)
-        self.fst_vt['HydroDyn']['PtfmCOByt']     = read_array(f,self.fst_vt['HydroDyn']['NBody'], array_type=float)
-
-        # 2ND-ORDER FLOATING PLATFORM FORCES
-        f.readline()
-        self.fst_vt['HydroDyn']['MnDrift']       = int_read(f.readline().split()[0]) # ?
-        self.fst_vt['HydroDyn']['NewmanApp']     = int_read(f.readline().split()[0]) # ?
-        self.fst_vt['HydroDyn']['DiffQTF']       = int_read(f.readline().split()[0]) # ?
-        self.fst_vt['HydroDyn']['SumQTF']        = int_read(f.readline().split()[0]) # ?
-
-        # PLATFORM ADDITIONAL STIFFNESS AND DAMPING
-        f.readline()
-        # Get number of F0 terms [If NBodyMod=1, one size 6*NBody x 1 vector; if NBodyMod>1, NBody size 6 x 1 vectors]
-        NBody = self.fst_vt['HydroDyn']['NBody']
-        if self.fst_vt['HydroDyn']['NBodyMod'] == 1:
-            self.fst_vt['HydroDyn']['AddF0']         = [float(f.readline().strip().split()[0]) for i in range(6*NBody)]
-        elif self.fst_vt['HydroDyn']['NBodyMod'] > 1:
-            self.fst_vt['HydroDyn']['AddF0']         = [[float(idx) for idx in f.readline().strip().split()[:NBody]] for i in range(6)]
-        else:
-            raise Exception("Invalid value for fst_vt['HydroDyn']['NBodyMod']")
-
-        self.fst_vt['HydroDyn']['AddCLin']       = np.array([[float(idx) for idx in f.readline().strip().split()[:6*NBody]] for i in range(6)])
-        self.fst_vt['HydroDyn']['AddBLin']       = np.array([[float(idx) for idx in f.readline().strip().split()[:6*NBody]] for i in range(6)])
-        self.fst_vt['HydroDyn']['AddBQuad']      = np.array([[float(idx) for idx in f.readline().strip().split()[:6*NBody]] for i in range(6)])
-
-        #STRIP THEORY OPTIONS
-        f.readline()
-        self.fst_vt['HydroDyn']['WaveDisp']     = int_read(f.readline().split()[0])
-        self.fst_vt['HydroDyn']['AMMod']        = int_read(f.readline().split()[0])
-
-        #AXIAL COEFFICIENTS
-        f.readline()
-        self.fst_vt['HydroDyn']['NAxCoef']       = int_read(f.readline().split()[0])
-        self.fst_vt['HydroDyn']['AxCoefID']      = [None]*self.fst_vt['HydroDyn']['NAxCoef']
-        self.fst_vt['HydroDyn']['AxCd']          = [None]*self.fst_vt['HydroDyn']['NAxCoef']
-        self.fst_vt['HydroDyn']['AxCa']          = [None]*self.fst_vt['HydroDyn']['NAxCoef']
-        self.fst_vt['HydroDyn']['AxCp']          = [None]*self.fst_vt['HydroDyn']['NAxCoef']
-        self.fst_vt['HydroDyn']['AxFDMod']       = [None]*self.fst_vt['HydroDyn']['NAxCoef']
-        self.fst_vt['HydroDyn']['AxVnCOff']      = [None]*self.fst_vt['HydroDyn']['NAxCoef']
-        self.fst_vt['HydroDyn']['AxFDLoFSc']     = [None]*self.fst_vt['HydroDyn']['NAxCoef']
-        ln = f.readline().split()
-        ln = f.readline().split()
-        for i in range(self.fst_vt['HydroDyn']['NAxCoef']):
-            ln = f.readline().split()
-            self.fst_vt['HydroDyn']['AxCoefID'][i]  = int(ln[0])
-            self.fst_vt['HydroDyn']['AxCd'][i]      = float_read(ln[1])
-            self.fst_vt['HydroDyn']['AxCa'][i]      = float_read(ln[2])
-            self.fst_vt['HydroDyn']['AxCp'][i]      = float_read(ln[3])
-            self.fst_vt['HydroDyn']['AxFDMod'][i]   = float_read(ln[4])
-            self.fst_vt['HydroDyn']['AxVnCOff'][i]  = float_read(ln[5])
-            self.fst_vt['HydroDyn']['AxFDLoFSc'][i] = float_read(ln[6])
-
-        #MEMBER JOINTS
-        f.readline()
-        self.fst_vt['HydroDyn']['NJoints']    = int_read(f.readline().split()[0])
-        self.fst_vt['HydroDyn']['JointID']    = [None]*self.fst_vt['HydroDyn']['NJoints']
-        self.fst_vt['HydroDyn']['Jointxi']    = [None]*self.fst_vt['HydroDyn']['NJoints']
-        self.fst_vt['HydroDyn']['Jointyi']    = [None]*self.fst_vt['HydroDyn']['NJoints']
-        self.fst_vt['HydroDyn']['Jointzi']    = [None]*self.fst_vt['HydroDyn']['NJoints']
-        self.fst_vt['HydroDyn']['JointAxID']  = [None]*self.fst_vt['HydroDyn']['NJoints']
-        self.fst_vt['HydroDyn']['JointOvrlp'] = [None]*self.fst_vt['HydroDyn']['NJoints']
-        ln = f.readline().split()
-        ln = f.readline().split()
-        for i in range(self.fst_vt['HydroDyn']['NJoints']):
-            ln = f.readline().split()
-            self.fst_vt['HydroDyn']['JointID'][i]    = int(ln[0])
-            self.fst_vt['HydroDyn']['Jointxi'][i]    = float(ln[1])
-            self.fst_vt['HydroDyn']['Jointyi'][i]    = float(ln[2])
-            self.fst_vt['HydroDyn']['Jointzi'][i]    = float(ln[3])
-            self.fst_vt['HydroDyn']['JointAxID'][i]  = int(ln[4])
-            self.fst_vt['HydroDyn']['JointOvrlp'][i] = int(ln[5])
-
-        #CIRCULAR MEMBER CROSS-SECTION PROPERTIES
-        f.readline()
-        self.fst_vt['HydroDyn']['NPropSetsCyl'] = int_read(f.readline().split()[0])
-        self.fst_vt['HydroDyn']['CylPropSetID'] = [None]*self.fst_vt['HydroDyn']['NPropSetsCyl']
-        self.fst_vt['HydroDyn']['CylPropD']     = [None]*self.fst_vt['HydroDyn']['NPropSetsCyl']
-        self.fst_vt['HydroDyn']['CylPropThck']  = [None]*self.fst_vt['HydroDyn']['NPropSetsCyl']
-        ln = f.readline().split()
-        ln = f.readline().split()
-        for i in range(self.fst_vt['HydroDyn']['NPropSetsCyl']):
-            ln = f.readline().split()
-            self.fst_vt['HydroDyn']['CylPropSetID'][i] = int(ln[0])
-            self.fst_vt['HydroDyn']['CylPropD'][i]     = float(ln[1])
-            self.fst_vt['HydroDyn']['CylPropThck'][i]  = float(ln[2])
-
-        #RECTANGULAR MEMBER CROSS-SECTION PROPERTIES
-        f.readline()
-        self.fst_vt['HydroDyn']['NPropSetsRec'] = int_read(f.readline().split()[0])
-        self.fst_vt['HydroDyn']['RecPropSetID'] = [None]*self.fst_vt['HydroDyn']['NPropSetsRec']
-        self.fst_vt['HydroDyn']['RecPropA']     = [None]*self.fst_vt['HydroDyn']['NPropSetsRec']
-        self.fst_vt['HydroDyn']['RecPropB']     = [None]*self.fst_vt['HydroDyn']['NPropSetsRec']
-        self.fst_vt['HydroDyn']['RecPropThck']  = [None]*self.fst_vt['HydroDyn']['NPropSetsRec']
-        ln = f.readline().split()
-        ln = f.readline().split()
-        for i in range(self.fst_vt['HydroDyn']['NPropSetsRec']):
-            ln = f.readline().split()
-            self.fst_vt['HydroDyn']['RecPropSetID'][i] = int(ln[0])
-            self.fst_vt['HydroDyn']['RecPropA'][i]     = float(ln[1])
-            self.fst_vt['HydroDyn']['RecPropB'][i]     = float(ln[2])
-            self.fst_vt['HydroDyn']['RecPropThck'][i]  = float(ln[3])
-
-        #SIMPLE CIRCULAR-MEMBER HYDRODYNAMIC COEFFICIENTS
-        f.readline()
-        f.readline()
-        f.readline()
-        ln = f.readline().split()
-        self.fst_vt['HydroDyn']['CylSimplCd']      = float_read(ln[0])
-        self.fst_vt['HydroDyn']['CylSimplCdMG']    = float_read(ln[1])
-        self.fst_vt['HydroDyn']['CylSimplCa']      = float_read(ln[2])
-        self.fst_vt['HydroDyn']['CylSimplCaMG']    = float_read(ln[3])
-        self.fst_vt['HydroDyn']['CylSimplCp']      = float_read(ln[4])
-        self.fst_vt['HydroDyn']['CylSimplCpMG']    = float_read(ln[5])
-        self.fst_vt['HydroDyn']['CylSimplAxCd']    = float_read(ln[6])
-        self.fst_vt['HydroDyn']['CylSimplAxCdMG']  = float_read(ln[7])
-        self.fst_vt['HydroDyn']['CylSimplAxCa']    = float_read(ln[8])
-        self.fst_vt['HydroDyn']['CylSimplAxCaMG']  = float_read(ln[9])
-        self.fst_vt['HydroDyn']['CylSimplAxCp']    = float_read(ln[10])
-        self.fst_vt['HydroDyn']['CylSimplAxCpMG']  = float_read(ln[11])
-        self.fst_vt['HydroDyn']['CylSimplCb']      = float_read(ln[12])
-        self.fst_vt['HydroDyn']['CylSimplCbMG']    = float_read(ln[13])
-
-        #SIMPLE RECTANGULAR-MEMBER HYDRODYNAMIC COEFFICIENTS
-        f.readline()
-        f.readline()
-        f.readline()
-        ln = f.readline().split()
-        self.fst_vt['HydroDyn']['RecSimplCdA']     = float_read(ln[0])
-        self.fst_vt['HydroDyn']['RecSimplCdAMG']   = float_read(ln[1])
-        self.fst_vt['HydroDyn']['RecSimplCdB']     = float_read(ln[2])
-        self.fst_vt['HydroDyn']['RecSimplCdBMG']   = float_read(ln[3])
-        self.fst_vt['HydroDyn']['RecSimplCaA']     = float_read(ln[4])
-        self.fst_vt['HydroDyn']['RecSimplCaAMG']   = float_read(ln[5])
-        self.fst_vt['HydroDyn']['RecSimplCaB']     = float_read(ln[6])
-        self.fst_vt['HydroDyn']['RecSimplCaBMG']   = float_read(ln[7])
-        self.fst_vt['HydroDyn']['RecSimplCp']      = float_read(ln[8])
-        self.fst_vt['HydroDyn']['RecSimplCpMG']    = float_read(ln[9])
-        self.fst_vt['HydroDyn']['RecSimplAxCd']    = float_read(ln[10])
-        self.fst_vt['HydroDyn']['RecSimplAxCdMG']  = float_read(ln[11])
-        self.fst_vt['HydroDyn']['RecSimplAxCa']    = float_read(ln[12])
-        self.fst_vt['HydroDyn']['RecSimplAxCaMG']  = float_read(ln[13])
-        self.fst_vt['HydroDyn']['RecSimplAxCp']    = float_read(ln[14])
-        self.fst_vt['HydroDyn']['RecSimplAxCpMG']  = float_read(ln[15])
-        self.fst_vt['HydroDyn']['RecSimplCb']      = float_read(ln[16])
-        self.fst_vt['HydroDyn']['RecSimplCbMG']    = float_read(ln[17])
-
-        #DEPTH-BASED CIRCULAR-MEMBER HYDRODYNAMIC COEFFICIENTS
-        f.readline()
-        self.fst_vt['HydroDyn']['NCoefDpthCyl']  = int_read(f.readline().split()[0])
-        self.fst_vt['HydroDyn']['CylDpth']       = [None]*self.fst_vt['HydroDyn']['NCoefDpthCyl']
-        self.fst_vt['HydroDyn']['CylDpthCd']     = [None]*self.fst_vt['HydroDyn']['NCoefDpthCyl']
-        self.fst_vt['HydroDyn']['CylDpthCdMG']   = [None]*self.fst_vt['HydroDyn']['NCoefDpthCyl']
-        self.fst_vt['HydroDyn']['CylDpthCa']     = [None]*self.fst_vt['HydroDyn']['NCoefDpthCyl']
-        self.fst_vt['HydroDyn']['CylDpthCaMG']   = [None]*self.fst_vt['HydroDyn']['NCoefDpthCyl']
-        self.fst_vt['HydroDyn']['CylDpthCp']     = [None]*self.fst_vt['HydroDyn']['NCoefDpthCyl']
-        self.fst_vt['HydroDyn']['CylDpthCpMG']   = [None]*self.fst_vt['HydroDyn']['NCoefDpthCyl']
-        self.fst_vt['HydroDyn']['CylDpthAxCd']   = [None]*self.fst_vt['HydroDyn']['NCoefDpthCyl']
-        self.fst_vt['HydroDyn']['CylDpthAxCdMG'] = [None]*self.fst_vt['HydroDyn']['NCoefDpthCyl']
-        self.fst_vt['HydroDyn']['CylDpthAxCa']   = [None]*self.fst_vt['HydroDyn']['NCoefDpthCyl']
-        self.fst_vt['HydroDyn']['CylDpthAxCaMG'] = [None]*self.fst_vt['HydroDyn']['NCoefDpthCyl']
-        self.fst_vt['HydroDyn']['CylDpthAxCp']   = [None]*self.fst_vt['HydroDyn']['NCoefDpthCyl']
-        self.fst_vt['HydroDyn']['CylDpthAxCpMG'] = [None]*self.fst_vt['HydroDyn']['NCoefDpthCyl']
-        self.fst_vt['HydroDyn']['CylDpthCb']     = [None]*self.fst_vt['HydroDyn']['NCoefDpthCyl']
-        self.fst_vt['HydroDyn']['CylDpthCbMG']   = [None]*self.fst_vt['HydroDyn']['NCoefDpthCyl']
-        ln = f.readline().split()
-        ln = f.readline().split()
-        for i in range(self.fst_vt['HydroDyn']['NCoefDpthCyl']):
-            ln = f.readline().split()
-            self.fst_vt['HydroDyn']['CylDpth'][i]       = float_read(ln[0])
-            self.fst_vt['HydroDyn']['CylDpthCd'][i]     = float_read(ln[1])
-            self.fst_vt['HydroDyn']['CylDpthCdMG'][i]   = float_read(ln[2])
-            self.fst_vt['HydroDyn']['CylDpthCa'][i]     = float_read(ln[3])
-            self.fst_vt['HydroDyn']['CylDpthCaMG'][i]   = float_read(ln[4])
-            self.fst_vt['HydroDyn']['CylDpthCp'][i]     = float_read(ln[5])
-            self.fst_vt['HydroDyn']['CylDpthCpMG'][i]   = float_read(ln[6])
-            self.fst_vt['HydroDyn']['CylDpthAxCd'][i]   = float_read(ln[7])
-            self.fst_vt['HydroDyn']['CylDpthAxCdMG'][i] = float_read(ln[8])
-            self.fst_vt['HydroDyn']['CylDpthAxCa'][i]   = float_read(ln[9])
-            self.fst_vt['HydroDyn']['CylDpthAxCaMG'][i] = float_read(ln[10])
-            self.fst_vt['HydroDyn']['CylDpthAxCp'][i]   = float_read(ln[11])
-            self.fst_vt['HydroDyn']['CylDpthAxCpMG'][i] = float_read(ln[12])
-            self.fst_vt['HydroDyn']['CylDpthCb'][i]     = float_read(ln[13])
-            self.fst_vt['HydroDyn']['CylDpthCbMG'][i]   = float_read(ln[14])
-
-        #DEPTH-BASED RECTANGULAR-MEMBER HYDRODYNAMIC COEFFICIENTS
-        f.readline()
-        self.fst_vt['HydroDyn']['NCoefDpthRec']  = int_read(f.readline().split()[0])
-        self.fst_vt['HydroDyn']['RecDpth']       = [None]*self.fst_vt['HydroDyn']['NCoefDpthRec']
-        self.fst_vt['HydroDyn']['RecDpthCdA']    = [None]*self.fst_vt['HydroDyn']['NCoefDpthRec']
-        self.fst_vt['HydroDyn']['RecDpthCdAMG']  = [None]*self.fst_vt['HydroDyn']['NCoefDpthRec']
-        self.fst_vt['HydroDyn']['RecDpthCdB']    = [None]*self.fst_vt['HydroDyn']['NCoefDpthRec']
-        self.fst_vt['HydroDyn']['RecDpthCdBMG']  = [None]*self.fst_vt['HydroDyn']['NCoefDpthRec']
-        self.fst_vt['HydroDyn']['RecDpthCaA']    = [None]*self.fst_vt['HydroDyn']['NCoefDpthRec']
-        self.fst_vt['HydroDyn']['RecDpthCaAMG']  = [None]*self.fst_vt['HydroDyn']['NCoefDpthRec']
-        self.fst_vt['HydroDyn']['RecDpthCaB']    = [None]*self.fst_vt['HydroDyn']['NCoefDpthRec']
-        self.fst_vt['HydroDyn']['RecDpthCaBMG']  = [None]*self.fst_vt['HydroDyn']['NCoefDpthRec']
-        self.fst_vt['HydroDyn']['RecDpthCp']     = [None]*self.fst_vt['HydroDyn']['NCoefDpthRec']
-        self.fst_vt['HydroDyn']['RecDpthCpMG']   = [None]*self.fst_vt['HydroDyn']['NCoefDpthRec']
-        self.fst_vt['HydroDyn']['RecDpthAxCd']   = [None]*self.fst_vt['HydroDyn']['NCoefDpthRec']
-        self.fst_vt['HydroDyn']['RecDpthAxCdMG'] = [None]*self.fst_vt['HydroDyn']['NCoefDpthRec']
-        self.fst_vt['HydroDyn']['RecDpthAxCa']   = [None]*self.fst_vt['HydroDyn']['NCoefDpthRec']
-        self.fst_vt['HydroDyn']['RecDpthAxCaMG'] = [None]*self.fst_vt['HydroDyn']['NCoefDpthRec']
-        self.fst_vt['HydroDyn']['RecDpthAxCp']   = [None]*self.fst_vt['HydroDyn']['NCoefDpthRec']
-        self.fst_vt['HydroDyn']['RecDpthAxCpMG'] = [None]*self.fst_vt['HydroDyn']['NCoefDpthRec']
-        self.fst_vt['HydroDyn']['RecDpthCb']     = [None]*self.fst_vt['HydroDyn']['NCoefDpthRec']
-        self.fst_vt['HydroDyn']['RecDpthCbMG']   = [None]*self.fst_vt['HydroDyn']['NCoefDpthRec']
-        ln = f.readline().split()
-        ln = f.readline().split()
-        for i in range(self.fst_vt['HydroDyn']['NCoefDpthRec']):
-            ln = f.readline().split()
-            self.fst_vt['HydroDyn']['RecDpth'][i]       = float_read(ln[0])
-            self.fst_vt['HydroDyn']['RecDpthCdA'][i]    = float_read(ln[1])
-            self.fst_vt['HydroDyn']['RecDpthCdAMG'][i]  = float_read(ln[2])
-            self.fst_vt['HydroDyn']['RecDpthCdB'][i]    = float_read(ln[3])
-            self.fst_vt['HydroDyn']['RecDpthCdBMG'][i]  = float_read(ln[4])
-            self.fst_vt['HydroDyn']['RecDpthCaA'][i]    = float_read(ln[5])
-            self.fst_vt['HydroDyn']['RecDpthCaAMG'][i]  = float_read(ln[6])
-            self.fst_vt['HydroDyn']['RecDpthCaB'][i]    = float_read(ln[7])
-            self.fst_vt['HydroDyn']['RecDpthCaBMG'][i]  = float_read(ln[8])
-            self.fst_vt['HydroDyn']['RecDpthCp'][i]     = float_read(ln[9])
-            self.fst_vt['HydroDyn']['RecDpthCpMG'][i]   = float_read(ln[10])
-            self.fst_vt['HydroDyn']['RecDpthAxCd'][i]   = float_read(ln[11])
-            self.fst_vt['HydroDyn']['RecDpthAxCdMG'][i] = float_read(ln[12])
-            self.fst_vt['HydroDyn']['RecDpthAxCa'][i]   = float_read(ln[13])
-            self.fst_vt['HydroDyn']['RecDpthAxCaMG'][i] = float_read(ln[14])
-            self.fst_vt['HydroDyn']['RecDpthAxCp'][i]   = float_read(ln[15])
-            self.fst_vt['HydroDyn']['RecDpthAxCpMG'][i] = float_read(ln[16])
-            self.fst_vt['HydroDyn']['RecDpthCb'][i]     = float_read(ln[17])
-            self.fst_vt['HydroDyn']['RecDpthCbMG'][i]   = float_read(ln[18])
-
-        #MEMBER-BASED CIRCULAR-MEMBER HYDRODYNAMIC COEFFICIENTS
-        f.readline()
-        self.fst_vt['HydroDyn']['NCoefMembersCyl']  = int_read(f.readline().split()[0])
-        self.fst_vt['HydroDyn']['MemberID_HydCCyl'] = [None]*self.fst_vt['HydroDyn']['NCoefMembersCyl']
-        self.fst_vt['HydroDyn']['CylMemberCd1']     = [None]*self.fst_vt['HydroDyn']['NCoefMembersCyl']
-        self.fst_vt['HydroDyn']['CylMemberCd2']     = [None]*self.fst_vt['HydroDyn']['NCoefMembersCyl']
-        self.fst_vt['HydroDyn']['CylMemberCdMG1']   = [None]*self.fst_vt['HydroDyn']['NCoefMembersCyl']
-        self.fst_vt['HydroDyn']['CylMemberCdMG2']   = [None]*self.fst_vt['HydroDyn']['NCoefMembersCyl']
-        self.fst_vt['HydroDyn']['CylMemberCa1']     = [None]*self.fst_vt['HydroDyn']['NCoefMembersCyl']
-        self.fst_vt['HydroDyn']['CylMemberCa2']     = [None]*self.fst_vt['HydroDyn']['NCoefMembersCyl']
-        self.fst_vt['HydroDyn']['CylMemberCaMG1']   = [None]*self.fst_vt['HydroDyn']['NCoefMembersCyl']
-        self.fst_vt['HydroDyn']['CylMemberCaMG2']   = [None]*self.fst_vt['HydroDyn']['NCoefMembersCyl']
-        self.fst_vt['HydroDyn']['CylMemberCp1']     = [None]*self.fst_vt['HydroDyn']['NCoefMembersCyl']
-        self.fst_vt['HydroDyn']['CylMemberCp2']     = [None]*self.fst_vt['HydroDyn']['NCoefMembersCyl']
-        self.fst_vt['HydroDyn']['CylMemberCpMG1']   = [None]*self.fst_vt['HydroDyn']['NCoefMembersCyl']
-        self.fst_vt['HydroDyn']['CylMemberCpMG2']   = [None]*self.fst_vt['HydroDyn']['NCoefMembersCyl']
-        self.fst_vt['HydroDyn']['CylMemberAxCd1']   = [None]*self.fst_vt['HydroDyn']['NCoefMembersCyl']
-        self.fst_vt['HydroDyn']['CylMemberAxCd2']   = [None]*self.fst_vt['HydroDyn']['NCoefMembersCyl']
-        self.fst_vt['HydroDyn']['CylMemberAxCdMG1'] = [None]*self.fst_vt['HydroDyn']['NCoefMembersCyl']
-        self.fst_vt['HydroDyn']['CylMemberAxCdMG2'] = [None]*self.fst_vt['HydroDyn']['NCoefMembersCyl']
-        self.fst_vt['HydroDyn']['CylMemberAxCa1']   = [None]*self.fst_vt['HydroDyn']['NCoefMembersCyl']
-        self.fst_vt['HydroDyn']['CylMemberAxCa2']   = [None]*self.fst_vt['HydroDyn']['NCoefMembersCyl']
-        self.fst_vt['HydroDyn']['CylMemberAxCaMG1'] = [None]*self.fst_vt['HydroDyn']['NCoefMembersCyl']
-        self.fst_vt['HydroDyn']['CylMemberAxCaMG2'] = [None]*self.fst_vt['HydroDyn']['NCoefMembersCyl']
-        self.fst_vt['HydroDyn']['CylMemberAxCp1']   = [None]*self.fst_vt['HydroDyn']['NCoefMembersCyl']
-        self.fst_vt['HydroDyn']['CylMemberAxCp2']   = [None]*self.fst_vt['HydroDyn']['NCoefMembersCyl']
-        self.fst_vt['HydroDyn']['CylMemberAxCpMG1'] = [None]*self.fst_vt['HydroDyn']['NCoefMembersCyl']
-        self.fst_vt['HydroDyn']['CylMemberAxCpMG2'] = [None]*self.fst_vt['HydroDyn']['NCoefMembersCyl']
-        self.fst_vt['HydroDyn']['CylMemberCb1']     = [None]*self.fst_vt['HydroDyn']['NCoefMembersCyl']
-        self.fst_vt['HydroDyn']['CylMemberCb2']     = [None]*self.fst_vt['HydroDyn']['NCoefMembersCyl']
-        self.fst_vt['HydroDyn']['CylMemberCbMG1']   = [None]*self.fst_vt['HydroDyn']['NCoefMembersCyl']
-        self.fst_vt['HydroDyn']['CylMemberCbMG2']   = [None]*self.fst_vt['HydroDyn']['NCoefMembersCyl']
-
-        f.readline()
-        f.readline()
-        for i in range(self.fst_vt['HydroDyn']['NCoefMembersCyl']):
-            ln = f.readline().split()
-            self.fst_vt['HydroDyn']['MemberID_HydCCyl'][i] = int(ln[0])
-            self.fst_vt['HydroDyn']['CylMemberCd1'][i]     = float_read(ln[1])
-            self.fst_vt['HydroDyn']['CylMemberCd2'][i]     = float_read(ln[2])
-            self.fst_vt['HydroDyn']['CylMemberCdMG1'][i]   = float_read(ln[3])
-            self.fst_vt['HydroDyn']['CylMemberCdMG2'][i]   = float_read(ln[4])
-            self.fst_vt['HydroDyn']['CylMemberCa1'][i]     = float_read(ln[5])
-            self.fst_vt['HydroDyn']['CylMemberCa2'][i]     = float_read(ln[6])
-            self.fst_vt['HydroDyn']['CylMemberCaMG1'][i]   = float_read(ln[7])
-            self.fst_vt['HydroDyn']['CylMemberCaMG2'][i]   = float_read(ln[8])
-            self.fst_vt['HydroDyn']['CylMemberCp1'][i]     = float_read(ln[9])
-            self.fst_vt['HydroDyn']['CylMemberCp2'][i]     = float_read(ln[10])
-            self.fst_vt['HydroDyn']['CylMemberCpMG1'][i]   = float_read(ln[11])
-            self.fst_vt['HydroDyn']['CylMemberCpMG2'][i]   = float_read(ln[12])
-            self.fst_vt['HydroDyn']['CylMemberAxCd1'][i]   = float_read(ln[13])
-            self.fst_vt['HydroDyn']['CylMemberAxCd2'][i]   = float_read(ln[14])
-            self.fst_vt['HydroDyn']['CylMemberAxCdMG1'][i] = float_read(ln[15])
-            self.fst_vt['HydroDyn']['CylMemberAxCdMG2'][i] = float_read(ln[16])
-            self.fst_vt['HydroDyn']['CylMemberAxCa1'][i]   = float_read(ln[17])
-            self.fst_vt['HydroDyn']['CylMemberAxCa2'][i]   = float_read(ln[18])
-            self.fst_vt['HydroDyn']['CylMemberAxCaMG1'][i] = float_read(ln[19])
-            self.fst_vt['HydroDyn']['CylMemberAxCaMG2'][i] = float_read(ln[20])
-            self.fst_vt['HydroDyn']['CylMemberAxCp1'][i]   = float_read(ln[21])
-            self.fst_vt['HydroDyn']['CylMemberAxCp2'][i]   = float_read(ln[22])
-            self.fst_vt['HydroDyn']['CylMemberAxCpMG1'][i] = float_read(ln[23])
-            self.fst_vt['HydroDyn']['CylMemberAxCpMG2'][i] = float_read(ln[24])
-            self.fst_vt['HydroDyn']['CylMemberCb1'][i]     = float_read(ln[25])
-            self.fst_vt['HydroDyn']['CylMemberCb2'][i]     = float_read(ln[26])
-            self.fst_vt['HydroDyn']['CylMemberCbMG1'][i]   = float_read(ln[27])
-            self.fst_vt['HydroDyn']['CylMemberCbMG2'][i]   = float_read(ln[28])
-
-        #MEMBER-BASED RECTANGULAR-MEMBER HYDRODYNAMIC COEFFICIENTS
-        f.readline()
-        self.fst_vt['HydroDyn']['NCoefMembersRec']  = int_read(f.readline().split()[0])
-        self.fst_vt['HydroDyn']['MemberID_HydCRec'] = [None]*self.fst_vt['HydroDyn']['NCoefMembersRec']
-        self.fst_vt['HydroDyn']['RecMemberCdA1']    = [None]*self.fst_vt['HydroDyn']['NCoefMembersRec']
-        self.fst_vt['HydroDyn']['RecMemberCdA2']    = [None]*self.fst_vt['HydroDyn']['NCoefMembersRec']
-        self.fst_vt['HydroDyn']['RecMemberCdAMG1']  = [None]*self.fst_vt['HydroDyn']['NCoefMembersRec']
-        self.fst_vt['HydroDyn']['RecMemberCdAMG2']  = [None]*self.fst_vt['HydroDyn']['NCoefMembersRec']
-        self.fst_vt['HydroDyn']['RecMemberCdB1']    = [None]*self.fst_vt['HydroDyn']['NCoefMembersRec']
-        self.fst_vt['HydroDyn']['RecMemberCdB2']    = [None]*self.fst_vt['HydroDyn']['NCoefMembersRec']
-        self.fst_vt['HydroDyn']['RecMemberCdBMG1']  = [None]*self.fst_vt['HydroDyn']['NCoefMembersRec']
-        self.fst_vt['HydroDyn']['RecMemberCdBMG2']  = [None]*self.fst_vt['HydroDyn']['NCoefMembersRec']
-        self.fst_vt['HydroDyn']['RecMemberCaA1']    = [None]*self.fst_vt['HydroDyn']['NCoefMembersRec']
-        self.fst_vt['HydroDyn']['RecMemberCaA2']    = [None]*self.fst_vt['HydroDyn']['NCoefMembersRec']
-        self.fst_vt['HydroDyn']['RecMemberCaAMG1']  = [None]*self.fst_vt['HydroDyn']['NCoefMembersRec']
-        self.fst_vt['HydroDyn']['RecMemberCaAMG2']  = [None]*self.fst_vt['HydroDyn']['NCoefMembersRec']
-        self.fst_vt['HydroDyn']['RecMemberCaB1']    = [None]*self.fst_vt['HydroDyn']['NCoefMembersRec']
-        self.fst_vt['HydroDyn']['RecMemberCaB2']    = [None]*self.fst_vt['HydroDyn']['NCoefMembersRec']
-        self.fst_vt['HydroDyn']['RecMemberCaBMG1']  = [None]*self.fst_vt['HydroDyn']['NCoefMembersRec']
-        self.fst_vt['HydroDyn']['RecMemberCaBMG2']  = [None]*self.fst_vt['HydroDyn']['NCoefMembersRec']
-        self.fst_vt['HydroDyn']['RecMemberCp1']     = [None]*self.fst_vt['HydroDyn']['NCoefMembersRec']
-        self.fst_vt['HydroDyn']['RecMemberCp2']     = [None]*self.fst_vt['HydroDyn']['NCoefMembersRec']
-        self.fst_vt['HydroDyn']['RecMemberCpMG1']   = [None]*self.fst_vt['HydroDyn']['NCoefMembersRec']
-        self.fst_vt['HydroDyn']['RecMemberCpMG2']   = [None]*self.fst_vt['HydroDyn']['NCoefMembersRec']
-        self.fst_vt['HydroDyn']['RecMemberAxCd1']   = [None]*self.fst_vt['HydroDyn']['NCoefMembersRec']
-        self.fst_vt['HydroDyn']['RecMemberAxCd2']   = [None]*self.fst_vt['HydroDyn']['NCoefMembersRec']
-        self.fst_vt['HydroDyn']['RecMemberAxCdMG1'] = [None]*self.fst_vt['HydroDyn']['NCoefMembersRec']
-        self.fst_vt['HydroDyn']['RecMemberAxCdMG2'] = [None]*self.fst_vt['HydroDyn']['NCoefMembersRec']
-        self.fst_vt['HydroDyn']['RecMemberAxCa1']   = [None]*self.fst_vt['HydroDyn']['NCoefMembersRec']
-        self.fst_vt['HydroDyn']['RecMemberAxCa2']   = [None]*self.fst_vt['HydroDyn']['NCoefMembersRec']
-        self.fst_vt['HydroDyn']['RecMemberAxCaMG1'] = [None]*self.fst_vt['HydroDyn']['NCoefMembersRec']
-        self.fst_vt['HydroDyn']['RecMemberAxCaMG2'] = [None]*self.fst_vt['HydroDyn']['NCoefMembersRec']
-        self.fst_vt['HydroDyn']['RecMemberAxCp1']   = [None]*self.fst_vt['HydroDyn']['NCoefMembersRec']
-        self.fst_vt['HydroDyn']['RecMemberAxCp2']   = [None]*self.fst_vt['HydroDyn']['NCoefMembersRec']
-        self.fst_vt['HydroDyn']['RecMemberAxCpMG1'] = [None]*self.fst_vt['HydroDyn']['NCoefMembersRec']
-        self.fst_vt['HydroDyn']['RecMemberAxCpMG2'] = [None]*self.fst_vt['HydroDyn']['NCoefMembersRec']
-        self.fst_vt['HydroDyn']['RecMemberCb1']     = [None]*self.fst_vt['HydroDyn']['NCoefMembersRec']
-        self.fst_vt['HydroDyn']['RecMemberCb2']     = [None]*self.fst_vt['HydroDyn']['NCoefMembersRec']
-        self.fst_vt['HydroDyn']['RecMemberCbMG1']   = [None]*self.fst_vt['HydroDyn']['NCoefMembersRec']
-        self.fst_vt['HydroDyn']['RecMemberCbMG2']   = [None]*self.fst_vt['HydroDyn']['NCoefMembersRec']
-
-        f.readline()
-        f.readline()
-        for i in range(self.fst_vt['HydroDyn']['NCoefMembersRec']):
-            ln = f.readline().split()
-            self.fst_vt['HydroDyn']['MemberID_HydCRec'][i] = int(ln[0])
-            self.fst_vt['HydroDyn']['RecMemberCdA1'][i]    = float_read(ln[1])
-            self.fst_vt['HydroDyn']['RecMemberCdA2'][i]    = float_read(ln[2])
-            self.fst_vt['HydroDyn']['RecMemberCdAMG1'][i]  = float_read(ln[3])
-            self.fst_vt['HydroDyn']['RecMemberCdAMG2'][i]  = float_read(ln[4])
-            self.fst_vt['HydroDyn']['RecMemberCdB1'][i]    = float_read(ln[5])
-            self.fst_vt['HydroDyn']['RecMemberCdB2'][i]    = float_read(ln[6])
-            self.fst_vt['HydroDyn']['RecMemberCdBMG1'][i]  = float_read(ln[7])
-            self.fst_vt['HydroDyn']['RecMemberCdBMG2'][i]  = float_read(ln[8])
-            self.fst_vt['HydroDyn']['RecMemberCaA1'][i]    = float_read(ln[9])
-            self.fst_vt['HydroDyn']['RecMemberCaA2'][i]    = float_read(ln[10])
-            self.fst_vt['HydroDyn']['RecMemberCaAMG1'][i]  = float_read(ln[11])
-            self.fst_vt['HydroDyn']['RecMemberCaAMG2'][i]  = float_read(ln[12])
-            self.fst_vt['HydroDyn']['RecMemberCaB1'][i]    = float_read(ln[13])
-            self.fst_vt['HydroDyn']['RecMemberCaB2'][i]    = float_read(ln[14])
-            self.fst_vt['HydroDyn']['RecMemberCaBMG1'][i]  = float_read(ln[15])
-            self.fst_vt['HydroDyn']['RecMemberCaBMG2'][i]  = float_read(ln[16])
-            self.fst_vt['HydroDyn']['RecMemberCp1'][i]     = float_read(ln[17])
-            self.fst_vt['HydroDyn']['RecMemberCp2'][i]     = float_read(ln[18])
-            self.fst_vt['HydroDyn']['RecMemberCpMG1'][i]   = float_read(ln[19])
-            self.fst_vt['HydroDyn']['RecMemberCpMG2'][i]   = float_read(ln[20])
-            self.fst_vt['HydroDyn']['RecMemberAxCd1'][i]   = float_read(ln[21])
-            self.fst_vt['HydroDyn']['RecMemberAxCd2'][i]   = float_read(ln[22])
-            self.fst_vt['HydroDyn']['RecMemberAxCdMG1'][i] = float_read(ln[23])
-            self.fst_vt['HydroDyn']['RecMemberAxCdMG2'][i] = float_read(ln[24])
-            self.fst_vt['HydroDyn']['RecMemberAxCa1'][i]   = float_read(ln[25])
-            self.fst_vt['HydroDyn']['RecMemberAxCa2'][i]   = float_read(ln[26])
-            self.fst_vt['HydroDyn']['RecMemberAxCaMG1'][i] = float_read(ln[27])
-            self.fst_vt['HydroDyn']['RecMemberAxCaMG2'][i] = float_read(ln[28])
-            self.fst_vt['HydroDyn']['RecMemberAxCp1'][i]   = float_read(ln[29])
-            self.fst_vt['HydroDyn']['RecMemberAxCp2'][i]   = float_read(ln[30])
-            self.fst_vt['HydroDyn']['RecMemberAxCpMG1'][i] = float_read(ln[31])
-            self.fst_vt['HydroDyn']['RecMemberAxCpMG2'][i] = float_read(ln[32])
-            self.fst_vt['HydroDyn']['RecMemberCb1'][i]     = float_read(ln[33])
-            self.fst_vt['HydroDyn']['RecMemberCb2'][i]     = float_read(ln[34])
-            self.fst_vt['HydroDyn']['RecMemberCbMG1'][i]   = float_read(ln[35])
-            self.fst_vt['HydroDyn']['RecMemberCbMG2'][i]   = float_read(ln[36])
-
-        #MEMBERS
-        f.readline()
-        self.fst_vt['HydroDyn']['NMembers']    = int_read(f.readline().split()[0])
-        self.fst_vt['HydroDyn']['MemberID']    = [None]*self.fst_vt['HydroDyn']['NMembers']
-        self.fst_vt['HydroDyn']['MJointID1']   = [None]*self.fst_vt['HydroDyn']['NMembers']
-        self.fst_vt['HydroDyn']['MJointID2']   = [None]*self.fst_vt['HydroDyn']['NMembers']
-        self.fst_vt['HydroDyn']['MPropSetID1'] = [None]*self.fst_vt['HydroDyn']['NMembers']
-        self.fst_vt['HydroDyn']['MPropSetID2'] = [None]*self.fst_vt['HydroDyn']['NMembers']
-        self.fst_vt['HydroDyn']['MSecGeom']    = [None]*self.fst_vt['HydroDyn']['NMembers']
-        self.fst_vt['HydroDyn']['MSpinOrient'] = [None]*self.fst_vt['HydroDyn']['NMembers']
-        self.fst_vt['HydroDyn']['MDivSize']    = [None]*self.fst_vt['HydroDyn']['NMembers']
-        self.fst_vt['HydroDyn']['MCoefMod']    = [None]*self.fst_vt['HydroDyn']['NMembers']
-        self.fst_vt['HydroDyn']['MHstLMod']    = [None]*self.fst_vt['HydroDyn']['NMembers']
-        self.fst_vt['HydroDyn']['PropPot']     = [None]*self.fst_vt['HydroDyn']['NMembers']
-        ln = f.readline().split()
-        ln = f.readline().split()
-        for i in range(self.fst_vt['HydroDyn']['NMembers']):
-            ln = f.readline().split()
-            self.fst_vt['HydroDyn']['MemberID'][i]    = int(ln[0])
-            self.fst_vt['HydroDyn']['MJointID1'][i]   = int(ln[1])
-            self.fst_vt['HydroDyn']['MJointID2'][i]   = int(ln[2])
-            self.fst_vt['HydroDyn']['MPropSetID1'][i] = int(ln[3])
-            self.fst_vt['HydroDyn']['MPropSetID2'][i] = int(ln[4])
-            self.fst_vt['HydroDyn']['MSecGeom'][i]    = int(ln[5])
-            self.fst_vt['HydroDyn']['MSpinOrient'][i] = float(ln[6])
-            self.fst_vt['HydroDyn']['MDivSize'][i]    = float(ln[7])
-            self.fst_vt['HydroDyn']['MCoefMod'][i]    = int(ln[8])
-            self.fst_vt['HydroDyn']['MHstLMod'][i]    = int(ln[9])
-            self.fst_vt['HydroDyn']['PropPot'][i]     = bool_read(ln[10])
-
-        #FILLED MEMBERS
-        f.readline()
-        self.fst_vt['HydroDyn']['NFillGroups'] = int_read(f.readline().split()[0])
-        self.fst_vt['HydroDyn']['FillNumM']    = [None]*self.fst_vt['HydroDyn']['NFillGroups']
-        self.fst_vt['HydroDyn']['FillMList']   = [None]*self.fst_vt['HydroDyn']['NFillGroups']
-        self.fst_vt['HydroDyn']['FillFSLoc']   = [None]*self.fst_vt['HydroDyn']['NFillGroups']
-        self.fst_vt['HydroDyn']['FillDens']    = [None]*self.fst_vt['HydroDyn']['NFillGroups']
-        ln = f.readline().split()
-        ln = f.readline().split()
-        for i in range(self.fst_vt['HydroDyn']['NFillGroups']):
-            ln = f.readline().split()
-            n_fill =  int(ln[0])
-            self.fst_vt['HydroDyn']['FillNumM'][i]  = n_fill
-            self.fst_vt['HydroDyn']['FillMList'][i] = [int(j) for j in ln[1:1+n_fill]]
-            self.fst_vt['HydroDyn']['FillFSLoc'][i] = float(ln[n_fill+1])
-            if ln[n_fill+2] == 'DEFAULT':
-                self.fst_vt['HydroDyn']['FillDens'][i]  = 'DEFAULT'
-            else:
-                self.fst_vt['HydroDyn']['FillDens'][i]  = float(ln[n_fill+2])
-
-        #MARINE GROWTH
-        f.readline()
-        self.fst_vt['HydroDyn']['NMGDepths'] = int_read(f.readline().split()[0])
-        self.fst_vt['HydroDyn']['MGDpth']    = [None]*self.fst_vt['HydroDyn']['NMGDepths']
-        self.fst_vt['HydroDyn']['MGThck']    = [None]*self.fst_vt['HydroDyn']['NMGDepths']
-        self.fst_vt['HydroDyn']['MGDens']    = [None]*self.fst_vt['HydroDyn']['NMGDepths']
-        ln = f.readline().split()
-        ln = f.readline().split()
-        for i in range(self.fst_vt['HydroDyn']['NMGDepths']):
-            ln = f.readline().split()
-            self.fst_vt['HydroDyn']['MGDpth'][i] = float(ln[0])
-            self.fst_vt['HydroDyn']['MGThck'][i] = float(ln[1])
-            self.fst_vt['HydroDyn']['MGDens'][i] = float(ln[2])
-
-        #MEMBER OUTPUT LIST
-        f.readline()
-        self.fst_vt['HydroDyn']['NMOutputs'] = int_read(f.readline().split()[0])
-        self.fst_vt['HydroDyn']['MemberID_out']  = [None]*self.fst_vt['HydroDyn']['NMOutputs']
-        self.fst_vt['HydroDyn']['NOutLoc']   = [None]*self.fst_vt['HydroDyn']['NMOutputs']
-        self.fst_vt['HydroDyn']['NodeLocs']  = [None]*self.fst_vt['HydroDyn']['NMOutputs']
-        ln = f.readline().split()
-        ln = f.readline().split()
-        for i in range(self.fst_vt['HydroDyn']['NMOutputs']):
-            ln = f.readline().split()
-            self.fst_vt['HydroDyn']['MemberID_out'][i] = int(ln[0])
-            self.fst_vt['HydroDyn']['NOutLoc'][i]  = int(ln[1])
-            self.fst_vt['HydroDyn']['NodeLocs'][i] = float(ln[2])
-
-        #JOINT OUTPUT LIST
-        f.readline()
-        self.fst_vt['HydroDyn']['NJOutputs'] = int_read(f.readline().split()[0])
-        if int(self.fst_vt['HydroDyn']['NJOutputs']) > 0:
-            self.fst_vt['HydroDyn']['JOutLst']   = [int(idx.strip()) for idx in f.readline().split('JOutLst')[0].split(',')]
-        else:
-            f.readline()
-            self.fst_vt['HydroDyn']['JOutLst']   = [0]
-
-        #OUTPUT
-        f.readline()
-        self.fst_vt['HydroDyn']['HDSum']     = bool_read(f.readline().split()[0])
-        self.fst_vt['HydroDyn']['OutAll']    = bool_read(f.readline().split()[0])
-        self.fst_vt['HydroDyn']['OutSwtch']  = int_read(f.readline().split()[0])
-        self.fst_vt['HydroDyn']['OutFmt']    = quoted_read(f.readline().split()[0])
-        self.fst_vt['HydroDyn']['OutSFmt']   = quoted_read(f.readline().split()[0])
-
-        # HydroDyn Outlist
-        f.readline()
-        data = f.readline()
-        while data.split()[0] != 'END':
-            if data.find('"')>=0:
-                channels = data.split('"')
-                channel_list = channels[1].split(',')
-            else:
-                row_string = data.split(',')
-                if len(row_string)==1:
-                    channel_list = row_string[0].split('\n')[0]
-                else:
-                    channel_list = row_string
-            self.set_outlist(self.fst_vt['outlist']['AeroDyn'], channel_list)
-            data = f.readline()
-
-        f.close()
-
-    def read_SeaState(self, ss_file):
-
-        f = open(ss_file)
-
-        f.readline()
-        f.readline()
-
-        self.fst_vt['SeaState']['Echo'] = bool_read(f.readline().split()[0])
-        # ENVIRONMENTAL CONDITIONS
-        f.readline()
-        self.fst_vt['SeaState']['WtrDens'] = float_read(f.readline().split()[0])
-        self.fst_vt['SeaState']['WtrDpth'] = float_read(f.readline().split()[0])
-        self.fst_vt['SeaState']['MSL2SWL'] = float_read(f.readline().split()[0])
-
-        # SPATIAL DISCRETIZATION
-        f.readline()
-        self.fst_vt['SeaState']['X_HalfWidth']  = float_read(f.readline().split()[0])
-        self.fst_vt['SeaState']['Y_HalfWidth']  = float_read(f.readline().split()[0])
-        self.fst_vt['SeaState']['Z_Depth']      = float_read(f.readline().split()[0])
-        self.fst_vt['SeaState']['NX']           = int_read(f.readline().split()[0])
-        self.fst_vt['SeaState']['NY']           = int_read(f.readline().split()[0])
-        self.fst_vt['SeaState']['NZ']           = int_read(f.readline().split()[0])
-
-        # WAVES
-        f.readline()
-        self.fst_vt['SeaState']['WaveMod']       = int_read(f.readline().split()[0])
-        self.fst_vt['SeaState']['WaveStMod']     = int_read(f.readline().split()[0])
-        self.fst_vt['SeaState']['WaveTMax']      = float_read(f.readline().split()[0])
-        self.fst_vt['SeaState']['WaveDT']        = float_read(f.readline().split()[0])
-        self.fst_vt['SeaState']['WaveHs']        = float_read(f.readline().split()[0])
-        self.fst_vt['SeaState']['WaveTp']        = float_read(f.readline().split()[0])
-        self.fst_vt['SeaState']['WavePkShp']     = float_read(f.readline().split()[0]) # default
-        self.fst_vt['SeaState']['WvLowCOff']     = float_read(f.readline().split()[0])
-        self.fst_vt['SeaState']['WvHiCOff']      = float_read(f.readline().split()[0])
-        self.fst_vt['SeaState']['WaveDir']       = float_read(f.readline().split()[0])
-        self.fst_vt['SeaState']['WaveDirMod']    = int_read(f.readline().split()[0])
-        self.fst_vt['SeaState']['WaveDirSpread'] = float_read(f.readline().split()[0])
-        self.fst_vt['SeaState']['WaveNDir']      = int_read(f.readline().split()[0])
-        self.fst_vt['SeaState']['WaveDirRange']  = float_read(f.readline().split()[0])
-        self.fst_vt['SeaState']['WaveSeed1']     = int_read(f.readline().split()[0])
-        self.fst_vt['SeaState']['WaveSeed2']     = int_read(f.readline().split()[0])
-        self.fst_vt['SeaState']['WaveNDAmp']     = bool_read(f.readline().split()[0])
-        self.fst_vt['SeaState']['WvKinFile']     = quoted_read(f.readline().split()[0])
-
-        # 2ND-ORDER WAVES
-        f.readline()
-        self.fst_vt['SeaState']['WvDiffQTF']     = bool_read(f.readline().split()[0])
-        self.fst_vt['SeaState']['WvSumQTF']      = bool_read(f.readline().split()[0])
-        self.fst_vt['SeaState']['WvLowCOffD']    = float_read(f.readline().split()[0])
-        self.fst_vt['SeaState']['WvHiCOffD']     = float_read(f.readline().split()[0])
-        self.fst_vt['SeaState']['WvLowCOffS']    = float_read(f.readline().split()[0])
-        self.fst_vt['SeaState']['WvHiCOffS']     = float_read(f.readline().split()[0])
-        
-        # CONSTRAINED WAVE
-        f.readline()
-        self.fst_vt['SeaState']['ConstWaveMod'] = int_read(f.readline().split()[0])
-        self.fst_vt['SeaState']['CrestHmax']    = float_read(f.readline().split()[0])
-        self.fst_vt['SeaState']['CrestTime']    = float_read(f.readline().split()[0])
-        self.fst_vt['SeaState']['CrestXi']      = float_read(f.readline().split()[0])
-        self.fst_vt['SeaState']['CrestYi']      = float_read(f.readline().split()[0])
-
-        # CURRENT
-        f.readline()
-        self.fst_vt['SeaState']['CurrMod']       = int_read(f.readline().split()[0])
-        self.fst_vt['SeaState']['CurrSSV0']      = float_read(f.readline().split()[0])
-        self.fst_vt['SeaState']['CurrSSDir']     = float_read(f.readline().split()[0])
-        self.fst_vt['SeaState']['CurrNSRef']     = float_read(f.readline().split()[0])
-        self.fst_vt['SeaState']['CurrNSV0']      = float_read(f.readline().split()[0])
-        self.fst_vt['SeaState']['CurrNSDir']     = float_read(f.readline().split()[0])
-        self.fst_vt['SeaState']['CurrDIV']       = float_read(f.readline().split()[0])
-        self.fst_vt['SeaState']['CurrDIDir']     = float_read(f.readline().split()[0])
-
-        # MacCamy-Fuchs Diffraction Model
-        f.readline()
-        self.fst_vt['SeaState']['MCFD']     = float_read(f.readline().split()[0])
-
-        # OUTPUT
-        f.readline()
-        self.fst_vt['SeaState']['SeaStSum']     = bool_read(f.readline().split()[0])
-        self.fst_vt['SeaState']['OutSwtch']     = int_read(f.readline().split()[0])
-        self.fst_vt['SeaState']['OutFmt']       = quoted_read(f.readline().split()[0])
-        self.fst_vt['SeaState']['OutSFmt']      = quoted_read(f.readline().split()[0])
-        self.fst_vt['SeaState']['NWaveElev']    = int_read(f.readline().split()[0])
-        self.fst_vt['SeaState']['WaveElevxi']   = [float_read(idx.strip()) for idx in f.readline().split('WaveElevxi')[0].replace(',',' ').split()]
-        self.fst_vt['SeaState']['WaveElevyi']   = [float_read(idx.strip()) for idx in f.readline().split('WaveElevyi')[0].replace(',',' ').split()]
-        self.fst_vt['SeaState']['NWaveKin']     = int_read(f.readline().split()[0])
-        NWaveKin = self.fst_vt['SeaState']['NWaveKin']
-        if NWaveKin:
-            self.fst_vt['SeaState']['WaveKinxi'] = [float_read(idx.strip()) for idx in f.readline().split('WaveKinxi')[0].replace(',',' ').split()]
-            self.fst_vt['SeaState']['WaveKinyi'] = [float_read(idx.strip()) for idx in f.readline().split('WaveKinyi')[0].replace(',',' ').split()]
-            self.fst_vt['SeaState']['WaveKinzi'] = [float_read(idx.strip()) for idx in f.readline().split('WaveKinzi')[0].replace(',',' ').split()]
-        else:
-            [f.readline() for i in range(3)]
-            # Unused, filled with dummy location
-            self.fst_vt['SeaState']['WaveKinxi'] = [0]
-            self.fst_vt['SeaState']['WaveKinyi'] = [0]
-            self.fst_vt['SeaState']['WaveKinzi'] = [0]
-
-
-        # SeaState Outlist
-        f.readline()
-        self.read_outlist_freeForm(f,'SeaState')
-
-        f.close()
-    
-    
-    def read_SubDyn(self, sd_file):
-
-        f = open(sd_file)
-        f.readline()
-        f.readline()
-        f.readline()
-        # SIMULATION CONTROL
-        self.fst_vt['SubDyn']['Echo']      = bool_read(f.readline().split()[0])
-        self.fst_vt['SubDyn']['SDdeltaT']  = float_read(f.readline().split()[0])
-        self.fst_vt['SubDyn']['IntMethod'] = int_read(f.readline().split()[0])
-        self.fst_vt['SubDyn']['SttcSolve'] = bool_read(f.readline().split()[0])
-        # self.fst_vt['SubDyn']['GuyanLoadCorrection'] = bool_read(f.readline().split()[0])
-        f.readline()
-        # FEA and CRAIG-BAMPTON PARAMETERS
-        self.fst_vt['SubDyn']['FEMMod']    = int_read(f.readline().split()[0])
-        self.fst_vt['SubDyn']['NDiv']      = int_read(f.readline().split()[0])
-        # self.fst_vt['SubDyn']['CBMod']     = bool_read(f.readline().split()[0])
-        self.fst_vt['SubDyn']['Nmodes']    = int_read(f.readline().split()[0])
-        self.fst_vt['SubDyn']['JDampings'] = float_read(f.readline().split()[0])
-        self.fst_vt['SubDyn']['GuyanDampMod'] = int_read(f.readline().split()[0])
-        self.fst_vt['SubDyn']['RayleighDamp'] = read_array(f,2,array_type=float)
-        self.fst_vt['SubDyn']['GuyanDampSize'] = int_read(f.readline().split()[0])
-        self.fst_vt['SubDyn']['GuyanDamp'] = np.array([[float(idx) for idx in f.readline().strip().split()[:6]] for i in range(self.fst_vt['SubDyn']['GuyanDampSize'])])
-        f.readline()
-        # STRUCTURE JOINTS
-        self.fst_vt['SubDyn']['NJoints']   = int_read(f.readline().split()[0])
-        self.fst_vt['SubDyn']['JointID']   = [None]*self.fst_vt['SubDyn']['NJoints']
-        self.fst_vt['SubDyn']['JointXss']  = [None]*self.fst_vt['SubDyn']['NJoints']
-        self.fst_vt['SubDyn']['JointYss']  = [None]*self.fst_vt['SubDyn']['NJoints']
-        self.fst_vt['SubDyn']['JointZss']  = [None]*self.fst_vt['SubDyn']['NJoints']
-        self.fst_vt['SubDyn']['JointType']  = [None]*self.fst_vt['SubDyn']['NJoints']
-        self.fst_vt['SubDyn']['JointDirX']  = [None]*self.fst_vt['SubDyn']['NJoints']
-        self.fst_vt['SubDyn']['JointDirY']  = [None]*self.fst_vt['SubDyn']['NJoints']
-        self.fst_vt['SubDyn']['JointDirZ']  = [None]*self.fst_vt['SubDyn']['NJoints']
-        self.fst_vt['SubDyn']['JointStiff']  = [None]*self.fst_vt['SubDyn']['NJoints']
-        ln = f.readline().split()
-        ln = f.readline().split()
-        for i in range(self.fst_vt['SubDyn']['NJoints']):
-            ln = f.readline().split()
-            self.fst_vt['SubDyn']['JointID'][i]    = int(ln[0])
-            self.fst_vt['SubDyn']['JointXss'][i]   = float(ln[1])
-            self.fst_vt['SubDyn']['JointYss'][i]   = float(ln[2])
-            self.fst_vt['SubDyn']['JointZss'][i]   = float(ln[3])
-            self.fst_vt['SubDyn']['JointType'][i]   = int(ln[4])
-            self.fst_vt['SubDyn']['JointDirX'][i]   = float(ln[5])
-            self.fst_vt['SubDyn']['JointDirY'][i]   = float(ln[6])
-            self.fst_vt['SubDyn']['JointDirZ'][i]   = float(ln[7])
-            self.fst_vt['SubDyn']['JointStiff'][i]   = float(ln[8])
-        f.readline()
-        # BASE REACTION JOINTS
-        self.fst_vt['SubDyn']['NReact']   = int_read(f.readline().split()[0])
-        self.fst_vt['SubDyn']['RJointID'] = [None]*self.fst_vt['SubDyn']['NReact']
-        self.fst_vt['SubDyn']['RctTDXss'] = [None]*self.fst_vt['SubDyn']['NReact']
-        self.fst_vt['SubDyn']['RctTDYss'] = [None]*self.fst_vt['SubDyn']['NReact']
-        self.fst_vt['SubDyn']['RctTDZss'] = [None]*self.fst_vt['SubDyn']['NReact']
-        self.fst_vt['SubDyn']['RctRDXss'] = [None]*self.fst_vt['SubDyn']['NReact']
-        self.fst_vt['SubDyn']['RctRDYss'] = [None]*self.fst_vt['SubDyn']['NReact']
-        self.fst_vt['SubDyn']['RctRDZss'] = [None]*self.fst_vt['SubDyn']['NReact']
-        self.fst_vt['SubDyn']['Rct_SoilFile'] = [None]*self.fst_vt['SubDyn']['NReact']
-        ln = f.readline().split()
-        ln = f.readline().split()
-        for i in range(self.fst_vt['SubDyn']['NReact']):
-            ln = f.readline().split()
-            self.fst_vt['SubDyn']['RJointID'][i] = int(ln[0])
-            self.fst_vt['SubDyn']['RctTDXss'][i] = int(ln[1])
-            self.fst_vt['SubDyn']['RctTDYss'][i] = int(ln[2])
-            self.fst_vt['SubDyn']['RctTDZss'][i] = int(ln[3])
-            self.fst_vt['SubDyn']['RctRDXss'][i] = int(ln[4])
-            self.fst_vt['SubDyn']['RctRDYss'][i] = int(ln[5])
-            self.fst_vt['SubDyn']['RctRDZss'][i] = int(ln[6])
-            if len(ln) == 8:
-                self.fst_vt['SubDyn']['Rct_SoilFile'][i] = ln[7]
-            else:
-                self.fst_vt['SubDyn']['Rct_SoilFile'][i] = 'None'
-        f.readline()
-        # INTERFACE JOINTS
-        self.fst_vt['SubDyn']['NInterf']   = int_read(f.readline().split()[0])
-        self.fst_vt['SubDyn']['IJointID'] = [None]*self.fst_vt['SubDyn']['NInterf']
-        self.fst_vt['SubDyn']['ItfTDXss'] = [None]*self.fst_vt['SubDyn']['NInterf']
-        self.fst_vt['SubDyn']['ItfTDYss'] = [None]*self.fst_vt['SubDyn']['NInterf']
-        self.fst_vt['SubDyn']['ItfTDZss'] = [None]*self.fst_vt['SubDyn']['NInterf']
-        self.fst_vt['SubDyn']['ItfRDXss'] = [None]*self.fst_vt['SubDyn']['NInterf']
-        self.fst_vt['SubDyn']['ItfRDYss'] = [None]*self.fst_vt['SubDyn']['NInterf']
-        self.fst_vt['SubDyn']['ItfRDZss'] = [None]*self.fst_vt['SubDyn']['NInterf']
-        ln = f.readline().split()
-        ln = f.readline().split()
-        for i in range(self.fst_vt['SubDyn']['NInterf']):
-            ln = f.readline().split()
-            self.fst_vt['SubDyn']['IJointID'][i] = int(ln[0])
-            self.fst_vt['SubDyn']['ItfTDXss'][i] = int(ln[1])
-            self.fst_vt['SubDyn']['ItfTDYss'][i] = int(ln[2])
-            self.fst_vt['SubDyn']['ItfTDZss'][i] = int(ln[3])
-            self.fst_vt['SubDyn']['ItfRDXss'][i] = int(ln[4])
-            self.fst_vt['SubDyn']['ItfRDYss'][i] = int(ln[5])
-            self.fst_vt['SubDyn']['ItfRDZss'][i] = int(ln[6])
-        f.readline()
-        # MEMBERS
-        self.fst_vt['SubDyn']['NMembers']    = int_read(f.readline().split()[0])
-        self.fst_vt['SubDyn']['MemberID']    = [None]*self.fst_vt['SubDyn']['NMembers']
-        self.fst_vt['SubDyn']['MJointID1']   = [None]*self.fst_vt['SubDyn']['NMembers']
-        self.fst_vt['SubDyn']['MJointID2']   = [None]*self.fst_vt['SubDyn']['NMembers']
-        self.fst_vt['SubDyn']['MPropSetID1'] = [None]*self.fst_vt['SubDyn']['NMembers']
-        self.fst_vt['SubDyn']['MPropSetID2'] = [None]*self.fst_vt['SubDyn']['NMembers']
-        self.fst_vt['SubDyn']['MType']       = [None]*self.fst_vt['SubDyn']['NMembers']
-        self.fst_vt['SubDyn']['M_Spin']      = [None]*self.fst_vt['SubDyn']['NMembers']
-        self.fst_vt['SubDyn']['M_COSMID']    = [None]*self.fst_vt['SubDyn']['NMembers']
-        ln = f.readline().split()
-        ln = f.readline().split()
-        for i in range(self.fst_vt['SubDyn']['NMembers']):
-            ln = f.readline().split()
-            self.fst_vt['SubDyn']['MemberID'][i]    = int(ln[0])
-            self.fst_vt['SubDyn']['MJointID1'][i]   = int(ln[1])
-            self.fst_vt['SubDyn']['MJointID2'][i]   = int(ln[2])
-            self.fst_vt['SubDyn']['MPropSetID1'][i] = int(ln[3])
-            self.fst_vt['SubDyn']['MPropSetID2'][i] = int(ln[4])
-            if ln[5].lower() == '1c':
-                self.fst_vt['SubDyn']['MType'][i]   =   1
-            elif ln[5].lower() == '1r':
-                self.fst_vt['SubDyn']['MType'][i]   =  -1
-            else:
-                self.fst_vt['SubDyn']['MType'][i]   =  int(ln[5])
-            if self.fst_vt['SubDyn']['MType'][i] == 5:
-                self.fst_vt['SubDyn']['M_Spin'][i]   = 0.
-                self.fst_vt['SubDyn']['M_COSMID'][i] = int(ln[6])
-            else:
-                self.fst_vt['SubDyn']['M_Spin'][i]   = float(ln[6])
-                self.fst_vt['SubDyn']['M_COSMID'][i] = -1
-        f.readline()
-        # MEMBER X-SECTION PROPERTY data 1/3
-        self.fst_vt['SubDyn']['NBCPropSets']  = int_read(f.readline().split()[0])
-        self.fst_vt['SubDyn']['PropSetID1'] = [None]*self.fst_vt['SubDyn']['NBCPropSets']
-        self.fst_vt['SubDyn']['YoungE1']    = [None]*self.fst_vt['SubDyn']['NBCPropSets']
-        self.fst_vt['SubDyn']['ShearG1']    = [None]*self.fst_vt['SubDyn']['NBCPropSets']
-        self.fst_vt['SubDyn']['MatDens1']   = [None]*self.fst_vt['SubDyn']['NBCPropSets']
-        self.fst_vt['SubDyn']['XsecD']      = [None]*self.fst_vt['SubDyn']['NBCPropSets']
-        self.fst_vt['SubDyn']['XsecT']      = [None]*self.fst_vt['SubDyn']['NBCPropSets']
-        ln = f.readline().split()
-        ln = f.readline().split()
-        for i in range(self.fst_vt['SubDyn']['NBCPropSets']):
-            ln = f.readline().split()
-            self.fst_vt['SubDyn']['PropSetID1'][i] = int(ln[0])
-            self.fst_vt['SubDyn']['YoungE1'][i]    = float(ln[1])
-            self.fst_vt['SubDyn']['ShearG1'][i]    = float(ln[2])
-            self.fst_vt['SubDyn']['MatDens1'][i]   = float(ln[3])
-            self.fst_vt['SubDyn']['XsecD'][i]      = float(ln[4])
-            self.fst_vt['SubDyn']['XsecT'][i]      = float(ln[5])
-        f.readline()
-        # MEMBER X-SECTION PROPERTY data 2/3
-        self.fst_vt['SubDyn']['NBRPropSets']  = int_read(f.readline().split()[0])
-        self.fst_vt['SubDyn']['PropSetID2'] = [None]*self.fst_vt['SubDyn']['NBRPropSets']
-        self.fst_vt['SubDyn']['YoungE2']    = [None]*self.fst_vt['SubDyn']['NBRPropSets']
-        self.fst_vt['SubDyn']['ShearG2']    = [None]*self.fst_vt['SubDyn']['NBRPropSets']
-        self.fst_vt['SubDyn']['MatDens2']   = [None]*self.fst_vt['SubDyn']['NBRPropSets']
-        self.fst_vt['SubDyn']['XsecSa']     = [None]*self.fst_vt['SubDyn']['NBRPropSets']
-        self.fst_vt['SubDyn']['XsecSb']     = [None]*self.fst_vt['SubDyn']['NBRPropSets']
-        self.fst_vt['SubDyn']['XsecT2']     = [None]*self.fst_vt['SubDyn']['NBRPropSets']
-        ln = f.readline().split()
-        ln = f.readline().split()
-        for i in range(self.fst_vt['SubDyn']['NBRPropSets']):
-            ln = f.readline().split()
-            self.fst_vt['SubDyn']['PropSetID2'][i] = int(ln[0])
-            self.fst_vt['SubDyn']['YoungE2'][i]    = float(ln[1])
-            self.fst_vt['SubDyn']['ShearG2'][i]    = float(ln[2])
-            self.fst_vt['SubDyn']['MatDens2'][i]   = float(ln[3])
-            self.fst_vt['SubDyn']['XsecSa'][i]     = float(ln[4])
-            self.fst_vt['SubDyn']['XsecSb'][i]     = float(ln[5])
-            self.fst_vt['SubDyn']['XsecT2'][i]     = float(ln[6])
-        f.readline()
-        # MEMBER X-SECTION PROPERTY data 3/3
-        self.fst_vt['SubDyn']['NXPropSets'] = int_read(f.readline().split()[0])
-        self.fst_vt['SubDyn']['PropSetID3'] = [None]*self.fst_vt['SubDyn']['NXPropSets']
-        self.fst_vt['SubDyn']['YoungE3']    = [None]*self.fst_vt['SubDyn']['NXPropSets']
-        self.fst_vt['SubDyn']['ShearG3']    = [None]*self.fst_vt['SubDyn']['NXPropSets']
-        self.fst_vt['SubDyn']['MatDens3']   = [None]*self.fst_vt['SubDyn']['NXPropSets']
-        self.fst_vt['SubDyn']['XsecA']      = [None]*self.fst_vt['SubDyn']['NXPropSets']
-        self.fst_vt['SubDyn']['XsecAsx']    = [None]*self.fst_vt['SubDyn']['NXPropSets']
-        self.fst_vt['SubDyn']['XsecAsy']    = [None]*self.fst_vt['SubDyn']['NXPropSets']
-        self.fst_vt['SubDyn']['XsecJxx']    = [None]*self.fst_vt['SubDyn']['NXPropSets']
-        self.fst_vt['SubDyn']['XsecJyy']    = [None]*self.fst_vt['SubDyn']['NXPropSets']
-        self.fst_vt['SubDyn']['XsecJ0']     = [None]*self.fst_vt['SubDyn']['NXPropSets']
-        self.fst_vt['SubDyn']['XsecJt']     = [None]*self.fst_vt['SubDyn']['NXPropSets']
-        ln = f.readline().split()
-        ln = f.readline().split()
-        for i in range(self.fst_vt['SubDyn']['NXPropSets']):
-            ln = f.readline().split()
-            self.fst_vt['SubDyn']['PropSetID3'][i] = int(ln[0])
-            self.fst_vt['SubDyn']['YoungE3'][i]    = float(ln[1])
-            self.fst_vt['SubDyn']['ShearG3'][i]    = float(ln[2])
-            self.fst_vt['SubDyn']['MatDens3'][i]   = float(ln[3])
-            self.fst_vt['SubDyn']['XsecA'][i]      = float(ln[4])
-            self.fst_vt['SubDyn']['XsecAsx'][i]    = float(ln[5])
-            self.fst_vt['SubDyn']['XsecAsy'][i]    = float(ln[6])
-            self.fst_vt['SubDyn']['XsecJxx'][i]    = float(ln[7])
-            self.fst_vt['SubDyn']['XsecJyy'][i]    = float(ln[8])
-            self.fst_vt['SubDyn']['XsecJ0'][i]     = float(ln[9])
-            self.fst_vt['SubDyn']['XsecJt'][i]     = float(ln[10])
-        # CABLE PROPERTIES
-        f.readline()
-        self.fst_vt['SubDyn']['NCablePropSets'] = int_read(f.readline().split()[0])
-        self.fst_vt['SubDyn']['CablePropSetID'] = [None]*self.fst_vt['SubDyn']['NCablePropSets']
-        self.fst_vt['SubDyn']['CableEA']        = [None]*self.fst_vt['SubDyn']['NCablePropSets']
-        self.fst_vt['SubDyn']['CableMatDens']   = [None]*self.fst_vt['SubDyn']['NCablePropSets']
-        self.fst_vt['SubDyn']['CableT0']        = [None]*self.fst_vt['SubDyn']['NCablePropSets']
-        f.readline()
-        f.readline()
-        for i in range(self.fst_vt['SubDyn']['NCablePropSets']):
-            ln = f.readline().split()
-            self.fst_vt['SubDyn']['CablePropSetID'][i] = int(ln[0])
-            self.fst_vt['SubDyn']['CableEA'][i]        = float(ln[1])
-            self.fst_vt['SubDyn']['CableMatDens'][i]   = float(ln[2])
-            self.fst_vt['SubDyn']['CableT0'][i]        = float(ln[3])
-        # RIGID LINK PROPERTIES
-        f.readline()
-        self.fst_vt['SubDyn']['NRigidPropSets'] = int_read(f.readline().split()[0])
-        self.fst_vt['SubDyn']['RigidPropSetID'] = [None]*self.fst_vt['SubDyn']['NRigidPropSets']
-        self.fst_vt['SubDyn']['RigidMatDens']   = [None]*self.fst_vt['SubDyn']['NRigidPropSets']
-        f.readline()
-        f.readline()
-        for i in range(self.fst_vt['SubDyn']['NRigidPropSets']):
-            ln = f.readline().split()
-            self.fst_vt['SubDyn']['RigidPropSetID'][i] = int(ln[0])
-            self.fst_vt['SubDyn']['RigidMatDens'][i]   = float(ln[1])
-        # SPRING ELEMENT PROPERTIES
-        f.readline()
-        self.fst_vt['SubDyn']['NSpringPropSets'] = int_read(f.readline().split()[0])    
-        self.fst_vt['SubDyn']['SpringPropSetID'] = [None]*self.fst_vt['SubDyn']['NSpringPropSets']
-        spring_list = ['k11','k12','k13','k14','k15','k16',
-                       'k22','k23','k24','k25','k26',
-                       'k33','k34','k35','k36',
-                       'k44','k45','k46',
-                       'k55','k56',
-                       'k66']
-        for sl in spring_list:  # init list
-            self.fst_vt['SubDyn'][sl] = [None]*self.fst_vt['SubDyn']['NSpringPropSets']
-        f.readline()
-        f.readline()
-        for i in range(self.fst_vt['SubDyn']['NSpringPropSets']):
-            ln = f.readline().split()
-            self.fst_vt['SubDyn']['SpringPropSetID'][i] = int(ln[0])
-            for j, sl in enumerate(spring_list):
-                self.fst_vt['SubDyn'][sl][i] = ln[j+1]
-        
-        # MEMBER COSINE MATRICES
-        f.readline()
-        self.fst_vt['SubDyn']['NCOSMs'] = int_read(f.readline().split()[0])
-        self.fst_vt['SubDyn']['COSMID'] = [None]*self.fst_vt['SubDyn']['NCOSMs']
-        self.fst_vt['SubDyn']['COSM11'] = [None]*self.fst_vt['SubDyn']['NCOSMs']
-        self.fst_vt['SubDyn']['COSM12'] = [None]*self.fst_vt['SubDyn']['NCOSMs']
-        self.fst_vt['SubDyn']['COSM13'] = [None]*self.fst_vt['SubDyn']['NCOSMs']
-        self.fst_vt['SubDyn']['COSM21'] = [None]*self.fst_vt['SubDyn']['NCOSMs']
-        self.fst_vt['SubDyn']['COSM22'] = [None]*self.fst_vt['SubDyn']['NCOSMs']
-        self.fst_vt['SubDyn']['COSM23'] = [None]*self.fst_vt['SubDyn']['NCOSMs']
-        self.fst_vt['SubDyn']['COSM31'] = [None]*self.fst_vt['SubDyn']['NCOSMs']
-        self.fst_vt['SubDyn']['COSM32'] = [None]*self.fst_vt['SubDyn']['NCOSMs']
-        self.fst_vt['SubDyn']['COSM33'] = [None]*self.fst_vt['SubDyn']['NCOSMs']
-        ln = f.readline().split()
-        ln = f.readline().split()
-        for i in range(self.fst_vt['SubDyn']['NCOSMs']):
-            ln = f.readline().split()
-            self.fst_vt['SubDyn']['COSMID'][i] = int(ln[0])
-            self.fst_vt['SubDyn']['COSM11'][i] = float(ln[1])
-            self.fst_vt['SubDyn']['COSM12'][i] = float(ln[2])
-            self.fst_vt['SubDyn']['COSM13'][i] = float(ln[3])
-            self.fst_vt['SubDyn']['COSM21'][i] = float(ln[4])
-            self.fst_vt['SubDyn']['COSM22'][i] = float(ln[5])
-            self.fst_vt['SubDyn']['COSM23'][i] = float(ln[6])
-            self.fst_vt['SubDyn']['COSM31'][i] = float(ln[7])
-            self.fst_vt['SubDyn']['COSM32'][i] = float(ln[8])
-            self.fst_vt['SubDyn']['COSM33'][i] = float(ln[9])
-        f.readline()
-        # JOINT ADDITIONAL CONCENTRATED MASSES
-        self.fst_vt['SubDyn']['NCmass']    = int_read(f.readline().split()[0])
-        self.fst_vt['SubDyn']['CMJointID'] = [None]*self.fst_vt['SubDyn']['NCmass']
-        self.fst_vt['SubDyn']['JMass']     = [None]*self.fst_vt['SubDyn']['NCmass']
-        self.fst_vt['SubDyn']['JMXX']      = [None]*self.fst_vt['SubDyn']['NCmass']
-        self.fst_vt['SubDyn']['JMYY']      = [None]*self.fst_vt['SubDyn']['NCmass']
-        self.fst_vt['SubDyn']['JMZZ']      = [None]*self.fst_vt['SubDyn']['NCmass']
-        self.fst_vt['SubDyn']['JMXY']      = [None]*self.fst_vt['SubDyn']['NCmass']
-        self.fst_vt['SubDyn']['JMXZ']      = [None]*self.fst_vt['SubDyn']['NCmass']
-        self.fst_vt['SubDyn']['JMYZ']      = [None]*self.fst_vt['SubDyn']['NCmass']
-        self.fst_vt['SubDyn']['MCGX']      = [None]*self.fst_vt['SubDyn']['NCmass']
-        self.fst_vt['SubDyn']['MCGY']      = [None]*self.fst_vt['SubDyn']['NCmass']
-        self.fst_vt['SubDyn']['MCGZ']      = [None]*self.fst_vt['SubDyn']['NCmass']
-        ln = f.readline().split()
-        ln = f.readline().split()
-        for i in range(self.fst_vt['SubDyn']['NCmass']):
-            ln = f.readline().split()
-            self.fst_vt['SubDyn']['CMJointID'][i] = int(ln[0])
-            self.fst_vt['SubDyn']['JMass'][i]     = float(ln[1])
-            self.fst_vt['SubDyn']['JMXX'][i]      = float(ln[2])
-            self.fst_vt['SubDyn']['JMYY'][i]      = float(ln[3])
-            self.fst_vt['SubDyn']['JMZZ'][i]      = float(ln[4])
-            self.fst_vt['SubDyn']['JMXY'][i]      = float(ln[5])
-            self.fst_vt['SubDyn']['JMXZ'][i]      = float(ln[6])
-            self.fst_vt['SubDyn']['JMYZ'][i]      = float(ln[7])
-            self.fst_vt['SubDyn']['MCGX'][i]      = float(ln[8])
-            self.fst_vt['SubDyn']['MCGY'][i]      = float(ln[9])
-            self.fst_vt['SubDyn']['MCGZ'][i]      = float(ln[10])
-        f.readline()
-        # OUTPUT
-        self.fst_vt['SubDyn']['SumPrint'] = bool_read(f.readline().split()[0])
-        file_pos = f.tell()
-        line = f.readline()
-        if 'OutCBModes' in line:
-            self.fst_vt['SubDyn']['OutCBModes'] = int_read(line.split()[0])
-        else:
-            f.seek(file_pos)
-        file_pos = f.tell()
-        line = f.readline()
-        if 'OutFEMModes' in line:
-            self.fst_vt['SubDyn']['OutFEMModes'] = int_read(line.split()[0])
-        else:
-            f.seek(file_pos)
-        self.fst_vt['SubDyn']['OutCOSM']  = bool_read(f.readline().split()[0])
-        self.fst_vt['SubDyn']['OutAll']   = bool_read(f.readline().split()[0])
-        self.fst_vt['SubDyn']['OutSwtch'] = int_read(f.readline().split()[0])
-        self.fst_vt['SubDyn']['TabDelim'] = bool_read(f.readline().split()[0])
-        self.fst_vt['SubDyn']['OutDec']   = int_read(f.readline().split()[0])
-        self.fst_vt['SubDyn']['OutFmt']   = quoted_read(f.readline().split()[0])
-        self.fst_vt['SubDyn']['OutSFmt']  = quoted_read(f.readline().split()[0])
-        f.readline()
-        # MEMBER OUTPUT LIST
-        self.fst_vt['SubDyn']['NMOutputs']     = int_read(f.readline().split()[0])
-        self.fst_vt['SubDyn']['MemberID_out']  = [None]*self.fst_vt['SubDyn']['NMOutputs']
-        self.fst_vt['SubDyn']['NOutCnt']       = [None]*self.fst_vt['SubDyn']['NMOutputs']
-        self.fst_vt['SubDyn']['NodeCnt']       = [[None]]*self.fst_vt['SubDyn']['NMOutputs']
-        ln = f.readline().split()
-        ln = f.readline().split()
-        for i in range(self.fst_vt['SubDyn']['NMOutputs']):
-            ln = f.readline().split('!')[0].split() # allows for comments
-            self.fst_vt['SubDyn']['MemberID_out'][i] = int(ln[0])
-            self.fst_vt['SubDyn']['NOutCnt'][i]      = int(ln[1])
-            self.fst_vt['SubDyn']['NodeCnt'][i]      = [int(node) for node in ln[2:]]
-        f.readline()
-        # SSOutList
-        self.read_outlist_freeForm(f,'SubDyn')
-            
-        f.close()
-
-        f.close()
-
-
-    def read_ExtPtfm(self, ep_file):
-        # ExtPtfm file based on documentation here: https://openfast.readthedocs.io/en/main/source/user/extptfm/input_files.html
-
-        f = open(ep_file)
-        f.readline()
-        f.readline()
-        f.readline()
-
-        # Simulation Control
-        self.fst_vt['ExtPtfm']['Echo'] = bool_read(f.readline().split()[0])
-        self.fst_vt['ExtPtfm']['DT'] = float_read(f.readline().split()[0])
-        self.fst_vt['ExtPtfm']['IntMethod'] = int_read(f.readline().split()[0])
-        f.readline()
-
-        # Reduction inputs
-        self.fst_vt['ExtPtfm']['FileFormat'] = int_read(f.readline().split()[0])
-        self.fst_vt['ExtPtfm']['Red_FileName'] = os.path.join(os.path.dirname(ep_file), quoted_read(f.readline().split()[0]))
-        self.fst_vt['ExtPtfm']['RedCst_FileName'] = os.path.join(os.path.dirname(ep_file), quoted_read(f.readline().split()[0]))
-        self.fst_vt['ExtPtfm']['NActiveDOFList'] = int_read(f.readline().split()[0])
-        self.fst_vt['ExtPtfm']['ActiveDOFList'] = read_array(f,None,split_val='ActiveDOFList',array_type=int)
-        self.fst_vt['ExtPtfm']['NInitPosList'] = int_read(f.readline().split()[0])
-        self.fst_vt['ExtPtfm']['InitPosList'] = read_array(f,None,split_val='InitPosList',array_type=float)
-        self.fst_vt['ExtPtfm']['NInitVelList'] = int_read(f.readline().split()[0])
-        self.fst_vt['ExtPtfm']['InitVelList'] = read_array(f,None,split_val='InitVelList',array_type=float)
-        f.readline()
-
-        # Output
-        self.fst_vt['ExtPtfm']['SumPrint'] = bool_read(f.readline().split()[0])
-        self.fst_vt['ExtPtfm']['OutFile'] = int_read(f.readline().split()[0])
-        self.fst_vt['ExtPtfm']['TabDelim'] = bool_read(f.readline().split()[0])
-        self.fst_vt['ExtPtfm']['OutFmt'] = quoted_read(f.readline().split()[0])
-        self.fst_vt['ExtPtfm']['TStart'] = float_read(f.readline().split()[0])
-
-        # Loop through output channel lines
-        f.readline()
-        data = f.readline()
-
-        # Handle the case if there are blank lines before the END statement, check if blank line
-        while data.split().__len__() == 0:
-            data = f.readline()
-
-        while data.split()[0] != 'END':
-            if data.find('"')>=0:
-                channels = data.split('"')
-                channel_list = channels[1].split(',')
-            else:
-                row_string = data.split(',')
-                if len(row_string)==1:
-                    channel_list = row_string[0].split('\n')[0]
-                else:
-                    channel_list = row_string
-            self.set_outlist(self.fst_vt['outlist']['ExtPtfm'], channel_list) # TODO: Need to figure this out as we dont have a full outlist for now, similar to MoorDyn
-            data = f.readline()
-
-        if self.fst_vt['ExtPtfm']['FileFormat'] == 0:
-            self.fst_vt['ExtPtfm']['Guyan'] = {}
-            # self.read_Guyan(f) # TODO: need to impliment this. An example file not found to test
-        elif self.fst_vt['ExtPtfm']['FileFormat'] == 1:
-            self.fst_vt['ExtPtfm']['FlexASCII'] = {}
-            self.read_Superelement(self.fst_vt['ExtPtfm']['Red_FileName'])
-
-        f.close()
-
-
-    def read_Superelement(self, superelement_file):
-        
-
-        def detectAndReadExtPtfmSE(lines):
-        # Function based on https://github.com/OpenFAST/openfast_toolbox/blob/353643ed917d113ec8dfd765813fef7d09752757/openfast_toolbox/io/fast_input_file.py#L1932
-        # Developed by Emmanuel Branlard (https://github.com/ebranlard)
-            
-            def readmat(n,m,lines,iStart):
-                M=np.zeros((n,m))
-                for j in np.arange(n):
-                    i=iStart+j
-                    M[j,:]=np.array(lines[i].split()).astype(float)
-                return M
-            
-            if len(lines)<10:
-                return False
-            if not (lines[0][0]=='!' and lines[1][0]=='!'):
-                return False
-            if lines[1].lower().find('flex')<0:
-                return
-            if  lines[2].lower().find('!dimension')<0:
-                return
-            
-            # --- At this stage we assume it's in the proper format
-            nDOFCommon = -1
-            i=2
-            try:
-                while i<len(lines):
-                    l=lines[i].lower()
-                    if l.find('!mass')==0:
-                        l=lines[i+1]
-                        nDOF=int(l.split(':')[1])
-                        if nDOF<-1 or nDOF!=nDOFCommon:
-                            raise NameError('ExtPtfm stiffness matrix nDOF issue. nDOF common: {}, nDOF provided: {}'.format(nDOFCommon,nDOF))
-                        self.fst_vt['ExtPtfm']['FlexASCII']['MassMatrix'] = readmat(nDOF,nDOF,lines,i+2)
-                        i=i+1+nDOF
-                    elif l.find('!stiffness')==0:
-                        l=lines[i+1]
-                        nDOF=int(l.split(':')[1])
-                        if nDOF<-1 or nDOF!=nDOFCommon:
-                            raise NameError('ExtPtfm stiffness matrix nDOF issue nDOF common: {}, nDOF provided: {}'.format(nDOFCommon,nDOF))
-                        self.fst_vt['ExtPtfm']['FlexASCII']['StiffnessMatrix'] = readmat(nDOF,nDOF,lines,i+2)
-                        i=i+1+nDOF
-                    elif l.find('!damping')==0:
-                        l=lines[i+1]
-                        nDOF=int(l.split(':')[1])
-                        if nDOF<-1 or nDOF!=nDOFCommon:
-                            raise NameError('ExtPtfm damping matrix nDOF issue nDOF common: {}, nDOF provided: {}'.format(nDOFCommon,nDOF))
-                        self.fst_vt['ExtPtfm']['FlexASCII']['DampingMatrix'] = readmat(nDOF,nDOF,lines,i+2)
-                        i=i+1+nDOF
-                    elif l.find('!loading')==0:
-                        try: 
-                            nt=int(self.fst_vt['ExtPtfm']['FlexASCII']['T']/self.fst_vt['ExtPtfm']['FlexASCII']['dt'])+1
-                        except:
-                            raise NameError('Cannot read loading since time step and simulation time not properly set.')
-                        self.fst_vt['ExtPtfm']['FlexASCII']['Loading'] = readmat(nt,nDOFCommon+1,lines,i+2)
-                        i=i+nt+1
-                    elif len(l)>0:
-                        if l[0]=='!':
-                            if l.find('!dimension')==0:
-                                self.fst_vt['ExtPtfm']['FlexASCII']['nDOF'] = int(l.split(':')[1])
-                                nDOFCommon = self.fst_vt['ExtPtfm']['FlexASCII']['nDOF']
-                            elif l.find('!time increment')==0:
-                                self.fst_vt['ExtPtfm']['FlexASCII']['dt'] = float(l.split(':')[1])
-                            elif l.find('!total simulation time')==0:
-                                self.fst_vt['ExtPtfm']['FlexASCII']['T'] = float(l.split(':')[1])
-                        elif len(l.strip())==0:
-                            pass
-                        else:
-                            raise NameError('Unexcepted content found on line {}'.format(i))
-                    i+=1
-            except NameError as e:
-                raise e
-            except: 
-                raise
-
-            return True
-        
-
-        f = open(superelement_file)
-        lines=f.read().splitlines()
-        if not detectAndReadExtPtfmSE(lines):
-            raise NameError('Could not read Superelement file')
-        f.close()
-
-    def read_MAP(self, map_file):
-        # MAP++
-
-        f = open(map_file)
-        f.readline()
-        f.readline()
-        f.readline()
-
-        # Init line dictionary
-        line_dict = ['LineType',     'Diam',     'MassDenInAir',    'EA',        'CB',   'CIntDamp',  'Ca',   'Cdn',  'Cdt']
-        for ld in line_dict:
-            self.fst_vt['MAP'][ld] = []
-
-        data_line = f.readline().strip().split()
-        while data_line[0] and data_line[0][:3] != '---': # OpenFAST searches for ---, so we'll do the same
-            self.fst_vt['MAP']['LineType'].append(      str(data_line[0]))
-            self.fst_vt['MAP']['Diam'].append(          float_read(data_line[1]))
-            self.fst_vt['MAP']['MassDenInAir'].append(  float_read(data_line[2]))
-            self.fst_vt['MAP']['EA'].append(            float_read(data_line[3]))
-            self.fst_vt['MAP']['CB'].append(            float_read(data_line[4]))
-            self.fst_vt['MAP']['CIntDamp'].append(      float_read(data_line[5]))
-            self.fst_vt['MAP']['Ca'].append(            float_read(data_line[6]))
-            self.fst_vt['MAP']['Cdn'].append(           float_read(data_line[7]))
-            self.fst_vt['MAP']['Cdt'].append(           float_read(data_line[8]))
-            data_line = f.readline().strip().split()
-        #f.readline()
-        f.readline()
-        f.readline()
-
-        # Init map nodes
-        node_types = ['Node','Type','X','Y','Z','M','B','FX','FY','FZ']
-        for nt in node_types:
-            self.fst_vt['MAP'][nt] = []
-
-        data_node = f.readline().strip().split()
-        while data_node[0] and data_node[0][:3] != '---': # OpenFAST searches for ---, so we'll do the same
-            self.fst_vt['MAP']['Node'].append(int(data_node[0]))
-            self.fst_vt['MAP']['Type'].append(str(data_node[1]))
-            self.fst_vt['MAP']['X'].append(float_read(data_node[2]))
-            self.fst_vt['MAP']['Y'].append(float_read(data_node[3]))
-            self.fst_vt['MAP']['Z'].append(float_read(data_node[4]))
-            self.fst_vt['MAP']['M'].append(float_read(data_node[5]))
-            self.fst_vt['MAP']['B'].append(float_read(data_node[6]))
-            self.fst_vt['MAP']['FX'].append(float_read(data_node[7]))
-            self.fst_vt['MAP']['FY'].append(float_read(data_node[8]))
-            self.fst_vt['MAP']['FZ'].append(float_read(data_node[9]))
-            data_node = f.readline().strip().split()
-        data_node = ''.join(data_node)  # re-join for reading next section uniformly
-        # f.readline()
-        f.readline()
-        f.readline()
-
-        # Init line properties
-        line_prop = ['Line',    'LineType',  'UnstrLen',    'NodeAnch',  'NodeFair',  'Flags']
-        for lp in line_prop:
-            self.fst_vt['MAP'][lp] = []
-
-        data_line_prop = f.readline().strip().split()
-        while data_line_prop[0] and data_line_prop[0][:3] != '---': # OpenFAST searches for ---, so we'll do the same
-            self.fst_vt['MAP']['Line']    .append(  int(data_line_prop[0]))
-            self.fst_vt['MAP']['LineType'].append(  str(data_line_prop[1]))
-            self.fst_vt['MAP']['UnstrLen'].append(  float_read(data_line_prop[2]))
-            self.fst_vt['MAP']['NodeAnch'].append(  int(data_line_prop[3]))
-            self.fst_vt['MAP']['NodeFair'].append(  int(data_line_prop[4]))
-            self.fst_vt['MAP']['Flags']   .append(  [str(val) for val in data_line_prop[5:]] )
-            data_line_prop = f.readline().strip().split()
-        data_line_prop = ''.join(data_line_prop)  # re-join for reading next section uniformly
-        # f.readline()
-        f.readline()
-        f.readline()
-
-        self.fst_vt['MAP']['Option'] = [] # Solver options
-        # need to check for EOF here since we can have any number of solver options
-        data_solver = f.readline().strip().split() # Solver options
-        while len(data_solver) > 0: # stopping if we hit blank lines
-            self.fst_vt['MAP']['Option'].append([str(val) for val in data_solver])
-            data_solver = f.readline().strip().split()
-        # self.fst_vt['MAP']['Option']   = [str(val) for val in f.readline().strip().split()]
-        f.close()
-
-    def read_MoorDyn(self, moordyn_file):
-
-        f = open(moordyn_file)
-
-        # Init optional headers so they exist for writer, even if not read
-        self.fst_vt['MoorDyn']['Rod_Name'] = []
-        self.fst_vt['MoorDyn']['Body_ID'] = []
-        self.fst_vt['MoorDyn']['Rod_ID'] = []
-
-        # MoorDyn
-        data_line = f.readline()
-        while data_line:
-
-            # Split and join so all headers are same when detecting next section
-            data_line = data_line.strip().split()
-            data_line = ''.join(data_line).lower()
-
-            # Line Types
-            if 'linetypes' in data_line or 'linedictionary' in data_line:
-                f.readline()
-                f.readline()
-
-                # Line types
-                self.fst_vt['MoorDyn']['Name'] = []
-                self.fst_vt['MoorDyn']['Diam']     = []
-                self.fst_vt['MoorDyn']['MassDen']  = []
-                self.fst_vt['MoorDyn']['EA']       = []
-                self.fst_vt['MoorDyn']['NonLinearEA']       = []
-                self.fst_vt['MoorDyn']['BA_zeta']  = []
-                self.fst_vt['MoorDyn']['EI']  = []
-                self.fst_vt['MoorDyn']['Cd']      = []
-                self.fst_vt['MoorDyn']['Ca']      = []
-                self.fst_vt['MoorDyn']['CdAx']      = []
-                self.fst_vt['MoorDyn']['CaAx']      = []
-                self.fst_vt['MoorDyn']['Cl']      = []
-                self.fst_vt['MoorDyn']['dF']      = []
-                self.fst_vt['MoorDyn']['cF']      = []
-                data_line = readline_filterComments(f).split()
-                while data_line[0] and data_line[0][:3] != '---': # OpenFAST searches for ---, so we'll do the same.
-                    self.fst_vt['MoorDyn']['Name'].append(str(data_line[0]))
-                    self.fst_vt['MoorDyn']['Diam'].append(float(data_line[1]))
-                    self.fst_vt['MoorDyn']['MassDen'].append(float(data_line[2]))
-                    self.fst_vt['MoorDyn']['EA'].append([float_read(dl) for dl in data_line[3].split('|')])
-                    self.fst_vt['MoorDyn']['BA_zeta'].append([float(dl) for dl in data_line[4].split('|')])
-                    self.fst_vt['MoorDyn']['EI'].append(float(data_line[5]))
-                    self.fst_vt['MoorDyn']['Cd'].append(float(data_line[6]))
-                    self.fst_vt['MoorDyn']['Ca'].append(float(data_line[7]))
-                    self.fst_vt['MoorDyn']['CdAx'].append(float(data_line[8]))
-                    self.fst_vt['MoorDyn']['CaAx'].append(float(data_line[9]))
-                    if len(data_line) == 10:
-                        self.fst_vt['MoorDyn']['Cl'].append(None)
-                        self.fst_vt['MoorDyn']['dF'].append(None)
-                        self.fst_vt['MoorDyn']['cF'].append(None)
-                    elif (len(data_line) == 11):
-                        self.fst_vt['MoorDyn']['Cl'].append(float(data_line[10]))
-                        self.fst_vt['MoorDyn']['dF'].append(None)
-                        self.fst_vt['MoorDyn']['cF'].append(None)
-                    elif (len(data_line) == 13):
-                        self.fst_vt['MoorDyn']['Cl'].append(float(data_line[10]))
-                        self.fst_vt['MoorDyn']['dF'].append(float(data_line[11]))
-                        self.fst_vt['MoorDyn']['cF'].append(float(data_line[12]))
-
-                    if type(self.fst_vt['MoorDyn']['EA'][0]) is str:
-                        EA_file = os.path.normpath(os.path.join(os.path.dirname(moordyn_file), self.fst_vt['MoorDyn']['EA'][0]))
-                        self.fst_vt['MoorDyn']['NonLinearEA'].append(self.read_NonLinearEA(EA_file))
-                    else:
-                        self.fst_vt['MoorDyn']['NonLinearEA'].append(None) # Empty to keep track of which non-linear EA files go with what line
-
-                    data_line = readline_filterComments(f).split()
-                data_line = ''.join(data_line)  # re-join
-
-            elif 'rodtypes' in data_line or 'roddictionary' in data_line: 
-                data_line = f.readline()
-                data_line = f.readline()
-
-                self.fst_vt['MoorDyn']['Rod_Diam'] = []
-                self.fst_vt['MoorDyn']['Rod_MassDen'] = []
-                self.fst_vt['MoorDyn']['Rod_Cd'] = []
-                self.fst_vt['MoorDyn']['Rod_Ca'] = []
-                self.fst_vt['MoorDyn']['Rod_CdEnd'] = []
-                self.fst_vt['MoorDyn']['Rod_CaEnd'] = []
-
-                data_line = readline_filterComments(f).split()
-                while data_line[0] and data_line[0][:3] != '---': # OpenFAST searches for ---, so we'll do the same
-                    self.fst_vt['MoorDyn']['Rod_Name'].append(data_line[0]) 
-                    self.fst_vt['MoorDyn']['Rod_Diam'].append(float(data_line[1]))
-                    self.fst_vt['MoorDyn']['Rod_MassDen'].append(float(data_line[2]))
-                    self.fst_vt['MoorDyn']['Rod_Cd'].append(float(data_line[3]))
-                    self.fst_vt['MoorDyn']['Rod_Ca'].append(float(data_line[4]))
-                    self.fst_vt['MoorDyn']['Rod_CdEnd'].append(float(data_line[5]))
-                    self.fst_vt['MoorDyn']['Rod_CaEnd'].append(float(data_line[6]))
-                    data_line = readline_filterComments(f).split()
-                data_line = ''.join(data_line)  # re-join for reading next section uniformly        
-
-            
-            elif 'bodies' in data_line or 'bodylist' in data_line or 'bodyproperties' in data_line:
-                        
-                f.readline()
-                f.readline()
-                self.fst_vt['MoorDyn']['Body_ID'] = []
-                self.fst_vt['MoorDyn']['Body_Attachment'] = []
-                self.fst_vt['MoorDyn']['X0']    = []
-                self.fst_vt['MoorDyn']['Y0']    = []
-                self.fst_vt['MoorDyn']['Z0']    = []
-                self.fst_vt['MoorDyn']['r0']    = []
-                self.fst_vt['MoorDyn']['p0']    = []
-                self.fst_vt['MoorDyn']['y0']    = []
-                self.fst_vt['MoorDyn']['Body_Mass']    = []
-                self.fst_vt['MoorDyn']['Body_CG']    = []
-                self.fst_vt['MoorDyn']['Body_I']  = []
-                self.fst_vt['MoorDyn']['Body_Volume']   = []
-                self.fst_vt['MoorDyn']['Body_CdA']   = []
-                self.fst_vt['MoorDyn']['Body_Ca']   = []
-
-                data_line = readline_filterComments(f).split()
-                while data_line[0] and data_line[0][:3] != '---': # OpenFAST searches for ---, so we'll do the same
-                    self.fst_vt['MoorDyn']['Body_ID'].append(int(data_line[0]))
-                    self.fst_vt['MoorDyn']['Body_Attachment'].append(data_line[1])
-                    self.fst_vt['MoorDyn']['X0'].append(float(data_line[2]))
-                    self.fst_vt['MoorDyn']['Y0'].append(float(data_line[3]))
-                    self.fst_vt['MoorDyn']['Z0'].append(float(data_line[4]))
-                    self.fst_vt['MoorDyn']['r0'].append(float(data_line[5]))
-                    self.fst_vt['MoorDyn']['p0'].append(float(data_line[6]))
-                    self.fst_vt['MoorDyn']['y0'].append(float(data_line[7]))
-                    self.fst_vt['MoorDyn']['Body_Mass'].append(float(data_line[8]))
-                    self.fst_vt['MoorDyn']['Body_CG'].append([float(dl) for dl in data_line[9].split('|')])
-                    self.fst_vt['MoorDyn']['Body_I'].append([float(dl) for dl in data_line[10].split('|')])
-                    self.fst_vt['MoorDyn']['Body_Volume'].append(float(data_line[11]))
-                    self.fst_vt['MoorDyn']['Body_CdA'].append([float(dl) for dl in data_line[12].split('|')])
-                    self.fst_vt['MoorDyn']['Body_Ca'].append([float(dl) for dl in data_line[13].split('|')])
-                    data_line = readline_filterComments(f).split()
-                data_line = ''.join(data_line)  # re-join for reading next section uniformly        
-
-
-            elif 'rods' in data_line or 'rodlist' in data_line or 'rodproperties' in data_line: 
-                f.readline()
-                f.readline()
-                self.fst_vt['MoorDyn']['Rod_ID'] = []
-                self.fst_vt['MoorDyn']['Rod_Type'] = []
-                self.fst_vt['MoorDyn']['Rod_Attachment'] = []
-                self.fst_vt['MoorDyn']['Xa']    = []
-                self.fst_vt['MoorDyn']['Ya']    = []
-                self.fst_vt['MoorDyn']['Za']    = []
-                self.fst_vt['MoorDyn']['Xb']    = []
-                self.fst_vt['MoorDyn']['Yb']    = []
-                self.fst_vt['MoorDyn']['Zb']    = []
-                self.fst_vt['MoorDyn']['Rod_NumSegs']    = []
-                self.fst_vt['MoorDyn']['RodOutputs']    = []
-
-                data_line = readline_filterComments(f).split()
-                while data_line[0] and data_line[0][:3] != '---': # OpenFAST searches for ---, so we'll do the same
-                    self.fst_vt['MoorDyn']['Rod_ID'].append(data_line[0])
-                    self.fst_vt['MoorDyn']['Rod_Type'].append(data_line[1])
-                    self.fst_vt['MoorDyn']['Rod_Attachment'].append(data_line[2])
-                    self.fst_vt['MoorDyn']['Xa'].append(float(data_line[3]))
-                    self.fst_vt['MoorDyn']['Ya'].append(float(data_line[4]))
-                    self.fst_vt['MoorDyn']['Za'].append(float(data_line[5]))
-                    self.fst_vt['MoorDyn']['Xb'].append(float(data_line[6]))
-                    self.fst_vt['MoorDyn']['Yb'].append(float(data_line[7]))
-                    self.fst_vt['MoorDyn']['Zb'].append(float(data_line[8]))
-                    self.fst_vt['MoorDyn']['Rod_NumSegs'].append(int(data_line[9]))
-                    self.fst_vt['MoorDyn']['RodOutputs'].append(data_line[10])
-                    data_line = readline_filterComments(f).split()
-                data_line = ''.join(data_line)  # re-join for reading next section uniformly     
-
-            elif 'points' in data_line or 'connectionproperties' in data_line or \
-                'nodeproperties' in data_line or 'pointproperties' in data_line or \
-                    'pointlist' in data_line:
-
-                f.readline()
-                f.readline()
-                self.fst_vt['MoorDyn']['Point_ID'] = []
-                self.fst_vt['MoorDyn']['Attachment'] = []
-                self.fst_vt['MoorDyn']['X']    = []
-                self.fst_vt['MoorDyn']['Y']    = []
-                self.fst_vt['MoorDyn']['Z']    = []
-                self.fst_vt['MoorDyn']['M']    = []
-                self.fst_vt['MoorDyn']['V']    = []
-                self.fst_vt['MoorDyn']['CdA']  = []
-                self.fst_vt['MoorDyn']['CA']   = []
-                data_line = readline_filterComments(f).split()
-                while data_line[0] and data_line[0][:3] != '---': # OpenFAST searches for ---, so we'll do the same
-                    self.fst_vt['MoorDyn']['Point_ID'].append(int(data_line[0]))
-                    self.fst_vt['MoorDyn']['Attachment'].append(str(data_line[1]))
-                    self.fst_vt['MoorDyn']['X'].append(float(data_line[2]))
-                    self.fst_vt['MoorDyn']['Y'].append(float(data_line[3]))
-                    self.fst_vt['MoorDyn']['Z'].append(float(data_line[4]))
-                    self.fst_vt['MoorDyn']['M'].append(float(data_line[5]))
-                    self.fst_vt['MoorDyn']['V'].append(float(data_line[6]))
-                    self.fst_vt['MoorDyn']['CdA'].append(float(data_line[7]))
-                    self.fst_vt['MoorDyn']['CA'].append(float(data_line[8]))
-                    data_line = readline_filterComments(f).split()
-                data_line = ''.join(data_line)  # re-join for reading next section uniformly     
-
-            elif 'lines' in data_line or 'lineproperties' in data_line or 'linelist' in data_line: 
-                f.readline()
-                f.readline()
-
-                # Lines
-                self.fst_vt['MoorDyn']['Line_ID']          = []
-                self.fst_vt['MoorDyn']['LineType']    = []
-                self.fst_vt['MoorDyn']['AttachA']     = []
-                self.fst_vt['MoorDyn']['AttachB']     = []
-                self.fst_vt['MoorDyn']['UnstrLen']    = []
-                self.fst_vt['MoorDyn']['NumSegs']     = []
-                self.fst_vt['MoorDyn']['Outputs']     = []
-                data_line = readline_filterComments(f).split()
-                while data_line[0] and data_line[0][:3] != '---': # OpenFAST searches for ---, so we'll do the same
-                    self.fst_vt['MoorDyn']['Line_ID'].append(int(data_line[0]))
-                    self.fst_vt['MoorDyn']['LineType'].append(str(data_line[1]))
-                    self.fst_vt['MoorDyn']['AttachA'].append(str(data_line[2]))
-                    self.fst_vt['MoorDyn']['AttachB'].append(str(data_line[3]))
-                    self.fst_vt['MoorDyn']['UnstrLen'].append(float(data_line[4]))
-                    self.fst_vt['MoorDyn']['NumSegs'].append(int(data_line[5]))
-                    self.fst_vt['MoorDyn']['Outputs'].append(str(data_line[6]))
-                    data_line = readline_filterComments(f).split()
-                data_line = ''.join(data_line)  # re-join for reading next section uniformly
-
-            elif 'failure' in data_line.lower(): 
-                f.readline()
-                f.readline()
-
-                self.fst_vt['MoorDyn']['Failure_ID'] = []
-                self.fst_vt['MoorDyn']['Failure_Point'] = []
-                self.fst_vt['MoorDyn']['Failure_Line(s)'] = []
-                self.fst_vt['MoorDyn']['FailTime'] = []
-                self.fst_vt['MoorDyn']['FailTen'] = []
-                data_line = readline_filterComments(f).split()
-                while data_line[0] and data_line[0][:3] != '---': # OpenFAST searches for ---, so we'll do the same
-                    self.fst_vt['MoorDyn']['Failure_ID'].append(int(data_line[0]))
-                    self.fst_vt['MoorDyn']['Failure_Point'].append(data_line[1])
-                    self.fst_vt['MoorDyn']['Failure_Line(s)'].append([int(dl) for dl in data_line[2].split(',')])
-                    self.fst_vt['MoorDyn']['FailTime'].append(float(data_line[3]))
-                    self.fst_vt['MoorDyn']['FailTen'].append(float(data_line[4]))
-                    data_line = readline_filterComments(f).split()
-                data_line = ''.join(data_line)  # re-join for reading next section uniformly 
-
-            elif 'control' in data_line.lower():
-                f.readline()
-                f.readline()
-        
-                # read optional control inputs, there are other optional MoorDyn sections/inputs
-                self.fst_vt['MoorDyn']['ChannelID'] = []
-                self.fst_vt['MoorDyn']['Lines_Control'] = []
-
-                data_line = readline_filterComments(f).split()
-                while data_line[0] and data_line[0][:3] != '---': # OpenFAST searches for ---, so we'll do the same
-                    self.fst_vt['MoorDyn']['ChannelID'].append(int(data_line[0]))
-                    # Line(s) is a list of mooring lines, spaces are allowed between commas
-                    control_lines = []
-                    for lines in data_line[1:]:
-                        for line in lines.split(','):
-                            control_lines.append(line.strip(','))
-
-                    # Spaces show up in control_lines as '', remove them all
-                    while '' in control_lines:
-                        control_lines.remove('')
-
-                    self.fst_vt['MoorDyn']['Lines_Control'].append(control_lines)
-                    data_line = readline_filterComments(f).split()
-                data_line = ''.join(data_line)  # re-join for reading next section uniformly     
-
-            elif 'external' in data_line.lower(): 
-                f.readline()
-                f.readline()
-
-                self.fst_vt['MoorDyn']['External_ID'] = []
-                self.fst_vt['MoorDyn']['Object'] = []
-                self.fst_vt['MoorDyn']['Fext'] = []
-                self.fst_vt['MoorDyn']['Blin'] = []
-                self.fst_vt['MoorDyn']['Bquad'] = []
-                self.fst_vt['MoorDyn']['CSys'] = []
-                data_line = readline_filterComments(f).split()
-                while data_line[0] and data_line[0][:3] != '---': # OpenFAST searches for ---, so we'll do the same
-                    self.fst_vt['MoorDyn']['External_ID'].append(int(data_line[0]))
-                    self.fst_vt['MoorDyn']['Object'].append(data_line[1])
-                    self.fst_vt['MoorDyn']['Fext'].append([float(dl) for dl in data_line[2].split('|')])
-                    self.fst_vt['MoorDyn']['Blin'].append([float(dl) for dl in data_line[3].split('|')])
-                    self.fst_vt['MoorDyn']['Bquad'].append([float(dl) for dl in data_line[4].split('|')])
-                    self.fst_vt['MoorDyn']['CSys'].append(data_line[5])
-                    data_line = readline_filterComments(f).split()
-                data_line = ''.join(data_line)  # re-join for reading next section uniformly     
-
-            elif 'options' in data_line:
-
-                # MoorDyn lets options be written in any order
-                # Solver options
-                self.fst_vt['MoorDyn']['option_values'] = [] 
-                self.fst_vt['MoorDyn']['option_names'] = []  # keep list of MoorDyn options
-                self.fst_vt['MoorDyn']['option_descriptions'] = []  
-
-                data_line = readline_filterComments(f).split()
-                while data_line[0] and data_line[0][:3] != '---': # OpenFAST searches for ---, so we'll do the same
-
-                    option_value = data_line[0].upper() # MD is case insensitive
-                    option_name = data_line[1].upper() # MD is case insensitive
-                    if len(data_line) > 2:
-                        option_description = ' '.join(data_line[2:])
-                    else:
-                        option_description = '-'
-<<<<<<< HEAD
-
-                    if option_name.upper() == 'WATERKIN':
-                        self.fst_vt['MoorDyn']['WaterKin'] = option_value.strip('"')
-                        WaterKin_file = os.path.normpath(os.path.join(os.path.dirname(moordyn_file), self.fst_vt['MoorDyn']['WaterKin']))
-                        self.read_WaterKin(WaterKin_file)
-
-                    self.fst_vt['MoorDyn']['option_values'].append(float_read(option_value.strip('"'))) # some options values can be strings or floats
-                    self.fst_vt['MoorDyn']['option_names'].append(option_name)
-                    self.fst_vt['MoorDyn']['option_descriptions'].append(option_description)
-
-=======
-
-                    if option_name.upper() == 'WATERKIN':
-                        self.fst_vt['MoorDyn']['WaterKin'] = option_value.strip('"')
-                        WaterKin_file = os.path.normpath(os.path.join(os.path.dirname(moordyn_file), self.fst_vt['MoorDyn']['WaterKin']))
-                        self.read_WaterKin(WaterKin_file)
-
-                    self.fst_vt['MoorDyn']['option_values'].append(float_read(option_value.strip('"'))) # some options values can be strings or floats
-                    self.fst_vt['MoorDyn']['option_names'].append(option_name)
-                    self.fst_vt['MoorDyn']['option_descriptions'].append(option_description)
-
->>>>>>> 22848f9d
-                    data_line = readline_filterComments(f).split()
-                data_line = ''.join(data_line)  # re-join for reading next section uniformly   
-
-            elif 'outputs' in data_line:
-
-                data_line = readline_filterComments(f)
-
-                while (data_line[0] and data_line[0][:3] != '---') and not ('END' in data_line): # OpenFAST searches for --- and END, so we'll do the same
-
-                    if '"' in data_line:
-                        pattern = r'"?(.*?)"?'    # grab only the text between quotes
-                        data_line = re.findall(pattern, data_line)[0]
-
-                    channels = data_line.split(',')  # split on commas
-                    channels = [c.strip() for c in channels]  # strip whitespace
-                    for c in channels:
-                        self.fst_vt['outlist']['MoorDyn'][c] = True
-                    data_line = readline_filterComments(f)
-
-                f.close()
-                break
-
-            else: # we must be in the header section, unlimited lines of text allowed here so skip until we hit the first line w/ keywords 'Line Types' or 'Line Dictionary'
-                data_line = f.readline()
-
-    def read_WaterKin(self,WaterKin_file):
-
-        self.fst_vt['WaterKin']['z-depth'] = []
-        self.fst_vt['WaterKin']['x-current'] = []
-        self.fst_vt['WaterKin']['y-current'] = []
-
-        f = open(WaterKin_file)
-        f.readline()
-        f.readline()
-        f.readline()
-
-        self.fst_vt['WaterKin']['WaveKinMod']  = int_read(f.readline().split()[0])
-        self.fst_vt['WaterKin']['WaveKinFile']  = f.readline().split()[0]  # Will want to update this somehow with wave elevation
-        self.fst_vt['WaterKin']['dtWave']  = float_read(f.readline().split()[0])
-        self.fst_vt['WaterKin']['WaveDir']  = float_read(f.readline().split()[0])
-        self.fst_vt['WaterKin']['X_Type']  = int_read(f.readline().split()[0])
-        self.fst_vt['WaterKin']['X_Grid']  = read_array(f,None,split_val='-',array_type=float)
-        # re.split(',| ',f.readline().strip())
-        self.fst_vt['WaterKin']['Y_Type']  = int_read(f.readline().split()[0])
-        self.fst_vt['WaterKin']['Y_Grid']  = read_array(f,None,split_val='-',array_type=float)
-        self.fst_vt['WaterKin']['Z_Type']  = int_read(f.readline().split()[0])
-        self.fst_vt['WaterKin']['Z_Grid']  = read_array(f,None,split_val='-',array_type=float)
-        f.readline()
-        self.fst_vt['WaterKin']['CurrentMod']  = int_read(f.readline().split()[0])
-        f.readline()
-        f.readline()
-        data_line = readline_filterComments(f).split()
-        while data_line[0] and data_line[0][:3] != '---': # OpenFAST searches for ---, so we'll do the same
-            self.fst_vt['WaterKin']['z-depth'].append(float(data_line[0]))     
-            self.fst_vt['WaterKin']['x-current'].append(float(data_line[1]))      
-            self.fst_vt['WaterKin']['y-current'].append(float(data_line[2]))
-            data_line = readline_filterComments(f).split()   
-        f.close()
-
-    def read_NonLinearEA(self,Stiffness_file): # read and return the nonlinear line stiffness lookup table for a given line
-        
-        f = open(Stiffness_file)
-        f.readline()
-        f.readline()
-        f.readline()
-        NonLinearEA = {"Strain" : [], "Tension" : []}
-        data_line = readline_filterComments(f).split()
-        while data_line:
-            NonLinearEA['Strain'].append([float(data_line[0])])
-            NonLinearEA['Tension'].append([float(data_line[1])])
-            data_line = readline_filterComments(f).split()
-        f.close()
-        return NonLinearEA
-
-    def execute(self):
-          
-        self.read_MainInput()
-        ed_file = os.path.join(self.FAST_directory, self.fst_vt['Fst']['EDFile'])
-
-        if self.fst_vt['Fst']['CompElast'] == 3: # SimpleElastoDyn
-            self.read_SimpleElastoDyn(ed_file)
-        else:
-            self.read_ElastoDyn(ed_file)
-            # keeping the previous logic to read in the files if self.fst_vt['Fst']['CompElast'] == 1 OR
-            # if the blade file exists, but include the possibility of having three unique blade files
-            
-            # Making sure the blade files pointing to the correct location
-            bldFile1 = self.fst_vt['ElastoDyn']['BldFile1'] if os.path.isabs(self.fst_vt['ElastoDyn']['BldFile1']) else os.path.join(os.path.dirname(ed_file), self.fst_vt['ElastoDyn']['BldFile1'])
-            bldFile2 = self.fst_vt['ElastoDyn']['BldFile2'] if os.path.isabs(self.fst_vt['ElastoDyn']['BldFile2']) else os.path.join(os.path.dirname(ed_file), self.fst_vt['ElastoDyn']['BldFile2'])
-            bldFile3 = self.fst_vt['ElastoDyn']['BldFile3'] if os.path.isabs(self.fst_vt['ElastoDyn']['BldFile3']) else os.path.join(os.path.dirname(ed_file), self.fst_vt['ElastoDyn']['BldFile3'])
-
-            if bldFile1 == bldFile2 and bldFile1 == bldFile3:
-                # All blades are identical - verify if the file exists and self.fst_vt['Fst']['CompElast'] == 1
-                if self.fst_vt['Fst']['CompElast'] == 1 or os.path.isfile(bldFile1):
-                    self.read_ElastoDynBlade(bldFile1, BladeNumber=0)
-                    # Copy data to other blade slots
-                    self.fst_vt['ElastoDynBlade'] = self.fst_vt['ElastoDynBlade'][0]
-
-            elif self.fst_vt['ElastoDyn']['NumBl'] == 2 and bldFile1 == bldFile2:
-                # two bladed with identical blades
-                if self.fst_vt['Fst']['CompElast'] == 1 or os.path.isfile(bldFile1):
-                    self.read_ElastoDynBlade(bldFile1, BladeNumber=0)
-                    self.fst_vt['ElastoDynBlade'] = self.fst_vt['ElastoDynBlade'][0]
-
-            elif self.fst_vt['ElastoDyn']['NumBl'] == 1 and os.path.isfile(bldFile1):
-                # one bladed rotor
-                if self.fst_vt['Fst']['CompElast'] == 1: # we rarely have this case
-                    self.read_ElastoDynBlade(bldFile1, BladeNumber=0)
-                    self.fst_vt['ElastoDynBlade'] = self.fst_vt['ElastoDynBlade'][0]
-            else:
-                # we have three unique blades
-                if self.fst_vt['Fst']['CompElast'] == 1 or os.path.isfile(bldFile1):
-                    self.read_ElastoDynBlade(bldFile1, BladeNumber=0)
-                if self.fst_vt['Fst']['CompElast'] == 1 or os.path.isfile(bldFile2):
-                    self.read_ElastoDynBlade(bldFile2, BladeNumber=1)
-                if self.fst_vt['Fst']['CompElast'] == 1 or os.path.isfile(bldFile3):
-                    self.read_ElastoDynBlade(bldFile3, BladeNumber=2)
-
-            # if not os.path.isabs(self.fst_vt['ElastoDyn']['BldFile1']):
-            #     ed_blade_file = os.path.join(os.path.dirname(ed_file), self.fst_vt['ElastoDyn']['BldFile1'])
-            # if self.fst_vt['Fst']['CompElast'] == 1 or  os.path.isfile(ed_blade_file): # If elastodyn blade is being used OR if the blade file exists
-            #     self.read_ElastoDynBlade(ed_blade_file)
-
-            if not os.path.isabs(self.fst_vt['ElastoDyn']['TwrFile']):
-                ed_tower_file = os.path.join(os.path.dirname(ed_file), self.fst_vt['ElastoDyn']['TwrFile'])
-            self.read_ElastoDynTower(ed_tower_file)
-        
-        if self.fst_vt['Fst']['CompInflow'] == 1:
-            self.read_InflowWind()
-        # AeroDyn version selection
-        if self.fst_vt['Fst']['CompAero'] == 1:
-            self.read_AeroDisk()
-        elif self.fst_vt['Fst']['CompAero'] == 2:
-            self.read_AeroDyn()
-            
-        if self.fst_vt['Fst']['CompServo'] == 1:
-            self.read_ServoDyn()
-            # Read StC Files
-            for StC_file in self.fst_vt['ServoDyn']['BStCfiles']:
-                self.fst_vt['BStC'].append(self.read_StC(StC_file))
-            for StC_file in self.fst_vt['ServoDyn']['NStCfiles']:
-                self.fst_vt['NStC'].append(self.read_StC(StC_file))
-            for StC_file in self.fst_vt['ServoDyn']['TStCfiles']:
-                self.fst_vt['TStC'].append(self.read_StC(StC_file))
-            for StC_file in self.fst_vt['ServoDyn']['SStCfiles']:
-                self.fst_vt['SStC'].append(self.read_StC(StC_file))
-            if ROSCO:
-                self.read_DISCON_in()
-            if self.fst_vt['ServoDyn']['VSContrl'] == 3: # user-defined from routine UserVSCont refered
-                self.read_spd_trq('spd_trq.dat')
-        hd_file = os.path.normpath(os.path.join(self.FAST_directory, self.fst_vt['Fst']['HydroFile']))
-        if self.fst_vt['Fst']['CompHydro'] == 1: 
-            self.read_HydroDyn(hd_file)
-        ss_file = os.path.normpath(os.path.join(self.FAST_directory, self.fst_vt['Fst']['SeaStFile']))
-        if self.fst_vt['Fst']['CompSeaSt'] == 1:
-            self.read_SeaState(ss_file)
-        sd_file = os.path.normpath(os.path.join(self.FAST_directory, self.fst_vt['Fst']['SubFile']))
-        # if os.path.isfile(sd_file): 
-        if self.fst_vt['Fst']['CompSub'] == 1:
-            self.read_SubDyn(sd_file)
-        elif self.fst_vt['Fst']['CompSub'] == 2:
-            self.read_ExtPtfm(sd_file)
-        if self.fst_vt['Fst']['CompMooring'] == 1: # only MAP++ implemented for mooring models
-            map_file = os.path.normpath(os.path.join(self.FAST_directory, self.fst_vt['Fst']['MooringFile']))
-            if os.path.isfile(map_file):
-                self.read_MAP(map_file)
-        if self.fst_vt['Fst']['CompMooring'] == 3: # MoorDyn implimented
-            moordyn_file = os.path.normpath(os.path.join(self.FAST_directory, self.fst_vt['Fst']['MooringFile']))
-            if os.path.isfile(moordyn_file):
-                self.read_MoorDyn(moordyn_file)
-
-        bd_file1 = os.path.normpath(os.path.join(self.FAST_directory, self.fst_vt['Fst']['BDBldFile(1)']))
-        bd_file2 = os.path.normpath(os.path.join(self.FAST_directory, self.fst_vt['Fst']['BDBldFile(2)']))
-        bd_file3 = os.path.normpath(os.path.join(self.FAST_directory, self.fst_vt['Fst']['BDBldFile(3)']))
-        if os.path.exists(bd_file1):
-            # if the files are the same then we only need to read it once, need to handle the cases where we have a 2 or 1 bladed rotor
-            # Check unique BeamDyn blade files and read only once if identical
-            if bd_file1 == bd_file2 and bd_file1 == bd_file3:
-                # All blades are identical - read once
-                self.read_BeamDyn(bd_file1, BladeNumber=0)
-                # Copy data to other blade slots
-                self.fst_vt['BeamDyn'] = self.fst_vt['BeamDyn'][0] 
-                self.fst_vt['BeamDynBlade'] = self.fst_vt['BeamDynBlade'][0]
-            elif self.fst_vt['ElastoDyn']['NumBl'] == 2 and bd_file1 == bd_file2:
-                # Two-bladed rotor with identical blades
-                self.read_BeamDyn(bd_file1, BladeNumber=0)
-                # Copy data to second blade slot
-                self.fst_vt['BeamDyn'] = self.fst_vt['BeamDyn'][0]
-                self.fst_vt['BeamDynBlade'] = self.fst_vt['BeamDynBlade'][0]
-            else:
-                # All blades unique or single blade
-                self.read_BeamDyn(bd_file1, BladeNumber=0)
-                if self.fst_vt['ElastoDyn']['NumBl'] > 1:
-                    self.read_BeamDyn(bd_file2, BladeNumber=1)
-                if self.fst_vt['ElastoDyn']['NumBl'] > 2:
-                    self.read_BeamDyn(bd_file3, BladeNumber=2)
-                else:
-                    # We habve a single blade and need to copy it to the other slots
-                    self.fst_vt['BeamDyn'] = self.fst_vt['BeamDyn'][0]
-                    self.fst_vt['BeamDynBlade'] = self.fst_vt['BeamDynBlade'][0]
-
-
-if __name__=="__main__":
-    from openfast_io.FileTools import check_rtest_cloned
-    
-    parent_dir = os.path.dirname( os.path.dirname( os.path.dirname( os.path.realpath(__file__) ) ) ) + os.sep
-
-    # Read the model
-    fast = InputReader_OpenFAST()
-    fast.FAST_InputFile = '5MW_Land_BD_DLL_WTurb.fst'   # FAST input file (ext=.fst)
-    fast.FAST_directory = os.path.join(parent_dir, 'reg_tests', 'r-test', 
-                                       'glue-codes', 'openfast', 
-                                       '5MW_Land_BD_DLL_WTurb')   # Path to fst directory files
-
-    check_rtest_cloned(os.path.join(fast.FAST_directory))
-
+import os, re, copy
+import numpy as np
+from functools import reduce
+import operator
+from openfast_io.FAST_vars_out import FstOutput
+from openfast_io.FAST_output_reader import load_ascii_output
+
+try:
+    from rosco.toolbox.utilities import read_DISCON, load_from_txt
+    from rosco.toolbox import turbine as ROSCO_turbine
+    ROSCO = True
+except:
+    ROSCO = False
+
+
+def readline_filterComments(f):
+    """
+    Filter out comments and empty lines from a file
+
+    Args:
+    f: file handle
+
+    Returns:
+    line: next line in the file that is not a comment or empty
+    """
+    read = True
+    while read:
+        line = f.readline().strip()
+        if len(line)>0:
+            if line[0] != '!':
+                read = False
+    return line
+
+def readline_ignoreComments(f, char = '#'): # see line 64 in NWTC_IO.f90
+    """
+    returns line before comment character
+
+    Args:
+    f: file handle
+    char: comment character
+
+    Returns:
+    line: content of next line in the file before comment character
+    """
+
+    line = f.readline().strip().split(char)
+
+    return line[0]
+
+def read_array(f,len,split_val=None,array_type=str):
+    """
+    Read an array of values from a line in a file
+
+    Args:
+    f: file handle
+    len: number of values to read
+    split_val: value to stop reading at
+    array_type: type of values to return
+
+    Returns:
+    arr: list of values read from the file line with the specified type
+    """
+
+
+    strings = re.split(',| ',f.readline().strip())
+    while '' in strings:    # remove empties
+        strings.remove('')
+
+    if len is None and split_val is None:
+        raise Exception('Must have len or split_val to use read_array')
+    
+    if len is not None:
+        arr = strings[:len]    # select len strings
+    else:
+        arr =  []
+        for s in strings:
+            if s != split_val:
+                arr.append(s)
+            else:
+                break
+
+    if array_type==str:
+        arr = [ar.replace('"','') for ar in arr]  # remove quotes and commas
+    elif array_type==float:
+        arr = [float_read(ar) for ar in arr]
+    elif array_type==int:
+        arr = [int_read(ar) for ar in arr]
+    elif array_type==bool:
+        arr = [bool_read(ar) for ar in arr]
+    else:
+        raise Exception(f"read_array with type {str(array_type)} not currently supported")
+
+    return arr
+
+def fix_path(name):
+    """ 
+    split a path, then reconstruct it using os.path.join 
+    
+    Args:
+    name: path to fix
+
+    Returns:
+    new: reconstructed path
+    """
+    name = re.split("\\|/", name)
+    new = name[0]
+    for i in range(1,len(name)):
+        new = os.path.join(new, name[i])
+    return new
+
+def bool_read(text):
+    """
+    Read a boolean value from a string
+    
+    Args:
+    text: string to read
+
+    Returns:
+    True if the string is 'true', False otherwise
+    """
+    if 'default' in text.lower():
+        return str(text)
+    else:
+        if text.lower() == 'true':
+            return True
+        else:
+            return False
+
+def float_read(text):
+    """
+    Read a float value from a string, with error handling for 'default' values
+
+    Args:
+    text: string to read
+
+    Returns:
+    float value if the string can be converted, string otherwise
+    """
+    if 'default' in text.lower():
+        return str(text)
+    else:
+        try:
+            return float(text)
+        except:
+            return str(text)
+
+def int_read(text):
+    """
+    Read an integer value from a string, with error handling for 'default' values
+
+    Args:
+    text: string to read
+
+    Returns:
+    int value if the string can be converted, string otherwise
+    """
+    if 'default' in text.lower():
+        return str(text)
+    else:
+        try:
+            return int(text)
+        except:
+            return str(text)
+
+def quoted_read(text):
+    """
+    Read a quoted value from a string (i.e. a value between quotes)
+
+    Args:
+    text: string to read
+
+    Returns:
+    quoted value if the string is quoted, unquoted value otherwise
+
+    """
+    if '"' in text:
+        return text.split('"')[1]
+    elif "'" in text:
+        return text.split("'")[1]
+    else:
+        return text
+
+class InputReader_OpenFAST(object):
+    """ OpenFAST input file reader """
+
+    def __init__(self):
+
+        self.FAST_InputFile = None   # FAST input file (ext=.fst)
+        self.FAST_directory = None   # Path to fst directory files
+        self.path2dll       = None   # Path to dll file
+        self.fst_vt         = {}
+        self.fst_vt['Fst']  = {}
+        self.fst_vt['outlist']  = copy.deepcopy(FstOutput)
+        self.fst_vt['ElastoDyn'] = {}
+        self.fst_vt['SimpleElastoDyn'] = {}
+        self.fst_vt['ElastoDynBlade'] = [{}, {}, {}] # One dict per blade, We will reduce this down to one, if all the files are the same
+        self.fst_vt['ElastoDynTower'] = {}
+        self.fst_vt['InflowWind'] = {}
+        self.fst_vt['AeroDyn'] = {}
+        self.fst_vt['AeroDisk'] = {}
+        self.fst_vt['AeroDynBlade'] = [{}, {}, {}]  # One dict per blade, We will reduce this down to one, if all the files are the same
+        self.fst_vt['ServoDyn'] = {}
+        self.fst_vt['DISCON_in'] = {}
+        self.fst_vt['HydroDyn'] = {}
+        self.fst_vt['SeaState'] = {}
+        self.fst_vt['MoorDyn'] = {}
+        self.fst_vt['SubDyn'] = {}
+        self.fst_vt['ExtPtfm'] = {}
+        self.fst_vt['MAP'] = {}
+        self.fst_vt['BeamDyn'] = [{}, {}, {}]  # One dict per blade, We will reduce this down to one, if all the files are the same
+        self.fst_vt['BeamDynBlade'] = [{}, {}, {}]  # One dict per blade, We will reduce this down to one, if all the files are the same
+        self.fst_vt['WaterKin'] = {}
+
+    def set_outlist(self, vartree_head, channel_list):
+        """ Loop through a list of output channel names, recursively set them to True in the nested outlist dict """
+
+        # given a list of nested dictionary keys, return the dict at that point
+        def get_dict(vartree, branch):
+            return reduce(operator.getitem, branch, vartree_head)
+        # given a list of nested dictionary keys, set the value of the dict at that point
+        def set_dict(vartree, branch, val):
+            get_dict(vartree, branch[:-1])[branch[-1]] = val
+        # recursively loop through outlist dictionaries to set output channels
+        def loop_dict(vartree, search_var, branch):
+            for var in vartree.keys():
+                branch_i = copy.copy(branch)
+                branch_i.append(var)
+                if type(vartree[var]) is dict:
+                    loop_dict(vartree[var], search_var, branch_i)
+                else:
+                    if var == search_var:
+                        set_dict(vartree_head, branch_i, True)
+
+        # loop through outchannels on this line, loop through outlist dicts to set to True
+        for var in channel_list:
+            var = var.replace(' ', '')
+            loop_dict(vartree_head, var, [])
+
+    def read_outlist_freeForm(self,f,module):
+        '''
+        Replacement for set_outlist that doesn't care about whether the channel is in the outlist vartree
+        Easier, but riskier because OpenFAST can crash
+
+        Inputs: f - file handle
+                module - of OpenFAST, e.g. SubDyn, SeaState (these modules use this)
+        '''
+        data = f.readline()
+        while data.split()[0] != 'END':
+            pattern = r'"?(.*?)"?'    # grab only the text between quotes
+            data = re.findall(pattern, data)[0]
+            channels = data.split(',')  # split on commas
+            channels = [c.strip() for c in channels]  # strip whitespace
+            for c in channels:
+                self.fst_vt['outlist'][module][c] = True
+            data = f.readline()
+    
+    def read_outlist(self,f,module):
+        '''
+        Read the outlist section of the FAST input file, genralized for most modules
+
+        Inputs: f - file handle
+                module - of OpenFAST, e.g. ElastoDyn, ServoDyn, AeroDyn, AeroDisk, etc.
+
+        '''
+        data = f.readline().split()[0] # to counter if we dont have any quotes
+        while data != 'END':
+            if data.find('"')>=0:
+                channels = data.split('"')
+                channel_list = channels[1].split(',')
+            else:
+                row_string = data.split(',')
+                if len(row_string)==1:
+                    channel_list = [row_string[0].split('\n')[0]]
+                else:
+                    channel_list = row_string
+            self.set_outlist(self.fst_vt['outlist'][module], channel_list)
+            data = f.readline().split()[0] # to counter if we dont have any quotes
+
+    def read_MainInput(self):
+        # Main FAST v8.16-v8.17 Input File
+        # Currently no differences between FASTv8.16 and OpenFAST.
+        fst_file = os.path.join(self.FAST_directory, self.FAST_InputFile)
+        f = open(fst_file)
+
+        # Header of .fst file
+        f.readline()
+        self.fst_vt['description'] = f.readline().rstrip()
+
+        # Simulation Control (fst_sim_ctrl)
+        f.readline()
+        self.fst_vt['Fst']['Echo'] = bool_read(f.readline().split()[0])
+        self.fst_vt['Fst']['AbortLevel'] = quoted_read(f.readline().split()[0])
+        self.fst_vt['Fst']['TMax'] = float_read(f.readline().split()[0])
+        self.fst_vt['Fst']['DT']  = float_read(f.readline().split()[0])
+        self.fst_vt['Fst']['InterpOrder']  = int(f.readline().split()[0])
+        self.fst_vt['Fst']['NumCrctn']  = int(f.readline().split()[0])
+        self.fst_vt['Fst']['RhoInf']  = float_read(f.readline().split()[0])
+        self.fst_vt['Fst']['ConvTol']  = float_read(f.readline().split()[0])
+        self.fst_vt['Fst']['MaxConvIter']  = int(f.readline().split()[0])
+        self.fst_vt['Fst']['DT_UJac']  = float_read(f.readline().split()[0])
+        self.fst_vt['Fst']['UJacSclFact']  = float_read(f.readline().split()[0])
+
+        # Feature Switches and Flags (ftr_swtchs_flgs)
+        f.readline()
+        self.fst_vt['Fst']['CompElast'] = int(f.readline().split()[0])
+        self.fst_vt['Fst']['CompInflow'] = int(f.readline().split()[0])
+        self.fst_vt['Fst']['CompAero'] = int(f.readline().split()[0])
+        self.fst_vt['Fst']['CompServo'] = int(f.readline().split()[0])
+        self.fst_vt['Fst']['CompSeaSt'] = int(f.readline().split()[0])
+        self.fst_vt['Fst']['CompHydro'] = int(f.readline().split()[0])
+        self.fst_vt['Fst']['CompSub'] = int(f.readline().split()[0])
+        self.fst_vt['Fst']['CompMooring'] = int(f.readline().split()[0])
+        self.fst_vt['Fst']['CompIce'] = int(f.readline().split()[0])
+        self.fst_vt['Fst']['MHK'] = int(f.readline().split()[0])
+
+        # Environmental conditions
+        f.readline()
+        self.fst_vt['Fst']['Gravity']   = float_read(f.readline().split()[0])
+        self.fst_vt['Fst']['AirDens']   = float_read(f.readline().split()[0])
+        self.fst_vt['Fst']['WtrDens']   = float_read(f.readline().split()[0])
+        self.fst_vt['Fst']['KinVisc']   = float_read(f.readline().split()[0])
+        self.fst_vt['Fst']['SpdSound']  = float_read(f.readline().split()[0])
+        self.fst_vt['Fst']['Patm']      = float_read(f.readline().split()[0])
+        self.fst_vt['Fst']['Pvap']      = float_read(f.readline().split()[0])
+        self.fst_vt['Fst']['WtrDpth']   = float_read(f.readline().split()[0])
+        self.fst_vt['Fst']['MSL2SWL']   = float_read(f.readline().split()[0])
+
+        # Input Files (input_files)
+        f.readline()
+        self.fst_vt['Fst']['EDFile'] = quoted_read(f.readline().split()[0])
+        self.fst_vt['Fst']['BDBldFile(1)'] = quoted_read(f.readline().split()[0])
+        self.fst_vt['Fst']['BDBldFile(2)'] = quoted_read(f.readline().split()[0])
+        self.fst_vt['Fst']['BDBldFile(3)'] = quoted_read(f.readline().split()[0])
+        self.fst_vt['Fst']['InflowFile'] = quoted_read(f.readline().split()[0])
+        self.fst_vt['Fst']['AeroFile'] = quoted_read(f.readline().split()[0])
+        self.fst_vt['Fst']['ServoFile'] = quoted_read(f.readline().split()[0])
+        self.fst_vt['Fst']['SeaStFile'] = quoted_read(f.readline().split()[0])
+        self.fst_vt['Fst']['HydroFile'] = quoted_read(f.readline().split()[0])
+        self.fst_vt['Fst']['SubFile'] = quoted_read(f.readline().split()[0])
+        self.fst_vt['Fst']['MooringFile'] = quoted_read(f.readline().split()[0])
+        self.fst_vt['Fst']['IceFile'] = quoted_read(f.readline().split()[0])
+
+        # FAST Output Parameters (fst_output_params)
+        f.readline()
+        self.fst_vt['Fst']['SumPrint'] = bool_read(f.readline().split()[0])
+        self.fst_vt['Fst']['SttsTime'] = float_read(f.readline().split()[0])
+        self.fst_vt['Fst']['ChkptTime'] = float_read(f.readline().split()[0])
+        self.fst_vt['Fst']['DT_Out'] = float_read(f.readline().split()[0])
+        self.fst_vt['Fst']['TStart'] = float_read(f.readline().split()[0])
+        self.fst_vt['Fst']['OutFileFmt'] = int(f.readline().split()[0])
+        self.fst_vt['Fst']['TabDelim'] = bool_read(f.readline().split()[0])
+        self.fst_vt['Fst']['OutFmt'] = quoted_read(f.readline().split()[0])
+
+        # Fst
+        f.readline()
+        self.fst_vt['Fst']['Linearize']  = f.readline().split()[0]
+        self.fst_vt['Fst']['CalcSteady'] = f.readline().split()[0]
+        self.fst_vt['Fst']['TrimCase']   = f.readline().split()[0]
+        self.fst_vt['Fst']['TrimTol']    = f.readline().split()[0]
+        self.fst_vt['Fst']['TrimGain']   = f.readline().split()[0]
+        self.fst_vt['Fst']['Twr_Kdmp']   = f.readline().split()[0]
+        self.fst_vt['Fst']['Bld_Kdmp']   = f.readline().split()[0]
+        self.fst_vt['Fst']['NLinTimes']  = int(f.readline().split()[0])
+        self.fst_vt['Fst']['LinTimes']   = read_array(f, self.fst_vt['Fst']['NLinTimes'], array_type=float) 
+        self.fst_vt['Fst']['LinInputs']  = f.readline().split()[0]
+        self.fst_vt['Fst']['LinOutputs'] = f.readline().split()[0]
+        self.fst_vt['Fst']['LinOutJac']  = f.readline().split()[0]
+        self.fst_vt['Fst']['LinOutMod']  = f.readline().split()[0]
+
+        # Visualization ()
+        f.readline()
+        self.fst_vt['Fst']['WrVTK'] = int(f.readline().split()[0])
+        self.fst_vt['Fst']['VTK_type'] = int(f.readline().split()[0])
+        self.fst_vt['Fst']['VTK_fields'] = bool_read(f.readline().split()[0])
+        self.fst_vt['Fst']['VTK_fps'] = float_read(f.readline().split()[0])
+        
+        f.close()
+        
+        # File paths
+        self.fst_vt['Fst']['EDFile_path']       = os.path.split(self.fst_vt['Fst']['EDFile'])[0]
+        self.fst_vt['Fst']['BDBldFile(1_path)'] = os.path.split(self.fst_vt['Fst']['BDBldFile(1)'])[0]
+        self.fst_vt['Fst']['BDBldFile(2_path)'] = os.path.split(self.fst_vt['Fst']['BDBldFile(2)'])[0]
+        self.fst_vt['Fst']['BDBldFile(3_path)'] = os.path.split(self.fst_vt['Fst']['BDBldFile(3)'])[0]
+        self.fst_vt['Fst']['InflowFile_path']   = os.path.split(self.fst_vt['Fst']['InflowFile'])[0]
+        self.fst_vt['Fst']['AeroFile_path']     = os.path.split(self.fst_vt['Fst']['AeroFile'])[0]
+        self.fst_vt['Fst']['ServoFile_path']    = os.path.split(self.fst_vt['Fst']['ServoFile'])[0]
+        self.fst_vt['Fst']['HydroFile_path']    = os.path.split(self.fst_vt['Fst']['HydroFile'])[0]
+        self.fst_vt['Fst']['SubFile_path']      = os.path.split(self.fst_vt['Fst']['SubFile'])[0]
+        self.fst_vt['Fst']['MooringFile_path']  = os.path.split(self.fst_vt['Fst']['MooringFile'])[0]
+        self.fst_vt['Fst']['IceFile_path']      = os.path.split(self.fst_vt['Fst']['IceFile'])[0]
+
+    def read_ElastoDyn(self, ed_file):
+        # ElastoDyn v1.03 Input File
+        # Currently no differences between FASTv8.16 and OpenFAST.
+
+        f = open(ed_file)
+
+        f.readline()
+        f.readline()
+
+        # Simulation Control (ed_sim_ctrl)
+        f.readline()
+        self.fst_vt['ElastoDyn']['Echo'] = bool_read(f.readline().split()[0])
+        self.fst_vt['ElastoDyn']['Method']  = int(f.readline().split()[0])
+        self.fst_vt['ElastoDyn']['DT'] = float_read(f.readline().split()[0])
+
+        # Degrees of Freedom (dof)
+        f.readline()
+        self.fst_vt['ElastoDyn']['FlapDOF1'] = bool_read(f.readline().split()[0])
+        self.fst_vt['ElastoDyn']['FlapDOF2'] = bool_read(f.readline().split()[0])
+        self.fst_vt['ElastoDyn']['EdgeDOF'] = bool_read(f.readline().split()[0])
+        self.fst_vt['ElastoDyn']['TeetDOF'] = bool_read(f.readline().split()[0])
+        self.fst_vt['ElastoDyn']['DrTrDOF'] = bool_read(f.readline().split()[0])
+        self.fst_vt['ElastoDyn']['GenDOF'] = bool_read(f.readline().split()[0])
+        self.fst_vt['ElastoDyn']['YawDOF'] = bool_read(f.readline().split()[0])
+        self.fst_vt['ElastoDyn']['TwFADOF1'] = bool_read(f.readline().split()[0])
+        self.fst_vt['ElastoDyn']['TwFADOF2'] = bool_read(f.readline().split()[0])
+        self.fst_vt['ElastoDyn']['TwSSDOF1'] = bool_read(f.readline().split()[0])
+        self.fst_vt['ElastoDyn']['TwSSDOF2'] = bool_read(f.readline().split()[0])
+        self.fst_vt['ElastoDyn']['PtfmSgDOF'] = bool_read(f.readline().split()[0])
+        self.fst_vt['ElastoDyn']['PtfmSwDOF'] = bool_read(f.readline().split()[0])
+        self.fst_vt['ElastoDyn']['PtfmHvDOF'] = bool_read(f.readline().split()[0])
+        self.fst_vt['ElastoDyn']['PtfmRDOF'] = bool_read(f.readline().split()[0])
+        self.fst_vt['ElastoDyn']['PtfmPDOF'] = bool_read(f.readline().split()[0])
+        self.fst_vt['ElastoDyn']['PtfmYDOF'] = bool_read(f.readline().split()[0])
+
+        # Initial Conditions (init_conds)
+        f.readline()
+        self.fst_vt['ElastoDyn']['OoPDefl']    = float_read(f.readline().split()[0])
+        self.fst_vt['ElastoDyn']['IPDefl']     = float_read(f.readline().split()[0])
+        self.fst_vt['ElastoDyn']['BlPitch1']   = float_read(f.readline().split()[0])
+        self.fst_vt['ElastoDyn']['BlPitch2']   = float_read(f.readline().split()[0])
+        self.fst_vt['ElastoDyn']['BlPitch3']   = float_read(f.readline().split()[0])
+        self.fst_vt['ElastoDyn']['TeetDefl']   = float_read(f.readline().split()[0])
+        self.fst_vt['ElastoDyn']['Azimuth']    = float_read(f.readline().split()[0])
+        self.fst_vt['ElastoDyn']['RotSpeed']   = float_read(f.readline().split()[0])
+        self.fst_vt['ElastoDyn']['NacYaw']     = float_read(f.readline().split()[0])
+        self.fst_vt['ElastoDyn']['TTDspFA']    = float_read(f.readline().split()[0])
+        self.fst_vt['ElastoDyn']['TTDspSS']    = float_read(f.readline().split()[0])
+        self.fst_vt['ElastoDyn']['PtfmSurge']  = float_read(f.readline().split()[0])
+        self.fst_vt['ElastoDyn']['PtfmSway']   = float_read(f.readline().split()[0])
+        self.fst_vt['ElastoDyn']['PtfmHeave']  = float_read(f.readline().split()[0])
+        self.fst_vt['ElastoDyn']['PtfmRoll']   = float_read(f.readline().split()[0])
+        self.fst_vt['ElastoDyn']['PtfmPitch']  = float_read(f.readline().split()[0])
+        self.fst_vt['ElastoDyn']['PtfmYaw']    = float_read(f.readline().split()[0])
+
+
+        # Turbine Configuration (turb_config)
+        f.readline()
+        self.fst_vt['ElastoDyn']['NumBl']      = int(f.readline().split()[0])
+        self.fst_vt['ElastoDyn']['TipRad']     = float_read(f.readline().split()[0])
+        self.fst_vt['ElastoDyn']['HubRad']     = float_read(f.readline().split()[0])
+        self.fst_vt['ElastoDyn']['PreCone(1)']   = float_read(f.readline().split()[0])
+        self.fst_vt['ElastoDyn']['PreCone(2)']   = float_read(f.readline().split()[0])
+        self.fst_vt['ElastoDyn']['PreCone(3)']   = float_read(f.readline().split()[0])
+        self.fst_vt['ElastoDyn']['HubCM']      = float_read(f.readline().split()[0])
+        self.fst_vt['ElastoDyn']['UndSling']   = float_read(f.readline().split()[0])
+        self.fst_vt['ElastoDyn']['Delta3']     = float_read(f.readline().split()[0])
+        self.fst_vt['ElastoDyn']['AzimB1Up']   = float_read(f.readline().split()[0])
+        self.fst_vt['ElastoDyn']['OverHang']   = float_read(f.readline().split()[0])
+        self.fst_vt['ElastoDyn']['ShftGagL']   = float_read(f.readline().split()[0])
+        self.fst_vt['ElastoDyn']['ShftTilt']   = float_read(f.readline().split()[0])
+        self.fst_vt['ElastoDyn']['NacCMxn']    = float_read(f.readline().split()[0])
+        self.fst_vt['ElastoDyn']['NacCMyn']    = float_read(f.readline().split()[0])
+        self.fst_vt['ElastoDyn']['NacCMzn']    = float_read(f.readline().split()[0])
+        self.fst_vt['ElastoDyn']['NcIMUxn']    = float_read(f.readline().split()[0])
+        self.fst_vt['ElastoDyn']['NcIMUyn']    = float_read(f.readline().split()[0])
+        self.fst_vt['ElastoDyn']['NcIMUzn']    = float_read(f.readline().split()[0])
+        self.fst_vt['ElastoDyn']['Twr2Shft']   = float_read(f.readline().split()[0])
+        self.fst_vt['ElastoDyn']['TowerHt']    = float_read(f.readline().split()[0])
+        self.fst_vt['ElastoDyn']['TowerBsHt']  = float_read(f.readline().split()[0])
+        self.fst_vt['ElastoDyn']['PtfmCMxt']   = float_read(f.readline().split()[0])
+        self.fst_vt['ElastoDyn']['PtfmCMyt']   = float_read(f.readline().split()[0])
+        self.fst_vt['ElastoDyn']['PtfmCMzt']   = float_read(f.readline().split()[0])
+        self.fst_vt['ElastoDyn']['PtfmRefzt']  = float_read(f.readline().split()[0])
+
+        # Mass and Inertia (mass_inertia)
+        f.readline()
+        self.fst_vt['ElastoDyn']['TipMass(1)']   = float_read(f.readline().split()[0])
+        self.fst_vt['ElastoDyn']['TipMass(2)']   = float_read(f.readline().split()[0])
+        self.fst_vt['ElastoDyn']['TipMass(3)']   = float_read(f.readline().split()[0])
+        self.fst_vt['ElastoDyn']['HubMass']    = float_read(f.readline().split()[0])
+        self.fst_vt['ElastoDyn']['HubIner']    = float_read(f.readline().split()[0])
+        self.fst_vt['ElastoDyn']['GenIner']    = float_read(f.readline().split()[0])
+        self.fst_vt['ElastoDyn']['NacMass']    = float_read(f.readline().split()[0])
+        self.fst_vt['ElastoDyn']['NacYIner']   = float_read(f.readline().split()[0])
+        self.fst_vt['ElastoDyn']['YawBrMass']  = float_read(f.readline().split()[0])
+        self.fst_vt['ElastoDyn']['PtfmMass']   = float_read(f.readline().split()[0])
+        self.fst_vt['ElastoDyn']['PtfmRIner']  = float_read(f.readline().split()[0])
+        self.fst_vt['ElastoDyn']['PtfmPIner']  = float_read(f.readline().split()[0])
+        self.fst_vt['ElastoDyn']['PtfmYIner']  = float_read(f.readline().split()[0])
+        self.fst_vt['ElastoDyn']['PtfmXYIner']  = float_read(f.readline().split()[0])
+        self.fst_vt['ElastoDyn']['PtfmYZIner']  = float_read(f.readline().split()[0])
+        self.fst_vt['ElastoDyn']['PtfmXZIner']  = float_read(f.readline().split()[0])
+
+        # ElastoDyn Blade (blade_struc)
+        f.readline()
+        self.fst_vt['ElastoDyn']['BldNodes'] = int(f.readline().split()[0])
+        self.fst_vt['ElastoDyn']['BldFile1'] = quoted_read(f.readline().split()[0])
+        self.fst_vt['ElastoDyn']['BldFile2'] = quoted_read(f.readline().split()[0])
+        self.fst_vt['ElastoDyn']['BldFile3'] = quoted_read(f.readline().split()[0])
+
+        # Rotor-Teeter (rotor_teeter)
+        f.readline()
+        self.fst_vt['ElastoDyn']['TeetMod']  = int(f.readline().split()[0])
+        self.fst_vt['ElastoDyn']['TeetDmpP'] = float_read(f.readline().split()[0])
+        self.fst_vt['ElastoDyn']['TeetDmp']  = float_read(f.readline().split()[0])
+        self.fst_vt['ElastoDyn']['TeetCDmp'] = float_read(f.readline().split()[0])
+        self.fst_vt['ElastoDyn']['TeetSStP'] = float_read(f.readline().split()[0])
+        self.fst_vt['ElastoDyn']['TeetHStP'] = float_read(f.readline().split()[0])
+        self.fst_vt['ElastoDyn']['TeetSSSp'] = float_read(f.readline().split()[0])
+        self.fst_vt['ElastoDyn']['TeetHSSp'] = float_read(f.readline().split()[0])
+
+        # Yaw friction
+        f.readline()
+        self.fst_vt['ElastoDyn']['YawFrctMod'] = int(f.readline().split()[0])
+        self.fst_vt['ElastoDyn']['M_CSmax'] = float_read(f.readline().split()[0])
+        self.fst_vt['ElastoDyn']['M_FCSmax'] = float_read(f.readline().split()[0])
+        self.fst_vt['ElastoDyn']['M_MCSmax'] = float_read(f.readline().split()[0])
+        self.fst_vt['ElastoDyn']['M_CD'] = float_read(f.readline().split()[0])
+        self.fst_vt['ElastoDyn']['M_FCD'] = float_read(f.readline().split()[0])
+        self.fst_vt['ElastoDyn']['M_MCD'] = float_read(f.readline().split()[0])
+        self.fst_vt['ElastoDyn']['sig_v'] = float_read(f.readline().split()[0])
+        self.fst_vt['ElastoDyn']['sig_v2'] = float_read(f.readline().split()[0])
+        self.fst_vt['ElastoDyn']['OmgCut'] = float_read(f.readline().split()[0])
+
+        # Drivetrain (drivetrain)
+        f.readline()
+        self.fst_vt['ElastoDyn']['GBoxEff']  = float_read(f.readline().split()[0])
+        self.fst_vt['ElastoDyn']['GBRatio']  = float_read(f.readline().split()[0])
+        self.fst_vt['ElastoDyn']['DTTorSpr'] = float_read(f.readline().split()[0])
+        self.fst_vt['ElastoDyn']['DTTorDmp'] = float_read(f.readline().split()[0])
+
+        # Furling (furling)
+        f.readline()
+        self.fst_vt['ElastoDyn']['Furling'] = bool_read(f.readline().split()[0])
+        self.fst_vt['ElastoDyn']['FurlFile'] = os.path.join(self.FAST_directory, quoted_read(f.readline().split()[0])) # TODO: add furl file data to fst_vt, pointing to absolute path for now
+
+        # Tower (tower)
+        f.readline()
+        self.fst_vt['ElastoDyn']['TwrNodes'] = int(f.readline().split()[0])
+        self.fst_vt['ElastoDyn']['TwrFile'] = quoted_read(f.readline().split()[0])
+
+        # ED Output Parameters (ed_out_params)
+        f.readline()
+        self.fst_vt['ElastoDyn']['SumPrint'] = bool_read(f.readline().split()[0])
+        self.fst_vt['ElastoDyn']['OutFile']  = int(f.readline().split()[0])
+        self.fst_vt['ElastoDyn']['TabDelim'] = bool_read(f.readline().split()[0])
+        self.fst_vt['ElastoDyn']['OutFmt']   = quoted_read(f.readline().split()[0])
+        self.fst_vt['ElastoDyn']['TStart']   = float_read(f.readline().split()[0])
+        self.fst_vt['ElastoDyn']['DecFact']  = int(f.readline().split()[0])
+        self.fst_vt['ElastoDyn']['NTwGages'] = int(f.readline().split()[0])
+        if self.fst_vt['ElastoDyn']['NTwGages'] != 0: #loop over elements if there are gauges to be added, otherwise assign directly
+            self.fst_vt['ElastoDyn']['TwrGagNd'] = read_array(f,self.fst_vt['ElastoDyn']['NTwGages'], array_type=int)
+        else:
+            self.fst_vt['ElastoDyn']['TwrGagNd'] = 0
+            f.readline()
+        self.fst_vt['ElastoDyn']['NBlGages'] = int(f.readline().split()[0])
+        if self.fst_vt['ElastoDyn']['NBlGages'] != 0:
+            self.fst_vt['ElastoDyn']['BldGagNd'] = read_array(f,self.fst_vt['ElastoDyn']['NBlGages'], array_type=int)
+        else:
+            self.fst_vt['ElastoDyn']['BldGagNd'] = 0
+            f.readline()
+
+        # Loop through output channel lines
+        f.readline()
+        data = f.readline()
+        # if data != '':
+        #     while data.split()[0] != 'END':
+        #         channels = data.split('"')
+        #         channel_list = channels[1].split(',')
+        #         self.set_outlist(self.fst_vt['outlist']['ElastoDyn'], channel_list)
+
+        #         data = f.readline()
+        # else:
+        #     # there is a blank line between the outlist and the END of the file
+        #     f.readline()   
+
+        # Handle the case if there are blank lines before the END statement, check if blank line
+        while data.split().__len__() == 0:
+            data = f.readline()
+
+        while data.split()[0] != 'END':
+            if data.find('"')>=0:
+                channels = data.split('"')
+                channel_list = channels[1].split(',')
+            else:
+                row_string = data.split(',')
+                if len(row_string)==1:
+                    channel_list = row_string[0].split('\n')[0]
+                else:
+                    channel_list = row_string
+            self.set_outlist(self.fst_vt['outlist']['ElastoDyn'], channel_list)
+            data = f.readline()
+
+        # ElastoDyn optional outlist
+        try:
+            f.readline()
+            self.fst_vt['ElastoDyn']['BldNd_BladesOut']    = int(f.readline().split()[0])
+            self.fst_vt['ElastoDyn']['BldNd_BlOutNd']    = f.readline().split()[0]
+
+            f.readline()
+            data =  f.readline()
+            while data.split()[0] != 'END':
+                if data.find('"')>=0:
+                    channels = data.split('"')
+                    opt_channel_list = channels[1].split(',')
+                else:
+                    row_string = data.split(',')
+                    if len(row_string)==1:
+                        opt_channel_list = row_string[0].split('\n')[0]
+                    else:
+                        opt_channel_list = row_string
+                self.set_outlist(self.fst_vt['outlist']['ElastoDyn_Nodes'], opt_channel_list)
+                data = f.readline()
+        except:
+            # The optinal outlist does not exist.
+            None
+
+        f.close()
+
+    def read_SimpleElastoDyn(self, sed_file):
+        # Read the Simplified ElastoDyn input file
+        f = open(sed_file)
+
+        f.readline()
+        f.readline()
+        f.readline()
+        self.fst_vt['SimpleElastoDyn']['Echo'] = bool_read(f.readline().split()[0])
+        self.fst_vt['SimpleElastoDyn']['IntMethod'] = int_read(f.readline().split()[0])
+        self.fst_vt['SimpleElastoDyn']['DT'] = float_read(f.readline().split()[0])
+
+        # Degrees of Freedom
+        f.readline()
+        self.fst_vt['SimpleElastoDyn']['GenDOF'] = bool_read(f.readline().split()[0])
+        self.fst_vt['SimpleElastoDyn']['YawDOF'] = bool_read(f.readline().split()[0])
+
+        # Initial Conditions
+        f.readline()
+        self.fst_vt['SimpleElastoDyn']['Azimuth'] = float_read(f.readline().split()[0])
+        self.fst_vt['SimpleElastoDyn']['BlPitch'] = float_read(f.readline().split()[0])
+        self.fst_vt['SimpleElastoDyn']['RotSpeed'] = float_read(f.readline().split()[0])
+        self.fst_vt['SimpleElastoDyn']['NacYaw'] = float_read(f.readline().split()[0])
+        self.fst_vt['SimpleElastoDyn']['PtfmPitch'] = float_read(f.readline().split()[0])
+
+        # Turbine Configuration
+        f.readline()
+        self.fst_vt['SimpleElastoDyn']['NumBl'] = int_read(f.readline().split()[0])
+        self.fst_vt['SimpleElastoDyn']['TipRad'] = float_read(f.readline().split()[0])
+        self.fst_vt['SimpleElastoDyn']['HubRad'] = float_read(f.readline().split()[0])
+        self.fst_vt['SimpleElastoDyn']['PreCone'] = float_read(f.readline().split()[0])
+        self.fst_vt['SimpleElastoDyn']['OverHang'] = float_read(f.readline().split()[0])
+        self.fst_vt['SimpleElastoDyn']['ShftTilt'] = float_read(f.readline().split()[0])
+        self.fst_vt['SimpleElastoDyn']['Twr2Shft'] = float_read(f.readline().split()[0])
+        self.fst_vt['SimpleElastoDyn']['TowerHt'] = float_read(f.readline().split()[0])
+
+        # Mass and Inertia
+        f.readline()
+        self.fst_vt['SimpleElastoDyn']['RotIner'] = float_read(f.readline().split()[0])
+        self.fst_vt['SimpleElastoDyn']['GenIner'] = float_read(f.readline().split()[0])
+
+        # Drivetrain
+        f.readline()
+        self.fst_vt['SimpleElastoDyn']['GBoxRatio'] = float_read(f.readline().split()[0])
+
+        # Output
+        f.readline()
+        f.readline()
+
+        self.read_outlist(f,'SimpleElastoDyn')
+
+        f.close()
+
+
+
+    def read_ElastoDynBlade(self, blade_file, BladeNumber = 0):
+        # ElastoDyn v1.00 Blade Input File
+        # Currently no differences between FASTv8.16 and OpenFAST.
+
+        f = open(blade_file)
+        # print blade_file
+        f.readline()
+        f.readline()
+        f.readline()
+        
+        # Blade Parameters
+        self.fst_vt['ElastoDynBlade'][BladeNumber]['NBlInpSt'] = int(f.readline().split()[0])
+        self.fst_vt['ElastoDynBlade'][BladeNumber]['BldFlDmp1'] = float_read(f.readline().split()[0])
+        self.fst_vt['ElastoDynBlade'][BladeNumber]['BldFlDmp2'] = float_read(f.readline().split()[0])
+        self.fst_vt['ElastoDynBlade'][BladeNumber]['BldEdDmp1'] = float_read(f.readline().split()[0])
+        
+        # Blade Adjustment Factors
+        f.readline()
+        self.fst_vt['ElastoDynBlade'][BladeNumber]['FlStTunr1'] = float_read(f.readline().split()[0])
+        self.fst_vt['ElastoDynBlade'][BladeNumber]['FlStTunr2'] = float_read(f.readline().split()[0])
+        self.fst_vt['ElastoDynBlade'][BladeNumber]['AdjBlMs'] = float_read(f.readline().split()[0])
+        self.fst_vt['ElastoDynBlade'][BladeNumber]['AdjFlSt'] = float_read(f.readline().split()[0])
+        self.fst_vt['ElastoDynBlade'][BladeNumber]['AdjEdSt'] = float_read(f.readline().split()[0])
+        
+        # Distrilbuted Blade Properties
+        f.readline()
+        f.readline()
+        f.readline()
+        self.fst_vt['ElastoDynBlade'][BladeNumber]['BlFract'] = [None] * self.fst_vt['ElastoDynBlade'][BladeNumber]['NBlInpSt']
+        self.fst_vt['ElastoDynBlade'][BladeNumber]['PitchAxis'] = [None] * self.fst_vt['ElastoDynBlade'][BladeNumber]['NBlInpSt']
+        self.fst_vt['ElastoDynBlade'][BladeNumber]['StrcTwst'] = [None] * self.fst_vt['ElastoDynBlade'][BladeNumber]['NBlInpSt']
+        self.fst_vt['ElastoDynBlade'][BladeNumber]['BMassDen'] = [None] * self.fst_vt['ElastoDynBlade'][BladeNumber]['NBlInpSt']
+        self.fst_vt['ElastoDynBlade'][BladeNumber]['FlpStff'] = [None] * self.fst_vt['ElastoDynBlade'][BladeNumber]['NBlInpSt']
+        self.fst_vt['ElastoDynBlade'][BladeNumber]['EdgStff'] = [None] * self.fst_vt['ElastoDynBlade'][BladeNumber]['NBlInpSt']
+
+        for i in range(self.fst_vt['ElastoDynBlade'][BladeNumber]['NBlInpSt']):
+            data = f.readline().split()          
+            self.fst_vt['ElastoDynBlade'][BladeNumber]['BlFract'][i]  = float_read(data[0])
+            self.fst_vt['ElastoDynBlade'][BladeNumber]['PitchAxis'][i]  = float_read(data[1])
+            self.fst_vt['ElastoDynBlade'][BladeNumber]['StrcTwst'][i]  = float_read(data[2])
+            self.fst_vt['ElastoDynBlade'][BladeNumber]['BMassDen'][i]  = float_read(data[3])
+            self.fst_vt['ElastoDynBlade'][BladeNumber]['FlpStff'][i]  = float_read(data[4])
+            self.fst_vt['ElastoDynBlade'][BladeNumber]['EdgStff'][i]  = float_read(data[5])
+
+        f.readline()
+        self.fst_vt['ElastoDynBlade'][BladeNumber]['BldFl1Sh'] = [None] * 5
+        self.fst_vt['ElastoDynBlade'][BladeNumber]['BldFl2Sh'] = [None] * 5        
+        self.fst_vt['ElastoDynBlade'][BladeNumber]['BldEdgSh'] = [None] * 5
+        for i in range(5):
+            self.fst_vt['ElastoDynBlade'][BladeNumber]['BldFl1Sh'][i]  = float_read(f.readline().split()[0])
+        for i in range(5):
+            self.fst_vt['ElastoDynBlade'][BladeNumber]['BldFl2Sh'][i]  = float_read(f.readline().split()[0])            
+        for i in range(5):
+            self.fst_vt['ElastoDynBlade'][BladeNumber]['BldEdgSh'][i]  = float_read(f.readline().split()[0])        
+
+        f.close()
+
+    def read_ElastoDynTower(self, tower_file):
+        # ElastoDyn v1.00 Tower Input Files
+        # Currently no differences between FASTv8.16 and OpenFAST.
+        
+        f = open(tower_file)
+
+        f.readline()
+        f.readline()
+
+        # General Tower Paramters
+        f.readline()
+        self.fst_vt['ElastoDynTower']['NTwInpSt'] = int(f.readline().split()[0])
+        self.fst_vt['ElastoDynTower']['TwrFADmp1'] = float_read(f.readline().split()[0])
+        self.fst_vt['ElastoDynTower']['TwrFADmp2'] = float_read(f.readline().split()[0])
+        self.fst_vt['ElastoDynTower']['TwrSSDmp1'] = float_read(f.readline().split()[0])
+        self.fst_vt['ElastoDynTower']['TwrSSDmp2'] = float_read(f.readline().split()[0])
+    
+        # Tower Adjustment Factors
+        f.readline()
+        self.fst_vt['ElastoDynTower']['FAStTunr1'] = float_read(f.readline().split()[0])
+        self.fst_vt['ElastoDynTower']['FAStTunr2'] = float_read(f.readline().split()[0])
+        self.fst_vt['ElastoDynTower']['SSStTunr1'] = float_read(f.readline().split()[0])
+        self.fst_vt['ElastoDynTower']['SSStTunr2'] = float_read(f.readline().split()[0])
+        self.fst_vt['ElastoDynTower']['AdjTwMa'] = float_read(f.readline().split()[0])
+        self.fst_vt['ElastoDynTower']['AdjFASt'] = float_read(f.readline().split()[0])
+        self.fst_vt['ElastoDynTower']['AdjSSSt'] = float_read(f.readline().split()[0])
+     
+        # Distributed Tower Properties   
+        f.readline()
+        f.readline()
+        f.readline()
+        self.fst_vt['ElastoDynTower']['HtFract'] = [None] * self.fst_vt['ElastoDynTower']['NTwInpSt']
+        self.fst_vt['ElastoDynTower']['TMassDen'] = [None] * self.fst_vt['ElastoDynTower']['NTwInpSt']
+        self.fst_vt['ElastoDynTower']['TwFAStif'] = [None] * self.fst_vt['ElastoDynTower']['NTwInpSt']
+        self.fst_vt['ElastoDynTower']['TwSSStif'] = [None] * self.fst_vt['ElastoDynTower']['NTwInpSt']
+
+        for i in range(self.fst_vt['ElastoDynTower']['NTwInpSt']):
+            data = f.readline().split()
+            self.fst_vt['ElastoDynTower']['HtFract'][i]  = float_read(data[0])
+            self.fst_vt['ElastoDynTower']['TMassDen'][i]  = float_read(data[1])
+            self.fst_vt['ElastoDynTower']['TwFAStif'][i]  = float_read(data[2])
+            self.fst_vt['ElastoDynTower']['TwSSStif'][i]  = float_read(data[3])       
+        
+        # Tower Mode Shapes
+        f.readline()
+        self.fst_vt['ElastoDynTower']['TwFAM1Sh'] = [None] * 5
+        self.fst_vt['ElastoDynTower']['TwFAM2Sh'] = [None] * 5
+        for i in range(5):
+            self.fst_vt['ElastoDynTower']['TwFAM1Sh'][i]  = float_read(f.readline().split()[0])
+        for i in range(5):
+            self.fst_vt['ElastoDynTower']['TwFAM2Sh'][i]  = float_read(f.readline().split()[0])        
+        f.readline()
+        self.fst_vt['ElastoDynTower']['TwSSM1Sh'] = [None] * 5
+        self.fst_vt['ElastoDynTower']['TwSSM2Sh'] = [None] * 5          
+        for i in range(5):
+            self.fst_vt['ElastoDynTower']['TwSSM1Sh'][i]  = float_read(f.readline().split()[0])
+        for i in range(5):
+            self.fst_vt['ElastoDynTower']['TwSSM2Sh'][i]  = float_read(f.readline().split()[0]) 
+
+        f.close()
+
+    def read_BeamDyn(self, bd_file, BladeNumber = 0):
+
+        # If BladeNumber is 0 or not specified, assuming all the blades are the same
+
+        # BeamDyn Input File
+        f = open(bd_file)
+        f.readline()
+        f.readline()
+        f.readline()
+        # ---------------------- SIMULATION CONTROL --------------------------------------
+        self.fst_vt['BeamDyn'][BladeNumber]['Echo']             = bool_read(f.readline().split()[0])
+        self.fst_vt['BeamDyn'][BladeNumber]['QuasiStaticInit']  = bool_read(f.readline().split()[0])
+        self.fst_vt['BeamDyn'][BladeNumber]['rhoinf']           = float_read(f.readline().split()[0])
+        self.fst_vt['BeamDyn'][BladeNumber]['quadrature']       = int_read(f.readline().split()[0])
+        self.fst_vt['BeamDyn'][BladeNumber]['refine']           = int_read(f.readline().split()[0])
+        self.fst_vt['BeamDyn'][BladeNumber]['n_fact']           = int_read(f.readline().split()[0])
+        self.fst_vt['BeamDyn'][BladeNumber]['DTBeam']           = float_read(f.readline().split()[0])
+        self.fst_vt['BeamDyn'][BladeNumber]['load_retries']     = int_read(f.readline().split()[0])
+        self.fst_vt['BeamDyn'][BladeNumber]['NRMax']            = int_read(f.readline().split()[0])
+        self.fst_vt['BeamDyn'][BladeNumber]['stop_tol']         = float_read(f.readline().split()[0])
+        self.fst_vt['BeamDyn'][BladeNumber]['tngt_stf_fd']      = bool_read(f.readline().split()[0])
+        self.fst_vt['BeamDyn'][BladeNumber]['tngt_stf_comp']    = bool_read(f.readline().split()[0])
+        self.fst_vt['BeamDyn'][BladeNumber]['tngt_stf_pert']    = float_read(f.readline().split()[0])
+        self.fst_vt['BeamDyn'][BladeNumber]['tngt_stf_difftol'] = float_read(f.readline().split()[0])
+        self.fst_vt['BeamDyn'][BladeNumber]['RotStates']        = bool_read(f.readline().split()[0])
+        f.readline()
+        #---------------------- GEOMETRY PARAMETER --------------------------------------
+        self.fst_vt['BeamDyn'][BladeNumber]['member_total']     = int_read(f.readline().split()[0])
+        self.fst_vt['BeamDyn'][BladeNumber]['kp_total']         = int_read(f.readline().split()[0])
+        self.fst_vt['BeamDyn'][BladeNumber]['members']          = []
+        for i in range(self.fst_vt['BeamDyn'][BladeNumber]['member_total']):
+            ln = f.readline().split()
+            n_pts_i                   = int(ln[1])
+            member_i                  = {}
+            member_i['kp_xr']         = [None]*n_pts_i
+            member_i['kp_yr']         = [None]*n_pts_i
+            member_i['kp_zr']         = [None]*n_pts_i
+            member_i['initial_twist'] = [None]*n_pts_i
+            f.readline()
+            f.readline()
+            for j in range(n_pts_i):
+                ln = f.readline().split()
+                member_i['kp_xr'][j]          = float(ln[0])
+                member_i['kp_yr'][j]          = float(ln[1])
+                member_i['kp_zr'][j]          = float(ln[2])
+                member_i['initial_twist'][j]  = float(ln[3])
+
+            self.fst_vt['BeamDyn'][BladeNumber]['members'].append(member_i)
+        #---------------------- MESH PARAMETER ------------------------------------------
+        f.readline()
+        self.fst_vt['BeamDyn'][BladeNumber]['order_elem']  = int_read(f.readline().split()[0])
+        #---------------------- MATERIAL PARAMETER --------------------------------------
+        f.readline()
+        self.fst_vt['BeamDyn'][BladeNumber]['BldFile']     = f.readline().split()[0].replace('"','').replace("'",'')
+        #---------------------- PITCH ACTUATOR PARAMETERS -------------------------------
+        f.readline()
+        self.fst_vt['BeamDyn'][BladeNumber]['UsePitchAct'] = bool_read(f.readline().split()[0])
+        self.fst_vt['BeamDyn'][BladeNumber]['PitchJ']      = float_read(f.readline().split()[0])
+        self.fst_vt['BeamDyn'][BladeNumber]['PitchK']      = float_read(f.readline().split()[0])
+        self.fst_vt['BeamDyn'][BladeNumber]['PitchC']      = float_read(f.readline().split()[0])
+        #---------------------- OUTPUTS -------------------------------------------------
+        f.readline()
+        self.fst_vt['BeamDyn'][BladeNumber]['SumPrint']    = bool_read(f.readline().split()[0])
+        self.fst_vt['BeamDyn'][BladeNumber]['OutFmt']      = quoted_read(f.readline().split()[0])
+        self.fst_vt['BeamDyn'][BladeNumber]['NNodeOuts']   = int_read(f.readline().split()[0])
+        self.fst_vt['BeamDyn'][BladeNumber]['OutNd']       = [idx.strip() for idx in f.readline().split('OutNd')[0].split(',')]
+        # BeamDyn Outlist
+        f.readline()
+        data = f.readline()
+        while data.split()[0] != 'END':
+            channels = data.split('"')
+            channel_list = channels[1].split(',')
+            self.set_outlist(self.fst_vt['outlist']['BeamDyn'], channel_list)
+            data = f.readline()
+            
+        # BeamDyn optional outlist
+        try:
+            f.readline()
+            # self.fst_vt['BeamDyn']['BldNd_BladesOut']    = int(f.readline().split()[0])
+            self.fst_vt['BeamDyn'][BladeNumber]['BldNd_BlOutNd']    = f.readline().split()[0]
+
+            f.readline()
+            data =  f.readline()
+            while data.split()[0] != 'END':
+                if data.find('"')>=0:
+                    channels = data.split('"')
+                    opt_channel_list = channels[1].split(',')
+                else:
+                    row_string = data.split(',')
+                    if len(row_string)==1:
+                        opt_channel_list = row_string[0].split('\n')[0]
+                    else:
+                        opt_channel_list = row_string
+                self.set_outlist(self.fst_vt['outlist']['BeamDyn_Nodes'], opt_channel_list)
+                data = f.readline()
+        except:
+            # The optinal outlist does not exist.
+            None
+
+        f.close()
+
+        beamdyn_blade_file = os.path.join(os.path.dirname(bd_file), self.fst_vt['BeamDyn'][BladeNumber]['BldFile'])
+        self.read_BeamDynBlade(beamdyn_blade_file, BladeNumber)
+
+    def read_BeamDynBlade(self, beamdyn_blade_file, BladeNumber = 0):
+        # if BladeNumber is 0 or not specified, assuming all the blades are the same
+        # BeamDyn Blade
+
+        f = open(beamdyn_blade_file)
+        
+        f.readline()
+        f.readline()
+        f.readline()
+        #---------------------- BLADE PARAMETERS --------------------------------------
+        self.fst_vt['BeamDynBlade'][BladeNumber]['station_total'] = int_read(f.readline().split()[0])
+        self.fst_vt['BeamDynBlade'][BladeNumber]['damp_type']     = int_read(f.readline().split()[0])
+        f.readline()
+        f.readline()
+        f.readline()
+        #---------------------- DAMPING COEFFICIENT------------------------------------
+        ln = f.readline().split()
+        self.fst_vt['BeamDynBlade'][BladeNumber]['mu1']           = float(ln[0])
+        self.fst_vt['BeamDynBlade'][BladeNumber]['mu2']           = float(ln[1])
+        self.fst_vt['BeamDynBlade'][BladeNumber]['mu3']           = float(ln[2])
+        self.fst_vt['BeamDynBlade'][BladeNumber]['mu4']           = float(ln[3])
+        self.fst_vt['BeamDynBlade'][BladeNumber]['mu5']           = float(ln[4])
+        self.fst_vt['BeamDynBlade'][BladeNumber]['mu6']           = float(ln[5])
+        f.readline()
+        #---------------------- DISTRIBUTED PROPERTIES---------------------------------
+        
+        self.fst_vt['BeamDynBlade'][BladeNumber]['radial_stations'] = np.zeros((self.fst_vt['BeamDynBlade'][BladeNumber]['station_total']))
+        self.fst_vt['BeamDynBlade'][BladeNumber]['beam_stiff']      = np.zeros((self.fst_vt['BeamDynBlade'][BladeNumber]['station_total'], 6, 6))
+        self.fst_vt['BeamDynBlade'][BladeNumber]['beam_inertia']    = np.zeros((self.fst_vt['BeamDynBlade'][BladeNumber]['station_total'], 6, 6))
+        for i in range(self.fst_vt['BeamDynBlade'][BladeNumber]['station_total']):
+            self.fst_vt['BeamDynBlade'][BladeNumber]['radial_stations'][i]  = float_read(f.readline().split()[0])
+            for j in range(6):
+                self.fst_vt['BeamDynBlade'][BladeNumber]['beam_stiff'][i,j,:] = np.array([float(val) for val in f.readline().strip().split()])
+            f.readline()
+            for j in range(6):
+                self.fst_vt['BeamDynBlade'][BladeNumber]['beam_inertia'][i,j,:] = np.array([float(val) for val in f.readline().strip().split()])
+            f.readline()
+
+        f.close()
+
+    def read_InflowWind(self):
+        # InflowWind v3.01
+        # Currently no differences between FASTv8.16 and OpenFAST.
+        inflow_file = os.path.normpath(os.path.join(self.FAST_directory, self.fst_vt['Fst']['InflowFile']))
+        f = open(inflow_file)
+        
+        f.readline()
+        f.readline()
+        f.readline()
+
+        # Inflow wind header parameters (inflow_wind)
+        self.fst_vt['InflowWind']['Echo']           = bool_read(f.readline().split()[0])
+        self.fst_vt['InflowWind']['WindType']       = int(f.readline().split()[0])
+        self.fst_vt['InflowWind']['PropagationDir'] = float_read(f.readline().split()[0])
+        self.fst_vt['InflowWind']['VFlowAng']       = float_read(f.readline().split()[0])
+        self.fst_vt['InflowWind']['VelInterpCubic'] = bool_read(f.readline().split()[0])
+        self.fst_vt['InflowWind']['NWindVel']       = int(f.readline().split()[0])
+        self.fst_vt['InflowWind']['WindVxiList']    = [idx.strip() for idx in f.readline().split('WindVxiList')[0].split(',')]
+        self.fst_vt['InflowWind']['WindVyiList']    = [idx.strip() for idx in f.readline().split('WindVyiList')[0].split(',')]
+        self.fst_vt['InflowWind']['WindVziList']    = [idx.strip() for idx in f.readline().split('WindVziList')[0].split(',')]
+
+        # Parameters for Steady Wind Conditions [used only for WindType = 1] (steady_wind_params)
+        f.readline()
+        self.fst_vt['InflowWind']['HWindSpeed'] = float_read(f.readline().split()[0])
+        self.fst_vt['InflowWind']['RefHt'] = float_read(f.readline().split()[0])
+        self.fst_vt['InflowWind']['PLExp'] = float_read(f.readline().split()[0])
+
+        # Parameters for Uniform wind file   [used only for WindType = 2] (uniform_wind_params)
+        f.readline()
+        self.fst_vt['InflowWind']['FileName_Uni'] = os.path.join(os.path.split(inflow_file)[0], quoted_read(f.readline().split()[0]))
+        self.fst_vt['InflowWind']['RefHt_Uni'] = float_read(f.readline().split()[0])
+        self.fst_vt['InflowWind']['RefLength'] = float_read(f.readline().split()[0])
+
+        # Parameters for Binary TurbSim Full-Field files   [used only for WindType = 3] (turbsim_wind_params)
+        f.readline()
+        self.fst_vt['InflowWind']['FileName_BTS'] = os.path.join(os.path.split(inflow_file)[0], quoted_read(f.readline().split()[0]))
+        # Parameters for Binary Bladed-style Full-Field files   [used only for WindType = 4] (bladed_wind_params)
+        f.readline()
+        self.fst_vt['InflowWind']['FileNameRoot'] = os.path.join(os.path.split(inflow_file)[0], quoted_read(f.readline().split()[0]))
+        self.fst_vt['InflowWind']['TowerFile'] = bool_read(f.readline().split()[0])
+
+        # Parameters for HAWC-format binary files  [Only used with WindType = 5] (hawc_wind_params)
+        f.readline()
+        self.fst_vt['InflowWind']['FileName_u'] = os.path.normpath(os.path.join(os.path.split(inflow_file)[0], quoted_read(f.readline().split()[0])))
+        self.fst_vt['InflowWind']['FileName_v'] = os.path.normpath(os.path.join(os.path.split(inflow_file)[0], quoted_read(f.readline().split()[0])))
+        self.fst_vt['InflowWind']['FileName_w'] = os.path.normpath(os.path.join(os.path.split(inflow_file)[0], quoted_read(f.readline().split()[0])))
+        self.fst_vt['InflowWind']['nx']    = int(f.readline().split()[0])
+        self.fst_vt['InflowWind']['ny']    = int(f.readline().split()[0])
+        self.fst_vt['InflowWind']['nz']    = int(f.readline().split()[0])
+        self.fst_vt['InflowWind']['dx']    = float_read(f.readline().split()[0])
+        self.fst_vt['InflowWind']['dy']    = float_read(f.readline().split()[0])
+        self.fst_vt['InflowWind']['dz']    = float_read(f.readline().split()[0])
+        self.fst_vt['InflowWind']['RefHt_Hawc'] = float_read(f.readline().split()[0])
+
+        # Scaling parameters for turbulence (still hawc_wind_params)
+        f.readline()
+        self.fst_vt['InflowWind']['ScaleMethod'] = int(f.readline().split()[0])
+        self.fst_vt['InflowWind']['SFx']         = float_read(f.readline().split()[0])
+        self.fst_vt['InflowWind']['SFy']         = float_read(f.readline().split()[0])
+        self.fst_vt['InflowWind']['SFz']         = float_read(f.readline().split()[0])
+        self.fst_vt['InflowWind']['SigmaFx']     = float_read(f.readline().split()[0])
+        self.fst_vt['InflowWind']['SigmaFy']     = float_read(f.readline().split()[0])
+        self.fst_vt['InflowWind']['SigmaFz']     = float_read(f.readline().split()[0])
+
+        # Mean wind profile parameters (added to HAWC-format files) (still hawc_wind_params)
+        f.readline()
+        self.fst_vt['InflowWind']['URef']        = float_read(f.readline().split()[0])
+        self.fst_vt['InflowWind']['WindProfile'] = int(f.readline().split()[0])
+        self.fst_vt['InflowWind']['PLExp_Hawc']  = float_read(f.readline().split()[0])
+        self.fst_vt['InflowWind']['Z0']          = float_read(f.readline().split()[0])
+        self.fst_vt['InflowWind']['XOffset']     = float_read(f.readline().split()[0])
+
+        # LIDAR parameters
+        f.readline()
+        self.fst_vt['InflowWind']['SensorType'] = int(f.readline().split()[0])
+        self.fst_vt['InflowWind']['NumPulseGate'] = int(f.readline().split()[0])
+        self.fst_vt['InflowWind']['PulseSpacing'] = float_read(f.readline().split()[0])
+        self.fst_vt['InflowWind']['NumBeam'] = int(f.readline().split()[0])
+        self.fst_vt['InflowWind']['FocalDistanceX'] = [idx.strip() for idx in f.readline().split('FocalDistanceX')[0].split(',')]
+        self.fst_vt['InflowWind']['FocalDistanceY'] = [idx.strip() for idx in f.readline().split('FocalDistanceY')[0].split(',')]
+        self.fst_vt['InflowWind']['FocalDistanceZ'] = [idx.strip() for idx in f.readline().split('FocalDistanceZ')[0].split(',')]
+        self.fst_vt['InflowWind']['RotorApexOffsetPos'] = [idx.strip() for idx in f.readline().split('RotorApexOffsetPos')[0].split(',')]
+        self.fst_vt['InflowWind']['URefLid'] = float_read(f.readline().split()[0])
+        self.fst_vt['InflowWind']['MeasurementInterval'] = float_read(f.readline().split()[0])
+        self.fst_vt['InflowWind']['LidRadialVel'] = bool_read(f.readline().split()[0])
+        self.fst_vt['InflowWind']['ConsiderHubMotion'] = int(f.readline().split()[0])
+
+        # Inflow Wind Output Parameters (inflow_out_params)
+        f.readline()
+        self.fst_vt['InflowWind']['SumPrint'] = bool_read(f.readline().split()[0])
+        
+        # InflowWind Outlist
+        f.readline()
+        data = f.readline()
+        while data.split()[0] != 'END':
+            if data.find('"')>=0:
+                channels = data.split('"')
+                channel_list = channels[1].split(',')
+            else:
+                row_string = data.split(',')
+                if len(row_string)==1:
+                    channel_list = row_string[0].split('\n')[0]
+                else:
+                    channel_list = row_string
+            self.set_outlist(self.fst_vt['outlist']['InflowWind'], channel_list)
+            data = f.readline()
+
+        f.close()
+                
+    def read_AeroDyn(self):
+        # AeroDyn v15.03
+
+        ad_file = os.path.join(self.FAST_directory, self.fst_vt['Fst']['AeroFile'])
+        f = open(ad_file)
+
+        # General Option
+        f.readline()
+        f.readline()
+        f.readline()
+        self.fst_vt['AeroDyn']['Echo']          = bool_read(f.readline().split()[0])
+        self.fst_vt['AeroDyn']['DTAero']        = float_read(f.readline().split()[0])
+        self.fst_vt['AeroDyn']['Wake_Mod']       = int(f.readline().split()[0])
+        self.fst_vt['AeroDyn']['TwrPotent']     = int(f.readline().split()[0])
+        self.fst_vt['AeroDyn']['TwrShadow']     = int(f.readline().split()[0])
+        self.fst_vt['AeroDyn']['TwrAero']       = bool_read(f.readline().split()[0])
+        self.fst_vt['AeroDyn']['CavitCheck']    = bool_read(f.readline().split()[0])
+        self.fst_vt['AeroDyn']['Buoyancy']      = bool_read(f.readline().split()[0])
+        self.fst_vt['AeroDyn']['NacelleDrag']      = bool_read(f.readline().split()[0])
+        self.fst_vt['AeroDyn']['CompAA']        = bool_read(f.readline().split()[0])
+        self.fst_vt['AeroDyn']['AA_InputFile']  = f.readline().split()[0]
+
+        # Environmental Conditions
+        f.readline()
+        self.fst_vt['AeroDyn']['AirDens']        = float_read(f.readline().split()[0])
+        self.fst_vt['AeroDyn']['KinVisc']        = float_read(f.readline().split()[0])
+        self.fst_vt['AeroDyn']['SpdSound']       = float_read(f.readline().split()[0])
+        self.fst_vt['AeroDyn']['Patm']           = float_read(f.readline().split()[0])
+        self.fst_vt['AeroDyn']['Pvap']           = float_read(f.readline().split()[0])
+        #self.fst_vt['AeroDyn']['FluidDepth']           = float_read(f.readline().split()[0])
+
+        f.readline()
+        self.fst_vt['AeroDyn']['BEM_Mod']           = int(f.readline().split()[0])
+
+        # Blade-Element/Momentum Theory Options
+        f.readline()
+        self.fst_vt['AeroDyn']['Skew_Mod']             = int_read(f.readline().split()[0])
+        self.fst_vt['AeroDyn']['SkewMomCorr']         = bool_read(f.readline().split()[0])
+        self.fst_vt['AeroDyn']['SkewRedistr_Mod']     = int_read(f.readline().split()[0])
+        self.fst_vt['AeroDyn']['SkewRedistrFactor']   = float_read(f.readline().split()[0])
+        f.readline()
+        self.fst_vt['AeroDyn']['TipLoss']               = bool_read(f.readline().split()[0])
+        self.fst_vt['AeroDyn']['HubLoss']               = bool_read(f.readline().split()[0])
+        self.fst_vt['AeroDyn']['TanInd']                = bool_read(f.readline().split()[0])
+        self.fst_vt['AeroDyn']['AIDrag']                = bool_read(f.readline().split()[0])
+        self.fst_vt['AeroDyn']['TIDrag']                = bool_read(f.readline().split()[0])
+        self.fst_vt['AeroDyn']['IndToler']              = float_read(f.readline().split()[0])
+        self.fst_vt['AeroDyn']['MaxIter']               = int(f.readline().split()[0])
+        f.readline()
+        self.fst_vt['AeroDyn']['SectAvg']               = bool_read(f.readline().split()[0])
+        self.fst_vt['AeroDyn']['SectAvgWeighting']      = int_read(f.readline().split()[0])
+        self.fst_vt['AeroDyn']['SectAvgNPoints']        = int_read(f.readline().split()[0])
+        self.fst_vt['AeroDyn']['SectAvgPsiBwd']         = float_read(f.readline().split()[0])
+        self.fst_vt['AeroDyn']['SectAvgPsiFwd']         = float_read(f.readline().split()[0])
+
+
+        # Dynamic Blade-Element/Momentum Theory Options 
+        f.readline()
+        self.fst_vt['AeroDyn']['DBEMT_Mod']          = int(f.readline().split()[0])
+        self.fst_vt['AeroDyn']['tau1_const']         = float_read(f.readline().split()[0])
+
+        # Olaf -- cOnvecting LAgrangian Filaments (Free Vortex Wake) Theory Options
+        f.readline()
+        self.fst_vt['AeroDyn']['OLAFInputFileName']  = quoted_read(f.readline().split()[0])
+        
+        # Unsteady Airfoil Aerodynamics Options
+        f.readline()
+        self.fst_vt['AeroDyn']['AoA34']                  = bool_read(f.readline().split()[0])
+        self.fst_vt['AeroDyn']['UA_Mod']                  = int(f.readline().split()[0])
+        self.fst_vt['AeroDyn']['FLookup']                = bool_read(f.readline().split()[0])
+        self.fst_vt['AeroDyn']['IntegrationMethod']      = int(f.readline().split()[0])
+        
+        file_pos = f.tell()
+        line = f.readline()
+        if 'UAStartRad' in line:
+            self.fst_vt['AeroDyn']['UAStartRad']             = float_read(line.split()[0])
+        else:
+            f.seek(file_pos)
+        
+        file_pos = f.tell()
+        line = f.readline()
+        if 'UAEndRad' in line:
+            self.fst_vt['AeroDyn']['UAEndRad']             = float_read(line.split()[0])
+        else:
+            f.seek(file_pos)
+
+
+        # Airfoil Information
+        f.readline()
+        self.fst_vt['AeroDyn']['AFTabMod']         = int(f.readline().split()[0])
+        self.fst_vt['AeroDyn']['InCol_Alfa']       = int(f.readline().split()[0])
+        self.fst_vt['AeroDyn']['InCol_Cl']         = int(f.readline().split()[0])
+        self.fst_vt['AeroDyn']['InCol_Cd']         = int(f.readline().split()[0])
+        self.fst_vt['AeroDyn']['InCol_Cm']         = int(f.readline().split()[0])
+        self.fst_vt['AeroDyn']['InCol_Cpmin']      = int(f.readline().split()[0])
+        self.fst_vt['AeroDyn']['NumAFfiles']       = int(f.readline().split()[0])
+        self.fst_vt['AeroDyn']['AFNames']          = [None] * self.fst_vt['AeroDyn']['NumAFfiles']
+        for i in range(self.fst_vt['AeroDyn']['NumAFfiles']):
+            af_filename = fix_path(f.readline().split()[0])[1:-1]
+            self.fst_vt['AeroDyn']['AFNames'][i]   = os.path.abspath(os.path.join(self.FAST_directory, self.fst_vt['Fst']['AeroFile_path'], af_filename))
+
+        # Rotor/Blade Properties
+        f.readline()
+        self.fst_vt['AeroDyn']['UseBlCm']        = bool_read(f.readline().split()[0])
+        self.fst_vt['AeroDyn']['ADBlFile1']      = quoted_read(f.readline().split()[0])
+        self.fst_vt['AeroDyn']['ADBlFile2']      = quoted_read(f.readline().split()[0])
+        self.fst_vt['AeroDyn']['ADBlFile3']      = quoted_read(f.readline().split()[0])
+
+        # Hub, nacelle, and tail fin aerodynamics
+        f.readline()
+        self.fst_vt['AeroDyn']['VolHub'] = float_read(f.readline().split()[0])
+        self.fst_vt['AeroDyn']['HubCenBx'] = float_read(f.readline().split()[0])
+        f.readline()
+        self.fst_vt['AeroDyn']['VolNac'] = float_read(f.readline().split()[0])
+        # data = [float(val) for val in f.readline().split(',')]
+        self.fst_vt['AeroDyn']['NacCenB'] = [idx.strip() for idx in f.readline().split('NacCenB')[0].split(',')]
+
+        self.fst_vt['AeroDyn']['NacArea'] = [idx.strip() for idx in f.readline().split('NacArea')[0].split(',')]
+        self.fst_vt['AeroDyn']['NacCd'] = [idx.strip() for idx in f.readline().split('NacCd')[0].split(',')]
+        self.fst_vt['AeroDyn']['NacDragAC'] = [idx.strip() for idx in f.readline().split('NacDragAC')[0].split(',')]
+        f.readline()
+        self.fst_vt['AeroDyn']['TFinAero'] = bool_read(f.readline().split()[0])
+        tfa_filename = fix_path(f.readline().split()[0])[1:-1]
+        self.fst_vt['AeroDyn']['TFinFile'] = os.path.abspath(os.path.join(self.FAST_directory, tfa_filename))
+
+        # Tower Influence and Aerodynamics
+        f.readline()
+        self.fst_vt['AeroDyn']['NumTwrNds']      = int(f.readline().split()[0])
+        f.readline()
+        f.readline()
+        self.fst_vt['AeroDyn']['TwrElev'] = [None]*self.fst_vt['AeroDyn']['NumTwrNds']
+        self.fst_vt['AeroDyn']['TwrDiam'] = [None]*self.fst_vt['AeroDyn']['NumTwrNds']
+        self.fst_vt['AeroDyn']['TwrCd'] = [None]*self.fst_vt['AeroDyn']['NumTwrNds']
+        self.fst_vt['AeroDyn']['TwrTI'] = [None]*self.fst_vt['AeroDyn']['NumTwrNds']
+        self.fst_vt['AeroDyn']['TwrCb'] = [None]*self.fst_vt['AeroDyn']['NumTwrNds']
+        for i in range(self.fst_vt['AeroDyn']['NumTwrNds']):
+            data = [float(val) for val in f.readline().split()]
+            self.fst_vt['AeroDyn']['TwrElev'][i] = data[0] 
+            self.fst_vt['AeroDyn']['TwrDiam'][i] = data[1] 
+            self.fst_vt['AeroDyn']['TwrCd'][i]   = data[2]
+            self.fst_vt['AeroDyn']['TwrTI'][i]   = data[3]
+            self.fst_vt['AeroDyn']['TwrCb'][i]   = data[4]
+
+        # Outputs
+        f.readline()
+        self.fst_vt['AeroDyn']['SumPrint']    = bool_read(f.readline().split()[0])
+        self.fst_vt['AeroDyn']['NBlOuts']     = int(f.readline().split()[0])
+        self.fst_vt['AeroDyn']['BlOutNd']     = [idx.strip() for idx in f.readline().split('BlOutNd')[0].split(',')]
+        self.fst_vt['AeroDyn']['NTwOuts']     = int(f.readline().split()[0])
+        self.fst_vt['AeroDyn']['TwOutNd']     = [idx.strip() for idx in f.readline().split('TwOutNd')[0].split(',')]
+
+        # AeroDyn Outlist
+        f.readline()
+        data = f.readline()
+
+        # Handle the case if there are blank lines before the END statement, check if blank line
+        while data.split().__len__() == 0:
+            data = f.readline()
+
+
+        while data.split()[0] != 'END':
+            if data.find('"')>=0:
+                channels = data.split('"')
+                channel_list = channels[1].split(',')
+            else:
+                row_string = data.split(',')
+                if len(row_string)==1:
+                    channel_list = row_string[0].split('\n')[0]
+                else:
+                    channel_list = row_string
+            self.set_outlist(self.fst_vt['outlist']['AeroDyn'], channel_list)
+            data = f.readline()
+
+        # AeroDyn optional outlist
+        try:
+            f.readline()
+            self.fst_vt['AeroDyn']['BldNd_BladesOut']    = int(f.readline().split()[0])
+            self.fst_vt['AeroDyn']['BldNd_BlOutNd']    = f.readline().split()[0]
+
+            f.readline()
+            data =  f.readline()
+            while data.split()[0] != 'END':
+                if data.find('"')>=0:
+                    channels = data.split('"')
+                    opt_channel_list = channels[1].split(',')
+                else:
+                    row_string = data.split(',')
+                    if len(row_string)==1:
+                        opt_channel_list = row_string[0].split('\n')[0]
+                    else:
+                        opt_channel_list = row_string
+                self.set_outlist(self.fst_vt['outlist']['AeroDyn_Nodes'], opt_channel_list)
+                data = f.readline()
+        except:
+            # The optinal outlist does not exist.
+            None
+
+        f.close()
+
+        # Improved handling for multiple AeroDyn blade files
+        ad_bld_file1 = os.path.join(self.FAST_directory, self.fst_vt['Fst']['AeroFile_path'], self.fst_vt['AeroDyn']['ADBlFile1'])
+        ad_bld_file2 = os.path.join(self.FAST_directory, self.fst_vt['Fst']['AeroFile_path'], self.fst_vt['AeroDyn']['ADBlFile2'])
+        ad_bld_file3 = os.path.join(self.FAST_directory, self.fst_vt['Fst']['AeroFile_path'], self.fst_vt['AeroDyn']['ADBlFile3'])
+
+        if ad_bld_file1 == ad_bld_file2 and ad_bld_file1 == ad_bld_file3:
+            # all blades are identical
+            self.read_AeroDynBlade(ad_bld_file1, BladeNumber=0)
+            # Copy data into the generic AeroDynBlade
+            self.fst_vt['AeroDynBlade'] = self.fst_vt['AeroDynBlade'][0]
+        elif self.fst_vt['ElastoDyn']['NumBl'] == 2 and ad_bld_file1 == ad_bld_file2:
+            # 2 blades are identical
+            self.read_AeroDynBlade(ad_bld_file1, BladeNumber=0)
+            self.fst_vt['AeroDynBlade'] = self.fst_vt['AeroDynBlade'][0]
+        else:
+            # all blades are different
+            self.read_AeroDynBlade(ad_bld_file1, BladeNumber=0)
+            if self.fst_vt['ElastoDyn']['NumBl'] > 1:
+                self.read_AeroDynBlade(ad_bld_file2, BladeNumber=1)
+            if self.fst_vt['ElastoDyn']['NumBl'] > 2:
+                self.read_AeroDynBlade(ad_bld_file3, BladeNumber=2)
+            else:
+                # we have a single blade
+                self.fst_vt['AeroDynBlade'] = self.fst_vt['AeroDynBlade'][0]
+
+        self.read_AeroDynPolar()
+        self.read_AeroDynCoord()
+        olaf_filename = os.path.join(self.FAST_directory, self.fst_vt['AeroDyn']['OLAFInputFileName'])
+        if os.path.isfile(olaf_filename):
+            self.read_AeroDynOLAF(olaf_filename)
+
+    def read_AeroDynBlade(self, ad_blade_file, BladeNumber = 0):
+        # AeroDyn v5.00 Blade Definition File
+
+        # ad_blade_file = os.path.join(self.FAST_directory, self.fst_vt['Fst']['AeroFile_path'], self.fst_vt['AeroDyn']['ADBlFile1'])
+        f = open(ad_blade_file)
+
+        f.readline()
+        f.readline()
+        f.readline()
+        # Blade Properties
+        self.fst_vt['AeroDynBlade'][BladeNumber]['NumBlNds']       = int(f.readline().split()[0])
+        f.readline()
+        f.readline()
+        self.fst_vt['AeroDynBlade'][BladeNumber]['BlSpn']          = [None]*self.fst_vt['AeroDynBlade'][BladeNumber]['NumBlNds']
+        self.fst_vt['AeroDynBlade'][BladeNumber]['BlCrvAC']        = [None]*self.fst_vt['AeroDynBlade'][BladeNumber]['NumBlNds']
+        self.fst_vt['AeroDynBlade'][BladeNumber]['BlSwpAC']        = [None]*self.fst_vt['AeroDynBlade'][BladeNumber]['NumBlNds']
+        self.fst_vt['AeroDynBlade'][BladeNumber]['BlCrvAng']       = [None]*self.fst_vt['AeroDynBlade'][BladeNumber]['NumBlNds']
+        self.fst_vt['AeroDynBlade'][BladeNumber]['BlTwist']        = [None]*self.fst_vt['AeroDynBlade'][BladeNumber]['NumBlNds']
+        self.fst_vt['AeroDynBlade'][BladeNumber]['BlChord']        = [None]*self.fst_vt['AeroDynBlade'][BladeNumber]['NumBlNds']
+        self.fst_vt['AeroDynBlade'][BladeNumber]['BlAFID']         = [None]*self.fst_vt['AeroDynBlade'][BladeNumber]['NumBlNds']
+        self.fst_vt['AeroDynBlade'][BladeNumber]['BlCb']           = [None]*self.fst_vt['AeroDynBlade'][BladeNumber]['NumBlNds']
+        self.fst_vt['AeroDynBlade'][BladeNumber]['BlCenBn']        = [None]*self.fst_vt['AeroDynBlade'][BladeNumber]['NumBlNds']
+        self.fst_vt['AeroDynBlade'][BladeNumber]['BlCenBt']        = [None]*self.fst_vt['AeroDynBlade'][BladeNumber]['NumBlNds']
+        for i in range(self.fst_vt['AeroDynBlade'][BladeNumber]['NumBlNds']):
+            data = [float(val) for val in f.readline().split()]
+            self.fst_vt['AeroDynBlade'][BladeNumber]['BlSpn'][i]   = data[0] 
+            self.fst_vt['AeroDynBlade'][BladeNumber]['BlCrvAC'][i] = data[1] 
+            self.fst_vt['AeroDynBlade'][BladeNumber]['BlSwpAC'][i] = data[2]
+            self.fst_vt['AeroDynBlade'][BladeNumber]['BlCrvAng'][i]= data[3]
+            self.fst_vt['AeroDynBlade'][BladeNumber]['BlTwist'][i] = data[4]
+            self.fst_vt['AeroDynBlade'][BladeNumber]['BlChord'][i] = data[5]
+            self.fst_vt['AeroDynBlade'][BladeNumber]['BlAFID'][i]  = data[6]
+            if len(data) == 9:
+                self.fst_vt['AeroDynBlade'][BladeNumber]['BlCb'][i]    = data[7]
+                self.fst_vt['AeroDynBlade'][BladeNumber]['BlCenBn'][i] = data[8]
+                self.fst_vt['AeroDynBlade'][BladeNumber]['BlCenBt'][i] = data[9]
+            else:
+                self.fst_vt['AeroDynBlade'][BladeNumber]['BlCb'][i]    = 0.0
+                self.fst_vt['AeroDynBlade'][BladeNumber]['BlCenBn'][i] = 0.0
+                self.fst_vt['AeroDynBlade'][BladeNumber]['BlCenBt'][i] = 0.0
+        
+        f.close()
+
+    def read_AeroDynPolar(self):
+        # AirfoilInfo v1.01
+
+        
+        self.fst_vt['AeroDyn']['af_data'] = [None]*self.fst_vt['AeroDyn']['NumAFfiles']
+
+        for afi, af_filename in enumerate(self.fst_vt['AeroDyn']['AFNames']):
+            f = open(af_filename)
+            # print af_filename
+
+            polar = {}
+
+            polar['InterpOrd']      = int_read(readline_filterComments(f).split()[0])
+            temp = readline_filterComments(f).split()
+            if temp[1] == "RelThickness":
+                polar['RelThickness'] = float_read(temp[0])
+                polar['NonDimArea']     = float_read(readline_filterComments(f).split()[0])
+            else:
+                polar['NonDimArea']    = float_read(temp[0])
+            # polar['NonDimArea']     = float_read(readline_filterComments(f).split()[0])
+            polar['NumCoords']      = readline_filterComments(f).split()[0]
+            polar['BL_file']        = readline_filterComments(f).split()[0]
+            polar['NumTabs']        = int_read(readline_filterComments(f).split()[0])
+            self.fst_vt['AeroDyn']['af_data'][afi] = [None]*polar['NumTabs']
+
+            for tab in range(polar['NumTabs']): # For multiple tables
+                polar['Re']             = float_read(readline_filterComments(f).split()[0]) * 1.e+6
+                polar['UserProp']           = int_read(readline_filterComments(f).split()[0])
+                polar['InclUAdata']     = bool_read(readline_filterComments(f).split()[0])
+
+                # Unsteady Aero Data
+                if polar['InclUAdata']:
+                    polar['alpha0']     = float_read(readline_filterComments(f).split()[0])
+                    polar['alpha1']     = float_read(readline_filterComments(f).split()[0])
+                    polar['alpha2']     = float_read(readline_filterComments(f).split()[0])
+                    # polar['alphaUpper']     = float_read(readline_filterComments(f).split()[0])
+                    # polar['alphaLower']     = float_read(readline_filterComments(f).split()[0])
+                    polar['eta_e']      = float_read(readline_filterComments(f).split()[0])
+                    polar['C_nalpha']   = float_read(readline_filterComments(f).split()[0])
+                    polar['T_f0']       = float_read(readline_filterComments(f).split()[0])
+                    polar['T_V0']       = float_read(readline_filterComments(f).split()[0])
+                    polar['T_p']        = float_read(readline_filterComments(f).split()[0])
+                    polar['T_VL']       = float_read(readline_filterComments(f).split()[0])
+                    polar['b1']         = float_read(readline_filterComments(f).split()[0])
+                    polar['b2']         = float_read(readline_filterComments(f).split()[0])
+                    polar['b5']         = float_read(readline_filterComments(f).split()[0])
+                    polar['A1']         = float_read(readline_filterComments(f).split()[0])
+                    polar['A2']         = float_read(readline_filterComments(f).split()[0])
+                    polar['A5']         = float_read(readline_filterComments(f).split()[0])
+                    polar['S1']         = float_read(readline_filterComments(f).split()[0])
+                    polar['S2']         = float_read(readline_filterComments(f).split()[0])
+                    polar['S3']         = float_read(readline_filterComments(f).split()[0])
+                    polar['S4']         = float_read(readline_filterComments(f).split()[0])
+                    polar['Cn1']        = float_read(readline_filterComments(f).split()[0])
+                    polar['Cn2']        = float_read(readline_filterComments(f).split()[0])
+                    polar['St_sh']      = float_read(readline_filterComments(f).split()[0])
+                    polar['Cd0']        = float_read(readline_filterComments(f).split()[0])
+                    polar['Cm0']        = float_read(readline_filterComments(f).split()[0])
+                    polar['k0']         = float_read(readline_filterComments(f).split()[0])
+                    polar['k1']         = float_read(readline_filterComments(f).split()[0])
+                    polar['k2']         = float_read(readline_filterComments(f).split()[0])
+                    polar['k3']         = float_read(readline_filterComments(f).split()[0])
+                    polar['k1_hat']     = float_read(readline_filterComments(f).split()[0])
+                    polar['x_cp_bar']   = float_read(readline_filterComments(f).split()[0])
+                    polar['UACutout']   = float_read(readline_filterComments(f).split()[0])
+                    polar['filtCutOff'] = float_read(readline_filterComments(f).split()[0])
+
+                # Polar Data
+                polar['NumAlf']         = int_read(readline_filterComments(f).split()[0])
+                polar['Alpha']          = [None]*polar['NumAlf']
+                polar['Cl']             = [None]*polar['NumAlf']
+                polar['Cd']             = [None]*polar['NumAlf']
+                polar['Cm']             = [None]*polar['NumAlf']
+                polar['Cpmin']          = [None]*polar['NumAlf']
+                for i in range(polar['NumAlf']):
+                    data = [float(val) for val in readline_filterComments(f).split()]
+                    if self.fst_vt['AeroDyn']['InCol_Alfa'] > 0:
+                        polar['Alpha'][i] = data[self.fst_vt['AeroDyn']['InCol_Alfa']-1]
+                    if self.fst_vt['AeroDyn']['InCol_Cl'] > 0:
+                        polar['Cl'][i]    = data[self.fst_vt['AeroDyn']['InCol_Cl']-1]
+                    if self.fst_vt['AeroDyn']['InCol_Cd'] > 0:
+                        polar['Cd'][i]    = data[self.fst_vt['AeroDyn']['InCol_Cd']-1]
+                    if self.fst_vt['AeroDyn']['InCol_Cm'] > 0:
+                        polar['Cm'][i]    = data[self.fst_vt['AeroDyn']['InCol_Cm']-1]
+                    if self.fst_vt['AeroDyn']['InCol_Cpmin'] > 0:
+                        polar['Cpmin'][i] = data[self.fst_vt['AeroDyn']['InCol_Cpmin']-1]
+
+                self.fst_vt['AeroDyn']['af_data'][afi][tab] = copy.copy(polar) # For multiple tables
+            
+            f.close()
+
+    def read_AeroDynCoord(self):
+        
+        self.fst_vt['AeroDyn']['af_coord'] = []
+        self.fst_vt['AeroDyn']['ac']   = np.zeros(len(self.fst_vt['AeroDyn']['AFNames']))
+
+        for afi, af_filename in enumerate(self.fst_vt['AeroDyn']['AFNames']):
+            self.fst_vt['AeroDyn']['af_coord'].append({})
+            if not (self.fst_vt['AeroDyn']['af_data'][afi][0]['NumCoords'] == 0 or self.fst_vt['AeroDyn']['af_data'][afi][0]['NumCoords'] == '0'):
+                coord_filename = af_filename[0:af_filename.rfind(os.sep)] + os.sep + self.fst_vt['AeroDyn']['af_data'][afi][0]['NumCoords'][2:-1]
+
+                f = open(coord_filename)
+                lines = f.readlines()
+                f.close()
+                lines = [line for line in lines if not line.strip().startswith('!')]
+                n_coords = int(lines[0].split()[0])
+
+                x = np.zeros(n_coords-1)
+                y = np.zeros(n_coords-1)
+
+                self.fst_vt['AeroDyn']['ac'][afi] = float(lines[1].split()[0])
+
+                for j in range(2, n_coords+1):
+                    x[j - 2], y[j - 2] = map(float, lines[j].split())
+
+                self.fst_vt['AeroDyn']['af_coord'][afi]['x'] = x
+                self.fst_vt['AeroDyn']['af_coord'][afi]['y'] = y
+
+
+    def read_AeroDynOLAF(self, olaf_filename):
+        
+        self.fst_vt['AeroDyn']['OLAF'] = {}
+        f = open(olaf_filename)
+        f.readline()
+        f.readline()
+        f.readline()
+        self.fst_vt['AeroDyn']['OLAF']['IntMethod']       = int_read(f.readline().split()[0])
+        self.fst_vt['AeroDyn']['OLAF']['DTfvw']           = float_read(f.readline().split()[0])
+        self.fst_vt['AeroDyn']['OLAF']['FreeWakeStart']   = float_read(f.readline().split()[0])
+        self.fst_vt['AeroDyn']['OLAF']['FullCircStart']   = float_read(f.readline().split()[0])
+        f.readline()
+        self.fst_vt['AeroDyn']['OLAF']['CircSolvMethod']   = int_read(f.readline().split()[0])
+        self.fst_vt['AeroDyn']['OLAF']['CircSolvConvCrit']    = float_read(f.readline().split()[0])
+        self.fst_vt['AeroDyn']['OLAF']['CircSolvRelaxation']  = float_read(f.readline().split()[0])
+        self.fst_vt['AeroDyn']['OLAF']['CircSolvMaxIter']     = int_read(f.readline().split()[0])
+        self.fst_vt['AeroDyn']['OLAF']['PrescribedCircFile']  = os.path.join(self.FAST_directory, quoted_read(f.readline().split()[0])) # unmodified by this script, hence pointing to absolute location
+        f.readline()
+        f.readline()
+        f.readline()
+        self.fst_vt['AeroDyn']['OLAF']['nNWPanels']   = int_read(f.readline().split()[0])
+        self.fst_vt['AeroDyn']['OLAF']['nNWPanelsFree'] = int_read(f.readline().split()[0])
+        self.fst_vt['AeroDyn']['OLAF']['nFWPanels']  = int_read(f.readline().split()[0])
+        self.fst_vt['AeroDyn']['OLAF']['nFWPanelsFree']  = int_read(f.readline().split()[0])
+        self.fst_vt['AeroDyn']['OLAF']['FWShedVorticity'] = bool_read(f.readline().split()[0])
+        f.readline()
+        self.fst_vt['AeroDyn']['OLAF']['DiffusionMethod'] = int_read(f.readline().split()[0])
+        self.fst_vt['AeroDyn']['OLAF']['RegDeterMethod']  = int_read(f.readline().split()[0])
+        self.fst_vt['AeroDyn']['OLAF']['RegFunction']     = int_read(f.readline().split()[0])
+        self.fst_vt['AeroDyn']['OLAF']['WakeRegMethod']   = int_read(f.readline().split()[0])
+        self.fst_vt['AeroDyn']['OLAF']['WakeRegFactor']   = float(f.readline().split()[0])
+        self.fst_vt['AeroDyn']['OLAF']['WingRegFactor']   = float(f.readline().split()[0])
+        self.fst_vt['AeroDyn']['OLAF']['CoreSpreadEddyVisc'] = int(f.readline().split()[0])
+        f.readline()
+        self.fst_vt['AeroDyn']['OLAF']['TwrShadowOnWake'] = bool_read(f.readline().split()[0])
+        self.fst_vt['AeroDyn']['OLAF']['ShearModel']      = int_read(f.readline().split()[0])
+        f.readline()
+        self.fst_vt['AeroDyn']['OLAF']['VelocityMethod']  = int_read(f.readline().split()[0])
+        self.fst_vt['AeroDyn']['OLAF']['TreeBranchFactor']= float_read(f.readline().split()[0])
+        self.fst_vt['AeroDyn']['OLAF']['PartPerSegment']  = int_read(f.readline().split()[0])
+        f.readline()
+        f.readline()
+        self.fst_vt['AeroDyn']['OLAF']['WrVTk']       = int_read(f.readline().split()[0])
+        self.fst_vt['AeroDyn']['OLAF']['nVTKBlades']  = int_read(f.readline().split()[0])
+        self.fst_vt['AeroDyn']['OLAF']['VTKCoord']    = int_read(f.readline().split()[0])
+        self.fst_vt['AeroDyn']['OLAF']['VTK_fps']     = float_read(f.readline().split()[0])
+        self.fst_vt['AeroDyn']['OLAF']['nGridOut']    = int_read(f.readline().split()[0])
+        f.readline()
+        f.close()
+
+    def read_AeroDisk(self):
+        ''''
+        Reading the AeroDisk input file.
+        '''
+
+        aDisk_file = os.path.join(self.FAST_directory, self.fst_vt['Fst']['AeroFile'])
+        f = open(aDisk_file)
+        f.readline()
+        f.readline()
+        f.readline()
+
+        # Simulation Control
+        self.fst_vt['AeroDisk']['Echo'] = bool_read(f.readline().split()[0])
+        self.fst_vt['AeroDisk']['DT'] = float_read(f.readline().split()[0])
+
+        # Environmental Conditions
+        f.readline()
+        self.fst_vt['AeroDisk']['AirDens'] = float_read(f.readline().split()[0])
+
+        # Actuator Disk Properties
+        f.readline()
+        self.fst_vt['AeroDisk']['RotorRad'] = float_read(f.readline().split()[0])
+        
+        # read InColNames      - Input column headers (string) {may include a combination of "TSR, RtSpd, VRel, Pitch, Skew"} (up to 4 columns) 
+        # Read between the quotes
+        self.fst_vt['AeroDisk']['InColNames'] = [x.strip() for x in quoted_read(f.readline().split('InColNames')[0]).split(',')]
+
+        # read InColDims       - Number of unique values in each column (-) (must have same number of columns as InColName) [each >=2]
+        self.fst_vt['AeroDisk']['InColDims'] = [int(x) for x in f.readline().split('InColDims')[0].split(',')]
+
+        # read the contents table of the CSV file referenced next
+        # if the next line starts with an @, then it is a file reference
+        line = f.readline()
+        if line[0] == '@':
+            self.fst_vt['AeroDisk']['actuatorDiskFile'] = os.path.join(self.FAST_directory, line[1:].strip())
+
+            # using the load_ascii_output function to read the CSV file, ;)
+            data, info = load_ascii_output(self.fst_vt['AeroDisk']['actuatorDiskFile'], headerLines=3,
+                                           descriptionLine=0, attributeLine=1, unitLine=2, delimiter = ',')
+            self.fst_vt['AeroDisk']['actuatorDiskTable'] = {'dsc': info['description'], 
+                                                            'attr': info['attribute_names'], 
+                                                            'units': info['attribute_units'], 
+                                                            'data': data} 
+        else:
+            raise Exception('Expecting a file reference to the actuator disk CSV file')
+
+        # read the output list
+        f.readline()
+        f.readline()
+
+        self.read_outlist(f,'AeroDisk')
+
+        f.close()
+
+
+    def read_ServoDyn(self):
+        # ServoDyn v1.05 Input File
+        # Currently no differences between FASTv8.16 and OpenFAST.
+
+
+        sd_file = os.path.normpath(os.path.join(self.FAST_directory, self.fst_vt['Fst']['ServoFile']))
+        f = open(sd_file)
+
+        f.readline()
+        f.readline()
+
+        # Simulation Control (sd_sim_ctrl)
+        f.readline()
+        self.fst_vt['ServoDyn']['Echo'] = bool_read(f.readline().split()[0])
+        self.fst_vt['ServoDyn']['DT'] = float_read(f.readline().split()[0])
+
+        # Pitch Control (pitch_ctrl)
+        f.readline()
+        self.fst_vt['ServoDyn']['PCMode']       = int(f.readline().split()[0])
+        self.fst_vt['ServoDyn']['TPCOn']        = float_read(f.readline().split()[0])
+        self.fst_vt['ServoDyn']['TPitManS1']    = float_read(f.readline().split()[0])
+        self.fst_vt['ServoDyn']['TPitManS2']    = float_read(f.readline().split()[0])
+        self.fst_vt['ServoDyn']['TPitManS3']    = float_read(f.readline().split()[0])
+        self.fst_vt['ServoDyn']['PitManRat(1)'] = float_read(f.readline().split()[0])
+        self.fst_vt['ServoDyn']['PitManRat(2)'] = float_read(f.readline().split()[0])
+        self.fst_vt['ServoDyn']['PitManRat(3)'] = float_read(f.readline().split()[0])
+        self.fst_vt['ServoDyn']['BlPitchF(1)']  = float_read(f.readline().split()[0])
+        self.fst_vt['ServoDyn']['BlPitchF(2)']  = float_read(f.readline().split()[0])
+        self.fst_vt['ServoDyn']['BlPitchF(3)']  = float_read(f.readline().split()[0])
+
+        # Geneartor and Torque Control (gen_torq_ctrl)
+        f.readline()
+        self.fst_vt['ServoDyn']['VSContrl'] = int(f.readline().split()[0])
+        self.fst_vt['ServoDyn']['GenModel'] = int(f.readline().split()[0])
+        self.fst_vt['ServoDyn']['GenEff']   = float_read(f.readline().split()[0])
+        self.fst_vt['ServoDyn']['GenTiStr'] = bool_read(f.readline().split()[0])
+        self.fst_vt['ServoDyn']['GenTiStp'] = bool_read(f.readline().split()[0])
+        self.fst_vt['ServoDyn']['SpdGenOn'] = float_read(f.readline().split()[0])
+        self.fst_vt['ServoDyn']['TimGenOn'] = float_read(f.readline().split()[0])
+        self.fst_vt['ServoDyn']['TimGenOf'] = float_read(f.readline().split()[0])
+
+        # Simple Variable-Speed Torque Control (var_speed_torq_ctrl)
+        f.readline()
+        self.fst_vt['ServoDyn']['VS_RtGnSp'] = float_read(f.readline().split()[0])
+        self.fst_vt['ServoDyn']['VS_RtTq']   = float_read(f.readline().split()[0])
+        self.fst_vt['ServoDyn']['VS_Rgn2K']  = float_read(f.readline().split()[0])
+        self.fst_vt['ServoDyn']['VS_SlPc']   = float_read(f.readline().split()[0])
+
+        # Simple Induction Generator (induct_gen)
+        f.readline()
+        self.fst_vt['ServoDyn']['SIG_SlPc'] = float_read(f.readline().split()[0])
+        self.fst_vt['ServoDyn']['SIG_SySp'] = float_read(f.readline().split()[0])
+        self.fst_vt['ServoDyn']['SIG_RtTq'] = float_read(f.readline().split()[0])
+        self.fst_vt['ServoDyn']['SIG_PORt'] = float_read(f.readline().split()[0])
+
+        # Thevenin-Equivalent Induction Generator (theveq_induct_gen)
+        f.readline()
+        self.fst_vt['ServoDyn']['TEC_Freq'] = float_read(f.readline().split()[0])
+        self.fst_vt['ServoDyn']['TEC_NPol'] = int(f.readline().split()[0])
+        self.fst_vt['ServoDyn']['TEC_SRes'] = float_read(f.readline().split()[0])
+        self.fst_vt['ServoDyn']['TEC_RRes'] = float_read(f.readline().split()[0])
+        self.fst_vt['ServoDyn']['TEC_VLL']  = float_read(f.readline().split()[0])
+        self.fst_vt['ServoDyn']['TEC_SLR']  = float_read(f.readline().split()[0])
+        self.fst_vt['ServoDyn']['TEC_RLR']  = float_read(f.readline().split()[0])
+        self.fst_vt['ServoDyn']['TEC_MR']   = float_read(f.readline().split()[0])
+
+        # High-Speed Shaft Brake (shaft_brake)
+        f.readline()
+        self.fst_vt['ServoDyn']['HSSBrMode'] = int(f.readline().split()[0])
+        self.fst_vt['ServoDyn']['THSSBrDp']  = float_read(f.readline().split()[0])
+        self.fst_vt['ServoDyn']['HSSBrDT']   = float_read(f.readline().split()[0])
+        self.fst_vt['ServoDyn']['HSSBrTqF']  = float_read(f.readline().split()[0])
+
+        # Nacelle-Yaw Control (nac_yaw_ctrl)
+        f.readline()
+        self.fst_vt['ServoDyn']['YCMode']    = int(f.readline().split()[0])
+        self.fst_vt['ServoDyn']['TYCOn']     = float_read(f.readline().split()[0])
+        self.fst_vt['ServoDyn']['YawNeut']   = float_read(f.readline().split()[0])
+        self.fst_vt['ServoDyn']['YawSpr']    = float_read(f.readline().split()[0])
+        self.fst_vt['ServoDyn']['YawDamp']   = float_read(f.readline().split()[0])
+        self.fst_vt['ServoDyn']['TYawManS']  = float_read(f.readline().split()[0])
+        self.fst_vt['ServoDyn']['YawManRat'] = float_read(f.readline().split()[0])
+        self.fst_vt['ServoDyn']['NacYawF']   = float_read(f.readline().split()[0])
+
+        # Aero flow control
+        f.readline()
+        self.fst_vt['ServoDyn']['AfCmode']      = int(f.readline().split()[0])
+        self.fst_vt['ServoDyn']['AfC_Mean']     = float_read(f.readline().split()[0])
+        self.fst_vt['ServoDyn']['AfC_Amp']      = float_read(f.readline().split()[0])
+        self.fst_vt['ServoDyn']['AfC_Phase']    = float_read(f.readline().split()[0])
+
+        # Structural Control
+        f.readline()
+        self.fst_vt['ServoDyn']['NumBStC']  = int(f.readline().split()[0])
+        self.fst_vt['ServoDyn']['BStCfiles'] = read_array(f,self.fst_vt['ServoDyn']['NumBStC'], array_type=str)
+        self.fst_vt['ServoDyn']['NumNStC']  = int(f.readline().split()[0])
+        self.fst_vt['ServoDyn']['NStCfiles'] = read_array(f,self.fst_vt['ServoDyn']['NumNStC'], array_type=str)
+        self.fst_vt['ServoDyn']['NumTStC'] = int(f.readline().split()[0])
+        self.fst_vt['ServoDyn']['TStCfiles'] = read_array(f,self.fst_vt['ServoDyn']['NumTStC'], array_type=str)
+        self.fst_vt['ServoDyn']['NumSStC'] = int(f.readline().split()[0])
+        self.fst_vt['ServoDyn']['SStCfiles'] = read_array(f,self.fst_vt['ServoDyn']['NumSStC'], array_type=str)
+
+        # Initialize Struct Control trees
+        self.fst_vt['BStC'] = [] * self.fst_vt['ServoDyn']['NumBStC']
+        self.fst_vt['NStC'] = [] * self.fst_vt['ServoDyn']['NumNStC']
+        self.fst_vt['TStC'] = [] * self.fst_vt['ServoDyn']['NumTStC']
+        self.fst_vt['SStC'] = [] * self.fst_vt['ServoDyn']['NumSStC']
+
+        # Cable control
+        f.readline()
+        self.fst_vt['ServoDyn']['CCmode']  = int(f.readline().split()[0])
+
+        # Bladed Interface and Torque-Speed Look-Up Table (bladed_interface)
+        f.readline()
+        if self.path2dll == '' or self.path2dll == None:
+            self.fst_vt['ServoDyn']['DLL_FileName'] = os.path.abspath(os.path.normpath(os.path.join(os.path.split(sd_file)[0], quoted_read(f.readline().split()[0]))))
+        else:
+            f.readline()
+            self.fst_vt['ServoDyn']['DLL_FileName'] = self.path2dll
+        self.fst_vt['ServoDyn']['DLL_InFile']   = os.path.abspath(os.path.normpath(os.path.join(os.path.split(sd_file)[0], quoted_read(f.readline().split()[0]))))
+        self.fst_vt['ServoDyn']['DLL_ProcName'] = quoted_read(f.readline().split()[0])
+        dll_dt_line = f.readline().split()[0]
+        try:
+            self.fst_vt['ServoDyn']['DLL_DT'] = float_read(dll_dt_line)
+        except:
+            self.fst_vt['ServoDyn']['DLL_DT'] = dll_dt_line[1:-1]
+        self.fst_vt['ServoDyn']['DLL_Ramp']     = bool_read(f.readline().split()[0])
+        self.fst_vt['ServoDyn']['BPCutoff']     = float_read(f.readline().split()[0])
+        self.fst_vt['ServoDyn']['NacYaw_North'] = float_read(f.readline().split()[0])
+        self.fst_vt['ServoDyn']['Ptch_Cntrl']   = int(f.readline().split()[0])
+        self.fst_vt['ServoDyn']['Ptch_SetPnt']  = float_read(f.readline().split()[0])
+        self.fst_vt['ServoDyn']['Ptch_Min']     = float_read(f.readline().split()[0])
+        self.fst_vt['ServoDyn']['Ptch_Max']     = float_read(f.readline().split()[0])
+        self.fst_vt['ServoDyn']['PtchRate_Min'] = float_read(f.readline().split()[0])
+        self.fst_vt['ServoDyn']['PtchRate_Max'] = float_read(f.readline().split()[0])
+        self.fst_vt['ServoDyn']['Gain_OM']      = float_read(f.readline().split()[0])
+        self.fst_vt['ServoDyn']['GenSpd_MinOM'] = float_read(f.readline().split()[0])
+        self.fst_vt['ServoDyn']['GenSpd_MaxOM'] = float_read(f.readline().split()[0])
+        self.fst_vt['ServoDyn']['GenSpd_Dem']   = float_read(f.readline().split()[0])
+        self.fst_vt['ServoDyn']['GenTrq_Dem']   = float_read(f.readline().split()[0])
+        self.fst_vt['ServoDyn']['GenPwr_Dem']   = float_read(f.readline().split()[0])
+
+        f.readline()
+
+        self.fst_vt['ServoDyn']['DLL_NumTrq'] = int(f.readline().split()[0])
+        f.readline()
+        f.readline()
+        self.fst_vt['ServoDyn']['GenSpd_TLU'] = [None] * self.fst_vt['ServoDyn']['DLL_NumTrq']
+        self.fst_vt['ServoDyn']['GenTrq_TLU'] = [None] * self.fst_vt['ServoDyn']['DLL_NumTrq']
+        for i in range(self.fst_vt['ServoDyn']['DLL_NumTrq']):
+            data = f.readline().split()
+            self.fst_vt['ServoDyn']['GenSpd_TLU'][i]  = float_read(data[0])
+            self.fst_vt['ServoDyn']['GenTrq_TLU'][i]  = float_read(data[0])
+
+        # ServoDyn Output Params (sd_out_params)
+        f.readline()
+        self.fst_vt['ServoDyn']['SumPrint'] = bool_read(f.readline().split()[0])
+        self.fst_vt['ServoDyn']['OutFile']  = int(f.readline().split()[0])
+        self.fst_vt['ServoDyn']['TabDelim'] = bool_read(f.readline().split()[0])
+        self.fst_vt['ServoDyn']['OutFmt']   = quoted_read(f.readline().split()[0])
+        self.fst_vt['ServoDyn']['TStart']   = float_read(f.readline().split()[0])
+
+        # ServoDyn Outlist
+        f.readline()
+        data = f.readline()
+        while data.split()[0] != 'END':
+            channels = data.split('"')
+            channel_list = channels[1].split(',')
+            self.set_outlist(self.fst_vt['outlist']['ServoDyn'], channel_list)
+            data = f.readline()
+
+        f.close()
+
+    def read_StC(self,filename):
+        '''
+        return StC vt so it can be appended to fst_vt['XStC'] list
+        '''
+        StC_vt = {}
+
+        with open(os.path.join(self.FAST_directory, filename)) as f:
+
+            f.readline()
+            f.readline()
+            f.readline()
+            StC_vt['Echo'] = bool_read(f.readline().split()[0])      #  Echo         - Echo input data to <RootName>.ech (flag)
+            f.readline()  # StC DEGREES OF FREEDOM
+            StC_vt['StC_DOF_MODE'] = int_read(f.readline().split()[0]) #        4   StC_DOF_MODE - DOF mode (switch) {0: No StC or TLCD DOF; 1: StC_X_DOF, StC_Y_DOF, and/or StC_Z_DOF (three independent StC DOFs); 2: StC_XY_DOF (Omni-Directional StC); 3: TLCD; 4: Prescribed force/moment time series}
+            StC_vt['StC_X_DOF'] = bool_read(f.readline().split()[0])  # false         StC_X_DOF    - DOF on or off for StC X (flag) [Used only when StC_DOF_MODE=1]
+            StC_vt['StC_Y_DOF'] = bool_read(f.readline().split()[0])  # false         StC_Y_DOF    - DOF on or off for StC Y (flag) [Used only when StC_DOF_MODE=1]
+            StC_vt['StC_Z_DOF'] = bool_read(f.readline().split()[0])  # false         StC_Z_DOF    - DOF on or off for StC Z (flag) [Used only when StC_DOF_MODE=1]
+            f.readline()    # StC LOCATION 
+            StC_vt['StC_P_X'] = float_read(f.readline().split()[0])   #    -51.75   StC_P_X      - At rest X position of StC (m)
+            StC_vt['StC_P_Y'] = float_read(f.readline().split()[0])   #        0   StC_P_Y      - At rest Y position of StC (m)
+            StC_vt['StC_P_Z'] = float_read(f.readline().split()[0])   #        -10   StC_P_Z      - At rest Z position of StC (m)
+            f.readline()    # StC INITIAL CONDITIONS 
+            StC_vt['StC_X_DSP'] = float_read(f.readline().split()[0])   #        0   StC_X_DSP    - StC X initial displacement (m) [relative to at rest position]
+            StC_vt['StC_Y_DSP'] = float_read(f.readline().split()[0])   #        0   StC_Y_DSP    - StC Y initial displacement (m) [relative to at rest position]
+            StC_vt['StC_Z_DSP'] = float_read(f.readline().split()[0])   #        0   StC_Z_DSP    - StC Z initial displacement (m) [relative to at rest position; used only when StC_DOF_MODE=1 and StC_Z_DOF=TRUE]
+            StC_vt['StC_Z_PreLd'] = f.readline().split()[0] # "none"        StC_Z_PreLd  - StC Z prefloat_read(f.readline().split()[0])  #-load (N) {"gravity" to offset for gravity load; "none" or 0 to turn off} [used only when StC_DOF_MODE=1 and StC_Z_DOF=TRUE]
+            f.readline()    # StC CONFIGURATION 
+            StC_vt['StC_X_PSP'] = float_read(f.readline().split()[0])   #        0   StC_X_PSP    - Positive stop position (minimum X mass displacement) (m)
+            StC_vt['StC_X_NSP'] = float_read(f.readline().split()[0])   #        0   StC_X_NSP    - Negative stop position (maximum X mass displacement) (m)
+            StC_vt['StC_Y_PSP'] = float_read(f.readline().split()[0])   #        0   StC_Y_PSP    - Positive stop position (maximum Y mass displacement) (m)
+            StC_vt['StC_Y_NSP'] = float_read(f.readline().split()[0])   #        0   StC_Y_NSP    - Negative stop position (minimum Y mass displacement) (m)
+            StC_vt['StC_Z_PSP'] = float_read(f.readline().split()[0])   #        0   StC_Z_PSP    - Positive stop position (maximum Z mass displacement) (m) [used only when StC_DOF_MODE=1 and StC_Z_DOF=TRUE]
+            StC_vt['StC_Z_NSP'] = float_read(f.readline().split()[0])   #        0   StC_Z_NSP    - Negative stop position (minimum Z mass displacement) (m) [used only when StC_DOF_MODE=1 and StC_Z_DOF=TRUE]
+            f.readline()    # StC MASS, STIFFNESS, & DAMPING
+            StC_vt['StC_X_M'] = float_read(f.readline().split()[0])   #        0   StC_X_M      - StC X mass (kg) [must equal StC_Y_M for StC_DOF_MODE = 2]
+            StC_vt['StC_Y_M'] = float_read(f.readline().split()[0])   #        50   StC_Y_M      - StC Y mass (kg) [must equal StC_X_M for StC_DOF_MODE = 2]
+            StC_vt['StC_Z_M'] = float_read(f.readline().split()[0])   #        0   StC_Z_M      - StC Z mass (kg) [used only when StC_DOF_MODE=1 and StC_Z_DOF=TRUE]
+            StC_vt['StC_XY_M'] = float_read(f.readline().split()[0])   #        0   StC_XY_M     - StC XY mass (kg) [used only when StC_DOF_MODE=2]
+            StC_vt['StC_X_K'] = float_read(f.readline().split()[0])   #    2300   StC_X_K      - StC X stiffness (N/m)
+            StC_vt['StC_Y_K'] = float_read(f.readline().split()[0])   #    2300   StC_Y_K      - StC Y stiffness (N/m)
+            StC_vt['StC_Z_K'] = float_read(f.readline().split()[0])   #        0   StC_Z_K      - StC Z stiffness (N/m) [used only when StC_DOF_MODE=1 and StC_Z_DOF=TRUE]
+            StC_vt['StC_X_C'] = float_read(f.readline().split()[0])   #        35   StC_X_C      - StC X damping (N/(m/s))
+            StC_vt['StC_Y_C'] = float_read(f.readline().split()[0])  #float_read(f.readline().split()[0])  #        35   StC_Y_C      - StC Y damping (N/(m/s))
+            StC_vt['StC_Z_C'] = float_read(f.readline().split()[0])  #        0   StC_Z_C      - StC Z damping (N/(m/s)) [used only when StC_DOF_MODE=1 and StC_Z_DOF=TRUE]
+            StC_vt['StC_X_KS'] = float_read(f.readline().split()[0])  #        0   StC_X_KS     - Stop spring X stiffness (N/m)
+            StC_vt['StC_Y_KS'] = float_read(f.readline().split()[0])  #       0   StC_Y_KS     - Stop spring Y stiffness (N/m)
+            StC_vt['StC_Z_KS'] = float_read(f.readline().split()[0])  #        0   StC_Z_KS     - Stop spring Z stiffness (N/m) [used only when StC_DOF_MODE=1 and StC_Z_DOF=TRUE]
+            StC_vt['StC_X_CS'] = float_read(f.readline().split()[0])  #        0   StC_X_CS     - Stop spring X damping (N/(m/s))
+            StC_vt['StC_Y_CS'] = float_read(f.readline().split()[0])  #        0   StC_Y_CS     - Stop spring Y damping (N/(m/s))
+            StC_vt['StC_Z_CS'] = float_read(f.readline().split()[0])  #        0   StC_Z_CS     - Stop spring Z damping (N/(m/s)) [used only when StC_DOF_MODE=1 and StC_Z_DOF=TRUE]
+            f.readline()    # StC USER-DEFINED SPRING FORCES
+            StC_vt['Use_F_TBL'] = bool_read(f.readline().split()[0])  # False         Use_F_TBL    - Use spring force from user-defined table (flag)
+            StC_vt['NKInpSt'] = int_read(f.readline().split()[0]) #        17   NKInpSt      - Number of spring force input stations
+
+            StC_vt['SpringForceTable'] = {}
+            table = StC_vt['SpringForceTable']
+            table['X']      = [None] * StC_vt['NKInpSt']
+            table['F_X']    = [None] * StC_vt['NKInpSt']
+            table['Y']      = [None] * StC_vt['NKInpSt']
+            table['F_Y']    = [None] * StC_vt['NKInpSt']
+            table['Z']      = [None] * StC_vt['NKInpSt']
+            table['F_Z']    = [None] * StC_vt['NKInpSt']
+
+            f.readline()
+            # if StC_vt['Use_F_TBL']:
+            f.readline()
+            f.readline()
+            for i in range(StC_vt['NKInpSt']):
+                ln = f.readline().split()
+                table['X'][i]      = float(ln[0])
+                table['F_X'][i]    = float(ln[1])
+                table['Y'][i]      = float(ln[2])
+                table['F_Y'][i]    = float(ln[3])
+                table['Z'][i]      = float(ln[4])
+                table['F_Z'][i]    = float(ln[5])
+            # else:
+            #     # Skip until next section
+            #     data_line = f.readline().strip().split()
+            #     while data_line[0][:3] != '---': 
+            #         data_line = f.readline().strip().split()
+
+            # StructCtrl CONTROL, skip this readline() because it already happened
+            f.readline()
+            StC_vt['StC_CMODE'] = int_read(f.readline().split()[0]) #        5   StC_CMODE     - Control mode (switch) {0:none; 1: Semi-Active Control Mode; 4: Active Control Mode through Simulink (not available); 5: Active Control Mode through Bladed interface}
+            StC_vt['StC_CChan'] = int_read(f.readline().split()[0]) #        0   StC_CChan     - Control channel group (1:10) for stiffness and damping (StC_[XYZ]_K, StC_[XYZ]_C, and StC_[XYZ]_Brake) (specify additional channels for blade instances of StC active control -- one channel per blade) [used only when StC_DOF_MODE=1 or 2, and StC_CMODE=4 or 5]
+            StC_vt['StC_SA_MODE'] = int_read(f.readline().split()[0]) #        1   StC_SA_MODE   - Semi-Active control mode {1: velocity-based ground hook control; 2: Inverse velocity-based ground hook control; 3: displacement-based ground hook control 4: Phase difference Algorithm with Friction Force 5: Phase difference Algorithm with Damping Force} (-)
+            StC_vt['StC_X_C_LOW'] = float_read(f.readline().split()[0])  #        0   StC_X_C_LOW   - StC X low damping for ground hook control
+            StC_vt['StC_X_C_HIGH'] = float_read(f.readline().split()[0])  #        0   StC_X_C_HIGH  - StC X high damping for ground hook control
+            StC_vt['StC_Y_C_HIGH'] = float_read(f.readline().split()[0])  #        0   StC_Y_C_HIGH  - StC Y high damping for ground hook control
+            StC_vt['StC_Y_C_LOW'] = float_read(f.readline().split()[0])  #        0   StC_Y_C_LOW   - StC Y low damping for ground hook control
+            StC_vt['StC_Z_C_HIGH'] = float_read(f.readline().split()[0])  #        0   StC_Z_C_HIGH  - StC Z high damping for ground hook control [used only when StC_DOF_MODE=1 and StC_Z_DOF=TRUE]
+            StC_vt['StC_Z_C_LOW'] = float_read(f.readline().split()[0])  #        0   StC_Z_C_LOW   - StC Z low damping for ground hook control  [used only when StC_DOF_MODE=1 and StC_Z_DOF=TRUE]
+            StC_vt['StC_X_C_BRAKE'] = float_read(f.readline().split()[0])  #        0   StC_X_C_BRAKE - StC X high damping for braking the StC (Don't use it now. should be zero)
+            StC_vt['StC_Y_C_BRAKE'] = float_read(f.readline().split()[0])  #        0   StC_Y_C_BRAKE - StC Y high damping for braking the StC (Don't use it now. should be zero)
+            StC_vt['StC_Z_C_BRAKE'] = float_read(f.readline().split()[0])  #        0   StC_Z_C_BRAKE - StC Z high damping for braking the StC (Don't use it now. should be zero) [used only when StC_DOF_MODE=1 and StC_Z_DOF=TRUE]
+            f.readline()    # TLCD
+            StC_vt['L_X'] = float_read(f.readline().split()[0])  #   7.9325     L_X             - X TLCD total length (m)
+            StC_vt['B_X'] = float_read(f.readline().split()[0])  #   6.5929     B_X             - X TLCD horizontal length (m)
+            StC_vt['area_X'] = float_read(f.readline().split()[0])  #   2.0217     area_X          - X TLCD cross-sectional area of vertical column (m^2)
+            StC_vt['area_ratio_X'] = float_read(f.readline().split()[0])  #   0.913      area_ratio_X    - X TLCD cross-sectional area ratio (vertical column area divided by horizontal column area) (-)
+            StC_vt['headLossCoeff_X'] = float_read(f.readline().split()[0])  #   2.5265     headLossCoeff_X - X TLCD head loss coeff (-)
+            StC_vt['rho_X'] = float_read(f.readline().split()[0])  #       1000     rho_X           - X TLCD liquid density (kg/m^3)
+            StC_vt['L_Y'] = float_read(f.readline().split()[0])  #   3.5767     L_Y             - Y TLCD total length (m)
+            StC_vt['B_Y'] = float_read(f.readline().split()[0])  #   2.1788     B_Y             - Y TLCD horizontal length (m)
+            StC_vt['area_Y'] = float_read(f.readline().split()[0])  #   1.2252     area_Y          - Y TLCD cross-sectional area of vertical column (m^2)
+            StC_vt['area_ratio_Y'] = float_read(f.readline().split()[0])  #   2.7232     area_ratio_Y    - Y TLCD cross-sectional area ratio (vertical column area divided by horizontal column area) (-)
+            StC_vt['headLossCoeff_Y'] = float_read(f.readline().split()[0])  #   0.6433     headLossCoeff_Y - Y TLCD head loss coeff (-)
+            StC_vt['rho_Y'] = float_read(f.readline().split()[0])  #       1000     rho_Y           - Y TLCD liquid density (kg/m^3)
+            f.readline()    # PRESCRIBED TIME SERIES 
+            StC_vt['PrescribedForcesCoord'] = int_read(f.readline().split()[0]) #        2   PrescribedForcesCoord- Prescribed forces are in global or local coordinates (switch) {1: global; 2: local}
+            # TODO: read in prescribed force time series, for now we just point to absolute path of input file
+            StC_vt['PrescribedForcesFile'] = os.path.join(self.FAST_directory, quoted_read(f.readline().split()[0])) # "Bld-TimeForceSeries.dat"  PrescribedForcesFile   - Time series force and moment (7 columns of time, FX, FY, FZ, MX, MY, MZ)
+            f.readline()
+
+        return StC_vt
+    
+    def read_DISCON_in(self):
+        # Read the Bladed style Interface controller input file, intended for ROSCO https://github.com/NREL/ROSCO_toolbox
+
+        discon_in_file = os.path.normpath(os.path.join(self.FAST_directory, self.fst_vt['ServoDyn']['DLL_InFile']))
+
+        if os.path.exists(discon_in_file):
+
+            # Read DISCON infiles
+            self.fst_vt['DISCON_in'] = read_DISCON(discon_in_file)
+
+            # Some additional filename parsing
+            discon_dir = os.path.dirname(discon_in_file)
+            self.fst_vt['DISCON_in']['PerfFileName'] = os.path.abspath(os.path.join(discon_dir, self.fst_vt['DISCON_in']['PerfFileName']))
+
+            # Try to read rotor performance data if it is available
+            try:
+                pitch_vector, tsr_vector, Cp_table, Ct_table, Cq_table = load_from_txt(self.fst_vt['DISCON_in']['PerfFileName'])
+
+                RotorPerformance = ROSCO_turbine.RotorPerformance
+                Cp = RotorPerformance(Cp_table, pitch_vector, tsr_vector)
+                Ct = RotorPerformance(Ct_table, pitch_vector, tsr_vector)
+                Cq = RotorPerformance(Cq_table, pitch_vector, tsr_vector)
+
+                self.fst_vt['DISCON_in']['Cp'] = Cp
+                self.fst_vt['DISCON_in']['Ct'] = Ct
+                self.fst_vt['DISCON_in']['Cq'] = Cq
+                self.fst_vt['DISCON_in']['Cp_pitch_initial_rad'] = pitch_vector
+                self.fst_vt['DISCON_in']['Cp_TSR_initial'] = tsr_vector
+                self.fst_vt['DISCON_in']['Cp_table'] = Cp_table
+                self.fst_vt['DISCON_in']['Ct_table'] = Ct_table
+                self.fst_vt['DISCON_in']['Cq_table'] = Cq_table
+            except:
+                print('WARNING: Cp table not loaded!')
+            
+            # Add some DISCON entries that might be needed within WISDEM        
+            self.fst_vt['DISCON_in']['v_rated'] = 1.
+        
+        else:
+            del self.fst_vt['DISCON_in']
+
+    def read_spd_trq(self, file):
+        '''
+        read the speed-torque curve data to the fst_vt
+        '''
+        spd_trq = {}
+
+        f = open(os.path.normpath(os.path.join(self.FAST_directory, file)))
+
+        spd_trq['header'] = f.readline()
+
+        # handle arbritraty number of rows and two columns: RPM and Torque
+        data = f.readlines()
+        spd_trq['RPM'] = [float(line.split()[0]) for line in data]
+        spd_trq['Torque'] = [float(line.split()[1]) for line in data]
+        f.close()
+
+        self.fst_vt['spd_trq'] = spd_trq
+
+
+
+
+    def read_HydroDyn(self, hd_file):
+
+        f = open(hd_file)
+
+        f.readline()
+        f.readline()
+
+        self.fst_vt['HydroDyn']['Echo'] = bool_read(f.readline().split()[0])
+
+        # FLOATING PLATFORM
+        f.readline()
+        self.fst_vt['HydroDyn']['PotMod']        = int_read(f.readline().split()[0])
+        self.fst_vt['HydroDyn']['ExctnMod']      = int_read(f.readline().split()[0])
+        self.fst_vt['HydroDyn']['ExctnDisp']     = int_read(f.readline().split()[0])
+        self.fst_vt['HydroDyn']['ExctnCutOff']   = int_read(f.readline().split()[0])
+        self.fst_vt['HydroDyn']['PtfmYMod']      = int_read(f.readline().split()[0])
+        self.fst_vt['HydroDyn']['PtfmRefY']      = float_read(f.readline().split()[0])
+        self.fst_vt['HydroDyn']['PtfmYCutOff']   = float_read(f.readline().split()[0])
+        self.fst_vt['HydroDyn']['NExctnHdg']     = int_read(f.readline().split()[0])
+        self.fst_vt['HydroDyn']['RdtnMod']       = int_read(f.readline().split()[0])
+        self.fst_vt['HydroDyn']['RdtnTMax']      = float_read(f.readline().split()[0])
+        self.fst_vt['HydroDyn']['RdtnDT']        = float_read(f.readline().split()[0])
+        self.fst_vt['HydroDyn']['NBody']         = int_read(f.readline().split()[0])
+        self.fst_vt['HydroDyn']['NBodyMod']      = int_read(f.readline().split()[0])
+        
+        # Get multiple potential files
+        pot_strings = read_array(f,self.fst_vt['HydroDyn']['NBody'],str) #re.split(',| ',f.readline().strip())
+        pot_strings = [os.path.normpath(os.path.join(os.path.split(hd_file)[0],ps)) for ps in pot_strings]  # make relative to hd_file
+        self.fst_vt['HydroDyn']['PotFile']       = pot_strings
+        self.fst_vt['HydroDyn']['WAMITULEN']     = read_array(f,self.fst_vt['HydroDyn']['NBody'], array_type=float)
+        self.fst_vt['HydroDyn']['PtfmRefxt']     = read_array(f,self.fst_vt['HydroDyn']['NBody'], array_type=float)
+        self.fst_vt['HydroDyn']['PtfmRefyt']     = read_array(f,self.fst_vt['HydroDyn']['NBody'], array_type=float)
+        self.fst_vt['HydroDyn']['PtfmRefzt']     = read_array(f,self.fst_vt['HydroDyn']['NBody'], array_type=float)
+        self.fst_vt['HydroDyn']['PtfmRefztRot']  = read_array(f,self.fst_vt['HydroDyn']['NBody'], array_type=float)
+        self.fst_vt['HydroDyn']['PtfmVol0']      = read_array(f,self.fst_vt['HydroDyn']['NBody'], array_type=float)
+        self.fst_vt['HydroDyn']['PtfmCOBxt']     = read_array(f,self.fst_vt['HydroDyn']['NBody'], array_type=float)
+        self.fst_vt['HydroDyn']['PtfmCOByt']     = read_array(f,self.fst_vt['HydroDyn']['NBody'], array_type=float)
+
+        # 2ND-ORDER FLOATING PLATFORM FORCES
+        f.readline()
+        self.fst_vt['HydroDyn']['MnDrift']       = int_read(f.readline().split()[0]) # ?
+        self.fst_vt['HydroDyn']['NewmanApp']     = int_read(f.readline().split()[0]) # ?
+        self.fst_vt['HydroDyn']['DiffQTF']       = int_read(f.readline().split()[0]) # ?
+        self.fst_vt['HydroDyn']['SumQTF']        = int_read(f.readline().split()[0]) # ?
+
+        # PLATFORM ADDITIONAL STIFFNESS AND DAMPING
+        f.readline()
+        # Get number of F0 terms [If NBodyMod=1, one size 6*NBody x 1 vector; if NBodyMod>1, NBody size 6 x 1 vectors]
+        NBody = self.fst_vt['HydroDyn']['NBody']
+        if self.fst_vt['HydroDyn']['NBodyMod'] == 1:
+            self.fst_vt['HydroDyn']['AddF0']         = [float(f.readline().strip().split()[0]) for i in range(6*NBody)]
+        elif self.fst_vt['HydroDyn']['NBodyMod'] > 1:
+            self.fst_vt['HydroDyn']['AddF0']         = [[float(idx) for idx in f.readline().strip().split()[:NBody]] for i in range(6)]
+        else:
+            raise Exception("Invalid value for fst_vt['HydroDyn']['NBodyMod']")
+
+        self.fst_vt['HydroDyn']['AddCLin']       = np.array([[float(idx) for idx in f.readline().strip().split()[:6*NBody]] for i in range(6)])
+        self.fst_vt['HydroDyn']['AddBLin']       = np.array([[float(idx) for idx in f.readline().strip().split()[:6*NBody]] for i in range(6)])
+        self.fst_vt['HydroDyn']['AddBQuad']      = np.array([[float(idx) for idx in f.readline().strip().split()[:6*NBody]] for i in range(6)])
+
+        #STRIP THEORY OPTIONS
+        f.readline()
+        self.fst_vt['HydroDyn']['WaveDisp']     = int_read(f.readline().split()[0])
+        self.fst_vt['HydroDyn']['AMMod']        = int_read(f.readline().split()[0])
+
+        #AXIAL COEFFICIENTS
+        f.readline()
+        self.fst_vt['HydroDyn']['NAxCoef']       = int_read(f.readline().split()[0])
+        self.fst_vt['HydroDyn']['AxCoefID']      = [None]*self.fst_vt['HydroDyn']['NAxCoef']
+        self.fst_vt['HydroDyn']['AxCd']          = [None]*self.fst_vt['HydroDyn']['NAxCoef']
+        self.fst_vt['HydroDyn']['AxCa']          = [None]*self.fst_vt['HydroDyn']['NAxCoef']
+        self.fst_vt['HydroDyn']['AxCp']          = [None]*self.fst_vt['HydroDyn']['NAxCoef']
+        self.fst_vt['HydroDyn']['AxFDMod']       = [None]*self.fst_vt['HydroDyn']['NAxCoef']
+        self.fst_vt['HydroDyn']['AxVnCOff']      = [None]*self.fst_vt['HydroDyn']['NAxCoef']
+        self.fst_vt['HydroDyn']['AxFDLoFSc']     = [None]*self.fst_vt['HydroDyn']['NAxCoef']
+        ln = f.readline().split()
+        ln = f.readline().split()
+        for i in range(self.fst_vt['HydroDyn']['NAxCoef']):
+            ln = f.readline().split()
+            self.fst_vt['HydroDyn']['AxCoefID'][i]  = int(ln[0])
+            self.fst_vt['HydroDyn']['AxCd'][i]      = float_read(ln[1])
+            self.fst_vt['HydroDyn']['AxCa'][i]      = float_read(ln[2])
+            self.fst_vt['HydroDyn']['AxCp'][i]      = float_read(ln[3])
+            self.fst_vt['HydroDyn']['AxFDMod'][i]   = float_read(ln[4])
+            self.fst_vt['HydroDyn']['AxVnCOff'][i]  = float_read(ln[5])
+            self.fst_vt['HydroDyn']['AxFDLoFSc'][i] = float_read(ln[6])
+
+        #MEMBER JOINTS
+        f.readline()
+        self.fst_vt['HydroDyn']['NJoints']    = int_read(f.readline().split()[0])
+        self.fst_vt['HydroDyn']['JointID']    = [None]*self.fst_vt['HydroDyn']['NJoints']
+        self.fst_vt['HydroDyn']['Jointxi']    = [None]*self.fst_vt['HydroDyn']['NJoints']
+        self.fst_vt['HydroDyn']['Jointyi']    = [None]*self.fst_vt['HydroDyn']['NJoints']
+        self.fst_vt['HydroDyn']['Jointzi']    = [None]*self.fst_vt['HydroDyn']['NJoints']
+        self.fst_vt['HydroDyn']['JointAxID']  = [None]*self.fst_vt['HydroDyn']['NJoints']
+        self.fst_vt['HydroDyn']['JointOvrlp'] = [None]*self.fst_vt['HydroDyn']['NJoints']
+        ln = f.readline().split()
+        ln = f.readline().split()
+        for i in range(self.fst_vt['HydroDyn']['NJoints']):
+            ln = f.readline().split()
+            self.fst_vt['HydroDyn']['JointID'][i]    = int(ln[0])
+            self.fst_vt['HydroDyn']['Jointxi'][i]    = float(ln[1])
+            self.fst_vt['HydroDyn']['Jointyi'][i]    = float(ln[2])
+            self.fst_vt['HydroDyn']['Jointzi'][i]    = float(ln[3])
+            self.fst_vt['HydroDyn']['JointAxID'][i]  = int(ln[4])
+            self.fst_vt['HydroDyn']['JointOvrlp'][i] = int(ln[5])
+
+        #CIRCULAR MEMBER CROSS-SECTION PROPERTIES
+        f.readline()
+        self.fst_vt['HydroDyn']['NPropSetsCyl'] = int_read(f.readline().split()[0])
+        self.fst_vt['HydroDyn']['CylPropSetID'] = [None]*self.fst_vt['HydroDyn']['NPropSetsCyl']
+        self.fst_vt['HydroDyn']['CylPropD']     = [None]*self.fst_vt['HydroDyn']['NPropSetsCyl']
+        self.fst_vt['HydroDyn']['CylPropThck']  = [None]*self.fst_vt['HydroDyn']['NPropSetsCyl']
+        ln = f.readline().split()
+        ln = f.readline().split()
+        for i in range(self.fst_vt['HydroDyn']['NPropSetsCyl']):
+            ln = f.readline().split()
+            self.fst_vt['HydroDyn']['CylPropSetID'][i] = int(ln[0])
+            self.fst_vt['HydroDyn']['CylPropD'][i]     = float(ln[1])
+            self.fst_vt['HydroDyn']['CylPropThck'][i]  = float(ln[2])
+
+        #RECTANGULAR MEMBER CROSS-SECTION PROPERTIES
+        f.readline()
+        self.fst_vt['HydroDyn']['NPropSetsRec'] = int_read(f.readline().split()[0])
+        self.fst_vt['HydroDyn']['RecPropSetID'] = [None]*self.fst_vt['HydroDyn']['NPropSetsRec']
+        self.fst_vt['HydroDyn']['RecPropA']     = [None]*self.fst_vt['HydroDyn']['NPropSetsRec']
+        self.fst_vt['HydroDyn']['RecPropB']     = [None]*self.fst_vt['HydroDyn']['NPropSetsRec']
+        self.fst_vt['HydroDyn']['RecPropThck']  = [None]*self.fst_vt['HydroDyn']['NPropSetsRec']
+        ln = f.readline().split()
+        ln = f.readline().split()
+        for i in range(self.fst_vt['HydroDyn']['NPropSetsRec']):
+            ln = f.readline().split()
+            self.fst_vt['HydroDyn']['RecPropSetID'][i] = int(ln[0])
+            self.fst_vt['HydroDyn']['RecPropA'][i]     = float(ln[1])
+            self.fst_vt['HydroDyn']['RecPropB'][i]     = float(ln[2])
+            self.fst_vt['HydroDyn']['RecPropThck'][i]  = float(ln[3])
+
+        #SIMPLE CIRCULAR-MEMBER HYDRODYNAMIC COEFFICIENTS
+        f.readline()
+        f.readline()
+        f.readline()
+        ln = f.readline().split()
+        self.fst_vt['HydroDyn']['CylSimplCd']      = float_read(ln[0])
+        self.fst_vt['HydroDyn']['CylSimplCdMG']    = float_read(ln[1])
+        self.fst_vt['HydroDyn']['CylSimplCa']      = float_read(ln[2])
+        self.fst_vt['HydroDyn']['CylSimplCaMG']    = float_read(ln[3])
+        self.fst_vt['HydroDyn']['CylSimplCp']      = float_read(ln[4])
+        self.fst_vt['HydroDyn']['CylSimplCpMG']    = float_read(ln[5])
+        self.fst_vt['HydroDyn']['CylSimplAxCd']    = float_read(ln[6])
+        self.fst_vt['HydroDyn']['CylSimplAxCdMG']  = float_read(ln[7])
+        self.fst_vt['HydroDyn']['CylSimplAxCa']    = float_read(ln[8])
+        self.fst_vt['HydroDyn']['CylSimplAxCaMG']  = float_read(ln[9])
+        self.fst_vt['HydroDyn']['CylSimplAxCp']    = float_read(ln[10])
+        self.fst_vt['HydroDyn']['CylSimplAxCpMG']  = float_read(ln[11])
+        self.fst_vt['HydroDyn']['CylSimplCb']      = float_read(ln[12])
+        self.fst_vt['HydroDyn']['CylSimplCbMG']    = float_read(ln[13])
+
+        #SIMPLE RECTANGULAR-MEMBER HYDRODYNAMIC COEFFICIENTS
+        f.readline()
+        f.readline()
+        f.readline()
+        ln = f.readline().split()
+        self.fst_vt['HydroDyn']['RecSimplCdA']     = float_read(ln[0])
+        self.fst_vt['HydroDyn']['RecSimplCdAMG']   = float_read(ln[1])
+        self.fst_vt['HydroDyn']['RecSimplCdB']     = float_read(ln[2])
+        self.fst_vt['HydroDyn']['RecSimplCdBMG']   = float_read(ln[3])
+        self.fst_vt['HydroDyn']['RecSimplCaA']     = float_read(ln[4])
+        self.fst_vt['HydroDyn']['RecSimplCaAMG']   = float_read(ln[5])
+        self.fst_vt['HydroDyn']['RecSimplCaB']     = float_read(ln[6])
+        self.fst_vt['HydroDyn']['RecSimplCaBMG']   = float_read(ln[7])
+        self.fst_vt['HydroDyn']['RecSimplCp']      = float_read(ln[8])
+        self.fst_vt['HydroDyn']['RecSimplCpMG']    = float_read(ln[9])
+        self.fst_vt['HydroDyn']['RecSimplAxCd']    = float_read(ln[10])
+        self.fst_vt['HydroDyn']['RecSimplAxCdMG']  = float_read(ln[11])
+        self.fst_vt['HydroDyn']['RecSimplAxCa']    = float_read(ln[12])
+        self.fst_vt['HydroDyn']['RecSimplAxCaMG']  = float_read(ln[13])
+        self.fst_vt['HydroDyn']['RecSimplAxCp']    = float_read(ln[14])
+        self.fst_vt['HydroDyn']['RecSimplAxCpMG']  = float_read(ln[15])
+        self.fst_vt['HydroDyn']['RecSimplCb']      = float_read(ln[16])
+        self.fst_vt['HydroDyn']['RecSimplCbMG']    = float_read(ln[17])
+
+        #DEPTH-BASED CIRCULAR-MEMBER HYDRODYNAMIC COEFFICIENTS
+        f.readline()
+        self.fst_vt['HydroDyn']['NCoefDpthCyl']  = int_read(f.readline().split()[0])
+        self.fst_vt['HydroDyn']['CylDpth']       = [None]*self.fst_vt['HydroDyn']['NCoefDpthCyl']
+        self.fst_vt['HydroDyn']['CylDpthCd']     = [None]*self.fst_vt['HydroDyn']['NCoefDpthCyl']
+        self.fst_vt['HydroDyn']['CylDpthCdMG']   = [None]*self.fst_vt['HydroDyn']['NCoefDpthCyl']
+        self.fst_vt['HydroDyn']['CylDpthCa']     = [None]*self.fst_vt['HydroDyn']['NCoefDpthCyl']
+        self.fst_vt['HydroDyn']['CylDpthCaMG']   = [None]*self.fst_vt['HydroDyn']['NCoefDpthCyl']
+        self.fst_vt['HydroDyn']['CylDpthCp']     = [None]*self.fst_vt['HydroDyn']['NCoefDpthCyl']
+        self.fst_vt['HydroDyn']['CylDpthCpMG']   = [None]*self.fst_vt['HydroDyn']['NCoefDpthCyl']
+        self.fst_vt['HydroDyn']['CylDpthAxCd']   = [None]*self.fst_vt['HydroDyn']['NCoefDpthCyl']
+        self.fst_vt['HydroDyn']['CylDpthAxCdMG'] = [None]*self.fst_vt['HydroDyn']['NCoefDpthCyl']
+        self.fst_vt['HydroDyn']['CylDpthAxCa']   = [None]*self.fst_vt['HydroDyn']['NCoefDpthCyl']
+        self.fst_vt['HydroDyn']['CylDpthAxCaMG'] = [None]*self.fst_vt['HydroDyn']['NCoefDpthCyl']
+        self.fst_vt['HydroDyn']['CylDpthAxCp']   = [None]*self.fst_vt['HydroDyn']['NCoefDpthCyl']
+        self.fst_vt['HydroDyn']['CylDpthAxCpMG'] = [None]*self.fst_vt['HydroDyn']['NCoefDpthCyl']
+        self.fst_vt['HydroDyn']['CylDpthCb']     = [None]*self.fst_vt['HydroDyn']['NCoefDpthCyl']
+        self.fst_vt['HydroDyn']['CylDpthCbMG']   = [None]*self.fst_vt['HydroDyn']['NCoefDpthCyl']
+        ln = f.readline().split()
+        ln = f.readline().split()
+        for i in range(self.fst_vt['HydroDyn']['NCoefDpthCyl']):
+            ln = f.readline().split()
+            self.fst_vt['HydroDyn']['CylDpth'][i]       = float_read(ln[0])
+            self.fst_vt['HydroDyn']['CylDpthCd'][i]     = float_read(ln[1])
+            self.fst_vt['HydroDyn']['CylDpthCdMG'][i]   = float_read(ln[2])
+            self.fst_vt['HydroDyn']['CylDpthCa'][i]     = float_read(ln[3])
+            self.fst_vt['HydroDyn']['CylDpthCaMG'][i]   = float_read(ln[4])
+            self.fst_vt['HydroDyn']['CylDpthCp'][i]     = float_read(ln[5])
+            self.fst_vt['HydroDyn']['CylDpthCpMG'][i]   = float_read(ln[6])
+            self.fst_vt['HydroDyn']['CylDpthAxCd'][i]   = float_read(ln[7])
+            self.fst_vt['HydroDyn']['CylDpthAxCdMG'][i] = float_read(ln[8])
+            self.fst_vt['HydroDyn']['CylDpthAxCa'][i]   = float_read(ln[9])
+            self.fst_vt['HydroDyn']['CylDpthAxCaMG'][i] = float_read(ln[10])
+            self.fst_vt['HydroDyn']['CylDpthAxCp'][i]   = float_read(ln[11])
+            self.fst_vt['HydroDyn']['CylDpthAxCpMG'][i] = float_read(ln[12])
+            self.fst_vt['HydroDyn']['CylDpthCb'][i]     = float_read(ln[13])
+            self.fst_vt['HydroDyn']['CylDpthCbMG'][i]   = float_read(ln[14])
+
+        #DEPTH-BASED RECTANGULAR-MEMBER HYDRODYNAMIC COEFFICIENTS
+        f.readline()
+        self.fst_vt['HydroDyn']['NCoefDpthRec']  = int_read(f.readline().split()[0])
+        self.fst_vt['HydroDyn']['RecDpth']       = [None]*self.fst_vt['HydroDyn']['NCoefDpthRec']
+        self.fst_vt['HydroDyn']['RecDpthCdA']    = [None]*self.fst_vt['HydroDyn']['NCoefDpthRec']
+        self.fst_vt['HydroDyn']['RecDpthCdAMG']  = [None]*self.fst_vt['HydroDyn']['NCoefDpthRec']
+        self.fst_vt['HydroDyn']['RecDpthCdB']    = [None]*self.fst_vt['HydroDyn']['NCoefDpthRec']
+        self.fst_vt['HydroDyn']['RecDpthCdBMG']  = [None]*self.fst_vt['HydroDyn']['NCoefDpthRec']
+        self.fst_vt['HydroDyn']['RecDpthCaA']    = [None]*self.fst_vt['HydroDyn']['NCoefDpthRec']
+        self.fst_vt['HydroDyn']['RecDpthCaAMG']  = [None]*self.fst_vt['HydroDyn']['NCoefDpthRec']
+        self.fst_vt['HydroDyn']['RecDpthCaB']    = [None]*self.fst_vt['HydroDyn']['NCoefDpthRec']
+        self.fst_vt['HydroDyn']['RecDpthCaBMG']  = [None]*self.fst_vt['HydroDyn']['NCoefDpthRec']
+        self.fst_vt['HydroDyn']['RecDpthCp']     = [None]*self.fst_vt['HydroDyn']['NCoefDpthRec']
+        self.fst_vt['HydroDyn']['RecDpthCpMG']   = [None]*self.fst_vt['HydroDyn']['NCoefDpthRec']
+        self.fst_vt['HydroDyn']['RecDpthAxCd']   = [None]*self.fst_vt['HydroDyn']['NCoefDpthRec']
+        self.fst_vt['HydroDyn']['RecDpthAxCdMG'] = [None]*self.fst_vt['HydroDyn']['NCoefDpthRec']
+        self.fst_vt['HydroDyn']['RecDpthAxCa']   = [None]*self.fst_vt['HydroDyn']['NCoefDpthRec']
+        self.fst_vt['HydroDyn']['RecDpthAxCaMG'] = [None]*self.fst_vt['HydroDyn']['NCoefDpthRec']
+        self.fst_vt['HydroDyn']['RecDpthAxCp']   = [None]*self.fst_vt['HydroDyn']['NCoefDpthRec']
+        self.fst_vt['HydroDyn']['RecDpthAxCpMG'] = [None]*self.fst_vt['HydroDyn']['NCoefDpthRec']
+        self.fst_vt['HydroDyn']['RecDpthCb']     = [None]*self.fst_vt['HydroDyn']['NCoefDpthRec']
+        self.fst_vt['HydroDyn']['RecDpthCbMG']   = [None]*self.fst_vt['HydroDyn']['NCoefDpthRec']
+        ln = f.readline().split()
+        ln = f.readline().split()
+        for i in range(self.fst_vt['HydroDyn']['NCoefDpthRec']):
+            ln = f.readline().split()
+            self.fst_vt['HydroDyn']['RecDpth'][i]       = float_read(ln[0])
+            self.fst_vt['HydroDyn']['RecDpthCdA'][i]    = float_read(ln[1])
+            self.fst_vt['HydroDyn']['RecDpthCdAMG'][i]  = float_read(ln[2])
+            self.fst_vt['HydroDyn']['RecDpthCdB'][i]    = float_read(ln[3])
+            self.fst_vt['HydroDyn']['RecDpthCdBMG'][i]  = float_read(ln[4])
+            self.fst_vt['HydroDyn']['RecDpthCaA'][i]    = float_read(ln[5])
+            self.fst_vt['HydroDyn']['RecDpthCaAMG'][i]  = float_read(ln[6])
+            self.fst_vt['HydroDyn']['RecDpthCaB'][i]    = float_read(ln[7])
+            self.fst_vt['HydroDyn']['RecDpthCaBMG'][i]  = float_read(ln[8])
+            self.fst_vt['HydroDyn']['RecDpthCp'][i]     = float_read(ln[9])
+            self.fst_vt['HydroDyn']['RecDpthCpMG'][i]   = float_read(ln[10])
+            self.fst_vt['HydroDyn']['RecDpthAxCd'][i]   = float_read(ln[11])
+            self.fst_vt['HydroDyn']['RecDpthAxCdMG'][i] = float_read(ln[12])
+            self.fst_vt['HydroDyn']['RecDpthAxCa'][i]   = float_read(ln[13])
+            self.fst_vt['HydroDyn']['RecDpthAxCaMG'][i] = float_read(ln[14])
+            self.fst_vt['HydroDyn']['RecDpthAxCp'][i]   = float_read(ln[15])
+            self.fst_vt['HydroDyn']['RecDpthAxCpMG'][i] = float_read(ln[16])
+            self.fst_vt['HydroDyn']['RecDpthCb'][i]     = float_read(ln[17])
+            self.fst_vt['HydroDyn']['RecDpthCbMG'][i]   = float_read(ln[18])
+
+        #MEMBER-BASED CIRCULAR-MEMBER HYDRODYNAMIC COEFFICIENTS
+        f.readline()
+        self.fst_vt['HydroDyn']['NCoefMembersCyl']  = int_read(f.readline().split()[0])
+        self.fst_vt['HydroDyn']['MemberID_HydCCyl'] = [None]*self.fst_vt['HydroDyn']['NCoefMembersCyl']
+        self.fst_vt['HydroDyn']['CylMemberCd1']     = [None]*self.fst_vt['HydroDyn']['NCoefMembersCyl']
+        self.fst_vt['HydroDyn']['CylMemberCd2']     = [None]*self.fst_vt['HydroDyn']['NCoefMembersCyl']
+        self.fst_vt['HydroDyn']['CylMemberCdMG1']   = [None]*self.fst_vt['HydroDyn']['NCoefMembersCyl']
+        self.fst_vt['HydroDyn']['CylMemberCdMG2']   = [None]*self.fst_vt['HydroDyn']['NCoefMembersCyl']
+        self.fst_vt['HydroDyn']['CylMemberCa1']     = [None]*self.fst_vt['HydroDyn']['NCoefMembersCyl']
+        self.fst_vt['HydroDyn']['CylMemberCa2']     = [None]*self.fst_vt['HydroDyn']['NCoefMembersCyl']
+        self.fst_vt['HydroDyn']['CylMemberCaMG1']   = [None]*self.fst_vt['HydroDyn']['NCoefMembersCyl']
+        self.fst_vt['HydroDyn']['CylMemberCaMG2']   = [None]*self.fst_vt['HydroDyn']['NCoefMembersCyl']
+        self.fst_vt['HydroDyn']['CylMemberCp1']     = [None]*self.fst_vt['HydroDyn']['NCoefMembersCyl']
+        self.fst_vt['HydroDyn']['CylMemberCp2']     = [None]*self.fst_vt['HydroDyn']['NCoefMembersCyl']
+        self.fst_vt['HydroDyn']['CylMemberCpMG1']   = [None]*self.fst_vt['HydroDyn']['NCoefMembersCyl']
+        self.fst_vt['HydroDyn']['CylMemberCpMG2']   = [None]*self.fst_vt['HydroDyn']['NCoefMembersCyl']
+        self.fst_vt['HydroDyn']['CylMemberAxCd1']   = [None]*self.fst_vt['HydroDyn']['NCoefMembersCyl']
+        self.fst_vt['HydroDyn']['CylMemberAxCd2']   = [None]*self.fst_vt['HydroDyn']['NCoefMembersCyl']
+        self.fst_vt['HydroDyn']['CylMemberAxCdMG1'] = [None]*self.fst_vt['HydroDyn']['NCoefMembersCyl']
+        self.fst_vt['HydroDyn']['CylMemberAxCdMG2'] = [None]*self.fst_vt['HydroDyn']['NCoefMembersCyl']
+        self.fst_vt['HydroDyn']['CylMemberAxCa1']   = [None]*self.fst_vt['HydroDyn']['NCoefMembersCyl']
+        self.fst_vt['HydroDyn']['CylMemberAxCa2']   = [None]*self.fst_vt['HydroDyn']['NCoefMembersCyl']
+        self.fst_vt['HydroDyn']['CylMemberAxCaMG1'] = [None]*self.fst_vt['HydroDyn']['NCoefMembersCyl']
+        self.fst_vt['HydroDyn']['CylMemberAxCaMG2'] = [None]*self.fst_vt['HydroDyn']['NCoefMembersCyl']
+        self.fst_vt['HydroDyn']['CylMemberAxCp1']   = [None]*self.fst_vt['HydroDyn']['NCoefMembersCyl']
+        self.fst_vt['HydroDyn']['CylMemberAxCp2']   = [None]*self.fst_vt['HydroDyn']['NCoefMembersCyl']
+        self.fst_vt['HydroDyn']['CylMemberAxCpMG1'] = [None]*self.fst_vt['HydroDyn']['NCoefMembersCyl']
+        self.fst_vt['HydroDyn']['CylMemberAxCpMG2'] = [None]*self.fst_vt['HydroDyn']['NCoefMembersCyl']
+        self.fst_vt['HydroDyn']['CylMemberCb1']     = [None]*self.fst_vt['HydroDyn']['NCoefMembersCyl']
+        self.fst_vt['HydroDyn']['CylMemberCb2']     = [None]*self.fst_vt['HydroDyn']['NCoefMembersCyl']
+        self.fst_vt['HydroDyn']['CylMemberCbMG1']   = [None]*self.fst_vt['HydroDyn']['NCoefMembersCyl']
+        self.fst_vt['HydroDyn']['CylMemberCbMG2']   = [None]*self.fst_vt['HydroDyn']['NCoefMembersCyl']
+
+        f.readline()
+        f.readline()
+        for i in range(self.fst_vt['HydroDyn']['NCoefMembersCyl']):
+            ln = f.readline().split()
+            self.fst_vt['HydroDyn']['MemberID_HydCCyl'][i] = int(ln[0])
+            self.fst_vt['HydroDyn']['CylMemberCd1'][i]     = float_read(ln[1])
+            self.fst_vt['HydroDyn']['CylMemberCd2'][i]     = float_read(ln[2])
+            self.fst_vt['HydroDyn']['CylMemberCdMG1'][i]   = float_read(ln[3])
+            self.fst_vt['HydroDyn']['CylMemberCdMG2'][i]   = float_read(ln[4])
+            self.fst_vt['HydroDyn']['CylMemberCa1'][i]     = float_read(ln[5])
+            self.fst_vt['HydroDyn']['CylMemberCa2'][i]     = float_read(ln[6])
+            self.fst_vt['HydroDyn']['CylMemberCaMG1'][i]   = float_read(ln[7])
+            self.fst_vt['HydroDyn']['CylMemberCaMG2'][i]   = float_read(ln[8])
+            self.fst_vt['HydroDyn']['CylMemberCp1'][i]     = float_read(ln[9])
+            self.fst_vt['HydroDyn']['CylMemberCp2'][i]     = float_read(ln[10])
+            self.fst_vt['HydroDyn']['CylMemberCpMG1'][i]   = float_read(ln[11])
+            self.fst_vt['HydroDyn']['CylMemberCpMG2'][i]   = float_read(ln[12])
+            self.fst_vt['HydroDyn']['CylMemberAxCd1'][i]   = float_read(ln[13])
+            self.fst_vt['HydroDyn']['CylMemberAxCd2'][i]   = float_read(ln[14])
+            self.fst_vt['HydroDyn']['CylMemberAxCdMG1'][i] = float_read(ln[15])
+            self.fst_vt['HydroDyn']['CylMemberAxCdMG2'][i] = float_read(ln[16])
+            self.fst_vt['HydroDyn']['CylMemberAxCa1'][i]   = float_read(ln[17])
+            self.fst_vt['HydroDyn']['CylMemberAxCa2'][i]   = float_read(ln[18])
+            self.fst_vt['HydroDyn']['CylMemberAxCaMG1'][i] = float_read(ln[19])
+            self.fst_vt['HydroDyn']['CylMemberAxCaMG2'][i] = float_read(ln[20])
+            self.fst_vt['HydroDyn']['CylMemberAxCp1'][i]   = float_read(ln[21])
+            self.fst_vt['HydroDyn']['CylMemberAxCp2'][i]   = float_read(ln[22])
+            self.fst_vt['HydroDyn']['CylMemberAxCpMG1'][i] = float_read(ln[23])
+            self.fst_vt['HydroDyn']['CylMemberAxCpMG2'][i] = float_read(ln[24])
+            self.fst_vt['HydroDyn']['CylMemberCb1'][i]     = float_read(ln[25])
+            self.fst_vt['HydroDyn']['CylMemberCb2'][i]     = float_read(ln[26])
+            self.fst_vt['HydroDyn']['CylMemberCbMG1'][i]   = float_read(ln[27])
+            self.fst_vt['HydroDyn']['CylMemberCbMG2'][i]   = float_read(ln[28])
+
+        #MEMBER-BASED RECTANGULAR-MEMBER HYDRODYNAMIC COEFFICIENTS
+        f.readline()
+        self.fst_vt['HydroDyn']['NCoefMembersRec']  = int_read(f.readline().split()[0])
+        self.fst_vt['HydroDyn']['MemberID_HydCRec'] = [None]*self.fst_vt['HydroDyn']['NCoefMembersRec']
+        self.fst_vt['HydroDyn']['RecMemberCdA1']    = [None]*self.fst_vt['HydroDyn']['NCoefMembersRec']
+        self.fst_vt['HydroDyn']['RecMemberCdA2']    = [None]*self.fst_vt['HydroDyn']['NCoefMembersRec']
+        self.fst_vt['HydroDyn']['RecMemberCdAMG1']  = [None]*self.fst_vt['HydroDyn']['NCoefMembersRec']
+        self.fst_vt['HydroDyn']['RecMemberCdAMG2']  = [None]*self.fst_vt['HydroDyn']['NCoefMembersRec']
+        self.fst_vt['HydroDyn']['RecMemberCdB1']    = [None]*self.fst_vt['HydroDyn']['NCoefMembersRec']
+        self.fst_vt['HydroDyn']['RecMemberCdB2']    = [None]*self.fst_vt['HydroDyn']['NCoefMembersRec']
+        self.fst_vt['HydroDyn']['RecMemberCdBMG1']  = [None]*self.fst_vt['HydroDyn']['NCoefMembersRec']
+        self.fst_vt['HydroDyn']['RecMemberCdBMG2']  = [None]*self.fst_vt['HydroDyn']['NCoefMembersRec']
+        self.fst_vt['HydroDyn']['RecMemberCaA1']    = [None]*self.fst_vt['HydroDyn']['NCoefMembersRec']
+        self.fst_vt['HydroDyn']['RecMemberCaA2']    = [None]*self.fst_vt['HydroDyn']['NCoefMembersRec']
+        self.fst_vt['HydroDyn']['RecMemberCaAMG1']  = [None]*self.fst_vt['HydroDyn']['NCoefMembersRec']
+        self.fst_vt['HydroDyn']['RecMemberCaAMG2']  = [None]*self.fst_vt['HydroDyn']['NCoefMembersRec']
+        self.fst_vt['HydroDyn']['RecMemberCaB1']    = [None]*self.fst_vt['HydroDyn']['NCoefMembersRec']
+        self.fst_vt['HydroDyn']['RecMemberCaB2']    = [None]*self.fst_vt['HydroDyn']['NCoefMembersRec']
+        self.fst_vt['HydroDyn']['RecMemberCaBMG1']  = [None]*self.fst_vt['HydroDyn']['NCoefMembersRec']
+        self.fst_vt['HydroDyn']['RecMemberCaBMG2']  = [None]*self.fst_vt['HydroDyn']['NCoefMembersRec']
+        self.fst_vt['HydroDyn']['RecMemberCp1']     = [None]*self.fst_vt['HydroDyn']['NCoefMembersRec']
+        self.fst_vt['HydroDyn']['RecMemberCp2']     = [None]*self.fst_vt['HydroDyn']['NCoefMembersRec']
+        self.fst_vt['HydroDyn']['RecMemberCpMG1']   = [None]*self.fst_vt['HydroDyn']['NCoefMembersRec']
+        self.fst_vt['HydroDyn']['RecMemberCpMG2']   = [None]*self.fst_vt['HydroDyn']['NCoefMembersRec']
+        self.fst_vt['HydroDyn']['RecMemberAxCd1']   = [None]*self.fst_vt['HydroDyn']['NCoefMembersRec']
+        self.fst_vt['HydroDyn']['RecMemberAxCd2']   = [None]*self.fst_vt['HydroDyn']['NCoefMembersRec']
+        self.fst_vt['HydroDyn']['RecMemberAxCdMG1'] = [None]*self.fst_vt['HydroDyn']['NCoefMembersRec']
+        self.fst_vt['HydroDyn']['RecMemberAxCdMG2'] = [None]*self.fst_vt['HydroDyn']['NCoefMembersRec']
+        self.fst_vt['HydroDyn']['RecMemberAxCa1']   = [None]*self.fst_vt['HydroDyn']['NCoefMembersRec']
+        self.fst_vt['HydroDyn']['RecMemberAxCa2']   = [None]*self.fst_vt['HydroDyn']['NCoefMembersRec']
+        self.fst_vt['HydroDyn']['RecMemberAxCaMG1'] = [None]*self.fst_vt['HydroDyn']['NCoefMembersRec']
+        self.fst_vt['HydroDyn']['RecMemberAxCaMG2'] = [None]*self.fst_vt['HydroDyn']['NCoefMembersRec']
+        self.fst_vt['HydroDyn']['RecMemberAxCp1']   = [None]*self.fst_vt['HydroDyn']['NCoefMembersRec']
+        self.fst_vt['HydroDyn']['RecMemberAxCp2']   = [None]*self.fst_vt['HydroDyn']['NCoefMembersRec']
+        self.fst_vt['HydroDyn']['RecMemberAxCpMG1'] = [None]*self.fst_vt['HydroDyn']['NCoefMembersRec']
+        self.fst_vt['HydroDyn']['RecMemberAxCpMG2'] = [None]*self.fst_vt['HydroDyn']['NCoefMembersRec']
+        self.fst_vt['HydroDyn']['RecMemberCb1']     = [None]*self.fst_vt['HydroDyn']['NCoefMembersRec']
+        self.fst_vt['HydroDyn']['RecMemberCb2']     = [None]*self.fst_vt['HydroDyn']['NCoefMembersRec']
+        self.fst_vt['HydroDyn']['RecMemberCbMG1']   = [None]*self.fst_vt['HydroDyn']['NCoefMembersRec']
+        self.fst_vt['HydroDyn']['RecMemberCbMG2']   = [None]*self.fst_vt['HydroDyn']['NCoefMembersRec']
+
+        f.readline()
+        f.readline()
+        for i in range(self.fst_vt['HydroDyn']['NCoefMembersRec']):
+            ln = f.readline().split()
+            self.fst_vt['HydroDyn']['MemberID_HydCRec'][i] = int(ln[0])
+            self.fst_vt['HydroDyn']['RecMemberCdA1'][i]    = float_read(ln[1])
+            self.fst_vt['HydroDyn']['RecMemberCdA2'][i]    = float_read(ln[2])
+            self.fst_vt['HydroDyn']['RecMemberCdAMG1'][i]  = float_read(ln[3])
+            self.fst_vt['HydroDyn']['RecMemberCdAMG2'][i]  = float_read(ln[4])
+            self.fst_vt['HydroDyn']['RecMemberCdB1'][i]    = float_read(ln[5])
+            self.fst_vt['HydroDyn']['RecMemberCdB2'][i]    = float_read(ln[6])
+            self.fst_vt['HydroDyn']['RecMemberCdBMG1'][i]  = float_read(ln[7])
+            self.fst_vt['HydroDyn']['RecMemberCdBMG2'][i]  = float_read(ln[8])
+            self.fst_vt['HydroDyn']['RecMemberCaA1'][i]    = float_read(ln[9])
+            self.fst_vt['HydroDyn']['RecMemberCaA2'][i]    = float_read(ln[10])
+            self.fst_vt['HydroDyn']['RecMemberCaAMG1'][i]  = float_read(ln[11])
+            self.fst_vt['HydroDyn']['RecMemberCaAMG2'][i]  = float_read(ln[12])
+            self.fst_vt['HydroDyn']['RecMemberCaB1'][i]    = float_read(ln[13])
+            self.fst_vt['HydroDyn']['RecMemberCaB2'][i]    = float_read(ln[14])
+            self.fst_vt['HydroDyn']['RecMemberCaBMG1'][i]  = float_read(ln[15])
+            self.fst_vt['HydroDyn']['RecMemberCaBMG2'][i]  = float_read(ln[16])
+            self.fst_vt['HydroDyn']['RecMemberCp1'][i]     = float_read(ln[17])
+            self.fst_vt['HydroDyn']['RecMemberCp2'][i]     = float_read(ln[18])
+            self.fst_vt['HydroDyn']['RecMemberCpMG1'][i]   = float_read(ln[19])
+            self.fst_vt['HydroDyn']['RecMemberCpMG2'][i]   = float_read(ln[20])
+            self.fst_vt['HydroDyn']['RecMemberAxCd1'][i]   = float_read(ln[21])
+            self.fst_vt['HydroDyn']['RecMemberAxCd2'][i]   = float_read(ln[22])
+            self.fst_vt['HydroDyn']['RecMemberAxCdMG1'][i] = float_read(ln[23])
+            self.fst_vt['HydroDyn']['RecMemberAxCdMG2'][i] = float_read(ln[24])
+            self.fst_vt['HydroDyn']['RecMemberAxCa1'][i]   = float_read(ln[25])
+            self.fst_vt['HydroDyn']['RecMemberAxCa2'][i]   = float_read(ln[26])
+            self.fst_vt['HydroDyn']['RecMemberAxCaMG1'][i] = float_read(ln[27])
+            self.fst_vt['HydroDyn']['RecMemberAxCaMG2'][i] = float_read(ln[28])
+            self.fst_vt['HydroDyn']['RecMemberAxCp1'][i]   = float_read(ln[29])
+            self.fst_vt['HydroDyn']['RecMemberAxCp2'][i]   = float_read(ln[30])
+            self.fst_vt['HydroDyn']['RecMemberAxCpMG1'][i] = float_read(ln[31])
+            self.fst_vt['HydroDyn']['RecMemberAxCpMG2'][i] = float_read(ln[32])
+            self.fst_vt['HydroDyn']['RecMemberCb1'][i]     = float_read(ln[33])
+            self.fst_vt['HydroDyn']['RecMemberCb2'][i]     = float_read(ln[34])
+            self.fst_vt['HydroDyn']['RecMemberCbMG1'][i]   = float_read(ln[35])
+            self.fst_vt['HydroDyn']['RecMemberCbMG2'][i]   = float_read(ln[36])
+
+        #MEMBERS
+        f.readline()
+        self.fst_vt['HydroDyn']['NMembers']    = int_read(f.readline().split()[0])
+        self.fst_vt['HydroDyn']['MemberID']    = [None]*self.fst_vt['HydroDyn']['NMembers']
+        self.fst_vt['HydroDyn']['MJointID1']   = [None]*self.fst_vt['HydroDyn']['NMembers']
+        self.fst_vt['HydroDyn']['MJointID2']   = [None]*self.fst_vt['HydroDyn']['NMembers']
+        self.fst_vt['HydroDyn']['MPropSetID1'] = [None]*self.fst_vt['HydroDyn']['NMembers']
+        self.fst_vt['HydroDyn']['MPropSetID2'] = [None]*self.fst_vt['HydroDyn']['NMembers']
+        self.fst_vt['HydroDyn']['MSecGeom']    = [None]*self.fst_vt['HydroDyn']['NMembers']
+        self.fst_vt['HydroDyn']['MSpinOrient'] = [None]*self.fst_vt['HydroDyn']['NMembers']
+        self.fst_vt['HydroDyn']['MDivSize']    = [None]*self.fst_vt['HydroDyn']['NMembers']
+        self.fst_vt['HydroDyn']['MCoefMod']    = [None]*self.fst_vt['HydroDyn']['NMembers']
+        self.fst_vt['HydroDyn']['MHstLMod']    = [None]*self.fst_vt['HydroDyn']['NMembers']
+        self.fst_vt['HydroDyn']['PropPot']     = [None]*self.fst_vt['HydroDyn']['NMembers']
+        ln = f.readline().split()
+        ln = f.readline().split()
+        for i in range(self.fst_vt['HydroDyn']['NMembers']):
+            ln = f.readline().split()
+            self.fst_vt['HydroDyn']['MemberID'][i]    = int(ln[0])
+            self.fst_vt['HydroDyn']['MJointID1'][i]   = int(ln[1])
+            self.fst_vt['HydroDyn']['MJointID2'][i]   = int(ln[2])
+            self.fst_vt['HydroDyn']['MPropSetID1'][i] = int(ln[3])
+            self.fst_vt['HydroDyn']['MPropSetID2'][i] = int(ln[4])
+            self.fst_vt['HydroDyn']['MSecGeom'][i]    = int(ln[5])
+            self.fst_vt['HydroDyn']['MSpinOrient'][i] = float(ln[6])
+            self.fst_vt['HydroDyn']['MDivSize'][i]    = float(ln[7])
+            self.fst_vt['HydroDyn']['MCoefMod'][i]    = int(ln[8])
+            self.fst_vt['HydroDyn']['MHstLMod'][i]    = int(ln[9])
+            self.fst_vt['HydroDyn']['PropPot'][i]     = bool_read(ln[10])
+
+        #FILLED MEMBERS
+        f.readline()
+        self.fst_vt['HydroDyn']['NFillGroups'] = int_read(f.readline().split()[0])
+        self.fst_vt['HydroDyn']['FillNumM']    = [None]*self.fst_vt['HydroDyn']['NFillGroups']
+        self.fst_vt['HydroDyn']['FillMList']   = [None]*self.fst_vt['HydroDyn']['NFillGroups']
+        self.fst_vt['HydroDyn']['FillFSLoc']   = [None]*self.fst_vt['HydroDyn']['NFillGroups']
+        self.fst_vt['HydroDyn']['FillDens']    = [None]*self.fst_vt['HydroDyn']['NFillGroups']
+        ln = f.readline().split()
+        ln = f.readline().split()
+        for i in range(self.fst_vt['HydroDyn']['NFillGroups']):
+            ln = f.readline().split()
+            n_fill =  int(ln[0])
+            self.fst_vt['HydroDyn']['FillNumM'][i]  = n_fill
+            self.fst_vt['HydroDyn']['FillMList'][i] = [int(j) for j in ln[1:1+n_fill]]
+            self.fst_vt['HydroDyn']['FillFSLoc'][i] = float(ln[n_fill+1])
+            if ln[n_fill+2] == 'DEFAULT':
+                self.fst_vt['HydroDyn']['FillDens'][i]  = 'DEFAULT'
+            else:
+                self.fst_vt['HydroDyn']['FillDens'][i]  = float(ln[n_fill+2])
+
+        #MARINE GROWTH
+        f.readline()
+        self.fst_vt['HydroDyn']['NMGDepths'] = int_read(f.readline().split()[0])
+        self.fst_vt['HydroDyn']['MGDpth']    = [None]*self.fst_vt['HydroDyn']['NMGDepths']
+        self.fst_vt['HydroDyn']['MGThck']    = [None]*self.fst_vt['HydroDyn']['NMGDepths']
+        self.fst_vt['HydroDyn']['MGDens']    = [None]*self.fst_vt['HydroDyn']['NMGDepths']
+        ln = f.readline().split()
+        ln = f.readline().split()
+        for i in range(self.fst_vt['HydroDyn']['NMGDepths']):
+            ln = f.readline().split()
+            self.fst_vt['HydroDyn']['MGDpth'][i] = float(ln[0])
+            self.fst_vt['HydroDyn']['MGThck'][i] = float(ln[1])
+            self.fst_vt['HydroDyn']['MGDens'][i] = float(ln[2])
+
+        #MEMBER OUTPUT LIST
+        f.readline()
+        self.fst_vt['HydroDyn']['NMOutputs'] = int_read(f.readline().split()[0])
+        self.fst_vt['HydroDyn']['MemberID_out']  = [None]*self.fst_vt['HydroDyn']['NMOutputs']
+        self.fst_vt['HydroDyn']['NOutLoc']   = [None]*self.fst_vt['HydroDyn']['NMOutputs']
+        self.fst_vt['HydroDyn']['NodeLocs']  = [None]*self.fst_vt['HydroDyn']['NMOutputs']
+        ln = f.readline().split()
+        ln = f.readline().split()
+        for i in range(self.fst_vt['HydroDyn']['NMOutputs']):
+            ln = f.readline().split()
+            self.fst_vt['HydroDyn']['MemberID_out'][i] = int(ln[0])
+            self.fst_vt['HydroDyn']['NOutLoc'][i]  = int(ln[1])
+            self.fst_vt['HydroDyn']['NodeLocs'][i] = float(ln[2])
+
+        #JOINT OUTPUT LIST
+        f.readline()
+        self.fst_vt['HydroDyn']['NJOutputs'] = int_read(f.readline().split()[0])
+        if int(self.fst_vt['HydroDyn']['NJOutputs']) > 0:
+            self.fst_vt['HydroDyn']['JOutLst']   = [int(idx.strip()) for idx in f.readline().split('JOutLst')[0].split(',')]
+        else:
+            f.readline()
+            self.fst_vt['HydroDyn']['JOutLst']   = [0]
+
+        #OUTPUT
+        f.readline()
+        self.fst_vt['HydroDyn']['HDSum']     = bool_read(f.readline().split()[0])
+        self.fst_vt['HydroDyn']['OutAll']    = bool_read(f.readline().split()[0])
+        self.fst_vt['HydroDyn']['OutSwtch']  = int_read(f.readline().split()[0])
+        self.fst_vt['HydroDyn']['OutFmt']    = quoted_read(f.readline().split()[0])
+        self.fst_vt['HydroDyn']['OutSFmt']   = quoted_read(f.readline().split()[0])
+
+        # HydroDyn Outlist
+        f.readline()
+        data = f.readline()
+        while data.split()[0] != 'END':
+            if data.find('"')>=0:
+                channels = data.split('"')
+                channel_list = channels[1].split(',')
+            else:
+                row_string = data.split(',')
+                if len(row_string)==1:
+                    channel_list = row_string[0].split('\n')[0]
+                else:
+                    channel_list = row_string
+            self.set_outlist(self.fst_vt['outlist']['AeroDyn'], channel_list)
+            data = f.readline()
+
+        f.close()
+
+    def read_SeaState(self, ss_file):
+
+        f = open(ss_file)
+
+        f.readline()
+        f.readline()
+
+        self.fst_vt['SeaState']['Echo'] = bool_read(f.readline().split()[0])
+        # ENVIRONMENTAL CONDITIONS
+        f.readline()
+        self.fst_vt['SeaState']['WtrDens'] = float_read(f.readline().split()[0])
+        self.fst_vt['SeaState']['WtrDpth'] = float_read(f.readline().split()[0])
+        self.fst_vt['SeaState']['MSL2SWL'] = float_read(f.readline().split()[0])
+
+        # SPATIAL DISCRETIZATION
+        f.readline()
+        self.fst_vt['SeaState']['X_HalfWidth']  = float_read(f.readline().split()[0])
+        self.fst_vt['SeaState']['Y_HalfWidth']  = float_read(f.readline().split()[0])
+        self.fst_vt['SeaState']['Z_Depth']      = float_read(f.readline().split()[0])
+        self.fst_vt['SeaState']['NX']           = int_read(f.readline().split()[0])
+        self.fst_vt['SeaState']['NY']           = int_read(f.readline().split()[0])
+        self.fst_vt['SeaState']['NZ']           = int_read(f.readline().split()[0])
+
+        # WAVES
+        f.readline()
+        self.fst_vt['SeaState']['WaveMod']       = int_read(f.readline().split()[0])
+        self.fst_vt['SeaState']['WaveStMod']     = int_read(f.readline().split()[0])
+        self.fst_vt['SeaState']['WaveTMax']      = float_read(f.readline().split()[0])
+        self.fst_vt['SeaState']['WaveDT']        = float_read(f.readline().split()[0])
+        self.fst_vt['SeaState']['WaveHs']        = float_read(f.readline().split()[0])
+        self.fst_vt['SeaState']['WaveTp']        = float_read(f.readline().split()[0])
+        self.fst_vt['SeaState']['WavePkShp']     = float_read(f.readline().split()[0]) # default
+        self.fst_vt['SeaState']['WvLowCOff']     = float_read(f.readline().split()[0])
+        self.fst_vt['SeaState']['WvHiCOff']      = float_read(f.readline().split()[0])
+        self.fst_vt['SeaState']['WaveDir']       = float_read(f.readline().split()[0])
+        self.fst_vt['SeaState']['WaveDirMod']    = int_read(f.readline().split()[0])
+        self.fst_vt['SeaState']['WaveDirSpread'] = float_read(f.readline().split()[0])
+        self.fst_vt['SeaState']['WaveNDir']      = int_read(f.readline().split()[0])
+        self.fst_vt['SeaState']['WaveDirRange']  = float_read(f.readline().split()[0])
+        self.fst_vt['SeaState']['WaveSeed1']     = int_read(f.readline().split()[0])
+        self.fst_vt['SeaState']['WaveSeed2']     = int_read(f.readline().split()[0])
+        self.fst_vt['SeaState']['WaveNDAmp']     = bool_read(f.readline().split()[0])
+        self.fst_vt['SeaState']['WvKinFile']     = quoted_read(f.readline().split()[0])
+
+        # 2ND-ORDER WAVES
+        f.readline()
+        self.fst_vt['SeaState']['WvDiffQTF']     = bool_read(f.readline().split()[0])
+        self.fst_vt['SeaState']['WvSumQTF']      = bool_read(f.readline().split()[0])
+        self.fst_vt['SeaState']['WvLowCOffD']    = float_read(f.readline().split()[0])
+        self.fst_vt['SeaState']['WvHiCOffD']     = float_read(f.readline().split()[0])
+        self.fst_vt['SeaState']['WvLowCOffS']    = float_read(f.readline().split()[0])
+        self.fst_vt['SeaState']['WvHiCOffS']     = float_read(f.readline().split()[0])
+        
+        # CONSTRAINED WAVE
+        f.readline()
+        self.fst_vt['SeaState']['ConstWaveMod'] = int_read(f.readline().split()[0])
+        self.fst_vt['SeaState']['CrestHmax']    = float_read(f.readline().split()[0])
+        self.fst_vt['SeaState']['CrestTime']    = float_read(f.readline().split()[0])
+        self.fst_vt['SeaState']['CrestXi']      = float_read(f.readline().split()[0])
+        self.fst_vt['SeaState']['CrestYi']      = float_read(f.readline().split()[0])
+
+        # CURRENT
+        f.readline()
+        self.fst_vt['SeaState']['CurrMod']       = int_read(f.readline().split()[0])
+        self.fst_vt['SeaState']['CurrSSV0']      = float_read(f.readline().split()[0])
+        self.fst_vt['SeaState']['CurrSSDir']     = float_read(f.readline().split()[0])
+        self.fst_vt['SeaState']['CurrNSRef']     = float_read(f.readline().split()[0])
+        self.fst_vt['SeaState']['CurrNSV0']      = float_read(f.readline().split()[0])
+        self.fst_vt['SeaState']['CurrNSDir']     = float_read(f.readline().split()[0])
+        self.fst_vt['SeaState']['CurrDIV']       = float_read(f.readline().split()[0])
+        self.fst_vt['SeaState']['CurrDIDir']     = float_read(f.readline().split()[0])
+
+        # MacCamy-Fuchs Diffraction Model
+        f.readline()
+        self.fst_vt['SeaState']['MCFD']     = float_read(f.readline().split()[0])
+
+        # OUTPUT
+        f.readline()
+        self.fst_vt['SeaState']['SeaStSum']     = bool_read(f.readline().split()[0])
+        self.fst_vt['SeaState']['OutSwtch']     = int_read(f.readline().split()[0])
+        self.fst_vt['SeaState']['OutFmt']       = quoted_read(f.readline().split()[0])
+        self.fst_vt['SeaState']['OutSFmt']      = quoted_read(f.readline().split()[0])
+        self.fst_vt['SeaState']['NWaveElev']    = int_read(f.readline().split()[0])
+        self.fst_vt['SeaState']['WaveElevxi']   = [float_read(idx.strip()) for idx in f.readline().split('WaveElevxi')[0].replace(',',' ').split()]
+        self.fst_vt['SeaState']['WaveElevyi']   = [float_read(idx.strip()) for idx in f.readline().split('WaveElevyi')[0].replace(',',' ').split()]
+        self.fst_vt['SeaState']['NWaveKin']     = int_read(f.readline().split()[0])
+        NWaveKin = self.fst_vt['SeaState']['NWaveKin']
+        if NWaveKin:
+            self.fst_vt['SeaState']['WaveKinxi'] = [float_read(idx.strip()) for idx in f.readline().split('WaveKinxi')[0].replace(',',' ').split()]
+            self.fst_vt['SeaState']['WaveKinyi'] = [float_read(idx.strip()) for idx in f.readline().split('WaveKinyi')[0].replace(',',' ').split()]
+            self.fst_vt['SeaState']['WaveKinzi'] = [float_read(idx.strip()) for idx in f.readline().split('WaveKinzi')[0].replace(',',' ').split()]
+        else:
+            [f.readline() for i in range(3)]
+            # Unused, filled with dummy location
+            self.fst_vt['SeaState']['WaveKinxi'] = [0]
+            self.fst_vt['SeaState']['WaveKinyi'] = [0]
+            self.fst_vt['SeaState']['WaveKinzi'] = [0]
+
+
+        # SeaState Outlist
+        f.readline()
+        self.read_outlist_freeForm(f,'SeaState')
+
+        f.close()
+    
+    
+    def read_SubDyn(self, sd_file):
+
+        f = open(sd_file)
+        f.readline()
+        f.readline()
+        f.readline()
+        # SIMULATION CONTROL
+        self.fst_vt['SubDyn']['Echo']      = bool_read(f.readline().split()[0])
+        self.fst_vt['SubDyn']['SDdeltaT']  = float_read(f.readline().split()[0])
+        self.fst_vt['SubDyn']['IntMethod'] = int_read(f.readline().split()[0])
+        self.fst_vt['SubDyn']['SttcSolve'] = bool_read(f.readline().split()[0])
+        # self.fst_vt['SubDyn']['GuyanLoadCorrection'] = bool_read(f.readline().split()[0])
+        f.readline()
+        # FEA and CRAIG-BAMPTON PARAMETERS
+        self.fst_vt['SubDyn']['FEMMod']    = int_read(f.readline().split()[0])
+        self.fst_vt['SubDyn']['NDiv']      = int_read(f.readline().split()[0])
+        # self.fst_vt['SubDyn']['CBMod']     = bool_read(f.readline().split()[0])
+        self.fst_vt['SubDyn']['Nmodes']    = int_read(f.readline().split()[0])
+        self.fst_vt['SubDyn']['JDampings'] = float_read(f.readline().split()[0])
+        self.fst_vt['SubDyn']['GuyanDampMod'] = int_read(f.readline().split()[0])
+        self.fst_vt['SubDyn']['RayleighDamp'] = read_array(f,2,array_type=float)
+        self.fst_vt['SubDyn']['GuyanDampSize'] = int_read(f.readline().split()[0])
+        self.fst_vt['SubDyn']['GuyanDamp'] = np.array([[float(idx) for idx in f.readline().strip().split()[:6]] for i in range(self.fst_vt['SubDyn']['GuyanDampSize'])])
+        f.readline()
+        # STRUCTURE JOINTS
+        self.fst_vt['SubDyn']['NJoints']   = int_read(f.readline().split()[0])
+        self.fst_vt['SubDyn']['JointID']   = [None]*self.fst_vt['SubDyn']['NJoints']
+        self.fst_vt['SubDyn']['JointXss']  = [None]*self.fst_vt['SubDyn']['NJoints']
+        self.fst_vt['SubDyn']['JointYss']  = [None]*self.fst_vt['SubDyn']['NJoints']
+        self.fst_vt['SubDyn']['JointZss']  = [None]*self.fst_vt['SubDyn']['NJoints']
+        self.fst_vt['SubDyn']['JointType']  = [None]*self.fst_vt['SubDyn']['NJoints']
+        self.fst_vt['SubDyn']['JointDirX']  = [None]*self.fst_vt['SubDyn']['NJoints']
+        self.fst_vt['SubDyn']['JointDirY']  = [None]*self.fst_vt['SubDyn']['NJoints']
+        self.fst_vt['SubDyn']['JointDirZ']  = [None]*self.fst_vt['SubDyn']['NJoints']
+        self.fst_vt['SubDyn']['JointStiff']  = [None]*self.fst_vt['SubDyn']['NJoints']
+        ln = f.readline().split()
+        ln = f.readline().split()
+        for i in range(self.fst_vt['SubDyn']['NJoints']):
+            ln = f.readline().split()
+            self.fst_vt['SubDyn']['JointID'][i]    = int(ln[0])
+            self.fst_vt['SubDyn']['JointXss'][i]   = float(ln[1])
+            self.fst_vt['SubDyn']['JointYss'][i]   = float(ln[2])
+            self.fst_vt['SubDyn']['JointZss'][i]   = float(ln[3])
+            self.fst_vt['SubDyn']['JointType'][i]   = int(ln[4])
+            self.fst_vt['SubDyn']['JointDirX'][i]   = float(ln[5])
+            self.fst_vt['SubDyn']['JointDirY'][i]   = float(ln[6])
+            self.fst_vt['SubDyn']['JointDirZ'][i]   = float(ln[7])
+            self.fst_vt['SubDyn']['JointStiff'][i]   = float(ln[8])
+        f.readline()
+        # BASE REACTION JOINTS
+        self.fst_vt['SubDyn']['NReact']   = int_read(f.readline().split()[0])
+        self.fst_vt['SubDyn']['RJointID'] = [None]*self.fst_vt['SubDyn']['NReact']
+        self.fst_vt['SubDyn']['RctTDXss'] = [None]*self.fst_vt['SubDyn']['NReact']
+        self.fst_vt['SubDyn']['RctTDYss'] = [None]*self.fst_vt['SubDyn']['NReact']
+        self.fst_vt['SubDyn']['RctTDZss'] = [None]*self.fst_vt['SubDyn']['NReact']
+        self.fst_vt['SubDyn']['RctRDXss'] = [None]*self.fst_vt['SubDyn']['NReact']
+        self.fst_vt['SubDyn']['RctRDYss'] = [None]*self.fst_vt['SubDyn']['NReact']
+        self.fst_vt['SubDyn']['RctRDZss'] = [None]*self.fst_vt['SubDyn']['NReact']
+        self.fst_vt['SubDyn']['Rct_SoilFile'] = [None]*self.fst_vt['SubDyn']['NReact']
+        ln = f.readline().split()
+        ln = f.readline().split()
+        for i in range(self.fst_vt['SubDyn']['NReact']):
+            ln = f.readline().split()
+            self.fst_vt['SubDyn']['RJointID'][i] = int(ln[0])
+            self.fst_vt['SubDyn']['RctTDXss'][i] = int(ln[1])
+            self.fst_vt['SubDyn']['RctTDYss'][i] = int(ln[2])
+            self.fst_vt['SubDyn']['RctTDZss'][i] = int(ln[3])
+            self.fst_vt['SubDyn']['RctRDXss'][i] = int(ln[4])
+            self.fst_vt['SubDyn']['RctRDYss'][i] = int(ln[5])
+            self.fst_vt['SubDyn']['RctRDZss'][i] = int(ln[6])
+            if len(ln) == 8:
+                self.fst_vt['SubDyn']['Rct_SoilFile'][i] = ln[7]
+            else:
+                self.fst_vt['SubDyn']['Rct_SoilFile'][i] = 'None'
+        f.readline()
+        # INTERFACE JOINTS
+        self.fst_vt['SubDyn']['NInterf']   = int_read(f.readline().split()[0])
+        self.fst_vt['SubDyn']['IJointID'] = [None]*self.fst_vt['SubDyn']['NInterf']
+        self.fst_vt['SubDyn']['ItfTDXss'] = [None]*self.fst_vt['SubDyn']['NInterf']
+        self.fst_vt['SubDyn']['ItfTDYss'] = [None]*self.fst_vt['SubDyn']['NInterf']
+        self.fst_vt['SubDyn']['ItfTDZss'] = [None]*self.fst_vt['SubDyn']['NInterf']
+        self.fst_vt['SubDyn']['ItfRDXss'] = [None]*self.fst_vt['SubDyn']['NInterf']
+        self.fst_vt['SubDyn']['ItfRDYss'] = [None]*self.fst_vt['SubDyn']['NInterf']
+        self.fst_vt['SubDyn']['ItfRDZss'] = [None]*self.fst_vt['SubDyn']['NInterf']
+        ln = f.readline().split()
+        ln = f.readline().split()
+        for i in range(self.fst_vt['SubDyn']['NInterf']):
+            ln = f.readline().split()
+            self.fst_vt['SubDyn']['IJointID'][i] = int(ln[0])
+            self.fst_vt['SubDyn']['ItfTDXss'][i] = int(ln[1])
+            self.fst_vt['SubDyn']['ItfTDYss'][i] = int(ln[2])
+            self.fst_vt['SubDyn']['ItfTDZss'][i] = int(ln[3])
+            self.fst_vt['SubDyn']['ItfRDXss'][i] = int(ln[4])
+            self.fst_vt['SubDyn']['ItfRDYss'][i] = int(ln[5])
+            self.fst_vt['SubDyn']['ItfRDZss'][i] = int(ln[6])
+        f.readline()
+        # MEMBERS
+        self.fst_vt['SubDyn']['NMembers']    = int_read(f.readline().split()[0])
+        self.fst_vt['SubDyn']['MemberID']    = [None]*self.fst_vt['SubDyn']['NMembers']
+        self.fst_vt['SubDyn']['MJointID1']   = [None]*self.fst_vt['SubDyn']['NMembers']
+        self.fst_vt['SubDyn']['MJointID2']   = [None]*self.fst_vt['SubDyn']['NMembers']
+        self.fst_vt['SubDyn']['MPropSetID1'] = [None]*self.fst_vt['SubDyn']['NMembers']
+        self.fst_vt['SubDyn']['MPropSetID2'] = [None]*self.fst_vt['SubDyn']['NMembers']
+        self.fst_vt['SubDyn']['MType']       = [None]*self.fst_vt['SubDyn']['NMembers']
+        self.fst_vt['SubDyn']['M_Spin']      = [None]*self.fst_vt['SubDyn']['NMembers']
+        self.fst_vt['SubDyn']['M_COSMID']    = [None]*self.fst_vt['SubDyn']['NMembers']
+        ln = f.readline().split()
+        ln = f.readline().split()
+        for i in range(self.fst_vt['SubDyn']['NMembers']):
+            ln = f.readline().split()
+            self.fst_vt['SubDyn']['MemberID'][i]    = int(ln[0])
+            self.fst_vt['SubDyn']['MJointID1'][i]   = int(ln[1])
+            self.fst_vt['SubDyn']['MJointID2'][i]   = int(ln[2])
+            self.fst_vt['SubDyn']['MPropSetID1'][i] = int(ln[3])
+            self.fst_vt['SubDyn']['MPropSetID2'][i] = int(ln[4])
+            if ln[5].lower() == '1c':
+                self.fst_vt['SubDyn']['MType'][i]   =   1
+            elif ln[5].lower() == '1r':
+                self.fst_vt['SubDyn']['MType'][i]   =  -1
+            else:
+                self.fst_vt['SubDyn']['MType'][i]   =  int(ln[5])
+            if self.fst_vt['SubDyn']['MType'][i] == 5:
+                self.fst_vt['SubDyn']['M_Spin'][i]   = 0.
+                self.fst_vt['SubDyn']['M_COSMID'][i] = int(ln[6])
+            else:
+                self.fst_vt['SubDyn']['M_Spin'][i]   = float(ln[6])
+                self.fst_vt['SubDyn']['M_COSMID'][i] = -1
+        f.readline()
+        # MEMBER X-SECTION PROPERTY data 1/3
+        self.fst_vt['SubDyn']['NBCPropSets']  = int_read(f.readline().split()[0])
+        self.fst_vt['SubDyn']['PropSetID1'] = [None]*self.fst_vt['SubDyn']['NBCPropSets']
+        self.fst_vt['SubDyn']['YoungE1']    = [None]*self.fst_vt['SubDyn']['NBCPropSets']
+        self.fst_vt['SubDyn']['ShearG1']    = [None]*self.fst_vt['SubDyn']['NBCPropSets']
+        self.fst_vt['SubDyn']['MatDens1']   = [None]*self.fst_vt['SubDyn']['NBCPropSets']
+        self.fst_vt['SubDyn']['XsecD']      = [None]*self.fst_vt['SubDyn']['NBCPropSets']
+        self.fst_vt['SubDyn']['XsecT']      = [None]*self.fst_vt['SubDyn']['NBCPropSets']
+        ln = f.readline().split()
+        ln = f.readline().split()
+        for i in range(self.fst_vt['SubDyn']['NBCPropSets']):
+            ln = f.readline().split()
+            self.fst_vt['SubDyn']['PropSetID1'][i] = int(ln[0])
+            self.fst_vt['SubDyn']['YoungE1'][i]    = float(ln[1])
+            self.fst_vt['SubDyn']['ShearG1'][i]    = float(ln[2])
+            self.fst_vt['SubDyn']['MatDens1'][i]   = float(ln[3])
+            self.fst_vt['SubDyn']['XsecD'][i]      = float(ln[4])
+            self.fst_vt['SubDyn']['XsecT'][i]      = float(ln[5])
+        f.readline()
+        # MEMBER X-SECTION PROPERTY data 2/3
+        self.fst_vt['SubDyn']['NBRPropSets']  = int_read(f.readline().split()[0])
+        self.fst_vt['SubDyn']['PropSetID2'] = [None]*self.fst_vt['SubDyn']['NBRPropSets']
+        self.fst_vt['SubDyn']['YoungE2']    = [None]*self.fst_vt['SubDyn']['NBRPropSets']
+        self.fst_vt['SubDyn']['ShearG2']    = [None]*self.fst_vt['SubDyn']['NBRPropSets']
+        self.fst_vt['SubDyn']['MatDens2']   = [None]*self.fst_vt['SubDyn']['NBRPropSets']
+        self.fst_vt['SubDyn']['XsecSa']     = [None]*self.fst_vt['SubDyn']['NBRPropSets']
+        self.fst_vt['SubDyn']['XsecSb']     = [None]*self.fst_vt['SubDyn']['NBRPropSets']
+        self.fst_vt['SubDyn']['XsecT2']     = [None]*self.fst_vt['SubDyn']['NBRPropSets']
+        ln = f.readline().split()
+        ln = f.readline().split()
+        for i in range(self.fst_vt['SubDyn']['NBRPropSets']):
+            ln = f.readline().split()
+            self.fst_vt['SubDyn']['PropSetID2'][i] = int(ln[0])
+            self.fst_vt['SubDyn']['YoungE2'][i]    = float(ln[1])
+            self.fst_vt['SubDyn']['ShearG2'][i]    = float(ln[2])
+            self.fst_vt['SubDyn']['MatDens2'][i]   = float(ln[3])
+            self.fst_vt['SubDyn']['XsecSa'][i]     = float(ln[4])
+            self.fst_vt['SubDyn']['XsecSb'][i]     = float(ln[5])
+            self.fst_vt['SubDyn']['XsecT2'][i]     = float(ln[6])
+        f.readline()
+        # MEMBER X-SECTION PROPERTY data 3/3
+        self.fst_vt['SubDyn']['NXPropSets'] = int_read(f.readline().split()[0])
+        self.fst_vt['SubDyn']['PropSetID3'] = [None]*self.fst_vt['SubDyn']['NXPropSets']
+        self.fst_vt['SubDyn']['YoungE3']    = [None]*self.fst_vt['SubDyn']['NXPropSets']
+        self.fst_vt['SubDyn']['ShearG3']    = [None]*self.fst_vt['SubDyn']['NXPropSets']
+        self.fst_vt['SubDyn']['MatDens3']   = [None]*self.fst_vt['SubDyn']['NXPropSets']
+        self.fst_vt['SubDyn']['XsecA']      = [None]*self.fst_vt['SubDyn']['NXPropSets']
+        self.fst_vt['SubDyn']['XsecAsx']    = [None]*self.fst_vt['SubDyn']['NXPropSets']
+        self.fst_vt['SubDyn']['XsecAsy']    = [None]*self.fst_vt['SubDyn']['NXPropSets']
+        self.fst_vt['SubDyn']['XsecJxx']    = [None]*self.fst_vt['SubDyn']['NXPropSets']
+        self.fst_vt['SubDyn']['XsecJyy']    = [None]*self.fst_vt['SubDyn']['NXPropSets']
+        self.fst_vt['SubDyn']['XsecJ0']     = [None]*self.fst_vt['SubDyn']['NXPropSets']
+        self.fst_vt['SubDyn']['XsecJt']     = [None]*self.fst_vt['SubDyn']['NXPropSets']
+        ln = f.readline().split()
+        ln = f.readline().split()
+        for i in range(self.fst_vt['SubDyn']['NXPropSets']):
+            ln = f.readline().split()
+            self.fst_vt['SubDyn']['PropSetID3'][i] = int(ln[0])
+            self.fst_vt['SubDyn']['YoungE3'][i]    = float(ln[1])
+            self.fst_vt['SubDyn']['ShearG3'][i]    = float(ln[2])
+            self.fst_vt['SubDyn']['MatDens3'][i]   = float(ln[3])
+            self.fst_vt['SubDyn']['XsecA'][i]      = float(ln[4])
+            self.fst_vt['SubDyn']['XsecAsx'][i]    = float(ln[5])
+            self.fst_vt['SubDyn']['XsecAsy'][i]    = float(ln[6])
+            self.fst_vt['SubDyn']['XsecJxx'][i]    = float(ln[7])
+            self.fst_vt['SubDyn']['XsecJyy'][i]    = float(ln[8])
+            self.fst_vt['SubDyn']['XsecJ0'][i]     = float(ln[9])
+            self.fst_vt['SubDyn']['XsecJt'][i]     = float(ln[10])
+        # CABLE PROPERTIES
+        f.readline()
+        self.fst_vt['SubDyn']['NCablePropSets'] = int_read(f.readline().split()[0])
+        self.fst_vt['SubDyn']['CablePropSetID'] = [None]*self.fst_vt['SubDyn']['NCablePropSets']
+        self.fst_vt['SubDyn']['CableEA']        = [None]*self.fst_vt['SubDyn']['NCablePropSets']
+        self.fst_vt['SubDyn']['CableMatDens']   = [None]*self.fst_vt['SubDyn']['NCablePropSets']
+        self.fst_vt['SubDyn']['CableT0']        = [None]*self.fst_vt['SubDyn']['NCablePropSets']
+        f.readline()
+        f.readline()
+        for i in range(self.fst_vt['SubDyn']['NCablePropSets']):
+            ln = f.readline().split()
+            self.fst_vt['SubDyn']['CablePropSetID'][i] = int(ln[0])
+            self.fst_vt['SubDyn']['CableEA'][i]        = float(ln[1])
+            self.fst_vt['SubDyn']['CableMatDens'][i]   = float(ln[2])
+            self.fst_vt['SubDyn']['CableT0'][i]        = float(ln[3])
+        # RIGID LINK PROPERTIES
+        f.readline()
+        self.fst_vt['SubDyn']['NRigidPropSets'] = int_read(f.readline().split()[0])
+        self.fst_vt['SubDyn']['RigidPropSetID'] = [None]*self.fst_vt['SubDyn']['NRigidPropSets']
+        self.fst_vt['SubDyn']['RigidMatDens']   = [None]*self.fst_vt['SubDyn']['NRigidPropSets']
+        f.readline()
+        f.readline()
+        for i in range(self.fst_vt['SubDyn']['NRigidPropSets']):
+            ln = f.readline().split()
+            self.fst_vt['SubDyn']['RigidPropSetID'][i] = int(ln[0])
+            self.fst_vt['SubDyn']['RigidMatDens'][i]   = float(ln[1])
+        # SPRING ELEMENT PROPERTIES
+        f.readline()
+        self.fst_vt['SubDyn']['NSpringPropSets'] = int_read(f.readline().split()[0])    
+        self.fst_vt['SubDyn']['SpringPropSetID'] = [None]*self.fst_vt['SubDyn']['NSpringPropSets']
+        spring_list = ['k11','k12','k13','k14','k15','k16',
+                       'k22','k23','k24','k25','k26',
+                       'k33','k34','k35','k36',
+                       'k44','k45','k46',
+                       'k55','k56',
+                       'k66']
+        for sl in spring_list:  # init list
+            self.fst_vt['SubDyn'][sl] = [None]*self.fst_vt['SubDyn']['NSpringPropSets']
+        f.readline()
+        f.readline()
+        for i in range(self.fst_vt['SubDyn']['NSpringPropSets']):
+            ln = f.readline().split()
+            self.fst_vt['SubDyn']['SpringPropSetID'][i] = int(ln[0])
+            for j, sl in enumerate(spring_list):
+                self.fst_vt['SubDyn'][sl][i] = ln[j+1]
+        
+        # MEMBER COSINE MATRICES
+        f.readline()
+        self.fst_vt['SubDyn']['NCOSMs'] = int_read(f.readline().split()[0])
+        self.fst_vt['SubDyn']['COSMID'] = [None]*self.fst_vt['SubDyn']['NCOSMs']
+        self.fst_vt['SubDyn']['COSM11'] = [None]*self.fst_vt['SubDyn']['NCOSMs']
+        self.fst_vt['SubDyn']['COSM12'] = [None]*self.fst_vt['SubDyn']['NCOSMs']
+        self.fst_vt['SubDyn']['COSM13'] = [None]*self.fst_vt['SubDyn']['NCOSMs']
+        self.fst_vt['SubDyn']['COSM21'] = [None]*self.fst_vt['SubDyn']['NCOSMs']
+        self.fst_vt['SubDyn']['COSM22'] = [None]*self.fst_vt['SubDyn']['NCOSMs']
+        self.fst_vt['SubDyn']['COSM23'] = [None]*self.fst_vt['SubDyn']['NCOSMs']
+        self.fst_vt['SubDyn']['COSM31'] = [None]*self.fst_vt['SubDyn']['NCOSMs']
+        self.fst_vt['SubDyn']['COSM32'] = [None]*self.fst_vt['SubDyn']['NCOSMs']
+        self.fst_vt['SubDyn']['COSM33'] = [None]*self.fst_vt['SubDyn']['NCOSMs']
+        ln = f.readline().split()
+        ln = f.readline().split()
+        for i in range(self.fst_vt['SubDyn']['NCOSMs']):
+            ln = f.readline().split()
+            self.fst_vt['SubDyn']['COSMID'][i] = int(ln[0])
+            self.fst_vt['SubDyn']['COSM11'][i] = float(ln[1])
+            self.fst_vt['SubDyn']['COSM12'][i] = float(ln[2])
+            self.fst_vt['SubDyn']['COSM13'][i] = float(ln[3])
+            self.fst_vt['SubDyn']['COSM21'][i] = float(ln[4])
+            self.fst_vt['SubDyn']['COSM22'][i] = float(ln[5])
+            self.fst_vt['SubDyn']['COSM23'][i] = float(ln[6])
+            self.fst_vt['SubDyn']['COSM31'][i] = float(ln[7])
+            self.fst_vt['SubDyn']['COSM32'][i] = float(ln[8])
+            self.fst_vt['SubDyn']['COSM33'][i] = float(ln[9])
+        f.readline()
+        # JOINT ADDITIONAL CONCENTRATED MASSES
+        self.fst_vt['SubDyn']['NCmass']    = int_read(f.readline().split()[0])
+        self.fst_vt['SubDyn']['CMJointID'] = [None]*self.fst_vt['SubDyn']['NCmass']
+        self.fst_vt['SubDyn']['JMass']     = [None]*self.fst_vt['SubDyn']['NCmass']
+        self.fst_vt['SubDyn']['JMXX']      = [None]*self.fst_vt['SubDyn']['NCmass']
+        self.fst_vt['SubDyn']['JMYY']      = [None]*self.fst_vt['SubDyn']['NCmass']
+        self.fst_vt['SubDyn']['JMZZ']      = [None]*self.fst_vt['SubDyn']['NCmass']
+        self.fst_vt['SubDyn']['JMXY']      = [None]*self.fst_vt['SubDyn']['NCmass']
+        self.fst_vt['SubDyn']['JMXZ']      = [None]*self.fst_vt['SubDyn']['NCmass']
+        self.fst_vt['SubDyn']['JMYZ']      = [None]*self.fst_vt['SubDyn']['NCmass']
+        self.fst_vt['SubDyn']['MCGX']      = [None]*self.fst_vt['SubDyn']['NCmass']
+        self.fst_vt['SubDyn']['MCGY']      = [None]*self.fst_vt['SubDyn']['NCmass']
+        self.fst_vt['SubDyn']['MCGZ']      = [None]*self.fst_vt['SubDyn']['NCmass']
+        ln = f.readline().split()
+        ln = f.readline().split()
+        for i in range(self.fst_vt['SubDyn']['NCmass']):
+            ln = f.readline().split()
+            self.fst_vt['SubDyn']['CMJointID'][i] = int(ln[0])
+            self.fst_vt['SubDyn']['JMass'][i]     = float(ln[1])
+            self.fst_vt['SubDyn']['JMXX'][i]      = float(ln[2])
+            self.fst_vt['SubDyn']['JMYY'][i]      = float(ln[3])
+            self.fst_vt['SubDyn']['JMZZ'][i]      = float(ln[4])
+            self.fst_vt['SubDyn']['JMXY'][i]      = float(ln[5])
+            self.fst_vt['SubDyn']['JMXZ'][i]      = float(ln[6])
+            self.fst_vt['SubDyn']['JMYZ'][i]      = float(ln[7])
+            self.fst_vt['SubDyn']['MCGX'][i]      = float(ln[8])
+            self.fst_vt['SubDyn']['MCGY'][i]      = float(ln[9])
+            self.fst_vt['SubDyn']['MCGZ'][i]      = float(ln[10])
+        f.readline()
+        # OUTPUT
+        self.fst_vt['SubDyn']['SumPrint'] = bool_read(f.readline().split()[0])
+        file_pos = f.tell()
+        line = f.readline()
+        if 'OutCBModes' in line:
+            self.fst_vt['SubDyn']['OutCBModes'] = int_read(line.split()[0])
+        else:
+            f.seek(file_pos)
+        file_pos = f.tell()
+        line = f.readline()
+        if 'OutFEMModes' in line:
+            self.fst_vt['SubDyn']['OutFEMModes'] = int_read(line.split()[0])
+        else:
+            f.seek(file_pos)
+        self.fst_vt['SubDyn']['OutCOSM']  = bool_read(f.readline().split()[0])
+        self.fst_vt['SubDyn']['OutAll']   = bool_read(f.readline().split()[0])
+        self.fst_vt['SubDyn']['OutSwtch'] = int_read(f.readline().split()[0])
+        self.fst_vt['SubDyn']['TabDelim'] = bool_read(f.readline().split()[0])
+        self.fst_vt['SubDyn']['OutDec']   = int_read(f.readline().split()[0])
+        self.fst_vt['SubDyn']['OutFmt']   = quoted_read(f.readline().split()[0])
+        self.fst_vt['SubDyn']['OutSFmt']  = quoted_read(f.readline().split()[0])
+        f.readline()
+        # MEMBER OUTPUT LIST
+        self.fst_vt['SubDyn']['NMOutputs']     = int_read(f.readline().split()[0])
+        self.fst_vt['SubDyn']['MemberID_out']  = [None]*self.fst_vt['SubDyn']['NMOutputs']
+        self.fst_vt['SubDyn']['NOutCnt']       = [None]*self.fst_vt['SubDyn']['NMOutputs']
+        self.fst_vt['SubDyn']['NodeCnt']       = [[None]]*self.fst_vt['SubDyn']['NMOutputs']
+        ln = f.readline().split()
+        ln = f.readline().split()
+        for i in range(self.fst_vt['SubDyn']['NMOutputs']):
+            ln = f.readline().split('!')[0].split() # allows for comments
+            self.fst_vt['SubDyn']['MemberID_out'][i] = int(ln[0])
+            self.fst_vt['SubDyn']['NOutCnt'][i]      = int(ln[1])
+            self.fst_vt['SubDyn']['NodeCnt'][i]      = [int(node) for node in ln[2:]]
+        f.readline()
+        # SSOutList
+        self.read_outlist_freeForm(f,'SubDyn')
+            
+        f.close()
+
+        f.close()
+
+
+    def read_ExtPtfm(self, ep_file):
+        # ExtPtfm file based on documentation here: https://openfast.readthedocs.io/en/main/source/user/extptfm/input_files.html
+
+        f = open(ep_file)
+        f.readline()
+        f.readline()
+        f.readline()
+
+        # Simulation Control
+        self.fst_vt['ExtPtfm']['Echo'] = bool_read(f.readline().split()[0])
+        self.fst_vt['ExtPtfm']['DT'] = float_read(f.readline().split()[0])
+        self.fst_vt['ExtPtfm']['IntMethod'] = int_read(f.readline().split()[0])
+        f.readline()
+
+        # Reduction inputs
+        self.fst_vt['ExtPtfm']['FileFormat'] = int_read(f.readline().split()[0])
+        self.fst_vt['ExtPtfm']['Red_FileName'] = os.path.join(os.path.dirname(ep_file), quoted_read(f.readline().split()[0]))
+        self.fst_vt['ExtPtfm']['RedCst_FileName'] = os.path.join(os.path.dirname(ep_file), quoted_read(f.readline().split()[0]))
+        self.fst_vt['ExtPtfm']['NActiveDOFList'] = int_read(f.readline().split()[0])
+        self.fst_vt['ExtPtfm']['ActiveDOFList'] = read_array(f,None,split_val='ActiveDOFList',array_type=int)
+        self.fst_vt['ExtPtfm']['NInitPosList'] = int_read(f.readline().split()[0])
+        self.fst_vt['ExtPtfm']['InitPosList'] = read_array(f,None,split_val='InitPosList',array_type=float)
+        self.fst_vt['ExtPtfm']['NInitVelList'] = int_read(f.readline().split()[0])
+        self.fst_vt['ExtPtfm']['InitVelList'] = read_array(f,None,split_val='InitVelList',array_type=float)
+        f.readline()
+
+        # Output
+        self.fst_vt['ExtPtfm']['SumPrint'] = bool_read(f.readline().split()[0])
+        self.fst_vt['ExtPtfm']['OutFile'] = int_read(f.readline().split()[0])
+        self.fst_vt['ExtPtfm']['TabDelim'] = bool_read(f.readline().split()[0])
+        self.fst_vt['ExtPtfm']['OutFmt'] = quoted_read(f.readline().split()[0])
+        self.fst_vt['ExtPtfm']['TStart'] = float_read(f.readline().split()[0])
+
+        # Loop through output channel lines
+        f.readline()
+        data = f.readline()
+
+        # Handle the case if there are blank lines before the END statement, check if blank line
+        while data.split().__len__() == 0:
+            data = f.readline()
+
+        while data.split()[0] != 'END':
+            if data.find('"')>=0:
+                channels = data.split('"')
+                channel_list = channels[1].split(',')
+            else:
+                row_string = data.split(',')
+                if len(row_string)==1:
+                    channel_list = row_string[0].split('\n')[0]
+                else:
+                    channel_list = row_string
+            self.set_outlist(self.fst_vt['outlist']['ExtPtfm'], channel_list) # TODO: Need to figure this out as we dont have a full outlist for now, similar to MoorDyn
+            data = f.readline()
+
+        if self.fst_vt['ExtPtfm']['FileFormat'] == 0:
+            self.fst_vt['ExtPtfm']['Guyan'] = {}
+            # self.read_Guyan(f) # TODO: need to impliment this. An example file not found to test
+        elif self.fst_vt['ExtPtfm']['FileFormat'] == 1:
+            self.fst_vt['ExtPtfm']['FlexASCII'] = {}
+            self.read_Superelement(self.fst_vt['ExtPtfm']['Red_FileName'])
+
+        f.close()
+
+
+    def read_Superelement(self, superelement_file):
+        
+
+        def detectAndReadExtPtfmSE(lines):
+        # Function based on https://github.com/OpenFAST/openfast_toolbox/blob/353643ed917d113ec8dfd765813fef7d09752757/openfast_toolbox/io/fast_input_file.py#L1932
+        # Developed by Emmanuel Branlard (https://github.com/ebranlard)
+            
+            def readmat(n,m,lines,iStart):
+                M=np.zeros((n,m))
+                for j in np.arange(n):
+                    i=iStart+j
+                    M[j,:]=np.array(lines[i].split()).astype(float)
+                return M
+            
+            if len(lines)<10:
+                return False
+            if not (lines[0][0]=='!' and lines[1][0]=='!'):
+                return False
+            if lines[1].lower().find('flex')<0:
+                return
+            if  lines[2].lower().find('!dimension')<0:
+                return
+            
+            # --- At this stage we assume it's in the proper format
+            nDOFCommon = -1
+            i=2
+            try:
+                while i<len(lines):
+                    l=lines[i].lower()
+                    if l.find('!mass')==0:
+                        l=lines[i+1]
+                        nDOF=int(l.split(':')[1])
+                        if nDOF<-1 or nDOF!=nDOFCommon:
+                            raise NameError('ExtPtfm stiffness matrix nDOF issue. nDOF common: {}, nDOF provided: {}'.format(nDOFCommon,nDOF))
+                        self.fst_vt['ExtPtfm']['FlexASCII']['MassMatrix'] = readmat(nDOF,nDOF,lines,i+2)
+                        i=i+1+nDOF
+                    elif l.find('!stiffness')==0:
+                        l=lines[i+1]
+                        nDOF=int(l.split(':')[1])
+                        if nDOF<-1 or nDOF!=nDOFCommon:
+                            raise NameError('ExtPtfm stiffness matrix nDOF issue nDOF common: {}, nDOF provided: {}'.format(nDOFCommon,nDOF))
+                        self.fst_vt['ExtPtfm']['FlexASCII']['StiffnessMatrix'] = readmat(nDOF,nDOF,lines,i+2)
+                        i=i+1+nDOF
+                    elif l.find('!damping')==0:
+                        l=lines[i+1]
+                        nDOF=int(l.split(':')[1])
+                        if nDOF<-1 or nDOF!=nDOFCommon:
+                            raise NameError('ExtPtfm damping matrix nDOF issue nDOF common: {}, nDOF provided: {}'.format(nDOFCommon,nDOF))
+                        self.fst_vt['ExtPtfm']['FlexASCII']['DampingMatrix'] = readmat(nDOF,nDOF,lines,i+2)
+                        i=i+1+nDOF
+                    elif l.find('!loading')==0:
+                        try: 
+                            nt=int(self.fst_vt['ExtPtfm']['FlexASCII']['T']/self.fst_vt['ExtPtfm']['FlexASCII']['dt'])+1
+                        except:
+                            raise NameError('Cannot read loading since time step and simulation time not properly set.')
+                        self.fst_vt['ExtPtfm']['FlexASCII']['Loading'] = readmat(nt,nDOFCommon+1,lines,i+2)
+                        i=i+nt+1
+                    elif len(l)>0:
+                        if l[0]=='!':
+                            if l.find('!dimension')==0:
+                                self.fst_vt['ExtPtfm']['FlexASCII']['nDOF'] = int(l.split(':')[1])
+                                nDOFCommon = self.fst_vt['ExtPtfm']['FlexASCII']['nDOF']
+                            elif l.find('!time increment')==0:
+                                self.fst_vt['ExtPtfm']['FlexASCII']['dt'] = float(l.split(':')[1])
+                            elif l.find('!total simulation time')==0:
+                                self.fst_vt['ExtPtfm']['FlexASCII']['T'] = float(l.split(':')[1])
+                        elif len(l.strip())==0:
+                            pass
+                        else:
+                            raise NameError('Unexcepted content found on line {}'.format(i))
+                    i+=1
+            except NameError as e:
+                raise e
+            except: 
+                raise
+
+            return True
+        
+
+        f = open(superelement_file)
+        lines=f.read().splitlines()
+        if not detectAndReadExtPtfmSE(lines):
+            raise NameError('Could not read Superelement file')
+        f.close()
+
+    def read_MAP(self, map_file):
+        # MAP++
+
+        f = open(map_file)
+        f.readline()
+        f.readline()
+        f.readline()
+
+        # Init line dictionary
+        line_dict = ['LineType',     'Diam',     'MassDenInAir',    'EA',        'CB',   'CIntDamp',  'Ca',   'Cdn',  'Cdt']
+        for ld in line_dict:
+            self.fst_vt['MAP'][ld] = []
+
+        data_line = f.readline().strip().split()
+        while data_line[0] and data_line[0][:3] != '---': # OpenFAST searches for ---, so we'll do the same
+            self.fst_vt['MAP']['LineType'].append(      str(data_line[0]))
+            self.fst_vt['MAP']['Diam'].append(          float_read(data_line[1]))
+            self.fst_vt['MAP']['MassDenInAir'].append(  float_read(data_line[2]))
+            self.fst_vt['MAP']['EA'].append(            float_read(data_line[3]))
+            self.fst_vt['MAP']['CB'].append(            float_read(data_line[4]))
+            self.fst_vt['MAP']['CIntDamp'].append(      float_read(data_line[5]))
+            self.fst_vt['MAP']['Ca'].append(            float_read(data_line[6]))
+            self.fst_vt['MAP']['Cdn'].append(           float_read(data_line[7]))
+            self.fst_vt['MAP']['Cdt'].append(           float_read(data_line[8]))
+            data_line = f.readline().strip().split()
+        #f.readline()
+        f.readline()
+        f.readline()
+
+        # Init map nodes
+        node_types = ['Node','Type','X','Y','Z','M','B','FX','FY','FZ']
+        for nt in node_types:
+            self.fst_vt['MAP'][nt] = []
+
+        data_node = f.readline().strip().split()
+        while data_node[0] and data_node[0][:3] != '---': # OpenFAST searches for ---, so we'll do the same
+            self.fst_vt['MAP']['Node'].append(int(data_node[0]))
+            self.fst_vt['MAP']['Type'].append(str(data_node[1]))
+            self.fst_vt['MAP']['X'].append(float_read(data_node[2]))
+            self.fst_vt['MAP']['Y'].append(float_read(data_node[3]))
+            self.fst_vt['MAP']['Z'].append(float_read(data_node[4]))
+            self.fst_vt['MAP']['M'].append(float_read(data_node[5]))
+            self.fst_vt['MAP']['B'].append(float_read(data_node[6]))
+            self.fst_vt['MAP']['FX'].append(float_read(data_node[7]))
+            self.fst_vt['MAP']['FY'].append(float_read(data_node[8]))
+            self.fst_vt['MAP']['FZ'].append(float_read(data_node[9]))
+            data_node = f.readline().strip().split()
+        data_node = ''.join(data_node)  # re-join for reading next section uniformly
+        # f.readline()
+        f.readline()
+        f.readline()
+
+        # Init line properties
+        line_prop = ['Line',    'LineType',  'UnstrLen',    'NodeAnch',  'NodeFair',  'Flags']
+        for lp in line_prop:
+            self.fst_vt['MAP'][lp] = []
+
+        data_line_prop = f.readline().strip().split()
+        while data_line_prop[0] and data_line_prop[0][:3] != '---': # OpenFAST searches for ---, so we'll do the same
+            self.fst_vt['MAP']['Line']    .append(  int(data_line_prop[0]))
+            self.fst_vt['MAP']['LineType'].append(  str(data_line_prop[1]))
+            self.fst_vt['MAP']['UnstrLen'].append(  float_read(data_line_prop[2]))
+            self.fst_vt['MAP']['NodeAnch'].append(  int(data_line_prop[3]))
+            self.fst_vt['MAP']['NodeFair'].append(  int(data_line_prop[4]))
+            self.fst_vt['MAP']['Flags']   .append(  [str(val) for val in data_line_prop[5:]] )
+            data_line_prop = f.readline().strip().split()
+        data_line_prop = ''.join(data_line_prop)  # re-join for reading next section uniformly
+        # f.readline()
+        f.readline()
+        f.readline()
+
+        self.fst_vt['MAP']['Option'] = [] # Solver options
+        # need to check for EOF here since we can have any number of solver options
+        data_solver = f.readline().strip().split() # Solver options
+        while len(data_solver) > 0: # stopping if we hit blank lines
+            self.fst_vt['MAP']['Option'].append([str(val) for val in data_solver])
+            data_solver = f.readline().strip().split()
+        # self.fst_vt['MAP']['Option']   = [str(val) for val in f.readline().strip().split()]
+        f.close()
+
+    def read_MoorDyn(self, moordyn_file):
+
+        f = open(moordyn_file)
+
+        # Init optional headers so they exist for writer, even if not read
+        self.fst_vt['MoorDyn']['Rod_Name'] = []
+        self.fst_vt['MoorDyn']['Body_ID'] = []
+        self.fst_vt['MoorDyn']['Rod_ID'] = []
+
+        # MoorDyn
+        data_line = f.readline()
+        while data_line:
+
+            # Split and join so all headers are same when detecting next section
+            data_line = data_line.strip().split()
+            data_line = ''.join(data_line).lower()
+
+            # Line Types
+            if 'linetypes' in data_line or 'linedictionary' in data_line:
+                f.readline()
+                f.readline()
+
+                # Line types
+                self.fst_vt['MoorDyn']['Name'] = []
+                self.fst_vt['MoorDyn']['Diam']     = []
+                self.fst_vt['MoorDyn']['MassDen']  = []
+                self.fst_vt['MoorDyn']['EA']       = []
+                self.fst_vt['MoorDyn']['NonLinearEA']       = []
+                self.fst_vt['MoorDyn']['BA_zeta']  = []
+                self.fst_vt['MoorDyn']['EI']  = []
+                self.fst_vt['MoorDyn']['Cd']      = []
+                self.fst_vt['MoorDyn']['Ca']      = []
+                self.fst_vt['MoorDyn']['CdAx']      = []
+                self.fst_vt['MoorDyn']['CaAx']      = []
+                self.fst_vt['MoorDyn']['Cl']      = []
+                self.fst_vt['MoorDyn']['dF']      = []
+                self.fst_vt['MoorDyn']['cF']      = []
+                data_line = readline_filterComments(f).split()
+                while data_line[0] and data_line[0][:3] != '---': # OpenFAST searches for ---, so we'll do the same.
+                    self.fst_vt['MoorDyn']['Name'].append(str(data_line[0]))
+                    self.fst_vt['MoorDyn']['Diam'].append(float(data_line[1]))
+                    self.fst_vt['MoorDyn']['MassDen'].append(float(data_line[2]))
+                    self.fst_vt['MoorDyn']['EA'].append([float_read(dl) for dl in data_line[3].split('|')])
+                    self.fst_vt['MoorDyn']['BA_zeta'].append([float(dl) for dl in data_line[4].split('|')])
+                    self.fst_vt['MoorDyn']['EI'].append(float(data_line[5]))
+                    self.fst_vt['MoorDyn']['Cd'].append(float(data_line[6]))
+                    self.fst_vt['MoorDyn']['Ca'].append(float(data_line[7]))
+                    self.fst_vt['MoorDyn']['CdAx'].append(float(data_line[8]))
+                    self.fst_vt['MoorDyn']['CaAx'].append(float(data_line[9]))
+                    if len(data_line) == 10:
+                        self.fst_vt['MoorDyn']['Cl'].append(None)
+                        self.fst_vt['MoorDyn']['dF'].append(None)
+                        self.fst_vt['MoorDyn']['cF'].append(None)
+                    elif (len(data_line) == 11):
+                        self.fst_vt['MoorDyn']['Cl'].append(float(data_line[10]))
+                        self.fst_vt['MoorDyn']['dF'].append(None)
+                        self.fst_vt['MoorDyn']['cF'].append(None)
+                    elif (len(data_line) == 13):
+                        self.fst_vt['MoorDyn']['Cl'].append(float(data_line[10]))
+                        self.fst_vt['MoorDyn']['dF'].append(float(data_line[11]))
+                        self.fst_vt['MoorDyn']['cF'].append(float(data_line[12]))
+
+                    if type(self.fst_vt['MoorDyn']['EA'][0]) is str:
+                        EA_file = os.path.normpath(os.path.join(os.path.dirname(moordyn_file), self.fst_vt['MoorDyn']['EA'][0]))
+                        self.fst_vt['MoorDyn']['NonLinearEA'].append(self.read_NonLinearEA(EA_file))
+                    else:
+                        self.fst_vt['MoorDyn']['NonLinearEA'].append(None) # Empty to keep track of which non-linear EA files go with what line
+
+                    data_line = readline_filterComments(f).split()
+                data_line = ''.join(data_line)  # re-join
+
+            elif 'rodtypes' in data_line or 'roddictionary' in data_line: 
+                data_line = f.readline()
+                data_line = f.readline()
+
+                self.fst_vt['MoorDyn']['Rod_Diam'] = []
+                self.fst_vt['MoorDyn']['Rod_MassDen'] = []
+                self.fst_vt['MoorDyn']['Rod_Cd'] = []
+                self.fst_vt['MoorDyn']['Rod_Ca'] = []
+                self.fst_vt['MoorDyn']['Rod_CdEnd'] = []
+                self.fst_vt['MoorDyn']['Rod_CaEnd'] = []
+
+                data_line = readline_filterComments(f).split()
+                while data_line[0] and data_line[0][:3] != '---': # OpenFAST searches for ---, so we'll do the same
+                    self.fst_vt['MoorDyn']['Rod_Name'].append(data_line[0]) 
+                    self.fst_vt['MoorDyn']['Rod_Diam'].append(float(data_line[1]))
+                    self.fst_vt['MoorDyn']['Rod_MassDen'].append(float(data_line[2]))
+                    self.fst_vt['MoorDyn']['Rod_Cd'].append(float(data_line[3]))
+                    self.fst_vt['MoorDyn']['Rod_Ca'].append(float(data_line[4]))
+                    self.fst_vt['MoorDyn']['Rod_CdEnd'].append(float(data_line[5]))
+                    self.fst_vt['MoorDyn']['Rod_CaEnd'].append(float(data_line[6]))
+                    data_line = readline_filterComments(f).split()
+                data_line = ''.join(data_line)  # re-join for reading next section uniformly        
+
+            
+            elif 'bodies' in data_line or 'bodylist' in data_line or 'bodyproperties' in data_line:
+                        
+                f.readline()
+                f.readline()
+                self.fst_vt['MoorDyn']['Body_ID'] = []
+                self.fst_vt['MoorDyn']['Body_Attachment'] = []
+                self.fst_vt['MoorDyn']['X0']    = []
+                self.fst_vt['MoorDyn']['Y0']    = []
+                self.fst_vt['MoorDyn']['Z0']    = []
+                self.fst_vt['MoorDyn']['r0']    = []
+                self.fst_vt['MoorDyn']['p0']    = []
+                self.fst_vt['MoorDyn']['y0']    = []
+                self.fst_vt['MoorDyn']['Body_Mass']    = []
+                self.fst_vt['MoorDyn']['Body_CG']    = []
+                self.fst_vt['MoorDyn']['Body_I']  = []
+                self.fst_vt['MoorDyn']['Body_Volume']   = []
+                self.fst_vt['MoorDyn']['Body_CdA']   = []
+                self.fst_vt['MoorDyn']['Body_Ca']   = []
+
+                data_line = readline_filterComments(f).split()
+                while data_line[0] and data_line[0][:3] != '---': # OpenFAST searches for ---, so we'll do the same
+                    self.fst_vt['MoorDyn']['Body_ID'].append(int(data_line[0]))
+                    self.fst_vt['MoorDyn']['Body_Attachment'].append(data_line[1])
+                    self.fst_vt['MoorDyn']['X0'].append(float(data_line[2]))
+                    self.fst_vt['MoorDyn']['Y0'].append(float(data_line[3]))
+                    self.fst_vt['MoorDyn']['Z0'].append(float(data_line[4]))
+                    self.fst_vt['MoorDyn']['r0'].append(float(data_line[5]))
+                    self.fst_vt['MoorDyn']['p0'].append(float(data_line[6]))
+                    self.fst_vt['MoorDyn']['y0'].append(float(data_line[7]))
+                    self.fst_vt['MoorDyn']['Body_Mass'].append(float(data_line[8]))
+                    self.fst_vt['MoorDyn']['Body_CG'].append([float(dl) for dl in data_line[9].split('|')])
+                    self.fst_vt['MoorDyn']['Body_I'].append([float(dl) for dl in data_line[10].split('|')])
+                    self.fst_vt['MoorDyn']['Body_Volume'].append(float(data_line[11]))
+                    self.fst_vt['MoorDyn']['Body_CdA'].append([float(dl) for dl in data_line[12].split('|')])
+                    self.fst_vt['MoorDyn']['Body_Ca'].append([float(dl) for dl in data_line[13].split('|')])
+                    data_line = readline_filterComments(f).split()
+                data_line = ''.join(data_line)  # re-join for reading next section uniformly        
+
+
+            elif 'rods' in data_line or 'rodlist' in data_line or 'rodproperties' in data_line: 
+                f.readline()
+                f.readline()
+                self.fst_vt['MoorDyn']['Rod_ID'] = []
+                self.fst_vt['MoorDyn']['Rod_Type'] = []
+                self.fst_vt['MoorDyn']['Rod_Attachment'] = []
+                self.fst_vt['MoorDyn']['Xa']    = []
+                self.fst_vt['MoorDyn']['Ya']    = []
+                self.fst_vt['MoorDyn']['Za']    = []
+                self.fst_vt['MoorDyn']['Xb']    = []
+                self.fst_vt['MoorDyn']['Yb']    = []
+                self.fst_vt['MoorDyn']['Zb']    = []
+                self.fst_vt['MoorDyn']['Rod_NumSegs']    = []
+                self.fst_vt['MoorDyn']['RodOutputs']    = []
+
+                data_line = readline_filterComments(f).split()
+                while data_line[0] and data_line[0][:3] != '---': # OpenFAST searches for ---, so we'll do the same
+                    self.fst_vt['MoorDyn']['Rod_ID'].append(data_line[0])
+                    self.fst_vt['MoorDyn']['Rod_Type'].append(data_line[1])
+                    self.fst_vt['MoorDyn']['Rod_Attachment'].append(data_line[2])
+                    self.fst_vt['MoorDyn']['Xa'].append(float(data_line[3]))
+                    self.fst_vt['MoorDyn']['Ya'].append(float(data_line[4]))
+                    self.fst_vt['MoorDyn']['Za'].append(float(data_line[5]))
+                    self.fst_vt['MoorDyn']['Xb'].append(float(data_line[6]))
+                    self.fst_vt['MoorDyn']['Yb'].append(float(data_line[7]))
+                    self.fst_vt['MoorDyn']['Zb'].append(float(data_line[8]))
+                    self.fst_vt['MoorDyn']['Rod_NumSegs'].append(int(data_line[9]))
+                    self.fst_vt['MoorDyn']['RodOutputs'].append(data_line[10])
+                    data_line = readline_filterComments(f).split()
+                data_line = ''.join(data_line)  # re-join for reading next section uniformly     
+
+            elif 'points' in data_line or 'connectionproperties' in data_line or \
+                'nodeproperties' in data_line or 'pointproperties' in data_line or \
+                    'pointlist' in data_line:
+
+                f.readline()
+                f.readline()
+                self.fst_vt['MoorDyn']['Point_ID'] = []
+                self.fst_vt['MoorDyn']['Attachment'] = []
+                self.fst_vt['MoorDyn']['X']    = []
+                self.fst_vt['MoorDyn']['Y']    = []
+                self.fst_vt['MoorDyn']['Z']    = []
+                self.fst_vt['MoorDyn']['M']    = []
+                self.fst_vt['MoorDyn']['V']    = []
+                self.fst_vt['MoorDyn']['CdA']  = []
+                self.fst_vt['MoorDyn']['CA']   = []
+                data_line = readline_filterComments(f).split()
+                while data_line[0] and data_line[0][:3] != '---': # OpenFAST searches for ---, so we'll do the same
+                    self.fst_vt['MoorDyn']['Point_ID'].append(int(data_line[0]))
+                    self.fst_vt['MoorDyn']['Attachment'].append(str(data_line[1]))
+                    self.fst_vt['MoorDyn']['X'].append(float(data_line[2]))
+                    self.fst_vt['MoorDyn']['Y'].append(float(data_line[3]))
+                    self.fst_vt['MoorDyn']['Z'].append(float(data_line[4]))
+                    self.fst_vt['MoorDyn']['M'].append(float(data_line[5]))
+                    self.fst_vt['MoorDyn']['V'].append(float(data_line[6]))
+                    self.fst_vt['MoorDyn']['CdA'].append(float(data_line[7]))
+                    self.fst_vt['MoorDyn']['CA'].append(float(data_line[8]))
+                    data_line = readline_filterComments(f).split()
+                data_line = ''.join(data_line)  # re-join for reading next section uniformly     
+
+            elif 'lines' in data_line or 'lineproperties' in data_line or 'linelist' in data_line: 
+                f.readline()
+                f.readline()
+
+                # Lines
+                self.fst_vt['MoorDyn']['Line_ID']          = []
+                self.fst_vt['MoorDyn']['LineType']    = []
+                self.fst_vt['MoorDyn']['AttachA']     = []
+                self.fst_vt['MoorDyn']['AttachB']     = []
+                self.fst_vt['MoorDyn']['UnstrLen']    = []
+                self.fst_vt['MoorDyn']['NumSegs']     = []
+                self.fst_vt['MoorDyn']['Outputs']     = []
+                data_line = readline_filterComments(f).split()
+                while data_line[0] and data_line[0][:3] != '---': # OpenFAST searches for ---, so we'll do the same
+                    self.fst_vt['MoorDyn']['Line_ID'].append(int(data_line[0]))
+                    self.fst_vt['MoorDyn']['LineType'].append(str(data_line[1]))
+                    self.fst_vt['MoorDyn']['AttachA'].append(str(data_line[2]))
+                    self.fst_vt['MoorDyn']['AttachB'].append(str(data_line[3]))
+                    self.fst_vt['MoorDyn']['UnstrLen'].append(float(data_line[4]))
+                    self.fst_vt['MoorDyn']['NumSegs'].append(int(data_line[5]))
+                    self.fst_vt['MoorDyn']['Outputs'].append(str(data_line[6]))
+                    data_line = readline_filterComments(f).split()
+                data_line = ''.join(data_line)  # re-join for reading next section uniformly
+
+            elif 'failure' in data_line.lower(): 
+                f.readline()
+                f.readline()
+
+                self.fst_vt['MoorDyn']['Failure_ID'] = []
+                self.fst_vt['MoorDyn']['Failure_Point'] = []
+                self.fst_vt['MoorDyn']['Failure_Line(s)'] = []
+                self.fst_vt['MoorDyn']['FailTime'] = []
+                self.fst_vt['MoorDyn']['FailTen'] = []
+                data_line = readline_filterComments(f).split()
+                while data_line[0] and data_line[0][:3] != '---': # OpenFAST searches for ---, so we'll do the same
+                    self.fst_vt['MoorDyn']['Failure_ID'].append(int(data_line[0]))
+                    self.fst_vt['MoorDyn']['Failure_Point'].append(data_line[1])
+                    self.fst_vt['MoorDyn']['Failure_Line(s)'].append([int(dl) for dl in data_line[2].split(',')])
+                    self.fst_vt['MoorDyn']['FailTime'].append(float(data_line[3]))
+                    self.fst_vt['MoorDyn']['FailTen'].append(float(data_line[4]))
+                    data_line = readline_filterComments(f).split()
+                data_line = ''.join(data_line)  # re-join for reading next section uniformly 
+
+            elif 'control' in data_line.lower():
+                f.readline()
+                f.readline()
+        
+                # read optional control inputs, there are other optional MoorDyn sections/inputs
+                self.fst_vt['MoorDyn']['ChannelID'] = []
+                self.fst_vt['MoorDyn']['Lines_Control'] = []
+
+                data_line = readline_filterComments(f).split()
+                while data_line[0] and data_line[0][:3] != '---': # OpenFAST searches for ---, so we'll do the same
+                    self.fst_vt['MoorDyn']['ChannelID'].append(int(data_line[0]))
+                    # Line(s) is a list of mooring lines, spaces are allowed between commas
+                    control_lines = []
+                    for lines in data_line[1:]:
+                        for line in lines.split(','):
+                            control_lines.append(line.strip(','))
+
+                    # Spaces show up in control_lines as '', remove them all
+                    while '' in control_lines:
+                        control_lines.remove('')
+
+                    self.fst_vt['MoorDyn']['Lines_Control'].append(control_lines)
+                    data_line = readline_filterComments(f).split()
+                data_line = ''.join(data_line)  # re-join for reading next section uniformly     
+
+            elif 'external' in data_line.lower(): 
+                f.readline()
+                f.readline()
+
+                self.fst_vt['MoorDyn']['External_ID'] = []
+                self.fst_vt['MoorDyn']['Object'] = []
+                self.fst_vt['MoorDyn']['Fext'] = []
+                self.fst_vt['MoorDyn']['Blin'] = []
+                self.fst_vt['MoorDyn']['Bquad'] = []
+                self.fst_vt['MoorDyn']['CSys'] = []
+                data_line = readline_filterComments(f).split()
+                while data_line[0] and data_line[0][:3] != '---': # OpenFAST searches for ---, so we'll do the same
+                    self.fst_vt['MoorDyn']['External_ID'].append(int(data_line[0]))
+                    self.fst_vt['MoorDyn']['Object'].append(data_line[1])
+                    self.fst_vt['MoorDyn']['Fext'].append([float(dl) for dl in data_line[2].split('|')])
+                    self.fst_vt['MoorDyn']['Blin'].append([float(dl) for dl in data_line[3].split('|')])
+                    self.fst_vt['MoorDyn']['Bquad'].append([float(dl) for dl in data_line[4].split('|')])
+                    self.fst_vt['MoorDyn']['CSys'].append(data_line[5])
+                    data_line = readline_filterComments(f).split()
+                data_line = ''.join(data_line)  # re-join for reading next section uniformly     
+
+            elif 'options' in data_line:
+
+                # MoorDyn lets options be written in any order
+                # Solver options
+                self.fst_vt['MoorDyn']['option_values'] = [] 
+                self.fst_vt['MoorDyn']['option_names'] = []  # keep list of MoorDyn options
+                self.fst_vt['MoorDyn']['option_descriptions'] = []  
+
+                data_line = readline_filterComments(f).split()
+                while data_line[0] and data_line[0][:3] != '---': # OpenFAST searches for ---, so we'll do the same
+
+                    option_value = data_line[0].upper() # MD is case insensitive
+                    option_name = data_line[1].upper() # MD is case insensitive
+                    if len(data_line) > 2:
+                        option_description = ' '.join(data_line[2:])
+                    else:
+                        option_description = '-'
+
+                    if option_name.upper() == 'WATERKIN':
+                        self.fst_vt['MoorDyn']['WaterKin'] = option_value.strip('"')
+                        WaterKin_file = os.path.normpath(os.path.join(os.path.dirname(moordyn_file), self.fst_vt['MoorDyn']['WaterKin']))
+                        self.read_WaterKin(WaterKin_file)
+
+                    self.fst_vt['MoorDyn']['option_values'].append(float_read(option_value.strip('"'))) # some options values can be strings or floats
+                    self.fst_vt['MoorDyn']['option_names'].append(option_name)
+                    self.fst_vt['MoorDyn']['option_descriptions'].append(option_description)
+
+                    data_line = readline_filterComments(f).split()
+                data_line = ''.join(data_line)  # re-join for reading next section uniformly   
+
+            elif 'outputs' in data_line:
+
+                data_line = readline_filterComments(f)
+
+                while (data_line[0] and data_line[0][:3] != '---') and not ('END' in data_line): # OpenFAST searches for --- and END, so we'll do the same
+
+                    if '"' in data_line:
+                        pattern = r'"?(.*?)"?'    # grab only the text between quotes
+                        data_line = re.findall(pattern, data_line)[0]
+
+                    channels = data_line.split(',')  # split on commas
+                    channels = [c.strip() for c in channels]  # strip whitespace
+                    for c in channels:
+                        self.fst_vt['outlist']['MoorDyn'][c] = True
+                    data_line = readline_filterComments(f)
+
+                f.close()
+                break
+
+            else: # we must be in the header section, unlimited lines of text allowed here so skip until we hit the first line w/ keywords 'Line Types' or 'Line Dictionary'
+                data_line = f.readline()
+
+    def read_WaterKin(self,WaterKin_file):
+
+        self.fst_vt['WaterKin']['z-depth'] = []
+        self.fst_vt['WaterKin']['x-current'] = []
+        self.fst_vt['WaterKin']['y-current'] = []
+
+        f = open(WaterKin_file)
+        f.readline()
+        f.readline()
+        f.readline()
+
+        self.fst_vt['WaterKin']['WaveKinMod']  = int_read(f.readline().split()[0])
+        self.fst_vt['WaterKin']['WaveKinFile']  = f.readline().split()[0]  # Will want to update this somehow with wave elevation
+        self.fst_vt['WaterKin']['dtWave']  = float_read(f.readline().split()[0])
+        self.fst_vt['WaterKin']['WaveDir']  = float_read(f.readline().split()[0])
+        self.fst_vt['WaterKin']['X_Type']  = int_read(f.readline().split()[0])
+        self.fst_vt['WaterKin']['X_Grid']  = read_array(f,None,split_val='-',array_type=float)
+        # re.split(',| ',f.readline().strip())
+        self.fst_vt['WaterKin']['Y_Type']  = int_read(f.readline().split()[0])
+        self.fst_vt['WaterKin']['Y_Grid']  = read_array(f,None,split_val='-',array_type=float)
+        self.fst_vt['WaterKin']['Z_Type']  = int_read(f.readline().split()[0])
+        self.fst_vt['WaterKin']['Z_Grid']  = read_array(f,None,split_val='-',array_type=float)
+        f.readline()
+        self.fst_vt['WaterKin']['CurrentMod']  = int_read(f.readline().split()[0])
+        f.readline()
+        f.readline()
+        data_line = readline_filterComments(f).split()
+        while data_line[0] and data_line[0][:3] != '---': # OpenFAST searches for ---, so we'll do the same
+            self.fst_vt['WaterKin']['z-depth'].append(float(data_line[0]))     
+            self.fst_vt['WaterKin']['x-current'].append(float(data_line[1]))      
+            self.fst_vt['WaterKin']['y-current'].append(float(data_line[2]))
+            data_line = readline_filterComments(f).split()   
+        f.close()
+
+    def read_NonLinearEA(self,Stiffness_file): # read and return the nonlinear line stiffness lookup table for a given line
+        
+        f = open(Stiffness_file)
+        f.readline()
+        f.readline()
+        f.readline()
+        NonLinearEA = {"Strain" : [], "Tension" : []}
+        data_line = readline_filterComments(f).split()
+        while data_line:
+            NonLinearEA['Strain'].append([float(data_line[0])])
+            NonLinearEA['Tension'].append([float(data_line[1])])
+            data_line = readline_filterComments(f).split()
+        f.close()
+        return NonLinearEA
+
+    def execute(self):
+          
+        self.read_MainInput()
+        ed_file = os.path.join(self.FAST_directory, self.fst_vt['Fst']['EDFile'])
+
+        if self.fst_vt['Fst']['CompElast'] == 3: # SimpleElastoDyn
+            self.read_SimpleElastoDyn(ed_file)
+        else:
+            self.read_ElastoDyn(ed_file)
+            # keeping the previous logic to read in the files if self.fst_vt['Fst']['CompElast'] == 1 OR
+            # if the blade file exists, but include the possibility of having three unique blade files
+            
+            # Making sure the blade files pointing to the correct location
+            bldFile1 = self.fst_vt['ElastoDyn']['BldFile1'] if os.path.isabs(self.fst_vt['ElastoDyn']['BldFile1']) else os.path.join(os.path.dirname(ed_file), self.fst_vt['ElastoDyn']['BldFile1'])
+            bldFile2 = self.fst_vt['ElastoDyn']['BldFile2'] if os.path.isabs(self.fst_vt['ElastoDyn']['BldFile2']) else os.path.join(os.path.dirname(ed_file), self.fst_vt['ElastoDyn']['BldFile2'])
+            bldFile3 = self.fst_vt['ElastoDyn']['BldFile3'] if os.path.isabs(self.fst_vt['ElastoDyn']['BldFile3']) else os.path.join(os.path.dirname(ed_file), self.fst_vt['ElastoDyn']['BldFile3'])
+
+            if bldFile1 == bldFile2 and bldFile1 == bldFile3:
+                # All blades are identical - verify if the file exists and self.fst_vt['Fst']['CompElast'] == 1
+                if self.fst_vt['Fst']['CompElast'] == 1 or os.path.isfile(bldFile1):
+                    self.read_ElastoDynBlade(bldFile1, BladeNumber=0)
+                    # Copy data to other blade slots
+                    self.fst_vt['ElastoDynBlade'] = self.fst_vt['ElastoDynBlade'][0]
+
+            elif self.fst_vt['ElastoDyn']['NumBl'] == 2 and bldFile1 == bldFile2:
+                # two bladed with identical blades
+                if self.fst_vt['Fst']['CompElast'] == 1 or os.path.isfile(bldFile1):
+                    self.read_ElastoDynBlade(bldFile1, BladeNumber=0)
+                    self.fst_vt['ElastoDynBlade'] = self.fst_vt['ElastoDynBlade'][0]
+
+            elif self.fst_vt['ElastoDyn']['NumBl'] == 1 and os.path.isfile(bldFile1):
+                # one bladed rotor
+                if self.fst_vt['Fst']['CompElast'] == 1: # we rarely have this case
+                    self.read_ElastoDynBlade(bldFile1, BladeNumber=0)
+                    self.fst_vt['ElastoDynBlade'] = self.fst_vt['ElastoDynBlade'][0]
+            else:
+                # we have three unique blades
+                if self.fst_vt['Fst']['CompElast'] == 1 or os.path.isfile(bldFile1):
+                    self.read_ElastoDynBlade(bldFile1, BladeNumber=0)
+                if self.fst_vt['Fst']['CompElast'] == 1 or os.path.isfile(bldFile2):
+                    self.read_ElastoDynBlade(bldFile2, BladeNumber=1)
+                if self.fst_vt['Fst']['CompElast'] == 1 or os.path.isfile(bldFile3):
+                    self.read_ElastoDynBlade(bldFile3, BladeNumber=2)
+
+            # if not os.path.isabs(self.fst_vt['ElastoDyn']['BldFile1']):
+            #     ed_blade_file = os.path.join(os.path.dirname(ed_file), self.fst_vt['ElastoDyn']['BldFile1'])
+            # if self.fst_vt['Fst']['CompElast'] == 1 or  os.path.isfile(ed_blade_file): # If elastodyn blade is being used OR if the blade file exists
+            #     self.read_ElastoDynBlade(ed_blade_file)
+
+            if not os.path.isabs(self.fst_vt['ElastoDyn']['TwrFile']):
+                ed_tower_file = os.path.join(os.path.dirname(ed_file), self.fst_vt['ElastoDyn']['TwrFile'])
+            self.read_ElastoDynTower(ed_tower_file)
+        
+        if self.fst_vt['Fst']['CompInflow'] == 1:
+            self.read_InflowWind()
+        # AeroDyn version selection
+        if self.fst_vt['Fst']['CompAero'] == 1:
+            self.read_AeroDisk()
+        elif self.fst_vt['Fst']['CompAero'] == 2:
+            self.read_AeroDyn()
+            
+        if self.fst_vt['Fst']['CompServo'] == 1:
+            self.read_ServoDyn()
+            # Read StC Files
+            for StC_file in self.fst_vt['ServoDyn']['BStCfiles']:
+                self.fst_vt['BStC'].append(self.read_StC(StC_file))
+            for StC_file in self.fst_vt['ServoDyn']['NStCfiles']:
+                self.fst_vt['NStC'].append(self.read_StC(StC_file))
+            for StC_file in self.fst_vt['ServoDyn']['TStCfiles']:
+                self.fst_vt['TStC'].append(self.read_StC(StC_file))
+            for StC_file in self.fst_vt['ServoDyn']['SStCfiles']:
+                self.fst_vt['SStC'].append(self.read_StC(StC_file))
+            if ROSCO:
+                self.read_DISCON_in()
+            if self.fst_vt['ServoDyn']['VSContrl'] == 3: # user-defined from routine UserVSCont refered
+                self.read_spd_trq('spd_trq.dat')
+        hd_file = os.path.normpath(os.path.join(self.FAST_directory, self.fst_vt['Fst']['HydroFile']))
+        if self.fst_vt['Fst']['CompHydro'] == 1: 
+            self.read_HydroDyn(hd_file)
+        ss_file = os.path.normpath(os.path.join(self.FAST_directory, self.fst_vt['Fst']['SeaStFile']))
+        if self.fst_vt['Fst']['CompSeaSt'] == 1:
+            self.read_SeaState(ss_file)
+        sd_file = os.path.normpath(os.path.join(self.FAST_directory, self.fst_vt['Fst']['SubFile']))
+        # if os.path.isfile(sd_file): 
+        if self.fst_vt['Fst']['CompSub'] == 1:
+            self.read_SubDyn(sd_file)
+        elif self.fst_vt['Fst']['CompSub'] == 2:
+            self.read_ExtPtfm(sd_file)
+        if self.fst_vt['Fst']['CompMooring'] == 1: # only MAP++ implemented for mooring models
+            map_file = os.path.normpath(os.path.join(self.FAST_directory, self.fst_vt['Fst']['MooringFile']))
+            if os.path.isfile(map_file):
+                self.read_MAP(map_file)
+        if self.fst_vt['Fst']['CompMooring'] == 3: # MoorDyn implimented
+            moordyn_file = os.path.normpath(os.path.join(self.FAST_directory, self.fst_vt['Fst']['MooringFile']))
+            if os.path.isfile(moordyn_file):
+                self.read_MoorDyn(moordyn_file)
+
+        bd_file1 = os.path.normpath(os.path.join(self.FAST_directory, self.fst_vt['Fst']['BDBldFile(1)']))
+        bd_file2 = os.path.normpath(os.path.join(self.FAST_directory, self.fst_vt['Fst']['BDBldFile(2)']))
+        bd_file3 = os.path.normpath(os.path.join(self.FAST_directory, self.fst_vt['Fst']['BDBldFile(3)']))
+        if os.path.exists(bd_file1):
+            # if the files are the same then we only need to read it once, need to handle the cases where we have a 2 or 1 bladed rotor
+            # Check unique BeamDyn blade files and read only once if identical
+            if bd_file1 == bd_file2 and bd_file1 == bd_file3:
+                # All blades are identical - read once
+                self.read_BeamDyn(bd_file1, BladeNumber=0)
+                # Copy data to other blade slots
+                self.fst_vt['BeamDyn'] = self.fst_vt['BeamDyn'][0] 
+                self.fst_vt['BeamDynBlade'] = self.fst_vt['BeamDynBlade'][0]
+            elif self.fst_vt['ElastoDyn']['NumBl'] == 2 and bd_file1 == bd_file2:
+                # Two-bladed rotor with identical blades
+                self.read_BeamDyn(bd_file1, BladeNumber=0)
+                # Copy data to second blade slot
+                self.fst_vt['BeamDyn'] = self.fst_vt['BeamDyn'][0]
+                self.fst_vt['BeamDynBlade'] = self.fst_vt['BeamDynBlade'][0]
+            else:
+                # All blades unique or single blade
+                self.read_BeamDyn(bd_file1, BladeNumber=0)
+                if self.fst_vt['ElastoDyn']['NumBl'] > 1:
+                    self.read_BeamDyn(bd_file2, BladeNumber=1)
+                if self.fst_vt['ElastoDyn']['NumBl'] > 2:
+                    self.read_BeamDyn(bd_file3, BladeNumber=2)
+                else:
+                    # We habve a single blade and need to copy it to the other slots
+                    self.fst_vt['BeamDyn'] = self.fst_vt['BeamDyn'][0]
+                    self.fst_vt['BeamDynBlade'] = self.fst_vt['BeamDynBlade'][0]
+
+
+if __name__=="__main__":
+    from openfast_io.FileTools import check_rtest_cloned
+    
+    parent_dir = os.path.dirname( os.path.dirname( os.path.dirname( os.path.realpath(__file__) ) ) ) + os.sep
+
+    # Read the model
+    fast = InputReader_OpenFAST()
+    fast.FAST_InputFile = '5MW_Land_BD_DLL_WTurb.fst'   # FAST input file (ext=.fst)
+    fast.FAST_directory = os.path.join(parent_dir, 'reg_tests', 'r-test', 
+                                       'glue-codes', 'openfast', 
+                                       '5MW_Land_BD_DLL_WTurb')   # Path to fst directory files
+
+    check_rtest_cloned(os.path.join(fast.FAST_directory))
+
     fast.execute()