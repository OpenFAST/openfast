##################################################################################################################################
# Registry for BeamDyn, creates MODULE BeamDyn_Types
# Module BeamDyn_Types contains all of the user-defined types needed in BeamDyn. It also contains copy, destroy, pack, and
# unpack routines associated with each defined data types.
##################################################################################################################################
# Entries are of the form
# keyword <modulename/modname> <TypeBeingDefined> <FieldType> <FieldName> <Dims> <InitialValue> <Ctrl> "<DESCRIP>" "<UNITS>"
##################################################################################################################################
include Registry_NWTC_Library.txt

# BeamDyn Constants
param   BeamDyn/BD   -           IntKi    BD_STATIC_ANALYSIS   -  1  -  "Constant for static analysis. InputType%Dynamic = FALSE." -
param   ^            -           IntKi    BD_DYNAMIC_ANALYSIS  -  2  -  "Constant for dynamic analysis. InputType%Dynamic = TRUE .AND. BD_InputFile%QuasiStaticSolve = FALSE" -
param   ^            -           IntKi    BD_DYN_SSS_ANALYSIS  -  3  -  "Constant for dynamic analysis with Steady State Startup solve. InputType%Dynamic = TRUE .AND. BD_InputFile%QuasiStaticSolve = TRUE" -

param   ^            -           IntKi    BD_MESH_FE           -  1  -  "Constant for creating y%BldMotion at the FE (GLL) nodes" -
param   ^            -           IntKi    BD_MESH_QP           -  2  -  "Constant for creating y%BldMotion at the quadrature nodes" -
param   ^            -           IntKi    BD_MESH_STATIONS     -  3  -  "Constant for creating y%BldMotion at the blade property input stations" -


# ..... Initialization data
# .......................................................................................................
# Define inputs that the initialization routine may need here:
# e.g., the name of the input file, the file root name, etc.
typedef   ^         InitInputType CHARACTER(1024) InputFile  -     - - "Name of the input file; remove if there is no file" -
typedef   ^         InitInputType CHARACTER(1024) RootName   -     - - "RootName for writing output files" -
typedef   ^         InitInputType ReKi            gravity   {3}    - - "Gravitational acceleration" m/s^2
typedef   ^         InitInputType ReKi            GlbPos    {3}    - - "Initial Position Vector of the local blade coordinate system"
typedef   ^         InitInputType R8Ki            GlbRot    {3}{3} - - "Initial direction cosine matrix of the local blade coordinate system -- in BD coords"
typedef   ^         InitInputType R8Ki            RootDisp  {3}    - - "Initial root displacement"
typedef   ^         InitInputType R8Ki            RootOri   {3}{3} - - "Initial root orientation"
typedef   ^         InitInputType ReKi            RootVel   {6}    - - "Initial root velocities and angular veolcities"
typedef   ^         InitInputType ReKi            HubPos    {3}    - - "Initial Hub position vector"
typedef   ^         InitInputType R8Ki            HubRot    {3}{3} - - "Initial Hub direction cosine matrix"
typedef   ^         InitInputType Logical         Linearize - .FALSE. - "Flag that tells this module if the glue code wants to linearize." -
typedef   ^         InitInputType Logical         DynamicSolve - .TRUE. - "Use dynamic solve option.  Set to False for static solving (handled by glue code or driver code)." -


# Define outputs that the initialization routine may need here:
# e.g., the name of the input file, the file root name, etc.
typedef   ^        InitOutputType CHARACTER(ChanLen)  WriteOutputHdr {:}  -   -   "Names of the output-to-file channels"   -
typedef   ^        InitOutputType CHARACTER(ChanLen)  WriteOutputUnt {:}  -   -   "Units of the output-to-file channels"   -
typedef   ^        InitOutputType ProgDesc            Ver             -   -   -   "This module's name, version, and date"  -
typedef   ^        InitOutputType R8Ki                kp_coordinate  {:}{:} - -   "Key point coordinates array"            -
typedef   ^        InitOutputType IntKi               kp_total        -   -   -   "Total number of key points" -
typedef   ^        InitOutputType CHARACTER(LinChanLen) LinNames_y   {:}  -   -   "Names of the outputs used in linearization" -
#typedef   ^        InitOutputType CHARACTER(LinChanLen) LinNames_z   {:}  -   -   "Names of the constraint states used in linearization" -
typedef   ^        InitOutputType CHARACTER(LinChanLen) LinNames_x   {:}  -   -   "Names of the continuous states used in linearization" -
typedef   ^        InitOutputType CHARACTER(LinChanLen) LinNames_u   {:}  -   -   "Names of the inputs used in linearization" -
typedef   ^        InitOutputType LOGICAL               RotFrame_y   {:}  -   -   "Flag that tells FAST/MBC3 if the outputs used in linearization are in the rotating frame" -
#typedef   ^        InitOutputType LOGICAL               RotFrame_z   {:}  -   -   "Flag that tells FAST/MBC3 if the constraint states used in linearization are in the rotating frame (not used for glue)" -
typedef   ^        InitOutputType LOGICAL               RotFrame_x   {:}  -   -   "Flag that tells FAST/MBC3 if the continuous states used in linearization are in the rotating frame (not used for glue)" -
typedef   ^        InitOutputType LOGICAL               RotFrame_u   {:}  -   -   "Flag that tells FAST/MBC3 if the inputs used in linearization are in the rotating frame" -
typedef   ^        InitOutputType LOGICAL               IsLoad_u     {:}  -   -   "Flag that tells FAST if the inputs used in linearization are loads (for preconditioning matrix)" -

# ..... Blade Input file data........................................................................
typedef   ^        BladeInputData    IntKi    station_total    -     -     -    "Number of blade input stations"
typedef   ^        BladeInputData    IntKi    format_index     -     -     -    "Number of blade input stations"
#vvvvvvvvvvvvvvvvvvvvvvvvvvvvvvvvvvvvvvvvvvvvvvvvvv
#the following are BDKi = R8Ki
typedef   ^        BladeInputData    R8Ki     station_eta     {:}    -     -    "Station location in eta [0,1]"
typedef   ^        BladeInputData     ^       stiff0       {:}{:}{:} -     -    "C/S stiffness matrix arrays"
typedef   ^        BladeInputData     ^       mass0        {:}{:}{:} -     -    "C/S mass matrix arrays"
typedef   ^        BladeInputData     ^       beta             {6} - - "Damping Coefficient" -
#end of BDKi-type variables
#^^^^^^^^^^^^^^^^^^^^^^^^^^^^^^^^^^^^^^^^^^^^
typedef   ^        BladeInputData    IntKi    damp_flag    - - - "Damping Flag: 0-No Damping, 1-Damped"


# ..... Input file data..............................................................................
# This is data defined in the Input File for this module (or could otherwise be passed in)
# ..... Primary Input file data......................................................................
typedef   ^        BD_InputFile    IntKi           member_total   -  - - "Total number of members" -
typedef   ^        BD_InputFile    IntKi           kp_total       -  - - "Total number of key point" -
typedef   ^        BD_InputFile    IntKi           kp_member     {:} - - "Number of key points in each member" -
typedef   ^        BD_InputFile    IntKi           order_elem     -  - - "Order of interpolation (basis) function" -
typedef   ^        BD_InputFile    IntKi           load_retries   -  - - "Maximum Number of factored load retries"  -
typedef   ^        BD_InputFile    IntKi           NRMax          -  - - "Max number of iterations in Newton Raphson algorithm" -
typedef   ^        BD_InputFile    IntKi           quadrature     -  - - "Quadrature: 1: Gauss; 2: Trapezoidal" -
typedef   ^        BD_InputFile    IntKi           n_fact         -  - - "Factorization frequency" -
typedef   ^        BD_InputFile    IntKi           refine         -  - - "FE mesh refinement factor for trapezoidal quadrature" -
typedef   ^        BD_InputFile    DbKi            rhoinf         -  - - "Numerical damping parameter for generalized-alpha integrator" -
typedef   ^        BD_InputFile    DbKi            DTBeam         -  - - "Time interval for BeamDyn  calculations {or default} (s)" -
typedef   ^        BD_InputFile    BladeInputData  InpBl          -  - - "Input data for individual blades"   "see BladeInputData Type"
typedef   ^        BD_InputFile    CHARACTER(1024) BldFile        -  - - "Name of blade input file"
typedef   ^        BD_InputFile    Logical         UsePitchAct    -  - - "Whether to use a pitch actuator inside BeamDyn" (flag) 
typedef   ^        BD_InputFile    Logical         QuasiStaticInit - - - "Use quasistatic pre-conditioning with centripetal accelerations in initialization (flag) [dynamic solve and enFAST only]" -
#vvvvvvvvvvvvvvvvvvvvvvvvvvvvvvvvvvvvvvvvvvvvvvvvvv
#the following are BDKi = R8Ki
typedef   ^        BD_InputFile    R8Ki     stop_tol         - - - "Tolerance for stopping criterion" -
typedef   ^        BD_InputFile     ^       tngt_stf_pert    - - - "Perturbation size for computing finite differenced tangent stiffness" -
typedef   ^        BD_InputFile     ^       tngt_stf_difftol - - - "When comparing tangent stiffness matrix, stop simulation if error greater than this" -
typedef   ^        BD_InputFile     ^       kp_coordinate   {:}{:} - - "Key point coordinates array" -
typedef   ^        BD_InputFile     ^       pitchJ - - -     "Pitch actuator inertia" (kg-m^2)
typedef   ^        BD_InputFile     ^       pitchK - - -     "Pitch actuator stiffness" (kg-m^2/s^2) 
typedef   ^        BD_InputFile     ^       pitchC - - -     "Pitch actuator damping" - (kg-m^2/s)
#end of BDKi-type variables
#^^^^^^^^^^^^^^^^^^^^^^^^^^^^^^^^^^^^^^^^^^^^
<<<<<<< HEAD
typedef   ^        BD_InputFile    Logical             Echo        -  - - "Echo" -
typedef   ^        BD_InputFile    Logical             tngt_stf_fd -  - - "Flag to compute tangent stifness matrix via finite difference" - 
typedef   ^        BD_InputFile    Logical             tngt_stf_comp -  - - "Flag to compare finite differenced and analytical tangent stifness" -
typedef   ^        BD_InputFile    IntKi               NNodeOuts   -  - - "Number of node outputs [0 - 9]"	-
typedef   ^        BD_InputFile    IntKi               OutNd      {9} - - "Nodes whose values will be output"	-
typedef   ^        BD_InputFile    IntKi               NumOuts     -  - - "Number of parameters in the output list (number of outputs requested)"	-
typedef   ^        BD_InputFile    CHARACTER(ChanLen)  OutList    {:} - - "List of user-requested output channels"	-
typedef   ^        BD_InputFile    LOGICAL             SumPrint    -  - - "Print summary data to file? (.sum)"	-
typedef   ^        BD_InputFile    CHARACTER(20)       OutFmt      -  - - "Format specifier" -
=======
typedef   ^        BD_InputFile    Logical             RotStates -  .TRUE. - "Orient states in rotating frame during linearization? (flag)" -
typedef   ^        BD_InputFile    Logical             RelStates -  .FALSE. - "Define states relative to root motion during linearization? (flag)" -
typedef   ^        BD_InputFile    Logical             Echo      -  - - "Echo"
typedef   ^        BD_InputFile    IntKi               NNodeOuts -  - - "Number of node outputs [0 - 9]"	-
typedef   ^        BD_InputFile    IntKi               OutNd    {9} - - "Nodes whose values will be output"	-
typedef   ^        BD_InputFile    IntKi               NumOuts   -  - - "Number of parameters in the output list (number of outputs requested)"	-
typedef   ^        BD_InputFile    CHARACTER(ChanLen)  OutList	{:}	- -	"List of user-requested output channels"	-
typedef   ^        BD_InputFile    LOGICAL             SumPrint  -  - - "Print summary data to file? (.sum)"	-
typedef   ^        BD_InputFile    CHARACTER(20)       OutFmt    -  - - "Format specifier" -
>>>>>>> da5eba79



# ..... States
# ....................................................................................................................
# Define continuous (differentiable) states here:
#vvvvvvvvvvvvvvvvvvvvvvvvvvvvvvvvvvvvvvvvvvvvvvvvvv
#the following are BDKi = R8Ki
typedef   ^        ContinuousStateType R8Ki q        {:}{:} - -  "q - displacement (1:3), and rotation displacement parameters (4:6)" m,-    #BDKi
typedef   ^        ContinuousStateType  ^   dqdt     {:}{:} - -  "dqdt - velocity"  m/s  #BDKi
#end of BDKi-type variables
#^^^^^^^^^^^^^^^^^^^^^^^^^^^^^^^^^^^^^^^^^^^^

# Define discrete (nondifferentiable) states here:
#typedef   ^        BD_DiscreteStateType ReKi rot  {3} - - "For filter" -             
typedef   ^        BD_DiscreteStateType ReKi thetaP  - - - "Pitch angle state" -      
typedef   ^        BD_DiscreteStateType ReKi thetaPD  - - - "Pitch rate state" -      

# Define constraint states here:
typedef   ^        ConstraintStateType ReKi DummyConstrState - - - "A variable, Replace if you have constraint states" -

# Define any data that are not considered actual states here:
# e.g. data used only for efficiency purposes (indices for searching in an array, copies of previous calculations of output
# at a given time, etc.)
#vvvvvvvvvvvvvvvvvvvvvvvvvvvvvvvvvvvvvvvvvvvvvvvvvv
#the following are BDKi = R8Ki
typedef   ^        OtherStateType R8Ki  acc        {:}{:} - - "Acceleration (dqdtdt)"
typedef   ^        OtherStateType  ^    xcc        {:}{:} - - "Algorithm acceleration in GA2: (1-alpha_m)*xcc_(n+1) = (1-alpha_f)*Acc_(n+1) + alpha_f*Acc_n - alpha_m*xcc_n"
#end of BDKi-type variables
#^^^^^^^^^^^^^^^^^^^^^^^^^^^^^^^^^^^^^^^^^^^^
typedef   ^        OtherStateType Logical  InitAcc            -  - - "flag to determine if accerlerations have been initialized in updateStates"
typedef   ^        OtherStateType Logical  RunQuasiStaticInit -  - - "flag to determine if quasi-static solution initialization should be run again (with load inputs)" -


# Quadrature point info that does not change throughout the simulation
#vvvvvvvvvvvvvvvvvvvvvvvvvvvvvvvvvvvvvvvvvvvvvvvvvv
#the following are BDKi = R8Ki
typedef   ^        qpParam       R8Ki        mmm        ::     - - "Mass at current QP" -
typedef   ^        ^             ^           mEta       :::    - - "Center of mass location times mass: (m*X_cm, m*Y_cm, m*Z_cm) where X_cm = 0" -
#^^^^^^^^^^^^^^^^^^^^^^^^^^^^^^^^^^^^^^^^^^^^




# ..... Parameters
# ................................................................................................................
# Define parameters here:
# Time step for integration of continuous states (if a fixed-step integrator is used) and update of discrete states:

typedef   ^        ParameterType DbKi           dt               -         - -  "module dt" s
typedef   ^        ParameterType DbKi           coef             {9}       - -  "GA2 Coefficient" -
typedef   ^        ParameterType DbKi           rhoinf           -         - -  "Numerical Damping Coefficient for GA2"
#vvvvvvvvvvvvvvvvvvvvvvvvvvvvvvvvvvvvvvvvvvvvvvvvvv
#the following are BDKi = R8Ki
typedef   ^        ParameterType R8Ki           uuN0             {:}{:}{:} - -  "Initial Postion Vector of GLL (FE) nodes (index 1=DOF; index 2=FE nodes; index 3=element)" -
typedef   ^        ParameterType  ^             Stif0_QP         {:}{:}{:} - -  "Sectional Stiffness Properties at quadrature points (6x6xqp)" -
typedef   ^        ParameterType  ^             Mass0_QP         {:}{:}{:} - -  "Sectional Mass Properties at quadrature points (6x6xqp)" -
typedef   ^        ParameterType  ^             gravity          {3}       - -  "Gravitational acceleration" m/s^2
typedef   ^        ParameterType  ^             segment_eta      {:}       - -  "Array stored length ratio of each segment w.r.t. member it lies in" -
typedef   ^        ParameterType  ^             member_eta       {:}       - -  "Array stored length ratio of each member  w.r.t. entire blade" -
typedef   ^        ParameterType  ^             blade_length      -        - -  "Blade Length" -
typedef   ^        ParameterType  ^             blade_mass        -        - -  "Blade mass" -
typedef   ^        ParameterType  ^             blade_CG         {3}       - -  "Blade center of gravity" -
typedef   ^        ParameterType  ^             blade_IN         {3}{3}    - -  "Blade Length" -
typedef   ^        ParameterType  ^             beta             {6}       - -  "Damping Coefficient" -
typedef   ^        ParameterType  ^             tol              -         - -  "Tolerance used in stopping criterion" -
typedef   ^        ParameterType  ^             GlbPos           {3}       - -  "Initial Position Vector between origins of Global and blade frames (BD coordinates)" -
typedef   ^        ParameterType  ^             GlbRot           {3}{3}    - -  "Initial Rotation Tensor between Global and Blade frames (BD coordinates; transfers local to global)" -
typedef   ^        ParameterType  ^             Glb_crv          {3}       - -  "CRV parameters of GlbRot" -
typedef   ^        ParameterType  ^             QPtN             {:}       - -  "Quadrature (QuadPt) point locations in natural frame [-1, 1]" -
typedef   ^        ParameterType  ^             QPtWeight        {:}       - -  "Weights at each quadrature point (QuadPt)" -
typedef   ^        ParameterType  ^             Shp              {:}{:}    - -  "Shape function matrix (index 1 = FE nodes; index 2=quadrature points)" -
typedef   ^        ParameterType  ^             ShpDer           {:}{:}    - -  "Derivative of shape function matrix (index 1 = FE nodes; index 2=quadrature points)" -
typedef   ^        ParameterType  ^             Jacobian         {:}{:}    - -  "Jacobian value at each quadrature point" -
typedef   ^        ParameterType  ^             uu0              {:}{:}{:} - -  "Initial Disp/Rot value at quadrature point (at T=0)" -
typedef   ^        ParameterType  ^             rrN0             {:}{:}{:} - -  "Initial relative rotation array, relative to root (at T=0) (index 1=rot DOF; index 2=FE nodes; index 3=element)" -
typedef   ^        ParameterType  ^             E10              {:}{:}{:} - -  "Initial E10 at quadrature point" -
typedef   ^        ParameterType  ^             SP_Coef          {:}{:}{:} - -  "Coefficients for cubic spline interpolation; index 1 = [1, kp_member-1]; index 2 = [1,4] (index of cubic-spline coefficient 1=constant;2=linear;3=quadratic;4=cubic terms); index 3 = [1,4] (each column of kp_coord)" -
#end of BDKi-type variables
#^^^^^^^^^^^^^^^^^^^^^^^^^^^^^^^^^^^^^^^^^^^^
typedef   ^        ParameterType IntKi          nodes_per_elem   -         - -  "Finite element (GLL) nodes per element" -
typedef   ^        ParameterType IntKi          node_elem_idx   {:}{:}     - -  "Index to first and last nodes of element in p%node_total sized arrays" -
typedef   ^        ParameterType IntKi          refine           -         - -  "FE mesh refinement factor for trapezoidal quadrature" -
typedef   ^        ParameterType IntKi          dof_node         -         - -  "dof per node" -
typedef   ^        ParameterType IntKi          dof_elem         -         - -  "dof per element" -
typedef   ^        ParameterType IntKi          rot_elem         -         - -  "rotational dof per element" -
typedef   ^        ParameterType IntKi          elem_total       -         - -  "Total number of elements" -
typedef   ^        ParameterType IntKi          node_total       -         - -  "Total number of finite element (GLL) nodes" -
typedef   ^        ParameterType IntKi          dof_total        -         - -  "Total number of dofs" -
typedef   ^        ParameterType IntKi          nqp              -         - -  "Number of quadrature points (per element)" -
typedef   ^        ParameterType IntKi          analysis_type    -         - -  "analysis_type flag" -
typedef   ^        ParameterType IntKi          damp_flag        -         - -  "damping flag" -
typedef   ^        ParameterType IntKi          ld_retries       -         - -  "Maximum Number of factored load retries"  -
typedef   ^        ParameterType IntKi          niter            -         - -  "Maximum number of iterations in Newton-Raphson algorithm"  -
typedef   ^        ParameterType IntKi          quadrature       -         - -  "Quadrature method: 1 Gauss 2 Trapezoidal" -
typedef   ^        ParameterType IntKi          n_fact           -         - -  "Factorization frequency" -
typedef   ^        ParameterType Logical        OutInputs        -         - -  "Determines if we've asked to output the inputs (do we need mesh transfer?)" -
typedef   ^        ParameterType IntKi          NumOuts          -         - -  "Number of parameters in the output list (number of outputs requested)" -
typedef   ^        ParameterType OutParmType    OutParam        {:}        - -  "Names and units (and other characteristics) of all requested output parameters"	-
typedef   ^        ParameterType IntKi          NNodeOuts        -         - -  "Number of nodes to output data to a file[0 - 9]"	-
typedef   ^        ParameterType IntKi          OutNd           {9}        - -  "Nodes whose values will be output"	-
typedef   ^        ParameterType IntKi          NdIndx          {:}        - -  "Index into BldMotion mesh (to number the nodes for output without using collocated nodes)"	-
typedef   ^        ParameterType IntKi          OutNd2NdElem    {:}{:}     - -  "To go from an output node number to a node/elem pair" -
typedef   ^        ParameterType CHARACTER(20)  OutFmt           -         - -  "Format specifier" -
typedef   ^        ParameterType Logical        UsePitchAct      -         - -  "Whether to use a pitch actuator inside BeamDyn" (flag) 
typedef   ^        ParameterType ReKi           pitchJ           -         - -  "Pitch actuator inertia" (kg-m^2)
typedef   ^        ParameterType ReKi           pitchK           -         - -  "Pitch actuator stiffness" (kg-m^2/s^2) 
typedef   ^        ParameterType ReKi           pitchC           -         - -  "Pitch actuator damping" - (kg-m^2/s)
typedef   ^        ParameterType ReKi           torqM           {2}{2}     - -  "Pitch actuator matrix: (I-hA)^-1" - 
typedef   ^        ParameterType qpParam        qp               -         - -  "Quadrature point info that does not change during simulation" -
typedef   ^        ParameterType IntKi          qp_indx_offset   -         - -  "Offset for computing index of the quadrature arrays (gauss skips the first [end-point] node)" -
typedef   ^        ParameterType IntKi          BldMotionNodeLoc -         - -  "switch to determine where the nodes on the blade motion mesh should be located 1=FE (GLL) nodes; 2=quadrature nodes; 3=blade input stations"
typedef   ^        ParameterType Logical        tngt_stf_fd      -         - -  "Flag to compute tangent stifness matrix via finite difference" - 
typedef   ^        ParameterType Logical        tngt_stf_comp    -         - -  "Flag to compare finite differenced and analytical tangent stifness" - 
typedef   ^        ParameterType ReKi           tngt_stf_pert    -         - -  "Perturbation size for computing finite differenced tangent stiffness" - 
typedef   ^        ParameterType ReKi           tngt_stf_difftol -         - -  "When comparing tangent stiffness matrix, stop simulation if error greater than this" -
# .... arrays for optimization ........................................................................................................
typedef   ^        ParameterType    R8Ki        QPtw_Shp_Shp_Jac       {:}{:}{:}{:}  - - "optimization variable: QPtw_Shp_Shp_Jac(idx_qp,i,j,nelem) = p%Shp(i,idx_qp)*p%Shp(j,idx_qp)*p%QPtWeight(idx_qp)*p%Jacobian(idx_qp,nelem)" -
typedef   ^        ParameterType    ^           QPtw_Shp_ShpDer        {:}{:}{:}     - - "optimization variable: QPtw_Shp_ShpDer(idx_qp,i,j) = p%Shp(i,idx_qp)*p%ShpDer(j,idx_qp)*p%QPtWeight(idx_qp)" -
typedef   ^        ParameterType    ^           QPtw_ShpDer_ShpDer_Jac {:}{:}{:}{:}  - - "optimization variable: QPtw_ShpDer_ShpDer_Jac(idx_qp,i,j,nelem) = p%ShpDer(i,idx_qp)*p%ShpDer(j,idx_qp)*p%QPtWeight(idx_qp)/p%Jacobian(idx_qp,nelem)" -
typedef   ^        ParameterType    ^           QPtw_Shp_Jac           {:}{:}{:}     - - "optimization variable: QPtw_Shp_Jac(idx_qp,i,nelem) = p%Shp(i,idx_qp)*p%QPtWeight(idx_qp)*p%Jacobian(idx_qp,nelem)" -
typedef   ^        ParameterType    ^           QPtw_ShpDer            {:}{:}        - - "optimization variable: QPtw_ShpDer(idx_qp,i) = p%ShpDer(i,idx_qp)*p%QPtWeight(idx_qp)" -
typedef   ^        ParameterType    ^           FEweight               {:}{:}        - - "weighting factors for integrating local sectional loads" -

typedef   ^        ParameterType    Integer     Jac_u_indx             {:}{:}        - - "matrix to help fill/pack the u vector in computing the jacobian" -
typedef   ^        ParameterType    R8Ki        du                     {:}           - - "vector that determines size of perturbation for u (inputs)"
typedef   ^        ParameterType    R8Ki        dx                     {6}           - - "vector that determines size of perturbation for x (continuous states)"
typedef   ^        ParameterType    Integer     Jac_ny                  -            - - "number of outputs in jacobian matrix" -
typedef   ^        ParameterType    Integer     Jac_nx                  -            - - "half the number of continuous states in jacobian matrix" -
typedef   ^        ParameterType    logical     RotStates               -            - - "Orient states in rotating frame during linearization? (flag)" -
typedef   ^        ParameterType    Logical     RelStates               -            - - "Define states relative to root motion during linearization? (flag)" -


# ..... Inputs
# ....................................................................................................................
# Define inputs that are not on this mesh here:
typedef   ^        InputType  MeshType  RootMotion - - - "contains motion" -
typedef   ^        InputType  MeshType  PointLoad  - - - "Applied point forces along beam axis" -
typedef   ^        InputType  MeshType  DistrLoad  - - - "Applied distributed forces along beam axis" -
typedef   ^        InputType  MeshType  HubMotion  - - - "motion (orientation) at the hub" -

# ..... Outputs
# ...................................................................................................................
# Define outputs that are contained on the mesh here:
typedef   ^        OutputType  MeshType  ReactionForce -  - - "contains force and moments" -
typedef   ^        OutputType  MeshType  BldMotion     -  - - "Motion (disp,rot,vel, acc) along beam axis" -
# Define outputs that are not on this mesh here:
typedef   ^        OutputType  ReKi      RootMxr       -  - - "x-component of the root reaction moment expressed in r (used for ServoDyn Bladed DLL Interface)" "Nm"
typedef   ^        OutputType  ReKi      RootMyr       -  - - "y-component of the root reaction moment expressed in r (used for ServoDyn Bladed DLL Interface)" "Nm"
typedef   ^        OutputType  ReKi      WriteOutput  {:} - - "Data to be written to an output file: see WriteOutputHdr for names of each variable"	"see WriteOutputUnt"



# ..... EQMotion_QP variables ..................................
# Variables for equation of motion calculation at current quadrature point.  This will be a subtype of MiscVars.
# These variables are dimensioned with p%nqp,p%elem_total as the last two dimensions
#vvvvvvvvvvvvvvvvvvvvvvvvvvvvvvvvvvvvvvvvvvvvvvvvvv
#the following are BDKi = R8Ki
typedef   ^        EqMotionQP      R8Ki        uuu        :::    - - "Displacement and rotation field [u c] at current QP" -
typedef   ^        EqMotionQP      ^           uup        :::    - - "Derivative of uuu with respect to X at current QP" -
typedef   ^        EqMotionQP      ^           vvv        :::    - - "Translational velocity and rotational parameter velocity (at current QP)" -
typedef   ^        EqMotionQP      ^           vvp        :::    - - "Derivative of vvv with respect to X" -
typedef   ^        EqMotionQP      ^           aaa        :::    - - "Translational acceleration and rotational parameter acceration (at current QP)" -

#This may not be needed at all. Would be useful only if we decide to use something other than the quadrature points for the output mesh.  In that case, don't put it in m%qp%q
#typedef   ^        EqMotionQP      ^           q          :::    - - "Displacement and rotation for all quadrature points -- Calculated from x%q after solve. size 6 x p%nqp x p%elem_total" -

typedef   ^        EqMotionQP      ^           RR0        ::::   - - "Rotation tensor at current QP \f$ \left(\underline{\underline{R}}\underline{\underline{R}}_0\right) \f$" -
typedef   ^        EqMotionQP      ^           kappa      :::    - - "Curvature vector \f$ \underline{k} \f$ at current QP (note this is not \kappa, but a term in \kappa)" -
typedef   ^        EqMotionQP      ^           E1         :::    - - "\vec{e_1} = x_0^\prime + u^\prime (3) at current QP" -
typedef   ^        EqMotionQP      ^           Stif       ::::   - - "C/S stiffness matrix resolved in inertial frame at current QP. 6x6" -

typedef   ^        EqMotionQP      ^           Fb         :::    - - "Gyroscopic forces at current QP. 6" -
typedef   ^        EqMotionQP      ^           Fc         :::    - - "Elastic force \f$ \underline{F}^c \f$ at current QP. 6" -
typedef   ^        EqMotionQP      ^           Fd         :::    - - "Elastic force \f$ \underline{F}^d \f$ at current QP. 6" -
typedef   ^        EqMotionQP      ^           Fg         :::    - - "Gravity forces at current QP. 6" -
typedef   ^        EqMotionQP      ^           Fi         :::    - - "Inertial forces at current QP. 6" -
typedef   ^        EqMotionQP      ^           Ftemp      :::    - - "Sum of some of the forces at current QP. 6" -

typedef   ^        EqMotionQP      ^           RR0mEta    :::    - - "RR0 times Center of mass location times mass: (m*X_cm, m*Y_cm, m*Z_cm) where X_cm = 0" -
typedef   ^        EqMotionQP      ^           rho        ::::   -  - "Tensor of inertia resolved in inertia frame at quadrature point. 3x3" -
typedef   ^        EqMotionQP      ^           betaC      ::::   - - "No idea.  Used in dissipative force.  6x6" -

# Inertial force terms
typedef   ^        EqMotionQP      ^           Gi         ::::   - - "Gyroscopic matrix for inertial force. 6x6" -
typedef   ^        EqMotionQP      ^           Ki         ::::   - - "Stiffness matrix for inertial force. 6x6" -
typedef   ^        EqMotionQP      ^           Mi         ::::   - - "Mass matrix for inertial force. 6x6" -

# Elastic force terms
typedef   ^        EqMotionQP      ^           Oe         ::::   - - "\f$ \underline{\underline{\mathcal{O}}} \f$ from equation (19) of NREL CP-2C00-60759. 6x6" -
typedef   ^        EqMotionQP      ^           Pe         ::::   - - "\f$ \underline{\underline{\mathcal{P}}} \f$ from equation (20) of NREL CP-2C00-60759. 6x6" -
typedef   ^        EqMotionQP      ^           Qe         ::::   - - "\f$ \underline{\underline{\mathcal{Q}}} \f$ from equation (21) of NREL CP-2C00-60759. 6x6" -

# Disspipative terms
typedef   ^        EqMotionQP      ^           Gd         :::: - - "Dissipative term for gyroscopic term. 6x6" -
typedef   ^        EqMotionQP      ^           Od         :::: - - "Dissipative term on O. 6x6" -
typedef   ^        EqMotionQP      ^           Pd         :::: - - "Dissipative term on P. 6x6" -
typedef   ^        EqMotionQP      ^           Qd         :::: - - "Dissipative term on Q. 6x6" -
typedef   ^        EqMotionQP      ^           Sd         :::: - - "Dissipative term on S. 6x6" -
typedef   ^        EqMotionQP      ^           Xd         :::: - - "Dissipative term on X. 6x6" -
typedef   ^        EqMotionQP      ^           Yd         :::: - - "Dissipative term on Y. 6x6" -
#end of BDKi-type variables
#^^^^^^^^^^^^^^^^^^^^^^^^^^^^^^^^^^^^^^^^^^^^



# ..... Misc/Optimization variables.................................................................................................
# Define any data that are used only for efficiency purposes (these variables are not associated with time):
#   e.g. indices for searching in an array, large arrays that are local variables in any routine called multiple times, etc.
typedef   ^        MiscVarType    MeshType    u_DistrLoad_at_y     - - - "input loads at output node locations" -
typedef   ^        MiscVarType    MeshType    y_BldMotion_at_u     - - - "output motions at input node locations (displacements necessary for mapping loads)" -
typedef   ^        MiscVarType    MeshMapType Map_u_DistrLoad_to_y - - - "mapping of input loads to output node locations" -
typedef   ^        MiscVarType    MeshMapType Map_y_BldMotion_to_u - - - "mapping of output motions to input node locations (for load transfer)" -
typedef   ^        MiscVarType    IntKi       Un_Sum               - - - "unit number of summary file"	-
typedef   ^        MiscVarType    EqMotionQP  qp                   - - - "Quadrature point calculation info" -
typedef   ^        MiscVarType    R8Ki        lin_A            {:}{:}  - - "A (dXdx) matrix used in linearization (before RotState is applied)" -
typedef   ^        MiscVarType    R8Ki        lin_C            {:}{:}  - - "C (dYdx) matrix used in linearization (before RotState is applied)" -

#
# these are temporary variables placed in a type so we don't allocate and deallocate each time step
#vvvvvvvvvvvvvvvvvvvvvvvvvvvvvvvvvvvvvvvvvvvvvvvvvv
#the following are BDKi = R8Ki
typedef   ^        MiscVarType    R8Ki         Nrrr         :::           - - "Rotation parameters relative to root node, from Nuuu (at GLL points)" -
typedef   ^        MiscVarType    ^            elf          {:}{:}        - - "" -
typedef   ^        MiscVarType    ^            EFint        {:}{:}{:}     - - "Elastic forces internal to blade.  For output calculations only." -
typedef   ^        MiscVarType    ^            elk          {:}{:}{:}{:}  - - "" -
typedef   ^        MiscVarType    ^            elg          {:}{:}{:}{:}  - - "" -
typedef   ^        MiscVarType    ^            elm          {:}{:}{:}{:}  - - "" -
typedef   ^        MiscVarType    ^            DistrLoad_QP {:}{:}{:}     - - "Copy of the distributed load, in the BD reference frame" -
typedef   ^        MiscVarType    ^            PointLoadLcl {:}{:}        - - "Copy of the point loads, in the BD reference frame" -
typedef   ^        MiscVarType    ^            StifK        {:}{:}{:}{:}  - - "Stiffness Matrix" -
typedef   ^        MiscVarType    ^            MassM        {:}{:}{:}{:}  - - "Mass Matrix" -
typedef   ^        MiscVarType    ^            DampG        {:}{:}{:}{:}  - - "Damping Matrix" -
typedef   ^        MiscVarType    ^            RHS          {:}{:}        - - "Right-hand-side vector" -
typedef   ^        MiscVarType    ^            BldInternalForceFE   {:}{:}  - - "Force/Moment array for internal force calculations at FE" -
typedef   ^        MiscVarType    ^            BldInternalForceQP   {:}{:}  - - "Force/Moment array for internal force calculations at QP" -
typedef   ^        MiscVarType    ^            FirstNodeReactionLclForceMoment   {:}  - - "Force/Moment array for first node reaction.  Needed in InternalForce calculations." -
typedef   ^        MiscVarType    ^            Solution     {:}{:}        - - "Result from LAPACK solve (X from A*X = B solve)" -
# arrays for lapack routines                 
typedef   ^        MiscVarType    ^            LP_StifK     {:}{:}        - - "Stiffness Matrix" -
typedef   ^        MiscVarType    ^            LP_MassM     {:}{:}        - - "Mass Matrix" -
typedef   ^        MiscVarType    ^            LP_MassM_LU  {:}{:}        - - "Mass Matrix for LU" -
typedef   ^        MiscVarType    ^            LP_RHS       {:}           - - "Right-hand-side vector" -
typedef   ^        MiscVarType    ^            LP_StifK_LU  {:}{:}        - - "Stiffness Matrix for LU" -
typedef   ^        MiscVarType    ^            LP_RHS_LU    {:}           - - "Right-hand-side vector for LU" -
#end of BDKi-type variables
#^^^^^^^^^^^^^^^^^^^^^^^^^^^^^^^^^^^^^^^^^^^^
typedef   ^        MiscVarType    IntKi        LP_indx      {:}           - - "Index vector for LU" -
typedef   ^        MiscVarType    BD_InputType u             -            - - "Inputs converted to the internal BD coordinate system" -
typedef   ^        MiscVarType    BD_InputType u2            -            - - "Inputs in the FAST coordinate system, possibly modified by pitch actuator" -
<|MERGE_RESOLUTION|>--- conflicted
+++ resolved
@@ -96,8 +96,9 @@
 typedef   ^        BD_InputFile     ^       pitchC - - -     "Pitch actuator damping" - (kg-m^2/s)
 #end of BDKi-type variables
 #^^^^^^^^^^^^^^^^^^^^^^^^^^^^^^^^^^^^^^^^^^^^
-<<<<<<< HEAD
 typedef   ^        BD_InputFile    Logical             Echo        -  - - "Echo" -
+typedef   ^        BD_InputFile    Logical             RotStates -  .TRUE. - "Orient states in rotating frame during linearization? (flag)" -
+typedef   ^        BD_InputFile    Logical             RelStates -  .FALSE. - "Define states relative to root motion during linearization? (flag)" -
 typedef   ^        BD_InputFile    Logical             tngt_stf_fd -  - - "Flag to compute tangent stifness matrix via finite difference" - 
 typedef   ^        BD_InputFile    Logical             tngt_stf_comp -  - - "Flag to compare finite differenced and analytical tangent stifness" -
 typedef   ^        BD_InputFile    IntKi               NNodeOuts   -  - - "Number of node outputs [0 - 9]"	-
@@ -106,17 +107,6 @@
 typedef   ^        BD_InputFile    CHARACTER(ChanLen)  OutList    {:} - - "List of user-requested output channels"	-
 typedef   ^        BD_InputFile    LOGICAL             SumPrint    -  - - "Print summary data to file? (.sum)"	-
 typedef   ^        BD_InputFile    CHARACTER(20)       OutFmt      -  - - "Format specifier" -
-=======
-typedef   ^        BD_InputFile    Logical             RotStates -  .TRUE. - "Orient states in rotating frame during linearization? (flag)" -
-typedef   ^        BD_InputFile    Logical             RelStates -  .FALSE. - "Define states relative to root motion during linearization? (flag)" -
-typedef   ^        BD_InputFile    Logical             Echo      -  - - "Echo"
-typedef   ^        BD_InputFile    IntKi               NNodeOuts -  - - "Number of node outputs [0 - 9]"	-
-typedef   ^        BD_InputFile    IntKi               OutNd    {9} - - "Nodes whose values will be output"	-
-typedef   ^        BD_InputFile    IntKi               NumOuts   -  - - "Number of parameters in the output list (number of outputs requested)"	-
-typedef   ^        BD_InputFile    CHARACTER(ChanLen)  OutList	{:}	- -	"List of user-requested output channels"	-
-typedef   ^        BD_InputFile    LOGICAL             SumPrint  -  - - "Print summary data to file? (.sum)"	-
-typedef   ^        BD_InputFile    CHARACTER(20)       OutFmt    -  - - "Format specifier" -
->>>>>>> da5eba79
 
 
 
