##################################################################################################################################
# Registry for BeamDyn, creates MODULE BeamDyn_Types
# Module BeamDyn_Types contains all of the user-defined types needed in BeamDyn. It also contains copy, destroy, pack, and
# unpack routines associated with each defined data types.
##################################################################################################################################
# Entries are of the form
# keyword <modulename/modname> <TypeBeingDefined> <FieldType> <FieldName> <Dims> <InitialValue> <Ctrl> "<DESCRIP>" "<UNITS>"
##################################################################################################################################
include Registry_NWTC_Library.txt

# BeamDyn Constants
param   BeamDyn/BD   -           IntKi    BD_STATIC_ANALYSIS   -  1  -  "Constant for static analysis. InputType%Dynamic = FALSE." -
param   ^            -           IntKi    BD_DYNAMIC_ANALYSIS  -  2  -  "Constant for dynamic analysis. InputType%Dynamic = TRUE .AND. BD_InputFile%QuasiStaticSolve = FALSE" -
param   ^            -           IntKi    BD_DYN_SSS_ANALYSIS  -  3  -  "Constant for dynamic analysis with Steady State Startup solve. InputType%Dynamic = TRUE .AND. BD_InputFile%QuasiStaticSolve = TRUE" -

param   ^            -           IntKi    BD_MESH_FE           -  1  -  "Constant for creating y%BldMotion at the FE (GLL) nodes" -
param   ^            -           IntKi    BD_MESH_QP           -  2  -  "Constant for creating y%BldMotion at the quadrature nodes" -
param   ^            -           IntKi    BD_MESH_STATIONS     -  3  -  "Constant for creating y%BldMotion at the blade property input stations" -


# ..... Initialization data
# .......................................................................................................
# Define inputs that the initialization routine may need here:
# e.g., the name of the input file, the file root name, etc.
typedef   ^         InitInputType CHARACTER(1024) InputFile  -     - - "Name of the input file; remove if there is no file" -
typedef   ^         InitInputType CHARACTER(1024) RootName   -     - - "RootName for writing output files" -
typedef   ^         InitInputType ReKi            gravity   {3}    - - "Gravitational acceleration" m/s^2
typedef   ^         InitInputType ReKi            GlbPos    {3}    - - "Initial Position Vector of the local blade coordinate system"
typedef   ^         InitInputType R8Ki            GlbRot    {3}{3} - - "Initial direction cosine matrix of the local blade coordinate system -- in BD coords"
typedef   ^         InitInputType R8Ki            RootDisp  {3}    - - "Initial root displacement"
typedef   ^         InitInputType R8Ki            RootOri   {3}{3} - - "Initial root orientation"
typedef   ^         InitInputType ReKi            RootVel   {6}    - - "Initial root velocities and angular veolcities"
typedef   ^         InitInputType ReKi            HubPos    {3}    - - "Initial Hub position vector"
typedef   ^         InitInputType R8Ki            HubRot    {3}{3} - - "Initial Hub direction cosine matrix"
typedef   ^         InitInputType Logical         Linearize - .FALSE. - "Flag that tells this module if the glue code wants to linearize." -
typedef   ^         InitInputType Logical         DynamicSolve - .TRUE. - "Use dynamic solve option.  Set to False for static solving (handled by glue code or driver code)." -


# Define outputs that the initialization routine may need here:
# e.g., the name of the input file, the file root name, etc.
typedef   ^        InitOutputType CHARACTER(ChanLen)  WriteOutputHdr {:}  -   -   "Names of the output-to-file channels"   -
typedef   ^        InitOutputType CHARACTER(ChanLen)  WriteOutputUnt {:}  -   -   "Units of the output-to-file channels"   -
typedef   ^        InitOutputType ProgDesc            Ver             -   -   -   "This module's name, version, and date"  -
typedef   ^        InitOutputType R8Ki                kp_coordinate  {:}{:} - -   "Key point coordinates array"            -
<<<<<<< HEAD
typedef   ^        InitOutputType IntKi               kp_total        -   -   -   "Total number of key point" -
typedef   ^        InitOutputType R8Ki                QPtN           {:}  -   -   "Quadrature (QuadPt) point locations in natural frame [-1, 1]" -

=======
typedef   ^        InitOutputType IntKi               kp_total        -   -   -   "Total number of key points" -
typedef   ^        InitOutputType CHARACTER(LinChanLen) LinNames_y   {:}  -   -   "Names of the outputs used in linearization" -
#typedef   ^        InitOutputType CHARACTER(LinChanLen) LinNames_z   {:}  -   -   "Names of the constraint states used in linearization" -
typedef   ^        InitOutputType CHARACTER(LinChanLen) LinNames_x   {:}  -   -   "Names of the continuous states used in linearization" -
typedef   ^        InitOutputType CHARACTER(LinChanLen) LinNames_u   {:}  -   -   "Names of the inputs used in linearization" -
typedef   ^        InitOutputType LOGICAL               RotFrame_y   {:}  -   -   "Flag that tells FAST/MBC3 if the outputs used in linearization are in the rotating frame" -
#typedef   ^        InitOutputType LOGICAL               RotFrame_z   {:}  -   -   "Flag that tells FAST/MBC3 if the constraint states used in linearization are in the rotating frame (not used for glue)" -
typedef   ^        InitOutputType LOGICAL               RotFrame_x   {:}  -   -   "Flag that tells FAST/MBC3 if the continuous states used in linearization are in the rotating frame (not used for glue)" -
typedef   ^        InitOutputType LOGICAL               RotFrame_u   {:}  -   -   "Flag that tells FAST/MBC3 if the inputs used in linearization are in the rotating frame" -
typedef   ^        InitOutputType LOGICAL               IsLoad_u     {:}  -   -   "Flag that tells FAST if the inputs used in linearization are loads (for preconditioning matrix)" -
>>>>>>> bf439c81

# ..... Blade Input file data........................................................................
typedef   ^        BladeInputData    IntKi    station_total    -     -     -    "Number of blade input stations"
typedef   ^        BladeInputData    IntKi    format_index     -     -     -    "Number of blade input stations"
#vvvvvvvvvvvvvvvvvvvvvvvvvvvvvvvvvvvvvvvvvvvvvvvvvv
#the following are BDKi = R8Ki
typedef   ^        BladeInputData    R8Ki     station_eta     {:}    -     -    "Station location in eta [0,1]"
typedef   ^        BladeInputData     ^       stiff0       {:}{:}{:} -     -    "C/S stiffness matrix arrays"
typedef   ^        BladeInputData     ^       mass0        {:}{:}{:} -     -    "C/S mass matrix arrays"
typedef   ^        BladeInputData     ^       beta             {6} - - "Damping Coefficient" -
#end of BDKi-type variables
#^^^^^^^^^^^^^^^^^^^^^^^^^^^^^^^^^^^^^^^^^^^^
typedef   ^        BladeInputData    IntKi    damp_flag    - - - "Damping Flag: 0-No Damping, 1-Damped"


# ..... Input file data..............................................................................
# This is data defined in the Input File for this module (or could otherwise be passed in)
# ..... Primary Input file data......................................................................
typedef   ^        BD_InputFile    IntKi           member_total   -  - - "Total number of members" -
typedef   ^        BD_InputFile    IntKi           kp_total       -  - - "Total number of key point" -
typedef   ^        BD_InputFile    IntKi           kp_member     {:} - - "Number of key points in each member" -
typedef   ^        BD_InputFile    IntKi           order_elem     -  - - "Order of interpolation (basis) function" -
typedef   ^        BD_InputFile    IntKi           load_retries   -  - - "Maximum Number of factored load retries"  -
typedef   ^        BD_InputFile    IntKi           NRMax          -  - - "Max number of iterations in Newton Raphson algorithm" -
typedef   ^        BD_InputFile    IntKi           quadrature     -  - - "Quadrature: 1: Gauss; 2: Trapezoidal" -
typedef   ^        BD_InputFile    IntKi           n_fact         -  - - "Factorization frequency" -
typedef   ^        BD_InputFile    IntKi           refine         -  - - "FE mesh refinement factor for trapezoidal quadrature" -
typedef   ^        BD_InputFile    DbKi            rhoinf         -  - - "Numerical damping parameter for generalized-alpha integrator" -
typedef   ^        BD_InputFile    DbKi            DTBeam         -  - - "Time interval for BeamDyn  calculations {or default} (s)" -
typedef   ^        BD_InputFile    BladeInputData  InpBl          -  - - "Input data for individual blades"   "see BladeInputData Type"
typedef   ^        BD_InputFile    CHARACTER(1024) BldFile        -  - - "Name of blade input file"
typedef   ^        BD_InputFile    Logical         UsePitchAct    -  - - "Whether to use a pitch actuator inside BeamDyn" (flag) 
typedef   ^        BD_InputFile    Logical         QuasiStaticInit - - - "Use quasistatic pre-conditioning with centripetal accelerations in initialization (flag) [dynamic solve and enFAST only]" -
#vvvvvvvvvvvvvvvvvvvvvvvvvvvvvvvvvvvvvvvvvvvvvvvvvv
#the following are BDKi = R8Ki
typedef   ^        BD_InputFile    R8Ki     stop_tol         - - - "Tolerance for stopping criterion" -
typedef   ^        BD_InputFile     ^       tngt_stf_pert    - - - "Perturbation size for computing finite differenced tangent stiffness" -
typedef   ^        BD_InputFile     ^       tngt_stf_difftol - - - "When comparing tangent stiffness matrix, stop simulation if error greater than this" -
typedef   ^        BD_InputFile     ^       kp_coordinate   {:}{:} - - "Key point coordinates array" -
typedef   ^        BD_InputFile     ^       pitchJ - - -     "Pitch actuator inertia" (kg-m^2)
typedef   ^        BD_InputFile     ^       pitchK - - -     "Pitch actuator stiffness" (kg-m^2/s^2) 
typedef   ^        BD_InputFile     ^       pitchC - - -     "Pitch actuator damping" - (kg-m^2/s)
#end of BDKi-type variables
#^^^^^^^^^^^^^^^^^^^^^^^^^^^^^^^^^^^^^^^^^^^^
typedef   ^        BD_InputFile    Logical             Echo        -  - - "Echo" -
typedef   ^        BD_InputFile    Logical             RotStates -  .TRUE. - "Orient states in rotating frame during linearization? (flag)" -
typedef   ^        BD_InputFile    Logical             RelStates -  .FALSE. - "Define states relative to root motion during linearization? (flag)" -
typedef   ^        BD_InputFile    Logical             tngt_stf_fd -  - - "Flag to compute tangent stifness matrix via finite difference" - 
typedef   ^        BD_InputFile    Logical             tngt_stf_comp -  - - "Flag to compare finite differenced and analytical tangent stifness" -
typedef   ^        BD_InputFile    IntKi               NNodeOuts   -  - - "Number of node outputs [0 - 9]"	-
typedef   ^        BD_InputFile    IntKi               OutNd      {9} - - "Nodes whose values will be output"	-
typedef   ^        BD_InputFile    IntKi               NumOuts     -  - - "Number of parameters in the output list (number of outputs requested)"	-
typedef   ^        BD_InputFile    CHARACTER(ChanLen)  OutList    {:} - - "List of user-requested output channels"	-
typedef   ^        BD_InputFile    LOGICAL             SumPrint    -  - - "Print summary data to file? (.sum)"	-
typedef   ^        BD_InputFile    CHARACTER(20)       OutFmt      -  - - "Format specifier" -



# ..... States
# ....................................................................................................................
# Define continuous (differentiable) states here:
#vvvvvvvvvvvvvvvvvvvvvvvvvvvvvvvvvvvvvvvvvvvvvvvvvv
#the following are BDKi = R8Ki
typedef   ^        ContinuousStateType R8Ki q        {:}{:} - -  "q - displacement (1:3), and rotation displacement parameters (4:6)" m,-    #BDKi
typedef   ^        ContinuousStateType  ^   dqdt     {:}{:} - -  "dqdt - velocity"  m/s  #BDKi
#end of BDKi-type variables
#^^^^^^^^^^^^^^^^^^^^^^^^^^^^^^^^^^^^^^^^^^^^

# Define discrete (nondifferentiable) states here:
#typedef   ^        BD_DiscreteStateType ReKi rot  {3} - - "For filter" -             
typedef   ^        BD_DiscreteStateType ReKi thetaP  - - - "Pitch angle state" -      
typedef   ^        BD_DiscreteStateType ReKi thetaPD  - - - "Pitch rate state" -      

# Define constraint states here:
typedef   ^        ConstraintStateType ReKi DummyConstrState - - - "A variable, Replace if you have constraint states" -

# Define any data that are not considered actual states here:
# e.g. data used only for efficiency purposes (indices for searching in an array, copies of previous calculations of output
# at a given time, etc.)
#vvvvvvvvvvvvvvvvvvvvvvvvvvvvvvvvvvvvvvvvvvvvvvvvvv
#the following are BDKi = R8Ki
typedef   ^        OtherStateType R8Ki  acc        {:}{:} - - "Acceleration (dqdtdt)"
typedef   ^        OtherStateType  ^    xcc        {:}{:} - - "Algorithm acceleration in GA2: (1-alpha_m)*xcc_(n+1) = (1-alpha_f)*Acc_(n+1) + alpha_f*Acc_n - alpha_m*xcc_n"
#end of BDKi-type variables
#^^^^^^^^^^^^^^^^^^^^^^^^^^^^^^^^^^^^^^^^^^^^
typedef   ^        OtherStateType Logical  InitAcc            -  - - "flag to determine if accerlerations have been initialized in updateStates"
typedef   ^        OtherStateType Logical  RunQuasiStaticInit -  - - "flag to determine if quasi-static solution initialization should be run again (with load inputs)" -


# Quadrature point info that does not change throughout the simulation
#vvvvvvvvvvvvvvvvvvvvvvvvvvvvvvvvvvvvvvvvvvvvvvvvvv
#the following are BDKi = R8Ki
typedef   ^        qpParam       R8Ki        mmm        ::     - - "Mass at current QP" -
typedef   ^        ^             ^           mEta       :::    - - "Center of mass location times mass: (m*X_cm, m*Y_cm, m*Z_cm) where X_cm = 0" -
#^^^^^^^^^^^^^^^^^^^^^^^^^^^^^^^^^^^^^^^^^^^^




# ..... Parameters
# ................................................................................................................
# Define parameters here:
# Time step for integration of continuous states (if a fixed-step integrator is used) and update of discrete states:

typedef   ^        ParameterType DbKi           dt               -         - -  "module dt" s
typedef   ^        ParameterType DbKi           coef             {9}       - -  "GA2 Coefficient" -
typedef   ^        ParameterType DbKi           rhoinf           -         - -  "Numerical Damping Coefficient for GA2"
#vvvvvvvvvvvvvvvvvvvvvvvvvvvvvvvvvvvvvvvvvvvvvvvvvv
#the following are BDKi = R8Ki
typedef   ^        ParameterType R8Ki           uuN0             {:}{:}{:} - -  "Initial Postion Vector of GLL (FE) nodes (index 1=DOF; index 2=FE nodes; index 3=element)" -
typedef   ^        ParameterType  ^             Stif0_QP         {:}{:}{:} - -  "Sectional Stiffness Properties at quadrature points (6x6xqp)" -
typedef   ^        ParameterType  ^             Mass0_QP         {:}{:}{:} - -  "Sectional Mass Properties at quadrature points (6x6xqp)" -
typedef   ^        ParameterType  ^             gravity          {3}       - -  "Gravitational acceleration" m/s^2
typedef   ^        ParameterType  ^             segment_eta      {:}       - -  "Array stored length ratio of each segment w.r.t. member it lies in" -
typedef   ^        ParameterType  ^             member_eta       {:}       - -  "Array stored length ratio of each member  w.r.t. entire blade" -
typedef   ^        ParameterType  ^             blade_length      -        - -  "Blade Length" -
typedef   ^        ParameterType  ^             blade_mass        -        - -  "Blade mass" -
typedef   ^        ParameterType  ^             blade_CG         {3}       - -  "Blade center of gravity" -
typedef   ^        ParameterType  ^             blade_IN         {3}{3}    - -  "Blade Length" -
typedef   ^        ParameterType  ^             beta             {6}       - -  "Damping Coefficient" -
typedef   ^        ParameterType  ^             tol              -         - -  "Tolerance used in stopping criterion" -
typedef   ^        ParameterType  ^             GlbPos           {3}       - -  "Initial Position Vector between origins of Global and blade frames (BD coordinates)" -
typedef   ^        ParameterType  ^             GlbRot           {3}{3}    - -  "Initial Rotation Tensor between Global and Blade frames (BD coordinates; transfers local to global)" -
typedef   ^        ParameterType  ^             Glb_crv          {3}       - -  "CRV parameters of GlbRot" -
typedef   ^        ParameterType  ^             QPtN             {:}       - -  "Quadrature (QuadPt) point locations in natural frame [-1, 1]" -
typedef   ^        ParameterType  ^             QPtWeight        {:}       - -  "Weights at each quadrature point (QuadPt)" -
typedef   ^        ParameterType  ^             Shp              {:}{:}    - -  "Shape function matrix (index 1 = FE nodes; index 2=quadrature points)" -
typedef   ^        ParameterType  ^             ShpDer           {:}{:}    - -  "Derivative of shape function matrix (index 1 = FE nodes; index 2=quadrature points)" -
typedef   ^        ParameterType  ^             Jacobian         {:}{:}    - -  "Jacobian value at each quadrature point" -
typedef   ^        ParameterType  ^             uu0              {:}{:}{:} - -  "Initial Disp/Rot value at quadrature point (at T=0)" -
typedef   ^        ParameterType  ^             rrN0             {:}{:}{:} - -  "Initial relative rotation array, relative to root (at T=0) (index 1=rot DOF; index 2=FE nodes; index 3=element)" -
typedef   ^        ParameterType  ^             E10              {:}{:}{:} - -  "Initial E10 at quadrature point" -
typedef   ^        ParameterType  ^             SP_Coef          {:}{:}{:} - -  "Coefficients for cubic spline interpolation; index 1 = [1, kp_member-1]; index 2 = [1,4] (index of cubic-spline coefficient 1=constant;2=linear;3=quadratic;4=cubic terms); index 3 = [1,4] (each column of kp_coord)" -
#end of BDKi-type variables
#^^^^^^^^^^^^^^^^^^^^^^^^^^^^^^^^^^^^^^^^^^^^
typedef   ^        ParameterType IntKi          nodes_per_elem   -         - -  "Finite element (GLL) nodes per element" -
typedef   ^        ParameterType IntKi          node_elem_idx   {:}{:}     - -  "Index to first and last nodes of element in p%node_total sized arrays" -
typedef   ^        ParameterType IntKi          refine           -         - -  "FE mesh refinement factor for trapezoidal quadrature" -
typedef   ^        ParameterType IntKi          dof_node         -         - -  "dof per node" -
typedef   ^        ParameterType IntKi          dof_elem         -         - -  "dof per element" -
typedef   ^        ParameterType IntKi          rot_elem         -         - -  "rotational dof per element" -
typedef   ^        ParameterType IntKi          elem_total       -         - -  "Total number of elements" -
typedef   ^        ParameterType IntKi          node_total       -         - -  "Total number of finite element (GLL) nodes" -
typedef   ^        ParameterType IntKi          dof_total        -         - -  "Total number of dofs" -
typedef   ^        ParameterType IntKi          nqp              -         - -  "Number of quadrature points (per element)" -
typedef   ^        ParameterType IntKi          analysis_type    -         - -  "analysis_type flag" -
typedef   ^        ParameterType IntKi          damp_flag        -         - -  "damping flag" -
typedef   ^        ParameterType IntKi          ld_retries       -         - -  "Maximum Number of factored load retries"  -
typedef   ^        ParameterType IntKi          niter            -         - -  "Maximum number of iterations in Newton-Raphson algorithm"  -
typedef   ^        ParameterType IntKi          quadrature       -         - -  "Quadrature method: 1 Gauss 2 Trapezoidal" -
typedef   ^        ParameterType IntKi          n_fact           -         - -  "Factorization frequency" -
typedef   ^        ParameterType Logical        OutInputs        -         - -  "Determines if we've asked to output the inputs (do we need mesh transfer?)" -
typedef   ^        ParameterType IntKi          NumOuts          -         - -  "Number of parameters in the output list (number of outputs requested)" -
typedef   ^        ParameterType OutParmType    OutParam        {:}        - -  "Names and units (and other characteristics) of all requested output parameters"	-
typedef   ^        ParameterType IntKi          NNodeOuts        -         - -  "Number of nodes to output data to a file[0 - 9]"	-
typedef   ^        ParameterType IntKi          OutNd           {9}        - -  "Nodes whose values will be output"	-
typedef   ^        ParameterType IntKi          NdIndx          {:}        - -  "Index into BldMotion mesh (to number the nodes for output without using collocated nodes)"	-
typedef   ^        ParameterType IntKi          OutNd2NdElem    {:}{:}     - -  "To go from an output node number to a node/elem pair" -
typedef   ^        ParameterType CHARACTER(20)  OutFmt           -         - -  "Format specifier" -
typedef   ^        ParameterType Logical        UsePitchAct      -         - -  "Whether to use a pitch actuator inside BeamDyn" (flag) 
typedef   ^        ParameterType ReKi           pitchJ           -         - -  "Pitch actuator inertia" (kg-m^2)
typedef   ^        ParameterType ReKi           pitchK           -         - -  "Pitch actuator stiffness" (kg-m^2/s^2) 
typedef   ^        ParameterType ReKi           pitchC           -         - -  "Pitch actuator damping" - (kg-m^2/s)
typedef   ^        ParameterType ReKi           torqM           {2}{2}     - -  "Pitch actuator matrix: (I-hA)^-1" - 
typedef   ^        ParameterType qpParam        qp               -         - -  "Quadrature point info that does not change during simulation" -
typedef   ^        ParameterType IntKi          qp_indx_offset   -         - -  "Offset for computing index of the quadrature arrays (gauss skips the first [end-point] node)" -
typedef   ^        ParameterType IntKi          BldMotionNodeLoc -         - -  "switch to determine where the nodes on the blade motion mesh should be located 1=FE (GLL) nodes; 2=quadrature nodes; 3=blade input stations"
typedef   ^        ParameterType Logical        tngt_stf_fd      -         - -  "Flag to compute tangent stifness matrix via finite difference" - 
typedef   ^        ParameterType Logical        tngt_stf_comp    -         - -  "Flag to compare finite differenced and analytical tangent stifness" - 
typedef   ^        ParameterType ReKi           tngt_stf_pert    -         - -  "Perturbation size for computing finite differenced tangent stiffness" - 
typedef   ^        ParameterType ReKi           tngt_stf_difftol -         - -  "When comparing tangent stiffness matrix, stop simulation if error greater than this" -
# .... arrays for optimization ........................................................................................................
typedef   ^        ParameterType    R8Ki        QPtw_Shp_Shp_Jac       {:}{:}{:}{:}  - - "optimization variable: QPtw_Shp_Shp_Jac(idx_qp,i,j,nelem) = p%Shp(i,idx_qp)*p%Shp(j,idx_qp)*p%QPtWeight(idx_qp)*p%Jacobian(idx_qp,nelem)" -
typedef   ^        ParameterType    ^           QPtw_Shp_ShpDer        {:}{:}{:}     - - "optimization variable: QPtw_Shp_ShpDer(idx_qp,i,j) = p%Shp(i,idx_qp)*p%ShpDer(j,idx_qp)*p%QPtWeight(idx_qp)" -
typedef   ^        ParameterType    ^           QPtw_ShpDer_ShpDer_Jac {:}{:}{:}{:}  - - "optimization variable: QPtw_ShpDer_ShpDer_Jac(idx_qp,i,j,nelem) = p%ShpDer(i,idx_qp)*p%ShpDer(j,idx_qp)*p%QPtWeight(idx_qp)/p%Jacobian(idx_qp,nelem)" -
typedef   ^        ParameterType    ^           QPtw_Shp_Jac           {:}{:}{:}     - - "optimization variable: QPtw_Shp_Jac(idx_qp,i,nelem) = p%Shp(i,idx_qp)*p%QPtWeight(idx_qp)*p%Jacobian(idx_qp,nelem)" -
typedef   ^        ParameterType    ^           QPtw_ShpDer            {:}{:}        - - "optimization variable: QPtw_ShpDer(idx_qp,i) = p%ShpDer(i,idx_qp)*p%QPtWeight(idx_qp)" -
typedef   ^        ParameterType    ^           FEweight               {:}{:}        - - "weighting factors for integrating local sectional loads" -

typedef   ^        ParameterType    Integer     Jac_u_indx             {:}{:}        - - "matrix to help fill/pack the u vector in computing the jacobian" -
typedef   ^        ParameterType    R8Ki        du                     {:}           - - "vector that determines size of perturbation for u (inputs)"
typedef   ^        ParameterType    R8Ki        dx                     {6}           - - "vector that determines size of perturbation for x (continuous states)"
typedef   ^        ParameterType    Integer     Jac_ny                  -            - - "number of outputs in jacobian matrix" -
typedef   ^        ParameterType    Integer     Jac_nx                  -            - - "half the number of continuous states in jacobian matrix" -
typedef   ^        ParameterType    logical     RotStates               -            - - "Orient states in rotating frame during linearization? (flag)" -
typedef   ^        ParameterType    Logical     RelStates               -            - - "Define states relative to root motion during linearization? (flag)" -


# ..... Inputs
# ....................................................................................................................
# Define inputs that are not on this mesh here:
typedef   ^        InputType  MeshType  RootMotion - - - "contains motion" -
typedef   ^        InputType  MeshType  PointLoad  - - - "Applied point forces along beam axis" -
typedef   ^        InputType  MeshType  DistrLoad  - - - "Applied distributed forces along beam axis" -
typedef   ^        InputType  MeshType  HubMotion  - - - "motion (orientation) at the hub" -

# ..... Outputs
# ...................................................................................................................
# Define outputs that are contained on the mesh here:
typedef   ^        OutputType  MeshType  ReactionForce -  - - "contains force and moments" -
typedef   ^        OutputType  MeshType  BldMotion     -  - - "Motion (disp,rot,vel, acc) along beam axis" -
# Define outputs that are not on this mesh here:
typedef   ^        OutputType  ReKi      RootMxr       -  - - "x-component of the root reaction moment expressed in r (used for ServoDyn Bladed DLL Interface)" "Nm"
typedef   ^        OutputType  ReKi      RootMyr       -  - - "y-component of the root reaction moment expressed in r (used for ServoDyn Bladed DLL Interface)" "Nm"
typedef   ^        OutputType  ReKi      WriteOutput  {:} - - "Data to be written to an output file: see WriteOutputHdr for names of each variable"	"see WriteOutputUnt"



# ..... EQMotion_QP variables ..................................
# Variables for equation of motion calculation at current quadrature point.  This will be a subtype of MiscVars.
# These variables are dimensioned with p%nqp,p%elem_total as the last two dimensions
#vvvvvvvvvvvvvvvvvvvvvvvvvvvvvvvvvvvvvvvvvvvvvvvvvv
#the following are BDKi = R8Ki
typedef   ^        EqMotionQP      R8Ki        uuu        :::    - - "Displacement and rotation field [u c] at current QP" -
typedef   ^        EqMotionQP      ^           uup        :::    - - "Derivative of uuu with respect to X at current QP" -
typedef   ^        EqMotionQP      ^           vvv        :::    - - "Translational velocity and rotational parameter velocity (at current QP)" -
typedef   ^        EqMotionQP      ^           vvp        :::    - - "Derivative of vvv with respect to X" -
typedef   ^        EqMotionQP      ^           aaa        :::    - - "Translational acceleration and rotational parameter acceration (at current QP)" -

#This may not be needed at all. Would be useful only if we decide to use something other than the quadrature points for the output mesh.  In that case, don't put it in m%qp%q
#typedef   ^        EqMotionQP      ^           q          :::    - - "Displacement and rotation for all quadrature points -- Calculated from x%q after solve. size 6 x p%nqp x p%elem_total" -

typedef   ^        EqMotionQP      ^           RR0        ::::   - - "Rotation tensor at current QP \f$ \left(\underline{\underline{R}}\underline{\underline{R}}_0\right) \f$" -
typedef   ^        EqMotionQP      ^           kappa      :::    - - "Curvature vector \f$ \underline{k} \f$ at current QP (note this is not \kappa, but a term in \kappa)" -
typedef   ^        EqMotionQP      ^           E1         :::    - - "\vec{e_1} = x_0^\prime + u^\prime (3) at current QP" -
typedef   ^        EqMotionQP      ^           Stif       ::::   - - "C/S stiffness matrix resolved in inertial frame at current QP. 6x6" -

typedef   ^        EqMotionQP      ^           Fb         :::    - - "Gyroscopic forces at current QP. 6" -
typedef   ^        EqMotionQP      ^           Fc         :::    - - "Elastic force \f$ \underline{F}^c \f$ at current QP. 6" -
typedef   ^        EqMotionQP      ^           Fd         :::    - - "Elastic force \f$ \underline{F}^d \f$ at current QP. 6" -
typedef   ^        EqMotionQP      ^           Fg         :::    - - "Gravity forces at current QP. 6" -
typedef   ^        EqMotionQP      ^           Fi         :::    - - "Inertial forces at current QP. 6" -
typedef   ^        EqMotionQP      ^           Ftemp      :::    - - "Sum of some of the forces at current QP. 6" -

typedef   ^        EqMotionQP      ^           RR0mEta    :::    - - "RR0 times Center of mass location times mass: (m*X_cm, m*Y_cm, m*Z_cm) where X_cm = 0" -
typedef   ^        EqMotionQP      ^           rho        ::::   -  - "Tensor of inertia resolved in inertia frame at quadrature point. 3x3" -
typedef   ^        EqMotionQP      ^           betaC      ::::   - - "No idea.  Used in dissipative force.  6x6" -

# Inertial force terms
typedef   ^        EqMotionQP      ^           Gi         ::::   - - "Gyroscopic matrix for inertial force. 6x6" -
typedef   ^        EqMotionQP      ^           Ki         ::::   - - "Stiffness matrix for inertial force. 6x6" -
typedef   ^        EqMotionQP      ^           Mi         ::::   - - "Mass matrix for inertial force. 6x6" -

# Elastic force terms
typedef   ^        EqMotionQP      ^           Oe         ::::   - - "\f$ \underline{\underline{\mathcal{O}}} \f$ from equation (19) of NREL CP-2C00-60759. 6x6" -
typedef   ^        EqMotionQP      ^           Pe         ::::   - - "\f$ \underline{\underline{\mathcal{P}}} \f$ from equation (20) of NREL CP-2C00-60759. 6x6" -
typedef   ^        EqMotionQP      ^           Qe         ::::   - - "\f$ \underline{\underline{\mathcal{Q}}} \f$ from equation (21) of NREL CP-2C00-60759. 6x6" -

# Disspipative terms
typedef   ^        EqMotionQP      ^           Gd         :::: - - "Dissipative term for gyroscopic term. 6x6" -
typedef   ^        EqMotionQP      ^           Od         :::: - - "Dissipative term on O. 6x6" -
typedef   ^        EqMotionQP      ^           Pd         :::: - - "Dissipative term on P. 6x6" -
typedef   ^        EqMotionQP      ^           Qd         :::: - - "Dissipative term on Q. 6x6" -
typedef   ^        EqMotionQP      ^           Sd         :::: - - "Dissipative term on S. 6x6" -
typedef   ^        EqMotionQP      ^           Xd         :::: - - "Dissipative term on X. 6x6" -
typedef   ^        EqMotionQP      ^           Yd         :::: - - "Dissipative term on Y. 6x6" -
#end of BDKi-type variables
#^^^^^^^^^^^^^^^^^^^^^^^^^^^^^^^^^^^^^^^^^^^^



# ..... Misc/Optimization variables.................................................................................................
# Define any data that are used only for efficiency purposes (these variables are not associated with time):
#   e.g. indices for searching in an array, large arrays that are local variables in any routine called multiple times, etc.
typedef   ^        MiscVarType    MeshType    u_DistrLoad_at_y     - - - "input loads at output node locations" -
typedef   ^        MiscVarType    MeshType    y_BldMotion_at_u     - - - "output motions at input node locations (displacements necessary for mapping loads)" -
typedef   ^        MiscVarType    MeshMapType Map_u_DistrLoad_to_y - - - "mapping of input loads to output node locations" -
typedef   ^        MiscVarType    MeshMapType Map_y_BldMotion_to_u - - - "mapping of output motions to input node locations (for load transfer)" -
typedef   ^        MiscVarType    IntKi       Un_Sum               - - - "unit number of summary file"	-
typedef   ^        MiscVarType    EqMotionQP  qp                   - - - "Quadrature point calculation info" -
typedef   ^        MiscVarType    R8Ki        lin_A            {:}{:}  - - "A (dXdx) matrix used in linearization (before RotState is applied)" -
typedef   ^        MiscVarType    R8Ki        lin_C            {:}{:}  - - "C (dYdx) matrix used in linearization (before RotState is applied)" -

#
# these are temporary variables placed in a type so we don't allocate and deallocate each time step
#vvvvvvvvvvvvvvvvvvvvvvvvvvvvvvvvvvvvvvvvvvvvvvvvvv
#the following are BDKi = R8Ki
typedef   ^        MiscVarType    R8Ki         Nrrr         :::           - - "Rotation parameters relative to root node, from Nuuu (at GLL points)" -
typedef   ^        MiscVarType    ^            elf          {:}{:}        - - "" -
typedef   ^        MiscVarType    ^            EFint        {:}{:}{:}     - - "Elastic forces internal to blade.  For output calculations only." -
typedef   ^        MiscVarType    ^            elk          {:}{:}{:}{:}  - - "" -
typedef   ^        MiscVarType    ^            elg          {:}{:}{:}{:}  - - "" -
typedef   ^        MiscVarType    ^            elm          {:}{:}{:}{:}  - - "" -
typedef   ^        MiscVarType    ^            DistrLoad_QP {:}{:}{:}     - - "Copy of the distributed load, in the BD reference frame" -
typedef   ^        MiscVarType    ^            PointLoadLcl {:}{:}        - - "Copy of the point loads, in the BD reference frame" -
typedef   ^        MiscVarType    ^            StifK        {:}{:}{:}{:}  - - "Stiffness Matrix" -
typedef   ^        MiscVarType    ^            MassM        {:}{:}{:}{:}  - - "Mass Matrix" -
typedef   ^        MiscVarType    ^            DampG        {:}{:}{:}{:}  - - "Damping Matrix" -
typedef   ^        MiscVarType    ^            StifK_fd     {:}{:}{:}{:}  - - "Finite differenced Stiffness Matrix" -
typedef   ^        MiscVarType    ^            MassM_fd     {:}{:}{:}{:}  - - "Finite differenced Mass Matrix" -
typedef   ^        MiscVarType    ^            DampG_fd     {:}{:}{:}{:}  - - "Finite differenced Damping Matrix" -
typedef   ^        MiscVarType    ^            RHS          {:}{:}        - - "Right-hand-side vector" -
typedef   ^        MiscVarType    ^            RHS_p        {:}{:}        - - "Positive fd perturbation of RHS" -
typedef   ^        MiscVarType    ^            RHS_m        {:}{:}        - - "Negative fd perturbation of RHS" -
typedef   ^        MiscVarType    ^            BldInternalForceFE   {:}{:}  - - "Force/Moment array for internal force calculations at FE" -
typedef   ^        MiscVarType    ^            BldInternalForceQP   {:}{:}  - - "Force/Moment array for internal force calculations at QP" -
typedef   ^        MiscVarType    ^            FirstNodeReactionLclForceMoment   {:}  - - "Force/Moment array for first node reaction.  Needed in InternalForce calculations." -
typedef   ^        MiscVarType    ^            Solution     {:}{:}        - - "Result from LAPACK solve (X from A*X = B solve)" -
# arrays for lapack routines                 
typedef   ^        MiscVarType    ^            LP_StifK     {:}{:}        - - "Stiffness Matrix" -
typedef   ^        MiscVarType    ^            LP_MassM     {:}{:}        - - "Mass Matrix" -
typedef   ^        MiscVarType    ^            LP_MassM_LU  {:}{:}        - - "Mass Matrix for LU" -
typedef   ^        MiscVarType    ^            LP_RHS       {:}           - - "Right-hand-side vector" -
typedef   ^        MiscVarType    ^            LP_StifK_LU  {:}{:}        - - "Stiffness Matrix for LU" -
typedef   ^        MiscVarType    ^            LP_RHS_LU    {:}           - - "Right-hand-side vector for LU" -
#end of BDKi-type variables
#^^^^^^^^^^^^^^^^^^^^^^^^^^^^^^^^^^^^^^^^^^^^
typedef   ^        MiscVarType    IntKi        LP_indx      {:}           - - "Index vector for LU" -
typedef   ^        MiscVarType    BD_InputType u             -            - - "Inputs converted to the internal BD coordinate system" -
typedef   ^        MiscVarType    BD_InputType u2            -            - - "Inputs in the FAST coordinate system, possibly modified by pitch actuator" -
<|MERGE_RESOLUTION|>--- conflicted
+++ resolved
@@ -42,11 +42,8 @@
 typedef   ^        InitOutputType CHARACTER(ChanLen)  WriteOutputUnt {:}  -   -   "Units of the output-to-file channels"   -
 typedef   ^        InitOutputType ProgDesc            Ver             -   -   -   "This module's name, version, and date"  -
 typedef   ^        InitOutputType R8Ki                kp_coordinate  {:}{:} - -   "Key point coordinates array"            -
-<<<<<<< HEAD
 typedef   ^        InitOutputType IntKi               kp_total        -   -   -   "Total number of key point" -
 typedef   ^        InitOutputType R8Ki                QPtN           {:}  -   -   "Quadrature (QuadPt) point locations in natural frame [-1, 1]" -
-
-=======
 typedef   ^        InitOutputType IntKi               kp_total        -   -   -   "Total number of key points" -
 typedef   ^        InitOutputType CHARACTER(LinChanLen) LinNames_y   {:}  -   -   "Names of the outputs used in linearization" -
 #typedef   ^        InitOutputType CHARACTER(LinChanLen) LinNames_z   {:}  -   -   "Names of the constraint states used in linearization" -
@@ -57,7 +54,7 @@
 typedef   ^        InitOutputType LOGICAL               RotFrame_x   {:}  -   -   "Flag that tells FAST/MBC3 if the continuous states used in linearization are in the rotating frame (not used for glue)" -
 typedef   ^        InitOutputType LOGICAL               RotFrame_u   {:}  -   -   "Flag that tells FAST/MBC3 if the inputs used in linearization are in the rotating frame" -
 typedef   ^        InitOutputType LOGICAL               IsLoad_u     {:}  -   -   "Flag that tells FAST if the inputs used in linearization are loads (for preconditioning matrix)" -
->>>>>>> bf439c81
+
 
 # ..... Blade Input file data........................................................................
 typedef   ^        BladeInputData    IntKi    station_total    -     -     -    "Number of blade input stations"
