--- conflicted
+++ resolved
@@ -3498,26 +3498,21 @@
 
        ! Write load retry info to log file
        write (*,*)
-       write (*,*)
        write (*,"(a)", advance='no') " load try "
        write (*,"(I0)", advance='no') j
        write (*,"(a)", advance='no') " load factor "
        write (*,"(ES12.4)") load_test
        write (*,*)
 
-         CALL BD_DistrLoadCopy( p, u_interp, m, load_test ) ! move the input loads from u_interp into misc vars
-         gravity_temp(:) = p%gravity(:)*load_test
-
-<<<<<<< HEAD
-       CALL BD_StaticSolution(x, gravity_temp, u_temp, p, m, piter, ErrStat2, ErrMsg2)
+       CALL BD_DistrLoadCopy( p, u_interp, m, load_test ) ! move the input loads from u_interp into misc vars
+       gravity_temp(:) = p%gravity(:)*load_test
+
+       CALL BD_StaticSolution(x, gravity_temp, p, m, piter, ErrStat2, ErrMsg2)
        call SetErrStat(ErrStat2,ErrMsg2,ErrStat, ErrMsg, RoutineName)  ! concerned about error reporting
        if (ErrStat >= AbortErrLev) then
            call cleanup()
            return
        end if
-=======
-         CALL BD_StaticSolution(x, gravity_temp, p, m, piter, ErrStat2, ErrMsg2)
->>>>>>> da5eba79
 
        ! note that if BD_StaticSolution converges, then piter will .le. p%niter
 
@@ -3558,15 +3553,15 @@
    call SetErrStat(ErrStat2,ErrMsg2,ErrStat, ErrMsg, RoutineName)
 
    IF( .not. solved) then
-<<<<<<< HEAD
        call SetErrStat( ErrID_Fatal, "Solution does not converge after the maximum number of load steps.", &
                             ErrStat,ErrMsg, RoutineName)
        CALL WrScr( NewLine//"Maxium number of load steps reached. Exit BeamDyn")
-=======
-      call SetErrStat( ErrID_Fatal, "Solution does not converge after the maximum number of load steps.", &
-                       ErrStat,ErrMsg, RoutineName)
->>>>>>> da5eba79
    ENDIF
+
+   if (ErrStat >= AbortErrLev) then
+      call cleanup()
+      return
+   end if
 
    call cleanup()
    return
@@ -3606,35 +3601,30 @@
    ErrMsg  = ""
 
    ! Allocate local arrays
-   IF ( p%tngt_stf_fd .OR. p%tngt_stf_comp ) CALL AllocAry( StifK_fd,p%dof_node,p%node_total,p%dof_node,p%node_total,'FD StifK',ErrStat2,ErrMsg2);
-   CALL SetErrStat( ErrStat2, ErrMsg2, ErrStat, ErrMsg, RoutineName )
+   IF ( p%tngt_stf_fd .OR. p%tngt_stf_comp ) THEN
+      CALL AllocAry( StifK_fd,p%dof_node,p%node_total,p%dof_node,p%node_total,'FD StifK',ErrStat2,ErrMsg2);
+      CALL SetErrStat( ErrStat2, ErrMsg2, ErrStat, ErrMsg, RoutineName )
+   ENDIF
 
    Eref  = 0.0_BDKi
    DO piter=1,p%niter
-<<<<<<< HEAD
-
-       ! compute the finite differenced stiffness matrix
-       IF ( p%tngt_stf_fd .or. p%tngt_stf_comp ) CALL BD_FD_Stat( x, gravity, u, p, m, StifK_fd, ErrStat, ErrMsg )
-
-       CALL BD_QuadraturePointData( p,x,m )         ! Calculate QP values uuu, uup, RR0, kappa, E1
-       CALL BD_GenerateStaticElement(gravity, p, m) ! Calculate RHS and analytical tangent stiffness matrix
-
-       ! compare the finite differenced stiffness matrix against the analytical tangent stiffness matrix is flag is set
-       IF ( p%tngt_stf_comp ) CALL BD_CompTngtStiff( RESHAPE (m%StifK,(/p%dof_total,p%dof_total/)), &
+
+      ! compute the finite differenced stiffness matrix
+      IF ( p%tngt_stf_fd .or. p%tngt_stf_comp ) CALL BD_FD_Stat( x, gravity, p, m, StifK_fd, ErrStat2, ErrMsg2 )
+
+      CALL BD_QuadraturePointData( p,x,m )         ! Calculate QP values uuu, uup, RR0, kappa, E1
+      CALL BD_GenerateStaticElement(gravity, p, m) ! Calculate RHS and analytical tangent stiffness matrix
+
+      ! compare the finite differenced stiffness matrix against the analytical tangent stiffness matrix is flag is set
+      IF ( p%tngt_stf_comp ) CALL BD_CompTngtStiff( RESHAPE (m%StifK,(/p%dof_total,p%dof_total/)), &
                                                      RESHAPE(StifK_fd,(/p%dof_total,p%dof_total/)), p%tngt_stf_difftol, &
                                                      ErrStat, ErrMsg )
-       IF (ErrStat >= AbortErrLev) return
-
-=======
-         ! Calculate Quadrature point values needed 
-      CALL BD_QuadraturePointData( p,x,m )      ! Calculate QP values uuu, uup, RR0, kappa, E1
-      CALL BD_GenerateStaticElement(gravity, p, m)
->>>>>>> da5eba79
+      IF (ErrStat >= AbortErrLev) return
+
 
          !  Point loads are on the GLL points.
       DO j=1,p%node_total
-         m%RHS(1:3,j) = m%RHS(1:3,j) + m%PointLoadLcl(1:3,j)
-         m%RHS(4:6,j) = m%RHS(4:6,j) + m%PointLoadLcl(4:6,j)
+         m%RHS(1:6,j) = m%RHS(1:6,j) + m%PointLoadLcl(1:6,j)
       ENDDO
 
           ! Reshape for the use with the LAPACK solver
@@ -3651,15 +3641,14 @@
 
          ! Solve for X in A*X=B to get the displacement of blade under static load.
       CALL LAPACK_getrf( p%dof_total-p%dof_node, p%dof_total-p%dof_node, m%LP_StifK_LU, m%LP_indx, ErrStat2, ErrMsg2)
-    CALL SetErrStat( ErrStat2, ErrMsg2, ErrStat, ErrMsg, RoutineName )
+         CALL SetErrStat( ErrStat2, ErrMsg2, ErrStat, ErrMsg, RoutineName )
       CALL LAPACK_getrs( 'N',p%dof_total-p%dof_node, m%LP_StifK_LU, m%LP_indx, m%LP_RHS_LU, ErrStat2, ErrMsg2)
-  CALL SetErrStat( ErrStat2, ErrMsg2, ErrStat, ErrMsg, RoutineName )
+         CALL SetErrStat( ErrStat2, ErrMsg2, ErrStat, ErrMsg, RoutineName )
 
          ! Reshape to BeamDyn arrays
       m%Solution(:,1)   = 0.0_BDKi    ! first node is not set below
       m%Solution(:,2:p%node_total) = RESHAPE( m%LP_RHS_LU, (/ p%dof_node, (p%node_total - 1) /) )
 
-<<<<<<< HEAD
       CALL BD_StaticUpdateConfiguration(p,m,x)
 
       Enorm = abs(DOT_PRODUCT(m%LP_RHS_LU, m%LP_RHS(7:p%dof_total))) ! compute the energy of the current system (note - not a norm!)
@@ -3683,19 +3672,6 @@
            write (*,*) p%tol
           IF(Enorm/Eref .LE. p%tol) RETURN
       ENDIF
-=======
-
-      CALL BD_StaticUpdateConfiguration(p,m,x)
-
-        ! Check if solution has converged.
-      IF (piter .EQ. 1) THEN
-         Eref = SQRT(abs(DOT_PRODUCT(m%LP_RHS_LU, m%LP_RHS(7:p%dof_total))))*p%tol
-           IF(Eref .LE. p%tol) RETURN
-      ELSE
-         Enorm = SQRT(abs(DOT_PRODUCT(m%LP_RHS_LU, m%LP_RHS(7:p%dof_total))))
-           IF(Enorm .LE. Eref) RETURN
-         ENDIF
->>>>>>> da5eba79
 
    ENDDO
 
@@ -3703,12 +3679,11 @@
 
 !-----------------------------------------------------------------------------------------------------------------------------------
 !> This subroutine computes the finite differenced tangent stiffness matrix
-SUBROUTINE BD_FD_Stat( x, gravity, u, p, m, StifK_fd, ErrStat, ErrMsg )
+SUBROUTINE BD_FD_Stat( x, gravity, p, m, StifK_fd, ErrStat, ErrMsg )
 
     ! Function arguments
     TYPE(BD_ContinuousStateType),    INTENT(INOUT) :: x                 !< Continuous states at t on input at t + dt on output
     REAL(BDKi),                      INTENT(IN   ) :: gravity(:)        !< not the same as p%gravity (used for ramp of loads and gravity)
-    TYPE(BD_InputType),              INTENT(IN   ) :: u                 !< inputs
     TYPE(BD_ParameterType),          INTENT(IN   ) :: p                 !< Parameters
     TYPE(BD_MiscVarType),            INTENT(INOUT) :: m                 !< misc/optimization variables
     REAL(BDKi),                      INTENT(INOUT) :: StifK_fd(:,:,:,:) !< finite differenced stiffness matrix
@@ -3744,8 +3719,7 @@
             CALL BD_GenerateStaticElement(gravity,p,m)
 
             ! Account for externally applied point loads
-            RHS_m(1:3,:) = m%RHS(1:3,:) + u%Pointload%Force(1:3,:)
-            RHS_m(4:6,:) = m%RHS(4:6,:) + u%Pointload%Moment(1:3,:)
+            RHS_m(1:6,:) = m%RHS(1:6,:) + m%PointLoadLcl(1:6,:)
 
             ! Perturb in the positive direction
             x%q(idx_dof,i) = x%q(idx_dof,i) + 2*p%tngt_stf_pert
@@ -3755,8 +3729,7 @@
             CALL BD_GenerateStaticElement(gravity,p,m)
 
             ! Account for externally applied point loads
-            RHS_p(1:3,:) = m%RHS(1:3,:) + u%Pointload%Force(1:3,:)
-            RHS_p(4:6,:) = m%RHS(4:6,:) + u%Pointload%Moment(1:3,:)
+            RHS_p(1:6,:) = m%RHS(1:6,:) + m%PointLoadLcl(1:6,:)
 
             ! The negative sign is because we are finite differencing
             ! f_ext - f_int instead of just f_int
@@ -4626,7 +4599,7 @@
 
 
       ! find x, acc, and xcc at t+dt
-   CALL BD_DynamicSolutionGA2( x, OtherState, u_interp, p, m, ErrStat2, ErrMsg2)
+   CALL BD_DynamicSolutionGA2( x, OtherState, p, m, ErrStat2, ErrMsg2)
       call SetErrStat(ErrStat2,ErrMsg2,ErrStat,ErrMsg,RoutineName)
 
    call cleanup()
@@ -4758,11 +4731,10 @@
 !! Given states (u,v) and accelerations (acc,xcc) at the initial of a time step (t_i),
 !! it returns the values of states and accelerations at the end of a time step (t_f)
 !FIXME: note similarities to BD_StaticSolution.  May be able to combine
-SUBROUTINE BD_DynamicSolutionGA2( x, OtherState, u, p, m, ErrStat, ErrMsg)
+SUBROUTINE BD_DynamicSolutionGA2( x, OtherState, p, m, ErrStat, ErrMsg)
 
    TYPE(BD_ContinuousStateType),       INTENT(INOUT)  :: x           !< Continuous states: input are the predicted values at t+dt; output are calculated values at t + dt
    TYPE(BD_OtherStateType),            INTENT(INOUT)  :: OtherState  !< Other states: input are the predicted accelerations at t+dt; output are calculated values at t + dt
-   TYPE(BD_InputType),                 INTENT(IN   )  :: u           !< inputs in the local coordinate system (not FAST's global system)
    TYPE(BD_ParameterType),             INTENT(IN   )  :: p           !< Parameters
    TYPE(BD_MiscVarType),               INTENT(INOUT)  :: m           !< misc/optimization variables
    INTEGER(IntKi),                     INTENT(  OUT)  :: ErrStat     !< Error status of the operation
@@ -4785,9 +4757,9 @@
    ErrMsg  = ""
 
    IF ( p%tngt_stf_fd .OR. p%tngt_stf_comp ) THEN
-       CALL AllocAry( StifK_fd,p%dof_node,p%node_total,p%dof_node,p%node_total,'FD StifK', ErrStat2,ErrMsg2); CALL SetErrStat(ErrStat2, ErrMsg2, ErrStat, ErrMsg, RoutineName)
-       CALL AllocAry( DampG_fd,p%dof_node,p%node_total,p%dof_node,p%node_total,'FD DampC', ErrStat2,ErrMsg2); CALL SetErrStat(ErrStat2, ErrMsg2, ErrStat, ErrMsg, RoutineName)
-       CALL AllocAry( MassM_fd,p%dof_node,p%node_total,p%dof_node,p%node_total,'FD MassM', ErrStat2,ErrMsg2); CALL SetErrStat(ErrStat2, ErrMsg2, ErrStat, ErrMsg, RoutineName)
+      CALL AllocAry( StifK_fd,p%dof_node,p%node_total,p%dof_node,p%node_total,'FD StifK', ErrStat2,ErrMsg2); CALL SetErrStat(ErrStat2, ErrMsg2, ErrStat, ErrMsg, RoutineName)
+      CALL AllocAry( DampG_fd,p%dof_node,p%node_total,p%dof_node,p%node_total,'FD DampC', ErrStat2,ErrMsg2); CALL SetErrStat(ErrStat2, ErrMsg2, ErrStat, ErrMsg, RoutineName)
+      CALL AllocAry( MassM_fd,p%dof_node,p%node_total,p%dof_node,p%node_total,'FD MassM', ErrStat2,ErrMsg2); CALL SetErrStat(ErrStat2, ErrMsg2, ErrStat, ErrMsg, RoutineName)
    END IF
 
    Eref  =  0.0_BDKi
@@ -4795,7 +4767,7 @@
 
       fact = MOD(piter-1,p%n_fact) .EQ. 0  ! when true, we factor the jacobian matrix
 
-      IF ( (p%tngt_stf_fd .OR. p%tngt_stf_comp) .AND. fact ) CALL BD_FD_GA2( x, OtherState, u, p, m, StifK_fd, DampG_fd, MassM_fd, ErrStat, ErrMsg )
+    !   IF ( (p%tngt_stf_fd .OR. p%tngt_stf_comp) .AND. fact ) CALL BD_FD_GA2( x, OtherState, p, m, StifK_fd, DampG_fd, MassM_fd, ErrStat, ErrMsg )
 
          ! Apply accelerations using F=ma ?  Is that what this routine does?
          ! Calculate Quadrature point values needed
@@ -4804,50 +4776,33 @@
 
          ! Apply additional forces / loads at GLL points (such as aerodynamic loads)?
       DO j=1,p%node_total
-         m%RHS(1:3,j) = m%RHS(1:3,j) + m%PointLoadLcl(1:3,j)
-         m%RHS(4:6,j) = m%RHS(4:6,j) + m%PointLoadLcl(4:6,j)
+         m%RHS(1:6,j) = m%RHS(1:6,j) + m%PointLoadLcl(1:6,j)
       ENDDO
 
       IF(fact) THEN
-<<<<<<< HEAD
-          m%StifK  =  m%MassM + p%coef(7) *  m%DampG + p%coef(8) *  m%StifK
-          StifK_fd = MassM_fd + p%coef(7) * DampG_fd + p%coef(8) * StifK_fd
-
-          ! compare the finite differenced stiffness matrix against the analytical tangent stiffness matrix is flag is set
-          IF ( p%tngt_stf_comp ) CALL BD_CompTngtStiff( RESHAPE (m%StifK,(/p%dof_total,p%dof_total/)), &
-                                                        RESHAPE(StifK_fd,(/p%dof_total,p%dof_total/)), p%tngt_stf_difftol, &
-                                                        ErrStat, ErrMsg )
-          IF (ErrStat >= AbortErrLev) return
-
-
-          ! Reshape 4d array into 2d for the use with the LAPACK solver
-          IF ( p%tngt_stf_fd ) THEN
-              m%LP_StifK = RESHAPE(StifK_fd, (/p%dof_total,p%dof_total/));
-          ELSE
-              m%LP_StifK = RESHAPE( m%StifK, (/p%dof_total,p%dof_total/));
-          ENDIF
-          ! extract the unconstrained stifness matrix
-          m%LP_StifK_LU  =  m%LP_StifK(7:p%dof_total,7:p%dof_total)
-
-          ! note m%LP_indx is allocated larger than necessary (to allow us to use it in multiple places)
-          CALL LAPACK_getrf( p%dof_total-6, p%dof_total-6, m%LP_StifK_LU, m%LP_indx, ErrStat2, ErrMsg2)
-          CALL SetErrStat( ErrStat2, ErrMsg2, ErrStat, ErrMsg, RoutineName )
-          if (ErrStat >= AbortErrLev) return
-=======
-
-         m%StifK = m%MassM + p%coef(7) * m%DampG + p%coef(8) * m%StifK
-
-
-            ! Reshape 4d array into 2d for the use with the LAPACK solver
-         m%LP_StifK     =  RESHAPE(m%StifK, (/p%dof_total,p%dof_total/)) 
+         m%StifK  =  m%MassM + p%coef(7) *  m%DampG + p%coef(8) *  m%StifK
+         StifK_fd = MassM_fd + p%coef(7) * DampG_fd + p%coef(8) * StifK_fd
+
+         ! compare the finite differenced stiffness matrix against the analytical tangent stiffness matrix is flag is set
+         IF ( p%tngt_stf_comp ) CALL BD_CompTngtStiff( RESHAPE (m%StifK,(/p%dof_total,p%dof_total/)), &
+                                                       RESHAPE(StifK_fd,(/p%dof_total,p%dof_total/)), p%tngt_stf_difftol, &
+                                                       ErrStat, ErrMsg )
+         IF (ErrStat >= AbortErrLev) return
+
+
+         ! Reshape 4d array into 2d for the use with the LAPACK solver
+         IF ( p%tngt_stf_fd ) THEN
+             m%LP_StifK = RESHAPE(StifK_fd, (/p%dof_total,p%dof_total/));
+         ELSE
+             m%LP_StifK = RESHAPE( m%StifK, (/p%dof_total,p%dof_total/));
+         ENDIF
+         ! extract the unconstrained stifness matrix
          m%LP_StifK_LU  =  m%LP_StifK(7:p%dof_total,7:p%dof_total)
 
-
-            ! note m%LP_indx is allocated larger than necessary (to allow us to use it in multiple places)
+         ! note m%LP_indx is allocated larger than necessary (to allow us to use it in multiple places)
          CALL LAPACK_getrf( p%dof_total-6, p%dof_total-6, m%LP_StifK_LU, m%LP_indx, ErrStat2, ErrMsg2)
-            CALL SetErrStat( ErrStat2, ErrMsg2, ErrStat, ErrMsg, RoutineName )
-            if (ErrStat >= AbortErrLev) return
->>>>>>> da5eba79
+         CALL SetErrStat( ErrStat2, ErrMsg2, ErrStat, ErrMsg, RoutineName )
+         if (ErrStat >= AbortErrLev) return
       ENDIF
 
          ! Reshape 2d array into 1d for the use with the LAPACK solver
@@ -4869,22 +4824,22 @@
 
       ! Check if solution has converged.
       IF(piter .EQ. 1) THEN
-          Eref = Enorm
-           ! Write the relative residual norms to the log file
-           write (*,"(a)", advance='no') " Linear Iteration "
-           write (*,"(I4.1)", advance='no') piter ! spacing format assumes max newton iterations = 9999
-           write (*,"(a)", advance='no') "    Relative Residual Norm: "
-           write (*,"(ES12.4)") Eref/Eref
-
-           IF(Eref .LE. p%tol) RETURN
+         Eref = Enorm
+         ! Write the relative residual norms to the log file
+         write (*,"(a)", advance='no') " Linear Iteration "
+         write (*,"(I4.1)", advance='no') piter ! spacing format assumes max newton iterations = 9999
+         write (*,"(a)", advance='no') "    Relative Residual Norm: "
+         write (*,"(ES12.4)") Eref/Eref
+
+         IF(Eref .LE. p%tol) RETURN
       ELSE
-           ! Write the relative residual norms to the log file
-           write (*,"(a)", advance='no') " Linear Iteration "
-           write (*,"(I4.1)", advance='no') piter ! spacing format assumes max newton iterations = 9999
-           write (*,"(a)", advance='no') "    Relative Residual Norm: "
-           write (*,"(ES12.4)") Enorm/Eref
-
-           IF(Enorm/Eref .LE. p%tol) RETURN
+         ! Write the relative residual norms to the log file
+         write (*,"(a)", advance='no') " Linear Iteration "
+         write (*,"(I4.1)", advance='no') piter ! spacing format assumes max newton iterations = 9999
+         write (*,"(a)", advance='no') "    Relative Residual Norm: "
+         write (*,"(ES12.4)") Enorm/Eref
+
+         IF(Enorm/Eref .LE. p%tol) RETURN
       ENDIF
 
    ENDDO
@@ -4896,12 +4851,11 @@
 
 !-----------------------------------------------------------------------------------------------------------------------------------
 !> This subroutine computes the finite differenced tangent stiffness matrix
-SUBROUTINE BD_FD_GA2( x, OtherState, u, p, m, StifK_fd, DampG_fd, MassM_fd, ErrStat, ErrMsg )
+SUBROUTINE BD_FD_GA2( x, OtherState, p, m, StifK_fd, DampG_fd, MassM_fd, ErrStat, ErrMsg )
 
     ! Function arguments
     TYPE(BD_ContinuousStateType),    INTENT(INOUT) :: x                 !< Continuous states at t on input at t + dt on output
     TYPE(BD_OtherStateType),         INTENT(INOUT) :: OtherState        !< Other states at t on input; at t+dt on outputs
-    TYPE(BD_InputType),              INTENT(IN   ) :: u                 !< inputs
     TYPE(BD_ParameterType),          INTENT(IN   ) :: p                 !< Parameters
     TYPE(BD_MiscVarType),            INTENT(INOUT) :: m                 !< misc/optimization variables
     REAL(BDKi),                      INTENT(INOUT) :: StifK_fd(:,:,:,:) !< finite differenced stiffness matrix
@@ -4941,8 +4895,7 @@
             CALL BD_GenerateDynamicElementGA2( x, OtherState, p, m, .TRUE. )
 
             ! Account for externally applied point loads
-            RHS_m(1:3,:) = m%RHS(1:3,:) + u%Pointload%Force(1:3,:)
-            RHS_m(4:6,:) = m%RHS(4:6,:) + u%Pointload%Moment(1:3,:)
+            RHS_m(1:6,:) = m%RHS(1:6,:) + m%PointLoadLcl(1:6,:)
 
             ! Perturb in the positive direction
             x%q(idx_dof,i) = x%q(idx_dof,i) + 2*p%tngt_stf_pert
@@ -4952,8 +4905,7 @@
             CALL BD_GenerateDynamicElementGA2( x, OtherState, p, m, .TRUE. )
 
             ! Account for externally applied point loads
-            RHS_p(1:3,:) = m%RHS(1:3,:) + u%Pointload%Force(1:3,:)
-            RHS_p(4:6,:) = m%RHS(4:6,:) + u%Pointload%Moment(1:3,:)
+            RHS_p(1:6,:) = m%RHS(1:6,:) + m%PointLoadLcl(1:6,:)
 
             ! The negative sign is because we are finite differencing
             ! f_ext - f_int instead of f_int
@@ -4981,8 +4933,7 @@
             CALL BD_GenerateDynamicElementGA2( x, OtherState, p, m, .TRUE. )
 
             ! Account for externally applied point loads
-            RHS_m(1:3,:) = m%RHS(1:3,:) + u%Pointload%Force(1:3,:)
-            RHS_m(4:6,:) = m%RHS(4:6,:) + u%Pointload%Moment(1:3,:)
+            RHS_m(1:6,:) = m%RHS(1:6,:) + m%PointLoadLcl(1:6,:)
 
             ! Perturb in the positive direction
             x%dqdt(idx_dof,i) = x%dqdt(idx_dof,i) + 2*p%tngt_stf_pert
@@ -4992,8 +4943,7 @@
             CALL BD_GenerateDynamicElementGA2( x, OtherState, p, m, .TRUE. )
 
             ! Account for externally applied point loads
-            RHS_p(1:3,:) = m%RHS(1:3,:) + u%Pointload%Force(1:3,:)
-            RHS_p(4:6,:) = m%RHS(4:6,:) + u%Pointload%Moment(1:3,:)
+            RHS_p(1:6,:) = m%RHS(1:6,:) + m%PointLoadLcl(1:6,:)
 
             ! The negative sign is because we are finite differencing
             ! f_ext - f_int instead of f_int
@@ -5021,8 +4971,7 @@
             CALL BD_GenerateDynamicElementGA2( x, OtherState, p, m, .TRUE. )
 
             ! Account for externally applied point loads
-            RHS_m(1:3,:) = m%RHS(1:3,:) + u%Pointload%Force(1:3,:)
-            RHS_m(4:6,:) = m%RHS(4:6,:) + u%Pointload%Moment(1:3,:)
+            RHS_m(1:6,:) = m%RHS(1:6,:) + m%PointLoadLcl(1:6,:)
 
             ! Perturb in the positive direction
             OtherState%acc(idx_dof,i) = OtherState%acc(idx_dof,i) + 2*p%tngt_stf_pert
@@ -5032,8 +4981,7 @@
             CALL BD_GenerateDynamicElementGA2( x, OtherState, p, m, .TRUE. )
 
             ! Account for externally applied point loads
-            RHS_p(1:3,:) = m%RHS(1:3,:) + u%Pointload%Force(1:3,:)
-            RHS_p(4:6,:) = m%RHS(4:6,:) + u%Pointload%Moment(1:3,:)
+            RHS_p(1:6,:) = m%RHS(1:6,:) + m%PointLoadLcl(1:6,:)
 
             ! The negative sign is because we are finite differencing
             ! f_ext - f_int instead of f_int
