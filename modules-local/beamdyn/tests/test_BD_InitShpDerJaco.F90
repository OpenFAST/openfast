--- conflicted
+++ resolved
@@ -50,26 +50,6 @@
     ! measured quantity (volume in 3D, area in 2D, and lenght in 1D)
     ! The Jacobian for this element is given by 20/2  = 10
 
-<<<<<<< HEAD
-    ! build the parametertype object
-    parametertype = simpleParameterType()
-    parametertype%nodes_per_elem = 2
-    parametertype%nqp = 2
-    
-    call AllocAry(parametertype%Shp, parametertype%nodes_per_elem, parametertype%nqp, 'Shp', ErrStat, ErrMsg)
-    call AllocAry(parametertype%ShpDer, parametertype%nodes_per_elem, parametertype%nqp, 'ShpDer', ErrStat, ErrMsg)
-    call AllocAry(parametertype%uuN0, 3, parametertype%nodes_per_elem, parametertype%nqp, 'uuN0', ErrStat, ErrMsg)
-    call AllocAry(parametertype%Jacobian, parametertype%elem_total, parametertype%nqp, 'Jacobian', ErrStat, ErrMsg)
-    call AllocAry(parametertype%QPtN, parametertype%nodes_per_elem, 'QPtN', ErrStat, ErrMsg)
-    
-    ! shpder is of dimension (nodes_per_elem, nqp)
-    parametertype%ShpDer(:,1) = (/ -0.5, -0.5 /)
-    parametertype%ShpDer(:,2) = (/  0.5,  0.5 /)
-    
-    ! uuN0 is of dimension (3 dof, nodes_per_elem, elem_total)
-    parametertype%uuN0(1:3,1,1) = (/  0.0,  0.0,  0.0 /)
-    parametertype%uuN0(1:3,2,1) = (/  0.0,  0.0,  0.0 /)
-=======
     ! build the p object based on the above mentioned test model
     p = simpleparametertype()
     p%elem_total = 1
@@ -125,7 +105,6 @@
     p%uuN0(1:3,1,1) = (/  0.0,  0.0, 0.0 /)
     p%uuN0(1:3,2,1) = (/  0.0,  0.0, 10.0 /)
     p%uuN0(1:3,3,1) = (/  0.0,  0.0, 20.0 /)
->>>>>>> cbaef09a
     
     p%QPtN = (/ 0.5 /) ! Note, we assume 1 quadrature point
     
