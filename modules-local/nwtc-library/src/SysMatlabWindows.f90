--- conflicted
+++ resolved
@@ -67,7 +67,6 @@
 FUNCTION FileSize( Unit )
    ! This function calls the portability routine, FSTAT, to obtain the file size
    ! in bytes corresponding to a file unit number or returns -1 on error.
-<<<<<<< HEAD
 
 USE IFPORT
 
@@ -78,18 +77,6 @@
 
 Status = FSTAT( INT( Unit, B4Ki ), StatArray )
 
-=======
-
-USE IFPORT
-
-INTEGER(B8Ki)                             :: FileSize                      !< The size of the file in bytes to be returned.
-INTEGER, INTENT(IN)                       :: Unit                          !< The I/O unit number of the pre-opened file.
-INTEGER                                   :: StatArray(12)                 ! An array returned by FSTAT that includes the file size.
-INTEGER                                   :: Status                        ! The status returned by
-
-Status = FSTAT( INT( Unit, B4Ki ), StatArray )
-
->>>>>>> dc36f6d7
 IF ( Status /= 0 ) THEN
    FileSize = -1
 ELSE
@@ -360,16 +347,6 @@
    SUBROUTINE WrNR ( Str )
 
    CHARACTER(*), INTENT(IN)     :: Str                                          !< The string to write to the screen.
-<<<<<<< HEAD
-
-      ! This routine writes out a string to the screen without following it with a new line.
-
-
-      ! Argument declarations.
-
-   CHARACTER(*), INTENT(IN)     :: Str                                          ! The string to write to the screen.
-=======
->>>>>>> dc36f6d7
 
 #ifdef CONSOLE_FILE
 
