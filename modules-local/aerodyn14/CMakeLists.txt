--- conflicted
+++ resolved
@@ -27,31 +27,15 @@
   # Generated files
   AeroDyn14_Types.f90
   DWM_Types.f90
-  )
+)
 
 add_library(aerodyn14lib ${AD14_LIBS_SOURCES})
-
-## The following lines were changed in order to try and compile the DWM driver:
-# add_executable(aerodyn14
-#   src/AD_Driver.f90)
-# target_link_libraries(aerodyn14 aerodyn14lib)
-#
-# Changed the entries in the dev branch so that DWM is compiled as well.
-# 
- 
- add_executable(dwm_driver_wind_farm
-   src/DWM_driver_wind_farm_mod.f90
-   src/DWM_driver_wind_farm_sub.f90
-   src/DWM_driver_wind_farm.f90
-   )
-
-target_link_libraries(aerodyn14lib ifwlib nwtclibs dwm_driver_wind_farm)
+target_link_libraries(aerodyn14lib ifwlib nwtclibs)
 
 install(TARGETS aerodyn14lib
   EXPORT "${CMAKE_PROJECT_NAME}Libraries"
   RUNTIME DESTINATION bin
   LIBRARY DESTINATION lib
-<<<<<<< HEAD
   ARCHIVE DESTINATION lib)
 
 set(DWM_SOURCES
@@ -62,6 +46,8 @@
 
 add_executable(dwm_driver_wind_farm ${DWM_SOURCES})
 target_link_libraries(dwm_driver_wind_farm aerodyn14lib)
-=======
-  ARCHIVE DESTINATION lib)
->>>>>>> 64a2b595
+
+install(TARGETS dwm_driver_wind_farm
+  RUNTIME DESTINATION bin
+  LIBRARY DESTINATION lib
+  ARCHIVE DESTINATION lib)