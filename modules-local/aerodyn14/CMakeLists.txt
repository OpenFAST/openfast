#
# Copyright 2016 National Renewable Energy Laboratory
#
# Licensed under the Apache License, Version 2.0 (the "License");
# you may not use this file except in compliance with the License.
# You may obtain a copy of the License at
#
#     http://www.apache.org/licenses/LICENSE-2.0
#
# Unless required by applicable law or agreed to in writing, software
# distributed under the License is distributed on an "AS IS" BASIS,
# WITHOUT WARRANTIES OR CONDITIONS OF ANY KIND, either express or implied.
# See the License for the specific language governing permissions and
# limitations under the License.
#

generate_f90_types(src/Registry-AD14.txt AeroDyn14_Types.f90)
generate_f90_types(src/Registry-DWM.txt DWM_Types.f90)

set(AD14_LIBS_SOURCES
  src/AeroDyn14.f90
  src/AeroSubs.f90
  src/DWM.f90
  src/DWM_Wake_Sub_ver2.f90
  src/GenSubs.f90

  # Generated files
  AeroDyn14_Types.f90
  DWM_Types.f90
  )

add_library(aerodyn14lib ${AD14_LIBS_SOURCES})
<<<<<<< HEAD
target_link_libraries(aerodyn14lib nwtclibs)

## The following lines were changed in order to try and compile the DWM driver:
# add_executable(aerodyn14
#   src/AD_Driver.f90)
# target_link_libraries(aerodyn14 aerodyn14lib)
 
 
 add_executable(dwm_driver_wind_farm
   src/DWM_driver_wind_farm_mod.f90
   src/DWM_driver_wind_farm_sub.f90
   src/DWM_driver_wind_farm.f90
   )
 target_link_libraries(dwm_driver_wind_farm aerodyn14lib)
=======
target_link_libraries(aerodyn14lib ifwlib nwtclibs)
>>>>>>> 50e77916

install(TARGETS aerodyn14lib
  EXPORT "${CMAKE_PROJECT_NAME}Libraries"
  RUNTIME DESTINATION bin
  LIBRARY DESTINATION lib
  ARCHIVE DESTINATION lib)

# set(DWM_SOURCES
#   src/DWM_driver_wind_farm_mod.f90
#   src/DWM_driver_wind_farm_sub.f90
#   src/DWM_driver_wind_farm.f90
# )

# add_executable(dwm_driver_wind_farm ${DWM_SOURCES})
# target_link_libraries(dwm_driver_wind_farm aerodyn14lib)<|MERGE_RESOLUTION|>--- conflicted
+++ resolved
@@ -30,36 +30,25 @@
   )
 
 add_library(aerodyn14lib ${AD14_LIBS_SOURCES})
-<<<<<<< HEAD
-target_link_libraries(aerodyn14lib nwtclibs)
 
 ## The following lines were changed in order to try and compile the DWM driver:
 # add_executable(aerodyn14
 #   src/AD_Driver.f90)
 # target_link_libraries(aerodyn14 aerodyn14lib)
- 
+#
+# Changed the entries in the dev branch so that DWM is compiled as well.
+# 
  
  add_executable(dwm_driver_wind_farm
    src/DWM_driver_wind_farm_mod.f90
    src/DWM_driver_wind_farm_sub.f90
    src/DWM_driver_wind_farm.f90
    )
- target_link_libraries(dwm_driver_wind_farm aerodyn14lib)
-=======
-target_link_libraries(aerodyn14lib ifwlib nwtclibs)
->>>>>>> 50e77916
+
+target_link_libraries(aerodyn14lib ifwlib nwtclibs dwm_driver_wind_farm)
 
 install(TARGETS aerodyn14lib
   EXPORT "${CMAKE_PROJECT_NAME}Libraries"
   RUNTIME DESTINATION bin
   LIBRARY DESTINATION lib
-  ARCHIVE DESTINATION lib)
-
-# set(DWM_SOURCES
-#   src/DWM_driver_wind_farm_mod.f90
-#   src/DWM_driver_wind_farm_sub.f90
-#   src/DWM_driver_wind_farm.f90
-# )
-
-# add_executable(dwm_driver_wind_farm ${DWM_SOURCES})
-# target_link_libraries(dwm_driver_wind_farm aerodyn14lib)+  ARCHIVE DESTINATION lib)