--- conflicted
+++ resolved
@@ -40,11 +40,7 @@
         with:
           submodules: recursive
       - name: Setup Python
-<<<<<<< HEAD
-        uses: actions/setup-python@v4
-=======
-        uses: actions/setup-python@v5
->>>>>>> d6483eb0
+        uses: actions/setup-python@v5
         with:
           python-version: '3.11'
           cache: 'pip'
@@ -133,11 +129,7 @@
         with:
           submodules: recursive
       - name: Setup Python
-<<<<<<< HEAD
-        uses: actions/setup-python@v4
-=======
-        uses: actions/setup-python@v5
->>>>>>> d6483eb0
+        uses: actions/setup-python@v5
         with:
           python-version: '3.11'
           cache: 'pip'
@@ -183,11 +175,7 @@
         with:
           submodules: recursive
       - name: Setup Python
-<<<<<<< HEAD
-        uses: actions/setup-python@v4
-=======
-        uses: actions/setup-python@v5
->>>>>>> d6483eb0
+        uses: actions/setup-python@v5
         with:
           python-version: '3.11'
           cache: 'pip'
@@ -244,11 +232,7 @@
           path: ${{runner.workspace}}
           key: build-postlib-release-${{ github.sha }}
       - name: Setup Python
-<<<<<<< HEAD
-        uses: actions/setup-python@v4
-=======
-        uses: actions/setup-python@v5
->>>>>>> d6483eb0
+        uses: actions/setup-python@v5
         with:
           python-version: '3.11'
           cache: 'pip'
@@ -286,11 +270,7 @@
           path: ${{runner.workspace}}
           key: build-postlib-release-${{ github.sha }}
       - name: Setup Python
-<<<<<<< HEAD
-        uses: actions/setup-python@v4
-=======
-        uses: actions/setup-python@v5
->>>>>>> d6483eb0
+        uses: actions/setup-python@v5
         with:
           python-version: '3.11'
           cache: 'pip'
@@ -328,11 +308,7 @@
           path: ${{runner.workspace}}
           key: build-postlib-release-${{ github.sha }}
       - name: Setup Python
-<<<<<<< HEAD
-        uses: actions/setup-python@v4
-=======
-        uses: actions/setup-python@v5
->>>>>>> d6483eb0
+        uses: actions/setup-python@v5
         with:
           python-version: '3.11'
           cache: 'pip'
@@ -372,11 +348,7 @@
         with:
           submodules: recursive
       - name: Setup Python
-<<<<<<< HEAD
-        uses: actions/setup-python@v4
-=======
-        uses: actions/setup-python@v5
->>>>>>> d6483eb0
+        uses: actions/setup-python@v5
         with:
           python-version: '3.11'
           cache: 'pip'
@@ -438,11 +410,7 @@
           path: ${{runner.workspace}}
           key: build-drivers-release-${{ github.sha }}
       - name: Setup Python
-<<<<<<< HEAD
-        uses: actions/setup-python@v4
-=======
-        uses: actions/setup-python@v5
->>>>>>> d6483eb0
+        uses: actions/setup-python@v5
         with:
           python-version: '3.11'
           cache: 'pip'
@@ -500,11 +468,7 @@
           path: ${{runner.workspace}}
           key: build-all-debug-${{ github.sha }}
       - name: Setup Python
-<<<<<<< HEAD
-        uses: actions/setup-python@v4
-=======
-        uses: actions/setup-python@v5
->>>>>>> d6483eb0
+        uses: actions/setup-python@v5
         with:
           python-version: '3.11'
           cache: 'pip'
@@ -565,11 +529,7 @@
           path: ${{runner.workspace}}
           key: build-interfaces-release-${{ github.sha }}
       - name: Setup Python
-<<<<<<< HEAD
-        uses: actions/setup-python@v4
-=======
-        uses: actions/setup-python@v5
->>>>>>> d6483eb0
+        uses: actions/setup-python@v5
         with:
           python-version: '3.11'
           cache: 'pip'
@@ -617,11 +577,7 @@
           path: ${{runner.workspace}}
           key: build-openfast-release-${{ github.sha }}
       - name: Setup Python
-<<<<<<< HEAD
-        uses: actions/setup-python@v4
-=======
-        uses: actions/setup-python@v5
->>>>>>> d6483eb0
+        uses: actions/setup-python@v5
         with:
           python-version: '3.11'
           cache: 'pip'
@@ -644,7 +600,7 @@
       - name: Run 5MW tests
         working-directory: ${{runner.workspace}}/openfast/build
         run: |
-          ctest -VV \
+          ctest -VV -j4 \
           -L openfast \
           -LE "cpp|linear|python|fastlib|aeromap" \
           -E "5MW_OC4Semi_WSt_WavesWN|5MW_OC3Mnpl_DLL_WTurb_WavesIrr|5MW_OC4Jckt_DLL_WTurb_WavesIrr_MGrowth|5MW_OC3Trpd_DLL_WSt_WavesReg|5MW_Land_BD_DLL_WTurb"
@@ -669,7 +625,7 @@
     needs: build-openfast-release
     steps:
       - name: Cache the workspace
-        uses: actions/cache@v3
+        uses: actions/cache@v4
         with:
           path: ${{runner.workspace}}
           key: build-openfast-release-${{ github.sha }}
@@ -728,7 +684,7 @@
         run: |
           ctest -VV -L aeromap -LE "cpp|linear|python" -R 5MW_Land_AeroMap
       - name: Failing test artifacts
-        uses: actions/upload-artifact@v3
+        uses: actions/upload-artifact@v4
         if: failure()
         with:
           name: rtest-OF-5MW_Land_AeroMap
@@ -748,12 +704,12 @@
     needs: build-openfast-release
     steps:
       - name: Cache the workspace
-        uses: actions/cache@v3
+        uses: actions/cache@v4
         with:
           path: ${{runner.workspace}}
           key: build-openfast-release-${{ github.sha }}
       - name: Setup Python
-        uses: actions/setup-python@v4
+        uses: actions/setup-python@v5
         with:
           python-version: '3.10'
           cache: 'pip'
@@ -803,11 +759,7 @@
           path: ${{runner.workspace}}
           key: build-openfast-release-${{ github.sha }}
       - name: Setup Python
-<<<<<<< HEAD
-        uses: actions/setup-python@v4
-=======
-        uses: actions/setup-python@v5
->>>>>>> d6483eb0
+        uses: actions/setup-python@v5
         with:
           python-version: '3.11'
           cache: 'pip'
@@ -857,11 +809,7 @@
           path: ${{runner.workspace}}
           key: build-openfast-release-${{ github.sha }}
       - name: Setup Python
-<<<<<<< HEAD
-        uses: actions/setup-python@v4
-=======
-        uses: actions/setup-python@v5
->>>>>>> d6483eb0
+        uses: actions/setup-python@v5
         with:
           python-version: '3.11'
           cache: 'pip'
@@ -911,11 +859,7 @@
           path: ${{runner.workspace}}
           key: build-openfast-release-${{ github.sha }}
       - name: Setup Python
-<<<<<<< HEAD
-        uses: actions/setup-python@v4
-=======
-        uses: actions/setup-python@v5
->>>>>>> d6483eb0
+        uses: actions/setup-python@v5
         with:
           python-version: '3.11'
           cache: 'pip'
@@ -965,11 +909,7 @@
           path: ${{runner.workspace}}
           key: build-openfast-release-${{ github.sha }}
       - name: Setup Python
-<<<<<<< HEAD
-        uses: actions/setup-python@v4
-=======
-        uses: actions/setup-python@v5
->>>>>>> d6483eb0
+        uses: actions/setup-python@v5
         with:
           python-version: '3.11'
           cache: 'pip'
@@ -1019,11 +959,7 @@
           path: ${{runner.workspace}}
           key: build-openfast-release-${{ github.sha }}
       - name: Setup Python
-<<<<<<< HEAD
-        uses: actions/setup-python@v4
-=======
-        uses: actions/setup-python@v5
->>>>>>> d6483eb0
+        uses: actions/setup-python@v5
         with:
           python-version: '3.11'
           cache: 'pip'
@@ -1072,11 +1008,7 @@
           path: ${{runner.workspace}}
           key: build-fastfarm-release-${{ github.sha }}
       - name: Setup Python
-<<<<<<< HEAD
-        uses: actions/setup-python@v4
-=======
-        uses: actions/setup-python@v5
->>>>>>> d6483eb0
+        uses: actions/setup-python@v5
         with:
           python-version: '3.11'
           cache: 'pip'
