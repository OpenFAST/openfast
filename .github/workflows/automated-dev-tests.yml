  
name: 'Development Pipeline'

on:
  push:
    paths-ignore:
      - 'LICENSE'
      - 'README.rst'
      - 'docs/**'
      - 'share/**'
      - 'vs-build/**'

  pull_request:
    types: [opened, synchronize, edited, reopened] #labeled, assigned]
    # Pull request event triggers are unrelated to paths
    # paths-ignore:

env:
  FORTRAN_COMPILER: gfortran-10
  CXX_COMPILER: g++-10
  C_COMPILER: gcc-10
  GCOV_EXE: gcov-10
  NUM_PROCS: 8


jobs:

  regression-tests-aerodyn-driver:
    runs-on: ubuntu-20.04
    steps:
      - name: Checkout
        uses: actions/checkout@main
        with:
          submodules: recursive

      - name: Setup Python
        uses: actions/setup-python@v2
        with:
          python-version: '3.7'
      - name: Install dependencies
        run: |
          python -m pip install --upgrade pip
          pip install numpy Bokeh==1.4

      - name: Setup Workspace
        run: cmake -E make_directory ${{runner.workspace}}/openfast/build
      - name: Configure Build
        working-directory: ${{runner.workspace}}/openfast/build
        run: |
          cmake \
            -DCMAKE_INSTALL_PREFIX:PATH=${{runner.workspace}}/openfast/install \
            -DCMAKE_Fortran_COMPILER:STRING=${{env.FORTRAN_COMPILER}} \
            -DCMAKE_CXX_COMPILER:STRING=${{env.CXX_COMPILER}} \
            -DCMAKE_C_COMPILER:STRING=${{env.C_COMPILER}} \
            -DCMAKE_BUILD_TYPE:STRING=RelWithDebInfo \
            -DBUILD_TESTING:BOOL=ON \
            -DCTEST_PLOT_ERRORS:BOOL=ON \
            ${GITHUB_WORKSPACE}
      - name: Build AeroDyn Driver
        working-directory: ${{runner.workspace}}/openfast/build
        run: cmake --build . --target aerodyn_driver -- -j ${{env.NUM_PROCS}}

      - name: Run AeroDyn tests
        uses: ./.github/actions/tests-module-aerodyn
        with:
          test-target: regression

      - name: Failing test artifacts
        uses: actions/upload-artifact@v2
        if: failure()
        with:
          name: regression-tests-aerodyn-module
          path: |
            ${{runner.workspace}}/openfast/build/reg_tests/modules

  regression-tests-release:
    runs-on: ubuntu-20.04
    steps:
      - name: Checkout
        uses: actions/checkout@main
        with:
          submodules: recursive

      - name: Setup Python
        uses: actions/setup-python@v2
        with:
          python-version: '3.7'
      - name: Install dependencies
        run: |
          python -m pip install --upgrade pip
          pip install numpy Bokeh==1.4

      - name: Setup Workspace
        run: cmake -E make_directory ${{runner.workspace}}/openfast/build
      - name: Configure Build
        working-directory: ${{runner.workspace}}/openfast/build
        run: |
          cmake \
            -DCMAKE_INSTALL_PREFIX:PATH=${{runner.workspace}}/openfast/install \
            -DCMAKE_Fortran_COMPILER:STRING=${{env.FORTRAN_COMPILER}} \
            -DCMAKE_CXX_COMPILER:STRING=${{env.CXX_COMPILER}} \
            -DCMAKE_C_COMPILER:STRING=${{env.C_COMPILER}} \
            -DCMAKE_BUILD_TYPE:STRING=RelWithDebInfo \
            -DBUILD_TESTING:BOOL=ON \
            -DCTEST_PLOT_ERRORS:BOOL=ON \
            ${GITHUB_WORKSPACE}
      - name: Build OpenFAST
        # if: contains(github.event.head_commit.message, 'Action - Test All') || contains(github.event.pull_request.labels.*.name, 'Action - Test All') 
        working-directory: ${{runner.workspace}}/openfast/build
        run: cmake --build . --target install -- -j ${{env.NUM_PROCS}}

        # SubDyn has only regression tests
      - name: Run SubDyn tests
        uses: ./.github/actions/tests-module-subdyn
      # - name: Run AeroDyn tests
      #   uses: ./.github/actions/tests-module-aerodyn
      #   with:
      #     test-target: regression
        # HydroDyn has only regression tests
      - name: Run HydroDyn tests
        uses: ./.github/actions/tests-module-hydrodyn
      - name: Run InflowWind tests
        uses: ./.github/actions/tests-module-inflowwind
        with:
          test-target: regression
      - name: Run BeamDyn tests
        uses: ./.github/actions/tests-module-beamdyn
        with:
          test-target: regression
      - name: Run OpenFAST tests
        # if: contains(github.event.head_commit.message, 'Action - Test All') || contains(github.event.pull_request.labels.*.name, 'Action - Test All') 
        uses: ./.github/actions/tests-gluecode-openfast

      - name: Failing test artifacts
        uses: actions/upload-artifact@v2
        if: failure()
        with:
          name: regression-tests-release
          path: |
            ${{runner.workspace}}/openfast/build/reg_tests/modules
            ${{runner.workspace}}/openfast/build/reg_tests/glue-codes/openfast
            !${{runner.workspace}}/openfast/build/reg_tests/glue-codes/openfast/5MW_Baseline
            !${{runner.workspace}}/openfast/build/reg_tests/glue-codes/openfast/AOC
            !${{runner.workspace}}/openfast/build/reg_tests/glue-codes/openfast/AWT27
            !${{runner.workspace}}/openfast/build/reg_tests/glue-codes/openfast/SWRT
            !${{runner.workspace}}/openfast/build/reg_tests/glue-codes/openfast/UAE_VI
            !${{runner.workspace}}/openfast/build/reg_tests/glue-codes/openfast/WP_Baseline

  regression-tests-debug:
    runs-on: ${{ matrix.os }}
    strategy:
      fail-fast: false
      matrix:
        include:
          - os: macOS-11
            FORTRAN_COMPILER: gfortran-11
            install_deps: brew install gcovr
          - os: ubuntu-20.04
            FORTRAN_COMPILER: gfortran-10
            install_deps: sudo apt-get update && sudo apt-get install -y gcovr

    name: regression-test-debug-${{ matrix.os }}-${{ matrix.FORTRAN_COMPILER }}
    steps:
      - name: Checkout
        uses: actions/checkout@main
        with:
          submodules: recursive

      - name: Setup Python
        uses: actions/setup-python@v2
        with:
          python-version: '3.7'
      - name: Install Dependencies
        run: |
          python -m pip install --upgrade pip
          pip install numpy Bokeh==1.4
          ${{matrix.install_deps}}

      - name: Setup Workspace
        run: cmake -E make_directory ${{runner.workspace}}/openfast/build
      - name: Configure Build
        working-directory: ${{runner.workspace}}/openfast/build
        run: |
          cmake \
            -DCMAKE_INSTALL_PREFIX:PATH=${{runner.workspace}}/openfast/install \
            -DCMAKE_Fortran_COMPILER:STRING=${{matrix.FORTRAN_COMPILER}} \
            -DCMAKE_CXX_COMPILER:STRING=${{env.CXX_COMPILER}} \
            -DCMAKE_C_COMPILER:STRING=${{env.C_COMPILER}} \
            -DCMAKE_BUILD_TYPE:STRING=Debug \
            -DBUILD_TESTING:BOOL=ON \
            -DCTEST_PLOT_ERRORS:BOOL=ON \
            ${GITHUB_WORKSPACE}

      - name: Build Drivers
        working-directory: ${{runner.workspace}}/openfast/build
        run: |
          cmake --build . --target aerodyn_driver -- -j ${{env.NUM_PROCS}}
          cmake --build . --target beamdyn_driver -- -j ${{env.NUM_PROCS}}
          cmake --build . --target hydrodyn_driver -- -j ${{env.NUM_PROCS}}
          cmake --build . --target inflowwind_driver -- -j ${{env.NUM_PROCS}}
          cmake --build . --target subdyn_driver -- -j ${{env.NUM_PROCS}}

      - name: Run SubDyn tests
        uses: ./.github/actions/tests-module-subdyn
      # - name: Run AeroDyn tests
      #   uses: ./.github/actions/tests-module-aerodyn
      #   with:
      #     test-target: regression
      - name: Run HydroDyn tests
        uses: ./.github/actions/tests-module-hydrodyn
      - name: Run InflowWind tests
        uses: ./.github/actions/tests-module-inflowwind
        with:
          test-target: regression
      - name: Run BeamDyn tests
        uses: ./.github/actions/tests-module-beamdyn
        with:
          test-target: regression

      # Disabled Codecov since the dashboard and GitHub comments were buggy,
      # but it may be useful to post the gcov coverage reports to GitHub Actions
      # artifacts.
      # Note: if reenabling Codecov, the reports must be in xml format not html.
      # - name: Generate coverage report
      #   working-directory: ${{runner.workspace}}/openfast/build
      #   run: |
      #     find . -type f -name '*.gcno' -not -path "**tests**" -exec ${{env.GCOV_EXE}} -pb {} +
      #     cd ..
      #     gcovr -g -k -r . --html --html-details -o regressioncov.html # -v
      #     # cp `find . -name *.gcno` .
      #     # cp `find . -name *.gcda` .
      #     # ${{env.GCOV_EXE}} -b -l -p -c *.gcno
      # - name: Success artifacts
      #   uses: actions/upload-artifact@v2
      #   if: success()
      #   with:
      #     name: regression-tests-debug
      #     path: |
      #       ${{runner.workspace}}/openfast/regressioncov.html
      - name: Failing test artifacts
        uses: actions/upload-artifact@v2
        if: failure()
        with:
          name: regression-tests-debug
          path: |
            ${{runner.workspace}}/openfast/build/reg_tests/modules

  fastfarm-regression-test:
    runs-on: ubuntu-20.04
    steps:
      - name: Checkout
        uses: actions/checkout@main
        with:
          submodules: recursive

      - name: Setup Python
        uses: actions/setup-python@v2
        with:
          python-version: '3.7'
      - name: Install dependencies
        run: |
          python -m pip install --upgrade pip
          pip install numpy Bokeh==1.4

      - name: Setup Workspace
        run: cmake -E make_directory ${{runner.workspace}}/openfast/build
      - name: Configure Build
        working-directory: ${{runner.workspace}}/openfast/build
        run: |
          cmake \
            -DCMAKE_INSTALL_PREFIX:PATH=${{runner.workspace}}/openfast/install \
            -DCMAKE_Fortran_COMPILER:STRING=${{env.FORTRAN_COMPILER}} \
            -DOPENMP:BOOL=ON \
            -DBUILD_FASTFARM:BOOL=ON \
            -DCMAKE_BUILD_TYPE:STRING=RelWithDebInfo \
            -DBUILD_TESTING:BOOL=ON \
            -DCTEST_PLOT_ERRORS:BOOL=ON \
            ${GITHUB_WORKSPACE}
      - name: Build FAST.Farm
        # if: contains(github.event.head_commit.message, 'Action - Test All') || contains(github.event.pull_request.labels.*.name, 'Action - Test All') 
        working-directory: ${{runner.workspace}}/openfast/build
        run: |
          cmake --build . --target FAST.Farm -- -j ${{env.NUM_PROCS}}
          cmake --build . --target regression_tests -- -j ${{env.NUM_PROCS}}

      - name: Run FAST.Farm tests
        run: |
          ctest -VV -L fastfarm -j ${{env.NUM_PROCS}}
        working-directory: ${{runner.workspace}}/openfast/build
        shell: bash

      - name: Failing test artifacts
        uses: actions/upload-artifact@v2
        if: failure()
        with:
          name: test-results
          path: |
            ${{runner.workspace}}/openfast/build/reg_tests/glue-codes/fastfarm

  unit-test:
    runs-on: ubuntu-20.04
    steps:
      - name: Checkout
        uses: actions/checkout@main
        with:
          submodules: recursive

      - name: Setup Python
        uses: actions/setup-python@v2
        with:
          python-version: '3.7'
      - name: Install dependencies
        run: |
          python -m pip install --upgrade pip
          pip install numpy Bokeh==1.4

          sudo apt-get update -y
          sudo apt-get install -y gcovr

      - name: Setup Workspace
        run: cmake -E make_directory ${{runner.workspace}}/openfast/build
      - name: Configure Build
        working-directory: ${{runner.workspace}}/openfast/build
        run: |
          cmake \
            -DCMAKE_INSTALL_PREFIX:PATH=${{runner.workspace}}/openfast/install \
            -DCMAKE_Fortran_COMPILER:STRING=${{env.FORTRAN_COMPILER}} \
            -DCMAKE_CXX_COMPILER:STRING=${{env.CXX_COMPILER}} \
            -DCMAKE_C_COMPILER:STRING=${{env.C_COMPILER}} \
            -DCMAKE_BUILD_TYPE:STRING=Debug \
            -DBUILD_TESTING:BOOL=ON \
            ${GITHUB_WORKSPACE}

      - name: Build unit tests
        working-directory: ${{runner.workspace}}/openfast/build
        run: cmake --build . --target unit_tests -- -j ${{env.NUM_PROCS}}

         # NWTC Library has only unit tests
      - name: Run NWTC Library tests
        uses: ./.github/actions/tests-module-nwtclibrary
         # VersionInfo has only unit tests
      - name: Run VersionInfo tests
        uses: ./.github/actions/tests-module-version
      - name: Run AeroDyn tests
        uses: ./.github/actions/tests-module-aerodyn
        with:
          test-target: unit
      - name: Run BeamDyn tests
        uses: ./.github/actions/tests-module-beamdyn
        with:
          test-target: unit
      - name: Run InflowWind tests
        uses: ./.github/actions/tests-module-inflowwind
        with:
          test-target: unit

      # Disabled Codecov since the dashboard and GitHub comments were buggy,
      # but it may be useful to post the gcov coverage reports to GitHub Actions
      # artifacts.
      # Note: if reenabling Codecov, the reports must be in xml format not html.
      # - name: Generate coverage report
      #   working-directory: ${{runner.workspace}}/openfast/build
      #   run: |
      #     find . -type f -name '*.gcno' -not -path "**tests**" -exec ${{env.GCOV_EXE}} -pb {} +
      #     cd ..
      #     gcovr -g -k -r . --html --html-details unitcov.html
      # - name: Success artifacts
      #   uses: actions/upload-artifact@v2
      #   if: success()
      #   with:
      #     name: unit-tests
      #     path: |
      #       ${{runner.workspace}}/openfast/unitcov.html

      - name: Failing test artifacts
        uses: actions/upload-artifact@v2
        if: failure()
        with:
          name: unit-tests
          path: |
            ${{runner.workspace}}/openfast/build/unit_tests

  compile-all-single-precision:
    # Test if single precision compile completes.
    # Compiles all targets excluding tests.
    # Run with the OpenFAST registry generating the types files.
    # Do not run the test suite.

    runs-on: ubuntu-20.04
    steps:
      - name: Checkout
        uses: actions/checkout@main
        with:
          submodules: recursive
      - name: Setup
        run: cmake -E make_directory ${{runner.workspace}}/openfast/build
      - name: Configure
        working-directory: ${{runner.workspace}}/openfast/build
        run: |
          cmake \
            -DCMAKE_INSTALL_PREFIX:PATH=${{runner.workspace}}/openfast/install \
            -DCMAKE_Fortran_COMPILER:STRING=${{env.FORTRAN_COMPILER}} \
            -DCMAKE_BUILD_TYPE:STRING=Debug \
            -DDOUBLE_PRECISION:BOOL=OFF \
            -DGENERATE_TYPES:BOOL=ON \
            ${GITHUB_WORKSPACE}
      - name: Build all
        working-directory: ${{runner.workspace}}/openfast/build
        run: cmake --build . --target all -- -j ${{env.NUM_PROCS}}
      - name: Test
        working-directory: ${{runner.workspace}}/openfast/build
        run: ./glue-codes/openfast/openfast -v

  interface-tests:
    runs-on: ubuntu-20.04
    steps:
      - name: Checkout
        uses: actions/checkout@main
        with:
          submodules: recursive

      - name: Setup Python
        uses: actions/setup-python@v2
        with:
          python-version: '3.7'
      - name: Install dependencies
        run: |
          python -m pip install --upgrade pip
          pip install numpy Bokeh==1.4

          sudo apt-get update -y
          sudo apt-get install -y gcovr
          sudo apt-get install -y libhdf5-dev libopenmpi-dev libyaml-cpp-dev

      - name: Setup Workspace
        run: cmake -E make_directory ${{runner.workspace}}/openfast/build
      - name: Configure Build
        working-directory: ${{runner.workspace}}/openfast/build
        run: |
          cmake \
            -DCMAKE_INSTALL_PREFIX:PATH=${{runner.workspace}}/openfast/install \
            -DCMAKE_Fortran_COMPILER:STRING=${{env.FORTRAN_COMPILER}} \
            -DCMAKE_CXX_COMPILER:STRING=${{env.CXX_COMPILER}} \
            -DCMAKE_C_COMPILER:STRING=${{env.C_COMPILER}} \
            -DCMAKE_BUILD_TYPE:STRING=RelWithDebInfo \
            -DBUILD_OPENFAST_CPP_API:BOOL=ON \
            -DBUILD_SHARED_LIBS:BOOL=ON \
            -DBUILD_TESTING:BOOL=ON \
            -DCTEST_PLOT_ERRORS:BOOL=ON \
            ${GITHUB_WORKSPACE}

      - name: Build OpenFAST C-Interfaces
        working-directory: ${{runner.workspace}}/openfast/build
        run: |
          cmake --build . --target openfastlib -- -j ${{env.NUM_PROCS}}
          cmake --build . --target openfast_cpp -- -j ${{env.NUM_PROCS}}
          cmake --build . --target openfastcpp -- -j ${{env.NUM_PROCS}}
          cmake --build . --target aerodyn_inflow_c_binding -- -j ${{env.NUM_PROCS}}
          cmake --build . --target hydrodyn_c_binding -- -j ${{env.NUM_PROCS}}
          cmake --build . --target ifw_c_binding -- -j ${{env.NUM_PROCS}}
          cmake --build . --target regression_tests -- -j ${{env.NUM_PROCS}}

      - name: Run C++ API tests
        working-directory: ${{runner.workspace}}/openfast/build
        run: |
          ctest -VV -L cpp

      - name: Run Python API tests
        working-directory: ${{runner.workspace}}/openfast/build
        run: |
          ctest -VV -L python

      # Disabled Codecov since the dashboard and GitHub comments were buggy,
      # but it may be useful to post the gcov coverage reports to GitHub Actions
      # artifacts.
      # Note: if reenabling Codecov, the reports must be in xml format not html.
      # - name: Generate coverage report
      #   working-directory: ${{runner.workspace}}/openfast/build
      #   run: |
      #     find . -type f -name '*.gcno' -not -path "**tests**" -exec ${{env.GCOV_EXE}} -pb {} +
      #     cd ..
      #     gcovr -g -k -r . --html --html-details regressioncov.html
      # - name: Success artifacts
      #   uses: actions/upload-artifact@v2
      #   if: success()
      #   with:
      #     name: c-interface-reg-tests
      #     path: |
      #       ${{runner.workspace}}/openfast/regressioncov.html

      - name: Failing test artifacts
        uses: actions/upload-artifact@v2
        if: failure()
        with:
          name: interface-reg-tests
          path: |
            ${{runner.workspace}}/openfast/build/reg_tests/glue-codes/openfast-cpp
<<<<<<< HEAD
            ${{runner.workspace}}/openfast/build/reg_tests/modules/aerodyn
=======
            ${{runner.workspace}}/openfast/build/reg_tests/glue-codes/python
>>>>>>> 90a1ffb6
            ${{runner.workspace}}/openfast/build/reg_tests/modules/hydrodyn
            ${{runner.workspace}}/openfast/build/reg_tests/modules/inflowwind
            !${{runner.workspace}}/openfast/build/reg_tests/glue-codes/openfast-cpp/5MW_Baseline<|MERGE_RESOLUTION|>--- conflicted
+++ resolved
@@ -495,11 +495,8 @@
           name: interface-reg-tests
           path: |
             ${{runner.workspace}}/openfast/build/reg_tests/glue-codes/openfast-cpp
-<<<<<<< HEAD
+            ${{runner.workspace}}/openfast/build/reg_tests/glue-codes/python
             ${{runner.workspace}}/openfast/build/reg_tests/modules/aerodyn
-=======
-            ${{runner.workspace}}/openfast/build/reg_tests/glue-codes/python
->>>>>>> 90a1ffb6
             ${{runner.workspace}}/openfast/build/reg_tests/modules/hydrodyn
             ${{runner.workspace}}/openfast/build/reg_tests/modules/inflowwind
             !${{runner.workspace}}/openfast/build/reg_tests/glue-codes/openfast-cpp/5MW_Baseline