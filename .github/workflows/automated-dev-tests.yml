  
name: 'Development Pipeline'

on:
  push:
    paths-ignore:
      - 'LICENSE'
      - 'README.rst'
      - 'docs/**'
      - 'share/**'
      - 'vs-build/**'

  pull_request:
    types: [opened, synchronize, edited, reopened] #labeled, assigned]
    # Pull request event triggers are unrelated to paths
    # paths-ignore:

env:
  FORTRAN_COMPILER: gfortran-10
  CXX_COMPILER: g++-10
  C_COMPILER: gcc-10
  GCOV_EXE: gcov-10
  NUM_PROCS: 8


jobs:
  regression-tests-release:
    runs-on: ubuntu-20.04
    steps:
      - name: Checkout
        uses: actions/checkout@main
        with:
          submodules: recursive

      - name: Setup Python
        uses: actions/setup-python@v2
        with:
          python-version: '3.7'
      - name: Install dependencies
        run: |
          python -m pip install --upgrade pip
          pip install numpy Bokeh==1.4

      - name: Setup Workspace
        run: cmake -E make_directory ${{runner.workspace}}/openfast/build
      - name: Configure Build
        working-directory: ${{runner.workspace}}/openfast/build
        run: |
          cmake \
            -DCMAKE_INSTALL_PREFIX:PATH=${{runner.workspace}}/openfast/install \
            -DCMAKE_Fortran_COMPILER:STRING=${{env.FORTRAN_COMPILER}} \
            -DCMAKE_CXX_COMPILER:STRING=${{env.CXX_COMPILER}} \
            -DCMAKE_C_COMPILER:STRING=${{env.C_COMPILER}} \
            -DCMAKE_BUILD_TYPE:STRING=RelWithDebInfo \
            -DBUILD_TESTING:BOOL=ON \
            -DCTEST_PLOT_ERRORS:BOOL=ON \
            ${GITHUB_WORKSPACE}
      - name: Build OpenFAST
        # if: contains(github.event.head_commit.message, 'Action - Test All') || contains(github.event.pull_request.labels.*.name, 'Action - Test All') 
        working-directory: ${{runner.workspace}}/openfast/build
        run: cmake --build . --target install -- -j ${{env.NUM_PROCS}}

      - name: Run SubDyn tests
        uses: ./.github/actions/tests-module-subdyn
      - name: Run AeroDyn tests
        uses: ./.github/actions/tests-module-aerodyn
        with:
          test-target: regression
      - name: Run HydroDyn tests
        uses: ./.github/actions/tests-module-hydrodyn
      - name: Run InflowWind tests
        uses: ./.github/actions/tests-module-inflowwind
        with:
          test-target: regression
      - name: Run BeamDyn tests
        uses: ./.github/actions/tests-module-beamdyn
        with:
          test-target: regression
      - name: Run OpenFAST tests
        # if: contains(github.event.head_commit.message, 'Action - Test All') || contains(github.event.pull_request.labels.*.name, 'Action - Test All') 
        uses: ./.github/actions/tests-gluecode-openfast

      - name: Failing test artifacts
        uses: actions/upload-artifact@v2
        if: failure()
        with:
          name: regression-tests-release
          path: |
            ${{runner.workspace}}/openfast/build/reg_tests/modules
            ${{runner.workspace}}/openfast/build/reg_tests/glue-codes/openfast
            !${{runner.workspace}}/openfast/build/reg_tests/glue-codes/openfast/5MW_Baseline
            !${{runner.workspace}}/openfast/build/reg_tests/glue-codes/openfast/AOC
            !${{runner.workspace}}/openfast/build/reg_tests/glue-codes/openfast/AWT27
            !${{runner.workspace}}/openfast/build/reg_tests/glue-codes/openfast/SWRT
            !${{runner.workspace}}/openfast/build/reg_tests/glue-codes/openfast/UAE_VI
            !${{runner.workspace}}/openfast/build/reg_tests/glue-codes/openfast/WP_Baseline

  regression-tests-debug:
    runs-on: ${{ matrix.os }}
    strategy:
      fail-fast: false
      matrix:
        include:
          - os: macOS-11
            FORTRAN_COMPILER: gfortran-11
            install_deps: brew install gcovr
          - os: ubuntu-20.04
            FORTRAN_COMPILER: gfortran-10
            install_deps: sudo apt-get install -y gcovr

    name: regression-test-debug-${{ matrix.os }}-${{ matrix.FORTRAN_COMPILER }}
    steps:
      - name: Checkout
        uses: actions/checkout@main
        with:
          submodules: recursive

      - name: Setup Python
        uses: actions/setup-python@v2
        with:
          python-version: '3.7'
      - name: Install Dependencies
        run: |
          python -m pip install --upgrade pip
          pip install numpy Bokeh==1.4
          ${{matrix.install_deps}}

      - name: Setup Workspace
        run: cmake -E make_directory ${{runner.workspace}}/openfast/build
      - name: Configure Build
        working-directory: ${{runner.workspace}}/openfast/build
        run: |
          cmake \
            -DCMAKE_INSTALL_PREFIX:PATH=${{runner.workspace}}/openfast/install \
            -DCMAKE_Fortran_COMPILER:STRING=${{matrix.FORTRAN_COMPILER}} \
            -DCMAKE_CXX_COMPILER:STRING=${{env.CXX_COMPILER}} \
            -DCMAKE_C_COMPILER:STRING=${{env.C_COMPILER}} \
            -DCMAKE_BUILD_TYPE:STRING=Debug \
            -DBUILD_TESTING:BOOL=ON \
            -DCODECOV:BOOL=ON \
            -DCTEST_PLOT_ERRORS:BOOL=ON \
            ${GITHUB_WORKSPACE}

      - name: Build Drivers
        working-directory: ${{runner.workspace}}/openfast/build
        run: |
          cmake --build . --target aerodyn_driver -- -j ${{env.NUM_PROCS}}
          cmake --build . --target beamdyn_driver -- -j ${{env.NUM_PROCS}}
          cmake --build . --target hydrodyn_driver -- -j ${{env.NUM_PROCS}}
          cmake --build . --target inflowwind_driver -- -j ${{env.NUM_PROCS}}
          cmake --build . --target subdyn_driver -- -j ${{env.NUM_PROCS}}

      - name: Run SubDyn tests
        uses: ./.github/actions/tests-module-subdyn
      - name: Run AeroDyn tests
        uses: ./.github/actions/tests-module-aerodyn
        with:
          test-target: regression
      - name: Run HydroDyn tests
        uses: ./.github/actions/tests-module-hydrodyn
      - name: Run InflowWind tests
        uses: ./.github/actions/tests-module-inflowwind
        with:
          test-target: regression
      - name: Run BeamDyn tests
        uses: ./.github/actions/tests-module-beamdyn
        with:
          test-target: regression

      - name: Generate coverage report
        working-directory: ${{runner.workspace}}/openfast/build
        run: |
          find . -type f -name '*.gcno' -not -path "**tests**" -exec ${{env.GCOV_EXE}} -pb {} +
          cd ..
          gcovr -g -k -r . --xml regressioncov.xml  # --html --html-details -o regressioncov.html # -v

          # cp `find . -name *.gcno` .
          # cp `find . -name *.gcda` .
          # ${{env.GCOV_EXE}} -b -l -p -c *.gcno
      - name: Upload coverage to Codecov
        uses: codecov/codecov-action@v2
        with:
          dry_run: false
          # token: ${{ secrets.CODECOV_TOKEN }} # not required for public repos
          files: ./regressioncov.xml # optional
          flags: regtests # optional
          # name: codecov-umbrella # optional
          fail_ci_if_error: true # optional (default = false)
          verbose: true # optional (default = false)
          directory: ${{runner.workspace}}/openfast

      - name: Success artifacts
        uses: actions/upload-artifact@v2
        if: success()
        with:
          name: regression-tests-debug
          path: |
            ${{runner.workspace}}/openfast/regressioncov.xml
      - name: Failing test artifacts
        uses: actions/upload-artifact@v2
        if: failure()
        with:
          name: regression-tests-debug
          path: |
            ${{runner.workspace}}/openfast/build/reg_tests/modules

  fastfarm-regression-test:
    runs-on: ubuntu-20.04
    steps:
      - name: Checkout
        uses: actions/checkout@main
        with:
          submodules: recursive

      - name: Setup Python
        uses: actions/setup-python@v2
        with:
          python-version: '3.7'
      - name: Install dependencies
        run: |
          python -m pip install --upgrade pip
          pip install numpy Bokeh==1.4

      - name: Setup Workspace
        run: cmake -E make_directory ${{runner.workspace}}/openfast/build
      - name: Configure Build
        working-directory: ${{runner.workspace}}/openfast/build
        run: |
          cmake \
            -DCMAKE_INSTALL_PREFIX:PATH=${{runner.workspace}}/openfast/install \
            -DCMAKE_Fortran_COMPILER:STRING=${{env.FORTRAN_COMPILER}} \
            -DOPENMP:BOOL=ON \
            -DBUILD_FASTFARM:BOOL=ON \
            -DCMAKE_BUILD_TYPE:STRING=RelWithDebInfo \
            -DBUILD_TESTING:BOOL=ON \
            -DCTEST_PLOT_ERRORS:BOOL=ON \
            ${GITHUB_WORKSPACE}
      - name: Build FAST.Farm
        # if: contains(github.event.head_commit.message, 'Action - Test All') || contains(github.event.pull_request.labels.*.name, 'Action - Test All') 
        working-directory: ${{runner.workspace}}/openfast/build
        run: |
          cmake --build . --target FAST.Farm -- -j ${{env.NUM_PROCS}}
          cmake --build . --target regression_tests -- -j ${{env.NUM_PROCS}}

      - name: Run FAST.Farm tests
        run: |
          ctest -VV -L fastfarm -j ${{env.NUM_PROCS}}
        working-directory: ${{runner.workspace}}/openfast/build
        shell: bash

      - name: Failing test artifacts
        uses: actions/upload-artifact@v2
        if: failure()
        with:
          name: test-results
          path: |
<<<<<<< HEAD
            ${{runner.workspace}}/build/reg_tests/glue-codes/fast-farm
=======
            ${{runner.workspace}}/openfast/build/reg_tests/glue-codes/fastfarm
>>>>>>> 3fd75f64

  unit-test:
    runs-on: ubuntu-20.04
    steps:
      - name: Checkout
        uses: actions/checkout@main
        with:
          submodules: recursive

      - name: Setup Python
        uses: actions/setup-python@v2
        with:
          python-version: '3.7'
      - name: Install dependencies
        run: |
          python -m pip install --upgrade pip
          pip install numpy Bokeh==1.4

          sudo apt-get update -y
          sudo apt-get install -y gcovr

      - name: Setup Workspace
        run: cmake -E make_directory ${{runner.workspace}}/openfast/build
      - name: Configure Build
        working-directory: ${{runner.workspace}}/openfast/build
        run: |
          cmake \
            -DCMAKE_INSTALL_PREFIX:PATH=${{runner.workspace}}/openfast/install \
            -DCMAKE_Fortran_COMPILER:STRING=${{env.FORTRAN_COMPILER}} \
            -DCMAKE_CXX_COMPILER:STRING=${{env.CXX_COMPILER}} \
            -DCMAKE_C_COMPILER:STRING=${{env.C_COMPILER}} \
            -DCMAKE_BUILD_TYPE:STRING=Debug \
            -DBUILD_TESTING:BOOL=ON \
            -DCODECOV:BOOL=ON \
            ${GITHUB_WORKSPACE}

      - name: Build unit tests
        working-directory: ${{runner.workspace}}/openfast/build
        run: cmake --build . --target unit_tests -- -j ${{env.NUM_PROCS}}

      - name: Run NWTC Library tests
        uses: ./.github/actions/tests-module-nwtclibrary
      - name: Run AeroDyn tests
        uses: ./.github/actions/tests-module-aerodyn
        with:
          test-target: unit
      - name: Run BeamDyn tests
        uses: ./.github/actions/tests-module-beamdyn
        with:
          test-target: unit
      - name: Run InflowWind tests
        uses: ./.github/actions/tests-module-inflowwind
        with:
          test-target: unit

      - name: Generate coverage report
        working-directory: ${{runner.workspace}}/openfast/build
        run: |
          find . -type f -name '*.gcno' -not -path "**tests**" -exec ${{env.GCOV_EXE}} -pb {} +
          cd ..
          gcovr -g -k -r . --xml unitcov.xml
      - name: Upload coverage to Codecov
        uses: codecov/codecov-action@v2
        with:
          dry_run: false
          # token: ${{ secrets.CODECOV_TOKEN }} # not required for public repos
          files: ./unitcov.xml # optional
          flags: unittests # optional
          # name: codecov-umbrella # optional
          fail_ci_if_error: true # optional (default = false)
          verbose: true # optional (default = false)
          directory: ${{runner.workspace}}/openfast

      - name: Success artifacts
        uses: actions/upload-artifact@v2
        if: success()
        with:
          name: unit-tests
          path: |
            ${{runner.workspace}}/openfast/unitcov.xml

      - name: Failing test artifacts
        uses: actions/upload-artifact@v2
        if: failure()
        with:
          name: unit-tests
          path: |
            ${{runner.workspace}}/openfast/build/unit_tests

  compile-all-single-precision:
    # Test if single precision compile completes.
    # Compiles all targets excluding tests.
    # Run with the OpenFAST registry generating the types files.
    # Do not run the test suite.

    runs-on: ubuntu-20.04
    steps:
      - name: Checkout
        uses: actions/checkout@main
        with:
          submodules: recursive
      - name: Setup
        run: cmake -E make_directory ${{runner.workspace}}/openfast/build
      - name: Configure
        working-directory: ${{runner.workspace}}/openfast/build
        run: |
          cmake \
            -DCMAKE_INSTALL_PREFIX:PATH=${{runner.workspace}}/openfast/install \
            -DCMAKE_Fortran_COMPILER:STRING=${{env.FORTRAN_COMPILER}} \
            -DCMAKE_BUILD_TYPE:STRING=Debug \
            -DDOUBLE_PRECISION:BOOL=OFF \
            -DGENERATE_TYPES:BOOL=ON \
            ${GITHUB_WORKSPACE}
      - name: Build all
        working-directory: ${{runner.workspace}}/openfast/build
        run: cmake --build . --target all -- -j ${{env.NUM_PROCS}}
      - name: Test
        working-directory: ${{runner.workspace}}/openfast/build
        run: ./glue-codes/openfast/openfast -v

  interface-tests:
    runs-on: ubuntu-20.04
    steps:
      - name: Checkout
        uses: actions/checkout@main
        with:
          submodules: recursive

      - name: Setup Python
        uses: actions/setup-python@v2
        with:
          python-version: '3.7'
      - name: Install dependencies
        run: |
          python -m pip install --upgrade pip
          pip install numpy Bokeh==1.4

          sudo apt-get update -y
          sudo apt-get install -y gcovr
          sudo apt-get install -y libhdf5-dev libopenmpi-dev libyaml-cpp-dev

      - name: Setup Workspace
        run: cmake -E make_directory ${{runner.workspace}}/openfast/build
      - name: Configure Build
        working-directory: ${{runner.workspace}}/openfast/build
        run: |
          cmake \
            -DCMAKE_INSTALL_PREFIX:PATH=${{runner.workspace}}/openfast/install \
            -DCMAKE_Fortran_COMPILER:STRING=${{env.FORTRAN_COMPILER}} \
            -DCMAKE_CXX_COMPILER:STRING=${{env.CXX_COMPILER}} \
            -DCMAKE_C_COMPILER:STRING=${{env.C_COMPILER}} \
            -DCMAKE_BUILD_TYPE:STRING=Debug \
            -DBUILD_OPENFAST_CPP_API:BOOL=ON \
            -DBUILD_SHARED_LIBS:BOOL=ON \
            -DBUILD_TESTING:BOOL=ON \
            -DCTEST_PLOT_ERRORS:BOOL=ON \
            -DCODECOV:BOOL=ON \
            ${GITHUB_WORKSPACE}

      - name: Build OpenFAST C-Interfaces
        working-directory: ${{runner.workspace}}/openfast/build
        run: |
          cmake --build . --target openfastlib -- -j ${{env.NUM_PROCS}}
          cmake --build . --target openfastcpp -- -j ${{env.NUM_PROCS}}
          cmake --build . --target ifw_c_binding -- -j ${{env.NUM_PROCS}}
          cmake --build . --target regression_tests -- -j ${{env.NUM_PROCS}}

      - name: Run C++ API tests
        working-directory: ${{runner.workspace}}/openfast/build
        run: |
          ctest -VV -L cpp

      - name: Run Python API tests
        working-directory: ${{runner.workspace}}/openfast/build
        run: |
          ctest -VV -L python

      - name: Generate coverage report
        working-directory: ${{runner.workspace}}/openfast/build
        run: |
          find . -type f -name '*.gcno' -not -path "**tests**" -exec ${{env.GCOV_EXE}} -pb {} +
          cd ..
          gcovr -g -k -r . --xml regressioncov.xml
      - name: Upload coverage to Codecov
        uses: codecov/codecov-action@v2
        with:
          dry_run: false
          # token: ${{ secrets.CODECOV_TOKEN }} # not required for public repos
          files: ./regressioncov.xml # optional
          flags: regtests # optional
          # name: codecov-umbrella # optional
          fail_ci_if_error: true # optional (default = false)
          verbose: true # optional (default = false)
          directory: ${{runner.workspace}}/openfast

      - name: Success artifacts
        uses: actions/upload-artifact@v2
        if: success()
        with:
          name: c-interface-reg-tests
          path: |
            ${{runner.workspace}}/openfast/regressioncov.xml

      - name: Failing test artifacts
        uses: actions/upload-artifact@v2
        if: failure()
        with:
          name: c-interface-reg-tests
          path: |
            ${{runner.workspace}}/openfast/build/reg_tests/glue-codes/openfast-cpp
            ${{runner.workspace}}/openfast/build/reg_tests/modules/inflowwind
            !${{runner.workspace}}/openfast/build/reg_tests/glue-codes/openfast-cpp/5MW_Baseline<|MERGE_RESOLUTION|>--- conflicted
+++ resolved
@@ -254,11 +254,7 @@
         with:
           name: test-results
           path: |
-<<<<<<< HEAD
-            ${{runner.workspace}}/build/reg_tests/glue-codes/fast-farm
-=======
             ${{runner.workspace}}/openfast/build/reg_tests/glue-codes/fastfarm
->>>>>>> 3fd75f64
 
   unit-test:
     runs-on: ubuntu-20.04
