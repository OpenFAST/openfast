  
name: 'Development Pipeline'

on:
  push:
    paths-ignore:
      - 'LICENSE'
      - 'README.rst'
      - 'docs/**'
      - 'share/**'
      - 'vs-build/**'

  pull_request:
    types: [opened, synchronize, edited, reopened] #labeled, assigned]
    # Pull request event triggers are unrelated to paths
    # paths-ignore:

env:
  FORTRAN_COMPILER: gfortran-10
  NUM_PROCS: 8


jobs:
  regression-tests-release:
    runs-on: ubuntu-20.04
    steps:
      - name: Checkout
        uses: actions/checkout@main
        with:
          submodules: recursive

      - name: Setup Python
        uses: actions/setup-python@v2
        with:
          python-version: '3.7'
      - name: Install dependencies
        run: |
          python -m pip install --upgrade pip
          pip install numpy Bokeh==1.4

      - name: Setup Workspace
        run: cmake -E make_directory ${{runner.workspace}}/openfast/build
      - name: Configure Build
        working-directory: ${{runner.workspace}}/openfast/build
        run: |
          cmake \
            -DCMAKE_INSTALL_PREFIX:PATH=${{runner.workspace}}/openfast/install \
            -DCMAKE_Fortran_COMPILER:STRING=${{env.FORTRAN_COMPILER}} \
            -DCMAKE_BUILD_TYPE:STRING=RelWithDebInfo \
            -DBUILD_TESTING:BOOL=ON \
            -DCTEST_PLOT_ERRORS:BOOL=ON \
            ${GITHUB_WORKSPACE}
      - name: Build OpenFAST
        # if: contains(github.event.head_commit.message, 'Action - Test All') || contains(github.event.pull_request.labels.*.name, 'Action - Test All') 
        working-directory: ${{runner.workspace}}/openfast/build
        run: cmake --build . --target install -- -j ${{env.NUM_PROCS}}

      - name: Run AeroDyn tests
        uses: ./.github/actions/tests-module-aerodyn
        with:
          test-target: regression
      - name: Run BeamDyn tests
        uses: ./.github/actions/tests-module-beamdyn
        with:
          test-target: regression
      - name: Run HydroDyn tests
        uses: ./.github/actions/tests-module-hydrodyn
      - name: Run InflowWind tests
        uses: ./.github/actions/tests-module-inflowwind
        with:
          test-target: regression
      - name: Run SubDyn tests
        uses: ./.github/actions/tests-module-subdyn
      - name: Run OpenFAST tests
        # if: contains(github.event.head_commit.message, 'Action - Test All') || contains(github.event.pull_request.labels.*.name, 'Action - Test All') 
        uses: ./.github/actions/tests-gluecode-openfast

      - name: Failing test artifacts
        uses: actions/upload-artifact@v2
        if: failure()
        with:
          name: regression-tests-release
          path: |
            ${{runner.workspace}}/openfast/build/reg_tests/modules
            ${{runner.workspace}}/openfast/build/reg_tests/glue-codes/openfast
            !${{runner.workspace}}/openfast/build/reg_tests/glue-codes/openfast/5MW_Baseline
            !${{runner.workspace}}/openfast/build/reg_tests/glue-codes/openfast/AOC
            !${{runner.workspace}}/openfast/build/reg_tests/glue-codes/openfast/AWT27
            !${{runner.workspace}}/openfast/build/reg_tests/glue-codes/openfast/SWRT
            !${{runner.workspace}}/openfast/build/reg_tests/glue-codes/openfast/UAE_VI
            !${{runner.workspace}}/openfast/build/reg_tests/glue-codes/openfast/WP_Baseline

  regression-tests-debug:
    runs-on: ${{ matrix.os }}
    strategy:
      fail-fast: false
      matrix:
        include:
          - os: macOS-11
            FORTRAN_COMPILER: gfortran-11
          - os: ubuntu-20.04
            FORTRAN_COMPILER: gfortran-10

    name: regression-test-debug-${{ matrix.os }}-${{ matrix.FORTRAN_COMPILER }}
    steps:
      - name: Checkout
        uses: actions/checkout@main
        with:
          submodules: recursive

      - name: Setup Python
        uses: actions/setup-python@v2
        with:
          python-version: '3.7'
      - name: Install dependencies
        run: |
          python -m pip install --upgrade pip
          pip install numpy Bokeh==1.4

      - name: Setup Workspace
        run: cmake -E make_directory ${{runner.workspace}}/openfast/build
      - name: Configure Build
        working-directory: ${{runner.workspace}}/openfast/build
        run: |
          cmake \
<<<<<<< HEAD
            -DCMAKE_INSTALL_PREFIX:PATH=${{runner.workspace}}/openfast/install \
            -DCMAKE_Fortran_COMPILER:STRING=${{env.FORTRAN_COMPILER}} \
=======
            -DCMAKE_INSTALL_PREFIX:PATH=${{runner.workspace}}/install \
            -DCMAKE_Fortran_COMPILER:STRING=${{matrix.FORTRAN_COMPILER}} \
>>>>>>> 4c2f921f
            -DCMAKE_BUILD_TYPE:STRING=Debug \
            -DBUILD_TESTING:BOOL=ON \
            -DCTEST_PLOT_ERRORS:BOOL=ON \
            ${GITHUB_WORKSPACE}

      - name: Build OpenFAST
        working-directory: ${{runner.workspace}}/openfast/build
        run: |
          cmake --build . --target aerodyn_driver -- -j ${{env.NUM_PROCS}}
          cmake --build . --target beamdyn_driver -- -j ${{env.NUM_PROCS}}
          cmake --build . --target hydrodyn_driver -- -j ${{env.NUM_PROCS}}
          cmake --build . --target inflowwind_driver -- -j ${{env.NUM_PROCS}}
          cmake --build . --target subdyn_driver -- -j ${{env.NUM_PROCS}}

      - name: Run AeroDyn tests
        uses: ./.github/actions/tests-module-aerodyn
        with:
          test-target: regression
      - name: Run BeamDyn tests
        uses: ./.github/actions/tests-module-beamdyn
        with:
          test-target: regression
      - name: Run HydroDyn tests
        uses: ./.github/actions/tests-module-hydrodyn
      - name: Run InflowWind tests
        uses: ./.github/actions/tests-module-inflowwind
        with:
          test-target: regression
      - name: Run SubDyn tests
        uses: ./.github/actions/tests-module-subdyn

      - name: Failing test artifacts
        uses: actions/upload-artifact@v2
        if: failure()
        with:
          name: regression-tests-debug
          path: |
            ${{runner.workspace}}/openfast/build/reg_tests/modules

  fastfarm-regression-test:
    runs-on: ubuntu-20.04
    steps:
      - name: Checkout
        uses: actions/checkout@main
        with:
          submodules: recursive

      - name: Setup Python
        uses: actions/setup-python@v2
        with:
          python-version: '3.7'
      - name: Install dependencies
        run: |
          python -m pip install --upgrade pip
          pip install numpy Bokeh==1.4

      - name: Setup Workspace
        run: cmake -E make_directory ${{runner.workspace}}/openfast/build
      - name: Configure Build
        working-directory: ${{runner.workspace}}/openfast/build
        run: |
          cmake \
            -DCMAKE_INSTALL_PREFIX:PATH=${{runner.workspace}}/openfast/install \
            -DCMAKE_Fortran_COMPILER:STRING=${{env.FORTRAN_COMPILER}} \
            -DOPENMP:BOOL=ON \
            -DBUILD_FASTFARM:BOOL=ON \
            -DCMAKE_BUILD_TYPE:STRING=RelWithDebInfo \
            -DBUILD_TESTING:BOOL=ON \
            -DCTEST_PLOT_ERRORS:BOOL=ON \
            ${GITHUB_WORKSPACE}
      - name: Build FAST.Farm
        # if: contains(github.event.head_commit.message, 'Action - Test All') || contains(github.event.pull_request.labels.*.name, 'Action - Test All') 
        working-directory: ${{runner.workspace}}/openfast/build
        run: |
          cmake --build . --target FAST.Farm -- -j ${{env.NUM_PROCS}}
          cmake --build . --target regression_tests -- -j ${{env.NUM_PROCS}}

      - name: Run FAST.Farm tests
        # if: contains(github.event.head_commit.message, 'Action - Test All') || contains(github.event.pull_request.labels.*.name, 'Action - Test All') 
        run: |
          ctest -VV -L fastfarm -j ${{env.NUM_PROCS}}
        working-directory: ${{runner.workspace}}/openfast/build
        shell: bash

      - name: Failing test artifacts
        uses: actions/upload-artifact@v2
        if: failure()
        with:
          name: test-results
          path: |
            ${{runner.workspace}}/openfast/build/reg_tests/glue-codes/fastfarm

  unit-test:
    runs-on: ubuntu-20.04
    steps:
      - name: Checkout
        uses: actions/checkout@main
        with:
          submodules: recursive
      - name: Setup
        run: cmake -E make_directory ${{runner.workspace}}/openfast/build
      - name: Configure
        working-directory: ${{runner.workspace}}/openfast/build
        run: |
          cmake \
            -DCMAKE_INSTALL_PREFIX:PATH=${{runner.workspace}}/openfast/install \
            -DCMAKE_Fortran_COMPILER:STRING=${{env.FORTRAN_COMPILER}} \
            -DCMAKE_BUILD_TYPE:STRING=RelWithDebInfo \
            -DBUILD_TESTING:BOOL=ON \
            ${GITHUB_WORKSPACE}

      - name: Build unit tests
        working-directory: ${{runner.workspace}}/openfast/build
        run: cmake --build . --target unit_tests -- -j ${{env.NUM_PROCS}}

      - name: Run NWTC Library tests
        uses: ./.github/actions/tests-module-nwtclibrary
      - name: Run AeroDyn tests
        uses: ./.github/actions/tests-module-aerodyn
        with:
          test-target: unit
      - name: Run BeamDyn tests
        uses: ./.github/actions/tests-module-beamdyn
        with:
          test-target: unit
      - name: Run InflowWind tests
        uses: ./.github/actions/tests-module-inflowwind
        with:
          test-target: unit

  compile-all-single-precision:
    # Test if single precision compile completes.
    # Compiles all targets excluding tests.
    # Run with the OpenFAST registry generating the types files.
    # Do not run the test suite.

    runs-on: ubuntu-20.04
    steps:
      - name: Checkout
        uses: actions/checkout@main
        with:
          submodules: recursive
      - name: Setup
        run: cmake -E make_directory ${{runner.workspace}}/openfast/build
      - name: Configure
        working-directory: ${{runner.workspace}}/openfast/build
        run: |
          cmake \
            -DCMAKE_INSTALL_PREFIX:PATH=${{runner.workspace}}/openfast/install \
            -DCMAKE_Fortran_COMPILER:STRING=${{env.FORTRAN_COMPILER}} \
            -DCMAKE_BUILD_TYPE:STRING=Debug \
            -DDOUBLE_PRECISION:BOOL=OFF \
            -DGENERATE_TYPES:BOOL=ON \
            ${GITHUB_WORKSPACE}
      - name: Build all
        working-directory: ${{runner.workspace}}/openfast/build
        run: cmake --build . --target all -- -j ${{env.NUM_PROCS}}
      - name: Test
        working-directory: ${{runner.workspace}}/openfast/build
        run: ./glue-codes/openfast/openfast -v

  interface-tests:
    runs-on: ubuntu-20.04
    steps:
      - name: Checkout
        uses: actions/checkout@main
        with:
          submodules: recursive

      - name: Setup Python
        uses: actions/setup-python@v2
        with:
          python-version: '3.7'
      - name: Install dependencies
        run: |
          python -m pip install --upgrade pip
          pip install numpy Bokeh==1.4
          sudo apt-get update
          sudo apt-get install -y libhdf5-dev libopenmpi-dev libyaml-cpp-dev

      - name: Setup Workspace
        run: cmake -E make_directory ${{runner.workspace}}/openfast/build
      - name: Configure Build
        working-directory: ${{runner.workspace}}/openfast/build
        run: |
          cmake \
            -DCMAKE_INSTALL_PREFIX:PATH=${{runner.workspace}}/openfast/install \
            -DCMAKE_Fortran_COMPILER:STRING=${{env.FORTRAN_COMPILER}} \
            -DCMAKE_BUILD_TYPE:STRING=RelWithDebInfo \
            -DBUILD_OPENFAST_CPP_API:BOOL=ON \
            -DBUILD_SHARED_LIBS:BOOL=ON \
            -DBUILD_TESTING:BOOL=ON \
            -DCTEST_PLOT_ERRORS:BOOL=ON \
            ${GITHUB_WORKSPACE}
      - name: Build OpenFAST Interfaces
        # if: contains(github.event.head_commit.message, 'Action - Test All') || contains(github.event.pull_request.labels.*.name, 'Action - Test All') 
        working-directory: ${{runner.workspace}}/openfast/build
        run: |
          cmake --build . --target openfastlib -- -j ${{env.NUM_PROCS}}
          cmake --build . --target openfastcpp -- -j ${{env.NUM_PROCS}}
          cmake --build . --target ifw_c_binding -- -j ${{env.NUM_PROCS}}
          cmake --build . --target regression_tests -- -j ${{env.NUM_PROCS}}

      - name: Run C++ API tests
        working-directory: ${{runner.workspace}}/openfast/build
        run: |
          ctest -VV -L cpp

      - name: Run Python API tests
        working-directory: ${{runner.workspace}}/openfast/build
        run: |
          ctest -VV -L python

      - name: Failing test artifacts
        uses: actions/upload-artifact@v2
        if: failure()
        with:
          name: test-results
          path: |
            ${{runner.workspace}}/openfast/build/reg_tests/glue-codes/openfast-cpp
            ${{runner.workspace}}/openfast/build/reg_tests/modules/inflowwind
            !${{runner.workspace}}/openfast/build/reg_tests/glue-codes/openfast-cpp/5MW_Baseline<|MERGE_RESOLUTION|>--- conflicted
+++ resolved
@@ -123,13 +123,8 @@
         working-directory: ${{runner.workspace}}/openfast/build
         run: |
           cmake \
-<<<<<<< HEAD
-            -DCMAKE_INSTALL_PREFIX:PATH=${{runner.workspace}}/openfast/install \
-            -DCMAKE_Fortran_COMPILER:STRING=${{env.FORTRAN_COMPILER}} \
-=======
-            -DCMAKE_INSTALL_PREFIX:PATH=${{runner.workspace}}/install \
+            -DCMAKE_INSTALL_PREFIX:PATH=${{runner.workspace}}/openfast/install \
             -DCMAKE_Fortran_COMPILER:STRING=${{matrix.FORTRAN_COMPILER}} \
->>>>>>> 4c2f921f
             -DCMAKE_BUILD_TYPE:STRING=Debug \
             -DBUILD_TESTING:BOOL=ON \
             -DCTEST_PLOT_ERRORS:BOOL=ON \
