
name: 'Development Pipeline'

on:
  push:
    paths-ignore:
      - 'LICENSE'
      - 'README.rst'
      - 'docs/**'
      - 'share/**'
      - 'vs-build/**'

  pull_request:
    types: [opened, synchronize, edited, reopened] #labeled, assigned]
    # Pull request event triggers are unrelated to paths
    # paths-ignore:

env:
  FORTRAN_COMPILER: gfortran-10
  CXX_COMPILER: g++-10
  C_COMPILER: gcc-10
  GCOV_EXE: gcov-10
  NUM_PROCS: 8


jobs:

  ### BUILD JOBS


  build-all-debug:
    # Tests compiling in debug mode.
    # Also compiles the Registry and generates new types files.
    # Debug more speeds up the build.
    runs-on: ubuntu-20.04
    steps:
      - name: Checkout
        uses: actions/checkout@main
        with:
          submodules: recursive
      - name: Setup Python
        uses: actions/setup-python@v3
        with:
          python-version: '3.9'
          cache: 'pip'
      - name: Install dependencies
        run: |
          python -m pip install --upgrade pip
          pip install numpy "Bokeh>=2.4"
      - name: Setup workspace
        run: cmake -E make_directory ${{runner.workspace}}/openfast/build
      - name: Configure build
        working-directory: ${{runner.workspace}}/openfast/build
        run: |
          cmake \
            -DCMAKE_INSTALL_PREFIX:PATH=${{runner.workspace}}/openfast/install \
            -DCMAKE_Fortran_COMPILER:STRING=${{env.FORTRAN_COMPILER}} \
            -DCMAKE_CXX_COMPILER:STRING=${{env.CXX_COMPILER}} \
            -DCMAKE_C_COMPILER:STRING=${{env.C_COMPILER}} \
            -DCMAKE_BUILD_TYPE:STRING=DEBUG \
            -DBUILD_SHARED_LIBS:BOOL=OFF \
            -DGENERATE_TYPES=ON \
            -DVARIABLE_TRACKING=OFF \
            -DBUILD_TESTING:BOOL=ON \
            -DCTEST_PLOT_ERRORS:BOOL=ON \
            ${GITHUB_WORKSPACE}
            # -DDOUBLE_PRECISION=OFF \
      - name: Build all
        working-directory: ${{runner.workspace}}/openfast/build
        run: |
          cmake --build . --target all -- -j ${{env.NUM_PROCS}}
      - name: Cache the workspace
        uses: actions/cache@v3.0.4
        with:
          path: ${{runner.workspace}}
          key: build-all-debug-${{ github.sha }}

  build-all-debug-single:
    # Tests compiling in debug mode with single precision.
    # This workspace is not used by any other subtests, it checks type errors of the type ReKi/R8Ki
    # Debug speeds up the build.
    runs-on: ubuntu-20.04
    steps:
      - name: Checkout
        uses: actions/checkout@main
        with:
          submodules: recursive
      - name: Setup workspace
        run: cmake -E make_directory ${{runner.workspace}}/openfast/build
      - name: Configure build
        working-directory: ${{runner.workspace}}/openfast/build
        run: |
          cmake \
            -DCMAKE_INSTALL_PREFIX:PATH=${{runner.workspace}}/openfast/install \
            -DCMAKE_Fortran_COMPILER:STRING=${{env.FORTRAN_COMPILER}} \
            -DCMAKE_CXX_COMPILER:STRING=${{env.CXX_COMPILER}} \
            -DCMAKE_C_COMPILER:STRING=${{env.C_COMPILER}} \
            -DCMAKE_BUILD_TYPE:STRING=DEBUG \
            -DBUILD_SHARED_LIBS:BOOL=OFF \
            -DVARIABLE_TRACKING=OFF \
            -DDOUBLE_PRECISION:BOOL=OFF \
            ${GITHUB_WORKSPACE}
            # -DDOUBLE_PRECISION=OFF \
      - name: Build all
        working-directory: ${{runner.workspace}}/openfast/build
        run: |
          cmake --build . --target all -- -j ${{env.NUM_PROCS}}



  build-drivers-release:
    runs-on: ubuntu-20.04
    steps:
      - name: Checkout
        uses: actions/checkout@main
        with:
          submodules: recursive
      - name: Setup Python
        uses: actions/setup-python@v3
        with:
          python-version: '3.9'
          cache: 'pip'
      - name: Install dependencies
        run: |
          python -m pip install --upgrade pip
          pip install numpy "Bokeh>=2.4"
      - name: Setup workspace
        run: cmake -E make_directory ${{runner.workspace}}/openfast/build
      - name: Configure build
        working-directory: ${{runner.workspace}}/openfast/build
        run: |
          cmake \
            -DCMAKE_INSTALL_PREFIX:PATH=${{runner.workspace}}/openfast/install \
            -DCMAKE_Fortran_COMPILER:STRING=${{env.FORTRAN_COMPILER}} \
            -DCMAKE_CXX_COMPILER:STRING=${{env.CXX_COMPILER}} \
            -DCMAKE_C_COMPILER:STRING=${{env.C_COMPILER}} \
            -DCMAKE_BUILD_TYPE:STRING=RelWithDebInfo \
            -DVARIABLE_TRACKING=OFF \
            -DBUILD_TESTING:BOOL=ON \
            -DCTEST_PLOT_ERRORS:BOOL=ON \
            ${GITHUB_WORKSPACE}
      - name: Build module drivers
        working-directory: ${{runner.workspace}}/openfast/build
        run: |
          cmake --build . --target regression_test_module_drivers -- -j ${{env.NUM_PROCS}}
      - name: Cache the workspace
        uses: actions/cache@v3.0.4
        with:
          path: ${{runner.workspace}}
          key: build-drivers-release-${{ github.sha }}


  build-postlib-release:
    runs-on: ubuntu-20.04
    steps:
      - name: Checkout
        uses: actions/checkout@main
        with:
          submodules: recursive
      - name: Setup Python
        uses: actions/setup-python@v3
        with:
          python-version: '3.9'
          cache: 'pip'
      - name: Install dependencies
        run: |
          python -m pip install --upgrade pip
          pip install numpy "Bokeh>=2.4"
          sudo apt-get update -y
          sudo apt-get install -y libhdf5-dev libopenmpi-dev libyaml-cpp-dev  # gcovr
      - name: Setup workspace
        run: cmake -E make_directory ${{runner.workspace}}/openfast/build
      - name: Configure build
        working-directory: ${{runner.workspace}}/openfast/build
        run: |
          cmake \
            -DCMAKE_INSTALL_PREFIX:PATH=${{runner.workspace}}/openfast/install \
            -DCMAKE_Fortran_COMPILER:STRING=${{env.FORTRAN_COMPILER}} \
            -DCMAKE_CXX_COMPILER:STRING=${{env.CXX_COMPILER}} \
            -DCMAKE_C_COMPILER:STRING=${{env.C_COMPILER}} \
            -DCMAKE_BUILD_TYPE:STRING=RELWITHDEBINFO \
            -DOPENMP:BOOL=ON \
            -DDOUBLE_PRECISION=ON \
            -DVARIABLE_TRACKING=OFF \
            -DBUILD_FASTFARM:BOOL=ON \
            -DBUILD_OPENFAST_CPP_API:BOOL=ON \
            -DBUILD_SHARED_LIBS:BOOL=OFF \
            -DBUILD_TESTING:BOOL=ON \
            -DCTEST_PLOT_ERRORS:BOOL=ON \
            ${GITHUB_WORKSPACE}
      - name: Build openfast-postlib
        working-directory: ${{runner.workspace}}/openfast/build
        run: cmake --build . --target openfast_postlib -- -j ${{env.NUM_PROCS}}
      - name: Cache the workspace
        uses: actions/cache@v3.0.4
        with:
          path: ${{runner.workspace}}
          key: build-postlib-release-${{ github.sha }}


  build-interfaces-release:
    runs-on: ubuntu-20.04
    needs: build-postlib-release
    steps:
      - name: Cache the workspace
        uses: actions/cache@v3.0.4
        with:
          path: ${{runner.workspace}}
          key: build-postlib-release-${{ github.sha }}
      - name: Setup Python
        uses: actions/setup-python@v3
        with:
          python-version: '3.9'
          cache: 'pip'
      - name: Install dependencies
        run: |
          python -m pip install --upgrade pip
          pip install numpy "Bokeh>=2.4"
          sudo apt-get update -y
          sudo apt-get install -y libhdf5-dev libopenmpi-dev libyaml-cpp-dev
      - name: Build OpenFAST C-Interfaces
        working-directory: ${{runner.workspace}}/openfast/build
        run: |
          cmake --build . --target openfastlib -- -j ${{env.NUM_PROCS}}
          cmake --build . --target openfast_cpp -- -j ${{env.NUM_PROCS}}
          cmake --build . --target openfastcpp -- -j ${{env.NUM_PROCS}}
          cmake --build . --target ifw_c_binding -- -j ${{env.NUM_PROCS}}
          cmake --build . --target hydrodyn_c_binding -- -j ${{env.NUM_PROCS}}
          cmake --build . --target regression_test_controllers -- -j ${{env.NUM_PROCS}}
      - name: Cache the workspace
        uses: actions/cache@v3.0.4
        with:
          path: ${{runner.workspace}}
          key: build-interfaces-release-${{ github.sha }}


  build-openfast-release:
    runs-on: ubuntu-20.04
    needs: build-postlib-release
    steps:
      - name: Cache the workspace
        uses: actions/cache@v3.0.4
        with:
          path: ${{runner.workspace}}
          key: build-postlib-release-${{ github.sha }}
      - name: Setup Python
        uses: actions/setup-python@v3
        with:
          python-version: '3.9'
          cache: 'pip'
      - name: Install dependencies
        run: |
          python -m pip install --upgrade pip
          pip install numpy "Bokeh>=2.4"
          sudo apt-get update -y
          sudo apt-get install -y libhdf5-dev libopenmpi-dev libyaml-cpp-dev
      - name: Build OpenFAST glue-code
        working-directory: ${{runner.workspace}}/openfast/build
        run: |
          cmake --build . --target openfast -- -j ${{env.NUM_PROCS}}
      - name: Cache the workspace
        uses: actions/cache@v3.0.4
        with:
          path: ${{runner.workspace}}
          key: build-openfast-release-${{ github.sha }}


  build-fastfarm-release:
    runs-on: ubuntu-20.04
    needs: build-postlib-release
    steps:
      - name: Cache the workspace
        uses: actions/cache@v3.0.4
        with:
          path: ${{runner.workspace}}
          key: build-postlib-release-${{ github.sha }}
      - name: Setup Python
        uses: actions/setup-python@v3
        with:
          python-version: '3.9'
          cache: 'pip'
      - name: Install dependencies
        run: |
          python -m pip install --upgrade pip
          pip install numpy "Bokeh>=2.4"
          sudo apt-get update -y
          sudo apt-get install -y libhdf5-dev libopenmpi-dev libyaml-cpp-dev
      - name: Build FAST.Farm
        working-directory: ${{runner.workspace}}/openfast/build
        run: |
          cmake --build . --target FAST.Farm -- -j ${{env.NUM_PROCS}}
      - name: Cache the workspace
        uses: actions/cache@v3.0.4
        with:
          path: ${{runner.workspace}}
          key: build-fastfarm-release-${{ github.sha }}


  ### TEST JOBS

  rtest-module-drivers:
    runs-on: ubuntu-20.04
    needs: build-drivers-release
    steps:
      - name: Cache the workspace
        uses: actions/cache@v3.0.4
        with:
          path: ${{runner.workspace}}
          key: build-drivers-release-${{ github.sha }}
      - name: Setup Python
        uses: actions/setup-python@v3
        with:
          python-version: '3.9'
          cache: 'pip'
      - name: Install dependencies
        run: |
          python -m pip install --upgrade pip
          pip install numpy "Bokeh>=2.4"
          sudo apt-get update -y
          sudo apt-get install -y libhdf5-dev libopenmpi-dev libyaml-cpp-dev
      - name: Run AeroDyn tests
        uses: ./.github/actions/tests-module-aerodyn
        with:
          test-target: regression
      - name: Run BeamDyn tests
        uses: ./.github/actions/tests-module-beamdyn
        with:
          test-target: regression
      - name: Run HydroDyn tests
        uses: ./.github/actions/tests-module-hydrodyn
      - name: Run InflowWind tests
        uses: ./.github/actions/tests-module-inflowwind
        with:
          test-target: regression
      - name: Run SubDyn tests
        uses: ./.github/actions/tests-module-subdyn
      - name: Failing test artifacts
        uses: actions/upload-artifact@v2
        if: failure()
        with:
          name: rtest-module-drivers
          path: |
            ${{runner.workspace}}/openfast/build/reg_tests/modules


  rtest-modules-debug:
    runs-on: ubuntu-20.04
    needs: build-all-debug
    steps:
      - name: Cache the workspace
        uses: actions/cache@v3.0.4
        with:
          path: ${{runner.workspace}}
          key: build-all-debug-${{ github.sha }}
      - name: Setup Python
        uses: actions/setup-python@v3
        with:
          python-version: '3.9'
          cache: 'pip'
      - name: Install dependencies
        run: |
          python -m pip install --upgrade pip
          pip install numpy "Bokeh>=2.4"
          sudo apt-get update -y
          sudo apt-get install -y libhdf5-dev libopenmpi-dev libyaml-cpp-dev
      - name: Configure Tests
        working-directory: ${{runner.workspace}}/openfast/build
        run: |
          cmake \
            -DBUILD_TESTING:BOOL=ON \
            -DCTEST_PLOT_ERRORS:BOOL=ON \
            ${GITHUB_WORKSPACE}
          cmake --build . --target regression_test_controllers -- -j ${{env.NUM_PROCS}}
      - name: Run AeroDyn tests
        uses: ./.github/actions/tests-module-aerodyn
        with:
          # Don't run regression tests here since they currently fail inconsistently
          test-target: unit
      - name: Run BeamDyn tests
        uses: ./.github/actions/tests-module-beamdyn
      - name: Run HydroDyn tests
        uses: ./.github/actions/tests-module-hydrodyn
      - name: Run InflowWind tests
        uses: ./.github/actions/tests-module-inflowwind
      - name: Run NWTC Library tests
        uses: ./.github/actions/tests-module-nwtclibrary
      - name: Run SubDyn tests
        uses: ./.github/actions/tests-module-subdyn
      - name: Run VersionInfo tests
        uses: ./.github/actions/tests-module-version
      - name: Failing test artifacts
        uses: actions/upload-artifact@v2
        if: failure()
        with:
          name: rtest-modules-debug
          path: |
            ${{runner.workspace}}/openfast/build/reg_tests/modules
            ${{runner.workspace}}/openfast/build/unit_tests


  rtest-interfaces:
    runs-on: ubuntu-20.04
    needs: build-interfaces-release
    steps:
      - name: Cache the workspace
        uses: actions/cache@v3.0.4
        with:
          path: ${{runner.workspace}}
          key: build-interfaces-release-${{ github.sha }}
      - name: Setup Python
        uses: actions/setup-python@v3
        with:
          python-version: '3.9'
          cache: 'pip'
      - name: Install dependencies
        run: |
          python -m pip install --upgrade pip
          pip install numpy "Bokeh>=2.4"
          sudo apt-get update -y
          sudo apt-get install -y libhdf5-dev libopenmpi-dev libyaml-cpp-dev
      - name: Run Interface / API tests
        working-directory: ${{runner.workspace}}/openfast/build
        run: |
          ctest -VV -L "cpp|python|fastlib" -j ${{env.NUM_PROCS}}
      - name: Failing test artifacts
        uses: actions/upload-artifact@v2
        if: failure()
        with:
          name: rtest-interfaces
          path: |
            ${{runner.workspace}}/openfast/build/reg_tests/glue-codes/openfast-cpp
            ${{runner.workspace}}/openfast/build/reg_tests/glue-codes/python
            ${{runner.workspace}}/openfast/build/reg_tests/modules/inflowwind
            ${{runner.workspace}}/openfast/build/reg_tests/modules/hydrodyn
            !${{runner.workspace}}/openfast/build/reg_tests/glue-codes/openfast-cpp/5MW_Baseline


  rtest-OF:
    runs-on: ubuntu-20.04
    needs: build-openfast-release
    steps:
      - name: Cache the workspace
        uses: actions/cache@v3.0.4
        with:
          path: ${{runner.workspace}}
          key: build-openfast-release-${{ github.sha }}
      - name: Setup Python
        uses: actions/setup-python@v3
        with:
          python-version: '3.9'
          cache: 'pip'
      - name: Install dependencies
        run: |
          python -m pip install --upgrade pip
          pip install numpy "Bokeh>=2.4"
          sudo apt-get update -y
          sudo apt-get install -y libhdf5-dev libopenmpi-dev libyaml-cpp-dev
      - name: Configure Tests
        working-directory: ${{runner.workspace}}/openfast/build
        run: |
          cmake --build . --target regression_test_controllers -- -j ${{env.NUM_PROCS}}
      - name: Run 5MW tests
        working-directory: ${{runner.workspace}}/openfast/build
        run: |
          ctest -VV -j8 \
          -L openfast \
          -LE "cpp|linear|python|fastlib" \
          -E "5MW_OC4Semi_WSt_WavesWN|5MW_OC3Mnpl_DLL_WTurb_WavesIrr|5MW_OC4Jckt_DLL_WTurb_WavesIrr_MGrowth|5MW_OC3Trpd_DLL_WSt_WavesReg|5MW_Land_BD_DLL_WTurb"
      - name: Failing test artifacts
        uses: actions/upload-artifact@v2
        if: failure()
        with:
          name: rtest-OF
          path: |
            ${{runner.workspace}}/openfast/build/reg_tests/modules
            ${{runner.workspace}}/openfast/build/reg_tests/glue-codes/openfast
            !${{runner.workspace}}/openfast/build/reg_tests/glue-codes/openfast/5MW_Baseline
            !${{runner.workspace}}/openfast/build/reg_tests/glue-codes/openfast/AOC
            !${{runner.workspace}}/openfast/build/reg_tests/glue-codes/openfast/AWT27
            !${{runner.workspace}}/openfast/build/reg_tests/glue-codes/openfast/SWRT
            !${{runner.workspace}}/openfast/build/reg_tests/glue-codes/openfast/UAE_VI
            !${{runner.workspace}}/openfast/build/reg_tests/glue-codes/openfast/WP_Baseline


  rtest-OF-5MW_OC4Semi_WSt_WavesWN:
    runs-on: ubuntu-20.04
    needs: build-openfast-release
    steps:
      - name: Cache the workspace
        uses: actions/cache@v3.0.4
        with:
          path: ${{runner.workspace}}
          key: build-openfast-release-${{ github.sha }}
      - name: Setup Python
        uses: actions/setup-python@v3
        with:
          python-version: '3.9'
          cache: 'pip'
      - name: Install dependencies
        run: |
          python -m pip install --upgrade pip
          pip install numpy "Bokeh>=2.4"
          sudo apt-get update -y
          sudo apt-get install -y libhdf5-dev libopenmpi-dev libyaml-cpp-dev
      - name: Configure Tests
        working-directory: ${{runner.workspace}}/openfast/build
        run: |
          cmake --build . --target regression_test_controllers -- -j ${{env.NUM_PROCS}}
      - name: Run 5MW tests
        working-directory: ${{runner.workspace}}/openfast/build
        run: |
          ctest -VV -L openfast -LE "cpp|linear|python" -R 5MW_OC4Semi_WSt_WavesWN
      - name: Failing test artifacts
        uses: actions/upload-artifact@v2
        if: failure()
        with:
          name: rtest-OF-5MW_OC4Semi_WSt_WavesWN
          path: |
            ${{runner.workspace}}/openfast/build/reg_tests/modules
            ${{runner.workspace}}/openfast/build/reg_tests/glue-codes/openfast
            !${{runner.workspace}}/openfast/build/reg_tests/glue-codes/openfast/5MW_Baseline
            !${{runner.workspace}}/openfast/build/reg_tests/glue-codes/openfast/AOC
            !${{runner.workspace}}/openfast/build/reg_tests/glue-codes/openfast/AWT27
            !${{runner.workspace}}/openfast/build/reg_tests/glue-codes/openfast/SWRT
            !${{runner.workspace}}/openfast/build/reg_tests/glue-codes/openfast/UAE_VI
            !${{runner.workspace}}/openfast/build/reg_tests/glue-codes/openfast/WP_Baseline


  rtest-OF-5MW_OC3Mnpl_DLL_WTurb_WavesIrr:
    runs-on: ubuntu-20.04
    needs: build-openfast-release
    steps:
      - name: Cache the workspace
        uses: actions/cache@v3.0.4
        with:
          path: ${{runner.workspace}}
          key: build-openfast-release-${{ github.sha }}
      - name: Setup Python
        uses: actions/setup-python@v3
        with:
          python-version: '3.9'
          cache: 'pip'
      - name: Install dependencies
        run: |
          python -m pip install --upgrade pip
          pip install numpy "Bokeh>=2.4"
          sudo apt-get update -y
          sudo apt-get install -y libhdf5-dev libopenmpi-dev libyaml-cpp-dev
      - name: Configure Tests
        working-directory: ${{runner.workspace}}/openfast/build
        run: |
          cmake --build . --target regression_test_controllers -- -j ${{env.NUM_PROCS}}
      - name: Run 5MW tests
        working-directory: ${{runner.workspace}}/openfast/build
        run: |
          ctest -VV -L openfast -LE "cpp|linear|python" -R 5MW_OC3Mnpl_DLL_WTurb_WavesIrr
      - name: Failing test artifacts
        uses: actions/upload-artifact@v2
        if: failure()
        with:
          name: rtest-OF-5MW_OC3Mnpl_DLL_WTurb_WavesIrr
          path: |
            ${{runner.workspace}}/openfast/build/reg_tests/modules
            ${{runner.workspace}}/openfast/build/reg_tests/glue-codes/openfast
            !${{runner.workspace}}/openfast/build/reg_tests/glue-codes/openfast/5MW_Baseline
            !${{runner.workspace}}/openfast/build/reg_tests/glue-codes/openfast/AOC
            !${{runner.workspace}}/openfast/build/reg_tests/glue-codes/openfast/AWT27
            !${{runner.workspace}}/openfast/build/reg_tests/glue-codes/openfast/SWRT
            !${{runner.workspace}}/openfast/build/reg_tests/glue-codes/openfast/UAE_VI
            !${{runner.workspace}}/openfast/build/reg_tests/glue-codes/openfast/WP_Baseline


  rtest-OF-5MW_OC4Jckt_DLL_WTurb_WavesIrr_MGrowth:
    runs-on: ubuntu-20.04
    needs: build-openfast-release
    steps:
      - name: Cache the workspace
        uses: actions/cache@v3.0.4
        with:
          path: ${{runner.workspace}}
          key: build-openfast-release-${{ github.sha }}
      - name: Setup Python
        uses: actions/setup-python@v3
        with:
          python-version: '3.9'
          cache: 'pip'
      - name: Install dependencies
        run: |
          python -m pip install --upgrade pip
          pip install numpy "Bokeh>=2.4"
          sudo apt-get update -y
          sudo apt-get install -y libhdf5-dev libopenmpi-dev libyaml-cpp-dev
      - name: Configure Tests
        working-directory: ${{runner.workspace}}/openfast/build
        run: |
          cmake --build . --target regression_test_controllers -- -j ${{env.NUM_PROCS}}
      - name: Run 5MW tests
        working-directory: ${{runner.workspace}}/openfast/build
        run: |
          ctest -VV -L openfast -LE "cpp|linear|python" -R 5MW_OC4Jckt_DLL_WTurb_WavesIrr_MGrowth
      - name: Failing test artifacts
        uses: actions/upload-artifact@v2
        if: failure()
        with:
          name: rtest-OF-5MW_OC4Jckt_DLL_WTurb_WavesIrr_MGrowth
          path: |
            ${{runner.workspace}}/openfast/build/reg_tests/modules
            ${{runner.workspace}}/openfast/build/reg_tests/glue-codes/openfast
            !${{runner.workspace}}/openfast/build/reg_tests/glue-codes/openfast/5MW_Baseline
            !${{runner.workspace}}/openfast/build/reg_tests/glue-codes/openfast/AOC
            !${{runner.workspace}}/openfast/build/reg_tests/glue-codes/openfast/AWT27
            !${{runner.workspace}}/openfast/build/reg_tests/glue-codes/openfast/SWRT
            !${{runner.workspace}}/openfast/build/reg_tests/glue-codes/openfast/UAE_VI
            !${{runner.workspace}}/openfast/build/reg_tests/glue-codes/openfast/WP_Baseline


  rtest-OF-5MW_OC3Trpd_DLL_WSt_WavesReg:
    runs-on: ubuntu-20.04
    needs: build-openfast-release
    steps:
      - name: Cache the workspace
        uses: actions/cache@v3.0.4
        with:
          path: ${{runner.workspace}}
          key: build-openfast-release-${{ github.sha }}
      - name: Setup Python
        uses: actions/setup-python@v3
        with:
          python-version: '3.9'
          cache: 'pip'
      - name: Install dependencies
        run: |
          python -m pip install --upgrade pip
          pip install numpy "Bokeh>=2.4"
          sudo apt-get update -y
          sudo apt-get install -y libhdf5-dev libopenmpi-dev libyaml-cpp-dev
      - name: Configure Tests
        working-directory: ${{runner.workspace}}/openfast/build
        run: |
          cmake --build . --target regression_test_controllers -- -j ${{env.NUM_PROCS}}
      - name: Run 5MW tests
        working-directory: ${{runner.workspace}}/openfast/build
        run: |
          ctest -VV -L openfast -LE "cpp|linear|python" -R 5MW_OC3Trpd_DLL_WSt_WavesReg
      - name: Failing test artifacts
        uses: actions/upload-artifact@v2
        if: failure()
        with:
          name: rtest-OF-5MW_OC3Trpd_DLL_WSt_WavesReg
          path: |
            ${{runner.workspace}}/openfast/build/reg_tests/modules
            ${{runner.workspace}}/openfast/build/reg_tests/glue-codes/openfast
            !${{runner.workspace}}/openfast/build/reg_tests/glue-codes/openfast/5MW_Baseline
            !${{runner.workspace}}/openfast/build/reg_tests/glue-codes/openfast/AOC
            !${{runner.workspace}}/openfast/build/reg_tests/glue-codes/openfast/AWT27
            !${{runner.workspace}}/openfast/build/reg_tests/glue-codes/openfast/SWRT
            !${{runner.workspace}}/openfast/build/reg_tests/glue-codes/openfast/UAE_VI
            !${{runner.workspace}}/openfast/build/reg_tests/glue-codes/openfast/WP_Baseline


  rtest-OF-5MW_Land_BD_DLL_WTurb:
    runs-on: ubuntu-20.04
    needs: build-openfast-release
    steps:
      - name: Cache the workspace
        uses: actions/cache@v3.0.4
        with:
          path: ${{runner.workspace}}
          key: build-openfast-release-${{ github.sha }}
      - name: Setup Python
        uses: actions/setup-python@v3
        with:
          python-version: '3.9'
          cache: 'pip'
      - name: Install dependencies
        run: |
          python -m pip install --upgrade pip
          pip install numpy "Bokeh>=2.4"
          sudo apt-get update -y
          sudo apt-get install -y libhdf5-dev libopenmpi-dev libyaml-cpp-dev
      - name: Configure Tests
        working-directory: ${{runner.workspace}}/openfast/build
        run: |
          cmake --build . --target regression_test_controllers -- -j ${{env.NUM_PROCS}}
      - name: Run 5MW tests
        working-directory: ${{runner.workspace}}/openfast/build
        run: |
<<<<<<< HEAD
          cmake --build . --target openfastlib -- -j ${{env.NUM_PROCS}}
          cmake --build . --target openfast_cpp -- -j ${{env.NUM_PROCS}}
          cmake --build . --target openfastcpp -- -j ${{env.NUM_PROCS}}
          cmake --build . --target aerodyn_inflow_c_binding -- -j ${{env.NUM_PROCS}}
          cmake --build . --target hydrodyn_c_binding -- -j ${{env.NUM_PROCS}}
          cmake --build . --target ifw_c_binding -- -j ${{env.NUM_PROCS}}
          cmake --build . --target regression_tests -- -j ${{env.NUM_PROCS}}
=======
          ctest -VV -L openfast -LE "cpp|linear|python" -R 5MW_Land_BD_DLL_WTurb
      - name: Failing test artifacts
        uses: actions/upload-artifact@v2
        if: failure()
        with:
          name: rtest-OF-5MW_Land_BD_DLL_WTurb
          path: |
            ${{runner.workspace}}/openfast/build/reg_tests/modules
            ${{runner.workspace}}/openfast/build/reg_tests/glue-codes/openfast
            !${{runner.workspace}}/openfast/build/reg_tests/glue-codes/openfast/5MW_Baseline
            !${{runner.workspace}}/openfast/build/reg_tests/glue-codes/openfast/AOC
            !${{runner.workspace}}/openfast/build/reg_tests/glue-codes/openfast/AWT27
            !${{runner.workspace}}/openfast/build/reg_tests/glue-codes/openfast/SWRT
            !${{runner.workspace}}/openfast/build/reg_tests/glue-codes/openfast/UAE_VI
            !${{runner.workspace}}/openfast/build/reg_tests/glue-codes/openfast/WP_Baseline
>>>>>>> a449a52c


  rtest-OF-linearization:
    runs-on: ubuntu-20.04
    needs: build-openfast-release
    steps:
      - name: Cache the workspace
        uses: actions/cache@v3.0.4
        with:
          path: ${{runner.workspace}}
          key: build-openfast-release-${{ github.sha }}
      - name: Setup Python
        uses: actions/setup-python@v3
        with:
          python-version: '3.9'
          cache: 'pip'
      - name: Install dependencies
        run: |
          python -m pip install --upgrade pip
          pip install numpy "Bokeh>=2.4"
          sudo apt-get update -y
          sudo apt-get install -y libhdf5-dev libopenmpi-dev libyaml-cpp-dev
      - name: Configure Tests
        working-directory: ${{runner.workspace}}/openfast/build
        run: |
          cmake --build . --target regression_test_controllers -- -j ${{env.NUM_PROCS}}
      - name: Run OpenFAST linearization tests
        working-directory: ${{runner.workspace}}/openfast/build
        run: |
          ctest -VV -j8 -L linear
      - name: Failing test artifacts
        uses: actions/upload-artifact@v2
        if: failure()
        with:
          name: rtest-OF-linearization
          path: |
            ${{runner.workspace}}/openfast/build/reg_tests/modules
            ${{runner.workspace}}/openfast/build/reg_tests/glue-codes/openfast
            !${{runner.workspace}}/openfast/build/reg_tests/glue-codes/openfast/5MW_Baseline
            !${{runner.workspace}}/openfast/build/reg_tests/glue-codes/openfast/AOC
            !${{runner.workspace}}/openfast/build/reg_tests/glue-codes/openfast/AWT27
            !${{runner.workspace}}/openfast/build/reg_tests/glue-codes/openfast/SWRT
            !${{runner.workspace}}/openfast/build/reg_tests/glue-codes/openfast/UAE_VI
            !${{runner.workspace}}/openfast/build/reg_tests/glue-codes/openfast/WP_Baseline


  rtest-FF:
    runs-on: ubuntu-20.04
    needs: build-fastfarm-release
    steps:
      - name: Cache the workspace
        uses: actions/cache@v3.0.4
        with:
          path: ${{runner.workspace}}
          key: build-fastfarm-release-${{ github.sha }}
      - name: Setup Python
        uses: actions/setup-python@v3
        with:
          python-version: '3.9'
          cache: 'pip'
      - name: Install dependencies
        run: |
          python -m pip install --upgrade pip
          pip install numpy "Bokeh>=2.4"
          sudo apt-get update -y
          sudo apt-get install -y libhdf5-dev libopenmpi-dev libyaml-cpp-dev
      - name: Configure Tests
        working-directory: ${{runner.workspace}}/openfast/build
        run: |
          cmake --build . --target regression_test_controllers -- -j ${{env.NUM_PROCS}}
      - name: Run FAST.Farm tests
        working-directory: ${{runner.workspace}}/openfast/build
        shell: bash
        run: |
          ctest -VV -L fastfarm -j ${{env.NUM_PROCS}}
      - name: Failing test artifacts
        uses: actions/upload-artifact@v2
        if: failure()
        with:
          name: rtest-FF
          path: |
<<<<<<< HEAD
            ${{runner.workspace}}/openfast/build/reg_tests/glue-codes/openfast-cpp
            ${{runner.workspace}}/openfast/build/reg_tests/glue-codes/python
            ${{runner.workspace}}/openfast/build/reg_tests/modules/aerodyn
            ${{runner.workspace}}/openfast/build/reg_tests/modules/hydrodyn
            ${{runner.workspace}}/openfast/build/reg_tests/modules/inflowwind
            !${{runner.workspace}}/openfast/build/reg_tests/glue-codes/openfast-cpp/5MW_Baseline
=======
            ${{runner.workspace}}/openfast/build/reg_tests/glue-codes/fastfarm
>>>>>>> a449a52c
<|MERGE_RESOLUTION|>--- conflicted
+++ resolved
@@ -685,15 +685,6 @@
       - name: Run 5MW tests
         working-directory: ${{runner.workspace}}/openfast/build
         run: |
-<<<<<<< HEAD
-          cmake --build . --target openfastlib -- -j ${{env.NUM_PROCS}}
-          cmake --build . --target openfast_cpp -- -j ${{env.NUM_PROCS}}
-          cmake --build . --target openfastcpp -- -j ${{env.NUM_PROCS}}
-          cmake --build . --target aerodyn_inflow_c_binding -- -j ${{env.NUM_PROCS}}
-          cmake --build . --target hydrodyn_c_binding -- -j ${{env.NUM_PROCS}}
-          cmake --build . --target ifw_c_binding -- -j ${{env.NUM_PROCS}}
-          cmake --build . --target regression_tests -- -j ${{env.NUM_PROCS}}
-=======
           ctest -VV -L openfast -LE "cpp|linear|python" -R 5MW_Land_BD_DLL_WTurb
       - name: Failing test artifacts
         uses: actions/upload-artifact@v2
@@ -709,7 +700,6 @@
             !${{runner.workspace}}/openfast/build/reg_tests/glue-codes/openfast/SWRT
             !${{runner.workspace}}/openfast/build/reg_tests/glue-codes/openfast/UAE_VI
             !${{runner.workspace}}/openfast/build/reg_tests/glue-codes/openfast/WP_Baseline
->>>>>>> a449a52c
 
 
   rtest-OF-linearization:
@@ -791,13 +781,4 @@
         with:
           name: rtest-FF
           path: |
-<<<<<<< HEAD
-            ${{runner.workspace}}/openfast/build/reg_tests/glue-codes/openfast-cpp
-            ${{runner.workspace}}/openfast/build/reg_tests/glue-codes/python
-            ${{runner.workspace}}/openfast/build/reg_tests/modules/aerodyn
-            ${{runner.workspace}}/openfast/build/reg_tests/modules/hydrodyn
-            ${{runner.workspace}}/openfast/build/reg_tests/modules/inflowwind
-            !${{runner.workspace}}/openfast/build/reg_tests/glue-codes/openfast-cpp/5MW_Baseline
-=======
-            ${{runner.workspace}}/openfast/build/reg_tests/glue-codes/fastfarm
->>>>>>> a449a52c
+            ${{runner.workspace}}/openfast/build/reg_tests/glue-codes/fastfarm