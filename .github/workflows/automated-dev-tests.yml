--- conflicted
+++ resolved
@@ -68,21 +68,14 @@
           test-target: regression
       - name: Run HydroDyn tests
         uses: ./.github/actions/tests-module-hydrodyn
+      - name: Run InflowWind tests
+        uses: ./.github/actions/tests-module-inflowwind
+        with:
+          test-target: regression
       - name: Run BeamDyn tests
         uses: ./.github/actions/tests-module-beamdyn
         with:
           test-target: regression
-<<<<<<< HEAD
-=======
-      - name: Run HydroDyn tests
-        uses: ./.github/actions/tests-module-hydrodyn
-      - name: Run InflowWind tests
-        uses: ./.github/actions/tests-module-inflowwind
-        with:
-          test-target: regression
-      - name: Run SubDyn tests
-        uses: ./.github/actions/tests-module-subdyn
->>>>>>> 7a59bec8
       - name: Run OpenFAST tests
         # if: contains(github.event.head_commit.message, 'Action - Test All') || contains(github.event.pull_request.labels.*.name, 'Action - Test All') 
         uses: ./.github/actions/tests-gluecode-openfast
@@ -148,13 +141,8 @@
             -DCTEST_PLOT_ERRORS:BOOL=ON \
             ${GITHUB_WORKSPACE}
 
-<<<<<<< HEAD
       - name: Build Drivers
-        working-directory: ${{runner.workspace}}/build
-=======
-      - name: Build OpenFAST
-        working-directory: ${{runner.workspace}}/openfast/build
->>>>>>> 7a59bec8
+        working-directory: ${{runner.workspace}}/openfast/build
         run: |
           cmake --build . --target aerodyn_driver -- -j ${{env.NUM_PROCS}}
           cmake --build . --target beamdyn_driver -- -j ${{env.NUM_PROCS}}
@@ -170,21 +158,14 @@
           test-target: regression
       - name: Run HydroDyn tests
         uses: ./.github/actions/tests-module-hydrodyn
+      - name: Run InflowWind tests
+        uses: ./.github/actions/tests-module-inflowwind
+        with:
+          test-target: regression
       - name: Run BeamDyn tests
         uses: ./.github/actions/tests-module-beamdyn
         with:
           test-target: regression
-<<<<<<< HEAD
-=======
-      - name: Run HydroDyn tests
-        uses: ./.github/actions/tests-module-hydrodyn
-      - name: Run InflowWind tests
-        uses: ./.github/actions/tests-module-inflowwind
-        with:
-          test-target: regression
-      - name: Run SubDyn tests
-        uses: ./.github/actions/tests-module-subdyn
->>>>>>> 7a59bec8
 
       - name: Generate coverage report
         working-directory: ${{runner.workspace}}/openfast/build
