--- conflicted
+++ resolved
@@ -41,11 +41,7 @@
       - name: Setup Python
         uses: actions/setup-python@v4
         with:
-<<<<<<< HEAD
-          python-version: '3.10'
-=======
-          python-version: '3.11'
->>>>>>> 60ac2290
+          python-version: '3.11'
           cache: 'pip'
       - name: Set up MATLAB
         uses: matlab-actions/setup-matlab@v1
@@ -134,11 +130,7 @@
       - name: Setup Python
         uses: actions/setup-python@v4
         with:
-<<<<<<< HEAD
-          python-version: '3.10'
-=======
-          python-version: '3.11'
->>>>>>> 60ac2290
+          python-version: '3.11'
           cache: 'pip'
       - name: Install dependencies
         run: |
@@ -184,11 +176,7 @@
       - name: Setup Python
         uses: actions/setup-python@v4
         with:
-<<<<<<< HEAD
-          python-version: '3.10'
-=======
-          python-version: '3.11'
->>>>>>> 60ac2290
+          python-version: '3.11'
           cache: 'pip'
       - name: Set up MATLAB
         uses: matlab-actions/setup-matlab@v1
@@ -244,11 +232,7 @@
       - name: Setup Python
         uses: actions/setup-python@v4
         with:
-<<<<<<< HEAD
-          python-version: '3.10'
-=======
-          python-version: '3.11'
->>>>>>> 60ac2290
+          python-version: '3.11'
           cache: 'pip'
       - name: Install dependencies
         run: |
@@ -286,11 +270,7 @@
       - name: Setup Python
         uses: actions/setup-python@v4
         with:
-<<<<<<< HEAD
-          python-version: '3.10'
-=======
-          python-version: '3.11'
->>>>>>> 60ac2290
+          python-version: '3.11'
           cache: 'pip'
       - name: Install dependencies
         run: |
@@ -328,11 +308,7 @@
       - name: Setup Python
         uses: actions/setup-python@v4
         with:
-<<<<<<< HEAD
-          python-version: '3.10'
-=======
-          python-version: '3.11'
->>>>>>> 60ac2290
+          python-version: '3.11'
           cache: 'pip'
       - name: Install dependencies
         run: |
@@ -372,11 +348,7 @@
       - name: Setup Python
         uses: actions/setup-python@v4
         with:
-<<<<<<< HEAD
-          python-version: '3.10'
-=======
-          python-version: '3.11'
->>>>>>> 60ac2290
+          python-version: '3.11'
           cache: 'pip'
       - name: Install dependencies
         run: |
@@ -438,11 +410,7 @@
       - name: Setup Python
         uses: actions/setup-python@v4
         with:
-<<<<<<< HEAD
-          python-version: '3.10'
-=======
-          python-version: '3.11'
->>>>>>> 60ac2290
+          python-version: '3.11'
           cache: 'pip'
       - name: Install dependencies
         run: |
@@ -500,11 +468,7 @@
       - name: Setup Python
         uses: actions/setup-python@v4
         with:
-<<<<<<< HEAD
-          python-version: '3.10'
-=======
-          python-version: '3.11'
->>>>>>> 60ac2290
+          python-version: '3.11'
           cache: 'pip'
       - name: Install dependencies
         run: |
@@ -565,11 +529,7 @@
       - name: Setup Python
         uses: actions/setup-python@v4
         with:
-<<<<<<< HEAD
-          python-version: '3.10'
-=======
-          python-version: '3.11'
->>>>>>> 60ac2290
+          python-version: '3.11'
           cache: 'pip'
       - name: Install dependencies
         run: |
@@ -617,11 +577,7 @@
       - name: Setup Python
         uses: actions/setup-python@v4
         with:
-<<<<<<< HEAD
-          python-version: '3.10'
-=======
-          python-version: '3.11'
->>>>>>> 60ac2290
+          python-version: '3.11'
           cache: 'pip'
       - name: Install dependencies
         run: |
@@ -712,7 +668,6 @@
           pip install numpy "Bokeh>=2.4,!=3.0.0,!=3.0.1,!=3.0.2,!=3.0.3"
           sudo apt-get update -y
           sudo apt-get install -y libopenblas-dev libopenblas-openmp-dev
-<<<<<<< HEAD
           sudo apt-get install -y libhdf5-dev libopenmpi-dev libyaml-cpp-dev
       - name: Configure Tests
         working-directory: ${{runner.workspace}}/openfast/build
@@ -762,8 +717,6 @@
           pip install numpy "Bokeh>=2.4,!=3.0.0,!=3.0.1,!=3.0.2,!=3.0.3"
           sudo apt-get update -y
           sudo apt-get install -y libopenblas-dev libopenblas-openmp-dev
-=======
->>>>>>> 60ac2290
           sudo apt-get install -y libhdf5-dev libopenmpi-dev libyaml-cpp-dev
       - name: Configure Tests
         working-directory: ${{runner.workspace}}/openfast/build
@@ -806,11 +759,7 @@
       - name: Setup Python
         uses: actions/setup-python@v4
         with:
-<<<<<<< HEAD
-          python-version: '3.10'
-=======
-          python-version: '3.11'
->>>>>>> 60ac2290
+          python-version: '3.11'
           cache: 'pip'
       - name: Install dependencies
         run: |
@@ -860,11 +809,7 @@
       - name: Setup Python
         uses: actions/setup-python@v4
         with:
-<<<<<<< HEAD
-          python-version: '3.10'
-=======
-          python-version: '3.11'
->>>>>>> 60ac2290
+          python-version: '3.11'
           cache: 'pip'
       - name: Install dependencies
         run: |
@@ -914,11 +859,7 @@
       - name: Setup Python
         uses: actions/setup-python@v4
         with:
-<<<<<<< HEAD
-          python-version: '3.10'
-=======
-          python-version: '3.11'
->>>>>>> 60ac2290
+          python-version: '3.11'
           cache: 'pip'
       - name: Install dependencies
         run: |
@@ -968,11 +909,7 @@
       - name: Setup Python
         uses: actions/setup-python@v4
         with:
-<<<<<<< HEAD
-          python-version: '3.10'
-=======
-          python-version: '3.11'
->>>>>>> 60ac2290
+          python-version: '3.11'
           cache: 'pip'
       - name: Install dependencies
         run: |
@@ -1022,11 +959,7 @@
       - name: Setup Python
         uses: actions/setup-python@v4
         with:
-<<<<<<< HEAD
-          python-version: '3.10'
-=======
-          python-version: '3.11'
->>>>>>> 60ac2290
+          python-version: '3.11'
           cache: 'pip'
       - name: Install dependencies
         run: |
@@ -1075,11 +1008,7 @@
       - name: Setup Python
         uses: actions/setup-python@v4
         with:
-<<<<<<< HEAD
-          python-version: '3.10'
-=======
-          python-version: '3.11'
->>>>>>> 60ac2290
+          python-version: '3.11'
           cache: 'pip'
       - name: Install dependencies
         run: |
