# Travis CI configuration

language: c

os: linux
dist: bionic
env:  FC=/usr/bin/gfortran-8 ; CXX=/usr/bin/g++-8 ; CC=/usr/bin/gcc-8
packages: g++-8
sudo: true
    
before_install:
<<<<<<< HEAD
    # linux configuration
    - if [[ "$TRAVIS_OS_NAME" == "linux" ]]; then sudo apt-get install gfortran libblas-dev liblapack-dev; fi
=======
      # linux configuration
    - if [[ "$TRAVIS_OS_NAME" == "linux" ]]; then sudo apt-get install g++-8 gfortran-8 libblas-dev liblapack3 liblapack-dev; fi
>>>>>>> d3214fe5
    - if [[ "$TRAVIS_OS_NAME" == "linux" && "$CPP_API" == "ON" ]]; then sudo apt-get install libopenmpi-dev libyaml-cpp-dev libhdf5-dev libxml2-dev; fi
    - if [[ "$TRAVIS_OS_NAME" == "linux" ]]; then pyenv shell 3.7.1; fi
    - apt-cache policy libblas-dev
    - apt-cache policy liblapack-dev
    - ls -la /usr/lib/x86_64-linux-gnu/liblapa* 
    - ldd /usr/lib/x86_64-linux-gnu/liblapack.so 

    # common configuration
    - pip install numpy

install:
    - mkdir build && cd build
    - cmake .. -DCMAKE_BUILD_TYPE=DEBUG -DDOUBLE_PRECISION=OFF
    - make -j4 
    - cd ..
    - git clone https://github.com/ebranlard/weio
    - python --version
    - pip install -r weio/requirements.txt
    - pip install -e weio
    - git clone https://github.com/ebranlard/tcf-test 
    - cp build/glue-codes/openfast/openfast tcf-test
    - cd tcf-test

script:
    - ls
    - make<|MERGE_RESOLUTION|>--- conflicted
+++ resolved
@@ -9,13 +9,8 @@
 sudo: true
     
 before_install:
-<<<<<<< HEAD
-    # linux configuration
-    - if [[ "$TRAVIS_OS_NAME" == "linux" ]]; then sudo apt-get install gfortran libblas-dev liblapack-dev; fi
-=======
       # linux configuration
     - if [[ "$TRAVIS_OS_NAME" == "linux" ]]; then sudo apt-get install g++-8 gfortran-8 libblas-dev liblapack3 liblapack-dev; fi
->>>>>>> d3214fe5
     - if [[ "$TRAVIS_OS_NAME" == "linux" && "$CPP_API" == "ON" ]]; then sudo apt-get install libopenmpi-dev libyaml-cpp-dev libhdf5-dev libxml2-dev; fi
     - if [[ "$TRAVIS_OS_NAME" == "linux" ]]; then pyenv shell 3.7.1; fi
     - apt-cache policy libblas-dev
