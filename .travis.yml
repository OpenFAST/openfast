--- conflicted
+++ resolved
@@ -1,44 +1,56 @@
 # Travis CI configuration
+#
+# Environment info
+# https://docs.travis-ci.com/user/reference/overview/
+# https://docs.travis-ci.com/user/reference/osx/
+# https://docs.travis-ci.com/user/reference/trusty/
 
 language: c
 
-os: linux
-dist: bionic
-env:  FC=/usr/bin/gfortran-8 ; CXX=/usr/bin/g++-8 ; CC=/usr/bin/gcc-8
-packages: g++-8
-sudo: true
+matrix:
+  include:
+    - os: linux
+      dist: bionic
+      env: FC=/usr/bin/gfortran-7; DOUBLE_PRECISION=OFF
+    - os: linux
+      dist: bionic
+      env: FC=/usr/bin/gfortran-7; DOUBLE_PRECISION=ON; CPP_API=ON; CMAKE_FLAGS="-DBUILD_OPENFAST_CPP_API=$CPP_API"
+    - os: linux
+      dist: bionic
+      env: FC=/usr/bin/gfortran-7; DOUBLE_PRECISION=ON; CPP_API=ON; CMAKE_FLAGS="-DBUILD_OPENFAST_CPP_API=$CPP_API -DGENERATE_TYPES=ON"
+    - os: osx
+      osx_image: xcode11
+      env: FC=/usr/local/bin/gfortran-7; DOUBLE_PRECISION=ON
+    - os: osx
+      osx_image: xcode11
+      env: FC=/usr/local/bin/gfortran-7; DOUBLE_PRECISION=OFF
+
+# macos dependency install
+addons:
+  homebrew:
+    packages:
+      - gcc@7
+      - yaml-cpp
+      - hdf5
+      - open-mpi
+    update: true
     
 before_install:
     # linux configuration
     - if [[ "$TRAVIS_OS_NAME" == "linux" ]]; then sudo apt-get install gfortran libblas-dev liblapack-dev; fi
     - if [[ "$TRAVIS_OS_NAME" == "linux" && "$CPP_API" == "ON" ]]; then sudo apt-get install libopenmpi-dev libyaml-cpp-dev libhdf5-dev libxml2-dev; fi
     - if [[ "$TRAVIS_OS_NAME" == "linux" ]]; then pyenv shell 3.7.1; fi
-    - apt-cache policy libblas-dev
-    - apt-cache policy liblapack-dev
-    - ls -la /usr/lib/x86_64-linux-gnu/liblapa* 
-    - ldd /usr/lib/x86_64-linux-gnu/liblapack.so 
 
     # common configuration
-    - pip install numpy
+    - pip3 install numpy
 
 install:
     - mkdir build && cd build
-    - cmake .. -DCMAKE_BUILD_TYPE=DEBUG -DDOUBLE_PRECISION=OFF
-    - make -j4 
-    - cd ..
-    - git clone https://github.com/ebranlard/weio
-    - python --version
-    - pip install -r weio/requirements.txt
-    - pip install -e weio
-    - git clone https://github.com/ebranlard/tcf-test 
-    - cp build/glue-codes/openfast/openfast tcf-test
-    - cd tcf-test
+    - cmake .. -DCMAKE_BUILD_TYPE=DEBUG -DBUILD_TESTING=ON -DBUILD_SHARED_LIBS=ON -DDOUBLE_PRECISION=$DOUBLE_PRECISION $CMAKE_FLAGS
+    - cat CMakeCache.txt
+    - make -j4 install
 
 script:
-<<<<<<< HEAD
-    - ls
-    - make
-=======
     # beamdyn unit tests
     - if [[ "$DOUBLE_PRECISION" == "ON" ]]; then ctest -VV -R beamdyn_utest; fi
 
@@ -55,5 +67,4 @@
     # THIS IS COMMENTED UNTIL TESTS CAN RELIABLY DETERMINE REGRESSION
     # CURRENTLY, TESTS FAIL WITH VERY MINOR DIFFERENCES
     # - ctest -VV -j 18 -I 1,1,1,2,5,6,8,9,10,11,12,13,14,18,19,22,23,24,25,26
-    # - if [[ "$TRAVIS_OS_NAME" == "linux" ]]; then ctest -j 18 -I 1,1,1,2,5,6,8,9,10,11,12,13,14,18,19,22,23,24,25,26 ; fi
->>>>>>> 226008c6
+    # - if [[ "$TRAVIS_OS_NAME" == "linux" ]]; then ctest -j 18 -I 1,1,1,2,5,6,8,9,10,11,12,13,14,18,19,22,23,24,25,26 ; fi