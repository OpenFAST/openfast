###################################################################################################################################
# Registry for ServoDyn in the FAST Modularization Framework
# This Registry file is used to create MODULE ServoDyn_Types  which contains all of the user-defined types needed in ServoDyn.
# It also contains copy, destroy, pack, and unpack routines associated with each defined data types.
# See the NWTC Programmer's Handbook for further information on the format/contents of this file.
#
# Entries are of the form
# <keyword>	<ModuleName/ModName>	<TypeName>	<FieldType>	<FieldName>	<Dims>	<IO>	<DNAME>	<DESCRIP>	<UNITS>
#
# Use ^ as a shortcut for the value in the same column from the previous line.
###################################################################################################################################

# ...... Include files (definitions from NWTC Library) ............................................................................
include	Registry_NWTC_Library.txt
usefrom	StrucCtrl_Registry.txt

# ..... Initialization data .......................................................................................................
# Define inputs that the initialization routine may need here:
typedef	ServoDyn/SrvD	InitInputType	CHARACTER(1024)	InputFile	-	-	-	"Name of the input file"	-
typedef	^	InitInputType	Logical	Linearize	-	.FALSE.	-	"Flag that tells this module if the glue code wants to linearize."	-
typedef	^	InitInputType	IntKi	NumBl	-	-	-	"Number of blades on the turbine"	-
typedef	^	InitInputType	CHARACTER(1024)	RootName	-	-	-	"RootName for writing output files"	-
typedef	^	InitInputType	ReKi	BlPitchInit	{:}	-	-	"Initial blade pitch"	-
typedef	^	InitInputType	ReKi	Gravity	{3}	-	-	"Gravitational acceleration vector"	m/s^2
typedef	^	InitInputType	ReKi	NacPosition	{3}	-	-	"nacelle origin for setting up mesh"	m
typedef	^	InitInputType	R8Ki	NacOrientation	{3}{3}	-	-	"nacelle orientation for setting up mesh"	-
typedef	^	InitInputType	ReKi	TwrBasePos	{3}	-	-	"tower base origin for setting up mesh"	m
typedef	^	InitInputType	R8Ki	TwrBaseOrient	{3}{3}	-	-	"tower base orientation for setting up mesh"	m
typedef	^	InitInputType	ReKi	PlatformPos	{3}	-	-	"platform origin for setting up mesh"	m
typedef	^	InitInputType	R8Ki	PlatformOrient	{3}{3}	-	-	"platform orientation for setting up mesh"	m
typedef	^	InitInputType	DbKi	Tmax	-	-	-	"max time from glue code"	s
typedef	^	InitInputType	ReKi	AvgWindSpeed	-	-	-	"average wind speed for the simulation"	m/s
typedef	^	InitInputType	ReKi	AirDens	-	-	-	"air density"	kg/m^3
typedef	^	InitInputType	IntKi	NumSC2CtrlGlob	-	-	-	"number of global controller inputs [from supercontroller]"	-
typedef	^	InitInputType	IntKi	NumSC2Ctrl	-	-	-	"number of turbine specific controller inputs [from supercontroller]"	-
typedef	^	InitInputType	IntKi	NumCtrl2SC	-	-	-	"number of controller outputs [to supercontroller]"	-
typedef	^	InitInputType	IntKi	TrimCase	-	-	-	"Controller parameter to be trimmed {1:yaw; 2:torque; 3:pitch} [used only if CalcSteady=True]"	-
typedef	^	InitInputType	ReKi	TrimGain	-	-	-	"Proportional gain for the rotational speed error (>0) [used only if TrimCase>0]"	"rad/(rad/s) for yaw or pitch; Nm/(rad/s) for torque"
typedef	^	InitInputType	ReKi	RotSpeedRef	-	-	-	"Reference rotor speed"	"rad/s"
typedef	^	InitInputType	ReKi	BladeRootPosition	{:}{:}	-	-	"X-Y-Z reference position of each blade root (3 x NumBlades)"	m
typedef	^	InitInputType	R8Ki	BladeRootOrientation	{:}{:}{:}	-	-	"DCM reference orientation of blade roots (3x3 x NumBlades)"	-
typedef	^	InitInputType	LOGICAL	UseInputFile	-	.TRUE.	-	"read input from input file"	-
typedef	^	InitInputType	FileInfoType	PassedPrimaryInputData	-	-	-	"Primary input file as FileInfoType (set by driver/glue code)"	-
<<<<<<< HEAD
#ADD in the TMD submodule input file passing her
typedef	^	InitInputType	IntKi	NumCableControl	-	-	-	"Number of cable control channels requested"	-
typedef	^	InitInputType	CHARACTER(64)	CableControlRequestor	{:}	-	-	"Array with text info about which module requested the cable control channel (size of NumCableControl).  This is just for diagnostics."	-
typedef	^	InitInputType	IntKi	InterpOrder	-	-	-	"Interpolation order from glue code -- required to set m%u_xStC sizes" -
=======
#ADD in the TMD submodule input file passing here
typedef	^	InitInputType	ReKi	fromSCGlob	{:}	-	-	"Initial global inputs to the controller [from the supercontroller]"	-
typedef	^	InitInputType	ReKi	fromSC	{:}	-	-	"Initial turbine specific inputs to the controller [from the supercontroller]"	-

>>>>>>> 4d598b2c

# Define outputs from the initialization routine here:
typedef	^	InitOutputType	CHARACTER(ChanLen)	WriteOutputHdr	{:}	-	-	"Names of the output-to-file channels"	-
typedef	^	InitOutputType	CHARACTER(ChanLen)	WriteOutputUnt	{:}	-	-	"Units of the output-to-file channels"	-
typedef	^	InitOutputType	ProgDesc	Ver	-	-	-	"This module's name, version, and date"	-
typedef	^	InitOutputType	IntKi	CouplingScheme	-	-	-	"Switch that indicates if a particular coupling scheme is required"	-
typedef	^	InitOutputType	Logical	UseHSSBrake	-	-	-	"flag to determine if high-speed shaft brake is potentially used (true=yes)"	-
typedef	^	InitOutputType	CHARACTER(LinChanLen)	LinNames_y	{:}	-	-	"Names of the outputs used in linearization"	-
typedef	^	InitOutputType	CHARACTER(LinChanLen)	LinNames_u	{:}	-	-	"Names of the inputs used in linearization"	-
typedef	^	InitOutputType	LOGICAL	RotFrame_y	{:}	-	-	"Flag that tells FAST/MBC3 if the outputs used in linearization are in the rotating frame"	-
typedef	^	InitOutputType	LOGICAL	RotFrame_u	{:}	-	-	"Flag that tells FAST/MBC3 if the inputs used in linearization are in the rotating frame"	-
typedef   ^        InitOutputType LOGICAL               IsLoad_u     {:}  -   -   "Flag that tells FAST if the inputs used in linearization are loads (for preconditioning matrix)" -

# ..... Input file data ...........................................................................................................
# This is data defined in the Input File for this module (or could otherwise be passed in)
# ..... Primary Input file data ...........................................................................................................
typedef	ServoDyn/SrvD	SrvD_InputFile	DbKi	DT	-	-	-	"Communication interval for controllers"	s
typedef	^	SrvD_InputFile	LOGICAL	Echo	-	-	-	"Echo the input file out" -
typedef	^	SrvD_InputFile	IntKi	PCMode	-	-	-	"Pitch control mode"	-
typedef	^	SrvD_InputFile	DbKi	TPCOn	-	-	-	"Time to enable active pitch control [unused when PCMode=0]"	s
typedef	^	SrvD_InputFile	DbKi	TPitManS	3	-	-	"Time to start override pitch maneuver for blade (K) and end standard pitch control"	s
typedef	^	SrvD_InputFile	ReKi	PitManRat	3	-	-	"Pitch rates at which override pitch maneuvers head toward final pitch angles"	rad/s
typedef	^	SrvD_InputFile	ReKi	BlPitchF	3	-	-	"Blade (K) final pitch for pitch maneuvers"	radians
typedef	^	SrvD_InputFile	IntKi	VSContrl	-	-	-	"Variable-speed control mode"	-
typedef	^	SrvD_InputFile	IntKi	GenModel	-	-	-	"Generator model [used only when VSContrl=0]"	-
typedef	^	SrvD_InputFile	ReKi	GenEff	-	-	-	"Generator efficiency [ignored by the Thevenin and user-defined generator models]"	-
typedef	^	SrvD_InputFile	LOGICAL	GenTiStr	-	-	-	"Method to start the generator {T: timed using TimGenOn, F: generator speed using SpdGenOn}"	-
typedef	^	SrvD_InputFile	LOGICAL	GenTiStp	-	-	-	"Method to stop the generator {T: timed using TimGenOf, F: when generator power = 0}"	-
typedef	^	SrvD_InputFile	ReKi	SpdGenOn	-	-	-	"Generator speed to turn on the generator for a startup (HSS speed) [used only when GenTiStr=False]"	rad/s
typedef	^	SrvD_InputFile	DbKi	TimGenOn	-	-	-	"Time to turn on the generator for a startup [used only when GenTiStr=True]"	s
typedef	^	SrvD_InputFile	DbKi	TimGenOf	-	-	-	"Time to turn off the generator [used only when GenTiStp=True]"	s
typedef	^	SrvD_InputFile	ReKi	VS_RtGnSp	-	-	-	"Rated generator speed for simple variable-speed generator control (HSS side) [used only when VSContrl=1]"	rad/s
typedef	^	SrvD_InputFile	ReKi	VS_RtTq	-	-	-	"Rated generator torque/constant generator torque in Region 3 for simple variable-speed generator control (HSS side) [used only when VSContrl=1]"	N-m
typedef	^	SrvD_InputFile	ReKi	VS_Rgn2K	-	-	-	"Generator torque constant in Region 2 for simple variable-speed generator control (HSS side) [used only when VSContrl=1]"	N-m/(rad/s)^2
typedef	^	SrvD_InputFile	ReKi	VS_SlPc	-	-	-	"Rated generator slip percentage in Region 2 1/2 for simple variable-speed generator control [used only when VSContrl=1]"	-
typedef	^	SrvD_InputFile	ReKi	SIG_SlPc	-	-	-	"Rated generator slip percentage [used only when VSContrl=0 and GenModel=1]"	-
typedef	^	SrvD_InputFile	ReKi	SIG_SySp	-	-	-	"Synchronous (zero-torque) generator speed [used only when VSContrl=0 and GenModel=1]"	rad/s
typedef	^	SrvD_InputFile	ReKi	SIG_RtTq	-	-	-	"Rated torque [used only when VSContrl=0 and GenModel=1]"	N-m
typedef	^	SrvD_InputFile	ReKi	SIG_PORt	-	-	-	"Pull-out ratio (Tpullout/Trated) [used only when VSContrl=0 and GenModel=1]"	-
typedef	^	SrvD_InputFile	ReKi	TEC_Freq	-	-	-	"Line frequency [50 or 60] [used only when VSContrl=0 and GenModel=2]"	Hz
typedef	^	SrvD_InputFile	IntKi	TEC_NPol	-	-	-	"Number of poles [even integer > 0] [used only when VSContrl=0 and GenModel=2]"	-
typedef	^	SrvD_InputFile	ReKi	TEC_SRes	-	-	-	"Stator resistance [used only when VSContrl=0 and GenModel=2]"	ohms
typedef	^	SrvD_InputFile	ReKi	TEC_RRes	-	-	-	"Rotor resistance [used only when VSContrl=0 and GenModel=2]"	ohms
typedef	^	SrvD_InputFile	ReKi	TEC_VLL	-	-	-	"Line-to-line RMS voltage [used only when VSContrl=0 and GenModel=2]"	volts
typedef	^	SrvD_InputFile	ReKi	TEC_SLR	-	-	-	"Stator leakage reactance [used only when VSContrl=0 and GenModel=2]"	ohms
typedef	^	SrvD_InputFile	ReKi	TEC_RLR	-	-	-	"Rotor leakage reactance [used only when VSContrl=0 and GenModel=2]"	ohms
typedef	^	SrvD_InputFile	ReKi	TEC_MR	-	-	-	"Magnetizing reactance [used only when VSContrl=0 and GenModel=2]"	ohms
typedef	^	SrvD_InputFile	IntKi	HSSBrMode	-	-	-	"HSS brake model"	-
typedef	^	SrvD_InputFile	DbKi	THSSBrDp	-	-	-	"Time to initiate deployment of the HSS brake"	s
typedef	^	SrvD_InputFile	DbKi	HSSBrDT	-	-	-	"Time for HSS-brake to reach full deployment once initiated [used only when HSSBrMode=1]"	s
typedef	^	SrvD_InputFile	ReKi	HSSBrTqF	-	-	-	"Fully deployed HSS-brake torque"	N-m
typedef	^	SrvD_InputFile	IntKi	YCMode	-	-	-	"Yaw control mode"	-
typedef	^	SrvD_InputFile	DbKi	TYCOn	-	-	-	"Time to enable active yaw control [unused when YCMode=0]"	s
typedef	^	SrvD_InputFile	ReKi	YawNeut	-	-	-	"Neutral yaw position--yaw spring force is zero at this yaw"	radians
typedef	^	SrvD_InputFile	ReKi	YawSpr	-	-	-	"Nacelle-yaw spring constant"	N-m/rad
typedef	^	SrvD_InputFile	ReKi	YawDamp	-	-	-	"Nacelle-yaw constant"	N-m/(rad/s)
typedef	^	SrvD_InputFile	DbKi	TYawManS	-	-	-	"Time to start override yaw maneuver and end standard yaw control"	s
typedef	^	SrvD_InputFile	ReKi	YawManRat	-	-	-	"Yaw maneuver rate (in absolute value)"	rad/s
typedef	^	SrvD_InputFile	ReKi	NacYawF	-	-	-	"Final yaw angle for override yaw maneuvers"	radians
typedef	^	SrvD_InputFile	LOGICAL	SumPrint	-	-	-	"Print summary data to <RootName>.sum"	-
typedef	^	SrvD_InputFile	IntKi	OutFile	-	-	-	"Switch to determine where output will be placed: (1: in module output file only; 2: in glue code output file only; 3: both)"	-
typedef	^	SrvD_InputFile	LOGICAL	TabDelim	-	-	-	"Use tab delimiters in text tabular output file?"	-
typedef	^	SrvD_InputFile	CHARACTER(20)	OutFmt	-	-	-	"Format used for text tabular output (except time)"	-
#typedef	^	SrvD_InputFile	IntKi	OutFileFmt	-	-	-	"Format for module tabular (time-marching) output: {1: text file [<RootName>.out], 2: binary file [<RootName>.outb], 3: both}"	-
typedef	^	SrvD_InputFile	DbKi	Tstart	-	-	-	"Time to start module's tabular output"	s
typedef	^	SrvD_InputFile	IntKi	NumOuts	-	-	-	"Number of parameters in the output list (number of outputs requested)"	-
typedef	^	SrvD_InputFile	CHARACTER(ChanLen)	OutList	{:}	-	-	"List of user-requested output channels"	-

typedef	^	SrvD_InputFile	CHARACTER(1024)	DLL_FileName	-	-	-	"Name of the DLL file including the full path"	-
typedef	^	SrvD_InputFile	CHARACTER(1024)	DLL_ProcName	-	-	-	"Name of the procedure in the DLL that will be called"	-
typedef	^	SrvD_InputFile	CHARACTER(1024)	DLL_InFile	-	-	-	"Name of input file used in DLL"	-
typedef	^	SrvD_InputFile	DbKi	DLL_DT	-	-	-	"interval for calling DLL (must be integer multiple number of DT steps)"	s
typedef	^	SrvD_InputFile	LOGICAL	DLL_Ramp	-	-	-	"whether the DLL pitch should be a ramp (true) or step change (false) when DLL_DT <> DT. If true, introduces a time delay."	-
typedef	^	SrvD_InputFile	ReKi	BPCutoff	-	-	-	"The cutoff frequency for the blade pitch low-pass filter. Large values => no filter."	Hz
typedef	^	SrvD_InputFile	ReKi	NacYaw_North	-	-	-	"Reference yaw angle of the nacelle when the upwind end points due North [used only with DLL Interface]"	radians
typedef	^	SrvD_InputFile	IntKi	Ptch_Cntrl	-	-	-	"Record 28: Use individual pitch control {0: collective pitch; 1: individual pitch control} [used only with DLL Interface]"	-
typedef	^	SrvD_InputFile	ReKi	Ptch_SetPnt	-	-	-	"Record  5: Below-rated pitch angle set-point [used only with DLL Interface]"	radians
typedef	^	SrvD_InputFile	ReKi	Ptch_Min	-	-	-	"Record  6: Minimum pitch angle [used only with DLL Interface]"	radians
typedef	^	SrvD_InputFile	ReKi	Ptch_Max	-	-	-	"Record  7: Maximum pitch angle [used only with DLL Interface]"	radians
typedef	^	SrvD_InputFile	ReKi	PtchRate_Min	-	-	-	"Record  8: Minimum pitch rate (most negative value allowed) [used only with DLL Interface]"	rad/s
typedef	^	SrvD_InputFile	ReKi	PtchRate_Max	-	-	-	"Record  9: Maximum pitch rate [used only with DLL Interface]"	rad/s
typedef	^	SrvD_InputFile	ReKi	Gain_OM	-	-	-	"Record 16: Optimal mode gain [used only with DLL Interface]"	Nm/(rad/s)^2
typedef	^	SrvD_InputFile	ReKi	GenSpd_MinOM	-	-	-	"Record 17: Minimum generator speed [used only with DLL Interface]"	rad/s
typedef	^	SrvD_InputFile	ReKi	GenSpd_MaxOM	-	-	-	"Record 18: Optimal mode maximum speed [used only with DLL Interface]"	rad/s
typedef	^	SrvD_InputFile	ReKi	GenSpd_Dem	-	-	-	"Record 19: Demanded generator speed above rated [used only with DLL Interface]"	rad/s
typedef	^	SrvD_InputFile	ReKi	GenTrq_Dem	-	-	-	"Record 22: Demanded generator torque above rated [used only with DLL Interface]"	Nm
typedef	^	SrvD_InputFile	ReKi	GenPwr_Dem	-	-	-	"Record 13: Demanded power [used only with DLL Interface]"	W
typedef	^	SrvD_InputFile	IntKi	DLL_NumTrq	-	-	-	"Record 26: No. of points in torque-speed look-up table {0 = none and use the optimal mode PARAMETERs instead, nonzero = ignore the optimal mode PARAMETERs by setting Gain_OM (Record 16) to 0.0} [used only with DLL Interface]"	-
typedef	^	SrvD_InputFile	ReKi	GenSpd_TLU	{:}	-	-	"Records R:2:R+2*DLL_NumTrq-2: Generator speed values in look-up table [used only with DLL Interface]"	rad/s
typedef	^	SrvD_InputFile	ReKi	GenTrq_TLU	{:}	-	-	"Records R+1:2:R+2*DLL_NumTrq-1: Generator torque values in look-up table [used only with DLL Interface]"	Nm
typedef	^	SrvD_InputFile	LOGICAL	UseLegacyInterface	-	-	-	"Flag that determines if the legacy Bladed interface is (legacy=DISCON with avrSWAP instead of CONTROLLER)"	-

typedef	^	SrvD_InputFile	IntKi	NumBStC	-	-	-	"Number of blade structural controllers (integer)"	-
typedef	^	SrvD_InputFile	CHARACTER(1024)	BStCfiles	{:}	-	-	"Name of the files for blade structural controllers (quoted strings) [unused when NumBStC==0]"	-
typedef	^	SrvD_InputFile	IntKi	NumNStC	-	-	-	"Number of nacelle structural controllers (integer)"	-
typedef	^	SrvD_InputFile	CHARACTER(1024)	NStCfiles	{:}	-	-	"Name of the files for nacelle structural controllers (quoted strings) [unused when NumNStC==0]"	-
typedef	^	SrvD_InputFile	IntKi	NumTStC	-	-	-	"Number of tower structural controllers (integer)"	-
typedef	^	SrvD_InputFile	CHARACTER(1024)	TStCfiles	{:}	-	-	"Name of the files for tower structural controllers (quoted strings) [unused when NumTStC==0]"	-
typedef	^	SrvD_InputFile	IntKi	NumSStC	-	-	-	"Number of substructure structural controllers (integer)"	-
typedef	^	SrvD_InputFile	CHARACTER(1024)	SStCfiles	{:}	-	-	"Name of the files for subtructure structural controllers (quoted strings) [unused when NumSStC==0]"	-

typedef	^	SrvD_InputFile	IntKi	AfCmode	-	-	-	"Airfoil control mode {0: none, 1: sine wave cycle, 4: user-defined from Simulink/Labview, 5: user-defined from Bladed-style DLL}" -
typedef	^	SrvD_InputFile	ReKi	AfC_Mean	-	-	-	"Mean level for cosine cycling or steady value [used only with AfCmode==1]" -
typedef	^	SrvD_InputFile	ReKi	AfC_Amp	-	-	-	"Amplitude for for cosine cycling of flap signal (-) [used only with AfCmode==1]"	-
typedef	^	SrvD_InputFile	ReKi	AfC_Phase	-	-	-	"Phase relative to the blade azimuth (0 is vertical) for for cosine cycling of flap signal (deg) [used only with AfCmode==1]"	deg

typedef	^	SrvD_InputFile	IntKi	CCmode	-	-	-	"Cable control control mode {0: none, 4: user-defined from Simulink/Labview, 5: user-defined from Bladed-style DLL}" -

typedef	^	SrvD_InputFile	Logical	EXavrSWAP	-	-	-	"Use extendend AVR swap"	-

# ..... Data for using Bladed DLLs .......................................................................................................
typedef	^	BladedDLLType	SiKi	avrSWAP	{:}	-	-	"The swap array: used to pass data to and from the DLL controller"	"see Bladed DLL documentation"
typedef	^	BladedDLLType	ReKi	HSSBrTrqDemand	-	-	-	"Demanded braking torque - from Bladed DLL"	-
typedef	^	BladedDLLType	ReKi	YawRateCom	-	-	-	"Nacelle yaw rate demanded from Bladed DLL"	rad/s
typedef	^	BladedDLLType	ReKi	GenTrq	-	-	-	"Electrical generator torque from Bladed DLL"	N-m
typedef	^	BladedDLLType	IntKi	GenState	-	-	-	"Generator state from Bladed DLL"	-
typedef	^	BladedDLLType	ReKi	BlPitchCom	3	-	-	"Commanded blade pitch angles"	radians
typedef	^	BladedDLLType	ReKi	PrevBlPitch	3	-	-	"Previously commanded blade pitch angles"	radians
typedef	^	BladedDLLType	ReKi	BlAirfoilCom	3	-	-	"Commanded Airfoil UserProp for blade.  Passed to AD15 for airfoil interpolation (must be same units as given in AD15 airfoil tables)"	-
typedef	^	BladedDLLType	ReKi	PrevBlAirfoilCom	3	-	-	"Previously commanded Airfoil UserProp for blade.  Passed to AD15 for airfoil interpolation (must be same units as given in AD15 airfoil tables)"	-
typedef	^	BladedDLLType	ReKi	ElecPwr_prev	-	-	-	"Electrical power (from previous step), sent to Bladed DLL"	W
typedef	^	BladedDLLType	ReKi	GenTrq_prev	-	-	-	"Electrical generator torque (from previous step), sent to Bladed DLL"	N-m
typedef	^	BladedDLLType	SiKi	toSC	{:}	-	-	"controller output to supercontroller"	-
typedef	^	BladedDLLType	logical	initialized	-	-	-	"flag that determines if DLL has been called (for difference between CalcOutput and UpdateStates)"	-
typedef	^	BladedDLLType	INTEGER	NumLogChannels	-	-	-	"number of log channels from controller"	-
typedef	^	BladedDLLType	OutParmType	LogChannels_OutParam	{:}	-	-	"Names and units (and other characteristics) of logging outputs from DLL"	-
typedef	^	BladedDLLType	ReKi	LogChannels	{:}	-	-	"logging outputs from controller"	-
typedef	^	BladedDLLType	IntKi	ErrStat	-	-	-	"error message from external controller API"	-
typedef	^	BladedDLLType	CHARACTER(ErrMsgLen)	ErrMsg	-	-	-	"error message from external controller API"	-
typedef	^	BladedDLLType	R8Ki	CurrentTime	-	-	-	"Current Simulation Time"	s
typedef	^	BladedDLLType	IntKi	SimStatus	-	-	-	"simulation status (see avrSWAP(1): Status flag set as follows: 0 if this is the first call, 1 for all subsequent time steps, -1 if this is the final call at the end of the simulation)"	-
typedef	^	BladedDLLType	IntKi	ShaftBrakeStatusBinaryFlag	-	-	-	"binary flag indicating (on/off) status for shaft brake 1, shaft brake 2, generator brake, shaft brake 3, or brake torque set separately (0, 1, or 16 allowed in FAST)"-
typedef	^	BladedDLLType	LOGICAL	HSSBrDeployed	-	-	-	"Whether the HSS brake has been deployed" -
typedef	^	BladedDLLType	R8Ki	TimeHSSBrFullyDeployed	-	-	-	"Time at which the controller high-speed shaft is fully deployed" s
typedef	^	BladedDLLType	R8Ki	TimeHSSBrDeployed	-	-	-	"Time at which the controller high-speed shaft is first deployed" s
typedef	^	BladedDLLType	LOGICAL	OverrideYawRateWithTorque	-	-	-	"acts similiar to Yaw_Cntrl"	-
typedef	^	BladedDLLType	ReKi	YawTorqueDemand	-	-	-	"Demanded yaw actuator torque (override of yaw rate control)"	Nm
## these are INPUTS copied to the DLL:
typedef	^	BladedDLLType	ReKi	BlPitchInput	{:}	-	-	"Input blade pitch angles"	radians
typedef	^	BladedDLLType	ReKi	YawAngleFromNorth	-	-	-	"Yaw angle of the nacelle relative to North (see NacYaw_North)"	rad
typedef	^	BladedDLLType	ReKi	HorWindV	-	-	-	"Horizontal hub-height wind velocity magnitude"	m/s
typedef	^	BladedDLLType	ReKi	HSS_Spd	-	-	-	"High-speed shaft (HSS) speed"	rad/s
typedef	^	BladedDLLType	ReKi	YawErr	-	-	-	"Yaw error"	radians
typedef	^	BladedDLLType	ReKi	RotSpeed	-	-	-	"Rotor azimuth angular speed"	rad/s
typedef	^	BladedDLLType	ReKi	YawBrTAxp	-	-	-	"Tower-top / yaw bearing fore-aft (translational) acceleration (absolute)"	m/s^2
typedef	^	BladedDLLType	ReKi	YawBrTAyp	-	-	-	"Tower-top / yaw bearing side-to-side (translational) acceleration (absolute)"	m/s^2
typedef	^	BladedDLLType	ReKi	LSSTipMys	-	-	-	"Nonrotating low-speed shaft bending moment at the shaft tip (teeter pin for 2-blader, apex of rotation for 3-blader)"	N-m
typedef	^	BladedDLLType	ReKi	LSSTipMzs	-	-	-	"Nonrotating low-speed shaft bending moment at the shaft tip (teeter pin for 2-blader, apex of rotation for 3-blader)"	N-m
typedef	^	BladedDLLType	ReKi	LSSTipMya	-	-	-	"Rotating low-speed shaft bending moment at the shaft tip (teeter pin for 2-blader, apex of rotation for 3-blader)"	N-m
typedef	^	BladedDLLType	ReKi	LSSTipMza	-	-	-	"Rotating low-speed shaft bending moment at the shaft tip (teeter pin for 2-blader, apex of rotation for 3-blader)"	N-m
typedef	^	BladedDLLType	ReKi	LSSTipPxa	-	-	-	"Rotor azimuth angle (position)"	radians
typedef	^	BladedDLLType	ReKi	Yaw	-	-	-	"Current nacelle yaw"	radians
typedef	^	BladedDLLType	ReKi	YawRate	-	-	-	"Current nacelle yaw rate"	rad/s
typedef	^	BladedDLLType	ReKi	YawBrMyn	-	-	-	"Rotating (with nacelle) tower-top / yaw bearing pitch moment"	N-m
typedef	^	BladedDLLType	ReKi	YawBrMzn	-	-	-	"Tower-top / yaw bearing yaw moment"	N-m
typedef	^	BladedDLLType	ReKi	NcIMURAxs	-	-	-	"Nacelle inertial measurement unit angular (rotational) acceleration (absolute)"	rad/s^2
typedef	^	BladedDLLType	ReKi	NcIMURAys	-	-	-	"Nacelle inertial measurement unit angular (rotational) acceleration (absolute)"	rad/s^2
typedef	^	BladedDLLType	ReKi	NcIMURAzs	-	-	-	"Nacelle inertial measurement unit angular (rotational) acceleration (absolute)"	rad/s^2
typedef	^	BladedDLLType	ReKi	RotPwr	-	-	-	"Rotor power (this is equivalent to the low-speed shaft power)"	W
typedef	^	BladedDLLType	ReKi	LSSTipMxa	-	-	-	"Rotating low-speed shaft bending moment at the shaft tip (teeter pin for 2-blader, apex of rotation for 3-blader)"	N-m
typedef	^	BladedDLLType	ReKi	RootMyc	3	-	-	"Out-of-plane moment (i.e., the moment caused by out-of-plane forces) at the blade root for each of the blades (max 3)"	N-m
typedef	^	BladedDLLType	ReKi	RootMxc	3	-	-	"In-plane moment (i.e., the moment caused by in-plane forces) at the blade root"	N-m
## these are PARAMETERS sent to the DLL (THEIR VALUES SHOULD NOT CHANGE DURING SIMULATION):
typedef	^	BladedDLLType	DbKi	DLL_DT	-	-	-	"interval for calling DLL (integer multiple number of DT)"	s
typedef	^	BladedDLLType	CHARACTER(1024)	DLL_InFile	-	-	-	"Name of input file used in DLL"	-
typedef	^	BladedDLLType	CHARACTER(1024)	RootName	-	-	-	"RootName for writing output files"	-
typedef	^	BladedDLLType	ReKi	GenTrq_Dem	-	-	-	"Demanded generator torque above rated"	Nm
typedef	^	BladedDLLType	ReKi	GenSpd_Dem	-	-	-	"Demanded generator speed above rated"	rad/s
typedef	^	BladedDLLType	ReKi	Ptch_Max	-	-	-	"Maximum pitch angle"	rad
typedef	^	BladedDLLType	ReKi	Ptch_Min	-	-	-	"Minimum pitch angle"	rad
typedef	^	BladedDLLType	ReKi	Ptch_SetPnt	-	-	-	"Below-rated pitch angle set-point"	rad
typedef	^	BladedDLLType	ReKi	PtchRate_Max	-	-	-	"Maximum pitch rate"	rad/s
typedef	^	BladedDLLType	ReKi	PtchRate_Min	-	-	-	"Minimum pitch rate (most negative value allowed)"	rad/s
typedef	^	BladedDLLType	ReKi	GenPwr_Dem	-	-	-	"Demanded power (This is not valid for variable-speed, pitch-regulated controllers.)"	W
typedef	^	BladedDLLType	ReKi	Gain_OM	-	-	-	"Optimal mode gain"	Nm/(rad/s)^2
typedef	^	BladedDLLType	ReKi	GenSpd_MaxOM	-	-	-	"Optimal mode maximum speed"	rad/s
typedef	^	BladedDLLType	ReKi	GenSpd_MinOM	-	-	-	"Minimum generator speed"	rad/s
typedef	^	BladedDLLType	IntKi	Ptch_Cntrl	-	-	-	"Pitch control: 0 = collective;  1 = individual"	-
typedef	^	BladedDLLType	IntKi	DLL_NumTrq	-	-	-	"No. of points in torque-speed look-up table, 0 = none and use the optimal mode PARAMETERs instead;  nonzero = ignore the optimal mode PARAMETERs by setting Record 16 to 0.0"	-
typedef	^	BladedDLLType	ReKi	GenSpd_TLU	{:}	-	-	"Table (array) containing DLL_NumTrq generator speeds  for the torque-speed table look-up (TLU) -- this should be defined using an array constructor; for example,  if DLL_NumTrq = 3,  GenSpd_TLU(DLL_NumTrq)    = (/ 0.0, 99.9,  999.9 /)"	rad/s
typedef	^	BladedDLLType	ReKi	GenTrq_TLU	{:}	-	-	"Table (array) containing DLL_NumTrq generator torques for the torque-speed table look-up (TLU) -- this should be defined using an array constructor, for example,  if DLL_NumTrq = 3,  GenTrq_TLU(DLL_NumTrq)    = (/ 0.0, 10,  200.0 /)"	Nm
typedef	^	BladedDLLType	IntKi	Yaw_Cntrl	-	-	-	"Yaw control: 0 = rate;  1 = torque"	-

typedef	^	BladedDLLType	SiKi	PrevCableDeltaL 	{:}	-	-	"Previous value for ramping for cable tensioning DeltaL using extended avrSWAP [see EXavrSWAP documentation in BladededInterface_EX]"   m
typedef	^	BladedDLLType	SiKi	PrevCableDeltaLdot 	{:}	-	-	"Previous value for ramping for cable tensioning DeltaLdot using extended avrSWAP [see EXavrSWAP documentation in BladededInterface_EX]" m/s
typedef	^	BladedDLLType	SiKi	CableDeltaL 	{:}	-	-	"The swap array: used to pass data from the DLL controller for cable tensioning DeltaL using extended avrSWAP [see EXavrSWAP documentation in BladededInterface_EX]"   m
typedef	^	BladedDLLType	SiKi	CableDeltaLdot 	{:}	-	-	"The swap array: used to pass data from the DLL controller for cable tensioning DeltaLdot using extended avrSWAP [see EXavrSWAP documentation in BladededInterface_EX]" m/s
typedef	^	BladedDLLType	SiKi	PrevStCCmdStiff	{:}{:}	-	-	"Previous value for ramping StC stiffness from controller (3,NumStC_Control)"	"N/m"
typedef	^	BladedDLLType	SiKi	PrevStCCmdDamp		{:}{:}	-	-	"Previous value for ramping StC damping from controller (3,NumStC_Control)"	"N/(m/s)"
typedef	^	BladedDLLType	SiKi	PrevStCCmdBrake	{:}{:}	-	-	"Previous value for ramping StC braking signal (3,NumStC_Control)"	"N/(m/s)"
typedef	^	BladedDLLType	SiKi	StCCmdStiff			{:}{:}	-	-	"StC stiffness from controller (3,NumStC_Control)"	"N/m"
typedef	^	BladedDLLType	SiKi	StCCmdDamp			{:}{:}	-	-	"StC damping from controller (3,NumStC_Control)"	"N/(m/s)"
typedef	^	BladedDLLType	SiKi	StCCmdBrake			{:}{:}	-	-	"StC braking signal (3,NumStC_Control)"	"N"
typedef	^	BladedDLLType	SiKi	StCMeasDisp			{:}{:}	-	-	"StC measured local displacement signal from StC (3,NumStC_Control)"	"m"
typedef	^	BladedDLLType	SiKi	StCMeasVel			{:}{:}	-	-	"StC measured local velocity     signal from StC (3,NumStC_Control)"	"m/s"

#Placeholders for future development
#typedef	^	BladedDLLType	SiKi	EXavrSWAP_Lidar       	{:}	-	-	"The swap array: used to pass data from the DLL controller for Lidar       using extended avrSWAP [see EXavrSWAP documentation in BladededInterface_EX]"  -
#typedef	^	BladedDLLType	SiKi	EXavrSWAP_AeroControls	{:}	-	-	"The swap array: used to pass data from the DLL controller for AeroControls using extended avrSWAP [see EXavrSWAP documentation in BladededInterface_EX]" -

# ..... States ....................................................................................................................
# Define continuous (differentiable) states here:
typedef	^	ContinuousStateType	ReKi	DummyContState	-	-	-	"Remove this variable if you have continuous states"	-
typedef	^	ContinuousStateType	StC_ContinuousStateType	BStC	{:}	-	-	"StC module states - blade"	-
typedef	^	ContinuousStateType	StC_ContinuousStateType	NStC	{:}	-	-	"StC module states - nacelle"	-
typedef	^	ContinuousStateType	StC_ContinuousStateType	TStC	{:}	-	-	"StC module states - tower"	-
typedef	^	ContinuousStateType	StC_ContinuousStateType	SStC	{:}	-	-	"StC module inputs - substructure"	-

# Define discrete (nondifferentiable) states here:
typedef	^	DiscreteStateType	ReKi	CtrlOffset	-	-	-	"Controller offset parameter" N-m
#typedef	^	DiscreteStateType	ReKi	BlPitchFilter	{:}	-	-	"blade pitch filter"	-
typedef	^	DiscreteStateType	StC_DiscreteStateType	BStC	{:}	-	-	"StC module states - blade"	-
typedef	^	DiscreteStateType	StC_DiscreteStateType	NStC	{:}	-	-	"StC module states - nacelle"	-
typedef	^	DiscreteStateType	StC_DiscreteStateType	TStC	{:}	-	-	"StC module states - tower"	-
typedef	^	DiscreteStateType	StC_DiscreteStateType	SStC	{:}	-	-	"StC module inputs - substructure"	-

# Define constraint states here:
typedef	^	ConstraintStateType	ReKi	DummyConstrState	-	-	-	"Remove this variable if you have constraint states"	-
typedef	^	ConstraintStateType	StC_ConstraintStateType	BStC	{:}	-	-	"StC module states - blade"	-
typedef	^	ConstraintStateType	StC_ConstraintStateType	NStC	{:}	-	-	"StC module states - nacelle"	-
typedef	^	ConstraintStateType	StC_ConstraintStateType	TStC	{:}	-	-	"StC module states - tower"	-
typedef	^	ConstraintStateType	StC_ConstraintStateType	SStC	{:}	-	-	"StC module inputs - substructure"	-

# Define "other" states (e.g. logical states) here:
# other states for pitch maneuver:
typedef	^	OtherStateType	Logical	BegPitMan	{:}	-	-	"Whether the override pitch maneuver actually began"	-
typedef	^	OtherStateType	ReKi	BlPitchI	{:}	-	-	"Initial blade pitch angles at the start of the override pitch maneuver"	radians
typedef	^	OtherStateType	DbKi	TPitManE	{:}	-	-	"Time to end pitch maneuvers for each blade"	s
# other states for yaw maneuver:
typedef	^	OtherStateType	Logical	BegYawMan	-	-	-	"Whether the yaw maneuver actually began"	-
typedef	^	OtherStateType	ReKi	NacYawI	-	-	-	"Initial yaw angle at the start of the override yaw maneuver"	radians
typedef	^	OtherStateType	DbKi	TYawManE	-	-	-	"Time to end override yaw maneuver"	s
typedef	^	OtherStateType	ReKi	YawPosComInt	-	-	-	"Internal variable that integrates the commanded yaw rate and passes it to YawPosCom"	radians
# other states for tip-brake deployment:
typedef	^	OtherStateType	Logical	BegTpBr	{:}	-	-	"Whether the tip brakes actually deployed"	-
typedef	^	OtherStateType	DbKi	TTpBrDp	{:}	-	-	"Times to initiate deployment of tip brakes"	s
typedef	^	OtherStateType	DbKi	TTpBrFl	{:}	-	-	"Times at which tip brakes are fully deployed"	s
# other states for generator on/off:
typedef	^	OtherStateType	Logical	Off4Good	-	-	-	"Is the generator offline for rest of simulation?"	-
typedef	^	OtherStateType	Logical	GenOnLine	-	-	-	"Is the generator online?"	-
# other states for StC sub-module:
typedef	^	OtherStateType	StC_OtherStateType	BStC	{:}	-	-	"StC module states - blade"	-
typedef	^	OtherStateType	StC_OtherStateType	NStC	{:}	-	-	"StC module states - nacelle"	-
typedef	^	OtherStateType	StC_OtherStateType	TStC	{:}	-	-	"StC module states - tower"	-
typedef	^	OtherStateType	StC_OtherStateType	SStC	{:}	-	-	"StC module inputs - substructure"	-

# ..... SrvD_ModuleMapType.............................................................................................................
typedef	^	SrvD_ModuleMapType	MeshMapType	u_BStC_Mot2_BStC	{:}{:}	-	-	"Map motions: u%BStCMotionMesh to m%u_BSTC%MotionMesh"
typedef	^	SrvD_ModuleMapType	MeshMapType	u_NStC_Mot2_NStC	{:}	-	-	"Map motions: u%NStCMotionMesh to m%u_NStC%MotionMesh"
typedef	^	SrvD_ModuleMapType	MeshMapType	u_TStC_Mot2_TStC	{:}	-	-	"Map motions: u%TStCMotionMesh to m%u_TStC%MotionMesh"
typedef	^	SrvD_ModuleMapType	MeshMapType	u_SStC_Mot2_SStC	{:}	-	-	"Map motions: u%SStCMotionMesh to m%u_SStC%MotionMesh"
typedef	^	SrvD_ModuleMapType	MeshMapType	BStC_Frc2_y_BStC	{:}{:}	-	-	"Map loads: m%y_BStCLoadMesh to y%BSTC%LoadMesh"
typedef	^	SrvD_ModuleMapType	MeshMapType	NStC_Frc2_y_NStC	{:}	-	-	"Map loads: m%y_NStCLoadMesh to y%NStC%LoadMesh"
typedef	^	SrvD_ModuleMapType	MeshMapType	TStC_Frc2_y_TStC	{:}	-	-	"Map loads: m%y_TStCLoadMesh to y%TStC%LoadMesh"
typedef	^	SrvD_ModuleMapType	MeshMapType	SStC_Frc2_y_SStC	{:}	-	-	"Map loads: m%y_SStCLoadMesh to y%SStC%LoadMesh"

# ..... Misc Variables ................................................................................................................
typedef	^	MiscVarType	DbKi	LastTimeCalled	-	-	-	"last time the CalcOutput/Bladed DLL was called"	s
typedef	^	MiscVarType	BladedDLLType	dll_data	-	-	-	"data used for Bladed DLL"	-
typedef	^	MiscVarType	logical	FirstWarn	-	-	-	"Whether or not this is the first warning about the DLL being called without Explicit-Loose coupling."	-
typedef	^	MiscVarType	DbKi	LastTimeFiltered	-	-	-	"last time the CalcOutput/Bladed DLL was filtered"	s
typedef	^	MiscVarType	ReKi	xd_BlPitchFilter	{:}	-	-	"blade pitch filter"	-
typedef	^	MiscVarType	StC_MiscVarType	BStC	{:}	-	-	"StC module misc vars - blade"	-
typedef	^	MiscVarType	StC_MiscVarType	NStC	{:}	-	-	"StC module misc vars - nacelle"	-
typedef	^	MiscVarType	StC_MiscVarType	TStC	{:}	-	-	"StC module misc vars - tower"	-
typedef	^	MiscVarType	StC_MiscVarType	SStC	{:}	-	-	"StC module misc vars - substructure"	-
typedef	^	MiscVarType	StC_InputType	u_BStC	{:}{:}	-	-	"StC module inputs - blade          size:(interpOrder,NumBStC)"	-
typedef	^	MiscVarType	StC_InputType	u_NStC	{:}{:}	-	-	"StC module inputs - nacelle        size:(interpOrder,NumNStC)"	-
typedef	^	MiscVarType	StC_InputType	u_TStC	{:}{:}	-	-	"StC module inputs - tower          size:(interpOrder,NumTStC)"	-
typedef	^	MiscVarType	StC_InputType	u_SStC	{:}{:}	-	-	"StC module inputs - substructure   size:(interpOrder,NumSStC)"	-
typedef	^	MiscVarType	StC_OutputType	y_BStC	{:}	-	-	"StC module outputs - blade"	-
typedef	^	MiscVarType	StC_OutputType	y_NStC	{:}	-	-	"StC module outputs - nacelle"	-
typedef	^	MiscVarType	StC_OutputType	y_TStC	{:}	-	-	"StC module outputs - tower"	-
typedef	^	MiscVarType	StC_OutputType	y_SStC	{:}	-	-	"StC module outputs - substructure"	-
typedef	^	MiscVarType	SrvD_ModuleMapType	SrvD_MeshMap	-	-	-	"Mesh mapping from inputs/output meshes to StC input/output meshes"	-
typedef	^	MiscVarType	IntKi	PrevTstepN	0	-	-	"Previous timestep N for tracking when in predictor/corrector loop for setting StC u values"	-

# ..... Parameters ................................................................................................................
# Define parameters here:
# Time step for integration of continuous states (if a fixed-step integrator is used) and update of discrete states:
typedef	^	ParameterType	DbKi	DT	-	-	-	"Time step for continuous state integration & discrete state update"	seconds
typedef	^	ParameterType	DbKi	HSSBrDT	-	-	-	"Time it takes for HSS brake to reach full deployment once deployed"	seconds
typedef	^	ParameterType	ReKi	HSSBrTqF	-	-	-	"Fully deployed HSS brake torque"
typedef	^	ParameterType	ReKi	SIG_POSl	-	-	-	"Pullout slip"
typedef	^	ParameterType	ReKi	SIG_POTq	-	-	-	"Pullout torque"
typedef	^	ParameterType	ReKi	SIG_SlPc	-	-	-	"Rated generator slip percentage"
typedef	^	ParameterType	ReKi	SIG_Slop	-	-	-	"Torque/Speed slope for simple induction generator"
typedef	^	ParameterType	ReKi	SIG_SySp	-	-	-	"Synchronous (zero-torque) generator speed"	rad/s
typedef	^	ParameterType	ReKi	TEC_A0	-	-	-	"A0 term for Thevenin-equivalent circuit"
typedef	^	ParameterType	ReKi	TEC_C0	-	-	-	"C0 term for Thevenin-equivalent circuit"
typedef	^	ParameterType	ReKi	TEC_C1	-	-	-	"C1 term for Thevenin-equivalent circuit"
typedef	^	ParameterType	ReKi	TEC_C2	-	-	-	"C2 term for Thevenin-equivalent circuit"
typedef	^	ParameterType	ReKi	TEC_K2	-	-	-	"K2 term for Thevenin-equivalent circuit"
typedef	^	ParameterType	ReKi	TEC_MR	-	-	-	"Magnetizing reactance for Thevenin-equivalent circuit"	ohms
typedef	^	ParameterType	ReKi	TEC_Re1	-	-	-	"Thevenin's equivalent stator resistance (ohms)"	ohms
typedef	^	ParameterType	ReKi	TEC_RLR	-	-	-	"Rotor leakage reactance for Thevenin-equivalent circuit"
typedef	^	ParameterType	ReKi	TEC_RRes	-	-	-	"Rotor resistance for Thevenin-equivalent circuit"
typedef	^	ParameterType	ReKi	TEC_SRes	-	-	-	"Stator resistance for Thevenin-equivalent circuit"
typedef	^	ParameterType	ReKi	TEC_SySp	-	-	-	"Synchronous speed for Thevenin-equivalent circuit"
typedef	^	ParameterType	ReKi	TEC_V1a	-	-	-	"Source voltage for Thevenin-equivalent circuit"
typedef	^	ParameterType	ReKi	TEC_VLL	-	-	-	"Line-to-line RMS voltage for Thevenin-equivalent circuit"
typedef	^	ParameterType	ReKi	TEC_Xe1	-	-	-	"Thevenin's equivalent stator leakage reactance (ohms)"	ohms
typedef	^	ParameterType	ReKi	GenEff	-	-	-	"Generator efficiency"
typedef	^	ParameterType	ReKi	BlPitchInit	{:}	-	-	"Initial blade pitch angles"	radians
typedef	^	ParameterType	ReKi	BlPitchF	{:}	-	-	"Final blade pitch"
typedef	^	ParameterType	ReKi	PitManRat	{:}	-	-	"Pitch rates at which override pitch maneuvers head toward final pitch angles (does not include sign)"	rad/s
typedef	^	ParameterType	ReKi	YawManRat	-	-	-	"Yaw rate at which override yaw maneuver head toward for final yaw angle (does not include sign)"	rad/s
typedef	^	ParameterType	ReKi	NacYawF	-	-	-	"Final yaw angle after override yaw maneuver"
typedef	^	ParameterType	ReKi	SpdGenOn	-	-	-	"Generator speed to turn on the generator for a startup"
typedef	^	ParameterType	DbKi	THSSBrDp	-	-	-	"Time to initiate deployment of the shaft brake"	s
typedef	^	ParameterType	DbKi	THSSBrFl	-	-	-	"Time at which shaft brake is fully deployed"	s
typedef	^	ParameterType	DbKi	TimGenOf	-	-	-	"Time to turn off generator for braking or modeling a run-away"	s
typedef	^	ParameterType	DbKi	TimGenOn	-	-	-	"Time to turn on generator for startup"	s
typedef	^	ParameterType	DbKi	TPCOn	-	-	-	"Time to enable active pitch control"	s
typedef	^	ParameterType	DbKi	TPitManS	{:}	-	-	"Time to start pitch maneuvers for each blade"	s
typedef	^	ParameterType	DbKi	TYawManS	-	-	-	"Time to start override yaw maneuver"	s
typedef	^	ParameterType	DbKi	TYCOn	-	-	-	"Time to enable active yaw control"	s
typedef	^	ParameterType	ReKi	VS_RtGnSp	-	-	-	"Rated generator speed (HSS side)"	rad/s
typedef	^	ParameterType	ReKi	VS_RtTq	-	-	-	"Rated generator torque/constant generator torque in Region 3 (HSS side)"	N-m
typedef	^	ParameterType	ReKi	VS_Slope	-	-	-	"Torque/speed slope of region 2 1/2 induction generator"
typedef	^	ParameterType	ReKi	VS_SlPc	-	-	-	"Rated generator slip percentage in Region 2 1/2"	-
typedef	^	ParameterType	ReKi	VS_SySp	-	-	-	"Synchronous speed of region 2 1/2 induction generator"
typedef	^	ParameterType	ReKi	VS_TrGnSp	-	-	-	"Transitional generator speed between regions 2 and 2 1/2"
typedef	^	ParameterType	ReKi	YawPosCom	-	-	-	"Commanded yaw angle from user-defined routines"	rad
typedef	^	ParameterType	ReKi	YawRateCom	-	-	-	"Commanded yaw rate  from user-defined routines"	rad/s
typedef	^	ParameterType	IntKi	GenModel	-	-	-	"Generator model"	-
typedef	^	ParameterType	IntKi	HSSBrMode	-	-	-	"HSS brake model"	-
typedef	^	ParameterType	IntKi	PCMode	-	-	-	"Pitch control mode"	-
typedef	^	ParameterType	IntKi	VSContrl	-	-	-	"Variable-speed-generator control switch"	-
typedef	^	ParameterType	IntKi	YCMode	-	-	-	"Yaw control mode"	-
typedef	^	ParameterType	LOGICAL	GenTiStp	-	-	-	"Stop generator based upon T: time or F: generator power = 0"
typedef	^	ParameterType	LOGICAL	GenTiStr	-	-	-	"Start generator based upon T: time or F: generator speed"
typedef	^	ParameterType	ReKi	VS_Rgn2K	-	-	-	"Generator torque constant in Region 2 for simple variable-speed generator control (HSS side) [used only when VSContrl=1]"	N-m/(rad/s)^2
typedef	^	ParameterType	ReKi	YawNeut	-	-	-	"Neutral yaw position--yaw spring force is zero at this yaw"	radians
typedef	^	ParameterType	ReKi	YawSpr	-	-	-	"Nacelle-yaw spring constant"	N-m/rad
typedef	^	ParameterType	ReKi	YawDamp	-	-	-	"Nacelle-yaw constant"	N-m/(rad/s)
typedef	^	ParameterType	DbKi	TpBrDT	-	-	-	"Time for tip-brake to reach full deployment once released"	s
typedef	^	ParameterType	ReKi	TBDepISp	{:}	-	-	"Deployment-initiation speed for the tip brakes"	rad/s
typedef	^	ParameterType	ReKi	TBDrConN	-	-	-	"Tip-brake drag constant during normal operation, Cd*Area"
typedef	^	ParameterType	ReKi	TBDrConD	-	-	-	"Tip-brake drag constant during fully-deployed operation, Cd*Area"
typedef	^	ParameterType	IntKi	NumBl	-	-	-	"Number of blades on the turbine"	-
typedef	^	ParameterType	IntKi	NumBStC	-	-	-	"Number of blade structural controllers (integer)"	-
typedef	^	ParameterType	IntKi	NumNStC	-	-	-	"Number of nacelle structural controllers (integer)"	-
typedef	^	ParameterType	IntKi	NumTStC	-	-	-	"Number of tower structural controllers (integer)"	-
typedef	^	ParameterType	IntKi	NumSStC	-	-	-	"Number of substructure structural controllers (integer)"	-
typedef	^	ParameterType	IntKi	AfCmode	-	-	-	"Airfoil control mode {0: none, 1: sine wave cycle, 4: user-defined from Simulink/Labview, 5: user-defined from Bladed-style DLL}" -
typedef	^	ParameterType	ReKi	AfC_Mean	-	-	-	"Mean level for cosine cycling or steady value [used only with AfCmode==1]" -
typedef	^	ParameterType	ReKi	AfC_Amp	-	-	-	"Amplitude for for cosine cycling of flap signal (-) [used only with AfCmode==1]"	-
typedef	^	ParameterType	ReKi	AfC_Phase	-	-	-	"Phase relative to the blade azimuth (0 is vertical) for for cosine cycling of flap signal (deg) [used only with AfCmode==1]"	deg
typedef	^	ParameterType	IntKi	CCmode	-	-	-	"Cable control control mode {0: none, 4: user-defined from Simulink/Labview, 5: user-defined from Bladed-style DLL}" -
# parameters for output
typedef	^	ParameterType	IntKi	NumOuts	-	-	-	"Number of parameters in the output list (number of outputs requested)"	-
typedef	^	ParameterType	IntKi	NumOuts_DLL	-	-	-	"Number of logging channels output from the DLL (set at initialization)"	-
typedef	^	ParameterType	CHARACTER(1024)	RootName	-	-	-	"RootName for writing output files"	-
typedef	^	ParameterType	OutParmType	OutParam	{:}	-	-	"Names and units (and other characteristics) of all requested output parameters"	-
typedef	^	ParameterType	CHARACTER(1)	Delim	-	-	-	"Column delimiter for output text files"	-
# parameters for Bladed Interface (dynamic-link library)
typedef	^	ParameterType	LOGICAL	UseBladedInterface	-	-	-	"Flag that determines if BladedInterface was used"	-
typedef	^	ParameterType	LOGICAL	UseLegacyInterface	-	-	-	"Flag that determines if the legacy Bladed interface is (legacy=DISCON with avrSWAP instead of CONTROLLER)"	-
typedef	^	ParameterType	DLL_Type	DLL_Trgt	-	-	-	"The addresses and names of the Bladed DLL and its procedure"	-
typedef	^	ParameterType	LOGICAL	DLL_Ramp	-	-	-	"determines if there is a DLL_DT-ramp time delay (true only when DLL_DT /= DT)"	-
typedef	^	ParameterType	ReKi	BlAlpha	-	-	-	"parameter for low-pass filter of blade pitch commands from the controller DLL"	-
typedef	^	ParameterType	IntKi	DLL_n	-	-	-	"number of steps between the controller being called and SrvD being called"	-
typedef	^	ParameterType	IntKi	avcOUTNAME_LEN	-	-	-	"Length of the avcOUTNAME character array passed to/from the DLL"	-
typedef	^	ParameterType	ReKi	NacYaw_North	-	-	-	"Reference yaw angle of the nacelle when the upwind end points due North"	rad
typedef	^	ParameterType	ReKi	AvgWindSpeed	-	-	-	"average wind speed for the simulation"	m/s
typedef	^	ParameterType	ReKi	AirDens	-	-	-	"air density"	kg/m^3
# parameters for trim-case (linearization):
typedef	^	ParameterType	IntKi	TrimCase	-	-	-	"Controller parameter to be trimmed {1:yaw; 2:torque; 3:pitch} [used only if CalcSteady=True]"	-
typedef	^	ParameterType	ReKi	TrimGain	-	-	-	"Proportional gain for the rotational speed error (>0) [used only if TrimCase>0]"	"rad/(rad/s) for yaw or pitch; Nm/(rad/s) for torque"
typedef	^	ParameterType	ReKi	RotSpeedRef	-	-	-	"Reference rotor speed"	"rad/s"
# parameters for other modules:
typedef	^	ParameterType	StC_ParameterType	BStC	{:}	-	-	"StC module parameters - blade"	-
typedef	^	ParameterType	StC_ParameterType	NStC	{:}	-	-	"StC module parameters - nacelle"	-
typedef	^	ParameterType	StC_ParameterType	TStC	{:}	-	-	"StC module parameters - tower"	-
typedef	^	ParameterType	StC_ParameterType	SStC	{:}	-	-	"StC module parameters - substructure"	-
<<<<<<< HEAD
typedef	^	ParameterType	IntKi	InterpOrder	-	-	-	"Interpolation order from glue code -- required to set m%u_xStC sizes" -
typedef	^	ParameterType	Logical	EXavrSWAP	-	-	-	"Use extendend avr SWAP"	-
typedef	^	ParameterType	IntKi	NumCableControl	-	-	-	"Number of cable control channels requested"	-
typedef	^	ParameterType	IntKi	NumStC_Control	-	-	-	"Number of cable StC channels requested"	-
typedef	^	ParameterType	IntKi	StCMeasNumPerChan	{:}	-	-	"Number of cable StC channel to average on each control channel sent to DLL"	-
=======
typedef ^       ParameterType   LOGICAL UseSC   -       -       -       "Supercontroller on/off flag" -
>>>>>>> 4d598b2c

# ..... Inputs ....................................................................................................................
# Define inputs that are not on this mesh here:
typedef	^	InputType	ReKi	BlPitch	{:}	-	2pi	"Current blade pitch angles"	radians
typedef	^	InputType	ReKi	Yaw	-	-	2pi	"Current nacelle yaw"	radians
typedef	^	InputType	ReKi	YawRate	-	-	-	"Current nacelle yaw rate"	rad/s
typedef	^	InputType	ReKi	LSS_Spd	-	-	-	"Low-speed shaft (LSS) speed at entrance to gearbox"	rad/s
typedef	^	InputType	ReKi	HSS_Spd	-	-	-	"High-speed shaft (HSS) speed"	rad/s
typedef	^	InputType	ReKi	RotSpeed	-	-	-	"Rotor azimuth angular speed"	rad/s
typedef	^	InputType	ReKi	ExternalYawPosCom	-	-	2pi	"Commanded nacelle yaw position from Simulink or Labview"	radians
typedef	^	InputType	ReKi	ExternalYawRateCom	-	-	-	"Commanded nacelle yaw rate from Simulink or Labview"	rad/s
typedef	^	InputType	ReKi	ExternalBlPitchCom	{:}	-	2pi	"Commanded blade pitch from Simulink or LabVIEW"	radians
typedef	^	InputType	ReKi	ExternalGenTrq	-	-	-	"Electrical generator torque from Simulink or LabVIEW"	N-m
typedef	^	InputType	ReKi	ExternalElecPwr	-	-	-	"Electrical power from Simulink or LabVIEW"	W
typedef	^	InputType	ReKi	ExternalHSSBrFrac	-	-	-	"Fraction of full braking torque: 0 (off) <= HSSBrFrac <= 1 (full) from Simulink or LabVIEW"	-
typedef	^	InputType	ReKi	ExternalBlAirfoilCom	{:}	-	-	"Commanded Airfoil UserProp for blade.  Passed to AD15 for airfoil interpolation (must be same units as given in AD15 airfoil tables)"	-
typedef	^	InputType	ReKi	ExternalCableDeltaL	{:}	-	-	"Commanded Cable controlo DeltaL"	m
typedef	^	InputType	ReKi	ExternalCableDeltaLdot	{:}	-	-	"Commanded Cable controlo DeltaLdot"   m/s
typedef	^	InputType	ReKi	TwrAccel	-	-	-	"Tower acceleration for tower feedback control (user routine only)"	m/s^2
typedef	^	InputType	ReKi	YawErr	-	-	2pi	"Yaw error"	radians
typedef	^	InputType	ReKi	WindDir	-	-	2pi	"Wind direction"	radians
typedef	^	InputType	ReKi	RootMyc	3	-	-	"Out-of-plane moment (i.e., the moment caused by out-of-plane forces) at the blade root for each of the blades (max 3)"	N-m
typedef	^	InputType	ReKi	YawBrTAxp	-	-	-	"Tower-top / yaw bearing fore-aft (translational) acceleration (absolute)"	m/s^2
typedef	^	InputType	ReKi	YawBrTAyp	-	-	-	"Tower-top / yaw bearing side-to-side (translational) acceleration (absolute)"	m/s^2
typedef	^	InputType	ReKi	LSSTipPxa	-	-	-	"Rotor azimuth angle (position)"	radians
typedef	^	InputType	ReKi	RootMxc	3	-	-	"In-plane moment (i.e., the moment caused by in-plane forces) at the blade root"	N-m
typedef	^	InputType	ReKi	LSSTipMxa	-	-	-	"Rotating low-speed shaft bending moment at the shaft tip (teeter pin for 2-blader, apex of rotation for 3-blader)"	N-m
typedef	^	InputType	ReKi	LSSTipMya	-	-	-	"Rotating low-speed shaft bending moment at the shaft tip (teeter pin for 2-blader, apex of rotation for 3-blader)"	N-m
typedef	^	InputType	ReKi	LSSTipMza	-	-	-	"Rotating low-speed shaft bending moment at the shaft tip (teeter pin for 2-blader, apex of rotation for 3-blader)"	N-m
typedef	^	InputType	ReKi	LSSTipMys	-	-	-	"Nonrotating low-speed shaft bending moment at the shaft tip (teeter pin for 2-blader, apex of rotation for 3-blader)"	N-m
typedef	^	InputType	ReKi	LSSTipMzs	-	-	-	"Nonrotating low-speed shaft bending moment at the shaft tip (teeter pin for 2-blader, apex of rotation for 3-blader)"	N-m
typedef	^	InputType	ReKi	YawBrMyn	-	-	-	"Rotating (with nacelle) tower-top / yaw bearing pitch moment"	N-m
typedef	^	InputType	ReKi	YawBrMzn	-	-	-	"Tower-top / yaw bearing yaw moment"	N-m
typedef	^	InputType	ReKi	NcIMURAxs	-	-	-	"Nacelle inertial measurement unit angular (rotational) acceleration (absolute)"	rad/s^2
typedef	^	InputType	ReKi	NcIMURAys	-	-	-	"Nacelle inertial measurement unit angular (rotational) acceleration (absolute)"	rad/s^2
typedef	^	InputType	ReKi	NcIMURAzs	-	-	-	"Nacelle inertial measurement unit angular (rotational) acceleration (absolute)"	rad/s^2
typedef	^	InputType	ReKi	RotPwr	-	-	-	"Rotor power (this is equivalent to the low-speed shaft power)"	W
typedef	^	InputType	ReKi	HorWindV	-	-	-	"Horizontal hub-height wind velocity magnitude"	m/s
typedef	^	InputType	ReKi	YawAngle	-	-	2pi	"Estimate of yaw (nacelle + platform)"	radians
<<<<<<< HEAD
typedef	^	InputType	SiKi	SuperController	{:}	-	-	"A swap array: used to pass input data to the DLL controller from the supercontroller"	-
=======
typedef	^	InputType	StC_InputType	BStC	{:}	-	-	"StC module inputs - blade"	-
typedef	^	InputType	StC_InputType	NStC	{:}	-	-	"StC module inputs - nacelle"	-
typedef	^	InputType	StC_InputType	TStC	{:}	-	-	"StC module inputs - tower"	-
typedef	^	InputType	StC_InputType	SStC	{:}	-	-	"StC module inputs - substructure"	-
typedef	^	InputType	SiKi	fromSC	{:}	-	-	"A swap array: used to pass turbine specific input data to the DLL controller from the supercontroller"	-
typedef	^	InputType	SiKi	fromSCglob	{:}	-	-	"A swap array: used to pass global input data to the DLL controller from the supercontroller"	-
>>>>>>> 4d598b2c
typedef	^	InputType	SiKi	Lidar	{:}	-	-	"A swap array: used to pass input data to the DLL controller from the Lidar"	-
typedef	^	InputType	MeshType	PtfmMotionMesh	-	-	-	"Platform motion mesh at platform reference point" -
typedef	^	InputType	MeshType	BStCMotionMesh	{:}{:}	-	-	"StC module blade        input motion mesh" -
typedef	^	InputType	MeshType	NStCMotionMesh	{:}	-	-	"StC module nacelle      input motion mesh" -
typedef	^	InputType	MeshType	TStCMotionMesh	{:}	-	-	"StC module tower        input motion mesh" -
typedef	^	InputType	MeshType	SStCMotionMesh	{:}	-	-	"StC module substructure input motion mesh" -


# ..... Outputs ...................................................................................................................
# Define outputs that are contained on the mesh here:
#typedef	^	OutputType	MeshType	MeshedOutput	-	-	-	"Meshed output data"	-
# Define outputs that are not on this mesh here:
typedef	^	OutputType	ReKi	WriteOutput	{:}	-	-	"Data to be written to an output file: see WriteOutputHdr for names of each variable"	"see WriteOutputUnt"
typedef	^	OutputType	ReKi	BlPitchCom	{:}	-	2pi	"Commanded blade pitch angles"	radians
typedef	^	OutputType	ReKi	BlAirfoilCom	{:}	-	-	"Commanded Airfoil UserProp for blade.  Passed to AD15 for airfoil interpolation (must be same units as given in AD15 airfoil tables)"	-
typedef	^	OutputType	ReKi	YawMom	-	-	-	"Torque transmitted through the yaw bearing"	N-m
typedef	^	OutputType	ReKi	GenTrq	-	-	-	"Electrical generator torque"	N-m
typedef	^	OutputType	ReKi	HSSBrTrqC	-	-	-	"Commanded HSS brake torque"	N-m
typedef	^	OutputType	ReKi	ElecPwr	-	-	-	"Electrical power"	W
typedef	^	OutputType	ReKi	TBDrCon	{:}	-	-	"Instantaneous tip-brake drag constant, Cd*Area"
<<<<<<< HEAD
typedef	^	OutputType	SiKi	SuperController	{:}	-	-	"A swap array: used to pass output data from the DLL controller to the supercontroller"	-
typedef	^	OutputType	SiKi	Lidar	{:}	-	-	"A swap array: used to pass output data from the DLL controller to the Lidar"	-
typedef	^	OutputType	ReKi	CableDeltaL	{:}	-	-	"Cable control -- Length change request (passed to MD or SD)"	m
typedef	^	OutputType	ReKi	CableDeltaLdot	{:}	-	-	"Cable control -- Length change rate request (passed to MD or SD)"	m/s
typedef	^	OutputType	MeshType	BStCLoadMesh	{:}{:}	-	-	"StC module blade        output load mesh (NumBl,NumBStC)" -
typedef	^	OutputType	MeshType	NStCLoadMesh	{:}	-	-	"StC module nacelle      output load mesh" -
typedef	^	OutputType	MeshType	TStCLoadMesh	{:}	-	-	"StC module tower        output load mesh" -
typedef	^	OutputType	MeshType	SStCLoadMesh	{:}	-	-	"StC module substructure output load mesh" -
=======
typedef	^	OutputType	StC_OutputType	BStC	{:}	-	-	"StC module outputs - blade"	-
typedef	^	OutputType	StC_OutputType	NStC	{:}	-	-	"StC module outputs - nacelle"	-
typedef	^	OutputType	StC_OutputType	TStC	{:}	-	-	"StC module outputs - tower"	-
typedef	^	OutputType	StC_OutputType	SStC	{:}	-	-	"StC module outputs - substructure"	-
typedef	^	OutputType	SiKi	toSC	{:}	-	-	"A swap array: used to pass output data from the DLL controller to the supercontroller"	-
typedef	^	OutputType	SiKi	Lidar	{:}	-	-	"A swap array: used to pass output data from the DLL controller to the Lidar"	-
>>>>>>> 4d598b2c
<|MERGE_RESOLUTION|>--- conflicted
+++ resolved
@@ -41,17 +41,14 @@
 typedef	^	InitInputType	R8Ki	BladeRootOrientation	{:}{:}{:}	-	-	"DCM reference orientation of blade roots (3x3 x NumBlades)"	-
 typedef	^	InitInputType	LOGICAL	UseInputFile	-	.TRUE.	-	"read input from input file"	-
 typedef	^	InitInputType	FileInfoType	PassedPrimaryInputData	-	-	-	"Primary input file as FileInfoType (set by driver/glue code)"	-
-<<<<<<< HEAD
-#ADD in the TMD submodule input file passing her
+#ADD in the TMD submodule input file passing here
 typedef	^	InitInputType	IntKi	NumCableControl	-	-	-	"Number of cable control channels requested"	-
 typedef	^	InitInputType	CHARACTER(64)	CableControlRequestor	{:}	-	-	"Array with text info about which module requested the cable control channel (size of NumCableControl).  This is just for diagnostics."	-
 typedef	^	InitInputType	IntKi	InterpOrder	-	-	-	"Interpolation order from glue code -- required to set m%u_xStC sizes" -
-=======
 #ADD in the TMD submodule input file passing here
 typedef	^	InitInputType	ReKi	fromSCGlob	{:}	-	-	"Initial global inputs to the controller [from the supercontroller]"	-
 typedef	^	InitInputType	ReKi	fromSC	{:}	-	-	"Initial turbine specific inputs to the controller [from the supercontroller]"	-
 
->>>>>>> 4d598b2c
 
 # Define outputs from the initialization routine here:
 typedef	^	InitOutputType	CHARACTER(ChanLen)	WriteOutputHdr	{:}	-	-	"Names of the output-to-file channels"	-
@@ -428,15 +425,12 @@
 typedef	^	ParameterType	StC_ParameterType	NStC	{:}	-	-	"StC module parameters - nacelle"	-
 typedef	^	ParameterType	StC_ParameterType	TStC	{:}	-	-	"StC module parameters - tower"	-
 typedef	^	ParameterType	StC_ParameterType	SStC	{:}	-	-	"StC module parameters - substructure"	-
-<<<<<<< HEAD
 typedef	^	ParameterType	IntKi	InterpOrder	-	-	-	"Interpolation order from glue code -- required to set m%u_xStC sizes" -
 typedef	^	ParameterType	Logical	EXavrSWAP	-	-	-	"Use extendend avr SWAP"	-
 typedef	^	ParameterType	IntKi	NumCableControl	-	-	-	"Number of cable control channels requested"	-
 typedef	^	ParameterType	IntKi	NumStC_Control	-	-	-	"Number of cable StC channels requested"	-
 typedef	^	ParameterType	IntKi	StCMeasNumPerChan	{:}	-	-	"Number of cable StC channel to average on each control channel sent to DLL"	-
-=======
 typedef ^       ParameterType   LOGICAL UseSC   -       -       -       "Supercontroller on/off flag" -
->>>>>>> 4d598b2c
 
 # ..... Inputs ....................................................................................................................
 # Define inputs that are not on this mesh here:
@@ -476,16 +470,8 @@
 typedef	^	InputType	ReKi	RotPwr	-	-	-	"Rotor power (this is equivalent to the low-speed shaft power)"	W
 typedef	^	InputType	ReKi	HorWindV	-	-	-	"Horizontal hub-height wind velocity magnitude"	m/s
 typedef	^	InputType	ReKi	YawAngle	-	-	2pi	"Estimate of yaw (nacelle + platform)"	radians
-<<<<<<< HEAD
-typedef	^	InputType	SiKi	SuperController	{:}	-	-	"A swap array: used to pass input data to the DLL controller from the supercontroller"	-
-=======
-typedef	^	InputType	StC_InputType	BStC	{:}	-	-	"StC module inputs - blade"	-
-typedef	^	InputType	StC_InputType	NStC	{:}	-	-	"StC module inputs - nacelle"	-
-typedef	^	InputType	StC_InputType	TStC	{:}	-	-	"StC module inputs - tower"	-
-typedef	^	InputType	StC_InputType	SStC	{:}	-	-	"StC module inputs - substructure"	-
 typedef	^	InputType	SiKi	fromSC	{:}	-	-	"A swap array: used to pass turbine specific input data to the DLL controller from the supercontroller"	-
 typedef	^	InputType	SiKi	fromSCglob	{:}	-	-	"A swap array: used to pass global input data to the DLL controller from the supercontroller"	-
->>>>>>> 4d598b2c
 typedef	^	InputType	SiKi	Lidar	{:}	-	-	"A swap array: used to pass input data to the DLL controller from the Lidar"	-
 typedef	^	InputType	MeshType	PtfmMotionMesh	-	-	-	"Platform motion mesh at platform reference point" -
 typedef	^	InputType	MeshType	BStCMotionMesh	{:}{:}	-	-	"StC module blade        input motion mesh" -
@@ -506,8 +492,6 @@
 typedef	^	OutputType	ReKi	HSSBrTrqC	-	-	-	"Commanded HSS brake torque"	N-m
 typedef	^	OutputType	ReKi	ElecPwr	-	-	-	"Electrical power"	W
 typedef	^	OutputType	ReKi	TBDrCon	{:}	-	-	"Instantaneous tip-brake drag constant, Cd*Area"
-<<<<<<< HEAD
-typedef	^	OutputType	SiKi	SuperController	{:}	-	-	"A swap array: used to pass output data from the DLL controller to the supercontroller"	-
 typedef	^	OutputType	SiKi	Lidar	{:}	-	-	"A swap array: used to pass output data from the DLL controller to the Lidar"	-
 typedef	^	OutputType	ReKi	CableDeltaL	{:}	-	-	"Cable control -- Length change request (passed to MD or SD)"	m
 typedef	^	OutputType	ReKi	CableDeltaLdot	{:}	-	-	"Cable control -- Length change rate request (passed to MD or SD)"	m/s
@@ -515,11 +499,4 @@
 typedef	^	OutputType	MeshType	NStCLoadMesh	{:}	-	-	"StC module nacelle      output load mesh" -
 typedef	^	OutputType	MeshType	TStCLoadMesh	{:}	-	-	"StC module tower        output load mesh" -
 typedef	^	OutputType	MeshType	SStCLoadMesh	{:}	-	-	"StC module substructure output load mesh" -
-=======
-typedef	^	OutputType	StC_OutputType	BStC	{:}	-	-	"StC module outputs - blade"	-
-typedef	^	OutputType	StC_OutputType	NStC	{:}	-	-	"StC module outputs - nacelle"	-
-typedef	^	OutputType	StC_OutputType	TStC	{:}	-	-	"StC module outputs - tower"	-
-typedef	^	OutputType	StC_OutputType	SStC	{:}	-	-	"StC module outputs - substructure"	-
-typedef	^	OutputType	SiKi	toSC	{:}	-	-	"A swap array: used to pass output data from the DLL controller to the supercontroller"	-
-typedef	^	OutputType	SiKi	Lidar	{:}	-	-	"A swap array: used to pass output data from the DLL controller to the Lidar"	-
->>>>>>> 4d598b2c
+typedef	^	OutputType	SiKi	toSC	{:}	-	-	"A swap array: used to pass output data from the DLL controller to the supercontroller"	-