###################################################################################################################################
# Registry for ServoDyn in the FAST Modularization Framework
# This Registry file is used to create MODULE ServoDyn_Types  which contains all of the user-defined types needed in ServoDyn.
# It also contains copy, destroy, pack, and unpack routines associated with each defined data types.
# See the NWTC Programmer's Handbook for further information on the format/contents of this file.
#
# Entries are of the form
# <keyword>	<ModuleName/ModName>	<TypeName>	<FieldType>	<FieldName>	<Dims>	<IO>	<DNAME>	<DESCRIP>	<UNITS>
#
# Use ^ as a shortcut for the value in the same column from the previous line.
###################################################################################################################################

# ...... Include files (definitions from NWTC Library) ............................................................................
include	Registry_NWTC_Library.txt
usefrom	TMD_Registry.txt

# ..... Initialization data .......................................................................................................
# Define inputs that the initialization routine may need here:
typedef	ServoDyn/SrvD	InitInputType	CHARACTER(1024)	InputFile	-	-	-	"Name of the input file"	-
typedef	^	InitInputType	Logical	Linearize	-	.FALSE.	-	"Flag that tells this module if the glue code wants to linearize."	-
typedef	^	InitInputType	IntKi	NumBl	-	-	-	"Number of blades on the turbine"	-
typedef	^	InitInputType	CHARACTER(1024)	RootName	-	-	-	"RootName for writing output files"	-
typedef	^	InitInputType	ReKi	BlPitchInit	{:}	-	-	"Initial blade pitch"	-
typedef	^	InitInputType	ReKi	Gravity	-	-	-	"Gravitational acceleration"	m/s^2
typedef	^	InitInputType	ReKi	r_N_O_G	{3}	-	-	"nacelle origin for setting up mesh"	m
typedef	^	InitInputType	ReKi	r_TwrBase	{3}	-	-	"tower base origin for setting up mesh"	m
typedef	^	InitInputType	DbKi	Tmax	-	-	-	"max time from glue code"	s
typedef	^	InitInputType	ReKi	AvgWindSpeed	-	-	-	"average wind speed for the simulation"	m/s
typedef	^	InitInputType	ReKi	AirDens	-	-	-	"air density"	kg/m^3
typedef	^	InitInputType	IntKi	NumSC2Ctrl	-	-	-	"number of controller inputs [from supercontroller]"	-
typedef	^	InitInputType	IntKi	NumCtrl2SC	-	-	-	"number of controller outputs [to supercontroller]"	-
typedef	^	InitInputType	IntKi	TrimCase	-	-	-	"Controller parameter to be trimmed {1:yaw; 2:torque; 3:pitch} [used only if CalcSteady=True]"	-
typedef	^	InitInputType	ReKi	TrimGain	-	-	-	"Proportional gain for the rotational speed error (>0) [used only if TrimCase>0]"	"rad/(rad/s) for yaw or pitch; Nm/(rad/s) for torque"
typedef	^	InitInputType	ReKi	RotSpeedRef	-	-	-	"Reference rotor speed"	"rad/s"

# Define outputs from the initialization routine here:
typedef	^	InitOutputType	CHARACTER(ChanLen)	WriteOutputHdr	{:}	-	-	"Names of the output-to-file channels"	-
typedef	^	InitOutputType	CHARACTER(ChanLen)	WriteOutputUnt	{:}	-	-	"Units of the output-to-file channels"	-
typedef	^	InitOutputType	ProgDesc	Ver	-	-	-	"This module's name, version, and date"	-
typedef	^	InitOutputType	IntKi	CouplingScheme	-	-	-	"Switch that indicates if a particular coupling scheme is required"	-
typedef	^	InitOutputType	Logical	UseHSSBrake	-	-	-	"flag to determine if high-speed shaft brake is potentially used (true=yes)"	-
typedef	^	InitOutputType	CHARACTER(LinChanLen)	LinNames_y	{:}	-	-	"Names of the outputs used in linearization"	-
typedef	^	InitOutputType	CHARACTER(LinChanLen)	LinNames_u	{:}	-	-	"Names of the inputs used in linearization"	-
typedef	^	InitOutputType	LOGICAL	RotFrame_y	{:}	-	-	"Flag that tells FAST/MBC3 if the outputs used in linearization are in the rotating frame"	-
typedef	^	InitOutputType	LOGICAL	RotFrame_u	{:}	-	-	"Flag that tells FAST/MBC3 if the inputs used in linearization are in the rotating frame"	-
typedef   ^        InitOutputType LOGICAL               IsLoad_u     {:}  -   -   "Flag that tells FAST if the inputs used in linearization are loads (for preconditioning matrix)" -

# ..... Input file data ...........................................................................................................
# This is data defined in the Input File for this module (or could otherwise be passed in)
# ..... Primary Input file data ...........................................................................................................
typedef	ServoDyn/SrvD	SrvD_InputFile	DbKi	DT	-	-	-	"Communication interval for controllers"	s
typedef	^	SrvD_InputFile	IntKi	PCMode	-	-	-	"Pitch control mode"	-
typedef	^	SrvD_InputFile	DbKi	TPCOn	-	-	-	"Time to enable active pitch control [unused when PCMode=0]"	s
typedef	^	SrvD_InputFile	DbKi	TPitManS	3	-	-	"Time to start override pitch maneuver for blade (K) and end standard pitch control"	s
typedef	^	SrvD_InputFile	ReKi	PitManRat	3	-	-	"Pitch rates at which override pitch maneuvers head toward final pitch angles"	rad/s
typedef	^	SrvD_InputFile	ReKi	BlPitchF	3	-	-	"Blade (K) final pitch for pitch maneuvers"	radians
typedef	^	SrvD_InputFile	IntKi	VSContrl	-	-	-	"Variable-speed control mode"	-
typedef	^	SrvD_InputFile	IntKi	GenModel	-	-	-	"Generator model [used only when VSContrl=0]"	-
typedef	^	SrvD_InputFile	ReKi	GenEff	-	-	-	"Generator efficiency [ignored by the Thevenin and user-defined generator models]"	-
typedef	^	SrvD_InputFile	LOGICAL	GenTiStr	-	-	-	"Method to start the generator {T: timed using TimGenOn, F: generator speed using SpdGenOn}"	-
typedef	^	SrvD_InputFile	LOGICAL	GenTiStp	-	-	-	"Method to stop the generator {T: timed using TimGenOf, F: when generator power = 0}"	-
typedef	^	SrvD_InputFile	ReKi	SpdGenOn	-	-	-	"Generator speed to turn on the generator for a startup (HSS speed) [used only when GenTiStr=False]"	rad/s
typedef	^	SrvD_InputFile	DbKi	TimGenOn	-	-	-	"Time to turn on the generator for a startup [used only when GenTiStr=True]"	s
typedef	^	SrvD_InputFile	DbKi	TimGenOf	-	-	-	"Time to turn off the generator [used only when GenTiStp=True]"	s
typedef	^	SrvD_InputFile	ReKi	VS_RtGnSp	-	-	-	"Rated generator speed for simple variable-speed generator control (HSS side) [used only when VSContrl=1]"	rad/s
typedef	^	SrvD_InputFile	ReKi	VS_RtTq	-	-	-	"Rated generator torque/constant generator torque in Region 3 for simple variable-speed generator control (HSS side) [used only when VSContrl=1]"	N-m
typedef	^	SrvD_InputFile	ReKi	VS_Rgn2K	-	-	-	"Generator torque constant in Region 2 for simple variable-speed generator control (HSS side) [used only when VSContrl=1]"	N-m/(rad/s)^2
typedef	^	SrvD_InputFile	ReKi	VS_SlPc	-	-	-	"Rated generator slip percentage in Region 2 1/2 for simple variable-speed generator control [used only when VSContrl=1]"	-
typedef	^	SrvD_InputFile	ReKi	SIG_SlPc	-	-	-	"Rated generator slip percentage [used only when VSContrl=0 and GenModel=1]"	-
typedef	^	SrvD_InputFile	ReKi	SIG_SySp	-	-	-	"Synchronous (zero-torque) generator speed [used only when VSContrl=0 and GenModel=1]"	rad/s
typedef	^	SrvD_InputFile	ReKi	SIG_RtTq	-	-	-	"Rated torque [used only when VSContrl=0 and GenModel=1]"	N-m
typedef	^	SrvD_InputFile	ReKi	SIG_PORt	-	-	-	"Pull-out ratio (Tpullout/Trated) [used only when VSContrl=0 and GenModel=1]"	-
typedef	^	SrvD_InputFile	ReKi	TEC_Freq	-	-	-	"Line frequency [50 or 60] [used only when VSContrl=0 and GenModel=2]"	Hz
typedef	^	SrvD_InputFile	IntKi	TEC_NPol	-	-	-	"Number of poles [even integer > 0] [used only when VSContrl=0 and GenModel=2]"	-
typedef	^	SrvD_InputFile	ReKi	TEC_SRes	-	-	-	"Stator resistance [used only when VSContrl=0 and GenModel=2]"	ohms
typedef	^	SrvD_InputFile	ReKi	TEC_RRes	-	-	-	"Rotor resistance [used only when VSContrl=0 and GenModel=2]"	ohms
typedef	^	SrvD_InputFile	ReKi	TEC_VLL	-	-	-	"Line-to-line RMS voltage [used only when VSContrl=0 and GenModel=2]"	volts
typedef	^	SrvD_InputFile	ReKi	TEC_SLR	-	-	-	"Stator leakage reactance [used only when VSContrl=0 and GenModel=2]"	ohms
typedef	^	SrvD_InputFile	ReKi	TEC_RLR	-	-	-	"Rotor leakage reactance [used only when VSContrl=0 and GenModel=2]"	ohms
typedef	^	SrvD_InputFile	ReKi	TEC_MR	-	-	-	"Magnetizing reactance [used only when VSContrl=0 and GenModel=2]"	ohms
typedef	^	SrvD_InputFile	IntKi	HSSBrMode	-	-	-	"HSS brake model"	-
typedef	^	SrvD_InputFile	DbKi	THSSBrDp	-	-	-	"Time to initiate deployment of the HSS brake"	s
typedef	^	SrvD_InputFile	DbKi	HSSBrDT	-	-	-	"Time for HSS-brake to reach full deployment once initiated [used only when HSSBrMode=1]"	s
typedef	^	SrvD_InputFile	ReKi	HSSBrTqF	-	-	-	"Fully deployed HSS-brake torque"	N-m
typedef	^	SrvD_InputFile	IntKi	YCMode	-	-	-	"Yaw control mode"	-
typedef	^	SrvD_InputFile	DbKi	TYCOn	-	-	-	"Time to enable active yaw control [unused when YCMode=0]"	s
typedef	^	SrvD_InputFile	ReKi	YawNeut	-	-	-	"Neutral yaw position--yaw spring force is zero at this yaw"	radians
typedef	^	SrvD_InputFile	ReKi	YawSpr	-	-	-	"Nacelle-yaw spring constant"	N-m/rad
typedef	^	SrvD_InputFile	ReKi	YawDamp	-	-	-	"Nacelle-yaw constant"	N-m/(rad/s)
typedef	^	SrvD_InputFile	DbKi	TYawManS	-	-	-	"Time to start override yaw maneuver and end standard yaw control"	s
typedef	^	SrvD_InputFile	ReKi	YawManRat	-	-	-	"Yaw maneuver rate (in absolute value)"	rad/s
typedef	^	SrvD_InputFile	ReKi	NacYawF	-	-	-	"Final yaw angle for override yaw maneuvers"	radians
typedef	^	SrvD_InputFile	LOGICAL	SumPrint	-	-	-	"Print summary data to <RootName>.sum"	-
typedef	^	SrvD_InputFile	IntKi	OutFile	-	-	-	"Switch to determine where output will be placed: (1: in module output file only; 2: in glue code output file only; 3: both)"	-
typedef	^	SrvD_InputFile	LOGICAL	TabDelim	-	-	-	"Use tab delimiters in text tabular output file?"	-
typedef	^	SrvD_InputFile	CHARACTER(20)	OutFmt	-	-	-	"Format used for text tabular output (except time)"	-
#typedef	^	SrvD_InputFile	IntKi	OutFileFmt	-	-	-	"Format for module tabular (time-marching) output: {1: text file [<RootName>.out], 2: binary file [<RootName>.outb], 3: both}"	-
typedef	^	SrvD_InputFile	DbKi	Tstart	-	-	-	"Time to start module's tabular output"	s
typedef	^	SrvD_InputFile	IntKi	NumOuts	-	-	-	"Number of parameters in the output list (number of outputs requested)"	-
typedef	^	SrvD_InputFile	CHARACTER(ChanLen)	OutList	{:}	-	-	"List of user-requested output channels"	-

typedef	^	SrvD_InputFile	CHARACTER(1024)	DLL_FileName	-	-	-	"Name of the DLL file including the full path"	-
typedef	^	SrvD_InputFile	CHARACTER(1024)	DLL_ProcName	-	-	-	"Name of the procedure in the DLL that will be called"	-
typedef	^	SrvD_InputFile	CHARACTER(1024)	DLL_InFile	-	-	-	"Name of input file used in DLL"	-
typedef	^	SrvD_InputFile	DbKi	DLL_DT	-	-	-	"interval for calling DLL (must be integer multiple number of DT steps)"	s
typedef	^	SrvD_InputFile	LOGICAL	DLL_Ramp	-	-	-	"whether the DLL pitch should be a ramp (true) or step change (false) when DLL_DT <> DT. If true, introduces a time delay."	-
typedef	^	SrvD_InputFile	ReKi	BPCutoff	-	-	-	"The cutoff frequency for the blade pitch low-pass filter. Large values => no filter."	Hz
typedef	^	SrvD_InputFile	ReKi	NacYaw_North	-	-	-	"Reference yaw angle of the nacelle when the upwind end points due North [used only with DLL Interface]"	radians
typedef	^	SrvD_InputFile	IntKi	Ptch_Cntrl	-	-	-	"Record 28: Use individual pitch control {0: collective pitch; 1: individual pitch control} [used only with DLL Interface]"	-
typedef	^	SrvD_InputFile	ReKi	Ptch_SetPnt	-	-	-	"Record  5: Below-rated pitch angle set-point [used only with DLL Interface]"	radians
typedef	^	SrvD_InputFile	ReKi	Ptch_Min	-	-	-	"Record  6: Minimum pitch angle [used only with DLL Interface]"	radians
typedef	^	SrvD_InputFile	ReKi	Ptch_Max	-	-	-	"Record  7: Maximum pitch angle [used only with DLL Interface]"	radians
typedef	^	SrvD_InputFile	ReKi	PtchRate_Min	-	-	-	"Record  8: Minimum pitch rate (most negative value allowed) [used only with DLL Interface]"	rad/s
typedef	^	SrvD_InputFile	ReKi	PtchRate_Max	-	-	-	"Record  9: Maximum pitch rate [used only with DLL Interface]"	rad/s
typedef	^	SrvD_InputFile	ReKi	Gain_OM	-	-	-	"Record 16: Optimal mode gain [used only with DLL Interface]"	Nm/(rad/s)^2
typedef	^	SrvD_InputFile	ReKi	GenSpd_MinOM	-	-	-	"Record 17: Minimum generator speed [used only with DLL Interface]"	rad/s
typedef	^	SrvD_InputFile	ReKi	GenSpd_MaxOM	-	-	-	"Record 18: Optimal mode maximum speed [used only with DLL Interface]"	rad/s
typedef	^	SrvD_InputFile	ReKi	GenSpd_Dem	-	-	-	"Record 19: Demanded generator speed above rated [used only with DLL Interface]"	rad/s
typedef	^	SrvD_InputFile	ReKi	GenTrq_Dem	-	-	-	"Record 22: Demanded generator torque above rated [used only with DLL Interface]"	Nm
typedef	^	SrvD_InputFile	ReKi	GenPwr_Dem	-	-	-	"Record 13: Demanded power [used only with DLL Interface]"	W
typedef	^	SrvD_InputFile	IntKi	DLL_NumTrq	-	-	-	"Record 26: No. of points in torque-speed look-up table {0 = none and use the optimal mode PARAMETERs instead, nonzero = ignore the optimal mode PARAMETERs by setting Gain_OM (Record 16) to 0.0} [used only with DLL Interface]"	-
typedef	^	SrvD_InputFile	ReKi	GenSpd_TLU	{:}	-	-	"Records R:2:R+2*DLL_NumTrq-2: Generator speed values in look-up table [used only with DLL Interface]"	rad/s
typedef	^	SrvD_InputFile	ReKi	GenTrq_TLU	{:}	-	-	"Records R+1:2:R+2*DLL_NumTrq-1: Generator torque values in look-up table [used only with DLL Interface]"	Nm
typedef	^	SrvD_InputFile	LOGICAL	UseLegacyInterface	-	-	-	"Flag that determines if the legacy Bladed interface is (legacy=DISCON with avrSWAP instead of CONTROLLER)"	-
typedef	^	SrvD_InputFile	LOGICAL	CompNTMD	-	-	-	"Compute nacelle tuned mass damper {true/false}"	-
typedef	^	SrvD_InputFile	CHARACTER(1024)	NTMDfile	-	-	-	"File for nacelle tuned mass damper (quoted string)"	-
typedef	^	SrvD_InputFile	LOGICAL	CompTTMD	-	-	-	"Compute tower tuned mass damper {true/false}"	-
typedef	^	SrvD_InputFile	CHARACTER(1024)	TTMDfile	-	-	-	"File for tower tuned mass damper (quoted string)"	-

# ..... Data for using Bladed DLLs .......................................................................................................
typedef	^	BladedDLLType	SiKi	avrSWAP	{:}	-	-	"The swap array: used to pass data to and from the DLL controller"	"see Bladed DLL documentation"
typedef	^	BladedDLLType	ReKi	HSSBrTrqDemand	-	-	-	"Demanded braking torque - from Bladed DLL"	-
typedef	^	BladedDLLType	ReKi	YawRateCom	-	-	-	"Nacelle yaw rate demanded from Bladed DLL"	rad/s
typedef	^	BladedDLLType	ReKi	GenTrq	-	-	-	"Electrical generator torque from Bladed DLL"	N-m
typedef	^	BladedDLLType	IntKi	GenState	-	-	-	"Generator state from Bladed DLL"	-
typedef	^	BladedDLLType	ReKi	BlPitchCom	3	-	-	"Commanded blade pitch angles"	radians
typedef	^	BladedDLLType	ReKi	PrevBlPitch	3	-	-	"Previously commanded blade pitch angles"	radians
<<<<<<< HEAD
typedef	^	BladedDLLType	ReKi	ElecPwr_prev	-	-	-	"Electrical power (from previous step), sent to Bladed DLL"	W
typedef	^	BladedDLLType	ReKi	GenTrq_prev	-	-	-	"Electrical generator torque (from previous step), sent to Bladed DLL"	N-m
=======
typedef	^	BladedDLLType	ReKi	BlAirfoilCom	3	-	-	"Commanded Airfoil UserProp for blade.  Passed to AD15 for airfoil interpolation (must be same units as given in AD15 airfoil tables)"	-
>>>>>>> 845b7248
typedef	^	BladedDLLType	SiKi	SCoutput	{:}	-	-	"controller output to supercontroller"	-
typedef	^	BladedDLLType	logical	initialized	-	-	-	"flag that determines if DLL has been called (for difference between CalcOutput and UpdateStates)"	-
typedef	^	BladedDLLType	INTEGER	NumLogChannels	-	-	-	"number of log channels from controller"	-
typedef	^	BladedDLLType	OutParmType	LogChannels_OutParam	{:}	-	-	"Names and units (and other characteristics) of logging outputs from DLL"	-
typedef	^	BladedDLLType	ReKi	LogChannels	{:}	-	-	"logging outputs from controller"	-
typedef	^	BladedDLLType	IntKi	ErrStat	-	-	-	"error message from external controller API"	-
typedef	^	BladedDLLType	CHARACTER(ErrMsgLen)	ErrMsg	-	-	-	"error message from external controller API"	-
typedef	^	BladedDLLType	R8Ki	CurrentTime	-	-	-	"Current Simulation Time"	s
typedef	^	BladedDLLType	IntKi	SimStatus	-	-	-	"simulation status (see avrSWAP(1): Status flag set as follows: 0 if this is the first call, 1 for all subsequent time steps, -1 if this is the final call at the end of the simulation)"	-
typedef	^	BladedDLLType	IntKi	ShaftBrakeStatusBinaryFlag	-	-	-	"binary flag indicating (on/off) status for shaft brake 1, shaft brake 2, generator brake, shaft brake 3, or brake torque set separately (0, 1, or 16 allowed in FAST)"-
typedef	^	BladedDLLType	LOGICAL	HSSBrDeployed	-	-	-	"Whether the HSS brake has been deployed" -
typedef	^	BladedDLLType	R8Ki	TimeHSSBrFullyDeployed	-	-	-	"Time at which the controller high-speed shaft is fully deployed" s
typedef	^	BladedDLLType	R8Ki	TimeHSSBrDeployed	-	-	-	"Time at which the controller high-speed shaft is first deployed" s
typedef	^	BladedDLLType	LOGICAL	OverrideYawRateWithTorque	-	-	-	"acts similiar to Yaw_Cntrl"	-
typedef	^	BladedDLLType	ReKi	YawTorqueDemand	-	-	-	"Demanded yaw actuator torque (override of yaw rate control)"	Nm
## these are INPUTS copied to the DLL:
typedef	^	BladedDLLType	ReKi	BlPitchInput	{:}	-	-	"Input blade pitch angles"	radians
typedef	^	BladedDLLType	ReKi	YawAngleFromNorth	-	-	-	"Yaw angle of the nacelle relative to North (see NacYaw_North)"	rad
typedef	^	BladedDLLType	ReKi	HorWindV	-	-	-	"Horizontal hub-height wind velocity magnitude"	m/s
typedef	^	BladedDLLType	ReKi	HSS_Spd	-	-	-	"High-speed shaft (HSS) speed"	rad/s
typedef	^	BladedDLLType	ReKi	YawErr	-	-	-	"Yaw error"	radians
typedef	^	BladedDLLType	ReKi	RotSpeed	-	-	-	"Rotor azimuth angular speed"	rad/s
typedef	^	BladedDLLType	ReKi	YawBrTAxp	-	-	-	"Tower-top / yaw bearing fore-aft (translational) acceleration (absolute)"	m/s^2
typedef	^	BladedDLLType	ReKi	YawBrTAyp	-	-	-	"Tower-top / yaw bearing side-to-side (translational) acceleration (absolute)"	m/s^2
typedef	^	BladedDLLType	ReKi	LSSTipMys	-	-	-	"Nonrotating low-speed shaft bending moment at the shaft tip (teeter pin for 2-blader, apex of rotation for 3-blader)"	N-m
typedef	^	BladedDLLType	ReKi	LSSTipMzs	-	-	-	"Nonrotating low-speed shaft bending moment at the shaft tip (teeter pin for 2-blader, apex of rotation for 3-blader)"	N-m
typedef	^	BladedDLLType	ReKi	LSSTipMya	-	-	-	"Rotating low-speed shaft bending moment at the shaft tip (teeter pin for 2-blader, apex of rotation for 3-blader)"	N-m
typedef	^	BladedDLLType	ReKi	LSSTipMza	-	-	-	"Rotating low-speed shaft bending moment at the shaft tip (teeter pin for 2-blader, apex of rotation for 3-blader)"	N-m
typedef	^	BladedDLLType	ReKi	LSSTipPxa	-	-	-	"Rotor azimuth angle (position)"	radians
typedef	^	BladedDLLType	ReKi	Yaw	-	-	-	"Current nacelle yaw"	radians
typedef	^	BladedDLLType	ReKi	YawRate	-	-	-	"Current nacelle yaw rate"	rad/s
typedef	^	BladedDLLType	ReKi	YawBrMyn	-	-	-	"Rotating (with nacelle) tower-top / yaw bearing pitch moment"	N-m
typedef	^	BladedDLLType	ReKi	YawBrMzn	-	-	-	"Tower-top / yaw bearing yaw moment"	N-m
typedef	^	BladedDLLType	ReKi	NcIMURAxs	-	-	-	"Nacelle inertial measurement unit angular (rotational) acceleration (absolute)"	rad/s^2
typedef	^	BladedDLLType	ReKi	NcIMURAys	-	-	-	"Nacelle inertial measurement unit angular (rotational) acceleration (absolute)"	rad/s^2
typedef	^	BladedDLLType	ReKi	NcIMURAzs	-	-	-	"Nacelle inertial measurement unit angular (rotational) acceleration (absolute)"	rad/s^2
typedef	^	BladedDLLType	ReKi	RotPwr	-	-	-	"Rotor power (this is equivalent to the low-speed shaft power)"	W
typedef	^	BladedDLLType	ReKi	LSSTipMxa	-	-	-	"Rotating low-speed shaft bending moment at the shaft tip (teeter pin for 2-blader, apex of rotation for 3-blader)"	N-m
typedef	^	BladedDLLType	ReKi	RootMyc	3	-	-	"Out-of-plane moment (i.e., the moment caused by out-of-plane forces) at the blade root for each of the blades (max 3)"	N-m
typedef	^	BladedDLLType	ReKi	RootMxc	3	-	-	"In-plane moment (i.e., the moment caused by in-plane forces) at the blade root"	N-m
## these are PARAMETERS sent to the DLL (THEIR VALUES SHOULD NOT CHANGE DURING SIMULATION):
typedef	^	BladedDLLType	DbKi	DLL_DT	-	-	-	"interval for calling DLL (integer multiple number of DT)"	s
typedef	^	BladedDLLType	CHARACTER(1024)	DLL_InFile	-	-	-	"Name of input file used in DLL"	-
typedef	^	BladedDLLType	CHARACTER(1024)	RootName	-	-	-	"RootName for writing output files"	-
typedef	^	BladedDLLType	ReKi	GenTrq_Dem	-	-	-	"Demanded generator torque above rated"	Nm
typedef	^	BladedDLLType	ReKi	GenSpd_Dem	-	-	-	"Demanded generator speed above rated"	rad/s
typedef	^	BladedDLLType	ReKi	Ptch_Max	-	-	-	"Maximum pitch angle"	rad
typedef	^	BladedDLLType	ReKi	Ptch_Min	-	-	-	"Minimum pitch angle"	rad
typedef	^	BladedDLLType	ReKi	Ptch_SetPnt	-	-	-	"Below-rated pitch angle set-point"	rad
typedef	^	BladedDLLType	ReKi	PtchRate_Max	-	-	-	"Maximum pitch rate"	rad/s
typedef	^	BladedDLLType	ReKi	PtchRate_Min	-	-	-	"Minimum pitch rate (most negative value allowed)"	rad/s
typedef	^	BladedDLLType	ReKi	GenPwr_Dem	-	-	-	"Demanded power (This is not valid for variable-speed, pitch-regulated controllers.)"	W
typedef	^	BladedDLLType	ReKi	Gain_OM	-	-	-	"Optimal mode gain"	Nm/(rad/s)^2
typedef	^	BladedDLLType	ReKi	GenSpd_MaxOM	-	-	-	"Optimal mode maximum speed"	rad/s
typedef	^	BladedDLLType	ReKi	GenSpd_MinOM	-	-	-	"Minimum generator speed"	rad/s
typedef	^	BladedDLLType	IntKi	Ptch_Cntrl	-	-	-	"Pitch control: 0 = collective;  1 = individual"	-
typedef	^	BladedDLLType	IntKi	DLL_NumTrq	-	-	-	"No. of points in torque-speed look-up table, 0 = none and use the optimal mode PARAMETERs instead;  nonzero = ignore the optimal mode PARAMETERs by setting Record 16 to 0.0"	-
typedef	^	BladedDLLType	ReKi	GenSpd_TLU	{:}	-	-	"Table (array) containing DLL_NumTrq generator speeds  for the torque-speed table look-up (TLU) -- this should be defined using an array constructor; for example,  if DLL_NumTrq = 3,  GenSpd_TLU(DLL_NumTrq)    = (/ 0.0, 99.9,  999.9 /)"	rad/s
typedef	^	BladedDLLType	ReKi	GenTrq_TLU	{:}	-	-	"Table (array) containing DLL_NumTrq generator torques for the torque-speed table look-up (TLU) -- this should be defined using an array constructor, for example,  if DLL_NumTrq = 3,  GenTrq_TLU(DLL_NumTrq)    = (/ 0.0, 10,  200.0 /)"	Nm
typedef	^	BladedDLLType	IntKi	Yaw_Cntrl	-	-	-	"Yaw control: 0 = rate;  1 = torque"	-

# ..... States ....................................................................................................................
# Define continuous (differentiable) states here:
typedef	^	ContinuousStateType	ReKi	DummyContState	-	-	-	"Remove this variable if you have continuous states"	-
typedef	^	ContinuousStateType	TMD_ContinuousStateType	NTMD	-	-	-	"TMD module states - nacelle"	-
typedef	^	ContinuousStateType	TMD_ContinuousStateType	TTMD	-	-	-	"TMD module states - tower"	-

# Define discrete (nondifferentiable) states here:
typedef	^	DiscreteStateType	ReKi	CtrlOffset	-	-	-	"Controller offset parameter" N-m
#typedef	^	DiscreteStateType	ReKi	BlPitchFilter	{:}	-	-	"blade pitch filter"	-
typedef	^	DiscreteStateType	TMD_DiscreteStateType	NTMD	-	-	-	"TMD module states - nacelle"	-
typedef	^	DiscreteStateType	TMD_DiscreteStateType	TTMD	-	-	-	"TMD module states - tower"	-

# Define constraint states here:
typedef	^	ConstraintStateType	ReKi	DummyConstrState	-	-	-	"Remove this variable if you have constraint states"	-
typedef	^	ConstraintStateType	TMD_ConstraintStateType	NTMD	-	-	-	"TMD module states - nacelle"	-
typedef	^	ConstraintStateType	TMD_ConstraintStateType	TTMD	-	-	-	"TMD module states - tower"	-

# Define "other" states (e.g. logical states) here:
# other states for pitch maneuver:
typedef	^	OtherStateType	Logical	BegPitMan	{:}	-	-	"Whether the override pitch maneuver actually began"	-
typedef	^	OtherStateType	ReKi	BlPitchI	{:}	-	-	"Initial blade pitch angles at the start of the override pitch maneuver"	radians
typedef	^	OtherStateType	DbKi	TPitManE	{:}	-	-	"Time to end pitch maneuvers for each blade"	s
# other states for yaw maneuver:
typedef	^	OtherStateType	Logical	BegYawMan	-	-	-	"Whether the yaw maneuver actually began"	-
typedef	^	OtherStateType	ReKi	NacYawI	-	-	-	"Initial yaw angle at the start of the override yaw maneuver"	radians
typedef	^	OtherStateType	DbKi	TYawManE	-	-	-	"Time to end override yaw maneuver"	s
# other states for tip-brake deployment:
typedef	^	OtherStateType	Logical	BegTpBr	{:}	-	-	"Whether the tip brakes actually deployed"	-
typedef	^	OtherStateType	DbKi	TTpBrDp	{:}	-	-	"Times to initiate deployment of tip brakes"	s
typedef	^	OtherStateType	DbKi	TTpBrFl	{:}	-	-	"Times at which tip brakes are fully deployed"	s
# other states for generator on/off:
typedef	^	OtherStateType	Logical	Off4Good	-	-	-	"Is the generator offline for rest of simulation?"	-
typedef	^	OtherStateType	Logical	GenOnLine	-	-	-	"Is the generator online?"	-
# other states for TMD sub-module:
typedef	^	OtherStateType	TMD_OtherStateType	NTMD	-	-	-	"TMD module states - nacelle"	-
typedef	^	OtherStateType	TMD_OtherStateType	TTMD	-	-	-	"TMD module states - tower"	-

# ..... Misc Variables ................................................................................................................
typedef	^	MiscVarType	DbKi	LastTimeCalled	-	-	-	"last time the CalcOutput/Bladed DLL was called"	s
typedef	^	MiscVarType	BladedDLLType	dll_data	-	-	-	"data used for Bladed DLL"	-
typedef	^	MiscVarType	logical	FirstWarn	-	-	-	"Whether or not this is the first warning about the DLL being called without Explicit-Loose coupling."	-
typedef	^	MiscVarType	DbKi	LastTimeFiltered	-	-	-	"last time the CalcOutput/Bladed DLL was filtered"	s
typedef	^	MiscVarType	ReKi	xd_BlPitchFilter	{:}	-	-	"blade pitch filter"	-
typedef	^	MiscVarType	TMD_MiscVarType	NTMD	-	-	-	"TMD module misc vars - nacelle"	-
typedef	^	MiscVarType	TMD_MiscVarType	TTMD	-	-	-	"TMD module misc vars - tower"	-

# ..... Parameters ................................................................................................................
# Define parameters here:
# Time step for integration of continuous states (if a fixed-step integrator is used) and update of discrete states:
typedef	^	ParameterType	DbKi	DT	-	-	-	"Time step for continuous state integration & discrete state update"	seconds
typedef	^	ParameterType	DbKi	HSSBrDT	-	-	-	"Time it takes for HSS brake to reach full deployment once deployed"	seconds
typedef	^	ParameterType	ReKi	HSSBrTqF	-	-	-	"Fully deployed HSS brake torque"
typedef	^	ParameterType	ReKi	SIG_POSl	-	-	-	"Pullout slip"
typedef	^	ParameterType	ReKi	SIG_POTq	-	-	-	"Pullout torque"
typedef	^	ParameterType	ReKi	SIG_SlPc	-	-	-	"Rated generator slip percentage"
typedef	^	ParameterType	ReKi	SIG_Slop	-	-	-	"Torque/Speed slope for simple induction generator"
typedef	^	ParameterType	ReKi	SIG_SySp	-	-	-	"Synchronous (zero-torque) generator speed"	rad/s
typedef	^	ParameterType	ReKi	TEC_A0	-	-	-	"A0 term for Thevenin-equivalent circuit"
typedef	^	ParameterType	ReKi	TEC_C0	-	-	-	"C0 term for Thevenin-equivalent circuit"
typedef	^	ParameterType	ReKi	TEC_C1	-	-	-	"C1 term for Thevenin-equivalent circuit"
typedef	^	ParameterType	ReKi	TEC_C2	-	-	-	"C2 term for Thevenin-equivalent circuit"
typedef	^	ParameterType	ReKi	TEC_K2	-	-	-	"K2 term for Thevenin-equivalent circuit"
typedef	^	ParameterType	ReKi	TEC_MR	-	-	-	"Magnetizing reactance for Thevenin-equivalent circuit"	ohms
typedef	^	ParameterType	ReKi	TEC_Re1	-	-	-	"Thevenin's equivalent stator resistance (ohms)"	ohms
typedef	^	ParameterType	ReKi	TEC_RLR	-	-	-	"Rotor leakage reactance for Thevenin-equivalent circuit"
typedef	^	ParameterType	ReKi	TEC_RRes	-	-	-	"Rotor resistance for Thevenin-equivalent circuit"
typedef	^	ParameterType	ReKi	TEC_SRes	-	-	-	"Stator resistance for Thevenin-equivalent circuit"
typedef	^	ParameterType	ReKi	TEC_SySp	-	-	-	"Synchronous speed for Thevenin-equivalent circuit"
typedef	^	ParameterType	ReKi	TEC_V1a	-	-	-	"Source voltage for Thevenin-equivalent circuit"
typedef	^	ParameterType	ReKi	TEC_VLL	-	-	-	"Line-to-line RMS voltage for Thevenin-equivalent circuit"
typedef	^	ParameterType	ReKi	TEC_Xe1	-	-	-	"Thevenin's equivalent stator leakage reactance (ohms)"	ohms
typedef	^	ParameterType	ReKi	GenEff	-	-	-	"Generator efficiency"
typedef	^	ParameterType	ReKi	BlPitchInit	{:}	-	-	"Initial blade pitch angles"	radians
typedef	^	ParameterType	ReKi	BlPitchF	{:}	-	-	"Final blade pitch"
typedef	^	ParameterType	ReKi	PitManRat	{:}	-	-	"Pitch rates at which override pitch maneuvers head toward final pitch angles (does not include sign)"	rad/s
typedef	^	ParameterType	ReKi	YawManRat	-	-	-	"Yaw rate at which override yaw maneuver head toward for final yaw angle (does not include sign)"	rad/s
typedef	^	ParameterType	ReKi	NacYawF	-	-	-	"Final yaw angle after override yaw maneuver"
typedef	^	ParameterType	ReKi	SpdGenOn	-	-	-	"Generator speed to turn on the generator for a startup"
typedef	^	ParameterType	DbKi	THSSBrDp	-	-	-	"Time to initiate deployment of the shaft brake"	s
typedef	^	ParameterType	DbKi	THSSBrFl	-	-	-	"Time at which shaft brake is fully deployed"	s
typedef	^	ParameterType	DbKi	TimGenOf	-	-	-	"Time to turn off generator for braking or modeling a run-away"	s
typedef	^	ParameterType	DbKi	TimGenOn	-	-	-	"Time to turn on generator for startup"	s
typedef	^	ParameterType	DbKi	TPCOn	-	-	-	"Time to enable active pitch control"	s
typedef	^	ParameterType	DbKi	TPitManS	{:}	-	-	"Time to start pitch maneuvers for each blade"	s
typedef	^	ParameterType	DbKi	TYawManS	-	-	-	"Time to start override yaw maneuver"	s
typedef	^	ParameterType	DbKi	TYCOn	-	-	-	"Time to enable active yaw control"	s
typedef	^	ParameterType	ReKi	VS_RtGnSp	-	-	-	"Rated generator speed (HSS side)"	rad/s
typedef	^	ParameterType	ReKi	VS_RtTq	-	-	-	"Rated generator torque/constant generator torque in Region 3 (HSS side)"	N-m
typedef	^	ParameterType	ReKi	VS_Slope	-	-	-	"Torque/speed slope of region 2 1/2 induction generator"
typedef	^	ParameterType	ReKi	VS_SlPc	-	-	-	"Rated generator slip percentage in Region 2 1/2"	-
typedef	^	ParameterType	ReKi	VS_SySp	-	-	-	"Synchronous speed of region 2 1/2 induction generator"
typedef	^	ParameterType	ReKi	VS_TrGnSp	-	-	-	"Transitional generator speed between regions 2 and 2 1/2"
typedef	^	ParameterType	ReKi	YawPosCom	-	-	-	"Commanded yaw angle from user-defined routines"	rad
typedef	^	ParameterType	ReKi	YawRateCom	-	-	-	"Commanded yaw rate  from user-defined routines"	rad/s
typedef	^	ParameterType	IntKi	GenModel	-	-	-	"Generator model"	-
typedef	^	ParameterType	IntKi	HSSBrMode	-	-	-	"HSS brake model"	-
typedef	^	ParameterType	IntKi	PCMode	-	-	-	"Pitch control mode"	-
typedef	^	ParameterType	IntKi	VSContrl	-	-	-	"Variable-speed-generator control switch"	-
typedef	^	ParameterType	IntKi	YCMode	-	-	-	"Yaw control mode"	-
typedef	^	ParameterType	LOGICAL	GenTiStp	-	-	-	"Stop generator based upon T: time or F: generator power = 0"
typedef	^	ParameterType	LOGICAL	GenTiStr	-	-	-	"Start generator based upon T: time or F: generator speed"
typedef	^	ParameterType	ReKi	VS_Rgn2K	-	-	-	"Generator torque constant in Region 2 for simple variable-speed generator control (HSS side) [used only when VSContrl=1]"	N-m/(rad/s)^2
typedef	^	ParameterType	ReKi	YawNeut	-	-	-	"Neutral yaw position--yaw spring force is zero at this yaw"	radians
typedef	^	ParameterType	ReKi	YawSpr	-	-	-	"Nacelle-yaw spring constant"	N-m/rad
typedef	^	ParameterType	ReKi	YawDamp	-	-	-	"Nacelle-yaw constant"	N-m/(rad/s)
typedef	^	ParameterType	DbKi	TpBrDT	-	-	-	"Time for tip-brake to reach full deployment once released"	s
typedef	^	ParameterType	ReKi	TBDepISp	{:}	-	-	"Deployment-initiation speed for the tip brakes"	rad/s
typedef	^	ParameterType	ReKi	TBDrConN	-	-	-	"Tip-brake drag constant during normal operation, Cd*Area"
typedef	^	ParameterType	ReKi	TBDrConD	-	-	-	"Tip-brake drag constant during fully-deployed operation, Cd*Area"
typedef	^	ParameterType	IntKi	NumBl	-	-	-	"Number of blades on the turbine"	-
typedef	^	ParameterType	LOGICAL	CompNTMD	-	-	-	"Compute nacelle tuned mass damper {true/false}"	-
typedef	^	ParameterType	LOGICAL	CompTTMD	-	-	-	"Compute tower tuned mass damper {true/false}"	-
# parameters for output
typedef	^	ParameterType	IntKi	NumOuts	-	-	-	"Number of parameters in the output list (number of outputs requested)"	-
typedef	^	ParameterType	IntKi	NumOuts_DLL	-	-	-	"Number of logging channels output from the DLL (set at initialization)"	-
typedef	^	ParameterType	CHARACTER(1024)	RootName	-	-	-	"RootName for writing output files"	-
typedef	^	ParameterType	OutParmType	OutParam	{:}	-	-	"Names and units (and other characteristics) of all requested output parameters"	-
typedef	^	ParameterType	CHARACTER(1)	Delim	-	-	-	"Column delimiter for output text files"	-
# parameters for Bladed Interface (dynamic-link library)
typedef	^	ParameterType	LOGICAL	UseBladedInterface	-	-	-	"Flag that determines if BladedInterface was used"	-
typedef	^	ParameterType	LOGICAL	UseLegacyInterface	-	-	-	"Flag that determines if the legacy Bladed interface is (legacy=DISCON with avrSWAP instead of CONTROLLER)"	-
typedef	^	ParameterType	DLL_Type	DLL_Trgt	-	-	-	"The addresses and names of the Bladed DLL and its procedure"	-
typedef	^	ParameterType	LOGICAL	DLL_Ramp	-	-	-	"determines if there is a DLL_DT-ramp time delay (true only when DLL_DT /= DT)"	-
typedef	^	ParameterType	ReKi	BlAlpha	-	-	-	"parameter for low-pass filter of blade pitch commands from the controller DLL"	-
typedef	^	ParameterType	IntKi	DLL_n	-	-	-	"number of steps between the controller being called and SrvD being called"	-
typedef	^	ParameterType	IntKi	avcOUTNAME_LEN	-	-	-	"Length of the avcOUTNAME character array passed to/from the DLL"	-
typedef	^	ParameterType	ReKi	NacYaw_North	-	-	-	"Reference yaw angle of the nacelle when the upwind end points due North"	rad
typedef	^	ParameterType	ReKi	AvgWindSpeed	-	-	-	"average wind speed for the simulation"	m/s
typedef	^	ParameterType	ReKi	AirDens	-	-	-	"air density"	kg/m^3
# parameters for trim-case (linearization):
typedef	^	ParameterType	IntKi	TrimCase	-	-	-	"Controller parameter to be trimmed {1:yaw; 2:torque; 3:pitch} [used only if CalcSteady=True]"	-
typedef	^	ParameterType	ReKi	TrimGain	-	-	-	"Proportional gain for the rotational speed error (>0) [used only if TrimCase>0]"	"rad/(rad/s) for yaw or pitch; Nm/(rad/s) for torque"
typedef	^	ParameterType	ReKi	RotSpeedRef	-	-	-	"Reference rotor speed"	"rad/s"
# parameters for other modules:
typedef	^	ParameterType	TMD_ParameterType	NTMD	-	-	-	"TMD module parameters - nacelle"	-
typedef	^	ParameterType	TMD_ParameterType	TTMD	-	-	-	"TMD module parameters - tower"	-

# ..... Inputs ....................................................................................................................
# Define inputs that are not on this mesh here:
typedef	^	InputType	ReKi	BlPitch	{:}	-	2pi	"Current blade pitch angles"	radians
typedef	^	InputType	ReKi	Yaw	-	-	2pi	"Current nacelle yaw"	radians
typedef	^	InputType	ReKi	YawRate	-	-	-	"Current nacelle yaw rate"	rad/s
typedef	^	InputType	ReKi	LSS_Spd	-	-	-	"Low-speed shaft (LSS) speed at entrance to gearbox"	rad/s
typedef	^	InputType	ReKi	HSS_Spd	-	-	-	"High-speed shaft (HSS) speed"	rad/s
typedef	^	InputType	ReKi	RotSpeed	-	-	-	"Rotor azimuth angular speed"	rad/s
typedef	^	InputType	ReKi	ExternalYawPosCom	-	-	2pi	"Commanded nacelle yaw position from Simulink or Labview"	radians
typedef	^	InputType	ReKi	ExternalYawRateCom	-	-	-	"Commanded nacelle yaw rate from Simulink or Labview"	rad/s
typedef	^	InputType	ReKi	ExternalBlPitchCom	{:}	-	2pi	"Commanded blade pitch from Simulink or LabVIEW"	radians
typedef	^	InputType	ReKi	ExternalGenTrq	-	-	-	"Electrical generator torque from Simulink or LabVIEW"	N-m
typedef	^	InputType	ReKi	ExternalElecPwr	-	-	-	"Electrical power from Simulink or LabVIEW"	W
typedef	^	InputType	ReKi	ExternalHSSBrFrac	-	-	-	"Fraction of full braking torque: 0 (off) <= HSSBrFrac <= 1 (full) from Simulink or LabVIEW"	-
typedef	^	InputType	ReKi	TwrAccel	-	-	-	"Tower acceleration for tower feedback control (user routine only)"	m/s^2
typedef	^	InputType	ReKi	YawErr	-	-	2pi	"Yaw error"	radians
typedef	^	InputType	ReKi	WindDir	-	-	2pi	"Wind direction"	radians
typedef	^	InputType	ReKi	RootMyc	3	-	-	"Out-of-plane moment (i.e., the moment caused by out-of-plane forces) at the blade root for each of the blades (max 3)"	N-m
typedef	^	InputType	ReKi	YawBrTAxp	-	-	-	"Tower-top / yaw bearing fore-aft (translational) acceleration (absolute)"	m/s^2
typedef	^	InputType	ReKi	YawBrTAyp	-	-	-	"Tower-top / yaw bearing side-to-side (translational) acceleration (absolute)"	m/s^2
typedef	^	InputType	ReKi	LSSTipPxa	-	-	-	"Rotor azimuth angle (position)"	radians
typedef	^	InputType	ReKi	RootMxc	3	-	-	"In-plane moment (i.e., the moment caused by in-plane forces) at the blade root"	N-m
typedef	^	InputType	ReKi	LSSTipMxa	-	-	-	"Rotating low-speed shaft bending moment at the shaft tip (teeter pin for 2-blader, apex of rotation for 3-blader)"	N-m
typedef	^	InputType	ReKi	LSSTipMya	-	-	-	"Rotating low-speed shaft bending moment at the shaft tip (teeter pin for 2-blader, apex of rotation for 3-blader)"	N-m
typedef	^	InputType	ReKi	LSSTipMza	-	-	-	"Rotating low-speed shaft bending moment at the shaft tip (teeter pin for 2-blader, apex of rotation for 3-blader)"	N-m
typedef	^	InputType	ReKi	LSSTipMys	-	-	-	"Nonrotating low-speed shaft bending moment at the shaft tip (teeter pin for 2-blader, apex of rotation for 3-blader)"	N-m
typedef	^	InputType	ReKi	LSSTipMzs	-	-	-	"Nonrotating low-speed shaft bending moment at the shaft tip (teeter pin for 2-blader, apex of rotation for 3-blader)"	N-m
typedef	^	InputType	ReKi	YawBrMyn	-	-	-	"Rotating (with nacelle) tower-top / yaw bearing pitch moment"	N-m
typedef	^	InputType	ReKi	YawBrMzn	-	-	-	"Tower-top / yaw bearing yaw moment"	N-m
typedef	^	InputType	ReKi	NcIMURAxs	-	-	-	"Nacelle inertial measurement unit angular (rotational) acceleration (absolute)"	rad/s^2
typedef	^	InputType	ReKi	NcIMURAys	-	-	-	"Nacelle inertial measurement unit angular (rotational) acceleration (absolute)"	rad/s^2
typedef	^	InputType	ReKi	NcIMURAzs	-	-	-	"Nacelle inertial measurement unit angular (rotational) acceleration (absolute)"	rad/s^2
typedef	^	InputType	ReKi	RotPwr	-	-	-	"Rotor power (this is equivalent to the low-speed shaft power)"	W
typedef	^	InputType	ReKi	HorWindV	-	-	-	"Horizontal hub-height wind velocity magnitude"	m/s
typedef	^	InputType	ReKi	YawAngle	-	-	2pi	"Estimate of yaw (nacelle + platform)"	radians
typedef	^	InputType	TMD_InputType	NTMD	-	-	-	"TMD module inputs - nacelle"	-
typedef	^	InputType	TMD_InputType	TTMD	-	-	-	"TMD module inputs - tower"	-
typedef	^	InputType	SiKi	SuperController	{:}	-	-	"A swap array: used to pass input data to the DLL controller from the supercontroller"	-

# ..... Outputs ...................................................................................................................
# Define outputs that are contained on the mesh here:
#typedef	^	OutputType	MeshType	MeshedOutput	-	-	-	"Meshed output data"	-
# Define outputs that are not on this mesh here:
typedef	^	OutputType	ReKi	WriteOutput	{:}	-	-	"Data to be written to an output file: see WriteOutputHdr for names of each variable"	"see WriteOutputUnt"
<<<<<<< HEAD
typedef	^	OutputType	ReKi	BlPitchCom	{:}	-	2pi	"Commanded blade pitch angles"	radians
=======
typedef	^	OutputType	ReKi	BlPitchCom	{:}	-	-	"Commanded blade pitch angles"	radians
typedef	^	OutputType	ReKi	BlAirfoilCom	{:}	-	-	"Commanded Airfoil UserProp for blade.  Passed to AD15 for airfoil interpolation (must be same units as given in AD15 airfoil tables)"	-
>>>>>>> 845b7248
typedef	^	OutputType	ReKi	YawMom	-	-	-	"Torque transmitted through the yaw bearing"	N-m
typedef	^	OutputType	ReKi	GenTrq	-	-	-	"Electrical generator torque"	N-m
typedef	^	OutputType	ReKi	HSSBrTrqC	-	-	-	"Commanded HSS brake torque"	N-m
typedef	^	OutputType	ReKi	ElecPwr	-	-	-	"Electrical power"	W
typedef	^	OutputType	ReKi	TBDrCon	{:}	-	-	"Instantaneous tip-brake drag constant, Cd*Area"
typedef	^	OutputType	TMD_OutputType	NTMD	-	-	-	"TMD module outputs - nacelle"	-
typedef	^	OutputType	TMD_OutputType	TTMD	-	-	-	"TMD module outputs - tower"	-
typedef	^	OutputType	SiKi	SuperController	{:}	-	-	"A swap array: used to pass output data from the DLL controller to the supercontroller"	-
<|MERGE_RESOLUTION|>--- conflicted
+++ resolved
@@ -135,12 +135,9 @@
 typedef	^	BladedDLLType	IntKi	GenState	-	-	-	"Generator state from Bladed DLL"	-
 typedef	^	BladedDLLType	ReKi	BlPitchCom	3	-	-	"Commanded blade pitch angles"	radians
 typedef	^	BladedDLLType	ReKi	PrevBlPitch	3	-	-	"Previously commanded blade pitch angles"	radians
-<<<<<<< HEAD
+typedef	^	BladedDLLType	ReKi	BlAirfoilCom	3	-	-	"Commanded Airfoil UserProp for blade.  Passed to AD15 for airfoil interpolation (must be same units as given in AD15 airfoil tables)"	-
 typedef	^	BladedDLLType	ReKi	ElecPwr_prev	-	-	-	"Electrical power (from previous step), sent to Bladed DLL"	W
 typedef	^	BladedDLLType	ReKi	GenTrq_prev	-	-	-	"Electrical generator torque (from previous step), sent to Bladed DLL"	N-m
-=======
-typedef	^	BladedDLLType	ReKi	BlAirfoilCom	3	-	-	"Commanded Airfoil UserProp for blade.  Passed to AD15 for airfoil interpolation (must be same units as given in AD15 airfoil tables)"	-
->>>>>>> 845b7248
 typedef	^	BladedDLLType	SiKi	SCoutput	{:}	-	-	"controller output to supercontroller"	-
 typedef	^	BladedDLLType	logical	initialized	-	-	-	"flag that determines if DLL has been called (for difference between CalcOutput and UpdateStates)"	-
 typedef	^	BladedDLLType	INTEGER	NumLogChannels	-	-	-	"number of log channels from controller"	-
@@ -383,12 +380,8 @@
 #typedef	^	OutputType	MeshType	MeshedOutput	-	-	-	"Meshed output data"	-
 # Define outputs that are not on this mesh here:
 typedef	^	OutputType	ReKi	WriteOutput	{:}	-	-	"Data to be written to an output file: see WriteOutputHdr for names of each variable"	"see WriteOutputUnt"
-<<<<<<< HEAD
 typedef	^	OutputType	ReKi	BlPitchCom	{:}	-	2pi	"Commanded blade pitch angles"	radians
-=======
-typedef	^	OutputType	ReKi	BlPitchCom	{:}	-	-	"Commanded blade pitch angles"	radians
 typedef	^	OutputType	ReKi	BlAirfoilCom	{:}	-	-	"Commanded Airfoil UserProp for blade.  Passed to AD15 for airfoil interpolation (must be same units as given in AD15 airfoil tables)"	-
->>>>>>> 845b7248
 typedef	^	OutputType	ReKi	YawMom	-	-	-	"Torque transmitted through the yaw bearing"	N-m
 typedef	^	OutputType	ReKi	GenTrq	-	-	-	"Electrical generator torque"	N-m
 typedef	^	OutputType	ReKi	HSSBrTrqC	-	-	-	"Commanded HSS brake torque"	N-m
