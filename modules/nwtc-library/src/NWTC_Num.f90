!**********************************************************************************************************************************
! LICENSING
! Copyright (C) 2013-2016  National Renewable Energy Laboratory
!
!    This file is part of the NWTC Subroutine Library.
!
! Licensed under the Apache License, Version 2.0 (the "License");
! you may not use this file except in compliance with the License.
! You may obtain a copy of the License at
!
!     http://www.apache.org/licenses/LICENSE-2.0
!
! Unless required by applicable law or agreed to in writing, software
! distributed under the License is distributed on an "AS IS" BASIS,
! WITHOUT WARRANTIES OR CONDITIONS OF ANY KIND, either express or implied.
! See the License for the specific language governing permissions and
! limitations under the License.
!**********************************************************************************************************************************

!..................................................................................................................................
!> This module contains numeric-type routines with non-system-specific logic and references.
MODULE NWTC_Num
!..................................................................................................................................
   
   USE                                          NWTC_IO

   IMPLICIT NONE

!=======================================================================

      ! Global numeric-related variables.

   REAL(DbKi)                                :: D2R_D                         !< Factor to convert degrees to radians in double precision
   REAL(DbKi)                                :: Inf_D                         !< IEEE value for NaN (not-a-number) in double precision
   REAL(DbKi)                                :: Inv2Pi_D                      !< 0.5/Pi (1/(2*Pi)) in double precision
   REAL(DbKi)                                :: NaN_D                         !< IEEE value for Inf (infinity) in double precision
   REAL(DbKi)                                :: Pi_D                          !< Ratio of a circle's circumference to its diameter in double precision
   REAL(DbKi)                                :: PiBy2_D                       !< Pi/2 in double precision
   REAL(DbKi)                                :: R2D_D                         !< Factor to convert radians to degrees in double precision
   REAL(DbKi)                                :: RPM2RPS_D                     !< Factor to convert revolutions per minute to radians per second in double precision
   REAL(DbKi)                                :: RPS2RPM_D                     !< Factor to convert radians per second to revolutions per minute in double precision
   REAL(DbKi)                                :: TwoByPi_D                     !< 2/Pi in double precision
   REAL(DbKi)                                :: TwoPi_D                       !< 2*Pi in double precision


   REAL(ReKi)                                :: D2R                           !< Factor to convert degrees to radians
   REAL(ReKi)                                :: Inf                           !< IEEE value for NaN (not-a-number)
   REAL(ReKi)                                :: Inv2Pi                        !< 0.5/Pi = 1 / (2*pi)
   REAL(ReKi)                                :: NaN                           !< IEEE value for Inf (infinity)
   REAL(ReKi)                                :: Pi                            !< Ratio of a circle's circumference to its diameter
   REAL(ReKi)                                :: PiBy2                         !< Pi/2
   REAL(ReKi)                                :: R2D                           !< Factor to convert radians to degrees
   REAL(ReKi)                                :: RPM2RPS                       !< Factor to convert revolutions per minute to radians per second
   REAL(ReKi)                                :: RPS2RPM                       !< Factor to convert radians per second to revolutions per minute
   REAL(ReKi)                                :: TwoByPi                       !< 2/Pi
   REAL(ReKi)                                :: TwoPi                         !< 2*Pi

   REAL(SiKi)                                :: Pi_R4                         !< Ratio of a circle's circumference to its diameter in 4-byte precision
   REAL(R8Ki)                                :: Pi_R8                         !< Ratio of a circle's circumference to its diameter in 8-byte precision
   REAL(QuKi)                                :: Pi_R16                        !< Ratio of a circle's circumference to its diameter in 16-byte precision
<<<<<<< HEAD

   REAL(SiKi)                                :: TwoPi_R4                      !< 2*pi in 4-byte precision
   REAL(R8Ki)                                :: TwoPi_R8                      !< 2*pi in 8-byte precision
   REAL(QuKi)                                :: TwoPi_R16                     !< 2*pi in 16-byte precision
=======
   
>>>>>>> 15deec07
!=======================================================================

      ! Create interfaces for generic routines that use specific routines.

      !> \copydoc nwtc_num::equalrealnos4()
   INTERFACE EqualRealNos
      MODULE PROCEDURE EqualRealNos4
      MODULE PROCEDURE EqualRealNos8
      MODULE PROCEDURE EqualRealNos16
   END INTERFACE

      !> \copydoc nwtc_num::eulerconstructr4()
   INTERFACE EulerConstruct
      MODULE PROCEDURE EulerConstructR4
      MODULE PROCEDURE EulerConstructR8
      MODULE PROCEDURE EulerConstructR16
   END INTERFACE
   
      !> \copydoc nwtc_num::eulerextractr4()
   INTERFACE EulerExtract
      MODULE PROCEDURE EulerExtractR4
      MODULE PROCEDURE EulerExtractR8
      MODULE PROCEDURE EulerExtractR16
   END INTERFACE

      !> \copydoc nwtc_num::outerproductr4
   INTERFACE OuterProduct
      MODULE PROCEDURE OuterProductR4
      MODULE PROCEDURE OuterProductR8
      MODULE PROCEDURE OuterProductR16
   END INTERFACE

      !> \copydoc nwtc_num::cross_productr4()
   INTERFACE Cross_Product
      MODULE PROCEDURE Cross_ProductR4
      MODULE PROCEDURE Cross_ProductR4R8
      MODULE PROCEDURE Cross_ProductR8
      MODULE PROCEDURE Cross_ProductR8R4
      MODULE PROCEDURE Cross_ProductR16
   END INTERFACE
   
      !> \copydoc nwtc_num::smllrottransd()
   INTERFACE SmllRotTrans
      MODULE PROCEDURE SmllRotTransDD
      MODULE PROCEDURE SmllRotTransD
      MODULE PROCEDURE SmllRotTransR
   END INTERFACE

      !> \copydoc nwtc_num::getsmllrotangsd()
   INTERFACE GetSmllRotAngs
      MODULE PROCEDURE GetSmllRotAngsD
      MODULE PROCEDURE GetSmllRotAngsR
   END INTERFACE
  
      !> \copydoc nwtc_num::zero2twopir4
   INTERFACE Zero2TwoPi
      MODULE PROCEDURE Zero2TwoPiR4
      MODULE PROCEDURE Zero2TwoPiR8
      MODULE PROCEDURE Zero2TwoPiR16
   END INTERFACE
   
      !> \copydoc nwtc_num::twonormr4
   INTERFACE TwoNorm
      MODULE PROCEDURE TwoNormR4
      MODULE PROCEDURE TwoNormR8
      MODULE PROCEDURE TwoNormR16
   END INTERFACE
   
      !> \copydoc nwtc_num::tracer4
   INTERFACE trace
      MODULE PROCEDURE traceR4
      MODULE PROCEDURE traceR8
      MODULE PROCEDURE traceR16
   END INTERFACE
   
      !> \copydoc nwtc_num::dcm_expd
   INTERFACE DCM_exp  
      MODULE PROCEDURE DCM_expR
      MODULE PROCEDURE DCM_expD
   END INTERFACE
   
      !> \copydoc nwtc_num::dcm_logmapd
   INTERFACE DCM_logMap
      MODULE PROCEDURE DCM_logMapR
      MODULE PROCEDURE DCM_logMapD
   END INTERFACE

      !> \copydoc nwtc_num::dcm_setlogmapforinterpd
   INTERFACE DCM_SetLogMapForInterp
      MODULE PROCEDURE DCM_SetLogMapForInterpR
      MODULE PROCEDURE DCM_SetLogMapForInterpD
   END INTERFACE
   
      !> \copydoc nwtc_num::eye2
   INTERFACE Eye
      MODULE PROCEDURE Eye2   ! matrix of two dimensions
      MODULE PROCEDURE Eye2D  ! matrix of two dimensions (double precision)
      MODULE PROCEDURE Eye3   ! matrix of three dimensions
      MODULE PROCEDURE Eye3D  ! matrix of three dimensions
   END INTERFACE

      !> \copydoc nwtc_num::interpbincomp
   INTERFACE InterpBin
      MODULE PROCEDURE InterpBinComp
      MODULE PROCEDURE InterpBinReal
   END INTERFACE

      !> \copydoc nwtc_num::interpstpcomp4
   INTERFACE InterpStp
      MODULE PROCEDURE InterpStpComp4
      MODULE PROCEDURE InterpStpComp8
      MODULE PROCEDURE InterpStpComp16
      MODULE PROCEDURE InterpStpReal4
      MODULE PROCEDURE InterpStpReal4_8
      MODULE PROCEDURE InterpStpReal8
      MODULE PROCEDURE InterpStpReal16
   END INTERFACE

      !> \copydoc nwtc_num::interpwrappedstpreal4
   INTERFACE InterpWrappedStpReal
      MODULE PROCEDURE InterpWrappedStpReal4
      MODULE PROCEDURE InterpWrappedStpReal4_8
      MODULE PROCEDURE InterpWrappedStpReal8
      MODULE PROCEDURE InterpWrappedStpReal16
   END INTERFACE
   
      !> \copydoc nwtc_num::locatestpr4
   INTERFACE LocateStp
      MODULE PROCEDURE LocateStpR4
      MODULE PROCEDURE LocateStpR8
      MODULE PROCEDURE LocateStpR16
   END INTERFACE

   !> \copydoc nwtc_num::skewsymmatr4
   INTERFACE SkewSymMat
      MODULE PROCEDURE SkewSymMatR4
      MODULE PROCEDURE SkewSymMatR8
      MODULE PROCEDURE SkewSymMatR16
   END INTERFACE
   
      !> \copydoc nwtc_num::angle_extrapinterp2_r4
   INTERFACE Angles_ExtrapInterp
      MODULE PROCEDURE Angles_ExtrapInterp1_R4
      MODULE PROCEDURE Angles_ExtrapInterp1_R8
      MODULE PROCEDURE Angles_ExtrapInterp1_R16
      MODULE PROCEDURE Angles_ExtrapInterp2_R4
      MODULE PROCEDURE Angles_ExtrapInterp2_R8
      MODULE PROCEDURE Angles_ExtrapInterp2_R16
   END INTERFACE

      !> \copydoc nwtc_num::addorsub2pi_r4
   INTERFACE AddOrSub2Pi
      MODULE PROCEDURE AddOrSub2Pi_R4
      MODULE PROCEDURE AddOrSub2Pi_R8
      MODULE PROCEDURE AddOrSub2Pi_R16
   END INTERFACE
<<<<<<< HEAD
   
      !> \copydoc nwtc_num::mpi2pi_r4
   INTERFACE MPi2Pi
      MODULE PROCEDURE MPi2Pi_R4
      MODULE PROCEDURE MPi2Pi_R8
      MODULE PROCEDURE MPi2Pi_R16
   END INTERFACE
   
=======
>>>>>>> 15deec07
CONTAINS

!=======================================================================
!> This routine is used to convert NewAngle to an angle within Pi of
!!   OldAngle by adding or subtracting 2*Pi accordingly.  
!!   This routine is useful for converting
!!   angles returned from a call to the ATAN2() FUNCTION into angles that may
!!   exceed the -Pi to Pi limit of ATAN2().  For example, if the nacelle yaw
!!   angle was 179deg in the previous time step and the yaw angle increased
!!   by 2deg in the new time step, we want the new yaw angle returned from a
!!   call to the ATAN2() FUNCTION to be 181deg instead of -179deg.  This
!!   routine assumes that the angle change between calls is not more than
!!   Pi in absolute value.
!! Use AddOrSub2Pi (nwtc_num::addorsub2pi) instead of directly calling a specific routine in the generic interface.
   SUBROUTINE AddOrSub2Pi_R4 ( OldAngle, NewAngle )
        ! Argument declarations:

   REAL(SiKi), INTENT(IN   )    :: OldAngle                                     !< Angle from which NewAngle will be converted to within Pi of, rad.
   REAL(SiKi), INTENT(INOUT)    :: NewAngle                                     !< Angle to be converted to within 2*Pi of OldAngle, rad.


      ! Local declarations:

   REAL(SiKi)                   :: DelAngle                                     ! The difference between OldAngle and NewAngle, rad.



      ! Add or subtract 2*Pi in order to convert NewAngle two within Pi of OldAngle:

   
   DelAngle = OldAngle - NewAngle

   DO WHILE ( ABS( DelAngle ) >= Pi_R4 )

<<<<<<< HEAD
      NewAngle = NewAngle + SIGN( TwoPi_R4, DelAngle )
=======
      NewAngle = NewAngle + Pi_R4 * SIGN( 2.0_SiKi, DelAngle )
>>>>>>> 15deec07
      DelAngle = OldAngle - NewAngle

   END DO

   RETURN
   END SUBROUTINE AddOrSub2Pi_R4
!=======================================================================
!> \copydoc nwtc_num::addorsub2pi_r4
   SUBROUTINE AddOrSub2Pi_R8 ( OldAngle, NewAngle )

      ! Argument declarations:

   REAL(R8Ki), INTENT(IN   )    :: OldAngle                                     ! Angle from which NewAngle will be converted to within Pi of, rad.
   REAL(R8Ki), INTENT(INOUT)    :: NewAngle                                     ! Angle to be converted to within Pi of OldAngle, rad.


      ! Local declarations:

   REAL(R8Ki)                   :: DelAngle                                     ! The difference between OldAngle and NewAngle, rad.



      ! Add or subtract 2*Pi in order to convert NewAngle two within Pi of OldAngle:

   
   DelAngle = OldAngle - NewAngle

   DO WHILE ( ABS( DelAngle ) >= Pi_R8 )

<<<<<<< HEAD
      NewAngle = NewAngle + SIGN( TwoPi_R8, DelAngle )
=======
      NewAngle = NewAngle + Pi_R8 * SIGN( 2.0_R8Ki, DelAngle )
>>>>>>> 15deec07
      DelAngle = OldAngle - NewAngle

   END DO

   RETURN
   END SUBROUTINE AddOrSub2Pi_R8
!=======================================================================
!> \copydoc nwtc_num::addorsub2pi_r4
   SUBROUTINE AddOrSub2Pi_R16 ( OldAngle, NewAngle )

      ! Argument declarations:

   REAL(QuKi), INTENT(IN   )    :: OldAngle                                     ! Angle from which NewAngle will be converted to within 2*Pi of, rad.
   REAL(QuKi), INTENT(INOUT)    :: NewAngle                                     ! Angle to be converted to within 2*Pi of OldAngle, rad.
<<<<<<< HEAD
=======


      ! Local declarations:
>>>>>>> 15deec07

   REAL(QuKi)                   :: DelAngle                                     ! The difference between OldAngle and NewAngle, rad.

      ! Local declarations:

   REAL(QuKi)                   :: DelAngle                                     ! The difference between OldAngle and NewAngle, rad.



      ! Add or subtract 2*Pi in order to convert NewAngle two within Pi of OldAngle:

   
   DelAngle = OldAngle - NewAngle

   DO WHILE ( ABS( DelAngle ) >= Pi_R16 )

      NewAngle = NewAngle + SIGN( TwoPi_R16, DelAngle )
      DelAngle = OldAngle - NewAngle

   END DO


      ! Add or subtract 2*Pi in order to convert NewAngle two within Pi of OldAngle:

   
   DelAngle = OldAngle - NewAngle

   DO WHILE ( ABS( DelAngle ) >= Pi_R16 )

      NewAngle = NewAngle + Pi_R16 * SIGN( 2.0_QuKi, DelAngle )
      DelAngle = OldAngle - NewAngle

   END DO

   RETURN
   END SUBROUTINE AddOrSub2Pi_R16
!=======================================================================
!> This routine sorts a list of real numbers. It uses the bubble sort algorithm,
!! which is only suitable for short lists.
   SUBROUTINE BSortReal ( RealAry, NumPts )

      ! Argument declarations:

   INTEGER, INTENT(IN)          :: NumPts                                       !< The length of the list to be sorted.

   REAL(ReKi), INTENT(INOUT)    :: RealAry(NumPts)                              !< The list of real numbers to be sorted.


      ! Local declarations:

   REAL(ReKi)                   :: Temp                                         ! Temporary variable to hold the current element.

   INTEGER                      :: I                                            ! Index into the array.

   LOGICAL                      :: Change                                       ! Flag to indicate if a change of order was made.


      ! Sort the list

   Change = .TRUE.

   DO WHILE ( Change )

      Change = .FALSE.

      DO I=2,NumPts
         IF ( RealAry(I) < RealAry(I-1) )  THEN
            Temp           = RealAry(I)
            RealAry(I)   = RealAry(I-1)
            RealAry(I-1) = Temp
            Change         = .TRUE.
         END IF
      END DO ! I

   END DO ! WHILE


   RETURN
   END SUBROUTINE BSortReal ! ( RealAry, NumPts )
!=======================================================================
!> This function computes the cross product of two 3-element arrays (resulting in a vector): \n
!! cross_product = Vector1 \f$\times\f$ Vector2 \n
!! Use cross_product (nwtc_num::cross_product) instead of directly calling a specific routine in the generic interface.
   FUNCTION Cross_ProductR4(Vector1, Vector2) result(CProd)

      ! Argument declarations.

   REAL(SiKi), INTENT(IN )         :: Vector1       (3)
   REAL(SiKi), INTENT(IN )         :: Vector2       (3)

      ! Function definition
   REAL(SiKi)                      :: CProd (3)        ! = Vector1 X Vector2 (resulting in a vector)


   CProd(1) = Vector1(2)*Vector2(3) - Vector1(3)*Vector2(2)
   CProd(2) = Vector1(3)*Vector2(1) - Vector1(1)*Vector2(3)
   CProd(3) = Vector1(1)*Vector2(2) - Vector1(2)*Vector2(1)


   RETURN
   END FUNCTION Cross_ProductR4
!=======================================================================
!> \copydoc nwtc_num::cross_productr4
   FUNCTION Cross_ProductR4R8(Vector1, Vector2) result(CProd)

      ! Argument declarations.

   REAL(SiKi), INTENT(IN )         :: Vector1       (3)
   REAL(R8Ki), INTENT(IN )         :: Vector2       (3)

      ! Function definition
   REAL(R8Ki)                      :: CProd (3)        ! = Vector1 X Vector2 (resulting in a vector)


   CProd(1) = Vector1(2)*Vector2(3) - Vector1(3)*Vector2(2)
   CProd(2) = Vector1(3)*Vector2(1) - Vector1(1)*Vector2(3)
   CProd(3) = Vector1(1)*Vector2(2) - Vector1(2)*Vector2(1)


   RETURN
   END FUNCTION Cross_ProductR4R8
!=======================================================================
!> \copydoc nwtc_num::cross_productr4
   FUNCTION Cross_ProductR8(Vector1, Vector2) result(CProd)

      ! Argument declarations.

   REAL(R8Ki), INTENT(IN )         :: Vector1       (3)
   REAL(R8Ki), INTENT(IN )         :: Vector2       (3)

      ! Function definition
   REAL(R8Ki)                      :: CProd (3)        ! = Vector1 X Vector2 (resulting in a vector)


   CProd(1) = Vector1(2)*Vector2(3) - Vector1(3)*Vector2(2)
   CProd(2) = Vector1(3)*Vector2(1) - Vector1(1)*Vector2(3)
   CProd(3) = Vector1(1)*Vector2(2) - Vector1(2)*Vector2(1)


   RETURN
   END FUNCTION Cross_ProductR8
!=======================================================================
!> \copydoc nwtc_num::cross_productr4
   FUNCTION Cross_ProductR8R4(Vector1, Vector2) result(CProd)

      ! Argument declarations.

   REAL(R8Ki), INTENT(IN )         :: Vector1       (3)
   REAL(SiKi), INTENT(IN )         :: Vector2       (3)

      ! Function definition
   REAL(R8Ki)                      :: CProd (3)        ! = Vector1 X Vector2 (resulting in a vector)


   CProd(1) = Vector1(2)*Vector2(3) - Vector1(3)*Vector2(2)
   CProd(2) = Vector1(3)*Vector2(1) - Vector1(1)*Vector2(3)
   CProd(3) = Vector1(1)*Vector2(2) - Vector1(2)*Vector2(1)


   RETURN
   END FUNCTION Cross_ProductR8R4
!=======================================================================
!> \copydoc nwtc_num::cross_productr4
   FUNCTION Cross_ProductR16(Vector1, Vector2) result(CProd)

      ! Argument declarations.

   REAL(QuKi), INTENT(IN )         :: Vector1       (3)
   REAL(QuKi), INTENT(IN )         :: Vector2       (3)

      ! Function definition
   REAL(QuKi)                      :: CProd (3)        ! = Vector1 X Vector2 (resulting in a vector)


   CProd(1) = Vector1(2)*Vector2(3) - Vector1(3)*Vector2(2)
   CProd(2) = Vector1(3)*Vector2(1) - Vector1(1)*Vector2(3)
   CProd(3) = Vector1(1)*Vector2(2) - Vector1(2)*Vector2(1)


   RETURN
   END FUNCTION Cross_ProductR16
!=======================================================================
!> This routine calculates the parameters needed to compute a irregularly-spaced natural cubic spline.
!! Natural cubic splines are used in that the curvature at the end points is zero.
!! This routine does not require that the XAry be regularly spaced.
   SUBROUTINE CubicSplineInit ( AryLen, XAry, YAry, Coef, ErrStat, ErrMsg )

      ! Argument declarations:

   INTEGER, INTENT(IN)          :: AryLen                                     !< Length of the array

   REAL(ReKi), INTENT(OUT)      :: Coef  (AryLen-1,0:3)                       !< The coefficients for the cubic polynomials
   REAL(ReKi), INTENT(IN)       :: XAry  (AryLen)                             !< Input array of x values
   REAL(ReKi), INTENT(IN)       :: YAry  (AryLen)                             !< Input array of y values

   INTEGER(IntKi), INTENT(OUT)  :: ErrStat                                    !< Error status

   CHARACTER(*), INTENT(OUT)    :: ErrMsg                                     !< Error message


      ! Local declarations.

   REAL(ReKi), ALLOCATABLE      :: DelX  (:)                                  ! The distances between the randomly spaced points.
   REAL(ReKi), ALLOCATABLE      :: Slope (:)                                  ! The AryLen-1 length array of slopes between points.
   REAL(ReKi), ALLOCATABLE      :: U     (:)                                  ! An AryLen-1 length array used in the Gaussian elimination.
   REAL(ReKi), ALLOCATABLE      :: V     (:)                                  ! An AryLen-1 length array used in the Gaussian elimination.
   REAL(ReKi)                   :: ZHi                                        ! A parameter used to calculate the polynomial coefficients.
   REAL(ReKi)                   :: ZLo                                        ! A parameter used to calculate the polynomial coefficients.

   INTEGER(IntKi)               :: ErrStatLcL                                 ! Local error status.
   INTEGER                      :: I                                          ! The index into the arrays.
   CHARACTER(*), PARAMETER      :: RoutineName = 'CubicSplineInit'

   ErrStat = ErrID_None
   ErrMsg  = ""

      ! Allocate the various intermediate arrays.

   ALLOCATE ( DelX( AryLen - 1 ), STAT=ErrStatLcL )
   IF ( ErrStatLcL /= 0 )  THEN
      CALL ExitThisRoutine ( ErrID_Fatal, RoutineName//':Error allocating memory for the DelX array.' )
      RETURN
   ENDIF

   ALLOCATE ( Slope( AryLen - 1 ), STAT=ErrStatLcL )
   IF ( ErrStatLcL /= 0 )  THEN
      CALL ExitThisRoutine ( ErrID_Fatal, RoutineName//':Error allocating memory for the Slope array.' )
      RETURN
   ENDIF

   ALLOCATE ( U( AryLen - 1 ), STAT=ErrStatLcL )
   IF ( ErrStatLcL /= 0 )  THEN
      CALL ExitThisRoutine ( ErrID_Fatal, RoutineName//':Error allocating memory for the U array.' )
      RETURN
   ENDIF

   ALLOCATE ( V( AryLen - 1 ), STAT=ErrStatLcL )
   IF ( ErrStatLcL /= 0 )  THEN
      CALL ExitThisRoutine ( ErrID_Fatal, RoutineName//':Error allocating memory for the V array.' )
      RETURN
   ENDIF


      ! Compute the distance between XAry values and the slopes between points.

   DO I=1,AryLen-1
      DelX (I) =   XAry(I+1) - XAry(I)
      Slope(I) = ( YAry(I+1) - YAry(I) )/DelX(I)
   END DO ! I


      ! Use Gaussian elimination to solve the tri-diagonal matrix.

   U(1) = 2.0_ReKi*( DelX (2) + DelX (1) )
   V(1) = 6.0_ReKi*( Slope(2) - Slope(1) )

   DO I=2,AryLen-1
      U(I) = 2.0_ReKi*( DelX(I-1) + DelX(I)    ) - DelX(I-1)*DelX(I-1)/U(I-1)
      V(I) = 6.0_ReKi*( Slope(I)  - Slope(I-1) ) - DelX(I-1)*   V(I-1)/U(I-1)
   END DO ! I


      ! Determine the coefficients of the polynomials.

   Coef(:,0) = YAry(:)

   ZHi = 0.0_ReKi

   DO I=AryLen-1,1,-1
      ZLo       = ( V(I) - DelX(I)*ZHi )/U(I)
      Coef(I,1) = Slope(I) - DelX(I)*( ZHi/6.0_ReKi + ZLo/3.0_ReKi )
      Coef(I,2) = 0.5_ReKi*ZLo
      Coef(I,3) = ( ZHi - ZLo )/( 6.0_ReKi*DelX(I) )
      ZHi       = ZLo
   END DO ! I



   CALL ExitThisRoutine ( ErrID_None, 'No Problemo' )

   RETURN

   !=======================================================================
   CONTAINS
   !=======================================================================
      SUBROUTINE ExitThisRoutine ( ErrID, Msg )

         ! This subroutine cleans up the parent routine before exiting.


            ! Argument declarations.

         INTEGER(IntKi), INTENT(IN)       :: ErrID                            ! The error identifier (ErrLev)

         CHARACTER(*),   INTENT(IN)       :: Msg                              ! The error message (ErrMsg)


            ! Local declarations.

         LOGICAL                          :: IsOpen                           ! A flag that indicates if the input unit is still open.


            ! Set error status/message

         ErrStat = ErrID
         ErrMsg  = Msg


            ! Deallocate the Words array if it had been allocated.

         IF ( ALLOCATED( DelX  ) )  DEALLOCATE( DelX  )
         IF ( ALLOCATED( Slope ) )  DEALLOCATE( Slope )
         IF ( ALLOCATED( U     ) )  DEALLOCATE( U     )
         IF ( ALLOCATED( V     ) )  DEALLOCATE( V     )


         RETURN

      END SUBROUTINE ExitThisRoutine ! ( ErrID, Msg )

   END SUBROUTINE CubicSplineInit ! ( AryLen, XAry, YAry, YAry, Coef, ErrStat, ErrMsg )
!=======================================================================
!> This routine calculates the parameters needed to compute a irregularly-spaced natural cubic spline.
!! Natural cubic splines are used in that the curvature at the end points is zero.
!! This routine does not require that the XAry be regularly spaced.
!! This version of the routine works with multiple curves that share the same X values.
   SUBROUTINE CubicSplineInitM ( XAry, YAry, Coef, ErrStat, ErrMsg )

      ! Argument declarations:

   REAL(ReKi), INTENT(OUT)      :: Coef  (:,:,0:)                             !< The coefficients for the cubic polynomials
   REAL(ReKi), INTENT(IN)       :: XAry  (:)                                  !< Input array of x values
   REAL(ReKi), INTENT(IN)       :: YAry  (:,:)                                !< Input array of y values with multiple curves

   INTEGER(IntKi), INTENT(OUT)  :: ErrStat                                    !< Error status

   CHARACTER(*), INTENT(OUT)    :: ErrMsg                                     !< Error message


      ! Local declarations:

   REAL(ReKi), ALLOCATABLE      :: DelX  (:)                                  ! The distances between the randomly spaced points.
   REAL(ReKi), ALLOCATABLE      :: Slope (:,:)                                ! The NumPts-1 length array of slopes between points.
   REAL(ReKi), ALLOCATABLE      :: U     (:)                                  ! An NumPts-1 length array used in the Gaussian elimination.
   REAL(ReKi), ALLOCATABLE      :: V     (:,:)                                ! An NumPts-1 by NumCrvs length array used in the Gaussian elimination.
   REAL(ReKi), ALLOCATABLE      :: ZHi   (:)                                  ! A parameter used to calculate the polynomial coefficients.
   REAL(ReKi), ALLOCATABLE      :: ZLo   (:)                                  ! A parameter used to calculate the polynomial coefficients.

   INTEGER(IntKi)               :: ErrStatLcL                                 ! Local error status.

   INTEGER                      :: I                                          ! The index into the arrays.
   INTEGER                      :: NumCrvs                                    ! Number of curves to be interpolated.
   INTEGER                      :: NumPts                                     ! Number of points in each curve.
   CHARACTER(*), PARAMETER      :: RoutineName = 'CubicSplineInitM'


      ! How big are the arrays?

   NumPts  = SIZE( XAry )
   NumCrvs = SIZE( YAry, 2 )


      ! Allocate the various intermediate arrays.

   ALLOCATE ( ZLo( NumCrvs ), STAT=ErrStatLcL )
   IF ( ErrStatLcL /= 0 )  THEN
      CALL ExitThisRoutine ( ErrID_Fatal, RoutineName//':Error allocating memory for the ZLo array.' )
      RETURN
   ENDIF

   ALLOCATE ( ZHi( NumCrvs ), STAT=ErrStatLcL )
   IF ( ErrStatLcL /= 0 )  THEN
      CALL ExitThisRoutine ( ErrID_Fatal, RoutineName//':Error allocating memory for the ZHi array.' )
      RETURN
   ENDIF

   ALLOCATE ( DelX( NumPts - 1 ), STAT=ErrStatLcL )
   IF ( ErrStatLcL /= 0 )  THEN
      CALL ExitThisRoutine ( ErrID_Fatal, RoutineName//':Error allocating memory for the DelX array.' )
      RETURN
   ENDIF

   ALLOCATE ( Slope( NumPts-1, NumCrvs ), STAT=ErrStatLcL )
   IF ( ErrStatLcL /= 0 )  THEN
      CALL ExitThisRoutine ( ErrID_Fatal, RoutineName//':Error allocating memory for the Slope array.' )
      RETURN
   ENDIF

   ALLOCATE ( U( NumPts - 1 ), STAT=ErrStatLcL )
   IF ( ErrStatLcL /= 0 )  THEN
      CALL ExitThisRoutine ( ErrID_Fatal, RoutineName//':Error allocating memory for the U array.' )
      RETURN
   ENDIF

   ALLOCATE ( V( NumPts-1, NumCrvs ), STAT=ErrStatLcL )
   IF ( ErrStatLcL /= 0 )  THEN
      CALL ExitThisRoutine ( ErrID_Fatal, RoutineName//':Error allocating memory for the V array.' )
      RETURN
   ENDIF


      ! Compute the distance between XAry values and the slopes between points.

   DO I=1,NumPts-1
      DelX (I  ) =   XAry(I+1  ) - XAry(I  )
      
      if ( equalRealNos( DelX(I), 0.0_ReKi ) ) then
         CALL ExitThisRoutine ( ErrID_Fatal, RoutineName//':XAry must have unique values.' )
         RETURN
      ENDIF
      
      Slope(I,:) = ( YAry(I+1,:) - YAry(I,:) )/DelX(I)
   END DO ! I


      ! Use Gaussian elimination to solve the tri-diagonal matrix.

   U(1  ) = 2.0_ReKi*( DelX (2)   + DelX (1  ) )
   V(1,:) = 6.0_ReKi*( Slope(2,:) - Slope(1,:) )

   DO I=2,NumPts-1
      if ( equalRealNos( U(I-1), 0.0_ReKi ) ) then
         CALL ExitThisRoutine ( ErrID_Fatal, RoutineName//':XAry must be monotonic.' )
         RETURN
      ENDIF
            
      U(I)   = 2.0_ReKi*( DelX (I-1) + DelX (I)     ) - DelX(I-1)*DelX(I-1  )/U(I-1)
      V(I,:) = 6.0_ReKi*( Slope(I,:) - Slope(I-1,:) ) - DelX(I-1)*   V(I-1,:)/U(I-1)
   END DO ! I


      ! Determine the coefficients of the polynomials.

   Coef(:,:,0) = YAry(1:NumPts-1,:)

   ZHi(:) = 0.0_ReKi

   DO I=NumPts-1,1,-1
      ZLo(:)      = ( V(I,:) - DelX(I)*ZHi(:) )/U(I)                             ! bjj: already checked for u(I) == 0
      Coef(I,:,1) = Slope(I,:) - DelX(I)*( ZHi(:)/6.0_ReKi + ZLo(:)/3.0_ReKi )
      Coef(I,:,2) = 0.5_ReKi*ZLo(:)
      Coef(I,:,3) = ( ZHi(:) - ZLo(:) )/( 6.0_ReKi*DelX(I) )                     ! bjj: already checked for DelX(I) == 0
      ZHi(:)      = ZLo(:)
   END DO ! I
   
   CALL ExitThisRoutine ( ErrID_None, 'No Problemo' )

   RETURN

   !=======================================================================
   CONTAINS
   !=======================================================================
      SUBROUTINE ExitThisRoutine ( ErrID, Msg )

         ! This subroutine cleans up the parent routine before exiting.


            ! Argument declarations.

         INTEGER(IntKi), INTENT(IN)       :: ErrID                            ! The error identifier (ErrLev)

         CHARACTER(*),   INTENT(IN)       :: Msg                              ! The error message (ErrMsg)


            ! Local declarations.

         LOGICAL                          :: IsOpen                           ! A flag that indicates if the input unit is still open.


            ! Set error status/message

         ErrStat = ErrID
         ErrMsg  = Msg


            ! Deallocate the Words array if it had been allocated.

         IF ( ALLOCATED( DelX  ) )  DEALLOCATE( DelX  )
         IF ( ALLOCATED( Slope ) )  DEALLOCATE( Slope )
         IF ( ALLOCATED( U     ) )  DEALLOCATE( U     )
         IF ( ALLOCATED( V     ) )  DEALLOCATE( V     )


         RETURN

      END SUBROUTINE ExitThisRoutine ! ( ErrID, Msg )

   END SUBROUTINE CubicSplineInitM ! ( XAry, YAry, Coef, ErrStat, ErrMsg )
!=======================================================================
!> This routine calculates the parameters needed to compute a irregularly-spaced natural linear spline.      
!! This routine does not require that the XAry be regularly spaced.
   SUBROUTINE CubicLinSplineInitM ( XAry, YAry, Coef, ErrStat, ErrMsg )

      ! Argument declarations:

   REAL(ReKi), INTENT(OUT)      :: Coef  (:,:,0:)                             !< The coefficients for the cubic polynomials
   REAL(ReKi), INTENT(IN)       :: XAry  (:)                                  !< Input array of x values
   REAL(ReKi), INTENT(IN)       :: YAry  (:,:)                                !< Input array of y values with multiple curves

   INTEGER(IntKi), INTENT(OUT)  :: ErrStat                                    !< Error status

   CHARACTER(*), INTENT(OUT)    :: ErrMsg                                     !< Error message


      ! Local declarations.

   REAL(ReKi)                   :: DelX                                       ! The distances between the randomly spaced points.

   INTEGER                      :: I                                          ! The index into the arrays.
   INTEGER                      :: NumPts                                     ! Number of points in each curve.
   CHARACTER(*), PARAMETER      :: RoutineName = 'CubicLinSplineInitM'


      ! How big are the arrays?

   NumPts  = SIZE( XAry )
   ErrStat = ErrID_None
   ErrMsg  = ""

      ! Determine the coefficients of the polynomials.

   
   DO I=NumPts-1,1,-1
      DelX =   XAry(I+1  ) - XAry(I  )
      
      if ( equalRealNos( DelX, 0.0_ReKi ) ) then
         CALL SetErrStat ( ErrID_Fatal, 'XAry must have unique values.',ErrStat,ErrMsg,RoutineName )
         RETURN
      ENDIF
      
            
      Coef(I,:,0) = YAry(I,:)
      Coef(I,:,1) = (YAry(I+1,: ) - YAry(I,:  )) / DelX
      Coef(I,:,2) = 0.0_ReKi
      Coef(I,:,3) = 0.0_ReKi
   END DO ! I


   RETURN


   END SUBROUTINE CubicLinSplineInitM ! ( XAry, YAry, Coef, ErrStat, ErrMsg )
!=======================================================================
!> This routine interpolates a pair of arrays using cubic splines to find the function value at X.
!! One must call cubicsplineinit first to compute the coefficients of the cubics.
!! This routine does not require that the XAry be regularly spaced.
   FUNCTION CubicSplineInterp ( X, AryLen, XAry, YAry, Coef, ErrStat, ErrMsg )

      ! Function declaration.

   REAL(ReKi)                   :: CubicSplineInterp                          !  This function


      ! Argument declarations:

   INTEGER, INTENT(IN)          :: AryLen                                     !< Length of the array

   REAL(ReKi), INTENT(IN)       :: Coef  (AryLen-1,0:3)                       !< The coefficients for the cubic polynomials
   REAL(ReKi), INTENT(IN)       :: X                                          !< The value we are trying to interpolate for
   REAL(ReKi), INTENT(IN)       :: XAry (AryLen)                              !< Input array of regularly spaced x values
   REAL(ReKi), INTENT(IN)       :: YAry (AryLen)                              !< Input array of y values

   INTEGER(IntKi), INTENT(OUT)  :: ErrStat                                    !< Error status

   CHARACTER(*), INTENT(OUT)    :: ErrMsg                                     !< Error message


      ! Local declarations.

   REAL(ReKi)                   :: XOff                                       ! The distance from X to XAry(ILo).

!   INTEGER(IntKi)               :: ErrStatLcL                                 ! Local error status.
   INTEGER                      :: ILo                                        ! The index into the array for which X is just above or equal to XAry(ILo).


   ErrStat = ErrID_None
   ErrMsg  = ""

      ! See if X is within the range of XAry.  Return the end point if it is not.

   IF ( X <= XAry(1) )  THEN
      CubicSplineInterp = YAry(1)
      RETURN
   ELSEIF ( X >= XAry(AryLen) )  THEN
      CubicSplineInterp = YAry(AryLen)
      RETURN
   ENDIF ! ( X <= XAry(1) )


      ! We are somewhere inside XAry.  Find the segment that bounds X using binary search.

   CALL LocateBin( X, XAry, ILo, AryLen )

   XOff = X - XAry(ILo)

   CubicSplineInterp = Coef(ILo,0) + XOff*( Coef(ILo,1) + XOff*( Coef(ILo,2) + XOff*Coef(ILo,3) ) )


   RETURN
   END FUNCTION CubicSplineInterp ! ( X, AryLen, XAry, YAry, Coef, ErrStat, ErrMsg )
!=======================================================================
!> This routine interpolates a pair of arrays using cubic splines to find the function value at X.
!! One must call cubicsplineinit first to compute the coefficients of the cubics.
!! This routine does not require that the XAry be regularly spaced.
!! This version of the routine works with multiple curves that share the same X values.
   FUNCTION CubicSplineInterpM ( X, XAry, YAry, Coef, ErrStat, ErrMsg ) RESULT( Res )

      ! Function declaration.

   REAL(ReKi), ALLOCATABLE      :: Res(:)                                     ! The result of this function


      ! Argument declarations:

   REAL(ReKi), INTENT(IN)       :: Coef  (:,:,0:)                             !< The coefficients for the cubic polynomials
   REAL(ReKi), INTENT(IN)       :: X                                          !< The value we are trying to interpolate for
   REAL(ReKi), INTENT(IN)       :: XAry (:)                                   !< Input array of regularly spaced x values
   REAL(ReKi), INTENT(IN)       :: YAry (:,:)                                 !< Input array of y values with multiple curves

   INTEGER(IntKi), INTENT(OUT)  :: ErrStat                                    !< Error status

   CHARACTER(*),    INTENT(OUT) :: ErrMsg                                     !< Error message


      ! Local declarations.

   REAL(ReKi)                   :: XOff                                       ! The distance from X to XAry(ILo).

   INTEGER(IntKi)               :: ErrStatLcL                                 ! Local error status.
   INTEGER                      :: ILo                                        ! The index into the array for which X is just above or equal to XAry(ILo).
   INTEGER                      :: NumCrvs                                    ! Number of curves to be interpolated.
   INTEGER                      :: NumPts                                     ! Number of points in each curve.

   CHARACTER(*), PARAMETER      :: RoutineName = 'RegCubicSplineInterpM'

      ! How big are the arrays?

   NumPts  = SIZE( XAry )
   NumCrvs = SIZE( YAry, 2 )
   !NumCrvs = SIZE( YAry, 2 )

   ALLOCATE ( Res( NumCrvs ) , STAT=ErrStatLcl )
   IF ( ErrStatLcl /= 0 )  THEN
      ErrStat = ErrID_Fatal
      ErrMsg = RoutineName//':Error allocating memory for the function result array.'
      RETURN
   ELSE
      ErrStat = ErrID_None
      ErrMsg  = ""
   ENDIF


      ! See if X is within the range of XAry.  Return the end point if it is not.

   IF ( X <= XAry(1) )  THEN
      Res(:) = YAry(1,:)
      RETURN
   ELSEIF ( X >= XAry(NumPts) )  THEN
      Res(:) = YAry(NumPts,:)
      RETURN
   ENDIF ! ( X <= XAry(1) )


      ! We are somewhere inside XAry.  Find the segment that bounds X using binary search.

   CALL LocateBin( X, XAry, ILo, NumPts )

   XOff = X - XAry(ILo)

   Res(:) = Coef(ILo,:,0) + XOff*( Coef(ILo,:,1) + XOff*( Coef(ILo,:,2) + XOff*Coef(ILo,:,3) ) )

   RETURN

   END FUNCTION CubicSplineInterpM ! ( X, XAry, YAry, Coef, ErrStat, ErrMsg )
!=======================================================================         
!> This function returns the matrix exponential, \f$\Lambda = \exp(\lambda)\f$, of an input skew-symmetric matrix, \f$\lambda\f$.
!!
!! \f$\lambda\f$ is defined as:
!!
!! \f{equation}{  \lambda = \begin{bmatrix}
!!  0          &  \lambda_3 & -\lambda_2 \\
!!  -\lambda_3 &  0         &  \lambda_1 \\
!!   \lambda_2 & -\lambda_1 &  0          
!! 	\end{bmatrix}
!! \f}   
!! The angle of rotation for \f$\lambda\f$ is 
!! \f{equation}{ \theta = \sqrt{{\lambda_1}^2+{\lambda_2}^2+{\lambda_3}^2} \f}
!!
!! The matrix exponential is calculated as
!! \f{equation}{
!!  \Lambda = \exp(\lambda) = \left\{ \begin{matrix}
!!  I                                                                              &  \theta = 0 \\
!!  I + \frac{\sin\theta}{\theta}\lambda + \frac{1-\cos\theta}{\theta^2}\lambda^2  &  \theta > 0 
!!  \end{matrix}  \right.
!! \f}
!!
!! This routine is the inverse of DCM_logMap (nwtc_num::dcm_logmap). \n
!! Use DCM_exp (nwtc_num::dcm_exp) instead of directly calling a specific routine in the generic interface.   
   FUNCTION DCM_expD(lambda)
   
      
   REAL(DbKi), INTENT(IN)  :: lambda(3)            !< vector containing \f$\lambda_1\f$, \f$\lambda_2\f$, and \f$\lambda_3\f$, the unique components of skew-symmetric matrix \f$\lambda\f$ 
   REAL(DbKi)              :: DCM_expD(3,3)        !< the computed matrix exponential, \f$\Lambda\f$
   
      ! local variables
   REAL(DbKi)              :: stheta         ! sine of angle of rotation   
   REAL(DbKi)              :: theta          ! angle of rotation   
   REAL(DbKi)              :: theta2         ! angle of rotation squared
   REAL(DbKi)              :: tmp_Mat(3,3)
   
   INTEGER(IntKi)          :: ErrStat
   CHARACTER(30)           :: ErrMsg  
   
   
   theta = TwoNorm(lambda)                   ! Eq. 32
   theta2 = theta**2

   IF ( EqualRealNos(theta,   0.0_DbKi)   .or. &
        EqualRealNos(theta2,  0.0_DbKi) ) THEN  !
      
      CALL eye(DCM_expD, ErrStat, ErrMsg)    ! Eq. 33a
      
   ELSE   
      
         ! convert lambda to skew-symmetric matrix:
      tmp_mat(1,1) =  0.0_DbKi                                            
      tmp_mat(2,1) = -lambda(3)                                           
      tmp_mat(3,1) =  lambda(2)                                           
      tmp_mat(1,2) =              lambda(3)                               
      tmp_mat(2,2) =              0.0_DbKi                                
      tmp_mat(3,2) =             -lambda(1)                               
      tmp_mat(1,3) =                               -lambda(2)             
      tmp_mat(2,3) =                                lambda(1)             
      tmp_mat(3,3) =                                0.0_DbKi            
      
      
         ! Eq. 33b
      !DCM_exp = I + sin(theta)/theta*tmp_mat + (1-cos(theta))/theta**2)*matmul(tmp_mat,tmp_mat)
      
         ! one method:
      !CALL eye(DCM_exp, ErrStat, ErrMsg)                  
      !DCM_exp = DCM_exp + sin(theta)/theta*tmp_mat 
      !DCM_exp = DCM_exp + (1-cos(theta))/theta2 * MATMUL(tmp_mat, tmp_mat) 
      
         ! hopefully this order of calculations gives better numerical results:
      stheta = sin(theta)
      DCM_expD      = (1-cos(theta))/theta * tmp_mat      
      DCM_expD(1,1) = DCM_expD(1,1) + stheta
      DCM_expD(2,2) = DCM_expD(2,2) + stheta
      DCM_expD(3,3) = DCM_expD(3,3) + stheta
      
      DCM_expD = matmul( DCM_expD, tmp_mat )
      DCM_expD = DCM_expD / theta
      DCM_expD(1,1) = DCM_expD(1,1) + 1.0_DbKi ! add identity
      DCM_expD(2,2) = DCM_expD(2,2) + 1.0_DbKi
      DCM_expD(3,3) = DCM_expD(3,3) + 1.0_DbKi
            
   END IF

   
      
   END FUNCTION DCM_expD
!=======================================================================  
!> \copydoc nwtc_num::dcm_expd
   FUNCTION DCM_expR(lambda)
      ! This function computes a matrix exponential.
      !
      ! "'Interpolation' of DCMs", M.A. Sprague, 11 March 2014, Eq. 31-33
      
   REAL(ReKi), INTENT(IN)  :: lambda(3)      !< vector containing unique components of skew-symmetric matrix: \f$\lambda_1\f$, \f$\lambda_2\f$, and \f$\lambda_3\f$
   REAL(ReKi)              :: DCM_expR(3,3)  !< the computed matrix exponential, \f$\Lambda\f$
   
      ! local variables
   REAL(ReKi)              :: stheta         ! sine of angle of rotation   
   REAL(ReKi)              :: theta          ! angle of rotation   
   REAL(ReKi)              :: theta2         ! angle of rotation squared
   REAL(ReKi)              :: tmp_Mat(3,3)
   
   INTEGER(IntKi)          :: ErrStat
   CHARACTER(30)           :: ErrMsg  
   
   
   theta = TwoNorm(lambda)                   ! Eq. 32
   theta2 = theta**2

   IF ( EqualRealNos(theta,   0.0_ReKi)   .or. &
        EqualRealNos(theta2,  0.0_ReKi) ) THEN  !
      
      CALL eye(DCM_expR, ErrStat, ErrMsg)    ! Eq. 33a
      
   ELSE   
      
         ! convert lambda to skew-symmetric matrix:
      !tmp_mat = -SkewSymMat(lambda)
      tmp_mat(1,1) =  0.0_ReKi                                            
      tmp_mat(2,1) = -lambda(3)                                           
      tmp_mat(3,1) =  lambda(2)                                           
      tmp_mat(1,2) =              lambda(3)                               
      tmp_mat(2,2) =              0.0_ReKi                                
      tmp_mat(3,2) =             -lambda(1)                               
      tmp_mat(1,3) =                               -lambda(2)             
      tmp_mat(2,3) =                                lambda(1)             
      tmp_mat(3,3) =                                0.0_ReKi            
      
      
         ! Eq. 33b
      !DCM_exp = I + sin(theta)/theta*tmp_mat + (1-cos(theta))/theta**2)*matmul(tmp_mat,tmp_mat)
      
         ! one method:
      !CALL eye(DCM_exp, ErrStat, ErrMsg)                  
      !DCM_exp = DCM_exp + sin(theta)/theta*tmp_mat 
      !DCM_exp = DCM_exp + (1-cos(theta))/theta2 * MATMUL(tmp_mat, tmp_mat) 
      
         ! hopefully this order of calculations gives better numerical results:
      stheta = sin(theta)
      DCM_expR      = (1-cos(theta))/theta * tmp_mat      
      DCM_expR(1,1) = DCM_expR(1,1) + stheta
      DCM_expR(2,2) = DCM_expR(2,2) + stheta
      DCM_expR(3,3) = DCM_expR(3,3) + stheta
      
      DCM_expR = matmul( DCM_expR, tmp_mat )
      DCM_expR = DCM_expR / theta
      DCM_expR(1,1) = DCM_expR(1,1) + 1.0_ReKi ! add identity
      DCM_expR(2,2) = DCM_expR(2,2) + 1.0_ReKi
      DCM_expR(3,3) = DCM_expR(3,3) + 1.0_ReKi
            
   END IF

   
      
   END FUNCTION DCM_expR
!=======================================================================  
!> For any direction cosine matrix (DCM), \f$\Lambda\f$, this routine calculates the
!! logarithmic map, \f$\lambda\f$, which a skew-symmetric matrix:
!!
!! \f{equation}{
!! \lambda 
!! = \log( \Lambda )
!! = \begin{bmatrix}
!!       0          &  \lambda_3 & -\lambda_2 \\
!!      -\lambda_3  &  0         &  \lambda_1 \\
!!       \lambda_2 & -\lambda_1 &  0          
!! \end{bmatrix}
!! \f}
!! The angle of rotation for \f$\Lambda\f$ is
!! \f{equation}{
!! \theta= \begin{matrix} \cos^{-1}\left(\frac{1}{2}\left(\mathrm{trace}(\Lambda)-1\right)\right) & \theta \in \left[0,\pi\right]\end{matrix}
!! \f}
!! And the logarithmic map is
!! \f{equation}{
!!  \lambda = \left\{ \begin{matrix}
!! 0                                                             &  \theta = 0 \\
!! \frac{\theta}{2\sin\theta} \left( \Lambda - \Lambda^T\right)  &  \theta \in \left(0,\pi\right) \\
!! \pm\pi v  &  \theta = \pi 
!!  \end{matrix}  \right.
!! \f}
!! where \f$v\f$ is the skew-symmetric matrix associated with the unit-length eigenvector of \f$\Lambda\f$ associated with the eigenvalue 1.
!! However, this equation has numerical issues near \f$\theta = \pi\f$, so for \f$\theta > 3.1\f$  we instead implement
!! a separate equation to find lambda * sign(lambda(indx_max))
!! and use \f$\Lambda - \Lambda^T\f$ to choose the appropriate signs. 
!!   
!! This routine is the inverse of DCM_exp (nwtc_num::dcm_exp). \n
!! Use DCM_logMap (nwtc_num::dcm_logmap) instead of directly calling a specific routine in the generic interface. 
   SUBROUTINE DCM_logMapD(DCM, logMap, ErrStat, ErrMsg, thetaOut)
   
   REAL(DbKi),         INTENT(IN)    :: DCM(3,3)                  !< the direction cosine matrix, \f$\Lambda\f$             
   REAL(DbKi),         INTENT(  OUT) :: logMap(3)                 !< vector containing \f$\lambda_1\f$, \f$\lambda_2\f$, and \f$\lambda_3\f$, the unique components of skew-symmetric matrix \f$\lambda\f$ 
   REAL(DbKi),OPTIONAL,INTENT(  OUT) :: thetaOut                  !< the angle of rotation, \f$\theta\f$; output only for debugging
   INTEGER(IntKi),     INTENT(  OUT) :: ErrStat                   !< Error status of the operation
   CHARACTER(*),       INTENT(  OUT) :: ErrMsg                    !< Error message if ErrStat /= ErrID_None
   
      ! local variables
   REAL(DbKi)                        :: theta
   REAL(DbKi)                        :: cosTheta
   REAL(DbKi)                        :: TwoSinTheta
   REAL(DbKi)                        :: v(3)
   REAL(DbKi)                        :: divisor
   INTEGER(IntKi)                    :: indx_max
      
         ! initialization
      ErrStat = ErrID_None
      ErrMsg  = ""   
   
   
      cosTheta = 0.5_DbKi*( trace(DCM) - 1.0_DbKi )
      cosTheta = min( max(cosTheta,-1.0_DbKi), 1.0_DbKi ) !make sure it's in a valid range (to avoid cases where this is slightly outside the +/-1 range)
      theta    = ACOS( cosTheta )                                                   ! Eq. 25 ( 0<=theta<=pi )

      IF ( PRESENT( thetaOut ) ) THEN
         thetaOut = theta
      END IF      
      
      !> Note that \f$ DCM = \begin{bmatrix}
      !!     1-\frac{1-\cos\theta}{\theta^2}\left( \lambda_3^2 + \lambda_2^2\right) 
      !!   &   \frac{\sin\theta}{\theta}\lambda_3+\frac{1-\cos\theta}{\theta^2}\lambda_1\lambda_2  
      !!   &  -\frac{\sin\theta}{\theta}\lambda_2+\frac{1-\cos\theta}{\theta^2}\lambda_1\lambda_3 \\
      !!      -\frac{\sin\theta}{\theta}\lambda_3+\frac{1-\cos\theta}{\theta^2}\lambda_1\lambda_2
      !!   &  1-\frac{1-\cos\theta}{\theta^2}\left( \lambda_3^2 + \lambda_1^2\right) 
      !!   &  \frac{\sin\theta}{\theta}\lambda_1+\frac{1-\cos\theta}{\theta^2}\lambda_2\lambda_3  \\
      !!      \frac{\sin\theta}{\theta}\lambda_2+\frac{1-\cos\theta}{\theta^2}\lambda_1\lambda_3 
      !!   & -\frac{\sin\theta}{\theta}\lambda_1+\frac{1-\cos\theta}{\theta^2}\lambda_2\lambda_3 
      !!   &  1-\frac{1-\cos\theta}{\theta^2}\left( \lambda_2^2 + \lambda_1^2\right)                    \\
      !!    \end{bmatrix} \f$
      
      
      !IF ( EqualRealNos( pi_D, theta )  ) THEN
      IF ( theta > 3.1_DbKi ) THEN  ! theta/(2*sin(theta)) blows up quickly as theta approaches pi, 
         ! so I'm putting a pretty large tolerance on pi here, and using a different equation to find the solution near pi
       
         logMap(1) = 1.0_DbKi + DCM(1,1) - DCM(2,2) - DCM(3,3);
         logMap(2) = 1.0_DbKi - DCM(1,1) + DCM(2,2) - DCM(3,3);
         logMap(3) = 1.0_DbKi - DCM(1,1) - DCM(2,2) + DCM(3,3);
             
         indx_max = maxloc( abs(logMap), 1 )
             
         divisor = sqrt(abs( logMap(indx_max) *  2.0_DbKi*(1.0_DbKi - cosTheta)  )) / theta  ! 2*(1-cosTheta)/theta^2 * abs(lambda(indx_max))
         if (indx_max == 1) then
           !logMap(1) = 1.0 + DCM(1,1) - DCM(2,2) - DCM(3,3)               ! 2*(1-cosTheta)/theta^2 * lambda(1) * lambda(1)
            logMap(2) = DCM(1,2) + DCM(2,1)                                ! 2*(1-cosTheta)/theta^2 * lambda(1) * lambda(2)
            logMap(3) = DCM(1,3) + DCM(3,1)                                ! 2*(1-cosTheta)/theta^2 * lambda(1) * lambda(3)
         elseif (indx_max == 2) then
            logMap(1) = DCM(1,2) + DCM(2,1)                                ! 2*(1-cosTheta)/theta^2 * lambda(2) * lambda(1)
           !logMap(2) = 1.0 - DCM(1,1) + DCM(2,2) - DCM(3,3)               ! 2*(1-cosTheta)/theta^2 * lambda(2) * lambda(2)
            logMap(3) = DCM(2,3) + DCM(3,2)                                ! 2*(1-cosTheta)/theta^2 * lambda(2) * lambda(3)
         else
            logMap(1) = DCM(1,3) + DCM(3,1)                                ! 2*(1-cosTheta)/theta^2 * lambda(3) * lambda(1)
            logMap(2) = DCM(2,3) + DCM(3,2)                                ! 2*(1-cosTheta)/theta^2 * lambda(3) * lambda(2)
           !logMap(3) = 1.0 - DCM(1,1) - DCM(2,2) + DCM(3,3)               ! 2*(1-cosTheta)/theta^2 * lambda(3) * lambda(3)
         end if
         logMap = logMap / divisor                                         ! lambda * sign(lambda(indx_max))

         ! at this point we may have the wrong sign for logMap (though if theta==pi, it doesn't matter because we can change it in the DCM_setLogMapforInterp() routines)
         ! we'll do a little checking to see if we should change the sign:
         
         IF ( EqualRealNos( pi_D, theta )  ) RETURN
         
         v(1) = -DCM(3,2) + DCM(2,3) !-skewSym(3,2) = 2*sin(theta)/theta * lambda(1) = (small positive value with theta near pi) * lambda(1)
         v(2) =  DCM(3,1) - DCM(1,3) ! skewSym(3,1) = 2*sin(theta)/theta * lambda(2) = (small positive value with theta near pi) * lambda(2)
         v(3) = -DCM(2,1) + DCM(1,2) !-skewSym(2,1) = 2*sin(theta)/theta * lambda(3) = (small positive value with theta near pi) * lambda(3)
         
         indx_max = maxloc( abs(v), 1 )  ! find component with largest magnitude
         if ( .not. EqualRealNos( sign(1.0_DbKi,v(indx_max)), sign(1.0_DbKi,logMap(indx_max)) )) logMap = -logMap
         
      ELSE
         
         TwoSinTheta = 2.0_DbKi*sin(theta)
         
         IF ( EqualRealNos(0.0_DbKi, theta) .or. EqualRealNos( 0.0_DbKi, TwoSinTheta ) ) THEN
         
            !skewSym = DCM - TRANSPOSE(DCM)
            !
            !logMap(1) = -skewSym(3,2)
            !logMap(2) =  skewSym(3,1)
            !logMap(3) = -skewSym(2,1)
            !
            !logMap = 0.5_DbKi * logMap   ! Eq. 26b with limit as x approaches 0 of (x/sin(x)) = 1
         
         
            logMap = 0.0_DbKi                                                   ! Eq. 26a
                  
         ELSE ! 0 < theta < pi 
      
            !skewSym = DCM - TRANSPOSE(DCM)
      
            logMap(1) = -DCM(3,2) + DCM(2,3) !-skewSym(3,2)
            logMap(2) =  DCM(3,1) - DCM(1,3) ! skewSym(3,1)
            logMap(3) = -DCM(2,1) + DCM(1,2) !-skewSym(2,1)
      
            logMap    = theta / TwoSinTheta * logMap   ! Eq. 26b
         END IF
         
      END IF

      
   END SUBROUTINE DCM_logMapD
!=======================================================================
!> \copydoc nwtc_num::dcm_logmapd
   SUBROUTINE DCM_logMapR(DCM, logMap, ErrStat, ErrMsg, thetaOut)
   
      ! This function computes the logarithmic map for a direction cosine matrix.
   
   REAL(ReKi),         INTENT(IN)    :: DCM(3,3)
   REAL(ReKi),         INTENT(  OUT) :: logMap(3)
   REAL(ReKi),OPTIONAL,INTENT(  OUT) :: thetaOut
   INTEGER(IntKi),     INTENT(  OUT) :: ErrStat                   ! Error status of the operation
   CHARACTER(*),       INTENT(  OUT) :: ErrMsg                    ! Error message if ErrStat /= ErrID_None
   
      ! local variables
   REAL(ReKi)                        :: cosTheta
   REAL(ReKi)                        :: theta
   REAL(ReKi)                        :: TwoSinTheta
   REAL(ReKi)                        :: v(3)
   REAL(ReKi)                        :: divisor
   INTEGER(IntKi)                    :: indx_max
      
         ! initialization
      ErrStat = ErrID_None
      ErrMsg  = ""   
   
   
      cosTheta  = 0.5_ReKi*( trace(DCM) - 1.0_ReKi )
      cosTheta  = min( max(cosTheta,-1.0_ReKi), 1.0_ReKi ) !make sure it's in a valid range (to avoid cases where this is slightly outside the +/-1 range)
      theta     = ACOS( cosTheta )                         ! Eq. 25 ( 0<=theta<=pi )
      
      
      !IF ( EqualRealNos( pi, theta )  ) THEN
      IF ( theta > 3.1_ReKi ) THEN  ! theta/(2*sin(theta)) blows up quickly as theta approaches pi, 
         ! so I'm putting a pretty large tolerance on pi here, and using a different equation to find the solution near pi

         logMap(1) = 1.0_ReKi + DCM(1,1) - DCM(2,2) - DCM(3,3);
         logMap(2) = 1.0_ReKi - DCM(1,1) + DCM(2,2) - DCM(3,3);
         logMap(3) = 1.0_ReKi - DCM(1,1) - DCM(2,2) + DCM(3,3);
             
         indx_max = maxloc( abs(logMap), 1 )
             
         divisor = sqrt(abs( logMap(indx_max) *  2.0_ReKi*(1.0_ReKi - cosTheta)  )) / theta  ! 2*(1-cosTheta)/theta^2 * abs(lambda(indx_max))
         if (indx_max == 1) then
           !logMap(1) = 1.0 + DCM(1,1) - DCM(2,2) - DCM(3,3)               ! 2*(1-cosTheta)/theta^2 * lambda(1) * lambda(1)
            logMap(2) = DCM(1,2) + DCM(2,1)                                ! 2*(1-cosTheta)/theta^2 * lambda(1) * lambda(2)
            logMap(3) = DCM(1,3) + DCM(3,1)                                ! 2*(1-cosTheta)/theta^2 * lambda(1) * lambda(3)
         elseif (indx_max == 2) then
            logMap(1) = DCM(1,2) + DCM(2,1)                                ! 2*(1-cosTheta)/theta^2 * lambda(2) * lambda(1)
           !logMap(2) = 1.0 - DCM(1,1) + DCM(2,2) - DCM(3,3)               ! 2*(1-cosTheta)/theta^2 * lambda(2) * lambda(2)
            logMap(3) = DCM(2,3) + DCM(3,2)                                ! 2*(1-cosTheta)/theta^2 * lambda(2) * lambda(3)
         else
            logMap(1) = DCM(1,3) + DCM(3,1)                                ! 2*(1-cosTheta)/theta^2 * lambda(3) * lambda(1)
            logMap(2) = DCM(2,3) + DCM(3,2)                                ! 2*(1-cosTheta)/theta^2 * lambda(3) * lambda(2)
           !logMap(3) = 1.0 - DCM(1,1) - DCM(2,2) + DCM(3,3)               ! 2*(1-cosTheta)/theta^2 * lambda(3) * lambda(3)
         end if
         logMap = logMap / divisor                                         ! lambda * sign(lambda(indx))
      
         ! at this point we may have the wrong sign for logMap (though if theta==pi, it doesn't matter because we can change it in the DCM_setLogMapforInterp() routines)
         ! we'll do a little checking to see if we should change the sign:
         
         IF ( EqualRealNos( pi, theta )  ) RETURN
         
         v(1) = -DCM(3,2) + DCM(2,3) !-skewSym(3,2)
         v(2) =  DCM(3,1) - DCM(1,3) ! skewSym(3,1)
         v(3) = -DCM(2,1) + DCM(1,2) !-skewSym(2,1)
 
         indx_max = maxloc( abs(v), 1 )  ! find component with largest magnitude
         if ( .not. EqualRealNos( sign(1.0_ReKi,v(indx_max)), sign(1.0_ReKi,logMap(indx_max)) )) logMap = -logMap
         
      ELSE
         
         TwoSinTheta = 2.0_ReKi*sin(theta)
         
         IF ( EqualRealNos(0.0_ReKi, theta) .or. EqualRealNos( 0.0_ReKi, TwoSinTheta ) ) THEN
         
            !skewSym = DCM - TRANSPOSE(DCM)
            !
            !logMap(1) = -skewSym(3,2)
            !logMap(2) =  skewSym(3,1)
            !logMap(3) = -skewSym(2,1)
            !
            !logMap = 0.5_ReKi * logMap   ! Eq. 26b with limit as x approaches 0 of (x/sin(x)) = 1
         
         
            logMap = 0.0_ReKi                                                   ! Eq. 26a
                  
         ELSE ! 0 < theta < pi 
      
            logMap(1) = -DCM(3,2) + DCM(2,3) !-skewSym(3,2)
            logMap(2) =  DCM(3,1) - DCM(1,3) ! skewSym(3,1)
            logMap(3) = -DCM(2,1) + DCM(1,2) !-skewSym(2,1)
      
            logMap    = theta / TwoSinTheta * logMap   ! Eq. 26b
         END IF
         
      END IF
      
      IF ( PRESENT( thetaOut ) ) THEN
         thetaOut = theta
      END IF      
      
   END SUBROUTINE DCM_logMapR  
!=======================================================================  
!> This routine sets the rotation parameters (logMap tensors from dcm_logmap)
!! so that they can be appropriately interpolated, based on
!! continunity of the neighborhood. The tensor input matrix has columns
!! of rotational parameters; one column for each set of values to be 
!! interpolated (i.e., for each column, i, tensor(:,i) is the returned logMap value from the routine dcm_logmap).
!!
!! This is based on the \f$2\pi\f$ periodicity of rotations: \n
!! if \f$\lambda\f$ is one solution to \f$\log(\Lambda)\f$, then so is 
!! \f$\lambda_k = \lambda \left( 1 + \frac{2k\pi}{\left\| \lambda \right\|}\right)\f$ for any integer k.  
!! 
!! Use DCM_SetLogMapForInterp (nwtc_num::dcm_setlogmapforinterp) instead of directly calling a specific routine in the generic interface. 
   SUBROUTINE DCM_SetLogMapForInterpD( tensor )
         
   REAL(DbKi),     INTENT(INOUT) :: tensor(:,:)       !< a 3xn matrix, whose columns represent individual skew-symmmetric matrices. On exit,
                                                      !! each column will be within \f$2\pi\f$ of the previous column, allowing for interpolation 
                                                      !! of the quantities.

   REAL(DbKi)                    :: diff1, diff2      ! magnitude-squared of difference between two adjacent values
   REAL(DbKi)                    :: temp(3), temp1(3) ! difference between two tensors
   REAL(DbKi)                    :: period(3)         ! the period to add to the rotational parameters
   INTEGER(IntKi)                :: nc                ! size of the tensors matrix
   INTEGER(IntKi)                :: ic                ! loop counters for each array dimension
   
   nc = size(tensor,2)
          
      ! 
   do ic=2,nc      
      
      diff1 = TwoNorm( tensor(:,ic) )
      
      if ( .NOT. EqualRealNos( diff1, 0.0_DbKi) ) then
            ! check if we're going around a 2pi boundary:
      
         period = tensor(:,ic) * ( Twopi_D/diff1 )
      
         temp1 = tensor(:,ic-1) - tensor(:,ic)
         diff1 = DOT_PRODUCT( temp1, temp1 )
                            
            ! try for k < 0
         temp = temp1 + period !k=-1; 
         diff2 = DOT_PRODUCT( temp, temp )
      
         if (diff2 < diff1) then
         
            do while (diff2 < diff1)
               tensor(:,ic) = tensor(:,ic) - period  !k=k-1
                              
               diff1 = diff2
               temp  = temp + period !k=k-1; % = tensor(:,ic-1) - tensor(:,ic)
               diff2 = DOT_PRODUCT( temp, temp )
            end do
         
         else
            ! try for k > 0
         
               ! check if the new value is too small:
            temp = temp1 - period !k=+1; 
            diff2 = DOT_PRODUCT( temp, temp )
            
            do while (diff2 < diff1)
               tensor(:,ic) = tensor(:,ic) + period  !k=k+1

               diff1 = diff2
               temp  = temp - period !k=k+1; % = tensor(:,ic-1) - tensor(:,ic)
               diff2 = DOT_PRODUCT( temp, temp )
            end do
   
         end if
      
      end if ! tensor vector isn't zero=length
            
   end do
                 
   END SUBROUTINE DCM_SetLogMapForInterpD
!=======================================================================         
!> \copydoc nwtc_num::dcm_setlogmapforinterpd
   SUBROUTINE DCM_SetLogMapForInterpR( tensor )

   ! this routine sets the rotation parameters (tensors from DCM_logMap)
   ! so that they can be appropriately interpolated, based on
   ! continunity of the neighborhood. The tensor input matrix has columns
   ! of rotational parameters; one column for each set of values to be 
   ! interpolated
   !
   ! This is based on the 2pi periodicity of rotations:
   ! if tensor is one solution to DCM_logMap( DCM ), then so is
   !  tensor*( 1 + TwoPi*k/TwoNorm(tensor) ) for any integer k
      
   
   REAL(ReKi),     INTENT(INOUT) :: tensor(:,:)

   REAL(ReKi)                    :: diff1, diff2      ! magnitude-squared of difference between two adjacent values
   REAL(ReKi)                    :: temp(3), temp1(3) ! difference between two tensors
   REAL(ReKi)                    :: period(3)         ! the period to add to the rotational parameters
   INTEGER(IntKi)                :: nc                ! size of the tensors matrix
   INTEGER(IntKi)                :: ic                ! loop counters for each array dimension
   
   nc = size(tensor,2)
          
      ! 
   do ic=2,nc      
      
      diff1 = TwoNorm( tensor(:,ic) )
      
      if ( .NOT. EqualRealNos( diff1, 0.0_ReKi) ) then
            ! check if we're going around a 2pi boundary:
      
         period = tensor(:,ic) * ( Twopi/diff1 )
      
         temp1 = tensor(:,ic-1) - tensor(:,ic)
         diff1 = DOT_PRODUCT( temp1, temp1 )
                            
            ! try for k < 0
         temp = temp1 + period !k=-1; 
         diff2 = DOT_PRODUCT( temp, temp )
      
         if (diff2 < diff1) then
         
            do while (diff2 < diff1)
               tensor(:,ic) = tensor(:,ic) - period  !k=k-1
                              
               diff1 = diff2
               temp  = temp + period !k=k-1; % = tensor(:,ic-1) - tensor(:,ic)
               diff2 = DOT_PRODUCT( temp, temp )
            end do
         
         else
            ! try for k > 0
         
               ! check if the new value is too small:
            temp = temp1 - period !k=+1; 
            diff2 = DOT_PRODUCT( temp, temp )
            
            do while (diff2 < diff1)
               tensor(:,ic) = tensor(:,ic) + period  !k=k+1

               diff1 = diff2
               temp  = temp - period !k=k+1; % = tensor(:,ic-1) - tensor(:,ic)
               diff2 = DOT_PRODUCT( temp, temp )
            end do
   
         end if
      
      end if ! tensor vector isn't zero=length
            
   end do
                 
   END SUBROUTINE DCM_SetLogMapForInterpR
!=======================================================================     
!> This function compares two real numbers and determines if they
!! are "almost" equal, i.e. within some relative tolerance (basically ignoring the last 2 significant digits)
!! (see "Safe Comparisons" suggestion from http://www.lahey.com/float.htm)
!!
!! Note that the numbers are added together in this routine, so overflow can result if comparing two "huge" numbers. \n
!! Use EqualRealNos (nwtc_num::equalrealnos) instead of directly calling a specific routine in the generic interface. 
   FUNCTION EqualRealNos4 ( ReNum1, ReNum2 )

      ! passed variables

   REAL(SiKi), INTENT(IN )         :: ReNum1                            !< the first  real number to compare
   REAL(SiKi), INTENT(IN )         :: ReNum2                            !< the second real number to compare

   LOGICAL                         :: EqualRealNos4                     !< .true. if and only if the numbers are almost equal

      ! local variables
   REAL(SiKi), PARAMETER           :: Eps = EPSILON(ReNum1)             ! machine precision
   REAL(SiKi), PARAMETER           :: Tol = 100.0_SiKi*Eps / 2.0_SiKi   ! absolute tolerance (ignore the last 2 significant digits)

   REAL(SiKi)                      :: Fraction


      ! make sure we're never trying to get more precision than Tol

   Fraction = MAX( ABS(ReNum1+ReNum2), 1.0_SiKi )



      ! determine if ReNum1 and ReNum2 are approximately equal

   IF ( ABS(ReNum1 - ReNum2) <= Fraction*Tol ) THEN  ! the relative error
      EqualRealNos4 = .TRUE.
   ELSE
      EqualRealNos4 = .FALSE.
   ENDIF


   END FUNCTION EqualRealNos4
!=======================================================================
!> \copydoc nwtc_num::equalrealnos4
   FUNCTION EqualRealNos8 ( ReNum1, ReNum2 )

      ! passed variables

   REAL(R8Ki), INTENT(IN )         :: ReNum1                            ! the first  real number to compare
   REAL(R8Ki), INTENT(IN )         :: ReNum2                            ! the second real number to compare

   LOGICAL                         :: EqualRealNos8                     !< .true. if and only if the numbers are almost equal

      ! local variables
   REAL(R8Ki), PARAMETER           :: Eps = EPSILON(ReNum1)             ! machine precision
   REAL(R8Ki), PARAMETER           :: Tol = 100.0_R8Ki*Eps / 2.0_R8Ki   ! absolute tolerance (ignore the last 2 significant digits)

   REAL(R8Ki)                      :: Fraction


      ! make sure we're never trying to get more precision than Tol

   Fraction = MAX( ABS(ReNum1+ReNum2), 1.0_R8Ki )



      ! determine if ReNum1 and ReNum2 are approximately equal

   IF ( ABS(ReNum1 - ReNum2) <= Fraction*Tol ) THEN  ! the relative error
      EqualRealNos8 = .TRUE.
   ELSE
      EqualRealNos8 = .FALSE.
   ENDIF


   END FUNCTION EqualRealNos8
!=======================================================================
!> \copydoc nwtc_num::equalrealnos4
   FUNCTION EqualRealNos16 ( ReNum1, ReNum2 )

      ! passed variables

   REAL(QuKi), INTENT(IN )         :: ReNum1                            ! the first  real number to compare
   REAL(QuKi), INTENT(IN )         :: ReNum2                            ! the second real number to compare

   LOGICAL                         :: EqualRealNos16                    !< .true. if and only if the numbers are almost equal

      ! local variables
   REAL(QuKi), PARAMETER           :: Eps = EPSILON(ReNum1)             ! machine precision
   REAL(QuKi), PARAMETER           :: Tol = 100.0_QuKi*Eps / 2.0_QuKi   ! absolute tolerance (ignore the last 2 significant digits)

   REAL(QuKi)                      :: Fraction


      ! make sure we're never trying to get more precision than Tol

   Fraction = MAX( ABS(ReNum1+ReNum2), 1.0_QuKi )



      ! determine if ReNum1 and ReNum2 are approximately equal

   IF ( ABS(ReNum1 - ReNum2) <= Fraction*Tol ) THEN  ! the relative error
      EqualRealNos16 = .TRUE.
   ELSE
      EqualRealNos16 = .FALSE.
   ENDIF


   END FUNCTION EqualRealNos16
!=======================================================================
!> This function creates a rotation matrix, M, from a 1-2-3 rotation
!! sequence of the 3 Euler angles, \f$\theta_x\f$, \f$\theta_y\f$, and \f$\theta_z\f$, in radians.
!! M represents a change of basis (from global to local coordinates; 
!! not a physical rotation of the body). It is the inverse of EulerExtract (nwtc_num::eulerextract).
!!
!! \f{eqnarray*}{   
!! M & = & R(\theta_z) R(\theta_y) R(\theta_x) \\
!!   & = & \begin{bmatrix}  \cos(\theta_z) & \sin(\theta_z) & 0 \\
!!                         -\sin(\theta_z) & \cos(\theta_z) & 0 \\
!!                           0      &  0      & 1 \end{bmatrix}
!!         \begin{bmatrix}  \cos(\theta_y) & 0 & -\sin(\theta_y) \\
!!                                0 & 1 & 0        \\
!!                          \sin(\theta_y) & 0 & \cos(\theta_y)  \end{bmatrix}
!!         \begin{bmatrix}   1 &  0       & 0       \\
!!                           0 &  \cos(\theta_x) & \sin(\theta_x) \\
!!                           0 & -\sin(\theta_x) & \cos(\theta_x) \end{bmatrix} \\
!!   & = & \begin{bmatrix}  
!!    \cos(\theta_y)\cos(\theta_z) &   \cos(\theta_x)\sin(\theta_z)+\sin(\theta_x)\sin(\theta_y)\cos(\theta_z) &
!!                                     \sin(\theta_x)\sin(\theta_z)-\cos(\theta_x)\sin(\theta_y)\cos(\theta_z) \\
!!    -\cos(\theta_y)\sin(\theta_z)  & \cos(\theta_x)\cos(\theta_z)-\sin(\theta_x)\sin(\theta_y)\sin(\theta_z) & 
!!                                     \sin(\theta_x)\cos(\theta_z)+\cos(\theta_x)\sin(\theta_y)\sin(\theta_z) \\
!!    \sin(\theta_y)                & -\sin(\theta_x)\cos(\theta_y) & \cos(\theta_x)\cos(\theta_y) \\
!!         \end{bmatrix}   
!! \f}
!! Use EulerConstruct (nwtc_num::eulerconstruct) instead of directly calling a specific routine in the generic interface. 
   FUNCTION EulerConstructR4(theta) result(M)
   
   
      REAL(SiKi)             :: M(3,3)    !< rotation matrix, M 
      REAL(SiKi), INTENT(IN) :: theta(3)  !< the 3 rotation angles: \f$\theta_x, \theta_y, \theta_z\f$
      
      REAL(SiKi)             :: cx        ! cos(theta_x)
      REAL(SiKi)             :: sx        ! sin(theta_x)
      REAL(SiKi)             :: cy        ! cos(theta_y)
      REAL(SiKi)             :: sy        ! sin(theta_y)
      REAL(SiKi)             :: cz        ! cos(theta_z)
      REAL(SiKi)             :: sz        ! sin(theta_z)
   

      cx = cos( theta(1) )
      sx = sin( theta(1) )
      
      cy = cos( theta(2) )
      sy = sin( theta(2) )
      
      cz = cos( theta(3) )
      sz = sin( theta(3) )
         
      M(1,1) =  cy*cz            
      M(2,1) = -cy*sz            
      M(3,1) =  sy    
      
      M(1,2) =  cx*sz+sx*sy*cz            
      M(2,2) =  cx*cz-sx*sy*sz            
      M(3,2) =       -sx*cy     
      
      M(1,3) =  sx*sz-cx*sy*cz            
      M(2,3) =  sx*cz+cx*sy*sz            
      M(3,3) =        cx*cy               
   
   END FUNCTION EulerConstructR4
!=======================================================================
!> \copydoc nwtc_num::eulerconstructr4
   FUNCTION EulerConstructR8(theta) result(M)
   
      ! this function creates a rotation matrix, M, from a 1-2-3 rotation
      ! sequence of the 3 Euler angles, theta_x, theta_y, and theta_z, in radians.
      ! M represents a change of basis (from global to local coordinates; 
      ! not a physical rotation of the body). it is the inverse of EulerExtract (nwtc_num::eulerextract).
      !
      ! M = R(theta_z) * R(theta_y) * R(theta_x)
      !   = [ cz sz 0 |   [ cy  0 -sy |   [ 1   0   0 |
      !     |-sz cz 0 | * |  0  1   0 | * | 0  cx  sx |
      !     |  0  0 1 ]   | sy  0  cy ]   | 0 -sx  cx ]
      !   = [ cy*cz   cx*sz+sx*sy*cz    sx*sz-cx*sy*cz |
      !     |-cy*sz   cx*cz-sx*sy*sz    sx*cz+cx*sy*sz |
      !     | sy           -sx*cy             cx*cy    ]
      ! where cz = cos(theta_z), sz = sin(theta_z), cy = cos(theta_y), etc.
   
      REAL(R8Ki)             :: M(3,3)    ! rotation matrix M 
      REAL(R8Ki), INTENT(IN) :: theta(3)  ! the 3 rotation angles: theta_x, theta_y, theta_z
      
      REAL(R8Ki)             :: cx        ! cos(theta_x)
      REAL(R8Ki)             :: sx        ! sin(theta_x)
      REAL(R8Ki)             :: cy        ! cos(theta_y)
      REAL(R8Ki)             :: sy        ! sin(theta_y)
      REAL(R8Ki)             :: cz        ! cos(theta_z)
      REAL(R8Ki)             :: sz        ! sin(theta_z)
   

      cx = cos( theta(1) )
      sx = sin( theta(1) )
      
      cy = cos( theta(2) )
      sy = sin( theta(2) )
      
      cz = cos( theta(3) )
      sz = sin( theta(3) )
         
      M(1,1) =  cy*cz            
      M(2,1) = -cy*sz            
      M(3,1) =  sy    
      
      M(1,2) =  cx*sz+sx*sy*cz            
      M(2,2) =  cx*cz-sx*sy*sz            
      M(3,2) =       -sx*cy     
      
      M(1,3) =  sx*sz-cx*sy*cz            
      M(2,3) =  sx*cz+cx*sy*sz            
      M(3,3) =        cx*cy               
   
   END FUNCTION EulerConstructR8
!=======================================================================
!> \copydoc nwtc_num::eulerconstructr4
   FUNCTION EulerConstructR16(theta) result(M)
   
      ! this function creates a rotation matrix, M, from a 1-2-3 rotation
      ! sequence of the 3 Euler angles, theta_x, theta_y, and theta_z, in radians.
      ! M represents a change of basis (from global to local coordinates; 
      ! not a physical rotation of the body). it is the inverse of EulerExtract().
      !
      ! M = R(theta_z) * R(theta_y) * R(theta_x)
      !   = [ cz sz 0 |   [ cy  0 -sy |   [ 1   0   0 |
      !     |-sz cz 0 | * |  0  1   0 | * | 0  cx  sx |
      !     |  0  0 1 ]   | sy  0  cy ]   | 0 -sx  cx ]
      !   = [ cy*cz   cx*sz+sx*sy*cz    sx*sz-cx*sy*cz |
      !     |-cy*sz   cx*cz-sx*sy*sz    sx*cz+cx*sy*sz |
      !     | sy           -sx*cy             cx*cy    ]
      ! where cz = cos(theta_z), sz = sin(theta_z), cy = cos(theta_y), etc.
   
      REAL(QuKi)             :: M(3,3)    ! rotation matrix M 
      REAL(QuKi), INTENT(IN) :: theta(3)  ! the 3 rotation angles: theta_x, theta_y, theta_z
      
      REAL(QuKi)             :: cx        ! cos(theta_x)
      REAL(QuKi)             :: sx        ! sin(theta_x)
      REAL(QuKi)             :: cy        ! cos(theta_y)
      REAL(QuKi)             :: sy        ! sin(theta_y)
      REAL(QuKi)             :: cz        ! cos(theta_z)
      REAL(QuKi)             :: sz        ! sin(theta_z)
   

      cx = cos( theta(1) )
      sx = sin( theta(1) )
      
      cy = cos( theta(2) )
      sy = sin( theta(2) )
      
      cz = cos( theta(3) )
      sz = sin( theta(3) )
         
      M(1,1) =  cy*cz            
      M(2,1) = -cy*sz            
      M(3,1) =  sy    
      
      M(1,2) =  cx*sz+sx*sy*cz            
      M(2,2) =  cx*cz-sx*sy*sz            
      M(3,2) =       -sx*cy     
      
      M(1,3) =  sx*sz-cx*sy*cz            
      M(2,3) =  sx*cz+cx*sy*sz            
      M(3,3) =        cx*cy               
   
   END FUNCTION EulerConstructR16
!=======================================================================
!> if M is a rotation matrix from a 1-2-3 rotation sequence, this function returns 
!! the 3 Euler angles, \f$\theta_x\f$, \f$\theta_y\f$, and \f$\theta_z\f$ (in radians), that formed 
!! the matrix. M represents a change of basis (from global to local coordinates; 
!! not a physical rotation of the body). M is the inverse of EulerConstruct (nwtc_num::eulerconstruct).
!!
!! \f{eqnarray*}{   
!! M & = & R(\theta_z) R(\theta_y) R(\theta_x) \\
!!   & = & \begin{bmatrix}  \cos(\theta_z) & \sin(\theta_z) & 0 \\
!!                         -\sin(\theta_z) & \cos(\theta_z) & 0 \\
!!                           0      &  0      & 1 \end{bmatrix}
!!         \begin{bmatrix}  \cos(\theta_y) & 0 & -\sin(\theta_y) \\
!!                                0 & 1 & 0        \\
!!                          \sin(\theta_y) & 0 & \cos(\theta_y)  \end{bmatrix}
!!         \begin{bmatrix}   1 &  0       & 0       \\
!!                           0 &  \cos(\theta_x) & \sin(\theta_x) \\
!!                           0 & -\sin(\theta_x) & \cos(\theta_x) \end{bmatrix} \\
!!   & = & \begin{bmatrix}  
!!    \cos(\theta_y)\cos(\theta_z) &   \cos(\theta_x)\sin(\theta_z)+\sin(\theta_x)\sin(\theta_y)\cos(\theta_z) &
!!                                     \sin(\theta_x)\sin(\theta_z)-\cos(\theta_x)\sin(\theta_y)\cos(\theta_z) \\
!!    -\cos(\theta_y)\sin(\theta_z)  & \cos(\theta_x)\cos(\theta_z)-\sin(\theta_x)\sin(\theta_y)\sin(\theta_z) & 
!!                                     \sin(\theta_x)\cos(\theta_z)+\cos(\theta_x)\sin(\theta_y)\sin(\theta_z) \\
!!    \sin(\theta_y)                & -\sin(\theta_x)\cos(\theta_y) & \cos(\theta_x)\cos(\theta_y) \\
!!         \end{bmatrix}   
!! \f}
!! returned angles are in the range \f$\theta_x,\theta_y, \theta_z \in \left[ \pi, -\pi \right]\f$ \n
!! Use EulerExtract (nwtc_num::eulerextract)  instead of directly calling a specific routine in the generic interface. 
   FUNCTION EulerExtractR4(M) result(theta)
   
   
      REAL(SiKi), INTENT(IN) :: M(3,3)    !< rotation matrix, M 
      REAL(SiKi)             :: theta(3)  !< the 3 rotation angles: \f$\theta_x, \theta_y, \theta_z\f$
      
      REAL(SiKi)             :: cx        ! cos(theta_x)
      REAL(SiKi)             :: sx        ! sin(theta_x)
      REAL(SiKi)             :: cy        ! cos(theta_y)
!     REAL(SiKi)             :: sy        ! sin(theta_y)
      REAL(SiKi)             :: cz        ! cos(theta_z)
      REAL(SiKi)             :: sz        ! sin(theta_z)
   
         ! use trig identity sz**2 + cz**2 = 1 to get abs(cy):
      cy = sqrt( m(1,1)**2 + m(2,1)**2 ) 
!      cy = sqrt( m(3,3)**2 + m(3,2)**2 ) 
            
      if ( EqualRealNos(cy,0.0_SiKi) ) then
      !if ( cy < 16*epsilon(0.0_ReKi) ) then
         
         theta(2) = atan2( m(3,1), cy )               ! theta_y
         
         ! cy = 0 -> sy = +/- 1
         ! M  = [  0   cx*sz+/-sx*cz    sx*sz-/+cx*cz |
         !      |  0   cx*cz-/+sx*sz    sx*cz+/-cx*sz |
         !      |+/-1        0                0       ]
         
         ! gimbal lock allows us to choose theta_z = 0
         theta(3) = 0.0_SiKi                          ! theta_z
         
         ! which reduces the matrix to 
         ! M  = [  0  +/-sx  -/+cx |
         !      |  0     cx     sx |
         !      |+/-1    0       0 ]
         
         theta(1) = atan2(  m(2,3), m(2,2) )          ! theta_x
         
      else
         ! atan2( cy*sz, cy*cz )
         theta(3) = atan2( -m(2,1), m(1,1) )          ! theta_z         
         cz       = cos( theta(3) )
         sz       = sin( theta(3) )

            ! get the appropriate sign for cy:
         if ( EqualRealNos(cz, 0.0_SiKi) ) then
            cy = sign( cy, -m(2,1)/sz )
            !cy = -m(2,1)/sz
         else
            cy = sign( cy, m(1,1)/cz )
            !cy = -m(1,1)/cz
         end if
         theta(2) = atan2( m(3,1), cy )               ! theta_y
         
        !theta(1) = atan2( -m(3,2), m(3,3) )          ! theta_x
         
         ! for numerical reasons, we're going to get theta_x using
         ! M' = (R(theta_z) * R(theta_y))^T * M = R(theta_x)
         !    = [ cy  0  sy |   [ cz -sz 0 |       [ 1   0   0 |
         !      |  0  1   0 | * | sz  cz 0 | * M = | 0  cx  sx |
         !      |-sy  0  cy ]   |  0   0 1 ]       | 0 -sx  cx ]
         !    = [ cy*cz  -cy*sz  sy |       [ 1   0   0 |
         !      |    sz      cz   0 | * M = | 0  cx  sx |
         !      |-sy*cz   sy*sz  cy ]       | 0 -sx  cx ]
         ! taking M'(2,2) and M'(2,3) , we get cx and sx:
         ! sz*m(1,2) + cz*m(2,2) = cx
         ! sz*m(1,3) + cz*m(2,3) = sx

         cz = cos( theta(3) )
         sz = sin( theta(3) )
         
         cx = sz*m(1,2) + cz*m(2,2)
         sx = sz*m(1,3) + cz*m(2,3)
         
         theta(1) = atan2( sx, cx )
         
      end if
            
      
   END FUNCTION EulerExtractR4
!=======================================================================
!> \copydoc nwtc_num::eulerextractr4 
   FUNCTION EulerExtractR8(M) result(theta)
   
      ! if M is a rotation matrix from a 1-2-3 rotation sequence, this function returns 
      ! the 3 Euler angles, theta_x, theta_y, and theta_z (in radians), that formed 
      ! the matrix. M represents a change of basis (from global to local coordinates; 
      ! not a physical rotation of the body). M is the inverse of EulerConstruct().
      !
      ! M = R(theta_z) * R(theta_y) * R(theta_x)
      !   = [ cz sz 0 |   [ cy  0 -sy |   [ 1   0   0 |
      !     |-sz cz 0 | * |  0  1   0 | * | 0  cx  sx |
      !     |  0  0 1 ]   | sy  0  cy ]   | 0 -sx  cx ]
      !   = [ cy*cz   cx*sz+sx*sy*cz    sx*sz-cx*sy*cz |
      !     |-cy*sz   cx*cz-sx*sy*sz    sx*cz+cx*sy*sz |
      !     | sy           -sx*cy             cx*cy    ]
      ! where cz = cos(theta_z), sz = sin(theta_z), cy = cos(theta_y), etc.
      ! 
      ! returned angles are in the range [-pi, pi]
   
      REAL(R8Ki), INTENT(IN) :: M(3,3)    ! rotation matrix M 
      REAL(R8Ki)             :: theta(3)  ! the 3 rotation angles: theta_x, theta_y, theta_z
      
      REAL(R8Ki)             :: cx        ! cos(theta_x)
      REAL(R8Ki)             :: sx        ! sin(theta_x)
      REAL(R8Ki)             :: cy        ! cos(theta_y)
!     REAL(R8Ki)             :: sy        ! sin(theta_y)
      REAL(R8Ki)             :: cz        ! cos(theta_z)
      REAL(R8Ki)             :: sz        ! sin(theta_z)
   
         ! use trig identity sz**2 + cz**2 = 1 to get abs(cy):
      cy = sqrt( m(1,1)**2 + m(2,1)**2 ) 
!      cy = sqrt( m(3,3)**2 + m(3,2)**2 ) 
            
      if ( EqualRealNos(cy,0.0_R8Ki) ) then
      !if ( cy < 16*epsilon(0.0_ReKi) ) then
         
         theta(2) = atan2( m(3,1), cy )               ! theta_y
         
         ! cy = 0 -> sy = +/- 1
         ! M  = [  0   cx*sz+/-sx*cz    sx*sz-/+cx*cz |
         !      |  0   cx*cz-/+sx*sz    sx*cz+/-cx*sz |
         !      |+/-1        0                0       ]
         
         ! gimbal lock allows us to choose theta_z = 0
         theta(3) = 0.0_R8Ki                          ! theta_z
         
         ! which reduces the matrix to 
         ! M  = [  0  +/-sx  -/+cx |
         !      |  0     cx     sx |
         !      |+/-1    0       0 ]
         
         theta(1) = atan2(  m(2,3), m(2,2) )          ! theta_x
         
      else
         ! atan2( cy*sz, cy*cz )
         theta(3) = atan2( -m(2,1), m(1,1) )          ! theta_z         
         cz       = cos( theta(3) )
         sz       = sin( theta(3) )

            ! get the appropriate sign for cy:
         if ( EqualRealNos(cz, 0.0_R8Ki) ) then
            cy = sign( cy, -m(2,1)/sz )
            !cy = -m(2,1)/sz
         else
            cy = sign( cy, m(1,1)/cz )
            !cy = -m(1,1)/cz
         end if
         theta(2) = atan2( m(3,1), cy )               ! theta_y
         
        !theta(1) = atan2( -m(3,2), m(3,3) )          ! theta_x
         
         ! for numerical reasons, we're going to get theta_x using
         ! M' = (R(theta_z) * R(theta_y))^T * M = R(theta_x)
         !    = [ cy  0  sy |   [ cz -sz 0 |       [ 1   0   0 |
         !      |  0  1   0 | * | sz  cz 0 | * M = | 0  cx  sx |
         !      |-sy  0  cy ]   |  0   0 1 ]       | 0 -sx  cx ]
         !    = [ cy*cz  -cy*sz  sy |       [ 1   0   0 |
         !      |    sz      cz   0 | * M = | 0  cx  sx |
         !      |-sy*cz   sy*sz  cy ]       | 0 -sx  cx ]
         ! taking M'(2,2) and M'(2,3) , we get cx and sx:
         ! sz*m(1,2) + cz*m(2,2) = cx
         ! sz*m(1,3) + cz*m(2,3) = sx

         cz = cos( theta(3) )
         sz = sin( theta(3) )
         
         cx = sz*m(1,2) + cz*m(2,2)
         sx = sz*m(1,3) + cz*m(2,3)
         
         theta(1) = atan2( sx, cx )
         
      end if
            
      
   END FUNCTION EulerExtractR8
!=======================================================================
!> \copydoc nwtc_num::eulerextractr4 
   FUNCTION EulerExtractR16(M) result(theta)
   
      ! if M is a rotation matrix from a 1-2-3 rotation sequence, this function returns 
      ! the 3 Euler angles, theta_x, theta_y, and theta_z (in radians), that formed 
      ! the matrix. M represents a change of basis (from global to local coordinates; 
      ! not a physical rotation of the body). M is the inverse of EulerConstruct().
      !
      ! M = R(theta_z) * R(theta_y) * R(theta_x)
      !   = [ cz sz 0 |   [ cy  0 -sy |   [ 1   0   0 |
      !     |-sz cz 0 | * |  0  1   0 | * | 0  cx  sx |
      !     |  0  0 1 ]   | sy  0  cy ]   | 0 -sx  cx ]
      !   = [ cy*cz   cx*sz+sx*sy*cz    sx*sz-cx*sy*cz |
      !     |-cy*sz   cx*cz-sx*sy*sz    sx*cz+cx*sy*sz |
      !     | sy           -sx*cy             cx*cy    ]
      ! where cz = cos(theta_z), sz = sin(theta_z), cy = cos(theta_y), etc.
      ! 
      ! returned angles are in the range [-pi, pi]
   
      REAL(QuKi), INTENT(IN) :: M(3,3)    ! rotation matrix M 
      REAL(QuKi)             :: theta(3)  ! the 3 rotation angles: theta_x, theta_y, theta_z
      
      REAL(QuKi)             :: cx        ! cos(theta_x)
      REAL(QuKi)             :: sx        ! sin(theta_x)
      REAL(QuKi)             :: cy        ! cos(theta_y)
!     REAL(QuKi)             :: sy        ! sin(theta_y)
      REAL(QuKi)             :: cz        ! cos(theta_z)
      REAL(QuKi)             :: sz        ! sin(theta_z)
   
         ! use trig identity sz**2 + cz**2 = 1 to get abs(cy):
      cy = sqrt( m(1,1)**2 + m(2,1)**2 ) 
!      cy = sqrt( m(3,3)**2 + m(3,2)**2 ) 
            
      if ( EqualRealNos(cy,0.0_QuKi) ) then
      !if ( cy < 16*epsilon(0.0_ReKi) ) then
         
         theta(2) = atan2( m(3,1), cy )               ! theta_y
         
         ! cy = 0 -> sy = +/- 1
         ! M  = [  0   cx*sz+/-sx*cz    sx*sz-/+cx*cz |
         !      |  0   cx*cz-/+sx*sz    sx*cz+/-cx*sz |
         !      |+/-1        0                0       ]
         
         ! gimbal lock allows us to choose theta_z = 0
         theta(3) = 0.0_QuKi                          ! theta_z
         
         ! which reduces the matrix to 
         ! M  = [  0  +/-sx  -/+cx |
         !      |  0     cx     sx |
         !      |+/-1    0       0 ]
         
         theta(1) = atan2(  m(2,3), m(2,2) )          ! theta_x
         
      else
         ! atan2( cy*sz, cy*cz )
         theta(3) = atan2( -m(2,1), m(1,1) )          ! theta_z         
         cz       = cos( theta(3) )
         sz       = sin( theta(3) )

            ! get the appropriate sign for cy:
         if ( EqualRealNos(cz, 0.0_QuKi) ) then
            cy = sign( cy, -m(2,1)/sz )
            !cy = -m(2,1)/sz
         else
            cy = sign( cy, m(1,1)/cz )
            !cy = -m(1,1)/cz
         end if
         theta(2) = atan2( m(3,1), cy )               ! theta_y
         
        !theta(1) = atan2( -m(3,2), m(3,3) )          ! theta_x
         
         ! for numerical reasons, we're going to get theta_x using
         ! M' = (R(theta_z) * R(theta_y))^T * M = R(theta_x)
         !    = [ cy  0  sy |   [ cz -sz 0 |       [ 1   0   0 |
         !      |  0  1   0 | * | sz  cz 0 | * M = | 0  cx  sx |
         !      |-sy  0  cy ]   |  0   0 1 ]       | 0 -sx  cx ]
         !    = [ cy*cz  -cy*sz  sy |       [ 1   0   0 |
         !      |    sz      cz   0 | * M = | 0  cx  sx |
         !      |-sy*cz   sy*sz  cy ]       | 0 -sx  cx ]
         ! taking M'(2,2) and M'(2,3) , we get cx and sx:
         ! sz*m(1,2) + cz*m(2,2) = cx
         ! sz*m(1,3) + cz*m(2,3) = sx

         cz = cos( theta(3) )
         sz = sin( theta(3) )
         
         cx = sz*m(1,2) + cz*m(2,2)
         sx = sz*m(1,3) + cz*m(2,3)
         
         theta(1) = atan2( sx, cx )
         
      end if
            
      
   END FUNCTION EulerExtractR16
!=======================================================================
!> This routine sets the matrices in the first two dimensions of A equal 
!! to the identity matrix (all zeros, with ones on the diagonal).
!! If the first two dimensions of A are not equal (i.e., matrix A(:,:,n)    
!! is non-square), this routine returns the pseudo-identity.  
!!
!! Use eye (nwtc_num::eye) instead of directly calling a specific routine in the generic interface. 
   SUBROUTINE Eye2( A, ErrStat, ErrMsg )


   REAL(ReKi),     INTENT(INOUT) :: A (:,:)                        !< Array to set to the identity matrix (nr,nc,n)
   INTEGER(IntKi), INTENT(OUT)   :: ErrStat                        !< Error level
   CHARACTER(*),   INTENT(OUT)   :: ErrMsg                         !< ErrMsg corresponding to ErrStat

      ! local variables
   INTEGER                       :: j                              ! loop counter
   INTEGER                       :: nr                             ! number of rows
   INTEGER                       :: nc                             ! number of columns


   nr = SIZE(A,1)
   nc = SIZE(A,2)

   IF (nr /= nc) THEN
      ErrStat = ErrID_Info
      ErrMsg  = 'NWTC Library, Eye(): Matrix is not square.'
   ELSE
      ErrStat = ErrID_None
      ErrMsg = ''
   END IF

      ! initialize to zero:
   A = 0._ReKi

      ! set the diagonals to one:
   DO j = 1, MIN(nr,nc) ! the diagonal of the matrix
      A(j,j) = 1._ReKi
   END DO

   END SUBROUTINE Eye2
!=======================================================================
!> \copydoc nwtc_num::eye2 
   SUBROUTINE Eye2D( A, ErrStat, ErrMsg )

   REAL(DbKi),     INTENT(INOUT) :: A (:,:)                        !< Array to set to the identity matrix (nr,nc,n)
   INTEGER(IntKi), INTENT(OUT)   :: ErrStat                        !< Error level
   CHARACTER(*),   INTENT(OUT)   :: ErrMsg                         !< ErrMsg corresponding to ErrStat

      ! local variables
   INTEGER                       :: j                              ! loop counter
   INTEGER                       :: nr                             ! number of rows
   INTEGER                       :: nc                             ! number of columns


   nr = SIZE(A,1)
   nc = SIZE(A,2)

   IF (nr /= nc) THEN
      ErrStat = ErrID_Info
      ErrMsg  = 'NWTC Library, Eye(): Matrix is not square.'
   ELSE
      ErrStat = ErrID_None
      ErrMsg = ''
   END IF

      ! initialize to zero:
   A = 0._DbKi

      ! set the diagonals to one:
   DO j = 1, MIN(nr,nc) ! the diagonal of the matrix
      A(j,j) = 1._DbKi
   END DO

   END SUBROUTINE Eye2D
!=======================================================================
!> \copybrief nwtc_num::eye2 
   SUBROUTINE Eye3( A, ErrStat, ErrMsg )

      ! This routine sets each of the n matries A(:,:,n) to the identity
      ! matrix (all zeros, with ones on the diagonal).
      ! Note that this also returns the "pseudo-identity" when A(:,:)
      ! is not square (i.e., nr/=nc).

   REAL(ReKi),     INTENT(INOUT) :: A (:,:,:)                      ! Array to set to the identity matrix (nr,nc,n)
   INTEGER(IntKi), INTENT(OUT)   :: ErrStat                        ! Error level
   CHARACTER(*),   INTENT(OUT)   :: ErrMsg                         ! ErrMsg corresponding to ErrStat

      ! local variables
   INTEGER                       :: i, j                           ! loop counters
   INTEGER                       :: nr                             ! number of rows
   INTEGER                       :: nc                             ! number of columns
   INTEGER                       :: n                              ! number of matricies


   nr = SIZE(A,1)
   nc = SIZE(A,2)
   n  = SIZE(A,3)

   IF (nr /= nc) THEN
      ErrStat = ErrID_Info
      ErrMsg  = 'NWTC Library, Eye(): Matrix is not square.'
   ELSE
      ErrStat = ErrID_None
      ErrMsg = ''
   END IF

      ! initialize to zero:
   A = 0._ReKi

      ! set the diagonals to one:
   DO i = 1, n ! loop through the matrices
      DO j = 1, MIN(nr,nc) ! the diagonal of the matrix
         A(j,j,i) = 1._ReKi
      END DO
   END DO

   END SUBROUTINE Eye3
!=======================================================================
!> \copybrief nwtc_num::eye2 
   SUBROUTINE Eye3D( A, ErrStat, ErrMsg )

      ! This routine sets each of the n matries A(:,:,n) to the identity
      ! matrix (all zeros, with ones on the diagonal).
      ! Note that this also returns the "pseudo-identity" when A(:,:)
      ! is not square (i.e., nr/=nc).

   REAL(DbKi),     INTENT(INOUT) :: A (:,:,:)                      !< Array to set to the identity matrix (nr,nc,n)
   INTEGER(IntKi), INTENT(OUT)   :: ErrStat                        !< Error level
   CHARACTER(*),   INTENT(OUT)   :: ErrMsg                         !< ErrMsg corresponding to ErrStat

      ! local variables
   INTEGER                       :: i, j                           ! loop counters
   INTEGER                       :: nr                             ! number of rows
   INTEGER                       :: nc                             ! number of columns
   INTEGER                       :: n                              ! number of matricies


   nr = SIZE(A,1)
   nc = SIZE(A,2)
   n  = SIZE(A,3)

   IF (nr /= nc) THEN
      ErrStat = ErrID_Info
      ErrMsg  = 'NWTC Library, Eye(): Matrix is not square.'
   ELSE
      ErrStat = ErrID_None
      ErrMsg = ''
   END IF

      ! initialize to zero:
   A = 0._ReKi

      ! set the diagonals to one:
   DO i = 1, n ! loop through the matrices
      DO j = 1, MIN(nr,nc) ! the diagonal of the matrix
         A(j,j,i) = 1._DbKi
      END DO
   END DO

   END SUBROUTINE Eye3D
!=======================================================================
!> This routine uses the Gauss-Jordan elimination method for the
!!   solution of a given set of simultaneous linear equations.
!! NOTE: this routine works if no pivot points are zero and you
!!   don't want the eschelon or reduced eschelon form of the
!!   augmented matrix.  The form of the original augmented matrix
!!   IS preserved in this call.
!! This routine was originally in FAST.f90.
!! When AugMatIn = [ A b ], this routine returns the solution
!! vector x to the equation Ax = b.
   SUBROUTINE GaussElim( AugMatIn, NumEq, x, ErrStat, ErrMsg )


   IMPLICIT                        NONE


      ! Passed variables:

   INTEGER(IntKi), INTENT(IN )  :: NumEq                                           !< Number of equations in augmented matrix

   REAL(ReKi),     INTENT(IN )  :: AugMatIn (NumEq, NumEq+1 )                      !< Augmented matrix passed into this subroutine ( AugMatIn = [ A b ]
   REAL(ReKi),     INTENT(OUT)  :: x (NumEq)                                       !< Solution vector

   INTEGER(IntKi), INTENT(OUT)  :: ErrStat                                         !< Error level
   CHARACTER(*),   INTENT(OUT)  :: ErrMsg                                          !< ErrMsg corresponding to ErrStat


      ! Local variables:

   REAL(ReKi)                   :: AugMat   (NumEq,( NumEq + 1 ))                  ! The augmented matrix [A b]

   INTEGER(IntKi)               :: I                                               ! Steps through columns
   INTEGER(IntKi)               :: J                                               ! Steps through rows
   INTEGER(IntKi)               :: L                                               ! Steps through rows
   INTEGER(IntKi)               :: NAug                                            ! Column dimension of augmented matrix


      ! Initialize variables:

   ErrStat = ErrID_None                ! No error has occurred
   NAug    = NumEq + 1                 ! The column dimension of the augmented matrix


      ! Create the augmented matrix, AugMat = [A b] (we make a copy so we don't overwrite the existing matrix):

   AugMat = AugMatIn



      ! Perform Gauss-Jordan elimination and store the solution vector
      !   in the last column of the augmented matrix:

   DO L = 1,NumEq             ! Loop through all rows

      IF ( EqualRealNos( AugMat(L,L), 0.0_ReKi ) ) THEN
         ErrStat = ErrID_Fatal
         ErrMsg  = 'Division by zero in NWTC Library subroutine GaussElim.'
         RETURN
      END IF

      DO I = ( L + 1 ), NAug  ! Loop through all columns above current row number

         AugMat(L,I) = AugMat(L,I) / AugMat(L,L)

         DO J = 1,NumEq       ! Loop through all rows except L
            IF ( J /= L )  AugMat(J,I) = AugMat(J,I) - ( AugMat(J,L)*AugMat(L,I) )
         ENDDO                ! J - All rows except L

      ENDDO                   ! I - All columns above current row number

   ENDDO                      ! L - All rows


      ! Transfer the solution vector from AugMat() to x():

   x = AugMat(:,NAug)



   RETURN

   END SUBROUTINE GaussElim
!=======================================================================
!> Determine index of the point in Ary just below Val and the fractional distance to the next point in the array.
!! The elements of the array are assumed to be regularly spaced.
   SUBROUTINE GetOffsetReg ( Ary, NumPts, Val, Ind, Fract, ErrStat, ErrMsg )

      ! Argument declarations:

   INTEGER, INTENT(IN)          :: NumPts                                     !< Length of the array.

   REAL(ReKi), INTENT(IN)       :: Ary  (NumPts)                              !< Input array of regularly spaced values.
   REAL(ReKi), INTENT(OUT)      :: Fract                                      !< The fractional distance of Val between the surrounding array elements.
   REAL(ReKi), INTENT(IN)       :: Val                                        !< The value we hope to bound in the array.

   INTEGER(IntKi), INTENT(OUT)  :: ErrStat                                    !< Error status.
   INTEGER(IntKi), INTENT(OUT)  :: Ind                                        !< The index of the point in Ary just below Val.

   CHARACTER(*),   INTENT(OUT)  :: ErrMsg                                     !< Error message.


      ! Local declarations.

   REAL(ReKi)                   :: Del                                        ! The distances between the regularly spaced points.

!   INTEGER(IntKi)               :: ErrStatLcL                                 ! Local error status.



      ! Check the validity of the data.

   IF ( NumPts == 0 )  THEN
      ErrStat = ErrID_Fatal
      ErrMsg = 'GetOffsetReg:The value of NumPts cannot be zero.'
      RETURN
   ELSE
      ErrStat = ErrID_None
      ErrMsg  = ""
   END IF


      ! Compute the distance between Ary values.

   Del = ( Ary(NumPts) - Ary(1) )/REAL( NumPts-1, ReKi )                    ! QUESTION: Is this more accurate than computing the distance between two adjacent points?


      ! Find the index of the array element just below Val.

   IF ( Val <= Ary(1) )  THEN
      Ind   = 1
      Fract = 0.0_ReKi
      RETURN
   ELSEIF ( Val >= Ary(NumPts) )  THEN
      Ind   = NumPts
      Fract = 0.0_ReKi
      RETURN
   ENDIF ! ( X <= XAry(1) )

   Ind   = INT( ( Val - Ary(1) )/Del ) + 1
   Fract = ( Val - Ary(Ind) )/Del

   RETURN

   END SUBROUTINE GetOffsetReg ! ( Ary, NumPts, Val, Ind, Fract, ErrStat, ErrMsg )
!=======================================================================
!   SUBROUTINE GetPermMat ( InpMat, PMat, ErrStat )
!
!      ! This subroutine computes a permutation matrix, PMat, for a given
!      ! input matrix, InpMat. It assumes that InpMat is of full rank
!      ! and for now, the matrices are 3 x 3.
!
!      ! passed variables
!
!   REAL(ReKi), INTENT(IN )         :: InpMat       (3,3)
!   REAL(ReKi), INTENT(OUT )        :: PMat         (3,3) !this could be integer, but we'll leave it real now
!   INTEGER,    INTENT(OUT )        :: ErrStat            ! a non-zero value indicates an error in the permutation matrix algorithm
!
!      ! local variables
!   INTEGER                         :: iCol               ! loop counter
!   INTEGER                         :: iRow               ! loop counter
!   INTEGER                         :: MaxCol             ! holds index of maximum value in a column
!
!   LOGICAL                         :: ChkCols     (3)    ! a check to make sure we have only one non-zero element per column
!
!      ! initialize some variables
!   PMat    = 0.0
!   ChkCols = .FALSE.
!   ErrStat = 0
!
!      ! find the pivots
!   DO iRow = 1,3
!
!      MaxCol = 1        ! initialize max index
!      DO iCol = 2,3
!         IF ( ABS(InpMat(iRow,iCol)) > ABS(InpMat(iRow,MaxCol)) ) &
!            MaxCol = iCol
!      END DO ! iCol
!
!      IF ( ChkCols(MaxCol) ) THEN   ! we can have only 1 non-zero entry per row and column, but we've just violated that!
!         CALL ProgAbort( ' Error in GetPermMat(): InpMat is not full rank.', TrapErrors = .TRUE. )
!         ErrStat = 1
!      END IF
!
!      PMat(MaxCol, iRow) = SIGN( 1.0_ReKi, InpMat(iRow,MaxCol) )  ! technically a permutation matrix would only have +1.0 (not -1.0)
!      ChkCols(MaxCol)    = .TRUE.
!
!   END DO ! iRow
!
!   RETURN
!   END SUBROUTINE GetPermMat ! ( InpMat, PMat, ErrStat )
!=======================================================================
!> This subroutine computes the angles that make up the input direction cosine matrix, DCMat,
!! assuming small angles. It is the inverse of SmllRotTrans (nwtc_num::smllrottrans). \n
!! Use GetSmllRotAngs (nwtc_num::getsmllrotangs) instead of directly calling a specific routine in the generic interface. 
!=======================================================================
   FUNCTION GetSmllRotAngsD ( DCMat, ErrStat, ErrMsg )
            
      ! passed variables

   REAL(DbKi), INTENT(IN )            :: DCMat          (3,3)  !< a direction cosine matrix
   INTEGER,    INTENT(OUT )           :: ErrStat               !< a non-zero value indicates an error in the permutation matrix algorithm
   CHARACTER(*),INTENT(OUT ),OPTIONAL :: ErrMsg                !< a non-zero value indicates an error in the permutation matrix algorithm

   REAL(DbKi)                         :: GetSmllRotAngsD ( 3 ) !< the rotational angles

      ! local variables
   REAL(DbKi)                         :: denom                 ! the denominator of the resulting matrix
   REAL(DbKi), PARAMETER              :: LrgAngle  = 0.4_DbKi  ! Threshold for when a small angle becomes large (about 23deg).  This comes from: COS(SmllAngle) ~ 1/SQRT( 1 + SmllAngle^2 ) and SIN(SmllAngle) ~ SmllAngle/SQRT( 1 + SmllAngle^2 ) results in ~5% error when SmllAngle = 0.4rad.



      ! initialize output angles (just in case there is an error that prevents them from getting set)

   GetSmllRotAngsD = 0.0_DbKi
   ErrStat         = ErrID_None
   ErrMsg          = ""

      ! calculate the small angles
   GetSmllRotAngsD(1) = DCMat(2,3) - DCMat(3,2)
   GetSmllRotAngsD(2) = DCMat(3,1) - DCMat(1,3)
   GetSmllRotAngsD(3) = DCMat(1,2) - DCMat(2,1)

   denom             = DCMat(1,1) + DCMat(2,2) + DCMat(3,3) - 1.0_DbKi

   IF ( .NOT. EqualRealNos( denom, 0.0_DbKi ) ) THEN
      GetSmllRotAngsD = GetSmllRotAngsD / denom

         ! check that the angles are, in fact, small
      IF ( ANY( ABS(GetSmllRotAngsD) > LrgAngle ) ) THEN
         ErrStat = ErrID_Severe

         IF (PRESENT(ErrMsg)) THEN
            ErrMsg = ' Angles in GetSmllRotAngs() are larger than '//TRIM(Num2LStr(LrgAngle))//' radians.'
         ELSE
            CALL ProgWarn( ' Angles in GetSmllRotAngs() are larger than '//TRIM(Num2LStr(LrgAngle))//' radians.' )
         END IF

      END IF

   ELSE
         ! check that the angles are, in fact, small (denom should be close to 2 if angles are small)
      ErrStat = ErrID_Fatal

      IF (PRESENT(ErrMsg)) THEN
         ErrMsg = ' Denominator is zero in GetSmllRotAngs().'
      ELSE
         CALL ProgAbort( ' Denominator is zero in GetSmllRotAngs().', TrapErrors = .TRUE. )
      END IF

   END IF


   END FUNCTION GetSmllRotAngsD
!=======================================================================
!> \copydoc nwtc_num::getsmllrotangsd 
   FUNCTION GetSmllRotAngsR ( DCMat, ErrStat, ErrMsg )

      ! passed variables

   REAL(ReKi), INTENT(IN )            :: DCMat          (3,3)
   INTEGER,    INTENT(OUT )           :: ErrStat               ! a non-zero value indicates an error in the permutation matrix algorithm
   CHARACTER(*),INTENT(OUT ),OPTIONAL :: ErrMsg                ! a non-zero value indicates an error in the permutation matrix algorithm

   REAL(ReKi)                         :: GetSmllRotAngsR ( 3 )

      ! local variables
   REAL(ReKi)                         :: denom                 ! the denominator of the resulting matrix
   REAL(ReKi), PARAMETER              :: LrgAngle  = 0.4_ReKi  ! Threshold for when a small angle becomes large (about 23deg).  This comes from: COS(SmllAngle) ~ 1/SQRT( 1 + SmllAngle^2 ) and SIN(SmllAngle) ~ SmllAngle/SQRT( 1 + SmllAngle^2 ) results in ~5% error when SmllAngle = 0.4rad.



      ! initialize output angles (just in case there is an error that prevents them from getting set)

   GetSmllRotAngsR = 0.0_ReKi
   ErrStat         = ErrID_None
   ErrMsg          = ""

      ! calculate the small angles
   GetSmllRotAngsR(1) = DCMat(2,3) - DCMat(3,2)
   GetSmllRotAngsR(2) = DCMat(3,1) - DCMat(1,3)
   GetSmllRotAngsR(3) = DCMat(1,2) - DCMat(2,1)

   denom             = DCMat(1,1) + DCMat(2,2) + DCMat(3,3) - 1.0_ReKi

   IF ( .NOT. EqualRealNos( denom, 0.0_ReKi ) ) THEN
      GetSmllRotAngsR = GetSmllRotAngsR / denom

         ! check that the angles are, in fact, small
      IF ( ANY( ABS(GetSmllRotAngsR) > LrgAngle ) ) THEN
         ErrStat = ErrID_Severe

         IF (PRESENT(ErrMsg)) THEN
            ErrMsg = ' Angles in GetSmllRotAngs() are larger than '//TRIM(Num2LStr(LrgAngle))//' radians.'
         ELSE
            CALL ProgWarn( ' Angles in GetSmllRotAngs() are larger than '//TRIM(Num2LStr(LrgAngle))//' radians.' )
         END IF

      END IF

   ELSE
         ! check that the angles are, in fact, small (denom should be close to 2 if angles are small)
      ErrStat = ErrID_Fatal

      IF (PRESENT(ErrMsg)) THEN
         ErrMsg = ' Denominator is zero in GetSmllRotAngs().'
      ELSE
         CALL ProgAbort( ' Denominator is zero in GetSmllRotAngs().', TrapErrors = .TRUE. )
      END IF

   END IF


   END FUNCTION GetSmllRotAngsR
!=======================================================================
!> This funtion returns the non-dimensional (-1:+1) location of the given Gauss-Legendre Quadrature point and its weight.
!! It works for NPts \f$\in \left[{1,6\right]\f$.
!! The values came from Carnahan, Brice; Luther, H.A.; Wilkes, James O.  (1969)  "Applied Numerical Methods."
   SUBROUTINE GL_Pts ( IPt, NPts, Loc, Wt, ErrStat, ErrMsg )

      ! Argument declarations.

   REAL(ReKi), INTENT(OUT)        :: Loc                                         !< The location of the specified point.
   REAL(ReKi), INTENT(OUT)        :: Wt                                          !< The weight for the specified point.

   INTEGER,     INTENT(OUT)       :: ErrStat                                     !< Error status
   CHARACTER(*),INTENT(OUT)       :: ErrMsg                                      !< Error message
   INTEGER, INTENT(IN   )         :: IPt                                         !< The quadrature point in question.
   INTEGER, INTENT(IN   )         :: NPts                                        !< The number of points used in the quadrature.


   ErrStat = ErrID_None
   ErrMsg  = ''


      ! Check to see if the number of points and the specific point are valid values.

   IF ( ( NPts < 1 ) .OR. ( NPts > 6 ) )  THEN
      ErrMsg = 'In function GL_Loc, the number of points used for Gauss-Legendre Quadrature must be between 1 and 6' &
                    //' (inclusive).  Instead, it is "'//TRIM( Int2LStr( NPts ) )//'".'
      ErrStat = ErrID_Fatal
      RETURN
   END IF

   IF ( ( Ipt < 1 ) .OR. ( Ipt > NPts ) )  THEN
      ErrMsg = 'In function GL_Loc, the point being used for Gauss-Legendre Quadrature must be between 1 and ' &
                   //TRIM( Int2LStr( NPts ) )//' (inclusive).  Instead, it is "'//TRIM( Int2LStr( Ipt ) )//'".'
      ErrStat = ErrID_Fatal
      RETURN
   END IF


      ! Set the location and weight of the point.

   SELECT CASE ( NPts )
      CASE ( 1 )                         ! Case 1 is really just rectangular integration.
         Loc = 0.0
         Wt  = 2.0
      CASE ( 2 )
         SELECT CASE ( Ipt )
            CASE ( 1 )
               Loc = -0.5773503
               Wt  =  1.0
            CASE ( 2 )
               Loc = 0.5773503
               Wt  = 1.0
          END SELECT ! Ipt
      CASE ( 3 )
         SELECT CASE ( Ipt )
            CASE ( 1 )
               Loc = -0.7745967
               Wt  =  0.5555556
            CASE ( 2 )
               Loc =  0.0
               Wt  =  0.8888889
            CASE ( 3 )
               Loc =  0.7745967
               Wt  =  0.5555556
         END SELECT ! Ipt
      CASE ( 4 )
         SELECT CASE ( Ipt )
            CASE ( 1 )
               Loc = -0.8611363
               Wt  =  0.3478548
            CASE ( 2 )
               Loc = -0.3399810
               Wt  =  0.6521452
            CASE ( 3 )
               Loc =  0.3399810
               Wt  =  0.6521452
            CASE ( 4 )
               Loc =  0.8611363
               Wt  =  0.3478548
         END SELECT ! Ipt
      CASE ( 5 )
         SELECT CASE ( Ipt )
            CASE ( 1 )
               Loc = -0.9061798
               Wt  =  0.2369269
            CASE ( 2 )
               Loc = -0.5384693
               Wt  =  0.4786287
            CASE ( 3 )
               Loc =  0.0
               Wt  =  0.5688889
            CASE ( 4 )
               Loc =  0.5384693
               Wt  =  0.4786287
            CASE ( 5 )
               Loc =  0.9061798
               Wt  =  0.2369269
         END SELECT ! Ipt
      CASE ( 6 )
         SELECT CASE ( Ipt )
            CASE ( 1 )
               Loc = -0.9324695
               Wt  =  0.1713245
            CASE ( 2 )
               Loc = -0.6612094
               Wt  =  0.3607616
            CASE ( 3 )
               Loc = -0.2386192
               Wt  =  0.4679139
            CASE ( 4 )
               Loc =  0.2386192
               Wt  =  0.4679139
            CASE ( 5 )
               Loc =  0.6612094
               Wt  =  0.3607616
            CASE ( 6 )
               Loc =  0.9324695
               Wt  =  0.1713245
         END SELECT ! Ipt
   END SELECT ! Npts

   RETURN
   END SUBROUTINE GL_Pts ! ( IPt, NPts, Loc, Wt [, ErrStat] )
!=======================================================================
!> This funtion returns an integer index such that CAry(IndexCharAry) = CVal. If
!! no element in the array matches CVal, the value -1 is returned.  The routine
!! performs a binary search on the input array to determine if CVal is an
!! element of the array; thus, CAry must be sorted and stored in increasing
!! alphebetical (ASCII) order. The routine does not check that the array is
!! sorted.  The routine assumes that CVal is type CHARACTER and CAry
!! is an array of CHARACTERS.
   FUNCTION IndexCharAry( CVal, CAry )

      ! Function declaration.


   INTEGER                      :: IndexCharAry                                   !< integer index such that CAry(IndexCharAry) = CVal

      ! Argument declarations.

   CHARACTER(*), INTENT(IN)     :: CVal                                           !< String to find
   CHARACTER(*), INTENT(IN)     :: CAry(:)                                        !< Array of strings to search



      ! Local declarations.

   INTEGER                      :: IHi                                             ! The high index into the arrays.
   INTEGER                      :: IMid                                            ! The mid-point index between IHi and ILo.
   INTEGER                      :: ILo


      ! Initialize some variables

   ILo = 1
   IHi = SIZE(CAry)

   IF (     CVal == CAry(ILo) ) THEN
      IndexCharAry = ILo
   ELSEIF ( CVal == CAry(IHi) ) THEN
      IndexCharAry = IHi
   ELSE
      IndexCharAry = -1


         ! Let's search!

      DO WHILE ( IHi-ILo > 1 )

         IMid = ( IHi + ILo )/2

         IF( CVal > CAry(IMid) ) THEN
            ILo = IMid
         ELSEIF (CVal < CAry(IMid) ) THEN
            IHi = IMid
         ELSE !Found it
            IndexCharAry = IMid
            EXIT
         END IF

      END DO

   END IF


   RETURN

   END FUNCTION IndexCharAry
!=======================================================================
!> This funtion returns a y-value that corresponds to an input x-value by interpolating into the arrays.
!! It uses a binary interpolation scheme that takes about log(AryLen) / log(2) steps to converge.
!! It returns the first or last YAry() value if XVal is outside the limits of XAry(). 
!!
!! Use InterpBin (nwtc_num::interpbin) instead of directly calling a specific routine in the generic interface. 
   FUNCTION InterpBinComp( XVal, XAry, YAry, ILo, AryLen )

      ! Function declaration.


   COMPLEX(ReKi)                :: InterpBinComp                                   !< The interpolated value of Y at XVal


      ! Argument declarations.

   INTEGER, INTENT(IN)          :: AryLen                                          !< Length of the arrays.
   INTEGER, INTENT(INOUT)       :: ILo                                             !< The low index into the arrays.

   REAL(ReKi), INTENT(IN)       :: XAry    (AryLen)                                !< Array of X values to be interpolated.
   REAL(ReKi), INTENT(IN)       :: XVal                                            !< X value to be interpolated.

   COMPLEX(ReKi), INTENT(IN)    :: YAry    (AryLen)                                !< Array of Y values to be interpolated.


      ! Local declarations.

   INTEGER                      :: IHi                                             ! The high index into the arrays.
   INTEGER                      :: IMid                                            ! The mid-point index between IHi and ILo.



      ! Let's check the limits first.

   IF ( XVal <= XAry(1) )  THEN
      InterpBinComp = YAry(1)
      ILo           = 1
      RETURN
   ELSE IF ( XVal >= XAry(AryLen) )  THEN
      InterpBinComp = YAry(AryLen)
      ILo           = AryLen - 1
      RETURN
   END IF


      ! Let's interpolate!

   ILo  = 1
   IHi  = AryLen

   DO WHILE ( IHi-ILo > 1 )

      IMid = ( IHi + ILo )/2

      IF ( XVal >= XAry(IMid) ) THEN
         ILo = IMid
      ELSE
         IHi = IMid
      END IF

   END DO

   InterpBinComp = YAry(ILo) + ( YAry(IHi) - YAry(ILo) )*( XVal - XAry(ILo) )/( XAry(IHi) - XAry(ILo) )


   RETURN
   END FUNCTION InterpBinComp ! ( XVal, XAry, YAry, ILo, AryLen )
!=======================================================================
!> \copydoc nwtc_num::interpbincomp
   FUNCTION InterpBinReal( XVal, XAry, YAry, ILo, AryLen )

      ! Function declaration.


   REAL(ReKi)                   :: InterpBinReal                                   !< The interpolated value of Y at XVal


      ! Argument declarations.

   INTEGER, INTENT(IN)          :: AryLen                                          !< Length of the arrays.
   INTEGER, INTENT(INOUT)       :: ILo                                             !< The low index into the arrays.

   REAL(ReKi), INTENT(IN)       :: XAry    (AryLen)                                !< Array of X values to be interpolated.
   REAL(ReKi), INTENT(IN)       :: XVal                                            !< X value to be interpolated.
   REAL(ReKi), INTENT(IN)       :: YAry    (AryLen)                                !< Array of Y values to be interpolated.


      ! Local declarations.

   INTEGER                      :: IHi                                             ! The high index into the arrays.
   INTEGER                      :: IMid                                            ! The mid-point index between IHi and ILo.



      ! Let's check the limits first.

   IF ( XVal <= XAry(1) )  THEN
      InterpBinReal = YAry(1)
      ILo           = 1
      RETURN
   ELSE IF ( XVal >= XAry(AryLen) )  THEN
      InterpBinReal = YAry(AryLen)
      ILo           = AryLen - 1
      RETURN
   END IF


      ! Let's interpolate!

   ILo  = 1
   IHi  = AryLen

   DO WHILE ( IHi-ILo > 1 )

      IMid = ( IHi + ILo )/2

      IF ( XVal >= XAry(IMid) ) THEN
         ILo = IMid
      ELSE
         IHi = IMid
      END IF

   END DO

   InterpBinReal = YAry(ILo) + ( YAry(IHi) - YAry(ILo) )*( XVal - XAry(ILo) )/( XAry(IHi) - XAry(ILo) )


   RETURN
   END FUNCTION InterpBinReal ! ( XVal, XAry, YAry, ILo, AryLen )
!=======================================================================
!> This funtion returns a y-value that corresponds to an input x-value by interpolating into the arrays.
!! It uses the passed index as the starting point and does a stepwise interpolation from there. This is
!! especially useful when the calling routines save the value from the last time this routine was called
!! for a given case where XVal does not change much from call to call. When there is no correlation
!! from one interpolation to another, InterpBin() (nwtc_num::interpbin) may be a better choice.
!! It returns the first or last YAry() value if XVal is outside the limits of XAry().
!!
!! Use InterpStp (nwtc_num::interpstp) instead of directly calling a specific routine in the generic interface. 
   FUNCTION InterpStpComp4( XVal, XAry, YAry, Ind, AryLen )

      ! Function declaration.

   COMPLEX(SiKi)                :: InterpStpComp4                                  ! The interpolated value of Y at XVal


      ! Argument declarations.

   INTEGER, INTENT(IN)          :: AryLen                                          !< Length of the arrays.
   INTEGER, INTENT(INOUT)       :: Ind                                             !< Initial and final index into the arrays.

   REAL(SiKi), INTENT(IN)       :: XAry    (AryLen)                                !< Array of X values to be interpolated.
   REAL(SiKi), INTENT(IN)       :: XVal                                            !< X value to be interpolated.

   COMPLEX(SiKi), INTENT(IN)    :: YAry    (AryLen)                                !< Array of Y values to be interpolated.



      ! Let's check the limits first.

   IF ( XVal <= XAry(1) )  THEN
      InterpStpComp4 = YAry(1)
      Ind            = 1
      RETURN
   ELSE IF ( XVal >= XAry(AryLen) )  THEN
      InterpStpComp4 = YAry(AryLen)
      Ind            = MAX(AryLen - 1, 1)
      RETURN
   END IF


     ! Let's interpolate!

   Ind = MAX( MIN( Ind, AryLen-1 ), 1 )

   DO

      IF ( XVal < XAry(Ind) )  THEN

         Ind = Ind - 1

      ELSE IF ( XVal >= XAry(Ind+1) )  THEN

         Ind = Ind + 1

      ELSE

         InterpStpComp4 = ( YAry(Ind+1) - YAry(Ind) )*( XVal - XAry(Ind) )/( XAry(Ind+1) - XAry(Ind) ) + YAry(Ind)
         RETURN

      END IF

   END DO


   RETURN
   END FUNCTION InterpStpComp4
!=======================================================================
!> \copydoc nwtc_num::interpstpcomp4
   FUNCTION InterpStpComp8( XVal, XAry, YAry, Ind, AryLen )

      ! Function declaration.

   COMPLEX(R8Ki)                :: InterpStpComp8                                  !< The interpolated value of Y at XVal


      ! Argument declarations.

   INTEGER, INTENT(IN)          :: AryLen                                          !< Length of the arrays.
   INTEGER, INTENT(INOUT)       :: Ind                                             !< Initial and final index into the arrays.

   REAL(R8Ki), INTENT(IN)       :: XAry    (AryLen)                                !< Array of X values to be interpolated.
   REAL(R8Ki), INTENT(IN)       :: XVal                                            !< X value to be interpolated.

   COMPLEX(R8Ki), INTENT(IN)    :: YAry    (AryLen)                                !< Array of Y values to be interpolated.



      ! Let's check the limits first.

   IF ( XVal <= XAry(1) )  THEN
      InterpStpComp8 = YAry(1)
      Ind            = 1
      RETURN
   ELSE IF ( XVal >= XAry(AryLen) )  THEN
      InterpStpComp8 = YAry(AryLen)
      Ind            = MAX(AryLen - 1, 1)
      RETURN
   END IF


     ! Let's interpolate!

   Ind = MAX( MIN( Ind, AryLen-1 ), 1 )

   DO

      IF ( XVal < XAry(Ind) )  THEN

         Ind = Ind - 1

      ELSE IF ( XVal >= XAry(Ind+1) )  THEN

         Ind = Ind + 1

      ELSE

         InterpStpComp8 = ( YAry(Ind+1) - YAry(Ind) )*( XVal - XAry(Ind) )/( XAry(Ind+1) - XAry(Ind) ) + YAry(Ind)
         RETURN

      END IF

   END DO


   RETURN
   END FUNCTION InterpStpComp8
!=======================================================================
!> \copydoc nwtc_num::interpstpcomp4
   FUNCTION InterpStpComp16( XVal, XAry, YAry, Ind, AryLen )

      ! Function declaration.

   COMPLEX(QuKi)                :: InterpStpComp16                                 !< The interpolated value of Y at XVal


      ! Argument declarations.

   INTEGER, INTENT(IN)          :: AryLen                                          !< Length of the arrays.
   INTEGER, INTENT(INOUT)       :: Ind                                             !< Initial and final index into the arrays.

   REAL(QuKi), INTENT(IN)       :: XAry    (AryLen)                                !< Array of X values to be interpolated.
   REAL(QuKi), INTENT(IN)       :: XVal                                            !< X value to be interpolated.

   COMPLEX(QuKi), INTENT(IN)    :: YAry    (AryLen)                                !< Array of Y values to be interpolated.



      ! Let's check the limits first.

   IF ( XVal <= XAry(1) )  THEN
      InterpStpComp16 = YAry(1)
      Ind             = 1
      RETURN
   ELSE IF ( XVal >= XAry(AryLen) )  THEN
      InterpStpComp16 = YAry(AryLen)
      Ind             = MAX(AryLen - 1, 1)
      RETURN
   END IF


     ! Let's interpolate!

   Ind = MAX( MIN( Ind, AryLen-1 ), 1 )

   DO

      IF ( XVal < XAry(Ind) )  THEN

         Ind = Ind - 1

      ELSE IF ( XVal >= XAry(Ind+1) )  THEN

         Ind = Ind + 1

      ELSE

         InterpStpComp16 = ( YAry(Ind+1) - YAry(Ind) )*( XVal - XAry(Ind) )/( XAry(Ind+1) - XAry(Ind) ) + YAry(Ind)
         RETURN

      END IF

   END DO


   RETURN
   END FUNCTION InterpStpComp16
!=======================================================================
!> \copydoc nwtc_num::interpstpcomp4
   FUNCTION InterpStpReal4( XVal, XAry, YAry, Ind, AryLen )

      ! Function declaration.

   REAL(SiKi)                   :: InterpStpReal4                                  !< The interpolated value of Y at XVal


      ! Argument declarations.

   INTEGER, INTENT(IN)          :: AryLen                                          ! Length of the arrays.
   INTEGER, INTENT(INOUT)       :: Ind                                             ! Initial and final index into the arrays.

   REAL(SiKi), INTENT(IN)       :: XAry    (AryLen)                                ! Array of X values to be interpolated.
   REAL(SiKi), INTENT(IN)       :: XVal                                            ! X value to be interpolated.
   REAL(SiKi), INTENT(IN)       :: YAry    (AryLen)                                ! Array of Y values to be interpolated.



      ! Let's check the limits first.

   IF ( XVal <= XAry(1) )  THEN
      InterpStpReal4 = YAry(1)
      Ind            = 1
      RETURN
   ELSE IF ( XVal >= XAry(AryLen) )  THEN
      InterpStpReal4 = YAry(AryLen)
      Ind            = MAX(AryLen - 1, 1)
      RETURN
   END IF


     ! Let's interpolate!

   Ind = MAX( MIN( Ind, AryLen-1 ), 1 )

   DO

      IF ( XVal < XAry(Ind) )  THEN

         Ind = Ind - 1

      ELSE IF ( XVal >= XAry(Ind+1) )  THEN

         Ind = Ind + 1

      ELSE

         InterpStpReal4 = ( YAry(Ind+1) - YAry(Ind) )*( XVal - XAry(Ind) )/( XAry(Ind+1) - XAry(Ind) ) + YAry(Ind)
         RETURN

      END IF

   END DO


   RETURN
   END FUNCTION InterpStpReal4
!=======================================================================
!> \copydoc nwtc_num::interpstpcomp4
   FUNCTION InterpStpReal4_8( XVal, XAry, YAry, Ind, AryLen )

      ! Function declaration.

   REAL(R8Ki)                   :: InterpStpReal4_8                                !< The interpolated value of Y at XVal


      ! Argument declarations.

   INTEGER, INTENT(IN)          :: AryLen                                          ! Length of the arrays.
   INTEGER, INTENT(INOUT)       :: Ind                                             ! Initial and final index into the arrays.

   REAL(SiKi), INTENT(IN)       :: XAry    (AryLen)                                ! Array of X values to be interpolated.
   REAL(SiKi), INTENT(IN)       :: XVal                                            ! X value to be interpolated.
   REAL(R8Ki), INTENT(IN)       :: YAry    (AryLen)                                ! Array of Y values to be interpolated.



      ! Let's check the limits first.

   IF ( XVal <= XAry(1) )  THEN
      InterpStpReal4_8 = YAry(1)
      Ind            = 1
      RETURN
   ELSE IF ( XVal >= XAry(AryLen) )  THEN
      InterpStpReal4_8 = YAry(AryLen)
      Ind            = MAX(AryLen - 1, 1)
      RETURN
   END IF


     ! Let's interpolate!

   Ind = MAX( MIN( Ind, AryLen-1 ), 1 )

   DO

      IF ( XVal < XAry(Ind) )  THEN

         Ind = Ind - 1

      ELSE IF ( XVal >= XAry(Ind+1) )  THEN

         Ind = Ind + 1

      ELSE

         InterpStpReal4_8 = ( YAry(Ind+1) - YAry(Ind) )*( XVal - XAry(Ind) )/( XAry(Ind+1) - XAry(Ind) ) + YAry(Ind)
         RETURN

      END IF

   END DO


   RETURN
   END FUNCTION InterpStpReal4_8 
!=======================================================================
!> \copydoc nwtc_num::interpstpcomp4
   FUNCTION InterpStpReal8( XVal, XAry, YAry, Ind, AryLen )

      ! Function declaration.

   REAL(R8Ki)                   :: InterpStpReal8                                  !< The interpolated value of Y at XVal


      ! Argument declarations.

   INTEGER, INTENT(IN)          :: AryLen                                          ! Length of the arrays.
   INTEGER, INTENT(INOUT)       :: Ind                                             ! Initial and final index into the arrays.

   REAL(R8Ki), INTENT(IN)       :: XAry    (AryLen)                                ! Array of X values to be interpolated.
   REAL(R8Ki), INTENT(IN)       :: XVal                                            ! X value to be interpolated.
   REAL(R8Ki), INTENT(IN)       :: YAry    (AryLen)                                ! Array of Y values to be interpolated.



      ! Let's check the limits first.

   IF ( XVal <= XAry(1) )  THEN
      InterpStpReal8 = YAry(1)
      Ind            = 1
      RETURN
   ELSE IF ( XVal >= XAry(AryLen) )  THEN
      InterpStpReal8 = YAry(AryLen)
      Ind            = MAX(AryLen - 1, 1)
      RETURN
   END IF


     ! Let's interpolate!

   Ind = MAX( MIN( Ind, AryLen-1 ), 1 )

   DO

      IF ( XVal < XAry(Ind) )  THEN

         Ind = Ind - 1

      ELSE IF ( XVal >= XAry(Ind+1) )  THEN

         Ind = Ind + 1

      ELSE

         InterpStpReal8 = ( YAry(Ind+1) - YAry(Ind) )*( XVal - XAry(Ind) )/( XAry(Ind+1) - XAry(Ind) ) + YAry(Ind)
         RETURN

      END IF

   END DO


   RETURN
   END FUNCTION InterpStpReal8 
!=======================================================================
!> \copydoc nwtc_num::interpstpcomp4
   FUNCTION InterpStpReal16( XVal, XAry, YAry, Ind, AryLen )

      ! Function declaration.

   REAL(QuKi)                   :: InterpStpReal16                                 !< The interpolated value of Y at XVal

      ! Argument declarations.

   INTEGER, INTENT(IN)          :: AryLen                                          ! Length of the arrays.
   INTEGER, INTENT(INOUT)       :: Ind                                             ! Initial and final index into the arrays.

   REAL(QuKi), INTENT(IN)       :: XAry    (AryLen)                                ! Array of X values to be interpolated.
   REAL(QuKi), INTENT(IN)       :: XVal                                            ! X value to be interpolated.
   REAL(QuKi), INTENT(IN)       :: YAry    (AryLen)                                ! Array of Y values to be interpolated.



      ! Let's check the limits first.

   IF ( XVal <= XAry(1) )  THEN
      InterpStpReal16 = YAry(1)
      Ind             = 1
      RETURN
   ELSE IF ( XVal >= XAry(AryLen) )  THEN
      InterpStpReal16 = YAry(AryLen)
      Ind             = MAX(AryLen - 1, 1)
      RETURN
   END IF


     ! Let's interpolate!

   Ind = MAX( MIN( Ind, AryLen-1 ), 1 )

   DO

      IF ( XVal < XAry(Ind) )  THEN

         Ind = Ind - 1

      ELSE IF ( XVal >= XAry(Ind+1) )  THEN

         Ind = Ind + 1

      ELSE

         InterpStpReal16 = ( YAry(Ind+1) - YAry(Ind) )*( XVal - XAry(Ind) )/( XAry(Ind+1) - XAry(Ind) ) + YAry(Ind)
         RETURN

      END IF

   END DO


   RETURN
   END FUNCTION InterpStpReal16
!=======================================================================
!> This funtion returns a y-value array that corresponds to an input x-value by interpolating into the arrays.
!! It uses the passed index as the starting point and does a stepwise interpolation from there. This is
!! especially useful when the calling routines save the value from the last time this routine was called
!! for a given case where XVal does not change much from call to call. 
!! It returns the first or last Y() row value if XVal is outside the limits of XAry().
   SUBROUTINE InterpStpMat( XVal, XAry, Y, Ind, AryLen, yInterp )

      ! Function declaration.

   REAL(ReKi), intent(out)      :: yInterp(:)                                      !< The interpolated value(s) of Y(dim=2) at XVal


      ! Argument declarations.

   INTEGER, INTENT(IN)          :: AryLen                                          !< Length of the arrays.
   INTEGER, INTENT(INOUT)       :: Ind                                             !< Initial and final index into the arrays.

   REAL(ReKi), INTENT(IN)       :: XAry    (AryLen)                                !< Array of X values to be interpolated.
   REAL(ReKi), INTENT(IN)       :: XVal                                            !< X value to be interpolated.
   REAL(ReKi), INTENT(IN)       :: Y       (:,:)                                   !< Matrix of Y values to be interpolated; First dimension is AryLen.



      ! Let's check the limits first.

   IF ( XVal <= XAry(1) )  THEN
      yInterp = Y(1,:)
      Ind     = 1
      RETURN
   ELSE IF ( XVal >= XAry(AryLen) )  THEN
      yInterp = Y(AryLen,:)
      Ind     = MAX(AryLen - 1, 1)
      RETURN
   END IF


     ! Let's interpolate!

   Ind = MAX( MIN( Ind, AryLen-1 ), 1 )

   DO

      IF ( XVal < XAry(Ind) )  THEN

         Ind = Ind - 1

      ELSE IF ( XVal >= XAry(Ind+1) )  THEN

         Ind = Ind + 1

      ELSE

         yInterp = ( Y(Ind+1,:) - Y(Ind,:) )*( XVal - XAry(Ind) )/( XAry(Ind+1) - XAry(Ind) ) + Y(Ind,:)
         RETURN

      END IF

   END DO


   RETURN
   END SUBROUTINE InterpStpMat
!=======================================================================   
!< This routine linearly interpolates Dataset. It is
!! set for a 2-d interpolation on x and y of the input point.
!! x and y must be in increasing order. Each dimension may contain only 1 value.
!! The method is described in this paper: 
!!   http://www.colorado.edu/engineering/CAS/courses.d/AFEM.d/AFEM.Ch11.d/AFEM.Ch11.pdf
   SUBROUTINE InterpStpReal2D( InCoord, Dataset, x, y, LastIndex, InterpData )

      INTEGER, PARAMETER :: NumDimensions = 2

         ! I/O variables

      REAL(ReKi),                     INTENT(IN   ) :: InCoord(NumDimensions)                       !< Arranged as (x, y)
      REAL(ReKi),                     INTENT(IN   ) :: Dataset(:,:)                                 !< Arranged as (x, y)
      REAL(ReKi),                     INTENT(IN   ) :: x(:)                                         !< first dimension in increasing order
      REAL(ReKi),                     INTENT(IN   ) :: y(:)                                         !< second dimension in increasing order
      INTEGER(IntKi),                 INTENT(INOUT) :: LastIndex(NumDimensions)                     !< Index for the last (x, y) used
      REAL(ReKi),                     INTENT(  OUT) :: InterpData                                   !< The interpolated value of Dataset(:,:) at InCoord


         ! Local variables

      INTEGER(IntKi)                                :: Indx_Lo(NumDimensions)                       ! index associated with lower bound of dimension 1,2 where val(Indx_lo(i)) <= InCoord(i) <= val(Indx_hi(i))
      INTEGER(IntKi)                                :: Indx_Hi(NumDimensions)                       ! index associated with upper bound of dimension 1,2 where val(Indx_lo(i)) <= InCoord(i) <= val(Indx_hi(i))
      REAL(ReKi)                                    :: Pos_Lo(NumDimensions)                        ! coordinate value with lower bound of dimension 1,2
      REAL(ReKi)                                    :: Pos_Hi(NumDimensions)                        ! coordinate value with upper bound of dimension 1,2

      REAL(ReKi)                                    :: isopc(NumDimensions)                         ! isoparametric coordinates

      REAL(ReKi)                                    :: N(2**NumDimensions)                          ! size 2^n
      REAL(ReKi)                                    :: u(2**NumDimensions)                          ! size 2^n

      INTEGER(IntKi)                                :: nx, ny


         ! find the indices into the arrays representing coordinates of each dimension:
         !  (by using LocateStp, we do not require equally spaced arrays)

      nx = SIZE(x)
      ny = SIZE(y)

      CALL LocateStp( InCoord(1), x, LastIndex(1), nx )
      CALL LocateStp( InCoord(2), y, LastIndex(2), ny )

      Indx_Lo = LastIndex  ! at this point, 0 <= Indx_Lo(i) <= n(i) for all i


      ! x (indx 1)
      IF (Indx_Lo(1) == 0) THEN
         Indx_Lo(1) = 1
      ELSEIF (Indx_Lo(1) == nx ) THEN
         Indx_Lo(1) = max( nx - 1, 1 )                ! make sure it's a valid index
      END IF
      Indx_Hi(1) = min( Indx_Lo(1) + 1 , nx )         ! make sure it's a valid index

      ! y (indx 2)
      IF (Indx_Lo(2) == 0) THEN
         Indx_Lo(2) = 1
      ELSEIF (Indx_Lo(2) == ny ) THEN
         Indx_Lo(2) = max( ny - 1, 1 )                ! make sure it's a valid index
      END IF
      Indx_Hi(2) = min( Indx_Lo(2) + 1 , ny )         ! make sure it's a valid index


         ! calculate the bounding box; the positions of all dimensions:

      pos_Lo(1) = x( Indx_Lo(1) )
      pos_Hi(1) = x( Indx_Hi(1) )

      pos_Lo(2) = y( Indx_Lo(2) )
      pos_Hi(2) = y( Indx_Hi(2) )


         ! 2-D linear interpolation:

      CALL IsoparametricCoords( InCoord, pos_Lo, pos_Hi, isopc )      ! Calculate iospc

      N(1)  = ( 1.0_ReKi + isopc(1) )*( 1.0_ReKi - isopc(2) )
      N(2)  = ( 1.0_ReKi + isopc(1) )*( 1.0_ReKi + isopc(2) )
      N(3)  = ( 1.0_ReKi - isopc(1) )*( 1.0_ReKi + isopc(2) )
      N(4)  = ( 1.0_ReKi - isopc(1) )*( 1.0_ReKi - isopc(2) )
      N     = N / REAL( SIZE(N), ReKi )  ! normalize


      u(1)  = Dataset( Indx_Hi(1), Indx_Lo(2) )
      u(2)  = Dataset( Indx_Hi(1), Indx_Hi(2) )
      u(3)  = Dataset( Indx_Lo(1), Indx_Hi(2) )
      u(4)  = Dataset( Indx_Lo(1), Indx_Lo(2) )

      InterpData = SUM ( N * u )


   END SUBROUTINE InterpStpReal2D   
!=======================================================================
!< This routine linearly interpolates Dataset. It is set for a 3-d 
!! interpolation on x and y of the input point. x, y, and z must be 
!! in increasing order. Each dimension may contain only 1 value.
!! The method is described in this paper: 
!!   http://www.colorado.edu/engineering/CAS/courses.d/AFEM.d/AFEM.Ch11.d/AFEM.Ch11.pdf
   SUBROUTINE InterpStpReal3D( InCoord, Dataset, x, y, z, LastIndex, InterpData )
   ! This routine linearly interpolates Dataset. It is set for a 3-d 
   ! interpolation on x and y of the input point. x, y, and z must be 
   ! in increasing order. Each dimension may contain only 1 value.
   ! The method is described in this paper: 
   !   http://www.colorado.edu/engineering/CAS/courses.d/AFEM.d/AFEM.Ch11.d/AFEM.Ch11.pdf

      INTEGER, PARAMETER :: NumDimensions = 3

         ! I/O variables

      REAL(ReKi),                     INTENT(IN   ) :: InCoord(NumDimensions)                       !< Arranged as (x, y, z)
      REAL(ReKi),                     INTENT(IN   ) :: Dataset(:,:,:)                               !< Arranged as (x, y, z)
      REAL(ReKi),                     INTENT(IN   ) :: x(:)                                         !< first dimension in increasing order
      REAL(ReKi),                     INTENT(IN   ) :: y(:)                                         !< second dimension in increasing order
      REAL(ReKi),                     INTENT(IN   ) :: z(:)                                         !< third dimension in increasing order
      INTEGER(IntKi),                 INTENT(INOUT) :: LastIndex(NumDimensions)                     !< Index for the last (x, y, z) used
      REAL(ReKi),                     INTENT(  OUT) :: InterpData                                   !< The interpolated value of Dataset(:,:,:) at InCoord


         ! Local variables

      INTEGER(IntKi)                                :: Indx_Lo(NumDimensions)                       ! index associated with lower bound of dimension i where val(Indx_lo(i)) <= InCoord(i) <= val(Indx_hi(i))
      INTEGER(IntKi)                                :: Indx_Hi(NumDimensions)                       ! index associated with upper bound of dimension i where val(Indx_lo(i)) <= InCoord(i) <= val(Indx_hi(i))
      REAL(ReKi)                                    :: Pos_Lo(NumDimensions)                        ! coordinate value with lower bound of dimension i
      REAL(ReKi)                                    :: Pos_Hi(NumDimensions)                        ! coordinate value with upper bound of dimension i

      REAL(ReKi)                                    :: isopc(NumDimensions)                         ! isoparametric coordinates

      REAL(ReKi)                                    :: N(2**NumDimensions)                          ! size 2^NumDimensions
      REAL(ReKi)                                    :: u(2**NumDimensions)                          ! size 2^NumDimensions

      INTEGER(IntKi)                                :: nd(NumDimensions)                            ! size of each dimension
      INTEGER(IntKi)                                :: i
   

         ! find the indices into the arrays representing coordinates of each dimension:
         !  (by using LocateStp, we do not require equally spaced frequencies or points)

      nd(1) = SIZE(x)
      nd(2) = SIZE(y)
      nd(3) = SIZE(z)

      CALL LocateStp( InCoord(1), x, LastIndex(1), nd(1) )
      CALL LocateStp( InCoord(2), y, LastIndex(2), nd(2) )
      CALL LocateStp( InCoord(3), z, LastIndex(3), nd(3) )

      Indx_Lo = LastIndex  ! at this point, 0 <= Indx_Lo(i) <= n(i) for all i


      DO i=1,NumDimensions
         IF (Indx_Lo(i) == 0) THEN
            Indx_Lo(i) = 1
         ELSEIF (Indx_Lo(i) == nd(i) ) THEN
            Indx_Lo(i) = max( nd(i) - 1, 1 )                ! make sure it's a valid index
         END IF
         Indx_Hi(i) = min( Indx_Lo(i) + 1 , nd(i) )         ! make sure it's a valid index
      END DO
   
 

         ! calculate the bounding box; the positions of all dimensions:

      pos_Lo(1) = x( Indx_Lo(1) )
      pos_Hi(1) = x( Indx_Hi(1) )

      pos_Lo(2) = y( Indx_Lo(2) )
      pos_Hi(2) = y( Indx_Hi(2) )

      pos_Lo(3) = z( Indx_Lo(3) )
      pos_Hi(3) = z( Indx_Hi(3) )
   

         ! 2-D linear interpolation:

      CALL IsoparametricCoords( InCoord, pos_Lo, pos_Hi, isopc )      ! Calculate iospc

   
      N(1)  = ( 1.0_ReKi + isopc(1) )*( 1.0_ReKi - isopc(2) )*( 1.0_ReKi - isopc(3) )
      N(2)  = ( 1.0_ReKi + isopc(1) )*( 1.0_ReKi + isopc(2) )*( 1.0_ReKi - isopc(3) )
      N(3)  = ( 1.0_ReKi - isopc(1) )*( 1.0_ReKi + isopc(2) )*( 1.0_ReKi - isopc(3) )
      N(4)  = ( 1.0_ReKi - isopc(1) )*( 1.0_ReKi - isopc(2) )*( 1.0_ReKi - isopc(3) )
      N(5)  = ( 1.0_ReKi + isopc(1) )*( 1.0_ReKi - isopc(2) )*( 1.0_ReKi + isopc(3) )
      N(6)  = ( 1.0_ReKi + isopc(1) )*( 1.0_ReKi + isopc(2) )*( 1.0_ReKi + isopc(3) )
      N(7)  = ( 1.0_ReKi - isopc(1) )*( 1.0_ReKi + isopc(2) )*( 1.0_ReKi + isopc(3) )
      N(8)  = ( 1.0_ReKi - isopc(1) )*( 1.0_ReKi - isopc(2) )*( 1.0_ReKi + isopc(3) )
      N     = N / REAL( SIZE(N), ReKi )  ! normalize
      
      u(1)  = Dataset( Indx_Hi(1), Indx_Lo(2), Indx_Lo(3) )
      u(2)  = Dataset( Indx_Hi(1), Indx_Hi(2), Indx_Lo(3) )
      u(3)  = Dataset( Indx_Lo(1), Indx_Hi(2), Indx_Lo(3) )
      u(4)  = Dataset( Indx_Lo(1), Indx_Lo(2), Indx_Lo(3) )
      u(5)  = Dataset( Indx_Hi(1), Indx_Lo(2), Indx_Hi(3) )
      u(6)  = Dataset( Indx_Hi(1), Indx_Hi(2), Indx_Hi(3) )
      u(7)  = Dataset( Indx_Lo(1), Indx_Hi(2), Indx_Hi(3) )
      u(8)  = Dataset( Indx_Lo(1), Indx_Lo(2), Indx_Hi(3) )   
   
      InterpData = SUM ( N * u )     ! could use dot_product, though I'm not sure it's the came for complex numbers
      

   END SUBROUTINE InterpStpReal3D   
!=======================================================================
!> This funtion returns a y-value that corresponds to an input x-value which is wrapped back
!! into the range [0-XAry(AryLen)] by interpolating into the arrays.  
!! It is assumed that XAry is sorted in ascending order.
!! It uses the passed index as the starting point and does a stepwise interpolation from there.  This is
!! especially useful when the calling routines save the value from the last time this routine was called
!! for a given case where XVal does not change much from call to call.  When there is no correlation
!! from one interpolation to another, InterpBin() may be a better choice.
!! It returns the first or last YAry() value if XVal is outside the limits of XAry().
!!
!! Use InterpWrappedStpReal (nwtc_num::interpwrappedstpreal) instead of directly calling a specific routine in the generic interface. 
   FUNCTION InterpWrappedStpReal4( XValIn, XAry, YAry, Ind, AryLen )

      ! Function declaration.

   REAL(SiKi)                   :: InterpWrappedStpReal4                           !< The interpolated value of Y at XVal


      ! Argument declarations.

   INTEGER, INTENT(IN)          :: AryLen                                          !< Length of the arrays.
   INTEGER, INTENT(INOUT)       :: Ind                                             !< Initial and final index into the arrays.

   REAL(SiKi), INTENT(IN)       :: XAry    (AryLen)                                !< Array of X values to be interpolated.
   REAL(SiKi), INTENT(IN)       :: XValIn                                          !< X value to be interpolated.
   REAL(SiKi), INTENT(IN)       :: YAry    (AryLen)                                !< Array of Y values to be interpolated.

   REAL(SiKi)                   :: XVal                                            !< X value to be interpolated.
   
   
   
      ! Wrap XValIn into the range XAry(1) to XAry(AryLen)
   XVal = MOD(XValIn, XAry(AryLen))

      ! Set the Ind to the first index if we are at the beginning of XAry
   IF ( XVal <= XAry(2) )  THEN  
      Ind           = 1
   END IF
   
   InterpWrappedStpReal4 = InterpStp( XVal, XAry, YAry, Ind, AryLen )
   
   
   END FUNCTION InterpWrappedStpReal4
!=======================================================================
!> \copydoc nwtc_num::interpwrappedstpreal4
   FUNCTION InterpWrappedStpReal4_8( XValIn, XAry, YAry, Ind, AryLen )

      ! Function declaration.

   REAL(R8Ki)                   :: InterpWrappedStpReal4_8                         !< The interpolated value of Y at XVal


      ! Argument declarations.

   INTEGER, INTENT(IN)          :: AryLen                                          ! Length of the arrays.
   INTEGER, INTENT(INOUT)       :: Ind                                             ! Initial and final index into the arrays.

   REAL(SiKi), INTENT(IN)       :: XAry    (AryLen)                                ! Array of X values to be interpolated.
   REAL(SiKi), INTENT(IN)       :: XValIn                                          ! X value to be interpolated.
   REAL(R8Ki), INTENT(IN)       :: YAry    (AryLen)                                ! Array of Y values to be interpolated.

   REAL(SiKi)                   :: XVal                                            ! X value to be interpolated.
   
   
   
      ! Wrap XValIn into the range XAry(1) to XAry(AryLen)
   XVal = MOD(XValIn, XAry(AryLen))

      ! Set the Ind to the first index if we are at the beginning of XAry
   IF ( XVal <= XAry(2) )  THEN  
      Ind           = 1
   END IF
   
   InterpWrappedStpReal4_8 = InterpStp( XVal, XAry, YAry, Ind, AryLen )
   
   
   END FUNCTION InterpWrappedStpReal4_8 
!=======================================================================
!> \copydoc nwtc_num::interpwrappedstpreal4
   FUNCTION InterpWrappedStpReal8( XValIn, XAry, YAry, Ind, AryLen )

      ! Function declaration.

   REAL(R8Ki)                   :: InterpWrappedStpReal8                           !< The interpolated value of Y at XVal


      ! Argument declarations.

   INTEGER, INTENT(IN)          :: AryLen                                          ! Length of the arrays.
   INTEGER, INTENT(INOUT)       :: Ind                                             ! Initial and final index into the arrays.

   REAL(R8Ki), INTENT(IN)       :: XAry    (AryLen)                                ! Array of X values to be interpolated.
   REAL(R8Ki), INTENT(IN)       :: XValIn                                           ! X value to be interpolated.
   REAL(R8Ki), INTENT(IN)       :: YAry    (AryLen)                                ! Array of Y values to be interpolated.

   REAL(R8Ki)                   :: XVal                                           ! X value to be interpolated.
   
   
   
      ! Wrap XValIn into the range XAry(1) to XAry(AryLen)
   XVal = MOD(XValIn, XAry(AryLen))

      ! Set the Ind to the first index if we are at the beginning of XAry
   IF ( XVal <= XAry(2) )  THEN  
      Ind           = 1
   END IF
   
   InterpWrappedStpReal8 = InterpStp( XVal, XAry, YAry, Ind, AryLen )
   
   
   END FUNCTION InterpWrappedStpReal8
!=======================================================================
!> \copydoc nwtc_num::interpwrappedstpreal4
   FUNCTION InterpWrappedStpReal16( XValIn, XAry, YAry, Ind, AryLen )

      ! Function declaration.

   REAL(QuKi)                   :: InterpWrappedStpReal16                        !< The interpolated value of Y at XVal


      ! Argument declarations.

   INTEGER, INTENT(IN)          :: AryLen                                        !< Length of the arrays.
   INTEGER, INTENT(INOUT)       :: Ind                                           ! Initial and final index into the arrays.

   REAL(QuKi), INTENT(IN)       :: XAry    (AryLen)                              ! Array of X values to be interpolated.
   REAL(QuKi), INTENT(IN)       :: XValIn                                        ! X value to be interpolated.
   REAL(QuKi), INTENT(IN)       :: YAry    (AryLen)                              ! Array of Y values to be interpolated.

   REAL(QuKi)                   :: XVal                                          ! X value to be interpolated.
   
   
   
      ! Wrap XValIn into the range XAry(1) to XAry(AryLen)
   XVal = MOD(XValIn, XAry(AryLen))

      ! Set the Ind to the first index if we are at the beginning of XAry
   IF ( XVal <= XAry(2) )  THEN  
      Ind           = 1
   END IF
   
   InterpWrappedStpReal16 = InterpStp( XVal, XAry, YAry, Ind, AryLen )
   
   
   END FUNCTION InterpWrappedStpReal16 
!=======================================================================
!> This subroutine calculates the iosparametric coordinates, isopc, which is a value between -1 and 1 
!! (for each dimension of a dataset), indicating where InCoord falls between posLo and posHi.
!! It is used in InterpStpReal2D (nwtcnum::interpstpreal2d) and InterpStpReal3D (nwtcnum::interpstpreal3d).
   SUBROUTINE IsoparametricCoords( InCoord, posLo, posHi, isopc )
   
      REAL(ReKi),     INTENT(IN   )          :: InCoord(:)                             !< Coordinate values we're interpolating to; (size = number of interpolation dimensions)
      REAL(ReKi),     INTENT(IN   )          :: posLo(:)                               !< coordinate values associated with Indx_Lo; (size = number of interpolation dimensions)
      REAL(ReKi),     INTENT(IN   )          :: posHi(:)                               !< coordinate values associated with Indx_Hi; (size = number of interpolation dimensions)
      REAL(ReKi),     INTENT(  OUT)          :: isopc(:)                               !< isoparametric coordinates; (position within the box)

      ! local variables
      REAL(ReKi)                             :: dx                                     ! difference between high and low coordinates in the bounding "box"
      INTEGER(IntKi)                         :: i                                      ! loop counter
   
   
      do i=1,size(isopc)
      
         dx = posHi(i) - posLo(i) 
         if (EqualRealNos(dx, 0.0_ReKi)) then
            isopc(i) = 1.0_ReKi
         else
            isopc(i) = ( 2.0_ReKi*InCoord(i) - posLo(i) - posHi(i) ) / dx
               ! to verify that we don't extrapolate, make sure this is bound between -1 and 1 (effectively nearest neighbor)
            isopc(i) = min( 1.0_ReKi, isopc(i) )
            isopc(i) = max(-1.0_ReKi, isopc(i) )
         end if
      
      end do
            
   END SUBROUTINE IsoparametricCoords   
!=======================================================================   
!> This function returns a logical TRUE/FALSE value that indicates
!! if the given (2-dimensional) matrix, A, is symmetric. If A is not
!! square it returns FALSE.
   FUNCTION IsSymmetric( A )

         ! passed variables

      REAL(ReKi), INTENT(IN) :: A(:,:)                   !< a real matrix A, whose symmetry is questioned
      LOGICAL                :: IsSymmetric              !< true if A is symmetric, false if not

         ! local variables

      INTEGER(IntKi)         :: i                        ! counter for rows
      INTEGER(IntKi)         :: j                        ! counter for columns
      INTEGER(IntKi)         :: N                        ! size of A


         ! If A is non-square, it is not symmetric:

      N = SIZE(A,1)

      IF ( N /= SIZE(A,2) ) THEN
         IsSymmetric = .FALSE.
         RETURN
      END IF


         ! If A(i,j) /= A(j,i), it is not symmetric:

      IsSymmetric = .TRUE.

      DO i = 1,(N-1)          ! Loop through the 1st N-1 rows of A
         DO j = (i+1),N       ! Loop through upper triangular part of A

            IsSymmetric = EqualRealNos( A(i,j), A(j,i) )
            IF ( .NOT. IsSymmetric ) RETURN

         END DO               ! j - All columns (rows) past I
      END DO                  ! i - The 1st N-1 rows (columns) of A


   END FUNCTION IsSymmetric
!=======================================================================
!> This subroutine finds the lower-bound index of an input x-value located in an array.
!! On return, Ind has a value such that
!!           XAry(Ind) <= XVal < XAry(Ind+1), with the exceptions that
!!             Ind = 0 when XVal < XAry(1), and
!!          Ind = AryLen when XAry(AryLen) <= XVal.
!!
!! It uses a binary interpolation scheme that takes about log(AryLen)/log(2) steps to converge.
!! If the index doesn't change much between calls, LocateStp() (nwtc_num::locatestp) may be a better option.
   SUBROUTINE LocateBin( XVal, XAry, Ind, AryLen )

      ! Argument declarations.

   INTEGER, INTENT(IN)          :: AryLen                                          !< Length of the array.
   INTEGER, INTENT(OUT)         :: Ind                                             !< Final (low) index into the array.

   REAL(ReKi), INTENT(IN)       :: XAry    (AryLen)                                !< Array of X values to be interpolated.
   REAL(ReKi), INTENT(IN)       :: XVal                                            !< X value to be interpolated.


      ! Local declarations.

   INTEGER                      :: IHi                                             ! The high index into the arrays.
   INTEGER                      :: IMid                                            ! The mid-point index between IHi and Ind.



      ! Let's check the limits first.

   IF ( XVal < XAry(1) )  THEN
      Ind = 0
   ELSE IF ( XVal >= XAry(AryLen) )  THEN
      Ind = AryLen
   ELSE
         ! Let's interpolate!

      Ind  = 1
      IHi  = AryLen

      DO WHILE ( IHi-Ind > 1 )

         IMid = ( IHi + Ind )/2

         IF ( XVal >= XAry(IMid) ) THEN
            Ind = IMid
         ELSE
            IHi = IMid
         END IF

      END DO

   END IF

   RETURN
   END SUBROUTINE LocateBin
!=======================================================================
!> This subroutine finds the lower-bound index of an input x-value located in an array.
!! On return, Ind has a value such that
!!           XAry(Ind) <= XVal < XAry(Ind+1), with the exceptions that
!!             Ind = 0 when XVal < XAry(1), and
!!          Ind = AryLen when XAry(AryLen) <= XVal.
!!
!! It uses the passed index as the starting point and does a stepwise search from there.  This is
!! especially useful when the calling routines save the value from the last time this routine was called
!! for a given case where XVal does not change much from call to call.  When there is no correlation
!! from one interpolation to another, a binary search may be a better choice (see nwtc_num::locatebin).
!!
!! Use LocateStp (nwtc_num::locatestp) instead of directly calling a specific routine in the generic interface.    
   SUBROUTINE LocateStpR4( XVal, XAry, Ind, AryLen )

      ! Argument declarations.

   INTEGER, INTENT(IN)          :: AryLen                                          !< Length of the array.
   INTEGER, INTENT(INOUT)       :: Ind                                             !< Initial and final index into the array.

   REAL(SiKi), INTENT(IN)       :: XAry    (AryLen)                                !< Array of X values to be interpolated.
   REAL(SiKi), INTENT(IN)       :: XVal                                            !< X value to be interpolated.



      ! Let's check the limits first.

   IF ( XVal < XAry(1) )  THEN
      Ind = 0
   ELSE IF ( XVal >= XAry(AryLen) )  THEN
      Ind = AryLen
   ELSE

      Ind = MAX( MIN( Ind, AryLen-1 ), 1 )

      DO

         IF ( XVal < XAry(Ind) )  THEN

            Ind = Ind - 1

         ELSE IF ( XVal >= XAry(Ind+1) )  THEN

            Ind = Ind + 1

         ELSE

            RETURN

         END IF

      END DO


   END IF

   RETURN

   END SUBROUTINE LocateStpR4
!=======================================================================
!> \copydoc nwtc_num::locatestpr4
   SUBROUTINE LocateStpR8( XVal, XAry, Ind, AryLen )

      ! Argument declarations.

   INTEGER, INTENT(IN)          :: AryLen                                          ! Length of the array.
   INTEGER, INTENT(INOUT)       :: Ind                                             ! Initial and final index into the array.

   REAL(R8Ki), INTENT(IN)       :: XAry    (AryLen)                                ! Array of X values to be interpolated.
   REAL(R8Ki), INTENT(IN)       :: XVal                                            ! X value to be interpolated.



      ! Let's check the limits first.

   IF ( XVal < XAry(1) )  THEN
      Ind = 0
   ELSE IF ( XVal >= XAry(AryLen) )  THEN
      Ind = AryLen
   ELSE

      Ind = MAX( MIN( Ind, AryLen-1 ), 1 )

      DO

         IF ( XVal < XAry(Ind) )  THEN

            Ind = Ind - 1

         ELSE IF ( XVal >= XAry(Ind+1) )  THEN

            Ind = Ind + 1

         ELSE

            RETURN

         END IF

      END DO


   END IF

   RETURN

   END SUBROUTINE LocateStpR8
!=======================================================================
!> \copydoc nwtc_num::locatestpr4
   SUBROUTINE LocateStpR16( XVal, XAry, Ind, AryLen )

      ! Argument declarations.

   INTEGER, INTENT(IN)          :: AryLen                                          ! Length of the array.
   INTEGER, INTENT(INOUT)       :: Ind                                             ! Initial and final index into the array.

   REAL(QuKi), INTENT(IN)       :: XAry    (AryLen)                                ! Array of X values to be interpolated.
   REAL(QuKi), INTENT(IN)       :: XVal                                            ! X value to be interpolated.



      ! Let's check the limits first.

   IF ( XVal < XAry(1) )  THEN
      Ind = 0
   ELSE IF ( XVal >= XAry(AryLen) )  THEN
      Ind = AryLen
   ELSE

      Ind = MAX( MIN( Ind, AryLen-1 ), 1 )

      DO

         IF ( XVal < XAry(Ind) )  THEN

            Ind = Ind - 1

         ELSE IF ( XVal >= XAry(Ind+1) )  THEN

            Ind = Ind + 1

         ELSE

            RETURN

         END IF

      END DO


   END IF

   RETURN

   END SUBROUTINE LocateStpR16
!=======================================================================
!> This routine calculates the mean value of an array.
   FUNCTION Mean ( Ary, AryLen )
      
   !NOTE: We should make AryLen an optional argument and use SIZE( Ary ) if it is not present.

      ! Function declaration.

   REAL(ReKi)                   :: Mean                                         ! The mean of the values in Ary.


      ! Argument declarations:

   INTEGER, INTENT(IN)          :: AryLen                                       !< Length of the array.

   REAL(ReKi), INTENT(IN)       :: Ary  (AryLen)                                !< Input array.


      ! Local declarations.

   REAL(DbKi)                   :: Sum                                          ! A temporary sum.

   INTEGER                      :: I                                            ! The index into the array.



   Sum = 0.0_DbKi

   DO I=1,AryLen
      Sum = Sum + Ary(I)
   END DO ! I

   Mean = Sum/AryLen


   RETURN
   END FUNCTION Mean ! ( Ary, AryLen )
!=======================================================================
!> This routine is used to convert Angle to an equivalent value
!!  between \f$-\pi\f$ and \f$pi\f$.
!!
!! Use MPi2Pi (nwtc_num::mpi2pi) instead of directly calling a specific routine in the generic interface.
   SUBROUTINE MPi2Pi_R4 ( Angle )

                 
      ! Argument declarations:

   REAL(SiKi), INTENT(INOUT)    :: Angle  !< Angle (in radians) to be converted


      ! Get the angle between 0 and 2Pi.

   Angle = MODULO( Angle, TwoPi_R4 )


      ! Get the angle between -Pi and Pi.

   IF ( Angle > Pi_R4 )  THEN
      Angle = Angle - TwoPi_R4
   END IF


   RETURN
   END SUBROUTINE MPi2Pi_R4
!=======================================================================
!> \copydoc nwtc_num::mpi2pi_r4
   SUBROUTINE MPi2Pi_R8 ( Angle )

                 
      ! Argument declarations:

   REAL(R8Ki), INTENT(INOUT)    :: Angle


      ! Get the angle between 0 and 2Pi.

   Angle = MODULO( Angle, TwoPi_R8 )


      ! Get the angle between -Pi and Pi.

   IF ( Angle > Pi_R8 )  THEN
      Angle = Angle - TwoPi_R8
   END IF


   RETURN
   END SUBROUTINE MPi2Pi_R8
!=======================================================================
!> \copydoc nwtc_num::mpi2pi_r4
   SUBROUTINE MPi2Pi_R16 ( Angle )

                 
      ! Argument declarations:

   REAL(QuKi), INTENT(INOUT)    :: Angle


      ! Get the angle between 0 and 2Pi.

   Angle = MODULO( Angle, TwoPi_R16 )


      ! Get the angle between -Pi and Pi.

   IF ( Angle > Pi_R16 )  THEN
      Angle = Angle - TwoPi_R16
   END IF


   RETURN
   END SUBROUTINE MPi2Pi_R16
!=======================================================================
!> This function takes an angle in radians and converts it to 
!! an angle in degrees in the range [-180,180]
real(reKi) function Rad2M180to180Deg(Angle) result(Alpha)

   real(ReKi),             intent(in   ) :: Angle !< input angle, radians
   
   Alpha = Angle
   
   call MPi2Pi ( Alpha ) ! change Angle into range of -pi to pi
   Alpha = Alpha*R2D     ! change Angle into degrees
   
end function Rad2M180to180Deg
!=======================================================================
   
!> This routine calculates the outer product of two vectors, 
!! \f$u = \left(u_1, u_2, \ldots, u_m\right)\f$ and 
!! \f$v = \left(v_1, v_2, \ldots ,v_n\right)\f$. The outer product is defined as
!! \f{equation}{
!!   A = u \otimes v = \begin{bmatrix}
!!   u_1 v_1 & u_1 v_2 & \dots  & u_1 v_n \\
!!   u_2 v_1 & u_2 v_2 & \dots  & u_2 v_n \\
!!    \vdots & \vdots  & \ddots & \vdots \\
!!   u_m v_1 & u_m v_2 & \dots  & u_m v_n
!!   \end{bmatrix}  
!! \f}   
!!
!! Use OuterProduct (nwtc_num::outerproduct) instead of directly calling a specific routine in the generic interface.    
   FUNCTION OuterProductR4(u,v)
   

   REAL(SiKi),  INTENT(IN) :: u(:)                                !< first vector, \f$u\f$, in the outer product
   REAL(SiKi),  INTENT(IN) :: v(:)                                !< second vector, \f$v\f$, in the outer product
   REAL(SiKi)              :: OuterProductR4(SIZE(u),SIZE(v))     !< the resultant matrix, A

   INTEGER(IntKi)::i,j,n1,n2

   n1=SIZE(u)
   n2=SIZE(v)

   DO i=1,n1
       DO j=1,n2
           OuterProductR4(i,j) = u(i) * v(j)
       ENDDO
   ENDDO

   END FUNCTION OuterProductR4   
!=======================================================================
!> \copydoc nwtc_num::outerproductr4
   FUNCTION OuterProductR8(u,v)
   
   ! this routine calculates the outer product of two vectors

   REAL(R8Ki),INTENT(IN):: u(:)
   REAL(R8Ki),INTENT(IN):: v(:)
   REAL(R8Ki)::OuterProductR8(SIZE(u),SIZE(v))

   INTEGER(IntKi)::i,j,n1,n2

   n1=SIZE(u)
   n2=SIZE(v)

   DO i=1,n1
       DO j=1,n2
           OuterProductR8(i,j) = u(i) * v(j)
       ENDDO
   ENDDO

   END FUNCTION OuterProductR8   
!=======================================================================
!> \copydoc nwtc_num::outerproductr4
   FUNCTION OuterProductR16(u,v)
   
   ! this routine calculates the outer product of two vectors

   REAL(QuKi),INTENT(IN):: u(:),v(:)
   REAL(QuKi)::OuterProductR16(SIZE(u),SIZE(v))

   INTEGER(IntKi)::i,j,n1,n2

   n1=SIZE(u)
   n2=SIZE(v)

   DO i=1,n1
       DO j=1,n2
           OuterProductR16(i,j) = u(i) * v(j)
       ENDDO
   ENDDO

   END FUNCTION OuterProductR16 
!=======================================================================
!> This subroutine perturbs an orientation matrix by a small angle, using 
!! a logarithmic map. For small angles, the change in angle is equivalent to 
!! a change in log map parameters.
   SUBROUTINE PerturbOrientationMatrix( Orientation, Perturbation, AngleDim )
      REAL(R8Ki), INTENT(INOUT)  :: Orientation(3,3)
      REAL(R8Ki), INTENT(IN)     :: Perturbation ! angle (radians) of the perturbation
      INTEGER,    INTENT(IN)     :: AngleDim
   
           ! Local variables
      REAL(R8Ki)                 :: angles(3)
      integer(intKi)             :: ErrStat2
      character(ErrMsgLen)       :: ErrMsg2
      
      CALL DCM_LogMap( Orientation, angles, ErrStat2, ErrMsg2 )
      
      angles(AngleDim) = angles(AngleDim) + Perturbation
      
      Orientation = DCM_exp( angles )

   END SUBROUTINE PerturbOrientationMatrix
!=======================================================================
!> This routine factors the number N into its primes. If any of those
!! prime factors is greater than the NumPrimes'th prime, a value of 1
!! is added to N and the new number is factored.  This process is 
!! repeated until no prime factors are greater than the NumPrimes'th 
!! prime.
!!
!! If subract is .true., we will subtract 1 from the value of N instead
!! of adding it.
   FUNCTION PSF ( Npsf, NumPrimes, subtract )


    IMPLICIT                 NONE

    !Passed variables
    INTEGER,         INTENT(IN) :: Npsf                   !< Initial number we're trying to factor.
    INTEGER,         INTENT(IN) :: NumPrimes              !< Number of unique primes.
    INTEGER                     :: PSF                    !< The smallest number at least as large as Npsf, that is the product of small factors when we return.
                                                          !! IF subtract is present and .TRUE., PSF is the largest number not greater than Npsf that is a  product of small factors.
    LOGICAL,OPTIONAL,INTENT(IN) :: subtract               !< if PRESENT and .TRUE., we will subtract instead of add 1 to the number when looking for the value of PSF to return.
    
    !Other variables
    INTEGER                     :: sign                   ! +1 or -1 
    INTEGER                     :: IPR                    ! A counter for the NPrime array
    INTEGER, PARAMETER          :: NFact = 9              ! The number of prime numbers (the first NFact primes)
    INTEGER                     :: NP                     ! A temp variable to determine if NPr divides NTR
    INTEGER                     :: NPr                    ! A small prime number
    INTEGER                     :: NT                     ! A temp variable to determine if NPr divides NTR: INT( NTR / NPr )
    INTEGER                     :: NTR                    ! The number we're trying to factor in each iteration
    INTEGER, PARAMETER          :: NPrime(NFact) = (/ 2, 3, 5, 7, 11, 13, 17, 19, 23 /) ! The first 9 prime numbers
                              
    LOGICAL                     :: DividesN1(NFact)       ! Does this factor divide NTR-1?



    DividesN1(:) = .FALSE.                              ! We need to check all of the primes the first time through
    
    sign = 1
    IF ( PRESENT( subtract ) ) THEN
       IF (subtract) THEN
          sign = -1
       END IF
    END IF
    
    PSF = Npsf

    DO
           ! First:  Factor NTR into its primes.

       NTR = PSF

       DO IPR=1,MIN( NumPrimes, NFact ) 

           IF ( DividesN1(IPR) ) THEN

                   ! If P divides N-1, then P cannot divide N.

               DividesN1(IPR) = .FALSE.               ! This prime number does not divide psf; We'll check it next time.

           ELSE

               NPr = NPrime(IPR)                      ! The small prime number we will try to find the the factorization of NTR

               DO
                   NT = NTR/NPr                       ! Doing some modular arithmetic to see if
                   NP = NT*NPr                        ! MOD( NTR, NPr ) == 0, i.e. if NPr divides NTR

                   IF ( NP /= NTR )  EXIT             ! There aren't any more of this prime number in the factorization

                   NTR = NT                           ! This is the new number we need to get factors for
                   DividesN1(IPR) = .TRUE.            ! This prime number divides psf, so we won't check it next time (on Npsf+1).

               ENDDO

               IF ( NTR .EQ. 1 )  RETURN              ! We've found all the prime factors, so we're finished

           ENDIF !  DividesN1

       ENDDO ! IPR

           ! Second:  There is at least one prime larger than NPrime(NumPrimes).  Add or subtract
           !          a point to NTR and factor again.

       PSF = PSF + sign*1

    ENDDO


    RETURN
    END FUNCTION PSF   
!=======================================================================  
!> This function computes the conjugate of a quaternion, q
   FUNCTION Quaternion_Conjugate(q)

      !
      ! "'Interpolation' of DCMs", M.A. Sprague, 11 March 2014, Eq. 6
   
   TYPE(Quaternion), INTENT(IN)    :: q                     !< quaternion
   
   TYPE(Quaternion)                :: Quaternion_Conjugate  !< conjugate of the quaternion
   
      
   Quaternion_Conjugate%q0 =  q%q0 
   Quaternion_Conjugate%v  = -q%v
      
   END FUNCTION Quaternion_Conjugate   
!=======================================================================  
!> This function computes the 2-norm of a quaternion, q
   FUNCTION Quaternion_Norm(q)
      
      ! "'Interpolation' of DCMs", M.A. Sprague, 11 March 2014, Eq. 5
   
   TYPE(Quaternion), INTENT(IN)    :: q                  !< quaternion
   
   REAL(ReKi)                      :: Quaternion_Norm    !< 2-norm of q
   
      
   Quaternion_Norm = sqrt( q%q0**2 + DOT_PRODUCT(q%v, q%v) )
   
   
   END FUNCTION Quaternion_Norm   
!=======================================================================  
!> This function computes the quaternion, q, raised to an arbitrary
!! real exponent, alpha.
   FUNCTION Quaternion_Power(q,alpha)

      ! "'Interpolation' of DCMs", M.A. Sprague, 11 March 2014, Eq. 7-8
   
   TYPE(Quaternion), INTENT(IN)    :: q                  !< quaternion
   REAL(ReKi)      , INTENT(IN)    :: alpha              !< exponent
   
   TYPE(Quaternion)                :: Quaternion_Power   !< q^alpha
   
   
      ! local variables
   REAL(ReKi)                      :: greek   ! the product of alpha and theta
   REAL(ReKi)                      :: n(3)
   REAL(ReKi)                      :: q_norm
   REAL(ReKi)                      :: q_norm_power
   REAL(ReKi)                      :: theta
      
   
   q_norm       = Quaternion_Norm( q )     
   theta        = acos( max(-1.0_ReKi, min(1.0_ReKi, q%q0 / q_norm)) )
   n            = q%v / TwoNorm(q%v)
   
   greek        = alpha * theta
   q_norm_power = q_norm ** alpha
   
   Quaternion_Power%q0 =  q_norm_power * cos( greek )
   Quaternion_Power%v  =  q_norm_power * sin( greek ) * n
      
   END FUNCTION Quaternion_Power   
!=======================================================================  
!> This function computes the product of two quaternions, p and q
   FUNCTION Quaternion_Product(p, q)

      ! "'Interpolation' of DCMs", M.A. Sprague, 11 March 2014, Eq. 4
   
   TYPE(Quaternion), INTENT(IN)    :: p                     !< quaternion   
   TYPE(Quaternion), INTENT(IN)    :: q                     !< quaternion 
   
   TYPE(Quaternion)                :: Quaternion_Product    !< quaternion product, p*q
   
      
   Quaternion_Product%q0 = p%q0 * q%q0 - DOT_PRODUCT(p%v, q%v)
   Quaternion_Product%v  = p%q0*q%v + q%q0*p%v + CROSS_PRODUCT( p%v, q%v ) 
   
   
   END FUNCTION Quaternion_Product   
!=======================================================================  
!> This function converts a quaternion to an equivalent direction cosine matrix.
   FUNCTION Quaternion_to_DCM(q)

      ! "'Interpolation' of DCMs", M.A. Sprague, 11 March 2014, Eq. 9-17
   
   TYPE(Quaternion), INTENT(IN)    :: q                        !< quaternion    
   
   REAL(ReKi)                      :: Quaternion_to_DCM (3,3)  ! equivalent direction cosine matrix
   
      ! local variables (products of quaternion terms)
   REAL(ReKi)                      :: q0q0, q0q1, q0q2, q0q3
   REAL(ReKi)                      :: q1q1, q1q2, q1q3 
   REAL(ReKi)                      :: q2q2, q2q3
   REAL(ReKi)                      :: q3q3
   
   q0q0 = q%q0**2
   q0q1 = q%q0      * q%v(1)
   q0q2 = q%q0      * q%v(2)
   q0q3 = q%q0      * q%v(3)
   
   q1q1 = q%v(1)**2
   q1q2 = q%v(1)    * q%v(2)
   q1q3 = q%v(1)    * q%v(3)

   q2q2 = q%v(2)**2
   q2q3 = q%v(2)    * q%v(3)
   
   q3q3 = q%v(2)**2
   
   
   Quaternion_to_DCM(1,1) =          q0q0 +          q1q1 - q2q2 - q3q3  ! Eq.  9
   Quaternion_to_DCM(1,2) = 2.0_ReKi*q1q2 + 2.0_ReKi*q0q3                ! Eq. 10
   Quaternion_to_DCM(1,3) = 2.0_ReKi*q1q3 + 2.0_ReKi*q0q2                ! Eq. 11

   Quaternion_to_DCM(2,1) = 2.0_ReKi*q1q2 - 2.0_ReKi*q0q3                ! Eq. 12
   Quaternion_to_DCM(2,2) =          q0q0 -          q1q1 + q2q2 - q3q3  ! Eq. 13
   Quaternion_to_DCM(2,3) = 2.0_ReKi*q2q3 +          q0q1                ! Eq. 14
   
   
   Quaternion_to_DCM(3,1) = 2.0_ReKi*q1q3 +          q0q2                ! Eq. 15
   Quaternion_to_DCM(3,2) = 2.0_ReKi*q2q3 -          q0q1                ! Eq. 16 
   Quaternion_to_DCM(3,3) =          q0q0 -          q1q1 - q2q2 + q3q3  ! Eq. 17
   
   
   END FUNCTION Quaternion_to_DCM   
!=======================================================================  
!> This function converts a direction cosine matrix to an equivalent quaternion.
   FUNCTION DCM_to_Quaternion(DCM)

      ! "'Interpolation' of DCMs", M.A. Sprague, 11 March 2014, Eq. 18-21
   
   REAL(ReKi)      , INTENT(IN)    :: DCM (3,3)          !< direction cosine matrix
   TYPE(Quaternion)                :: DCM_to_Quaternion  !< equivalent quaternion      
   
         
   DCM_to_Quaternion%q0   =      0.5_ReKi * sqrt( 1.0_ReKi + DCM(1,1) + DCM(2,2) + DCM(3,3) )                         ! Eq. 18
   DCM_to_Quaternion%v(1) = sign(0.5_ReKi * sqrt( 1.0_ReKi + DCM(1,1) - DCM(2,2) - DCM(3,3) ) , DCM(2,3) - DCM(3,2) ) ! Eq. 19
   DCM_to_Quaternion%v(2) = sign(0.5_ReKi * sqrt( 1.0_ReKi - DCM(1,1) + DCM(2,2) - DCM(3,3) ) , DCM(3,1) - DCM(1,3) ) ! Eq. 20
   DCM_to_Quaternion%v(3) = sign(0.5_ReKi * sqrt( 1.0_ReKi - DCM(1,1) - DCM(2,2) + DCM(3,3) ) , DCM(1,2) - DCM(2,1) ) ! Eq. 21

   
   
   END FUNCTION DCM_to_Quaternion
!=======================================================================         
!> This function computes the interpolated quaternion at time
!! t1 + s*(t2-t1) and s is in [0,1]
   FUNCTION Quaternion_Interp(q1,q2,s)

      ! "'Interpolation' of DCMs", M.A. Sprague, 11 March 2014, Eq. 23
   
   TYPE(Quaternion), INTENT(IN)    :: q1              !< quaternion at t1    
   TYPE(Quaternion), INTENT(IN)    :: q2              !< quaternion at t2
   REAL(ReKi),       INTENT(IN)    :: s               !< fraction of distance between t1 and t2: s must be in [0,1]
   
   TYPE(Quaternion)                :: Quaternion_Interp !< interpolated quaternion at s
   
      
   Quaternion_Interp = Quaternion_Conjugate(q1)
   Quaternion_Interp = Quaternion_Product(Quaternion_Interp, q2)
   Quaternion_Interp = Quaternion_Power(  Quaternion_Interp, s )
   Quaternion_Interp = Quaternion_Product(q1, Quaternion_Interp)
   
   
! bjj: this function has not been tested. I have not tested any of the quaternion routines, either. 

   END FUNCTION Quaternion_Interp
!=======================================================================
!> This routine calculates the parameters needed to compute a regularly-spaced natural cubic spline.
!! Natural cubic splines are used in that the curvature at the end points is zero.
!! It assumes the XAry values are equally spaced for speed. If you have multiple curves that share the 
!! same value, use RegCubicSplineInitM (nwtc_num::regcubicsplineinitm) instead of calling this routine multiple times.
   SUBROUTINE RegCubicSplineInit ( AryLen, XAry, YAry, DelX, Coef, ErrStat, ErrMsg )

      ! Argument declarations:

   INTEGER, INTENT(IN)          :: AryLen                                     !< Length of the array.

   REAL(ReKi), INTENT(OUT)      :: Coef  (AryLen-1,0:3)                       !< The coefficients for the cubic polynomials.
   REAL(ReKi), INTENT(OUT)      :: DelX                                       !< The distance between the equally spaced points.
   REAL(ReKi), INTENT(IN)       :: XAry  (AryLen)                             !< Input array of x values.
   REAL(ReKi), INTENT(IN)       :: YAry  (AryLen)                             !< Input array of y values.

   INTEGER(IntKi), INTENT(OUT)  :: ErrStat                                    !< Error status.

   CHARACTER(*),   INTENT(OUT)  :: ErrMsg                                     !< Error message.


      ! Local declarations.

   REAL(ReKi)                   :: DelX2                                      ! The square of the distance between points.
   REAL(ReKi)                   :: DelX4                                      ! Four times the distance between points.
   REAL(ReKi)                   :: DelX6                                      ! Six times the distance between points.
   REAL(ReKi), ALLOCATABLE      :: Slope (:)                                  ! The AryLen-1 length array of slopes between points.
   REAL(ReKi), ALLOCATABLE      :: U     (:)                                  ! An AryLen-1 length array used in the Gaussian elimination.
   REAL(ReKi), ALLOCATABLE      :: V     (:)                                  ! An AryLen-1 length array used in the Gaussian elimination.
   REAL(ReKi)                   :: ZHi                                        ! A parameter used to calculate the polynomial coefficients.
   REAL(ReKi)                   :: ZLo                                        ! A parameter used to calculate the polynomial coefficients.

   INTEGER(IntKi)               :: ErrStatLcL                                 ! Local error status.
   INTEGER                      :: I                                          ! The index into the arrays.
   CHARACTER(*), PARAMETER      :: RoutineName = 'RegCubicSplineInit'


      ! Allocate the various intermediate arrays.

   ALLOCATE ( Slope( AryLen - 1 ), STAT=ErrStatLcL )
   IF ( ErrStatLcL /= 0 )  THEN
      CALL ExitThisRoutine ( ErrID_Fatal, RoutineName//':Error allocating memory for the Slope array.' )
      RETURN
   ENDIF

   ALLOCATE ( U( AryLen - 1 ), STAT=ErrStatLcL )
   IF ( ErrStatLcL /= 0 )  THEN
      CALL ExitThisRoutine ( ErrID_Fatal, RoutineName//':Error allocating memory for the U array.' )
      RETURN
   ENDIF

   ALLOCATE ( V( AryLen - 1 ), STAT=ErrStatLcL )
   IF ( ErrStatLcL /= 0 )  THEN
      CALL ExitThisRoutine ( ErrID_Fatal, RoutineName//':Error allocating memory for the V array.' )
      RETURN
   ENDIF


      ! Compute the distance between XAry values and the slopes between points.

   DelX  = ( XAry(AryLen) - XAry(1) )/REAL( AryLen-1, ReKi )                   ! Is this more accurate than XAry(2) - XAry(1)?
   DelX2 = DelX*DelX
   DelX4 = 4_ReKI*DelX
   DelX6 = 6_ReKI*DelX

   DO I=1,AryLen-1
      Slope(I) = ( YAry(I+1) - YAry(I) )/DelX
   END DO ! I


      ! Use Gaussian elimination to solve the tri-diagonal matrix.

   U(1) = DelX4
   V(1) = 6.0_ReKi*( Slope(2) - Slope(1) )

   DO I=2,AryLen-1
      U(I) = DelX4 - DelX2/U(I-1)
      V(I) = 6.0_ReKi*( Slope(I) - Slope(I-1) ) - DelX*V(I-1)/U(I-1)
   END DO ! I


      ! Determine the coefficients of the polynomials.

   Coef(:,0) = YAry(1:AryLen-1)

   ZHi = 0.0_ReKi

   DO I=AryLen-1,1,-1
      ZLo       = ( V(I) - DelX*ZHi )/U(I)
      Coef(I,1) = Slope(I) - DelX*( ZHi/6.0_ReKi + ZLo/3.0_ReKi )
      Coef(I,2) = 0.5_ReKi*ZLo
      Coef(I,3) = ( ZHi - ZLo )/DelX6
      ZHi       = ZLo
   END DO ! I


   CALL ExitThisRoutine ( ErrID_None, 'No Problemo' )

   RETURN

   !=======================================================================
   CONTAINS
   !=======================================================================
      SUBROUTINE ExitThisRoutine ( ErrID, Msg )

         ! This subroutine cleans up the parent routine before exiting.


            ! Argument declarations.

         INTEGER(IntKi), INTENT(IN)       :: ErrID                            ! The error identifier (ErrLev)

         CHARACTER(*),   INTENT(IN)       :: Msg                              ! The error message (ErrMsg)


            ! Local declarations.

         LOGICAL                          :: IsOpen                           ! A flag that indicates if the input unit is still open.


            ! Set error status/message

         ErrStat = ErrID
         ErrMsg  = Msg


            ! Deallocate the Words array if it had been allocated.

         IF ( ALLOCATED( Slope ) )  DEALLOCATE( Slope )
         IF ( ALLOCATED( U     ) )  DEALLOCATE( U     )
         IF ( ALLOCATED( V     ) )  DEALLOCATE( V     )


         RETURN

      END SUBROUTINE ExitThisRoutine ! ( ErrID, Msg )

   END SUBROUTINE RegCubicSplineInit ! ( AryLen, XAry, YAry, DelX, Coef, ErrStat, ErrMsg )
!=======================================================================
!> This routine calculates the parameters needed to compute a regularly-spaced natural cubic spline.
!! Natural cubic splines are used in that the curvature at the end points is zero.
!! It assumes the XAry values are equally spaced for speed.
!! This version of the routine works with multiple curves that share the same X values.
   SUBROUTINE RegCubicSplineInitM ( XAry, YAry, DelX, Coef, ErrStat, ErrMsg )

      ! Argument declarations:

   REAL(ReKi), INTENT(OUT)      :: Coef  (:,:,0:)                             ! The coefficients for the cubic polynomials.
   REAL(ReKi), INTENT(OUT)      :: DelX                                       ! The distance between X values in XAry.
   REAL(ReKi), INTENT(IN)       :: XAry  (:)                                  ! Input array of regularly spaced x values.
   REAL(ReKi), INTENT(IN)       :: YAry  (:,:)                                ! Input array of y values.

   INTEGER(IntKi), INTENT(OUT)  :: ErrStat                                    ! Error status.

   CHARACTER(*),   INTENT(OUT)  :: ErrMsg                                     ! Error message.
   

      ! Local declarations.

   REAL(ReKi)                   :: DelX2                                      ! The square of the distance between points.
   REAL(ReKi)                   :: DelX4                                      ! Four times the distance between points.
   REAL(ReKi)                   :: DelX6                                      ! Six times the distance between points.
   REAL(ReKi), ALLOCATABLE      :: Slope (:,:)                                ! The NumPts-1 length array of slopes between points.
   REAL(ReKi), ALLOCATABLE      :: U     (:)                                  ! An NumPts-1 length array used in the Gaussian elimination.
   REAL(ReKi), ALLOCATABLE      :: V     (:,:)                                ! An NumPts-1 length array used in the Gaussian elimination.
   REAL(ReKi), ALLOCATABLE      :: ZHi   (:)                                  ! A parameter used to calculate the polynomial coefficients.
   REAL(ReKi), ALLOCATABLE      :: ZLo   (:)                                  ! A parameter used to calculate the polynomial coefficients.

   INTEGER(IntKi)               :: ErrStatLcL                                 ! Local error status.
   INTEGER                      :: I                                          ! The index into the arrays.
!   INTEGER                      :: IC                                         ! The curve index into the arrays.
   INTEGER                      :: NumCrvs                                    ! Number of curves to be interpolated.
   INTEGER                      :: NumPts                                     ! Number of points in each curve.

   CHARACTER(*), PARAMETER      :: RoutineName = 'RegCubicSplineInitM'

      ! How big are the arrays?

   NumPts  = SIZE( XAry )
   NumCrvs = SIZE( YAry, 2 )


      ! Allocate the various intermediate arrays.

   ALLOCATE ( ZLo( NumCrvs ), STAT=ErrStatLcL )
   IF ( ErrStatLcL /= 0 )  THEN
      CALL ExitThisRoutine ( ErrID_Fatal, RoutineName//':Error allocating memory for the ZLo array.' )
      RETURN
   ENDIF

   ALLOCATE ( ZHi( NumCrvs ), STAT=ErrStatLcL )
   IF ( ErrStatLcL /= 0 )  THEN
      CALL ExitThisRoutine ( ErrID_Fatal, RoutineName//':Error allocating memory for the ZHi array.' )
      RETURN
   ENDIF

   ALLOCATE ( Slope( NumPts-1, NumCrvs ), STAT=ErrStatLcL )
   IF ( ErrStatLcL /= 0 )  THEN
      CALL ExitThisRoutine ( ErrID_Fatal, RoutineName//':Error allocating memory for the Slope array.' )
      RETURN
   ENDIF

   ALLOCATE ( U( NumPts - 1 ), STAT=ErrStatLcL )
   IF ( ErrStatLcL /= 0 )  THEN
      CALL ExitThisRoutine ( ErrID_Fatal, RoutineName//':Error allocating memory for the U array.' )
      RETURN
   ENDIF

   ALLOCATE ( V( NumPts-1, NumCrvs ), STAT=ErrStatLcL )
   IF ( ErrStatLcL /= 0 )  THEN
      CALL ExitThisRoutine ( ErrID_Fatal, RoutineName//':Error allocating memory for the V array.' )
      RETURN
   ENDIF


      ! Compute the distance between XAry values and the slopes between points.

   DelX  = ( XAry(NumPts) - XAry(1) )/REAL( NumPts-1, ReKi )                  ! Is this more accurate than XAry(2) - XAry(1)?
   DelX2 = DelX*DelX
   DelX4 = 4_ReKI*DelX
   DelX6 = 6_ReKI*DelX

   DO I=1,NumPts-1
      Slope(I,:) = ( YAry(I+1,:) - YAry(I,:) )/DelX
   END DO ! I


      ! Use Gaussian elimination to solve the tri-diagonal matrix.

   U(1) = DelX4

   DO I=2,NumPts-1
      U(I) = DelX4 - DelX2/U(I-1)
   END DO ! I

   V(1,:) = 6.0_ReKi*( Slope(2,:) - Slope(1,:) )

   DO I=2,NumPts-1
      V(I,:) = 6.0_ReKi*( Slope(I,:) - Slope(I-1,:) ) - DelX*V(I-1,:)/U(I-1)
   END DO ! I


      ! Determine the coefficients of the polynomials.

   Coef(:,:,0) = YAry(1:NumPts-1,:)

   ZHi(:) = 0.0_ReKi

   DO I=NumPts-1,1,-1
      ZLo(:)      = ( V(I,:) - DelX*ZHi(:) )/U(I)
      Coef(I,:,1) = Slope(I,:) - DelX*( ZHi(:)/6.0_ReKi + ZLo(:)/3.0_ReKi )
      Coef(I,:,2) = 0.5_ReKi*ZLo(:)
      Coef(I,:,3) = ( ZHi(:) - ZLo(:) )/DelX6
      ZHi(:)      = ZLo(:)
   END DO ! I


   CALL ExitThisRoutine ( ErrID_None, 'No Problemo' )

   RETURN

   !=======================================================================
   CONTAINS
   !=======================================================================
      SUBROUTINE ExitThisRoutine ( ErrID, Msg )

         ! This subroutine cleans up the parent routine before exiting.


            ! Argument declarations.

         INTEGER(IntKi), INTENT(IN)       :: ErrID                            ! The error identifier (ErrLev)

         CHARACTER(*),   INTENT(IN)       :: Msg                              ! The error message (ErrMsg)


            ! Local declarations.

         LOGICAL                          :: IsOpen                           ! A flag that indicates if the input unit is still open.


            ! Set error status/message

         ErrStat = ErrID
         ErrMsg  = Msg


            ! Deallocate the Words array if it had been allocated.

         IF ( ALLOCATED( ZHi   ) )  DEALLOCATE( ZHi   )
         IF ( ALLOCATED( ZLo   ) )  DEALLOCATE( ZLo   )
         IF ( ALLOCATED( Slope ) )  DEALLOCATE( Slope )
         IF ( ALLOCATED( U     ) )  DEALLOCATE( U     )
         IF ( ALLOCATED( V     ) )  DEALLOCATE( V     )


         RETURN

      END SUBROUTINE ExitThisRoutine ! ( ErrID, Msg )

   END SUBROUTINE RegCubicSplineInitM ! ( XAry, YAry, DelX, Coef, ErrStat, ErrMsg )
!=======================================================================
!> This routine interpolates a pair of arrays using cubic splines to find the function value at X.
!! One must call RegCubicSplineInit() (nwtc_num::regcubicsplineinit) first to compute the coefficients of the cubics.
!! This routine requires that the XAry be regularly spaced, which improves performance.
   FUNCTION RegCubicSplineInterp ( X, AryLen, XAry, YAry, DelX, Coef, ErrStat, ErrMsg )

      ! Function declaration.

   REAL(ReKi)                   :: RegCubicSplineInterp                       !< This function.


      ! Argument declarations:

   INTEGER, INTENT(IN)          :: AryLen                                     !< Length of the array.

   REAL(ReKi), INTENT(IN)       :: Coef  (AryLen-1,0:3)                       !< The coefficients for the cubic polynomials.
   REAL(ReKi), INTENT(IN)       :: DelX                                       !< The distance between X values in XAry.
   REAL(ReKi), INTENT(IN)       :: X                                          !< The value we are trying to interpolate for.
   REAL(ReKi), INTENT(IN)       :: XAry (AryLen)                              !< Input array of regularly spaced x values.
   REAL(ReKi), INTENT(IN)       :: YAry (AryLen)                              !< Input array of y values.

   INTEGER(IntKi), INTENT(OUT)  :: ErrStat                                    !< Error status.

   CHARACTER(*),   INTENT(OUT)  :: ErrMsg                                     !< Error message.


      ! Local declarations.

   REAL(ReKi)                   :: XOff                                       ! The distance from X to XAry(ILo).

   INTEGER                      :: ILo                                        ! The index into the array for which X is just above or equal to XAry(ILo).

   ErrStat = ErrID_None
   ErrMsg  = ""

      ! See if X is within the range of XAry.  Return the end point if it is not.

   IF ( X <= XAry(1) )  THEN
      RegCubicSplineInterp = YAry(1)
      RETURN
   ELSEIF ( X >= XAry(AryLen) )  THEN
      RegCubicSplineInterp = YAry(AryLen)
      RETURN
   ENDIF ! ( X <= XAry(1) )


      ! We are somewhere inside XAry.  Find the segment that bounds X.

   ILo = INT( ( X - XAry(1) )/DelX ) + 1

   XOff = X - XAry(ILo)

   RegCubicSplineInterp = Coef(ILo,0) + XOff*( Coef(ILo,1) + XOff*( Coef(ILo,2) + XOff*Coef(ILo,3) ) )


   RETURN

   END FUNCTION RegCubicSplineInterp ! ( X, AryLen, XAry, YAry, DelX, Coef, ErrStat, ErrMsg )
!=======================================================================
!> This routine interpolates a pair of arrays using cubic splines to find the function value at X.
!! One must call RegCubicSplineInitM() (nwtc_num::regcubicsplineinitm) first to compute the coefficients of the cubics.
!! This routine requires that the XAry be regularly spaced, which improves performance.
!! This version of the routine works with multiple curves that share the same X values.
   FUNCTION RegCubicSplineInterpM ( X, XAry, YAry, DelX, Coef, ErrStat, ErrMsg ) RESULT( Res )

      ! Function declaration.

   REAL(ReKi), ALLOCATABLE      :: Res(:)                                     !< The result of this function.


      ! Argument declarations:

   REAL(ReKi), INTENT(IN)       :: Coef  (:,:,0:)                             !< The coefficients for the cubic polynomials.
   REAL(ReKi), INTENT(IN)       :: DelX                                       !< The distance between X values in XAry.
   REAL(ReKi), INTENT(IN)       :: X                                          !< The value we are trying to interpolate for.
   REAL(ReKi), INTENT(IN)       :: XAry (:)                                   !< Input array of regularly spaced x values.
   REAL(ReKi), INTENT(IN)       :: YAry (:,:)                                 !< Input array of y values.

   INTEGER(IntKi), INTENT(OUT)  :: ErrStat                                    !< Error status.

   CHARACTER(*),   INTENT(OUT)  :: ErrMsg                                     !< Error message.


      ! Local declarations.

   REAL(ReKi)                   :: XOff                                       ! The distance from X to XAry(ILo).

   INTEGER                      :: ErrStatLcL                                 ! Local error status.
   INTEGER                      :: ILo                                        ! The index into the array for which X is just above or equal to XAry(ILo).
   INTEGER                      :: NumCrvs                                    ! Number of curves.
   INTEGER                      :: NumPts                                     ! Number of points in each curve.


   ErrStat = ErrID_None
   ErrMsg  = ""

      ! How big are the arrays?  Use the size to allocate the result.

   NumPts  = SIZE( XAry )
   NumCrvs = SIZE( YAry, 2 )

   ALLOCATE ( Res( NumCrvs ) , STAT=ErrStatLcl )
   IF ( ErrStatLcl /= 0 )  THEN
      ErrStat = ErrID_Fatal
      ErrMsg  = "RegCubicSplineInterpM:Error allocating memory for the function result."
      RETURN
   ENDIF


      ! See if X is within the range of XAry.  Return the end point if it is not.

   IF ( X <= XAry(1) )  THEN
      Res(:) = YAry(1,:)
      RETURN
   ELSEIF ( X >= XAry(NumPts) )  THEN
      Res(:) = YAry(NumPts,:)
      RETURN
   ENDIF ! ( X <= XAry(1) )


      ! We are somewhere inside XAry.  Find the segment that bounds X.

   ILo = INT( ( X - XAry(1) )/DelX ) + 1

   XOff = X - XAry(ILo)

   Res(:) = Coef(ILo,:,0) + XOff*( Coef(ILo,:,1) + XOff*( Coef(ILo,:,2) + XOff*Coef(ILo,:,3) ) )


   RETURN
   END FUNCTION RegCubicSplineInterpM ! ( X, XAry, YAry, DelX, Coef, ErrStat, ErrMsg )
!=======================================================================
!> This routine is used to integrate funciton f over the interval [a, b]. This routine
!! is useful for sufficiently smooth (e.g., analytic) integrands, integrated over
!! intervals which contain no singularities, and where the endpoints are also nonsingular.
!!
!! f is an external function. For example f(x) = 1 + x.
!!
!!   FUNCTION f(x)
!!      USE PRECISION
!!      IMPLICIT NONE
!!
!!      REAL(ReKi) f
!!      REAL(ReKi) x
!!
!!      f = 1 + x
!!
!!      RETURN
!!   END FUNCTION f
   SUBROUTINE RombergInt(f, a, b, R, err, eps, ErrStat)


      IMPLICIT NONE

         ! Argument declarations:

      REAL(ReKi), EXTERNAL              :: f               !< Integrand function name
      REAL(ReKi), INTENT(IN)            :: a               !< Lower integration limit
      REAL(ReKi), INTENT(IN)            :: b               !< Upper integration limit
      REAL(ReKi), INTENT(IN)            :: eps             !< Absolute error bound
      REAL(ReKi), INTENT(OUT)           :: R               !< The result of integration
      REAL(ReKi), INTENT(OUT)           :: err             !< Actual absolute error
      INTEGER, INTENT(OUT), OPTIONAL    :: ErrStat         !< Error status; if present, program does not abort on error

         ! Local declarations:

      INTEGER                           :: m, i, j, k, IOS
      INTEGER, PARAMETER                :: mmax = 50       ! Maximum iteration number for m
      INTEGER, PARAMETER                :: imax = 50       ! Maximum iteration number for i

      REAL(ReKi), ALLOCATABLE           :: T(:,:)
      REAL(ReKi)                        :: h               ! Step length
      REAL(ReKi)                        :: sumf

         ! Initialize T
      ALLOCATE( T( mmax, imax ), Stat=ios )
      IF (IOS /= 0) THEN
         CALL ProgAbort ( 'RombergInt: Error allocating T.', PRESENT(ErrStat) )
         IF ( PRESENT(ErrStat) ) THEN
            ErrStat = ErrID_Fatal
            RETURN
         END IF
      END IF
      
      T = 0

      T(1, 1) = 0.5*(b - a)*( f(a) + f(b) )

      k = 2
      DO m = 1, mmax-2
         h = (b-a)*(0.5)**m

         sumf = 0
         DO i = 1, 2**(m-1)
            sumf = sumf + f(a + (2*i-1)*h)
            k = k + 1
         END DO


         T( m+1, 1) = 0.5*T( m, 1 )+ h * sumf

         DO j = 1, m
            T(m-j+1, j+1) = ( 4.0**j * T(m-j+2, j) - T(m-j+1, j) )/(4.0**j - 1.0)

               ! absolute error
            err = ABS( T(m-j+1, j+1) - T( m-j+2, j ) )

               ! set k >=9 to prevent early terminations
            IF( (err .LT. eps) .and. (k >= 9) ) THEN

                  ! return the intergration result if the conditions are met
               R = T(m-j+1, j+1)

               IF( ALLOCATED(T) ) DEALLOCATE(T)

               RETURN
            END IF

         END DO

      END DO

      err = ABS( T(m-j+1, j+1) - T( m-j+2, j ) )
      R = T(m-j+1, j+1)

      IF( ALLOCATED(T) ) DEALLOCATE(T)

         ! Return error message if the maximum iteration number is reached.
      CALL ProgAbort ( ' In subroutine RombergInt, the iteration reaches the maximum number. The integration did NOT converge! ', &
                       PRESENT(ErrStat) )
      IF ( PRESENT(ErrStat) ) THEN
         ErrStat = ErrID_Fatal
         RETURN
      END IF

      RETURN
   END SUBROUTINE RombergInt
!=======================================================================
!> This routine displays a message that gives that status of the simulation and the predicted end time of day.
!! It is intended to be used with SimStatus (nwtc_num::simstatus) and SimStatus_FirstTime (nwtc_num::simstatus_firsttime).
   SUBROUTINE RunTimes( StrtTime, UsrTime1, SimStrtTime, UsrTime2, ZTime, UnSum, UsrTime_out, DescStrIn )

      IMPLICIT                        NONE

         ! Passed variables

      INTEGER   ,     INTENT(IN)          :: StrtTime (8)                              !< Start time of simulation (including initialization)
      INTEGER   ,     INTENT(IN)          :: SimStrtTime (8)                           !< Start time of simulation (after initialization)
      REAL(ReKi),     INTENT(IN)          :: UsrTime1                                  !< User CPU time for simulation initialization.
      REAL(ReKi),     INTENT(IN)          :: UsrTime2                                  !< User CPU time for simulation (without intialization)
      REAL(DbKi),     INTENT(IN)          :: ZTime                                     !< The final simulation time (not necessarially TMax)
      INTEGER(IntKi), INTENT(IN), OPTIONAL:: UnSum                                     !< optional unit number of file. If present and > 0,
      REAL(ReKi),     INTENT(OUT),OPTIONAL:: UsrTime_out                               !< User CPU time for entire run - optional value returned to calling routine

      CHARACTER(*), INTENT(IN), OPTIONAL :: DescStrIn                                 !< optional additional string to print for SimStatus
                  
         ! Local variables

      REAL(ReKi)                      :: ClckTime                                        ! Elapsed clock time for the entire run.
      REAL(ReKi)                      :: ClckTimeSim                                     ! Elapsed clock time for the simulation phase of the run.
      REAL(ReKi)                      :: Factor                                          ! Ratio of seconds to a specified time period.
      REAL(ReKi)                      :: TRatio                                          ! Ratio of simulation time to elapsed clock time.
      REAL(ReKi), PARAMETER           :: SecPerDay = 24*60*60.0_ReKi                     ! Number of seconds per day
                                      
      REAL(ReKi)                      :: UsrTime                                         ! User CPU time for entire run.
      REAL(ReKi)                      :: UsrTimeSim                                      ! User CPU time for simulation (not including initialization).
      INTEGER                         :: EndTimes (8)                                    ! An array holding the ending clock time of the simulation.
                                      
      CHARACTER( 8)                   :: TimePer
      CHARACTER(MaxWrScrLen)          :: BlankLine
      CHARACTER(10)                   :: DescStr                                        !< optional additional string to print for SimStatus


      if (present(DescStrIn)) then
         DescStr = DescStrIn
      else
         DescStr = ""
      end if

         ! Get the end times to compare with start times.

      CALL DATE_AND_TIME ( VALUES=EndTimes )
      CALL CPU_TIME ( UsrTime )
      UsrTime = MAX( 0.0_ReKi, UsrTime )  ! CPU_TIME: If a meaningful time cannot be returned, a processor-dependent negative value is returned
   

      ! Calculate the elapsed wall-clock time in seconds.

      ClckTime     = GetClockTime(StrtTime,      EndTimes)
     !ClckTimeInit = GetClockTime(StrtTime,   SimStrtTime)
      ClckTimeSim  = GetClockTime(SimStrtTime,   EndTimes)

         ! Calculate CPU times.

      UsrTime    = MAX( 0.0_ReKi, UsrTime - UsrTime1 )
      UsrTimeSim = MAX( 0.0_ReKi, UsrTime - UsrTime2 )


      IF ( .NOT. EqualRealNos( UsrTimeSim, 0.0_ReKi ) .AND. ZTime > 0.0_DbKi )  THEN

         TRatio = REAL(ZTime,ReKi) / UsrTimeSim

         IF     ( UsrTime > SecPerDay )  THEN
            Factor = 1.0_ReKi/SecPerDay
            TimePer = ' days'
         ELSEIF ( UsrTime >  3600.0_ReKi )  THEN
            Factor = 1.0_ReKi/3600.0_ReKi
            TimePer = ' hours'
         ELSEIF ( UsrTime >    60.0_ReKi )  THEN
            Factor = 1.0_ReKi/60.0_ReKi
            TimePer = ' minutes'
         ELSE
            Factor = 1.0_ReKi
            TimePer = ' seconds'
         ENDIF

         BlankLine = ""
         CALL WrOver( BlankLine )  ! BlankLine contains MaxWrScrLen spaces
         CALL WrScr ( DescStr   )
         CALL WrScr ( ' Total Real Time:       '//TRIM( Num2LStr( Factor*ClckTime      ) )//TRIM( TimePer ) )
         CALL WrScr ( ' Total CPU Time:        '//TRIM( Num2LStr( Factor*UsrTime       ) )//TRIM( TimePer ) )
   !     CALL WrScr ( ' ')
   !     CALL WrScr ( ' Simulation Real Time:  '//TRIM( Num2LStr( Factor*ClckTimeSim   ) )//TRIM( TimePer ) )
         CALL WrScr ( ' Simulation CPU Time:   '//TRIM( Num2LStr( Factor*UsrTimeSim    ) )//TRIM( TimePer ) )      
         CALL WrScr ( ' Simulated Time:        '//TRIM( Num2LStr( Factor*REAL( ZTime ) ) )//TRIM( TimePer ) )
         CALL WrScr ( ' Time Ratio (Sim/CPU):  '//TRIM( Num2LStr( TRatio ) ) )

         IF (PRESENT(UnSum)) THEN
            IF (UnSum>0) THEN
               WRITE( UnSum, '(//)' )
               WRITE( UnSum, '(A)') ' Total Real Time:       '//TRIM( Num2LStr( Factor*ClckTime      ) )//TRIM( TimePer )
               WRITE( UnSum, '(A)') ' Total CPU Time:        '//TRIM( Num2LStr( Factor*UsrTime       ) )//TRIM( TimePer )
               WRITE( UnSum, '(A)') ' Simulation CPU Time:   '//TRIM( Num2LStr( Factor*UsrTimeSim    ) )//TRIM( TimePer )
               WRITE( UnSum, '(A)') ' Simulated Time:        '//TRIM( Num2LStr( Factor*REAL( ZTime ) ) )//TRIM( TimePer )
               WRITE( UnSum, '(A)') ' Time Ratio (Sim/CPU):  '//TRIM( Num2LStr( TRatio ) )
            END IF
         END IF
            
         
         
      ENDIF

      IF (PRESENT(UsrTime_out)) UsrTime_out = UsrTime
      RETURN
   CONTAINS

      FUNCTION GetClockTime(StartClockTime, EndClockTime)
      ! return the number of seconds between StartClockTime and EndClockTime
   
         REAL                         :: GetClockTime          ! Elapsed clock time for the simulation phase of the run.
         INTEGER   , INTENT(IN)       :: StartClockTime (8)    ! Start time of simulation (after initialization)
         INTEGER   , INTENT(IN)       :: EndClockTime (8)      ! Start time of simulation (after initialization)
   
      !bjj: This calculation will be wrong at certain times (e.g. if it's near midnight on the last day of the month), but to my knowledge, no one has complained...
         GetClockTime =       0.001*( EndClockTime(8) - StartClockTime(8) ) &  ! Is the milliseconds of the second (range 0 to 999) - local time
                        +           ( EndClockTime(7) - StartClockTime(7) ) &  ! Is the seconds of the minute (range 0 to 59) - local time
                        +      60.0*( EndClockTime(6) - StartClockTime(6) ) &  ! Is the minutes of the hour (range 0 to 59) - local time
                        +    3600.0*( EndClockTime(5) - StartClockTime(5) ) &  ! Is the hour of the day (range 0 to 23) - local time
                        + SecPerDay*( EndClockTime(3) - StartClockTime(3) )    ! Is the day of the month
   
   
      END FUNCTION GetClockTime
   
   END SUBROUTINE RunTimes   
!=======================================================================   
!> this routine takes angles (in radians) and converts them to appropriate
!! ranges so they can be interpolated appropriately
!! (i.e., interpolating between pi+.1 and -pi should give pi+0.5 
!! instead of of 0.05 radians, so we return the angles pi+.1 and -pi+2pi=pi
!! we assume the interpolation occurs in the second dimension of angles
!! and it is done for each angle in the first dimension
   SUBROUTINE SetAnglesForInterp( angles )

   
      REAL(ReKi), INTENT(INOUT)     :: angles(:,:)  !

      REAL(ReKi)                    :: diff         ! difference between two adjacent angles 
      INTEGER(IntKi)                :: nr, nc       ! size of the angles matrix
      INTEGER(IntKi)                :: ir, ic       ! loop counters for each array dimension
   
      nr = size(angles,1)
      nc = size(angles,2)
   
   
         ! now let's make sure they don't cross a 2pi boundary (max |difference| can be pi):
         ! bjj: this is a dumb algorithm that should be revisited sometime
   
      do ic=2,nc            
         do ir=1,nr
            diff = angles(ir,ic-1) - angles(ir,ic)
            do while ( diff > pi )
               angles(ir,ic) = angles(ir,ic) + TwoPi
               diff = angles(ir,ic-1) - angles(ir,ic)
            end do
            do while ( diff < -pi )
               angles(ir,ic) = angles(ir,ic) - TwoPi
               diff = angles(ir,ic-1) - angles(ir,ic)
            end do                     
         end do      
      end do
   
   
   END SUBROUTINE SetAnglesForInterp
!=======================================================================
!> This routine computes numeric constants stored in the NWTC Library
   SUBROUTINE SetConstants( )

         ! Constants based upon Pi:

      Pi_D      = ACOS( -1.0_DbKi )
      D2R_D     = Pi_D/180.0_DbKi
      R2D_D     = 180.0_DbKi/Pi_D
      PiBy2_D   = Pi_D/2.0_DbKi
      RPM2RPS_D = Pi_D/30.0_DbKi
      RPS2RPM_D = 30.0_DbKi/Pi_D
      TwoByPi_D =  2.0_DbKi/Pi_D
      TwoPi_D   =  2.0_DbKi*Pi_D
      Inv2Pi_D  =  0.5_DbKi/Pi_D    ! 1.0_DbKi/TwoPi_D

      Pi      = ACOS( -1.0_ReKi )
      D2R     = Pi/180.0_ReKi
      R2D     = 180.0_ReKi/Pi
      PiBy2   = Pi/2.0_ReKi
      RPM2RPS = Pi/30.0_ReKi
      RPS2RPM = 30.0_ReKi/Pi
      TwoByPi =  2.0_ReKi/Pi
      TwoPi   =  2.0_ReKi*Pi
      Inv2Pi  =  0.5_ReKi/Pi        ! 1.0/TwoPi

      Pi_R4   = ACOS( -1.0_SiKi )
      Pi_R8   = ACOS( -1.0_R8Ki )
      Pi_R16  = ACOS( -1.0_QuKi )

      TwoPi_R4  = Pi_R4 *2.0_SiKi
      TwoPi_R8  = Pi_R8 *2.0_R8Ki
      TwoPi_R16 = Pi_R16*2.0_QuKi
      
         ! IEEE constants:
      CALL Set_IEEE_Constants( NaN_D, Inf_D, NaN, Inf )
      

   RETURN
   END SUBROUTINE SetConstants
!=======================================================================   
!> This routine displays a message that gives that status of the simulation.
!! It is intended to be used with RunTimes (nwtc_num::runtimes) and SimStatus (nwtc_num::simstatus).
   SUBROUTINE SimStatus_FirstTime( PrevSimTime, PrevClockTime, SimStrtTime, UsrTimeSim, ZTime, TMax, DescStrIn )

      IMPLICIT                        NONE

         ! Passed variables
      REAL(DbKi), INTENT(IN   )    :: ZTime                                           !< Current simulation time (s)
      REAL(DbKi), INTENT(IN   )    :: TMax                                            !< Expected simulation time (s)
      REAL(DbKi), INTENT(  OUT)    :: PrevSimTime                                     !< Previous time message was written to screen (s > 0)
      REAL(ReKi), INTENT(  OUT)    :: PrevClockTime                                   !< Previous clock time in seconds past midnight
      INTEGER,    INTENT(  OUT)    :: SimStrtTime (8)                                 !< An array containing the elements of the start time.
      REAL(ReKi), INTENT(  OUT)    :: UsrTimeSim                                      !< User CPU time for simulation (without intialization)

      CHARACTER(*), INTENT(IN), OPTIONAL :: DescStrIn                                 !< optional additional string to print for SimStatus
      
         ! Local variables.

      REAL(ReKi)                   :: CurrClockTime                                   ! Current time in seconds past midnight.
      CHARACTER(10)                :: DescStr                                        !< optional additional string to print for SimStatus


      if (present(DescStrIn)) then
         DescStr = DescStrIn
      else
         DescStr = ""
      end if


         ! How many seconds past midnight?

      CALL DATE_AND_TIME ( Values=SimStrtTime )
      CALL CPU_TIME ( UsrTimeSim )                                                    ! Initial CPU time   
      UsrTimeSim = MAX( 0.0_ReKi, UsrTimeSim )  ! CPU_TIME: If a meaningful time cannot be returned, a processor-dependent negative value is returned

      CurrClockTime = TimeValues2Seconds( SimStrtTime )


      CALL WrScr ( trim(DescStr)//' Time: '//TRIM( Num2LStr( NINT( ZTime ) ) )//' of '//TRIM( Num2LStr( TMax ) )//' seconds.')


      ! Let's save this time as the previous time for the next call to the routine
      PrevClockTime = CurrClockTime
      PrevSimTime   = ZTime

      RETURN
   END SUBROUTINE SimStatus_FirstTime
!=======================================================================
!> This routine displays a message that gives that status of the simulation and the predicted end time of day.
!! It is intended to be used with RunTimes (nwtc_num::runtimes) and SimStatus_FirstTime (nwtc_num::simstatus_firsttime).
   SUBROUTINE SimStatus( PrevSimTime, PrevClockTime, ZTime, TMax, DescStrIn )
   

      IMPLICIT                        NONE

         ! Passed variables
      REAL(DbKi), INTENT(IN)       :: ZTime                                !< Current simulation time (s)
      REAL(DbKi), INTENT(IN)       :: TMax                                 !< Expected simulation time (s)
      REAL(DbKi), INTENT(INOUT)    :: PrevSimTime                          !< Previous time message was written to screen (s > 0)
      REAL(ReKi), INTENT(INOUT)    :: PrevClockTime                        !< Previous clock time in seconds past midnight

      CHARACTER(*), INTENT(IN), OPTIONAL :: DescStrIn                      !< optional additional string to print for SimStatus

         ! Local variables.

      REAL(ReKi)                   :: CurrClockTime                        ! Current time in seconds past midnight.
      REAL(ReKi)                   :: DeltTime                             ! The amount of time elapsed since the last call.
      REAL(ReKi)                   :: EndTime                              ! Approximate time of day when simulation will complete.
      REAL(ReKi), PARAMETER        :: InSecHr  = 1.0_ReKi/3600.0_ReKi      ! Inverse of the number of seconds in an hour
      REAL(ReKi), PARAMETER        :: InSecMn  = 1.0_ReKi/  60.0_ReKi      ! Inverse of the number of seconds in a minute
      REAL(ReKi)                   :: SimTimeLeft                          ! Approximate clock time remaining before simulation completes

      REAL(ReKi), PARAMETER        :: SecPerDay = 24*60*60.0_ReKi          ! Number of seconds per day

      INTEGER(4)                   :: EndHour                              ! The hour when the simulations is expected to complete.
      INTEGER(4)                   :: EndMin                               ! The minute when the simulations is expected to complete.
      INTEGER(4)                   :: EndSec                               ! The second when the simulations is expected to complete.
      INTEGER(4)                   :: TimeAry  (8)                         ! An array containing the elements of the start time.

      CHARACTER(MaxWrScrLen)       :: BlankLine
      CHARACTER( 8)                :: ETimeStr                             ! String containing the end time.
      CHARACTER(10)                :: DescStr                              !< optional additional string to print for SimStatus


      IF ( ZTime <= PrevSimTime ) RETURN


      if (present(DescStrIn)) then
         DescStr = DescStrIn
      else
         DescStr = ""
      end if
      
         ! How many seconds past midnight?

      CALL DATE_AND_TIME ( Values=TimeAry )
      CurrClockTime = TimeValues2Seconds( TimeAry )

         ! Calculate elapsed clock time

      DeltTime = CurrClockTime - PrevClockTime


         ! We may have passed midnight since the last revoultion.  We will assume that (ZTime - PrevSimTime) of 
        !  simulation time doesn't take more than a day.

      IF ( CurrClockTime < PrevClockTime )  THEN
         DeltTime = DeltTime + SecPerDay
      ENDIF


         ! Estimate the end time in hours, minutes, and seconds

      SimTimeLeft = REAL( ( TMax - ZTime )*DeltTime/( ZTime - PrevSimTime ), ReKi )          ! DeltTime/( ZTime - PrevSimTime ) is the delta_ClockTime divided by the delta_SimulationTime
      EndTime  =  MOD( CurrClockTime+SimTimeLeft, SecPerDay )
      EndHour  =  INT(   EndTime*InSecHr )
      EndMin   =  INT( ( EndTime - REAL( 3600*EndHour ) )*InSecMn )
      EndSec   = NINT(   EndTime - REAL( 3600*EndHour + 60*EndMin ) ) !bjj: this NINT can make the seconds say "60"

      WRITE (ETimeStr,"(I2.2,2(':',I2.2))")  EndHour, EndMin, EndSec

      BlankLine = ""
      CALL WrOver( BlankLine )  ! BlankLine contains MaxWrScrLen spaces
      CALL WrOver ( trim(DescStr)//' Time: '//TRIM( Num2LStr( NINT( ZTime ) ) )//' of '//TRIM( Num2LStr( TMax ) )// &
                    ' seconds. Estimated final completion at '//ETimeStr//'.'                             )

         ! Let's save this time as the previous time for the next call to the routine
      PrevClockTime = CurrClockTime
      PrevSimTime   = ZTime

      RETURN
   END SUBROUTINE SimStatus
!=======================================================================
!>  This routine computes the 3x3 transformation matrix, \f$TransMat\f$,
!!   to a coordinate system \f$x\f$ (with orthogonal axes \f$x_1, x_2, x_3\f$)
!!   resulting from three rotations (\f$\theta_1\f$, \f$\theta_2\f$, \f$\theta_3\f$) about the
!!   orthogonal axes (\f$X_1, X_2, X_3\f$) of coordinate system \f$X\f$.  All angles
!!   are assummed to be small, as such, the order of rotations does
!!   not matter and Euler angles do not need to be used.  This routine
!!   is used to compute the transformation matrix (\f$TransMat\f$) between
!!   undeflected (\f$X\f$) and deflected (\f$x\f$) coordinate systems.  In matrix
!!   form:
!! \f{equation}{   
!!   \left\{ \begin{matrix} x_1 \\ x_2 \\ x_3 \end{matrix} \right\} =
!!   \left[ TransMat(\theta_1, \theta_2, \theta_3) \right]
!!   \left\{ \begin{matrix} X_1 \\ X_2 \\ X_3 \end{matrix} \right\}   
!! \f}
!!
!! The transformation matrix, \f$TransMat\f$, is the closest orthonormal
!!   matrix to the nonorthonormal, but skew-symmetric, Bernoulli-Euler
!!   matrix:
!! \f{equation}{   A =
!!   \begin{bmatrix}    1      &  \theta_3 & -\theta_2 \\
!!                   -\theta_3 &  1        &  \theta_1 \\
!!                    \theta_2 & -\theta_1 &  1 \end{bmatrix}   
!! \f}
!!   In the Frobenius Norm sense, the closest orthornormal matrix is:
!!      \f$TransMat = U V^T\f$,
!!   where the columns of \f$U\f$ contain the eigenvectors of\f$ AA^T\f$ and the
!!   columns of \f$V\f$ contain the eigenvectors of \f$A^TA\f$ (note that \f$^T\f$ = transpose).
!!   This result comes directly from the Singular Value Decomposition
!!   (SVD) of \f$A = USV^T\f$ where \f$S\f$ is a diagonal matrix containing the
!!   singular values of \f$A\f$, which are sqrt( eigenvalues of \f$AA^T\f$ ) =
!!   sqrt( eigenvalues of \f$A^TA\f$ ).
!!
!! The algebraic form of the transformation matrix, as implemented
!!   below, was derived symbolically by J. Jonkman by computing \f$UV^T\f$
!!   by hand with verification in Mathematica.
!!
!! This routine is the inverse of GetSmllRotAngs (nwtc_num::getsmllrotangs). \n
!! Use SmllRotTrans (nwtc_num::smllrottrans) instead of directly calling a specific routine in the generic interface. 
   SUBROUTINE SmllRotTransD( RotationType, Theta1, Theta2, Theta3, TransMat, ErrTxt, ErrStat, ErrMsg )

      ! Passed Variables:

   REAL(ReKi), INTENT(IN )             :: Theta1                                          !< \f$\theta_1\f$: the small rotation about \f$X_1\f$, (rad).
   REAL(ReKi), INTENT(IN )             :: Theta2                                          !< \f$\theta_2\f$: the small rotation about \f$X_2\f$, (rad).
   REAL(ReKi), INTENT(IN )             :: Theta3                                          !< \f$\theta_3\f$: the small rotation about \f$X_3\f$, (rad).
   REAL(DbKi), INTENT(OUT)             :: TransMat (3,3)                                  !< The resulting transformation matrix from \f$X\f$ to \f$x\f$, (-).

   INTEGER(IntKi),INTENT(OUT)          :: ErrStat                                         !< Error status 
   CHARACTER(*), INTENT(OUT)           :: ErrMsg                                          !< Error message corresponding to ErrStat

   CHARACTER(*), INTENT(IN)            :: RotationType                                    !< The type of rotation; used to inform the user where a large rotation is occuring upon such an event.
   CHARACTER(*), INTENT(IN ), OPTIONAL :: ErrTxt                                          !< an additional message to be displayed as a warning (typically the simulation time)

      ! Local Variables:

   REAL(DbKi)                          :: ComDenom                                        ! = ( Theta1^2 + Theta2^2 + Theta3^2 )*SQRT( 1.0 + Theta1^2 + Theta2^2 + Theta3^2 )
   REAL(DbKi), PARAMETER               :: LrgAngle  = 0.4                                 ! Threshold for when a small angle becomes large (about 23deg).  This comes from: COS(SmllAngle) ~ 1/SQRT( 1 + SmllAngle^2 ) and SIN(SmllAngle) ~ SmllAngle/SQRT( 1 + SmllAngle^2 ) results in ~5% error when SmllAngle = 0.4rad.
   REAL(DbKi)                          :: Theta11                                         ! = Theta1^2
   REAL(DbKi)                          :: Theta12S                                        ! = Theta1*Theta2*[ SQRT( 1.0 + Theta1^2 + Theta2^2 + Theta3^2 ) - 1.0 ]
   REAL(DbKi)                          :: Theta13S                                        ! = Theta1*Theta3*[ SQRT( 1.0 + Theta1^2 + Theta2^2 + Theta3^2 ) - 1.0 ]
   REAL(DbKi)                          :: Theta22                                         ! = Theta2^2
   REAL(DbKi)                          :: Theta23S                                        ! = Theta2*Theta3*[ SQRT( 1.0 + Theta1^2 + Theta2^2 + Theta3^2 ) - 1.0 ]
   REAL(DbKi)                          :: Theta33                                         ! = Theta3^2
   REAL(DbKi)                          :: SqrdSum                                         ! = Theta1^2 + Theta2^2 + Theta3^2
   REAL(DbKi)                          :: SQRT1SqrdSum                                    ! = SQRT( 1.0 + Theta1^2 + Theta2^2 + Theta3^2 )

   LOGICAL,    SAVE                    :: FrstWarn  = .TRUE.                              ! When .TRUE., indicates that we're on the first warning.


   ErrStat = ErrID_None
   ErrMsg  = ''

      ! Display a warning message if at least one angle gets too large in magnitude:

   IF ( ( ( ABS(Theta1) > LrgAngle ) .OR. ( ABS(Theta2) > LrgAngle ) .OR. ( ABS(Theta3) > LrgAngle ) ) .AND. FrstWarn )  THEN

      ErrStat= ErrID_Severe
      ErrMsg = 'Small angle assumption violated in SUBROUTINE SmllRotTrans() due to a large '//TRIM(RotationType)//'. '// &
               'The solution may be inaccurate. Simulation continuing, but future warnings from SmllRotTrans() will be suppressed.'

      IF ( PRESENT(ErrTxt) ) THEN
         ErrMsg = TRIM(ErrMsg)//NewLine//' Additional debugging message from SUBROUTINE SmllRotTrans(): '//TRIM(ErrTxt)
      END IF

      !CALL ProgWarn( TRIM(ErrMsg) )

      FrstWarn = .FALSE.   ! Don't enter here again!

   ENDIF


      ! Compute some intermediate results:

   Theta11      = Theta1*Theta1
   Theta22      = Theta2*Theta2
   Theta33      = Theta3*Theta3

   SqrdSum      = Theta11 + Theta22 + Theta33
   SQRT1SqrdSum = SQRT( 1.0_DbKi + SqrdSum )
   ComDenom     = SqrdSum*SQRT1SqrdSum

   Theta12S     = Theta1*Theta2*( SQRT1SqrdSum - 1.0_DbKi )
   Theta13S     = Theta1*Theta3*( SQRT1SqrdSum - 1.0_DbKi )
   Theta23S     = Theta2*Theta3*( SQRT1SqrdSum - 1.0_DbKi )


      ! Define the transformation matrix:

   IF ( ComDenom == 0.0_DbKi )  THEN  ! All angles are zero and matrix is ill-conditioned (the matrix is derived assuming that the angles are not zero); return identity

      TransMat(1,:) = (/ 1.0_DbKi, 0.0_DbKi, 0.0_DbKi /)
      TransMat(2,:) = (/ 0.0_DbKi, 1.0_DbKi, 0.0_DbKi /)
      TransMat(3,:) = (/ 0.0_DbKi, 0.0_DbKi, 1.0_DbKi /)

   ELSE                          ! At least one angle is nonzero

      TransMat(1,1) = ( Theta11*SQRT1SqrdSum + Theta22              + Theta33              )/ComDenom
      TransMat(2,2) = ( Theta11              + Theta22*SQRT1SqrdSum + Theta33              )/ComDenom
      TransMat(3,3) = ( Theta11              + Theta22              + Theta33*SQRT1SqrdSum )/ComDenom
      TransMat(1,2) = (  Theta3*SqrdSum + Theta12S )/ComDenom
      TransMat(2,1) = ( -Theta3*SqrdSum + Theta12S )/ComDenom
      TransMat(1,3) = ( -Theta2*SqrdSum + Theta13S )/ComDenom
      TransMat(3,1) = (  Theta2*SqrdSum + Theta13S )/ComDenom
      TransMat(2,3) = (  Theta1*SqrdSum + Theta23S )/ComDenom
      TransMat(3,2) = ( -Theta1*SqrdSum + Theta23S )/ComDenom

   ENDIF


   RETURN
   END SUBROUTINE SmllRotTransD
!=======================================================================
!> \copydoc nwtc_num::smllrottransd
   SUBROUTINE SmllRotTransDD( RotationType, Theta1, Theta2, Theta3, TransMat, ErrTxt, ErrStat, ErrMsg )

      ! Passed Variables:

   REAL(DbKi), INTENT(IN )             :: Theta1                                          !< The small rotation about X1, (rad).
   REAL(DbKi), INTENT(IN )             :: Theta2                                          !< The small rotation about X2, (rad).
   REAL(DbKi), INTENT(IN )             :: Theta3                                          !< The small rotation about X3, (rad).
   REAL(DbKi), INTENT(OUT)             :: TransMat (3,3)                                  !< The resulting transformation matrix from X to x, (-).

   INTEGER(IntKi),INTENT(OUT)          :: ErrStat                                         !< Error status 
   CHARACTER(*), INTENT(OUT)           :: ErrMsg                                          !< Error message corresponding to ErrStat

   CHARACTER(*), INTENT(IN)            :: RotationType                                    !< The type of rotation; used to inform the user where a large rotation is occuring upon such an event.
   CHARACTER(*), INTENT(IN ), OPTIONAL :: ErrTxt                                          !< an additional message to be displayed as a warning (typically the simulation time)

      ! Local Variables:

   REAL(DbKi)                          :: ComDenom                                        ! = ( Theta1^2 + Theta2^2 + Theta3^2 )*SQRT( 1.0 + Theta1^2 + Theta2^2 + Theta3^2 )
   REAL(DbKi), PARAMETER               :: LrgAngle  = 0.4                                 ! Threshold for when a small angle becomes large (about 23deg).  This comes from: COS(SmllAngle) ~ 1/SQRT( 1 + SmllAngle^2 ) and SIN(SmllAngle) ~ SmllAngle/SQRT( 1 + SmllAngle^2 ) results in ~5% error when SmllAngle = 0.4rad.
   REAL(DbKi)                          :: Theta11                                         ! = Theta1^2
   REAL(DbKi)                          :: Theta12S                                        ! = Theta1*Theta2*[ SQRT( 1.0 + Theta1^2 + Theta2^2 + Theta3^2 ) - 1.0 ]
   REAL(DbKi)                          :: Theta13S                                        ! = Theta1*Theta3*[ SQRT( 1.0 + Theta1^2 + Theta2^2 + Theta3^2 ) - 1.0 ]
   REAL(DbKi)                          :: Theta22                                         ! = Theta2^2
   REAL(DbKi)                          :: Theta23S                                        ! = Theta2*Theta3*[ SQRT( 1.0 + Theta1^2 + Theta2^2 + Theta3^2 ) - 1.0 ]
   REAL(DbKi)                          :: Theta33                                         ! = Theta3^2
   REAL(DbKi)                          :: SqrdSum                                         ! = Theta1^2 + Theta2^2 + Theta3^2
   REAL(DbKi)                          :: SQRT1SqrdSum                                    ! = SQRT( 1.0 + Theta1^2 + Theta2^2 + Theta3^2 )

   LOGICAL,    SAVE                    :: FrstWarn  = .TRUE.                              ! When .TRUE., indicates that we're on the first warning.


   ErrStat = ErrID_None
   ErrMsg  = ''

      ! Display a warning message if at least one angle gets too large in magnitude:

   IF ( ( ( ABS(Theta1) > LrgAngle ) .OR. ( ABS(Theta2) > LrgAngle ) .OR. ( ABS(Theta3) > LrgAngle ) ) .AND. FrstWarn )  THEN

      ErrStat= ErrID_Severe
      ErrMsg = 'Small angle assumption violated in SUBROUTINE SmllRotTrans() due to a large '//TRIM(RotationType)//'. '// &
               'The solution may be inaccurate. Simulation continuing, but future warnings from SmllRotTrans() will be suppressed.'

      IF ( PRESENT(ErrTxt) ) THEN
         ErrMsg = TRIM(ErrMsg)//NewLine//' Additional debugging message from SUBROUTINE SmllRotTrans(): '//TRIM(ErrTxt)
      END IF

      !CALL ProgWarn( TRIM(ErrMsg) )

      FrstWarn = .FALSE.   ! Don't enter here again!

   ENDIF


      ! Compute some intermediate results:

   Theta11      = Theta1*Theta1
   Theta22      = Theta2*Theta2
   Theta33      = Theta3*Theta3

   SqrdSum      = Theta11 + Theta22 + Theta33
   SQRT1SqrdSum = SQRT( 1.0_DbKi + SqrdSum )
   ComDenom     = SqrdSum*SQRT1SqrdSum

   Theta12S     = Theta1*Theta2*( SQRT1SqrdSum - 1.0_DbKi )
   Theta13S     = Theta1*Theta3*( SQRT1SqrdSum - 1.0_DbKi )
   Theta23S     = Theta2*Theta3*( SQRT1SqrdSum - 1.0_DbKi )


      ! Define the transformation matrix:

   IF ( ComDenom == 0.0_DbKi )  THEN  ! All angles are zero and matrix is ill-conditioned (the matrix is derived assuming that the angles are not zero); return identity

      TransMat(1,:) = (/ 1.0_DbKi, 0.0_DbKi, 0.0_DbKi /)
      TransMat(2,:) = (/ 0.0_DbKi, 1.0_DbKi, 0.0_DbKi /)
      TransMat(3,:) = (/ 0.0_DbKi, 0.0_DbKi, 1.0_DbKi /)

   ELSE                          ! At least one angle is nonzero

      TransMat(1,1) = ( Theta11*SQRT1SqrdSum + Theta22              + Theta33              )/ComDenom
      TransMat(2,2) = ( Theta11              + Theta22*SQRT1SqrdSum + Theta33              )/ComDenom
      TransMat(3,3) = ( Theta11              + Theta22              + Theta33*SQRT1SqrdSum )/ComDenom
      TransMat(1,2) = (  Theta3*SqrdSum + Theta12S )/ComDenom
      TransMat(2,1) = ( -Theta3*SqrdSum + Theta12S )/ComDenom
      TransMat(1,3) = ( -Theta2*SqrdSum + Theta13S )/ComDenom
      TransMat(3,1) = (  Theta2*SqrdSum + Theta13S )/ComDenom
      TransMat(2,3) = (  Theta1*SqrdSum + Theta23S )/ComDenom
      TransMat(3,2) = ( -Theta1*SqrdSum + Theta23S )/ComDenom

   ENDIF


   RETURN
   END SUBROUTINE SmllRotTransDD
!=======================================================================
!> \copydoc nwtc_num::smllrottransd
   SUBROUTINE SmllRotTransR( RotationType, Theta1, Theta2, Theta3, TransMat, ErrTxt, ErrStat, ErrMsg )


      ! This routine computes the 3x3 transformation matrix, TransMat,
      !   to a coordinate system x (with orthogonal axes x1, x2, x3)
      !   resulting from three rotations (Theta1, Theta2, Theta3) about the
      !   orthogonal axes (X1, X2, X3) of coordinate system X.  All angles
      !   are assummed to be small, as such, the order of rotations does
      !   not matter and Euler angles do not need to be used.  This routine
      !   is used to compute the transformation matrix (TransMat) between
      !   undeflected (X) and deflected (x) coordinate systems.  In matrix
      !   form:
      !      {x1}   [TransMat(Theta1, ] {X1}
      !      {x2} = [         Theta2, ]*{X2}
      !      {x3}   [         Theta3 )] {X3}
      !
      ! The transformation matrix, TransMat, is the closest orthonormal
      !   matrix to the nonorthonormal, but skew-symmetric, Bernoulli-Euler
      !   matrix:
      !          [   1.0    Theta3 -Theta2 ]
      !      A = [ -Theta3   1.0    Theta1 ]
      !          [  Theta2 -Theta1   1.0   ]
      !
      !   In the Frobenius Norm sense, the closest orthornormal matrix is:
      !      TransMat = U*V^T,
      !
      !   where the columns of U contain the eigenvectors of A*A^T and the
      !   columns of V contain the eigenvectors of A^T*A (^T = transpose).
      !   This result comes directly from the Singular Value Decomposition
      !   (SVD) of A = U*S*V^T where S is a diagonal matrix containing the
      !   singular values of A, which are SQRT( eigenvalues of A*A^T ) =
      !   SQRT( eigenvalues of A^T*A ).
      !
      ! The algebraic form of the transformation matrix, as implemented
      !   below, was derived symbolically by J. Jonkman by computing U*V^T
      !   by hand with verification in Mathematica.
      !
      ! This routine is the inverse of GetSmllRotAngs()

      ! Passed Variables:

   REAL(ReKi), INTENT(IN )             :: Theta1                                          ! The small rotation about X1, (rad).
   REAL(ReKi), INTENT(IN )             :: Theta2                                          ! The small rotation about X2, (rad).
   REAL(ReKi), INTENT(IN )             :: Theta3                                          ! The small rotation about X3, (rad).
   REAL(ReKi), INTENT(OUT)             :: TransMat (3,3)                                  ! The resulting transformation matrix from X to x, (-).

   INTEGER(IntKi),INTENT(OUT)          :: ErrStat
   CHARACTER(*), INTENT(OUT)           :: ErrMsg

   CHARACTER(*), INTENT(IN)            :: RotationType                                    ! The type of rotation; used to inform the user where a large rotation is occuring upon such an event.
   CHARACTER(*), INTENT(IN ), OPTIONAL :: ErrTxt                                          ! an additional message to be displayed as a warning (typically the simulation time)

      ! Local Variables:

   REAL(ReKi)                          :: ComDenom                                        ! = ( Theta1^2 + Theta2^2 + Theta3^2 )*SQRT( 1.0 + Theta1^2 + Theta2^2 + Theta3^2 )
   REAL(ReKi), PARAMETER               :: LrgAngle  = 0.4                                 ! Threshold for when a small angle becomes large (about 23deg).  This comes from: COS(SmllAngle) ~ 1/SQRT( 1 + SmllAngle^2 ) and SIN(SmllAngle) ~ SmllAngle/SQRT( 1 + SmllAngle^2 ) results in ~5% error when SmllAngle = 0.4rad.
   REAL(ReKi)                          :: Theta11                                         ! = Theta1^2
   REAL(ReKi)                          :: Theta12S                                        ! = Theta1*Theta2*[ SQRT( 1.0 + Theta1^2 + Theta2^2 + Theta3^2 ) - 1.0 ]
   REAL(ReKi)                          :: Theta13S                                        ! = Theta1*Theta3*[ SQRT( 1.0 + Theta1^2 + Theta2^2 + Theta3^2 ) - 1.0 ]
   REAL(ReKi)                          :: Theta22                                         ! = Theta2^2
   REAL(ReKi)                          :: Theta23S                                        ! = Theta2*Theta3*[ SQRT( 1.0 + Theta1^2 + Theta2^2 + Theta3^2 ) - 1.0 ]
   REAL(ReKi)                          :: Theta33                                         ! = Theta3^2
   REAL(ReKi)                          :: SqrdSum                                         ! = Theta1^2 + Theta2^2 + Theta3^2
   REAL(ReKi)                          :: SQRT1SqrdSum                                    ! = SQRT( 1.0 + Theta1^2 + Theta2^2 + Theta3^2 )

   LOGICAL,    SAVE                    :: FrstWarn  = .TRUE.                              ! When .TRUE., indicates that we're on the first warning.


   ErrStat = ErrID_None
   ErrMsg  = ''

      ! Display a warning message if at least one angle gets too large in magnitude:

   IF ( ( ( ABS(Theta1) > LrgAngle ) .OR. ( ABS(Theta2) > LrgAngle ) .OR. ( ABS(Theta3) > LrgAngle ) ) .AND. FrstWarn )  THEN

      ErrStat= ErrID_Severe
      ErrMsg = 'Small angle assumption violated in SUBROUTINE SmllRotTrans() due to a large '//TRIM(RotationType)//'. '// &
               'The solution may be inaccurate. Simulation continuing, but future warnings from SmllRotTrans() will be suppressed.'

      IF ( PRESENT(ErrTxt) ) THEN
         ErrMsg = TRIM(ErrMsg)//NewLine//' Additional debugging message from SUBROUTINE SmllRotTrans(): '//TRIM(ErrTxt)
      END IF

      !CALL ProgWarn( TRIM(ErrMsg) )

      FrstWarn = .FALSE.   ! Don't enter here again!

   ENDIF


      ! Compute some intermediate results:

   Theta11      = Theta1*Theta1
   Theta22      = Theta2*Theta2
   Theta33      = Theta3*Theta3

   SqrdSum      = Theta11 + Theta22 + Theta33
   SQRT1SqrdSum = SQRT( 1.0_ReKi + SqrdSum )
   ComDenom     = SqrdSum*SQRT1SqrdSum

   Theta12S     = Theta1*Theta2*( SQRT1SqrdSum - 1.0_Reki )
   Theta13S     = Theta1*Theta3*( SQRT1SqrdSum - 1.0_Reki )
   Theta23S     = Theta2*Theta3*( SQRT1SqrdSum - 1.0_Reki )


      ! Define the transformation matrix:

   IF ( ComDenom == 0.0_ReKi )  THEN  ! All angles are zero and matrix is ill-conditioned (the matrix is derived assuming that the angles are not zero); return identity

      TransMat(1,:) = (/ 1.0_ReKi, 0.0_ReKi, 0.0_ReKi /)
      TransMat(2,:) = (/ 0.0_ReKi, 1.0_ReKi, 0.0_ReKi /)
      TransMat(3,:) = (/ 0.0_ReKi, 0.0_ReKi, 1.0_ReKi /)

   ELSE                          ! At least one angle is nonzero

      TransMat(1,1) = ( Theta11*SQRT1SqrdSum + Theta22              + Theta33              )/ComDenom
      TransMat(2,2) = ( Theta11              + Theta22*SQRT1SqrdSum + Theta33              )/ComDenom
      TransMat(3,3) = ( Theta11              + Theta22              + Theta33*SQRT1SqrdSum )/ComDenom
      TransMat(1,2) = (  Theta3*SqrdSum + Theta12S )/ComDenom
      TransMat(2,1) = ( -Theta3*SqrdSum + Theta12S )/ComDenom
      TransMat(1,3) = ( -Theta2*SqrdSum + Theta13S )/ComDenom
      TransMat(3,1) = (  Theta2*SqrdSum + Theta13S )/ComDenom
      TransMat(2,3) = (  Theta1*SqrdSum + Theta23S )/ComDenom
      TransMat(3,2) = ( -Theta1*SqrdSum + Theta23S )/ComDenom

   ENDIF


   RETURN
   END SUBROUTINE SmllRotTransR
!=======================================================================
!> This routine takes two sorted arrays and finds the sorted union of the two.
!!
!! Note: If the same value is found in both arrays, only one is kept. However, if either
!!       array as multiple occurances of the same value, the largest multiple will be
!!       kept. Duplicates should be eliminated externally if this is not desirable.
   SUBROUTINE SortUnion ( Ary1, N1, Ary2, N2, Ary, N )

      ! Argument declarations:

   INTEGER, INTENT(OUT)         :: N                                            !< The length of the output array.
   INTEGER, INTENT(IN)          :: N1                                           !< The length of the first input array.
   INTEGER, INTENT(IN)          :: N2                                           !< The length of the second input array.

   REAL(ReKi), INTENT(OUT)      :: Ary(N1+N2)                                   !< The sorted union.
   REAL(ReKi), INTENT(IN)       :: Ary1(N1)                                     !< The first list of sorted real numbers.
   REAL(ReKi), INTENT(IN)       :: Ary2(N2)                                     !< The second list of sorted real numbers.


      ! Local declarations:

   INTEGER                      :: I1                                           ! Index into the first array.
   INTEGER                      :: I2                                           ! Index into the second array.



   I1 = 1
   I2 = 1
   N  = 1

   DO WHILE ( ( I1 <= N1 ) .AND. ( I2 <= N2 ) )

      IF ( Ary1(I1) < Ary2(I2) )  THEN
         Ary(N) = Ary1(I1)
         I1 = I1 + 1
      ELSE IF ( Ary1(I1) > Ary2(I2) )  THEN
         Ary(N) = Ary2(I2)
         I2 = I2 + 1
      ELSE
         Ary(N) = Ary1(I1)
         I1 = I1 + 1
         I2 = I2 + 1
      END IF

      N  = N  + 1

   END DO ! WHILE


     ! We've reached the end of one array, but we need to add the end
     ! of the other array if we haven't reached the end of it yet.

   IF ( I1 <= N1 ) THEN
      Ary(N:N+N1-I1) = Ary1(I1:)
      N = N+N1-I1
   ELSEIF ( I2 <= N2 ) THEN
      Ary(N:N+N2-I2) = Ary2(I2:)
      N = N+N2-I2
   ELSE
      N = N - 1
   ENDIF


   RETURN
   END SUBROUTINE SortUnion ! ( Ary1, N1, Ary2, N2, Ary, N )
!=======================================================================
!> This routine calculates the standard deviation of a population contained in Ary.
!!
!! This can be calculated as either\n
!! \f$ \sqrt{ \frac{\sum_{i=1}^N \left(x_i -\bar{x}\right)^2 }{N-1} } \f$   \n
!! or \n
!! \f$ \sqrt{ \frac{\sum_{i=1}^N \left(x_i -\bar{x}\right)^2 }{N} } \f$ if `UseN` is true \n
   FUNCTION StdDevFn ( Ary, AryLen, Mean, UseN )

      ! Function declaration.

   REAL(ReKi)                   :: StdDevFn                                     !< This function.


      ! Argument declarations:

   INTEGER, INTENT(IN)          :: AryLen                                       !< Length of the array.

   REAL(ReKi), INTENT(IN)       :: Ary  (AryLen)                                !< Input array.
   REAL(ReKi), INTENT(IN)       :: Mean                                         !< The previously calculated mean of the array.
   LOGICAL, OPTIONAL, INTENT(IN) :: UseN                                        !< Use `N` insted of `N-1` in denomenator


      ! Local declarations.

   REAL(DbKi)                   :: Sum                                          ! A temporary sum.

   INTEGER                      :: I                                            ! The index into the array.
   INTEGER                      :: Denom                                        ! Denominator

   IF(PRESENT(UseN)) THEN
      IF (UseN) THEN
         Denom = AryLen
      ELSE
         Denom = AryLen-1
      ENDIF
   ELSE
      Denom = AryLen-1
   ENDIF

   Sum = 0.0_DbKi

   DO I=1,AryLen
      Sum = Sum + ( Ary(I) - Mean )**2
   END DO ! I

   StdDevFn = SQRT( Sum/( Denom ) )


   RETURN
   END FUNCTION StdDevFn
!=======================================================================
!> This function returns the 3x3 skew-symmetric matrix for cross-product
!! calculation of vector \f$\vec{x}\f$ via matrix multiplication, defined as
!! \f{equation}{
!!   f_{_\times}\left( \vec{x} \right) = 
!!  \begin{bmatrix}
!!       0  & -x_3 &  x_2 \\
!!      x_3 &  0   & -x_1 \\
!!     -x_2 &  x_1 &  0          
!! \end{bmatrix}
!! \f}   
!> Use SkewSymMat (nwtc_num::skewsymmat) instead of directly calling a specific routine in the generic interface.
   FUNCTION SkewSymMatR4 ( x ) RESULT(M)

      ! Function arguments

   REAL(SiKi)                   :: M(3,3)                          !< skew-symmetric matrix formed from input vector \f$x\f$
   REAL(SiKi), INTENT(IN)       :: x(3)                            !< input vector \f$x\f$

   M(1,1) =    0.0_SiKi
   M(2,1) =  x(3)
   M(3,1) = -x(2)

   M(1,2) = -x(3)
   M(2,2) =    0.0_SiKi
   M(3,2) =  x(1)

   M(1,3) =  x(2)
   M(2,3) = -x(1)
   M(3,3) =    0.0_SiKi
   
   RETURN
   END FUNCTION SkewSymMatR4 
!=======================================================================
!> \copydoc nwtc_num::skewsymmatr4
   FUNCTION SkewSymMatR8 ( x ) RESULT(M)

      ! Function arguments

   REAL(R8Ki)                   :: M(3,3)                          ! skew-symmetric matrix formed from input vector \f$x\f$
   REAL(R8Ki), INTENT(IN)       :: x(3)                            ! input vector \f$x\f$

   M(1,1) =    0.0_R8Ki
   M(2,1) =  x(3)
   M(3,1) = -x(2)

   M(1,2) = -x(3)
   M(2,2) =    0.0_R8Ki
   M(3,2) =  x(1)

   M(1,3) =  x(2)
   M(2,3) = -x(1)
   M(3,3) =    0.0_R8Ki
   
   RETURN
   END FUNCTION SkewSymMatR8
!=======================================================================
!> \copydoc nwtc_num::skewsymmatr4
   FUNCTION SkewSymMatR16 ( x ) RESULT(M)

      ! Function arguments

   REAL(QuKi)                   :: M(3,3)                          ! skew-symmetric matrix formed from input vector \f$x\f$
   REAL(QuKi), INTENT(IN)       :: x(3)                            ! input vector \f$x\f$

   M(1,1) =    0.0_QuKi
   M(2,1) =  x(3)
   M(3,1) = -x(2)

   M(1,2) = -x(3)
   M(2,2) =    0.0_QuKi
   M(3,2) =  x(1)

   M(1,3) =  x(2)
   M(2,3) = -x(1)
   M(3,3) =    0.0_QuKi
   
   RETURN
   END FUNCTION SkewSymMatR16

!=======================================================================
!> This routine takes an array of time values such as that returned from
!!     CALL DATE_AND_TIME ( Values=TimeAry )
!! and converts TimeAry to the number of seconds past midnight.
   FUNCTION TimeValues2Seconds( TimeAry )

      ! Passed variables:
   INTEGER, INTENT(IN)          :: TimeAry  (8)                                    ! An array containing the elements of the time
   REAL(ReKi)                   :: TimeValues2Seconds                              ! Current time in seconds past midnight


   TimeValues2Seconds = 3600*TimeAry(5) + 60*TimeAry(6) + TimeAry(7) + 0.001_ReKi*TimeAry(8)

   END FUNCTION TimeValues2Seconds
!=======================================================================
!> This function computes the trace of a matrix \f$A \in \mathbb{R}^{m,n}\f$. The 
!! trace of \f$A\f$, \f$\mathrm{Tr}\left[ A \right]\f$, is the sum of the diagonal elements of \f$A\f$:   
!! \f{equation}{   
!!   \mathrm{Tr}\left[ A \right] = \sum_{i=1}^{\min(m,n)} A(i,i)
!! \f}   
!!
!! Use trace (nwtc_num::trace) instead of directly calling a specific routine in the generic interface.    
   FUNCTION traceR4(A)
         
   REAL(SiKi), INTENT(IN)  :: A(:,:)     !< matrix A
   REAL(SiKi)              :: traceR4    !< sum of the diagonal elements of A
   
   INTEGER(IntKi)          :: n     ! rows/cols in A
   INTEGER(IntKi)          :: i     ! loop counter
   
   n = min( SIZE(A,1), SIZE(A,2) )

   traceR4 = 0.0_ReKi
   do i=1,n
      traceR4 = traceR4 + A(i,i)
   end do
   
   END FUNCTION traceR4
!=======================================================================
!> \copydoc nwtc_num::tracer4
   FUNCTION traceR8(A)
         
   REAL(R8Ki), INTENT(IN)  :: A(:,:)  !< matrix A
   REAL(R8Ki)              :: traceR8 !< sum of the diagonal elements of A
   
   INTEGER(IntKi)          :: n     ! rows/cols in A
   INTEGER(IntKi)          :: i     ! loop counter
   
   n = min( SIZE(A,1), SIZE(A,2) )

   traceR8 = 0.0_ReKi
   do i=1,n
      traceR8 = traceR8 + A(i,i)
   end do
   
   END FUNCTION traceR8
!=======================================================================
!> \copydoc nwtc_num::tracer4
   FUNCTION traceR16(A)
         
   REAL(QuKi), INTENT(IN)  :: A(:,:)
   REAL(QuKi)              :: traceR16
   
   INTEGER(IntKi)          :: n     ! rows/cols in A
   INTEGER(IntKi)          :: i     ! loop counter
   
   n = min( SIZE(A,1), SIZE(A,2) )

   traceR16 = 0.0_ReKi
   do i=1,n
      traceR16 = traceR16 + A(i,i)
   end do
   
   END FUNCTION traceR16
!=======================================================================
!> This function returns the \f$l_2\f$ (Euclidian) norm of a vector, 
!! \f$v = \left(v_1, v_2, \ldots ,v_n\right)\f$. The \f$l_2\f$-norm is defined as   
!! \f{equation}{   
!!  \lVert v \rVert_2 = \left( \sum_{i=1}^{n} {v_i}^2 \right)^{1/2}
!! \f} \n
!! Use TwoNorm (nwtc_num::twonorm) instead of directly calling a specific routine in the generic interface.    
   FUNCTION TwoNormR4(v)
   
      ! fortran 2008 has Norm2() built in
      
      REAL(SiKi), INTENT(IN)  :: v(:)           !< vector, v
      REAL(SiKi)              :: TwoNormR4      !< two-norm of v
      
      TwoNormR4 = SQRT( DOT_PRODUCT(v, v) )
      
      
   END FUNCTION
!=======================================================================
!> \copydoc nwtc_num::twonormr4
   FUNCTION TwoNormR8(v)
   
      ! this function returns the 2-norm of a vector v
      ! fortran 2008 has Norm2() built in
      
      REAL(R8Ki), INTENT(IN)  :: v(:)      
      REAL(R8Ki)              :: TwoNormR8      
      
      TwoNormR8 = SQRT( DOT_PRODUCT(v, v) )
      
      
   END FUNCTION
!=======================================================================
!> \copydoc nwtc_num::twonormr4
   FUNCTION TwoNormR16(v)
   
      ! this function returns the 2-norm of a vector v
      ! fortran 2008 has Norm2() built in
      
      REAL(QuKi), INTENT(IN)  :: v(:)      
      REAL(QuKi)              :: TwoNormR16      
      
      TwoNormR16 = SQRT( DOT_PRODUCT(v, v) )
      
      
   END FUNCTION
!=======================================================================  
!> This routine is used to convert Angle to an equivalent value
!!  in the range \f$[0, 2\pi)\f$. \n
!! Use Zero2TwoPi (nwtc_num::zero2twopi) instead of directly calling a specific routine in the generic interface.    
   SUBROUTINE Zero2TwoPiR4 ( Angle )
      
      ! Argument declarations:

   REAL(SiKi), INTENT(INOUT)    :: Angle     !< angle that is input and converted to equivalent in range \f$[0, 2\pi)\f$


      ! Get the angle between 0 and 2Pi.

<<<<<<< HEAD
   Angle = MODULO( Angle, TwoPi_R4 )
=======
   Angle = MODULO( Angle, 2.0_SiKi * Pi_R4 )
>>>>>>> 15deec07


      ! Check numerical case where Angle == 2Pi.

<<<<<<< HEAD
   IF ( Angle == TwoPi_R4 )  THEN
=======
   IF ( Angle == 2.0_SiKi * Pi_R4 )  THEN
>>>>>>> 15deec07
      Angle = 0.0_ReKi
   END IF


   RETURN
<<<<<<< HEAD
   END SUBROUTINE Zero2TwoPiR4
!=======================================================================  
!> \copydoc nwtc_num::zero2twopir4
   SUBROUTINE Zero2TwoPiR8 ( Angle )

      ! This routine is used to convert Angle to an equivalent value
      !  in the range [0, 2*pi).
      

      ! Argument declarations:

   REAL(R8Ki), INTENT(INOUT)    :: Angle



      ! Get the angle between 0 and 2Pi.

   Angle = MODULO( Angle, TwoPi_R8 )


      ! Check numerical case where Angle == 2Pi.

   IF ( Angle == TwoPi_R8 )  THEN
      Angle = 0.0_DbKi
   END IF


   RETURN
   END SUBROUTINE Zero2TwoPiR8   
!=======================================================================  
!> \copydoc nwtc_num::zero2twopir4
   SUBROUTINE Zero2TwoPiR16 ( Angle )
=======
   END SUBROUTINE Zero2TwoPiR4   
!=======================================================================  
!> \copydoc nwtc_num::zero2twopir4
   SUBROUTINE Zero2TwoPiR8 ( Angle )
>>>>>>> 15deec07

      ! This routine is used to convert Angle to an equivalent value
      !  in the range [0, 2*pi).
      

      ! Argument declarations:

<<<<<<< HEAD
   REAL(QuKi), INTENT(INOUT)    :: Angle
=======
   REAL(R8Ki), INTENT(INOUT)    :: Angle
>>>>>>> 15deec07



      ! Get the angle between 0 and 2Pi.

<<<<<<< HEAD
   Angle = MODULO( Angle, TwoPi_R16 )
=======
   Angle = MODULO( Angle, 2.0_R8Ki * Pi_R8 )   
>>>>>>> 15deec07


      ! Check numerical case where Angle == 2Pi.

<<<<<<< HEAD
   IF ( Angle == TwoPi_R16 )  THEN
=======
   IF ( Angle == 2.0_R8Ki * Pi_R8 )  THEN
>>>>>>> 15deec07
      Angle = 0.0_DbKi
   END IF


   RETURN
<<<<<<< HEAD
=======
   END SUBROUTINE Zero2TwoPiR8   
!=======================================================================  
!> \copydoc nwtc_num::zero2twopir4
   SUBROUTINE Zero2TwoPiR16 ( Angle )

      ! This routine is used to convert Angle to an equivalent value
      !  in the range [0, 2*pi).
      

      ! Argument declarations:

   REAL(QuKi), INTENT(INOUT)    :: Angle



      ! Get the angle between 0 and 2Pi.

   Angle = MODULO( Angle, 2.0_QuKi * Pi_R16 )   


      ! Check numerical case where Angle == 2Pi.

   IF ( Angle == 2.0_QuKi * Pi_R16 )  THEN
      Angle = 0.0_DbKi
   END IF


   RETURN
>>>>>>> 15deec07
   END SUBROUTINE Zero2TwoPiR16
!=======================================================================
   !< This routine extrapolates or interpolates between angles
   SUBROUTINE Angles_ExtrapInterp1_R4(Angle1, Angle2, tin, Angle_out, tin_out )
       REAL(SiKi),          INTENT(IN   )  :: Angle1 !< Angle at t1 > t2
       REAL(SiKi),          INTENT(IN   )  :: Angle2 !< Angle at t2
       REAL(DbKi),          INTENT(IN   )  :: tin(:)                    !< Times associated with the inputs
       REAL(SiKi),          INTENT(INOUT)  :: Angle_out                 !< Input at tin_out
       REAL(DbKi),          INTENT(IN   )  :: tin_out                   !< time to be extrap/interp'd to
                                                                     
         ! local variables                                              
       INTEGER(IntKi), parameter           :: order = 1                 ! order of polynomial fit (max 2)
       REAL(DbKi)                          :: t(SIZE(tin))              ! Times associated with the inputs
       REAL(DbKi)                          :: t_out                     ! Time to which to be extrap/interpd
                                                                     
<<<<<<< HEAD
=======
       REAL(DbKi)                          :: scaleFactor               ! temporary for extrapolation/interpolation
>>>>>>> 15deec07
       REAL(SiKi)                          :: Angle2_mod
    
          ! we'll subtract a constant from the times to resolve some
          ! numerical issues when t gets large (and to simplify the equations)
       t = tin - tin(1)
       t_out = tin_out - tin(1)

      !    ! some error checking:
      !
      ! if ( size(t) .ne. order+1) then
      !    ErrStat = ErrID_Fatal
      !    ErrMsg = 'Angles_ExtrapInterp1: size(t) must equal 2.'
      !    RETURN
      ! end if
      !
      !IF ( EqualRealNos( t(1), t(2) ) ) THEN
      !   ErrStat = ErrID_Fatal
      !   ErrMsg  = 'Angles_ExtrapInterp1: t(1) must not equal t(2) to avoid a division-by-zero error.'
      !   RETURN
      !END IF

      Angle2_mod = Angle2
      call AddOrSub2Pi( Angle1, Angle2_mod )
      
      Angle_out = Angle1 + (Angle2_mod - Angle1) * t_out / t(2)
<<<<<<< HEAD
      
!     call Zero2TwoPi(Angle_out)
!      call MPi2Pi(Angle_out)
=======
      call Zero2TwoPi(Angle_out)
>>>>>>> 15deec07

   END SUBROUTINE Angles_ExtrapInterp1_R4
!=======================================================================  
   !< This routine extrapolates or interpolates between angles
   SUBROUTINE Angles_ExtrapInterp1_R8(Angle1, Angle2, tin, Angle_out, tin_out)
       REAL(R8Ki),          INTENT(IN   )  :: Angle1 !< Angle at t1 > t2
       REAL(R8Ki),          INTENT(IN   )  :: Angle2 !< Angle at t2
       REAL(DbKi),          INTENT(IN   )  :: tin(:)                    !< Times associated with the inputs
       REAL(R8Ki),          INTENT(INOUT)  :: Angle_out                 !< Input at tin_out
       REAL(DbKi),          INTENT(IN   )  :: tin_out                   !< time to be extrap/interp'd to
         
         ! local variables                                              
       INTEGER(IntKi), parameter           :: order = 1                 ! order of polynomial fit (max 2)
       REAL(DbKi)                          :: t(SIZE(tin))              ! Times associated with the inputs
       REAL(DbKi)                          :: t_out                     ! Time to which to be extrap/interpd
                                                                     
<<<<<<< HEAD
=======
       REAL(DbKi)                          :: scaleFactor               ! temporary for extrapolation/interpolation
>>>>>>> 15deec07
       REAL(R8Ki)                          :: Angle2_mod
    
          ! we'll subtract a constant from the times to resolve some
          ! numerical issues when t gets large (and to simplify the equations)
       t = tin - tin(1)
       t_out = tin_out - tin(1)

      !    ! some error checking:
      !
      ! if ( size(t) .ne. order+1) then
      !    ErrStat = ErrID_Fatal
      !    ErrMsg = 'Angles_ExtrapInterp1: size(t) must equal 2.'
      !    RETURN
      ! end if
      !
      !IF ( EqualRealNos( t(1), t(2) ) ) THEN
      !   ErrStat = ErrID_Fatal
      !   ErrMsg  = 'Angles_ExtrapInterp1: t(1) must not equal t(2) to avoid a division-by-zero error.'
      !   RETURN
      !END IF

      Angle2_mod = Angle2
      call AddOrSub2Pi( Angle1, Angle2_mod )
      
      Angle_out = Angle1 + (Angle2_mod - Angle1) * t_out / t(2)
<<<<<<< HEAD
!     call Zero2TwoPi(Angle_out)
!      call MPi2Pi(Angle_out)
=======
      call Zero2TwoPi(Angle_out)
>>>>>>> 15deec07

   END SUBROUTINE Angles_ExtrapInterp1_R8
!=======================================================================  
   !< This routine extrapolates or interpolates between angles
   SUBROUTINE Angles_ExtrapInterp1_R16(Angle1, Angle2, tin, Angle_out, tin_out)
       REAL(QuKi),          INTENT(IN   )  :: Angle1 !< Angle at t1 > t2
       REAL(QuKi),          INTENT(IN   )  :: Angle2 !< Angle at t2
       REAL(DbKi),          INTENT(IN   )  :: tin(:)                    !< Times associated with the inputs
       REAL(QuKi),          INTENT(INOUT)  :: Angle_out                 !< Input at tin_out
       REAL(DbKi),          INTENT(IN   )  :: tin_out                   !< time to be extrap/interp'd to

       ! local variables                                              
       INTEGER(IntKi), parameter           :: order = 1                 ! order of polynomial fit (max 2)
       REAL(DbKi)                          :: t(SIZE(tin))              ! Times associated with the inputs
       REAL(DbKi)                          :: t_out                     ! Time to which to be extrap/interpd
                                                                     
<<<<<<< HEAD
=======
       REAL(DbKi)                          :: scaleFactor               ! temporary for extrapolation/interpolation
>>>>>>> 15deec07
       REAL(QuKi)                          :: Angle2_mod
    
          ! we'll subtract a constant from the times to resolve some
          ! numerical issues when t gets large (and to simplify the equations)
       t = tin - tin(1)
       t_out = tin_out - tin(1)

      !    ! some error checking:
      !
      ! if ( size(t) .ne. order+1) then
      !    ErrStat = ErrID_Fatal
      !    ErrMsg = 'Angles_ExtrapInterp1: size(t) must equal 2.'
      !    RETURN
      ! end if
      !
      !IF ( EqualRealNos( t(1), t(2) ) ) THEN
      !   ErrStat = ErrID_Fatal
      !   ErrMsg  = 'Angles_ExtrapInterp1: t(1) must not equal t(2) to avoid a division-by-zero error.'
      !   RETURN
      !END IF

      Angle2_mod = Angle2
      call AddOrSub2Pi( Angle1, Angle2_mod )
      
      Angle_out = Angle1 + (Angle2_mod - Angle1) * t_out / t(2)
<<<<<<< HEAD
!     call Zero2TwoPi(Angle_out)
!      call MPi2Pi(Angle_out)
=======
      call Zero2TwoPi(Angle_out)
>>>>>>> 15deec07

   END SUBROUTINE Angles_ExtrapInterp1_R16
!=======================================================================  
   !< This routine extrapolates or interpolates between angles
   SUBROUTINE Angles_ExtrapInterp2_R4(Angle1, Angle2, Angle3, tin, Angle_out, tin_out )
       REAL(SiKi),          INTENT(IN   )  :: Angle1 !< Angle at t1 > t2 > t3
       REAL(SiKi),          INTENT(IN   )  :: Angle2 !< Angle at t2 > t3
       REAL(SiKi),          INTENT(IN   )  :: Angle3 !< Angle at t3
       REAL(DbKi),          INTENT(IN   )  :: tin(:)                    !< Times associated with the inputs
       REAL(SiKi),          INTENT(INOUT)  :: Angle_out                 !< Input at tin_out
       REAL(DbKi),          INTENT(IN   )  :: tin_out                   !< time to be extrap/interp'd to
                                                                     
         ! local variables                                              
       INTEGER(IntKi), parameter           :: order = 2                 ! order of polynomial fit (max 2)
       REAL(DbKi)                          :: t(SIZE(tin))              ! Times associated with the inputs
       REAL(DbKi)                          :: t_out                     ! Time to which to be extrap/interpd
                                                                     
       REAL(DbKi)                          :: scaleFactor               ! temporary for extrapolation/interpolation
       REAL(SiKi)                          :: Angle2_mod
       REAL(SiKi)                          :: Angle3_mod
    
          ! we'll subtract a constant from the times to resolve some
          ! numerical issues when t gets large (and to simplify the equations)
       t = tin - tin(1)
       t_out = tin_out - tin(1)

      !    ! some error checking:
      !
      !if ( size(t) .ne. order+1) then
      !   ErrStat = ErrID_Fatal
      !   ErrMsg = 'Angles_ExtrapInterp2: size(t) must equal 3.'
      !   RETURN
      !end if
      !
      !IF ( EqualRealNos( t(1), t(2) ) ) THEN
      !   ErrStat = ErrID_Fatal
      !   ErrMsg  = 'Angles_ExtrapInterp2: t(1) must not equal t(2) to avoid a division-by-zero error.'
      !   RETURN
      !END IF
      !IF ( EqualRealNos( t(2), t(3) ) ) THEN
      !   ErrStat = ErrID_Fatal
      !   ErrMsg  = 'Angles_ExtrapInterp2: t(2) must not equal t(3) to avoid a division-by-zero error.'
      !   RETURN
      !END IF
      !IF ( EqualRealNos( t(1), t(3) ) ) THEN
      !   ErrStat = ErrID_Fatal
      !   ErrMsg  = 'Angles_ExtrapInterp2: t(1) must not equal t(3) to avoid a division-by-zero error.'
      !   RETURN
      !END IF

      Angle2_mod = Angle2
      Angle3_mod = Angle3
      call AddOrSub2Pi( Angle1, Angle2_mod )
      call AddOrSub2Pi( Angle2_mod, Angle3_mod )
      
      scaleFactor = t_out / ( t(2) * t(3) * (t(2) - t(3)) )

      Angle_out =   Angle1 &
                     + ( t(3)**2 * (Angle1 - Angle2_mod) + t(2)**2*(-Angle1 + Angle3_mod) ) * scaleFactor &
                     + ( (t(2)-t(3))*Angle1 + t(3)*Angle2_mod - t(2)*Angle3_mod ) *scaleFactor * t_out
                     
<<<<<<< HEAD
!     call Zero2TwoPi(Angle_out)
!      call MPi2Pi(Angle_out)
=======
      call Zero2TwoPi(Angle_out)
>>>>>>> 15deec07
      
   END SUBROUTINE Angles_ExtrapInterp2_R4
!=======================================================================  
   !< This routine extrapolates or interpolates between angles
   SUBROUTINE Angles_ExtrapInterp2_R8(Angle1, Angle2, Angle3, tin, Angle_out, tin_out)
       REAL(R8Ki),          INTENT(IN   )  :: Angle1 !< Angle at t1 > t2 > t3
       REAL(R8Ki),          INTENT(IN   )  :: Angle2 !< Angle at t2 > t3
       REAL(R8Ki),          INTENT(IN   )  :: Angle3 !< Angle at t3
       REAL(DbKi),          INTENT(IN   )  :: tin(:)                    !< Times associated with the inputs
       REAL(R8Ki),          INTENT(INOUT)  :: Angle_out                 !< Input at tin_out
       REAL(DbKi),          INTENT(IN   )  :: tin_out                   !< time to be extrap/interp'd to
                                                                     
         ! local variables                                              
       INTEGER(IntKi), parameter           :: order = 2                 ! order of polynomial fit (max 2)
       REAL(DbKi)                          :: t(SIZE(tin))              ! Times associated with the inputs
       REAL(DbKi)                          :: t_out                     ! Time to which to be extrap/interpd
                                                                     
       REAL(DbKi)                          :: scaleFactor               ! temporary for extrapolation/interpolation
       REAL(R8Ki)                          :: Angle2_mod
       REAL(R8Ki)                          :: Angle3_mod
    
          ! we'll subtract a constant from the times to resolve some
          ! numerical issues when t gets large (and to simplify the equations)
       t = tin - tin(1)
       t_out = tin_out - tin(1)

          ! some error checking:

      !if ( size(t) .ne. order+1) then
      !   ErrStat = ErrID_Fatal
      !   ErrMsg = 'Angles_ExtrapInterp2: size(t) must equal 3.'
      !   RETURN
      !end if
      !
      !IF ( EqualRealNos( t(1), t(2) ) ) THEN
      !   ErrStat = ErrID_Fatal
      !   ErrMsg  = 'Angles_ExtrapInterp2: t(1) must not equal t(2) to avoid a division-by-zero error.'
      !   RETURN
      !END IF
      !IF ( EqualRealNos( t(2), t(3) ) ) THEN
      !   ErrStat = ErrID_Fatal
      !   ErrMsg  = 'Angles_ExtrapInterp2: t(2) must not equal t(3) to avoid a division-by-zero error.'
      !   RETURN
      !END IF
      !IF ( EqualRealNos( t(1), t(3) ) ) THEN
      !   ErrStat = ErrID_Fatal
      !   ErrMsg  = 'Angles_ExtrapInterp2: t(1) must not equal t(3) to avoid a division-by-zero error.'
      !   RETURN
      !END IF

      Angle2_mod = Angle2
      Angle3_mod = Angle3
      call AddOrSub2Pi( Angle1, Angle2_mod )
      call AddOrSub2Pi( Angle2_mod, Angle3_mod )
      
      scaleFactor = t_out / ( t(2) * t(3) * (t(2) - t(3)) )

      Angle_out =   Angle1 &
                     + ( t(3)**2 * (Angle1 - Angle2_mod) + t(2)**2*(-Angle1 + Angle3_mod) ) * scaleFactor &
                     + ( (t(2)-t(3))*Angle1 + t(3)*Angle2_mod - t(2)*Angle3_mod ) *scaleFactor * t_out
<<<<<<< HEAD
!     call Zero2TwoPi(Angle_out)
!      call MPi2Pi(Angle_out)
=======
      call Zero2TwoPi(Angle_out)
>>>>>>> 15deec07
      
   END SUBROUTINE Angles_ExtrapInterp2_R8
!=======================================================================  
   !< This routine extrapolates or interpolates between angles
   SUBROUTINE Angles_ExtrapInterp2_R16(Angle1, Angle2, Angle3, tin, Angle_out, tin_out )
       REAL(QuKi),          INTENT(IN   )  :: Angle1 !< Angle at t1 > t2 > t3
       REAL(QuKi),          INTENT(IN   )  :: Angle2 !< Angle at t2 > t3
       REAL(QuKi),          INTENT(IN   )  :: Angle3 !< Angle at t3
       REAL(DbKi),          INTENT(IN   )  :: tin(:)                    !< Times associated with the inputs
       REAL(QuKi),          INTENT(INOUT)  :: Angle_out                 !< Input at tin_out
       REAL(DbKi),          INTENT(IN   )  :: tin_out                   !< time to be extrap/interp'd to
                                                                     
         ! local variables                                              
       INTEGER(IntKi), parameter           :: order = 2                 ! order of polynomial fit (max 2)
       REAL(DbKi)                          :: t(SIZE(tin))              ! Times associated with the inputs
       REAL(DbKi)                          :: t_out                     ! Time to which to be extrap/interpd
                                                                     
       REAL(DbKi)                          :: scaleFactor               ! temporary for extrapolation/interpolation
       REAL(QuKi)                          :: Angle2_mod
       REAL(QuKi)                          :: Angle3_mod
    
          ! we'll subtract a constant from the times to resolve some
          ! numerical issues when t gets large (and to simplify the equations)
       t = tin - tin(1)
       t_out = tin_out - tin(1)

          ! some error checking:

      !if ( size(t) .ne. order+1) then
      !   ErrStat = ErrID_Fatal
      !   ErrMsg = 'Angles_ExtrapInterp2: size(t) must equal 3.'
      !   RETURN
      !end if
      !
      !IF ( EqualRealNos( t(1), t(2) ) ) THEN
      !   ErrStat = ErrID_Fatal
      !   ErrMsg  = 'Angles_ExtrapInterp2: t(1) must not equal t(2) to avoid a division-by-zero error.'
      !   RETURN
      !END IF
      !IF ( EqualRealNos( t(2), t(3) ) ) THEN
      !   ErrStat = ErrID_Fatal
      !   ErrMsg  = 'Angles_ExtrapInterp2: t(2) must not equal t(3) to avoid a division-by-zero error.'
      !   RETURN
      !END IF
      !IF ( EqualRealNos( t(1), t(3) ) ) THEN
      !   ErrStat = ErrID_Fatal
      !   ErrMsg  = 'Angles_ExtrapInterp2: t(1) must not equal t(3) to avoid a division-by-zero error.'
      !   RETURN
      !END IF

      Angle2_mod = Angle2
      Angle3_mod = Angle3
      call AddOrSub2Pi( Angle1, Angle2_mod )
      call AddOrSub2Pi( Angle2_mod, Angle3_mod )
      
      scaleFactor = t_out / ( t(2) * t(3) * (t(2) - t(3)) )

      Angle_out =   Angle1 &
                     + ( t(3)**2 * (Angle1 - Angle2_mod) + t(2)**2*(-Angle1 + Angle3_mod) ) * scaleFactor &
                     + ( (t(2)-t(3))*Angle1 + t(3)*Angle2_mod - t(2)*Angle3_mod ) *scaleFactor * t_out
<<<<<<< HEAD
!     call Zero2TwoPi(Angle_out)
!      call MPi2Pi(Angle_out)
=======
      call Zero2TwoPi(Angle_out)
>>>>>>> 15deec07
      
   END SUBROUTINE Angles_ExtrapInterp2_R16
!=======================================================================  
END MODULE NWTC_Num<|MERGE_RESOLUTION|>--- conflicted
+++ resolved
@@ -58,14 +58,10 @@
    REAL(SiKi)                                :: Pi_R4                         !< Ratio of a circle's circumference to its diameter in 4-byte precision
    REAL(R8Ki)                                :: Pi_R8                         !< Ratio of a circle's circumference to its diameter in 8-byte precision
    REAL(QuKi)                                :: Pi_R16                        !< Ratio of a circle's circumference to its diameter in 16-byte precision
-<<<<<<< HEAD
 
    REAL(SiKi)                                :: TwoPi_R4                      !< 2*pi in 4-byte precision
    REAL(R8Ki)                                :: TwoPi_R8                      !< 2*pi in 8-byte precision
    REAL(QuKi)                                :: TwoPi_R16                     !< 2*pi in 16-byte precision
-=======
-   
->>>>>>> 15deec07
 !=======================================================================
 
       ! Create interfaces for generic routines that use specific routines.
@@ -222,7 +218,6 @@
       MODULE PROCEDURE AddOrSub2Pi_R8
       MODULE PROCEDURE AddOrSub2Pi_R16
    END INTERFACE
-<<<<<<< HEAD
    
       !> \copydoc nwtc_num::mpi2pi_r4
    INTERFACE MPi2Pi
@@ -231,8 +226,6 @@
       MODULE PROCEDURE MPi2Pi_R16
    END INTERFACE
    
-=======
->>>>>>> 15deec07
 CONTAINS
 
 !=======================================================================
@@ -267,11 +260,7 @@
 
    DO WHILE ( ABS( DelAngle ) >= Pi_R4 )
 
-<<<<<<< HEAD
       NewAngle = NewAngle + SIGN( TwoPi_R4, DelAngle )
-=======
-      NewAngle = NewAngle + Pi_R4 * SIGN( 2.0_SiKi, DelAngle )
->>>>>>> 15deec07
       DelAngle = OldAngle - NewAngle
 
    END DO
@@ -301,11 +290,7 @@
 
    DO WHILE ( ABS( DelAngle ) >= Pi_R8 )
 
-<<<<<<< HEAD
       NewAngle = NewAngle + SIGN( TwoPi_R8, DelAngle )
-=======
-      NewAngle = NewAngle + Pi_R8 * SIGN( 2.0_R8Ki, DelAngle )
->>>>>>> 15deec07
       DelAngle = OldAngle - NewAngle
 
    END DO
@@ -320,19 +305,12 @@
 
    REAL(QuKi), INTENT(IN   )    :: OldAngle                                     ! Angle from which NewAngle will be converted to within 2*Pi of, rad.
    REAL(QuKi), INTENT(INOUT)    :: NewAngle                                     ! Angle to be converted to within 2*Pi of OldAngle, rad.
-<<<<<<< HEAD
-=======
 
 
       ! Local declarations:
->>>>>>> 15deec07
 
    REAL(QuKi)                   :: DelAngle                                     ! The difference between OldAngle and NewAngle, rad.
 
-      ! Local declarations:
-
-   REAL(QuKi)                   :: DelAngle                                     ! The difference between OldAngle and NewAngle, rad.
-
 
 
       ! Add or subtract 2*Pi in order to convert NewAngle two within Pi of OldAngle:
@@ -343,19 +321,6 @@
    DO WHILE ( ABS( DelAngle ) >= Pi_R16 )
 
       NewAngle = NewAngle + SIGN( TwoPi_R16, DelAngle )
-      DelAngle = OldAngle - NewAngle
-
-   END DO
-
-
-      ! Add or subtract 2*Pi in order to convert NewAngle two within Pi of OldAngle:
-
-   
-   DelAngle = OldAngle - NewAngle
-
-   DO WHILE ( ABS( DelAngle ) >= Pi_R16 )
-
-      NewAngle = NewAngle + Pi_R16 * SIGN( 2.0_QuKi, DelAngle )
       DelAngle = OldAngle - NewAngle
 
    END DO
@@ -6069,26 +6034,17 @@
 
       ! Get the angle between 0 and 2Pi.
 
-<<<<<<< HEAD
    Angle = MODULO( Angle, TwoPi_R4 )
-=======
-   Angle = MODULO( Angle, 2.0_SiKi * Pi_R4 )
->>>>>>> 15deec07
 
 
       ! Check numerical case where Angle == 2Pi.
 
-<<<<<<< HEAD
    IF ( Angle == TwoPi_R4 )  THEN
-=======
-   IF ( Angle == 2.0_SiKi * Pi_R4 )  THEN
->>>>>>> 15deec07
       Angle = 0.0_ReKi
    END IF
 
 
    RETURN
-<<<<<<< HEAD
    END SUBROUTINE Zero2TwoPiR4
 !=======================================================================  
 !> \copydoc nwtc_num::zero2twopir4
@@ -6121,12 +6077,6 @@
 !=======================================================================  
 !> \copydoc nwtc_num::zero2twopir4
    SUBROUTINE Zero2TwoPiR16 ( Angle )
-=======
-   END SUBROUTINE Zero2TwoPiR4   
-!=======================================================================  
-!> \copydoc nwtc_num::zero2twopir4
-   SUBROUTINE Zero2TwoPiR8 ( Angle )
->>>>>>> 15deec07
 
       ! This routine is used to convert Angle to an equivalent value
       !  in the range [0, 2*pi).
@@ -6134,66 +6084,23 @@
 
       ! Argument declarations:
 
-<<<<<<< HEAD
    REAL(QuKi), INTENT(INOUT)    :: Angle
-=======
-   REAL(R8Ki), INTENT(INOUT)    :: Angle
->>>>>>> 15deec07
 
 
 
       ! Get the angle between 0 and 2Pi.
 
-<<<<<<< HEAD
    Angle = MODULO( Angle, TwoPi_R16 )
-=======
-   Angle = MODULO( Angle, 2.0_R8Ki * Pi_R8 )   
->>>>>>> 15deec07
 
 
       ! Check numerical case where Angle == 2Pi.
 
-<<<<<<< HEAD
    IF ( Angle == TwoPi_R16 )  THEN
-=======
-   IF ( Angle == 2.0_R8Ki * Pi_R8 )  THEN
->>>>>>> 15deec07
       Angle = 0.0_DbKi
    END IF
 
 
    RETURN
-<<<<<<< HEAD
-=======
-   END SUBROUTINE Zero2TwoPiR8   
-!=======================================================================  
-!> \copydoc nwtc_num::zero2twopir4
-   SUBROUTINE Zero2TwoPiR16 ( Angle )
-
-      ! This routine is used to convert Angle to an equivalent value
-      !  in the range [0, 2*pi).
-      
-
-      ! Argument declarations:
-
-   REAL(QuKi), INTENT(INOUT)    :: Angle
-
-
-
-      ! Get the angle between 0 and 2Pi.
-
-   Angle = MODULO( Angle, 2.0_QuKi * Pi_R16 )   
-
-
-      ! Check numerical case where Angle == 2Pi.
-
-   IF ( Angle == 2.0_QuKi * Pi_R16 )  THEN
-      Angle = 0.0_DbKi
-   END IF
-
-
-   RETURN
->>>>>>> 15deec07
    END SUBROUTINE Zero2TwoPiR16
 !=======================================================================
    !< This routine extrapolates or interpolates between angles
@@ -6209,10 +6116,6 @@
        REAL(DbKi)                          :: t(SIZE(tin))              ! Times associated with the inputs
        REAL(DbKi)                          :: t_out                     ! Time to which to be extrap/interpd
                                                                      
-<<<<<<< HEAD
-=======
-       REAL(DbKi)                          :: scaleFactor               ! temporary for extrapolation/interpolation
->>>>>>> 15deec07
        REAL(SiKi)                          :: Angle2_mod
     
           ! we'll subtract a constant from the times to resolve some
@@ -6238,13 +6141,9 @@
       call AddOrSub2Pi( Angle1, Angle2_mod )
       
       Angle_out = Angle1 + (Angle2_mod - Angle1) * t_out / t(2)
-<<<<<<< HEAD
       
 !     call Zero2TwoPi(Angle_out)
 !      call MPi2Pi(Angle_out)
-=======
-      call Zero2TwoPi(Angle_out)
->>>>>>> 15deec07
 
    END SUBROUTINE Angles_ExtrapInterp1_R4
 !=======================================================================  
@@ -6261,10 +6160,6 @@
        REAL(DbKi)                          :: t(SIZE(tin))              ! Times associated with the inputs
        REAL(DbKi)                          :: t_out                     ! Time to which to be extrap/interpd
                                                                      
-<<<<<<< HEAD
-=======
-       REAL(DbKi)                          :: scaleFactor               ! temporary for extrapolation/interpolation
->>>>>>> 15deec07
        REAL(R8Ki)                          :: Angle2_mod
     
           ! we'll subtract a constant from the times to resolve some
@@ -6290,12 +6185,8 @@
       call AddOrSub2Pi( Angle1, Angle2_mod )
       
       Angle_out = Angle1 + (Angle2_mod - Angle1) * t_out / t(2)
-<<<<<<< HEAD
 !     call Zero2TwoPi(Angle_out)
 !      call MPi2Pi(Angle_out)
-=======
-      call Zero2TwoPi(Angle_out)
->>>>>>> 15deec07
 
    END SUBROUTINE Angles_ExtrapInterp1_R8
 !=======================================================================  
@@ -6312,10 +6203,6 @@
        REAL(DbKi)                          :: t(SIZE(tin))              ! Times associated with the inputs
        REAL(DbKi)                          :: t_out                     ! Time to which to be extrap/interpd
                                                                      
-<<<<<<< HEAD
-=======
-       REAL(DbKi)                          :: scaleFactor               ! temporary for extrapolation/interpolation
->>>>>>> 15deec07
        REAL(QuKi)                          :: Angle2_mod
     
           ! we'll subtract a constant from the times to resolve some
@@ -6341,12 +6228,8 @@
       call AddOrSub2Pi( Angle1, Angle2_mod )
       
       Angle_out = Angle1 + (Angle2_mod - Angle1) * t_out / t(2)
-<<<<<<< HEAD
 !     call Zero2TwoPi(Angle_out)
 !      call MPi2Pi(Angle_out)
-=======
-      call Zero2TwoPi(Angle_out)
->>>>>>> 15deec07
 
    END SUBROUTINE Angles_ExtrapInterp1_R16
 !=======================================================================  
@@ -6408,12 +6291,8 @@
                      + ( t(3)**2 * (Angle1 - Angle2_mod) + t(2)**2*(-Angle1 + Angle3_mod) ) * scaleFactor &
                      + ( (t(2)-t(3))*Angle1 + t(3)*Angle2_mod - t(2)*Angle3_mod ) *scaleFactor * t_out
                      
-<<<<<<< HEAD
 !     call Zero2TwoPi(Angle_out)
 !      call MPi2Pi(Angle_out)
-=======
-      call Zero2TwoPi(Angle_out)
->>>>>>> 15deec07
       
    END SUBROUTINE Angles_ExtrapInterp2_R4
 !=======================================================================  
@@ -6474,12 +6353,8 @@
       Angle_out =   Angle1 &
                      + ( t(3)**2 * (Angle1 - Angle2_mod) + t(2)**2*(-Angle1 + Angle3_mod) ) * scaleFactor &
                      + ( (t(2)-t(3))*Angle1 + t(3)*Angle2_mod - t(2)*Angle3_mod ) *scaleFactor * t_out
-<<<<<<< HEAD
 !     call Zero2TwoPi(Angle_out)
 !      call MPi2Pi(Angle_out)
-=======
-      call Zero2TwoPi(Angle_out)
->>>>>>> 15deec07
       
    END SUBROUTINE Angles_ExtrapInterp2_R8
 !=======================================================================  
@@ -6540,12 +6415,8 @@
       Angle_out =   Angle1 &
                      + ( t(3)**2 * (Angle1 - Angle2_mod) + t(2)**2*(-Angle1 + Angle3_mod) ) * scaleFactor &
                      + ( (t(2)-t(3))*Angle1 + t(3)*Angle2_mod - t(2)*Angle3_mod ) *scaleFactor * t_out
-<<<<<<< HEAD
 !     call Zero2TwoPi(Angle_out)
 !      call MPi2Pi(Angle_out)
-=======
-      call Zero2TwoPi(Angle_out)
->>>>>>> 15deec07
       
    END SUBROUTINE Angles_ExtrapInterp2_R16
 !=======================================================================  
