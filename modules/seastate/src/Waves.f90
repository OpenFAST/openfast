--- conflicted
+++ resolved
@@ -1129,7 +1129,6 @@
       ALLOCATE ( WaveAcc0V         (0:InitOut%NStepWave-1,NWaveKin0Prime   ), STAT=ErrStatTmp )
       IF (ErrStatTmp /= 0) CALL SetErrStat(ErrID_Fatal,'Cannot allocate array WaveAcc0V.',         ErrStat,ErrMsg,'VariousWaves_Init')
 
-<<<<<<< HEAD
       ALLOCATE ( PWaveDynP0BPz0    (0:InitOut%NStepWave-1,InitInp%NWaveElev), STAT=ErrStatTmp )
       IF (ErrStatTmp /= 0) CALL SetErrStat(ErrID_Fatal,'Cannot allocate array PWaveDynP0BPz0.',    ErrStat,ErrMsg,'VariousWaves_Init')
       
@@ -1138,30 +1137,6 @@
       
       ALLOCATE ( PWaveVel0HyiPz0   (0:InitOut%NStepWave-1,InitInp%NWaveElev), STAT=ErrStatTmp )
       IF (ErrStatTmp /= 0) CALL SetErrStat(ErrID_Fatal,'Cannot allocate array PWaveVel0HyiPz0.',   ErrStat,ErrMsg,'VariousWaves_Init')
-=======
-      !ALLOCATE ( PWaveDynP0BPz0    (0:InitOut%NStepWave-1,InitInp%NWaveKin   ), STAT=ErrStatTmp )
-      !IF (ErrStatTmp /= 0) CALL SetErrStat(ErrID_Fatal,'Cannot allocate array PWaveDynP0BPz0.',    ErrStat,ErrMsg,'VariousWaves_Init')
-      !
-      !ALLOCATE ( PWaveVel0HxiPz0   (0:InitOut%NStepWave-1,InitInp%NWaveKin  ), STAT=ErrStatTmp )
-      !IF (ErrStatTmp /= 0) CALL SetErrStat(ErrID_Fatal,'Cannot allocate array PWaveVel0HxiPz0.',   ErrStat,ErrMsg,'VariousWaves_Init')
-      !
-      !ALLOCATE ( PWaveVel0HyiPz0   (0:InitOut%NStepWave-1,InitInp%NWaveKin  ), STAT=ErrStatTmp )
-      !IF (ErrStatTmp /= 0) CALL SetErrStat(ErrID_Fatal,'Cannot allocate array PWaveVel0HyiPz0.',   ErrStat,ErrMsg,'VariousWaves_Init')
-      !
-      !ALLOCATE ( PWaveVel0VPz0     (0:InitOut%NStepWave-1,InitInp%NWaveKin  ), STAT=ErrStatTmp )
-      !IF (ErrStatTmp /= 0) CALL SetErrStat(ErrID_Fatal,'Cannot allocate array PWaveVel0Pz0.',      ErrStat,ErrMsg,'VariousWaves_Init')
-      !
-      !ALLOCATE ( PWaveAcc0HxiPz0   (0:InitOut%NStepWave-1,InitInp%NWaveKin  ), STAT=ErrStatTmp )
-      !IF (ErrStatTmp /= 0) CALL SetErrStat(ErrID_Fatal,'Cannot allocate array PWaveAcc0HxiPz0.',   ErrStat,ErrMsg,'VariousWaves_Init')
-      !
-      !ALLOCATE ( PWaveAcc0HyiPz0   (0:InitOut%NStepWave-1,InitInp%NWaveKin ), STAT=ErrStatTmp )
-      !IF (ErrStatTmp /= 0) CALL SetErrStat(ErrID_Fatal,'Cannot allocate array PWaveAcc0HyiPz0.',   ErrStat,ErrMsg,'VariousWaves_Init')
-      !
-      !ALLOCATE ( PWaveAcc0VPz0     (0:InitOut%NStepWave-1,InitInp%NWaveKin ), STAT=ErrStatTmp )
-      !IF (ErrStatTmp /= 0) CALL SetErrStat(ErrID_Fatal,'Cannot allocate array PWaveAcc0VPz0.',     ErrStat,ErrMsg,'VariousWaves_Init')
-
-
->>>>>>> 8d914b1e
       
       ALLOCATE ( PWaveVel0VPz0     (0:InitOut%NStepWave-1,InitInp%NWaveElev), STAT=ErrStatTmp )
       IF (ErrStatTmp /= 0) CALL SetErrStat(ErrID_Fatal,'Cannot allocate array PWaveVel0Pz0.',      ErrStat,ErrMsg,'VariousWaves_Init')
