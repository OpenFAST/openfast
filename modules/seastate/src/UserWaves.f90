MODULE UserWaves
   
   USE Waves_Types
   USE NWTC_Library
   USE NWTC_FFTPACK
   
   IMPLICIT NONE
   PRIVATE
   
   PUBLIC :: UserWaves_Init
   PUBLIC :: UserWaveElevations_Init
   PUBLIC :: UserWaveComponents_Init


   ! Data type for reading in wave elevation data from a file.
   TYPE :: WaveElevInputDataFile
      REAL(DbKi)                 :: WaveDT                                          !< time step size
      INTEGER(IntKi)             :: NStepWave                                       !< Number of wave elevation steps
      REAL(SiKi)                 :: WaveTMax                                        !< Maximum time
      REAL(SiKi),    ALLOCATABLE :: WaveElev(:)                                     !< Wave elevation at each timestep (m)
      REAL(SiKi),    ALLOCATABLE :: WaveTime(:)                                     !< Timestamp of each wave elevation (s)
      CHARACTER(1024)            :: FileName                                        !< Name of the file
   END TYPE WaveElevInputDataFile

   ! Data type for reading in wave component data from a file.
   TYPE :: WaveCompInputDataFile
      INTEGER(IntKi)             :: NCompWave                                       !< Number of wave components
      REAL(SiKi),    ALLOCATABLE :: WaveAngFreq(:)                                  !< Wave angular frequency of each component (rad/s)
      REAL(SiKi),    ALLOCATABLE :: WaveAmp(:)                                      !< Wave height of each component (m)
      REAL(SiKi),    ALLOCATABLE :: WaveDir(:)                                      !< Wave direction of each component (rad)
      REAL(SiKi),    ALLOCATABLE :: WavePhase(:)                                    !< Wave phase of each component (rad)
      CHARACTER(1024)            :: FileName                                        !< Name of the file
   END TYPE WaveCompInputDataFile


   CONTAINS

!----------------------------------------------------------------------------------------------------------------------!
!                                                                                                                      !
!                                                      WaveMod = 5                                                     !
!                                                                                                                      !
!----------------------------------------------------------------------------------------------------------------------!

!-----------------------------------------------------------------------------------------------------------------------
!> This subroutine reads in the wave elevations from a file and reconstructs the frequency information.
!!
!! FILE Format:
!!    Header info:
!!             This file may have header lines.  These can be any number of lines at the beginning of the file that 
!!             start with non-numeric data.  The Value of WaveDT is calculated using the first and last rows of data,
!!             and the number of timesteps.  The Number of timesteps is calculated as the number of lines of data, minus 1.
!!
!!     column headings --> column 1 = time (s), column 2 = elevation (m)
!!
!!
SUBROUTINE WaveElev_ReadFile ( InitInp, WaveElevData, ErrStat, ErrMsg )

   IMPLICIT NONE
   TYPE(Waves_InitInputType),       INTENT(IN   )  :: InitInp              !< Input data for initialization routine
   TYPE(WaveElevInputDataFile),     INTENT(  OUT)  :: WaveElevData         !< Wave elevation file data, after changing NStepWave
   INTEGER(IntKi),                  INTENT(  OUT)  :: ErrStat              !< Error Status at return
   CHARACTER(*),                    INTENT(  OUT)  :: ErrMsg               !< Error message if ErrStat /= ErrID_None


   ! Variables for reading in the wave elevation
   CHARACTER(1024)                                 :: FileName             !< Name of the file we are reading
   REAL(SiKi)                                      :: TmpWaveElevRow(2)    !< row read in from the wave elevation input file
 
   ! Local Variables
   CHARACTER(1024)                                 :: TextLine          !< One line of text read from the file
   INTEGER(IntKi)                                  :: LineLen           !< The length of the line read in
   INTEGER(IntKi)                                  :: I                    !< Generic counter integer
   INTEGER(IntKi)                                  :: NumDataColumns       !< Number of columns of data found in the file
   INTEGER(IntKi)                                  :: NumHeaderLines       !< Number of header lines in the file.
   INTEGER(IntKi)                                  :: WaveElevUnit         !< Unit number for the ElevFileName
   INTEGER(IntKi)                                  :: ErrStatTmp           !< Temporarary error status for procesing
   CHARACTER(ErrMsgLen)                            :: ErrMsgTmp            !< Temporary error message for processing
   CHARACTER(*), PARAMETER                         :: RoutineName = 'WaveElev_ReadFile'

   ! Initialize the error handling
   ErrStat  =  ErrID_None
   ErrMsg   =  ""

   ! Get a unit number for reading in the file
   CALL GetNewUnit( WaveElevUnit )

   ! Assemble the filename for the wave elevation data.
   WaveElevData%FileName   =  TRIM(InitInp%WvKinFile)//'.Elev'

   ! Open the file containing the wave elevation timeseries
   CALL OpenFInpFile(  WaveElevUnit, WaveElevData%FileName, ErrStatTmp, ErrMsgTmp )
   CALL SetErrStat( ErrStatTmp, ErrMsgTmp, ErrStat,ErrMsg, RoutineName)
   IF (ErrStat >= AbortErrLev) THEN
      CLOSE ( WaveElevUnit )
      CALL CleanUp() 
      RETURN
   END IF

   ! Find out how the data is formatted
   CALL GetFileLength(WaveElevUnit, TRIM(WaveElevData%Filename), NumDataColumns, WaveElevData%NStepWave, NumHeaderLines, ErrStatTmp, ErrMsgTmp)
   CALL SetErrStat( ErrStatTmp, ErrMsgTmp, ErrStat,ErrMsg, RoutineName)
   IF (ErrStat >= AbortErrLev) THEN
      CLOSE ( WaveElevUnit )
      CALL CleanUp() 
      RETURN
   END IF

   ! Check that we read in two columns
   IF ( NumDataColumns /= 2_IntKi ) THEN
      CALL SetErrStat( ErrID_Fatal, ' Wave elevation files should contain only two columns of data: Time (s) and Elevation (m). '// &
               'Found '//TRIM(Num2LStr(NumDataColumns))//' of data in '//TRIM(WaveElevData%FileName)//'.', ErrStat, ErrMsg, RoutineName)
      CLOSE ( WaveElevUnit )
      CALL CleanUp() 
      RETURN
   END IF

   ! Check that we have at least two time steps
   IF ( WaveElevData%NStepWave < 2 ) THEN
       CALL SetErrStat( ErrID_Fatal, ' The file '//TRIM(WaveElevData%Filename)//' contains only '//TRIM(Num2LStr(WaveElevData%NStepWave))// &
                           ' lines of data. This does not appear to be a useful wave elevation file.', ErrStat, ErrMsg, RoutineName)
       CLOSE ( WaveElevUnit )
       CALL CleanUp
       RETURN
   END IF

   ! Adjust the number of steps since we index from zero
   WaveElevData%NStepWave  =  WaveElevData%NStepWave - 1_IntKi

   !--------------------------------------------------
   ! Read in the data
   !--------------------------------------------------

   ! Allocate the array to store the time series
   ALLOCATE ( WaveElevData%WaveTime(0:WaveElevData%NStepWave), STAT = ErrStatTmp )
   IF ( ErrStatTmp /= 0 ) THEN      
      CALL SetErrStat( ErrID_Fatal, 'Error allocating space for user WaveTime array.', ErrStat, ErrMsg, RoutineName )
      CLOSE ( WaveElevUnit )
      CALL CleanUp() 
      RETURN
   END IF
 
   ! Allocate the array to store the elevation series
   ALLOCATE ( WaveElevData%WaveElev(0:WaveElevData%NStepWave), STAT = ErrStatTmp )
   IF ( ErrStatTmp /= 0 ) THEN      
      CALL SetErrStat( ErrID_Fatal, 'Error allocating space for user WaveElev array.', ErrStat, ErrMsg, RoutineName )
      CLOSE ( WaveElevUnit )
      CALL CleanUp() 
      RETURN
   END IF

   ! Read and discard the header lines
   DO I=1,NumHeaderLines
      CALL ReadLine( WaveElevUnit, '', TextLine, LineLen, ErrStatTmp )
   ENDDO

   ! Read in all the data
   DO I=0,WaveElevData%NStepWave
      CALL ReadAry( WaveElevUnit, WaveElevData%FileName, TmpWaveElevRow(1:2), 2, 'TmpWaveElevRow','Temporary variable holding the time and wave elevation pair', &
            ErrStatTmp,ErrMsgTmp )
      IF ( ErrStatTmp /= 0 ) THEN      
         CALL SetErrStat( ErrID_Fatal, 'Error in reading in value from the file: line number '//TRIM(Num2LStr(I))//'. Expecting a total of '// &
               TRIM(Num2LStr(WaveElevData%NStepWave))//' rows of data.', ErrStat, ErrMsg, RoutineName )
         CLOSE ( WaveElevUnit )
         CALL CleanUp() 
         RETURN
      END IF

      ! Copy the data to the appropriate places
      WaveElevData%WaveTime(I)  =  TmpWaveElevRow(1)
      WaveElevData%WaveElev(I)  =  TmpWaveElevRow(2)
      
   ENDDO

   CALL WrScr( ' Read in '//TRIM(Num2LStr(I))//' lines of wave elevation data from '//TRIM(WaveElevData%FileName)//'.' )

   CLOSE( WaveElevUnit )

   ! We are going to be a little bit lazy here and blindly assume that the time is correct in the file
   ! and that the timesteps are uniform throughout the file (if this isn't true, that isn't the problem
   ! of the programmer, rather of the user).

   ! Set the value for WaveTMax using the difference betwee the last value read in and the fist
   WaveElevData%WaveTMax   =  WaveElevData%WaveTime(WaveElevData%NStepWave) - WaveElevData%WaveTime(0)

   ! Set the value for WaveDT using the number of steps read in and the difference from first and last
   WaveElevData%WaveDT = REAL( WaveElevData%WaveTMax / WaveElevData%NStepWave, DbKi )

   CONTAINS

      SUBROUTINE CleanUp
         IF (ALLOCATED( WaveElevData%WaveElev   ))    DEALLOCATE( WaveElevData%WaveElev,     STAT=ErrStatTmp)
         IF (ALLOCATED( WaveElevData%WaveTime   ))    DEALLOCATE( WaveElevData%WaveTime,     STAT=ErrStatTmp)
      END SUBROUTINE CleanUp
 
END SUBROUTINE WaveElev_ReadFile
    
!----------------------------------------------------------------------------------------------------------------------------------
!>  This routine initializes the wave kinematics based a set of user-supplied wave elevations
!!
!!                 NOTE: WaveDT in file must match given WaveDT in HydroDyn input file
!!                       Final timestep must match given WaveTMax in HydroDyn input file
!!                 NOTE: Wave frequency cutoffs can are applied to the read in wave elevation time series
!!
SUBROUTINE UserWaveElevations_Init ( InitInp, InitOut, ErrStat, ErrMsg )              
!----------------------------------------------------------------------------------------------------------------------------------
   TYPE(Waves_InitInputType),       INTENT(IN   )  :: InitInp              !< Input data for initialization routine
   TYPE(Waves_InitOutputType),      INTENT(INOUT)  :: InitOut              !< Initialization outputs      
   INTEGER(IntKi),                  INTENT(  OUT)  :: ErrStat              !< Error status of the operation
   CHARACTER(*),                    INTENT(  OUT)  :: ErrMsg               !< Error message if ErrStat /= ErrID_None

   ! Local Variables
   TYPE(WaveElevInputDataFile)                     :: WaveElevData         !< Wave elevation file data after changing NStepWave
   REAL(SiKi),                      ALLOCATABLE    :: TmpFFTWaveElev(:)    !< Data for the FFT calculation
   TYPE(FFT_DataType)                              :: FFT_Data             !< the instance of the FFT module we're using
   INTEGER(IntKi)                                  :: I                    !< Generic counter

   ! Temporary error handling variables
   INTEGER(IntKi)                                  :: ErrStatTmp           !< Temporarary error status for procesing
   CHARACTER(ErrMsgLen)                            :: ErrMsgTmp            !< Temporary error message for processing
   CHARACTER(*),  PARAMETER                        :: RoutineName =  'UserWaveElevations_Init'

   ! Data verification: WaveDT in the HD file and in the .Elev file may be slightly different.  We will allow 
   ! some slight differences due to rounding.  If necessary, we could change this to a percentage allowable in the future.
   REAL(SiKi),    PARAMETER                        :: WaveDT_Tol  =  0.001_SiKi   !< Allowable difference in WaveDT values

   ! set error status information
   ErrStat  =  ErrID_None
   ErrMsg   =  ''

   ! Statement to user
   CALL WrScr1 ( ' Reading in wave elevation data from wave kinematics files with root name "'//TRIM(InitInp%WvKinFile)//'".' )

   ! Read in the wave elevation data
   CALL WaveElev_ReadFile (InitInp, WaveElevData, ErrStatTmp, ErrMsgTmp )
   CALL SetErrStat(ErrStatTmp,ErrMsgTmp,ErrStat,ErrMsg,RoutineName)
   IF ( ErrStat >= AbortErrLev ) THEN
      CALL CleanUp()
      RETURN
   END IF

   ! Check that the file timestep is the same as the HD file, and check that the WaveTMax value of the file is larger than that of HD.
   IF ( InitInp%WaveTMax > WaveElevData%WaveTMax ) THEN
      CALL SetErrStat(ErrID_Fatal,' HydroDyn requires a minimum of '//TRIM(Num2LStr(InitInp%WaveTMax))//', but '//TRIM(WaveElevData%FileName)// &
            ' only contains a maximum time of '//TRIM(Num2LStr(WaveElevData%WaveTMax))//' (last line).',ErrStat,ErrMsg,RoutineName)
   ENDIF

   ! Check that the values of WaveDT are the same or similar enough
   IF ( ABS(InitInp%WaveDT - WaveElevData%WaveDT) > WaveDT_Tol ) THEN
      CALL SetErrStat(ErrID_Fatal,' WaveDT from Hydrodyn ('//TRIM(Num2LStr(InitInp%WaveDT))//') and timestep size in wave elevation file '// &
            TRIM(WaveElevData%FileName)//' (WaveDT = '//TRIM(Num2LStr(WaveElevData%WaveDT))//')  do not match.  These need to be within '// &
            TRIM(Num2LStr(WaveDT_Tol))//' seconds of each other.',ErrStat,ErrMsg,RoutineName)
   ENDIF

   IF ( ErrStat >= AbortErrLev ) THEN
      CALL CleanUp()
      RETURN
   END IF


   ! Set new value for NStepWave so that the FFT algorithms are efficient. We will use the values passed in rather than what is read from the file
   ! NOTE: This method is what is used in the VariousWaves_Init routine in Waves.f90
   InitOut%NStepWave  = CEILING ( InitInp%WaveTMax/InitInp%WaveDT )  ! Set NStepWave to an even integer
   IF ( MOD(InitOut%NStepWave,2) == 1 )  InitOut%NStepWave = InitOut%NStepWave + 1           !   larger or equal to WaveTMax/WaveDT.
   InitOut%NStepWave2 = MAX( InitOut%NStepWave/2, 1 )                                        ! Make sure that NStepWave is an even product of small factors (PSF) that is
   InitOut%NStepWave  = 2*PSF ( InitOut%NStepWave2, 9 )                                      !   greater or equal to WaveTMax/WaveDT to ensure that the FFT is efficient.
   InitOut%NStepWave2 = InitOut%NStepWave/2                                                  ! Update the value of NStepWave2 based on the value needed for NStepWave.
   InitOut%WaveTMax   = InitOut%NStepWave*InitInp%WaveDT                                ! Update the value of WaveTMax   based on the value needed for NStepWave.
   InitOut%WaveDOmega = TwoPi/InitInp%WaveTMax                                          ! Compute the frequency step for incident wave calculations.
 
   ! Give warning if the number of timesteps changed
   IF ( WaveElevData%NStepWave /= InitOut%NStepWave ) THEN
      CALL SetErrStat(ErrID_Warn, ' Changed number of timesteps from '//TRIM(Num2LStr(WaveElevData%NStepWave))//' to '//   &
               TRIM(Num2LStr(InitOut%NStepWave))//' in order to calculate the frequency information from the wave elevations. '// &
               'Wave elevations during additional time are padded with zero wave elevation.',ErrStat,ErrMsg,RoutineName)
   ENDIF

   ! Allocate array to hold the wave elevations for calculation of FFT.
   ALLOCATE ( TmpFFTWaveElev( 0:InitOut%NStepWave-1 ), STAT=ErrStatTmp )
   IF (ErrStatTmp /= 0) CALL SetErrStat(ErrID_Fatal,'Cannot allocate array TmpFFTWaveElev.',ErrStat,ErrMsg,RoutineName)

   ! Allocate frequency array for the wave elevation information in frequency space
   ALLOCATE ( InitOut%WaveElevC0(2, 0:InitOut%NStepWave2                ), STAT=ErrStatTmp )
   IF (ErrStatTmp /= 0) CALL SetErrStat(ErrID_Fatal,'Cannot allocate array InitOut%WaveElevC0.',ErrStat,ErrMsg,RoutineName)

   ! Now check if all the allocations worked properly
   IF ( ErrStat >= AbortErrLev ) THEN
      CALL CleanUp()
      RETURN
   END IF

   ! Set the values
   TmpFFTWaveElev          =  0.0_SiKi
   InitOut%WaveElevC0(:,:) =  0.0_SiKi

   ! Copy values over
   DO I=0,MIN(WaveElevData%NStepWave,InitOut%NStepWave-1)
      TmpFFTWaveElev(I)    =  WaveElevData%WaveElev(I)
   ENDDO

   ! Initialize the FFT
   CALL InitFFT ( InitOut%NStepWave, FFT_Data, .FALSE., ErrStatTmp )
   CALL SetErrStat(ErrStatTmp,'Error occured while initializing the FFT.',ErrStat,ErrMsg,RoutineName)
   IF ( ErrStat >= AbortErrLev ) THEN
      CALL CleanUp()
      RETURN
   END IF

   ! Apply the forward FFT to get the real and imaginary parts of the frequency information.      
   CALL    ApplyFFT_f (  TmpFFTWaveElev(:), FFT_Data, ErrStatTmp )    ! Note that the TmpFFTWaveElev now contains the real and imaginary bits.
   CALL SetErrStat(ErrStatTmp,'Error occured while applying the forwards FFT to TmpFFTWaveElev array.',ErrStat,ErrMsg,RoutineName)
   IF ( ErrStat >= AbortErrLev ) THEN
      CALL CleanUp()
      RETURN
   END IF

   ! Copy the resulting TmpFFTWaveElev(:) data over to the InitOut%WaveElevC0 array
   DO I=1,InitOut%NStepWave2-1
      InitOut%WaveElevC0     (1,I) = TmpFFTWaveElev(2*I-1)
      InitOut%WaveElevC0     (2,I) = TmpFFTWaveElev(2*I)
   ENDDO
   InitOut%WaveElevC0(:,InitOut%NStepWave2) = 0.0_SiKi

   CALL  ExitFFT(FFT_Data, ErrStatTmp)
   CALL  SetErrStat(ErrStatTmp,'Error occured while cleaning up after the FFTs.', ErrStat,ErrMsg,RoutineName)
   IF ( ErrStat >= AbortErrLev ) THEN
      CALL CleanUp()
      RETURN
   END IF

   CALL CleanUp()

   CONTAINS

      SUBROUTINE CleanUp

         IF (ALLOCATED( WaveElevData%WaveElev   ))    DEALLOCATE( WaveElevData%WaveElev,     STAT=ErrStatTmp)
         IF (ALLOCATED( WaveElevData%WaveTime   ))    DEALLOCATE( WaveElevData%WaveTime,     STAT=ErrStatTmp)
         IF (ALLOCATED( TmpFFTWaveElev          ))    DEALLOCATE( TmpFFTWaveElev,            STAT=ErrStatTmp)

      END SUBROUTINE CleanUp
   
END SUBROUTINE UserWaveElevations_Init

!----------------------------------------------------------------------------------------------------------------------!
!                                                                                                                      !
!                                                      WaveMod = 6                                                     !
!                                                                                                                      !
!----------------------------------------------------------------------------------------------------------------------!

!----------------------------------------------------------------------------------------------------------------------------------
SUBROUTINE UserWaves_Init ( InitInp, InitOut, ErrStat, ErrMsg )              
!  This routine initializes the wave kinematics based on user-supplied data
!----------------------------------------------------------------------------------------------------------------------------------
   TYPE(Waves_InitInputType),       INTENT(IN   )  :: InitInp     ! Input data for initialization routine
   TYPE(Waves_InitOutputType),      INTENT(INOUT)  :: InitOut     ! Initialization outputs      
   INTEGER(IntKi),                  INTENT(  OUT)  :: ErrStat     ! Error status of the operation
   CHARACTER(*),                    INTENT(  OUT)  :: ErrMsg      ! Error message if ErrStat /= ErrID_None
   
<<<<<<< HEAD
   INTEGER                                         :: UnWv               ! file unit for writing the various wave kinematics files
   CHARACTER(1024)                                 :: FileName           ! complete filename for one of the output files
   INTEGER                                         :: I                  ! Generic index
   INTEGER                                         :: J                  ! Generic index
   INTEGER                                         :: iFile              ! Generic index
   CHARACTER(64)                                   :: Frmt, Sfrmt
   CHARACTER(10)                                   :: Delim
   CHARACTER(64), ALLOCATABLE                      :: WaveDataStr(:,:)
   REAL(SiKi), ALLOCATABLE                         :: WaveData(:,:)
=======
   
   INTEGER                                    :: UnWv                       ! file unit for writing the various wave kinematics files
   CHARACTER(1024)                            :: FileName                     ! complete filename for one of the output files
   INTEGER                      :: i, j, k, m, icount                                    ! Generic index
   INTEGER                      :: iFile                                               ! Generic index
   CHARACTER(64)                :: Frmt, Sfrmt
   CHARACTER(10)                :: Delim
   CHARACTER(64), ALLOCATABLE     :: WaveDataStr(:)
   REAL(SiKi), ALLOCATABLE       :: WaveData(:)
>>>>>>> e361b6fe
  
   ! Temporary error handling variables
   INTEGER(IntKi)                                  :: ErrStatTmp         ! Temporarary error status for procesing
   CHARACTER(ErrMsgLen)                            :: ErrMsgTmp          ! Temporary error message for processing
   LOGICAL                                         :: isNumeric
   CHARACTER(*), PARAMETER                         :: RoutineName = 'UserWaves_Init'
   CHARACTER(5)                                    :: extension(7)     
   
   ! Initialize ErrStat      
   ErrStat = ErrID_None         
   ErrMsg  = ""       
      
   extension  = (/'.Vxi ','.Vyi ','.Vzi ','.Axi ','.Ayi ','.Azi ','.DynP'/)
   Delim         = ''
   

      ! Tell our nice users what is about to happen that may take a while:

   CALL WrScr1 ( ' Reading in wave data from wave kinematics files with root name "'//TRIM(InitInp%WvKinFile)//'".' )



   ! Perform some initialization computations including calculating the
   !   total number of time steps in the incident wave and ALLOCATing the
   !   arrays; initialize the unneeded values to zero:
   InitOut%NStepWave  = CEILING ( InitInp%WaveTMax/InitInp%WaveDT )                              ! Set NStepWave to an even integer
   IF (.NOT. (EqualRealNos( REAL(InitInp%WaveTMax, SiKi) - REAL(InitOut%NStepWave*InitInp%WaveDT, SiKi), 0.0_SiKi ) ) ) THEN
      ErrMsg = 'For WaveMod = 5 or 6, WaveTMax must be a multiple of WaveDT'
      ErrStat = ErrID_Fatal
      RETURN
   END IF

   InitOut%NStepWave2 = InitOut%NStepWave/2
         
   ALLOCATE ( WaveDataStr  ( InitInp%NGrid(1) ) , STAT=ErrStatTmp )
      IF (ErrStatTmp /= 0) CALL SetErrStat(ErrID_Fatal,'Cannot allocate array WaveDataStr.',  ErrStat,ErrMsg,RoutineName)
   
   ALLOCATE ( InitOut%nodeInWater  (0:InitOut%NStepWave,InitInp%NWaveKin  ) , STAT=ErrStatTmp )
      IF (ErrStatTmp /= 0) CALL SetErrStat(ErrID_Fatal,'Cannot allocate array outOfWaterFlag.',  ErrStat,ErrMsg,RoutineName)
   InitOut%nodeInWater = 1
   
   ALLOCATE ( WaveData     ( InitInp%NGrid(1) ) , STAT=ErrStatTmp )
      IF (ErrStatTmp /= 0) CALL SetErrStat(ErrID_Fatal,'Cannot allocate array WaveData.',  ErrStat,ErrMsg,RoutineName)
   WaveData = 0.0_SiKi
   
   ALLOCATE ( InitOut%WaveTime   (0:InitOut%NStepWave                    ) , STAT=ErrStatTmp )
      IF (ErrStatTmp /= 0) CALL SetErrStat(ErrID_Fatal,'Cannot allocate array InitOut%WaveTime.',  ErrStat,ErrMsg,RoutineName)

   ALLOCATE ( InitOut%WaveElev (0:InitOut%NStepWave,InitInp%NGrid(1),InitInp%NGrid(2) ) , STAT=ErrStatTmp )
      IF (ErrStatTmp /= 0) CALL SetErrStat(ErrID_Fatal,'Cannot allocate array InitOut%WaveElev.',  ErrStat,ErrMsg,RoutineName)
   InitOut%WaveElev = 0.0_SiKi
   
   ALLOCATE ( InitOut%WaveDynP (0:InitOut%NStepWave,InitInp%NGrid(1),InitInp%NGrid(2),InitInp%NGrid(3)   ), STAT=ErrStatTmp )
      IF (ErrStatTmp /= 0) CALL SetErrStat(ErrID_Fatal,'Cannot allocate array InitOut%WaveDynP.', ErrStat,ErrMsg,'VariousWaves_Init')

   ALLOCATE ( InitOut%WaveVel  (0:InitOut%NStepWave,InitInp%NGrid(1),InitInp%NGrid(2),InitInp%NGrid(3),3), STAT=ErrStatTmp )
      IF (ErrStatTmp /= 0) CALL SetErrStat(ErrID_Fatal,'Cannot allocate array InitOut%WaveVel.',  ErrStat,ErrMsg,'VariousWaves_Init')

   ALLOCATE ( InitOut%WaveAcc  (0:InitOut%NStepWave,InitInp%NGrid(1),InitInp%NGrid(2),InitInp%NGrid(3),3), STAT=ErrStatTmp )
      IF (ErrStatTmp /= 0) CALL SetErrStat(ErrID_Fatal,'Cannot allocate array InitOut%WaveAcc.',  ErrStat,ErrMsg,'VariousWaves_Init')
      
      ! Now check if all the allocations worked properly
   IF ( ErrStat >= AbortErrLev ) THEN
      CALL CleanUp()
      RETURN
   END IF

   ! Read the first file and set the initial values of the 
   DO iFile = 1,7
      CALL GetNewUnit( UnWv )

      FileName = TRIM(InitInp%WvKinFile) // TRIM(extension(iFile))
   
      CALL OpenFInpFile ( UnWv, FileName, ErrStat, ErrMsg ) 
      IF ( ErrStat /= 0 ) THEN
         ErrStat = ErrID_Fatal
         ErrMsg  = 'Failed to open wave kinematics file, ' //  TRIM(FileName) 
         RETURN
      END IF

      do i = 1, 13
         CALL ReadCom( UnWv, FileName, 'HydroDyn wave kinematics file header line', ErrStatTmp, ErrMsgTmp )
            CALL SetErrStat( ErrStatTmp, ErrMsgTmp, ErrStat, ErrMsg, RoutineName )
            IF (ErrStat >= AbortErrLev) THEN
               CALL Cleanup() 
               RETURN
            END IF
      end do
   
      DO m = 0,InitOut%NStepWave-1
         icount = 1
         do k = 1, InitInp%NGrid(3)
            do j = 1, InitInp%NGrid(2)
               ! Extract fields from current line
               IF (.not. ExtractFields(UnWv, WaveDataStr(:), InitInp%NGrid(1))) THEN
                   call Cleanup()
                   RETURN
               END IF
               DO i = 1, InitInp%NGrid(1)
            
                  isNumeric = is_numeric(WaveDataStr(i), WaveData(i))
                  IF (.NOT. isNumeric ) THEN
                     InitOut%nodeInWater(m,icount) = 0
                     WaveData(i)            = 0.0
                  ELSE              
                     InitOut%nodeInWater(m,icount) = 1
                  END IF
                  
                  SELECT CASE (iFile)
                     CASE (1)              
                        InitOut%WaveVel (m,i,j,k,1)  = WaveData(i)
                     CASE (2)
                        InitOut%WaveVel (m,i,j,k,2)  = WaveData(i)
                     CASE (3)
                        InitOut%WaveVel (m,i,j,k,3)  = WaveData(i)
                     CASE (4)
                        InitOut%WaveAcc (m,i,j,k,1)  = WaveData(i)
                     CASE (5)
                        InitOut%WaveAcc (m,i,j,k,2)  = WaveData(i)
                     CASE (6)
                        InitOut%WaveAcc (m,i,j,k,3)  = WaveData(i)
                     CASE (7)              
                        InitOut%WaveDynP(m,i,j,k  )  = WaveData(i)
                  END SELECT
                  icount = icount + 1
               END DO
            end do
         end do
      END DO
   end do
  
   ! WaveTime
   DO i = 0,InitOut%NStepWave
      InitOut%WaveTime(i) = i*InitInp%WaveDT
   END DO
   
   ! WaveElev
   CALL GetNewUnit( UnWv )

   FileName = TRIM(InitInp%WvKinFile) // '.Elev'
   
   CALL OpenFInpFile ( UnWv, FileName, ErrStat, ErrMsg ) 
   IF ( ErrStat /= 0 ) THEN
      ErrStat = ErrID_Fatal
      ErrMsg  = 'Failed to open wave elevation file, ' //  TRIM(FileName) 
      RETURN
   END IF

   do i = 1, 13
      CALL ReadCom( UnWv, FileName, 'HydroDyn wave elevation file header line', ErrStatTmp, ErrMsgTmp )
         CALL SetErrStat( ErrStatTmp, ErrMsgTmp, ErrStat, ErrMsg, RoutineName )
         IF (ErrStat >= AbortErrLev) THEN
            CALL Cleanup() 
            RETURN
         END IF
   end do
   
   DO m = 0,InitOut%NStepWave-1
      do j = 1, InitInp%NGrid(2)
         ! Extract fields from current line
         IF (.not. ExtractFields(UnWv, WaveDataStr(:), InitInp%NGrid(1))) THEN
               call Cleanup()
               RETURN
         END IF
         DO i = 1, InitInp%NGrid(1)
            
            isNumeric = is_numeric(WaveDataStr(i), WaveData(i))
            IF (.NOT. isNumeric ) THEN
               InitOut%WaveElev(m,i,j )  = 0.0
            ELSE              
               InitOut%WaveElev(m,i,j )  = WaveData(i)
            END IF
         END DO
      end do
  
   END DO

!TODO FIX for new grid of XY wave elevations
!   IF ( InitInp%NWaveElev > 0 ) THEN
!      CALL GetNewUnit( UnWv )
!
!      FileName = TRIM(InitInp%WvKinFile) // '.Elev'
!   
!      CALL OpenFInpFile ( UnWv, FileName, ErrStat, ErrMsg ) 
!      IF ( ErrStat /= 0 ) THEN
!         ErrStat = ErrID_Fatal
!         ErrMsg  = 'Failed to open wave elevations file, ' //  TRIM(FileName) 
!         RETURN
!      END IF
!
!      Frmt = '('//TRIM(Int2LStr(InitInp%NWaveElev))//'(:,A,ES11.4e2))'
!   
!      CALL ReadCom( UnWv, FileName, 'HydroDyn wave elevations file header line 1', ErrStatTmp, ErrMsgTmp )
!         CALL SetErrStat( ErrStatTmp, ErrMsgTmp, ErrStat, ErrMsg, RoutineName )
!         IF (ErrStat >= AbortErrLev) THEN
!            CALL Cleanup() 
!            RETURN
!         END IF
!!TODO: FIX WaveElev based on grid now.         
!      !DO t = 0,InitOut%NStepWave-1        
!      !   Read(UnWv,Frmt)   ( Delim,  InitOut%WaveElev(t,i,j)  , j=1,InitInp%NWaveElev ) 
!      !END DO
!      CLOSE(UnWv)
!   END IF
   CALL CleanUp( )
   
   ! Need to append the first time step record to the end of each array for periodic waves
   InitOut%WaveVel (InitOut%NStepWave,:,:,:,:)  = InitOut%WaveVel (0,:,:,:,:)
   InitOut%WaveAcc (InitOut%NStepWave,:,:,:,:)  = InitOut%WaveAcc (0,:,:,:,:)
   InitOut%WaveDynP(InitOut%NStepWave,:,:,:)    = InitOut%WaveDynP(0,:,:,:  )
   InitOut%WaveElev(InitOut%NStepWave,:,:)     = InitOut%WaveElev(0,:,:)
   InitOut%nodeInWater(InitOut%NStepWave,:)  = InitOut%nodeInWater(0,:)
  
CONTAINS

   !> Sub function to extract n fields on the current line of the file unit FU
   FUNCTION ExtractFields(FU, s, n) result(OK)
      ! Arguments
      INTEGER, INTENT(IN)       :: FU       !< Unit name
      INTEGER, INTENT(IN)       :: n        !< Number of fields
      CHARACTER(*), INTENT(OUT) :: s(n)     !< Fields
      LOGICAL                   :: OK
      ! Local var
      CHARACTER(2048)           :: TextLine          !< One line of text read from the file
      OK=.TRUE.

      ! Read line
      READ(FU, FMT='(A)', IOSTAT=ErrStat) TextLine
      IF (ErrStat/=0) THEN
         ErrStat = ErrID_Fatal
         WRITE(ErrMsg,'(A,I0,A,I0,A)') 'Failed to read line ',I+2,' (out of ',InitOut%NStepWave+1,' expected lines) in file '//TRIM(FileName)//&
             & '. Check that the number of lines (without header) is equal to WaveTMax/WaveDT. '
         OK=.FALSE.
         RETURN
      END IF

      ! Extract fields (ReadCAryFromStr is in NWTC_IO)
      CALL ReadCAryFromStr ( TextLine, s, n, 'line', 'junk', ErrStat, ErrMsgTmp )
      IF (ErrStat/=0) THEN
         ErrStat = ErrID_Fatal
         write(ErrMsg,'(A,I0,A,I0,A)') 'Failed to extract fields from line ',I+2,' in file '//TRIM(FileName)//'. '//&
             & trim(ErrMsgTmp)//' Check that the number of columns is correct and matches the number of internal HydroDyn nodes.'//&
             &' (Typically twice the number of joints).'
         OK=.FALSE.
         RETURN
      END IF
   END FUNCTION ExtractFields

   SUBROUTINE CleanUp( )

      IF (ALLOCATED( WaveDataStr ))         DEALLOCATE( WaveDataStr,        STAT=ErrStatTmp)
      IF (ALLOCATED( WaveData ))        DEALLOCATE( WaveData,       STAT=ErrStatTmp)
      !IF (ALLOCATED( outOfWaterFlag ))         DEALLOCATE( outOfWaterFlag,        STAT=ErrStatTmp)
      !IF (ALLOCATED( GHWvDpth ))          DEALLOCATE( GHWvDpth,         STAT=ErrStatTmp)
      !IF (ALLOCATED( WaveElev0 ))         DEALLOCATE( WaveElev0,        STAT=ErrStatTmp)
      CLOSE(UnWv)
      RETURN
   END SUBROUTINE CleanUp

END SUBROUTINE UserWaves_Init


!----------------------------------------------------------------------------------------------------------------------!
!                                                                                                                      !
!                                                      WaveMod = 7                                                     !
!                                                                                                                      !
!----------------------------------------------------------------------------------------------------------------------!

!-----------------------------------------------------------------------------------------------------------------------
!> This subroutine reads in the wave components from a file and reconstructs the frequency information.
SUBROUTINE WaveComp_ReadFile ( InitInp, InitOut, WaveCompData, ErrStat, ErrMsg )

   IMPLICIT NONE
   TYPE(Waves_InitInputType),       INTENT(INOUT)  :: InitInp              !< Input data for initialization routine
   TYPE(Waves_InitOutputType),      INTENT(INOUT)  :: InitOut              !< Output data for initialization routine
   TYPE(WaveCompInputDataFile),     INTENT(  OUT)  :: WaveCompData         !< Wave component file data
   INTEGER(IntKi),                  INTENT(  OUT)  :: ErrStat              !< Error Status at return
   CHARACTER(*),                    INTENT(  OUT)  :: ErrMsg               !< Error message if ErrStat /= ErrID_None


   ! Variables for reading in the wave components
   CHARACTER(1024)                                 :: FileName             !< Name of the file we are reading
   REAL(SiKi)                                      :: TmpWaveCompRow(4)    !< row read in from the wave component input file
   REAL(SiKi)                                      :: WaveAngFreq
 

   ! Local Variables
   CHARACTER(1024)                                 :: TextLine             !< One line of text read from the file
   INTEGER(IntKi)                                  :: LineLen              !< The length of the line read in
   INTEGER(IntKi)                                  :: I                    !< Generic counter integer
   INTEGER(IntKi)                                  :: NumDataColumns       !< Number of columns of data found in the file
   INTEGER(IntKi)                                  :: NumHeaderLines       !< Number of header lines in the file.
   INTEGER(IntKi)                                  :: WaveCompUnit         !< Unit number for the CompFileName
   INTEGER(IntKi)                                  :: ErrStatTmp           !< Temporarary error status for procesing
   CHARACTER(ErrMsgLen)                            :: ErrMsgTmp            !< Temporary error message for processing
   CHARACTER(*), PARAMETER                         :: RoutineName = 'WaveComp_ReadFile'
   REAL(SiKi),   PARAMETER                         :: WaveDOmega_RelTol  =  0.001_SiKi   !< Allowable relative difference in WaveDOmega values
   REAL(SiKi)                                      :: OmegaRatio
   
   CHARACTER(1024)                                 :: StrRead           !< String containing the first word read in
   REAL(SiKi)                                      :: RealRead          !< Returns value of the number (if there was one), or NaN (as set by NWTC_Num) if there wasn't
   INTEGER(IntKi)                                  :: TmpIOErrStat      !< Temporary error status for the internal read of the first word to a real number
   LOGICAL                                         :: IsRealNum         !< Flag indicating if the first word on the line was a real number

   LOGICAL                                         :: USESEAFormat

   CHARACTER(24)                                   :: Words(20)         !< Array of words we extract from a line.  We shouldn't have more than 20.

   ! Initialize the error handling
   ErrStat  =  ErrID_None
   ErrMsg   =  ""

   ! Get a unit number for reading in the file
   CALL GetNewUnit( WaveCompUnit )

   ! Assemble the filename for the wave component data.
   WaveCompData%FileName   =  TRIM(InitInp%WvKinFile)

   ! Open the file containing the list of wave components
   CALL OpenFInpFile(  WaveCompUnit, WaveCompData%FileName, ErrStatTmp, ErrMsgTmp )
   CALL SetErrStat( ErrStatTmp, ErrMsgTmp, ErrStat,ErrMsg, RoutineName)
   IF (ErrStat >= AbortErrLev) THEN
      CLOSE ( WaveCompUnit )
      CALL CleanUp() 
      RETURN
   END IF

   ! Find out how the data is formatted
   CALL GetFileLength(WaveCompUnit, TRIM(WaveCompData%Filename), NumDataColumns, WaveCompData%NCompWave, NumHeaderLines, ErrStatTmp, ErrMsgTmp)
   CALL SetErrStat( ErrStatTmp, ErrMsgTmp, ErrStat,ErrMsg, RoutineName)
   IF (ErrStat >= AbortErrLev) THEN
      CLOSE ( WaveCompUnit )
      CALL CleanUp() 
      RETURN
   END IF

   ! Find out which format the file uses - OpenFAST or SEA
   CALL ReadLine( WaveCompUnit, '', TextLine, LineLen, ErrStatTmp )
   IF (ErrStatTmp /= ErrID_None) THEN
      CALL SetErrStat( ErrID_Fatal, 'Error reading the first line of ' // TRIM(WaveCompData%FileName), ErrStat, ErrMsg, RoutineName)
      CLOSE ( WaveCompUnit )
      CALL CleanUp() 
      RETURN
   END IF
   If (TextLine(1:28) == 'source: SEAFileGenerator.exe') THEN
      CALL WrScr1 ( ' Reading "'//TRIM(InitInp%WvKinFile)//'" following the .SEA format: Wave Frequency (Hz), Wave Amplitude (m), Wave Direction (rad), Wave Phase (rad).' )
      UseSEAFormat = .TRUE.
      ErrStatTmp = ErrID_None
   
      ! Go through the SEA headerlines
      DO I = 2,NumHeaderLines   
         CALL ReadLine( WaveCompUnit, '', TextLine, LineLen, ErrStatTmp )
         CALL GetWords( TextLine, Words, 20 )
         
         ! Make sure the wave direction convention is not nautial, which is not supported
         IF (TRIM(Words(1)) == 'dconv:' .AND. TRIM(Words(2)) == 'naut') THEN
            CALL SetErrStat( ErrID_Fatal, 'Nautical (naut) convention for wave direction is not supported. Must use cartesian (cart) convention.', ErrStat, ErrMsg, RoutineName)
            CLOSE ( WaveCompUnit )
            CALL CleanUp()
            RETURN
         END IF
         
         ! Override WaveTMax from SeaState input with the "duration" specified in the SEA file header if available
         IF (TRIM(Words(1)) == 'duration: ') THEN
            CALL ReadRealNumberFromString( Words(2), RealRead, StrRead, IsRealNum, ErrStatTmp, ErrMsgTmp, TmpIOErrStat )
            IF ( IsRealNum ) THEN
               InitInp%WaveTMax = RealRead
               CALL WrScr1(' WaveTMax overriden based on "' //TRIM(WaveCompData%FileName)// '" to ' // TRIM(Num2Lstr(InitInp%WaveTMax)) // ' sec.' )
            END IF
         END IF
      END DO
      
   ELSE
      UseSEAFormat = .FALSE.
      CALL WrScr1 ( ' Reading "'//TRIM(InitInp%WvKinFile)//'" following the OpenFAST format: Wave Angular Frequency (rad/s), Wave Height (m), Wave Direction (deg), Wave Phase (deg).' )
   END IF
   REWIND( WaveCompUnit )

   ! Check that we read in four columns
   IF ( NumDataColumns /= 4_IntKi ) THEN
      CALL SetErrStat( ErrID_Fatal, ' Wave component files should contain four columns of data: (angular) frequency, wave height/amplitude, wave direction, wave phase. '// &
               'Found '//TRIM(Num2LStr(NumDataColumns))//' of data in "'//TRIM(WaveCompData%FileName)//'".', ErrStat, ErrMsg, RoutineName)
      CLOSE ( WaveCompUnit )
      CALL CleanUp() 
      RETURN
   END IF

   ! Compute the frequency step for incident wave calculations.
   InitOut%WaveDOmega = TwoPi/InitInp%WaveTMax 

   !--------------------------------------------------
   ! Read in the data
   !--------------------------------------------------

   ! Allocate the array to store the wave components
   ALLOCATE ( WaveCompData%WaveAngFreq(WaveCompData%NCompWave), STAT = ErrStatTmp )
   IF ( ErrStatTmp /= 0 ) THEN      
      CALL SetErrStat( ErrID_Fatal, 'Error allocating space for user WaveAngFreq array.', ErrStat, ErrMsg, RoutineName )
      CLOSE ( WaveCompUnit )
      CALL CleanUp() 
      RETURN
   END IF
   
   ALLOCATE ( WaveCompData%WaveAmp(WaveCompData%NCompWave), STAT = ErrStatTmp )
   IF ( ErrStatTmp /= 0 ) THEN      
      CALL SetErrStat( ErrID_Fatal, 'Error allocating space for user WaveAmp array.', ErrStat, ErrMsg, RoutineName )
      CLOSE ( WaveCompUnit )
      CALL CleanUp() 
      RETURN
   END IF
   
   ALLOCATE ( WaveCompData%WaveDir(WaveCompData%NCompWave), STAT = ErrStatTmp )
   IF ( ErrStatTmp /= 0 ) THEN      
      CALL SetErrStat( ErrID_Fatal, 'Error allocating space for user WaveDir array.', ErrStat, ErrMsg, RoutineName )
      CLOSE ( WaveCompUnit )
      CALL CleanUp() 
      RETURN
   END IF
   
   ALLOCATE ( WaveCompData%WavePhase(WaveCompData%NCompWave), STAT = ErrStatTmp )
   IF ( ErrStatTmp /= 0 ) THEN      
      CALL SetErrStat( ErrID_Fatal, 'Error allocating space for user WavePhase array.', ErrStat, ErrMsg, RoutineName )
      CLOSE ( WaveCompUnit )
      CALL CleanUp() 
      RETURN
   END IF
 
   ! Read and discard the header lines
   DO I=1,NumHeaderLines
      CALL ReadLine( WaveCompUnit, '', TextLine, LineLen, ErrStatTmp )
   ENDDO

 
   ! Read in all the data
   DO I=1,WaveCompData%NCompWave
      CALL ReadAry( WaveCompUnit, WaveCompData%FileName, TmpWaveCompRow(1:4), 4, 'TmpWaveCompRow','Temporary variable holding the wave component information', &
            ErrStatTmp,ErrMsgTmp )
      IF ( ErrStatTmp /= 0 ) THEN      
         CALL SetErrStat( ErrID_Fatal, 'Error in reading in value from the file: line number '//TRIM(Num2LStr(I))//'. Expecting a total of '// &
               TRIM(Num2LStr(WaveCompData%NCompWave))//' rows of data.', ErrStat, ErrMsg, RoutineName )
         CLOSE ( WaveCompUnit )
         CALL CleanUp() 
         RETURN
      END IF

      WaveAngFreq = TmpWaveCompRow(1)
      IF (UseSEAFormat) THEN
          WaveAngFreq = TwoPi * WaveAngFreq
      END IF
      
      ! Check if the frequency is valid
      OmegaRatio = WaveAngFreq/InitOut%WaveDOmega
      IF (ABS(OmegaRatio - REAL(NINT(OmegaRatio),SiKi))>WaveDOmega_RelTol) THEN
          CALL SetErrStat( ErrID_Fatal, 'The wave frequency on line number '//TRIM(Num2LStr(I))//' is not an integer multiple of the frequency resolution given by 1/WaveTMax.', ErrStat, ErrMsg, RoutineName )
          CLOSE ( WaveCompUnit )
          CALL CleanUp() 
          RETURN
      ELSE IF (WaveAngFreq <= 0.0_ReKi) THEN
          CALL SetErrStat( ErrID_Fatal, 'The wave frequency on line number '//TRIM(Num2LStr(I))//' is less than or equal to zero. All frequency must be positive.', ErrStat, ErrMsg, RoutineName )
          CLOSE ( WaveCompUnit )
          CALL CleanUp() 
          RETURN  
      END IF
      
      ! Copy the data to the appropriate places
      IF (UseSEAFormat) THEN ! SEA format - Frequency (Hz), Amplitude (m), Direction (rad), Phase (rad)
          WaveCompData%WaveAngFreq(I)  =  TmpWaveCompRow(1) * TwoPi       ! Convert to angular frequency
          WaveCompData%WaveAmp(I)      =  TmpWaveCompRow(2)               ! Already wave amplitude
          WaveCompData%WaveDir(I)      =  TmpWaveCompRow(3) * 180_ReKi/PI ! Convert to degrees
          WaveCompData%WavePhase(I)    =  TmpWaveCompRow(4)               ! Aleady in radians
      ELSE  ! OpenFAST format - Angular Frequency (rad/s), Wave Height (m), Direction (deg), Phase (deg) 
          WaveCompData%WaveAngFreq(I)  =  TmpWaveCompRow(1)               ! Already angular frequency
          WaveCompData%WaveAmp(I)      =  TmpWaveCompRow(2) * 0.5_ReKi    ! Convert wave height to wave amplitude
          WaveCompData%WaveDir(I)      =  TmpWaveCompRow(3)               ! Already in degrees
          WaveCompData%WavePhase(I)    =  TmpWaveCompRow(4) * PI/180_ReKi ! Convert to radians
      END IF
      
   ENDDO

   CALL WrScr( ' Read in '//TRIM(Num2LStr(I))//' lines of wave component data from '//TRIM(WaveCompData%FileName)//'.' )


   CLOSE( WaveCompUnit )

   CONTAINS

      SUBROUTINE CleanUp

         IF (ALLOCATED( WaveCompData%WaveAngFreq ))    DEALLOCATE( WaveCompData%WaveAngFreq, STAT=ErrStatTmp)
         IF (ALLOCATED( WaveCompData%WaveAmp  ))       DEALLOCATE( WaveCompData%WaveAmp,     STAT=ErrStatTmp)
         IF (ALLOCATED( WaveCompData%WaveDir     ))    DEALLOCATE( WaveCompData%WaveDir,     STAT=ErrStatTmp)
         IF (ALLOCATED( WaveCompData%WavePhase   ))    DEALLOCATE( WaveCompData%WavePhase,   STAT=ErrStatTmp)

      END SUBROUTINE CleanUp
END SUBROUTINE WaveComp_ReadFile
   
   
!----------------------------------------------------------------------------------------------------------------------------------
!>  This routine initializes the wave kinematics based a set of user-supplied wave frequency components
!!
!!                 NOTE: WaveDT in file must match given WaveDT in HydroDyn input file
!!                       Final timestep must match given WaveTMax in HydroDyn input file
!!                 NOTE: Wave frequency cutoffs can are applied to the read in wave elevation time series
!!
SUBROUTINE UserWaveComponents_Init ( InitInp, InitOut, ErrStat, ErrMsg )              
!----------------------------------------------------------------------------------------------------------------------------------
      TYPE(Waves_InitInputType),       INTENT(INOUT)  :: InitInp              !< Input data for initialization routine
      TYPE(Waves_InitOutputType),      INTENT(INOUT)  :: InitOut              !< Initialization outputs      
      INTEGER(IntKi),                  INTENT(  OUT)  :: ErrStat              !< Error status of the operation
      CHARACTER(*),                    INTENT(  OUT)  :: ErrMsg               !< Error message if ErrStat /= ErrID_None

      ! Local Variables
      TYPE(WaveCompInputDataFile)                     :: WaveCompData         !< Wave elevation file data after changing NStepWave
      REAL(SiKi)                                      :: MaxWaveAngFreq       !< Maximum wave angular frequency in the user wave component file
      INTEGER(IntKi)                                  :: I,J                  !< Generic counter
      LOGICAL, ALLOCATABLE                            :: IsSpecified(:)       !< If frequency component is already specified

      ! Temporary error handling variables
      INTEGER(IntKi)                                  :: ErrStatTmp           !< Temporarary error status for procesing
      CHARACTER(ErrMsgLen)                            :: ErrMsgTmp            !< Temporary error message for processing
      CHARACTER(*),  PARAMETER                        :: RoutineName = 'UserWaveComponents_Init'

      ! set error status information
      ErrStat  =  ErrID_None
      ErrMsg   =  ''

      ! Statement to user
      CALL WrScr1 ( ' Reading in wave component data from wave kinematics files with root name "'//TRIM(InitInp%WvKinFile)//'".' )
      
      ! Read in the wave component data
      CALL WaveComp_ReadFile (InitInp, InitOut, WaveCompData, ErrStatTmp, ErrMsgTmp )
      CALL SetErrStat(ErrStatTmp,ErrMsgTmp,ErrStat,ErrMsg,RoutineName)
      IF ( ErrStat >= AbortErrLev ) THEN
         CALL CleanUp()
         RETURN
      END IF

      MaxWaveAngFreq     = MAXVAL(WaveCompData%WaveAngFreq)
      ! NStepWave2 should be large enough to accommodate the highest user frequency component and 
      ! produce a time step no larger than the user WaveDT.
      InitOut%NStepWave2 = MAX( NINT(MaxWaveAngFreq / InitOut%WaveDOmega) + 1_IntKi, & 
                                CEILING(TwoPi/(InitInp%WaveDt*InitOut%WaveDOmega)) )
      InitOut%NStepWave2 = PSF ( InitOut%NStepWave2, 9 )                         ! Make sure NStepWave2 is a product of small factors (PSF) greater or equal to what's required by the user input 
      InitOut%NStepWave  = InitOut%NStepWave2 * 2_IntKi                          ! NStepWave is guaranteed to be even
      InitOut%WaveTMax   = InitInp%WaveTMax                                      ! Copy over WaveTMax.
      InitInp%WaveDT     = InitOut%WaveTMax / InitOut%NStepWave                  ! Update the value of WaveDT     based on the value needed for NStepWave.
      CALL WrScr1 (' Setting WaveDT to ' // TRIM(Num2Lstr(InitInp%WaveDt)) // ' sec.')
 
      ! Allocate frequency array for the wave elevation information in frequency space
      ALLOCATE ( InitOut%WaveElevC0(2, 0:InitOut%NStepWave2  ), STAT=ErrStatTmp )
      IF (ErrStatTmp /= 0) CALL SetErrStat(ErrID_Fatal,'Cannot allocate array InitOut%WaveElevC0.',ErrStat,ErrMsg,RoutineName)
      
      ALLOCATE ( InitOut%WaveDirArr( 0:InitOut%NStepWave2    ), STAT=ErrStatTmp )
      IF (ErrStatTmp /= 0) CALL SetErrStat(ErrID_Fatal,'Cannot allocate array InitOut%WaveDirArr.',ErrStat,ErrMsg,RoutineName)
      
      ALLOCATE ( IsSpecified( 0:InitOut%NStepWave2           ), STAT = ErrStatTmp)
      IF (ErrStatTmp /= 0) CALL SetErrStat(ErrID_Fatal,'Cannot allocate array IsSpecified.',ErrStat,ErrMsg,RoutineName)
      
      ! Now check if all the allocations worked properly
      IF ( ErrStat >= AbortErrLev ) THEN
         CALL CleanUp()
         RETURN
      END IF

      ! Set the values
      InitOut%WaveElevC0(:,:) =  0.0_SiKi
      InitOut%WaveDirArr(:)   =  0.0_SiKi
      IsSpecified(:) = .FALSE.

      ! Copy the wave frequency component information to the InitOut%WaveElevC0 array
      DO I=1,WaveCompData%NCompWave
         J = NINT(WaveCompData%WaveAngFreq(I)/InitOut%WaveDOmega)
         IF ( .NOT. IsSpecified(J) ) THEN
            IsSpecified(J) = .TRUE.
            InitOut%WaveElevC0(1,J) = WaveCompData%WaveAmp(I) * COS(WaveCompData%WavePhase(I)) * InitOut%NStepWave2
            InitOut%WaveElevC0(2,J) = WaveCompData%WaveAmp(I) * SIN(WaveCompData%WavePhase(I)) * InitOut%NStepWave2
            InitOut%WaveDirArr(J)   = WaveCompData%WaveDir(I)
         ELSE
            CALL SetErrStat(ErrID_Fatal,'Wave component with angular frequency ' //TRIM( Num2Lstr( WaveCompData%WaveAngFreq(I) ) )// & 
                                        ' is listed twice in ' //TRIM(InitInp%WvKinFile)// '.',ErrStat,ErrMsg,RoutineName)
            CALL CleanUp()
            RETURN
         END IF
      END DO
      ! Make sure the DC and Nyquist components are zero - should be redundant
      InitOut%WaveElevC0(:,0                 ) = 0.0_SiKi
      InitOut%WaveElevC0(:,InitOut%NStepWave2) = 0.0_SiKi

      CALL CleanUp()

      CONTAINS

         SUBROUTINE CleanUp

            IF (ALLOCATED( WaveCompData%WaveAngFreq ))    DEALLOCATE( WaveCompData%WaveAngFreq, STAT=ErrStatTmp)
            IF (ALLOCATED( WaveCompData%WaveAmp  ))       DEALLOCATE( WaveCompData%WaveAmp,     STAT=ErrStatTmp)
            IF (ALLOCATED( WaveCompData%WaveDir     ))    DEALLOCATE( WaveCompData%WaveDir,     STAT=ErrStatTmp)
            IF (ALLOCATED( WaveCompData%WavePhase   ))    DEALLOCATE( WaveCompData%WavePhase,   STAT=ErrStatTmp)
            IF (ALLOCATED( IsSpecified ))                 DEALLOCATE( IsSpecified,              STAT=ErrStatTmp)

         END SUBROUTINE CleanUp
  
END SUBROUTINE UserWaveComponents_Init



!----------------------------------------------------------------------------------------------------------------------!
!                                                                                                                      !
!                                     Shared Private Utility Functions and Subroutines                                 !
!                                                                                                                      !
!----------------------------------------------------------------------------------------------------------------------!

!-------------------------------------------------------------------------------------------------------------------------------
!>    This subroutine looks at a file that has been opened and finds out how many header lines there are, how many periods
!!    (frequencies) there are (first only if there are paired periods for second order), and how many lines of data there are in
!!    the file.
!!
!!    A few things are assumed about the file:
!!       1. Any header lines are the first thing in the file.
!!       2. No text appears anyplace other than in the file header lines.
!!       3. The datalines only contain numbers that can be read in as reals.
!!
!!    Limitations:
!!       1. only handles up to 20 words (columns) on a line
!!       2. empty lines are considered text lines
!!       3. All data rows must contain the same number of columns
!!
!!
SUBROUTINE GetFileLength(UnitDataFile, Filename, NumDataColumns, NumDataLines, NumHeaderLines, ErrStat, ErrMsg)

   IMPLICIT NONE
   
   ! Passed variables
   INTEGER(IntKi),                     INTENT(IN   )  :: UnitDataFile          !< Unit number of the file we are looking at.
   CHARACTER(*),                       INTENT(IN   )  :: Filename          !< The name of the file we are looking at.
   INTEGER(IntKi),                     INTENT(  OUT)  :: NumDataColumns    !< The number of columns in the data file.
   INTEGER(IntKi),                     INTENT(  OUT)  :: NumDataLines      !< Number of lines containing data
   INTEGER(IntKi),                     INTENT(  OUT)  :: NumHeaderLines    !< Number of header lines at the start of the file
   CHARACTER(*),                       INTENT(  OUT)  :: ErrMsg            !< Error Message to return (empty if all good)
   INTEGER(IntKi),                     INTENT(  OUT)  :: ErrStat           !< Status flag if there were any problems (ErrID_None if all good)

   ! Local Variables
   CHARACTER(2048)                                    :: ErrMsgTmp         !< Temporary message variable.  Used in calls.
   INTEGER(IntKi)                                     :: ErrStatTmp        !< Temporary error status.  Used in calls.
   INTEGER(IntKi)                                     :: LclErrStat        !< Temporary error status.  Used locally to indicate when we have reached the end of the file.
   INTEGER(IntKi)                                     :: TmpIOErrStat      !< Temporary error status for the internal read of the first word to a real number
   LOGICAL                                            :: IsRealNum         !< Flag indicating if the first word on the line was a real number
   
   CHARACTER(1024)                                    :: TextLine          !< One line of text read from the file
   INTEGER(IntKi)                                     :: LineLen           !< The length of the line read in
   CHARACTER(1024)                                    :: StrRead           !< String containing the first word read in
   REAL(SiKi)                                         :: RealRead          !< Returns value of the number (if there was one), or NaN (as set by NWTC_Num) if there wasn't
   CHARACTER(1024)                                    :: VarName           !< Name of the variable we are trying to read from the file
   CHARACTER(24)                                      :: Words(20)         !< Array of words we extract from a line.  We shouldn't have more than 20.
   INTEGER(IntKi)                                     :: i,j,k             !< simple integer counters
   INTEGER(IntKi)                                     :: LineNumber        !< the line I am on
   LOGICAL                                            :: LineHasText       !< Flag indicating if the line I just read has text.  If so, it is a header line.
   LOGICAL                                            :: HaveReadData      !< Flag indicating if I have started reading data.
   INTEGER(IntKi)                                     :: NumWords          !< Number of words on a line
   INTEGER(IntKi)                                     :: FirstDataLineNum  !< Line number of the first row of data in the file
   CHARACTER(*), PARAMETER                            :: RoutineName = 'GetFileLength'
   
   ! Initialize the error handling
   ErrStat     = ErrID_None
   ErrStatTmp  = ErrID_None
   LclErrStat  = ErrID_None
   ErrMsg      = ''
   ErrMsgTmp   = ''
   
   
   ! Set some of the flags and counters
   HaveReadData   = .FALSE.
   NumDataColumns = 0
   NumHeaderLines = 0
   NumDataLines   = 0
   LineNumber     = 0
   
   ! Just in case we were handed a file that we are part way through reading (should never be true), rewind to the start
   REWIND( UnitDataFile )
      
   !------------------------------------
   !> The variable LclErrStat is used to indicate when we have reached the end of the file or had an error from
   !! ReadLine.  Until that occurs, we read each line, and decide if it contained any non-numeric data.  The
   !! first group of lines containing non-numeric data is considered the header.  The first line of all numeric
   !! data is considered the start of the data section.  Any non-numeric containing found within the data section
   !! will be considered as an invalid file format at which point we will return a fatal error from this routine.
   
   DO WHILE ( LclErrStat == ErrID_None )
   
      !> Reset the indicator flag for the non-numeric content
      LineHasText = .FALSE.
   
      !> Read in a single line from the file
      CALL ReadLine( UnitDataFile, '', TextLine, LineLen, LclErrStat )
   
      !> If there was an error in reading the file, then exit.
      !!    Possible causes: reading beyond end of file in which case we are done so don't process it.
      IF ( LclErrStat /= ErrID_None ) EXIT
   
      !> Increment the line counter.
      LineNumber  = LineNumber + 1
   
      !> Read all the words on the line into the array called 'Words'.  Only the first words will be encountered
      !! will be stored.  The others are empty (i.e. only three words on the line, so the remaining 17 are empty).
      CALL GetWords( TextLine, Words, 20 )
   
      !> Cycle through and count how many are not empty.  Once an empty value is encountered, all the rest should
      !! be empty if GetWords worked correctly.  The index of the last non-empty value is stored.
      DO i=1,20
         IF (TRIM(Words(i)) .ne. '') NumWords=i
      ENDDO
      
      !> Now cycle through the first 'NumWords' of non-empty values stored in 'Words'.  Words should contain
      !! everything that is one the line.  The subroutine ReadRealNumberFromString will set a flag 'IsRealNum'
      !! when the value in Words(i) can be read as a real(SiKi).  'StrRead' will contain the string equivalent.
      DO i=1,NumWords
         CALL ReadRealNumberFromString( Words(i), RealRead, StrRead, IsRealNum, ErrStatTmp, ErrMsgTmp, TmpIOErrStat )
         IF ( .NOT. IsRealNum) THEN
            LineHasText = .TRUE.
         END IF
      END DO
   
      !> If all the words on that line had no text in them, then it must have been a line of data.
      !! If not, then we have either a header line, which is ok, or a line containing text in the middle of the
      !! the data section, which is not good (the flag HaveReadData tells us which case this is).
      IF ( LineHasText ) THEN
         IF ( HaveReadData ) THEN      ! Uh oh, we have already read a line of data before now, so there is a problem
            CALL SetErrStat( ErrID_Fatal, ' Found text on line '//TRIM(Num2LStr(LineNumber))//' of '//TRIM(FileName)// &
                        ' when real numbers were expected.  There may be a problem with the file.', ErrStat, ErrMsg, RoutineName)
            IF ( ErrStat >= AbortErrLev ) THEN
               RETURN
            END IF
         ELSE
            NumHeaderLines = NumHeaderLines + 1
         END IF
      ELSE     ! No text, must be data line
         NumDataLines = NumDataLines + 1
         ! If this is the first row of data, then store the number of words that were on the line
         IF ( .NOT. HaveReadData )  THEN
            ! If this is the first line of data, keep some relevant info about it and the number of columns in it
            HaveReadData      = .TRUE.
            FirstDataLineNum  = LineNumber         ! Keep the line number of the first row of data (for error reporting)
            NumDataColumns    = NumWords
         ELSE
            ! Make sure that the number columns on the row matches the number of columnns on the first row of data.
            IF ( NumWords /= NumDataColumns ) THEN
               CALL SetErrStat( ErrID_Fatal, ' Error in data file: '//TRIM(Filename)//'.'// &
                       ' The number of data columns on line '//TRIM(Num2LStr(LineNumber))// &
                       '('//TRIM(Num2LStr(NumWords))//' columns) is different than the number of columns on first row of data '// &
                       ' (line: '//TRIM(Num2LStr(FirstDataLineNum))//', '//TRIM(Num2LStr(NumDataColumns))//' columns).', &
                       ErrStat, ErrMsg, RoutineName)
               IF ( ErrStat >= AbortErrLev ) THEN
                  RETURN
               END IF
            END IF
         END IF
      END IF
   END DO 
   REWIND( UnitDataFile )
END SUBROUTINE GetFileLength
   
   
!-------------------------------------------------------------------------------
!> This subroutine takes a line of text that is passed in and reads the first
!! word to see if it is a number.  An internal read is used to do this.  If
!! it is a number, it is started in ValueRead and returned. The flag IsRealNum
!! is set to true.  Otherwise, ValueRead is set to NaN (value from the NWTC_Num)
!! and the flag is set to false.
!!
!! The IsRealNum flag is set to indicate if we actually have a real number or
!! not.  After calling this routine, a simple if statement can be used:
!!
!!       @code
!!    IF (IsRealNum) THEN
!!       ! do something
!!    ELSE
!!       ! do something else
!!    ENDIF
!!       @endcode
!!
!-------------------------------------------------------------------------------
SUBROUTINE ReadRealNumberFromString(StringToParse, ValueRead, StrRead, IsRealNum, ErrStat, ErrMsg, IOErrStat)
   
   CHARACTER(*),        INTENT(IN   )           :: StringToParse  !< The string we were handed.
   REAL(SiKi),          INTENT(  OUT)           :: ValueRead      !< The variable being read.  Returns as NaN (library defined) if not a Real.
   CHARACTER(*),        INTENT(  OUT)           :: StrRead        !< A string containing what was read from the ReadNum routine.
   LOGICAL,             INTENT(  OUT)           :: IsRealNum      !< Flag indicating if we successfully read a Real
   INTEGER(IntKi),      INTENT(  OUT)           :: ErrStat        !< ErrID level returned from ReadNum
   CHARACTER(*),        INTENT(  OUT)           :: ErrMsg         !< Error message including message from ReadNum
   INTEGER(IntKi),      INTENT(  OUT)           :: IOErrStat      !< Error status from the internal read. Useful for diagnostics.
     
   ! Initialize some things
   ErrStat     = ErrID_None
   ErrMsg      = ''
      
   ! ReadNum returns a string contained in StrRead.  So, we now try to do an internal read to VarRead and then trap errors.
   READ(StringToParse,*,IOSTAT=IOErrStat)   StrRead
   READ(StringToParse,*,IOSTAT=IOErrStat)   ValueRead
     
   ! If IOErrStat==0, then we have a real number, anything else is a problem.
   IF (IOErrStat==0) THEN
      IsRealNum   = .TRUE.
   ELSE
      IsRealNum   = .FALSE.
      ValueRead   = NaN                ! This is NaN as defined in the NWTC_Num.
      ErrMsg      = 'Not a real number. '//TRIM(ErrMsg)//NewLine
      ErrSTat     = ErrID_Severe
   END IF
   
   RETURN
END SUBROUTINE ReadRealNumberFromString
   
!-------------------------------------------------------------------------------------------------------------------------------
!-------------------------------------------------------------------------------
!> This subroutine works with the ReadNum routine from the library.  ReadNum is
!! called to read a word from the input file.  An internal read is then done to
!! convert the string to a number that is stored in VarRead and returned.
!!
!! The IsRealNum flag is set to indicate if we actually have a real number or
!! not.  After calling this routine, a simple if statement can be used:
!!
!!       @code
!!    IF (ISRealNum) THEN
!!       ! do something
!!    ELSE
!!       ! do something else
!!    ENDIF
!!       @endcode
!!
!-------------------------------------------------------------------------------
SUBROUTINE ReadRealNumber(UnitNum, FileName, VarName, VarRead, StrRead, IsRealNum, ErrStat, ErrMsg, IOErrStat)
   
   INTEGER(IntKi),      INTENT(IN   )           :: UnitNum        !< The unit number of the file being read
   CHARACTER(*),        INTENT(IN   )           :: FileName       !< The name of the file being read.  Used in the ErrMsg from ReadNum (Library routine).
   CHARACTER(*),        INTENT(IN   )           :: VarName        !< The variable we are reading.  Used in the ErrMsg from ReadNum (Library routine)'.
   REAL(SiKi),          INTENT(  OUT)           :: VarRead        !< The variable being read.  Returns as NaN (library defined) if not a Real.
   CHARACTER(*),        INTENT(  OUT)           :: StrRead        !< A string containing what was read from the ReadNum routine.
   LOGICAL,             INTENT(  OUT)           :: IsRealNum      !< Flag indicating if we successfully read a Real
   INTEGER(IntKi),      INTENT(  OUT)           :: ErrStat        !< ErrID level returned from ReadNum
   CHARACTER(*),        INTENT(  OUT)           :: ErrMsg         !< Error message including message from ReadNum
   INTEGER(IntKi),      INTENT(  OUT)           :: IOErrStat      !< Error status from the internal read. Useful for diagnostics.
   
   ! Local vars
   INTEGER(IntKi)                      :: ErrStatTmp
   CHARACTER(2048)                     :: ErrMsgTmp
     
   ! Initialize some things
   ErrStat     = ErrID_None
   ErrMsg      = ''
      
   ! Now call the ReadNum routine to get the number
   ! If it is a word that does not start with T or F, then ReadNum won't give any errors.
   CALL ReadNum( UnitNum, FileName, StrRead, VarName, ErrStatTmp, ErrMsgTmp)
      
   ! ReadNum returns a string contained in StrRead.  So, we now try to do an internal read to VarRead and then trap errors.
   READ(StrRead,*,IOSTAT=IOErrStat)   VarRead
      
   ! If IOErrStat==0, then we have a real number, anything else is a problem.
   IF (IOErrStat==0) THEN
      IsRealNum   = .TRUE.
   ELSE
      IsRealNum   = .FALSE.
      VarRead     = NaN                ! This is NaN as defined in the NWTC_Num.
      ErrMsg      = 'Not a real number. '//TRIM(ErrMsgTmp)//NewLine
      ErrStat     = ErrStatTmp         ! The ErrStatTmp returned by the ReadNum routine is an ErrID level.
   END IF
      
   RETURN
END SUBROUTINE ReadRealNumber

 
FUNCTION is_numeric(string, x)
   IMPLICIT NONE
   CHARACTER(len=*), INTENT(IN) :: string
   REAL(SiKi), INTENT(OUT) :: x
   LOGICAL :: is_numeric
   
   INTEGER :: e,n
   CHARACTER(len=12) :: fmt
   x = 0.0_SiKi
   n=LEN_TRIM(string)
   WRITE(fmt,'("(F",I0,".0)")') n
   READ(string,fmt,IOSTAT=e) x
   is_numeric = e == 0
END FUNCTION is_numeric
   
END MODULE UserWaves<|MERGE_RESOLUTION|>--- conflicted
+++ resolved
@@ -356,27 +356,14 @@
    INTEGER(IntKi),                  INTENT(  OUT)  :: ErrStat     ! Error status of the operation
    CHARACTER(*),                    INTENT(  OUT)  :: ErrMsg      ! Error message if ErrStat /= ErrID_None
    
-<<<<<<< HEAD
    INTEGER                                         :: UnWv               ! file unit for writing the various wave kinematics files
    CHARACTER(1024)                                 :: FileName           ! complete filename for one of the output files
-   INTEGER                                         :: I                  ! Generic index
-   INTEGER                                         :: J                  ! Generic index
+   INTEGER                                         :: i, j, k, m, icount ! Generic index
    INTEGER                                         :: iFile              ! Generic index
    CHARACTER(64)                                   :: Frmt, Sfrmt
    CHARACTER(10)                                   :: Delim
-   CHARACTER(64), ALLOCATABLE                      :: WaveDataStr(:,:)
-   REAL(SiKi), ALLOCATABLE                         :: WaveData(:,:)
-=======
-   
-   INTEGER                                    :: UnWv                       ! file unit for writing the various wave kinematics files
-   CHARACTER(1024)                            :: FileName                     ! complete filename for one of the output files
-   INTEGER                      :: i, j, k, m, icount                                    ! Generic index
-   INTEGER                      :: iFile                                               ! Generic index
-   CHARACTER(64)                :: Frmt, Sfrmt
-   CHARACTER(10)                :: Delim
-   CHARACTER(64), ALLOCATABLE     :: WaveDataStr(:)
-   REAL(SiKi), ALLOCATABLE       :: WaveData(:)
->>>>>>> e361b6fe
+   CHARACTER(64), ALLOCATABLE                      :: WaveDataStr(:)
+   REAL(SiKi), ALLOCATABLE                         :: WaveData(:)
   
    ! Temporary error handling variables
    INTEGER(IntKi)                                  :: ErrStatTmp         ! Temporarary error status for procesing
