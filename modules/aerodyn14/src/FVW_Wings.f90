module FVW_Wings 

   use NWTC_Library
   use FVW_Types
   use FVW_Subs

   implicit none

contains

   !----------------------------------------------------------------------------------------------------------------------------------
   !> Based on an input mesh, sets the following:
   !!  - s_LL       : Dimensionless spanwise coordinate of LL    
   !!  - s_CP_LL    : Dimensionless spanwise coordinate of LL CP 
   !!  - chord_LL   : chord on LL 
   !!  - chord_LL_CP: chord on LL cp  
   subroutine Wings_Panelling_Init(Meshes, r, chord, p, m, ErrStat, ErrMsg )
      type(MeshType), dimension(:),    intent(in   )  :: Meshes         !< Wings mesh
      real(ReKi), dimension(:),        intent(in   )  :: r              !< 
      real(ReKi), dimension(:),        intent(in   )  :: chord          !< 
      type(FVW_ParameterType),         intent(in   )  :: p              !< Parameters
      type(FVW_MiscVarType),           intent(inout)  :: m              !< Initial misc/optimization variables
      integer(IntKi),                  intent(  out)  :: ErrStat        !< Error status of the operation
      character(*),                    intent(  out)  :: ErrMsg         !< Error message if ErrStat /= ErrID_None
      ! Local
      integer(IntKi)          :: ErrStat2       ! temporary error status of the operation
      character(ErrMsgLen)    :: ErrMsg2        ! temporary error message
      integer(IntKi) :: iW, iSpan
      real(ReKi), dimension(3) :: First, Last, P1, P2, Pmid, DP
      real(ReKi) :: ds, length
      real(ReKi) :: c1,c2
      real(ReKi), dimension(:),allocatable :: s_in !< Dimensionless spanwise coordinate of input

      ! Initialize ErrStat
      ErrStat = ErrID_None
      ErrMsg  = ""

      ! --- Meshing
      do iW = 1,p%nWings
         if (allocated(s_in)) deallocate(s_in)
         allocate(s_in(1:Meshes(iW)%nNodes))
         ! --- Computing spanwise coordinate of input mesh normalized from 0 to 1
         s_in(:) = -999
         First  = Meshes(iW)%Position(1:3,1        )
         Last   = Meshes(iW)%Position(1:3,p%nSpan+1)
         DP     = Last - First
         length = TwoNorm(DP)
         do iSpan = 1, Meshes(iW)%nNodes
            P1          = Meshes(iW)%Position(1:3, iSpan  )
            DP          = P1-First
            s_in(iSpan) = TwoNorm(DP) / length
         enddo

         ! --- Setting up Lifting line variables based on input  and a "meshing" method (TODO)
         if (Meshes(iW)%nNodes /= p%nSpan+1) then
            ! TODO Possibly interpolate based on FVW meshing
            print*,'TODO different discretization InputMesh / vortex code'
            STOP
         endif
         print*,'Input mesh size',Meshes(iW)%nNodes,' Number of vortex element', p%nSpan
         do iSpan = 1, p%nSpan+1
            m%s_LL    (iSpan, iW) = s_in(iSpan)
            m%chord_LL(iSpan, iW) = chord(iSpan)
         enddo
         ! --- Control points
         ! TODO possibly Control points are not exactly at the middle depending on "meshing" method
         do iSpan = 1, p%nSpan
            m%s_CP_LL (iSpan, iW) = (m%s_LL    (iSpan,iW)+ m%s_LL    (iSpan+1,iW))/2
            m%chord_LL(iSpan, iW) = (m%chord_LL(iSpan,iW)+ m%chord_LL(iSpan+1,iW))/2
         enddo
      enddo
   end subroutine Wings_Panelling_Init

   !----------------------------------------------------------------------------------------------------------------------------------
   !> Based on an input mesh, sets the following:
   !!  - LE      : Leading edge points                 (3 x nSpan+1 x nWings)
   !!  - TE      : Trailing edge points                (3 x nSpan+1 x nWings)
   !!  - CP_LL   : Coordinates of LL CP"              (3 x nSpan x nWings)
   !!  - Tang    : Unit Tangential vector on LL CP" -
   !!  - Norm    : Unit Normal vector on LL CP    " -
   !!  - Orth    : Unit Orthogonal vector on LL CP" -
   !!  - Vstr_LL : Structural velocity on LL CP" m/s
   subroutine Wings_Panelling(Meshes, p, m, ErrStat, ErrMsg )
      type(MeshType), dimension(:),    intent(in   )  :: Meshes         !< Wings mesh
      type(FVW_ParameterType),         intent(in   )  :: p              !< Parameters
      type(FVW_MiscVarType),           intent(inout)  :: m              !< Initial misc/optimization variables
      integer(IntKi),                  intent(  out)  :: ErrStat        !< Error status of the operation
      character(*),                    intent(  out)  :: ErrMsg         !< Error message if ErrStat /= ErrID_None
      ! Local
      integer(IntKi)          :: ErrStat2       ! temporary error status of the operation
      character(ErrMsgLen)    :: ErrMsg2        ! temporary error message
      integer(IntKi) ::iSpan , iW
      real(ReKi), dimension(3) :: P_ref         ! Reference point of Input Mesh (e.g. AeroDynamic Center?)
      real(ReKi), dimension(3) :: DP_LE ! Distance between reference point and Leading edge
      real(ReKi), dimension(3) :: DP_TE ! Distance between reference point and trailing edge
      real(ReKi), dimension(3) :: P1,P2,P3,P4,P5,P7,P8,P6,P9,P10
      real(ReKi), dimension(3) :: DP1, DP2, DP3
      ! Initialize ErrStat
      ErrStat = ErrID_None
      ErrMsg  = ""
      ! --- Position of leading edge and trailing edge
      ! TODO, this assumes one to one between InputMesh and FVW Mesh
      !
      do iW = 1,p%nWings
         do iSpan = 1,p%nSpan+1
            P_ref = Meshes(iW)%Position(1:3, iSpan )  
            DP_LE(1:3) =  0.0
            DP_LE(1)   = -m%chord_LL(iSpan,iW)/2  ! TODO TODO TODO Use orientation and might not be c/2
            DP_TE(1:3) =  0.0
            DP_TE(1)   = +m%chord_LL(iSpan,iW)/2  ! TODO TODO TODO Use orientation and might not be c/2
            m%LE(1:3, iSpan, iW) = P_ref + DP_LE
            m%TE(1:3, iSpan, iW) = P_ref + DP_TE
         enddo         
      enddo
      ! --- Generic code below to compute normal/tangential vectors of a lifting line panel
      ! Notations follow vanGarrel [TODO REF]
      do iW = 1,p%nWings
         do iSpan = 1,p%nSpan+1
            P1                    = m%LE(:,iSpan  , iw)
            P4                    = m%LE(:,iSpan+1, iw)
            P3                    = m%TE(:,iSpan+1, iw)
            P2                    = m%TE(:,iSpan  , iw)
            P8                    = (P1+P4)/2
            P6                    = (P2+P3)/2
            P5                    = (P1+P2)/2
            P7                    = (P4+P3)/2
            P9                    = 0.75_ReKi*P1+0.25_ReKi*P2
            P10                   = 0.75_ReKi*P4+0.25_ReKi*P3
            DP1                   = P6-P8
            DP2                   = P10-P9
            DP3                   = P7-P5
            m%Norm(1:3,iSpan,iW)  = cross_product(DP1,DP2)
            m%Norm(1:3,iSpan,iW)  = m%Norm(1:3,iSpan,iW)/norm2(m%Norm(1:3,iSpan,iW))
            m%Tang(1:3,iSpan,iW)  = (DP1)/norm2(DP1)                       ! tangential unit vector, along chord
            ! m%Tscoord(1:3,iSpan) = (DP3)/norm2(DP3)                      ! tangential unit vector, along span, follows ref line
            ! m%dl(1:3,iSpan)      = DP2
            m%Orth(1:3,iSpan,iW)  = cross_product(m%Norm(1:3,iSpan,iW),m%Tang(1:3,iSpan,iW)) ! orthogonal vector to N and T
         end do
      enddo

      ! --- Lifting Line/ Bound Circulation panel
      ! For now: goes from 1/4 chord to TE
      ! More panelling options may be considered in the future
      do iW = 1,p%nWings
         do iSpan = 1,p%nSpan+1
            m%r_LL(1:3,iSpan,1,iW)= m%TE(1:3,iSpan,iW)*0.25_ReKi+m%LE(1:3,iSpan,iW)*0.75_ReKi  ! 1/4 chord
            m%r_LL(1:3,iSpan,2,iW)= m%TE(1:3,iSpan,iW)                                         ! TE
         enddo
      enddo

      ! --- Position of control points CP_LL
      ! For now: placed at the "chordwise" middle of the LL panel
      ! NOTE: separated from other loops just in case a special discretization is used
      do iW = 1,p%nWings
<<<<<<< HEAD
         call InterpArray(m%s_LL(:,iW), m%TE(1,:,iW)*0.25_ReKi+m%LE(1,:,iW)*0.75_ReKi ,m%s_CP_LL(:,iW), m%CP_LL(1,:,iW))
         call InterpArray(m%s_LL(:,iW), m%TE(2,:,iW)*0.25_ReKi+m%LE(2,:,iW)*0.75_ReKi ,m%s_CP_LL(:,iW), m%CP_LL(2,:,iW))
         call InterpArray(m%s_LL(:,iW), m%TE(3,:,iW)*0.25_ReKi+m%LE(3,:,iW)*0.75_ReKi ,m%s_CP_LL(:,iW), m%CP_LL(3,:,iW))
=======
         call interp_lin(m%s_LL(:,iW), m%r_LL(1,:,1,iW)*0.5_ReKi+m%r_LL(1,:,2,iW)*0.5_ReKi ,m%s_CP_LL(:,iW), m%CP_LL(1,:,iW))
         call interp_lin(m%s_LL(:,iW), m%r_LL(2,:,1,iW)*0.5_ReKi+m%r_LL(2,:,2,iW)*0.5_ReKi ,m%s_CP_LL(:,iW), m%CP_LL(2,:,iW))
         call interp_lin(m%s_LL(:,iW), m%r_LL(3,:,1,iW)*0.5_ReKi+m%r_LL(3,:,2,iW)*0.5_ReKi ,m%s_CP_LL(:,iW), m%CP_LL(3,:,iW))
>>>>>>> 63207cb9
      enddo

   end subroutine Wings_Panelling


   !> Make sure the First panel of the NW match the last panel of the Trailing edge
   !!  - Same position of points
   !!  - Same circulation 
   subroutine Wings_Map_LL_NW(p, m, z, x, ErrStat, ErrMsg )
      use Interpolation, only: interp_lin
      type(FVW_ParameterType),         intent(in   )  :: p              !< Parameters
      type(FVW_MiscVarType),           intent(in   )  :: m              !< Initial misc/optimization variables
      type(FVW_ConstraintStateType),   intent(in   )  :: z              !< Constraints states
      type(FVW_ContinuousStateType),   intent(inout)  :: x              !< Continuous states
      integer(IntKi),                  intent(  out)  :: ErrStat        !< Error status of the operation
      character(*),                    intent(  out)  :: ErrMsg         !< Error message if ErrStat /= ErrID_None
      ! Local
      integer(IntKi)          :: ErrStat2       ! temporary error status of the operation
      character(ErrMsgLen)    :: ErrMsg2        ! temporary error message
      integer(IntKi) ::iSpan , iW

      ! First panel of NW has same position as last panel of lifting line
      do iW = 1,p%nWings
         do iSpan = 1,p%nSpan+1
            x%r_NW(1:3, iSpan, 1, iW) = m%r_LL(1:3, iSpan, 2, iW)
         enddo
      enddo
      ! Circulations of last panel of lifting line are the same as first NW panel
      do iW = 1,p%nWings
         do iSpan = 1,p%nSpan
            x%Gamma_NW(iSpan, 1, iW) = z%Gamma_LL(iSpan,iW) 
         enddo
      enddo
   end subroutine Wings_Map_LL_NW

   !----------------------------------------------------------------------------------------------------------------------------------
   !>
   subroutine Wings_ComputeCirculation(t, Gamma_LL, Gamma_LL_prev, u, p, x, m, ErrStat, ErrMsg)
      real(DbKi),                      intent(in   )  :: t           !< Current simulation time in seconds
      real(ReKi), dimension(:,:),      intent(inout)  :: Gamma_LL       !< Circulation on all the lifting lines
      real(ReKi), dimension(:,:),      intent(in   )  :: Gamma_LL_prev  !< Previous/Guessed circulation
      type(FVW_InputType),             intent(in   )  :: u              !< Parameters
      type(FVW_ParameterType),         intent(in   )  :: p              !< Parameters
      type(FVW_ContinuousStateType),   intent(in   )  :: x              !< Parameters
      type(FVW_MiscVarType),           intent(in   )  :: m              !< Initial misc/optimization variables
      integer(IntKi),                  intent(  out)  :: ErrStat        !< Error status of the operation
      character(*),                    intent(  out)  :: ErrMsg         !< Error message if ErrStat /= ErrID_None
      ! Local
      integer(IntKi) :: iW
      ! Initialize ErrStat
      ErrStat = ErrID_None
      ErrMsg  = ""

      if (p%CirculationMethod==idCircPrescribed) then 
         print*,'>>>Prescribing circulation'
         do iW = 1, p%nWings !Loop over lifting lines
            if (t<5) then
               ! Slow start
               print*,'Slow start'
               Gamma_LL(1:p%nSpan,iW) = (t/5)*p%PrescribedCirculation(1:p%nSpan)
            else
               Gamma_LL(1:p%nSpan,iW) = p%PrescribedCirculation(1:p%nSpan)
            endif
         enddo

      else if (p%CirculationMethod==idCircPolarData) then 
         ! ---  Solve for circulation using polar data
         ! TODO
         print*,'Circulation method nor implemented', p%CirculationMethod
         STOP

      else if (p%CirculationMethod==idCircNoFlowThrough) then 
         ! ---  Solve for circulation using the no-flow through condition
         ! TODO
         print*,'Circulation method nor implemented', p%CirculationMethod
         STOP
      else
         print*,'Circulation method nor implemented', p%CirculationMethod ! Will never happen
         STOP
      endif

   endsubroutine Wings_ComputeCirculation

end module FVW_Wings<|MERGE_RESOLUTION|>--- conflicted
+++ resolved
@@ -152,15 +152,9 @@
       ! For now: placed at the "chordwise" middle of the LL panel
       ! NOTE: separated from other loops just in case a special discretization is used
       do iW = 1,p%nWings
-<<<<<<< HEAD
-         call InterpArray(m%s_LL(:,iW), m%TE(1,:,iW)*0.25_ReKi+m%LE(1,:,iW)*0.75_ReKi ,m%s_CP_LL(:,iW), m%CP_LL(1,:,iW))
-         call InterpArray(m%s_LL(:,iW), m%TE(2,:,iW)*0.25_ReKi+m%LE(2,:,iW)*0.75_ReKi ,m%s_CP_LL(:,iW), m%CP_LL(2,:,iW))
-         call InterpArray(m%s_LL(:,iW), m%TE(3,:,iW)*0.25_ReKi+m%LE(3,:,iW)*0.75_ReKi ,m%s_CP_LL(:,iW), m%CP_LL(3,:,iW))
-=======
-         call interp_lin(m%s_LL(:,iW), m%r_LL(1,:,1,iW)*0.5_ReKi+m%r_LL(1,:,2,iW)*0.5_ReKi ,m%s_CP_LL(:,iW), m%CP_LL(1,:,iW))
-         call interp_lin(m%s_LL(:,iW), m%r_LL(2,:,1,iW)*0.5_ReKi+m%r_LL(2,:,2,iW)*0.5_ReKi ,m%s_CP_LL(:,iW), m%CP_LL(2,:,iW))
-         call interp_lin(m%s_LL(:,iW), m%r_LL(3,:,1,iW)*0.5_ReKi+m%r_LL(3,:,2,iW)*0.5_ReKi ,m%s_CP_LL(:,iW), m%CP_LL(3,:,iW))
->>>>>>> 63207cb9
+         call InterpArray(m%s_LL(:,iW), m%r_LL(1,:,1,iW)*0.5_ReKi+m%r_LL(1,:,2,iW)*0.5_ReKi ,m%s_CP_LL(:,iW), m%CP_LL(1,:,iW))
+         call InterpArray(m%s_LL(:,iW), m%r_LL(2,:,1,iW)*0.5_ReKi+m%r_LL(2,:,2,iW)*0.5_ReKi ,m%s_CP_LL(:,iW), m%CP_LL(2,:,iW))
+         call InterpArray(m%s_LL(:,iW), m%r_LL(3,:,1,iW)*0.5_ReKi+m%r_LL(3,:,2,iW)*0.5_ReKi ,m%s_CP_LL(:,iW), m%CP_LL(3,:,iW))
       enddo
 
    end subroutine Wings_Panelling
