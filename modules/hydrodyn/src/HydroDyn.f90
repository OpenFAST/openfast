--- conflicted
+++ resolved
@@ -2234,715 +2234,5 @@
    end do
 end subroutine
 
-<<<<<<< HEAD
-=======
-   !----------------
-   ! SS_Exctn states
-
-   dofLabels = (/'PtfmSg    ','PtfmSw    ','PtfmHv    ','PtfmR     ','PtfmP     ','PtfmY     '/)
-   if (p%totalExctnStates>0) then
-      do l=1,p%nWAMITObj
-         ! set linearization state names:   
-         do j = 1, 6
-            spdof = p%WAMIT(l)%SS_Exctn%spdof(j)
-            if ( p%NBodyMod == 1 ) then
-               do i = 1,spdof
-                  InitOut%LinNames_x(indx) = 'Exctn'//trim(dofLabels(j))//trim(num2lstr(i))
-                  indx = indx + 1
-               end do
-            else  
-               do i = 1,spdof
-                  InitOut%LinNames_x(indx) = 'B'//trim(num2lstr(l))//'Exctn'//trim(dofLabels(j))//trim(num2lstr(i))
-                  indx = indx + 1
-               end do
-            end if
-         end do
-      end do
-   endif
-
-   !----------------
-   ! SS_Rdtn states
-
-   if (p%totalRdtnStates>0) then
-      do l=1,p%nWAMITObj
-         ! set linearization state names:   
-         do j = 1, 6
-            spdof = p%WAMIT(l)%SS_Rdtn%spdof(j)
-            if ( p%NBodyMod == 1 ) then
-               do i = 1,spdof
-                  InitOut%LinNames_x(indx) = 'Rdtn'//trim(dofLabels(j))//trim(num2lstr(i))
-                  indx = indx + 1
-               end do
-            else  
-               do i = 1,spdof
-                  InitOut%LinNames_x(indx) = 'B'//trim(num2lstr(l))//'Rdtn'//trim(dofLabels(j))//trim(num2lstr(i))
-                  indx = indx + 1
-               end do
-            end if
-         end do
-      end do
-   endif
-END SUBROUTINE HD_Init_Jacobian_x
-!----------------------------------------------------------------------------------------------------------------------------------
-!> This routine initializes the array that maps rows/columns of the Jacobian to specific mesh fields.
-!! Do not change the order of this packing without changing corresponding linearization routines !
-SUBROUTINE HD_Init_Jacobian( p, u, y, InitOut, ErrStat, ErrMsg)
-
-   TYPE(HydroDyn_ParameterType)            , INTENT(INOUT) :: p                     !< parameters
-   TYPE(HydroDyn_InputType)                , INTENT(IN   ) :: u                     !< inputs
-   TYPE(HydroDyn_OutputType)               , INTENT(IN   ) :: y                     !< outputs
-   TYPE(HydroDyn_InitOutputType)           , INTENT(INOUT) :: InitOut               !< Output for initialization routine   
-   INTEGER(IntKi)                    , INTENT(  OUT) :: ErrStat               !< Error status of the operation
-   CHARACTER(*)                      , INTENT(  OUT) :: ErrMsg                !< Error message if ErrStat /= ErrID_None
-   
-   INTEGER(IntKi)                                    :: ErrStat2
-   CHARACTER(ErrMsgLen)                              :: ErrMsg2
-   CHARACTER(*), PARAMETER                           :: RoutineName = 'HD_Init_Jacobian'
-   
-      ! local variables:
-   INTEGER(IntKi)                :: i, j, index, nu, i_meshField, m, meshFieldCount
-   integer(IntKi), parameter     :: nu_extended = 4    ! 4 total extended inputs: WaveElev0 from SeaSt, HWindSpeed / PLexp / PropagationDir from IfW (turbulent sea current)
-   REAL(R8Ki)                    :: perturb_t, perturb
-   LOGICAL                       :: FieldMask(FIELDMASK_SIZE)   ! flags to determine if this field is part of the packing
-
-   
-   
-   ErrStat = ErrID_None
-   ErrMsg  = ""
-         
-   
-   call HD_Init_Jacobian_y( p, y, InitOut, ErrStat2, ErrMsg2)
-      call SetErrStat(ErrStat2, ErrMsg2, ErrStat, ErrMsg, RoutineName)
-         
-   call HD_Init_Jacobian_x( p, InitOut, ErrStat2, ErrMsg2)      
-      call SetErrStat(ErrStat2, ErrMsg2, ErrStat, ErrMsg, RoutineName)
-   
-      
-      
-      ! determine how many inputs there are in the Jacobians
-   nu = 0;
-   if ( u%Morison%Mesh%Committed ) then
-      nu = u%Morison%Mesh%NNodes   * 18   ! 3 TranslationDisp, Orientation, TranslationVel, RotationVel, TranslationAcc, and RotationAcc at each node     
-   end if
-   if ( u%WAMITMesh%Committed ) then
-      nu = nu + u%WAMITMesh%NNodes * 18   ! 3 TranslationDisp, Orientation, TranslationVel, RotationVel, TranslationAcc, and RotationAcc at each node     
-   end if
-   
-   nu = nu + u%PRPMesh%NNodes * 18   ! 3 TranslationDisp, Orientation, TranslationVel, RotationVel, TranslationAcc, and RotationAcc at each node
-   
-   ! DO NOT Add the extended inputs WaveElev0, HWindSpeed / PLexp / PropagationDir when computing the size of p%Jac_u_indx
-!FIXME: extended inputs will need to be added later to get HWindSpeed / PLexp / PropagationDir from sea currents from IfW/FlowField in
-      
-         
-   ! note: all other inputs are ignored
-      
-   !....................                        
-   ! fill matrix to store index to help us figure out what the ith value of the u vector really means
-   ! (see hydrodyn::HD_perturb_u ... these MUST match )
-   ! column 1 indicates module's mesh and field
-   ! column 2 indicates the first index of the acceleration/load field
-   ! column 3 is the node
-   !....................
-      
-   !...............
-   ! HD input mappings stored in p%Jac_u_indx:   
-   !...............
-   call AllocAry(p%Jac_u_indx, nu, 3, 'p%Jac_u_indx', ErrStat2, ErrMsg2)
-      call SetErrStat(ErrStat2, ErrMsg2, ErrStat, ErrMsg, RoutineName)   
-   if (ErrStat >= AbortErrLev) return
-     
-   index = 1
-   meshFieldCount = 0
-   
-   if ( u%Morison%Mesh%Committed ) then
-      !Module/Mesh/Field: u%Morison%Mesh%TranslationDisp  = 1;
-      !Module/Mesh/Field: u%Morison%Mesh%Orientation      = 2;
-      !Module/Mesh/Field: u%Morison%Mesh%TranslationVel   = 3;
-      !Module/Mesh/Field: u%Morison%Mesh%RotationVel      = 4;
-      !Module/Mesh/Field: u%Morison%Mesh%TranslationAcc   = 5;
-      !Module/Mesh/Field: u%Morison%Mesh%RotationAcc      = 6;
-         
-      do i_meshField = 1,6
-         do i=1,u%Morison%Mesh%NNodes
-            do j=1,3
-               p%Jac_u_indx(index,1) =  i_meshField  !Module/Mesh/Field: u%Morison%Mesh%{TranslationDisp/Orientation/TranslationVel/RotationVel/TranslationAcc/RotationAcc} = m
-               p%Jac_u_indx(index,2) =  j !index:  j
-               p%Jac_u_indx(index,3) =  i !Node:   i
-               index = index + 1
-            end do !j      
-         end do !i   
-            
-      end do !i_meshField                                             
-      meshFieldCount = 6 
-         
-   end if
-   
-   if ( u%WAMITMesh%Committed ) then      
-      !Module/Mesh/Field: u%WAMITMesh%TranslationDisp  = 7   or 1;
-      !Module/Mesh/Field: u%WAMITMesh%Orientation      = 8   or 2;
-      !Module/Mesh/Field: u%WAMITMesh%TranslationVel   = 9   or 3;
-      !Module/Mesh/Field: u%WAMITMesh%RotationVel      = 10  or 4;
-      !Module/Mesh/Field: u%WAMITMesh%TranslationAcc   = 11  or 5;
-      !Module/Mesh/Field: u%WAMITMesh%RotationAcc      = 12  or 6;
-      do i_meshField = 1,6
-         do i=1,u%WAMITMesh%NNodes
-            do j=1,3
-               p%Jac_u_indx(index,1) =  meshFieldCount + i_meshField 
-               p%Jac_u_indx(index,2) =  j !index:  j
-               p%Jac_u_indx(index,3) =  i !Node:   i
-               index = index + 1
-            end do !j      
-         end do !i         
-      end do !i_meshField   
-      meshFieldCount = meshFieldCount + 6 
-   end if
-   
-   !Module/Mesh/Field: u%PRPMesh%TranslationDisp  = 13 or 7  or 1;
-   !Module/Mesh/Field: u%PRPMesh%Orientation      = 14 or 8  or 2;
-   !Module/Mesh/Field: u%PRPMesh%TranslationVel   = 15 or 9  or 3;
-   !Module/Mesh/Field: u%PRPMesh%RotationVel      = 16 or 10 or 4;
-   !Module/Mesh/Field: u%PRPMesh%TranslationAcc   = 17 or 11 or 5;
-   !Module/Mesh/Field: u%PRPMesh%RotationAcc      = 18 or 12 or 6;
-   do i_meshField = 1,6
-      do i=1,u%PRPMesh%NNodes
-         do j=1,3
-            p%Jac_u_indx(index,1) =  meshFieldCount + i_meshField 
-            p%Jac_u_indx(index,2) =  j !index:  j
-            p%Jac_u_indx(index,3) =  i !Node:   i
-            index = index + 1
-         end do !j      
-      end do !i         
-   end do !i_meshField  
-   meshFieldCount = meshFieldCount + 6 
-   
-   !................
-   ! input perturbations, du:
-   !................
-   
-   call AllocAry(p%du, meshFieldCount, 'p%du', ErrStat2, ErrMsg2) ! number of unique values in p%Jac_u_indx(:,1)
-      call SetErrStat(ErrStat2, ErrMsg2, ErrStat, ErrMsg, RoutineName)      
-   if (ErrStat >= AbortErrLev) return
-  
-   
-   perturb_t = 0.02_ReKi*D2R * max(p%WaveField%EffWtrDpth,1.0_ReKi) ! translation input scaling  
-   perturb   = 2*D2R                 ! rotational input scaling
-   
-   index = 0
-   if ( u%Morison%Mesh%Committed ) then     
-      p%du(1) = perturb_t                    ! u%Morison%Mesh%TranslationDisp 
-      p%du(2) = perturb                      ! u%Morison%Mesh%Orientation     
-      p%du(3) = perturb_t                    ! u%Morison%Mesh%TranslationVel  
-      p%du(4) = perturb                      ! u%Morison%Mesh%RotationVel
-      p%du(5) = perturb_t                    ! u%Morison%Mesh%TranslationAcc      
-      p%du(6) = perturb                      ! u%Morison%Mesh%RotationAcc    
-      index = 6     
-   end if
-   
-   if ( u%WAMITMesh%Committed ) then    
-      p%du(index + 1) = perturb_t            ! u%WAMITMesh%TranslationDisp 
-      p%du(index + 2) = perturb              ! u%WAMITMesh%Orientation     
-      p%du(index + 3) = perturb_t            ! u%WAMITMesh%TranslationVel  
-      p%du(index + 4) = perturb              ! u%WAMITMesh%RotationVel
-      p%du(index + 5) = perturb_t            ! u%WAMITMesh%TranslationAcc   
-      p%du(index + 6) = perturb              ! u%WAMITMesh%RotationAcc    
-      index = index + 6
-   end if
-   
-   p%du(index + 1) = perturb_t               ! u%PRPMesh%TranslationDisp 
-   p%du(index + 2) = perturb                 ! u%PRPMesh%Orientation     
-   p%du(index + 3) = perturb_t               ! u%PRPMesh%TranslationVel  
-   p%du(index + 4) = perturb                 ! u%PRPMesh%RotationVel
-   p%du(index + 5) = perturb_t               ! u%PRPMesh%TranslationAcc   
-   p%du(index + 6) = perturb                 ! u%PRPMesh%RotationAcc    
-   
-   !................
-   ! names of the columns, InitOut%LinNames_u:
-   !................
-   call AllocAry(InitOut%LinNames_u, nu+nu_extended, 'LinNames_u', ErrStat2, ErrMsg2); call SetErrStat(ErrStat2, ErrMsg2, ErrStat, ErrMsg, RoutineName)
-   ! We do not need RotFrame_u for this module and the glue code with handle the fact that we did not allocate the array and hence set all values to false at the glue-code level
-   !call AllocAry(InitOut%RotFrame_u, nu+nu_extended, 'RotFrame_u', ErrStat2, ErrMsg2); call SetErrStat(ErrStat2, ErrMsg2, ErrStat, ErrMsg, RoutineName)
-   
-   call AllocAry(InitOut%IsLoad_u,   nu+nu_extended, 'IsLoad_u',   ErrStat2, ErrMsg2); call SetErrStat(ErrStat2, ErrMsg2, ErrStat, ErrMsg, RoutineName)
-      if (ErrStat >= AbortErrLev) return
-      
-   InitOut%IsLoad_u   = .false.  ! HD's inputs are NOT loads
-
-   index = 1
-   if ( u%Morison%Mesh%Committed ) then
-      FieldMask = .false.
-      FieldMask(MASKID_TRANSLATIONDISP) = .true.
-      FieldMask(MASKID_Orientation) = .true.
-      FieldMask(MASKID_TRANSLATIONVEL) = .true.
-      FieldMask(MASKID_ROTATIONVEL) = .true.
-      FieldMask(MASKID_TRANSLATIONACC) = .true.
-      FieldMask(MASKID_ROTATIONACC) = .true.
-      call PackMotionMesh_Names(u%Morison%Mesh, 'Morison', InitOut%LinNames_u, index, FieldMask=FieldMask)
-   
-   end if
-
-   if ( u%WAMITMesh%Committed ) then
-      FieldMask = .false.
-      FieldMask(MASKID_TRANSLATIONDISP) = .true.
-      FieldMask(MASKID_Orientation) = .true.
-      FieldMask(MASKID_TRANSLATIONVel) = .true.
-      FieldMask(MASKID_ROTATIONVel) = .true.
-      FieldMask(MASKID_TRANSLATIONACC) = .true.
-      FieldMask(MASKID_ROTATIONACC) = .true.
-      call PackMotionMesh_Names(u%WAMITMesh, 'WAMIT', InitOut%LinNames_u, index, FieldMask=FieldMask)
-   end if
-   
-   FieldMask = .false.
-   FieldMask(MASKID_TRANSLATIONDISP) = .true.
-   FieldMask(MASKID_Orientation) = .true.
-   FieldMask(MASKID_TRANSLATIONVel) = .true.
-   FieldMask(MASKID_ROTATIONVel) = .true.
-   FieldMask(MASKID_TRANSLATIONACC) = .true.
-   FieldMask(MASKID_ROTATIONACC) = .true.
-   call PackMotionMesh_Names(u%PRPMesh, 'Platform-RefPt', InitOut%LinNames_u, index, FieldMask=FieldMask)
-
-   ! Extended inputs
-   InitOut%LinNames_u(index) = 'Extended input: wave elevation at platform ref point, m';             index=index+1
-   InitOut%LinNames_u(index) = 'Extended input: horizontal current speed (steady/uniform wind), m/s'; index=index+1
-   InitOut%LinNames_u(index) = 'Extended input: vertical power-law shear exponent, -';                index=index+1
-   InitOut%LinNames_u(index) = 'Extended input: propagation direction, rad';                          index=index+1
-
-END SUBROUTINE HD_Init_Jacobian
-!----------------------------------------------------------------------------------------------------------------------------------
-!> This routine perturbs the nth element of the u array (and mesh/field it corresponds to)
-!! Do not change this without making sure subroutine hydrodyn::HD_init_jacobian is consistant with this routine!
-SUBROUTINE HD_Perturb_u( p, n, perturb_sign, u, du )
-
-   TYPE(HydroDyn_ParameterType)        , INTENT(IN   ) :: p                      !< parameters
-   INTEGER( IntKi )                    , INTENT(IN   ) :: n                      !< number of array element to use 
-   INTEGER( IntKi )                    , INTENT(IN   ) :: perturb_sign           !< +1 or -1 (value to multiply perturbation by; positive or negative difference)
-   TYPE(HydroDyn_InputType)            , INTENT(INOUT) :: u                      !< perturbed HD inputs
-   REAL( R8Ki )                        , INTENT(  OUT) :: du                     !< amount that specific input was perturbed
-   
-
-   ! local variables
-   integer                                             :: fieldIndx
-   integer                                             :: node, index
-
-   index = 0  
-   fieldIndx = p%Jac_u_indx(n,2) 
-   node      = p%Jac_u_indx(n,3) 
-   
-   du = p%du(  p%Jac_u_indx(n,1) )
-   
-      ! determine which mesh we're trying to perturb and perturb the input:
-   
-      ! If we do not have Morison meshes, then the following select cases will vary
-   if ( u%Morison%Mesh%Committed ) then
-      SELECT CASE( p%Jac_u_indx(n,1) )
-         CASE ( 1) !Module/Mesh/Field: u%Morison%Mesh%TranslationDisp = 1      
-            u%Morison%Mesh%TranslationDisp (fieldIndx,node) = u%Morison%Mesh%TranslationDisp (fieldIndx,node) + du * perturb_sign       
-         CASE ( 2) !Module/Mesh/Field: u%Morison%Mesh%Orientation = 2
-            CALL PerturbOrientationMatrix( u%Morison%Mesh%Orientation(:,:,node), du * perturb_sign, fieldIndx, UseSmlAngle=.false. )
-         CASE ( 3) !Module/Mesh/Field: u%Morison%Mesh%TranslationVel = 3
-            u%Morison%Mesh%TranslationVel( fieldIndx,node) = u%Morison%Mesh%TranslationVel( fieldIndx,node) + du * perturb_sign         
-         CASE ( 4) !Module/Mesh/Field: u%Morison%Mesh%RotationVel = 4
-            u%Morison%Mesh%RotationVel (fieldIndx,node) = u%Morison%Mesh%RotationVel (fieldIndx,node) + du * perturb_sign               
-         CASE ( 5) !Module/Mesh/Field: u%Morison%Mesh%TranslationAcc = 5
-            u%Morison%Mesh%TranslationAcc( fieldIndx,node) = u%Morison%Mesh%TranslationAcc( fieldIndx,node) + du * perturb_sign       
-         CASE ( 6) !Module/Mesh/Field: u%Morison%Mesh%RotationAcc = 6
-            u%Morison%Mesh%RotationAcc(fieldIndx,node) = u%Morison%Mesh%RotationAcc(fieldIndx,node) + du * perturb_sign    
-      end select  
-      if ( u%WAMITMesh%Committed ) then    
-         SELECT CASE( p%Jac_u_indx(n,1) )      
-            CASE ( 7) !Module/Mesh/Field: u%WAMITMesh%TranslationDisp = 7     
-               u%WAMITMesh%TranslationDisp (fieldIndx,node) = u%WAMITMesh%TranslationDisp (fieldIndx,node) + du * perturb_sign       
-            CASE ( 8) !Module/Mesh/Field: u%WAMITMesh%Orientation = 8
-               CALL PerturbOrientationMatrix( u%WAMITMesh%Orientation(:,:,node), du * perturb_sign, fieldIndx, UseSmlAngle=.false. )
-            CASE ( 9) !Module/Mesh/Field: u%WAMITMesh%TranslationVel = 9
-               u%WAMITMesh%TranslationVel( fieldIndx,node) = u%WAMITMesh%TranslationVel( fieldIndx,node) + du * perturb_sign         
-            CASE (10) !Module/Mesh/Field: u%WAMITMesh%RotationVel = 10
-               u%WAMITMesh%RotationVel (fieldIndx,node) = u%WAMITMesh%RotationVel (fieldIndx,node) + du * perturb_sign               
-            CASE (11) !Module/Mesh/Field: u%WAMITMesh%TranslationAcc = 11
-               u%WAMITMesh%TranslationAcc( fieldIndx,node) = u%WAMITMesh%TranslationAcc( fieldIndx,node) + du * perturb_sign       
-            CASE (12) !Module/Mesh/Field: u%WAMITMesh%RotationAcc = 12
-               u%WAMITMesh%RotationAcc(fieldIndx,node) = u%WAMITMesh%RotationAcc(fieldIndx,node) + du * perturb_sign               
-         END SELECT
-         SELECT CASE( p%Jac_u_indx(n,1) )     
-            CASE (13) !Module/Mesh/Field: u%PRPMesh%TranslationDisp = 13    
-               u%PRPMesh%TranslationDisp (fieldIndx,node) = u%PRPMesh%TranslationDisp (fieldIndx,node) + du * perturb_sign       
-            CASE (14) !Module/Mesh/Field: u%PRPMesh%Orientation = 14
-               CALL PerturbOrientationMatrix( u%PRPMesh%Orientation(:,:,node), du * perturb_sign, fieldIndx, UseSmlAngle=.false. )
-            CASE (15) !Module/Mesh/Field: u%PRPMesh%TranslationVel = 15
-               u%PRPMesh%TranslationVel( fieldIndx,node) = u%PRPMesh%TranslationVel( fieldIndx,node) + du * perturb_sign         
-            CASE (16) !Module/Mesh/Field: u%PRPMesh%RotationVel = 16
-               u%PRPMesh%RotationVel (fieldIndx,node) = u%PRPMesh%RotationVel (fieldIndx,node) + du * perturb_sign               
-            CASE (17) !Module/Mesh/Field: u%PRPMesh%TranslationAcc = 17
-               u%PRPMesh%TranslationAcc( fieldIndx,node) = u%PRPMesh%TranslationAcc( fieldIndx,node) + du * perturb_sign       
-            CASE (18) !Module/Mesh/Field: u%PRPMesh%RotationAcc = 18
-               u%PRPMesh%RotationAcc(fieldIndx,node) = u%PRPMesh%RotationAcc(fieldIndx,node) + du * perturb_sign 
-         END SELECT
-      else
-         SELECT CASE( p%Jac_u_indx(n,1) )     
-            CASE ( 7) !Module/Mesh/Field: u%PRPMesh%TranslationDisp = 7     
-               u%PRPMesh%TranslationDisp (fieldIndx,node) = u%PRPMesh%TranslationDisp (fieldIndx,node) + du * perturb_sign       
-            CASE ( 8) !Module/Mesh/Field: u%PRPMesh%Orientation = 8
-               CALL PerturbOrientationMatrix( u%PRPMesh%Orientation(:,:,node), du * perturb_sign, fieldIndx, UseSmlAngle=.false. )
-            CASE ( 9) !Module/Mesh/Field: u%PRPMesh%TranslationVel = 9
-               u%PRPMesh%TranslationVel( fieldIndx,node) = u%PRPMesh%TranslationVel( fieldIndx,node) + du * perturb_sign         
-            CASE (10) !Module/Mesh/Field: u%PRPMesh%RotationVel = 10
-               u%PRPMesh%RotationVel (fieldIndx,node) = u%PRPMesh%RotationVel (fieldIndx,node) + du * perturb_sign               
-            CASE (11) !Module/Mesh/Field: u%PRPMesh%TranslationAcc = 11
-               u%PRPMesh%TranslationAcc( fieldIndx,node) = u%PRPMesh%TranslationAcc( fieldIndx,node) + du * perturb_sign       
-            CASE (12) !Module/Mesh/Field: u%PRPMesh%RotationAcc = 12
-               u%PRPMesh%RotationAcc(fieldIndx,node) = u%PRPMesh%RotationAcc(fieldIndx,node) + du * perturb_sign 
-         END SELECT
-      end if
-   else if ( u%WAMITMesh%Committed ) then   
-      SELECT CASE( p%Jac_u_indx(n,1) )
-         CASE (1) !Module/Mesh/Field: u%WAMITMesh%TranslationDisp = 1     
-            u%WAMITMesh%TranslationDisp (fieldIndx,node) = u%WAMITMesh%TranslationDisp (fieldIndx,node) + du * perturb_sign       
-         CASE (2) !Module/Mesh/Field: u%WAMITMesh%Orientation = 2
-            CALL PerturbOrientationMatrix( u%WAMITMesh%Orientation(:,:,node), du * perturb_sign, fieldIndx, UseSmlAngle=.false. )
-         CASE (3) !Module/Mesh/Field: u%WAMITMesh%TranslationVel = 3
-            u%WAMITMesh%TranslationVel( fieldIndx,node) = u%WAMITMesh%TranslationVel( fieldIndx,node) + du * perturb_sign         
-         CASE (4) !Module/Mesh/Field: u%WAMITMesh%RotationVel = 4
-            u%WAMITMesh%RotationVel (fieldIndx,node) = u%WAMITMesh%RotationVel (fieldIndx,node) + du * perturb_sign               
-         CASE (5) !Module/Mesh/Field: u%WAMITMesh%TranslationAcc = 5
-            u%WAMITMesh%TranslationAcc( fieldIndx,node) = u%WAMITMesh%TranslationAcc( fieldIndx,node) + du * perturb_sign       
-         CASE (6) !Module/Mesh/Field: u%WAMITMesh%RotationAcc = 6
-            u%WAMITMesh%RotationAcc(fieldIndx,node) = u%WAMITMesh%RotationAcc(fieldIndx,node) + du * perturb_sign            
-      END SELECT
-      SELECT CASE( p%Jac_u_indx(n,1) )      
-         CASE ( 7) !Module/Mesh/Field: u%PRPMesh%TranslationDisp = 7     
-            u%PRPMesh%TranslationDisp (fieldIndx,node) = u%PRPMesh%TranslationDisp (fieldIndx,node) + du * perturb_sign       
-         CASE ( 8) !Module/Mesh/Field: u%PRPMesh%Orientation = 8
-            CALL PerturbOrientationMatrix( u%PRPMesh%Orientation(:,:,node), du * perturb_sign, fieldIndx, UseSmlAngle=.false. )
-         CASE ( 9) !Module/Mesh/Field: u%PRPMesh%TranslationVel = 9
-            u%PRPMesh%TranslationVel( fieldIndx,node) = u%PRPMesh%TranslationVel( fieldIndx,node) + du * perturb_sign         
-         CASE (10) !Module/Mesh/Field: u%PRPMesh%RotationVel = 10
-            u%PRPMesh%RotationVel (fieldIndx,node) = u%PRPMesh%RotationVel (fieldIndx,node) + du * perturb_sign               
-         CASE (11) !Module/Mesh/Field: u%PRPMesh%TranslationAcc = 11
-            u%PRPMesh%TranslationAcc( fieldIndx,node) = u%PRPMesh%TranslationAcc( fieldIndx,node) + du * perturb_sign       
-         CASE (12) !Module/Mesh/Field: u%PRPMesh%RotationAcc = 12
-            u%PRPMesh%RotationAcc(fieldIndx,node) = u%PRPMesh%RotationAcc(fieldIndx,node) + du * perturb_sign               
-      END SELECT
-   else
-      SELECT CASE( p%Jac_u_indx(n,1) )      
-         CASE ( 1) !Module/Mesh/Field: u%PRPMesh%TranslationDisp = 1     
-            u%PRPMesh%TranslationDisp (fieldIndx,node) = u%PRPMesh%TranslationDisp (fieldIndx,node) + du * perturb_sign       
-         CASE ( 2) !Module/Mesh/Field: u%PRPMesh%Orientation = 2
-            CALL PerturbOrientationMatrix( u%PRPMesh%Orientation(:,:,node), du * perturb_sign, fieldIndx, UseSmlAngle=.false. )
-         CASE ( 3) !Module/Mesh/Field: u%PRPMesh%TranslationVel = 3
-            u%PRPMesh%TranslationVel( fieldIndx,node) = u%PRPMesh%TranslationVel( fieldIndx,node) + du * perturb_sign         
-         CASE ( 4) !Module/Mesh/Field: u%PRPMesh%RotationVel = 4
-            u%PRPMesh%RotationVel (fieldIndx,node) = u%PRPMesh%RotationVel (fieldIndx,node) + du * perturb_sign               
-         CASE ( 5) !Module/Mesh/Field: u%PRPMesh%TranslationAcc = 5
-            u%PRPMesh%TranslationAcc( fieldIndx,node) = u%PRPMesh%TranslationAcc( fieldIndx,node) + du * perturb_sign       
-         CASE ( 6) !Module/Mesh/Field: u%PRPMesh%RotationAcc = 6
-            u%PRPMesh%RotationAcc(fieldIndx,node) = u%PRPMesh%RotationAcc(fieldIndx,node) + du * perturb_sign               
-      END SELECT   
-   end if
-
-!FIXME: when SeaState superposition with IfW/FlowField for current is enabled, we must also add in the perturbations of those extended inputs (HWindSpeed/PLexp/PropagationDir)
-!  Some revisions needed at that time:
-!     - expand p%Jac_u_indx to include the extended inputs (currently ignores them)
-!     - copy what was done in AD15 for perturbing these extended inputs (may require extensive modifications to data management)
-!  Until then, we should add a warning that linearization with IfW/FlowField currents in HD is not allowed for MHK turbines (no warning at present).
-!
-! Example code chunk from AD15.  May be superceded by new linearization system later
-!      ! Extended inputs
-!      !     Module/Mesh/Field:  HWindSpeed      = 37
-!      !     Module/Mesh/Field:  PLexp           = 38
-!      !     Module/Mesh/Field:  PropagationDir  = 39
-!      case(37,38,39)
-!         FlowField_du = 0.0_R8Ki
-!         select case( p%Jac_u_indx(n,1) )
-!            case (37);  FlowField_du(1) = du *perturb_sign
-!            case (38);  FlowField_du(2) = du *perturb_sign
-!            case (39);  FlowField_du(3) = du *perturb_sign
-!         end select
-!         call IfW_UniformWind_Perturb(FlowField_perturb, FlowField_du)
-!   call AD_CalcWind_Rotor(t, u_perturb, FlowField_perturb, p, RotInflow_perturb, StartNode, ErrStat, ErrMsg)
-END SUBROUTINE HD_Perturb_u
-!----------------------------------------------------------------------------------------------------------------------------------
-!> This routine perturbs the nth element of the continuous state array.
-!! Do not change this without making sure subroutine HD_init_jacobian is consistant with this routine!
-SUBROUTINE HD_Perturb_x( p, n, perturb_sign, x, dx )
-
-   TYPE(HydroDyn_ParameterType)        , INTENT(IN   ) :: p                      !< parameters
-   INTEGER( IntKi )                    , INTENT(IN   ) :: n                      !< number of array element to use 
-   INTEGER( IntKi )                    , INTENT(IN   ) :: perturb_sign           !< +1 or -1 (value to multiply perturbation by; positive or negative difference)
-   TYPE(HydroDyn_ContinuousStateType)  , INTENT(INOUT) :: x                      !< perturbed ED states
-   REAL( R8Ki )                        , INTENT(  OUT) :: dx                     !< amount that specific state was perturbed
-   
-
-   ! local variables
-   integer(intKi)                                      :: i, j, k
-  
-   if ( p%totalStates == 0 ) return
-   
-   !Note: All excitation states for all bodies are stored 1st, then all radiation states
-   dx = p%dx(n)
-   k = 1
-      
-   ! Find body index for exctn states
-   do i = 1, p%nWAMITObj 
-      do j = 1, p%WAMIT(i)%SS_Exctn%numStates
-         if (n == k) then
-            x%WAMIT(i)%SS_Exctn%x(j) = x%WAMIT(i)%SS_Exctn%x(j) + dx * perturb_sign 
-            return
-         end if
-         k = k + 1
-      end do
-   end do
-      
-   ! Find body index for rdtn states
-   do i = 1, p%nWAMITObj
-      do j = 1, p%WAMIT(i)%SS_Rdtn%numStates
-         if (n == k) then
-            x%WAMIT(i)%SS_Rdtn%x(j) = x%WAMIT(i)%SS_Rdtn%x(j) + dx * perturb_sign 
-            return
-         end if
-         k = k + 1
-      end do
-   end do
-                                                
-END SUBROUTINE HD_Perturb_x
-
-!----------------------------------------------------------------------------------------------------------------------------------
-!> This routine uses values of two output types to compute an array of differences.
-!! Do not change this packing without making sure subroutine hydrodyn::HD_init_jacobian is consistant with this routine!
-SUBROUTINE Compute_dY(p, y_p, y_m, delta, dY)
-   
-   TYPE(HydroDyn_ParameterType)      , INTENT(IN   ) :: p         !< parameters
-   TYPE(HydroDyn_OutputType)         , INTENT(IN   ) :: y_p       !< HD outputs at \f$ u + \Delta u \f$ or \f$ x + \Delta x \f$ (p=plus)
-   TYPE(HydroDyn_OutputType)         , INTENT(IN   ) :: y_m       !< HD outputs at \f$ u - \Delta u \f$ or \f$ x - \Delta x \f$ (m=minus)   
-   REAL(R8Ki)                        , INTENT(IN   ) :: delta     !< difference in inputs or states \f$ delta = \Delta u \f$ or \f$ delta = \Delta x \f$
-   REAL(R8Ki)                        , INTENT(INOUT) :: dY(:)     !< column of dYdu or dYdx: \f$ \frac{\partial Y}{\partial u_i} = \frac{y_p - y_m}{2 \, \Delta u}\f$ or \f$ \frac{\partial Y}{\partial x_i} = \frac{y_p - y_m}{2 \, \Delta x}\f$
-   
-      ! local variables:
-
-   integer(IntKi)                                    :: indx_first             ! index indicating next value of dY to be filled 
-   integer(IntKi)                                    :: k
-   
-   
-   
-   
-   indx_first = 1     
-   if ( y_p%Morison%Mesh%Committed ) then
-      call PackLoadMesh_dY(y_p%Morison%Mesh, y_m%Morison%Mesh, dY, indx_first)   
-   end if
-   if ( y_p%WAMITMesh%Committed ) then
-      call PackLoadMesh_dY(y_p%WAMITMesh, y_m%WAMITMesh, dY, indx_first)   
-   end if
-   
-   do k=1,p%NumTotalOuts
-      dY(k+indx_first-1) = y_p%WriteOutput(k) - y_m%WriteOutput(k)
-   end do   
-   
-   
-   
-   dY = dY / (2.0_R8Ki*delta)
-   
-END SUBROUTINE Compute_dY
-   
-!----------------------------------------------------------------------------------------------------------------------------------
-!> Routine to pack the data structures representing the operating points into arrays for linearization.
-SUBROUTINE HD_GetOP( t, u, p, x, xd, z, OtherState, y, m, ErrStat, ErrMsg, u_op, y_op, x_op, dx_op, xd_op, z_op )
-
-   REAL(DbKi),                           INTENT(IN   )           :: t          !< Time in seconds at operating point
-   TYPE(HydroDyn_InputType),                   INTENT(INOUT)           :: u          !< Inputs at operating point (may change to inout if a mesh copy is required)
-   TYPE(HydroDyn_ParameterType),               INTENT(IN   )           :: p          !< Parameters
-   TYPE(HydroDyn_ContinuousStateType),         INTENT(IN   )           :: x          !< Continuous states at operating point
-   TYPE(HydroDyn_DiscreteStateType),           INTENT(IN   )           :: xd         !< Discrete states at operating point
-   TYPE(HydroDyn_ConstraintStateType),         INTENT(IN   )           :: z          !< Constraint states at operating point
-   TYPE(HydroDyn_OtherStateType),              INTENT(IN   )           :: OtherState !< Other states at operating point
-   TYPE(HydroDyn_OutputType),                  INTENT(IN   )           :: y          !< Output at operating point
-   TYPE(HydroDyn_MiscVarType),                 INTENT(INOUT)           :: m          !< Misc/optimization variables
-   INTEGER(IntKi),                       INTENT(  OUT)           :: ErrStat    !< Error status of the operation
-   CHARACTER(*),                         INTENT(  OUT)           :: ErrMsg     !< Error message if ErrStat /= ErrID_None
-   REAL(ReKi), ALLOCATABLE, OPTIONAL,    INTENT(INOUT)           :: u_op(:)    !< values of linearized inputs
-   REAL(ReKi), ALLOCATABLE, OPTIONAL,    INTENT(INOUT)           :: y_op(:)    !< values of linearized outputs
-   REAL(ReKi), ALLOCATABLE, OPTIONAL,    INTENT(INOUT)           :: x_op(:)    !< values of linearized continuous states
-   REAL(ReKi), ALLOCATABLE, OPTIONAL,    INTENT(INOUT)           :: dx_op(:)   !< values of first time derivatives of linearized continuous states
-   REAL(ReKi), ALLOCATABLE, OPTIONAL,    INTENT(INOUT)           :: xd_op(:)   !< values of linearized discrete states
-   REAL(ReKi), ALLOCATABLE, OPTIONAL,    INTENT(INOUT)           :: z_op(:)    !< values of linearized constraint states
-
-
-
-   INTEGER(IntKi)                                    :: i, j, index, nu
-   integer(IntKi), parameter                         :: nu_extended = 4    ! 4 total extended inputs: WaveElev0 from SeaSt, HWindSpeed / PLexp / PropagationDir from IfW (turbulent sea current)
-   INTEGER(IntKi)                                    :: ErrStat2
-   CHARACTER(ErrMsgLen)                              :: ErrMsg2
-   CHARACTER(*), PARAMETER                           :: RoutineName = 'HD_GetOP'
-   TYPE(HydroDyn_ContinuousStateType)                      :: dx          !< derivative of continuous states at operating point
-   LOGICAL                                           :: Mask(FIELDMASK_SIZE)               !< flags to determine if this field is part of the packing
-   
-   
-      ! Initialize ErrStat
-
-   ErrStat = ErrID_None
-   ErrMsg  = ''
-
-   !..................................
-   IF ( PRESENT( u_op ) ) THEN
-      
-      if (.not. allocated(u_op)) then 
-         
-         nu = size(p%Jac_u_indx,1)
-         
-             ! our operating point includes DCM (orientation) matrices, not just small angles like the perturbation matrices do
-         if ( u%Morison%Mesh%Committed ) then          
-            nu = nu + u%Morison%Mesh%NNodes  * 6   ! p%Jac_u_indx has 3 for Orientation, but we need 9 at each node
-         end if
-         if ( u%WAMITMesh%Committed ) then
-            nu = nu + u%WAMITMesh%NNodes     * 6   ! p%Jac_u_indx has 3 for Orientation, but we need 9 at each node
-         end if
-         
-         nu = nu + u%PRPMesh%NNodes          * 6   ! p%Jac_u_indx has 3 for Orientation, but we need 9 at each node
-         nu = nu + nu_extended   ! Extended input
-         
-         call AllocAry(u_op, nu,'u_op',ErrStat2,ErrMsg2) ! 
-            call SetErrStat(ErrStat2,ErrMsg2,ErrStat,ErrMsg,RoutineName)
-         if (ErrStat>=AbortErrLev) return
-         
-      end if
-            
-      Mask  = .false.
-      Mask(MASKID_TRANSLATIONDISP) = .true.
-      Mask(MASKID_ORIENTATION)     = .true.
-      Mask(MASKID_TRANSLATIONVEL)  = .true.
-      Mask(MASKID_ROTATIONVEL)     = .true.
-      Mask(MASKID_TRANSLATIONACC)  = .true.
-      Mask(MASKID_ROTATIONACC)     = .true.
-      
-      index = 1
-      if ( u%Morison%Mesh%Committed ) then
-         call PackMotionMesh(u%Morison%Mesh, u_op, index, FieldMask=Mask)    
-      end if
-
-      if ( u%WAMITMesh%Committed ) then
-         call PackMotionMesh(u%WAMITMesh, u_op, index, FieldMask=Mask)   
-      end if
-      
-      call PackMotionMesh(u%PRPMesh, u_op, index, FieldMask=Mask) 
-      
-      ! extended inputs:
-      u_op(index) = 0.0_R8Ki; index=index+1   ! WaveElev0 -- linearization not allowed for non-zero
-      u_op(index) = 0.0_R8Ki; index=index+1   ! HWindSpeed
-      u_op(index) = 0.0_R8Ki; index=index+1   ! PLexp
-      u_op(index) = 0.0_R8Ki; index=index+1   ! PropagationDir
-
-!FIXME: when sea current from IfW/FlowField is enabled, this code must be updated and enabled
-!      !------------------------------
-!      ! Extended inputs -- Linearization is only possible with Steady or Uniform Wind, so take advantage of that here
-!      !     Module/Mesh/Field:  HWindSpeed      = 37
-!      !     Module/Mesh/Field:  PLexp           = 38
-!      !     Module/Mesh/Field:  PropagationDir  = 39
-!      call IfW_UniformWind_GetOP(p_AD%FlowField%Uniform, t, .false. , OP_out)
-!      ! HWindSpeed
-!      u_op(index) = OP_out(1);   index = index + 1
-!      ! PLexp
-!      u_op(index) = OP_out(2);   index = index + 1
-!      ! PropagationDir (include AngleH in calculation if any)
-!      u_op(index) = OP_out(3) + p_AD%FlowField%PropagationDir;   index = index + 1
-
-
-   END IF
-
-   !..................................
-   if ( PRESENT( y_op ) ) then
-      
-      if (.not. allocated(y_op)) then
-         call AllocAry(y_op, p%Jac_ny, 'y_op', ErrStat2, ErrMsg2)
-            call SetErrStat(ErrStat2, ErrMsg2, ErrStat, ErrMsg, RoutineName)
-            if (ErrStat >= AbortErrLev) return
-      end if
-         
-      index = 1               
-      if ( y%Morison%Mesh%Committed ) then
-         call PackLoadMesh(y%Morison%Mesh, y_op, index)   
-      end if
-      if ( y%WAMITMesh%Committed ) then
-         call PackLoadMesh(y%WAMITMesh, y_op, index)
-      end if
-      
-      index = index - 1
-      do i=1,p%NumTotalOuts
-         y_op(i+index) = y%WriteOutput(i)
-      end do   
-      
-   end if   
-
-   !..................................
-   IF ( PRESENT( x_op ) ) THEN
-      
-      if ( p%totalStates == 0 ) return
-      
-      if ( y%WAMITMesh%Committed ) then
-         if (.not. allocated(x_op)) then 
-            call AllocAry(x_op, p%totalStates,'x_op',ErrStat2,ErrMsg2)
-               call SetErrStat(ErrStat2,ErrMsg2,ErrStat,ErrMsg,RoutineName)
-            if (ErrStat>=AbortErrLev) return
-         end if
-         index = 1
-         do j=1, p%nWAMITObj
-            do i=1,p%WAMIT(j)%SS_Exctn%numStates ! Loop through all DOFs
-               x_op(index) = x%WAMIT(j)%SS_Exctn%x(i)
-               index = index + 1
-            end do
-         end do
-         do j=1, p%nWAMITObj
-            do i=1,p%WAMIT(j)%SS_Rdtn%numStates ! Loop through all DOFs
-               x_op(index) = x%WAMIT(j)%SS_Rdtn%x(i)
-               index = index + 1
-            end do
-         end do
-      end if
-   END IF
-
-   !..................................
-   IF ( PRESENT( dx_op ) ) THEN
-      
-      if ( p%totalStates == 0 ) return
-      
-      if ( y%WAMITMesh%Committed ) then
-         if (.not. allocated(dx_op)) then 
-            call AllocAry(dx_op, p%totalStates,'dx_op',ErrStat2,ErrMsg2)
-               call SetErrStat(ErrStat2,ErrMsg2,ErrStat,ErrMsg,RoutineName)
-            if (ErrStat>=AbortErrLev) return
-         end if
-      
-         call HydroDyn_CalcContStateDeriv( t, u, p, x, xd, z, OtherState, m, dx, ErrStat2, ErrMsg2 ) 
-            call SetErrStat(ErrStat2,ErrMsg2,ErrStat,ErrMsg,RoutineName) 
-            if (ErrStat>=AbortErrLev) then
-               call HydroDyn_DestroyContState( dx, ErrStat2, ErrMsg2)
-               return
-            end if
-         index = 1
-         do j=1, p%nWAMITObj            
-            do i=1,p%WAMIT(j)%SS_Exctn%numStates ! Loop through all DOFs
-               dx_op(index) = dx%WAMIT(j)%SS_Exctn%x(i)
-               index = index + 1
-            end do
-         end do
-         do j=1, p%nWAMITObj
-            do i=1,p%WAMIT(j)%SS_Rdtn%numStates ! Loop through all DOFs
-               dx_op(index) = dx%WAMIT(j)%SS_Rdtn%x(i)
-               index = index + 1
-            end do                                 
-         end do
-         call HydroDyn_DestroyContState( dx, ErrStat2, ErrMsg2)
-      end if    
-   END IF
-
-   !..................................
-   IF ( PRESENT( xd_op ) ) THEN
-   END IF
-   
-   !..................................
-   IF ( PRESENT( z_op ) ) THEN
-   END IF
-
-END SUBROUTINE HD_GetOP
-
-
-!----------------------------------------------------------------------------------------------------------------------------------
->>>>>>> 2246befa
 END MODULE HydroDyn
 !**********************************************************************************************************************************