--- conflicted
+++ resolved
@@ -1028,8 +1028,22 @@
    call MV_AddVar(p%Vars%u, "WaveElev0", VF_Scalar, &
                   VarIdx=p%iVarWaveElev0, &
                   Flags=VF_ExtLin + VF_Linearize, &
-                  Perturb=1.0_R8Ki, &
                   LinNames=['Extended input: wave elevation at platform ref point, m'])
+
+   call MV_AddVar(p%Vars%u, "HWindSpeed", VF_Scalar, &
+                  VarIdx=p%iVarHWindSpeed, &
+                  Flags=VF_ExtLin + VF_Linearize, &
+                  LinNames=['Extended input: horizontal current speed (steady/uniform wind), m/s'])
+
+   call MV_AddVar(p%Vars%u, "PLexp", VF_Scalar, &
+                  VarIdx=p%iVarPLexp, &
+                  Flags=VF_ExtLin + VF_Linearize, &
+                  LinNames=['Extended input: vertical power-law shear exponent, -'])
+
+   call MV_AddVar(p%Vars%u, "PropagationDir", VF_Scalar, &
+                  VarIdx=p%iVarPropagationDir, &
+                  Flags=VF_ExtLin + VF_Linearize, &
+                  LinNames=['Extended input: propagation direction, rad'])
 
    !----------------------------------------------------------------------------
    ! Output variables
@@ -1692,26 +1706,6 @@
    INTEGER(IntKi)                :: i, j, k, col
    INTEGER(IntKi)                :: startingI, startingJ, bOffset, offsetI
    
-<<<<<<< HEAD
-=======
-      ! local variables
-   TYPE(HydroDyn_OutputType)                               :: y_p
-   TYPE(HydroDyn_OutputType)                               :: y_m
-   TYPE(HydroDyn_ContinuousStateType)                      :: x_p
-   TYPE(HydroDyn_ContinuousStateType)                      :: x_m
-   TYPE(HydroDyn_InputType)                                :: u_perturb
-   REAL(R8Ki)                                        :: delta        ! delta change in input or state
-   INTEGER(IntKi)                                    :: i, j, k, startingI, startingJ, bOffset, offsetI, n_du_extend, n_du_norm
-   integer(IntKi), parameter                         :: nu_extended = 4    ! 4 total extended inputs: WaveElev0 from SeaSt, HWindSpeed / PLexp / PropagationDir from IfW (turbulent sea current)
-   
-   INTEGER(IntKi)                                    :: ErrStat2
-   CHARACTER(ErrMsgLen)                              :: ErrMsg2
-   CHARACTER(*), PARAMETER                           :: RoutineName = 'HD_JacobianPInput'
-   
-   
-      ! Initialize ErrStat
-
->>>>>>> d1f17a2a
    ErrStat = ErrID_None
    ErrMsg  = ''
 
@@ -1724,23 +1718,9 @@
       FlagFilterLoc = VF_None
    end if
    
-<<<<<<< HEAD
    ! make a copy of the inputs to perturb
    call HydroDyn_CopyInput(u, m%u_perturb, MESH_UPDATECOPY, ErrStat2, ErrMsg2)
    if (Failed()) return
-=======
-   n_du_norm = size(p%Jac_u_indx,1)
-   n_du_extend = n_du_norm + nu_extended
-   
-      ! make a copy of the inputs to perturb
-   call HydroDyn_CopyInput( u, u_perturb, MESH_NEWCOPY, ErrStat2, ErrMsg2)
-      call SetErrStat(ErrStat2,ErrMsg2,ErrStat,ErrMsg,RoutineName)
-      if (ErrStat>=AbortErrLev) then
-         call cleanup()
-         return
-      end if
-      
->>>>>>> d1f17a2a
    
    ! Pack inputs into array
    call HD_PackInputValues(p, u, m%Jac%u)
@@ -1751,17 +1731,8 @@
 
       ! allocate dYdu if necessary
       if (.not. allocated(dYdu)) then
-<<<<<<< HEAD
          call AllocAry(dYdu, p%Vars%Ny, p%Vars%Nu, 'dYdu', ErrStat2, ErrMsg2)
          if (Failed()) return
-=======
-         call AllocAry(dYdu, p%Jac_ny, n_du_extend, 'dYdu', ErrStat2, ErrMsg2)
-         call SetErrStat(ErrStat2,ErrMsg2,ErrStat,ErrMsg,RoutineName)
-         if (ErrStat>=AbortErrLev) then
-            call cleanup()
-            return
-         end if
->>>>>>> d1f17a2a
       end if
       
       ! Loop through input variables
@@ -1770,51 +1741,12 @@
          ! If variable flag not in flag filter, skip
          if (.not. MV_HasFlags(p%Vars%u(i), FlagFilterLoc)) cycle
 
-         ! If this is the Wave elevation extended input
-         if (i == p%iVarWaveElev0) then
+         ! If this index is extended input
+         if (i == p%iVarWaveElev0 .or. i == p%iVarHWindSpeed .or. &
+             i == p%iVarPLexp .or. i == p%iVarPropagationDir) then
             dYdu(:, p%Vars%u(i)%iLoc(1)) = 0
             cycle
          end if
-<<<<<<< HEAD
-=======
-         
-      do i=1,size(p%Jac_u_indx,1)   ! NOTE: extended inputs are not included in p%Jac_u_indx
-         
-            ! get u_op + delta u
-         call HydroDyn_CopyInput( u, u_perturb, MESH_UPDATECOPY, ErrStat2, ErrMsg2 )
-            call SetErrStat(ErrStat2,ErrMsg2,ErrStat,ErrMsg,RoutineName) ! we shouldn't have any errors about allocating memory here so I'm not going to return-on-error until later            
-         call HD_Perturb_u( p, i, 1, u_perturb, delta )
-
-            ! compute y at u_op + delta u
-         call HydroDyn_CalcOutput( t, u_perturb, p, x, xd, z, OtherState, y_p, m, ErrStat2, ErrMsg2 ) 
-            call SetErrStat(ErrStat2,ErrMsg2,ErrStat,ErrMsg,RoutineName) ! we shouldn't have any errors about allocating memory here so I'm not going to return-on-error until later            
-         
-            
-            ! get u_op - delta u
-         call HydroDyn_CopyInput( u, u_perturb, MESH_UPDATECOPY, ErrStat2, ErrMsg2 )
-            call SetErrStat(ErrStat2,ErrMsg2,ErrStat,ErrMsg,RoutineName) ! we shouldn't have any errors about allocating memory here so I'm not going to return-on-error until later
-         call HD_Perturb_u( p, i, -1, u_perturb, delta )
-         
-            ! compute y at u_op - delta u
-         call HydroDyn_CalcOutput( t, u_perturb, p, x, xd, z, OtherState, y_m, m, ErrStat2, ErrMsg2 ) 
-            call SetErrStat(ErrStat2,ErrMsg2,ErrStat,ErrMsg,RoutineName) ! we shouldn't have any errors about allocating memory here so I'm not going to return-on-error until later            
-         
-            
-            ! get central difference:            
-         call Compute_dY( p, y_p, y_m, delta, dYdu(:,i) )
-         
-      end do
-      
-
-      !-------------------
-      ! extended inputs
-      ! WaveElev0 column -- from SeaState
-      dYdu(:,n_du_norm+1) = 0.0_ReKi
-
-      ! HWindSpeed / PLexp / PropagationDir -- from Ifw/FlowField for turbulent sea current
-      dYdu(:,n_du_norm+2:n_du_norm+4) = 0.0_ReKi
-      
->>>>>>> d1f17a2a
 
          ! Loop through number of linearization perturbations in variable
          do j = 1, p%Vars%u(i)%Num
@@ -1837,7 +1769,15 @@
             ! Get partial derivative via central difference and store in full linearization array
             call MV_ComputeCentralDiff(p%Vars%y, p%Vars%u(i)%Perturb, m%Jac%y_pos, m%Jac%y_neg, dYdu(:,col))
          end do
-      end do     
+      end do
+
+      !-------------------
+      ! extended inputs
+      ! WaveElev0 column -- from SeaState
+      ! dYdu(:,n_du_norm+1) = 0.0_ReKi
+
+      ! HWindSpeed / PLexp / PropagationDir -- from Ifw/FlowField for turbulent sea current
+      ! dYdu(:,n_du_norm+2:n_du_norm+4) = 0.0_ReKi
       
    END IF
    
@@ -1849,17 +1789,8 @@
       
       ! allocate dXdu if necessary
       if (.not. allocated(dXdu)) then
-<<<<<<< HEAD
          call AllocAry(dXdu, p%Vars%Nx, p%Vars%Nu, 'dXdu', ErrStat2, ErrMsg2)
          if (Failed()) return
-=======
-         call AllocAry(dXdu, p%totalStates, n_du_extend, 'dXdu', ErrStat2, ErrMsg2)
-         call SetErrStat(ErrStat2,ErrMsg2,ErrStat,ErrMsg,RoutineName)
-         if (ErrStat>=AbortErrLev) then
-            call cleanup()
-            return
-         end if
->>>>>>> d1f17a2a
       end if
       
       offsetI = 0
@@ -1867,21 +1798,13 @@
       
       do j = 1,p%nWAMITObj
          do i = 1,p%WAMIT(j)%SS_Exctn%numStates
-<<<<<<< HEAD
             dXdu(offsetI+i,p%Vars%Nu) = p%WAMIT(j)%SS_Exctn%B(i) ! B is numStates by 1
-=======
-            dXdu(offsetI+i,n_du_extend) = p%WAMIT(j)%SS_Exctn%B(i) ! B is numStates by 1
->>>>>>> d1f17a2a
          end do
          offsetI = offsetI + p%WAMIT(j)%SS_Exctn%numStates
       end do
 
       startingI = p%totalStates - p%totalRdtnStates
-<<<<<<< HEAD
       startingJ = p%Vars%Nu - 1 - 18 - 4*3*p%NBody !  subtract 1 for WaveElev0, then 6*3 for PRPMesh and then 4*3*NBody to place us at the beginning of the velocity inputs
-=======
-      startingJ = n_du_norm - 18 - 4*3*p%NBody !  subtract 6*3 for PRPMesh and then 4*3*NBody to place us at the beginning of the velocity inputs
->>>>>>> d1f17a2a
       ! B is numStates by 6*NBody where NBody =1 if NBodyMod=2 or 3, but could be >1 for NBodyMod=1
       if ( p%NBodyMod == 1 ) then
          ! Example for NBodyMod=1 and NBody = 2,
@@ -2227,637 +2150,6 @@
 END SUBROUTINE HD_JacobianPConstrState
 !++++++++++++++++++++++++++++++++++++++++++++++++++++++++++++++++++++++++++++++++++++++++++++++++++++++++++++++++++++++++++++++++++
 
-<<<<<<< HEAD
-=======
-!----------------------------------------------------------------------------------------------------------------------------------
-!> This routine initializes the Jacobian parameters and initialization outputs for the linearized outputs.
-SUBROUTINE HD_Init_Jacobian_y( p, y, InitOut, ErrStat, ErrMsg)
-
-   TYPE(HydroDyn_ParameterType)            , INTENT(INOUT) :: p                     !< parameters
-   TYPE(HydroDyn_OutputType)               , INTENT(IN   ) :: y                     !< outputs
-   TYPE(HydroDyn_InitOutputType)           , INTENT(INOUT) :: InitOut               !< Output for initialization routine   
-   
-   INTEGER(IntKi)                    , INTENT(  OUT) :: ErrStat               !< Error status of the operation
-   CHARACTER(*)                      , INTENT(  OUT) :: ErrMsg                !< Error message if ErrStat /= ErrID_None
-   
-      ! local variables:
-   INTEGER(IntKi)                :: i,index_last, index_next
-   INTEGER(IntKi)                                    :: ErrStat2
-   CHARACTER(ErrMsgLen)                              :: ErrMsg2
-   CHARACTER(*), PARAMETER                           :: RoutineName = 'HD_Init_Jacobian_y'
-   
-   
-   
-   ErrStat = ErrID_None
-   ErrMsg  = ""
-   
-   
-      ! determine how many outputs there are in the Jacobians      
-   p%Jac_ny = 0         
-   if ( y%Morison%Mesh%Committed ) then
-      p%Jac_ny = p%Jac_ny + y%Morison%Mesh%NNodes * 6        ! 3 Force, Moment, at each node on the morison mesh       
-   end if
-   if ( y%WAMITMesh%Committed ) then
-      p%Jac_ny = p%Jac_ny + y%WAMITMesh%NNodes    * 6        ! 3 Force, Moment, at the WAMIT reference Point(s)
-   end if
-   
-   p%Jac_ny = p%Jac_ny + p%NumTotalOuts                      ! WriteOutput values 
-      
-
-      !.................   
-      ! set linearization output names:
-      !.................   
-   CALL AllocAry(InitOut%LinNames_y, p%Jac_ny, 'LinNames_y', ErrStat2, ErrMsg2); CALL SetErrStat(ErrStat2, ErrMsg2, ErrStat, ErrMsg, RoutineName)
-   ! We do not need RotFrame_y for this module and the glue code with handle the fact that we did not allocate the array and hence set all values to false at the glue-code level
-   ! Same with RotFrame_x
-   !CALL AllocAry(InitOut%RotFrame_y, p%Jac_ny, 'RotFrame_y', ErrStat2, ErrMsg2); CALL SetErrStat(ErrStat2, ErrMsg2, ErrStat, ErrMsg, RoutineName)
-   if (ErrStat >= AbortErrLev) return
-   
-   
-      
-   
-   index_next = 1
-   if ( y%Morison%Mesh%Committed ) then
-      index_last = index_next
-      call PackLoadMesh_Names(y%Morison%Mesh, 'MorisonLoads', InitOut%LinNames_y, index_next)
-   end if
-
-   if ( y%WAMITMesh%Committed ) then
-      index_last = index_next
-      call PackLoadMesh_Names(y%WAMITMesh, 'WAMITLoads', InitOut%LinNames_y, index_next)
-   end if
-   
-   index_last = index_next
-         
-   do i=1,p%NumTotalOuts
-      InitOut%LinNames_y(i+index_next-1) = trim(InitOut%WriteOutputHdr(i))//', '//trim(InitOut%WriteOutputUnt(i)) !trim(p%OutParam(i)%Name)//', '//p%OutParam(i)%Units
-   end do   
-   
-     
-   
-END SUBROUTINE HD_Init_Jacobian_y
-
-!----------------------------------------------------------------------------------------------------------------------------------
-!> This routine initializes the Jacobian parameters and initialization outputs for the linearized continuous states.
-SUBROUTINE HD_Init_Jacobian_x( p, InitOut, ErrStat, ErrMsg)
-
-   TYPE(HydroDyn_ParameterType)            , INTENT(INOUT) :: p                     !< parameters
-   TYPE(HydroDyn_InitOutputType)           , INTENT(INOUT) :: InitOut               !< Output for initialization routine   
-   
-   INTEGER(IntKi)                    , INTENT(  OUT) :: ErrStat               !< Error status of the operation
-   CHARACTER(*)                      , INTENT(  OUT) :: ErrMsg                !< Error message if ErrStat /= ErrID_None
-   
-   INTEGER(IntKi)                                    :: ErrStat2
-   CHARACTER(ErrMsgLen)                              :: ErrMsg2
-   CHARACTER(*), PARAMETER                           :: RoutineName = 'HD_Init_Jacobian_x'
-   
-      ! local variables:
-   INTEGER(IntKi)                :: i, j, k, l, spdof, indx
-   CHARACTER(10)                 :: dofLabels(6)
-   ErrStat = ErrID_None
-   ErrMsg  = ""
-   indx = 1
-   
-   ! Need to determine how many wamit body objects there are
-   p%totalExctnStates = 0
-   p%totalRdtnStates = 0
-   do j = 1, p%nWAMITObj
-      p%totalExctnStates = p%totalExctnStates + p%WAMIT(j)%SS_Exctn%numStates  !numStates defaults to zero in the case where ExctnMod = 0 instead of 2
-      p%totalRdtnStates  = p%totalRdtnStates  + p%WAMIT(j)%SS_Rdtn%numStates   !numStates defaults to zero in the case where RdtnMod  = 0 instead of 2
-   end do
-   p%totalStates = p%totalExctnStates + p%totalRdtnStates
-   
-   if ( p%totalStates == 0 ) return  ! No states, so return and do not allocate the following arrays.  This lets the glue-code know that the module does not have states
-   
-      ! allocate space for the row/column names and for perturbation sizes
-   call allocAry(p%dx,                 p%totalStates, 'p%dx',         ErrStat2, ErrMsg2); call SetErrStat(ErrStat2, ErrMsg2, ErrStat, ErrMsg, RoutineName)
-   call AllocAry(InitOut%LinNames_x,   p%totalStates, 'LinNames_x'  , ErrStat2, ErrMsg2); call SetErrStat(ErrStat2, ErrMsg2, ErrStat, ErrMsg, RoutineName)
-   CALL AllocAry(InitOut%DerivOrder_x, p%totalStates, 'DerivOrder_x', ErrStat2, ErrMsg2); CALL SetErrStat(ErrStat2, ErrMsg2, ErrStat, ErrMsg, RoutineName)
-      if (ErrStat >= AbortErrLev) return
-   
-      ! All Hydrodyn continuous states are max order = 1
-   if ( allocated(InitOut%DerivOrder_x) ) InitOut%DerivOrder_x = 1
-   
-   ! set perturbation sizes: p%dx
-   k = 1
-   do j = 1, p%nWAMITObj
-      do i = 1, p%WAMIT(j)%SS_Exctn%numStates    
-         p%dx(k)  = 20000.0_R8Ki * D2R_D 
-         k=k+1
-      end do
-   end do
-   do j = 1, p%nWAMITObj
-      do i = 1, p%WAMIT(j)%SS_Rdtn%numStates
-         p%dx(k)  = 2.0_R8Ki * D2R_D 
-         k=k+1
-      end do
-   end do
-
-   !----------------
-   ! SS_Exctn states
-
-   dofLabels = (/'PtfmSg    ','PtfmSw    ','PtfmHv    ','PtfmR     ','PtfmP     ','PtfmY     '/)
-   if (p%totalExctnStates>0) then
-      do l=1,p%nWAMITObj
-         ! set linearization state names:   
-         do j = 1, 6
-            spdof = p%WAMIT(l)%SS_Exctn%spdof(j)
-            if ( p%NBodyMod == 1 ) then
-               do i = 1,spdof
-                  InitOut%LinNames_x(indx) = 'Exctn'//trim(dofLabels(j))//trim(num2lstr(i))
-                  indx = indx + 1
-               end do
-            else  
-               do i = 1,spdof
-                  InitOut%LinNames_x(indx) = 'B'//trim(num2lstr(l))//'Exctn'//trim(dofLabels(j))//trim(num2lstr(i))
-                  indx = indx + 1
-               end do
-            end if
-         end do
-      end do
-   endif
-
-   !----------------
-   ! SS_Rdtn states
-
-   if (p%totalRdtnStates>0) then
-      do l=1,p%nWAMITObj
-         ! set linearization state names:   
-         do j = 1, 6
-            spdof = p%WAMIT(l)%SS_Rdtn%spdof(j)
-            if ( p%NBodyMod == 1 ) then
-               do i = 1,spdof
-                  InitOut%LinNames_x(indx) = 'Rdtn'//trim(dofLabels(j))//trim(num2lstr(i))
-                  indx = indx + 1
-               end do
-            else  
-               do i = 1,spdof
-                  InitOut%LinNames_x(indx) = 'B'//trim(num2lstr(l))//'Rdtn'//trim(dofLabels(j))//trim(num2lstr(i))
-                  indx = indx + 1
-               end do
-            end if
-         end do
-      end do
-   endif
-END SUBROUTINE HD_Init_Jacobian_x
-!----------------------------------------------------------------------------------------------------------------------------------
-!> This routine initializes the array that maps rows/columns of the Jacobian to specific mesh fields.
-!! Do not change the order of this packing without changing corresponding linearization routines !
-SUBROUTINE HD_Init_Jacobian( p, u, y, InitOut, ErrStat, ErrMsg)
-
-   TYPE(HydroDyn_ParameterType)            , INTENT(INOUT) :: p                     !< parameters
-   TYPE(HydroDyn_InputType)                , INTENT(IN   ) :: u                     !< inputs
-   TYPE(HydroDyn_OutputType)               , INTENT(IN   ) :: y                     !< outputs
-   TYPE(HydroDyn_InitOutputType)           , INTENT(INOUT) :: InitOut               !< Output for initialization routine   
-   INTEGER(IntKi)                    , INTENT(  OUT) :: ErrStat               !< Error status of the operation
-   CHARACTER(*)                      , INTENT(  OUT) :: ErrMsg                !< Error message if ErrStat /= ErrID_None
-   
-   INTEGER(IntKi)                                    :: ErrStat2
-   CHARACTER(ErrMsgLen)                              :: ErrMsg2
-   CHARACTER(*), PARAMETER                           :: RoutineName = 'HD_Init_Jacobian'
-   
-      ! local variables:
-   INTEGER(IntKi)                :: i, j, index, nu, i_meshField, m, meshFieldCount
-   integer(IntKi), parameter     :: nu_extended = 4    ! 4 total extended inputs: WaveElev0 from SeaSt, HWindSpeed / PLexp / PropagationDir from IfW (turbulent sea current)
-   REAL(R8Ki)                    :: perturb_t, perturb
-   LOGICAL                       :: FieldMask(FIELDMASK_SIZE)   ! flags to determine if this field is part of the packing
-
-   
-   
-   ErrStat = ErrID_None
-   ErrMsg  = ""
-         
-   
-   call HD_Init_Jacobian_y( p, y, InitOut, ErrStat2, ErrMsg2)
-      call SetErrStat(ErrStat2, ErrMsg2, ErrStat, ErrMsg, RoutineName)
-         
-   call HD_Init_Jacobian_x( p, InitOut, ErrStat2, ErrMsg2)      
-      call SetErrStat(ErrStat2, ErrMsg2, ErrStat, ErrMsg, RoutineName)
-   
-      
-      
-      ! determine how many inputs there are in the Jacobians
-   nu = 0;
-   if ( u%Morison%Mesh%Committed ) then
-      nu = u%Morison%Mesh%NNodes   * 18   ! 3 TranslationDisp, Orientation, TranslationVel, RotationVel, TranslationAcc, and RotationAcc at each node     
-   end if
-   if ( u%WAMITMesh%Committed ) then
-      nu = nu + u%WAMITMesh%NNodes * 18   ! 3 TranslationDisp, Orientation, TranslationVel, RotationVel, TranslationAcc, and RotationAcc at each node     
-   end if
-   
-   nu = nu + u%PRPMesh%NNodes * 18   ! 3 TranslationDisp, Orientation, TranslationVel, RotationVel, TranslationAcc, and RotationAcc at each node
-   
-   ! DO NOT Add the extended inputs WaveElev0, HWindSpeed / PLexp / PropagationDir when computing the size of p%Jac_u_indx
-!FIXME: extended inputs will need to be added later to get HWindSpeed / PLexp / PropagationDir from sea currents from IfW/FlowField in
-      
-         
-   ! note: all other inputs are ignored
-      
-   !....................                        
-   ! fill matrix to store index to help us figure out what the ith value of the u vector really means
-   ! (see hydrodyn::HD_perturb_u ... these MUST match )
-   ! column 1 indicates module's mesh and field
-   ! column 2 indicates the first index of the acceleration/load field
-   ! column 3 is the node
-   !....................
-      
-   !...............
-   ! HD input mappings stored in p%Jac_u_indx:   
-   !...............
-   call AllocAry(p%Jac_u_indx, nu, 3, 'p%Jac_u_indx', ErrStat2, ErrMsg2)
-      call SetErrStat(ErrStat2, ErrMsg2, ErrStat, ErrMsg, RoutineName)   
-   if (ErrStat >= AbortErrLev) return
-     
-   index = 1
-   meshFieldCount = 0
-   
-   if ( u%Morison%Mesh%Committed ) then
-      !Module/Mesh/Field: u%Morison%Mesh%TranslationDisp  = 1;
-      !Module/Mesh/Field: u%Morison%Mesh%Orientation      = 2;
-      !Module/Mesh/Field: u%Morison%Mesh%TranslationVel   = 3;
-      !Module/Mesh/Field: u%Morison%Mesh%RotationVel      = 4;
-      !Module/Mesh/Field: u%Morison%Mesh%TranslationAcc   = 5;
-      !Module/Mesh/Field: u%Morison%Mesh%RotationAcc      = 6;
-         
-      do i_meshField = 1,6
-         do i=1,u%Morison%Mesh%NNodes
-            do j=1,3
-               p%Jac_u_indx(index,1) =  i_meshField  !Module/Mesh/Field: u%Morison%Mesh%{TranslationDisp/Orientation/TranslationVel/RotationVel/TranslationAcc/RotationAcc} = m
-               p%Jac_u_indx(index,2) =  j !index:  j
-               p%Jac_u_indx(index,3) =  i !Node:   i
-               index = index + 1
-            end do !j      
-         end do !i   
-            
-      end do !i_meshField                                             
-      meshFieldCount = 6 
-         
-   end if
-   
-   if ( u%WAMITMesh%Committed ) then      
-      !Module/Mesh/Field: u%WAMITMesh%TranslationDisp  = 7   or 1;
-      !Module/Mesh/Field: u%WAMITMesh%Orientation      = 8   or 2;
-      !Module/Mesh/Field: u%WAMITMesh%TranslationVel   = 9   or 3;
-      !Module/Mesh/Field: u%WAMITMesh%RotationVel      = 10  or 4;
-      !Module/Mesh/Field: u%WAMITMesh%TranslationAcc   = 11  or 5;
-      !Module/Mesh/Field: u%WAMITMesh%RotationAcc      = 12  or 6;
-      do i_meshField = 1,6
-         do i=1,u%WAMITMesh%NNodes
-            do j=1,3
-               p%Jac_u_indx(index,1) =  meshFieldCount + i_meshField 
-               p%Jac_u_indx(index,2) =  j !index:  j
-               p%Jac_u_indx(index,3) =  i !Node:   i
-               index = index + 1
-            end do !j      
-         end do !i         
-      end do !i_meshField   
-      meshFieldCount = meshFieldCount + 6 
-   end if
-   
-   !Module/Mesh/Field: u%PRPMesh%TranslationDisp  = 13 or 7  or 1;
-   !Module/Mesh/Field: u%PRPMesh%Orientation      = 14 or 8  or 2;
-   !Module/Mesh/Field: u%PRPMesh%TranslationVel   = 15 or 9  or 3;
-   !Module/Mesh/Field: u%PRPMesh%RotationVel      = 16 or 10 or 4;
-   !Module/Mesh/Field: u%PRPMesh%TranslationAcc   = 17 or 11 or 5;
-   !Module/Mesh/Field: u%PRPMesh%RotationAcc      = 18 or 12 or 6;
-   do i_meshField = 1,6
-      do i=1,u%PRPMesh%NNodes
-         do j=1,3
-            p%Jac_u_indx(index,1) =  meshFieldCount + i_meshField 
-            p%Jac_u_indx(index,2) =  j !index:  j
-            p%Jac_u_indx(index,3) =  i !Node:   i
-            index = index + 1
-         end do !j      
-      end do !i         
-   end do !i_meshField  
-   meshFieldCount = meshFieldCount + 6 
-   
-   !................
-   ! input perturbations, du:
-   !................
-   
-   call AllocAry(p%du, meshFieldCount, 'p%du', ErrStat2, ErrMsg2) ! number of unique values in p%Jac_u_indx(:,1)
-      call SetErrStat(ErrStat2, ErrMsg2, ErrStat, ErrMsg, RoutineName)      
-   if (ErrStat >= AbortErrLev) return
-  
-   
-   perturb_t = 0.02_ReKi*D2R * max(p%WaveField%EffWtrDpth,1.0_ReKi) ! translation input scaling  
-   perturb   = 2*D2R                 ! rotational input scaling
-   
-   index = 0
-   if ( u%Morison%Mesh%Committed ) then     
-      p%du(1) = perturb_t                    ! u%Morison%Mesh%TranslationDisp 
-      p%du(2) = perturb                      ! u%Morison%Mesh%Orientation     
-      p%du(3) = perturb_t                    ! u%Morison%Mesh%TranslationVel  
-      p%du(4) = perturb                      ! u%Morison%Mesh%RotationVel
-      p%du(5) = perturb_t                    ! u%Morison%Mesh%TranslationAcc      
-      p%du(6) = perturb                      ! u%Morison%Mesh%RotationAcc    
-      index = 6     
-   end if
-   
-   if ( u%WAMITMesh%Committed ) then    
-      p%du(index + 1) = perturb_t            ! u%WAMITMesh%TranslationDisp 
-      p%du(index + 2) = perturb              ! u%WAMITMesh%Orientation     
-      p%du(index + 3) = perturb_t            ! u%WAMITMesh%TranslationVel  
-      p%du(index + 4) = perturb              ! u%WAMITMesh%RotationVel
-      p%du(index + 5) = perturb_t            ! u%WAMITMesh%TranslationAcc   
-      p%du(index + 6) = perturb              ! u%WAMITMesh%RotationAcc    
-      index = index + 6
-   end if
-   
-   p%du(index + 1) = perturb_t               ! u%PRPMesh%TranslationDisp 
-   p%du(index + 2) = perturb                 ! u%PRPMesh%Orientation     
-   p%du(index + 3) = perturb_t               ! u%PRPMesh%TranslationVel  
-   p%du(index + 4) = perturb                 ! u%PRPMesh%RotationVel
-   p%du(index + 5) = perturb_t               ! u%PRPMesh%TranslationAcc   
-   p%du(index + 6) = perturb                 ! u%PRPMesh%RotationAcc    
-   
-   !................
-   ! names of the columns, InitOut%LinNames_u:
-   !................
-   call AllocAry(InitOut%LinNames_u, nu+nu_extended, 'LinNames_u', ErrStat2, ErrMsg2); call SetErrStat(ErrStat2, ErrMsg2, ErrStat, ErrMsg, RoutineName)
-   ! We do not need RotFrame_u for this module and the glue code with handle the fact that we did not allocate the array and hence set all values to false at the glue-code level
-   !call AllocAry(InitOut%RotFrame_u, nu+nu_extended, 'RotFrame_u', ErrStat2, ErrMsg2); call SetErrStat(ErrStat2, ErrMsg2, ErrStat, ErrMsg, RoutineName)
-   
-   call AllocAry(InitOut%IsLoad_u,   nu+nu_extended, 'IsLoad_u',   ErrStat2, ErrMsg2); call SetErrStat(ErrStat2, ErrMsg2, ErrStat, ErrMsg, RoutineName)
-      if (ErrStat >= AbortErrLev) return
-      
-   InitOut%IsLoad_u   = .false.  ! HD's inputs are NOT loads
-
-   index = 1
-   if ( u%Morison%Mesh%Committed ) then
-      FieldMask = .false.
-      FieldMask(MASKID_TRANSLATIONDISP) = .true.
-      FieldMask(MASKID_Orientation) = .true.
-      FieldMask(MASKID_TRANSLATIONVEL) = .true.
-      FieldMask(MASKID_ROTATIONVEL) = .true.
-      FieldMask(MASKID_TRANSLATIONACC) = .true.
-      FieldMask(MASKID_ROTATIONACC) = .true.
-      call PackMotionMesh_Names(u%Morison%Mesh, 'Morison', InitOut%LinNames_u, index, FieldMask=FieldMask)
-   
-   end if
-
-   if ( u%WAMITMesh%Committed ) then
-      FieldMask = .false.
-      FieldMask(MASKID_TRANSLATIONDISP) = .true.
-      FieldMask(MASKID_Orientation) = .true.
-      FieldMask(MASKID_TRANSLATIONVel) = .true.
-      FieldMask(MASKID_ROTATIONVel) = .true.
-      FieldMask(MASKID_TRANSLATIONACC) = .true.
-      FieldMask(MASKID_ROTATIONACC) = .true.
-      call PackMotionMesh_Names(u%WAMITMesh, 'WAMIT', InitOut%LinNames_u, index, FieldMask=FieldMask)
-   end if
-   
-   FieldMask = .false.
-   FieldMask(MASKID_TRANSLATIONDISP) = .true.
-   FieldMask(MASKID_Orientation) = .true.
-   FieldMask(MASKID_TRANSLATIONVel) = .true.
-   FieldMask(MASKID_ROTATIONVel) = .true.
-   FieldMask(MASKID_TRANSLATIONACC) = .true.
-   FieldMask(MASKID_ROTATIONACC) = .true.
-   call PackMotionMesh_Names(u%PRPMesh, 'Platform-RefPt', InitOut%LinNames_u, index, FieldMask=FieldMask)
-
-   ! Extended inputs
-   InitOut%LinNames_u(index) = 'Extended input: wave elevation at platform ref point, m';             index=index+1
-   InitOut%LinNames_u(index) = 'Extended input: horizontal current speed (steady/uniform wind), m/s'; index=index+1
-   InitOut%LinNames_u(index) = 'Extended input: vertical power-law shear exponent, -';                index=index+1
-   InitOut%LinNames_u(index) = 'Extended input: propagation direction, rad';                          index=index+1
-
-END SUBROUTINE HD_Init_Jacobian
-!----------------------------------------------------------------------------------------------------------------------------------
-!> This routine perturbs the nth element of the u array (and mesh/field it corresponds to)
-!! Do not change this without making sure subroutine hydrodyn::HD_init_jacobian is consistant with this routine!
-SUBROUTINE HD_Perturb_u( p, n, perturb_sign, u, du )
-
-   TYPE(HydroDyn_ParameterType)        , INTENT(IN   ) :: p                      !< parameters
-   INTEGER( IntKi )                    , INTENT(IN   ) :: n                      !< number of array element to use 
-   INTEGER( IntKi )                    , INTENT(IN   ) :: perturb_sign           !< +1 or -1 (value to multiply perturbation by; positive or negative difference)
-   TYPE(HydroDyn_InputType)            , INTENT(INOUT) :: u                      !< perturbed HD inputs
-   REAL( R8Ki )                        , INTENT(  OUT) :: du                     !< amount that specific input was perturbed
-   
-
-   ! local variables
-   integer                                             :: fieldIndx
-   integer                                             :: node, index
-
-   index = 0  
-   fieldIndx = p%Jac_u_indx(n,2) 
-   node      = p%Jac_u_indx(n,3) 
-   
-   du = p%du(  p%Jac_u_indx(n,1) )
-   
-      ! determine which mesh we're trying to perturb and perturb the input:
-   
-      ! If we do not have Morison meshes, then the following select cases will vary
-   if ( u%Morison%Mesh%Committed ) then
-      SELECT CASE( p%Jac_u_indx(n,1) )
-         CASE ( 1) !Module/Mesh/Field: u%Morison%Mesh%TranslationDisp = 1      
-            u%Morison%Mesh%TranslationDisp (fieldIndx,node) = u%Morison%Mesh%TranslationDisp (fieldIndx,node) + du * perturb_sign       
-         CASE ( 2) !Module/Mesh/Field: u%Morison%Mesh%Orientation = 2
-            CALL PerturbOrientationMatrix( u%Morison%Mesh%Orientation(:,:,node), du * perturb_sign, fieldIndx, UseSmlAngle=.true. )
-         CASE ( 3) !Module/Mesh/Field: u%Morison%Mesh%TranslationVel = 3
-            u%Morison%Mesh%TranslationVel( fieldIndx,node) = u%Morison%Mesh%TranslationVel( fieldIndx,node) + du * perturb_sign         
-         CASE ( 4) !Module/Mesh/Field: u%Morison%Mesh%RotationVel = 4
-            u%Morison%Mesh%RotationVel (fieldIndx,node) = u%Morison%Mesh%RotationVel (fieldIndx,node) + du * perturb_sign               
-         CASE ( 5) !Module/Mesh/Field: u%Morison%Mesh%TranslationAcc = 5
-            u%Morison%Mesh%TranslationAcc( fieldIndx,node) = u%Morison%Mesh%TranslationAcc( fieldIndx,node) + du * perturb_sign       
-         CASE ( 6) !Module/Mesh/Field: u%Morison%Mesh%RotationAcc = 6
-            u%Morison%Mesh%RotationAcc(fieldIndx,node) = u%Morison%Mesh%RotationAcc(fieldIndx,node) + du * perturb_sign    
-      end select  
-      if ( u%WAMITMesh%Committed ) then    
-         SELECT CASE( p%Jac_u_indx(n,1) )      
-            CASE ( 7) !Module/Mesh/Field: u%WAMITMesh%TranslationDisp = 7     
-               u%WAMITMesh%TranslationDisp (fieldIndx,node) = u%WAMITMesh%TranslationDisp (fieldIndx,node) + du * perturb_sign       
-            CASE ( 8) !Module/Mesh/Field: u%WAMITMesh%Orientation = 8
-               CALL PerturbOrientationMatrix( u%WAMITMesh%Orientation(:,:,node), du * perturb_sign, fieldIndx, UseSmlAngle=.true. )
-            CASE ( 9) !Module/Mesh/Field: u%WAMITMesh%TranslationVel = 9
-               u%WAMITMesh%TranslationVel( fieldIndx,node) = u%WAMITMesh%TranslationVel( fieldIndx,node) + du * perturb_sign         
-            CASE (10) !Module/Mesh/Field: u%WAMITMesh%RotationVel = 10
-               u%WAMITMesh%RotationVel (fieldIndx,node) = u%WAMITMesh%RotationVel (fieldIndx,node) + du * perturb_sign               
-            CASE (11) !Module/Mesh/Field: u%WAMITMesh%TranslationAcc = 11
-               u%WAMITMesh%TranslationAcc( fieldIndx,node) = u%WAMITMesh%TranslationAcc( fieldIndx,node) + du * perturb_sign       
-            CASE (12) !Module/Mesh/Field: u%WAMITMesh%RotationAcc = 12
-               u%WAMITMesh%RotationAcc(fieldIndx,node) = u%WAMITMesh%RotationAcc(fieldIndx,node) + du * perturb_sign               
-         END SELECT
-         SELECT CASE( p%Jac_u_indx(n,1) )     
-            CASE (13) !Module/Mesh/Field: u%PRPMesh%TranslationDisp = 13    
-               u%PRPMesh%TranslationDisp (fieldIndx,node) = u%PRPMesh%TranslationDisp (fieldIndx,node) + du * perturb_sign       
-            CASE (14) !Module/Mesh/Field: u%PRPMesh%Orientation = 14
-               CALL PerturbOrientationMatrix( u%PRPMesh%Orientation(:,:,node), du * perturb_sign, fieldIndx, UseSmlAngle=.true. )
-            CASE (15) !Module/Mesh/Field: u%PRPMesh%TranslationVel = 15
-               u%PRPMesh%TranslationVel( fieldIndx,node) = u%PRPMesh%TranslationVel( fieldIndx,node) + du * perturb_sign         
-            CASE (16) !Module/Mesh/Field: u%PRPMesh%RotationVel = 16
-               u%PRPMesh%RotationVel (fieldIndx,node) = u%PRPMesh%RotationVel (fieldIndx,node) + du * perturb_sign               
-            CASE (17) !Module/Mesh/Field: u%PRPMesh%TranslationAcc = 17
-               u%PRPMesh%TranslationAcc( fieldIndx,node) = u%PRPMesh%TranslationAcc( fieldIndx,node) + du * perturb_sign       
-            CASE (18) !Module/Mesh/Field: u%PRPMesh%RotationAcc = 18
-               u%PRPMesh%RotationAcc(fieldIndx,node) = u%PRPMesh%RotationAcc(fieldIndx,node) + du * perturb_sign 
-         END SELECT
-      else
-         SELECT CASE( p%Jac_u_indx(n,1) )     
-            CASE ( 7) !Module/Mesh/Field: u%PRPMesh%TranslationDisp = 7     
-               u%PRPMesh%TranslationDisp (fieldIndx,node) = u%PRPMesh%TranslationDisp (fieldIndx,node) + du * perturb_sign       
-            CASE ( 8) !Module/Mesh/Field: u%PRPMesh%Orientation = 8
-               CALL PerturbOrientationMatrix( u%PRPMesh%Orientation(:,:,node), du * perturb_sign, fieldIndx, UseSmlAngle=.true. )
-            CASE ( 9) !Module/Mesh/Field: u%PRPMesh%TranslationVel = 9
-               u%PRPMesh%TranslationVel( fieldIndx,node) = u%PRPMesh%TranslationVel( fieldIndx,node) + du * perturb_sign         
-            CASE (10) !Module/Mesh/Field: u%PRPMesh%RotationVel = 10
-               u%PRPMesh%RotationVel (fieldIndx,node) = u%PRPMesh%RotationVel (fieldIndx,node) + du * perturb_sign               
-            CASE (11) !Module/Mesh/Field: u%PRPMesh%TranslationAcc = 11
-               u%PRPMesh%TranslationAcc( fieldIndx,node) = u%PRPMesh%TranslationAcc( fieldIndx,node) + du * perturb_sign       
-            CASE (12) !Module/Mesh/Field: u%PRPMesh%RotationAcc = 12
-               u%PRPMesh%RotationAcc(fieldIndx,node) = u%PRPMesh%RotationAcc(fieldIndx,node) + du * perturb_sign 
-         END SELECT
-      end if
-   else if ( u%WAMITMesh%Committed ) then   
-      SELECT CASE( p%Jac_u_indx(n,1) )
-         CASE (1) !Module/Mesh/Field: u%WAMITMesh%TranslationDisp = 1     
-            u%WAMITMesh%TranslationDisp (fieldIndx,node) = u%WAMITMesh%TranslationDisp (fieldIndx,node) + du * perturb_sign       
-         CASE (2) !Module/Mesh/Field: u%WAMITMesh%Orientation = 2
-            CALL PerturbOrientationMatrix( u%WAMITMesh%Orientation(:,:,node), du * perturb_sign, fieldIndx, UseSmlAngle=.true. )
-         CASE (3) !Module/Mesh/Field: u%WAMITMesh%TranslationVel = 3
-            u%WAMITMesh%TranslationVel( fieldIndx,node) = u%WAMITMesh%TranslationVel( fieldIndx,node) + du * perturb_sign         
-         CASE (4) !Module/Mesh/Field: u%WAMITMesh%RotationVel = 4
-            u%WAMITMesh%RotationVel (fieldIndx,node) = u%WAMITMesh%RotationVel (fieldIndx,node) + du * perturb_sign               
-         CASE (5) !Module/Mesh/Field: u%WAMITMesh%TranslationAcc = 5
-            u%WAMITMesh%TranslationAcc( fieldIndx,node) = u%WAMITMesh%TranslationAcc( fieldIndx,node) + du * perturb_sign       
-         CASE (6) !Module/Mesh/Field: u%WAMITMesh%RotationAcc = 6
-            u%WAMITMesh%RotationAcc(fieldIndx,node) = u%WAMITMesh%RotationAcc(fieldIndx,node) + du * perturb_sign            
-      END SELECT
-      SELECT CASE( p%Jac_u_indx(n,1) )      
-         CASE ( 7) !Module/Mesh/Field: u%PRPMesh%TranslationDisp = 7     
-            u%PRPMesh%TranslationDisp (fieldIndx,node) = u%PRPMesh%TranslationDisp (fieldIndx,node) + du * perturb_sign       
-         CASE ( 8) !Module/Mesh/Field: u%PRPMesh%Orientation = 8
-            CALL PerturbOrientationMatrix( u%PRPMesh%Orientation(:,:,node), du * perturb_sign, fieldIndx, UseSmlAngle=.true. )
-         CASE ( 9) !Module/Mesh/Field: u%PRPMesh%TranslationVel = 9
-            u%PRPMesh%TranslationVel( fieldIndx,node) = u%PRPMesh%TranslationVel( fieldIndx,node) + du * perturb_sign         
-         CASE (10) !Module/Mesh/Field: u%PRPMesh%RotationVel = 10
-            u%PRPMesh%RotationVel (fieldIndx,node) = u%PRPMesh%RotationVel (fieldIndx,node) + du * perturb_sign               
-         CASE (11) !Module/Mesh/Field: u%PRPMesh%TranslationAcc = 11
-            u%PRPMesh%TranslationAcc( fieldIndx,node) = u%PRPMesh%TranslationAcc( fieldIndx,node) + du * perturb_sign       
-         CASE (12) !Module/Mesh/Field: u%PRPMesh%RotationAcc = 12
-            u%PRPMesh%RotationAcc(fieldIndx,node) = u%PRPMesh%RotationAcc(fieldIndx,node) + du * perturb_sign               
-      END SELECT
-   else
-      SELECT CASE( p%Jac_u_indx(n,1) )      
-         CASE ( 1) !Module/Mesh/Field: u%PRPMesh%TranslationDisp = 1     
-            u%PRPMesh%TranslationDisp (fieldIndx,node) = u%PRPMesh%TranslationDisp (fieldIndx,node) + du * perturb_sign       
-         CASE ( 2) !Module/Mesh/Field: u%PRPMesh%Orientation = 2
-            CALL PerturbOrientationMatrix( u%PRPMesh%Orientation(:,:,node), du * perturb_sign, fieldIndx, UseSmlAngle=.true. )
-         CASE ( 3) !Module/Mesh/Field: u%PRPMesh%TranslationVel = 3
-            u%PRPMesh%TranslationVel( fieldIndx,node) = u%PRPMesh%TranslationVel( fieldIndx,node) + du * perturb_sign         
-         CASE ( 4) !Module/Mesh/Field: u%PRPMesh%RotationVel = 4
-            u%PRPMesh%RotationVel (fieldIndx,node) = u%PRPMesh%RotationVel (fieldIndx,node) + du * perturb_sign               
-         CASE ( 5) !Module/Mesh/Field: u%PRPMesh%TranslationAcc = 5
-            u%PRPMesh%TranslationAcc( fieldIndx,node) = u%PRPMesh%TranslationAcc( fieldIndx,node) + du * perturb_sign       
-         CASE ( 6) !Module/Mesh/Field: u%PRPMesh%RotationAcc = 6
-            u%PRPMesh%RotationAcc(fieldIndx,node) = u%PRPMesh%RotationAcc(fieldIndx,node) + du * perturb_sign               
-      END SELECT   
-   end if
-
-!FIXME: when SeaState superposition with IfW/FlowField for current is enabled, we must also add in the perturbations of those extended inputs (HWindSpeed/PLexp/PropagationDir)
-!  Some revisions needed at that time:
-!     - expand p%Jac_u_indx to include the extended inputs (currently ignores them)
-!     - copy what was done in AD15 for perturbing these extended inputs (may require extensive modifications to data management)
-!  Until then, we should add a warning that linearization with IfW/FlowField currents in HD is not allowed for MHK turbines (no warning at present).
-!
-! Example code chunk from AD15.  May be superceded by new linearization system later
-!      ! Extended inputs
-!      !     Module/Mesh/Field:  HWindSpeed      = 37
-!      !     Module/Mesh/Field:  PLexp           = 38
-!      !     Module/Mesh/Field:  PropagationDir  = 39
-!      case(37,38,39)
-!         FlowField_du = 0.0_R8Ki
-!         select case( p%Jac_u_indx(n,1) )
-!            case (37);  FlowField_du(1) = du *perturb_sign
-!            case (38);  FlowField_du(2) = du *perturb_sign
-!            case (39);  FlowField_du(3) = du *perturb_sign
-!         end select
-!         call IfW_UniformWind_Perturb(FlowField_perturb, FlowField_du)
-!   call AD_CalcWind_Rotor(t, u_perturb, FlowField_perturb, p, RotInflow_perturb, StartNode, ErrStat, ErrMsg)
-END SUBROUTINE HD_Perturb_u
-!----------------------------------------------------------------------------------------------------------------------------------
-!> This routine perturbs the nth element of the continuous state array.
-!! Do not change this without making sure subroutine HD_init_jacobian is consistant with this routine!
-SUBROUTINE HD_Perturb_x( p, n, perturb_sign, x, dx )
-
-   TYPE(HydroDyn_ParameterType)        , INTENT(IN   ) :: p                      !< parameters
-   INTEGER( IntKi )                    , INTENT(IN   ) :: n                      !< number of array element to use 
-   INTEGER( IntKi )                    , INTENT(IN   ) :: perturb_sign           !< +1 or -1 (value to multiply perturbation by; positive or negative difference)
-   TYPE(HydroDyn_ContinuousStateType)  , INTENT(INOUT) :: x                      !< perturbed ED states
-   REAL( R8Ki )                        , INTENT(  OUT) :: dx                     !< amount that specific state was perturbed
-   
-
-   ! local variables
-   integer(intKi)                                      :: i, j, k
-  
-   if ( p%totalStates == 0 ) return
-   
-   !Note: All excitation states for all bodies are stored 1st, then all radiation states
-   dx = p%dx(n)
-   k = 1
-      
-   ! Find body index for exctn states
-   do i = 1, p%nWAMITObj 
-      do j = 1, p%WAMIT(i)%SS_Exctn%numStates
-         if (n == k) then
-            x%WAMIT(i)%SS_Exctn%x(j) = x%WAMIT(i)%SS_Exctn%x(j) + dx * perturb_sign 
-            return
-         end if
-         k = k + 1
-      end do
-   end do
-      
-   ! Find body index for rdtn states
-   do i = 1, p%nWAMITObj
-      do j = 1, p%WAMIT(i)%SS_Rdtn%numStates
-         if (n == k) then
-            x%WAMIT(i)%SS_Rdtn%x(j) = x%WAMIT(i)%SS_Rdtn%x(j) + dx * perturb_sign 
-            return
-         end if
-         k = k + 1
-      end do
-   end do
-                                                
-END SUBROUTINE HD_Perturb_x
-
-!----------------------------------------------------------------------------------------------------------------------------------
-!> This routine uses values of two output types to compute an array of differences.
-!! Do not change this packing without making sure subroutine hydrodyn::HD_init_jacobian is consistant with this routine!
-SUBROUTINE Compute_dY(p, y_p, y_m, delta, dY)
-   
-   TYPE(HydroDyn_ParameterType)      , INTENT(IN   ) :: p         !< parameters
-   TYPE(HydroDyn_OutputType)         , INTENT(IN   ) :: y_p       !< HD outputs at \f$ u + \Delta u \f$ or \f$ x + \Delta x \f$ (p=plus)
-   TYPE(HydroDyn_OutputType)         , INTENT(IN   ) :: y_m       !< HD outputs at \f$ u - \Delta u \f$ or \f$ x - \Delta x \f$ (m=minus)   
-   REAL(R8Ki)                        , INTENT(IN   ) :: delta     !< difference in inputs or states \f$ delta = \Delta u \f$ or \f$ delta = \Delta x \f$
-   REAL(R8Ki)                        , INTENT(INOUT) :: dY(:)     !< column of dYdu or dYdx: \f$ \frac{\partial Y}{\partial u_i} = \frac{y_p - y_m}{2 \, \Delta u}\f$ or \f$ \frac{\partial Y}{\partial x_i} = \frac{y_p - y_m}{2 \, \Delta x}\f$
-   
-      ! local variables:
-
-   integer(IntKi)                                    :: indx_first             ! index indicating next value of dY to be filled 
-   integer(IntKi)                                    :: k
-   
-   
-   
-   
-   indx_first = 1     
-   if ( y_p%Morison%Mesh%Committed ) then
-      call PackLoadMesh_dY(y_p%Morison%Mesh, y_m%Morison%Mesh, dY, indx_first)   
-   end if
-   if ( y_p%WAMITMesh%Committed ) then
-      call PackLoadMesh_dY(y_p%WAMITMesh, y_m%WAMITMesh, dY, indx_first)   
-   end if
-   
-   do k=1,p%NumTotalOuts
-      dY(k+indx_first-1) = y_p%WriteOutput(k) - y_m%WriteOutput(k)
-   end do   
-   
-   
-   
-   dY = dY / (2.0_R8Ki*delta)
-   
-END SUBROUTINE Compute_dY
->>>>>>> d1f17a2a
    
 !----------------------------------------------------------------------------------------------------------------------------------
 !> Routine to pack the data structures representing the operating points into arrays for linearization.
@@ -2881,13 +2173,7 @@
    REAL(R8Ki), ALLOCATABLE, OPTIONAL,    INTENT(INOUT)           :: xd_op(:)   !< values of linearized discrete states
    REAL(R8Ki), ALLOCATABLE, OPTIONAL,    INTENT(INOUT)           :: z_op(:)    !< values of linearized constraint states
 
-<<<<<<< HEAD
    CHARACTER(*), PARAMETER                           :: RoutineName = 'HD_GetOP'
-=======
-
-   INTEGER(IntKi)                                    :: i, j, index, nu
-   integer(IntKi), parameter                         :: nu_extended = 4    ! 4 total extended inputs: WaveElev0 from SeaSt, HWindSpeed / PLexp / PropagationDir from IfW (turbulent sea current)
->>>>>>> d1f17a2a
    INTEGER(IntKi)                                    :: ErrStat2
    CHARACTER(ErrMsgLen)                              :: ErrMsg2
    INTEGER(IntKi)                                    :: i, j, index
@@ -2897,76 +2183,11 @@
 
    !..................................
    IF ( PRESENT( u_op ) ) THEN
-<<<<<<< HEAD
       if (.not. allocated(u_op)) then
          call AllocAry(u_op, p%Vars%Nu, 'u_op', ErrStat2, ErrMsg2)
          if (Failed()) return
       end if
       call HD_PackInputValues(p, u, u_op)
-=======
-      
-      if (.not. allocated(u_op)) then 
-         
-         nu = size(p%Jac_u_indx,1)
-         
-             ! our operating point includes DCM (orientation) matrices, not just small angles like the perturbation matrices do
-         if ( u%Morison%Mesh%Committed ) then          
-            nu = nu + u%Morison%Mesh%NNodes  * 6   ! p%Jac_u_indx has 3 for Orientation, but we need 9 at each node
-         end if
-         if ( u%WAMITMesh%Committed ) then
-            nu = nu + u%WAMITMesh%NNodes     * 6   ! p%Jac_u_indx has 3 for Orientation, but we need 9 at each node
-         end if
-         
-         nu = nu + u%PRPMesh%NNodes          * 6   ! p%Jac_u_indx has 3 for Orientation, but we need 9 at each node
-         nu = nu + nu_extended   ! Extended input
-         
-         call AllocAry(u_op, nu,'u_op',ErrStat2,ErrMsg2) ! 
-            call SetErrStat(ErrStat2,ErrMsg2,ErrStat,ErrMsg,RoutineName)
-         if (ErrStat>=AbortErrLev) return
-         
-      end if
-            
-      Mask  = .false.
-      Mask(MASKID_TRANSLATIONDISP) = .true.
-      Mask(MASKID_ORIENTATION)     = .true.
-      Mask(MASKID_TRANSLATIONVEL)  = .true.
-      Mask(MASKID_ROTATIONVEL)     = .true.
-      Mask(MASKID_TRANSLATIONACC)  = .true.
-      Mask(MASKID_ROTATIONACC)     = .true.
-      
-      index = 1
-      if ( u%Morison%Mesh%Committed ) then
-         call PackMotionMesh(u%Morison%Mesh, u_op, index, FieldMask=Mask)    
-      end if
-
-      if ( u%WAMITMesh%Committed ) then
-         call PackMotionMesh(u%WAMITMesh, u_op, index, FieldMask=Mask)   
-      end if
-      
-      call PackMotionMesh(u%PRPMesh, u_op, index, FieldMask=Mask) 
-      
-      ! extended inputs:
-      u_op(index) = 0.0_R8Ki; index=index+1   ! WaveElev0 -- linearization not allowed for non-zero
-      u_op(index) = 0.0_R8Ki; index=index+1   ! HWindSpeed
-      u_op(index) = 0.0_R8Ki; index=index+1   ! PLexp
-      u_op(index) = 0.0_R8Ki; index=index+1   ! PropagationDir
-
-!FIXME: when sea current from IfW/FlowField is enabled, this code must be updated and enabled
-!      !------------------------------
-!      ! Extended inputs -- Linearization is only possible with Steady or Uniform Wind, so take advantage of that here
-!      !     Module/Mesh/Field:  HWindSpeed      = 37
-!      !     Module/Mesh/Field:  PLexp           = 38
-!      !     Module/Mesh/Field:  PropagationDir  = 39
-!      call IfW_UniformWind_GetOP(p_AD%FlowField%Uniform, t, .false. , OP_out)
-!      ! HWindSpeed
-!      u_op(index) = OP_out(1);   index = index + 1
-!      ! PLexp
-!      u_op(index) = OP_out(2);   index = index + 1
-!      ! PropagationDir (include AngleH in calculation if any)
-!      u_op(index) = OP_out(3) + p_AD%FlowField%PropagationDir;   index = index + 1
-
-
->>>>>>> d1f17a2a
    END IF
 
    !..................................
@@ -3068,7 +2289,24 @@
    call MV_Pack(p%Vars%u, p%iVarMorisonMotionMesh, u%Morison%Mesh, Ary)
    call MV_Pack(p%Vars%u, p%iVarWAMITMotionMesh, u%WAMITMesh, Ary)
    call MV_Pack(p%Vars%u, p%iVarPRPMotionMesh, u%PRPMesh, Ary)
-   call MV_Pack(p%Vars%u, p%iVarWaveElev0, 0.0_R8Ki, Ary)   ! Extended input
+   call MV_Pack(p%Vars%u, p%iVarWaveElev0, 0.0_R8Ki, Ary)      ! Extended input
+   call MV_Pack(p%Vars%u, p%iVarHWindSpeed, 0.0_R8Ki, Ary)     ! Extended input
+   call MV_Pack(p%Vars%u, p%iVarPLexp, 0.0_R8Ki, Ary)          ! Extended input
+   call MV_Pack(p%Vars%u, p%iVarPropagationDir, 0.0_R8Ki, Ary) ! Extended input
+
+!FIXME: when sea current from IfW/FlowField is enabled, this code must be updated and enabled
+!      !------------------------------
+!      ! Extended inputs -- Linearization is only possible with Steady or Uniform Wind, so take advantage of that here
+!      !     Module/Mesh/Field:  HWindSpeed      = 37
+!      !     Module/Mesh/Field:  PLexp           = 38
+!      !     Module/Mesh/Field:  PropagationDir  = 39
+!      call IfW_UniformWind_GetOP(p_AD%FlowField%Uniform, t, .false. , OP_out)
+!      ! HWindSpeed
+!      u_op(index) = OP_out(1);   index = index + 1
+!      ! PLexp
+!      u_op(index) = OP_out(2);   index = index + 1
+!      ! PropagationDir (include AngleH in calculation if any)
+!      u_op(index) = OP_out(3) + p_AD%FlowField%PropagationDir;   index = index + 1
 end subroutine
 
 subroutine HD_UnpackInputValues(p, Ary, u)
@@ -3080,6 +2318,24 @@
    call MV_Unpack(p%Vars%u, p%iVarWAMITMotionMesh, Ary, u%WAMITMesh)
    call MV_Unpack(p%Vars%u, p%iVarPRPMotionMesh, Ary, u%PRPMesh)
    ! call MV_Unpack(p%Vars%u, p%iVarWaveElev0, Ary, )   ! Extended input
+   ! u_op(index) = 0.0_R8Ki; index=index+1   ! WaveElev0 -- linearization not allowed for non-zero
+   ! u_op(index) = 0.0_R8Ki; index=index+1   ! HWindSpeed
+   ! u_op(index) = 0.0_R8Ki; index=index+1   ! PLexp
+   ! u_op(index) = 0.0_R8Ki; index=index+1   ! PropagationDir
+
+!FIXME: when sea current from IfW/FlowField is enabled, this code must be updated and enabled
+!      !------------------------------
+!      ! Extended inputs -- Linearization is only possible with Steady or Uniform Wind, so take advantage of that here
+!      !     Module/Mesh/Field:  HWindSpeed      = 37
+!      !     Module/Mesh/Field:  PLexp           = 38
+!      !     Module/Mesh/Field:  PropagationDir  = 39
+!      call IfW_UniformWind_GetOP(p_AD%FlowField%Uniform, t, .false. , OP_out)
+!      ! HWindSpeed
+!      u_op(index) = OP_out(1);   index = index + 1
+!      ! PLexp
+!      u_op(index) = OP_out(2);   index = index + 1
+!      ! PropagationDir (include AngleH in calculation if any)
+!      u_op(index) = OP_out(3) + p_AD%FlowField%PropagationDir;   index = index + 1
 end subroutine
 
 subroutine HD_PackOutputValues(p, y, Ary, PackWriteOutput)
