--- conflicted
+++ resolved
@@ -272,7 +272,6 @@
 typedef   ^                            ^                             INTEGER                  NumOuts                          -          -        -         ""    -
 typedef   ^                            ^                             INTEGER                  UnSum                            -          -        -         ""    -
 typedef   ^                            ^                             INTEGER                  NStepWave                        -          -        -         ""    -
-<<<<<<< HEAD
 typedef   ^                            ^                             SiKi                     WaveElev1                        {*}{*}{*}  -        -         "First order wave elevation (points to SeaState module data)"        -
 typedef   ^                            ^                             SiKi                     WaveElev2                        {*}{*}{*}  -        -         "Second order wave elevation (points to SeaState module data)"        -
 typedef   ^                            ^                             SiKi                     WaveAcc                    {*}{*}{*}{*}{*}  -        -         "(points to SeaState module data)"    -
@@ -287,23 +286,12 @@
 typedef   ^                            ^                      SeaSt_Interp_ParameterType      SeaSt_Interp_p                   -          -        -  "parameter information from the SeaState Interpolation module"   -
 typedef   ^                            ^                             INTEGER                  WaveStMod                        -          -        -         ""    -  
 typedef   ^                            ^                             SiKi                     MCFD                             -          -        -         "Diameter of the MacCamy-Fuchs member."    -
-=======
-typedef   ^                            ^                             SiKi                     WaveAcc                          {:}{:}{:}  -        -         ""    -
-typedef   ^                            ^                             SiKi                     WaveTime                         {:}        -        -         ""    -
-typedef   ^                            ^                             SiKi                     WaveDynP                         {:}{:}     -        -         ""    -
-typedef   ^                            ^                             SiKi                     WaveVel                          {:}{:}{:}  -        -         ""    -
-typedef   ^                            ^                             INTEGER                  nodeInWater                      {:}{:}     -        -         "Logical flag indicating if the node at the given time step is in the water, and hence needs to have hydrodynamic forces calculated" -
 typedef   ^                            ^                             logical                  VisMeshes                         -      .false.     -         "Output visualization meshes" -
->>>>>>> 6a6511ad
 #
 #
 # Define outputs from the initialization routine here:
 #
-<<<<<<< HEAD
-=======
-#typedef   ^                            InitOutputType                MeshType                 Mesh                              -          -        -         "Unused?"    -
 typedef   ^                            InitOutputType                SiKi                      MorisonVisRad                    {:}        -        -         "radius of node (for FAST visualization)" (m)
->>>>>>> 6a6511ad
 typedef   ^                            InitOutputType                CHARACTER(ChanLen)        WriteOutputHdr                   {:}        -        -         "User-requested Output channel names"    -
 typedef   ^                            ^                             CHARACTER(ChanLen)        WriteOutputUnt                   {:}        -        -         ""    -
 #
@@ -358,11 +346,8 @@
 typedef   ^                            ^                             ReKi                     V_rel_n                        {:}      -         -         "Normal relative flow velocity at joints"        m/s
 typedef   ^                            ^                             ReKi                     V_rel_n_HiPass                 {:}      -         -         "High-pass filtered normal relative flow velocity at joints"   m/s
 typedef   ^                            ^                             INTEGER                  LastIndWave                     -              -         -         "Last time index used in the wave kinematics arrays"   -
-<<<<<<< HEAD
 typedef   ^                            ^                      SeaSt_Interp_MiscVarType       SeaSt_Interp_m            -       -      -  "misc var information from the SeaState Interpolation module"   -
-=======
 typedef   ^                            ^                             MeshMapType              VisMeshMap                      -            -         -         "Mesh mapping for visualization mesh" -
->>>>>>> 6a6511ad
 
 # ..... Parameters ................................................................................................................
 # Define parameters here:
@@ -411,18 +396,9 @@
 typedef   ^                            ^                             Morison_JOutput          JOutLst                         {:}        -         -         ""        -
 typedef   ^                            ^                             OutParmType              OutParam                        {:}        -         -         ""        -
 typedef   ^                            ^                             INTEGER                  NumOuts                         -          -         -         ""        -
-<<<<<<< HEAD
 typedef   ^                            ^                      SeaSt_Interp_ParameterType   SeaSt_Interp_p                    -          -         -       "parameter information from the SeaState Interpolation module"   -
 typedef   ^                            ^                             INTEGER                  WaveStMod                        -          -        -         ""    -  
-=======
-typedef   ^                            ^                             INTEGER                  NumOutAll                       -          -         -         ""    -
-typedef   ^                            ^                             INTEGER                  OutSwtch                        -          -         -         ""        -
-typedef   ^                            ^                             INTEGER                  UnOutFile                       -          -         -         ""        -
-typedef   ^                            ^                             CHARACTER(20)            OutFmt                          -          -         -        ""        -
-typedef   ^                            ^                             CHARACTER(20)            OutSFmt                         -          -         -         ""        -
-typedef   ^                            ^                             CHARACTER(ChanLen)       Delim                           -          -         -         ""        -
 typedef   ^                            ^                             logical                  VisMeshes                       -        .false.     -         "Output visualization meshes" -
->>>>>>> 6a6511ad
 #
 #
 # ..... Inputs ....................................................................................................................
