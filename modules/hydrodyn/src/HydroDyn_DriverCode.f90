--- conflicted
+++ resolved
@@ -92,17 +92,9 @@
    INTEGER(IntKi)                                     :: UnHD_Out              ! Output file identifier
    REAL(ReKi), ALLOCATABLE                            :: PRPin(:,:)          ! Variable for storing time, forces, and body velocities, in m/s or rad/s for PRP
    REAL(ReKi), ALLOCATABLE                            :: Morisonin(:,:)        ! Variable for storing time, forces, and body velocities, in m/s or rad/s for Morison elements
-<<<<<<< HEAD
    
    INTEGER(IntKi)                                     :: NBody                 ! Number of WAMIT bodies to work with if prescribing kinematics on each body (PRPInputsMod<0)
    
-=======
-
-   TYPE(MeshType)                                     :: PMesh                 ! Point mesh that we will use to map to Morison and u(1)%Mesh
-   TYPE(MeshMapType)                                  :: Map_P_to_MorisonDist
-   TYPE(MeshMapType)                                  :: Map_P_to_MorisonLumped
-
->>>>>>> e582e6db
    INTEGER(IntKi)                                     :: I                    ! Generic loop counter
    INTEGER(IntKi)                                     :: J                    ! Generic loop counter
    INTEGER(IntKi)                                     :: n                    ! Loop counter (for time step)
@@ -298,48 +290,6 @@
          ENDDO
       ENDDO
    ENDIF
-
-
-      ! Setup mesh for input motions for Morison and WAMIT
-   CALL MeshCreate( BlankMesh       = PMesh             &
-                 ,IOS               = COMPONENT_INPUT   &
-                 ,Nnodes            = 1                 &
-                 ,ErrStat           = ErrStat           &
-                 ,ErrMess           = ErrMsg            &
-                 ,TranslationDisp   = .TRUE.            &
-                 ,Orientation       = .TRUE.            &
-                 ,TranslationVel    = .TRUE.            &
-                 ,RotationVel       = .TRUE.            &
-                 ,TranslationAcc    = .TRUE.            &
-                 ,RotationAcc       = .TRUE.)
-   IF ( ErrStat >= ErrID_Fatal ) THEN
-      CALL WrScr( ErrMsg )
-      STOP
-   END IF
-
-   CALL MeshPositionNode (PMesh                                 &
-                           , 1                                  &
-                           , (/0.0_ReKi, 0.0_ReKi, 0.0_ReKi/)   &
-                           , ErrStat                            &
-                           , ErrMsg                             )
-   IF ( ErrStat >= ErrID_Fatal ) THEN
-      CALL WrScr( ErrMsg )
-      STOP
-   END IF
-
-   CALL MeshConstructElement( PMesh, ELEMENT_POINT, ErrStat, ErrMsg, 1 )
-   IF ( ErrStat >= ErrID_Fatal ) THEN
-      CALL WrScr( ErrMsg )
-      STOP
-   END IF
-
-   CALL MeshCommit ( PMesh, ErrStat, ErrMsg )
-   IF ( ErrStat >= ErrID_Fatal ) THEN
-      CALL WrScr( ErrMsg )
-      STOP
-   END IF
-
-
 
          ! Initialize the module
    Interval = drvrInitInp%TimeInterval
@@ -426,24 +376,7 @@
       
    END IF
 
-<<<<<<< HEAD
-   
-=======
-   ! Setup mesh mapping for Morison motion
-   IF ( drvrInitInp%MorisonInputsMod == 2 ) THEN
-      IF ( u(1)%Morison%DistribMesh%Initialized ) THEN
-         ! create mapping from PMesh (used for WAMIT mesh among others) to Morison.  This will be used to map the motions for Morison timeseries inputs
-         CALL MeshMapCreate( PMesh, u(1)%Morison%DistribMesh, Map_P_to_MorisonDist, ErrStat, ErrMsg )
-         if (errStat >= AbortErrLev) call HD_DvrCleanup()
-      ENDIF
-      IF ( u(1)%Morison%LumpedMesh%Initialized ) THEN
-         ! create mapping from PMesh (used for WAMIT mesh among others) to Morison.  This will be used to map the motions for Morison timeseries inputs
-         CALL MeshMapCreate( PMesh, u(1)%Morison%LumpedMesh, Map_P_to_MorisonLumped, ErrStat, ErrMsg )
-         if (errStat >= AbortErrLev) call HD_DvrCleanup()
-      ENDIF
-   ENDIF
-      
->>>>>>> e582e6db
+   
    !...............................................................................................................................
    ! Routines called in loose coupling -- the glue code may implement this in various ways
    !...............................................................................................................................
@@ -570,42 +503,8 @@
              END IF
              
          END IF
-<<<<<<< HEAD
         !@mhall: end of addition		 
      
-=======
-         
-      END IF
-      
-          
-      IF ( drvrInitInp%MorisonInputsMod == 2 ) THEN
-            ! Set the Morison Inputs from a time series input file
-         PMesh%TranslationDisp(:,1)   = MorisonIn(n,2:4) 
-
-            ! Compute direction cosine matrix from the rotation angles
-         IF ( abs(MorisonIn(n,5)) > maxAngle ) maxAngle = abs(MorisonIn(n,5))
-         IF ( abs(MorisonIn(n,6)) > maxAngle ) maxAngle = abs(MorisonIn(n,6))
-         IF ( abs(MorisonIn(n,7)) > maxAngle ) maxAngle = abs(MorisonIn(n,7))
-
-         CALL SmllRotTrans( 'InputRotation', REAL(MorisonIn(n,5),ReKi), REAL(MorisonIn(n,6),ReKi), REAL(MorisonIn(n,7),ReKi), dcm, 'Junk', ErrStat, ErrMsg )
-         PMesh%Orientation(:,:,1)     = dcm
-
-         PMesh%TranslationVel(:,1)    = MorisonIn(n,8:10)
-         PMesh%RotationVel(:,1)       = MorisonIn(n,11:13)
-         PMesh%TranslationAcc(:,1)    = MorisonIn(n,14:16)
-         PMesh%RotationAcc(:,1)       = MorisonIn(n,17:19)
-
-         IF ( u(1)%Morison%DistribMesh%Initialized ) THEN
-            CALL Transfer_Point_to_Line2( PMesh, u(1)%Morison%DistribMesh, Map_P_to_MorisonDist, ErrStat, ErrMsg )
-            if (errStat >= AbortErrLev) call HD_DvrCleanup()
-         END IF
-         IF ( u(1)%Morison%LumpedMesh%Initialized ) THEN
-            CALL Transfer_Point_to_Point(  PMesh, u(1)%Morison%LumpedMesh, Map_P_to_MorisonLumped, ErrStat, ErrMsg )
-            if (errStat >= AbortErrLev) call HD_DvrCleanup()
-         END IF
-      END IF
-      
->>>>>>> e582e6db
       
      
          ! Calculate outputs at n
