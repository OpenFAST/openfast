!**********************************************************************************************************************************
! The Morison and Morison_Types modules make up a template for creating user-defined calculations in the FAST Modularization 
! Framework. Morison_Types will be auto-generated based on a description of the variables for the module.
!..................................................................................................................................
! LICENSING
! Copyright (C) 2012-2015  National Renewable Energy Laboratory
!
!    This file is part of Morison.
!
! Licensed under the Apache License, Version 2.0 (the "License");
! you may not use this file except in compliance with the License.
! You may obtain a copy of the License at
!
!     http://www.apache.org/licenses/LICENSE-2.0
!
! Unless required by applicable law or agreed to in writing, software
! distributed under the License is distributed on an "AS IS" BASIS,
! WITHOUT WARRANTIES OR CONDITIONS OF ANY KIND, either express or implied.
! See the License for the specific language governing permissions and
!    
!**********************************************************************************************************************************
MODULE Morison
   USE Waves
   USE Morison_Types  
   USE Morison_Output
   use SeaState_Interp
  ! USE HydroDyn_Output_Types
   USE NWTC_Library

   
   IMPLICIT NONE
   
   PRIVATE

   TYPE(ProgDesc), PARAMETER            :: Morison_ProgDesc = ProgDesc( 'Morison', '', '' )

   
      ! ..... Public Subroutines ...................................................................................................
   PUBLIC:: Morison_GenerateSimulationNodes
   
   PUBLIC :: Morison_Init                           ! Initialization routine
   PUBLIC :: Morison_End                            ! Ending routine (includes clean up)
   
   PUBLIC :: Morison_UpdateStates                   ! Loose coupling routine for solving for constraint states, integrating 
                                                    !   continuous states, and updating discrete states
   PUBLIC :: Morison_CalcOutput                     ! Routine for computing outputs
   
   PUBLIC :: Morison_CalcConstrStateResidual        ! Tight coupling routine for returning the constraint state residual
   PUBLIC :: Morison_CalcContStateDeriv             ! Tight coupling routine for computing derivatives of continuous states
   PUBLIC :: Morison_UpdateDiscState                ! Tight coupling routine for updating discrete states
      
   
   
CONTAINS

SUBROUTINE Morison_DirCosMtrx( pos0, pos1, DirCos )

! Compute the direction cosine matrix given two points along the axis of a cylinder

   REAL(ReKi), INTENT( IN    )  ::   pos0(3), pos1(3)
   Real(ReKi), INTENT(   OUT )  ::   DirCos(3,3)
   Real(DbKi)                   ::   xz, xyz
   Real(DbKi)                   ::   x0, y0, z0
   Real(DbKi)                   ::   x1, y1, z1
!   Real(DbKi)                   ::   temp

   x0 = pos0(1)
   y0 = pos0(2)
   z0 = pos0(3)
   x1 = pos1(1)
   y1 = pos1(2)
   z1 = pos1(3)
   
      ! Need to verify that z0 <= z1, but this was already handled in the element construction process!!! GJH 9/24/13 
   !IF ( z0 > z1 ) THEN
   !   temp = x0
   !   x0   = x1
   !   x1   = temp
   !   temp = y0
   !   y0   = y1
   !   y1   = temp
   !   temp = z0
   !   z0   = z1
   !   z1   = temp
   !END IF
   
   xz  = sqrt((x0-x1)*(x0-x1)+(z0-z1)*(z0-z1))
   xyz = sqrt((x0-x1)*(x0-x1)+(y0-y1)*(y0-y1)+(z0-z1)*(z0-z1))
   
   IF ( xz==0 ) THEN
      
      IF (y1<y0) THEN
         
         DirCos = transpose(reshape((/ 1, 0, 0, 0, 0, -1, 0, 1, 0 /), shape(DirCos)))
          
      ELSE
         
         DirCos = transpose(reshape((/ 1, 0, 0, 0, 0, 1, 0, -1, 0 /), shape(DirCos)))
         
      END IF
      
   ELSE
      
      DirCos(1, 1) = (z1-z0)/xz
      DirCos(1, 2) = -(x1-x0)*(y1-y0)/(xz*xyz)
      DirCos(1, 3) = (x1-x0)/xyz
      
      DirCos(2, 1) = 0.0
      DirCos(2, 2) = xz/xyz
      DirCos(2, 3) = (y1-y0)/xyz
      
      DirCos(3, 1) = -(x1-x0)/xz
      DirCos(3, 2) = -(y1-y0)*(z1-z0)/(xz*xyz)
      DirCos(3, 3) = (z1-z0)/xyz

   END IF    
   
END SUBROUTINE Morison_DirCosMtrx

!====================================================================================================
SUBROUTINE GetDistance ( a, b, l )
!    This private subroutine computes the distance between points a and b.
!---------------------------------------------------------------------------------------------------- 

   REAL(ReKi), INTENT ( IN    )  :: a(3)     ! the position of point a
   REAL(ReKi), INTENT ( IN    )  :: b(3)     ! the position of point b
   REAL(ReKi), INTENT (   OUT )  :: l        ! the distance between point a and b
   
   l = sqrt( ( a(1) - b(1) ) * ( a(1) - b(1) ) + ( a(2) - b(2) ) * ( a(2) - b(2) ) + ( a(3) - b(3) ) * ( a(3) - b(3) ) )
   
END SUBROUTINE GetDistance

!====================================================================================================
SUBROUTINE ElementCentroid ( Rs, Re, p1, h, DCM, centroid )
!    This private subroutine computes the centroid of a tapered right cylinder element.
!---------------------------------------------------------------------------------------------------- 

   REAL(ReKi), INTENT ( IN    )  :: Rs          ! starting radius
   REAL(ReKi), INTENT ( IN    )  :: Re          ! ending radius
   REAL(ReKi), INTENT ( IN    )  :: p1(3)       ! starting point of the element in global coordinates
   REAL(ReKi), INTENT ( IN    )  :: h           ! height of the element
   REAL(ReKi), INTENT ( IN    )  :: DCM(3,3)    ! direction cosine matrix to transform local element coordinates to global coordinates
   REAL(ReKi), INTENT (   OUT )  :: centroid(3) ! centroid of the element in local coordinates
   
   centroid(1) = 0.0
   centroid(2) = 0.0
   centroid(3) = h * (Rs*Rs + 2.0*Rs*Re +  3.0*Re*Re) / (4.0*( Rs*Rs + Rs*Re +  Re*Re  ) )                    !( 2.0*Re + Rs ) / ( 3.0 * ( Rs + Re ) )
   centroid    = matmul( DCM, centroid ) + p1
   
END SUBROUTINE ElementCentroid

!====================================================================================================
REAL(ReKi) FUNCTION ElementVolume ( Rs, Re, h )
!    This private function computes the volume of a tapered right cylinder element.
!---------------------------------------------------------------------------------------------------- 

   REAL(ReKi), INTENT ( IN    )  :: Rs          ! starting radius
   REAL(ReKi), INTENT ( IN    )  :: Re          ! ending radius
   REAL(ReKi), INTENT ( IN    )  :: h           ! height of the element
   
   ElementVolume = Pi*h*( Rs*Rs + Re*Re + Rs*Re  ) / 3.0
   
END FUNCTION ElementVolume

!====================================================================================================
SUBROUTINE    FindInterpFactor( p, p1, p2, s )

   REAL(ReKi),  INTENT ( IN    )  :: p, p1, p2
   REAL(ReKi),  INTENT (   OUT )  :: s
   
   REAL(ReKi)                     :: dp
! find normalized interpolation factor, s, such:
! p = p1*(1-s) + p2*s
!  *--------------*--------------------------------*
!  p1             p                                p2
!
!  0-----------------------------------------------1
!  <------- s ---->
   
   dp = p2 - p1
   IF ( EqualRealNos(dp, 0.0_ReKi) ) THEN
      s = 0
   ELSE
      s = ( p - p1  ) / dp 
   END IF
         
END SUBROUTINE FindInterpFactor
!=======================================================================
FUNCTION InterpWrappedStpInt( XValIn, XAry, YAry, Ind, AryLen )


      ! This funtion returns a y-value that corresponds to an input x-value which is wrapped back
      ! into the range [1-XAry(AryLen).  It finds a x-value which corresponds to a value in the XAry where XAry(Ind-1) < MOD(XValIn, XAry(AryLen)) <= XAry(Ind)
      ! It is assumed that XAry is sorted in ascending order.
      ! It uses the passed index as the starting point and does a stepwise interpolation from there.  This is
      ! especially useful when the calling routines save the value from the last time this routine was called
      ! for a given case where XVal does not change much from call to call.  .
      ! 
      ! This routine assumes YAry is INTEGER.


      ! Function declaration.

   INTEGER                  :: InterpWrappedStpInt                                  ! This function.


      ! Argument declarations.

   INTEGER, INTENT(IN)          :: AryLen                                          ! Length of the arrays.
   INTEGER, INTENT(INOUT)       :: Ind                                             ! Initial and final index into the arrays.

   REAL(SiKi), INTENT(IN)       :: XAry    (AryLen)                                ! Array of X values to be interpolated.
   REAL(SiKi), INTENT(IN)       :: XValIn                                          ! X value to be interpolated.
   INTEGER, INTENT(IN)          :: YAry    (AryLen)                                ! Array of Y values to be interpolated.

   REAL(SiKi)                   :: XVal                                            ! X value to be interpolated.
   
   
   
      ! Wrap XValIn into the range XAry(1) to XAry(AryLen)
   XVal = MOD(XValIn, XAry(AryLen))

      ! Set the Ind to the first index if we are at the beginning of XAry
   IF ( XVal <= XAry(2) )  THEN  
      Ind           = 1
   END IF
   
   
        ! Let's check the limits first.

   IF ( XVal <= XAry(1) )  THEN
      InterpWrappedStpInt = YAry(1)
      Ind           = 1
      RETURN
   ELSE IF ( XVal >= XAry(AryLen) )  THEN
      InterpWrappedStpInt = YAry(AryLen)
      Ind           = MAX(AryLen - 1, 1)
      RETURN
   END IF


     ! Let's interpolate!

   Ind = MAX( MIN( Ind, AryLen-1 ), 1 )

   DO

      IF ( XVal < XAry(Ind) )  THEN

         Ind = Ind - 1

      ELSE IF ( XVal >= XAry(Ind+1) )  THEN

         Ind = Ind + 1

      ELSE

         InterpWrappedStpInt = YAry(Ind) 
         RETURN

      END IF

   END DO

   RETURN
END FUNCTION InterpWrappedStpInt ! ( XVal, XAry, YAry, Ind, AryLen )
   
   
!=======================================================================
FUNCTION InterpWrappedStpLogical( XValIn, XAry, YAry, Ind, AryLen )


      ! This funtion returns a y-value that corresponds to an input x-value which is wrapped back
      ! into the range [0-XAry(AryLen) by interpolating into the arrays.  
      ! It is assumed that XAry is sorted in ascending order.
      ! It uses the passed index as the starting point and does a stepwise interpolation from there.  This is
      ! especially useful when the calling routines save the value from the last time this routine was called
      ! for a given case where XVal does not change much from call to call.  When there is no correlation
      ! from one interpolation to another, InterpBin() may be a better choice.
      ! It returns the first or last YAry() value if XVal is outside the limits of XAry().
      ! This routine assumes YAry is REAL.


      ! Function declaration.

   LOGICAL                  :: InterpWrappedStpLogical                                  ! This function.


      ! Argument declarations.

   INTEGER, INTENT(IN)          :: AryLen                                          ! Length of the arrays.
   INTEGER, INTENT(INOUT)       :: Ind                                             ! Initial and final index into the arrays.

   REAL(SiKi), INTENT(IN)       :: XAry    (AryLen)                                ! Array of X values to be interpolated.
   REAL(SiKi), INTENT(IN)       :: XValIn                                           ! X value to be interpolated.
   LOGICAL, INTENT(IN)          :: YAry    (AryLen)                                ! Array of Y values to be interpolated.

   REAL(SiKi)                   :: XVal                                           ! X value to be interpolated.
   
   
   
      ! Wrap XValIn into the range XAry(1) to XAry(AryLen)
   XVal = MOD(XValIn, XAry(AryLen))

      ! Set the Ind to the first index if we are at the beginning of XAry
   IF ( XVal <= XAry(2) )  THEN  
      Ind           = 1
   END IF
   
   
        ! Let's check the limits first.

   IF ( XVal <= XAry(1) )  THEN
      InterpWrappedStpLogical = YAry(1)
      Ind           = 1
      RETURN
   ELSE IF ( XVal >= XAry(AryLen) )  THEN
      InterpWrappedStpLogical = YAry(AryLen)
      Ind           = MAX(AryLen - 1, 1)
      RETURN
   END IF


     ! Let's interpolate!

   Ind = MAX( MIN( Ind, AryLen-1 ), 1 )

   DO

      IF ( XVal < XAry(Ind) )  THEN

         Ind = Ind - 1

      ELSE IF ( XVal >= XAry(Ind+1) )  THEN

         Ind = Ind + 1

      ELSE

         InterpWrappedStpLogical = YAry(Ind) 
         RETURN

      END IF

   END DO

   RETURN
END FUNCTION InterpWrappedStpLogical ! ( XVal, XAry, YAry, Ind, AryLen )

subroutine GetOrientationAngles(p1, p2, phi, sinPhi, cosPhi, tanPhi, sinBeta, cosBeta, k_hat, errStat, errMsg)
   real(ReKi),   intent(in   ) :: p1(3),p2(3)
   real(ReKi),   intent(  out) :: phi, sinPhi, cosPhi, tanPhi, sinBeta, cosBeta, k_hat(3)
   integer,      intent(  out) :: errStat              ! returns a non-zero value when an error occurs  
   character(*), intent(  out) :: errMsg               ! Error message if errStat /= ErrID_None
   
   
   real(ReKi) :: vec(3), vecLen, vecLen2D, beta
   
      ! Initialize errStat
         
   errStat = ErrID_None         
   errMsg  = "" 
   
            ! calculate isntantaneous incline angle and heading, and related trig values
         ! the first and last NodeIndx values point to the corresponding Joint nodes idices which are at the start of the Mesh
         vec      = p2 - p1   
         vecLen   = SQRT(Dot_Product(vec,vec))
         vecLen2D = SQRT(vec(1)**2+vec(2)**2)
         if ( vecLen < 0.000001 ) then
            call SeterrStat(ErrID_Fatal, 'An element of the Morison structure has co-located endpoints!  This should never occur.  Please review your model.', errStat, errMsg, 'Morison_CalcOutput' )
         else
            k_hat = vec / vecLen 
            phi   = atan2(vecLen2D, vec(3))  ! incline angle   
         end if
         if ( EqualRealNos(phi, 0.0_ReKi) ) then
            beta = 0.0_ReKi
         else
            beta = atan2(vec(2), vec(1))                    ! heading of incline     
         endif
         sinPhi  = sin(phi)
         cosPhi  = cos(phi)  
         tanPhi  = tan(phi)     
         sinBeta = sin(beta)
         cosBeta = cos(beta)
         
end subroutine GetOrientationAngles


!function to return conical taper geometry calculations (volume and center of volume)
SUBROUTINE TaperCalc(R1, R2, H, taperV, h_c)
   REAL(ReKi),                     INTENT    ( IN    )  :: R1
   REAL(ReKi),                     INTENT    ( IN    )  :: R2
   REAL(ReKi),                     INTENT    ( IN    )  :: H
   REAL(ReKi),                     INTENT    ( OUT   )  :: taperV   ! volume of tapered section
   REAL(ReKi),                     INTENT    ( OUT   )  :: h_c    ! center of mass offset from first node
   
   real(ReKi) :: m
   
   m = (R2-R1)/H

   if ( EqualRealNos(R1, R2) ) then             ! if just a cylinder
      taperV = abs(pi*R1*R1*H)
      h_c = H/2.0
   elseif ( EqualRealNos(R1,0.0_ReKi) ) then             ! seperate this case out because it gives a divide by zero in general formula
      taperV = abs(1.0/3.0*pi*R2*R2*H)                                            ! cone volume
      h_c = 3.0/4.0*H                                                        ! from base           
   else
     taperV = abs(pi/3.0/m*(R2**3 - R1**3))
     h_c = H*(R1**2 + 2*R1*R2 + 3*R2**2)/4.0/(R1**2 + R1*R2 + R2**2) !( coneV*1./4.*coneH - coneVtip*(1./4.*(coneH-H) + H) )/ taperV ! from base
   end if
   
END SUBROUTINE TaperCalc


SUBROUTINE CylInertia(R1, R2, H, rho, Il, Ir)
   REAL(ReKi),                     INTENT    ( IN    )  :: R1
   REAL(ReKi),                     INTENT    ( IN    )  :: R2
   REAL(ReKi),                     INTENT    ( IN    )  :: H
   REAL(ReKi),                     INTENT    ( IN    )  :: rho ! density of material
   REAL(ReKi),                     INTENT    ( OUT   )  :: Il
   REAL(ReKi),                     INTENT    ( OUT   )  :: Ir
   
   real(ReKi) :: m, Ir_tip, h_c
   
   m = (R2-R1)/H

   if ( EqualRealNos(R1, R2) ) then             ! if just a cylinder
      Ir = abs(1.0/12.0* rho*pi*R1*R1*H *(3.0*R1*R1 + 4.0*H*H)) ! radial inertia about node 1 
      Il = abs(0.5* rho*pi*R1*R1*H *R1*R1)    
   ELSEIF ( EqualRealNos(R1,0.0_ReKi) ) then        ! seperate this case out because it gives a divide by zero in general formula
      Ir = abs(rho*pi*(1.0/20.0/m + 1.0/5.0/m**3) * R2**5)      
      Il = abs(1.0/10.0*rho*pi/m*R2**5)            
   ELSE 
     h_c = H*(R1**2 + 2*R1*R2 + 3*R2**2)/4.0/(R1**2 + R1*R2 + R2**2) 
     !l_c = R1/M + (R2-R1)/m *(R1**2 + 2*R1*R2 + 3*R2**2)/4/(R1**2 + R1*R2 + R2**2) 
     Ir_tip = abs(pi/20.0 *rho/m*(1.0 + 4.0/m**2) * (R2**5 - R1**5))                    ! radial moment of inertia about tip of cone
     Ir = abs(Ir_tip - rho/3.0/m*pi*(R2**3-R1**3) * (R1/m + 2.0*h_c)*R1/m )  ! radial moment of inertia about node 1
     Il = abs(1.0/10.0/m*rho*pi*(R2**5 - R1**5))  
   END IF
   
END SUBROUTINE CylInertia



SUBROUTINE MarineGrowthPartSegment(R1, R2, Rmg1, Rmg2, L, rho,  Vinner, Vouter, m_mg, h_c, Ilmg, Irmg)
   
   REAL(ReKi),                     INTENT    ( IN    )  :: R1
   REAL(ReKi),                     INTENT    ( IN    )  :: R2
   REAL(ReKi),                     INTENT    ( IN    )  :: Rmg1
   REAL(ReKi),                     INTENT    ( IN    )  :: Rmg2
   REAL(ReKi),                     INTENT    ( IN    )  :: L
   REAL(ReKi),                     INTENT    ( IN    )  :: rho ! density of material
   REAL(ReKi),                     INTENT    ( OUT   )  :: Vinner   ! volume from inner radius
   REAL(ReKi),                     INTENT    ( OUT   )  :: Vouter   ! volume from outer radius
   REAL(ReKi),                     INTENT    ( OUT   )  :: m_mg   ! mass of marine growth
   REAL(ReKi),                     INTENT    ( OUT   )  :: h_c    ! center of mass offset from first node
   REAL(ReKi),                     INTENT    ( OUT   )  :: Ilmg   ! moment of inertia about axis
   REAL(ReKi),                     INTENT    ( OUT   )  :: Irmg   ! moment of inertia about radial axis from first node
   
   ! Local variables
   
   REAL(ReKi)                         :: cVinner  ! center of volume from inner radius
   REAL(ReKi)                         :: cVouter  ! center of volume from outer radius
   REAL(ReKi)                         :: Ilinner
   REAL(ReKi)                         :: Irinner
   REAL(ReKi)                         :: Ilouter
   REAL(ReKi)                         :: Irouter
   
   
   
   ! get V and CV for element
   call TaperCalc(R1, R2, L, Vinner, cVinner) 

   ! get V and CV for marine growth displacement
   call TaperCalc(Rmg1, Rmg2, L, Vouter, cVouter) 
   
   ! get mass and CV specific to marine growth thickness
   m_mg = (Vouter - Vinner)*rho
   if ( EqualRealNos(m_mg, 0.0_ReKi) ) then
      h_c = 0.0
   else
      h_c = (cVouter*Vouter - Vinner*cVinner)/(Vouter - Vinner)
   end if
   
   ! get two moments of inertia for marine growth as if solid...
   call CylInertia(Rmg1, Rmg2, L, rho, Ilouter, Irouter)  ! inertias for marine growth if solid
   call CylInertia(R1  , R2  , L, rho, Ilinner, Irinner)  ! inertias for element if filled with marine growth

   ! subtract to get moments of inertia of marine growth shell
   Ilmg = Ilouter - Ilinner
   Irmg = Irouter - Irinner

END SUBROUTINE MarineGrowthPartSegment


SUBROUTINE FloodedBallastPartSegment(R1, R2, L, rho, V, m, h_c, Il, Ir)
   
   REAL(ReKi),                     INTENT    ( IN    )  :: R1  ! interior radius of element at node point
   REAL(ReKi),                     INTENT    ( IN    )  :: R2  ! interior radius of other end of part-element
   REAL(ReKi),                     INTENT    ( IN    )  :: L   ! distance positive along axis to end of part-element
   REAL(ReKi),                     INTENT    ( OUT   )  :: V   ! volume from inner radius
   REAL(ReKi),                     INTENT    ( IN    )  :: rho ! density of ballast
   REAL(ReKi),                     INTENT    ( OUT   )  :: m   ! mass of material
   REAL(ReKi),                     INTENT    ( OUT   )  :: h_c    ! center of mass offset from first node
   REAL(ReKi),                     INTENT    ( OUT   )  :: Il   ! moment of inertia about axis
   REAL(ReKi),                     INTENT    ( OUT   )  :: Ir   ! moment of inertia about radial axis from first node
   

   
   ! get V and CV for flooded part of part-element
   call TaperCalc(R1, R2, L, V, h_c) 
   m = rho*V
   
   call CylInertia(R1, R2, L, rho, Il, Ir)  ! inertias for filled section

END SUBROUTINE FloodedBallastPartSegment


SUBROUTINE WriteSummaryFile( UnSum, g, MSL2SWL, WtrDpth, numJoints, numNodes, nodes, numMembers, members, &
                             NOutputs, OutParam, NMOutputs, MOutLst,  NJOutputs, JOutLst, uMesh, yMesh, &
                             p, m, errStat, errMsg ) 
                             
   INTEGER,                               INTENT ( IN    )  :: UnSum
   REAL(ReKi),                            INTENT ( IN    )  :: g                    ! gravity
   REAL(ReKi),                            INTENT ( IN    )  :: MSL2SWL
   REAL(ReKi),                            INTENT ( IN    )  :: WtrDpth
   INTEGER,                               INTENT ( IN    )  :: numJoints
   INTEGER,                               INTENT ( IN    )  :: numNodes
   TYPE(Morison_NodeType),   ALLOCATABLE, INTENT ( IN    )  :: nodes(:)  
   INTEGER,                               INTENT ( IN    )  :: numMembers
   TYPE(Morison_MemberType), ALLOCATABLE, INTENT ( IN    )  :: members(:)
   INTEGER,                               INTENT ( IN    )  :: NOutputs
   TYPE(OutParmType),        ALLOCATABLE, INTENT ( IN    )  :: OutParam(:)
   INTEGER,                               INTENT ( IN    )  :: NMOutputs
   TYPE(Morison_MOutput),    ALLOCATABLE, INTENT ( IN    )  :: MOutLst(:)
   INTEGER,                               INTENT ( IN    )  :: NJOutputs
   TYPE(Morison_JOutput),    ALLOCATABLE, INTENT ( IN    )  :: JOutLst(:)
   TYPE(MeshType),                        INTENT ( INOUT )  :: uMesh
   TYPE(MeshType),                        INTENT ( INOUT )  :: yMesh
   TYPE(Morison_ParameterType),           INTENT ( IN    ) :: p
   TYPE(Morison_MiscVarType),             INTENT ( IN    ) :: m 
   INTEGER,                               INTENT (   OUT )  :: errStat             ! returns a non-zero value when an error occurs  
   CHARACTER(*),                          INTENT (   OUT )  :: errMsg              ! Error message if errStat /= ErrID_None

   INTEGER                                     :: I, J
   REAL(ReKi)                                  :: l                   ! length of an element
   LOGICAL                                     :: filledFlag          ! flag indicating if element is filled/flooded
   CHARACTER(2)                                :: strFmt
   CHARACTER(ChanLen)                          :: strNodeType         ! string indicating type of node: End, Interior, Super
   REAL(ReKi)                                  :: ident(3,3)          ! identity matrix
   REAL(ReKi)                                  :: ExtBuoyancy(6)      ! sum of all external buoyancy forces lumped at (0,0,0)
   REAL(ReKi)                                  :: IntBuoyancy(6)      ! sum of all internal buoyancy forces lumped at (0,0,0)
   REAL(ReKi)                                  :: MG_Wt(6)            ! weight of the marine growth as applied to (0,0,0)
   TYPE(MeshType)                              :: WRP_Mesh            ! mesh representing the WAMIT reference point (0,0,0)
   TYPE(MeshType)                              :: WRP_Mesh_position   ! mesh representing the WAMIT reference point (0,0,0)   (with no displaced position)
   TYPE(MeshMapType)                           :: M_L_2_P             ! Map  Morison Line2 to  WRP_Mesh point
   TYPE(MeshMapType)                           :: M_P_2_P             ! Map  Morison Point to  WRP_Mesh point
   REAL(ReKi)                                  :: elementVol            ! displaced volume of an element
   REAL(ReKi)                                  :: totalDisplVol       ! total displaced volume of the structure
   REAL(ReKi)                                  :: totalVol            ! total volume of structure
   REAL(ReKi)                                  :: MGvolume            ! volume of the marine growth material
   REAL(ReKi)                                  :: totalMGVol          !
   REAL(ReKi)                                  :: totalFillVol        !
   REAL(ReKi)                                  :: elemCentroid(3)     ! location of the element centroid
   REAL(ReKi)                                  :: COB(3)              ! center of buoyancy location in global coordinates
   INTEGER                                     :: m1, m2              ! Indices of the markers which surround the requested output location
   REAL(ReKi)                                  :: s                   ! The linear interpolation factor for the requested location
   REAL(ReKi)                                  :: outloc(3)           ! Position of the requested member output
   real(ReKi)                                  :: pos(3), pos2(3)     ! Position of a node or joint in the MSL inertial system
   INTEGER                                     :: mbrIndx, nodeIndx, c, N
   CHARACTER(ChanLen)                          :: tmpName
   REAL(ReKi)                                  :: totalFillMass, mass_fill, fillVol, memberVol
   REAL(ReKi)                                  :: totalMGMass, mass_MG
   TYPE(Morison_NodeType)                      ::  node1, node2
   real(ReKi)                                  :: ptLoad(6)
   logical                                     :: fillFlag
   type(Morison_MemberType)                    :: mem
   REAL(ReKi)                                  :: Cd1, Cd2, Ca1, Ca2, Cp1, Cp2, AxCd1, AxCd2, AxCa1, AxCa2, AxCp1, AxCp2, JAxCd1, JAxCd2, JAxCa1, JAxCa2, JAxCp1, JAxCp2 ! tmp coefs
   real(ReKi)                                  :: F_B(6, numNodes), F_BF(6, numNodes), F_WMG(6, numNodes)
      ! Initialize data
   errStat       = ErrID_None
   errMsg        = ""
   ExtBuoyancy   = 0.0
   totalFillMass = 0.0
   totalDisplVol = 0.0
   totalVol      = 0.0
   totalMGVol    = 0.0
   totalFillVol  = 0.0
   totalMGMass   = 0.0
   COB           = 0.0
   F_B           = 0.0
   F_BF          = 0.0
   F_WMG         = 0.0
   
      ! Create identity matrix
   CALL EYE(ident,errStat,errMsg)
   
   IF ( UnSum > 0 ) THEN
      do j = 1, numMembers   
           
         mem = members(j)
         totalVol      = totalVol      + mem%Vouter
         totalMGVol    = totalMGVol    + mem%Vouter - mem%Vinner
         totalDisplVol = totalDisplVol + mem%Vsubmerged
         totalFillVol  = totalFillVol  + mem%Vballast
         
       !  IF ( node2%Position(3) <= MSL2SWL .AND. node1%Position(3) >= -WtrDpth) totalDisplVol = totalDisplVol + elementVol

 
         do i = 1, mem%NElements 
            totalMGMass = totalMGMass + mem%m_mg_l(i)
            totalMGMass = totalMGMass + mem%m_mg_u(i)
         end do
         do i = 1, mem%NElements+1 
            F_B  (:,mem%NodeIndx(i)) = F_B  (:,mem%NodeIndx(i)) + m%memberLoads(j)%F_B  (:,i)
            F_BF (:,mem%NodeIndx(i)) = F_BF (:,mem%NodeIndx(i)) + m%memberLoads(j)%F_BF (:,i)
            F_WMG(:,mem%NodeIndx(i)) = F_WMG(:,mem%NodeIndx(i)) + m%memberLoads(j)%F_WMG(:,i)
         end do
      end do
      
      
      WRITE( UnSum,  '(//)' ) 
      WRITE( UnSum, '(A37)' )        'Strip-Theory Volume Calculations(m^3)'
      WRITE( UnSum, '(A37)' )        '-------------------------------------'
      WRITE( UnSum, '(A27,ES12.5)' ) '  Structure Volume     :   ', totalVol
      WRITE( UnSum, '(A27,ES12.5)' ) '  Submerged Volume     :   ', totalDisplVol
      WRITE( UnSum, '(A27,ES12.5)' ) '  Marine Growth Volume :   ', totalMGVol   
      WRITE( UnSum, '(A27,ES12.5)' ) '  Ballasted Volume     :   ', totalFillVol
      WRITE( UnSum, '(A111)') '              NOTE: Structure, Submerged and Marine Growth volumes are based on members not modelled with WAMIT'
      WRITE( UnSum, '(A149)') '                    Ballasted volume is computed from all members which are marked as filled in the HydroDyn input file, regardless of PropPot flag'
           

   !  Create a point mesh at (0,0,0) so that we can integrate the Morison load contributions to a single point for reporting purposes
      
      CALL MeshCreate( BlankMesh        = WRP_Mesh          &
                     ,IOS               = COMPONENT_INPUT   &
                     ,Nnodes            = 1                 &
                     ,errStat           = errStat           &
                     ,ErrMess           = errMsg            &
                     ,Force             = .TRUE.            &
                     ,Moment            = .TRUE.            &
                     )
         ! Create the node on the mesh
 
      CALL MeshPositionNode (WRP_Mesh                              &
                              , 1                                  &
                              , (/0.0_ReKi, 0.0_ReKi, 0.0_ReKi/)   &  
                              , errStat                            &
                              , errMsg                             &
                              )
      
      IF ( errStat /= 0 ) RETURN
       
      
         ! Create the mesh element
      CALL MeshConstructElement (  WRP_Mesh            &
                                  , ELEMENT_POINT      &                         
                                  , errStat            &
                                  , errMsg             &
                                  , 1                  &
                                )
      CALL MeshCommit ( WRP_Mesh           &
                      , errStat            &
                      , errMsg             )
   
      IF ( errStat /= ErrID_None ) RETURN
            
         ! we need the translation displacement mesh for loads transfer:
      CALL MeshCopy ( SrcMesh  = WRP_Mesh            &
                    , DestMesh = WRP_Mesh_position   &
                    , CtrlCode = MESH_SIBLING        &
                    , IOS      = COMPONENT_INPUT     &
                    , TranslationDisp = .TRUE.       &
                    , errStat  = errStat             &
                    , ErrMess  = errMsg              )  ! automatically sets    DestMesh%RemapFlag = .TRUE.
                    
      IF ( errStat /= ErrID_None ) RETURN
      WRP_Mesh_position%TranslationDisp = 0.0  ! bjj: this is actually initialized in the ModMesh module, but I'll do it here anyway.
      
      WRP_Mesh%RemapFlag  = .TRUE.
      
      
         ! Attach the external distributed buoyancy loads to the distributed mesh so they can be transferred to the WRP
      
         ! Because of wave stretching and user-supplied waves, we may have loads above the still water line (SWL) which will be used
         ! in the hydrodynamics for conditions where the wave height is > SWL.  So we now need to check that the vertical position
         ! is <= SWL for this summary file calculation.
      
      
      DO J = 1, yMesh%Nnodes
         
         if ( yMesh%Position(3,J) <= MSL2SWL ) then  ! need to check relative to MSL2SWL offset because the Mesh Positons are relative to MSL
            
            if (J <= numJoints) then
               ptLoad = F_B(:,J) + m%F_B_end(:,J)
            else
               ptLoad = F_B(:,J)
            end if
            yMesh%Force(:,J)   = ptLoad(1:3)
            yMesh%Moment(:,J)  = ptLoad(4:6)
         else
            yMesh%Force(:,J)   = 0.0
            yMesh%Moment(:,J)  = 0.0
         end if              ! <= still water line check
      END DO ! DO J
      
   
         ! Transfer the loads from the distributed mesh to the (0,0,0) point mesh
         
      CALL MeshMapCreate           ( yMesh, WRP_Mesh, M_P_2_P, errStat, errMsg                )
        !CALL CheckError( errStat, 'Message from MeshMapCreate HD_M_L_2_ED_P: '//NewLine//errMsg )
      CALL Transfer_Point_to_Point( yMesh, WRP_Mesh, M_P_2_P, errStat, errMsg, uMesh, WRP_Mesh_position )
      
      ExtBuoyancy(1:3) = WRP_Mesh%Force (:,1)
      ExtBuoyancy(4:6) = WRP_Mesh%Moment(:,1)
    
  
         ! Write the buoyancy table headers and the external results
   
      WRITE( UnSum,  '(//)' ) 
      WRITE( UnSum, '(A51)' ) 'Total Buoyancy loads summed about ( 0.0, 0.0, 0.0 )'
      WRITE( UnSum, '(A51)' ) '---------------------------------------------------'
      WRITE( UnSum, '(18x,6(2X,A20))' ) ' BuoyFxi ', ' BuoyFyi ', ' BuoyFzi ', ' BuoyMxi ', ' BuoyMyi ', ' BuoyMzi '
      WRITE( UnSum, '(18x,6(2X,A20))' ) '   (N)   ', '   (N)   ', '   (N)   ', '  (N-m)  ', '  (N-m)  ', '  (N-m)  '
      WRITE( UnSum, '(A18,6(2X,ES20.6))') 'External:        ', ExtBuoyancy(1), ExtBuoyancy(2), ExtBuoyancy(3), ExtBuoyancy(4), ExtBuoyancy(5), ExtBuoyancy(6)
      
      
         ! Now compute internal Buoyancy
         
      DO J = 1, yMesh%Nnodes
         
         if (J <= numJoints) then
            ptLoad = F_BF(:,J) + m%F_BF_end(:,J)
         else
            ptLoad = F_BF(:,J)
         end if
         yMesh%Force(:,J)   = ptLoad(1:3)
         yMesh%Moment(:,J)  = ptLoad(4:6)
         
      END DO ! DO J
       
      IntBuoyancy = 0.0
      CALL Transfer_Point_to_Point( yMesh, WRP_Mesh, M_P_2_P, errStat, errMsg, uMesh, WRP_Mesh_position )
      IntBuoyancy(1:3) = WRP_Mesh%Force(:,1)
      IntBuoyancy(4:6) = WRP_Mesh%Moment(:,1)
      
     
      WRITE( UnSum, '(A18,6(2X,ES20.6))') 'Internal:        ', IntBuoyancy(1), IntBuoyancy(2), IntBuoyancy(3), IntBuoyancy(4), IntBuoyancy(5), IntBuoyancy(6)
      IntBuoyancy = IntBuoyancy + ExtBuoyancy
      WRITE( UnSum, '(A18,6(2X,ES20.6))') 'Total   :        ', IntBuoyancy(1), IntBuoyancy(2), IntBuoyancy(3), IntBuoyancy(4), IntBuoyancy(5), IntBuoyancy(6)
      WRITE( UnSum, '(A81)') '              NOTE: External buoyancy is based on members not modelled with WAMIT'
      WRITE( UnSum, '(A150)') '                    Internal buoyancy is computed from all members which are marked as filled in the HydroDyn input file, regardless of PropPot flag'
      WRITE( UnSum, '(A88)') '                    Total buoyancy does not include WAMIT-modelled buoyancy contribution'
      
      
      
      !   ! Now compute marine growth weight at the WRP
         
      DO J = 1, yMesh%Nnodes
         if (J <= numJoints) then
            yMesh%Force(:,J)   = F_WMG(1:3,J) + p%F_WMG_End(:,J)
         else
            yMesh%Force(:,J)   = F_WMG(1:3,J)
         end if
         
         yMesh%Moment(:,J)  = F_WMG(4:6,J)
         
      END DO ! DO J
         
      MG_Wt = 0.0
      CALL Transfer_Point_to_Point( yMesh, WRP_Mesh, M_P_2_P, errStat, errMsg, uMesh, WRP_Mesh_position )
      MG_Wt(1:3) = WRP_Mesh%Force(:,1)
      MG_Wt(4:6) = WRP_Mesh%Moment(:,1)
      !
       CALL MeshMapDestroy( M_P_2_P, errStat, errMsg ); IF ( errStat /= ErrID_None ) CALL WrScr(TRIM(errMsg))
     
           
      WRITE( UnSum,  '(//)' ) 
      WRITE( UnSum, '(A36)' ) 'Weight loads about ( 0.0, 0.0, 0.0 )'
      WRITE( UnSum, '(A36)' ) '------------------------------------'
      WRITE( UnSum, '(18x,6(2X,A20))' ) '  MGFxi  ', '  MGFyi  ', '  MGFzi  ', '  MGMxi  ', '  MGMyi  ', '  MGMzi  '
      WRITE( UnSum, '(18x,6(2X,A20))' ) '   (N)   ', '   (N)   ', '   (N)   ', '  (N-m)  ', '  (N-m)  ', '  (N-m)  '
      WRITE( UnSum, '(A18,6(2X,ES20.6))') 'Marine Growth:   ', MG_Wt(1), MG_Wt(2), MG_Wt(3), MG_Wt(4), MG_Wt(5), MG_Wt(6)

      
      CALL MeshDestroy(WRP_Mesh, errStat, errMsg ); IF ( errStat /= ErrID_None ) CALL WrScr(TRIM(errMsg))
      CALL MeshDestroy(WRP_Mesh_position, errStat, errMsg ); IF ( errStat /= ErrID_None ) CALL WrScr(TRIM(errMsg))
      !
      !   ! Write the header for this section
      WRITE( UnSum,  '(//)' ) 
      WRITE( UnSum,  '(A14,I4,A44)' ) 'Nodes (first [',numJoints,'] are joints, remainder are internal nodes)'
      WRITE( UnSum,  '(/)' ) 
      WRITE( UnSum, '(1X,A5,20(2X,A10))' ) '  i  ', '  MbrIndx ', '   Nxi    ', '   Nyi    ', '   Nzi    ', '     R    ', '    t     ', '   tMG    ', '  MGDens  ', ' PropPot  ', 'FilledFlag', 'FilledMass', '    Cd    ', '    Ca    ', '    Cp    ', '   AxCd   ',  '   AxCa   ', '   AxCp   ', '   JAxCd  ', '   JAxCa  ', '   JAxCp  '
      WRITE( UnSum, '(1X,A5,20(2X,A10))' ) ' (-) ', '    (-)   ', '   (m)    ', '   (m)    ', '   (m)    ', '    (m)   ', '   (m)    ', '   (m)    ', ' (kg/m^3) ', '   (-)    ', '   (-)    ', '  (kg)    ', '    (-)   ', '    (-)   ', '    (-)   ', '    (-)   ',  '    (-)   ', '    (-)   ', '    (-)   ', '    (-)   ', '    (-)   '
      
         ! Write the node data
      do I = 1,numJoints   
         ! need to add MSL2SWL offset from this because the Positons are relative to SWL, but we should report them relative to MSL here
         pos = nodes(i)%Position
         pos(3) = pos(3) + MSL2SWL
         write( UnSum, '(1X,I5,(2X,A10),3(2X,F10.4),2(2X,A10),2(2X,ES10.3),9(2X,A10),3(2X,ES10.3))' ) i,'    -     ', pos, '    -     ',  '    -     ',  nodes(i)%tMG,  nodes(i)%MGdensity,  '    -     ',  '    -     ',  '    -     ', '    -     ',  '    -     ',  '    -     ',  '    -     ',  '    -     ',  '    -     ',  nodes(i)%JAxCd,  nodes(i)%JAxCa, nodes(i)%JAxCp
      end do
      c = numJoints
      do j= 1, numMembers
         do i = 2, members(j)%NElements
            c = c + 1
            if (members(j)%l_fill - members(j)%dl*(i-1) > 0.0) then
               fillFlag = .true.
            else
               fillFlag = .false.
            end if
            ! need to add MSL2SWL offset from this because the Positons are relative to SWL, but we should report them relative to MSL here
            pos = nodes(c)%Position
            pos(3) = pos(3) + MSL2SWL
            write( UnSum, '(1X,I5,(2X,I10),3(2X,F10.4),4(2X,ES10.3),2(6X,L6),7(2X,ES10.3),3(7x,A5))' ) c, members(j)%MemberID, pos, members(j)%R(i),  members(j)%R(i)-members(j)%Rin(i),  members(j)%tMG(i),  members(j)%MGdensity(i),  members(j)%PropPot,  fillFlag,  members(j)%m_fb_u(i)+members(j)%m_fb_l(i),  members(j)%Cd(i),  members(j)%Ca(i),  members(j)%Cp(i),  members(j)%AxCd(i),  members(j)%AxCa(i),  members(j)%AxCp(i), '  -  ',  '  -  ',  '  -  '
         end do
      end do
      
      
      write( UnSum,  '(//)' ) 
      write( UnSum,  '(A8)' ) 'Members'
      write( UnSum,  '(/)' ) 
      write( UnSum, '(1X,A8,2X,A6,2X,A6,31(2X,A12))' ) 'MemberID', 'joint1','joint2','  Length  ', '   NElem    ', '   Volume   ', '  MGVolume  ', '      R1    ', '     t1     ', '      R2    ', '     t2     ', ' PropPot  ', 'FilledFlag', 'FillDensity', '  FillFSLoc ', '  FillMass  ', '     Cd1    ', '    Ca1   ', '     Cp1    ', '    AxCd1   ', '    AxCa1   ', '    AxCp1   ', '   JAxCd1   ', '   JAxCa1   ', '  JAxCp1    ', '     Cd2    ', '     Ca2    ', '     Cp2    ', '    AxCd2   ', '    AxCa2   ', '    AxCp2   ', '   JAxCd2   ', '   JAxCa2   ', '   JAxCp2   '
      write( UnSum, '(1X,A8,2X,A6,2X,A6,31(2X,A12))' ) '  (-)   ', ' (-)  ',' (-)  ','   (m)    ', '    (-)     ', '   (m^3)    ', '   (m^3)    ', '      (m)   ', '     (m)    ', '      (m)   ', '     (m)    ', '   (-)    ', '   (-)    ', ' (kg/m^3)  ', '     (-)    ', '    (kg)    ', '     (-)    ', '    (-)   ', '     (-)    ', '     (-)    ', '     (-)    ', '     (-)    ', '     (-)    ', '     (-)    ', '    (-)     ', '     (-)    ', '     (-)    ', '     (-)    ', '     (-)    ', '     (-)    ', '     (-)    ', '     (-)    ', '     (-)    ', '     (-)    '
      
      
      
      
      do i = 1,numMembers
         N = members(i)%NElements

         IF (members(i)%PropPot) THEN
            MGvolume    = 0.0
            memberVol   = 0.0
         ELSE
            memberVol   = members(i)%Vouter
            MGvolume    = members(i)%Vouter - members(i)%Vinner
         END IF
   
         IF ( members(i)%l_fill > 0.0 ) THEN          
            filledFlag = .TRUE.         
            mass_fill     = members(i)%FillDens*members(i)%Vballast
         ELSE
            mass_fill  = 0.0
            filledFlag = .FALSE.
         END IF
     
         Cd1   = members(i)%Cd(1)
         Cd2   = members(i)%Cd(N+1)
         Ca1   = members(i)%Ca(1)
         Ca2   = members(i)%Ca(N+1)
         Cp1   = members(i)%Cp(1)
         Cp2   = members(i)%Cp(N+1)
         AxCd1 = members(i)%AxCd(1)
         AxCd2 = members(i)%AxCd(N+1)
         AxCa1 = members(i)%AxCa(1)
         AxCa2 = members(i)%AxCa(N+1)
         AxCp1 = members(i)%AxCp(1)
         AxCp2 = members(i)%AxCp(N+1)
     
         JAxCd1 = nodes(members(i)%NodeIndx(1  ))%JAxCd
         JAxCd2 = nodes(members(i)%NodeIndx(1+N))%JAxCd
         JAxCa1 = nodes(members(i)%NodeIndx(1  ))%JAxCa
         JAxCa2 = nodes(members(i)%NodeIndx(1+N))%JAxCa
         JAxCp1 = nodes(members(i)%NodeIndx(1  ))%JAxCp
         JAxCp2 = nodes(members(i)%NodeIndx(1+N))%JAxCp
       
         
         write( UnSum, '(1X,I8,2X,I6,2X,I6,2X,ES12.5,2X,I12, 6(2X,ES12.5),2(2X,L12),21(2X,ES12.5))' )  members(i)%MemberID, &
                       members(i)%NodeIndx(1), members(i)%NodeIndx(N+1), members(i)%RefLength, N, &
                       memberVol, MGvolume, members(i)%Rmg(1), members(i)%Rmg(1)-members(i)%Rin(1), &
                       members(i)%Rmg(N+1), members(i)%Rmg(N+1)-members(i)%Rin(N+1),  &
                       members(i)%PropPot, filledFlag, members(i)%FillDens, members(i)%FillFSLoc, &
                       mass_fill, Cd1, Ca1, Cp1, AxCd1, AxCa1, AxCp1, JAxCd1, JAxCa1, JAxCp1, &
                       Cd2, Ca2, Cp2, AxCd2, AxCa2, AxCp2, JAxCd2, JAxCa2, JAxCp2
      
      end do   ! i = 1,numMembers
               
      
      WRITE( UnSum,  '(//)' ) 
      WRITE( UnSum,  '(A24)' ) 'Requested Member Outputs'
      WRITE( UnSum,  '(/)' ) 
      WRITE( UnSum, '(1X,A10,11(2X,A10))' ) '  Label   ', '    Xi    ',  '    Yi    ', '    Zi    ', ' MemberID ', ' StartXi  ',  ' StartYi  ', ' StartZi  ', '  EndXi   ', '  EndYi   ', '  EndZi   ', '   Loc    '
      WRITE( UnSum, '(1X,A10,11(2X,A10))' ) '   (-)    ', '    (m)   ',  '    (m)   ', '    (m)   ', '   (-)    ', '   (m)    ',  '   (m)    ', '   (m)    ', '   (m)    ', '   (m)    ', '   (m)    ', '   (-)    '
      
      
      DO I = 1,NOutputs

         tmpName =  OutParam(I)%Name
         IF (OutParam(I)%SignM == -1 ) tmpName = tmpName(2:10)
               
         IF ( ( INDEX( 'mM', tmpName(1:1) ) > 0 ) .AND. (OutParam(I)%Units /= 'INVALID' ) ) THEN
               !Get Member index and Node index
            read (tmpName(2:2),*) mbrIndx
            read (tmpName(4:4),*) nodeIndx
            
             
           
            s  = MOutLst(mbrIndx)%NodeLocs(nodeIndx)
            ! Find the member starting and ending node locations
               ! The member output is computed as a linear interpolation of the nearest two markers
            mem   = members(MOutLst(mbrIndx)%MemberIDIndx)
            node1 = nodes(mem%NodeIndx(1))
            node2 = nodes(mem%NodeIndx(mem%NElements+1))
            ! need to add MSL2SWL offset from this because the Positons are relative to SWL, but we should report them relative to MSL here
            pos = node1%Position
            pos(3) = pos(3) + MSL2SWL
            pos2 = node2%Position
            pos2(3) = pos2(3) + MSL2SWL
            outLoc    = pos*(1-s) + pos2*s
            WRITE( UnSum, '(1X,A10,3(2x,F10.4),2x,I10,7(2x,F10.4))' ) OutParam(I)%Name, outLoc,  MOutLst(mbrIndx)%MemberID, pos,pos2, s
         END IF
  
      END DO
      
      
      WRITE( UnSum,  '(//)' ) 
      WRITE( UnSum,  '(A24)' ) 'Requested Joint Outputs'
      WRITE( UnSum,  '(/)' ) 
      WRITE( UnSum, '(1X,A10,5(2X,A10))' ) '  Label   ', '    Xi    ',  '    Yi    ', '    Zi    ', 'InpJointID'
      WRITE( UnSum, '(1X,A10,5(2X,A10))' ) '   (-)    ', '    (m)   ',  '    (m)   ', '    (m)   ', '   (-)    '
      
      
      DO I = 1,NOutputs
         tmpName =  OutParam(I)%Name
         IF (OutParam(I)%SignM == -1 ) tmpName = tmpName(2:10)
               
         IF ( ( INDEX( 'jJ', tmpName(1:1) ) > 0 ) .AND. (OutParam(I)%Units /= 'INVALID') ) THEN
            
               !Get Member index and Node index
            read (tmpName(2:2),*) nodeIndx
            m1 = JOutLst(nodeIndx)%JointIDIndx 
            ! need to add MSL2SWL offset from this because the Positons are relative to SWL, but we should report them relative to MSL here
            pos = nodes(m1)%Position
            pos(3) = pos(3) + MSL2SWL
            WRITE( UnSum, '(1X,A10,3(2x,F10.4),2x,I10)' ) OutParam(I)%Name, pos, JOutLst(nodeIndx)%JointID
            
         END IF
         
         
      END DO
      
   
   END IF

END SUBROUTINE WriteSummaryFile


        
      
subroutine Morison_GenerateSimulationNodes( MSL2SWL, numJoints, inpJoints, numMembers, inpMembers, numNodes, nodes, errStat, errMsg )
   ! This subdivides a Morison member according to its maximum desired 
   ! element length (MDivSize), allocating the member's arrays, and
   ! adding resuling new nodes to the master node array.
   real(ReKi),                          intent (in   ) :: MSL2SWL              ! mean sea level To still water level offset value
   integer,                             intent (in   ) :: numJoints            ! number of joints in the input file
   type(Morison_JointType),             intent (in   ) :: inpJoints(:)         ! array of input joint data structures
   integer,                             intent (in   ) :: numMembers           ! number of members specified in the inputs
   type(Morison_MemberInputType),       intent (inout) :: inpMembers(:)        ! array of input member data structures                                    
   integer,                             intent (inout) :: numNodes             ! the total number of nodes being used for the simulation model
   type(Morison_NodeType), allocatable, intent (inout) :: nodes(:)             ! the array of simulation nodes
   integer,                             intent (  out) :: errStat              ! returns a non-zero value when an error occurs  
   character(*),                        intent (  out) :: errMsg               ! Error message if errStat /= ErrID_None
   

   integer                                     :: numDiv, maxNodes
   integer                                     :: i, j
   real(ReKi)                                  :: s  ! interpolation factor
   real(ReKi)                                  :: memLength  ! member length
   integer                                     :: j1, j2                ! generic integer for counting
   INTEGER(IntKi)                              :: errStat2    ! Error status of the operation (occurs after initial error)
   CHARACTER(errMsgLen)                        :: errMsg2     ! Error message if errStat2 /= ErrID_None

      ! Initialize errStat
         
   errStat = ErrID_None         
   errMsg  = "" 
   
      ! Initialize quantities
   maxNodes         = numJoints
   
   ! Determine maximum nodes in simulation mesh due to internal member subdivision
   do i = 1,numMembers

      j1 = inpMembers(I)%MJointID1Indx
      j2 = inpMembers(I)%MJointID2Indx
      call GetDistance(inpJoints(j1)%Position, inpJoints(j2)%Position, memLength)
      if ( EqualRealNos(memLength, 0.0_ReKi) )then
         errMsg  = ' Input file member with ID: '//trim(num2lstr(inpMembers(i)%MemberID))//' must have length greater than zero.'
         errStat = ErrID_Fatal
         return
      end if
      numDiv = CEILING( memLength / inpMembers(i)%MDivSize  )
      ! set number of elements in member and element size
      inpMembers(i)%NElements = numDiv
      inpMembers(i)%dl        = memLength/numDiv
      inpMembers(i)%refLength = memLength
      maxNodes = maxNodes + numDiv - 1
      
   end do 
   
   ! Allocate nodes array
   allocate ( nodes(maxNodes), STAT = errStat )
      if ( errStat /= 0 ) then
         errMsg  = ' Error allocating space for Nodes array for Morison Module.'
         errStat = ErrID_Fatal
         return
      end if
    
   ! Loop over the input file joints and add there positions as the node positions at the beginning of the nodes array
   do i = 1, numJoints
      nodes(i)%Position(1:2) = inpJoints(i)%Position(1:2)
      nodes(i)%Position(3)   = inpJoints(i)%Position(3)   - MSL2SWL  ! Correct the Z-coordinate based on the mean sea level To still water level offset value
   end do
   
   numNodes = numJoints
   ! Now loop over the input file members and create necessary internal nodes and add them to the nodes array
   ! Also augment the input file members data with the new discretization information
   do i = 1,numMembers
      call AllocAry(inpMembers(i)%NodeIndx, inpMembers(i)%NElements+1, 'inpMembers(i)%NodeIndx', errStat2, errMsg2); call SetErrStat(errStat2, errMsg2, errStat, errMsg, 'Morison_GenerateSimulationNodes')
      if (errStat >= AbortErrLev) return
      
      j1 = inpMembers(i)%MJointID1Indx
      j2 = inpMembers(i)%MJointID2Indx
      numDiv = inpMembers(i)%NElements 
      inpMembers(i)%NodeIndx(1) = j1
      inpMembers(i)%NodeIndx(1+numDiv) = j2
      ! If the requested division size is less then the member length, create nodes along the member         
      if (numDiv > 1 ) THEN
         ! loop through the new node locations along the member and add a node at each
         do j = 1, numDiv-1
            numNodes = numNodes + 1
            s = real(j, ReKi) / real(numDiv, ReKi)
            nodes(numNodes)%Position =  inpJoints(j1)%Position*(1-s) + inpJoints(j2)%Position*s
            nodes(numNodes)%Position(3) = nodes(numNodes)%Position(3) - MSL2SWL  ! Correct the Z-coordinate based on the mean sea level To still water level offset value
            inpMembers(i)%NodeIndx(j+1) = numNodes
         end do 
      end if        
    end do     
end subroutine Morison_GenerateSimulationNodes
   
   


!====================================================================================================
SUBROUTINE SetDepthBasedCoefs( z, tMG, NCoefDpth, CoefDpths, Cd, Ca, Cp, AxCd, AxCa, AxCp )
   
   REAL(ReKi), INTENT (IN   )             :: z ! Z location relative to MSL inertial system
   REAL(ReKi), INTENT (IN   )             :: tMG
   INTEGER,    INTENT (IN   )             :: NCoefDpth
   TYPE(Morison_CoefDpths), INTENT (IN   ):: CoefDpths(:)
   REAL(ReKi), INTENT (  OUT)             :: Cd
   REAL(ReKi), INTENT (  OUT)             :: Ca
   REAL(ReKi), INTENT (  OUT)             :: Cp
   REAL(ReKi), INTENT (  OUT)             :: AxCd
   REAL(ReKi), INTENT (  OUT)             :: AxCa
   REAL(ReKi), INTENT (  OUT)             :: AxCp
   
   INTEGER                 :: I, indx1, indx2
   REAL(ReKi)              :: dd, s
   LOGICAL                 :: foundLess 


      ! Find the table entry(ies) which match the node's depth value
      ! The assumption here is that the depth table is stored from largest
      ! to smallest in depth
   
   foundLess = .FALSE.
   indx1     = 1
   indx2     = 1 
   
   if (NCoefDpth == 0) return
   
   DO I = 1, NCoefDpth
      IF ( CoefDpths(I)%Dpth <= z .AND. .NOT. foundLess ) THEN
         indx1 = I
         foundLess = .TRUE.
      END IF
      IF ( CoefDpths(I)%Dpth >= z ) THEN
         indx2 = I
      END IF
      
   END DO
   
      ! Linearly interpolate the coef values based on depth
   !CALL FindInterpFactor( z, CoefDpths(indx1)%Dpth, CoefDpths(indx2)%Dpth, s )
      
   dd = CoefDpths(indx1)%Dpth - CoefDpths(indx2)%Dpth
   IF ( EqualRealNos(dd, 0.0_ReKi) ) THEN
      s = 0
   ELSE
      s = ( CoefDpths(indx1)%Dpth - z ) / dd
   END IF
   if ( tMG > 0.0_ReKi ) then    
      Cd     = CoefDpths(indx1)%DpthCdMG*(1-s)   + CoefDpths(indx2)%DpthCdMG*s
      Ca     = CoefDpths(indx1)%DpthCaMG*(1-s)   + CoefDpths(indx2)%DpthCaMG*s
      Cp     = CoefDpths(indx1)%DpthCpMG*(1-s)   + CoefDpths(indx2)%DpthCpMG*s
      AxCd   = CoefDpths(indx1)%DpthAxCdMG*(1-s) + CoefDpths(indx2)%DpthAxCdMG*s
      AxCa   = CoefDpths(indx1)%DpthAxCaMG*(1-s) + CoefDpths(indx2)%DpthAxCaMG*s
      AxCp   = CoefDpths(indx1)%DpthAxCpMG*(1-s) + CoefDpths(indx2)%DpthAxCpMG*s
   else
      Cd     = CoefDpths(indx1)%DpthCd*(1-s)     + CoefDpths(indx2)%DpthCd*s
      Ca     = CoefDpths(indx1)%DpthCa*(1-s)     + CoefDpths(indx2)%DpthCa*s
      Cp     = CoefDpths(indx1)%DpthCp*(1-s)     + CoefDpths(indx2)%DpthCp*s
      AxCd   = CoefDpths(indx1)%DpthCd*(1-s)     + CoefDpths(indx2)%DpthAxCd*s
      AxCa   = CoefDpths(indx1)%DpthCa*(1-s)     + CoefDpths(indx2)%DpthAxCa*s
      AxCp   = CoefDpths(indx1)%DpthCp*(1-s)     + CoefDpths(indx2)%DpthAxCp*s
   end if
   

END SUBROUTINE SetDepthBasedCoefs



!====================================================================================================
!SUBROUTINE SetExternalHydroCoefs
SUBROUTINE SetExternalHydroCoefs(  MSL2SWL, MCoefMod, MmbrCoefIDIndx, SimplCd, SimplCdMG, SimplCa, SimplCaMG, SimplCp, &
                                   SimplCpMG, SimplAxCd, SimplAxCdMG, SimplAxCa, SimplAxCaMG, SimplAxCp, SimplAxCpMG, SimplMCF, CoefMembers,    &
                                   NCoefDpth, CoefDpths, numNodes, nodes, member )   
!     This private subroutine generates the Cd, Ca, Cp, CdMG, CaMG and CpMG coefs for the member based on
!     the input data.  
!---------------------------------------------------------------------------------------------------- 
   real(ReKi),                             intent(in   )  :: MSL2SWL
   integer(IntKi),                         intent(in   )  :: MCoefMod
   integer(IntKi),                         intent(in   )  :: MmbrCoefIDIndx
   real(ReKi),                             intent(in   )  :: SimplCd 
   real(ReKi),                             intent(in   )  :: SimplCdMG
   real(ReKi),                             intent(in   )  :: SimplCa
   real(ReKi),                             intent(in   )  :: SimplCaMG 
   real(ReKi),                             intent(in   )  :: SimplCp
   real(ReKi),                             intent(in   )  :: SimplCpMG 
   real(ReKi),                             intent(in   )  :: SimplAxCd
   real(ReKi),                             intent(in   )  :: SimplAxCdMG 
   real(ReKi),                             intent(in   )  :: SimplAxCa
   real(ReKi),                             intent(in   )  :: SimplAxCaMG 
   real(ReKi),                             intent(in   )  :: SimplAxCp
   real(ReKi),                             intent(in   )  :: SimplAxCpMG 
   logical,                                intent(in   )  :: SimplMCF
   type(Morison_CoefMembers), allocatable, intent(in   )  :: CoefMembers(:)
   integer(IntKi),                         intent(in   )  :: NCoefDpth
   type(Morison_CoefDpths),   allocatable, intent(in   )  :: CoefDpths(:)
   integer(IntKi),                         intent(in   )  :: numNodes
   type(Morison_NodeType),    allocatable, intent(in   )  :: nodes(:)
   type(Morison_MemberType),               intent(inout)  :: member
   
   type(Morison_NodeType)                      :: node, node1, node2
   integer(IntKi)                              :: i, j
   real(ReKi)                                  :: s, Cd, CdMG, Ca, CaMG, Cp, CpMG, AxCa, AxCp, AxCaMG, AxCpMG
  
   select case ( MCoefMod )
      
   case (1)  ! Simple model : all nodes receive the same coefficients
      do i = 1, member%NElements + 1
         if ( member%tMG(i) > 0.0_ReKi ) then
            member%Cd    (i) = SimplCdMG
            member%Ca    (i) = SimplCaMG
            member%Cp    (i) = SimplCpMG
            member%AxCd  (i) = SimplAxCdMG
            member%AxCa  (i) = SimplAxCaMG
            member%AxCp  (i) = SimplAxCpMG          
         else
            member%Cd    (i) = SimplCd
            member%Ca    (i) = SimplCa
            member%Cp    (i) = SimplCp
            member%AxCd  (i) = SimplAxCd
            member%AxCa  (i) = SimplAxCa
            member%AxCp  (i) = SimplAxCp
         end if
      end do
      member%PropMCF = SimplMCF
   CASE (2) ! Depth-based model: coefficients are set using depth-based table data
      do i = 1, member%NElements + 1
         CALL SetDepthBasedCoefs( nodes(member%NodeIndx(i))%Position(3)+MSL2SWL,  member%tMG(i), NCoefDpth, CoefDpths, member%Cd(i), member%Ca(i), &
                                    member%Cp(i), member%AxCd(i), member%AxCa(i), member%AxCp(i) )
      end do
      member%PropMCF = CoefDpths(1)%DpthMCF
   CASE (3) ! Member-based model: coefficients set using member-specific coefficient tables
       do i = 1, member%NElements + 1
         ! Pull member  end-node data from the tables and then linearly interpolate it onto the interior member nodes    
         s = (real(i,ReKi)-1.0) / real(member%NElements,ReKi)
         if ( member%tMG(i) > 0.0_ReKi ) then
            member%Cd    (i) = CoefMembers(MmbrCoefIDIndx)%MemberCdMG1*(1-s) + CoefMembers(MmbrCoefIDIndx)%MemberCdMG2*s
            member%Ca    (i) = CoefMembers(MmbrCoefIDIndx)%MemberCaMG1*(1-s) + CoefMembers(MmbrCoefIDIndx)%MemberCaMG2*s
            member%Cp    (i) = CoefMembers(MmbrCoefIDIndx)%MemberCpMG1*(1-s) + CoefMembers(MmbrCoefIDIndx)%MemberCpMG2*s 
            member%AxCd  (i) = CoefMembers(MmbrCoefIDIndx)%MemberAxCaMG1*(1-s) + CoefMembers(MmbrCoefIDIndx)%MemberAxCdMG2*s
            member%AxCa  (i) = CoefMembers(MmbrCoefIDIndx)%MemberAxCaMG1*(1-s) + CoefMembers(MmbrCoefIDIndx)%MemberAxCaMG2*s
            member%AxCp  (i) = CoefMembers(MmbrCoefIDIndx)%MemberAxCpMG1*(1-s) + CoefMembers(MmbrCoefIDIndx)%MemberAxCpMG2*s
         else
            member%Cd    (i) = CoefMembers(MmbrCoefIDIndx)%MemberCd1 *(1-s) + CoefMembers(MmbrCoefIDIndx)%MemberCd2 *s
            member%Ca    (i) = CoefMembers(MmbrCoefIDIndx)%MemberCa1 *(1-s) + CoefMembers(MmbrCoefIDIndx)%MemberCa2 *s
            member%Cp    (i) = CoefMembers(MmbrCoefIDIndx)%MemberCp1 *(1-s) + CoefMembers(MmbrCoefIDIndx)%MemberCp2 *s
            member%AxCd  (i) = CoefMembers(MmbrCoefIDIndx)%MemberAxCd1  *(1-s) + CoefMembers(MmbrCoefIDIndx)%MemberAxCd2  *s
            member%AxCa  (i) = CoefMembers(MmbrCoefIDIndx)%MemberAxCa1  *(1-s) + CoefMembers(MmbrCoefIDIndx)%MemberAxCa2  *s
            member%AxCp  (i) = CoefMembers(MmbrCoefIDIndx)%MemberAxCp1  *(1-s) + CoefMembers(MmbrCoefIDIndx)%MemberAxCp2  *s
         end if
      end do
      member%propMCF = CoefMembers(MmbrCoefIDIndx)%MemberMCF
   end select
  
end subroutine SetExternalHydroCoefs


SUBROUTINE SetNodeMG( numMGDepths, MGDepths, node, MSL2SWL, tMG, MGdensity )
   ! sets the margine growth thickness of a single node (previously all nodes)
   INTEGER,                                  INTENT( IN    )  :: numMGDepths
   TYPE(Morison_MGDepthsType), ALLOCATABLE,  INTENT( IN    )  :: MGDepths(:)
   TYPE(Morison_NodeType),                   INTENT( IN    )  :: node
   real(ReKi),                               intent( in    )  :: MSL2SWL
   real(ReKi),                               intent( inout )  :: tMG
   real(ReKi),                               intent( inout )  :: MGdensity
   
   INTEGER                 :: I, J
   REAL(ReKi)              :: z
   INTEGER                 :: indx1, indx2
   REAL(ReKi)              :: dd, s
   LOGICAL                 :: foundLess = .FALSE.
   

         !Find the table entry(ies) which match the node's depth value
      ! The assumption here is that the depth table is stored from largest
      ! to smallest in depth
      z = node%Position(3) + MSL2SWL ! Place in MSL coordinate system
      foundLess = .FALSE.
      indx1 = 0
      indx2 = 0
      DO J = 1, numMGDepths
         IF ( MGDepths(J)%MGDpth <= z .AND. .NOT. foundLess ) THEN
            indx1 = J
            
            foundLess = .TRUE.
         END IF
         IF ( MGDepths(J)%MGDpth >= z ) THEN
            indx2 = J
         END IF
      
      END DO
      IF ( indx2 == 0 .OR. .NOT. foundLess ) THEN
         !Not at a marine growth depth
         tMG       = 0.0
         MGdensity = 0.0
      ELSE
         ! Linearly interpolate the coef values based on depth
         !CALL FindInterpFactor( z, CoefDpths(indx1)%Dpth, CoefDpths(indx2)%Dpth, s )
      
         dd = MGDepths(indx1)%MGDpth - MGDepths(indx2)%MGDpth
         IF ( EqualRealNos(dd, 0.0_ReKi) ) THEN
            s = 0.0_ReKi
         ELSE
            s = ( MGDepths(indx1)%MGDpth - z ) / dd
         END IF
         tMG       = MGDepths(indx1)%MGThck*(1-s) + MGDepths(indx2)%MGThck*s
         MGdensity = MGDepths(indx1)%MGDens*(1-s) + MGDepths(indx2)%MGDens*s
      END IF
      

END SUBROUTINE SetNodeMG



      
subroutine AllocateMemberDataArrays( member, memberLoads, errStat, errMsg )
   type(Morison_MemberType),     intent (inout)  :: member
   type(Morison_MemberLoads),    intent (inout)  :: memberLoads
   integer(IntKi),               intent (  out)  :: errStat              ! returns a non-zero value when an error occurs            
   character(*),                 intent (  out)  :: errMsg               ! Error message if errStat /= ErrID_None
   
   integer(IntKi) :: errStat2              ! returns a non-zero value when an error occurs            
   CHARACTER(errMsgLen)  :: errMsg2     ! Error message if errStat2 /= ErrID_None
   character(*), parameter :: routineName = 'AllocateMemberDataArrays'
   
   errStat = ErrID_None
   errMSg  = ''
   call AllocAry(member%NodeIndx     , member%NElements,   'member%NodeIndx'     , errStat2, errMsg2); call SetErrStat(errStat2, errMsg2, errStat, errMsg, routineName)
   call AllocAry(member%dRdl_mg      , member%NElements,   'member%dRdl_mg'      , errStat2, errMsg2); call SetErrStat(errStat2, errMsg2, errStat, errMsg, routineName)
   call AllocAry(member%dRdl_in      , member%NElements,   'member%dRdl_in'      , errStat2, errMsg2); call SetErrStat(errStat2, errMsg2, errStat, errMsg, routineName)
   call AllocAry(member%floodstatus  , member%NElements,   'member%floodstatus'  , errStat2, errMsg2); call SetErrStat(errStat2, errMsg2, errStat, errMsg, routineName)
   call AllocAry(member%alpha        , member%NElements,   'member%alpha'        , errStat2, errMsg2); call SetErrStat(errStat2, errMsg2, errStat, errMsg, routineName)
   call AllocAry(member%alpha_fb     , member%NElements,   'member%alpha_fb'     , errStat2, errMsg2); call SetErrStat(errStat2, errMsg2, errStat, errMsg, routineName)
   call AllocAry(member%alpha_fb_star, member%NElements,   'member%alpha_fb_star', errStat2, errMsg2); call SetErrStat(errStat2, errMsg2, errStat, errMsg, routineName)
   call AllocAry(member%m_fb_l       , member%NElements,   'member%m_fb_l       ', errStat2, errMsg2); call SetErrStat(errStat2, errMsg2, errStat, errMsg, routineName)
   call AllocAry(member%m_fb_u       , member%NElements,   'member%m_fb_u       ', errStat2, errMsg2); call SetErrStat(errStat2, errMsg2, errStat, errMsg, routineName)
   call AllocAry(member%h_cfb_l      , member%NElements,   'member%h_cfb_l      ', errStat2, errMsg2); call SetErrStat(errStat2, errMsg2, errStat, errMsg, routineName)
   call AllocAry(member%h_cfb_u      , member%NElements,   'member%h_cfb_u      ', errStat2, errMsg2); call SetErrStat(errStat2, errMsg2, errStat, errMsg, routineName)
   call AllocAry(member%I_lfb_l      , member%NElements,   'member%I_lfb_l      ', errStat2, errMsg2); call SetErrStat(errStat2, errMsg2, errStat, errMsg, routineName)
   call AllocAry(member%I_lfb_u      , member%NElements,   'member%I_lfb_u      ', errStat2, errMsg2); call SetErrStat(errStat2, errMsg2, errStat, errMsg, routineName)
   call AllocAry(member%I_rfb_l      , member%NElements,   'member%I_rfb_l      ', errStat2, errMsg2); call SetErrStat(errStat2, errMsg2, errStat, errMsg, routineName)
   call AllocAry(member%I_rfb_u      , member%NElements,   'member%I_rfb_u      ', errStat2, errMsg2); call SetErrStat(errStat2, errMsg2, errStat, errMsg, routineName)
   call AllocAry(member%m_mg_l       , member%NElements,   'member%m_mg_l       ', errStat2, errMsg2); call SetErrStat(errStat2, errMsg2, errStat, errMsg, routineName)
   call AllocAry(member%m_mg_u       , member%NElements,   'member%m_mg_u       ', errStat2, errMsg2); call SetErrStat(errStat2, errMsg2, errStat, errMsg, routineName)
   call AllocAry(member%h_cmg_l      , member%NElements,   'member%h_cmg_l      ', errStat2, errMsg2); call SetErrStat(errStat2, errMsg2, errStat, errMsg, routineName)
   call AllocAry(member%h_cmg_u      , member%NElements,   'member%h_cmg_u      ', errStat2, errMsg2); call SetErrStat(errStat2, errMsg2, errStat, errMsg, routineName)
   call AllocAry(member%I_lmg_l      , member%NElements,   'member%I_lmg_l      ', errStat2, errMsg2); call SetErrStat(errStat2, errMsg2, errStat, errMsg, routineName)
   call AllocAry(member%I_lmg_u      , member%NElements,   'member%I_lmg_u      ', errStat2, errMsg2); call SetErrStat(errStat2, errMsg2, errStat, errMsg, routineName)
   call AllocAry(member%I_rmg_l      , member%NElements,   'member%I_rmg_l      ', errStat2, errMsg2); call SetErrStat(errStat2, errMsg2, errStat, errMsg, routineName)
   call AllocAry(member%I_rmg_u      , member%NElements,   'member%I_rmg_u      ', errStat2, errMsg2); call SetErrStat(errStat2, errMsg2, errStat, errMsg, routineName)
   call AllocAry(member%Cfl_fb       , member%NElements,   'member%Cfl_fb       ', errStat2, errMsg2); call SetErrStat(errStat2, errMsg2, errStat, errMsg, routineName)
   call AllocAry(member%Cfr_fb       , member%NElements,   'member%Cfr_fb       ', errStat2, errMsg2); call SetErrStat(errStat2, errMsg2, errStat, errMsg, routineName)
   call AllocAry(member%CM0_fb       , member%NElements,   'member%CM0_fb       ', errStat2, errMsg2); call SetErrStat(errStat2, errMsg2, errStat, errMsg, routineName) 
   call AllocAry(member%R            , member%NElements+1, 'member%R            ', errStat2, errMsg2); call SetErrStat(errStat2, errMsg2, errStat, errMsg, routineName)
   call AllocAry(member%RMG          , member%NElements+1, 'member%RMG          ', errStat2, errMsg2); call SetErrStat(errStat2, errMsg2, errStat, errMsg, routineName)
   call AllocAry(member%Rin          , member%NElements+1, 'member%Rin          ', errStat2, errMsg2); call SetErrStat(errStat2, errMsg2, errStat, errMsg, routineName)
   call AllocAry(member%tMG          , member%NElements+1, 'member%tMG          ', errStat2, errMsg2); call SetErrStat(errStat2, errMsg2, errStat, errMsg, routineName)
   call AllocAry(member%MGdensity    , member%NElements+1, 'member%MGdensity    ', errStat2, errMsg2); call SetErrStat(errStat2, errMsg2, errStat, errMsg, routineName)
   call AllocAry(member%Cd           , member%NElements+1, 'member%Cd           ', errStat2, errMsg2); call SetErrStat(errStat2, errMsg2, errStat, errMsg, routineName)
   call AllocAry(member%Ca           , member%NElements+1, 'member%Ca           ', errStat2, errMsg2); call SetErrStat(errStat2, errMsg2, errStat, errMsg, routineName)
   call AllocAry(member%Cp           , member%NElements+1, 'member%Cp           ', errStat2, errMsg2); call SetErrStat(errStat2, errMsg2, errStat, errMsg, routineName)
   call AllocAry(member%AxCd         , member%NElements+1, 'member%AxCd         ', errStat2, errMsg2); call SetErrStat(errStat2, errMsg2, errStat, errMsg, routineName)
   call AllocAry(member%AxCa         , member%NElements+1, 'member%AxCa         ', errStat2, errMsg2); call SetErrStat(errStat2, errMsg2, errStat, errMsg, routineName)
   call AllocAry(member%AxCp         , member%NElements+1, 'member%AxCp         ', errStat2, errMsg2); call SetErrStat(errStat2, errMsg2, errStat, errMsg, routineName)
   call AllocAry( memberLoads%F_D    , 6, member%NElements+1, 'memberLoads%F_D'   , errStat2, errMsg2); call SetErrStat(errStat2, errMsg2, errStat, errMsg, routineName)
   call AllocAry( memberLoads%F_A    , 6, member%NElements+1, 'memberLoads%F_A'   , errStat2, errMsg2); call SetErrStat(errStat2, errMsg2, errStat, errMsg, routineName)
   call AllocAry( memberLoads%F_B    , 6, member%NElements+1, 'memberLoads%F_B'   , errStat2, errMsg2); call SetErrStat(errStat2, errMsg2, errStat, errMsg, routineName)
   call AllocAry( memberLoads%F_BF   , 6, member%NElements+1, 'memberLoads%F_BF'  , errStat2, errMsg2); call SetErrStat(errStat2, errMsg2, errStat, errMsg, routineName)
   call AllocAry( memberLoads%F_I    , 6, member%NElements+1, 'memberLoads%F_I'   , errStat2, errMsg2); call SetErrStat(errStat2, errMsg2, errStat, errMsg, routineName)
   call AllocAry( memberLoads%F_If   , 6, member%NElements+1, 'memberLoads%F_If'  , errStat2, errMsg2); call SetErrStat(errStat2, errMsg2, errStat, errMsg, routineName)
   call AllocAry( memberLoads%F_WMG  , 6, member%NElements+1, 'memberLoads%F_WMG' , errStat2, errMsg2); call SetErrStat(errStat2, errMsg2, errStat, errMsg, routineName)
   call AllocAry( memberLoads%F_IMG  , 6, member%NElements+1, 'memberLoads%F_IMG' , errStat2, errMsg2); call SetErrStat(errStat2, errMsg2, errStat, errMsg, routineName)

   ! Initialize everything to zero
   member%NodeIndx      = 0.0_ReKi
   member%dRdl_mg       = 0.0_ReKi
   member%dRdl_in       = 0.0_ReKi
   member%floodstatus   = 0.0_ReKi
   member%alpha         = 0.0_ReKi
   member%alpha_fb      = 0.0_ReKi
   member%alpha_fb_star = 0.0_ReKi
   member%m_fb_l        = 0.0_ReKi
   member%m_fb_u        = 0.0_ReKi
   member%h_cfb_l       = 0.0_ReKi
   member%h_cfb_u       = 0.0_ReKi
   member%I_lfb_l       = 0.0_ReKi
   member%I_lfb_u       = 0.0_ReKi
   member%I_rfb_l       = 0.0_ReKi
   member%I_rfb_u       = 0.0_ReKi
   member%m_mg_l        = 0.0_ReKi
   member%m_mg_u        = 0.0_ReKi
   member%h_cmg_l       = 0.0_ReKi
   member%h_cmg_u       = 0.0_ReKi
   member%I_lmg_l       = 0.0_ReKi
   member%I_lmg_u       = 0.0_ReKi
   member%I_rmg_l       = 0.0_ReKi
   member%I_rmg_u       = 0.0_ReKi
   member%Cfl_fb        = 0.0_ReKi
   member%Cfr_fb        = 0.0_ReKi
   member%CM0_fb        = 0.0_ReKi
   member%R             = 0.0_ReKi
   member%RMG           = 0.0_ReKi
   member%Rin           = 0.0_ReKi
   member%tMG           = 0.0_ReKi
   member%MGdensity     = 0.0_ReKi
   member%Cd            = 0.0_ReKi
   member%Ca            = 0.0_ReKi
   member%Cp            = 0.0_ReKi
   member%AxCd          = 0.0_ReKi
   member%AxCa          = 0.0_ReKi
   member%AxCp          = 0.0_ReKi
   memberLoads%F_D      = 0.0_ReKi
   memberLoads%F_A      = 0.0_ReKi
   memberLoads%F_B      = 0.0_ReKi
   memberLoads%F_BF     = 0.0_ReKi
   memberLoads%F_I      = 0.0_ReKi
   memberLoads%F_If     = 0.0_ReKi
   memberLoads%F_WMG    = 0.0_ReKi
   memberLoads%F_IMG    = 0.0_ReKi

end subroutine AllocateMemberDataArrays

subroutine FlipMemberNodeData( member, nodes, doSwap, errStat, errMsg )
   type(Morison_MemberType),     intent (inout)  :: member
   type(Morison_NodeType),       intent (in   )  :: nodes(:)
   logical,                      intent (  out)  :: doSwap
   integer(IntKi),               intent (  out)  :: errStat              ! returns a non-zero value when an error occurs            
   character(*),                 intent (  out)  :: errMsg               ! Error message if errStat /= ErrID_None
   
   integer(IntKi) :: i, j1, j2, numMemNodes, indx
   
   errStat = ErrID_None
   errMSg  = ''
   
   doSwap = .FALSE.
   numMemNodes = member%NElements + 1
   j1 = member%NodeIndx(1)
   j2 = member%NodeIndx(numMemNodes)
   IF ( EqualRealNos(nodes(j1)%Position(3), nodes(j2)%Position(3) ) ) THEN         ! Z1 = Z2          
      IF ( EqualRealNos(nodes(j1)%Position(1), nodes(j2)%Position(1) ) ) THEN      ! X1 = X2
         IF   ( nodes(j1)%Position(2) > nodes(j2)%Position(2) ) THEN
            doSwap = .TRUE.  ! Y1 > Y2
         END IF
      ELSE IF ( nodes(j1)%Position(1) > nodes(j2)%Position(1) ) THEN
         doSwap = .TRUE.  ! X1 > X2
      END IF
   ELSE IF    ( nodes(j1)%Position(3) > nodes(j2)%Position(3) ) THEN
      doSwap = .TRUE.                                ! Z1 > Z2  
   END IF
         
   ! If we swap the the nodes, we need know this later when calculating the normal vector to the ends
   member%Flipped = doSwap
   IF ( doSwap ) THEN
      member%NodeIndx(1) = j2
      member%NodeIndx(numMemNodes) = j1
      
      ! Loop over half the interior nodes and swap their indices
      do i = 1, ceiling( (numMemNodes-2.0_ReKi)/2.0_ReKi)
         indx = member%NodeIndx(1+i)
         member%NodeIndx(1+i) = member%NodeIndx(numMemNodes-i)
         member%NodeIndx(numMemNodes-i) = indx
      end do
      
   end if    
   
end subroutine FlipMemberNodeData

subroutine SetMemberProperties( MSL2SWL, gravity, member, MCoefMod, MmbrCoefIDIndx, MmbrFilledIDIndx, propSet1, propSet2, InitInp, errStat, errMsg )
   real(ReKi),                   intent (in   )  :: MSL2SWL
   real(ReKi),                   intent (in   )  :: gravity
   type(Morison_MemberType),     intent (inout)  :: member
   integer(IntKi),               intent (in   )  :: MCoefMod
   integer(IntKi),               intent (in   )  :: MmbrCoefIDIndx
   integer(IntKi),               intent (in   )  :: MmbrFilledIDIndx
   type(Morison_MemberPropType), intent (in   )  :: propSet1             ! property set of node 1
   type(Morison_MemberPropType), intent (in   )  :: propSet2             ! property set of node N+1
   type(Morison_InitInputType),  intent (in   )  :: InitInp
   integer(IntKi),               intent (  out)  :: errStat              ! returns a non-zero value when an error occurs            
   character(*),                 intent (  out)  :: errMsg               ! Error message if errStat /= ErrID_None

   integer(IntKi) :: N, i
   real(ReKi)     :: WtrDepth,s, dl
   type(Morison_NodeType) :: node1, node2
   real(ReKi)     :: vec(3), vecLen
   real(ReKi)     :: memLength 
   real(ReKi)     :: Za 
   real(ReKi)     :: Zb 
   real(ReKi)     :: phi 
   real(ReKi)     :: sinPhi
   real(ReKi)     :: cosPhi
   real(ReKi)     :: Rmid  
   real(ReKi)     :: RmidMG
   real(ReKi)     :: Rmidin
   real(ReKi)     :: Lmid
   real(ReKi)     :: li
   real(ReKi)     :: Vinner_l, Vinner_u, Vouter_l, Vouter_u, Vballast_l, Vballast_u
   real(ReKi)     :: tk(1,3), Imat(3,3)
   REAL(ReKi)     :: h_c    ! center of mass offset from first node
   
   errStat = ErrID_None
   errMSg  = ''
   
   WtrDepth = InitInp%WtrDpth
   N  = member%NElements
   dl = member%dl
   
   vec     = InitInp%Nodes(member%NodeIndx(N+1))%Position - InitInp%Nodes(member%NodeIndx(1))%Position   
   
   ! calculate reference orientation information.  Note: members are straight to start
   memLength = member%RefLength 
   member%k(1:3) = (vec/memLength)  ! vector along member from start to end point, length > 0 was already checked when the members were parsed and generated from the input file data
   tk(1,1) = member%k(1)
   tk(1,2) = member%k(2)
   tk(1,3) = member%k(3)
   member%kkt    = matmul(transpose(tk),tk)
   call Eye(Imat,errStat,errMsg)
   member%Ak     =  Imat - member%kkt
   phi = acos(vec(3)/memLength)  ! incline angle   
   sinPhi = sin(phi)
   cosPhi = cos(phi)  
   member%cosPhi_ref = cosPhi
   
   ! These are all per node and not done here, yet
   
   do i = 1, member%NElements+1
      call SetNodeMG( InitInp%NMGDepths, InitInp%MGDepths, InitInp%Nodes(member%NodeIndx(i)), InitInp%MSL2SWL, member%tMG(i), member%MGDensity(i) )
   end do

   member%R(  1)   = propSet1%PropD / 2.0            
   member%RMG(1)   = propSet1%PropD / 2.0 + member%tMG(1) 
   member%Rin(1)   = propSet1%PropD / 2.0 - propSet1%PropThck  
   member%R(  N+1) = propSet2%PropD / 2.0            
   member%RMG(N+1) = propSet2%PropD / 2.0 + member%tMG(N+1)
   member%Rin(N+1) = propSet2%PropD / 2.0 - propSet2%PropThck 
   do i = 2,  member%NElements
      s = (real(i,ReKi)-1.0) / real(member%NElements,ReKi)
      member%R(  i) =  member%R(  1)*(1-s) + member%R(  N+1)*s
      member%Rin(i) =  member%Rin(1)*(1-s) + member%Rin(N+1)*s
      member%RMG(i) =  member%R(i) + member%tMG(i)
   end do

   call SetExternalHydroCoefs(  MSL2SWL, MCoefMod, MmbrCoefIDIndx, InitInp%SimplCd, InitInp%SimplCdMG, InitInp%SimplCa, InitInp%SimplCaMG, InitInp%SimplCp, &
                                   InitInp%SimplCpMG, InitInp%SimplAxCd, InitInp%SimplAxCdMG, InitInp%SimplAxCa, InitInp%SimplAxCaMG, InitInp%SimplAxCp, InitInp%SimplAxCpMG, InitInp%SimplMCF, & 
                                   InitInp%CoefMembers, InitInp%NCoefDpth, InitInp%CoefDpths, InitInp%NNodes, InitInp%Nodes, member )       
   
   ! calculate reference incline angle and heading, and related trig values.  Note: members are straight to start
   Za = InitInp%Nodes(member%NodeIndx(1  ))%Position(3) 
   Zb = InitInp%Nodes(member%NodeIndx(N+1))%Position(3)

   ! Check if members with the MacCamy-Fuchs diffraction model and not modeled by potential flow satisfy the necessary criteria.
   IF ( member%PropMCF .AND. ( .NOT. member%PropPot )) THEN
      ! Check if surface piercing
      IF ( (Za-MSL2SWL)*(Zb-MSL2SWL) > 0 ) THEN ! Two end joints of the member on the same side of the SWL
         CALL SetErrStat(ErrID_Fatal, 'MacCamy-Fuchs members must be surface piercing.  This is not true for Member ID '//trim(num2lstr(member%MemberID)), errStat, errMsg, 'SetMemberProperties' )   
         RETURN
      END IF
      ! Check inclination
      If ( ABS(phi) .GE. 0.174533 ) THEN ! If inclination from vertical is greater than 10 deg
         CALL SetErrStat(ErrID_Fatal, 'MacCamy-Fuchs members must be within 10 degrees from vertical.  This is not true for Member ID '//trim(num2lstr(member%MemberID)), errStat, errMsg, 'SetMemberProperties' )   
         RETURN
      END IF
      ! Check radius
      DO i = 1, member%NElements+1
         IF ( .NOT. EqualRealNos(member%RMG(i),REAL(0.5_SiKi*InitInp%MCFD)) ) THEN
            ! Error because MacCamy-Fuchs members must have uniform diameter equal to MCFD specified in seastate.
            CALL SetErrStat(ErrID_Fatal, 'MacCamy-Fuchs members must have a uniform diameter equal to MCFD specified in the SeaState input file.  This is not true for Member ID '//trim(num2lstr(member%MemberID)), errStat, errMsg, 'SetMemberProperties' )   
            RETURN
         END IF
      END DO
      ! Check draft-to-radius ratio
      IF ( (-InitInp%Nodes(member%NodeIndx(1))%Position(3)) < 0.5_SiKi*InitInp%MCFD ) THEN
         CALL SetErrStat(ErrID_Fatal, 'Initial draft of MacCamy-Fuchs members should be at least as large as their radius.  This is not true for Member ID '//trim(num2lstr(member%MemberID)), errStat, errMsg, 'SetMemberProperties' )   
         RETURN
      END IF
   END IF

   ! find fill location of member (previously in SetElementFillProps)
   member%MmbrFilledIDIndx = MmbrFilledIDIndx ! Set this to the parameter version of this member data
   if ( MmbrFilledIDIndx > 0 ) then    
      member%FillDens     =  InitInp%FilledGroups(MmbrFilledIDIndx)%FillDens
      member%FillFSLoc    =  InitInp%FilledGroups(MmbrFilledIDIndx)%FillFSLoc - InitInp%MSL2SWL
       if (member%FillFSLoc >= Zb) then
         member%z_overfill = member%FillFSLoc - Zb
         member%l_fill = member%RefLength
         member%memfloodstatus = 1  ! fully flooded   
       elseif (Za >= member%FillFSLoc) then
          ! No ballast
         member%memfloodstatus = 0  
         member%z_overfill = 0.0_ReKi
         member%l_fill = 0.0_ReKi
      else
         member%z_overfill =0
         if ( Zb <= -InitInp%WtrDpth ) then
            member%memfloodstatus = 0  ! member fully buried in seabed
            member%l_fill = 0
         else
            member%memfloodstatus = 2  ! partially flooded member
            member%l_fill = (member%FillFSLoc - Za)/cosPhi
         end if
      
      end if
      
   else
      member%FillDens     =   0.0
      member%FillFSLoc    =   0.0  ! Future calculations for ballasting MUST verify that MbrFilledIDIndx > 0 for any ballasting calcs or this value will cause errors
      member%z_overfill =0
      member%l_fill = 0
      member%memfloodstatus = 0
   end if

    ! Check the member does not exhibit any of the following conditions
   if (.not. member%PropPot) then 
      if ( abs(Zb) < abs(member%Rmg(N+1)*sinPhi) ) then
         call SetErrStat(ErrID_Fatal, 'The upper end-plate of a member must not cross the water plane.  This is not true for Member ID '//trim(num2lstr(member%MemberID)), errStat, errMsg, 'SetMemberProperties' )   
      end if
      if ( abs(Za) < abs(member%Rmg(1)*sinPhi) ) then
         call SetErrStat(ErrID_Fatal, 'The lower end-plate of a member must not cross the water plane.  This is not true for Member ID '//trim(num2lstr(member%MemberID)), errStat, errMsg, 'SetMemberProperties' )   
      end if
      
      if ( ( Za < -WtrDepth .and. Zb >= -WtrDepth ) .and. ( phi > 10.0*d2r .or. abs((member%RMG(N+1) - member%RMG(1))/member%RefLength)>0.1 ) ) then
         call SetErrStat(ErrID_Fatal, 'A member which crosses the seabed must not be inclined more than 10 degrees from vertical or have a taper larger than 0.1.  This is not true for Member ID '//trim(num2lstr(member%MemberID)), errStat, errMsg, 'SetMemberProperties' )   
      end if
      
   end if
   

   ! calculate h_floor if seabed-piercing
   member%h_floor = 0.0_ReKi
   member%i_floor = member%NElements+1  ! Default to entire member is below the seabed
   member%doEndBuoyancy = .false.
   if (Za < -WtrDepth) then
      do i= 2, member%NElements+1
         Za = InitInp%Nodes(member%NodeIndx(i))%Position(3)
         if (Za > -WtrDepth) then            ! find the lowest node above the seabed
            
            if (cosPhi < 0.173648178 ) then ! phi > 80 degrees and member is seabed crossing
               call SetErrStat(ErrID_Fatal, 'A seabed crossing member must have an inclination angle of <= 80 degrees from vertical.  This is not true for Member ID '//trim(num2lstr(member%MemberID)), errStat, errMsg, 'SetMemberProperties' )
            end if
            
            member%h_floor = (-WtrDepth-Za)/cosPhi  ! get the distance from the node to the seabed along the member axis (negative value)
            member%i_floor = i-1                    ! record the number of the element that pierces the seabed
            member%doEndBuoyancy = .true.
            exit
         else if ( EqualRealNos(Za, -WtrDepth ) ) then
            member%doEndBuoyancy = .true.
         end if
      end do
   else
      member%i_floor = 0 ! lower end is at or above the seabed
   end if


  
   ! calculate element-level values
   
   do i = 1, member%NElements
      member%dRdl_mg(i) = (member%RMG(i+1) - member%RMG(i))/dl
      member%dRdl_in(i) = (member%Rin(i+1) - member%Rin(i))/dl
      
      member%alpha(   i) = GetAlpha(member%RMG(i), member%RMG(i+1))
      member%alpha_fb(i) = GetAlpha(member%Rin(i), member%Rin(i+1))
      
   end do

   member%Vinner = 0.0_ReKi  ! Total  volume of member without marine growth
   member%Vouter = 0.0_ReKi  ! Total outer volume of member including marine growth
   member%Vballast = 0.0_ReKi ! Total ballasted volume of member
   
   ! force-related constants for each element
   do i = 1, member%NElements
   
      Za = InitInp%Nodes(member%NodeIndx(  i))%Position(3)   ! z location of node i
      Zb = InitInp%Nodes(member%NodeIndx(i+1))%Position(3)   ! z location of node i+1
      
      ! ------------------ marine growth weight and inertia ------------------------------------------------
      Vinner_l   = 0.0
      Vouter_l   = 0.0
      Vinner_U   = 0.0
      Vouter_U   = 0.0
      if (i > member%i_floor) then         
         ! full marine growth: get the properties for each half-element lumped to the appropriate node
                  
         Rmid   = 0.5*(member%R(  i)+member%R(  i+1))  ! radius at middle of segment, where division occurs
         RmidMG = 0.5*(member%RMG(i)+member%RMG(i+1))  ! radius with marine growth at middle of segment, where division occurs
         Lmid   = 0.5*dl   ! = 0.5*(R2-R1)/m  half-length of segment

         CALL MarineGrowthPartSegment(member%R(i  ), Rmid, member%RMG(i  ),RmidMG, Lmid, member%MGDensity(i),  Vinner_l, Vouter_l, member%m_mg_l(i), member%h_cmg_l(i), member%I_lmg_l(i), member%I_rmg_l(i))   ! get precomputed quantities for lower half-segment
         CALL MarineGrowthPartSegment(member%R(i+1), Rmid, member%RMG(i+1),RmidMG,-Lmid, member%MGDensity(i),  Vinner_u, Vouter_u, member%m_mg_u(i), member%h_cmg_u(i), member%I_lmg_u(i), member%I_rmg_u(i))   ! get precomputed quantities for upper half-segment
         
      else if (i == member%i_floor) then         
         ! crossing seabed: get the properties for part-element above the seabed and lump to the upper node      

         Rmid   = (-member%h_floor*member%R(  i) +(dl+member%h_floor)*member%R(  i+1))/dl
         RmidMG = (-member%h_floor*member%RMG(i) +(dl+member%h_floor)*member%RMG(i+1))/dl
         Lmid   = -member%h_floor

         CALL MarineGrowthPartSegment(member%R(i+1), Rmid, member%RMG(i+1),RmidMG, -Lmid, member%MGDensity(i),  Vinner_u, Vouter_u, member%m_mg_u(i), member%h_cmg_u(i), member%I_lmg_u(i), member%I_rmg_u(i))   ! get precomputed quantities for upper half-segment
         Vinner_l   = 0.0
         Vouter_l   = 0.0
      end if

      ! ------------------ flooded ballast inertia ---------------------------------------------------------
      Vballast_l = 0.0
      Vballast_U = 0.0
      if (member%memfloodstatus > 0 .and. (member%FillFSLoc > Za)) then
         ! Fully filled element, so split in middle
         if ((i > member%i_floor) .and. (member%FillFSLoc >= Zb)) then

            ! get the properties for each half-element lumped to the appropriate node
            Rmidin = 0.5*(member%Rin(i)+member%Rin(i+1))  ! radius of member interior at middle of segment, where division occurs
            Lmid   = 0.5*dl   ! = 0.5*(R2-R1)/m  half-length of segment
            CALL FloodedBallastPartSegment(member%Rin(i  ), Rmidin,  Lmid, member%FillDens, Vballast_l, member%m_fb_l(i), member%h_cfb_l(i), member%I_lfb_l(i), member%I_rfb_l(i))   ! get precomputed quantities for lower half-segment
            CALL FloodedBallastPartSegment(member%Rin(i+1), Rmidin, -Lmid, member%FillDens, Vballast_u, member%m_fb_u(i), member%h_cfb_u(i), member%I_lfb_u(i), member%I_rfb_u(i))   ! get precomputed quantities for upper half-segment
 
         ! partially filled element, so split at FillFSLoc
         else if ((i > member%i_floor)  .AND. (member%FillFSLoc < Zb)) then

            ! get the properties for each partial-element lumped to the appropriate node
            Lmid   = member%FillFSLoc - Za 
            Rmidin = member%Rin(i)+(Lmid/(Zb-Za))*(member%Rin(i+1)-member%Rin(i))  ! radius of member interior at middle of segment, where division occurs
            CALL FloodedBallastPartSegment(member%Rin(i  ), Rmidin,  Lmid, member%FillDens, Vballast_l, member%m_fb_l(i), member%h_cfb_l(i), member%I_lfb_l(i), member%I_rfb_l(i))   ! get precomputed quantities for lower half-segment
            CALL FloodedBallastPartSegment(member%Rin(i+1), Rmidin, -Lmid, 0.0, Vballast_u, member%m_fb_u(i), member%h_cfb_u(i), member%I_lfb_u(i), member%I_rfb_u(i))   ! get precomputed quantities for upper half-segment
 
         else if (i == member%i_floor) then     ! Hopefully we don't have a partially filled element crossing the seabed.
 
            ! crossing seabed: get the properties for part-element above the seabed and lump to the upper node
            RmidMG = (-member%h_floor*member%RMG(i) +(dl+member%h_floor)*member%RMG(i+1))/dl
            Rmidin = (-member%h_floor*member%Rin(i) +(dl+member%h_floor)*member%Rin(i+1))/dl
            Lmid   = -member%h_floor
            CALL FloodedBallastPartSegment(member%Rin(i+1), Rmidin, -Lmid, member%FillDens,  Vballast_u, member%m_fb_u(i), member%h_cfb_u(i), member%I_lfb_u(i), member%I_rfb_u(i))   ! get precomputed quantities for upper half-segment
            Vballast_l = 0.0
 
         end if
      else  ! Either no ballast flooding in member, or this particular element isn't flooded at all
         Vballast_u        = 0.0
         Vballast_l        = 0.0
         member%m_fb_u(i)  = 0.0
         member%h_cfb_u(i) = 0.0
         member%I_lfb_u(i) = 0.0
         member%I_rfb_u(i) = 0.0
      endif
         

      
      ! Determine volumes to add to Non-WAMIT modeled members, etc.
      if (.not. member%PropPot) then
         
         if (Zb < -WtrDepth) then
            ! fully buried element, do not add these volume contributions to totals
         else if (0.0 >= Zb) then   ! Bug fix per OpenFAST issue #844   GJH 2/3/2022
            ! fully submerged elements.  
            ! NOTE: For an element which is fractionaly in the seabed, the entire element volume is added to totals
            member%Vinner = member%Vinner + Vinner_l + Vinner_u
            member%Vouter = member%Vouter + Vouter_l + Vouter_u
            member%Vsubmerged = member%Vsubmerged + Vouter_l + Vouter_u
         else if ((0.0 > Za) .AND. (0.0 < Zb)) then ! Bug fix per OpenFAST issue #844   GJH 2/3/2022
            if (i == 1) then
               call SetErrStat(ErrID_Fatal, 'The lowest element of a member must not cross the free surface.  This is true for MemberID '//trim(num2lstr(member%MemberID)), errStat, errMsg, 'SetMemberProperties')
            end if
            
            ! partially submerged element
            member%Vinner = member%Vinner + Vinner_l + Vinner_u
            member%Vouter = member%Vouter + Vouter_l + Vouter_u
            ! compute volume portion which is submerged
            Lmid = -Za/cosPhi 
            call TaperCalc( member%Rmg(i), member%Rmg(i)+Lmid*member%dRdl_mg(i), Lmid, Vouter_l, h_c)
            
            member%Vsubmerged = member%Vsubmerged + Vouter_l 
            
         else ! fully above the water
            member%Vinner = member%Vinner + Vinner_l + Vinner_u
            member%Vouter = member%Vouter + Vouter_l + Vouter_u
         end if 
      end if
      
      ! ------------------ flooded ballast weight (done) --------------------
      ! NOTE: this section of code is somewhat redundant with "flooded ballast inertia" section above

      li = dl*(i-1)
      ! fully buried element
      if (Zb < -WtrDepth) then
         member%floodstatus(i) = 0
      
      ! fully filled elements 
      else if (member%memfloodstatus > 0 .and. member%FillFSLoc > Zb) then  
         member%floodstatus(i) = 1
         member%Vballast = member%Vballast + Vballast_l + Vballast_u
         ! depth-adjusted force distribution constant
         member%alpha_fb_star(i) = member%alpha_fb(i)*( Zb - member%FillFSLoc )**3 / ( ( (1-member%alpha_fb(i))*(Za - member%FillFSLoc))**3 + member%alpha_fb(i)*(Zb - member%FillFSLoc)**3 )
         
         ! force and moment magnitude constants

         
         member%Cfl_fb(i) = TwoPi * member%dRdl_in(i) * member%FillDens * gravity * dl *( (li - member%l_fill)*member%Rin(i) + 0.5*((li - member%l_fill)* member%dRdl_in(i) + member%Rin(i))*dl + 1.0/3.0* member%dRdl_in(i)*dl**2 )
         member%Cfr_fb(i) =    Pi *                     member%FillDens * gravity * dl *( member%Rin(i)**2 +  member%dRdl_in(i)*member%Rin(i)*dl +1.0/3.0 * member%dRdl_in(i)**2 *dl**2 )
         member%CM0_fb(i) = TwoPi *                     member%FillDens * gravity * dl *( 0.25*dl**3* member%dRdl_in(i)**4 + 0.25*dl**3* member%dRdl_in(i)**2 + dl**2* member%dRdl_in(i)**3*member%Rin(i) + 2.0/3.0*dl**2* member%dRdl_in(i)*member%Rin(i) + 1.5*dl* member%dRdl_in(i)**2*member%Rin(i)**2 + 0.5*dl*member%Rin(i)**2 +  member%dRdl_in(i)*member%Rin(i)**3 )
         
         
      ! partially filled element
      else if ((member%memfloodstatus > 0) .and. (member%FillFSLoc > Za) .AND. (member%FillFSLoc < Zb)) then
         
         ! Need to enforce the modeling requirement that the first/bottom-most element of a member be fully flooded
         if (i == 1) then
            call SetErrStat(ErrID_Fatal,'The modeling of partially flooded/ballested members requires that the first/bottom-most element of a member must be fully flooded. This is not true for MemberID '//trim(num2lstr(member%MemberID)),ErrStat,ErrMsg,'SetMemberProperties')
            return
         end if
         ! Need to enforce the modeling requirement that a partially flooded member must not be close to horizontal
         if ( (InitInp%Nodes(member%NodeIndx(N+1))%Position(3) - member%Rin(N+1)*sinPhi) < member%FillFSLoc ) then
            call SetErrStat(ErrID_Fatal,'The modeling of partially flooded/ballested members requires the the member not be near horizontal.  This is not true for MemberID '//trim(num2lstr(member%MemberID)),ErrStat,ErrMsg,'SetMemberProperties') 
            return
         end if
         
         member%floodstatus(i) = 2
         
         ! length along axis from node i to fill level
         member%h_fill = member%l_fill - (i-1)*dl
         !Since this element is only partially flooded/ballasted, compute the Volume fraction which is filled
         call TaperCalc( member%Rin(i), member%Rin(i)+member%h_fill*member%dRdl_in(i), member%h_fill, Vballast_l, h_c)
         Vballast_u = 0.0
         member%Vballast = member%Vballast + Vballast_l + Vballast_u ! Note: Vballast_l will match calculations above
       
         
         ! depth-adjusted force distribution constant
         member%alpha_fb_star(i) = (1 - member%alpha_fb(i))*( Za - member%FillFSLoc )**3 / ( ( (1-member%alpha_fb(i))*(Za - member%FillFSLoc))**3 - member%alpha_fb(i)*(Zb - member%FillFSLoc)**3 )
         
         ! force and moment magnitude constants
         member%Cfl_fb(i) = TwoPi * member%dRdl_in(i) * member%FillDens * gravity * member%h_fill *( (li - member%l_fill)*member%Rin(i) + 0.5*((li - member%l_fill)*member%dRdl_in(i) + member%Rin(i))*member%h_fill + 1.0/3.0*member%dRdl_in(i)*member%h_fill**2 )
         member%Cfr_fb(i) =    Pi * member%FillDens * gravity * member%h_fill *( member%Rin(i)**2 + member%dRdl_in(i)*member%Rin(i)*member%h_fill +1.0/3.0 *member%dRdl_in(i)**2 *member%h_fill**2 )
         member%CM0_fb(i) = TwoPi * member%FillDens * gravity * member%h_fill *( 0.25*member%h_fill**3*member%dRdl_in(i)**4 + 0.25*member%h_fill**3*member%dRdl_in(i)**2 + member%h_fill**2*member%dRdl_in(i)**3*member%Rin(i) + 2.0/3.0*member%h_fill**2*member%dRdl_in(i)*member%Rin(i)  &
                                                                                 + 1.5*member%h_fill*member%dRdl_in(i)**2*member%Rin(i)**2 + 0.5*member%h_fill*member%Rin(i)**2 + member%dRdl_in(i)*member%Rin(i)**3 ) &
                                    -0.25 * member%FillDens * gravity * Pi * (  member%Rin(i) + member%h_fill*member%dRdl_in(i))**4
      
      ! unflooded element
      else
         member%floodstatus(i) = 0
      
      end if
      

   end do ! end looping through elements   
  
 
end subroutine SetMemberProperties


subroutine SetupMembers( InitInp, p, m, errStat, errMsg )
   type(Morison_InitInputType),  intent (inout)  :: InitInp
   type(Morison_ParameterType),  intent (inout)  :: p
   type(Morison_MiscVarType),    intent (inout)  :: m
   integer(IntKi),               intent (  out)  :: errStat              ! returns a non-zero value when an error occurs            
   character(*),                 intent (  out)  :: errMsg               ! Error message if errStat /= ErrID_None

   integer(IntKi) :: i, prop1Indx, prop2Indx
   integer(IntKi) :: errStat2              ! returns a non-zero value when an error occurs            
   CHARACTER(errMsgLen)                        :: errMsg2     ! Error message if errStat2 /= ErrID_None
   logical       :: doSwap
   
   
   errStat = ErrID_None
   errMSg  = ''   
   
   ! allocate and copy in the InpMembers array
   p%NMembers = InitInp%NMembers
   ALLOCATE ( p%Members(p%NMembers), STAT = errStat )
   IF ( errStat /= ErrID_None ) THEN
      errMsg  = ' Error allocating space for the members array.'
      errStat = ErrID_Fatal
      RETURN
   END IF   
   
   ALLOCATE ( m%MemberLoads(p%NMembers), STAT = errStat )
   IF ( errStat /= ErrID_None ) THEN
      errMsg  = ' Error allocating space for the memberLoads array.'
      errStat = ErrID_Fatal
      RETURN
   END IF  
        
   do i = 1, p%NMembers
      p%Members(i)%MemberID  = InitInp%InpMembers(i)%MemberID
      p%Members(i)%RefLength = InitInp%InpMembers(i)%RefLength
      p%Members(i)%dl        = InitInp%InpMembers(i)%dl
      p%Members(i)%NElements = InitInp%InpMembers(i)%NElements
      p%Members(i)%PropPot   = InitInp%InpMembers(i)%PropPot
      ! p%Members(i)%MCF       = InitInp%InpMembers(i)%MCF
      
      call AllocateMemberDataArrays(p%Members(i), m%MemberLoads(i), errStat2, errMsg2) ; call SetErrStat(errStat2, errMsg2, errStat, errMsg, 'SetupMembers')
        
      p%Members(i)%NodeIndx  = InitInp%InpMembers(i)%NodeIndx ! now that the parameter version is allocated, copy the data from the InitInp version
      
      ! only reorder the nodes if the end nodes do not follow the necessary coordinate ordering rules
      call FlipMemberNodeData(p%Members(i), InitInp%nodes, doSwap, errStat2, errMsg2) ; call SetErrStat(errStat2, errMsg2, errStat, errMsg, 'SetupMembers')
      if (doSwap) then
            prop2Indx = InitInp%InpMembers(I)%MPropSetID1Indx
            prop1Indx = InitInp%InpMembers(I)%MPropSetID2Indx
      else
            prop1Indx = InitInp%InpMembers(I)%MPropSetID1Indx
            prop2Indx = InitInp%InpMembers(I)%MPropSetID2Indx
      end if
      ! Now populate the various member data arrays using the HydroDyn input file data
      call SetMemberProperties( InitInp%MSL2SWL, InitInp%Gravity, p%Members(i), InitInp%InpMembers(i)%MCoefMod, InitInp%InpMembers(i)%MmbrCoefIDIndx, InitInp%InpMembers(i)%MmbrFilledIDIndx, InitInp%MPropSets(prop1Indx), InitInp%MPropSets(prop2Indx), InitInp, errStat2, errMsg2 ) ; call SetErrStat(errStat2, errMsg2, errStat, errMsg, 'SetupMembers')
   end do
      
end subroutine SetupMembers
!----------------------------------------------------------------------------------------------------------------------------------
!> This routine is called at the start of the simulation to perform initialization steps. 
!! The parameters are set here and not changed during the simulation.
!! The initial states and initial guess for the input are defined.
!! A lot of the model setup has been done previously in Morison_ProcessMorisonGeometry, and stored in InitInp.
SUBROUTINE Morison_Init( InitInp, u, p, x, xd, z, OtherState, y, m, Interval, InitOut, errStat, errMsg )
!..................................................................................................................................

   TYPE(Morison_InitInputType),       INTENT(INOUT)  :: InitInp     !< Input data for initialization routine !intent out because of MOVE_ALLOC
   TYPE(Morison_InputType),           INTENT(  OUT)  :: u           !< An initial guess for the input; input mesh must be defined
   TYPE(Morison_ParameterType),       INTENT(  OUT)  :: p           !< Parameters      
   TYPE(Morison_ContinuousStateType), INTENT(  OUT)  :: x           !< Initial continuous states
   TYPE(Morison_DiscreteStateType),   INTENT(  OUT)  :: xd          !< Initial discrete states
   TYPE(Morison_ConstraintStateType), INTENT(  OUT)  :: z           !< Initial guess of the constraint states
   TYPE(Morison_OtherStateType),      INTENT(  OUT)  :: OtherState  !< Initial other states (this contains the Members array) 
   TYPE(Morison_OutputType),          INTENT(  OUT)  :: y           !< Initial system outputs (outputs are not calculated; 
                                                                     !!   only the output mesh is initialized)
   TYPE(Morison_MiscVarType),         INTENT(  OUT)  :: m           !< Initial misc/optimization variables            
   REAL(DbKi),                        INTENT(INOUT)  :: Interval    !< Coupling interval in seconds: the rate that 
                                                                     !!   (1) Morison_UpdateStates() is called in loose coupling &
                                                                     !!   (2) Morison_UpdateDiscState() is called in tight coupling.
                                                                     !!   Input is the suggested time from the glue code; 
                                                                     !!   Output is the actual coupling interval that will be used 
                                                                     !!   by the glue code.
   TYPE(Morison_InitOutputType),      INTENT(  OUT)  :: InitOut     !< Output for initialization routine
   INTEGER(IntKi),                    INTENT(  OUT)  :: errStat     !< Error status of the operation
   CHARACTER(*),                      INTENT(  OUT)  :: errMsg      !< Error message if errStat /= ErrID_None

   TYPE(Morison_MemberType) :: member    ! the current member
   type(Morison_MemberInputType) :: inpMember ! current input file-based member
   INTEGER                  :: N, i, j, k, count
   REAL(ReKi)               :: dl
   REAL(ReKi)               :: vec(3),v2D(3,1), pos(3)
   REAL(ReKi)               :: phi    ! member tilt angle
   REAL(ReKi)               :: beta   ! member tilt heading
   REAL(ReKi)               :: cosPhi
   REAL(ReKi)               :: sinPhi
   REAL(ReKi)               :: tanPhi
   REAL(ReKi)               :: sinBeta
   REAL(ReKi)               :: cosBeta
   REAL(ReKi)               :: Za
   REAL(ReKi)               :: Zb
   real(ReKi)               :: memLength ! reference member length
   real(ReKi)               :: An(3), An_drag(3), Vn(3), I_n(3), Z0, sgn, Amag, Amag_drag, Vmag, Imag, Ir_MG_end, Il_MG_end, R_I(3,3), IRl_mat(3,3), tMG, MGdens, F_I(3), F_DP(3), af(3), VnDotAf
   integer(IntKi)           :: MemberEndIndx, ncommon
   INTEGER, ALLOCATABLE       :: commonNodeLst(:)
   LOGICAL, ALLOCATABLE       :: usedJointList(:)
   integer(IntKi)           :: errStat2              ! returns a non-zero value when an error occurs            
   CHARACTER(errMsgLen)     :: errMsg2     ! Error message if errStat2 /= ErrID_None

      
      ! Initialize errStat        
   errStat = ErrID_None         
   errMsg  = ""               
      
  
      
      ! Initialize the NWTC Subroutine Library         
   CALL NWTC_Init(  )

      ! Define parameters here:  
   p%DT         = Interval
   p%WtrDens    = InitInp%WtrDens
   p%WtrDpth    = InitInp%WtrDpth
   p%Gravity    = InitInp%Gravity
   p%NNodes     = InitInp%NNodes
   p%NJoints    = InitInp%NJoints
   p%NStepWave  = InitInp%NStepWave
   p%NumOuts    = InitInp%NumOuts
   p%NMOutputs  = InitInp%NMOutputs                       ! Number of members to output [ >=0 and <10]
   p%OutSwtch   = InitInp%OutSwtch
   p%MSL2SWL    = InitInp%MSL2SWL
   p%WaveDisp   = InitInp%WaveDisp
   p%WaveElev1  => InitInp%WaveElev1
   if (associated(InitInp%WaveElev2)) then
      p%WaveElev2 => InitInp%WaveElev2
   end if

   ALLOCATE ( p%MOutLst(p%NMOutputs), STAT = errStat )
   IF ( errStat /= ErrID_None ) THEN
      errMsg  = ' Error allocating space for MOutLst array.'
      errStat = ErrID_Fatal
      RETURN
   END IF
   IF (ALLOCATED(InitInp%MOutLst) ) &
      p%MOutLst =    InitInp%MOutLst           ! Member output data
      
   p%NJOutputs = InitInp%NJOutputs                        ! Number of joints to output [ >=0 and <10]
      
   ALLOCATE ( p%JOutLst(p%NJOutputs), STAT = errStat )
   IF ( errStat /= ErrID_None ) THEN
      errMsg  = ' Error allocating space for JOutLst array.'
      errStat = ErrID_Fatal
      RETURN
   END IF
   IF (ALLOCATED(InitInp%JOutLst) ) &
      p%JOutLst =    InitInp%JOutLst            ! Joint output data
 
   ! ----------------------- set up the members -----------------------
   call SetupMembers( InitInp, p, m, errStat2, errMsg2 ) ; call SetErrStat( errStat2, errMsg2, errStat, errMsg, 'Morison_Init' )
   if ( errStat >= AbortErrLev ) return
   
   !------------------------ set up joint (or joint-node) properties --
   do i = 1, InitInp%NJoints
      InitInp%Nodes(i)%JAxCd = InitInp%AxialCoefs(InitInp%InpJoints(i)%JointAxIDIndx)%AxCd
      InitInp%Nodes(i)%JAxCa = InitInp%AxialCoefs(InitInp%InpJoints(i)%JointAxIDIndx)%AxCa
      InitInp%Nodes(i)%JAxCp = InitInp%AxialCoefs(InitInp%InpJoints(i)%JointAxIDIndx)%AxCp
      InitInp%Nodes(i)%JAxCd = InitInp%AxialCoefs(InitInp%InpJoints(i)%JointAxIDIndx)%AxCd
      InitInp%Nodes(i)%JAxCa = InitInp%AxialCoefs(InitInp%InpJoints(i)%JointAxIDIndx)%AxCa
      InitInp%Nodes(i)%JAxCp = InitInp%AxialCoefs(InitInp%InpJoints(i)%JointAxIDIndx)%AxCp  
      ! Redundant work (these are already assigned to the member data arrays, 
      ! but is needed on the joint data because we report the tMG, and MGDensity at each Joint node in the Summary File
      call SetNodeMG( InitInp%NMGDepths, InitInp%MGDepths, InitInp%Nodes(i), InitInp%MSL2SWL, InitInp%Nodes(i)%tMG, InitInp%Nodes(i)%MGDensity )
   end do

   ! allocate and copy in node-based load and hydrodynamic arrays
   call AllocateNodeLoadVariables(InitInp, p, m, p%NNodes, errStat, errMsg )
   call MOVE_ALLOC( InitInp%nodeInWater, p%nodeInWater )   
   
   ! Create the input and output meshes associated with loads at the nodes     
   CALL MeshCreate( BlankMesh      = u%Mesh          &
                     ,IOS          = COMPONENT_INPUT        &
                     ,Nnodes       = p%NNodes      &
                     ,errStat      = errStat                &
                     ,ErrMess      = errMsg                 &
                     ,TranslationDisp = .TRUE.              &
                     ,Orientation     = .TRUE.              &
                     ,TranslationVel  = .TRUE.              &
                     ,RotationVel     = .TRUE.              &
                     ,TranslationAcc  = .TRUE.              &
                     ,RotationAcc     = .TRUE.               )

   IF ( errStat >= AbortErrLev ) RETURN

!TODO: Do we still need this for visualization?  How is it used? GJH 3/26/2020 Actually need a line mesh to properly visualize the members
   !CALL AllocAry( Morison_Rad, numDistribMarkers, 'Morison_Rad', errStat, errMsg)
   !IF ( errStat >= AbortErrLev ) RETURN
   
   
   DO I=1,p%NNodes
   ! This needs to change so that the Position is relative to MSL NOT SWL:
      pos = InitInp%Nodes(I)%Position
      pos(3) = pos(3) + InitInp%MSL2SWL
         ! Create the node on the mesh 
      CALL MeshPositionNode (u%Mesh                &
                        , i                        &      
                        , pos                      &  ! this info comes from HydroDyn input file and the subroutine: Morison_GenerateSimulationNodes
                        , errStat                  &
                        , errMsg                   &
                        ) !, transpose(p%Nodes(I)%R_LToG)          )
      IF ( errStat /= 0 ) RETURN

!TODO: Do we still need this for visualization?  How is it used? GJH 3/26/2020  Actually need a line mesh to properly visualize the members
     ! Morison_Rad(count) = p%Nodes(I)%R   ! set this for FAST visualization
      
     
   
         ! Create the mesh element
   
      CALL MeshConstructElement (u%Mesh   &
                            , ELEMENT_POINT      &                                  
                            , errStat            &
                            , errMsg  &
                            , i                  &
                                        )

   END DO

   CALL MeshCommit ( u%Mesh   &
                      , errStat            &
                      , errMsg             )
   
   IF ( errStat /= 0 ) THEN
         RETURN
   END IF 
   
      ! Initialize the inputs
   DO I=1,u%Mesh%Nnodes
      u%Mesh%Orientation(:,:,I) = u%Mesh%RefOrientation(:,:,I)
   END DO
   
   u%Mesh%TranslationDisp = 0.0
   u%Mesh%TranslationVel  = 0.0
   u%Mesh%RotationVel     = 0.0
   u%Mesh%TranslationAcc  = 0.0
   u%Mesh%RotationAcc     = 0.0
   
   ! Duplicate the input mesh to create the output mesh
   CALL MeshCopy (    SrcMesh      = u%Mesh &
                     ,DestMesh     = y%Mesh         &
                     ,CtrlCode     = MESH_SIBLING           &
                     ,IOS          = COMPONENT_OUTPUT       &
                     ,errStat      = errStat                &
                     ,ErrMess      = errMsg                 &
                     ,Force        = .TRUE.                 &
                     ,Moment       = .TRUE.                 )
   u%Mesh%RemapFlag = .TRUE.
   y%Mesh%RemapFlag = .TRUE.

         ! Define initial system states here:

   x%DummyContState           = 0
   xd%DummyDiscState          = 0
   z%DummyConstrState         = 0
   OtherState%DummyOtherState = 0
   m%LastIndWave              = 1

   ! IF ( p%OutSwtch > 0 ) THEN  @mhall: I think the below need to be allocated in all cases


   
   ! allocate and initialize joint-specific arrays   
      
   ALLOCATE ( commonNodeLst(10), STAT = errStat )
   IF ( errStat /= ErrID_None ) THEN
      errMsg  = ' Error allocating space for the commonNodeLst array.'
      errStat = ErrID_Fatal
      RETURN
   END IF 
   commonNodeLst = -1
   
   ALLOCATE ( usedJointList(p%NJoints), STAT = errStat )
   IF ( errStat /= ErrID_None ) THEN
      errMsg  = ' Error allocating space for the UsedJointList array.'
      errStat = ErrID_Fatal
      RETURN
   END IF  
   usedJointList = .FALSE.
   
   ! loop through joints to calculate joint quantities (the joints are the first NJoints nodes)

   usedJointList = .FALSE.   
   commonNodeLst = -1
   !TODO: Error Handling
   
   
   do i = 1,p%NJoints      

      An        = 0.0
      Vn        = 0.0
      I_n       = 0.0
      MGdens    = 0.0
      tMG       = -999.0
      An_drag   = 0.0
      
      IF ( InitInp%InpJoints(i)%Position(3) >= -p%WtrDpth ) THEN
   
         ! loop through each member attached to the joint, getting the radius of its appropriate end
         DO J = 1, InitInp%InpJoints(I)%NConnections
      
            ! identify attached member and which end to us
            IF (InitInp%InpJoints(I)%ConnectionList(J) > 0) THEN         ! set up for end node 1
               !TODO: Should not perform a copy here?  A pointer to data would be better?
               member = p%Members(InitInp%InpJoints(I)%ConnectionList(J))   
               MemberEndIndx = 1
            ELSE     
               ! set up for end node N+1
               ! NOTE:  %ConnectionList(J) is negative valued if InitInp%Morison%InpMembers(I)%MJointID2 == InitInp%Morison%InpJoints(J)%JointID.  See HydroDynInput_ProcessInitData, members section
               member = p%Members(-InitInp%InpJoints(I)%ConnectionList(J))
               MemberEndIndx = member%NElements + 1
            END IF
      
            ! Compute the signed area*outward facing normal of this member
            sgn = 1.0
            
            IF ( MemberEndIndx == 1 ) THEN
               sgn = -1.0                                ! Local coord sys points into member at starting node, so flip sign of local z vector
            ELSE
               sgn = 1.0                                 ! Local coord sys points out of member at ending node, so leave sign of local z vector
            END IF

            ! Account for reordering of what the original node for the end was -- This affects the sign of the An term which can pose a problem for members crossing the waterline
            if (member%Flipped)   sgn = -1.0 * sgn
               
            ! Compute the signed quantities for this member end (for drag regardless of PropPot value), and add them to the joint values
            An_drag = An_drag + sgn* member%k*Pi*(member%RMG(MemberEndIndx))**2     ! area-weighted normal vector
               
            ! For the following quantities, the attached member cannot be modeled using WAMIT if we're to count it
            IF  (.NOT. member%PropPot) THEN

               ! Compute the signed quantities for this member end, and add them to the joint values
               An = An + sgn* member%k*Pi*(member%RMG(MemberEndIndx))**2     ! area-weighted normal vector
               Vn = Vn + sgn* member%k*   (member%RMG(MemberEndIndx))**3     ! r^3-weighted normal vector used for mass
               I_n=I_n + sgn* member%k*Pi*(member%RMG(MemberEndIndx))**4     ! r^4-weighted normal vector used for moments of inertia
               if (tMG == -999.0) then
                  ! All member nodes at this joint will have the same MG thickness and density, so only do this once
                  tMG = member%tMG(MemberEndIndx)
                  MGdens = member%MGdensity(MemberEndIndx) 
               end if
            END IF
         
         END DO   !J = 1, InitInp%InpJoints(I)%NConnections
         
         p%An_End(:,i) = An_drag 
         Amag_drag = Dot_Product(An_drag ,An_drag)
         Amag = Dot_Product(An ,An)
         IF (EqualRealNos(Amag_drag, 0.0_ReKi)) THEN
            p%DragConst_End(i) =  0.0
         ELSE
            p%DragConst_End(i) = InitInp%Nodes(i)%JAxCd*p%WtrDens / ( 4.0_ReKi * Amag_drag )
         END IF
         ! magnitudes of normal-weighted values
         Amag = sqrt(Amag)
         Vmag = sqrt(Dot_Product(Vn ,Vn))
         Imag = sqrt(Dot_Product(I_n,I_n))
      
         ! Constant part of the external hydrodynamic added mass term
         if ( Vmag > 0.0 ) then
            v2D(:,1) = Vn        
            p%AM_End(:,:,i) = (InitInp%Nodes(I)%JAxCa*InitInp%WtrDens/ Vmag)*matmul(v2D,transpose(v2D)) 
         end if
         
         ! Constant part of the external hydrodynamic dynamic pressure force
         if ( Amag > 0.0 ) then
            p%DP_Const_End(:,i) = -InitInp%Nodes(i)%JAxCp*An 
         endif
         
         ! marine growth mass/inertia magnitudes
         p%Mass_MG_End(i) = MGdens * tMG * Amag
         p%F_WMG_End(3,i) =        -MGdens * tMG * Amag * InitInp%Gravity  ! Z component of the directional force due to marine growth mass at joint
         Ir_MG_end   =  0.25 * MGdens * tMG * Imag  ! radial moment of inertia magnitude
         Il_MG_end   =  0.5  * MGdens * tMG * Imag  ! axial moment of inertia magnitude
      
         ! get rotation matrix for moment of inertia orientations
         call RodrigMat(I_n, R_I, errStat, errMsg)
         IF ( errStat >= AbortErrLev ) RETURN

         ! globally-oreinted moment of inertia matrix for joint
         Irl_mat = 0.0
         Irl_mat(1,1) = Ir_MG_end
         Irl_mat(2,2) = Ir_MG_end
         Irl_mat(3,3) = Il_MG_end
      
         p%I_MG_End(:,:,i) = MatMul( MatMul(R_I, Irl_mat), Transpose(R_I) ) ! final moment of inertia matrix for node
         

      END IF  ! InitInp%InpJoints(i)%Position(3) >= -p%WtrDpth
   
   END DO ! looping through nodes that are joints, i
          
         ! Define initial guess for the system inputs here:
         !    u%DummyInput = 0
         ! Define system output initializations (set up mesh) here:  
         ! Define initialization-routine output here:
         
   
   ! Setup the 4D grid information for the Interpolatin Module
   p%seast_interp_p = InitInp%seast_interp_p

   ! Setup 3D SWL grids needed for wave stretching
   p%WaveStMod = InitInp%WaveStMod
   IF (p%WaveStMod > 0_IntKi) THEN ! Wave stretching enabled
      
      ! Allocate variables for the wave dynamics at the SWL - Needed for wave stretching
      ALLOCATE ( p%WaveDynP0 (0:p%NStepWave,p%seast_interp_p%n(2),p%seast_interp_p%n(3)), STAT=errStat )
         IF (errStat /= 0) CALL SetErrStat(ErrID_Fatal,'Cannot allocate array p%WaveDynP0.', ErrStat,ErrMsg,'Morison_Init')
      ALLOCATE ( p%WaveVel0 (0:p%NStepWave,p%seast_interp_p%n(2),p%seast_interp_p%n(3),3), STAT=errStat )
         IF (errStat /= 0) CALL SetErrStat(ErrID_Fatal,'Cannot allocate array p%WaveVel0.', ErrStat,ErrMsg,'Morison_Init')
      ALLOCATE ( p%WaveAcc0 (0:p%NStepWave,p%seast_interp_p%n(2),p%seast_interp_p%n(3),3), STAT=errStat )
         IF (errStat /= 0) CALL SetErrStat(ErrID_Fatal,'Cannot allocate array p%WaveAcc0.', ErrStat,ErrMsg,'Morison_Init')
      ALLOCATE ( p%WaveAccMCF0 (0:p%NStepWave,p%seast_interp_p%n(2),p%seast_interp_p%n(3),3), STAT=errstat )
         IF (errStat /= 0) CALL SetErrStat(ErrID_Fatal,'Cannot allocate array p%WaveAccMCF0.', ErrStat,ErrMsg,'Morison_Init')
   
      ! Copy the wave data at the SWL
      DO i = 1,p%seast_interp_p%n(2)
        DO j = 1,p%seast_interp_p%n(3)
          p%WaveDynP0(:,i,j) = p%WaveDynP(:,i,j,p%seast_interp_p%n(4))
          DO k = 1,3
            p%WaveVel0(:,i,j,k) = p%WaveVel(:,i,j,p%seast_interp_p%n(4),k)
            p%WaveAcc0(:,i,j,k) = p%WaveAcc(:,i,j,p%seast_interp_p%n(4),k)
          END DO
        END DO
      END DO
   
      ! Also copy the MacCamy-Fuchs scaled wave acceleration at the SWL if available
      IF (ASSOCIATED(p%WaveAccMCF)) THEN
        DO i = 1,p%seast_interp_p%n(2)
          DO j = 1,p%seast_interp_p%n(3)
            DO k = 1,3
              p%WaveAccMCF0(:,i,j,k) = p%WaveAccMCF(:,i,j,p%seast_interp_p%n(4),k)
            END DO
          END DO
        END DO
      END IF
   
   END IF
   
   ! Initialize the outputs      
   IF ( p%OutSwtch > 0) then  !@mhall: moved this "if" to after allocations
   
      CALL MrsnOUT_Init( InitInp, y, p, InitOut, errStat, errMsg )
      IF ( errStat > AbortErrLev ) RETURN
      
         ! Determine if we need to perform output file handling
      
      IF ( p%OutSwtch == 1 .OR. p%OutSwtch == 3 ) THEN  
         CALL MrsnOUT_OpenOutput( Morison_ProgDesc%Name, TRIM(InitInp%OutRootName)//'.HD', p, InitOut, errStat, errMsg )
         IF ( errStat > AbortErrLev ) RETURN
      END IF
      
   END IF  
   
   ! We will call CalcOutput to compute the loads for the initial reference position
   ! Then we can use the computed load components in the Summary File
   ! NOTE: Morison module has no states, otherwise we could no do this. GJH
   
   call Morison_CalcOutput(0.0_DbKi, u, p, x, xd, z, OtherState, y, m, errStat, errMsg )
   
      ! Write Summary information now that everything has been initialized. 
   CALL WriteSummaryFile( InitInp%UnSum, InitInp%Gravity, InitInp%MSL2SWL, InitInp%WtrDpth, InitInp%NJoints, InitInp%NNodes, InitInp%Nodes, p%NMembers, p%Members, &
                          p%NumOuts, p%OutParam, p%NMOutputs, p%MOutLst,  p%NJOutputs, p%JOutLst, u%Mesh, y%Mesh, &
                          p, m, errStat, errMsg )
   IF ( errStat > AbortErrLev ) RETURN  
                                                       
   !Contains:
   !   SUBROUTINE CleanUpInitOnErr
   !   IF (ALLOCATED(sw(1)%array))  DEALLOCATE(sw(1)%array, STAT=aviFail)
   !   END SUBROUTINE

END SUBROUTINE Morison_Init


SUBROUTINE RodrigMat(a, R, errStat, errMsg)
   ! calculates rotation matrix R to rotate unit vertical vector to direction of input vector a
   
   REAL(ReKi),      INTENT ( IN    )  :: a(3)    ! input vector
   REAL(ReKi),      INTENT ( INOUT )  :: R(3,3)  ! rotation matrix from Rodrigues's rotation formula
   INTEGER(IntKi),  INTENT(  OUT)     :: errStat     ! Error status of the operation
   CHARACTER(*),    INTENT(  OUT)     :: errMsg      ! Error message if errStat /= ErrID_None

   REAL(ReKi)                         :: vec(3)  ! scaled and adjusted input vector
   REAL(ReKi)                         :: factor  ! denomenator used for scaling                     
   ErrStat  = ErrID_None
   ErrMsg   = ""
   factor = Dot_Product(a,a)
   ! Return the identity if the vector is zero.  We are defining it this way because of how this is used
   if ( EqualRealNos(factor, 0.0_ReKi) ) then
      CALL EYE(R, errStat,errMsg)
   else IF ( EqualRealNos(a(1), 0.0_ReKi) .AND. EqualRealNos(a(2), 0.0_ReKi) ) THEN    ! return identity if vertical
      CALL EYE(R, errStat,errMsg)
      IF (a(3) < 0) THEN
         R = -R
      END IF   
   else   
      vec = a/SQRT(factor) ! normalize a
      vec(3) = vec(3) + 1
   
      factor = 2.0/Dot_Product(vec, vec)
      
      R(1,1) = factor*vec(1)*vec(1) - 1
      R(1,2) = factor*vec(1)*vec(2)
      R(1,3) = factor*vec(1)*vec(3)
      R(2,1) = factor*vec(2)*vec(1)
      R(2,2) = factor*vec(2)*vec(2) - 1
      R(2,3) = factor*vec(2)*vec(3)
      R(3,1) = factor*vec(3)*vec(1)
      R(3,2) = factor*vec(3)*vec(2)
      R(3,3) = factor*vec(3)*vec(3) - 1
   end if
   
END SUBROUTINE RodrigMat


FUNCTION GetAlpha(R1,R2)
   ! calculates relative center of volume location for a (tapered) cylindrical element
   real(ReKi)    :: GetAlpha
   REAL(ReKi),                     INTENT    ( IN    )  :: R1  ! interior radius of element at node point
   REAL(ReKi),                     INTENT    ( IN    )  :: R2  ! interior radius of other end of part-element
   
      
   GetAlpha = (R1*R1 + 2.0*R1*R2 + 3.0*R2*R2)/4.0/(R1*R1 + R1*R2 + R2*R2)

   
END FUNCTION GetAlpha


SUBROUTINE AllocateNodeLoadVariables(InitInp, p, m, NNodes, errStat, errMsg )
   TYPE(Morison_InitInputType),       INTENT(IN   )  :: InitInp     ! Initialization inputs
   TYPE(Morison_ParameterType),       INTENT(INOUT)  :: p           ! parameter variables
   TYPE(Morison_MiscVarType),         INTENT(INOUT)  :: m           ! Misc/optimization variables            
   INTEGER(IntKi),                    INTENT(IN   )  :: NNodes      ! number of nodes in node list
   INTEGER(IntKi),                    INTENT(  OUT)  :: errStat     ! Error status of the operation
   CHARACTER(*),                      INTENT(  OUT)  :: errMsg      ! Error message if errStat /= ErrID_None
   integer(IntKi)           :: errStat2              ! returns a non-zero value when an error occurs            
   CHARACTER(errMsgLen)     :: errMsg2     ! Error message if errStat2 /= ErrID_None
   character(*), parameter :: routineName = 'AllocateNodeLoadVariables'
   
      ! Initialize errStat
         
   errStat = ErrID_None         
   errMsg  = ""               
      
   call AllocAry( m%nodeInWater        , NNodes   , 'm%nodeInWater'  , errStat2, errMsg2); call SetErrStat(errStat2, errMsg2, errStat, errMsg, routineName)
   call AllocAry( m%vrel         ,    3, NNodes   , 'm%vrel'         , errStat2, errMsg2); call SetErrStat(errStat2, errMsg2, errStat, errMsg, routineName)
   !call AllocAry( m%F_D          ,    6, NNodes   , 'm%F_D'          , errStat2, errMsg2); call SetErrStat(errStat2, errMsg2, errStat, errMsg, routineName)
   !call AllocAry( m%F_A          ,    6, NNodes   , 'm%F_A'          , errStat2, errMsg2); call SetErrStat(errStat2, errMsg2, errStat, errMsg, routineName)
   !call AllocAry( m%F_B          ,    6, NNodes   , 'm%F_B'          , errStat2, errMsg2); call SetErrStat(errStat2, errMsg2, errStat, errMsg, routineName)
   !call AllocAry( m%F_BF         ,    6, NNodes   , 'm%F_BF'         , errStat2, errMsg2); call SetErrStat(errStat2, errMsg2, errStat, errMsg, routineName)
   !call AllocAry( m%F_I          ,    6, NNodes   , 'm%F_I'          , errStat2, errMsg2); call SetErrStat(errStat2, errMsg2, errStat, errMsg, routineName)
   !call AllocAry( m%F_If         ,    6, NNodes   , 'm%F_If'         , errStat2, errMsg2); call SetErrStat(errStat2, errMsg2, errStat, errMsg, routineName)
   !call AllocAry( m%F_WMG        ,    6, NNodes   , 'm%F_WMG'        , errStat2, errMsg2); call SetErrStat(errStat2, errMsg2, errStat, errMsg, routineName)
   !call AllocAry( m%F_IMG        ,    6, NNodes   , 'm%F_IMG'        , errStat2, errMsg2); call SetErrStat(errStat2, errMsg2, errStat, errMsg, routineName)
   call AllocAry( m%FV           ,    3, NNodes   , 'm%FV'           , errStat2, errMsg2); call SetErrStat(errStat2, errMsg2, errStat, errMsg, routineName)
   call AllocAry( m%FA           ,    3, NNodes   , 'm%FA'           , errStat2, errMsg2); call SetErrStat(errStat2, errMsg2, errStat, errMsg, routineName)
   call AllocAry( m%FAMCF        ,    3, NNodes   , 'm%FAMCF'        , errStat2, errMsg2); call SetErrStat(errStat2, errMsg2, errStat, errMsg, routineName)
   call AllocAry( m%FDynP        ,       NNodes   , 'm%FDynP'        , errStat2, errMsg2); call SetErrStat(errStat2, errMsg2, errStat, errMsg, routineName)
   call AllocAry( m%WaveElev     ,       NNodes   , 'm%WaveElev'        , errStat2, errMsg2); call SetErrStat(errStat2, errMsg2, errStat, errMsg, routineName)
   call AllocAry( m%WaveElev1    ,       NNodes   , 'm%WaveElev1'        , errStat2, errMsg2); call SetErrStat(errStat2, errMsg2, errStat, errMsg, routineName)
   call AllocAry( m%WaveElev2    ,       NNodes   , 'm%WaveElev2'        , errStat2, errMsg2); call SetErrStat(errStat2, errMsg2, errStat, errMsg, routineName)
   call AllocAry( p%An_End       ,    3, p%NJoints, 'p%An_End'       , errStat2, errMsg2); call SetErrStat(errStat2, errMsg2, errStat, errMsg, routineName)
   call AllocAry( p%DragConst_End,       p%NJoints, 'p%DragConst_End', errStat2, errMsg2); call SetErrStat(errStat2, errMsg2, errStat, errMsg, routineName)
   call AllocAry( m%F_I_End      ,    3, p%NJoints, 'm%F_I_End'      , errStat2, errMsg2); call SetErrStat(errStat2, errMsg2, errStat, errMsg, routineName)
   call AllocAry( m%F_BF_End     ,    6, p%NJoints, 'm%F_BF_End'     , errStat2, errMsg2); call SetErrStat(errStat2, errMsg2, errStat, errMsg, routineName)
   call AllocAry( m%F_A_End      ,    3, p%NJoints, 'm%F_A_End'      , errStat2, errMsg2); call SetErrStat(errStat2, errMsg2, errStat, errMsg, routineName)
   call AllocAry( m%F_D_End      ,    3, p%NJoints, 'm%F_D_End'      , errStat2, errMsg2); call SetErrStat(errStat2, errMsg2, errStat, errMsg, routineName)
   call AllocAry( m%F_B_End      ,    6, p%NJoints, 'm%F_B_End'      , errStat2, errMsg2); call SetErrStat(errStat2, errMsg2, errStat, errMsg, routineName)
   call AllocAry( m%F_IMG_End    ,    6, p%NJoints, 'm%F_IMG_End'    , errStat2, errMsg2); call SetErrStat(errStat2, errMsg2, errStat, errMsg, routineName)
   call AllocAry( p%I_MG_End     , 3, 3, p%NJoints, 'p%I_MG_End'     , errStat2, errMsg2); call SetErrStat(errStat2, errMsg2, errStat, errMsg, routineName)
   call AllocAry( p%F_WMG_End    ,    3, p%NJoints, 'p%F_WMG_End'    , errStat2, errMsg2); call SetErrStat(errStat2, errMsg2, errStat, errMsg, routineName)
   call AllocAry( p%Mass_MG_End  ,       p%NJoints, 'p%Mass_MG_End'  , errStat2, errMsg2); call SetErrStat(errStat2, errMsg2, errStat, errMsg, routineName)
   call AllocAry( p%AM_End       , 3, 3, p%NJoints, 'p%AM_End'       , errStat2, errMsg2); call SetErrStat(errStat2, errMsg2, errStat, errMsg, routineName)
   call AllocAry( p%DP_Const_End ,    3, p%NJoints, 'p%DP_Const_End' , errStat2, errMsg2); call SetErrStat(errStat2, errMsg2, errStat, errMsg, routineName)
   if (errStat == ErrID_Fatal) return
   
   m%nodeInWater   = 0
   m%vrel          = 0.0_ReKi
   !m%F_D           = 0.0_ReKi
   !m%F_A           = 0.0_ReKi 
   !m%F_B           = 0.0
   !m%F_BF          = 0.0
   !m%F_I           = 0.0
   !m%F_If          = 0.0
   !m%F_WMG         = 0.0
   !m%F_IMG         = 0.0
   m%FV            = 0.0_ReKi
   m%FA            = 0.0_ReKi
   m%FDynP         = 0.0_ReKi
   p%An_End        = 0.0
   p%DragConst_End = 0.0
   m%F_I_End       = 0.0
   m%F_BF_End      = 0.0
   m%F_A_End       = 0.0
   m%F_D_End       = 0.0
   m%F_B_End       = 0.0
   m%F_IMG_End     = 0.0
   p%DP_Const_End  = 0.0
   p%I_MG_End      = 0.0
   p%Mass_MG_End   = 0.0
   p%F_WMG_End     = 0.0
   p%AM_End        = 0.0
   

   p%WaveVel    => InitInp%WaveVel      
   p%WaveAcc    => InitInp%WaveAcc
   p%WaveDynP   => InitInp%WaveDynP    
   p%WaveTime   => InitInp%WaveTime   
   p%PWaveVel0  => InitInp%PWaveVel0      
   p%PWaveAcc0  => InitInp%PWaveAcc0
   p%PWaveDynP0 => InitInp%PWaveDynP0
   
   p%WaveAccMCF => InitInp%WaveAccMCF
   p%PWaveAccMCF0 => InitInp%PWaveAccMCF0
   
END SUBROUTINE AllocateNodeLoadVariables



!----------------------------------------------------------------------------------------------------------------------------------
!> This routine is called at the end of the simulation.
SUBROUTINE Morison_End( u, p, x, xd, z, OtherState, y, m, errStat, errMsg )
!..................................................................................................................................

      TYPE(Morison_InputType),           INTENT(INOUT)  :: u           !< System inputs
      TYPE(Morison_ParameterType),       INTENT(INOUT)  :: p           !< Parameters     
      TYPE(Morison_ContinuousStateType), INTENT(INOUT)  :: x           !< Continuous states
      TYPE(Morison_DiscreteStateType),   INTENT(INOUT)  :: xd          !< Discrete states
      TYPE(Morison_ConstraintStateType), INTENT(INOUT)  :: z           !< Constraint states
      TYPE(Morison_OtherStateType),      INTENT(INOUT)  :: OtherState  !< Other states            
      TYPE(Morison_OutputType),          INTENT(INOUT)  :: y           !< System outputs
      TYPE(Morison_MiscVarType),         INTENT(INOUT)  :: m           !< Misc/optimization variables            
      INTEGER(IntKi),                    INTENT(  OUT)  :: errStat     !< Error status of the operation
      CHARACTER(*),                      INTENT(  OUT)  :: errMsg      !< Error message if errStat /= ErrID_None



         ! Initialize errStat
         
      errStat = ErrID_None         
      errMsg  = ""               
      
      
         ! Place any last minute operations or calculations here:


         ! Close files here:     
                  
 

         ! Destroy the input data:
         
      CALL Morison_DestroyInput( u, errStat, errMsg )


         ! Determine if we need to close the output file
         
      IF ( p%OutSwtch == 1 .OR. p%OutSwtch == 3 ) THEN   
         CALL MrsnOut_CloseOutput( p, errStat, errMsg )         
      END IF 
         
         ! Destroy the parameter data:
         
      ! First need to nullify pointers so that SeaState module data is not deallocation by HD
      nullify(p%WaveTime)
      nullify(p%WaveDynP)
      nullify(p%WaveAcc)
      nullify(p%WaveVel)
      nullify(p%PWaveDynP0)
      nullify(p%PWaveAcc0)
      nullify(p%PWaveVel0)
      nullify(p%WaveElev1)
      nullify(p%WaveElev2)
      nullify(p%WaveAccMCF)
      nullify(p%PWaveAccMCF0)
      CALL Morison_DestroyParam( p, errStat, errMsg )


         ! Destroy the state data:
         
      CALL Morison_DestroyContState(   x,           errStat, errMsg )
      CALL Morison_DestroyDiscState(   xd,          errStat, errMsg )
      CALL Morison_DestroyConstrState( z,           errStat, errMsg )
      CALL Morison_DestroyOtherState(  OtherState,  errStat, errMsg )
         
      CALL Morison_DestroyMisc( m, errStat, errMsg )

         ! Destroy the output data:
         
      CALL Morison_DestroyOutput( y, errStat, errMsg )

END SUBROUTINE Morison_End
!----------------------------------------------------------------------------------------------------------------------------------
!> This is a loose coupling routine for solving constraint states, integrating continuous states, and updating discrete and other 
!! states. Continuous, constraint, discrete, and other states are updated to values at t + Interval.
SUBROUTINE Morison_UpdateStates( Time, u, p, x, xd, z, OtherState, m, errStat, errMsg )
!..................................................................................................................................
   
      REAL(DbKi),                         INTENT(IN   ) :: Time        !< Current simulation time in seconds
      TYPE(Morison_InputType),            INTENT(IN   ) :: u           !< Inputs at Time                    
      TYPE(Morison_ParameterType),        INTENT(IN   ) :: p           !< Parameters                              
      TYPE(Morison_ContinuousStateType),  INTENT(INOUT) :: x           !< Input: Continuous states at Time; 
                                                                       !!   Output: Continuous states at Time + Interval
      TYPE(Morison_DiscreteStateType),    INTENT(INOUT) :: xd          !< Input: Discrete states at Time; 
                                                                       !!   Output: Discrete states at Time + Interval
      TYPE(Morison_ConstraintStateType),  INTENT(INOUT) :: z           !< Input: Constraint states at Time;
                                                                       !!   Output: Constraint states at Time + Interval
      TYPE(Morison_OtherStateType),       INTENT(INOUT) :: OtherState  !< Input: Other states at Time;
                                                                       !!   Output: Other states at Time + Interval
      TYPE(Morison_MiscVarType),          INTENT(INOUT) :: m           !< Misc/optimization variables            
      INTEGER(IntKi),                     INTENT(  OUT) :: errStat     !< Error status of the operation     
      CHARACTER(*),                       INTENT(  OUT) :: errMsg      !< Error message if errStat /= ErrID_None

         ! Local variables
                  
      INTEGER(IntKi)                                    :: errStat2    ! Error status of the operation (occurs after initial error)
      CHARACTER(errMsgLen)                              :: errMsg2     ! Error message if errStat2 /= ErrID_None
                        
         ! Initialize errStat
         
      errStat = ErrID_None         
      errMsg  = ""               
      
           
      

      
END SUBROUTINE Morison_UpdateStates
!> This routine is similar to InterpWrappedStpReal, except it returns only the slope for the interpolation.
!! By returning the slope based on Time, we don't have to calculate this for every variable (Yary) we want to interpolate.
!! NOTE: p%WaveTime (and most arrays here) start with index of 0 instead of 1, so we will subtract 1 from "normal" interpolation
!! schemes.
FUNCTION GetInterpolationSlope(Time, p, m, IntWrapIndx) RESULT( InterpSlope )
      REAL(DbKi),                        INTENT(IN   )  :: Time        !< Current simulation time in seconds
      TYPE(Morison_ParameterType),       INTENT(IN   )  :: p           !< Parameters
      TYPE(Morison_MiscVarType),         INTENT(INOUT)  :: m           !< Misc/optimization variables            
      INTEGER, OPTIONAL,                 INTENT(  OUT)  :: IntWrapIndx

      REAL(SiKi)                                        :: Time_SiKi
      REAL(SiKi)                                        :: TimeMod
      REAL(ReKi)                                        :: InterpSlope

      Time_SiKi = REAL(Time, SiKi)
      TimeMod = MOD(Time_SiKi, p%WaveTime(p%NStepWave)) !p%WaveTime starts at index 0, so it has p%NStepWave+1 elements
      IF ( TimeMod <= p%WaveTime(1) )  THEN !second element
         m%LastIndWave = 0
      END IF
      
      IF ( TimeMod <= p%WaveTime(0) )  THEN
         m%LastIndWave = 0
         InterpSlope = 0.0_ReKi  ! returns values at m%LastIndWave
         IF(PRESENT(IntWrapIndx)) IntWrapIndx = 0
      ELSE IF ( TimeMod >= p%WaveTime(p%NStepWave) )  THEN
         m%LastIndWave = p%NStepWave-1
         InterpSlope = 1.0_ReKi  ! returns values at p%NStepWave
         IF(PRESENT(IntWrapIndx)) IntWrapIndx = p%NStepWave
      ELSE
         m%LastIndWave = MAX( MIN( m%LastIndWave, p%NStepWave-1 ), 0 )

         DO

            IF ( TimeMod < p%WaveTime(m%LastIndWave) )  THEN

               m%LastIndWave = m%LastIndWave - 1

            ELSE IF ( TimeMod >= p%WaveTime(m%LastIndWave+1) )  THEN

               m%LastIndWave = m%LastIndWave + 1

            ELSE
               IF(PRESENT(IntWrapIndx)) IntWrapIndx = m%LastIndWave
               
               InterpSlope = ( TimeMod - p%WaveTime(m%LastIndWave) )/( p%WaveTime(m%LastIndWave+1) - p%WaveTime(m%LastIndWave) )
               RETURN ! stop checking DO loop
            END IF

         END DO
   
      END IF
      
END FUNCTION GetInterpolationSlope
!> Use in conjunction with GetInterpolationSlope, to replace InterpWrappedStpReal here.
FUNCTION InterpolateWithSlope(InterpSlope, Ind, YAry)
      REAL(ReKi), INTENT(IN)                            :: InterpSlope
      INTEGER(IntKi), INTENT(IN )                       :: Ind           !< Misc/optimization variables
      REAL(SiKi), INTENT(IN)                            :: YAry(0:)
      REAL(ReKi)                                        :: InterpolateWithSlope

      InterpolateWithSlope = ( YAry(Ind+1) - YAry(Ind) )*InterpSlope + YAry(Ind)

END FUNCTION InterpolateWithSlope
!> Use in conjunction with GetInterpolationSlope, to replace InterpWrappedStpReal here.
FUNCTION InterpolateWithSlopeR(InterpSlope, Ind, YAry)
      REAL(ReKi), INTENT(IN)                            :: InterpSlope
      INTEGER(IntKi), INTENT(IN )                       :: Ind           !< Misc/optimization variables
      REAL(ReKi), INTENT(IN)                            :: YAry(0:)
      REAL(ReKi)                                        :: InterpolateWithSlopeR

      InterpolateWithSlopeR = ( YAry(Ind+1) - YAry(Ind) )*InterpSlope + YAry(Ind)

END FUNCTION InterpolateWithSlopeR
!----------------------------------------------------------------------------------------------------------------------------------
!> Routine for computing outputs, used in both loose and tight coupling.
SUBROUTINE Morison_CalcOutput( Time, u, p, x, xd, z, OtherState, y, m, errStat, errMsg )   
!..................................................................................................................................
   
   REAL(DbKi),                        INTENT(IN   )  :: Time        !< Current simulation time in seconds
   TYPE(Morison_InputType),           INTENT(IN   )  :: u           !< Inputs at Time
   TYPE(Morison_ParameterType),       INTENT(IN   )  :: p           !< Parameters
   TYPE(Morison_ContinuousStateType), INTENT(IN   )  :: x           !< Continuous states at Time
   TYPE(Morison_DiscreteStateType),   INTENT(IN   )  :: xd          !< Discrete states at Time
   TYPE(Morison_ConstraintStateType), INTENT(IN   )  :: z           !< Constraint states at Time
   TYPE(Morison_OtherStateType),      INTENT(IN   )  :: OtherState  !< Other states at Time
   TYPE(Morison_OutputType),          INTENT(INOUT)  :: y           !< Outputs computed at Time (Input only so that mesh con-
                                                                     !!   nectivity information does not have to be recalculated)
   TYPE(Morison_MiscVarType),         INTENT(INOUT)  :: m           !< Misc/optimization variables            
   INTEGER(IntKi),                    INTENT(  OUT)  :: errStat     !< Error status of the operation
   CHARACTER(*),                      INTENT(  OUT)  :: errMsg      !< Error message if errStat /= ErrID_None

      ! Local variables
                  
   INTEGER(IntKi)                                    :: errStat2    ! Error status of the operation (occurs after initial error)
   CHARACTER(errMsgLen)                              :: errMsg2     ! Error message if errStat2 /= ErrID_None
      
   REAL(ReKi)                                        :: F_DP(6), kvec(3), v(3),  vf(3), vrel(3), vmag
   INTEGER                                           :: I, J, K, nodeIndx, IntWrapIndx
   REAL(ReKi)                                        :: AllOuts(MaxMrsnOutputs)
   REAL(ReKi)                                        :: qdotdot(6) ,qdotdot2(3)     ! The structural acceleration of a mesh node
   !REAL(ReKi)                                        :: accel_fluid(6) ! Acceleration of fluid at the mesh node
   REAL(ReKi)                                        :: dragFactor     ! The lumped drag factor
   REAL(ReKi)                                        :: AnProd         ! Dot product of the directional area of the joint
   REAL(ReKi)                                        :: C(3,3)
   REAL(ReKi)                                        :: sgn
   REAL(ReKi)                                        :: D_AM_M(6,6)
   REAL(ReKi)                                        :: nodeInWater
   REAL(ReKi)                                        :: D_dragConst     ! The distributed drag factor
  ! REAL(ReKi)                                        :: InterpolationSlope 


      
   TYPE(Morison_MemberType) :: mem     ! the current member
   INTEGER                  :: N       ! Number of elements within a given member
   REAL(ReKi)               :: dl      ! Element length within a given member, m
   REAL(ReKi)               :: vec(3)  ! Vector pointing from a member's 1st node to its last node
   REAL(ReKi)               :: phi, phi1, phi2     ! member tilt angle
   REAL(ReKi)               :: beta    ! member tilt heading
   real(ReKi)               :: vecLen  ! distance between member end nodes (joints) [this should never be zero but we test for it just in case]
   REAL(ReKi)               :: cosPhi, cosPhi1, cosPhi2
   REAL(ReKi)               :: sinPhi, sinPhi1, sinPhi2
   REAL(ReKi)               :: tanPhi
   REAL(ReKi)               :: sinBeta, sinBeta1, sinBeta2
   REAL(ReKi)               :: cosBeta, cosBeta1, cosBeta2
   real(ReKi)               :: CMatrix(3,3), CTrans(3,3) ! Direction cosine matrix for element, and its transpose
   REAL(ReKi)               :: z1
   REAL(ReKi)               :: z2
   REAL(ReKi)               :: r1
   REAL(ReKi)               :: r2
   real(ReKi)               :: p1(3), p2(3)
   REAL(ReKi)               :: dRdl_mg     ! shorthand for taper including marine growth of element i
   REAL(ReKi)               :: Rmid  
   REAL(ReKi)               :: RmidMG
   REAL(ReKi)               :: Rmidin
   REAL(ReKi)               :: Lmid  
   real(ReKi)               :: g     ! gravity constant
   REAL(ReKi)               :: h0    ! distances along cylinder centerline from point 1 to the waterplane
   real(ReKi)               :: k_hat(3), k_hat1(3), k_hat2(3) ! Elemental unit vector pointing from 1st node to 2nd node of the element
   REAL(ReKi)               :: rh    ! radius of cylinder at point where its centerline crosses the waterplane
   REAL(ReKi)               :: l1    ! distance from cone end to bottom node
   REAL(ReKi)               :: Vs    ! segment submerged volume
   REAL(ReKi)               :: a0    ! waterplane ellipse shape
   REAL(ReKi)               :: b0    
   REAL(ReKi)               :: cr    ! centroid of segment submerged volume relative to its lower node
   REAL(ReKi)               :: cl 
   REAL(ReKi)               :: cx 
   REAL(ReKi)               :: cz 
   REAL(ReKi)               :: pwr   ! exponent for buoyancy node distribution smoothing
   REAL(ReKi)               :: alpha ! final load distribution factor for element
   REAL(ReKi)               :: Fb    !buoyant force
   REAL(ReKi)               :: Fr    !radial component of buoyant force
   REAL(ReKi)               :: Fl    !axial component of buoyant force
   REAL(ReKi)               :: Moment     !moment induced about the center of the cylinder's bottom face
   REAL(ReKi)               :: BuoyF(3) ! buoyancy force vector aligned with an element
   REAL(ReKi)               :: BuoyM(3) ! buoyancy moment vector aligned with an element
   integer(IntKi)           :: im    ! counter   
   real(ReKi)               :: a_s1(3)       
   real(ReKi)               :: alpha_s1(3)
   real(ReKi)               :: omega_s1(3)
   real(ReKi)               :: a_s2(3)       
   real(ReKi)               :: alpha_s2(3)
   real(ReKi)               :: omega_s2(3)
   real(ReKi)               :: pos1(3), pos2(3), positionXY(2)   
   real(ReKi)               :: Imat(3,3)
   real(ReKi)               :: iArm(3), iTerm(3), Ioffset, h_c, dRdl_p, dRdl_pp, f_hydro(3), Am(3,3), lstar, deltal
   real(ReKi)               :: C_1, C_2, a0b0, z1d, z2d, h
   real(ReKi)               :: F_WMG(6), F_IMG(6), F_If(6), F_A(6), F_I(6), F_D(6), F_B1(6), F_B2(6)

   ! Local variables needed for wave stretching and load smoothing/redistribution
   INTEGER(IntKi)           :: FSElem
   REAL(ReKi)               :: SubRatio
   REAL(ReKi)               :: Zeta1
   REAL(ReKi)               :: Zeta2
   REAL(ReKi)               :: FSInt(3)
   REAL(ReKi)               :: F_D0(3)
   REAL(ReKi)               :: F_A0(3)   
   REAL(ReKi)               :: F_I0(3)
   REAL(ReKi)               :: F_0(3)
   REAL(ReKi)               :: F_DS(3)
   REAL(ReKi)               :: F_AS(3)
   REAL(ReKi)               :: F_IS(3)
   REAL(ReKi)               :: F_S(3)
   REAL(ReKi)               :: f_redist
   REAL(ReKi)               :: Df_hydro(3)
   REAL(ReKi)               :: DM_hydro(3)
   REAL(ReKi)               :: Df_hydro_lumped(6)
   REAL(ReKi)               :: FVFSInt(3)
   REAL(ReKi)               :: FAFSInt(3)
   REAL(ReKi)               :: FDynPFSInt
   REAL(ReKi)               :: vrelFSInt(3)
   REAL(ReKi)               :: pos1Prime(3)
   REAL(ReKi)               :: WtrDpth
   REAL(ReKi)               :: FAMCFFSInt(3)

   ! Initialize errStat
   errStat = ErrID_None         
   errMsg  = ""               
   Imat    = 0.0_ReKi   
   g       = p%Gravity
   WtrDpth = p%WtrDpth + p%MSL2SWL ! Water depth measured from the free surface
   
   !InterpolationSlope = GetInterpolationSlope(Time, p, m, IntWrapIndx)

   !===============================================================================================
   ! Calculate the fluid kinematics at all mesh nodes and store for use in the equations below

   DO j = 1, p%NNodes
      !m%nodeInWater(j) = REAL( p%nodeInWater(IntWrapIndx,j), ReKi )
      !TODO: Update for Wave Kinematics grid  
      IF (p%WaveDisp == 0 ) THEN
         ! use the initial X,Y location
         pos1(1) = u%Mesh%Position(1,j)
         pos1(2) = u%Mesh%Position(2,j)
      ELSE
         ! Use current X,Y location
         pos1(1) = u%Mesh%TranslationDisp(1,j) + u%Mesh%Position(1,j)
         pos1(2) = u%Mesh%TranslationDisp(2,j) + u%Mesh%Position(2,j)
      END IF
      
      IF (p%WaveStMod > 0 .AND. p%WaveDisp /= 0) THEN ! Wave stretching enabled
        pos1(3) = u%Mesh%Position(3,j) + u%Mesh%TranslationDisp(3,j) - p%MSL2SWL  ! Use the current Z location.
      ELSE ! Wave stretching disabled
        pos1(3) = u%Mesh%Position(3,j) - p%MSL2SWL  ! We are intentionally using the undisplaced Z position of the node.
      END IF
            
      ! Compute the free surface elevation at the x/y position of all nodes
      positionXY = (/pos1(1),pos1(2)/)      
      m%WaveElev1(j) = SeaSt_Interp_3D( Time, positionXY, p%WaveElev1, p%seast_interp_p, ErrStat2, ErrMsg2 )
        CALL SetErrStat( ErrStat2, ErrMsg2, ErrStat, ErrMsg, 'SeaSt_CalcOutput' )
      IF (associated(p%WaveElev2)) THEN
        m%WaveElev2(j) = SeaSt_Interp_3D( Time, positionXY, p%WaveElev2, p%seast_interp_p, ErrStat2, ErrMsg2 )
          CALL SetErrStat( ErrStat2, ErrMsg2, ErrStat, ErrMsg, 'SeaSt_CalcOutput' )
        m%WaveElev(j) =  m%WaveElev1(j) + m%WaveElev2(j)
      ELSE
        m%WaveElev(j) =  m%WaveElev1(j) 
      END IF      
      
      
      IF (p%WaveStMod == 0) THEN ! No wave stretching
    
          IF ( pos1(3) <= 0.0_ReKi) THEN ! Node is at or below the SWL
              ! Use location to obtain interpolated values of kinematics         
              call SeaSt_Interp_Setup( Time, pos1, p%seast_interp_p, m%seast_interp_m, ErrStat2, ErrMsg2 ) 
                call SetErrStat( ErrStat2, ErrMsg2, ErrStat, ErrMsg, 'SeaState_CalcOutput' )
              m%FV(:,j)  = SeaSt_Interp_4D_Vec( p%WaveVel, m%seast_interp_m, ErrStat2, ErrMsg2 )
                call SetErrStat( ErrStat2, ErrMsg2, ErrStat, ErrMsg, 'SeaState_CalcOutput' )
              m%FA(:,j) = SeaSt_Interp_4D_Vec( p%WaveAcc, m%seast_interp_m, ErrStat2, ErrMsg2 )
                call SetErrStat( ErrStat2, ErrMsg2, ErrStat, ErrMsg, 'SeaState_CalcOutput' )
              m%FDynP(j)  = SeaSt_Interp_4D    ( p%WaveDynP, m%seast_interp_m, ErrStat2, ErrMsg2 )
                call SetErrStat( ErrStat2, ErrMsg2, ErrStat, ErrMsg, 'SeaState_CalcOutput' )
              m%vrel(:,j) = m%FV(:,j) - u%Mesh%TranslationVel(:,j)
              m%nodeInWater(j) = 1_IntKi
          ELSE ! Node is above the SWL
              m%FV(:,j)  = 0.0
              m%FA(:,j)  = 0.0
              m%FDynP(j) = 0.0
              m%vrel(:,j) = 0.0  
              m%nodeInWater(j) = 0_IntKi
          END IF
      
      ELSE ! Wave stretching enabled
      
          IF ( pos1(3) <= m%WaveElev(j)) THEN ! Node is submerged
          
              m%nodeInWater(j) = 1_IntKi
 
              IF (p%WaveStMod <3) THEN ! Vertical or extrapolated wave stretching
          
                  IF ( pos1(3) <= 0.0_SiKi) THEN ! Node is below the SWL - evaluate wave dynamics as usual
          
                      ! Use location to obtain interpolated values of kinematics         
                      call SeaSt_Interp_Setup( Time, pos1, p%seast_interp_p, m%seast_interp_m, ErrStat2, ErrMsg2 ) 
                        call SetErrStat( ErrStat2, ErrMsg2, ErrStat, ErrMsg, 'SeaState_CalcOutput' )
                      m%FV(:,j)  = SeaSt_Interp_4D_Vec( p%WaveVel, m%seast_interp_m, ErrStat2, ErrMsg2 )
                        call SetErrStat( ErrStat2, ErrMsg2, ErrStat, ErrMsg, 'SeaState_CalcOutput' )
                      m%FA(:,j) = SeaSt_Interp_4D_Vec( p%WaveAcc, m%seast_interp_m, ErrStat2, ErrMsg2 )
                        call SetErrStat( ErrStat2, ErrMsg2, ErrStat, ErrMsg, 'SeaState_CalcOutput' )
                      m%FDynP(j)  = SeaSt_Interp_4D    ( p%WaveDynP, m%seast_interp_m, ErrStat2, ErrMsg2 )
                        call SetErrStat( ErrStat2, ErrMsg2, ErrStat, ErrMsg, 'SeaState_CalcOutput' )
          
                  ELSE ! Node is above SWL - need wave stretching
          
                      ! Vertical wave stretching
                      m%FV(:,j)  = SeaSt_Interp_3D_vec( Time, positionXY, p%WaveVel0, p%seast_interp_p,  ErrStat2, ErrMsg2 )
                        call SetErrStat( ErrStat2, ErrMsg2, ErrStat, ErrMsg, 'SeaSt_CalcOutput' )
                      m%FA(:,j)  = SeaSt_Interp_3D_vec( Time, positionXY, p%WaveAcc0, p%seast_interp_p,  ErrStat2, ErrMsg2 )
                        call SetErrStat( ErrStat2, ErrMsg2, ErrStat, ErrMsg, 'SeaSt_CalcOutput' )
                      m%FDynP(j) = SeaSt_Interp_3D    ( Time, positionXY, p%WaveDynP0, p%seast_interp_p, ErrStat2, ErrMsg2 )
                        call SetErrStat( ErrStat2, ErrMsg2, ErrStat, ErrMsg, 'SeaSt_CalcOutput' )
                      
                      ! Extrapoled wave stretching
                      IF (p%WaveStMod == 2) THEN 
                        m%FV(:,j)  = m%FV(:,j)  + SeaSt_Interp_3D_vec( Time, positionXY, p%PWaveVel0,  p%seast_interp_p, ErrStat2, ErrMsg2 ) * pos1(3)
                          call SetErrStat( ErrStat2, ErrMsg2, ErrStat, ErrMsg, 'SeaSt_CalcOutput' )
                        m%FA(:,j)  = m%FA(:,j)  + SeaSt_Interp_3D_vec( Time, positionXY, p%PWaveAcc0,  p%seast_interp_p, ErrStat2, ErrMsg2 ) * pos1(3)
                          call SetErrStat( ErrStat2, ErrMsg2, ErrStat, ErrMsg, 'SeaSt_CalcOutput' )
                        m%FDynP(j) = m%FDynP(j) + SeaSt_Interp_3D    ( Time, positionXY, p%PWaveDynP0, p%seast_interp_p, ErrStat2, ErrMsg2 ) * pos1(3)
                          call SetErrStat( ErrStat2, ErrMsg2, ErrStat, ErrMsg, 'SeaSt_CalcOutput' )
                      END IF
          
                  END IF ! Node is submerged
 
              ELSE ! Wheeler stretching - no need to check whether the node is above or below SWL
                  
                  ! Map the node z-position linearly from [-WtrDpth,m%WaveElev(j)] to [-WtrDpth,0] 
                  pos1Prime = pos1
                  pos1Prime(3) = WtrDpth*(WtrDpth+pos1(3))/(WtrDpth+m%WaveElev(j))-WtrDpth
                  
                  ! Obtain the wave-field variables by interpolation with the mapped position.
                  call SeaSt_Interp_Setup( Time, pos1Prime, p%seast_interp_p, m%seast_interp_m, ErrStat2, ErrMsg2 ) 
                    call SetErrStat( ErrStat2, ErrMsg2, ErrStat, ErrMsg, 'SeaState_CalcOutput' )
                  m%FV(:,j)  = SeaSt_Interp_4D_Vec( p%WaveVel, m%seast_interp_m, ErrStat2, ErrMsg2 )
                    call SetErrStat( ErrStat2, ErrMsg2, ErrStat, ErrMsg, 'SeaState_CalcOutput' )
                  m%FA(:,j) = SeaSt_Interp_4D_Vec( p%WaveAcc, m%seast_interp_m, ErrStat2, ErrMsg2 )
                    call SetErrStat( ErrStat2, ErrMsg2, ErrStat, ErrMsg, 'SeaState_CalcOutput' )
                  m%FDynP(j)  = SeaSt_Interp_4D    ( p%WaveDynP, m%seast_interp_m, ErrStat2, ErrMsg2 )
                    call SetErrStat( ErrStat2, ErrMsg2, ErrStat, ErrMsg, 'SeaState_CalcOutput' )
              
              END IF
          
              m%vrel(:,j) = m%FV(:,j) - u%Mesh%TranslationVel(:,j)
        
          ELSE ! Node is out of water - zero-out all wave dynamics
          
              m%nodeInWater(j) = 0_IntKi  
              m%FV(:,j)  = 0.0
              m%FA(:,j)  = 0.0
              m%FDynP(j) = 0.0
              m%vrel(:,j) = 0.0 
          
          END IF ! If node is in or out of water
      
      END IF ! If wave stretching is on or off

   END DO ! j = 1, p%NNodes
   
   ! Scaled fluid acceleration for the MacCamy-Fuchs model
   IF ( ASSOCIATED(p%WaveAccMCF) ) THEN
      DO im = 1,p%NMembers
         IF ( p%Members(im)%PropMCF .AND. ( .NOT. p%Members(im)%PropPot ) ) THEN
            DO i = 1,p%Members(im)%NElements+1
               j = p%Members(im)%NodeIndx(i)
               
               IF (p%WaveDisp == 0 ) THEN
                  ! use the initial X,Y location
                  pos1(1) = u%Mesh%Position(1,j)
                  pos1(2) = u%Mesh%Position(2,j)
               ELSE
                  ! Use current X,Y location
                  pos1(1) = u%Mesh%TranslationDisp(1,j) + u%Mesh%Position(1,j)
                  pos1(2) = u%Mesh%TranslationDisp(2,j) + u%Mesh%Position(2,j)
               END IF
      
               IF (p%WaveStMod > 0 .AND. p%WaveDisp /= 0) THEN ! Wave stretching enabled
                  pos1(3) = u%Mesh%Position(3,j) + u%Mesh%TranslationDisp(3,j) - p%MSL2SWL  ! Use the current Z location.
               ELSE ! Wave stretching disabled
                  pos1(3) = u%Mesh%Position(3,j) - p%MSL2SWL  ! We are intentionally using the undisplaced Z position of the node.
               END IF
            
               ! Compute the free surface elevation at the x/y position of all nodes
               positionXY = (/pos1(1),pos1(2)/)
               
               IF (p%WaveStMod == 0) THEN ! No wave stretching
    
                  IF ( pos1(3) <= 0.0_ReKi) THEN ! Node is at or below the SWL
                     ! Use location to obtain interpolated values of kinematics         
                     call SeaSt_Interp_Setup( Time, pos1, p%seast_interp_p, m%seast_interp_m, ErrStat2, ErrMsg2 ) 
                        call SetErrStat( ErrStat2, ErrMsg2, ErrStat, ErrMsg, 'SeaState_CalcOutput' )
                     m%FAMCF(:,j) = SeaSt_Interp_4D_Vec( p%WaveAccMCF, m%seast_interp_m, ErrStat2, ErrMsg2 )
                        call SetErrStat( ErrStat2, ErrMsg2, ErrStat, ErrMsg, 'SeaState_CalcOutput' )
                  ELSE ! Node is above the SWL
                     m%FAMCF(:,j)  = 0.0
                  END IF
      
               ELSE ! Wave stretching enabled
      
                  IF ( pos1(3) <= m%WaveElev(j)) THEN ! Node is submerged
      
                     IF (p%WaveStMod <3) THEN ! Vertical or extrapolated wave stretching

                        IF ( pos1(3) <= 0.0_SiKi) THEN ! Node is below the SWL - evaluate wave dynamics as usual
                           ! Use location to obtain interpolated values of kinematics         
                           call SeaSt_Interp_Setup( Time, pos1, p%seast_interp_p, m%seast_interp_m, ErrStat2, ErrMsg2 ) 
                              call SetErrStat( ErrStat2, ErrMsg2, ErrStat, ErrMsg, 'SeaState_CalcOutput' )
                           m%FAMCF(:,j) = SeaSt_Interp_4D_Vec( p%WaveAccMCF, m%seast_interp_m, ErrStat2, ErrMsg2 )
                              call SetErrStat( ErrStat2, ErrMsg2, ErrStat, ErrMsg, 'SeaState_CalcOutput' )
                        ELSE ! Node is above SWL - need wave stretching
                           
                           
                           ! Vertical wave stretching
                           m%FAMCF(:,j)  = SeaSt_Interp_3D_vec( Time, positionXY, p%WaveAccMCF0, p%seast_interp_p,  ErrStat2, ErrMsg2 )
                              call SetErrStat( ErrStat2, ErrMsg2, ErrStat, ErrMsg, 'SeaSt_CalcOutput' )
                           
                           ! Extrapoled wave stretching
                           IF (p%WaveStMod == 2) THEN 
                              m%FAMCF(:,j)  = m%FAMCF(:,j)  + SeaSt_Interp_3D_vec( Time, positionXY, p%PWaveAccMCF0,  p%seast_interp_p, ErrStat2, ErrMsg2 ) * pos1(3)
                                 call SetErrStat( ErrStat2, ErrMsg2, ErrStat, ErrMsg, 'SeaSt_CalcOutput' )
                           END IF
          
                        END IF ! Node is submerged
 
                     ELSE ! Wheeler stretching - no need to check whether the node is above or below SWL
                  
                        ! Map the node z-position linearly from [-WtrDpth,m%WaveElev(j)] to [-WtrDpth,0] 
                        pos1Prime = pos1
                        pos1Prime(3) = WtrDpth*(WtrDpth+pos1(3))/(WtrDpth+m%WaveElev(j))-WtrDpth
                  
                        ! Obtain the wave-field variables by interpolation with the mapped position.
                        call SeaSt_Interp_Setup( Time, pos1Prime, p%seast_interp_p, m%seast_interp_m, ErrStat2, ErrMsg2 ) 
                           call SetErrStat( ErrStat2, ErrMsg2, ErrStat, ErrMsg, 'SeaState_CalcOutput' )
                        m%FAMCF(:,j) = SeaSt_Interp_4D_Vec( p%WaveAccMCF, m%seast_interp_m, ErrStat2, ErrMsg2 )
                           call SetErrStat( ErrStat2, ErrMsg2, ErrStat, ErrMsg, 'SeaState_CalcOutput' )
              
                    END IF
        
                  ELSE ! Node is out of water - zero-out all wave dynamics
          
                     m%FAMCF(:,j)  = 0.0
          
                  END IF ! If node is in or out of water
      
               END IF ! If wave stretching is on or off

            END DO
         END IF
      END DO
   END IF

   ! ==============================================================================================
   ! Calculate instantaneous loads on each member except for the hydrodynamic loads on member ends.
   ! This covers aspects of the load calculations previously in CreateDistributedMesh.  

   ! Zero out previous time-steps loads (these are loads which are computed at the member-level and summed onto a node, 
   !    so they need to be zeroed out before the summations happen)
   !m%F_WMG   = 0.0_ReKi
   !m%F_IMG   = 0.0_ReKi
   m%F_BF_End= 0.0_ReKi
   !m%F_If    = 0.0_ReKi
   !m%F_D     = 0.0_ReKi
   !m%F_A     = 0.0_ReKi
   !m%F_I     = 0.0_ReKi
   !m%F_B     = 0.0_ReKi
   !m%F_BF    = 0.0_ReKi
   m%F_B_End = 0.0_ReKi
   y%Mesh%Force  = 0.0_ReKi
   y%Mesh%Moment = 0.0_ReKi
   
   ! Loop through each member
   DO im = 1, p%NMembers    
      N   = p%Members(im)%NElements      
      mem = p%Members(im)   !@mhall: does this have much overhead?

      !zero member loads
      m%memberLoads(im)%F_B = 0.0_ReKi
      m%memberLoads(im)%F_BF = 0.0_ReKi
      m%memberLoads(im)%F_D = 0.0_ReKi
      m%memberLoads(im)%F_A = 0.0_ReKi
      m%memberLoads(im)%F_I = 0.0_ReKi
      m%memberLoads(im)%F_WMG = 0.0_ReKi
      m%memberLoads(im)%F_IMG = 0.0_ReKi
      m%memberLoads(im)%F_If = 0.0_ReKi

      DO i =1,N    ! loop through member elements

<<<<<<< HEAD
         ! calculate isntantaneous incline angle and heading, and related trig values
=======
         if ( i >= mem%i_floor )  then ! Member element is not completely buried in the seabed. Bug fix for OpenFast issue #847 GJH 2/3/2022
         
            ! calculate isntantaneous incline angle and heading, and related trig values
>>>>>>> 325d1a95
         ! the first and last NodeIndx values point to the corresponding Joint nodes idices which are at the start of the Mesh

         pos1    = u%Mesh%TranslationDisp(:, mem%NodeIndx(i))   + u%Mesh%Position(:, mem%NodeIndx(i)) 
         pos1(3) = pos1(3) - p%MSL2SWL
         pos2    = u%Mesh%TranslationDisp(:, mem%NodeIndx(i+1)) + u%Mesh%Position(:, mem%NodeIndx(i+1)) 
         pos2(3) = pos2(3) - p%MSL2SWL

         call GetOrientationAngles( pos1, pos2, phi, sinPhi, cosPhi, tanPhi, sinBeta, cosBeta, k_hat, errStat2, errMsg2 )
         call Morison_DirCosMtrx( pos1, pos2, CMatrix )
         CTrans  = transpose(CMatrix)
         ! save some commonly used variables   
         dl      = mem%dl
         z1      = pos1(3)   ! get node z locations from input mesh
         z2      = pos2(3)
         r1      = mem%RMG(i  )                         ! outer radius element nodes including marine growth
         r2      = mem%RMG(i+1)
         dRdl_mg = mem%dRdl_mg(i)                                    ! Taper of element including marine growth
         a_s1    = u%Mesh%TranslationAcc(:, mem%NodeIndx(i  ))
         alpha_s1= u%Mesh%RotationAcc   (:, mem%NodeIndx(i  ))
         omega_s1= u%Mesh%RotationVel   (:, mem%NodeIndx(i  ))
         a_s2    = u%Mesh%TranslationAcc(:, mem%NodeIndx(i+1))
         alpha_s2= u%Mesh%RotationAcc   (:, mem%NodeIndx(i+1))
         omega_s2= u%Mesh%RotationVel   (:, mem%NodeIndx(i+1))
         
         if ( .not. mem%PropPot ) then ! Member is NOT modeled with Potential Flow Theory
            ! should i_floor theshold be applied to below calculations to avoid wasting time on computing zero-valued things? <<<<<
            ! should lumped half-element coefficients get combined at initialization? <<<
              
            ! ------------------ marine growth: Sides: Section 4.1.2 --------------------  
            F_WMG = 0.0_ReKi

            ! lower node
            !m%F_WMG(3, mem%NodeIndx(i  )) = m%F_WMG(3, mem%NodeIndx(i  )) - mem%m_mg_l(i)*g ! weight force  : Note: this is a constant
            !m%F_WMG(4, mem%NodeIndx(i  )) = m%F_WMG(4, mem%NodeIndx(i  )) - mem%m_mg_l(i)*g * mem%h_cmg_l(i)* sinPhi * sinBeta! weight force
            !m%F_WMG(5, mem%NodeIndx(i  )) = m%F_WMG(5, mem%NodeIndx(i  )) + mem%m_mg_l(i)*g * mem%h_cmg_l(i)* sinPhi * cosBeta! weight force
            
            F_WMG(3) = - mem%m_mg_l(i)*g ! weight force  : Note: this is a constant
            F_WMG(4) = - mem%m_mg_l(i)*g * mem%h_cmg_l(i)* sinPhi * sinBeta! weight force
            F_WMG(5) =   mem%m_mg_l(i)*g * mem%h_cmg_l(i)* sinPhi * cosBeta! weight force
            m%memberLoads(im)%F_WMG(:,i) = m%memberLoads(im)%F_WMG(:,i) + F_WMG
            y%Mesh%Force (:,mem%NodeIndx(i)) = y%Mesh%Force (:,mem%NodeIndx(i)) + F_WMG(1:3)
            y%Mesh%Moment(:,mem%NodeIndx(i)) = y%Mesh%Moment(:,mem%NodeIndx(i)) + F_WMG(4:6)
            
            ! upper node
            !m%F_WMG(3, mem%NodeIndx(i+1)) = m%F_WMG(3, mem%NodeIndx(i+1)) - mem%m_mg_u(i)*g ! weight force  : Note: this is a constant 
            !m%F_WMG(4, mem%NodeIndx(i+1)) = m%F_WMG(4, mem%NodeIndx(i+1)) - mem%m_mg_u(i)*g * mem%h_cmg_u(i)* sinPhi * sinBeta! weight force
            !m%F_WMG(5, mem%NodeIndx(i+1)) = m%F_WMG(5, mem%NodeIndx(i+1)) + mem%m_mg_u(i)*g * mem%h_cmg_u(i)* sinPhi * cosBeta! weight force
            F_WMG(3) = - mem%m_mg_u(i)*g ! weight force  : Note: this is a constant 
            F_WMG(4) = - mem%m_mg_u(i)*g * mem%h_cmg_u(i)* sinPhi * sinBeta! weight force
            F_WMG(5) =   mem%m_mg_u(i)*g * mem%h_cmg_u(i)* sinPhi * cosBeta! weight force
            m%memberLoads(im)%F_WMG(:,i+1) = m%memberLoads(im)%F_WMG(:,i+1) + F_WMG  
            y%Mesh%Force (:,mem%NodeIndx(i+1)) = y%Mesh%Force (:,mem%NodeIndx(i+1)) + F_WMG(1:3)
            y%Mesh%Moment(:,mem%NodeIndx(i+1)) = y%Mesh%Moment(:,mem%NodeIndx(i+1)) + F_WMG(4:6)
            
            ! lower node
            Ioffset   = mem%h_cmg_l(i)*mem%h_cmg_l(i)*mem%m_mg_l(i)
            Imat(1,1) = mem%I_rmg_l(i) - Ioffset
            Imat(2,2) = mem%I_rmg_l(i) - Ioffset
            Imat(3,3) = mem%I_lmg_l(i) - Ioffset
            Imat      =  matmul(matmul(CMatrix, Imat), CTrans)
            iArm = mem%h_cmg_l(i) * k_hat
            iTerm     = ( -a_s1 - cross_product(omega_s1, cross_product(omega_s1,iArm )) - cross_product(alpha_s1,iArm) ) * mem%m_mg_l(i)
            !m%F_IMG(1:3, mem%NodeIndx(i  )) = m%F_IMG(1:3, mem%NodeIndx(i  )) + iTerm
            !m%F_IMG(4:6, mem%NodeIndx(i  )) = m%F_IMG(4:6, mem%NodeIndx(i  )) &
            !                                  - cross_product(a_s1 * mem%m_mg_l(i), mem%h_cmg_l(i) * k_hat) &
            !                                  + matmul(Imat, alpha_s1)  &
            !                                  - cross_product(omega_s1,matmul(Imat,omega_s1))
            F_IMG(1:3) = iTerm
            F_IMG(4:6) = - cross_product(a_s1 * mem%m_mg_l(i), mem%h_cmg_l(i) * k_hat) + matmul(Imat, alpha_s1)  &
                         - cross_product(omega_s1,matmul(Imat,omega_s1))
            m%memberLoads(im)%F_IMG(:,i) = m%memberLoads(im)%F_IMG(:,i) + F_IMG
            y%Mesh%Force (:,mem%NodeIndx(i)) = y%Mesh%Force (:,mem%NodeIndx(i)) + F_IMG(1:3)
            y%Mesh%Moment(:,mem%NodeIndx(i)) = y%Mesh%Moment(:,mem%NodeIndx(i)) + F_IMG(4:6)
            
            ! upper node
            Ioffset   = mem%h_cmg_u(i)*mem%h_cmg_u(i)*mem%m_mg_u(i)
            Imat(1,1) = mem%I_rmg_u(i) - Ioffset
            Imat(2,2) = mem%I_rmg_u(i) - Ioffset
            Imat(3,3) = mem%I_lmg_u(i) - Ioffset
            Imat      =  matmul(matmul(CMatrix, Imat), CTrans)
            iArm = mem%h_cmg_u(i) * k_hat
            iTerm     = ( -a_s2 - cross_product(omega_s2, cross_product(omega_s2,iArm )) - cross_product(alpha_s2,iArm) ) * mem%m_mg_u(i)
            !m%F_IMG(1:3, mem%NodeIndx(i+1)) = m%F_IMG(1:3, mem%NodeIndx(i+1)) + iTerm
            !m%F_IMG(4:6, mem%NodeIndx(i+1)) = m%F_IMG(4:6, mem%NodeIndx(i+1)) &
            !                                  - cross_product(a_s2 * mem%m_mg_u(i), mem%h_cmg_u(i) * k_hat) &
            !                                  + matmul(Imat, alpha_s2) &
            !                                  - cross_product(omega_s2,matmul(Imat,omega_s2))
            F_IMG(1:3) = iTerm
            F_IMG(4:6) = - cross_product(a_s2 * mem%m_mg_u(i), mem%h_cmg_u(i) * k_hat) + matmul(Imat, alpha_s2) &
                         - cross_product(omega_s2,matmul(Imat,omega_s2))
            m%memberLoads(im)%F_IMG(:,i+1) = m%memberLoads(im)%F_IMG(:,i+1) + F_IMG
            y%Mesh%Force (:,mem%NodeIndx(i+1)) = y%Mesh%Force (:,mem%NodeIndx(i+1)) + F_IMG(1:3)
            y%Mesh%Moment(:,mem%NodeIndx(i+1)) = y%Mesh%Moment(:,mem%NodeIndx(i+1)) + F_IMG(4:6)

            ! ------------------- buoyancy loads: sides: Sections 3.1 and 3.2 ------------------------

            if ( z1 < 0.0_ReKi ) then   ! if segment is at least partially submerged 
              
    
               if (z2 >= 0) then ! special calculation if the slice is partially submerged
                  
                  ! Check that this is not the 1st element of the member
                  if (( i == 1 ) .and. (z2 > 0.0_ReKi)) then
                     call SeterrStat(ErrID_Fatal, 'The lowest element of a Morison member has become partially submerged!  This is not allowed.  Please review your model and create a discretization such that even with displacements, the lowest element of a member does not become partially submerged.', errStat, errMsg, 'Morison_CalcOutput' )                  
                     return
                  end if
                  
                  h0 = -z1/cosPhi             ! distances along element centerline from point 1 to the waterplane
              
              
                  if (abs(dRdl_mg) < 0.0001) then      ! untapered cylinder case

                     Vs =    Pi*r1*r1*h0   ! volume of total submerged portion
                     if ( EqualRealNos(Vs, 0.0_ReKi) ) then
                        cx = 0.0_ReKi  ! Avoid singularity, but continue to provide the correct solution
                     else
                        cr = 0.25*r1*r1*tanPhi/h0
                        cl = 0.5*h0 + 0.125*r1*r1*tanPhi*tanPhi/h0
                        cx = cr*cosPhi + cl*sinPhi
                     end if
                    
                     !alpha0 = 0.5*h0/dl            ! force distribution between end nodes
                 
                  else       ! inclined tapered cylinder case (note I've renamed r0 to rh here!!)
                     !===================
                     !Per plan equations
                     ! NOTE:  Variable changes of Plan     vs       Code
                     !---------------------------------------------------
                     !                             V                 Vs
                     !                             a_h               a0
                     !                             b_h               b0
                     !                             x_c               cx
                     !                             h                 h0
                     !                             r1                r_MG,i
                     !                             r_c               cr
                     !                             h_c               cl
                     ! NOTE: a0 and b0 always appear as a0b0, never separately.
                     rh   = r1 + h0*dRdl_mg    ! radius of element at point where its centerline crosses the waterplane
                     C_1  = 1.0_ReKi - dRdl_mg**2 * tanPhi**2
                     ! waterplane ellipse shape
                     b0   = rh/sqrt(C_1)
                     a0   = rh/((C_1)*cosPhi)             ! simplified from what's in ConicalCalcs.ipynb
                     a0b0 = a0*b0
                     C_2  = a0b0*rh*cosPhi - r1**3
                     cl   = -(-0.75*a0b0*rh**2*cosPhi + 0.75*r1**4*C_1 + r1*C_1*C_2) / (dRdl_mg*C_1*C_2)
                     cr   = (0.75*a0b0*dRdl_mg*rh**2*sinPhi)/(C_1*C_2)
                     cx   = cr*cosPhi + cl*sinPhi 
                     Vs   = pi*(a0b0*rh*cosPhi - r1**3)/(3.0*dRdl_mg)       
                  
                     ! End per plan equations
                     !===================
                  
                     !rh = r1 + h0*dRdl_mg    ! radius of element at point where its centerline crosses the waterplane
                     !l1 = r1/dRdl_mg  ! distance from cone end to bottom node
                     !              
                     !! waterplane ellipse shape
                     !b0 = rh/sqrt(1 - dRdl_mg**2 * tanPhi**2)
                     !a0 = rh/((1 - dRdl_mg**2*tanPhi**2)*cosPhi)             ! simplified from what's in ConicalCalcs.ipynb
                     !
                     !! segment submerged volume
                     !!Vs = pi*(a0*b0*rh*cosPhi - l1**3*dRdl_mg**3)/(3*dRdl_mg) !Original code
                     !Vs = pi*(a0*b0*rh*cosPhi - r1**3)/(3*dRdl_mg)        !Plan doc
                     !
                     !! centroid of segment submerged volume (relative to bottom node)
                     !cx = -0.25*(3*a0*b0*rh*rh*(dRdl_mg**2 + 1)*cosPhi + 3.0*l1**4*dRdl_mg**4*(dRdl_mg**2*tanPhi**2 - 1) + 4*l1*dRdl_mg*(dRdl_mg**2*tanPhi**2 - 1)*(a0*b0*rh*cosPhi - 1.0*l1**3*dRdl_mg**3))*sin(phi)/(dRdl_mg*(dRdl_mg**2*tanPhi**2 - 1)*(a0*b0*rh*cosPhi - l1**3*dRdl_mg**3))
                              
                     !alpha0 = (r1*r1 + 2*r1*r2 + 3*r2**2)/4/(r1*r1 + r1*r2 + r2**2)  ! this can be precomputed
              
                  end if

                  pwr = 3
                  alpha    = (1.0-mem%alpha(i))*z1**pwr/(-mem%alpha(i)*z2**pwr + (1.0-mem%alpha(i))*z1**pwr)

                  Fb  = Vs*p%WtrDens*g       !buoyant force
                  Fr  = -Fb*sinPhi     !radial component of buoyant force
                  Fl  = Fb*cosPhi      !axial component of buoyant force
                  Moment = -Fb*cx      !This was matt's code        !moment induced about the center of the cylinder's bottom face

                  ! calculate (imaginary) bottom plate forces/moment to subtract from displacement-based values
                  Fl  = Fl  + p%WtrDens*g*z1* Pi *r1*r1        
                  Moment  = Moment  + p%WtrDens*g* sinPhi * Pi/4.0*r1**4       


                  ! reduce taper-based moment to remove (not double count) radial force distribution to each node 
                  Moment  = Moment + Fr*(1.0_ReKi-alpha)*dl
                  !call DistributeElementLoads(Fl, Fr, Moment, sinPhi, cosPhi, sinBeta, cosBeta, alpha, m%F_B(:, mem%NodeIndx(i)), m%F_B(:, mem%NodeIndx(i-1)))
                  call DistributeElementLoads(Fl, Fr, Moment, sinPhi, cosPhi, sinBeta, cosBeta, alpha, F_B1, F_B2)
                  m%memberLoads(im)%F_B(:, i) = m%memberLoads(im)%F_B(:, i) + F_B1      ! alpha
                  m%memberLoads(im)%F_B(:, i-1) = m%memberLoads(im)%F_B(:, i-1) + F_B2  ! 1-alpha
                  y%Mesh%Force (:,mem%NodeIndx(i  )) = y%Mesh%Force (:,mem%NodeIndx(i  )) + F_B1(1:3)
                  y%Mesh%Moment(:,mem%NodeIndx(i  )) = y%Mesh%Moment(:,mem%NodeIndx(i  )) + F_B1(4:6)
                  y%Mesh%Force (:,mem%NodeIndx(i-1)) = y%Mesh%Force (:,mem%NodeIndx(i-1)) + F_B2(1:3)
                  y%Mesh%Moment(:,mem%NodeIndx(i-1)) = y%Mesh%Moment(:,mem%NodeIndx(i-1)) + F_B2(4:6)
               else ! normal, fully submerged case
              
                  Fl = -2.0*Pi*dRdl_mg*p%WtrDens*g*dl*( z1*r1 + 0.5*(z1*dRdl_mg + r1*cosPhi)*dl + 1.0/3.0*(dRdl_mg*cosPhi*dl*dl) )   ! from CylinderCalculationsR1.ipynb
              
                  Fr = -Pi*p%WtrDens*g*dl*(r1*r1 + dRdl_mg*r1*dl + (dRdl_mg**2*dl**2)/3.0)*sinPhi                          ! from CylinderCalculationsR1.ipynb
                  Moment = -Pi*dl*g*p%WtrDens*(3.0*dl**3*dRdl_mg**4 + 3.0*dl**3*dRdl_mg**2 + 12.0*dl**2*dRdl_mg**3*r1 + 8.0*dl**2*dRdl_mg*r1 + 18.0*dl*dRdl_mg**2*r1*r1 + 6.0*dl*r1*r1 + 12.0*dRdl_mg*r1**3)*sinPhi/12.0   ! latest from CylinderCalculationsR1.ipynb

                  ! precomputed as mem%alpha(i) ... alpha0 = (r1*r1 + 2*r1*r2 + 3*r2**2)/4/(r1*r1 + r1*r2 + r2**2)
      !TODO: Review the below alpha eqn, GJH           
                  z1d = -min(0.0_ReKi,z1)
                  z2d = -min(0.0_ReKi,z2)
                   
                  pwr = 3
                  alpha = mem%alpha(i)*z2d**pwr/(mem%alpha(i)*z2d**pwr+(1-mem%alpha(i))*z1d**pwr)
                             
              
                  ! reduce moment to remove (not double count) radial force distribution to each node
                  Moment = Moment - Fr*alpha*dl
                  ! TODO: Should the order be, i, i+1 GJH
                  !call DistributeElementLoads(Fl, Fr, Moment, sinPhi, cosPhi, sinBeta, cosBeta, alpha, m%F_B(:, mem%NodeIndx(i+1)), m%F_B(:, mem%NodeIndx(i)))
                  call DistributeElementLoads(Fl, Fr, Moment, sinPhi, cosPhi, sinBeta, cosBeta, alpha, F_B1, F_B2)
                  m%memberLoads(im)%F_B(:,i+1) = m%memberLoads(im)%F_B(:,i+1) + F_B1  ! alpha
                  m%memberLoads(im)%F_B(:, i)  = m%memberLoads(im)%F_B(:, i)  + F_B2  ! 1-alpha
                  y%Mesh%Force (:,mem%NodeIndx(i  )) = y%Mesh%Force (:,mem%NodeIndx(i  )) + F_B2(1:3)
                  y%Mesh%Moment(:,mem%NodeIndx(i  )) = y%Mesh%Moment(:,mem%NodeIndx(i  )) + F_B2(4:6)
                  y%Mesh%Force (:,mem%NodeIndx(i+1)) = y%Mesh%Force (:,mem%NodeIndx(i+1)) + F_B1(1:3)
                  y%Mesh%Moment(:,mem%NodeIndx(i+1)) = y%Mesh%Moment(:,mem%NodeIndx(i+1)) + F_B1(4:6)
               end if  ! submergence cases
             
            end if ! element at least partially submerged
         
         end if ! NOT Modeled with Potential flow theory
      
         ! ------------------ flooded ballast inertia: sides: Section 6.1.1 : Always compute regardless of PropPot setting ---------------------

         ! lower node
         Ioffset   = mem%h_cfb_l(i)*mem%h_cfb_l(i)*mem%m_fb_l(i)
         Imat(1,1) = mem%I_rfb_l(i) - Ioffset
         Imat(2,2) = mem%I_rfb_l(i) - Ioffset
         Imat(3,3) = mem%I_lfb_l(i) - Ioffset
         iArm = mem%h_cfb_l(i) * k_hat
         iTerm     = ( -a_s1  - cross_product(omega_s1, cross_product(omega_s1,iArm ))  -  cross_product(alpha_s1,iArm) ) * mem%m_fb_l(i)
         !m%F_If(1:3, mem%NodeIndx(i  )) = m%F_If(1:3, mem%NodeIndx(i  )) + iTerm
         !m%F_If(4:6, mem%NodeIndx(i  )) = m%F_If(4:6, mem%NodeIndx(i  )) &
         !                                 - cross_product(a_s1 * mem%m_fb_l(i), mem%h_cfb_l(i) * k_hat) &
         !                                 + matmul(Imat, alpha_s1) &
         !                                 - cross_product(omega_s1,matmul(Imat,omega_s1)) 
         F_If(1:3) =  iTerm
         F_If(4:6) =  - cross_product(a_s1 * mem%m_fb_l(i), mem%h_cfb_l(i) * k_hat) + matmul(Imat, alpha_s1) &
                      - cross_product(omega_s1,matmul(Imat,omega_s1)) 
         m%memberLoads(im)%F_If(:,i) = m%memberLoads(im)%F_If(:,i) + F_If
         y%Mesh%Force (:,mem%NodeIndx(i)) = y%Mesh%Force (:,mem%NodeIndx(i)) + F_If(1:3)
         y%Mesh%Moment(:,mem%NodeIndx(i)) = y%Mesh%Moment(:,mem%NodeIndx(i)) + F_If(4:6)
         
        ! upper node
         Ioffset   = mem%h_cfb_u(i)*mem%h_cfb_u(i)*mem%m_fb_u(i)
         Imat(1,1) = mem%I_rfb_u(i) - Ioffset
         Imat(2,2) = mem%I_rfb_u(i) - Ioffset
         Imat(3,3) = mem%I_lfb_u(i) - Ioffset
         iArm = mem%h_cfb_u(i) * k_hat
         iTerm     = ( -a_s2  - cross_product(omega_s2, cross_product(omega_s2,iArm ))  -  cross_product(alpha_s2,iArm) ) * mem%m_fb_u(i)
         !m%F_If(1:3, mem%NodeIndx(i+1)) = m%F_If(1:3, mem%NodeIndx(i+1)) + iTerm
         !m%F_If(4:6, mem%NodeIndx(i+1)) = m%F_If(4:6, mem%NodeIndx(i+1)) &
         !                                 - cross_product(a_s2 * mem%m_fb_u(i), mem%h_cfb_u(i) * k_hat) &
         !                                 + matmul(Imat, alpha_s2) &
         !                                 - cross_product(omega_s2,matmul(Imat,omega_s2)) 
         F_If(1:3) = iTerm
         F_If(4:6) = - cross_product(a_s2 * mem%m_fb_u(i), mem%h_cfb_u(i) * k_hat) + matmul(Imat, alpha_s2) &
                     - cross_product(omega_s2,matmul(Imat,omega_s2)) 
         m%memberLoads(im)%F_If(:,i+1) = m%memberLoads(im)%F_If(:,i+1) + F_If
         y%Mesh%Force (:,mem%NodeIndx(i+1)) = y%Mesh%Force (:,mem%NodeIndx(i+1)) + F_If(1:3)
         y%Mesh%Moment(:,mem%NodeIndx(i+1)) = y%Mesh%Moment(:,mem%NodeIndx(i+1)) + F_If(4:6)  
         
         ! ------------------ flooded ballast weight : sides : Section 5.1.2 & 5.2.2  : Always compute regardless of PropPot setting ---------------------
         
         ! NOTE: For memfloodstatus and floodstatus: 0 = fully buried or not ballasted, 1 = fully flooded, 2 = partially flooded
         
         ! fully filled elements
         if (mem%floodstatus(i) == 1) then
            
            ! Compute lstar
            if ( mem%memfloodstatus == 2) then  
               ! partially flooded MEMBER
               lstar = dl*(i-1) - mem%l_fill
            elseif (cosPhi >= 0.0 ) then
               lstar = dl*(i-N-1) 
            else
               lstar = dl*(i-1)
            end if
            Fl =TwoPi * mem%dRdl_in(i) * mem%FillDens * p%gravity * dl *( -( mem%Rin(i) + 0.5* mem%dRdl_in(i)*dl )*mem%z_overfill +  &
                        ( lstar*mem%Rin(i) + 0.5*(lstar*mem%dRdl_in(i) + mem%Rin(i) )*dl + mem%dRdl_in(i)*dl**2/3.0 )*cosphi )

            ! forces and moment in tilted coordinates about node i
            !Fl = mem%Cfl_fb(i)*cosPhi     
            Fr = mem%Cfr_fb(i)*sinPhi     
            Moment  = mem%CM0_fb(i)*sinPhi - Fr*mem%alpha_fb_star(i)*dl
           
            ! calculate full vector and distribute to nodes
            !call DistributeElementLoads(Fl, Fr, Moment, sinPhi, cosPhi, sinBeta, cosBeta, (1-mem%alpha_fb_star(i)), m%F_BF(:, mem%NodeIndx(i)), m%F_BF(:, mem%NodeIndx(i+1)))
            call DistributeElementLoads(Fl, Fr, Moment, sinPhi, cosPhi, sinBeta, cosBeta, (1-mem%alpha_fb_star(i)), F_B1, F_B2)
            m%memberLoads(im)%F_BF(:, i)   = m%memberLoads(im)%F_BF(:, i) + F_B2  ! 1-alpha
            m%memberLoads(im)%F_BF(:, i+1) = m%memberLoads(im)%F_BF(:, i+1) + F_B1 ! alpha
            y%Mesh%Force (:,mem%NodeIndx(i  )) = y%Mesh%Force (:,mem%NodeIndx(i  )) + F_B2(1:3)
            y%Mesh%Moment(:,mem%NodeIndx(i  )) = y%Mesh%Moment(:,mem%NodeIndx(i  )) + F_B2(4:6)
            y%Mesh%Force (:,mem%NodeIndx(i+1)) = y%Mesh%Force (:,mem%NodeIndx(i+1)) + F_B1(1:3)
            y%Mesh%Moment(:,mem%NodeIndx(i+1)) = y%Mesh%Moment(:,mem%NodeIndx(i+1)) + F_B1(4:6)
           
         ! partially filled element
         else if (mem%floodstatus(i) == 2) then
           
            ! forces and moment in tilted coordinates about node i
            Fl = mem%Cfl_fb(i)*cosPhi     
            Fr = mem%Cfr_fb(i)*sinPhi     
            Moment  = mem%CM0_fb(i)*sinPhi + Fr*(1 - mem%alpha_fb_star(i))*dl
        
            ! calculate full vector and distribute to nodes
            !call DistributeElementLoads(Fl, Fr, Moment, sinPhi, cosPhi, sinBeta, cosBeta, mem%alpha_fb_star(i), m%F_BF(:, mem%NodeIndx(i)), m%F_BF(:, mem%NodeIndx(i-1)))
            call DistributeElementLoads(Fl, Fr, Moment, sinPhi, cosPhi, sinBeta, cosBeta, mem%alpha_fb_star(i), F_B1, F_B2)
            m%memberLoads(im)%F_BF(:, i) = m%memberLoads(im)%F_BF(:, i) + F_B1     ! alpha
            m%memberLoads(im)%F_BF(:, i-1) = m%memberLoads(im)%F_BF(:, i-1) + F_B2 ! 1- alpha
            y%Mesh%Force (:,mem%NodeIndx(i  )) = y%Mesh%Force (:,mem%NodeIndx(i  )) + F_B1(1:3)
            y%Mesh%Moment(:,mem%NodeIndx(i  )) = y%Mesh%Moment(:,mem%NodeIndx(i  )) + F_B1(4:6)
            y%Mesh%Force (:,mem%NodeIndx(i-1)) = y%Mesh%Force (:,mem%NodeIndx(i-1)) + F_B2(1:3)
            y%Mesh%Moment(:,mem%NodeIndx(i-1)) = y%Mesh%Moment(:,mem%NodeIndx(i-1)) + F_B2(4:6)    
        
         ! no load for unflooded element or element fully below seabed
        
         end if
<<<<<<< HEAD
        
=======
      endif    ! i >= ifloor  
           
         
   
>>>>>>> 325d1a95
      END DO ! i =1,N    ! loop through member elements       

       
       
      !-----------------------------------------------------------------------------------------------------!
      !                               External Hydrodynamic Side Loads - Start                              !
      !-----------------------------------------------------------------------------------------------------!
      ! Get the initial z-positions of the two end nodes of the member to determine whether the member should 
      ! be surface piercing
      z1 = u%Mesh%Position(3, mem%NodeIndx(1))   - p%MSL2SWL
      z2 = u%Mesh%Position(3, mem%NodeIndx(N+1)) - p%MSL2SWL
      IF ( z2 > 0.0_SiKi .AND. z1 <= 0.0_SiKi .AND. p%WaveStMod > 0) THEN 
      
      !----------------------------Surface Piercing Member with Wave Stretching-----------------------------!
                
        FSElem = -1 ! Initialize the No. of the partially wetted element as -1
      
        DO i = mem%i_floor+1,N ! loop through member nodes starting from the first node above seabed, but skip the last node which should not be submerged anyways
           
           ! Get positions of node i and i+1
           IF (p%WaveDisp /= 0) THEN ! Use current position
              pos1    = u%Mesh%TranslationDisp(:, mem%NodeIndx(i))   + u%Mesh%Position(:, mem%NodeIndx(i))  
              pos2    = u%Mesh%TranslationDisp(:, mem%NodeIndx(i+1)) + u%Mesh%Position(:, mem%NodeIndx(i+1))
           ELSE ! Use initial position
              pos1    = u%Mesh%Position(:, mem%NodeIndx(i))  
              pos2    = u%Mesh%Position(:, mem%NodeIndx(i+1))
           END if
           ! We need to subtract the MSL2SWL offset to place this in the SWL reference system
           pos1(3) = pos1(3) - p%MSL2SWL
           pos2(3) = pos2(3) - p%MSL2SWL 
           
           ! Free surface elevation above or below node i and i+1
           Zeta1 = m%WaveElev(mem%NodeIndx(i))
           Zeta2 = m%WaveElev(mem%NodeIndx(i+1))

           ! Compute deltal and h_c
           IF ( i == 1 ) THEN ! First node
              deltal = mem%dl/2.0_ReKi
              h_c    = mem%dl/4.0_ReKi
           ELSE IF ( i == mem%i_floor + 1 ) THEN ! This node is the upper node of an element which crosses the seabed
              ! Superceded by i==1 above if mem%i_floor = 0
              deltal = mem%dl/2.0_ReKi - mem%h_floor
              h_c    = 0.5_ReKi*(mem%dl/2.0_ReKi + mem%h_floor)
           ELSE
              ! This node is an interior node. Note: Element crossing the free surface will be handled at the end in conjunction with wave stretching
              deltal = mem%dl
              h_c    = 0.0_ReKi           
           END IF ! Note: No need to consider i==N+1 because we do not allow the top node to become submerged. The loop also does not reach N+1.
           
           IF ( pos1(3) <= Zeta1 .AND. pos2(3) > Zeta2 ) THEN ! element is partially wetted
             ! Record the number of the partially wetted element
             FSElem = i
             ! Calculate submergence ratio
             SubRatio = ( Zeta1-pos1(3) ) / ( (Zeta1-pos1(3)) - (Zeta2-pos2(3)) )
             ! Calculate the position of the intersection between the free surface and the element
             FSInt = SubRatio * (pos2-pos1) + pos1
           END IF
         
           ! Compute the slope of member radius
           IF (i == 1) THEN
              dRdl_p  = abs(mem%dRdl_mg(i))
              dRdl_pp = mem%dRdl_mg(i)   
           ELSE IF ( i > 1 .AND. i < (N+1)) THEN
              dRdl_p  = 0.5*( abs(mem%dRdl_mg(i-1)) + abs(mem%dRdl_mg(i)) )
              dRdl_pp = 0.5*( mem%dRdl_mg(i-1) + mem%dRdl_mg(i) )
           ELSE
              dRdl_p  = abs(mem%dRdl_mg(N))
              dRdl_pp = mem%dRdl_mg(N)
           END IF
       
           !-------------------- hydrodynamic drag loads: sides: Section 7.1.2 ------------------------!
           vec = matmul( mem%Ak,m%vrel(:,mem%NodeIndx(i)) )
           f_hydro = mem%Cd(i)*p%WtrDens*mem%RMG(i)*TwoNorm(vec)*vec  +  &
                     0.5*mem%AxCd(i)*p%WtrDens*pi*mem%RMG(i)*dRdl_p * matmul( dot_product( mem%k, m%vrel(:,mem%NodeIndx(i)) )*mem%kkt, m%vrel(:,mem%NodeIndx(i)) )
           CALL LumpDistrHydroLoads( f_hydro, mem%k, deltal, h_c, m%memberLoads(im)%F_D(:, i) )
           y%Mesh%Force (:,mem%NodeIndx(i)) = y%Mesh%Force (:,mem%NodeIndx(i)) + m%memberLoads(im)%F_D(1:3, i)
           y%Mesh%Moment(:,mem%NodeIndx(i)) = y%Mesh%Moment(:,mem%NodeIndx(i)) + m%memberLoads(im)%F_D(4:6, i)
           IF (i == FSElem) THEN ! Save the distributed load at the first node below the free surface
             F_D0 = f_hydro
           END IF
           
           IF ( .NOT. mem%PropPot ) THEN
              !-------------------- hydrodynamic added mass loads: sides: Section 7.1.3 ------------------------!
              Am = mem%Ca(i)*p%WtrDens*pi*mem%RMG(i)*mem%RMG(i)*mem%Ak + 2.0*mem%AxCa(i)*p%WtrDens*pi*mem%RMG(i)*mem%RMG(i)*dRdl_p*mem%kkt
              f_hydro = -matmul( Am, u%Mesh%TranslationAcc(:,mem%NodeIndx(i)) )
              CALL LumpDistrHydroLoads( f_hydro, mem%k, deltal, h_c, m%memberLoads(im)%F_A(:, i) )
              y%Mesh%Force (:,mem%NodeIndx(i)) = y%Mesh%Force (:,mem%NodeIndx(i)) + m%memberLoads(im)%F_A(1:3, i)
              y%Mesh%Moment(:,mem%NodeIndx(i)) = y%Mesh%Moment(:,mem%NodeIndx(i)) + m%memberLoads(im)%F_A(4:6, i)
              IF (i == FSElem) THEN ! Save the distributed load at the first node below the free surface
                 F_A0 = f_hydro
              END IF
           
              !--------------------- hydrodynamic inertia loads: sides: Section 7.1.4 --------------------------!
              IF (mem%PropMCF) THEN
                 f_hydro=                     p%WtrDens*pi*mem%RMG(i)*mem%RMG(i)       * matmul( mem%Ak,  m%FAMCF(:,mem%NodeIndx(i)) ) + &
                              2.0*mem%AxCa(i)*p%WtrDens*pi*mem%RMG(i)*mem%RMG(i)*dRdl_p * matmul( mem%kkt, m%FA(:,mem%NodeIndx(i)) ) + &
                              2.0*m%FDynP(mem%NodeIndx(i))*mem%AxCp(i)*pi*mem%RMG(i)*dRdl_pp*mem%k 
              ELSE
                 f_hydro=(mem%Ca(i)+mem%Cp(i))*p%WtrDens*pi*mem%RMG(i)*mem%RMG(i)       * matmul( mem%Ak,  m%FA(:,mem%NodeIndx(i)) ) + &
                              2.0*mem%AxCa(i)*p%WtrDens*pi*mem%RMG(i)*mem%RMG(i)*dRdl_p * matmul( mem%kkt, m%FA(:,mem%NodeIndx(i)) ) + &
                              2.0*m%FDynP(mem%NodeIndx(i))*mem%AxCp(i)*pi*mem%RMG(i)*dRdl_pp*mem%k 
              END IF
              
              CALL LumpDistrHydroLoads( f_hydro, mem%k, deltal, h_c, m%memberLoads(im)%F_I(:, i) )
              y%Mesh%Force (:,mem%NodeIndx(i)) = y%Mesh%Force (:,mem%NodeIndx(i)) + m%memberLoads(im)%F_I(1:3, i)
              y%Mesh%Moment(:,mem%NodeIndx(i)) = y%Mesh%Moment(:,mem%NodeIndx(i)) + m%memberLoads(im)%F_I(4:6, i)
              IF (i == FSElem) THEN ! Save the distributed load at the first node below the free surface
                 F_I0 = f_hydro
              END IF
           END IF
           
        END DO ! i =1,N+1    ! loop through member nodes  

        IF (FSElem < 0) THEN ! No partially wetted element identified - Bad!
          CALL SetErrStat(ErrID_Fatal, 'No partially wetted element identified for an initially surface-piercing member.  This has happend to Member ID '//trim(num2lstr(mem%MemberID)), errStat, errMsg, 'Morison_CalcOutput' )   
          RETURN
        ELSE IF (FSElem < 3) THEN ! Only one or no element is fully submerged - Bad!
          CALL SetErrStat(ErrID_Fatal, 'For each surface-piercing member, at least two elements must remain fully submerged.  This is not true for Member ID '//trim(num2lstr(mem%MemberID)), errStat, errMsg, 'Morison_CalcOutput' )   
          RETURN
        END IF

        !----------------------------------------------------------------------------------------------------!
        ! Compute the distributed loads at the point of intersection between the member and the free surface !
        !----------------------------------------------------------------------------------------------------!   
        ! Get wave dynamics at the free surface intersection
        IF (p%WaveStMod <3) THEN ! Vertical or extrapolated stretching
           
           IF ( FSInt(3) <= 0.0_ReKi) THEN ! Intersection is below SWL - evaluate wave dynamics as usual
              
              ! Use location to obtain interpolated values of kinematics
              CALL SeaSt_Interp_Setup( Time, FSInt, p%seast_interp_p, m%seast_interp_m, ErrStat2, ErrMsg2 ) 
                CALL SetErrStat( ErrStat2, ErrMsg2, ErrStat, ErrMsg, 'SeaState_CalcOutput' )
              FVFSInt = SeaSt_Interp_4D_Vec( p%WaveVel, m%seast_interp_m, ErrStat2, ErrMsg2 )
                CALL SetErrStat( ErrStat2, ErrMsg2, ErrStat, ErrMsg, 'SeaState_CalcOutput' )
              FAFSInt = SeaSt_Interp_4D_Vec( p%WaveAcc, m%seast_interp_m, ErrStat2, ErrMsg2 )
                CALL SetErrStat( ErrStat2, ErrMsg2, ErrStat, ErrMsg, 'SeaState_CalcOutput' )
              FDynPFSInt = SeaSt_Interp_4D    ( p%WaveDynP, m%seast_interp_m, ErrStat2, ErrMsg2 )
                CALL SetErrStat( ErrStat2, ErrMsg2, ErrStat, ErrMsg, 'SeaState_CalcOutput' )
           
           ELSE ! Intersection is above SWL - need wave stretching
              
              ! Vertical wave stretching
              FVFSInt    = SeaSt_Interp_3D_vec( Time, FSInt(1:2), p%WaveVel0, p%seast_interp_p,  ErrStat2, ErrMsg2 )
                CALL SetErrStat( ErrStat2, ErrMsg2, ErrStat, ErrMsg, 'SeaSt_CalcOutput' )
              FAFSInt    = SeaSt_Interp_3D_vec( Time, FSInt(1:2), p%WaveAcc0, p%seast_interp_p,  ErrStat2, ErrMsg2 )
                CALL SetErrStat( ErrStat2, ErrMsg2, ErrStat, ErrMsg, 'SeaSt_CalcOutput' )
              FDynPFSInt = SeaSt_Interp_3D    ( Time, FSInt(1:2), p%WaveDynP0, p%seast_interp_p, ErrStat2, ErrMsg2 )
                CALL SetErrStat( ErrStat2, ErrMsg2, ErrStat, ErrMsg, 'SeaSt_CalcOutput' )
              
              ! Extrapolated wave stretching
              IF (p%WaveStMod == 2) THEN 
                FVFSInt    = FVFSInt    + SeaSt_Interp_3D_vec( Time, FSInt(1:2), p%PWaveVel0,  p%seast_interp_p, ErrStat2, ErrMsg2 ) * FSInt(3)
                  CALL SetErrStat( ErrStat2, ErrMsg2, ErrStat, ErrMsg, 'SeaSt_CalcOutput' )
                FAFSInt    = FAFSInt    + SeaSt_Interp_3D_vec( Time, FSInt(1:2), p%PWaveAcc0,  p%seast_interp_p, ErrStat2, ErrMsg2 ) * FSInt(3)
                  CALL SetErrStat( ErrStat2, ErrMsg2, ErrStat, ErrMsg, 'SeaSt_CalcOutput' )
                FDynPFSInt = FDynPFSInt + SeaSt_Interp_3D    ( Time, FSInt(1:2), p%PWaveDynP0, p%seast_interp_p, ErrStat2, ErrMsg2 ) * FSInt(3)
                  CALL SetErrStat( ErrStat2, ErrMsg2, ErrStat, ErrMsg, 'SeaSt_CalcOutput' )
              END IF
              
           END IF
           
        ELSE ! Wheeler stretching
           
           ! Points on the free surface is always mapped back to z=0 of the unstretched wave field
           ! Can evaluate the wave-field variables in the same way as vertical stretching
           FVFSInt = SeaSt_Interp_3D_vec( Time, FSInt(1:2), p%WaveVel0, p%seast_interp_p, ErrStat2, ErrMsg2 )
             CALL SetErrStat( ErrStat2, ErrMsg2, ErrStat, ErrMsg, 'SeaSt_CalcOutput' )
           FAFSInt = SeaSt_Interp_3D_vec( Time, FSInt(1:2), p%WaveAcc0, p%seast_interp_p, ErrStat2, ErrMsg2 )
             CALL SetErrStat( ErrStat2, ErrMsg2, ErrStat, ErrMsg, 'SeaSt_CalcOutput' )
           FDynPFSInt = SeaSt_Interp_3D( Time, FSInt(1:2), p%WaveDynP0, p%seast_interp_p, ErrStat2, ErrMsg2 )
             CALL SetErrStat( ErrStat2, ErrMsg2, ErrStat, ErrMsg, 'SeaSt_CalcOutput' )
           
        END IF


        IF ( mem%PropMCF .AND. ( .NOT. mem%PropPot ) ) THEN
           IF (p%WaveStMod <3) THEN ! Vertical or extrapolated stretching
           
              IF ( FSInt(3) <= 0.0_ReKi) THEN ! Intersection is below SWL - evaluate wave dynamics as usual
              
              ! Use location to obtain interpolated values of kinematics
              CALL SeaSt_Interp_Setup( Time, FSInt, p%seast_interp_p, m%seast_interp_m, ErrStat2, ErrMsg2 ) 
                CALL SetErrStat( ErrStat2, ErrMsg2, ErrStat, ErrMsg, 'SeaState_CalcOutput' )
              FAMCFFSInt = SeaSt_Interp_4D_Vec( p%WaveAccMCF, m%seast_interp_m, ErrStat2, ErrMsg2 )
                CALL SetErrStat( ErrStat2, ErrMsg2, ErrStat, ErrMsg, 'SeaState_CalcOutput' )

              ELSE ! Intersection is above SWL - need wave stretching
              
                 ! Vertical wave stretching
                 FAMCFFSInt    = SeaSt_Interp_3D_vec( Time, FSInt(1:2), p%WaveAccMCF0, p%seast_interp_p,  ErrStat2, ErrMsg2 )
                   CALL SetErrStat( ErrStat2, ErrMsg2, ErrStat, ErrMsg, 'SeaSt_CalcOutput' )

                 ! Extrapolated wave stretching
                 IF (p%WaveStMod == 2) THEN 
                    FAMCFFSInt    = FAMCFFSInt    + SeaSt_Interp_3D_vec( Time, FSInt(1:2), p%PWaveAccMCF0,  p%seast_interp_p, ErrStat2, ErrMsg2 ) * FSInt(3)
                      CALL SetErrStat( ErrStat2, ErrMsg2, ErrStat, ErrMsg, 'SeaSt_CalcOutput' )
                 END IF
              
              END IF
           
           ELSE ! Wheeler stretching
           
              ! Points on the free surface is always mapped back to z=0 of the unstretched wave field
              ! Can evaluate the wave-field variables in the same way as vertical stretching
              FAMCFFSInt = SeaSt_Interp_3D_vec( Time, FSInt(1:2), p%WaveAccMCF0, p%seast_interp_p, ErrStat2, ErrMsg2 )
                CALL SetErrStat( ErrStat2, ErrMsg2, ErrStat, ErrMsg, 'SeaSt_CalcOutput' )
           END IF
        END IF

        ! Viscous drag:
        ! Compute relative velocity at the free surface intersection. 
        ! Linear interpolation between the two nodes of the element is used to estimate velocity of the structure
        vrelFSInt = FVFSInt - ( & 
               SubRatio  * u%Mesh%TranslationVel(:,mem%NodeIndx(FSElem+1)) + &
          (1.0-SubRatio) * u%Mesh%TranslationVel(:,mem%NodeIndx(FSElem  ))   &
        )
        dRdl_p  = 0.5*( abs(mem%dRdl_mg(FSElem-1)) + abs(mem%dRdl_mg(FSElem)) )
        vec = matmul( mem%Ak,vrelFSInt )
        F_DS = mem%Cd(FSElem)*p%WtrDens*mem%RMG(FSElem)*TwoNorm(vec)*vec  +  &
                  0.5*mem%AxCd(FSElem)*p%WtrDens*pi*mem%RMG(FSElem)*dRdl_p * & 
                  matmul( dot_product( mem%k, vrelFSInt )*mem%kkt, vrelFSInt )
        
        ! Hydrodynamic added mass and inertia loads
        IF ( .NOT. mem%PropPot ) THEN
           ! ------------------- hydrodynamic added mass loads: sides: Section 7.1.3 ------------------------
           Am =      mem%Ca(FSElem)*p%WtrDens*pi*mem%RMG(FSElem)*mem%RMG(FSElem)*mem%Ak + &
               2.0*mem%AxCa(FSElem)*p%WtrDens*pi*mem%RMG(FSElem)*mem%RMG(FSElem)*dRdl_p*mem%kkt
           F_AS = -matmul( Am, &
                      SubRatio  * u%Mesh%TranslationAcc(:,mem%NodeIndx(FSElem+1)) + &
                 (1.0-SubRatio) * u%Mesh%TranslationAcc(:,mem%NodeIndx(FSElem  )) )
         
           ! ------------------- hydrodynamic inertia loads: sides: Section 7.1.4 ------------------------
           IF ( mem%PropMCF) THEN
              F_IS=                             p%WtrDens*pi*mem%RMG(FSElem)*mem%RMG(FSElem)   * matmul( mem%Ak,  FAMCFFSInt ) + &
                           2.0*mem%AxCa(FSElem)*p%WtrDens*pi*mem%RMG(FSElem)*mem%RMG(FSElem)*dRdl_p  * matmul( mem%kkt, FAFSInt ) + &
                           2.0*mem%AxCp(FSElem)          *pi*mem%RMG(FSElem)                *dRdl_pp * FDynPFSInt*mem%k
           ELSE
              F_IS=(mem%Ca(FSElem)+mem%Cp(FSElem))*p%WtrDens*pi*mem%RMG(FSElem)*mem%RMG(FSElem)   * matmul( mem%Ak,  FAFSInt ) + &
                           2.0*mem%AxCa(FSElem)*p%WtrDens*pi*mem%RMG(FSElem)*mem%RMG(FSElem)*dRdl_p  * matmul( mem%kkt, FAFSInt ) + &
                           2.0*mem%AxCp(FSElem)          *pi*mem%RMG(FSElem)                *dRdl_pp * FDynPFSInt*mem%k
           END IF
        END IF
        
        !----------------------------------------------------------------------------------------------------!
        !                         Perform the load redistribution for smooth time series                     !
        !----------------------------------------------------------------------------------------------------!
        ! Evaluate the load redistribution function
        f_redist = 2.0_ReKi * SubRatio**3 - 3.5_ReKi * SubRatio**2 + SubRatio + 0.5_ReKi
        
        ! deltal = mem%dl and h_c = 0 should always be used here by design. Moment correction will be applied separately
        deltal = mem%dl
        h_c    = 0.0_ReKi
        
        ! Viscous drag
        ! Apply load redistribution to the first node below the free surface
        Df_hydro = ((SubRatio-1.0_ReKi)/(2.0_ReKi)-f_redist)*F_D0 + SubRatio/2.0_ReKi*F_DS
        CALL LumpDistrHydroLoads( Df_hydro, mem%k, deltal, h_c, Df_hydro_lumped)
        m%memberLoads(im)%F_D(:, FSElem) = m%memberLoads(im)%F_D(:, FSElem) + Df_hydro_lumped
        y%Mesh%Force (:,mem%NodeIndx(FSElem)) = y%Mesh%Force (:,mem%NodeIndx(FSElem)) + Df_hydro_lumped(1:3)
        y%Mesh%Moment(:,mem%NodeIndx(FSElem)) = y%Mesh%Moment(:,mem%NodeIndx(FSElem)) + Df_hydro_lumped(4:6)
        
        ! Apply load redistribution to the second node below the free surface
        Df_hydro = f_redist * F_D0
        CALL LumpDistrHydroLoads( Df_hydro, mem%k, deltal, h_c, Df_hydro_lumped)
        m%memberLoads(im)%F_D(:, FSElem-1) = m%memberLoads(im)%F_D(:, FSElem-1) + Df_hydro_lumped
        y%Mesh%Force (:,mem%NodeIndx(FSElem-1)) = y%Mesh%Force (:,mem%NodeIndx(FSElem-1)) + Df_hydro_lumped(1:3)
        y%Mesh%Moment(:,mem%NodeIndx(FSElem-1)) = y%Mesh%Moment(:,mem%NodeIndx(FSElem-1)) + Df_hydro_lumped(4:6)

        ! Hydrodynamic added mass and inertia loads
        IF ( .NOT. mem%PropPot ) THEN
        
           !-------------------- hydrodynamic added mass loads: sides: Section 7.1.3 ------------------------!
           ! Apply load redistribution to the first node below the free surface
           Df_hydro = ((SubRatio-1.0_ReKi)/(2.0_ReKi)-f_redist)*F_A0 + SubRatio/2.0_ReKi*F_AS
           CALL LumpDistrHydroLoads( Df_hydro, mem%k, deltal, h_c, Df_hydro_lumped)
           m%memberLoads(im)%F_A(:, FSElem) = m%memberLoads(im)%F_A(:, FSElem) + Df_hydro_lumped
           y%Mesh%Force (:,mem%NodeIndx(FSElem)) = y%Mesh%Force (:,mem%NodeIndx(FSElem)) + Df_hydro_lumped(1:3)
           y%Mesh%Moment(:,mem%NodeIndx(FSElem)) = y%Mesh%Moment(:,mem%NodeIndx(FSElem)) + Df_hydro_lumped(4:6)
        
           ! Apply load redistribution to the second node below the free surface
           Df_hydro = f_redist * F_A0
           CALL LumpDistrHydroLoads( Df_hydro, mem%k, deltal, h_c, Df_hydro_lumped)
           m%memberLoads(im)%F_A(:, FSElem-1) = m%memberLoads(im)%F_A(:, FSElem-1) + Df_hydro_lumped
           y%Mesh%Force (:,mem%NodeIndx(FSElem-1)) = y%Mesh%Force (:,mem%NodeIndx(FSElem-1)) + Df_hydro_lumped(1:3)
           y%Mesh%Moment(:,mem%NodeIndx(FSElem-1)) = y%Mesh%Moment(:,mem%NodeIndx(FSElem-1)) + Df_hydro_lumped(4:6)
           
           !-------------------- hydrodynamic inertia loads: sides: Section 7.1.4 --------------------------!
           ! Apply load redistribution to the first node below the free surface
           Df_hydro = ((SubRatio-1.0_ReKi)/(2.0_ReKi)-f_redist)*F_I0 + SubRatio/2.0_ReKi*F_IS
           CALL LumpDistrHydroLoads( Df_hydro, mem%k, deltal, h_c, Df_hydro_lumped)
           m%memberLoads(im)%F_I(:, FSElem) = m%memberLoads(im)%F_I(:, FSElem) + Df_hydro_lumped
           y%Mesh%Force (:,mem%NodeIndx(FSElem)) = y%Mesh%Force (:,mem%NodeIndx(FSElem)) + Df_hydro_lumped(1:3)
           y%Mesh%Moment(:,mem%NodeIndx(FSElem)) = y%Mesh%Moment(:,mem%NodeIndx(FSElem)) + Df_hydro_lumped(4:6)
        
           ! Apply load redistribution to the second node below the free surface
           Df_hydro = f_redist * F_I0
           CALL LumpDistrHydroLoads( Df_hydro, mem%k, deltal, h_c, Df_hydro_lumped)
           m%memberLoads(im)%F_I(:, FSElem-1) = m%memberLoads(im)%F_I(:, FSElem-1) + Df_hydro_lumped
           y%Mesh%Force (:,mem%NodeIndx(FSElem-1)) = y%Mesh%Force (:,mem%NodeIndx(FSElem-1)) + Df_hydro_lumped(1:3)
           y%Mesh%Moment(:,mem%NodeIndx(FSElem-1)) = y%Mesh%Moment(:,mem%NodeIndx(FSElem-1)) + Df_hydro_lumped(4:6)
           
        END IF

        !----------------------------------------------------------------------------------------------------!
        !                     Perform moment correction to compensate for load redistribution                !
        !----------------------------------------------------------------------------------------------------!
        ! Moment correction to the first node below the free surface
        F_S = F_DS
        IF ( .NOT. mem%PropPot) THEN
           F_S = F_S + F_AS + F_IS
        END IF
        DM_hydro = 0.5_ReKi * SubRatio**2 * deltal * cross_product(mem%k, F_S)
        y%Mesh%Moment(:,mem%NodeIndx(FSElem)) = y%Mesh%Moment(:,mem%NodeIndx(FSElem)) + DM_hydro * deltal
        
        ! Moment correction to the second node below the free surface
        F_0 = F_D0
        IF ( .NOT. mem%PropPot) THEN
           F_0 = F_0 + F_A0 + F_I0
        END IF
        DM_hydro =               f_redist * deltal * cross_product(mem%k, F_0)
        y%Mesh%Moment(:,mem%NodeIndx(FSElem-1)) = y%Mesh%Moment(:,mem%NodeIndx(FSElem-1)) + DM_hydro * deltal


      ELSE !-------------------------------Fully Submerged Member or No Wave Stretching-------------------------------!
      
        DO i = mem%i_floor+1,N+1    ! loop through member nodes starting from the first node above seabed
           ! We need to subtract the MSL2SWL offset to place this in the SWL reference system
           ! Using the initial z-position to be consistent with the evaluation of wave kinematics
           IF (p%WaveStMod > 0 .AND. p%WaveDisp /= 0) THEN
              ! Use current z-position
              z1 = u%Mesh%Position(3, mem%NodeIndx(i)) + u%Mesh%TranslationDisp(3, mem%NodeIndx(i)) - p%MSL2SWL
           ELSE
              ! Use initial z-position
              z1 = u%Mesh%Position(3, mem%NodeIndx(i)) - p%MSL2SWL 
           END IF
           
           ! When wave stretching is enabled, we do not allow an initially fully submerged member to breach the free surface during the simulation
           IF ( p%WaveStMod>0 .AND. z1>m%WaveElev(mem%NodeIndx(i)) ) THEN
              CALL SetErrStat(ErrID_Fatal, 'An initially fully submerged member cannot pierce the free surface.  This has happend for Member ID ' & 
                                     //trim(num2lstr(mem%MemberID)), errStat, errMsg, 'Morison_CalcOutput' )   
              RETURN
           END IF
                      
           !---------------------------------------------Compute deltal and h_c------------------------------------------!
           ! Default value for fully submerged interior node
           deltal = mem%dl
           h_c    = 0.0_ReKi
           
           ! Special cases
           IF ( i == 1 ) THEN ! First node. Note: Having i == 1 also implies mem%i_floor = 0.
              deltal =  mem%dl/2.0_ReKi
              h_c    =  mem%dl/4.0_ReKi
           ELSE IF ( i == mem%i_floor+1 ) THEN ! First node above seabed.
              ! Note: This part is superceded by i==1 above when mem%i_floor = 0.
              !       This is the correct behavior.
              deltal =  mem%dl/2.0_ReKi - mem%h_floor
              h_c    =  0.5_ReKi*(mem%dl/2.0_ReKi + mem%h_floor)
           ELSE IF ( i == N+1 ) THEN ! Last node
              deltal =  mem%dl/2.0_ReKi
              h_c    = -mem%dl/4.0_ReKi
           ELSE ! Interior node
              ! Need to check if element crosses the SWL, but only if WaveStMod == 0
              ! With wave stretching, will error out anyway unless all nodes are submerged
              IF (p%WaveStMod==0) THEN ! No wave stretching
                 ! Initial z position will always be used
                 z2 = u%Mesh%Position(3, mem%NodeIndx(i+1)) - p%MSL2SWL
                 IF (z1 <= 0.0_ReKi .AND. z2 > 0.0_ReKi) THEN ! Element i crosses the SWL
                    h = -z1 / mem%cosPhi_ref ! Length of Element i between SWL and node i, h>=0
                    deltal = mem%dl/2.0 + h
                    h_c    = 0.5*(h-mem%dl/2.0)
                 END IF
              END IF
           END IF
           
           ! Compute the slope of the member radius
           IF (i == 1) THEN
              dRdl_p  = abs(mem%dRdl_mg(i))
              dRdl_pp = mem%dRdl_mg(i)   
           ELSE IF ( i > 1 .AND. i < (N+1)) THEN
              dRdl_p  = 0.5*( abs(mem%dRdl_mg(i-1)) + abs(mem%dRdl_mg(i)) )
              dRdl_pp = 0.5*( mem%dRdl_mg(i-1) + mem%dRdl_mg(i) )
           ELSE
              dRdl_p  = abs(mem%dRdl_mg(N))
              dRdl_pp = mem%dRdl_mg(N)
           END IF
         
           !--------------------- hydrodynamic drag loads: sides: Section 7.1.2 --------------------------------! 
           vec = matmul( mem%Ak,m%vrel(:,mem%NodeIndx(i)) )
           f_hydro = mem%Cd(i)*p%WtrDens*mem%RMG(i)*TwoNorm(vec)*vec  +  &
                     0.5*mem%AxCd(i)*p%WtrDens*pi*mem%RMG(i)*dRdl_p * matmul( dot_product( mem%k, m%vrel(:,mem%NodeIndx(i)) )*mem%kkt, m%vrel(:,mem%NodeIndx(i)) )
           CALL LumpDistrHydroLoads( f_hydro, mem%k, deltal, h_c, m%memberLoads(im)%F_D(:, i) )
           y%Mesh%Force (:,mem%NodeIndx(i)) = y%Mesh%Force (:,mem%NodeIndx(i)) + m%memberLoads(im)%F_D(1:3, i)
           y%Mesh%Moment(:,mem%NodeIndx(i)) = y%Mesh%Moment(:,mem%NodeIndx(i)) + m%memberLoads(im)%F_D(4:6, i)
            
           IF ( .NOT. mem%PropPot ) THEN
              !-------------------- hydrodynamic added mass loads: sides: Section 7.1.3 ------------------------!
              Am = mem%Ca(i)*p%WtrDens*pi*mem%RMG(i)*mem%RMG(i)*mem%Ak + 2.0*mem%AxCa(i)*p%WtrDens*pi*mem%RMG(i)*mem%RMG(i)*dRdl_p*mem%kkt
              f_hydro = -matmul( Am, u%Mesh%TranslationAcc(:,mem%NodeIndx(i)) )
              CALL LumpDistrHydroLoads( f_hydro, mem%k, deltal, h_c, m%memberLoads(im)%F_A(:, i) )
              y%Mesh%Force (:,mem%NodeIndx(i)) = y%Mesh%Force (:,mem%NodeIndx(i)) + m%memberLoads(im)%F_A(1:3, i)
              y%Mesh%Moment(:,mem%NodeIndx(i)) = y%Mesh%Moment(:,mem%NodeIndx(i)) + m%memberLoads(im)%F_A(4:6, i)
           
              !-------------------- hydrodynamic inertia loads: sides: Section 7.1.4 ---------------------------!
              
              IF ( mem%PropMCF ) THEN
                 f_hydro=                     p%WtrDens*pi*mem%RMG(i)*mem%RMG(i)        * matmul( mem%Ak,  m%FAMCF(:,mem%NodeIndx(i)) ) + &
                              2.0*mem%AxCa(i)*p%WtrDens*pi*mem%RMG(i)*mem%RMG(i)*dRdl_p * matmul( mem%kkt, m%FA(:,mem%NodeIndx(i)) ) + &
                              2.0*m%FDynP(mem%NodeIndx(i))*mem%AxCp(i)*pi*mem%RMG(i)*dRdl_pp*mem%k 
              ELSE
                 f_hydro=(mem%Ca(i)+mem%Cp(i))*p%WtrDens*pi*mem%RMG(i)*mem%RMG(i)       * matmul( mem%Ak,  m%FA(:,mem%NodeIndx(i)) ) + &
                              2.0*mem%AxCa(i)*p%WtrDens*pi*mem%RMG(i)*mem%RMG(i)*dRdl_p * matmul( mem%kkt, m%FA(:,mem%NodeIndx(i)) ) + &
                              2.0*m%FDynP(mem%NodeIndx(i))*mem%AxCp(i)*pi*mem%RMG(i)*dRdl_pp*mem%k 
              END IF
                           
                           
              CALL LumpDistrHydroLoads( f_hydro, mem%k, deltal, h_c, m%memberLoads(im)%F_I(:, i) )
              y%Mesh%Force (:,mem%NodeIndx(i)) = y%Mesh%Force (:,mem%NodeIndx(i)) + m%memberLoads(im)%F_I(1:3, i)
              y%Mesh%Moment(:,mem%NodeIndx(i)) = y%Mesh%Moment(:,mem%NodeIndx(i)) + m%memberLoads(im)%F_I(4:6, i)
           END IF

        END DO ! i = 1,N+1    ! loop through member nodes       
      
      END IF ! Check if the member is surface piercing
      !-----------------------------------------------------------------------------------------------------!
      !                                External Hydrodynamic Side Loads - End                               !
      !-----------------------------------------------------------------------------------------------------!
            
      !-----------------------------------------------------------------------------------------------------!
      !             Any end plate loads that are modeled on a per-member basis: F_B and F_BF                !
      !-----------------------------------------------------------------------------------------------------!
      ! reassign convenience variables to correspond to member ends
      ! We need to subtract the MSL2SWL offset to place this  in the SWL reference system
      pos1    = u%Mesh%TranslationDisp(:, mem%NodeIndx(1)) + u%Mesh%Position(:, mem%NodeIndx(1)) 
      pos1(3) = pos1(3) - p%MSL2SWL
      pos2    = u%Mesh%TranslationDisp(:, mem%NodeIndx(2)) + u%Mesh%Position(:, mem%NodeIndx(2)) 
      pos2(3) = pos2(3) - p%MSL2SWL
      z1 = pos1(3)
      
      call GetOrientationAngles( pos1, pos2, phi1, sinPhi1, cosPhi1, tanPhi, sinBeta1, cosBeta1, k_hat1, errStat2, errMsg2 )
      if ( N == 1 ) then       ! Only one element in member
         sinPhi2 = sinPhi1
         cosPhi2 = cosPhi1
         sinBeta2  = sinBeta1
         cosBeta2  = cosBeta1
      else
         !  We need to subtract the MSL2SWL offset to place this  in the SWL reference system
         pos1    = u%Mesh%TranslationDisp(:, mem%NodeIndx(N))   + u%Mesh%Position(:, mem%NodeIndx(N))
         pos1(3) = pos1(3) - p%MSL2SWL
         pos2    = u%Mesh%TranslationDisp(:, mem%NodeIndx(N+1)) + u%Mesh%Position(:, mem%NodeIndx(N+1))
         pos2(3) = pos2(3) - p%MSL2SWL
         call GetOrientationAngles( pos1, pos2, phi2, sinPhi2, cosPhi2, tanPhi, sinBeta2, cosBeta2, k_hat2, errStat2, errMsg2 )
      end if
      
      ! We need to subtract the MSL2SWL offset to place this  in the SWL reference system
      pos2    = u%Mesh%TranslationDisp(:, mem%NodeIndx(N+1)) + u%Mesh%Position(:, mem%NodeIndx(N+1))
      pos2(3) = pos2(3) - p%MSL2SWL
      z2 = pos2(3)
      
      ! Check the member does not exhibit any of the following conditions
      if (.not. mem%PropPot) then 
         if ( abs(z2) < abs(mem%Rmg(N+1)*sinPhi2) ) then
            call SetErrStat(ErrID_Fatal, 'The upper end-plate of a member must not cross the water plane.  This is not true for Member ID '//trim(num2lstr(mem%MemberID)), errStat, errMsg, 'Morison_CalcOutput' )   
         end if
         if ( abs(z1) < abs(mem%Rmg(1)*sinPhi1) ) then
            call SetErrStat(ErrID_Fatal, 'The lower end-plate of a member must not cross the water plane.  This is not true for Member ID '//trim(num2lstr(mem%MemberID)), errStat, errMsg, 'Morison_CalcOutput' )   
         end if
      end if

      !TODO: Do the equations below still work if z1 > z2 ?
      !TODO: Should not have to test seabed crossing in time-marching loop
      if ( mem%i_floor == 0 ) then   ! both ends are above seabed
         !--- Water ballast buoyancy ---
         ! if member is fully flooded
         if (mem%memfloodstatus == 1) then
         !if (mem%z_overfill >= 0) then 
            Fl      = -mem%FillDens * g * pi *mem%Rin(  1)**2* (mem%z_overfill + max(z2-z1, 0.0_ReKi))
            Moment  =  mem%FillDens * g * pi *0.25*mem%Rin(  1)**4*sinPhi
            call AddEndLoad(Fl, Moment, sinPhi1, cosPhi1, sinBeta1, cosBeta1, m%F_BF_End(:, mem%NodeIndx(1)))
            
            Fl      =   mem%FillDens * g * pi *mem%Rin(N+1)**2* (mem%z_overfill + max(z1-z2, 0.0_ReKi))
            Moment  =  -mem%FillDens * g * pi *0.25*mem%Rin(N+1)**4*sinPhi            
            call AddEndLoad(Fl, Moment, sinPhi2, cosPhi2, sinBeta2, cosBeta2, m%F_BF_End(:, mem%NodeIndx(N+1)))
            
         ! if member is partially flooded
         else if (mem%l_fill > 0) then 
            Fl      = -mem%FillDens * g * pi *mem%Rin(1)**2*mem%l_fill*cosPhi
            Moment  =  mem%FillDens * g * pi *0.25*mem%Rin(1)**4*sinPhi
            call AddEndLoad(Fl, Moment, sinPhi1, cosPhi1, sinBeta1, cosBeta1, m%F_BF_End(:, mem%NodeIndx(1)))
         else
            ! no load if member is not flooded at all
         end if
         
      elseif ( mem%i_floor < mem%NElements+1 ) then ! upper node is still above the seabed, but lower node is below seabed
         !if (mem%z_overfill >= 0) then 
         if (mem%memfloodstatus == 1) then
            Fl      =   mem%FillDens * g * pi *mem%Rin(N+1)**2* (mem%z_overfill + max(z1-z2, 0.0_ReKi))
            Moment  =  -mem%FillDens * g * pi *0.25*mem%Rin(N+1)**4*sinPhi            
            call AddEndLoad(Fl, Moment, sinPhi2, cosPhi2, sinBeta2, cosBeta2, m%F_BF_End(:, mem%NodeIndx(N+1)))
         end if
         
      else    
         ! no loads because both end nodes are below seabed
      end if

      ! --- no inertia loads from water ballast modeled on ends

      ! --- external buoyancy loads: ends ---

      if ( .not. mem%PropPot ) then
         ! We need to subtract the MSL2SWL offset to place this  in the SWL reference system
         pos1    = u%Mesh%TranslationDisp(:, mem%NodeIndx(1))   + u%Mesh%Position(:, mem%NodeIndx(1))
         pos1(3) = pos1(3) - p%MSL2SWL
         pos2    = u%Mesh%TranslationDisp(:, mem%NodeIndx(N+1)) + u%Mesh%Position(:, mem%NodeIndx(N+1))
         pos2(3) = pos2(3) - p%MSL2SWL
         z1 = pos1(3)
         z2 = pos2(3)
         if (mem%i_floor == 0) then  ! both ends above or at seabed
            if (z2<= 0.0_ReKi) then
               ! Compute loads on both ends
               Fl      = -p%WtrDens * g * pi *mem%RMG(1)**2*z1
               Moment  = -p%WtrDens * g * pi *0.25*mem%RMG(1)**4*sinPhi
               call AddEndLoad(Fl, Moment, sinPhi1, cosPhi1, sinBeta1, cosBeta1, m%F_B_End(:, mem%NodeIndx(1))) 
               Fl      = p%WtrDens * g * pi *mem%RMG(N+1)**2*z2
               Moment  = p%WtrDens * g * pi *0.25*mem%RMG(N+1)**4*sinPhi
               call AddEndLoad(Fl, Moment, sinPhi2, cosPhi2, sinBeta2, cosBeta2, m%F_B_End(:, mem%NodeIndx(N+1)))
            elseif ( z1< 0.0_ReKi ) then
               ! Compute loads only on lower end
               Fl      = -p%WtrDens * g * pi *mem%RMG(1)**2*z1
               Moment  = -p%WtrDens * g * pi *0.25*mem%RMG(1)**4*sinPhi
               call AddEndLoad(Fl, Moment, sinPhi1, cosPhi1, sinBeta1, cosBeta1, m%F_B_End(:, mem%NodeIndx(1)))
            else
               ! Entire member is above the still water line
            end if

    !     elseif ( (mem%i_floor < mem%NElements) .and. (z2<= 0.0_ReKi) ) then ! The member crosses the seabed line so only the upper end could have bouyancy effects, if at or below free surface
         elseif ( (mem%doEndBuoyancy) .and. (z2<= 0.0_ReKi) ) then ! The member crosses the seabed line so only the upper end could have bouyancy effects, if at or below free surface
            ! Only compute the buoyancy contribution from the upper end
            Fl      = p%WtrDens * g * pi *mem%RMG(N+1)**2*z2
            Moment  = p%WtrDens * g * pi *0.25*mem%RMG(N+1)**4*sinPhi
            call AddEndLoad(Fl, Moment, sinPhi2, cosPhi2, sinBeta2, cosBeta2, m%F_B_End(:, mem%NodeIndx(N+1)))
         else
            ! entire member is buried below the seabed         
         end if
         
      end if   ! PropPot
      
   end do ! im - looping through members
      
   !do j = 1, p%NNodes    
   !   ! Sum side load components onto output mesh
   !   DO i=1,6
   !      IF (i < 4 ) THEN 
   !         y%Mesh%Force(I,J)    =  m%F_D(I,J) + m%F_A(I,J) + m%F_I(I,J) + m%F_B(I,J) + m%F_BF(I,J) + m%F_If(i,j) + m%F_WMG(i,j) + m%F_IMG(i,j)
   !      ELSE 
   !         y%Mesh%Moment(I-3,J) =  m%F_D(I,J) + m%F_A(I,J) + m%F_I(I,J) + m%F_B(I,J) + m%F_BF(I,J) + m%F_If(i,j) + m%F_WMG(i,j) + m%F_IMG(i,j)   
   !      END IF
   !   END DO  ! 
   !end do
 
   !---------------------------------------------------------------------------------------------------------------!
   !                                     External Hydrodynamic Joint Loads - Start                                 !
   !                                        F_D_End, F_I_End, F_A_End, F_IMG_End                                   !
   !---------------------------------------------------------------------------------------------------------------!      
   ! NOTE:  All wave kinematics have already been zeroed out above the SWL or instantaneous wave height (for WaveStMod > 0), 
   ! so loads derived from the kinematics will be correct without the use of a nodeInWater value, but other loads need to be 
   ! multiplied by nodeInWater to zero them out above the SWL or instantaneous wave height.
   !TODO: Where's F_WMF_End computed?
      
   DO J = 1, p%NJoints
     
      ! Obtain the node index because WaveVel, WaveAcc, and WaveDynP are defined in the node indexing scheme, not the markers (No longer relevant?)
      ! The first NJoints nodes are all the joints with the rest being the internal nodes. See Morison_GenerateSimulationNodes.
            
      ! NOTE: 
      ! The PropPot values are only for members, and when the p%AM_End, p%DP_Const_End, p%Mass_MG_End, and p%I_MG_End are computed at init,
      ! contributions to these values are added only if the member connecting to the joint is NOT modeled with potential flow theory
      ! However, the p%An_End term used data from ALL members attached to a node, regardless of the PropPot setting, because the drag force is alway on.
      ! Therefore, no need to check PropPot here.
      
      ! Effect of wave stretching already baked into m%FDynP, m%FA, and m%vrel. No additional modification needed.
         
      ! Lumped added mass loads
      qdotdot                 = reshape((/u%Mesh%TranslationAcc(:,J),u%Mesh%RotationAcc(:,J)/),(/6/)) 
      m%F_A_End(:,J)          = m%nodeInWater(j) * matmul( p%AM_End(:,:,J) , ( - qdotdot(1:3)) )
         
      ! TODO: The original code did not multiply by nodeInWater, but should we? GJH
      ! Should be ok because m%FDynP and m%FA are both zeroed above the SWL (when WaveStMod=0) or the instantaneous free surface (when WaveStMod>0)
      m%F_I_End(:,J) =   (p%DP_Const_End(:,j) * m%FDynP(j) + matmul(p%AM_End(:,:,j),m%FA(:,j)))
         
      ! Marine growth inertia: ends: Section 4.2.2
      ! With wave stretching, m%nodeInWater is based on the instantaneous free surface and the current body position if (WaveDisp/=0).
      ! This should still be ok because with wave stretching, we do not allow joints to come out of water if initially submerged or 
      ! enter water if initially out of water. This is enforced when computing the side loads above.
      m%F_IMG_End(1:3,j) = -m%nodeInWater(j) * p%Mass_MG_End(j)*qdotdot(1:3)
      m%F_IMG_End(4:6,j) = -m%nodeInWater(j) * (matmul(p%I_MG_End(:,:,j),qdotdot(4:6)) - cross_product(u%Mesh%RotationVel(:,J),matmul(p%I_MG_End(:,:,j),u%Mesh%RotationVel(:,J))))

      ! Compute the dot product of the relative velocity vector with the directional Area of the Joint
      ! m%nodeInWater(j) is probably not necessary because m%vrel is zeroed when the node is out of water
      vmag =  m%nodeInWater(j) * ( m%vrel(1,j)*p%An_End(1,J) + m%vrel(2,j)*p%An_End(2,J) + m%vrel(3,j)*p%An_End(3,J) )
         
      ! Evaluate drag force and combine all per-joint loads
      DO I=1,6
         IF (I < 4 ) THEN ! Three force components
            m%F_D_End(i,j)       = p%An_End(i,j) * p%DragConst_End(j) * abs(vmag)*vmag  ! Note: vmag is zero if node is not in the water
            y%Mesh%Force(i,j)    = y%Mesh%Force(i,j)    + m%F_D_End(i,j) + m%F_I_End(i,j) + p%F_WMG_End(i,j) + m%F_B_End(i,j) + m%F_BF_End(i,j) + m%F_A_End(i,j) + m%F_IMG_End(i,j)
         ELSE ! Three moment components
            y%Mesh%Moment(i-3,j) = y%Mesh%Moment(i-3,j) + m%F_B_End(i,j) + m%F_BF_End(i,j)  + m%F_IMG_End(i,j)
         END IF
      END DO  ! I=1,6
         
   END DO  ! J = 1, p%NJoints
   
   !---------------------------------------------------------------------------------------------------------------!
   !                                      External Hydrodynamic Joint Loads - End                                  !
   !---------------------------------------------------------------------------------------------------------------!    
        
   ! OutSwtch determines whether or not to actually output results via the WriteOutput array
   ! 1 = Morison will generate an output file of its own.  2 = the caller will handle the outputs, but
   ! Morison needs to provide them.  3 = Both 1 and 2, 0 = No one needs the Morison outputs provided
   ! via the WriteOutput array.
   IF ( p%OutSwtch > 0 ) THEN
     
      ! Map calculated results into the AllOuts Array
      CALL MrsnOut_MapOutputs(Time, y, p, u, m, AllOuts, errStat, errMsg)
        
      ! Put the output data in the WriteOutput array
      DO I = 1,p%NumOuts
         y%WriteOutput(I) = p%OutParam(I)%SignM * AllOuts( p%OutParam(I)%Indx )
      END DO

      ! Generate output into the output file
      IF ( p%OutSwtch == 1 .OR. p%OutSwtch == 3 ) THEN
         CALL MrsnOut_WriteOutputs( p%UnOutFile, Time, y, p, errStat, errMsg )         
      END IF
      
   END IF

END SUBROUTINE Morison_CalcOutput

subroutine LumpDistrHydroLoads( f_hydro, k_hat, dl, h_c, lumpedLoad )
   real(ReKi), intent(in   ) :: f_hydro(3)
   real(ReKi), intent(in   ) :: k_hat(3)
   real(ReKi), intent(in   ) :: dl
   real(ReKi), intent(in   ) :: h_c
   real(ReKi), intent(inout) :: lumpedLoad(6)
   !lumpedLoad(1:3) = lumpedLoad(1:3) + f_hydro*dl
   !lumpedLoad(4:6) = lumpedLoad(4:6) + cross_product(k_hat*h_c, f_hydro)*dl
   lumpedLoad(1:3) = f_hydro*dl
   lumpedLoad(4:6) = cross_product(k_hat*h_c, f_hydro)*dl
end subroutine LumpDistrHydroLoads

! Takes loads on node i in element tilted frame and converts to 6DOF loads at node i and adjacent node
SUBROUTINE DistributeElementLoads(Fl, Fr, M, sinPhi, cosPhi, SinBeta, cosBeta, alpha, F1, F2)
   
   REAL(ReKi),                     INTENT    ( IN    )  :: Fl        ! (N)   axial load about node i
   REAL(ReKi),                     INTENT    ( IN    )  :: Fr        ! (N)   radial load about node i in direction of tilt
   REAL(ReKi),                     INTENT    ( IN    )  :: M         ! (N-m) radial moment about node i, positive in direction of tilt angle
   REAL(ReKi),                     INTENT    ( IN    )  :: sinPhi    ! trig functions of  tilt angle 
   REAL(ReKi),                     INTENT    ( IN    )  :: cosPhi   
   REAL(ReKi),                     INTENT    ( IN    )  :: sinBeta   ! trig functions of heading of tilt
   REAL(ReKi),                     INTENT    ( IN    )  :: cosBeta  
   REAL(ReKi),                     INTENT    ( IN    )  :: alpha     ! fraction of load staying with node i (1-alpha goes to other node)  
   
   REAL(ReKi),                     INTENT    ( OUT   )  :: F1(6)   ! (N, Nm) force/moment vector for node i
   REAL(ReKi),                     INTENT    ( OUT   )  :: F2(6)   ! (N, Nm) force/moment vector for the other node (whether i+1, or i-1)
         

   !F1(1) = F1(1) +  cosBeta*(Fl*sinPhi + Fr*cosPhi)*alpha
   !F1(2) = F1(2) -  sinBeta*(Fl*sinPhi + Fr*cosPhi)*alpha
   !F1(3) = F1(3) +          (Fl*cosPhi - Fr*sinPhi)*alpha
   !F1(4) = F1(4) +  sinBeta * M                    *alpha
   !F1(5) = F1(5) +  cosBeta * M                    *alpha
   !!F1(6) = F1(6) + 0.0
   !   
   !F2(1) = F2(1) +  cosBeta*(Fl*sinPhi + Fr*cosPhi)*(1-alpha)
   !F2(2) = F2(2) -  sinBeta*(Fl*sinPhi + Fr*cosPhi)*(1-alpha)
   !F2(3) = F2(3) +          (Fl*cosPhi - Fr*sinPhi)*(1-alpha)
   !F2(4) = F2(4) +  sinBeta * M                    *(1-alpha)
   !F2(5) = F2(5) +  cosBeta * M                    *(1-alpha)
   !!F2(6) = F2(6) + 0.0
   
   F1(1) =  cosBeta*(Fl*sinPhi + Fr*cosPhi)*alpha
   F1(2) =  sinBeta*(Fl*sinPhi + Fr*cosPhi)*alpha
   F1(3) =         (Fl*cosPhi - Fr*sinPhi)*alpha
   F1(4) =  -sinBeta * M                    *alpha
   F1(5) =  cosBeta * M                    *alpha
   F1(6) =  0.0
      
   F2(1) =  cosBeta*(Fl*sinPhi + Fr*cosPhi)*(1-alpha)
   F2(2) =  sinBeta*(Fl*sinPhi + Fr*cosPhi)*(1-alpha)
   F2(3) =          (Fl*cosPhi - Fr*sinPhi)*(1-alpha)
   F2(4) =  -sinBeta * M                    *(1-alpha)
   F2(5) =  cosBeta * M                    *(1-alpha)
   F2(6) = 0.0
   
   !F1(1) =  cosBeta*(-Fl*sinPhi + Fr*cosPhi)*alpha
   !F1(2) =  sinBeta*(-Fl*sinPhi + Fr*cosPhi)*alpha
   !F1(3) =         (Fl*cosPhi + Fr*sinPhi)*alpha
   !F1(4) =  -sinBeta * M                    *alpha
   !F1(5) =  cosBeta * M                    *alpha
   !F1(6) =  0.0
   !   
   !F2(1) =  cosBeta*(-Fl*sinPhi + Fr*cosPhi)*(1-alpha)
   !F2(2) =  sinBeta*(-Fl*sinPhi + Fr*cosPhi)*(1-alpha)
   !F2(3) =          (Fl*cosPhi + Fr*sinPhi)*(1-alpha)
   !F2(4) =  -sinBeta * M                    *(1-alpha)
   !F2(5) =  cosBeta * M                    *(1-alpha)
   !F2(6) = 0.0

END SUBROUTINE DistributeElementLoads


! Takes loads on end node i and converts to 6DOF loads, adding to the nodes existing loads
SUBROUTINE AddEndLoad(Fl, M, sinPhi, cosPhi, SinBeta, cosBeta, Fi)
   
   REAL(ReKi),                     INTENT    ( IN    )  :: Fl        ! (N)   axial load about node i
   REAL(ReKi),                     INTENT    ( IN    )  :: M         ! (N-m) radial moment about node i, positive in direction of tilt angle
   REAL(ReKi),                     INTENT    ( IN    )  :: sinPhi    ! trig functions of  tilt angle 
   REAL(ReKi),                     INTENT    ( IN    )  :: cosPhi   
   REAL(ReKi),                     INTENT    ( IN    )  :: sinBeta   ! trig functions of heading of tilt
   REAL(ReKi),                     INTENT    ( IN    )  :: cosBeta  
   REAL(ReKi),                     INTENT    ( INOUT )  :: Fi(6)   ! (N, Nm) force/moment vector for end node i
   
   Fi(1) = Fi(1) + Fl*sinPhi*cosBeta
   Fi(2) = Fi(2) + Fl*sinPhi*sinBeta
   Fi(3) = Fi(3) + Fl*cosPhi
   Fi(4) = Fi(4) - M*sinBeta
   Fi(5) = Fi(5) + M*cosBeta
   
END SUBROUTINE AddEndLoad


!----------------------------------------------------------------------------------------------------------------------------------
!> Tight coupling routine for computing derivatives of continuous states
SUBROUTINE Morison_CalcContStateDeriv( Time, u, p, x, xd, z, OtherState, m, dxdt, errStat, errMsg )  
!..................................................................................................................................
   
      REAL(DbKi),                        INTENT(IN   )  :: Time        !< Current simulation time in seconds
      TYPE(Morison_InputType),           INTENT(IN   )  :: u           !< Inputs at Time                    
      TYPE(Morison_ParameterType),       INTENT(IN   )  :: p           !< Parameters                             
      TYPE(Morison_ContinuousStateType), INTENT(IN   )  :: x           !< Continuous states at Time
      TYPE(Morison_DiscreteStateType),   INTENT(IN   )  :: xd          !< Discrete states at Time
      TYPE(Morison_ConstraintStateType), INTENT(IN   )  :: z           !< Constraint states at Time
      TYPE(Morison_OtherStateType),      INTENT(IN   )  :: OtherState  !< Other states at Time                   
      TYPE(Morison_MiscVarType),         INTENT(INOUT)  :: m           !< Misc/optimization variables            
      TYPE(Morison_ContinuousStateType), INTENT(  OUT)  :: dxdt        !< Continuous state derivatives at Time
      INTEGER(IntKi),                    INTENT(  OUT)  :: errStat     !< Error status of the operation     
      CHARACTER(*),                      INTENT(  OUT)  :: errMsg      !< Error message if errStat /= ErrID_None

               
         ! Initialize errStat
         
      errStat = ErrID_None         
      errMsg  = ""               
      
      
         ! Compute the first time derivatives of the continuous states here:
      
      dxdt%DummyContState = 0.0
         

END SUBROUTINE Morison_CalcContStateDeriv
!----------------------------------------------------------------------------------------------------------------------------------
!> Tight coupling routine for updating discrete states
SUBROUTINE Morison_UpdateDiscState( Time, u, p, x, xd, z, OtherState, m, errStat, errMsg )   
!..................................................................................................................................
   
      REAL(DbKi),                        INTENT(IN   )  :: Time        !< Current simulation time in seconds   
      TYPE(Morison_InputType),           INTENT(IN   )  :: u           !< Inputs at Time                       
      TYPE(Morison_ParameterType),       INTENT(IN   )  :: p           !< Parameters                                 
      TYPE(Morison_ContinuousStateType), INTENT(IN   )  :: x           !< Continuous states at Time
      TYPE(Morison_DiscreteStateType),   INTENT(INOUT)  :: xd          !< Input: Discrete states at Time; 
                                                                       !!   Output: Discrete states at Time + Interval
      TYPE(Morison_ConstraintStateType), INTENT(IN   )  :: z           !< Constraint states at Time
      TYPE(Morison_OtherStateType),      INTENT(IN   )  :: OtherState  !< Other states at Time          
      TYPE(Morison_MiscVarType),         INTENT(INOUT)  :: m           !< Misc/optimization variables            
      INTEGER(IntKi),                    INTENT(  OUT)  :: errStat     !< Error status of the operation
      CHARACTER(*),                      INTENT(  OUT)  :: errMsg      !< Error message if errStat /= ErrID_None

               
         ! Initialize errStat
         
      errStat = ErrID_None         
      errMsg  = ""               
      
      
         ! Update discrete states here:
      
      ! StateData%DiscState = 

END SUBROUTINE Morison_UpdateDiscState
!----------------------------------------------------------------------------------------------------------------------------------
!> Tight coupling routine for solving for the residual of the constraint state equations
SUBROUTINE Morison_CalcConstrStateResidual( Time, u, p, x, xd, z, OtherState, m, z_residual, errStat, errMsg )   
!..................................................................................................................................
   
      REAL(DbKi),                        INTENT(IN   )  :: Time        !< Current simulation time in seconds   
      TYPE(Morison_InputType),           INTENT(IN   )  :: u           !< Inputs at Time                       
      TYPE(Morison_ParameterType),       INTENT(IN   )  :: p           !< Parameters                           
      TYPE(Morison_ContinuousStateType), INTENT(IN   )  :: x           !< Continuous states at Time
      TYPE(Morison_DiscreteStateType),   INTENT(IN   )  :: xd          !< Discrete states at Time
      TYPE(Morison_ConstraintStateType), INTENT(IN   )  :: z           !< Constraint states at Time
      TYPE(Morison_OtherStateType),      INTENT(IN   )  :: OtherState  !< Other states at Time       
      TYPE(Morison_MiscVarType),         INTENT(INOUT)  :: m           !< Misc/optimization variables            
      TYPE(Morison_ConstraintStateType), INTENT(  OUT)  :: z_residual  !< Residual of the constraint state equations using  
                                                                       !!     the input values described above      
      INTEGER(IntKi),                    INTENT(  OUT)  :: errStat     !< Error status of the operation
      CHARACTER(*),                      INTENT(  OUT)  :: errMsg      !< Error message if errStat /= ErrID_None

               
         ! Initialize errStat
         
      errStat = ErrID_None         
      errMsg  = ""               
      
      
         ! Solve for the constraint states here:
      
      z_residual%DummyConstrState = 0.0_ReKi

END SUBROUTINE Morison_CalcConstrStateResidual
!----------------------------------------------------------------------------------------------------------------------------------
   
END MODULE Morison
!**********************************************************************************************************************************<|MERGE_RESOLUTION|>--- conflicted
+++ resolved
@@ -2986,13 +2986,9 @@
 
       DO i =1,N    ! loop through member elements
 
-<<<<<<< HEAD
-         ! calculate isntantaneous incline angle and heading, and related trig values
-=======
          if ( i >= mem%i_floor )  then ! Member element is not completely buried in the seabed. Bug fix for OpenFast issue #847 GJH 2/3/2022
          
             ! calculate isntantaneous incline angle and heading, and related trig values
->>>>>>> 325d1a95
          ! the first and last NodeIndx values point to the corresponding Joint nodes idices which are at the start of the Mesh
 
          pos1    = u%Mesh%TranslationDisp(:, mem%NodeIndx(i))   + u%Mesh%Position(:, mem%NodeIndx(i)) 
@@ -3314,14 +3310,11 @@
          ! no load for unflooded element or element fully below seabed
         
          end if
-<<<<<<< HEAD
-        
-=======
+
       endif    ! i >= ifloor  
            
          
    
->>>>>>> 325d1a95
       END DO ! i =1,N    ! loop through member elements       
 
        
