--- conflicted
+++ resolved
@@ -221,12 +221,8 @@
          
       ENDIF
 
-<<<<<<< HEAD
-
-      CALL InflowWind_ParseInputFileInfo( EchoFileName, InitInp%FixedWindFileRootName, InitInp%TurbineID, InputFileData, InFileInfo, PriPath, TmpErrStat, TmpErrMsg )
-=======
-      CALL InflowWind_ParseInputFileInfo( InputFileData,  InFileInfo, PriPath, InitInp%InputFileName, EchoFileName, TmpErrStat, TmpErrMsg )
->>>>>>> de81d786
+      CALL InflowWind_ParseInputFileInfo( InputFileData,  InFileInfo, PriPath, InitInp%InputFileName, EchoFileName, InitInp%FixedWindFileRootName, InitInp%TurbineID, TmpErrStat, TmpErrMsg )
+
       CALL SetErrStat(TmpErrStat,TmpErrMsg,ErrStat,ErrMsg,RoutineName)
       IF ( ErrStat >= AbortErrLev ) THEN
          CALL Cleanup()
