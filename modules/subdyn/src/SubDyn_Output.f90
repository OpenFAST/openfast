!..................................................................................................................................
! LICENSING
! Copyright (C) 2013-2016  National Renewable Energy Laboratory
!
!    This file is part of SubDyn.
!
! Licensed under the Apache License, Version 2.0 (the "License");
! you may not use this file except in compliance with the License.
! You may obtain a copy of the License at
!
!     http://www.apache.org/licenses/LICENSE-2.0
!
! Unless required by applicable law or agreed to in writing, software
! distributed under the License is distributed on an "AS IS" BASIS,
! WITHOUT WARRANTIES OR CONDITIONS OF ANY KIND, either express or implied.
! See the License for the specific language governing permissions and
! limitations under the License.
!
!**********************************************************************************************************************************
MODULE SubDyn_Output
   USE NWTC_Library
   USE SubDyn_Types
   USE SD_FEM
   USE SubDyn_Output_Params, only: MNfmKe, MNfmMe, MNTDss, MNRDe, MNTRAe, IntfSS, IntfTRss, IntfTRAss, ReactSS
   USE SubDyn_Output_Params, only: ParamIndxAry, ParamUnitsAry, ValidParamAry, SSqm01, SSqmd01, SSqmdd01

   IMPLICIT NONE

   ! The maximum number of output channels which can be output by the code.
   INTEGER(IntKi),PUBLIC, PARAMETER      :: MaxOutPts = 2265

   PRIVATE
      ! ..... Public Subroutines ...................................................................................................
   PUBLIC :: SDOut_CloseSum
   PUBLIC :: SDOut_OpenSum
   PUBLIC :: SDOut_MapOutputs
   PUBLIC :: SDOut_OpenOutput
   PUBLIC :: SDOut_CloseOutput
   PUBLIC :: SDOut_WriteOutputNames
   PUBLIC :: SDOut_WriteOutputUnits
   PUBLIC :: SDOut_WriteOutputs
   PUBLIC :: SDOut_Init
   PUBLIC :: SD_Init_Jacobian
   PUBLIC :: SD_Perturb_u
   PUBLIC :: SD_Perturb_x
   PUBLIC :: SD_Compute_dY
   PUBLIC :: SD_Compute_dX

CONTAINS


!> This subroutine initializes the output module, checking if the output parameter list (OutList)
! contains valid names, and opening the output file if there are any requested outputs
SUBROUTINE SDOut_Init( Init, y,  p, misc, InitOut, WtrDpth, ErrStat, ErrMsg )
   TYPE(SD_InitType),               INTENT( INOUT ) :: Init                 ! data needed to initialize the output module
   TYPE(SD_OutputType),             INTENT( INOUT ) :: y                    ! SubDyn module's output data
   TYPE(SD_ParameterType), target,  INTENT( INOUT ) :: p                    ! SubDyn module paramters
   TYPE(SD_MiscVarType),            INTENT( INOUT ) :: misc                 ! SubDyn misc/optimization variables
   TYPE(SD_InitOutputType ),        INTENT( INOUT ) :: InitOut              ! SubDyn module initialization output data
   REAL(ReKi),                      INTENT( IN    ) :: WtrDpth              ! water depth from initialization routine
   INTEGER,                         INTENT(   OUT ) :: ErrStat              ! a non-zero value indicates an error occurred
   CHARACTER(*),                    INTENT(   OUT ) :: ErrMsg               ! Error message if ErrStat /= ErrID_None
   ! Local variables
   INTEGER(IntKi)                 :: ErrStat2      ! Error status of the operation
   CHARACTER(ErrMsgLen)           :: ErrMsg2       ! Error message if ErrStat /= ErrID_None
   INTEGER(IntKi)                 :: I,J,K2 !Counters
   INTEGER(IntKi)                 :: iMember  ! Member index (not member ID)
   INTEGER(IntKi)                 :: iElem  ! Index of element in Element List
   INTEGER(IntKi)                 :: iNode  ! Index of node in Node list
   INTEGER(IntKi)                 :: iiElem ! Loop counter on element index
   INTEGER(IntKi)                 :: nElemPerNode, nNodesPerElem ! Number of elements connecting to a node, Number of nodes per elem 
   type(MeshAuxDataType), pointer :: pLst                                                   !< Alias to shorten notation and highlight code similarities
   real(ReKi), allocatable :: T_TIreact(:,:) ! Transpose of TIreact, temporary
   ErrStat = 0      
   ErrMsg=""

   p%OutAllDims=12*p%NMembers*2    !size of AllOut Member Joint forces

   ! Check that the variables in OutList are valid      
   CALL SDOut_ChkOutLst( Init%SSOutList, p,  ErrStat2, ErrMsg2 ); if(Failed()) return

   ! --- Allocation (size 0 if not outputs)
   !IF ( ALLOCATED( p%OutParam ) .AND. p%NumOuts > 0 ) THEN           ! Output has been requested           
   ! Allocate SDWrOuput which is used to store a time step's worth of output channels, prior to writing to a file.
   CALL AllocAry(misc%SDWrOutput       , p%NumOuts + p%OutAllInt*p%OutAllDims, 'SDWrOutupt' , ErrStat2, ErrMsg2) ; if(Failed()) return
   ! Allocate WriteOuput  
   CALL AllocAry(y%WriteOutput         , p%NumOuts + p%OutAllInt*p%OutAllDims, 'WriteOutput', ErrStat2, ErrMsg2); if(Failed()) return
   ! Header, and Units, copy of data already available in the OutParam data structure ! TODO TODO TODO remove copy
   CALL AllocAry(InitOut%WriteOutputHdr, p%NumOuts + p%OutAllint*p%OutAllDims, 'WriteOutputHdr', ErrStat2, ErrMsg2); if(Failed()) return
   CALL AllocAry(InitOut%WriteOutputUnt, p%NumOuts + p%OutAllint*p%OutAllDims, 'WriteOutputUnt', ErrStat2, ErrMsg2); if(Failed()) return
   misc%SDWrOutput  = 0.0_ReKi
   misc%LastOutTime = 0.0_DbKi
   misc%Decimat     = 0
   y%WriteOutput = 0
   DO I = 1,p%NumOuts+p%OutAllint*p%OutAllDims
      InitOut%WriteOutputHdr(I) = TRIM( p%OutParam(I)%Name  )
      InitOut%WriteOutputUnt(I) = TRIM( p%OutParam(I)%Units )      
   END DO  
     
   !_________________________________ OUTPUT FOR REQUESTED MEMBERS _______________________________
   DO I=1,p%NMOutputs
      pLst => p%MOutLst(I) ! Alias to shorten notations
      CALL AllocAry(pLst%NodeIDs,    pLst%NoutCnt   , 'MOutLst(I)%NodeIDs', ErrStat2, ErrMsg2); if(Failed()) return
      CALL AllocAry(pLst%ElmIDs,     pLst%NoutCnt, 2, 'MOutLst(I)%ElmIDs' , ErrStat2, ErrMsg2); if(Failed()) return
      CALL AllocAry(pLst%ElmNds,     pLst%NoutCnt, 2, 'MOutLst(I)%ElmNds' , ErrStat2, ErrMsg2); if(Failed()) return
      CALL AllocAry(pLst%Me, 12, 12, pLst%NoutCnt, 2, 'MOutLst(I)%Me'     , ErrStat2, ErrMsg2); if(Failed()) return
      CALL AllocAry(pLst%Ke, 12, 12, pLst%NoutCnt, 2, 'MOutLst(I)%Ke'     , ErrStat2, ErrMsg2); if(Failed()) return
      CALL AllocAry(pLst%Fg,     12, pLst%NoutCnt, 2, 'MOutLst(I)%Fg'     , ErrStat2, ErrMsg2); if(Failed()) return

      ! NOTE: len(MemberNodes) >2 if nDiv>1
      iMember = FINDLOCI(Init%Members(:,1), pLst%MemberID) ! Reindexing from MemberID to 1:nMembers
      pLst%NodeIDs(1:pLst%NoutCnt)=Init%MemberNodes(iMember, pLst%NodeCnt)  ! We are storing the actual node numbers corresponding to what the user ordinal number is requesting
      pLst%ElmIDs=0  !Initialize to 0
      pLst%ElmNds=0  !Initialize to 0

      DO J=1,pLst%NoutCnt ! loop on requested nodes for that member
         iNode        = pLst%NodeIDs(J)           ! Index of requested node in node list
         nElemPerNode = Init%NodesConnE(iNode, 1) ! Number of elements connecting to the j-th node
         ! Finding 1 or max 2 elements that belong to the member and connect to the node
         K2=0 ! Counter so that max 2 elements are included: NOTE: I belive more than 2 should be an error
         DO iiElem = 1, nElemPerNode
            iElem = Init%NodesConnE(iNode, iiElem+1) ! iiElem-th Element Number
            IF (ThisElementIsAlongMember(iElem, iNode, iMember)) THEN
               IF (K2 == 2) EXIT ! we found both elements already, error...
               K2=K2+1
               call ConfigOutputNode_MKF_ID(pLst, iElem, iiNode=J, iStore=K2, NodeID2=iNode)
            END IF    
         ENDDO  ! iiElem, nElemPerNode
      ENDDO !J, Noutcnt
   ENDDO  !I, NMOutputs
 
   !_________________________________ OUTPUT FOR ALL MEMBERS __________________________________
   IF (p%OutAll) THEN  !I need to store all member end forces and moments 

      ! MOutLst2: nodal output info by members, for all members, First and Last Node
      ALLOCATE ( p%MOutLst2(p%NMembers), STAT = ErrStat2 ); ErrMsg2 = 'Error allocating p%MOutLst2 array in SDOut_Init'; if(Failed()) return

      DO iMember=1,p%NMembers
         pLst => p%MOutLst2(iMember) ! Alias
         pLst%MemberID = Init%Members(iMember,1)
         nNodesPerElem = count(Init%MemberNodes(iMember,:) >0 ) 
         CALL AllocAry(pLst%NodeIDs, nNodesPerElem, 'MOutLst2(I)%NodeIDs', ErrStat2, ErrMsg2); if(Failed()) return
         CALL AllocAry(pLst%ElmIDs,     2, 1, 'MOutLst2(I)%ElmIDs'     , ErrStat2, ErrMsg2); if(Failed()) return
         CALL AllocAry(pLst%ElmNds,     2, 1, 'MOutLst2(I)%ElmNds'     , ErrStat2, ErrMsg2); if(Failed()) return
         CALL AllocAry(pLst%Me, 12, 12, 2, 1, 'MOutLst2(I)%Me'         , ErrStat2, ErrMsg2); if(Failed()) return
         CALL AllocAry(pLst%Ke, 12, 12, 2, 1, 'MOutLst2(I)%Ke'         , ErrStat2, ErrMsg2); if(Failed()) return
         CALL AllocAry(pLst%Fg,     12, 2, 1, 'MOutLst2(I)%Fg'         , ErrStat2, ErrMsg2); if(Failed()) return
         pLst%NodeIDs(1:nNodesPerElem) = Init%MemberNodes(iMember,1:nNodesPerElem) ! We are storing  the actual node numbers in the member
         !ElmIDs could contain the same element twice if Ndiv=1
         pLst%ElmIDs=0  !Initialize to 0
         DO J=1,nNodesPerElem,nNodesPerElem-1 ! loop on first and last node of member
            iNode        = pLst%NodeIDs(J)           ! Index of requested node in node list
            nElemPerNode = Init%NodesConnE(iNode, 1) ! Number of elements connecting to the 1st or last node of the member
            K2= J/(nNodesPerElem)+1  ! 1 (first node) or 2 (last node) depending on J
            DO iiElem=1, nElemPerNode
               iElem = Init%NodesConnE(iNode,iiElem+1) ! iiElem-th Element Number in the set of elements attached to the selected node
               IF (ThisElementIsAlongMember(iElem, iNode, iMember)) THEN
                  call ConfigOutputNode_MKF_ID(pLst, iElem, iiNode=K2, iStore=1, NodeID2=iNode)
                  EXIT   !We found the element for that node, exit loop on elements
               ENDIF
            ENDDO
         ENDDO ! Loop on divisions
      ENDDO ! Loop on members
   ENDIF ! OutAll
   !_____________________________________REACTIONS_____________________________________________
   ! --- Check if reaction requested by user
   p%OutReact = .FALSE.
   DO I=1,p%NumOuts
      if ( ANY( p%OutParam(I)%Indx == ReactSS) ) THEN ! bjj: removed check of first 5 characters being "React" because (1) cases matter and (2) we can also ask for "-React*" or "mREACT"
         p%OutReact   =.TRUE.  
         EXIT
      ENDIF
   ENDDO
   IF (p%OutReact) THEN  !I need to store all constrained forces and moments; WE do not allow more than one member to be connected at a constrained joint for the time being
      ! MOutLst3: nodal output info by members, for the members involved in reaction
      ALLOCATE(p%MOutLst3(p%nNodes_C), STAT = ErrStat2); ErrMsg2 = 'Error allocating p%MOutLst3 array in SDOut_Init'; if(Failed()) return

      DO I=1,p%nNodes_C  !For all constrained node
         pLst => p%MOutLst3(I)
         iNode        = p%Nodes_C(I,1)           ! Note: Nodes_C has been reindexed
         nElemPerNode = Init%NodesConnE(iNode,1) ! Number of elements connecting to the joint
         CALL AllocAry(pLst%ElmIDs,      1, nElemPerNode, ' p%MOutLst3(I)%ElmIds', ErrStat2, ErrMsg2); if(Failed()) return
         CALL AllocAry(pLst%ElmNds,      1, nElemPerNode, ' p%MOutLst3(I)%ElmNds', ErrStat2, ErrMsg2); if(Failed()) return
         CALL AllocAry(pLst%Me, 12, 12 , 1, nElemPerNode, ' p%MOutLst3(I)%Me'    , ErrStat2, ErrMsg2); if(Failed()) return
         CALL AllocAry(pLst%Ke, 12, 12 , 1, nElemPerNode, ' p%MOutLst3(I)%Ke'    , ErrStat2, ErrMsg2); if(Failed()) return
         CALL AllocAry(pLst%Fg,     12 , 1, nElemPerNode, ' p%MOutLst3(I)%Fg'    , ErrStat2, ErrMsg2); if(Failed()) return
         DO iiElem = 1, nElemPerNode
            iElem = Init%NodesConnE(iNode, iiElem+1) ! iiElem-th Element Number in the set of elements attached to the selected node 
            call ConfigOutputNode_MKF_ID(pLst, iElem, iiNode=1, iStore=iiElem, NodeID2=iNode) 
         ENDDO
      ENDDO
      ! Compute p%TIreact, rigid transf. matrix from reaction DOFs to base structure point (0,0,-WD)
      CALL AllocAry(p%TIreact, 6, p%nDOFC__, 'TIReact  ', ErrStat2, ErrMsg2); if(Failed()) return
      CALL AllocAry(T_TIreact, p%nDOFC__, 6, 'TIReact_T', ErrStat2, ErrMsg2); if(Failed()) return
      call RigidTrnsf(Init, p, (/0.0_Reki, 0.0_ReKi, -WtrDpth /), p%IDC__, p%nDOFC__, T_TIreact, ErrStat2, ErrMsg2); if(Failed()) return
      p%TIreact=transpose(T_TIreact)
      deallocate(T_TIreact)
   ENDIF
   RETURN

CONTAINS
   LOGICAL FUNCTION Failed()
        call SetErrStat(ErrStat2, ErrMsg2, ErrStat, ErrMsg, 'SDOut_Init') 
        Failed =  ErrStat >= AbortErrLev
   END FUNCTION Failed

   !> Returns true if an element is connected to node iNode, and along member iMember
   LOGICAL FUNCTION ThisElementIsAlongMember(iElem, iNode, iMember)
      integer(IntKi), intent(in) :: iElem   !< Element index 
      integer(IntKi), intent(in) :: iNode   !< Node index
      integer(IntKi), intent(in) :: iMember !< Member index
      integer(IntKi), dimension(2) :: ElemNodes  ! Node IDs for element under consideration (may not be consecutive numbers)
      integer(IntKi)               :: iOtherNode ! Other node than iNode for element iElem
      ElemNodes = p%Elems(iElem,2:3) ! 1st and 2nd node of the element
      ! Check that the other node belongs to the member
      IF      (ElemNodes(1) == iNode) then
         iOtherNode=ElemNodes(2)
      else if (ElemNodes(2) == iNode) then
         iOtherNode=ElemNodes(1)
      else
         ThisElementIsAlongMember=.false. ! Not along member since nodes don't match
         return 
      endif
      ! Being along the member means the second node of the element is in the node list of the member
      ThisElementIsAlongMember= ANY(Init%MemberNodes(iMember,:) == iOtherNode)
   END FUNCTION

   !> Set different "data" for a given output node, and possibly store more than one "data" per node:
   !! The "data" is:
   !!   - Mass, stiffness matrices and constant element force (gravity and cable)
   !!   - A flag whether the node is the 1st or second node of an element 
   !! The "data" is stored at the index (iiNode,iStore):
   !!   - iiNode: node index within the list of nodes that are to be used for output for this member
   !!   - iStore: index over the number of "data" stored per node. E.g. Member1 and 2 connecting to a node  
   SUBROUTINE ConfigOutputNode_MKF_ID(pLst, iElem, iiNode, iStore, NodeID2)
      type(MeshAuxDataType), intent(inout)       :: pLst   !< Info for one member output
      integer(IntKi)       , intent(in)          :: iElem  !< Element index to which the node belong
      integer(IntKi)       , intent(in)          :: iiNode !< Index over the nodes of a given member (>2 if nDIV>1)
      integer(IntKi)       , intent(in)          :: iStore !< Storage index, used several informations are stored per node
      integer(IntKi)       , intent(in)          :: NodeID2 !< If ElemNode(2) == NodeID2, then it's the second node
      integer(IntKi), dimension(2) :: ElemNodes  ! Node IDs for element under consideration (may not be consecutive numbers)
      REAL(FEKi)                   :: FCe(12) ! Pretension force from cable element
      pLst%ElmIDs(iiNode,iStore) = iElem              ! This array has for each joint requested  the elements' ID to get results for
      ElemNodes = p%Elems(iElem,2:3) ! 1st and 2nd node of the k-th element
      if (ElemNodes(2) == NodeID2) then 
         pLst%ElmNds(iiNode,iStore) = 2 ! store whether first or second node of element  
      else
         pLst%ElmNds(iiNode,iStore) = 1 ! store whether first or second node of element
      endif
      ! --- Element Me, Ke, Fg, Fce
      CALL ElemM(p%ElemProps(iElem),         pLst%Me(:,:,iiNode,iStore))
      CALL ElemK(p%ElemProps(iElem),         pLst%Ke(:,:,iiNode,iStore))
      CALL ElemF(p%ElemProps(iElem), Init%g, pLst%Fg(:,iiNode,iStore), FCe)
<<<<<<< HEAD
      pLst%Fg(:,iiNode,iStore) = pLst%Fg(:,iiNode,iStore) + FCe(1:12) ! Adding cable element force 
=======
      ! NOTE: Removing this force contribution for now 
      ! The output of subdyn will just be the "Kx" part for now
      !pLst%Fg(:,iiNode,iStore) = pLst%Fg(:,iiNode,iStore) + FCe(1:12) ! Adding cable element force 
      pLst%Fg(:,iiNode,iStore) = FCe(1:12) ! Adding cable element force 
>>>>>>> 34ef10ef
   END SUBROUTINE ConfigOutputNode_MKF_ID


END SUBROUTINE SDOut_Init
!------------------------------------------------------------------------------------------------------
!> Writes the data stored in the y variable to the correct indexed postions in WriteOutput
!! This is called by SD_CalcOutput() at each time step.
!! This routine does fill Allouts
!! note that this routine assumes m%u_TP and m%udotdot_TP have been set before calling 
!!     this routine (which is done in SD_CalcOutput() and SD CalcContStateDeriv)
SUBROUTINE SDOut_MapOutputs(u,p,x, y, m, AllOuts, ErrStat, ErrMsg )
   type(SD_InputType),            intent( in )     :: u                    ! SubDyn module's input data
   type(SD_ContinuousStateType),  intent( in )     :: x                    ! SubDyn module's states data
   type(SD_OutputType),           intent( inout )  :: y                    ! SubDyn module's output data
   type(SD_ParameterType), target,intent( in    )  :: p                    ! SubDyn module's parameter data
   type(SD_MiscVarType),          intent( inout )  :: m                    ! Misc/optimization variables
   real(ReKi),                    intent(   out )  :: AllOuts(0:MaxOutPts+p%OutAllInt*p%OutAllDims) ! Array of output data for all possible outputs
   integer(IntKi),                intent(   out )  :: ErrStat              ! Error status of the operation
   character(*),                  intent(   out )  :: ErrMsg               ! Error message if ErrStat /= ErrID_None
   !locals
   integer(IntKi)                 :: iMemberOutput, iiNode, iSDNode, iMeshNode, I, J, L, L2      ! Counters
   integer(IntKi)                 :: maxOutModes  ! maximum modes to output, the minimum of 99 or p%nDOFM
   real(ReKi), dimension (6)      :: FM_elm, FK_elm, Fext  !output static and dynamic forces and moments
   real(ReKi), dimension (6)      :: FM_elm2, FK_elm2      !output static and dynamic forces and moments
   real(FEKi), dimension (3,3)    :: DIRCOS    !direction cosice matrix (global to local) (3x3)
   real(ReKi), allocatable        :: ReactNs(:)    !6*Nreact reactions
   integer(IntKi)                 :: sgn !+1/-1 for node force calculations
   type(MeshAuxDataType), pointer :: pLst       !< Info for a given member-output (Alias to shorten notation)
   integer(IntKi), pointer        :: DOFList(:) !< List of DOF indices for a given Nodes (Alias to shorten notation)
   ErrStat = ErrID_None   
   ErrMsg  = ""
   
   AllOuts = 0.0_ReKi  ! initialize for those outputs that aren't valid (and thus aren't set in this routine)
         
   ! --------------------------------------------------------------------------------
   ! --- Requested member-outputs (Node kinematics and loads)
   ! --------------------------------------------------------------------------------
   ! p%MOutLst has the mapping for the member, node, elements per node, to be used
   ! MXNYZZZ   will need to connects to p%MOutLst(X)%ElmIDs(Y,1:2) if it is a force or accel; else to u%UFL(p%MOutLst(X)%NodeIDs(Y)) 
   if (p%NumOuts > 0) then  !bjj: some of these fields aren't allocated when NumOuts==0
      ! Loop over member-outputs requested
      DO iMemberOutput=1,p%NMOutputs
         pLst=>p%MOutLst(iMemberOutput) ! List for a given member-output 
         DO iiNode=1,pLst%NOutCnt !Iterate on requested nodes for that member 
            ! --- Forces (potentially averaged on 2 elements) 
            call ElementForce(pLst, iiNode, 1, FM_elm, FK_elm, sgn, DIRCOS, .false.)
            FM_elm2=sgn*FM_elm
            FK_elm2=sgn*FK_elm
            IF (pLst%ElmIDs(iiNode,2) .NE. 0) THEN  ! Second element exist
               ! NOTE: forces are computed in the coordinate system of the first element for averaging
               call ElementForce(pLst, iiNode, 2, FM_elm, FK_elm, sgn, DIRCOS, .true.) ! True= we use DIRCOS from element above
               FM_elm2=0.5*( FM_elm2 + sgn*FM_elm ) ! Now Average
               FK_elm2=0.5*( FK_elm2 + sgn*FK_elm)  ! Now Average
            ENDIF
            ! Static (elastic) component of reaction forces and moments at MαNβ along local member coordinate system
            !    "MαNβFKxe, MαNβFKye, MαNβFKze, MαNβMKxe, MαNβMKye, MαNβMKze"
            AllOuts(MNfmKe  (:,iiNode,iMemberOutput)) = FK_elm2  !static forces and moments (6) Local Ref
            ! Dynamic (inertial) component of reaction forces and moments at MαNβ along local member coordinate system
            !    "MαNβFMxe, MαNβFMye, MαNβFMze, MαNβMMxe, MαNβMMye, MαNβMMze"
            AllOuts(MNfmMe  (:,iiNode,iMemberOutput)) = FM_elm2  !dynamic forces and moments (6) Local Ref

            ! --- Displacements and acceleration
            DOFList => p%NodesDOF(pLst%NodeIDs(iiNode))%List
            ! Displacement- Translational -no need for averaging since it is a node translation - In global reference SS
            !     "MαNβTDxss, MαNβTDyss, MαNβTDzss"
            AllOuts(MNTDss (:,iiNode,iMemberOutput))       = m%U_full(DOFList(1:3))
            ! Displacement- Rotational - need direction cosine matrix to tranform rotations  - In Local reference Element Ref Sys
            !     "MαNβRDxss, MαNβRDye, MαNβRDze"
            AllOuts(MNRDe (:,iiNode,iMemberOutput))        = matmul(DIRCOS,m%U_full(DOFList(4:6))) !local ref
            ! Accelerations- I need to get the direction cosine matrix to tranform displacement and rotations
            !     "MαNβTAxe, MαNβTAye, MαNβTAze"
            !     "MαNβRAxe, MαNβRAye, MαNβRAze"
            AllOuts(MNTRAe (1:3,iiNode,iMemberOutput))     = matmul(DIRCOS,m%U_full_dotdot(DOFList(1:3))) ! translational accel local ref
            AllOuts(MNTRAe (4:6,iiNode,iMemberOutput))     = matmul(DIRCOS,m%U_full_dotdot(DOFList(4:6))) ! rotational accel  local ref
        ENDDO  ! iiNode, Loop on requested nodes for that member
     ENDDO ! iMemberOutput, Loop on member outputs
   END IF
  
   ! --------------------------------------------------------------------------------
   ! --- All nodal loads from stiffness and mass matrix 
   ! --------------------------------------------------------------------------------
   ! "MaaaJbFKxe, MaaaJbMKxe MaaaJbFMxe, MaaaJbMMxe for member aaa and node b."
   IF (p%OutAll) THEN 
      DO iMemberOutput=1,p%NMembers    !Cycle on all members
         pLst=>p%MOutLst2(iMemberOutput)
         DO iiNode=1,2 !Iterate on requested nodes for that member (first and last)  
            call ElementForce(pLst, iiNode, 1, FM_elm, FK_elm, sgn, DIRCOS, .false.)
            ! Store in All Outs
            L  = MaxOutPts+(iMemberOutput-1)*24+(iiNode-1)*12+1
            L2 = L+11
            AllOuts( L:L2 ) =sgn* (/FK_elm,FM_elm/)
         ENDDO !iiNode, nodes 1 and 2
      ENDDO ! iMemberOutput, Loop on members
   ENDIF
  
   ! --------------------------------------------------------------------------------
   ! --- Interface kinematics and loads (TP/platform reference point)
   ! --------------------------------------------------------------------------------
   ! Total interface reaction forces and moments in SS coordinate system
   !    "IntfFXss, IntfFYss, IntfFZss, IntfMXss, IntfMYss, IntfMZss,"
   AllOuts(IntfSS(1:nDOFL_TP))= - (/y%Y1Mesh%Force (:,1), y%Y1Mesh%Moment(:,1)/) !-y%Y1  !Note this is the force that the TP applies to the Jacket, opposite to what the GLue Code needs thus "-" sign
   ! Interface translations and rotations in SS coordinate system 
   !    "IntfTDXss, IntfTDYss, IntfTDZss, IntfRDXss, IntfRDYss IntfRDZss"
   AllOuts(IntfTRss(1:nDOFL_TP))=m%u_TP 
   ! Interface Translational and rotational accelerations in SS coordinate system
   !    "IntfTAXss, IntfTAYss, IntfTAZss, IntfRAXss, IntfRAYss IntfRAZss"
   AllOuts(IntfTRAss(1:nDOFL_TP))= m%udotdot_TP 

   ! --------------------------------------------------------------------------------
   ! --- Modal parameters "SSqmXX, SSqmdotXX, SSqmddXX" amplitude, speed and acceleration
   ! --------------------------------------------------------------------------------
   maxOutModes = min(p%nDOFM,99) ! We only have space for the first 99 values
   IF ( maxOutModes > 0 ) THEN 
      !BJJ: TODO: is there a check to see if we requested these channels but didn't request the modes? (i.e., retain 2 modes but asked for 75th mode?)
      AllOuts(SSqm01  :SSqm01  +maxOutModes-1) = x%qm      (1:maxOutModes)
      AllOuts(SSqmd01 :SSqmd01 +maxOutModes-1) = x%qmdot   (1:maxOutModes)
      AllOuts(SSqmdd01:SSqmdd01+maxOutModes-1) = m%qmdotdot(1:maxOutModes)
   END IF
   
   ! --------------------------------------------------------------------------------}
   ! --- Base reaction loads
   ! --------------------------------------------------------------------------------{
   ! Total base reaction forces and moments at the (0.,0.,-WtrDpth) location in SS coordinate system
   !    "ReactFXss, ReactFYss, ReactFZss, ReactMXss, ReactMYss, ReactMZss"
   IF (p%OutReact) THEN 
      ALLOCATE ( ReactNs(6*p%nNodes_C), STAT = ErrStat )
      IF ( ErrStat /= ErrID_None ) THEN
         ErrMsg  = ' Error allocating space for ReactNs array.'
         ErrStat = ErrID_Fatal
         RETURN
      END IF
      ReactNs = 0.0_ReKi !Initialize
      DO I=1,p%nNodes_C   !Do for each constrained node, they are ordered as given in the input file and so as in the order of y2mesh
         FK_elm2=0._ReKi !Initialize for cumulative force
         FM_elm2=0._ReKi !Initialize
         pLst => p%MOutLst3(I)
         !Find the joint forces
         DO J=1,SIZE(pLst%ElmIDs(1,:))  !for all the elements connected (normally 1)
            iiNode = 1
            call ElementForce(pLst, iiNode, J, FM_elm, FK_elm, sgn, DIRCOS, .false.)
            !transform back to global, need to do 3 at a time since cosine matrix is 3x3
            DO L=1,2  
               FM_elm2((L-1)*3+1:L*3) = FM_elm2((L-1)*3+1:L*3) + matmul(transpose(DIRCOS),FM_elm((L-1)*3+1:L*3))  !sum forces at joint in GLOBAL REF
               FK_elm2((L-1)*3+1:L*3) = FK_elm2((L-1)*3+1:L*3) + matmul(transpose(DIRCOS),FK_elm((L-1)*3+1:L*3))  !signs may be wrong, we will fix that later;  
               ! I believe this is all fixed in terms of signs now ,RRD 5/20/13
            ENDDO           
         ENDDO
         ! FK_elm2 ! + FM_elm2  !removed the inertial component 12/13 !Not sure why I need an intermediate step here, but the sum would not work otherwise
         ! NEED TO ADD HYDRODYNAMIC FORCES AT THE RESTRAINT NODES
         iSDNode   = p%Nodes_C(I,1) 
         iMeshNode = iSDNode ! input and Y2 mesh nodes are the same as subdyn
         Fext =  (/ u%LMesh%Force(:,iMeshNode), u%LMesh%Moment(:,iMeshNode) /)
         ReactNs((I-1)*6+1:6*I) = FK_elm2 - Fext  !Accumulate reactions from all nodes in GLOBAL COORDINATES
      ENDDO
      ! Store into AllOuts
      AllOuts( ReactSS(1:nDOFL_TP) ) = matmul(p%TIreact,ReactNs)
   ENDIF
   if (allocated(ReactNs)) deallocate(ReactNs)
contains

   subroutine ElementForce(pLst, iiNode, JJ, FM_elm, FK_elm, sgn, DIRCOS, bUseInputDirCos)
      type(MeshAuxDataType), intent(in)          :: pLst   !< Info for one member output
      integer(IntKi)       , intent(in)          :: iiNode !< Index over the nodes of a given member (>2 if nDIV>1)
      integer(IntKi)       , intent(in)          :: JJ     !< TODO: interpretation: index over other member connected to the current member (for averaging)
      real(FEKi), dimension (3,3), intent(inout) :: DIRCOS  !direction cosice matrix (global to local) (3x3)
      real(ReKi), dimension (6), intent(out)     :: FM_elm, FK_elm  !output static and dynamic forces and moments
      integer(IntKi), intent(out)                :: sgn !+1/-1 for node force calculations
      logical, intent(in)                        :: bUseInputDirCos !< If True, use DIRCOS from input, otherwise, use element DirCos
      ! Local
      integer(IntKi)                          :: iElem !< Element index/number
      integer(IntKi)                          :: FirstOrSecond !< 1 or 2  if first node or second node
      integer(IntKi), dimension(2)            :: ElemNodes  ! Node IDs for element under consideration (may not be consecutive numbers)
      real(ReKi)    , dimension(12)           :: X_e, Xdd_e ! Displacement and acceleration for an element
      integer(IntKi), dimension(2), parameter :: NodeNumber_To_Sign = (/-1, +1/)

      iElem         = pLst%ElmIDs(iiNode,JJ)             ! element number
      FirstOrSecond = pLst%ElmNds(iiNode,JJ)             ! first or second node of the element to be considered
      sgn           = NodeNumber_To_Sign(FirstOrSecond) ! Assign sign depending if it's the 1st or second node
      ElemNodes     = p%Elems(iElem,2:3)                ! first and second node ID associated with element iElem
<<<<<<< HEAD
      X_e(1:6)      = m%U_full       (p%NodesDOF(ElemNodes(1))%List(1:6)) 
      X_e(7:12)     = m%U_full       (p%NodesDOF(ElemNodes(2))%List(1:6)) 
=======
      X_e(1:6)      = m%U_full_elast (p%NodesDOF(ElemNodes(1))%List(1:6)) 
      X_e(7:12)     = m%U_full_elast (p%NodesDOF(ElemNodes(2))%List(1:6)) 
>>>>>>> 34ef10ef
      Xdd_e(1:6)    = m%U_full_dotdot(p%NodesDOF(ElemNodes(1))%List(1:6)) 
      Xdd_e(7:12)   = m%U_full_dotdot(p%NodesDOF(ElemNodes(2))%List(1:6)) 
      if (.not. bUseInputDirCos) then
         DIRCOS=transpose(p%ElemProps(iElem)%DirCos)! global to local
      endif
      CALL CALC_NODE_FORCES( DIRCOS, pLst%Me(:,:,iiNode,JJ),pLst%Ke(:,:,iiNode,JJ), Xdd_e, X_e, pLst%Fg(:,iiNode,JJ), FirstOrSecond, FM_elm, FK_elm) 
   end subroutine ElementForce

   !====================================================================================================
   !> Calculates static and dynamic forces for a given element, using K and M of the element, and 
   !output quantities Udotdot and Y2 containing the 
   !and K2 indicating wheter the 1st (1) or 2nd (2) node is to be picked
   !----------------------------------------------------------------------------------------------------
   SUBROUTINE CALC_NODE_FORCES(DIRCOS,Me,Ke,Udotdot,Y2 ,Fg, FirstOrSecond, FM_nod, FK_nod)
      Real(FEKi), DIMENSION (3,3),   INTENT(IN)  :: DIRCOS    !direction cosice matrix (global to local) (3x3)
      Real(FEKi), DIMENSION (12,12), INTENT(IN)  :: Me,Ke    !element M and K matrices (12x12) in GLOBAL REFERENCE (DIRCOS^T K DIRCOS)
      Real(ReKi), DIMENSION (12),    INTENT(IN)  :: Udotdot, Y2     !acceleration and velocities, gravity forces
      Real(FEKi), DIMENSION (12),    INTENT(IN)  :: Fg     !acceleration and velocities, gravity forces
      Integer(IntKi),                INTENT(IN)  :: FirstOrSecond !1 or 2 depending on node of interest
      REAL(ReKi), DIMENSION (6),    INTENT(OUT)  :: FM_nod, FK_nod  !output static and dynamic forces and moments
      !Locals
      INTEGER(IntKi) :: L !counter
      REAL(DbKi), DIMENSION(12)                    :: FM_glb, FF_glb, FM_elm, FF_elm  ! temporary storage 

      FM_glb = matmul(Me,Udotdot)   ! GLOBAL REFERENCE
      FF_glb = matmul(Ke,Y2)        ! GLOBAL REFERENCE
<<<<<<< HEAD
      FF_glb = FF_glb - Fg          ! GLOBAL REFERENCE
=======
      FF_glb = FF_glb - Fg          ! GLOBAL REFERENCE ! NOTE: Fg is now 0, only the "Kx" part in Fk
>>>>>>> 34ef10ef
      DO L=1,4 ! Transforming coordinates 3 at a time
         FM_elm((L-1)*3+1:L*3) =  matmul(DIRCOS, FM_glb( (L-1)*3+1:L*3 ) )
         FF_elm((L-1)*3+1:L*3) =  matmul(DIRCOS, FF_glb( (L-1)*3+1:L*3 ) ) 
      ENDDO
      FM_nod = FM_elm(6*(FirstOrSecond-1)+1:FirstOrSecond*6) ! k2=1, 1:6,  k2=2  7:12 
      FK_nod = FF_elm(6*(FirstOrSecond-1)+1:FirstOrSecond*6) 

   END SUBROUTINE CALC_NODE_FORCES 
END SUBROUTINE SDOut_MapOutputs


!====================================================================================================
SUBROUTINE SDOut_CloseSum( UnSum, ErrStat, ErrMsg )
   INTEGER,                 INTENT( IN    )   :: UnSum                ! the unit number for the SubDyn summary file          
   INTEGER,                 INTENT(   OUT )   :: ErrStat              ! returns a non-zero value when an error occurs  
   CHARACTER(*),            INTENT(   OUT )   :: ErrMsg               ! Error message if ErrStat /= ErrID_None
   ! Local variables
   INTEGER                                     :: Stat                 ! status from I/) operation 
   ErrStat = ErrID_None         
   ErrMsg  = ""
   ! Write any closing information in the summary file
   IF ( UnSum > 0 ) THEN
      WRITE (UnSum,'(/,A/)', IOSTAT=Stat)  '#This summary file was closed on '//CurDate()//' at '//CurTime()//'.'
      IF (Stat /= 0) THEN
         ErrStat = ErrID_FATAL
         ErrMsg  = ' Problem writing to summary file.'
      END IF
      ! Close the file
      CLOSE( UnSum, IOSTAT=Stat )
      IF (Stat /= 0) THEN
         ErrStat = ErrID_FATAL
         ErrMsg  = TRIM(ErrMsg)//' Problem closing summary file.'
      END IF
      IF ( ErrStat /= ErrID_None ) ErrMsg = 'SDOut_CloseSum'//TRIM(ErrMsg)
   END IF                      
END SUBROUTINE SDOut_CloseSum            

!====================================================================================================
SUBROUTINE SDOut_OpenSum( UnSum, SummaryName, SD_Prog, ErrStat, ErrMsg )
   INTEGER,                 INTENT(   OUT )   :: UnSum                ! the unit number for the SubDyn summary file          
   CHARACTER(*),            INTENT( IN    )   :: SummaryName          ! the name of the SubDyn summary file
   TYPE(ProgDesc),          INTENT( IN    )   :: SD_Prog              ! the name/version/date of the  program
   INTEGER,                 INTENT(   OUT )   :: ErrStat              ! returns a non-zero value when an error occurs  
   CHARACTER(*),            INTENT(   OUT )   :: ErrMsg               ! Error message if ErrStat /= ErrID_None
   integer                                    :: ErrStat2
   ErrStat = ErrID_None         
   ErrMsg  = ""       

   CALL GetNewUnit( UnSum )
   CALL OpenFOutFile ( UnSum, SummaryName, ErrStat, ErrMsg ) 
   IF ( ErrStat >= AbortErrLev ) THEN
      ErrMsg  = 'Failed to open SubDyn summary file: '//TRIM(ErrMsg)
      RETURN
   END IF
      
   ! Write the summary file header
   WRITE (UnSum,'(/,A/)', IOSTAT=ErrStat2)  '#This summary file was generated by '//TRIM( SD_Prog%Name )//&
                     ' '//TRIM( SD_Prog%Ver )//' on '//CurDate()//' at '//CurTime()//'.'
END SUBROUTINE SDOut_OpenSum 

!====================================================================================================
SUBROUTINE SDOut_OpenOutput( ProgVer, OutRootName,  p, InitOut, ErrStat, ErrMsg )
! This subroutine initialized the output module, checking if the output parameter list (OutList)
! contains valid names, and opening the output file if there are any requested outputs
!----------------------------------------------------------------------------------------------------
   ! Passed variables
   TYPE(ProgDesc),                INTENT( IN    ) :: ProgVer
   CHARACTER(*),                  INTENT( IN    ) :: OutRootName          ! Root name for the output file
   TYPE(SD_ParameterType),        INTENT( INOUT ) :: p   
   TYPE(SD_InitOutPutType ),      INTENT( IN    ) :: InitOut              !
   INTEGER,                       INTENT(   OUT ) :: ErrStat              ! a non-zero value indicates an error occurred           
   CHARACTER(*),                  INTENT(   OUT ) :: ErrMsg               ! Error message if ErrStat /= ErrID_None
   ! Local variables
   INTEGER                                        :: I                    ! Generic loop counter      
   CHARACTER(1024)                                :: OutFileName          ! The name of the output file  including the full path.
   CHARACTER(200)                                 :: Frmt                 ! a string to hold a format statement
   INTEGER                                        :: ErrStat2              
   ErrStat = ErrID_None  
   ErrMsg  = ""
   ! Open the output file, if necessary, and write the header
   IF ( ALLOCATED( p%OutParam ) .AND. p%NumOuts > 0 ) THEN           ! Output has been requested so let's open an output file            
      ! Open the file for output
      OutFileName = TRIM(OutRootName)//'.out'
      CALL GetNewUnit( p%UnJckF )
   
      CALL OpenFOutFile ( p%UnJckF, OutFileName, ErrStat, ErrMsg ) 
      IF ( ErrStat >= AbortErrLev ) THEN
         ErrMsg = ' Error opening SubDyn-level output file: '//TRIM(ErrMsg)
         RETURN
      END IF
       
      ! Write the output file header
      WRITE (p%UnJckF,'(/,A/)', IOSTAT=ErrStat2)  'These predictions were generated by '//TRIM(GETNVD(ProgVer))//&
                      ' on '//CurDate()//' at '//CurTime()//'.'
      
      WRITE(p%UnJckF, '(//)') ! add 3 lines to make file format consistant with FAST v8 (headers on line 7; units on line 8) [this allows easier post-processing]
      
      ! Write the names of the output parameters:
      Frmt = '(A8,'//TRIM(Int2LStr(p%NumOuts+p%OutAllInt*p%OutAllDims))//'(:,A,'//TRIM( p%OutSFmt )//'))'
      WRITE(p%UnJckF,Frmt, IOSTAT=ErrStat2)  TRIM( 'Time' ), ( p%Delim, TRIM( InitOut%WriteOutputHdr(I) ), I=1,p%NumOuts+p%OutAllInt*p%OutAllDims )
      
      ! Write the units of the output parameters:                 
      WRITE(p%UnJckF,Frmt, IOSTAT=ErrStat2)  TRIM( 's'), ( p%Delim, TRIM( InitOut%WriteOutputUnt(I) ), I=1,p%NumOuts+p%OutAllInt*p%OutAllDims )
   END IF   ! there are any requested outputs   
END SUBROUTINE SDOut_OpenOutput

!====================================================================================================


!====================================================================================================
SUBROUTINE SDOut_CloseOutput ( p, ErrStat, ErrMsg )
! This function cleans up after running the SubDyn output module. It closes the output file,
! releases memory, and resets the number of outputs requested to 0.
!----------------------------------------------------------------------------------------------------
   TYPE(SD_ParameterType),  INTENT( INOUT )       :: p                    ! data for this instance of the floating platform module
   INTEGER,                       INTENT(   OUT ) :: ErrStat              ! a non-zero value indicates an error occurred
   CHARACTER(*),                  INTENT(   OUT ) :: ErrMsg               ! Error message if ErrStat /= ErrID_None
   LOGICAL                               :: Err

   ErrStat = 0
   ErrMsg  = ""
   Err     = .FALSE.

   ! Close our output file
   CLOSE( p%UnJckF, IOSTAT = ErrStat )
   IF ( ErrStat /= 0 ) Err = .TRUE.
 
   ! Make sure ErrStat is non-zero if an error occurred
   IF ( Err ) ErrStat = ErrID_Fatal
   RETURN

END SUBROUTINE SDOut_CloseOutput
!====================================================================================================

SUBROUTINE SDOut_WriteOutputNames( UnJckF, p, ErrStat, ErrMsg )

   INTEGER,                      INTENT( IN    ) :: UnJckF            ! file unit for the output file
   TYPE(SD_ParameterType),  INTENT( IN    ) :: p                    ! SubDyn module's parameter data
   INTEGER,                      INTENT(   OUT ) :: ErrStat              ! returns a non-zero value when an error occurs  
   CHARACTER(*),                 INTENT(   OUT ) :: ErrMsg               ! Error message if ErrStat /= ErrID_None
   
   CHARACTER(200)                         :: Frmt                        ! a string to hold a format statement
   INTEGER                                :: I                           ! Generic loop counter
   
   ErrStat = ErrID_None   
   ErrMsg  = ""
   
   Frmt = '(A8,'//TRIM(Int2LStr(p%NumOuts+p%OutAllInt*p%OutAllDims))//'(:,A,'//TRIM( p%OutSFmt )//'))'

   WRITE(UnJckF,Frmt)  TRIM( p%OutParam(0)%Name ), ( p%Delim, TRIM( p%OutParam(I)%Name ), I=1,p%NumOuts+p%OutAllInt*p%OutAllDims )
      
END SUBROUTINE SDOut_WriteOutputNames

!====================================================================================================

SUBROUTINE SDOut_WriteOutputUnits( UnJckF, p, ErrStat, ErrMsg )
   INTEGER,                      INTENT( IN    ) :: UnJckF            ! file unit for the output file
   TYPE(SD_ParameterType),  INTENT( IN    ) :: p                    ! SubDyn module's parameter data
   INTEGER,                      INTENT(   OUT ) :: ErrStat              ! returns a non-zero value when an error occurs  
   CHARACTER(*),                 INTENT(   OUT ) :: ErrMsg               ! Error message if ErrStat /= ErrID_None
   CHARACTER(200)                         :: Frmt                        ! a string to hold a format statement
   INTEGER                                :: I                           ! Generic loop counter
   ErrStat = ErrID_None   
   ErrMsg  = ""
   
   Frmt = '(A8,'//TRIM(Int2LStr(p%NumOuts+p%OutAllInt*p%OutAllDims))//'(:,A,'//TRIM( p%OutSFmt )//'))'

   WRITE(UnJckF,Frmt)  TRIM( p%OutParam(0)%Units ), ( p%Delim, TRIM( p%OutParam(I)%Units ), I=1,p%NumOuts+p%OutAllInt*p%OutAllDims )
      
END SUBROUTINE SDOut_WriteOutputUnits

!====================================================================================================
SUBROUTINE SDOut_WriteOutputs( UnJckF, Time, SDWrOutput, p, ErrStat, ErrMsg )
! This subroutine writes the data stored in WriteOutputs (and indexed in OutParam) to the file
! opened in SDOut_Init()
!---------------------------------------------------------------------------------------------------- 
   INTEGER,                      INTENT( IN    ) :: UnJckF               ! file unit for the output file
   REAL(DbKi),                   INTENT( IN    ) :: Time                 ! Time for this output
   REAL(ReKi),                   INTENT( IN    ) :: SDWrOutput(:)        ! SubDyn module's output data
   TYPE(SD_ParameterType),       INTENT( IN    ) :: p                    ! SubDyn module's parameter data
   INTEGER,                      INTENT(   OUT ) :: ErrStat              ! returns a non-zero value when an error occurs  
   CHARACTER(*),                 INTENT(   OUT ) :: ErrMsg               ! Error message if ErrStat /= ErrID_None
   ! Local variables
   INTEGER                                :: I                           ! Generic loop counter
   CHARACTER(200)                         :: Frmt                        ! a string to hold a format statement
   ErrStat = ErrID_None   
   ErrMsg  = ""
   
      ! Initialize ErrStat and determine if it makes any sense to write output
   IF ( .NOT. ALLOCATED( p%OutParam ) .OR. UnJckF < 0 )  THEN
      ErrStat = ErrID_Fatal
      ErrMsg  = ' To write outputs for SubDyn there must be a valid file ID and OutParam must be allocated.'
      RETURN
   ELSE
      ErrStat = ErrID_None
   END IF

      ! Write the output parameters to the file
   Frmt = '(F10.4,'//TRIM(Int2LStr(p%NumOuts+p%OutAllInt*p%OutAllDims))//'(:,A,'//TRIM( p%OutFmt )//'))'

   WRITE(UnJckF,Frmt)  Time, ( p%Delim, SDWrOutput(I), I=1,p%NumOuts+p%OutAllInt*p%OutAllDims )

END SUBROUTINE SDOut_WriteOutputs

!====================================================================================================


!====================================================================================================
SUBROUTINE SDOut_ChkOutLst( OutList, p, ErrStat, ErrMsg )
! This routine checks the names of inputted output channels, checks to see if any of them are ill-
! conditioned (returning an error if so), and assigns the OutputDataType settings (i.e, the index,  
! name, and units of the output channels). 
! NOTE OutParam is populated here
!----------------------------------------------------------------------------------------------------    
   TYPE(SD_ParameterType),   INTENT( INOUT ) :: p                    ! SubDyn module parameter data
   CHARACTER(ChanLen),       INTENT( IN    ) :: OutList (:)          ! An array holding the names of the requested output channels.         
   INTEGER,                  INTENT(   OUT ) :: ErrStat              ! a non-zero value indicates an error occurred           
   CHARACTER(*),             INTENT(   OUT ) :: ErrMsg               ! Error message if ErrStat /= ErrID_None
   ! Local variables.
   INTEGER                                   :: I,J,K                                         ! Generic loop-counting index.
   INTEGER                                   :: INDX                                      ! Index for valid arrays
   CHARACTER(ChanLen)                        :: OutListTmp                                ! A string to temporarily hold OutList(I).
   !CHARACTER(28), PARAMETER               :: OutPFmt    = "( I4, 3X,A 10,1 X, A10 )"   ! Output format parameter output list.
   CHARACTER(ChanLen), DIMENSION(24)         :: ToTUnits,ToTNames,ToTNames0
   LOGICAL                  :: InvalidOutput(0:MaxOutPts)                        ! This array determines if the output channel is valid for this configuration
   LOGICAL                  :: CheckOutListAgain
   ErrStat = ErrID_None   
   ErrMsg  = ""
   
   InvalidOutput            = .FALSE.

      ! mark invalid output channels:
   DO k=p%nDOFM+1,99
      InvalidOutput(SSqm01  +k-1) = .true.
      InvalidOutput(SSqmd01 +k-1) = .true.
      InvalidOutput(SSqmdd01+k-1) = .true.
   END DO
         
   DO I=1,9
          !I know el # and whether it is 1st node or second node
      if (I <= p%NMOutputs) then
         INDX=p%MOutLst(I)%NOutCnt+1
      else
         INDX = 1
      end if
            
      DO J=INDX,9 !Iterate on requested nodes for that member 
         !Forces and moments
         InvalidOutput(MNfmKe  (:,J,I)) = .true.  !static forces and moments (6) Local Ref
         InvalidOutput(MNfmMe  (:,J,I)) = .true.  !dynamic forces and moments (6) Local Ref
         !Displacement
         InvalidOutput(MNTDss  (:,J,I)) = .true.  !Translational
         InvalidOutput(MNRDe   (:,J,I)) = .true.  !Rotational
         !Accelerations
         InvalidOutput(MNTRAe  (:,J,I)) = .true.  !translational accel local ref
      END DO
   END DO
  
   !-------------------------------------------------------------------------------------------------
   ! ALLOCATE the OutParam array
   !-------------------------------------------------------------------------------------------------    
   ALLOCATE ( p%OutParam(1:p%NumOuts+p%OutAllInt*p%OutAllDims) , STAT=ErrStat )
   IF ( ErrStat /= 0 )  THEN
      ErrMsg  = ' Error allocating memory for the OutParam array.'
      ErrStat = ErrID_Fatal
      RETURN
   END IF
     
   
   !-------------------------------------------------------------------------------------------------
   ! Set index, name, and units for the output channels
   ! If a selected output channel is not available in this module, set error flag and return.
   !-------------------------------------------------------------------------------------------------   
   !!!p%OutParam(0)%Name  = 'Time'    ! OutData(0) is the time channel by default.
   !!!p%OutParam(0)%Units = '(sec)'   !
   !!!p%OutParam(0)%Indx  = Time
   !!!p%OutParam(0)%SignM = 1
     
   DO I = 1,p%NumOuts
   
      p%OutParam(I)%Name = OutList(I)   
      OutListTmp         = OutList(I)
   
   
      ! Reverse the sign (+/-) of the output channel if the user prefixed the
      !   channel name with a '-', '_', 'm', or 'M' character indicating "minus".
      
      CheckOutListAgain = .FALSE.
      
      IF      ( INDEX( '-_', OutListTmp(1:1) ) > 0 ) THEN
         p%OutParam(I)%SignM = -1     ! ex, '-TipDxc1' causes the sign of TipDxc1 to be switched.
         OutListTmp                   = OutListTmp(2:)
      ELSE IF ( INDEX( 'mM', OutListTmp(1:1) ) > 0 ) THEN ! We'll assume this is a variable name for now, (if not, we will check later if OutListTmp(2:) is also a variable name)
         CheckOutListAgain            = .TRUE.
         p%OutParam(I)%SignM = 1
      ELSE
         p%OutParam(I)%SignM = 1
      END IF
      
      CALL Conv2UC( OutListTmp )    ! Convert OutListTmp to upper case
   
   
      Indx =  IndexCharAry( OutListTmp(1:9), ValidParamAry )
      
      IF ( CheckOutListAgain .AND. Indx < 1 ) THEN    ! Let's assume that "M" really meant "minus" and then test again         
         p%OutParam(I)%SignM = -1            ! ex, 'MTipDxc1' causes the sign of TipDxc1 to be switched.
         OutListTmp                   = OutListTmp(2:)
         
         Indx = IndexCharAry( OutListTmp(1:9), ValidParamAry )         
      END IF
      
      IF ( Indx > 0 ) THEN
         p%OutParam(I)%Indx = ParamIndxAry(Indx)
         IF ( InvalidOutput( ParamIndxAry(Indx) ) ) THEN
            p%OutParam(I)%Units = 'INVALID' 
            p%OutParam(I)%SignM =  0           
         ELSE
            p%OutParam(I)%Units = ParamUnitsAry(Indx)
         END IF
      ELSE
         ErrMsg  = p%OutParam(I)%Name//' is not an available output channel.'
         ErrStat = ErrID_Fatal
         p%OutParam(I)%Units = 'INVALID'  
         p%OutParam(I)%Indx  =  0
         p%OutParam(I)%SignM =  0                              ! this will print all zeros
      END IF
      
   END DO
   
   IF (p%OutAll) THEN   !Finish populating the OutParam with all the joint forces and moments
       ToTNames0=RESHAPE(SPREAD( (/"FKxe", "FKye", "FKze", "MKxe", "MKye", "MKze", "FMxe", "FMye", "FMze", "MMxe", "MMye", "MMze"/), 2, 2), (/24/) )
       ToTUnits=RESHAPE(SPREAD( (/"(N)  ","(N)  ","(N)  ", "(N*m)","(N*m)","(N*m)", "(N)  ","(N)  ","(N)  ", "(N*m)","(N*m)","(N*m)"/), 2, 2), (/24/) )
       DO I=1,p%NMembers
           DO K=1,2
            DO J=1,12  
             TotNames(J+(K-1)*12)=TRIM("M"//Int2Lstr(I))//TRIM("J"//Int2Lstr(K))//TRIM(TotNames0(J))
            ENDDO  
           ENDDO
           p%OutParam(p%NumOuts+(I-1)*12*2+1:p%NumOuts+I*12*2)%Name  = ToTNames
           p%OutParam(p%NumOuts+(I-1)*12*2+1:p%NumOuts+I*12*2)%Units = ToTUnits
       ENDDO
       p%OutParam(p%NumOuts+1:p%NumOuts+p%OutAllDims)%SignM = 1
       p%OutParam(p%NumOuts+1:p%NumOuts+p%OutAllDims)%Indx= MaxOutPts+(/(J, J=1, p%OutAllDims)/) 
   ENDIF

END SUBROUTINE SDOut_ChkOutLst
!====================================================================================================
!++++++++++++++++++++++++++++++++++++++++++++++++++++++++++++++++++++++++++++++++++++++++++++++++++++++++++++++++++++++++++++++++++
!> This routine initializes the array that maps rows/columns of the Jacobian to specific mesh fields.
!! Do not change the order of this packing without changing subroutine !
SUBROUTINE SD_Init_Jacobian(Init, p, u, y, InitOut, ErrStat, ErrMsg)
   TYPE(SD_InitType)                 , INTENT(IN   ) :: Init                  !< Init
   TYPE(SD_ParameterType)            , INTENT(INOUT) :: p                     !< parameters
   TYPE(SD_InputType)                , INTENT(IN   ) :: u                     !< inputs
   TYPE(SD_OutputType)               , INTENT(IN   ) :: y                     !< outputs
   TYPE(SD_InitOutputType)           , INTENT(INOUT) :: InitOut               !< Initialization output data (for Jacobian row/column names)
   INTEGER(IntKi)                    , INTENT(  OUT) :: ErrStat               !< Error status of the operation
   CHARACTER(*)                      , INTENT(  OUT) :: ErrMsg                !< Error message if ErrStat /= ErrID_None
   INTEGER(IntKi)                                    :: ErrStat2
   CHARACTER(ErrMsgLen)                              :: ErrMsg2
   CHARACTER(*), PARAMETER                           :: RoutineName = 'SD_Init_Jacobian'
   real(ReKi) :: dx, dy, dz, maxDim
   ! local variables:
   ErrStat = ErrID_None
   ErrMsg  = ""
   ! --- System dimension
   dx = maxval(Init%Nodes(:,2))- minval(Init%Nodes(:,2))
   dy = maxval(Init%Nodes(:,3))- minval(Init%Nodes(:,3))
   dz = maxval(Init%Nodes(:,4))- minval(Init%Nodes(:,4))
   maxDim = max(dx, dy, dz)
   
   ! --- System dimension
   call Init_Jacobian_y(); if (Failed()) return
   call Init_Jacobian_x(); if (Failed()) return
   call Init_Jacobian_u(); if (Failed()) return

contains
   LOGICAL FUNCTION Failed()
        call SetErrStat(ErrStat2, ErrMsg2, ErrStat, ErrMsg, 'SD_Init_Jacobian') 
        Failed =  ErrStat >= AbortErrLev
   END FUNCTION Failed
   !> This routine initializes the Jacobian parameters and initialization outputs for the linearized outputs.

   SUBROUTINE Init_Jacobian_y()
      INTEGER(IntKi) :: index_next, i
      ! Number of outputs
      p%Jac_ny = y%Y1Mesh%nNodes * 6     & ! 3 forces + 3 moments at each node
               + y%Y2Mesh%nNodes * 18    & ! 6 displacements + 6 velocities + 6 accelerations at each node
<<<<<<< HEAD
=======
               + y%Y3Mesh%nNodes * 18    & ! 6 displacements + 6 velocities + 6 accelerations at each node
>>>>>>> 34ef10ef
               + p%NumOuts                 ! WriteOutput values 
      ! Storage info for each output (names, rotframe)
      call AllocAry(InitOut%LinNames_y, p%Jac_ny, 'LinNames_y',ErrStat2,ErrMsg2); if(ErrStat2/=ErrID_None) return
      call AllocAry(InitOut%RotFrame_y, p%Jac_ny, 'RotFrame_y',ErrStat2,ErrMsg2); if(ErrStat2/=ErrID_None) return
      ! Names
      index_next = 1
      call PackLoadMesh_Names(  y%Y1Mesh, 'Interface displacement', InitOut%LinNames_y, index_next)
<<<<<<< HEAD
      call PackMotionMesh_Names(y%Y2Mesh, 'Nodes motion'          , InitOut%LinNames_y, index_next)
=======
      call PackMotionMesh_Names(y%Y2Mesh, 'Nodes motion mixed'    , InitOut%LinNames_y, index_next)
      call PackMotionMesh_Names(y%Y3Mesh, 'Nodes motion full'     , InitOut%LinNames_y, index_next)
>>>>>>> 34ef10ef
      do i=1,p%NumOuts
         InitOut%LinNames_y(i+index_next-1) = trim(InitOut%WriteOutputHdr(i))//', '//trim(InitOut%WriteOutputUnt(i))
      end do
      ! RotFrame
      InitOut%RotFrame_y(:) = .false.
   END SUBROUTINE Init_Jacobian_y

   !> This routine initializes the Jacobian parameters and initialization outputs for the linearized continuous states.
   SUBROUTINE Init_Jacobian_x()
      INTEGER(IntKi) :: i
      p%Jac_nx = p%nDOFM ! qm 
      ! allocate space for the row/column names and for perturbation sizes
      CALL AllocAry(InitOut%LinNames_x  , 2*p%Jac_nx, 'LinNames_x'  , ErrStat2, ErrMsg2); if(ErrStat/=ErrID_None) return
      CALL AllocAry(InitOut%RotFrame_x  , 2*p%Jac_nx, 'RotFrame_x'  , ErrStat2, ErrMsg2); if(ErrStat/=ErrID_None) return
      CALL AllocAry(InitOut%DerivOrder_x, 2*p%Jac_nx, 'DerivOrder_x', ErrStat2, ErrMsg2); if(ErrStat/=ErrID_None) return
      ! default perturbations, p%dx:
      p%dx(1) = 2.0_ReKi*D2R_D   ! deflection states in rad and rad/s
      p%dx(2) = 2.0_ReKi*D2R_D   ! deflection states in rad and rad/s
      InitOut%RotFrame_x   = .false.
      InitOut%DerivOrder_x = 2
      ! set linearization output names:
      do i=1,p%Jac_nx
         InitOut%LinNames_x(i) = 'Craig-Bampton mode '//trim(num2lstr(i))//' amplitude, -'; 
      end do
      do i=1,p%Jac_nx
         InitOut%LinNames_x(i+p%Jac_nx) = 'First time derivative of '//trim(InitOut%LinNames_x(i))//'/s'
         InitOut%RotFrame_x(i+p%Jac_nx) = InitOut%RotFrame_x(i)
      end do
   END SUBROUTINE Init_Jacobian_x

   SUBROUTINE Init_Jacobian_u()
      REAL(R8Ki)     :: perturb
      INTEGER(IntKi) :: i, j, idx, nu, i_meshField
      ! Number of inputs
      nu = u%TPMesh%nNodes * 18 & ! 3 Translation Displacements + 3 orientations + 6 velocities + 6 accelerations at each node
         + u%LMesh%nNodes  * 6    ! 3 forces + 3 moments at each node
      ! --- Info of linearized inputs (Names, RotFrame, IsLoad)
      call AllocAry(InitOut%LinNames_u, nu, 'LinNames_u', ErrStat2, ErrMsg2); if(ErrStat2/=ErrID_None) return
      call AllocAry(InitOut%RotFrame_u, nu, 'RotFrame_u', ErrStat2, ErrMsg2); if(ErrStat2/=ErrID_None) return
      call AllocAry(InitOut%IsLoad_u  , nu, 'IsLoad_u'  , ErrStat2, ErrMsg2); if(ErrStat2/=ErrID_None) return
      InitOut%RotFrame_u = .false. ! every input is on a mesh, which stores values in the global (not rotating) frame
      idx = 1
      call PackMotionMesh_Names(u%TPMesh, 'TPMesh', InitOut%LinNames_u, idx) ! all 6 motion fields
      InitOut%IsLoad_u(1:idx-1) = .false. ! the TPMesh inputs are not loads
      InitOut%IsLoad_u(idx:)    = .true.  ! the remaining inputs are loads
      call PackLoadMesh_Names(  u%LMesh,   'LMesh', InitOut%LinNames_u, idx)

      ! --- Jac_u_indx:  matrix to store index to help us figure out what the ith value of the u vector really means
      ! (see perturb_u ... these MUST match )
      ! column 1 indicates module's mesh and field
      ! column 2 indicates the first index (x-y-z component) of the field
      ! column 3 is the node
      call allocAry( p%Jac_u_indx, nu, 3, 'p%Jac_u_indx', ErrStat2, ErrMsg2); if(ErrStat2/=ErrID_None) return
      idx = 1
      !Module/Mesh/Field: u%TPMesh%TranslationDisp  = 1;
      !Module/Mesh/Field: u%TPMesh%Orientation      = 2;
      !Module/Mesh/Field: u%TPMesh%TranslationVel   = 3;
      !Module/Mesh/Field: u%TPMesh%RotationVel      = 4;
      !Module/Mesh/Field: u%TPMesh%TranslationAcc   = 5;
      !Module/Mesh/Field: u%TPMesh%RotationAcc      = 6;
      do i_meshField = 1,6
         do i=1,u%TPMesh%nNodes
            do j=1,3
               p%Jac_u_indx(idx,1) =  i_meshField
               p%Jac_u_indx(idx,2) =  j !component idx:  j
               p%Jac_u_indx(idx,3) =  i !Node:   i
               idx = idx + 1
            end do !j
         end do !i
      end do
      !Module/Mesh/Field: u%LMesh%Force   = 7;
      !Module/Mesh/Field: u%LMesh%Moment  = 8;
      do i_meshField = 7,8
         do i=1,u%LMesh%nNodes
            do j=1,3
               p%Jac_u_indx(idx,1) =  i_meshField
               p%Jac_u_indx(idx,2) =  j !component idx:  j
               p%Jac_u_indx(idx,3) =  i !Node:   i
               idx = idx + 1
            end do !j
         end do !i
      end do

      ! --- Default perturbations, p%du:
      call allocAry( p%du, 8, 'p%du', ErrStat2, ErrMsg2); if(ErrStat2/=ErrID_None) return ! 8 = number of unique values in p%Jac_u_indx(:,1)
      perturb   = 2.0_R8Ki*D2R_D
      p%du( 1) = perturb       ! u%TPMesh%TranslationDisp  = 1;
      p%du( 2) = perturb       ! u%TPMesh%Orientation      = 2;
      p%du( 3) = perturb       ! u%TPMesh%TranslationVel   = 3;
      p%du( 4) = perturb       ! u%TPMesh%RotationVel      = 4;
      p%du( 5) = perturb       ! u%TPMesh%TranslationAcc   = 5;
      p%du( 6) = perturb       ! u%TPMesh%RotationAcc      = 6;
      p%du( 7) = 170*maxDim**2 ! u%LMesh%Force             = 7;
      p%du( 8) =  14*maxDim**3 ! u%LMesh%Moment            = 8;
   END SUBROUTINE Init_Jacobian_u

END SUBROUTINE SD_Init_Jacobian
!----------------------------------------------------------------------------------------------------------------------------------
!> This routine perturbs the nth element of the u array (and mesh/field it corresponds to)
!! Do not change this without making sure subroutine beamdyn::init_jacobian is consistant with this routine!
SUBROUTINE SD_Perturb_u( p, n, perturb_sign, u, du )
   TYPE(SD_ParameterType)              , INTENT(IN   ) :: p            !< parameters
   INTEGER( IntKi )                    , INTENT(IN   ) :: n            !< number of array element to use
   INTEGER( IntKi )                    , INTENT(IN   ) :: perturb_sign !< +1 or -1 (value to multiply perturbation by; positive or negative difference)
   TYPE(SD_InputType)                  , INTENT(INOUT) :: u            !< perturbed SD inputs
   REAL( R8Ki )                        , INTENT(  OUT) :: du           !< amount that specific input was perturbed
   ! local variables
   INTEGER :: fieldIndx
   INTEGER :: node
   fieldIndx = p%Jac_u_indx(n,2)
   node      = p%Jac_u_indx(n,3)
   du = p%du(  p%Jac_u_indx(n,1) )
   ! determine which mesh we're trying to perturb and perturb the input:
   SELECT CASE( p%Jac_u_indx(n,1) )
   CASE ( 1) !Module/Mesh/Field: u%TPMesh%TranslationDisp = 1;
      u%TPMesh%TranslationDisp( fieldIndx,node) = u%TPMesh%TranslationDisp( fieldIndx,node) + du * perturb_sign
   CASE ( 2) !Module/Mesh/Field: u%TPMesh%Orientation = 2;
      CALL PerturbOrientationMatrix( u%TPMesh%Orientation(:,:,node), du * perturb_sign, fieldIndx )
   CASE ( 3) !Module/Mesh/Field: u%TPMesh%TranslationVel = 3;
      u%TPMesh%TranslationVel( fieldIndx,node) = u%TPMesh%TranslationVel( fieldIndx,node) + du * perturb_sign
   CASE ( 4) !Module/Mesh/Field: u%TPMesh%RotationVel = 4;
      u%TPMesh%RotationVel(fieldIndx,node) = u%TPMesh%RotationVel(fieldIndx,node) + du * perturb_sign
   CASE ( 5) !Module/Mesh/Field: u%TPMesh%TranslationAcc = 5;
      u%TPMesh%TranslationAcc( fieldIndx,node) = u%TPMesh%TranslationAcc( fieldIndx,node) + du * perturb_sign
   CASE ( 6) !Module/Mesh/Field: u%TPMesh%RotationAcc = 6;
      u%TPMesh%RotationAcc(fieldIndx,node) = u%TPMesh%RotationAcc(fieldIndx,node) + du * perturb_sign
   CASE ( 7) !Module/Mesh/Field: u%LMesh%Force = 7;
      u%LMesh%Force(fieldIndx,node) = u%LMesh%Force(fieldIndx,node) + du * perturb_sign 
   CASE ( 8) !Module/Mesh/Field: u%LMesh%Moment  = 8;
      u%LMesh%Moment(fieldIndx,node) = u%LMesh%Moment(fieldIndx,node) + du * perturb_sign
   END SELECT
END SUBROUTINE SD_Perturb_u
!----------------------------------------------------------------------------------------------------------------------------------
!> This routine uses values of two output types to compute an array of differences.
!! Do not change this packing without making sure subroutine beamdyn::init_jacobian is consistant with this routine!
SUBROUTINE SD_Compute_dY(p, y_p, y_m, delta, dY)
   TYPE(SD_ParameterType)            , INTENT(IN   ) :: p     !< parameters
   TYPE(SD_OutputType)               , INTENT(IN   ) :: y_p   !< SD outputs at \f$ u + \Delta_p u \f$ or \f$ z + \Delta_p z \f$ (p=plus)
   TYPE(SD_OutputType)               , INTENT(IN   ) :: y_m   !< SD outputs at \f$ u - \Delta_m u \f$ or \f$ z - \Delta_m z \f$ (m=minus)
   REAL(R8Ki)                        , INTENT(IN   ) :: delta !< difference in inputs or states \f$ delta_p = \Delta_p u \f$ or \f$ delta_p = \Delta_p x \f$
   REAL(R8Ki)                        , INTENT(INOUT) :: dY(:) !< column of dYdu or dYdx: \f$ \frac{\partial Y}{\partial u_i} = \frac{y_p - y_m}{2 \, \Delta u}\f$ or \f$ \frac{\partial Y}{\partial z_i} = \frac{y_p - y_m}{2 \, \Delta x}\f$
   ! local variables:
   INTEGER(IntKi) :: i              ! loop over outputs
   INTEGER(IntKi) :: indx_first     ! index indicating next value of dY to be filled
   indx_first = 1
   call PackLoadMesh_dY(  y_p%Y1Mesh, y_m%Y1Mesh, dY, indx_first)
   call PackMotionMesh_dY(y_p%Y2Mesh, y_m%Y2Mesh, dY, indx_first) ! all 6 motion fields
<<<<<<< HEAD
=======
   call PackMotionMesh_dY(y_p%Y3Mesh, y_m%Y3Mesh, dY, indx_first) ! all 6 motion fields
>>>>>>> 34ef10ef
   do i=1,p%NumOuts
      dY(i+indx_first-1) = y_p%WriteOutput(i) - y_m%WriteOutput(i)
   end do
   dY = dY / (2.0_R8Ki*delta)
END SUBROUTINE SD_Compute_dY
!----------------------------------------------------------------------------------------------------------------------------------
!> This routine perturbs the nth element of the x array (and mesh/field it corresponds to)
!! Do not change this without making sure subroutine sd_init_jacobian is consistant with this routine!
SUBROUTINE SD_Perturb_x( p, fieldIndx, mode, perturb_sign, x, dx )
   TYPE(SD_ParameterType)      , INTENT(IN   ) :: p            !< parameters
   INTEGER( IntKi )            , INTENT(IN   ) :: fieldIndx    !< field in the state type: 1=displacements; 2=velocities
   INTEGER( IntKi )            , INTENT(IN   ) :: mode         !< node number
   INTEGER( IntKi )            , INTENT(IN   ) :: perturb_sign !< +1 or -1 (value to multiply perturbation by; positive or negative difference)
   TYPE(SD_ContinuousStateType), INTENT(INOUT) :: x            !< perturbed SD states
   REAL( R8Ki )                , INTENT(  OUT) :: dx           !< amount that specific state was perturbed
   if (fieldIndx==1) then
      dx=p%dx(1)
      x%qm(mode)    = x%qm(mode)    + dx * perturb_sign
   else
      dx=p%dx(2)
      x%qmdot(mode) = x%qmdot(mode) + dx * perturb_sign
   end if
END SUBROUTINE SD_Perturb_x
!----------------------------------------------------------------------------------------------------------------------------------
!> This routine uses values of two output types to compute an array of differences.
!! Do not change this packing without making sure subroutine sd_init_jacobian is consistant with this routine!
SUBROUTINE SD_Compute_dX(p, x_p, x_m, delta, dX)
   TYPE(SD_ParameterType)      , INTENT(IN   ) :: p                                !< parameters
   TYPE(SD_ContinuousStateType), INTENT(IN   ) :: x_p                              !< SD continuous states at \f$ u + \Delta_p u \f$ or \f$ x + \Delta_p x \f$ (p=plus)
   TYPE(SD_ContinuousStateType), INTENT(IN   ) :: x_m                              !< SD continuous states at \f$ u - \Delta_m u \f$ or \f$ x - \Delta_m x \f$ (m=minus)
   REAL(R8Ki)                  , INTENT(IN   ) :: delta                            !< difference in inputs or states \f$ delta_p = \Delta_p u \f$ or \f$ delta_p = \Delta_p x \f$
   REAL(R8Ki)                  , INTENT(INOUT) :: dX(:)                            !< column of dXdu or dXdx: \f$ \frac{\partial X}{\partial u_i} = \frac{x_p - x_m}{2 \, \Delta u}\f$ or \f$ \frac{\partial X}{\partial x_i} = \frac{x_p - x_m}{2 \, \Delta x}\f$
   INTEGER(IntKi) :: i ! loop over modes
   do i=1,p%Jac_nx
      dX(i) = x_p%qm(i) - x_m%qm(i)
   end do
   do i=1,p%Jac_nx
      dX(p%Jac_nx+i) = x_p%qmdot(i) - x_m%qmdot(i)
   end do
   dX = dX / (2.0_R8Ki*delta)
END SUBROUTINE SD_Compute_dX

END MODULE SubDyn_Output<|MERGE_RESOLUTION|>--- conflicted
+++ resolved
@@ -251,14 +251,10 @@
       CALL ElemM(p%ElemProps(iElem),         pLst%Me(:,:,iiNode,iStore))
       CALL ElemK(p%ElemProps(iElem),         pLst%Ke(:,:,iiNode,iStore))
       CALL ElemF(p%ElemProps(iElem), Init%g, pLst%Fg(:,iiNode,iStore), FCe)
-<<<<<<< HEAD
-      pLst%Fg(:,iiNode,iStore) = pLst%Fg(:,iiNode,iStore) + FCe(1:12) ! Adding cable element force 
-=======
       ! NOTE: Removing this force contribution for now 
       ! The output of subdyn will just be the "Kx" part for now
       !pLst%Fg(:,iiNode,iStore) = pLst%Fg(:,iiNode,iStore) + FCe(1:12) ! Adding cable element force 
       pLst%Fg(:,iiNode,iStore) = FCe(1:12) ! Adding cable element force 
->>>>>>> 34ef10ef
    END SUBROUTINE ConfigOutputNode_MKF_ID
 
 
@@ -438,13 +434,8 @@
       FirstOrSecond = pLst%ElmNds(iiNode,JJ)             ! first or second node of the element to be considered
       sgn           = NodeNumber_To_Sign(FirstOrSecond) ! Assign sign depending if it's the 1st or second node
       ElemNodes     = p%Elems(iElem,2:3)                ! first and second node ID associated with element iElem
-<<<<<<< HEAD
-      X_e(1:6)      = m%U_full       (p%NodesDOF(ElemNodes(1))%List(1:6)) 
-      X_e(7:12)     = m%U_full       (p%NodesDOF(ElemNodes(2))%List(1:6)) 
-=======
       X_e(1:6)      = m%U_full_elast (p%NodesDOF(ElemNodes(1))%List(1:6)) 
       X_e(7:12)     = m%U_full_elast (p%NodesDOF(ElemNodes(2))%List(1:6)) 
->>>>>>> 34ef10ef
       Xdd_e(1:6)    = m%U_full_dotdot(p%NodesDOF(ElemNodes(1))%List(1:6)) 
       Xdd_e(7:12)   = m%U_full_dotdot(p%NodesDOF(ElemNodes(2))%List(1:6)) 
       if (.not. bUseInputDirCos) then
@@ -471,11 +462,7 @@
 
       FM_glb = matmul(Me,Udotdot)   ! GLOBAL REFERENCE
       FF_glb = matmul(Ke,Y2)        ! GLOBAL REFERENCE
-<<<<<<< HEAD
-      FF_glb = FF_glb - Fg          ! GLOBAL REFERENCE
-=======
       FF_glb = FF_glb - Fg          ! GLOBAL REFERENCE ! NOTE: Fg is now 0, only the "Kx" part in Fk
->>>>>>> 34ef10ef
       DO L=1,4 ! Transforming coordinates 3 at a time
          FM_elm((L-1)*3+1:L*3) =  matmul(DIRCOS, FM_glb( (L-1)*3+1:L*3 ) )
          FF_elm((L-1)*3+1:L*3) =  matmul(DIRCOS, FF_glb( (L-1)*3+1:L*3 ) ) 
@@ -864,10 +851,7 @@
       ! Number of outputs
       p%Jac_ny = y%Y1Mesh%nNodes * 6     & ! 3 forces + 3 moments at each node
                + y%Y2Mesh%nNodes * 18    & ! 6 displacements + 6 velocities + 6 accelerations at each node
-<<<<<<< HEAD
-=======
                + y%Y3Mesh%nNodes * 18    & ! 6 displacements + 6 velocities + 6 accelerations at each node
->>>>>>> 34ef10ef
                + p%NumOuts                 ! WriteOutput values 
       ! Storage info for each output (names, rotframe)
       call AllocAry(InitOut%LinNames_y, p%Jac_ny, 'LinNames_y',ErrStat2,ErrMsg2); if(ErrStat2/=ErrID_None) return
@@ -875,12 +859,8 @@
       ! Names
       index_next = 1
       call PackLoadMesh_Names(  y%Y1Mesh, 'Interface displacement', InitOut%LinNames_y, index_next)
-<<<<<<< HEAD
-      call PackMotionMesh_Names(y%Y2Mesh, 'Nodes motion'          , InitOut%LinNames_y, index_next)
-=======
       call PackMotionMesh_Names(y%Y2Mesh, 'Nodes motion mixed'    , InitOut%LinNames_y, index_next)
       call PackMotionMesh_Names(y%Y3Mesh, 'Nodes motion full'     , InitOut%LinNames_y, index_next)
->>>>>>> 34ef10ef
       do i=1,p%NumOuts
          InitOut%LinNames_y(i+index_next-1) = trim(InitOut%WriteOutputHdr(i))//', '//trim(InitOut%WriteOutputUnt(i))
       end do
@@ -1028,10 +1008,7 @@
    indx_first = 1
    call PackLoadMesh_dY(  y_p%Y1Mesh, y_m%Y1Mesh, dY, indx_first)
    call PackMotionMesh_dY(y_p%Y2Mesh, y_m%Y2Mesh, dY, indx_first) ! all 6 motion fields
-<<<<<<< HEAD
-=======
    call PackMotionMesh_dY(y_p%Y3Mesh, y_m%Y3Mesh, dY, indx_first) ! all 6 motion fields
->>>>>>> 34ef10ef
    do i=1,p%NumOuts
       dY(i+indx_first-1) = y_p%WriteOutput(i) - y_m%WriteOutput(i)
    end do
