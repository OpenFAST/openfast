!..................................................................................................................................
! LICENSING
! Copyright (C) 2013-2016  National Renewable Energy Laboratory
!
!    This file is part of SubDyn.   
!
! Licensed under the Apache License, Version 2.0 (the "License");
! you may not use this file except in compliance with the License.
! You may obtain a copy of the License at
!
!     http://www.apache.org/licenses/LICENSE-2.0
!
! Unless required by applicable law or agreed to in writing, software
! distributed under the License is distributed on an "AS IS" BASIS,
! WITHOUT WARRANTIES OR CONDITIONS OF ANY KIND, either express or implied.
! See the License for the specific language governing permissions and
! limitations under the License.
!
!**********************************************************************************************************************************
!> SubDyn is a time-domain structural-dynamics module for multi-member fixed-bottom substructures.
!! SubDyn relies on two main engineering schematizations: (1) a linear frame finite-element beam model (LFEB), and 
!! (2) a dynamics system reduction via Craig-Bampton's (C-B) method, together with a Static-Improvement method, greatly reducing 
!!  the number of modes needed to obtain an accurate solution.   
Module SubDyn
   
   USE NWTC_Library
   USE SubDyn_Types
   USE SubDyn_Output
   USE SubDyn_Tests
   USE SD_FEM
   
   IMPLICIT NONE

   PRIVATE
   
   !............................
   ! NOTE: for debugging, add preprocessor definition SD_SUMMARY_DEBUG
   !       this will add additional matrices to the SubDyn summary file.
   !............................
   TYPE(ProgDesc), PARAMETER  :: SD_ProgDesc = ProgDesc( 'SubDyn', '', '' )
      
   ! ..... Public Subroutines ...................................................................................................
   PUBLIC :: SD_Init                           ! Initialization routine
   PUBLIC :: SD_End                            ! Ending routine (includes clean up)
   PUBLIC :: SD_UpdateStates                   ! Loose coupling routine for solving for constraint states, integrating
   PUBLIC :: SD_CalcOutput                     ! Routine for computing outputs
   PUBLIC :: SD_CalcContStateDeriv             ! Tight coupling routine for computing derivatives of continuous states
   
   LOGICAL, parameter :: NO_Y2_MAP = .False.
CONTAINS

SUBROUTINE CreateTPMeshes( TP_RefPoint, inputMesh, outputMesh, ErrStat, ErrMsg )
   REAL(ReKi),                INTENT( IN    ) :: TP_RefPoint(3)
   TYPE(MeshType),            INTENT( INOUT ) :: inputMesh  ! u%TPMesh
   TYPE(MeshType),            INTENT( INOUT ) :: outputMesh ! y%Y1Mesh
   INTEGER(IntKi),            INTENT(   OUT)  :: ErrStat     ! Error status of the operation
   CHARACTER(*),              INTENT(   OUT)  :: ErrMsg      ! Error message if ErrStat /= ErrID_None
   
   ! NOTE: The initialization of the fields for these meshes is to be handled by FAST/Driver
   CALL MeshCreate( BlankMesh        = inputMesh         &
                  ,IOS               = COMPONENT_INPUT   &
                  ,Nnodes            = 1                 &
                  ,ErrStat           = ErrStat           &
                  ,ErrMess           = ErrMsg            &
                  ,TranslationDisp   = .TRUE.            &
                  ,Orientation       = .TRUE.            &
                  ,TranslationVel    = .TRUE.            &
                  ,RotationVel       = .TRUE.            &
                  ,TranslationAcc    = .TRUE.            &
                  ,RotationAcc       = .TRUE.            )
   ! Create the node and mesh element, note: assumes identiy matrix as reference orientation
   CALL MeshPositionNode (inputMesh, 1, TP_RefPoint, ErrStat, ErrMsg); IF(ErrStat>=AbortErrLev) return
   CALL MeshConstructElement(inputMesh, ELEMENT_POINT, ErrStat, ErrMsg, 1)
   CALL MeshCommit( inputMesh, ErrStat, ErrMsg); if(ErrStat >= AbortErrLev) return
   
   ! Create the Transition Piece reference point output mesh as a sibling copy of the input mesh
   CALL MeshCopy ( SrcMesh      = inputMesh              &
                  ,DestMesh     = outputMesh             &
                  ,CtrlCode     = MESH_SIBLING           &
                  ,IOS          = COMPONENT_OUTPUT       &
                  ,ErrStat      = ErrStat                &
                  ,ErrMess      = ErrMsg                 &
                  ,Force        = .TRUE.                 &
                  ,Moment       = .TRUE.                 ) 
END SUBROUTINE CreateTPMeshes
!---------------------------------------------------------------------------
!> Create output (Y2, for motion) and input (u, for forces)meshes, based on SubDyn nodes
!! Ordering of nodes is: I (interface), L (internal), C (bottom)
SUBROUTINE CreateY2Meshes( NNode, Nodes, INodes_I, INodes_L, INodes_C, inputMesh, outputMesh, ErrStat, ErrMsg )
   INTEGER(IntKi),            INTENT( IN    ) :: NNode                     !total number of nodes in the structure, used to size the array Nodes, i.e. its rows
   REAL(ReKi),                INTENT( IN    ) :: Nodes(NNode, JointsCol)
   INTEGER(IntKi),            INTENT( IN    ) :: INodes_I(:) !< Indices of interface nodes
   INTEGER(IntKi),            INTENT( IN    ) :: INodes_L(:) !< Indices of interior nodes
   INTEGER(IntKi),            INTENT( IN    ) :: INodes_C(:) !< Indices of reaction nodes
   TYPE(MeshType),            INTENT( INOUT ) :: inputMesh   ! u%LMesh
   TYPE(MeshType),            INTENT( INOUT ) :: outputMesh  ! y%Y2Mesh
   INTEGER(IntKi),            INTENT(   OUT ) :: ErrStat                   ! Error status of the operation
   CHARACTER(*),              INTENT(   OUT ) :: ErrMsg                    ! Error message if ErrStat /= ErrID_None
   ! Local variables
   REAL(ReKi), dimension(3) :: Point
   INTEGER         :: I, iOffset, iNode  ! generic counter variable
   INTEGER         :: nodeIndx
   
<<<<<<< HEAD
   CALL MeshCreate( BlankMesh        = inputMesh                           &
                  ,IOS               = COMPONENT_INPUT                     &
                  ,Nnodes            = size(INodes_I) + size(INodes_L) + size(INodes_C)      &
                  ,ErrStat           = ErrStat                             &
                  ,ErrMess           = ErrMsg                              &
                  ,Force             = .TRUE.                              &
                  ,Moment            = .TRUE.                              )
   ! --- Interface nodes
   iOffset = 0
   DO I = 1,size(INodes_I)
      Point = Nodes(INodes_I(I), 2:4)
      CALL MeshPositionNode(inputMesh, I+iOffSet, Point, ErrStat, ErrMsg); IF(ErrStat/=ErrID_None) RETURN
      CALL MeshConstructElement(inputMesh, ELEMENT_POINT, ErrStat, ErrMsg, I+iOffset)
   ENDDO
   ! --- Interior nodes
   iOffset = size(INodes_I)
   DO I = 1,size(INodes_L)
      Point = Nodes(INodes_L(I), 2:4)
      CALL MeshPositionNode(inputMesh, I+iOffSet, Point, ErrStat, ErrMsg); IF(ErrStat/=ErrID_None) RETURN
      CALL MeshConstructElement(inputMesh, ELEMENT_POINT, ErrStat, ErrMsg, I+iOffset)
   END DO
   ! --- Base Reaction nodes 
   iOffset = size(INodes_I) + size(INodes_L)
   DO I = 1,size(INodes_C)
      Point = Nodes(INodes_C(I), 2:4)
      CALL MeshPositionNode(inputMesh, I+iOffSet, Point, ErrStat, ErrMsg); IF(ErrStat/=ErrID_None) RETURN
      CALL MeshConstructElement(inputMesh, ELEMENT_POINT, ErrStat, ErrMsg, I+iOffset)
   END DO
=======
   CALL MeshCreate( BlankMesh        = inputMesh         &
                  ,IOS               = COMPONENT_INPUT   &
                  ,Nnodes            = size(Nodes,1)     &
                  ,ErrStat           = ErrStat           &
                  ,ErrMess           = ErrMsg            &
                  ,Force             = .TRUE.            &
                  ,Moment            = .TRUE.            )

   if (NO_Y2_MAP) then
      DO I = 1,size(Nodes,1)
         Point = Nodes(I, 2:4)
         CALL MeshPositionNode(inputMesh, I, Point, ErrStat, ErrMsg); IF(ErrStat/=ErrID_None) RETURN
         CALL MeshConstructElement(inputMesh, ELEMENT_POINT, ErrStat, ErrMsg, I)
      ENDDO 
   else
     ! --- Interface nodes
     iOffset = 0
     DO I = 1,size(INodes_I)
        Point = Nodes(INodes_I(I), 2:4)
        CALL MeshPositionNode(inputMesh, I+iOffSet, Point, ErrStat, ErrMsg); IF(ErrStat/=ErrID_None) RETURN
        CALL MeshConstructElement(inputMesh, ELEMENT_POINT, ErrStat, ErrMsg, I+iOffset)
     ENDDO
     ! --- Interior nodes
     iOffset = size(INodes_I)
     DO I = 1,size(INodes_L)
        Point = Nodes(INodes_L(I), 2:4)
        CALL MeshPositionNode(inputMesh, I+iOffSet, Point, ErrStat, ErrMsg); IF(ErrStat/=ErrID_None) RETURN
        CALL MeshConstructElement(inputMesh, ELEMENT_POINT, ErrStat, ErrMsg, I+iOffset)
     END DO
     ! --- Base Reaction nodes 
     iOffset = size(INodes_I) + size(INodes_L)
     DO I = 1,size(INodes_C)
        Point = Nodes(INodes_C(I), 2:4)
        CALL MeshPositionNode(inputMesh, I+iOffSet, Point, ErrStat, ErrMsg); IF(ErrStat/=ErrID_None) RETURN
        CALL MeshConstructElement(inputMesh, ELEMENT_POINT, ErrStat, ErrMsg, I+iOffset)
     END DO
   endif
>>>>>>> 94856c9e
   CALL MeshCommit ( inputMesh, ErrStat, ErrMsg); IF(ErrStat/=ErrID_None) RETURN
         
   ! Create the Interior Points output mesh as a sibling copy of the input mesh
   CALL MeshCopy (    SrcMesh      = inputMesh              &
                     ,DestMesh     = outputMesh             &
                     ,CtrlCode     = MESH_SIBLING           &
                     ,IOS          = COMPONENT_OUTPUT       &
                     ,ErrStat      = ErrStat                &
                     ,ErrMess      = ErrMsg                 &
                     ,TranslationDisp   = .TRUE.            &
                     ,Orientation       = .TRUE.            &
                     ,TranslationVel    = .TRUE.            &
                     ,RotationVel       = .TRUE.            &
                     ,TranslationAcc    = .TRUE.            &
                     ,RotationAcc       = .TRUE.            ) 
   
    ! Set the Orientation (rotational) field for the nodes based on assumed 0 (rotational) deflections
    !Identity should mean no rotation, which is our first guess at the output -RRD
    CALL Eye( outputMesh%Orientation, ErrStat, ErrMsg )         
        
END SUBROUTINE CreateY2Meshes
!---------------------------------------------------------------------------
!> This routine is called at the start of the simulation to perform initialization steps.
!! The parameters are set here and not changed during the simulation.
!! The initial states and initial guess for the input are defined.
SUBROUTINE SD_Init( InitInput, u, p, x, xd, z, OtherState, y, m, Interval, InitOut, ErrStat, ErrMsg )
   TYPE(SD_InitInputType),       INTENT(IN   )  :: InitInput   !< Input data for initialization routine         
   TYPE(SD_InputType),           INTENT(  OUT)  :: u           !< An initial guess for the input; input mesh must be defined
   TYPE(SD_ParameterType),       INTENT(  OUT)  :: p           !< Parameters
   TYPE(SD_ContinuousStateType), INTENT(  OUT)  :: x           !< Initial continuous states
   TYPE(SD_DiscreteStateType),   INTENT(  OUT)  :: xd          !< Initial discrete states
   TYPE(SD_ConstraintStateType), INTENT(  OUT)  :: z           !< Initial guess of the constraint states
   TYPE(SD_OtherStateType),      INTENT(  OUT)  :: OtherState  !< Initial other states
   TYPE(SD_OutputType),          INTENT(  OUT)  :: y           !< Initial system outputs (outputs are not calculated;
                                                               !!    only the output mesh is initialized)
   REAL(DbKi),                   INTENT(INOUT)  :: Interval    !< Coupling interval in seconds: the rate that
                                                               !!   (1) Mod1_UpdateStates() is called in loose coupling &
                                                               !!   (2) Mod1_UpdateDiscState() is called in tight coupling.
                                                               !!   Input is the suggested time from the glue code;
                                                               !!   Output is the actual coupling interval that will be used
                                                               !!   by the glue code.
   TYPE(SD_MiscVarType),         INTENT(  OUT)  :: m           !< Initial misc/optimization variables
   TYPE(SD_InitOutputType),      INTENT(  OUT)  :: InitOut     !< Output for initialization routine
   INTEGER(IntKi),               INTENT(  OUT)  :: ErrStat     !< Error status of the operation
   CHARACTER(*),                 INTENT(  OUT)  :: ErrMsg      !< Error message if ErrStat /= ErrID_None
   ! local variables
   TYPE(SD_InitType)    :: Init
   TYPE(CB_MatArrays)   :: CBparams      ! CB parameters to be stored and written to summary file
   INTEGER(IntKi)       :: ErrStat2      ! Error status of the operation
   CHARACTER(ErrMsgLen) :: ErrMsg2       ! Error message if ErrStat /= ErrID_None
   
   ! Initialize variables
   ErrStat = ErrID_None
   ErrMsg  = ""
   
   ! Initialize the NWTC Subroutine Library
   CALL NWTC_Init( )

   ! Display the module information
   CALL DispNVD( SD_ProgDesc )   
   InitOut%Ver = SD_ProgDesc

   ! --- Test TODO remove me in the future
<<<<<<< HEAD
!   CALL SD_Tests(ErrStat2, ErrMsg2); if(Failed()) return
=======
   CALL SD_Tests(ErrStat2, ErrMsg2); if(Failed()) return
>>>>>>> 94856c9e
   
   ! transfer glue-code information to data structure for SubDyn initialization:
   Init%g           = InitInput%g   
   Init%TP_RefPoint = InitInput%TP_RefPoint
   Init%SubRotateZ  = InitInput%SubRotateZ

   !bjj added this ugly check (mostly for checking SubDyn driver). not sure if anyone would want to play with different values of gravity so I don't return an error.
   IF (Init%g < 0.0_ReKi ) CALL ProgWarn( ' SubDyn calculations use gravity assuming it is input as a positive number; the input value is negative.' ) 
   
   ! Establish the GLUECODE requested/suggested time step.  This may be overridden by SubDyn based on the SDdeltaT parameter of the SubDyn input file.
   Init%DT  = Interval
   IF ( LEN_TRIM(Init%RootName) == 0 ) THEN
      CALL GetRoot( InitInput%SDInputFile, Init%RootName )
   ELSE
      Init%RootName = TRIM(InitInput%RootName)//'.SD'
   END IF
   
   ! Parse the SubDyn inputs 
   CALL SD_Input(InitInput%SDInputFile, Init, p, ErrStat2, ErrMsg2); if(Failed()) return

   ! --------------------------------------------------------------------------------
   ! --- Manipulation of Init and parameters
   ! --------------------------------------------------------------------------------
   ! Discretize the structure according to the division size 
   ! sets p%nNodes, Init%NElm
   CALL SD_Discrt(Init, p, ErrStat2, ErrMsg2); if(Failed()) return
      
   ! Set element properties (p%ElemProps)
   CALL SetElementProperties(Init, p, ErrStat2, ErrMsg2); if(Failed()) return

   !Store mapping between nodes and elements      
   CALL NodeCon(Init, p, ErrStat2, ErrMsg2); if(Failed()) return

   ! --- Allocate DOF indices to joints and members 
   call DistributeDOF(Init, p ,ErrStat2, ErrMsg2); if(Failed()) return; 

   ! Assemble Stiffness and mass matrix
   CALL AssembleKM(Init, p, ErrStat2, ErrMsg2); if(Failed()) return

   ! Insert soil stiffness and mass matrix
   CALL InsertSoilMatrices(Init%M, Init%K, Init, p, ErrStat2, ErrMsg2); if(Failed()) return

   ! --- Elimination of constraints (reset M, K, D, and BCs IntFc )
   CALL DirectElimination(Init, p, ErrStat2, ErrMsg2); if(Failed()) return

   ! --- Additional Damping and stiffness at pin/ball/universal joints
   CALL InsertJointStiffDamp(p, Init, ErrStat2, ErrMsg2); if(Failed()) return


   ! --------------------------------------------------------------------------------
   ! --- CB, Misc  
   ! --------------------------------------------------------------------------------
   ! --- Partitioning 
   ! Nodes into (I,C,L,R):  I=Interface ,C=Boundary (bottom), R=(I+C), L=Interior
   ! DOFs  into (B,F,L):    B=Leader (i.e. Rbar) ,F=Fixed, L=Interior
   call PartitionDOFNodes(Init, m, p, ErrStat2, ErrMsg2) ; if(Failed()) return

   ! --- Craig-Bampton reduction (sets many parameters)
   CALL SD_Craig_Bampton(Init, p, CBparams, ErrStat2, ErrMsg2); if(Failed()) return

   ! --- Initial system states 
   IF ( p%nDOFM > 0 ) THEN
      CALL AllocAry(x%qm,       p%nDOFM, 'x%qm',       ErrStat2, ErrMsg2 ); if(Failed()) return
      CALL AllocAry(x%qmdot,    p%nDOFM, 'x%qmdot',    ErrStat2, ErrMsg2 ); if(Failed()) return
      CALL AllocAry(m%qmdotdot, p%nDOFM, 'm%qmdotdot', ErrStat2, ErrMsg2 ); if(Failed()) return
      x%qm      = 0.0_ReKi   
      x%qmdot   = 0.0_ReKi
      m%qmdotdot= 0.0_ReKi
   END IF
   
   xd%DummyDiscState  = 0.0_ReKi
   z%DummyConstrState = 0.0_ReKi

   ! Allocate OtherState%xdot if using multi-step method; initialize n
   IF ( ( p%IntMethod .eq. 2) .OR. ( p%IntMethod .eq. 3)) THEN
      !bjj: note that the way SD_UpdateStates is implemented, "n" doesn't need to be initialized here
      Allocate( OtherState%xdot(4), STAT=ErrStat2 )
      IF (ErrStat2 /= 0) THEN
         CALL SetErrStat ( ErrID_Fatal, 'Error allocating OtherState%xdot', ErrStat, ErrMsg, 'SD_Init' )
         CALL CleanUp()
         RETURN
      END IF
   ENDIF
 
   ! Allocate miscellaneous variables, used only to avoid temporary copies of variables allocated/deallocated and sometimes recomputed each time
   CALL AllocMiscVars(p, m, ErrStat2, ErrMsg2); if(Failed()) return
      
   ! --------------------------------------------------------------------------------
   ! --- Initialize Inputs and Outputs
   ! --------------------------------------------------------------------------------
   ! Create the input and output meshes associated with Transition Piece reference point       
   CALL CreateTPMeshes( InitInput%TP_RefPoint, u%TPMesh, y%Y1Mesh, ErrStat2, ErrMsg2 ); if(Failed()) return
   
   ! Construct the input mesh for the interior nodes which result from the Craig-Bampton reduction
   CALL CreateY2Meshes( p%nNodes, Init%Nodes, p%Nodes_I(:,1), p%Nodes_L(:,1), p%Nodes_C(:,1), u%LMesh, y%Y2Mesh, ErrStat2, ErrMsg2 ); if(Failed()) return
   call AllocAry( p%INodes_Mesh_to_SD, p%nNodes, 'INodes_Mesh_to_SD', ErrStat2, ErrMsg2); CALL SetErrStat( ErrStat2, ErrMsg2, ErrStat, ErrMsg, 'AllocMiscVars')      
   call AllocAry( p%INodes_SD_to_Mesh, p%nNodes, 'INodes_SD_to_Mesh', ErrStat2, ErrMsg2); CALL SetErrStat( ErrStat2, ErrMsg2, ErrStat, ErrMsg, 'AllocMiscVars')      
   call Y2Mesh_SD_Mapping(p, p%INodes_Mesh_to_SD) ! Store mapping from y2/u mesh to Subdyn nodes indices
   call SD_Y2Mesh_Mapping(p, p%INodes_SD_to_Mesh) ! Store mapping from Subdyn to y2/u-mesh nodes indices

   ! --- Write the summary file
   IF ( Init%SSSum ) THEN 
      ! note p%KBB/MBB are KBBt/MBBt
      ! Write a summary of the SubDyn Initialization                     
      CALL OutSummary(Init, p, InitInput, CBparams,  ErrStat2, ErrMsg2); if(Failed()) return
   ENDIF 
   
   ! Initialize the outputs & Store mapping between nodes and elements  
   CALL SDOUT_Init( Init, y, p, m, InitOut, InitInput%WtrDpth, ErrStat2, ErrMsg2 ); if(Failed()) return
   
   ! Determine if we need to perform output file handling
   IF ( p%OutSwtch == 1 .OR. p%OutSwtch == 3 ) THEN  
       CALL SDOUT_OpenOutput( SD_ProgDesc, Init%RootName, p, InitOut, ErrStat2, ErrMsg2 ); if(Failed()) return
   END IF
      
   
   ! Tell GLUECODE the SubDyn timestep interval 
   Interval = p%SDdeltaT
   CALL CleanUp()

CONTAINS
   LOGICAL FUNCTION Failed()
        call SetErrStat(ErrStat2, ErrMsg2, ErrStat, ErrMsg, 'SD_Init') 
        Failed =  ErrStat >= AbortErrLev
        if (Failed) call CleanUp()
   END FUNCTION Failed
   
   SUBROUTINE CleanUp()   
      CALL SD_DestroyInitType(Init,   ErrStat2, ErrMsg2)
      CALL SD_DestroyCB_MatArrays(  CBparams,  ErrStat2, ErrMsg2 )  ! local variables
   END SUBROUTINE CleanUp

END SUBROUTINE SD_Init

!----------------------------------------------------------------------------------------------------------------------------------
!> Loose coupling routine for solving for constraint states, integrating continuous states, and updating discrete and other states.
!! Continuous, discrete, constraint, and other states are updated for t + Interval.
SUBROUTINE SD_UpdateStates( t, n, Inputs, InputTimes, p, x, xd, z, OtherState, m, ErrStat, ErrMsg )
      REAL(DbKi),                         INTENT(IN   ) :: t               !< Current simulation time in seconds
      INTEGER(IntKi),                     INTENT(IN   ) :: n               !< Current step of the simulation: t = n*Interval
      TYPE(SD_InputType),                 INTENT(INOUT) :: Inputs(:)       !< Inputs at Times
      REAL(DbKi),                         INTENT(IN   ) :: InputTimes(:)   !< Times in seconds associated with Inputs
      TYPE(SD_ParameterType),             INTENT(IN   ) :: p               !< Parameters
      TYPE(SD_ContinuousStateType),       INTENT(INOUT) :: x               !< Input: Continuous states at t;
                                                                           !!   Output: Continuous states at t + Interval
      TYPE(SD_DiscreteStateType),         INTENT(INOUT) :: xd              !< Input: Discrete states at t;
                                                                           !!   Output: Discrete states at t + Interval
      TYPE(SD_ConstraintStateType),       INTENT(INOUT) :: z               !< Input: Constraint states at t;
                                                                           !!   Output: Constraint states at t + Interval
      TYPE(SD_OtherStateType),            INTENT(INOUT) :: OtherState      !< Input: Other states at t;
                                                                           !!   Output: Other states at t + Interval
      TYPE(SD_MiscVarType),               INTENT(INOUT) :: m               !< Misc/optimization variables
      INTEGER(IntKi),                     INTENT(  OUT) :: ErrStat         !< Error status of the operation
      CHARACTER(*),                       INTENT(  OUT) :: ErrMsg          !< Error message if ErrStat /= ErrID_None
      ! Initialize variables
      ErrStat   = ErrID_None           ! no error has occurred
      ErrMsg    = ""
            
      IF ( p%nDOFM == 0) RETURN ! no retained modes = no states
        
      IF (p%IntMethod .eq. 1) THEN
         CALL SD_RK4( t, n, Inputs, InputTimes, p, x, xd, z, OtherState, m, ErrStat, ErrMsg )
      ELSEIF (p%IntMethod .eq. 2) THEN
         CALL SD_AB4( t, n, Inputs, InputTimes, p, x, xd, z, OtherState, m, ErrStat, ErrMsg )
      ELSEIF (p%IntMethod .eq. 3) THEN
         CALL SD_ABM4( t, n, Inputs, InputTimes, p, x, xd, z, OtherState, m, ErrStat, ErrMsg )
      ELSE  
         CALL SD_AM2( t, n, Inputs, InputTimes, p, x, xd, z, OtherState, m, ErrStat, ErrMsg )
      END IF
      
END SUBROUTINE SD_UpdateStates


!----------------------------------------------------------------------------------------------------------------------------------
!> Routine for computing outputs, used in both loose and tight coupling.
SUBROUTINE SD_CalcOutput( t, u, p, x, xd, z, OtherState, y, m, ErrStat, ErrMsg )
      REAL(DbKi),                   INTENT(IN   )  :: t           !< Current simulation time in seconds
      TYPE(SD_InputType),           INTENT(IN   )  :: u           !< Inputs at t
      TYPE(SD_ParameterType),target,INTENT(IN   )  :: p           !< Parameters
      TYPE(SD_ContinuousStateType), INTENT(IN   )  :: x           !< Continuous states at t
      TYPE(SD_DiscreteStateType),   INTENT(IN   )  :: xd          !< Discrete states at t
      TYPE(SD_ConstraintStateType), INTENT(IN   )  :: z           !< Constraint states at t
      TYPE(SD_OtherStateType),      INTENT(IN   )  :: OtherState  !< Other states at t
      TYPE(SD_OutputType),          INTENT(INOUT)  :: y           !< Outputs computed at t (Input only so that mesh con-
                                                                  !!   nectivity information does not have to be recalculated)
      TYPE(SD_MiscVarType),         INTENT(INOUT)  :: m           !< Misc/optimization variables
      INTEGER(IntKi),               INTENT(  OUT)  :: ErrStat     !< Error status of the operation
      CHARACTER(*),                 INTENT(  OUT)  :: ErrMsg      !< Error message if ErrStat /= ErrID_None
      !locals
      INTEGER(IntKi)               :: L1,L2       ! partial Lengths of state and input arrays
      INTEGER(IntKi)               :: I,J          ! Counters
      INTEGER(IntKi)               :: iSDNode, iY2Node
      REAL(ReKi)                   :: AllOuts(0:MaxOutPts+p%OutAllInt*p%OutAllDims)
      REAL(ReKi)                   :: rotations(3)
      REAL(ReKi)                   :: ULS(p%nDOF__L),  UL0m(p%nDOF__L),  FLt(p%nDOF__L)  ! Temporary values in static improvement method
      REAL(ReKi)                   :: Y1(6)
      REAL(ReKi)                   :: Y1_ExtraMoment(3) ! Lever arm moment contributions due to interface displacement
      INTEGER(IntKi), pointer      :: DOFList(:)
      INTEGER(IntKi)               :: startDOF
      REAL(ReKi)                   :: DCM(3,3),junk(6,p%nNodes_L)
      REAL(ReKi)                   :: HydroForces(6*p%nNodes_I) !  !Forces from all interface nodes listed in one big array  ( those translated to TP ref point HydroTP(6) are implicitly calculated in the equations)
      TYPE(SD_ContinuousStateType) :: dxdt        ! Continuous state derivatives at t- for output file qmdotdot purposes only
      INTEGER(IntKi)               :: ErrStat2    ! Error status of the operation (occurs after initial error)
      CHARACTER(ErrMsgLen)         :: ErrMsg2     ! Error message if ErrStat2 /= ErrID_None
      ! Initialize ErrStat
      ErrStat = ErrID_None
      ErrMsg  = ""
                                    
      ! Compute the small rotation angles given the input direction cosine matrix
      rotations  = GetSmllRotAngs(u%TPMesh%Orientation(:,:,1), ErrStat2, Errmsg2); if(Failed()) return
      
      ! Inputs at the transition piece:
      m%u_TP       = (/REAL(u%TPMesh%TranslationDisp(:,1),ReKi), rotations/)
      m%udot_TP    = (/u%TPMesh%TranslationVel( :,1), u%TPMesh%RotationVel(:,1)/)
      m%udotdot_TP = (/u%TPMesh%TranslationAcc( :,1), u%TPMesh%RotationAcc(:,1)/)
      ! Inputs on interior nodes:
<<<<<<< HEAD
      CALL ConstructUFL( u, p, m, m%UFL )
=======
      CALL GetExtForceOnInternalDOF( u, p, m, m%UFL )
>>>>>>> 94856c9e

      !________________________________________
      ! Set motion outputs on y%Y2mesh
      !________________________________________
      ! Y2 = C2*x + D2*u + F2 (Eq. 17)
      m%UR_bar        =                                      matmul( p%TI      , m%u_TP       )  ! UR_bar         [ Y2(1) =       0*x(1) + D2(1,1)*u(1) ]      
      m%UR_bar_dot    =                                      matmul( p%TI      , m%udot_TP    )  ! UR_bar_dot     [ Y2(3) =       0*x(1) + D2(3,2)*u(2) ]
      m%UR_bar_dotdot =                                      matmul( p%TI      , m%udotdot_TP )  ! U_R_bar_dotdot [ Y2(5) =       0*x(2) + D2(5,3)*u(3) ] 

      IF ( p%nDOFM > 0) THEN
         m%UL            = matmul( p%PhiM,  x%qm    )      + matmul( p%PhiRb_TI, m%u_TP       )  ! UL             [ Y2(2) = C2(2,1)*x(1) + D2(2,1)*u(1) ] : IT MAY BE MODIFIED LATER IF STATIC IMPROVEMENT
         m%UL_dot        = matmul( p%PhiM,  x%qmdot )      + matmul( p%PhiRb_TI, m%udot_TP    )  ! UL_dot         [ Y2(4) = C2(2,2)*x(2) + D2(4,2)*u(2) ]      
         m%UL_dotdot     = matmul( p%C2_61, x%qm    )      + matmul( p%C2_62   , x%qmdot )    &  ! UL_dotdot      [ Y2(6) = C2(6,1)*x(1) + C2(6,2)*x(2) ...
                         + matmul( p%D2_63, m%udotdot_TP ) + matmul( p%D2_64,    m%UFL      ) &  !                        + D2(6,3)*u(3) + D2(6,4)*u(4) ...  ! -> bjj: this line takes up a lot of time. are any matrices sparse?
                                  + p%F2_61                                                                                 !                        + F2(6) ]                  
      ELSE ! There are no states when p%nDOFM=0 (i.e., no retained modes: p%nDOFM=0), so we omit those portions of the equations
         m%UL            =                                   matmul( p%PhiRb_TI, m%u_TP       )  ! UL             [ Y2(2) =       0*x(1) + D2(2,1)*u(1) ] : IT MAY BE MODIFIED LATER IF STATIC IMPROVEMENT
         m%UL_dot        =                                   matmul( p%PhiRb_TI, m%udot_TP    )  ! UL_dot         [ Y2(4) =       0*x(2) + D2(4,2)*u(2) ]      
         m%UL_dotdot     =                                   matmul( p%PhiRb_TI, m%udotdot_TP )  ! UL_dotdot      [ Y2(6) =       0*x(:) + D2(6,3)*u(3) + 0*u(4) + 0]
      END IF
      
      !STATIC IMPROVEMENT METHOD  ( modify UL )
      if (p%SttcSolve/=idSIM_None) then
         if (p%SttcSolve==idSIM_Full) then
            FLt  = MATMUL(p%PhiL_T      , m%UFL + p%FGL)
            ULS  = MATMUL(p%PhiLInvOmgL2, FLt )
            ! TODO New
            !ULS  = p%UL_st_g + MATMUL(p%KLLm1, m%UFL)
         elseif (p%SttcSolve==idSIM_GravOnly) then
            FLt  = MATMUL(p%PhiL_T      , p%FGL) 
            ULS  = MATMUL(p%PhiLInvOmgL2, FLt )
            ! TODO New
            !ULS  = p%UL_st_g
         else
            STOP ! Should never happen
         endif
         m%UL = m%UL + ULS 
         if ( p%nDOFM > 0) then
            UL0M = MATMUL(p%PhiLInvOmgL2(:,1:p%nDOFM), FLt(1:p%nDOFM)       )
            ! TODO new
            ! <<<
            m%UL = m%UL - UL0M 
         end if          
      endif    
      ! --- Build original DOF vectors (DOF before the CB reduction)
      m%U_red       (p%IDI__) = m%UR_bar
      m%U_red       (p%ID__L) = m%UL     
      m%U_red       (p%IDC_Rb)= 0    ! TODO
      m%U_red       (p%ID__F) = 0
      m%U_red_dot   (p%IDI__) = m%UR_bar_dot
      m%U_red_dot   (p%ID__L) = m%UL_dot     
      m%U_red_dot   (p%IDC_Rb)= 0    ! TODO
      m%U_red_dot   (p%ID__F) = 0
      m%U_red_dotdot(p%IDI__) = m%UR_bar_dotdot
      m%U_red_dotdot(p%ID__L) = m%UL_dotdot    
      m%U_red_dotdot(p%IDC_Rb)= 0    ! TODO
      m%U_red_dotdot(p%ID__F) = 0

      m%U_full        = matmul(p%T_red, m%U_red)
      m%U_full_dot    = matmul(p%T_red, m%U_red_dot)
      m%U_full_dotdot = matmul(p%T_red, m%U_red_dotdot)
                                                            
      ! --- Place displacement/velocity/acceleration into Y2 output mesh        
      DO iSDNode = 1,p%nNodes
         iY2Node = p%INodes_SD_to_Mesh(iSDNode)
         DOFList => p%NodesDOF(iSDNode)%List  ! Alias to shorten notations
         ! TODO TODO which orientation to give for joints with more than 6 dofs?
         ! Construct the direction cosine matrix given the output angles
         CALL SmllRotTrans( 'UR_bar input angles', m%U_full(DOFList(4)), m%U_full(DOFList(5)), m%U_full(DOFList(6)), DCM, '', ErrStat2, ErrMsg2)
         CALL SetErrStat(ErrStat2, ErrMsg2, ErrStat, ErrMsg, 'SD_CalcOutput')
         y%Y2mesh%Orientation     (:,:,iY2Node)   = DCM
         y%Y2mesh%TranslationDisp (:,iY2Node)     = m%U_full        (DOFList(1:3))
         y%Y2mesh%TranslationVel  (:,iY2Node)     = m%U_full_dot    (DOFList(1:3))
         y%Y2mesh%TranslationAcc  (:,iY2Node)     = m%U_full_dotdot (DOFList(1:3))
         y%Y2mesh%RotationVel     (:,iY2Node)     = m%U_full_dot    (DOFList(4:6))
         y%Y2mesh%RotationAcc     (:,iY2Node)     = m%U_full_dotdot (DOFList(4:6))
      enddo
      !________________________________________
      ! Set loads outputs on y%Y1Mesh
      !________________________________________
      ! ---------------------------------------------------------------------------------
      !Y1= TP reaction Forces, i.e. force that the jacket exerts onto the TP and above  
      ! ---------------------------------------------------------------------------------
      ! Eq. 15: Y1 = -(C1*x + D1*u + FY)  [note the negative sign!!!!]
      !NEED TO ADD HYDRODYNAMIC FORCES AT THE Interface NODES
        !Aggregate the forces and moments at the interface nodes to the reference point
        !TODO: where are these HydroTP, HydroForces documented?
      DO I = 1, p%nNodes_I 
<<<<<<< HEAD
=======
         iSDNode = p%Nodes_I(I,1)
         iY2Node = p%INodes_SD_to_Mesh(iSDNode)
>>>>>>> 94856c9e
         startDOF = (I-1)*6 + 1 ! NOTE: this works since interface is assumed to be sorted like LMesh and have 6 DOF per nodes
         !Take care of Hydrodynamic Forces that will go into INterface Forces later
         HydroForces(startDOF:startDOF+5) =  (/u%LMesh%Force(1:3,iY2Node),u%LMesh%Moment(1:3,iY2Node)/)  !(6,NNODES_I)
      ENDDO
                
      !HydroTP =  matmul(transpose(p%TI),HydroForces) ! (6,1) calculated below
      ! note: matmul( HydroForces, p%TI ) = matmul( transpose(p%TI), HydroForces) because HydroForces is 1-D            
      IF ( p%nDOFM > 0) THEN
         Y1 = -(   matmul(p%C1_11, x%qm) + matmul(p%C1_12,x%qmdot)                                    &  ! -(   C1(1,1)*x(1) + C1(1,2)*x(2)
                 + matmul(p%KBB,   m%u_TP) + matmul(p%D1_13, m%udotdot_TP) + matmul(p%D1_14, m%UFL)   &  !    + D1(1,1)*u(1) + 0*u(2) + D1(1,3)*u(3) + D1(1,4)*u(4)
                 - matmul( HydroForces, p%TI )  + p%FY )                                                                            !    + D1(1,5)*u(5) + Fy(1) )
      ELSE ! No retained modes, so there are no states
         Y1 = -( matmul(p%KBB,   m%u_TP) + matmul(p%MBB, m%udotdot_TP) + matmul(p%D1_14, m%UFL)   &  ! -(  0*x + D1(1,1)*u(1) + 0*u(2) + D1(1,3)*u(3) + D1(1,4)*u(4)
                 - matmul( HydroForces, p%TI )  + p%FY )                                             !    + D1(1,5)*u(5) + Fy(1) )
      END IF
      ! Computing extra moments due to lever arm introduced by interface displacement
      !               Y1(:3) = -f_TP
      !               MExtra = -u_TP x f_TP
      ! Y1_MExtra = - MExtra = -u_TP x Y1(1:3) ! NOTE: double cancelling of signs 
<<<<<<< HEAD
      Y1_ExtraMoment(1) = - m%u_TP(2) * Y1(3) + m%u_TP(3) * Y1(2)
      Y1_ExtraMoment(2) = - m%u_TP(3) * Y1(1) + m%u_TP(1) * Y1(3)
      Y1_ExtraMoment(3) = - m%u_TP(1) * Y1(2) + m%u_TP(2) * Y1(1)
      
      ! values on the interface mesh are Y1 (SubDyn forces) + Hydrodynamic forces
      y%Y1Mesh%Force (:,1) = Y1(1:3) 
      y%Y1Mesh%Moment(:,1) = Y1(4:6) + Y1_ExtraMoment 
=======
      if (p%ExtraMoment) then
         Y1_ExtraMoment(1) = - m%u_TP(2) * Y1(3) + m%u_TP(3) * Y1(2)
         Y1_ExtraMoment(2) = - m%u_TP(3) * Y1(1) + m%u_TP(1) * Y1(3)
         Y1_ExtraMoment(3) = - m%u_TP(1) * Y1(2) + m%u_TP(2) * Y1(1)
         Y1(4:6) = Y1(4:6) + Y1_ExtraMoment 
      endif
      
      ! values on the interface mesh are Y1 (SubDyn forces) + Hydrodynamic forces
      y%Y1Mesh%Force (:,1) = Y1(1:3) 
      y%Y1Mesh%Moment(:,1) = Y1(4:6)
>>>>>>> 94856c9e
            
     !________________________________________
     ! CALCULATE OUTPUT TO BE WRITTEN TO FILE 
     !________________________________________
     ! OutSwtch determines whether or not to actually output results via the WriteOutput array
     !    0 = No one needs the SubDyn outputs provided via the WriteOutput array.
     !    1 = SubDyn will generate an output file of its own.  
     !    2 = the caller will handle the outputs, but SubDyn needs to provide them.
     !    3 = Both 1 and 2
      IF ( p%OutSwtch > 0 ) THEN
         ! call CalcContStateDeriv one more time to store these qmdotdot for debugging purposes in the output file
         !find xdot at t
         IF ( p%nDOFM > 0 ) THEN
            ! note that this re-sets m%udotdot_TP and m%UFL, but they are the same values as earlier in this routine so it doesn't change results in SDOut_MapOutputs()
            CALL SD_CalcContStateDeriv( t, u, p, x, xd, z, OtherState, m, dxdt, ErrStat2, ErrMsg2 ); if(Failed()) return
            !Assign the acceleration to the x variable since it will be used for output file purposes for SSqmdd01-99, and dxdt will disappear
            m%qmdotdot=dxdt%qmdot
            ! Destroy dxdt because it is not necessary for the rest of the subroutine
            CALL SD_DestroyContState( dxdt, ErrStat2, ErrMsg2); if(Failed()) return
         END IF
          
         ! Write the previous output data into the output file           
         IF ( ( p%OutSwtch == 1 .OR. p%OutSwtch == 3 ) .AND. ( t > m%LastOutTime ) ) THEN
            IF ((m%Decimat .EQ. p%OutDec) .OR. (m%Decimat .EQ. 0))  THEN
               m%Decimat=1  !reset counter
               CALL SDOut_WriteOutputs( p%UnJckF, m%LastOutTime, m%SDWrOutput, p, ErrStat2, ErrMsg2 ); if(Failed()) return
            ELSE      
               m%Decimat=m%Decimat+1
            ENDIF
         END IF        
         
         ! Map calculated results into the AllOuts Array + perform averaging and all necessary extra calculations
         CALL SDOut_MapOutputs(t, u, p, x, y, m, AllOuts, ErrStat2, ErrMsg2); if(Failed()) return
            
         ! Put the output data in the WriteOutput array
         DO I = 1,p%NumOuts+p%OutAllInt*p%OutAllDims
            y%WriteOutput(I) = p%OutParam(I)%SignM * AllOuts( p%OutParam(I)%Indx )
            IF ( p%OutSwtch == 1 .OR. p%OutSwtch == 3 ) THEN
               m%SDWrOutput(I) = y%WriteOutput(I)            
            END IF                        
         END DO
         m%LastOutTime   = t
      ENDIF           
  
CONTAINS
   LOGICAL FUNCTION Failed()
        call SetErrStat(ErrStat2, ErrMsg2, ErrStat, ErrMsg, 'SD_CalcOutput') 
        Failed =  ErrStat >= AbortErrLev
        if (Failed) call CleanUp()
   END FUNCTION Failed
   
   SUBROUTINE CleanUp
       CALL SD_DestroyContState( dxdt, ErrStat2, ErrMsg2)
   END SUBROUTINE CleanUp

END SUBROUTINE SD_CalcOutput

!----------------------------------------------------------------------------------------------------------------------------------
!> Tight coupling routine for computing derivatives of continuous states
!! note that this also sets m%UFL and m%udotdot_TP
SUBROUTINE SD_CalcContStateDeriv( t, u, p, x, xd, z, OtherState, m, dxdt, ErrStat, ErrMsg )
      REAL(DbKi),                   INTENT(IN   )  :: t           !< Current simulation time in seconds
      TYPE(SD_InputType),           INTENT(IN   )  :: u           !< Inputs at t
      TYPE(SD_ParameterType),       INTENT(IN   )  :: p           !< Parameters
      TYPE(SD_ContinuousStateType), INTENT(IN)     :: x           !< Continuous states at t -WHY IS THIS INOUT and not JUST IN? RRD, changed to IN on2/19/14 check with Greg
      TYPE(SD_DiscreteStateType),   INTENT(IN   )  :: xd          !< Discrete states at t
      TYPE(SD_ConstraintStateType), INTENT(IN   )  :: z           !< Constraint states at t
      TYPE(SD_OtherStateType),      INTENT(IN   )  :: OtherState  !< Other states at t
      TYPE(SD_MiscVarType),         INTENT(INOUT)  :: m           !< Misc/optimization variables
      TYPE(SD_ContinuousStateType), INTENT(  OUT)  :: dxdt        !< Continuous state derivatives at t
      INTEGER(IntKi),               INTENT(  OUT)  :: ErrStat     !< Error status of the operation
      CHARACTER(*),                 INTENT(  OUT)  :: ErrMsg      !< Error message if ErrStat /= ErrID_None
      INTEGER(IntKi)       :: ErrStat2
      CHARACTER(ErrMsgLen) :: ErrMsg2
      ! Initialize ErrStat
      ErrStat = ErrID_None
      ErrMsg  = ""
          
      ! INTENT(OUT) automatically deallocates the arrays on entry, we have to allocate them here
      CALL AllocAry(dxdt%qm,    p%nDOFM, 'dxdt%qm',    ErrStat2, ErrMsg2 ); CALL SetErrStat ( ErrStat2, ErrMsg2, ErrStat, ErrMsg, 'SD_CalcContStateDeriv' )
      CALL AllocAry(dxdt%qmdot, p%nDOFM, 'dxdt%qmdot', ErrStat2, ErrMsg2 ); CALL SetErrStat ( ErrStat2, ErrMsg2, ErrStat, ErrMsg, 'SD_CalcContStateDeriv' )
      IF ( ErrStat >= AbortErrLev ) RETURN
         
      IF ( p%nDOFM == 0 ) RETURN
      
      ! form u(3) in Eq. 10:
      m%udotdot_TP = (/u%TPMesh%TranslationAcc(:,1), u%TPMesh%RotationAcc(:,1)/)
      
      ! form u(4) in Eq. 10:
<<<<<<< HEAD
      CALL ConstructUFL( u, p, m, m%UFL )
=======
      CALL GetExtForceOnInternalDOF( u, p, m, m%UFL )
>>>>>>> 94856c9e
      
      !Equation 12: X=A*x + B*u + Fx (Eq 12)
      dxdt%qm= x%qmdot

      ! NOTE: matmul( TRANSPOSE(p%PhiM), m%UFL ) = matmul( m%UFL, p%PhiM ) because UFL is 1-D
                != a(2,1) * x(1)   +   a(2,2) * x(2)         +  b(2,3) * u(3)                       + b(2,4) * u(4)                   + fx(2) 
     !dxdt%qmdot = p%NOmegaM2*x%qm + p%N2OmegaMJDamp*x%qmdot - matmul(p%MMB,m%udotdot_TP)  + matmul(p%PhiM_T,m%UFL) + p%FX 
      dxdt%qmdot = p%NOmegaM2*x%qm + p%N2OmegaMJDamp*x%qmdot - matmul(p%MMB,m%udotdot_TP)  + matmul(m%UFL, p%PhiM ) + p%FX 

END SUBROUTINE SD_CalcContStateDeriv

!-----------------------------------------------------------------------------------------------------------------------
SUBROUTINE SD_Input(SDInputFile, Init, p, ErrStat,ErrMsg)
   CHARACTER(*),            INTENT(IN)     :: SDInputFile
   TYPE(SD_InitType) ,      INTENT(INOUT)  :: Init
   TYPE(SD_ParameterType) , INTENT(INOUT)  :: p
   INTEGER(IntKi),          INTENT(  OUT)  :: ErrStat   ! Error status of the operation
   CHARACTER(*),            INTENT(  OUT)  :: ErrMsg    ! Error message if ErrStat /= ErrID_None
! local variable for input and output
CHARACTER(1024)              :: PriPath          ! The path to the primary input file
CHARACTER(1024)              :: Line, Dummy_Str  ! String to temporarially hold value of read line
INTEGER                      :: Sttus
CHARACTER(64), ALLOCATABLE   :: StrArray(:)  ! Array of strings, for better control of table inputs
LOGICAL                      :: Echo  
LOGICAL                      :: LegacyFormat
LOGICAL                      :: bNumeric
INTEGER(IntKi)               :: UnIn
INTEGER(IntKi)               :: nColumns, nColValid, nColNumeric
INTEGER(IntKi)               :: IOS
INTEGER(IntKi)               :: UnEc   !Echo file ID
REAL(ReKi),PARAMETER        :: WrongNo=-9999.   ! Placeholder value for bad(old) values in JDampings
INTEGER(IntKi)               :: I, J, flg, K, nColsReactInterf
REAL(ReKi)                   :: Dummy_ReAry(SDMaxInpCols) , DummyFloat 
INTEGER(IntKi)               :: Dummy_IntAry(SDMaxInpCols)
LOGICAL                      :: Dummy_Bool
INTEGER(IntKi)       :: ErrStat2
CHARACTER(ErrMsgLen) :: ErrMsg2
! Initialize ErrStat
ErrStat = ErrID_None
ErrMsg  = ""

UnEc = -1 
Echo = .FALSE.

CALL GetNewUnit( UnIn )   
  
CALL OpenFInpfile(UnIn, TRIM(SDInputFile), ErrStat2, ErrMsg2)

IF ( ErrStat2 /= ErrID_None ) THEN
   Call Fatal('Could not open SubDyn input file')
   return
END IF

CALL GetPath( SDInputFile, PriPath )    ! Input files will be relative to the path where the primary input file is located.


!-------------------------- HEADER ---------------------------------------------
CALL ReadCom( UnIn, SDInputFile, 'SubDyn input file header line 1', ErrStat2, ErrMsg2 ); if(Failed()) return
CALL ReadCom( UnIn, SDInputFile, 'SubDyn input file header line 2', ErrStat2, ErrMsg2 ); if(Failed()) return

!-------------------------- SIMULATION CONTROL PARAMETERS ----------------------
CALL ReadCom( UnIn, SDInputFile, ' SIMULATION CONTROL PARAMETERS ', ErrStat2, ErrMsg2 ); if(Failed()) return
CALL ReadVar(UnIn, SDInputFile, Echo, 'Echo', 'Echo Input File Logic Variable',ErrStat2, ErrMsg2); if(Failed()) return

IF ( Echo )  THEN 
   CALL OpenEcho ( UnEc, TRIM(Init%RootName)//'.ech' ,ErrStat2, ErrMsg2)
   IF ( ErrStat2 /= 0 ) THEN
      CALL Fatal("Could not open SubDyn echo file")
      return
   END IF
   REWIND(UnIn)
   !bjj: note we don't need to do error checking here; it was already checked (this is just a repeat of above)
   CALL ReadCom( UnIn, SDInputFile, 'SubDyn input file header line 1', ErrStat2, ErrMsg2 )
   CALL ReadCom( UnIn, SDInputFile, 'SubDyn input file header line 2', ErrStat2, ErrMsg2 )
   CALL ReadCom( UnIn, SDInputFile, 'SIMULATION CONTROL PARAMETERS'  , ErrStat2, ErrMsg2, UnEc )
   CALL ReadVar( UnIn, SDInputFile, Echo, 'Echo', 'Echo Input File Logic Variable',ErrStat2, ErrMsg2, UnEc )
ENDIF 

! Read time step   ("default" means use the glue-code default)
CALL ReadVar( UnIn, SDInputFile, Line, 'SDdeltaT', 'Subdyn Time Step',ErrStat2, ErrMsg2, UnEc ); if(Failed()) return

CALL Conv2UC( Line )    ! Convert Line to upper case.
IF ( TRIM(Line) == 'DEFAULT' )  THEN   ! .TRUE. when one wants to use the default value timestep provided by the glue code.
    p%SDdeltaT=Init%DT
ELSE                                   ! The input must have been specified numerically.
   READ (Line,*,IOSTAT=IOS)  p%SDdeltaT
   CALL CheckIOS ( IOS, SDInputFile, 'SDdeltaT', NumType, ErrStat2,ErrMsg2 ); if(Failed()) return

   IF ( ( p%SDdeltaT <=  0 ) )  THEN 
      call Fatal('SDdeltaT must be greater than or equal to 0.')
      return         
   END IF  
END IF
      
CALL ReadVar ( UnIn, SDInputFile, p%IntMethod, 'IntMethod', 'Integration Method',ErrStat2, ErrMsg2, UnEc ); if(Failed()) return
CALL ReadVar (UnIn, SDInputFile, Dummy_Str, 'SttcSolve', 'Solve dynamics about static equilibrium point', ErrStat2, ErrMsg2, UnEc); if(Failed()) return
p%SttcSolve = idSIM_None
if (is_numeric(Dummy_Str, DummyFloat)) then
   p%SttcSolve = int(DummyFloat)
else if (is_logical(Dummy_Str, Dummy_Bool)) then
   if (Dummy_Bool) p%SttcSolve = idSIM_Full
else
   call Fatal('SttcSolve should be an integer or a logical, received: '//trim(Dummy_Str))
   return
endif
IF (Check(.not.(any(idSIM_Valid==p%SttcSolve)), 'Invalid value entered for SttcSolve')) return

<<<<<<< HEAD
=======
! ExtraMoment  - For legacy, allowing this line to be a comment
CALL ReadVar (UnIn, SDInputFile, Dummy_Str, 'ExtraMoment', 'Add extra lever arm contribution to interface loads', ErrStat2, ErrMsg2, UnEc); if(Failed()) return
if (is_logical(Dummy_Str, Dummy_Bool)) then ! the parameter was present
   p%ExtraMoment=Dummy_Bool
   ! We still need to read the comment on the next line 
   CALL ReadCom  ( UnIn, SDInputFile, ' FEA and CRAIG-BAMPTON PARAMETERS ', ErrStat2, ErrMsg2, UnEc ); if(Failed()) return
else ! we have a actually read a comment line, we do nothing. 
   p%ExtraMoment=.False.  ! For Legacy, ExtraMoment is False
endif

>>>>>>> 94856c9e
!-------------------- FEA and CRAIG-BAMPTON PARAMETERS---------------------------
CALL ReadIVar ( UnIn, SDInputFile, Init%FEMMod, 'FEMMod', 'FEM analysis mode'             ,ErrStat2, ErrMsg2, UnEc ); if(Failed()) return ! 0= Euler-Bernoulli(E-B); 1=Tapered E-B; 2= Timoshenko; 3= tapered Timoshenko
CALL ReadIVar ( UnIn, SDInputFile, Init%NDiv  , 'NDiv'  , 'Number of divisions per member',ErrStat2, ErrMsg2, UnEc ); if(Failed()) return
CALL ReadLVar ( UnIn, SDInputFile, Init%CBMod , 'CBMod' , 'C-B mod flag'                  ,ErrStat2, ErrMsg2, UnEc ); if(Failed()) return

IF (Check( (p%IntMethod < 1) .OR.(p%IntMethod > 4)     , 'IntMethod must be 1 through 4.')) return
IF (Check( (Init%FEMMod < 0 ) .OR. ( Init%FEMMod > 4 ) , 'FEMMod must be 0, 1, 2, or 3.')) return
IF (Check( Init%NDiv < 1                               , 'NDiv must be a positive integer')) return
IF (Check( Init%FEMMod==2  , 'FEMMod = 2 (tapered Euler-Bernoulli) not implemented')) return
IF (Check( Init%FEMMod==4  , 'FEMMod = 4 (tapered Timoshenko) not implemented')) return

IF (Init%CBMod) THEN
   ! Nmodes - Number of interal modes to retain.
   CALL ReadIVar ( UnIn, SDInputFile, p%nDOFM, 'Nmodes', 'Number of internal modes',ErrStat2, ErrMsg2, UnEc ); if(Failed()) return

   IF (Check( p%nDOFM < 0 , 'Nmodes must be a non-negative integer.')) return
   
   if ( p%nDOFM > 0 ) THEN
      ! Damping ratios for retained modes
      CALL AllocAry(Init%JDampings, p%nDOFM, 'JDamping', ErrStat2, ErrMsg2) ; if(Failed()) return
      Init%JDampings=WrongNo !Initialize
   
      CALL ReadAry( UnIn, SDInputFile, Init%JDampings, p%nDOFM, 'JDamping', 'Damping ratio of the internal modes', ErrStat2, ErrMsg2, UnEc );
      ! note that we don't check the ErrStat2 here; if the user entered fewer than Nmodes values, we will use the
      ! last entry to fill in remaining values.
      !Check 1st value, we need at least one good value from user or throw error
      IF ((Init%JDampings(1) < 0 ) .OR. (Init%JDampings(1) >= 100.0)) THEN
            CALL Fatal('Damping ratio should be larger than 0 and less than 100')
            return
      ELSE
         DO I = 2, p%nDOFM
            IF ( Init%JDampings(I) .EQ. WrongNo ) THEN
               Init%Jdampings(I:p%nDOFM)=Init%JDampings(I-1)
               IF (i /= 2) THEN ! display an informational message if we're repeating the last value (unless we only entered one value)
                  ErrStat = ErrID_Info
                  ErrMsg  = 'Using damping ratio '//trim(num2lstr(Init%JDampings(I-1)))//' for modes '//trim(num2lstr(I))//' - '//trim(num2lstr(p%nDOFM))//'.'
               END IF
               EXIT
            ELSEIF ( ( Init%JDampings(I) < 0 ) .OR.( Init%JDampings(I) >= 100.0 ) ) THEN    
               CALL Fatal('Damping ratio should be larger than 0 and less than 100')
               return
            ENDIF      
        ENDDO
      ENDIF   
      IF (ErrStat2 /= ErrID_None .AND. Echo) THEN ! ReadAry had an error because it couldn't read the entire array so it didn't write this to the echo file; we assume the last-read values are used for remaining JDampings
         WRITE( UnEc, Ec_ReAryFrmt ) 'JDamping', 'Damping ratio of the internal modes', Init%Jdampings(1:MIN(p%nDOFM,NWTC_MaxAryLen))              
      END IF
   ELSE
      CALL ReadCom( UnIn, SDInputFile, 'JDamping', ErrStat2, ErrMsg2, UnEc ); if(Failed()) return
   END IF

ELSE   !CBMOD=FALSE  : all modes are retained, not sure how many they are yet
   !note at this stage I do not know nDOFL yet; Nmodes will be updated later for the FULL FEM CASE. 
   p%nDOFM = -1
   !Ignore next line
   CALL ReadCom( UnIn, SDInputFile, 'Nmodes', ErrStat2, ErrMsg2, UnEc ); if(Failed()) return
   !Read 1 damping value for all modes
   CALL AllocAry(Init%JDampings, 1, 'JDamping', ErrStat2, ErrMsg2) ; if(Failed()) return
   CALL ReadVar ( UnIn, SDInputFile, Init%JDampings(1), 'JDampings', 'Damping ratio',ErrStat2, ErrMsg2, UnEc ); if(Failed()) return
   IF ( ( Init%JDampings(1) < 0 ) .OR.( Init%JDampings(1) >= 100.0 ) ) THEN 
         CALL Fatal('Damping ratio should be larger than 0 and less than 100.')
         RETURN
   ENDIF
ENDIF

IF ((p%nDOFM > 0) .OR. (.NOT.(Init%CBMod))) THEN !This if should not be at all, dampings should be divided by 100 regardless, also if CBmod=false p%nDOFM is undefined, but if Nmodes=0 then JDampings does not exist
   Init%JDampings = Init%JDampings/100.0_ReKi   !now the 20 is .20 as it should in all cases for 1 or Nmodes JDampings
END IF

!--------------------- STRUCTURE JOINTS: joints connect structure members -------------------------------
CALL ReadCom  ( UnIn, SDInputFile,               'STRUCTURE JOINTS'           ,ErrStat2, ErrMsg2, UnEc ); if(Failed()) return
CALL ReadIVar ( UnIn, SDInputFile, Init%NJoints, 'NJoints', 'Number of joints',ErrStat2, ErrMsg2, UnEc ); if(Failed()) return
CALL ReadCom  ( UnIn, SDInputFile,               'Joint Coordinates Headers'  ,ErrStat2, ErrMsg2, UnEc ); if(Failed()) return
CALL ReadCom  ( UnIn, SDInputFile,               'Joint Coordinates Units'    ,ErrStat2, ErrMsg2, UnEc ); if(Failed()) return
CALL AllocAry(Init%Joints, Init%NJoints, JointsCol, 'Joints', ErrStat2, ErrMsg2 ); if(Failed()) return
IF (Check(  Init%NJoints < 2, 'NJoints must be greater than 1')) return
! --- Reading first line to detect file format
READ(UnIn, FMT='(A)', IOSTAT=ErrStat2) Line  ; ErrMsg2='First line of joints array'; if (Failed()) return
! --- Reading first line to detect file format based on number of columns
nColumns=JointsCol
CALL AllocAry(StrArray, nColumns, 'StrArray',ErrStat2,ErrMsg2); if (Failed()) return 
CALL ReadCAryFromStr ( Line, StrArray, nColumns, 'Joints', 'First line of joints array', ErrStat2, ErrMsg2 )
if (ErrStat2/=0) then
   ! We try with 4 columns (legacy format)
   nColumns = 4
   deallocate(StrArray)
   CALL AllocAry(StrArray, nColumns, 'StrArray',ErrStat2,ErrMsg2); if (Failed()) return 
   CALL ReadCAryFromStr ( Line, StrArray, nColumns, 'Joints', 'First line of joints array', ErrStat2, ErrMsg2 ); if(Failed()) return
   print*,'!!!!!!!!!!!!!!!!!!!!!!!!!!!!!!!!!!!!!!!!!!!!!!!!!!!!!!!!!!!!!!!!!!!!!!!!!!!!!!!!!!!!'
   print*,'Warning: Legacy joints table format detected in SubDyn input file!' 
   print*,'         Some feature might be missing and only partial legacy support is provided.'
   print*,'         All joints are assumed cantilever, all members regular beams.' 
   print*,'         Visit: https://openfast.readthedocs.io/en/dev/source/user/api_change.html'
   print*,'         Look at the SubDyn API changes to adapt your input files.'
   print*,'!!!!!!!!!!!!!!!!!!!!!!!!!!!!!!!!!!!!!!!!!!!!!!!!!!!!!!!!!!!!!!!!!!!!!!!!!!!!!!!!!!!'
   Init%Joints(:,iJointType) = idJointCantilever ! All joints assumed cantilever
   Init%Joints(:,iJointType+1:JointsCol) = 0.0 ! remaining columns set to 0
   LegacyFormat=.True.  ! Legacy format - Delete me in 2024
else
   ! New format
   LegacyFormat=.False.
endif
! Extract fields from first line
DO I = 1, nColumns
   bNumeric = is_numeric(StrArray(I), Init%Joints(1,I)) ! Convert from string to float
   if (.not.bNumeric) then
      CALL Fatal(' Error in file "'//TRIM(SDInputFile)//'": Non numeric character found in Joints line. Problematic line: "'//trim(Line)//'"')
      return
   endif
ENDDO
deallocate(StrArray)
! Read remaining lines
DO I = 2, Init%NJoints
   CALL ReadAry( UnIn, SDInputFile, Dummy_ReAry, nColumns, 'Joints', 'Joint number and coordinates', ErrStat2, ErrMsg2, UnEc ); if(Failed()) return
   Init%Joints(I,1:nColumns) = Dummy_ReAry(1:nColumns)
ENDDO
IF (Check(  Init%NJoints < 2, 'NJoints must be greater than 1')) return

!---------- GO AHEAD  and ROTATE STRUCTURE IF DESIRED TO SIMULATE WINDS FROM OTHER DIRECTIONS -------------
CALL SubRotate(Init%Joints,Init%NJoints,Init%SubRotateZ)

!------------------- BASE REACTION JOINTS: T/F for Locked/Free DOF @ each Reaction Node ---------------------
! The joints should be all clamped for now 
CALL ReadCom  ( UnIn, SDInputFile,           'BASE REACTION JOINTS'                           ,ErrStat2, ErrMsg2, UnEc ); if(Failed()) return
CALL ReadIVar ( UnIn, SDInputFile, p%nNodes_C, 'NReact', 'Number of joints with reaction forces',ErrStat2, ErrMsg2, UnEc ); if(Failed()) return
CALL ReadCom  ( UnIn, SDInputFile,           'Base reaction joints headers '                  ,ErrStat2, ErrMsg2, UnEc ); if(Failed()) return
CALL ReadCom  ( UnIn, SDInputFile,           'Base reaction joints units   '                  ,ErrStat2, ErrMsg2, UnEc ); if(Failed()) return

CALL AllocAry(p%Nodes_C, p%nNodes_C, ReactCol , 'Reacts', ErrStat2, ErrMsg2 ); if(Failed()) return
p%Nodes_C(:,:) = 1  ! Important: By default all DOFs are contrained
p%Nodes_C(:,1) = -1 ! First column is node, initalize to wrong value for safety

call AllocAry(Init%SSIfile,  p%nNodes_C, 'SSIFile', ErrStat2, ErrMsg2); if(Failed()) return
call AllocAry(Init%SSIK, 21, p%nNodes_C, 'SSIK',    ErrStat2, ErrMsg2); if(Failed()) return
call AllocAry(Init%SSIM, 21, p%nNodes_C, 'SSIM',    ErrStat2, ErrMsg2); if(Failed()) return
Init%SSIfile(:) = ''
Init%SSIK       = 0.0_ReKi ! Important init TODO: read these matrices on the fly in SD_FEM maybe?
Init%SSIM       = 0.0_ReKi ! Important init
! Reading reaction lines one by one, allowing for 1, 7 or 8 columns, with col8 being a string for the SSIfile
DO I = 1, p%nNodes_C
   READ(UnIn, FMT='(A)', IOSTAT=ErrStat2) Line; ErrMsg2='Error reading reaction line'; if (Failed()) return
   call ReadIAryFromStr(Line, p%Nodes_C(I,:), 8, nColValid, nColNumeric, Init%SSIfile(I:I));
   if (nColValid==1 .and. nColNumeric==1) then
      ! Temporary allowing this
      print*,'Warning: SubDyn reaction line has only 1 column. Please use 7 or 8 values'
   else if (nColNumeric==7 .and.(nColValid==7.or.nColValid==8)) then
      ! This is fine.
   else
      CALL Fatal(' Error in file "'//TRIM(SDInputFile)//'": Reaction lines must consist of 7 numerical values, followed by an optional string. Problematic line: "'//trim(Line)//'"')
      return
   endif
ENDDO
IF (Check ( p%nNodes_C > Init%NJoints , 'NReact must be less than number of joints')) return


! Reading SSI matrices  if present
DO I = 1, p%nNodes_C
   if ( Init%SSIfile(I)/='' .and. (ANY(p%Nodes_C(I,2:ReactCol)==0))) then
      Init%SSIfile(I) = trim(PriPath)//trim(Init%SSIfile(I))
      CALL ReadSSIfile( Init%SSIfile(I), p%Nodes_C(I,1), Init%SSIK(:,I),Init%SSIM(:,I), ErrStat, ErrMsg, UnEc ); if(Failed()) return
   endif
enddo
       


!------- INTERFACE JOINTS: T/F for Locked (to the TP)/Free DOF @each Interface Joint (only Locked-to-TP implemented thus far (=rigid TP)) ---------
! Joints with reaction forces, joint number and locked/free dof
CALL ReadCom  ( UnIn, SDInputFile,              'INTERFACE JOINTS'                     ,ErrStat2, ErrMsg2, UnEc ); if(Failed()) return
CALL ReadIVar ( UnIn, SDInputFile, p%nNodes_I, 'NInterf', 'Number of joints fixed to TP',ErrStat2, ErrMsg2, UnEc ); if(Failed()) return
CALL ReadCom  ( UnIn, SDInputFile,            'Interface joints headers',ErrStat2, ErrMsg2, UnEc ); if(Failed()) return
CALL ReadCom  ( UnIn, SDInputFile,            'Interface joints units  ',ErrStat2, ErrMsg2, UnEc ); if(Failed()) return

CALL AllocAry(p%Nodes_I, p%nNodes_I, InterfCol, 'Interf', ErrStat2, ErrMsg2); if(Failed()) return
p%Nodes_I(:,:) = 1  ! Important: By default all DOFs are contrained
p%Nodes_I(:,1) = -1 ! First column is node, initalize to wrong value for safety
! Reading interface lines one by one, allowing for 1 or 7 columns (cannot use ReadIAry)
DO I = 1, p%nNodes_I
   READ(UnIn, FMT='(A)', IOSTAT=ErrStat2) Line  ; ErrMsg2='Error reading interface line'; if (Failed()) return
   call ReadIAryFromStr(Line, p%Nodes_I(I,:), 7, nColValid, nColNumeric);
   if ((nColValid/=nColNumeric).or.((nColNumeric/=1).and.(nColNumeric/=7)) ) then
      CALL Fatal(' Error in file "'//TRIM(SDInputFile)//'": Interface line must consist of 1 or 7 numerical values. Problematic line: "'//trim(Line)//'"')
      return
   endif
   if (any(p%Nodes_I(I,:)<=0)) then
      CALL Fatal(' Error in file "'//TRIM(SDInputFile)//'": For now, all DOF must be activated for interface lines. Problematic line: "'//trim(Line)//'"')
      return
   endif
ENDDO
IF (Check( ( p%nNodes_I < 0 ) .OR. (p%nNodes_I > Init%NJoints), 'NInterf must be non-negative and less than number of joints.')) RETURN

!----------------------------------- MEMBERS --------------------------------------
! One day we will need to take care of COSMIDs for non-circular members
CALL ReadCom  ( UnIn, SDInputFile,             'Members '                     ,ErrStat2, ErrMsg2, UnEc ); if(Failed()) return
CALL ReadIVar ( UnIn, SDInputFile, p%NMembers, 'NMembers', 'Number of members',ErrStat2, ErrMsg2, UnEc ); if(Failed()) return
CALL ReadCom  ( UnIn, SDInputFile,             'Members Headers'              ,ErrStat2, ErrMsg2, UnEc ); if(Failed()) return
CALL ReadCom  ( UnIn, SDInputFile,             'Members Units  '              ,ErrStat2, ErrMsg2, UnEc ); if(Failed()) return
CALL AllocAry(Init%Members, p%NMembers, MembersCol, 'Members', ErrStat2, ErrMsg2)
Init%Members(:,:) = 0.0_ReKi
if (LegacyFormat) then
   nColumns = 5
   Init%Members(:,iMType) = idMemberBeam ! Important, in legacy all members are beams
else
   nColumns = MembersCol
endif
DO I = 1, p%NMembers
<<<<<<< HEAD
   CALL ReadAry( UnIn, SDInputFile, Dummy_IntAry, nColumns, 'Members', 'Member number and connectivity ', ErrStat2,ErrMsg2, UnEc); if(Failed()) return
=======
   CALL ReadAry( UnIn, SDInputFile, Dummy_IntAry, nColumns, 'Members line '//Num2LStr(I), 'Member number and connectivity ', ErrStat2,ErrMsg2, UnEc); if(Failed()) return
>>>>>>> 94856c9e
   Init%Members(I,1:nColumns) = Dummy_IntAry(1:nColumns)
ENDDO   
IF (Check( p%NMembers < 1 , 'NMembers must be > 0')) return

!------------------ MEMBER X-SECTION PROPERTY data 1/2 [isotropic material for now: use this table if circular-tubular elements ------------------------
CALL ReadCom  ( UnIn, SDInputFile,                 ' Member X-Section Property Data 1/2 ',ErrStat2, ErrMsg2, UnEc ); if(Failed()) return
CALL ReadIVar ( UnIn, SDInputFile, Init%NPropSetsB, 'NPropSets', 'Number of property sets',ErrStat2, ErrMsg2, UnEc ); if(Failed()) return
CALL ReadCom  ( UnIn, SDInputFile,                 'Property Data 1/2 Header'            ,ErrStat2, ErrMsg2, UnEc ); if(Failed()) return
CALL ReadCom  ( UnIn, SDInputFile,                 'Property Data 1/2 Units '            ,ErrStat2, ErrMsg2, UnEc ); if(Failed()) return
CALL AllocAry(Init%PropSetsB, Init%NPropSetsB, PropSetsBCol, 'ProSets', ErrStat2, ErrMsg2) ; if(Failed()) return
DO I = 1, Init%NPropSetsB
   CALL ReadAry( UnIn, SDInputFile, Dummy_ReAry, PropSetsBCol, 'PropSets', 'PropSets number and values ', ErrStat2 , ErrMsg2, UnEc); if(Failed()) return
   Init%PropSetsB(I,:) = Dummy_ReAry(1:PropSetsBCol)
ENDDO   
IF (Check( Init%NPropSetsB < 1 , 'NPropSets must be >0')) return

!------------------ MEMBER X-SECTION PROPERTY data 2/2 [isotropic material for now: use this table if any section other than circular, however provide COSM(i,j) below) ------------------------
CALL ReadCom  ( UnIn, SDInputFile,                  'Member X-Section Property Data 2/2 '               ,ErrStat2, ErrMsg2, UnEc ); if(Failed()) return
CALL ReadIVar ( UnIn, SDInputFile, Init%NPropSetsX, 'NXPropSets', 'Number of non-circular property sets',ErrStat2, ErrMsg2, UnEc ); if(Failed()) return
CALL ReadCom  ( UnIn, SDInputFile,                  'Property Data 2/2 Header'                          ,ErrStat2, ErrMsg2, UnEc ); if(Failed()) return
CALL ReadCom  ( UnIn, SDInputFile,                  'Property Data 2/2 Unit  '                          ,ErrStat2, ErrMsg2, UnEc ); if(Failed()) return
CALL AllocAry(Init%PropSetsX, Init%NPropSetsX, PropSetsXCol, 'XPropSets', ErrStat2, ErrMsg2); if(Failed()) return
DO I = 1, Init%NPropSetsX
   CALL ReadAry( UnIn, SDInputFile, Init%PropSetsX(I,:), PropSetsXCol, 'XPropSets', 'XPropSets ID and values ', ErrStat2, ErrMsg2, UnEc ); if(Failed()) return
ENDDO   
IF (Check( Init%NPropSetsX < 0, 'NXPropSets must be >=0')) return

if (.not. LegacyFormat) then
   !-------------------------- CABLE PROPERTIES  -------------------------------------
   CALL ReadCom  ( UnIn, SDInputFile,                  'Cable properties'                                 ,ErrStat2, ErrMsg2, UnEc ); if(Failed()) return
   CALL ReadIVar ( UnIn, SDInputFile, Init%NPropSetsC, 'NPropSetsC', 'Number of cable properties' ,ErrStat2, ErrMsg2, UnEc ); if(Failed()) return
   CALL ReadCom  ( UnIn, SDInputFile,                  'Cable properties Header'                          ,ErrStat2, ErrMsg2, UnEc ); if(Failed()) return
   CALL ReadCom  ( UnIn, SDInputFile,                  'Cable properties Unit  '                          ,ErrStat2, ErrMsg2, UnEc ); if(Failed()) return
   CALL AllocAry(Init%PropSetsC, Init%NPropSetsC, PropSetsCCol, 'PropSetsC', ErrStat2, ErrMsg2); if(Failed()) return
   DO I = 1, Init%NPropSetsC
      CALL ReadAry( UnIn, SDInputFile, Init%PropSetsC(I,:), PropSetsCCol, 'PropSetsC', 'PropSetsC ID and values ', ErrStat2, ErrMsg2, UnEc ); if(Failed()) return
   ENDDO   
   IF (Check( Init%NPropSetsC < 0, 'NPropSetsCable must be >=0')) return
   !----------------------- RIGID LINK PROPERTIES ------------------------------------
   CALL ReadCom  ( UnIn, SDInputFile,                  'Rigid link properties'                                 ,ErrStat2, ErrMsg2, UnEc ); if(Failed()) return
   CALL ReadIVar ( UnIn, SDInputFile, Init%NPropSetsR, 'NPropSetsR', 'Number of rigid link properties' ,ErrStat2, ErrMsg2, UnEc ); if(Failed()) return
   CALL ReadCom  ( UnIn, SDInputFile,                  'Rigid link properties Header'                          ,ErrStat2, ErrMsg2, UnEc ); if(Failed()) return
   CALL ReadCom  ( UnIn, SDInputFile,                  'Rigid link properties Unit  '                          ,ErrStat2, ErrMsg2, UnEc ); if(Failed()) return
   CALL AllocAry(Init%PropSetsR, Init%NPropSetsR, PropSetsRCol, 'RigidPropSets', ErrStat2, ErrMsg2); if(Failed()) return
   DO I = 1, Init%NPropSetsR
      CALL ReadAry( UnIn, SDInputFile, Init%PropSetsR(I,:), PropSetsRCol, 'RigidPropSets', 'RigidPropSets ID and values ', ErrStat2, ErrMsg2, UnEc ); if(Failed()) return
   ENDDO   
   IF (Check( Init%NPropSetsR < 0, 'NPropSetsRigid must be >=0')) return
else
   Init%NPropSetsC=0
   Init%NPropSetsR=0
   CALL AllocAry(Init%PropSetsC, Init%NPropSetsC, PropSetsCCol, 'PropSetsC', ErrStat2, ErrMsg2); if(Failed()) return
   CALL AllocAry(Init%PropSetsR, Init%NPropSetsR, PropSetsRCol, 'RigidPropSets', ErrStat2, ErrMsg2); if(Failed()) return
endif

!---------------------- MEMBER COSINE MATRICES COSM(i,j) ------------------------
CALL ReadCom  ( UnIn, SDInputFile,              'Member direction cosine matrices '                   ,ErrStat2, ErrMsg2, UnEc ); if(Failed()) return
CALL ReadIVar ( UnIn, SDInputFile, Init%NCOSMs, 'NCOSMs', 'Number of unique direction cosine matrices',ErrStat2, ErrMsg2, UnEc ); if(Failed()) return
CALL ReadCom  ( UnIn, SDInputFile,              'Cosine Matrices Headers'                             ,ErrStat2, ErrMsg2, UnEc ); if(Failed()) return
CALL ReadCom  ( UnIn, SDInputFile,              'Cosine Matrices Units  '                             ,ErrStat2, ErrMsg2, UnEc ); if(Failed()) return
CALL AllocAry(Init%COSMs, Init%NCOSMs, COSMsCol, 'COSMs', ErrStat2, ErrMsg2); if(Failed()) return
DO I = 1, Init%NCOSMs
   CALL ReadAry( UnIn, SDInputFile, Init%COSMs(I,:), COSMsCol, 'CosM', 'Cosine Matrix IDs  and Values ', ErrStat2, ErrMsg2, UnEc ); if(Failed()) return
ENDDO   
IF (Check( Init%NCOSMs < 0     ,'NCOSMs must be >=0')) return

!------------------------ JOINT ADDITIONAL CONCENTRATED MASSES--------------------------
CALL ReadCom  ( UnIn, SDInputFile,              'Additional concentrated masses at joints '               ,ErrStat2, ErrMsg2, UnEc ); if(Failed()) return
CALL ReadIVar ( UnIn, SDInputFile, Init%nCMass, 'nCMass', 'Number of joints that have concentrated masses',ErrStat2, ErrMsg2, UnEc); if(Failed()) return
CALL ReadCom  ( UnIn, SDInputFile,              'Concentrated Mass Headers'                               ,ErrStat2, ErrMsg2, UnEc ); if(Failed()) return
CALL ReadCom  ( UnIn, SDInputFile,              'Concentrated Mass Units'                                 ,ErrStat2, ErrMsg2, UnEc ); if(Failed()) return
CALL AllocAry(Init%CMass, Init%nCMass, CMassCol, 'CMass', ErrStat2, ErrMsg2); if(Failed()) return
Init%CMass = 0.0 ! Important init since we allow user to only provide diagonal terms
DO I = 1, Init%nCMass
   !   CALL ReadAry( UnIn, SDInputFile, Init%CMass(I,:), CMassCol, 'CMass', 'Joint number and mass values ', ErrStat2, ErrMsg2, UnEc ); if(Failed()) return
   READ(UnIn, FMT='(A)', IOSTAT=ErrStat2) Line; ErrMsg2='Error reading concentrated mass line'; if (Failed()) return
   call ReadFAryFromStr(Line, Init%CMass(I,:), CMassCol, nColValid, nColNumeric);
   if ((nColValid/=nColNumeric).or.((nColNumeric/=5).and.(nColNumeric/=11)) ) then
      CALL Fatal(' Error in file "'//TRIM(SDInputFile)//'": Interface line must consist of 5 or 11 numerical values. Problematic line: "'//trim(Line)//'"')
      return
   endif
   if (Init%CMass(I,1)<=0) then ! Further checks in JointIDs are done in SD_FEM
      CALL Fatal(' Error in file "'//TRIM(SDInputFile)//'": Invalid concentrated mass JointID.  Problematic line: "'//trim(Line)//'"')
      return
   endif
ENDDO   
IF (Check( Init%nCMass < 0     , 'NCMass must be >=0')) return

!---------------------------- OUTPUT: SUMMARY & OUTFILE ------------------------------
CALL ReadCom (UnIn, SDInputFile,               'OUTPUT'                                            ,ErrStat2, ErrMsg2, UnEc ); if(Failed()) return
CALL ReadLVar(UnIn, SDInputFile, Init%SSSum  , 'SSSum'  , 'Summary File Logic Variable'            ,ErrStat2, ErrMsg2, UnEc ); if(Failed()) return
CALL ReadLVar(UnIn, SDInputFile, Init%OutCOSM, 'OutCOSM', 'Cosine Matrix Logic Variable'           ,ErrStat2, ErrMsg2, UnEc ); if(Failed()) return !bjj: TODO: OutCOSM isn't used anywhere else.
CALL ReadLVar(UnIn, SDInputFile, p%OutAll    , 'OutAll' , 'Output all Member Forces Logic Variable',ErrStat2, ErrMsg2, UnEc ); if(Failed()) return
!Store an integer version of it
p%OutAllInt= 1
IF ( .NOT. p%OutAll ) p%OutAllInt= 0
CALL ReadIVar(UnIn, SDInputFile, p%OutSwtch, 'OutSwtch', 'Output to which file variable',ErrStat2, ErrMsg2, UnEc ); if(Failed()) return
IF (Check( ( p%OutSwtch < 1 ) .OR. ( p%OutSwtch > 3) ,'OutSwtch must be >0 and <4')) return

Swtch: SELECT CASE (p%OutSwtch)
 CASE (1, 3) Swtch
    !p%OutJckF = TRIM(Init%RootName)//'.out'
 CASE (2)  Swtch
    !pass to glue code
 CASE DEFAULT Swtch
    CALL Fatal(' Error in file "'//TRIM(SDInputFile)//'": OutSwtch must be >0 and <4')
    return
 END SELECT Swtch
     
! TabDelim - Output format for tabular data.
CALL ReadLVar ( UnIn,  SDInputFile, Init%TabDelim, 'TabDelim', 'Use Tab Delimitation for numerical outputs',ErrStat2, ErrMsg2, UnEc); if(Failed()) return
IF ( Init%TabDelim ) THEN
         p%Delim = TAB
ELSE
         p%Delim = ' '
END IF

CALL ReadIVar( UnIn, SDInputFile, p%OutDec  , 'OutDec'  , 'Output Decimation'                , ErrStat2 , ErrMsg2 , UnEc ); if(Failed()) return
CALL ReadVar ( UnIn, SDInputFile, p%OutFmt  , 'OutFmt'  , 'Format for numerical outputs'     , ErrStat2 , ErrMsg2 , UnEc ); if(Failed()) return
CALL ReadVar ( UnIn, SDInputFile, p%OutSFmt , 'OutSFmt' , 'Format for output column headers' , ErrStat2 , ErrMsg2 , UnEc ); if(Failed()) return
CALL ReadCom ( UnIn, SDInputFile,             ' Member Output List SECTION ',ErrStat2, ErrMsg2, UnEc ); if(Failed()) return
CALL ReadIVar( UnIn, SDInputFile, p%NMOutputs, 'NMOutputs', 'Number of Members whose output must go into OutJckF and/or FAST .out',ErrStat2, ErrMsg2, UnEc )
if (Failed()) return
IF (Check ( (p%NMOutputs < 0) .OR. (p%NMOutputs > p%NMembers) .OR. (p%NMOutputs > 9), 'NMOutputs must be >=0 and <= minimim(NMembers,9)')) return

CALL ReadCom( UnIn, SDInputFile, ' Output Member Headers',ErrStat2, ErrMsg2, UnEc) ; if(Failed()) return
CALL ReadCom( UnIn, SDInputFile, ' Output Member Units'  ,ErrStat2, ErrMsg2, UnEc) ; if(Failed()) return

IF ( p%NMOutputs > 0 ) THEN
   ! Allocate memory for filled group arrays
   ALLOCATE ( p%MOutLst(p%NMOutputs), STAT = ErrStat2 )     !this list contains different arrays for each of its elements
   IF ( ErrStat2 /= ErrID_None ) THEN
      CALL  Fatal(' Error in file "'//TRIM(SDInputFile)//': Error allocating MOutLst arrays')
      RETURN
   END IF

   DO I = 1,p%NMOutputs
      READ(UnIn,'(A)',IOSTAT=ErrStat2) Line      !read into a line 
      IF (ErrStat2 == 0) THEN
         READ(Line,*,IOSTAT=ErrStat2) p%MOutLst(I)%MemberID, p%MOutLst(I)%NOutCnt
         IF ( ErrStat2 /= 0 .OR. p%MOutLst(I)%NOutCnt < 1 .OR. p%MOutLst(I)%NOutCnt > 9 .OR. p%MOutLst(I)%NOutCnt > Init%Ndiv+1) THEN
            CALL Fatal(' Error in file "'//TRIM(SDInputFile)//'": NOutCnt must be >= 1 and <= minimim(Ndiv+1,9)')
            RETURN
         END IF            
         CALL AllocAry( p%MOutLst(I)%NodeCnt, p%MOutLst(I)%NOutCnt, 'NodeCnt', ErrStat2, ErrMsg2); if(Failed()) return

         READ(Line,*,IOSTAT=ErrStat2) p%MOutLst(I)%MemberID,  p%MOutLst(I)%NOutCnt,  p%MOutLst(I)%NodeCnt
         IF ( Check( ErrStat2 /= 0 , 'Failed to read member output list properties.')) return

         ! Check if MemberID is in the member list and the NodeCnt is a valid number
         flg = 0
         DO J = 1, p%NMembers
            IF(p%MOutLst(I)%MemberID .EQ. Init%Members(j, 1)) THEN
               flg = flg + 1 ! flg could be greater than 1, when there are more than 9 internal nodes of a member.
               IF( (p%MOutLst(I)%NOutCnt < 10) .and. ((p%MOutLst(I)%NOutCnt > 0)) ) THEN
                  DO K = 1,p%MOutLst(I)%NOutCnt
                     ! node number should be less than NDiv + 1
                     IF( (p%MOutLst(I)%NodeCnt(k) > (Init%NDiv+1)) .or. (p%MOutLst(I)%NodeCnt(k) < 1) ) THEN
                        CALL Fatal(' NodeCnt should be less than NDIV+1 and greater than 0. ')
                        RETURN
                     ENDIF
                  ENDDO
               ELSE
                  CALL Fatal(' NOutCnt should be less than 10 and greater than 0. ')
                  RETURN
               ENDIF
            ENDIF
         ENDDO
         IF (Check (flg .EQ. 0 , ' MemberID is not in the Members list. ')) return

         IF ( Echo ) THEN
            WRITE( UnEc, '(A)' ) TRIM(Line)
         END IF
      END IF
   END DO
END IF 

! OutList - list of requested parameters to output to a file
CALL ReadCom( UnIn, SDInputFile, 'SSOutList',ErrStat2, ErrMsg2, UnEc ); if(Failed()) return

ALLOCATE(Init%SSOutList(MaxOutChs), STAT=ErrStat2)
If (Check( ErrStat2 /= ErrID_None ,'Error allocating SSOutList arrays')) return
CALL ReadOutputList ( UnIn, SDInputFile, Init%SSOutList, p%NumOuts, 'SSOutList', 'List of outputs requested', ErrStat2, ErrMsg2, UnEc ); if(Failed()) return
CALL CleanUp()

CONTAINS

   LOGICAL FUNCTION Check(Condition, ErrMsg_in)
        logical, intent(in) :: Condition
        character(len=*), intent(in) :: ErrMsg_in
        Check=Condition
        if (Check) call Fatal(' Error in file '//TRIM(SDInputFile)//': '//trim(ErrMsg_in))
   END FUNCTION Check

   LOGICAL FUNCTION Failed()
        call SetErrStat(ErrStat2, ErrMsg2, ErrStat, ErrMsg, 'SD_Input') 
        Failed =  ErrStat >= AbortErrLev
        if (Failed) call CleanUp()
   END FUNCTION Failed

   SUBROUTINE Fatal(ErrMsg_in)
      character(len=*), intent(in) :: ErrMsg_in
      CALL SetErrStat(ErrID_Fatal, ErrMsg_in, ErrStat, ErrMsg, 'SD_Input');
      CALL CleanUp()
   END SUBROUTINE Fatal

   SUBROUTINE CleanUp()
      CLOSE( UnIn )
      if(allocated(StrArray)) deallocate(StrArray)
      IF (Echo) CLOSE( UnEc )
   END SUBROUTINE
END SUBROUTINE SD_Input

!> Extract integers from a string (space delimited substrings)
!! If StrArrayOut is present, non numeric strings are also returned
!! Example Str="1 2 not_a_int 3" -> IntArray = (/1,2,3/)  StrArrayOut=(/"not_a_int"/)
!! No need for error handling, the caller will check how many valid inputs were on the line
!! TODO, place me in NWTC LIb 
SUBROUTINE ReadIAryFromStr(Str, IntArray, nColMax, nColValid, nColNumeric, StrArrayOut)
   character(len=*),               intent(in)            :: Str                    !< 
   integer(IntKi), dimension(:),   intent(inout)         :: IntArray               !< NOTE: inout, to allow for init values
   integer(IntKi),                 intent(in)            :: nColMax
   integer(IntKi),                 intent(out)           :: nColValid, nColNumeric !< 
   character(len=*), dimension(:), intent(out), optional :: StrArrayOut(:)         !< Array of strings that are non numeric
   character(255), allocatable :: StrArray(:) ! Array of strings extracted from line
   real(ReKi)                 :: DummyFloat
   integer(IntKi)             :: J, nColStr
   integer(IntKi)             :: ErrStat2
   character(ErrMsgLen)       :: ErrMsg2
   nColValid   = 0             ;
   nColNumeric = 0             ;
   nColStr     = 0             ;
   ! --- First extract the different sub strings
   CALL AllocAry(StrArray, nColMax, 'StrArray', ErrStat2, ErrMsg2); 
   if (ErrStat2/=ErrID_None) then
      return ! User should notice that there is 0 valid columns
   endif
   StrArray(:)='';
   CALL ReadCAryFromStr(Str, StrArray, nColMax, 'StrArray', 'StrArray', ErrStat2, ErrMsg2)! NOTE:No Error handling!
   ! --- Then look for numerical values
   do J = 1, nColMax
      if (len(trim(StrArray(J)))>0) then
         nColValid=nColValid+1
         if (is_numeric(StrArray(J), DummyFloat) ) then !< TODO we should check for int here!
            nColNumeric=nColNumeric+1
            if (nColNumeric<=size(IntArray)) then 
               IntArray(nColNumeric) = int(DummyFloat)
            endif
         else
            nColStr = nColStr+1
            if (present(StrArrayOut)) then
               if (nColStr <=size(StrArrayOut) )then
                  StrArrayOut(nColStr) = StrArray(J)
               endif
            endif
         endif
      endif
   enddo
   if(allocated(StrArray)) deallocate(StrArray)
END SUBROUTINE ReadIAryFromStr

!> See ReadIAryFromStr, same but for floats
SUBROUTINE ReadFAryFromStr(Str, FloatArray, nColMax, nColValid, nColNumeric, StrArrayOut)
   character(len=*),               intent(in)            :: Str                    !< 
   real(ReKi),     dimension(:),   intent(inout)         :: FloatArray             !< NOTE: inout, to allow for init values
   integer(IntKi),                 intent(in)            :: nColMax
   integer(IntKi),                 intent(out)           :: nColValid, nColNumeric !< 
   character(len=*), dimension(:), intent(out), optional :: StrArrayOut(:)         !< Array of strings that are non numeric
   character(255), allocatable :: StrArray(:) ! Array of strings extracted from line
   real(ReKi)                 :: DummyFloat
   integer(IntKi)             :: J, nColStr
   integer(IntKi)             :: ErrStat2
   character(ErrMsgLen)       :: ErrMsg2
   nColValid   = 0             ;
   nColNumeric = 0             ;
   nColStr     = 0             ;
   ! --- First extract the different sub strings
   CALL AllocAry(StrArray, nColMax, 'StrArray', ErrStat2, ErrMsg2); 
   if (ErrStat2/=ErrID_None) then
      return ! User should notice that there is 0 valid columns
   endif
   StrArray(:)='';
   CALL ReadCAryFromStr(Str, StrArray, nColMax, 'StrArray', 'StrArray', ErrStat2, ErrMsg2)! NOTE:No Error handling!
   ! --- Then look for numerical values
   do J = 1, nColMax
      if (len(trim(StrArray(J)))>0) then
         nColValid=nColValid+1
         if (is_numeric(StrArray(J), DummyFloat) ) then !< TODO we should check for int here!
            nColNumeric=nColNumeric+1
            if (nColNumeric<=size(FloatArray)) then 
               FloatArray(nColNumeric) = DummyFloat
            endif
         else
            nColStr = nColStr+1
            if (present(StrArrayOut)) then
               if (nColStr <=size(StrArrayOut) )then
                  StrArrayOut(nColStr) = StrArray(J)
               endif
            endif
         endif
      endif
   enddo
   if(allocated(StrArray)) deallocate(StrArray)
END SUBROUTINE ReadFAryFromStr




!----------------------------------------------------------------------------------------------------------------------------------
!> Rotate the joint coordinates with respect to global z
SUBROUTINE SubRotate(Joints,NJoints,SubRotZ)
   REAL(ReKi),                       INTENT(IN)       :: SubRotZ    ! Rotational angle in degrees
   INTEGER(IntKi),                   INTENT(IN)       :: NJOINTS    ! Row size of Joints 
   REAL(ReKi), DIMENSION(NJOINTS,3), INTENT(INOUT)    :: JOINTS     ! Rotational angle in degrees (Njoints,4)
   !locals
   REAL(ReKi)                 :: rot  !angle in rad
   REAL(ReKi), DIMENSION(2,2) :: ROTM !rotational matrix (cos matrix with -theta)
   
   rot=pi*SubRotz/180.
   ROTM=transpose(reshape([ COS(rot),    -SIN(rot) , &
                            SIN(rot) ,    COS(rot)], [2,2] ))
   Joints(:,2:3)= transpose(matmul(ROTM,transpose(Joints(:,2:3))))

END SUBROUTINE  SubRotate           

!----------------------------------------------------------------------------------------------------------------------------------
!> This routine is called at the end of the simulation.
SUBROUTINE SD_End( u, p, x, xd, z, OtherState, y, m, ErrStat, ErrMsg )
      TYPE(SD_InputType),           INTENT(INOUT)  :: u           !< System inputs
      TYPE(SD_ParameterType),       INTENT(INOUT)  :: p           !< Parameters     
      TYPE(SD_ContinuousStateType), INTENT(INOUT)  :: x           !< Continuous states
      TYPE(SD_DiscreteStateType),   INTENT(INOUT)  :: xd          !< Discrete states
      TYPE(SD_ConstraintStateType), INTENT(INOUT)  :: z           !< Constraint states
      TYPE(SD_OtherStateType),      INTENT(INOUT)  :: OtherState  !< Other states            
      TYPE(SD_OutputType),          INTENT(INOUT)  :: y           !< System outputs
      TYPE(SD_MiscVarType),         INTENT(INOUT)  :: m           !< Misc/optimization variables
      INTEGER(IntKi),               INTENT(  OUT)  :: ErrStat     !< Error status of the operation
      CHARACTER(*),                 INTENT(  OUT)  :: ErrMsg      !< Error message if ErrStat /= ErrID_None
      ! Initialize ErrStat
      ErrStat = ErrID_None         
      ErrMsg  = ""               

      ! Determine if we need to close the output file
      IF ( p%OutSwtch == 1 .OR. p%OutSwtch == 3 ) THEN   
         IF ((m%Decimat .EQ. p%OutDec) .OR. (m%Decimat .EQ. 0))  THEN
               ! Write out the last stored set of outputs before closing
            CALL SDOut_WriteOutputs( p%UnJckF, m%LastOutTime, m%SDWrOutput, p, ErrStat, ErrMsg )   
         ENDIF
         CALL SDOut_CloseOutput( p, ErrStat, ErrMsg )         
      END IF 
      
      ! Destroy data
      CALL SD_DestroyInput( u, ErrStat, ErrMsg )
      CALL SD_DestroyParam( p, ErrStat, ErrMsg )
      CALL SD_DestroyContState(   x,           ErrStat, ErrMsg )
      CALL SD_DestroyDiscState(   xd,          ErrStat, ErrMsg )
      CALL SD_DestroyConstrState( z,           ErrStat, ErrMsg )
      CALL SD_DestroyOtherState(  OtherState,  ErrStat, ErrMsg )
      CALL SD_DestroyMisc( m,  ErrStat, ErrMsg )
      CALL SD_DestroyOutput( y, ErrStat, ErrMsg )

END SUBROUTINE SD_End

!----------------------------------------------------------------------------------------------------------------------------------
!> This subroutine implements the fourth-order Adams-Bashforth Method (RK4) for numerically integrating ordinary differential 
!! equations:
!!
!!   Let f(t, x) = xdot denote the time (t) derivative of the continuous states (x). 
!!
!!   x(t+dt) = x(t)  + (dt / 24.) * ( 55.*f(t,x) - 59.*f(t-dt,x) + 37.*f(t-2.*dt,x) - 9.*f(t-3.*dt,x) )
!!
!!  See, e.g.,
!!    - http://en.wikipedia.org/wiki/Linear_multistep_method
!!    - K. E. Atkinson, "An Introduction to Numerical Analysis", 1989, John Wiley & Sons, Inc, Second Edition.
SUBROUTINE SD_AB4( t, n, u, utimes, p, x, xd, z, OtherState, m, ErrStat, ErrMsg )
      REAL(DbKi),                     INTENT(IN   )  :: t           !< Current simulation time in seconds
      INTEGER(IntKi),                 INTENT(IN   )  :: n           !< time step number
      TYPE(SD_InputType),             INTENT(INOUT)  :: u(:)        !< Inputs at t
      REAL(DbKi),                     INTENT(IN   )  :: utimes(:)   !< times of input
      TYPE(SD_ParameterType),         INTENT(IN   )  :: p           !< Parameters
      TYPE(SD_ContinuousStateType),   INTENT(INOUT)  :: x           !< Continuous states at t on input at t + dt on output
      TYPE(SD_DiscreteStateType),     INTENT(IN   )  :: xd          !< Discrete states at t
      TYPE(SD_ConstraintStateType),   INTENT(IN   )  :: z           !< Constraint states at t (possibly a guess)
      TYPE(SD_OtherStateType),        INTENT(INOUT)  :: OtherState  !< Other states at t on input at t + dt on output
      TYPE(SD_MiscVarType),           INTENT(INOUT)  :: m           !< Misc/optimization variables
      INTEGER(IntKi),                 INTENT(  OUT)  :: ErrStat     !< Error status of the operation
      CHARACTER(*),                   INTENT(  OUT)  :: ErrMsg      !< Error message if ErrStat /= ErrID_None
      ! local variables
      TYPE(SD_ContinuousStateType) :: xdot       ! Continuous state derivs at t
      TYPE(SD_InputType)           :: u_interp

      ErrStat = ErrID_None
      ErrMsg  = "" 

      ! need xdot at t
      CALL SD_CopyInput(u(1), u_interp, MESH_NEWCOPY, ErrStat, ErrMsg  )  ! we need to allocate input arrays/meshes before calling ExtrapInterp...
      CALL SD_Input_ExtrapInterp(u, utimes, u_interp, t, ErrStat, ErrMsg)
      CALL SD_CalcContStateDeriv( t, u_interp, p, x, xd, z, OtherState, m, xdot, ErrStat, ErrMsg ) ! initializes xdot
      CALL SD_DestroyInput( u_interp, ErrStat, ErrMsg)   ! we don't need this local copy anymore

      if (n <= 2) then
         OtherState%n = n
         !OtherState%xdot ( 3 - n ) = xdot
         CALL SD_CopyContState( xdot, OtherState%xdot ( 3 - n ), MESH_UPDATECOPY, ErrStat, ErrMsg )
         CALL SD_RK4(t, n, u, utimes, p, x, xd, z, OtherState, m, ErrStat, ErrMsg )
      else
         if (OtherState%n < n) then
            OtherState%n = n
            CALL SD_CopyContState( OtherState%xdot ( 3 ), OtherState%xdot ( 4 ), MESH_UPDATECOPY, ErrStat, ErrMsg )
            CALL SD_CopyContState( OtherState%xdot ( 2 ), OtherState%xdot ( 3 ), MESH_UPDATECOPY, ErrStat, ErrMsg )
            CALL SD_CopyContState( OtherState%xdot ( 1 ), OtherState%xdot ( 2 ), MESH_UPDATECOPY, ErrStat, ErrMsg )
            !OtherState%xdot(4)    = OtherState%xdot(3)
            !OtherState%xdot(3)    = OtherState%xdot(2)
            !OtherState%xdot(2)    = OtherState%xdot(1)
         elseif (OtherState%n > n) then
            ErrStat = ErrID_Fatal
            ErrMsg = ' Backing up in time is not supported with a multistep method '
            RETURN
         endif
         CALL SD_CopyContState( xdot, OtherState%xdot ( 1 ), MESH_UPDATECOPY, ErrStat, ErrMsg )
         !OtherState%xdot ( 1 )     = xdot  ! make sure this is most up to date
         x%qm    = x%qm    + (p%SDDeltaT / 24.) * ( 55.*OtherState%xdot(1)%qm - 59.*OtherState%xdot(2)%qm    + 37.*OtherState%xdot(3)%qm  &
                                       - 9. * OtherState%xdot(4)%qm )
         x%qmdot = x%qmdot + (p%SDDeltaT / 24.) * ( 55.*OtherState%xdot(1)%qmdot - 59.*OtherState%xdot(2)%qmdot  &
                                          + 37.*OtherState%xdot(3)%qmdot  - 9.*OtherState%xdot(4)%qmdot )
      endif
      CALL SD_DestroyContState(xdot, ErrStat, ErrMsg)
      CALL SD_DestroyInput(u_interp, ErrStat, ErrMsg)
END SUBROUTINE SD_AB4

!----------------------------------------------------------------------------------------------------------------------------------
!> This subroutine implements the fourth-order Adams-Bashforth-Moulton Method (RK4) for numerically integrating ordinary 
!! differential equations:
!!
!!   Let f(t, x) = xdot denote the time (t) derivative of the continuous states (x). 
!!
!!   Adams-Bashforth Predictor:
!!   x^p(t+dt) = x(t)  + (dt / 24.) * ( 55.*f(t,x) - 59.*f(t-dt,x) + 37.*f(t-2.*dt,x) - 9.*f(t-3.*dt,x) )
!!
!!   Adams-Moulton Corrector:
!!   x(t+dt) = x(t)  + (dt / 24.) * ( 9.*f(t+dt,x^p) + 19.*f(t,x) - 5.*f(t-dt,x) + 1.*f(t-2.*dt,x) )
!!
!!  See, e.g.,
!!     - http://en.wikipedia.org/wiki/Linear_multistep_method
!!     - K. E. Atkinson, "An Introduction to Numerical Analysis", 1989, John Wiley & Sons, Inc, Second Edition.
SUBROUTINE SD_ABM4( t, n, u, utimes, p, x, xd, z, OtherState, m, ErrStat, ErrMsg )
      REAL(DbKi),                     INTENT(IN   )  :: t           !< Current simulation time in seconds
      INTEGER(IntKi),                 INTENT(IN   )  :: n           !< time step number
      TYPE(SD_InputType),             INTENT(INOUT)  :: u(:)        !< Inputs at t
      REAL(DbKi),                     INTENT(IN   )  :: utimes(:)   !< times of input
      TYPE(SD_ParameterType),         INTENT(IN   )  :: p           !< Parameters
      TYPE(SD_ContinuousStateType),   INTENT(INOUT)  :: x           !< Continuous states at t on input at t + dt on output
      TYPE(SD_DiscreteStateType),     INTENT(IN   )  :: xd          !< Discrete states at t
      TYPE(SD_ConstraintStateType),   INTENT(IN   )  :: z           !< Constraint states at t (possibly a guess)
      TYPE(SD_OtherStateType),        INTENT(INOUT)  :: OtherState  !< Other states at t on input at t + dt on output
      TYPE(SD_MiscVarType),           INTENT(INOUT)  :: m           !< Misc/optimization variables
      INTEGER(IntKi),                 INTENT(  OUT)  :: ErrStat     !< Error status of the operation
      CHARACTER(*),                   INTENT(  OUT)  :: ErrMsg      !< Error message if ErrStat /= ErrID_None
      ! local variables
      TYPE(SD_InputType)            :: u_interp        ! Continuous states at t
      TYPE(SD_ContinuousStateType)  :: x_pred          ! Continuous states at t
      TYPE(SD_ContinuousStateType)  :: xdot_pred       ! Continuous states at t

      ErrStat = ErrID_None
      ErrMsg  = "" 

      CALL SD_CopyContState(x, x_pred, MESH_NEWCOPY, ErrStat, ErrMsg) !initialize x_pred      
      CALL SD_AB4( t, n, u, utimes, p, x_pred, xd, z, OtherState, m, ErrStat, ErrMsg )

      if (n > 2) then
         CALL SD_CopyInput( u(1), u_interp, MESH_NEWCOPY, ErrStat, ErrMsg) ! make copy so that arrays/meshes get initialized/allocated for ExtrapInterp
         CALL SD_Input_ExtrapInterp(u, utimes, u_interp, t + p%SDDeltaT, ErrStat, ErrMsg)

         CALL SD_CalcContStateDeriv(t + p%SDDeltaT, u_interp, p, x_pred, xd, z, OtherState, m, xdot_pred, ErrStat, ErrMsg ) ! initializes xdot_pred
         CALL SD_DestroyInput( u_interp, ErrStat, ErrMsg) ! local copy no longer needed

         x%qm    = x%qm    + (p%SDDeltaT / 24.) * ( 9. * xdot_pred%qm +  19. * OtherState%xdot(1)%qm - 5. * OtherState%xdot(2)%qm &
                                          + 1. * OtherState%xdot(3)%qm )
   
         x%qmdot = x%qmdot + (p%SDDeltaT / 24.) * ( 9. * xdot_pred%qmdot + 19. * OtherState%xdot(1)%qmdot - 5. * OtherState%xdot(2)%qmdot &
                                          + 1. * OtherState%xdot(3)%qmdot )
         CALL SD_DestroyContState( xdot_pred, ErrStat, ErrMsg) ! local copy no longer needed
      else
         x%qm    = x_pred%qm
         x%qmdot = x_pred%qmdot
      endif

      CALL SD_DestroyContState( x_pred, ErrStat, ErrMsg) ! local copy no longer needed
      
END SUBROUTINE SD_ABM4

!----------------------------------------------------------------------------------------------------------------------------------
!> This subroutine implements the fourth-order Runge-Kutta Method (RK4) for numerically integrating ordinary differential equations:
!!
!!   Let f(t, x) = xdot denote the time (t) derivative of the continuous states (x). 
!!   Define constants k1, k2, k3, and k4 as 
!!        k1 = dt * f(t        , x_t        )
!!        k2 = dt * f(t + dt/2 , x_t + k1/2 )
!!        k3 = dt * f(t + dt/2 , x_t + k2/2 ), and
!!        k4 = dt * f(t + dt   , x_t + k3   ).
!!   Then the continuous states at t = t + dt are
!!        x_(t+dt) = x_t + k1/6 + k2/3 + k3/3 + k4/6 + O(dt^5)
!!
!! For details, see:
!! Press, W. H.; Flannery, B. P.; Teukolsky, S. A.; and Vetterling, W. T. "Runge-Kutta Method" and "Adaptive Step Size Control for 
!!   Runge-Kutta." sections 16.1 and 16.2 in Numerical Recipes in FORTRAN: The Art of Scientific Computing, 2nd ed. Cambridge, England: 
!!   Cambridge University Press, pp. 704-716, 1992.
SUBROUTINE SD_RK4( t, n, u, utimes, p, x, xd, z, OtherState, m, ErrStat, ErrMsg )
      REAL(DbKi),                     INTENT(IN   )  :: t           !< Current simulation time in seconds
      INTEGER(IntKi),                 INTENT(IN   )  :: n           !< time step number
      TYPE(SD_InputType),             INTENT(INOUT)  :: u(:)        !< Inputs at t
      REAL(DbKi),                     INTENT(IN   )  :: utimes(:)   !< times of input
      TYPE(SD_ParameterType),         INTENT(IN   )  :: p           !< Parameters
      TYPE(SD_ContinuousStateType),   INTENT(INOUT)  :: x           !< Continuous states at t on input at t + dt on output
      TYPE(SD_DiscreteStateType),     INTENT(IN   )  :: xd          !< Discrete states at t
      TYPE(SD_ConstraintStateType),   INTENT(IN   )  :: z           !< Constraint states at t (possibly a guess)
      TYPE(SD_OtherStateType),        INTENT(INOUT)  :: OtherState  !< Other states at t on input at t + dt on output
      TYPE(SD_MiscVarType),           INTENT(INOUT)  :: m           !< Misc/optimization variables
      INTEGER(IntKi),                 INTENT(  OUT)  :: ErrStat     !< Error status of the operation
      CHARACTER(*),                   INTENT(  OUT)  :: ErrMsg      !< Error message if ErrStat /= ErrID_None
      ! local variables
      TYPE(SD_ContinuousStateType)                 :: xdot        ! time derivatives of continuous states      
      TYPE(SD_ContinuousStateType)                 :: k1          ! RK4 constant; see above
      TYPE(SD_ContinuousStateType)                 :: k2          ! RK4 constant; see above 
      TYPE(SD_ContinuousStateType)                 :: k3          ! RK4 constant; see above 
      TYPE(SD_ContinuousStateType)                 :: k4          ! RK4 constant; see above 
      TYPE(SD_ContinuousStateType)                 :: x_tmp       ! Holds temporary modification to x
      TYPE(SD_InputType)                           :: u_interp    ! interpolated value of inputs 
      ! Initialize ErrStat
      ErrStat = ErrID_None
      ErrMsg  = "" 

      ! Initialize interim vars
      !bjj: the state type contains allocatable arrays, so we must first allocate space:
      CALL SD_CopyContState( x, k1,       MESH_NEWCOPY, ErrStat, ErrMsg )
      CALL SD_CopyContState( x, k2,       MESH_NEWCOPY, ErrStat, ErrMsg )
      CALL SD_CopyContState( x, k3,       MESH_NEWCOPY, ErrStat, ErrMsg )
      CALL SD_CopyContState( x, k4,       MESH_NEWCOPY, ErrStat, ErrMsg )
      CALL SD_CopyContState( x, x_tmp,    MESH_NEWCOPY, ErrStat, ErrMsg )
      
      ! interpolate u to find u_interp = u(t)
      CALL SD_CopyInput(u(1), u_interp, MESH_NEWCOPY, ErrStat, ErrMsg  )  ! we need to allocate input arrays/meshes before calling ExtrapInterp...     
      CALL SD_Input_ExtrapInterp( u, utimes, u_interp, t, ErrStat, ErrMsg )

      ! find xdot at t
      CALL SD_CalcContStateDeriv( t, u_interp, p, x, xd, z, OtherState, m, xdot, ErrStat, ErrMsg ) !initializes xdot
      k1%qm       = p%SDDeltaT * xdot%qm
      k1%qmdot    = p%SDDeltaT * xdot%qmdot
      x_tmp%qm    = x%qm    + 0.5 * k1%qm
      x_tmp%qmdot = x%qmdot + 0.5 * k1%qmdot
      ! interpolate u to find u_interp = u(t + dt/2)
      CALL SD_Input_ExtrapInterp(u, utimes, u_interp, t+0.5*p%SDDeltaT, ErrStat, ErrMsg)

      ! find xdot at t + dt/2
      CALL SD_CalcContStateDeriv( t + 0.5*p%SDDeltaT, u_interp, p, x_tmp, xd, z, OtherState, m, xdot, ErrStat, ErrMsg )
      k2%qm    = p%SDDeltaT * xdot%qm
      k2%qmdot = p%SDDeltaT * xdot%qmdot
      x_tmp%qm    = x%qm    + 0.5 * k2%qm
      x_tmp%qmdot = x%qmdot + 0.5 * k2%qmdot

      ! find xdot at t + dt/2
      CALL SD_CalcContStateDeriv( t + 0.5*p%SDDeltaT, u_interp, p, x_tmp, xd, z, OtherState, m, xdot, ErrStat, ErrMsg )
      k3%qm       = p%SDDeltaT * xdot%qm
      k3%qmdot    = p%SDDeltaT * xdot%qmdot
      x_tmp%qm    = x%qm    + k3%qm
      x_tmp%qmdot = x%qmdot + k3%qmdot
      ! interpolate u to find u_interp = u(t + dt)
      CALL SD_Input_ExtrapInterp(u, utimes, u_interp, t + p%SDDeltaT, ErrStat, ErrMsg)

      ! find xdot at t + dt
      CALL SD_CalcContStateDeriv( t + p%SDDeltaT, u_interp, p, x_tmp, xd, z, OtherState, m, xdot, ErrStat, ErrMsg )
      k4%qm    = p%SDDeltaT * xdot%qm
      k4%qmdot = p%SDDeltaT * xdot%qmdot
      x%qm     = x%qm    +  ( k1%qm    + 2. * k2%qm    + 2. * k3%qm    + k4%qm    ) / 6.
      x%qmdot  = x%qmdot +  ( k1%qmdot + 2. * k2%qmdot + 2. * k3%qmdot + k4%qmdot ) / 6.

      CALL CleanUp()
      
CONTAINS       

   SUBROUTINE CleanUp()
      INTEGER(IntKi)             :: ErrStat3    ! The error identifier (ErrStat)
      CHARACTER(ErrMsgLen)       :: ErrMsg3     ! The error message (ErrMsg)
      CALL SD_DestroyContState( xdot,     ErrStat3, ErrMsg3 )
      CALL SD_DestroyContState( k1,       ErrStat3, ErrMsg3 )
      CALL SD_DestroyContState( k2,       ErrStat3, ErrMsg3 )
      CALL SD_DestroyContState( k3,       ErrStat3, ErrMsg3 )
      CALL SD_DestroyContState( k4,       ErrStat3, ErrMsg3 )
      CALL SD_DestroyContState( x_tmp,    ErrStat3, ErrMsg3 )
      CALL SD_DestroyInput(     u_interp, ErrStat3, ErrMsg3 )
   END SUBROUTINE CleanUp            
      
END SUBROUTINE SD_RK4

!----------------------------------------------------------------------------------------------------------------------------------
!> This subroutine implements the 2nd-order Adams-Moulton Implicit Method (AM2,Trapezoidal rule) for numerically integrating ordinary differential equations:
!!
!!   Let f(t, x) = xdot denote the time (t) derivative of the continuous states (x). 
!!   Define constants k1, k2, k3, and k4 as 
!!        k1 =  f(t       , x_t         )
!!        k2 =  f(t + dt  , x_t+dt      )
!!   Then the continuous states at t = t + dt are
!!        x_(t+dt) =x_n+1 = x_t + deltat/2*(k1 + k2) + O(dt^3)
!!   Now this can be re-written as: 0=Z(x_n+1) = x_n - x_n+1 +dt/2 *(f_n + f_n+1) = 0
!!         f_n= A*x_n + B*u_n + Fx  from Eq. 1.12 of the manual
!!         So to solve this linear system, I can just use x(k)=x(k-1) -J^-1 * Z(x(k-1))  (this is a simple root solver of the linear equation)
!!         with J=dZ/dx_n+1 = -I +dt/2*A 
!!
!!   Thus x_n+1 = x_n - J^-1 *dt/2 * (2*A*x_n + B *(u_n + u_n+1) +2*Fx)
!!  or    J*( x_n - x_n+1 ) = dt * ( A*x_n +  B *(u_n + u_n+1)/2 + Fx)
SUBROUTINE SD_AM2( t, n, u, utimes, p, x, xd, z, OtherState, m, ErrStat, ErrMsg )
   USE NWTC_LAPACK, only: LAPACK_getrs
   REAL(DbKi),                     INTENT(IN   )   :: t              !< Current simulation time in seconds
   INTEGER(IntKi),                 INTENT(IN   )   :: n              !< time step number
   TYPE(SD_InputType),             INTENT(INOUT)   :: u(:)           !< Inputs at t
   REAL(DbKi),                     INTENT(IN   )   :: utimes(:)      !< times of input
   TYPE(SD_ParameterType),         INTENT(IN   )   :: p              !< Parameters
   TYPE(SD_ContinuousStateType),   INTENT(INOUT)   :: x              !< Continuous states at t on input at t + dt on output
   TYPE(SD_DiscreteStateType),     INTENT(IN   )   :: xd             !< Discrete states at t
   TYPE(SD_ConstraintStateType),   INTENT(IN   )   :: z              !< Constraint states at t (possibly a guess)
   TYPE(SD_OtherStateType),        INTENT(INOUT)   :: OtherState     !< Other states at t on input at t + dt on output
   TYPE(SD_MiscVarType),           INTENT(INOUT)   :: m              !< Misc/optimization variables
   INTEGER(IntKi),                 INTENT(  OUT)   :: ErrStat        !< Error status of the operation
   CHARACTER(*),                   INTENT(  OUT)   :: ErrMsg         !< Error message if ErrStat /= ErrID_None
   ! local variables
   TYPE(SD_InputType)                              :: u_interp       ! interpolated value of inputs 
   REAL(ReKi)                                      :: junk2(2*p%nDOFM) !temporary states (qm and qmdot only)
   REAL(ReKi)                                      :: udotdot_TP2(6) ! temporary copy of udotdot_TP
   REAL(ReKi)                                      :: UFL2(p%nDOF__L)   ! temporary copy of UFL
   INTEGER(IntKi)                                  :: ErrStat2
   CHARACTER(ErrMsgLen)                            :: ErrMsg2

   ErrStat = ErrID_None
   ErrMsg  = "" 

   ! Initialize interim vars
   CALL SD_CopyInput( u(1), u_interp, MESH_NEWCOPY, ErrStat2,ErrMsg2);CALL SetErrStat(ErrStat2,ErrMsg2,ErrStat,ErrMsg,'SD_AM2')
         
   !Start by getting u_n and u_n+1 
   ! interpolate u to find u_interp = u(t) = u_n     
   CALL SD_Input_ExtrapInterp( u, utimes, u_interp, t, ErrStat2, ErrMsg2 ); CALL SetErrStat(ErrStat2,ErrMsg2,ErrStat,ErrMsg,'SD_AM2')
   m%udotdot_TP = (/u_interp%TPMesh%TranslationAcc(:,1), u_interp%TPMesh%RotationAcc(:,1)/)
<<<<<<< HEAD
   CALL ConstructUFL( u_interp, p, m, m%UFL )     
=======
   CALL GetExtForceOnInternalDOF( u_interp, p, m, m%UFL )     
>>>>>>> 94856c9e
                
   ! extrapolate u to find u_interp = u(t + dt)=u_n+1
   CALL SD_Input_ExtrapInterp(u, utimes, u_interp, t+p%SDDeltaT, ErrStat2, ErrMsg2); CALL SetErrStat(ErrStat2,ErrMsg2,ErrStat,ErrMsg,'SD_AM2')
   udotdot_TP2 = (/u_interp%TPMesh%TranslationAcc(:,1), u_interp%TPMesh%RotationAcc(:,1)/)
<<<<<<< HEAD
   CALL ConstructUFL( u_interp, p, m, UFL2 )     
=======
   CALL GetExtForceOnInternalDOF( u_interp, p, m, UFL2 )     
>>>>>>> 94856c9e
   
   ! calculate (u_n + u_n+1)/2
   udotdot_TP2 = 0.5_ReKi * ( udotdot_TP2 + m%udotdot_TP )
   UFL2        = 0.5_ReKi * ( UFL2        + m%UFL        )
          
   ! set junk2 = dt * ( A*x_n +  B *(u_n + u_n+1)/2 + Fx)   
   junk2(      1:  p%nDOFM)=p%SDDeltaT * x%qmdot                                                                                                   !upper portion of array
   junk2(1+p%nDOFM:2*p%nDOFM)=p%SDDeltaT * (p%NOmegaM2*x%qm + p%N2OmegaMJDamp*x%qmdot - matmul(p%MMB, udotdot_TP2)  + matmul(UFL2,p%PhiM  ) + p%FX)  !lower portion of array
   ! note: matmul(UFL2,p%PhiM  ) = matmul(p%PhiM_T,UFL2) because UFL2 is 1-D
             
   !....................................................
   ! Solve for junk2: (equivalent to junk2= matmul(p%AM2InvJac,junk2)
   ! J*( x_n - x_n+1 ) = dt * ( A*x_n +  B *(u_n + u_n+1)/2 + Fx)
   !....................................................   
   CALL LAPACK_getrs( TRANS='N',N=SIZE(p%AM2Jac,1),A=p%AM2Jac,IPIV=p%AM2JacPiv, B=junk2, ErrStat=ErrStat2, ErrMsg=ErrMsg2)
      CALL SetErrStat(ErrStat2,ErrMsg2,ErrStat,ErrMsg,'SD_AM2')
      !IF ( ErrStat >= AbortErrLev ) RETURN
      
   ! after the LAPACK solve, junk2 = ( x_n - x_n+1 ); so now we can solve for x_n+1:
   x%qm    = x%qm    - junk2(      1:  p%nDOFM)
   x%qmdot = x%qmdot - junk2(p%nDOFM+1:2*p%nDOFM)
     
   ! clean up temporary variable(s)
   CALL SD_DestroyInput(  u_interp, ErrStat, ErrMsg )
   
END SUBROUTINE SD_AM2

!------------------------------------------------------------------------------------------------------
!> Perform Craig Bampton (CB) reduction and set parameters needed for States and Ouputs equations
!! Sets the following values, as documented in the SubDyn Theory Guide:
!!    CB%OmegaL (omega) and CB%PhiL from Eq. 2
!!    p%PhiL_T and p%PhiLInvOmgL2 for static improvement 
!!    CB%PhiR from Eq. 3
!!    CB%MBB, CB%MBM, and CB%KBB from Eq. 4.
SUBROUTINE SD_Craig_Bampton(Init, p, CB, ErrStat, ErrMsg)
   TYPE(SD_InitType),     INTENT(INOUT)      :: Init        ! Input data for initialization routine
   TYPE(SD_ParameterType),INTENT(INOUT),target::p           ! Parameters
   TYPE(CB_MatArrays),    INTENT(INOUT)      :: CB    ! CB parameters that will be passed out for summary file use 
   INTEGER(IntKi),        INTENT(  OUT)      :: ErrStat     ! Error status of the operation
   CHARACTER(*),          INTENT(  OUT)      :: ErrMsg      ! Error message if ErrStat /= ErrID_None   
   ! local variables
   REAL(ReKi), ALLOCATABLE  :: FGR(:), FGL(:), FGB(:), FGM(:) !< Partitioned Force (R/L), and CB reduced forces(B/M)
   REAL(ReKi), ALLOCATABLE  :: PhiRb(:, :)  ! Purely to avoid loosing these modes for output ! TODO, kept for backward compatibility of Summary file
   REAL(ReKi)               :: JDamping1 ! temporary storage for first element of JDamping array 
   INTEGER(IntKi)           :: i
   INTEGER(IntKi)           :: nR     !< Dimension of R DOFs (to switch between __R and R__)
   INTEGER(IntKi)           :: nL, nM, nM_out
   INTEGER(IntKi), pointer  :: IDR(:) !< Alias to switch between IDR__ and ID__Rb
   LOGICAL :: BC_Before_CB   ! If true, apply fixed BC to the system before doing CB reduction, for temporary bacward compatibility
   INTEGER(IntKi)           :: ErrStat2
   CHARACTER(ErrMsgLen)     :: ErrMsg2
   character(*), parameter :: RoutineName = 'SD_Craig_Bampton'
   ErrStat = ErrID_None
   ErrMsg  = ""

   IF(Init%CBMod) THEN ! C-B reduction         
      ! check number of internal modes
      IF(p%nDOFM > p%nDOFL_L) THEN
         CALL Fatal('Number of internal modes is larger than number of internal DOFs.')
         return
      ENDIF
   ELSE ! full FEM 
      p%nDOFM = p%nDOFL_L
      !Jdampings  need to be reallocated here because nDOFL not known during Init
      !So assign value to one temporary variable
      JDamping1=Init%Jdampings(1)
      DEALLOCATE(Init%JDampings)
      CALL AllocAry( Init%JDampings, p%nDOFL_L, 'Init%JDampings',  ErrStat2, ErrMsg2 ) ; if(Failed()) return
      Init%JDampings = JDamping1 ! set default values for all modes
   ENDIF   
      
   CALL AllocParameters(p, p%nDOFM, ErrStat2, ErrMsg2);                                  ; if (Failed()) return
   ! Switch between BC before or after CB,  KEEP ME
   BC_Before_CB=.true.
   if(BC_Before_CB) then
      !print*,' > Boundary conditions will be applied before Craig-Bampton (New)'
      nR  =  p%nDOF__Rb ! we remove the Fixed BC before performing the CB-reduction
      IDR => p%ID__Rb
   else
      !print*,' > Craig-Bampton will be applied before boundary conditions (Legacy)'
      nR  =  p%nDOFR__   ! Old way, applying CB on full unconstrained system
      IDR => p%IDR__
   endif

   IF (p%SttcSolve/=idSIM_None) THEN ! STATIC TREATMENT IMPROVEMENT
      nM_out=p%nDOF__L ! Selecting all CB modes for outputs to the function below 
   ELSE
      nM_out=p%nDOFM ! Selecting only the requrested number of CB modes
   ENDIF  
   nL = p%nDOF__L
   nM = p%nDOFM

   CALL WrScr('   Performing Craig-Bampton reduction '//trim(Num2LStr(p%nDOF_red))//' DOFs -> '//trim(Num2LStr(p%nDOFM))//' modes + '//trim(Num2LStr(p%nDOF__Rb))//' DOFs')
   CALL AllocAry( FGL,       nL,        'array FGL', ErrStat2, ErrMsg2 ); CALL SetErrStat(ErrStat2, ErrMsg2, ErrStat, ErrMsg, RoutineName)  
   CALL AllocAry( FGR,       nR,        'array FGR', ErrStat2, ErrMsg2 ); CALL SetErrStat(ErrStat2, ErrMsg2, ErrStat, ErrMsg, RoutineName)  
   CALL AllocAry( FGB,       nR,        'array FGR', ErrStat2, ErrMsg2 ); CALL SetErrStat(ErrStat2, ErrMsg2, ErrStat, ErrMsg, RoutineName)  
   CALL AllocAry( FGM,       nM,        'array FGR', ErrStat2, ErrMsg2 ); CALL SetErrStat(ErrStat2, ErrMsg2, ErrStat, ErrMsg, RoutineName)  
   CALL AllocAry( CB%MBB,    nR, nR,    'CB%MBB',    ErrStat2, ErrMsg2 ); CALL SetErrStat(ErrStat2, ErrMsg2, ErrStat, ErrMsg, RoutineName)
   CALL AllocAry( CB%MBM,    nR, nM,    'CB%MBM',    ErrStat2, ErrMsg2 ); CALL SetErrStat(ErrStat2, ErrMsg2, ErrStat, ErrMsg, RoutineName)
   CALL AllocAry( CB%KBB,    nR, nR,    'CB%KBB',    ErrStat2, ErrMsg2 ); CALL SetErrStat(ErrStat2, ErrMsg2, ErrStat, ErrMsg, RoutineName)
   CALL AllocAry( CB%PhiL,   nL, nM_out,'CB%PhiL',   ErrStat2, ErrMsg2 ); CALL SetErrStat(ErrStat2, ErrMsg2, ErrStat, ErrMsg, RoutineName)
   CALL AllocAry( CB%PhiR,   nL, nR,    'CB%PhiR',   ErrStat2, ErrMsg2 ); CALL SetErrStat(ErrStat2, ErrMsg2, ErrStat, ErrMsg, RoutineName)
   CALL AllocAry( CB%OmegaL, nM_out,    'CB%OmegaL', ErrStat2, ErrMsg2 ); if(Failed()) return

   CALL CraigBamptonReduction(Init%M, Init%K, IDR, nR, p%ID__L, nL, nM, nM_out, CB%MBB, CB%MBM, CB%KBB, CB%PhiL, CB%PhiR, CB%OmegaL, ErrStat2, ErrMsg2,&
                              Init%FG, FGR, FGL, FGB, FGM)
   if(Failed()) return

   CALL AllocAry(PhiRb,  nL, nR, 'PhiRb',   ErrStat2, ErrMsg2 ); CALL SetErrStat(ErrStat2, ErrMsg2, ErrStat, ErrMsg, RoutineName)
   if(.not.BC_Before_CB) then
      ! We apply the BC now, removing unwanted DOFs
      call applyConstr(CB, FGB, PhiRb) ! Reduces size of CB%MBB, CB%KBB, CB%MBM, FGB, NOTE: "L" unaffected
   else
      PhiRb=CB%PhiR ! Remove me in the future
   endif
   ! TODO, right now using PhiRb instead of CB%PhiR, keeping PhiR in harmony with OmegaL for SummaryFile
   CALL SetParameters(Init, p, CB%MBB, CB%MBM, CB%KBB, PhiRb, nM_out, CB%OmegaL, CB%PhiL, FGL, FGB, FGM, ErrStat2, ErrMsg2)  
   CALL SetErrStat(ErrStat2,ErrMsg2,ErrStat,ErrMsg,'Craig_Bampton')
      
   CALL CleanUpCB()

contains

   SUBROUTINE Fatal(ErrMsg_in)
      character(len=*), intent(in) :: ErrMsg_in
      CALL SetErrStat(ErrID_Fatal, ErrMsg_in, ErrStat, ErrMsg, 'Craig_Bampton');
      CALL CleanUpCB()
   END SUBROUTINE Fatal

   logical function Failed()
        call SetErrStat(ErrStat2, ErrMsg2, ErrStat, ErrMsg, 'Craig_Bampton') 
        Failed =  ErrStat >= AbortErrLev
        if (Failed) call CleanUpCB()
   end function Failed

   subroutine CleanUpCB()
      IF(ALLOCATED(FGR)  ) DEALLOCATE(FGR) 
      IF(ALLOCATED(FGL)  ) DEALLOCATE(FGL) 
      IF(ALLOCATED(FGM)  ) DEALLOCATE(FGM) 
      IF(ALLOCATED(FGB)  ) DEALLOCATE(FGB) 
      IF(ALLOCATED(PhiRb)) DEALLOCATE(PhiRb) 
   end subroutine CleanUpCB

   !> Remove fixed DOF from system, this is in case the CB was done on an unconstrained system
   !! NOTE: PhiL and OmegaL are not modified
   subroutine applyConstr(CBParams, FGB, PhiRb)
      TYPE(CB_MatArrays),  INTENT(INOUT) :: CBparams    !< NOTE: data will be reduced (andw hence reallocated)
      REAL(ReKi),ALLOCATABLE,INTENT(INOUT) :: FGB(:)    !< NOTE: data will be reduced (andw hence reallocated)
      REAL(ReKi),ALLOCATABLE,INTENT(INOUT) :: PhiRb(:,:)!< NOTE: data will be reduced (andw hence reallocated)
      !REAL(ReKi), ALLOCATABLE  :: PhiRb(:, :)   
      REAL(ReKi), ALLOCATABLE  :: MBBb(:, :)
      REAL(ReKi), ALLOCATABLE  :: MBMb(:, :)
      REAL(ReKi), ALLOCATABLE  :: KBBb(:, :)
      REAL(ReKi), ALLOCATABLE  :: FGBb(:) 
      ! "b" stands for "bar"
      CALL AllocAry( MBBb,  p%nDOF__Rb, p%nDOF__Rb, 'matrix MBBb',  ErrStat2, ErrMsg2 );
      CALL AllocAry( MBmb,  p%nDOF__Rb, p%nDOFM,    'matrix MBmb',  ErrStat2, ErrMsg2 );
      CALL AllocAry( KBBb,  p%nDOF__Rb, p%nDOF__Rb, 'matrix KBBb',  ErrStat2, ErrMsg2 );
      CALL AllocAry( FGBb,  p%nDOF__Rb,             'array FGBb',   ErrStat2, ErrMsg2 );
      !CALL AllocAry( PhiRb, p%nDOF__L , p%nDOF__Rb, 'matrix PhiRb', ErrStat2, ErrMsg2 );
      !................................
      ! Convert CBparams%MBB , CBparams%MBM , CBparams%KBB , CBparams%PhiR , FGB to
      !                  MBBb,          MBMb,          KBBb,          PHiRb, FGBb
      ! (throw out rows/columns of first matrices to create second matrices)
      !................................
      ! TODO avoid this all together
      MBBb  = CBparams%MBB(p%nDOFR__-p%nDOFI__+1:p%nDOFR__, p%nDOFR__-p%nDOFI__+1:p%nDOFR__) 
      KBBb  = CBparams%KBB(p%nDOFR__-p%nDOFI__+1:p%nDOFR__, p%nDOFR__-p%nDOFI__+1:p%nDOFR__)    
      IF (p%nDOFM > 0) THEN   
         MBMb  = CBparams%MBM(p%nDOFR__-p%nDOFI__+1:p%nDOFR__, :               )
      END IF
      FGBb  = FGB         (p%nDOFR__-p%nDOFI__+1:p%nDOFR__ )
      PhiRb = CBparams%PhiR(              :, p%nDOFR__-p%nDOFI__+1:p%nDOFR__)
      deallocate(CBparams%MBB)
      deallocate(CBparams%KBB)
      deallocate(CBparams%MBM)
      !deallocate(CBparams%PhiR)
      call move_alloc(MBBb,  CBparams%MBB)
      call move_alloc(KBBb,  CBparams%KBB)
      call move_alloc(MBMb,  CBparams%MBM)
      call move_alloc(FGBb,  FGB)
      !call move_alloc(PhiRb, CBparams%PhiR)
   end subroutine applyConstr

END SUBROUTINE SD_Craig_Bampton 

!> Extract rigid body mass without SSI
!! NOTE: performs a Guyan reduction
SUBROUTINE SD_Guyan_RigidBodyMass(Init, p, MBB, ErrStat, ErrMsg)
   type(SD_InitType),       intent(inout) :: Init       ! NOTE: Mass and Stiffness are modified but then set back to original
   type(SD_ParameterType),  intent(in   ) :: p           ! Parameters
   real(ReKi), allocatable, intent(out)   :: MBB(:,:)     !< MBB
   integer(IntKi),          intent(  out) :: ErrStat !< Error status of the operation
   character(*),            intent(  out) :: ErrMsg  !< error message if errstat /= errid_none   
   integer(IntKi) :: nM, nR, nL, nM_out
   real(ReKi), allocatable :: MBM(:, :)
   real(ReKi), allocatable :: KBB(:, :)
   real(ReKi), allocatable :: PhiL(:, :)
   real(ReKi), allocatable :: PhiR(:, :)
   real(ReKi), allocatable :: OmegaL(:)
   character(*), parameter :: RoutineName = 'SD_Guyan_RigidBodyMass'
   integer(IntKi)          :: ErrStat2
   character(ErrMsgLen)    :: ErrMsg2

   ! --- Remove SSI from Mass and stiffness matrix
   CALL InsertSoilMatrices(Init%M, Init%K, Init, p, ErrStat2, ErrMsg2, Substract=.True.);

   ! --- Perform Guyan reduction to get MBB
   nR     = p%nDOFR__   ! Using interface + reaction nodes
   nL     = p%nDOF__L
   nM     = 0           ! No CB modes (Guyan)
   nM_out = 0
   if(allocated(MBB)) deallocate(MBB)
   CALL AllocAry( MBB,    nR, nR, 'MBB',    ErrStat2, ErrMsg2 ); CALL SetErrStat( ErrStat2, ErrMsg2, ErrStat, ErrMsg, RoutineName)
   CALL AllocAry( MBM,    nR, nM, 'MBM',    ErrStat2, ErrMsg2 ); CALL SetErrStat( ErrStat2, ErrMsg2, ErrStat, ErrMsg, RoutineName)
   CALL AllocAry( KBB,    nR, nR, 'KBB',    ErrStat2, ErrMsg2 ); CALL SetErrStat( ErrStat2, ErrMsg2, ErrStat, ErrMsg, RoutineName)
   CALL AllocAry( PhiL,   nL, nL, 'PhiL',   ErrStat2, ErrMsg2 ); CALL SetErrStat( ErrStat2, ErrMsg2, ErrStat, ErrMsg, RoutineName)
   CALL AllocAry( PhiR,   nL, nR, 'PhiR',   ErrStat2, ErrMsg2 ); CALL SetErrStat( ErrStat2, ErrMsg2, ErrStat, ErrMsg, RoutineName)
   CALL AllocAry( OmegaL, nL,     'OmegaL', ErrStat2, ErrMsg2 ); if(Failed()) return

   CALL CraigBamptonReduction(Init%M, Init%K, p%IDR__, nR, p%ID__L, nL, nM, nM_Out, MBB, MBM, KBB, PhiL, PhiR, OmegaL, ErrStat2, ErrMsg2)
   if(Failed()) return
<<<<<<< HEAD

   if(allocated(KBB)   ) deallocate(KBB)
   if(allocated(MBM)   ) deallocate(MBM)
   if(allocated(PhiR)  ) deallocate(PhiR)
   if(allocated(PhiL)  ) deallocate(PhiL)
   if(allocated(OmegaL)) deallocate(OmegaL)

=======

   if(allocated(KBB)   ) deallocate(KBB)
   if(allocated(MBM)   ) deallocate(MBM)
   if(allocated(PhiR)  ) deallocate(PhiR)
   if(allocated(PhiL)  ) deallocate(PhiL)
   if(allocated(OmegaL)) deallocate(OmegaL)

>>>>>>> 94856c9e
   ! --- Insert SSI from Mass and stiffness matrix again
   CALL InsertSoilMatrices(Init%M, Init%K, Init, p, ErrStat2, ErrMsg2, Substract=.False.); if(Failed()) return
contains
   logical function Failed()
        call SetErrStat(ErrStat2, ErrMsg2, ErrStat, ErrMsg, RoutineName) 
        Failed =  ErrStat >= AbortErrLev
   end function Failed
END SUBROUTINE SD_Guyan_RigidBodyMass

!------------------------------------------------------------------------------------------------------
!> Set parameters to compute state and output equations
SUBROUTINE SetParameters(Init, p, MBBb, MBmb, KBBb, PhiRb, nM_out, OmegaL, PhiL, FGL, FGB, FGM, ErrStat, ErrMsg)
   use NWTC_LAPACK, only: LAPACK_GEMM, LAPACK_getrf
   TYPE(SD_InitType),        INTENT(IN   )   :: Init         ! Input data for initialization routine
   TYPE(SD_ParameterType),   INTENT(INOUT)   :: p            ! Parameters
   REAL(ReKi),               INTENT(IN   )   :: MBBb(  p%nDOF__Rb, p%nDOF__Rb)
   REAL(ReKi),               INTENT(IN   )   :: MBMb(  p%nDOF__Rb, p%nDOFM)
   REAL(ReKi),               INTENT(IN   )   :: KBBb(  p%nDOF__Rb, p%nDOF__Rb)
   integer(IntKi),           INTENT(IN   )   :: nM_out
   REAL(ReKi),               INTENT(IN   )   :: PhiL ( p%nDOF__L, nM_out)
   REAL(ReKi),               INTENT(IN   )   :: PhiRb( p%nDOF__L, p%nDOF__Rb)   
   REAL(ReKi),               INTENT(IN   )   :: OmegaL(nM_out)
   REAL(ReKi),               INTENT(IN   )   :: FGB(p%nDOF__Rb) 
   REAL(ReKi),               INTENT(IN   )   :: FGL(p%nDOF__L)
   REAL(ReKi),               INTENT(IN   )   :: FGM(p%nDOFM)
   INTEGER(IntKi),           INTENT(  OUT)   :: ErrStat     ! Error status of the operation
   CHARACTER(*),             INTENT(  OUT)   :: ErrMsg      ! Error message if ErrStat /= ErrID_None
   ! local variables
   REAL(ReKi)                                :: TI_transpose(nDOFL_TP,p%nDOFI__) !bjj: added this so we don't have to take the transpose 5+ times
   INTEGER(IntKi)                            :: I
   integer(IntKi)                            :: n                          ! size of jacobian in AM2 calculation
   INTEGER(IntKi)                            :: ErrStat2
   CHARACTER(ErrMsgLen)                      :: ErrMsg2
   CHARACTER(*), PARAMETER                   :: RoutineName = 'SetParameters'
   ErrStat = ErrID_None 
   ErrMsg  = ''

   if (p%nDOFI__/=p%nDOF__Rb) then
      ! Limitation due to the TI matrix, on the input U_R to the module for now
      ErrMsg2='For now number of leader DOF has to be the same a Rb DOF'
      ErrStat2=ErrID_Fatal
      if(Failed()) return
   endif

   ! Set TI, transformation matrix from interface DOFs to TP ref point (Note: TI allocated in AllocParameters)
   CALL RigidTrnsf(Init, p, Init%TP_RefPoint, p%IDI__, p%nDOFI__, p%TI, ErrStat2, ErrMsg2); if(Failed()) return
   TI_transpose =  TRANSPOSE(p%TI) 

   ! Store Static Improvement Method constants
   if (p%SttcSolve /= idSIM_None) then     
      if (p%SttcSolve == idSIM_Full) then
         CALL WrScr('   Using static improvement method for gravity and ext. loads')
      else
         CALL WrScr('   Using static improvement method for gravity only')
      endif
      ! Allocations
      CALL AllocAry( p%PhiL_T,        p%nDOF__L, p%nDOF__L, 'p%PhiL_T',        ErrStat2, ErrMsg2 ); if(Failed())return
      CALL AllocAry( p%PhiLInvOmgL2,  p%nDOF__L, p%nDOF__L, 'p%PhiLInvOmgL2',  ErrStat2, ErrMsg2 ); if(Failed())return
      CALL AllocAry( p%KLLm1       ,  p%nDOF__L, p%nDOF__L, 'p%KLLm1',         ErrStat2, ErrMsg2 ); if(Failed())return
      CALL AllocAry( p%FGL,           p%nDOF__L,            'p%FGL',           ErrStat2, ErrMsg2 ); if(Failed())return
      CALL AllocAry( p%UL_st_g,       p%nDOF__L,            'p%UL_st_g',       ErrStat2, ErrMsg2 ); if(Failed())return
      ! TODO PhiL_T and PhiLInvOmgL2 may not be needed if KLLm1 is stored.
      p%PhiL_T=TRANSPOSE(PhiL) !transpose of PhiL for static improvement
      do I = 1, nM_out
         p%PhiLInvOmgL2(:,I) = PhiL(:,I)* (1./OmegaL(I)**2)
      enddo 
      p%KLLm1   = MATMUL(p%PhiLInvOmgL2, p%PhiL_T) ! Inverse of KLL: KLL^-1 = [PhiL] x [OmegaL^2]^-1 x [PhiL]^t
      p%FGL     = FGL  
      p%UL_st_g = MATMUL(p%KLLm1, FGL) 
   endif     
      
   ! block element of D2 matrix (D2_21, D2_42, & part of D2_62)
   p%PhiRb_TI = MATMUL(PhiRb, p%TI)
   
   !...............................
   ! equation 46-47 (used to be 9):
   !...............................
   p%MBB = MATMUL( MATMUL( TI_transpose, MBBb ), p%TI) != MBBt
   p%KBB = MATMUL( MATMUL( TI_transpose, KBBb ), p%TI) != KBBt

   !p%D1_15=-TI_transpose  !this is 6x6NIN
   IF ( p%nDOFM > 0 ) THEN ! These values don't exist for nDOFM=0; i.e., p%nDOFM == 0
         ! p%MBM = MATMUL( TRANSPOSE(p%TI), MBmb )    != MBMt
      CALL LAPACK_gemm( 'T', 'N', 1.0_ReKi, p%TI, MBmb, 0.0_ReKi, p%MBM, ErrStat2, ErrMsg2) != MBMt
         CALL SetErrStat(ErrStat2,ErrMsg2,ErrStat,ErrMsg,RoutineName//'p%MBM')
      
      p%MMB = TRANSPOSE( p%MBM )                          != MMBt
      p%PhiM  = PhiL(:,1:p%nDOFM)
      
      ! A_21, A_22 (these are diagonal matrices. bjj: I am storing them as arrays instead of full matrices)
      p%NOmegaM2      = -1.0_ReKi * OmegaL(1:p%nDOFM) * OmegaL(1:p%nDOFM)          ! OmegaM is a one-dimensional array
      p%N2OmegaMJDamp = -2.0_ReKi * OmegaL(1:p%nDOFM) * Init%JDampings(1:p%nDOFM)  ! Init%JDampings is also a one-dimensional array
   
      ! B_23, B_24
      !p%PhiM_T =  TRANSPOSE( p%PhiM  )
   
      ! FX = matmul( transpose(PhiM), FGL ) (output of CraigBamptonReduction)
      p%FX = FGM
   
      ! C1_11, C1_12  ( see eq 15 [multiply columns by diagonal matrix entries for diagonal multiply on the left])   
      DO I = 1, p%nDOFM ! if (p%nDOFM=p%nDOFM=nDOFM == 0), this loop is skipped
         p%C1_11(:, I) = p%MBM(:, I)*p%NOmegaM2(I)              
         p%C1_12(:, I) = p%MBM(:, I)*p%N2OmegaMJDamp(I)  
      ENDDO   
   
      ! D1_13, D1_14 (with retained modes)
      !p%D1_13 = p%MBB - MATMUL( p%MBM, p%MMB )
      CALL LAPACK_GEMM( 'N', 'T', 1.0_ReKi, p%MBM,   p%MBM,  0.0_ReKi, p%D1_13, ErrStat2, ErrMsg2 )  ! p%D1_13 = MATMUL( p%MBM, p%MMB )
         CALL SetErrStat(ErrStat2,ErrMsg2,ErrStat,ErrMsg,RoutineName)
      p%D1_13 = p%MBB - p%D1_13

      !p%D1_14 = MATMUL( p%MBM, p%PhiM_T ) - MATMUL( TI_transpose, TRANSPOSE(PHiRb))  
      CALL LAPACK_GEMM( 'T', 'T', 1.0_ReKi, p%TI,   PHiRb,  0.0_ReKi, p%D1_14, ErrStat2, ErrMsg2 )  ! p%D1_14 = MATMUL( TRANSPOSE(TI), TRANSPOSE(PHiRb))  
         CALL SetErrStat(ErrStat2,ErrMsg2,ErrStat,ErrMsg,RoutineName)
      CALL LAPACK_GEMM( 'N', 'T', 1.0_ReKi, p%MBM, p%PhiM, -1.0_ReKi, p%D1_14, ErrStat2, ErrMsg2 )  ! p%D1_14 = MATMUL( p%MBM, TRANSPOSE(p%PhiM) ) - p%D1_14 
         CALL SetErrStat(ErrStat2,ErrMsg2,ErrStat,ErrMsg,RoutineName)

   
      ! FY (with retained modes)
      p%FY =    MATMUL( p%MBM, p%FX ) &  
              - MATMUL( TI_transpose, FGB ) 
      
      ! C2_21, C2_42
      ! C2_61, C2_62
      DO I = 1, p%nDOFM ! if (p%nDOFM=p%nDOFM=nDOFM == 0), this loop is skipped
         p%C2_61(:, i) = p%PhiM(:, i)*p%NOmegaM2(i)
         p%C2_62(:, i) = p%PhiM(:, i)*p%N2OmegaMJDamp(i)
      ENDDO   
      
      ! D2_53, D2_63, D2_64 
      p%D2_63 = MATMUL( p%PhiM, p%MMB )
      p%D2_63 = p%PhiRb_TI - p%D2_63

      !p%D2_64 = MATMUL( p%PhiM, p%PhiM_T )  !bjj: why does this use stack space?
      CALL LAPACK_GEMM( 'N', 'T', 1.0_ReKi, p%PhiM, p%PhiM, 0.0_ReKi, p%D2_64, ErrStat2, ErrMsg2 ) !bjj: replaced MATMUL with this routine to avoid issues with stack size
         CALL SetErrStat(ErrStat2,ErrMsg2,ErrStat,ErrMsg,RoutineName)
            
      ! F2_61
      p%F2_61 = MATMUL( p%D2_64, FGL )       
                              
     !Now calculate a Jacobian used when AM2 is called and store in parameters    
      IF (p%IntMethod .EQ. 4) THEN       ! Allocate Jacobian if AM2 is requested & if there are states (p%nDOFM > 0)
         n=2*p%nDOFM
         CALL AllocAry( p%AM2Jac, n, n, 'p%AM2InvJac', ErrStat2, ErrMsg2 ); if(Failed()) return
         CALL AllocAry( p%AM2JacPiv, n, 'p%AM2JacPiv', ErrStat2, ErrMsg2 ); if(Failed()) return
         
         ! First we calculate the Jacobian:
         ! (note the Jacobian is first stored as p%AM2InvJac)
         p%AM2Jac=0.
         DO i=1,p%nDOFM
            p%AM2Jac(i+p%nDOFM,i      )=p%SDdeltaT/2.*p%NOmegaM2(i)      !J21   
            p%AM2Jac(i+p%nDOFM,i+p%nDOFM)=p%SDdeltaT/2.*p%N2OmegaMJDamp(i) !J22 -initialize
         END DO
      
         DO I=1,p%nDOFM
            p%AM2Jac(I,I)=-1.  !J11
            p%AM2Jac(I,p%nDOFM+I)=p%SDdeltaT/2.  !J12
            p%AM2Jac(p%nDOFM+I,p%nDOFM+I)=p%AM2Jac(p%nDOFM+I,p%nDOFM+I)-1  !J22 complete
         ENDDO
         ! Now need to factor it:        
         !I think it could be improved and made more efficient if we can say the matrix is positive definite
         CALL LAPACK_getrf( n, n, p%AM2Jac, p%AM2JacPiv, ErrStat2, ErrMsg2); if(Failed()) return
      END IF     
      
   ELSE ! no retained modes, so 
      ! OmegaM, JDampings, PhiM, MBM, MMB, FX , x don't exist in this case
      ! p%F2_61, p%D2_64 are zero in this case so we simplify the equations in the code, omitting these variables
      ! p%D2_63 = p%PhiRb_TI in this case so we simplify the equations in the code, omitting storage of this variable
      ! p%D1_13 = p%MBB in this case so we simplify the equations in the code, omitting storage of this variable
      
      ! D1_14 (with 0 retained modes)
      p%D1_14 = - MATMUL( TI_transpose, TRANSPOSE(PHiRb))  

      ! FY (with 0 retained modes)
      p%FY    = - MATMUL( TI_transpose, FGB ) 
                  
   END IF

CONTAINS
   LOGICAL FUNCTION Failed()
        call SetErrStat(ErrStat2, ErrMsg2, ErrStat, ErrMsg, 'SetParameters') 
        Failed =  ErrStat >= AbortErrLev
   END FUNCTION Failed
   
END SUBROUTINE SetParameters

!------------------------------------------------------------------------------------------------------
!> Allocate parameter arrays, based on the dimensions already set in the parameter data type.
SUBROUTINE AllocParameters(p, nDOFM, ErrStat, ErrMsg)
   TYPE(SD_ParameterType), INTENT(INOUT)        :: p           ! Parameters
   INTEGER(IntKi), INTENT(  in)                 :: nDOFM    
   INTEGER(IntKi),               INTENT(  OUT)  :: ErrStat     ! Error status of the operation
   CHARACTER(*),                 INTENT(  OUT)  :: ErrMsg      ! Error message if ErrStat /= ErrID_None
   ! local variables
   INTEGER(IntKi)                               :: ErrStat2
   CHARACTER(ErrMsgLen)                         :: ErrMsg2
   ! initialize error handling:
   ErrStat = ErrID_None
   ErrMsg  = ""
      
   ! for readability, we're going to keep track of the max ErrStat through SetErrStat() and not return until the end of this routine.
   
   CALL AllocAry( p%KBB,           nDOFL_TP, nDOFL_TP, 'p%KBB',           ErrStat2, ErrMsg2 ); CALL SetErrStat( ErrStat2, ErrMsg2, ErrStat, ErrMsg, 'AllocParameters')
   CALL AllocAry( p%MBB,           nDOFL_TP, nDOFL_TP, 'p%MBB',           ErrStat2, ErrMsg2 ); CALL SetErrStat( ErrStat2, ErrMsg2, ErrStat, ErrMsg, 'AllocParameters')
   CALL AllocAry( p%TI,            p%nDOFI__,  6,      'p%TI',            ErrStat2, ErrMsg2 ); CALL SetErrStat( ErrStat2, ErrMsg2, ErrStat, ErrMsg, 'AllocParameters')
   CALL AllocAry( p%D1_14,         nDOFL_TP, p%nDOF__L,  'p%D1_14',         ErrStat2, ErrMsg2 ); CALL SetErrStat( ErrStat2, ErrMsg2, ErrStat, ErrMsg, 'AllocParameters')        
   CALL AllocAry( p%FY,            nDOFL_TP,           'p%FY',            ErrStat2, ErrMsg2 ); CALL SetErrStat( ErrStat2, ErrMsg2, ErrStat, ErrMsg, 'AllocParameters')        
   CALL AllocAry( p%PhiRb_TI,      p%nDOF__L, nDOFL_TP,'p%PhiRb_TI',      ErrStat2, ErrMsg2 ); CALL SetErrStat( ErrStat2, ErrMsg2, ErrStat, ErrMsg, 'AllocParameters')        
   
if (p%nDOFM > 0 ) THEN  
   CALL AllocAry( p%MBM,           nDOFL_TP, nDOFM,    'p%MBM',           ErrStat2, ErrMsg2 ); CALL SetErrStat( ErrStat2, ErrMsg2, ErrStat, ErrMsg, 'AllocParameters')
   CALL AllocAry( p%MMB,           nDOFM,    nDOFL_TP, 'p%MMB',           ErrStat2, ErrMsg2 ); CALL SetErrStat( ErrStat2, ErrMsg2, ErrStat, ErrMsg, 'AllocParameters')
   CALL AllocAry( p%NOmegaM2,      nDOFM,              'p%NOmegaM2',      ErrStat2, ErrMsg2 ); CALL SetErrStat( ErrStat2, ErrMsg2, ErrStat, ErrMsg, 'AllocParameters')
   CALL AllocAry( p%N2OmegaMJDamp, nDOFM,              'p%N2OmegaMJDamp', ErrStat2, ErrMsg2 ); CALL SetErrStat( ErrStat2, ErrMsg2, ErrStat, ErrMsg, 'AllocParameters')
   CALL AllocAry( p%FX,            nDOFM,              'p%FX',            ErrStat2, ErrMsg2 ); CALL SetErrStat( ErrStat2, ErrMsg2, ErrStat, ErrMsg, 'AllocParameters')        
   CALL AllocAry( p%C1_11,         nDOFL_TP, nDOFM,    'p%C1_11',         ErrStat2, ErrMsg2 ); CALL SetErrStat( ErrStat2, ErrMsg2, ErrStat, ErrMsg, 'AllocParameters')        
   CALL AllocAry( p%C1_12,         nDOFL_TP, nDOFM,    'p%C1_12',         ErrStat2, ErrMsg2 ); CALL SetErrStat( ErrStat2, ErrMsg2, ErrStat, ErrMsg, 'AllocParameters')        
   CALL AllocAry( p%PhiM,          p%nDOF__L,  nDOFM,    'p%PhiM',          ErrStat2, ErrMsg2 ); CALL SetErrStat( ErrStat2, ErrMsg2, ErrStat, ErrMsg, 'AllocParameters')        
   CALL AllocAry( p%C2_61,         p%nDOF__L,  nDOFM,    'p%C2_61',         ErrStat2, ErrMsg2 ); CALL SetErrStat( ErrStat2, ErrMsg2, ErrStat, ErrMsg, 'AllocParameters')        
   CALL AllocAry( p%C2_62,         p%nDOF__L,  nDOFM,    'p%C2_62',         ErrStat2, ErrMsg2 ); CALL SetErrStat( ErrStat2, ErrMsg2, ErrStat, ErrMsg, 'AllocParameters')        
   CALL AllocAry( p%D1_13,         nDOFL_TP, nDOFL_TP, 'p%D1_13',         ErrStat2, ErrMsg2 ); CALL SetErrStat( ErrStat2, ErrMsg2, ErrStat, ErrMsg, 'AllocParameters') ! is p%MBB when p%nDOFM == 0        
   CALL AllocAry( p%D2_63,         p%nDOF__L,  nDOFL_TP, 'p%D2_63',         ErrStat2, ErrMsg2 ); CALL SetErrStat( ErrStat2, ErrMsg2, ErrStat, ErrMsg, 'AllocParameters') ! is p%PhiRb_TI when p%nDOFM == 0       
   CALL AllocAry( p%D2_64,         p%nDOF__L,  p%nDOF__L,  'p%D2_64',         ErrStat2, ErrMsg2 ); CALL SetErrStat( ErrStat2, ErrMsg2, ErrStat, ErrMsg, 'AllocParameters') ! is zero when p%nDOFM == 0       
   CALL AllocAry( p%F2_61,         p%nDOF__L,            'p%F2_61',         ErrStat2, ErrMsg2 ); CALL SetErrStat( ErrStat2, ErrMsg2, ErrStat, ErrMsg, 'AllocParameters') ! is zero when p%nDOFM == 0
end if
           
END SUBROUTINE AllocParameters

!------------------------------------------------------------------------------------------------------
!> Allocate parameter arrays, based on the dimensions already set in the parameter data type.
SUBROUTINE AllocMiscVars(p, Misc, ErrStat, ErrMsg)
   TYPE(SD_MiscVarType),    INTENT(INOUT)    :: Misc        ! Miscellaneous values, used to avoid local copies and/or multiple allocation/deallocation of same variables each call
   TYPE(SD_ParameterType),  INTENT(IN)       :: p           ! Parameters
   INTEGER(IntKi),          INTENT(  OUT)    :: ErrStat     ! Error status of the operation
   CHARACTER(*),            INTENT(  OUT)    :: ErrMsg      ! Error message if ErrStat /= ErrID_None
   ! local variables
   INTEGER(IntKi)                            :: ErrStat2
   CHARACTER(ErrMsgLen)                      :: ErrMsg2
   ! initialize error handling:
   ErrStat = ErrID_None
   ErrMsg  = ""
      
   ! for readability, we're going to keep track of the max ErrStat through SetErrStat() and not return until the end of this routine.
   CALL AllocAry( Misc%UFL,          p%nDOF__L,   'UFL',           ErrStat2, ErrMsg2); CALL SetErrStat( ErrStat2, ErrMsg2, ErrStat, ErrMsg, 'AllocMiscVars')      
   CALL AllocAry( Misc%UR_bar,       p%nDOFI__,   'UR_bar',        ErrStat2, ErrMsg2); CALL SetErrStat( ErrStat2, ErrMsg2, ErrStat, ErrMsg, 'AllocMiscVars') !TODO Rb
   CALL AllocAry( Misc%UR_bar_dot,   p%nDOFI__,   'UR_bar_dot',    ErrStat2, ErrMsg2); CALL SetErrStat( ErrStat2, ErrMsg2, ErrStat, ErrMsg, 'AllocMiscVars') !TODO Rb
   CALL AllocAry( Misc%UR_bar_dotdot,p%nDOFI__,   'UR_bar_dotdot', ErrStat2, ErrMsg2); CALL SetErrStat( ErrStat2, ErrMsg2, ErrStat, ErrMsg, 'AllocMiscVars') !TODO Rb
   CALL AllocAry( Misc%UL,           p%nDOF__L,   'UL',            ErrStat2, ErrMsg2); CALL SetErrStat( ErrStat2, ErrMsg2, ErrStat, ErrMsg, 'AllocMiscVars')      
   CALL AllocAry( Misc%UL_dot,       p%nDOF__L,   'UL_dot',        ErrStat2, ErrMsg2); CALL SetErrStat( ErrStat2, ErrMsg2, ErrStat, ErrMsg, 'AllocMiscVars')      
   CALL AllocAry( Misc%UL_dotdot,    p%nDOF__L,   'UL_dotdot',     ErrStat2, ErrMsg2); CALL SetErrStat( ErrStat2, ErrMsg2, ErrStat, ErrMsg, 'AllocMiscVars')      
   CALL AllocAry( Misc%U_full,       p%nDOF,      'U_full',        ErrStat2, ErrMsg2); CALL SetErrStat( ErrStat2, ErrMsg2, ErrStat, ErrMsg, 'AllocMiscVars')      
   CALL AllocAry( Misc%U_full_dot,   p%nDOF,      'U_full_dot',    ErrStat2, ErrMsg2); CALL SetErrStat( ErrStat2, ErrMsg2, ErrStat, ErrMsg, 'AllocMiscVars')      
   CALL AllocAry( Misc%U_full_dotdot,p%nDOF,      'U_full_dotdot', ErrStat2, ErrMsg2); CALL SetErrStat( ErrStat2, ErrMsg2, ErrStat, ErrMsg, 'AllocMiscVars')      
   CALL AllocAry( Misc%U_red,        p%nDOF_red,'U_red',         ErrStat2, ErrMsg2); CALL SetErrStat( ErrStat2, ErrMsg2, ErrStat, ErrMsg, 'AllocMiscVars')      
   CALL AllocAry( Misc%U_red_dot,    p%nDOF_red,'U_red_dot',     ErrStat2, ErrMsg2); CALL SetErrStat( ErrStat2, ErrMsg2, ErrStat, ErrMsg, 'AllocMiscVars')      
   CALL AllocAry( Misc%U_red_dotdot, p%nDOF_red,'U_red_dotdot',  ErrStat2, ErrMsg2); CALL SetErrStat( ErrStat2, ErrMsg2, ErrStat, ErrMsg, 'AllocMiscVars')      

   CALL AllocAry( Misc%Fext,      p%nDOF     , 'm%Fext    ', ErrStat2, ErrMsg2 );CALL SetErrStat( ErrStat2, ErrMsg2, ErrStat, ErrMsg, 'AllocMiscVars')
   CALL AllocAry( Misc%Fext_red,  p%nDOF_red , 'm%Fext_red', ErrStat2, ErrMsg2 );CALL SetErrStat( ErrStat2, ErrMsg2, ErrStat, ErrMsg, 'AllocMiscVars')
   
END SUBROUTINE AllocMiscVars

!------------------------------------------------------------------------------------------------------
!> Partition DOFs and Nodes into sets: 
!! Nodes are partitioned into the I,C,L (and R) sets, Nodes_I, Nodes_C, Nodes_L, with:
!!         I="Interface" nodes
!!         C="Reaction" nodes
!!         L=Interior nodes
!!         R=I+C
!! DOFs indices are partitioned into B, F, L
!!         B=Leader DOFs (Rbar in SubDyn documentation)
!!         F=Fixed DOFS
!!         L=Interior DOFs
!! Subpartitions of both categories use the convention: "NodePartition_DOFPartition"
!!    e.g. C_F : "reaction" nodes DOFs that are fixed
!!         C_L : "reaction" nodes DOFs that will be counted as internal
!!         I_B : "interface" nodes DOFs that are leader DOFs
SUBROUTINE PartitionDOFNodes(Init, m, p, ErrStat, ErrMsg)
   use qsort_c_module, only: QsortC
   use IntegerList, only: len, concatenate_lists, lists_difference, concatenate_3lists, sort_in_place
   type(SD_Inittype),       intent(  in)  :: Init        !< Input data for initialization routine
   type(SD_MiscVartype),    intent(  in)  :: m           !< Misc
   type(SD_Parametertype),  intent(inout) :: p           !< Parameters   
   integer(IntKi),          intent(  out) :: ErrStat     !< Error status of the operation
   character(*),            intent(  out) :: ErrMsg      !< Error message if ErrStat /= ErrID_None
   ! local variables
   integer(IntKi)              :: I, J, c_B, c_F, c_L, c__          ! counters
   integer(IntKi)              :: iNode, iiNode
   integer(IntKi)              :: nNodes_R
   integer(IntKi), allocatable :: IDAll(:)
   integer(IntKi), allocatable :: INodesAll(:)
   integer(IntKi), allocatable :: Nodes_R(:)
   integer(IntKi)              :: ErrStat2 ! < Error status of the operation
   character(ErrMsgLen)        :: ErrMsg2
   ErrStat = ErrID_None
   ErrMsg  = ""
   ! --- Count nodes per types
   p%nNodes_I  = p%nNodes_I             ! Number of interface nodes
   nNodes_R   = p%nNodes_I+p%nNodes_C  ! I+C nodes 
   p%nNodes_L  = p%nNodes - nNodes_R ! Number of Interior nodes 
   ! NOTE: some of the interior nodes may have no DOF if they are involved in a rigid assembly..

   CALL AllocAry( p%Nodes_L, p%nNodes_L, 1, 'p%Nodes_L', ErrStat2, ErrMsg2 ); CALL SetErrStat( ErrStat2, ErrMsg2, ErrStat, ErrMsg, 'PartitionDOFNodes')        
   CALL AllocAry( Nodes_R  , nNodes_R   , 'Nodes_R'  , ErrStat2, ErrMsg2 ); CALL SetErrStat( ErrStat2, ErrMsg2, ErrStat, ErrMsg, 'PartitionDOFNodes')        

   ! --------------------------------------------------------------------------------
   ! --- Partition Nodes:  Nodes_L = IAll - NodesR
   ! --------------------------------------------------------------------------------
   allocate(INodesAll(1:p%nNodes));
   do iNode=1,p%nNodes
      INodesAll(iNode)=iNode
   enddo
   ! Nodes_R = [Nodes_C Nodes_I]
   call concatenate_lists(p%Nodes_C(:,1), p%Nodes_I(:,1), Nodes_R, ErrStat2, ErrMsg2); if(Failed()) return 
   ! Nodes_L = IAll - Nodes_R
   call lists_difference(INodesAll, Nodes_R, p%Nodes_L(:,1), ErrStat2, ErrMsg2); if(Failed()) return
  
   ! --------------------------------------------------------------------------------
   ! --- Count DOFs - NOTE: we count node by node
   ! --------------------------------------------------------------------------------
   ! DOFs of interface nodes
   p%nDOFI__ =0 ! Total
   p%nDOFI_Rb=0 ! Leader
   p%nDOFI_F =0 ! Fixed
   do iiNode= 1,p%nNodes_I
      p%nDOFI__ = p%nDOFI__ + len(p%NodesDOFtilde( p%Nodes_I(iiNode,1) ))
      p%nDOFI_Rb= p%nDOFI_Rb+ count(p%Nodes_I(iiNode, 2:7)==idBC_Leader) ! assumes 6 DOFs
      p%nDOFI_F = p%nDOFI_F + count(p%Nodes_I(iiNode, 2:7)==idBC_Fixed) ! assumes 6 DOFs
   enddo
   if (p%nDOFI__/=p%nDOFI_Rb+p%nDOFI_F) then
      call Fatal('Error in distributing interface DOFs, total number of DOF does not equal number of leader and fixed DOF'); return
   endif

   ! DOFs of reaction nodes
   p%nDOFC__ =0 ! Total
   p%nDOFC_Rb=0 ! Leader
   p%nDOFC_F =0 ! Fixed
   p%nDOFC_L =0 ! Internal
   do iiNode= 1,p%nNodes_C
      p%nDOFC__ = p%nDOFC__ + len(p%NodesDOFtilde( p%Nodes_C(iiNode,1) ))
      p%nDOFC_Rb= p%nDOFC_Rb+ count(p%Nodes_C(iiNode, 2:7)==idBC_Leader)   ! assumes 6 DOFs
      p%nDOFC_F = p%nDOFC_F + count(p%Nodes_C(iiNode, 2:7)==idBC_Fixed  )  ! assumes 6 DOFs
      p%nDOFC_L = p%nDOFC_L + count(p%Nodes_C(iiNode, 2:7)==idBC_Internal) ! assumes 6 DOFs
   enddo
   if (p%nDOFC__/=p%nDOFC_Rb+p%nDOFC_F+p%nDOFC_L) then
      call Fatal('Error in distributing reaction DOFs, total number of DOF does not equal number of leader, fixed and internal DOF'); return
   endif
   ! DOFs of reaction + interface nodes
   p%nDOFR__ = p%nDOFI__ + p%nDOFC__ ! Total number, used to be called "nDOFR"

   ! DOFs of internal nodes
   p%nDOFL_L=0
   do iiNode= 1,p%nNodes_L
      p%nDOFL_L = p%nDOFL_L + len(p%NodesDOFtilde( p%Nodes_L(iiNode,1) ))
   enddo
   if (p%nDOFL_L/=p%nDOF_red-p%nDOFR__) then
      call Fatal('Error in distributing internal DOFs, total number of DOF does not equal total number of DOF minus interface and reaction'); return
   endif

   ! Total number of DOFs in each category:
   p%nDOF__Rb = p%nDOFC_Rb + p%nDOFI_Rb            ! OK, generic
   p%nDOF__F  = p%nDOFC_F  + p%nDOFI_F             ! OK, generic
   p%nDOF__L  = p%nDOFC_L             + p%nDOFL_L ! OK, generic

   ! --- Safety checks ! TODO: these checks are temporary!
   if (p%nDOFI_Rb /= p%nNodes_I*6) then
      call Fatal('Wrong number of DOF for interface nodes, likely some interface nodes are special joints or are fixed'); return
   endif

   ! Set the index arrays
   CALL AllocAry( p%IDI__, p%nDOFI__,  'p%IDI__', ErrStat2, ErrMsg2 ); CALL SetErrStat( ErrStat2, ErrMsg2, ErrStat, ErrMsg, 'PartitionDOFNodes')        
   CALL AllocAry( p%IDI_Rb,p%nDOFI_Rb, 'p%IDI_Rb',ErrStat2, ErrMsg2 ); CALL SetErrStat( ErrStat2, ErrMsg2, ErrStat, ErrMsg, 'PartitionDOFNodes')        
   CALL AllocAry( p%IDI_F, p%nDOFI_F,  'p%IDI_F', ErrStat2, ErrMsg2 ); CALL SetErrStat( ErrStat2, ErrMsg2, ErrStat, ErrMsg, 'PartitionDOFNodes')        
   CALL AllocAry( p%IDC__, p%nDOFC__,  'p%IDC__', ErrStat2, ErrMsg2 ); CALL SetErrStat( ErrStat2, ErrMsg2, ErrStat, ErrMsg, 'PartitionDOFNodes')        
   CALL AllocAry( p%IDC_Rb,p%nDOFC_Rb, 'p%IDC_Rb',ErrStat2, ErrMsg2 ); CALL SetErrStat( ErrStat2, ErrMsg2, ErrStat, ErrMsg, 'PartitionDOFNodes')        
   CALL AllocAry( p%IDC_F, p%nDOFC_F,  'p%IDC_F', ErrStat2, ErrMsg2 ); CALL SetErrStat( ErrStat2, ErrMsg2, ErrStat, ErrMsg, 'PartitionDOFNodes')        
   CALL AllocAry( p%IDC_L, p%nDOFC_L,  'p%IDC_L', ErrStat2, ErrMsg2 ); CALL SetErrStat( ErrStat2, ErrMsg2, ErrStat, ErrMsg, 'PartitionDOFNodes')        
   CALL AllocAry( p%IDL_L, p%nDOFL_L,  'p%IDL_L', ErrStat2, ErrMsg2 ); CALL SetErrStat( ErrStat2, ErrMsg2, ErrStat, ErrMsg, 'PartitionDOFNodes')        
   CALL AllocAry( p%IDR__, p%nDOFR__,  'p%IDR__', ErrStat2, ErrMsg2 ); CALL SetErrStat( ErrStat2, ErrMsg2, ErrStat, ErrMsg, 'PartitionDOFNodes')        
   CALL AllocAry( p%ID__Rb,p%nDOF__Rb, 'p%ID__Rb',ErrStat2, ErrMsg2 ); CALL SetErrStat( ErrStat2, ErrMsg2, ErrStat, ErrMsg, 'PartitionDOFNodes')        
   CALL AllocAry( p%ID__F, p%nDOF__F,  'p%ID__F', ErrStat2, ErrMsg2 ); CALL SetErrStat( ErrStat2, ErrMsg2, ErrStat, ErrMsg, 'PartitionDOFNodes')        
   CALL AllocAry( p%ID__L, p%nDOF__L,  'p%ID__L', ErrStat2, ErrMsg2 ); CALL SetErrStat( ErrStat2, ErrMsg2, ErrStat, ErrMsg, 'PartitionDOFNodes')         ! TODO TODO
   if(Failed()) return

   ! --------------------------------------------------------------------------------
   ! --- Distibutes the I, L, C nodal DOFs into  B, F, L sub-categories 
   ! --------------------------------------------------------------------------------

   ! Distribute the interface DOFs into R,F
   c__=0; c_B=0;  c_F=0 ! Counters over R and F dofs
   do iiNode= 1,p%nNodes_I !Loop on interface nodes
      iNode = p%Nodes_I(iiNode,1)
      do J = 1, 6 ! DOFs: ItfTDXss    ItfTDYss    ItfTDZss    ItfRDXss    ItfRDYss    ItfRDZss
          c__=c__+1
          p%IDI__(c__) = p%NodesDOFtilde(iNode)%List(J) ! DOF number 
          if (p%Nodes_I(iiNode, J+1)==idBC_Leader) then
             c_B=c_B+1
             p%IDI_Rb(c_B) = p%NodesDOFtilde(iNode)%List(J) ! DOF number 

          elseif (p%Nodes_I(iiNode, J+1)==idBC_Fixed) then !
             c_F=c_F+1
             p%IDI_F(c_F) = p%NodesDOFtilde(iNode)%List(J) ! DOF number 
          endif
       enddo
   enddo
   ! Indices IDI__ = [IDI_B, IDI_F], interface
   !call concatenate_lists(p%IDI_Rb, p%IDI_F, p%IDI__, ErrStat2, ErrMsg2); if(Failed()) return

   ! Distribute the reaction DOFs into R,F,L 
   c__=0; c_B=0; c_F=0; c_L=0; ! Counters over R, F, L dofs
   do iiNode= 1,p%nNodes_C !Loop on interface nodes
      iNode = p%Nodes_C(iiNode,1)
      do J = 1, 6 ! DOFs 
          c__=c__+1
          p%IDC__(c__) = p%NodesDOFtilde(iNode)%List(J) ! DOF number 
          if (p%Nodes_C(iiNode, J+1)==idBC_Leader) then
             c_B=c_B+1
             p%IDC_Rb(c_B) = p%NodesDOFtilde(iNode)%List(J) ! DOF number 

          elseif (p%Nodes_C(iiNode, J+1)==idBC_Fixed) then !
             c_F=c_F+1
             p%IDC_F(c_F) = p%NodesDOFtilde(iNode)%List(J) ! DOF number 

          elseif (p%Nodes_C(iiNode, J+1)==idBC_Internal) then !
             c_L=c_L+1
             p%IDC_L(c_L) = p%NodesDOFtilde(iNode)%List(J) ! DOF number 
          endif
       enddo
   enddo
   ! Indices IDC__ = [IDC_B, IDC_F, IDC_L], interface
   !call concatenate_3lists(p%IDC_Rb, p%IDC_F, p%IDC_L, p%IDC__, ErrStat2, ErrMsg2); if(Failed()) return
   !call sort_in_place(p%IDC__)


   ! Indices IDR__ = [IDI__, IDC__], interface
   !call concatenate_lists(p%IDI__, p%IDC__, p%IDR__, ErrStat2, ErrMsg2); if(Failed()) return
   ! TODO, NOTE: Backward compatibility [IDC, IDI]
   call concatenate_lists(p%IDC__, p%IDI__, p%IDR__, ErrStat2, ErrMsg2); if(Failed()) return

   ! Distribute the internal DOFs
   c_L=0;  ! Counters over L dofs
   do iiNode= 1,p%nNodes_L !Loop on interface nodes
      iNode = p%Nodes_L(iiNode,1)
      do J = 1, 6 ! DOFs 
         c_L=c_L+1
         p%IDL_L(c_L) = p%NodesDOFtilde(iNode)%List(J) ! DOF number 
      enddo
   enddo

   ! --------------------------------------------------------------------------------
   ! --- Total indices per partition B, F, L
   ! --------------------------------------------------------------------------------
   ! Indices ID__Rb = [IDC_B, IDI_B], retained/leader DOFs 
   call concatenate_lists(p%IDC_Rb, p%IDI_Rb, p%ID__Rb, ErrStat2, ErrMsg2); if(Failed()) return
   ! Indices ID__F = [IDC_F, IDI_F], fixed DOFs
   call concatenate_lists(p%IDC_F, p%IDI_F, p%ID__F, ErrStat2, ErrMsg2); if(Failed()) return
   ! Indices ID__L = [IDL_L, IDC_L], internal DOFs
   call concatenate_lists(p%IDL_L, p%IDC_L, p%ID__L, ErrStat2, ErrMsg2); if(Failed()) return

   ! --- Check that partition is complete
   if     (any(p%ID__Rb<=0)) then
      call Fatal('R - Partioning incorrect.'); return
   elseif (any(p%ID__F<=0)) then
      call Fatal('F - Partioning incorrect.'); return
   elseif (any(p%ID__L<=0)) then
      call Fatal('L - Partioning incorrect.'); return
   endif
   allocate(IDAll(1:p%nDOF_red))
   call concatenate_3lists(p%ID__Rb, p%ID__L, p%ID__F, IDAll, ErrStat2, ErrMsg2); if(Failed()) return
   call sort_in_place(IDAll)
   do I = 1, p%nDOF_red
      if (IDAll(I)/=I) then
         call Fatal('DOF '//trim(Num2LStr(I))//' missing, problem in R, L F partitioning'); return
      endif
   enddo
   
   !print*,'DOFI__  ',p%IDI__
   !print*,'DOFI_Rb ',p%IDI_Rb
   !print*,'DOFI_F  ',p%IDI_F
   !print*,'DOFC__  ',p%IDC__
   !print*,'DOFC_Rb ',p%IDC_Rb
   !print*,'DOFC_F  ',p%IDC_F
   !print*,'DOFC_L  ',p%IDC_L
   !print*,'DOFR__  ',p%IDR__
   !print*,'DOFL_L  ',p%IDL_L
   !print*,'DOF__Rb ',p%ID__Rb
   !print*,'DOF__F  ',p%ID__F
   !print*,'DOF__L  ',p%ID__L
   !print*,'Nodes_C',p%Nodes_C(:,1)
   !print*,'Nodes_L',p%Nodes_L(:,1)
   !print*,'Nodes_I',p%Nodes_I(:,1)
   write(*,'(A,I0)')'Number of DOFs: "interface"          (I__): ',p%nDOFI__
   write(*,'(A,I0)')'Number of DOFs: "interface" retained (I_B): ',p%nDOFI_Rb
   write(*,'(A,I0)')'Number of DOFs: "interface" fixed    (I_F): ',p%nDOFI_F
   write(*,'(A,I0)')'Number of DOFs: "reactions"          (C__): ',p%nDOFC__
   write(*,'(A,I0)')'Number of DOFs: "reactions" retained (C_B): ',p%nDOFC_Rb
   write(*,'(A,I0)')'Number of DOFs: "reactions" internal (C_L): ',p%nDOFC_L
   write(*,'(A,I0)')'Number of DOFs: "reactions" fixed    (C_F): ',p%nDOFC_F
   write(*,'(A,I0)')'Number of DOFs: "intf+react"         (__R): ',p%nDOFR__
   write(*,'(A,I0)')'Number of DOFs: "internal"  internal (L_L): ',p%nDOFL_L
<<<<<<< HEAD
   write(*,'(A,I0)')'Number of DOFs:  total      retained (__B): ',p%nDOF__Rb
   write(*,'(A,I0)')'Number of DOFs:  total      internal (__L): ',p%nDOF__L
   write(*,'(A,I0)')'Number of DOFs:  total      fixed    (__F): ',p%nDOF__F
=======
   write(*,'(A,I0)')'Number of DOFs:             retained (__B): ',p%nDOF__Rb
   write(*,'(A,I0)')'Number of DOFs:             internal (__L): ',p%nDOF__L
   write(*,'(A,I0)')'Number of DOFs:             fixed    (__F): ',p%nDOF__F
>>>>>>> 94856c9e
   write(*,'(A,I0)')'Number of DOFs:  total                    : ',p%nDOF_red
   write(*,'(A,I0)')'Number of Nodes: "interface" (I): ',p%nNodes_I
   write(*,'(A,I0)')'Number of Nodes: "reactions" (C): ',p%nNodes_C
   write(*,'(A,I0)')'Number of Nodes: "internal"  (L): ',p%nNodes_L
   write(*,'(A,I0)')'Number of Nodes: total   (I+C+L): ',p%nNodes

   call CleanUp()

contains
   LOGICAL FUNCTION Failed()
        call SetErrStat(ErrStat2, ErrMsg2, ErrStat, ErrMsg, 'PartitionDOFNodes') 
        Failed =  ErrStat >= AbortErrLev
        if (Failed) call CleanUp()
   END FUNCTION Failed
   SUBROUTINE Fatal(ErrMsg_in)
      character(len=*), intent(in) :: ErrMsg_in
      CALL SetErrStat(ErrID_Fatal, ErrMsg_in, ErrStat, ErrMsg, 'PartitionDOFNodes');
      CALL CleanUp()
   END SUBROUTINE Fatal
   SUBROUTINE CleanUp()
      if(allocated(INodesAll)) deallocate(INodesAll)
      if(allocated(IDAll))    deallocate(IDAll)
      if(allocated(Nodes_R)) deallocate(Nodes_R)
   END SUBROUTINE CleanUp
   
END SUBROUTINE PartitionDOFNodes

!------------------------------------------------------------------------------------------------------
!> Construct force vector on internal DOF (L) from the values on the input mesh 
!! First, the full vector of external forces is built on the non-reduced DOF
!! Then, the vector is reduced using the Tred matrix
<<<<<<< HEAD
SUBROUTINE ConstructUFL( u, p, m, UFL )
=======
SUBROUTINE GetExtForceOnInternalDOF( u, p, m, UFL )
>>>>>>> 94856c9e
   type(SD_InputType),     intent(in   )  :: u ! Inputs
   type(SD_ParameterType), intent(in   )  :: p ! Parameters
   type(SD_MiscVarType),   intent(inout)  :: m ! Misc, for storage optimization of Fext and Fext_red
   real(ReKi)          ,   intent(out)    :: UFL(p%nDOF__L)
   integer :: iMeshNode, iSDNode ! indices of u-mesh nodes and SD nodes
   integer :: nMembers
   real(ReKi), parameter :: myNaN = -9999998.989_ReKi 
   ! TODO to save time, perform Tred multiplication only if Tred is not identity

   ! --- Build vector of external force
   m%Fext= myNaN
   DO iMeshNode = 1,p%nNodes
      iSDNode  = p%INodes_Mesh_to_SD(iMeshNode) 
      nMembers = (size(p%NodesDOF(iSDNode)%List)-3)/3 ! Number of members deducted from Node's nDOFList
      ! Force - All nodes have only 3 translational DOFs 
      m%Fext( p%NodesDOF(iSDNode)%List(1:3) ) =  u%LMesh%Force (:,iMeshNode)
      ! Moment is spread equally across all rotational DOFs if more than 3 rotational DOFs
      m%Fext( p%NodesDOF(iSDNode)%List(4::3)) =  u%LMesh%Moment(1,iMeshNode)/nMembers
      m%Fext( p%NodesDOF(iSDNode)%List(5::3)) =  u%LMesh%Moment(2,iMeshNode)/nMembers
      m%Fext( p%NodesDOF(iSDNode)%List(6::3)) =  u%LMesh%Moment(3,iMeshNode)/nMembers
   enddo
   ! TODO: remove test below in the future
   if (any(m%Fext == myNaN)) then
      print*,'Error in setting up Fext'
      STOP
   endif
   ! --- Reduced vector of external force
   m%Fext_red = matmul(transpose(p%T_red), m%Fext)
   UFL= m%Fext_red(p%ID__L)

<<<<<<< HEAD
END SUBROUTINE ConstructUFL
=======
END SUBROUTINE GetExtForceOnInternalDOF
>>>>>>> 94856c9e

!------------------------------------------------------------------------------------------------------
!> Output the summary file    
SUBROUTINE OutSummary(Init, p, InitInput, CBparams, ErrStat,ErrMsg)
   use Yaml
   TYPE(SD_InitType),      INTENT(INOUT)  :: Init           ! Input data for initialization routine, this structure contains many variables needed for summary file
   TYPE(SD_ParameterType), INTENT(IN)     :: p              ! Parameters,this structure contains many variables needed for summary file
   TYPE(SD_InitInputType), INTENT(IN)     :: InitInput   !< Input data for initialization routine         
   TYPE(CB_MatArrays),     INTENT(IN)     :: CBparams       ! CB parameters that will be passed in for summary file use
   INTEGER(IntKi),         INTENT(OUT)    :: ErrStat        ! Error status of the operation
   CHARACTER(*),           INTENT(OUT)    :: ErrMsg         ! Error message if ErrStat /= ErrID_None
   !LOCALS
   INTEGER(IntKi)         :: UnSum          ! unit number for this summary file
   INTEGER(IntKi)         :: ErrStat2       ! Temporary storage for local errors
   CHARACTER(ErrMsgLen)   :: ErrMsg2       ! Temporary storage for local errors
   CHARACTER(1024)        :: SummaryName    ! name of the SubDyn summary file
   INTEGER(IntKi)         :: i, j, k, propIDs(2), Iprop(2)  !counter and temporary holders
   INTEGER(IntKi)         :: iNode1, iNode2 ! Node indices
   INTEGER(IntKi)         :: mType ! Member Type
   Real(ReKi)             :: mMass, mLength ! Member mass and length
   REAL(ReKi)             :: MRB(6,6)    ! REDUCED SYSTEM Kmatrix, equivalent mass matrix
   REAL(ReKi),allocatable :: MBB(:,:)    ! Leader DOFs mass matrix
   REAL(ReKi)             :: XYZ1(3),XYZ2(3), DirCos(3,3) !temporary arrays, member i-th direction cosine matrix (global to local) and member length
   CHARACTER(*),PARAMETER                 :: SectionDivide = '#____________________________________________________________________________________________________'
   real(ReKi), dimension(:,:), allocatable :: TI2 ! For Equivalent mass matrix
   real(ReKi) :: Ke(12,12), Me(12, 12), FCe(12), FGe(12) ! element stiffness and mass matrices gravity force vector
   real(ReKi), dimension(:,:), allocatable :: DummyArray ! 
   ! Variables for Eigenvalue analysis 
   integer(IntKi) :: nOmega
   real(ReKi), dimension(:,:), allocatable :: Modes
   real(ReKi), dimension(:)  , allocatable :: Omega
   logical, allocatable                    :: bDOF(:)        ! Mask for DOF to keep (True), or reduce (False)
   character(len=*),parameter :: ReFmt='E15.6'
   character(len=*),parameter :: SFmt='A15,1x' ! Need +1 for comma compared to ReFmt
   character(len=*),parameter :: IFmt='I7'
   !
   ErrStat = ErrID_None
   ErrMsg  = ""

   ! --- Eigen values of full system (for summary file output only)
   ! We call the EigenSolver here only so that we get a print-out the eigenvalues from the full system (minus Reaction DOF)
   ! M and K are reduced matrices, but Boundary conditions are not applied
   ! We set bDOF, which is true if not a fixed Boundary conditions
   ! NOTE: we don't check for singularities/rigig body modes here
   CALL WrScr('   Calculating Full System Modes (for summary file output)')
   CALL AllocAry(bDOF, p%nDOF_red, 'bDOF',  ErrStat2, ErrMsg2); if(Failed()) return
   bDOF(:)       = .true.
   bDOF(p%ID__F) = .false.
   nOmega = count(bDOF)
   CALL AllocAry(Omega,             nOmega, 'Omega', ErrStat2, ErrMsg2); if(Failed()) return
   CALL AllocAry(Modes, p%nDOF_red, nOmega, 'Modes', ErrStat2, ErrMsg2); if(Failed()) return
   call EigenSolveWrap(Init%K, Init%M, p%nDOF_red, nOmega, .False., Modes, Omega, ErrStat2, ErrMsg2, bDOF); if(Failed()) return
   IF (ALLOCATED(bDOF)  ) DEALLOCATE(bDOF)

   !-------------------------------------------------------------------------------------------------------------
   ! open txt file
   !-------------------------------------------------------------------------------------------------------------
   SummaryName = TRIM(Init%RootName)//'.sum.yaml'
   UnSum = -1            ! we haven't opened the summary file, yet.   

   CALL SDOut_OpenSum( UnSum, SummaryName, SD_ProgDesc, ErrStat2, ErrMsg2 ); if(Failed()) return
   !-------------------------------------------------------------------------------------------------------------
   ! write discretized data to a txt file
   !-------------------------------------------------------------------------------------------------------------
!bjj: for debugging, i recommend using the p% versions of all these variables whenever possible in this summary file:
! (it helps in debugging)
   WRITE(UnSum, '(A)')  '#Unless specified, units are consistent with Input units, [SI] system is advised.'
   WRITE(UnSum, '(A)') SectionDivide
   write(UnSum,'(A,3(E15.6))')'#TP reference point:',InitInput%TP_RefPoint(1:3)
   
   ! --- Internal FEM representation
   WRITE(UnSum, '(A)') SectionDivide
   WRITE(UnSum, '(A)') '# Internal FEM representation'
   call yaml_write_var(UnSum, 'nNodes_I', p%nNodes_I,IFmt, ErrStat2, ErrMsg2, comment='Number of Nodes: "interface" (I)')
   call yaml_write_var(UnSum, 'nNodes_C', p%nNodes_C,IFmt, ErrStat2, ErrMsg2, comment='Number of Nodes: "reactions" (C)')
   call yaml_write_var(UnSum, 'nNodes_L', p%nNodes_L,IFmt, ErrStat2, ErrMsg2, comment='Number of Nodes: "internal"  (L)')
   call yaml_write_var(UnSum, 'nNodes  ', p%nNodes  ,IFmt, ErrStat2, ErrMsg2, comment='Number of Nodes: total   (I+C+L)')
#ifdef SD_SUMMARY_DEBUG
   call yaml_write_var(UnSum, 'nDOFI__ ', p%nDOFI__ ,IFmt, ErrStat2, ErrMsg2, comment='Number of DOFs: "interface"          (I__)')
   call yaml_write_var(UnSum, 'nDOFI_B',  p%nDOFI_Rb,IFmt, ErrStat2, ErrMsg2, comment='Number of DOFs: "interface" retained (I_B)')
   call yaml_write_var(UnSum, 'nDOFI_F ', p%nDOFI_F ,IFmt, ErrStat2, ErrMsg2, comment='Number of DOFs: "interface" fixed    (I_F)')
   call yaml_write_var(UnSum, 'nDOFC__ ', p%nDOFC__ ,IFmt, ErrStat2, ErrMsg2, comment='Number of DOFs: "reactions"          (C__)')
   call yaml_write_var(UnSum, 'nDOFC_B',  p%nDOFC_Rb,IFmt, ErrStat2, ErrMsg2, comment='Number of DOFs: "reactions" retained (C_B)')
   call yaml_write_var(UnSum, 'nDOFC_L ', p%nDOFC_L ,IFmt, ErrStat2, ErrMsg2, comment='Number of DOFs: "reactions" internal (C_L)')
   call yaml_write_var(UnSum, 'nDOFC_F ', p%nDOFC_F ,IFmt, ErrStat2, ErrMsg2, comment='Number of DOFs: "reactions" fixed    (C_F)')
   call yaml_write_var(UnSum, 'nDOFR__ ', p%nDOFR__ ,IFmt, ErrStat2, ErrMsg2, comment='Number of DOFs: "intf+react"         (__R)')
   call yaml_write_var(UnSum, 'nDOFL_L ', p%nDOFL_L ,IFmt, ErrStat2, ErrMsg2, comment='Number of DOFs: "internal"  internal (L_L)')
#endif
<<<<<<< HEAD
   call yaml_write_var(UnSum, 'nDOF__B', p%nDOF__Rb,IFmt, ErrStat2, ErrMsg2, comment='Number of DOFs:  total      retained (__B)')
   call yaml_write_var(UnSum, 'nDOF__L ', p%nDOF__L ,IFmt, ErrStat2, ErrMsg2, comment='Number of DOFs:  total      internal (__L)')
   call yaml_write_var(UnSum, 'nDOF__F ', p%nDOF__F ,IFmt, ErrStat2, ErrMsg2, comment='Number of DOFs:  total      fixed    (__F)')
   call yaml_write_var(UnSum, 'nDOF_red', p%nDOF_red,IFmt, ErrStat2, ErrMsg2, comment='Number of DOFs:  total                    ')
=======
   call yaml_write_var(UnSum, 'nDOF__B ', p%nDOF__Rb,IFmt, ErrStat2, ErrMsg2, comment='Number of DOFs:             retained (__B)')
   call yaml_write_var(UnSum, 'nDOF__L ', p%nDOF__L ,IFmt, ErrStat2, ErrMsg2, comment='Number of DOFs:             internal (__L)')
   call yaml_write_var(UnSum, 'nDOF__F ', p%nDOF__F ,IFmt, ErrStat2, ErrMsg2, comment='Number of DOFs:             fixed    (__F)')
   call yaml_write_var(UnSum, 'nDOF_red', p%nDOF_red,IFmt, ErrStat2, ErrMsg2, comment='Number of DOFs: total')
>>>>>>> 94856c9e
#ifdef SD_SUMMARY_DEBUG
   call yaml_write_array(UnSum, 'Nodes_I', p%Nodes_I(:,1), IFmt, ErrStat2, ErrMsg2, comment='"interface" nodes"')
   call yaml_write_array(UnSum, 'Nodes_C', p%Nodes_C(:,1), IFmt, ErrStat2, ErrMsg2, comment='"reaction" nodes"')
   call yaml_write_array(UnSum, 'Nodes_L', p%Nodes_L(:,1), IFmt, ErrStat2, ErrMsg2, comment='"internal" nodes"')
   call yaml_write_array(UnSum, 'DOF_I__', p%IDI__ , IFmt, ErrStat2, ErrMsg2, comment='"interface"           DOFs"')
   call yaml_write_array(UnSum, 'DOF_I_B', p%IDI_Rb, IFmt, ErrStat2, ErrMsg2, comment='"interface" retained  DOFs')
   call yaml_write_array(UnSum, 'DOF_I_F', p%IDI_F , IFmt, ErrStat2, ErrMsg2, comment='"interface" fixed     DOFs')
   call yaml_write_array(UnSum, 'DOF_C__', p%IDC__ , IFmt, ErrStat2, ErrMsg2, comment='"reaction"            DOFs"')
   call yaml_write_array(UnSum, 'DOF_C_B', p%IDC_Rb, IFmt, ErrStat2, ErrMsg2, comment='"reaction"  retained  DOFs')
   call yaml_write_array(UnSum, 'DOF_C_L', p%IDC_L , IFmt, ErrStat2, ErrMsg2, comment='"reaction"  internal  DOFs')
   call yaml_write_array(UnSum, 'DOF_C_F', p%IDC_F , IFmt, ErrStat2, ErrMsg2, comment='"reaction"  fixed     DOFs')
   call yaml_write_array(UnSum, 'DOF_L_L', p%IDL_L , IFmt, ErrStat2, ErrMsg2, comment='"internal"  internal  DOFs')
   call yaml_write_array(UnSum, 'DOF_R_',  p%IDR__ , IFmt, ErrStat2, ErrMsg2, comment='"interface&reaction"  DOFs')
#endif
   call yaml_write_array(UnSum, 'DOF___B', p%ID__Rb, IFmt, ErrStat2, ErrMsg2, comment='all         retained  DOFs')
   call yaml_write_array(UnSum, 'DOF___F', p%ID__F , IFmt, ErrStat2, ErrMsg2, comment='all         fixed     DOFs')
   call yaml_write_array(UnSum, 'DOF___L', p%ID__L , IFmt, ErrStat2, ErrMsg2, comment='all         internal  DOFs')

   WRITE(UnSum, '()') 
   WRITE(UnSum, '(A)') '#Index map from DOF to nodes'
   WRITE(UnSum, '(A)') '#     Node No.,  DOF/Node,   NodalDOF'
   call yaml_write_array(UnSum, 'DOF2Nodes', p%DOFtilde2Nodes , IFmt, ErrStat2, ErrMsg2, comment='(nDOFRed x 3, for each constrained DOF, col1: node index, col2: number of DOF, col3: DOF starting from 1)',label=.true.)

   ! Nodes properties
   CALL AllocAry( DummyArray,  size(Init%Nodes,1), JointsCol+1, 'Elem', ErrStat2, ErrMsg2 ); if(Failed()) return
   do i = 1, p%nNodes
      DummyArray(i,1)             = Init%Nodes(i, 1)
      DummyArray(i,2)             = p%INodes_SD_to_Mesh(i)
      DummyArray(i,3:JointsCol+1) = Init%Nodes(i, 2:JointsCol)
   enddo
   write(UnSum, '("#",4x,2(A9),9('//trim(SFmt)//'))') 'Node_[#]', 'Y2Node', 'X_[m]','Y_[m]','Z_[m]', 'JType_[-]', 'JDirX_[-]','JDirY_[-]','JDirZ_[-]','JStff_[Nm/rad]','JDmp_[Nm/rad.s]'
   call yaml_write_array(UnSum, 'Nodes', DummyArray, ReFmt, ErrStat2, ErrMsg2, AllFmt='2(F8.0,","),3(F15.3,","),F15.0,5(E15.6,",")') !, comment='',label=.true.)
   deallocate(DummyArray)

   ! Element properties
   CALL AllocAry( DummyArray,  size(p%ElemProps), 16, 'Elem', ErrStat2, ErrMsg2 ); if(Failed()) return
   do i=1,size(p%ElemProps)
      DummyArray(i,1) = p%Elems(i,1) ! Should be == i
      DummyArray(i,2) = p%Elems(i,2) ! Node 1
      DummyArray(i,3) = p%Elems(i,3) ! Node 2
      DummyArray(i,4) = p%Elems(i,4) ! Prop 1
      DummyArray(i,5) = p%Elems(i,5) ! Prop 2
      DummyArray(i,6) = p%ElemProps(i)%eType ! Type
      DummyArray(i,7) = p%ElemProps(i)%Length !Length
      DummyArray(i,8) = p%ElemProps(i)%Area ! Area  m^2
      DummyArray(i,9) = p%ElemProps(i)%Rho  ! density  kg/m^3
      DummyArray(i,10) = p%ElemProps(i)%YoungE ! Young modulus
      DummyArray(i,11) = p%ElemProps(i)%ShearG ! G
      DummyArray(i,12) = p%ElemProps(i)%Kappa ! Shear coefficient
      DummyArray(i,13) = p%ElemProps(i)%Ixx   ! Moment of inertia
      DummyArray(i,14) = p%ElemProps(i)%Iyy   ! Moment of inertia
      DummyArray(i,15) = p%ElemProps(i)%Jzz   ! Moment of inertia
      DummyArray(i,16) = p%ElemProps(i)%T0    ! Pretension [N]
   enddo
   write(UnSum, '("#",4x,6(A9),10('//trim(SFmt)//'))') 'Elem_[#] ','Node_1','Node_2','Prop_1','Prop_2','Type','Length_[m]','Area_[m^2]','Dens._[kg/m^3]','E_[N/m2]','G_[N/m2]','shear_[-]','Ixx_[m^4]','Iyy_[m^4]','Jzz_[m^4]','T0_[N]'
   call yaml_write_array(UnSum, 'Elements', DummyArray, ReFmt, ErrStat2, ErrMsg2, AllFmt='6(F8.0,","),3(F15.3,","),7(E15.6,",")') !, comment='',label=.true.)
   deallocate(DummyArray)
   
   ! --- User inputs (less interesting, repeat of input file)
   WRITE(UnSum, '(A)') SectionDivide
   WRITE(UnSum, '(A)') '#User inputs'
   WRITE(UnSum, '()') 
   WRITE(UnSum, '(A,I6)')  '#Number of properties (NProps):',Init%NPropB
   WRITE(UnSum, '(A8,5(A15))')  '#Prop No.',     'YoungE',       'ShearG',       'MatDens',     'XsecD',      'XsecT'
   WRITE(UnSum, '("#",I8, E15.6,E15.6,E15.6,E15.6,E15.6 ) ') (NINT(Init%PropsB(i, 1)), (Init%PropsB(i, j), j = 2, 6), i = 1, Init%NPropB)

   WRITE(UnSum, '()') 
   WRITE(UnSum, '(A,I6)')  '#No. of Reaction DOFs:',p%nDOFC__
   WRITE(UnSum, '(A, A6)')  '#React. DOF_ID',      'BC'
   do i = 1, size(p%IDC_F ); WRITE(UnSum, '("#",I10, A10)') p%IDC_F(i) , '   Fixed' ; enddo
   do i = 1, size(p%IDC_L ); WRITE(UnSum, '("#",I10, A10)') p%IDC_L(i) , '   Free'  ; enddo
   do i = 1, size(p%IDC_Rb); WRITE(UnSum, '("#",I10, A10)') p%IDC_Rb(i), '   Leader'; enddo

   WRITE(UnSum, '()') 
   WRITE(UnSum, '(A,I6)')  '#No. of Interface DOFs:',p%nDOFI__
   WRITE(UnSum, '(A,A6)')  '#Interf. DOF_ID',      'BC'
   do i = 1, size(p%IDI_F ); WRITE(UnSum, '("#",I10, A10)') p%IDI_F(i) , '   Fixed' ; enddo
   do i = 1, size(p%IDI_Rb); WRITE(UnSum, '("#",I10, A10)') p%IDI_Rb(i), '   Leader'; enddo

   WRITE(UnSum, '()') 
   WRITE(UnSum, '(A,I6)')  '#Number of concentrated masses (NCMass):',Init%NCMass
   WRITE(UnSum, '(A10,10(A15))')  '#JointCMass',     'Mass',         'JXX',             'JYY',             'JZZ',              'JXY',             'JXZ',             'JYZ',              'MCGX',             'MCGY',             'MCGZ'
   WRITE(UnSum, '("#",F10.0, 10(E15.6))') ((Init%Cmass(i, j), j = 1, CMassCol), i = 1, Init%NCMass)

   WRITE(UnSum, '()') 
   WRITE(UnSum, '(A,I6)')  '#Number of members',p%NMembers
   WRITE(UnSum, '(A,I6)')  '#Number of nodes per member:', Init%Ndiv+1
   WRITE(UnSum, '(A9,A10,A10,A10,A10,A15,A15,A16)')  '#Member ID', 'Joint1_ID', 'Joint2_ID','Prop_I','Prop_J', 'Mass','Length', 'Node IDs...'
   DO i=1,p%NMembers
       !Calculate member mass here; this should really be done somewhere else, yet it is not used anywhere else
       !IT WILL HAVE TO BE MODIFIED FOR OTHER THAN CIRCULAR PIPE ELEMENTS
       propIDs=Init%Members(i,iMProp:iMProp+1) 
       mLength=MemberLength(Init%Members(i,1),Init,ErrStat,ErrMsg) ! TODO double check mass and length
       IF (ErrStat .EQ. ErrID_None) THEN
        mType =  Init%Members(I, iMType) ! 
        if (mType==idMemberBeam) then
           iProp(1) = FINDLOCI(Init%PropSetsB(:,1), propIDs(1))
           iProp(2) = FINDLOCI(Init%PropSetsB(:,1), propIDs(2))
           mMass= BeamMass(Init%PropSetsB(iProp(1),4),Init%PropSetsB(iProp(1),5),Init%PropSetsB(iProp(1),6),   &
                             Init%PropSetsB(iProp(2),4),Init%PropSetsB(iProp(2),5),Init%PropSetsB(iProp(2),6), mLength, .TRUE.)

           WRITE(UnSum, '("#",I9,I10,I10,I10,I10,E15.6,E15.6, A3,'//Num2LStr(Init%NDiv + 1 )//'(I6))') Init%Members(i,1:3),propids(1),propids(2),&
                 mMass,mLength,' ',(Init%MemberNodes(i, j), j = 1, Init%NDiv+1)
        else
           WRITE(UnSum, '(A)') '#TODO, member mass for non-beam elements'
        endif
       ELSE 
           RETURN
       ENDIF
   ENDDO   
   !-------------------------------------------------------------------------------------------------------------
   ! write Cosine matrix for all members to a txt file
   !-------------------------------------------------------------------------------------------------------------
   WRITE(UnSum, '(A)') SectionDivide
   WRITE(UnSum, '(A, I6)') '#Direction Cosine Matrices for all Members: GLOBAL-2-LOCAL. No. of 3x3 matrices=', p%NMembers 
   WRITE(UnSum, '(A9,9(A15))')  '#Member ID', 'DC(1,1)', 'DC(1,2)', 'DC(1,3)', 'DC(2,1)','DC(2,2)','DC(2,3)','DC(3,1)','DC(3,2)','DC(3,3)'
   DO i=1,p%NMembers
      iNode1 = FINDLOCI(Init%Joints(:,1), Init%Members(i,2)) ! index of joint 1 of member i
      iNode2 = FINDLOCI(Init%Joints(:,1), Init%Members(i,3)) ! index of joint 2 of member i
      XYZ1   = Init%Joints(iNode1,2:4)
      XYZ2   = Init%Joints(iNode2,2:4)
      CALL GetDirCos(XYZ1(1:3), XYZ2(1:3), DirCos, mLength, ErrStat, ErrMsg)
      DirCos=TRANSPOSE(DirCos) !This is now global to local
      WRITE(UnSum, '("#",I9,9(E15.6))') Init%Members(i,1), ((DirCos(k,j),j=1,3),k=1,3)
   ENDDO

   !-------------------------------------------------------------------------------------------------------------
   ! write Eigenvalues of full SYstem and CB reduced System
   !-------------------------------------------------------------------------------------------------------------
   WRITE(UnSum, '(A)') SectionDivide
<<<<<<< HEAD
   WRITE(UnSum, '(A, I6)') "#FEM Eigenvalues [Hz]. Number of shown eigenvalues (total # of DOFs minus restrained nodes' DOFs):", NOmega 
   call yaml_write_array(UnSum, 'Full_Eigenvalues', Omega/(TwoPi), ReFmt, ErrStat2, ErrMsg2)
   WRITE(UnSum, '(A, I6)') "#CB Reduced Eigenvalues [Hz].  Number of retained modes' eigenvalues:", p%nDOFM 
   call yaml_write_array(UnSum, 'CB_Eigenvalues', CBparams%OmegaL(1:p%nDOFM)/(TwoPi), ReFmt, ErrStat2, ErrMsg2)
=======
   WRITE(UnSum, '(A, I6)') "#Eigenfrequencies for full system (no constraint) [Hz]"
   call yaml_write_array(UnSum, 'Full_frequencies', Omega/(TwoPi), ReFmt, ErrStat2, ErrMsg2)
   WRITE(UnSum, '(A, I6)') "#CB frequencies [Hz]"
   call yaml_write_array(UnSum, 'CB_frequencies', CBparams%OmegaL(1:p%nDOFM)/(TwoPi), ReFmt, ErrStat2, ErrMsg2)
>>>>>>> 94856c9e
    
   !-------------------------------------------------------------------------------------------------------------
   ! write Eigenvectors of full System 
   !-------------------------------------------------------------------------------------------------------------
   WRITE(UnSum, '(A)') SectionDivide
   WRITE(UnSum, '(A, I6)') ('#FEM Eigenvectors ('//TRIM(Num2LStr(p%nDOF_red))//' x '//TRIM(Num2LStr(nOmega))//&
                              ') [m or rad]. Number of shown eigenvectors (total # of DOFs minus restrained nodes'' DOFs):'), nOmega 
   call yaml_write_array(UnSum, 'Full_Modes', Modes(:,1:nOmega), ReFmt, ErrStat2, ErrMsg2)
    
   !-------------------------------------------------------------------------------------------------------------
   ! write CB system matrices
   !-------------------------------------------------------------------------------------------------------------
   WRITE(UnSum, '(A)') SectionDivide
   WRITE(UnSum, '(A)') '#CB Matrices (PhiM,PhiR) (constraint applied)'
<<<<<<< HEAD
   call yaml_write_array(UnSum, 'PhiM', CBparams%PhiL(:,1:p%nDOFM ), ReFmt, ErrStat2, ErrMsg2)
   call yaml_write_array(UnSum, 'PhiR', CBparams%PhiR, ReFmt, ErrStat2, ErrMsg2)
=======
   call yaml_write_array(UnSum, 'PhiM', CBparams%PhiL(:,1:p%nDOFM ), ReFmt, ErrStat2, ErrMsg2, comment='(CB modes)')
   call yaml_write_array(UnSum, 'PhiR', CBparams%PhiR, ReFmt, ErrStat2, ErrMsg2, comment='(Guyan modes)')
>>>>>>> 94856c9e
           
   !-------------------------------------------------------------------------------------------------------------
   ! write CB system KBBt and MBBt matrices, eq stiffness matrices of the entire substructure at the TP ref point
   !-------------------------------------------------------------------------------------------------------------
   WRITE(UnSum, '(A)') SectionDivide
   WRITE(UnSum, '(A)') "#SubDyn's Structure Equivalent Stiffness and Mass Matrices at the TP reference point (KBBt and MBBt)"
   call yaml_write_array(UnSum, 'KBBt', p%KBB, ReFmt, ErrStat2, ErrMsg2)
   call yaml_write_array(UnSum, 'KBBt', p%MBB, ReFmt, ErrStat2, ErrMsg2)
 
   ! Set TI2, transformation matrix from R DOFs to SubDyn Origin
   CALL AllocAry( TI2,    p%nDOFR__ , 6,       'TI2',    ErrStat2, ErrMsg2 ); if(Failed()) return
   CALL RigidTrnsf(Init, p, (/0._ReKi, 0._ReKi, 0._ReKi/), p%IDR__, p%nDOFR__, TI2, ErrStat2, ErrMsg2); if(Failed()) return
   ! Compute Rigid body mass matrix (without Soil, and using both Interface and Reactions nodes as leader DOF)
   if (p%nDOFR__/=p%nDOF__Rb) then
      call SD_Guyan_RigidBodyMass(Init, p, MBB, ErrStat2, ErrMsg2); if(Failed()) return
      MRB=matmul(TRANSPOSE(TI2),matmul(MBB,TI2)) !Equivalent mass matrix of the rigid body
   else
      MRB=matmul(TRANSPOSE(TI2),matmul(CBparams%MBB,TI2)) !Equivalent mass matrix of the rigid body
   endif
   WRITE(UnSum, '(A)') SectionDivide
   WRITE(UnSum, '(A)') '#Rigid Body Equivalent Mass Matrix w.r.t. (0,0,0).'
   call yaml_write_array(UnSum, 'MRB', MRB, ReFmt, ErrStat2, ErrMsg2)
   WRITE(UnSum, '(A,E15.6)')    "#SubDyn's Total Mass (structural and non-structural)=", MRB(1,1) 
   WRITE(UnSum, '(A,3(E15.6))') "#SubDyn's Total Mass CM coordinates (Xcm,Ycm,Zcm)   =", (/-MRB(3,5),-MRB(1,6), MRB(1,5)/) /MRB(1,1)        
   deallocate(TI2)
   
#ifdef SD_SUMMARY_DEBUG

   WRITE(UnSum, '()') 
   WRITE(UnSum, '(A)') SectionDivide
   WRITE(UnSum, '(A)') '#**** Additional Debugging Information ****'

   ! --- Element Me,Ke,Fg, Fce
   CALL ElemM(p%ElemProps(1), Me)
   CALL ElemK(p%ElemProps(1), Ke)
   CALL ElemF(p%ElemProps(1), Init%g, FGe, FCe)
   call yaml_write_array(UnSum, 'Ke',Ke, ReFmt, ErrStat2, ErrMsg2, comment='First element stiffness matrix')
   call yaml_write_array(UnSum, 'Me',Me, ReFmt, ErrStat2, ErrMsg2, comment='First element mass matrix')
   call yaml_write_array(UnSum, 'FGe',FGe, ReFmt, ErrStat2, ErrMsg2, comment='First element gravity vector')
   call yaml_write_array(UnSum, 'FCe',FCe, ReFmt, ErrStat2, ErrMsg2, comment='First element cable pretension')

   ! --- Write assembed K M to a txt file
   WRITE(UnSum, '(A)') SectionDivide
   WRITE(UnSum, '(A, I6)') '#FULL FEM K and M matrices. TOTAL FEM TDOFs:', p%nDOF 
   call yaml_write_array(UnSum, 'K', Init%K, ReFmt, ErrStat2, ErrMsg2, comment='Stiffness matrix')
   call yaml_write_array(UnSum, 'M', Init%M, ReFmt, ErrStat2, ErrMsg2, comment='Mass matrix')

   ! --- write assembed GRAVITY FORCE FG VECTOR.  gravity forces applied at each node of the full system
   WRITE(UnSum, '(A)') SectionDivide
   WRITE(UnSum, '(A)') '#Gravity force vector FG applied at each node of the full system' 
   call yaml_write_array(UnSum, 'FG', Init%FG, ReFmt, ErrStat2, ErrMsg2, comment='')
      
   ! --- write CB system matrices
   WRITE(UnSum, '(A)') SectionDivide
   WRITE(UnSum, '(A)') '#Additional CB Matrices (MBB,MBM,KBB) (constraint applied)'
   call yaml_write_array(UnSum, 'MBB', CBparams%MBB, ReFmt, ErrStat2, ErrMsg2, comment='')
   call yaml_write_array(UnSum, 'MBM', CBparams%MBM, ReFmt, ErrStat2, ErrMsg2, comment='')
   call yaml_write_array(UnSum, 'KBB', CBparams%KBB, ReFmt, ErrStat2, ErrMsg2, comment='')
   call yaml_write_array(UnSum, 'KMM', CBparams%OmegaL**2, ReFmt, ErrStat2, ErrMsg2, comment='(diagonal components, OmegaL^2)')
   IF (p%SttcSolve/= idSIM_None) THEN
      call yaml_write_array(UnSum, 'PhiL', transpose(p%PhiL_T), ReFmt, ErrStat2, ErrMsg2, comment='')
      call yaml_write_array(UnSum, 'PhiLOm2-1', p%PhiLInvOmgL2, ReFmt, ErrStat2, ErrMsg2, comment='')
      call yaml_write_array(UnSum, 'KLL^-1'   , p%KLLm1       , ReFmt, ErrStat2, ErrMsg2, comment='')
   endif

   ! --- write TP TI matrix
   WRITE(UnSum, '(A)') SectionDivide
<<<<<<< HEAD
   call yaml_write_array(UnSum, 'TI', p%TI, ReFmt, ErrStat2, ErrMsg2, comment='(TP refpoint Transformation Matrix TI)')
=======
   call yaml_write_array(UnSum, 'TI'     , p%TI, ReFmt, ErrStat2, ErrMsg2, comment='(TP refpoint Transformation Matrix TI)')
   call yaml_write_array(UnSum, 'TIReact', p%TIReact, ReFmt, ErrStat2, ErrMsg2, comment='(Transformation Matrix TIreact to (0,0,-WtrDepth))')
>>>>>>> 94856c9e
      
#endif   
   call CleanUp()
   
contains
   LOGICAL FUNCTION Failed()
        call SetErrStat(ErrStat2, ErrMsg2, ErrStat, ErrMsg, 'OutSummary') 
        Failed =  ErrStat >= AbortErrLev
        if (Failed) call CleanUp()
   END FUNCTION Failed
   SUBROUTINE CleanUp()
      if(allocated(Omega)) deallocate(Omega)
      if(allocated(Modes)) deallocate(Modes)
      CALL SDOut_CloseSum( UnSum, ErrStat2, ErrMsg2 )  
   END SUBROUTINE CleanUp
END SUBROUTINE OutSummary

!------------------------------------------------------------------------------------------------------
!> Set the index array that maps SD internal nodes to the Y2Mesh nodes.
!! NOTE: SDtoMesh is not checked for size, nor are the index array values checked for validity, 
!!       so this routine could easily have segmentation faults if any errors exist.
SUBROUTINE SD_Y2Mesh_Mapping(p, SDtoMesh)
   TYPE(SD_ParameterType), INTENT(IN   )  :: p           !< Parameters
   INTEGER(IntKi),         INTENT(  OUT)  :: SDtoMesh(:) !< index/mapping of mesh nodes with SD mesh
   ! locals
   INTEGER(IntKi) :: i
   INTEGER(IntKi) :: SDnode
   INTEGER(IntKi) :: y2Node
<<<<<<< HEAD
   y2Node = 0
   ! Interface nodes (IDI)
   DO I = 1,SIZE(p%Nodes_I,1)
      y2Node = y2Node + 1      
      SDnode = p%Nodes_I(I,1)
      SDtoMesh( SDnode ) = y2Node ! TODO add safety check
   END DO
   ! Interior nodes (IDL)
   DO I = 1,SIZE(p%Nodes_L,1)
      y2Node = y2Node + 1      
      SDnode = p%Nodes_L(I,1)
      SDtoMesh( SDnode ) = y2Node ! TODO add safety check
   END DO
   ! Base Reaction nodes (IDC)
   DO I = 1,SIZE(p%Nodes_C,1) 
      y2Node = y2Node + 1      
      SDnode = p%Nodes_C(I,1)
      SDtoMesh( SDnode ) = y2Node ! TODO add safety check
   END DO
=======
   if (NO_Y2_MAP) then
      DO I = 1,SIZE(SDtoMesh)
         SDtoMesh( I ) = I
      END DO
   else
      y2Node = 0
      ! Interface nodes (IDI)
      DO I = 1,SIZE(p%Nodes_I,1)
         y2Node = y2Node + 1      
         SDnode = p%Nodes_I(I,1)
         SDtoMesh( SDnode ) = y2Node ! TODO add safety check
      END DO
      ! Interior nodes (IDL)
      DO I = 1,SIZE(p%Nodes_L,1)
         y2Node = y2Node + 1      
         SDnode = p%Nodes_L(I,1)
         SDtoMesh( SDnode ) = y2Node ! TODO add safety check
      END DO
      ! Base Reaction nodes (IDC)
      DO I = 1,SIZE(p%Nodes_C,1) 
         y2Node = y2Node + 1      
         SDnode = p%Nodes_C(I,1)
         SDtoMesh( SDnode ) = y2Node ! TODO add safety check
      END DO
   endif
>>>>>>> 94856c9e
END SUBROUTINE SD_Y2Mesh_Mapping
!>
SUBROUTINE Y2Mesh_SD_Mapping(p, MeshtoSD)
   TYPE(SD_ParameterType), INTENT(IN   )  :: p           !< Parameters
   INTEGER(IntKi),         INTENT(  OUT)  :: MeshtoSD(:) !< index/mapping of mesh nodes with SD mesh
<<<<<<< HEAD
   MeshtoSD(                      1:p%nNodes_I)                       = p%Nodes_I(:,1)
   MeshtoSD(p%nNodes_I+           1:p%nNodes_I+p%nNodes_L)            = p%Nodes_L(:,1)
   MeshtoSD(p%nNodes_I+p%nNodes_L+1:p%nNodes_I+p%nNodes_L+p%nNodes_C) = p%Nodes_C(:,1)
=======
   INTEGER(IntKi) :: I
   if (NO_Y2_MAP) then
      DO I = 1,SIZE(MeshtoSD)
         MeshtoSD( I ) = I
      END DO
   else
      MeshtoSD(                      1:p%nNodes_I)                       = p%Nodes_I(:,1)
      MeshtoSD(p%nNodes_I+           1:p%nNodes_I+p%nNodes_L)            = p%Nodes_L(:,1)
      MeshtoSD(p%nNodes_I+p%nNodes_L+1:p%nNodes_I+p%nNodes_L+p%nNodes_C) = p%Nodes_C(:,1)
   endif
>>>>>>> 94856c9e
END SUBROUTINE Y2Mesh_SD_Mapping

!------------------------------------------------------------------------------------------------------
!> Calculate length of a member as given in input file
!! Joints and Members ID have not been reindexed (Elems and Nodes have)
FUNCTION MemberLength(MemberID,Init,ErrStat,ErrMsg)
    TYPE(SD_InitType), INTENT(IN)             :: Init         !< Input data for initialization routine, this structure contains many variables needed for summary file
    INTEGER(IntKi),    INTENT(IN)             :: MemberID     !< Member ID #
    REAL(ReKi)                                :: MemberLength !< Member Length
    INTEGER(IntKi),            INTENT(   OUT) :: ErrStat      !< Error status of the operation
    CHARACTER(*),              INTENT(   OUT) :: ErrMsg       !< Error message if ErrStat /= ErrID_None
    !Locals
    REAL(Reki)     :: xyz1(3),xyz2(3)  ! Coordinates of joints in GLOBAL REF SYS
    integer(IntKi) :: iMember                                                    !< Member index in Init%Members list
    INTEGER(IntKi) :: Joint1,Joint2    ! JointID
    CHARACTER(*), PARAMETER :: RoutineName = 'MemberLength'
    ErrStat = ErrID_None
    ErrMsg  = ''
    MemberLength=0.0
    
    !Find the MemberID in the list
    iMember = FINDLOCI(Init%Members(:,1), MemberID)
    if (iMember<=0) then
       call SetErrStat(ErrID_Fatal,' Member with ID '//trim(Num2LStr(MemberID))//' not found in member list!', ErrStat,ErrMsg,RoutineName);
       return
    endif
    ! Find joints ID for this member
    Joint1 = FINDLOCI(Init%Joints(:,1), Init%Members(iMember,2))
    Joint2 = FINDLOCI(Init%Joints(:,1), Init%Members(iMember,3))
    xyz1= Init%Joints(Joint1,2:4)
    xyz2= Init%Joints(Joint2,2:4)
    MemberLength=SQRT( SUM((xyz2-xyz1)**2.) )
    if ( EqualRealNos(MemberLength, 0.0_ReKi) ) then 
        call SetErrStat(ErrID_Fatal,' Member with ID '//trim(Num2LStr(MemberID))//' has zero length!', ErrStat,ErrMsg,RoutineName);
        return
    endif
END FUNCTION MemberLength

!------------------------------------------------------------------------------------------------------
!> Calculate member mass, given properties at the ends, keep units consistent
!! For now it works only for circular pipes or for a linearly varying area
FUNCTION BeamMass(rho1,D1,t1,rho2,D2,t2,L,ctube)
   REAL(ReKi), INTENT(IN) :: rho1,D1,t1,rho2,D2,t2 ,L       ! Density, OD and wall thickness for circular tube members at ends, Length of member
   LOGICAL, INTENT(IN)    :: ctube          ! =TRUE for circular pipes, false elseshape
   REAL(ReKi)             :: BeamMass  !mass
   REAL(ReKi)  :: a0,a1,a2,b0,b1,dd,dt  !temporary coefficients
   !Density allowed to vary linearly only
   b0=rho1
   b1=(rho2-rho1)/L
   !Here we will need to figure out what element it is for now circular pipes
   IF (ctube) THEN !circular tube
      a0=pi * (D1*t1-t1**2.)
      dt=t2-t1 !thickness variation
      dd=D2-D1 !OD variation
      a1=pi * ( dd*t1 + D1*dt -2.*t1*dt)/L 
      a2=pi * ( dd*dt-dt**2.)/L**2.
   ELSE  !linearly varying area
      a0=D1  !This is an area
      a1=(D2-D1)/L !Delta area
      a2=0.
   ENDIF
   BeamMass= b0*a0*L +(a0*b1+b0*a1)*L**2/2. + (b0*a2+b1*a1)*L**3/3 + a2*b1*L**4/4.!Integral of rho*A dz
END FUNCTION BeamMass

!------------------------------------------------------------------------------------------------------
!> Check whether MAT IS SYMMETRIC AND RETURNS THE MAXIMUM RELATIVE ERROR    
SUBROUTINE SymMatDebug(M,MAT)
    INTEGER(IntKi), INTENT(IN)                 :: M     ! Number of rows and columns
    REAL(ReKi),INTENT(IN)                      :: MAT(M ,M)    !matrix to be checked
    !LOCALS
    REAL(ReKi)                      :: Error,MaxErr    !element by element relative difference in (Transpose(MAT)-MAT)/MAT
    INTEGER(IntKi)                  ::  i, j, imax,jmax   !counter and temporary holders 

    MaxErr=0.
    imax=0
    jmax=0
    DO j=1,M
        DO i=1,M
            Error=MAT(i,j)-MAT(j,i)
            IF (MAT(i,j).NE.0) THEN
                Error=ABS(Error)/MAT(i,j)
            ENDIF    
            IF (Error > MaxErr) THEN
                imax=i
                jmax=j
                MaxErr=Error
            ENDIF    
        ENDDO
    ENDDO

   !--------------------------------------
   ! write discretized data to a txt file
   WRITE(*, '(A,e15.6)')  'Matrix Symmetry Check: Largest (abs) relative error is:', MaxErr
   WRITE(*, '(A,I4,I4)')  'Matrix Symmetry Check: (I,J)=', imax,jmax

END SUBROUTINE SymMatDebug

FUNCTION is_numeric(string, x)
   IMPLICIT NONE
   CHARACTER(len=*), INTENT(IN) :: string
   REAL(ReKi), INTENT(OUT) :: x
   LOGICAL :: is_numeric
   INTEGER :: e,n
   CHARACTER(len=12) :: fmt
   x = 0.0_ReKi
   n=LEN_TRIM(string)
   WRITE(fmt,'("(F",I0,".0)")') n
   READ(string,fmt,IOSTAT=e) x
   is_numeric = e == 0
END FUNCTION is_numeric
FUNCTION is_logical(string, b)
   IMPLICIT NONE
   CHARACTER(len=*), INTENT(IN) :: string
   Logical, INTENT(OUT) :: b
   LOGICAL :: is_logical
   INTEGER :: e,n
   b = .false.
   n=LEN_TRIM(string)
   READ(string,*,IOSTAT=e) b
   is_logical = e == 0
END FUNCTION is_logical

!> Parses a file for Kxx,Kxy,..Kxthtx,..Kxtz, Kytx, Kyty,..Kztz
SUBROUTINE ReadSSIfile ( Filename, JointID, SSIK, SSIM, ErrStat, ErrMsg, UnEc )
   USE NWTC_IO
   INTEGER,        INTENT(IN)                        :: JointID    !< ID of th ejoint for which we are reading SSI
   INTEGER,        INTENT(IN), OPTIONAL              :: UnEc       !< I/O unit for echo file. If present and > 0, write to UnEc
   INTEGER(IntKi), INTENT(OUT)                       :: ErrStat    !< Error status; if present, program does not abort on error
   CHARACTER(*),   INTENT(OUT)                       :: ErrMsg     !< Error message
   INTEGER                                           :: CurLine    !< The current line to be parsed in the FileInfo structure.
   REAL(ReKi),        INTENT(INOUT)  , dimension(21) :: SSIK, SSIM !< Matrices being filled by reading the file.
   CHARACTER(*),   INTENT(IN)                        :: Filename   !< Name of the input file.
   ! Local declarations:
   CHARACTER(5), DIMENSION(21) :: Knames=(/'Kxx  ','Kxy  ','Kyy  ','Kxz  ','Kyz  ', 'Kzz  ','Kxtx ','Kytx ','Kztx ','Ktxtx', &
      'Kxty ','Kyty ','Kzty ','Ktxty','Ktyty', &
      'Kxtz ','Kytz ','Kztz ','Ktxtz','Ktytz','Ktztz'/)           ! Dictionary of names by column for an Upper Triangular Matrix
   CHARACTER(5), DIMENSION(21) :: Mnames=(/'Mxx  ','Mxy  ','Myy  ','Mxz  ','Myz  ', 'Mzz  ','Mxtx ','Mytx ','Mztx ','Mtxtx', &
      'Mxty ','Myty ','Mzty ','Mtxty','Mtyty', &
      'Mxtz ','Mytz ','Mztz ','Mtxtz','Mtytz','Mtztz'/)    
   TYPE (FileInfoType)     :: FileInfo             ! The derived type for holding the file information.
   INTEGER                 :: IOS                  ! I/O status returned from the read statement.
   INTEGER(IntKi)          :: i, j, imax           !counters
   CHARACTER(ErrMsgLen)    :: ErrMsg2
   INTEGER(IntKi)          :: ErrStat2             ! Error status; if present, program does not abort on error
   CHARACTER(*), PARAMETER :: RoutineName = 'ReadSSIfile'

   SSIK=0.0_ReKi
   SSIM=0.0_ReKi

   CALL ProcessComFile ( Filename, FileInfo, ErrStat2, ErrMsg2 );CALL SetErrStat( ErrStat2, ErrMsg2, ErrStat, ErrMsg, RoutineName ); IF (ErrStat >= AbortErrLev) RETURN
   CurLine = 1                                                
   imax=21
   DO i=1, imax         !This will search also for already hit up names, but that's ok, it should be pretty fast
      DO j=1,FileInfo%NumLines 
         CurLine=j  
         CALL ParseVarWDefault ( FileInfo, CurLine, Knames(i), SSIK(i), 0.0_ReKi, ErrStat2, ErrMsg2 )
         CALL ParseVarWDefault ( FileInfo, CurLine, Mnames(i), SSIM(i), 0.0_ReKi, ErrStat2, ErrMsg2 )
      ENDDO   
   ENDDO
   IF ( PRESENT(UnEc) )  THEN
      IF ( UnEc .GT. 0 ) THEN
         WRITE (UnEc,'(1X,A20," = ",I11)') 'JOINT ID',JointID
         DO i=1,21
            WRITE (UnEc,'(1X,ES11.4e2," = ",A20)') SSIK(i), Knames(i) 
            WRITE (UnEc,'(1X,ES11.4e2," = ",A20)') SSIM(i), Mnames(i) 
         ENDDO
      ENDIF
   END IF
   RETURN
END SUBROUTINE ReadSSIfile


end module SubDyn<|MERGE_RESOLUTION|>--- conflicted
+++ resolved
@@ -101,36 +101,6 @@
    INTEGER         :: I, iOffset, iNode  ! generic counter variable
    INTEGER         :: nodeIndx
    
-<<<<<<< HEAD
-   CALL MeshCreate( BlankMesh        = inputMesh                           &
-                  ,IOS               = COMPONENT_INPUT                     &
-                  ,Nnodes            = size(INodes_I) + size(INodes_L) + size(INodes_C)      &
-                  ,ErrStat           = ErrStat                             &
-                  ,ErrMess           = ErrMsg                              &
-                  ,Force             = .TRUE.                              &
-                  ,Moment            = .TRUE.                              )
-   ! --- Interface nodes
-   iOffset = 0
-   DO I = 1,size(INodes_I)
-      Point = Nodes(INodes_I(I), 2:4)
-      CALL MeshPositionNode(inputMesh, I+iOffSet, Point, ErrStat, ErrMsg); IF(ErrStat/=ErrID_None) RETURN
-      CALL MeshConstructElement(inputMesh, ELEMENT_POINT, ErrStat, ErrMsg, I+iOffset)
-   ENDDO
-   ! --- Interior nodes
-   iOffset = size(INodes_I)
-   DO I = 1,size(INodes_L)
-      Point = Nodes(INodes_L(I), 2:4)
-      CALL MeshPositionNode(inputMesh, I+iOffSet, Point, ErrStat, ErrMsg); IF(ErrStat/=ErrID_None) RETURN
-      CALL MeshConstructElement(inputMesh, ELEMENT_POINT, ErrStat, ErrMsg, I+iOffset)
-   END DO
-   ! --- Base Reaction nodes 
-   iOffset = size(INodes_I) + size(INodes_L)
-   DO I = 1,size(INodes_C)
-      Point = Nodes(INodes_C(I), 2:4)
-      CALL MeshPositionNode(inputMesh, I+iOffSet, Point, ErrStat, ErrMsg); IF(ErrStat/=ErrID_None) RETURN
-      CALL MeshConstructElement(inputMesh, ELEMENT_POINT, ErrStat, ErrMsg, I+iOffset)
-   END DO
-=======
    CALL MeshCreate( BlankMesh        = inputMesh         &
                   ,IOS               = COMPONENT_INPUT   &
                   ,Nnodes            = size(Nodes,1)     &
@@ -168,7 +138,6 @@
         CALL MeshConstructElement(inputMesh, ELEMENT_POINT, ErrStat, ErrMsg, I+iOffset)
      END DO
    endif
->>>>>>> 94856c9e
    CALL MeshCommit ( inputMesh, ErrStat, ErrMsg); IF(ErrStat/=ErrID_None) RETURN
          
    ! Create the Interior Points output mesh as a sibling copy of the input mesh
@@ -232,11 +201,7 @@
    InitOut%Ver = SD_ProgDesc
 
    ! --- Test TODO remove me in the future
-<<<<<<< HEAD
 !   CALL SD_Tests(ErrStat2, ErrMsg2); if(Failed()) return
-=======
-   CALL SD_Tests(ErrStat2, ErrMsg2); if(Failed()) return
->>>>>>> 94856c9e
    
    ! transfer glue-code information to data structure for SubDyn initialization:
    Init%g           = InitInput%g   
@@ -453,11 +418,7 @@
       m%udot_TP    = (/u%TPMesh%TranslationVel( :,1), u%TPMesh%RotationVel(:,1)/)
       m%udotdot_TP = (/u%TPMesh%TranslationAcc( :,1), u%TPMesh%RotationAcc(:,1)/)
       ! Inputs on interior nodes:
-<<<<<<< HEAD
-      CALL ConstructUFL( u, p, m, m%UFL )
-=======
       CALL GetExtForceOnInternalDOF( u, p, m, m%UFL )
->>>>>>> 94856c9e
 
       !________________________________________
       ! Set motion outputs on y%Y2mesh
@@ -546,11 +507,8 @@
         !Aggregate the forces and moments at the interface nodes to the reference point
         !TODO: where are these HydroTP, HydroForces documented?
       DO I = 1, p%nNodes_I 
-<<<<<<< HEAD
-=======
          iSDNode = p%Nodes_I(I,1)
          iY2Node = p%INodes_SD_to_Mesh(iSDNode)
->>>>>>> 94856c9e
          startDOF = (I-1)*6 + 1 ! NOTE: this works since interface is assumed to be sorted like LMesh and have 6 DOF per nodes
          !Take care of Hydrodynamic Forces that will go into INterface Forces later
          HydroForces(startDOF:startDOF+5) =  (/u%LMesh%Force(1:3,iY2Node),u%LMesh%Moment(1:3,iY2Node)/)  !(6,NNODES_I)
@@ -570,15 +528,6 @@
       !               Y1(:3) = -f_TP
       !               MExtra = -u_TP x f_TP
       ! Y1_MExtra = - MExtra = -u_TP x Y1(1:3) ! NOTE: double cancelling of signs 
-<<<<<<< HEAD
-      Y1_ExtraMoment(1) = - m%u_TP(2) * Y1(3) + m%u_TP(3) * Y1(2)
-      Y1_ExtraMoment(2) = - m%u_TP(3) * Y1(1) + m%u_TP(1) * Y1(3)
-      Y1_ExtraMoment(3) = - m%u_TP(1) * Y1(2) + m%u_TP(2) * Y1(1)
-      
-      ! values on the interface mesh are Y1 (SubDyn forces) + Hydrodynamic forces
-      y%Y1Mesh%Force (:,1) = Y1(1:3) 
-      y%Y1Mesh%Moment(:,1) = Y1(4:6) + Y1_ExtraMoment 
-=======
       if (p%ExtraMoment) then
          Y1_ExtraMoment(1) = - m%u_TP(2) * Y1(3) + m%u_TP(3) * Y1(2)
          Y1_ExtraMoment(2) = - m%u_TP(3) * Y1(1) + m%u_TP(1) * Y1(3)
@@ -589,7 +538,6 @@
       ! values on the interface mesh are Y1 (SubDyn forces) + Hydrodynamic forces
       y%Y1Mesh%Force (:,1) = Y1(1:3) 
       y%Y1Mesh%Moment(:,1) = Y1(4:6)
->>>>>>> 94856c9e
             
      !________________________________________
      ! CALCULATE OUTPUT TO BE WRITTEN TO FILE 
@@ -679,11 +627,7 @@
       m%udotdot_TP = (/u%TPMesh%TranslationAcc(:,1), u%TPMesh%RotationAcc(:,1)/)
       
       ! form u(4) in Eq. 10:
-<<<<<<< HEAD
-      CALL ConstructUFL( u, p, m, m%UFL )
-=======
       CALL GetExtForceOnInternalDOF( u, p, m, m%UFL )
->>>>>>> 94856c9e
       
       !Equation 12: X=A*x + B*u + Fx (Eq 12)
       dxdt%qm= x%qmdot
@@ -791,8 +735,6 @@
 endif
 IF (Check(.not.(any(idSIM_Valid==p%SttcSolve)), 'Invalid value entered for SttcSolve')) return
 
-<<<<<<< HEAD
-=======
 ! ExtraMoment  - For legacy, allowing this line to be a comment
 CALL ReadVar (UnIn, SDInputFile, Dummy_Str, 'ExtraMoment', 'Add extra lever arm contribution to interface loads', ErrStat2, ErrMsg2, UnEc); if(Failed()) return
 if (is_logical(Dummy_Str, Dummy_Bool)) then ! the parameter was present
@@ -803,7 +745,6 @@
    p%ExtraMoment=.False.  ! For Legacy, ExtraMoment is False
 endif
 
->>>>>>> 94856c9e
 !-------------------- FEA and CRAIG-BAMPTON PARAMETERS---------------------------
 CALL ReadIVar ( UnIn, SDInputFile, Init%FEMMod, 'FEMMod', 'FEM analysis mode'             ,ErrStat2, ErrMsg2, UnEc ); if(Failed()) return ! 0= Euler-Bernoulli(E-B); 1=Tapered E-B; 2= Timoshenko; 3= tapered Timoshenko
 CALL ReadIVar ( UnIn, SDInputFile, Init%NDiv  , 'NDiv'  , 'Number of divisions per member',ErrStat2, ErrMsg2, UnEc ); if(Failed()) return
@@ -1009,11 +950,7 @@
    nColumns = MembersCol
 endif
 DO I = 1, p%NMembers
-<<<<<<< HEAD
-   CALL ReadAry( UnIn, SDInputFile, Dummy_IntAry, nColumns, 'Members', 'Member number and connectivity ', ErrStat2,ErrMsg2, UnEc); if(Failed()) return
-=======
    CALL ReadAry( UnIn, SDInputFile, Dummy_IntAry, nColumns, 'Members line '//Num2LStr(I), 'Member number and connectivity ', ErrStat2,ErrMsg2, UnEc); if(Failed()) return
->>>>>>> 94856c9e
    Init%Members(I,1:nColumns) = Dummy_IntAry(1:nColumns)
 ENDDO   
 IF (Check( p%NMembers < 1 , 'NMembers must be > 0')) return
@@ -1656,20 +1593,12 @@
    ! interpolate u to find u_interp = u(t) = u_n     
    CALL SD_Input_ExtrapInterp( u, utimes, u_interp, t, ErrStat2, ErrMsg2 ); CALL SetErrStat(ErrStat2,ErrMsg2,ErrStat,ErrMsg,'SD_AM2')
    m%udotdot_TP = (/u_interp%TPMesh%TranslationAcc(:,1), u_interp%TPMesh%RotationAcc(:,1)/)
-<<<<<<< HEAD
-   CALL ConstructUFL( u_interp, p, m, m%UFL )     
-=======
    CALL GetExtForceOnInternalDOF( u_interp, p, m, m%UFL )     
->>>>>>> 94856c9e
                 
    ! extrapolate u to find u_interp = u(t + dt)=u_n+1
    CALL SD_Input_ExtrapInterp(u, utimes, u_interp, t+p%SDDeltaT, ErrStat2, ErrMsg2); CALL SetErrStat(ErrStat2,ErrMsg2,ErrStat,ErrMsg,'SD_AM2')
    udotdot_TP2 = (/u_interp%TPMesh%TranslationAcc(:,1), u_interp%TPMesh%RotationAcc(:,1)/)
-<<<<<<< HEAD
-   CALL ConstructUFL( u_interp, p, m, UFL2 )     
-=======
    CALL GetExtForceOnInternalDOF( u_interp, p, m, UFL2 )     
->>>>>>> 94856c9e
    
    ! calculate (u_n + u_n+1)/2
    udotdot_TP2 = 0.5_ReKi * ( udotdot_TP2 + m%udotdot_TP )
@@ -1892,7 +1821,6 @@
 
    CALL CraigBamptonReduction(Init%M, Init%K, p%IDR__, nR, p%ID__L, nL, nM, nM_Out, MBB, MBM, KBB, PhiL, PhiR, OmegaL, ErrStat2, ErrMsg2)
    if(Failed()) return
-<<<<<<< HEAD
 
    if(allocated(KBB)   ) deallocate(KBB)
    if(allocated(MBM)   ) deallocate(MBM)
@@ -1900,15 +1828,6 @@
    if(allocated(PhiL)  ) deallocate(PhiL)
    if(allocated(OmegaL)) deallocate(OmegaL)
 
-=======
-
-   if(allocated(KBB)   ) deallocate(KBB)
-   if(allocated(MBM)   ) deallocate(MBM)
-   if(allocated(PhiR)  ) deallocate(PhiR)
-   if(allocated(PhiL)  ) deallocate(PhiL)
-   if(allocated(OmegaL)) deallocate(OmegaL)
-
->>>>>>> 94856c9e
    ! --- Insert SSI from Mass and stiffness matrix again
    CALL InsertSoilMatrices(Init%M, Init%K, Init, p, ErrStat2, ErrMsg2, Substract=.False.); if(Failed()) return
 contains
@@ -2409,15 +2328,9 @@
    write(*,'(A,I0)')'Number of DOFs: "reactions" fixed    (C_F): ',p%nDOFC_F
    write(*,'(A,I0)')'Number of DOFs: "intf+react"         (__R): ',p%nDOFR__
    write(*,'(A,I0)')'Number of DOFs: "internal"  internal (L_L): ',p%nDOFL_L
-<<<<<<< HEAD
-   write(*,'(A,I0)')'Number of DOFs:  total      retained (__B): ',p%nDOF__Rb
-   write(*,'(A,I0)')'Number of DOFs:  total      internal (__L): ',p%nDOF__L
-   write(*,'(A,I0)')'Number of DOFs:  total      fixed    (__F): ',p%nDOF__F
-=======
    write(*,'(A,I0)')'Number of DOFs:             retained (__B): ',p%nDOF__Rb
    write(*,'(A,I0)')'Number of DOFs:             internal (__L): ',p%nDOF__L
    write(*,'(A,I0)')'Number of DOFs:             fixed    (__F): ',p%nDOF__F
->>>>>>> 94856c9e
    write(*,'(A,I0)')'Number of DOFs:  total                    : ',p%nDOF_red
    write(*,'(A,I0)')'Number of Nodes: "interface" (I): ',p%nNodes_I
    write(*,'(A,I0)')'Number of Nodes: "reactions" (C): ',p%nNodes_C
@@ -2449,11 +2362,7 @@
 !> Construct force vector on internal DOF (L) from the values on the input mesh 
 !! First, the full vector of external forces is built on the non-reduced DOF
 !! Then, the vector is reduced using the Tred matrix
-<<<<<<< HEAD
-SUBROUTINE ConstructUFL( u, p, m, UFL )
-=======
 SUBROUTINE GetExtForceOnInternalDOF( u, p, m, UFL )
->>>>>>> 94856c9e
    type(SD_InputType),     intent(in   )  :: u ! Inputs
    type(SD_ParameterType), intent(in   )  :: p ! Parameters
    type(SD_MiscVarType),   intent(inout)  :: m ! Misc, for storage optimization of Fext and Fext_red
@@ -2484,11 +2393,7 @@
    m%Fext_red = matmul(transpose(p%T_red), m%Fext)
    UFL= m%Fext_red(p%ID__L)
 
-<<<<<<< HEAD
-END SUBROUTINE ConstructUFL
-=======
 END SUBROUTINE GetExtForceOnInternalDOF
->>>>>>> 94856c9e
 
 !------------------------------------------------------------------------------------------------------
 !> Output the summary file    
@@ -2577,17 +2482,10 @@
    call yaml_write_var(UnSum, 'nDOFR__ ', p%nDOFR__ ,IFmt, ErrStat2, ErrMsg2, comment='Number of DOFs: "intf+react"         (__R)')
    call yaml_write_var(UnSum, 'nDOFL_L ', p%nDOFL_L ,IFmt, ErrStat2, ErrMsg2, comment='Number of DOFs: "internal"  internal (L_L)')
 #endif
-<<<<<<< HEAD
-   call yaml_write_var(UnSum, 'nDOF__B', p%nDOF__Rb,IFmt, ErrStat2, ErrMsg2, comment='Number of DOFs:  total      retained (__B)')
-   call yaml_write_var(UnSum, 'nDOF__L ', p%nDOF__L ,IFmt, ErrStat2, ErrMsg2, comment='Number of DOFs:  total      internal (__L)')
-   call yaml_write_var(UnSum, 'nDOF__F ', p%nDOF__F ,IFmt, ErrStat2, ErrMsg2, comment='Number of DOFs:  total      fixed    (__F)')
-   call yaml_write_var(UnSum, 'nDOF_red', p%nDOF_red,IFmt, ErrStat2, ErrMsg2, comment='Number of DOFs:  total                    ')
-=======
    call yaml_write_var(UnSum, 'nDOF__B ', p%nDOF__Rb,IFmt, ErrStat2, ErrMsg2, comment='Number of DOFs:             retained (__B)')
    call yaml_write_var(UnSum, 'nDOF__L ', p%nDOF__L ,IFmt, ErrStat2, ErrMsg2, comment='Number of DOFs:             internal (__L)')
    call yaml_write_var(UnSum, 'nDOF__F ', p%nDOF__F ,IFmt, ErrStat2, ErrMsg2, comment='Number of DOFs:             fixed    (__F)')
    call yaml_write_var(UnSum, 'nDOF_red', p%nDOF_red,IFmt, ErrStat2, ErrMsg2, comment='Number of DOFs: total')
->>>>>>> 94856c9e
 #ifdef SD_SUMMARY_DEBUG
    call yaml_write_array(UnSum, 'Nodes_I', p%Nodes_I(:,1), IFmt, ErrStat2, ErrMsg2, comment='"interface" nodes"')
    call yaml_write_array(UnSum, 'Nodes_C', p%Nodes_C(:,1), IFmt, ErrStat2, ErrMsg2, comment='"reaction" nodes"')
@@ -2718,17 +2616,10 @@
    ! write Eigenvalues of full SYstem and CB reduced System
    !-------------------------------------------------------------------------------------------------------------
    WRITE(UnSum, '(A)') SectionDivide
-<<<<<<< HEAD
-   WRITE(UnSum, '(A, I6)') "#FEM Eigenvalues [Hz]. Number of shown eigenvalues (total # of DOFs minus restrained nodes' DOFs):", NOmega 
-   call yaml_write_array(UnSum, 'Full_Eigenvalues', Omega/(TwoPi), ReFmt, ErrStat2, ErrMsg2)
-   WRITE(UnSum, '(A, I6)') "#CB Reduced Eigenvalues [Hz].  Number of retained modes' eigenvalues:", p%nDOFM 
-   call yaml_write_array(UnSum, 'CB_Eigenvalues', CBparams%OmegaL(1:p%nDOFM)/(TwoPi), ReFmt, ErrStat2, ErrMsg2)
-=======
    WRITE(UnSum, '(A, I6)') "#Eigenfrequencies for full system (no constraint) [Hz]"
    call yaml_write_array(UnSum, 'Full_frequencies', Omega/(TwoPi), ReFmt, ErrStat2, ErrMsg2)
    WRITE(UnSum, '(A, I6)') "#CB frequencies [Hz]"
    call yaml_write_array(UnSum, 'CB_frequencies', CBparams%OmegaL(1:p%nDOFM)/(TwoPi), ReFmt, ErrStat2, ErrMsg2)
->>>>>>> 94856c9e
     
    !-------------------------------------------------------------------------------------------------------------
    ! write Eigenvectors of full System 
@@ -2743,13 +2634,8 @@
    !-------------------------------------------------------------------------------------------------------------
    WRITE(UnSum, '(A)') SectionDivide
    WRITE(UnSum, '(A)') '#CB Matrices (PhiM,PhiR) (constraint applied)'
-<<<<<<< HEAD
-   call yaml_write_array(UnSum, 'PhiM', CBparams%PhiL(:,1:p%nDOFM ), ReFmt, ErrStat2, ErrMsg2)
-   call yaml_write_array(UnSum, 'PhiR', CBparams%PhiR, ReFmt, ErrStat2, ErrMsg2)
-=======
    call yaml_write_array(UnSum, 'PhiM', CBparams%PhiL(:,1:p%nDOFM ), ReFmt, ErrStat2, ErrMsg2, comment='(CB modes)')
    call yaml_write_array(UnSum, 'PhiR', CBparams%PhiR, ReFmt, ErrStat2, ErrMsg2, comment='(Guyan modes)')
->>>>>>> 94856c9e
            
    !-------------------------------------------------------------------------------------------------------------
    ! write CB system KBBt and MBBt matrices, eq stiffness matrices of the entire substructure at the TP ref point
@@ -2817,12 +2703,8 @@
 
    ! --- write TP TI matrix
    WRITE(UnSum, '(A)') SectionDivide
-<<<<<<< HEAD
-   call yaml_write_array(UnSum, 'TI', p%TI, ReFmt, ErrStat2, ErrMsg2, comment='(TP refpoint Transformation Matrix TI)')
-=======
    call yaml_write_array(UnSum, 'TI'     , p%TI, ReFmt, ErrStat2, ErrMsg2, comment='(TP refpoint Transformation Matrix TI)')
    call yaml_write_array(UnSum, 'TIReact', p%TIReact, ReFmt, ErrStat2, ErrMsg2, comment='(Transformation Matrix TIreact to (0,0,-WtrDepth))')
->>>>>>> 94856c9e
       
 #endif   
    call CleanUp()
@@ -2851,27 +2733,6 @@
    INTEGER(IntKi) :: i
    INTEGER(IntKi) :: SDnode
    INTEGER(IntKi) :: y2Node
-<<<<<<< HEAD
-   y2Node = 0
-   ! Interface nodes (IDI)
-   DO I = 1,SIZE(p%Nodes_I,1)
-      y2Node = y2Node + 1      
-      SDnode = p%Nodes_I(I,1)
-      SDtoMesh( SDnode ) = y2Node ! TODO add safety check
-   END DO
-   ! Interior nodes (IDL)
-   DO I = 1,SIZE(p%Nodes_L,1)
-      y2Node = y2Node + 1      
-      SDnode = p%Nodes_L(I,1)
-      SDtoMesh( SDnode ) = y2Node ! TODO add safety check
-   END DO
-   ! Base Reaction nodes (IDC)
-   DO I = 1,SIZE(p%Nodes_C,1) 
-      y2Node = y2Node + 1      
-      SDnode = p%Nodes_C(I,1)
-      SDtoMesh( SDnode ) = y2Node ! TODO add safety check
-   END DO
-=======
    if (NO_Y2_MAP) then
       DO I = 1,SIZE(SDtoMesh)
          SDtoMesh( I ) = I
@@ -2897,17 +2758,11 @@
          SDtoMesh( SDnode ) = y2Node ! TODO add safety check
       END DO
    endif
->>>>>>> 94856c9e
 END SUBROUTINE SD_Y2Mesh_Mapping
 !>
 SUBROUTINE Y2Mesh_SD_Mapping(p, MeshtoSD)
    TYPE(SD_ParameterType), INTENT(IN   )  :: p           !< Parameters
    INTEGER(IntKi),         INTENT(  OUT)  :: MeshtoSD(:) !< index/mapping of mesh nodes with SD mesh
-<<<<<<< HEAD
-   MeshtoSD(                      1:p%nNodes_I)                       = p%Nodes_I(:,1)
-   MeshtoSD(p%nNodes_I+           1:p%nNodes_I+p%nNodes_L)            = p%Nodes_L(:,1)
-   MeshtoSD(p%nNodes_I+p%nNodes_L+1:p%nNodes_I+p%nNodes_L+p%nNodes_C) = p%Nodes_C(:,1)
-=======
    INTEGER(IntKi) :: I
    if (NO_Y2_MAP) then
       DO I = 1,SIZE(MeshtoSD)
@@ -2918,7 +2773,6 @@
       MeshtoSD(p%nNodes_I+           1:p%nNodes_I+p%nNodes_L)            = p%Nodes_L(:,1)
       MeshtoSD(p%nNodes_I+p%nNodes_L+1:p%nNodes_I+p%nNodes_L+p%nNodes_C) = p%Nodes_C(:,1)
    endif
->>>>>>> 94856c9e
 END SUBROUTINE Y2Mesh_SD_Mapping
 
 !------------------------------------------------------------------------------------------------------
