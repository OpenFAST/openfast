!..................................................................................................................................
! LICENSING
! Copyright (C) 2013-2016  National Renewable Energy Laboratory
!
!    This file is part of SubDyn.   
!
! Licensed under the Apache License, Version 2.0 (the "License");
! you may not use this file except in compliance with the License.
! You may obtain a copy of the License at
!
!     http://www.apache.org/licenses/LICENSE-2.0
!
! Unless required by applicable law or agreed to in writing, software
! distributed under the License is distributed on an "AS IS" BASIS,
! WITHOUT WARRANTIES OR CONDITIONS OF ANY KIND, either express or implied.
! See the License for the specific language governing permissions and
! limitations under the License.
!
!**********************************************************************************************************************************
!> SubDyn is a time-domain structural-dynamics module for multi-member fixed-bottom substructures.
!! SubDyn relies on two main engineering schematizations: (1) a linear frame finite-element beam model (LFEB), and 
!! (2) a dynamics system reduction via Craig-Bampton's (C-B) method, together with a Static-Improvement method, greatly reducing 
!!  the number of modes needed to obtain an accurate solution.   
Module SubDyn
   
   USE NWTC_Library
   USE SubDyn_Types
   USE SubDyn_Output
   USE SubDyn_Tests
   USE SD_FEM
   
   IMPLICIT NONE

   PRIVATE
   
   !............................
   ! NOTE: for debugging, add preprocessor definition SD_SUMMARY_DEBUG
   !       this will add additional matrices to the SubDyn summary file.
   !............................
   TYPE(ProgDesc), PARAMETER  :: SD_ProgDesc = ProgDesc( 'SubDyn', '', '' )
      
   ! ..... Public Subroutines ...................................................................................................
   PUBLIC :: SD_Init                           ! Initialization routine
   PUBLIC :: SD_End                            ! Ending routine (includes clean up)
   PUBLIC :: SD_UpdateStates                   ! Loose coupling routine for solving for constraint states, integrating
   PUBLIC :: SD_CalcOutput                     ! Routine for computing outputs
   PUBLIC :: SD_CalcContStateDeriv             ! Tight coupling routine for computing derivatives of continuous states
   
CONTAINS

SUBROUTINE CreateTPMeshes( TP_RefPoint, inputMesh, outputMesh, ErrStat, ErrMsg )
   REAL(ReKi),                INTENT( IN    ) :: TP_RefPoint(3)
   TYPE(MeshType),            INTENT( INOUT ) :: inputMesh  ! u%TPMesh
   TYPE(MeshType),            INTENT( INOUT ) :: outputMesh ! y%Y1Mesh
   INTEGER(IntKi),            INTENT(   OUT)  :: ErrStat     ! Error status of the operation
   CHARACTER(*),              INTENT(   OUT)  :: ErrMsg      ! Error message if ErrStat /= ErrID_None
   
   ! NOTE: The initialization of the fields for these meshes is to be handled by FAST/Driver
   CALL MeshCreate( BlankMesh        = inputMesh         &
                  ,IOS               = COMPONENT_INPUT   &
                  ,Nnodes            = 1                 &
                  ,ErrStat           = ErrStat           &
                  ,ErrMess           = ErrMsg            &
                  ,TranslationDisp   = .TRUE.            &
                  ,Orientation       = .TRUE.            &
                  ,TranslationVel    = .TRUE.            &
                  ,RotationVel       = .TRUE.            &
                  ,TranslationAcc    = .TRUE.            &
                  ,RotationAcc       = .TRUE.            )
   ! Create the node and mesh element, note: assumes identiy matrix as reference orientation
   CALL MeshPositionNode (inputMesh, 1, TP_RefPoint, ErrStat, ErrMsg); IF(ErrStat>=AbortErrLev) return
   CALL MeshConstructElement(inputMesh, ELEMENT_POINT, ErrStat, ErrMsg, 1)
   CALL MeshCommit( inputMesh, ErrStat, ErrMsg); if(ErrStat >= AbortErrLev) return
   
   ! Create the Transition Piece reference point output mesh as a sibling copy of the input mesh
   CALL MeshCopy ( SrcMesh      = inputMesh              &
                  ,DestMesh     = outputMesh             &
                  ,CtrlCode     = MESH_SIBLING           &
                  ,IOS          = COMPONENT_OUTPUT       &
                  ,ErrStat      = ErrStat                &
                  ,ErrMess      = ErrMsg                 &
                  ,Force        = .TRUE.                 &
                  ,Moment       = .TRUE.                 ) 
END SUBROUTINE CreateTPMeshes
!---------------------------------------------------------------------------
!> Create output (Y2, for motion) and input (u, for forces)meshes, based on SubDyn nodes
!! Ordering of nodes is: I (interface), L (internal), C (bottom)
SUBROUTINE CreateY2Meshes( NNode, Nodes, INodes_I, INodes_L, INodes_C, inputMesh, outputMesh, ErrStat, ErrMsg )
   INTEGER(IntKi),            INTENT( IN    ) :: NNode                     !total number of nodes in the structure, used to size the array Nodes, i.e. its rows
   REAL(ReKi),                INTENT( IN    ) :: Nodes(NNode, JointsCol)
   INTEGER(IntKi),            INTENT( IN    ) :: INodes_I(:) !< Indices of interface nodes
   INTEGER(IntKi),            INTENT( IN    ) :: INodes_L(:) !< Indices of interior nodes
   INTEGER(IntKi),            INTENT( IN    ) :: INodes_C(:) !< Indices of reaction nodes
   TYPE(MeshType),            INTENT( INOUT ) :: inputMesh   ! u%LMesh
   TYPE(MeshType),            INTENT( INOUT ) :: outputMesh  ! y%Y2Mesh
   INTEGER(IntKi),            INTENT(   OUT ) :: ErrStat                   ! Error status of the operation
   CHARACTER(*),              INTENT(   OUT ) :: ErrMsg                    ! Error message if ErrStat /= ErrID_None
   ! Local variables
   REAL(ReKi), dimension(3) :: Point
   INTEGER         :: I, iOffset, iNode  ! generic counter variable
   INTEGER         :: nodeIndx
   
   CALL MeshCreate( BlankMesh        = inputMesh                           &
                  ,IOS               = COMPONENT_INPUT                     &
                  ,Nnodes            = size(INodes_I) + size(INodes_L) + size(INodes_C)      &
                  ,ErrStat           = ErrStat                             &
                  ,ErrMess           = ErrMsg                              &
                  ,Force             = .TRUE.                              &
                  ,Moment            = .TRUE.                              )
   ! --- Interface nodes
   iOffset = 0
   DO I = 1,size(INodes_I)
      Point = Nodes(INodes_I(I), 2:4)
      CALL MeshPositionNode(inputMesh, I+iOffSet, Point, ErrStat, ErrMsg); IF(ErrStat/=ErrID_None) RETURN
      CALL MeshConstructElement(inputMesh, ELEMENT_POINT, ErrStat, ErrMsg, I+iOffset)
   ENDDO
   ! --- Interior nodes
   iOffset = size(INodes_I)
   DO I = 1,size(INodes_L)
      Point = Nodes(INodes_L(I), 2:4)
      CALL MeshPositionNode(inputMesh, I+iOffSet, Point, ErrStat, ErrMsg); IF(ErrStat/=ErrID_None) RETURN
      CALL MeshConstructElement(inputMesh, ELEMENT_POINT, ErrStat, ErrMsg, I+iOffset)
   END DO
   ! --- Base Reaction nodes 
   iOffset = size(INodes_I) + size(INodes_L)
   DO I = 1,size(INodes_C)
      Point = Nodes(INodes_C(I), 2:4)
      CALL MeshPositionNode(inputMesh, I+iOffSet, Point, ErrStat, ErrMsg); IF(ErrStat/=ErrID_None) RETURN
      CALL MeshConstructElement(inputMesh, ELEMENT_POINT, ErrStat, ErrMsg, I+iOffset)
   END DO
   CALL MeshCommit ( inputMesh, ErrStat, ErrMsg); IF(ErrStat/=ErrID_None) RETURN
         
   ! Create the Interior Points output mesh as a sibling copy of the input mesh
   CALL MeshCopy (    SrcMesh      = inputMesh              &
                     ,DestMesh     = outputMesh             &
                     ,CtrlCode     = MESH_SIBLING           &
                     ,IOS          = COMPONENT_OUTPUT       &
                     ,ErrStat      = ErrStat                &
                     ,ErrMess      = ErrMsg                 &
                     ,TranslationDisp   = .TRUE.            &
                     ,Orientation       = .TRUE.            &
                     ,TranslationVel    = .TRUE.            &
                     ,RotationVel       = .TRUE.            &
                     ,TranslationAcc    = .TRUE.            &
                     ,RotationAcc       = .TRUE.            ) 
   
    ! Set the Orientation (rotational) field for the nodes based on assumed 0 (rotational) deflections
    !Identity should mean no rotation, which is our first guess at the output -RRD
    CALL Eye( outputMesh%Orientation, ErrStat, ErrMsg )         
        
END SUBROUTINE CreateY2Meshes
!---------------------------------------------------------------------------
!> This routine is called at the start of the simulation to perform initialization steps.
!! The parameters are set here and not changed during the simulation.
!! The initial states and initial guess for the input are defined.
SUBROUTINE SD_Init( InitInput, u, p, x, xd, z, OtherState, y, m, Interval, InitOut, ErrStat, ErrMsg )
   TYPE(SD_InitInputType),       INTENT(IN   )  :: InitInput   !< Input data for initialization routine         
   TYPE(SD_InputType),           INTENT(  OUT)  :: u           !< An initial guess for the input; input mesh must be defined
   TYPE(SD_ParameterType),       INTENT(  OUT)  :: p           !< Parameters
   TYPE(SD_ContinuousStateType), INTENT(  OUT)  :: x           !< Initial continuous states
   TYPE(SD_DiscreteStateType),   INTENT(  OUT)  :: xd          !< Initial discrete states
   TYPE(SD_ConstraintStateType), INTENT(  OUT)  :: z           !< Initial guess of the constraint states
   TYPE(SD_OtherStateType),      INTENT(  OUT)  :: OtherState  !< Initial other states
   TYPE(SD_OutputType),          INTENT(  OUT)  :: y           !< Initial system outputs (outputs are not calculated;
                                                               !!    only the output mesh is initialized)
   REAL(DbKi),                   INTENT(INOUT)  :: Interval    !< Coupling interval in seconds: the rate that
                                                               !!   (1) Mod1_UpdateStates() is called in loose coupling &
                                                               !!   (2) Mod1_UpdateDiscState() is called in tight coupling.
                                                               !!   Input is the suggested time from the glue code;
                                                               !!   Output is the actual coupling interval that will be used
                                                               !!   by the glue code.
   TYPE(SD_MiscVarType),         INTENT(  OUT)  :: m           !< Initial misc/optimization variables
   TYPE(SD_InitOutputType),      INTENT(  OUT)  :: InitOut     !< Output for initialization routine
   INTEGER(IntKi),               INTENT(  OUT)  :: ErrStat     !< Error status of the operation
   CHARACTER(*),                 INTENT(  OUT)  :: ErrMsg      !< Error message if ErrStat /= ErrID_None
   ! local variables
   TYPE(SD_InitType)    :: Init
   TYPE(CB_MatArrays)   :: CBparams      ! CB parameters to be stored and written to summary file
   INTEGER(IntKi)       :: ErrStat2      ! Error status of the operation
   CHARACTER(ErrMsgLen) :: ErrMsg2       ! Error message if ErrStat /= ErrID_None
   
   ! Initialize variables
   ErrStat = ErrID_None
   ErrMsg  = ""
   
   ! Initialize the NWTC Subroutine Library
   CALL NWTC_Init( )

   ! Display the module information
   CALL DispNVD( SD_ProgDesc )   
   InitOut%Ver = SD_ProgDesc

   ! --- Test TODO remove me in the future
<<<<<<< HEAD
!   CALL SD_Tests(ErrStat2, ErrMsg2); if(Failed()) return
=======
   CALL SD_Tests(ErrStat2, ErrMsg2); if(Failed()) return
>>>>>>> 51b4bd93
   
   ! transfer glue-code information to data structure for SubDyn initialization:
   Init%g           = InitInput%g   
   Init%TP_RefPoint = InitInput%TP_RefPoint
   Init%SubRotateZ  = InitInput%SubRotateZ

   !bjj added this ugly check (mostly for checking SubDyn driver). not sure if anyone would want to play with different values of gravity so I don't return an error.
   IF (Init%g < 0.0_ReKi ) CALL ProgWarn( ' SubDyn calculations use gravity assuming it is input as a positive number; the input value is negative.' ) 
   
   ! Establish the GLUECODE requested/suggested time step.  This may be overridden by SubDyn based on the SDdeltaT parameter of the SubDyn input file.
   Init%DT  = Interval
   IF ( LEN_TRIM(Init%RootName) == 0 ) THEN
      CALL GetRoot( InitInput%SDInputFile, Init%RootName )
   ELSE
      Init%RootName = TRIM(InitInput%RootName)//'.SD'
   END IF
   
   ! Parse the SubDyn inputs 
   CALL SD_Input(InitInput%SDInputFile, Init, p, ErrStat2, ErrMsg2); if(Failed()) return

   ! --------------------------------------------------------------------------------
   ! --- Manipulation of Init and parameters
   ! --------------------------------------------------------------------------------
   ! Discretize the structure according to the division size 
   ! sets p%nNodes, Init%NElm
   CALL SD_Discrt(Init, p, ErrStat2, ErrMsg2); if(Failed()) return
      
   ! Set element properties (p%ElemProps)
   CALL SetElementProperties(Init, p, ErrStat2, ErrMsg2); if(Failed()) return

   !Store mapping between nodes and elements      
   CALL NodeCon(Init, p, ErrStat2, ErrMsg2); if(Failed()) return

   ! --- Allocate DOF indices to joints and members 
   call DistributeDOF(Init, p ,ErrStat2, ErrMsg2); if(Failed()) return; 

   ! Assemble Stiffness and mass matrix
   CALL AssembleKM(Init, p, ErrStat2, ErrMsg2); if(Failed()) return

<<<<<<< HEAD
   ! --- Elimination of constraints (reset M, K, D, and BCs IntFc )
   CALL DirectElimination(Init, p, ErrStat2, ErrMsg2); if(Failed()) return
=======
   ! Insert soil stiffness and mass matrix
   CALL InsertSoilMatrices(Init%M, Init%K, Init, p, ErrStat2, ErrMsg2); if(Failed()) return

   ! --- Elimination of constraints (reset M, K, D, and BCs IntFc )
   CALL DirectElimination(Init, p, ErrStat2, ErrMsg2); if(Failed()) return

   ! --- Additional Damping and stiffness at pin/ball/universal joints
   CALL InsertJointStiffDamp(p, Init, ErrStat2, ErrMsg2); if(Failed()) return


   ! --------------------------------------------------------------------------------
   ! --- CB, Misc  
   ! --------------------------------------------------------------------------------
   ! --- Partitioning 
   ! Nodes into (I,C,L,R):  I=Interface ,C=Boundary (bottom), R=(I+C), L=Interior
   ! DOFs  into (B,F,L):    B=Leader (i.e. Rbar) ,F=Fixed, L=Interior
   call PartitionDOFNodes(Init, m, p, ErrStat2, ErrMsg2) ; if(Failed()) return
>>>>>>> 51b4bd93


   ! --- Additional Damping and stiffness at pin/ball/universal joints
   CALL InsertJointStiffDamp(p, Init, ErrStat2, ErrMsg2); if(Failed()) return

   ! --------------------------------------------------------------------------------
   ! --- CB, Misc  
   ! --------------------------------------------------------------------------------
   ! --- Craig-Bampton reduction (sets many parameters)
<<<<<<< HEAD
   CALL Craig_Bampton(Init, p, m, CBparams, ErrStat2, ErrMsg2); if(Failed()) return
=======
   CALL SD_Craig_Bampton(Init, p, CBparams, ErrStat2, ErrMsg2); if(Failed()) return
>>>>>>> 51b4bd93

   ! --- Initial system states 
   IF ( p%nDOFM > 0 ) THEN
      CALL AllocAry(x%qm,       p%nDOFM, 'x%qm',       ErrStat2, ErrMsg2 ); if(Failed()) return
      CALL AllocAry(x%qmdot,    p%nDOFM, 'x%qmdot',    ErrStat2, ErrMsg2 ); if(Failed()) return
      CALL AllocAry(m%qmdotdot, p%nDOFM, 'm%qmdotdot', ErrStat2, ErrMsg2 ); if(Failed()) return
      x%qm      = 0.0_ReKi   
      x%qmdot   = 0.0_ReKi
      m%qmdotdot= 0.0_ReKi
   END IF
   
   xd%DummyDiscState  = 0.0_ReKi
   z%DummyConstrState = 0.0_ReKi

   ! Allocate OtherState%xdot if using multi-step method; initialize n
   IF ( ( p%IntMethod .eq. 2) .OR. ( p%IntMethod .eq. 3)) THEN
      !bjj: note that the way SD_UpdateStates is implemented, "n" doesn't need to be initialized here
      Allocate( OtherState%xdot(4), STAT=ErrStat2 )
      IF (ErrStat2 /= 0) THEN
         CALL SetErrStat ( ErrID_Fatal, 'Error allocating OtherState%xdot', ErrStat, ErrMsg, 'SD_Init' )
         CALL CleanUp()
         RETURN
      END IF
   ENDIF
 
   ! Allocate miscellaneous variables, used only to avoid temporary copies of variables allocated/deallocated and sometimes recomputed each time
   CALL AllocMiscVars(p, m, ErrStat2, ErrMsg2); if(Failed()) return
      
   ! --------------------------------------------------------------------------------
   ! --- Initialize Inputs and Outputs
   ! --------------------------------------------------------------------------------
   ! Create the input and output meshes associated with Transition Piece reference point       
   CALL CreateTPMeshes( InitInput%TP_RefPoint, u%TPMesh, y%Y1Mesh, ErrStat2, ErrMsg2 ); if(Failed()) return
   
   ! Construct the input mesh for the interior nodes which result from the Craig-Bampton reduction
   CALL CreateY2Meshes( p%nNodes, Init%Nodes, p%Nodes_I(:,1), p%Nodes_L(:,1), p%Nodes_C(:,1), u%LMesh, y%Y2Mesh, ErrStat2, ErrMsg2 ); if(Failed()) return
   call AllocAry( p%INodes_Mesh_to_SD, p%nNodes, 'INodes_Mesh_to_SD', ErrStat2, ErrMsg2); CALL SetErrStat( ErrStat2, ErrMsg2, ErrStat, ErrMsg, 'AllocMiscVars')      
   call AllocAry( p%INodes_SD_to_Mesh, p%nNodes, 'INodes_SD_to_Mesh', ErrStat2, ErrMsg2); CALL SetErrStat( ErrStat2, ErrMsg2, ErrStat, ErrMsg, 'AllocMiscVars')      
   call Y2Mesh_SD_Mapping(p, p%INodes_Mesh_to_SD) ! Store mapping from y2/u mesh to Subdyn nodes indices
   call SD_Y2Mesh_Mapping(p, p%INodes_SD_to_Mesh) ! Store mapping from Subdyn to y2/u-mesh nodes indices

   ! --- Write the summary file
   IF ( Init%SSSum ) THEN 
      ! note p%KBB/MBB are KBBt/MBBt
      ! Write a summary of the SubDyn Initialization                     
      CALL OutSummary(Init, p, InitInput, CBparams,  ErrStat2, ErrMsg2); if(Failed()) return
   ENDIF 
   
   ! Initialize the outputs & Store mapping between nodes and elements  
   CALL SDOUT_Init( Init, y, p, m, InitOut, InitInput%WtrDpth, ErrStat2, ErrMsg2 ); if(Failed()) return
   
   ! Determine if we need to perform output file handling
   IF ( p%OutSwtch == 1 .OR. p%OutSwtch == 3 ) THEN  
       CALL SDOUT_OpenOutput( SD_ProgDesc, Init%RootName, p, InitOut, ErrStat2, ErrMsg2 ); if(Failed()) return
   END IF
      
   
   ! Tell GLUECODE the SubDyn timestep interval 
   Interval = p%SDdeltaT
   CALL CleanUp()

CONTAINS
   LOGICAL FUNCTION Failed()
        call SetErrStat(ErrStat2, ErrMsg2, ErrStat, ErrMsg, 'SD_Init') 
        Failed =  ErrStat >= AbortErrLev
        if (Failed) call CleanUp()
   END FUNCTION Failed
   
   SUBROUTINE CleanUp()   
      CALL SD_DestroyInitType(Init,   ErrStat2, ErrMsg2)
      CALL SD_DestroyCB_MatArrays(  CBparams,  ErrStat2, ErrMsg2 )  ! local variables
   END SUBROUTINE CleanUp

END SUBROUTINE SD_Init

!----------------------------------------------------------------------------------------------------------------------------------
!> Loose coupling routine for solving for constraint states, integrating continuous states, and updating discrete and other states.
!! Continuous, discrete, constraint, and other states are updated for t + Interval.
SUBROUTINE SD_UpdateStates( t, n, Inputs, InputTimes, p, x, xd, z, OtherState, m, ErrStat, ErrMsg )
      REAL(DbKi),                         INTENT(IN   ) :: t               !< Current simulation time in seconds
      INTEGER(IntKi),                     INTENT(IN   ) :: n               !< Current step of the simulation: t = n*Interval
      TYPE(SD_InputType),                 INTENT(INOUT) :: Inputs(:)       !< Inputs at Times
      REAL(DbKi),                         INTENT(IN   ) :: InputTimes(:)   !< Times in seconds associated with Inputs
      TYPE(SD_ParameterType),             INTENT(IN   ) :: p               !< Parameters
      TYPE(SD_ContinuousStateType),       INTENT(INOUT) :: x               !< Input: Continuous states at t;
                                                                           !!   Output: Continuous states at t + Interval
      TYPE(SD_DiscreteStateType),         INTENT(INOUT) :: xd              !< Input: Discrete states at t;
                                                                           !!   Output: Discrete states at t + Interval
      TYPE(SD_ConstraintStateType),       INTENT(INOUT) :: z               !< Input: Constraint states at t;
                                                                           !!   Output: Constraint states at t + Interval
      TYPE(SD_OtherStateType),            INTENT(INOUT) :: OtherState      !< Input: Other states at t;
                                                                           !!   Output: Other states at t + Interval
      TYPE(SD_MiscVarType),               INTENT(INOUT) :: m               !< Misc/optimization variables
      INTEGER(IntKi),                     INTENT(  OUT) :: ErrStat         !< Error status of the operation
      CHARACTER(*),                       INTENT(  OUT) :: ErrMsg          !< Error message if ErrStat /= ErrID_None
      ! Initialize variables
      ErrStat   = ErrID_None           ! no error has occurred
      ErrMsg    = ""
            
      IF ( p%nDOFM == 0) RETURN ! no retained modes = no states
        
      IF (p%IntMethod .eq. 1) THEN
         CALL SD_RK4( t, n, Inputs, InputTimes, p, x, xd, z, OtherState, m, ErrStat, ErrMsg )
      ELSEIF (p%IntMethod .eq. 2) THEN
         CALL SD_AB4( t, n, Inputs, InputTimes, p, x, xd, z, OtherState, m, ErrStat, ErrMsg )
      ELSEIF (p%IntMethod .eq. 3) THEN
         CALL SD_ABM4( t, n, Inputs, InputTimes, p, x, xd, z, OtherState, m, ErrStat, ErrMsg )
      ELSE  
         CALL SD_AM2( t, n, Inputs, InputTimes, p, x, xd, z, OtherState, m, ErrStat, ErrMsg )
      END IF
      
END SUBROUTINE SD_UpdateStates


!----------------------------------------------------------------------------------------------------------------------------------
!> Routine for computing outputs, used in both loose and tight coupling.
SUBROUTINE SD_CalcOutput( t, u, p, x, xd, z, OtherState, y, m, ErrStat, ErrMsg )
      REAL(DbKi),                   INTENT(IN   )  :: t           !< Current simulation time in seconds
      TYPE(SD_InputType),           INTENT(IN   )  :: u           !< Inputs at t
      TYPE(SD_ParameterType),target,INTENT(IN   )  :: p           !< Parameters
      TYPE(SD_ContinuousStateType), INTENT(IN   )  :: x           !< Continuous states at t
      TYPE(SD_DiscreteStateType),   INTENT(IN   )  :: xd          !< Discrete states at t
      TYPE(SD_ConstraintStateType), INTENT(IN   )  :: z           !< Constraint states at t
      TYPE(SD_OtherStateType),      INTENT(IN   )  :: OtherState  !< Other states at t
      TYPE(SD_OutputType),          INTENT(INOUT)  :: y           !< Outputs computed at t (Input only so that mesh con-
                                                                  !!   nectivity information does not have to be recalculated)
      TYPE(SD_MiscVarType),         INTENT(INOUT)  :: m           !< Misc/optimization variables
      INTEGER(IntKi),               INTENT(  OUT)  :: ErrStat     !< Error status of the operation
      CHARACTER(*),                 INTENT(  OUT)  :: ErrMsg      !< Error message if ErrStat /= ErrID_None
      !locals
      INTEGER(IntKi)               :: L1,L2       ! partial Lengths of state and input arrays
      INTEGER(IntKi)               :: I,J          ! Counters
      INTEGER(IntKi)               :: iSDNode, iY2Node
      REAL(ReKi)                   :: AllOuts(0:MaxOutPts+p%OutAllInt*p%OutAllDims)
      REAL(ReKi)                   :: rotations(3)
<<<<<<< HEAD
      REAL(ReKi)                   :: ULS(p%nDOFL),  UL0m(p%nDOFL),  FLt(p%nDOFL)  ! Temporary values in static improvement method
      REAL(ReKi)                   :: Y1(6)
=======
      REAL(ReKi)                   :: ULS(p%nDOF__L),  UL0m(p%nDOF__L),  FLt(p%nDOF__L)  ! Temporary values in static improvement method
      REAL(ReKi)                   :: Y1(6)
      REAL(ReKi)                   :: Y1_ExtraMoment(3) ! Lever arm moment contributions due to interface displacement
>>>>>>> 51b4bd93
      INTEGER(IntKi), pointer      :: DOFList(:)
      INTEGER(IntKi)               :: startDOF
      REAL(ReKi)                   :: DCM(3,3),junk(6,p%nNodes_L)
      REAL(ReKi)                   :: HydroForces(6*p%nNodes_I) !  !Forces from all interface nodes listed in one big array  ( those translated to TP ref point HydroTP(6) are implicitly calculated in the equations)
      TYPE(SD_ContinuousStateType) :: dxdt        ! Continuous state derivatives at t- for output file qmdotdot purposes only
      INTEGER(IntKi)               :: ErrStat2    ! Error status of the operation (occurs after initial error)
      CHARACTER(ErrMsgLen)         :: ErrMsg2     ! Error message if ErrStat2 /= ErrID_None
      ! Initialize ErrStat
      ErrStat = ErrID_None
      ErrMsg  = ""
                                    
      ! Compute the small rotation angles given the input direction cosine matrix
      rotations  = GetSmllRotAngs(u%TPMesh%Orientation(:,:,1), ErrStat2, Errmsg2); if(Failed()) return
      
      ! Inputs at the transition piece:
      m%u_TP       = (/REAL(u%TPMesh%TranslationDisp(:,1),ReKi), rotations/)
      m%udot_TP    = (/u%TPMesh%TranslationVel( :,1), u%TPMesh%RotationVel(:,1)/)
      m%udotdot_TP = (/u%TPMesh%TranslationAcc( :,1), u%TPMesh%RotationAcc(:,1)/)
      ! Inputs on interior nodes:
      CALL ConstructUFL( u, p, m, m%UFL )

      !________________________________________
      ! Set motion outputs on y%Y2mesh
      !________________________________________
      ! Y2 = C2*x + D2*u + F2 (Eq. 17)
      m%UR_bar        =                                      matmul( p%TI      , m%u_TP       )  ! UR_bar         [ Y2(1) =       0*x(1) + D2(1,1)*u(1) ]      
      m%UR_bar_dot    =                                      matmul( p%TI      , m%udot_TP    )  ! UR_bar_dot     [ Y2(3) =       0*x(1) + D2(3,2)*u(2) ]
      m%UR_bar_dotdot =                                      matmul( p%TI      , m%udotdot_TP )  ! U_R_bar_dotdot [ Y2(5) =       0*x(2) + D2(5,3)*u(3) ] 

      IF ( p%nDOFM > 0) THEN
         m%UL            = matmul( p%PhiM,  x%qm    )      + matmul( p%PhiRb_TI, m%u_TP       )  ! UL             [ Y2(2) = C2(2,1)*x(1) + D2(2,1)*u(1) ] : IT MAY BE MODIFIED LATER IF STATIC IMPROVEMENT
         m%UL_dot        = matmul( p%PhiM,  x%qmdot )      + matmul( p%PhiRb_TI, m%udot_TP    )  ! UL_dot         [ Y2(4) = C2(2,2)*x(2) + D2(4,2)*u(2) ]      
         m%UL_dotdot     = matmul( p%C2_61, x%qm    )      + matmul( p%C2_62   , x%qmdot )    &  ! UL_dotdot      [ Y2(6) = C2(6,1)*x(1) + C2(6,2)*x(2) ...
                         + matmul( p%D2_63, m%udotdot_TP ) + matmul( p%D2_64,    m%UFL      ) &  !                        + D2(6,3)*u(3) + D2(6,4)*u(4) ...  ! -> bjj: this line takes up a lot of time. are any matrices sparse?
                                  + p%F2_61                                                                                 !                        + F2(6) ]                  
      ELSE ! There are no states when p%nDOFM=0 (i.e., no retained modes: p%nDOFM=0), so we omit those portions of the equations
         m%UL            =                                   matmul( p%PhiRb_TI, m%u_TP       )  ! UL             [ Y2(2) =       0*x(1) + D2(2,1)*u(1) ] : IT MAY BE MODIFIED LATER IF STATIC IMPROVEMENT
         m%UL_dot        =                                   matmul( p%PhiRb_TI, m%udot_TP    )  ! UL_dot         [ Y2(4) =       0*x(2) + D2(4,2)*u(2) ]      
         m%UL_dotdot     =                                   matmul( p%PhiRb_TI, m%udotdot_TP )  ! UL_dotdot      [ Y2(6) =       0*x(:) + D2(6,3)*u(3) + 0*u(4) + 0]
      END IF
      
      !STATIC IMPROVEMENT METHOD  ( modify UL )
      IF (p%SttcSolve) THEN
         FLt  = MATMUL(p%PhiL_T,                  m%UFL + p%FGL)  ! -> bjj: todo: this line takes up A LOT of time. is PhiL sparse???? no (solution: don't call this routine thousands of time to calculate the jacobian)
         ULS  = MATMUL(p%PhiLInvOmgL2,            FLt          )  ! -> bjj: todo: this line takes up A LOT of time. is PhiL sparse????
         m%UL = m%UL + ULS 
          
         IF ( p%nDOFM > 0) THEN
            UL0M = MATMUL(p%PhiLInvOmgL2(:,1:p%nDOFM), FLt(1:p%nDOFM)       )
            m%UL = m%UL - UL0M 
         END IF          
      ENDIF    
      ! --- Build original DOF vectors (DOF before the CB reduction)
<<<<<<< HEAD
      m%U_red       (p%IDI) = m%UR_bar
      m%U_red       (p%IDL) = m%UL     
      m%U_red       (p%IDC) = 0           !!! TODO, might not be generic
      m%U_red_dot   (p%IDI) = m%UR_bar_dot
      m%U_red_dot   (p%IDL) = m%UL_dot     
      m%U_red_dot   (p%IDC) = 0           !!! TODO, might not be generic
      m%U_red_dotdot(p%IDI) = m%UR_bar_dotdot
      m%U_red_dotdot(p%IDL) = m%UL_dotdot    
      m%U_red_dotdot(p%IDC) = 0           !!! TODO, might not be generic
=======
      m%U_red       (p%IDI__) = m%UR_bar
      m%U_red       (p%ID__L) = m%UL     
      m%U_red       (p%IDC_Rb)= 0    ! TODO
      m%U_red       (p%ID__F) = 0
      m%U_red_dot   (p%IDI__) = m%UR_bar_dot
      m%U_red_dot   (p%ID__L) = m%UL_dot     
      m%U_red_dot   (p%IDC_Rb)= 0    ! TODO
      m%U_red_dot   (p%ID__F) = 0
      m%U_red_dotdot(p%IDI__) = m%UR_bar_dotdot
      m%U_red_dotdot(p%ID__L) = m%UL_dotdot    
      m%U_red_dotdot(p%IDC_Rb)= 0    ! TODO
      m%U_red_dotdot(p%ID__F) = 0
>>>>>>> 51b4bd93

      m%U_full        = matmul(p%T_red, m%U_red)
      m%U_full_dot    = matmul(p%T_red, m%U_red_dot)
      m%U_full_dotdot = matmul(p%T_red, m%U_red_dotdot)
                                                            
      ! --- Place displacement/velocity/acceleration into Y2 output mesh        
      DO iSDNode = 1,p%nNodes
         iY2Node = p%INodes_SD_to_Mesh(iSDNode)
         DOFList => p%NodesDOF(iSDNode)%List  ! Alias to shorten notations
         ! TODO TODO which orientation to give for joints with more than 6 dofs?
         ! Construct the direction cosine matrix given the output angles
         CALL SmllRotTrans( 'UR_bar input angles', m%U_full(DOFList(4)), m%U_full(DOFList(5)), m%U_full(DOFList(6)), DCM, '', ErrStat2, ErrMsg2)
         CALL SetErrStat(ErrStat2, ErrMsg2, ErrStat, ErrMsg, 'SD_CalcOutput')
         y%Y2mesh%Orientation     (:,:,iY2Node)   = DCM
         y%Y2mesh%TranslationDisp (:,iY2Node)     = m%U_full        (DOFList(1:3))
         y%Y2mesh%TranslationVel  (:,iY2Node)     = m%U_full_dot    (DOFList(1:3))
         y%Y2mesh%TranslationAcc  (:,iY2Node)     = m%U_full_dotdot (DOFList(1:3))
         y%Y2mesh%RotationVel     (:,iY2Node)     = m%U_full_dot    (DOFList(4:6))
         y%Y2mesh%RotationAcc     (:,iY2Node)     = m%U_full_dotdot (DOFList(4:6))
      enddo
      !________________________________________
      ! Set loads outputs on y%Y1Mesh
      !________________________________________
      ! ---------------------------------------------------------------------------------
      !Y1= TP reaction Forces, i.e. force that the jacket exerts onto the TP and above  
      ! ---------------------------------------------------------------------------------
      ! Eq. 15: Y1 = -(C1*x + D1*u + FY)  [note the negative sign!!!!]
      !NEED TO ADD HYDRODYNAMIC FORCES AT THE Interface NODES
        !Aggregate the forces and moments at the interface nodes to the reference point
        !TODO: where are these HydroTP, HydroForces documented?
      DO I = 1, p%nNodes_I 
         startDOF = (I-1)*6 + 1 ! NOTE: this works since interface is assumed to be sorted like LMesh and have 6 DOF per nodes
         !Take care of Hydrodynamic Forces that will go into INterface Forces later
         HydroForces(startDOF:startDOF+5 ) =  (/u%LMesh%Force(:,I),u%LMesh%Moment(:,I)/)  !(6,NNODES_I)
      ENDDO
                
      !HydroTP =  matmul(transpose(p%TI),HydroForces) ! (6,1) calculated below
      ! note: matmul( HydroForces, p%TI ) = matmul( transpose(p%TI), HydroForces) because HydroForces is 1-D            
      IF ( p%nDOFM > 0) THEN
         Y1 = -(   matmul(p%C1_11, x%qm) + matmul(p%C1_12,x%qmdot)                                    &  ! -(   C1(1,1)*x(1) + C1(1,2)*x(2)
                 + matmul(p%KBB,   m%u_TP) + matmul(p%D1_13, m%udotdot_TP) + matmul(p%D1_14, m%UFL)   &  !    + D1(1,1)*u(1) + 0*u(2) + D1(1,3)*u(3) + D1(1,4)*u(4)
                 - matmul( HydroForces, p%TI )  + p%FY )                                                                            !    + D1(1,5)*u(5) + Fy(1) )
      ELSE ! No retained modes, so there are no states
         Y1 = -( matmul(p%KBB,   m%u_TP) + matmul(p%MBB, m%udotdot_TP) + matmul(p%D1_14, m%UFL)   &  ! -(  0*x + D1(1,1)*u(1) + 0*u(2) + D1(1,3)*u(3) + D1(1,4)*u(4)
                 - matmul( HydroForces, p%TI )  + p%FY )                                             !    + D1(1,5)*u(5) + Fy(1) )
      END IF
      ! Computing extra moments due to lever arm introduced by interface displacement
      !               Y1(:3) = -f_TP
      !               MExtra = -u_TP x f_TP
      ! Y1_MExtra = - MExtra = -u_TP x Y1(1:3) ! NOTE: double cancelling of signs 
      Y1_ExtraMoment(1) = - m%u_TP(2) * Y1(3) + m%u_TP(3) * Y1(2)
      Y1_ExtraMoment(2) = - m%u_TP(3) * Y1(1) + m%u_TP(1) * Y1(3)
      Y1_ExtraMoment(3) = - m%u_TP(1) * Y1(2) + m%u_TP(2) * Y1(1)
      
      ! values on the interface mesh are Y1 (SubDyn forces) + Hydrodynamic forces
      y%Y1Mesh%Force (:,1) = Y1(1:3) 
      y%Y1Mesh%Moment(:,1) = Y1(4:6) + Y1_ExtraMoment 
            
     !________________________________________
     ! CALCULATE OUTPUT TO BE WRITTEN TO FILE 
     !________________________________________
     ! OutSwtch determines whether or not to actually output results via the WriteOutput array
     !    0 = No one needs the SubDyn outputs provided via the WriteOutput array.
     !    1 = SubDyn will generate an output file of its own.  
     !    2 = the caller will handle the outputs, but SubDyn needs to provide them.
     !    3 = Both 1 and 2
      IF ( p%OutSwtch > 0 ) THEN
         ! call CalcContStateDeriv one more time to store these qmdotdot for debugging purposes in the output file
         !find xdot at t
         IF ( p%nDOFM > 0 ) THEN
            ! note that this re-sets m%udotdot_TP and m%UFL, but they are the same values as earlier in this routine so it doesn't change results in SDOut_MapOutputs()
            CALL SD_CalcContStateDeriv( t, u, p, x, xd, z, OtherState, m, dxdt, ErrStat2, ErrMsg2 ); if(Failed()) return
            !Assign the acceleration to the x variable since it will be used for output file purposes for SSqmdd01-99, and dxdt will disappear
            m%qmdotdot=dxdt%qmdot
            ! Destroy dxdt because it is not necessary for the rest of the subroutine
            CALL SD_DestroyContState( dxdt, ErrStat2, ErrMsg2); if(Failed()) return
         END IF
          
         ! Write the previous output data into the output file           
         IF ( ( p%OutSwtch == 1 .OR. p%OutSwtch == 3 ) .AND. ( t > m%LastOutTime ) ) THEN
            IF ((m%Decimat .EQ. p%OutDec) .OR. (m%Decimat .EQ. 0))  THEN
               m%Decimat=1  !reset counter
               CALL SDOut_WriteOutputs( p%UnJckF, m%LastOutTime, m%SDWrOutput, p, ErrStat2, ErrMsg2 ); if(Failed()) return
            ELSE      
               m%Decimat=m%Decimat+1
            ENDIF
         END IF        
         
         ! Map calculated results into the AllOuts Array + perform averaging and all necessary extra calculations
         CALL SDOut_MapOutputs(t, u, p, x, y, m, AllOuts, ErrStat2, ErrMsg2); if(Failed()) return
            
         ! Put the output data in the WriteOutput array
         DO I = 1,p%NumOuts+p%OutAllInt*p%OutAllDims
            y%WriteOutput(I) = p%OutParam(I)%SignM * AllOuts( p%OutParam(I)%Indx )
            IF ( p%OutSwtch == 1 .OR. p%OutSwtch == 3 ) THEN
               m%SDWrOutput(I) = y%WriteOutput(I)            
            END IF                        
         END DO
         m%LastOutTime   = t
      ENDIF           
  
CONTAINS
   LOGICAL FUNCTION Failed()
        call SetErrStat(ErrStat2, ErrMsg2, ErrStat, ErrMsg, 'SD_CalcOutput') 
        Failed =  ErrStat >= AbortErrLev
        if (Failed) call CleanUp()
   END FUNCTION Failed
   
   SUBROUTINE CleanUp
       CALL SD_DestroyContState( dxdt, ErrStat2, ErrMsg2)
   END SUBROUTINE CleanUp

END SUBROUTINE SD_CalcOutput

!----------------------------------------------------------------------------------------------------------------------------------
!> Tight coupling routine for computing derivatives of continuous states
!! note that this also sets m%UFL and m%udotdot_TP
SUBROUTINE SD_CalcContStateDeriv( t, u, p, x, xd, z, OtherState, m, dxdt, ErrStat, ErrMsg )
      REAL(DbKi),                   INTENT(IN   )  :: t           !< Current simulation time in seconds
      TYPE(SD_InputType),           INTENT(IN   )  :: u           !< Inputs at t
      TYPE(SD_ParameterType),       INTENT(IN   )  :: p           !< Parameters
      TYPE(SD_ContinuousStateType), INTENT(IN)     :: x           !< Continuous states at t -WHY IS THIS INOUT and not JUST IN? RRD, changed to IN on2/19/14 check with Greg
      TYPE(SD_DiscreteStateType),   INTENT(IN   )  :: xd          !< Discrete states at t
      TYPE(SD_ConstraintStateType), INTENT(IN   )  :: z           !< Constraint states at t
      TYPE(SD_OtherStateType),      INTENT(IN   )  :: OtherState  !< Other states at t
      TYPE(SD_MiscVarType),         INTENT(INOUT)  :: m           !< Misc/optimization variables
      TYPE(SD_ContinuousStateType), INTENT(  OUT)  :: dxdt        !< Continuous state derivatives at t
      INTEGER(IntKi),               INTENT(  OUT)  :: ErrStat     !< Error status of the operation
      CHARACTER(*),                 INTENT(  OUT)  :: ErrMsg      !< Error message if ErrStat /= ErrID_None
      INTEGER(IntKi)       :: ErrStat2
      CHARACTER(ErrMsgLen) :: ErrMsg2
      ! Initialize ErrStat
      ErrStat = ErrID_None
      ErrMsg  = ""
          
      ! INTENT(OUT) automatically deallocates the arrays on entry, we have to allocate them here
      CALL AllocAry(dxdt%qm,    p%nDOFM, 'dxdt%qm',    ErrStat2, ErrMsg2 ); CALL SetErrStat ( ErrStat2, ErrMsg2, ErrStat, ErrMsg, 'SD_CalcContStateDeriv' )
      CALL AllocAry(dxdt%qmdot, p%nDOFM, 'dxdt%qmdot', ErrStat2, ErrMsg2 ); CALL SetErrStat ( ErrStat2, ErrMsg2, ErrStat, ErrMsg, 'SD_CalcContStateDeriv' )
      IF ( ErrStat >= AbortErrLev ) RETURN
         
      IF ( p%nDOFM == 0 ) RETURN
      
      ! form u(3) in Eq. 10:
      m%udotdot_TP = (/u%TPMesh%TranslationAcc(:,1), u%TPMesh%RotationAcc(:,1)/)
      
      ! form u(4) in Eq. 10:
      CALL ConstructUFL( u, p, m, m%UFL )
      
      !Equation 12: X=A*x + B*u + Fx (Eq 12)
      dxdt%qm= x%qmdot

      ! NOTE: matmul( TRANSPOSE(p%PhiM), m%UFL ) = matmul( m%UFL, p%PhiM ) because UFL is 1-D
                != a(2,1) * x(1)   +   a(2,2) * x(2)         +  b(2,3) * u(3)                       + b(2,4) * u(4)                   + fx(2) 
     !dxdt%qmdot = p%NOmegaM2*x%qm + p%N2OmegaMJDamp*x%qmdot - matmul(p%MMB,m%udotdot_TP)  + matmul(p%PhiM_T,m%UFL) + p%FX 
      dxdt%qmdot = p%NOmegaM2*x%qm + p%N2OmegaMJDamp*x%qmdot - matmul(p%MMB,m%udotdot_TP)  + matmul(m%UFL, p%PhiM ) + p%FX 

END SUBROUTINE SD_CalcContStateDeriv

!-----------------------------------------------------------------------------------------------------------------------
SUBROUTINE SD_Input(SDInputFile, Init, p, ErrStat,ErrMsg)
   CHARACTER(*),            INTENT(IN)     :: SDInputFile
   TYPE(SD_InitType) ,      INTENT(INOUT)  :: Init
   TYPE(SD_ParameterType) , INTENT(INOUT)  :: p
   INTEGER(IntKi),          INTENT(  OUT)  :: ErrStat   ! Error status of the operation
   CHARACTER(*),            INTENT(  OUT)  :: ErrMsg    ! Error message if ErrStat /= ErrID_None
! local variable for input and output
CHARACTER(1024)              :: PriPath                                         ! The path to the primary input file
CHARACTER(1024)              :: Line                                            ! String to temporarially hold value of read line
INTEGER                      :: Sttus
CHARACTER(64), ALLOCATABLE   :: StrArray(:)  ! Array of strings, for better control of table inputs
LOGICAL                      :: Echo  
LOGICAL                      :: LegacyFormat
LOGICAL                      :: bNumeric
INTEGER(IntKi)               :: UnIn
<<<<<<< HEAD
INTEGER(IntKi)               :: nColumns
=======
INTEGER(IntKi)               :: nColumns, nColValid, nColNumeric
>>>>>>> 51b4bd93
INTEGER(IntKi)               :: IOS
INTEGER(IntKi)               :: UnEc   !Echo file ID

REAL(ReKi),PARAMETER        :: WrongNo=-9999.   ! Placeholder value for bad(old) values in JDampings

INTEGER(IntKi)               :: I, J, flg, K, nColsReactInterf
<<<<<<< HEAD
REAL(ReKi)                   :: Dummy_ReAry(SDMaxInpCols) 
=======
REAL(ReKi)                   :: Dummy_ReAry(SDMaxInpCols) , DummyFloat
>>>>>>> 51b4bd93
INTEGER(IntKi)               :: Dummy_IntAry(SDMaxInpCols)
INTEGER(IntKi)       :: ErrStat2
CHARACTER(ErrMsgLen) :: ErrMsg2
! Initialize ErrStat
ErrStat = ErrID_None
ErrMsg  = ""

UnEc = -1 
Echo = .FALSE.

CALL GetNewUnit( UnIn )   
  
CALL OpenFInpfile(UnIn, TRIM(SDInputFile), ErrStat2, ErrMsg2)

IF ( ErrStat2 /= ErrID_None ) THEN
   Call Fatal('Could not open SubDyn input file')
   return
END IF

CALL GetPath( SDInputFile, PriPath )    ! Input files will be relative to the path where the primary input file is located.


!-------------------------- HEADER ---------------------------------------------
CALL ReadCom( UnIn, SDInputFile, 'SubDyn input file header line 1', ErrStat2, ErrMsg2 ); if(Failed()) return
CALL ReadCom( UnIn, SDInputFile, 'SubDyn input file header line 2', ErrStat2, ErrMsg2 ); if(Failed()) return

!-------------------------- SIMULATION CONTROL PARAMETERS ----------------------
CALL ReadCom( UnIn, SDInputFile, ' SIMULATION CONTROL PARAMETERS ', ErrStat2, ErrMsg2 ); if(Failed()) return
CALL ReadVar(UnIn, SDInputFile, Echo, 'Echo', 'Echo Input File Logic Variable',ErrStat2, ErrMsg2); if(Failed()) return

IF ( Echo )  THEN 
   CALL OpenEcho ( UnEc, TRIM(Init%RootName)//'.ech' ,ErrStat2, ErrMsg2)
   IF ( ErrStat2 /= 0 ) THEN
      CALL Fatal("Could not open SubDyn echo file")
      return
   END IF
   REWIND(UnIn)
   !bjj: note we don't need to do error checking here; it was already checked (this is just a repeat of above)
   CALL ReadCom( UnIn, SDInputFile, 'SubDyn input file header line 1', ErrStat2, ErrMsg2 )
   CALL ReadCom( UnIn, SDInputFile, 'SubDyn input file header line 2', ErrStat2, ErrMsg2 )
   CALL ReadCom( UnIn, SDInputFile, 'SIMULATION CONTROL PARAMETERS'  , ErrStat2, ErrMsg2, UnEc )
   CALL ReadVar( UnIn, SDInputFile, Echo, 'Echo', 'Echo Input File Logic Variable',ErrStat2, ErrMsg2, UnEc )
ENDIF 

! Read time step   ("default" means use the glue-code default)
CALL ReadVar( UnIn, SDInputFile, Line, 'SDdeltaT', 'Subdyn Time Step',ErrStat2, ErrMsg2, UnEc ); if(Failed()) return

CALL Conv2UC( Line )    ! Convert Line to upper case.
IF ( TRIM(Line) == 'DEFAULT' )  THEN   ! .TRUE. when one wants to use the default value timestep provided by the glue code.
    p%SDdeltaT=Init%DT
ELSE                                   ! The input must have been specified numerically.
   READ (Line,*,IOSTAT=IOS)  p%SDdeltaT
   CALL CheckIOS ( IOS, SDInputFile, 'SDdeltaT', NumType, ErrStat2,ErrMsg2 ); if(Failed()) return

   IF ( ( p%SDdeltaT <=  0 ) )  THEN 
      call Fatal('SDdeltaT must be greater than or equal to 0.')
      return         
   END IF  
END IF
      
CALL ReadVar ( UnIn, SDInputFile, p%IntMethod, 'IntMethod', 'Integration Method',ErrStat2, ErrMsg2, UnEc ); if(Failed()) return
CALL ReadLVar(UnIn, SDInputFile, p%SttcSolve, 'SttcSolve', 'Solve dynamics about static equilibrium point', ErrStat2, ErrMsg2, UnEc); if(Failed()) return
!-------------------- FEA and CRAIG-BAMPTON PARAMETERS---------------------------
CALL ReadCom  ( UnIn, SDInputFile, ' FEA and CRAIG-BAMPTON PARAMETERS ', ErrStat2, ErrMsg2, UnEc ); if(Failed()) return
CALL ReadIVar ( UnIn, SDInputFile, Init%FEMMod, 'FEMMod', 'FEM analysis mode'             ,ErrStat2, ErrMsg2, UnEc ); if(Failed()) return ! 0= Euler-Bernoulli(E-B); 1=Tapered E-B; 2= Timoshenko; 3= tapered Timoshenko
CALL ReadIVar ( UnIn, SDInputFile, Init%NDiv  , 'NDiv'  , 'Number of divisions per member',ErrStat2, ErrMsg2, UnEc ); if(Failed()) return
CALL ReadLVar ( UnIn, SDInputFile, Init%CBMod , 'CBMod' , 'C-B mod flag'                  ,ErrStat2, ErrMsg2, UnEc ); if(Failed()) return

IF (Check( (p%IntMethod < 1) .OR.(p%IntMethod > 4)     , 'IntMethod must be 1 through 4.')) return
IF (Check( (Init%FEMMod < 0 ) .OR. ( Init%FEMMod > 4 ) , 'FEMMod must be 0, 1, 2, or 3.')) return
IF (Check( Init%NDiv < 1                               , 'NDiv must be a positive integer')) return
IF (Check( Init%FEMMod==2  , 'FEMMod = 2 (tapered Euler-Bernoulli) not implemented')) return
IF (Check( Init%FEMMod==4  , 'FEMMod = 4 (tapered Timoshenko) not implemented')) return

IF (Init%CBMod) THEN
   ! Nmodes - Number of interal modes to retain.
   CALL ReadIVar ( UnIn, SDInputFile, p%nDOFM, 'Nmodes', 'Number of internal modes',ErrStat2, ErrMsg2, UnEc ); if(Failed()) return

   IF (Check( p%nDOFM < 0 , 'Nmodes must be a non-negative integer.')) return
   
   if ( p%nDOFM > 0 ) THEN
      ! Damping ratios for retained modes
      CALL AllocAry(Init%JDampings, p%nDOFM, 'JDamping', ErrStat2, ErrMsg2) ; if(Failed()) return
      Init%JDampings=WrongNo !Initialize
   
      CALL ReadAry( UnIn, SDInputFile, Init%JDampings, p%nDOFM, 'JDamping', 'Damping ratio of the internal modes', ErrStat2, ErrMsg2, UnEc );
      ! note that we don't check the ErrStat2 here; if the user entered fewer than Nmodes values, we will use the
      ! last entry to fill in remaining values.
      !Check 1st value, we need at least one good value from user or throw error
      IF ((Init%JDampings(1) < 0 ) .OR. (Init%JDampings(1) >= 100.0)) THEN
            CALL Fatal('Damping ratio should be larger than 0 and less than 100')
            return
      ELSE
         DO I = 2, p%nDOFM
            IF ( Init%JDampings(I) .EQ. WrongNo ) THEN
               Init%Jdampings(I:p%nDOFM)=Init%JDampings(I-1)
               IF (i /= 2) THEN ! display an informational message if we're repeating the last value (unless we only entered one value)
                  ErrStat = ErrID_Info
                  ErrMsg  = 'Using damping ratio '//trim(num2lstr(Init%JDampings(I-1)))//' for modes '//trim(num2lstr(I))//' - '//trim(num2lstr(p%nDOFM))//'.'
               END IF
               EXIT
            ELSEIF ( ( Init%JDampings(I) < 0 ) .OR.( Init%JDampings(I) >= 100.0 ) ) THEN    
               CALL Fatal('Damping ratio should be larger than 0 and less than 100')
               return
            ENDIF      
        ENDDO
      ENDIF   
      IF (ErrStat2 /= ErrID_None .AND. Echo) THEN ! ReadAry had an error because it couldn't read the entire array so it didn't write this to the echo file; we assume the last-read values are used for remaining JDampings
         WRITE( UnEc, Ec_ReAryFrmt ) 'JDamping', 'Damping ratio of the internal modes', Init%Jdampings(1:MIN(p%nDOFM,NWTC_MaxAryLen))              
      END IF
   ELSE
      CALL ReadCom( UnIn, SDInputFile, 'JDamping', ErrStat2, ErrMsg2, UnEc ); if(Failed()) return
   END IF

ELSE   !CBMOD=FALSE  : all modes are retained, not sure how many they are yet
   !note at this stage I do not know nDOFL yet; Nmodes will be updated later for the FULL FEM CASE. 
   p%nDOFM = -1
   !Ignore next line
   CALL ReadCom( UnIn, SDInputFile, 'Nmodes', ErrStat2, ErrMsg2, UnEc ); if(Failed()) return
   !Read 1 damping value for all modes
   CALL AllocAry(Init%JDampings, 1, 'JDamping', ErrStat2, ErrMsg2) ; if(Failed()) return
   CALL ReadVar ( UnIn, SDInputFile, Init%JDampings(1), 'JDampings', 'Damping ratio',ErrStat2, ErrMsg2, UnEc ); if(Failed()) return
   IF ( ( Init%JDampings(1) < 0 ) .OR.( Init%JDampings(1) >= 100.0 ) ) THEN 
         CALL Fatal('Damping ratio should be larger than 0 and less than 100.')
         RETURN
   ENDIF
ENDIF

IF ((p%nDOFM > 0) .OR. (.NOT.(Init%CBMod))) THEN !This if should not be at all, dampings should be divided by 100 regardless, also if CBmod=false p%nDOFM is undefined, but if Nmodes=0 then JDampings does not exist
   Init%JDampings = Init%JDampings/100.0_ReKi   !now the 20 is .20 as it should in all cases for 1 or Nmodes JDampings
END IF

!--------------------- STRUCTURE JOINTS: joints connect structure members -------------------------------
CALL ReadCom  ( UnIn, SDInputFile,               'STRUCTURE JOINTS'           ,ErrStat2, ErrMsg2, UnEc ); if(Failed()) return
CALL ReadIVar ( UnIn, SDInputFile, Init%NJoints, 'NJoints', 'Number of joints',ErrStat2, ErrMsg2, UnEc ); if(Failed()) return
CALL ReadCom  ( UnIn, SDInputFile,               'Joint Coordinates Headers'  ,ErrStat2, ErrMsg2, UnEc ); if(Failed()) return
CALL ReadCom  ( UnIn, SDInputFile,               'Joint Coordinates Units'    ,ErrStat2, ErrMsg2, UnEc ); if(Failed()) return
CALL AllocAry(Init%Joints, Init%NJoints, JointsCol, 'Joints', ErrStat2, ErrMsg2 ); if(Failed()) return
IF (Check(  Init%NJoints < 2, 'NJoints must be greater than 1')) return
! --- Reading first line to detect file format
READ(UnIn, FMT='(A)', IOSTAT=ErrStat2) Line  ; ErrMsg2='First line of joints array'; if (Failed()) return
! --- Reading first line to detect file format based on number of columns
nColumns=JointsCol
CALL AllocAry(StrArray, nColumns, 'StrArray',ErrStat2,ErrMsg2); if (Failed()) return 
CALL ReadCAryFromStr ( Line, StrArray, nColumns, 'Joints', 'First line of joints array', ErrStat2, ErrMsg2 )
if (ErrStat2/=0) then
<<<<<<< HEAD
   ! We try we 4 columns (legacy format)
=======
   ! We try with 4 columns (legacy format)
>>>>>>> 51b4bd93
   nColumns = 4
   deallocate(StrArray)
   CALL AllocAry(StrArray, nColumns, 'StrArray',ErrStat2,ErrMsg2); if (Failed()) return 
   CALL ReadCAryFromStr ( Line, StrArray, nColumns, 'Joints', 'First line of joints array', ErrStat2, ErrMsg2 ); if(Failed()) return
   print*,'!!!!!!!!!!!!!!!!!!!!!!!!!!!!!!!!!!!!!!!!!!!!!!!!!!!!!!!!!!!!!!!!!!!!!!!!!!!!!!!!!!!!'
   print*,'Warning: Legacy joints table format detected in SubDyn input file!' 
   print*,'         Some feature might be missing and only partial legacy support is provided.'
   print*,'         All joints are assumed cantilever, all members regular beams.' 
   print*,'         Visit: https://openfast.readthedocs.io/en/dev/source/user/api_change.html'
   print*,'         Look at the SubDyn API changes to adapt your input files.'
   print*,'!!!!!!!!!!!!!!!!!!!!!!!!!!!!!!!!!!!!!!!!!!!!!!!!!!!!!!!!!!!!!!!!!!!!!!!!!!!!!!!!!!!'
   Init%Joints(:,iJointType) = idJointCantilever ! All joints assumed cantilever
   Init%Joints(:,iJointType+1:JointsCol) = 0.0 ! remaining columns set to 0
   LegacyFormat=.True.  ! Legacy format - Delete me in 2024
<<<<<<< HEAD
   nColsReactInterf=InterfCol
else
   ! New format
   LegacyFormat=.False.
   nColsReactInterf=1
=======
else
   ! New format
   LegacyFormat=.False.
>>>>>>> 51b4bd93
endif
! Extract fields from first line
DO I = 1, nColumns
   bNumeric = is_numeric(StrArray(I), Init%Joints(1,I)) ! Convert from string to float
<<<<<<< HEAD
ENDDO
=======
   if (.not.bNumeric) then
      CALL Fatal(' Error in file "'//TRIM(SDInputFile)//'": Non numeric character found in Joints line. Problematic line: "'//trim(Line)//'"')
      return
   endif
ENDDO
deallocate(StrArray)
>>>>>>> 51b4bd93
! Read remaining lines
DO I = 2, Init%NJoints
   CALL ReadAry( UnIn, SDInputFile, Dummy_ReAry, nColumns, 'Joints', 'Joint number and coordinates', ErrStat2, ErrMsg2, UnEc ); if(Failed()) return
   Init%Joints(I,1:nColumns) = Dummy_ReAry(1:nColumns)
ENDDO
IF (Check(  Init%NJoints < 2, 'NJoints must be greater than 1')) return

!---------- GO AHEAD  and ROTATE STRUCTURE IF DESIRED TO SIMULATE WINDS FROM OTHER DIRECTIONS -------------
CALL SubRotate(Init%Joints,Init%NJoints,Init%SubRotateZ)

!------------------- BASE REACTION JOINTS: T/F for Locked/Free DOF @ each Reaction Node ---------------------
! The joints should be all clamped for now 
CALL ReadCom  ( UnIn, SDInputFile,           'BASE REACTION JOINTS'                           ,ErrStat2, ErrMsg2, UnEc ); if(Failed()) return
CALL ReadIVar ( UnIn, SDInputFile, p%nNodes_C, 'NReact', 'Number of joints with reaction forces',ErrStat2, ErrMsg2, UnEc ); if(Failed()) return
CALL ReadCom  ( UnIn, SDInputFile,           'Base reaction joints headers '                  ,ErrStat2, ErrMsg2, UnEc ); if(Failed()) return
CALL ReadCom  ( UnIn, SDInputFile,           'Base reaction joints units   '                  ,ErrStat2, ErrMsg2, UnEc ); if(Failed()) return
<<<<<<< HEAD
CALL AllocAry(p%Nodes_C, p%nNodes_C, nColsReactInterf, 'Reacts', ErrStat2, ErrMsg2 ); if(Failed()) return
DO I = 1, p%nNodes_C
   CALL ReadAry( UnIn, SDInputFile, Dummy_IntAry, nColsReactInterf, 'Reacts', 'Joint number and dof', ErrStat2 ,ErrMsg2, UnEc); if(Failed()) return
   p%Nodes_C(I,:) = Dummy_IntAry(1:nColsReactInterf)
ENDDO
IF (Check ( p%nNodes_C > Init%NJoints , 'NReact must be less than number of joints')) return
=======

CALL AllocAry(p%Nodes_C, p%nNodes_C, ReactCol , 'Reacts', ErrStat2, ErrMsg2 ); if(Failed()) return
p%Nodes_C(:,:) = 1  ! Important: By default all DOFs are contrained
p%Nodes_C(:,1) = -1 ! First column is node, initalize to wrong value for safety

call AllocAry(Init%SSIfile,  p%nNodes_C, 'SSIFile', ErrStat2, ErrMsg2); if(Failed()) return
call AllocAry(Init%SSIK, 21, p%nNodes_C, 'SSIK',    ErrStat2, ErrMsg2); if(Failed()) return
call AllocAry(Init%SSIM, 21, p%nNodes_C, 'SSIM',    ErrStat2, ErrMsg2); if(Failed()) return
Init%SSIfile(:) = ''
Init%SSIK       = 0.0_ReKi ! Important init TODO: read these matrices on the fly in SD_FEM maybe?
Init%SSIM       = 0.0_ReKi ! Important init
! Reading reaction lines one by one, allowing for 1, 7 or 8 columns, with col8 being a string for the SSIfile
DO I = 1, p%nNodes_C
   READ(UnIn, FMT='(A)', IOSTAT=ErrStat2) Line; ErrMsg2='Error reading reaction line'; if (Failed()) return
   call ReadIAryFromStr(Line, p%Nodes_C(I,:), 8, nColValid, nColNumeric, Init%SSIfile(I:I));
   if (nColValid==1 .and. nColNumeric==1) then
      ! Temporary allowing this
      print*,'Warning: SubDyn reaction line has only 1 column. Please use 7 or 8 values'
   else if (nColNumeric==7 .and.(nColValid==7.or.nColValid==8)) then
      ! This is fine.
   else
      CALL Fatal(' Error in file "'//TRIM(SDInputFile)//'": Reaction lines must consist of 7 numerical values, followed by an optional string. Problematic line: "'//trim(Line)//'"')
      return
   endif
ENDDO
IF (Check ( p%nNodes_C > Init%NJoints , 'NReact must be less than number of joints')) return


! Reading SSI matrices  if present
DO I = 1, p%nNodes_C
   if ( Init%SSIfile(I)/='' .and. (ANY(p%Nodes_C(I,2:ReactCol)==0))) then
      Init%SSIfile(I) = trim(PriPath)//trim(Init%SSIfile(I))
      CALL ReadSSIfile( Init%SSIfile(I), p%Nodes_C(I,1), Init%SSIK(:,I),Init%SSIM(:,I), ErrStat, ErrMsg, UnEc ); if(Failed()) return
   endif
enddo
       

>>>>>>> 51b4bd93

!------- INTERFACE JOINTS: T/F for Locked (to the TP)/Free DOF @each Interface Joint (only Locked-to-TP implemented thus far (=rigid TP)) ---------
! Joints with reaction forces, joint number and locked/free dof
CALL ReadCom  ( UnIn, SDInputFile,              'INTERFACE JOINTS'                     ,ErrStat2, ErrMsg2, UnEc ); if(Failed()) return
CALL ReadIVar ( UnIn, SDInputFile, p%nNodes_I, 'NInterf', 'Number of joints fixed to TP',ErrStat2, ErrMsg2, UnEc ); if(Failed()) return
CALL ReadCom  ( UnIn, SDInputFile,            'Interface joints headers',ErrStat2, ErrMsg2, UnEc ); if(Failed()) return
CALL ReadCom  ( UnIn, SDInputFile,            'Interface joints units  ',ErrStat2, ErrMsg2, UnEc ); if(Failed()) return
<<<<<<< HEAD
CALL AllocAry(p%Nodes_I, p%nNodes_I, nColsReactInterf, 'Interf', ErrStat2, ErrMsg2); if(Failed()) return
DO I = 1, p%nNodes_I
   CALL ReadIAry( UnIn, SDInputFile, Dummy_IntAry, nColsReactInterf, 'Interf', 'Interface joint number and dof', ErrStat2,ErrMsg2, UnEc); if(Failed()) return
   p%Nodes_I(I,:) = Dummy_IntAry(1:nColsReactInterf)
=======

CALL AllocAry(p%Nodes_I, p%nNodes_I, InterfCol, 'Interf', ErrStat2, ErrMsg2); if(Failed()) return
p%Nodes_I(:,:) = 1  ! Important: By default all DOFs are contrained
p%Nodes_I(:,1) = -1 ! First column is node, initalize to wrong value for safety
! Reading interface lines one by one, allowing for 1 or 7 columns (cannot use ReadIAry)
DO I = 1, p%nNodes_I
   READ(UnIn, FMT='(A)', IOSTAT=ErrStat2) Line  ; ErrMsg2='Error reading interface line'; if (Failed()) return
   call ReadIAryFromStr(Line, p%Nodes_I(I,:), 7, nColValid, nColNumeric);
   if ((nColValid/=nColNumeric).or.((nColNumeric/=1).and.(nColNumeric/=7)) ) then
      CALL Fatal(' Error in file "'//TRIM(SDInputFile)//'": Interface line must consist of 1 or 7 numerical values. Problematic line: "'//trim(Line)//'"')
      return
   endif
   if (any(p%Nodes_I(I,:)<=0)) then
      CALL Fatal(' Error in file "'//TRIM(SDInputFile)//'": For now, all DOF must be activated for interface lines. Problematic line: "'//trim(Line)//'"')
      return
   endif
>>>>>>> 51b4bd93
ENDDO
IF (Check( ( p%nNodes_I < 0 ) .OR. (p%nNodes_I > Init%NJoints), 'NInterf must be non-negative and less than number of joints.')) RETURN

!----------------------------------- MEMBERS --------------------------------------
! One day we will need to take care of COSMIDs for non-circular members
CALL ReadCom  ( UnIn, SDInputFile,             'Members '                     ,ErrStat2, ErrMsg2, UnEc ); if(Failed()) return
CALL ReadIVar ( UnIn, SDInputFile, p%NMembers, 'NMembers', 'Number of members',ErrStat2, ErrMsg2, UnEc ); if(Failed()) return
CALL ReadCom  ( UnIn, SDInputFile,             'Members Headers'              ,ErrStat2, ErrMsg2, UnEc ); if(Failed()) return
CALL ReadCom  ( UnIn, SDInputFile,             'Members Units  '              ,ErrStat2, ErrMsg2, UnEc ); if(Failed()) return
CALL AllocAry(Init%Members, p%NMembers, MembersCol, 'Members', ErrStat2, ErrMsg2)
Init%Members(:,:) = 0.0_ReKi
if (LegacyFormat) then
   nColumns = 5
   Init%Members(:,iMType) = idMemberBeam ! Important, in legacy all members are beams
else
   nColumns = MembersCol
endif
DO I = 1, p%NMembers
   CALL ReadAry( UnIn, SDInputFile, Dummy_IntAry, nColumns, 'Members', 'Member number and connectivity ', ErrStat2,ErrMsg2, UnEc); if(Failed()) return
   Init%Members(I,1:nColumns) = Dummy_IntAry(1:nColumns)
ENDDO   
IF (Check( p%NMembers < 1 , 'NMembers must be > 0')) return

!------------------ MEMBER X-SECTION PROPERTY data 1/2 [isotropic material for now: use this table if circular-tubular elements ------------------------
CALL ReadCom  ( UnIn, SDInputFile,                 ' Member X-Section Property Data 1/2 ',ErrStat2, ErrMsg2, UnEc ); if(Failed()) return
CALL ReadIVar ( UnIn, SDInputFile, Init%NPropSetsB, 'NPropSets', 'Number of property sets',ErrStat2, ErrMsg2, UnEc ); if(Failed()) return
CALL ReadCom  ( UnIn, SDInputFile,                 'Property Data 1/2 Header'            ,ErrStat2, ErrMsg2, UnEc ); if(Failed()) return
CALL ReadCom  ( UnIn, SDInputFile,                 'Property Data 1/2 Units '            ,ErrStat2, ErrMsg2, UnEc ); if(Failed()) return
CALL AllocAry(Init%PropSetsB, Init%NPropSetsB, PropSetsBCol, 'ProSets', ErrStat2, ErrMsg2) ; if(Failed()) return
DO I = 1, Init%NPropSetsB
   CALL ReadAry( UnIn, SDInputFile, Dummy_ReAry, PropSetsBCol, 'PropSets', 'PropSets number and values ', ErrStat2 , ErrMsg2, UnEc); if(Failed()) return
   Init%PropSetsB(I,:) = Dummy_ReAry(1:PropSetsBCol)
ENDDO   
IF (Check( Init%NPropSetsB < 1 , 'NPropSets must be >0')) return

!------------------ MEMBER X-SECTION PROPERTY data 2/2 [isotropic material for now: use this table if any section other than circular, however provide COSM(i,j) below) ------------------------
CALL ReadCom  ( UnIn, SDInputFile,                  'Member X-Section Property Data 2/2 '               ,ErrStat2, ErrMsg2, UnEc ); if(Failed()) return
CALL ReadIVar ( UnIn, SDInputFile, Init%NPropSetsX, 'NXPropSets', 'Number of non-circular property sets',ErrStat2, ErrMsg2, UnEc ); if(Failed()) return
CALL ReadCom  ( UnIn, SDInputFile,                  'Property Data 2/2 Header'                          ,ErrStat2, ErrMsg2, UnEc ); if(Failed()) return
CALL ReadCom  ( UnIn, SDInputFile,                  'Property Data 2/2 Unit  '                          ,ErrStat2, ErrMsg2, UnEc ); if(Failed()) return
CALL AllocAry(Init%PropSetsX, Init%NPropSetsX, PropSetsXCol, 'XPropSets', ErrStat2, ErrMsg2); if(Failed()) return
DO I = 1, Init%NPropSetsX
   CALL ReadAry( UnIn, SDInputFile, Init%PropSetsX(I,:), PropSetsXCol, 'XPropSets', 'XPropSets ID and values ', ErrStat2, ErrMsg2, UnEc ); if(Failed()) return
ENDDO   
IF (Check( Init%NPropSetsX < 0, 'NXPropSets must be >=0')) return

if (.not. LegacyFormat) then
   !-------------------------- CABLE PROPERTIES  -------------------------------------
   CALL ReadCom  ( UnIn, SDInputFile,                  'Cable properties'                                 ,ErrStat2, ErrMsg2, UnEc ); if(Failed()) return
   CALL ReadIVar ( UnIn, SDInputFile, Init%NPropSetsC, 'NPropSetsC', 'Number of cable properties' ,ErrStat2, ErrMsg2, UnEc ); if(Failed()) return
   CALL ReadCom  ( UnIn, SDInputFile,                  'Cable properties Header'                          ,ErrStat2, ErrMsg2, UnEc ); if(Failed()) return
   CALL ReadCom  ( UnIn, SDInputFile,                  'Cable properties Unit  '                          ,ErrStat2, ErrMsg2, UnEc ); if(Failed()) return
   CALL AllocAry(Init%PropSetsC, Init%NPropSetsC, PropSetsCCol, 'PropSetsC', ErrStat2, ErrMsg2); if(Failed()) return
   DO I = 1, Init%NPropSetsC
      CALL ReadAry( UnIn, SDInputFile, Init%PropSetsC(I,:), PropSetsCCol, 'PropSetsC', 'PropSetsC ID and values ', ErrStat2, ErrMsg2, UnEc ); if(Failed()) return
   ENDDO   
   IF (Check( Init%NPropSetsC < 0, 'NPropSetsCable must be >=0')) return
   !----------------------- RIGID LINK PROPERTIES ------------------------------------
   CALL ReadCom  ( UnIn, SDInputFile,                  'Rigid link properties'                                 ,ErrStat2, ErrMsg2, UnEc ); if(Failed()) return
   CALL ReadIVar ( UnIn, SDInputFile, Init%NPropSetsR, 'NPropSetsR', 'Number of rigid link properties' ,ErrStat2, ErrMsg2, UnEc ); if(Failed()) return
   CALL ReadCom  ( UnIn, SDInputFile,                  'Rigid link properties Header'                          ,ErrStat2, ErrMsg2, UnEc ); if(Failed()) return
   CALL ReadCom  ( UnIn, SDInputFile,                  'Rigid link properties Unit  '                          ,ErrStat2, ErrMsg2, UnEc ); if(Failed()) return
   CALL AllocAry(Init%PropSetsR, Init%NPropSetsR, PropSetsRCol, 'RigidPropSets', ErrStat2, ErrMsg2); if(Failed()) return
   DO I = 1, Init%NPropSetsR
      CALL ReadAry( UnIn, SDInputFile, Init%PropSetsR(I,:), PropSetsRCol, 'RigidPropSets', 'RigidPropSets ID and values ', ErrStat2, ErrMsg2, UnEc ); if(Failed()) return
   ENDDO   
   IF (Check( Init%NPropSetsR < 0, 'NPropSetsRigid must be >=0')) return
else
   Init%NPropSetsC=0
   Init%NPropSetsR=0
   CALL AllocAry(Init%PropSetsC, Init%NPropSetsC, PropSetsCCol, 'PropSetsC', ErrStat2, ErrMsg2); if(Failed()) return
   CALL AllocAry(Init%PropSetsR, Init%NPropSetsR, PropSetsRCol, 'RigidPropSets', ErrStat2, ErrMsg2); if(Failed()) return
endif

!---------------------- MEMBER COSINE MATRICES COSM(i,j) ------------------------
CALL ReadCom  ( UnIn, SDInputFile,              'Member direction cosine matrices '                   ,ErrStat2, ErrMsg2, UnEc ); if(Failed()) return
CALL ReadIVar ( UnIn, SDInputFile, Init%NCOSMs, 'NCOSMs', 'Number of unique direction cosine matrices',ErrStat2, ErrMsg2, UnEc ); if(Failed()) return
CALL ReadCom  ( UnIn, SDInputFile,              'Cosine Matrices Headers'                             ,ErrStat2, ErrMsg2, UnEc ); if(Failed()) return
CALL ReadCom  ( UnIn, SDInputFile,              'Cosine Matrices Units  '                             ,ErrStat2, ErrMsg2, UnEc ); if(Failed()) return
CALL AllocAry(Init%COSMs, Init%NCOSMs, COSMsCol, 'COSMs', ErrStat2, ErrMsg2); if(Failed()) return
DO I = 1, Init%NCOSMs
   CALL ReadAry( UnIn, SDInputFile, Init%COSMs(I,:), COSMsCol, 'CosM', 'Cosine Matrix IDs  and Values ', ErrStat2, ErrMsg2, UnEc ); if(Failed()) return
ENDDO   
IF (Check( Init%NCOSMs < 0     ,'NCOSMs must be >=0')) return

!------------------------ JOINT ADDITIONAL CONCENTRATED MASSES--------------------------
CALL ReadCom  ( UnIn, SDInputFile,              'Additional concentrated masses at joints '               ,ErrStat2, ErrMsg2, UnEc ); if(Failed()) return
CALL ReadIVar ( UnIn, SDInputFile, Init%nCMass, 'nCMass', 'Number of joints that have concentrated masses',ErrStat2, ErrMsg2, UnEc); if(Failed()) return
CALL ReadCom  ( UnIn, SDInputFile,              'Concentrated Mass Headers'                               ,ErrStat2, ErrMsg2, UnEc ); if(Failed()) return
CALL ReadCom  ( UnIn, SDInputFile,              'Concentrated Mass Units'                                 ,ErrStat2, ErrMsg2, UnEc ); if(Failed()) return
CALL AllocAry(Init%CMass, Init%nCMass, CMassCol, 'CMass', ErrStat2, ErrMsg2); if(Failed()) return
Init%CMass = 0.0 ! Important init since we allow user to only provide diagonal terms
DO I = 1, Init%nCMass
   !   CALL ReadAry( UnIn, SDInputFile, Init%CMass(I,:), CMassCol, 'CMass', 'Joint number and mass values ', ErrStat2, ErrMsg2, UnEc ); if(Failed()) return
   READ(UnIn, FMT='(A)', IOSTAT=ErrStat2) Line; ErrMsg2='Error reading concentrated mass line'; if (Failed()) return
   call ReadFAryFromStr(Line, Init%CMass(I,:), CMassCol, nColValid, nColNumeric);
   if ((nColValid/=nColNumeric).or.((nColNumeric/=5).and.(nColNumeric/=11)) ) then
      CALL Fatal(' Error in file "'//TRIM(SDInputFile)//'": Interface line must consist of 5 or 11 numerical values. Problematic line: "'//trim(Line)//'"')
      return
   endif
   if (Init%CMass(I,1)<=0) then ! Further checks in JointIDs are done in SD_FEM
      CALL Fatal(' Error in file "'//TRIM(SDInputFile)//'": Invalid concentrated mass JointID.  Problematic line: "'//trim(Line)//'"')
      return
   endif
ENDDO   
IF (Check( Init%nCMass < 0     , 'NCMass must be >=0')) return

!---------------------------- OUTPUT: SUMMARY & OUTFILE ------------------------------
CALL ReadCom (UnIn, SDInputFile,               'OUTPUT'                                            ,ErrStat2, ErrMsg2, UnEc ); if(Failed()) return
CALL ReadLVar(UnIn, SDInputFile, Init%SSSum  , 'SSSum'  , 'Summary File Logic Variable'            ,ErrStat2, ErrMsg2, UnEc ); if(Failed()) return
CALL ReadLVar(UnIn, SDInputFile, Init%OutCOSM, 'OutCOSM', 'Cosine Matrix Logic Variable'           ,ErrStat2, ErrMsg2, UnEc ); if(Failed()) return !bjj: TODO: OutCOSM isn't used anywhere else.
CALL ReadLVar(UnIn, SDInputFile, p%OutAll    , 'OutAll' , 'Output all Member Forces Logic Variable',ErrStat2, ErrMsg2, UnEc ); if(Failed()) return
!Store an integer version of it
p%OutAllInt= 1
IF ( .NOT. p%OutAll ) p%OutAllInt= 0
CALL ReadIVar(UnIn, SDInputFile, p%OutSwtch, 'OutSwtch', 'Output to which file variable',ErrStat2, ErrMsg2, UnEc ); if(Failed()) return
IF (Check( ( p%OutSwtch < 1 ) .OR. ( p%OutSwtch > 3) ,'OutSwtch must be >0 and <4')) return

Swtch: SELECT CASE (p%OutSwtch)
 CASE (1, 3) Swtch
    !p%OutJckF = TRIM(Init%RootName)//'.out'
 CASE (2)  Swtch
    !pass to glue code
 CASE DEFAULT Swtch
    CALL Fatal(' Error in file "'//TRIM(SDInputFile)//'": OutSwtch must be >0 and <4')
    return
 END SELECT Swtch
     
! TabDelim - Output format for tabular data.
CALL ReadLVar ( UnIn,  SDInputFile, Init%TabDelim, 'TabDelim', 'Use Tab Delimitation for numerical outputs',ErrStat2, ErrMsg2, UnEc); if(Failed()) return
IF ( Init%TabDelim ) THEN
         p%Delim = TAB
ELSE
         p%Delim = ' '
END IF

CALL ReadIVar( UnIn, SDInputFile, p%OutDec  , 'OutDec'  , 'Output Decimation'                , ErrStat2 , ErrMsg2 , UnEc ); if(Failed()) return
CALL ReadVar ( UnIn, SDInputFile, p%OutFmt  , 'OutFmt'  , 'Format for numerical outputs'     , ErrStat2 , ErrMsg2 , UnEc ); if(Failed()) return
CALL ReadVar ( UnIn, SDInputFile, p%OutSFmt , 'OutSFmt' , 'Format for output column headers' , ErrStat2 , ErrMsg2 , UnEc ); if(Failed()) return
CALL ReadCom ( UnIn, SDInputFile,             ' Member Output List SECTION ',ErrStat2, ErrMsg2, UnEc ); if(Failed()) return
CALL ReadIVar( UnIn, SDInputFile, p%NMOutputs, 'NMOutputs', 'Number of Members whose output must go into OutJckF and/or FAST .out',ErrStat2, ErrMsg2, UnEc )
if (Failed()) return
IF (Check ( (p%NMOutputs < 0) .OR. (p%NMOutputs > p%NMembers) .OR. (p%NMOutputs > 9), 'NMOutputs must be >=0 and <= minimim(NMembers,9)')) return

CALL ReadCom( UnIn, SDInputFile, ' Output Member Headers',ErrStat2, ErrMsg2, UnEc) ; if(Failed()) return
CALL ReadCom( UnIn, SDInputFile, ' Output Member Units'  ,ErrStat2, ErrMsg2, UnEc) ; if(Failed()) return

IF ( p%NMOutputs > 0 ) THEN
   ! Allocate memory for filled group arrays
   ALLOCATE ( p%MOutLst(p%NMOutputs), STAT = ErrStat2 )     !this list contains different arrays for each of its elements
   IF ( ErrStat2 /= ErrID_None ) THEN
      CALL  Fatal(' Error in file "'//TRIM(SDInputFile)//': Error allocating MOutLst arrays')
      RETURN
   END IF

   DO I = 1,p%NMOutputs
      READ(UnIn,'(A)',IOSTAT=ErrStat2) Line      !read into a line 
      IF (ErrStat2 == 0) THEN
         READ(Line,*,IOSTAT=ErrStat2) p%MOutLst(I)%MemberID, p%MOutLst(I)%NOutCnt
         IF ( ErrStat2 /= 0 .OR. p%MOutLst(I)%NOutCnt < 1 .OR. p%MOutLst(I)%NOutCnt > 9 .OR. p%MOutLst(I)%NOutCnt > Init%Ndiv+1) THEN
            CALL Fatal(' Error in file "'//TRIM(SDInputFile)//'": NOutCnt must be >= 1 and <= minimim(Ndiv+1,9)')
            RETURN
         END IF            
         CALL AllocAry( p%MOutLst(I)%NodeCnt, p%MOutLst(I)%NOutCnt, 'NodeCnt', ErrStat2, ErrMsg2); if(Failed()) return

         READ(Line,*,IOSTAT=ErrStat2) p%MOutLst(I)%MemberID,  p%MOutLst(I)%NOutCnt,  p%MOutLst(I)%NodeCnt
         IF ( Check( ErrStat2 /= 0 , 'Failed to read member output list properties.')) return

         ! Check if MemberID is in the member list and the NodeCnt is a valid number
         flg = 0
         DO J = 1, p%NMembers
            IF(p%MOutLst(I)%MemberID .EQ. Init%Members(j, 1)) THEN
               flg = flg + 1 ! flg could be greater than 1, when there are more than 9 internal nodes of a member.
               IF( (p%MOutLst(I)%NOutCnt < 10) .and. ((p%MOutLst(I)%NOutCnt > 0)) ) THEN
                  DO K = 1,p%MOutLst(I)%NOutCnt
                     ! node number should be less than NDiv + 1
                     IF( (p%MOutLst(I)%NodeCnt(k) > (Init%NDiv+1)) .or. (p%MOutLst(I)%NodeCnt(k) < 1) ) THEN
                        CALL Fatal(' NodeCnt should be less than NDIV+1 and greater than 0. ')
                        RETURN
                     ENDIF
                  ENDDO
               ELSE
                  CALL Fatal(' NOutCnt should be less than 10 and greater than 0. ')
                  RETURN
               ENDIF
            ENDIF
         ENDDO
         IF (Check (flg .EQ. 0 , ' MemberID is not in the Members list. ')) return

         IF ( Echo ) THEN
            WRITE( UnEc, '(A)' ) TRIM(Line)
         END IF
      END IF
   END DO
END IF 

! OutList - list of requested parameters to output to a file
CALL ReadCom( UnIn, SDInputFile, 'SSOutList',ErrStat2, ErrMsg2, UnEc ); if(Failed()) return

ALLOCATE(Init%SSOutList(MaxOutChs), STAT=ErrStat2)
If (Check( ErrStat2 /= ErrID_None ,'Error allocating SSOutList arrays')) return
CALL ReadOutputList ( UnIn, SDInputFile, Init%SSOutList, p%NumOuts, 'SSOutList', 'List of outputs requested', ErrStat2, ErrMsg2, UnEc ); if(Failed()) return
CALL CleanUp()

CONTAINS

   LOGICAL FUNCTION Check(Condition, ErrMsg_in)
        logical, intent(in) :: Condition
        character(len=*), intent(in) :: ErrMsg_in
        Check=Condition
        if (Check) call Fatal(' Error in file '//TRIM(SDInputFile)//': '//trim(ErrMsg_in))
   END FUNCTION Check

   LOGICAL FUNCTION Failed()
        call SetErrStat(ErrStat2, ErrMsg2, ErrStat, ErrMsg, 'SD_Input') 
        Failed =  ErrStat >= AbortErrLev
        if (Failed) call CleanUp()
   END FUNCTION Failed

   SUBROUTINE Fatal(ErrMsg_in)
      character(len=*), intent(in) :: ErrMsg_in
      CALL SetErrStat(ErrID_Fatal, ErrMsg_in, ErrStat, ErrMsg, 'SD_Input');
      CALL CleanUp()
   END SUBROUTINE Fatal

   SUBROUTINE CleanUp()
      CLOSE( UnIn )
      if(allocated(StrArray)) deallocate(StrArray)
      IF (Echo) CLOSE( UnEc )
   END SUBROUTINE
END SUBROUTINE SD_Input

!> Extract integers from a string (space delimited substrings)
!! If StrArrayOut is present, non numeric strings are also returned
!! Example Str="1 2 not_a_int 3" -> IntArray = (/1,2,3/)  StrArrayOut=(/"not_a_int"/)
!! No need for error handling, the caller will check how many valid inputs were on the line
!! TODO, place me in NWTC LIb 
SUBROUTINE ReadIAryFromStr(Str, IntArray, nColMax, nColValid, nColNumeric, StrArrayOut)
   character(len=*),               intent(in)            :: Str                    !< 
   integer(IntKi), dimension(:),   intent(inout)         :: IntArray               !< NOTE: inout, to allow for init values
   integer(IntKi),                 intent(in)            :: nColMax
   integer(IntKi),                 intent(out)           :: nColValid, nColNumeric !< 
   character(len=*), dimension(:), intent(out), optional :: StrArrayOut(:)         !< Array of strings that are non numeric
   character(255), allocatable :: StrArray(:) ! Array of strings extracted from line
   real(ReKi)                 :: DummyFloat
   integer(IntKi)             :: J, nColStr
   integer(IntKi)             :: ErrStat2
   character(ErrMsgLen)       :: ErrMsg2
   nColValid   = 0             ;
   nColNumeric = 0             ;
   nColStr     = 0             ;
   ! --- First extract the different sub strings
   CALL AllocAry(StrArray, nColMax, 'StrArray', ErrStat2, ErrMsg2); 
   if (ErrStat2/=ErrID_None) then
      return ! User should notice that there is 0 valid columns
   endif
   StrArray(:)='';
   CALL ReadCAryFromStr(Str, StrArray, nColMax, 'StrArray', 'StrArray', ErrStat2, ErrMsg2)! NOTE:No Error handling!
   ! --- Then look for numerical values
   do J = 1, nColMax
      if (len(trim(StrArray(J)))>0) then
         nColValid=nColValid+1
         if (is_numeric(StrArray(J), DummyFloat) ) then !< TODO we should check for int here!
            nColNumeric=nColNumeric+1
            if (nColNumeric<=size(IntArray)) then 
               IntArray(nColNumeric) = int(DummyFloat)
            endif
         else
            nColStr = nColStr+1
            if (present(StrArrayOut)) then
               if (nColStr <=size(StrArrayOut) )then
                  StrArrayOut(nColStr) = StrArray(J)
               endif
            endif
         endif
      endif
   enddo
   if(allocated(StrArray)) deallocate(StrArray)
END SUBROUTINE ReadIAryFromStr

!> See ReadIAryFromStr, same but for floats
SUBROUTINE ReadFAryFromStr(Str, FloatArray, nColMax, nColValid, nColNumeric, StrArrayOut)
   character(len=*),               intent(in)            :: Str                    !< 
   real(ReKi),     dimension(:),   intent(inout)         :: FloatArray             !< NOTE: inout, to allow for init values
   integer(IntKi),                 intent(in)            :: nColMax
   integer(IntKi),                 intent(out)           :: nColValid, nColNumeric !< 
   character(len=*), dimension(:), intent(out), optional :: StrArrayOut(:)         !< Array of strings that are non numeric
   character(255), allocatable :: StrArray(:) ! Array of strings extracted from line
   real(ReKi)                 :: DummyFloat
   integer(IntKi)             :: J, nColStr
   integer(IntKi)             :: ErrStat2
   character(ErrMsgLen)       :: ErrMsg2
   nColValid   = 0             ;
   nColNumeric = 0             ;
   nColStr     = 0             ;
   ! --- First extract the different sub strings
   CALL AllocAry(StrArray, nColMax, 'StrArray', ErrStat2, ErrMsg2); 
   if (ErrStat2/=ErrID_None) then
      return ! User should notice that there is 0 valid columns
   endif
   StrArray(:)='';
   CALL ReadCAryFromStr(Str, StrArray, nColMax, 'StrArray', 'StrArray', ErrStat2, ErrMsg2)! NOTE:No Error handling!
   ! --- Then look for numerical values
   do J = 1, nColMax
      if (len(trim(StrArray(J)))>0) then
         nColValid=nColValid+1
         if (is_numeric(StrArray(J), DummyFloat) ) then !< TODO we should check for int here!
            nColNumeric=nColNumeric+1
            if (nColNumeric<=size(FloatArray)) then 
               FloatArray(nColNumeric) = DummyFloat
            endif
         else
            nColStr = nColStr+1
            if (present(StrArrayOut)) then
               if (nColStr <=size(StrArrayOut) )then
                  StrArrayOut(nColStr) = StrArray(J)
               endif
            endif
         endif
      endif
   enddo
   if(allocated(StrArray)) deallocate(StrArray)
END SUBROUTINE ReadFAryFromStr




!----------------------------------------------------------------------------------------------------------------------------------
!> Rotate the joint coordinates with respect to global z
SUBROUTINE SubRotate(Joints,NJoints,SubRotZ)
   REAL(ReKi),                       INTENT(IN)       :: SubRotZ    ! Rotational angle in degrees
   INTEGER(IntKi),                   INTENT(IN)       :: NJOINTS    ! Row size of Joints 
   REAL(ReKi), DIMENSION(NJOINTS,3), INTENT(INOUT)    :: JOINTS     ! Rotational angle in degrees (Njoints,4)
   !locals
   REAL(ReKi)                 :: rot  !angle in rad
   REAL(ReKi), DIMENSION(2,2) :: ROTM !rotational matrix (cos matrix with -theta)
   
   rot=pi*SubRotz/180.
   ROTM=transpose(reshape([ COS(rot),    -SIN(rot) , &
                            SIN(rot) ,    COS(rot)], [2,2] ))
   Joints(:,2:3)= transpose(matmul(ROTM,transpose(Joints(:,2:3))))

END SUBROUTINE  SubRotate           

!----------------------------------------------------------------------------------------------------------------------------------
!> This routine is called at the end of the simulation.
SUBROUTINE SD_End( u, p, x, xd, z, OtherState, y, m, ErrStat, ErrMsg )
      TYPE(SD_InputType),           INTENT(INOUT)  :: u           !< System inputs
      TYPE(SD_ParameterType),       INTENT(INOUT)  :: p           !< Parameters     
      TYPE(SD_ContinuousStateType), INTENT(INOUT)  :: x           !< Continuous states
      TYPE(SD_DiscreteStateType),   INTENT(INOUT)  :: xd          !< Discrete states
      TYPE(SD_ConstraintStateType), INTENT(INOUT)  :: z           !< Constraint states
      TYPE(SD_OtherStateType),      INTENT(INOUT)  :: OtherState  !< Other states            
      TYPE(SD_OutputType),          INTENT(INOUT)  :: y           !< System outputs
      TYPE(SD_MiscVarType),         INTENT(INOUT)  :: m           !< Misc/optimization variables
      INTEGER(IntKi),               INTENT(  OUT)  :: ErrStat     !< Error status of the operation
      CHARACTER(*),                 INTENT(  OUT)  :: ErrMsg      !< Error message if ErrStat /= ErrID_None
      ! Initialize ErrStat
      ErrStat = ErrID_None         
      ErrMsg  = ""               

      ! Determine if we need to close the output file
      IF ( p%OutSwtch == 1 .OR. p%OutSwtch == 3 ) THEN   
         IF ((m%Decimat .EQ. p%OutDec) .OR. (m%Decimat .EQ. 0))  THEN
               ! Write out the last stored set of outputs before closing
            CALL SDOut_WriteOutputs( p%UnJckF, m%LastOutTime, m%SDWrOutput, p, ErrStat, ErrMsg )   
         ENDIF
         CALL SDOut_CloseOutput( p, ErrStat, ErrMsg )         
      END IF 
      
      ! Destroy data
      CALL SD_DestroyInput( u, ErrStat, ErrMsg )
      CALL SD_DestroyParam( p, ErrStat, ErrMsg )
      CALL SD_DestroyContState(   x,           ErrStat, ErrMsg )
      CALL SD_DestroyDiscState(   xd,          ErrStat, ErrMsg )
      CALL SD_DestroyConstrState( z,           ErrStat, ErrMsg )
      CALL SD_DestroyOtherState(  OtherState,  ErrStat, ErrMsg )
      CALL SD_DestroyMisc( m,  ErrStat, ErrMsg )
      CALL SD_DestroyOutput( y, ErrStat, ErrMsg )

END SUBROUTINE SD_End

!----------------------------------------------------------------------------------------------------------------------------------
!> This subroutine implements the fourth-order Adams-Bashforth Method (RK4) for numerically integrating ordinary differential 
!! equations:
!!
!!   Let f(t, x) = xdot denote the time (t) derivative of the continuous states (x). 
!!
!!   x(t+dt) = x(t)  + (dt / 24.) * ( 55.*f(t,x) - 59.*f(t-dt,x) + 37.*f(t-2.*dt,x) - 9.*f(t-3.*dt,x) )
!!
!!  See, e.g.,
!!    - http://en.wikipedia.org/wiki/Linear_multistep_method
!!    - K. E. Atkinson, "An Introduction to Numerical Analysis", 1989, John Wiley & Sons, Inc, Second Edition.
SUBROUTINE SD_AB4( t, n, u, utimes, p, x, xd, z, OtherState, m, ErrStat, ErrMsg )
      REAL(DbKi),                     INTENT(IN   )  :: t           !< Current simulation time in seconds
      INTEGER(IntKi),                 INTENT(IN   )  :: n           !< time step number
      TYPE(SD_InputType),             INTENT(INOUT)  :: u(:)        !< Inputs at t
      REAL(DbKi),                     INTENT(IN   )  :: utimes(:)   !< times of input
      TYPE(SD_ParameterType),         INTENT(IN   )  :: p           !< Parameters
      TYPE(SD_ContinuousStateType),   INTENT(INOUT)  :: x           !< Continuous states at t on input at t + dt on output
      TYPE(SD_DiscreteStateType),     INTENT(IN   )  :: xd          !< Discrete states at t
      TYPE(SD_ConstraintStateType),   INTENT(IN   )  :: z           !< Constraint states at t (possibly a guess)
      TYPE(SD_OtherStateType),        INTENT(INOUT)  :: OtherState  !< Other states at t on input at t + dt on output
      TYPE(SD_MiscVarType),           INTENT(INOUT)  :: m           !< Misc/optimization variables
      INTEGER(IntKi),                 INTENT(  OUT)  :: ErrStat     !< Error status of the operation
      CHARACTER(*),                   INTENT(  OUT)  :: ErrMsg      !< Error message if ErrStat /= ErrID_None
      ! local variables
      TYPE(SD_ContinuousStateType) :: xdot       ! Continuous state derivs at t
      TYPE(SD_InputType)           :: u_interp

      ErrStat = ErrID_None
      ErrMsg  = "" 

      ! need xdot at t
      CALL SD_CopyInput(u(1), u_interp, MESH_NEWCOPY, ErrStat, ErrMsg  )  ! we need to allocate input arrays/meshes before calling ExtrapInterp...
      CALL SD_Input_ExtrapInterp(u, utimes, u_interp, t, ErrStat, ErrMsg)
      CALL SD_CalcContStateDeriv( t, u_interp, p, x, xd, z, OtherState, m, xdot, ErrStat, ErrMsg ) ! initializes xdot
      CALL SD_DestroyInput( u_interp, ErrStat, ErrMsg)   ! we don't need this local copy anymore

      if (n <= 2) then
         OtherState%n = n
         !OtherState%xdot ( 3 - n ) = xdot
         CALL SD_CopyContState( xdot, OtherState%xdot ( 3 - n ), MESH_UPDATECOPY, ErrStat, ErrMsg )
         CALL SD_RK4(t, n, u, utimes, p, x, xd, z, OtherState, m, ErrStat, ErrMsg )
      else
         if (OtherState%n < n) then
            OtherState%n = n
            CALL SD_CopyContState( OtherState%xdot ( 3 ), OtherState%xdot ( 4 ), MESH_UPDATECOPY, ErrStat, ErrMsg )
            CALL SD_CopyContState( OtherState%xdot ( 2 ), OtherState%xdot ( 3 ), MESH_UPDATECOPY, ErrStat, ErrMsg )
            CALL SD_CopyContState( OtherState%xdot ( 1 ), OtherState%xdot ( 2 ), MESH_UPDATECOPY, ErrStat, ErrMsg )
            !OtherState%xdot(4)    = OtherState%xdot(3)
            !OtherState%xdot(3)    = OtherState%xdot(2)
            !OtherState%xdot(2)    = OtherState%xdot(1)
         elseif (OtherState%n > n) then
            ErrStat = ErrID_Fatal
            ErrMsg = ' Backing up in time is not supported with a multistep method '
            RETURN
         endif
         CALL SD_CopyContState( xdot, OtherState%xdot ( 1 ), MESH_UPDATECOPY, ErrStat, ErrMsg )
         !OtherState%xdot ( 1 )     = xdot  ! make sure this is most up to date
         x%qm    = x%qm    + (p%SDDeltaT / 24.) * ( 55.*OtherState%xdot(1)%qm - 59.*OtherState%xdot(2)%qm    + 37.*OtherState%xdot(3)%qm  &
                                       - 9. * OtherState%xdot(4)%qm )
         x%qmdot = x%qmdot + (p%SDDeltaT / 24.) * ( 55.*OtherState%xdot(1)%qmdot - 59.*OtherState%xdot(2)%qmdot  &
                                          + 37.*OtherState%xdot(3)%qmdot  - 9.*OtherState%xdot(4)%qmdot )
      endif
      CALL SD_DestroyContState(xdot, ErrStat, ErrMsg)
      CALL SD_DestroyInput(u_interp, ErrStat, ErrMsg)
END SUBROUTINE SD_AB4

!----------------------------------------------------------------------------------------------------------------------------------
!> This subroutine implements the fourth-order Adams-Bashforth-Moulton Method (RK4) for numerically integrating ordinary 
!! differential equations:
!!
!!   Let f(t, x) = xdot denote the time (t) derivative of the continuous states (x). 
!!
!!   Adams-Bashforth Predictor:
!!   x^p(t+dt) = x(t)  + (dt / 24.) * ( 55.*f(t,x) - 59.*f(t-dt,x) + 37.*f(t-2.*dt,x) - 9.*f(t-3.*dt,x) )
!!
!!   Adams-Moulton Corrector:
!!   x(t+dt) = x(t)  + (dt / 24.) * ( 9.*f(t+dt,x^p) + 19.*f(t,x) - 5.*f(t-dt,x) + 1.*f(t-2.*dt,x) )
!!
!!  See, e.g.,
!!     - http://en.wikipedia.org/wiki/Linear_multistep_method
!!     - K. E. Atkinson, "An Introduction to Numerical Analysis", 1989, John Wiley & Sons, Inc, Second Edition.
SUBROUTINE SD_ABM4( t, n, u, utimes, p, x, xd, z, OtherState, m, ErrStat, ErrMsg )
      REAL(DbKi),                     INTENT(IN   )  :: t           !< Current simulation time in seconds
      INTEGER(IntKi),                 INTENT(IN   )  :: n           !< time step number
      TYPE(SD_InputType),             INTENT(INOUT)  :: u(:)        !< Inputs at t
      REAL(DbKi),                     INTENT(IN   )  :: utimes(:)   !< times of input
      TYPE(SD_ParameterType),         INTENT(IN   )  :: p           !< Parameters
      TYPE(SD_ContinuousStateType),   INTENT(INOUT)  :: x           !< Continuous states at t on input at t + dt on output
      TYPE(SD_DiscreteStateType),     INTENT(IN   )  :: xd          !< Discrete states at t
      TYPE(SD_ConstraintStateType),   INTENT(IN   )  :: z           !< Constraint states at t (possibly a guess)
      TYPE(SD_OtherStateType),        INTENT(INOUT)  :: OtherState  !< Other states at t on input at t + dt on output
      TYPE(SD_MiscVarType),           INTENT(INOUT)  :: m           !< Misc/optimization variables
      INTEGER(IntKi),                 INTENT(  OUT)  :: ErrStat     !< Error status of the operation
      CHARACTER(*),                   INTENT(  OUT)  :: ErrMsg      !< Error message if ErrStat /= ErrID_None
      ! local variables
      TYPE(SD_InputType)            :: u_interp        ! Continuous states at t
      TYPE(SD_ContinuousStateType)  :: x_pred          ! Continuous states at t
      TYPE(SD_ContinuousStateType)  :: xdot_pred       ! Continuous states at t

      ErrStat = ErrID_None
      ErrMsg  = "" 

      CALL SD_CopyContState(x, x_pred, MESH_NEWCOPY, ErrStat, ErrMsg) !initialize x_pred      
      CALL SD_AB4( t, n, u, utimes, p, x_pred, xd, z, OtherState, m, ErrStat, ErrMsg )

      if (n > 2) then
         CALL SD_CopyInput( u(1), u_interp, MESH_NEWCOPY, ErrStat, ErrMsg) ! make copy so that arrays/meshes get initialized/allocated for ExtrapInterp
         CALL SD_Input_ExtrapInterp(u, utimes, u_interp, t + p%SDDeltaT, ErrStat, ErrMsg)

         CALL SD_CalcContStateDeriv(t + p%SDDeltaT, u_interp, p, x_pred, xd, z, OtherState, m, xdot_pred, ErrStat, ErrMsg ) ! initializes xdot_pred
         CALL SD_DestroyInput( u_interp, ErrStat, ErrMsg) ! local copy no longer needed

         x%qm    = x%qm    + (p%SDDeltaT / 24.) * ( 9. * xdot_pred%qm +  19. * OtherState%xdot(1)%qm - 5. * OtherState%xdot(2)%qm &
                                          + 1. * OtherState%xdot(3)%qm )
   
         x%qmdot = x%qmdot + (p%SDDeltaT / 24.) * ( 9. * xdot_pred%qmdot + 19. * OtherState%xdot(1)%qmdot - 5. * OtherState%xdot(2)%qmdot &
                                          + 1. * OtherState%xdot(3)%qmdot )
         CALL SD_DestroyContState( xdot_pred, ErrStat, ErrMsg) ! local copy no longer needed
      else
         x%qm    = x_pred%qm
         x%qmdot = x_pred%qmdot
      endif

      CALL SD_DestroyContState( x_pred, ErrStat, ErrMsg) ! local copy no longer needed
      
END SUBROUTINE SD_ABM4

!----------------------------------------------------------------------------------------------------------------------------------
!> This subroutine implements the fourth-order Runge-Kutta Method (RK4) for numerically integrating ordinary differential equations:
!!
!!   Let f(t, x) = xdot denote the time (t) derivative of the continuous states (x). 
!!   Define constants k1, k2, k3, and k4 as 
!!        k1 = dt * f(t        , x_t        )
!!        k2 = dt * f(t + dt/2 , x_t + k1/2 )
!!        k3 = dt * f(t + dt/2 , x_t + k2/2 ), and
!!        k4 = dt * f(t + dt   , x_t + k3   ).
!!   Then the continuous states at t = t + dt are
!!        x_(t+dt) = x_t + k1/6 + k2/3 + k3/3 + k4/6 + O(dt^5)
!!
!! For details, see:
!! Press, W. H.; Flannery, B. P.; Teukolsky, S. A.; and Vetterling, W. T. "Runge-Kutta Method" and "Adaptive Step Size Control for 
!!   Runge-Kutta." sections 16.1 and 16.2 in Numerical Recipes in FORTRAN: The Art of Scientific Computing, 2nd ed. Cambridge, England: 
!!   Cambridge University Press, pp. 704-716, 1992.
SUBROUTINE SD_RK4( t, n, u, utimes, p, x, xd, z, OtherState, m, ErrStat, ErrMsg )
      REAL(DbKi),                     INTENT(IN   )  :: t           !< Current simulation time in seconds
      INTEGER(IntKi),                 INTENT(IN   )  :: n           !< time step number
      TYPE(SD_InputType),             INTENT(INOUT)  :: u(:)        !< Inputs at t
      REAL(DbKi),                     INTENT(IN   )  :: utimes(:)   !< times of input
      TYPE(SD_ParameterType),         INTENT(IN   )  :: p           !< Parameters
      TYPE(SD_ContinuousStateType),   INTENT(INOUT)  :: x           !< Continuous states at t on input at t + dt on output
      TYPE(SD_DiscreteStateType),     INTENT(IN   )  :: xd          !< Discrete states at t
      TYPE(SD_ConstraintStateType),   INTENT(IN   )  :: z           !< Constraint states at t (possibly a guess)
      TYPE(SD_OtherStateType),        INTENT(INOUT)  :: OtherState  !< Other states at t on input at t + dt on output
      TYPE(SD_MiscVarType),           INTENT(INOUT)  :: m           !< Misc/optimization variables
      INTEGER(IntKi),                 INTENT(  OUT)  :: ErrStat     !< Error status of the operation
      CHARACTER(*),                   INTENT(  OUT)  :: ErrMsg      !< Error message if ErrStat /= ErrID_None
      ! local variables
      TYPE(SD_ContinuousStateType)                 :: xdot        ! time derivatives of continuous states      
      TYPE(SD_ContinuousStateType)                 :: k1          ! RK4 constant; see above
      TYPE(SD_ContinuousStateType)                 :: k2          ! RK4 constant; see above 
      TYPE(SD_ContinuousStateType)                 :: k3          ! RK4 constant; see above 
      TYPE(SD_ContinuousStateType)                 :: k4          ! RK4 constant; see above 
      TYPE(SD_ContinuousStateType)                 :: x_tmp       ! Holds temporary modification to x
      TYPE(SD_InputType)                           :: u_interp    ! interpolated value of inputs 
      ! Initialize ErrStat
      ErrStat = ErrID_None
      ErrMsg  = "" 

      ! Initialize interim vars
      !bjj: the state type contains allocatable arrays, so we must first allocate space:
      CALL SD_CopyContState( x, k1,       MESH_NEWCOPY, ErrStat, ErrMsg )
      CALL SD_CopyContState( x, k2,       MESH_NEWCOPY, ErrStat, ErrMsg )
      CALL SD_CopyContState( x, k3,       MESH_NEWCOPY, ErrStat, ErrMsg )
      CALL SD_CopyContState( x, k4,       MESH_NEWCOPY, ErrStat, ErrMsg )
      CALL SD_CopyContState( x, x_tmp,    MESH_NEWCOPY, ErrStat, ErrMsg )
      
      ! interpolate u to find u_interp = u(t)
      CALL SD_CopyInput(u(1), u_interp, MESH_NEWCOPY, ErrStat, ErrMsg  )  ! we need to allocate input arrays/meshes before calling ExtrapInterp...     
      CALL SD_Input_ExtrapInterp( u, utimes, u_interp, t, ErrStat, ErrMsg )

      ! find xdot at t
      CALL SD_CalcContStateDeriv( t, u_interp, p, x, xd, z, OtherState, m, xdot, ErrStat, ErrMsg ) !initializes xdot
      k1%qm       = p%SDDeltaT * xdot%qm
      k1%qmdot    = p%SDDeltaT * xdot%qmdot
      x_tmp%qm    = x%qm    + 0.5 * k1%qm
      x_tmp%qmdot = x%qmdot + 0.5 * k1%qmdot
      ! interpolate u to find u_interp = u(t + dt/2)
      CALL SD_Input_ExtrapInterp(u, utimes, u_interp, t+0.5*p%SDDeltaT, ErrStat, ErrMsg)

      ! find xdot at t + dt/2
      CALL SD_CalcContStateDeriv( t + 0.5*p%SDDeltaT, u_interp, p, x_tmp, xd, z, OtherState, m, xdot, ErrStat, ErrMsg )
      k2%qm    = p%SDDeltaT * xdot%qm
      k2%qmdot = p%SDDeltaT * xdot%qmdot
      x_tmp%qm    = x%qm    + 0.5 * k2%qm
      x_tmp%qmdot = x%qmdot + 0.5 * k2%qmdot

      ! find xdot at t + dt/2
      CALL SD_CalcContStateDeriv( t + 0.5*p%SDDeltaT, u_interp, p, x_tmp, xd, z, OtherState, m, xdot, ErrStat, ErrMsg )
      k3%qm       = p%SDDeltaT * xdot%qm
      k3%qmdot    = p%SDDeltaT * xdot%qmdot
      x_tmp%qm    = x%qm    + k3%qm
      x_tmp%qmdot = x%qmdot + k3%qmdot
      ! interpolate u to find u_interp = u(t + dt)
      CALL SD_Input_ExtrapInterp(u, utimes, u_interp, t + p%SDDeltaT, ErrStat, ErrMsg)

      ! find xdot at t + dt
      CALL SD_CalcContStateDeriv( t + p%SDDeltaT, u_interp, p, x_tmp, xd, z, OtherState, m, xdot, ErrStat, ErrMsg )
      k4%qm    = p%SDDeltaT * xdot%qm
      k4%qmdot = p%SDDeltaT * xdot%qmdot
      x%qm     = x%qm    +  ( k1%qm    + 2. * k2%qm    + 2. * k3%qm    + k4%qm    ) / 6.
      x%qmdot  = x%qmdot +  ( k1%qmdot + 2. * k2%qmdot + 2. * k3%qmdot + k4%qmdot ) / 6.

      CALL CleanUp()
      
CONTAINS       

   SUBROUTINE CleanUp()
      INTEGER(IntKi)             :: ErrStat3    ! The error identifier (ErrStat)
      CHARACTER(ErrMsgLen)       :: ErrMsg3     ! The error message (ErrMsg)
      CALL SD_DestroyContState( xdot,     ErrStat3, ErrMsg3 )
      CALL SD_DestroyContState( k1,       ErrStat3, ErrMsg3 )
      CALL SD_DestroyContState( k2,       ErrStat3, ErrMsg3 )
      CALL SD_DestroyContState( k3,       ErrStat3, ErrMsg3 )
      CALL SD_DestroyContState( k4,       ErrStat3, ErrMsg3 )
      CALL SD_DestroyContState( x_tmp,    ErrStat3, ErrMsg3 )
      CALL SD_DestroyInput(     u_interp, ErrStat3, ErrMsg3 )
   END SUBROUTINE CleanUp            
      
END SUBROUTINE SD_RK4

!----------------------------------------------------------------------------------------------------------------------------------
!> This subroutine implements the 2nd-order Adams-Moulton Implicit Method (AM2,Trapezoidal rule) for numerically integrating ordinary differential equations:
!!
!!   Let f(t, x) = xdot denote the time (t) derivative of the continuous states (x). 
!!   Define constants k1, k2, k3, and k4 as 
!!        k1 =  f(t       , x_t         )
!!        k2 =  f(t + dt  , x_t+dt      )
!!   Then the continuous states at t = t + dt are
!!        x_(t+dt) =x_n+1 = x_t + deltat/2*(k1 + k2) + O(dt^3)
!!   Now this can be re-written as: 0=Z(x_n+1) = x_n - x_n+1 +dt/2 *(f_n + f_n+1) = 0
!!         f_n= A*x_n + B*u_n + Fx  from Eq. 1.12 of the manual
!!         So to solve this linear system, I can just use x(k)=x(k-1) -J^-1 * Z(x(k-1))  (this is a simple root solver of the linear equation)
!!         with J=dZ/dx_n+1 = -I +dt/2*A 
!!
!!   Thus x_n+1 = x_n - J^-1 *dt/2 * (2*A*x_n + B *(u_n + u_n+1) +2*Fx)
!!  or    J*( x_n - x_n+1 ) = dt * ( A*x_n +  B *(u_n + u_n+1)/2 + Fx)
SUBROUTINE SD_AM2( t, n, u, utimes, p, x, xd, z, OtherState, m, ErrStat, ErrMsg )
   USE NWTC_LAPACK, only: LAPACK_getrs
   REAL(DbKi),                     INTENT(IN   )   :: t              !< Current simulation time in seconds
   INTEGER(IntKi),                 INTENT(IN   )   :: n              !< time step number
   TYPE(SD_InputType),             INTENT(INOUT)   :: u(:)           !< Inputs at t
   REAL(DbKi),                     INTENT(IN   )   :: utimes(:)      !< times of input
   TYPE(SD_ParameterType),         INTENT(IN   )   :: p              !< Parameters
   TYPE(SD_ContinuousStateType),   INTENT(INOUT)   :: x              !< Continuous states at t on input at t + dt on output
   TYPE(SD_DiscreteStateType),     INTENT(IN   )   :: xd             !< Discrete states at t
   TYPE(SD_ConstraintStateType),   INTENT(IN   )   :: z              !< Constraint states at t (possibly a guess)
   TYPE(SD_OtherStateType),        INTENT(INOUT)   :: OtherState     !< Other states at t on input at t + dt on output
   TYPE(SD_MiscVarType),           INTENT(INOUT)   :: m              !< Misc/optimization variables
   INTEGER(IntKi),                 INTENT(  OUT)   :: ErrStat        !< Error status of the operation
   CHARACTER(*),                   INTENT(  OUT)   :: ErrMsg         !< Error message if ErrStat /= ErrID_None
   ! local variables
   TYPE(SD_InputType)                              :: u_interp       ! interpolated value of inputs 
   REAL(ReKi)                                      :: junk2(2*p%nDOFM) !temporary states (qm and qmdot only)
   REAL(ReKi)                                      :: udotdot_TP2(6) ! temporary copy of udotdot_TP
<<<<<<< HEAD
   REAL(ReKi)                                      :: UFL2(p%nDOFL)   ! temporary copy of UFL
=======
   REAL(ReKi)                                      :: UFL2(p%nDOF__L)   ! temporary copy of UFL
>>>>>>> 51b4bd93
   INTEGER(IntKi)                                  :: ErrStat2
   CHARACTER(ErrMsgLen)                            :: ErrMsg2

   ErrStat = ErrID_None
   ErrMsg  = "" 

   ! Initialize interim vars
   CALL SD_CopyInput( u(1), u_interp, MESH_NEWCOPY, ErrStat2,ErrMsg2);CALL SetErrStat(ErrStat2,ErrMsg2,ErrStat,ErrMsg,'SD_AM2')
         
   !Start by getting u_n and u_n+1 
   ! interpolate u to find u_interp = u(t) = u_n     
   CALL SD_Input_ExtrapInterp( u, utimes, u_interp, t, ErrStat2, ErrMsg2 ); CALL SetErrStat(ErrStat2,ErrMsg2,ErrStat,ErrMsg,'SD_AM2')
   m%udotdot_TP = (/u_interp%TPMesh%TranslationAcc(:,1), u_interp%TPMesh%RotationAcc(:,1)/)
   CALL ConstructUFL( u_interp, p, m, m%UFL )     
                
   ! extrapolate u to find u_interp = u(t + dt)=u_n+1
   CALL SD_Input_ExtrapInterp(u, utimes, u_interp, t+p%SDDeltaT, ErrStat2, ErrMsg2); CALL SetErrStat(ErrStat2,ErrMsg2,ErrStat,ErrMsg,'SD_AM2')
   udotdot_TP2 = (/u_interp%TPMesh%TranslationAcc(:,1), u_interp%TPMesh%RotationAcc(:,1)/)
   CALL ConstructUFL( u_interp, p, m, UFL2 )     
   
   ! calculate (u_n + u_n+1)/2
   udotdot_TP2 = 0.5_ReKi * ( udotdot_TP2 + m%udotdot_TP )
   UFL2        = 0.5_ReKi * ( UFL2        + m%UFL        )
          
   ! set junk2 = dt * ( A*x_n +  B *(u_n + u_n+1)/2 + Fx)   
   junk2(      1:  p%nDOFM)=p%SDDeltaT * x%qmdot                                                                                                   !upper portion of array
   junk2(1+p%nDOFM:2*p%nDOFM)=p%SDDeltaT * (p%NOmegaM2*x%qm + p%N2OmegaMJDamp*x%qmdot - matmul(p%MMB, udotdot_TP2)  + matmul(UFL2,p%PhiM  ) + p%FX)  !lower portion of array
   ! note: matmul(UFL2,p%PhiM  ) = matmul(p%PhiM_T,UFL2) because UFL2 is 1-D
             
   !....................................................
   ! Solve for junk2: (equivalent to junk2= matmul(p%AM2InvJac,junk2)
   ! J*( x_n - x_n+1 ) = dt * ( A*x_n +  B *(u_n + u_n+1)/2 + Fx)
   !....................................................   
   CALL LAPACK_getrs( TRANS='N',N=SIZE(p%AM2Jac,1),A=p%AM2Jac,IPIV=p%AM2JacPiv, B=junk2, ErrStat=ErrStat2, ErrMsg=ErrMsg2)
      CALL SetErrStat(ErrStat2,ErrMsg2,ErrStat,ErrMsg,'SD_AM2')
      !IF ( ErrStat >= AbortErrLev ) RETURN
      
   ! after the LAPACK solve, junk2 = ( x_n - x_n+1 ); so now we can solve for x_n+1:
   x%qm    = x%qm    - junk2(      1:  p%nDOFM)
   x%qmdot = x%qmdot - junk2(p%nDOFM+1:2*p%nDOFM)
     
   ! clean up temporary variable(s)
   CALL SD_DestroyInput(  u_interp, ErrStat, ErrMsg )
   
END SUBROUTINE SD_AM2

!------------------------------------------------------------------------------------------------------
<<<<<<< HEAD
!> Perform Craig Bampton reduction
SUBROUTINE Craig_Bampton(Init, p, m, CBparams, ErrStat, ErrMsg)
   TYPE(SD_InitType),     INTENT(INOUT)      :: Init        ! Input data for initialization routine
   TYPE(SD_ParameterType),INTENT(INOUT)      :: p           ! Parameters
   TYPE(SD_MiscVarType),  INTENT(IN   )      :: m
   TYPE(CB_MatArrays),    INTENT(INOUT)      :: CBparams    ! CB parameters that will be passed out for summary file use 
=======
!> Perform Craig Bampton (CB) reduction and set parameters needed for States and Ouputs equations
!! Sets the following values, as documented in the SubDyn Theory Guide:
!!    CB%OmegaL (omega) and CB%PhiL from Eq. 2
!!    p%PhiL_T and p%PhiLInvOmgL2 for static improvement 
!!    CB%PhiR from Eq. 3
!!    CB%MBB, CB%MBM, and CB%KBB from Eq. 4.
SUBROUTINE SD_Craig_Bampton(Init, p, CB, ErrStat, ErrMsg)
   TYPE(SD_InitType),     INTENT(INOUT)      :: Init        ! Input data for initialization routine
   TYPE(SD_ParameterType),INTENT(INOUT),target::p           ! Parameters
   TYPE(CB_MatArrays),    INTENT(INOUT)      :: CB    ! CB parameters that will be passed out for summary file use 
>>>>>>> 51b4bd93
   INTEGER(IntKi),        INTENT(  OUT)      :: ErrStat     ! Error status of the operation
   CHARACTER(*),          INTENT(  OUT)      :: ErrMsg      ! Error message if ErrStat /= ErrID_None   
   ! local variables
   REAL(ReKi), ALLOCATABLE  :: FGR(:), FGL(:), FGB(:), FGM(:) !< Partitioned Force (R/L), and CB reduced forces(B/M)
   REAL(ReKi), ALLOCATABLE  :: PhiRb(:, :)  ! Purely to avoid loosing these modes for output ! TODO, kept for backward compatibility of Summary file
   REAL(ReKi)               :: JDamping1 ! temporary storage for first element of JDamping array 
   INTEGER(IntKi)           :: i
   INTEGER(IntKi)           :: nR     !< Dimension of R DOFs (to switch between __R and R__)
   INTEGER(IntKi)           :: nL, nM, nM_out
   INTEGER(IntKi), pointer  :: IDR(:) !< Alias to switch between IDR__ and ID__Rb
   LOGICAL :: BC_Before_CB   ! If true, apply fixed BC to the system before doing CB reduction, for temporary bacward compatibility
   INTEGER(IntKi)           :: ErrStat2
   CHARACTER(ErrMsgLen)     :: ErrMsg2
<<<<<<< HEAD
=======
   character(*), parameter :: RoutineName = 'SD_Craig_Bampton'
>>>>>>> 51b4bd93
   ErrStat = ErrID_None
   ErrMsg  = ""
   ! --- Partitioon DOFs and Nodes into sets:  I=Interface ,C=Boundary (bottom), R=(I+C), L=Interior
   !! Partition Nodes into: Nodes_I (Interf), Nodes_C (React), Nodes_L
   !! Partitions the DOF index arrays into IDR=[IDC, ICI] and IDL (interior)
   !! Sets the DOF mapping [_,IDY] =sort([IDI, IDL, IDC]), DOF map, Y is in the continuous order [I,L,C]
   call PartitionDOFNodes_I_C_R_L(Init, m, p, ErrStat2, ErrMsg2) ; if(Failed()) return

   IF(Init%CBMod) THEN ! C-B reduction         
      ! check number of internal modes
<<<<<<< HEAD
      IF(p%nDOFM > p%nDOFL) THEN
         CALL SetErrStat(ErrID_Fatal,'Number of internal modes is larger than number of internal DOFs. ',ErrStat,ErrMsg,'Craig_Bampton')
         CALL CleanupCB()
         RETURN
      ENDIF
   ELSE ! full FEM 
      p%nDOFM = p%nDOFL
=======
      IF(p%nDOFM > p%nDOFL_L) THEN
         CALL Fatal('Number of internal modes is larger than number of internal DOFs.')
         return
      ENDIF
   ELSE ! full FEM 
      p%nDOFM = p%nDOFL_L
>>>>>>> 51b4bd93
      !Jdampings  need to be reallocated here because nDOFL not known during Init
      !So assign value to one temporary variable
      JDamping1=Init%Jdampings(1)
      DEALLOCATE(Init%JDampings)
<<<<<<< HEAD
      CALL AllocAry( Init%JDampings, p%nDOFL, 'Init%JDampings',  ErrStat2, ErrMsg2 ) ; if(Failed()) return
      Init%JDampings = JDamping1 ! set default values for all modes
   ENDIF   
      
   CALL AllocParameters(p, p%nDOFM, ErrStat2, ErrMsg2);                                  ; if (Failed()) return

   CALL AllocAry( MRR,             p%nDOFR, p%nDOFR, 'matrix MRR',      ErrStat2, ErrMsg2 ); CALL SetErrStat( ErrStat2, ErrMsg2, ErrStat, ErrMsg, 'Craig_Bampton')  
   CALL AllocAry( MLL,             p%nDOFL, p%nDOFL, 'matrix MLL',      ErrStat2, ErrMsg2 ); CALL SetErrStat( ErrStat2, ErrMsg2, ErrStat, ErrMsg, 'Craig_Bampton')  
   CALL AllocAry( MRL,             p%nDOFR, p%nDOFL, 'matrix MRL',      ErrStat2, ErrMsg2 ); CALL SetErrStat( ErrStat2, ErrMsg2, ErrStat, ErrMsg, 'Craig_Bampton')  
   CALL AllocAry( KRR,             p%nDOFR, p%nDOFR, 'matrix KRR',      ErrStat2, ErrMsg2 ); CALL SetErrStat( ErrStat2, ErrMsg2, ErrStat, ErrMsg, 'Craig_Bampton')  
   CALL AllocAry( KLL,             p%nDOFL, p%nDOFL, 'matrix KLL',      ErrStat2, ErrMsg2 ); CALL SetErrStat( ErrStat2, ErrMsg2, ErrStat, ErrMsg, 'Craig_Bampton')  
   CALL AllocAry( KRL,             p%nDOFR, p%nDOFL, 'matrix KRL',      ErrStat2, ErrMsg2 ); CALL SetErrStat( ErrStat2, ErrMsg2, ErrStat, ErrMsg, 'Craig_Bampton')  
   CALL AllocAry( FGL,             p%nDOFL,          'array FGL',       ErrStat2, ErrMsg2 ); CALL SetErrStat( ErrStat2, ErrMsg2, ErrStat, ErrMsg, 'Craig_Bampton')  
   CALL AllocAry( FGR,             p%nDOFR,          'array FGR',       ErrStat2, ErrMsg2 ); CALL SetErrStat( ErrStat2, ErrMsg2, ErrStat, ErrMsg, 'Craig_Bampton')  
      
   CALL AllocAry( CBparams%MBB,    p%nDOFR, p%nDOFR, 'CBparams%MBB',    ErrStat2, ErrMsg2 ); CALL SetErrStat( ErrStat2, ErrMsg2, ErrStat, ErrMsg, 'Craig_Bampton')
   CALL AllocAry( CBparams%MBM,    p%nDOFR, p%nDOFM, 'CBparams%MBM',    ErrStat2, ErrMsg2 ); CALL SetErrStat( ErrStat2, ErrMsg2, ErrStat, ErrMsg, 'Craig_Bampton')
   CALL AllocAry( CBparams%KBB,    p%nDOFR, p%nDOFR, 'CBparams%KBB',    ErrStat2, ErrMsg2 ); CALL SetErrStat( ErrStat2, ErrMsg2, ErrStat, ErrMsg, 'Craig_Bampton')
   CALL AllocAry( CBparams%PhiL,   p%nDOFL, p%nDOFL, 'CBparams%PhiL',   ErrStat2, ErrMsg2 ); CALL SetErrStat( ErrStat2, ErrMsg2, ErrStat, ErrMsg, 'Craig_Bampton')
   CALL AllocAry( CBparams%PhiR,   p%nDOFL, p%nDOFR, 'CBparams%PhiR',   ErrStat2, ErrMsg2 ); CALL SetErrStat( ErrStat2, ErrMsg2, ErrStat, ErrMsg, 'Craig_Bampton')
   CALL AllocAry( CBparams%OmegaL, p%nDOFL,          'CBparams%OmegaL', ErrStat2, ErrMsg2 ); CALL SetErrStat( ErrStat2, ErrMsg2, ErrStat, ErrMsg, 'Craig_Bampton')
   CALL AllocAry( CBparams%TI2,    p%nDOFR, 6,       'CBparams%TI2',    ErrStat2, ErrMsg2 ); if(Failed()) return
   

   ! Set MRR, MLL, MRL, KRR, KLL, KRL, FGR, FGL, based on
   !     Init%M, Init%K, and Init%FG data and indices p%IDR and p%IDL:
   CALL BreakSysMtrx(Init, p, MRR, MLL, MRL, KRR, KLL, KRL, FGR, FGL)   
      
   ! Set p%TI and CBparams%TI2
   CALL TrnsfTI(Init, p, p%TI, p%nDOFI, p%IDI, CBparams%TI2, p%nDOFR, p%IDR, ErrStat2, ErrMsg2); if(Failed()) return

   !................................
   ! Sets the following values, as documented in the SubDyn Theory Guide:
   !    CBparams%OmegaL (omega) and CBparams%PhiL from Eq. 2
   !    p%PhiL_T and p%PhiLInvOmgL2 for static improvement 
   !    CBparams%PhiR from Eq. 3
   !    CBparams%MBB, CBparams%MBM, and CBparams%KBB from Eq. 4.
   !................................
   CALL CBMatrix(MRR, MLL, MRL, KRR, KLL, KRL, p%nDOFM, Init, &  ! < inputs
                 CBparams%MBB, CBparams%MBM, CBparams%KBB, CBparams%PhiL, CBparams%PhiR, CBparams%OmegaL, ErrStat2, ErrMsg2, p)  ! <- outputs (p is also input )
   ! TODO TODO TODO DAMPING MATRIX 
   if(Failed()) return
      
   ! to use a little less space, let's deallocate these arrays that we don't need anymore, then allocate the next set of temporary arrays:     
   IF(ALLOCATED(MRR)  ) DEALLOCATE(MRR) 
   IF(ALLOCATED(MLL)  ) DEALLOCATE(MLL) 
   IF(ALLOCATED(MRL)  ) DEALLOCATE(MRL) 
   IF(ALLOCATED(KRR)  ) DEALLOCATE(KRR) 
   IF(ALLOCATED(KLL)  ) DEALLOCATE(KLL) 
   IF(ALLOCATED(KRL)  ) DEALLOCATE(KRL) 

   ! "b" stands for "bar"; "t" stands for "tilde"
   CALL AllocAry( MBBb,  p%nDOFI, p%nDOFI, 'matrix MBBb',  ErrStat2, ErrMsg2 ); if (Failed()) return
   CALL AllocAry( MBmb,  p%nDOFI, p%nDOFM, 'matrix MBmb',  ErrStat2, ErrMsg2 ); if (Failed()) return
   CALL AllocAry( KBBb,  p%nDOFI, p%nDOFI, 'matrix KBBb',  ErrStat2, ErrMsg2 ); if (Failed()) return
   CALL AllocAry( PhiRb, p%nDOFL, p%nDOFI, 'matrix PhiRb', ErrStat2, ErrMsg2 ); if (Failed()) return
   CALL AllocAry( FGRb,  p%nDOFI,          'array FGRb',   ErrStat2, ErrMsg2 ); if (Failed()) return
   
   !................................
   ! Convert CBparams%MBB , CBparams%MBM , CBparams%KBB , CBparams%PhiR , FGR to
   !                  MBBb,          MBMb,          KBBb,          PHiRb, FGRb
   ! (throw out rows/columns of first matrices to create second matrices)
   !................................
   CALL CBApplyConstr(p%nDOFI, p%nDOFR, p%nDOFM,  p%nDOFL,  &
                      CBparams%MBB , CBparams%MBM , CBparams%KBB , CBparams%PhiR , FGR ,       &
                               MBBb,          MBMb,          KBBb,          PHiRb, FGRb)
   ! TODO TODO TODO Transform new damping matrix as well
   !................................
   ! set values needed to calculate outputs and update states:
   !................................
   CALL SetParameters(Init, p, MBBb, MBmb, KBBb, FGRb, PhiRb, CBparams%OmegaL, FGL, CBparams%PhiL, ErrStat2, ErrMsg2)  
=======
      CALL AllocAry( Init%JDampings, p%nDOFL_L, 'Init%JDampings',  ErrStat2, ErrMsg2 ) ; if(Failed()) return
      Init%JDampings = JDamping1 ! set default values for all modes
   ENDIF   
      
   CALL AllocParameters(p, p%nDOFM, ErrStat2, ErrMsg2);                                  ; if (Failed()) return
   ! Switch between BC before or after CB,  KEEP ME
   BC_Before_CB=.true.
   if(BC_Before_CB) then
      !print*,' > Boundary conditions will be applied before Craig-Bampton (New)'
      nR  =  p%nDOF__Rb ! we remove the Fixed BC before performing the CB-reduction
      IDR => p%ID__Rb
   else
      !print*,' > Craig-Bampton will be applied before boundary conditions (Legacy)'
      nR  =  p%nDOFR__   ! Old way, applying CB on full unconstrained system
      IDR => p%IDR__
   endif

   IF (p%SttcSolve) THEN ! STATIC TREATMENT IMPROVEMENT
      nM_Out=p%nDOF__L ! Selecting all CB modes for outputs to the function below 
   ELSE
      nM_Out=p%nDOFM ! Selecting only the requrested number of CB modes
   ENDIF  
   nL = p%nDOF__L
   nM = p%nDOFM

   CALL WrScr('   Performing Craig-Bampton reduction '//trim(Num2LStr(p%nDOF_red))//' DOFs -> '//trim(Num2LStr(p%nDOFM))//' modes + '//trim(Num2LStr(p%nDOF__Rb))//' DOFs')
   CALL AllocAry( FGL,       nL,        'array FGL', ErrStat2, ErrMsg2 ); CALL SetErrStat(ErrStat2, ErrMsg2, ErrStat, ErrMsg, RoutineName)  
   CALL AllocAry( FGR,       nR,        'array FGR', ErrStat2, ErrMsg2 ); CALL SetErrStat(ErrStat2, ErrMsg2, ErrStat, ErrMsg, RoutineName)  
   CALL AllocAry( FGB,       nR,        'array FGR', ErrStat2, ErrMsg2 ); CALL SetErrStat(ErrStat2, ErrMsg2, ErrStat, ErrMsg, RoutineName)  
   CALL AllocAry( FGM,       nM,        'array FGR', ErrStat2, ErrMsg2 ); CALL SetErrStat(ErrStat2, ErrMsg2, ErrStat, ErrMsg, RoutineName)  
   CALL AllocAry( CB%MBB,    nR, nR,    'CB%MBB',    ErrStat2, ErrMsg2 ); CALL SetErrStat(ErrStat2, ErrMsg2, ErrStat, ErrMsg, RoutineName)
   CALL AllocAry( CB%MBM,    nR, nM,    'CB%MBM',    ErrStat2, ErrMsg2 ); CALL SetErrStat(ErrStat2, ErrMsg2, ErrStat, ErrMsg, RoutineName)
   CALL AllocAry( CB%KBB,    nR, nR,    'CB%KBB',    ErrStat2, ErrMsg2 ); CALL SetErrStat(ErrStat2, ErrMsg2, ErrStat, ErrMsg, RoutineName)
   CALL AllocAry( CB%PhiL,   nL, nM_Out,'CB%PhiL',   ErrStat2, ErrMsg2 ); CALL SetErrStat(ErrStat2, ErrMsg2, ErrStat, ErrMsg, RoutineName)
   CALL AllocAry( CB%PhiR,   nL, nR,    'CB%PhiR',   ErrStat2, ErrMsg2 ); CALL SetErrStat(ErrStat2, ErrMsg2, ErrStat, ErrMsg, RoutineName)
   CALL AllocAry( CB%OmegaL, nM_Out,    'CB%OmegaL', ErrStat2, ErrMsg2 ); if(Failed()) return

   CALL CraigBamptonReduction(Init%M, Init%K, IDR, nR, p%ID__L, nL, nM, nM_Out, CB%MBB, CB%MBM, CB%KBB, CB%PhiL, CB%PhiR, CB%OmegaL, ErrStat2, ErrMsg2,&
                              Init%FG, FGR, FGL, FGB, FGM)
   if(Failed()) return

   ! Set p%PhiL_T and p%PhiLInvOmgL2 for static improvement
   IF (p%SttcSolve) THEN   
      p%PhiL_T=TRANSPOSE(CB%PhiL) !transpose of PhiL for static improvement
      DO I = 1, nM_Out
         p%PhiLInvOmgL2(:,I) = CB%PhiL(:,I)* (1./CB%OmegaL(I)**2)
      ENDDO 
   END IF

   CALL AllocAry(PhiRb,  nL, nR, 'PhiRb',   ErrStat2, ErrMsg2 ); CALL SetErrStat(ErrStat2, ErrMsg2, ErrStat, ErrMsg, RoutineName)
   if(.not.BC_Before_CB) then
      ! We apply the BC now, removing unwanted DOFs
      call applyConstr(CB, FGB, PhiRb)
   else
      PhiRb=CB%PhiR ! Remove me in the future
   endif
   ! TODO, right now using PhiRb instead of CB%PhiR, keeping PhiR in harmony with OmegaL for SummaryFile
   CALL SetParameters(Init, p, CB%MBB, CB%MBM, CB%KBB, PhiRb, CB%OmegaL, CB%PhiL, FGL, FGB, FGM, ErrStat2, ErrMsg2)  
>>>>>>> 51b4bd93
   CALL SetErrStat(ErrStat2,ErrMsg2,ErrStat,ErrMsg,'Craig_Bampton')
      
   CALL CleanUpCB()

contains

   SUBROUTINE Fatal(ErrMsg_in)
      character(len=*), intent(in) :: ErrMsg_in
      CALL SetErrStat(ErrID_Fatal, ErrMsg_in, ErrStat, ErrMsg, 'Craig_Bampton');
      CALL CleanUpCB()
   END SUBROUTINE Fatal

   logical function Failed()
        call SetErrStat(ErrStat2, ErrMsg2, ErrStat, ErrMsg, 'Craig_Bampton') 
        Failed =  ErrStat >= AbortErrLev
        if (Failed) call CleanUpCB()
   end function Failed

   subroutine CleanUpCB()
      IF(ALLOCATED(FGR)  ) DEALLOCATE(FGR) 
      IF(ALLOCATED(FGL)  ) DEALLOCATE(FGL) 
      IF(ALLOCATED(FGM)  ) DEALLOCATE(FGM) 
      IF(ALLOCATED(FGB)  ) DEALLOCATE(FGB) 
      IF(ALLOCATED(PhiRb)) DEALLOCATE(PhiRb) 
   end subroutine CleanUpCB

<<<<<<< HEAD
END SUBROUTINE Craig_Bampton 

!------------------------------------------------------------------------------------------------------
!> Partition matrices and vectors into Boundary (R) and internal (L) nodes
!! MRR = M(IDR, IDR),  KRR = M(IDR, IDR), FGR = FG(IDR)
!! MLL = M(IDL, IDL),  KRR = K(IDL, IDL), FGL = FG(IDL)
!! MRL = M(IDR, IDL),  KRR = K(IDR, IDL)
SUBROUTINE BreakSysMtrx(Init, p, MRR, MLL, MRL, KRR, KLL, KRL, FGR, FGL   )
   TYPE(SD_InitType),      INTENT(IN   )  :: Init         ! Input data for initialization routine
   TYPE(SD_ParameterType), INTENT(IN   )  :: p  
   REAL(ReKi),             INTENT(  OUT)  :: MRR(p%nDOFR, p%nDOFR)
   REAL(ReKi),             INTENT(  OUT)  :: MLL(p%nDOFL, p%nDOFL) 
   REAL(ReKi),             INTENT(  OUT)  :: MRL(p%nDOFR, p%nDOFL)
   REAL(ReKi),             INTENT(  OUT)  :: KRR(p%nDOFR, p%nDOFR)
   REAL(ReKi),             INTENT(  OUT)  :: KLL(p%nDOFL, p%nDOFL)
   REAL(ReKi),             INTENT(  OUT)  :: KRL(p%nDOFR, p%nDOFL)
   REAL(ReKi),             INTENT(  OUT)  :: FGR(p%nDOFR)
   REAL(ReKi),             INTENT(  OUT)  :: FGL(p%nDOFL)
   ! local variables
   INTEGER(IntKi)          :: I, J, II, JJ
   
   !MRR = Init%M(p%IDR,p%IDR)
   !KRR = Init%K(p%IDR,p%IDR)
   DO I = 1, p%nDOFR   !Boundary DOFs
      II = p%IDR(I)
      FGR(I) = Init%FG(II)
      DO J = 1, p%nDOFR
         JJ = p%IDR(J)
         MRR(I, J) = Init%M(II, JJ)
         KRR(I, J) = Init%K(II, JJ)
      ENDDO
   ENDDO
   
   DO I = 1, p%nDOFL
      II = p%IDL(I)
      FGL(I) = Init%FG(II)
      DO J = 1, p%nDOFL
         JJ = p%IDL(J)
         MLL(I, J) = Init%M(II, JJ)
         KLL(I, J) = Init%K(II, JJ)
      ENDDO
   ENDDO
   
   DO I = 1, p%nDOFR
      II = p%IDR(I)
      DO J = 1, p%nDOFL
         JJ = p%IDL(J)
         MRL(I, J) = Init%M(II, JJ)
         KRL(I, J) = Init%K(II, JJ)   !Note KRL and MRL are getting data from a constraint-applied formatted M and K (i.e. Mbar and Kbar) this may not be legit!! RRD
      ENDDO                           !I think this is fixed now since the constraint application occurs later
   ENDDO
      
END SUBROUTINE BreakSysMtrx

!------------------------------------------------------------------------------------------------------
!> Sets the CB values, as documented in the SubDyn Theory Guide:
! OmegaL (omega) and PhiL from Eq. 2
! p%PhiL_T and p%PhiLInvOmgL2 for static improvement (will be added to theory guide later?)
! PhiR from Eq. 3
! MBB, MBM, and KBB from Eq. 4.
!................................
SUBROUTINE CBMatrix( MRR, MLL, MRL, KRR, KLL, KRL, nDOFM, Init, &
                     MBB, MBM, KBB, PhiL, PhiR, OmegaL, ErrStat, ErrMsg,p)
   TYPE(SD_InitType),      INTENT(IN)    :: Init ! TODO remove me
   TYPE(SD_ParameterType), INTENT(INOUT) :: p    ! TODO remove m
   INTEGER(IntKi),         INTENT(  in)  :: nDOFM
   REAL(ReKi),             INTENT(  IN)  :: MRR( p%nDOFR, p%nDOFR)
   REAL(ReKi),             INTENT(  IN)  :: MLL( p%nDOFL, p%nDOFL) 
   REAL(ReKi),             INTENT(  IN)  :: MRL( p%nDOFR, p%nDOFL)
   REAL(ReKi),             INTENT(  IN)  :: KRR( p%nDOFR, p%nDOFR)
   REAL(ReKi),             INTENT(INOUT) :: KLL( p%nDOFL, p%nDOFL)  ! on exit, it has been factored (otherwise not changed)
   REAL(ReKi),             INTENT(  IN)  :: KRL( p%nDOFR, p%nDOFL)
   REAL(ReKi),             INTENT(INOUT) :: MBB( p%nDOFR, p%nDOFR)
   REAL(ReKi),             INTENT(INOUT) :: MBM( p%nDOFR,   nDOFM)
   REAL(ReKi),             INTENT(INOUT) :: KBB( p%nDOFR, p%nDOFR)
   REAL(ReKi),             INTENT(INOUT) :: PhiR(p%nDOFL, p%nDOFR)   
   REAL(ReKi),             INTENT(INOUT) :: PhiL(p%nDOFL, p%nDOFL)    !used to be PhiM(nDOFL,nDOFM), now it is more generic
   REAL(ReKi),             INTENT(INOUT) :: OmegaL(p%nDOFL)   !used to be omegaM only   ! Eigenvalues
   INTEGER(IntKi),         INTENT(  OUT) :: ErrStat     ! Error status of the operation
   CHARACTER(*),           INTENT(  OUT) :: ErrMsg      ! Error message if ErrStat /= ErrID_None
   ! LOCAL VARIABLES
   REAL(ReKi) , allocatable               :: Mu(:, :)          ! matrix for normalization Mu(p%nDOFL, p%nDOFL) [bjj: made allocatable to try to avoid stack issues]
   REAL(ReKi) , allocatable               :: Temp(:, :)        ! temp matrix for intermediate steps [bjj: made allocatable to try to avoid stack issues]
   REAL(ReKi) , allocatable               :: PhiR_T_MLL(:,:)   ! PhiR_T_MLL(p%nDOFR,p%nDOFL) = transpose of PhiR * MLL (temporary storage)
   INTEGER                                :: I !, lwork !counter, and varibales for inversion routines
   INTEGER                                :: DOFvar !placeholder used to get both PhiL or PhiM into 1 process
   INTEGER                                :: ipiv(p%nDOFL) !the integer vector ipvt of length min(m,n), containing the pivot indices. 
                                                       !Returned as: a one-dimensional array of (at least) length min(m,n), containing integers,
                                                       !where 1 <= less than or equal to ipvt(i) <= less than or equal to m.
   INTEGER(IntKi)                         :: ErrStat2                                                                    
   CHARACTER(ErrMsgLen)                   :: ErrMsg2
   CHARACTER(*), PARAMETER                :: RoutineName = 'CBMatrix'
                                                       
   ErrStat = ErrID_None 
   ErrMsg  = ''
   
   CALL WrScr('   Calculating Internal Modal Eigenvectors')
        
   IF (p%SttcSolve) THEN ! STATIC TREATMENT IMPROVEMENT
      DOFvar=p%nDOFL
   ELSE
      DOFvar=nDOFM !Initialize for normal cases, dynamic only      
   ENDIF  
   
   !....................................................
   ! Set OmegaL and PhiL from Eq. 2
   !....................................................
   IF ( DOFvar > 0 ) THEN ! Only time this wouldn't happen is if no modes retained and no static improvement...
      CALL EigenSolveWrap(KLL, MLL, p%nDOFL, DOFvar, .False.,Init,p, .True., PhiL(:,1:DOFvar), OmegaL(1:DOFvar),  ErrStat2, ErrMsg2); if(Failed()) return

      ! --- Normalize PhiL
      ! bjj: break up this equation to avoid as many tenporary variables on the stack
      ! MU = MATMUL ( MATMUL( TRANSPOSE(PhiL), MLL ), PhiL )
      CALL AllocAry( Temp , p%nDOFL , p%nDOFL , 'Temp' , ErrStat2 , ErrMsg2); if(Failed()) return
      CALL AllocAry( MU   , p%nDOFL , p%nDOFL , 'Mu'   , ErrStat2 , ErrMsg2); if(Failed()) return
      MU   = TRANSPOSE(PhiL)
      Temp = MATMUL( MU, MLL )
      MU   = MATMUL( Temp, PhiL )
      DEALLOCATE(Temp)
      ! PhiL = MATMUL( PhiL, MU2 )  !this is the nondimensionalization (MU2 is diagonal)   
      DO I = 1, DOFvar
         PhiL(:,I) = PhiL(:,I) / SQRT( MU(I, I) )
      ENDDO    
      DO I=DOFvar+1, p%nDOFL !loop done only if .not. p%SttcSolve .and. nDOFM < p%nDOFL (and actually, in that case, these values aren't used anywhere anyway)
         PhiL(:,I) = 0.0_ReKi
         OmegaL(I) = 0.0_ReKi
      END DO     
      DEALLOCATE(MU)
      
      !....................................................
      ! Set p%PhiL_T and p%PhiLInvOmgL2 for static improvement
      !....................................................
      IF (p%SttcSolve) THEN   
         p%PhiL_T=TRANSPOSE(PhiL) !transpose of PhiL for static improvement
         DO I = 1, p%nDOFL
            p%PhiLInvOmgL2(:,I) = PhiL(:,I)* (1./OmegaL(I)**2)
         ENDDO 
      END IF
      
   ! ELSE .not. p%SttcSolve .and. nDOFM < p%nDOFL (in this case, PhiL, OmegaL aren't used)      
   END IF
      
      
   !....................................................
   ! Set PhiR from Eq. 3:
   !....................................................   
   ! now factor KLL to compute PhiR: KLL*PhiR=-TRANSPOSE(KRL)
   ! ** note this must be done after EigenSolveWrap() because it modifies KLL **
   CALL LAPACK_getrf( p%nDOFL, p%nDOFL, KLL, ipiv, ErrStat2, ErrMsg2); if(Failed()) return
   
   PhiR = -1.0_ReKi * TRANSPOSE(KRL) !set "b" in Ax=b  (solve KLL * PhiR = - TRANSPOSE( KRL ) for PhiR)
   CALL LAPACK_getrs( TRANS='N',N=p%nDOFL,A=KLL,IPIV=ipiv, B=PhiR, ErrStat=ErrStat2, ErrMsg=ErrMsg2); if(Failed()) return
   
   !....................................................
   ! Set MBB, MBM, and KBB from Eq. 4:
   !....................................................
   CALL AllocAry( PhiR_T_MLL,  p%nDOFR, p%nDOFL, 'PhiR_T_MLL', ErrStat2, ErrMsg2); if(Failed()) return
      
   PhiR_T_MLL = TRANSPOSE(PhiR)
   PhiR_T_MLL = MATMUL(PhiR_T_MLL, MLL)
   MBB = MATMUL(MRL, PhiR)
   MBB = MRR + MBB + TRANSPOSE( MBB ) + MATMUL( PhiR_T_MLL, PhiR )
   
      
   IF ( nDOFM .EQ. 0) THEN
      MBM = 0.0_ReKi
   ELSE
      MBM = MATMUL( PhiR_T_MLL, PhiL(:,1:nDOFM))  ! last half of operation
      MBM = MATMUL( MRL, PhiL(:,1:nDOFM) ) + MBM    !This had PhiM      
   ENDIF
   DEALLOCATE( PhiR_T_MLL )
   
   KBB = MATMUL(KRL, PhiR)   
   KBB = KBB + KRR
     
CONTAINS
=======
   !> Remove fixed DOF from system, this is in case the CB was done on an unconstrained system
   !! NOTE: PhiL and OmegaL are not modified
   subroutine applyConstr(CBParams, FGB, PhiRb)
      TYPE(CB_MatArrays),  INTENT(INOUT) :: CBparams    !< NOTE: data will be reduced (andw hence reallocated)
      REAL(ReKi),ALLOCATABLE,INTENT(INOUT) :: FGB(:)    !< NOTE: data will be reduced (andw hence reallocated)
      REAL(ReKi),ALLOCATABLE,INTENT(INOUT) :: PhiRb(:,:)!< NOTE: data will be reduced (andw hence reallocated)
      !REAL(ReKi), ALLOCATABLE  :: PhiRb(:, :)   
      REAL(ReKi), ALLOCATABLE  :: MBBb(:, :)
      REAL(ReKi), ALLOCATABLE  :: MBMb(:, :)
      REAL(ReKi), ALLOCATABLE  :: KBBb(:, :)
      REAL(ReKi), ALLOCATABLE  :: FGBb(:) 
      ! "b" stands for "bar"
      CALL AllocAry( MBBb,  p%nDOF__Rb, p%nDOF__Rb, 'matrix MBBb',  ErrStat2, ErrMsg2 );
      CALL AllocAry( MBmb,  p%nDOF__Rb, p%nDOFM,    'matrix MBmb',  ErrStat2, ErrMsg2 );
      CALL AllocAry( KBBb,  p%nDOF__Rb, p%nDOF__Rb, 'matrix KBBb',  ErrStat2, ErrMsg2 );
      CALL AllocAry( FGBb,  p%nDOF__Rb,             'array FGBb',   ErrStat2, ErrMsg2 );
      !CALL AllocAry( PhiRb, p%nDOF__L , p%nDOF__Rb, 'matrix PhiRb', ErrStat2, ErrMsg2 );
      !................................
      ! Convert CBparams%MBB , CBparams%MBM , CBparams%KBB , CBparams%PhiR , FGB to
      !                  MBBb,          MBMb,          KBBb,          PHiRb, FGBb
      ! (throw out rows/columns of first matrices to create second matrices)
      !................................
      ! TODO avoid this all together
      MBBb  = CBparams%MBB(p%nDOFR__-p%nDOFI__+1:p%nDOFR__, p%nDOFR__-p%nDOFI__+1:p%nDOFR__) 
      KBBb  = CBparams%KBB(p%nDOFR__-p%nDOFI__+1:p%nDOFR__, p%nDOFR__-p%nDOFI__+1:p%nDOFR__)    
      IF (p%nDOFM > 0) THEN   
         MBMb  = CBparams%MBM(p%nDOFR__-p%nDOFI__+1:p%nDOFR__, :               )
      END IF
      FGBb  = FGB         (p%nDOFR__-p%nDOFI__+1:p%nDOFR__ )
      PhiRb = CBparams%PhiR(              :, p%nDOFR__-p%nDOFI__+1:p%nDOFR__)
      deallocate(CBparams%MBB)
      deallocate(CBparams%KBB)
      deallocate(CBparams%MBM)
      !deallocate(CBparams%PhiR)
      call move_alloc(MBBb,  CBparams%MBB)
      call move_alloc(KBBb,  CBparams%KBB)
      call move_alloc(MBMb,  CBparams%MBM)
      call move_alloc(FGBb,  FGB)
      !call move_alloc(PhiRb, CBparams%PhiR)
   end subroutine applyConstr

END SUBROUTINE SD_Craig_Bampton 

!> Extract rigid body mass without SSI
!! NOTE: performs a Guyan reduction
SUBROUTINE SD_Guyan_RigidBodyMass(Init, p, MBB, ErrStat, ErrMsg)
   type(SD_InitType),       intent(inout) :: Init       ! NOTE: Mass and Stiffness are modified but then set back to original
   type(SD_ParameterType),  intent(in   ) :: p           ! Parameters
   real(ReKi), allocatable, intent(out)   :: MBB(:,:)     !< MBB
   integer(IntKi),          intent(  out) :: ErrStat !< Error status of the operation
   character(*),            intent(  out) :: ErrMsg  !< error message if errstat /= errid_none   
   integer(IntKi) :: nM, nR, nL, nM_out
   real(ReKi), allocatable :: MBM(:, :)
   real(ReKi), allocatable :: KBB(:, :)
   real(ReKi), allocatable :: PhiL(:, :)
   real(ReKi), allocatable :: PhiR(:, :)
   real(ReKi), allocatable :: OmegaL(:)
   character(*), parameter :: RoutineName = 'SD_Guyan_RigidBodyMass'
   integer(IntKi)          :: ErrStat2
   character(ErrMsgLen)    :: ErrMsg2

   ! --- Remove SSI from Mass and stiffness matrix
   CALL InsertSoilMatrices(Init%M, Init%K, Init, p, ErrStat2, ErrMsg2, Substract=.True.);

   ! --- Perform Guyan reduction to get MBB
   nR     = p%nDOFR__   ! Using interface + reaction nodes
   nL     = p%nDOF__L
   nM     = 0           ! No CB modes (Guyan)
   nM_out = 0
   if(allocated(MBB)) deallocate(MBB)
   CALL AllocAry( MBB,    nR, nR, 'MBB',    ErrStat2, ErrMsg2 ); CALL SetErrStat( ErrStat2, ErrMsg2, ErrStat, ErrMsg, RoutineName)
   CALL AllocAry( MBM,    nR, nM, 'MBM',    ErrStat2, ErrMsg2 ); CALL SetErrStat( ErrStat2, ErrMsg2, ErrStat, ErrMsg, RoutineName)
   CALL AllocAry( KBB,    nR, nR, 'KBB',    ErrStat2, ErrMsg2 ); CALL SetErrStat( ErrStat2, ErrMsg2, ErrStat, ErrMsg, RoutineName)
   CALL AllocAry( PhiL,   nL, nL, 'PhiL',   ErrStat2, ErrMsg2 ); CALL SetErrStat( ErrStat2, ErrMsg2, ErrStat, ErrMsg, RoutineName)
   CALL AllocAry( PhiR,   nL, nR, 'PhiR',   ErrStat2, ErrMsg2 ); CALL SetErrStat( ErrStat2, ErrMsg2, ErrStat, ErrMsg, RoutineName)
   CALL AllocAry( OmegaL, nL,     'OmegaL', ErrStat2, ErrMsg2 ); if(Failed()) return

   CALL CraigBamptonReduction(Init%M, Init%K, p%IDR__, nR, p%ID__L, nL, nM, nM_Out, MBB, MBM, KBB, PhiL, PhiR, OmegaL, ErrStat2, ErrMsg2)
   if(Failed()) return

   if(allocated(KBB)   ) deallocate(KBB)
   if(allocated(MBM)   ) deallocate(MBM)
   if(allocated(PhiR)  ) deallocate(PhiR)
   if(allocated(PhiL)  ) deallocate(PhiL)
   if(allocated(OmegaL)) deallocate(OmegaL)
>>>>>>> 51b4bd93

   ! --- Insert SSI from Mass and stiffness matrix again
   CALL InsertSoilMatrices(Init%M, Init%K, Init, p, ErrStat2, ErrMsg2, Substract=.False.); if(Failed()) return
contains
   logical function Failed()
        call SetErrStat(ErrStat2, ErrMsg2, ErrStat, ErrMsg, RoutineName) 
        Failed =  ErrStat >= AbortErrLev
   end function Failed
END SUBROUTINE SD_Guyan_RigidBodyMass

!------------------------------------------------------------------------------------------------------
<<<<<<< HEAD
!>
SUBROUTINE TrnsfTI(Init, p, TI, nDOFI, IDI, TI2, nDOFR, IDR, ErrStat, ErrMsg)
   TYPE(SD_InitType),      INTENT(IN   )  :: Init         ! Input data for initialization routine
   TYPE(SD_ParameterType), INTENT(IN   )  :: p        
   INTEGER(IntKi),         INTENT(IN   )  :: nDOFI         ! # of DOFS of interface nodes
   INTEGER(IntKi),         INTENT(IN   )  :: nDOFR         ! # of DOFS of restrained nodes (restraints and interface)
   INTEGER(IntKi),         INTENT(IN   )  :: IDI(nDOFI)
   INTEGER(IntKi),         INTENT(IN   )  :: IDR(nDOFR)
   REAL(ReKi),             INTENT(INOUT)  :: TI( nDOFI,6)  ! matrix TI that relates the reduced matrix to the TP, 
   REAL(ReKi),             INTENT(INOUT)  :: TI2(nDOFR,6)  ! matrix TI2 that relates to (0,0,0) the overall substructure mass
   INTEGER(IntKi),         INTENT(  OUT)  :: ErrStat     ! Error status of the operation
   CHARACTER(*),           INTENT(  OUT)  :: ErrMsg      ! Error message if ErrStat /= ErrID_None
   ! local variables
   INTEGER                                :: I, J, K, iDOF, iiDOF, iNode, nDOFPerNode
   REAL(ReKi)                             :: dx, dy, dz
   REAL(ReKi), dimension(6)               :: Line
   
   ErrStat = ErrID_None
   ErrMsg  = ""

   ! --- TI: Transformation matrix from interface points to ref point
   TI(:,:)=0
   DO I = 1, nDOFI
      iDOF = IDI(I) ! DOF index in constrained system
      iNode       = p%DOFtilde2Nodes(iDOF,1) ! First column is node 
      nDOFPerNode = p%DOFtilde2Nodes(iDOF,2) ! Second column is number of DOF per node
      iiDOF       = p%DOFtilde2Nodes(iDOF,3) ! Third column is dof index for this joint (1-6 for cantilever)

      if ((iiDOF<1) .or. (iiDOF>6)) then
         ErrMsg  = 'TransfTI, interface node DOF number is not valid. DOF:'//trim(Num2LStr(iDOF))//' Node:'//trim(Num2LStr(iNode))//' iiDOF:'//trim(Num2LStr(iiDOF)); ErrStat = ErrID_Fatal
         return
      endif
      if (nDOFPerNode/=6) then
         ErrMsg  = 'TransfTI, interface node doesnt have 6 DOFs. DOF:'//trim(Num2LStr(iDOF))//' Node:'//trim(Num2LStr(iNode))//' nDOF:'//trim(Num2LStr(nDOFPerNode)); ErrStat = ErrID_Fatal
         return
      endif
      
      dx = Init%Nodes(iNode, 2) - Init%TP_RefPoint(1)
      dy = Init%Nodes(iNode, 3) - Init%TP_RefPoint(2)
      dz = Init%Nodes(iNode, 4) - Init%TP_RefPoint(3)

      CALL RigidTransformationLine(dx,dy,dz,iiDOF,Line) !returns Line
      TI(I, 1:6) = Line
   ENDDO
   ! --- TI2: Transformation matrix from reaction points to origin
   TI2(:,:) = 0. !Initialize 
   DO I = 1, nDOFR
      iDOF = IDR(I) ! DOF index in constrained system
      iNode       = p%DOFtilde2Nodes(iDOF,1) ! First column is node
      nDOFPerNode = p%DOFtilde2Nodes(iDOF,2) ! Second column is number of DOF per node
      iiDOF       = p%DOFtilde2Nodes(iDOF,3) ! Third column is dof index for this joint (1-6 for cantilever)

      if ((iiDOF<1) .or. (iiDOF>6)) then
         ErrMsg  = 'TransfTI, reaction node DOF number is not valid. DOF:'//trim(Num2LStr(iDOF))//' Node:'//trim(Num2LStr(iNode))//' iiDOF:'//trim(Num2LStr(iiDOF)); ErrStat = ErrID_Fatal
         return
      endif
      if (nDOFPerNode/=6) then
         ErrMsg  = 'TransfTI, reaction node doesnt have 6 DOFs. DOF:'//trim(Num2LStr(iDOF))//' Node:'//trim(Num2LStr(iNode))//' nDOF:'//trim(Num2LStr(nDOFPerNode)); ErrStat = ErrID_Fatal
         return
      endif
      
      dx = Init%Nodes(iNode, 2)
      dy = Init%Nodes(iNode, 3) 
      dz = Init%Nodes(iNode, 4) 
      CALL RigidTransformationLine(dx,dy,dz,iiDOF,Line) ! returns Line
      TI2(I, 1:6) = Line
   ENDDO
END SUBROUTINE TrnsfTI

!------------------------------------------------------------------------------------------------------
!> Wrapper function for eigen value analyses, for two cases:
!! Case1: K and M are taken "as is" (bRemoveConstraints=false), This is used for the "LL" part of the matrix
!! Case2: K and M constain some constraints lines, and they need to be removed from the Mass/Stiffness matrix. Used for full system
SUBROUTINE EigenSolveWrap(K, M, nDOF, NOmega, bRemoveConstraints, Init, p, bCheckSingularity, Phi, Omega, ErrStat, ErrMsg )
   USE NWTC_ScaLAPACK, only: ScaLAPACK_LASRT
   INTEGER,                INTENT(IN   )    :: nDOF                               ! Total degrees of freedom of the incoming system
   REAL(ReKi),             INTENT(IN   )    :: K(nDOF, nDOF)                      ! stiffness matrix 
   REAL(ReKi),             INTENT(IN   )    :: M(nDOF, nDOF)                      ! mass matrix 
   INTEGER,                INTENT(IN   )    :: NOmega                             ! No. of requested eigenvalues
   LOGICAL,                INTENT(IN   )    :: bRemoveConstraints                 ! Whether or not to reduce matrices, this will be removed altogether later, when reduction will be done apriori
   TYPE(SD_InitType),      INTENT(IN   )    :: Init  
   TYPE(SD_ParameterType), INTENT(IN   )    :: p  
   LOGICAL,                INTENT(IN   )    :: bCheckSingularity                  ! If True, the solver will fail if rigid modes are present 
   REAL(ReKi),             INTENT(  OUT)    :: Phi(nDOF, NOmega)                  ! Returned Eigenvectors
   REAL(ReKi),             INTENT(  OUT)    :: Omega(NOmega)                      ! Returned Eigenvalues
   INTEGER(IntKi),         INTENT(  OUT)    :: ErrStat                            ! Error status of the operation
   CHARACTER(*),           INTENT(  OUT)    :: ErrMsg                             ! Error message if ErrStat /= ErrID_None
   ! LOCALS         
   REAL(LAKi), ALLOCATABLE                   :: Kred(:,:), Mred(:,:) 
   REAL(LAKi), ALLOCATABLE                   :: EigVect(:,:), Omega2_LaKi(:) 
   REAL(ReKi)                                :: Om2
   INTEGER(IntKi)                            :: N, i
   INTEGER(IntKi)                            :: ErrStat2
   CHARACTER(ErrMsgLen)                      :: ErrMsg2
   logical, allocatable                      :: bDOF(:)        ! Mask for DOF to keep (True), or reduce (False)
      
   ErrStat = ErrID_None
   ErrMsg  = ''
         
   ! --- Special handling if constraint are present, and type conversion
   IF (bRemoveConstraints) THEN 
      ! Removing constrained nodes DOFs, only done for printing out the 'full' set of eigenvalues
      ! Mred = M[bDOF,bDOF],  Kred = K[bDOF,bDOF]
      call SelectNonBCConstraintsDOF(Init, p, nDOF, bDOF, ErrStat2, ErrMsg2); if(Failed()) return
      call RemoveDOF(M, bDOF, Mred, ErrStat2, ErrMsg2); if(Failed()) return
      call RemoveDOF(K, bDOF, Kred, ErrStat2, ErrMsg2); if(Failed()) return
      N=SIZE(Kred,1)    
   ELSE
      ! This is actually done whe we are generating the CB-reduced set of eigenvalues
      N=SIZE(K,1)
      CALL AllocAry( Kred, n, n, 'Kred', ErrStat2, ErrMsg2 ); if(Failed()) return
      CALL AllocAry( Mred, n, n, 'Mred', ErrStat2, ErrMsg2 ); if(Failed()) return
      Kred=REAL( K, LAKi )
      Mred=REAL( M, LAKi )
   ENDIF
   ! Note:  NOmega must be <= N, which is the length of Omega2, Phi!
   IF ( NOmega > N ) THEN
      CALL SetErrStat(ErrID_Fatal,"NOmega must be less than or equal to N",ErrStat,ErrMsg,'EigenSolveWrap')
      CALL CleanupEigen()
      RETURN
   END IF

   ! --- Eigenvalue analysis
   CALL AllocAry( Omega2_LaKi, N,     'Omega',    ErrStat2, ErrMsg2 ); if (Failed()) return;
   CALL AllocAry( EigVect    , N,  N, 'EigVect',  ErrStat2, ErrMsg2 ); if (Failed()) return;
   CALL EigenSolve(Kred, Mred, N, bCheckSingularity, EigVect, Omega2_LaKi, ErrStat2, ErrMsg2 ); if (Failed()) return;

   ! --- Setting up Phi, and type conversion
   do i = 1, NOmega
      Om2 = real(Omega2_LaKi(i), ReKi)  
      if (Om2>0) then 
         Omega(i)=sqrt(Om2) ! was getting floating invalid
      else
         print*,'>>> Wrong eigenfrequency, Omega^2=',Om2
         Omega(i)= 0.0_ReKi 
      endif
   enddo
   IF ( bRemoveConstraints ) THEN ! this is called for the full system Eigenvalues:
      !Need to expand eigenvectors for removed DOFs, setting Phi 
      CALL InsertDOFRows(EigVect(:,1:NOmega), bDOF, 0.0_ReKi, Phi, ErrStat2, ErrMsg2 ); if(Failed()) return
   ELSE 
      Phi=REAL( EigVect(:,1:NOmega), ReKi )   ! eigenvectors
   ENDIF  
   
   CALL CleanupEigen()
   RETURN

CONTAINS
   LOGICAL FUNCTION Failed()
        call SetErrStat(ErrStat2, ErrMsg2, ErrStat, ErrMsg, 'EigenSolveWrap') 
        Failed =  ErrStat >= AbortErrLev
        if (Failed) call CleanUpEigen()
   END FUNCTION Failed

   SUBROUTINE CleanupEigen()
      IF (ALLOCATED(Omega2_LaKi)) DEALLOCATE(Omega2_LaKi) 
      IF (ALLOCATED(EigVect)   ) DEALLOCATE(EigVect)
      IF (ALLOCATED(Kred)  ) DEALLOCATE(Kred)
      IF (ALLOCATED(Mred)  ) DEALLOCATE(Mred)
      IF (ALLOCATED(bDOF)  ) DEALLOCATE(bDOF)
   END SUBROUTINE CleanupEigen
  
END SUBROUTINE EigenSolveWrap

!> Returns a list of boolean which are true if a DOF is not part of a BC constraint
SUBROUTINE SelectNonBCConstraintsDOF(Init, p, nDOF, bDOF, ErrStat, ErrMsg )
   TYPE(SD_InitType),      INTENT(  in) :: Init  
   TYPE(SD_ParameterType), INTENT(  in) :: p  
   INTEGER(IntKi),         INTENT(  in) :: nDOF
   LOGICAL, ALLOCATABLE,   INTENT( out) :: bDOF(:)  ! Mask, False for DOF that are Constraints BC DOF
   INTEGER(IntKi),         INTENT(  OUT) :: ErrStat ! Error status of the operation
   CHARACTER(*),           INTENT(  OUT) :: ErrMsg  ! Error message if ErrStat /= ErrID_None
   !locals
   INTEGER                               :: I              ! counters into full or reduced matrix
   INTEGER                               :: NReactDOFs
   ErrStat = ErrID_None
   ErrMsg  = ''    

   NReactDOFs = p%nNodes_C*6 !p%nDOFC
   IF (NReactDOFs > nDOF) THEN
      ErrStat = ErrID_Fatal
      ErrMsg = 'SelectNonBCConstraintsDOF: invalid matrix sizes.'
      RETURN
   END IF

   CALL AllocAry(bDOF, nDOF, 'bDOF',  ErrStat, ErrMsg ); IF (ErrStat >= AbortErrLev) RETURN

   ! Setting array of DOF, true if we keep them
   bDOF(1:nDOF)=.True.
   do I = 1, NReactDOFs  !Cycle on reaction DOFs      
      if (Init%BCs(I, 2) == 1) THEN
         bDOF(Init%BCs(I, 1)) = .False. ! Eliminate this one
      end if    
   end do   
END SUBROUTINE
!------------------------------------------------------------------------------------------------------
SUBROUTINE CBApplyConstr(nDOFI, nDOFR, nDOFM,  nDOFL,  &
                         MBB , MBM , KBB , PHiR , FGR ,       &
                         MBBb, MBMb, KBBb, PHiRb, FGRb)
   INTEGER(IntKi),         INTENT(IN   )  :: nDOFR, nDOFI, nDOFM, nDOFL
   REAL(ReKi),             INTENT(IN   )  ::  FGR(nDOFR)
   REAL(ReKi),             INTENT(IN   )  ::  MBB(nDOFR, nDOFR)
   REAL(ReKi),             INTENT(IN   )  ::  MBM(nDOFR, nDOFM)
   REAL(ReKi),             INTENT(IN   )  ::  KBB(nDOFR, nDOFR)
   REAL(ReKi),             INTENT(IN   )  :: PhiR(nDOFL, nDOFR)   
   REAL(ReKi),             INTENT(  OUT)  ::  MBBb(nDOFI, nDOFI)
   REAL(ReKi),             INTENT(  OUT)  ::  KBBb(nDOFI, nDOFI)
   REAL(ReKi),             INTENT(  OUT)  ::  MBMb(nDOFI, nDOFM)
   REAL(ReKi),             INTENT(  OUT)  ::  FGRb(nDOFI)
   REAL(ReKi),             INTENT(  OUT)  :: PhiRb(nDOFL, nDOFI)   
      
   MBBb  = MBB(nDOFR-nDOFI+1:nDOFR, nDOFR-nDOFI+1:nDOFR) 
   KBBb  = KBB(nDOFR-nDOFI+1:nDOFR, nDOFR-nDOFI+1:nDOFR)    
IF (nDOFM > 0) THEN   
   MBMb  = MBM(nDOFR-nDOFI+1:nDOFR, :               )
END IF
   FGRb  = FGR(nDOFR-nDOFI+1:nDOFR )
   PhiRb = PhiR(              :, nDOFR-nDOFI+1:nDOFR)
   
END SUBROUTINE CBApplyConstr

!------------------------------------------------------------------------------------------------------
SUBROUTINE SetParameters(Init, p, MBBb, MBmb, KBBb, FGRb, PhiRb, OmegaL, FGL, PhiL, ErrStat, ErrMsg)
   TYPE(SD_InitType),        INTENT(IN   )   :: Init         ! Input data for initialization routine
   TYPE(SD_ParameterType),   INTENT(INOUT)   :: p            ! Parameters
   REAL(ReKi),               INTENT(IN   )   :: MBBb(  p%nDOFI, p%nDOFI)
   REAL(ReKi),               INTENT(IN   )   :: MBMb(  p%nDOFI, p%nDOFM)
   REAL(ReKi),               INTENT(IN   )   :: KBBb(  p%nDOFI, p%nDOFI)
   REAL(ReKi),               INTENT(IN   )   :: PhiL ( p%nDOFL, p%nDOFL)   
   REAL(ReKi),               INTENT(IN   )   :: PhiRb( p%nDOFL, p%nDOFI)   
   REAL(ReKi),               INTENT(IN   )   :: OmegaL(p%nDOFL)   
   REAL(ReKi),               INTENT(IN   )   :: FGRb(p%nDOFI) 
   REAL(ReKi),               INTENT(IN   )   ::  FGL(p%nDOFL)
   INTEGER(IntKi),           INTENT(  OUT)   :: ErrStat     ! Error status of the operation
   CHARACTER(*),             INTENT(  OUT)   :: ErrMsg      ! Error message if ErrStat /= ErrID_None
   ! local variables
   REAL(ReKi)                                :: TI_transpose(nDOFL_TP,p%nDOFI) !bjj: added this so we don't have to take the transpose 5+ times
=======
!> Set parameters to compute state and output equations
SUBROUTINE SetParameters(Init, p, MBBb, MBmb, KBBb, PhiRb, OmegaL, PhiL, FGL, FGB, FGM, ErrStat, ErrMsg)
   use NWTC_LAPACK, only: LAPACK_GEMM, LAPACK_getrf
   TYPE(SD_InitType),        INTENT(IN   )   :: Init         ! Input data for initialization routine
   TYPE(SD_ParameterType),   INTENT(INOUT)   :: p            ! Parameters
   REAL(ReKi),               INTENT(IN   )   :: MBBb(  p%nDOF__Rb, p%nDOF__Rb)
   REAL(ReKi),               INTENT(IN   )   :: MBMb(  p%nDOF__Rb, p%nDOFM)
   REAL(ReKi),               INTENT(IN   )   :: KBBb(  p%nDOF__Rb, p%nDOF__Rb)
   REAL(ReKi),               INTENT(IN   )   :: PhiL ( p%nDOF__L, p%nDOF__L)   
   REAL(ReKi),               INTENT(IN   )   :: PhiRb( p%nDOF__L, p%nDOF__Rb)   
   REAL(ReKi),               INTENT(IN   )   :: OmegaL(p%nDOF__L)   
   REAL(ReKi),               INTENT(IN   )   :: FGB(p%nDOF__Rb) 
   REAL(ReKi),               INTENT(IN   )   :: FGL(p%nDOF__L)
   REAL(ReKi),               INTENT(IN   )   :: FGM(p%nDOFM)
   INTEGER(IntKi),           INTENT(  OUT)   :: ErrStat     ! Error status of the operation
   CHARACTER(*),             INTENT(  OUT)   :: ErrMsg      ! Error message if ErrStat /= ErrID_None
   ! local variables
   REAL(ReKi)                                :: TI_transpose(nDOFL_TP,p%nDOFI__) !bjj: added this so we don't have to take the transpose 5+ times
>>>>>>> 51b4bd93
   INTEGER(IntKi)                            :: I
   integer(IntKi)                            :: n                          ! size of jacobian in AM2 calculation
   INTEGER(IntKi)                            :: ErrStat2
   CHARACTER(ErrMsgLen)                      :: ErrMsg2
   CHARACTER(*), PARAMETER                   :: RoutineName = 'SetParameters'
   ErrStat = ErrID_None 
   ErrMsg  = ''

   if (p%nDOFI__/=p%nDOF__Rb) then
      ! Limitation due to the TI matrix, on the input U_R to the module for now
      ErrMsg2='For now number of leader DOF has to be the same a Rb DOF'
      ErrStat2=ErrID_Fatal
      if(Failed()) return
   endif

   ! Set TI, transformation matrix from interface DOFs to TP ref point (Note: TI allocated in AllocParameters)
   CALL RigidTrnsf(Init, p, Init%TP_RefPoint, p%IDI__, p%nDOFI__, p%TI, ErrStat2, ErrMsg2); if(Failed()) return
   TI_transpose =  TRANSPOSE(p%TI) 

   ! Store FGL for later processes
   IF (p%SttcSolve) THEN     
       p%FGL = FGL  
   ENDIF     
      
   ! block element of D2 matrix (D2_21, D2_42, & part of D2_62)
   p%PhiRb_TI = MATMUL(PhiRb, p%TI)
   
   !...............................
   ! equation 46-47 (used to be 9):
   !...............................
   p%MBB = MATMUL( MATMUL( TI_transpose, MBBb ), p%TI) != MBBt
   p%KBB = MATMUL( MATMUL( TI_transpose, KBBb ), p%TI) != KBBt

   !p%D1_15=-TI_transpose  !this is 6x6NIN
   IF ( p%nDOFM > 0 ) THEN ! These values don't exist for nDOFM=0; i.e., p%nDOFM == 0
         ! p%MBM = MATMUL( TRANSPOSE(p%TI), MBmb )    != MBMt
      CALL LAPACK_gemm( 'T', 'N', 1.0_ReKi, p%TI, MBmb, 0.0_ReKi, p%MBM, ErrStat2, ErrMsg2) != MBMt
         CALL SetErrStat(ErrStat2,ErrMsg2,ErrStat,ErrMsg,RoutineName//'p%MBM')
      
      p%MMB = TRANSPOSE( p%MBM )                          != MMBt
      p%PhiM  = PhiL(:,1:p%nDOFM)
      
      ! A_21, A_22 (these are diagonal matrices. bjj: I am storing them as arrays instead of full matrices)
      p%NOmegaM2      = -1.0_ReKi * OmegaL(1:p%nDOFM) * OmegaL(1:p%nDOFM)          ! OmegaM is a one-dimensional array
      p%N2OmegaMJDamp = -2.0_ReKi * OmegaL(1:p%nDOFM) * Init%JDampings(1:p%nDOFM)  ! Init%JDampings is also a one-dimensional array
   
      ! B_23, B_24
      !p%PhiM_T =  TRANSPOSE( p%PhiM  )
   
      ! FX = matmul( transpose(PhiM), FGL ) (output of CraigBamptonReduction)
      p%FX = FGM
   
      ! C1_11, C1_12  ( see eq 15 [multiply columns by diagonal matrix entries for diagonal multiply on the left])   
      DO I = 1, p%nDOFM ! if (p%nDOFM=p%nDOFM=nDOFM == 0), this loop is skipped
         p%C1_11(:, I) = p%MBM(:, I)*p%NOmegaM2(I)              
         p%C1_12(:, I) = p%MBM(:, I)*p%N2OmegaMJDamp(I)  
      ENDDO   
   
      ! D1_13, D1_14 (with retained modes)
      !p%D1_13 = p%MBB - MATMUL( p%MBM, p%MMB )
      CALL LAPACK_GEMM( 'N', 'T', 1.0_ReKi, p%MBM,   p%MBM,  0.0_ReKi, p%D1_13, ErrStat2, ErrMsg2 )  ! p%D1_13 = MATMUL( p%MBM, p%MMB )
         CALL SetErrStat(ErrStat2,ErrMsg2,ErrStat,ErrMsg,RoutineName)
      p%D1_13 = p%MBB - p%D1_13

      !p%D1_14 = MATMUL( p%MBM, p%PhiM_T ) - MATMUL( TI_transpose, TRANSPOSE(PHiRb))  
      CALL LAPACK_GEMM( 'T', 'T', 1.0_ReKi, p%TI,   PHiRb,  0.0_ReKi, p%D1_14, ErrStat2, ErrMsg2 )  ! p%D1_14 = MATMUL( TRANSPOSE(TI), TRANSPOSE(PHiRb))  
         CALL SetErrStat(ErrStat2,ErrMsg2,ErrStat,ErrMsg,RoutineName)
      CALL LAPACK_GEMM( 'N', 'T', 1.0_ReKi, p%MBM, p%PhiM, -1.0_ReKi, p%D1_14, ErrStat2, ErrMsg2 )  ! p%D1_14 = MATMUL( p%MBM, TRANSPOSE(p%PhiM) ) - p%D1_14 
         CALL SetErrStat(ErrStat2,ErrMsg2,ErrStat,ErrMsg,RoutineName)

   
      ! FY (with retained modes)
      p%FY =    MATMUL( p%MBM, p%FX ) &  
              - MATMUL( TI_transpose, FGB ) 
      
      ! C2_21, C2_42
      ! C2_61, C2_62
      DO I = 1, p%nDOFM ! if (p%nDOFM=p%nDOFM=nDOFM == 0), this loop is skipped
         p%C2_61(:, i) = p%PhiM(:, i)*p%NOmegaM2(i)
         p%C2_62(:, i) = p%PhiM(:, i)*p%N2OmegaMJDamp(i)
      ENDDO   
      
      ! D2_53, D2_63, D2_64 
      p%D2_63 = MATMUL( p%PhiM, p%MMB )
      p%D2_63 = p%PhiRb_TI - p%D2_63

      !p%D2_64 = MATMUL( p%PhiM, p%PhiM_T )  !bjj: why does this use stack space?
      CALL LAPACK_GEMM( 'N', 'T', 1.0_ReKi, p%PhiM, p%PhiM, 0.0_ReKi, p%D2_64, ErrStat2, ErrMsg2 ) !bjj: replaced MATMUL with this routine to avoid issues with stack size
         CALL SetErrStat(ErrStat2,ErrMsg2,ErrStat,ErrMsg,RoutineName)
            
      ! F2_61
      p%F2_61 = MATMUL( p%D2_64, FGL )       
                              
     !Now calculate a Jacobian used when AM2 is called and store in parameters    
      IF (p%IntMethod .EQ. 4) THEN       ! Allocate Jacobian if AM2 is requested & if there are states (p%nDOFM > 0)
         n=2*p%nDOFM
         CALL AllocAry( p%AM2Jac, n, n, 'p%AM2InvJac', ErrStat2, ErrMsg2 ); if(Failed()) return
         CALL AllocAry( p%AM2JacPiv, n, 'p%AM2JacPiv', ErrStat2, ErrMsg2 ); if(Failed()) return
         
         ! First we calculate the Jacobian:
         ! (note the Jacobian is first stored as p%AM2InvJac)
         p%AM2Jac=0.
         DO i=1,p%nDOFM
            p%AM2Jac(i+p%nDOFM,i      )=p%SDdeltaT/2.*p%NOmegaM2(i)      !J21   
            p%AM2Jac(i+p%nDOFM,i+p%nDOFM)=p%SDdeltaT/2.*p%N2OmegaMJDamp(i) !J22 -initialize
         END DO
      
         DO I=1,p%nDOFM
            p%AM2Jac(I,I)=-1.  !J11
            p%AM2Jac(I,p%nDOFM+I)=p%SDdeltaT/2.  !J12
            p%AM2Jac(p%nDOFM+I,p%nDOFM+I)=p%AM2Jac(p%nDOFM+I,p%nDOFM+I)-1  !J22 complete
         ENDDO
         ! Now need to factor it:        
         !I think it could be improved and made more efficient if we can say the matrix is positive definite
         CALL LAPACK_getrf( n, n, p%AM2Jac, p%AM2JacPiv, ErrStat2, ErrMsg2); if(Failed()) return
      END IF     
      
   ELSE ! no retained modes, so 
      ! OmegaM, JDampings, PhiM, MBM, MMB, FX , x don't exist in this case
      ! p%F2_61, p%D2_64 are zero in this case so we simplify the equations in the code, omitting these variables
      ! p%D2_63 = p%PhiRb_TI in this case so we simplify the equations in the code, omitting storage of this variable
      ! p%D1_13 = p%MBB in this case so we simplify the equations in the code, omitting storage of this variable
      
      ! D1_14 (with 0 retained modes)
      p%D1_14 = - MATMUL( TI_transpose, TRANSPOSE(PHiRb))  

      ! FY (with 0 retained modes)
      p%FY    = - MATMUL( TI_transpose, FGB ) 
                  
   END IF

CONTAINS
   LOGICAL FUNCTION Failed()
        call SetErrStat(ErrStat2, ErrMsg2, ErrStat, ErrMsg, 'SetParameters') 
        Failed =  ErrStat >= AbortErrLev
   END FUNCTION Failed
   
END SUBROUTINE SetParameters

!------------------------------------------------------------------------------------------------------
!> Allocate parameter arrays, based on the dimensions already set in the parameter data type.
SUBROUTINE AllocParameters(p, nDOFM, ErrStat, ErrMsg)
   TYPE(SD_ParameterType), INTENT(INOUT)        :: p           ! Parameters
   INTEGER(IntKi), INTENT(  in)                 :: nDOFM    
   INTEGER(IntKi),               INTENT(  OUT)  :: ErrStat     ! Error status of the operation
   CHARACTER(*),                 INTENT(  OUT)  :: ErrMsg      ! Error message if ErrStat /= ErrID_None
   ! local variables
   INTEGER(IntKi)                               :: ErrStat2
   CHARACTER(ErrMsgLen)                         :: ErrMsg2
   ! initialize error handling:
   ErrStat = ErrID_None
   ErrMsg  = ""
      
   ! for readability, we're going to keep track of the max ErrStat through SetErrStat() and not return until the end of this routine.
   
   CALL AllocAry( p%KBB,           nDOFL_TP, nDOFL_TP, 'p%KBB',           ErrStat2, ErrMsg2 ); CALL SetErrStat( ErrStat2, ErrMsg2, ErrStat, ErrMsg, 'AllocParameters')
   CALL AllocAry( p%MBB,           nDOFL_TP, nDOFL_TP, 'p%MBB',           ErrStat2, ErrMsg2 ); CALL SetErrStat( ErrStat2, ErrMsg2, ErrStat, ErrMsg, 'AllocParameters')
<<<<<<< HEAD
   CALL AllocAry( p%TI,            p%nDOFI,  6,        'p%TI',            ErrStat2, ErrMsg2 ); CALL SetErrStat( ErrStat2, ErrMsg2, ErrStat, ErrMsg, 'AllocParameters')
   CALL AllocAry( p%D1_14,         nDOFL_TP, p%nDOFL,  'p%D1_14',         ErrStat2, ErrMsg2 ); CALL SetErrStat( ErrStat2, ErrMsg2, ErrStat, ErrMsg, 'AllocParameters')        
   CALL AllocAry( p%FY,            nDOFL_TP,           'p%FY',            ErrStat2, ErrMsg2 ); CALL SetErrStat( ErrStat2, ErrMsg2, ErrStat, ErrMsg, 'AllocParameters')        
   CALL AllocAry( p%PhiRb_TI,      p%nDOFL,  nDOFL_TP, 'p%PhiRb_TI',      ErrStat2, ErrMsg2 ); CALL SetErrStat( ErrStat2, ErrMsg2, ErrStat, ErrMsg, 'AllocParameters')        
=======
   CALL AllocAry( p%TI,            p%nDOFI__,  6,      'p%TI',            ErrStat2, ErrMsg2 ); CALL SetErrStat( ErrStat2, ErrMsg2, ErrStat, ErrMsg, 'AllocParameters')
   CALL AllocAry( p%D1_14,         nDOFL_TP, p%nDOF__L,  'p%D1_14',         ErrStat2, ErrMsg2 ); CALL SetErrStat( ErrStat2, ErrMsg2, ErrStat, ErrMsg, 'AllocParameters')        
   CALL AllocAry( p%FY,            nDOFL_TP,           'p%FY',            ErrStat2, ErrMsg2 ); CALL SetErrStat( ErrStat2, ErrMsg2, ErrStat, ErrMsg, 'AllocParameters')        
   CALL AllocAry( p%PhiRb_TI,      p%nDOF__L, nDOFL_TP,'p%PhiRb_TI',      ErrStat2, ErrMsg2 ); CALL SetErrStat( ErrStat2, ErrMsg2, ErrStat, ErrMsg, 'AllocParameters')        
>>>>>>> 51b4bd93
   
if (p%nDOFM > 0 ) THEN  
   CALL AllocAry( p%MBM,           nDOFL_TP, nDOFM,    'p%MBM',           ErrStat2, ErrMsg2 ); CALL SetErrStat( ErrStat2, ErrMsg2, ErrStat, ErrMsg, 'AllocParameters')
   CALL AllocAry( p%MMB,           nDOFM,    nDOFL_TP, 'p%MMB',           ErrStat2, ErrMsg2 ); CALL SetErrStat( ErrStat2, ErrMsg2, ErrStat, ErrMsg, 'AllocParameters')
   CALL AllocAry( p%NOmegaM2,      nDOFM,              'p%NOmegaM2',      ErrStat2, ErrMsg2 ); CALL SetErrStat( ErrStat2, ErrMsg2, ErrStat, ErrMsg, 'AllocParameters')
   CALL AllocAry( p%N2OmegaMJDamp, nDOFM,              'p%N2OmegaMJDamp', ErrStat2, ErrMsg2 ); CALL SetErrStat( ErrStat2, ErrMsg2, ErrStat, ErrMsg, 'AllocParameters')
   CALL AllocAry( p%FX,            nDOFM,              'p%FX',            ErrStat2, ErrMsg2 ); CALL SetErrStat( ErrStat2, ErrMsg2, ErrStat, ErrMsg, 'AllocParameters')        
   CALL AllocAry( p%C1_11,         nDOFL_TP, nDOFM,    'p%C1_11',         ErrStat2, ErrMsg2 ); CALL SetErrStat( ErrStat2, ErrMsg2, ErrStat, ErrMsg, 'AllocParameters')        
   CALL AllocAry( p%C1_12,         nDOFL_TP, nDOFM,    'p%C1_12',         ErrStat2, ErrMsg2 ); CALL SetErrStat( ErrStat2, ErrMsg2, ErrStat, ErrMsg, 'AllocParameters')        
<<<<<<< HEAD
   CALL AllocAry( p%PhiM,          p%nDOFL,  nDOFM,    'p%PhiM',          ErrStat2, ErrMsg2 ); CALL SetErrStat( ErrStat2, ErrMsg2, ErrStat, ErrMsg, 'AllocParameters')        
   CALL AllocAry( p%C2_61,         p%nDOFL,  nDOFM,    'p%C2_61',         ErrStat2, ErrMsg2 ); CALL SetErrStat( ErrStat2, ErrMsg2, ErrStat, ErrMsg, 'AllocParameters')        
   CALL AllocAry( p%C2_62,         p%nDOFL,  nDOFM,    'p%C2_62',         ErrStat2, ErrMsg2 ); CALL SetErrStat( ErrStat2, ErrMsg2, ErrStat, ErrMsg, 'AllocParameters')        
   CALL AllocAry( p%D1_13,         nDOFL_TP, nDOFL_TP, 'p%D1_13',         ErrStat2, ErrMsg2 ); CALL SetErrStat( ErrStat2, ErrMsg2, ErrStat, ErrMsg, 'AllocParameters') ! is p%MBB when p%nDOFM == 0        
   CALL AllocAry( p%D2_63,         p%nDOFL,  nDOFL_TP, 'p%D2_63',         ErrStat2, ErrMsg2 ); CALL SetErrStat( ErrStat2, ErrMsg2, ErrStat, ErrMsg, 'AllocParameters') ! is p%PhiRb_TI when p%nDOFM == 0       
   CALL AllocAry( p%D2_64,         p%nDOFL,  p%nDOFL,  'p%D2_64',         ErrStat2, ErrMsg2 ); CALL SetErrStat( ErrStat2, ErrMsg2, ErrStat, ErrMsg, 'AllocParameters') ! is zero when p%nDOFM == 0       
   CALL AllocAry( p%F2_61,         p%nDOFL,            'p%F2_61',         ErrStat2, ErrMsg2 ); CALL SetErrStat( ErrStat2, ErrMsg2, ErrStat, ErrMsg, 'AllocParameters') ! is zero when p%nDOFM == 0
end if
           
if ( p%SttcSolve ) THEN  
   CALL AllocAry( p%PhiL_T,        p%nDOFL, p%nDOFL, 'p%PhiL_T',        ErrStat2, ErrMsg2 ); CALL SetErrStat( ErrStat2, ErrMsg2, ErrStat, ErrMsg, 'AllocParameters')
   CALL AllocAry( p%PhiLInvOmgL2,  p%nDOFL, p%nDOFL, 'p%PhiLInvOmgL2',  ErrStat2, ErrMsg2 ); CALL SetErrStat( ErrStat2, ErrMsg2, ErrStat, ErrMsg, 'AllocParameters')
   CALL AllocAry( p%FGL,           p%nDOFL,          'p%FGL',           ErrStat2, ErrMsg2 ); CALL SetErrStat( ErrStat2, ErrMsg2, ErrStat, ErrMsg, 'AllocParameters')   
=======
   CALL AllocAry( p%PhiM,          p%nDOF__L,  nDOFM,    'p%PhiM',          ErrStat2, ErrMsg2 ); CALL SetErrStat( ErrStat2, ErrMsg2, ErrStat, ErrMsg, 'AllocParameters')        
   CALL AllocAry( p%C2_61,         p%nDOF__L,  nDOFM,    'p%C2_61',         ErrStat2, ErrMsg2 ); CALL SetErrStat( ErrStat2, ErrMsg2, ErrStat, ErrMsg, 'AllocParameters')        
   CALL AllocAry( p%C2_62,         p%nDOF__L,  nDOFM,    'p%C2_62',         ErrStat2, ErrMsg2 ); CALL SetErrStat( ErrStat2, ErrMsg2, ErrStat, ErrMsg, 'AllocParameters')        
   CALL AllocAry( p%D1_13,         nDOFL_TP, nDOFL_TP, 'p%D1_13',         ErrStat2, ErrMsg2 ); CALL SetErrStat( ErrStat2, ErrMsg2, ErrStat, ErrMsg, 'AllocParameters') ! is p%MBB when p%nDOFM == 0        
   CALL AllocAry( p%D2_63,         p%nDOF__L,  nDOFL_TP, 'p%D2_63',         ErrStat2, ErrMsg2 ); CALL SetErrStat( ErrStat2, ErrMsg2, ErrStat, ErrMsg, 'AllocParameters') ! is p%PhiRb_TI when p%nDOFM == 0       
   CALL AllocAry( p%D2_64,         p%nDOF__L,  p%nDOF__L,  'p%D2_64',         ErrStat2, ErrMsg2 ); CALL SetErrStat( ErrStat2, ErrMsg2, ErrStat, ErrMsg, 'AllocParameters') ! is zero when p%nDOFM == 0       
   CALL AllocAry( p%F2_61,         p%nDOF__L,            'p%F2_61',         ErrStat2, ErrMsg2 ); CALL SetErrStat( ErrStat2, ErrMsg2, ErrStat, ErrMsg, 'AllocParameters') ! is zero when p%nDOFM == 0
end if
           
if ( p%SttcSolve ) THEN  
   CALL AllocAry( p%PhiL_T,        p%nDOF__L, p%nDOF__L, 'p%PhiL_T',        ErrStat2, ErrMsg2 ); CALL SetErrStat( ErrStat2, ErrMsg2, ErrStat, ErrMsg, 'AllocParameters')
   CALL AllocAry( p%PhiLInvOmgL2,  p%nDOF__L, p%nDOF__L, 'p%PhiLInvOmgL2',  ErrStat2, ErrMsg2 ); CALL SetErrStat( ErrStat2, ErrMsg2, ErrStat, ErrMsg, 'AllocParameters')
   CALL AllocAry( p%FGL,           p%nDOF__L,            'p%FGL',           ErrStat2, ErrMsg2 ); CALL SetErrStat( ErrStat2, ErrMsg2, ErrStat, ErrMsg, 'AllocParameters')   
>>>>>>> 51b4bd93
end if            
   
END SUBROUTINE AllocParameters

!------------------------------------------------------------------------------------------------------
!> Allocate parameter arrays, based on the dimensions already set in the parameter data type.
SUBROUTINE AllocMiscVars(p, Misc, ErrStat, ErrMsg)
   TYPE(SD_MiscVarType),    INTENT(INOUT)    :: Misc        ! Miscellaneous values, used to avoid local copies and/or multiple allocation/deallocation of same variables each call
   TYPE(SD_ParameterType),  INTENT(IN)       :: p           ! Parameters
   INTEGER(IntKi),          INTENT(  OUT)    :: ErrStat     ! Error status of the operation
   CHARACTER(*),            INTENT(  OUT)    :: ErrMsg      ! Error message if ErrStat /= ErrID_None
   ! local variables
   INTEGER(IntKi)                            :: ErrStat2
   CHARACTER(ErrMsgLen)                      :: ErrMsg2
   ! initialize error handling:
   ErrStat = ErrID_None
   ErrMsg  = ""
      
   ! for readability, we're going to keep track of the max ErrStat through SetErrStat() and not return until the end of this routine.
<<<<<<< HEAD
   CALL AllocAry( Misc%UFL,          p%nDOFL,   'UFL',           ErrStat2, ErrMsg2); CALL SetErrStat( ErrStat2, ErrMsg2, ErrStat, ErrMsg, 'AllocMiscVars')      
   CALL AllocAry( Misc%UR_bar,       p%nDOFI,   'UR_bar',        ErrStat2, ErrMsg2); CALL SetErrStat( ErrStat2, ErrMsg2, ErrStat, ErrMsg, 'AllocMiscVars')      
   CALL AllocAry( Misc%UR_bar_dot,   p%nDOFI,   'UR_bar_dot',    ErrStat2, ErrMsg2); CALL SetErrStat( ErrStat2, ErrMsg2, ErrStat, ErrMsg, 'AllocMiscVars')      
   CALL AllocAry( Misc%UR_bar_dotdot,p%nDOFI,   'UR_bar_dotdot', ErrStat2, ErrMsg2); CALL SetErrStat( ErrStat2, ErrMsg2, ErrStat, ErrMsg, 'AllocMiscVars')      
   CALL AllocAry( Misc%UL,           p%nDOFL,   'UL',            ErrStat2, ErrMsg2); CALL SetErrStat( ErrStat2, ErrMsg2, ErrStat, ErrMsg, 'AllocMiscVars')      
   CALL AllocAry( Misc%UL_dot,       p%nDOFL,   'UL_dot',        ErrStat2, ErrMsg2); CALL SetErrStat( ErrStat2, ErrMsg2, ErrStat, ErrMsg, 'AllocMiscVars')      
   CALL AllocAry( Misc%UL_dotdot,    p%nDOFL,   'UL_dotdot',     ErrStat2, ErrMsg2); CALL SetErrStat( ErrStat2, ErrMsg2, ErrStat, ErrMsg, 'AllocMiscVars')      
   CALL AllocAry( Misc%U_full,       p%nDOF,    'U_full',        ErrStat2, ErrMsg2); CALL SetErrStat( ErrStat2, ErrMsg2, ErrStat, ErrMsg, 'AllocMiscVars')      
   CALL AllocAry( Misc%U_full_dot,   p%nDOF,    'U_full_dot',    ErrStat2, ErrMsg2); CALL SetErrStat( ErrStat2, ErrMsg2, ErrStat, ErrMsg, 'AllocMiscVars')      
   CALL AllocAry( Misc%U_full_dotdot,p%nDOF,    'U_full_dotdot', ErrStat2, ErrMsg2); CALL SetErrStat( ErrStat2, ErrMsg2, ErrStat, ErrMsg, 'AllocMiscVars')      
=======
   CALL AllocAry( Misc%UFL,          p%nDOF__L,   'UFL',           ErrStat2, ErrMsg2); CALL SetErrStat( ErrStat2, ErrMsg2, ErrStat, ErrMsg, 'AllocMiscVars')      
   CALL AllocAry( Misc%UR_bar,       p%nDOFI__,   'UR_bar',        ErrStat2, ErrMsg2); CALL SetErrStat( ErrStat2, ErrMsg2, ErrStat, ErrMsg, 'AllocMiscVars') !TODO Rb
   CALL AllocAry( Misc%UR_bar_dot,   p%nDOFI__,   'UR_bar_dot',    ErrStat2, ErrMsg2); CALL SetErrStat( ErrStat2, ErrMsg2, ErrStat, ErrMsg, 'AllocMiscVars') !TODO Rb
   CALL AllocAry( Misc%UR_bar_dotdot,p%nDOFI__,   'UR_bar_dotdot', ErrStat2, ErrMsg2); CALL SetErrStat( ErrStat2, ErrMsg2, ErrStat, ErrMsg, 'AllocMiscVars') !TODO Rb
   CALL AllocAry( Misc%UL,           p%nDOF__L,   'UL',            ErrStat2, ErrMsg2); CALL SetErrStat( ErrStat2, ErrMsg2, ErrStat, ErrMsg, 'AllocMiscVars')      
   CALL AllocAry( Misc%UL_dot,       p%nDOF__L,   'UL_dot',        ErrStat2, ErrMsg2); CALL SetErrStat( ErrStat2, ErrMsg2, ErrStat, ErrMsg, 'AllocMiscVars')      
   CALL AllocAry( Misc%UL_dotdot,    p%nDOF__L,   'UL_dotdot',     ErrStat2, ErrMsg2); CALL SetErrStat( ErrStat2, ErrMsg2, ErrStat, ErrMsg, 'AllocMiscVars')      
   CALL AllocAry( Misc%U_full,       p%nDOF,      'U_full',        ErrStat2, ErrMsg2); CALL SetErrStat( ErrStat2, ErrMsg2, ErrStat, ErrMsg, 'AllocMiscVars')      
   CALL AllocAry( Misc%U_full_dot,   p%nDOF,      'U_full_dot',    ErrStat2, ErrMsg2); CALL SetErrStat( ErrStat2, ErrMsg2, ErrStat, ErrMsg, 'AllocMiscVars')      
   CALL AllocAry( Misc%U_full_dotdot,p%nDOF,      'U_full_dotdot', ErrStat2, ErrMsg2); CALL SetErrStat( ErrStat2, ErrMsg2, ErrStat, ErrMsg, 'AllocMiscVars')      
>>>>>>> 51b4bd93
   CALL AllocAry( Misc%U_red,        p%nDOF_red,'U_red',         ErrStat2, ErrMsg2); CALL SetErrStat( ErrStat2, ErrMsg2, ErrStat, ErrMsg, 'AllocMiscVars')      
   CALL AllocAry( Misc%U_red_dot,    p%nDOF_red,'U_red_dot',     ErrStat2, ErrMsg2); CALL SetErrStat( ErrStat2, ErrMsg2, ErrStat, ErrMsg, 'AllocMiscVars')      
   CALL AllocAry( Misc%U_red_dotdot, p%nDOF_red,'U_red_dotdot',  ErrStat2, ErrMsg2); CALL SetErrStat( ErrStat2, ErrMsg2, ErrStat, ErrMsg, 'AllocMiscVars')      

   CALL AllocAry( Misc%Fext,      p%nDOF     , 'm%Fext    ', ErrStat2, ErrMsg2 );CALL SetErrStat( ErrStat2, ErrMsg2, ErrStat, ErrMsg, 'AllocMiscVars')
   CALL AllocAry( Misc%Fext_red,  p%nDOF_red , 'm%Fext_red', ErrStat2, ErrMsg2 );CALL SetErrStat( ErrStat2, ErrMsg2, ErrStat, ErrMsg, 'AllocMiscVars')
   
END SUBROUTINE AllocMiscVars

!------------------------------------------------------------------------------------------------------
<<<<<<< HEAD
!> Partition DOFs and Nodes into sets:  I=Interface ,C=Boundary (bottom), R=(I+C), L=Interior
!! Partition Nodes into: Nodes_I (Interf), Nodes_C (React), Nodes_L
!! Partition the DOF index arrays into IDR=[IDC, ICI] and IDL (interior)
!! Sets the DOF mapping [_,IDY] =sort([IDI, IDL, IDC]), Y is in the continuous order [I,L,C]
SUBROUTINE PartitionDOFNodes_I_C_R_L(Init, m, p, ErrStat, ErrMsg)
   use qsort_c_module, only: QsortC
   use IntegerList, only: len, concatenate_lists, lists_difference
=======
!> Partition DOFs and Nodes into sets: 
!! Nodes are partitioned into the I,C,L (and R) sets, Nodes_I, Nodes_C, Nodes_L, with:
!!         I="Interface" nodes
!!         C="Reaction" nodes
!!         L=Interior nodes
!!         R=I+C
!! DOFs indices are partitioned into B, F, L
!!         B=Leader DOFs (Rbar in SubDyn documentation)
!!         F=Fixed DOFS
!!         L=Interior DOFs
!! Subpartitions of both categories use the convention: "NodePartition_DOFPartition"
!!    e.g. C_F : "reaction" nodes DOFs that are fixed
!!         C_L : "reaction" nodes DOFs that will be counted as internal
!!         I_B : "interface" nodes DOFs that are leader DOFs
SUBROUTINE PartitionDOFNodes(Init, m, p, ErrStat, ErrMsg)
   use qsort_c_module, only: QsortC
   use IntegerList, only: len, concatenate_lists, lists_difference, concatenate_3lists, sort_in_place
>>>>>>> 51b4bd93
   type(SD_Inittype),       intent(  in)  :: Init        !< Input data for initialization routine
   type(SD_MiscVartype),    intent(  in)  :: m           !< Misc
   type(SD_Parametertype),  intent(inout) :: p           !< Parameters   
   integer(IntKi),          intent(  out) :: ErrStat     !< Error status of the operation
   character(*),            intent(  out) :: ErrMsg      !< Error message if ErrStat /= ErrID_None
   ! local variables
<<<<<<< HEAD
   integer(IntKi), allocatable :: TempIDY(:,:)
   integer(IntKi), allocatable :: IDT(:)
   integer(IntKi)              :: I                ! counters
   integer(IntKi)              :: iNode, iiNode
   integer(IntKi) :: nNodes_R
=======
   integer(IntKi)              :: I, J, c_B, c_F, c_L, c__          ! counters
   integer(IntKi)              :: iNode, iiNode
   integer(IntKi)              :: nNodes_R
   integer(IntKi), allocatable :: IDAll(:)
>>>>>>> 51b4bd93
   integer(IntKi), allocatable :: INodesAll(:)
   integer(IntKi), allocatable :: Nodes_R(:)
   integer(IntKi)              :: ErrStat2 ! < Error status of the operation
   character(ErrMsgLen)        :: ErrMsg2
   ErrStat = ErrID_None
   ErrMsg  = ""
   ! --- Count nodes per types
   p%nNodes_I  = p%nNodes_I             ! Number of interface nodes
<<<<<<< HEAD
   nNodes_R    = p%nNodes_I+p%nNodes_C    ! Number of retained nodes
   p%nNodes_L  = p%nNodes - nNodes_R ! Number of Interior nodes =(TDOF-nDOFC-nDOFI)/6 =  (6*p%nNodes - (p%nNodes_C+p%nNodes_I)*6 ) / 6 = p%nNodes - p%nNodes_C -p%nNodes_I
   ! NOTE: some of the interior nodes may have no DOF if they are involved in a rigid assembly..

   CALL AllocAry( p%Nodes_L, p%nNodes_L, 1, 'p%Nodes_L', ErrStat2, ErrMsg2 ); CALL SetErrStat( ErrStat2, ErrMsg2, ErrStat, ErrMsg, 'PartitionDOFNodes_I_C_R_L')        
   CALL AllocAry( Nodes_R  , nNodes_R     , 'Nodes_R'  , ErrStat2, ErrMsg2 ); CALL SetErrStat( ErrStat2, ErrMsg2, ErrStat, ErrMsg, 'PartitionDOFNodes_I_C_R_L')        

   ! --- Partition Nodes:  Nodes_L = IAll - NodesR
=======
   nNodes_R   = p%nNodes_I+p%nNodes_C  ! I+C nodes 
   p%nNodes_L  = p%nNodes - nNodes_R ! Number of Interior nodes 
   ! NOTE: some of the interior nodes may have no DOF if they are involved in a rigid assembly..

   CALL AllocAry( p%Nodes_L, p%nNodes_L, 1, 'p%Nodes_L', ErrStat2, ErrMsg2 ); CALL SetErrStat( ErrStat2, ErrMsg2, ErrStat, ErrMsg, 'PartitionDOFNodes')        
   CALL AllocAry( Nodes_R  , nNodes_R   , 'Nodes_R'  , ErrStat2, ErrMsg2 ); CALL SetErrStat( ErrStat2, ErrMsg2, ErrStat, ErrMsg, 'PartitionDOFNodes')        

   ! --------------------------------------------------------------------------------
   ! --- Partition Nodes:  Nodes_L = IAll - NodesR
   ! --------------------------------------------------------------------------------
>>>>>>> 51b4bd93
   allocate(INodesAll(1:p%nNodes));
   do iNode=1,p%nNodes
      INodesAll(iNode)=iNode
   enddo
   ! Nodes_R = [Nodes_C Nodes_I]
   call concatenate_lists(p%Nodes_C(:,1), p%Nodes_I(:,1), Nodes_R, ErrStat2, ErrMsg2); if(Failed()) return 
   ! Nodes_L = IAll - Nodes_R
   call lists_difference(INodesAll, Nodes_R, p%Nodes_L(:,1), ErrStat2, ErrMsg2); if(Failed()) return
  
<<<<<<< HEAD
   ! --- Count DOFs
   ! Interface DOFS
   p%nDOFI =0
   do iiNode= 1,p%nNodes_I
      p%nDOFI = p%nDOFI + len(p%NodesDOFtilde( p%Nodes_I(iiNode,1) ))
   enddo
   ! Reaction DOFs
   p%nDOFC =0
   do iiNode= 1,p%nNodes_C
      p%nDOFC = p%nDOFC + len(p%NodesDOFtilde( p%Nodes_C(iiNode,1) ))
   enddo
   p%nDOFR = p%nDOFC + p%nDOFI
   p%nDOFL = p%nDOF_red - p%nDOFR ! TODO
   ! --- Safety checks
   if (p%nDOFC /= p%nNodes_C*6) then
      call Fatal('Wrong number of DOF for reactions nodes, likely some reaction nodes are special joints and should be cantilever instead.'); return
   endif
   if (p%nDOFI /= p%nNodes_I*6) then
      call Fatal('Wrong number of DOF for interface nodes, likely some interface nodes are special joints and should be cantilever instead.'); return
   endif

   ! Set the index arrays p%IDI, p%IDR, p%IDL, p%IDC, and p%IDY. 
   CALL AllocAry( p%IDI, p%nDOFI,                 'p%IDI', ErrStat2, ErrMsg2 ); CALL SetErrStat( ErrStat2, ErrMsg2, ErrStat, ErrMsg, 'PartitionDOFNodes_I_C_R_L')        
   CALL AllocAry( p%IDC, p%nDOFC,                 'p%IDC', ErrStat2, ErrMsg2 ); CALL SetErrStat( ErrStat2, ErrMsg2, ErrStat, ErrMsg, 'PartitionDOFNodes_I_C_R_L')        
   CALL AllocAry( p%IDR, p%nDOFR,                 'p%IDR', ErrStat2, ErrMsg2 ); CALL SetErrStat( ErrStat2, ErrMsg2, ErrStat, ErrMsg, 'PartitionDOFNodes_I_C_R_L')        
   CALL AllocAry( p%IDL, p%nDOFL,                 'p%IDL', ErrStat2, ErrMsg2 ); CALL SetErrStat( ErrStat2, ErrMsg2, ErrStat, ErrMsg, 'PartitionDOFNodes_I_C_R_L')        
   CALL AllocAry( p%IDY, p%nDOFC+p%nDOFI+p%nDOFL, 'p%IDY', ErrStat2, ErrMsg2 ); CALL SetErrStat( ErrStat2, ErrMsg2, ErrStat, ErrMsg, 'PartitionDOFNodes_I_C_R_L')        
   if(Failed()) return

   ! Indices IDI for interface DOFs
   p%IDI = Init%IntFc(1:p%nDOFI, 1)  ! Interface DOFs (indices updated after DirectElimination)
   ! Indices IDC for constraint DOFs
   p%IDC = Init%BCs(1:p%nDOFC, 1) ! Reaction DOFs (indices updated after DirectElimination)
   ! Indices IDR = [IDC, IDI], "retained interface DOFS" 
   call concatenate_lists(p%IDC, p%IDI, p%IDR, ErrStat2, ErrMsg2); if(Failed()) return

   ! --- Indices IDL for internal DOFs = AllDOF - IDR 
   ! First set the all DOFs indices IDT = 1:nnDOFRed
   allocate(IDT(1:p%nDOF_red))
   DO I = 1, p%nDOF_red; IDT(I) = I;      ENDDO
   call lists_difference(IDT, p%IDR, p%IDL, ErrStat2, ErrMsg2); if(Failed()) return
   
   ! --- Index [_,IDY] =sort([IDI, IDL, IDC]), DOF map, Y is in the continuous order [I,L,C]
   ! set the second column of the temp array      
   allocate(TempIDY(p%nDOFI+p%nDOFL+p%nDOFC, 2))
   print*,SIZE(TempIDY),p%nDOF_red
   DO I = 1, SIZE(TempIDY,1)
      TempIDY(I, 2) = I   ! this column will become the returned "key" (i.e., the original location in the array)
   ENDDO
   ! set the first column of the temp array      
   TempIDY(1:p%nDOFI, 1)                                  = p%IDI
   TempIDY(p%nDOFI+1 : p%nDOFI+p%nDOFL, 1)                = p%IDL
   TempIDY(p%nDOFI+p%nDOFL+1: p%nDOFI+p%nDOFL+p%nDOFC, 1) = p%IDC
   CALL QsortC( TempIDY ) ! sort based on the first column
   p%IDY = TempIDY(:, 2)  ! the second column is the key:
   !
   call CleanUp()

   print*,'Nodes_I',p%Nodes_I(:,1)
   print*,'Nodes_C',p%Nodes_C(:,1)
   print*,'Nodes_L',p%Nodes_L
   print*,'Number of DOFs: "interface" (I)',p%nDOFI
   print*,'Number of DOFs: "reactions" (C)',p%nDOFC
   print*,'Number of DOFs: interface   (R)',p%nDOFR
   print*,'Number of DOFs: internal    (L)',p%nDOFL
   print*,'Number of DOFs: total     (R+L)',p%nDOF_red
   print*,'Number of Nodes: "interface" (I)',p%nNodes_I
   print*,'Number of Nodes: "reactions" (C)',p%nNodes_C
   print*,'Number of Nodes: internal    (L)',p%nNodes_L
   print*,'Number of Nodes: total     (R+L)',p%nNodes
contains
   LOGICAL FUNCTION Failed()
        call SetErrStat(ErrStat2, ErrMsg2, ErrStat, ErrMsg, 'PartitionDOFNodes_I_C_R_L') 
=======
   ! --------------------------------------------------------------------------------
   ! --- Count DOFs - NOTE: we count node by node
   ! --------------------------------------------------------------------------------
   ! DOFs of interface nodes
   p%nDOFI__ =0 ! Total
   p%nDOFI_Rb=0 ! Leader
   p%nDOFI_F =0 ! Fixed
   do iiNode= 1,p%nNodes_I
      p%nDOFI__ = p%nDOFI__ + len(p%NodesDOFtilde( p%Nodes_I(iiNode,1) ))
      p%nDOFI_Rb= p%nDOFI_Rb+ count(p%Nodes_I(iiNode, 2:7)==idBC_Leader) ! assumes 6 DOFs
      p%nDOFI_F = p%nDOFI_F + count(p%Nodes_I(iiNode, 2:7)==idBC_Fixed) ! assumes 6 DOFs
   enddo
   if (p%nDOFI__/=p%nDOFI_Rb+p%nDOFI_F) then
      call Fatal('Error in distributing interface DOFs, total number of DOF does not equal number of leader and fixed DOF'); return
   endif

   ! DOFs of reaction nodes
   p%nDOFC__ =0 ! Total
   p%nDOFC_Rb=0 ! Leader
   p%nDOFC_F =0 ! Fixed
   p%nDOFC_L =0 ! Internal
   do iiNode= 1,p%nNodes_C
      p%nDOFC__ = p%nDOFC__ + len(p%NodesDOFtilde( p%Nodes_C(iiNode,1) ))
      p%nDOFC_Rb= p%nDOFC_Rb+ count(p%Nodes_C(iiNode, 2:7)==idBC_Leader)   ! assumes 6 DOFs
      p%nDOFC_F = p%nDOFC_F + count(p%Nodes_C(iiNode, 2:7)==idBC_Fixed  )  ! assumes 6 DOFs
      p%nDOFC_L = p%nDOFC_L + count(p%Nodes_C(iiNode, 2:7)==idBC_Internal) ! assumes 6 DOFs
   enddo
   if (p%nDOFC__/=p%nDOFC_Rb+p%nDOFC_F+p%nDOFC_L) then
      call Fatal('Error in distributing reaction DOFs, total number of DOF does not equal number of leader, fixed and internal DOF'); return
   endif
   ! DOFs of reaction + interface nodes
   p%nDOFR__ = p%nDOFI__ + p%nDOFC__ ! Total number, used to be called "nDOFR"

   ! DOFs of internal nodes
   p%nDOFL_L=0
   do iiNode= 1,p%nNodes_L
      p%nDOFL_L = p%nDOFL_L + len(p%NodesDOFtilde( p%Nodes_L(iiNode,1) ))
   enddo
   if (p%nDOFL_L/=p%nDOF_red-p%nDOFR__) then
      call Fatal('Error in distributing internal DOFs, total number of DOF does not equal total number of DOF minus interface and reaction'); return
   endif

   ! Total number of DOFs in each category:
   p%nDOF__Rb = p%nDOFC_Rb + p%nDOFI_Rb            ! OK, generic
   p%nDOF__F  = p%nDOFC_F  + p%nDOFI_F             ! OK, generic
   p%nDOF__L  = p%nDOFC_L             + p%nDOFL_L ! OK, generic

   ! --- Safety checks ! TODO: these checks are temporary!
   if (p%nDOFI_Rb /= p%nNodes_I*6) then
      call Fatal('Wrong number of DOF for interface nodes, likely some interface nodes are special joints or are fixed'); return
   endif

   ! Set the index arrays
   CALL AllocAry( p%IDI__, p%nDOFI__,  'p%IDI__', ErrStat2, ErrMsg2 ); CALL SetErrStat( ErrStat2, ErrMsg2, ErrStat, ErrMsg, 'PartitionDOFNodes')        
   CALL AllocAry( p%IDI_Rb,p%nDOFI_Rb, 'p%IDI_Rb',ErrStat2, ErrMsg2 ); CALL SetErrStat( ErrStat2, ErrMsg2, ErrStat, ErrMsg, 'PartitionDOFNodes')        
   CALL AllocAry( p%IDI_F, p%nDOFI_F,  'p%IDI_F', ErrStat2, ErrMsg2 ); CALL SetErrStat( ErrStat2, ErrMsg2, ErrStat, ErrMsg, 'PartitionDOFNodes')        
   CALL AllocAry( p%IDC__, p%nDOFC__,  'p%IDC__', ErrStat2, ErrMsg2 ); CALL SetErrStat( ErrStat2, ErrMsg2, ErrStat, ErrMsg, 'PartitionDOFNodes')        
   CALL AllocAry( p%IDC_Rb,p%nDOFC_Rb, 'p%IDC_Rb',ErrStat2, ErrMsg2 ); CALL SetErrStat( ErrStat2, ErrMsg2, ErrStat, ErrMsg, 'PartitionDOFNodes')        
   CALL AllocAry( p%IDC_F, p%nDOFC_F,  'p%IDC_F', ErrStat2, ErrMsg2 ); CALL SetErrStat( ErrStat2, ErrMsg2, ErrStat, ErrMsg, 'PartitionDOFNodes')        
   CALL AllocAry( p%IDC_L, p%nDOFC_L,  'p%IDC_L', ErrStat2, ErrMsg2 ); CALL SetErrStat( ErrStat2, ErrMsg2, ErrStat, ErrMsg, 'PartitionDOFNodes')        
   CALL AllocAry( p%IDL_L, p%nDOFL_L,  'p%IDL_L', ErrStat2, ErrMsg2 ); CALL SetErrStat( ErrStat2, ErrMsg2, ErrStat, ErrMsg, 'PartitionDOFNodes')        
   CALL AllocAry( p%IDR__, p%nDOFR__,  'p%IDR__', ErrStat2, ErrMsg2 ); CALL SetErrStat( ErrStat2, ErrMsg2, ErrStat, ErrMsg, 'PartitionDOFNodes')        
   CALL AllocAry( p%ID__Rb,p%nDOF__Rb, 'p%ID__Rb',ErrStat2, ErrMsg2 ); CALL SetErrStat( ErrStat2, ErrMsg2, ErrStat, ErrMsg, 'PartitionDOFNodes')        
   CALL AllocAry( p%ID__F, p%nDOF__F,  'p%ID__F', ErrStat2, ErrMsg2 ); CALL SetErrStat( ErrStat2, ErrMsg2, ErrStat, ErrMsg, 'PartitionDOFNodes')        
   CALL AllocAry( p%ID__L, p%nDOF__L,  'p%ID__L', ErrStat2, ErrMsg2 ); CALL SetErrStat( ErrStat2, ErrMsg2, ErrStat, ErrMsg, 'PartitionDOFNodes')         ! TODO TODO
   if(Failed()) return

   ! --------------------------------------------------------------------------------
   ! --- Distibutes the I, L, C nodal DOFs into  B, F, L sub-categories 
   ! --------------------------------------------------------------------------------

   ! Distribute the interface DOFs into R,F
   c__=0; c_B=0;  c_F=0 ! Counters over R and F dofs
   do iiNode= 1,p%nNodes_I !Loop on interface nodes
      iNode = p%Nodes_I(iiNode,1)
      do J = 1, 6 ! DOFs: ItfTDXss    ItfTDYss    ItfTDZss    ItfRDXss    ItfRDYss    ItfRDZss
          c__=c__+1
          p%IDI__(c__) = p%NodesDOFtilde(iNode)%List(J) ! DOF number 
          if (p%Nodes_I(iiNode, J+1)==idBC_Leader) then
             c_B=c_B+1
             p%IDI_Rb(c_B) = p%NodesDOFtilde(iNode)%List(J) ! DOF number 

          elseif (p%Nodes_I(iiNode, J+1)==idBC_Fixed) then !
             c_F=c_F+1
             p%IDI_F(c_F) = p%NodesDOFtilde(iNode)%List(J) ! DOF number 
          endif
       enddo
   enddo
   ! Indices IDI__ = [IDI_B, IDI_F], interface
   !call concatenate_lists(p%IDI_Rb, p%IDI_F, p%IDI__, ErrStat2, ErrMsg2); if(Failed()) return

   ! Distribute the reaction DOFs into R,F,L 
   c__=0; c_B=0; c_F=0; c_L=0; ! Counters over R, F, L dofs
   do iiNode= 1,p%nNodes_C !Loop on interface nodes
      iNode = p%Nodes_C(iiNode,1)
      do J = 1, 6 ! DOFs 
          c__=c__+1
          p%IDC__(c__) = p%NodesDOFtilde(iNode)%List(J) ! DOF number 
          if (p%Nodes_C(iiNode, J+1)==idBC_Leader) then
             c_B=c_B+1
             p%IDC_Rb(c_B) = p%NodesDOFtilde(iNode)%List(J) ! DOF number 

          elseif (p%Nodes_C(iiNode, J+1)==idBC_Fixed) then !
             c_F=c_F+1
             p%IDC_F(c_F) = p%NodesDOFtilde(iNode)%List(J) ! DOF number 

          elseif (p%Nodes_C(iiNode, J+1)==idBC_Internal) then !
             c_L=c_L+1
             p%IDC_L(c_L) = p%NodesDOFtilde(iNode)%List(J) ! DOF number 
          endif
       enddo
   enddo
   ! Indices IDC__ = [IDC_B, IDC_F, IDC_L], interface
   !call concatenate_3lists(p%IDC_Rb, p%IDC_F, p%IDC_L, p%IDC__, ErrStat2, ErrMsg2); if(Failed()) return
   !call sort_in_place(p%IDC__)


   ! Indices IDR__ = [IDI__, IDC__], interface
   !call concatenate_lists(p%IDI__, p%IDC__, p%IDR__, ErrStat2, ErrMsg2); if(Failed()) return
   ! TODO, NOTE: Backward compatibility [IDC, IDI]
   call concatenate_lists(p%IDC__, p%IDI__, p%IDR__, ErrStat2, ErrMsg2); if(Failed()) return

   ! Distribute the internal DOFs
   c_L=0;  ! Counters over L dofs
   do iiNode= 1,p%nNodes_L !Loop on interface nodes
      iNode = p%Nodes_L(iiNode,1)
      do J = 1, 6 ! DOFs 
         c_L=c_L+1
         p%IDL_L(c_L) = p%NodesDOFtilde(iNode)%List(J) ! DOF number 
      enddo
   enddo

   ! --------------------------------------------------------------------------------
   ! --- Total indices per partition B, F, L
   ! --------------------------------------------------------------------------------
   ! Indices ID__Rb = [IDC_B, IDI_B], retained/leader DOFs 
   call concatenate_lists(p%IDC_Rb, p%IDI_Rb, p%ID__Rb, ErrStat2, ErrMsg2); if(Failed()) return
   ! Indices ID__F = [IDC_F, IDI_F], fixed DOFs
   call concatenate_lists(p%IDC_F, p%IDI_F, p%ID__F, ErrStat2, ErrMsg2); if(Failed()) return
   ! Indices ID__L = [IDL_L, IDC_L], internal DOFs
   call concatenate_lists(p%IDL_L, p%IDC_L, p%ID__L, ErrStat2, ErrMsg2); if(Failed()) return

   ! --- Check that partition is complete
   if     (any(p%ID__Rb<=0)) then
      call Fatal('R - Partioning incorrect.'); return
   elseif (any(p%ID__F<=0)) then
      call Fatal('F - Partioning incorrect.'); return
   elseif (any(p%ID__L<=0)) then
      call Fatal('L - Partioning incorrect.'); return
   endif
   allocate(IDAll(1:p%nDOF_red))
   call concatenate_3lists(p%ID__Rb, p%ID__L, p%ID__F, IDAll, ErrStat2, ErrMsg2); if(Failed()) return
   call sort_in_place(IDAll)
   do I = 1, p%nDOF_red
      if (IDAll(I)/=I) then
         call Fatal('DOF '//trim(Num2LStr(I))//' missing, problem in R, L F partitioning'); return
      endif
   enddo
   
   !print*,'DOFI__  ',p%IDI__
   !print*,'DOFI_Rb ',p%IDI_Rb
   !print*,'DOFI_F  ',p%IDI_F
   !print*,'DOFC__  ',p%IDC__
   !print*,'DOFC_Rb ',p%IDC_Rb
   !print*,'DOFC_F  ',p%IDC_F
   !print*,'DOFC_L  ',p%IDC_L
   !print*,'DOFR__  ',p%IDR__
   !print*,'DOFL_L  ',p%IDL_L
   !print*,'DOF__Rb ',p%ID__Rb
   !print*,'DOF__F  ',p%ID__F
   !print*,'DOF__L  ',p%ID__L
   !print*,'Nodes_C',p%Nodes_C(:,1)
   !print*,'Nodes_L',p%Nodes_L(:,1)
   !print*,'Nodes_I',p%Nodes_I(:,1)
   write(*,'(A,I0)')'Number of DOFs: "interface"          (I__): ',p%nDOFI__
   write(*,'(A,I0)')'Number of DOFs: "interface" retained (I_B): ',p%nDOFI_Rb
   write(*,'(A,I0)')'Number of DOFs: "interface" fixed    (I_F): ',p%nDOFI_F
   write(*,'(A,I0)')'Number of DOFs: "reactions"          (C__): ',p%nDOFC__
   write(*,'(A,I0)')'Number of DOFs: "reactions" retained (C_B): ',p%nDOFC_Rb
   write(*,'(A,I0)')'Number of DOFs: "reactions" internal (C_L): ',p%nDOFC_L
   write(*,'(A,I0)')'Number of DOFs: "reactions" fixed    (C_F): ',p%nDOFC_F
   write(*,'(A,I0)')'Number of DOFs: "intf+react"         (__R): ',p%nDOFR__
   write(*,'(A,I0)')'Number of DOFs: "internal"  internal (L_L): ',p%nDOFL_L
   write(*,'(A,I0)')'Number of DOFs:  total      retained (__B): ',p%nDOF__Rb
   write(*,'(A,I0)')'Number of DOFs:  total      internal (__L): ',p%nDOF__L
   write(*,'(A,I0)')'Number of DOFs:  total      fixed    (__F): ',p%nDOF__F
   write(*,'(A,I0)')'Number of DOFs:  total                    : ',p%nDOF_red
   write(*,'(A,I0)')'Number of Nodes: "interface" (I): ',p%nNodes_I
   write(*,'(A,I0)')'Number of Nodes: "reactions" (C): ',p%nNodes_C
   write(*,'(A,I0)')'Number of Nodes: "internal"  (L): ',p%nNodes_L
   write(*,'(A,I0)')'Number of Nodes: total   (I+C+L): ',p%nNodes

   call CleanUp()

contains
   LOGICAL FUNCTION Failed()
        call SetErrStat(ErrStat2, ErrMsg2, ErrStat, ErrMsg, 'PartitionDOFNodes') 
>>>>>>> 51b4bd93
        Failed =  ErrStat >= AbortErrLev
        if (Failed) call CleanUp()
   END FUNCTION Failed
   SUBROUTINE Fatal(ErrMsg_in)
      character(len=*), intent(in) :: ErrMsg_in
<<<<<<< HEAD
      CALL SetErrStat(ErrID_Fatal, ErrMsg_in, ErrStat, ErrMsg, 'PartitionDOFNodes_I_C_R_L');
      CALL CleanUp()
   END SUBROUTINE Fatal
   SUBROUTINE CleanUp()
      if(allocated(TempIDY))   deallocate(TempIDY)
      if(allocated(IDT))       deallocate(IDT)
      if(allocated(INodesAll)) deallocate(INodesAll)
   END SUBROUTINE CleanUp
   
END SUBROUTINE PartitionDOFNodes_I_C_R_L
=======
      CALL SetErrStat(ErrID_Fatal, ErrMsg_in, ErrStat, ErrMsg, 'PartitionDOFNodes');
      CALL CleanUp()
   END SUBROUTINE Fatal
   SUBROUTINE CleanUp()
      if(allocated(INodesAll)) deallocate(INodesAll)
      if(allocated(IDAll))    deallocate(IDAll)
      if(allocated(Nodes_R)) deallocate(Nodes_R)
   END SUBROUTINE CleanUp
   
END SUBROUTINE PartitionDOFNodes
>>>>>>> 51b4bd93

!------------------------------------------------------------------------------------------------------
!> Construct force vector on internal DOF (L) from the values on the input mesh 
!! First, the full vector of external forces is built on the non-reduced DOF
!! Then, the vector is reduced using the Tred matrix
SUBROUTINE ConstructUFL( u, p, m, UFL )
   type(SD_InputType),     intent(in   )  :: u ! Inputs
   type(SD_ParameterType), intent(in   )  :: p ! Parameters
   type(SD_MiscVarType),   intent(inout)  :: m ! Misc, for storage optimization of Fext and Fext_red
<<<<<<< HEAD
   real(ReKi)          ,   intent(out)    :: UFL(p%nDOFL)
=======
   real(ReKi)          ,   intent(out)    :: UFL(p%nDOF__L)
>>>>>>> 51b4bd93
   integer :: iMeshNode, iSDNode ! indices of u-mesh nodes and SD nodes
   integer :: nMembers
   real(ReKi), parameter :: myNaN = -9999998.989_ReKi 
   ! TODO to save time, perform Tred multiplication only if Tred is not identity

   ! --- Build vector of external force
   m%Fext= myNaN
   DO iMeshNode = 1,p%nNodes
      iSDNode  = p%INodes_Mesh_to_SD(iMeshNode) 
      nMembers = (size(p%NodesDOF(iSDNode)%List)-3)/3 ! Number of members deducted from Node's nDOFList
      ! Force - All nodes have only 3 translational DOFs 
      m%Fext( p%NodesDOF(iSDNode)%List(1:3) ) =  u%LMesh%Force (:,iMeshNode)
      ! Moment is spread equally across all rotational DOFs if more than 3 rotational DOFs
      m%Fext( p%NodesDOF(iSDNode)%List(4::3)) =  u%LMesh%Moment(1,iMeshNode)/nMembers
      m%Fext( p%NodesDOF(iSDNode)%List(5::3)) =  u%LMesh%Moment(2,iMeshNode)/nMembers
      m%Fext( p%NodesDOF(iSDNode)%List(6::3)) =  u%LMesh%Moment(3,iMeshNode)/nMembers
   enddo
   ! TODO: remove test below in the future
   if (any(m%Fext == myNaN)) then
      print*,'Error in setting up Fext'
      STOP
   endif
   ! --- Reduced vector of external force
   m%Fext_red = matmul(transpose(p%T_red), m%Fext)
   UFL=0
<<<<<<< HEAD
   UFL= m%Fext_red(p%IDL)
=======
   UFL= m%Fext_red(p%ID__L)
>>>>>>> 51b4bd93

END SUBROUTINE ConstructUFL

!------------------------------------------------------------------------------------------------------
!> Output the summary file    
SUBROUTINE OutSummary(Init, p, InitInput, CBparams, ErrStat,ErrMsg)
<<<<<<< HEAD
   TYPE(SD_InitType),      INTENT(IN)     :: Init           ! Input data for initialization routine, this structure contains many variables needed for summary file
=======
   TYPE(SD_InitType),      INTENT(INOUT)  :: Init           ! Input data for initialization routine, this structure contains many variables needed for summary file
>>>>>>> 51b4bd93
   TYPE(SD_ParameterType), INTENT(IN)     :: p              ! Parameters,this structure contains many variables needed for summary file
   TYPE(SD_InitInputType), INTENT(IN)     :: InitInput   !< Input data for initialization routine         
   TYPE(CB_MatArrays),     INTENT(IN)     :: CBparams       ! CB parameters that will be passed in for summary file use
   INTEGER(IntKi),         INTENT(OUT)    :: ErrStat        ! Error status of the operation
   CHARACTER(*),           INTENT(OUT)    :: ErrMsg         ! Error message if ErrStat /= ErrID_None
   !LOCALS
   INTEGER(IntKi)         :: UnSum          ! unit number for this summary file
   INTEGER(IntKi)         :: ErrStat2       ! Temporary storage for local errors
   CHARACTER(ErrMsgLen)   :: ErrMsg2       ! Temporary storage for local errors
   CHARACTER(1024)        :: SummaryName    ! name of the SubDyn summary file
   INTEGER(IntKi)         :: i, j, k, propIDs(2), Iprop(2)  !counter and temporary holders
   INTEGER(IntKi)         :: iNode1, iNode2 ! Node indices
   INTEGER(IntKi)         :: mType ! Member Type
   Real(ReKi)             :: mMass, mLength ! Member mass and length
<<<<<<< HEAD
   REAL(ReKi)             :: MRB(6,6)    !REDUCED SYSTEM Kmatrix, equivalent mass matrix
=======
   REAL(ReKi)             :: MRB(6,6)    ! REDUCED SYSTEM Kmatrix, equivalent mass matrix
   REAL(ReKi),allocatable :: MBB(:,:)    ! Leader DOFs mass matrix
>>>>>>> 51b4bd93
   REAL(ReKi)             :: XYZ1(3),XYZ2(3), DirCos(3,3) !temporary arrays, member i-th direction cosine matrix (global to local) and member length
   CHARACTER(*),PARAMETER                 :: SectionDivide = '____________________________________________________________________________________________________'
   CHARACTER(*),PARAMETER                 :: SubSectionDivide = '__________'
   CHARACTER(2),  DIMENSION(6), PARAMETER :: MatHds= (/'X ', 'Y ', 'Z ', 'XX', 'YY', 'ZZ'/)  !Headers for the columns and rows of 6x6 matrices
<<<<<<< HEAD
=======
   real(ReKi), dimension(:,:), allocatable :: TI2 ! For Equivalent mass matrix
>>>>>>> 51b4bd93
   ! Variables for Eigenvalue analysis 
   integer(IntKi) :: nOmega
   real(ReKi), dimension(:,:), allocatable :: Modes
   real(ReKi), dimension(:)  , allocatable :: Omega
<<<<<<< HEAD
=======
   logical, allocatable                    :: bDOF(:)        ! Mask for DOF to keep (True), or reduce (False)
>>>>>>> 51b4bd93
   !
   ErrStat = ErrID_None
   ErrMsg  = ""

   ! --- Eigen values of full system (for summary file output only)
<<<<<<< HEAD
   ! True below is to remove the constraints
   ! We call the EigenSolver here only so that we get a print-out the eigenvalues from the full system (minus Reaction DOF)
   ! NOTE: we don't check for singularities/rigig body modes here
   CALL WrScr('   Calculating Full System Modes (for summary file output)')

   nOmega = p%nDOF_red - p%nNodes_C*6 !removed an extra "-6"  !Note if fixity changes at the reaction points, this will need to change
   CALL AllocAry(Omega,             nOmega, 'Omega', ErrStat2, ErrMsg2 ); if(Failed()) return
   CALL AllocAry(Modes, p%nDOF_red, nOmega, 'Modes', ErrStat2, ErrMsg2 ); if(Failed()) return
   CALL EigenSolveWrap( Init%K, Init%M, p%nDOF_red, nOmega, .True., Init, p, .False., Modes, Omega, ErrStat2, ErrMsg2 ); if(Failed()) return
=======
   ! We call the EigenSolver here only so that we get a print-out the eigenvalues from the full system (minus Reaction DOF)
   ! M and K are reduced matrices, but Boundary conditions are not applied
   ! We set bDOF, which is true if not a fixed Boundary conditions
   ! NOTE: we don't check for singularities/rigig body modes here
   CALL WrScr('   Calculating Full System Modes (for summary file output)')
   CALL AllocAry(bDOF, p%nDOF_red, 'bDOF',  ErrStat2, ErrMsg2); if(Failed()) return
   bDOF(:)       = .true.
   bDOF(p%ID__F) = .false.
   nOmega = count(bDOF)
   CALL AllocAry(Omega,             nOmega, 'Omega', ErrStat2, ErrMsg2); if(Failed()) return
   CALL AllocAry(Modes, p%nDOF_red, nOmega, 'Modes', ErrStat2, ErrMsg2); if(Failed()) return
   call EigenSolveWrap(Init%K, Init%M, p%nDOF_red, nOmega, .False., Modes, Omega, ErrStat2, ErrMsg2, bDOF); if(Failed()) return
   IF (ALLOCATED(bDOF)  ) DEALLOCATE(bDOF)
>>>>>>> 51b4bd93

   !-------------------------------------------------------------------------------------------------------------
   ! open txt file
   !-------------------------------------------------------------------------------------------------------------
   SummaryName = TRIM(Init%RootName)//'.sum'
   UnSum = -1            ! we haven't opened the summary file, yet.   

   CALL SDOut_OpenSum( UnSum, SummaryName, SD_ProgDesc, ErrStat2, ErrMsg2 ); if(Failed()) return
      
   !-------------------------------------------------------------------------------------------------------------
   ! write discretized data to a txt file
   !-------------------------------------------------------------------------------------------------------------
!bjj: for debugging, i recommend using the p% versions of all these variables whenever possible in this summary file:
! (it helps in debugging)
   WRITE(UnSum, '(A)')  'Unless specified, units are consistent with Input units, [SI] system is advised.'
   WRITE(UnSum, '(A)') SectionDivide
      
   !write(UnSum,'(A)')'Nodes_I',p%Nodes_I(:,1)
   !write(UnSum,'(A)')'Nodes_C',p%Nodes_C(:,1)
   !write(UnSum,'(A)')'Nodes_L',p%Nodes_L
<<<<<<< HEAD
   write(UnSum,'(A,I0)')'Number of DOFs: "interface" (I): ',p%nDOFI
   write(UnSum,'(A,I0)')'Number of DOFs: "reactions" (C): ',p%nDOFC
   write(UnSum,'(A,I0)')'Number of DOFs: interface   (R): ',p%nDOFR
   write(UnSum,'(A,I0)')'Number of DOFs: internal    (L): ',p%nDOFL
   write(UnSum,'(A,I0)')'Number of DOFs: total     (R+L): ',p%nDOF_red
   write(UnSum,'(A,I0)')'Number of Nodes: "interface" (I): ',p%nNodes_I
   write(UnSum,'(A,I0)')'Number of Nodes: "reactions" (C): ',p%nNodes_C
   write(UnSum,'(A,I0)')'Number of Nodes: internal    (L): ',p%nNodes_L
   write(UnSum,'(A,I0)')'Number of Nodes: total     (R+L): ',p%nNodes
=======
   write(UnSum,'(A,I0)')'Number of DOFs: "interface"          (I__): ',p%nDOFI__
   write(UnSum,'(A,I0)')'Number of DOFs: "interface" retained (I_B): ',p%nDOFI_Rb
   write(UnSum,'(A,I0)')'Number of DOFs: "interface" fixed    (I_F): ',p%nDOFI_F
   write(UnSum,'(A,I0)')'Number of DOFs: "reactions"          (C__): ',p%nDOFC__
   write(UnSum,'(A,I0)')'Number of DOFs: "reactions" retained (C_B): ',p%nDOFC_Rb
   write(UnSum,'(A,I0)')'Number of DOFs: "reactions" internal (C_L): ',p%nDOFC_L
   write(UnSum,'(A,I0)')'Number of DOFs: "reactions" fixed    (C_F): ',p%nDOFC_F
   write(UnSum,'(A,I0)')'Number of DOFs: "intf+react"         (__R): ',p%nDOFR__
   write(UnSum,'(A,I0)')'Number of DOFs: "internal"  internal (L_L): ',p%nDOFL_L
   write(UnSum,'(A,I0)')'Number of DOFs:  total      retained (__B): ',p%nDOF__Rb
   write(UnSum,'(A,I0)')'Number of DOFs:  total      internal (__L): ',p%nDOF__L
   write(UnSum,'(A,I0)')'Number of DOFs:  total      fixed    (__F): ',p%nDOF__F
   write(UnSum,'(A,I0)')'Number of DOFs:  total                    : ',p%nDOF_red
   write(UnSum,'(A,I0)')'Number of Nodes: "interface" (I): ',p%nNodes_I
   write(UnSum,'(A,I0)')'Number of Nodes: "reactions" (C): ',p%nNodes_C
   write(UnSum,'(A,I0)')'Number of Nodes: "internal"  (L): ',p%nNodes_L
   write(UnSum,'(A,I0)')'Number of Nodes: total   (I+C+L): ',p%nNodes
>>>>>>> 51b4bd93
   write(UnSum,'(A,3(E15.6))')'TP reference point:',InitInput%TP_RefPoint(1:3)


   WRITE(UnSum, '(A)') SectionDivide
   WRITE(UnSum, '()')    
   WRITE(UnSum, '(A,I6)')  'Number of nodes (nNodes):',p%nNodes
<<<<<<< HEAD
   WRITE(UnSum, '(A8,1x,A11,3(1x,A15))')  'Node No.', 'Y2Mesh Node',          'X (m)',           'Y (m)',           'Z (m)'         
   WRITE(UnSum, '(A8,1x,A11,3(1x,A15))')  '--------', '-----------', '---------------', '---------------', '---------------'
!   WRITE(UnSum, '(I8.0, E15.6,E15.6,E15.6)') (INT(Init%Nodes(i, 1)),(Init%Nodes(i, j), j = 2, JointsCol), i = 1, p%nNodes) !do not group the format or it won't work 3(E15.6) does not work !bjj???
=======
   WRITE(UnSum, '(A8,1x,A11,9(1x,A15))')  'Node No.', 'Y2Mesh Node',          'X (m)',           'Y (m)',           'Z (m)' ,  'JType (-)', 'JDirX (-)','JDirY (-)','JDirZ (-)','JStff (Nm/rad)','JDmp (Nm/rad.s)'
>>>>>>> 51b4bd93
   WRITE(UnSum, '('//Num2LStr(p%nNodes)//'(I8,3x,I9,'//Num2lstr(JointsCol-1)//'(1x,F15.4),:,/))') &
                          (NINT(Init%Nodes(i, 1)), p%INodes_SD_to_Mesh(i), (Init%Nodes(i, j), j = 2, JointsCol), i = 1, p%nNodes)

   WRITE(UnSum, '()') 
   WRITE(UnSum, '(A,I6)')  'Number of elements (NElems):',Init%NElem
   WRITE(UnSum, '(A10,5(A10))') 'Elem No.','Node_I','Node_J','Prop_I','Prop_J','Type'
   WRITE(UnSum, '(6(I10))') ((p%Elems(i, j), j = 1, MembersCol), i = 1, Init%NElem)
   
   WRITE(UnSum, '()') 
   WRITE(UnSum, '(A,I6)')  'Number of properties (NProps):',Init%NPropB
   WRITE(UnSum, '(A8,5(A15))')  'Prop No.',     'YoungE',       'ShearG',       'MatDens',     'XsecD',      'XsecT'
   WRITE(UnSum, '(I8, E15.6,E15.6,E15.6,E15.6,E15.6 ) ') (NINT(Init%PropsB(i, 1)), (Init%PropsB(i, j), j = 2, 6), i = 1, Init%NPropB)

   WRITE(UnSum, '()') 
<<<<<<< HEAD
   WRITE(UnSum, '(A,I6)')  'No. of Reaction DOFs:',p%nNodes_C*6
   WRITE(UnSum, '(A, A6)')  'Reaction DOF_ID',      'LOCK'
   WRITE(UnSum, '(I10, I10)') ((Init%BCs(i, j), j = 1, 2), i = 1, p%nNodes_C*6)! TODO TODO TODO might have been updated

   WRITE(UnSum, '()') 
   WRITE(UnSum, '(A,I6)')  'No. of Interface DOFs:',p%nDOFI
   WRITE(UnSum, '(A,A6)')  'Interface DOF ID',      'LOCK'
   WRITE(UnSum, '(I10, I10)') ((Init%IntFc(i, j), j = 1, 2), i = 1, p%nDOFI) ! TODO TODO TODO might have been updated
=======
   WRITE(UnSum, '(A,I6)')  'No. of Reaction DOFs:',p%nDOFC__
   WRITE(UnSum, '(A, A6)')  'React. DOF_ID',      'BC'
   do i = 1, size(p%IDC_F ); WRITE(UnSum, '(I10, A10)') p%IDC_F(i) , '   Fixed' ; enddo
   do i = 1, size(p%IDC_L ); WRITE(UnSum, '(I10, A10)') p%IDC_L(i) , '   Free'  ; enddo
   do i = 1, size(p%IDC_Rb); WRITE(UnSum, '(I10, A10)') p%IDC_Rb(i), '   Leader'; enddo

   WRITE(UnSum, '()') 
   WRITE(UnSum, '(A,I6)')  'No. of Interface DOFs:',p%nDOFI__
   WRITE(UnSum, '(A,A6)')  'Interf. DOF_ID',      'BC'
   do i = 1, size(p%IDI_F ); WRITE(UnSum, '(I10, A10)') p%IDI_F(i) , '   Fixed' ; enddo
   do i = 1, size(p%IDI_Rb); WRITE(UnSum, '(I10, A10)') p%IDI_Rb(i), '   Leader'; enddo
>>>>>>> 51b4bd93

   WRITE(UnSum, '()') 
   WRITE(UnSum, '(A,I6)')  'Number of concentrated masses (NCMass):',Init%NCMass
   WRITE(UnSum, '(A10,10(A15))')  'JointCMass',     'Mass',         'JXX',             'JYY',             'JZZ',              'JXY',             'JXZ',             'JYZ',              'MCGX',             'MCGY',             'MCGZ'
   WRITE(UnSum, '(F10.0, 10(E15.6))') ((Init%Cmass(i, j), j = 1, CMassCol), i = 1, Init%NCMass)

   WRITE(UnSum, '()') 
   WRITE(UnSum, '(A,I6)')  'Number of members',p%NMembers
   WRITE(UnSum, '(A,I6)')  'Number of nodes per member:', Init%Ndiv+1
   WRITE(UnSum, '(A9,A10,A10,A10,A10,A15,A15,A16)')  'Member ID', 'Joint1_ID', 'Joint2_ID','Prop_I','Prop_J', 'Mass','Length', 'Node IDs...'
   DO i=1,p%NMembers
       !Calculate member mass here; this should really be done somewhere else, yet it is not used anywhere else
       !IT WILL HAVE TO BE MODIFIED FOR OTHER THAN CIRCULAR PIPE ELEMENTS
       propIDs=Init%Members(i,iMProp:iMProp+1) 
       mLength=MemberLength(Init%Members(i,1),Init,ErrStat,ErrMsg) ! TODO double check mass and length
       IF (ErrStat .EQ. ErrID_None) THEN
        mType =  Init%Members(I, iMType) ! 
        if (mType==idMemberBeam) then
           iProp(1) = FINDLOCI(Init%PropSetsB(:,1), propIDs(1))
           iProp(2) = FINDLOCI(Init%PropSetsB(:,1), propIDs(2))
           mMass= BeamMass(Init%PropSetsB(iProp(1),4),Init%PropSetsB(iProp(1),5),Init%PropSetsB(iProp(1),6),   &
                             Init%PropSetsB(iProp(2),4),Init%PropSetsB(iProp(2),5),Init%PropSetsB(iProp(2),6), mLength, .TRUE.)

           WRITE(UnSum, '(I9,I10,I10,I10,I10,E15.6,E15.6, A3,'//Num2LStr(Init%NDiv + 1 )//'(I6))') Init%Members(i,1:3),propids(1),propids(2),&
                 mMass,mLength,' ',(Init%MemberNodes(i, j), j = 1, Init%NDiv+1)
        else
           WRITE(UnSum, '(A)') 'TODO, member mass for non-beam elements'
        endif
       ELSE 
           RETURN
       ENDIF
   ENDDO   
   !-------------------------------------------------------------------------------------------------------------
   ! write Cosine matrix for all members to a txt file
   !-------------------------------------------------------------------------------------------------------------
   WRITE(UnSum, '(A)') SectionDivide
   WRITE(UnSum, '(A, I6)') 'Direction Cosine Matrices for all Members: GLOBAL-2-LOCAL. No. of 3x3 matrices=', p%NMembers 
   WRITE(UnSum, '(A9,9(A15))')  'Member ID', 'DC(1,1)', 'DC(1,2)', 'DC(1,3)', 'DC(2,1)','DC(2,2)','DC(2,3)','DC(3,1)','DC(3,2)','DC(3,3)'
   DO i=1,p%NMembers
      iNode1 = FINDLOCI(Init%Joints(:,1), Init%Members(i,2)) ! index of joint 1 of member i
      iNode2 = FINDLOCI(Init%Joints(:,1), Init%Members(i,3)) ! index of joint 2 of member i
      XYZ1   = Init%Joints(iNode1,2:4)
      XYZ2   = Init%Joints(iNode2,2:4)
      CALL GetDirCos(XYZ1(1:3), XYZ2(1:3), DirCos, mLength, ErrStat, ErrMsg)
      DirCos=TRANSPOSE(DirCos) !This is now global to local
      WRITE(UnSum, '(I9,9(E15.6))') Init%Members(i,1), ((DirCos(k,j),j=1,3),k=1,3)
   ENDDO

   !-------------------------------------------------------------------------------------------------------------
   ! write Eigenvalues of full SYstem and CB reduced System
   !-------------------------------------------------------------------------------------------------------------
   WRITE(UnSum, '(A)') SectionDivide
   WRITE(UnSum, '(A)') 'Eigenvalues'
   WRITE(UnSum, '(A)') SubSectionDivide
   WRITE(UnSum, '(A, I6)') "FEM Eigenvalues [Hz]. Number of shown eigenvalues (total # of DOFs minus restrained nodes' DOFs):", NOmega 
   WRITE(UnSum, '(I6, e15.6)') ( i, Omega(i)/2.0/pi, i = 1, nOmega )

   WRITE(UnSum, '(A)') SubSectionDivide
   WRITE(UnSum, '(A, I6)') "CB Reduced Eigenvalues [Hz].  Number of retained modes' eigenvalues:", p%nDOFM 
   WRITE(UnSum, '(I6, e15.6)') ( i, CBparams%OmegaL(i)/2.0/pi, i = 1, p%nDOFM )  
    
   !-------------------------------------------------------------------------------------------------------------
   ! write Eigenvectors of full System 
   !-------------------------------------------------------------------------------------------------------------
   WRITE(UnSum, '(A)') SectionDivide
   WRITE(UnSum, '(A, I6)') ('FEM Eigenvectors ('//TRIM(Num2LStr(p%nDOF_red))//' x '//TRIM(Num2LStr(nOmega))//&
                              ') [m or rad]. Number of shown eigenvectors (total # of DOFs minus restrained nodes'' DOFs):'), nOmega 
   WRITE(UnSum, '(6x,'//Num2LStr(nOmega)//'(I15))') (i, i = 1, nOmega  )!HEADERS
   WRITE(UnSum, '(I6,'//Num2LStr(nOmega)//'e15.6)') ( i, (Modes(i,j), j = 1, nOmega ),i = 1, p%nDOF_red)
    
   !-------------------------------------------------------------------------------------------------------------
   ! write CB system matrices
   !-------------------------------------------------------------------------------------------------------------
   WRITE(UnSum, '(A)') SectionDivide
   WRITE(UnSum, '(A)') 'CB Matrices (PhiM,PhiR) (constraint applied)'
   
   WRITE(UnSum, '(A)') SubSectionDivide
   IF (p%nDOFM > 0) THEN
      CALL WrMatrix( CBparams%PhiL(:,1:p%nDOFM ), UnSum, 'e15.6', 'PhiM' ) 
   ELSE
<<<<<<< HEAD
      WRITE( UnSum, '(A,": ",A," x ",A)', IOSTAT=ErrStat ) "PhiM", TRIM(Num2LStr(p%nDOFL)), '0' 
=======
      WRITE( UnSum, '(A,": ",A," x ",A)', IOSTAT=ErrStat ) "PhiM", TRIM(Num2LStr(p%nDOFL_L)), '0' 
>>>>>>> 51b4bd93
   END IF

   WRITE(UnSum, '(A)') SubSectionDivide
   CALL WrMatrix( CBparams%PhiR, UnSum, 'e15.6', 'PhiR' ) 
           
   !-------------------------------------------------------------------------------------------------------------
   ! write CB system KBBt and MBBt matrices, eq stiffness matrices of the entire substructure at the TP ref point
   !-------------------------------------------------------------------------------------------------------------
   WRITE(UnSum, '(A)') SectionDivide
   WRITE(UnSum, '(A)') "SubDyn's Structure Equivalent Stiffness and Mass Matrices at the TP reference point (KBBt and MBBt)"
   WRITE(UnSum, '(A)') SubSectionDivide
   WRITE(UnSum, '(A)') 'KBBt'  !Note p%KBB stores KBBt
   WRITE(UnSum, '(7(A15))') ' ', (MatHds(i), i = 1, 6   )
    !tried implicit loop unsuccessfully
    DO i=1,6
        WRITE(UnSum, '(A15, 6(e15.6))')   MatHds(i), (p%KBB(i,j), j = 1, 6)
    ENDDO    
   WRITE(UnSum, '(A)') SubSectionDivide
   WRITE(UnSum, '(A)') ('MBBt')!Note p%MBB stores MBBt
   WRITE(UnSum, '(7(A15))') ' ', (MatHds(i), i = 1, 6   )
    DO i=1,6
        WRITE(UnSum, '(A15, 6(e15.6))')   MatHds(i), (p%MBB(i,j), j = 1, 6)
    ENDDO  
 
   ! Set TI2, transformation matrix from R DOFs to SubDyn Origin
   CALL AllocAry( TI2,    p%nDOFR__ , 6,       'TI2',    ErrStat2, ErrMsg2 ); if(Failed()) return
   CALL RigidTrnsf(Init, p, (/0._ReKi, 0._ReKi, 0._ReKi/), p%IDR__, p%nDOFR__, TI2, ErrStat2, ErrMsg2); if(Failed()) return
   ! Compute Rigid body mass matrix (without Soil, and using both Interface and Reactions nodes as leader DOF)
   if (p%nDOFR__/=p%nDOF__Rb) then
      call SD_Guyan_RigidBodyMass(Init, p, MBB, ErrStat2, ErrMsg2); if(Failed()) return
      MRB=matmul(TRANSPOSE(TI2),matmul(MBB,TI2)) !Equivalent mass matrix of the rigid body
   else
      MRB=matmul(TRANSPOSE(TI2),matmul(CBparams%MBB,TI2)) !Equivalent mass matrix of the rigid body
   endif
   WRITE(UnSum, '(A)') SectionDivide
   WRITE(UnSum, '(A)') 'Rigid Body Equivalent Mass Matrix w.r.t. (0,0,0).'
   WRITE(UnSum, '(A)') SubSectionDivide
   WRITE(UnSum, '(A)') 'MRB'
   WRITE(UnSum, '(7(A15))') ' ', (MatHds(i), i = 1, 6   )
   DO i=1,6
        WRITE(UnSum, '(A15, 6(e15.6))')   MatHds(i), (MRB(i,j), j = 1, 6)
   ENDDO 
   
   WRITE(UnSum, '()') 
   WRITE(UnSum, '(A,E15.6)')    "SubDyn's Total Mass (structural and non-structural)=", MRB(1,1) 
   WRITE(UnSum, '(A,3(E15.6))') "SubDyn's Total Mass CM coordinates (Xcm,Ycm,Zcm)   =", (/-MRB(3,5),-MRB(1,6), MRB(1,5)/) /MRB(1,1)        
   deallocate(TI2)
   
#ifdef SD_SUMMARY_DEBUG

   WRITE(UnSum, '()') 
   WRITE(UnSum, '(A)') SectionDivide
   WRITE(UnSum, '(A)') '**** Additional Debugging Information ****'

   !-------------------------------------------------------------------------------------------------------------
   ! write assembed K M to a txt file
   !-------------------------------------------------------------------------------------------------------------
   WRITE(UnSum, '(A)') SectionDivide
   WRITE(UnSum, '(A, I6)') 'FULL FEM K and M matrices. TOTAL FEM TDOFs:', p%nDOF 
   WRITE(UnSum, '(A)') ('Stiffness matrix K' )
   WRITE(UnSum, '(15x,'//TRIM(Num2LStr(p%nDOF))//'(I15))')  (i, i = 1, p%nDOF  )
   DO i=1,p%nDOF
        WRITE(UnSum, '(I15, '//TRIM(Num2LStr(p%nDOF))//'(e15.6))')   i, (Init%K(i, j), j = 1, p%nDOF)
   ENDDO   
 
   WRITE(UnSum, '(A)') SubSectionDivide
   WRITE(UnSum, '(A)') ('Mass matrix M' )
   WRITE(UnSum, '(15x,'//TRIM(Num2LStr(p%nDOF))//'(I15))')  (i, i = 1, p%nDOF  )
   DO i=1,p%nDOF
        WRITE(UnSum, '(I15, '//TRIM(Num2LStr(p%nDOF))//'(e15.6))')   i, (Init%M(i, j), j = 1, p%nDOF)
   ENDDO  
   
   !-------------------------------------------------------------------------------------------------------------
   ! write assembed GRAVITY FORCE FG VECTOR.  gravity forces applied at each node of the full system
   !-------------------------------------------------------------------------------------------------------------
   WRITE(UnSum, '(A)') SectionDivide
   WRITE(UnSum, '(A)') 'Gravity force vector FG applied at each node of the full system' 
   WRITE(UnSum, '(I6, e15.6)') (i, Init%FG(i), i = 1, p%nDOF)
      
   !-------------------------------------------------------------------------------------------------------------
   ! write CB system matrices
   !-------------------------------------------------------------------------------------------------------------   
   WRITE(UnSum, '(A)') SectionDivide
   WRITE(UnSum, '(A)') 'Additional CB Matrices (MBB,MBM,KBB) (constraint applied)'
        
   WRITE(UnSum, '(A)') SubSectionDivide
   CALL WrMatrix( CBparams%MBB, UnSum, 'e15.6', 'MBB' ) 
    
   WRITE(UnSum, '(A)') SubSectionDivide
   IF ( p%nDOFM > 0 ) THEN
      CALL WrMatrix( CBparams%MBM, UnSum, 'e15.6', 'MBM' ) 
   ELSE
      WRITE( UnSum, '(A,": ",A," x ",A)', IOSTAT=ErrStat ) "MBM", '6', '0' 
   END IF
   
   WRITE(UnSum, '(A)') SubSectionDivide
   CALL WrMatrix( CBparams%KBB, UnSum, 'e15.6', 'KBB' ) 
    
   WRITE(UnSum, '(A)') SubSectionDivide
   CALL WrMatrix( CBparams%OmegaL**2, UnSum, 'e15.6','KMM (diagonal)' ) 
   
   !-------------------------------------------------------------------------------------------------------------
   ! write TP TI matrix
   !-------------------------------------------------------------------------------------------------------------
   WRITE(UnSum, '(A)') SectionDivide
   WRITE(UnSum, '(A)') 'TP refpoint Transformation Matrix TI '
   CALL WrMatrix( p%TI, UnSum, 'e15.6', 'TI' ) 
      
#endif   
   call CleanUp()
   
contains
   LOGICAL FUNCTION Failed()
        call SetErrStat(ErrStat2, ErrMsg2, ErrStat, ErrMsg, 'OutSummary') 
        Failed =  ErrStat >= AbortErrLev
        if (Failed) call CleanUp()
   END FUNCTION Failed
   SUBROUTINE CleanUp()
      if(allocated(Omega)) deallocate(Omega)
      if(allocated(Modes)) deallocate(Modes)
      CALL SDOut_CloseSum( UnSum, ErrStat2, ErrMsg2 )  
   END SUBROUTINE CleanUp
END SUBROUTINE OutSummary

!------------------------------------------------------------------------------------------------------
!> Set the index array that maps SD internal nodes to the Y2Mesh nodes.
!! NOTE: SDtoMesh is not checked for size, nor are the index array values checked for validity, 
!!       so this routine could easily have segmentation faults if any errors exist.
SUBROUTINE SD_Y2Mesh_Mapping(p, SDtoMesh)
   TYPE(SD_ParameterType), INTENT(IN   )  :: p           !< Parameters
   INTEGER(IntKi),         INTENT(  OUT)  :: SDtoMesh(:) !< index/mapping of mesh nodes with SD mesh
   ! locals
   INTEGER(IntKi) :: i
   INTEGER(IntKi) :: SDnode
   INTEGER(IntKi) :: y2Node
   y2Node = 0
   ! Interface nodes (IDI)
   DO I = 1,SIZE(p%Nodes_I,1)
      y2Node = y2Node + 1      
      SDnode = p%Nodes_I(I,1)
      SDtoMesh( SDnode ) = y2Node ! TODO add safety check
   END DO
   ! Interior nodes (IDL)
   DO I = 1,SIZE(p%Nodes_L,1)
      y2Node = y2Node + 1      
      SDnode = p%Nodes_L(I,1)
      SDtoMesh( SDnode ) = y2Node ! TODO add safety check
   END DO
   ! Base Reaction nodes (IDC)
   DO I = 1,SIZE(p%Nodes_C,1) 
      y2Node = y2Node + 1      
      SDnode = p%Nodes_C(I,1)
      SDtoMesh( SDnode ) = y2Node ! TODO add safety check
   END DO
END SUBROUTINE SD_Y2Mesh_Mapping
!>
SUBROUTINE Y2Mesh_SD_Mapping(p, MeshtoSD)
   TYPE(SD_ParameterType), INTENT(IN   )  :: p           !< Parameters
   INTEGER(IntKi),         INTENT(  OUT)  :: MeshtoSD(:) !< index/mapping of mesh nodes with SD mesh
   MeshtoSD(                      1:p%nNodes_I)                       = p%Nodes_I(:,1)
   MeshtoSD(p%nNodes_I+           1:p%nNodes_I+p%nNodes_L)            = p%Nodes_L(:,1)
   MeshtoSD(p%nNodes_I+p%nNodes_L+1:p%nNodes_I+p%nNodes_L+p%nNodes_C) = p%Nodes_C(:,1)
END SUBROUTINE Y2Mesh_SD_Mapping

!------------------------------------------------------------------------------------------------------
!> Calculate length of a member as given in input file
!! Joints and Members ID have not been reindexed (Elems and Nodes have)
FUNCTION MemberLength(MemberID,Init,ErrStat,ErrMsg)
    TYPE(SD_InitType), INTENT(IN)             :: Init         !< Input data for initialization routine, this structure contains many variables needed for summary file
    INTEGER(IntKi),    INTENT(IN)             :: MemberID     !< Member ID #
    REAL(ReKi)                                :: MemberLength !< Member Length
    INTEGER(IntKi),            INTENT(   OUT) :: ErrStat      !< Error status of the operation
    CHARACTER(*),              INTENT(   OUT) :: ErrMsg       !< Error message if ErrStat /= ErrID_None
    !Locals
    REAL(Reki)     :: xyz1(3),xyz2(3)  ! Coordinates of joints in GLOBAL REF SYS
    integer(IntKi) :: iMember                                                    !< Member index in Init%Members list
    INTEGER(IntKi) :: Joint1,Joint2    ! JointID
    CHARACTER(*), PARAMETER :: RoutineName = 'MemberLength'
    ErrStat = ErrID_None
    ErrMsg  = ''
    MemberLength=0.0
    
    !Find the MemberID in the list
    iMember = FINDLOCI(Init%Members(:,1), MemberID)
    if (iMember<=0) then
       call SetErrStat(ErrID_Fatal,' Member with ID '//trim(Num2LStr(MemberID))//' not found in member list!', ErrStat,ErrMsg,RoutineName);
       return
    endif
    ! Find joints ID for this member
    Joint1 = FINDLOCI(Init%Joints(:,1), Init%Members(iMember,2))
    Joint2 = FINDLOCI(Init%Joints(:,1), Init%Members(iMember,3))
    xyz1= Init%Joints(Joint1,2:4)
    xyz2= Init%Joints(Joint2,2:4)
    MemberLength=SQRT( SUM((xyz2-xyz1)**2.) )
    if ( EqualRealNos(MemberLength, 0.0_ReKi) ) then 
        call SetErrStat(ErrID_Fatal,' Member with ID '//trim(Num2LStr(MemberID))//' has zero length!', ErrStat,ErrMsg,RoutineName);
        return
    endif
END FUNCTION MemberLength

!------------------------------------------------------------------------------------------------------
!> Calculate member mass, given properties at the ends, keep units consistent
!! For now it works only for circular pipes or for a linearly varying area
FUNCTION BeamMass(rho1,D1,t1,rho2,D2,t2,L,ctube)
   REAL(ReKi), INTENT(IN) :: rho1,D1,t1,rho2,D2,t2 ,L       ! Density, OD and wall thickness for circular tube members at ends, Length of member
   LOGICAL, INTENT(IN)    :: ctube          ! =TRUE for circular pipes, false elseshape
   REAL(ReKi)             :: BeamMass  !mass
   REAL(ReKi)  :: a0,a1,a2,b0,b1,dd,dt  !temporary coefficients
   !Density allowed to vary linearly only
   b0=rho1
   b1=(rho2-rho1)/L
   !Here we will need to figure out what element it is for now circular pipes
   IF (ctube) THEN !circular tube
      a0=pi * (D1*t1-t1**2.)
      dt=t2-t1 !thickness variation
      dd=D2-D1 !OD variation
      a1=pi * ( dd*t1 + D1*dt -2.*t1*dt)/L 
      a2=pi * ( dd*dt-dt**2.)/L**2.
   ELSE  !linearly varying area
      a0=D1  !This is an area
      a1=(D2-D1)/L !Delta area
      a2=0.
   ENDIF
   BeamMass= b0*a0*L +(a0*b1+b0*a1)*L**2/2. + (b0*a2+b1*a1)*L**3/3 + a2*b1*L**4/4.!Integral of rho*A dz
END FUNCTION BeamMass

!------------------------------------------------------------------------------------------------------
!> Check whether MAT IS SYMMETRIC AND RETURNS THE MAXIMUM RELATIVE ERROR    
SUBROUTINE SymMatDebug(M,MAT)
    INTEGER(IntKi), INTENT(IN)                 :: M     ! Number of rows and columns
    REAL(ReKi),INTENT(IN)                      :: MAT(M ,M)    !matrix to be checked
    !LOCALS
    REAL(ReKi)                      :: Error,MaxErr    !element by element relative difference in (Transpose(MAT)-MAT)/MAT
    INTEGER(IntKi)                  ::  i, j, imax,jmax   !counter and temporary holders 

    MaxErr=0.
    imax=0
    jmax=0
    DO j=1,M
        DO i=1,M
            Error=MAT(i,j)-MAT(j,i)
            IF (MAT(i,j).NE.0) THEN
                Error=ABS(Error)/MAT(i,j)
            ENDIF    
            IF (Error > MaxErr) THEN
                imax=i
                jmax=j
                MaxErr=Error
            ENDIF    
        ENDDO
    ENDDO

   !--------------------------------------
   ! write discretized data to a txt file
   WRITE(*, '(A,e15.6)')  'Matrix Symmetry Check: Largest (abs) relative error is:', MaxErr
   WRITE(*, '(A,I4,I4)')  'Matrix Symmetry Check: (I,J)=', imax,jmax

END SUBROUTINE SymMatDebug

FUNCTION is_numeric(string, x)
   IMPLICIT NONE
   CHARACTER(len=*), INTENT(IN) :: string
   REAL(ReKi), INTENT(OUT) :: x
   LOGICAL :: is_numeric
   
   INTEGER :: e,n
   CHARACTER(len=12) :: fmt
   x = 0.0_ReKi
   n=LEN_TRIM(string)
   WRITE(fmt,'("(F",I0,".0)")') n
   READ(string,fmt,IOSTAT=e) x
   is_numeric = e == 0
END FUNCTION is_numeric

<<<<<<< HEAD
End Module SubDyn
=======
!> Parses a file for Kxx,Kxy,..Kxthtx,..Kxtz, Kytx, Kyty,..Kztz
SUBROUTINE ReadSSIfile ( Filename, JointID, SSIK, SSIM, ErrStat, ErrMsg, UnEc )
   USE NWTC_IO
   INTEGER,        INTENT(IN)                        :: JointID    !< ID of th ejoint for which we are reading SSI
   INTEGER,        INTENT(IN), OPTIONAL              :: UnEc       !< I/O unit for echo file. If present and > 0, write to UnEc
   INTEGER(IntKi), INTENT(OUT)                       :: ErrStat    !< Error status; if present, program does not abort on error
   CHARACTER(*),   INTENT(OUT)                       :: ErrMsg     !< Error message
   INTEGER                                           :: CurLine    !< The current line to be parsed in the FileInfo structure.
   REAL(ReKi),        INTENT(INOUT)  , dimension(21) :: SSIK, SSIM !< Matrices being filled by reading the file.
   CHARACTER(*),   INTENT(IN)                        :: Filename   !< Name of the input file.
   ! Local declarations:
   CHARACTER(5), DIMENSION(21) :: Knames=(/'Kxx  ','Kxy  ','Kyy  ','Kxz  ','Kyz  ', 'Kzz  ','Kxtx ','Kytx ','Kztx ','Ktxtx', &
      'Kxty ','Kyty ','Kzty ','Ktxty','Ktyty', &
      'Kxtz ','Kytz ','Kztz ','Ktxtz','Ktytz','Ktztz'/)           ! Dictionary of names by column for an Upper Triangular Matrix
   CHARACTER(5), DIMENSION(21) :: Mnames=(/'Mxx  ','Mxy  ','Myy  ','Mxz  ','Myz  ', 'Mzz  ','Mxtx ','Mytx ','Mztx ','Mtxtx', &
      'Mxty ','Myty ','Mzty ','Mtxty','Mtyty', &
      'Mxtz ','Mytz ','Mztz ','Mtxtz','Mtytz','Mtztz'/)    
   TYPE (FileInfoType)     :: FileInfo             ! The derived type for holding the file information.
   INTEGER                 :: IOS                  ! I/O status returned from the read statement.
   INTEGER(IntKi)          :: i, j, imax           !counters
   CHARACTER(ErrMsgLen)    :: ErrMsg2
   INTEGER(IntKi)          :: ErrStat2             ! Error status; if present, program does not abort on error
   CHARACTER(*), PARAMETER :: RoutineName = 'ReadSSIfile'

   SSIK=0.0_ReKi
   SSIM=0.0_ReKi

   CALL ProcessComFile ( Filename, FileInfo, ErrStat2, ErrMsg2 );CALL SetErrStat( ErrStat2, ErrMsg2, ErrStat, ErrMsg, RoutineName ); IF (ErrStat >= AbortErrLev) RETURN
   CurLine = 1                                                
   imax=21
   DO i=1, imax         !This will search also for already hit up names, but that's ok, it should be pretty fast
      DO j=1,FileInfo%NumLines 
         CurLine=j  
         CALL ParseVarWDefault ( FileInfo, CurLine, Knames(i), SSIK(i), 0.0_ReKi, ErrStat2, ErrMsg2 )
         CALL ParseVarWDefault ( FileInfo, CurLine, Mnames(i), SSIM(i), 0.0_ReKi, ErrStat2, ErrMsg2 )
      ENDDO   
   ENDDO
   IF ( PRESENT(UnEc) )  THEN
      IF ( UnEc .GT. 0 ) THEN
         WRITE (UnEc,'(1X,A20," = ",I11)') 'JOINT ID',JointID
         DO i=1,21
            WRITE (UnEc,'(1X,ES11.4e2," = ",A20)') SSIK(i), Knames(i) 
            WRITE (UnEc,'(1X,ES11.4e2," = ",A20)') SSIM(i), Mnames(i) 
         ENDDO
      ENDIF
   END IF
   RETURN
END SUBROUTINE ReadSSIfile


end module SubDyn
>>>>>>> 51b4bd93
<|MERGE_RESOLUTION|>--- conflicted
+++ resolved
@@ -191,11 +191,7 @@
    InitOut%Ver = SD_ProgDesc
 
    ! --- Test TODO remove me in the future
-<<<<<<< HEAD
 !   CALL SD_Tests(ErrStat2, ErrMsg2); if(Failed()) return
-=======
-   CALL SD_Tests(ErrStat2, ErrMsg2); if(Failed()) return
->>>>>>> 51b4bd93
    
    ! transfer glue-code information to data structure for SubDyn initialization:
    Init%g           = InitInput%g   
@@ -235,10 +231,6 @@
    ! Assemble Stiffness and mass matrix
    CALL AssembleKM(Init, p, ErrStat2, ErrMsg2); if(Failed()) return
 
-<<<<<<< HEAD
-   ! --- Elimination of constraints (reset M, K, D, and BCs IntFc )
-   CALL DirectElimination(Init, p, ErrStat2, ErrMsg2); if(Failed()) return
-=======
    ! Insert soil stiffness and mass matrix
    CALL InsertSoilMatrices(Init%M, Init%K, Init, p, ErrStat2, ErrMsg2); if(Failed()) return
 
@@ -256,21 +248,9 @@
    ! Nodes into (I,C,L,R):  I=Interface ,C=Boundary (bottom), R=(I+C), L=Interior
    ! DOFs  into (B,F,L):    B=Leader (i.e. Rbar) ,F=Fixed, L=Interior
    call PartitionDOFNodes(Init, m, p, ErrStat2, ErrMsg2) ; if(Failed()) return
->>>>>>> 51b4bd93
-
-
-   ! --- Additional Damping and stiffness at pin/ball/universal joints
-   CALL InsertJointStiffDamp(p, Init, ErrStat2, ErrMsg2); if(Failed()) return
-
-   ! --------------------------------------------------------------------------------
-   ! --- CB, Misc  
-   ! --------------------------------------------------------------------------------
+
    ! --- Craig-Bampton reduction (sets many parameters)
-<<<<<<< HEAD
-   CALL Craig_Bampton(Init, p, m, CBparams, ErrStat2, ErrMsg2); if(Failed()) return
-=======
    CALL SD_Craig_Bampton(Init, p, CBparams, ErrStat2, ErrMsg2); if(Failed()) return
->>>>>>> 51b4bd93
 
    ! --- Initial system states 
    IF ( p%nDOFM > 0 ) THEN
@@ -406,14 +386,9 @@
       INTEGER(IntKi)               :: iSDNode, iY2Node
       REAL(ReKi)                   :: AllOuts(0:MaxOutPts+p%OutAllInt*p%OutAllDims)
       REAL(ReKi)                   :: rotations(3)
-<<<<<<< HEAD
-      REAL(ReKi)                   :: ULS(p%nDOFL),  UL0m(p%nDOFL),  FLt(p%nDOFL)  ! Temporary values in static improvement method
-      REAL(ReKi)                   :: Y1(6)
-=======
       REAL(ReKi)                   :: ULS(p%nDOF__L),  UL0m(p%nDOF__L),  FLt(p%nDOF__L)  ! Temporary values in static improvement method
       REAL(ReKi)                   :: Y1(6)
       REAL(ReKi)                   :: Y1_ExtraMoment(3) ! Lever arm moment contributions due to interface displacement
->>>>>>> 51b4bd93
       INTEGER(IntKi), pointer      :: DOFList(:)
       INTEGER(IntKi)               :: startDOF
       REAL(ReKi)                   :: DCM(3,3),junk(6,p%nNodes_L)
@@ -467,17 +442,6 @@
          END IF          
       ENDIF    
       ! --- Build original DOF vectors (DOF before the CB reduction)
-<<<<<<< HEAD
-      m%U_red       (p%IDI) = m%UR_bar
-      m%U_red       (p%IDL) = m%UL     
-      m%U_red       (p%IDC) = 0           !!! TODO, might not be generic
-      m%U_red_dot   (p%IDI) = m%UR_bar_dot
-      m%U_red_dot   (p%IDL) = m%UL_dot     
-      m%U_red_dot   (p%IDC) = 0           !!! TODO, might not be generic
-      m%U_red_dotdot(p%IDI) = m%UR_bar_dotdot
-      m%U_red_dotdot(p%IDL) = m%UL_dotdot    
-      m%U_red_dotdot(p%IDC) = 0           !!! TODO, might not be generic
-=======
       m%U_red       (p%IDI__) = m%UR_bar
       m%U_red       (p%ID__L) = m%UL     
       m%U_red       (p%IDC_Rb)= 0    ! TODO
@@ -490,7 +454,6 @@
       m%U_red_dotdot(p%ID__L) = m%UL_dotdot    
       m%U_red_dotdot(p%IDC_Rb)= 0    ! TODO
       m%U_red_dotdot(p%ID__F) = 0
->>>>>>> 51b4bd93
 
       m%U_full        = matmul(p%T_red, m%U_red)
       m%U_full_dot    = matmul(p%T_red, m%U_red_dot)
@@ -665,22 +628,14 @@
 LOGICAL                      :: LegacyFormat
 LOGICAL                      :: bNumeric
 INTEGER(IntKi)               :: UnIn
-<<<<<<< HEAD
-INTEGER(IntKi)               :: nColumns
-=======
 INTEGER(IntKi)               :: nColumns, nColValid, nColNumeric
->>>>>>> 51b4bd93
 INTEGER(IntKi)               :: IOS
 INTEGER(IntKi)               :: UnEc   !Echo file ID
 
 REAL(ReKi),PARAMETER        :: WrongNo=-9999.   ! Placeholder value for bad(old) values in JDampings
 
 INTEGER(IntKi)               :: I, J, flg, K, nColsReactInterf
-<<<<<<< HEAD
-REAL(ReKi)                   :: Dummy_ReAry(SDMaxInpCols) 
-=======
 REAL(ReKi)                   :: Dummy_ReAry(SDMaxInpCols) , DummyFloat
->>>>>>> 51b4bd93
 INTEGER(IntKi)               :: Dummy_IntAry(SDMaxInpCols)
 INTEGER(IntKi)       :: ErrStat2
 CHARACTER(ErrMsgLen) :: ErrMsg2
@@ -827,11 +782,7 @@
 CALL AllocAry(StrArray, nColumns, 'StrArray',ErrStat2,ErrMsg2); if (Failed()) return 
 CALL ReadCAryFromStr ( Line, StrArray, nColumns, 'Joints', 'First line of joints array', ErrStat2, ErrMsg2 )
 if (ErrStat2/=0) then
-<<<<<<< HEAD
-   ! We try we 4 columns (legacy format)
-=======
    ! We try with 4 columns (legacy format)
->>>>>>> 51b4bd93
    nColumns = 4
    deallocate(StrArray)
    CALL AllocAry(StrArray, nColumns, 'StrArray',ErrStat2,ErrMsg2); if (Failed()) return 
@@ -846,31 +797,19 @@
    Init%Joints(:,iJointType) = idJointCantilever ! All joints assumed cantilever
    Init%Joints(:,iJointType+1:JointsCol) = 0.0 ! remaining columns set to 0
    LegacyFormat=.True.  ! Legacy format - Delete me in 2024
-<<<<<<< HEAD
-   nColsReactInterf=InterfCol
 else
    ! New format
    LegacyFormat=.False.
-   nColsReactInterf=1
-=======
-else
-   ! New format
-   LegacyFormat=.False.
->>>>>>> 51b4bd93
 endif
 ! Extract fields from first line
 DO I = 1, nColumns
    bNumeric = is_numeric(StrArray(I), Init%Joints(1,I)) ! Convert from string to float
-<<<<<<< HEAD
-ENDDO
-=======
    if (.not.bNumeric) then
       CALL Fatal(' Error in file "'//TRIM(SDInputFile)//'": Non numeric character found in Joints line. Problematic line: "'//trim(Line)//'"')
       return
    endif
 ENDDO
 deallocate(StrArray)
->>>>>>> 51b4bd93
 ! Read remaining lines
 DO I = 2, Init%NJoints
    CALL ReadAry( UnIn, SDInputFile, Dummy_ReAry, nColumns, 'Joints', 'Joint number and coordinates', ErrStat2, ErrMsg2, UnEc ); if(Failed()) return
@@ -887,14 +826,6 @@
 CALL ReadIVar ( UnIn, SDInputFile, p%nNodes_C, 'NReact', 'Number of joints with reaction forces',ErrStat2, ErrMsg2, UnEc ); if(Failed()) return
 CALL ReadCom  ( UnIn, SDInputFile,           'Base reaction joints headers '                  ,ErrStat2, ErrMsg2, UnEc ); if(Failed()) return
 CALL ReadCom  ( UnIn, SDInputFile,           'Base reaction joints units   '                  ,ErrStat2, ErrMsg2, UnEc ); if(Failed()) return
-<<<<<<< HEAD
-CALL AllocAry(p%Nodes_C, p%nNodes_C, nColsReactInterf, 'Reacts', ErrStat2, ErrMsg2 ); if(Failed()) return
-DO I = 1, p%nNodes_C
-   CALL ReadAry( UnIn, SDInputFile, Dummy_IntAry, nColsReactInterf, 'Reacts', 'Joint number and dof', ErrStat2 ,ErrMsg2, UnEc); if(Failed()) return
-   p%Nodes_C(I,:) = Dummy_IntAry(1:nColsReactInterf)
-ENDDO
-IF (Check ( p%nNodes_C > Init%NJoints , 'NReact must be less than number of joints')) return
-=======
 
 CALL AllocAry(p%Nodes_C, p%nNodes_C, ReactCol , 'Reacts', ErrStat2, ErrMsg2 ); if(Failed()) return
 p%Nodes_C(:,:) = 1  ! Important: By default all DOFs are contrained
@@ -932,7 +863,6 @@
 enddo
        
 
->>>>>>> 51b4bd93
 
 !------- INTERFACE JOINTS: T/F for Locked (to the TP)/Free DOF @each Interface Joint (only Locked-to-TP implemented thus far (=rigid TP)) ---------
 ! Joints with reaction forces, joint number and locked/free dof
@@ -940,12 +870,6 @@
 CALL ReadIVar ( UnIn, SDInputFile, p%nNodes_I, 'NInterf', 'Number of joints fixed to TP',ErrStat2, ErrMsg2, UnEc ); if(Failed()) return
 CALL ReadCom  ( UnIn, SDInputFile,            'Interface joints headers',ErrStat2, ErrMsg2, UnEc ); if(Failed()) return
 CALL ReadCom  ( UnIn, SDInputFile,            'Interface joints units  ',ErrStat2, ErrMsg2, UnEc ); if(Failed()) return
-<<<<<<< HEAD
-CALL AllocAry(p%Nodes_I, p%nNodes_I, nColsReactInterf, 'Interf', ErrStat2, ErrMsg2); if(Failed()) return
-DO I = 1, p%nNodes_I
-   CALL ReadIAry( UnIn, SDInputFile, Dummy_IntAry, nColsReactInterf, 'Interf', 'Interface joint number and dof', ErrStat2,ErrMsg2, UnEc); if(Failed()) return
-   p%Nodes_I(I,:) = Dummy_IntAry(1:nColsReactInterf)
-=======
 
 CALL AllocAry(p%Nodes_I, p%nNodes_I, InterfCol, 'Interf', ErrStat2, ErrMsg2); if(Failed()) return
 p%Nodes_I(:,:) = 1  ! Important: By default all DOFs are contrained
@@ -962,7 +886,6 @@
       CALL Fatal(' Error in file "'//TRIM(SDInputFile)//'": For now, all DOF must be activated for interface lines. Problematic line: "'//trim(Line)//'"')
       return
    endif
->>>>>>> 51b4bd93
 ENDDO
 IF (Check( ( p%nNodes_I < 0 ) .OR. (p%nNodes_I > Init%NJoints), 'NInterf must be non-negative and less than number of joints.')) RETURN
 
@@ -1610,11 +1533,7 @@
    TYPE(SD_InputType)                              :: u_interp       ! interpolated value of inputs 
    REAL(ReKi)                                      :: junk2(2*p%nDOFM) !temporary states (qm and qmdot only)
    REAL(ReKi)                                      :: udotdot_TP2(6) ! temporary copy of udotdot_TP
-<<<<<<< HEAD
-   REAL(ReKi)                                      :: UFL2(p%nDOFL)   ! temporary copy of UFL
-=======
    REAL(ReKi)                                      :: UFL2(p%nDOF__L)   ! temporary copy of UFL
->>>>>>> 51b4bd93
    INTEGER(IntKi)                                  :: ErrStat2
    CHARACTER(ErrMsgLen)                            :: ErrMsg2
 
@@ -1662,14 +1581,6 @@
 END SUBROUTINE SD_AM2
 
 !------------------------------------------------------------------------------------------------------
-<<<<<<< HEAD
-!> Perform Craig Bampton reduction
-SUBROUTINE Craig_Bampton(Init, p, m, CBparams, ErrStat, ErrMsg)
-   TYPE(SD_InitType),     INTENT(INOUT)      :: Init        ! Input data for initialization routine
-   TYPE(SD_ParameterType),INTENT(INOUT)      :: p           ! Parameters
-   TYPE(SD_MiscVarType),  INTENT(IN   )      :: m
-   TYPE(CB_MatArrays),    INTENT(INOUT)      :: CBparams    ! CB parameters that will be passed out for summary file use 
-=======
 !> Perform Craig Bampton (CB) reduction and set parameters needed for States and Ouputs equations
 !! Sets the following values, as documented in the SubDyn Theory Guide:
 !!    CB%OmegaL (omega) and CB%PhiL from Eq. 2
@@ -1680,7 +1591,6 @@
    TYPE(SD_InitType),     INTENT(INOUT)      :: Init        ! Input data for initialization routine
    TYPE(SD_ParameterType),INTENT(INOUT),target::p           ! Parameters
    TYPE(CB_MatArrays),    INTENT(INOUT)      :: CB    ! CB parameters that will be passed out for summary file use 
->>>>>>> 51b4bd93
    INTEGER(IntKi),        INTENT(  OUT)      :: ErrStat     ! Error status of the operation
    CHARACTER(*),          INTENT(  OUT)      :: ErrMsg      ! Error message if ErrStat /= ErrID_None   
    ! local variables
@@ -1694,113 +1604,22 @@
    LOGICAL :: BC_Before_CB   ! If true, apply fixed BC to the system before doing CB reduction, for temporary bacward compatibility
    INTEGER(IntKi)           :: ErrStat2
    CHARACTER(ErrMsgLen)     :: ErrMsg2
-<<<<<<< HEAD
-=======
    character(*), parameter :: RoutineName = 'SD_Craig_Bampton'
->>>>>>> 51b4bd93
    ErrStat = ErrID_None
    ErrMsg  = ""
-   ! --- Partitioon DOFs and Nodes into sets:  I=Interface ,C=Boundary (bottom), R=(I+C), L=Interior
-   !! Partition Nodes into: Nodes_I (Interf), Nodes_C (React), Nodes_L
-   !! Partitions the DOF index arrays into IDR=[IDC, ICI] and IDL (interior)
-   !! Sets the DOF mapping [_,IDY] =sort([IDI, IDL, IDC]), DOF map, Y is in the continuous order [I,L,C]
-   call PartitionDOFNodes_I_C_R_L(Init, m, p, ErrStat2, ErrMsg2) ; if(Failed()) return
 
    IF(Init%CBMod) THEN ! C-B reduction         
       ! check number of internal modes
-<<<<<<< HEAD
-      IF(p%nDOFM > p%nDOFL) THEN
-         CALL SetErrStat(ErrID_Fatal,'Number of internal modes is larger than number of internal DOFs. ',ErrStat,ErrMsg,'Craig_Bampton')
-         CALL CleanupCB()
-         RETURN
-      ENDIF
-   ELSE ! full FEM 
-      p%nDOFM = p%nDOFL
-=======
       IF(p%nDOFM > p%nDOFL_L) THEN
          CALL Fatal('Number of internal modes is larger than number of internal DOFs.')
          return
       ENDIF
    ELSE ! full FEM 
       p%nDOFM = p%nDOFL_L
->>>>>>> 51b4bd93
       !Jdampings  need to be reallocated here because nDOFL not known during Init
       !So assign value to one temporary variable
       JDamping1=Init%Jdampings(1)
       DEALLOCATE(Init%JDampings)
-<<<<<<< HEAD
-      CALL AllocAry( Init%JDampings, p%nDOFL, 'Init%JDampings',  ErrStat2, ErrMsg2 ) ; if(Failed()) return
-      Init%JDampings = JDamping1 ! set default values for all modes
-   ENDIF   
-      
-   CALL AllocParameters(p, p%nDOFM, ErrStat2, ErrMsg2);                                  ; if (Failed()) return
-
-   CALL AllocAry( MRR,             p%nDOFR, p%nDOFR, 'matrix MRR',      ErrStat2, ErrMsg2 ); CALL SetErrStat( ErrStat2, ErrMsg2, ErrStat, ErrMsg, 'Craig_Bampton')  
-   CALL AllocAry( MLL,             p%nDOFL, p%nDOFL, 'matrix MLL',      ErrStat2, ErrMsg2 ); CALL SetErrStat( ErrStat2, ErrMsg2, ErrStat, ErrMsg, 'Craig_Bampton')  
-   CALL AllocAry( MRL,             p%nDOFR, p%nDOFL, 'matrix MRL',      ErrStat2, ErrMsg2 ); CALL SetErrStat( ErrStat2, ErrMsg2, ErrStat, ErrMsg, 'Craig_Bampton')  
-   CALL AllocAry( KRR,             p%nDOFR, p%nDOFR, 'matrix KRR',      ErrStat2, ErrMsg2 ); CALL SetErrStat( ErrStat2, ErrMsg2, ErrStat, ErrMsg, 'Craig_Bampton')  
-   CALL AllocAry( KLL,             p%nDOFL, p%nDOFL, 'matrix KLL',      ErrStat2, ErrMsg2 ); CALL SetErrStat( ErrStat2, ErrMsg2, ErrStat, ErrMsg, 'Craig_Bampton')  
-   CALL AllocAry( KRL,             p%nDOFR, p%nDOFL, 'matrix KRL',      ErrStat2, ErrMsg2 ); CALL SetErrStat( ErrStat2, ErrMsg2, ErrStat, ErrMsg, 'Craig_Bampton')  
-   CALL AllocAry( FGL,             p%nDOFL,          'array FGL',       ErrStat2, ErrMsg2 ); CALL SetErrStat( ErrStat2, ErrMsg2, ErrStat, ErrMsg, 'Craig_Bampton')  
-   CALL AllocAry( FGR,             p%nDOFR,          'array FGR',       ErrStat2, ErrMsg2 ); CALL SetErrStat( ErrStat2, ErrMsg2, ErrStat, ErrMsg, 'Craig_Bampton')  
-      
-   CALL AllocAry( CBparams%MBB,    p%nDOFR, p%nDOFR, 'CBparams%MBB',    ErrStat2, ErrMsg2 ); CALL SetErrStat( ErrStat2, ErrMsg2, ErrStat, ErrMsg, 'Craig_Bampton')
-   CALL AllocAry( CBparams%MBM,    p%nDOFR, p%nDOFM, 'CBparams%MBM',    ErrStat2, ErrMsg2 ); CALL SetErrStat( ErrStat2, ErrMsg2, ErrStat, ErrMsg, 'Craig_Bampton')
-   CALL AllocAry( CBparams%KBB,    p%nDOFR, p%nDOFR, 'CBparams%KBB',    ErrStat2, ErrMsg2 ); CALL SetErrStat( ErrStat2, ErrMsg2, ErrStat, ErrMsg, 'Craig_Bampton')
-   CALL AllocAry( CBparams%PhiL,   p%nDOFL, p%nDOFL, 'CBparams%PhiL',   ErrStat2, ErrMsg2 ); CALL SetErrStat( ErrStat2, ErrMsg2, ErrStat, ErrMsg, 'Craig_Bampton')
-   CALL AllocAry( CBparams%PhiR,   p%nDOFL, p%nDOFR, 'CBparams%PhiR',   ErrStat2, ErrMsg2 ); CALL SetErrStat( ErrStat2, ErrMsg2, ErrStat, ErrMsg, 'Craig_Bampton')
-   CALL AllocAry( CBparams%OmegaL, p%nDOFL,          'CBparams%OmegaL', ErrStat2, ErrMsg2 ); CALL SetErrStat( ErrStat2, ErrMsg2, ErrStat, ErrMsg, 'Craig_Bampton')
-   CALL AllocAry( CBparams%TI2,    p%nDOFR, 6,       'CBparams%TI2',    ErrStat2, ErrMsg2 ); if(Failed()) return
-   
-
-   ! Set MRR, MLL, MRL, KRR, KLL, KRL, FGR, FGL, based on
-   !     Init%M, Init%K, and Init%FG data and indices p%IDR and p%IDL:
-   CALL BreakSysMtrx(Init, p, MRR, MLL, MRL, KRR, KLL, KRL, FGR, FGL)   
-      
-   ! Set p%TI and CBparams%TI2
-   CALL TrnsfTI(Init, p, p%TI, p%nDOFI, p%IDI, CBparams%TI2, p%nDOFR, p%IDR, ErrStat2, ErrMsg2); if(Failed()) return
-
-   !................................
-   ! Sets the following values, as documented in the SubDyn Theory Guide:
-   !    CBparams%OmegaL (omega) and CBparams%PhiL from Eq. 2
-   !    p%PhiL_T and p%PhiLInvOmgL2 for static improvement 
-   !    CBparams%PhiR from Eq. 3
-   !    CBparams%MBB, CBparams%MBM, and CBparams%KBB from Eq. 4.
-   !................................
-   CALL CBMatrix(MRR, MLL, MRL, KRR, KLL, KRL, p%nDOFM, Init, &  ! < inputs
-                 CBparams%MBB, CBparams%MBM, CBparams%KBB, CBparams%PhiL, CBparams%PhiR, CBparams%OmegaL, ErrStat2, ErrMsg2, p)  ! <- outputs (p is also input )
-   ! TODO TODO TODO DAMPING MATRIX 
-   if(Failed()) return
-      
-   ! to use a little less space, let's deallocate these arrays that we don't need anymore, then allocate the next set of temporary arrays:     
-   IF(ALLOCATED(MRR)  ) DEALLOCATE(MRR) 
-   IF(ALLOCATED(MLL)  ) DEALLOCATE(MLL) 
-   IF(ALLOCATED(MRL)  ) DEALLOCATE(MRL) 
-   IF(ALLOCATED(KRR)  ) DEALLOCATE(KRR) 
-   IF(ALLOCATED(KLL)  ) DEALLOCATE(KLL) 
-   IF(ALLOCATED(KRL)  ) DEALLOCATE(KRL) 
-
-   ! "b" stands for "bar"; "t" stands for "tilde"
-   CALL AllocAry( MBBb,  p%nDOFI, p%nDOFI, 'matrix MBBb',  ErrStat2, ErrMsg2 ); if (Failed()) return
-   CALL AllocAry( MBmb,  p%nDOFI, p%nDOFM, 'matrix MBmb',  ErrStat2, ErrMsg2 ); if (Failed()) return
-   CALL AllocAry( KBBb,  p%nDOFI, p%nDOFI, 'matrix KBBb',  ErrStat2, ErrMsg2 ); if (Failed()) return
-   CALL AllocAry( PhiRb, p%nDOFL, p%nDOFI, 'matrix PhiRb', ErrStat2, ErrMsg2 ); if (Failed()) return
-   CALL AllocAry( FGRb,  p%nDOFI,          'array FGRb',   ErrStat2, ErrMsg2 ); if (Failed()) return
-   
-   !................................
-   ! Convert CBparams%MBB , CBparams%MBM , CBparams%KBB , CBparams%PhiR , FGR to
-   !                  MBBb,          MBMb,          KBBb,          PHiRb, FGRb
-   ! (throw out rows/columns of first matrices to create second matrices)
-   !................................
-   CALL CBApplyConstr(p%nDOFI, p%nDOFR, p%nDOFM,  p%nDOFL,  &
-                      CBparams%MBB , CBparams%MBM , CBparams%KBB , CBparams%PhiR , FGR ,       &
-                               MBBb,          MBMb,          KBBb,          PHiRb, FGRb)
-   ! TODO TODO TODO Transform new damping matrix as well
-   !................................
-   ! set values needed to calculate outputs and update states:
-   !................................
-   CALL SetParameters(Init, p, MBBb, MBmb, KBBb, FGRb, PhiRb, CBparams%OmegaL, FGL, CBparams%PhiL, ErrStat2, ErrMsg2)  
-=======
       CALL AllocAry( Init%JDampings, p%nDOFL_L, 'Init%JDampings',  ErrStat2, ErrMsg2 ) ; if(Failed()) return
       Init%JDampings = JDamping1 ! set default values for all modes
    ENDIF   
@@ -1859,7 +1678,6 @@
    endif
    ! TODO, right now using PhiRb instead of CB%PhiR, keeping PhiR in harmony with OmegaL for SummaryFile
    CALL SetParameters(Init, p, CB%MBB, CB%MBM, CB%KBB, PhiRb, CB%OmegaL, CB%PhiL, FGL, FGB, FGM, ErrStat2, ErrMsg2)  
->>>>>>> 51b4bd93
    CALL SetErrStat(ErrStat2,ErrMsg2,ErrStat,ErrMsg,'Craig_Bampton')
       
    CALL CleanUpCB()
@@ -1886,184 +1704,6 @@
       IF(ALLOCATED(PhiRb)) DEALLOCATE(PhiRb) 
    end subroutine CleanUpCB
 
-<<<<<<< HEAD
-END SUBROUTINE Craig_Bampton 
-
-!------------------------------------------------------------------------------------------------------
-!> Partition matrices and vectors into Boundary (R) and internal (L) nodes
-!! MRR = M(IDR, IDR),  KRR = M(IDR, IDR), FGR = FG(IDR)
-!! MLL = M(IDL, IDL),  KRR = K(IDL, IDL), FGL = FG(IDL)
-!! MRL = M(IDR, IDL),  KRR = K(IDR, IDL)
-SUBROUTINE BreakSysMtrx(Init, p, MRR, MLL, MRL, KRR, KLL, KRL, FGR, FGL   )
-   TYPE(SD_InitType),      INTENT(IN   )  :: Init         ! Input data for initialization routine
-   TYPE(SD_ParameterType), INTENT(IN   )  :: p  
-   REAL(ReKi),             INTENT(  OUT)  :: MRR(p%nDOFR, p%nDOFR)
-   REAL(ReKi),             INTENT(  OUT)  :: MLL(p%nDOFL, p%nDOFL) 
-   REAL(ReKi),             INTENT(  OUT)  :: MRL(p%nDOFR, p%nDOFL)
-   REAL(ReKi),             INTENT(  OUT)  :: KRR(p%nDOFR, p%nDOFR)
-   REAL(ReKi),             INTENT(  OUT)  :: KLL(p%nDOFL, p%nDOFL)
-   REAL(ReKi),             INTENT(  OUT)  :: KRL(p%nDOFR, p%nDOFL)
-   REAL(ReKi),             INTENT(  OUT)  :: FGR(p%nDOFR)
-   REAL(ReKi),             INTENT(  OUT)  :: FGL(p%nDOFL)
-   ! local variables
-   INTEGER(IntKi)          :: I, J, II, JJ
-   
-   !MRR = Init%M(p%IDR,p%IDR)
-   !KRR = Init%K(p%IDR,p%IDR)
-   DO I = 1, p%nDOFR   !Boundary DOFs
-      II = p%IDR(I)
-      FGR(I) = Init%FG(II)
-      DO J = 1, p%nDOFR
-         JJ = p%IDR(J)
-         MRR(I, J) = Init%M(II, JJ)
-         KRR(I, J) = Init%K(II, JJ)
-      ENDDO
-   ENDDO
-   
-   DO I = 1, p%nDOFL
-      II = p%IDL(I)
-      FGL(I) = Init%FG(II)
-      DO J = 1, p%nDOFL
-         JJ = p%IDL(J)
-         MLL(I, J) = Init%M(II, JJ)
-         KLL(I, J) = Init%K(II, JJ)
-      ENDDO
-   ENDDO
-   
-   DO I = 1, p%nDOFR
-      II = p%IDR(I)
-      DO J = 1, p%nDOFL
-         JJ = p%IDL(J)
-         MRL(I, J) = Init%M(II, JJ)
-         KRL(I, J) = Init%K(II, JJ)   !Note KRL and MRL are getting data from a constraint-applied formatted M and K (i.e. Mbar and Kbar) this may not be legit!! RRD
-      ENDDO                           !I think this is fixed now since the constraint application occurs later
-   ENDDO
-      
-END SUBROUTINE BreakSysMtrx
-
-!------------------------------------------------------------------------------------------------------
-!> Sets the CB values, as documented in the SubDyn Theory Guide:
-! OmegaL (omega) and PhiL from Eq. 2
-! p%PhiL_T and p%PhiLInvOmgL2 for static improvement (will be added to theory guide later?)
-! PhiR from Eq. 3
-! MBB, MBM, and KBB from Eq. 4.
-!................................
-SUBROUTINE CBMatrix( MRR, MLL, MRL, KRR, KLL, KRL, nDOFM, Init, &
-                     MBB, MBM, KBB, PhiL, PhiR, OmegaL, ErrStat, ErrMsg,p)
-   TYPE(SD_InitType),      INTENT(IN)    :: Init ! TODO remove me
-   TYPE(SD_ParameterType), INTENT(INOUT) :: p    ! TODO remove m
-   INTEGER(IntKi),         INTENT(  in)  :: nDOFM
-   REAL(ReKi),             INTENT(  IN)  :: MRR( p%nDOFR, p%nDOFR)
-   REAL(ReKi),             INTENT(  IN)  :: MLL( p%nDOFL, p%nDOFL) 
-   REAL(ReKi),             INTENT(  IN)  :: MRL( p%nDOFR, p%nDOFL)
-   REAL(ReKi),             INTENT(  IN)  :: KRR( p%nDOFR, p%nDOFR)
-   REAL(ReKi),             INTENT(INOUT) :: KLL( p%nDOFL, p%nDOFL)  ! on exit, it has been factored (otherwise not changed)
-   REAL(ReKi),             INTENT(  IN)  :: KRL( p%nDOFR, p%nDOFL)
-   REAL(ReKi),             INTENT(INOUT) :: MBB( p%nDOFR, p%nDOFR)
-   REAL(ReKi),             INTENT(INOUT) :: MBM( p%nDOFR,   nDOFM)
-   REAL(ReKi),             INTENT(INOUT) :: KBB( p%nDOFR, p%nDOFR)
-   REAL(ReKi),             INTENT(INOUT) :: PhiR(p%nDOFL, p%nDOFR)   
-   REAL(ReKi),             INTENT(INOUT) :: PhiL(p%nDOFL, p%nDOFL)    !used to be PhiM(nDOFL,nDOFM), now it is more generic
-   REAL(ReKi),             INTENT(INOUT) :: OmegaL(p%nDOFL)   !used to be omegaM only   ! Eigenvalues
-   INTEGER(IntKi),         INTENT(  OUT) :: ErrStat     ! Error status of the operation
-   CHARACTER(*),           INTENT(  OUT) :: ErrMsg      ! Error message if ErrStat /= ErrID_None
-   ! LOCAL VARIABLES
-   REAL(ReKi) , allocatable               :: Mu(:, :)          ! matrix for normalization Mu(p%nDOFL, p%nDOFL) [bjj: made allocatable to try to avoid stack issues]
-   REAL(ReKi) , allocatable               :: Temp(:, :)        ! temp matrix for intermediate steps [bjj: made allocatable to try to avoid stack issues]
-   REAL(ReKi) , allocatable               :: PhiR_T_MLL(:,:)   ! PhiR_T_MLL(p%nDOFR,p%nDOFL) = transpose of PhiR * MLL (temporary storage)
-   INTEGER                                :: I !, lwork !counter, and varibales for inversion routines
-   INTEGER                                :: DOFvar !placeholder used to get both PhiL or PhiM into 1 process
-   INTEGER                                :: ipiv(p%nDOFL) !the integer vector ipvt of length min(m,n), containing the pivot indices. 
-                                                       !Returned as: a one-dimensional array of (at least) length min(m,n), containing integers,
-                                                       !where 1 <= less than or equal to ipvt(i) <= less than or equal to m.
-   INTEGER(IntKi)                         :: ErrStat2                                                                    
-   CHARACTER(ErrMsgLen)                   :: ErrMsg2
-   CHARACTER(*), PARAMETER                :: RoutineName = 'CBMatrix'
-                                                       
-   ErrStat = ErrID_None 
-   ErrMsg  = ''
-   
-   CALL WrScr('   Calculating Internal Modal Eigenvectors')
-        
-   IF (p%SttcSolve) THEN ! STATIC TREATMENT IMPROVEMENT
-      DOFvar=p%nDOFL
-   ELSE
-      DOFvar=nDOFM !Initialize for normal cases, dynamic only      
-   ENDIF  
-   
-   !....................................................
-   ! Set OmegaL and PhiL from Eq. 2
-   !....................................................
-   IF ( DOFvar > 0 ) THEN ! Only time this wouldn't happen is if no modes retained and no static improvement...
-      CALL EigenSolveWrap(KLL, MLL, p%nDOFL, DOFvar, .False.,Init,p, .True., PhiL(:,1:DOFvar), OmegaL(1:DOFvar),  ErrStat2, ErrMsg2); if(Failed()) return
-
-      ! --- Normalize PhiL
-      ! bjj: break up this equation to avoid as many tenporary variables on the stack
-      ! MU = MATMUL ( MATMUL( TRANSPOSE(PhiL), MLL ), PhiL )
-      CALL AllocAry( Temp , p%nDOFL , p%nDOFL , 'Temp' , ErrStat2 , ErrMsg2); if(Failed()) return
-      CALL AllocAry( MU   , p%nDOFL , p%nDOFL , 'Mu'   , ErrStat2 , ErrMsg2); if(Failed()) return
-      MU   = TRANSPOSE(PhiL)
-      Temp = MATMUL( MU, MLL )
-      MU   = MATMUL( Temp, PhiL )
-      DEALLOCATE(Temp)
-      ! PhiL = MATMUL( PhiL, MU2 )  !this is the nondimensionalization (MU2 is diagonal)   
-      DO I = 1, DOFvar
-         PhiL(:,I) = PhiL(:,I) / SQRT( MU(I, I) )
-      ENDDO    
-      DO I=DOFvar+1, p%nDOFL !loop done only if .not. p%SttcSolve .and. nDOFM < p%nDOFL (and actually, in that case, these values aren't used anywhere anyway)
-         PhiL(:,I) = 0.0_ReKi
-         OmegaL(I) = 0.0_ReKi
-      END DO     
-      DEALLOCATE(MU)
-      
-      !....................................................
-      ! Set p%PhiL_T and p%PhiLInvOmgL2 for static improvement
-      !....................................................
-      IF (p%SttcSolve) THEN   
-         p%PhiL_T=TRANSPOSE(PhiL) !transpose of PhiL for static improvement
-         DO I = 1, p%nDOFL
-            p%PhiLInvOmgL2(:,I) = PhiL(:,I)* (1./OmegaL(I)**2)
-         ENDDO 
-      END IF
-      
-   ! ELSE .not. p%SttcSolve .and. nDOFM < p%nDOFL (in this case, PhiL, OmegaL aren't used)      
-   END IF
-      
-      
-   !....................................................
-   ! Set PhiR from Eq. 3:
-   !....................................................   
-   ! now factor KLL to compute PhiR: KLL*PhiR=-TRANSPOSE(KRL)
-   ! ** note this must be done after EigenSolveWrap() because it modifies KLL **
-   CALL LAPACK_getrf( p%nDOFL, p%nDOFL, KLL, ipiv, ErrStat2, ErrMsg2); if(Failed()) return
-   
-   PhiR = -1.0_ReKi * TRANSPOSE(KRL) !set "b" in Ax=b  (solve KLL * PhiR = - TRANSPOSE( KRL ) for PhiR)
-   CALL LAPACK_getrs( TRANS='N',N=p%nDOFL,A=KLL,IPIV=ipiv, B=PhiR, ErrStat=ErrStat2, ErrMsg=ErrMsg2); if(Failed()) return
-   
-   !....................................................
-   ! Set MBB, MBM, and KBB from Eq. 4:
-   !....................................................
-   CALL AllocAry( PhiR_T_MLL,  p%nDOFR, p%nDOFL, 'PhiR_T_MLL', ErrStat2, ErrMsg2); if(Failed()) return
-      
-   PhiR_T_MLL = TRANSPOSE(PhiR)
-   PhiR_T_MLL = MATMUL(PhiR_T_MLL, MLL)
-   MBB = MATMUL(MRL, PhiR)
-   MBB = MRR + MBB + TRANSPOSE( MBB ) + MATMUL( PhiR_T_MLL, PhiR )
-   
-      
-   IF ( nDOFM .EQ. 0) THEN
-      MBM = 0.0_ReKi
-   ELSE
-      MBM = MATMUL( PhiR_T_MLL, PhiL(:,1:nDOFM))  ! last half of operation
-      MBM = MATMUL( MRL, PhiL(:,1:nDOFM) ) + MBM    !This had PhiM      
-   ENDIF
-   DEALLOCATE( PhiR_T_MLL )
-   
-   KBB = MATMUL(KRL, PhiR)   
-   KBB = KBB + KRR
-     
-CONTAINS
-=======
    !> Remove fixed DOF from system, this is in case the CB was done on an unconstrained system
    !! NOTE: PhiL and OmegaL are not modified
    subroutine applyConstr(CBParams, FGB, PhiRb)
@@ -2149,7 +1789,6 @@
    if(allocated(PhiR)  ) deallocate(PhiR)
    if(allocated(PhiL)  ) deallocate(PhiL)
    if(allocated(OmegaL)) deallocate(OmegaL)
->>>>>>> 51b4bd93
 
    ! --- Insert SSI from Mass and stiffness matrix again
    CALL InsertSoilMatrices(Init%M, Init%K, Init, p, ErrStat2, ErrMsg2, Substract=.False.); if(Failed()) return
@@ -2161,245 +1800,6 @@
 END SUBROUTINE SD_Guyan_RigidBodyMass
 
 !------------------------------------------------------------------------------------------------------
-<<<<<<< HEAD
-!>
-SUBROUTINE TrnsfTI(Init, p, TI, nDOFI, IDI, TI2, nDOFR, IDR, ErrStat, ErrMsg)
-   TYPE(SD_InitType),      INTENT(IN   )  :: Init         ! Input data for initialization routine
-   TYPE(SD_ParameterType), INTENT(IN   )  :: p        
-   INTEGER(IntKi),         INTENT(IN   )  :: nDOFI         ! # of DOFS of interface nodes
-   INTEGER(IntKi),         INTENT(IN   )  :: nDOFR         ! # of DOFS of restrained nodes (restraints and interface)
-   INTEGER(IntKi),         INTENT(IN   )  :: IDI(nDOFI)
-   INTEGER(IntKi),         INTENT(IN   )  :: IDR(nDOFR)
-   REAL(ReKi),             INTENT(INOUT)  :: TI( nDOFI,6)  ! matrix TI that relates the reduced matrix to the TP, 
-   REAL(ReKi),             INTENT(INOUT)  :: TI2(nDOFR,6)  ! matrix TI2 that relates to (0,0,0) the overall substructure mass
-   INTEGER(IntKi),         INTENT(  OUT)  :: ErrStat     ! Error status of the operation
-   CHARACTER(*),           INTENT(  OUT)  :: ErrMsg      ! Error message if ErrStat /= ErrID_None
-   ! local variables
-   INTEGER                                :: I, J, K, iDOF, iiDOF, iNode, nDOFPerNode
-   REAL(ReKi)                             :: dx, dy, dz
-   REAL(ReKi), dimension(6)               :: Line
-   
-   ErrStat = ErrID_None
-   ErrMsg  = ""
-
-   ! --- TI: Transformation matrix from interface points to ref point
-   TI(:,:)=0
-   DO I = 1, nDOFI
-      iDOF = IDI(I) ! DOF index in constrained system
-      iNode       = p%DOFtilde2Nodes(iDOF,1) ! First column is node 
-      nDOFPerNode = p%DOFtilde2Nodes(iDOF,2) ! Second column is number of DOF per node
-      iiDOF       = p%DOFtilde2Nodes(iDOF,3) ! Third column is dof index for this joint (1-6 for cantilever)
-
-      if ((iiDOF<1) .or. (iiDOF>6)) then
-         ErrMsg  = 'TransfTI, interface node DOF number is not valid. DOF:'//trim(Num2LStr(iDOF))//' Node:'//trim(Num2LStr(iNode))//' iiDOF:'//trim(Num2LStr(iiDOF)); ErrStat = ErrID_Fatal
-         return
-      endif
-      if (nDOFPerNode/=6) then
-         ErrMsg  = 'TransfTI, interface node doesnt have 6 DOFs. DOF:'//trim(Num2LStr(iDOF))//' Node:'//trim(Num2LStr(iNode))//' nDOF:'//trim(Num2LStr(nDOFPerNode)); ErrStat = ErrID_Fatal
-         return
-      endif
-      
-      dx = Init%Nodes(iNode, 2) - Init%TP_RefPoint(1)
-      dy = Init%Nodes(iNode, 3) - Init%TP_RefPoint(2)
-      dz = Init%Nodes(iNode, 4) - Init%TP_RefPoint(3)
-
-      CALL RigidTransformationLine(dx,dy,dz,iiDOF,Line) !returns Line
-      TI(I, 1:6) = Line
-   ENDDO
-   ! --- TI2: Transformation matrix from reaction points to origin
-   TI2(:,:) = 0. !Initialize 
-   DO I = 1, nDOFR
-      iDOF = IDR(I) ! DOF index in constrained system
-      iNode       = p%DOFtilde2Nodes(iDOF,1) ! First column is node
-      nDOFPerNode = p%DOFtilde2Nodes(iDOF,2) ! Second column is number of DOF per node
-      iiDOF       = p%DOFtilde2Nodes(iDOF,3) ! Third column is dof index for this joint (1-6 for cantilever)
-
-      if ((iiDOF<1) .or. (iiDOF>6)) then
-         ErrMsg  = 'TransfTI, reaction node DOF number is not valid. DOF:'//trim(Num2LStr(iDOF))//' Node:'//trim(Num2LStr(iNode))//' iiDOF:'//trim(Num2LStr(iiDOF)); ErrStat = ErrID_Fatal
-         return
-      endif
-      if (nDOFPerNode/=6) then
-         ErrMsg  = 'TransfTI, reaction node doesnt have 6 DOFs. DOF:'//trim(Num2LStr(iDOF))//' Node:'//trim(Num2LStr(iNode))//' nDOF:'//trim(Num2LStr(nDOFPerNode)); ErrStat = ErrID_Fatal
-         return
-      endif
-      
-      dx = Init%Nodes(iNode, 2)
-      dy = Init%Nodes(iNode, 3) 
-      dz = Init%Nodes(iNode, 4) 
-      CALL RigidTransformationLine(dx,dy,dz,iiDOF,Line) ! returns Line
-      TI2(I, 1:6) = Line
-   ENDDO
-END SUBROUTINE TrnsfTI
-
-!------------------------------------------------------------------------------------------------------
-!> Wrapper function for eigen value analyses, for two cases:
-!! Case1: K and M are taken "as is" (bRemoveConstraints=false), This is used for the "LL" part of the matrix
-!! Case2: K and M constain some constraints lines, and they need to be removed from the Mass/Stiffness matrix. Used for full system
-SUBROUTINE EigenSolveWrap(K, M, nDOF, NOmega, bRemoveConstraints, Init, p, bCheckSingularity, Phi, Omega, ErrStat, ErrMsg )
-   USE NWTC_ScaLAPACK, only: ScaLAPACK_LASRT
-   INTEGER,                INTENT(IN   )    :: nDOF                               ! Total degrees of freedom of the incoming system
-   REAL(ReKi),             INTENT(IN   )    :: K(nDOF, nDOF)                      ! stiffness matrix 
-   REAL(ReKi),             INTENT(IN   )    :: M(nDOF, nDOF)                      ! mass matrix 
-   INTEGER,                INTENT(IN   )    :: NOmega                             ! No. of requested eigenvalues
-   LOGICAL,                INTENT(IN   )    :: bRemoveConstraints                 ! Whether or not to reduce matrices, this will be removed altogether later, when reduction will be done apriori
-   TYPE(SD_InitType),      INTENT(IN   )    :: Init  
-   TYPE(SD_ParameterType), INTENT(IN   )    :: p  
-   LOGICAL,                INTENT(IN   )    :: bCheckSingularity                  ! If True, the solver will fail if rigid modes are present 
-   REAL(ReKi),             INTENT(  OUT)    :: Phi(nDOF, NOmega)                  ! Returned Eigenvectors
-   REAL(ReKi),             INTENT(  OUT)    :: Omega(NOmega)                      ! Returned Eigenvalues
-   INTEGER(IntKi),         INTENT(  OUT)    :: ErrStat                            ! Error status of the operation
-   CHARACTER(*),           INTENT(  OUT)    :: ErrMsg                             ! Error message if ErrStat /= ErrID_None
-   ! LOCALS         
-   REAL(LAKi), ALLOCATABLE                   :: Kred(:,:), Mred(:,:) 
-   REAL(LAKi), ALLOCATABLE                   :: EigVect(:,:), Omega2_LaKi(:) 
-   REAL(ReKi)                                :: Om2
-   INTEGER(IntKi)                            :: N, i
-   INTEGER(IntKi)                            :: ErrStat2
-   CHARACTER(ErrMsgLen)                      :: ErrMsg2
-   logical, allocatable                      :: bDOF(:)        ! Mask for DOF to keep (True), or reduce (False)
-      
-   ErrStat = ErrID_None
-   ErrMsg  = ''
-         
-   ! --- Special handling if constraint are present, and type conversion
-   IF (bRemoveConstraints) THEN 
-      ! Removing constrained nodes DOFs, only done for printing out the 'full' set of eigenvalues
-      ! Mred = M[bDOF,bDOF],  Kred = K[bDOF,bDOF]
-      call SelectNonBCConstraintsDOF(Init, p, nDOF, bDOF, ErrStat2, ErrMsg2); if(Failed()) return
-      call RemoveDOF(M, bDOF, Mred, ErrStat2, ErrMsg2); if(Failed()) return
-      call RemoveDOF(K, bDOF, Kred, ErrStat2, ErrMsg2); if(Failed()) return
-      N=SIZE(Kred,1)    
-   ELSE
-      ! This is actually done whe we are generating the CB-reduced set of eigenvalues
-      N=SIZE(K,1)
-      CALL AllocAry( Kred, n, n, 'Kred', ErrStat2, ErrMsg2 ); if(Failed()) return
-      CALL AllocAry( Mred, n, n, 'Mred', ErrStat2, ErrMsg2 ); if(Failed()) return
-      Kred=REAL( K, LAKi )
-      Mred=REAL( M, LAKi )
-   ENDIF
-   ! Note:  NOmega must be <= N, which is the length of Omega2, Phi!
-   IF ( NOmega > N ) THEN
-      CALL SetErrStat(ErrID_Fatal,"NOmega must be less than or equal to N",ErrStat,ErrMsg,'EigenSolveWrap')
-      CALL CleanupEigen()
-      RETURN
-   END IF
-
-   ! --- Eigenvalue analysis
-   CALL AllocAry( Omega2_LaKi, N,     'Omega',    ErrStat2, ErrMsg2 ); if (Failed()) return;
-   CALL AllocAry( EigVect    , N,  N, 'EigVect',  ErrStat2, ErrMsg2 ); if (Failed()) return;
-   CALL EigenSolve(Kred, Mred, N, bCheckSingularity, EigVect, Omega2_LaKi, ErrStat2, ErrMsg2 ); if (Failed()) return;
-
-   ! --- Setting up Phi, and type conversion
-   do i = 1, NOmega
-      Om2 = real(Omega2_LaKi(i), ReKi)  
-      if (Om2>0) then 
-         Omega(i)=sqrt(Om2) ! was getting floating invalid
-      else
-         print*,'>>> Wrong eigenfrequency, Omega^2=',Om2
-         Omega(i)= 0.0_ReKi 
-      endif
-   enddo
-   IF ( bRemoveConstraints ) THEN ! this is called for the full system Eigenvalues:
-      !Need to expand eigenvectors for removed DOFs, setting Phi 
-      CALL InsertDOFRows(EigVect(:,1:NOmega), bDOF, 0.0_ReKi, Phi, ErrStat2, ErrMsg2 ); if(Failed()) return
-   ELSE 
-      Phi=REAL( EigVect(:,1:NOmega), ReKi )   ! eigenvectors
-   ENDIF  
-   
-   CALL CleanupEigen()
-   RETURN
-
-CONTAINS
-   LOGICAL FUNCTION Failed()
-        call SetErrStat(ErrStat2, ErrMsg2, ErrStat, ErrMsg, 'EigenSolveWrap') 
-        Failed =  ErrStat >= AbortErrLev
-        if (Failed) call CleanUpEigen()
-   END FUNCTION Failed
-
-   SUBROUTINE CleanupEigen()
-      IF (ALLOCATED(Omega2_LaKi)) DEALLOCATE(Omega2_LaKi) 
-      IF (ALLOCATED(EigVect)   ) DEALLOCATE(EigVect)
-      IF (ALLOCATED(Kred)  ) DEALLOCATE(Kred)
-      IF (ALLOCATED(Mred)  ) DEALLOCATE(Mred)
-      IF (ALLOCATED(bDOF)  ) DEALLOCATE(bDOF)
-   END SUBROUTINE CleanupEigen
-  
-END SUBROUTINE EigenSolveWrap
-
-!> Returns a list of boolean which are true if a DOF is not part of a BC constraint
-SUBROUTINE SelectNonBCConstraintsDOF(Init, p, nDOF, bDOF, ErrStat, ErrMsg )
-   TYPE(SD_InitType),      INTENT(  in) :: Init  
-   TYPE(SD_ParameterType), INTENT(  in) :: p  
-   INTEGER(IntKi),         INTENT(  in) :: nDOF
-   LOGICAL, ALLOCATABLE,   INTENT( out) :: bDOF(:)  ! Mask, False for DOF that are Constraints BC DOF
-   INTEGER(IntKi),         INTENT(  OUT) :: ErrStat ! Error status of the operation
-   CHARACTER(*),           INTENT(  OUT) :: ErrMsg  ! Error message if ErrStat /= ErrID_None
-   !locals
-   INTEGER                               :: I              ! counters into full or reduced matrix
-   INTEGER                               :: NReactDOFs
-   ErrStat = ErrID_None
-   ErrMsg  = ''    
-
-   NReactDOFs = p%nNodes_C*6 !p%nDOFC
-   IF (NReactDOFs > nDOF) THEN
-      ErrStat = ErrID_Fatal
-      ErrMsg = 'SelectNonBCConstraintsDOF: invalid matrix sizes.'
-      RETURN
-   END IF
-
-   CALL AllocAry(bDOF, nDOF, 'bDOF',  ErrStat, ErrMsg ); IF (ErrStat >= AbortErrLev) RETURN
-
-   ! Setting array of DOF, true if we keep them
-   bDOF(1:nDOF)=.True.
-   do I = 1, NReactDOFs  !Cycle on reaction DOFs      
-      if (Init%BCs(I, 2) == 1) THEN
-         bDOF(Init%BCs(I, 1)) = .False. ! Eliminate this one
-      end if    
-   end do   
-END SUBROUTINE
-!------------------------------------------------------------------------------------------------------
-SUBROUTINE CBApplyConstr(nDOFI, nDOFR, nDOFM,  nDOFL,  &
-                         MBB , MBM , KBB , PHiR , FGR ,       &
-                         MBBb, MBMb, KBBb, PHiRb, FGRb)
-   INTEGER(IntKi),         INTENT(IN   )  :: nDOFR, nDOFI, nDOFM, nDOFL
-   REAL(ReKi),             INTENT(IN   )  ::  FGR(nDOFR)
-   REAL(ReKi),             INTENT(IN   )  ::  MBB(nDOFR, nDOFR)
-   REAL(ReKi),             INTENT(IN   )  ::  MBM(nDOFR, nDOFM)
-   REAL(ReKi),             INTENT(IN   )  ::  KBB(nDOFR, nDOFR)
-   REAL(ReKi),             INTENT(IN   )  :: PhiR(nDOFL, nDOFR)   
-   REAL(ReKi),             INTENT(  OUT)  ::  MBBb(nDOFI, nDOFI)
-   REAL(ReKi),             INTENT(  OUT)  ::  KBBb(nDOFI, nDOFI)
-   REAL(ReKi),             INTENT(  OUT)  ::  MBMb(nDOFI, nDOFM)
-   REAL(ReKi),             INTENT(  OUT)  ::  FGRb(nDOFI)
-   REAL(ReKi),             INTENT(  OUT)  :: PhiRb(nDOFL, nDOFI)   
-      
-   MBBb  = MBB(nDOFR-nDOFI+1:nDOFR, nDOFR-nDOFI+1:nDOFR) 
-   KBBb  = KBB(nDOFR-nDOFI+1:nDOFR, nDOFR-nDOFI+1:nDOFR)    
-IF (nDOFM > 0) THEN   
-   MBMb  = MBM(nDOFR-nDOFI+1:nDOFR, :               )
-END IF
-   FGRb  = FGR(nDOFR-nDOFI+1:nDOFR )
-   PhiRb = PhiR(              :, nDOFR-nDOFI+1:nDOFR)
-   
-END SUBROUTINE CBApplyConstr
-
-!------------------------------------------------------------------------------------------------------
-SUBROUTINE SetParameters(Init, p, MBBb, MBmb, KBBb, FGRb, PhiRb, OmegaL, FGL, PhiL, ErrStat, ErrMsg)
-   TYPE(SD_InitType),        INTENT(IN   )   :: Init         ! Input data for initialization routine
-   TYPE(SD_ParameterType),   INTENT(INOUT)   :: p            ! Parameters
-   REAL(ReKi),               INTENT(IN   )   :: MBBb(  p%nDOFI, p%nDOFI)
-   REAL(ReKi),               INTENT(IN   )   :: MBMb(  p%nDOFI, p%nDOFM)
-   REAL(ReKi),               INTENT(IN   )   :: KBBb(  p%nDOFI, p%nDOFI)
-   REAL(ReKi),               INTENT(IN   )   :: PhiL ( p%nDOFL, p%nDOFL)   
-   REAL(ReKi),               INTENT(IN   )   :: PhiRb( p%nDOFL, p%nDOFI)   
-   REAL(ReKi),               INTENT(IN   )   :: OmegaL(p%nDOFL)   
-   REAL(ReKi),               INTENT(IN   )   :: FGRb(p%nDOFI) 
-   REAL(ReKi),               INTENT(IN   )   ::  FGL(p%nDOFL)
-   INTEGER(IntKi),           INTENT(  OUT)   :: ErrStat     ! Error status of the operation
-   CHARACTER(*),             INTENT(  OUT)   :: ErrMsg      ! Error message if ErrStat /= ErrID_None
-   ! local variables
-   REAL(ReKi)                                :: TI_transpose(nDOFL_TP,p%nDOFI) !bjj: added this so we don't have to take the transpose 5+ times
-=======
 !> Set parameters to compute state and output equations
 SUBROUTINE SetParameters(Init, p, MBBb, MBmb, KBBb, PhiRb, OmegaL, PhiL, FGL, FGB, FGM, ErrStat, ErrMsg)
    use NWTC_LAPACK, only: LAPACK_GEMM, LAPACK_getrf
@@ -2418,7 +1818,6 @@
    CHARACTER(*),             INTENT(  OUT)   :: ErrMsg      ! Error message if ErrStat /= ErrID_None
    ! local variables
    REAL(ReKi)                                :: TI_transpose(nDOFL_TP,p%nDOFI__) !bjj: added this so we don't have to take the transpose 5+ times
->>>>>>> 51b4bd93
    INTEGER(IntKi)                            :: I
    integer(IntKi)                            :: n                          ! size of jacobian in AM2 calculation
    INTEGER(IntKi)                            :: ErrStat2
@@ -2576,17 +1975,10 @@
    
    CALL AllocAry( p%KBB,           nDOFL_TP, nDOFL_TP, 'p%KBB',           ErrStat2, ErrMsg2 ); CALL SetErrStat( ErrStat2, ErrMsg2, ErrStat, ErrMsg, 'AllocParameters')
    CALL AllocAry( p%MBB,           nDOFL_TP, nDOFL_TP, 'p%MBB',           ErrStat2, ErrMsg2 ); CALL SetErrStat( ErrStat2, ErrMsg2, ErrStat, ErrMsg, 'AllocParameters')
-<<<<<<< HEAD
-   CALL AllocAry( p%TI,            p%nDOFI,  6,        'p%TI',            ErrStat2, ErrMsg2 ); CALL SetErrStat( ErrStat2, ErrMsg2, ErrStat, ErrMsg, 'AllocParameters')
-   CALL AllocAry( p%D1_14,         nDOFL_TP, p%nDOFL,  'p%D1_14',         ErrStat2, ErrMsg2 ); CALL SetErrStat( ErrStat2, ErrMsg2, ErrStat, ErrMsg, 'AllocParameters')        
-   CALL AllocAry( p%FY,            nDOFL_TP,           'p%FY',            ErrStat2, ErrMsg2 ); CALL SetErrStat( ErrStat2, ErrMsg2, ErrStat, ErrMsg, 'AllocParameters')        
-   CALL AllocAry( p%PhiRb_TI,      p%nDOFL,  nDOFL_TP, 'p%PhiRb_TI',      ErrStat2, ErrMsg2 ); CALL SetErrStat( ErrStat2, ErrMsg2, ErrStat, ErrMsg, 'AllocParameters')        
-=======
    CALL AllocAry( p%TI,            p%nDOFI__,  6,      'p%TI',            ErrStat2, ErrMsg2 ); CALL SetErrStat( ErrStat2, ErrMsg2, ErrStat, ErrMsg, 'AllocParameters')
    CALL AllocAry( p%D1_14,         nDOFL_TP, p%nDOF__L,  'p%D1_14',         ErrStat2, ErrMsg2 ); CALL SetErrStat( ErrStat2, ErrMsg2, ErrStat, ErrMsg, 'AllocParameters')        
    CALL AllocAry( p%FY,            nDOFL_TP,           'p%FY',            ErrStat2, ErrMsg2 ); CALL SetErrStat( ErrStat2, ErrMsg2, ErrStat, ErrMsg, 'AllocParameters')        
    CALL AllocAry( p%PhiRb_TI,      p%nDOF__L, nDOFL_TP,'p%PhiRb_TI',      ErrStat2, ErrMsg2 ); CALL SetErrStat( ErrStat2, ErrMsg2, ErrStat, ErrMsg, 'AllocParameters')        
->>>>>>> 51b4bd93
    
 if (p%nDOFM > 0 ) THEN  
    CALL AllocAry( p%MBM,           nDOFL_TP, nDOFM,    'p%MBM',           ErrStat2, ErrMsg2 ); CALL SetErrStat( ErrStat2, ErrMsg2, ErrStat, ErrMsg, 'AllocParameters')
@@ -2596,21 +1988,6 @@
    CALL AllocAry( p%FX,            nDOFM,              'p%FX',            ErrStat2, ErrMsg2 ); CALL SetErrStat( ErrStat2, ErrMsg2, ErrStat, ErrMsg, 'AllocParameters')        
    CALL AllocAry( p%C1_11,         nDOFL_TP, nDOFM,    'p%C1_11',         ErrStat2, ErrMsg2 ); CALL SetErrStat( ErrStat2, ErrMsg2, ErrStat, ErrMsg, 'AllocParameters')        
    CALL AllocAry( p%C1_12,         nDOFL_TP, nDOFM,    'p%C1_12',         ErrStat2, ErrMsg2 ); CALL SetErrStat( ErrStat2, ErrMsg2, ErrStat, ErrMsg, 'AllocParameters')        
-<<<<<<< HEAD
-   CALL AllocAry( p%PhiM,          p%nDOFL,  nDOFM,    'p%PhiM',          ErrStat2, ErrMsg2 ); CALL SetErrStat( ErrStat2, ErrMsg2, ErrStat, ErrMsg, 'AllocParameters')        
-   CALL AllocAry( p%C2_61,         p%nDOFL,  nDOFM,    'p%C2_61',         ErrStat2, ErrMsg2 ); CALL SetErrStat( ErrStat2, ErrMsg2, ErrStat, ErrMsg, 'AllocParameters')        
-   CALL AllocAry( p%C2_62,         p%nDOFL,  nDOFM,    'p%C2_62',         ErrStat2, ErrMsg2 ); CALL SetErrStat( ErrStat2, ErrMsg2, ErrStat, ErrMsg, 'AllocParameters')        
-   CALL AllocAry( p%D1_13,         nDOFL_TP, nDOFL_TP, 'p%D1_13',         ErrStat2, ErrMsg2 ); CALL SetErrStat( ErrStat2, ErrMsg2, ErrStat, ErrMsg, 'AllocParameters') ! is p%MBB when p%nDOFM == 0        
-   CALL AllocAry( p%D2_63,         p%nDOFL,  nDOFL_TP, 'p%D2_63',         ErrStat2, ErrMsg2 ); CALL SetErrStat( ErrStat2, ErrMsg2, ErrStat, ErrMsg, 'AllocParameters') ! is p%PhiRb_TI when p%nDOFM == 0       
-   CALL AllocAry( p%D2_64,         p%nDOFL,  p%nDOFL,  'p%D2_64',         ErrStat2, ErrMsg2 ); CALL SetErrStat( ErrStat2, ErrMsg2, ErrStat, ErrMsg, 'AllocParameters') ! is zero when p%nDOFM == 0       
-   CALL AllocAry( p%F2_61,         p%nDOFL,            'p%F2_61',         ErrStat2, ErrMsg2 ); CALL SetErrStat( ErrStat2, ErrMsg2, ErrStat, ErrMsg, 'AllocParameters') ! is zero when p%nDOFM == 0
-end if
-           
-if ( p%SttcSolve ) THEN  
-   CALL AllocAry( p%PhiL_T,        p%nDOFL, p%nDOFL, 'p%PhiL_T',        ErrStat2, ErrMsg2 ); CALL SetErrStat( ErrStat2, ErrMsg2, ErrStat, ErrMsg, 'AllocParameters')
-   CALL AllocAry( p%PhiLInvOmgL2,  p%nDOFL, p%nDOFL, 'p%PhiLInvOmgL2',  ErrStat2, ErrMsg2 ); CALL SetErrStat( ErrStat2, ErrMsg2, ErrStat, ErrMsg, 'AllocParameters')
-   CALL AllocAry( p%FGL,           p%nDOFL,          'p%FGL',           ErrStat2, ErrMsg2 ); CALL SetErrStat( ErrStat2, ErrMsg2, ErrStat, ErrMsg, 'AllocParameters')   
-=======
    CALL AllocAry( p%PhiM,          p%nDOF__L,  nDOFM,    'p%PhiM',          ErrStat2, ErrMsg2 ); CALL SetErrStat( ErrStat2, ErrMsg2, ErrStat, ErrMsg, 'AllocParameters')        
    CALL AllocAry( p%C2_61,         p%nDOF__L,  nDOFM,    'p%C2_61',         ErrStat2, ErrMsg2 ); CALL SetErrStat( ErrStat2, ErrMsg2, ErrStat, ErrMsg, 'AllocParameters')        
    CALL AllocAry( p%C2_62,         p%nDOF__L,  nDOFM,    'p%C2_62',         ErrStat2, ErrMsg2 ); CALL SetErrStat( ErrStat2, ErrMsg2, ErrStat, ErrMsg, 'AllocParameters')        
@@ -2624,7 +2001,6 @@
    CALL AllocAry( p%PhiL_T,        p%nDOF__L, p%nDOF__L, 'p%PhiL_T',        ErrStat2, ErrMsg2 ); CALL SetErrStat( ErrStat2, ErrMsg2, ErrStat, ErrMsg, 'AllocParameters')
    CALL AllocAry( p%PhiLInvOmgL2,  p%nDOF__L, p%nDOF__L, 'p%PhiLInvOmgL2',  ErrStat2, ErrMsg2 ); CALL SetErrStat( ErrStat2, ErrMsg2, ErrStat, ErrMsg, 'AllocParameters')
    CALL AllocAry( p%FGL,           p%nDOF__L,            'p%FGL',           ErrStat2, ErrMsg2 ); CALL SetErrStat( ErrStat2, ErrMsg2, ErrStat, ErrMsg, 'AllocParameters')   
->>>>>>> 51b4bd93
 end if            
    
 END SUBROUTINE AllocParameters
@@ -2644,18 +2020,6 @@
    ErrMsg  = ""
       
    ! for readability, we're going to keep track of the max ErrStat through SetErrStat() and not return until the end of this routine.
-<<<<<<< HEAD
-   CALL AllocAry( Misc%UFL,          p%nDOFL,   'UFL',           ErrStat2, ErrMsg2); CALL SetErrStat( ErrStat2, ErrMsg2, ErrStat, ErrMsg, 'AllocMiscVars')      
-   CALL AllocAry( Misc%UR_bar,       p%nDOFI,   'UR_bar',        ErrStat2, ErrMsg2); CALL SetErrStat( ErrStat2, ErrMsg2, ErrStat, ErrMsg, 'AllocMiscVars')      
-   CALL AllocAry( Misc%UR_bar_dot,   p%nDOFI,   'UR_bar_dot',    ErrStat2, ErrMsg2); CALL SetErrStat( ErrStat2, ErrMsg2, ErrStat, ErrMsg, 'AllocMiscVars')      
-   CALL AllocAry( Misc%UR_bar_dotdot,p%nDOFI,   'UR_bar_dotdot', ErrStat2, ErrMsg2); CALL SetErrStat( ErrStat2, ErrMsg2, ErrStat, ErrMsg, 'AllocMiscVars')      
-   CALL AllocAry( Misc%UL,           p%nDOFL,   'UL',            ErrStat2, ErrMsg2); CALL SetErrStat( ErrStat2, ErrMsg2, ErrStat, ErrMsg, 'AllocMiscVars')      
-   CALL AllocAry( Misc%UL_dot,       p%nDOFL,   'UL_dot',        ErrStat2, ErrMsg2); CALL SetErrStat( ErrStat2, ErrMsg2, ErrStat, ErrMsg, 'AllocMiscVars')      
-   CALL AllocAry( Misc%UL_dotdot,    p%nDOFL,   'UL_dotdot',     ErrStat2, ErrMsg2); CALL SetErrStat( ErrStat2, ErrMsg2, ErrStat, ErrMsg, 'AllocMiscVars')      
-   CALL AllocAry( Misc%U_full,       p%nDOF,    'U_full',        ErrStat2, ErrMsg2); CALL SetErrStat( ErrStat2, ErrMsg2, ErrStat, ErrMsg, 'AllocMiscVars')      
-   CALL AllocAry( Misc%U_full_dot,   p%nDOF,    'U_full_dot',    ErrStat2, ErrMsg2); CALL SetErrStat( ErrStat2, ErrMsg2, ErrStat, ErrMsg, 'AllocMiscVars')      
-   CALL AllocAry( Misc%U_full_dotdot,p%nDOF,    'U_full_dotdot', ErrStat2, ErrMsg2); CALL SetErrStat( ErrStat2, ErrMsg2, ErrStat, ErrMsg, 'AllocMiscVars')      
-=======
    CALL AllocAry( Misc%UFL,          p%nDOF__L,   'UFL',           ErrStat2, ErrMsg2); CALL SetErrStat( ErrStat2, ErrMsg2, ErrStat, ErrMsg, 'AllocMiscVars')      
    CALL AllocAry( Misc%UR_bar,       p%nDOFI__,   'UR_bar',        ErrStat2, ErrMsg2); CALL SetErrStat( ErrStat2, ErrMsg2, ErrStat, ErrMsg, 'AllocMiscVars') !TODO Rb
    CALL AllocAry( Misc%UR_bar_dot,   p%nDOFI__,   'UR_bar_dot',    ErrStat2, ErrMsg2); CALL SetErrStat( ErrStat2, ErrMsg2, ErrStat, ErrMsg, 'AllocMiscVars') !TODO Rb
@@ -2666,7 +2030,6 @@
    CALL AllocAry( Misc%U_full,       p%nDOF,      'U_full',        ErrStat2, ErrMsg2); CALL SetErrStat( ErrStat2, ErrMsg2, ErrStat, ErrMsg, 'AllocMiscVars')      
    CALL AllocAry( Misc%U_full_dot,   p%nDOF,      'U_full_dot',    ErrStat2, ErrMsg2); CALL SetErrStat( ErrStat2, ErrMsg2, ErrStat, ErrMsg, 'AllocMiscVars')      
    CALL AllocAry( Misc%U_full_dotdot,p%nDOF,      'U_full_dotdot', ErrStat2, ErrMsg2); CALL SetErrStat( ErrStat2, ErrMsg2, ErrStat, ErrMsg, 'AllocMiscVars')      
->>>>>>> 51b4bd93
    CALL AllocAry( Misc%U_red,        p%nDOF_red,'U_red',         ErrStat2, ErrMsg2); CALL SetErrStat( ErrStat2, ErrMsg2, ErrStat, ErrMsg, 'AllocMiscVars')      
    CALL AllocAry( Misc%U_red_dot,    p%nDOF_red,'U_red_dot',     ErrStat2, ErrMsg2); CALL SetErrStat( ErrStat2, ErrMsg2, ErrStat, ErrMsg, 'AllocMiscVars')      
    CALL AllocAry( Misc%U_red_dotdot, p%nDOF_red,'U_red_dotdot',  ErrStat2, ErrMsg2); CALL SetErrStat( ErrStat2, ErrMsg2, ErrStat, ErrMsg, 'AllocMiscVars')      
@@ -2677,15 +2040,6 @@
 END SUBROUTINE AllocMiscVars
 
 !------------------------------------------------------------------------------------------------------
-<<<<<<< HEAD
-!> Partition DOFs and Nodes into sets:  I=Interface ,C=Boundary (bottom), R=(I+C), L=Interior
-!! Partition Nodes into: Nodes_I (Interf), Nodes_C (React), Nodes_L
-!! Partition the DOF index arrays into IDR=[IDC, ICI] and IDL (interior)
-!! Sets the DOF mapping [_,IDY] =sort([IDI, IDL, IDC]), Y is in the continuous order [I,L,C]
-SUBROUTINE PartitionDOFNodes_I_C_R_L(Init, m, p, ErrStat, ErrMsg)
-   use qsort_c_module, only: QsortC
-   use IntegerList, only: len, concatenate_lists, lists_difference
-=======
 !> Partition DOFs and Nodes into sets: 
 !! Nodes are partitioned into the I,C,L (and R) sets, Nodes_I, Nodes_C, Nodes_L, with:
 !!         I="Interface" nodes
@@ -2703,25 +2057,16 @@
 SUBROUTINE PartitionDOFNodes(Init, m, p, ErrStat, ErrMsg)
    use qsort_c_module, only: QsortC
    use IntegerList, only: len, concatenate_lists, lists_difference, concatenate_3lists, sort_in_place
->>>>>>> 51b4bd93
    type(SD_Inittype),       intent(  in)  :: Init        !< Input data for initialization routine
    type(SD_MiscVartype),    intent(  in)  :: m           !< Misc
    type(SD_Parametertype),  intent(inout) :: p           !< Parameters   
    integer(IntKi),          intent(  out) :: ErrStat     !< Error status of the operation
    character(*),            intent(  out) :: ErrMsg      !< Error message if ErrStat /= ErrID_None
    ! local variables
-<<<<<<< HEAD
-   integer(IntKi), allocatable :: TempIDY(:,:)
-   integer(IntKi), allocatable :: IDT(:)
-   integer(IntKi)              :: I                ! counters
-   integer(IntKi)              :: iNode, iiNode
-   integer(IntKi) :: nNodes_R
-=======
    integer(IntKi)              :: I, J, c_B, c_F, c_L, c__          ! counters
    integer(IntKi)              :: iNode, iiNode
    integer(IntKi)              :: nNodes_R
    integer(IntKi), allocatable :: IDAll(:)
->>>>>>> 51b4bd93
    integer(IntKi), allocatable :: INodesAll(:)
    integer(IntKi), allocatable :: Nodes_R(:)
    integer(IntKi)              :: ErrStat2 ! < Error status of the operation
@@ -2730,16 +2075,6 @@
    ErrMsg  = ""
    ! --- Count nodes per types
    p%nNodes_I  = p%nNodes_I             ! Number of interface nodes
-<<<<<<< HEAD
-   nNodes_R    = p%nNodes_I+p%nNodes_C    ! Number of retained nodes
-   p%nNodes_L  = p%nNodes - nNodes_R ! Number of Interior nodes =(TDOF-nDOFC-nDOFI)/6 =  (6*p%nNodes - (p%nNodes_C+p%nNodes_I)*6 ) / 6 = p%nNodes - p%nNodes_C -p%nNodes_I
-   ! NOTE: some of the interior nodes may have no DOF if they are involved in a rigid assembly..
-
-   CALL AllocAry( p%Nodes_L, p%nNodes_L, 1, 'p%Nodes_L', ErrStat2, ErrMsg2 ); CALL SetErrStat( ErrStat2, ErrMsg2, ErrStat, ErrMsg, 'PartitionDOFNodes_I_C_R_L')        
-   CALL AllocAry( Nodes_R  , nNodes_R     , 'Nodes_R'  , ErrStat2, ErrMsg2 ); CALL SetErrStat( ErrStat2, ErrMsg2, ErrStat, ErrMsg, 'PartitionDOFNodes_I_C_R_L')        
-
-   ! --- Partition Nodes:  Nodes_L = IAll - NodesR
-=======
    nNodes_R   = p%nNodes_I+p%nNodes_C  ! I+C nodes 
    p%nNodes_L  = p%nNodes - nNodes_R ! Number of Interior nodes 
    ! NOTE: some of the interior nodes may have no DOF if they are involved in a rigid assembly..
@@ -2750,7 +2085,6 @@
    ! --------------------------------------------------------------------------------
    ! --- Partition Nodes:  Nodes_L = IAll - NodesR
    ! --------------------------------------------------------------------------------
->>>>>>> 51b4bd93
    allocate(INodesAll(1:p%nNodes));
    do iNode=1,p%nNodes
       INodesAll(iNode)=iNode
@@ -2760,81 +2094,6 @@
    ! Nodes_L = IAll - Nodes_R
    call lists_difference(INodesAll, Nodes_R, p%Nodes_L(:,1), ErrStat2, ErrMsg2); if(Failed()) return
   
-<<<<<<< HEAD
-   ! --- Count DOFs
-   ! Interface DOFS
-   p%nDOFI =0
-   do iiNode= 1,p%nNodes_I
-      p%nDOFI = p%nDOFI + len(p%NodesDOFtilde( p%Nodes_I(iiNode,1) ))
-   enddo
-   ! Reaction DOFs
-   p%nDOFC =0
-   do iiNode= 1,p%nNodes_C
-      p%nDOFC = p%nDOFC + len(p%NodesDOFtilde( p%Nodes_C(iiNode,1) ))
-   enddo
-   p%nDOFR = p%nDOFC + p%nDOFI
-   p%nDOFL = p%nDOF_red - p%nDOFR ! TODO
-   ! --- Safety checks
-   if (p%nDOFC /= p%nNodes_C*6) then
-      call Fatal('Wrong number of DOF for reactions nodes, likely some reaction nodes are special joints and should be cantilever instead.'); return
-   endif
-   if (p%nDOFI /= p%nNodes_I*6) then
-      call Fatal('Wrong number of DOF for interface nodes, likely some interface nodes are special joints and should be cantilever instead.'); return
-   endif
-
-   ! Set the index arrays p%IDI, p%IDR, p%IDL, p%IDC, and p%IDY. 
-   CALL AllocAry( p%IDI, p%nDOFI,                 'p%IDI', ErrStat2, ErrMsg2 ); CALL SetErrStat( ErrStat2, ErrMsg2, ErrStat, ErrMsg, 'PartitionDOFNodes_I_C_R_L')        
-   CALL AllocAry( p%IDC, p%nDOFC,                 'p%IDC', ErrStat2, ErrMsg2 ); CALL SetErrStat( ErrStat2, ErrMsg2, ErrStat, ErrMsg, 'PartitionDOFNodes_I_C_R_L')        
-   CALL AllocAry( p%IDR, p%nDOFR,                 'p%IDR', ErrStat2, ErrMsg2 ); CALL SetErrStat( ErrStat2, ErrMsg2, ErrStat, ErrMsg, 'PartitionDOFNodes_I_C_R_L')        
-   CALL AllocAry( p%IDL, p%nDOFL,                 'p%IDL', ErrStat2, ErrMsg2 ); CALL SetErrStat( ErrStat2, ErrMsg2, ErrStat, ErrMsg, 'PartitionDOFNodes_I_C_R_L')        
-   CALL AllocAry( p%IDY, p%nDOFC+p%nDOFI+p%nDOFL, 'p%IDY', ErrStat2, ErrMsg2 ); CALL SetErrStat( ErrStat2, ErrMsg2, ErrStat, ErrMsg, 'PartitionDOFNodes_I_C_R_L')        
-   if(Failed()) return
-
-   ! Indices IDI for interface DOFs
-   p%IDI = Init%IntFc(1:p%nDOFI, 1)  ! Interface DOFs (indices updated after DirectElimination)
-   ! Indices IDC for constraint DOFs
-   p%IDC = Init%BCs(1:p%nDOFC, 1) ! Reaction DOFs (indices updated after DirectElimination)
-   ! Indices IDR = [IDC, IDI], "retained interface DOFS" 
-   call concatenate_lists(p%IDC, p%IDI, p%IDR, ErrStat2, ErrMsg2); if(Failed()) return
-
-   ! --- Indices IDL for internal DOFs = AllDOF - IDR 
-   ! First set the all DOFs indices IDT = 1:nnDOFRed
-   allocate(IDT(1:p%nDOF_red))
-   DO I = 1, p%nDOF_red; IDT(I) = I;      ENDDO
-   call lists_difference(IDT, p%IDR, p%IDL, ErrStat2, ErrMsg2); if(Failed()) return
-   
-   ! --- Index [_,IDY] =sort([IDI, IDL, IDC]), DOF map, Y is in the continuous order [I,L,C]
-   ! set the second column of the temp array      
-   allocate(TempIDY(p%nDOFI+p%nDOFL+p%nDOFC, 2))
-   print*,SIZE(TempIDY),p%nDOF_red
-   DO I = 1, SIZE(TempIDY,1)
-      TempIDY(I, 2) = I   ! this column will become the returned "key" (i.e., the original location in the array)
-   ENDDO
-   ! set the first column of the temp array      
-   TempIDY(1:p%nDOFI, 1)                                  = p%IDI
-   TempIDY(p%nDOFI+1 : p%nDOFI+p%nDOFL, 1)                = p%IDL
-   TempIDY(p%nDOFI+p%nDOFL+1: p%nDOFI+p%nDOFL+p%nDOFC, 1) = p%IDC
-   CALL QsortC( TempIDY ) ! sort based on the first column
-   p%IDY = TempIDY(:, 2)  ! the second column is the key:
-   !
-   call CleanUp()
-
-   print*,'Nodes_I',p%Nodes_I(:,1)
-   print*,'Nodes_C',p%Nodes_C(:,1)
-   print*,'Nodes_L',p%Nodes_L
-   print*,'Number of DOFs: "interface" (I)',p%nDOFI
-   print*,'Number of DOFs: "reactions" (C)',p%nDOFC
-   print*,'Number of DOFs: interface   (R)',p%nDOFR
-   print*,'Number of DOFs: internal    (L)',p%nDOFL
-   print*,'Number of DOFs: total     (R+L)',p%nDOF_red
-   print*,'Number of Nodes: "interface" (I)',p%nNodes_I
-   print*,'Number of Nodes: "reactions" (C)',p%nNodes_C
-   print*,'Number of Nodes: internal    (L)',p%nNodes_L
-   print*,'Number of Nodes: total     (R+L)',p%nNodes
-contains
-   LOGICAL FUNCTION Failed()
-        call SetErrStat(ErrStat2, ErrMsg2, ErrStat, ErrMsg, 'PartitionDOFNodes_I_C_R_L') 
-=======
    ! --------------------------------------------------------------------------------
    ! --- Count DOFs - NOTE: we count node by node
    ! --------------------------------------------------------------------------------
@@ -3032,24 +2291,11 @@
 contains
    LOGICAL FUNCTION Failed()
         call SetErrStat(ErrStat2, ErrMsg2, ErrStat, ErrMsg, 'PartitionDOFNodes') 
->>>>>>> 51b4bd93
         Failed =  ErrStat >= AbortErrLev
         if (Failed) call CleanUp()
    END FUNCTION Failed
    SUBROUTINE Fatal(ErrMsg_in)
       character(len=*), intent(in) :: ErrMsg_in
-<<<<<<< HEAD
-      CALL SetErrStat(ErrID_Fatal, ErrMsg_in, ErrStat, ErrMsg, 'PartitionDOFNodes_I_C_R_L');
-      CALL CleanUp()
-   END SUBROUTINE Fatal
-   SUBROUTINE CleanUp()
-      if(allocated(TempIDY))   deallocate(TempIDY)
-      if(allocated(IDT))       deallocate(IDT)
-      if(allocated(INodesAll)) deallocate(INodesAll)
-   END SUBROUTINE CleanUp
-   
-END SUBROUTINE PartitionDOFNodes_I_C_R_L
-=======
       CALL SetErrStat(ErrID_Fatal, ErrMsg_in, ErrStat, ErrMsg, 'PartitionDOFNodes');
       CALL CleanUp()
    END SUBROUTINE Fatal
@@ -3060,7 +2306,6 @@
    END SUBROUTINE CleanUp
    
 END SUBROUTINE PartitionDOFNodes
->>>>>>> 51b4bd93
 
 !------------------------------------------------------------------------------------------------------
 !> Construct force vector on internal DOF (L) from the values on the input mesh 
@@ -3070,11 +2315,7 @@
    type(SD_InputType),     intent(in   )  :: u ! Inputs
    type(SD_ParameterType), intent(in   )  :: p ! Parameters
    type(SD_MiscVarType),   intent(inout)  :: m ! Misc, for storage optimization of Fext and Fext_red
-<<<<<<< HEAD
-   real(ReKi)          ,   intent(out)    :: UFL(p%nDOFL)
-=======
    real(ReKi)          ,   intent(out)    :: UFL(p%nDOF__L)
->>>>>>> 51b4bd93
    integer :: iMeshNode, iSDNode ! indices of u-mesh nodes and SD nodes
    integer :: nMembers
    real(ReKi), parameter :: myNaN = -9999998.989_ReKi 
@@ -3100,22 +2341,14 @@
    ! --- Reduced vector of external force
    m%Fext_red = matmul(transpose(p%T_red), m%Fext)
    UFL=0
-<<<<<<< HEAD
-   UFL= m%Fext_red(p%IDL)
-=======
    UFL= m%Fext_red(p%ID__L)
->>>>>>> 51b4bd93
 
 END SUBROUTINE ConstructUFL
 
 !------------------------------------------------------------------------------------------------------
 !> Output the summary file    
 SUBROUTINE OutSummary(Init, p, InitInput, CBparams, ErrStat,ErrMsg)
-<<<<<<< HEAD
-   TYPE(SD_InitType),      INTENT(IN)     :: Init           ! Input data for initialization routine, this structure contains many variables needed for summary file
-=======
    TYPE(SD_InitType),      INTENT(INOUT)  :: Init           ! Input data for initialization routine, this structure contains many variables needed for summary file
->>>>>>> 51b4bd93
    TYPE(SD_ParameterType), INTENT(IN)     :: p              ! Parameters,this structure contains many variables needed for summary file
    TYPE(SD_InitInputType), INTENT(IN)     :: InitInput   !< Input data for initialization routine         
    TYPE(CB_MatArrays),     INTENT(IN)     :: CBparams       ! CB parameters that will be passed in for summary file use
@@ -3130,44 +2363,23 @@
    INTEGER(IntKi)         :: iNode1, iNode2 ! Node indices
    INTEGER(IntKi)         :: mType ! Member Type
    Real(ReKi)             :: mMass, mLength ! Member mass and length
-<<<<<<< HEAD
-   REAL(ReKi)             :: MRB(6,6)    !REDUCED SYSTEM Kmatrix, equivalent mass matrix
-=======
    REAL(ReKi)             :: MRB(6,6)    ! REDUCED SYSTEM Kmatrix, equivalent mass matrix
    REAL(ReKi),allocatable :: MBB(:,:)    ! Leader DOFs mass matrix
->>>>>>> 51b4bd93
    REAL(ReKi)             :: XYZ1(3),XYZ2(3), DirCos(3,3) !temporary arrays, member i-th direction cosine matrix (global to local) and member length
    CHARACTER(*),PARAMETER                 :: SectionDivide = '____________________________________________________________________________________________________'
    CHARACTER(*),PARAMETER                 :: SubSectionDivide = '__________'
    CHARACTER(2),  DIMENSION(6), PARAMETER :: MatHds= (/'X ', 'Y ', 'Z ', 'XX', 'YY', 'ZZ'/)  !Headers for the columns and rows of 6x6 matrices
-<<<<<<< HEAD
-=======
    real(ReKi), dimension(:,:), allocatable :: TI2 ! For Equivalent mass matrix
->>>>>>> 51b4bd93
    ! Variables for Eigenvalue analysis 
    integer(IntKi) :: nOmega
    real(ReKi), dimension(:,:), allocatable :: Modes
    real(ReKi), dimension(:)  , allocatable :: Omega
-<<<<<<< HEAD
-=======
    logical, allocatable                    :: bDOF(:)        ! Mask for DOF to keep (True), or reduce (False)
->>>>>>> 51b4bd93
    !
    ErrStat = ErrID_None
    ErrMsg  = ""
 
    ! --- Eigen values of full system (for summary file output only)
-<<<<<<< HEAD
-   ! True below is to remove the constraints
-   ! We call the EigenSolver here only so that we get a print-out the eigenvalues from the full system (minus Reaction DOF)
-   ! NOTE: we don't check for singularities/rigig body modes here
-   CALL WrScr('   Calculating Full System Modes (for summary file output)')
-
-   nOmega = p%nDOF_red - p%nNodes_C*6 !removed an extra "-6"  !Note if fixity changes at the reaction points, this will need to change
-   CALL AllocAry(Omega,             nOmega, 'Omega', ErrStat2, ErrMsg2 ); if(Failed()) return
-   CALL AllocAry(Modes, p%nDOF_red, nOmega, 'Modes', ErrStat2, ErrMsg2 ); if(Failed()) return
-   CALL EigenSolveWrap( Init%K, Init%M, p%nDOF_red, nOmega, .True., Init, p, .False., Modes, Omega, ErrStat2, ErrMsg2 ); if(Failed()) return
-=======
    ! We call the EigenSolver here only so that we get a print-out the eigenvalues from the full system (minus Reaction DOF)
    ! M and K are reduced matrices, but Boundary conditions are not applied
    ! We set bDOF, which is true if not a fixed Boundary conditions
@@ -3181,7 +2393,6 @@
    CALL AllocAry(Modes, p%nDOF_red, nOmega, 'Modes', ErrStat2, ErrMsg2); if(Failed()) return
    call EigenSolveWrap(Init%K, Init%M, p%nDOF_red, nOmega, .False., Modes, Omega, ErrStat2, ErrMsg2, bDOF); if(Failed()) return
    IF (ALLOCATED(bDOF)  ) DEALLOCATE(bDOF)
->>>>>>> 51b4bd93
 
    !-------------------------------------------------------------------------------------------------------------
    ! open txt file
@@ -3202,17 +2413,6 @@
    !write(UnSum,'(A)')'Nodes_I',p%Nodes_I(:,1)
    !write(UnSum,'(A)')'Nodes_C',p%Nodes_C(:,1)
    !write(UnSum,'(A)')'Nodes_L',p%Nodes_L
-<<<<<<< HEAD
-   write(UnSum,'(A,I0)')'Number of DOFs: "interface" (I): ',p%nDOFI
-   write(UnSum,'(A,I0)')'Number of DOFs: "reactions" (C): ',p%nDOFC
-   write(UnSum,'(A,I0)')'Number of DOFs: interface   (R): ',p%nDOFR
-   write(UnSum,'(A,I0)')'Number of DOFs: internal    (L): ',p%nDOFL
-   write(UnSum,'(A,I0)')'Number of DOFs: total     (R+L): ',p%nDOF_red
-   write(UnSum,'(A,I0)')'Number of Nodes: "interface" (I): ',p%nNodes_I
-   write(UnSum,'(A,I0)')'Number of Nodes: "reactions" (C): ',p%nNodes_C
-   write(UnSum,'(A,I0)')'Number of Nodes: internal    (L): ',p%nNodes_L
-   write(UnSum,'(A,I0)')'Number of Nodes: total     (R+L): ',p%nNodes
-=======
    write(UnSum,'(A,I0)')'Number of DOFs: "interface"          (I__): ',p%nDOFI__
    write(UnSum,'(A,I0)')'Number of DOFs: "interface" retained (I_B): ',p%nDOFI_Rb
    write(UnSum,'(A,I0)')'Number of DOFs: "interface" fixed    (I_F): ',p%nDOFI_F
@@ -3230,20 +2430,13 @@
    write(UnSum,'(A,I0)')'Number of Nodes: "reactions" (C): ',p%nNodes_C
    write(UnSum,'(A,I0)')'Number of Nodes: "internal"  (L): ',p%nNodes_L
    write(UnSum,'(A,I0)')'Number of Nodes: total   (I+C+L): ',p%nNodes
->>>>>>> 51b4bd93
    write(UnSum,'(A,3(E15.6))')'TP reference point:',InitInput%TP_RefPoint(1:3)
 
 
    WRITE(UnSum, '(A)') SectionDivide
    WRITE(UnSum, '()')    
    WRITE(UnSum, '(A,I6)')  'Number of nodes (nNodes):',p%nNodes
-<<<<<<< HEAD
-   WRITE(UnSum, '(A8,1x,A11,3(1x,A15))')  'Node No.', 'Y2Mesh Node',          'X (m)',           'Y (m)',           'Z (m)'         
-   WRITE(UnSum, '(A8,1x,A11,3(1x,A15))')  '--------', '-----------', '---------------', '---------------', '---------------'
-!   WRITE(UnSum, '(I8.0, E15.6,E15.6,E15.6)') (INT(Init%Nodes(i, 1)),(Init%Nodes(i, j), j = 2, JointsCol), i = 1, p%nNodes) !do not group the format or it won't work 3(E15.6) does not work !bjj???
-=======
    WRITE(UnSum, '(A8,1x,A11,9(1x,A15))')  'Node No.', 'Y2Mesh Node',          'X (m)',           'Y (m)',           'Z (m)' ,  'JType (-)', 'JDirX (-)','JDirY (-)','JDirZ (-)','JStff (Nm/rad)','JDmp (Nm/rad.s)'
->>>>>>> 51b4bd93
    WRITE(UnSum, '('//Num2LStr(p%nNodes)//'(I8,3x,I9,'//Num2lstr(JointsCol-1)//'(1x,F15.4),:,/))') &
                           (NINT(Init%Nodes(i, 1)), p%INodes_SD_to_Mesh(i), (Init%Nodes(i, j), j = 2, JointsCol), i = 1, p%nNodes)
 
@@ -3258,16 +2451,6 @@
    WRITE(UnSum, '(I8, E15.6,E15.6,E15.6,E15.6,E15.6 ) ') (NINT(Init%PropsB(i, 1)), (Init%PropsB(i, j), j = 2, 6), i = 1, Init%NPropB)
 
    WRITE(UnSum, '()') 
-<<<<<<< HEAD
-   WRITE(UnSum, '(A,I6)')  'No. of Reaction DOFs:',p%nNodes_C*6
-   WRITE(UnSum, '(A, A6)')  'Reaction DOF_ID',      'LOCK'
-   WRITE(UnSum, '(I10, I10)') ((Init%BCs(i, j), j = 1, 2), i = 1, p%nNodes_C*6)! TODO TODO TODO might have been updated
-
-   WRITE(UnSum, '()') 
-   WRITE(UnSum, '(A,I6)')  'No. of Interface DOFs:',p%nDOFI
-   WRITE(UnSum, '(A,A6)')  'Interface DOF ID',      'LOCK'
-   WRITE(UnSum, '(I10, I10)') ((Init%IntFc(i, j), j = 1, 2), i = 1, p%nDOFI) ! TODO TODO TODO might have been updated
-=======
    WRITE(UnSum, '(A,I6)')  'No. of Reaction DOFs:',p%nDOFC__
    WRITE(UnSum, '(A, A6)')  'React. DOF_ID',      'BC'
    do i = 1, size(p%IDC_F ); WRITE(UnSum, '(I10, A10)') p%IDC_F(i) , '   Fixed' ; enddo
@@ -3279,7 +2462,6 @@
    WRITE(UnSum, '(A,A6)')  'Interf. DOF_ID',      'BC'
    do i = 1, size(p%IDI_F ); WRITE(UnSum, '(I10, A10)') p%IDI_F(i) , '   Fixed' ; enddo
    do i = 1, size(p%IDI_Rb); WRITE(UnSum, '(I10, A10)') p%IDI_Rb(i), '   Leader'; enddo
->>>>>>> 51b4bd93
 
    WRITE(UnSum, '()') 
    WRITE(UnSum, '(A,I6)')  'Number of concentrated masses (NCMass):',Init%NCMass
@@ -3360,11 +2542,7 @@
    IF (p%nDOFM > 0) THEN
       CALL WrMatrix( CBparams%PhiL(:,1:p%nDOFM ), UnSum, 'e15.6', 'PhiM' ) 
    ELSE
-<<<<<<< HEAD
-      WRITE( UnSum, '(A,": ",A," x ",A)', IOSTAT=ErrStat ) "PhiM", TRIM(Num2LStr(p%nDOFL)), '0' 
-=======
       WRITE( UnSum, '(A,": ",A," x ",A)', IOSTAT=ErrStat ) "PhiM", TRIM(Num2LStr(p%nDOFL_L)), '0' 
->>>>>>> 51b4bd93
    END IF
 
    WRITE(UnSum, '(A)') SubSectionDivide
@@ -3639,9 +2817,6 @@
    is_numeric = e == 0
 END FUNCTION is_numeric
 
-<<<<<<< HEAD
-End Module SubDyn
-=======
 !> Parses a file for Kxx,Kxy,..Kxthtx,..Kxtz, Kytx, Kyty,..Kztz
 SUBROUTINE ReadSSIfile ( Filename, JointID, SSIK, SSIM, ErrStat, ErrMsg, UnEc )
    USE NWTC_IO
@@ -3692,5 +2867,4 @@
 END SUBROUTINE ReadSSIfile
 
 
-end module SubDyn
->>>>>>> 51b4bd93
+end module SubDyn