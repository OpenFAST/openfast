!..................................................................................................................................
! LICENSING
! Copyright (C) 2013-2016  National Renewable Energy Laboratory
!
!    This file is part of SubDyn.   
!
! Licensed under the Apache License, Version 2.0 (the "License");
! you may not use this file except in compliance with the License.
! You may obtain a copy of the License at
!
!     http://www.apache.org/licenses/LICENSE-2.0
!
! Unless required by applicable law or agreed to in writing, software
! distributed under the License is distributed on an "AS IS" BASIS,
! WITHOUT WARRANTIES OR CONDITIONS OF ANY KIND, either express or implied.
! See the License for the specific language governing permissions and
! limitations under the License.
!
!**********************************************************************************************************************************
!> SubDyn is a time-domain structural-dynamics module for multi-member fixed-bottom substructures.
!! SubDyn relies on two main engineering schematizations: (1) a linear frame finite-element beam model (LFEB), and 
!! (2) a dynamics system reduction via Craig-Bampton�s (C-B) method, together with a Static-Improvement method, greatly reducing 
!!  the number of modes needed to obtain an accurate solution.   
Module SubDyn
   
   USE NWTC_Library
   USE NWTC_LAPACK
   USE SubDyn_Types
   USE SubDyn_Output
   USE SD_FEM
   
   IMPLICIT NONE

   PRIVATE
   
   !............................
   ! NOTE: for debugging, add preprocessor definition SD_SUMMARY_DEBUG
   !       this will add additional matrices to the SubDyn summary file.
   !............................
   TYPE(ProgDesc), PARAMETER  :: SD_ProgDesc = ProgDesc( 'SubDyn', '', '' )
      
   ! ..... Public Subroutines ...................................................................................................
   PUBLIC :: SD_Init                           ! Initialization routine
   PUBLIC :: SD_End                            ! Ending routine (includes clean up)
   PUBLIC :: SD_UpdateStates                   ! Loose coupling routine for solving for constraint states, integrating
   PUBLIC :: SD_CalcOutput                     ! Routine for computing outputs
   PUBLIC :: SD_CalcContStateDeriv             ! Tight coupling routine for computing derivatives of continuous states
   
CONTAINS

SUBROUTINE CreateTPMeshes( TP_RefPoint, inputMesh, outputMesh, ErrStat, ErrMsg )
   REAL(ReKi),                INTENT( IN    ) :: TP_RefPoint(3)
   TYPE(MeshType),            INTENT( INOUT ) :: inputMesh
   TYPE(MeshType),            INTENT( INOUT ) :: outputMesh
   INTEGER(IntKi),            INTENT(   OUT)  :: ErrStat     ! Error status of the operation
   CHARACTER(*),              INTENT(   OUT)  :: ErrMsg      ! Error message if ErrStat /= ErrID_None
   
   ! NOTE: The initialization of the fields for these meshes is to be handled by FAST/Driver
   CALL MeshCreate( BlankMesh        = inputMesh         &
                  ,IOS               = COMPONENT_INPUT   &
                  ,Nnodes            = 1                 &
                  ,ErrStat           = ErrStat           &
                  ,ErrMess           = ErrMsg            &
                  ,TranslationDisp   = .TRUE.            &
                  ,Orientation       = .TRUE.            &
                  ,TranslationVel    = .TRUE.            &
                  ,RotationVel       = .TRUE.            &
                  ,TranslationAcc    = .TRUE.            &
                  ,RotationAcc       = .TRUE.            )
   
   ! Create the node on the mesh
   CALL MeshPositionNode (   inputMesh           &
                           , 1                   &
                           , TP_RefPoint         &
                           , ErrStat             &
                           , ErrMsg              ) !note: assumes identiy matrix as reference orientation
   IF ( ErrStat >= AbortErrLev ) RETURN
      
   ! Create the mesh element
   CALL MeshConstructElement (   inputMesh          &
                               , ELEMENT_POINT      &                         
                               , ErrStat            &
                               , ErrMsg             &
                               , 1                  )
   CALL MeshCommit ( inputMesh, ErrStat, ErrMsg )
   IF ( ErrStat >= AbortErrLev ) RETURN
   
   ! Create the Transition Piece reference point output mesh as a sibling copy of the input mesh
   CALL MeshCopy ( SrcMesh      = inputMesh              &
                  ,DestMesh     = outputMesh             &
                  ,CtrlCode     = MESH_SIBLING           &
                  ,IOS          = COMPONENT_OUTPUT       &
                  ,ErrStat      = ErrStat                &
                  ,ErrMess      = ErrMsg                 &
                  ,Force        = .TRUE.                 &
                  ,Moment       = .TRUE.                 ) 
END SUBROUTINE CreateTPMeshes

SUBROUTINE CreateY2Meshes( NNode, Nodes, NNodes_I, IDI, NNodes_L, IDL, NNodes_C, IDC, inputMesh, outputMesh, ErrStat, ErrMsg )
   INTEGER(IntKi),            INTENT( IN    ) :: NNode                     !total number of nodes in the structure, used to size the array Nodes, i.e. its rows
   REAL(ReKi),                INTENT( IN    ) :: Nodes(NNode, JointsCol)
   INTEGER(IntKi),            INTENT( IN    ) :: NNodes_I                  ! number interface nodes   i.e. Y2 stuff at the beginning
   INTEGER(IntKi),            INTENT( IN    ) :: IDI(NNodes_I*6)
   INTEGER(IntKi),            INTENT( IN    ) :: NNodes_L                  ! number interior nodes  (no constraints) i.e. Y2 stuff after interface stuff
   INTEGER(IntKi),            INTENT( IN    ) :: IDL(NNodes_L*6)
   INTEGER(IntKi),            INTENT( IN    ) :: NNodes_C                  ! number base reaction nodes  i.e. Y2 stuff after interior stuff
   INTEGER(IntKi),            INTENT( IN    ) :: IDC(NNodes_C*6)
   TYPE(MeshType),            INTENT( INOUT ) :: inputMesh
   TYPE(MeshType),            INTENT( INOUT ) :: outputMesh
   INTEGER(IntKi),            INTENT(   OUT ) :: ErrStat                   ! Error status of the operation
   CHARACTER(*),              INTENT(   OUT ) :: ErrMsg                    ! Error message if ErrStat /= ErrID_None
   ! Local variables
   INTEGER         :: I                 ! generic counter variable
   INTEGER         :: nodeIndx
   
   CALL MeshCreate( BlankMesh        = inputMesh                           &
                  ,IOS               = COMPONENT_INPUT                     &
                  ,Nnodes            = NNodes_I + NNodes_L + NNodes_C      &
                  ,ErrStat           = ErrStat                             &
                  ,ErrMess           = ErrMsg                              &
                  ,Force             = .TRUE.                              &
                  ,Moment            = .TRUE.                              )
   !---------------------------------------------------------------------
   !    Interface nodes
   !---------------------------------------------------------------------
   DO I = 1,NNodes_I 
      ! Create the node on the mesh
      nodeIndx = IDI(I*6) / 6     !integer division gives me the actual node index, is it true? Yes it is not the nodeID
      CALL MeshPositionNode (   inputMesh           &
                              , I                   &
                              , Nodes(nodeIndx,2:4) &  ! position
                              , ErrStat             &
                              , ErrMsg              )
      IF ( ErrStat /= ErrID_None ) RETURN

      ! Create the mesh element
      CALL MeshConstructElement (   inputMesh          &
                                  , ELEMENT_POINT      &                         
                                  , ErrStat            &
                                  , ErrMsg             &
                                  , I                  )
   END DO
   
   !---------------------------------------------------------------------
   !    Interior nodes
   !---------------------------------------------------------------------
   DO I = 1,NNodes_L 
      ! Create the node on the mesh
      nodeIndx = IDL(I*6) / 6     !integer division gives me the actual node index, is it true? Yes it is not the nodeID of the input file that may not be sequential, but the renumbered list of nodes
      CALL MeshPositionNode (   inputMesh           &
                              , I + NNodes_I        &
                              , Nodes(nodeIndx,2:4) &
                              , ErrStat             &
                              , ErrMsg              )
      IF ( ErrStat /= ErrID_None ) RETURN

      ! Create the mesh element
      CALL MeshConstructElement (   inputMesh          &
                                  , ELEMENT_POINT      &                         
                                  , ErrStat            &
                                  , ErrMsg             &
                                  , I + NNodes_I       )
   END DO
   
   !---------------------------------------------------------------------
   !    Base Reaction nodes
   !---------------------------------------------------------------------
   DO I = 1,NNodes_C 
      ! Create the node on the mesh
      nodeIndx = IDC(I*6) / 6     !integer division gives me the actual node index, is it true? Yes it is not the nodeID
      CALL MeshPositionNode (   inputMesh                 &
                              , I + NNodes_I + NNodes_L   &
                              , Nodes(nodeIndx,2:4)       &  
                              , ErrStat                   &
                              , ErrMsg                    )
      IF ( ErrStat /= ErrID_None ) RETURN
      
      ! Create the mesh element
      CALL MeshConstructElement (   inputMesh                 &
                                  , ELEMENT_POINT             &                         
                                  , ErrStat                   &
                                  , ErrMsg                    &
                                  , I + NNodes_I + NNodes_L   )
   END DO
   CALL MeshCommit ( inputMesh, ErrStat, ErrMsg )
   IF ( ErrStat /= ErrID_None ) RETURN
         
   ! Create the Interior Points output mesh as a sibling copy of the input mesh
   CALL MeshCopy (    SrcMesh      = inputMesh              &
                     ,DestMesh     = outputMesh             &
                     ,CtrlCode     = MESH_SIBLING           &
                     ,IOS          = COMPONENT_OUTPUT       &
                     ,ErrStat      = ErrStat                &
                     ,ErrMess      = ErrMsg                 &
                     ,TranslationDisp   = .TRUE.            &
                     ,Orientation       = .TRUE.            &
                     ,TranslationVel    = .TRUE.            &
                     ,RotationVel       = .TRUE.            &
                     ,TranslationAcc    = .TRUE.            &
                     ,RotationAcc       = .TRUE.            ) 
   
    ! Set the Orientation (rotational) field for the nodes based on assumed 0 (rotational) deflections
    !Identity should mean no rotation, which is our first guess at the output -RRD
    CALL Eye( outputMesh%Orientation, ErrStat, ErrMsg )         
        
END SUBROUTINE CreateY2Meshes
!------------------------------------------------------------------------------------------------------
!> Set the index array that maps SD internal nodes to the Y2Mesh nodes.
!! NOTE: SDtoMesh is not checked for size, nor are the index array values checked for validity, 
!!       so this routine could easily have segmentation faults if any errors exist.
SUBROUTINE SD_Y2Mesh_Mapping(p, SDtoMesh )
   TYPE(SD_ParameterType),       INTENT(IN   )  :: p           !< Parameters
   INTEGER(IntKi),               INTENT(  OUT)  :: SDtoMesh(:) !< index/mapping of mesh nodes with SD mesh
   ! locals
   INTEGER(IntKi)                               :: i
   INTEGER(IntKi)                               :: SDnode
   INTEGER(IntKi)                               :: y2Node

   y2Node = 0
   ! Interface nodes (IDI)
   DO I = 1,SIZE(p%IDI,1)/6
      y2Node = y2Node + 1      
      SDnode = p%IDI(I*6) / 6     !integer division gives me the actual node index; it is not the nodeID
      SDtoMesh( SDnode ) = y2Node ! TODO add safety check
   END DO
   
   ! Interior nodes (IDL)
   DO I = 1,SIZE(p%IDL,1)/6 
      y2Node = y2Node + 1      
      SDnode = p%IDL(I*6) / 6     !integer division gives me the actual node index; it is not the nodeID
      SDtoMesh( SDnode ) = y2Node ! TODO add safety check
   END DO

   ! Base Reaction nodes (IDC)
   DO I = 1,SIZE(p%IDC,1)/6 
      y2Node = y2Node + 1      
      SDnode = p%IDC(I*6) / 6     !integer division gives me the actual node index; it is not the nodeID
      SDtoMesh( SDnode ) = y2Node ! TODO add safety check
   END DO

END SUBROUTINE SD_Y2Mesh_Mapping


!---------------------------------------------------------------------------
!> This routine is called at the start of the simulation to perform initialization steps.
!! The parameters are set here and not changed during the simulation.
!! The initial states and initial guess for the input are defined.
SUBROUTINE SD_Init( InitInput, u, p, x, xd, z, OtherState, y, m, Interval, InitOut, ErrStat, ErrMsg )
   TYPE(SD_InitInputType),       INTENT(IN   )  :: InitInput   !< Input data for initialization routine         
   TYPE(SD_InputType),           INTENT(  OUT)  :: u           !< An initial guess for the input; input mesh must be defined
   TYPE(SD_ParameterType),       INTENT(  OUT)  :: p           !< Parameters
   TYPE(SD_ContinuousStateType), INTENT(  OUT)  :: x           !< Initial continuous states
   TYPE(SD_DiscreteStateType),   INTENT(  OUT)  :: xd          !< Initial discrete states
   TYPE(SD_ConstraintStateType), INTENT(  OUT)  :: z           !< Initial guess of the constraint states
   TYPE(SD_OtherStateType),      INTENT(  OUT)  :: OtherState  !< Initial other states
   TYPE(SD_OutputType),          INTENT(  OUT)  :: y           !< Initial system outputs (outputs are not calculated;
                                                               !!    only the output mesh is initialized)
   REAL(DbKi),                   INTENT(INOUT)  :: Interval    !< Coupling interval in seconds: the rate that
                                                               !!   (1) Mod1_UpdateStates() is called in loose coupling &
                                                               !!   (2) Mod1_UpdateDiscState() is called in tight coupling.
                                                               !!   Input is the suggested time from the glue code;
                                                               !!   Output is the actual coupling interval that will be used
                                                               !!   by the glue code.
   TYPE(SD_MiscVarType),         INTENT(  OUT)  :: m           !< Initial misc/optimization variables
   TYPE(SD_InitOutputType),      INTENT(  OUT)  :: InitOut     !< Output for initialization routine
   INTEGER(IntKi),               INTENT(  OUT)  :: ErrStat     !< Error status of the operation
   CHARACTER(*),                 INTENT(  OUT)  :: ErrMsg      !< Error message if ErrStat /= ErrID_None
   ! local variables
   TYPE(SD_InitType)    :: Init
   TYPE(CB_MatArrays)   :: CBparams      ! CB parameters to be stored and written to summary file
   TYPE(FEM_MatArrays)  :: FEMparams     ! FEM parameters to be stored and written to summary file
   INTEGER(IntKi)       :: ErrStat2      ! Error status of the operation
   CHARACTER(ErrMsgLen) :: ErrMsg2       ! Error message if ErrStat /= ErrID_None
   
   ! Initialize variables
   ErrStat = ErrID_None
   ErrMsg  = ""
   
   ! Initialize the NWTC Subroutine Library
   CALL NWTC_Init( )

   ! Display the module information
   CALL DispNVD( SD_ProgDesc )   
   InitOut%Ver = SD_ProgDesc
   
   ! transfer glue-code information to data structure for SubDyn initialization:
   Init%g           = InitInput%g   
   Init%TP_RefPoint = InitInput%TP_RefPoint
   Init%SubRotateZ  = InitInput%SubRotateZ
   p%NAvgEls        = 2

   !bjj added this ugly check (mostly for checking SubDyn driver). not sure if anyone would want to play with different values of gravity so I don't return an error.
   IF (Init%g < 0.0_ReKi ) CALL ProgWarn( ' SubDyn calculations use gravity assuming it is input as a positive number; the input value is negative.' ) 
   
   ! Establish the GLUECODE requested/suggested time step.  This may be overridden by SubDyn based on the SDdeltaT parameter of the SubDyn input file.
   Init%DT  = Interval
   IF ( LEN_TRIM(Init%RootName) == 0 ) THEN
      CALL GetRoot( InitInput%SDInputFile, Init%RootName )
   ELSE
      Init%RootName = TRIM(InitInput%RootName)//'.SD'
   END IF
   
   ! Parse the SubDyn inputs 
   CALL SD_Input(InitInput%SDInputFile, Init, p, ErrStat2, ErrMsg2); if(Failed()) return
   
   ! Discretize the structure according to the division size 
   ! sets Init%NNode, Init%NElm
   CALL SD_Discrt(Init,p, ErrStat2, ErrMsg2); if(Failed()) return
      
   ! Assemble Stiffness and mass matrix
   CALL AssembleKM(Init,p, ErrStat2, ErrMsg2); if(Failed()) return

   ! --- Calculate values for FEMparams (for summary file output only
   ! Solve dynamics problem
   FEMparams%NOmega = Init%TDOF - p%Nreact*6 !removed an extra "-6"  !Note if fixity changes at the reaction points, this will need to change
     
   CALL AllocAry(FEMparams%Omega,            FEMparams%NOmega, 'FEMparams%Omega', ErrStat2, ErrMsg2 ); if(Failed()) return
   CALL AllocAry(FEMparams%Modes, Init%TDOF, FEMparams%NOmega, 'FEMparams%Modes', ErrStat2, ErrMsg2 ); if(Failed()) return
   
   ! We call the EigenSolver here only so that we get a print-out the eigenvalues from the full system (minus Reaction DOF)
   ! The results, Phi is not used in the remainder of this Init subroutine, Omega goes to outsummary.
   CALL EigenSolve( Init%K, Init%M, Init%TDOF, FEMparams%NOmega, .True., Init, p, FEMparams%Modes, FEMparams%Omega, ErrStat2, ErrMsg2 ); if(Failed()) return
   

   ! --- Craig-Bampton reduction (sets many parameters)
   CALL Craig_Bampton(Init, p, CBparams, ErrStat2, ErrMsg2); if(Failed()) return

   ! --- Initial system states 
   IF ( p%qmL > 0 ) THEN
      CALL AllocAry(x%qm,       p%qmL, 'x%qm',       ErrStat2, ErrMsg2 ); if(Failed()) return
      CALL AllocAry(x%qmdot,    p%qmL, 'x%qmdot',    ErrStat2, ErrMsg2 ); if(Failed()) return
      CALL AllocAry(m%qmdotdot, p%qmL, 'm%qmdotdot', ErrStat2, ErrMsg2 ); if(Failed()) return
      x%qm      = 0.0_ReKi   
      x%qmdot   = 0.0_ReKi
      m%qmdotdot= 0.0_ReKi
   END IF
   
   xd%DummyDiscState  = 0.0_ReKi
   z%DummyConstrState = 0.0_ReKi

   ! Allocate OtherState%xdot if using multi-step method; initialize n
   IF ( ( p%IntMethod .eq. 2) .OR. ( p%IntMethod .eq. 3)) THEN
      !bjj: note that the way SD_UpdateStates is implemented, "n" doesn't need to be initialized here
      Allocate( OtherState%xdot(4), STAT=ErrStat2 )
      IF (ErrStat2 /= 0) THEN
         CALL SetErrStat ( ErrID_Fatal, 'Error allocating OtherState%xdot', ErrStat, ErrMsg, 'SD_Init' )
         CALL CleanUp()
         RETURN
      END IF
   ENDIF
 
   ! Allocate miscellaneous variables, used only to avoid temporary copies of variables allocated/deallocated and sometimes recomputed each time
   CALL AllocMiscVars(p, m, ErrStat2, ErrMsg2); if(Failed()) return

   ! --- Write the summary file
   IF ( Init%SSSum ) THEN 
      ! note p%KBB/MBB are KBBt/MBBt
      ! Write a summary of the SubDyn Initialization                     
      CALL OutSummary(Init,p,FEMparams,CBparams,  ErrStat2, ErrMsg2); if(Failed()) return
      IF( ALLOCATED(Init%K) ) DEALLOCATE(Init%K)
      IF( ALLOCATED(Init%M) ) DEALLOCATE(Init%M)     
   ENDIF 
      
   ! --- Initialize Inputs and Outputs
   ! Create the input and output meshes associated with Transition Piece reference point       
   CALL CreateTPMeshes( InitInput%TP_RefPoint, u%TPMesh, y%Y1Mesh, ErrStat2, ErrMsg2 ); if(Failed()) return
   
   ! Construct the input mesh for the interior nodes which result from the Craig-Bampton reduction
   CALL CreateY2Meshes( Init%NNode, Init%Nodes, Init%NInterf, p%IDI, p%NNodes_L, p%IDL, p%NReact, p%IDC, u%LMesh, y%Y2Mesh, ErrStat2, ErrMsg2 ); if(Failed()) return
   
   ! Initialize the outputs & Store mapping between nodes and elements  
   CALL SDOUT_Init( Init, y, p, m, InitOut, InitInput%WtrDpth, ErrStat2, ErrMsg2 ); if(Failed()) return
   
   ! Determine if we need to perform output file handling
   IF ( p%OutSwtch == 1 .OR. p%OutSwtch == 3 ) THEN  
       CALL SDOUT_OpenOutput( SD_ProgDesc, Init%RootName, p, InitOut, ErrStat2, ErrMsg2 ); if(Failed()) return
   END IF
      
   
   ! Tell GLUECODE the SubDyn timestep interval 
   Interval = p%SDdeltaT
   CALL CleanUp()

CONTAINS
   LOGICAL FUNCTION Failed()
        call SetErrStat(ErrStat2, ErrMsg2, ErrStat, ErrMsg, 'SD_Init') 
        Failed =  ErrStat >= AbortErrLev
        if (Failed) call CleanUp()
   END FUNCTION Failed
   
   SUBROUTINE CleanUp()   
      CALL SD_DestroyInitType(Init,   ErrStat2, ErrMsg2)
      CALL SD_DestroyCB_MatArrays(  CBparams,  ErrStat2, ErrMsg2 )  ! local variables
      CALL SD_DestroyFEM_MatArrays( FEMparams, ErrStat2, ErrMsg2 )  ! local variables
   END SUBROUTINE CleanUp

END SUBROUTINE SD_Init

!----------------------------------------------------------------------------------------------------------------------------------
!> Loose coupling routine for solving for constraint states, integrating continuous states, and updating discrete and other states.
!! Continuous, discrete, constraint, and other states are updated for t + Interval.
SUBROUTINE SD_UpdateStates( t, n, Inputs, InputTimes, p, x, xd, z, OtherState, m, ErrStat, ErrMsg )
      REAL(DbKi),                         INTENT(IN   ) :: t               !< Current simulation time in seconds
      INTEGER(IntKi),                     INTENT(IN   ) :: n               !< Current step of the simulation: t = n*Interval
      TYPE(SD_InputType),                 INTENT(INOUT) :: Inputs(:)       !< Inputs at Times
      REAL(DbKi),                         INTENT(IN   ) :: InputTimes(:)   !< Times in seconds associated with Inputs
      TYPE(SD_ParameterType),             INTENT(IN   ) :: p               !< Parameters
      TYPE(SD_ContinuousStateType),       INTENT(INOUT) :: x               !< Input: Continuous states at t;
                                                                           !!   Output: Continuous states at t + Interval
      TYPE(SD_DiscreteStateType),         INTENT(INOUT) :: xd              !< Input: Discrete states at t;
                                                                           !!   Output: Discrete states at t + Interval
      TYPE(SD_ConstraintStateType),       INTENT(INOUT) :: z               !< Input: Constraint states at t;
                                                                           !!   Output: Constraint states at t + Interval
      TYPE(SD_OtherStateType),            INTENT(INOUT) :: OtherState      !< Input: Other states at t;
                                                                           !!   Output: Other states at t + Interval
      TYPE(SD_MiscVarType),               INTENT(INOUT) :: m               !< Misc/optimization variables
      INTEGER(IntKi),                     INTENT(  OUT) :: ErrStat         !< Error status of the operation
      CHARACTER(*),                       INTENT(  OUT) :: ErrMsg          !< Error message if ErrStat /= ErrID_None
      ! Initialize variables
      ErrStat   = ErrID_None           ! no error has occurred
      ErrMsg    = ""
            
      IF ( p%qml == 0) RETURN ! no retained modes = no states
        
      IF (p%IntMethod .eq. 1) THEN
         CALL SD_RK4( t, n, Inputs, InputTimes, p, x, xd, z, OtherState, m, ErrStat, ErrMsg )
      ELSEIF (p%IntMethod .eq. 2) THEN
         CALL SD_AB4( t, n, Inputs, InputTimes, p, x, xd, z, OtherState, m, ErrStat, ErrMsg )
      ELSEIF (p%IntMethod .eq. 3) THEN
         CALL SD_ABM4( t, n, Inputs, InputTimes, p, x, xd, z, OtherState, m, ErrStat, ErrMsg )
      ELSE  
         CALL SD_AM2( t, n, Inputs, InputTimes, p, x, xd, z, OtherState, m, ErrStat, ErrMsg )
      END IF
      
END SUBROUTINE SD_UpdateStates


!----------------------------------------------------------------------------------------------------------------------------------
!> Routine for computing outputs, used in both loose and tight coupling.
SUBROUTINE SD_CalcOutput( t, u, p, x, xd, z, OtherState, y, m, ErrStat, ErrMsg )
      REAL(DbKi),                   INTENT(IN   )  :: t           !< Current simulation time in seconds
      TYPE(SD_InputType),           INTENT(IN   )  :: u           !< Inputs at t
      TYPE(SD_ParameterType),       INTENT(IN   )  :: p           !< Parameters
      TYPE(SD_ContinuousStateType), INTENT(IN   )  :: x           !< Continuous states at t
      TYPE(SD_DiscreteStateType),   INTENT(IN   )  :: xd          !< Discrete states at t
      TYPE(SD_ConstraintStateType), INTENT(IN   )  :: z           !< Constraint states at t
      TYPE(SD_OtherStateType),      INTENT(IN   )  :: OtherState  !< Other states at t
      TYPE(SD_OutputType),          INTENT(INOUT)  :: y           !< Outputs computed at t (Input only so that mesh con-
                                                                  !!   nectivity information does not have to be recalculated)
      TYPE(SD_MiscVarType),         INTENT(INOUT)  :: m           !< Misc/optimization variables
      INTEGER(IntKi),               INTENT(  OUT)  :: ErrStat     !< Error status of the operation
      CHARACTER(*),                 INTENT(  OUT)  :: ErrMsg      !< Error message if ErrStat /= ErrID_None
      !locals
      INTEGER(IntKi)               :: L1,L2       ! partial Lengths of state and input arrays
      INTEGER(IntKi)               :: I,J         ! Counters
      REAL(ReKi)                   :: AllOuts(0:MaxOutPts+p%OutAllInt*p%OutAllDims)
      REAL(ReKi)                   :: rotations(3)
      REAL(ReKi)                   :: ULS(p%DOFL),  UL0m(p%DOFL),  FLt(p%DOFL)  ! Temporary values in static improvement method
      REAL(ReKi)                   :: Y1(6)
      INTEGER(IntKi)               :: startDOF
      REAL(ReKi)                   :: DCM(3,3),junk(6,p%NNodes_L)
      REAL(ReKi)                   :: HydroForces(6*p%NNodes_I) !  !Forces from all interface nodes listed in one big array  ( those translated to TP ref point HydroTP(6) are implicitly calculated in the equations)
      TYPE(SD_ContinuousStateType) :: dxdt        ! Continuous state derivatives at t- for output file qmdotdot purposes only
      INTEGER(IntKi)               :: ErrStat2    ! Error status of the operation (occurs after initial error)
      CHARACTER(ErrMsgLen)         :: ErrMsg2     ! Error message if ErrStat2 /= ErrID_None
                                                 
      ! Initialize ErrStat
      ErrStat = ErrID_None
      ErrMsg  = ""
                                    
      ! Compute the small rotation angles given the input direction cosine matrix
      rotations  = GetSmllRotAngs(u%TPMesh%Orientation(:,:,1), ErrStat2, Errmsg2); if(Failed()) return
      
      ! Inputs at the transition piece:
      m%u_TP       = (/REAL(u%TPMesh%TranslationDisp(:,1),ReKi), rotations/)
      m%udot_TP    = (/u%TPMesh%TranslationVel( :,1), u%TPMesh%RotationVel(:,1)/)
      m%udotdot_TP = (/u%TPMesh%TranslationAcc( :,1), u%TPMesh%RotationAcc(:,1)/)
      ! Inputs on interior nodes:
      CALL ConstructUFL( u, p, m%UFL )

      !________________________________________
      ! Set motion outputs on y%Y2mesh
      !________________________________________
      ! Y2 = C2*x + D2*u + F2 (Eq. 17)
      m%UR_bar        =                                      matmul( p%TI      , m%u_TP       )  ! UR_bar         [ Y2(1) =       0*x(1) + D2(1,1)*u(1) ]      
      m%UR_bar_dot    =                                      matmul( p%TI      , m%udot_TP    )  ! UR_bar_dot     [ Y2(3) =       0*x(1) + D2(3,2)*u(2) ]
      m%UR_bar_dotdot =                                      matmul( p%TI      , m%udotdot_TP )  ! U_R_bar_dotdot [ Y2(5) =       0*x(2) + D2(5,3)*u(3) ] 

      IF ( p%qml > 0) THEN
         m%UL            = matmul( p%PhiM,  x%qm    )      + matmul( p%PhiRb_TI, m%u_TP       )  ! UL             [ Y2(2) = C2(2,1)*x(1) + D2(2,1)*u(1) ] : IT MAY BE MODIFIED LATER IF STATIC IMPROVEMENT
         m%UL_dot        = matmul( p%PhiM,  x%qmdot )      + matmul( p%PhiRb_TI, m%udot_TP    )  ! UL_dot         [ Y2(4) = C2(2,2)*x(2) + D2(4,2)*u(2) ]      
         m%UL_dotdot     = matmul( p%C2_61, x%qm    )      + matmul( p%C2_62   , x%qmdot )    &  ! UL_dotdot      [ Y2(6) = C2(6,1)*x(1) + C2(6,2)*x(2) ...
                         + matmul( p%D2_63, m%udotdot_TP ) + matmul( p%D2_64,    m%UFL      ) &  !                        + D2(6,3)*u(3) + D2(6,4)*u(4) ...  ! -> bjj: this line takes up a lot of time. are any matrices sparse?
                                  + p%F2_61                                                                                 !                        + F2(6) ]                  
      ELSE ! There are no states when p%qml=0 (i.e., no retained modes: p%Nmodes=0), so we omit those portions of the equations
         m%UL            =                                   matmul( p%PhiRb_TI, m%u_TP       )  ! UL             [ Y2(2) =       0*x(1) + D2(2,1)*u(1) ] : IT MAY BE MODIFIED LATER IF STATIC IMPROVEMENT
         m%UL_dot        =                                   matmul( p%PhiRb_TI, m%udot_TP    )  ! UL_dot         [ Y2(4) =       0*x(2) + D2(4,2)*u(2) ]      
         m%UL_dotdot     =                                   matmul( p%PhiRb_TI, m%udotdot_TP )  ! UL_dotdot      [ Y2(6) =       0*x(:) + D2(6,3)*u(3) + 0*u(4) + 0]
      END IF
      
      !STATIC IMPROVEMENT METHOD  ( modify UL )
      IF (p%SttcSolve) THEN
         FLt  = MATMUL(p%PhiL_T,                  m%UFL + p%FGL)  ! -> bjj: todo: this line takes up A LOT of time. is PhiL sparse???? no (solution: don't call this routine thousands of time to calculate the jacobian)
         ULS  = MATMUL(p%PhiLInvOmgL2,            FLt          )  ! -> bjj: todo: this line takes up A LOT of time. is PhiL sparse????
         m%UL = m%UL + ULS 
          
         IF ( p%qml > 0) THEN
            UL0M = MATMUL(p%PhiLInvOmgL2(:,1:p%qmL), FLt(1:p%qmL)       )
            m%UL = m%UL - UL0M 
         END IF          
      ENDIF    
                                                            
      ! --------------------------------------------------------------------------------- 
      ! Place the outputs onto interface node portion of Y2 output mesh        
      ! ---------------------------------------------------------------------------------
      DO I = 1, p%NNodes_I 
         startDOF = (I-1)*6 + 1
         ! Construct the direction cosine matrix given the output angles
         CALL SmllRotTrans( 'UR_bar input angles', m%UR_bar(startDOF + 3), m%UR_bar(startDOF + 4), m%UR_bar(startDOF + 5), DCM, '', ErrStat2, ErrMsg2 )
         CALL SetErrStat(ErrStat2, ErrMsg2, ErrStat, ErrMsg, 'SD_CalcOutput')

         y%Y2mesh%TranslationDisp (:,I)     = m%UR_bar  (       startDOF     : startDOF + 2 )
         y%Y2mesh%Orientation     (:,:,I)   = DCM
         y%Y2mesh%TranslationVel  (:,I)     = m%UR_bar_dot (    startDOF     : startDOF + 2 )
         y%Y2mesh%RotationVel     (:,I)     = m%UR_bar_dot (    startDOF + 3 : startDOF + 5 )
         y%Y2mesh%TranslationAcc  (:,I)     = m%UR_bar_dotdot ( startDOF     : startDOF + 2 )
         y%Y2mesh%RotationAcc     (:,I)     = m%UR_bar_dotdot ( startDOF + 3 : startDOF + 5 )
                  
      ENDDO
     
      ! --------------------------------------------------------------------------------- 
      ! Place the outputs onto interior node portion of Y2 output mesh 
      ! ---------------------------------------------------------------------------------      
      DO I = 1, p%NNodes_L   !Only interior nodes here     
         ! starting index in the master arrays for the current node    
         startDOF = (I-1)*6 + 1
         
         ! index into the Y2Mesh
         J = p%NNodes_I + I
       
         ! Construct the direction cosine matrix given the output angles
         CALL SmllRotTrans( 'UL input angles', m%UL(startDOF + 3), m%UL(startDOF + 4), m%UL(startDOF + 5), DCM, '', ErrStat2, ErrMsg2 )
            CALL SetErrStat(ErrStat2, ErrMsg2, ErrStat, ErrMsg, 'SD_CalcOutput')
         
         ! Y2 = Interior node displacements and velocities  for use as inputs to HydroDyn
         y%Y2mesh%TranslationDisp (:,J)     = m%UL     ( startDOF     : startDOF + 2 )
         y%Y2mesh%Orientation     (:,:,J)   = DCM
         y%Y2mesh%TranslationVel  (:,J)     = m%UL_dot ( startDOF     : startDOF + 2 )
         y%Y2mesh%RotationVel     (:,J)     = m%UL_dot ( startDOF + 3 : startDOF + 5 )
         
      END DO
      
      !Repeat for the acceleration, there should be a way to combine into 1 loop
      L1 = p%NNodes_I+1
      L2 = p%NNodes_I+p%NNodes_L
      junk=   RESHAPE(m%UL_dotdot,(/6  ,p%NNodes_L/)) 
      y%Y2mesh%TranslationAcc (  :,L1:L2)   = junk(1:3,:) 
      y%Y2mesh%RotationAcc    (  :,L1:L2)   = junk(4:6,:) 
      
      ! ---------------------------------------------------------------------------------
      ! Base reaction nodes
      ! ---------------------------------------------------------------------------------
      L1 = p%NNodes_I+p%NNodes_L+1   
      L2 = p%NNodes_I+p%NNodes_L+p%NReact

      y%Y2mesh%TranslationDisp(  :,L1:L2)   = 0.0
      CALL Eye( y%Y2mesh%Orientation(:,:,L1:L2), ErrStat2, ErrMsg2 ) ; if(Failed()) return

      y%Y2mesh%TranslationVel (  :,L1:L2)   = 0.0
      y%Y2mesh%RotationVel    (  :,L1:L2)   = 0.0
      y%Y2mesh%TranslationAcc (  :,L1:L2)   = 0.0
      y%Y2mesh%RotationAcc    (  :,L1:L2)   = 0.0

      !________________________________________
      ! Set loads outputs on y%Y1Mesh
      !________________________________________
      ! ---------------------------------------------------------------------------------
      !Y1= TP reaction Forces, i.e. force that the jacket exerts onto the TP and above  
      ! ---------------------------------------------------------------------------------
      ! Eq. 15: Y1 = -(C1*x + D1*u + FY)  [note the negative sign!!!!]
      !NEED TO ADD HYDRODYNAMIC FORCES AT THE Interface NODES
        !Aggregate the forces and moments at the interface nodes to the reference point
        !TODO: where are these HydroTP, HydroForces documented?
      DO I = 1, p%NNodes_I 
         startDOF = (I-1)*6 + 1
         !Take care of Hydrodynamic Forces that will go into INterface Forces later
         HydroForces(startDOF:startDOF+5 ) =  (/u%LMesh%Force(:,I),u%LMesh%Moment(:,I)/)  !(6,NNODES_I)
      ENDDO
                
      !HydroTP =  matmul(transpose(p%TI),HydroForces) ! (6,1) calculated below
      ! note: matmul( HydroForces, p%TI ) = matmul( transpose(p%TI), HydroForces) because HydroForces is 1-D            
      IF ( p%qml > 0) THEN
         Y1 = -(   matmul(p%C1_11, x%qm) + matmul(p%C1_12,x%qmdot)                                    &  ! -(   C1(1,1)*x(1) + C1(1,2)*x(2)
                 + matmul(p%KBB,   m%u_TP) + matmul(p%D1_13, m%udotdot_TP) + matmul(p%D1_14, m%UFL)   &  !    + D1(1,1)*u(1) + 0*u(2) + D1(1,3)*u(3) + D1(1,4)*u(4)
                 - matmul( HydroForces, p%TI )  + p%FY )                                                                            !    + D1(1,5)*u(5) + Fy(1) )
      ELSE ! No retained modes, so there are no states
         Y1 = -( matmul(p%KBB,   m%u_TP) + matmul(p%MBB, m%udotdot_TP) + matmul(p%D1_14, m%UFL)   &  ! -(  0*x + D1(1,1)*u(1) + 0*u(2) + D1(1,3)*u(3) + D1(1,4)*u(4)
                 - matmul( HydroForces, p%TI )  + p%FY )                                             !    + D1(1,5)*u(5) + Fy(1) )
      END IF
      
      ! values on the interface mesh are Y1 (SubDyn forces) + Hydrodynamic forces
      y%Y1Mesh%Force (:,1) = Y1(1:3) 
      y%Y1Mesh%Moment(:,1) = Y1(4:6) 
            
     !________________________________________
     ! CALCULATE OUTPUT TO BE WRITTEN TO FILE 
     !________________________________________
     ! OutSwtch determines whether or not to actually output results via the WriteOutput array
     !    0 = No one needs the SubDyn outputs provided via the WriteOutput array.
     !    1 = SubDyn will generate an output file of its own.  
     !    2 = the caller will handle the outputs, but SubDyn needs to provide them.
     !    3 = Both 1 and 2
      IF ( p%OutSwtch > 0 ) THEN
         ! call CalcContStateDeriv one more time to store these qmdotdot for debugging purposes in the output file
         !find xdot at t
         IF ( p%NModes > 0 ) THEN
            ! note that this re-sets m%udotdot_TP and m%UFL, but they are the same values as earlier in this routine so it doesn't change results in SDOut_MapOutputs()
            CALL SD_CalcContStateDeriv( t, u, p, x, xd, z, OtherState, m, dxdt, ErrStat2, ErrMsg2 ); if(Failed()) return
            !Assign the acceleration to the x variable since it will be used for output file purposes for SSqmdd01-99, and dxdt will disappear
            m%qmdotdot=dxdt%qmdot
            ! Destroy dxdt because it is not necessary for the rest of the subroutine
            CALL SD_DestroyContState( dxdt, ErrStat2, ErrMsg2); if(Failed()) return
         END IF
          
         ! Write the previous output data into the output file           
         IF ( ( p%OutSwtch == 1 .OR. p%OutSwtch == 3 ) .AND. ( t > m%LastOutTime ) ) THEN
            IF ((m%Decimat .EQ. p%OutDec) .OR. (m%Decimat .EQ. 0))  THEN
               m%Decimat=1  !reset counter
               CALL SDOut_WriteOutputs( p%UnJckF, m%LastOutTime, m%SDWrOutput, p, ErrStat2, ErrMsg2 ); if(Failed()) return
            ELSE      
               m%Decimat=m%Decimat+1
            ENDIF
         END IF        
         
         ! Map calculated results into the AllOuts Array + perform averaging and all necessary extra calculations
         CALL SDOut_MapOutputs(t, u,p,x,y, m, AllOuts, ErrStat2, ErrMsg2); if(Failed()) return
            
         ! Put the output data in the WriteOutput array
         DO I = 1,p%NumOuts+p%OutAllInt*p%OutAllDims
            y%WriteOutput(I) = p%OutParam(I)%SignM * AllOuts( p%OutParam(I)%Indx )
            IF ( p%OutSwtch == 1 .OR. p%OutSwtch == 3 ) THEN
               m%SDWrOutput(I) = y%WriteOutput(I)            
            END IF                        
         END DO
         m%LastOutTime   = t
      ENDIF           
  
CONTAINS
   LOGICAL FUNCTION Failed()
        call SetErrStat(ErrStat2, ErrMsg2, ErrStat, ErrMsg, 'SD_CalcOutput') 
        Failed =  ErrStat >= AbortErrLev
        if (Failed) call CleanUp()
   END FUNCTION Failed
   
   SUBROUTINE CleanUp
       CALL SD_DestroyContState( dxdt, ErrStat2, ErrMsg2)
   END SUBROUTINE CleanUp

END SUBROUTINE SD_CalcOutput

!----------------------------------------------------------------------------------------------------------------------------------
!> Tight coupling routine for computing derivatives of continuous states
!! note that this also sets m%UFL and m%udotdot_TP
SUBROUTINE SD_CalcContStateDeriv( t, u, p, x, xd, z, OtherState, m, dxdt, ErrStat, ErrMsg )
      REAL(DbKi),                   INTENT(IN   )  :: t           !< Current simulation time in seconds
      TYPE(SD_InputType),           INTENT(IN   )  :: u           !< Inputs at t
      TYPE(SD_ParameterType),       INTENT(IN   )  :: p           !< Parameters
      TYPE(SD_ContinuousStateType), INTENT(IN)     :: x           !< Continuous states at t -WHY IS THIS INOUT and not JUST IN? RRD, changed to IN on2/19/14 check with Greg
      TYPE(SD_DiscreteStateType),   INTENT(IN   )  :: xd          !< Discrete states at t
      TYPE(SD_ConstraintStateType), INTENT(IN   )  :: z           !< Constraint states at t
      TYPE(SD_OtherStateType),      INTENT(IN   )  :: OtherState  !< Other states at t
      TYPE(SD_MiscVarType),         INTENT(INOUT)  :: m           !< Misc/optimization variables
      TYPE(SD_ContinuousStateType), INTENT(  OUT)  :: dxdt        !< Continuous state derivatives at t
      INTEGER(IntKi),               INTENT(  OUT)  :: ErrStat     !< Error status of the operation
      CHARACTER(*),                 INTENT(  OUT)  :: ErrMsg      !< Error message if ErrStat /= ErrID_None
      INTEGER(IntKi)       :: ErrStat2
      CHARACTER(ErrMsgLen) :: ErrMsg2
      ! Initialize ErrStat
      ErrStat = ErrID_None
      ErrMsg  = ""
          
      ! INTENT(OUT) automatically deallocates the arrays on entry, we have to allocate them here
      CALL AllocAry(dxdt%qm,    p%qmL, 'dxdt%qm',    ErrStat2, ErrMsg2 ); CALL SetErrStat ( ErrStat2, ErrMsg2, ErrStat, ErrMsg, 'SD_CalcContStateDeriv' )
      CALL AllocAry(dxdt%qmdot, p%qmL, 'dxdt%qmdot', ErrStat2, ErrMsg2 ); CALL SetErrStat ( ErrStat2, ErrMsg2, ErrStat, ErrMsg, 'SD_CalcContStateDeriv' )
      IF ( ErrStat >= AbortErrLev ) RETURN
         
      IF ( p%qmL == 0 ) RETURN
      
      ! form u(3) in Eq. 10:
      m%udotdot_TP = (/u%TPMesh%TranslationAcc(:,1), u%TPMesh%RotationAcc(:,1)/)
      
      ! form u(4) in Eq. 10:
      CALL ConstructUFL( u, p, m%UFL )
      
      !Equation 12: X=A*x + B*u + Fx (Eq 12)
      dxdt%qm= x%qmdot

      ! NOTE: matmul( TRANSPOSE(p%PhiM), m%UFL ) = matmul( m%UFL, p%PhiM ) because UFL is 1-D
                != a(2,1) * x(1)   +   a(2,2) * x(2)         +  b(2,3) * u(3)                       + b(2,4) * u(4)                   + fx(2) 
     !dxdt%qmdot = p%NOmegaM2*x%qm + p%N2OmegaMJDamp*x%qmdot - matmul(p%MMB,m%udotdot_TP)  + matmul(p%PhiM_T,m%UFL) + p%FX 
      dxdt%qmdot = p%NOmegaM2*x%qm + p%N2OmegaMJDamp*x%qmdot - matmul(p%MMB,m%udotdot_TP)  + matmul(m%UFL, p%PhiM ) + p%FX 

END SUBROUTINE SD_CalcContStateDeriv

!-----------------------------------------------------------------------------------------------------------------------
SUBROUTINE SD_Input(SDInputFile, Init, p, ErrStat,ErrMsg)
   CHARACTER(*),            INTENT(IN)     :: SDInputFile
   TYPE(SD_InitType) ,      INTENT(INOUT)  :: Init
   TYPE(SD_ParameterType) , INTENT(INOUT)  :: p
   INTEGER(IntKi),          INTENT(  OUT)  :: ErrStat   ! Error status of the operation
   CHARACTER(*),            INTENT(  OUT)  :: ErrMsg    ! Error message if ErrStat /= ErrID_None
! local variable for input and output
CHARACTER(1024)              :: PriPath                                         ! The path to the primary input file
CHARACTER(1024)              :: Line                                            ! String to temporarially hold value of read line
INTEGER                      :: Sttus
CHARACTER(64), ALLOCATABLE   :: StrArray(:)  ! Array of strings, for better control of table inputs
LOGICAL                      :: Echo  
LOGICAL                      :: LegacyFormat
LOGICAL                      :: bNumeric
INTEGER(IntKi)               :: UnIn
INTEGER(IntKi)               :: nColumns
INTEGER(IntKi)               :: IOS
INTEGER(IntKi)               :: UnEc   !Echo file ID

REAL(ReKi),PARAMETER        :: WrongNo=-9999.   ! Placeholder value for bad(old) values in JDampings

INTEGER(IntKi)               :: I, J, flg, K
REAL(ReKi)                   :: Dummy_ReAry(SDMaxInpCols) 
INTEGER(IntKi)               :: Dummy_IntAry(SDMaxInpCols)
INTEGER(IntKi)       :: ErrStat2
CHARACTER(ErrMsgLen) :: ErrMsg2
! Initialize ErrStat
ErrStat = ErrID_None
ErrMsg  = ""

UnEc = -1 
Echo = .FALSE.

CALL GetNewUnit( UnIn )   
  
CALL OpenFInpfile(UnIn, TRIM(SDInputFile), ErrStat2, ErrMsg2)

IF ( ErrStat2 /= ErrID_None ) THEN
   Call Fatal('Could not open SubDyn input file')
   return
END IF

CALL GetPath( SDInputFile, PriPath )    ! Input files will be relative to the path where the primary input file is located.


!-------------------------- HEADER ---------------------------------------------
CALL ReadCom( UnIn, SDInputFile, 'SubDyn input file header line 1', ErrStat2, ErrMsg2 ); if(Failed()) return
CALL ReadCom( UnIn, SDInputFile, 'SubDyn input file header line 2', ErrStat2, ErrMsg2 ); if(Failed()) return

!-------------------------- SIMULATION CONTROL PARAMETERS ----------------------
CALL ReadCom( UnIn, SDInputFile, ' SIMULATION CONTROL PARAMETERS ', ErrStat2, ErrMsg2 ); if(Failed()) return
CALL ReadVar(UnIn, SDInputFile, Echo, 'Echo', 'Echo Input File Logic Variable',ErrStat2, ErrMsg2); if(Failed()) return

IF ( Echo )  THEN 
   CALL OpenEcho ( UnEc, TRIM(Init%RootName)//'.ech' ,ErrStat2, ErrMsg2)
   IF ( ErrStat2 /= 0 ) THEN
      CALL Fatal("Could not open SubDyn echo file")
      return
   END IF
   REWIND(UnIn)
   !bjj: note we don't need to do error checking here; it was already checked (this is just a repeat of above)
   CALL ReadCom( UnIn, SDInputFile, 'SubDyn input file header line 1', ErrStat2, ErrMsg2 )
   CALL ReadCom( UnIn, SDInputFile, 'SubDyn input file header line 2', ErrStat2, ErrMsg2 )
   CALL ReadCom( UnIn, SDInputFile, 'SIMULATION CONTROL PARAMETERS'  , ErrStat2, ErrMsg2, UnEc )
   CALL ReadVar( UnIn, SDInputFile, Echo, 'Echo', 'Echo Input File Logic Variable',ErrStat2, ErrMsg2, UnEc )
ENDIF 

! Read time step   ("default" means use the glue-code default)
CALL ReadVar( UnIn, SDInputFile, Line, 'SDdeltaT', 'Subdyn Time Step',ErrStat2, ErrMsg2, UnEc ); if(Failed()) return

CALL Conv2UC( Line )    ! Convert Line to upper case.
IF ( TRIM(Line) == 'DEFAULT' )  THEN   ! .TRUE. when one wants to use the default value timestep provided by the glue code.
    p%SDdeltaT=Init%DT
ELSE                                   ! The input must have been specified numerically.
   READ (Line,*,IOSTAT=IOS)  p%SDdeltaT
   CALL CheckIOS ( IOS, SDInputFile, 'SDdeltaT', NumType, ErrStat2,ErrMsg2 ); if(Failed()) return

   IF ( ( p%SDdeltaT <=  0 ) )  THEN 
      call Fatal('SDdeltaT must be greater than or equal to 0.')
      return         
   END IF  
END IF
      
CALL ReadVar ( UnIn, SDInputFile, p%IntMethod, 'IntMethod', 'Integration Method',ErrStat2, ErrMsg2, UnEc ); if(Failed()) return
CALL ReadLVar(UnIn, SDInputFile, p%SttcSolve, 'SttcSolve', 'Solve dynamics about static equilibrium point', ErrStat2, ErrMsg2, UnEc); if(Failed()) return
!-------------------- FEA and CRAIG-BAMPTON PARAMETERS---------------------------
CALL ReadCom  ( UnIn, SDInputFile, ' FEA and CRAIG-BAMPTON PARAMETERS ', ErrStat2, ErrMsg2, UnEc ); if(Failed()) return
CALL ReadIVar ( UnIn, SDInputFile, Init%FEMMod, 'FEMMod', 'FEM analysis mode'             ,ErrStat2, ErrMsg2, UnEc ); if(Failed()) return ! 0= Euler-Bernoulli(E-B); 1=Tapered E-B; 2= Timoshenko; 3= tapered Timoshenko
CALL ReadIVar ( UnIn, SDInputFile, Init%NDiv  , 'NDiv'  , 'Number of divisions per member',ErrStat2, ErrMsg2, UnEc ); if(Failed()) return
CALL ReadLVar ( UnIn, SDInputFile, Init%CBMod , 'CBMod' , 'C-B mod flag'                  ,ErrStat2, ErrMsg2, UnEc ); if(Failed()) return

IF (Check( (p%IntMethod < 1) .OR.(p%IntMethod > 4)     , 'IntMethod must be 1 through 4.')) return
IF (Check( (Init%FEMMod < 0 ) .OR. ( Init%FEMMod > 4 ) , 'FEMMod must be 0, 1, 2, or 3.')) return
IF (Check( Init%NDiv < 1                               , 'NDiv must be a positive integer')) return

IF (Init%CBMod) THEN
   ! Nmodes - Number of interal modes to retain.
   CALL ReadIVar ( UnIn, SDInputFile, p%Nmodes, 'Nmodes', 'Number of internal modes',ErrStat2, ErrMsg2, UnEc ); if(Failed()) return

   IF (Check( p%Nmodes < 0 , 'Nmodes must be a non-negative integer.')) return
   
   if ( p%Nmodes > 0 ) THEN
      ! Damping ratios for retained modes
      CALL AllocAry(Init%JDampings, p%Nmodes, 'JDamping', ErrStat2, ErrMsg2) ; if(Failed()) return
      Init%JDampings=WrongNo !Initialize
   
      CALL ReadAry( UnIn, SDInputFile, Init%JDampings, p%Nmodes, 'JDamping', 'Damping ratio of the internal modes', ErrStat2, ErrMsg2, UnEc );
      ! note that we don't check the ErrStat2 here; if the user entered fewer than Nmodes values, we will use the
      ! last entry to fill in remaining values.
      !Check 1st value, we need at least one good value from user or throw error
<<<<<<< HEAD
      IF ((Init%JDampings(1) .LT. 0 ) .OR. (Init%JDampings(1) .GE. 100.0)) THEN
=======
      IF ((Init%JDampings(1) < 0 ) .OR. (Init%JDampings(1) >= 100.0)) THEN
>>>>>>> 7714d34f
            CALL Fatal('Damping ratio should be larger than 0 and less than 100')
            return
      ELSE
         DO I = 2, p%Nmodes
            IF ( Init%JDampings(I) .EQ. WrongNo ) THEN
               Init%Jdampings(I:p%Nmodes)=Init%JDampings(I-1)
               IF (i /= 2) THEN ! display an informational message if we're repeating the last value (unless we only entered one value)
                  ErrStat = ErrID_Info
                  ErrMsg  = 'Using damping ratio '//trim(num2lstr(Init%JDampings(I-1)))//' for modes '//trim(num2lstr(I))//' - '//trim(num2lstr(p%Nmodes))//'.'
               END IF
               EXIT
<<<<<<< HEAD
            ELSEIF ( ( Init%JDampings(I) .LT. 0 ) .OR.( Init%JDampings(I) .GE. 100.0 ) ) THEN    
=======
            ELSEIF ( ( Init%JDampings(I) < 0 ) .OR.( Init%JDampings(I) >= 100.0 ) ) THEN    
>>>>>>> 7714d34f
               CALL Fatal('Damping ratio should be larger than 0 and less than 100')
               return
            ENDIF      
        ENDDO
      ENDIF   
      IF (ErrStat2 /= ErrID_None .AND. Echo) THEN ! ReadAry had an error because it couldn't read the entire array so it didn't write this to the echo file; we assume the last-read values are used for remaining JDampings
         WRITE( UnEc, Ec_ReAryFrmt ) 'JDamping', 'Damping ratio of the internal modes', Init%Jdampings(1:MIN(p%Nmodes,NWTC_MaxAryLen))              
      END IF
   ELSE
      CALL ReadCom( UnIn, SDInputFile, 'JDamping', ErrStat2, ErrMsg2, UnEc ); if(Failed()) return
   END IF

ELSE   !CBMOD=FALSE  : all modes are retained, not sure how many they are yet
   !note at this stage I do not know DOFL yet; Nmodes will be updated later for the FULL FEM CASE. 
   p%Nmodes = -1
   !Ignore next line
   CALL ReadCom( UnIn, SDInputFile, 'Nmodes', ErrStat2, ErrMsg2, UnEc ); if(Failed()) return
   !Read 1 damping value for all modes
   CALL AllocAry(Init%JDampings, 1, 'JDamping', ErrStat2, ErrMsg2) ; if(Failed()) return
   CALL ReadVar ( UnIn, SDInputFile, Init%JDampings(1), 'JDampings', 'Damping ratio',ErrStat2, ErrMsg2, UnEc ); if(Failed()) return
<<<<<<< HEAD
   IF ( ( Init%JDampings(1) .LT. 0 ) .OR.( Init%JDampings(1) .GE. 100.0 ) ) THEN 
=======
   IF ( ( Init%JDampings(1) < 0 ) .OR.( Init%JDampings(1) >= 100.0 ) ) THEN 
>>>>>>> 7714d34f
         CALL Fatal('Damping ratio should be larger than 0 and less than 100.')
         RETURN
   ENDIF
ENDIF

IF ((p%Nmodes > 0) .OR. (.NOT.(Init%CBMod))) THEN !This if should not be at all, dampings should be divided by 100 regardless, also if CBmod=false p%Nmodes is undefined, but if Nmodes=0 then JDampings does not exist
   Init%JDampings = Init%JDampings/100.0_ReKi   !now the 20 is .20 as it should in all cases for 1 or Nmodes JDampings
END IF

!--------------------- STRUCTURE JOINTS: joints connect structure members -------------------------------
CALL ReadCom  ( UnIn, SDInputFile,               'STRUCTURE JOINTS'           ,ErrStat2, ErrMsg2, UnEc ); if(Failed()) return
CALL ReadIVar ( UnIn, SDInputFile, Init%NJoints, 'NJoints', 'Number of joints',ErrStat2, ErrMsg2, UnEc ); if(Failed()) return
CALL ReadCom  ( UnIn, SDInputFile,               'Joint Coordinates Headers'  ,ErrStat2, ErrMsg2, UnEc ); if(Failed()) return
CALL ReadCom  ( UnIn, SDInputFile,               'Joint Coordinates Units'    ,ErrStat2, ErrMsg2, UnEc ); if(Failed()) return
CALL AllocAry(Init%Joints, Init%NJoints, JointsCol, 'Joints', ErrStat2, ErrMsg2 ); if(Failed()) return
<<<<<<< HEAD
IF (Check(  Init%NJoints < 2, 'NJoints must be greater than 1')) return
! --- Reading first line to detect file format
READ(UnIn, FMT='(A)', IOSTAT=ErrStat2) Line  ; ErrMsg2='First line of joints array'; if (Failed()) return
! --- Reading first line to detect file format based on number of columns
nColumns=JointsCol
CALL AllocAry(StrArray, nColumns, 'StrArray',ErrStat2,ErrMsg2); if (Failed()) return 
CALL ReadCAryFromStr ( Line, StrArray, nColumns, 'Joints', 'First line of joints array', ErrStat2, ErrMsg2 )
if (ErrStat2/=0) then
   ! We try we 4 columns (legacy format)
   nColumns = 4
   deallocate(StrArray)
   CALL AllocAry(StrArray, nColumns, 'StrArray',ErrStat2,ErrMsg2); if (Failed()) return 
   CALL ReadCAryFromStr ( Line, StrArray, nColumns, 'Joints', 'First line of joints array', ErrStat2, ErrMsg2 ); if(Failed()) return
   print*,'!!!!!!!!!!!!!!!!!!!!!!!!!!!!!!!!!!!!!!!!!!!!!!!!!!!!!!!!!!!!!!!!!!!!!!!!!!!!!!!!!!!!'
   print*,'Warning: Legacy joints table format detected in SubDyn input file!' 
   print*,'         Some feature might be missing and only partial legacy support is provided.'
   print*,'         All joints are assumed cantilever, all members regular beams.' 
   print*,'         Visit: https://openfast.readthedocs.io/en/dev/source/user/api_change.html'
   print*,'         Look at the SubDyn API changes to adapt your input files.'
   print*,'!!!!!!!!!!!!!!!!!!!!!!!!!!!!!!!!!!!!!!!!!!!!!!!!!!!!!!!!!!!!!!!!!!!!!!!!!!!!!!!!!!!'
   Init%Joints(:,5) = idCantilever ! All joints assumed cantilever
   Init%Joints(:,6:JointsCol) = 0.0 ! remaining columns set to 0
   LegacyFormat=.True.  ! Legacy format - Delete me in 2024
else
   ! New format
   LegacyFormat=.False.
endif
! Extract fields from first line
DO I = 1, nColumns
   bNumeric = is_numeric(StrArray(I), Init%Joints(1,I)) ! Convert from string to float
ENDDO
! Read remaining lines
DO I = 2, Init%NJoints
   CALL ReadAry( UnIn, SDInputFile, Dummy_ReAry, nColumns, 'Joints', 'Joint number and coordinates', ErrStat2, ErrMsg2, UnEc ); if(Failed()) return
   Init%Joints(I,:) = Dummy_ReAry(1:nColumns)
=======
DO I = 1, Init%NJoints
   CALL ReadAry( UnIn, SDInputFile, Dummy_ReAry, JointsCol, 'Joints', 'Joint number and coordinates', ErrStat2, ErrMsg2, UnEc ); if(Failed()) return
   Init%Joints(I,:) = Dummy_ReAry(1:JointsCol)
>>>>>>> 7714d34f
ENDDO
IF (Check(  Init%NJoints < 2, 'NJoints must be greater than 1')) return

!---------- GO AHEAD  and ROTATE STRUCTURE IF DESIRED TO SIMULATE WINDS FROM OTHER DIRECTIONS -------------
CALL SubRotate(Init%Joints,Init%NJoints,Init%SubRotateZ)

!------------------- BASE REACTION JOINTS: T/F for Locked/Free DOF @ each Reaction Node ---------------------
! The joints should be all clamped for now 
CALL ReadCom  ( UnIn, SDInputFile,           'BASE REACTION JOINTS'                           ,ErrStat2, ErrMsg2, UnEc ); if(Failed()) return
CALL ReadIVar ( UnIn, SDInputFile, p%NReact, 'NReact', 'Number of joints with reaction forces',ErrStat2, ErrMsg2, UnEc ); if(Failed()) return
CALL ReadCom  ( UnIn, SDInputFile,           'Base reaction joints headers '                  ,ErrStat2, ErrMsg2, UnEc ); if(Failed()) return
CALL ReadCom  ( UnIn, SDInputFile,           'Base reaction joints units   '                  ,ErrStat2, ErrMsg2, UnEc ); if(Failed()) return
CALL AllocAry(p%Reacts, p%NReact, ReactCol, 'Reacts', ErrStat2, ErrMsg2 ); if(Failed()) return
DO I = 1, p%NReact
   CALL ReadAry( UnIn, SDInputFile, Dummy_IntAry, ReactCol, 'Reacts', 'Joint number and dof', ErrStat2 ,ErrMsg2, UnEc); if(Failed()) return
   p%Reacts(I,:) = Dummy_IntAry(1:ReactCol)
ENDDO
IF (Check ( ( p%NReact < 1 ) .OR. (p%NReact > Init%NJoints) , 'NReact must be greater than 0 and less than number of joints')) return

!------- INTERFACE JOINTS: T/F for Locked (to the TP)/Free DOF @each Interface Joint (only Locked-to-TP implemented thus far (=rigid TP)) ---------
! Joints with reaction forces, joint number and locked/free dof
CALL ReadCom  ( UnIn, SDInputFile,               'INTERFACE JOINTS'                     ,ErrStat2, ErrMsg2, UnEc ); if(Failed()) return
CALL ReadIVar ( UnIn, SDInputFile, Init%NInterf, 'NInterf', 'Number of joints fixed to TP',ErrStat2, ErrMsg2, UnEc ); if(Failed()) return
CALL ReadCom  ( UnIn, SDInputFile,               'Interface joints headers',ErrStat2, ErrMsg2, UnEc ); if(Failed()) return
CALL ReadCom  ( UnIn, SDInputFile,               'Interface joints units  ',ErrStat2, ErrMsg2, UnEc ); if(Failed()) return
CALL AllocAry(Init%Interf, Init%NInterf, InterfCol, 'Interf', ErrStat2, ErrMsg2); if(Failed()) return
DO I = 1, Init%NInterf
   CALL ReadIAry( UnIn, SDInputFile, Dummy_IntAry, InterfCol, 'Interf', 'Interface joint number and dof', ErrStat2,ErrMsg2, UnEc); if(Failed()) return
   Init%Interf(I,:) = Dummy_IntAry(1:InterfCol)
ENDDO
IF (Check( ( Init%NInterf < 0 ) .OR. (Init%NInterf > Init%NJoints), 'NInterf must be non-negative and less than number of joints.')) RETURN

!----------------------------------- MEMBERS --------------------------------------
! One day we will need to take care of COSMIDs for non-circular members
CALL ReadCom  ( UnIn, SDInputFile,             'Members '                     ,ErrStat2, ErrMsg2, UnEc ); if(Failed()) return
CALL ReadIVar ( UnIn, SDInputFile, p%NMembers, 'NMembers', 'Number of members',ErrStat2, ErrMsg2, UnEc ); if(Failed()) return
CALL ReadCom  ( UnIn, SDInputFile,             'Members Headers'              ,ErrStat2, ErrMsg2, UnEc ); if(Failed()) return
CALL ReadCom  ( UnIn, SDInputFile,             'Members Units  '              ,ErrStat2, ErrMsg2, UnEc ); if(Failed()) return
CALL AllocAry(Init%Members, p%NMembers, MembersCol, 'Members', ErrStat2, ErrMsg2)
<<<<<<< HEAD
Init%Members(:,:) = 0.0_ReKi
if (LegacyFormat) then
   nColumns = 5
else
   nColumns = MembersCol
endif
DO I = 1, p%NMembers
   CALL ReadAry( UnIn, SDInputFile, Dummy_IntAry, nColumns, 'Members', 'Member number and connectivity ', ErrStat2,ErrMsg2, UnEc); if(Failed()) return
   Init%Members(I,1:nColumns) = Dummy_IntAry(1:nColumns)
=======
DO I = 1, p%NMembers
   CALL ReadAry( UnIn, SDInputFile, Dummy_IntAry, MembersCol, 'Members', 'Member number and connectivity ', ErrStat2,ErrMsg2, UnEc); if(Failed()) return
   Init%Members(I,:) = Dummy_IntAry(1:MembersCol)
>>>>>>> 7714d34f
ENDDO   
IF (Check( p%NMembers < 1 , 'NMembers must be > 0')) return

!------------------ MEMBER X-SECTION PROPERTY data 1/2 [isotropic material for now: use this table if circular-tubular elements ------------------------
CALL ReadCom  ( UnIn, SDInputFile,                 ' Member X-Section Property Data 1/2 ',ErrStat2, ErrMsg2, UnEc ); if(Failed()) return
CALL ReadIVar ( UnIn, SDInputFile, Init%NPropSets, 'NPropSets', 'Number of property sets',ErrStat2, ErrMsg2, UnEc ); if(Failed()) return
CALL ReadCom  ( UnIn, SDInputFile,                 'Property Data 1/2 Header'            ,ErrStat2, ErrMsg2, UnEc ); if(Failed()) return
CALL ReadCom  ( UnIn, SDInputFile,                 'Property Data 1/2 Units '            ,ErrStat2, ErrMsg2, UnEc ); if(Failed()) return
CALL AllocAry(Init%PropSets, Init%NPropSets, PropSetsCol, 'ProSets', ErrStat2, ErrMsg2) ; if(Failed()) return
DO I = 1, Init%NPropSets
   CALL ReadAry( UnIn, SDInputFile, Dummy_ReAry, PropSetsCol, 'PropSets', 'PropSets number and values ', ErrStat2 , ErrMsg2, UnEc); if(Failed()) return
   Init%PropSets(I,:) = Dummy_ReAry(1:PropSetsCol)
ENDDO   
IF (Check( Init%NPropSets < 1 , 'NPropSets must be >0')) return

!------------------ MEMBER X-SECTION PROPERTY data 2/2 [isotropic material for now: use this table if any section other than circular, however provide COSM(i,j) below) ------------------------
CALL ReadCom  ( UnIn, SDInputFile,                  'Member X-Section Property Data 2/2 '               ,ErrStat2, ErrMsg2, UnEc ); if(Failed()) return
CALL ReadIVar ( UnIn, SDInputFile, Init%NXPropSets, 'NXPropSets', 'Number of non-circular property sets',ErrStat2, ErrMsg2, UnEc ); if(Failed()) return
CALL ReadCom  ( UnIn, SDInputFile,                  'Property Data 2/2 Header'                          ,ErrStat2, ErrMsg2, UnEc ); if(Failed()) return
CALL ReadCom  ( UnIn, SDInputFile,                  'Property Data 2/2 Unit  '                          ,ErrStat2, ErrMsg2, UnEc ); if(Failed()) return
CALL AllocAry(Init%XPropSets, Init%NXPropSets, XPropSetsCol, 'XPropSets', ErrStat2, ErrMsg2); if(Failed()) return
DO I = 1, Init%NXPropSets
   CALL ReadAry( UnIn, SDInputFile, Init%XPropSets(I,:), XPropSetsCol, 'XPropSets', 'XPropSets ID and values ', ErrStat2, ErrMsg2, UnEc ); if(Failed()) return
ENDDO   
IF (Check( Init%NXPropSets < 0, 'NXPropSets must be >=0')) return
<<<<<<< HEAD


if (.not. LegacyFormat) then
   !-------------------------- CABLE PROPERTIES  -------------------------------------
   CALL ReadCom  ( UnIn, SDInputFile,                  'Cable properties'                                 ,ErrStat2, ErrMsg2, UnEc ); if(Failed()) return
   CALL ReadIVar ( UnIn, SDInputFile, Init%NCablePropSets, 'NCablePropSets', 'Number of cable properties' ,ErrStat2, ErrMsg2, UnEc ); if(Failed()) return
   CALL ReadCom  ( UnIn, SDInputFile,                  'Cable properties Header'                          ,ErrStat2, ErrMsg2, UnEc ); if(Failed()) return
   CALL ReadCom  ( UnIn, SDInputFile,                  'Cable properties Unit  '                          ,ErrStat2, ErrMsg2, UnEc ); if(Failed()) return
   CALL AllocAry(Init%CablePropSets, Init%NCablePropSets, CablePropSetsCol, 'CablePropSets', ErrStat2, ErrMsg2); if(Failed()) return
   DO I = 1, Init%NCablePropSets
      CALL ReadAry( UnIn, SDInputFile, Init%CablePropSets(I,:), CablePropSetsCol, 'CablePropSets', 'CablePropSets ID and values ', ErrStat2, ErrMsg2, UnEc ); if(Failed()) return
   ENDDO   
   IF (Check( Init%NCablePropSets < 0, 'NCablePropSets must be >=0')) return
   !----------------------- RIGID LINK PROPERTIES ------------------------------------
   CALL ReadCom  ( UnIn, SDInputFile,                  'Rigid link properties'                                 ,ErrStat2, ErrMsg2, UnEc ); if(Failed()) return
   CALL ReadIVar ( UnIn, SDInputFile, Init%NRigidPropSets, 'NRigidPropSets', 'Number of rigid link properties' ,ErrStat2, ErrMsg2, UnEc ); if(Failed()) return
   CALL ReadCom  ( UnIn, SDInputFile,                  'Rigid link properties Header'                          ,ErrStat2, ErrMsg2, UnEc ); if(Failed()) return
   CALL ReadCom  ( UnIn, SDInputFile,                  'Rigid link properties Unit  '                          ,ErrStat2, ErrMsg2, UnEc ); if(Failed()) return
   CALL AllocAry(Init%RigidPropSets, Init%NRigidPropSets, RigidPropSetsCol, 'RigidPropSets', ErrStat2, ErrMsg2); if(Failed()) return
   DO I = 1, Init%NRigidPropSets
      CALL ReadAry( UnIn, SDInputFile, Init%RigidPropSets(I,:), RigidPropSetsCol, 'RigidPropSets', 'RigidPropSets ID and values ', ErrStat2, ErrMsg2, UnEc ); if(Failed()) return
   ENDDO   
   IF (Check( Init%NRigidPropSets < 0, 'NRigidPropSets must be >=0')) return
endif
=======
>>>>>>> 7714d34f

!---------------------- MEMBER COSINE MATRICES COSM(i,j) ------------------------
CALL ReadCom  ( UnIn, SDInputFile,              'Member direction cosine matrices '                   ,ErrStat2, ErrMsg2, UnEc ); if(Failed()) return
CALL ReadIVar ( UnIn, SDInputFile, Init%NCOSMs, 'NCOSMs', 'Number of unique direction cosine matrices',ErrStat2, ErrMsg2, UnEc ); if(Failed()) return
CALL ReadCom  ( UnIn, SDInputFile,              'Cosine Matrices Headers'                             ,ErrStat2, ErrMsg2, UnEc ); if(Failed()) return
CALL ReadCom  ( UnIn, SDInputFile,              'Cosine Matrices Units  '                             ,ErrStat2, ErrMsg2, UnEc ); if(Failed()) return
CALL AllocAry(Init%COSMs, Init%NCOSMs, COSMsCol, 'COSMs', ErrStat2, ErrMsg2); if(Failed()) return
DO I = 1, Init%NCOSMs
   CALL ReadAry( UnIn, SDInputFile, Init%COSMs(I,:), COSMsCol, 'CosM', 'Cosine Matrix IDs  and Values ', ErrStat2, ErrMsg2, UnEc ); if(Failed()) return
ENDDO   
IF (Check( Init%NCOSMs < 0     ,'NCOSMs must be >=0')) return

!------------------------ JOINT ADDITIONAL CONCENTRATED MASSES--------------------------
CALL ReadCom  ( UnIn, SDInputFile,              'Additional concentrated masses at joints '               ,ErrStat2, ErrMsg2, UnEc ); if(Failed()) return
CALL ReadIVar ( UnIn, SDInputFile, Init%NCMass, 'NCMass', 'Number of joints that have concentrated masses',ErrStat2, ErrMsg2, UnEc); if(Failed()) return
CALL ReadCom  ( UnIn, SDInputFile,              'Concentrated Mass Headers'                               ,ErrStat2, ErrMsg2, UnEc ); if(Failed()) return
CALL ReadCom  ( UnIn, SDInputFile,              'Concentrated Mass Units'                                 ,ErrStat2, ErrMsg2, UnEc ); if(Failed()) return
CALL AllocAry(Init%CMass, Init%NCMass, CMassCol, 'CMass', ErrStat2, ErrMsg2); if(Failed()) return
Init%CMass = 0.0
DO I = 1, Init%NCMass
   CALL ReadAry( UnIn, SDInputFile, Init%CMass(I,:), CMassCol, 'CMass', 'Joint number and mass values ', ErrStat2, ErrMsg2, UnEc ); if(Failed()) return
ENDDO   
IF (Check( Init%NCMass < 0     , 'NCMass must be >=0')) return

!---------------------------- OUTPUT: SUMMARY & OUTFILE ------------------------------
CALL ReadCom (UnIn, SDInputFile,               'OUTPUT'                                            ,ErrStat2, ErrMsg2, UnEc ); if(Failed()) return
CALL ReadLVar(UnIn, SDInputFile, Init%SSSum  , 'SSSum'  , 'Summary File Logic Variable'            ,ErrStat2, ErrMsg2, UnEc ); if(Failed()) return
CALL ReadLVar(UnIn, SDInputFile, Init%OutCOSM, 'OutCOSM', 'Cosine Matrix Logic Variable'           ,ErrStat2, ErrMsg2, UnEc ); if(Failed()) return !bjj: TODO: OutCOSM isn't used anywhere else.
CALL ReadLVar(UnIn, SDInputFile, p%OutAll    , 'OutAll' , 'Output all Member Forces Logic Variable',ErrStat2, ErrMsg2, UnEc ); if(Failed()) return
!Store an integer version of it
p%OutAllInt= 1
IF ( .NOT. p%OutAll ) p%OutAllInt= 0
CALL ReadIVar(UnIn, SDInputFile, p%OutSwtch, 'OutSwtch', 'Output to which file variable',ErrStat2, ErrMsg2, UnEc ); if(Failed()) return
IF (Check( ( p%OutSwtch < 1 ) .OR. ( p%OutSwtch > 3) ,'OutSwtch must be >0 and <4')) return

Swtch: SELECT CASE (p%OutSwtch)
 CASE (1, 3) Swtch
    !p%OutJckF = TRIM(Init%RootName)//'.out'
 CASE (2)  Swtch
    !pass to glue code
 CASE DEFAULT Swtch
    CALL Fatal(' Error in file "'//TRIM(SDInputFile)//'": OutSwtch must be >0 and <4')
    return
 END SELECT Swtch
     
! TabDelim - Output format for tabular data.
CALL ReadLVar ( UnIn,  SDInputFile, Init%TabDelim, 'TabDelim', 'Use Tab Delimitation for numerical outputs',ErrStat2, ErrMsg2, UnEc); if(Failed()) return
IF ( Init%TabDelim ) THEN
         p%Delim = TAB
ELSE
         p%Delim = ' '
END IF

CALL ReadIVar( UnIn, SDInputFile, p%OutDec  , 'OutDec'  , 'Output Decimation'                , ErrStat2 , ErrMsg2 , UnEc ); if(Failed()) return
CALL ReadVar ( UnIn, SDInputFile, p%OutFmt  , 'OutFmt'  , 'Format for numerical outputs'     , ErrStat2 , ErrMsg2 , UnEc ); if(Failed()) return
CALL ReadVar ( UnIn, SDInputFile, p%OutSFmt , 'OutSFmt' , 'Format for output column headers' , ErrStat2 , ErrMsg2 , UnEc ); if(Failed()) return
CALL ReadCom ( UnIn, SDInputFile,             ' Member Output List SECTION ',ErrStat2, ErrMsg2, UnEc ); if(Failed()) return
CALL ReadIVar( UnIn, SDInputFile, p%NMOutputs, 'NMOutputs', 'Number of Members whose output must go into OutJckF and/or FAST .out',ErrStat2, ErrMsg2, UnEc )
if (Failed()) return
IF (Check ( (p%NMOutputs < 0) .OR. (p%NMOutputs > p%NMembers) .OR. (p%NMOutputs > 9), 'NMOutputs must be >=0 and <= minimim(NMembers,9)')) return

CALL ReadCom( UnIn, SDInputFile, ' Output Member Headers',ErrStat2, ErrMsg2, UnEc) ; if(Failed()) return
CALL ReadCom( UnIn, SDInputFile, ' Output Member Units'  ,ErrStat2, ErrMsg2, UnEc) ; if(Failed()) return

IF ( p%NMOutputs > 0 ) THEN
   ! Allocate memory for filled group arrays
   ALLOCATE ( p%MOutLst(p%NMOutputs), STAT = ErrStat2 )     !this list contains different arrays for each of its elements
   IF ( ErrStat2 /= ErrID_None ) THEN
      CALL  Fatal(' Error in file "'//TRIM(SDInputFile)//': Error allocating MOutLst arrays')
      RETURN
   END IF

   DO I = 1,p%NMOutputs
      READ(UnIn,'(A)',IOSTAT=ErrStat2) Line      !read into a line 
      IF (ErrStat2 == 0) THEN
         READ(Line,*,IOSTAT=ErrStat2) p%MOutLst(I)%MemberID, p%MOutLst(I)%NOutCnt
         IF ( ErrStat2 /= 0 .OR. p%MOutLst(I)%NOutCnt < 1 .OR. p%MOutLst(I)%NOutCnt > 9 .OR. p%MOutLst(I)%NOutCnt > Init%Ndiv+1) THEN
            CALL Fatal(' Error in file "'//TRIM(SDInputFile)//'": NOutCnt must be >= 1 and <= minimim(Ndiv+1,9)')
            RETURN
         END IF            
         CALL AllocAry( p%MOutLst(I)%NodeCnt, p%MOutLst(I)%NOutCnt, 'NodeCnt', ErrStat2, ErrMsg2); if(Failed()) return

         READ(Line,*,IOSTAT=ErrStat2) p%MOutLst(I)%MemberID,  p%MOutLst(I)%NOutCnt,  p%MOutLst(I)%NodeCnt
         IF ( Check( ErrStat2 /= 0 , 'Failed to read member output list properties.')) return

         ! Check if MemberID is in the member list and the NodeCnt is a valid number
         flg = 0
         DO J = 1, p%NMembers
            IF(p%MOutLst(I)%MemberID .EQ. Init%Members(j, 1)) THEN
               flg = flg + 1 ! flg could be greater than 1, when there are more than 9 internal nodes of a member.
<<<<<<< HEAD
               IF( (p%MOutLst(I)%NOutCnt .LT. 10) .and. ((p%MOutLst(I)%NOutCnt .GT. 0)) ) THEN
                  DO K = 1,p%MOutLst(I)%NOutCnt
                     ! node number should be less than NDiv + 1
                     IF( (p%MOutLst(I)%NodeCnt(k) .GT. (Init%NDiv+1)) .or. (p%MOutLst(I)%NodeCnt(k) .LT. 1) ) THEN
=======
               IF( (p%MOutLst(I)%NOutCnt < 10) .and. ((p%MOutLst(I)%NOutCnt > 0)) ) THEN
                  DO K = 1,p%MOutLst(I)%NOutCnt
                     ! node number should be less than NDiv + 1
                     IF( (p%MOutLst(I)%NodeCnt(k) > (Init%NDiv+1)) .or. (p%MOutLst(I)%NodeCnt(k) < 1) ) THEN
>>>>>>> 7714d34f
                        CALL Fatal(' NodeCnt should be less than NDIV+1 and greater than 0. ')
                        RETURN
                     ENDIF
                  ENDDO
               ELSE
                  CALL Fatal(' NOutCnt should be less than 10 and greater than 0. ')
                  RETURN
               ENDIF
            ENDIF
         ENDDO
         IF (Check (flg .EQ. 0 , ' MemberID is not in the Members list. ')) return
<<<<<<< HEAD

         IF ( Echo ) THEN
            WRITE( UnEc, '(A)' ) TRIM(Line)
         END IF
      END IF
   END DO
END IF 

! OutList - list of requested parameters to output to a file
CALL ReadCom( UnIn, SDInputFile, 'SSOutList',ErrStat2, ErrMsg2, UnEc ); if(Failed()) return

=======

         IF ( Echo ) THEN
            WRITE( UnEc, '(A)' ) TRIM(Line)
         END IF
      END IF
   END DO
END IF 

! OutList - list of requested parameters to output to a file
CALL ReadCom( UnIn, SDInputFile, 'SSOutList',ErrStat2, ErrMsg2, UnEc ); if(Failed()) return

>>>>>>> 7714d34f
ALLOCATE(Init%SSOutList(MaxOutChs), STAT=ErrStat2)
If (Check( ErrStat2 /= ErrID_None ,'Error allocating SSOutList arrays')) return

CALL ReadOutputList ( UnIn, SDInputFile, Init%SSOutList, p%NumOuts, &
                                              'SSOutList', 'List of outputs requested', ErrStat2, ErrMsg2, UnEc )
if(Failed()) return
CALL CleanUp()

CONTAINS

   LOGICAL FUNCTION Check(Condition, ErrMsg_in)
        logical, intent(in) :: Condition
        character(len=*), intent(in) :: ErrMsg_in
        Check=Condition
        if (Check) call Fatal(' Error in file '//TRIM(SDInputFile)//': '//trim(ErrMsg_in))
   END FUNCTION Check

   LOGICAL FUNCTION Failed()
        call SetErrStat(ErrStat2, ErrMsg2, ErrStat, ErrMsg, 'SD_Input') 
        Failed =  ErrStat >= AbortErrLev
        if (Failed) call CleanUp()
   END FUNCTION Failed

   SUBROUTINE Fatal(ErrMsg_in)
      character(len=*), intent(in) :: ErrMsg_in
      CALL SetErrStat(ErrID_Fatal, ErrMsg_in, ErrStat, ErrMsg, 'SD_Input');
      CALL CleanUp()
   END SUBROUTINE Fatal

   SUBROUTINE CleanUp()
      CLOSE( UnIn )
      IF (Echo) CLOSE( UnEc )
   END SUBROUTINE

END SUBROUTINE SD_Input


!----------------------------------------------------------------------------------------------------------------------------------
!> Rotate the joint coordinates with respect to global z
SUBROUTINE SubRotate(Joints,NJoints,SubRotZ)
   REAL(ReKi),                       INTENT(IN)       :: SubRotZ    ! Rotational angle in degrees
   INTEGER(IntKi),                   INTENT(IN)       :: NJOINTS    ! Row size of Joints 
   REAL(ReKi), DIMENSION(NJOINTS,3), INTENT(INOUT)    :: JOINTS     ! Rotational angle in degrees (Njoints,4)
   !locals
   REAL(ReKi)                 :: rot  !angle in rad
   REAL(ReKi), DIMENSION(2,2) :: ROTM !rotational matrix (cos matrix with -theta)
   
   rot=pi*SubRotz/180.
   ROTM=transpose(reshape([ COS(rot),    -SIN(rot) , &
                            SIN(rot) ,    COS(rot)], [2,2] ))
   Joints(:,2:3)= transpose(matmul(ROTM,transpose(Joints(:,2:3))))

END SUBROUTINE  SubRotate           

!----------------------------------------------------------------------------------------------------------------------------------
!> This routine is called at the end of the simulation.
SUBROUTINE SD_End( u, p, x, xd, z, OtherState, y, m, ErrStat, ErrMsg )
      TYPE(SD_InputType),           INTENT(INOUT)  :: u           !< System inputs
      TYPE(SD_ParameterType),       INTENT(INOUT)  :: p           !< Parameters     
      TYPE(SD_ContinuousStateType), INTENT(INOUT)  :: x           !< Continuous states
      TYPE(SD_DiscreteStateType),   INTENT(INOUT)  :: xd          !< Discrete states
      TYPE(SD_ConstraintStateType), INTENT(INOUT)  :: z           !< Constraint states
      TYPE(SD_OtherStateType),      INTENT(INOUT)  :: OtherState  !< Other states            
      TYPE(SD_OutputType),          INTENT(INOUT)  :: y           !< System outputs
      TYPE(SD_MiscVarType),         INTENT(INOUT)  :: m           !< Misc/optimization variables
      INTEGER(IntKi),               INTENT(  OUT)  :: ErrStat     !< Error status of the operation
      CHARACTER(*),                 INTENT(  OUT)  :: ErrMsg      !< Error message if ErrStat /= ErrID_None
      ! Initialize ErrStat
      ErrStat = ErrID_None         
      ErrMsg  = ""               

      ! Determine if we need to close the output file
      IF ( p%OutSwtch == 1 .OR. p%OutSwtch == 3 ) THEN   
         IF ((m%Decimat .EQ. p%OutDec) .OR. (m%Decimat .EQ. 0))  THEN
               ! Write out the last stored set of outputs before closing
            CALL SDOut_WriteOutputs( p%UnJckF, m%LastOutTime, m%SDWrOutput, p, ErrStat, ErrMsg )   
         ENDIF
         CALL SDOut_CloseOutput( p, ErrStat, ErrMsg )         
      END IF 
      
      ! Destroy data
      CALL SD_DestroyInput( u, ErrStat, ErrMsg )
      CALL SD_DestroyParam( p, ErrStat, ErrMsg )
      CALL SD_DestroyContState(   x,           ErrStat, ErrMsg )
      CALL SD_DestroyDiscState(   xd,          ErrStat, ErrMsg )
      CALL SD_DestroyConstrState( z,           ErrStat, ErrMsg )
      CALL SD_DestroyOtherState(  OtherState,  ErrStat, ErrMsg )
      CALL SD_DestroyMisc( m,  ErrStat, ErrMsg )
      CALL SD_DestroyOutput( y, ErrStat, ErrMsg )

END SUBROUTINE SD_End

!----------------------------------------------------------------------------------------------------------------------------------
!> This subroutine implements the fourth-order Adams-Bashforth Method (RK4) for numerically integrating ordinary differential 
!! equations:
!!
!!   Let f(t, x) = xdot denote the time (t) derivative of the continuous states (x). 
!!
!!   x(t+dt) = x(t)  + (dt / 24.) * ( 55.*f(t,x) - 59.*f(t-dt,x) + 37.*f(t-2.*dt,x) - 9.*f(t-3.*dt,x) )
!!
!!  See, e.g.,
!!    - http://en.wikipedia.org/wiki/Linear_multistep_method
!!    - K. E. Atkinson, "An Introduction to Numerical Analysis", 1989, John Wiley & Sons, Inc, Second Edition.
SUBROUTINE SD_AB4( t, n, u, utimes, p, x, xd, z, OtherState, m, ErrStat, ErrMsg )
      REAL(DbKi),                     INTENT(IN   )  :: t           !< Current simulation time in seconds
      INTEGER(IntKi),                 INTENT(IN   )  :: n           !< time step number
      TYPE(SD_InputType),             INTENT(INOUT)  :: u(:)        !< Inputs at t
      REAL(DbKi),                     INTENT(IN   )  :: utimes(:)   !< times of input
      TYPE(SD_ParameterType),         INTENT(IN   )  :: p           !< Parameters
      TYPE(SD_ContinuousStateType),   INTENT(INOUT)  :: x           !< Continuous states at t on input at t + dt on output
      TYPE(SD_DiscreteStateType),     INTENT(IN   )  :: xd          !< Discrete states at t
      TYPE(SD_ConstraintStateType),   INTENT(IN   )  :: z           !< Constraint states at t (possibly a guess)
      TYPE(SD_OtherStateType),        INTENT(INOUT)  :: OtherState  !< Other states at t on input at t + dt on output
      TYPE(SD_MiscVarType),           INTENT(INOUT)  :: m           !< Misc/optimization variables
      INTEGER(IntKi),                 INTENT(  OUT)  :: ErrStat     !< Error status of the operation
      CHARACTER(*),                   INTENT(  OUT)  :: ErrMsg      !< Error message if ErrStat /= ErrID_None
      ! local variables
      TYPE(SD_ContinuousStateType) :: xdot       ! Continuous state derivs at t
      TYPE(SD_InputType)           :: u_interp

      ErrStat = ErrID_None
      ErrMsg  = "" 

      ! need xdot at t
      CALL SD_CopyInput(u(1), u_interp, MESH_NEWCOPY, ErrStat, ErrMsg  )  ! we need to allocate input arrays/meshes before calling ExtrapInterp...
      CALL SD_Input_ExtrapInterp(u, utimes, u_interp, t, ErrStat, ErrMsg)
      CALL SD_CalcContStateDeriv( t, u_interp, p, x, xd, z, OtherState, m, xdot, ErrStat, ErrMsg ) ! initializes xdot
      CALL SD_DestroyInput( u_interp, ErrStat, ErrMsg)   ! we don't need this local copy anymore

<<<<<<< HEAD
      if (n .le. 2) then
=======
      if (n <= 2) then
>>>>>>> 7714d34f
         OtherState%n = n
         !OtherState%xdot ( 3 - n ) = xdot
         CALL SD_CopyContState( xdot, OtherState%xdot ( 3 - n ), MESH_UPDATECOPY, ErrStat, ErrMsg )
         CALL SD_RK4(t, n, u, utimes, p, x, xd, z, OtherState, m, ErrStat, ErrMsg )
      else
<<<<<<< HEAD
         if (OtherState%n .lt. n) then
=======
         if (OtherState%n < n) then
>>>>>>> 7714d34f
            OtherState%n = n
            CALL SD_CopyContState( OtherState%xdot ( 3 ), OtherState%xdot ( 4 ), MESH_UPDATECOPY, ErrStat, ErrMsg )
            CALL SD_CopyContState( OtherState%xdot ( 2 ), OtherState%xdot ( 3 ), MESH_UPDATECOPY, ErrStat, ErrMsg )
            CALL SD_CopyContState( OtherState%xdot ( 1 ), OtherState%xdot ( 2 ), MESH_UPDATECOPY, ErrStat, ErrMsg )
            !OtherState%xdot(4)    = OtherState%xdot(3)
            !OtherState%xdot(3)    = OtherState%xdot(2)
            !OtherState%xdot(2)    = OtherState%xdot(1)
<<<<<<< HEAD
         elseif (OtherState%n .gt. n) then
=======
         elseif (OtherState%n > n) then
>>>>>>> 7714d34f
            ErrStat = ErrID_Fatal
            ErrMsg = ' Backing up in time is not supported with a multistep method '
            RETURN
         endif
         CALL SD_CopyContState( xdot, OtherState%xdot ( 1 ), MESH_UPDATECOPY, ErrStat, ErrMsg )
         !OtherState%xdot ( 1 )     = xdot  ! make sure this is most up to date
         x%qm    = x%qm    + (p%SDDeltaT / 24.) * ( 55.*OtherState%xdot(1)%qm - 59.*OtherState%xdot(2)%qm    + 37.*OtherState%xdot(3)%qm  &
                                       - 9. * OtherState%xdot(4)%qm )
         x%qmdot = x%qmdot + (p%SDDeltaT / 24.) * ( 55.*OtherState%xdot(1)%qmdot - 59.*OtherState%xdot(2)%qmdot  &
                                          + 37.*OtherState%xdot(3)%qmdot  - 9.*OtherState%xdot(4)%qmdot )
      endif
      CALL SD_DestroyContState(xdot, ErrStat, ErrMsg)
      CALL SD_DestroyInput(u_interp, ErrStat, ErrMsg)
END SUBROUTINE SD_AB4

!----------------------------------------------------------------------------------------------------------------------------------
!> This subroutine implements the fourth-order Adams-Bashforth-Moulton Method (RK4) for numerically integrating ordinary 
!! differential equations:
!!
!!   Let f(t, x) = xdot denote the time (t) derivative of the continuous states (x). 
!!
!!   Adams-Bashforth Predictor:
!!   x^p(t+dt) = x(t)  + (dt / 24.) * ( 55.*f(t,x) - 59.*f(t-dt,x) + 37.*f(t-2.*dt,x) - 9.*f(t-3.*dt,x) )
!!
!!   Adams-Moulton Corrector:
!!   x(t+dt) = x(t)  + (dt / 24.) * ( 9.*f(t+dt,x^p) + 19.*f(t,x) - 5.*f(t-dt,x) + 1.*f(t-2.*dt,x) )
!!
!!  See, e.g.,
!!     - http://en.wikipedia.org/wiki/Linear_multistep_method
!!     - K. E. Atkinson, "An Introduction to Numerical Analysis", 1989, John Wiley & Sons, Inc, Second Edition.
SUBROUTINE SD_ABM4( t, n, u, utimes, p, x, xd, z, OtherState, m, ErrStat, ErrMsg )
      REAL(DbKi),                     INTENT(IN   )  :: t           !< Current simulation time in seconds
      INTEGER(IntKi),                 INTENT(IN   )  :: n           !< time step number
      TYPE(SD_InputType),             INTENT(INOUT)  :: u(:)        !< Inputs at t
      REAL(DbKi),                     INTENT(IN   )  :: utimes(:)   !< times of input
      TYPE(SD_ParameterType),         INTENT(IN   )  :: p           !< Parameters
      TYPE(SD_ContinuousStateType),   INTENT(INOUT)  :: x           !< Continuous states at t on input at t + dt on output
      TYPE(SD_DiscreteStateType),     INTENT(IN   )  :: xd          !< Discrete states at t
      TYPE(SD_ConstraintStateType),   INTENT(IN   )  :: z           !< Constraint states at t (possibly a guess)
      TYPE(SD_OtherStateType),        INTENT(INOUT)  :: OtherState  !< Other states at t on input at t + dt on output
      TYPE(SD_MiscVarType),           INTENT(INOUT)  :: m           !< Misc/optimization variables
      INTEGER(IntKi),                 INTENT(  OUT)  :: ErrStat     !< Error status of the operation
      CHARACTER(*),                   INTENT(  OUT)  :: ErrMsg      !< Error message if ErrStat /= ErrID_None
      ! local variables
      TYPE(SD_InputType)            :: u_interp        ! Continuous states at t
      TYPE(SD_ContinuousStateType)  :: x_pred          ! Continuous states at t
      TYPE(SD_ContinuousStateType)  :: xdot_pred       ! Continuous states at t

      ErrStat = ErrID_None
      ErrMsg  = "" 

      CALL SD_CopyContState(x, x_pred, MESH_NEWCOPY, ErrStat, ErrMsg) !initialize x_pred      
      CALL SD_AB4( t, n, u, utimes, p, x_pred, xd, z, OtherState, m, ErrStat, ErrMsg )

<<<<<<< HEAD
      if (n .gt. 2) then
=======
      if (n > 2) then
>>>>>>> 7714d34f
         CALL SD_CopyInput( u(1), u_interp, MESH_NEWCOPY, ErrStat, ErrMsg) ! make copy so that arrays/meshes get initialized/allocated for ExtrapInterp
         CALL SD_Input_ExtrapInterp(u, utimes, u_interp, t + p%SDDeltaT, ErrStat, ErrMsg)

         CALL SD_CalcContStateDeriv(t + p%SDDeltaT, u_interp, p, x_pred, xd, z, OtherState, m, xdot_pred, ErrStat, ErrMsg ) ! initializes xdot_pred
         CALL SD_DestroyInput( u_interp, ErrStat, ErrMsg) ! local copy no longer needed

         x%qm    = x%qm    + (p%SDDeltaT / 24.) * ( 9. * xdot_pred%qm +  19. * OtherState%xdot(1)%qm - 5. * OtherState%xdot(2)%qm &
                                          + 1. * OtherState%xdot(3)%qm )
   
         x%qmdot = x%qmdot + (p%SDDeltaT / 24.) * ( 9. * xdot_pred%qmdot + 19. * OtherState%xdot(1)%qmdot - 5. * OtherState%xdot(2)%qmdot &
                                          + 1. * OtherState%xdot(3)%qmdot )
         CALL SD_DestroyContState( xdot_pred, ErrStat, ErrMsg) ! local copy no longer needed
      else
         x%qm    = x_pred%qm
         x%qmdot = x_pred%qmdot
      endif

      CALL SD_DestroyContState( x_pred, ErrStat, ErrMsg) ! local copy no longer needed
      
END SUBROUTINE SD_ABM4

!----------------------------------------------------------------------------------------------------------------------------------
!> This subroutine implements the fourth-order Runge-Kutta Method (RK4) for numerically integrating ordinary differential equations:
!!
!!   Let f(t, x) = xdot denote the time (t) derivative of the continuous states (x). 
!!   Define constants k1, k2, k3, and k4 as 
!!        k1 = dt * f(t        , x_t        )
!!        k2 = dt * f(t + dt/2 , x_t + k1/2 )
!!        k3 = dt * f(t + dt/2 , x_t + k2/2 ), and
!!        k4 = dt * f(t + dt   , x_t + k3   ).
!!   Then the continuous states at t = t + dt are
!!        x_(t+dt) = x_t + k1/6 + k2/3 + k3/3 + k4/6 + O(dt^5)
!!
!! For details, see:
!! Press, W. H.; Flannery, B. P.; Teukolsky, S. A.; and Vetterling, W. T. "Runge-Kutta Method" and "Adaptive Step Size Control for 
!!   Runge-Kutta." sections 16.1 and 16.2 in Numerical Recipes in FORTRAN: The Art of Scientific Computing, 2nd ed. Cambridge, England: 
!!   Cambridge University Press, pp. 704-716, 1992.
SUBROUTINE SD_RK4( t, n, u, utimes, p, x, xd, z, OtherState, m, ErrStat, ErrMsg )
      REAL(DbKi),                     INTENT(IN   )  :: t           !< Current simulation time in seconds
      INTEGER(IntKi),                 INTENT(IN   )  :: n           !< time step number
      TYPE(SD_InputType),             INTENT(INOUT)  :: u(:)        !< Inputs at t
      REAL(DbKi),                     INTENT(IN   )  :: utimes(:)   !< times of input
      TYPE(SD_ParameterType),         INTENT(IN   )  :: p           !< Parameters
      TYPE(SD_ContinuousStateType),   INTENT(INOUT)  :: x           !< Continuous states at t on input at t + dt on output
      TYPE(SD_DiscreteStateType),     INTENT(IN   )  :: xd          !< Discrete states at t
      TYPE(SD_ConstraintStateType),   INTENT(IN   )  :: z           !< Constraint states at t (possibly a guess)
      TYPE(SD_OtherStateType),        INTENT(INOUT)  :: OtherState  !< Other states at t on input at t + dt on output
      TYPE(SD_MiscVarType),           INTENT(INOUT)  :: m           !< Misc/optimization variables
      INTEGER(IntKi),                 INTENT(  OUT)  :: ErrStat     !< Error status of the operation
      CHARACTER(*),                   INTENT(  OUT)  :: ErrMsg      !< Error message if ErrStat /= ErrID_None
      ! local variables
      TYPE(SD_ContinuousStateType)                 :: xdot        ! time derivatives of continuous states      
      TYPE(SD_ContinuousStateType)                 :: k1          ! RK4 constant; see above
      TYPE(SD_ContinuousStateType)                 :: k2          ! RK4 constant; see above 
      TYPE(SD_ContinuousStateType)                 :: k3          ! RK4 constant; see above 
      TYPE(SD_ContinuousStateType)                 :: k4          ! RK4 constant; see above 
      TYPE(SD_ContinuousStateType)                 :: x_tmp       ! Holds temporary modification to x
      TYPE(SD_InputType)                           :: u_interp    ! interpolated value of inputs 
      ! Initialize ErrStat
      ErrStat = ErrID_None
      ErrMsg  = "" 

      ! Initialize interim vars
      !bjj: the state type contains allocatable arrays, so we must first allocate space:
      CALL SD_CopyContState( x, k1,       MESH_NEWCOPY, ErrStat, ErrMsg )
      CALL SD_CopyContState( x, k2,       MESH_NEWCOPY, ErrStat, ErrMsg )
      CALL SD_CopyContState( x, k3,       MESH_NEWCOPY, ErrStat, ErrMsg )
      CALL SD_CopyContState( x, k4,       MESH_NEWCOPY, ErrStat, ErrMsg )
      CALL SD_CopyContState( x, x_tmp,    MESH_NEWCOPY, ErrStat, ErrMsg )
      
      ! interpolate u to find u_interp = u(t)
      CALL SD_CopyInput(u(1), u_interp, MESH_NEWCOPY, ErrStat, ErrMsg  )  ! we need to allocate input arrays/meshes before calling ExtrapInterp...     
      CALL SD_Input_ExtrapInterp( u, utimes, u_interp, t, ErrStat, ErrMsg )

      ! find xdot at t
      CALL SD_CalcContStateDeriv( t, u_interp, p, x, xd, z, OtherState, m, xdot, ErrStat, ErrMsg ) !initializes xdot
      k1%qm       = p%SDDeltaT * xdot%qm
      k1%qmdot    = p%SDDeltaT * xdot%qmdot
      x_tmp%qm    = x%qm    + 0.5 * k1%qm
      x_tmp%qmdot = x%qmdot + 0.5 * k1%qmdot
      ! interpolate u to find u_interp = u(t + dt/2)
      CALL SD_Input_ExtrapInterp(u, utimes, u_interp, t+0.5*p%SDDeltaT, ErrStat, ErrMsg)

      ! find xdot at t + dt/2
      CALL SD_CalcContStateDeriv( t + 0.5*p%SDDeltaT, u_interp, p, x_tmp, xd, z, OtherState, m, xdot, ErrStat, ErrMsg )
      k2%qm    = p%SDDeltaT * xdot%qm
      k2%qmdot = p%SDDeltaT * xdot%qmdot
      x_tmp%qm    = x%qm    + 0.5 * k2%qm
      x_tmp%qmdot = x%qmdot + 0.5 * k2%qmdot

      ! find xdot at t + dt/2
      CALL SD_CalcContStateDeriv( t + 0.5*p%SDDeltaT, u_interp, p, x_tmp, xd, z, OtherState, m, xdot, ErrStat, ErrMsg )
      k3%qm       = p%SDDeltaT * xdot%qm
      k3%qmdot    = p%SDDeltaT * xdot%qmdot
      x_tmp%qm    = x%qm    + k3%qm
      x_tmp%qmdot = x%qmdot + k3%qmdot
      ! interpolate u to find u_interp = u(t + dt)
      CALL SD_Input_ExtrapInterp(u, utimes, u_interp, t + p%SDDeltaT, ErrStat, ErrMsg)

      ! find xdot at t + dt
      CALL SD_CalcContStateDeriv( t + p%SDDeltaT, u_interp, p, x_tmp, xd, z, OtherState, m, xdot, ErrStat, ErrMsg )
      k4%qm    = p%SDDeltaT * xdot%qm
      k4%qmdot = p%SDDeltaT * xdot%qmdot
      x%qm     = x%qm    +  ( k1%qm    + 2. * k2%qm    + 2. * k3%qm    + k4%qm    ) / 6.
      x%qmdot  = x%qmdot +  ( k1%qmdot + 2. * k2%qmdot + 2. * k3%qmdot + k4%qmdot ) / 6.

      CALL CleanUp()
      
CONTAINS       

   SUBROUTINE CleanUp()
      INTEGER(IntKi)             :: ErrStat3    ! The error identifier (ErrStat)
      CHARACTER(1024)            :: ErrMsg3     ! The error message (ErrMsg)
      CALL SD_DestroyContState( xdot,     ErrStat3, ErrMsg3 )
      CALL SD_DestroyContState( k1,       ErrStat3, ErrMsg3 )
      CALL SD_DestroyContState( k2,       ErrStat3, ErrMsg3 )
      CALL SD_DestroyContState( k3,       ErrStat3, ErrMsg3 )
      CALL SD_DestroyContState( k4,       ErrStat3, ErrMsg3 )
      CALL SD_DestroyContState( x_tmp,    ErrStat3, ErrMsg3 )
      CALL SD_DestroyInput(     u_interp, ErrStat3, ErrMsg3 )
   END SUBROUTINE CleanUp            
      
END SUBROUTINE SD_RK4

!----------------------------------------------------------------------------------------------------------------------------------
!> This subroutine implements the 2nd-order Adams-Moulton Implicit Method (AM2,Trapezoidal rule) for numerically integrating ordinary differential equations:
!!
!!   Let f(t, x) = xdot denote the time (t) derivative of the continuous states (x). 
!!   Define constants k1, k2, k3, and k4 as 
!!        k1 =  f(t       , x_t         )
!!        k2 =  f(t + dt  , x_t+dt      )
!!   Then the continuous states at t = t + dt are
!!        x_(t+dt) =x_n+1 = x_t + deltat/2*(k1 + k2) + O(dt^3)
!!   Now this can be re-written as: 0=Z(x_n+1) = x_n - x_n+1 +dt/2 *(f_n + f_n+1) = 0
!!         f_n= A*x_n + B*u_n + Fx  from Eq. 1.12 of the manual
!!         So to solve this linear system, I can just use x(k)=x(k-1) -J^-1 * Z(x(k-1))  (this is a simple root solver of the linear equation)
!!         with J=dZ/dx_n+1 = -I +dt/2*A 
!!
!!   Thus x_n+1 = x_n - J^-1 *dt/2 * (2*A*x_n + B *(u_n + u_n+1) +2*Fx)
!!  or    J*( x_n - x_n+1 ) = dt * ( A*x_n +  B *(u_n + u_n+1)/2 + Fx)
SUBROUTINE SD_AM2( t, n, u, utimes, p, x, xd, z, OtherState, m, ErrStat, ErrMsg )
   REAL(DbKi),                     INTENT(IN   )   :: t              !< Current simulation time in seconds
   INTEGER(IntKi),                 INTENT(IN   )   :: n              !< time step number
   TYPE(SD_InputType),             INTENT(INOUT)   :: u(:)           !< Inputs at t
   REAL(DbKi),                     INTENT(IN   )   :: utimes(:)      !< times of input
   TYPE(SD_ParameterType),         INTENT(IN   )   :: p              !< Parameters
   TYPE(SD_ContinuousStateType),   INTENT(INOUT)   :: x              !< Continuous states at t on input at t + dt on output
   TYPE(SD_DiscreteStateType),     INTENT(IN   )   :: xd             !< Discrete states at t
   TYPE(SD_ConstraintStateType),   INTENT(IN   )   :: z              !< Constraint states at t (possibly a guess)
   TYPE(SD_OtherStateType),        INTENT(INOUT)   :: OtherState     !< Other states at t on input at t + dt on output
   TYPE(SD_MiscVarType),           INTENT(INOUT)   :: m              !< Misc/optimization variables
   INTEGER(IntKi),                 INTENT(  OUT)   :: ErrStat        !< Error status of the operation
   CHARACTER(*),                   INTENT(  OUT)   :: ErrMsg         !< Error message if ErrStat /= ErrID_None
   ! local variables
   TYPE(SD_InputType)                              :: u_interp       ! interpolated value of inputs 
   REAL(ReKi)                                      :: junk2(2*p%qml) !temporary states (qm and qmdot only)
   REAL(ReKi)                                      :: udotdot_TP2(6) ! temporary copy of udotdot_TP
   REAL(ReKi)                                      :: UFL2(p%DOFL)   ! temporary copy of UFL
   INTEGER(IntKi)                                  :: ErrStat2
   CHARACTER(ErrMsgLen)                            :: ErrMsg2

   ErrStat = ErrID_None
   ErrMsg  = "" 

   ! Initialize interim vars
   CALL SD_CopyInput( u(1), u_interp, MESH_NEWCOPY, ErrStat2,ErrMsg2);CALL SetErrStat(ErrStat2,ErrMsg2,ErrStat,ErrMsg,'SD_AM2')
         
   !Start by getting u_n and u_n+1 
   ! interpolate u to find u_interp = u(t) = u_n     
   CALL SD_Input_ExtrapInterp( u, utimes, u_interp, t, ErrStat2, ErrMsg2 ); CALL SetErrStat(ErrStat2,ErrMsg2,ErrStat,ErrMsg,'SD_AM2')
   m%udotdot_TP = (/u_interp%TPMesh%TranslationAcc(:,1), u_interp%TPMesh%RotationAcc(:,1)/)
   CALL ConstructUFL( u_interp, p, m%UFL )     
                
   ! extrapolate u to find u_interp = u(t + dt)=u_n+1
   CALL SD_Input_ExtrapInterp(u, utimes, u_interp, t+p%SDDeltaT, ErrStat2, ErrMsg2); CALL SetErrStat(ErrStat2,ErrMsg2,ErrStat,ErrMsg,'SD_AM2')
   udotdot_TP2 = (/u_interp%TPMesh%TranslationAcc(:,1), u_interp%TPMesh%RotationAcc(:,1)/)
   CALL ConstructUFL( u_interp, p, UFL2 )     
   
   ! calculate (u_n + u_n+1)/2
   udotdot_TP2 = 0.5_ReKi * ( udotdot_TP2 + m%udotdot_TP )
   UFL2        = 0.5_ReKi * ( UFL2        + m%UFL        )
          
   ! set junk2 = dt * ( A*x_n +  B *(u_n + u_n+1)/2 + Fx)   
   junk2(      1:  p%qml)=p%SDDeltaT * x%qmdot                                                                                                   !upper portion of array
   junk2(1+p%qml:2*p%qml)=p%SDDeltaT * (p%NOmegaM2*x%qm + p%N2OmegaMJDamp*x%qmdot - matmul(p%MMB, udotdot_TP2)  + matmul(UFL2,p%PhiM  ) + p%FX)  !lower portion of array
   ! note: matmul(UFL2,p%PhiM  ) = matmul(p%PhiM_T,UFL2) because UFL2 is 1-D
             
   !....................................................
   ! Solve for junk2: (equivalent to junk2= matmul(p%AM2InvJac,junk2)
   ! J*( x_n - x_n+1 ) = dt * ( A*x_n +  B *(u_n + u_n+1)/2 + Fx)
   !....................................................   
   CALL LAPACK_getrs( TRANS='N',N=SIZE(p%AM2Jac,1),A=p%AM2Jac,IPIV=p%AM2JacPiv, B=junk2, ErrStat=ErrStat2, ErrMsg=ErrMsg2)
      CALL SetErrStat(ErrStat2,ErrMsg2,ErrStat,ErrMsg,'SD_AM2')
      !IF ( ErrStat >= AbortErrLev ) RETURN
      
   ! after the LAPACK solve, junk2 = ( x_n - x_n+1 ); so now we can solve for x_n+1:
   x%qm    = x%qm    - junk2(      1:  p%qml)
   x%qmdot = x%qmdot - junk2(p%qml+1:2*p%qml)
     
   ! clean up temporary variable(s)
   CALL SD_DestroyInput(  u_interp, ErrStat, ErrMsg )
   
END SUBROUTINE SD_AM2

!------------------------------------------------------------------------------------------------------
!> Perform Craig Bampton reduction
SUBROUTINE Craig_Bampton(Init, p, CBparams, ErrStat, ErrMsg)
   TYPE(SD_InitType),     INTENT(INOUT)      :: Init        ! Input data for initialization routine
   TYPE(SD_ParameterType),INTENT(INOUT)      :: p           ! Parameters
   TYPE(CB_MatArrays),    INTENT(INOUT)      :: CBparams    ! CB parameters that will be passed out for summary file use 
   INTEGER(IntKi),        INTENT(  OUT)      :: ErrStat     ! Error status of the operation
   CHARACTER(*),          INTENT(  OUT)      :: ErrMsg      ! Error message if ErrStat /= ErrID_None   
   ! local variables
   REAL(ReKi), ALLOCATABLE  :: MRR(:, :)
   REAL(ReKi), ALLOCATABLE  :: MLL(:, :)
   REAL(ReKi), ALLOCATABLE  :: MRL(:, :)
   REAL(ReKi), ALLOCATABLE  :: KRR(:, :)
   REAL(ReKi), ALLOCATABLE  :: KLL(:, :)
   REAL(ReKi), ALLOCATABLE  :: KRL(:, :)
   REAL(ReKi), ALLOCATABLE  :: FGR(:)
   REAL(ReKi), ALLOCATABLE  :: FGL(:)
   REAL(ReKi), ALLOCATABLE  :: MBBb(:, :)
   REAL(ReKi), ALLOCATABLE  :: MBMb(:, :)
   REAL(ReKi), ALLOCATABLE  :: KBBb(:, :)
   REAL(ReKi), ALLOCATABLE  :: PhiRb(:, :)   
   REAL(ReKi), ALLOCATABLE  :: FGRb(:) 
   REAL(ReKi)               :: JDamping1 ! temporary storage for first element of JDamping array 
   INTEGER(IntKi)           :: ErrStat2
   CHARACTER(ErrMsgLen)     :: ErrMsg2

   ErrStat = ErrID_None
   ErrMsg  = ""

   ! number of nodes:
   p%NNodes_I  = Init%NInterf                         ! Number of interface nodes
   p%NNodes_L  = Init%NNode - p%NReact - p%NNodes_I   ! Number of Interior nodes =(TDOF-DOFC-DOFI)/6 =  (6*Init%NNode - (p%NReact+p%NNodes_I)*6 ) / 6 = Init%NNode - p%NReact -p%NNodes_I

   !DOFS of interface
   !BJJ: TODO:  are these 6's actually TPdofL?   
   p%DOFI = p%NNodes_I*6
   p%DOFC = p%NReact*6
   p%DOFR = (p%NReact+p%NNodes_I)*6 ! = p%DOFC + p%DOFI
   p%DOFL = p%NNodes_L*6            ! = Init%TDOF - p%DOFR
   
            
   IF(Init%CBMod) THEN ! C-B reduction         
      ! check number of internal modes
      IF(p%Nmodes > p%DOFL) THEN
         CALL SetErrStat(ErrID_Fatal,'Number of internal modes is larger than maximum. ',ErrStat,ErrMsg,'Craig_Bampton')
         CALL CleanupCB()
         RETURN
      ENDIF
      
   ELSE ! full FEM 
      p%Nmodes = p%DOFL
      !Jdampings  need to be reallocated here because DOFL not known during Init
      !So assign value to one temporary variable
      JDamping1=Init%Jdampings(1)
      DEALLOCATE(Init%JDampings)
      CALL AllocAry( Init%JDampings, p%DOFL, 'Init%JDampings',  ErrStat2, ErrMsg2 ) ; if(Failed()) return
      Init%JDampings = JDamping1 ! set default values for all modes
      
   ENDIF   
   
   CBparams%DOFM = p%Nmodes  ! retained modes (all if no C-B reduction)
      
   ! matrix dimension paramters
   p%qmL    = p%Nmodes                       ! Length of 1/2 x array, x1 that is (note, do this after check if CBMod is true [Nmodes modified if CMBod is false])
   p%URbarL = p%DOFI !=p%NNodes_I*6          ! Length of URbar array, subarray of Y2  : THIS MAY CHANGE IF SOME DOFS ARE NOT CONSTRAINED       
   
      
   CALL AllocParameters(p, CBparams%DOFM, ErrStat2, ErrMsg2);                                  ; if (Failed()) return

   CALL AllocAry( MRR,             p%DOFR, p%DOFR,        'matrix MRR',     ErrStat2, ErrMsg2 ); CALL SetErrStat( ErrStat2, ErrMsg2, ErrStat, ErrMsg, 'Craig_Bampton')  
   CALL AllocAry( MLL,             p%DOFL, p%DOFL,        'matrix MLL',     ErrStat2, ErrMsg2 ); CALL SetErrStat( ErrStat2, ErrMsg2, ErrStat, ErrMsg, 'Craig_Bampton')  
   CALL AllocAry( MRL,             p%DOFR, p%DOFL,        'matrix MRL',     ErrStat2, ErrMsg2 ); CALL SetErrStat( ErrStat2, ErrMsg2, ErrStat, ErrMsg, 'Craig_Bampton')  
   CALL AllocAry( KRR,             p%DOFR, p%DOFR,        'matrix KRR',     ErrStat2, ErrMsg2 ); CALL SetErrStat( ErrStat2, ErrMsg2, ErrStat, ErrMsg, 'Craig_Bampton')  
   CALL AllocAry( KLL,             p%DOFL, p%DOFL,        'matrix KLL',     ErrStat2, ErrMsg2 ); CALL SetErrStat( ErrStat2, ErrMsg2, ErrStat, ErrMsg, 'Craig_Bampton')  
   CALL AllocAry( KRL,             p%DOFR, p%DOFL,        'matrix KRL',     ErrStat2, ErrMsg2 ); CALL SetErrStat( ErrStat2, ErrMsg2, ErrStat, ErrMsg, 'Craig_Bampton')  
   CALL AllocAry( FGL,             p%DOFL,                'array FGL',      ErrStat2, ErrMsg2 ); CALL SetErrStat( ErrStat2, ErrMsg2, ErrStat, ErrMsg, 'Craig_Bampton')  
   CALL AllocAry( FGR,             p%DOFR,                'array FGR',      ErrStat2, ErrMsg2 ); CALL SetErrStat( ErrStat2, ErrMsg2, ErrStat, ErrMsg, 'Craig_Bampton')  
      
   CALL AllocAry( CBparams%MBB,    p%DOFR, p%DOFR,       'CBparams%MBB',    ErrStat2, ErrMsg2 ); CALL SetErrStat( ErrStat2, ErrMsg2, ErrStat, ErrMsg, 'Craig_Bampton')
   CALL AllocAry( CBparams%MBM,    p%DOFR, CBparams%DOFM,'CBparams%MBM',    ErrStat2, ErrMsg2 ); CALL SetErrStat( ErrStat2, ErrMsg2, ErrStat, ErrMsg, 'Craig_Bampton')
   CALL AllocAry( CBparams%KBB,    p%DOFR, p%DOFR,       'CBparams%KBB',    ErrStat2, ErrMsg2 ); CALL SetErrStat( ErrStat2, ErrMsg2, ErrStat, ErrMsg, 'Craig_Bampton')
   CALL AllocAry( CBparams%PhiL,   p%DOFL, p%DOFL,       'CBparams%PhiL',   ErrStat2, ErrMsg2 ); CALL SetErrStat( ErrStat2, ErrMsg2, ErrStat, ErrMsg, 'Craig_Bampton')
   CALL AllocAry( CBparams%PhiR,   p%DOFL, p%DOFR,       'CBparams%PhiR',   ErrStat2, ErrMsg2 ); CALL SetErrStat( ErrStat2, ErrMsg2, ErrStat, ErrMsg, 'Craig_Bampton')
   CALL AllocAry( CBparams%OmegaL, p%DOFL,               'CBparams%OmegaL', ErrStat2, ErrMsg2 ); CALL SetErrStat( ErrStat2, ErrMsg2, ErrStat, ErrMsg, 'Craig_Bampton')
   CALL AllocAry( CBparams%TI2,    p%DOFR, 6,            'CBparams%TI2',    ErrStat2, ErrMsg2 ); if(Failed()) return
   
   ! Set the index arrays p%IDI, p%IDR, p%IDL, p%IDC, and p%IDY. 
   CALL SetIndexArrays(Init, p, ErrStat2, ErrMsg2) ; if(Failed()) return

   ! Set MRR, MLL, MRL, KRR, KLL, KRL, FGR, FGL, based on
   !     Init%M, Init%K, and Init%FG data and indices p%IDR and p%IDL:
   CALL BreakSysMtrx(Init, p, MRR, MLL, MRL, KRR, KLL, KRL, FGR, FGL)   
      
   ! Set p%TI and CBparams%TI2
   CALL TrnsfTI(Init, p%TI, p%DOFI, p%IDI, CBparams%TI2, p%DOFR, p%IDR, ErrStat2, ErrMsg2); if(Failed()) return

   !................................
   ! Sets the following values, as documented in the SubDyn Theory Guide:
   !    CBparams%OmegaL (omega) and CBparams%PhiL from Eq. 2
   !    p%PhiL_T and p%PhiLInvOmgL2 for static improvement 
   !    CBparams%PhiR from Eq. 3
   !    CBparams%MBB, CBparams%MBM, and CBparams%KBB from Eq. 4.
   !................................
   CALL CBMatrix(MRR, MLL, MRL, KRR, KLL, KRL, CBparams%DOFM, Init, &  ! < inputs
                 CBparams%MBB, CBparams%MBM, CBparams%KBB, CBparams%PhiL, CBparams%PhiR, CBparams%OmegaL, ErrStat2, ErrMsg2, p)  ! <- outputs (p is also input )
   if(Failed()) return
      
   ! to use a little less space, let's deallocate these arrays that we don't need anymore, then allocate the next set of temporary arrays:     
   IF(ALLOCATED(MRR)  ) DEALLOCATE(MRR) 
   IF(ALLOCATED(MLL)  ) DEALLOCATE(MLL) 
   IF(ALLOCATED(MRL)  ) DEALLOCATE(MRL) 
   IF(ALLOCATED(KRR)  ) DEALLOCATE(KRR) 
   IF(ALLOCATED(KLL)  ) DEALLOCATE(KLL) 
   IF(ALLOCATED(KRL)  ) DEALLOCATE(KRL) 

   ! "b" stands for "bar"; "t" stands for "tilde"
   CALL AllocAry( MBBb,  p%DOFI, p%DOFI,       'matrix MBBb',  ErrStat2, ErrMsg2 ); if (Failed()) return
   CALL AllocAry( MBmb,  p%DOFI, CBparams%DOFM,'matrix MBmb',  ErrStat2, ErrMsg2 ); if (Failed()) return
   CALL AllocAry( KBBb,  p%DOFI, p%DOFI,       'matrix KBBb',  ErrStat2, ErrMsg2 ); if (Failed()) return
   CALL AllocAry( PhiRb, p%DOFL, p%DOFI,       'matrix PhiRb', ErrStat2, ErrMsg2 ); if (Failed()) return
   CALL AllocAry( FGRb,  p%DOFI,               'array FGRb',   ErrStat2, ErrMsg2 ); if (Failed()) return
   
   !................................
   ! Convert CBparams%MBB , CBparams%MBM , CBparams%KBB , CBparams%PhiR , FGR to
   !                  MBBb,          MBMb,          KBBb,          PHiRb, FGRb
   ! (throw out rows/columns of first matrices to create second matrices)
   !................................
   CALL CBApplyConstr(p%DOFI, p%DOFR, CBparams%DOFM,  p%DOFL,  &
                      CBparams%MBB , CBparams%MBM , CBparams%KBB , CBparams%PhiR , FGR ,       &
                               MBBb,          MBMb,          KBBb,          PHiRb, FGRb)
   !................................
   ! set values needed to calculate outputs and update states:
   !................................
   CALL SetParameters(Init, p, MBBb, MBmb, KBBb, FGRb, PhiRb, CBparams%OmegaL, FGL, CBparams%PhiL, ErrStat2, ErrMsg2)  
   CALL SetErrStat(ErrStat2,ErrMsg2,ErrStat,ErrMsg,'Craig_Bampton')
      
   CALL CleanUpCB()

contains

   logical function Failed()
        call SetErrStat(ErrStat2, ErrMsg2, ErrStat, ErrMsg, 'Craig_Bampton') 
        Failed =  ErrStat >= AbortErrLev
        if (Failed) call CleanUpCB()
   end function Failed

   subroutine CleanUpCB()
      IF(ALLOCATED(MRR)  ) DEALLOCATE(MRR) 
      IF(ALLOCATED(MLL)  ) DEALLOCATE(MLL) 
      IF(ALLOCATED(MRL)  ) DEALLOCATE(MRL) 
      IF(ALLOCATED(KRR)  ) DEALLOCATE(KRR) 
      IF(ALLOCATED(KLL)  ) DEALLOCATE(KLL) 
      IF(ALLOCATED(KRL)  ) DEALLOCATE(KRL) 
      IF(ALLOCATED(FGL)  ) DEALLOCATE(FGL) 
      IF(ALLOCATED(FGR)  ) DEALLOCATE(FGR) 
      IF(ALLOCATED(MBBb) ) DEALLOCATE(MBBb) 
      IF(ALLOCATED(MBmb) ) DEALLOCATE(MBmb) 
      IF(ALLOCATED(KBBb) ) DEALLOCATE(KBBb) 
      IF(ALLOCATED(PhiRb)) DEALLOCATE(PhiRb) 
      IF(ALLOCATED(FGRb) ) DEALLOCATE(FGRb)             
   end subroutine CleanUpCB

END SUBROUTINE Craig_Bampton 

!------------------------------------------------------------------------------------------------------
!>
SUBROUTINE BreakSysMtrx(Init, p, MRR, MLL, MRL, KRR, KLL, KRL, FGR, FGL   )
   TYPE(SD_InitType),      INTENT(IN   )  :: Init         ! Input data for initialization routine
   TYPE(SD_ParameterType), INTENT(IN   )  :: p  
   REAL(ReKi),             INTENT(  OUT)  :: MRR(p%DOFR, p%DOFR)
   REAL(ReKi),             INTENT(  OUT)  :: MLL(p%DOFL, p%DOFL) 
   REAL(ReKi),             INTENT(  OUT)  :: MRL(p%DOFR, p%DOFL)
   REAL(ReKi),             INTENT(  OUT)  :: KRR(p%DOFR, p%DOFR)
   REAL(ReKi),             INTENT(  OUT)  :: KLL(p%DOFL, p%DOFL)
   REAL(ReKi),             INTENT(  OUT)  :: KRL(p%DOFR, p%DOFL)
   REAL(ReKi),             INTENT(  OUT)  :: FGR(p%DOFR)
   REAL(ReKi),             INTENT(  OUT)  :: FGL(p%DOFL)
   ! local variables
   INTEGER(IntKi)          :: I, J, II, JJ
   
   DO I = 1, p%DOFR   !Boundary DOFs
      II = p%IDR(I)
      FGR(I) = Init%FG(II)
      DO J = 1, p%DOFR
         JJ = p%IDR(J)
         MRR(I, J) = Init%M(II, JJ)
         KRR(I, J) = Init%K(II, JJ)
      ENDDO
   ENDDO
   
   DO I = 1, p%DOFL
      II = p%IDL(I)
      FGL(I) = Init%FG(II)
      DO J = 1, p%DOFL
         JJ = p%IDL(J)
         MLL(I, J) = Init%M(II, JJ)
         KLL(I, J) = Init%K(II, JJ)
      ENDDO
   ENDDO
   
   DO I = 1, p%DOFR
      II = p%IDR(I)
      DO J = 1, p%DOFL
         JJ = p%IDL(J)
         MRL(I, J) = Init%M(II, JJ)
         KRL(I, J) = Init%K(II, JJ)   !Note KRL and MRL are getting data from a constraint-applied formatted M and K (i.e. Mbar and Kbar) this may not be legit!! RRD
      ENDDO                           !I think this is fixed now since the constraint application occurs later
   ENDDO
      
END SUBROUTINE BreakSysMtrx

!------------------------------------------------------------------------------------------------------
!> Sets the CB values, as documented in the SubDyn Theory Guide:
! OmegaL (omega) and PhiL from Eq. 2
! p%PhiL_T and p%PhiLInvOmgL2 for static improvement (will be added to theory guide later?)
! PhiR from Eq. 3
! MBB, MBM, and KBB from Eq. 4.
!................................
SUBROUTINE CBMatrix( MRR, MLL, MRL, KRR, KLL, KRL, DOFM, Init, &
                     MBB, MBM, KBB, PhiL, PhiR, OmegaL, ErrStat, ErrMsg,p)
   TYPE(SD_InitType),      INTENT(IN)    :: Init
   TYPE(SD_ParameterType), INTENT(INOUT) :: p  
   INTEGER(IntKi),         INTENT(  in)  :: DOFM
   REAL(ReKi),             INTENT(  IN)  :: MRR( p%DOFR, p%DOFR)
   REAL(ReKi),             INTENT(  IN)  :: MLL( p%DOFL, p%DOFL) 
   REAL(ReKi),             INTENT(  IN)  :: MRL( p%DOFR, p%DOFL)
   REAL(ReKi),             INTENT(  IN)  :: KRR( p%DOFR, p%DOFR)
   REAL(ReKi),             INTENT(INOUT) :: KLL( p%DOFL, p%DOFL)  ! on exit, it has been factored (otherwise not changed)
   REAL(ReKi),             INTENT(  IN)  :: KRL( p%DOFR, p%DOFL)
   REAL(ReKi),             INTENT(INOUT) :: MBB( p%DOFR, p%DOFR)
   REAL(ReKi),             INTENT(INOUT) :: MBM( p%DOFR,   DOFM)
   REAL(ReKi),             INTENT(INOUT) :: KBB( p%DOFR, p%DOFR)
   REAL(ReKi),             INTENT(INOUT) :: PhiR(p%DOFL, p%DOFR)   
   REAL(ReKi),             INTENT(INOUT) :: PhiL(p%DOFL, p%DOFL)    !used to be PhiM(DOFL,DOFM), now it is more generic
   REAL(ReKi),             INTENT(INOUT) :: OmegaL(p%DOFL)   !used to be omegaM only   ! Eigenvalues
   INTEGER(IntKi),         INTENT(  OUT) :: ErrStat     ! Error status of the operation
   CHARACTER(*),           INTENT(  OUT) :: ErrMsg      ! Error message if ErrStat /= ErrID_None
   ! LOCAL VARIABLES
   REAL(ReKi) , allocatable               :: Mu(:, :)          ! matrix for normalization Mu(p%DOFL, p%DOFL) [bjj: made allocatable to try to avoid stack issues]
   REAL(ReKi) , allocatable               :: Temp(:, :)        ! temp matrix for intermediate steps [bjj: made allocatable to try to avoid stack issues]
   REAL(ReKi) , allocatable               :: PhiR_T_MLL(:,:)   ! PhiR_T_MLL(p%DOFR,p%DOFL) = transpose of PhiR * MLL (temporary storage)
   INTEGER                                :: I !, lwork !counter, and varibales for inversion routines
   INTEGER                                :: DOFvar !placeholder used to get both PhiL or PhiM into 1 process
   INTEGER                                :: ipiv(p%DOFL) !the integer vector ipvt of length min(m,n), containing the pivot indices. 
                                                       !Returned as: a one-dimensional array of (at least) length min(m,n), containing integers,
                                                       !where 1 <= less than or equal to ipvt(i) <= less than or equal to m.
   INTEGER(IntKi)                         :: ErrStat2                                                                    
   CHARACTER(ErrMsgLen)                   :: ErrMsg2
   CHARACTER(*), PARAMETER                :: RoutineName = 'CBMatrix'
                                                       
   ErrStat = ErrID_None 
   ErrMsg  = ''
   
   CALL WrScr('   Calculating Internal Modal Eigenvectors')
        
   IF (p%SttcSolve) THEN ! STATIC TREATMENT IMPROVEMENT
      DOFvar=p%DOFL
   ELSE
      DOFvar=DOFM !Initialize for normal cases, dynamic only      
   ENDIF  
   
   !....................................................
   ! Set OmegaL and PhiL from Eq. 2
   !....................................................
   IF ( DOFvar > 0 ) THEN ! Only time this wouldn't happen is if no modes retained and no static improvement...
      CALL EigenSolve(KLL, MLL, p%DOFL, DOFvar, .False.,Init,p, PhiL(:,1:DOFvar), OmegaL(1:DOFvar),  ErrStat2, ErrMsg2); if(Failed()) return

      ! --- Normalize PhiL
      ! bjj: break up this equation to avoid as many tenporary variables on the stack
      ! MU = MATMUL ( MATMUL( TRANSPOSE(PhiL), MLL ), PhiL )
      CALL AllocAry( Temp , p%DOFL , p%DOFL , 'Temp' , ErrStat2 , ErrMsg2); if(Failed()) return
      CALL AllocAry( MU   , p%DOFL , p%DOFL , 'Mu'   , ErrStat2 , ErrMsg2); if(Failed()) return
      MU   = TRANSPOSE(PhiL)
      Temp = MATMUL( MU, MLL )
      MU   = MATMUL( Temp, PhiL )
      DEALLOCATE(Temp)
      ! PhiL = MATMUL( PhiL, MU2 )  !this is the nondimensionalization (MU2 is diagonal)   
      DO I = 1, DOFvar
         PhiL(:,I) = PhiL(:,I) / SQRT( MU(I, I) )
      ENDDO    
      DO I=DOFvar+1, p%DOFL !loop done only if .not. p%SttcSolve .and. DOFM < p%DOFL (and actually, in that case, these values aren't used anywhere anyway)
         PhiL(:,I) = 0.0_ReKi
         OmegaL(I) = 0.0_ReKi
      END DO     
      DEALLOCATE(MU)
      
      !....................................................
      ! Set p%PhiL_T and p%PhiLInvOmgL2 for static improvement
      !....................................................
      IF (p%SttcSolve) THEN   
         p%PhiL_T=TRANSPOSE(PhiL) !transpose of PhiL for static improvement
         DO I = 1, p%DOFL
            p%PhiLInvOmgL2(:,I) = PhiL(:,I)* (1./OmegaL(I)**2)
         ENDDO 
      END IF
      
   ! ELSE .not. p%SttcSolve .and. DOFM < p%DOFL (in this case, PhiL, OmegaL aren't used)      
   END IF
      
      
   !....................................................
   ! Set PhiR from Eq. 3:
   !....................................................   
   ! now factor KLL to compute PhiR: KLL*PhiR=-TRANSPOSE(KRL)
   ! ** note this must be done after EigenSolve() because it modifies KLL **
   CALL LAPACK_getrf( p%DOFL, p%DOFL, KLL, ipiv, ErrStat2, ErrMsg2); if(Failed()) return
   
   PhiR = -1.0_ReKi * TRANSPOSE(KRL) !set "b" in Ax=b  (solve KLL * PhiR = - TRANSPOSE( KRL ) for PhiR)
   CALL LAPACK_getrs( TRANS='N',N=p%DOFL,A=KLL,IPIV=ipiv, B=PhiR, ErrStat=ErrStat2, ErrMsg=ErrMsg2); if(Failed()) return
   
   !....................................................
   ! Set MBB, MBM, and KBB from Eq. 4:
   !....................................................
   CALL AllocAry( PhiR_T_MLL,  p%DOFR, p%DOFL, 'PhiR_T_MLL', ErrStat2, ErrMsg2); if(Failed()) return
      
   PhiR_T_MLL = TRANSPOSE(PhiR)
   PhiR_T_MLL = MATMUL(PhiR_T_MLL, MLL)
   MBB = MATMUL(MRL, PhiR)
   MBB = MRR + MBB + TRANSPOSE( MBB ) + MATMUL( PhiR_T_MLL, PhiR )
   
      
   IF ( DOFM .EQ. 0) THEN
      MBM = 0.0_ReKi
   ELSE
      MBM = MATMUL( PhiR_T_MLL, PhiL(:,1:DOFM))  ! last half of operation
      MBM = MATMUL( MRL, PhiL(:,1:DOFM) ) + MBM    !This had PhiM      
   ENDIF
   DEALLOCATE( PhiR_T_MLL )
   
   KBB = MATMUL(KRL, PhiR)   
   KBB = KBB + KRR
     
CONTAINS

   logical function Failed()
        call SetErrStat(ErrStat2, ErrMsg2, ErrStat, ErrMsg, 'CBMatrix') 
        Failed =  ErrStat >= AbortErrLev
        if (Failed) call CleanUp()
   end function Failed
   
   subroutine CleanUp()
      if (allocated(Mu        )) DEALLOCATE(Mu        )
      if (allocated(Temp      )) DEALLOCATE(Temp      )
      if (allocated(PhiR_T_MLL)) DEALLOCATE(PhiR_T_MLL)
   end subroutine
END SUBROUTINE CBMatrix

!------------------------------------------------------------------------------------------------------
!>
SUBROUTINE TrnsfTI(Init, TI, DOFI, IDI, TI2, DOFR, IDR, ErrStat, ErrMsg)
   TYPE(SD_InitType),      INTENT(IN   )  :: Init         ! Input data for initialization routine
   INTEGER(IntKi),         INTENT(IN   )  :: DOFI         ! # of DOFS of interface nodes
   INTEGER(IntKi),         INTENT(IN   )  :: DOFR         ! # of DOFS of restrained nodes (restraints and interface)
   INTEGER(IntKi),         INTENT(IN   )  :: IDI(DOFI)
   INTEGER(IntKi),         INTENT(IN   )  :: IDR(DOFR)
   REAL(ReKi),             INTENT(INOUT)  :: TI( DOFI,6)  ! matrix TI that relates the reduced matrix to the TP, 
   REAL(ReKi),             INTENT(INOUT)  :: TI2(DOFR,6)  ! matrix TI2 that relates to (0,0,0) the overall substructure mass
   INTEGER(IntKi),         INTENT(  OUT)  :: ErrStat     ! Error status of the operation
   CHARACTER(*),           INTENT(  OUT)  :: ErrMsg      ! Error message if ErrStat /= ErrID_None
   ! local variables
   INTEGER                                :: I, di 
   INTEGER                                :: rmndr, n
   REAL(ReKi)                             :: dx, dy, dz
   
   ErrStat = ErrID_None
   ErrMsg  = ""
      
   TI(:,:) = 0. !Initialize     
   DO I = 1, DOFI
      di = IDI(I)
      rmndr = MOD(di, 6)
      n = CEILING(di/6.0)
      
      dx = Init%Nodes(n, 2) - Init%TP_RefPoint(1)
      dy = Init%Nodes(n, 3) - Init%TP_RefPoint(2)
      dz = Init%Nodes(n, 4) - Init%TP_RefPoint(3)
      
      SELECT CASE (rmndr)
         CASE (1); TI(I, 1:6) = (/1.0_ReKi, 0.0_ReKi, 0.0_ReKi, 0.0_ReKi,       dz,      -dy/)
         CASE (2); TI(I, 1:6) = (/0.0_ReKi, 1.0_ReKi, 0.0_ReKi,      -dz, 0.0_ReKi,       dx/)
         CASE (3); TI(I, 1:6) = (/0.0_ReKi, 0.0_ReKi, 1.0_ReKi,       dy,      -dx, 0.0_ReKi/)
         CASE (4); TI(I, 1:6) = (/0.0_ReKi, 0.0_ReKi, 0.0_ReKi, 1.0_ReKi, 0.0_ReKi, 0.0_ReKi/)
         CASE (5); TI(I, 1:6) = (/0.0_ReKi, 0.0_ReKi, 0.0_ReKi, 0.0_ReKi, 1.0_ReKi, 0.0_ReKi/)
         CASE (0); TI(I, 1:6) = (/0.0_ReKi, 0.0_ReKi, 0.0_ReKi, 0.0_ReKi, 0.0_ReKi, 1.0_ReKi/)
         CASE DEFAULT
            ErrStat = ErrID_Fatal
            ErrMsg  = 'Error calculating transformation matrix TI '
            RETURN
         END SELECT
      
   ENDDO
   
   !Augment with TI2
   TI2(:,:) = 0. !Initialize 
   DO I = 1, DOFR
      di = IDR(I)
      rmndr = MOD(di, 6)
      n = CEILING(di/6.0)
      
      dx = Init%Nodes(n, 2)
      dy = Init%Nodes(n, 3) 
      dz = Init%Nodes(n, 4) 
     SELECT CASE (rmndr)
         CASE (1); TI2(I, 1:6) = (/1.0_ReKi, 0.0_ReKi, 0.0_ReKi, 0.0_ReKi,       dz,      -dy/)
         CASE (2); TI2(I, 1:6) = (/0.0_ReKi, 1.0_ReKi, 0.0_ReKi,      -dz, 0.0_ReKi,       dx/)
         CASE (3); TI2(I, 1:6) = (/0.0_ReKi, 0.0_ReKi, 1.0_ReKi,       dy,      -dx, 0.0_ReKi/)
         CASE (4); TI2(I, 1:6) = (/0.0_ReKi, 0.0_ReKi, 0.0_ReKi, 1.0_ReKi, 0.0_ReKi, 0.0_ReKi/)
         CASE (5); TI2(I, 1:6) = (/0.0_ReKi, 0.0_ReKi, 0.0_ReKi, 0.0_ReKi, 1.0_ReKi, 0.0_ReKi/)
         CASE (0); TI2(I, 1:6) = (/0.0_ReKi, 0.0_ReKi, 0.0_ReKi, 0.0_ReKi, 0.0_ReKi, 1.0_ReKi/)
         CASE DEFAULT
            ErrStat = ErrID_Fatal
            ErrMsg  = 'Error calculating transformation matrix TI2 '
            RETURN
         END SELECT 
   ENDDO
   
END SUBROUTINE TrnsfTI

!------------------------------------------------------------------------------------------------------
!> Return eigenvalues, Omega, and eigenvectors, Phi, 
SUBROUTINE EigenSolve(K, M, nDOF, NOmega, Reduced, Init,p, Phi, Omega, ErrStat, ErrMsg )
   USE NWTC_ScaLAPACK, only: ScaLAPACK_LASRT
   INTEGER,                INTENT(IN   )    :: nDOF                               ! Total degrees of freedom of the incoming system
   REAL(ReKi),             INTENT(IN   )    :: K(nDOF, nDOF)                      ! stiffness matrix 
   REAL(ReKi),             INTENT(IN   )    :: M(nDOF, nDOF)                      ! mass matrix 
   INTEGER,                INTENT(IN   )    :: NOmega                             ! RRD: no. of requested eigenvalues
   LOGICAL,                INTENT(IN   )    :: Reduced                            ! Whether or not to reduce matrices, this will be removed altogether later, when reduction will be done apriori
   TYPE(SD_InitType),      INTENT(IN   )    :: Init  
   TYPE(SD_ParameterType), INTENT(IN   )    :: p  
   REAL(ReKi),             INTENT(  OUT)    :: Phi(nDOF, NOmega)                  ! RRD: Returned Eigenvectors
   REAL(ReKi),             INTENT(  OUT)    :: Omega(NOmega)                      ! RRD: Returned Eigenvalues
   INTEGER(IntKi),         INTENT(  OUT)    :: ErrStat                            ! Error status of the operation
   CHARACTER(*),           INTENT(  OUT)    :: ErrMsg                             ! Error message if ErrStat /= ErrID_None
   ! LOCALS         
   REAL(LAKi), ALLOCATABLE                   :: Omega2(:)                         !RRD: Eigen-values new system
! note: SGGEV seems to have memory issues in certain cases. The eigenvalues seem to be okay, but the eigenvectors vary wildly with different compiling options.
!       DGGEV seems to work better, so I'm making these variables LAKi (which is set to R8Ki for now)   - bjj 4/25/2014
   REAL(LAKi), ALLOCATABLE                   :: Kred(:,:), Mred(:,:) 
   REAL(LAKi), ALLOCATABLE                   :: WORK (:),  VL(:,:), VR(:,:), ALPHAR(:), ALPHAI(:), BETA(:) ! eigensolver variables
   INTEGER                                   :: i  
   INTEGER                                   :: N, LWORK                          !variables for the eigensolver
   INTEGER,    ALLOCATABLE                   :: KEY(:)
   INTEGER(IntKi)                            :: ErrStat2
   CHARACTER(ErrMsgLen)                      :: ErrMsg2
      
   ErrStat = ErrID_None
   ErrMsg  = ''
         
   !+++++++++++++++++++++++++++++++++++++++++++++++++++++++++++++++++++++!
   IF (Reduced) THEN !bjj: i.e., We need to reduce; it's not reduced yet
      ! First I need to remove constrained nodes DOFs
      ! This is actually done when we are printing out the 'full' set of eigenvalues
      CALL ReduceKMdofs(Kred,K,nDOF, Init,p, ErrStat2, ErrMsg2 ); if(Failed()) return
      CALL ReduceKMdofs(Mred,M,nDOF, Init,p, ErrStat2, ErrMsg2 ); if(Failed()) return
      N=SIZE(Kred,1)    
   ELSE
      ! This is actually done whe we are generating the CB-reduced set of eigenvalues, so the the variable 'Reduced' can be a bit confusing. GJH 8/1/13
      N=SIZE(K,1)
      CALL AllocAry( Kred, n, n, 'Kred', ErrStat2, ErrMsg2 ); if(Failed()) return
      CALL AllocAry( Mred, n, n, 'Mred', ErrStat2, ErrMsg2 ); if(Failed()) return
      Kred=REAL( K, LAKi )
      Mred=REAL( M, LAKi )
   ENDIF
   ! Note:  NOmega must be <= N, which is the length of Omega2, Phi!
   IF ( NOmega > N ) THEN
      CALL SetErrStat(ErrID_Fatal,"NOmega must be less than or equal to N",ErrStat,ErrMsg,'EigenSolve')
      CALL CleanupEigen()
      RETURN
   END IF

   ! allocate working arrays and return arrays for the eigensolver
   LWORK=8*N + 16  !this is what the eigensolver wants  >> bjj: +16 because of MKL ?ggev documenation ( "lwork >= max(1, 8n+16) for real flavors"), though LAPACK documenation says 8n is fine
   !bjj: there seems to be a memory problem in *GGEV, so I'm making the WORK array larger to see if I can figure it out
   CALL AllocAry( Work,   lwork,     'Work',   ErrStat2, ErrMsg2 ); CALL SetErrStat(ErrStat2,ErrMsg2,ErrStat,ErrMsg,'EigenSolve') 
   CALL AllocAry( Omega2, n,         'Omega2', ErrStat2, ErrMsg2 ); CALL SetErrStat(ErrStat2,ErrMsg2,ErrStat,ErrMsg,'EigenSolve')
   CALL AllocAry( ALPHAR, n,         'ALPHAR', ErrStat2, ErrMsg2 ); CALL SetErrStat(ErrStat2,ErrMsg2,ErrStat,ErrMsg,'EigenSolve')
   CALL AllocAry( ALPHAI, n,         'ALPHAI', ErrStat2, ErrMsg2 ); CALL SetErrStat(ErrStat2,ErrMsg2,ErrStat,ErrMsg,'EigenSolve')
   CALL AllocAry( BETA,   n,         'BETA',   ErrStat2, ErrMsg2 ); CALL SetErrStat(ErrStat2,ErrMsg2,ErrStat,ErrMsg,'EigenSolve')
   CALL AllocAry( VR,     n,  n,     'VR',     ErrStat2, ErrMsg2 ); CALL SetErrStat(ErrStat2,ErrMsg2,ErrStat,ErrMsg,'EigenSolve')
   CALL AllocAry( VL,     n,  n,     'VR',     ErrStat2, ErrMsg2 ); CALL SetErrStat(ErrStat2,ErrMsg2,ErrStat,ErrMsg,'EigenSolve')
   CALL AllocAry( KEY,    n,         'KEY',    ErrStat2, ErrMsg2 ); if(Failed()) return
    
   CALL  LAPACK_ggev('N','V',N ,Kred, Mred, ALPHAR, ALPHAI, BETA, VL, VR, work, lwork, ErrStat2, ErrMsg2)
   if(Failed()) return
   !if (.not. reduced) call wrmatrix(REAL(VR,ReKi),77,'ES15.8e2')    
   ! bjj: This comes from the LAPACK documentation:
   !   Note: the quotients ALPHAR(j)/BETA(j) and ALPHAI(j)/BETA(j) may easily over- or underflow, and BETA(j) may even be zero.
   !   Thus, the user should avoid naively computing the ratio alpha/beta.  However, ALPHAR and ALPHAI will be always less
   !   than and usually comparable with norm(A) in magnitude, and BETA always less than and usually comparable with norm(B).    
   ! Omega2=ALPHAR/BETA  !Note this may not be correct if ALPHAI<>0 and/or BETA=0 TO INCLUDE ERROR CHECK, also they need to be sorted
   DO I=1,N !Initialize the key and calculate Omega2
      KEY(I)=I
      IF ( EqualRealNos(Beta(I),0.0_LAKi) ) THEN
         Omega2(I) = HUGE(Omega2)  ! bjj: should this be an error?
      ELSE
         Omega2(I) = REAL( ALPHAR(I)/BETA(I), ReKi )
      END IF           
   ENDDO  
   CALL ScaLAPACK_LASRT('I',N,Omega2,key,ErrStat2,ErrMsg2); if(Failed()) return
    
   !we need to rearrange eigenvectors based on sorting of Omega2
   !Now rearrange VR based on the new key, also I might have to scale the eigenvectors following generalized mass =idnetity criterion, also if i reduced the matrix I will need to re-expand the eigenvector
   ! ALLOCATE(normcoeff(N,N), STAT = ErrStat )
   ! result1 = matmul(Mred2,VR)
   ! result2 = matmul(transpose(VR),result1)
   ! normcoeff=sqrt(result2)  !This should be a diagonal matrix which contains the normalization factors
   !normcoeff=sqrt(matmul(transpose(VR),matmul(Mred2,VR)))  !This should be a diagonal matrix which contains the normalization factors
   VL=VR  !temporary storage for sorting VR
   DO I=1,N 
      !VR(:,I)=VL(:,KEY(I))/normcoeff(KEY(I),KEY(I))  !reordered and normalized
      VR(:,I)=VL(:,KEY(I))  !just reordered as Huimin had a normalization outside of this one
   ENDDO
   !+++++++++++++++++++++++++++++++++++++++++++++++++++++++++++++++++++++!

   ! --- Finish EigenSolve
   ! Note:  NOmega must be <= N, which is the length of Omega2, Phi!
   Omega=SQRT( Omega2(1:NOmega) ) !Assign my new Omega and below my new Phi (eigenvectors) [eigenvalues are actually the square of omega]
   IF ( Reduced ) THEN ! this is called for the full system Eigenvalues:
      !Need to expand eigenvectors for removed DOFs, setting Phi 
      CALL UnReduceVRdofs(VR(:,1:NOmega),Phi,N,NOmega, Init,p, ErrStat2, ErrMsg2 ) ; if(Failed()) return
   ELSE ! IF (.NOT.(Reduced)) THEN !For the time being Phi gets updated only when CB eigensolver is requested. I need to fix it for the other case (full fem) and then get rid of the other eigensolver, this implies "unreducing" the VR
       ! This is done as part of the CB-reduced eigensolve
      Phi=REAL( VR(:,1:NOmega), ReKi )   ! eigenvectors
   ENDIF  
   
   CALL CleanupEigen()
   RETURN

CONTAINS
   LOGICAL FUNCTION Failed()
        call SetErrStat(ErrStat2, ErrMsg2, ErrStat, ErrMsg, 'EigenSolve') 
        Failed =  ErrStat >= AbortErrLev
        if (Failed) call CleanUpEigen()
   END FUNCTION Failed

   SUBROUTINE CleanupEigen()
      IF (ALLOCATED(Work)  ) DEALLOCATE(Work)
      IF (ALLOCATED(Omega2)) DEALLOCATE(Omega2)  !bjj: break in Debug_Doub
      IF (ALLOCATED(ALPHAR)) DEALLOCATE(ALPHAR)
      IF (ALLOCATED(ALPHAI)) DEALLOCATE(ALPHAI)
      IF (ALLOCATED(BETA)  ) DEALLOCATE(BETA)
      IF (ALLOCATED(VR)    ) DEALLOCATE(VR)
      IF (ALLOCATED(VL)    ) DEALLOCATE(VL)
      IF (ALLOCATED(KEY)   ) DEALLOCATE(KEY)
      IF (ALLOCATED(Kred)  ) DEALLOCATE(Kred)
      IF (ALLOCATED(Mred)  ) DEALLOCATE(Mred)
   END SUBROUTINE CleanupEigen
  
END SUBROUTINE EigenSolve

!------------------------------------------------------------------------------------------------------
!> Calculate Kred from K after removing consstrained node DOFs from the full M and K matrices
!!Note it works for constrained nodes, still to see how to make it work for interface nodes if needed
SUBROUTINE ReduceKMdofs(Kred,K,TDOF, Init,p, ErrStat, ErrMsg )
   TYPE(SD_InitType),      INTENT(  in)  :: Init  
   TYPE(SD_ParameterType), INTENT(  in)  :: p  
   INTEGER,                INTENT(IN   ) :: TDOF           ! Size of matrix K (total DOFs)                              
   REAL(ReKi),             INTENT(IN   ) :: K(TDOF, TDOF)  ! full matrix
   REAL(LAKi),ALLOCATABLE, INTENT(  OUT) :: Kred(:,:)      ! reduced matrix
   INTEGER(IntKi),         INTENT(  OUT) :: ErrStat        ! Error status of the operation
   CHARACTER(*),           INTENT(  OUT) :: ErrMsg         ! Error message if ErrStat /= ErrID_None
   !locals
   INTEGER                               :: I, J           ! counters into full or reduced matrix
   INTEGER                               :: L              ! number of DOFs to eliminate 
   INTEGER, ALLOCATABLE                  :: idx(:)         ! vector to map reduced matrix to full matrix
   INTEGER                               :: NReactDOFs
   INTEGER                               :: DOF_reduced
   INTEGER                               :: ErrStat2
   CHARACTER(1024)                       :: ErrMsg2
   
   ErrStat = ErrID_None
   ErrMsg  = ''    
  
   NReactDOFs = p%NReact*6 !p%DOFC
   IF (NReactDOFs > TDOF) THEN
      ErrStat = ErrID_Fatal
      ErrMsg = 'ReduceKMdofs:invalid matrix sizes.'
      RETURN
   END IF
  
   CALL AllocAry(idx,  TDOF, 'idx',  ErrStat2, ErrMsg2 ); CALL SetErrStat(ErrStat2, ErrMsg2, ErrStat,ErrMsg,'ReduceKMdofs')
   IF (ErrStat >= AbortErrLev) THEN
      RETURN
   END IF   
   
   ! Calculate how many rows/columns need to be eliminated:
   DO I = 1, TDOF       
      idx(I) = I
   END DO
         
   L = 0
   DO I = 1, NReactDOFs  !Cycle on reaction DOFs      
      IF (Init%BCs(I, 2) == 1) THEN
         L=L+1 !number of DOFs to eliminate
         idx( Init%BCs(I, 1) ) = 0 ! Eliminate this one
      END IF    
   END DO   
   
   ! Allocate the output matrix and the index mapping array
   DOF_reduced = TDOF-L   
   CALL AllocAry(Kred, DOF_reduced, DOF_reduced, 'Kred', ErrStat2, ErrMsg2 ); CALL SetErrStat(ErrStat2, ErrMsg2, ErrStat,ErrMsg,'ReduceKMdofs')
   IF (ErrStat >= AbortErrLev) THEN
      CALL CleanUp()
      RETURN
   END IF
   
   ! set the indices we want to keep (i.e., a mapping from reduced to full matrix)
   J  = 1   
   DO I=1,TDOF
      idx(J) = idx(I)      
      IF ( idx(J) /= 0 ) J = J + 1         
   END DO
         
   ! Remove rows and columns from every row/column in full matrix where Init%BC(:,2) == 1,
   ! using the mapping created above. (This is a symmetric matrix.)
   DO J = 1, DOF_reduced  !Cycle on reaction DOFs      
      DO I = 1, DOF_reduced  !Cycle on reaction DOFs      
         Kred(I,J) = REAL( K( idx(I), idx(J) ), LAKi )
      END DO
   END DO
   ! clean up local variables:
   CALL CleanUp()
CONTAINS
   subroutine CleanUp()
      IF (ALLOCATED(idx)) DEALLOCATE(idx)
   end subroutine
END SUBROUTINE ReduceKMdofs

!------------------------------------------------------------------------------------------------------
!> Augments VRred to VR for the constrained DOFs, somehow reversing what ReducedKM did for matrices
!Note it works for constrained nodes, still to see how to make it work for interface nodes if needed
SUBROUTINE UnReduceVRdofs(VRred,VR,rDOF,rModes, Init,p, ErrStat, ErrMsg )
   TYPE(SD_InitType),      INTENT(in   ) :: Init  
   TYPE(SD_ParameterType), INTENT(in   ) :: p  
   INTEGER,                INTENT(IN   ) :: rDOF ,RModes  !retained DOFs after removing restrained DOFs and retained modes 
   REAL(LAKi),             INTENT(IN   ) :: VRred(rDOF, rModes)  !eigenvector matrix with restrained DOFs removed
   REAL(ReKi),             INTENT(INOUT) :: VR(:,:) !eigenvalues including the previously removed DOFs
   INTEGER(IntKi),         INTENT(  OUT) :: ErrStat     ! Error status of the operation
   CHARACTER(*),           INTENT(  OUT) :: ErrMsg      ! Error message if ErrStat /= ErrID_None
   !locals
   INTEGER,   ALLOCATABLE   :: idx(:)
   INTEGER                  :: I, I2, L  !counters; I,I2 should be long, L short

   ErrStat = ErrID_None
   ErrMsg  = ''    
  
   ALLOCATE(idx(p%NReact*6), STAT = ErrStat )  !it contains row/col index that was originally eliminated when applying restraints
   idx=0 !initialize
   L=0 !initialize
   DO I = 1, p%NReact*6  !Cycle on reaction DOFs
       IF (Init%BCs(I, 2) == 1) THEN
           idx(I)=Init%BCs(I, 1) !row/col index that was originally eliminated when applying restraints
           L=L+1 !number of DOFs to eliminate
       ENDIF    
   ENDDO
!  PRINT *, '    rDOF+L=',rDOF+L, 'SIZE(Phi2)=',SIZE(VR,1)
!  ALLOCATE(VR(rDOF+L,rModes), STAT = ErrStat )  !Restored eigenvectors with restrained node DOFs included
   VR=0.!Initialize

   I2=1 !Initialize 
   DO I=1,rDOF+L  !This loop inserts Vred in VR in all but the removed DOFs
      IF (ALL((idx-I).NE.0)) THEN
         VR(I,:)=REAL( VRred(I2,:), ReKi ) ! potentially change of precision
         I2=I2+1  !Note this counter gets updated only if we insert Vred rows into VR
      ENDIF   
   ENDDO
END SUBROUTINE UnReduceVRdofs

!------------------------------------------------------------------------------------------------------
SUBROUTINE CBApplyConstr(DOFI, DOFR, DOFM,  DOFL,  &
                         MBB , MBM , KBB , PHiR , FGR ,       &
                         MBBb, MBMb, KBBb, PHiRb, FGRb)
   INTEGER(IntKi),         INTENT(IN   )  :: DOFR, DOFI, DOFM, DOFL
   REAL(ReKi),             INTENT(IN   )  ::  FGR(DOFR)
   REAL(ReKi),             INTENT(IN   )  ::  MBB(DOFR, DOFR)
   REAL(ReKi),             INTENT(IN   )  ::  MBM(DOFR, DOFM)
   REAL(ReKi),             INTENT(IN   )  ::  KBB(DOFR, DOFR)
   REAL(ReKi),             INTENT(IN   )  :: PhiR(DOFL, DOFR)   
   REAL(ReKi),             INTENT(  OUT)  ::  MBBb(DOFI, DOFI)
   REAL(ReKi),             INTENT(  OUT)  ::  KBBb(DOFI, DOFI)
   REAL(ReKi),             INTENT(  OUT)  ::  MBMb(DOFI, DOFM)
   REAL(ReKi),             INTENT(  OUT)  ::  FGRb(DOFI)
   REAL(ReKi),             INTENT(  OUT)  :: PhiRb(DOFL, DOFI)   
      
   MBBb  = MBB(DOFR-DOFI+1:DOFR, DOFR-DOFI+1:DOFR) 
   KBBb  = KBB(DOFR-DOFI+1:DOFR, DOFR-DOFI+1:DOFR)    
IF (DOFM > 0) THEN   
   MBMb  = MBM(DOFR-DOFI+1:DOFR, :               )
END IF
   FGRb  = FGR(DOFR-DOFI+1:DOFR )
   PhiRb = PhiR(              :, DOFR-DOFI+1:DOFR)
   
END SUBROUTINE CBApplyConstr

!------------------------------------------------------------------------------------------------------
SUBROUTINE SetParameters(Init, p, MBBb, MBmb, KBBb, FGRb, PhiRb, OmegaL, FGL, PhiL, ErrStat, ErrMsg)
   TYPE(SD_InitType),        INTENT(IN   )   :: Init         ! Input data for initialization routine
   TYPE(SD_ParameterType),   INTENT(INOUT)   :: p            ! Parameters
   REAL(ReKi),               INTENT(IN   )   :: MBBb(  p%DOFI, p%DOFI)
   REAL(ReKi),               INTENT(IN   )   :: MBMb(  p%DOFI, p%Nmodes)
   REAL(ReKi),               INTENT(IN   )   :: KBBb(  p%DOFI, p%DOFI)
   REAL(ReKi),               INTENT(IN   )   :: PhiL ( p%DOFL, p%DOFL)   
   REAL(ReKi),               INTENT(IN   )   :: PhiRb( p%DOFL, p%DOFI)   
   REAL(ReKi),               INTENT(IN   )   :: OmegaL(p%DOFL)   
   REAL(ReKi),               INTENT(IN   )   :: FGRb(p%DOFI) 
   REAL(ReKi),               INTENT(IN   )   ::  FGL(p%DOFL)
   INTEGER(IntKi),           INTENT(  OUT)   :: ErrStat     ! Error status of the operation
   CHARACTER(*),             INTENT(  OUT)   :: ErrMsg      ! Error message if ErrStat /= ErrID_None
   ! local variables
   REAL(ReKi)                                :: TI_transpose(TPdofL,p%DOFI) !bjj: added this so we don't have to take the transpose 5+ times
   INTEGER(IntKi)                            :: I
   integer(IntKi)                            :: n                          ! size of jacobian in AM2 calculation
   INTEGER(IntKi)                            :: ErrStat2
   CHARACTER(ErrMsgLen)                      :: ErrMsg2
   CHARACTER(*), PARAMETER                   :: RoutineName = 'SetParameters'
   
   ErrStat = ErrID_None 
   ErrMsg  = ''
      
   TI_transpose =  TRANSPOSE(p%TI) 

   ! Store FGL for later processes
   IF (p%SttcSolve) THEN     
       p%FGL = FGL  
   ENDIF     
      
   ! block element of D2 matrix (D2_21, D2_42, & part of D2_62)
   p%PhiRb_TI = MATMUL(PhiRb, p%TI)
   
   !...............................
   ! equation 46-47 (used to be 9):
   !...............................
   p%MBB = MATMUL( MATMUL( TI_transpose, MBBb ), p%TI) != MBBt
   p%KBB = MATMUL( MATMUL( TI_transpose, KBBb ), p%TI) != KBBt

   !p%D1_15=-TI_transpose  !this is 6x6NIN
   IF ( p%NModes > 0 ) THEN ! These values don't exist for DOFM=0; i.e., p%NModes == 0
         ! p%MBM = MATMUL( TRANSPOSE(p%TI), MBmb )    != MBMt
      CALL LAPACK_gemm( 'T', 'N', 1.0_ReKi, p%TI, MBmb, 0.0_ReKi, p%MBM, ErrStat2, ErrMsg2) != MBMt
         CALL SetErrStat(ErrStat2,ErrMsg2,ErrStat,ErrMsg,RoutineName//'p%MBM')
      
      p%MMB = TRANSPOSE( p%MBM )                          != MMBt
      p%PhiM  = PhiL(:,1:p%Nmodes)
      
      ! A_21, A_22 (these are diagonal matrices. bjj: I am storing them as arrays instead of full matrices)
      p%NOmegaM2      = -1.0_ReKi * OmegaL(1:p%Nmodes) * OmegaL(1:p%Nmodes)          ! OmegaM is a one-dimensional array
      p%N2OmegaMJDamp = -2.0_ReKi * OmegaL(1:p%Nmodes) * Init%JDampings(1:p%Nmodes)  ! Init%JDampings is also a one-dimensional array
   
      ! B_23, B_24
      !p%PhiM_T =  TRANSPOSE( p%PhiM  )
   
      ! FX
      ! p%FX = MATMUL( p%PhiM_T, FGL ) != MATMUL( TRANSPOSE(PhiM), FGL )
      p%FX = MATMUL( FGL, p%PhiM ) != MATMUL( TRANSPOSE(PhiM), FGL ) because FGL is 1-D
   
      ! C1_11, C1_12  ( see eq 15 [multiply columns by diagonal matrix entries for diagonal multiply on the left])   
      DO I = 1, p%Nmodes ! if (p%NModes=p%qmL=DOFM == 0), this loop is skipped
         p%C1_11(:, I) = p%MBM(:, I)*p%NOmegaM2(I)              
         p%C1_12(:, I) = p%MBM(:, I)*p%N2OmegaMJDamp(I)  
      ENDDO   
   
      ! D1_13, D1_14 (with retained modes)
      !p%D1_13 = p%MBB - MATMUL( p%MBM, p%MMB )
      CALL LAPACK_GEMM( 'N', 'T', 1.0_ReKi, p%MBM,   p%MBM,  0.0_ReKi, p%D1_13, ErrStat2, ErrMsg2 )  ! p%D1_13 = MATMUL( p%MBM, p%MMB )
         CALL SetErrStat(ErrStat2,ErrMsg2,ErrStat,ErrMsg,RoutineName)
      p%D1_13 = p%MBB - p%D1_13

      !p%D1_14 = MATMUL( p%MBM, p%PhiM_T ) - MATMUL( TI_transpose, TRANSPOSE(PHiRb))  
      CALL LAPACK_GEMM( 'T', 'T', 1.0_ReKi, p%TI,   PHiRb,  0.0_ReKi, p%D1_14, ErrStat2, ErrMsg2 )  ! p%D1_14 = MATMUL( TRANSPOSE(TI), TRANSPOSE(PHiRb))  
         CALL SetErrStat(ErrStat2,ErrMsg2,ErrStat,ErrMsg,RoutineName)
      CALL LAPACK_GEMM( 'N', 'T', 1.0_ReKi, p%MBM, p%PhiM, -1.0_ReKi, p%D1_14, ErrStat2, ErrMsg2 )  ! p%D1_14 = MATMUL( p%MBM, TRANSPOSE(p%PhiM) ) - p%D1_14 
         CALL SetErrStat(ErrStat2,ErrMsg2,ErrStat,ErrMsg,RoutineName)

   
      ! FY (with retained modes)
      p%FY =    MATMUL( p%MBM, p%FX ) &  
              - MATMUL( TI_transpose, ( FGRb + MATMUL( TRANSPOSE(PhiRb), FGL) ) ) 
      
      ! C2_21, C2_42
      ! C2_61, C2_62
      DO I = 1, p%Nmodes ! if (p%NModes=p%qmL=DOFM == 0), this loop is skipped
         p%C2_61(:, i) = p%PhiM(:, i)*p%NOmegaM2(i)
         p%C2_62(:, i) = p%PhiM(:, i)*p%N2OmegaMJDamp(i)
      ENDDO   
      
      ! D2_53, D2_63, D2_64 
      p%D2_63 = MATMUL( p%PhiM, p%MMB )
      p%D2_63 = p%PhiRb_TI - p%D2_63

      !p%D2_64 = MATMUL( p%PhiM, p%PhiM_T )  !bjj: why does this use stack space?
      CALL LAPACK_GEMM( 'N', 'T', 1.0_ReKi, p%PhiM, p%PhiM, 0.0_ReKi, p%D2_64, ErrStat2, ErrMsg2 ) !bjj: replaced MATMUL with this routine to avoid issues with stack size
         CALL SetErrStat(ErrStat2,ErrMsg2,ErrStat,ErrMsg,RoutineName)
            
      ! F2_61
      p%F2_61 = MATMUL( p%D2_64, FGL )       
                              
     !Now calculate a Jacobian used when AM2 is called and store in parameters    
      IF (p%IntMethod .EQ. 4) THEN       ! Allocate Jacobian if AM2 is requested & if there are states (p%qmL > 0)
         n=2*p%qmL
         CALL AllocAry( p%AM2Jac, n, n, 'p%AM2InvJac', ErrStat2, ErrMsg2 ); if(Failed()) return
         CALL AllocAry( p%AM2JacPiv, n, 'p%AM2JacPiv', ErrStat2, ErrMsg2 ); if(Failed()) return
         
         ! First we calculate the Jacobian:
         ! (note the Jacobian is first stored as p%AM2InvJac)
         p%AM2Jac=0.
         DO i=1,p%qmL
            p%AM2Jac(i+p%qmL,i      )=p%SDdeltaT/2.*p%NOmegaM2(i)      !J21   
            p%AM2Jac(i+p%qmL,i+p%qmL)=p%SDdeltaT/2.*p%N2OmegaMJDamp(i) !J22 -initialize
         END DO
      
         DO I=1,p%qmL
            p%AM2Jac(I,I)=-1.  !J11
            p%AM2Jac(I,p%qmL+I)=p%SDdeltaT/2.  !J12
            p%AM2Jac(p%qmL+I,p%qmL+I)=p%AM2Jac(p%qmL+I,p%qmL+I)-1  !J22 complete
         ENDDO
         ! Now need to factor it:        
         !I think it could be improved and made more efficient if we can say the matrix is positive definite
         CALL LAPACK_getrf( n, n, p%AM2Jac, p%AM2JacPiv, ErrStat2, ErrMsg2); if(Failed()) return
      END IF     
      
   ELSE ! no retained modes, so 
      ! OmegaM, JDampings, PhiM, MBM, MMB, FX , x don't exist in this case
      ! p%F2_61, p%D2_64 are zero in this case so we simplify the equations in the code, omitting these variables
      ! p%D2_63 = p%PhiRb_TI in this case so we simplify the equations in the code, omitting storage of this variable
      ! p%D1_13 = p%MBB in this case so we simplify the equations in the code, omitting storage of this variable
      
      ! D1_14 (with 0 retained modes)
      p%D1_14 = - MATMUL( TI_transpose, TRANSPOSE(PHiRb))  

      ! FY (with 0 retained modes)
      p%FY    = - MATMUL( TI_transpose, ( FGRb + MATMUL( TRANSPOSE(PhiRb), FGL) ) ) 
                  
   END IF

CONTAINS
   LOGICAL FUNCTION Failed()
        call SetErrStat(ErrStat2, ErrMsg2, ErrStat, ErrMsg, 'SetParameters') 
        Failed =  ErrStat >= AbortErrLev
   END FUNCTION Failed
   
END SUBROUTINE SetParameters

!------------------------------------------------------------------------------------------------------

!> Allocate parameter arrays, based on the dimensions already set in the parameter data type.
SUBROUTINE AllocParameters(p, DOFM, ErrStat, ErrMsg)
   TYPE(SD_ParameterType), INTENT(INOUT)        :: p           ! Parameters
   INTEGER(IntKi), INTENT(  in)                 :: DOFM    
   INTEGER(IntKi),               INTENT(  OUT)  :: ErrStat     ! Error status of the operation
   CHARACTER(*),                 INTENT(  OUT)  :: ErrMsg      ! Error message if ErrStat /= ErrID_None
   ! local variables
   INTEGER(IntKi)                               :: ErrStat2
   CHARACTER(ErrMsgLen)                         :: ErrMsg2
   ! initialize error handling:
   ErrStat = ErrID_None
   ErrMsg  = ""
      
   ! for readability, we're going to keep track of the max ErrStat through SetErrStat() and not return until the end of this routine.
   
   CALL AllocAry( p%KBB,           TPdofL, TPdofL, 'p%KBB',           ErrStat2, ErrMsg2 ); CALL SetErrStat( ErrStat2, ErrMsg2, ErrStat, ErrMsg, 'AllocParameters')
   CALL AllocAry( p%MBB,           TPdofL, TPdofL, 'p%MBB',           ErrStat2, ErrMsg2 ); CALL SetErrStat( ErrStat2, ErrMsg2, ErrStat, ErrMsg, 'AllocParameters')
   CALL AllocAry( p%TI,            p%DOFI,  6,     'p%TI',            ErrStat2, ErrMsg2 ); CALL SetErrStat( ErrStat2, ErrMsg2, ErrStat, ErrMsg, 'AllocParameters')
   CALL AllocAry( p%D1_14,         TPdofL, p%DOFL, 'p%D1_14',         ErrStat2, ErrMsg2 ); CALL SetErrStat( ErrStat2, ErrMsg2, ErrStat, ErrMsg, 'AllocParameters')        
   CALL AllocAry( p%FY,            TPdofL,         'p%FY',            ErrStat2, ErrMsg2 ); CALL SetErrStat( ErrStat2, ErrMsg2, ErrStat, ErrMsg, 'AllocParameters')        
   CALL AllocAry( p%PhiRb_TI,      p%DOFL, TPdofL, 'p%PhiRb_TI',      ErrStat2, ErrMsg2 ); CALL SetErrStat( ErrStat2, ErrMsg2, ErrStat, ErrMsg, 'AllocParameters')        
   
if (p%Nmodes > 0 ) THEN  
   CALL AllocAry( p%MBM,           TPdofL, DOFM,   'p%MBM',           ErrStat2, ErrMsg2 ); CALL SetErrStat( ErrStat2, ErrMsg2, ErrStat, ErrMsg, 'AllocParameters')
   CALL AllocAry( p%MMB,           DOFM,   TPdofL, 'p%MMB',           ErrStat2, ErrMsg2 ); CALL SetErrStat( ErrStat2, ErrMsg2, ErrStat, ErrMsg, 'AllocParameters')
   CALL AllocAry( p%NOmegaM2,      DOFM,           'p%NOmegaM2',      ErrStat2, ErrMsg2 ); CALL SetErrStat( ErrStat2, ErrMsg2, ErrStat, ErrMsg, 'AllocParameters')
   CALL AllocAry( p%N2OmegaMJDamp, DOFM,           'p%N2OmegaMJDamp', ErrStat2, ErrMsg2 ); CALL SetErrStat( ErrStat2, ErrMsg2, ErrStat, ErrMsg, 'AllocParameters')
   CALL AllocAry( p%FX,            DOFM,           'p%FX',            ErrStat2, ErrMsg2 ); CALL SetErrStat( ErrStat2, ErrMsg2, ErrStat, ErrMsg, 'AllocParameters')        
   CALL AllocAry( p%C1_11,         TPdofL, DOFM,   'p%C1_11',         ErrStat2, ErrMsg2 ); CALL SetErrStat( ErrStat2, ErrMsg2, ErrStat, ErrMsg, 'AllocParameters')        
   CALL AllocAry( p%C1_12,         TPdofL, DOFM,   'p%C1_12',         ErrStat2, ErrMsg2 ); CALL SetErrStat( ErrStat2, ErrMsg2, ErrStat, ErrMsg, 'AllocParameters')        
   CALL AllocAry( p%PhiM,          p%DOFL, DOFM,   'p%PhiM',          ErrStat2, ErrMsg2 ); CALL SetErrStat( ErrStat2, ErrMsg2, ErrStat, ErrMsg, 'AllocParameters')        
   CALL AllocAry( p%C2_61,         p%DOFL, DOFM,   'p%C2_61',         ErrStat2, ErrMsg2 ); CALL SetErrStat( ErrStat2, ErrMsg2, ErrStat, ErrMsg, 'AllocParameters')        
   CALL AllocAry( p%C2_62,         p%DOFL, DOFM,   'p%C2_62',         ErrStat2, ErrMsg2 ); CALL SetErrStat( ErrStat2, ErrMsg2, ErrStat, ErrMsg, 'AllocParameters')        
   CALL AllocAry( p%D1_13,         TPdofL, TPdofL, 'p%D1_13',         ErrStat2, ErrMsg2 ); CALL SetErrStat( ErrStat2, ErrMsg2, ErrStat, ErrMsg, 'AllocParameters') ! is p%MBB when p%NModes == 0        
   CALL AllocAry( p%D2_63,         p%DOFL, TPdofL, 'p%D2_63',         ErrStat2, ErrMsg2 ); CALL SetErrStat( ErrStat2, ErrMsg2, ErrStat, ErrMsg, 'AllocParameters') ! is p%PhiRb_TI when p%NModes == 0       
   CALL AllocAry( p%D2_64,         p%DOFL, p%DOFL, 'p%D2_64',         ErrStat2, ErrMsg2 ); CALL SetErrStat( ErrStat2, ErrMsg2, ErrStat, ErrMsg, 'AllocParameters') ! is zero when p%NModes == 0       
   CALL AllocAry( p%F2_61,         p%DOFL,         'p%F2_61',         ErrStat2, ErrMsg2 ); CALL SetErrStat( ErrStat2, ErrMsg2, ErrStat, ErrMsg, 'AllocParameters') ! is zero when p%NModes == 0
end if
                                   
   CALL AllocAry( p%IDI,           p%DOFI,               'p%IDI',     ErrStat2, ErrMsg2 ); CALL SetErrStat( ErrStat2, ErrMsg2, ErrStat, ErrMsg, 'AllocParameters')        
   CALL AllocAry( p%IDR,           p%DOFR,               'p%IDR',     ErrStat2, ErrMsg2 ); CALL SetErrStat( ErrStat2, ErrMsg2, ErrStat, ErrMsg, 'AllocParameters')        
   CALL AllocAry( p%IDL,           p%DOFL,               'p%IDL',     ErrStat2, ErrMsg2 ); CALL SetErrStat( ErrStat2, ErrMsg2, ErrStat, ErrMsg, 'AllocParameters')        
   CALL AllocAry( p%IDC,           p%DOFC,               'p%IDC',     ErrStat2, ErrMsg2 ); CALL SetErrStat( ErrStat2, ErrMsg2, ErrStat, ErrMsg, 'AllocParameters')        
   CALL AllocAry( p%IDY,           p%DOFC+p%DOFI+p%DOFL, 'p%IDY',     ErrStat2, ErrMsg2 ); CALL SetErrStat( ErrStat2, ErrMsg2, ErrStat, ErrMsg, 'AllocParameters')        
           
if ( p%SttcSolve ) THEN  
   CALL AllocAry( p%PhiL_T,        p%DOFL, p%DOFL, 'p%PhiL_T',        ErrStat2, ErrMsg2 ); CALL SetErrStat( ErrStat2, ErrMsg2, ErrStat, ErrMsg, 'AllocParameters')
   CALL AllocAry( p%PhiLInvOmgL2,  p%DOFL, p%DOFL, 'p%PhiLInvOmgL2',  ErrStat2, ErrMsg2 ); CALL SetErrStat( ErrStat2, ErrMsg2, ErrStat, ErrMsg, 'AllocParameters')
   CALL AllocAry( p%FGL,           p%DOFL,         'p%FGL',           ErrStat2, ErrMsg2 ); CALL SetErrStat( ErrStat2, ErrMsg2, ErrStat, ErrMsg, 'AllocParameters')   
end if            
   
END SUBROUTINE AllocParameters

!------------------------------------------------------------------------------------------------------
!> Allocate parameter arrays, based on the dimensions already set in the parameter data type.
SUBROUTINE AllocMiscVars(p, Misc, ErrStat, ErrMsg)
   TYPE(SD_MiscVarType),    INTENT(INOUT)    :: Misc        ! Miscellaneous values, used to avoid local copies and/or multiple allocation/deallocation of same variables each call
   TYPE(SD_ParameterType),  INTENT(IN)       :: p           ! Parameters
   INTEGER(IntKi),          INTENT(  OUT)    :: ErrStat     ! Error status of the operation
   CHARACTER(*),            INTENT(  OUT)    :: ErrMsg      ! Error message if ErrStat /= ErrID_None
   ! local variables
   INTEGER(IntKi)                            :: ErrStat2
   CHARACTER(ErrMsgLen)                      :: ErrMsg2
   ! initialize error handling:
   ErrStat = ErrID_None
   ErrMsg  = ""
      
   ! for readability, we're going to keep track of the max ErrStat through SetErrStat() and not return until the end of this routine.
   CALL AllocAry( Misc%UFL,          p%DOFL,    'UFL',           ErrStat2, ErrMsg2); CALL SetErrStat( ErrStat2, ErrMsg2, ErrStat, ErrMsg, 'AllocMiscVars')      
   CALL AllocAry( Misc%UR_bar,       p%URbarL,  'UR_bar',        ErrStat2, ErrMsg2); CALL SetErrStat( ErrStat2, ErrMsg2, ErrStat, ErrMsg, 'AllocMiscVars')      
   CALL AllocAry( Misc%UR_bar_dot,   p%URbarL,  'UR_bar_dot',    ErrStat2, ErrMsg2); CALL SetErrStat( ErrStat2, ErrMsg2, ErrStat, ErrMsg, 'AllocMiscVars')      
   CALL AllocAry( Misc%UR_bar_dotdot,p%URbarL,  'UR_bar_dotdot', ErrStat2, ErrMsg2); CALL SetErrStat( ErrStat2, ErrMsg2, ErrStat, ErrMsg, 'AllocMiscVars')      
   CALL AllocAry( Misc%UL,           p%DOFL,    'UL',            ErrStat2, ErrMsg2); CALL SetErrStat( ErrStat2, ErrMsg2, ErrStat, ErrMsg, 'AllocMiscVars')      
   CALL AllocAry( Misc%UL_dot,       p%DOFL,    'UL_dot',        ErrStat2, ErrMsg2); CALL SetErrStat( ErrStat2, ErrMsg2, ErrStat, ErrMsg, 'AllocMiscVars')      
   CALL AllocAry( Misc%UL_dotdot,    p%DOFL,    'UL_dotdot',     ErrStat2, ErrMsg2); CALL SetErrStat( ErrStat2, ErrMsg2, ErrStat, ErrMsg, 'AllocMiscVars')      
   
END SUBROUTINE AllocMiscVars

!------------------------------------------------------------------------------------------------------
!> Set the index arrays IDI, IDR, IDL, IDC, and IDY. 
SUBROUTINE SetIndexArrays(Init, p, ErrStat, ErrMsg)
   USE qsort_c_module, only: QsortC

   TYPE(SD_InitType),       INTENT(  IN)        :: Init        ! Input data for initialization routine
   TYPE(SD_ParameterType),  INTENT(INOUT)       :: p           ! Parameters   
   INTEGER(IntKi),          INTENT(  OUT)       :: ErrStat     ! Error status of the operation
   CHARACTER(*),            INTENT(  OUT)       :: ErrMsg      ! Error message if ErrStat /= ErrID_None
   ! local variables
   INTEGER(IntKi)                               :: TempIDY(p%DOFC+p%DOFI+p%DOFL, 2)
   INTEGER(IntKi)                               :: IDT(Init%TDOF)
   INTEGER(IntKi)                               :: I, K  ! counters
   ErrStat = ErrID_None
   ErrMsg  = ""
         
   ! Index IDI for interface DOFs
   p%IDI = Init%IntFc(1:p%DOFI, 1)  !RRD interface DOFs
    
   ! Index IDC for constraint DOFs
   p%IDC = Init%BCs(1:p%DOFC, 1) !Constraint DOFs 
   
   ! Index IDR for IDR DOFs
   p%IDR(       1:p%DOFC ) = p%IDC  ! Constraint DOFs again
   p%IDR(p%DOFC+1:p%DOFR)  = p%IDI  ! IDR contains DOFs ofboundaries, constraints first then interface
   
   ! --- Index IDL for IDL DOFs
   ! first set the total DOFs:
   DO I = 1, Init%TDOF  !Total DOFs
      IDT(I) = I      
   ENDDO
   ! remove DOFs on the boundaries:
   DO I = 1, p%DOFR  !Boundary DOFs (Interface + Constraints)
      IDT(p%IDR(I)) = 0   !Set 0 wherever DOFs belong to boundaries
   ENDDO
   ! That leaves the internal DOFs:
   K = 0
   DO I = 1, Init%TDOF
      IF ( IDT(I) .NE. 0 ) THEN
         K = K+1
         p%IDL(K) = IDT(I)   !Internal DOFs
      ENDIF
   ENDDO   
   IF ( K /= p%DOFL ) THEN
      ErrStat = ErrID_Fatal
      ErrMsg = "SetIndexArrays: IDL or p%DOFL are the incorrect size."
      RETURN
   END IF
   
   ! --- Index IDY for all DOFs:
   ! set the second column of the temp array      
   DO I = 1, SIZE(TempIDY,1)
      TempIDY(I, 2) = I   ! this column will become the returned "key" (i.e., the original location in the array)
   ENDDO
   ! set the first column of the temp array      
   TempIDY(1:p%DOFI, 1) = p%IDI
   TempIDY(p%DOFI+1 : p%DOFI+p%DOFL, 1) = p%IDL
   TempIDY(p%DOFI+p%DOFL+1: p%DOFI+p%DOFL+p%DOFC, 1) = p%IDC
   ! sort based on the first column
   CALL QsortC( TempIDY )
   ! the second column is the key:
   p%IDY = TempIDY(:, 2)
   
END SUBROUTINE SetIndexArrays

!------------------------------------------------------------------------------------------------------
!>
SUBROUTINE Test_CB_Results(MBBt, MBMt, KBBt, OmegaM, DOFTP, DOFM, ErrStat, ErrMsg,Init,p)
   TYPE(SD_InitType),      INTENT(  in)                :: Init         ! Input data for initialization routine
   TYPE(SD_ParameterType), INTENT(inout)                :: p           ! Parameters
   INTEGER(IntKi)                                     :: DOFTP, DOFM
   REAL(ReKi)                                         :: MBBt(DOFTP, DOFTP)
   REAL(ReKi)                                         :: MBmt(DOFTP, DOFM)
   REAL(ReKi)                                         :: KBBt(DOFTP, DOFTP)
   REAL(ReKi)                                         :: OmegaM(DOFM)
   INTEGER(IntKi),               INTENT(  OUT)  :: ErrStat     ! Error status of the operation
   CHARACTER(*),                 INTENT(  OUT)  :: ErrMsg      ! Error message if ErrStat /= ErrID_None
   ! local variables
   INTEGER(IntKi) :: DOFT, NM, i
   REAL(ReKi), Allocatable     :: OmegaCB(:), PhiCB(:, :)
   REAL(ReKi), Allocatable     :: K(:, :)
   REAL(ReKi), Allocatable     :: M(:, :)
   Character(1024)             :: rootname
   ErrStat = ErrID_None
   ErrMsg  = ''
   
   DOFT = DOFTP + DOFM
   NM = DOFT - 3
   Allocate( OmegaCB(NM), K(DOFT, DOFT), M(DOFT, DOFT), PhiCB(DOFT, NM) )
   K = 0.0
   M = 0.0
   OmegaCB = 0.0
   PhiCB = 0.0
   
   M(1:DOFTP, 1:DOFTP) = MBBt
   M(1:DOFTP, (DOFTP+1):DOFT ) = MBMt
   M((DOFTP+1):DOFT, 1:DOFTP ) = transpose(mbmt)

   DO i = 1, DOFM
      K(DOFTP+i, DOFTP+i) = OmegaM(i)*OmegaM(i)
      M(DOFTP+i, DOFTP+i) = 1.0
   ENDDO
      
   K(1:DOFTP, 1:DOFTP) = KBBt

   ! temporary rootname
   rootname = './test_assemble_C-B_out'
   
   CALL EigenSolve(K, M, DOFT, NM,.False.,Init,p, PhiCB, OmegaCB,  ErrStat, ErrMsg)
   IF ( ErrStat /= 0 ) RETURN  

END SUBROUTINE Test_CB_Results

!------------------------------------------------------------------------------------------------------
!> Take the input u LMesh and constructs the appropriate corresponding UFL vector
SUBROUTINE ConstructUFL( u, p, UFL )
   TYPE(SD_InputType),             INTENT(IN   )  :: u               ! Inputs
   TYPE(SD_ParameterType),         INTENT(IN   )  :: p               ! Parameters
   REAL(ReKi)                                     :: UFL(p%DOFL)
   INTEGER                                        :: I, J, StartDOF  ! integers for indexing into mesh and UFL

   ! note that p%DOFL = p%NNodes_L*6
   DO I = 1, p%NNodes_L   !Only interior nodes here     
      ! starting index in the master arrays for the current node    
      startDOF = (I-1)*6 + 1
      ! index into the Y2Mesh
      J  = p%NNodes_I + I
      ! Construct UFL array from the Force and Moment fields of the input mesh
      UFL ( startDOF   : startDOF + 2 ) = u%LMesh%Force (:,J)
      UFL ( startDOF+3 : startDOF + 5 ) = u%LMesh%Moment(:,J)
   END DO   

END SUBROUTINE

!------------------------------------------------------------------------------------------------------
!> Output the summary file    
SUBROUTINE OutSummary(Init, p, FEMparams,CBparams, ErrStat,ErrMsg)
   TYPE(SD_InitType),      INTENT(IN)     :: Init           ! Input data for initialization routine, this structure contains many variables needed for summary file
   TYPE(SD_ParameterType), INTENT(IN)     :: p              ! Parameters,this structure contains many variables needed for summary file
   TYPE(CB_MatArrays),     INTENT(IN)     :: CBparams       ! CB parameters that will be passed in for summary file use
   TYPE(FEM_MatArrays),    INTENT(IN)     :: FEMparams      ! FEM parameters that will be passed in for summary file use
   INTEGER(IntKi),         INTENT(OUT)    :: ErrStat        ! Error status of the operation
   CHARACTER(*),           INTENT(OUT)    :: ErrMsg         ! Error message if ErrStat /= ErrID_None
   !LOCALS
   INTEGER(IntKi)         :: UnSum          ! unit number for this summary file
   INTEGER(IntKi)         :: ErrStat2       ! Temporary storage for local errors
   CHARACTER(ErrMsgLen)   :: ErrMsg2       ! Temporary storage for local errors
   CHARACTER(1024)        :: SummaryName    ! name of the SubDyn summary file
   INTEGER(IntKi)         :: i, j, k, propids(2)  !counter and temporary holders
   INTEGER(IntKi)         :: SDtoMeshIndx(Init%NNode)
   REAL(ReKi)             :: MRB(6,6)    !REDUCED SYSTEM Kmatrix, equivalent mass matrix
   REAL(ReKi)             :: XYZ1(3),XYZ2(3), DirCos(3,3), mlength !temporary arrays, member i-th direction cosine matrix (global to local) and member length
   CHARACTER(*),PARAMETER                 :: SectionDivide = '____________________________________________________________________________________________________'
   CHARACTER(*),PARAMETER                 :: SubSectionDivide = '__________'
   CHARACTER(2),  DIMENSION(6), PARAMETER :: MatHds= (/'X ', 'Y ', 'Z ', 'XX', 'YY', 'ZZ'/)  !Headers for the columns and rows of 6x6 matrices
   
   ErrStat = ErrID_None
   ErrMsg  = ""
    
   CALL SD_Y2Mesh_Mapping(p, SDtoMeshIndx )

   !-------------------------------------------------------------------------------------------------------------
   ! open txt file
   !-------------------------------------------------------------------------------------------------------------
   SummaryName = TRIM(Init%RootName)//'.sum'
   UnSum = -1            ! we haven't opened the summary file, yet.   

   CALL SDOut_OpenSum( UnSum, SummaryName, SD_ProgDesc, ErrStat2, ErrMsg2 )   
      CALL SetErrStat ( ErrStat2, ErrMsg2, ErrStat, ErrMsg, 'SD_Init' )
      IF ( ErrStat >= AbortErrLev ) THEN
         CLOSE(UnSum)
         RETURN
      END IF
      
   !-------------------------------------------------------------------------------------------------------------
   ! write discretized data to a txt file
   !-------------------------------------------------------------------------------------------------------------
!bjj: for debugging, i recommend using the p% versions of all these variables whenever possible in this summary file:
! (it helps in debugging)
   WRITE(UnSum, '(A)')  'Unless specified, units are consistent with Input units, [SI] system is advised.'
   WRITE(UnSum, '(A)') SectionDivide
      
   WRITE(UnSum, '()')    
   WRITE(UnSum, '(A,I6)')  'Number of nodes (NNodes):',Init%NNode
   WRITE(UnSum, '(A8,1x,A11,3(1x,A15))')  'Node No.', 'Y2Mesh Node',          'X (m)',           'Y (m)',           'Z (m)'         
   WRITE(UnSum, '(A8,1x,A11,3(1x,A15))')  '--------', '-----------', '---------------', '---------------', '---------------'
!   WRITE(UnSum, '(I8.0, E15.6,E15.6,E15.6)') (INT(Init%Nodes(i, 1)),(Init%Nodes(i, j), j = 2, JointsCol), i = 1, Init%NNode) !do not group the format or it won't work 3(E15.6) does not work !bjj???
   WRITE(UnSum, '('//Num2LStr(Init%NNode)//'(I8,3x,I9,'//Num2lstr(JointsCol-1)//'(1x,F15.4),:,/))') &
                          (NINT(Init%Nodes(i, 1)), SDtoMeshIndx(i), (Init%Nodes(i, j), j = 2, JointsCol), i = 1, Init%NNode)

   WRITE(UnSum, '()') 
   WRITE(UnSum, '(A,I6)')  'Number of elements (NElems):',Init%NElem
   WRITE(UnSum, '(A8,5(A10))')  'Elem No.',    'Node_I',     'Node_J',   'Type',    'Prop_I',      'Prop_J'
   WRITE(UnSum, '(I8,5(I10))') ((p%Elems(i, j), j = 1, MembersCol), i = 1, Init%NElem)
   
   WRITE(UnSum, '()') 
   WRITE(UnSum, '(A,I6)')  'Number of properties (NProps):',Init%NProp
   WRITE(UnSum, '(A8,5(A15))')  'Prop No.',     'YoungE',       'ShearG',       'MatDens',     'XsecD',      'XsecT'
   WRITE(UnSum, '(I8, E15.6,E15.6,E15.6,E15.6,E15.6 ) ') (NINT(Init%Props(i, 1)), (Init%Props(i, j), j = 2, 6), i = 1, Init%NProp)

   WRITE(UnSum, '()') 
   WRITE(UnSum, '(A,I6)')  'No. of Reaction DOFs:',p%NReact*6
   WRITE(UnSum, '(A, A6)')  'Reaction DOF_ID',      'LOCK'
   WRITE(UnSum, '(I10, I10)') ((Init%BCs(i, j), j = 1, 2), i = 1, p%NReact*6)

   WRITE(UnSum, '()') 
   WRITE(UnSum, '(A,I6)')  'No. of Interface DOFs:',p%DOFI
   WRITE(UnSum, '(A,A6)')  'Interface DOF ID',      'LOCK'
   WRITE(UnSum, '(I10, I10)') ((Init%IntFc(i, j), j = 1, 2), i = 1, p%DOFI)

   WRITE(UnSum, '()') 
   WRITE(UnSum, '(A,I6)')  'Number of concentrated masses (NCMass):',Init%NCMass
   WRITE(UnSum, '(A10,A15,A15,A15,A15)')  'JointCMass',     'Mass',         'JXX',             'JYY',             'JZZ'
   WRITE(UnSum, '(F10.0, E15.6,E15.6,E15.6,E15.6)') ((Init%Cmass(i, j), j = 1, 5), i = 1, Init%NCMass)

   WRITE(UnSum, '()') 
   WRITE(UnSum, '(A,I6)')  'Number of members',p%NMembers
   WRITE(UnSum, '(A,I6)')  'Number of nodes per member:', Init%Ndiv+1
   WRITE(UnSum, '(A9,A10,A10,A15,A16)')  'Member ID', 'Joint1_ID', 'Joint2_ID', 'Mass', 'Node IDs...'
   !WRITE(UnSum, '('//Num2LStr(Init%NDiv + 1 )//'(I6))') ((Init%MemberNodes(i, j), j = 1, Init%NDiv+1), i = 1, p%NMembers)
   DO i=1,p%NMembers
       !Calculate member mass here; this should really be done somewhere else, yet it is not used anywhere else
       !IT WILL HAVE TO BE MODIFIED FOR OTHER THAN CIRCULAR PIPE ELEMENTS
       propids=Init%Members(i,iMProp:iMProp+1)
       mlength=MemberLength(Init%Members(i,1),Init,ErrStat,ErrMsg)
       IF (ErrStat .EQ. ErrID_None) THEN
        WRITE(UnSum, '(I9,I10,I10, E15.6, A3,'//Num2LStr(Init%NDiv + 1 )//'(I6))')    Init%Members(i,1:3),                &
        MemberMass(Init%PropSets(propids(1),4),Init%PropSets(propids(1),5),Init%PropSets(propids(1),6),   &
                    Init%PropSets(propids(2),4),Init%PropSets(propids(2),5),Init%PropSets(propids(2),6), mlength, .TRUE.),  &
               ' ',(Init%MemberNodes(i, j), j = 1, Init%NDiv+1)
       ELSE 
           RETURN
       ENDIF
   ENDDO   
   !-------------------------------------------------------------------------------------------------------------
   ! write Cosine matrix for all members to a txt file
   !-------------------------------------------------------------------------------------------------------------
   WRITE(UnSum, '(A)') SectionDivide
   WRITE(UnSum, '(A, I6)') 'Direction Cosine Matrices for all Members: GLOBAL-2-LOCAL. No. of 3x3 matrices=', p%NMembers 
   WRITE(UnSum, '(A9,9(A15))')  'Member ID', 'DC(1,1)', 'DC(1,2)', 'DC(1,3)', 'DC(2,1)','DC(2,2)','DC(2,3)','DC(3,1)','DC(3,2)','DC(3,3)'
   DO i=1,p%NMembers
       !Find the right index in the Nodes array for the selected JointID. This is horrible, but I do not know how to implement this search in a more efficient way
       !The alternative would be to get an element that belongs to the member and use it with dircos
       
!BJJ:TODO:  DIDN'T we already calculate DirCos for each element? can't we use that here?       
       DO j=1,Init%NNode
           IF    ( NINT(Init%Nodes(j,1)) .EQ. Init%Members(i,2) )THEN 
                XYZ1=Init%Nodes(Init%Members(i,2),2:4)
           ELSEIF ( NINT(Init%Nodes(j,1)) .EQ. Init%Members(i,3) ) THEN 
                XYZ2=Init%Nodes(Init%Members(i,3),2:4)
           ENDIF
       ENDDO    
       CALL GetDirCos(XYZ1(1), XYZ1(2), XYZ1(3), XYZ2(1), XYZ2(2), XYZ2(3), DirCos, mlength, ErrStat, ErrMsg)
       DirCos=TRANSPOSE(DirCos) !This is now global to local
       WRITE(UnSum, '(I9,9(E15.6))') Init%Members(i,1), ((DirCos(k,j),j=1,3),k=1,3)
   ENDDO

   !-------------------------------------------------------------------------------------------------------------
   ! write Eigenvalues of full SYstem and CB reduced System
   !-------------------------------------------------------------------------------------------------------------
   WRITE(UnSum, '(A)') SectionDivide
   WRITE(UnSum, '(A)') 'Eigenvalues'
   WRITE(UnSum, '(A)') SubSectionDivide
   WRITE(UnSum, '(A, I6)') "FEM Eigenvalues [Hz]. Number of shown eigenvalues (total # of DOFs minus restrained nodes' DOFs):", FEMparams%NOmega 
   WRITE(UnSum, '(I6, e15.6)') ( i, FEMparams%Omega(i)/2.0/pi, i = 1, FEMparams%NOmega )

   WRITE(UnSum, '(A)') SubSectionDivide
   WRITE(UnSum, '(A, I6)') "CB Reduced Eigenvalues [Hz].  Number of retained modes' eigenvalues:", CBparams%DOFM 
   WRITE(UnSum, '(I6, e15.6)') ( i, CBparams%OmegaL(i)/2.0/pi, i = 1, CBparams%DOFM )  
    
   !-------------------------------------------------------------------------------------------------------------
   ! write Eigenvectors of full SYstem 
   !-------------------------------------------------------------------------------------------------------------
   WRITE(UnSum, '(A)') SectionDivide
   WRITE(UnSum, '(A, I6)') ('FEM Eigenvectors ('//TRIM(Num2LStr(Init%TDOF))//' x '//TRIM(Num2LStr(FEMparams%NOmega))//&
                              ') [m or rad]. Number of shown eigenvectors (total # of DOFs minus restrained nodes'' DOFs):'), FEMparams%NOmega 
   WRITE(UnSum, '(6x,'//Num2LStr(FEMparams%NOmega)//'(I15))') (i, i = 1, FEMparams%NOmega  )!HEADERS
   WRITE(UnSum, '(I6,'//Num2LStr(FEMparams%NOmega)//'e15.6)') ( i, (FEMparams%Modes(i,j), j = 1, FEMparams%NOmega ),i = 1, Init%TDOF)
    
   !-------------------------------------------------------------------------------------------------------------
   ! write CB system matrices
   !-------------------------------------------------------------------------------------------------------------
   WRITE(UnSum, '(A)') SectionDivide
   WRITE(UnSum, '(A)') 'CB Matrices (PhiM,PhiR) (no constraint applied)'
   
   WRITE(UnSum, '(A)') SubSectionDivide
   IF (CBparams%DOFM > 0) THEN
      CALL WrMatrix( CBparams%PhiL(:,1:CBparams%DOFM ), UnSum, 'e15.6', 'PhiM' ) 
   ELSE
      WRITE( UnSum, '(A,": ",A," x ",A)', IOSTAT=ErrStat ) "PhiM", TRIM(Num2LStr(p%DOFL)), '0' 
   END IF

   WRITE(UnSum, '(A)') SubSectionDivide
   CALL WrMatrix( CBparams%PhiR, UnSum, 'e15.6', 'PhiR' ) 
           
   !-------------------------------------------------------------------------------------------------------------
   ! write CB system KBBt and MBBt matrices, eq stiffness matrices of the entire substructure at the TP ref point
   !-------------------------------------------------------------------------------------------------------------
   WRITE(UnSum, '(A)') SectionDivide
   WRITE(UnSum, '(A)') "SubDyn's Structure Equivalent Stiffness and Mass Matrices at the TP reference point (KBBt and MBBt)"
   WRITE(UnSum, '(A)') SubSectionDivide
   WRITE(UnSum, '(A)') 'KBBt'  !Note p%KBB stores KBBt
   WRITE(UnSum, '(7(A15))') ' ', (MatHds(i), i = 1, 6   )
    !tried implicit loop unsuccessfully
    DO i=1,6
        WRITE(UnSum, '(A15, 6(e15.6))')   MatHds(i), (p%KBB(i,j), j = 1, 6)
    ENDDO    
   WRITE(UnSum, '(A)') SubSectionDivide
   WRITE(UnSum, '(A)') ('MBBt')!Note p%MBB stores MBBt
   WRITE(UnSum, '(7(A15))') ' ', (MatHds(i), i = 1, 6   )
    DO i=1,6
        WRITE(UnSum, '(A15, 6(e15.6))')   MatHds(i), (p%MBB(i,j), j = 1, 6)
    ENDDO  
 
   MRB=matmul(TRANSPOSE(CBparams%TI2),matmul(CBparams%MBB,CBparams%TI2)) !Equivalent mass matrix of the rigid body
   WRITE(UnSum, '(A)') SectionDivide
   WRITE(UnSum, '(A)') 'Rigid Body Equivalent Mass Matrix w.r.t. (0,0,0).'
   WRITE(UnSum, '(A)') SubSectionDivide
   WRITE(UnSum, '(A)') 'MRB'
   WRITE(UnSum, '(7(A15))') ' ', (MatHds(i), i = 1, 6   )
   DO i=1,6
        WRITE(UnSum, '(A15, 6(e15.6))')   MatHds(i), (MRB(i,j), j = 1, 6)
   ENDDO 
   
   WRITE(UnSum, '()') 
   WRITE(UnSum, '(A,E15.6)')    "SubDyn's Total Mass (structural and non-structural)=", MRB(1,1) 
   WRITE(UnSum, '(A,3(E15.6))') "SubDyn's Total Mass CM coordinates (Xcm,Ycm,Zcm)   =", (/-MRB(3,5),-MRB(1,6), MRB(1,5)/) /MRB(1,1)        
   
#ifdef SD_SUMMARY_DEBUG

   WRITE(UnSum, '()') 
   WRITE(UnSum, '(A)') SectionDivide
   WRITE(UnSum, '(A)') '**** Additional Debugging Information ****'

   !-------------------------------------------------------------------------------------------------------------
   ! write assembed K M to a txt file
   !-------------------------------------------------------------------------------------------------------------
   WRITE(UnSum, '(A)') SectionDivide
   WRITE(UnSum, '(A, I6)') 'FULL FEM K and M matrices. TOTAL FEM TDOFs:', Init%TDOF 
   WRITE(UnSum, '(A)') ('Stiffness matrix K' )
   WRITE(UnSum, '(15x,'//TRIM(Num2LStr(Init%TDOF))//'(I15))')  (i, i = 1, Init%TDOF  )
   DO i=1,Init%TDOF
        WRITE(UnSum, '(I15, '//TRIM(Num2LStr(Init%TDOF))//'(e15.6))')   i, (Init%K(i, j), j = 1, Init%TDOF)
   ENDDO   
 
   WRITE(UnSum, '(A)') SubSectionDivide
   WRITE(UnSum, '(A)') ('Mass matrix M' )
   WRITE(UnSum, '(15x,'//TRIM(Num2LStr(Init%TDOF))//'(I15))')  (i, i = 1, Init%TDOF  )
   DO i=1,Init%TDOF
        WRITE(UnSum, '(I15, '//TRIM(Num2LStr(Init%TDOF))//'(e15.6))')   i, (Init%M(i, j), j = 1, Init%TDOF)
   ENDDO  
   
   !-------------------------------------------------------------------------------------------------------------
   ! write assembed GRAVITY FORCE FG VECTOR.  gravity forces applied at each node of the full system
   !-------------------------------------------------------------------------------------------------------------
   WRITE(UnSum, '(A)') SectionDivide
   WRITE(UnSum, '(A)') 'Gravity force vector FG applied at each node of the full system' 
   WRITE(UnSum, '(I6, e15.6)') (i, Init%FG(i), i = 1, Init%TDOF)
      
   !-------------------------------------------------------------------------------------------------------------
   ! write CB system matrices
   !-------------------------------------------------------------------------------------------------------------   
   WRITE(UnSum, '(A)') SectionDivide
   WRITE(UnSum, '(A)') 'Additional CB Matrices (MBB,MBM,KBB) (no constraint applied)'
        
   WRITE(UnSum, '(A)') SubSectionDivide
   CALL WrMatrix( CBparams%MBB, UnSum, 'e15.6', 'MBB' ) 
    
   WRITE(UnSum, '(A)') SubSectionDivide
   IF ( CBparams%DOFM > 0 ) THEN
      CALL WrMatrix( CBparams%MBM, UnSum, 'e15.6', 'MBM' ) 
   ELSE
      WRITE( UnSum, '(A,": ",A," x ",A)', IOSTAT=ErrStat ) "MBM", '6', '0' 
   END IF
   
   WRITE(UnSum, '(A)') SubSectionDivide
   CALL WrMatrix( CBparams%KBB, UnSum, 'e15.6', 'KBB' ) 
    
   WRITE(UnSum, '(A)') SubSectionDivide
   CALL WrMatrix( CBparams%OmegaL**2, UnSum, 'e15.6','KMM (diagonal)' ) 
   
   !-------------------------------------------------------------------------------------------------------------
   ! write TP TI matrix
   !-------------------------------------------------------------------------------------------------------------
   WRITE(UnSum, '(A)') SectionDivide
   WRITE(UnSum, '(A)') 'TP refpoint Transformation Matrix TI '
   CALL WrMatrix( p%TI, UnSum, 'e15.6', 'TI' ) 
      
#endif   
   
   CALL SDOut_CloseSum( UnSum, ErrStat, ErrMsg )  

END SUBROUTINE OutSummary

!------------------------------------------------------------------------------------------------------
!> This function calculates the length of a member 
FUNCTION MemberLength(MemberID,Init,ErrStat,ErrMsg)
    TYPE(SD_InitType), INTENT(IN)             :: Init         !< Input data for initialization routine, this structure contains many variables needed for summary file
    INTEGER(IntKi),    INTENT(IN)             :: MemberID     !< Member ID #
    REAL(ReKi)                                :: MemberLength !< Member Length
    INTEGER(IntKi),            INTENT(   OUT) :: ErrStat      !< Error status of the operation
    CHARACTER(*),              INTENT(   OUT) :: ErrMsg       !< Error message if ErrStat /= ErrID_None
    !Locals
    REAL(Reki)                    :: xyz1(3),xyz2(3)  ! Coordinates of joints in GLOBAL REF SYS
    INTEGER(IntKi)                :: i                ! Counter
    INTEGER(IntKi)                :: Joint1,Joint2    ! JointID
    CHARACTER(*), PARAMETER       :: RoutineName = 'MemberLength'
    ErrStat = ErrID_None
    ErrMsg  = ''
    MemberLength=0.0
    
    !Find the MemberID in the list
    DO i=1,SIZE(Init%Members, DIM=1)
        IF (Init%Members(i,1) .EQ. MemberID) THEN
           ! Find joints ID for this member
           Joint1 = FindNode(i,1); if (Joint1<0) return
           Joint2 = FindNode(i,2); if (Joint2<0) return
           xyz1= Init%Joints(Joint1,2:4)
           xyz2= Init%Joints(Joint2,2:4)
           MemberLength=SQRT( SUM((xyz2-xyz1)**2.) )
           if ( EqualRealNos(MemberLength, 0.0_ReKi) ) then 
               call SetErrStat(ErrID_Fatal,' Member with ID '//trim(Num2LStr(MemberID))//' has zero length!', ErrStat,ErrMsg,RoutineName);
               return
           endif
           return
       ENDIF
   ENDDO       
   call SetErrStat(ErrID_Fatal,' Member with ID '//trim(Num2LStr(MemberID))//' not found in member list!', ErrStat,ErrMsg,RoutineName);

contains
    !> Find JointID for node `iNode` (1 or 2) or member `iMember`
    integer(IntKi) function FindNode(iMember,iNode) result(j)
        integer(IntKi), intent(in) :: iMember !< Member index in Init%Members list
        integer(IntKi), intent(in) :: iNode   !< Node index, 1 or 2 for the member iMember
        logical  :: found
        found = .false.      
        j=1
        do while ( .not. found .and. j <= Init%NJoints )
            if (Init%Members(iMember, iNode+1) == nint(Init%Joints(j,1))) then ! Columns 2/3 for iNode 1/2
                found = .true.
                exit
            endif
            j = j + 1
        enddo 
        if (.not.found) then
            j=-1
            call SetErrStat(ErrID_Fatal,' Member '//trim(Num2LStr(iMember))//' has JointID'//trim(Num2LStr(iNode))//' = '//& 
                trim(Num2LStr(Init%Members(iMember,iNode+1)))//' which is not in the node list !', ErrStat,ErrMsg,RoutineName)
        endif
    end function

END FUNCTION MemberLength

!------------------------------------------------------------------------------------------------------
!> Calculate member mass, given properties at the ends, keep units consistent
!! For now it works only for circular pipes or for a linearly varying area
FUNCTION MemberMass(rho1,D1,t1,rho2,D2,t2,L,ctube)
    REAL(ReKi), INTENT(IN)                :: rho1,D1,t1,rho2,D2,t2 ,L       ! Density, OD and wall thickness for circular tube members at ends, Length of member
    !                                                     IF ctube=.FALSE. then D1/2=Area at end1/2, t1 and t2 are ignored
    REAL(ReKi)              :: MemberMass  !mass
    LOGICAL, INTENT(IN)                :: ctube          ! =TRUE for circular pipes, false elseshape
    !LOCALS
    REAL(ReKi)                ::a0,a1,a2,b0,b1,dd,dt  !temporary coefficients
    
    !Density allowed to vary linearly only
    b0=rho1
    b1=(rho2-rho1)/L
    !Here we will need to figure out what element it is for now circular pipes
        IF (ctube) THEN !circular tube
         a0=pi * (D1*t1-t1**2.)
         dt=t2-t1 !thickness variation
         dd=D2-D1 !OD variation
         a1=pi * ( dd*t1 + D1*dt -2.*t1*dt)/L 
         a2=pi * ( dd*dt-dt**2.)/L**2.
    
        ELSE  !linearly varying area
         a0=D1  !This is an area
         a1=(D2-D1)/L !Delta area
         a2=0.
    
        ENDIF
    MemberMass= b0*a0*L +(a0*b1+b0*a1)*L**2/2. + (b0*a2+b1*a1)*L**3/3 + a2*b1*L**4/4.!Integral of rho*A dz
      
END FUNCTION MemberMass

!------------------------------------------------------------------------------------------------------
!> Check whether MAT IS SYMMETRIC AND RETURNS THE MAXIMUM RELATIVE ERROR    
SUBROUTINE SymMatDebug(M,MAT)
    INTEGER(IntKi), INTENT(IN)                 :: M     ! Number of rows and columns
    REAL(ReKi),INTENT(IN)                      :: MAT(M ,M)    !matrix to be checked
    !LOCALS
    REAL(ReKi)                      :: Error,MaxErr    !element by element relative difference in (Transpose(MAT)-MAT)/MAT
    INTEGER(IntKi)                  ::  i, j, imax,jmax   !counter and temporary holders 

    MaxErr=0.
    imax=0
    jmax=0
    DO j=1,M
        DO i=1,M
            Error=MAT(i,j)-MAT(j,i)
            IF (MAT(i,j).NE.0) THEN
                Error=ABS(Error)/MAT(i,j)
            ENDIF    
            IF (Error > MaxErr) THEN
                imax=i
                jmax=j
                MaxErr=Error
            ENDIF    
        ENDDO
    ENDDO

   !--------------------------------------
   ! write discretized data to a txt file
   WRITE(*, '(A,e15.6)')  'Matrix Symmetry Check: Largest (abs) relative error is:', MaxErr
   WRITE(*, '(A,I4,I4)')  'Matrix Symmetry Check: (I,J)=', imax,jmax

END SUBROUTINE SymMatDebug
<<<<<<< HEAD

FUNCTION is_numeric(string, x)
   IMPLICIT NONE
   CHARACTER(len=*), INTENT(IN) :: string
   REAL(SiKi), INTENT(OUT) :: x
   LOGICAL :: is_numeric
   
   INTEGER :: e,n
   CHARACTER(len=12) :: fmt
   x = 0.0_SiKi
   n=LEN_TRIM(string)
   WRITE(fmt,'("(F",I0,".0)")') n
   READ(string,fmt,IOSTAT=e) x
   is_numeric = e == 0
END FUNCTION is_numeric
=======
>>>>>>> 7714d34f

End Module SubDyn<|MERGE_RESOLUTION|>--- conflicted
+++ resolved
@@ -813,11 +813,7 @@
       ! note that we don't check the ErrStat2 here; if the user entered fewer than Nmodes values, we will use the
       ! last entry to fill in remaining values.
       !Check 1st value, we need at least one good value from user or throw error
-<<<<<<< HEAD
-      IF ((Init%JDampings(1) .LT. 0 ) .OR. (Init%JDampings(1) .GE. 100.0)) THEN
-=======
       IF ((Init%JDampings(1) < 0 ) .OR. (Init%JDampings(1) >= 100.0)) THEN
->>>>>>> 7714d34f
             CALL Fatal('Damping ratio should be larger than 0 and less than 100')
             return
       ELSE
@@ -829,11 +825,7 @@
                   ErrMsg  = 'Using damping ratio '//trim(num2lstr(Init%JDampings(I-1)))//' for modes '//trim(num2lstr(I))//' - '//trim(num2lstr(p%Nmodes))//'.'
                END IF
                EXIT
-<<<<<<< HEAD
-            ELSEIF ( ( Init%JDampings(I) .LT. 0 ) .OR.( Init%JDampings(I) .GE. 100.0 ) ) THEN    
-=======
             ELSEIF ( ( Init%JDampings(I) < 0 ) .OR.( Init%JDampings(I) >= 100.0 ) ) THEN    
->>>>>>> 7714d34f
                CALL Fatal('Damping ratio should be larger than 0 and less than 100')
                return
             ENDIF      
@@ -854,11 +846,7 @@
    !Read 1 damping value for all modes
    CALL AllocAry(Init%JDampings, 1, 'JDamping', ErrStat2, ErrMsg2) ; if(Failed()) return
    CALL ReadVar ( UnIn, SDInputFile, Init%JDampings(1), 'JDampings', 'Damping ratio',ErrStat2, ErrMsg2, UnEc ); if(Failed()) return
-<<<<<<< HEAD
-   IF ( ( Init%JDampings(1) .LT. 0 ) .OR.( Init%JDampings(1) .GE. 100.0 ) ) THEN 
-=======
    IF ( ( Init%JDampings(1) < 0 ) .OR.( Init%JDampings(1) >= 100.0 ) ) THEN 
->>>>>>> 7714d34f
          CALL Fatal('Damping ratio should be larger than 0 and less than 100.')
          RETURN
    ENDIF
@@ -874,7 +862,6 @@
 CALL ReadCom  ( UnIn, SDInputFile,               'Joint Coordinates Headers'  ,ErrStat2, ErrMsg2, UnEc ); if(Failed()) return
 CALL ReadCom  ( UnIn, SDInputFile,               'Joint Coordinates Units'    ,ErrStat2, ErrMsg2, UnEc ); if(Failed()) return
 CALL AllocAry(Init%Joints, Init%NJoints, JointsCol, 'Joints', ErrStat2, ErrMsg2 ); if(Failed()) return
-<<<<<<< HEAD
 IF (Check(  Init%NJoints < 2, 'NJoints must be greater than 1')) return
 ! --- Reading first line to detect file format
 READ(UnIn, FMT='(A)', IOSTAT=ErrStat2) Line  ; ErrMsg2='First line of joints array'; if (Failed()) return
@@ -910,11 +897,6 @@
 DO I = 2, Init%NJoints
    CALL ReadAry( UnIn, SDInputFile, Dummy_ReAry, nColumns, 'Joints', 'Joint number and coordinates', ErrStat2, ErrMsg2, UnEc ); if(Failed()) return
    Init%Joints(I,:) = Dummy_ReAry(1:nColumns)
-=======
-DO I = 1, Init%NJoints
-   CALL ReadAry( UnIn, SDInputFile, Dummy_ReAry, JointsCol, 'Joints', 'Joint number and coordinates', ErrStat2, ErrMsg2, UnEc ); if(Failed()) return
-   Init%Joints(I,:) = Dummy_ReAry(1:JointsCol)
->>>>>>> 7714d34f
 ENDDO
 IF (Check(  Init%NJoints < 2, 'NJoints must be greater than 1')) return
 
@@ -954,7 +936,6 @@
 CALL ReadCom  ( UnIn, SDInputFile,             'Members Headers'              ,ErrStat2, ErrMsg2, UnEc ); if(Failed()) return
 CALL ReadCom  ( UnIn, SDInputFile,             'Members Units  '              ,ErrStat2, ErrMsg2, UnEc ); if(Failed()) return
 CALL AllocAry(Init%Members, p%NMembers, MembersCol, 'Members', ErrStat2, ErrMsg2)
-<<<<<<< HEAD
 Init%Members(:,:) = 0.0_ReKi
 if (LegacyFormat) then
    nColumns = 5
@@ -964,11 +945,6 @@
 DO I = 1, p%NMembers
    CALL ReadAry( UnIn, SDInputFile, Dummy_IntAry, nColumns, 'Members', 'Member number and connectivity ', ErrStat2,ErrMsg2, UnEc); if(Failed()) return
    Init%Members(I,1:nColumns) = Dummy_IntAry(1:nColumns)
-=======
-DO I = 1, p%NMembers
-   CALL ReadAry( UnIn, SDInputFile, Dummy_IntAry, MembersCol, 'Members', 'Member number and connectivity ', ErrStat2,ErrMsg2, UnEc); if(Failed()) return
-   Init%Members(I,:) = Dummy_IntAry(1:MembersCol)
->>>>>>> 7714d34f
 ENDDO   
 IF (Check( p%NMembers < 1 , 'NMembers must be > 0')) return
 
@@ -994,8 +970,6 @@
    CALL ReadAry( UnIn, SDInputFile, Init%XPropSets(I,:), XPropSetsCol, 'XPropSets', 'XPropSets ID and values ', ErrStat2, ErrMsg2, UnEc ); if(Failed()) return
 ENDDO   
 IF (Check( Init%NXPropSets < 0, 'NXPropSets must be >=0')) return
-<<<<<<< HEAD
-
 
 if (.not. LegacyFormat) then
    !-------------------------- CABLE PROPERTIES  -------------------------------------
@@ -1019,8 +993,6 @@
    ENDDO   
    IF (Check( Init%NRigidPropSets < 0, 'NRigidPropSets must be >=0')) return
 endif
-=======
->>>>>>> 7714d34f
 
 !---------------------- MEMBER COSINE MATRICES COSM(i,j) ------------------------
 CALL ReadCom  ( UnIn, SDInputFile,              'Member direction cosine matrices '                   ,ErrStat2, ErrMsg2, UnEc ); if(Failed()) return
@@ -1111,17 +1083,10 @@
          DO J = 1, p%NMembers
             IF(p%MOutLst(I)%MemberID .EQ. Init%Members(j, 1)) THEN
                flg = flg + 1 ! flg could be greater than 1, when there are more than 9 internal nodes of a member.
-<<<<<<< HEAD
-               IF( (p%MOutLst(I)%NOutCnt .LT. 10) .and. ((p%MOutLst(I)%NOutCnt .GT. 0)) ) THEN
-                  DO K = 1,p%MOutLst(I)%NOutCnt
-                     ! node number should be less than NDiv + 1
-                     IF( (p%MOutLst(I)%NodeCnt(k) .GT. (Init%NDiv+1)) .or. (p%MOutLst(I)%NodeCnt(k) .LT. 1) ) THEN
-=======
                IF( (p%MOutLst(I)%NOutCnt < 10) .and. ((p%MOutLst(I)%NOutCnt > 0)) ) THEN
                   DO K = 1,p%MOutLst(I)%NOutCnt
                      ! node number should be less than NDiv + 1
                      IF( (p%MOutLst(I)%NodeCnt(k) > (Init%NDiv+1)) .or. (p%MOutLst(I)%NodeCnt(k) < 1) ) THEN
->>>>>>> 7714d34f
                         CALL Fatal(' NodeCnt should be less than NDIV+1 and greater than 0. ')
                         RETURN
                      ENDIF
@@ -1133,7 +1098,6 @@
             ENDIF
          ENDDO
          IF (Check (flg .EQ. 0 , ' MemberID is not in the Members list. ')) return
-<<<<<<< HEAD
 
          IF ( Echo ) THEN
             WRITE( UnEc, '(A)' ) TRIM(Line)
@@ -1145,19 +1109,6 @@
 ! OutList - list of requested parameters to output to a file
 CALL ReadCom( UnIn, SDInputFile, 'SSOutList',ErrStat2, ErrMsg2, UnEc ); if(Failed()) return
 
-=======
-
-         IF ( Echo ) THEN
-            WRITE( UnEc, '(A)' ) TRIM(Line)
-         END IF
-      END IF
-   END DO
-END IF 
-
-! OutList - list of requested parameters to output to a file
-CALL ReadCom( UnIn, SDInputFile, 'SSOutList',ErrStat2, ErrMsg2, UnEc ); if(Failed()) return
-
->>>>>>> 7714d34f
 ALLOCATE(Init%SSOutList(MaxOutChs), STAT=ErrStat2)
 If (Check( ErrStat2 /= ErrID_None ,'Error allocating SSOutList arrays')) return
 
@@ -1287,21 +1238,13 @@
       CALL SD_CalcContStateDeriv( t, u_interp, p, x, xd, z, OtherState, m, xdot, ErrStat, ErrMsg ) ! initializes xdot
       CALL SD_DestroyInput( u_interp, ErrStat, ErrMsg)   ! we don't need this local copy anymore
 
-<<<<<<< HEAD
-      if (n .le. 2) then
-=======
       if (n <= 2) then
->>>>>>> 7714d34f
          OtherState%n = n
          !OtherState%xdot ( 3 - n ) = xdot
          CALL SD_CopyContState( xdot, OtherState%xdot ( 3 - n ), MESH_UPDATECOPY, ErrStat, ErrMsg )
          CALL SD_RK4(t, n, u, utimes, p, x, xd, z, OtherState, m, ErrStat, ErrMsg )
       else
-<<<<<<< HEAD
-         if (OtherState%n .lt. n) then
-=======
          if (OtherState%n < n) then
->>>>>>> 7714d34f
             OtherState%n = n
             CALL SD_CopyContState( OtherState%xdot ( 3 ), OtherState%xdot ( 4 ), MESH_UPDATECOPY, ErrStat, ErrMsg )
             CALL SD_CopyContState( OtherState%xdot ( 2 ), OtherState%xdot ( 3 ), MESH_UPDATECOPY, ErrStat, ErrMsg )
@@ -1309,11 +1252,7 @@
             !OtherState%xdot(4)    = OtherState%xdot(3)
             !OtherState%xdot(3)    = OtherState%xdot(2)
             !OtherState%xdot(2)    = OtherState%xdot(1)
-<<<<<<< HEAD
-         elseif (OtherState%n .gt. n) then
-=======
          elseif (OtherState%n > n) then
->>>>>>> 7714d34f
             ErrStat = ErrID_Fatal
             ErrMsg = ' Backing up in time is not supported with a multistep method '
             RETURN
@@ -1368,11 +1307,7 @@
       CALL SD_CopyContState(x, x_pred, MESH_NEWCOPY, ErrStat, ErrMsg) !initialize x_pred      
       CALL SD_AB4( t, n, u, utimes, p, x_pred, xd, z, OtherState, m, ErrStat, ErrMsg )
 
-<<<<<<< HEAD
-      if (n .gt. 2) then
-=======
       if (n > 2) then
->>>>>>> 7714d34f
          CALL SD_CopyInput( u(1), u_interp, MESH_NEWCOPY, ErrStat, ErrMsg) ! make copy so that arrays/meshes get initialized/allocated for ExtrapInterp
          CALL SD_Input_ExtrapInterp(u, utimes, u_interp, t + p%SDDeltaT, ErrStat, ErrMsg)
 
@@ -3016,7 +2951,6 @@
    WRITE(*, '(A,I4,I4)')  'Matrix Symmetry Check: (I,J)=', imax,jmax
 
 END SUBROUTINE SymMatDebug
-<<<<<<< HEAD
 
 FUNCTION is_numeric(string, x)
    IMPLICIT NONE
@@ -3032,7 +2966,5 @@
    READ(string,fmt,IOSTAT=e) x
    is_numeric = e == 0
 END FUNCTION is_numeric
-=======
->>>>>>> 7714d34f
 
 End Module SubDyn