--- conflicted
+++ resolved
@@ -604,13 +604,8 @@
       REAL(ReKi)                   :: Y1_Utp(6)
       REAL(ReKi)                   :: Y1_GuyanLoadCorrection(3) ! Lever arm moment contributions due to interface displacement
       REAL(ReKi)                   :: udotdot_TP(6)
-<<<<<<< HEAD
       REAL(R8Ki)                   :: DCM(3,3)
-=======
-      INTEGER(IntKi), pointer      :: DOFList(:)
-      REAL(ReKi)                   :: DCM(3,3)
       REAL(ReKi)                   :: MBB(6,6), CBB(6,6)   ! Guyan mode inertia and damping matrices transformed to earth-fixed frame of reference
->>>>>>> 2246befa
       REAL(ReKi)                   :: F_I(6*p%nNodes_I) !  !Forces from all interface nodes listed in one big array  ( those translated to TP ref point HydroTP(6) are implicitly calculated in the equations)
       ! Variables for Guyan rigid body motion
       real(ReKi), dimension(3) :: Om, OmD ! Omega, OmegaDot (body rotational speed and acceleration)
@@ -630,11 +625,6 @@
       ErrMsg  = ""
 
       ! --- Convert inputs to FEM DOFs and convenient 6-vector storage
-<<<<<<< HEAD
-      ! Compute the small rotation angles given the input direction cosine matrix
-      rotations  = GetSmllRotAngs(u%TPMesh%Orientation(:,:,1), ErrStat2, Errmsg2); if(Failed()) return
-      m%u_TP       = (/u%TPMesh%TranslationDisp(:,1), rotations/)
-=======
       ! Compute the roll, pitch, and yaw angles given the input direction cosine matrix
       IF ( p%Floating ) THEN
          ! Only needed for outputs when floating
@@ -643,8 +633,7 @@
          ! Need to be small angles due to the Guyan stiffness terms
          rotations  = GetSmllRotAngs(u%TPMesh%Orientation(:,:,1), ErrStat2, ErrMsg2); if(Failed()) return
       END IF
-      m%u_TP       = (/REAL(u%TPMesh%TranslationDisp(:,1),ReKi), rotations/)
->>>>>>> 2246befa
+      m%u_TP       = (/u%TPMesh%TranslationDisp(:,1), rotations/)
       m%udot_TP    = (/u%TPMesh%TranslationVel( :,1), u%TPMesh%RotationVel(:,1)/)
       m%udotdot_TP = (/u%TPMesh%TranslationAcc( :,1), u%TPMesh%RotationAcc(:,1)/)
       Rg2b(1:3,1:3) = u%TPMesh%Orientation(:,:,1)  ! global 2 body coordinates
