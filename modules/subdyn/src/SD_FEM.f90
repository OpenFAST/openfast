!..................................................................................................................................
! LICENSING
! Copyright (C) 2013-2016  National Renewable Energy Laboratory
!
!    This file is part of SubDyn.
!
! Licensed under the Apache License, Version 2.0 (the "License");
! you may not use this file except in compliance with the License.
! You may obtain a copy of the License at
!
!     http://www.apache.org/licenses/LICENSE-2.0
!
! Unless required by applicable law or agreed to in writing, software
! distributed under the License is distributed on an "AS IS" BASIS,
! WITHOUT WARRANTIES OR CONDITIONS OF ANY KIND, either express or implied.
! See the License for the specific language governing permissions and
! limitations under the License.
!**********************************************************************************************************************************
MODULE SD_FEM
  USE NWTC_Library
  USE SubDyn_Types
  USE FEM
  IMPLICIT NONE

 
  INTEGER(IntKi),   PARAMETER  :: MaxMemJnt       = 10                    ! Maximum number of members at one joint
  INTEGER(IntKi),   PARAMETER  :: MaxOutChs       = 2000                  ! Max number of Output Channels to be read in
  INTEGER(IntKi),   PARAMETER  :: nDOFL_TP        = 6                     ! 6 degrees of freedom (length of u subarray [UTP])
   
  ! values of these parameters are ordered by their place in SubDyn input file:
<<<<<<< HEAD
  INTEGER(IntKi),   PARAMETER  :: JointsCol       = 10                    ! Number of columns in Joints (JointID, JointXss, JointYss, JointZss)
=======
  INTEGER(IntKi),   PARAMETER  :: JointsCol       = 10                    ! Number of columns in Joints (JointID, JointXss, JointYss, JointZss, JointType, JointDirX JointDirY JointDirZ JointStiff JointDamp)
>>>>>>> 51b4bd93
  INTEGER(IntKi),   PARAMETER  :: InterfCol       = 7                     ! Number of columns in interf matrix (JointID,ItfTDxss,ItfTDYss,ItfTDZss,ItfRDXss,ItfRDYss,ItfRDZss)
  INTEGER(IntKi),   PARAMETER  :: ReactCol        = 7                     ! Number of columns in reaction matrix (JointID,ItfTDxss,ItfTDYss,ItfTDZss,ItfRDXss,ItfRDYss,ItfRDZss)
  INTEGER(IntKi),   PARAMETER  :: MaxNodesPerElem = 2                     ! Maximum number of nodes per element (currently 2)
  INTEGER(IntKi),   PARAMETER  :: MembersCol      = MaxNodesPerElem + 3+1 ! Number of columns in Members (MemberID,MJointID1,MJointID2,MPropSetID1,MPropSetID2,COSMID) 
  INTEGER(IntKi),   PARAMETER  :: PropSetsBCol    = 6                     ! Number of columns in PropSets  (PropSetID,YoungE,ShearG,MatDens,XsecD,XsecT)  !bjj: this really doesn't need to store k, does it? or is this supposed to be an ID, in which case we shouldn't be storing k (except new property sets), we should be storing IDs
  INTEGER(IntKi),   PARAMETER  :: PropSetsXCol    = 10                    ! Number of columns in XPropSets (PropSetID,YoungE,ShearG,MatDens,XsecA,XsecAsx,XsecAsy,XsecJxx,XsecJyy,XsecJ0)
  INTEGER(IntKi),   PARAMETER  :: PropSetsCCol    = 4                     ! Number of columns in CablePropSet (PropSetID, EA, MatDens, T0)
  INTEGER(IntKi),   PARAMETER  :: PropSetsRCol    = 2                     ! Number of columns in RigidPropSet (PropSetID, MatDens)
  INTEGER(IntKi),   PARAMETER  :: COSMsCol        = 10                    ! Number of columns in (cosine matrices) COSMs (COSMID,COSM11,COSM12,COSM13,COSM21,COSM22,COSM23,COSM31,COSM32,COSM33)
  INTEGER(IntKi),   PARAMETER  :: CMassCol        = 11                    ! Number of columns in Concentrated Mass (CMJointID,JMass,JMXX,JMYY,JMZZ, Optional:JMXY,JMXZ,JMYZ,CGX,CGY,CGZ)
  ! Indices in Members table
  INTEGER(IntKi),   PARAMETER  :: iMType= 6 ! Index in Members table where the type is stored
  INTEGER(IntKi),   PARAMETER  :: iMProp= 4 ! Index in Members table where the PropSet1 and 2 are stored

  ! Indices in Joints table
  INTEGER(IntKi),   PARAMETER  :: iJointType= 5  ! Index in Joints where the joint type is stored
  INTEGER(IntKi),   PARAMETER  :: iJointDir= 6 ! Index in Joints where the joint-direction are stored
  INTEGER(IntKi),   PARAMETER  :: iJointStiff= 9 ! Index in Joints where the joint-stiffness is stored
  INTEGER(IntKi),   PARAMETER  :: iJointDamp= 10 ! Index in Joints where the joint-damping is stored

  ! ID for joint types
  INTEGER(IntKi),   PARAMETER  :: idJointCantilever = 1
  INTEGER(IntKi),   PARAMETER  :: idJointUniversal  = 2
  INTEGER(IntKi),   PARAMETER  :: idJointPin        = 3
  INTEGER(IntKi),   PARAMETER  :: idJointBall       = 4

  ! ID for member types
  INTEGER(IntKi),   PARAMETER  :: idMemberBeam       = 1
  INTEGER(IntKi),   PARAMETER  :: idMemberCable      = 2
  INTEGER(IntKi),   PARAMETER  :: idMemberRigid      = 3
<<<<<<< HEAD
=======

  ! Types of Boundary Conditions
  INTEGER(IntKi),   PARAMETER  :: idBC_Fixed    = 11
  INTEGER(IntKi),   PARAMETER  :: idBC_Internal = 12
  INTEGER(IntKi),   PARAMETER  :: idBC_Leader   = 13 ! TODO, and maybe "BC" not appropriate here
>>>>>>> 51b4bd93
  
  INTEGER(IntKi),   PARAMETER  :: SDMaxInpCols    = MAX(JointsCol,InterfCol,MembersCol,PropSetsBCol,PropSetsXCol,COSMsCol,CMassCol)

  INTERFACE FINDLOCI ! In the future, use FINDLOC from intrinsic
     MODULE PROCEDURE FINDLOCI_ReKi
     MODULE PROCEDURE FINDLOCI_IntKi
  END INTERFACE


CONTAINS
!------------------------------------------------------------------------------------------------------
! --- Helper functions
!------------------------------------------------------------------------------------------------------
!> Maps nodes to elements 
!! allocate NodesConnE and NodesConnN                                                                               
SUBROUTINE NodeCon(Init,p, ErrStat, ErrMsg)
   TYPE(SD_InitType),              INTENT( INOUT ) :: Init
   TYPE(SD_ParameterType),         INTENT( IN    ) :: p
   INTEGER(IntKi),                 INTENT(   OUT ) :: ErrStat     ! Error status of the operation
   CHARACTER(*),                   INTENT(   OUT ) :: ErrMsg      ! Error message if ErrStat /= ErrID_None
   ! Local variables
   INTEGER(IntKi) :: SortA(MaxMemJnt,1)  !To sort nodes and elements
   INTEGER(IntKi) :: I,J,K  !counter

   ! The row index is the number of the real node, i.e. ID, 1st col has number of elements attached to node, and 2nd col has element numbers (up to 10)                                    
   CALL AllocAry(Init%NodesConnE, p%nNodes, MaxMemJnt+1,'NodesConnE', ErrStat, ErrMsg); if (ErrStat/=0) return;
   CALL AllocAry(Init%NodesConnN, p%nNodes, MaxMemJnt+2,'NodesConnN', ErrStat, ErrMsg); if (ErrStat/=0) return;
   Init%NodesConnE = 0                                                                                                    
   Init%NodesConnN = -99999 ! Not Used

   ! find the node connectivity, nodes/elements that connect to a common node                                             
   DO I = 1, p%nNodes                                                                                                   
      !Init%NodesConnN(I, 1) = NINT( Init%Nodes(I, 1) )      !This should not be needed, could remove the extra 1st column like for the other array                                                                      
      k = 0                                                                                                               
      DO J = 1, Init%NElem                          !This should be vectorized                                                                      
         IF ( ( NINT(Init%Nodes(I, 1))==p%Elems(J, 2)) .OR. (NINT(Init%Nodes(I, 1))==p%Elems(J, 3) ) ) THEN   !If i-th nodeID matches 1st node or 2nd of j-th element                                                                   
            k = k + 1                                                                                                     
            if (k > MaxMemJnt+1) then 
               CALL SetErrStat(ErrID_Fatal, 'Maximum number of members reached on node'//trim(Num2LStr(NINT(Init%Nodes(I,1)))), ErrStat, ErrMsg, 'NodeCon');
            endif
            Init%NodesConnE(I, k + 1) = p%Elems(J, 1)                                                                  
         ENDIF                                                                                                            
      ENDDO                                                                                                               
      Init%NodesConnE(I, 1) = k    !Store how many elements connect i-th node in 2nd column                                                                                       
   ENDDO                            

END SUBROUTINE NodeCon

!----------------------------------------------------------------------------
!> Check if two elements are connected
!! returns true if they are, and return which node (1 or 2) of each element is involved
LOGICAL FUNCTION ElementsConnected(p, ie1, ie2, iWhichNode_e1, iWhichNode_e2)
   TYPE(SD_ParameterType),       INTENT(IN)  :: p
   INTEGER(IntKi),               INTENT(IN)  :: ie1, ie2 ! Indices of elements
   INTEGER(IntKi),               INTENT(OUT) :: iWhichNode_e1, iWhichNode_e2 ! 1 or 2 if node 1 or node 2
   if      ((p%Elems(ie1, 2) == p%Elems(ie2, 2))) then ! node 1 connected to node 1
      iWhichNode_e1=1
      iWhichNode_e2=1
      ElementsConnected=.True.
   else if((p%Elems(ie1, 2) == p%Elems(ie2, 3))) then  ! node 1 connected to node 2
      iWhichNode_e1=1
      iWhichNode_e2=2
      ElementsConnected=.True.
   else if((p%Elems(ie1, 3) == p%Elems(ie2, 2))) then  ! node 2 connected to node 1
      iWhichNode_e1=2
      iWhichNode_e2=1
      ElementsConnected=.True.
   else if((p%Elems(ie1, 3) == p%Elems(ie2, 3))) then  ! node 2 connected to node 2
      iWhichNode_e1=2
      iWhichNode_e2=2
      ElementsConnected=.True.
   else
      ElementsConnected=.False.
      iWhichNode_e1=-1
      iWhichNode_e2=-1
   endif
END FUNCTION ElementsConnected

!> Loop through a list of elements and returns a list of unique joints
TYPE(IList) FUNCTION NodesList(p, Elements)
   use IntegerList, only: init_list, append, find, sort
   use IntegerList, only: print_list
   TYPE(SD_ParameterType),       INTENT(IN)  :: p
   integer(IntKi), dimension(:), INTENT(IN)  :: Elements
   integer(IntKi)  :: ie, ei, j1, j2
   INTEGER(IntKi)  :: ErrStat2
   CHARACTER(ErrMsgLen) :: ErrMsg2

   call init_list(NodesList, 0, 0, ErrStat2, ErrMsg2)
   do ie = 1, size(Elements)
      ei = Elements(ie)  ! Element index
      j1 = p%Elems(ei,2) ! Joint 1 
      j2 = p%Elems(ei,3) ! Joint 2
      ! Append joints indices if not in list already
      if (find(NodesList, j1, ErrStat2, ErrMsg2)<=0) call append(NodesList, j1, ErrStat2, ErrMsg2)
      if (find(NodesList, j2, ErrStat2, ErrMsg2)<=0) call append(NodesList, j2, ErrStat2, ErrMsg2)
      ! Sorting required by find function
      call sort(NodesList, ErrStat2, ErrMsg2)
   enddo
   call print_list(NodesList, 'Joint list')
END FUNCTION NodesList
!------------------------------------------------------------------------------------------------------
!> Returns list of rigid link elements (Er) 
TYPE(IList) FUNCTION RigidLinkElements(Init, p, ErrStat, ErrMsg)
   use IntegerList, only: init_list, append
   use IntegerList, only: print_list
   TYPE(SD_InitType),            INTENT(INOUT) :: Init
   TYPE(SD_ParameterType),       INTENT(INOUT) :: p
   INTEGER(IntKi),               INTENT(  OUT) :: ErrStat     ! Error status of the operation
   CHARACTER(*),                 INTENT(  OUT) :: ErrMsg      ! Error message if ErrStat /= ErrID_None
   ! Local variables
   integer(IntKi)  :: ie       !< Index on elements
   ErrStat = ErrID_None
   ErrMsg  = ""
   ! --- Establish a list of rigid link elements
   call init_list(RigidLinkElements, 0, 0, ErrStat, ErrMsg);

   do ie = 1, Init%NElem
      if (p%ElemProps(ie)%eType == idMemberRigid) then
         call append(RigidLinkElements, ie, ErrStat, ErrMsg);
      endif
   end do
   call print_list(RigidLinkElements,'Rigid element list')
END FUNCTION RigidLinkElements

!------------------------------------------------------------------------------------------------------
!> Returns true if one of the element connected to the node is a rigid link
LOGICAL FUNCTION NodeHasRigidElem(iJoint, Init, p, ei)
   integer(IntKi),               intent(in)    :: iJoint
   type(SD_InitType),            intent(in)    :: Init
   type(SD_ParameterType),       intent(in)    :: p
   integer(IntKi),               intent(  out) :: ei !< Element index that connects do iJoint rigidly
   ! Local variables
   integer(IntKi) :: ie       !< Loop index on elements
   integer(IntKi) :: m  ! Number of elements connected to a joint

   NodeHasRigidElem = .False. ! default return value
   ! Loop through elements connected to node J 
   do ie = 1, Init%NodesConnE(iJoint, 1)
      ei = Init%NodesConnE(iJoint, ie+1)
      if (p%ElemProps(ei)%eType == idMemberRigid) then
         NodeHasRigidElem = .True.
         return  ! we exit as soon as one rigid member is found
      endif
   enddo
   ei=-1
END FUNCTION NodeHasRigidElem
<<<<<<< HEAD
=======
!------------------------------------------------------------------------------------------------------
!> Returns a rigid body transformation matrix from nDOF to 6 reference DOF: T_ref (6 x nDOF), such that Uref = T_ref.U_subset
!! Typically called to get: 
!!    - the transformation from the interface points to the TP point
!!    - the transformation from the bottom nodes to SubDyn origin (0,0,)
SUBROUTINE RigidTrnsf(Init, p, RefPoint, DOF, nDOF, T_ref, ErrStat, ErrMsg)
   TYPE(SD_InitType),      INTENT(IN   )  :: Init        ! Input data for initialization routine
   TYPE(SD_ParameterType), INTENT(IN   )  :: p        
   REAL(ReKi),             INTENT(IN   )  :: RefPoint(3) ! Coordinate of the reference point 
   INTEGER(IntKi),         INTENT(IN   )  :: nDOF        ! Number of DOFS 
   INTEGER(IntKi),         INTENT(IN   )  :: DOF(nDOF)  ! DOF indices that are used to create the transformation matrix
   REAL(ReKi),             INTENT(  OUT)  :: T_ref(nDOF,6)  ! matrix that relates the subset of DOFs to the reference point
   INTEGER(IntKi),         INTENT(  OUT)  :: ErrStat     ! Error status of the operation
   CHARACTER(*),           INTENT(  OUT)  :: ErrMsg      ! Error message if ErrStat /= ErrID_None
   ! local variables
   INTEGER                                :: I, iDOF, iiDOF, iNode, nDOFPerNode
   REAL(ReKi)                             :: dx, dy, dz
   REAL(ReKi), dimension(6)               :: Line
   ErrStat = ErrID_None
   ErrMsg  = ""
   T_ref(:,:)=0
   DO I = 1, nDOF
      iDOF        = DOF(I) ! DOF index in constrained system
      iNode       = p%DOFtilde2Nodes(iDOF,1) ! First column is node 
      nDOFPerNode = p%DOFtilde2Nodes(iDOF,2) ! Second column is number of DOF per node
      iiDOF       = p%DOFtilde2Nodes(iDOF,3) ! Third column is dof index for this joint (1-6 for cantilever)

      if ((iiDOF<1) .or. (iiDOF>6)) then
         ErrMsg  = 'RigidTrnsf, node DOF number is not valid. DOF:'//trim(Num2LStr(iDOF))//' Node:'//trim(Num2LStr(iNode))//' iiDOF:'//trim(Num2LStr(iiDOF)); ErrStat = ErrID_Fatal
         return
      endif
      if (nDOFPerNode/=6) then
         ErrMsg  = 'RigidTrnsf, node doesnt have 6 DOFs. DOF:'//trim(Num2LStr(iDOF))//' Node:'//trim(Num2LStr(iNode))//' nDOF:'//trim(Num2LStr(nDOFPerNode)); ErrStat = ErrID_Fatal
         return
      endif
      
      dx = Init%Nodes(iNode, 2) - RefPoint(1)
      dy = Init%Nodes(iNode, 3) - RefPoint(2)
      dz = Init%Nodes(iNode, 4) - RefPoint(3)

      CALL RigidTransformationLine(dx,dy,dz,iiDOF,Line) !returns Line
      T_ref(I, 1:6) = Line
   ENDDO
END SUBROUTINE RigidTrnsf
>>>>>>> 51b4bd93

!------------------------------------------------------------------------------------------------------
! --- Main routines, more or less listed in order in which they are called
!------------------------------------------------------------------------------------------------------
!>
! - Removes the notion of "ID" and use Index instead
! - Creates Nodes (use indices instead of ID), similar to Joints array
! - Creates Elems (use indices instead of ID)  similar to Members array
! - Updates Reacts (use indices instead of ID)
! - Updates Interf (use indices instead of ID)
SUBROUTINE SD_ReIndex_CreateNodesAndElems(Init,p, ErrStat, ErrMsg)
   TYPE(SD_InitType),            INTENT(INOUT)  ::Init
   TYPE(SD_ParameterType),       INTENT(INOUT)  ::p
   INTEGER(IntKi),               INTENT(  OUT)  :: ErrStat     ! Error status of the operation
   CHARACTER(*),                 INTENT(  OUT)  :: ErrMsg      ! Error message if ErrStat /= ErrID_None
   ! local variable
   INTEGER                       :: I, n, iMem, iNode, JointID   
   INTEGER(IntKi)                :: mType !< Member Type
   CHARACTER(1255)               :: sType !< String for element type
   INTEGER(IntKi)                :: ErrStat2
   CHARACTER(ErrMsgLen)          :: ErrMsg2
   ErrStat = ErrID_None
   ErrMsg  = ""

   ! TODO See if Elems is actually used elsewhere

   CALL AllocAry(p%Elems,         Init%NElem,    MembersCol, 'p%Elems',         ErrStat2, ErrMsg2); if(Failed()) return
   CALL AllocAry(Init%Nodes,      p%nNodes,    JointsCol,  'Init%Nodes',      ErrStat2, ErrMsg2); if(Failed()) return

   ! --- Initialize Nodes
   Init%Nodes = -999999 ! Init to unphysical values
   do I = 1,Init%NJoints
      Init%Nodes(I, 1) = I                                     ! JointID replaced by index I
      Init%Nodes(I, 2:JointsCol) = Init%Joints(I, 2:JointsCol) ! All the rest is copied
   enddo

   ! --- Re-Initialize Reactions, pointing to index instead of JointID
   do I = 1, p%nNodes_C
      JointID=p%Nodes_C(I,1)
      p%Nodes_C(I,1) = FINDLOCI(Init%Joints(:,1), JointID ) ! Replace JointID with Index
      if (p%Nodes_C(I,1)<=0) then
         CALL Fatal('Reaction joint table: line '//TRIM(Num2LStr(I))//' refers to JointID '//trim(Num2LStr(JointID))//' which is not in the joint list!')
         return
      endif
   enddo

   ! --- Re-Initialize interface joints, pointing to index instead of JointID
   do I = 1, p%nNodes_I
      JointID=p%Nodes_I(I,1)
      p%Nodes_I(I,1) = FINDLOCI(Init%Joints(:,1), JointID )
      if (p%Nodes_I(I,1)<=0) then
         CALL Fatal('Interface joint table: line '//TRIM(Num2LStr(I))//' refers to JointID '//trim(Num2LStr(JointID))//' which is not in the joint list!')
         return
      endif
   enddo

   ! Change numbering in concentrated mass matrix
   do I = 1, Init%NCMass
      JointID = Init%CMass(I,1)
      Init%CMass(I,1) = FINDLOCI(Init%Joints(:,1), JointID )
      if (Init%CMass(I,1)<=0) then
         CALL Fatal('Concentrated mass table: line '//TRIM(Num2LStr(I))//' refers to JointID '//trim(Num2LStr(JointID))//' which is not in the joint list!')
         return
      endif
   enddo


   ! --- Initialize Elems, starting with each member as an element (we'll take NDiv into account later)
   p%Elems = 0
   ! --- Replacing "MemberID"  "JointID", and "PropSetID" by simple index in this tables
   DO iMem = 1, p%NMembers
      ! Column 1  : member index (instead of MemberID)
      p%Elems(iMem,     1)  = iMem
      mType =  Init%Members(iMem, iMType) ! 
      ! Column 2-3: Joint index (instead of JointIDs)
      p%Elems(iMem,     1)  = iMem  ! NOTE: element/member number (not MemberID)
      do iNode=2,3
         p%Elems(iMem,iNode) = FINDLOCI(Init%Joints(:,1), Init%Members(iMem, iNode) ) 
         if (p%Elems(iMem,iNode)<=0) then
            CALL Fatal(' MemberID '//TRIM(Num2LStr(Init%Members(iMem,1)))//' has JointID'//TRIM(Num2LStr(iNode-1))//' = '// TRIM(Num2LStr(Init%Members(iMem, iNode)))//' which is not in the joint list!')
            return
         endif
      enddo
      ! Column 4-5: PropIndex 1-2 (instead of PropSetID1&2)
      ! NOTE: this index has different meaning depending on the member type !
      DO n=iMProp,iMProp+1

         if (mType==idMemberBeam) then
            sType='Member x-section property'
            p%Elems(iMem,n) = FINDLOCI(Init%PropSetsB(:,1), Init%Members(iMem, n) ) 
         else if (mType==idMemberCable) then
            sType='Cable property'
            p%Elems(iMem,n) = FINDLOCI(Init%PropSetsC(:,1), Init%Members(iMem, n) ) 
         else if (mType==idMemberRigid) then
            sType='Rigid property'
            p%Elems(iMem,n) = FINDLOCI(Init%PropSetsR(:,1), Init%Members(iMem, n) ) 
         else
            ! Should not happen
            print*,'Element type unknown',mType
            STOP
         end if

         if (p%Elems(iMem,n)<=0) then
            CALL Fatal('For MemberID '//TRIM(Num2LStr(Init%Members(iMem,1)))//', the PropSetID'//TRIM(Num2LStr(n-3))//' is not in the'//trim(sType)//' table!')
         endif
      END DO !n, loop through property ids         
      ! Column 6: member type
      p%Elems(iMem, iMType) = Init%Members(iMem, iMType) ! 
   END DO !iMem, loop through members
    
   ! TODO in theory, we shouldn't need these anymore
   ! deallocate(Init%Members)
   ! deallocate(Init%Joints)
CONTAINS
   LOGICAL FUNCTION Failed()
      call SetErrStat(ErrStat2, ErrMsg2, ErrStat, ErrMsg, 'SD_ReIndex_CreateNodesAndElems') 
      Failed =  ErrStat >= AbortErrLev
   END FUNCTION Failed
   SUBROUTINE Fatal(ErrMsg_in)
      CHARACTER(len=*), intent(in) :: ErrMsg_in
      CALL SetErrStat(ErrID_Fatal, ErrMsg_in, ErrStat, ErrMsg, 'SD_ReIndex_CreateNodesAndElems');
   END SUBROUTINE Fatal
END SUBROUTINE SD_ReIndex_CreateNodesAndElems

!----------------------------------------------------------------------------
SUBROUTINE SD_Discrt(Init,p, ErrStat, ErrMsg)
   TYPE(SD_InitType),            INTENT(INOUT)  ::Init
   TYPE(SD_ParameterType),       INTENT(INOUT)  ::p
   INTEGER(IntKi),               INTENT(  OUT)  :: ErrStat     ! Error status of the operation
   CHARACTER(*),                 INTENT(  OUT)  :: ErrMsg      ! Error message if ErrStat /= ErrID_None
   ! local variable
   INTEGER                       :: I, J, n, Node1, Node2, Prop1, Prop2   
   INTEGER                       :: NNE      ! number of nodes per element
   INTEGER                       :: MaxNProp
   REAL(ReKi), ALLOCATABLE       :: TempProps(:, :)
   INTEGER, ALLOCATABLE          :: TempMembers(:, :)
   INTEGER                       :: knode, kelem, kprop, nprop
   REAL(ReKi)                    :: x1, y1, z1, x2, y2, z2, dx, dy, dz, dd, dt, d1, d2, t1, t2
   LOGICAL                       :: found, CreateNewProp
   INTEGER(IntKi)                :: eType !< Element Type
   INTEGER(IntKi)                :: ErrStat2
   CHARACTER(ErrMsgLen)          :: ErrMsg2
   ErrStat = ErrID_None
   ErrMsg  = ""
   
   ! number of nodes per element
   IF( ( Init%FEMMod >= 0 ) .and. (Init%FEMMod <= 3) ) THEN
      NNE = 2 
   ELSE
      CALL Fatal('FEMMod '//TRIM(Num2LStr(Init%FEMMod))//' not implemented.'); return
   ENDIF
   
   ! Total number of element   
   Init%NElem = p%NMembers*Init%NDiv  ! Note: This is a max since cable and rigid cannot be subdivided
   ! Total number of nodes - Depends on division and number of nodes per element
   p%nNodes = Init%NJoints + ( Init%NDiv - 1 )*p%NMembers 
   p%nNodes = p%nNodes + (NNE - 2)*Init%NElem  ! Note: Same as above. Can be improved by counting R&C
   
   ! check the number of interior modes
   IF ( p%nDOFM > 6*(p%nNodes - p%nNodes_I - p%nNodes_C) ) THEN
      CALL Fatal(' NModes must be less than or equal to '//TRIM(Num2LStr( 6*(p%nNodes - p%nNodes_I - p%nNodes_C) ))); return
   ENDIF
   
   CALL AllocAry(Init%MemberNodes,p%NMembers,    Init%NDiv+1,'Init%MemberNodes',ErrStat2, ErrMsg2); if(Failed()) return ! for two-node element only, otherwise the number of nodes in one element is different

   ! --- Reindexing JointsID and MembersID into Nodes and Elems arrays
   ! NOTE: need NNode and NElem 
   CALL SD_ReIndex_CreateNodesAndElems(Init,p, ErrStat2, ErrMsg2);  if(Failed()) return
   
  
    Init%MemberNodes = 0
    ! --- Setting up MemberNodes (And Elems, Props, Nodes if divisions)
    if (Init%NDiv==1) then
       ! NDiv = 1
       Init%MemberNodes(1:p%NMembers, 1:2) = p%Elems(1:Init%NElem, 2:3) 
       Init%NPropB = Init%NPropSetsB

    else if (Init%NDiv > 1) then

       ! Discretize structure according to NDiv 
       ! - Elems is fully reinitialized, connectivity needs to be done again using SetNewElem
       ! - Nodes are not  reinitialized, but appended to NNodes
       ! 

       ! Initialize Temp arrays that will contain user inputs + input from the subdivided members
       !  We don't know how many properties will be needed, so allocated to size MaxNProp
       MaxNProp   = Init%NPropSetsB + Init%NElem*NNE ! Maximum possible number of property sets (temp): This is property set per element node, for all elements (bjj, added Init%NPropSets to account for possibility of entering many unused prop sets)
       CALL AllocAry(TempMembers, p%NMembers,    MembersCol , 'TempMembers', ErrStat2, ErrMsg2); if(Failed()) return
       CALL AllocAry(TempProps,  MaxNProp,      PropSetsBCol,'TempProps',  ErrStat2, ErrMsg2); if(Failed()) return
       TempProps = -9999.
       TempMembers                      = p%Elems(1:p%NMembers,:)
       TempProps(1:Init%NPropSetsB, :) = Init%PropSetsB   

       kelem = 0
       knode = Init%NJoints
       kprop = Init%NPropSetsB
       DO I = 1, p%NMembers !the first p%NMembers rows of p%Elems contain the element information
          ! Member data
          Node1 = TempMembers(I, 2)
          Node2 = TempMembers(I, 3)
          Prop1 = TempMembers(I, iMProp  )
          Prop2 = TempMembers(I, iMProp+1)
          eType = TempMembers(I, iMType  )
          
          IF ( Node1==Node2 ) THEN
             CALL Fatal(' Same starting and ending node in the member.')
             RETURN
          ENDIF
          
          if (eType/=idMemberBeam) then
             ! --- Cables and rigid links are not subdivided
             ! No need to create new properties or new nodes
             Init%MemberNodes(I, 1) = Node1
             Init%MemberNodes(I, 2) = Node2
             kelem = kelem + 1
             CALL SetNewElem(kelem, Node1, Node2, eType, Prop1, Prop1, p)                
             cycle
          endif

          ! --- Subdivision of beams
          Init%MemberNodes(I,           1) = Node1
          Init%MemberNodes(I, Init%NDiv+1) = Node2

          IF  ( ( .not. EqualRealNos(TempProps(Prop1, 2),TempProps(Prop2, 2) ) ) &
           .OR. ( .not. EqualRealNos(TempProps(Prop1, 3),TempProps(Prop2, 3) ) ) &
           .OR. ( .not. EqualRealNos(TempProps(Prop1, 4),TempProps(Prop2, 4) ) ) )  THEN
          
             CALL Fatal(' Material E,G and rho in a member must be the same')
             RETURN
          ENDIF

          x1 = Init%Nodes(Node1, 2)
          y1 = Init%Nodes(Node1, 3)
          z1 = Init%Nodes(Node1, 4)

          x2 = Init%Nodes(Node2, 2)
          y2 = Init%Nodes(Node2, 3)
          z2 = Init%Nodes(Node2, 4)
          
          dx = ( x2 - x1 )/Init%NDiv
          dy = ( y2 - y1 )/Init%NDiv
          dz = ( z2 - z1 )/Init%NDiv
          
          d1 = TempProps(Prop1, 5)
          t1 = TempProps(Prop1, 6)

          d2 = TempProps(Prop2, 5)
          t2 = TempProps(Prop2, 6)
          
          dd = ( d2 - d1 )/Init%NDiv
          dt = ( t2 - t1 )/Init%NDiv
          
             ! If both dd and dt are 0, no interpolation is needed, and we can use the same property set for new nodes/elements. otherwise we'll have to create new properties for each new node
          CreateNewProp = .NOT. ( EqualRealNos( dd , 0.0_ReKi ) .AND.  EqualRealNos( dt , 0.0_ReKi ) )  
          
          ! node connect to Node1
          knode = knode + 1
          Init%MemberNodes(I, 2) = knode
          CALL SetNewNode(knode, x1+dx, y1+dy, z1+dz, Init) ! Set Init%Nodes(knode,:)
          
          IF ( CreateNewProp ) THEN   
               ! create a new property set 
               ! k, E, G, rho, d, t, Init
               kprop = kprop + 1
               CALL SetNewProp(kprop, TempProps(Prop1, 2), TempProps(Prop1, 3), TempProps(Prop1, 4), d1+dd, t1+dt, TempProps)           
               kelem = kelem + 1
               CALL SetNewElem(kelem, Node1, knode, eType, Prop1, kprop, p)  
               nprop = kprop
          ELSE
               kelem = kelem + 1
               CALL SetNewElem(kelem, Node1, knode, eType, Prop1, Prop1, p)                
               nprop = Prop1 
          ENDIF
          
          ! interior nodes
          DO J = 2, (Init%NDiv-1)
             knode = knode + 1
             Init%MemberNodes(I, J+1) = knode

             CALL SetNewNode(knode, x1 + J*dx, y1 + J*dy, z1 + J*dz, Init) ! Set Init%Nodes(knode,:)
             
             IF ( CreateNewProp ) THEN   
                  ! create a new property set 
                  ! k, E, G, rho, d, t, Init                
                  kprop = kprop + 1
                  CALL SetNewProp(kprop, TempProps(Prop1, 2), TempProps(Prop1, 3), Init%PropSetsB(Prop1, 4), d1 + J*dd, t1 + J*dt,  TempProps)           
                  kelem = kelem + 1
                  CALL SetNewElem(kelem, knode-1, knode, eType, nprop, kprop, p)
                  nprop = kprop
             ELSE
                  kelem = kelem + 1
                  CALL SetNewElem(kelem, knode-1, knode, eType, nprop, nprop, p)                          
             ENDIF
          ENDDO
          
          ! the element connect to Node2
          kelem = kelem + 1
          CALL SetNewElem(kelem, knode, Node2, eType, nprop, Prop2, p)                
       ENDDO ! loop over all members
       !
       Init%NPropB = kprop
       Init%NElem  = kelem ! TODO since not all members might have been divided
       p%nNodes  = knode ! TODO since not all members might have been divided

    ENDIF ! if NDiv is greater than 1

    ! set the props in Init
    CALL AllocAry(Init%PropsB, Init%NPropB, PropSetsBCol, 'Init%PropsBeams', ErrStat2, ErrMsg2); if(Failed()) return

    if (Init%NDiv==1) then
       Init%PropsB(1:Init%NPropB, 1:PropSetsBCol) = Init%PropSetsB(1:Init%NPropB, 1:PropSetsBCol)
    else if (Init%NDiv>1) then
       Init%PropsB(1:Init%NPropB, 1:PropSetsBCol) = TempProps(1:Init%NPropB, 1:PropSetsBCol)
    endif

    ! --- Cables and rigid link properties (these cannot be subdivided, so direct copy of inputs)
    Init%NPropC = Init%NPropSetsC
    Init%NPropR = Init%NPropSetsR
    CALL AllocAry(Init%PropsC, Init%NPropC, PropSetsCCol, 'Init%PropsCable', ErrStat2, ErrMsg2); if(Failed()) return
    CALL AllocAry(Init%PropsR, Init%NPropR, PropSetsRCol, 'Init%PropsRigid', ErrStat2, ErrMsg2); if(Failed()) return
    Init%PropsC(1:Init%NPropC, 1:PropSetsCCol) = Init%PropSetsC(1:Init%NPropC, 1:PropSetsCCol)
    Init%PropsR(1:Init%NPropR, 1:PropSetsRCol) = Init%PropSetsR(1:Init%NPropR, 1:PropSetsRCol)

    CALL CleanUp_Discrt()

CONTAINS
   LOGICAL FUNCTION Failed()
      call SetErrStat(ErrStat2, ErrMsg2, ErrStat, ErrMsg, 'SD_Discrt') 
      Failed =  ErrStat >= AbortErrLev
      if (Failed) CALL CleanUp_Discrt()
   END FUNCTION Failed

   SUBROUTINE Fatal(ErrMsg_in)
      CHARACTER(len=*), intent(in) :: ErrMsg_in
      CALL SetErrStat(ErrID_Fatal, ErrMsg_in, ErrStat, ErrMsg, 'SD_Discrt');
      CALL CleanUp_Discrt()
   END SUBROUTINE Fatal

   SUBROUTINE CleanUp_Discrt()
      ! deallocate temp matrices
      IF (ALLOCATED(TempProps))   DEALLOCATE(TempProps)
      IF (ALLOCATED(TempMembers)) DEALLOCATE(TempMembers)
   END SUBROUTINE CleanUp_Discrt

   !> Set properties of node k
   SUBROUTINE SetNewNode(k, x, y, z, Init)
      TYPE(SD_InitType),      INTENT(INOUT) :: Init
      INTEGER,                INTENT(IN)    :: k
      REAL(ReKi),             INTENT(IN)    :: x, y, z
      Init%Nodes(k, 1)                     = k
      Init%Nodes(k, 2)                     = x
      Init%Nodes(k, 3)                     = y
      Init%Nodes(k, 4)                     = z
      Init%Nodes(k, iJointType)            = idJointCantilever ! Note: all added nodes are Cantilever
      ! Properties below are for non-cantilever joints
<<<<<<< HEAD
      Init%Nodes(k, iJointDir:iJointDir+2) = -99999 
      Init%Nodes(k, iJointStiff)           = -99999 
      Init%Nodes(k, iJointDamp)            = -99999 
=======
      Init%Nodes(k, iJointDir:iJointDir+2) = 0.0_ReKi ! NOTE: irrelevant for cantilever nodes
      Init%Nodes(k, iJointStiff)           = 0.0_ReKi ! NOTE: irrelevant for cantilever nodes
      Init%Nodes(k, iJointDamp)            = 0.0_ReKi ! NOTE: irrelevant for cantilever nodes
>>>>>>> 51b4bd93
   END SUBROUTINE SetNewNode
   
   !> Set properties of element k
   SUBROUTINE SetNewElem(k, n1, n2, etype, p1, p2, p)
      INTEGER,                INTENT(IN   )   :: k
      INTEGER,                INTENT(IN   )   :: n1
      INTEGER,                INTENT(IN   )   :: n2
      INTEGER,                INTENT(IN   )   :: eType
      INTEGER,                INTENT(IN   )   :: p1
      INTEGER,                INTENT(IN   )   :: p2
      TYPE(SD_ParameterType), INTENT(INOUT)   :: p
      p%Elems(k, 1)        = k
      p%Elems(k, 2)        = n1
      p%Elems(k, 3)        = n2
      p%Elems(k, iMProp  ) = p1
      p%Elems(k, iMProp+1) = p2
      p%Elems(k, iMType)   = eType
   END SUBROUTINE SetNewElem

   !> Set material properties of element k,  NOTE: this is only for a beam
   SUBROUTINE SetNewProp(k, E, G, rho, d, t, TempProps)
      INTEGER   , INTENT(IN)   :: k
      REAL(ReKi), INTENT(IN)   :: E, G, rho, d, t
      REAL(ReKi), INTENT(INOUT):: TempProps(:, :)
      TempProps(k, 1) = k
      TempProps(k, 2) = E
      TempProps(k, 3) = G
      TempProps(k, 4) = rho
      TempProps(k, 5) = d
      TempProps(k, 6) = t
   END SUBROUTINE SetNewProp

END SUBROUTINE SD_Discrt

!------------------------------------------------------------------------------------------------------
!> Set Element properties p%ElemProps, different properties are set depening on element type..
SUBROUTINE SetElementProperties(Init, p, ErrStat, ErrMsg)
   TYPE(SD_InitType),            INTENT(IN   ) :: Init
   TYPE(SD_ParameterType),       INTENT(INOUT) :: p
   INTEGER(IntKi),               INTENT(  OUT) :: ErrStat     ! Error status of the operation
   CHARACTER(*),                 INTENT(  OUT) :: ErrMsg      ! Error message if ErrStat /= ErrID_None
   ! Local variables
   INTEGER                  :: I, J, K, iTmp
   INTEGER                  :: N1, N2     ! starting node and ending node in the element
   INTEGER                  :: P1, P2     ! property set numbers for starting and ending nodes
   REAL(ReKi)               :: D1, D2, t1, t2, E, G, rho ! properties of a section
   REAL(ReKi)               :: DirCos(3, 3)              ! direction cosine matrices
   REAL(ReKi)               :: L                         ! length of the element
   REAL(ReKi)               :: T0                        ! pretension force in cable [N]
   REAL(ReKi)               :: r1, r2, t, Iyy, Jzz, Ixx, A, kappa, nu, ratioSq, D_inner, D_outer
   LOGICAL                  :: shear
   INTEGER(IntKi)           :: eType !< Member type
   REAL(ReKi)               :: Point1(3), Point2(3) ! (x,y,z) positions of two nodes making up an element
   INTEGER(IntKi)           :: ErrStat2
   CHARACTER(ErrMsgLen)     :: ErrMsg2
   ErrMsg  = ""
   ErrStat = ErrID_None
   
   ALLOCATE( p%ElemProps(Init%NElem), STAT=ErrStat2); ErrMsg2='Error allocating p%ElemProps'
   if(Failed()) return
   
   ! Loop over all elements and set ElementProperties
   do I = 1, Init%NElem
      N1 = p%Elems(I, 2)
      N2 = p%Elems(I, 3)
      
      P1    = p%Elems(I, iMProp  )
      P2    = p%Elems(I, iMProp+1)
      eType = p%Elems(I, iMType)

      ! --- Properties common to all element types: L, DirCos (and Area and rho)
      Point1 = Init%Nodes(N1,2:4)
      Point2 = Init%Nodes(N2,2:4)
      CALL GetDirCos(Point1, Point2, DirCos, L, ErrStat2, ErrMsg2); if(Failed()) return ! L and DirCos
      p%ElemProps(i)%eType  = eType
      p%ElemProps(i)%Length = L
      p%ElemProps(i)%DirCos = DirCos

      ! Init to excessive values to detect any issue
      p%ElemProps(i)%Ixx     = -9.99e+36
      p%ElemProps(i)%Iyy     = -9.99e+36
      p%ElemProps(i)%Jzz     = -9.99e+36
      p%ElemProps(i)%Kappa   = -9.99e+36
      p%ElemProps(i)%YoungE  = -9.99e+36
      p%ElemProps(i)%ShearG  = -9.99e+36
      p%ElemProps(i)%Area    = -9.99e+36
      p%ElemProps(i)%Rho     = -9.99e+36
      p%ElemProps(i)%T0      = -9.99e+36

      ! --- Properties that are specific to some elements
      if (eType==idMemberBeam) then
         E   = Init%PropsB(P1, 2)
         G   = Init%PropsB(P1, 3)
         rho = Init%PropsB(P1, 4)
         D1  = Init%PropsB(P1, 5)
         t1  = Init%PropsB(P1, 6)
         D2  = Init%PropsB(P2, 5)
         t2  = Init%PropsB(P2, 6)
         r1 = 0.25*(D1 + D2)
         t  = 0.5*(t1+t2)
         if ( EqualRealNos(t, 0.0_ReKi) ) then
            r2 = 0
         else
            r2 = r1 - t
         endif
         A = Pi_D*(r1*r1-r2*r2)
         Ixx = 0.25*Pi_D*(r1**4-r2**4)
         Iyy = Ixx
         Jzz = 2.0*Ixx
         
         if( Init%FEMMod == 1 ) then ! uniform Euler-Bernoulli
            Shear = .false.
            kappa = 0
         elseif( Init%FEMMod == 3 ) then ! uniform Timoshenko
            Shear = .true.
          ! kappa = 0.53            
            ! equation 13 (Steinboeck et al) in SubDyn Theory Manual 
            nu = E / (2.0_ReKi*G) - 1.0_ReKi
            D_outer = 2.0_ReKi * r1  ! average (outer) diameter
            D_inner = D_outer - 2*t  ! remove 2x thickness to get inner diameter
            ratioSq = ( D_inner / D_outer)**2
            kappa =   ( 6.0 * (1.0 + nu) **2 * (1.0 + ratioSq)**2 ) &
                    / ( ( 1.0 + ratioSq )**2 * ( 7.0 + 14.0*nu + 8.0*nu**2 ) + 4.0 * ratioSq * ( 5.0 + 10.0*nu + 4.0 *nu**2 ) )
         endif
         ! Storing Beam specific properties
         p%ElemProps(i)%Ixx    = Ixx
         p%ElemProps(i)%Iyy    = Iyy
         p%ElemProps(i)%Jzz    = Jzz
         p%ElemProps(i)%Shear  = Shear
         p%ElemProps(i)%kappa  = kappa
         p%ElemProps(i)%YoungE = E
         p%ElemProps(i)%ShearG = G
         p%ElemProps(i)%Area   = A
         p%ElemProps(i)%Rho    = rho

      else if (eType==idMemberCable) then
         print*,'Member',I,'eType',eType,'Ps',P1,P2
         p%ElemProps(i)%Area   = 1                       ! Arbitrary set to 1
         p%ElemProps(i)%YoungE = Init%PropsC(P1, 2)/1    ! Young's modulus, E=EA/A  [N/m^2]
         p%ElemProps(i)%Rho    = Init%PropsC(P1, 3)      ! Material density [kg/m3]
         p%ElemProps(i)%T0     = Init%PropsC(P1, 4)      ! Pretension force [N]

      else if (eType==idMemberRigid) then
         print*,'Member',I,'eType',eType,'Ps',P1,P2
         p%ElemProps(i)%Area   = 1                  ! Arbitrary set to 1
         p%ElemProps(i)%Rho    = Init%PropsR(P1, 2)

      else
         ! Should not happen
         print*,'Element type unknown',eType
         STOP
      end if
   enddo ! I end loop over elements
CONTAINS
   LOGICAL FUNCTION Failed()
        call SetErrStat(ErrStat2, ErrMsg2, ErrStat, ErrMsg, 'SetElementProperties') 
        Failed =  ErrStat >= AbortErrLev
   END FUNCTION Failed
END SUBROUTINE SetElementProperties 


!> Distribute global DOF indices corresponding to Nodes, Elements, BCs, Reactions
!! For Cantilever Joint -> Condensation into 3 translational and 3 rotational DOFs
!! For other joint type -> Condensation of the 3 translational DOF
!!                      -> Keeping 3 rotational DOF for each memeber connected to the joint
SUBROUTINE DistributeDOF(Init, p, ErrStat, ErrMsg)
   use IntegerList, only: init_list, len
   TYPE(SD_InitType),            INTENT(INOUT) :: Init
   TYPE(SD_ParameterType),       INTENT(INOUT) :: p
   INTEGER(IntKi),               INTENT(  OUT) :: ErrStat     ! Error status of the operation
   CHARACTER(*),                 INTENT(  OUT) :: ErrMsg      ! Error message if ErrStat /= ErrID_None
   integer(IntKi) :: iNode, k
   integer(IntKi) :: iPrev ! Cumulative counter over the global DOF
   integer(IntKi) :: iElem ! 
   integer(IntKi) :: idElem
   integer(IntKi) :: nRot ! Number of rotational DOFs (multiple of 3) to be used at the joint
   integer(IntKi) :: iOff ! Offset, 0 or 6, depending if node 1 or node 2
   integer(IntKi), dimension(6) :: DOFNode_Old
   integer(IntKi)           :: ErrStat2
   character(ErrMsgLen)     :: ErrMsg2
   ErrMsg  = ""
   ErrStat = ErrID_None

   allocate(p%NodesDOF(1:p%nNodes), stat=ErrStat2)
   ErrMsg2="Error allocating NodesDOF"
   if(Failed()) return

   call AllocAry(p%ElemsDOF, 12, Init%NElem, 'ElemsDOF', ErrStat2, ErrMsg2); if(Failed()) return;
   p%ElemsDOF=-9999
<<<<<<< HEAD

   iPrev =0
   do iNode = 1, p%nNodes
      ! --- Distribute to joints iPrev + 1:6, or, iPrev + 1:(3+3m)
      if (int(Init%Nodes(iNode,iJointType)) == idJointCantilever ) then
         nRot=3
      else
         nRot= 3*Init%NodesConnE(iNode,1) ! Col1: number of elements connected to this joint
      endif
      call init_list(p%NodesDOF(iNode), 3+nRot, iPrev, ErrStat2, ErrMsg2)
      p%NodesDOF(iNode)%List(1:(3+nRot)) = (/ ((iElem+iPrev), iElem=1,3+nRot) /)

      ! --- Distribute to members
      do iElem = 1, Init%NodesConnE(iNode,1) ! members connected to joint iJ
         idElem = Init%NodesConnE(iNode,iElem+1)
         if (iNode == p%Elems(idElem, 2)) then ! Current joint is Elem node 1
            iOff = 0
         else                              ! Current joint is Elem node 2
            iOff = 6
         endif
         p%ElemsDOF(iOff+1:iOff+3, idElem) =  p%NodesDOF(iNode)%List(1:3)
         if (int(Init%Nodes(iNode,iJointType)) == idJointCantilever ) then
            p%ElemsDOF(iOff+4:iOff+6, idElem) = p%NodesDOF(iNode)%List(4:6)
         else
            p%ElemsDOF(iOff+4:iOff+6, idElem) = p%NodesDOF(iNode)%List(3*iElem+1:3*iElem+3)   
         endif
      enddo ! iElem, loop on members connect to joint
      iPrev = iPrev + len(p%NodesDOF(iNode))
   enddo ! iNode, loop on joints

   ! --- Initialize boundary constraint vector - NOTE: Needs Reindexing first
   CALL AllocAry(Init%BCs, 6*p%nNodes_C, 2, 'Init%BCs', ErrStat2, ErrMsg2); if(Failed()) return
   CALL InitBCs(Init, p)
      
   ! --- Initialize interface constraint vector - NOTE: Needs Reindexing first
   CALL AllocAry(Init%IntFc,      6*p%nNodes_I,2,          'Init%IntFc',      ErrStat2, ErrMsg2); if(Failed()) return
   CALL InitIntFc(Init, p)

   ! --- Safety check
   if (any(p%ElemsDOF<0)) then
      ErrStat=ErrID_Fatal
      ErrMsg ="Implementation error in Distribute DOF, some member DOF were not allocated"
   endif

=======

   iPrev =0
   do iNode = 1, p%nNodes
      ! --- Distribute to joints iPrev + 1:6, or, iPrev + 1:(3+3m)
      if (int(Init%Nodes(iNode,iJointType)) == idJointCantilever ) then
         nRot=3
      else
         nRot= 3*Init%NodesConnE(iNode,1) ! Col1: number of elements connected to this joint
      endif
      call init_list(p%NodesDOF(iNode), 3+nRot, iPrev, ErrStat2, ErrMsg2)
      p%NodesDOF(iNode)%List(1:(3+nRot)) = (/ ((iElem+iPrev), iElem=1,3+nRot) /)

      ! --- Distribute to members
      do iElem = 1, Init%NodesConnE(iNode,1) ! members connected to joint iJ
         idElem = Init%NodesConnE(iNode,iElem+1)
         if (iNode == p%Elems(idElem, 2)) then ! Current joint is Elem node 1
            iOff = 0
         else                              ! Current joint is Elem node 2
            iOff = 6
         endif
         p%ElemsDOF(iOff+1:iOff+3, idElem) =  p%NodesDOF(iNode)%List(1:3)
         if (int(Init%Nodes(iNode,iJointType)) == idJointCantilever ) then
            p%ElemsDOF(iOff+4:iOff+6, idElem) = p%NodesDOF(iNode)%List(4:6)
         else
            p%ElemsDOF(iOff+4:iOff+6, idElem) = p%NodesDOF(iNode)%List(3*iElem+1:3*iElem+3)   
         endif
      enddo ! iElem, loop on members connect to joint
      iPrev = iPrev + len(p%NodesDOF(iNode))
   enddo ! iNode, loop on joints

   ! --- Initialize boundary constraint vector - NOTE: Needs Reindexing first
   CALL AllocAry(Init%BCs, 6*p%nNodes_C, 2, 'Init%BCs', ErrStat2, ErrMsg2); if(Failed()) return
   CALL InitBCs(Init, p)
      
   ! --- Initialize interface constraint vector - NOTE: Needs Reindexing first
   CALL AllocAry(Init%IntFc,      6*p%nNodes_I,2,          'Init%IntFc',      ErrStat2, ErrMsg2); if(Failed()) return
   CALL InitIntFc(Init, p)

   ! --- Safety check
   if (any(p%ElemsDOF<0)) then
      ErrStat=ErrID_Fatal
      ErrMsg ="Implementation error in Distribute DOF, some member DOF were not allocated"
   endif

>>>>>>> 51b4bd93
   ! --- Safety check (backward compatibility, only valid if all joints are Cantilever)
   if (p%nNodes == count( Init%Nodes(:, iJointType) == idJointCantilever)) then
      do idElem = 1, Init%NElem
         iNode = p%Elems(idElem, 2)
         DOFNode_Old= (/ ((iNode*6-5+k), k=0,5) /)
         if ( any( (p%ElemsDOF(1:6, idElem) /= DOFNode_Old)) ) then
            ErrStat=ErrID_Fatal
            ErrMsg ="Implementation error in Distribute DOF, DOF indices have changed for iElem="//trim(Num2LStr(idElem))
            return
         endif
      enddo
   else
      ! Safety check does not apply if some joints are non-cantilever
   endif

CONTAINS
   LOGICAL FUNCTION Failed()
        call SetErrStat(ErrStat2, ErrMsg2, ErrStat, ErrMsg, 'SetElementProperties') 
        Failed =  ErrStat >= AbortErrLev
   END FUNCTION Failed
<<<<<<< HEAD

   !> Sets a list of DOF indices corresponding to the BC, and the value these DOF should have
   !! NOTE: need p%Nodes_C to have an updated first column that uses indices and not JointIDs
   !! Note: try to remove me and merge me with ApplyConstr, but used by "SelectNonBCConstraintsDOF" and "UnReduceVRdofs"
   SUBROUTINE InitBCs(Init, p)
      TYPE(SD_InitType     ),INTENT(INOUT) :: Init
      TYPE(SD_ParameterType),INTENT(IN   ) :: p
      INTEGER(IntKi) :: I, J, iNode
      Init%BCs = -9999
      DO I = 1, p%nNodes_C
         iNode = p%Nodes_C(I,1) ! Node index
         DO J = 1, 6
            Init%BCs( (I-1)*6+J, 1) = p%NodesDOF(iNode)%List(J) ! DOF number (unconstrained)
            Init%BCs( (I-1)*6+J, 2) = 1 ! NOTE: Always selected now  p%Nodes_C(I, J+1);         ! 0 or 1 if fixed reaction or not
         ENDDO
      ENDDO
   END SUBROUTINE InitBCs

   !> Sets a list of DOF indices and the value these DOF should have
   !! NOTE: need Init%Interf to have been reindexed so that first column uses indices and not JointIDs
   !! TODO remove me and merge me with CraigBampton
   SUBROUTINE InitIntFc(Init, p)
      TYPE(SD_InitType     ),INTENT(INOUT) :: Init
      TYPE(SD_ParameterType),INTENT(IN   ) :: p
      INTEGER(IntKi) :: I, J, iNode
      Init%IntFc = -9999
      DO I = 1, p%nNodes_I
         iNode = p%Nodes_I(I,1) ! Node index
         DO J = 1, 6 ! ItfTDXss    ItfTDYss    ItfTDZss    ItfRDXss    ItfRDYss    ItfRDZss
            Init%IntFc( (I-1)*6+J, 1) = p%NodesDOF(iNode)%List(J) ! DOF number (unconstrained)
            Init%IntFc( (I-1)*6+J, 2) = 1 ! NOTE: Always selected now p%Nodes_I(I, J+1);      ! 0 or 1 if fixed to interface 
         ENDDO
      ENDDO
   END SUBROUTINE InitIntFc

=======

   !> Sets a list of DOF indices corresponding to the BC, and the value these DOF should have
   !! NOTE: need p%Nodes_C to have an updated first column that uses indices and not JointIDs
   !! Note: try to remove me and merge me with ApplyConstr, but used by "SelectNonBCConstraintsDOF" and "UnReduceVRdofs"
   SUBROUTINE InitBCs(Init, p)
      TYPE(SD_InitType     ),INTENT(INOUT) :: Init
      TYPE(SD_ParameterType),INTENT(INOUT) :: p
      INTEGER(IntKi) :: I, J, iNode
      Init%BCs = -9999
      DO I = 1, p%nNodes_C
         iNode = p%Nodes_C(I,1) ! Node index
         DO J = 1, 6
            Init%BCs( (I-1)*6+J, 1) = p%NodesDOF(iNode)%List(J) ! DOF number (unconstrained)
            if (p%Nodes_C(I,J+1)==1) then ! User input 1=Constrained/Fixed (should be eliminated)
               Init%BCs( (I-1)*6+J, 2) = idBC_Fixed
               p%Nodes_C(I, J+1)       = idBC_Fixed
            else if (p%Nodes_C(I,J+1)==0) then ! User input 0=Free, fill be part of Internal DOF
               Init%BCs( (I-1)*6+J, 2) = idBC_Internal
               p%Nodes_C(I, J+1)       = idBC_Internal
            else if (p%Nodes_C(I,J+1)==2) then ! User input 2=Leader DOF
               Init%BCs( (I-1)*6+J, 2) = idBC_Leader
               p%Nodes_C(I, J+1)       = idBC_Leader
               print*,'BC 2 not allowed for now, node',iNode
               STOP
            else
               print*,'Wrong boundary condition input for reaction node',iNode
               STOP
            endif
         ENDDO
      ENDDO
   END SUBROUTINE InitBCs

   !> Sets a list of DOF indices and the value these DOF should have
   !! NOTE: need Init%Interf to have been reindexed so that first column uses indices and not JointIDs
   !! TODO remove me and merge me with CraigBampton
   SUBROUTINE InitIntFc(Init, p)
      TYPE(SD_InitType     ),INTENT(INOUT) :: Init
      TYPE(SD_ParameterType),INTENT(INOUT) :: p
      INTEGER(IntKi) :: I, J, iNode
      Init%IntFc = -9999
      DO I = 1, p%nNodes_I
         iNode = p%Nodes_I(I,1) ! Node index
         DO J = 1, 6 ! ItfTDXss    ItfTDYss    ItfTDZss    ItfRDXss    ItfRDYss    ItfRDZss
            Init%IntFc( (I-1)*6+J, 1) = p%NodesDOF(iNode)%List(J) ! DOF number (unconstrained)

            if     (p%Nodes_I(I,J+1)==1) then ! User input 1=Leader DOF
               Init%IntFc((I-1)*6+J, 2)  = idBC_Leader
               p%Nodes_I(I,J+1)          = idBC_Leader
            elseif (p%Nodes_I(I,J+1)==1) then ! User input 0=Fixed DOF
               Init%IntFc( (I-1)*6+J, 2) = idBC_Fixed
               p%Nodes_I(I,J+1)          = idBC_Fixed
               print*,'Fixed boundary condition not yet supported for interface nodes, node:',iNode
               STOP
            else
               print*,'Wrong boundary condition input for interface node',iNode
               STOP
            endif
         ENDDO
      ENDDO
   END SUBROUTINE InitIntFc

>>>>>>> 51b4bd93
END SUBROUTINE DistributeDOF

!------------------------------------------------------------------------------------------------------
!> Assemble stiffness and mass matrix, and gravity force vector
SUBROUTINE AssembleKM(Init, p, ErrStat, ErrMsg)
   TYPE(SD_InitType),            INTENT(INOUT) :: Init
   TYPE(SD_ParameterType),       INTENT(INOUT) :: p
   INTEGER(IntKi),               INTENT(  OUT) :: ErrStat     ! Error status of the operation
   CHARACTER(*),                 INTENT(  OUT) :: ErrMsg      ! Error message if ErrStat /= ErrID_None
   ! Local variables
   INTEGER                  :: I, J, K
   INTEGER                  :: iGlob
   REAL(ReKi)               :: Ke(12,12), Me(12, 12), FGe(12) ! element stiffness and mass matrices gravity force vector
   REAL(ReKi)               :: FCe(12) ! Pretension force from cable element
<<<<<<< HEAD
=======
   REAL(ReKi), DIMENSION(6,6):: K_soil, M_soil ! Auxiliary matrices for soil
>>>>>>> 51b4bd93
   INTEGER(IntKi)           :: ErrStat2
   CHARACTER(ErrMsgLen)     :: ErrMsg2
   INTEGER(IntKi)           :: iNode !< Node index
   integer(IntKi), dimension(12) :: IDOF !  12 DOF indices in global unconstrained system
   integer(IntKi), dimension(3)  :: IDOF3!  3  DOF indices in global unconstrained system
<<<<<<< HEAD
=======
   real(ReKi), dimension(6,6) :: M66  ! Mass matrix of an element node
   real(ReKi) :: m, x, y, z, Jxx, Jyy, Jzz, Jxy, Jxz, Jyz
   INTEGER    :: jGlob, kGlob
>>>>>>> 51b4bd93
   ErrMsg  = ""
   ErrStat = ErrID_None
   
   ! total unconstrained degrees of freedom of the system 
   p%nDOF = nDOF_Unconstrained()
   print*,'nDOF_unconstrained:',p%nDOF, ' (if all Cantilever, it would be: ',6*p%nNodes,')'

   CALL AllocAry( Init%K, p%nDOF, p%nDOF , 'Init%K',  ErrStat2, ErrMsg2); if(Failed()) return; ! system stiffness matrix 
   CALL AllocAry( Init%M, p%nDOF, p%nDOF , 'Init%M',  ErrStat2, ErrMsg2); if(Failed()) return; ! system mass matrix 
<<<<<<< HEAD
   CALL AllocAry( Init%FG,p%nDOF,             'Init%FG', ErrStat2, ErrMsg2); if(Failed()) return; ! system gravity force vector 
=======
   CALL AllocAry( Init%FG,p%nDOF,          'Init%FG', ErrStat2, ErrMsg2); if(Failed()) return; ! system gravity force vector 
>>>>>>> 51b4bd93
   Init%K  = 0.0_ReKi
   Init%M  = 0.0_ReKi
   Init%FG = 0.0_ReKi

   ! loop over all elements, compute element matrices and assemble into global matrices
   DO i = 1, Init%NElem
      ! --- Element Me,Ke,Fg, Fce
      CALL ElemM(p%ElemProps(i), Me)
      CALL ElemK(p%ElemProps(i), Ke)
      CALL ElemF(p%ElemProps(i), Init%g, FGe, FCe)

      ! --- Assembly in global unconstrained system
      IDOF = p%ElemsDOF(1:12, i)
      Init%FG( IDOF )    = Init%FG( IDOF )     + FGe(1:12)+ FCe(1:12) ! Note: gravity and pretension cable forces
      Init%K(IDOF, IDOF) = Init%K( IDOF, IDOF) + Ke(1:12,1:12)
      Init%M(IDOF, IDOF) = Init%M( IDOF, IDOF) + Me(1:12,1:12)
<<<<<<< HEAD
   ENDDO ! end loop over elements , i
      
   ! add concentrated mass 
   DO I = 1, Init%NCMass
      iNode = NINT(Init%CMass(I, 1)) ! Note index where concentrated mass is to be added
      ! Safety
=======
   ENDDO
      
   ! Add concentrated mass to mass matrix
   DO I = 1, Init%nCMass
      iNode = NINT(Init%CMass(I, 1)) ! Note index where concentrated mass is to be added
      ! Safety check (otherwise we might have more than 6 DOF)
>>>>>>> 51b4bd93
      if (Init%Nodes(iNode,iJointType) /= idJointCantilever) then
         ErrMsg2='Concentrated mass is only for cantilever joints. Problematic node: '//trim(Num2LStr(iNode)); ErrStat2=ErrID_Fatal;
         if(Failed()) return
      endif
<<<<<<< HEAD
      DO J = 1, 3
          iGlob = p%NodesDOF(iNode)%List(J) ! ux, uy, uz
          Init%M(iGlob, iGlob) = Init%M(iGlob, iGlob) + Init%CMass(I, 2)
      ENDDO
      DO J = 4, 6
          iGlob = p%NodesDOF(iNode)%List(J) ! theta_x, theta_y, theta_z
          Init%M(iGlob, iGlob) = Init%M(iGlob, iGlob) + Init%CMass(I, J-1)
      ENDDO
   ENDDO ! Loop on concentrated mass

   ! add concentrated mass induced gravity force
   DO I = 1, Init%NCMass
       iNode = NINT(Init%CMass(I, 1)) ! Note index where concentrated mass is to be added
       iGlob = p%NodesDOF(iNode)%List(3) ! uz
       Init%FG(iGlob) = Init%FG(iGlob) - Init%CMass(I, 2)*Init%g 
   ENDDO ! I concentrated mass induced gravity
=======
      ! Mass matrix of a rigid body
      M66 = 0.0_ReKi
      m   = Init%CMass(I,2)
      Jxx = Init%CMass(I,3 ); Jxy = Init%CMass(I,6 ); x = Init%CMass(I,9 );
      Jyy = Init%CMass(I,4 ); Jxz = Init%CMass(I,7 ); y = Init%CMass(I,10);
      Jzz = Init%CMass(I,5 ); Jyz = Init%CMass(I,8 ); z = Init%CMass(I,11);
      M66(1 , :)=(/ m       , 0._ReKi , 0._ReKi , 0._ReKi             ,  z*m                , -y*m                 /)
      M66(2 , :)=(/ 0._ReKi , m       , 0._ReKi , -z*m                , 0._ReKi             ,  x*m                 /)
      M66(3 , :)=(/ 0._ReKi , 0._ReKi , m       ,  y*m                , -x*m                , 0._ReKi              /)
      M66(4 , :)=(/ 0._ReKi , -z*m    ,  y*m    , Jxx + m*(y**2+z**2) , Jxy - m*x*y         , Jxz  - m*x*z         /)
      M66(5 , :)=(/  z*m    , 0._ReKi , -x*m    , Jxy - m*x*y         , Jyy + m*(x**2+z**2) , Jyz  - m*y*z         /)
      M66(6 , :)=(/ -y*m    , x*m     , 0._ReKi , Jxz - m*x*z         , Jyz - m*y*z         , Jzz  + m*(x**2+y**2) /)
      ! Adding
      DO J = 1, 6
         jGlob = p%NodesDOF(iNode)%List(J)
         DO K = 1, 6
            kGlob = p%NodesDOF(iNode)%List(K)
            Init%M(jGlob, kGlob) = Init%M(jGlob, kGlob) + M66(J,K)
         ENDDO
      ENDDO
   ENDDO ! Loop on concentrated mass

   ! Add concentrated mass induced gravity force
   DO I = 1, Init%nCMass
       iNode = NINT(Init%CMass(I, 1)) ! Note index where concentrated mass is to be added
       iGlob = p%NodesDOF(iNode)%List(3) ! uz
       Init%FG(iGlob) = Init%FG(iGlob) - Init%CMass(I, 2)*Init%g 
   ENDDO
>>>>>>> 51b4bd93
   
   CALL CleanUp_AssembleKM()
   
CONTAINS
   LOGICAL FUNCTION Failed()
        call SetErrStat(ErrStat2, ErrMsg2, ErrStat, ErrMsg, 'AssembleKM') 
        Failed =  ErrStat >= AbortErrLev
        if (Failed) call Cleanup_AssembleKM()
   END FUNCTION Failed
   
   SUBROUTINE Fatal(ErrMsg_in)
      character(len=*), intent(in) :: ErrMsg_in
      CALL SetErrStat(ErrID_Fatal, ErrMsg_in, ErrStat, ErrMsg, 'AssembleKM');
      CALL CleanUp_AssembleKM()
   END SUBROUTINE Fatal

   SUBROUTINE CleanUp_AssembleKM()
      !pass
   END SUBROUTINE CleanUp_AssembleKM

   INTEGER(IntKi) FUNCTION nDOF_Unconstrained()
      integer(IntKi) :: i
      integer(IntKi) :: m
      nDOF_Unconstrained=0
      do i = 1,p%nNodes
         if (int(Init%Nodes(i,iJointType)) == idJointCantilever ) then
            nDOF_Unconstrained = nDOF_Unconstrained + 6
         else
            m = Init%NodesConnE(i,1) ! Col1: number of elements connected to this joint
            nDOF_Unconstrained = nDOF_Unconstrained + 3 + 3*m
         endif
      end do
   END FUNCTION
   
END SUBROUTINE AssembleKM

!> Add soil stiffness and mass to global system matrices
SUBROUTINE InsertSoilMatrices(M, K, Init, p, ErrStat, ErrMsg, Substract)
   real(ReKi), dimension(:,:),   intent(inout) :: M
   real(ReKi), dimension(:,:),   intent(inout) :: K
   type(SD_InitType),            intent(in   ) :: Init
   type(SD_ParameterType),       intent(in   ) :: p
   integer(IntKi),               intent(  out) :: ErrStat     ! Error status of the operation
   character(*),                 intent(  out) :: ErrMsg      ! Error message if ErrStat /= ErrID_None
   logical, optional,            intent(in   ) :: SubStract   ! If present, and if true, substract instead of adding
   integer                    :: I, J, iiNode
   integer                    :: iDOF, jDOF, iNode  !< DOF and node indices
   real(ReKi), dimension(6,6) :: K_soil, M_soil ! Auxiliary matrices for soil
   ErrMsg  = ""
   ErrStat = ErrID_None
   ! TODO consider doing the 21 -> 6x6 conversion while reading
   ! 6x6 matrix goes to one node of one element only
   do iiNode = 1, p%nNodes_C ! loop on constrained nodes
      iNode = p%Nodes_C(iiNode,1)
      call Array21_to_6by6(Init%SSIK(:,iiNode), K_soil)
      call Array21_to_6by6(Init%SSIM(:,iiNode), M_soil)
      if (present(Substract)) then
         if (Substract) then
            K_soil = - K_soil
            M_soil = - M_soil
         endif
      endif
      do I = 1, 6
         iDOF = p%NodesDOF(iNode)%List(I)   ! DOF index
         do J = 1, 6
            jDOF = p%NodesDOF(iNode)%List(J)   ! DOF index
            K(iDOF, jDOF) = K(iDOF, jDOF) + K_soil(I,J)
            M(iDOF, jDOF) = M(iDOF, jDOF) + M_soil(I,J)
         enddo
      enddo
   enddo
contains
   !> Convert a flatten array of 21 values into a symmetric  6x6 matrix
   SUBROUTINE Array21_to_6by6(A21, M66)
      use NWTC_LAPACK, only: LAPACK_TPTTR 
      real(ReKi), dimension(21) , intent(in)  :: A21
      real(ReKi), dimension(6,6), intent(out) :: M66
      integer :: j
      M66 = 0.0_ReKi
      ! Reconstruct from sparse elements
      CALL LAPACK_TPTTR('U',6,A21,M66,6, ErrStat, ErrMsg)
      ! Ensuring symmetry
      do j=1,6
         M66(j,j) = M66(j,j)/2
      enddo  
      M66=M66+TRANSPOSE(M66) 
   END SUBROUTINE Array21_to_6by6
END SUBROUTINE InsertSoilMatrices




!------------------------------------------------------------------------------------------------------
!> Build transformation matrix T, such that x= T.x~ where x~ is the reduced vector of DOF
SUBROUTINE BuildTMatrix(Init, p, RA, RAm1, Tred, ErrStat, ErrMsg)
   use IntegerList, only: init_list, find, pop, destroy_list, len
   use IntegerList, only: print_list
   TYPE(SD_InitType),            INTENT(INOUT) :: Init
   TYPE(SD_ParameterType),target,INTENT(INOUT) :: p
   type(IList), dimension(:),    INTENT(IN   ) :: RA   !< RA(a) = [e1,..,en]  list of elements forming a rigid link assembly
   integer(IntKi), dimension(:), INTENT(IN   ) :: RAm1 !< RA^-1(e) = a , for a given element give the index of a rigid assembly
   INTEGER(IntKi),               INTENT(  OUT) :: ErrStat     ! Error status of the operation
   CHARACTER(*),                 INTENT(  OUT) :: ErrMsg      ! Error message if ErrStat /= ErrID_None
   real(ReKi), dimension(:,:), allocatable :: Tred !< Transformation matrix for DOF elimination
   ! Local  
   real(ReKi), dimension(:,:), allocatable   :: Tc
   integer(IntKi), dimension(:), allocatable :: INodesID !< List of unique nodes involved in Elements
   integer(IntKi), dimension(:), allocatable :: IDOFOld !< 
   integer(IntKi), dimension(:), pointer :: IDOFNew !< 
   real(ReKi), dimension(6,6) :: I6       !< Identity matrix of size 6
   integer(IntKi) :: iPrev
   type(IList) :: IRA !< list of rigid assembly indices to process
   integer(IntKi) :: aID, ia ! assembly ID, and index in IRA
   integer(IntKi) :: iNode
   integer(IntKi) :: er !< Index of one rigid element belong to a rigid assembly
   integer(IntKi) :: JType
   integer(IntKi) :: I
   integer(IntKi) :: nc !< Number of DOF after constraints applied
   integer(IntKi) :: nj
   real(ReKi)  :: phat(3) !< Directional vector of the joint
   type(IList), dimension(:), allocatable :: RA_DOFtilde ! DOF indices for each rigid assembly, in reduced system
   INTEGER(IntKi)       :: ErrStat2
   CHARACTER(ErrMsgLen) :: ErrMsg2
   ErrStat = ErrID_None
   ErrMsg  = ""

   ! --- Misc inits
   nullify(IDOFNew)
   I6(1:6,1:6)=0; do i = 1,6 ; I6(i,i)=1_ReKi; enddo ! I6 =  eye(6)
   allocate(p%NodesDOFtilde(1:p%nNodes), stat=ErrStat2); if(Failed()) return; ! Indices of DOF for each joint, in reduced system
   allocate(RA_DOFtilde(1:size(RA)), stat=ErrStat2); if(Failed()) return; ! Indices of DOF for each rigid assmbly, in reduced system

   p%nDOF_red = nDOF_ConstraintReduced()
   print*,'nDOF constraint elim', p%nDOF_red , '/' , p%nDOF
   CALL AllocAry( Tred, p%nDOF, p%nDOF_red, 'p%T_red',  ErrStat2, ErrMsg2); if(Failed()) return; ! system stiffness matrix 
   Tred=0
   call init_list(IRA, size(RA), 0, ErrStat2, ErrMsg2); if(Failed()) return;
   IRA%List(1:size(RA)) = (/(ia , ia = 1,size(RA))/)
   call print_list(IRA, 'List of RA indices')

   ! --- For each node:
   !  - create list of indices I      in the assembled vector of DOF
   !  - create list of indices Itilde in the reduced vector of DOF
   !  - increment iPrev by the number of DOF of Itilde
   iPrev =0 
   do iNode = 1, p%nNodes
      if (allocated(Tc)) deallocate(Tc)
      if (allocated(IDOFOld)) deallocate(IDOFOld)
      JType = int(Init%Nodes(iNode,iJointType))
      if(JType == idJointCantilever ) then
         if ( NodeHasRigidElem(iNode, Init, p, er)) then
            ! --- Joint involved in a rigid link assembly
            aID = RAm1(er)
            if (aID<0) then
               call Fatal('No rigid assembly attributed to node'//trim(Num2LStr(iNode))//'. RAm1 wrong'); return
            endif
            ia  = find(IRA, aID, ErrStat2, ErrMsg2); if(Failed()) return
            print*,'Node',iNode, 'is involved in RA', aID, ia
            if ( ia <= 0) then
               ! This rigid assembly has already been processed
               ! The DOF list is taken from the stored RA DOF list
               call init_list(p%NodesDOFtilde(iNode), RA_DOFtilde(aID)%List, ErrStat2, ErrMsg2)
               print*,'The RA',aID,', has already been processed!'
               print*,'N',iNode,'I ',p%NodesDOF(iNode)%List(1:6)
               print*,'N',iNode,'It',p%NodesDOFtilde(iNode)%List
               cycle ! We pass to the next joint
            else
               call RAElimination( RA(aID)%List, Tc, INodesID, Init, p, ErrStat2, ErrMsg2); if(Failed()) return;
               aID = pop(IRA, ia, ErrStat2, ErrMsg2) ! this assembly has been processed 
               nj = size(INodesID)
               allocate(IDOFOld(1:6*nj))
               do I=1, nj
                  IDOFOld( (I-1)*6+1 : I*6 ) = p%NodesDOF(INodesID(I))%List(1:6)
               enddo

               ! Storing DOF list for this RA (Note: same as NodesDOFtilde below)
               nc=size(Tc,2) 
               call init_list(RA_DOFtilde(aID), (/ (iprev + i, i=1,nc) /), ErrStat2, ErrMsg2);

            endif
         else
            ! --- Regular cantilever joint
<<<<<<< HEAD
=======
            ! TODO/NOTE: We could apply fixed constraint/BC here, returning Tc as a 6xn matrix with n<6
            !            Extreme case would be Tc: 6*0, in which case NodesDOFtilde would be empty ([])
>>>>>>> 51b4bd93
            allocate(Tc(1:6,1:6))
            allocate(IDOFOld(1:6))
            Tc=I6
            IDOFOld = p%NodesDOF(iNode)%List(1:6)
         endif
      else
         ! --- Ball/Pin/Universal joint
         allocate(IDOFOld(1:len(p%NodesDOF(iNode))))
         IDOFOld(:) = p%NodesDOF(iNode)%List(:)
         phat = Init%Nodes(iNode, iJointDir:iJointDir+2)
         call JointElimination(Init%NodesConnE(iNode,:), JType, phat, Init, p, Tc, ErrStat2, ErrMsg2); if(Failed()) return
      endif
      nc=size(Tc,2) 
      call init_list(p%NodesDOFtilde(iNode), nc, 0, ErrStat2, ErrMsg2)
      p%NodesDOFtilde(iNode)%List(1:nc) = (/ (iprev + i, i=1,nc) /)
      IDOFNew => p%NodesDOFtilde(iNode)%List(1:nc) ! alias to shorten notations
<<<<<<< HEAD
      print*,'N',iNode,'I ',IDOFOld
      print*,'N',iNode,'It',IDOFNew
=======
      !print*,'N',iNode,'I ',IDOFOld
      !print*,'N',iNode,'It',IDOFNew
>>>>>>> 51b4bd93
      Tred(IDOFOld, IDOFNew) = Tc
      iPrev = iPrev + nc
   enddo
   ! --- Safety checks
   if (len(IRA)>0) then 
      call Fatal('Not all rigid assemblies were processed'); return
   endif
   if (iPrev /= p%nDOF_red) then 
      call Fatal('Inconsistency in number of reduced DOF'); return
   endif
   call CleanUp_BuildTMatrix()
contains
   LOGICAL FUNCTION Failed()
      call SetErrStat(ErrStat2, ErrMsg2, ErrStat, ErrMsg, 'BuildTMatrix') 
      Failed =  ErrStat >= AbortErrLev
      if (Failed) call CleanUp_BuildTMatrix()
   END FUNCTION Failed

   SUBROUTINE Fatal(ErrMsg_in)
      CHARACTER(len=*), intent(in) :: ErrMsg_in
      CALL SetErrStat(ErrID_Fatal, ErrMsg_in, ErrStat, ErrMsg, 'BuildTMatrix');
   END SUBROUTINE Fatal

   SUBROUTINE CleanUp_BuildTMatrix()
      nullify(IDOFNew)
      call destroy_list(IRA, ErrStat2, ErrMsg2)
      if (allocated(Tc)     ) deallocate(Tc)
      if (allocated(IDOFOld)) deallocate(IDOFOld)
      if (allocated(INodesID)) deallocate(INodesID)
   END SUBROUTINE CleanUp_BuildTMatrix

   !> Returns number of DOF after constraint reduction (via the matrix T)
   INTEGER(IntKi) FUNCTION nDOF_ConstraintReduced()
      integer(IntKi) :: iNode
      integer(IntKi) :: ia ! Index on rigid link assembly
      integer(IntKi) :: m  ! Number of elements connected to a joint
      integer(IntKi) :: NodeType
      nDOF_ConstraintReduced = 0

      ! Rigid assemblies contribution
      nDOF_ConstraintReduced = nDOF_ConstraintReduced + 6*size(RA)

      ! Contribution from all the other joints
      do iNode = 1, p%nNodes
         m = Init%NodesConnE(iNode,1) ! Col1: number of elements connected to this joint
         NodeType = Init%Nodes(iNode,iJointType)

         if    (NodeType == idJointPin ) then
            nDOF_ConstraintReduced = nDOF_ConstraintReduced + 5 + 1*m
            print*,'Node',iNode, 'is a pin joint, number of members involved: ', m

         elseif(NodeType == idJointUniversal ) then
            nDOF_ConstraintReduced = nDOF_ConstraintReduced + 4 + 2*m
            print*,'Node',iNode, 'is an universal joint, number of members involved: ', m

         elseif(NodeType == idJointBall ) then
            nDOF_ConstraintReduced = nDOF_ConstraintReduced + 3 + 3*m
            print*,'Node',iNode, 'is a ball joint, number of members involved: ', m

         elseif(NodeType == idJointCantilever ) then
            if ( NodeHasRigidElem(iNode, Init, p, er)) then
               ! This joint is involved in a rigid link assembly, we skip it (accounted for above)
               print*,'Node',iNode, 'is involved in a RA'
            else
               ! That's a regular Cantilever joint
               nDOF_ConstraintReduced = nDOF_ConstraintReduced + 6
               !print*,'Node',iNode, 'is a regular cantilever'
            endif
         else
            ErrMsg='Wrong joint type'; ErrStat=ErrID_Fatal
         endif
      end do
   END FUNCTION nDOF_ConstraintReduced
END SUBROUTINE BuildTMatrix
!------------------------------------------------------------------------------------------------------
!> Assemble stiffness and mass matrix, and gravity force vector
SUBROUTINE DirectElimination(Init, p, ErrStat, ErrMsg)
   use IntegerList, only: len
   TYPE(SD_InitType),            INTENT(INOUT) :: Init
   TYPE(SD_ParameterType),target,INTENT(INOUT) :: p
   INTEGER(IntKi),               INTENT(  OUT) :: ErrStat     ! Error status of the operation
   CHARACTER(*),                 INTENT(  OUT) :: ErrMsg      ! Error message if ErrStat /= ErrID_None
   ! Local variables
   INTEGER(IntKi)                            :: ErrStat2
   CHARACTER(ErrMsgLen)                      :: ErrMsg2
   ! Varaibles for rigid assembly
   type(IList), dimension(:), allocatable    :: RA       !< RA(a) = [e1,..,en]  list of elements forming a rigid link assembly
   integer(IntKi), dimension(:), allocatable :: RAm1 !< RA^-1(e) = a , for a given element give the index of a rigid assembly
   real(ReKi), dimension(:,:), allocatable :: MM, KK
   real(ReKi), dimension(:),   allocatable :: FF
   integer(IntKi) :: nDOF, iDOF, nDOFPerNode, iNode, iiDOF
   ErrStat = ErrID_None
   ErrMsg  = ""
<<<<<<< HEAD

   call RigidLinkAssemblies(Init, p, RA, RAm1, ErrStat2, ErrMsg2); if(Failed()) return

   call BuildTMatrix(Init, p, RA, RAm1, p%T_red, ErrStat2, ErrMsg2); if (Failed()) return

   ! --- DOF elimination for system matrices and RHS vector
   ! Temporary backup of M and K of full system
   call move_alloc(Init%M,  MM)
   call move_alloc(Init%K,  KK)
   call move_alloc(Init%FG, FF)
   !  Reallocating
   nDOF = p%nDOF_red
   CALL AllocAry( Init%D,      nDOF, nDOF,  'Init%D'   ,  ErrStat2, ErrMsg2); if(Failed()) return; ! system damping matrix 
   CALL AllocAry( Init%K,      nDOF, nDOF,  'Init%K'   ,  ErrStat2, ErrMsg2); if(Failed()) return; ! system stiffness matrix 
   CALL AllocAry( Init%M,      nDOF, nDOF,  'Init%M'   ,  ErrStat2, ErrMsg2); if(Failed()) return; ! system mass matrix 
   CALL AllocAry( Init%FG     ,nDOF,        'Init%FG'  ,  ErrStat2, ErrMsg2); if(Failed()) return; ! system gravity force vector 
   ! Elimination
   Init%M  = matmul(transpose(p%T_red), matmul(MM, p%T_red))
   Init%K  = matmul(transpose(p%T_red), matmul(KK, p%T_red))
   Init%FG = matmul(transpose(p%T_red), FF)
   Init%D = 0 !< Used for additional stiffness 

   ! --- Triggers for storage of DOF indices, replacing with indices in constrained system
   CALL ReInitBCs(Init, p)
   CALL ReInitIntFc(Init, p)

   ! --- Creating a convenient Map from DOF to Nodes
   call AllocAry(p%DOFtilde2Nodes, p%nDOF_red, 3, 'DOFtilde2Nodes', ErrStat2, ErrMsg2); if(Failed()) return;
   p%DOFtilde2Nodes=-999
   do iNode=1,p%nNodes
      nDOFPerNode = len(p%NodesDOFtilde(iNode))
      do iiDOF = 1, nDOFPerNode
         iDOF = p%NodesDOFtilde(iNode)%List(iiDOF)
         p%DOFtilde2Nodes(iDOF,1) = iNode       ! First column is Node index
         p%DOFtilde2Nodes(iDOF,2) = nDOFPerNode ! Second column is number of DOF per node
         p%DOFtilde2Nodes(iDOF,3) = iiDOF       ! Third column is number of DOF per node
      enddo
   enddo

=======

   ! Setup list of rigid link assemblies (RA) and the inverse function RA^{-1}
   call RigidLinkAssemblies(Init, p, RA, RAm1, ErrStat2, ErrMsg2); if(Failed()) return

   call BuildTMatrix(Init, p, RA, RAm1, p%T_red, ErrStat2, ErrMsg2); if (Failed()) return

   ! --- DOF elimination for system matrices and RHS vector
   ! Temporary backup of M and K of full system
   call move_alloc(Init%M,  MM)
   call move_alloc(Init%K,  KK)
   call move_alloc(Init%FG, FF)
   !  Reallocating
   nDOF = p%nDOF_red
   CALL AllocAry( Init%D,      nDOF, nDOF,  'Init%D'   ,  ErrStat2, ErrMsg2); if(Failed()) return; ! system damping matrix 
   CALL AllocAry( Init%K,      nDOF, nDOF,  'Init%K'   ,  ErrStat2, ErrMsg2); if(Failed()) return; ! system stiffness matrix 
   CALL AllocAry( Init%M,      nDOF, nDOF,  'Init%M'   ,  ErrStat2, ErrMsg2); if(Failed()) return; ! system mass matrix 
   CALL AllocAry( Init%FG     ,nDOF,        'Init%FG'  ,  ErrStat2, ErrMsg2); if(Failed()) return; ! system gravity force vector 
   ! Elimination
   Init%M  = matmul(transpose(p%T_red), matmul(MM, p%T_red))
   Init%K  = matmul(transpose(p%T_red), matmul(KK, p%T_red))
   Init%FG = matmul(transpose(p%T_red), FF)
   Init%D = 0 !< Used for additional stiffness 

   ! --- Triggers for storage of DOF indices, replacing with indices in constrained system
   CALL ReInitBCs(Init, p)
   CALL ReInitIntFc(Init, p)

   ! --- Creating a convenient Map from DOF to Nodes
   call AllocAry(p%DOFtilde2Nodes, p%nDOF_red, 3, 'DOFtilde2Nodes', ErrStat2, ErrMsg2); if(Failed()) return;
   p%DOFtilde2Nodes=-999
   do iNode=1,p%nNodes
      nDOFPerNode = len(p%NodesDOFtilde(iNode))
      do iiDOF = 1, nDOFPerNode
         iDOF = p%NodesDOFtilde(iNode)%List(iiDOF)
         p%DOFtilde2Nodes(iDOF,1) = iNode       ! First column is Node index
         p%DOFtilde2Nodes(iDOF,2) = nDOFPerNode ! Second column is number of DOF per node
         p%DOFtilde2Nodes(iDOF,3) = iiDOF       ! Third column is number of DOF per node
      enddo
   enddo

>>>>>>> 51b4bd93
   call CleanUp_DirectElimination()

CONTAINS
   LOGICAL FUNCTION Failed()
        call SetErrStat(ErrStat2, ErrMsg2, ErrStat, ErrMsg, 'DirectElimination') 
        Failed =  ErrStat >= AbortErrLev
        if (Failed) call CleanUp_DirectElimination()
   END FUNCTION Failed
   SUBROUTINE CleanUp_DirectElimination()
      ! Cleaning up memory
      if (allocated(MM  )) deallocate(MM  )
      if (allocated(KK  )) deallocate(KK  )
      if (allocated(FF  )) deallocate(FF  )
      if (allocated(RA  )) deallocate(RA  )
      if (allocated(RAm1)) deallocate(RAm1)
      if (allocated(RA  )) deallocate(RA  )
   END SUBROUTINE CleanUp_DirectElimination

<<<<<<< HEAD
   !> Reset DOF indices after elimination
=======
   !> Reset DOF indices after elimination, does not change the BC
>>>>>>> 51b4bd93
   SUBROUTINE ReInitBCs(Init, p)
      TYPE(SD_InitType     ),INTENT(INOUT) :: Init
      TYPE(SD_ParameterType),INTENT(IN   ) :: p
      INTEGER(IntKi) :: I, J, iNode
      DO I = 1, p%nNodes_C
         iNode = p%Nodes_C(I,1) ! Node index
<<<<<<< HEAD
         DO J = 1, 6
=======
         DO J = 1, 6 ! TODO NOTE here assumptions that 6 DOF are present
>>>>>>> 51b4bd93
            Init%BCs( (I-1)*6+J, 1) = p%NodesDOFtilde(iNode)%List(J) ! DOF number (constrained)
         ENDDO
      ENDDO
   END SUBROUTINE ReInitBCs

   !> Reset DOF indices after elimination
   SUBROUTINE ReInitIntFc(Init, p)
      TYPE(SD_InitType     ),INTENT(INOUT) :: Init
      TYPE(SD_ParameterType),INTENT(IN   ) :: p
      INTEGER(IntKi) :: I, J, iNode
      DO I = 1, p%nNodes_I
         iNode = p%Nodes_I(I,1) ! Node index
         DO J = 1, 6 ! ItfTDXss    ItfTDYss    ItfTDZss    ItfRDXss    ItfRDYss    ItfRDZss
            Init%IntFc( (I-1)*6+J, 1) = p%NodesDOFtilde(iNode)%List(J) ! DOF number (unconstrained)
         ENDDO
      ENDDO
   END SUBROUTINE ReInitIntFc
END SUBROUTINE DirectElimination

!------------------------------------------------------------------------------------------------------
!> Returns constraint matrix Tc for a rigid assembly (RA) formed by a set of elements. 
!!   x_c = Tc.x_c_tilde  
!! where x_c are all the DOF of the rigid assembly, and x_c_tilde are the 6 reduced DOF (leader DOF)
SUBROUTINE RAElimination(Elements, Tc, INodesID, Init, p, ErrStat, ErrMsg)
   use IntegerList, only: init_list, len, append, print_list, pop, destroy_list, get, unique, find
   integer(IntKi), dimension(:), INTENT(IN   ) :: Elements !< List of elements
   real(ReKi), dimension(:,:), allocatable     :: Tc
   integer(IntKi), dimension(:), allocatable   :: INodesID !< List of unique nodes involved in Elements
   TYPE(SD_InitType),            INTENT(IN   ) :: Init
   TYPE(SD_ParameterType),       INTENT(IN   ) :: p
   INTEGER(IntKi),               INTENT(  OUT) :: ErrStat  !< Error status of the operation
   CHARACTER(*),                 INTENT(  OUT) :: ErrMsg   !< Error message if ErrStat /= ErrID_None
   ! Local variables
   type(IList)          :: LNodesID     !< List of nodes id involved in element
   type(IList)          :: LNodesInterf !< List of nodes id involved in interface
   integer(IntKi)       :: NodeID   !< NodeID
   integer(IntKi)       :: iTmp     !< Temporary index
   integer(IntKi)       :: iNodeID  !< Loop index on node ID list
   integer(IntKi)       :: iiMainNode !< Index of main node selected for rigid assembly within INodesID list
   integer(IntKi)       :: iMainNode !< Main node index
   integer(IntKi)       :: nNodes  !< Number of Nodes involved in RA
   integer(IntKi)       :: iFound  !< Loop index on node ID list
   integer(IntKi)       :: i       !< Loop index 
   real(ReKi)           :: TRigid(6,6) ! Transformation matrix such that xi = T.x1
   real(ReKi)           :: P1(3), Pi(3) ! Nodal points
   INTEGER(IntKi)       :: ErrStat2
   CHARACTER(ErrMsgLen) :: ErrMsg2
   ErrStat = ErrID_None
   ErrMsg  = ""

   ! --- List of nodes stored first in LINodes than moved to INodes
   LNodesID = NodesList(p, Elements)
   print*,'Nodes involved in assembly (bfr1) ',LNodesID%List
   call unique(LNodesID, ErrStat2, ErrMsg2);
   print*,'Nodes involved in assembly (bfr2) ',LNodesID%List

   !--- Look for potential interface node
   call init_list(LNodesInterf, 0, 0, ErrStat2, ErrMsg2);
   do iNodeID = 1, len(LNodesID)
      NodeID = LNodesID%List(iNodeID)
      iFound =  FINDLOCI( p%Nodes_I(:,1), NodeID)
      if (iFound>0) then
         call append(LNodesInterf, NodeID, ErrStat2, ErrMsg2)
         ! This node is an interface node
         print*,'Node',NodeID, 'is an interface node, selecting it for the rigid assembly'
      endif
   enddo

   ! --- Decide which node will be the main node of the rigid assembly
   if      (len(LNodesInterf)==0) then
      iiMainNode = 1 ! By default we select the first node
   else if (len(LNodesInterf)==1) then
      ! Finding the index of the interface node
      iMainNode  = pop(LNodesInterf, ErrStat2, ErrMsg2)
      iiMainNode = find(LNodesID, iMainNode, ErrStat2, ErrMsg2);
   else
      ErrStat=ErrID_Fatal
      ErrMsg='Cannot have several interface nodes linked within a same rigid assembly'
      return
   endif
   call destroy_list(LNodesInterf, ErrStat2, ErrMsg2)

   ! --- Extracting index array from list
   if (allocated(INodesID)) deallocate(INodesID)
   call move_alloc(LNodesID%List, INodesID)
   call destroy_list(LNodesID, ErrStat2, ErrMsg2)

   ! --- Order list of joints with main node first (swapping iMainNode with INodes(1))
   iTmp                 = INodesID(1)
   INodesID(1)          = INodesID(iiMainNode)
   INodesID(iiMainNode) = iTmp
   print*,'Nodes involved in assembly (after)',INodesID

   ! --- Building Transformation matrix
   nNodes =size(INodesID)
   allocate(Tc(6*nNodes,6))
   Tc(:,:)=0
   ! I6 for first node
   do i = 1,6 ; Tc(i,i)=1_ReKi; enddo ! I6 =  eye(6)
   ! Rigid transformation matrix for the other nodes 
   P1 = Init%Nodes(INodesID(1), 2:4) ! reference node coordinates
   do i = 2, nNodes
      Pi = Init%Nodes(INodesID(i), 2:4) ! follower node coordinates
      call GetRigidTransformation(P1, Pi, TRigid, ErrStat2, ErrMsg2)
      Tc( ((i-1)*6)+1:6*i, 1:6) = TRigid(1:6,1:6)
   enddo
END SUBROUTINE RAElimination
!------------------------------------------------------------------------------------------------------
!> Returns constraint matrix Tc for a joint involving several Elements
!!   x_c = Tc.x_c_tilde  
!! where
!    x_c       are all the DOF of the joint (3 translation + 3*m, m the number of elements) 
!    x_c_tilde are the nc reduced DOF 
SUBROUTINE JointElimination(Elements, JType, phat, Init, p, Tc, ErrStat, ErrMsg)
   use IntegerList, only: init_list, len, append, print_list, pop, destroy_list, get
   integer(IntKi), dimension(:), INTENT(IN   ) :: Elements !< List of elements involved at a joint
   integer(IntKi),               INTENT(IN   ) :: JType !< Joint type
   real(ReKi),                   INTENT(IN   ) :: phat(3) !< Directional vector of the joint
   TYPE(SD_InitType),            INTENT(IN   ) :: Init
   TYPE(SD_ParameterType),       INTENT(IN   ) :: p
   real(ReKi), dimension(:,:), allocatable     :: Tc  !< Transformation matrix from eliminated to full
   INTEGER(IntKi),               INTENT(  OUT) :: ErrStat  !< Error status of the operation
   CHARACTER(*),                 INTENT(  OUT) :: ErrMsg   !< Error message if ErrStat /= ErrID_None
   ! Local variables
   !type(IList)          :: I !< List of indices for Nodes involved in interface
   integer(IntKi)       :: i, j, ie, ne       !< Loop index 
   integer(IntKi)       :: nDOFr     !< Number of reduced DOF
   integer(IntKi)       :: nDOFt     !< Number of total DOF *nreduced)
   real(ReKi)           :: e1(3), e2(3), e3(3) ! forming orthonormal basis with phat 
   integer(IntKi)       :: ErrStat2
   character(ErrMsgLen) :: ErrMsg2
   real(LaKi), dimension(:,:), allocatable :: Tc_rot !< Part of Tc just for rotational DOF
   real(LaKi), dimension(:,:), allocatable :: Tc_rot_m1 !< Inverse of Tc_rot
   real(ReKi) :: ColMean
   ErrStat = ErrID_None
   ErrMsg  = ""

   ne = Elements(1) ! TODO TODO
   nDOFt = 3 + 3*ne

   ! The elements already share the same translational DOF

   if    (JType == idJointPin ) then
      nDOFr = 5 + 1*ne
      allocate(Tc  (nDOFt, nDOFr)); 
      allocate(Tc_rot_m1(nDOFr-3, nDOFt-3)); 
      Tc(:,:)=0
      Tc_rot_m1(:,:)=0

      ! Normalizing 
      e3= phat/sqrt(phat(1)**2 + phat(2)**2 + phat(3)**2)
      call GetOrthVectors(e3, e1, e2, ErrStat2, ErrMsg2);
      ! Forming Tcm1, inverse of Tc
      do ie=1,ne
         Tc_rot_m1(1   , (ie-1)*3+1:ie*3 ) = e1(1:3)/ne
         Tc_rot_m1(2   , (ie-1)*3+1:ie*3 ) = e2(1:3)/ne
         Tc_rot_m1(ie+2, (ie-1)*3+1:ie*3 ) = e3(1:3)
      enddo
      ! Pseudo inverse:
      call PseudoInverse(Tc_rot_m1, Tc_rot, ErrStat2, ErrMsg2)
      ! --- Forming Tc
      do i = 1,3    ; Tc(i,i)=1_ReKi; enddo !  I3 for translational DOF
      Tc(4:nDOFt,4:nDOFr)=Tc_rot(1:nDOFt-3, 1:nDOFr-3)
      deallocate(Tc_rot)
      deallocate(Tc_rot_m1)

   elseif(JType == idJointUniversal ) then
      if (ne/=2) then
         ErrMsg='JointElimination: universal joints should only connect two elements.'; ErrStat=ErrID_Fatal
         return
      endif
      nDOFr = 4 + 2*ne
      allocate(Tc(nDOFt, nDOFr)); 
      allocate(Tc_rot_m1(nDOFr-3, nDOFt-3)); 
      Tc(:,:)=0
      Tc_rot_m1(:,:)=0 ! Important init
      ! Forming the inverse of Tc_rot
      Tc_rot_m1(1,1:3) = p%ElemProps(Elements(1))%DirCos(:,3)/2._ReKi
      Tc_rot_m1(1,4:6) = p%ElemProps(Elements(2))%DirCos(:,3)/2._ReKi
      Tc_rot_m1(2,1:3) = p%ElemProps(Elements(1))%DirCos(:,1)
      Tc_rot_m1(3,1:3) = p%ElemProps(Elements(1))%DirCos(:,2)
      Tc_rot_m1(4,4:6) = p%ElemProps(Elements(2))%DirCos(:,1)
      Tc_rot_m1(5,4:6) = p%ElemProps(Elements(2))%DirCos(:,2)
      ! Pseudo inverse
      call PseudoInverse(Tc_rot_m1, Tc_rot, ErrStat2, ErrMsg2)
      ! --- Forming Tc
      do i = 1,3    ; Tc(i,i)=1_ReKi; enddo !  I3 for translational DOF
      Tc(4:nDOFt,4:nDOFr)=Tc_rot(1:nDOFt-3, 1:nDOFr-3)
      deallocate(Tc_rot)
      deallocate(Tc_rot_m1)

   elseif(JType == idJointBall      ) then
      nDOFr = 3 + 3*ne
      allocate(Tc(nDOFt, nDOFr)); 
      Tc(:,:)=0
      do i = 1,3    ; Tc(i,i)=1_ReKi; enddo !  I3 for translational DOF
      do i = 3,nDOFr; Tc(i,i)=1_ReKi; enddo ! Identity for other DOF as well

   else
      ErrMsg='JointElimination: Wrong joint type'; ErrStat=ErrID_Fatal
   endif
   !do i=1,nDOFt
   !   print*,'Tc',Tc(i,:)
   !enddo
   ! --- Safety check
   do j =1, size(Tc,2)
      ColMean=0; do i=1,size(Tc,1) ; ColMean = ColMean + abs(Tc(i,j)); enddo
      ColMean = ColMean/size(Tc,1)
      if (ColMean<1e-6) then
         ErrMsg='JointElimination: a reduced degree of freedom has a singular mapping.'; ErrStat=ErrID_Fatal
         return
      endif
   enddo

END SUBROUTINE JointElimination

!------------------------------------------------------------------------------------------------------
!> Setup a list of rigid link assemblies (RA)
!! RA(a) = [e1,..,en] : list of elements that form the rigid assembly of index "a"
SUBROUTINE RigidLinkAssemblies(Init, p, RA, RAm1, ErrStat, ErrMsg)
   use IntegerList, only: init_list, len, append, print_list, pop, destroy_list, get
   TYPE(SD_InitType),            INTENT(INOUT) :: Init
   TYPE(SD_ParameterType),       INTENT(INOUT) :: p
   INTEGER(IntKi),               INTENT(  OUT) :: ErrStat     ! Error status of the operation
   CHARACTER(*),                 INTENT(  OUT) :: ErrMsg      ! Error message if ErrStat /= ErrID_None
   type(IList), dimension(:), allocatable    :: RA   !< RA(a) = [e1,..,en]  list of elements forming a rigid link assembly
   integer(IntKi), dimension(:), allocatable :: RAm1 !< RA^-1(e) = a , for a given element give the index of a rigid assembly
   ! Local variables
   type(IList)                               :: Er    !< List of rigid elements
   type(IList)                               :: Ea    !< List of elements in a rigid assembly
   integer(IntKi)                            :: nRA  !< Number of rigid assemblies
   integer(IntKi)                            :: ie  !< Index on elements
   integer(IntKi)                            :: ia  !< Index on assemblies
   integer(IntKi)                            :: e0  !< Index of an element
   INTEGER(IntKi)       :: ErrStat2
   CHARACTER(ErrMsgLen) :: ErrMsg2
   ErrStat = ErrID_None
   ErrMsg  = ""
   allocate(RAm1(1:Init%NElem))
   RAm1(1:Init%NElem) = -1

   ! --- Establish a list of rigid link elements
   Er = RigidLinkElements(Init, p, ErrStat2, ErrMsg2)
   nRA=0
   do while (len(Er)>0)
      nRA=nRA+1
      ! Creating List Ea of elements of a given assembly
      call init_list(Ea, 0, 0, ErrStat2, ErrMsg2);
      e0 = pop(Er, ErrStat2, ErrMsg2);
      call append(Ea, e0, ErrStat2, ErrMsg2);
      call AddNeighbors(e0, Er, Ea)
      call print_list(Ea,'Rigid assembly (loop 1)')
      do ie = 1, len(Ea)
         e0 = get(Ea, ie, ErrStat2, ErrMsg2)
         RAm1(e0) = nRA ! Index of rigid assembly that this element belongs to
      enddo
      call destroy_list(Ea, ErrStat2, ErrMsg2)
   enddo
   call destroy_list(Er, ErrStat2, ErrMsg2)

   ! --- Creating RA, array of lists of assembly elements.
   ! Note: exactly the same as all the Ea created above, but we didn't know the total number of RA
   allocate(RA(1:nRA))
   do ia = 1, nRA
      call init_list(RA(ia), 0, 0, ErrStat2, ErrMsg2)
   enddo
   do ie = 1, Init%NElem
      ia = RAm1(ie) ! Index of the assembly the element belongs to: RA^{-1}(ie) = ia
      if (ia>0) then
         call append(RA(ia), ie, ErrStat2, ErrMsg2)
      endif
   enddo
   do ia = 1, nRA
      call print_list(RA(ia),'Rigid assembly (loop 2)')
   enddo
CONTAINS
   !> The neighbor-elements of element e0 (that are found within the list Er) are added to the list Ea  
   RECURSIVE SUBROUTINE AddNeighbors(e0, Er, Ea) 
      integer(IntKi), intent(in) :: e0  !< Index of an element
      type(IList), intent(inout) :: Er  !< List of rigid elements
      type(IList), intent(inout) :: Ea  !< List of elements in a rigid assembly
      type(IList)     :: En             !< List of neighbors of e0
      integer (IntKi) :: ik
      integer (IntKi) :: ek, ek2
      integer (IntKi) :: iWhichNode_e0, iWhichNode_ek
      call init_list(En, 0, 0, ErrStat2, ErrMsg2)
      ! Loop through all elements, setup list of e0-neighbors, add them to Ea, remove them from Er
      ik=0
      do while (ik< len(Er))
         ik=ik+1
         ek = Er%List(ik)
         if (ElementsConnected(p, e0, ek, iWhichNode_e0, iWhichNode_ek)) then
            print*,'Element ',ek,'is connected to element',e0,'via its node',iWhichNode_ek
            ! Remove element from Er (a rigid element can belong to only one assembly)
            ek2 =  pop(Er, ik,  ErrStat2, ErrMsg2) ! same as ek before
            ik=ik-1
            if (ek/=ek2) then
               print*,'Problem in popping',ek,ek2
               STOP
            endif
            call append(En, ek, ErrStat2, ErrMsg2)
            call append(Ea, ek, ErrStat2, ErrMsg2)
         endif
      enddo
      ! Loop through neighbors and recursively add neighbors of neighbors
      do ik = 1, len(En)
         ek = En%List(ik)
         call AddNeighbors(ek, Er, Ea)
      enddo
      call destroy_list(En, ErrStat2, ErrMsg2)
   END SUBROUTINE AddNeighbors

END SUBROUTINE RigidLinkAssemblies
<<<<<<< HEAD


!------------------------------------------------------------------------------------------------------
!> Add stiffness and damping to some joints
SUBROUTINE InsertJointStiffDamp(p, Init, ErrStat, ErrMsg)
   TYPE(SD_ParameterType),target,INTENT(IN   ) :: p
   TYPE(SD_InitType),            INTENT(INOUT) :: Init
   INTEGER(IntKi),               INTENT(  OUT) :: ErrStat     ! Error status of the operation
   CHARACTER(*),                 INTENT(  OUT) :: ErrMsg      ! Error message if ErrStat /= ErrID_None
   ! Local variables
   integer(IntKi) :: iNode, JType, iStart
   real(ReKi) :: StifAdd, DampAdd
   integer(IntKi), dimension(:), pointer :: Ifreerot
   ErrStat = ErrID_None
   ErrMsg  = ""
   do iNode = 1, p%nNodes
      JType   = int(Init%Nodes(iNode,iJointType))
      StifAdd = Init%Nodes(iNode, iJointStiff)
      DampAdd = Init%Nodes(iNode, iJointDamp )
      if(JType == idJointCantilever ) then
         ! Cantilever joints should not have damping or stiffness
         if(StifAdd>0) then 
            ErrMsg='InsertJointStiffDamp: Additional stiffness should be 0 for cantilever joints. Index of problematic node: '//trim(Num2LStr(iNode)); ErrStat=ErrID_Fatal;
            return
         endif
         if(DampAdd>0) then 
            ErrMsg='InsertJointStiffDamp: Additional damping should be 0 for cantilever joints. Index of problematic node: '//trim(Num2LStr(iNode)); ErrStat=ErrID_Fatal;
            return
         endif
      else
         ! Ball/Univ/Pin joints have damping/stiffness inserted at indices of "free rotation"
         if      ( JType == idJointBall      ) then; iStart=4;
         else if ( JType == idJointUniversal ) then; iStart=5;
         else if ( JType == idJointPin       ) then; iStart=6;
         endif
         Ifreerot=>p%NodesDOFtilde(iNode)%List(iStart:)
         ! Ball/Pin/Universal joints
         if(StifAdd>0) then 
            print*,'StiffAdd, Node',iNode,StifAdd, Ifreerot
            Init%K(Ifreerot,Ifreerot) = Init%K(Ifreerot,Ifreerot) + StifAdd
         endif
         if(DampAdd>0) then 
            print*,'DampAdd, Node',iNode,DampAdd, Ifreerot
            Init%D(Ifreerot,Ifreerot) = Init%D(Ifreerot,Ifreerot) +DampAdd
         endif
      endif
   enddo
END SUBROUTINE InsertJointStiffDamp

!> Apply constraint (Boundary conditions) on Mass and Stiffness matrices
SUBROUTINE ApplyConstr(Init,p)
   TYPE(SD_InitType     ),INTENT(INOUT):: Init
   TYPE(SD_ParameterType),INTENT(IN   ):: p
   
   INTEGER :: I !, J, k
   INTEGER :: row_n !bgn_j, end_j,
   
   DO I = 1, p%nNodes_C*6
      row_n = Init%BCs(I, 1)
      IF (Init%BCs(I, 2) == 1) THEN
         Init%K(row_n,:    )= 0
         Init%K(:    ,row_n)= 0
         Init%K(row_n,row_n)= 1

         Init%M(row_n,:    )= 0
         Init%M(:    ,row_n)= 0
         Init%M(row_n,row_n)= 0
      ENDIF
   ENDDO ! I, loop on reaction nodes
END SUBROUTINE ApplyConstr

=======


!------------------------------------------------------------------------------------------------------
!> Add stiffness and damping to some joints
SUBROUTINE InsertJointStiffDamp(p, Init, ErrStat, ErrMsg)
   TYPE(SD_ParameterType),target,INTENT(IN   ) :: p
   TYPE(SD_InitType),            INTENT(INOUT) :: Init
   INTEGER(IntKi),               INTENT(  OUT) :: ErrStat     ! Error status of the operation
   CHARACTER(*),                 INTENT(  OUT) :: ErrMsg      ! Error message if ErrStat /= ErrID_None
   ! Local variables
   integer(IntKi) :: iNode, JType, iStart
   real(ReKi) :: StifAdd, DampAdd
   integer(IntKi), dimension(:), pointer :: Ifreerot
   ErrStat = ErrID_None
   ErrMsg  = ""
   do iNode = 1, p%nNodes
      JType   = int(Init%Nodes(iNode,iJointType))
      StifAdd = Init%Nodes(iNode, iJointStiff)
      DampAdd = Init%Nodes(iNode, iJointDamp )
      if(JType == idJointCantilever ) then
         ! Cantilever joints should not have damping or stiffness
         if(StifAdd>0) then 
            ErrMsg='InsertJointStiffDamp: Additional stiffness should be 0 for cantilever joints. Index of problematic node: '//trim(Num2LStr(iNode)); ErrStat=ErrID_Fatal;
            return
         endif
         if(DampAdd>0) then 
            ErrMsg='InsertJointStiffDamp: Additional damping should be 0 for cantilever joints. Index of problematic node: '//trim(Num2LStr(iNode)); ErrStat=ErrID_Fatal;
            return
         endif
      else
         ! Ball/Univ/Pin joints have damping/stiffness inserted at indices of "free rotation"
         if      ( JType == idJointBall      ) then; iStart=4;
         else if ( JType == idJointUniversal ) then; iStart=5;
         else if ( JType == idJointPin       ) then; iStart=6;
         endif
         Ifreerot=>p%NodesDOFtilde(iNode)%List(iStart:)
         ! Ball/Pin/Universal joints
         if(StifAdd>0) then 
            print*,'StiffAdd, Node',iNode,StifAdd, Ifreerot
            Init%K(Ifreerot,Ifreerot) = Init%K(Ifreerot,Ifreerot) + StifAdd
         endif
         if(DampAdd>0) then 
            print*,'DampAdd, Node',iNode,DampAdd, Ifreerot
            Init%D(Ifreerot,Ifreerot) = Init%D(Ifreerot,Ifreerot) +DampAdd
         endif
      endif
   enddo
END SUBROUTINE InsertJointStiffDamp
>>>>>>> 51b4bd93

SUBROUTINE ElemM(ep, Me)
   TYPE(ElemPropType), INTENT(IN) :: eP        !< Element Property
   REAL(ReKi), INTENT(OUT)        :: Me(12, 12)
   REAL(ReKi) :: L0, Eps0
   if (ep%eType==idMemberBeam) then
      !Calculate Ke, Me to be used for output
      CALL ElemM_Beam(eP%Area, eP%Length, eP%Ixx, eP%Iyy, eP%Jzz,  eP%rho, eP%DirCos, Me)

   else if (ep%eType==idMemberCable) then
      Eps0 = ep%T0/(ep%YoungE*ep%Area)
      L0   = ep%Length/(1+Eps0)  ! "rest length" for which pretension would be 0
      CALL ElemM_Cable(ep%Area, L0, ep%rho, ep%DirCos, Me)

   else if (ep%eType==idMemberRigid) then
      if ( EqualRealNos(eP%rho, 0.0_ReKi) ) then
         Me=0.0_ReKi
      else
         print*,'FEM: Mass matrix for rigid members rho/=0 TODO'
         CALL ElemM_Cable(ep%Area, ep%Length, ep%rho, ep%DirCos, Me)
         !CALL ElemM_(A, L, rho, DirCos, Me)
      endif
   endif
END SUBROUTINE ElemM

SUBROUTINE ElemK(ep, Ke)
   TYPE(ElemPropType), INTENT(IN) :: eP        !< Element Property
   REAL(ReKi), INTENT(OUT)        :: Ke(12, 12)

   if (ep%eType==idMemberBeam) then
      CALL ElemK_Beam( eP%Area, eP%Length, eP%Ixx, eP%Iyy, eP%Jzz, eP%Shear, eP%kappa, eP%YoungE, eP%ShearG, eP%DirCos, Ke)

   else if (ep%eType==idMemberCable) then
      CALL ElemK_Cable(ep%Area, ep%Length, ep%YoungE, ep%T0, eP%DirCos, Ke)

   else if (ep%eType==idMemberRigid) then
      Ke = 0.0_ReKi
   endif
END SUBROUTINE ElemK

SUBROUTINE ElemF(ep, gravity, Fg, Fo)
   TYPE(ElemPropType), INTENT(IN) :: eP        !< Element Property
   REAL(ReKi), INTENT(IN)     :: gravity       !< acceleration of gravity
   REAL(ReKi), INTENT(OUT)    :: Fg(12)
   REAL(ReKi), INTENT(OUT)    :: Fo(12)
   if (ep%eType==idMemberBeam) then
      Fo(1:12)=0
   else if (ep%eType==idMemberCable) then
      CALL ElemF_Cable(ep%T0, ep%DirCos, Fo)
   else if (ep%eType==idMemberRigid) then
      Fo(1:12)=0
   endif
   CALL ElemG( eP%Area, eP%Length, eP%rho, eP%DirCos, Fg, gravity )
END SUBROUTINE ElemF

END MODULE SD_FEM<|MERGE_RESOLUTION|>--- conflicted
+++ resolved
@@ -28,11 +28,7 @@
   INTEGER(IntKi),   PARAMETER  :: nDOFL_TP        = 6                     ! 6 degrees of freedom (length of u subarray [UTP])
    
   ! values of these parameters are ordered by their place in SubDyn input file:
-<<<<<<< HEAD
-  INTEGER(IntKi),   PARAMETER  :: JointsCol       = 10                    ! Number of columns in Joints (JointID, JointXss, JointYss, JointZss)
-=======
   INTEGER(IntKi),   PARAMETER  :: JointsCol       = 10                    ! Number of columns in Joints (JointID, JointXss, JointYss, JointZss, JointType, JointDirX JointDirY JointDirZ JointStiff JointDamp)
->>>>>>> 51b4bd93
   INTEGER(IntKi),   PARAMETER  :: InterfCol       = 7                     ! Number of columns in interf matrix (JointID,ItfTDxss,ItfTDYss,ItfTDZss,ItfRDXss,ItfRDYss,ItfRDZss)
   INTEGER(IntKi),   PARAMETER  :: ReactCol        = 7                     ! Number of columns in reaction matrix (JointID,ItfTDxss,ItfTDYss,ItfTDZss,ItfRDXss,ItfRDYss,ItfRDZss)
   INTEGER(IntKi),   PARAMETER  :: MaxNodesPerElem = 2                     ! Maximum number of nodes per element (currently 2)
@@ -63,14 +59,11 @@
   INTEGER(IntKi),   PARAMETER  :: idMemberBeam       = 1
   INTEGER(IntKi),   PARAMETER  :: idMemberCable      = 2
   INTEGER(IntKi),   PARAMETER  :: idMemberRigid      = 3
-<<<<<<< HEAD
-=======
 
   ! Types of Boundary Conditions
   INTEGER(IntKi),   PARAMETER  :: idBC_Fixed    = 11
   INTEGER(IntKi),   PARAMETER  :: idBC_Internal = 12
   INTEGER(IntKi),   PARAMETER  :: idBC_Leader   = 13 ! TODO, and maybe "BC" not appropriate here
->>>>>>> 51b4bd93
   
   INTEGER(IntKi),   PARAMETER  :: SDMaxInpCols    = MAX(JointsCol,InterfCol,MembersCol,PropSetsBCol,PropSetsXCol,COSMsCol,CMassCol)
 
@@ -218,8 +211,6 @@
    enddo
    ei=-1
 END FUNCTION NodeHasRigidElem
-<<<<<<< HEAD
-=======
 !------------------------------------------------------------------------------------------------------
 !> Returns a rigid body transformation matrix from nDOF to 6 reference DOF: T_ref (6 x nDOF), such that Uref = T_ref.U_subset
 !! Typically called to get: 
@@ -264,7 +255,6 @@
       T_ref(I, 1:6) = Line
    ENDDO
 END SUBROUTINE RigidTrnsf
->>>>>>> 51b4bd93
 
 !------------------------------------------------------------------------------------------------------
 ! --- Main routines, more or less listed in order in which they are called
@@ -620,15 +610,9 @@
       Init%Nodes(k, 4)                     = z
       Init%Nodes(k, iJointType)            = idJointCantilever ! Note: all added nodes are Cantilever
       ! Properties below are for non-cantilever joints
-<<<<<<< HEAD
-      Init%Nodes(k, iJointDir:iJointDir+2) = -99999 
-      Init%Nodes(k, iJointStiff)           = -99999 
-      Init%Nodes(k, iJointDamp)            = -99999 
-=======
       Init%Nodes(k, iJointDir:iJointDir+2) = 0.0_ReKi ! NOTE: irrelevant for cantilever nodes
       Init%Nodes(k, iJointStiff)           = 0.0_ReKi ! NOTE: irrelevant for cantilever nodes
       Init%Nodes(k, iJointDamp)            = 0.0_ReKi ! NOTE: irrelevant for cantilever nodes
->>>>>>> 51b4bd93
    END SUBROUTINE SetNewNode
    
    !> Set properties of element k
@@ -818,7 +802,6 @@
 
    call AllocAry(p%ElemsDOF, 12, Init%NElem, 'ElemsDOF', ErrStat2, ErrMsg2); if(Failed()) return;
    p%ElemsDOF=-9999
-<<<<<<< HEAD
 
    iPrev =0
    do iNode = 1, p%nNodes
@@ -863,52 +846,6 @@
       ErrMsg ="Implementation error in Distribute DOF, some member DOF were not allocated"
    endif
 
-=======
-
-   iPrev =0
-   do iNode = 1, p%nNodes
-      ! --- Distribute to joints iPrev + 1:6, or, iPrev + 1:(3+3m)
-      if (int(Init%Nodes(iNode,iJointType)) == idJointCantilever ) then
-         nRot=3
-      else
-         nRot= 3*Init%NodesConnE(iNode,1) ! Col1: number of elements connected to this joint
-      endif
-      call init_list(p%NodesDOF(iNode), 3+nRot, iPrev, ErrStat2, ErrMsg2)
-      p%NodesDOF(iNode)%List(1:(3+nRot)) = (/ ((iElem+iPrev), iElem=1,3+nRot) /)
-
-      ! --- Distribute to members
-      do iElem = 1, Init%NodesConnE(iNode,1) ! members connected to joint iJ
-         idElem = Init%NodesConnE(iNode,iElem+1)
-         if (iNode == p%Elems(idElem, 2)) then ! Current joint is Elem node 1
-            iOff = 0
-         else                              ! Current joint is Elem node 2
-            iOff = 6
-         endif
-         p%ElemsDOF(iOff+1:iOff+3, idElem) =  p%NodesDOF(iNode)%List(1:3)
-         if (int(Init%Nodes(iNode,iJointType)) == idJointCantilever ) then
-            p%ElemsDOF(iOff+4:iOff+6, idElem) = p%NodesDOF(iNode)%List(4:6)
-         else
-            p%ElemsDOF(iOff+4:iOff+6, idElem) = p%NodesDOF(iNode)%List(3*iElem+1:3*iElem+3)   
-         endif
-      enddo ! iElem, loop on members connect to joint
-      iPrev = iPrev + len(p%NodesDOF(iNode))
-   enddo ! iNode, loop on joints
-
-   ! --- Initialize boundary constraint vector - NOTE: Needs Reindexing first
-   CALL AllocAry(Init%BCs, 6*p%nNodes_C, 2, 'Init%BCs', ErrStat2, ErrMsg2); if(Failed()) return
-   CALL InitBCs(Init, p)
-      
-   ! --- Initialize interface constraint vector - NOTE: Needs Reindexing first
-   CALL AllocAry(Init%IntFc,      6*p%nNodes_I,2,          'Init%IntFc',      ErrStat2, ErrMsg2); if(Failed()) return
-   CALL InitIntFc(Init, p)
-
-   ! --- Safety check
-   if (any(p%ElemsDOF<0)) then
-      ErrStat=ErrID_Fatal
-      ErrMsg ="Implementation error in Distribute DOF, some member DOF were not allocated"
-   endif
-
->>>>>>> 51b4bd93
    ! --- Safety check (backward compatibility, only valid if all joints are Cantilever)
    if (p%nNodes == count( Init%Nodes(:, iJointType) == idJointCantilever)) then
       do idElem = 1, Init%NElem
@@ -929,43 +866,6 @@
         call SetErrStat(ErrStat2, ErrMsg2, ErrStat, ErrMsg, 'SetElementProperties') 
         Failed =  ErrStat >= AbortErrLev
    END FUNCTION Failed
-<<<<<<< HEAD
-
-   !> Sets a list of DOF indices corresponding to the BC, and the value these DOF should have
-   !! NOTE: need p%Nodes_C to have an updated first column that uses indices and not JointIDs
-   !! Note: try to remove me and merge me with ApplyConstr, but used by "SelectNonBCConstraintsDOF" and "UnReduceVRdofs"
-   SUBROUTINE InitBCs(Init, p)
-      TYPE(SD_InitType     ),INTENT(INOUT) :: Init
-      TYPE(SD_ParameterType),INTENT(IN   ) :: p
-      INTEGER(IntKi) :: I, J, iNode
-      Init%BCs = -9999
-      DO I = 1, p%nNodes_C
-         iNode = p%Nodes_C(I,1) ! Node index
-         DO J = 1, 6
-            Init%BCs( (I-1)*6+J, 1) = p%NodesDOF(iNode)%List(J) ! DOF number (unconstrained)
-            Init%BCs( (I-1)*6+J, 2) = 1 ! NOTE: Always selected now  p%Nodes_C(I, J+1);         ! 0 or 1 if fixed reaction or not
-         ENDDO
-      ENDDO
-   END SUBROUTINE InitBCs
-
-   !> Sets a list of DOF indices and the value these DOF should have
-   !! NOTE: need Init%Interf to have been reindexed so that first column uses indices and not JointIDs
-   !! TODO remove me and merge me with CraigBampton
-   SUBROUTINE InitIntFc(Init, p)
-      TYPE(SD_InitType     ),INTENT(INOUT) :: Init
-      TYPE(SD_ParameterType),INTENT(IN   ) :: p
-      INTEGER(IntKi) :: I, J, iNode
-      Init%IntFc = -9999
-      DO I = 1, p%nNodes_I
-         iNode = p%Nodes_I(I,1) ! Node index
-         DO J = 1, 6 ! ItfTDXss    ItfTDYss    ItfTDZss    ItfRDXss    ItfRDYss    ItfRDZss
-            Init%IntFc( (I-1)*6+J, 1) = p%NodesDOF(iNode)%List(J) ! DOF number (unconstrained)
-            Init%IntFc( (I-1)*6+J, 2) = 1 ! NOTE: Always selected now p%Nodes_I(I, J+1);      ! 0 or 1 if fixed to interface 
-         ENDDO
-      ENDDO
-   END SUBROUTINE InitIntFc
-
-=======
 
    !> Sets a list of DOF indices corresponding to the BC, and the value these DOF should have
    !! NOTE: need p%Nodes_C to have an updated first column that uses indices and not JointIDs
@@ -1027,7 +927,6 @@
       ENDDO
    END SUBROUTINE InitIntFc
 
->>>>>>> 51b4bd93
 END SUBROUTINE DistributeDOF
 
 !------------------------------------------------------------------------------------------------------
@@ -1042,21 +941,15 @@
    INTEGER                  :: iGlob
    REAL(ReKi)               :: Ke(12,12), Me(12, 12), FGe(12) ! element stiffness and mass matrices gravity force vector
    REAL(ReKi)               :: FCe(12) ! Pretension force from cable element
-<<<<<<< HEAD
-=======
    REAL(ReKi), DIMENSION(6,6):: K_soil, M_soil ! Auxiliary matrices for soil
->>>>>>> 51b4bd93
    INTEGER(IntKi)           :: ErrStat2
    CHARACTER(ErrMsgLen)     :: ErrMsg2
    INTEGER(IntKi)           :: iNode !< Node index
    integer(IntKi), dimension(12) :: IDOF !  12 DOF indices in global unconstrained system
    integer(IntKi), dimension(3)  :: IDOF3!  3  DOF indices in global unconstrained system
-<<<<<<< HEAD
-=======
    real(ReKi), dimension(6,6) :: M66  ! Mass matrix of an element node
    real(ReKi) :: m, x, y, z, Jxx, Jyy, Jzz, Jxy, Jxz, Jyz
    INTEGER    :: jGlob, kGlob
->>>>>>> 51b4bd93
    ErrMsg  = ""
    ErrStat = ErrID_None
    
@@ -1066,11 +959,7 @@
 
    CALL AllocAry( Init%K, p%nDOF, p%nDOF , 'Init%K',  ErrStat2, ErrMsg2); if(Failed()) return; ! system stiffness matrix 
    CALL AllocAry( Init%M, p%nDOF, p%nDOF , 'Init%M',  ErrStat2, ErrMsg2); if(Failed()) return; ! system mass matrix 
-<<<<<<< HEAD
-   CALL AllocAry( Init%FG,p%nDOF,             'Init%FG', ErrStat2, ErrMsg2); if(Failed()) return; ! system gravity force vector 
-=======
    CALL AllocAry( Init%FG,p%nDOF,          'Init%FG', ErrStat2, ErrMsg2); if(Failed()) return; ! system gravity force vector 
->>>>>>> 51b4bd93
    Init%K  = 0.0_ReKi
    Init%M  = 0.0_ReKi
    Init%FG = 0.0_ReKi
@@ -1087,43 +976,16 @@
       Init%FG( IDOF )    = Init%FG( IDOF )     + FGe(1:12)+ FCe(1:12) ! Note: gravity and pretension cable forces
       Init%K(IDOF, IDOF) = Init%K( IDOF, IDOF) + Ke(1:12,1:12)
       Init%M(IDOF, IDOF) = Init%M( IDOF, IDOF) + Me(1:12,1:12)
-<<<<<<< HEAD
-   ENDDO ! end loop over elements , i
-      
-   ! add concentrated mass 
-   DO I = 1, Init%NCMass
-      iNode = NINT(Init%CMass(I, 1)) ! Note index where concentrated mass is to be added
-      ! Safety
-=======
    ENDDO
       
    ! Add concentrated mass to mass matrix
    DO I = 1, Init%nCMass
       iNode = NINT(Init%CMass(I, 1)) ! Note index where concentrated mass is to be added
       ! Safety check (otherwise we might have more than 6 DOF)
->>>>>>> 51b4bd93
       if (Init%Nodes(iNode,iJointType) /= idJointCantilever) then
          ErrMsg2='Concentrated mass is only for cantilever joints. Problematic node: '//trim(Num2LStr(iNode)); ErrStat2=ErrID_Fatal;
          if(Failed()) return
       endif
-<<<<<<< HEAD
-      DO J = 1, 3
-          iGlob = p%NodesDOF(iNode)%List(J) ! ux, uy, uz
-          Init%M(iGlob, iGlob) = Init%M(iGlob, iGlob) + Init%CMass(I, 2)
-      ENDDO
-      DO J = 4, 6
-          iGlob = p%NodesDOF(iNode)%List(J) ! theta_x, theta_y, theta_z
-          Init%M(iGlob, iGlob) = Init%M(iGlob, iGlob) + Init%CMass(I, J-1)
-      ENDDO
-   ENDDO ! Loop on concentrated mass
-
-   ! add concentrated mass induced gravity force
-   DO I = 1, Init%NCMass
-       iNode = NINT(Init%CMass(I, 1)) ! Note index where concentrated mass is to be added
-       iGlob = p%NodesDOF(iNode)%List(3) ! uz
-       Init%FG(iGlob) = Init%FG(iGlob) - Init%CMass(I, 2)*Init%g 
-   ENDDO ! I concentrated mass induced gravity
-=======
       ! Mass matrix of a rigid body
       M66 = 0.0_ReKi
       m   = Init%CMass(I,2)
@@ -1152,7 +1014,6 @@
        iGlob = p%NodesDOF(iNode)%List(3) ! uz
        Init%FG(iGlob) = Init%FG(iGlob) - Init%CMass(I, 2)*Init%g 
    ENDDO
->>>>>>> 51b4bd93
    
    CALL CleanUp_AssembleKM()
    
@@ -1335,11 +1196,8 @@
             endif
          else
             ! --- Regular cantilever joint
-<<<<<<< HEAD
-=======
             ! TODO/NOTE: We could apply fixed constraint/BC here, returning Tc as a 6xn matrix with n<6
             !            Extreme case would be Tc: 6*0, in which case NodesDOFtilde would be empty ([])
->>>>>>> 51b4bd93
             allocate(Tc(1:6,1:6))
             allocate(IDOFOld(1:6))
             Tc=I6
@@ -1356,13 +1214,8 @@
       call init_list(p%NodesDOFtilde(iNode), nc, 0, ErrStat2, ErrMsg2)
       p%NodesDOFtilde(iNode)%List(1:nc) = (/ (iprev + i, i=1,nc) /)
       IDOFNew => p%NodesDOFtilde(iNode)%List(1:nc) ! alias to shorten notations
-<<<<<<< HEAD
-      print*,'N',iNode,'I ',IDOFOld
-      print*,'N',iNode,'It',IDOFNew
-=======
       !print*,'N',iNode,'I ',IDOFOld
       !print*,'N',iNode,'It',IDOFNew
->>>>>>> 51b4bd93
       Tred(IDOFOld, IDOFNew) = Tc
       iPrev = iPrev + nc
    enddo
@@ -1456,8 +1309,8 @@
    integer(IntKi) :: nDOF, iDOF, nDOFPerNode, iNode, iiDOF
    ErrStat = ErrID_None
    ErrMsg  = ""
-<<<<<<< HEAD
-
+
+   ! Setup list of rigid link assemblies (RA) and the inverse function RA^{-1}
    call RigidLinkAssemblies(Init, p, RA, RAm1, ErrStat2, ErrMsg2); if(Failed()) return
 
    call BuildTMatrix(Init, p, RA, RAm1, p%T_red, ErrStat2, ErrMsg2); if (Failed()) return
@@ -1496,48 +1349,6 @@
       enddo
    enddo
 
-=======
-
-   ! Setup list of rigid link assemblies (RA) and the inverse function RA^{-1}
-   call RigidLinkAssemblies(Init, p, RA, RAm1, ErrStat2, ErrMsg2); if(Failed()) return
-
-   call BuildTMatrix(Init, p, RA, RAm1, p%T_red, ErrStat2, ErrMsg2); if (Failed()) return
-
-   ! --- DOF elimination for system matrices and RHS vector
-   ! Temporary backup of M and K of full system
-   call move_alloc(Init%M,  MM)
-   call move_alloc(Init%K,  KK)
-   call move_alloc(Init%FG, FF)
-   !  Reallocating
-   nDOF = p%nDOF_red
-   CALL AllocAry( Init%D,      nDOF, nDOF,  'Init%D'   ,  ErrStat2, ErrMsg2); if(Failed()) return; ! system damping matrix 
-   CALL AllocAry( Init%K,      nDOF, nDOF,  'Init%K'   ,  ErrStat2, ErrMsg2); if(Failed()) return; ! system stiffness matrix 
-   CALL AllocAry( Init%M,      nDOF, nDOF,  'Init%M'   ,  ErrStat2, ErrMsg2); if(Failed()) return; ! system mass matrix 
-   CALL AllocAry( Init%FG     ,nDOF,        'Init%FG'  ,  ErrStat2, ErrMsg2); if(Failed()) return; ! system gravity force vector 
-   ! Elimination
-   Init%M  = matmul(transpose(p%T_red), matmul(MM, p%T_red))
-   Init%K  = matmul(transpose(p%T_red), matmul(KK, p%T_red))
-   Init%FG = matmul(transpose(p%T_red), FF)
-   Init%D = 0 !< Used for additional stiffness 
-
-   ! --- Triggers for storage of DOF indices, replacing with indices in constrained system
-   CALL ReInitBCs(Init, p)
-   CALL ReInitIntFc(Init, p)
-
-   ! --- Creating a convenient Map from DOF to Nodes
-   call AllocAry(p%DOFtilde2Nodes, p%nDOF_red, 3, 'DOFtilde2Nodes', ErrStat2, ErrMsg2); if(Failed()) return;
-   p%DOFtilde2Nodes=-999
-   do iNode=1,p%nNodes
-      nDOFPerNode = len(p%NodesDOFtilde(iNode))
-      do iiDOF = 1, nDOFPerNode
-         iDOF = p%NodesDOFtilde(iNode)%List(iiDOF)
-         p%DOFtilde2Nodes(iDOF,1) = iNode       ! First column is Node index
-         p%DOFtilde2Nodes(iDOF,2) = nDOFPerNode ! Second column is number of DOF per node
-         p%DOFtilde2Nodes(iDOF,3) = iiDOF       ! Third column is number of DOF per node
-      enddo
-   enddo
-
->>>>>>> 51b4bd93
    call CleanUp_DirectElimination()
 
 CONTAINS
@@ -1556,22 +1367,14 @@
       if (allocated(RA  )) deallocate(RA  )
    END SUBROUTINE CleanUp_DirectElimination
 
-<<<<<<< HEAD
-   !> Reset DOF indices after elimination
-=======
    !> Reset DOF indices after elimination, does not change the BC
->>>>>>> 51b4bd93
    SUBROUTINE ReInitBCs(Init, p)
       TYPE(SD_InitType     ),INTENT(INOUT) :: Init
       TYPE(SD_ParameterType),INTENT(IN   ) :: p
       INTEGER(IntKi) :: I, J, iNode
       DO I = 1, p%nNodes_C
          iNode = p%Nodes_C(I,1) ! Node index
-<<<<<<< HEAD
-         DO J = 1, 6
-=======
          DO J = 1, 6 ! TODO NOTE here assumptions that 6 DOF are present
->>>>>>> 51b4bd93
             Init%BCs( (I-1)*6+J, 1) = p%NodesDOFtilde(iNode)%List(J) ! DOF number (constrained)
          ENDDO
       ENDDO
@@ -1885,7 +1688,6 @@
    END SUBROUTINE AddNeighbors
 
 END SUBROUTINE RigidLinkAssemblies
-<<<<<<< HEAD
 
 
 !------------------------------------------------------------------------------------------------------
@@ -1935,79 +1737,6 @@
    enddo
 END SUBROUTINE InsertJointStiffDamp
 
-!> Apply constraint (Boundary conditions) on Mass and Stiffness matrices
-SUBROUTINE ApplyConstr(Init,p)
-   TYPE(SD_InitType     ),INTENT(INOUT):: Init
-   TYPE(SD_ParameterType),INTENT(IN   ):: p
-   
-   INTEGER :: I !, J, k
-   INTEGER :: row_n !bgn_j, end_j,
-   
-   DO I = 1, p%nNodes_C*6
-      row_n = Init%BCs(I, 1)
-      IF (Init%BCs(I, 2) == 1) THEN
-         Init%K(row_n,:    )= 0
-         Init%K(:    ,row_n)= 0
-         Init%K(row_n,row_n)= 1
-
-         Init%M(row_n,:    )= 0
-         Init%M(:    ,row_n)= 0
-         Init%M(row_n,row_n)= 0
-      ENDIF
-   ENDDO ! I, loop on reaction nodes
-END SUBROUTINE ApplyConstr
-
-=======
-
-
-!------------------------------------------------------------------------------------------------------
-!> Add stiffness and damping to some joints
-SUBROUTINE InsertJointStiffDamp(p, Init, ErrStat, ErrMsg)
-   TYPE(SD_ParameterType),target,INTENT(IN   ) :: p
-   TYPE(SD_InitType),            INTENT(INOUT) :: Init
-   INTEGER(IntKi),               INTENT(  OUT) :: ErrStat     ! Error status of the operation
-   CHARACTER(*),                 INTENT(  OUT) :: ErrMsg      ! Error message if ErrStat /= ErrID_None
-   ! Local variables
-   integer(IntKi) :: iNode, JType, iStart
-   real(ReKi) :: StifAdd, DampAdd
-   integer(IntKi), dimension(:), pointer :: Ifreerot
-   ErrStat = ErrID_None
-   ErrMsg  = ""
-   do iNode = 1, p%nNodes
-      JType   = int(Init%Nodes(iNode,iJointType))
-      StifAdd = Init%Nodes(iNode, iJointStiff)
-      DampAdd = Init%Nodes(iNode, iJointDamp )
-      if(JType == idJointCantilever ) then
-         ! Cantilever joints should not have damping or stiffness
-         if(StifAdd>0) then 
-            ErrMsg='InsertJointStiffDamp: Additional stiffness should be 0 for cantilever joints. Index of problematic node: '//trim(Num2LStr(iNode)); ErrStat=ErrID_Fatal;
-            return
-         endif
-         if(DampAdd>0) then 
-            ErrMsg='InsertJointStiffDamp: Additional damping should be 0 for cantilever joints. Index of problematic node: '//trim(Num2LStr(iNode)); ErrStat=ErrID_Fatal;
-            return
-         endif
-      else
-         ! Ball/Univ/Pin joints have damping/stiffness inserted at indices of "free rotation"
-         if      ( JType == idJointBall      ) then; iStart=4;
-         else if ( JType == idJointUniversal ) then; iStart=5;
-         else if ( JType == idJointPin       ) then; iStart=6;
-         endif
-         Ifreerot=>p%NodesDOFtilde(iNode)%List(iStart:)
-         ! Ball/Pin/Universal joints
-         if(StifAdd>0) then 
-            print*,'StiffAdd, Node',iNode,StifAdd, Ifreerot
-            Init%K(Ifreerot,Ifreerot) = Init%K(Ifreerot,Ifreerot) + StifAdd
-         endif
-         if(DampAdd>0) then 
-            print*,'DampAdd, Node',iNode,DampAdd, Ifreerot
-            Init%D(Ifreerot,Ifreerot) = Init%D(Ifreerot,Ifreerot) +DampAdd
-         endif
-      endif
-   enddo
-END SUBROUTINE InsertJointStiffDamp
->>>>>>> 51b4bd93
-
 SUBROUTINE ElemM(ep, Me)
    TYPE(ElemPropType), INTENT(IN) :: eP        !< Element Property
    REAL(ReKi), INTENT(OUT)        :: Me(12, 12)
