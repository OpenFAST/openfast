!..................................................................................................................................
! LICENSING
! Copyright (C) 2013-2016  National Renewable Energy Laboratory
!
!    This file is part of SubDyn.
!
! Licensed under the Apache License, Version 2.0 (the "License");
! you may not use this file except in compliance with the License.
! You may obtain a copy of the License at
!
!     http://www.apache.org/licenses/LICENSE-2.0
!
! Unless required by applicable law or agreed to in writing, software
! distributed under the License is distributed on an "AS IS" BASIS,
! WITHOUT WARRANTIES OR CONDITIONS OF ANY KIND, either express or implied.
! See the License for the specific language governing permissions and
! limitations under the License.
!**********************************************************************************************************************************
MODULE SD_FEM
  USE NWTC_Library
  USE SubDyn_Types
  IMPLICIT NONE

  INTEGER,          PARAMETER  :: LAKi            = R8Ki                  ! Define the kind to be used for LAPACK routines for getting eigenvalues/vectors. Apparently there is a problem with SGGEV's eigenvectors
 
  INTEGER(IntKi),   PARAMETER  :: MaxMemjnt       = 10                    ! Maximum number of members at one joint
  INTEGER(IntKi),   PARAMETER  :: MaxOutChs       = 2000                  ! Max number of Output Channels to be read in
  INTEGER(IntKi),   PARAMETER  :: TPdofL          = 6                     ! 6 degrees of freedom (length of u subarray [UTP])
   
  ! values of these parameters are ordered by their place in SubDyn input file:
  INTEGER(IntKi),   PARAMETER  :: JointsCol       = 4                     ! Number of columns in Joints (JointID, JointXss, JointYss, JointZss)
  INTEGER(IntKi),   PARAMETER  :: ReactCol        = 7                     ! Number of columns in reaction dof array (JointID,RctTDxss,RctTDYss,RctTDZss,RctRDXss,RctRDYss,RctRDZss)
  INTEGER(IntKi),   PARAMETER  :: InterfCol       = 7                     ! Number of columns in interf matrix (JointID,ItfTDxss,ItfTDYss,ItfTDZss,ItfRDXss,ItfRDYss,ItfRDZss)
  INTEGER(IntKi),   PARAMETER  :: MaxNodesPerElem = 2                     ! Maximum number of nodes per element (currently 2)
  INTEGER(IntKi),   PARAMETER  :: MembersCol      = MaxNodesPerElem + 3   ! Number of columns in Members (MemberID,MJointID1,MJointID2,MPropSetID1,MPropSetID2,COSMID) 
  INTEGER(IntKi),   PARAMETER  :: PropSetsCol     = 6                     ! Number of columns in PropSets  (PropSetID,YoungE,ShearG,MatDens,XsecD,XsecT)  !bjj: this really doesn't need to store k, does it? or is this supposed to be an ID, in which case we shouldn't be storing k (except new property sets), we should be storing IDs
  INTEGER(IntKi),   PARAMETER  :: XPropSetsCol    = 10                    ! Number of columns in XPropSets (PropSetID,YoungE,ShearG,MatDens,XsecA,XsecAsx,XsecAsy,XsecJxx,XsecJyy,XsecJ0)
  INTEGER(IntKi),   PARAMETER  :: COSMsCol        = 10                    ! Number of columns in (cosine matrices) COSMs (COSMID,COSM11,COSM12,COSM13,COSM21,COSM22,COSM23,COSM31,COSM32,COSM33)
  INTEGER(IntKi),   PARAMETER  :: CMassCol        = 5                     ! Number of columns in Concentrated Mass (CMJointID,JMass,JMXX,JMYY,JMZZ)
  
  INTEGER(IntKi),   PARAMETER  :: SDMaxInpCols    = MAX(JointsCol,ReactCol,InterfCol,MembersCol,PropSetsCol,XPropSetsCol,COSMsCol,CMassCol)

CONTAINS
    
!> Maps nodes to elements 
!! allocate NodesConnE and NodesConnN                                                                               
SUBROUTINE NodeCon(Init,p, ErrStat, ErrMsg)
  USE qsort_c_module ,only: QsortC
  TYPE(SD_InitType),              INTENT( INOUT ) :: Init
  TYPE(SD_ParameterType),         INTENT( IN    ) :: p
  INTEGER(IntKi),                 INTENT(   OUT ) :: ErrStat     ! Error status of the operation
  CHARACTER(*),                   INTENT(   OUT ) :: ErrMsg      ! Error message if ErrStat /= ErrID_None
  ! Local variables
  INTEGER(IntKi) :: SortA(MaxMemJnt,1)  !To sort nodes and elements
  INTEGER(IntKi) :: I,J,K  !counter
  
  ! The row index is the number of the real node, i.e. ID, 1st col has number of elements attached to node, and 2nd col has element numbers (up to 10)                                    
  CALL AllocAry(Init%NodesConnE, Init%NNode, MaxMemJnt+1,'NodesConnE', ErrStat, ErrMsg); if (ErrStat/=0) return;
  CALL AllocAry(Init%NodesConnN, Init%NNode, MaxMemJnt+2,'NodesConnN', ErrStat, ErrMsg); if (ErrStat/=0) return;
  Init%NodesConnE = 0                                                                                                    
  Init%NodesConnN = 0                                                                                                    
                                                                                                                          
   ! find the node connectivity, nodes/elements that connect to a common node                                             
   DO I = 1, Init%NNode                                                                                                   
      Init%NodesConnN(I, 1) = NINT( Init%Nodes(I, 1) )      !This should not be needed, could remove the extra 1st column like for the other array                                                                      
      k = 0                                                                                                               
      DO J = 1, Init%NElem                          !This should be vectorized                                                                      
         IF ( ( NINT(Init%Nodes(I, 1))==p%Elems(J, 2)) .OR. (NINT(Init%Nodes(I, 1))==p%Elems(J, 3) ) ) THEN   !If i-th nodeID matches 1st node or 2nd of j-th element                                                                   
            k = k + 1                                                                                                     
            if (k > MaxMemJnt+1) then 
               CALL SetErrStat(ErrID_Fatal, 'Maximum number of members reached on node'//trim(Num2LStr(NINT(Init%Nodes(I,1)))), ErrStat, ErrMsg, 'NodeCon');
            endif
            Init%NodesConnE(I, k + 1) = p%Elems(J, 1)                                                                  
            Init%NodesConnN(I, k + 1) = p%Elems(J, 3)                                                                  
            IF ( NINT(Init%Nodes(I, 1))==p%Elems(J, 3) ) Init%NodesConnN(I, k + 1) = p%Elems(J, 2)     !If nodeID matches 2nd node of element                                                                
         ENDIF                                                                                                            
      ENDDO                                                                                                               
                                                                                                                          
      IF( k>1 )THEN ! sort the nodes ascendingly                                                                          
         SortA(1:k, 1) = Init%NodesConnN(I, 3:(k+2))  
         CALL QsortC( SortA(1:k, 1:1) )                                                                                   
         Init%NodesConnN(I, 3:(k+2)) = SortA(1:k, 1)                                                                      
      ENDIF                                                                                                               
                                                                                                                          
      Init%NodesConnE(I, 1) = k    !Store how many elements connect i-th node in 2nd column                                                                                       
      Init%NodesConnN(I, 2) = k                                                                                           
   ENDDO                            

END SUBROUTINE NodeCon

!----------------------------------------------------------------------------
SUBROUTINE SD_Discrt(Init,p, ErrStat, ErrMsg)
   TYPE(SD_InitType),            INTENT(INOUT)  ::Init
   TYPE(SD_ParameterType),       INTENT(INOUT)  ::p
   INTEGER(IntKi),               INTENT(  OUT)  :: ErrStat     ! Error status of the operation
   CHARACTER(*),                 INTENT(  OUT)  :: ErrMsg      ! Error message if ErrStat /= ErrID_None
   ! local variable
   INTEGER                       :: I, J, n, Node, Node1, Node2, Prop, Prop1, Prop2   
   INTEGER                       :: OldJointIndex(Init%NJoints)
   INTEGER                       :: NNE      ! number of nodes per element
   INTEGER                       :: MaxNProp
   REAL(ReKi), ALLOCATABLE       :: TempProps(:, :)
   INTEGER, ALLOCATABLE          :: TempMembers(:, :) ,TempReacts(:,:)         
   INTEGER                       :: knode, kelem, kprop, nprop
   REAL(ReKi)                    :: x1, y1, z1, x2, y2, z2, dx, dy, dz, dd, dt, d1, d2, t1, t2
   LOGICAL                       :: found, CreateNewProp
   INTEGER(IntKi)                :: ErrStat2
<<<<<<< HEAD
   CHARACTER(1024)               :: ErrMsg2
=======
   CHARACTER(ErrMsgLen)          :: ErrMsg2
   
   
>>>>>>> 765dd1dc
   ErrStat = ErrID_None
   ErrMsg  = ""
   
   ! number of nodes per element
   IF( ( Init%FEMMod >= 0 ) .and. (Init%FEMMod <= 3) ) THEN
      NNE = 2 
   ELSE
      CALL Fatal('FEMMod '//TRIM(Num2LStr(Init%FEMMod))//' not implemented.')
      RETURN
   ENDIF
   
   Init%NNode = Init%NJoints + ( Init%NDiv - 1 )*p%NMembers    ! Calculate total number of nodes according to divisions 
   Init%NElem = p%NMembers*Init%NDiv                           ! Total number of element   
   MaxNProp   = Init%NPropSets + Init%NElem*NNE                ! Maximum possible number of property sets (temp): This is property set per element node, for all elements (bjj, added Init%NPropSets to account for possibility of entering many unused prop sets)
   
   ! Calculate total number of nodes and elements according to element types
   ! for 3-node or 4-node beam elements
   Init%NNode = Init%NNode + (NNE - 2)*Init%NElem
   !bjj: replaced with max value instead of NNE: Init%MembersCol = Init%MembersCol + (NNE - 2) 
   
   ! check the number of interior modes
   IF ( p%Nmodes > 6*(Init%NNode - Init%NInterf - p%NReact) ) THEN
      CALL Fatal(' NModes must be less than or equal to '//TRIM(Num2LStr( 6*(Init%NNode - Init%NInterf - p%NReact) )))
      RETURN
   ENDIF
   
   CALL AllocAry(p%Elems,         Init%NElem,    MembersCol, 'p%Elems',         ErrStat2, ErrMsg2); CALL SetErrStat(ErrStat2,ErrMsg2,ErrStat,ErrMsg,'SD_Discrt')
   
   CALL AllocAry(Init%Nodes,      Init%NNode,    JointsCol,  'Init%Nodes',      ErrStat2, ErrMsg2); CALL SetErrStat(ErrStat2,ErrMsg2,ErrStat,ErrMsg,'SD_Discrt')
   CALL AllocAry(Init%MemberNodes,p%NMembers,    Init%NDiv+1,'Init%MemberNodes',ErrStat2, ErrMsg2); CALL SetErrStat(ErrStat2,ErrMsg2,ErrStat,ErrMsg,'SD_Discrt')  ! for two-node element only, otherwise the number of nodes in one element is different
   CALL AllocAry(Init%BCs,        6*p%NReact,    2,          'Init%BCs',        ErrStat2, ErrMsg2); CALL SetErrStat(ErrStat2,ErrMsg2,ErrStat,ErrMsg,'SD_Discrt') !!!! RRD: THIS MAY NEED TO CHANGE IF NOT ALL NODES ARE RESTRAINED
   CALL AllocAry(Init%IntFc,      6*Init%NInterf,2,          'Init%IntFc',      ErrStat2, ErrMsg2); CALL SetErrStat(ErrStat2,ErrMsg2,ErrStat,ErrMsg,'SD_Discrt')
   
   CALL AllocAry(TempMembers,     p%NMembers,    MembersCol, 'TempMembers',     ErrStat2, ErrMsg2); CALL SetErrStat(ErrStat2,ErrMsg2,ErrStat,ErrMsg,'SD_Discrt') 
   CALL AllocAry(TempProps,       MaxNProp,      PropSetsCol,'TempProps',       ErrStat2, ErrMsg2); CALL SetErrStat(ErrStat2,ErrMsg2,ErrStat,ErrMsg,'SD_Discrt') 
   CALL AllocAry(TempReacts,      p%NReact,      ReactCol,   'TempReacts',      ErrStat2, ErrMsg2); CALL SetErrStat(ErrStat2,ErrMsg2,ErrStat,ErrMsg,'SD_Discrt')

   IF ( ErrStat >= AbortErrLev ) THEN
      CALL CleanUp_Discrt()
      RETURN
   ENDIF

   ! Initialize Nodes
   Init%Nodes = 0   
   DO I = 1,Init%NJoints
      OldJointIndex(I) = Init%Joints(I, 1)
      Init%Nodes(I, 1) = I
      Init%Nodes(I, 2) = Init%Joints(I, 2)
      Init%Nodes(I, 3) = Init%Joints(I, 3)
      Init%Nodes(I, 4) = Init%Joints(I, 4)
   ENDDO
   
   ! Initialize Elems, starting with each member as an element (we'll take NDiv into account later)
   p%Elems = 0
   DO I = 1, p%NMembers
      p%Elems(I,     1) = I                     ! element/member number (not MemberID)
!bjj: TODO: JMJ wants check that YoungE, ShearG, and MatDens are equal in the two properties because we aren't going to interpolate them. This should be less confusing for users.                                                
      
      ! loop through the JointIDs for this member and find the corresponding indices into the Joints array
      DO n = 2,3  ! Members column for JointIDs for nodes 1 and 2
         Node = Init%Members(I, n)  ! n=2 or 3
         ! ...... search for index of joint whose JointID matches Node ......
         J = 1
         found = .false.      
         DO WHILE ( .NOT. found .AND. J <= Init%NJoints )
            IF ( Node == NINT(Init%Joints(J, 1)) ) THEN
               p%Elems(I, n) = J                ! index of the joint/node n-1 (i.e., nodes 1 and 2)
               found = .TRUE.
            END IF
            J = J + 1
         END DO 
         IF ( .NOT. found) THEN
            CALL Fatal(' Member '//TRIM(Num2LStr(I))//' has JointID'//TRIM(Num2LStr(n-1))//' = '// TRIM(Num2LStr(Node))//' which is not in the node list !')
            RETURN
         END IF
      END DO ! loop through nodes/joints
      
      ! loop through the PropSetIDs for this member and find the corresponding indices into the Joints array
      ! we're setting these two values:   
      ! p%Elems(I, 4) = property set for node 1 (note this sets the YoungE, ShearG, and MatDens columns for the ENTIRE element)   
      ! p%Elems(I, 5) = property set for node 2 (note this should be used only for the XsecD and XsecT properties in the element [for a linear distribution from node 1 to node 2 of D and T])
      DO n=4,5 ! Member column for MPropSetID1 and MPropSetID2
         Prop = Init%Members(I, n)  ! n=4 or 5
         ! ...... search for index of property set whose PropSetID matches Prop ......
         J = 1
         found = .false.      
         DO WHILE ( .NOT. found .AND. J <= Init%NPropSets )
            IF ( Prop == NINT(Init%PropSets(J, 1)) ) THEN
               p%Elems(I, n) = J                ! index of the property set n-3 (i.e., property sets 1 and 2)  ! note that previously, this used Prop instead of J, which assumed the list of MemberIDs was sequential, starting at 1.
               found = .TRUE.
            END IF
            J = J + 1
         END DO
         IF ( .NOT. found) THEN
            CALL Fatal(' Member '//TRIM(Num2LStr(I))//' has PropSetID'//TRIM(Num2LStr(n-3))//' = '//TRIM(Num2LStr(Prop))//' which is not in the Member X-Section Property data!')
            RETURN
         END IF
      END DO ! loop through property ids         
   END DO ! loop through members
   
   ! Initialize TempMembers
   TempMembers = p%Elems(1:p%NMembers,:)
   
   ! Initialize Temp property set, first user defined sets
   TempProps = 0
   TempProps(1:Init%NPropSets, :) = Init%PropSets   
   
   ! Initialize boundary constraint vector
   ! Change the node number
   ! Allocate array that will be p%Reacts renumbered and ordered so that ID does not play a role, just ordinal position number will count -RRD
   Init%BCs = 0
   TempReacts=0
   DO I = 1, p%NReact
      Node1 = p%Reacts(I, 1);  !NODE ID
      TempReacts(I,2:ReactCol)=p%Reacts(I, 2:ReactCol)  !Assign all the appropriate fixity to the new Reacts array -RRD
      found = .false.
      DO J = 1, Init%NJoints
         IF ( Node1 == NINT(Init%Joints(J, 1)) ) THEN
            Node2 = J
            found = .true.
            TempReacts(I,1)=Node2      !New node ID for p!React  -RRD
            EXIT  !Exit J loop if node found -RRD
         ENDIF
      ENDDO
      IF (.not. found) THEN
         CALL Fatal(' React has node not in the node list !')
         RETURN
      ENDIF
      DO J = 1, 6
         Init%BCs( (I-1)*6+J, 1) = (Node2-1)*6+J;
         Init%BCs( (I-1)*6+J, 2) = p%Reacts(I, J+1);
      ENDDO
   ENDDO
   p%Reacts=TempReacts   !UPDATED REACTS
      
   ! Initialize interface constraint vector
   ! Change the node number
   Init%IntFc = 0
   DO I = 1, Init%NInterf
      Node1 = Init%Interf(I, 1);
      found = .false.
      DO J = 1, Init%NJoints
         IF ( Node1 == NINT(Init%Joints(J, 1)) ) THEN
            Node2 = J
            found = .true.
         ENDIF
      ENDDO
      IF (.not. found) THEN
         CALL Fatal(' Interf has node not in the node list !')
         RETURN
      ENDIF
      DO J = 1, 6
         Init%IntFc( (I-1)*6+J, 1) = (Node2-1)*6+J;
         Init%IntFc( (I-1)*6+J, 2) = Init%Interf(I, J+1);
      ENDDO
   ENDDO
  
   ! Change numbering in concentrated mass matrix
   DO I = 1, Init%NCMass
      Node1 = NINT( Init%CMass(I, 1) )
      DO J = 1, Init%NJoints
         IF ( Node1 == NINT(Init%Joints(J, 1)) ) THEN
            Init%CMass(I, 1) = J  !bjj: todo: check this. if there is no return after this is found, are we overwritting the value if Node1 == NINT(Init%Joints(J, 1)) is true for multiple Js?
         ENDIF
      ENDDO
   ENDDO

    ! discretize structure according to NDiv 
    knode = Init%NJoints
    kelem = 0
    kprop = Init%NPropSets
    Init%MemberNodes = 0

    IF (Init%NDiv > 1) THEN
       DO I = 1, p%NMembers !the first p%NMembers rows of p%Elems contain the element information
          ! create new node
          Node1 = TempMembers(I, 2)
          Node2 = TempMembers(I, 3)
          
          IF ( Node1==Node2 ) THEN
             CALL Fatal(' Same starting and ending node in the member.')
             RETURN
          ENDIF
          
          Prop1 = TempMembers(I, 4)
          Prop2 = TempMembers(I, 5)
          
          Init%MemberNodes(I,           1) = Node1
          Init%MemberNodes(I, Init%NDiv+1) = Node2
          
          IF  ( ( .not. EqualRealNos(TempProps(Prop1, 2),TempProps(Prop2, 2) ) ) &
           .OR. ( .not. EqualRealNos(TempProps(Prop1, 3),TempProps(Prop2, 3) ) ) &
           .OR. ( .not. EqualRealNos(TempProps(Prop1, 4),TempProps(Prop2, 4) ) ) )  THEN
          
             CALL Fatal(' Material E,G and rho in a member must be the same')
             RETURN
          ENDIF

          x1 = Init%Nodes(Node1, 2)
          y1 = Init%Nodes(Node1, 3)
          z1 = Init%Nodes(Node1, 4)

          x2 = Init%Nodes(Node2, 2)
          y2 = Init%Nodes(Node2, 3)
          z2 = Init%Nodes(Node2, 4)
          
          dx = ( x2 - x1 )/Init%NDiv
          dy = ( y2 - y1 )/Init%NDiv
          dz = ( z2 - z1 )/Init%NDiv
          
          d1 = TempProps(Prop1, 5)
          t1 = TempProps(Prop1, 6)

          d2 = TempProps(Prop2, 5)
          t2 = TempProps(Prop2, 6)
          
          dd = ( d2 - d1 )/Init%NDiv
          dt = ( t2 - t1 )/Init%NDiv
          
             ! If both dd and dt are 0, no interpolation is needed, and we can use the same property set for new nodes/elements. otherwise we'll have to create new properties for each new node
          CreateNewProp = .NOT. ( EqualRealNos( dd , 0.0_ReKi ) .AND.  EqualRealNos( dt , 0.0_ReKi ) )  
          
          ! node connect to Node1
          knode = knode + 1
          Init%MemberNodes(I, 2) = knode
          CALL SetNewNode(knode, x1+dx, y1+dy, z1+dz, Init)
          
          
          IF ( CreateNewProp ) THEN   
               ! create a new property set 
               ! k, E, G, rho, d, t, Init
               kprop = kprop + 1
               CALL SetNewProp(kprop, TempProps(Prop1, 2), TempProps(Prop1, 3), TempProps(Prop1, 4), d1+dd, t1+dt, TempProps)           
               kelem = kelem + 1
               CALL SetNewElem(kelem, Node1, knode, Prop1, kprop, p)  
               nprop = kprop              
          ELSE
               kelem = kelem + 1
               CALL SetNewElem(kelem, Node1, knode, Prop1, Prop1, p)                
               nprop = Prop1 
          ENDIF
          
          ! interior nodes
          DO J = 2, (Init%NDiv-1)
             knode = knode + 1
             Init%MemberNodes(I, J+1) = knode

             CALL SetNewNode(knode, x1 + J*dx, y1 + J*dy, z1 + J*dz, Init)
             
             IF ( CreateNewProp ) THEN   
                  ! create a new property set 
                  ! k, E, G, rho, d, t, Init
                  
                  kprop = kprop + 1
                  CALL SetNewProp(kprop, TempProps(Prop1, 2), TempProps(Prop1, 3),&
                                  Init%PropSets(Prop1, 4), d1 + J*dd, t1 + J*dt, &
                                  TempProps)           
                  kelem = kelem + 1
                  CALL SetNewElem(kelem, knode-1, knode, nprop, kprop, p)
                  nprop = kprop                
             ELSE
                  kelem = kelem + 1
                  CALL SetNewElem(kelem, knode-1, knode, nprop, nprop, p)         
                   
             ENDIF
          ENDDO
          
          ! the element connect to Node2
          kelem = kelem + 1
          CALL SetNewElem(kelem, knode, Node2, nprop, Prop2, p)                

       ENDDO ! loop over all members

    ELSE ! NDiv = 1

       Init%MemberNodes(1:p%NMembers, 1:2) = p%Elems(1:Init%NElem, 2:3)   

    ENDIF ! if NDiv is greater than 1

    ! set the props in Init
    Init%NProp = kprop
    CALL AllocAry(Init%Props, Init%NProp, PropSetsCol,  'Init%Props', ErrStat2, ErrMsg2); CALL SetErrStat(ErrStat2,ErrMsg2,ErrStat,ErrMsg,'SD_Discrt')
       IF (ErrStat >= AbortErrLev ) THEN
          CALL SetErrStat(ErrStat2,ErrMsg2, ErrStat,ErrMsg,'SD_Discrt');
          CALL CleanUp_Discrt()
       RETURN
    ENDIF
    !Init%Props(1:kprop, 1:Init%PropSetsCol) = TempProps
    Init%Props = TempProps(1:Init%NProp, :)  !!RRD fixed it on 1/23/14 to account for NDIV=1

    CALL CleanUp_Discrt()

CONTAINS
   SUBROUTINE Fatal(ErrMsg_in)
      CHARACTER(len=*), intent(in) :: ErrMsg_in
      CALL SetErrStat(ErrID_Fatal, ErrMsg_in, ErrStat, ErrMsg, 'SD_Discrt');
      CALL CleanUp_Discrt()
   END SUBROUTINE Fatal

   SUBROUTINE CleanUp_Discrt()
      ! deallocate temp matrices
      IF (ALLOCATED(TempProps))   DEALLOCATE(TempProps)
      IF (ALLOCATED(TempMembers)) DEALLOCATE(TempMembers)
      IF (ALLOCATED(TempReacts))  DEALLOCATE(TempReacts)
   END SUBROUTINE CleanUp_Discrt

END SUBROUTINE SD_Discrt

!------------------------------------------------------------------------------------------------------
!> Set properties of node k
SUBROUTINE SetNewNode(k, x, y, z, Init)
   TYPE(SD_InitType),      INTENT(INOUT) :: Init
   INTEGER,                INTENT(IN)    :: k
   REAL(ReKi),             INTENT(IN)    :: x, y, z
   
   Init%Nodes(k, 1) = k
   Init%Nodes(k, 2) = x
   Init%Nodes(k, 3) = y
   Init%Nodes(k, 4) = z

END SUBROUTINE SetNewNode

!------------------------------------------------------------------------------------------------------
!> Set properties of element k
SUBROUTINE SetNewElem(k, n1, n2, p1, p2, p)
   INTEGER,                INTENT(IN   )   :: k
   INTEGER,                INTENT(IN   )   :: n1
   INTEGER,                INTENT(IN   )   :: n2
   INTEGER,                INTENT(IN   )   :: p1
   INTEGER,                INTENT(IN   )   :: p2
   TYPE(SD_ParameterType), INTENT(INOUT)   :: p
   
   p%Elems(k, 1) = k
   p%Elems(k, 2) = n1
   p%Elems(k, 3) = n2
   p%Elems(k, 4) = p1
   p%Elems(k, 5) = p2

END SUBROUTINE SetNewElem

!------------------------------------------------------------------------------------------------------
!> Set material properties of element k
SUBROUTINE SetNewProp(k, E, G, rho, d, t, TempProps)
   INTEGER   , INTENT(IN)   :: k
   REAL(ReKi), INTENT(IN)   :: E, G, rho, d, t
   REAL(ReKi), INTENT(INOUT):: TempProps(:, :)
   
   TempProps(k, 1) = k
   TempProps(k, 2) = E
   TempProps(k, 3) = G
   TempProps(k, 4) = rho
   TempProps(k, 5) = d
   TempProps(k, 6) = t

END SUBROUTINE SetNewProp

!------------------------------------------------------------------------------------------------------
!> Assemble stiffness and mass matrix, and gravity force vector
SUBROUTINE AssembleKM(Init,p, ErrStat, ErrMsg)
   TYPE(SD_InitType),            INTENT(INOUT) :: Init
   TYPE(SD_ParameterType),       INTENT(INOUT) :: p
   INTEGER(IntKi),               INTENT(  OUT) :: ErrStat     ! Error status of the operation
   CHARACTER(*),                 INTENT(  OUT) :: ErrMsg      ! Error message if ErrStat /= ErrID_None
   ! Local variables
   INTEGER                  :: I, J, K, Jn, Kn
   INTEGER, PARAMETER       :: NNE=2      ! number of nodes in one element, fixed to 2
   INTEGER                  :: N1, N2     ! starting node and ending node in the element
   INTEGER                  :: P1, P2     ! property set numbers for starting and ending nodes
   REAL(ReKi)               :: D1, D2, t1, t2, E, G, rho ! properties of a section
   REAL(ReKi)               :: x1, y1, z1, x2, y2, z2    ! coordinates of the nodes
   REAL(ReKi)               :: DirCos(3, 3)              ! direction cosine matrices
   REAL(ReKi)               :: L                         ! length of the element
   REAL(ReKi)               :: r1, r2, t, Iyy, Jzz, Ixx, A, kappa, nu, ratioSq, D_inner, D_outer
   LOGICAL                  :: shear
   REAL(ReKi), ALLOCATABLE  :: Ke(:,:), Me(:, :), FGe(:) ! element stiffness and mass matrices gravity force vector
   INTEGER, DIMENSION(NNE)  :: nn                        ! node number in element 
   INTEGER                  :: r
   INTEGER(IntKi)           :: ErrStat2
<<<<<<< HEAD
   CHARACTER(1024)          :: ErrMsg2
=======
   CHARACTER(ErrMsgLen)     :: ErrMsg2

>>>>>>> 765dd1dc
   
   ! for current application
   if    (Init%FEMMod == 2) THEN ! tapered Euler-Bernoulli
       CALL Fatal ('FEMMod = 2 is not implemented.')
       return
   elseif (Init%FEMMod == 4) THEN ! tapered Timoshenko
       CALL Fatal ('FEMMod = 2 is not implemented.')
       return
   elseif ((Init%FEMMod == 1) .or. (Init%FEMMod == 3)) THEN !
      ! 1: uniform Euler-Bernouli,  3: uniform Timoshenko
   else
       CALL Fatal('FEMMod is not valid. Please choose from 1, 2, 3, and 4. ')
       return
   endif
   
   ! total degrees of freedom of the system 
   Init%TDOF = 6*Init%NNode
   
   ALLOCATE( p%ElemProps(Init%NElem), STAT=ErrStat2)
   IF (ErrStat2 /= 0) THEN
       CALL Fatal('Error allocating p%ElemProps')
       return
   ENDIF

   CALL AllocAry( Ke,     NNE*6,         NNE*6 , 'Ke',      ErrStat2, ErrMsg2); if(Failed()) return; ! element stiffness matrix
   CALL AllocAry( Me,     NNE*6,         NNE*6 , 'Me',      ErrStat2, ErrMsg2); if(Failed()) return; ! element mass matrix 
   CALL AllocAry( FGe,    NNE*6,                 'FGe',     ErrStat2, ErrMsg2); if(Failed()) return; ! element gravity force vector 
   CALL AllocAry( Init%K, Init%TDOF, Init%TDOF , 'Init%K',  ErrStat2, ErrMsg2); if(Failed()) return; ! system stiffness matrix 
   CALL AllocAry( Init%m, Init%TDOF, Init%TDOF , 'Init%M',  ErrStat2, ErrMsg2); if(Failed()) return; ! system mass matrix 
   CALL AllocAry( Init%FG,Init%TDOF,             'Init%FG', ErrStat2, ErrMsg2); if(Failed()) return; ! system gravity force vector 
   Init%K  = 0.0_ReKi
   Init%M  = 0.0_ReKi
   Init%FG = 0.0_ReKi

   
   ! loop over all elements
   DO I = 1, Init%NElem
   
      DO J = 1, NNE
         NN(J) = p%Elems(I, J + 1)
      ENDDO
   
      N1 = p%Elems(I,       2)
      N2 = p%Elems(I, NNE + 1)
      
      P1 = p%Elems(I, NNE + 2)
      P2 = p%Elems(I, NNE + 3)
      
      E   = Init%Props(P1, 2)
      G   = Init%Props(P1, 3)
      rho = Init%Props(P1, 4)
      D1  = Init%Props(P1, 5)
      t1  = Init%Props(P1, 6)
      D2  = Init%Props(P2, 5)
      t2  = Init%Props(P2, 6)
      
      x1  = Init%Nodes(N1, 2)
      y1  = Init%Nodes(N1, 3)
      z1  = Init%Nodes(N1, 4)
      
      x2  = Init%Nodes(N2, 2)
      y2  = Init%Nodes(N2, 3)
      z2  = Init%Nodes(N2, 4)

      CALL GetDirCos(X1, Y1, Z1, X2, Y2, Z2, DirCos, L, ErrStat2, ErrMsg2); if(Failed()) return
         
      r1 = 0.25*(D1 + D2)
      t  = 0.5*(t1+t2)
      
      IF ( EqualRealNos(t, 0.0_ReKi) ) THEN
         r2 = 0
      ELSE
         r2 = r1 - t
      ENDIF
      
      A = Pi_D*(r1*r1-r2*r2)
      Ixx = 0.25*Pi_D*(r1**4-r2**4)
      Iyy = Ixx
      Jzz = 2.0*Ixx
      
      IF( Init%FEMMod == 1 ) THEN ! uniform Euler-Bernoulli
         Shear = .false.
         kappa = 0
      ELSEIF( Init%FEMMod == 3 ) THEN ! uniform Timoshenko
         Shear = .true.
       ! kappa = 0.53            
         ! equation 13 (Steinboeck et al) in SubDyn Theory Manual 
         nu = E / (2.0_ReKi*G) - 1.0_ReKi
         D_outer = 2.0_ReKi * r1  ! average (outer) diameter
         D_inner = D_outer - 2*t  ! remove 2x thickness to get inner diameter
         ratioSq = ( D_inner / D_outer)**2
         kappa =   ( 6.0 * (1.0 + nu) **2 * (1.0 + ratioSq)**2 ) &
                 / ( ( 1.0 + ratioSq )**2 * ( 7.0 + 14.0*nu + 8.0*nu**2 ) + 4.0 * ratioSq * ( 5.0 + 10.0*nu + 4.0 *nu**2 ) )
      ENDIF
      
      p%ElemProps(i)%Area = A
      p%ElemProps(i)%Length = L
      p%ElemProps(i)%Ixx = Ixx
      p%ElemProps(i)%Iyy = Iyy
      p%ElemProps(i)%Jzz = Jzz
      p%ElemProps(i)%Shear = Shear
      p%ElemProps(i)%kappa = kappa
      p%ElemProps(i)%YoungE = E
      p%ElemProps(i)%ShearG = G
      p%ElemProps(i)%Rho = rho
      p%ElemProps(i)%DirCos = DirCos
      
      CALL ElemK(A, L, Ixx, Iyy, Jzz, Shear, kappa, E, G, DirCos, Ke)
      CALL ElemM(A, L, Ixx, Iyy, Jzz, rho, DirCos, Me)
      CALL ElemG(A, L, rho, DirCos, FGe, Init%g)
      
      ! assemble element matrices to global matrices
      DO J = 1, NNE
         jn = nn(j)
         Init%FG( (jn*6-5):(jn*6) ) = Init%FG( (jn*6-5):(jn*6) )  + FGe( (J*6-5):(J*6) )
         DO K = 1, NNE
            kn = nn(k)
            Init%K( (jn*6-5):(jn*6), (kn*6-5):(kn*6) ) = Init%K( (jn*6-5):(jn*6), (kn*6-5):(kn*6) ) + Ke( (J*6-5):(J*6), (K*6-5):(K*6) )
            Init%M( (jn*6-5):(jn*6), (kn*6-5):(kn*6) ) = Init%M( (jn*6-5):(jn*6), (kn*6-5):(kn*6) ) + Me( (J*6-5):(J*6), (K*6-5):(K*6) )
         ENDDO !K
      ENDDO !J
   ENDDO ! I end loop over elements
      
   ! add concentrated mass 
   DO I = 1, Init%NCMass
      DO J = 1, 3
          r = ( NINT(Init%CMass(I, 1)) - 1 )*6 + J
          Init%M(r, r) = Init%M(r, r) + Init%CMass(I, 2)
      ENDDO
      DO J = 4, 6
          r = ( NINT(Init%CMass(I, 1)) - 1 )*6 + J
          Init%M(r, r) = Init%M(r, r) + Init%CMass(I, J-1)
      ENDDO
   ENDDO ! Loop on concentrated mass

   ! add concentrated mass induced gravity force
   DO I = 1, Init%NCMass
       r = ( NINT(Init%CMass(I, 1)) - 1 )*6 + 3
       Init%FG(r) = Init%FG(r) - Init%CMass(I, 2)*Init%g 
   ENDDO ! I concentrated mass induced gravity
   
   CALL CleanUp_AssembleKM()
   
CONTAINS
   LOGICAL FUNCTION Failed()
        call SetErrStat(ErrStat2, ErrMsg2, ErrStat, ErrMsg, 'AssembleKM') 
        Failed =  ErrStat >= AbortErrLev
        if (Failed) call Cleanup_AssembleKM()
   END FUNCTION Failed
   
   SUBROUTINE Fatal(ErrMsg_in)
      character(len=*), intent(in) :: ErrMsg_in
      CALL SetErrStat(ErrID_Fatal, ErrMsg_in, ErrStat, ErrMsg, 'AssembleKM');
      CALL CleanUp_AssembleKM()
   END SUBROUTINE Fatal

   SUBROUTINE CleanUp_AssembleKM()
      IF(ALLOCATED(Ke )) DEALLOCATE(Ke )
      IF(ALLOCATED(Me )) DEALLOCATE(Me )
      IF(ALLOCATED(FGe)) DEALLOCATE(FGe)
   END SUBROUTINE CleanUp_AssembleKM
   
END SUBROUTINE AssembleKM

!------------------------------------------------------------------------------------------------------
!> Computes directional cosine matrix DirCos
!! rrd: This should be from local to global 
!! bjj: note that this is the transpose of what is normally considered the Direction Cosine Matrix  
!!      in the FAST framework. It seems to be used consistantly in the code (i.e., the transpose 
!!      of this matrix is used later).
SUBROUTINE GetDirCos(X1, Y1, Z1, X2, Y2, Z2, DirCos, L, ErrStat, ErrMsg)
   REAL(ReKi) ,      INTENT(IN   )  :: x1, y1, z1, x2, y2, z2  ! (x,y,z) positions of two nodes making up an element
   REAL(ReKi) ,      INTENT(  OUT)  :: DirCos(3, 3)            ! calculated direction cosine matrix
   REAL(ReKi) ,      INTENT(  OUT)  :: L                       ! length of element
   INTEGER(IntKi),   INTENT(  OUT)  :: ErrStat                 ! Error status of the operation
   CHARACTER(*),     INTENT(  OUT)  :: ErrMsg                  ! Error message if ErrStat /= ErrID_None
   REAL(ReKi)                       ::  Dx,Dy,Dz, Dxy          ! distances between nodes
   ErrMsg  = ""
   ErrStat = ErrID_None
   
   Dy=y2-y1
   Dx=x2-x1
   Dz=z2-z1
   Dxy = sqrt( Dx**2 + Dy**2 )
   L   = sqrt( Dx**2 + Dy**2 + Dz**2)
   
   IF ( EqualRealNos(L, 0.0_ReKi) ) THEN
      ErrMsg = ' Same starting and ending location in the element.'
      ErrStat = ErrID_Fatal
      RETURN
   ENDIF
   
   IF ( EqualRealNos(Dxy, 0.0_ReKi) ) THEN 
      DirCos=0.0_ReKi    ! whole matrix set to 0
      IF ( Dz < 0) THEN  !x is kept along global x
         DirCos(1, 1) =  1.0_ReKi
         DirCos(2, 2) = -1.0_ReKi
         DirCos(3, 3) = -1.0_ReKi
      ELSE
         DirCos(1, 1) = 1.0_ReKi
         DirCos(2, 2) = 1.0_ReKi
         DirCos(3, 3) = 1.0_ReKi
      ENDIF 
   ELSE
      DirCos(1, 1) =  Dy/Dxy
      DirCos(1, 2) = +Dx*Dz/(L*Dxy)
      DirCos(1, 3) =  Dx/L
      
      DirCos(2, 1) = -Dx/Dxy
      DirCos(2, 2) = +Dz*Dy/(L*Dxy)
      DirCos(2, 3) =  Dy/L
     
      DirCos(3, 1) = 0.0_ReKi
      DirCos(3, 2) = -Dxy/L
      DirCos(3, 3) = +Dz/L
   ENDIF

END SUBROUTINE GetDirCos

!------------------------------------------------------------------------------------------------------
!> Element stiffness matrix for classical beam elements
!! shear is true  -- non-tapered Timoshenko beam 
!! shear is false -- non-tapered Euler-Bernoulli beam 
SUBROUTINE ElemK(A, L, Ixx, Iyy, Jzz, Shear, kappa, E, G, DirCos, K)
   REAL(ReKi), INTENT( IN) :: A, L, Ixx, Iyy, Jzz, E, G, kappa
   REAL(ReKi), INTENT( IN) :: DirCos(3,3)
   LOGICAL   , INTENT( IN) :: Shear
   REAL(ReKi), INTENT(OUT) :: K(12, 12) 
   ! Local variables
   REAL(ReKi)                            :: Ax, Ay, Kx, Ky
   REAL(ReKi)                            :: DC(12, 12)
   
   Ax = kappa*A
   Ay = kappa*A
   
   K(1:12,1:12) = 0
   
   IF (Shear) THEN
      Kx = 12.0*E*Iyy / (G*Ax*L*L)
      Ky = 12.0*E*Ixx / (G*Ay*L*L)
   ELSE
      Kx = 0.0
      Ky = 0.0
   ENDIF
      
   K( 9,  9) = E*A/L
   K( 7,  7) = 12.0*E*Iyy/( L*L*L*(1.0 + Kx) )
   K( 8,  8) = 12.0*E*Ixx/( L*L*L*(1.0 + Ky) )
   K(12, 12) = G*Jzz/L
   K(10, 10) = (4.0 + Ky)*E*Ixx / ( L*(1.0+Ky) )  
   K(11, 11) = (4.0 + Kx)*E*Iyy / ( L*(1.0+Kx) )
   K( 2,  4) = -6.*E*Ixx / ( L*L*(1.0+Ky) )
   K( 1,  5) =  6.*E*Iyy / ( L*L*(1.0+Kx) )
   K( 4, 10) = (2.0-Ky)*E*Ixx / ( L*(1.0+Ky) )
   K( 5, 11) = (2.0-Kx)*E*Iyy / ( L*(1.0+Kx) )
   
   K( 3,  3)  = K(9,9)
   K( 1,  1)  = K(7,7)
   K( 2,  2)  = K(8,8)
   K( 6,  6)  = K(12,12)
   K( 4,  4)  = K(10,10)
   K(5,5)  = K(11,11)
   K(4,2)  = K(2,4)
   K(5,1)  = K(1,5)
   K(10,4) = K(4,10)
   K(11,5) = K(5,11)
   K(12,6)= -K(6,6)
   K(10,2)=  K(4,2)
   K(11,1)=  K(5,1)
   K(9,3) = -K(3,3)
   K(7,1) = -K(1,1)
   K(8,2) = -K(2,2)
   K(6, 12) = -K(6,6)
   K(2, 10) =  K(4,2)
   K(1, 11) =  K(5,1)
   K(3, 9)  = -K(3,3)
   K(1, 7)  = -K(1,1)
   K(2, 8)  = -K(2,2)
   K(11,7) = -K(5,1)
   K(10,8) = -K(4,2)
   K(7,11) = -K(5,1)
   K(8,10) = -K(4,2)
   K(7,5) = -K(5,1)
   K(5,7) = -K(5,1)
   K(8,4) = -K(4,2)
   K(4,8) = -K(4,2)
   
   DC = 0
   DC( 1: 3,  1: 3) = DirCos
   DC( 4: 6,  4: 6) = DirCos
   DC( 7: 9,  7: 9) = DirCos
   DC(10:12, 10:12) = DirCos
   
   K = MATMUL( MATMUL(DC, K), TRANSPOSE(DC) ) ! TODO: change me if DirCos convention is  transposed
   
END SUBROUTINE ElemK

!------------------------------------------------------------------------------------------------------
!> Element mass matrix for classical beam elements
SUBROUTINE ElemM(A, L, Ixx, Iyy, Jzz, rho, DirCos, M)
   REAL(ReKi), INTENT( IN) :: A, L, Ixx, Iyy, Jzz, rho
   REAL(ReKi), INTENT( IN) :: DirCos(3,3)
   REAL(ReKi), INTENT(OUT) :: M(12, 12)

   REAL(ReKi) :: t, rx, ry, po
   REAL(ReKi) :: DC(12, 12)
   
   t = rho*A*L;
   rx = rho*Ixx;
   ry = rho*Iyy;
   po = rho*Jzz*L;   

   M(1:12,1:12) = 0
      
   M( 9,  9) = t/3.0
   M( 7,  7) = 13.0*t/35.0 + 6.0*ry/(5.0*L)
   M( 8,  8) = 13.0*t/35.0 + 6.0*rx/(5.0*L)
   M(12, 12) = po/3.0
   M(10, 10) = t*L*L/105.0 + 2.0*L*rx/15.0
   M(11, 11) = t*L*L/105.0 + 2.0*L*ry/15.0
   M( 2,  4) = -11.0*t*L/210.0 - rx/10.0
   M( 1,  5) =  11.0*t*L/210.0 + ry/10.0
   M( 3,  9) = t/6.0
   M( 5,  7) =  13.*t*L/420. - ry/10.
   M( 4,  8) = -13.*t*L/420. + rx/10. 
   M( 6, 12) = po/6.
   M( 2, 10) =  13.*t*L/420. - rx/10. 
   M( 1, 11) = -13.*t*L/420. + ry/10.
   M( 8, 10) =  11.*t*L/210. + rx/10.
   M( 7, 11) = -11.*t*L/210. - ry/10. 
   M( 1,  7) =  9.*t/70. - 6.*ry/(5.*L)
   M( 2,  8) =  9.*t/70. - 6.*rx/(5.*L)
   M( 4, 10) = -L*L*t/140. - rx*L/30. 
   M( 5, 11) = -L*L*t/140. - ry*L/30.
   
   M( 3,  3) = M( 9,  9)
   M( 1,  1) = M( 7,  7)
   M( 2,  2) = M( 8,  8)
   M( 6,  6) = M(12, 12)
   M( 4,  4) = M(10, 10)
   M( 5,  5) = M(11, 11)
   M( 4,  2) = M( 2,  4)
   M( 5,  1) = M( 1,  5)
   M( 9,  3) = M( 3,  9)
   M( 7,  5) = M( 5,  7)
   M( 8,  4) = M( 4,  8)
   M(12,  6) = M( 6, 12)
   M(10,  2) = M( 2, 10)
   M(11,  1) = M( 1, 11)
   M(10,  8) = M( 8, 10)
   M(11,  7) = M( 7, 11)
   M( 7,  1) = M( 1,  7)
   M( 8,  2) = M( 2,  8)
   M(10,  4) = M( 4, 10)
   M(11,  5) = M( 5, 11)
   
   DC = 0
   DC( 1: 3,  1: 3) = DirCos
   DC( 4: 6,  4: 6) = DirCos
   DC( 7: 9,  7: 9) = DirCos
   DC(10:12, 10:12) = DirCos
   
   M = MATMUL( MATMUL(DC, M), TRANSPOSE(DC) ) ! TODO change me if direction cosine is transposed

END SUBROUTINE ElemM

!------------------------------------------------------------------------------------------------------
!> Apply constraint (Boundary conditions) on Mass and Stiffness matrices
SUBROUTINE ApplyConstr(Init,p)
   TYPE(SD_InitType     ),INTENT(INOUT):: Init
   TYPE(SD_ParameterType),INTENT(IN   ):: p
   
   INTEGER :: I !, J, k
   INTEGER :: row_n !bgn_j, end_j,
   
   DO I = 1, p%NReact*6
      row_n = Init%BCs(I, 1)
      IF (Init%BCs(I, 2) == 1) THEN
         Init%K(row_n,:    )= 0
         Init%K(:    ,row_n)= 0
         Init%K(row_n,row_n)= 1

         Init%M(row_n,:    )= 0
         Init%M(:    ,row_n)= 0
         Init%M(row_n,row_n)= 0
      ENDIF
   ENDDO ! I, loop on reaction nodes
END SUBROUTINE ApplyConstr

!------------------------------------------------------------------------------------------------------
!> calculates the lumped forces and moments due to gravity on a given element:
!! the element has two nodes, with the loads for both elements stored in array F. Indexing of F is:
!!    Fx_n1=1,Fy_n1=2,Fz_n1=3,Mx_n1= 4,My_n1= 5,Mz_n1= 6,
!!    Fx_n2=7,Fy_n2=8,Fz_n2=9,Mx_n2=10,My_n2=11,Mz_n2=12
SUBROUTINE ElemG(A, L, rho, DirCos, F, g)
   REAL(ReKi), INTENT( IN )           :: A            !< area
   REAL(ReKi), INTENT( IN )           :: L            !< element length
   REAL(ReKi), INTENT( IN )           :: rho          !< density
   REAL(ReKi), INTENT( IN )           :: DirCos(3, 3) !< direction cosine matrix (for determining distance between nodes 1 and 2)
   REAL(ReKi), INTENT( IN )           :: g            !< gravity
   REAL(ReKi), INTENT( OUT)           :: F(12)        !< returned loads. positions 1-6 are the loads for node 1; 7-12 are loads for node 2.
   REAL(ReKi) :: TempCoeff
   REAL(ReKi) :: w            ! weight per unit length
   
   F = 0             ! initialize whole array to zero, then set the non-zero portions
   w = rho*A*g       ! weight per unit length
   
   ! lumped forces on both nodes (z component only):
   F(3) = -0.5*L*w 
   F(9) = F(3)
          
   ! lumped moments on node 1 (x and y components only):
   ! bjj: note that RRD wants factor of 1/12 because of boundary conditions. Our MeshMapping routines use factor of 1/6 (assuming generic/different boundary  
   !      conditions), so we may have some inconsistent behavior. JMJ suggests using line2 elements for SubDyn's input/output meshes to improve the situation.
   TempCoeff = L*L*w/12.0_ReKi ! let's not calculate this twice  
   F(4) = -TempCoeff * DirCos(2,3) ! = -L*w*Dy/12.   !bjj: DirCos(2,3) = Dy/L
   F(5) =  TempCoeff * DirCos(1,3) ! =  L*w*Dx/12.   !bjj: DirCos(1,3) = Dx/L

      ! lumped moments on node 2: (note the opposite sign of node 1 moment)
   F(10) = -F(4)
   F(11) = -F(5)
   !F(12) is 0 for g along z alone
   
END SUBROUTINE ElemG
!------------------------------------------------------------------------------------------------------
!> Calculates the lumped gravity forces at the nodes given the element geometry
!! It assumes a linear variation of the dimensions from node 1 to node 2, thus the area may be quadratically varying if crat<>1
!! bjj: note this routine is a work in progress, intended for future version of SubDyn. Compare with ElemG.
SUBROUTINE LumpForces(Area1,Area2,crat,L,rho, g, DirCos, F)
   REAL(ReKi), INTENT( IN ) :: Area1,Area2,crat !< X-sectional areas at node 1 and node 2, t2/t1 thickness ratio
   REAL(ReKi), INTENT( IN ) :: g                !< gravity
   REAL(ReKi), INTENT( IN ) :: L                !< Length of element
   REAL(ReKi), INTENT( IN ) :: rho              !< density
   REAL(ReKi), INTENT( IN ) :: DirCos(3, 3)     !< Direction cosine matrix
   REAL(ReKi), INTENT( OUT) :: F(12)            !< Lumped forces
   !LOCALS
   REAL(ReKi)                         :: TempCoeff,a0,a1,a2  !coefficients of the gravity quadratically distributed force
   print*,'Error: the function lumpforces is not ready to use'
   STOP

   !Calculate quadratic polynomial coefficients
   a0 = -99999 ! TODO: this is wrong
   a2 = ( (Area1+A2) - (Area1*crat+Area2/crat) )/L**2. ! *x**2
   a1 = (Area2-Area1)/L -a2*L                          ! *x
   
   !Now calculate the Lumped Forces
   F = 0
   F(3) = -(a0*L/2. +a1*L**2/6. +a2*L**3/12. )*rho*g  !Forces along z (must be negative on earth)
   F(9) = -(a0*L/2. +a1*L**2/3. +a2*L**3/4.  )*rho*g  !Forces along z (must be negative on earth)

   !Now calculate the Lumped Moments
   !HERE TO BE COMPLETED FOR THE BELOW
   TempCoeff = 1.0/12.0*g*L*L*rho*Area2  !RRD : I am changing this to >0 sign 6/10/13
      
   !F(4) = TempCoeff*( DirCos(1, 3)*DirCos(2, 1) - DirCos(1, 1)*DirCos(2, 3) ) !These do not work if convnetion on z2>z1, x2>x1, y2>y1 are not followed as I have discovered 7/23
   !F(5) = TempCoeff*( DirCos(1, 3)*DirCos(2, 2) - DirCos(1, 2)*DirCos(2, 3) ) 
   
   !RRD attempt at new dircos which keeps x in the X-Y plane
   F(4) = -TempCoeff * SQRT(1-DirCos(3,3)**2) * DirCos(1,1) !bjj: compare with ElemG() and verify this lumping is consistent
   F(5) = -TempCoeff * SQRT(1-DirCos(3,3)**2) * DirCos(2,1) !bjj: compare with ElemG() and verify this lumping is consistent
   !RRD ends
   F(10) = -F(4)
   F(11) = -F(5)
   !F(12) is 0 for g along z alone
END SUBROUTINE LumpForces

END MODULE SD_FEM<|MERGE_RESOLUTION|>--- conflicted
+++ resolved
@@ -105,13 +105,9 @@
    REAL(ReKi)                    :: x1, y1, z1, x2, y2, z2, dx, dy, dz, dd, dt, d1, d2, t1, t2
    LOGICAL                       :: found, CreateNewProp
    INTEGER(IntKi)                :: ErrStat2
-<<<<<<< HEAD
-   CHARACTER(1024)               :: ErrMsg2
-=======
    CHARACTER(ErrMsgLen)          :: ErrMsg2
    
    
->>>>>>> 765dd1dc
    ErrStat = ErrID_None
    ErrMsg  = ""
    
@@ -490,12 +486,8 @@
    INTEGER, DIMENSION(NNE)  :: nn                        ! node number in element 
    INTEGER                  :: r
    INTEGER(IntKi)           :: ErrStat2
-<<<<<<< HEAD
-   CHARACTER(1024)          :: ErrMsg2
-=======
    CHARACTER(ErrMsgLen)     :: ErrMsg2
 
->>>>>>> 765dd1dc
    
    ! for current application
    if    (Init%FEMMod == 2) THEN ! tapered Euler-Bernoulli
