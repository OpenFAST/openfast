--- conflicted
+++ resolved
@@ -84,13 +84,8 @@
    CHARACTER(1024)                 :: ErrMsg, ErrMsg1, ErrMsg2, ErrMsg3              ! Error message if ErrStat /= ErrID_None
 
 
-<<<<<<< HEAD
-   CHARACTER(1024)                 :: drvrFilename         ! Filename and path for the driver input file.  This is passed in as a command line argument when running the Driver exe.
-   TYPE(SD_Drvr_InitInput)         :: drvrInitInp          ! Initialization data for the driver program
-=======
    CHARACTER(1024)                 :: dvrFilename         ! Filename and path for the driver input file.  This is passed in as a command line argument when running the Driver exe.
    TYPE(SD_dvr_InitInput), target  :: drvrInitInp          ! Initialization data for the driver program
->>>>>>> 34ef10ef
    INTEGER                         :: UnIn                 ! Unit number for the input file
    INTEGER                         :: UnEcho          ! The local unit number for this module's echo file
    INTEGER(IntKi)                  :: UnSD_Out             ! Output file identifier
@@ -146,15 +141,9 @@
 
    ! Parse the driver input file and run the simulation based on that file
    IF ( command_argument_count() == 1 ) THEN
-<<<<<<< HEAD
-      CALL get_command_argument(1, drvrFilename)
-
-      CALL ReadDriverInputFile( drvrFilename, drvrInitInp);
-=======
       CALL get_command_argument(1, dvrFilename)
 
       CALL ReadDriverInputFile( dvrFilename, drvrInitInp);
->>>>>>> 34ef10ef
       InitInData%g            = drvrInitInp%Gravity
       InitInData%SDInputFile  = drvrInitInp%SDInputFile
       InitInData%RootName     = drvrInitInp%OutRootName
@@ -166,15 +155,6 @@
 
    TMax = TimeInterval * drvrInitInp%NSteps
    
-<<<<<<< HEAD
-   ! Initialize the module
-   CALL SD_Init( InitInData, u(1), p,  x, xd, z, OtherState, y, m, TimeInterval, InitOutData, ErrStat2, ErrMsg2 ); call AbortIfFailed()
-
-   CALL AllocAry(SDin, drvrInitInp%NSteps, 19, 'SDinput array', ErrStat2, ErrMsg2); call AbortIfFailed()
-   SDin(:,:)=0.0_ReKi
-
-   ! Read Input time series data from a file
-=======
    ! Initialize SubDyn module
    CALL SD_Init( InitInData, u(1), p,  x, xd, z, OtherState, y, m, TimeInterval, InitOutData, ErrStat2, ErrMsg2 ); call AbortIfFailed()
 
@@ -194,7 +174,6 @@
    ! Read Input time series data from a file
    CALL AllocAry(SDin, drvrInitInp%NSteps, 19, 'SDinput array', ErrStat2, ErrMsg2); call AbortIfFailed()
    SDin(:,:)=0.0_ReKi
->>>>>>> 34ef10ef
    IF ( drvrInitInp%InputsMod == 2 ) THEN
       ! Open the  inputs data file
       CALL GetNewUnit( UnIn ) 
@@ -215,8 +194,6 @@
          !SDin(n+1,14:19) = drvrInitInp%uDotDotTPInSteady(1:6)  ! Accelerations
       enddo
    end if 
-<<<<<<< HEAD
-=======
 
    ! Setup Applied Loads 
    do iLoad=1,size(drvrInitInp%AppliedLoads)
@@ -231,7 +208,6 @@
       AL%iTS=1 ! important init
    enddo
 
->>>>>>> 34ef10ef
   
    ! Destroy initialization data
    CALL SD_DestroyInitInput(  InitInData,  ErrStat2, ErrMsg2 ); call AbortIfFailed()
@@ -242,21 +218,12 @@
    !...............................................................................................................................
    ! Force the displacement of the interface node in the global Z direction to be the sag of the column under it's own weight
    ! u(1)%UFL(3) =-12.958  !this is for testbeam3
-<<<<<<< HEAD
 
    ! TEMPORARY HACK FOR CONTROLLABLE CABLES
    !allocate(u(1)%CableDeltaL(5))
    !!u(1)%CableDeltaL= 1.0e7_ReKi
    !u(1)%CableDeltaL= 0.0e7_ReKi
 
-=======
-
-   ! TEMPORARY HACK FOR CONTROLLABLE CABLES
-   !allocate(u(1)%CableDeltaL(5))
-   !!u(1)%CableDeltaL= 1.0e7_ReKi
-   !u(1)%CableDeltaL= 0.0e7_ReKi
-
->>>>>>> 34ef10ef
    call WrScr('')
    DO n = 0,drvrInitInp%NSteps-1 ! Loop on time steps, starts at 0
 
@@ -265,13 +232,6 @@
 
       ! Set module inputs u (likely from the outputs of another module or a set of test conditions) here:
       IF ( u(1)%TPMesh%Initialized ) THEN 
-<<<<<<< HEAD
-         ! For now, set all hydrodynamic load inputs to 0.0
-         u(1)%LMesh%Force  (:,:) = 0.0
-         u(1)%LMesh%Moment (:,:) = 0.0
-         
-=======
->>>>>>> 34ef10ef
          ! Input displacements, velocities and potentially accelerations
          u(1)%TPMesh%TranslationDisp(:,1)   = SDin(n+1,2:4) 
          CALL SmllRotTrans( 'InputRotation', REAL(SDin(n+1,5),reki), REAL(SDin(n+1,6),reki), REAL(SDin(n+1,7),reki), dcm, 'Junk', ErrStat, ErrMsg )            
@@ -287,8 +247,6 @@
             u(1)%TPMesh%RotationAcc(:,1)       = drvrInitInp%uDotDotTPInSteady(4:6) 
          END IF
       END IF   
-<<<<<<< HEAD
-=======
       ! Set LMesh applied loads
       if ( u(1)%LMesh%Initialized ) then 
          ! Default, set all external load to 0.0
@@ -307,7 +265,6 @@
             endif
          enddo
       endif
->>>>>>> 34ef10ef
 
 
       ! Calculate outputs at n
@@ -335,29 +292,13 @@
         call SetErrStat(ErrStat2, ErrMsg2, ErrStat, ErrMsg, 'SubDyn_Driver') 
         IF ( ErrStat /= ErrID_None ) THEN
            CALL WrScr( ErrMsg )
-<<<<<<< HEAD
-=======
            CALL WrScr('')
->>>>>>> 34ef10ef
         END IF
         if (ErrStat >= AbortErrLev) then
            call CleanUp()
            STOP
         endif
    END SUBROUTINE AbortIfFailed
-<<<<<<< HEAD
-
-   SUBROUTINE CleanUp()
-      if(UnEcho>0) CLOSE(UnEcho)
-      if(UnEcho>0) CLOSE( UnIn)
-      if(allocated(SDin)) deallocate(SDin)
-   END SUBROUTINE CleanUp
-
-   !-------------------------------------------------------------------------------------------------------------------------------
-   SUBROUTINE ReadDriverInputFile( inputFile, InitInp)
-      CHARACTER(*),                  INTENT( IN    )   :: inputFile
-      TYPE(SD_Drvr_InitInput),       INTENT(   OUT )   :: InitInp
-=======
 
    SUBROUTINE CleanUp()
       integer :: iForce
@@ -377,7 +318,6 @@
    SUBROUTINE ReadDriverInputFile( inputFile, InitInp)
       CHARACTER(*),                 INTENT( IN    )   :: inputFile
       TYPE(SD_dvr_InitInput),       INTENT(   OUT )   :: InitInp
->>>>>>> 34ef10ef
       ! Local variables  
       INTEGER                                          :: I                    ! generic integer for counting
       INTEGER                                          :: J                    ! generic integer for counting
@@ -417,49 +357,6 @@
          CALL ReadCom( UnIn, FileName, 'SubDyn Driver input file header line 1', ErrStat2, ErrMsg2, UnEcho); call AbortIfFailed()
          CALL ReadCom( UnIn, FileName, 'SubDyn Driver input file header line 2', ErrStat2, ErrMsg2, UnEcho); call AbortIfFailed()
          CALL ReadVar ( UnIn, FileName, InitInp%Echo, 'Echo', 'Echo the input file data', ErrStat2, ErrMsg2, UnEcho); call AbortIfFailed()
-<<<<<<< HEAD
-      END IF
-      !---------------------- ENVIRONMENTAL CONDITIONS -------------------------------------------------
-      CALL ReadCom( UnIn, FileName, 'Environmental conditions header', ErrStat2, ErrMsg2, UnEcho); call AbortIfFailed()
-      CALL ReadVar( UnIn, FileName, InitInp%Gravity, 'Gravity', 'Gravity', ErrStat2, ErrMsg2, UnEcho); call AbortIfFailed()
-      CALL ReadVar( UnIn, FileName, InitInp%WtrDpth, 'WtrDpth', 'WtrDpth', ErrStat2, ErrMsg2, UnEcho); call AbortIfFailed()
-      !---------------------- SubDyn -------------------------------------------------------------------
-      CALL ReadCom( UnIn, FileName, 'SubDyn header', ErrStat2, ErrMsg2, UnEcho); call AbortIfFailed()
-      CALL ReadVar( UnIn, FileName, InitInp%SDInputFile, 'HDInputFile', 'SubDyn input filename', ErrStat2, ErrMsg2, UnEcho); call AbortIfFailed()
-      CALL ReadVar( UnIn, FileName, InitInp%OutRootName, 'OutRootName', 'SubDyn output root filename', ErrStat2, ErrMsg2, UnEcho); call AbortIfFailed()
-      CALL ReadVar( UnIn, FileName, InitInp%NSteps     , 'NSteps', 'Number of time steps in the SubDyn simulation', ErrStat2, ErrMsg2, UnEcho); call AbortIfFailed()
-      CALL ReadVar( UnIn, FileName, InitInp%TimeInterval, 'TimeInterval', 'Time interval for any SubDyn inputs', ErrStat2, ErrMsg2, UnEcho); call AbortIfFailed()
-      CALL ReadAry( UnIn, FileName, InitInp%TP_RefPoint, 3, 'TP reference point', 'TP reference point', ErrStat2, ErrMsg2, UnEcho); call AbortIfFailed()
-      CALL ReadVar( UnIn, FileName, InitInp%SubRotateZ, 'SubRotateZ', 'Rotation angle in degrees about Z axis.', ErrStat2, ErrMsg2, UnEcho); call AbortIfFailed()
-      !---------------------- INPUTS -------------------------------------------------------------------
-      CALL ReadCom( UnIn, FileName, 'INPUTS header', ErrStat2, ErrMsg2, UnEcho); call AbortIfFailed()
-      CALL ReadVar( UnIn, FileName, InitInp%InputsMod , 'InputsMod', 'Model for the inputs', ErrStat2, ErrMsg2, UnEcho); call AbortIfFailed()
-      CALL ReadVar( UnIn, FileName, InitInp%InputsFile, 'InputsFile', 'Filename for the SubDyn inputs', ErrStat2, ErrMsg2, UnEcho); call AbortIfFailed()
-      !---------------------- STEADY INPUTS (for InputsMod = 1) ----------------------------------------
-      CALL ReadCom( UnIn, FileName, 'STEADY STATE INPUTS header', ErrStat2, ErrMsg2, UnEcho); call AbortIfFailed()
-      IF ( InitInp%InputsMod == 1 ) THEN
-         CALL ReadAry ( UnIn, FileName, InitInp%uTPInSteady      , 6, 'uInSteady',         'Steady-state TP displacements and rotations.', ErrStat2,  ErrMsg2, UnEcho)         
-         CALL ReadAry ( UnIn, FileName, InitInp%uDotTPInSteady   , 6, 'uDotTPInSteady',    'Steady-state TP translational and rotational velocities.', ErrStat2,  ErrMsg2, UnEcho)         
-         CALL ReadAry ( UnIn, FileName, InitInp%uDotDotTPInSteady, 6, 'uDotDotTPInSteady', 'Steady-state TP translational and rotational accelerations.', ErrStat2,  ErrMsg2, UnEcho)         
-      ELSE
-         InitInp%uTPInSteady       = 0.0
-         InitInp%uDotTPInSteady    = 0.0
-         InitInp%uDotDotTPInSteady = 0.0
-      END IF
-      if(UnEcho>0) CLOSE( UnEcho )
-      if(UnIn>0)   CLOSE( UnIn   )
-   
-      ! Perform input checks and triggers
-      CALL GetPath( FileName, FilePath )
-      IF ( PathIsRelative( InitInp%SDInputFile ) ) then
-         InitInp%SDInputFile = TRIM(FilePath)//TRIM(InitInp%SDInputFile)
-      END IF
-      IF ( PathIsRelative( InitInp%OutRootName ) ) then
-         InitInp%OutRootName = TRIM(FilePath)//TRIM(InitInp%OutRootName)
-      endif
-      IF ( PathIsRelative( InitInp%InputsFile ) ) then
-         InitInp%InputsFile = TRIM(FilePath)//TRIM(InitInp%InputsFile)
-=======
       END IF
       !---------------------- ENVIRONMENTAL CONDITIONS -------------------------------------------------
       CALL ReadCom( UnIn, FileName, 'Environmental conditions header', ErrStat2, ErrMsg2, UnEcho); call AbortIfFailed()
@@ -527,7 +424,6 @@
       endif
       IF ( PathIsRelative( InitInp%InputsFile ) ) then
          InitInp%InputsFile = TRIM(PriPath)//TRIM(InitInp%InputsFile)
->>>>>>> 34ef10ef
       endif
 
    END SUBROUTINE ReadDriverInputFile
@@ -581,10 +477,6 @@
        print '(a)', 'Where driverfilename is the name of the SubDyn driver input file.'
        print '(a)', ''
    end subroutine print_help
-<<<<<<< HEAD
-!----------------------------------------------------------------------------------------------------------------------------------
-END PROGRAM TestSubDyn
-=======
 
    subroutine LegacyWarning(Message)
       character(len=*), intent(in) :: Message
@@ -732,5 +624,4 @@
       endif
    end subroutine interpTimeValue
 !----------------------------------------------------------------------------------------------------------------------------------
-END PROGRAM 
->>>>>>> 34ef10ef
+END PROGRAM 