##################### Registry for SubDyn ##################
# <keyword>	<ModuleName/ModName>	<TypeName>	<FieldType>	<FieldName>	<Dims>	<IO>	<DNAME>	<DESCRIP>	<UNITS>
#
# Use ^ as a shortcut for the value in the same column from the previous line.
###################################################################################################################################
# ...... Include files (definitions from NWTC Library) ............................................................................
include Registry_NWTC_Library.txt

# ============================== Internal data types ============================================================================================================================================
typedef SubDyn/SD IList     INTEGER  List     {:}    -   - "List of integers"
# 
typedef  ^  MeshAuxDataType  INTEGER  MemberID  -             -  -  "Member ID for Output"
typedef  ^  MeshAuxDataType  INTEGER  NOutCnt   -             -  -  "Number of Nodes for the output member"
typedef  ^  MeshAuxDataType  INTEGER  NodeCnt   {:}           -  -  "Node ordinal numbers for the output member"
typedef  ^  MeshAuxDataType  INTEGER  NodeIDs   {:}           -  -  "Node IDs associated with ordinal numbers for the output member"
typedef  ^  MeshAuxDataType  INTEGER  ElmIDs    {:}{:}        -  -  "Element IDs connected to each NodeIDs; max 10 elements"
typedef  ^  MeshAuxDataType  INTEGER  ElmNds    {:}{:}        -  -  "Flag to indicate 1st or 2nd node of element for each ElmIDs"
typedef  ^  MeshAuxDataType  R8Ki     Me        {:}{:}{:}{:}  -  -  "Mass matrix connected to each joint element for outAll output"
typedef  ^  MeshAuxDataType  R8Ki     Ke        {:}{:}{:}{:}  -  -  "Mass matrix connected to each joint element for outAll output"
typedef  ^  MeshAuxDataType  R8Ki     Fg        {:}{:}{:}     -  -  "Gravity load vector connected to each joint element for requested member output"

# CB_MatArrays: Matrices and arrays for CB summary
typedef  ^  CB_MatArrays  R8Ki     MBB     {:}{:}  -  -  "FULL MBB ( no constraints applied)"
typedef  ^  CB_MatArrays  R8Ki     MBM     {:}{:}  -  -  "FULL MBM ( no constraints applied)"
typedef  ^  CB_MatArrays  R8Ki     KBB     {:}{:}  -  -  "FULL KBB ( no constraints applied)"
typedef  ^  CB_MatArrays  R8Ki     PhiL    {:}{:}  -  -  "Retained CB modes, possibly allPhiL(nDOFL,nDOFL), or PhiL(nDOFL,nDOFM)"
typedef  ^  CB_MatArrays  R8Ki     PhiR    {:}{:}  -  -  "FULL PhiR ( no constraints applied)"
typedef  ^  CB_MatArrays  R8Ki     OmegaL  {:}     -  -  "Eigenvalues of retained CB modes, possibly all (nDOFL or nDOFM)"
#
typedef  ^   ElemPropType  IntKi   eType    -  -  -  "Element Type"
typedef  ^   ElemPropType  ReKi    Length   -  -  -  "Length of an element"
typedef  ^   ElemPropType  ReKi    Ixx      -  -  -  "Moment of inertia of an element"
typedef  ^   ElemPropType  ReKi    Iyy      -  -  -  "Moment of inertia of an element"
typedef  ^   ElemPropType  ReKi    Jzz      -  -  -  "Moment of inertia of an element"
typedef  ^   ElemPropType  LOGICAL Shear    -  -  -  "Use timoshenko (true) E-B (false)"
typedef  ^   ElemPropType  ReKi    Kappa_x    -  -  -  "Shear coefficient"
typedef  ^   ElemPropType  ReKi    Kappa_y    -  -  -  "Shear coefficient"
typedef  ^   ElemPropType  ReKi    YoungE   -  -  -  "Young's modulus"
typedef  ^   ElemPropType  ReKi    ShearG   -  -  -  "Shear modulus"  N/m^2
# Properties common to all element types:
typedef  ^   ElemPropType  ReKi    D      {2} -  -  "Diameter at node 1 and 2, for visualization only" m 
typedef  ^   ElemPropType  ReKi    Area    -  -  -  "Area of an element" m^2
typedef  ^   ElemPropType  ReKi    Rho     -  -  -  "Density"        kg/m^3
typedef  ^   ElemPropType  ReKi    T0      -  -  -  "Pretension "    N
typedef  ^   ElemPropType  ReKi    k11     -  -  -  "Spring translational stiffness"     N/m
typedef  ^   ElemPropType  ReKi    k12     -  -  -  "Spring cross-coupling stiffness"    N/m
typedef  ^   ElemPropType  ReKi    k13     -  -  -  "Spring cross-coupling stiffness"    N/m
typedef  ^   ElemPropType  ReKi    k14     -  -  -  "Spring cross-coupling stiffness"    N/rad
typedef  ^   ElemPropType  ReKi    k15     -  -  -  "Spring cross-coupling stiffness"    N/rad
typedef  ^   ElemPropType  ReKi    k16     -  -  -  "Spring cross-coupling stiffness"    N/rad
typedef  ^   ElemPropType  ReKi    k22     -  -  -  "Spring translational stiffness"     N/m
typedef  ^   ElemPropType  ReKi    k23     -  -  -  "Spring cross-coupling stiffness"    N/m
typedef  ^   ElemPropType  ReKi    k24     -  -  -  "Spring cross-coupling stiffness"    N/rad
typedef  ^   ElemPropType  ReKi    k25     -  -  -  "Spring cross-coupling stiffness"    N/rad
typedef  ^   ElemPropType  ReKi    k26     -  -  -  "Spring cross-coupling stiffness"    N/rad
typedef  ^   ElemPropType  ReKi    k33     -  -  -  "Spring translational stiffness"     N/m
typedef  ^   ElemPropType  ReKi    k34     -  -  -  "Spring cross-coupling stiffness"    N/rad
typedef  ^   ElemPropType  ReKi    k35     -  -  -  "Spring cross-coupling stiffness"    N/rad
typedef  ^   ElemPropType  ReKi    k36     -  -  -  "Spring cross-coupling stiffness"    N/rad
typedef  ^   ElemPropType  ReKi    k44     -  -  -  "Spring rotational stiffness"    	 Nm/rad
typedef  ^   ElemPropType  ReKi    k45     -  -  -  "Spring cross-coupling stiffness"    Nm/rad
typedef  ^   ElemPropType  ReKi    k46     -  -  -  "Spring cross-coupling stiffness"    Nm/rad
typedef  ^   ElemPropType  ReKi    k55     -  -  -  "Spring rotational stiffness"        Nm/rad
typedef  ^   ElemPropType  ReKi    k56     -  -  -  "Spring cross-coupling stiffness"    Nm/rad
typedef  ^   ElemPropType  ReKi    k66     -  -  -  "Spring rotational stiffness"    Nm/rad
typedef  ^   ElemPropType  R8Ki    DirCos  {3}{3}  -  -  "Element direction cosine matrix"

# ============================== Input Initialization (from glue code)  ============================================================================================================================================
typedef  ^  InitInputType  CHARACTER(1024)  SDInputFile  - - -       "Name of the input file"
typedef  ^  InitInputType  CHARACTER(1024)  RootName     - - -       "SubDyn rootname"
typedef  ^  InitInputType  ReKi             g            - - -       "Gravity acceleration"
typedef  ^  InitInputType  ReKi             WtrDpth      - - -       "Water Depth (positive valued)"
typedef  ^  InitInputType  ReKi             TP_RefPoint  {3} - -     "global position of transition piece reference point (could also be defined in SubDyn itself)"
typedef  ^  InitInputType  ReKi             SubRotateZ   - - -       "Rotation angle in degrees about global Z"
typedef  ^  InitInputType  ReKi             SoilStiffness ::: - -    "Soil stiffness matrices from SoilDyn" '(N/m, N-m/rad)'
typedef  ^  InitInputType  MeshType         SoilMesh     - - -       "Mesh for soil stiffness locations" -
typedef  ^  InitInputType  Logical          Linearize    - .FALSE. - "Flag that tells this module if the glue code wants to linearize." -

# ============================== Initialization outputs ============================================================================================================================================
typedef  ^  InitOutputType  CHARACTER(ChanLen)     WriteOutputHdr {:}  - -   "Names of the output-to-file channels" -
typedef  ^  InitOutputType  CHARACTER(ChanLen)     WriteOutputUnt {:}  - -   "Units of the output-to-file channels" -
typedef  ^  InitOutputType  ProgDesc               Ver             -   - -   "This module's name, version, and date" -
typedef	 ^  InitOutputType  ModVarsType            Vars            -   - -   "Module Variables"
# Linearization
typedef  ^  InitOutputType  CHARACTER(LinChanLen)  LinNames_y   {:}  -   -   "Names of the outputs used in linearization" -
typedef  ^  InitOutputType  CHARACTER(LinChanLen)  LinNames_x   {:}  -   -   "Names of the continuous states used in linearization" -
typedef  ^  InitOutputType  CHARACTER(LinChanLen)  LinNames_u   {:}  -   -   "Names of the inputs used in linearization" -
typedef  ^  InitOutputType  LOGICAL                RotFrame_y   {:}  -   -   "Flag that tells FAST/MBC3 if the outputs used in linearization are in the rotating frame" -
typedef  ^  InitOutputType  LOGICAL                RotFrame_x   {:}  -   -   "Flag that tells FAST/MBC3 if the continuous states used in linearization are in the rotating frame (not used for glue)" -
typedef  ^  InitOutputType  LOGICAL                RotFrame_u   {:}  -   -   "Flag that tells FAST/MBC3 if the inputs used in linearization are in the rotating frame" -
typedef  ^  InitOutputType  LOGICAL                IsLoad_u     {:}  -   -   "Flag that tells FAST if the inputs used in linearization are loads (for preconditioning matrix)" -
typedef  ^  InitOutputType  IntKi                  DerivOrder_x {:}  -   -   "Integer that tells FAST/MBC3 the maximum derivative order of continuous states used in linearization" -
typedef  ^  ^               LOGICAL                CableCChanRqst  {:}  .FALSE.  -   "flag indicating control channel for active cable tensioning is requested"   -

# ============================== Define initialization data (not from glue code) here: ============================================================================================================================================
typedef  ^  SD_InitType   CHARACTER(1024)    RootName - - -           "SubDyn rootname" 
typedef  ^  SD_InitType   ReKi               TP_RefPoint  {3}  - -    "global position of transition piece reference point (could also be defined in SubDyn itself)" 
typedef  ^  SD_InitType   ReKi               SubRotateZ - - -         "Rotation angle in degrees about global Z" 
typedef  ^  SD_InitType   ReKi               g - - -                  "Gravity acceleration" m/s^2
typedef  ^  SD_InitType   DbKi               DT - - -                 "Time step from Glue Code" seconds
typedef  ^  SD_InitType   INTEGER            NJoints - - -            "Number of joints of the sub structure" 
typedef  ^  SD_InitType   INTEGER            NPropSetsX - - -         "Number of extended property sets" 
typedef  ^  SD_InitType   INTEGER            NPropSetsB - - -         "Number of property sets for beams" 
typedef  ^  SD_InitType   INTEGER            NPropSetsC - - -         "Number of property sets for cables" 
typedef  ^  SD_InitType   INTEGER            NPropSetsR - - -         "Number of property sets for rigid links" 
typedef  ^  SD_InitType   INTEGER            NPropSetsS - - -         "Number of property sets for spring elements" 
typedef  ^  SD_InitType   INTEGER            NCMass - - -             "Number of joints with concentrated mass" 
typedef  ^  SD_InitType   INTEGER            NCOSMs - - -             "Number of independent cosine matrices" 
typedef  ^  SD_InitType   INTEGER            FEMMod - - -             "FEM switch  element model in the FEM" 
typedef  ^  SD_InitType   INTEGER            NDiv - - -               "Number of divisions for each member" 
typedef  ^  SD_InitType   LOGICAL            CBMod - - -              "Perform C-B flag" 
typedef  ^  SD_InitType   ReKi               Joints {:}{:} - -        "Joints number and coordinate values" 
typedef  ^  SD_InitType   ReKi               PropSetsB {:}{:} - -     "Property sets number and values" 
typedef  ^  SD_InitType   ReKi               PropSetsC {:}{:} - -     "Property ID and values for cables" 
typedef  ^  SD_InitType   ReKi               PropSetsR {:}{:} - -     "Property ID and values for rigid link" 
typedef  ^  SD_InitType   ReKi               PropSetsS {:}{:} - -     "Property ID and values for spring element" 
typedef  ^  SD_InitType   ReKi               PropSetsX {:}{:} - -     "Extended property sets" 
typedef  ^  SD_InitType   R8Ki               COSMs {:}{:} - -         "Independent direction cosine matrices" 
typedef  ^  SD_InitType   ReKi               CMass {:}{:} - -         "Concentrated mass information" 
typedef  ^  SD_InitType   ReKi               JDampings {:} - -        "Damping coefficients for internal modes" 
typedef  ^  SD_InitType   IntKi              GuyanDampMod  -  -  -    "Guyan damping [0=none, 1=Rayleigh Damping, 2= user specified 6x6 matrix]" 
typedef  ^  SD_InitType   ReKi               RayleighDamp  {2} -  -   "Mass and stiffness proportional damping coefficients (Rayleigh Damping) [only if GuyanDampMod=1]" 
typedef  ^  SD_InitType   ReKi               GuyanDampMat  {6}{6} - - "Guyan Damping Matrix, see also CBB" 
typedef  ^  SD_InitType   INTEGER            Members {:}{:} - -       "Member joints connection          " 
typedef  ^  SD_InitType   CHARACTER(ChanLen) SSOutList {:} - -        "List of Output Channels           " 
typedef  ^  SD_InitType   LOGICAL            OutCOSM - - -            "Output Cos-matrices Flag          " 
typedef  ^  SD_InitType   LOGICAL            TabDelim - - -           "Generate a tab-delimited output file in OutJckF-Flag                       " 
typedef  ^  SD_InitType   R8Ki               SSIK {:}{:} - -          "SSI stiffness packed matrix elements (21 of them), for each reaction joint " 
typedef  ^  SD_InitType   R8Ki               SSIM {:}{:} - -          "SSI mass packed matrix elements (21 of them), for each reaction joint      " 
typedef  ^  SD_InitType   CHARACTER(1024)    SSIfile {:} - -          "Soil Structure Interaction (SSI) files to associate with each reaction node" 
typedef  ^  SD_InitType   ReKi               Soil_K {:}{:}{:} - -     "Soil stiffness (at passed at Init, not in input file)  6x6xn               " 
typedef  ^  SD_InitType   ReKi               Soil_Points {:}{:}  - -  "Node positions where soil stiffness will be added                          " 
typedef  ^  SD_InitType   Integer            Soil_Nodes {:}   - -     "Node indices where soil stiffness will be added                            " 
typedef  ^  SD_InitType   INTEGER            NElem - - -              "Total number of elements" 
typedef  ^  SD_InitType   INTEGER            NPropB  - - -            "Total number of property sets for Beams" 
typedef  ^  SD_InitType   INTEGER            NPropC  - - -            "Total number of property sets for Cable" 
typedef  ^  SD_InitType   INTEGER            NPropR  - - -            "Total number of property sets for Rigid" 
typedef  ^  SD_InitType   INTEGER            NPropS  - - -            "Total number of property sets for Spring" 
typedef  ^  SD_InitType   ReKi               Nodes {:}{:} - -         "Nodes number and coordinates           " 
typedef  ^  SD_InitType   ReKi               PropsB     {:}{:} - -    "Property sets and values for Beams     " 
typedef  ^  SD_InitType   ReKi               PropsC     {:}{:} - -    "Property sets and values for Cable     " 
typedef  ^  SD_InitType   ReKi               PropsR     {:}{:} - -    "Property sets and values for Rigid link" 
typedef  ^  SD_InitType   ReKi               PropsS     {:}{:} - -    "Property sets and values for Spring    "
typedef  ^  SD_InitType   R8Ki               K {:}{:} - -             "System stiffness matrix                " 
typedef  ^  SD_InitType   R8Ki               M {:}{:} - -             "System mass matrix                     " 
typedef  ^  SD_InitType   ReKi               ElemProps {:}{:} - -     "Element properties(A, L, Ixx, Iyy, Jzz, Shear, Kappa, E, G, Rho, DirCos(1,1), DirCos(2, 1), ....., DirCos(3, 3) )" 
typedef  ^  SD_InitType   INTEGER            MemberNodes {:}{:} - -   "Member number and list of nodes making up a member (>2 if subdivided)" 
typedef  ^  SD_InitType   INTEGER            NodesConnN {:}{:} - -    "Nodes that connect to a common node   " 
typedef  ^  SD_InitType   INTEGER            NodesConnE {:}{:} - -    "Elements that connect to a common node" 
typedef  ^  SD_InitType   LOGICAL            SSSum - - -              "SubDyn Summary File Flag              " 

# ============================== States ============================================================================================================================================
typedef  ^  ContinuousStateType  R8Ki   qm    {:}   -   -   "Virtual states, Nmod elements"
typedef  ^  ContinuousStateType  R8Ki   qmdot {:}   -   -   "Derivative of states, Nmod elements"

typedef  ^  DiscreteStateType    ReKi DummyDiscState   - - - "Remove this variable if you have discrete states"

typedef  ^  ConstraintStateType  ReKi DummyConstrState - - - "Remove this variable if you have constraint states"

typedef  ^  OtherStateType SD_ContinuousStateType  xdot       {:} -  -  "previous state derivs for m-step time integrator"
typedef  ^          ^      IntKi                   n           -  -  -  "tracks time step for which OtherState was updated last"

<<<<<<< HEAD
=======
# ..... Misc/Optimization variables.................................................................................................
# Define any data that are used only for efficiency purposes (these variables are not associated with time):
#   e.g. indices for searching in an array, large arrays that are local variables in any routine called multiple times, etc.
typedef  ^    MiscVarType    ReKi           qmdotdot      {:}  -  -  "2nd Derivative of states, used only for output-file purposes"
typedef  ^    MiscVarType    ReKi           u_TP           6   -  -  
typedef  ^    MiscVarType    ReKi           udot_TP        6   -  -  
typedef  ^    MiscVarType    ReKi           udotdot_TP     6   -  -  
typedef  ^    MiscVarType    ReKi           F_L           {:}  -  -  "Loads on internal DOF, size nL" 
typedef  ^    MiscVarType    ReKi           F_L2          {:}  -  -  "Loads on internal DOF, size nL, used for SIM and ADM4" 
typedef  ^    MiscVarType    ReKi           UR_bar        {:}  -  -  
typedef  ^    MiscVarType    ReKi           UR_bar_dot    {:}  -  -  
typedef  ^    MiscVarType    ReKi           UR_bar_dotdot {:}  -  -  
typedef  ^    MiscVarType    ReKi           UL            {:}  -  -  "Internal DOFs (L) displacements " 
typedef  ^    MiscVarType    ReKi           UL_NS         {:}  -  -  "Internal DOFs (L) displacements, No SIM (NS)" 
typedef  ^    MiscVarType    ReKi           UL_dot        {:}  -  -  
typedef  ^    MiscVarType    ReKi           UL_dotdot     {:}  -  -  
typedef  ^    MiscVarType    ReKi           DU_full       {:}  -  -  "Delta U used for extra moment, size nDOF" 
typedef  ^    MiscVarType    ReKi           U_full        {:}  -  -  "Displacement of all DOFs (full system) with SIM"
typedef  ^    MiscVarType    ReKi           U_full_NS     {:}  -  -  "Displacement of all DOFs (full system), No SIM (NS)"
typedef  ^    MiscVarType    ReKi           U_full_dot    {:}  -  -  
typedef  ^    MiscVarType    ReKi           U_full_dotdot {:}  -  -  
typedef  ^    MiscVarType    ReKi           U_full_elast  {:}  -  -  "Elastic displacements for computation of K ue (without rigid body mode for floating), includes SIM"
typedef  ^    MiscVarType    ReKi           U_red          {:}  -  -  
typedef  ^    MiscVarType    ReKi           FC_unit   {:}   -  -   "Cable Force vector (for varying cable load, of unit cable load)"  N
typedef  ^    MiscVarType    ReKi           SDWrOutput {:} -  -    "Data from previous step to be written to a SubDyn output file"
typedef  ^    MiscVarType    ReKi           AllOuts    {:} -  -    "Data for output file"
typedef  ^    MiscVarType    DbKi           LastOutTime -  -  -    "The time of the most recent stored output data"  "s"
typedef  ^    MiscVarType    IntKi          Decimat     -  -  -    "Current output decimation counter"  "-"
typedef  ^    MiscVarType    ReKi           Fext      {:} -  -     "External loads on unconstrained DOFs"  "-"
typedef  ^    MiscVarType    ReKi           Fext_red  {:} -  -     "External loads on constrained DOFs, Fext_red= T^t Fext"  "-"
typedef  ^    MiscVarType    R8Ki           FG        {:} -  -     "Gravity force vector (without initial cable force T0) based on the instantaneous platform orientation, not reduced (floating only)"  N
# SIM
typedef  ^    MiscVarType    ReKi           UL_SIM        {:}  -  -  "UL for SIM = PhiL qL0- PhiM qm0, size nL" 
typedef  ^    MiscVarType    ReKi           UL_0m         {:}  -  -  "Intermediate UL term for SIM = PhiM qm0, size nL" 
### data for writing to an output file (this data is associated with time, but saved/written in CalcOutput so not stored as an other state) ###

>>>>>>> 2246befa
# ============================== Parameters ============================================================================================================================================
typedef  ^  ParameterType   IntKi          iVarTPMesh    -  0  -  "Variable index for TPMesh"
typedef  ^  ParameterType   IntKi          iVarLMesh     -  0  -  "Variable index for LMesh"
typedef  ^  ParameterType   IntKi          iVarY1Mesh    -  0  -  "Variable index for Y1Mesh"
typedef  ^  ParameterType   IntKi          iVarY2Mesh    -  0  -  "Variable index for Y2Mesh"
typedef  ^  ParameterType   IntKi          iVarY3Mesh    -  0  -  "Variable index for Y3Mesh"
typedef  ^  ParameterType   IntKi          iVarWriteOutput  -  0  -  "Variable index for WriteOutput"
# --- Parameters - Algo
typedef  ^  ParameterType   ReKi           g             -  -  -  "Gravity acceleration"  m/s^2
typedef  ^  ParameterType   DbKi           SDDeltaT      -  -  -  "Time step (for integration of continuous states)"  seconds
typedef  ^  ParameterType   IntKi          IntMethod     -  -  -  "Integration Method (1/2/3)Length of y2 array"
# --- Parameters - FEM
typedef  ^  ParameterType  INTEGER         nDOF          -  -  -  "Total degree of freedom"
typedef  ^  ParameterType  INTEGER         nDOF_red      -  -  -  "Total degree of freedom after constraint reduction"
typedef  ^  ParameterType  IntKi           Nmembers      -  -  -  "Number of members of the sub structure"
typedef  ^  ParameterType  IntKi           Elems  {:}{:}    -  -  "Element nodes connections"
typedef  ^  ParameterType  ElemPropType    ElemProps   {:}   - -  "List of element properties"
typedef  ^  ParameterType  R8Ki            FC         {:}    - -  "Initial cable force T0, not reduced"  N
typedef  ^  ParameterType  R8Ki            FG         {:}    - -  "Gravity force vector (with initial cable force T0), not reduced"  N
typedef  ^  ParameterType  ReKi            DP0        {:}{:} - -  "Vector from TP to a Node at t=0, used for Floating Rigid Body motion"  m
typedef  ^  ParameterType  ReKi            rPG        {:}    - -  "Vector from TP to rigid-body CoG in the Guyan (rigid-body) frame, used for Floating Rigid Body Motion"  m
typedef  ^  ParameterType  IntKi           NodeID2JointID {:} - - "Store Joint ID for each NodeID since SubDyn re-label nodes (and add more nodes)"  "-"
# --- Parameters - Constraints reduction
typedef  ^  ParameterType  Logical reduced           -      -  -  "True if system has been reduced to account for constraints"  "-"
typedef  ^  ParameterType  R8Ki    T_red             {:}{:} -  -  "Transformation matrix performing the constraint reduction x = T. xtilde"  "-"
typedef  ^  ParameterType  R8Ki    T_red_T           {:}{:} -  -  "Transpose of T_red"  "-"
typedef  ^  ParameterType  IList   NodesDOF          {:}    -  -  "DOF indices of each nodes in unconstrained assembled system "  "-"
typedef  ^  ParameterType  IList   NodesDOFred       {:}    -  -  "DOF indices of each nodes in constrained assembled system "  "-"
typedef  ^  ParameterType  IntKi   ElemsDOF          {:}{:} -  -  "12 DOF indices of node 1 and 2 of a given member in unconstrained assembled system "  "-"
typedef  ^  ParameterType  IntKi   DOFred2Nodes      {:}{:} -  -  "nDOFRed x 3, for each constrained DOF, col1 node index, col2 number of DOF, col3 DOF starting from 1"  "-"
# --- Parameters - Control           
typedef  ^  ParameterType  IntKi   CtrlElem2Channel  {:}{:} - -   "nCtrlCable x 2, for each CtrlCable, Elem index, and Channel Index"
# --- Parameters - CB reduction
typedef  ^  ParameterType  IntKi   nDOFM        -  -  -  "retained degrees of freedom (modes)"
typedef  ^  ParameterType  IntKi   SttcSolve    -  -  -  "Solve dynamics about static equilibrium point (flag)"
typedef  ^  ParameterType  Logical GuyanLoadCorrection  -  -  -  "Add Extra lever arm contribution to interface reaction outputs"
typedef  ^  ParameterType  Logical Floating     -  -  -  "True if floating bottom (the 6 DOF are free at all reaction nodes)"
typedef  ^  ParameterType  ReKi    KMMDiag  {:}    -  -  "Diagonal coefficients of Kmm (OmegaM squared)"
typedef  ^  ParameterType  ReKi    CMMDiag  {:}    -  -  "Diagonal coefficients of Cmm (~2 Zeta OmegaM))"
typedef  ^  ParameterType  ReKi    MMB  {:}{:}     -  -  "Matrix after C-B reduction (transpose of MBM"
typedef  ^  ParameterType  ReKi    MBmmB  {:}{:}   -  -  "MBm * MmB, used for Y1"
typedef  ^  ParameterType  ReKi    C1_11  {:}{:}   -  -  "Coefficient of x in Y1"
typedef  ^  ParameterType  ReKi    C1_12  {:}{:}   -  -  "Coefficient of x in Y1"
typedef  ^  ParameterType  ReKi    D1_141 {:}{:}  -  -   "MBm PhiM^T"
typedef  ^  ParameterType  ReKi    D1_142 {:}{:}  -  -   "TI^T PhiR^T"
typedef  ^  ParameterType  ReKi    PhiM  {:}{:}    -  -  "Coefficient of x in Y2"
typedef  ^  ParameterType  ReKi    C2_61  {:}{:}   -  -  "Coefficient of x in Y2 (URdotdot ULdotdot)"
typedef  ^  ParameterType  ReKi    C2_62  {:}{:}   -  -  "Coefficient of x in Y2 (URdotdot ULdotdot)"
typedef  ^  ParameterType  ReKi    PhiRb_TI  {:}{:} - -  "Coefficient of u in Y2 (Phi_R bar * TI)"
typedef  ^  ParameterType  ReKi    D2_63  {:}{:}   -  -  "Coefficient of u in Y2 (URdotdot ULdotdot)"
typedef  ^  ParameterType  ReKi    D2_64  {:}{:}   -  -  "Coefficient of u in Y2 (URdotdot ULdotdot)"
typedef  ^  ParameterType  ReKi    MBB  {:}{:}     -  -  "Guyan Mass Matrix after C-B reduction"
typedef  ^  ParameterType  ReKi    KBB  {:}{:}     -  -  "Guyan Stiffness Matrix after C-B reduction"
typedef  ^  ParameterType  ReKi    CBB  {:}{:}     -  -  "Guyan Damping Matrix after C-B reduction"
typedef  ^  ParameterType  ReKi    CMM  {:}{:}     -  -  "CB damping matrix"
typedef  ^  ParameterType  ReKi    MBM  {:}{:}     -  -  "Matrix after C-B reduction"
typedef  ^  ParameterType  ReKi    PhiL_T  {:}{:}  -  -  "Transpose of Matrix of C-B  modes"
typedef  ^  ParameterType  ReKi    PhiLInvOmgL2  {:}{:}  -  -  "Matrix of C-B  modes times the inverse of OmegaL**2 (Phi_L*(Omg**2)^-1)"
typedef  ^  ParameterType  ReKi    KLLm1  {:}{:}   -  -  "KLL^{-1}, inverse of matrix KLL, for static solve only"
typedef  ^  ParameterType  ReKi    AM2Jac  {:}{:}  -  -  "Jacobian (factored) for Adams-Boulton 2nd order Integration"
typedef  ^  ParameterType  IntKi   AM2JacPiv  {:}  -  -  "Pivot array for Jacobian factorization (for Adams-Boulton 2nd order Integration)"
typedef  ^  ParameterType  ReKi    TI  {:}{:}      -  -  "Matrix to calculate TP reference point reaction at top of structure"
typedef  ^  ParameterType  ReKi    TIreact  {:}{:} -  -  "Matrix to calculate single point reaction at base of structure"
# --- Parameters - Partitioning I L C Y, R=[C I]
typedef  ^  ParameterType  IntKi  nNodes        -  -  -  "Total number of nodes"
typedef  ^  ParameterType  IntKi  nNodes_I      -  -  -  "Number of Interface nodes"
typedef  ^  ParameterType  IntKi  nNodes_L      -  -  -  "Number of Internal nodes"
typedef  ^  ParameterType  IntKi  nNodes_C      -  -  -  "Number of joints with reactions"
typedef  ^  ParameterType  IntKi  Nodes_I  {:}{:}  -  -  "Interface degree of freedoms"
typedef  ^  ParameterType  IntKi  Nodes_L  {:}{:}  -  -  "Internal nodes (not interface nor reaction)"
typedef  ^  ParameterType  IntKi  Nodes_C  {:}{:}  -  -  "React degree of freedoms"
typedef  ^  ParameterType  IntKi  nDOFI__       -  -  -  "Size of IDI__"
typedef  ^  ParameterType  IntKi  nDOFI_Rb      -  -  -  "Size of IDI_Rb"
typedef  ^  ParameterType  IntKi  nDOFI_F       -  -  -  "Size of IDI_F"
typedef  ^  ParameterType  IntKi  nDOFL_L       -  -  -  "Size of IDL_L"
typedef  ^  ParameterType  IntKi  nDOFC__       -  -  -  "Size of IDC__"
typedef  ^  ParameterType  IntKi  nDOFC_Rb      -  -  -  "Size of IDC_Rb"
typedef  ^  ParameterType  IntKi  nDOFC_L       -  -  -  "Size of IDC_L"
typedef  ^  ParameterType  IntKi  nDOFC_F       -  -  -  "Size of IDC_F"
typedef  ^  ParameterType  IntKi  nDOFR__       -  -  -  "Size of IDR__"
typedef  ^  ParameterType  IntKi  nDOF__Rb      -  -  -  "Size of ID__Rb"
typedef  ^  ParameterType  IntKi  nDOF__L       -  -  -  "Size of ID__L"
typedef  ^  ParameterType  IntKi  nDOF__F       -  -  -  "Size of ID__F"
typedef  ^  ParameterType  IntKi  IDI__  {:}       -  -  "Index of all Interface DOFs"
typedef  ^  ParameterType  IntKi  IDI_Rb  {:}      -  -  "Index array of the interface (nodes connect to TP) dofs that are retained/master/follower DOFs"
typedef  ^  ParameterType  IntKi  IDI_F  {:}       -  -  "Index array of the interface (nodes connect to TP) dofs that are fixed DOF"
typedef  ^  ParameterType  IntKi  IDL_L  {:}       -  -  "Index array of the internal dofs coming from internal nodes"
typedef  ^  ParameterType  IntKi  IDC__  {:}       -  -  "Index of all bottom DOF"
typedef  ^  ParameterType  IntKi  IDC_Rb  {:}      -  -  "Index array of the contraint dofs that are retained/master/follower DOF"
typedef  ^  ParameterType  IntKi  IDC_L  {:}       -  -  "Index array of the contraint dofs that are follower/internal DOF"
typedef  ^  ParameterType  IntKi  IDC_F  {:}       -  -  "Index array of the contraint dofs that are fixd DOF"
typedef  ^  ParameterType  IntKi  IDR__  {:}       -  -  "Index array of the interface and restraint dofs"
typedef  ^  ParameterType  IntKi  ID__Rb  {:}      -  -  "Index array of all the retained/leader/master dofs (from any nodes of the structure)"
typedef  ^  ParameterType  IntKi  ID__L  {:}       -  -  "Index array of all the follower/internal dofs (from any nodes of the structure)"
typedef  ^  ParameterType  IntKi  ID__F  {:}       -  -  "Index array of the DOF that are fixed (from any nodes of the structure)"
# --- Parameters - Outputs
typedef  ^  ParameterType  IntKi           NMOutputs    -  -   -  "Number of members whose output is written"
typedef  ^  ParameterType  IntKi           NumOuts       -  -  -  "Number of output channels read from input file"
typedef  ^  ParameterType  IntKi           OutSwtch      -  -  -  "Output Requested Channels to local or global output file [1/2/3]"
typedef  ^  ParameterType  IntKi           UnJckF        -  -  -  "Unit of SD ouput file"
typedef  ^  ParameterType  CHARACTER(1)    Delim         -  -  -  "Column delimiter for output text files"
typedef  ^  ParameterType  CHARACTER(20)   OutFmt        -  -  -  "Format for Output"
typedef  ^  ParameterType  CHARACTER(20)   OutSFmt       -  -  -  "Format for Output Headers"
typedef  ^  ParameterType  MeshAuxDataType MoutLst  {:}     -  -  "List of user requested members and nodes"
typedef  ^  ParameterType  MeshAuxDataType MoutLst2  {:}    -  -  "List of all member joint nodes and elements for output"
typedef  ^  ParameterType  MeshAuxDataType MoutLst3  {:}    -  -  "List of all member joint nodes and elements for output"
typedef  ^  ParameterType  OutParmType     OutParam  {:}    -  -  "An array holding names, units, and indices of all of the selected output channels. # logical"
typedef  ^  ParameterType  LOGICAL         OutAll        -  -  -  "Flag to output or not all joint forces"
typedef  ^  ParameterType  IntKi           OutCBModes    -  -  -  "Flag to output CB and Guyan modes to a given format"
typedef  ^  ParameterType  IntKi           OutFEMModes   -  -  -  "Flag to output FEM modes to a given format"
typedef  ^  ParameterType  LOGICAL         OutReact      -  -  -  "Flag to check whether reactions are requested"
typedef  ^  ParameterType  IntKi           OutAllInt     -  -  -  "Integer version of OutAll"
typedef  ^  ParameterType  IntKi           OutAllDims    -  -  -  "Integer version of OutAll"
typedef  ^  ParameterType  IntKi           OutDec        -  -  -  "Output Decimation for Requested Channels"

# ============================== Inputs ============================================================================================================================================
typedef  ^  InputType   MeshType    TPMesh         -       -   - "Transition piece inputs on a point mesh"
typedef  ^  InputType   MeshType    LMesh          -       -   - "Point mesh for interior node inputs"
typedef  ^  InputType   ReKi        CableDeltaL   {:}      -   - "Cable tension, control input"

# ============================== Outputs ============================================================================================================================================
typedef  ^  OutputType  MeshType    Y1Mesh         -  - - "Transition piece outputs on a point mesh"
typedef  ^  OutputType  MeshType    Y2Mesh         -  - - "Interior+Interface nodes rigid body displacements + elastic velocities and accelerations on a point mesh"
typedef  ^  OutputType  MeshType    Y3Mesh         -  - - "Interior+Interface nodes full elastic displacements/velocities and accelerations on a point mesh"
typedef  ^  OutputType  ReKi        WriteOutput   {:} - - "Data to be written to an output file"

# ============================== Misc/Optimization variables ========================================================================================================================
# Define any data that are used only for efficiency purposes (these variables are not associated with time):
#   e.g. indices for searching in an array, large arrays that are local variables in any routine called multiple times, etc.
typedef  ^    MiscVarType    ModJacType     Jac            -   -  -  "Values corresponding to module variables"
typedef  ^    MiscVarType    SD_ContinuousStateType   x_perturb -   -  -  ""
typedef  ^    MiscVarType    SD_ContinuousStateType   dxdt_lin  -   -  -  ""
typedef  ^    MiscVarType    SD_InputType   u_perturb      -   -  -  ""
typedef  ^    MiscVarType    SD_OutputType  y_lin          -   -  -  ""
typedef  ^    MiscVarType    ReKi           qmdotdot      {:}  -  -  "2nd Derivative of states, used only for output-file purposes"
typedef  ^    MiscVarType    ReKi           u_TP           6   -  -  
typedef  ^    MiscVarType    ReKi           udot_TP        6   -  -  
typedef  ^    MiscVarType    ReKi           udotdot_TP     6   -  -  
typedef  ^    MiscVarType    ReKi           F_L           {:}  -  -  "Loads on internal DOF, size nL" 
typedef  ^    MiscVarType    ReKi           F_L2          {:}  -  -  "Loads on internal DOF, size nL, used for SIM and ADM4" 
typedef  ^    MiscVarType    ReKi           UR_bar        {:}  -  -  
typedef  ^    MiscVarType    ReKi           UR_bar_dot    {:}  -  -  
typedef  ^    MiscVarType    ReKi           UR_bar_dotdot {:}  -  -  
typedef  ^    MiscVarType    ReKi           UL            {:}  -  -  "Internal DOFs (L) displacements " 
typedef  ^    MiscVarType    ReKi           UL_NS         {:}  -  -  "Internal DOFs (L) displacements, No SIM (NS)" 
typedef  ^    MiscVarType    ReKi           UL_dot        {:}  -  -  
typedef  ^    MiscVarType    ReKi           UL_dotdot     {:}  -  -  
typedef  ^    MiscVarType    R8Ki           DU_full       {:}  -  -  "Delta U used for extra moment, size nDOF" 
typedef  ^    MiscVarType    R8Ki           U_full        {:}  -  -  "Displacement of all DOFs (full system) with SIM"
typedef  ^    MiscVarType    R8Ki           U_full_NS     {:}  -  -  "Displacement of all DOFs (full system), No SIM (NS)"
typedef  ^    MiscVarType    R8Ki           U_full_dot    {:}  -  -  
typedef  ^    MiscVarType    R8Ki           U_full_dotdot {:}  -  -  
typedef  ^    MiscVarType    R8Ki           U_full_elast  {:}  -  -  "Elastic displacements for computation of K ue (without rigid body mode for floating), includes SIM"
typedef  ^    MiscVarType    R8Ki           U_red         {:}  -  -  
typedef  ^    MiscVarType    R8Ki           x_full        {:}  -  -  
typedef  ^    MiscVarType    ReKi           FC_unit   {:}   -  -   "Cable Force vector (for varying cable load, of unit cable load)"  N
typedef  ^    MiscVarType    ReKi           SDWrOutput {:} -  -    "Data from previous step to be written to a SubDyn output file"
typedef  ^    MiscVarType    ReKi           AllOuts    {:} -  -    "Data for output file"
typedef  ^    MiscVarType    DbKi           LastOutTime -  -  -    "The time of the most recent stored output data"  "s"
typedef  ^    MiscVarType    IntKi          Decimat     -  -  -    "Current output decimation counter"  "-"
typedef  ^    MiscVarType    ReKi           Fext      {:} -  -     "External loads on unconstrained DOFs"  "-"
typedef  ^    MiscVarType    ReKi           Fext_red  {:} -  -     "External loads on constrained DOFs, Fext_red= T^t Fext"  "-"
# SIM
typedef  ^    MiscVarType    ReKi           UL_SIM        {:}  -  -  "UL for SIM = PhiL qL0- PhiM qm0, size nL" 
typedef  ^    MiscVarType    ReKi           UL_0m         {:}  -  -  "Intermediate UL term for SIM = PhiM qm0, size nL" 
### data for writing to an output file (this data is associated with time, but saved/written in CalcOutput so not stored as an other state) ###<|MERGE_RESOLUTION|>--- conflicted
+++ resolved
@@ -160,8 +160,6 @@
 typedef  ^  OtherStateType SD_ContinuousStateType  xdot       {:} -  -  "previous state derivs for m-step time integrator"
 typedef  ^          ^      IntKi                   n           -  -  -  "tracks time step for which OtherState was updated last"
 
-<<<<<<< HEAD
-=======
 # ..... Misc/Optimization variables.................................................................................................
 # Define any data that are used only for efficiency purposes (these variables are not associated with time):
 #   e.g. indices for searching in an array, large arrays that are local variables in any routine called multiple times, etc.
@@ -198,7 +196,6 @@
 typedef  ^    MiscVarType    ReKi           UL_0m         {:}  -  -  "Intermediate UL term for SIM = PhiM qm0, size nL" 
 ### data for writing to an output file (this data is associated with time, but saved/written in CalcOutput so not stored as an other state) ###
 
->>>>>>> 2246befa
 # ============================== Parameters ============================================================================================================================================
 typedef  ^  ParameterType   IntKi          iVarTPMesh    -  0  -  "Variable index for TPMesh"
 typedef  ^  ParameterType   IntKi          iVarLMesh     -  0  -  "Variable index for LMesh"
