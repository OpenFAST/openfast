###################################################################################################################################
# Registry for ElastoDyn in the FAST Modularization Framework
# This Registry file is used to create MODULE ElastoDyn_Types  which contains all of the user-defined types needed in ElastoDyn.
# It also contains copy, destroy, pack, and unpack routines associated with each defined data types.
# See the NWTC Programmer's Handbook for further information on the format/contents of this file.
#
# Entries are of the form
# <keyword>	<ModuleName/ModName>	<TypeName>	<FieldType>	<FieldName>	<Dims>	<IO>	<DNAME>	<DESCRIP>	<UNITS>
#
# Use ^ as a shortcut for the value in the same column from the previous line.
###################################################################################################################################
# ...... Include files (definitions from NWTC Library) ............................................................................
include	Registry_NWTC_Library.txt

# ElastoDyn Constants
param	ElastoDyn/ED	-	IntKi	ED_NMX	-	4	-	"Used in updating predictor-corrector values (size of state history)"	-


# ..... Initialization data .......................................................................................................
# Define inputs that the initialization routine may need here:
typedef	ElastoDyn/ED	InitInputType	CHARACTER(1024)	InputFile	-	-	-	"Name of the input file"	-
typedef	^	InitInputType	Logical	Linearize	-	.FALSE.	-	"Flag that tells this module if the glue code wants to linearize."	-
typedef	^	InitInputType	CHARACTER(1024)	ADInputFile	-	-	-	"Name of the AeroDyn input file (in this verison, that is where we'll get the blade mesh info"	-
typedef	^	InitInputType	LOGICAL	CompElast	-	-	-	"flag to determine if ElastoDyn is computing blade loads (true) or BeamDyn is (false)"	-
typedef	^	InitInputType	CHARACTER(1024)	RootName	-	-	-	"RootName for writing output files"
typedef ^   InitInputType   ReKi Gravity	-	-	-	"Gravitational acceleration"	m/s^2
typedef ^   InitInputType   IntKi MHK     -   -   -   "MHK turbine type switch"   -
typedef ^   InitInputType   ReKi WtrDpth -  -   -    "Water depth" m

# Define outputs from the initialization routine here:
typedef	^	InitOutputType	CHARACTER(ChanLen)	WriteOutputHdr	{:}	-	-	"Names of the output-to-file channels"	-
typedef	^	InitOutputType	CHARACTER(ChanLen)	WriteOutputUnt	{:}	-	-	"Units of the output-to-file channels"	-
typedef	^	InitOutputType	ProgDesc	Ver	-	-	-	"This module's name, version, and date"	-
typedef	^	InitOutputType	IntKi	NumBl	-	-	-	"Number of blades on the turbine"	-
typedef	^	InitOutputType	ReKi	BlPitch	{:}	-	-	"Initial blade pitch angles"	radians
typedef	^	InitOutputType	ReKi	BladeLength	-	-	-	"Blade length (for AeroDyn)"	meters
typedef	^	InitOutputType	ReKi	TowerHeight	-	-	-	"Tower Height"	meters
typedef	^	InitOutputType	ReKi	TowerBaseHeight	-	-	-	"Tower Base Height"	meters
typedef	^	InitOutputType	ReKi	HubHt	-	-	-	"Height of the hub"	meters
typedef	^	InitOutputType	ReKi	BldRNodes	{:}	-	-	"Radius to analysis nodes relative to hub ( 0 < RNodes(:) < BldFlexL )"
typedef	^	InitOutputType	ReKi	TwrHNodes	{:}	-	-	"Location of variable-spaced tower nodes (relative to the tower rigid base height"
typedef	^	InitOutputType	ReKi	PlatformPos	{6}	-	-	"Initial platform position (6 DOFs)"
typedef	^	InitOutputType	ReKi	TwrBaseRefPos	{3}	-	-	"initial position of the tower base (for SrvD)"	m
typedef	^	InitOutputType	R8Ki	TwrBaseTransDisp	{3}	-	-	"initial displacement of the tower base (for SrvD)"	m
typedef	^	InitOutputType	R8Ki	TwrBaseRefOrient	{3}{3}	-	-	"reference orientation of the tower base (for SrvD)"
typedef	^	InitOutputType	R8Ki	TwrBaseOrient	{3}{3}	-	-	"initial orientation of the tower base (for SrvD)"
typedef	^	InitOutputType	ReKi	HubRad	-	-	-	"Preconed hub radius (distance from the rotor apex to the blade root)"	m
typedef	^	InitOutputType	ReKi	RotSpeed	-	-	-	"Initial or fixed rotor speed"	rad/s
typedef	^	InitOutputType	LOGICAL	isFixed_GenDOF	-	-	-	"whether the generator is fixed or free" -
typedef	^	InitOutputType	CHARACTER(LinChanLen)	LinNames_y	{:}	-	-	"Names of the outputs used in linearization"	-
typedef	^	InitOutputType	CHARACTER(LinChanLen)	LinNames_x	{:}	-	-	"Names of the continuous states used in linearization"	-
typedef	^	InitOutputType	CHARACTER(LinChanLen)	LinNames_u	{:}	-	-	"Names of the inputs used in linearization"	-
typedef	^	InitOutputType	LOGICAL	RotFrame_y	{:}	-	-	"Flag that tells FAST/MBC3 if the outputs used in linearization are in the rotating frame"	-
typedef	^	InitOutputType	LOGICAL	RotFrame_x	{:}	-	-	"Flag that tells FAST/MBC3 if the continuous states used in linearization are in the rotating frame"	-
typedef	^	InitOutputType	IntKi	DerivOrder_x {:}	-	-	"Integer that tells FAST/MBC3 the maximum derivative order of continuous states used in linearization"	-
typedef	^	InitOutputType	LOGICAL	RotFrame_u	{:}	-	-	"Flag that tells FAST/MBC3 if the inputs used in linearization are in the rotating frame"	-
typedef	^	InitOutputType	LOGICAL	IsLoad_u	{:}	-	-	"Flag that tells FAST if the inputs used in linearization are loads (for preconditioning matrix)" -

# ..... Blade Input file data ...........................................................................................................
typedef	ElastoDyn/ED	BladeInputData	IntKi	NBlInpSt	-	-	-	"Number of blade input stations"	-
typedef	^	BladeInputData	ReKi	BlFract	{:}	-	-	"Blade fractional radius for distributed input data"	-
typedef	^	BladeInputData	ReKi	PitchAx	{:}	-	-	"Pitch axis for distributed input data"	-
typedef	^	BladeInputData	ReKi	StrcTwst	{:}	-	-	"Structural twist for distributed input data"	radians
typedef	^	BladeInputData	ReKi	BMassDen	{:}	-	-	"Blade mass density for distributed input data"
typedef	^	BladeInputData	ReKi	FlpStff	{:}	-	-	"Blade flap stiffness for distributed input data"
typedef	^	BladeInputData	ReKi	EdgStff	{:}	-	-	"Blade edge stiffness for distributed input data"
typedef	^	BladeInputData	ReKi	BldFlDmp	2	-	-	"Blade structural damping ratios in flapwise direction"
typedef	^	BladeInputData	ReKi	BldEdDmp	1	-	-	"Blade structural damping ratios in edgewise direction"
typedef	^	BladeInputData	ReKi	FlStTunr	2	-	-	"Blade flapwise modal stiffness tuners (input)"
typedef	^	BladeInputData	ReKi	BldFl1Sh	{:}	-	-	"Blade-flap-mode-1 shape coefficients"
typedef	^	BladeInputData	ReKi	BldFl2Sh	{:}	-	-	"Blade-flap-mode-2 shape coefficients"
typedef	^	BladeInputData	ReKi	BldEdgSh	{:}	-	-	"Blade-edge-mode shape coefficients"


# ..... Blade Mesh Input file data ...........................................................................................................
typedef	ElastoDyn/ED	ED_BladeMeshInputData	IntKi	BldNodes	-	-	-	"Number of blade nodes used for analysis"	-
typedef	^	ED_BladeMeshInputData	ReKi	RNodes	{:}	-	-	"Radius to analysis nodes relative to hub ( 0 < RNodes(:) < BldFlexL )"
typedef	^	ED_BladeMeshInputData	ReKi	AeroTwst	{:}	-	-	"Aerodynamic twist of the blade at the analysis nodes"	radians
typedef	^	ED_BladeMeshInputData	ReKi	Chord	{:}	-	-	"Chord of the blade at the analysis nodes"


# ..... Input file data ...........................................................................................................
# This is data defined in the Input File for this module (or could otherwise be passed in)
# ..... Primary Input file data ...........................................................................................................
typedef	ElastoDyn/ED	ED_InputFile	DbKi	DT	-	-	-	"Requested integration time for ElastoDyn"	seconds
typedef	^	ED_InputFile	LOGICAL	FlapDOF1	-	-	-	"First flapwise blade mode DOF"	-
typedef	^	ED_InputFile	LOGICAL	FlapDOF2	-	-	-	"Second flapwise blade mode DOF"	-
typedef	^	ED_InputFile	LOGICAL	EdgeDOF	-	-	-	"Edgewise blade mode DOF"	-
typedef	^	ED_InputFile	LOGICAL	TeetDOF	-	-	-	"Rotor-teeter DOF"	-
typedef	^	ED_InputFile	LOGICAL	DrTrDOF	-	-	-	"Drivetrain rotational-flexibility DOF"	-
typedef	^	ED_InputFile	LOGICAL	GenDOF	-	-	-	"Generator DOF"	-
typedef	^	ED_InputFile	LOGICAL	YawDOF	-	-	-	"Nacelle-yaw DOF"	-
typedef	^	ED_InputFile	LOGICAL	TwFADOF1	-	-	-	"First tower fore-aft bending-mode DOF"	-
typedef	^	ED_InputFile	LOGICAL	TwFADOF2	-	-	-	"Second tower fore-aft bending-mode DOF"	-
typedef	^	ED_InputFile	LOGICAL	TwSSDOF1	-	-	-	"First tower side-to-side bending-mode DOF"	-
typedef	^	ED_InputFile	LOGICAL	TwSSDOF2	-	-	-	"Second tower side-to-side bending-mode DOF"	-
typedef	^	ED_InputFile	LOGICAL	PtfmSgDOF	-	-	-	"Platform horizontal surge translation DOF"	-
typedef	^	ED_InputFile	LOGICAL	PtfmSwDOF	-	-	-	"Platform horizontal sway translation DOF"	-
typedef	^	ED_InputFile	LOGICAL	PtfmHvDOF	-	-	-	"Platform vertical heave translation DOF"	-
typedef	^	ED_InputFile	LOGICAL	PtfmRDOF	-	-	-	"Platform roll tilt rotation DOF"	-
typedef	^	ED_InputFile	LOGICAL	PtfmPDOF	-	-	-	"Platform pitch tilt rotation DOF"	-
typedef	^	ED_InputFile	LOGICAL	PtfmYDOF	-	-	-	"Platform yaw rotation DOF"	-
typedef	^	ED_InputFile	ReKi	OoPDefl	-	-	-	"Initial out-of-plane blade-tip displacement"	meters
typedef	^	ED_InputFile	ReKi	IPDefl	-	-	-	"Initial in-plane blade-tip deflection"	meters
typedef	^	ED_InputFile	ReKi	BlPitch	{:}	-	-	"Initial blade pitch angles"	radians
typedef	^	ED_InputFile	ReKi	TeetDefl	-	-	-	"Initial teeter angle"	radians
typedef	^	ED_InputFile	R8Ki	Azimuth	-	-	-	"Initial azimuth angle for blade 1"	radians
typedef	^	ED_InputFile	ReKi	RotSpeed	-	-	-	"Initial rotor speed"	rad/s
typedef	^	ED_InputFile	ReKi	NacYaw	-	-	-	"Initial nacelle-yaw angle"	radians
typedef	^	ED_InputFile	ReKi	TTDspFA	-	-	-	"Initial fore-aft tower-top displacement"	meters
typedef	^	ED_InputFile	ReKi	TTDspSS	-	-	-	"Initial side-to-side tower-top displacement"	meters
typedef	^	ED_InputFile	ReKi	PtfmSurge	-	-	-	"Initial horizontal surge translational displacement of platform"	meters
typedef	^	ED_InputFile	ReKi	PtfmSway	-	-	-	"Initial horizontal sway translational displacement of platform"	meters
typedef	^	ED_InputFile	ReKi	PtfmHeave	-	-	-	"Initial vertical heave translational displacement of platform"	meters
typedef	^	ED_InputFile	ReKi	PtfmRoll	-	-	-	"Initial roll tilt rotational displacement of platform"	radians
typedef	^	ED_InputFile	ReKi	PtfmPitch	-	-	-	"Initial pitch tilt rotational displacement of platform"	radians
typedef	^	ED_InputFile	ReKi	PtfmYaw	-	-	-	"Initial yaw rotational displacement of platform"	radians
typedef	^	ED_InputFile	IntKi	NumBl	-	-	-	"Number of blades"	-
typedef	^	ED_InputFile	ReKi	TipRad	-	-	-	"Preconed blade-tip radius (distance from the rotor apex to the blade tip)"	meters
typedef	^	ED_InputFile	ReKi	HubRad	-	-	-	"Preconed hub radius (distance from the rotor apex to the blade root)"	meters
typedef	^	ED_InputFile	ReKi	PreCone	{:}	-	-	"Rotor precone angles"	radians
typedef	^	ED_InputFile	ReKi	HubCM	-	-	-	"Distance from rotor apex to hub mass"	meters
typedef	^	ED_InputFile	ReKi	UndSling	-	-	-	"Undersling length"	meters
typedef	^	ED_InputFile	ReKi	Delta3	-	-	-	"Delta-3 angle for teetering rotors"	radians
typedef	^	ED_InputFile	R8Ki	AzimB1Up	-	-	-	"Azimuth value to use for I/O when blade 1 points up"	radians
typedef	^	ED_InputFile	ReKi	OverHang	-	-	-	"Distance from yaw axis to rotor apex or teeter pin"	meters
typedef	^	ED_InputFile	ReKi	ShftGagL	-	-	-	"Distance from hub or teeter pin to shaft strain gages"	meters
typedef	^	ED_InputFile	ReKi	ShftTilt	-	-	-	"Rotor shaft tilt angle"	radians
typedef	^	ED_InputFile	ReKi	NacCMxn	-	-	-	"Downwind distance from tower-top to nacelle CM"	meters
typedef	^	ED_InputFile	ReKi	NacCMyn	-	-	-	"Lateral distance from tower-top to nacelle CM"	meters
typedef	^	ED_InputFile	ReKi	NacCMzn	-	-	-	"Vertical distance from tower-top to nacelle CM"	meters
typedef	^	ED_InputFile	ReKi	NcIMUxn	-	-	-	"Downwind distance from the tower-top to the nacelle IMU"	meters
typedef	^	ED_InputFile	ReKi	NcIMUyn	-	-	-	"Lateral distance from the tower-top to the nacelle IMU"	meters
typedef	^	ED_InputFile	ReKi	NcIMUzn	-	-	-	"Vertical distance from the tower-top to the nacelle IMU"	meters
typedef	^	ED_InputFile	ReKi	Twr2Shft	-	-	-	"Vertical distance from the tower-top to the rotor shaft"	meters
typedef	^	ED_InputFile	ReKi	TowerHt	-	-	-	"Height of tower above ground level [onshore], MSL [offshore], or seabed [MHK]"	meters
typedef	^	ED_InputFile	ReKi	TowerBsHt	-	-	-	"Height of tower base above ground level [onshore], MSL [offshore], or seabed [MHK]"	meters
typedef	^	ED_InputFile	ReKi	PtfmCMxt	-	-	-	"Downwind distance from the ground [onshore], MSL [offshore], or seabed [MHK] to the platform CM"	meters
typedef	^	ED_InputFile	ReKi	PtfmCMyt	-	-	-	"Lateral distance from the ground [onshore], MSL [offshore], or seabed [MHK] to the platform CM"	meters
typedef	^	ED_InputFile	ReKi	PtfmCMzt	-	-	-	"Vertical distance from the ground [onshore], MSL [offshore], or seabed [MHK] to the platform CM"	meters
typedef	^	ED_InputFile	ReKi	PtfmRefzt	-	-	-	"Vertical distance from the ground [onshore], MSL [offshore], or seabed [MHK] to the platform reference point"	meters
typedef	^	ED_InputFile	ReKi	TipMass	{:}	-	-	"Tip-brake masses"	kg
typedef	^	ED_InputFile	ReKi	HubMass	-	-	-	"Hub mass"	kg
typedef	^	ED_InputFile	ReKi	HubIner	-	-	-	"Hub inertia about teeter axis (2-blader) or rotor axis (3-blader)"	"kg m^2"
typedef	^	ED_InputFile	ReKi	GenIner	-	-	-	"Generator inertia about HSS"	"kg m^2"
typedef	^	ED_InputFile	ReKi	NacMass	-	-	-	"Nacelle mass"	kg
typedef	^	ED_InputFile	ReKi	NacYIner	-	-	-	"Nacelle yaw inertia"	"kg m^2"
typedef	^	ED_InputFile	ReKi	YawBrMass	-	-	-	"Yaw bearing mass"	kg
typedef	^	ED_InputFile	ReKi	PtfmMass	-	-	-	"Platform mass"	kg
typedef	^	ED_InputFile	ReKi	PtfmRIner	-	-	-	"Platform inertia for roll tilt rotation about the platform CM"	"kg m^2"
typedef	^	ED_InputFile	ReKi	PtfmPIner	-	-	-	"Platform inertia for pitch tilt rotation about the platform CM"	"kg m^2"
typedef	^	ED_InputFile	ReKi	PtfmYIner	-	-	-	"Platform inertia for yaw rotation about the platform CM"	"kg m^2"
typedef	^	ED_InputFile	ReKi	BldNodes	-	-	-	"Number of blade nodes (per blade) used for analysis"	-
typedef	^	ED_InputFile	ED_BladeMeshInputData	InpBlMesh	{:}	-	-	"Input data for blade discretizations (could be on each blade)"	"see BladeMeshInputData"
typedef	^	ED_InputFile	BladeInputData	InpBl	{:}	-	-	"Input data for individual blades"	"see BladeInputData type"
typedef	^	ED_InputFile	IntKi	TeetMod	-	-	-	"Rotor-teeter spring/damper model switch"	-
typedef	^	ED_InputFile	ReKi	TeetDmpP	-	-	-	"Rotor-teeter damper position"	radians
typedef	^	ED_InputFile	ReKi	TeetDmp	-	-	-	"Rotor-teeter damping constant"	N-m/(rad/s)
typedef	^	ED_InputFile	ReKi	TeetCDmp	-	-	-	"Rotor-teeter rate-independent Coulomb-damping"	N-m
typedef	^	ED_InputFile	ReKi	TeetSStP	-	-	-	"Rotor-teeter soft-stop position"	radians
typedef	^	ED_InputFile	ReKi	TeetHStP	-	-	-	"Rotor-teeter hard-stop position"	radians
typedef	^	ED_InputFile	ReKi	TeetSSSp	-	-	-	"Rotor-teeter soft-stop linear-spring constant"	N-m/rad
typedef	^	ED_InputFile	ReKi	TeetHSSp	-	-	-	"Rotor-teeter hard-stop linear-spring constant"	N-m/rad
typedef	^	ED_InputFile	ReKi	GBoxEff	-	-	-	"Gearbox efficiency"	%
typedef	^	ED_InputFile	ReKi	GBRatio	-	-	-	"Gearbox ratio"	-
typedef	^	ED_InputFile	ReKi	DTTorSpr	-	-	-	"Drivetrain torsional spring"	N-m/rad
typedef	^	ED_InputFile	ReKi	DTTorDmp	-	-	-	"Drivetrain torsional damper"	N-m/(rad/s)
typedef	^	ED_InputFile	LOGICAL	Furling	-	-	-	"Use Additional Furling parameters?"	-
typedef	^	ED_InputFile	IntKi	TwrNodes	-	-	-	"Number of tower nodes used in the analysis"	-
typedef	^	ED_InputFile	LOGICAL	SumPrint	-	-	-	"Print summary data to <RootName>.sum"	-
typedef	^	ED_InputFile	IntKi	OutFile	-	-	-	"Switch to determine where output will be placed: (1: in module output file only; 2: in glue code output file only; 3: both)"	-
#typedef	^	ED_InputFile	IntKi	OutFileFmt	-	-	-	"Format for module tabular (time-marching) output: {1: text file [<RootName>.out], 2: binary file [<RootName>.outb], 3: both}"	-
typedef	^	ED_InputFile	LOGICAL	TabDelim	-	-	-	"Flag to cause tab-delimited text output (delimited by space otherwise)"	-
typedef	^	ED_InputFile	CHARACTER(20)	OutFmt	-	-	-	"Format used for module's text tabular output (except time); resulting field should be 10 characters"	-
typedef	^	ED_InputFile	DbKi	Tstart	-	-	-	"Time to start module's tabular output"	seconds
typedef	^	ED_InputFile	IntKi	DecFact	-	-	-	"Decimation factor for module's tabular output (1=output every step)"	-
typedef	^	ED_InputFile	IntKi	NTwGages	-	-	-	"Number of tower strain gages"	-
typedef	^	ED_InputFile	IntKi	TwrGagNd	9	-	-	"Nodes closest to the tower strain gages"	-
typedef	^	ED_InputFile	IntKi	NBlGages	-	-	-	"Number of blade strain gages"	-
typedef	^	ED_InputFile	IntKi	BldGagNd	9	-	-	"Nodes closest to the blade strain gages"	-
typedef	^	ED_InputFile	IntKi	NumOuts	-	-	-	"Number of parameters in the output list (number of outputs requested)"	-
typedef	^	ED_InputFile	CHARACTER(ChanLen)	OutList	{:}	-	-	"List of user-requested output channels"	-

# ..... Tower Input file data ...........................................................................................................
typedef	^	ED_InputFile	IntKi	NTwInpSt	-	-	-	"Number of tower input stations"	-
typedef	^	ED_InputFile	ReKi	TwrFADmp	2	-	-	"Tower fore-aft structural damping ratios"	%
typedef	^	ED_InputFile	ReKi	TwrSSDmp	2	-	-	"Tower side-to-side structural damping ratios"	%
typedef	^	ED_InputFile	ReKi	FAStTunr	2	-	-	"Tower fore-aft modal stiffness tuners"	-
typedef	^	ED_InputFile	ReKi	SSStTunr	2	-	-	"Tower side-to-side modal stiffness tuners"	-
typedef	^	ED_InputFile	ReKi	HtFract	{:}	-	-	"Fractional height of the flexible portion of tower for a given input station"	-
typedef	^	ED_InputFile	ReKi	TMassDen	{:}	-	-	"Tower mass density for a given input station"	kg/m
typedef	^	ED_InputFile	ReKi	TwFAStif	{:}	-	-	"Tower fore-aft stiffness for a given input station"	Nm^2
typedef	^	ED_InputFile	ReKi	TwSSStif	{:}	-	-	"Tower side-to-side stiffness for a given input station"	Nm^2
typedef	^	ED_InputFile	ReKi	TwFAM1Sh	{:}	-	-	"Tower fore-aft mode-1 shape coefficients"	-
typedef	^	ED_InputFile	ReKi	TwFAM2Sh	{:}	-	-	"Tower fore-aft mode-2 shape coefficients"	-
typedef	^	ED_InputFile	ReKi	TwSSM1Sh	{:}	-	-	"Tower side-to-side mode-1 shape coefficients"	-
typedef	^	ED_InputFile	ReKi	TwSSM2Sh	{:}	-	-	"Tower side-to-side mode-2 shape coefficients"	-
# ..... Furling Input file data ...........................................................................................................
typedef	^	ED_InputFile	LOGICAL	RFrlDOF	-	-	-	"Rotor-furl DOF"	-
typedef	^	ED_InputFile	LOGICAL	TFrlDOF	-	-	-	"Tail-furl DOF"	-
typedef	^	ED_InputFile	ReKi	RotFurl	-	-	-	"Initial or fixed rotor-furl angle"	radians
typedef	^	ED_InputFile	ReKi	TailFurl	-	-	-	"Initial or fixed tail-furl angle"	radians
typedef	^	ED_InputFile	ReKi	Yaw2Shft	-	-	-	"Lateral distance from the yaw axis to the rotor shaft"	meters
typedef	^	ED_InputFile	ReKi	ShftSkew	-	-	-	"Rotor shaft skew angle"	radians
typedef	^	ED_InputFile	ReKi	RFrlCM_n	3	-	-	"Vector from tower-top to rotor-furl CM"	meters
typedef	^	ED_InputFile	ReKi	BoomCM_n	3	-	-	"Vector from tower-top to tail boom CM"	meters
typedef	^	ED_InputFile	ReKi	TFinCM_n	3	-	-	"Vector from tower-top to tail fin CM"	meters
typedef	^	ED_InputFile	ReKi	RFrlPnt_n	3	-	-	"Vector from tower-top to arbitrary point on rotor-furl axis"	meters
typedef	^	ED_InputFile	ReKi	RFrlSkew	-	-	-	"Rotor-furl axis skew angle"	radians
typedef	^	ED_InputFile	ReKi	RFrlTilt	-	-	-	"Rotor-furl axis tilt angle"	radians
typedef	^	ED_InputFile	ReKi	TFrlPnt_n	3	-	-	"Vector from tower-top to arbitrary point on tail-furl axis"	meters
typedef	^	ED_InputFile	ReKi	TFrlSkew	-	-	-	"Rotor-furl axis skew angle"	radians
typedef	^	ED_InputFile	ReKi	TFrlTilt	-	-	-	"Rotor-furl axis tilt angle"	radians
typedef	^	ED_InputFile	ReKi	RFrlMass	-	-	-	"Rotor-furl mass"	kg
typedef	^	ED_InputFile	ReKi	BoomMass	-	-	-	"Tail boom mass"	kg
typedef	^	ED_InputFile	ReKi	TFinMass	-	-	-	"Tail fin mass"	kg
typedef	^	ED_InputFile	ReKi	RFrlIner	-	-	-	"Rotor-furl inertia about rotor-furl axis"	"kg m^2"
typedef	^	ED_InputFile	ReKi	TFrlIner	-	-	-	"Tail boom inertia about tail-furl axis"	"kg m^2"
typedef	^	ED_InputFile	IntKi	RFrlMod	-	-	-	"Rotor-furl spring/damper model switch"	-
typedef	^	ED_InputFile	ReKi	RFrlSpr	-	-	-	"Rotor-furl spring constant"	N-m/rad
typedef	^	ED_InputFile	ReKi	RFrlDmp	-	-	-	"Rotor-furl damping constant"	N-m/(rad/s)
typedef	^	ED_InputFile	ReKi	RFrlUSSP	-	-	-	"Rotor-furl up-stop spring position"	radians
typedef	^	ED_InputFile	ReKi	RFrlDSSP	-	-	-	"Rotor-furl down-stop spring position"	radians
typedef	^	ED_InputFile	ReKi	RFrlUSSpr	-	-	-	"Rotor-furl up-stop spring constant"	N-m/rad
typedef	^	ED_InputFile	ReKi	RFrlDSSpr	-	-	-	"Rotor-furl down-stop spring constant"	N-m/rad
typedef	^	ED_InputFile	ReKi	RFrlUSDP	-	-	-	"Rotor-furl up-stop damper position"	radians
typedef	^	ED_InputFile	ReKi	RFrlDSDP	-	-	-	"Rotor-furl down-stop damper position"	radians
typedef	^	ED_InputFile	ReKi	RFrlUSDmp	-	-	-	"Rotor-furl up-stop damping constant"	N-m/(rad/s)
typedef	^	ED_InputFile	ReKi	RFrlDSDmp	-	-	-	"Rotor-furl down-stop damping constant"	N-m/(rad/s)
typedef	^	ED_InputFile	IntKi	TFrlMod	-	-	-	"Tail-furl spring/damper model switch"	-
typedef	^	ED_InputFile	ReKi	TFrlSpr	-	-	-	"Tail-furl spring constant"	N-m/rad
typedef	^	ED_InputFile	ReKi	TFrlDmp	-	-	-	"Tail-furl damping constant"	N-m/(rad/s)
typedef	^	ED_InputFile	ReKi	TFrlUSSP	-	-	-	"Tail-furl up-stop spring position"	radians
typedef	^	ED_InputFile	ReKi	TFrlDSSP	-	-	-	"Tail-furl down-stop spring position"	radians
typedef	^	ED_InputFile	ReKi	TFrlUSSpr	-	-	-	"Tail-furl up-stop spring constant"	N-m/rad
typedef	^	ED_InputFile	ReKi	TFrlDSSpr	-	-	-	"Tail-furl down-stop spring constant"	N-m/rad
typedef	^	ED_InputFile	ReKi	TFrlUSDP	-	-	-	"Tail-furl up-stop damper position"	radians
typedef	^	ED_InputFile	ReKi	TFrlDSDP	-	-	-	"Tail-furl down-stop damper position"	radians
typedef	^	ED_InputFile	ReKi	TFrlUSDmp	-	-	-	"Tail-furl up-stop damping constant"	N-m/(rad/s)
typedef	^	ED_InputFile	ReKi	TFrlDSDmp	-	-	-	"Tail-furl down-stop damping constant"	N-m/(rad/s)
typedef	^	ED_InputFile	IntKi	method	-	-	-	"Identifier for integration method (1 [RK4], 2 [AB4], or 3 [ABM4])"	-

# ..... ED_AllBldNdOuts compile option ............................................................................................
typedef  ^  ED_InputFile   IntKi BldNd_NumOuts   -       -       -       "Number of requested output channels per blade node (ED_AllBldNdOuts)"  -
typedef  ^  ED_InputFile   CHARACTER(ChanLen)      BldNd_OutList   {:}     -       -       "List of user-requested output channels (ED_AllBldNdOuts)"      -
#typedef  ^  ED_InputFile   IntKi BldNd_BlOutNd {:} - - "The blade nodes to actually output (ED_AllBldNdOuts)" -
typedef  ^  ED_InputFile   CHARACTER(1024) BldNd_BlOutNd_Str - - - "String to parse for the blade nodes to actually output (ED_AllBldNdOuts)" -
typedef  ^  ED_InputFile   IntKi BldNd_BladesOut - - - "The blades to output (ED_AllBldNdOuts)" -

# ..... Internal data types .......................................................................................................

# ..... Internal data types: Coordinate Systems ...................................................................................
#  This type defines coordinate sytems used internally by FAST.  The 3 components of each vector correspond to the z1, z2, and z3 components of the individual vectors.
#  NOTE: the orientations of most of these coordinate systems will change every time step.
typedef	^	ED_CoordSys	R8Ki	a1	3	-	-	"Vector / direction a1 (=  xt from the IEC coord. system)"	-
typedef	^	ED_CoordSys	R8Ki	a2	3	-	-	"Vector / direction a2 (=  zt from the IEC coord. system)"	-
typedef	^	ED_CoordSys	R8Ki	a3	3	-	-	"Vector / direction a3 (= -yt from the IEC coord. system)"	-
typedef	^	ED_CoordSys	R8Ki	b1	3	-	-	"Vector / direction b1 (=  xp from the IEC coord. system)"	-
typedef	^	ED_CoordSys	R8Ki	b2	3	-	-	"Vector / direction b2 (=  zp from the IEC coord. system)"	-
typedef	^	ED_CoordSys	R8Ki	b3	3	-	-	"Vector / direction b3 (= -yp from the IEC coord. system)"	-
typedef	^	ED_CoordSys	R8Ki	c1	3	-	-	"Vector / direction c1 (=  xs from the IEC coord. system)"	-
typedef	^	ED_CoordSys	R8Ki	c2	3	-	-	"Vector / direction c2 (=  zs from the IEC coord. system)"	-
typedef	^	ED_CoordSys	R8Ki	c3	3	-	-	"Vector / direction c3 (= -ys from the IEC coord. system)"	-
typedef	^	ED_CoordSys	R8Ki	d1	3	-	-	"Vector / direction d1 (=  xn from the IEC coord. system)"	-
typedef	^	ED_CoordSys	R8Ki	d2	3	-	-	"Vector / direction d2 (=  zn from the IEC coord. system)"	-
typedef	^	ED_CoordSys	R8Ki	d3	3	-	-	"Vector / direction d3 (= -yn from the IEC coord. system)"	-
typedef	^	ED_CoordSys	R8Ki	e1	3	-	-	"Vector / direction e1 (=  xa from the IEC coord. system)"	-
typedef	^	ED_CoordSys	R8Ki	e2	3	-	-	"Vector / direction e2 (=  ya from the IEC coord. system)"	-
typedef	^	ED_CoordSys	R8Ki	e3	3	-	-	"Vector / direction e3 (=  za from the IEC coord. system)"	-
typedef	^	ED_CoordSys	R8Ki	f1	3	-	-	"Vector / direction f1"	-
typedef	^	ED_CoordSys	R8Ki	f2	3	-	-	"Vector / direction f2"	-
typedef	^	ED_CoordSys	R8Ki	f3	3	-	-	"Vector / direction f3"	-
typedef	^	ED_CoordSys	R8Ki	g1	3	-	-	"Vector / direction g1 (=  xh from the IEC coord. system)"	-
typedef	^	ED_CoordSys	R8Ki	g2	3	-	-	"Vector / direction g2 (=  yh from the IEC coord. system)"	-
typedef	^	ED_CoordSys	R8Ki	g3	3	-	-	"Vector / direction g3 (=  zh from the IEC coord. system)"	-
typedef	^	ED_CoordSys	R8Ki	i1	{:}{:}	-	-	"i1(K,:) = vector / direction i1 for blade K (=  xcK from the IEC coord. system)"	-
typedef	^	ED_CoordSys	R8Ki	i2	{:}{:}	-	-	"i2(K,:) = vector / direction i2 for blade K (=  ycK from the IEC coord. system)"	-
typedef	^	ED_CoordSys	R8Ki	i3	{:}{:}	-	-	"i3(K,:) = vector / direction i3 for blade K (=  zcK from the IEC coord. system)"	-
typedef	^	ED_CoordSys	R8Ki	j1	{:}{:}	-	-	"j1(K,:) = vector / direction j1 for blade K (=  xbK from the IEC coord. system)"	-
typedef	^	ED_CoordSys	R8Ki	j2	{:}{:}	-	-	"j2(K,:) = vector / direction j2 for blade K (=  ybK from the IEC coord. system)"	-
typedef	^	ED_CoordSys	R8Ki	j3	{:}{:}	-	-	"j3(K,:) = vector / direction j3 for blade K (=  zbK from the IEC coord. system)"	-
typedef	^	ED_CoordSys	R8Ki	m1	{:}{:}{:}	-	-	"m1(K,J,:) = vector / direction m1 for node J of blade K (used to calc. and return aerodynamic loads from AeroDyn)"	-
typedef	^	ED_CoordSys	R8Ki	m2	{:}{:}{:}	-	-	"m2(K,J,:) = vector / direction m2 for node J of blade K (used to calc. and return aerodynamic loads from AeroDyn)"	-
typedef	^	ED_CoordSys	R8Ki	m3	{:}{:}{:}	-	-	"m3(K,J,:) = vector / direction m3 for node J of blade K (used to calc. and return aerodynamic loads from AeroDyn)"	-
typedef	^	ED_CoordSys	R8Ki	n1	{:}{:}{:}	-	-	"n1(K,J,:) = vector / direction n1 for node J of blade K (= LxbK from the IEC coord. system)"	-
typedef	^	ED_CoordSys	R8Ki	n2	{:}{:}{:}	-	-	"n2(K,J,:) = vector / direction n2 for node J of blade K (= LybK from the IEC coord. system)"	-
typedef	^	ED_CoordSys	R8Ki	n3	{:}{:}{:}	-	-	"n3(K,J,:) = vector / direction n3 for node J of blade K (= LzbK from the IEC coord. system)"	-
typedef	^	ED_CoordSys	R8Ki	rf1	3	-	-	"Vector / direction rf1 (rotor-furl coordinate system = d1 when rotor-furl angle = 0)"	-
typedef	^	ED_CoordSys	R8Ki	rf2	3	-	-	"Vector / direction rf2 (rotor-furl coordinate system = d2 when rotor-furl angle = 0)"	-
typedef	^	ED_CoordSys	R8Ki	rf3	3	-	-	"Vector / direction rf3 (rotor-furl coordinate system = d3 when rotor-furl angle = 0)"	-
typedef	^	ED_CoordSys	R8Ki	rfa	3	-	-	"Vector / direction of the rotor-furl axis"	-
typedef	^	ED_CoordSys	R8Ki	t1	{:}{:}	-	-	"Vector / direction t1 for tower node J (=  Lxt from the IEC coord. system)"	-
typedef	^	ED_CoordSys	R8Ki	t2	{:}{:}	-	-	"Vector / direction t2 for tower node J (=  Lzt from the IEC coord. system)"	-
typedef	^	ED_CoordSys	R8Ki	t3	{:}{:}	-	-	"Vector / direction t3 for tower node J (= -Lyt from the IEC coord. system)"	-
typedef	^	ED_CoordSys	R8Ki	te1	{:}{:}{:}	-	-	"te1(K,J,:) = vector / direction te1 for node J of blade K (used to calc. noise)"	-
typedef	^	ED_CoordSys	R8Ki	te2	{:}{:}{:}	-	-	"te2(K,J,:) = vector / direction te2 for node J of blade K (used to calc. noise)"	-
typedef	^	ED_CoordSys	R8Ki	te3	{:}{:}{:}	-	-	"te3(K,J,:) = vector / direction te3 for node J of blade K (used to calc. noise)"	-
typedef	^	ED_CoordSys	R8Ki	tf1	3	-	-	"Vector / direction tf1 (tail-furl coordinate system = d1 when rotor-furl angle = 0)"	-
typedef	^	ED_CoordSys	R8Ki	tf2	3	-	-	"Vector / direction tf2 (tail-furl coordinate system = d2 when rotor-furl angle = 0)"	-
typedef	^	ED_CoordSys	R8Ki	tf3	3	-	-	"Vector / direction tf3 (tail-furl coordinate system = d3 when rotor-furl angle = 0)"	-
typedef	^	ED_CoordSys	R8Ki	tfa	3	-	-	"Vector / direction of the tail-furl axis"	-
typedef	^	ED_CoordSys	R8Ki	z1	3	-	-	"Vector / direction z1 (=  xi from the IEC coord. system)"	-
typedef	^	ED_CoordSys	R8Ki	z2	3	-	-	"Vector / direction z2 (=  zi from the IEC coord. system)"	-
typedef	^	ED_CoordSys	R8Ki	z3	3	-	-	"Vector / direction z3 (= -yi from the IEC coord. system)"	-

# ..... Internal data types: Enabled DOFs ........................................................................................
#  This type defines variables associated with the module's degrees of freedom (DOFs)
#  NOTE: The number of active DOFs may change with time.
typedef	^	ED_ActiveDOFs	IntKi	NActvDOF	-	-	-	"The number of active (enabled) DOFs in the model"	-
typedef	^	ED_ActiveDOFs	IntKi	NPCE	-	-	-	"Number of DOFs that contribute to the QD2T-related linear accelerations of the hub center of mass (point C) in the inertia frame, based on which DOFs are presently enabled"
typedef	^	ED_ActiveDOFs	IntKi	NPDE	-	-	-	"Number of DOFs that contribute to the QD2T-related linear accelerations of the center of mass of the structure that furls with the rotor (not including rotor) (point D) in the inertia frame, based on which DOFs are presently enabled"
typedef	^	ED_ActiveDOFs	IntKi	NPIE	-	-	-	"Number of DOFs that contribute to the QD2T-related linear accelerations of the tail boom center of mass (point I) in the inertia frame, based on which DOFs are presently enabled"
typedef	^	ED_ActiveDOFs	IntKi	NPTE	-	-	-	"Number of DOFs that contribute to the QD2T-related linear accelerations of the tower nodes (point T) in the inertia frame, based on which DOFs are presently enabled"
typedef	^	ED_ActiveDOFs	IntKi	NPTTE	-	-	-	"Number of tower DOFs that contribute to the QD2T-related linear accelerations of the tower nodes (point T) in the inertia frame, based on which DOFs are presently enabled"
typedef	^	ED_ActiveDOFs	IntKi	NPSBE	{:}	-	-	"Number of blade DOFs that contribute to the QD2T-related linear accelerations of the blade nodes (point S) in the inertia frame, based on which DOFs are presently enabled"
typedef	^	ED_ActiveDOFs	IntKi	NPSE	{:}	-	-	"Number of DOFs that contribute to the QD2T-related linear accelerations of the blade nodes (point S) in the inertia frame, based on which DOFs are presently enabled"
typedef	^	ED_ActiveDOFs	IntKi	NPUE	-	-	-	"Number of DOFs that contribute to the QD2T-related linear accelerations of the nacelle center of mass (point U) in the inertia frame, based on which DOFs are presently enabled"
typedef	^	ED_ActiveDOFs	IntKi	NPYE	-	-	-	"Number of DOFs that contribute to the QD2T-related linear accelerations of the platform center of mass (point Y) in the inertia frame, based on which DOFs are presently enabled"
typedef	^	ED_ActiveDOFs	IntKi	PCE	{:}	-	-	"Array of DOF indices (pointers) that contribute to the QD2T-related linear accelerations of the hub center of mass (point C) in the inertia frame, based on which DOFs are presently enabled"
typedef	^	ED_ActiveDOFs	IntKi	PDE	{:}	-	-	"Array of DOF indices (pointers) that contribute to the QD2T-related linear accelerations of the center of mass of the structure that furls with the rotor (not including rotor) (point D) in the inertia frame, based on which DOFs are presently enabled"
typedef	^	ED_ActiveDOFs	IntKi	PIE	{:}	-	-	"Array of DOF indices (pointers) that contribute to the QD2T-related linear accelerations of the tail boom center of mass (point I) in the inertia frame, based on which DOFs are presently enabled"
typedef	^	ED_ActiveDOFs	IntKi	PTE	{:}	-	-	"Array of DOF indices (pointers) that contribute to the QD2T-related linear accelerations of the tower nodes (point T) in the inertia frame, based on which DOFs are presently enabled"
typedef	^	ED_ActiveDOFs	IntKi	PTTE	{:}	-	-	"Array of tower DOF indices (pointers) that contribute to the QD2T-related linear accelerations of the tower nodes (point T) in the inertia frame, based on which DOFs are presently enabled"
typedef	^	ED_ActiveDOFs	IntKi	PS	{:}	-	-	"Array of DOF indices (pointers) to the active (enabled) DOFs/states"
typedef	^	ED_ActiveDOFs	IntKi	PSBE	{:}{:}	-	-	"Array of blade DOF indices (pointers) that contribute to the QD2T-related linear accelerations of the blade nodes (point S) in the inertia frame, based on which DOFs are presently enabled"
typedef	^	ED_ActiveDOFs	IntKi	PSE	{:}{:}	-	-	"Array of DOF indices (pointers) that contribute to the QD2T-related linear accelerations of the blade nodes (point S) in the inertia frame, based on which DOFs are presently enabled"
typedef	^	ED_ActiveDOFs	IntKi	PUE	{:}	-	-	"Array of DOF indices (pointers) that contribute to the QD2T-related linear accelerations of the nacelle center of mass (point U) in the inertia frame, based on which DOFs are presently enabled"
typedef	^	ED_ActiveDOFs	IntKi	PYE	{:}	-	-	"Array of DOF indices (pointers) that contribute to the QD2T-related linear accelerations of the platform center of mass (point Y) in the inertia frame, based on which DOFs are presently enabled"
typedef	^	ED_ActiveDOFs	IntKi	SrtPS	{:}	-	-	"Sorted (from smallest to largest DOF index) version of PS()"
typedef	^	ED_ActiveDOFs	IntKi	SrtPSNAUG	{:}	-	-	"SrtPS() with the additional value of NAUG"
typedef	^	ED_ActiveDOFs	IntKi	Diag	{:}	-	-	"Array containing the indices of SrtPS() associated with each enabled DOF; that is, SrtPS(Diag(I)) = I"

# ..... Internal data types: Right Hand Side ...................................................................................
# RtHS Positions:
typedef	^	ED_RtHndSide	R8Ki	rO	3	-	-	"Position vector from inertial frame origin to tower-top / base plate (point O)"	m
typedef	^	ED_RtHndSide	R8Ki	rQS	{:}{:}{:}	-	-	"Position vector from the apex of rotation (point Q) to a point on a blade (point S)"	m
typedef	^	ED_RtHndSide	R8Ki	rS	{:}{:}{:}	-	-	"Position vector from inertial frame origin to a point on a blade (point S)"	m
typedef	^	ED_RtHndSide	R8Ki	rS0S	{:}{:}{:}	-	-	"Position vector from the blade root (point S(0)) to a point on a blade (point S)"	m
typedef	^	ED_RtHndSide	R8Ki	rT	{:}{:}	-	-	"Position vector from inertial frame origin to the current node (point T(HNodes(J))"	m
typedef	^	ED_RtHndSide	R8Ki	rT0O	3	-	-	"Position vector from the tower base (point T(0)) to tower-top / base plate (point O)"	m
typedef	^	ED_RtHndSide	R8Ki	rT0T	{:}{:}	-	-	"Position vector from a height of TowerBsHt (base of flexible portion of tower) (point T(0)) to a point on the tower (point T)"	m
typedef	^	ED_RtHndSide	R8Ki	rZ	3	-	-	"Position vector from inertia frame origin to platform reference (point Z)"	m
typedef	^	ED_RtHndSide	R8Ki	rZO	3	-	-	"Position vector from platform reference (point Z) to tower-top / base plate (point O)"	m
typedef	^	ED_RtHndSide	R8Ki	rZT	{:}{:}	-	-	"Position vector from platform reference (point Z) to a point on a tower (point T)"	m
typedef	^	ED_RtHndSide	R8Ki	rPQ	3	-	-	"Position vector from teeter pin (point P) to apex of rotation (point Q)"	m
typedef	^	ED_RtHndSide	R8Ki	rP	3	-	-	"Position vector from inertial frame origin to teeter pin (point P)"	m
typedef	^	ED_RtHndSide	R8Ki	rV	3	-	-	"Position vector from inertial frame origin to specified point on rotor-furl axis (point V)"	m
typedef	^	ED_RtHndSide	R8Ki	rJ	3	-	-	"Position vector from inertial frame origin to tail fin center of mass (point J)"	m
typedef	^	ED_RtHndSide	R8Ki	rZY	3	-	-	"Position vector from platform reference (point Z) to platform mass center (point Y)"	m
typedef	^	ED_RtHndSide	R8Ki	rOU	3	-	-	"Position vector from tower-top / base plate (point O) to nacelle center of mass (point U)."	m
typedef	^	ED_RtHndSide	R8Ki	rOV	3	-	-	"Position vector from tower-top / base plate (point O) to specified point on rotor-furl axis (point V)"	m
typedef	^	ED_RtHndSide	R8Ki	rVD	3	-	-	"Position vector from specified point on rotor-furl axis (point V) to center of mass of structure that furls with the rotor (not including rotor) (point D)"	m
typedef	^	ED_RtHndSide	R8Ki	rOW	3	-	-	"Position vector from tower-top / base plate (point O) to specified point on  tail-furl axis (point W)"	m
typedef	^	ED_RtHndSide	R8Ki	rPC	3	-	-	"Position vector from teeter pin (point P) to hub center of mass (point C)"	m
typedef	^	ED_RtHndSide	R8Ki	rPS0	{:}{:}	-	-	"Position vector from teeter pin (point P) to blade root (point S(0))"	m
typedef	^	ED_RtHndSide	R8Ki	rQ	3	-	-	"Position vector from inertial frame origin to apex of rotation (point Q)"	m
typedef	^	ED_RtHndSide	R8Ki	rQC	3	-	-	"Position vector from apex of rotation (point Q) to hub center of mass (point C)"	m
typedef	^	ED_RtHndSide	R8Ki	rVIMU	3	-	-	"Position vector from specified point on rotor-furl axis (point V) to nacelle IMU (point IMU)"	m
typedef	^	ED_RtHndSide	R8Ki	rVP	3	-	-	"Position vector from specified point on rotor-furl axis (point V) to teeter pin (point P)"	m
typedef	^	ED_RtHndSide	R8Ki	rWI	3	-	-	"Position vector from specified point on  tail-furl axis (point W) to tail boom center of mass     (point I)"	m
typedef	^	ED_RtHndSide	R8Ki	rWJ	3	-	-	"Position vector from specified point on  tail-furl axis (point W) to tail fin  center of mass     (point J)"	m
typedef	^	ED_RtHndSide	R8Ki	rZT0	3	-	-	"Position vector from platform reference (point Z) to tower base (point T(0))"	m
# RtHS Angular positions
typedef	^	ED_RtHndSide	ReKi	AngPosEF	{:}{:}	-	-	"Angular position of the current point on the tower (body F) in the inertial frame (body E for earth)"
typedef	^	ED_RtHndSide	ReKi	AngPosXF	{:}{:}	-	-	"Angular position of the current point on the tower (body F) in the platform (body X)"
typedef	^	ED_RtHndSide	ReKi	AngPosHM	{:}{:}{:}	-	-	"Angular position of eleMent J of blade K (body M) in the hub (body H)"
typedef	^	ED_RtHndSide	ReKi	AngPosXB	3	-	-	"Angular position of the base plate (body B) in the platform (body X)"
typedef	^	ED_RtHndSide	ReKi	AngPosEX	3	-	-	"Angular position of the platform                   (body X) in the inertial frame (body E for earth)"
# RtHS Angular velocities
typedef	^	ED_RtHndSide	ReKi	PAngVelEA	{:}{:}{:}	-	-	"Partial angular velocity (and its 1st time derivative) of the tail (body A) in the inertia frame (body E for earth)"
typedef	^	ED_RtHndSide	ReKi	PAngVelEF	{:}{:}{:}{:}	-	-	"Partial angular velocity (and its 1st time derivative) of tower element J (body F) in the inertia frame (body E for earth)"
typedef	^	ED_RtHndSide	ReKi	PAngVelEG	{:}{:}{:}	-	-	"Partial angular velocity (and its 1st time derivative) of the generator (body G) in the inertia frame (body E for earth)"
typedef	^	ED_RtHndSide	ReKi	PAngVelEH	{:}{:}{:}	-	-	"Partial angular velocity (and its 1st time derivative) of the hub (body H) in the inertia frame (body E for earth)"
typedef	^	ED_RtHndSide	ReKi	PAngVelEL	{:}{:}{:}	-	-	"Partial angular velocity (and its 1st time derivative) of the low-speed shaft (body L) in the inertia frame (body E for earth)"
typedef	^	ED_RtHndSide	ReKi	PAngVelEM	{:}{:}{:}{:}{:}	-	-	"Partial angular velocity (and its 1st time derivative) of eleMent J of blade K (body M) in the inertia frame (body E for earth)"
typedef	^	ED_RtHndSide	ReKi	AngVelEM	{:}{:}{:}	-	-	"Angular velocity of of eleMent J of blade K (body M) in the inertia frame (body E for earth)"
typedef	^	ED_RtHndSide	ReKi	PAngVelEN	{:}{:}{:}	-	-	"Partial angular velocity (and its 1st time derivative) of the nacelle (body N) in the inertia frame (body E for earth)"
typedef	^	ED_RtHndSide	ReKi	AngVelEA	3	-	-	"Angular velocity of the tail (body A) in the inertia frame (body E for earth)"
typedef	^	ED_RtHndSide	ReKi	PAngVelEB	{:}{:}{:}	-	-	"Partial angular velocity (and its 1st time derivative) of the base plate (body B) in the inertia frame (body E for earth)"
typedef	^	ED_RtHndSide	ReKi	PAngVelER	{:}{:}{:}	-	-	"Partial angular velocity (and its 1st time derivative) of the structure that furls with the rotor (not including rotor) (body R) in the inertia frame (body E for earth)"
typedef	^	ED_RtHndSide	ReKi	PAngVelEX	{:}{:}{:}	-	-	"Partial angular velocity (and its 1st time derivative) of the platform (body B) in the inertia frame (body E for earth)"
typedef	^	ED_RtHndSide	ReKi	AngVelEG	3	-	-	"Angular velocity of the generator (body G) in the inertia frame (body E for earth)"
typedef	^	ED_RtHndSide	ReKi	AngVelEH	3	-	-	"Angular velocity of the hub (body H) in the inertia frame (body E for earth)"
typedef	^	ED_RtHndSide	ReKi	AngVelEL	3	-	-	"Angular velocity of the low-speed shaft (body L) in the inertia frame (body E for earth)"
typedef	^	ED_RtHndSide	ReKi	AngVelEN	3	-	-	"Angular velocity of the nacelle (body N) in the inertia frame (body E for earth)"
typedef	^	ED_RtHndSide	ReKi	AngVelEB	3	-	-	"Angular velocity of the base plate (body B) in the inertia frame (body E for earth)"
typedef	^	ED_RtHndSide	ReKi	AngVelER	3	-	-	"Angular velocity of the structure that furls with the rotor (not including rotor) (body R) in the inertia frame (body E for earth)"
typedef	^	ED_RtHndSide	ReKi	AngVelEX	3	-	-	"Angular velocity of the platform (body X) in the inertia frame (body E for earth)"
typedef	^	ED_RtHndSide	R8Ki	TeetAngVel	-	-	-	"Angular velocity of the teeter motion"
# RtHS Angular accelerations
typedef	^	ED_RtHndSide	ReKi	AngAccEBt	3	-	-	"Portion of the angular acceleration of the base plate (body B) in the inertia frame (body E for earth) associated with everything but the QD2T()s"
typedef	^	ED_RtHndSide	ReKi	AngAccERt	3	-	-	"Portion of the angular acceleration of the structure that furls with the rotor (not including rotor) (body R) in the inertia frame (body E for earth) associated with everything but the QD2T()s"
typedef	^	ED_RtHndSide	ReKi	AngAccEXt	3	-	-	"Portion of the angular acceleration of the platform (body X) in the inertia frame (body E for earth) associated with everything but the QD2T()s"
typedef	^	ED_RtHndSide	ReKi	AngAccEFt	{:}{:}	-	-	"Portion of the angular acceleration of tower element J (body F) in the inertia frame (body E for earth) associated with everything but the QD2T()s"
typedef	^	ED_RtHndSide	ReKi	AngVelEF	{:}{:}	-	-	"Angular velocity of the current point on the tower (body F) in the inertia frame (body E for earth)"
typedef	^	ED_RtHndSide	ReKi	AngVelHM	{:}{:}{:}	-	-	"Angular velocity of the current point on the blade in the inertia frame "
typedef	^	ED_RtHndSide	ReKi	AngAccEAt	3	-	-	"Portion of the angular acceleration of the tail (body A) in the inertia frame (body E for earth) associated with everything but the QD2T()'s"
typedef	^	ED_RtHndSide	ReKi	AngAccEGt	3	-	-	"Portion of the angular acceleration of the generator (body G) in the inertia frame (body E for earth) associated with everything but the QD2T()'s"
typedef	^	ED_RtHndSide	ReKi	AngAccEHt	3	-	-	"Portion of the angular acceleration of the hub (body H) in the inertia frame (body E for earth) associated with everything but the QD2T()'s"
typedef	^	ED_RtHndSide	ReKi	AngAccEKt	{:}{:}{:}	-	-	"Portion of the angular acceleration of the blade in the inertia frame associated with everything but the QD2T()'s"
#typedef	^	ED_RtHndSide	ReKi	AngAccELt	3	-	-	"Portion of the angular acceleration of the low-speed shaft (body L) in the inertia frame (body E for earth) associated with everything but the QD2T()'s"
typedef	^	ED_RtHndSide	ReKi	AngAccENt	3	-	-	"Portion of the angular acceleration of the nacelle (body N) in the inertia frame (body E for earth) associated with everything but the QD2T()'s"
# RtHS Linear
typedef	^	ED_RtHndSide	ReKi	LinAccECt	3	-	-	"Portion of the linear acceleration of the hub center of mass (point C) in the inertia frame (body E for earth) associated with everything but the QD2T()'s"
typedef	^	ED_RtHndSide	ReKi	LinAccEDt	3	-	-	"Portion of the linear acceleration of the center of mass of the structure that furls with the rotor (not including rotor) (point D) in the inertia frame (body E for earth) associated with everything but the QD2T()'s"
typedef	^	ED_RtHndSide	ReKi	LinAccEIt	3	-	-	"Portion of the linear acceleration of the tail boom center of mass (point I) in the inertia frame (body E for earth) associated with everything but the QD2T()'s"
typedef	^	ED_RtHndSide	ReKi	LinAccEJt	3	-	-	"Portion of the linear acceleration of the tail fin  center of mass (point J) in the inertia frame (body E for earth) associated with everything but the QD2T()'s"
#typedef	^	ED_RtHndSide	ReKi	LinAccEPt	3	-	-	"Portion of the linear acceleration of the teeter pin (point P) in the inertia frame (body E for earth) associated with everything but the QD2T()'s"
#typedef	^	ED_RtHndSide	ReKi	LinAccEQt	3	-	-	"Portion of the linear acceleration of the apex of rotation (point Q) in the inertia frame (body E for earth) associated with everything but the QD2T()'s"
typedef	^	ED_RtHndSide	ReKi	LinAccEUt	3	-	-	"Portion of the linear acceleration of the nacelle center of mass (point U) in the inertia frame (body E for earth) associated with everything but the QD2T()'s"
#typedef	^	ED_RtHndSide	ReKi	LinAccEVt	3	-	-	"Portion of the linear acceleration of the selected point on the rotor-furl axis (point V) in the inertia frame (body E for earth) associated with everything but the QD2T()'s"
#typedef	^	ED_RtHndSide	ReKi	LinAccEWt	3	-	-	"Portion of the linear acceleration of the selected point on the  tail-furl axis (point W) in the inertia frame (body E for earth) associated with everything but the QD2T()'s"
typedef	^	ED_RtHndSide	ReKi	LinAccEYt	3	-	-	"Portion of the linear acceleration of the platform center of mass (point Y) in the inertia frame (body E for earth) associated with everything but the QD2T()'s"
typedef	^	ED_RtHndSide	ReKi	LinVelES	{:}{:}{:}	-	-	"Linear velocity of current point on the current blade (point S) in the inertia frame"
#typedef	^	ED_RtHndSide	ReKi	LinVelHS	3	-	-	"Relative linear velocity of the current point on the current blade (point S) in the hub frame (body H)"
#typedef	^	ED_RtHndSide	ReKi	LinVelXO	3	-	-	"Relative linear velocity of the tower-top / base plate (point O) in the platform (body X)"
#typedef	^	ED_RtHndSide	ReKi	LinVelXT	3	-	-	"Relative linear velocity of the current point on the tower (point T) in the platform (body X)"
typedef	^	ED_RtHndSide	ReKi	LinVelEQ	3	-	-	"Linear velocity of of the apex of rotation (point Q) in the inertia frame (body E for earth)"
typedef	^	ED_RtHndSide	ReKi	LinVelET	{:}{:}	-	-	"Linear velocity of current point on the tower (point T) in the inertia frame"
typedef	^	ED_RtHndSide	ReKi	LinVelESm2	{:}	-	-	"The m2-component (closest to tip) of LinVelES"
typedef	^	ED_RtHndSide	ReKi	PLinVelEIMU	{:}{:}{:}	-	-	"Partial linear velocity (and its 1st time derivative) of the nacelle IMU (point IMU) in the inertia frame (body E for earth)"
typedef	^	ED_RtHndSide	ReKi	PLinVelEO	{:}{:}{:}	-	-	"Partial linear velocity (and its 1st time derivative) of the base plate (point O) in the inertia frame (body E for earth)"
typedef	^	ED_RtHndSide	ReKi	PLinVelES	{:}{:}{:}{:}{:}	-	-	"Partial linear velocity (and its 1st time derivative) of a point on a blade (point S) in the inertia frame (body E for earth)"
typedef	^	ED_RtHndSide	ReKi	PLinVelET	{:}{:}{:}{:}	-	-	"Partial linear velocity (and its 1st time derivative) of a point on the tower (point T) in the inertia frame (body E for earth)"
typedef	^	ED_RtHndSide	ReKi	PLinVelEZ	{:}{:}{:}	-	-	"Partial linear velocity (and its 1st time derivative) of the platform reference point (point Z) in the inertia frame (body E for earth)"
typedef	^	ED_RtHndSide	ReKi	PLinVelEC	{:}{:}{:}	-	-	"Partial linear velocity (and its 1st time derivative) of the hub center of mass (point C) in the inertia frame (body E for earth)"
typedef	^	ED_RtHndSide	ReKi	PLinVelED	{:}{:}{:}	-	-	"Partial linear velocity (and its 1st time derivative) of the center of mass of the structure that furls with the rotor (not including rotor) (point D) in the inertia frame (body E for earth)"
typedef	^	ED_RtHndSide	ReKi	PLinVelEI	{:}{:}{:}	-	-	"Partial linear velocity (and its 1st time derivative) of the tail boom center of mass (point I) in the inertia frame (body E for earth)"
typedef	^	ED_RtHndSide	ReKi	PLinVelEJ	{:}{:}{:}	-	-	"Partial linear velocity (and its 1st time derivative) of the tail fin center of mass (point J) in the inertia frame (body E for earth)"
typedef	^	ED_RtHndSide	ReKi	PLinVelEP	{:}{:}{:}	-	-	"Partial linear velocity (and its 1st time derivative) of the teeter pin (point P) in the inertia frame (body E for earth)"
typedef	^	ED_RtHndSide	ReKi	PLinVelEQ	{:}{:}{:}	-	-	"Partial linear velocity (and its 1st time derivative) of the apex of rotation (point Q) in the inertia frame (body E for earth)"
typedef	^	ED_RtHndSide	ReKi	PLinVelEU	{:}{:}{:}	-	-	"Partial linear velocity (and its 1st time derivative) of the nacelle center of mass (point U) in the inertia frame (body E for earth)"
typedef	^	ED_RtHndSide	ReKi	PLinVelEV	{:}{:}{:}	-	-	"Partial linear velocity (and its 1st time derivative) of the selected point on the rotor-furl axis (point V) in the inertia frame (body E for earth)"
typedef	^	ED_RtHndSide	ReKi	PLinVelEW	{:}{:}{:}	-	-	"Partial linear velocity (and its 1st time derivative) of the selected point on the tail-furl axis (point W) in the inertia frame (body E for earth)"
typedef	^	ED_RtHndSide	ReKi	PLinVelEY	{:}{:}{:}	-	-	"Partial linear velocity (and its 1st time derivative) of the platform mass center (point Y) in the inertia frame (body E for earth)"
typedef	^	ED_RtHndSide	ReKi	LinAccEIMUt	3	-	-	"Portion of the linear acceleration of the nacelle IMU (point IMU) in the inertia frame (body E for earth) associated with everything but the QD2T()'s"
typedef	^	ED_RtHndSide	ReKi	LinAccEOt	3	-	-	"Portion of the linear acceleration of the base plate (point O) in the inertia frame (body E for earth) associated with everything but the QD2T()'s"
typedef	^	ED_RtHndSide	ReKi	LinAccESt	{:}{:}{:}	-	-	"Portion of the linear acceleration of a point on a blade (point S) in the inertia frame (body E for earth) associated with everything but the QD2T()'s"
typedef	^	ED_RtHndSide	ReKi	LinAccETt	{:}{:}	-	-	"Portion of the linear acceleration of a point on the tower (point T) in the inertia frame (body E for earth) associated with everything but the QD2T()'s"
typedef	^	ED_RtHndSide	ReKi	LinAccEZt	3	-	-	"Portion of the linear acceleration of the platform reference (point Z) in the inertia frame (body E for earth) associated with everything but the QD2T()'s"
typedef	^	ED_RtHndSide	ReKi	LinVelEIMU	3	-	-	"Linear velocity of the nacelle IMU (point IMU) in the inertia frame"
typedef	^	ED_RtHndSide	ReKi	LinVelEZ	3	-	-	"Linear velocity of platform reference (point Z) in the inertia frame"
typedef	^	ED_RtHndSide	ReKi	LinVelEO	3	-	-	"Linear velocity of the base plate (point O) in the inertia frame (body E for earth)"
typedef	^	ED_RtHndSide	ReKi	LinVelEJ	3	-	-	"Linear velocity of the tail fin CM (point J) in the inertia frame (body E for earth)"
# RtHS Forces and Moments
typedef	^	ED_RtHndSide	ReKi	FrcONcRtt	3	-	-	"Portion of the force at yaw bearing (point O) due to the nacelle, generator, and rotor associated with everything but the QD2T()'s"
typedef	^	ED_RtHndSide	ReKi	FrcPRott	3	-	-	"Portion of the force at the teeter pin (point P) due to the rotor associated with everything but the QD2T()'s"
typedef	^	ED_RtHndSide	ReKi	FrcS0Bt	{:}{:}	-	-	"Portion of the force at the blade root (point S(0)) due to the blade associated with everything but the QD2T()'s"
typedef	^	ED_RtHndSide	ReKi	FrcT0Trbt	3	-	-	"Portion of the force at tower base (point T(0)) due to the turbine associated with everything but the QD2T()'s"
typedef	^	ED_RtHndSide	ReKi	FSAero	{:}{:}{:}	-	-	"The aerodynamic force per unit span acting on a blade at point S"
typedef	^	ED_RtHndSide	ReKi	FSTipDrag	{:}{:}	-	-	"The aerodynamic force at a blade tip resulting from tip drag"
typedef	^	ED_RtHndSide	ReKi	FTHydrot	{:}{:}	-	-	"Portion of the hydrodynamic force (& all other external forces, including aerodynamic) per unit length acting on the tower at point T associated with everything but the QD2T()'s"
typedef	^	ED_RtHndSide	ReKi	FZHydrot	3	-	-	"Portion of the platform hydrodynamic force at the platform reference (point Z) associated with everything but the QD2T()'s"

typedef	^	ED_RtHndSide	ReKi	MFHydrot	{:}{:}	-	-	"Portion of the hydrodynamic moment (and all other external moments, including aerodynamic) per unit length acting on a tower element (body F) at point T associated with everything but the QD2T()'s"
typedef	^	ED_RtHndSide	ReKi	MomBNcRtt	3	-	-	"Portion of the moment at the base plate (body B) / yaw bearing (point O) due to the nacelle, generator, and rotor associated with everything but the QD2T()'s"
typedef	^	ED_RtHndSide	ReKi	MomH0Bt	{:}{:}	-	-	"Portion of the moment at the hub (body H) / blade root (point S(0)) due to the blade associated with everything but the QD2T()'s"
typedef	^	ED_RtHndSide	ReKi	MomLPRott	3	-	-	"Portion of the moment at the teeter pin (point P) on the low-speed shaft (body L) due to the rotor associated with everything but the QD2T()'s"
typedef	^	ED_RtHndSide	ReKi	MomNGnRtt	3	-	-	"Portion of the moment at the nacelle (body N) / selected point on rotor-furl axis (point V) due the structure that furls with the rotor, generator, and rotor associated with everything but the QD2T()'s"
typedef	^	ED_RtHndSide	ReKi	MomNTailt	3	-	-	"Portion of the moment at the nacelle (body N) / selected point on tail-furl axis (point W) due the tail associated with everything but the QD2T()'s"
typedef	^	ED_RtHndSide	ReKi	MomX0Trbt	3	-	-	"Portion of the moment at the platform (body X) / tower base (point T(0)) due to the turbine associated with everything but the QD2T()'s"
typedef	^	ED_RtHndSide	ReKi	MMAero	{:}{:}{:}	-	-	"The aerodynamic moment per unit span acting on a blade at point S"
typedef	^	ED_RtHndSide	ReKi	MXHydrot	3	-	-	"Portion of the platform hydrodynamic moment acting at the platform (body X) / platform reference (point Z) associated with everything but the QD2T()'s"
typedef	^	ED_RtHndSide	ReKi	PFrcONcRt	{:}{:}	-	-	"Partial force at the yaw bearing (point O) due to the nacelle, generator, and rotor"
typedef	^	ED_RtHndSide	ReKi	PFrcPRot	{:}{:}	-	-	"Partial force at the teeter pin (point P) due to the rotor"
typedef	^	ED_RtHndSide	ReKi	PFrcS0B	{:}{:}{:}	-	-	"Partial force at the blade root (point S(0)) due to the blade"
typedef	^	ED_RtHndSide	ReKi	PFrcT0Trb	{:}{:}	-	-	"Partial force at the tower base (point T(0)) due to the turbine"
typedef	^	ED_RtHndSide	ReKi	PFTHydro	{:}{:}{:}	-	-	"Partial hydrodynamic force per unit length acting on the tower at point T"
typedef	^	ED_RtHndSide	ReKi	PFZHydro	{6}{3}	-	-	"Partial platform hydrodynamic force at the platform reference (point Z)"
typedef	^	ED_RtHndSide	ReKi	PMFHydro	{:}{:}{:}	-	-	"Partial hydrodynamic moment per unit length acting on a tower element (body F) at point T"
typedef	^	ED_RtHndSide	ReKi	PMomBNcRt	{:}{:}	-	-	"Partial moment at the base plate (body B) / yaw bearing (point O) due the nacelle, generator, and rotor"
typedef	^	ED_RtHndSide	ReKi	PMomH0B	{:}{:}{:}	-	-	"Partial moment at the hub (body H) / blade root (point S(0)) due to the blade"
typedef	^	ED_RtHndSide	ReKi	PMomLPRot	{:}{:}	-	-	"Partial moment at the teeter pin (point P) on the low-speed shaft (body L) due to the rotor"
typedef	^	ED_RtHndSide	ReKi	PMomNGnRt	{:}{:}	-	-	"Partial moment at the nacelle (body N) / selected point on rotor-furl axis (point V) due the structure that furls with the rotor, generator, and rotor"
typedef	^	ED_RtHndSide	ReKi	PMomNTail	{:}{:}	-	-	"Partial moment at the nacelle (body N) / selected point on tail-furl axis (point W) due the tail"
typedef	^	ED_RtHndSide	ReKi	PMomX0Trb	{:}{:}	-	-	"Partial moment at the platform (body X) / tower base (point T(0)) due to the turbine"
typedef	^	ED_RtHndSide	ReKi	PMXHydro	{6}{3}	-	-	"Partial platform hydrodynamic moment at the platform (body X) / platform reference (point Z)"
typedef	^	ED_RtHndSide	R8Ki	TeetAng	-	-	-	"Current teeter angle = QT(DOF_Teet) for 2-blader or 0 for 3-blader (this is used in place of QT(DOF_Teet) throughout RtHS()"
typedef	^	ED_RtHndSide	ReKi	FrcVGnRtt	3	-	-	"Portion of the force at the rotor-furl axis (point V) due to the structure that furls with the rotor, generator, and rotor associated with everything but the QD2T()'s"
typedef	^	ED_RtHndSide	ReKi	FrcWTailt	3	-	-	"Portion of the force at the tail-furl axis (point W) due to the tail associated with everything but the QD2T()'s"
typedef	^	ED_RtHndSide	ReKi	FrcZAllt	3	-	-	"Portion of the force at platform reference (point Z) due to everything associated with everything but the QD2T()'s"
typedef	^	ED_RtHndSide	ReKi	MomXAllt	3	-	-	"Portion of the moment at the platform (body X) / platform reference (point Z) due to everything associated with everything but the QD2T()'s"
typedef	^	ED_RtHndSide	ReKi	PFrcVGnRt	{:}{:}	-	-	"Partial force at the rotor-furl axis (point V) due to the structure that furls with the rotor, generator, and rotor"
typedef	^	ED_RtHndSide	ReKi	PFrcWTail	{:}{:}	-	-	"Partial force at the tail-furl axis (point W) due to the tail"
typedef	^	ED_RtHndSide	ReKi	PFrcZAll	{:}{:}	-	-	"Partial force at the platform reference (point Z) due to everything"
typedef	^	ED_RtHndSide	ReKi	PMomXAll	{:}{:}	-	-	"Partial moment at the platform (body X) / platform reference (point Z) due to the everything"
typedef	^	ED_RtHndSide	ReKi	TeetMom	-	-	-	"The total moment supplied by the stop, spring, and damper of the teeter mechanism"
typedef	^	ED_RtHndSide	ReKi	TFrlMom	-	-	-	"The total tail-furl spring and damper moment"
typedef	^	ED_RtHndSide	ReKi	RFrlMom	-	-	-	"The total rotor-furl spring and damper moment"
typedef	^	ED_RtHndSide	ReKi	GBoxEffFac	-	-	-	"The factor used to apply the gearbox efficiency effects to the equation associated with the generator DOF"
typedef	^	ED_RtHndSide	ReKi	rSAerCen	{:}{:}{:}	-	-	"aerodynamic pitching moment arm (i.e., the position vector from point S on the blade to the aerodynamic center of the element)"

# ..... States ....................................................................................................................
# Define continuous (differentiable) states here:
typedef	^	ContinuousStateType	R8Ki	QT	{:}	-	-	"Current estimate of Q (displacement matrix) for each degree of freedom"	-
typedef	^	ContinuousStateType	^	QDT	{:}	-	-	"Current estimate of QD (velocity matrix) for each degree of freedom"

# Define discrete (nondifferentiable) states here:
typedef	^	DiscreteStateType	ReKi	DummyDiscState	-	-	-	"Remove this variable if you have discrete states"	-

# Define constraint states here:
typedef	^	ConstraintStateType	ReKi	DummyConstrState	-	-	-	"Remove this variable if you have constraint states"	-

# Define "other" states here:
typedef	^	OtherStateType	IntKi	n	-	-	-	"tracks time step for which OtherState was updated"
typedef	^	OtherStateType	ED_ContinuousStateType	xdot	{ED_NMX}	-	-	"previous state deriv for multi-step"
typedef	^	OtherStateType	IntKi	IC	{:}	-	-	"Array which stores pointers to predictor-corrector results"
typedef	^	OtherStateType	ReKi	HSSBrTrq	-	-	-	"HSSBrTrq from update states; a hack to get this working with a single integrator"	-
typedef	^	OtherStateType	ReKi	HSSBrTrqC	-	-	-	"Commanded HSS brake torque (adjusted for sign)"	N-m
typedef	^	OtherStateType	IntKi	SgnPrvLSTQ	-	-	-	"The sign of the low-speed shaft torque from the previous call to RtHS().  This is calculated at the end of RtHS().  NOTE: The low-speed shaft torque is assumed to be positive at the beginning of the run!"	-
typedef	^	OtherStateType	IntKi	SgnLSTQ	{ED_NMX}	-	-	"history of sign of LSTQ"

# ..... Misc Vars ................................................................................................................
typedef	^	MiscVarType	ED_CoordSys	CoordSys	-	-	-	"Coordinate systems in the FAST framework"	-
typedef	^	MiscVarType	ED_RtHndSide	RtHS	-	-	-	"Values used in calculating the right-hand-side RtHS (and outputs)"
typedef	^	MiscVarType	ReKi	AllOuts	{:}	-	-	"An array holding the value of all of the calculated (not only selected) output channels"	"see OutListParameters.xlsx spreadsheet"
typedef	^	MiscVarType	R8Ki	AugMat	{:}{:}	-	-	"The augmented matrix used for the solution of the QD2T()s"
typedef	^	MiscVarType	R8Ki	AugMat_factor	{:}{:}	-	-	"factored version of AugMat matrix"
typedef	^	MiscVarType	R8Ki	SolnVec	{:}	-	-	"b in the equation Ax=b (last column of AugMat)"
typedef	^	MiscVarType	IntKi	AugMat_pivot	{:}	-	-	"Pivot column for AugMat in LAPACK factorization"
typedef	^	MiscVarType	ReKi	OgnlGeAzRo	{:}	-	-	"Original DOF_GeAz row in AugMat"	-
typedef	^	MiscVarType	R8Ki	QD2T	{:}	-	-	"Solution (acceleration) vector; the first time derivative of QDT"
typedef	^	MiscVarType	Logical	IgnoreMod	-	-	-	"whether to ignore the modulo in ED outputs (necessary for linearization perturbations)"	-

# ..... Parameters ................................................................................................................
# Define parameters here:
# Time step for integration of continuous states (if a fixed-step integrator is used) and update of discrete states:
typedef	^	ParameterType	DbKi	DT	-	-	-	"Time step for continuous state integration & discrete state update"	seconds
typedef	^	ParameterType	DbKi	DT24	-	-	-	"=DT/24 (used in loose coupling)"	seconds
typedef	^	ParameterType	IntKi	BldNodes	-	-	-	"Number of blade nodes used in the analysis"	-
typedef	^	ParameterType	IntKi	TipNode	-	-	-	"Index of the additional node located at the blade tip = BldNodes + 1"	-
typedef	^	ParameterType	IntKi	NDOF	-	-	-	"Number of total degrees of freedom (DOFs)"	-
typedef	^	ParameterType	R8Ki	TwoPiNB	-	-	-	"Two pi divided by the number of blades"	radians
typedef	^	ParameterType	IntKi	NAug	-	-	-	"Dimension of augmented solution matrix"	-
typedef	^	ParameterType	IntKi	NPH	-	-	-	"Number of DOFs that contribute to the angular velocity of the hub (body H) in the inertia frame"
typedef	^	ParameterType	IntKi	PH	{:}	-	-	"Array of DOF indices (pointers) that contribute to the angular velocity of the hub (body H) in the inertia frame"
typedef	^	ParameterType	IntKi	NPM	-	-	-	"Number of DOFs that contribute to the angular velocity of the blade elements (body M) in the inertia frame"
typedef	^	ParameterType	IntKi	PM	{:}{:}	-	-	"Array of DOF indices (pointers) that contribute to the angular velocity of the blade elements (body M) in the inertia frame"
typedef	^	ParameterType	LOGICAL	DOF_Flag	{:}	-	-	"Array which stores values of the feature flags for each DOF"
typedef	^	ParameterType	CHARACTER(99)	DOF_Desc	{:}	-	-	"Array which stores descriptions of each DOF"
typedef	^	ParameterType	ED_ActiveDOFs	DOFs	-	-	-	"Active degrees of freedom in the model"
typedef	^	ParameterType	IntKi	NumOuts	-	0	-	"Number of parameters in the output list (number of outputs requested)"	-
typedef	^	ParameterType	CHARACTER(20)	OutFmt	-	-	-	"Output format for tabular data"	-
typedef	^	ParameterType	IntKi	NBlGages	-	0	-	"Number of blade strain gages"	-
typedef	^	ParameterType	IntKi	NTwGages	-	0	-	"Number of tower strain gages"	-
typedef	^	ParameterType	OutParmType	OutParam	{:}	-	-	"Names and units (and other characteristics) of all requested output parameters"	-
typedef	^	ParameterType	CHARACTER(1)	Delim	-	-	-	"Column delimiter for output text files"	-
typedef	^	ParameterType	ReKi	AvgNrmTpRd	-	-	-	"Average tip radius normal to the shaft"	meters
typedef	^	ParameterType	R8Ki	AzimB1Up	-	-	-	"Azimuth value to use for I/O when blade 1 points up"	radians
typedef	^	ParameterType	R8Ki	CosDel3	-	1.0	-	"Cosine of the Delta-3 angle for teetering rotors"
typedef	^	ParameterType	R8Ki	CosPreC	{:}	-	-	"Cosines of the precone angles"
typedef	^	ParameterType	R8Ki	CRFrlSkew	-	-	-	"Cosine of the rotor-furl axis skew angle"
typedef	^	ParameterType	R8Ki	CRFrlSkw2	-	-	-	"Cosine-squared of the rotor-furl axis skew angle"
typedef	^	ParameterType	R8Ki	CRFrlTilt	-	-	-	"Cosine of the rotor-furl axis tilt angle"
typedef	^	ParameterType	R8Ki	CRFrlTlt2	-	-	-	"Cosine-squared of the rotor-furl axis tilt angle"
typedef	^	ParameterType	R8Ki	CShftSkew	-	-	-	"Cosine of the shaft skew angle"
typedef	^	ParameterType	R8Ki	CShftTilt	-	-	-	"Cosine of the shaft tilt angle"
typedef	^	ParameterType	R8Ki	CSRFrlSkw	-	-	-	"Cosine*Sine of the rotor-furl axis skew angle"
typedef	^	ParameterType	R8Ki	CSRFrlTlt	-	-	-	"Cosine*Sine of the rotor-furl axis tilt angle"
typedef	^	ParameterType	R8Ki	CSTFrlSkw	-	-	-	"Cosine*Sine of the tail-furl axis skew angle"
typedef	^	ParameterType	R8Ki	CSTFrlTlt	-	-	-	"Cosine*Sine of the tail-furl axis tilt angle"
typedef	^	ParameterType	R8Ki	CTFrlSkew	-	-	-	"Cosine of the tail-furl axis skew angle"
typedef	^	ParameterType	R8Ki	CTFrlSkw2	-	-	-	"Cosine-squared of the tail-furl axis skew angle"
typedef	^	ParameterType	R8Ki	CTFrlTilt	-	-	-	"Cosine of the tail-furl axis tilt angle"
typedef	^	ParameterType	R8Ki	CTFrlTlt2	-	-	-	"Cosine-squared of the tail-furl axis tilt angle"
typedef	^	ParameterType	ReKi	HubHt	-	-	-	"Hub-height as computed using FAST inputs [= TowerHt + Twr2Shft + OverHang*SIN( ShftTilt ) ] (was FASTHH)"
typedef	^	ParameterType	ReKi	HubCM	-	-	-	"Distance from rotor apex to hub mass"
typedef	^	ParameterType	ReKi	HubRad	-	-	-	"Preconed hub radius"
typedef	^	ParameterType	ReKi	NacCMxn	-	-	-	"Downwind distance from tower-top to nacelle CM"
typedef	^	ParameterType	ReKi	NacCMyn	-	-	-	"Lateral distance from tower-top to nacelle CM"
typedef	^	ParameterType	ReKi	NacCMzn	-	-	-	"Vertical distance from tower-top to nacelle CM"
typedef	^	ParameterType	ReKi	OverHang	-	-	-	"Distance from yaw axis to rotor apex or teeter pin"
typedef	^	ParameterType	ReKi	ProjArea	-	-	-	"Swept area of the rotor projected onto the rotor plane (the plane normal to the low-speed shaft)"
typedef	^	ParameterType	ReKi	PtfmRefzt	-	-	-	"Vertical distance from the ground [onshore], MSL [offshore], or seabed [MHK] to the platform reference point"
typedef	^	ParameterType	ReKi	RefTwrHt	-	-	-	"Vertical distance between FAST's undisplaced tower height (variable TowerHt) and FAST's inertia frame reference point (variable PtfmRef); that is, RefTwrHt = TowerHt - PtfmRefzt"
typedef	^	ParameterType	ReKi	RFrlPnt_n	3	-	-	"Vector from tower-top to arbitrary point on rotor-furl axis"
typedef	^	ParameterType	ReKi	rVDxn	-	-	-	"xn-component of position vector Rvd"
typedef	^	ParameterType	ReKi	rVDyn	-	-	-	"yn-component of position vector rVD"
typedef	^	ParameterType	ReKi	rVDzn	-	-	-	"zn-component of position vector rVD"
typedef	^	ParameterType	ReKi	rVIMUxn	-	-	-	"xn-component of position vector rVIMU"
typedef	^	ParameterType	ReKi	rVIMUyn	-	-	-	"yn-component of position vector rVIMU"
typedef	^	ParameterType	ReKi	rVIMUzn	-	-	-	"zn-component of position vector rVIMU"
typedef	^	ParameterType	ReKi	rVPxn	-	-	-	"xn-component of position vector rVP"
typedef	^	ParameterType	ReKi	rVPyn	-	-	-	"yn-component of position vector rVP"
typedef	^	ParameterType	ReKi	rVPzn	-	-	-	"zn-component of position vector rVP"
typedef	^	ParameterType	ReKi	rWIxn	-	-	-	"xn-component of position vector rWI"
typedef	^	ParameterType	ReKi	rWIyn	-	-	-	"yn-component of position vector rWI"
typedef	^	ParameterType	ReKi	rWIzn	-	-	-	"zn-component of position vector rWI"
typedef	^	ParameterType	ReKi	rWJxn	-	-	-	"xn-component of position vector rWJ"
typedef	^	ParameterType	ReKi	rWJyn	-	-	-	"yn-component of position vector rWJ"
typedef	^	ParameterType	ReKi	rWJzn	-	-	-	"zn-component of position vector rWJ"
typedef	^	ParameterType	ReKi	rZT0zt	-	-	-	"zt-component of position vector rZT0"
typedef	^	ParameterType	ReKi	rZYzt	-	-	-	"zt-component of position vector rZY"
typedef	^	ParameterType	R8Ki	SinDel3	-	-	-	"Sine of the Delta-3 angle for teetering rotors"
typedef	^	ParameterType	R8Ki	SinPreC	{:}	-	-	"Sines of the precone angles"
typedef	^	ParameterType	R8Ki	SRFrlSkew	-	-	-	"Sine of the rotor-furl axis skew angle"
typedef	^	ParameterType	R8Ki	SRFrlSkw2	-	-	-	"Sine-squared of the rotor-furl axis skew angle"
typedef	^	ParameterType	R8Ki	SRFrlTilt	-	-	-	"Sine of the rotor-furl axis tilt angle"
typedef	^	ParameterType	R8Ki	SRFrlTlt2	-	-	-	"Sine-squared of the rotor-furl axis tilt angle"
typedef	^	ParameterType	R8Ki	SShftSkew	-	-	-	"Sine of the shaft skew angle"
typedef	^	ParameterType	R8Ki	SShftTilt	-	-	-	"Sine of the shaft tilt angle"
typedef	^	ParameterType	R8Ki	STFrlSkew	-	-	-	"Sine of the tail-furl axis skew angle"
typedef	^	ParameterType	R8Ki	STFrlSkw2	-	-	-	"Sine-squared of the tail-furl axis skew angle"
typedef	^	ParameterType	R8Ki	STFrlTilt	-	-	-	"Sine of the tail-furl axis tilt angle"
typedef	^	ParameterType	R8Ki	STFrlTlt2	-	-	-	"Sine-squared of the tail-furl axis tilt angle"
typedef	^	ParameterType	ReKi	TFrlPnt_n	3	-	-	"Vector from tower-top to arbitrary point on tail-furl axis"
typedef	^	ParameterType	ReKi	TipRad	-	-	-	"Preconed blade-tip radius"
typedef	^	ParameterType	ReKi	TowerHt	-	-	-	"Height of tower above ground level"
typedef	^	ParameterType	ReKi	TowerBsHt	-	-	-	"Height of tower base above ground level [onshore], MSL [offshore], or seabed [MHK]"	meters
typedef	^	ParameterType	ReKi	UndSling	-	-	-	"Undersling length"
typedef	^	ParameterType	IntKi	NumBl	-	-	-	"Number of turbine blades"	-
typedef	^	ParameterType	ReKi	AxRedTFA	{:}{:}{:}	-	-	"The axial-reduction terms for the fore-aft tower mode shapes"
typedef	^	ParameterType	ReKi	AxRedTSS	{:}{:}{:}	-	-	"The axial-reduction terms for the side-to-side tower mode shapes"
typedef	^	ParameterType	ReKi	CTFA	{2}{2}	-	-	"Generalized damping of tower in fore-aft direction"
typedef	^	ParameterType	ReKi	CTSS	{2}{2}	-	-	"Generalized damping of tower in side-to-side direction"
typedef	^	ParameterType	ReKi	DHNodes	{:}	-	-	"Length of variable-length tower elements"
typedef	^	ParameterType	ReKi	HNodes	{:}	-	-	"Location of variable-spaced tower nodes (relative to the tower rigid base height"
typedef	^	ParameterType	ReKi	HNodesNorm	{:}	-	-	"Normalized location of variable-spaced tower nodes (relative to the tower rigid base height) (0 < HNodesNorm(:) < 1)"
typedef	^	ParameterType	ReKi	KTFA	{2}{2}	-	-	"Generalized stiffness of tower in fore-aft direction"
typedef	^	ParameterType	ReKi	KTSS	{2}{2}	-	-	"Generalized stiffness of tower in side-to-side direction"
typedef	^	ParameterType	ReKi	MassT	{:}	-	-	"Interpolated lineal mass density of tower"
typedef	^	ParameterType	ReKi	StiffTSS	{:}	-	-	"Interpolated side-side tower stiffness"
typedef	^	ParameterType	ReKi	TwrFASF	{:}{:}{:}	-	-	"Tower fore-aft shape functions"
typedef	^	ParameterType	ReKi	TwrFlexL	-	-	-	"Height / length of the flexible portion of the tower"
typedef	^	ParameterType	ReKi	TwrSSSF	{:}{:}{:}	-	-	"Tower side-to-side shape functions"
typedef	^	ParameterType	IntKi	TTopNode	-	-	-	"Index of the additional node located at the tower-top = TwrNodes + 1"
typedef	^	ParameterType	IntKi	TwrNodes	-	-	-	"Number of tower nodes used in the analysis"
<<<<<<< HEAD
typedef	^	ParameterType	IntKi   MHK         -   -   -   "MHK turbine type switch"   -
typedef	^	ParameterType	ReKi	InerTFA	{:}	-	-	"Interpolated tower fore-aft (about yt-axis) mass inertia per unit length"
typedef	^	ParameterType	ReKi	InerTSS	{:}	-	-	"Interpolated tower side-to-side (about xt-axis) mass inertia per unit length"
typedef	^	ParameterType	ReKi	StiffTGJ	{:}	-	-	"Interpolated tower torsional stiffness"
typedef	^	ParameterType	ReKi	StiffTEA	{:}	-	-	"Interpolated tower extensional stiffness"
=======
>>>>>>> 221c0902
typedef	^	ParameterType	ReKi	StiffTFA	{:}	-	-	"Interpolated fore-aft tower stiffness"
typedef	^	ParameterType	ReKi	AtfaIner	-	-	-	"Inertia of tail boom about the tail-furl axis whose origin is the tail boom center of mass"
typedef	^	ParameterType	ReKi	BldCG	{:}	-	-	"Blade center of mass wrt the blade root"
typedef	^	ParameterType	ReKi	BldMass	{:}	-	-	"Blade masses"
typedef	^	ParameterType	ReKi	BoomMass	-	-	-	"Tail boom mass"
typedef	^	ParameterType	ReKi	FirstMom	{:}	-	-	"First mass moment of inertia of blades wrt the root"
typedef	^	ParameterType	ReKi	GenIner	-	-	-	"Generator inertia about HSS"
typedef	^	ParameterType	ReKi	Hubg1Iner	-	-	-	"Inertia of hub about g1-axis (rotor centerline)"
typedef	^	ParameterType	ReKi	Hubg2Iner	-	-	-	"Inertia of hub about g2-axis (transverse to the cyclinder and passing through its c.g.)"
typedef	^	ParameterType	ReKi	HubMass	-	-	-	"Hub mass"
typedef	^	ParameterType	ReKi	Nacd2Iner	-	-	-	"Inertia of nacelle about the d2-axis whose origin is the nacelle center of mass"
typedef	^	ParameterType	ReKi	NacMass	-	-	-	"Nacelle mass"
typedef	^	ParameterType	ReKi	PtfmMass	-	-	-	"Platform mass"
typedef	^	ParameterType	ReKi	PtfmPIner	-	-	-	"Platform inertia for pitch tilt rotation about the platform CM."
typedef	^	ParameterType	ReKi	PtfmRIner	-	-	-	"Platform inertia for roll tilt rotation about the platform CM."
typedef	^	ParameterType	ReKi	PtfmYIner	-	-	-	"Platform inertia for yaw rotation about the platform CM."
typedef	^	ParameterType	ReKi	RFrlMass	-	-	-	"Rotor-furl mass"
typedef	^	ParameterType	ReKi	RotIner	-	-	-	"Inertia of rotor about its centerline"
typedef	^	ParameterType	ReKi	RotMass	-	-	-	"Rotor mass (blades, tips, and hub)"
typedef	^	ParameterType	ReKi	RrfaIner	-	-	-	"Inertia of structure that furls with the rotor (not including rotor) about the rotor-furl axis whose origin is the center of mass of the structure that furls with the rotor (not including rotor)"
typedef	^	ParameterType	ReKi	SecondMom	{:}	-	-	"Second mass moment of inertia of blades wrt the root"
typedef	^	ParameterType	ReKi	TFinMass	-	-	-	"Tail fin mass"
typedef	^	ParameterType	ReKi	TFrlIner	-	-	-	"Tail boom inertia about tail-furl axis"
typedef	^	ParameterType	ReKi	TipMass	{:}	-	-	"Tip-brake masses"
typedef	^	ParameterType	ReKi	TurbMass	-	-	-	"Mass of turbine (tower + rotor + nacelle)"
typedef	^	ParameterType	ReKi	TwrMass	-	-	-	"Mass of tower"
typedef	^	ParameterType	ReKi	TwrTpMass	-	-	-	"Tower-top mass (rotor + nacelle)"
typedef	^	ParameterType	ReKi	YawBrMass	-	-	-	"Yaw bearing mass"
#typedef	^	ParameterType	ReKi	AirDens	-	-	-	"Air density = RHO"
typedef	^	ParameterType	ReKi	Gravity	-	-	-	"Gravitational acceleration"	m/s^2
typedef	^	ParameterType	ReKi	PitchAxis	{:}{:}	-	-	"Pitch axis for analysis nodes"	-
typedef	^	ParameterType	ReKi	AeroTwst	{:}	-	-	"Aerodynamic twist of the blade at the analysis nodes"
typedef	^	ParameterType	ReKi	AxRedBld	{:}{:}{:}{:}	-	-	"The axial-reduction terms of the blade shape function"
typedef	^	ParameterType	ReKi	BldEDamp	{:}{:}	-	-	"Blade edgewise damping coefficients"
typedef	^	ParameterType	ReKi	BldFDamp	{:}{:}	-	-	"Blade flapwise damping coefficients"
typedef	^	ParameterType	ReKi	BldFlexL	-	-	-	"Flexible blade length"
typedef	^	ParameterType	ReKi	CAeroTwst	{:}	-	-	"Cosine of the aerodynamic twist of the blade at the analysis nodes"
typedef	^	ParameterType	ReKi	CBE	{:}{:}{:}	-	-	"Generalized edgewise damping of the blades"
typedef	^	ParameterType	ReKi	CBF	{:}{:}{:}	-	-	"Generalized flapwise damping of the blades"
typedef	^	ParameterType	ReKi	Chord	{:}	-	-	"Chord of the blade at the analysis nodes"
typedef	^	ParameterType	R8Ki	CThetaS	{:}{:}	-	-	"COS( ThetaS )"
typedef	^	ParameterType	ReKi	DRNodes	{:}	-	-	"Length of variable-spaced blade elements"
typedef	^	ParameterType	ReKi	FStTunr	{:}{:}	-	-	"Blade flapwise modal stiffness tuners (stored for all blades)"
typedef	^	ParameterType	ReKi	KBE	{:}{:}{:}	-	-	"Generalized edgewise stiffness of the blades"
typedef	^	ParameterType	ReKi	KBF	{:}{:}{:}	-	-	"Generalized flapwise stiffness of the blades"
typedef	^	ParameterType	ReKi	MassB	{:}{:}	-	-	"Interpolated lineal blade mass density"
typedef	^	ParameterType	ReKi	RNodes	{:}	-	-	"Radius to analysis nodes relative to hub ( 0 < RNodes(:) < BldFlexL )"
typedef	^	ParameterType	ReKi	RNodesNorm	{:}	-	-	"Normalized radius to analysis nodes relative to hub ( 0 < RNodesNorm(:) < 1 )"
typedef	^	ParameterType	ReKi	rSAerCenn1	{:}{:}	-	-	"Distance from point S on a blade to the aerodynamic center in the n1 direction (m)"
typedef	^	ParameterType	ReKi	rSAerCenn2	{:}{:}	-	-	"Distance from point S on a blade to the aerodynamic center in the n2 direction (m)"
typedef	^	ParameterType	ReKi	SAeroTwst	{:}	-	-	"Sine of the aerodynamic twist of the blade at the analysis nodes"
typedef	^	ParameterType	ReKi	StiffBE	{:}{:}	-	-	"Interpolated edgewise blade stiffness"
typedef	^	ParameterType	ReKi	StiffBF	{:}{:}	-	-	"Interpolated flapwise blade stiffness"
typedef	^	ParameterType	R8Ki	SThetaS	{:}{:}	-	-	"SIN( ThetaS )"
typedef	^	ParameterType	ReKi	ThetaS	{:}{:}	-	-	"Structural twist for analysis nodes"	radians
typedef	^	ParameterType	ReKi	TwistedSF	{:}{:}{:}{:}{:}	-	-	"Interpolated lineal blade mass density"
typedef	^	ParameterType	ReKi	BldFl1Sh	{:}{:}	-	-	"Blade-flap-mode-1 shape coefficients"
typedef	^	ParameterType	ReKi	BldFl2Sh	{:}{:}	-	-	"Blade-flap-mode-2 shape coefficients"
typedef	^	ParameterType	ReKi	BldEdgSh	{:}{:}	-	-	"Blade-edge-mode shape coefficients"
# parameters from modes (Blade & Tower frequencies) -- these could probably be replaced by local variables (initialization only)
typedef	^	ParameterType	ReKi	FreqBE	{:}{:}{:}	-	-	"Blade edgewise natural frequencies (both w/ and w/o centrifugal stiffening)"
typedef	^	ParameterType	ReKi	FreqBF	{:}{:}{:}	-	-	"Blade flapwise natural frequencies (both w/ and w/o centrifugal stiffening)"
typedef	^	ParameterType	ReKi	FreqTFA	{2}{2}	-	-	"Computed fore-aft tower natural frequencies"
typedef	^	ParameterType	ReKi	FreqTSS	{2}{2}	-	-	"Computed side-to-side tower natural frequencies"
typedef	^	ParameterType	ReKi	TeetCDmp	-	-	-	"Rotor-teeter rate-independent Coulomb-damping"
typedef	^	ParameterType	ReKi	TeetDmp	-	-	-	"Rotor-teeter damping constant"
typedef	^	ParameterType	ReKi	TeetDmpP	-	-	-	"Rotor-teeter damper position"
typedef	^	ParameterType	ReKi	TeetHSSp	-	-	-	"Rotor-teeter hard-stop linear-spring constant"
typedef	^	ParameterType	ReKi	TeetHStP	-	-	-	"Rotor-teeter hard-stop position"
typedef	^	ParameterType	ReKi	TeetSSSp	-	-	-	"Rotor-teeter soft-stop linear-spring constant"
typedef	^	ParameterType	ReKi	TeetSStP	-	-	-	"Rotor-teeter soft-stop position"
typedef	^	ParameterType	IntKi	TeetMod	-	-	-	"Rotor-teeter spring/damper model switch"
typedef	^	ParameterType	ReKi	TFrlDmp	-	-	-	"Tail-furl damping constant"
typedef	^	ParameterType	ReKi	TFrlDSDmp	-	-	-	"Tail-furl down-stop damping constant"
typedef	^	ParameterType	ReKi	TFrlDSDP	-	-	-	"Tail-furl down-stop damper position"
typedef	^	ParameterType	ReKi	TFrlDSSP	-	-	-	"Tail-furl down-stop spring position"
typedef	^	ParameterType	ReKi	TFrlDSSpr	-	-	-	"Tail-furl down-stop spring constant"
typedef	^	ParameterType	ReKi	TFrlSpr	-	-	-	"Tail-furl spring constant"
typedef	^	ParameterType	ReKi	TFrlUSDmp	-	-	-	"Tail-furl up-stop damping constant"
typedef	^	ParameterType	ReKi	TFrlUSDP	-	-	-	"Tail-furl up-stop damper position"
typedef	^	ParameterType	ReKi	TFrlUSSP	-	-	-	"Tail-furl up-stop spring position"
typedef	^	ParameterType	ReKi	TFrlUSSpr	-	-	-	"Tail-furl up-stop spring constant"
typedef	^	ParameterType	IntKi	TFrlMod	-	-	-	"Tail-furl spring/damper model switch"
typedef	^	ParameterType	ReKi	RFrlDmp	-	-	-	"Rotor-furl damping constant"
typedef	^	ParameterType	ReKi	RFrlDSDmp	-	-	-	"Rotor-furl down-stop damping constant"
typedef	^	ParameterType	ReKi	RFrlDSDP	-	-	-	"Rotor-furl down-stop damper position"
typedef	^	ParameterType	ReKi	RFrlDSSP	-	-	-	"Rotor-furl down-stop spring position"
typedef	^	ParameterType	ReKi	RFrlDSSpr	-	-	-	"Rotor-furl down-stop spring constant"
typedef	^	ParameterType	ReKi	RFrlSpr	-	-	-	"Rotor-furl spring constant"
typedef	^	ParameterType	ReKi	RFrlUSDmp	-	-	-	"Rotor-furl up-stop damping constant"
typedef	^	ParameterType	ReKi	RFrlUSDP	-	-	-	"Rotor-furl up-stop damper position"
typedef	^	ParameterType	ReKi	RFrlUSSP	-	-	-	"Rotor-furl up-stop spring position"
typedef	^	ParameterType	ReKi	RFrlUSSpr	-	-	-	"Rotor-furl up-stop spring constant"
typedef	^	ParameterType	IntKi	RFrlMod	-	-	-	"Rotor-furl spring/damper model switch"
typedef	^	ParameterType	ReKi	ShftGagL	-	-	-	"Distance from hub or teeter pin to shaft strain gages"
typedef	^	ParameterType	IntKi	BldGagNd	9	-	-	"Nodes closest to the blade strain gages"
typedef	^	ParameterType	IntKi	TwrGagNd	9	-	-	"Nodes closest to the tower strain gages"
typedef	^	ParameterType	DbKi	TStart	-	-	-	"Time to begin tabular output"
typedef	^	ParameterType	ReKi	DTTorDmp	-	-	-	"Drivetrain torsional damper"
typedef	^	ParameterType	ReKi	DTTorSpr	-	-	-	"Drivetrain torsional spring"
typedef	^	ParameterType	ReKi	GBRatio	-	-	-	"Gearbox ratio"
typedef	^	ParameterType	ReKi	GBoxEff	-	-	-	"Gearbox efficiency"
typedef	^	ParameterType	ReKi	RotSpeed	-	-	-	"Initial or fixed rotor speed"	rad/s
typedef	^	ParameterType	CHARACTER(1024)	RootName	-	-	-	"RootName for writing output files"
typedef	^	ParameterType	ReKi	BElmntMass	{:}{:}	-	-	"Mass of the blade elements"
typedef	^	ParameterType	ReKi	TElmntMass	{:}	-	-	"Mass of the tower elements"
typedef	^	ParameterType	IntKi	method	-	-	-	"Identifier for integration method (1 [RK4], 2 [AB4], or 3 [ABM4])"	-
typedef	^	ParameterType	ReKi	PtfmCMxt	-	-	-	"Downwind distance from the ground [onshore], MSL [offshore], or seabed [MHK] to the platform CM"	meters
typedef	^	ParameterType	ReKi	PtfmCMyt	-	-	-	"Lateral distance from the ground [onshore], MSL [offshore], or seabed [MHK] to the platform CM"	meters
typedef	^	ParameterType	LOGICAL	BD4Blades	-	-	-	"flag to determine if BeamDyn is computing blade loads (true) or ElastoDyn is (false)"	-
typedef	^	ParameterType	LOGICAL	UseAD14	-	-	-	"flag to determine if AeroDyn14 is being used. Will remove this later when we've replaced AD14."	-
# .... ED_AllBlNds option ........................................................................................................
typedef  ^  ParameterType  IntKi   BldNd_NumOuts        -  -  -  "Number of requested output channels per blade node (ED_AllBldNdOuts)"  -
typedef  ^  ParameterType  IntKi   BldNd_TotNumOuts     -  -  -  "Total number of requested output channels of blade node information (BldNd_NumOuts * BldNd_BlOutNd * BldNd_BladesOut -- ED_AllBldNdOuts)" -
typedef  ^  ParameterType  OutParmType BldNd_OutParam  {:} -  -  "Names and units (and other characteristics) of all requested output parameters"        -
#typedef  ^  ParameterType  IntKi BldNd_BlOutNd {:} - - "The blade nodes to actually output (ED_AllBldNdOuts)" -
typedef  ^  ParameterType  IntKi BldNd_BladesOut - - - "The blades to output (ED_AllBldNdOuts)" -

typedef	^	ParameterType	Integer	Jac_u_indx	{:}{:}	-	-	"matrix to help fill/pack the u vector in computing the jacobian"	-
typedef	^	ParameterType	R8Ki	du	{:}	-	-	"vector that determines size of perturbation for u (inputs)"
typedef	^	ParameterType	R8Ki	dx	{:}	-	-	"vector that determines size of perturbation for x (continuous states)"
typedef	^	ParameterType	Integer	Jac_ny	-	-	-	"number of outputs in jacobian matrix"	-

# ..... Inputs ....................................................................................................................
# Define inputs that are contained on the mesh here:
typedef	^	InputType	MeshType	BladePtLoads	{:}	-	-	"A mesh on each blade, containing aerodynamic forces and moments (formerly AeroBladeForce and AeroBladeMoment)"
typedef	^	InputType	MeshType	PlatformPtMesh	-	-	-	"A mesh at the platform reference (point Z), containing force: surge/xi (1), sway/yi (2), and heave/zi (3)-components; and moments: roll/xi (1), pitch/yi (2), and yaw/zi (3)-components acting at the platform (body X) / platform reference (point Z) associated with everything but the QD2T()s"	N
typedef	^	InputType	MeshType	TowerPtLoads	-	-	-	"Tower line2 mesh with forces: surge/xi (1), sway/yi (2), and heave/zi (3)-components of the portion of the tower force at the current tower node (point T); and moments: roll/xi (1), pitch/yi (2), and yaw/zi (3)-components of the portion of the tower moment acting at the current tower node"	N/m
typedef	^	InputType	MeshType	HubPtLoad	-	-	-	"A mesh at the teeter pin, containing forces: surge/xi (1), sway/yi (2), and heave/zi (3)-components; and moments: roll/xi (1), pitch/yi (2), and yaw/zi (3)-components acting at the hub. Passed from BeamDyn"
typedef	^	InputType	MeshType	NacelleLoads	-	-	-	"From ServoDyn/TMD: loads on the nacelle."
typedef	^	InputType	MeshType	TFinCMLoads 	-	-	-	"Aerodynamic forces and moments at the tail-fin center of mass point (point J)"
# Define inputs that are not on a mesh here:
typedef	^	InputType	ReKi	TwrAddedMass	{:}{:}{:}	-	-	"6-by-6 added mass matrix of the tower elements, per unit length-bjj: place on a mesh" 	"per unit length"
typedef	^	InputType	ReKi	PtfmAddedMass	{6}{6}	-	-	"Platform added mass matrix"	"kg, kg-m, kg-m^2"
typedef	^	InputType	ReKi	BlPitchCom	{:}	-	2pi	"Commanded blade pitch angles"	radians
typedef	^	InputType	ReKi	YawMom	-	-	-	"Torque transmitted through the yaw bearing"	N-m
typedef	^	InputType	ReKi	GenTrq	-	-	-	"Electrical generator torque"	N-m
typedef	^	InputType	ReKi	HSSBrTrqC	-	-	-	"Commanded HSS brake torque"	N-m

# ..... Outputs ...................................................................................................................
# Define outputs that are contained on the mesh here:
typedef	^	OutputType	MeshType	BladeLn2Mesh	{:}	-	-	"A mesh on each blade, containing positions and orientations of the blade elements"
typedef	^	OutputType	MeshType	PlatformPtMesh	-	-	-	"Platform reference point positions/orientations/velocities/accelerations"	-
typedef	^	OutputType	MeshType	TowerLn2Mesh	-	-	-	"Tower line2 mesh with positions/orientations/velocities/accelerations"	-
typedef	^	OutputType	MeshType	HubPtMotion14	-	-	-	"For AeroDyn v14: motions of the hub"
typedef	^	OutputType	MeshType	HubPtMotion	-	-	-	"For AeroDyn and Lidar(InflowWind): motions of the hub"
typedef	^	OutputType	MeshType	BladeRootMotion14	-	-	-	"For AeroDyn v14: motions of the blade roots"
typedef	^	OutputType	MeshType	BladeRootMotion	{:}	-	-	"For AeroDyn/BeamDyn: motions at the blade roots"
typedef	^	OutputType	MeshType	RotorFurlMotion14	-	-	-	"For AeroDyn14: motions of the rotor furl point."
typedef	^	OutputType	MeshType	NacelleMotion	-	-	-	"For AeroDyn14 & ServoDyn/TMD: motions of the nacelle."
typedef	^	OutputType	MeshType	TowerBaseMotion14	-	-	-	"For AeroDyn 14: motions of the tower base"
typedef	^	OutputType	MeshType	TFinCMMotion    	-	-	-	"For AeroDyn: motions of the tail find CM point (point J)"

# Define outputs that are not on this mesh here:
typedef	^	OutputType	ReKi	WriteOutput	{:}	-	-	"Data to be written to an output file: see WriteOutputHdr for names of each variable"	"see WriteOutputUnt"
typedef	^	OutputType	ReKi	BlPitch	{:}	-	2pi	"Current blade pitch angles"	radians
typedef	^	OutputType	ReKi	Yaw	-	-	2pi	"Current nacelle yaw"	radians
typedef	^	OutputType	ReKi	YawRate	-	-	-	"Current nacelle yaw rate"	rad/s
typedef	^	OutputType	ReKi	LSS_Spd	-	-	-	"Low-speed shaft (LSS) speed at entrance to gearbox"	rad/s
typedef	^	OutputType	ReKi	HSS_Spd	-	-	-	"High-speed shaft (HSS) speed"	rad/s
typedef	^	OutputType	ReKi	RotSpeed	-	-	-	"Rotor azimuth angular speed"	rad/s
typedef	^	OutputType	ReKi	TwrAccel	-	-	-	"Tower acceleration for tower feedback control (user routine only)"	m/s^2
typedef	^	OutputType	ReKi	YawAngle	-	-	2pi	"Yaw angle to be used for yaw error calculations"	radians
typedef	^	OutputType	ReKi	RootMyc	3	-	-	"Out-of-plane moment (i.e., the moment caused by out-of-plane forces) at the blade root for each of the blades (max 3)"	N-m
typedef	^	OutputType	ReKi	YawBrTAxp	-	-	-	"Tower-top / yaw bearing fore-aft (translational) acceleration (absolute)"	m/s^2
typedef	^	OutputType	ReKi	YawBrTAyp	-	-	-	"Tower-top / yaw bearing side-to-side (translational) acceleration (absolute)"	m/s^2
typedef	^	OutputType	ReKi	LSSTipPxa	-	-	2pi	"Rotor azimuth angle (position)"	radians
typedef	^	OutputType	ReKi	RootMxc	3	-	-	"In-plane moment (i.e., the moment caused by in-plane forces) at the blade root"	N-m
typedef	^	OutputType	ReKi	LSSTipMxa	-	-	-	"Rotating low-speed shaft bending moment at the shaft tip (teeter pin for 2-blader, apex of rotation for 3-blader)"	N-m
typedef	^	OutputType	ReKi	LSSTipMya	-	-	-	"Rotating low-speed shaft bending moment at the shaft tip (teeter pin for 2-blader, apex of rotation for 3-blader)"	N-m
typedef	^	OutputType	ReKi	LSSTipMza	-	-	-	"Rotating low-speed shaft bending moment at the shaft tip (teeter pin for 2-blader, apex of rotation for 3-blader)"	N-m
typedef	^	OutputType	ReKi	LSSTipMys	-	-	-	"Nonrotating low-speed shaft bending moment at the shaft tip (teeter pin for 2-blader, apex of rotation for 3-blader)"	N-m
typedef	^	OutputType	ReKi	LSSTipMzs	-	-	-	"Nonrotating low-speed shaft bending moment at the shaft tip (teeter pin for 2-blader, apex of rotation for 3-blader)"	N-m
typedef	^	OutputType	ReKi	YawBrMyn	-	-	-	"Rotating (with nacelle) tower-top / yaw bearing pitch moment"	N-m
typedef	^	OutputType	ReKi	YawBrMzn	-	-	-	"Tower-top / yaw bearing yaw moment"	N-m
typedef	^	OutputType	ReKi	NcIMURAxs	-	-	-	"Nacelle inertial measurement unit angular (rotational) acceleration (absolute)"	rad/s^2
typedef	^	OutputType	ReKi	NcIMURAys	-	-	-	"Nacelle inertial measurement unit angular (rotational) acceleration (absolute)"	rad/s^2
typedef	^	OutputType	ReKi	NcIMURAzs	-	-	-	"Nacelle inertial measurement unit angular (rotational) acceleration (absolute)"	rad/s^2
typedef	^	OutputType	ReKi	RotPwr	-	-	-	"Rotor power (this is equivalent to the low-speed shaft power)"	W
typedef	^	OutputType	ReKi	LSShftFxa	-	-	-	"Rotating low-speed shaft force x"	N
typedef	^	OutputType	ReKi	LSShftFys	-	-	-	"Nonrotating low-speed shaft force y"	N
typedef	^	OutputType	ReKi	LSShftFzs	-	-	-	"Nonrotating low-speed shaft force z"	N<|MERGE_RESOLUTION|>--- conflicted
+++ resolved
@@ -625,14 +625,7 @@
 typedef	^	ParameterType	ReKi	TwrSSSF	{:}{:}{:}	-	-	"Tower side-to-side shape functions"
 typedef	^	ParameterType	IntKi	TTopNode	-	-	-	"Index of the additional node located at the tower-top = TwrNodes + 1"
 typedef	^	ParameterType	IntKi	TwrNodes	-	-	-	"Number of tower nodes used in the analysis"
-<<<<<<< HEAD
 typedef	^	ParameterType	IntKi   MHK         -   -   -   "MHK turbine type switch"   -
-typedef	^	ParameterType	ReKi	InerTFA	{:}	-	-	"Interpolated tower fore-aft (about yt-axis) mass inertia per unit length"
-typedef	^	ParameterType	ReKi	InerTSS	{:}	-	-	"Interpolated tower side-to-side (about xt-axis) mass inertia per unit length"
-typedef	^	ParameterType	ReKi	StiffTGJ	{:}	-	-	"Interpolated tower torsional stiffness"
-typedef	^	ParameterType	ReKi	StiffTEA	{:}	-	-	"Interpolated tower extensional stiffness"
-=======
->>>>>>> 221c0902
 typedef	^	ParameterType	ReKi	StiffTFA	{:}	-	-	"Interpolated fore-aft tower stiffness"
 typedef	^	ParameterType	ReKi	AtfaIner	-	-	-	"Inertia of tail boom about the tail-furl axis whose origin is the tail boom center of mass"
 typedef	^	ParameterType	ReKi	BldCG	{:}	-	-	"Blade center of mass wrt the blade root"
