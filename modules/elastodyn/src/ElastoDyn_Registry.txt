###################################################################################################################################
# Registry for ElastoDyn in the FAST Modularization Framework
# This Registry file is used to create MODULE ElastoDyn_Types  which contains all of the user-defined types needed in ElastoDyn.
# It also contains copy, destroy, pack, and unpack routines associated with each defined data types.
# See the NWTC Programmer's Handbook for further information on the format/contents of this file.
#
# Entries are of the form
# <keyword>	<ModuleName/ModName>	<TypeName>	<FieldType>	<FieldName>	<Dims>	<IO>	<DNAME>	<DESCRIP>	<UNITS>
#
# Use ^ as a shortcut for the value in the same column from the previous line.
###################################################################################################################################
# ...... Include files (definitions from NWTC Library) ............................................................................
include	Registry_NWTC_Library.txt

# ElastoDyn Constants
param	ElastoDyn/ED	-	IntKi	ED_NMX	-	4	-	"Used in updating predictor-corrector values (size of state history)"	-
param	^           	-	IntKi	ED_u_BlPitchComC	-	-1	-	"DatLoc number for collective blade pitch extended input"	-

# ..... Initialization data .......................................................................................................
# Define inputs that the initialization routine may need here:
typedef	ElastoDyn/ED	InitInputType	CHARACTER(1024)	InputFile	-	-	-	"Name of the input file"	-
typedef	^	InitInputType	Logical	Linearize	-	.FALSE.	-	"Flag that tells this module if the glue code wants to linearize."	-
typedef	^	InitInputType	LOGICAL	CompElast	-	-	-	"flag to determine if ElastoDyn is computing blade loads (true) or BeamDyn is (false)"	-
typedef	^	InitInputType	LOGICAL	RigidAero	-	-	-	"flag to determine if ElastoDyn if blades are rigid for aero -- when AeroDisk is used"	-
typedef	^	InitInputType	CHARACTER(1024)	RootName	-	-	-	"RootName for writing output files"
typedef ^   InitInputType   ReKi Gravity	-	-	-	"Gravitational acceleration"	m/s^2
typedef ^   InitInputType   IntKi MHK     -   -   -   "MHK turbine type switch"   -
typedef ^   InitInputType   ReKi WtrDpth -  -   -    "Water depth" m
typedef	^	InitInputType	LOGICAL	CompAeroMaps	-	.FALSE.	-	"flag to determine if ElastoDyn is computing aero maps (true) or running a normal simulation (false)"	-
typedef	^	InitInputType	ReKi	RotSpeed	-	-	-	"Rotor speed used when ElastoDyn is computing aero maps"	"rad/s"

# Define outputs from the initialization routine here:
typedef	^	InitOutputType	CHARACTER(ChanLen)	WriteOutputHdr	{:}	-	-	"Names of the output-to-file channels"	-
typedef	^	InitOutputType	CHARACTER(ChanLen)	WriteOutputUnt	{:}	-	-	"Units of the output-to-file channels"	-
typedef	^	InitOutputType	ProgDesc	Ver	-	-	-	"This module's name, version, and date"	-
typedef	^	InitOutputType	IntKi	NumBl	-	-	-	"Number of blades on the turbine"	-
typedef	^	InitOutputType	ReKi	BlPitch	{:}	-	-	"Initial blade pitch angles"	radians
typedef	^	InitOutputType	ReKi	BladeLength	-	-	-	"Blade length (for AeroDyn)"	meters
typedef	^	InitOutputType	ReKi	TowerFlexL	-	-	-	"Tower Flexible Length"	meters
typedef	^	InitOutputType	ReKi	TowerBaseHeight	-	-	-	"Tower Base Height"	meters
typedef	^	InitOutputType	ReKi	HubHt	-	-	-	"Height of the hub"	meters
typedef	^	InitOutputType	ReKi	BldRNodes	{:}	-	-	"Radius to analysis nodes relative to hub ( 0 < RNodes(:) < BldFlexL )"
typedef	^	InitOutputType	ReKi	TwrHNodes	{:}	-	-	"Location of variable-spaced tower nodes (relative to the tower rigid base height"
typedef	^	InitOutputType	ReKi	PlatformPos	{6}	-	-	"Initial platform position (6 DOFs)"
typedef	^	InitOutputType	ReKi	TwrBaseRefPos	{3}	-	-	"initial position of the tower base (for SrvD)"	m
typedef	^	InitOutputType	R8Ki	TwrBaseTransDisp	{3}	-	-	"initial displacement of the tower base (for SrvD)"	m
typedef	^	InitOutputType	R8Ki	TwrBaseRefOrient	{3}{3}	-	-	"reference orientation of the tower base (for SrvD)"
typedef	^	InitOutputType	R8Ki	TwrBaseOrient	{3}{3}	-	-	"initial orientation of the tower base (for SrvD)"
typedef	^	InitOutputType	ReKi	HubRad	-	-	-	"Preconed hub radius (distance from the rotor apex to the blade root)"	m
typedef	^	InitOutputType	ReKi	RotSpeed	-	-	-	"Initial or fixed rotor speed"	rad/s
typedef	^	InitOutputType	LOGICAL	isFixed_GenDOF	-	-	-	"whether the generator is fixed or free" -
typedef	^	InitOutputType	CHARACTER(LinChanLen)	LinNames_y	{:}	-	-	"Names of the outputs used in linearization"	-
typedef	^	InitOutputType	CHARACTER(LinChanLen)	LinNames_x	{:}	-	-	"Names of the continuous states used in linearization"	-
typedef	^	InitOutputType	CHARACTER(LinChanLen)	LinNames_u	{:}	-	-	"Names of the inputs used in linearization"	-
typedef	^	InitOutputType	LOGICAL	RotFrame_y	{:}	-	-	"Flag that tells FAST/MBC3 if the outputs used in linearization are in the rotating frame"	-
typedef	^	InitOutputType	LOGICAL	RotFrame_x	{:}	-	-	"Flag that tells FAST/MBC3 if the continuous states used in linearization are in the rotating frame"	-
typedef	^	InitOutputType	IntKi	DerivOrder_x {:}	-	-	"Integer that tells FAST/MBC3 the maximum derivative order of continuous states used in linearization"	-
typedef	^	InitOutputType	LOGICAL	RotFrame_u	{:}	-	-	"Flag that tells FAST/MBC3 if the inputs used in linearization are in the rotating frame"	-
typedef	^	InitOutputType	LOGICAL	IsLoad_u	{:}	-	-	"Flag that tells FAST if the inputs used in linearization are loads (for preconditioning matrix)" -
typedef	^	InitOutputType	IntKi	GearBox_index	-	-	-	"Index to gearbox rotation in state array (for steady-state calculations)"   -
typedef	^	InitOutputType	ModVarsType	Vars	-	-	-	"Module Variables"

# ..... Blade Input file data ...........................................................................................................
typedef	ElastoDyn/ED	BladeInputData	IntKi	NBlInpSt	-	-	-	"Number of blade input stations"	-
typedef	^	BladeInputData	ReKi	BlFract	{:}	-	-	"Blade fractional radius for distributed input data"	-
typedef	^	BladeInputData	ReKi	PitchAx	{:}	-	-	"Pitch axis for distributed input data"	-
typedef	^	BladeInputData	ReKi	StrcTwst	{:}	-	-	"Structural twist for distributed input data"	radians
typedef	^	BladeInputData	ReKi	BMassDen	{:}	-	-	"Blade mass density for distributed input data"
typedef	^	BladeInputData	ReKi	FlpStff	{:}	-	-	"Blade flap stiffness for distributed input data"
typedef	^	BladeInputData	ReKi	EdgStff	{:}	-	-	"Blade edge stiffness for distributed input data"
typedef	^	BladeInputData	ReKi	BldFlDmp	2	-	-	"Blade structural damping ratios in flapwise direction"
typedef	^	BladeInputData	ReKi	BldEdDmp	1	-	-	"Blade structural damping ratios in edgewise direction"
typedef	^	BladeInputData	ReKi	FlStTunr	2	-	-	"Blade flapwise modal stiffness tuners (input)"
typedef	^	BladeInputData	ReKi	BldFl1Sh	{:}	-	-	"Blade-flap-mode-1 shape coefficients"
typedef	^	BladeInputData	ReKi	BldFl2Sh	{:}	-	-	"Blade-flap-mode-2 shape coefficients"
typedef	^	BladeInputData	ReKi	BldEdgSh	{:}	-	-	"Blade-edge-mode shape coefficients"


# ..... Blade Mesh Input file data ...........................................................................................................
typedef	ElastoDyn/ED	ED_BladeMeshInputData	IntKi	BldNodes	-	-	-	"Number of blade nodes used for analysis"	-
typedef	^	ED_BladeMeshInputData	ReKi	RNodes	{:}	-	-	"Radius to analysis nodes relative to hub ( 0 < RNodes(:) < BldFlexL )"
typedef	^	ED_BladeMeshInputData	ReKi	AeroTwst	{:}	-	-	"Aerodynamic twist of the blade at the analysis nodes"	radians
typedef	^	ED_BladeMeshInputData	ReKi	Chord	{:}	-	-	"Chord of the blade at the analysis nodes"


# ..... Input file data ...........................................................................................................
# This is data defined in the Input File for this module (or could otherwise be passed in)
# ..... Primary Input file data ...........................................................................................................
typedef	ElastoDyn/ED	ED_InputFile	DbKi	DT	-	-	-	"Requested integration time for ElastoDyn"	seconds
typedef	^	ED_InputFile	LOGICAL	FlapDOF1	-	-	-	"First flapwise blade mode DOF"	-
typedef	^	ED_InputFile	LOGICAL	FlapDOF2	-	-	-	"Second flapwise blade mode DOF"	-
typedef	^	ED_InputFile	LOGICAL	EdgeDOF	-	-	-	"Edgewise blade mode DOF"	-
typedef	^	ED_InputFile	LOGICAL	TeetDOF	-	-	-	"Rotor-teeter DOF"	-
typedef	^	ED_InputFile	LOGICAL	DrTrDOF	-	-	-	"Drivetrain rotational-flexibility DOF"	-
typedef	^	ED_InputFile	LOGICAL	GenDOF	-	-	-	"Generator DOF"	-
typedef	^	ED_InputFile	LOGICAL	YawDOF	-	-	-	"Nacelle-yaw DOF"	-
typedef	^	ED_InputFile	LOGICAL	TwFADOF1	-	-	-	"First tower fore-aft bending-mode DOF"	-
typedef	^	ED_InputFile	LOGICAL	TwFADOF2	-	-	-	"Second tower fore-aft bending-mode DOF"	-
typedef	^	ED_InputFile	LOGICAL	TwSSDOF1	-	-	-	"First tower side-to-side bending-mode DOF"	-
typedef	^	ED_InputFile	LOGICAL	TwSSDOF2	-	-	-	"Second tower side-to-side bending-mode DOF"	-
typedef	^	ED_InputFile	LOGICAL	PtfmSgDOF	-	-	-	"Platform horizontal surge translation DOF"	-
typedef	^	ED_InputFile	LOGICAL	PtfmSwDOF	-	-	-	"Platform horizontal sway translation DOF"	-
typedef	^	ED_InputFile	LOGICAL	PtfmHvDOF	-	-	-	"Platform vertical heave translation DOF"	-
typedef	^	ED_InputFile	LOGICAL	PtfmRDOF	-	-	-	"Platform roll tilt rotation DOF"	-
typedef	^	ED_InputFile	LOGICAL	PtfmPDOF	-	-	-	"Platform pitch tilt rotation DOF"	-
typedef	^	ED_InputFile	LOGICAL	PtfmYDOF	-	-	-	"Platform yaw rotation DOF"	-
typedef	^	ED_InputFile	ReKi	OoPDefl	-	-	-	"Initial out-of-plane blade-tip displacement"	meters
typedef	^	ED_InputFile	ReKi	IPDefl	-	-	-	"Initial in-plane blade-tip deflection"	meters
typedef	^	ED_InputFile	ReKi	BlPitch	{:}	-	-	"Initial blade pitch angles"	radians
typedef	^	ED_InputFile	ReKi	TeetDefl	-	-	-	"Initial teeter angle"	radians
typedef	^	ED_InputFile	R8Ki	Azimuth	-	-	-	"Initial azimuth angle for blade 1"	radians
typedef	^	ED_InputFile	ReKi	RotSpeed	-	-	-	"Initial rotor speed"	rad/s
typedef	^	ED_InputFile	ReKi	NacYaw	-	-	-	"Initial nacelle-yaw angle"	radians
typedef	^	ED_InputFile	ReKi	TTDspFA	-	-	-	"Initial fore-aft tower-top displacement"	meters
typedef	^	ED_InputFile	ReKi	TTDspSS	-	-	-	"Initial side-to-side tower-top displacement"	meters
typedef	^	ED_InputFile	ReKi	PtfmSurge	-	-	-	"Initial horizontal surge translational displacement of platform"	meters
typedef	^	ED_InputFile	ReKi	PtfmSway	-	-	-	"Initial horizontal sway translational displacement of platform"	meters
typedef	^	ED_InputFile	ReKi	PtfmHeave	-	-	-	"Initial vertical heave translational displacement of platform"	meters
typedef	^	ED_InputFile	ReKi	PtfmRoll	-	-	-	"Initial roll tilt rotational displacement of platform"	radians
typedef	^	ED_InputFile	ReKi	PtfmPitch	-	-	-	"Initial pitch tilt rotational displacement of platform"	radians
typedef	^	ED_InputFile	ReKi	PtfmYaw	-	-	-	"Initial yaw rotational displacement of platform"	radians
typedef	^	ED_InputFile	IntKi	NumBl	-	-	-	"Number of blades"	-
typedef	^	ED_InputFile	ReKi	TipRad	-	-	-	"Preconed blade-tip radius (distance from the rotor apex to the blade tip)"	meters
typedef	^	ED_InputFile	ReKi	HubRad	-	-	-	"Preconed hub radius (distance from the rotor apex to the blade root)"	meters
typedef	^	ED_InputFile	ReKi	PreCone	{:}	-	-	"Rotor precone angles"	radians
typedef	^	ED_InputFile	ReKi	HubCM	-	-	-	"Distance from rotor apex to hub mass"	meters
typedef	^	ED_InputFile	ReKi	UndSling	-	-	-	"Undersling length"	meters
typedef	^	ED_InputFile	ReKi	Delta3	-	-	-	"Delta-3 angle for teetering rotors"	radians
typedef	^	ED_InputFile	R8Ki	AzimB1Up	-	-	-	"Azimuth value to use for I/O when blade 1 points up"	radians
typedef	^	ED_InputFile	ReKi	OverHang	-	-	-	"Distance from yaw axis to rotor apex or teeter pin"	meters
typedef	^	ED_InputFile	ReKi	ShftGagL	-	-	-	"Distance from hub or teeter pin to shaft strain gages"	meters
typedef	^	ED_InputFile	ReKi	ShftTilt	-	-	-	"Rotor shaft tilt angle"	radians
typedef	^	ED_InputFile	ReKi	NacCMxn	-	-	-	"Downwind distance from tower-top to nacelle CM"	meters
typedef	^	ED_InputFile	ReKi	NacCMyn	-	-	-	"Lateral distance from tower-top to nacelle CM"	meters
typedef	^	ED_InputFile	ReKi	NacCMzn	-	-	-	"Vertical distance from tower-top to nacelle CM"	meters
typedef	^	ED_InputFile	ReKi	NcIMUxn	-	-	-	"Downwind distance from the tower-top to the nacelle IMU"	meters
typedef	^	ED_InputFile	ReKi	NcIMUyn	-	-	-	"Lateral distance from the tower-top to the nacelle IMU"	meters
typedef	^	ED_InputFile	ReKi	NcIMUzn	-	-	-	"Vertical distance from the tower-top to the nacelle IMU"	meters
typedef	^	ED_InputFile	ReKi	Twr2Shft	-	-	-	"Vertical distance from the tower-top to the rotor shaft"	meters
typedef	^	ED_InputFile	ReKi	TowerHt	    -	-	-	"Height of tower relative to ground level [onshore], MSL [offshore wind or floating MHK], or seabed [fixed MHK]"	meters
typedef	^	ED_InputFile	ReKi	TowerBsHt	-	-	-	"Height of tower base relative to ground level [onshore], MSL [offshore wind or floating MHK], or seabed [fixed MHK]"	meters
typedef	^	ED_InputFile	ReKi	PtfmCMxt	-	-	-	"Downwind distance from the ground level [onshore], MSL [offshore wind or floating MHK], or seabed [fixed MHK] to the platform CM"	meters
typedef	^	ED_InputFile	ReKi	PtfmCMyt	-	-	-	"Lateral distance from the ground level [onshore], MSL [offshore wind or floating MHK], or seabed [fixed MHK] to the platform CM"	meters
typedef	^	ED_InputFile	ReKi	PtfmCMzt	-	-	-	"Vertical distance from the ground level [onshore], MSL [offshore wind or floating MHK], or seabed [fixed MHK] to the platform CM"	meters
typedef	^	ED_InputFile	ReKi	PtfmRefzt	-	-	-	"Vertical distance from the ground level [onshore], MSL [offshore wind or floating MHK], or seabed [fixed MHK] to the platform reference point"	meters
typedef	^	ED_InputFile	ReKi	TipMass	{:}	-	-	"Tip-brake masses"	kg
typedef	^	ED_InputFile	ReKi	HubMass	-	-	-	"Hub mass"	kg
typedef	^	ED_InputFile	ReKi	HubIner	-	-	-	"Hub inertia about teeter axis (2-blader) or rotor axis (3-blader)"	"kg m^2"
typedef	^	ED_InputFile	ReKi	GenIner	-	-	-	"Generator inertia about HSS"	"kg m^2"
typedef	^	ED_InputFile	ReKi	NacMass	-	-	-	"Nacelle mass"	kg
typedef	^	ED_InputFile	ReKi	NacYIner	-	-	-	"Nacelle yaw inertia"	"kg m^2"
typedef	^	ED_InputFile	ReKi	YawBrMass	-	-	-	"Yaw bearing mass"	kg
typedef	^	ED_InputFile	ReKi	PtfmMass	-	-	-	"Platform mass"	kg
typedef	^	ED_InputFile	ReKi	PtfmRIner	-	-	-	"Platform inertia for roll tilt rotation about the platform CM"	"kg m^2"
typedef	^	ED_InputFile	ReKi	PtfmPIner	-	-	-	"Platform inertia for pitch tilt rotation about the platform CM"	"kg m^2"
typedef	^	ED_InputFile	ReKi	PtfmYIner	-	-	-	"Platform inertia for yaw rotation about the platform CM"	"kg m^2"
typedef	^	ED_InputFile	ReKi	PtfmXYIner	-	-	-	"Platform xy inertia about the platform CM"	"kg m^2"
typedef	^	ED_InputFile	ReKi	PtfmYZIner	-	-	-	"Platform yz inertia about the platform CM"	"kg m^2"
typedef	^	ED_InputFile	ReKi	PtfmXZIner	-	-	-	"Platform xz inertia about the platform CM"	"kg m^2"
typedef	^	ED_InputFile	ReKi	BldNodes	-	-	-	"Number of blade nodes (per blade) used for analysis"	-
typedef	^	ED_InputFile	ED_BladeMeshInputData	InpBlMesh	{:}	-	-	"Input data for blade discretizations (could be on each blade)"	"see BladeMeshInputData"
typedef	^	ED_InputFile	BladeInputData	InpBl	{:}	-	-	"Input data for individual blades"	"see BladeInputData type"
typedef	^	ED_InputFile	IntKi	TeetMod	-	-	-	"Rotor-teeter spring/damper model switch"	-
typedef	^	ED_InputFile	ReKi	TeetDmpP	-	-	-	"Rotor-teeter damper position"	radians
typedef	^	ED_InputFile	ReKi	TeetDmp	-	-	-	"Rotor-teeter damping constant"	N-m/(rad/s)
typedef	^	ED_InputFile	ReKi	TeetCDmp	-	-	-	"Rotor-teeter rate-independent Coulomb-damping"	N-m
typedef	^	ED_InputFile	ReKi	TeetSStP	-	-	-	"Rotor-teeter soft-stop position"	radians
typedef	^	ED_InputFile	ReKi	TeetHStP	-	-	-	"Rotor-teeter hard-stop position"	radians
typedef	^	ED_InputFile	ReKi	TeetSSSp	-	-	-	"Rotor-teeter soft-stop linear-spring constant"	N-m/rad
typedef	^	ED_InputFile	ReKi	TeetHSSp	-	-	-	"Rotor-teeter hard-stop linear-spring constant"	N-m/rad
typedef ^       ED_InputFile    IntKi   YawFrctMod      -       -       -       "Identifier for YawFrctMod (0 [no friction], 1 [does not use Fz at bearing], 2 [does use Fz at bearing], or 3 [user defined model]"     -
typedef ^       ED_InputFile    R8Ki    M_CD    -       -       -       "Dynamic friction moment at null yaw rate"      N-m
typedef ^       ED_InputFile    R8Ki    M_FCD   -       -       -       "Dynamic friction moment at null yaw rate proportional to yaw bearing shear force"      N-m
typedef ^       ED_InputFile    R8Ki    M_MCD   -       -       -       "Dynamic friction moment at null yaw rate proportional to yaw bearing bending moment"   N-m
typedef ^       ED_InputFile    R8Ki    M_CSMAX -       -       -       "Maximum Coulomb friction torque" N-m
typedef ^       ED_InputFile    R8Ki    M_FCSMAX -      -       -       "Maximum Coulomb friction torque proportional to yaw bearing shear force"    N-m
typedef ^       ED_InputFile    R8Ki    M_MCSMAX -      -       -       "Maximum Coulomb friction torque proportional to yaw bearing bending moment" N-m
typedef ^       ED_InputFile    R8Ki    sig_v   -       -       -       "Linear viscous friction coefficient"     N-m/(rad/s)
typedef ^       ED_InputFile    R8Ki    sig_v2  -       -       -       "Quadratic viscous friction coefficient"  N-m/(rad/s)^2
typedef ^       ED_InputFile    R8Ki    OmgCut  -       -       -       "Nacelle yaw angular velocity cutoff below which viscous friction is to be linearized"  rad/s
typedef	^	ED_InputFile	ReKi	GBoxEff	-	-	-	"Gearbox efficiency"	%
typedef	^	ED_InputFile	ReKi	GBRatio	-	-	-	"Gearbox ratio"	-
typedef	^	ED_InputFile	ReKi	DTTorSpr	-	-	-	"Drivetrain torsional spring"	N-m/rad
typedef	^	ED_InputFile	ReKi	DTTorDmp	-	-	-	"Drivetrain torsional damper"	N-m/(rad/s)
typedef	^	ED_InputFile	LOGICAL	Furling	-	-	-	"Use Additional Furling parameters?"	-
typedef	^	ED_InputFile	IntKi	TwrNodes	-	-	-	"Number of tower nodes used in the analysis"	-
typedef	^	ED_InputFile	LOGICAL	SumPrint	-	-	-	"Print summary data to <RootName>.sum"	-
typedef	^	ED_InputFile	IntKi	OutFile	-	-	-	"Switch to determine where output will be placed: (1: in module output file only; 2: in glue code output file only; 3: both)"	-
#typedef	^	ED_InputFile	IntKi	OutFileFmt	-	-	-	"Format for module tabular (time-marching) output: {1: text file [<RootName>.out], 2: binary file [<RootName>.outb], 3: both}"	-
typedef	^	ED_InputFile	LOGICAL	TabDelim	-	-	-	"Flag to cause tab-delimited text output (delimited by space otherwise)"	-
typedef	^	ED_InputFile	CHARACTER(20)	OutFmt	-	-	-	"Format used for module's text tabular output (except time); resulting field should be 10 characters"	-
typedef	^	ED_InputFile	DbKi	Tstart	-	-	-	"Time to start module's tabular output"	seconds
typedef	^	ED_InputFile	IntKi	DecFact	-	-	-	"Decimation factor for module's tabular output (1=output every step)"	-
typedef	^	ED_InputFile	IntKi	NTwGages	-	-	-	"Number of tower strain gages"	-
typedef	^	ED_InputFile	IntKi	TwrGagNd	9	-	-	"Nodes closest to the tower strain gages"	-
typedef	^	ED_InputFile	IntKi	NBlGages	-	-	-	"Number of blade strain gages"	-
typedef	^	ED_InputFile	IntKi	BldGagNd	9	-	-	"Nodes closest to the blade strain gages"	-
typedef	^	ED_InputFile	IntKi	NumOuts	-	-	-	"Number of parameters in the output list (number of outputs requested)"	-
typedef	^	ED_InputFile	CHARACTER(ChanLen)	OutList	{:}	-	-	"List of user-requested output channels"	-

# ..... Tower Input file data ...........................................................................................................
typedef	^	ED_InputFile	IntKi	NTwInpSt	-	-	-	"Number of tower input stations"	-
typedef	^	ED_InputFile	ReKi	TwrFADmp	2	-	-	"Tower fore-aft structural damping ratios"	%
typedef	^	ED_InputFile	ReKi	TwrSSDmp	2	-	-	"Tower side-to-side structural damping ratios"	%
typedef	^	ED_InputFile	ReKi	FAStTunr	2	-	-	"Tower fore-aft modal stiffness tuners"	-
typedef	^	ED_InputFile	ReKi	SSStTunr	2	-	-	"Tower side-to-side modal stiffness tuners"	-
typedef	^	ED_InputFile	ReKi	HtFract	{:}	-	-	"Fractional height of the flexible portion of tower for a given input station"	-
typedef	^	ED_InputFile	ReKi	TMassDen	{:}	-	-	"Tower mass density for a given input station"	kg/m
typedef	^	ED_InputFile	ReKi	TwFAStif	{:}	-	-	"Tower fore-aft stiffness for a given input station"	Nm^2
typedef	^	ED_InputFile	ReKi	TwSSStif	{:}	-	-	"Tower side-to-side stiffness for a given input station"	Nm^2
typedef	^	ED_InputFile	ReKi	TwFAM1Sh	{:}	-	-	"Tower fore-aft mode-1 shape coefficients"	-
typedef	^	ED_InputFile	ReKi	TwFAM2Sh	{:}	-	-	"Tower fore-aft mode-2 shape coefficients"	-
typedef	^	ED_InputFile	ReKi	TwSSM1Sh	{:}	-	-	"Tower side-to-side mode-1 shape coefficients"	-
typedef	^	ED_InputFile	ReKi	TwSSM2Sh	{:}	-	-	"Tower side-to-side mode-2 shape coefficients"	-
# ..... Furling Input file data ...........................................................................................................
typedef	^	ED_InputFile	LOGICAL	RFrlDOF	-	-	-	"Rotor-furl DOF"	-
typedef	^	ED_InputFile	LOGICAL	TFrlDOF	-	-	-	"Tail-furl DOF"	-
typedef	^	ED_InputFile	ReKi	RotFurl	-	-	-	"Initial or fixed rotor-furl angle"	radians
typedef	^	ED_InputFile	ReKi	TailFurl	-	-	-	"Initial or fixed tail-furl angle"	radians
typedef	^	ED_InputFile	ReKi	Yaw2Shft	-	-	-	"Lateral distance from the yaw axis to the rotor shaft"	meters
typedef	^	ED_InputFile	ReKi	ShftSkew	-	-	-	"Rotor shaft skew angle"	radians
typedef	^	ED_InputFile	ReKi	RFrlCM_n	3	-	-	"Vector from tower-top to rotor-furl CM"	meters
typedef	^	ED_InputFile	ReKi	BoomCM_n	3	-	-	"Vector from tower-top to tail boom CM"	meters
typedef	^	ED_InputFile	ReKi	TFinCM_n	3	-	-	"Vector from tower-top to tail fin CM"	meters
typedef	^	ED_InputFile	ReKi	RFrlPnt_n	3	-	-	"Vector from tower-top to arbitrary point on rotor-furl axis"	meters
typedef	^	ED_InputFile	ReKi	RFrlSkew	-	-	-	"Rotor-furl axis skew angle"	radians
typedef	^	ED_InputFile	ReKi	RFrlTilt	-	-	-	"Rotor-furl axis tilt angle"	radians
typedef	^	ED_InputFile	ReKi	TFrlPnt_n	3	-	-	"Vector from tower-top to arbitrary point on tail-furl axis"	meters
typedef	^	ED_InputFile	ReKi	TFrlSkew	-	-	-	"Rotor-furl axis skew angle"	radians
typedef	^	ED_InputFile	ReKi	TFrlTilt	-	-	-	"Rotor-furl axis tilt angle"	radians
typedef	^	ED_InputFile	ReKi	RFrlMass	-	-	-	"Rotor-furl mass"	kg
typedef	^	ED_InputFile	ReKi	BoomMass	-	-	-	"Tail boom mass"	kg
typedef	^	ED_InputFile	ReKi	TFinMass	-	-	-	"Tail fin mass"	kg
typedef	^	ED_InputFile	ReKi	RFrlIner	-	-	-	"Rotor-furl inertia about rotor-furl axis"	"kg m^2"
typedef	^	ED_InputFile	ReKi	TFrlIner	-	-	-	"Tail boom inertia about tail-furl axis"	"kg m^2"
typedef	^	ED_InputFile	IntKi	RFrlMod	-	-	-	"Rotor-furl spring/damper model switch"	-
typedef	^	ED_InputFile	ReKi	RFrlSpr	-	-	-	"Rotor-furl spring constant"	N-m/rad
typedef	^	ED_InputFile	ReKi	RFrlDmp	-	-	-	"Rotor-furl damping constant"	N-m/(rad/s)
typedef	^	ED_InputFile	ReKi	RFrlUSSP	-	-	-	"Rotor-furl up-stop spring position"	radians
typedef	^	ED_InputFile	ReKi	RFrlDSSP	-	-	-	"Rotor-furl down-stop spring position"	radians
typedef	^	ED_InputFile	ReKi	RFrlUSSpr	-	-	-	"Rotor-furl up-stop spring constant"	N-m/rad
typedef	^	ED_InputFile	ReKi	RFrlDSSpr	-	-	-	"Rotor-furl down-stop spring constant"	N-m/rad
typedef	^	ED_InputFile	ReKi	RFrlUSDP	-	-	-	"Rotor-furl up-stop damper position"	radians
typedef	^	ED_InputFile	ReKi	RFrlDSDP	-	-	-	"Rotor-furl down-stop damper position"	radians
typedef	^	ED_InputFile	ReKi	RFrlUSDmp	-	-	-	"Rotor-furl up-stop damping constant"	N-m/(rad/s)
typedef	^	ED_InputFile	ReKi	RFrlDSDmp	-	-	-	"Rotor-furl down-stop damping constant"	N-m/(rad/s)
typedef	^	ED_InputFile	IntKi	TFrlMod	-	-	-	"Tail-furl spring/damper model switch"	-
typedef	^	ED_InputFile	ReKi	TFrlSpr	-	-	-	"Tail-furl spring constant"	N-m/rad
typedef	^	ED_InputFile	ReKi	TFrlDmp	-	-	-	"Tail-furl damping constant"	N-m/(rad/s)
typedef	^	ED_InputFile	ReKi	TFrlUSSP	-	-	-	"Tail-furl up-stop spring position"	radians
typedef	^	ED_InputFile	ReKi	TFrlDSSP	-	-	-	"Tail-furl down-stop spring position"	radians
typedef	^	ED_InputFile	ReKi	TFrlUSSpr	-	-	-	"Tail-furl up-stop spring constant"	N-m/rad
typedef	^	ED_InputFile	ReKi	TFrlDSSpr	-	-	-	"Tail-furl down-stop spring constant"	N-m/rad
typedef	^	ED_InputFile	ReKi	TFrlUSDP	-	-	-	"Tail-furl up-stop damper position"	radians
typedef	^	ED_InputFile	ReKi	TFrlDSDP	-	-	-	"Tail-furl down-stop damper position"	radians
typedef	^	ED_InputFile	ReKi	TFrlUSDmp	-	-	-	"Tail-furl up-stop damping constant"	N-m/(rad/s)
typedef	^	ED_InputFile	ReKi	TFrlDSDmp	-	-	-	"Tail-furl down-stop damping constant"	N-m/(rad/s)
typedef	^	ED_InputFile	IntKi	method	-	-	-	"Identifier for integration method (1 [RK4], 2 [AB4], or 3 [ABM4])"	-

# ..... ED_AllBldNdOuts compile option ............................................................................................
typedef  ^  ED_InputFile   IntKi BldNd_NumOuts   -       -       -       "Number of requested output channels per blade node (ED_AllBldNdOuts)"  -
typedef  ^  ED_InputFile   CHARACTER(ChanLen)      BldNd_OutList   {:}     -       -       "List of user-requested output channels (ED_AllBldNdOuts)"      -
#typedef  ^  ED_InputFile   IntKi BldNd_BlOutNd {:} - - "The blade nodes to actually output (ED_AllBldNdOuts)" -
typedef  ^  ED_InputFile   CHARACTER(1024) BldNd_BlOutNd_Str - - - "String to parse for the blade nodes to actually output (ED_AllBldNdOuts)" -
typedef  ^  ED_InputFile   IntKi BldNd_BladesOut - - - "The blades to output (ED_AllBldNdOuts)" -

# ..... Internal data types .......................................................................................................

# ..... Internal data types: Coordinate Systems ...................................................................................
#  This type defines coordinate sytems used internally by FAST.  The 3 components of each vector correspond to the z1, z2, and z3 components of the individual vectors.
#  NOTE: the orientations of most of these coordinate systems will change every time step.
typedef ^       ED_CoordSys     R8Ki    alpha1  3       -       -       "Vector / direction alpha1 after ptfm yaw rotation"	-
typedef ^       ED_CoordSys     R8Ki    alpha2  3       -       -       "Vector / direction alpha2 after ptfm yaw rotation"	-
typedef ^       ED_CoordSys     R8Ki    alpha3  3       -       -       "Vector / direction alpha3 after ptfm yaw rotation"	-
typedef ^       ED_CoordSys     R8Ki    beta1   3       -       -       "Vector / direction beta1 after ptfm yaw and pitch rotation"	-
typedef ^       ED_CoordSys     R8Ki    beta2   3       -       -       "Vector / direction beta2 after ptfm yaw and pitch rotation"	-
typedef ^       ED_CoordSys     R8Ki    beta3   3       -       -       "Vector / direction beta3 after ptfm yaw and pitch rotation"	-
typedef	^	ED_CoordSys	R8Ki	a1	3	-	-	"Vector / direction a1 (=  xt from the IEC coord. system)"	-
typedef	^	ED_CoordSys	R8Ki	a2	3	-	-	"Vector / direction a2 (=  zt from the IEC coord. system)"	-
typedef	^	ED_CoordSys	R8Ki	a3	3	-	-	"Vector / direction a3 (= -yt from the IEC coord. system)"	-
typedef	^	ED_CoordSys	R8Ki	b1	3	-	-	"Vector / direction b1 (=  xp from the IEC coord. system)"	-
typedef	^	ED_CoordSys	R8Ki	b2	3	-	-	"Vector / direction b2 (=  zp from the IEC coord. system)"	-
typedef	^	ED_CoordSys	R8Ki	b3	3	-	-	"Vector / direction b3 (= -yp from the IEC coord. system)"	-
typedef	^	ED_CoordSys	R8Ki	c1	3	-	-	"Vector / direction c1 (=  xs from the IEC coord. system)"	-
typedef	^	ED_CoordSys	R8Ki	c2	3	-	-	"Vector / direction c2 (=  zs from the IEC coord. system)"	-
typedef	^	ED_CoordSys	R8Ki	c3	3	-	-	"Vector / direction c3 (= -ys from the IEC coord. system)"	-
typedef	^	ED_CoordSys	R8Ki	d1	3	-	-	"Vector / direction d1 (=  xn from the IEC coord. system)"	-
typedef	^	ED_CoordSys	R8Ki	d2	3	-	-	"Vector / direction d2 (=  zn from the IEC coord. system)"	-
typedef	^	ED_CoordSys	R8Ki	d3	3	-	-	"Vector / direction d3 (= -yn from the IEC coord. system)"	-
typedef	^	ED_CoordSys	R8Ki	e1	3	-	-	"Vector / direction e1 (=  xa from the IEC coord. system)"	-
typedef	^	ED_CoordSys	R8Ki	e2	3	-	-	"Vector / direction e2 (=  ya from the IEC coord. system)"	-
typedef	^	ED_CoordSys	R8Ki	e3	3	-	-	"Vector / direction e3 (=  za from the IEC coord. system)"	-
typedef	^	ED_CoordSys	R8Ki	f1	3	-	-	"Vector / direction f1"	-
typedef	^	ED_CoordSys	R8Ki	f2	3	-	-	"Vector / direction f2"	-
typedef	^	ED_CoordSys	R8Ki	f3	3	-	-	"Vector / direction f3"	-
typedef	^	ED_CoordSys	R8Ki	g1	3	-	-	"Vector / direction g1 (=  xh from the IEC coord. system)"	-
typedef	^	ED_CoordSys	R8Ki	g2	3	-	-	"Vector / direction g2 (=  yh from the IEC coord. system)"	-
typedef	^	ED_CoordSys	R8Ki	g3	3	-	-	"Vector / direction g3 (=  zh from the IEC coord. system)"	-
typedef	^	ED_CoordSys	R8Ki	i1	{:}{:}	-	-	"i1(K,:) = vector / direction i1 for blade K (=  xcK from the IEC coord. system)"	-
typedef	^	ED_CoordSys	R8Ki	i2	{:}{:}	-	-	"i2(K,:) = vector / direction i2 for blade K (=  ycK from the IEC coord. system)"	-
typedef	^	ED_CoordSys	R8Ki	i3	{:}{:}	-	-	"i3(K,:) = vector / direction i3 for blade K (=  zcK from the IEC coord. system)"	-
typedef	^	ED_CoordSys	R8Ki	j1	{:}{:}	-	-	"j1(K,:) = vector / direction j1 for blade K (=  xbK from the IEC coord. system)"	-
typedef	^	ED_CoordSys	R8Ki	j2	{:}{:}	-	-	"j2(K,:) = vector / direction j2 for blade K (=  ybK from the IEC coord. system)"	-
typedef	^	ED_CoordSys	R8Ki	j3	{:}{:}	-	-	"j3(K,:) = vector / direction j3 for blade K (=  zbK from the IEC coord. system)"	-
typedef	^	ED_CoordSys	R8Ki	m1	{:}{:}{:}	-	-	"m1(K,J,:) = vector / direction m1 for node J of blade K (used to calc. and return aerodynamic loads from AeroDyn)"	-
typedef	^	ED_CoordSys	R8Ki	m2	{:}{:}{:}	-	-	"m2(K,J,:) = vector / direction m2 for node J of blade K (used to calc. and return aerodynamic loads from AeroDyn)"	-
typedef	^	ED_CoordSys	R8Ki	m3	{:}{:}{:}	-	-	"m3(K,J,:) = vector / direction m3 for node J of blade K (used to calc. and return aerodynamic loads from AeroDyn)"	-
typedef	^	ED_CoordSys	R8Ki	n1	{:}{:}{:}	-	-	"n1(K,J,:) = vector / direction n1 for node J of blade K (= LxbK from the IEC coord. system)"	-
typedef	^	ED_CoordSys	R8Ki	n2	{:}{:}{:}	-	-	"n2(K,J,:) = vector / direction n2 for node J of blade K (= LybK from the IEC coord. system)"	-
typedef	^	ED_CoordSys	R8Ki	n3	{:}{:}{:}	-	-	"n3(K,J,:) = vector / direction n3 for node J of blade K (= LzbK from the IEC coord. system)"	-
typedef	^	ED_CoordSys	R8Ki	rf1	3	-	-	"Vector / direction rf1 (rotor-furl coordinate system = d1 when rotor-furl angle = 0)"	-
typedef	^	ED_CoordSys	R8Ki	rf2	3	-	-	"Vector / direction rf2 (rotor-furl coordinate system = d2 when rotor-furl angle = 0)"	-
typedef	^	ED_CoordSys	R8Ki	rf3	3	-	-	"Vector / direction rf3 (rotor-furl coordinate system = d3 when rotor-furl angle = 0)"	-
typedef	^	ED_CoordSys	R8Ki	rfa	3	-	-	"Vector / direction of the rotor-furl axis"	-
typedef	^	ED_CoordSys	R8Ki	t1	{:}{:}	-	-	"Vector / direction t1 for tower node J (=  Lxt from the IEC coord. system)"	-
typedef	^	ED_CoordSys	R8Ki	t2	{:}{:}	-	-	"Vector / direction t2 for tower node J (=  Lzt from the IEC coord. system)"	-
typedef	^	ED_CoordSys	R8Ki	t3	{:}{:}	-	-	"Vector / direction t3 for tower node J (= -Lyt from the IEC coord. system)"	-
typedef	^	ED_CoordSys	R8Ki	te1	{:}{:}{:}	-	-	"te1(K,J,:) = vector / direction te1 for node J of blade K (used to calc. noise)"	-
typedef	^	ED_CoordSys	R8Ki	te2	{:}{:}{:}	-	-	"te2(K,J,:) = vector / direction te2 for node J of blade K (used to calc. noise)"	-
typedef	^	ED_CoordSys	R8Ki	te3	{:}{:}{:}	-	-	"te3(K,J,:) = vector / direction te3 for node J of blade K (used to calc. noise)"	-
typedef	^	ED_CoordSys	R8Ki	tf1	3	-	-	"Vector / direction tf1 (tail-furl coordinate system = d1 when rotor-furl angle = 0)"	-
typedef	^	ED_CoordSys	R8Ki	tf2	3	-	-	"Vector / direction tf2 (tail-furl coordinate system = d2 when rotor-furl angle = 0)"	-
typedef	^	ED_CoordSys	R8Ki	tf3	3	-	-	"Vector / direction tf3 (tail-furl coordinate system = d3 when rotor-furl angle = 0)"	-
typedef	^	ED_CoordSys	R8Ki	tfa	3	-	-	"Vector / direction of the tail-furl axis"	-
typedef	^	ED_CoordSys	R8Ki	z1	3	-	-	"Vector / direction z1 (=  xi from the IEC coord. system)"	-
typedef	^	ED_CoordSys	R8Ki	z2	3	-	-	"Vector / direction z2 (=  zi from the IEC coord. system)"	-
typedef	^	ED_CoordSys	R8Ki	z3	3	-	-	"Vector / direction z3 (= -yi from the IEC coord. system)"	-

# ..... Internal data types: Enabled DOFs ........................................................................................
#  This type defines variables associated with the module's degrees of freedom (DOFs)
#  NOTE: The number of active DOFs may change with time.
typedef	^	ED_ActiveDOFs	IntKi	NActvDOF	-	-	-	"The number of active (enabled) DOFs in the model"	-
typedef	^	ED_ActiveDOFs	IntKi	NPCE	-	-	-	"Number of DOFs that contribute to the QD2T-related linear accelerations of the hub center of mass (point C) in the inertia frame, based on which DOFs are presently enabled"
typedef	^	ED_ActiveDOFs	IntKi	NPDE	-	-	-	"Number of DOFs that contribute to the QD2T-related linear accelerations of the center of mass of the structure that furls with the rotor (not including rotor) (point D) in the inertia frame, based on which DOFs are presently enabled"
typedef	^	ED_ActiveDOFs	IntKi	NPIE	-	-	-	"Number of DOFs that contribute to the QD2T-related linear accelerations of the tail boom center of mass (point I) in the inertia frame, based on which DOFs are presently enabled"
typedef	^	ED_ActiveDOFs	IntKi	NPTE	-	-	-	"Number of DOFs that contribute to the QD2T-related linear accelerations of the tower nodes (point T) in the inertia frame, based on which DOFs are presently enabled"
typedef	^	ED_ActiveDOFs	IntKi	NPTTE	-	-	-	"Number of tower DOFs that contribute to the QD2T-related linear accelerations of the tower nodes (point T) in the inertia frame, based on which DOFs are presently enabled"
typedef	^	ED_ActiveDOFs	IntKi	NPSBE	{:}	-	-	"Number of blade DOFs that contribute to the QD2T-related linear accelerations of the blade nodes (point S) in the inertia frame, based on which DOFs are presently enabled"
typedef	^	ED_ActiveDOFs	IntKi	NPSE	{:}	-	-	"Number of DOFs that contribute to the QD2T-related linear accelerations of the blade nodes (point S) in the inertia frame, based on which DOFs are presently enabled"
typedef	^	ED_ActiveDOFs	IntKi	NPUE	-	-	-	"Number of DOFs that contribute to the QD2T-related linear accelerations of the nacelle center of mass (point U) in the inertia frame, based on which DOFs are presently enabled"
typedef	^	ED_ActiveDOFs	IntKi	NPYE	-	-	-	"Number of DOFs that contribute to the QD2T-related linear accelerations of the platform center of mass (point Y) in the inertia frame, based on which DOFs are presently enabled"
typedef	^	ED_ActiveDOFs	IntKi	PCE	{:}	-	-	"Array of DOF indices (pointers) that contribute to the QD2T-related linear accelerations of the hub center of mass (point C) in the inertia frame, based on which DOFs are presently enabled"
typedef	^	ED_ActiveDOFs	IntKi	PDE	{:}	-	-	"Array of DOF indices (pointers) that contribute to the QD2T-related linear accelerations of the center of mass of the structure that furls with the rotor (not including rotor) (point D) in the inertia frame, based on which DOFs are presently enabled"
typedef	^	ED_ActiveDOFs	IntKi	PIE	{:}	-	-	"Array of DOF indices (pointers) that contribute to the QD2T-related linear accelerations of the tail boom center of mass (point I) in the inertia frame, based on which DOFs are presently enabled"
typedef	^	ED_ActiveDOFs	IntKi	PTE	{:}	-	-	"Array of DOF indices (pointers) that contribute to the QD2T-related linear accelerations of the tower nodes (point T) in the inertia frame, based on which DOFs are presently enabled"
typedef	^	ED_ActiveDOFs	IntKi	PTTE	{:}	-	-	"Array of tower DOF indices (pointers) that contribute to the QD2T-related linear accelerations of the tower nodes (point T) in the inertia frame, based on which DOFs are presently enabled"
typedef	^	ED_ActiveDOFs	IntKi	PS	{:}	-	-	"Array of DOF indices (pointers) to the active (enabled) DOFs/states"
typedef	^	ED_ActiveDOFs	IntKi	PSBE	{:}{:}	-	-	"Array of blade DOF indices (pointers) that contribute to the QD2T-related linear accelerations of the blade nodes (point S) in the inertia frame, based on which DOFs are presently enabled"
typedef	^	ED_ActiveDOFs	IntKi	PSE	{:}{:}	-	-	"Array of DOF indices (pointers) that contribute to the QD2T-related linear accelerations of the blade nodes (point S) in the inertia frame, based on which DOFs are presently enabled"
typedef	^	ED_ActiveDOFs	IntKi	PUE	{:}	-	-	"Array of DOF indices (pointers) that contribute to the QD2T-related linear accelerations of the nacelle center of mass (point U) in the inertia frame, based on which DOFs are presently enabled"
typedef	^	ED_ActiveDOFs	IntKi	PYE	{:}	-	-	"Array of DOF indices (pointers) that contribute to the QD2T-related linear accelerations of the platform center of mass (point Y) in the inertia frame, based on which DOFs are presently enabled"
typedef	^	ED_ActiveDOFs	IntKi	SrtPS	{:}	-	-	"Sorted (from smallest to largest DOF index) version of PS()"
typedef	^	ED_ActiveDOFs	IntKi	SrtPSNAUG	{:}	-	-	"SrtPS() with the additional value of NAUG"
typedef	^	ED_ActiveDOFs	IntKi	Diag	{:}	-	-	"Array containing the indices of SrtPS() associated with each enabled DOF; that is, SrtPS(Diag(I)) = I"

# ..... Internal data types: Right Hand Side ...................................................................................
# RtHS Positions:
typedef	^	ED_RtHndSide	R8Ki	rO	3	-	-	"Position vector from inertial frame origin to tower-top / base plate (point O)"	m
typedef	^	ED_RtHndSide	R8Ki	rQS	{:}{:}{:}	-	-	"Position vector from the apex of rotation (point Q) to a point on a blade (point S)"	m
typedef	^	ED_RtHndSide	R8Ki	rS	{:}{:}{:}	-	-	"Position vector from inertial frame origin to a point on a blade (point S)"	m
typedef	^	ED_RtHndSide	R8Ki	rS0S	{:}{:}{:}	-	-	"Position vector from the blade root (point S(0)) to a point on a blade (point S)"	m
typedef	^	ED_RtHndSide	R8Ki	rT	{:}{:}	-	-	"Position vector from inertial frame origin to the current node (point T(HNodes(J))"	m
typedef	^	ED_RtHndSide	R8Ki	rT0O	3	-	-	"Position vector from the tower base (point T(0)) to tower-top / base plate (point O)"	m
typedef	^	ED_RtHndSide	R8Ki	rT0T	{:}{:}	-	-	"Position vector from a height of TowerBsHt (base of flexible portion of tower) (point T(0)) to a point on the tower (point T)"	m
typedef	^	ED_RtHndSide	R8Ki	rZ	3	-	-	"Position vector from inertia frame origin to platform reference (point Z)"	m
typedef	^	ED_RtHndSide	R8Ki	rZO	3	-	-	"Position vector from platform reference (point Z) to tower-top / base plate (point O)"	m
typedef	^	ED_RtHndSide	R8Ki	rZT	{:}{:}	-	-	"Position vector from platform reference (point Z) to a point on a tower (point T)"	m
typedef	^	ED_RtHndSide	R8Ki	rPQ	3	-	-	"Position vector from teeter pin (point P) to apex of rotation (point Q)"	m
typedef	^	ED_RtHndSide	R8Ki	rP	3	-	-	"Position vector from inertial frame origin to teeter pin (point P)"	m
typedef	^	ED_RtHndSide	R8Ki	rV	3	-	-	"Position vector from inertial frame origin to specified point on rotor-furl axis (point V)"	m
typedef	^	ED_RtHndSide	R8Ki	rJ	3	-	-	"Position vector from inertial frame origin to tail fin center of mass (point J)"	m
typedef	^	ED_RtHndSide	R8Ki	rZY	3	-	-	"Position vector from platform reference (point Z) to platform mass center (point Y)"	m
typedef	^	ED_RtHndSide	R8Ki	rOU	3	-	-	"Position vector from tower-top / base plate (point O) to nacelle center of mass (point U)."	m
typedef	^	ED_RtHndSide	R8Ki	rOV	3	-	-	"Position vector from tower-top / base plate (point O) to specified point on rotor-furl axis (point V)"	m
typedef	^	ED_RtHndSide	R8Ki	rVD	3	-	-	"Position vector from specified point on rotor-furl axis (point V) to center of mass of structure that furls with the rotor (not including rotor) (point D)"	m
typedef	^	ED_RtHndSide	R8Ki	rOW	3	-	-	"Position vector from tower-top / base plate (point O) to specified point on  tail-furl axis (point W)"	m
typedef	^	ED_RtHndSide	R8Ki	rPC	3	-	-	"Position vector from teeter pin (point P) to hub center of mass (point C)"	m
typedef	^	ED_RtHndSide	R8Ki	rPS0	{:}{:}	-	-	"Position vector from teeter pin (point P) to blade root (point S(0))"	m
typedef	^	ED_RtHndSide	R8Ki	rQ	3	-	-	"Position vector from inertial frame origin to apex of rotation (point Q)"	m
typedef	^	ED_RtHndSide	R8Ki	rQC	3	-	-	"Position vector from apex of rotation (point Q) to hub center of mass (point C)"	m
typedef	^	ED_RtHndSide	R8Ki	rVIMU	3	-	-	"Position vector from specified point on rotor-furl axis (point V) to nacelle IMU (point IMU)"	m
typedef	^	ED_RtHndSide	R8Ki	rVP	3	-	-	"Position vector from specified point on rotor-furl axis (point V) to teeter pin (point P)"	m
typedef	^	ED_RtHndSide	R8Ki	rWI	3	-	-	"Position vector from specified point on  tail-furl axis (point W) to tail boom center of mass     (point I)"	m
typedef	^	ED_RtHndSide	R8Ki	rWJ	3	-	-	"Position vector from specified point on  tail-furl axis (point W) to tail fin  center of mass     (point J)"	m
typedef	^	ED_RtHndSide	R8Ki	rZT0	3	-	-	"Position vector from platform reference (point Z) to tower base (point T(0))"	m
# RtHS Angular positions
typedef	^	ED_RtHndSide	ReKi	AngPosEF	{:}{:}	-	-	"Angular position of the current point on the tower (body F) in the inertial frame (body E for earth)"
typedef	^	ED_RtHndSide	ReKi	AngPosXF	{:}{:}	-	-	"Angular position of the current point on the tower (body F) in the platform (body X)"
typedef	^	ED_RtHndSide	ReKi	AngPosHM	{:}{:}{:}	-	-	"Angular position of eleMent J of blade K (body M) in the hub (body H)"
typedef	^	ED_RtHndSide	ReKi	AngPosXB	3	-	-	"Angular position of the base plate (body B) in the platform (body X)"
typedef	^	ED_RtHndSide	ReKi	AngPosEX	3	-	-	"Angular position of the platform                   (body X) in the inertial frame (body E for earth)"
# RtHS Angular velocities
typedef	^	ED_RtHndSide	ReKi	PAngVelEA	{:}{:}{:}	-	-	"Partial angular velocity (and its 1st time derivative) of the tail (body A) in the inertia frame (body E for earth)"
typedef	^	ED_RtHndSide	ReKi	PAngVelEF	{:}{:}{:}{:}	-	-	"Partial angular velocity (and its 1st time derivative) of tower element J (body F) in the inertia frame (body E for earth)"
typedef	^	ED_RtHndSide	ReKi	PAngVelEG	{:}{:}{:}	-	-	"Partial angular velocity (and its 1st time derivative) of the generator (body G) in the inertia frame (body E for earth)"
typedef	^	ED_RtHndSide	ReKi	PAngVelEH	{:}{:}{:}	-	-	"Partial angular velocity (and its 1st time derivative) of the hub (body H) in the inertia frame (body E for earth)"
typedef	^	ED_RtHndSide	ReKi	PAngVelEL	{:}{:}{:}	-	-	"Partial angular velocity (and its 1st time derivative) of the low-speed shaft (body L) in the inertia frame (body E for earth)"
typedef	^	ED_RtHndSide	ReKi	PAngVelEM	{:}{:}{:}{:}{:}	-	-	"Partial angular velocity (and its 1st time derivative) of eleMent J of blade K (body M) in the inertia frame (body E for earth)"
typedef	^	ED_RtHndSide	ReKi	AngVelEM	{:}{:}{:}	-	-	"Angular velocity of of eleMent J of blade K (body M) in the inertia frame (body E for earth)"
typedef	^	ED_RtHndSide	ReKi	PAngVelEN	{:}{:}{:}	-	-	"Partial angular velocity (and its 1st time derivative) of the nacelle (body N) in the inertia frame (body E for earth)"
typedef	^	ED_RtHndSide	ReKi	AngVelEA	3	-	-	"Angular velocity of the tail (body A) in the inertia frame (body E for earth)"
typedef	^	ED_RtHndSide	ReKi	PAngVelEB	{:}{:}{:}	-	-	"Partial angular velocity (and its 1st time derivative) of the base plate (body B) in the inertia frame (body E for earth)"
typedef	^	ED_RtHndSide	ReKi	PAngVelER	{:}{:}{:}	-	-	"Partial angular velocity (and its 1st time derivative) of the structure that furls with the rotor (not including rotor) (body R) in the inertia frame (body E for earth)"
typedef	^	ED_RtHndSide	ReKi	PAngVelEX	{:}{:}{:}	-	-	"Partial angular velocity (and its 1st time derivative) of the platform (body B) in the inertia frame (body E for earth)"
typedef	^	ED_RtHndSide	ReKi	AngVelEG	3	-	-	"Angular velocity of the generator (body G) in the inertia frame (body E for earth)"
typedef	^	ED_RtHndSide	ReKi	AngVelEH	3	-	-	"Angular velocity of the hub (body H) in the inertia frame (body E for earth)"
typedef	^	ED_RtHndSide	ReKi	AngVelEL	3	-	-	"Angular velocity of the low-speed shaft (body L) in the inertia frame (body E for earth)"
typedef	^	ED_RtHndSide	ReKi	AngVelEN	3	-	-	"Angular velocity of the nacelle (body N) in the inertia frame (body E for earth)"
typedef	^	ED_RtHndSide	ReKi	AngVelEB	3	-	-	"Angular velocity of the base plate (body B) in the inertia frame (body E for earth)"
typedef	^	ED_RtHndSide	ReKi	AngVelER	3	-	-	"Angular velocity of the structure that furls with the rotor (not including rotor) (body R) in the inertia frame (body E for earth)"
typedef	^	ED_RtHndSide	ReKi	AngVelEX	3	-	-	"Angular velocity of the platform (body X) in the inertia frame (body E for earth)"
typedef	^	ED_RtHndSide	R8Ki	TeetAngVel	-	-	-	"Angular velocity of the teeter motion"
# RtHS Angular accelerations
typedef	^	ED_RtHndSide	ReKi	AngAccEBt	3	-	-	"Portion of the angular acceleration of the base plate (body B) in the inertia frame (body E for earth) associated with everything but the QD2T()s"
typedef	^	ED_RtHndSide	ReKi	AngAccERt	3	-	-	"Portion of the angular acceleration of the structure that furls with the rotor (not including rotor) (body R) in the inertia frame (body E for earth) associated with everything but the QD2T()s"
typedef	^	ED_RtHndSide	ReKi	AngAccEXt	3	-	-	"Portion of the angular acceleration of the platform (body X) in the inertia frame (body E for earth) associated with everything but the QD2T()s"
typedef	^	ED_RtHndSide	ReKi	AngAccEFt	{:}{:}	-	-	"Portion of the angular acceleration of tower element J (body F) in the inertia frame (body E for earth) associated with everything but the QD2T()s"
typedef	^	ED_RtHndSide	ReKi	AngVelEF	{:}{:}	-	-	"Angular velocity of the current point on the tower (body F) in the inertia frame (body E for earth)"
typedef	^	ED_RtHndSide	ReKi	AngVelHM	{:}{:}{:}	-	-	"Angular velocity of the current point on the blade in the inertia frame "
typedef	^	ED_RtHndSide	ReKi	AngAccEAt	3	-	-	"Portion of the angular acceleration of the tail (body A) in the inertia frame (body E for earth) associated with everything but the QD2T()'s"
typedef	^	ED_RtHndSide	ReKi	AngAccEGt	3	-	-	"Portion of the angular acceleration of the generator (body G) in the inertia frame (body E for earth) associated with everything but the QD2T()'s"
typedef	^	ED_RtHndSide	ReKi	AngAccEHt	3	-	-	"Portion of the angular acceleration of the hub (body H) in the inertia frame (body E for earth) associated with everything but the QD2T()'s"
typedef	^	ED_RtHndSide	ReKi	AngAccEKt	{:}{:}{:}	-	-	"Portion of the angular acceleration of the blade in the inertia frame associated with everything but the QD2T()'s"
#typedef	^	ED_RtHndSide	ReKi	AngAccELt	3	-	-	"Portion of the angular acceleration of the low-speed shaft (body L) in the inertia frame (body E for earth) associated with everything but the QD2T()'s"
typedef	^	ED_RtHndSide	ReKi	AngAccENt	3	-	-	"Portion of the angular acceleration of the nacelle (body N) in the inertia frame (body E for earth) associated with everything but the QD2T()'s"
# RtHS Linear
typedef	^	ED_RtHndSide	ReKi	LinAccECt	3	-	-	"Portion of the linear acceleration of the hub center of mass (point C) in the inertia frame (body E for earth) associated with everything but the QD2T()'s"
typedef	^	ED_RtHndSide	ReKi	LinAccEDt	3	-	-	"Portion of the linear acceleration of the center of mass of the structure that furls with the rotor (not including rotor) (point D) in the inertia frame (body E for earth) associated with everything but the QD2T()'s"
typedef	^	ED_RtHndSide	ReKi	LinAccEIt	3	-	-	"Portion of the linear acceleration of the tail boom center of mass (point I) in the inertia frame (body E for earth) associated with everything but the QD2T()'s"
typedef	^	ED_RtHndSide	ReKi	LinAccEJt	3	-	-	"Portion of the linear acceleration of the tail fin  center of mass (point J) in the inertia frame (body E for earth) associated with everything but the QD2T()'s"
#typedef	^	ED_RtHndSide	ReKi	LinAccEPt	3	-	-	"Portion of the linear acceleration of the teeter pin (point P) in the inertia frame (body E for earth) associated with everything but the QD2T()'s"
#typedef	^	ED_RtHndSide	ReKi	LinAccEQt	3	-	-	"Portion of the linear acceleration of the apex of rotation (point Q) in the inertia frame (body E for earth) associated with everything but the QD2T()'s"
typedef	^	ED_RtHndSide	ReKi	LinAccEUt	3	-	-	"Portion of the linear acceleration of the nacelle center of mass (point U) in the inertia frame (body E for earth) associated with everything but the QD2T()'s"
#typedef	^	ED_RtHndSide	ReKi	LinAccEVt	3	-	-	"Portion of the linear acceleration of the selected point on the rotor-furl axis (point V) in the inertia frame (body E for earth) associated with everything but the QD2T()'s"
#typedef	^	ED_RtHndSide	ReKi	LinAccEWt	3	-	-	"Portion of the linear acceleration of the selected point on the  tail-furl axis (point W) in the inertia frame (body E for earth) associated with everything but the QD2T()'s"
typedef	^	ED_RtHndSide	ReKi	LinAccEYt	3	-	-	"Portion of the linear acceleration of the platform center of mass (point Y) in the inertia frame (body E for earth) associated with everything but the QD2T()'s"
typedef	^	ED_RtHndSide	ReKi	LinVelES	{:}{:}{:}	-	-	"Linear velocity of current point on the current blade (point S) in the inertia frame"
#typedef	^	ED_RtHndSide	ReKi	LinVelHS	3	-	-	"Relative linear velocity of the current point on the current blade (point S) in the hub frame (body H)"
#typedef	^	ED_RtHndSide	ReKi	LinVelXO	3	-	-	"Relative linear velocity of the tower-top / base plate (point O) in the platform (body X)"
#typedef	^	ED_RtHndSide	ReKi	LinVelXT	3	-	-	"Relative linear velocity of the current point on the tower (point T) in the platform (body X)"
typedef	^	ED_RtHndSide	ReKi	LinVelEQ	3	-	-	"Linear velocity of of the apex of rotation (point Q) in the inertia frame (body E for earth)"
typedef	^	ED_RtHndSide	ReKi	LinVelET	{:}{:}	-	-	"Linear velocity of current point on the tower (point T) in the inertia frame"
typedef	^	ED_RtHndSide	ReKi	LinVelESm2	{:}	-	-	"The m2-component (closest to tip) of LinVelES"
typedef	^	ED_RtHndSide	ReKi	PLinVelEIMU	{:}{:}{:}	-	-	"Partial linear velocity (and its 1st time derivative) of the nacelle IMU (point IMU) in the inertia frame (body E for earth)"
typedef	^	ED_RtHndSide	ReKi	PLinVelEO	{:}{:}{:}	-	-	"Partial linear velocity (and its 1st time derivative) of the base plate (point O) in the inertia frame (body E for earth)"
typedef	^	ED_RtHndSide	ReKi	PLinVelES	{:}{:}{:}{:}{:}	-	-	"Partial linear velocity (and its 1st time derivative) of a point on a blade (point S) in the inertia frame (body E for earth)"
typedef	^	ED_RtHndSide	ReKi	PLinVelET	{:}{:}{:}{:}	-	-	"Partial linear velocity (and its 1st time derivative) of a point on the tower (point T) in the inertia frame (body E for earth)"
typedef	^	ED_RtHndSide	ReKi	PLinVelEZ	{:}{:}{:}	-	-	"Partial linear velocity (and its 1st time derivative) of the platform reference point (point Z) in the inertia frame (body E for earth)"
typedef	^	ED_RtHndSide	ReKi	PLinVelEC	{:}{:}{:}	-	-	"Partial linear velocity (and its 1st time derivative) of the hub center of mass (point C) in the inertia frame (body E for earth)"
typedef	^	ED_RtHndSide	ReKi	PLinVelED	{:}{:}{:}	-	-	"Partial linear velocity (and its 1st time derivative) of the center of mass of the structure that furls with the rotor (not including rotor) (point D) in the inertia frame (body E for earth)"
typedef	^	ED_RtHndSide	ReKi	PLinVelEI	{:}{:}{:}	-	-	"Partial linear velocity (and its 1st time derivative) of the tail boom center of mass (point I) in the inertia frame (body E for earth)"
typedef	^	ED_RtHndSide	ReKi	PLinVelEJ	{:}{:}{:}	-	-	"Partial linear velocity (and its 1st time derivative) of the tail fin center of mass (point J) in the inertia frame (body E for earth)"
typedef	^	ED_RtHndSide	ReKi	PLinVelEP	{:}{:}{:}	-	-	"Partial linear velocity (and its 1st time derivative) of the teeter pin (point P) in the inertia frame (body E for earth)"
typedef	^	ED_RtHndSide	ReKi	PLinVelEQ	{:}{:}{:}	-	-	"Partial linear velocity (and its 1st time derivative) of the apex of rotation (point Q) in the inertia frame (body E for earth)"
typedef	^	ED_RtHndSide	ReKi	PLinVelEU	{:}{:}{:}	-	-	"Partial linear velocity (and its 1st time derivative) of the nacelle center of mass (point U) in the inertia frame (body E for earth)"
typedef	^	ED_RtHndSide	ReKi	PLinVelEV	{:}{:}{:}	-	-	"Partial linear velocity (and its 1st time derivative) of the selected point on the rotor-furl axis (point V) in the inertia frame (body E for earth)"
typedef	^	ED_RtHndSide	ReKi	PLinVelEW	{:}{:}{:}	-	-	"Partial linear velocity (and its 1st time derivative) of the selected point on the tail-furl axis (point W) in the inertia frame (body E for earth)"
typedef	^	ED_RtHndSide	ReKi	PLinVelEY	{:}{:}{:}	-	-	"Partial linear velocity (and its 1st time derivative) of the platform mass center (point Y) in the inertia frame (body E for earth)"
typedef	^	ED_RtHndSide	ReKi	LinAccEIMUt	3	-	-	"Portion of the linear acceleration of the nacelle IMU (point IMU) in the inertia frame (body E for earth) associated with everything but the QD2T()'s"
typedef	^	ED_RtHndSide	ReKi	LinAccEOt	3	-	-	"Portion of the linear acceleration of the base plate (point O) in the inertia frame (body E for earth) associated with everything but the QD2T()'s"
typedef	^	ED_RtHndSide	ReKi	LinAccESt	{:}{:}{:}	-	-	"Portion of the linear acceleration of a point on a blade (point S) in the inertia frame (body E for earth) associated with everything but the QD2T()'s"
typedef	^	ED_RtHndSide	ReKi	LinAccETt	{:}{:}	-	-	"Portion of the linear acceleration of a point on the tower (point T) in the inertia frame (body E for earth) associated with everything but the QD2T()'s"
typedef	^	ED_RtHndSide	ReKi	LinAccEZt	3	-	-	"Portion of the linear acceleration of the platform reference (point Z) in the inertia frame (body E for earth) associated with everything but the QD2T()'s"
typedef	^	ED_RtHndSide	ReKi	LinVelEIMU	3	-	-	"Linear velocity of the nacelle IMU (point IMU) in the inertia frame"
typedef	^	ED_RtHndSide	ReKi	LinVelEZ	3	-	-	"Linear velocity of platform reference (point Z) in the inertia frame"
typedef	^	ED_RtHndSide	ReKi	LinVelEO	3	-	-	"Linear velocity of the base plate (point O) in the inertia frame (body E for earth)"
typedef	^	ED_RtHndSide	ReKi	LinVelEJ	3	-	-	"Linear velocity of the tail fin CM (point J) in the inertia frame (body E for earth)"
# RtHS Forces and Moments
typedef	^	ED_RtHndSide	ReKi	FrcONcRtt	3	-	-	"Portion of the force at yaw bearing (point O) due to the nacelle, generator, and rotor associated with everything but the QD2T()'s"
typedef	^	ED_RtHndSide	ReKi	FrcPRott	3	-	-	"Portion of the force at the teeter pin (point P) due to the rotor associated with everything but the QD2T()'s"
typedef	^	ED_RtHndSide	ReKi	FrcS0Bt	{:}{:}	-	-	"Portion of the force at the blade root (point S(0)) due to the blade associated with everything but the QD2T()'s"
typedef	^	ED_RtHndSide	ReKi	FrcT0Trbt	3	-	-	"Portion of the force at tower base (point T(0)) due to the turbine associated with everything but the QD2T()'s"
typedef	^	ED_RtHndSide	ReKi	FSAero	{:}{:}{:}	-	-	"The aerodynamic force per unit span acting on a blade at point S"
typedef	^	ED_RtHndSide	ReKi	FSTipDrag	{:}{:}	-	-	"The aerodynamic force at a blade tip resulting from tip drag"
typedef	^	ED_RtHndSide	ReKi	FTHydrot	{:}{:}	-	-	"Portion of the hydrodynamic force (& all other external forces, including aerodynamic) per unit length acting on the tower at point T associated with everything but the QD2T()'s"
typedef	^	ED_RtHndSide	ReKi	FZHydrot	3	-	-	"Portion of the platform hydrodynamic force at the platform reference (point Z) associated with everything but the QD2T()'s"

typedef	^	ED_RtHndSide	ReKi	MFHydrot	{:}{:}	-	-	"Portion of the hydrodynamic moment (and all other external moments, including aerodynamic) per unit length acting on a tower element (body F) at point T associated with everything but the QD2T()'s"
typedef	^	ED_RtHndSide	ReKi	MomBNcRtt	3	-	-	"Portion of the moment at the base plate (body B) / yaw bearing (point O) due to the nacelle, generator, and rotor associated with everything but the QD2T()'s"
typedef	^	ED_RtHndSide	ReKi	MomH0Bt	{:}{:}	-	-	"Portion of the moment at the hub (body H) / blade root (point S(0)) due to the blade associated with everything but the QD2T()'s"
typedef	^	ED_RtHndSide	ReKi	MomLPRott	3	-	-	"Portion of the moment at the teeter pin (point P) on the low-speed shaft (body L) due to the rotor associated with everything but the QD2T()'s"
typedef	^	ED_RtHndSide	ReKi	MomNGnRtt	3	-	-	"Portion of the moment at the nacelle (body N) / selected point on rotor-furl axis (point V) due the structure that furls with the rotor, generator, and rotor associated with everything but the QD2T()'s"
typedef	^	ED_RtHndSide	ReKi	MomNTailt	3	-	-	"Portion of the moment at the nacelle (body N) / selected point on tail-furl axis (point W) due the tail associated with everything but the QD2T()'s"
typedef	^	ED_RtHndSide	ReKi	MomX0Trbt	3	-	-	"Portion of the moment at the platform (body X) / tower base (point T(0)) due to the turbine associated with everything but the QD2T()'s"
typedef	^	ED_RtHndSide	ReKi	MMAero	{:}{:}{:}	-	-	"The aerodynamic moment per unit span acting on a blade at point S"
typedef	^	ED_RtHndSide	ReKi	MXHydrot	3	-	-	"Portion of the platform hydrodynamic moment acting at the platform (body X) / platform reference (point Z) associated with everything but the QD2T()'s"
typedef	^	ED_RtHndSide	ReKi	PFrcONcRt	{:}{:}	-	-	"Partial force at the yaw bearing (point O) due to the nacelle, generator, and rotor"
typedef	^	ED_RtHndSide	ReKi	PFrcPRot	{:}{:}	-	-	"Partial force at the teeter pin (point P) due to the rotor"
typedef	^	ED_RtHndSide	ReKi	PFrcS0B	{:}{:}{:}	-	-	"Partial force at the blade root (point S(0)) due to the blade"
typedef	^	ED_RtHndSide	ReKi	PFrcT0Trb	{:}{:}	-	-	"Partial force at the tower base (point T(0)) due to the turbine"
typedef	^	ED_RtHndSide	ReKi	PFTHydro	{:}{:}{:}	-	-	"Partial hydrodynamic force per unit length acting on the tower at point T"
typedef	^	ED_RtHndSide	ReKi	PFZHydro	{6}{3}	-	-	"Partial platform hydrodynamic force at the platform reference (point Z)"
typedef	^	ED_RtHndSide	ReKi	PMFHydro	{:}{:}{:}	-	-	"Partial hydrodynamic moment per unit length acting on a tower element (body F) at point T"
typedef	^	ED_RtHndSide	ReKi	PMomBNcRt	{:}{:}	-	-	"Partial moment at the base plate (body B) / yaw bearing (point O) due the nacelle, generator, and rotor"
typedef	^	ED_RtHndSide	ReKi	PMomH0B	{:}{:}{:}	-	-	"Partial moment at the hub (body H) / blade root (point S(0)) due to the blade"
typedef	^	ED_RtHndSide	ReKi	PMomLPRot	{:}{:}	-	-	"Partial moment at the teeter pin (point P) on the low-speed shaft (body L) due to the rotor"
typedef	^	ED_RtHndSide	ReKi	PMomNGnRt	{:}{:}	-	-	"Partial moment at the nacelle (body N) / selected point on rotor-furl axis (point V) due the structure that furls with the rotor, generator, and rotor"
typedef	^	ED_RtHndSide	ReKi	PMomNTail	{:}{:}	-	-	"Partial moment at the nacelle (body N) / selected point on tail-furl axis (point W) due the tail"
typedef	^	ED_RtHndSide	ReKi	PMomX0Trb	{:}{:}	-	-	"Partial moment at the platform (body X) / tower base (point T(0)) due to the turbine"
typedef	^	ED_RtHndSide	ReKi	PMXHydro	{6}{3}	-	-	"Partial platform hydrodynamic moment at the platform (body X) / platform reference (point Z)"
typedef	^	ED_RtHndSide	R8Ki	TeetAng	-	-	-	"Current teeter angle = QT(DOF_Teet) for 2-blader or 0 for 3-blader (this is used in place of QT(DOF_Teet) throughout RtHS()"
typedef	^	ED_RtHndSide	ReKi	FrcVGnRtt	3	-	-	"Portion of the force at the rotor-furl axis (point V) due to the structure that furls with the rotor, generator, and rotor associated with everything but the QD2T()'s"
typedef	^	ED_RtHndSide	ReKi	FrcWTailt	3	-	-	"Portion of the force at the tail-furl axis (point W) due to the tail associated with everything but the QD2T()'s"
typedef	^	ED_RtHndSide	ReKi	FrcZAllt	3	-	-	"Portion of the force at platform reference (point Z) due to everything associated with everything but the QD2T()'s"
typedef	^	ED_RtHndSide	ReKi	MomXAllt	3	-	-	"Portion of the moment at the platform (body X) / platform reference (point Z) due to everything associated with everything but the QD2T()'s"
typedef	^	ED_RtHndSide	ReKi	PFrcVGnRt	{:}{:}	-	-	"Partial force at the rotor-furl axis (point V) due to the structure that furls with the rotor, generator, and rotor"
typedef	^	ED_RtHndSide	ReKi	PFrcWTail	{:}{:}	-	-	"Partial force at the tail-furl axis (point W) due to the tail"
typedef	^	ED_RtHndSide	ReKi	PFrcZAll	{:}{:}	-	-	"Partial force at the platform reference (point Z) due to everything"
typedef	^	ED_RtHndSide	ReKi	PMomXAll	{:}{:}	-	-	"Partial moment at the platform (body X) / platform reference (point Z) due to the everything"
typedef	^	ED_RtHndSide	ReKi	TeetMom	-	-	-	"The total moment supplied by the stop, spring, and damper of the teeter mechanism"
typedef	^	ED_RtHndSide	ReKi	TFrlMom	-	-	-	"The total tail-furl spring and damper moment"
typedef	^	ED_RtHndSide	ReKi	RFrlMom	-	-	-	"The total rotor-furl spring and damper moment"
typedef	^	ED_RtHndSide	ReKi	GBoxEffFac	-	-	-	"The factor used to apply the gearbox efficiency effects to the equation associated with the generator DOF"
typedef	^	ED_RtHndSide	ReKi	rSAerCen	{:}{:}{:}	-	-	"aerodynamic pitching moment arm (i.e., the position vector from point S on the blade to the aerodynamic center of the element)"
typedef ^       ED_RtHndSide    ReKi    YawFriMom       -       -       -       "Yaw Friction Moment"   kN-m

# ..... States ....................................................................................................................
# Define continuous (differentiable) states here:
typedef	^	ContinuousStateType	R8Ki	QT	{:}	-	-	"Current estimate of Q (displacement matrix) for each degree of freedom"	-
typedef	^	ContinuousStateType	^	QDT	{:}	-	-	"Current estimate of QD (velocity matrix) for each degree of freedom"

# Define discrete (nondifferentiable) states here:
typedef	^	DiscreteStateType	ReKi	DummyDiscState	-	-	-	"Remove this variable if you have discrete states"	-

# Define constraint states here:
typedef	^	ConstraintStateType	ReKi	DummyConstrState	-	-	-	"Remove this variable if you have constraint states"	-

# Define "other" states here:
typedef	^	OtherStateType	IntKi	n	-	-	-	"tracks time step for which OtherState was updated"
typedef	^	OtherStateType	ED_ContinuousStateType	xdot	{ED_NMX}	-	-	"previous state deriv for multi-step"
typedef	^	OtherStateType	IntKi	IC	{:}	-	-	"Array which stores pointers to predictor-corrector results"
typedef	^	OtherStateType	ReKi	HSSBrTrq	-	-	-	"HSSBrTrq from update states; a hack to get this working with a single integrator"	-
typedef	^	OtherStateType	ReKi	HSSBrTrqC	-	-	-	"Commanded HSS brake torque (adjusted for sign)"	N-m
typedef	^	OtherStateType	IntKi	SgnPrvLSTQ	-	-	-	"The sign of the low-speed shaft torque from the previous call to RtHS().  This is calculated at the end of RtHS().  NOTE: The low-speed shaft torque is assumed to be positive at the beginning of the run!"	-
typedef	^	OtherStateType	IntKi	SgnLSTQ	{ED_NMX}	-	-	"history of sign of LSTQ"
typedef ^       OtherStateType  ReKi    Mfhat   -       -       -       "Final Yaw Friction Torque"     N-m
typedef ^       OtherStateType  ReKi    YawFriMfp     -       -       -       "Yaw Friction Torque to bring yaw system to a stop at current time step"        N-m
typedef ^       OtherStateType  R8Ki    OmegaTn -       -       -       "Yaw rate at t_n used to calculate friction torque and yaw rate at t_n+1"       rad/s
typedef ^       OtherStateType  R8Ki    OmegaDotTn      -       -       -       "Yaw acceleration at t_n used to calculate friction torque and yaw rate at t_n+1"       rad/s^2

<<<<<<< HEAD
=======
# ..... Misc Vars ................................................................................................................
typedef	^	MiscVarType	ED_CoordSys	CoordSys	-	-	-	"Coordinate systems in the FAST framework"	-
typedef	^	MiscVarType	ED_RtHndSide	RtHS	-	-	-	"Values used in calculating the right-hand-side RtHS (and outputs)"
typedef	^	MiscVarType	ReKi	AllOuts	{:}	-	-	"An array holding the value of all of the calculated (not only selected) output channels"	"see OutListParameters.xlsx spreadsheet"
typedef	^	MiscVarType	R8Ki	AugMat	{:}{:}	-	-	"The augmented matrix used for the solution of the QD2T()s"
typedef	^	MiscVarType	R8Ki	AugMat_factor	{:}{:}	-	-	"factored version of AugMat matrix"
typedef	^	MiscVarType	R8Ki	SolnVec	{:}	-	-	"b in the equation Ax=b (last column of AugMat)"
typedef	^	MiscVarType	IntKi	AugMat_pivot	{:}	-	-	"Pivot column for AugMat in LAPACK factorization"
typedef	^	MiscVarType	ReKi	OgnlGeAzRo	{:}	-	-	"Original DOF_GeAz row in AugMat"	-
typedef	^	MiscVarType	R8Ki	QD2T	{:}	-	-	"Solution (acceleration) vector; the first time derivative of QDT"
typedef	^	MiscVarType	Logical	IgnoreMod	-	-	-	"whether to ignore the modulo in ED outputs (necessary for linearization perturbations)"	-
typedef ^       MiscVarType     ReKi    OgnlYawRow      {:}     -       -       "Original DOF_Yaw row in AugMat"        -
typedef ^       MiscVarType     ReKi    FrcONcRt        3       -       -       "Force acting on yaw bearing including inertial contributions"     N
typedef ^       MiscVarType     ReKi    MomONcRt        3       -       -       "Moment acting on yaw bearing including inertial contributions"    N-m
typedef ^       MiscVarType     ReKi    YawFriMz      -       -       -       "External loading on yaw bearing not including inertial contributions"  N-m
>>>>>>> daa0f436

# ..... Parameters ................................................................................................................
# Define parameters here:
# Time step for integration of continuous states (if a fixed-step integrator is used) and update of discrete states:
typedef	^	ParameterType	DbKi	DT	-	-	-	"Time step for continuous state integration & discrete state update"	seconds
typedef	^	ParameterType	DbKi	DT24	-	-	-	"=DT/24 (used in loose coupling)"	seconds
typedef	^	ParameterType	IntKi	BldNodes	-	-	-	"Number of blade nodes used in the analysis"	-
typedef	^	ParameterType	IntKi	TipNode	-	-	-	"Index of the additional node located at the blade tip = BldNodes + 1"	-
typedef	^	ParameterType	IntKi	NDOF	-	-	-	"Number of total degrees of freedom (DOFs)"	-
typedef	^	ParameterType	R8Ki	TwoPiNB	-	-	-	"Two pi divided by the number of blades"	radians
typedef	^	ParameterType	IntKi	NAug	-	-	-	"Dimension of augmented solution matrix"	-
typedef	^	ParameterType	IntKi	NPH	-	-	-	"Number of DOFs that contribute to the angular velocity of the hub (body H) in the inertia frame"
typedef	^	ParameterType	IntKi	PH	{:}	-	-	"Array of DOF indices (pointers) that contribute to the angular velocity of the hub (body H) in the inertia frame"
typedef	^	ParameterType	IntKi	NPM	-	-	-	"Number of DOFs that contribute to the angular velocity of the blade elements (body M) in the inertia frame"
typedef	^	ParameterType	IntKi	PM	{:}{:}	-	-	"Array of DOF indices (pointers) that contribute to the angular velocity of the blade elements (body M) in the inertia frame"
typedef	^	ParameterType	LOGICAL	DOF_Flag	{:}	-	-	"Array which stores values of the feature flags for each DOF"
typedef	^	ParameterType	CHARACTER(99)	DOF_Desc	{:}	-	-	"Array which stores descriptions of each DOF"
typedef	^	ParameterType	ED_ActiveDOFs	DOFs	-	-	-	"Active degrees of freedom in the model"
typedef	^	ParameterType	IntKi	NumOuts	-	0	-	"Number of parameters in the output list (number of outputs requested)"	-
typedef	^	ParameterType	CHARACTER(20)	OutFmt	-	-	-	"Output format for tabular data"	-
typedef	^	ParameterType	IntKi	NBlGages	-	0	-	"Number of blade strain gages"	-
typedef	^	ParameterType	IntKi	NTwGages	-	0	-	"Number of tower strain gages"	-
typedef	^	ParameterType	OutParmType	OutParam	{:}	-	-	"Names and units (and other characteristics) of all requested output parameters"	-
typedef	^	ParameterType	CHARACTER(1)	Delim	-	-	-	"Column delimiter for output text files"	-
typedef	^	ParameterType	ReKi	AvgNrmTpRd	-	-	-	"Average tip radius normal to the shaft"	meters
typedef	^	ParameterType	R8Ki	AzimB1Up	-	-	-	"Azimuth value to use for I/O when blade 1 points up"	radians
typedef	^	ParameterType	R8Ki	CosDel3	-	1.0	-	"Cosine of the Delta-3 angle for teetering rotors"
typedef	^	ParameterType	R8Ki	CosPreC	{:}	-	-	"Cosines of the precone angles"
typedef	^	ParameterType	R8Ki	CRFrlSkew	-	-	-	"Cosine of the rotor-furl axis skew angle"
typedef	^	ParameterType	R8Ki	CRFrlSkw2	-	-	-	"Cosine-squared of the rotor-furl axis skew angle"
typedef	^	ParameterType	R8Ki	CRFrlTilt	-	-	-	"Cosine of the rotor-furl axis tilt angle"
typedef	^	ParameterType	R8Ki	CRFrlTlt2	-	-	-	"Cosine-squared of the rotor-furl axis tilt angle"
typedef	^	ParameterType	R8Ki	CShftSkew	-	-	-	"Cosine of the shaft skew angle"
typedef	^	ParameterType	R8Ki	CShftTilt	-	-	-	"Cosine of the shaft tilt angle"
typedef	^	ParameterType	R8Ki	CSRFrlSkw	-	-	-	"Cosine*Sine of the rotor-furl axis skew angle"
typedef	^	ParameterType	R8Ki	CSRFrlTlt	-	-	-	"Cosine*Sine of the rotor-furl axis tilt angle"
typedef	^	ParameterType	R8Ki	CSTFrlSkw	-	-	-	"Cosine*Sine of the tail-furl axis skew angle"
typedef	^	ParameterType	R8Ki	CSTFrlTlt	-	-	-	"Cosine*Sine of the tail-furl axis tilt angle"
typedef	^	ParameterType	R8Ki	CTFrlSkew	-	-	-	"Cosine of the tail-furl axis skew angle"
typedef	^	ParameterType	R8Ki	CTFrlSkw2	-	-	-	"Cosine-squared of the tail-furl axis skew angle"
typedef	^	ParameterType	R8Ki	CTFrlTilt	-	-	-	"Cosine of the tail-furl axis tilt angle"
typedef	^	ParameterType	R8Ki	CTFrlTlt2	-	-	-	"Cosine-squared of the tail-furl axis tilt angle"
typedef	^	ParameterType	ReKi	HubHt	-	-	-	"Hub-height as computed using FAST inputs [= TowerHt + Twr2Shft + OverHang*SIN( ShftTilt ) ] (was FASTHH)"
typedef	^	ParameterType	ReKi	HubCM	-	-	-	"Distance from rotor apex to hub mass"
typedef	^	ParameterType	ReKi	HubRad	-	-	-	"Preconed hub radius"
typedef	^	ParameterType	ReKi	NacCMxn	-	-	-	"Downwind distance from tower-top to nacelle CM"
typedef	^	ParameterType	ReKi	NacCMyn	-	-	-	"Lateral distance from tower-top to nacelle CM"
typedef	^	ParameterType	ReKi	NacCMzn	-	-	-	"Vertical distance from tower-top to nacelle CM"
typedef	^	ParameterType	ReKi	OverHang	-	-	-	"Distance from yaw axis to rotor apex or teeter pin"
typedef	^	ParameterType	ReKi	ProjArea	-	-	-	"Swept area of the rotor projected onto the rotor plane (the plane normal to the low-speed shaft)"
typedef	^	ParameterType	ReKi	PtfmRefzt	-	-	-	"Vertical distance from the ground level [onshore], MSL [offshore wind or floating MHK], or seabed [fixed MHK] to the platform reference point"
typedef	^	ParameterType	ReKi	RefTwrHt	-	-	-	"Vertical distance between FAST's undisplaced tower height (variable TowerHt) and FAST's inertia frame reference point (variable PtfmRef); that is, RefTwrHt = TowerHt - PtfmRefzt"
typedef	^	ParameterType	ReKi	RFrlPnt_n	3	-	-	"Vector from tower-top to arbitrary point on rotor-furl axis"
typedef	^	ParameterType	ReKi	rVDxn	-	-	-	"xn-component of position vector Rvd"
typedef	^	ParameterType	ReKi	rVDyn	-	-	-	"yn-component of position vector rVD"
typedef	^	ParameterType	ReKi	rVDzn	-	-	-	"zn-component of position vector rVD"
typedef	^	ParameterType	ReKi	rVIMUxn	-	-	-	"xn-component of position vector rVIMU"
typedef	^	ParameterType	ReKi	rVIMUyn	-	-	-	"yn-component of position vector rVIMU"
typedef	^	ParameterType	ReKi	rVIMUzn	-	-	-	"zn-component of position vector rVIMU"
typedef	^	ParameterType	ReKi	rVPxn	-	-	-	"xn-component of position vector rVP"
typedef	^	ParameterType	ReKi	rVPyn	-	-	-	"yn-component of position vector rVP"
typedef	^	ParameterType	ReKi	rVPzn	-	-	-	"zn-component of position vector rVP"
typedef	^	ParameterType	ReKi	rWIxn	-	-	-	"xn-component of position vector rWI"
typedef	^	ParameterType	ReKi	rWIyn	-	-	-	"yn-component of position vector rWI"
typedef	^	ParameterType	ReKi	rWIzn	-	-	-	"zn-component of position vector rWI"
typedef	^	ParameterType	ReKi	rWJxn	-	-	-	"xn-component of position vector rWJ"
typedef	^	ParameterType	ReKi	rWJyn	-	-	-	"yn-component of position vector rWJ"
typedef	^	ParameterType	ReKi	rWJzn	-	-	-	"zn-component of position vector rWJ"
typedef	^	ParameterType	ReKi	rZT0zt	-	-	-	"zt-component of position vector rZT0"
typedef	^	ParameterType	ReKi	rZYzt	-	-	-	"zt-component of position vector rZY"
typedef	^	ParameterType	R8Ki	SinDel3	-	-	-	"Sine of the Delta-3 angle for teetering rotors"
typedef	^	ParameterType	R8Ki	SinPreC	{:}	-	-	"Sines of the precone angles"
typedef	^	ParameterType	R8Ki	SRFrlSkew	-	-	-	"Sine of the rotor-furl axis skew angle"
typedef	^	ParameterType	R8Ki	SRFrlSkw2	-	-	-	"Sine-squared of the rotor-furl axis skew angle"
typedef	^	ParameterType	R8Ki	SRFrlTilt	-	-	-	"Sine of the rotor-furl axis tilt angle"
typedef	^	ParameterType	R8Ki	SRFrlTlt2	-	-	-	"Sine-squared of the rotor-furl axis tilt angle"
typedef	^	ParameterType	R8Ki	SShftSkew	-	-	-	"Sine of the shaft skew angle"
typedef	^	ParameterType	R8Ki	SShftTilt	-	-	-	"Sine of the shaft tilt angle"
typedef	^	ParameterType	R8Ki	STFrlSkew	-	-	-	"Sine of the tail-furl axis skew angle"
typedef	^	ParameterType	R8Ki	STFrlSkw2	-	-	-	"Sine-squared of the tail-furl axis skew angle"
typedef	^	ParameterType	R8Ki	STFrlTilt	-	-	-	"Sine of the tail-furl axis tilt angle"
typedef	^	ParameterType	R8Ki	STFrlTlt2	-	-	-	"Sine-squared of the tail-furl axis tilt angle"
typedef	^	ParameterType	ReKi	TFrlPnt_n	3	-	-	"Vector from tower-top to arbitrary point on tail-furl axis"
typedef	^	ParameterType	ReKi	TipRad	-	-	-	"Preconed blade-tip radius"
typedef	^	ParameterType	ReKi	TowerHt	-	-	-	"Height of tower relative to ground level [onshore], MSL [offshore wind or floating MHK], or seabed [fixed MHK]"	meters
typedef	^	ParameterType	ReKi	TowerBsHt	-	-	-	"Height of tower base relative to ground level [onshore], MSL [offshore wind or floating MHK], or seabed [fixed MHK]"	meters
typedef	^	ParameterType	ReKi	UndSling	-	-	-	"Undersling length"
typedef	^	ParameterType	IntKi	NumBl	-	-	-	"Number of turbine blades"	-
typedef	^	ParameterType	ReKi	AxRedTFA	{:}{:}{:}	-	-	"The axial-reduction terms for the fore-aft tower mode shapes"
typedef	^	ParameterType	ReKi	AxRedTSS	{:}{:}{:}	-	-	"The axial-reduction terms for the side-to-side tower mode shapes"
typedef	^	ParameterType	ReKi	CTFA	{2}{2}	-	-	"Generalized damping of tower in fore-aft direction"
typedef	^	ParameterType	ReKi	CTSS	{2}{2}	-	-	"Generalized damping of tower in side-to-side direction"
typedef	^	ParameterType	ReKi	DHNodes	{:}	-	-	"Length of variable-length tower elements"
typedef	^	ParameterType	ReKi	HNodes	{:}	-	-	"Location of variable-spaced tower nodes (relative to the tower rigid base height"
typedef	^	ParameterType	ReKi	HNodesNorm	{:}	-	-	"Normalized location of variable-spaced tower nodes (relative to the tower rigid base height) (0 < HNodesNorm(:) < 1)"
typedef	^	ParameterType	ReKi	KTFA	{2}{2}	-	-	"Generalized stiffness of tower in fore-aft direction"
typedef	^	ParameterType	ReKi	KTSS	{2}{2}	-	-	"Generalized stiffness of tower in side-to-side direction"
typedef	^	ParameterType	ReKi	MassT	{:}	-	-	"Interpolated lineal mass density of tower"
typedef	^	ParameterType	ReKi	StiffTSS	{:}	-	-	"Interpolated side-side tower stiffness"
typedef	^	ParameterType	ReKi	TwrFASF	{:}{:}{:}	-	-	"Tower fore-aft shape functions"
typedef	^	ParameterType	ReKi	TwrFlexL	-	-	-	"Height / length of the flexible portion of the tower"
typedef	^	ParameterType	ReKi	TwrSSSF	{:}{:}{:}	-	-	"Tower side-to-side shape functions"
typedef	^	ParameterType	IntKi	TTopNode	-	-	-	"Index of the additional node located at the tower-top = TwrNodes + 1"
typedef	^	ParameterType	IntKi	TwrNodes	-	-	-	"Number of tower nodes used in the analysis"
typedef	^	ParameterType	IntKi   MHK         -   -   -   "MHK turbine type switch"   -
typedef	^	ParameterType	ReKi	StiffTFA	{:}	-	-	"Interpolated fore-aft tower stiffness"
typedef	^	ParameterType	ReKi	AtfaIner	-	-	-	"Inertia of tail boom about the tail-furl axis whose origin is the tail boom center of mass"
typedef	^	ParameterType	ReKi	BldCG	{:}	-	-	"Blade center of mass wrt the blade root"
typedef	^	ParameterType	ReKi	BldMass	{:}	-	-	"Blade masses"
typedef	^	ParameterType	ReKi	BoomMass	-	-	-	"Tail boom mass"
typedef	^	ParameterType	ReKi	FirstMom	{:}	-	-	"First mass moment of inertia of blades wrt the root"
typedef	^	ParameterType	ReKi	GenIner	-	-	-	"Generator inertia about HSS"
typedef	^	ParameterType	ReKi	Hubg1Iner	-	-	-	"Inertia of hub about g1-axis (rotor centerline)"
typedef	^	ParameterType	ReKi	Hubg2Iner	-	-	-	"Inertia of hub about g2-axis (transverse to the cyclinder and passing through its c.g.)"
typedef	^	ParameterType	ReKi	HubMass	-	-	-	"Hub mass"
typedef	^	ParameterType	ReKi	Nacd2Iner	-	-	-	"Inertia of nacelle about the d2-axis whose origin is the nacelle center of mass"
typedef	^	ParameterType	ReKi	NacMass	-	-	-	"Nacelle mass"
typedef	^	ParameterType	ReKi	PtfmMass	-	-	-	"Platform mass"
typedef	^	ParameterType	ReKi	PtfmPIner	-	-	-	"Platform inertia for pitch tilt rotation about the platform CM."
typedef	^	ParameterType	ReKi	PtfmRIner	-	-	-	"Platform inertia for roll tilt rotation about the platform CM."
typedef	^	ParameterType	ReKi	PtfmYIner	-	-	-	"Platform inertia for yaw rotation about the platform CM."
typedef	^	ParameterType	ReKi	PtfmXYIner	-	-	-	"Platform xy inertia about the platform CM"	"kg m^2"
typedef	^	ParameterType	ReKi	PtfmYZIner	-	-	-	"Platform yz inertia about the platform CM"	"kg m^2"
typedef	^	ParameterType	ReKi	PtfmXZIner	-	-	-	"Platform xz inertia about the platform CM"	"kg m^2"
typedef	^	ParameterType	ReKi	RFrlMass	-	-	-	"Rotor-furl mass"
typedef	^	ParameterType	ReKi	RotIner	-	-	-	"Inertia of rotor about its centerline"
typedef	^	ParameterType	ReKi	RotMass	-	-	-	"Rotor mass (blades, tips, and hub)"
typedef	^	ParameterType	ReKi	RrfaIner	-	-	-	"Inertia of structure that furls with the rotor (not including rotor) about the rotor-furl axis whose origin is the center of mass of the structure that furls with the rotor (not including rotor)"
typedef	^	ParameterType	ReKi	SecondMom	{:}	-	-	"Second mass moment of inertia of blades wrt the root"
typedef	^	ParameterType	ReKi	TFinMass	-	-	-	"Tail fin mass"
typedef	^	ParameterType	ReKi	TFrlIner	-	-	-	"Tail boom inertia about tail-furl axis"
typedef	^	ParameterType	ReKi	TipMass	{:}	-	-	"Tip-brake masses"
typedef	^	ParameterType	ReKi	TurbMass	-	-	-	"Mass of turbine (tower + rotor + nacelle)"
typedef	^	ParameterType	ReKi	TwrMass	-	-	-	"Mass of tower"
typedef	^	ParameterType	ReKi	TwrTpMass	-	-	-	"Tower-top mass (rotor + nacelle)"
typedef	^	ParameterType	ReKi	YawBrMass	-	-	-	"Yaw bearing mass"
#typedef	^	ParameterType	ReKi	AirDens	-	-	-	"Air density = RHO"
typedef	^	ParameterType	ReKi	Gravity	-	-	-	"Gravitational acceleration"	m/s^2
typedef	^	ParameterType	ReKi	PitchAxis	{:}{:}	-	-	"Pitch axis for analysis nodes"	-
typedef	^	ParameterType	ReKi	AeroTwst	{:}	-	-	"Aerodynamic twist of the blade at the analysis nodes"
typedef	^	ParameterType	ReKi	AxRedBld	{:}{:}{:}{:}	-	-	"The axial-reduction terms of the blade shape function"
typedef	^	ParameterType	ReKi	BldEDamp	{:}{:}	-	-	"Blade edgewise damping coefficients"
typedef	^	ParameterType	ReKi	BldFDamp	{:}{:}	-	-	"Blade flapwise damping coefficients"
typedef	^	ParameterType	ReKi	BldFlexL	-	-	-	"Flexible blade length"
typedef	^	ParameterType	ReKi	CAeroTwst	{:}	-	-	"Cosine of the aerodynamic twist of the blade at the analysis nodes"
typedef	^	ParameterType	ReKi	CBE	{:}{:}{:}	-	-	"Generalized edgewise damping of the blades"
typedef	^	ParameterType	ReKi	CBF	{:}{:}{:}	-	-	"Generalized flapwise damping of the blades"
typedef	^	ParameterType	ReKi	Chord	{:}	-	-	"Chord of the blade at the analysis nodes"
typedef	^	ParameterType	R8Ki	CThetaS	{:}{:}	-	-	"COS( ThetaS )"
typedef	^	ParameterType	ReKi	DRNodes	{:}	-	-	"Length of variable-spaced blade elements"
typedef	^	ParameterType	ReKi	FStTunr	{:}{:}	-	-	"Blade flapwise modal stiffness tuners (stored for all blades)"
typedef	^	ParameterType	ReKi	KBE	{:}{:}{:}	-	-	"Generalized edgewise stiffness of the blades"
typedef	^	ParameterType	ReKi	KBF	{:}{:}{:}	-	-	"Generalized flapwise stiffness of the blades"
typedef	^	ParameterType	ReKi	MassB	{:}{:}	-	-	"Interpolated lineal blade mass density"
typedef	^	ParameterType	ReKi	RNodes	{:}	-	-	"Radius to analysis nodes relative to hub ( 0 < RNodes(:) < BldFlexL )"
typedef	^	ParameterType	ReKi	RNodesNorm	{:}	-	-	"Normalized radius to analysis nodes relative to hub ( 0 < RNodesNorm(:) < 1 )"
typedef	^	ParameterType	ReKi	rSAerCenn1	{:}{:}	-	-	"Distance from point S on a blade to the aerodynamic center in the n1 direction (m)"
typedef	^	ParameterType	ReKi	rSAerCenn2	{:}{:}	-	-	"Distance from point S on a blade to the aerodynamic center in the n2 direction (m)"
typedef	^	ParameterType	ReKi	SAeroTwst	{:}	-	-	"Sine of the aerodynamic twist of the blade at the analysis nodes"
typedef	^	ParameterType	ReKi	StiffBE	{:}{:}	-	-	"Interpolated edgewise blade stiffness"
typedef	^	ParameterType	ReKi	StiffBF	{:}{:}	-	-	"Interpolated flapwise blade stiffness"
typedef	^	ParameterType	R8Ki	SThetaS	{:}{:}	-	-	"SIN( ThetaS )"
typedef	^	ParameterType	ReKi	ThetaS	{:}{:}	-	-	"Structural twist for analysis nodes"	radians
typedef	^	ParameterType	ReKi	TwistedSF	{:}{:}{:}{:}{:}	-	-	"Interpolated lineal blade mass density"
typedef	^	ParameterType	ReKi	BldFl1Sh	{:}{:}	-	-	"Blade-flap-mode-1 shape coefficients"
typedef	^	ParameterType	ReKi	BldFl2Sh	{:}{:}	-	-	"Blade-flap-mode-2 shape coefficients"
typedef	^	ParameterType	ReKi	BldEdgSh	{:}{:}	-	-	"Blade-edge-mode shape coefficients"
# parameters from modes (Blade & Tower frequencies) -- these could probably be replaced by local variables (initialization only)
typedef	^	ParameterType	ReKi	FreqBE	{:}{:}{:}	-	-	"Blade edgewise natural frequencies (both w/ and w/o centrifugal stiffening)"
typedef	^	ParameterType	ReKi	FreqBF	{:}{:}{:}	-	-	"Blade flapwise natural frequencies (both w/ and w/o centrifugal stiffening)"
typedef	^	ParameterType	ReKi	FreqTFA	{2}{2}	-	-	"Computed fore-aft tower natural frequencies"
typedef	^	ParameterType	ReKi	FreqTSS	{2}{2}	-	-	"Computed side-to-side tower natural frequencies"
typedef	^	ParameterType	ReKi	TeetCDmp	-	-	-	"Rotor-teeter rate-independent Coulomb-damping"
typedef	^	ParameterType	ReKi	TeetDmp	-	-	-	"Rotor-teeter damping constant"
typedef	^	ParameterType	ReKi	TeetDmpP	-	-	-	"Rotor-teeter damper position"
typedef	^	ParameterType	ReKi	TeetHSSp	-	-	-	"Rotor-teeter hard-stop linear-spring constant"
typedef	^	ParameterType	ReKi	TeetHStP	-	-	-	"Rotor-teeter hard-stop position"
typedef	^	ParameterType	ReKi	TeetSSSp	-	-	-	"Rotor-teeter soft-stop linear-spring constant"
typedef	^	ParameterType	ReKi	TeetSStP	-	-	-	"Rotor-teeter soft-stop position"
typedef	^	ParameterType	IntKi	TeetMod	-	-	-	"Rotor-teeter spring/damper model switch"
typedef	^	ParameterType	ReKi	TFrlDmp	-	-	-	"Tail-furl damping constant"
typedef	^	ParameterType	ReKi	TFrlDSDmp	-	-	-	"Tail-furl down-stop damping constant"
typedef	^	ParameterType	ReKi	TFrlDSDP	-	-	-	"Tail-furl down-stop damper position"
typedef	^	ParameterType	ReKi	TFrlDSSP	-	-	-	"Tail-furl down-stop spring position"
typedef	^	ParameterType	ReKi	TFrlDSSpr	-	-	-	"Tail-furl down-stop spring constant"
typedef	^	ParameterType	ReKi	TFrlSpr	-	-	-	"Tail-furl spring constant"
typedef	^	ParameterType	ReKi	TFrlUSDmp	-	-	-	"Tail-furl up-stop damping constant"
typedef	^	ParameterType	ReKi	TFrlUSDP	-	-	-	"Tail-furl up-stop damper position"
typedef	^	ParameterType	ReKi	TFrlUSSP	-	-	-	"Tail-furl up-stop spring position"
typedef	^	ParameterType	ReKi	TFrlUSSpr	-	-	-	"Tail-furl up-stop spring constant"
typedef	^	ParameterType	IntKi	TFrlMod	-	-	-	"Tail-furl spring/damper model switch"
typedef	^	ParameterType	ReKi	RFrlDmp	-	-	-	"Rotor-furl damping constant"
typedef	^	ParameterType	ReKi	RFrlDSDmp	-	-	-	"Rotor-furl down-stop damping constant"
typedef	^	ParameterType	ReKi	RFrlDSDP	-	-	-	"Rotor-furl down-stop damper position"
typedef	^	ParameterType	ReKi	RFrlDSSP	-	-	-	"Rotor-furl down-stop spring position"
typedef	^	ParameterType	ReKi	RFrlDSSpr	-	-	-	"Rotor-furl down-stop spring constant"
typedef	^	ParameterType	ReKi	RFrlSpr	-	-	-	"Rotor-furl spring constant"
typedef	^	ParameterType	ReKi	RFrlUSDmp	-	-	-	"Rotor-furl up-stop damping constant"
typedef	^	ParameterType	ReKi	RFrlUSDP	-	-	-	"Rotor-furl up-stop damper position"
typedef	^	ParameterType	ReKi	RFrlUSSP	-	-	-	"Rotor-furl up-stop spring position"
typedef	^	ParameterType	ReKi	RFrlUSSpr	-	-	-	"Rotor-furl up-stop spring constant"
typedef	^	ParameterType	IntKi	RFrlMod	-	-	-	"Rotor-furl spring/damper model switch"
typedef	^	ParameterType	ReKi	ShftGagL	-	-	-	"Distance from hub or teeter pin to shaft strain gages"
typedef	^	ParameterType	IntKi	BldGagNd	9	-	-	"Nodes closest to the blade strain gages"
typedef	^	ParameterType	IntKi	TwrGagNd	9	-	-	"Nodes closest to the tower strain gages"
typedef	^	ParameterType	DbKi	TStart	-	-	-	"Time to begin tabular output"
typedef	^	ParameterType	ReKi	DTTorDmp	-	-	-	"Drivetrain torsional damper"
typedef	^	ParameterType	ReKi	DTTorSpr	-	-	-	"Drivetrain torsional spring"
typedef	^	ParameterType	ReKi	GBRatio	-	-	-	"Gearbox ratio"
typedef	^	ParameterType	ReKi	GBoxEff	-	-	-	"Gearbox efficiency"
typedef	^	ParameterType	ReKi	RotSpeed	-	-	-	"Initial or fixed rotor speed"	rad/s
typedef	^	ParameterType	CHARACTER(1024)	RootName	-	-	-	"RootName for writing output files"
typedef	^	ParameterType	ReKi	BElmntMass	{:}{:}	-	-	"Mass of the blade elements"
typedef	^	ParameterType	ReKi	TElmntMass	{:}	-	-	"Mass of the tower elements"
typedef	^	ParameterType	IntKi	method	-	-	-	"Identifier for integration method (1 [RK4], 2 [AB4], or 3 [ABM4])"	-
typedef	^	ParameterType	ReKi	PtfmCMxt	-	-	-	"Downwind distance from the ground level [onshore], MSL [offshore wind or floating MHK], or seabed [fixed MHK] to the platform CM"	meters
typedef	^	ParameterType	ReKi	PtfmCMyt	-	-	-	"Lateral distance from the ground level [onshore], MSL [offshore wind or floating MHK], or seabed [fixed MHK] to the platform CM"	meters
typedef	^	ParameterType	LOGICAL	BD4Blades	-	-	-	"flag to determine if BeamDyn is computing blade loads (true) or ElastoDyn is (false)"	-
typedef	^	ParameterType	LOGICAL	RigidAero	-	-	-	"flag to determine if ElastoDyn if blades are rigid for aero -- when AeroDisk is used"	-
typedef ^       ParameterType   IntKi   YawFrctMod      -       -       -       "Identifier for YawFrctMod (0 [no friction], 1 [does not use Fz at bearing], or 2 [does use Fz at bearing]"     -
typedef ^       ParameterType   R8Ki    M_CD    -       -       -       "Dynamic friction moment at null yaw rate"      N-m
typedef ^       ParameterType   R8Ki    M_FCD   -       -       -       "Dynamic friction moment at null yaw rate proportional to yaw bearing shear force"      N-m
typedef ^       ParameterType   R8Ki    M_MCD   -       -       -       "Dynamic friction moment at null yaw rate proportional to yaw bearing bending moment"   N-m
typedef ^       ParameterType   R8Ki    M_CSMAX -       -       -       "Maximum Coulomb friction torque"       N-m
typedef ^       ParameterType   R8Ki    M_FCSMAX -      -       -       "Maximum Coulomb friction torque proportional to yaw bearing shear force"       N-m
typedef ^       ParameterType   R8Ki    M_MCSMAX -      -       -       "Maximum Coulomb friction torque proportional to yaw bearing bending moment"    N-m
typedef ^       ParameterType   R8Ki    sig_v   -       -       -       "Linear viscous friction coefficient"     N-m/(rad/s)
typedef ^       ParameterType   R8Ki    sig_v2  -       -       -       "Quadratic viscous friction coefficient"  N-m/(rad/s)^2
typedef ^       ParameterType   R8Ki    OmgCut  -       -       -       "Nacelle yaw angular velocity cutoff below which viscous friction is to be linearized"  rad/s
#typedef        ^       ParameterType   R8Ki    thr_omg -       -       -       "Yaw rate stiction threshold"   rad/s
#typedef        ^       ParameterType   R8Ki    thr_omgdot      -       -       -       "Yaw acceleration stiction threshold"   rad/s^2

# .... ED_AllBlNds option ........................................................................................................
typedef  ^  ParameterType  IntKi   BldNd_NumOuts        -  -  -  "Number of requested output channels per blade node (ED_AllBldNdOuts)"  -
typedef  ^  ParameterType  IntKi   BldNd_TotNumOuts     -  -  -  "Total number of requested output channels of blade node information (BldNd_NumOuts * BldNd_BlOutNd * BldNd_BladesOut -- ED_AllBldNdOuts)" -
typedef  ^  ParameterType  OutParmType BldNd_OutParam  {:} -  -  "Names and units (and other characteristics) of all requested output parameters"        -
#typedef  ^  ParameterType  IntKi BldNd_BlOutNd {:} - - "The blade nodes to actually output (ED_AllBldNdOuts)" -
typedef  ^  ParameterType  IntKi BldNd_BladesOut - - - "The blades to output (ED_AllBldNdOuts)" -

typedef	^	ParameterType	Integer	Jac_u_indx	{:}{:}	-	-	"matrix to help fill/pack the u vector in computing the jacobian"	-
typedef	^	ParameterType	R8Ki	du	{:}	-	-	"vector that determines size of perturbation for u (inputs)"
typedef	^	ParameterType	R8Ki	dx	{:}	-	-	"vector that determines size of perturbation for x (continuous states)"
typedef	^	ParameterType	Integer	Jac_ny	-	-	-	"number of outputs in jacobian matrix"	-
typedef	^	ParameterType	Logical	CompAeroMaps	-	-	-	"number of outputs in jacobian matrix"	-
typedef	^	ParameterType	Integer	NumExtendedInputs	-	-	-	"number of extended inputs for linearization"	-
typedef	^	ParameterType	Integer	NumBl_Lin	-	-	-	"number of blades in the jacobian"	-
typedef	^	ParameterType	Integer	NActvVelDOF_Lin	-	-	-	"number of velocity states in the jacobian"	-
typedef	^	ParameterType	Integer	NActvDOF_Lin	-	-	-	"number of active DOFs to use in the jacobian"	-
typedef	^	ParameterType	Integer	NActvDOF_Stride	-	-	-	"stride for active DOFs to use in the jacobian"	-

# ..... Inputs ....................................................................................................................
# Define inputs that are contained on the mesh here:
typedef	^	InputType	MeshType	BladePtLoads	{:}	-	-	"A mesh on each blade, containing aerodynamic forces and moments (formerly AeroBladeForce and AeroBladeMoment)"
typedef	^	InputType	MeshType	PlatformPtMesh	-	-	-	"A mesh at the platform reference (point Z), containing force: surge/xi (1), sway/yi (2), and heave/zi (3)-components; and moments: roll/xi (1), pitch/yi (2), and yaw/zi (3)-components acting at the platform (body X) / platform reference (point Z) associated with everything but the QD2T()s"	N
typedef	^	InputType	MeshType	TowerPtLoads	-	-	-	"Tower line2 mesh with forces: surge/xi (1), sway/yi (2), and heave/zi (3)-components of the portion of the tower force at the current tower node (point T); and moments: roll/xi (1), pitch/yi (2), and yaw/zi (3)-components of the portion of the tower moment acting at the current tower node"	N/m
typedef	^	InputType	MeshType	HubPtLoad	-	-	-	"A mesh at the teeter pin, containing forces: surge/xi (1), sway/yi (2), and heave/zi (3)-components; and moments: roll/xi (1), pitch/yi (2), and yaw/zi (3)-components acting at the hub. Passed from BeamDyn"
typedef	^	InputType	MeshType	NacelleLoads	-	-	-	"From ServoDyn/TMD: loads on the nacelle."
typedef	^	InputType	MeshType	TFinCMLoads 	-	-	-	"Aerodynamic forces and moments at the tail-fin center of mass point (point J)"
# Define inputs that are not on a mesh here:
typedef	^	InputType	ReKi	TwrAddedMass	{:}{:}{:}	-	-	"6-by-6 added mass matrix of the tower elements, per unit length-bjj: place on a mesh" 	"per unit length"
typedef	^	InputType	ReKi	PtfmAddedMass	{6}{6}	-	-	"Platform added mass matrix"	"kg, kg-m, kg-m^2"
typedef	^	InputType	ReKi	BlPitchCom	{:}	-	2pi	"Commanded blade pitch angles"	radians
typedef	^	InputType	ReKi	YawMom	-	-	-	"Torque transmitted through the yaw bearing"	N-m
typedef	^	InputType	ReKi	GenTrq	-	-	-	"Electrical generator torque"	N-m
typedef	^	InputType	ReKi	HSSBrTrqC	-	-	-	"Commanded HSS brake torque"	N-m

# ..... Outputs ...................................................................................................................
# Define outputs that are contained on the mesh here:
typedef	^	OutputType	MeshType	BladeLn2Mesh	{:}	-	-	"A mesh on each blade, containing positions and orientations of the blade elements"
typedef	^	OutputType	MeshType	PlatformPtMesh	-	-	-	"Platform reference point positions/orientations/velocities/accelerations"	-
typedef	^	OutputType	MeshType	TowerLn2Mesh	-	-	-	"Tower line2 mesh with positions/orientations/velocities/accelerations"	-
typedef	^	OutputType	MeshType	HubPtMotion	-	-	-	"For AeroDyn and Lidar(InflowWind): motions of the hub"
typedef	^	OutputType	MeshType	BladeRootMotion	{:}	-	-	"For AeroDyn/BeamDyn: motions at the blade roots"
typedef	^	OutputType	MeshType	NacelleMotion	-	-	-	"For AeroDyn & ServoDyn/TMD: motions of the nacelle."
typedef	^	OutputType	MeshType	TFinCMMotion    	-	-	-	"For AeroDyn: motions of the tail find CM point (point J)"

# Define outputs that are not on this mesh here:
typedef	^	OutputType	ReKi	WriteOutput	{:}	-	-	"Data to be written to an output file: see WriteOutputHdr for names of each variable"	"see WriteOutputUnt"
typedef	^	OutputType	ReKi	BlPitch	{:}	-	2pi	"Current blade pitch angles"	radians
typedef	^	OutputType	ReKi	Yaw	-	-	2pi	"Current nacelle yaw"	radians
typedef	^	OutputType	ReKi	YawRate	-	-	-	"Current nacelle yaw rate"	rad/s
typedef	^	OutputType	ReKi	LSS_Spd	-	-	-	"Low-speed shaft (LSS) speed at entrance to gearbox"	rad/s
typedef	^	OutputType	ReKi	HSS_Spd	-	-	-	"High-speed shaft (HSS) speed"	rad/s
typedef	^	OutputType	ReKi	RotSpeed	-	-	-	"Rotor azimuth angular speed"	rad/s
typedef	^	OutputType	ReKi	TwrAccel	-	-	-	"Tower acceleration for tower feedback control (user routine only)"	m/s^2
typedef	^	OutputType	ReKi	YawAngle	-	-	2pi	"Yaw angle to be used for yaw error calculations"	radians
typedef	^	OutputType	ReKi	RootMyc	3	-	-	"Out-of-plane moment (i.e., the moment caused by out-of-plane forces) at the blade root for each of the blades (max 3)"	N-m
typedef	^	OutputType	ReKi	YawBrTAxp	-	-	-	"Tower-top / yaw bearing fore-aft (translational) acceleration (absolute)"	m/s^2
typedef	^	OutputType	ReKi	YawBrTAyp	-	-	-	"Tower-top / yaw bearing side-to-side (translational) acceleration (absolute)"	m/s^2
typedef	^	OutputType	ReKi	LSSTipPxa	-	-	2pi	"Rotor azimuth angle (position)"	radians
typedef	^	OutputType	ReKi	RootMxc	3	-	-	"In-plane moment (i.e., the moment caused by in-plane forces) at the blade root"	N-m
typedef	^	OutputType	ReKi	LSSTipMxa	-	-	-	"Rotating low-speed shaft bending moment at the shaft tip (teeter pin for 2-blader, apex of rotation for 3-blader)"	N-m
typedef	^	OutputType	ReKi	LSSTipMya	-	-	-	"Rotating low-speed shaft bending moment at the shaft tip (teeter pin for 2-blader, apex of rotation for 3-blader)"	N-m
typedef	^	OutputType	ReKi	LSSTipMza	-	-	-	"Rotating low-speed shaft bending moment at the shaft tip (teeter pin for 2-blader, apex of rotation for 3-blader)"	N-m
typedef	^	OutputType	ReKi	LSSTipMys	-	-	-	"Nonrotating low-speed shaft bending moment at the shaft tip (teeter pin for 2-blader, apex of rotation for 3-blader)"	N-m
typedef	^	OutputType	ReKi	LSSTipMzs	-	-	-	"Nonrotating low-speed shaft bending moment at the shaft tip (teeter pin for 2-blader, apex of rotation for 3-blader)"	N-m
typedef	^	OutputType	ReKi	YawBrMyn	-	-	-	"Rotating (with nacelle) tower-top / yaw bearing pitch moment"	N-m
typedef	^	OutputType	ReKi	YawBrMzn	-	-	-	"Tower-top / yaw bearing yaw moment"	N-m
typedef	^	OutputType	ReKi	NcIMURAxs	-	-	-	"Nacelle inertial measurement unit angular (rotational) acceleration (absolute)"	rad/s^2
typedef	^	OutputType	ReKi	NcIMURAys	-	-	-	"Nacelle inertial measurement unit angular (rotational) acceleration (absolute)"	rad/s^2
typedef	^	OutputType	ReKi	NcIMURAzs	-	-	-	"Nacelle inertial measurement unit angular (rotational) acceleration (absolute)"	rad/s^2
typedef	^	OutputType	ReKi	RotPwr	-	-	-	"Rotor power (this is equivalent to the low-speed shaft power)"	W
typedef	^	OutputType	ReKi	LSShftFxa	-	-	-	"Rotating low-speed shaft force x"	N
typedef	^	OutputType	ReKi	LSShftFys	-	-	-	"Nonrotating low-speed shaft force y"	N
typedef	^	OutputType	ReKi	LSShftFzs	-	-	-	"Nonrotating low-speed shaft force z"	N

# ..... Misc Vars ................................................................................................................
typedef	^	MiscVarType	ED_CoordSys	CoordSys	-	-	-	"Coordinate systems in the FAST framework"	-
typedef	^	MiscVarType	ED_RtHndSide	RtHS	-	-	-	"Values used in calculating the right-hand-side RtHS (and outputs)"
typedef	^	MiscVarType	ReKi	AllOuts	{:}	-	-	"An array holding the value of all of the calculated (not only selected) output channels"	"see OutListParameters.xlsx spreadsheet"
typedef	^	MiscVarType	R8Ki	AugMat	{:}{:}	-	-	"The augmented matrix used for the solution of the QD2T()s"
typedef	^	MiscVarType	R8Ki	AugMat_factor	{:}{:}	-	-	"factored version of AugMat matrix"
typedef	^	MiscVarType	R8Ki	SolnVec	{:}	-	-	"b in the equation Ax=b (last column of AugMat)"
typedef	^	MiscVarType	IntKi	AugMat_pivot	{:}	-	-	"Pivot column for AugMat in LAPACK factorization"
typedef	^	MiscVarType	ReKi	OgnlGeAzRo	{:}	-	-	"Original DOF_GeAz row in AugMat"	-
typedef	^	MiscVarType	R8Ki	QD2T	{:}	-	-	"Solution (acceleration) vector; the first time derivative of QDT"
typedef	^	MiscVarType	Logical	IgnoreMod	-	-	-	"whether to ignore the modulo in ED outputs (necessary for linearization perturbations)"	-
typedef ^       MiscVarType     ReKi    OgnlYawRow      {:}     -       -       "Original DOF_Yaw row in AugMat"        -
typedef ^       MiscVarType     ReKi    FrcONcRt        -       -       -       "Fz acting on yaw bearing including inertial contributions"     N
typedef ^       MiscVarType     ReKi    YawFriMz      -       -       -       "External loading on yaw bearing not including inertial contributions"  N-m
typedef	^	MiscVarType	ModJacType	Jac	-	-	-   "Values corresponding to module variables"
typedef	^	MiscVarType	ED_ContinuousStateType	x_perturb	-	-	-	""	-
typedef	^	MiscVarType	ED_ContinuousStateType	dxdt_lin	-	-	-	""	-
typedef	^	MiscVarType	ED_InputType	u_perturb	-	-	-	""	-
typedef	^	MiscVarType	ED_OutputType	y_lin	-	-	-	""	-<|MERGE_RESOLUTION|>--- conflicted
+++ resolved
@@ -538,24 +538,6 @@
 typedef ^       OtherStateType  R8Ki    OmegaTn -       -       -       "Yaw rate at t_n used to calculate friction torque and yaw rate at t_n+1"       rad/s
 typedef ^       OtherStateType  R8Ki    OmegaDotTn      -       -       -       "Yaw acceleration at t_n used to calculate friction torque and yaw rate at t_n+1"       rad/s^2
 
-<<<<<<< HEAD
-=======
-# ..... Misc Vars ................................................................................................................
-typedef	^	MiscVarType	ED_CoordSys	CoordSys	-	-	-	"Coordinate systems in the FAST framework"	-
-typedef	^	MiscVarType	ED_RtHndSide	RtHS	-	-	-	"Values used in calculating the right-hand-side RtHS (and outputs)"
-typedef	^	MiscVarType	ReKi	AllOuts	{:}	-	-	"An array holding the value of all of the calculated (not only selected) output channels"	"see OutListParameters.xlsx spreadsheet"
-typedef	^	MiscVarType	R8Ki	AugMat	{:}{:}	-	-	"The augmented matrix used for the solution of the QD2T()s"
-typedef	^	MiscVarType	R8Ki	AugMat_factor	{:}{:}	-	-	"factored version of AugMat matrix"
-typedef	^	MiscVarType	R8Ki	SolnVec	{:}	-	-	"b in the equation Ax=b (last column of AugMat)"
-typedef	^	MiscVarType	IntKi	AugMat_pivot	{:}	-	-	"Pivot column for AugMat in LAPACK factorization"
-typedef	^	MiscVarType	ReKi	OgnlGeAzRo	{:}	-	-	"Original DOF_GeAz row in AugMat"	-
-typedef	^	MiscVarType	R8Ki	QD2T	{:}	-	-	"Solution (acceleration) vector; the first time derivative of QDT"
-typedef	^	MiscVarType	Logical	IgnoreMod	-	-	-	"whether to ignore the modulo in ED outputs (necessary for linearization perturbations)"	-
-typedef ^       MiscVarType     ReKi    OgnlYawRow      {:}     -       -       "Original DOF_Yaw row in AugMat"        -
-typedef ^       MiscVarType     ReKi    FrcONcRt        3       -       -       "Force acting on yaw bearing including inertial contributions"     N
-typedef ^       MiscVarType     ReKi    MomONcRt        3       -       -       "Moment acting on yaw bearing including inertial contributions"    N-m
-typedef ^       MiscVarType     ReKi    YawFriMz      -       -       -       "External loading on yaw bearing not including inertial contributions"  N-m
->>>>>>> daa0f436
 
 # ..... Parameters ................................................................................................................
 # Define parameters here:
@@ -874,7 +856,8 @@
 typedef	^	MiscVarType	R8Ki	QD2T	{:}	-	-	"Solution (acceleration) vector; the first time derivative of QDT"
 typedef	^	MiscVarType	Logical	IgnoreMod	-	-	-	"whether to ignore the modulo in ED outputs (necessary for linearization perturbations)"	-
 typedef ^       MiscVarType     ReKi    OgnlYawRow      {:}     -       -       "Original DOF_Yaw row in AugMat"        -
-typedef ^       MiscVarType     ReKi    FrcONcRt        -       -       -       "Fz acting on yaw bearing including inertial contributions"     N
+typedef ^       MiscVarType     ReKi    FrcONcRt        3       -       -       "Force acting on yaw bearing including inertial contributions"     N
+typedef ^       MiscVarType     ReKi    MomONcRt        3       -       -       "Moment acting on yaw bearing including inertial contributions"    N-m
 typedef ^       MiscVarType     ReKi    YawFriMz      -       -       -       "External loading on yaw bearing not including inertial contributions"  N-m
 typedef	^	MiscVarType	ModJacType	Jac	-	-	-   "Values corresponding to module variables"
 typedef	^	MiscVarType	ED_ContinuousStateType	x_perturb	-	-	-	""	-
