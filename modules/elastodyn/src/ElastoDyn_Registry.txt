--- conflicted
+++ resolved
@@ -517,25 +517,7 @@
 # ..... Parameters ................................................................................................................
 # Define parameters here:
 # Time step for integration of continuous states (if a fixed-step integrator is used) and update of discrete states:
-<<<<<<< HEAD
 typedef	^	ParameterType	ModVarsType	&Vars	-	-	-	"Module Variables"
-=======
-typedef	^	Jac_u_idxStarts	IntKi	BladeLoad	-	1	-	"Index to first point in y jacobian for BladeLoad" -
-typedef	^	Jac_u_idxStarts	IntKi	PlatformLoad	-	1	-	"Index to first point in y jacobian for PlatformLoad" -
-typedef	^	Jac_u_idxStarts	IntKi	TowerLoad	-	1	-	"Index to first point in y jacobian for TowerLoad" -
-typedef	^	Jac_u_idxStarts	IntKi	HubLoad	-	1	-	"Index to first point in y jacobian for HubLoad" -
-typedef	^	Jac_u_idxStarts	IntKi	NacelleLoad	-	1	-	"Index to first point in y jacobian for NacelleLoad" -
-typedef	^	Jac_u_idxStarts	IntKi	TFinLoad	-	1	-	"Index to first point in y jacobian for TFinLoad" -
-typedef	^	Jac_u_idxStarts	IntKi	BlPitchCom	-	1	-	"Index to first point in y jacobian for BlPitchCom" -
-typedef	^	Jac_y_idxStarts	IntKi	Blade	-	1	-	"Index to first point in u jacobian for Blade" -
-typedef	^	Jac_y_idxStarts	IntKi	Platform	-	1	-	"Index to first point in u jacobian for Platform" -
-typedef	^	Jac_y_idxStarts	IntKi	Tower	-	1	-	"Index to first point in u jacobian for Tower" -
-typedef	^	Jac_y_idxStarts	IntKi	Hub	-	1	-	"Index to first point in u jacobian for Hub" -
-typedef	^	Jac_y_idxStarts	IntKi	BladeRoot	-	1	-	"Index to first point in u jacobian for BladeRoot" -
-typedef	^	Jac_y_idxStarts	IntKi	Nacelle	-	1	-	"Index to first point in u jacobian for Nacelle" -
-typedef	^	Jac_y_idxStarts	IntKi	TFin	-	1	-	"Index to first point in u jacobian for TFin" -
-
->>>>>>> 280f1927
 typedef	^	ParameterType	DbKi	DT	-	-	-	"Time step for continuous state integration & discrete state update"	seconds
 typedef	^	ParameterType	DbKi	DT24	-	-	-	"=DT/24 (used in loose coupling)"	seconds
 typedef	^	ParameterType	IntKi	BldNodes	-	-	-	"Number of blade nodes used in the analysis"	-
