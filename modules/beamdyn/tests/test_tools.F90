module test_tools

use BeamDyn_Types
use BeamDyn_Subs
use testdrive, only: new_unittest, unittest_type, error_type, check

implicit none

interface check_array
   module procedure check_array_R4_Rank1, check_array_R8_Rank1, &
      check_array_R4_Rank2, check_array_R8_Rank2, &
      check_array_R4_Rank3, check_array_R8_Rank3, &
      check_array_R4_Rank4, check_array_R8_Rank4
end interface

real(DbKi), parameter   :: tolerance = 1.0e-13_BDKi

contains

subroutine check_array_R4_Rank1(error, A1, A2, message, thr)
   type(error_type), allocatable, intent(out)   :: error
   real(R4Ki), intent(in)                       :: A1(:), A2(:)
   character(*), optional, intent(in)           :: message
   real(R4Ki), optional, intent(in)             :: thr
   integer(IntKi)                               :: i
   do i = 1, size(A1)
      call check(error, A1(i), A2(i), message=trim('A('//trim(Num2LStr(i))//') '//message), thr=thr)
      if (allocated(error)) return
   end do
end subroutine

subroutine check_array_R8_Rank1(error, A1, A2, message, thr)
   type(error_type), allocatable, intent(out)   :: error
   real(R8Ki), intent(in)                       :: A1(:), A2(:)
   character(*), optional, intent(in)           :: message
   real(R8Ki), optional, intent(in)             :: thr
   integer(IntKi)                               :: i
   do i = 1, size(A1)
      call check(error, A1(i), A2(i), message=trim('A('//trim(Num2LStr(i))//') '//message), thr=thr)
      if (allocated(error)) return
   end do
end subroutine

subroutine check_array_R4_Rank2(error, A1, A2, message, thr)
   type(error_type), allocatable, intent(out)   :: error
   real(R4Ki), intent(in)                       :: A1(:, :), A2(:, :)
   character(*), optional, intent(in)           :: message
   real(R4Ki), optional, intent(in)             :: thr
   integer(IntKi)                               :: i, j
   do i = 1, size(A1, 1)
      do j = 1, size(A1, 2)
         call check(error, A1(i, j), A2(i, j), message=trim('A('//trim(Num2LStr(i))//','//trim(Num2LStr(j))//') '//message), thr=thr)
         if (allocated(error)) return
      end do
   end do
end subroutine

subroutine check_array_R8_Rank2(error, A1, A2, message, thr)
   type(error_type), allocatable, intent(out)   :: error
   real(R8Ki), intent(in)                       :: A1(:, :), A2(:, :)
   character(*), optional, intent(in)           :: message
   real(R8Ki), optional, intent(in)             :: thr
   integer(IntKi)                               :: i, j
   do i = 1, size(A1, 1)
      do j = 1, size(A1, 2)
         call check(error, A1(i, j), A2(i, j), message=trim('A('//trim(Num2LStr(i))//','//trim(Num2LStr(j))//') '//message), thr=thr)
         if (allocated(error)) return
      end do
   end do
end subroutine

subroutine check_array_R4_Rank3(error, A1, A2, message, thr)
   type(error_type), allocatable, intent(out)   :: error
   real(R4Ki), intent(in)                       :: A1(:, :, :), A2(:, :, :)
   character(*), optional, intent(in)           :: message
   real(R4Ki), optional, intent(in)             :: thr
   integer(IntKi)                               :: i, j, k
   do i = 1, size(A1, 1)
      do j = 1, size(A1, 2)
         do k = 1, size(A1, 3)
            call check(error, A1(i, j, k), A2(i, j, k), &
                       message=trim('A('//trim(Num2LStr(i))//','//trim(Num2LStr(j))//','//trim(Num2LStr(k))//') '//message), thr=thr)
            if (allocated(error)) return
         end do
      end do
   end do
end subroutine

subroutine check_array_R8_Rank3(error, A1, A2, message, thr)
   type(error_type), allocatable, intent(out)   :: error
   real(R8Ki), intent(in)                       :: A1(:, :, :), A2(:, :, :)
   character(*), optional, intent(in)           :: message
   real(R8Ki), optional, intent(in)             :: thr
   integer(IntKi)                               :: i, j, k
   do i = 1, size(A1, 1)
      do j = 1, size(A1, 2)
         do k = 1, size(A1, 3)
            call check(error, A1(i, j, k), A2(i, j, k), &
                       message=trim('A('//trim(Num2LStr(i))//','//trim(Num2LStr(j))//','//trim(Num2LStr(k))//') '//message), thr=thr)
            if (allocated(error)) return
         end do
      end do
   end do
end subroutine

subroutine check_array_R4_Rank4(error, A1, A2, message, thr)
   type(error_type), allocatable, intent(out)   :: error
   real(R4Ki), intent(in)                       :: A1(:, :, :, :), A2(:, :, :, :)
   character(*), optional, intent(in)           :: message
   real(R4Ki), optional, intent(in)             :: thr
   integer(IntKi)                               :: i, j, k, m
   do i = 1, size(A1, 1)
      do j = 1, size(A1, 2)
         do k = 1, size(A1, 3)
            do m = 1, size(A1, 4)
               call check(error, A1(i, j, k, m), A2(i, j, k, m), &
                          message=trim('A('//trim(Num2LStr(i))//','//trim(Num2LStr(j))//','//trim(Num2LStr(k))//','//trim(Num2LStr(m))//') '//message), thr=thr)
               if (allocated(error)) return
            end do
<<<<<<< HEAD
         end do
      end do
   end do
end subroutine

subroutine check_array_R8_Rank4(error, A1, A2, message, thr)
   type(error_type), allocatable, intent(out)   :: error
   real(R8Ki), intent(in)                       :: A1(:, :, :, :), A2(:, :, :, :)
   character(*), optional, intent(in)           :: message
   real(R8Ki), optional, intent(in)             :: thr
   integer(IntKi)                               :: i, j, k, m
   do i = 1, size(A1, 1)
      do j = 1, size(A1, 2)
         do k = 1, size(A1, 3)
            do m = 1, size(A1, 4)
               call check(error, A1(i, j, k, m), A2(i, j, k, m), &
                          message=trim('A('//trim(Num2LStr(i))//','//trim(Num2LStr(j))//','//trim(Num2LStr(k))//','//trim(Num2LStr(m))//') '//message), thr=thr)
               if (allocated(error)) return
=======
        end do

    end function
   
    type(BD_MiscVarType) function simpleMiscVarType(nqp, dof_node, elem_total, nodes_per_elem) RESULT(m)
        
        integer, intent(in)  :: nqp, elem_total, dof_node, nodes_per_elem
        integer              :: i, j
        integer              :: ErrStat
        character(1024)      :: ErrMsg
        
        ! scalars
        
        ! fixed size arrays
        
        ! allocate arrays
        call AllocAry(m%qp%Fg, 6, nqp, elem_total, 'qp_Fg', ErrStat, ErrMsg)
        call AllocAry(m%qp%RR0, 3, 3, nqp, elem_total, 'qp_RR0', ErrStat, ErrMsg)
        call AllocAry(m%qp%RR0mEta, 3, nqp, elem_total, 'qp_RR0mEta', ErrStat, ErrMsg)
        call AllocAry(m%DistrLoad_QP, 6, nqp, elem_total, 'DistrLoad_QP', ErrStat, ErrMsg)

        call AllocAry(m%qp%uuu, dof_node, nqp, elem_total, 'm%qp%uuu displacement at quadrature point', ErrStat, ErrMsg)
        call AllocAry(m%qp%uup, dof_node, nqp, elem_total, 'm%qp%uup displacement prime at quadrature point', ErrStat, ErrMsg)

         ! E1, kappa -- used in force calculations
        CALL AllocAry(m%qp%E1,    dof_node/2,nqp,elem_total, 'm%qp%E1    at quadrature point',ErrStat,ErrMsg)
        CALL AllocAry(m%qp%kappa, dof_node/2,nqp,elem_total, 'm%qp%kappa at quadrature point',ErrStat,ErrMsg)
        CALL AllocAry(m%qp%RR0,   3,3,       nqp,elem_total, 'm%qp%RR0 at quadrature point',ErrStat,ErrMsg)
        CALL AllocAry(m%qp%Stif,  6,6,       nqp,elem_total, 'm%qp%Stif at quadrature point',ErrStat,ErrMsg)

        CALL AllocAry(m%qp%RR0mEta, dof_node/2, nqp, elem_total, 'm%qp%RRo times p%qp%mEta at quadrature point',ErrStat,ErrMsg)
        call AllocAry(m%qp%rho, 3, 3, nqp, elem_total, 'qp_rho', ErrStat, ErrMsg)
        CALL AllocAry(m%qp%betaC, 6,6, nqp,elem_total, 'm%qp%betaC at quadrature point',ErrStat,ErrMsg)
       
        CALL AllocAry(m%qp%Fc, dof_node, nqp, elem_total, 'm%qp%Fc at quadrature point',ErrStat,ErrMsg)
        CALL AllocAry(m%qp%Fd, dof_node, nqp, elem_total, 'm%qp%Fd at quadrature point',ErrStat,ErrMsg)

        CALL AllocAry(m%Nrrr, dof_node/2, nodes_per_elem, elem_total,'Nrrr: rotation parameters relative to root',  ErrStat,ErrMsg)

        ! construct arrays
        do j=1, elem_total
            do i=1, nqp
                m%qp%RR0(:,:,i,j) = identity()
                m%qp%RR0mEta(:,i,j) = (/ 0.0, 0.0, 0.0 /)
>>>>>>> 6a63db76
            end do
         end do
      end do
   end do
end subroutine

subroutine calcWMParameters(params, angle, n)
   real(BDKi), intent(out), dimension(3) :: params
   real(BDKi), intent(in)               :: angle
   real(BDKi), intent(in), dimension(3) :: n

   params = 4.0 * tan(angle / 4.0) * n
end subroutine

function calcRotationMatrix(angle, axis)
   real(BDKi), dimension(3, 3) :: calcRotationMatrix
   real(BDKi), intent(in)                 :: angle
   real(BDKi), intent(in), dimension(3)   :: axis
   real(BDKi), dimension(3, 3) :: r

   r(1, :) = [cos(angle) + (1 - cos(angle)) * axis(1)**2, axis(1) * axis(2) * (1 - cos(angle)) - axis(3) * sin(angle), axis(1) * axis(3) * (1 - cos(angle)) + axis(2) * sin(angle)]
   r(2, :) = [axis(2) * axis(1) * (1 - cos(angle)) + axis(3) * sin(angle), cos(angle) + (1 - cos(angle)) * axis(2)**2, axis(2) * axis(3) * (1 - cos(angle)) - axis(1) * sin(angle)]
   r(3, :) = [axis(3) * axis(1) * (1 - cos(angle)) - axis(2) * sin(angle), axis(3) * axis(2) * (1 - cos(angle)) + axis(1) * sin(angle), cos(angle) + (1 - cos(angle)) * axis(3)**2]

   calcRotationMatrix = r

end function

function identity()
   real(BDKi) :: identity(3, 3)

   identity(1, :) = [1.0, 0.0, 0.0]
   identity(2, :) = [0.0, 1.0, 0.0]
   identity(3, :) = [0.0, 0.0, 1.0]
end function

function RonXAxis(angle)
   real(BDKi) :: angle, r(3, 3), RonXAxis(3, 3)

   r(1, :) = [1.0_BDKi, 0.0_BDKi, 0.0_BDKi]
   r(2, :) = [0.0_BDKi, cos(angle), -sin(angle)]
   r(3, :) = [0.0_BDKi, sin(angle), cos(angle)]
   RonXAxis = r
end function

function getMassMatrix()
   real(BDKi), dimension(6, 6) :: getMassMatrix
   getMassMatrix(1, :) = [1.E0, 0.0, 0.0, 0.0, 0.0, -0.5]
   getMassMatrix(2, :) = [0.0, 1.E0, 0.0, 0.0, 0.0, 0.5]
   getMassMatrix(3, :) = [0.0, 0.0, 1.E0, 0.5, -0.5, 0.0]
   getMassMatrix(4, :) = [0.0, 0.0, 0.5, 1.E0, 0.0, 0.0]
   getMassMatrix(5, :) = [0.0, 0.0, -0.5, 0.0, 1.E0, 0.0]
   getMassMatrix(6, :) = [-0.5, 0.5, 0.0, 0.0, 0.0, 2.E0]
end function

function getStiffnessMatrix()
   real(BDKi), dimension(6, 6) :: getStiffnessMatrix
   getStiffnessMatrix(1, :) = [1.E4, 0.0, 0.0, 0.0, 0.0, 0.0]
   getStiffnessMatrix(2, :) = [0.0, 1.E4, 0.0, 0.0, 0.0, 0.0]
   getStiffnessMatrix(3, :) = [0.0, 0.0, 1.E4, 0.0, 0.0, 0.0]
   getStiffnessMatrix(4, :) = [0.0, 0.0, 0.0, 1.E2, 0.0, 0.0]
   getStiffnessMatrix(5, :) = [0.0, 0.0, 0.0, 0.0, 1.E2, 0.0]
   getStiffnessMatrix(6, :) = [0.0, 0.0, 0.0, 0.0, 0.0, 200.E0]
end function

function getGravityInZ()
   real(BDKi), dimension(3) :: getGravityInZ
   getGravityInZ = [0.0, 0.0, -9.806]
end function

type(BD_OtherStateType) function simpleOtherState() result(otherstate)
   ! fixed size arrays
   otherstate%Glb_crv = [0.0, 0.0, 0.0]
   otherstate%GlbRot = identity()
end function
type(BD_ParameterType) function simpleParameterType(elem_total, nodes_per_elem, nqp, qp_indx_offset, refine) result(p)
   integer, intent(in) :: elem_total
   integer, intent(in) :: nodes_per_elem
   integer, intent(in) :: nqp
   integer, intent(in) :: qp_indx_offset
   integer, intent(in) :: refine

   integer                :: i, j
   integer                :: ErrStat
   character(1024)        :: ErrMsg

   p%elem_total = elem_total
   p%nodes_per_elem = nodes_per_elem
   p%nqp = nqp
   p%qp_indx_offset = qp_indx_offset
   p%refine = refine

   p%dof_node = 6

   ! allocate arrays
   call AllocAry(p%qp%mmm, p%nqp, p%elem_total, 'qp_mmm', ErrStat, ErrMsg)
   call AllocAry(p%qp%mEta, 3, p%nqp, p%elem_total, 'qp_RR0mEta', ErrStat, ErrMsg)
   call AllocAry(p%Mass0_QP, 6, 6, p%nqp * p%elem_total, 'Mass0_QP', ErrStat, ErrMsg)  ! if called, this allocated in InitializeMassStiffnessMatrices
   call AllocAry(p%Stif0_QP, 6, 6, p%nqp * p%elem_total, 'Stif0_QP', ErrStat, ErrMsg)  ! if called, this allocated in InitializeMassStiffnessMatrices
   call AllocAry(p%QPtw_Shp_Shp_Jac, p%nqp, p%nodes_per_elem, p%nodes_per_elem, p%elem_total, 'QPtw_Shp_Shp_Jac', ErrStat, ErrMsg)
   call AllocAry(p%QPtw_ShpDer_ShpDer_Jac, p%nqp, p%nodes_per_elem, p%nodes_per_elem, p%elem_total, 'QPtw_ShpDer_ShpDer_Jac', ErrStat, ErrMsg)
   call AllocAry(p%QPtw_Shp_ShpDer, p%nqp, p%nodes_per_elem, p%nodes_per_elem, 'QPtw_Shp_ShpDer', ErrStat, ErrMsg)
   call AllocAry(p%QPtw_Shp_Jac, p%nqp, p%nodes_per_elem, p%elem_total, 'QPtw_Shp_Jac', ErrStat, ErrMsg)
   call AllocAry(p%Shp, p%nodes_per_elem, p%nqp, 'Shp', ErrStat, ErrMsg)
   call AllocAry(p%ShpDer, p%nodes_per_elem, p%nqp, 'ShpDer', ErrStat, ErrMsg)
   call AllocAry(p%QPtN, p%nqp, 'QPtN', ErrStat, ErrMsg)
   call AllocAry(p%QPtWeight, p%nqp, 'QPtWeight', ErrStat, ErrMsg)
   call AllocAry(p%QPtw_ShpDer, p%nqp, p%nodes_per_elem, 'QPtw_ShpDer', ErrStat, ErrMsg)
   call AllocAry(p%Jacobian, p%nqp, p%elem_total, 'Jacobian', ErrStat, ErrMsg)
   call AllocAry(p%uuN0, p%dof_node, p%nodes_per_elem, p%elem_total, 'uuN0', ErrStat, ErrMsg)

   call AllocAry(p%uu0, p%dof_node, p%nqp, p%elem_total, 'uu0', ErrStat, ErrMsg)
   call AllocAry(p%E10, p%dof_node / 2, p%nqp, p%elem_total, 'E10', ErrStat, ErrMsg)
   call AllocAry(p%rrN0, p%dof_node / 2, p%nodes_per_elem, p%elem_total, 'rrN0', ErrStat, ErrMsg)

   call AllocAry(p%node_elem_idx, p%elem_total, 2, 'start and end node numbers of elements in p%node_total sized arrays', ErrStat, ErrMsg)

   ! construct arrays
   p%qp%mmm = 1.0

   do i = 1, p%elem_total
      p%node_elem_idx(i, 1) = (i - 1) * (p%nodes_per_elem - 1) + 1           ! First node in element
      p%node_elem_idx(i, 2) = i * (p%nodes_per_elem - 1) + 1           ! Last node in element
   end do

   do j = 1, p%elem_total
      do i = 1, p%nqp
         p%qp%mEta(:, i, j) = [0.0, 0.0, 0.0]
         p%Mass0_QP(:, :, (i - 1) * p%elem_total + j) = getMassMatrix()
      end do
   end do

end function

type(BD_MiscVarType) function simpleMiscVarType(nqp, dof_node, elem_total, nodes_per_elem) result(m)
   integer, intent(in)  :: nqp, elem_total, dof_node, nodes_per_elem
   integer              :: i, j
   integer              :: ErrStat
   character(1024)      :: ErrMsg

   ! scalars

   ! fixed size arrays

   ! allocate arrays
   call AllocAry(m%qp%Fg, 6, nqp, elem_total, 'qp_Fg', ErrStat, ErrMsg)
   call AllocAry(m%qp%RR0, 3, 3, nqp, elem_total, 'qp_RR0', ErrStat, ErrMsg)
   call AllocAry(m%qp%RR0mEta, 3, nqp, elem_total, 'qp_RR0mEta', ErrStat, ErrMsg)
   call AllocAry(m%DistrLoad_QP, 6, nqp, elem_total, 'DistrLoad_QP', ErrStat, ErrMsg)

   call AllocAry(m%qp%uuu, dof_node, nqp, elem_total, 'm%qp%uuu displacement at quadrature point', ErrStat, ErrMsg)
   call AllocAry(m%qp%uup, dof_node / 2, nqp, elem_total, 'm%qp%uup displacement prime at quadrature point', ErrStat, ErrMsg)

   ! E1, kappa -- used in force calculations
   call AllocAry(m%qp%E1, dof_node / 2, nqp, elem_total, 'm%qp%E1    at quadrature point', ErrStat, ErrMsg)
   call AllocAry(m%qp%kappa, dof_node / 2, nqp, elem_total, 'm%qp%kappa at quadrature point', ErrStat, ErrMsg)
   call AllocAry(m%qp%RR0, 3, 3, nqp, elem_total, 'm%qp%RR0 at quadrature point', ErrStat, ErrMsg)
   call AllocAry(m%qp%Stif, 6, 6, nqp, elem_total, 'm%qp%Stif at quadrature point', ErrStat, ErrMsg)

   call AllocAry(m%qp%RR0mEta, dof_node / 2, nqp, elem_total, 'm%qp%RRo times p%qp%mEta at quadrature point', ErrStat, ErrMsg)
   call AllocAry(m%qp%rho, 3, 3, nqp, elem_total, 'qp_rho', ErrStat, ErrMsg)
   call AllocAry(m%qp%betaC, 6, 6, nqp, elem_total, 'm%qp%betaC at quadrature point', ErrStat, ErrMsg)

   call AllocAry(m%qp%Fc, dof_node, nqp, elem_total, 'm%qp%Fc at quadrature point', ErrStat, ErrMsg)
   call AllocAry(m%qp%Fd, dof_node, nqp, elem_total, 'm%qp%Fd at quadrature point', ErrStat, ErrMsg)

   call AllocAry(m%Nrrr, dof_node / 2, nodes_per_elem, elem_total, 'Nrrr: rotation parameters relative to root', ErrStat, ErrMsg)

   ! construct arrays
   do j = 1, elem_total
      do i = 1, nqp
         m%qp%RR0(:, :, i, j) = identity()
         m%qp%RR0mEta(:, i, j) = [0.0, 0.0, 0.0]
      end do
   end do

end function

type(BD_InputType) function simpleInputType(nqp, nelem) result(i)
   integer, intent(in)  :: nqp, nelem
   integer              :: j
   integer              :: ErrStat
   character(1024)      :: ErrMsg

   ! scalars

   ! fixed size arrays

   ! allocate arrays
   call AllocAry(i%DistrLoad%Force, 3, nqp * nelem, 'DistrLoadForce', ErrStat, ErrMsg)
   call AllocAry(i%DistrLoad%Moment, 3, nqp * nelem, 'DistrLoadMoment', ErrStat, ErrMsg)

   ! construct arrays
   do j = 1, nqp * nelem
      i%DistrLoad%Force(:, j) = [3 * (j - 1) + 1, 3 * (j - 1) + 2, 3 * (j - 1) + 3]
      i%DistrLoad%Moment(:, j) = [-3 * (j - 1) - 1, -3 * (j - 1) - 2, -3 * (j - 1) - 3]
   end do

end function

type(BD_InputFile) function simpleInputFile() result(i)
   integer              :: j
   integer              :: ErrStat
   character(1024)      :: ErrMsg

   ! scalars
   i%QuasiStaticInit = .false.   ! -  - - "QuasiStaticInit" -
   i%member_total = 1    ! -  - - "Total number of members" -
   i%kp_total = 3        ! -  - - "Total number of key point" -
   i%order_elem = 15     ! -  - - "Order of interpolation (basis) function" -
   i%NRMax = 10          ! -  - - "Max number of iterations in Newton Ralphson algorithm" -
   i%quadrature = 1      ! -  - - "Quadrature: 1: Gauss; 2: Trapezoidal" -
   i%n_fact = 5          ! -  - - "Factorization frequency" -
   i%refine = 1          ! -  - - "FE mesh refinement factor for trapezoidal quadrature" -
   i%rhoinf = 0.0        ! -  - - "Numerical damping parameter for generalized-alpha integrator" -
   i%DTBeam = 2E-03      ! -  - - "Time interval for BeamDyn  calculations {or default} (s)" -
   i%UsePitchAct = .false. ! -  - - "Whether to use a pitch actuator inside BeamDyn" (flag)
   i%pitchJ = 0.0        ! - - -     "Pitch actuator inertia" (kg-m^2)
   i%pitchK = 0.0        ! - - -     "Pitch actuator stiffness" (kg-m^2/s^2)
   i%pitchC = 0.0        ! - - -     "Pitch actuator damping" - (kg-m^2/s)
   i%Echo = .true.       ! -  - - "Echo"
   i%NNodeOuts = 1       ! -  - - "Number of node outputs [0 - 9]" -
   i%OutNd = 1           ! {9} - - "Nodes whose values will be output" -
   i%SumPrint = .true.   ! -  - - "Print summary data to file? (.sum)" -
   i%OutFmt = "ES16.8E2" ! -  - - "Format specifier" -

   ! fixed size arrays
   i%kp_member = [3] !{:} - - "Number of key points in each member" -
   i%OutList = ["TipTDxr, TipTDyr, TipTDzr", "TipRDxr, TipRDyr, TipRDzr"]  ! {:} - - "List of user-requested output channels" -

   ! allocate arrays
   call AllocAry(i%kp_coordinate, 3, 4, 'kp_coordinate', ErrStat, ErrMsg)

   ! construct arrays
   i%kp_coordinate(1, :) = [0.000000, 0.000000, 0.0000, 0.00000]  !  {:}{:} - - "Key point coordinates array" -
   i%kp_coordinate(2, :) = [0.000000, 0.000000, 5.0000, 0.00000]
   i%kp_coordinate(3, :) = [0.000000, 0.000000, 10.0000, 0.00000]

end function

type(BD_ContinuousStateType) function simpleContinuousStateType(node_total, nodes_per_elem, elem_total) result(x)
   integer, intent(in)  :: node_total, nodes_per_elem, elem_total
   integer              :: j
   integer              :: ErrStat
   character(1024)      :: ErrMsg

   ! scalars

   ! fixed size arrays

   ! allocate arrays
   call AllocAry(x%q, 6, node_total, 'Displacement/Rotation Nodal DOF', ErrStat, ErrMsg)
   call AllocAry(x%dqdt, 6, node_total, 'Velocity Nodal DOF', ErrStat, ErrMsg)

end function

end module<|MERGE_RESOLUTION|>--- conflicted
+++ resolved
@@ -117,7 +117,6 @@
                           message=trim('A('//trim(Num2LStr(i))//','//trim(Num2LStr(j))//','//trim(Num2LStr(k))//','//trim(Num2LStr(m))//') '//message), thr=thr)
                if (allocated(error)) return
             end do
-<<<<<<< HEAD
          end do
       end do
    end do
@@ -136,52 +135,6 @@
                call check(error, A1(i, j, k, m), A2(i, j, k, m), &
                           message=trim('A('//trim(Num2LStr(i))//','//trim(Num2LStr(j))//','//trim(Num2LStr(k))//','//trim(Num2LStr(m))//') '//message), thr=thr)
                if (allocated(error)) return
-=======
-        end do
-
-    end function
-   
-    type(BD_MiscVarType) function simpleMiscVarType(nqp, dof_node, elem_total, nodes_per_elem) RESULT(m)
-        
-        integer, intent(in)  :: nqp, elem_total, dof_node, nodes_per_elem
-        integer              :: i, j
-        integer              :: ErrStat
-        character(1024)      :: ErrMsg
-        
-        ! scalars
-        
-        ! fixed size arrays
-        
-        ! allocate arrays
-        call AllocAry(m%qp%Fg, 6, nqp, elem_total, 'qp_Fg', ErrStat, ErrMsg)
-        call AllocAry(m%qp%RR0, 3, 3, nqp, elem_total, 'qp_RR0', ErrStat, ErrMsg)
-        call AllocAry(m%qp%RR0mEta, 3, nqp, elem_total, 'qp_RR0mEta', ErrStat, ErrMsg)
-        call AllocAry(m%DistrLoad_QP, 6, nqp, elem_total, 'DistrLoad_QP', ErrStat, ErrMsg)
-
-        call AllocAry(m%qp%uuu, dof_node, nqp, elem_total, 'm%qp%uuu displacement at quadrature point', ErrStat, ErrMsg)
-        call AllocAry(m%qp%uup, dof_node, nqp, elem_total, 'm%qp%uup displacement prime at quadrature point', ErrStat, ErrMsg)
-
-         ! E1, kappa -- used in force calculations
-        CALL AllocAry(m%qp%E1,    dof_node/2,nqp,elem_total, 'm%qp%E1    at quadrature point',ErrStat,ErrMsg)
-        CALL AllocAry(m%qp%kappa, dof_node/2,nqp,elem_total, 'm%qp%kappa at quadrature point',ErrStat,ErrMsg)
-        CALL AllocAry(m%qp%RR0,   3,3,       nqp,elem_total, 'm%qp%RR0 at quadrature point',ErrStat,ErrMsg)
-        CALL AllocAry(m%qp%Stif,  6,6,       nqp,elem_total, 'm%qp%Stif at quadrature point',ErrStat,ErrMsg)
-
-        CALL AllocAry(m%qp%RR0mEta, dof_node/2, nqp, elem_total, 'm%qp%RRo times p%qp%mEta at quadrature point',ErrStat,ErrMsg)
-        call AllocAry(m%qp%rho, 3, 3, nqp, elem_total, 'qp_rho', ErrStat, ErrMsg)
-        CALL AllocAry(m%qp%betaC, 6,6, nqp,elem_total, 'm%qp%betaC at quadrature point',ErrStat,ErrMsg)
-       
-        CALL AllocAry(m%qp%Fc, dof_node, nqp, elem_total, 'm%qp%Fc at quadrature point',ErrStat,ErrMsg)
-        CALL AllocAry(m%qp%Fd, dof_node, nqp, elem_total, 'm%qp%Fd at quadrature point',ErrStat,ErrMsg)
-
-        CALL AllocAry(m%Nrrr, dof_node/2, nodes_per_elem, elem_total,'Nrrr: rotation parameters relative to root',  ErrStat,ErrMsg)
-
-        ! construct arrays
-        do j=1, elem_total
-            do i=1, nqp
-                m%qp%RR0(:,:,i,j) = identity()
-                m%qp%RR0mEta(:,i,j) = (/ 0.0, 0.0, 0.0 /)
->>>>>>> 6a63db76
             end do
          end do
       end do
@@ -333,7 +286,7 @@
    call AllocAry(m%DistrLoad_QP, 6, nqp, elem_total, 'DistrLoad_QP', ErrStat, ErrMsg)
 
    call AllocAry(m%qp%uuu, dof_node, nqp, elem_total, 'm%qp%uuu displacement at quadrature point', ErrStat, ErrMsg)
-   call AllocAry(m%qp%uup, dof_node / 2, nqp, elem_total, 'm%qp%uup displacement prime at quadrature point', ErrStat, ErrMsg)
+   call AllocAry(m%qp%uup, dof_node, nqp, elem_total, 'm%qp%uup displacement prime at quadrature point', ErrStat, ErrMsg)
 
    ! E1, kappa -- used in force calculations
    call AllocAry(m%qp%E1, dof_node / 2, nqp, elem_total, 'm%qp%E1    at quadrature point', ErrStat, ErrMsg)
