--- conflicted
+++ resolved
@@ -1076,19 +1076,6 @@
       ! Define and initialize inputs here
       !............................................................................................
 
-<<<<<<< HEAD
-   allocate ( u%xhat_plane(3,0:p%NumPlanes-1,1:p%NumTurbines), STAT=ErrStat2 )
-      if (errStat2 /= 0) call SetErrStat ( ErrID_Fatal, 'Could not allocate memory for u%xhat_plane.', errStat, errMsg, RoutineName )
-   allocate ( u%p_plane   (3,0:p%NumPlanes-1,1:p%NumTurbines), STAT=ErrStat2 )
-      if (errStat2 /= 0) call SetErrStat ( ErrID_Fatal, 'Could not allocate memory for u%p_plane.', errStat, errMsg, RoutineName )
-   allocate ( u%Vx_wake   (0:p%NumRadii-1,0:p%NumPlanes-1,1:p%NumTurbines), STAT=ErrStat2 )
-      if (errStat2 /= 0) call SetErrStat ( ErrID_Fatal, 'Could not allocate memory for u%Vx_wake.', errStat, errMsg, RoutineName )
-   allocate ( u%Vr_wake   (0:p%NumRadii-1,0:p%NumPlanes-1,1:p%NumTurbines), STAT=ErrStat2 )
-      if (errStat2 /= 0) call SetErrStat ( ErrID_Fatal, 'Could not allocate memory for u%Vr_wake.', errStat, errMsg, RoutineName )
-   allocate ( u%D_wake    (0:p%NumPlanes-1,1:p%NumTurbines), STAT=ErrStat2 )
-      if (errStat2 /= 0) call SetErrStat ( ErrID_Fatal, 'Could not allocate memory for u%D_wake.', errStat, errMsg, RoutineName )
-   if (errStat >= AbortErrLev) return
-=======
    allocate ( u%xhat_plane(3,0:p%NumPlanes-1,1:p%NumTurbines)             , STAT=ErrStat2 ); if (errStat2 /= 0) call SetErrStat ( ErrID_Fatal, 'Could not allocate memory for u%xhat_plane.', errStat, errMsg, RoutineName )
    allocate ( u%p_plane   (3,0:p%NumPlanes-1,1:p%NumTurbines)             , STAT=ErrStat2 ); if (errStat2 /= 0) call SetErrStat ( ErrID_Fatal, 'Could not allocate memory for u%p_plane.', errStat, errMsg, RoutineName )
    allocate ( u%Vx_wake   (-p%NumRadii+1:p%NumRadii-1, -p%NumRadii+1:p%NumRadii-1, 0:p%NumPlanes-1,1:p%NumTurbines), STAT=ErrStat2 ); if (errStat2 /= 0) call SetErrStat ( ErrID_Fatal, 'Could not allocate memory for u%Vx_wake.', errStat, errMsg, RoutineName )
@@ -1096,7 +1083,6 @@
    allocate ( u%Vz_wake   (-p%NumRadii+1:p%NumRadii-1, -p%NumRadii+1:p%NumRadii-1, 0:p%NumPlanes-1,1:p%NumTurbines), STAT=ErrStat2 ); if (errStat2 /= 0) call SetErrStat ( ErrID_Fatal, 'Could not allocate memory for u%Vz_wake.', errStat, errMsg, RoutineName )
    allocate ( u%D_wake    (0:p%NumPlanes-1,1:p%NumTurbines), STAT=ErrStat2 ); if (errStat2 /= 0) call SetErrStat ( ErrID_Fatal, 'Could not allocate memory for u%D_wake.', errStat, errMsg, RoutineName )
    if (errStat /= ErrID_None) return
->>>>>>> 999fd878
 
    u%Vx_wake=0.0_ReKi
    u%Vy_wake=0.0_ReKi
