--- conflicted
+++ resolved
@@ -53,8 +53,6 @@
    public :: AWAE_TEST_Init_BadData
    public :: AWAE_TEST_Init_GoodData
    public :: AWAE_TEST_CalcOutput
-   public :: AWAE_TEST_Interp2D
-
    public :: AWAE_TEST_Interp2D
 
 
@@ -223,11 +221,7 @@
 
    maxPln =  min(n,p%NumPlanes-2)
    tmpPln =  min(p%NumPlanes-1, n+1)
-<<<<<<< HEAD
-  
-=======
-
->>>>>>> 71d19e5d
+
    
 !#ifdef _OPENMP  
 !   tm1 =  omp_get_wtime() 
@@ -273,7 +267,6 @@
 
             do nt = 1,p%NumTurbines
 
-               ! TODO TODO TODO: all this should be put into a common function between low-res and high-res (watch for nt, nt2)
                ! H Long: replace intrinsic dot_product with explicit do product can save as much as 10% of total calculation time!
                !x_end_plane = dot_product(u%xhat_plane(:,0,nt), (p%Grid_Low(:,nXYZ_low) - u%p_plane(:,0,nt)) )
                tmp_x = u%xhat_plane(1,0,nt) * (p%Grid_Low(1,nXYZ_low) - u%p_plane(1,0,nt))
@@ -378,41 +371,10 @@
            ! [I - XX']V = V - (V dot X)X
            Vr_wake_tmp = Vr_wake_tmp - dot_product(Vr_wake_tmp,xhatBar_plane)*xhatBar_plane
            ! Compute C matrix and update Vdist_low
-<<<<<<< HEAD
-           if(p%Mod_Projection==1) then        
-              ! We keep the full field (including cross flow components), done for outputs and VTK outputs
-              m%Vdist_low     (:,nx_low,ny_low,nz_low) = m%Vdist_low     (:,nx_low,ny_low,nz_low) + real(Vr_wake_tmp - xhatBar_plane*sqrt(Vx_wake_tmp),SiKi)
-              m%Vdist_low_full(:,nx_low,ny_low,nz_low) = m%Vdist_low_full(:,nx_low,ny_low,nz_low) + real(Vr_wake_tmp - xhatBar_plane*sqrt(Vx_wake_tmp),SiKi)
-              
-           else if (p%Mod_Projection==2) then
-              ! We project against the normal of the plane to remove the cross flow components
-              C_rot(1,1) = m%Vamb_low(1,nx_low,ny_low,nz_low) * m%Vamb_low(1,nx_low,ny_low,nz_low)
-              C_rot(1,2) = m%Vamb_low(1,nx_low,ny_low,nz_low) * m%Vamb_low(2,nx_low,ny_low,nz_low)
-              C_rot(1,3) = m%Vamb_low(1,nx_low,ny_low,nz_low) * m%Vamb_low(3,nx_low,ny_low,nz_low)
-
-              C_rot(2,1) = m%Vamb_low(2,nx_low,ny_low,nz_low) * m%Vamb_low(1,nx_low,ny_low,nz_low)
-              C_rot(2,2) = m%Vamb_low(2,nx_low,ny_low,nz_low) * m%Vamb_low(2,nx_low,ny_low,nz_low)
-              C_rot(2,3) = m%Vamb_low(2,nx_low,ny_low,nz_low) * m%Vamb_low(3,nx_low,ny_low,nz_low)
-              
-              C_rot(3,1) = m%Vamb_low(3,nx_low,ny_low,nz_low) * m%Vamb_low(1,nx_low,ny_low,nz_low)
-              C_rot(3,2) = m%Vamb_low(3,nx_low,ny_low,nz_low) * m%Vamb_low(2,nx_low,ny_low,nz_low)
-              C_rot(3,3) = m%Vamb_low(3,nx_low,ny_low,nz_low) * m%Vamb_low(3,nx_low,ny_low,nz_low)
-
-              C_rot_norm = C_rot(1,1) + C_rot(2,2) + C_rot(3,3) 
-              if (EqualRealNos( C_rot_norm, 0.0_SiKi) ) then
-                 ! do nothing
-              else
-                 C_rot = C_rot / C_rot_norm
-                 ! Full field is for VTK outputs, contains the cross flow components
-                 m%Vdist_low     (:,nx_low,ny_low,nz_low) = m%Vdist_low     (:,nx_low,ny_low,nz_low) + matmul(C_rot, real(Vr_wake_tmp - xhatBar_plane*sqrt(Vx_wake_tmp),SiKi))
-                 m%Vdist_low_full(:,nx_low,ny_low,nz_low) = m%Vdist_low_full(:,nx_low,ny_low,nz_low)               + real(Vr_wake_tmp - xhatBar_plane*sqrt(Vx_wake_tmp),SiKi)
-              endif
-=======
            if(p%Mod_Projection==1) then
               ! We keep the full field (including cross flow components), done for outputs and VTK outputs
               m%Vdist_low     (:,nx_low,ny_low,nz_low) = m%Vdist_low     (:,nx_low,ny_low,nz_low) + real(Vr_wake_tmp - xhatBar_plane*sqrt(Vx_wake_tmp),SiKi)
               m%Vdist_low_full(:,nx_low,ny_low,nz_low) = m%Vdist_low_full(:,nx_low,ny_low,nz_low) + real(Vr_wake_tmp - xhatBar_plane*sqrt(Vx_wake_tmp),SiKi)
->>>>>>> 71d19e5d
            endif
            
         end if  ! (n_wake > 0)
@@ -651,7 +613,6 @@
                do nt2 = 1,p%NumTurbines
                   if (nt /= nt2) then
 
-                     ! TODO TODO TODO: all this should be put into a common function between low-res and high-res (watch for nt, nt2)
                      x_end_plane = dot_product(u%xhat_plane(:,0,nt2), (p%Grid_high(:,nXYZ_high,nt) - u%p_plane(:,0,nt2)) )
 
                      do np = 0, maxPln !p%NumPlanes-2
