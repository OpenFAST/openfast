--- conflicted
+++ resolved
@@ -26,11 +26,6 @@
 
    use NWTC_Library
    use ExtLoads_Types
-<<<<<<< HEAD
-=======
-   use InflowWind_IO_Types
-   use InflowWind_IO
->>>>>>> fd3c82cc
 
    implicit none
 
@@ -47,8 +42,6 @@
    public :: ExtLd_ConvertInpDataForExtProg        ! Routine to convert Input data for external programs
 
 contains    
-<<<<<<< HEAD
-=======
 !----------------------------------------------------------------------------------------------------------------------------------   
 !> This subroutine sets the initialization output data structure, which contains data to be returned to the calling program (e.g.,
 !! FAST)   
@@ -79,7 +72,6 @@
    errMsg  = ""
    
 end subroutine ExtLd_SetInitOut
->>>>>>> fd3c82cc
 
 !----------------------------------------------------------------------------------------------------------------------------------   
 !> This routine is called at the start of the simulation to perform initialization steps.
@@ -129,12 +121,15 @@
    p%az_blend_mean = InitInp%az_blend_mean
    p%az_blend_delta = InitInp%az_blend_delta
    
-   !----------------------------------------------------------------------------
-   ! Define and initialize inputs 
-   !----------------------------------------------------------------------------
-
-   call Init_u( u, p, InitInp, ErrStat2, ErrMsg2 ) 
-   if (Failed()) return
+      !............................................................................................
+      ! Define and initialize inputs here 
+      !............................................................................................
+
+   write(*,*) 'Initializing U '
+   
+   call Init_u( u, p, InitInp, errStat2, errMsg2 ) 
+      call SetErrStat( ErrStat2, ErrMsg2, ErrStat, ErrMsg, RoutineName ) 
+      if (ErrStat >= AbortErrLev) return
 
    !----------------------------------------------------------------------------
    ! Initialize misc vars states
@@ -142,98 +137,7 @@
 
    m%az = 0.0 
    m%phi_cfd = 0.0
-   
-   !----------------------------------------------------------------------------
-   ! Initialize outputs
-   !----------------------------------------------------------------------------
-
-<<<<<<< HEAD
-   ! Initialize outputs after input meshes have been initialized
-   call Init_y(y, u, m, p, ErrStat2, ErrMsg2) 
-   if (Failed()) return
-   
-   !----------------------------------------------------------------------------
-   ! Initialize Module Variables
-   !----------------------------------------------------------------------------
-
-   call ExtLd_InitVars(u, p, y, m, InitOut, .false., ErrStat2, ErrMsg2)
-   if (Failed()) return
-
-contains
-   logical function Failed()
-      CALL SetErrStat( ErrStat2, ErrMsg2, ErrStat, ErrMsg, RoutineName )
-      Failed = ErrStat >= AbortErrLev
-   end function Failed
-end subroutine ExtLd_Init
-
-!----------------------------------------------------------------------------------------------------------------------------------   
-subroutine ExtLd_InitVars(u, p, y, m, InitOut, Linearize, ErrStat, ErrMsg)
-   type(ExtLd_InputType),          intent(inout)  :: u           !< An initial guess for the input; input mesh must be defined
-   type(ExtLd_ParameterType),      intent(inout)  :: p           !< Parameters
-   type(ExtLd_OutputType),         intent(inout)  :: y           !< Initial system outputs (outputs are not calculated;
-   type(ExtLd_MiscVarType),        intent(inout)  :: m           !< Misc variables for optimization (not copied in glue code)
-   type(ExtLd_InitOutputType),     intent(inout)  :: InitOut     !< Output for initialization routine
-   logical,                        intent(in   )  :: Linearize   !< Flag to initialize linearization variables
-   integer(IntKi),                 intent(  out)  :: ErrStat     !< Error status of the operation
-   character(*),                   intent(  out)  :: ErrMsg      !< Error message if ErrStat /= ErrID_None
-
-   character(*), parameter :: RoutineName = 'ExtLd_InitVars'
-   INTEGER(IntKi)          :: ErrStat2
-   CHARACTER(ErrMsgLen)    :: ErrMsg2
-
-   integer(IntKi)          :: i
-
-   ErrStat = ErrID_None
-   ErrMsg = ""
-
-   ! Allocate space for variables (deallocate if already allocated)
-   if (associated(p%Vars)) deallocate(p%Vars)
-   allocate(p%Vars, stat=ErrStat2)
-   if (ErrStat2 /= 0) then
-      call SetErrStat(ErrID_Fatal, "Error allocating p%Vars", ErrStat, ErrMsg, RoutineName)
-      return
-   end if
-
-   ! Add pointers to vars to initialization output
-   InitOut%Vars => p%Vars
-
-   !----------------------------------------------------------------------------
-   ! Continuous State Variables
-   !----------------------------------------------------------------------------
-
-   !----------------------------------------------------------------------------
-   ! Input variables
-   !----------------------------------------------------------------------------
-
-   call MV_AddMeshVar(p%Vars%u, "TowerMotion", MotionFields, DatLoc(ExtLd_u_TowerMotion), Mesh=u%TowerMotion) 
-   call MV_AddMeshVar(p%Vars%u, "HubMotion", MotionFields, DatLoc(ExtLd_u_HubMotion), Mesh=u%HubMotion) 
-   call MV_AddMeshVar(p%Vars%u, "NacelleMotion", MotionFields, DatLoc(ExtLd_u_NacelleMotion), Mesh=u%NacelleMotion)
-   do i = 1, size(u%BladeRootMotion)
-      call MV_AddMeshVar(p%Vars%u, "BladeRootMotion"//IdxStr(i), MotionFields, DatLoc(ExtLd_u_BladeRootMotion, i), Mesh=u%BladeRootMotion(i)) 
-   end do
-   do i = 1, size(u%BladeRootMotion)
-      call MV_AddMeshVar(p%Vars%u, "BladeMotion"//IdxStr(i), MotionFields, DatLoc(ExtLd_u_BladeMotion, i), Mesh=u%BladeMotion(i)) 
-   end do
-   call MV_AddMeshVar(p%Vars%u, 'TowerLoadAD', LoadFields, DatLoc(ExtLd_u_TowerLoadAD), Mesh=u%TowerLoadAD)
-   do i = 1, size(u%BladeLoadAD)
-      call MV_AddMeshVar(p%Vars%u, 'BladeLoadAD'//IdxStr(i), LoadFields, DatLoc(ExtLd_u_BladeLoadAD, i), Mesh=u%BladeLoadAD(i))
-   end do
-
-   !----------------------------------------------------------------------------
-   ! Output variables
-   !----------------------------------------------------------------------------
-
-   call MV_AddMeshVar(p%Vars%y, 'TowerLoad', LoadFields, DatLoc(ExtLd_y_TowerLoad), Mesh=y%TowerLoad)
-   do i = 1, size(y%BladeLoad)
-      call MV_AddMeshVar(p%Vars%y, 'BladeLoad'//IdxStr(i), LoadFields, DatLoc(ExtLd_y_BladeLoad, i), Mesh=y%BladeLoad(i))
-   end do
-
-   !----------------------------------------------------------------------------
-   ! Initialize Variables and Values
-   !----------------------------------------------------------------------------
-
-   CALL MV_InitVarsJac(p%Vars, m%Jac, Linearize, ErrStat2, ErrMsg2); if (Failed()) return
-=======
+
    write(*,*) 'Initializing y '
 
       !............................................................................................
@@ -250,7 +154,6 @@
    call ExtLd_SetInitOut(p, InitOut, errStat2, errMsg2)
       call SetErrStat( ErrStat2, ErrMsg2, ErrStat, ErrMsg, RoutineName ) 
    
->>>>>>> fd3c82cc
 
 contains
    logical function Failed()
