--- conflicted
+++ resolved
@@ -39,10 +39,6 @@
   src/AeroDyn.f90
   src/AeroDyn_IO.f90
   src/AeroDyn_AllBldNdOuts_IO.f90
-<<<<<<< HEAD
-  src/AirfoilInfo.f90
-=======
->>>>>>> 1a5a8a86
   src/BEMT.f90
   src/DBEMT.f90
   src/BEMTUncoupled.f90
