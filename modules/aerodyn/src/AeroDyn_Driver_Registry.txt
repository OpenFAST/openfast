--- conflicted
+++ resolved
@@ -33,10 +33,7 @@
 typedef   ^                         ^             IntKi                  ActualChanLen    -      -     -   "Actual length of channels written to text file (less than or equal to ChanLen)" "-"
 typedef   ^                         ^             character(20)          Fmt_t            -      -     -   "Format specifier for time channel" "-"
 typedef   ^                         ^             character(25)          Fmt_a            -      -     -   "Format specifier for each column (including delimiter)" "-"
-<<<<<<< HEAD
-=======
 typedef   ^                         ^             character(20)          Fmt_i            -      -     -   "Format specifier for integer column" "-"
->>>>>>> f611321f
 typedef   ^                         ^             character(1)           delim            -      -     -   "column delimiter" "-"
 typedef   ^                         ^             character(20)          outFmt           -      -     -   "Format specifier" "-"
 typedef   ^                         ^             character(1024)        Root             -      -     -   "Output file rootname" "-"
