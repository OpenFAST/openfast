!**********************************************************************************************************************************
! LICENSING
! Copyright (C) 2021 National Renewable Energy Lab
!
! This file is part of AeroDyn.
!
! Licensed under the Apache License, Version 2.0 (the "License");
! you may not use this file except in compliance with the License.
! You may obtain a copy of the License at
!
!     http://www.apache.org/licenses/LICENSE-2.0
!
! Unless required by applicable law or agreed to in writing, software
! distributed under the License is distributed on an "AS IS" BASIS,
! WITHOUT WARRANTIES OR CONDITIONS OF ANY KIND, either express or implied.
! See the License for the specific language governing permissions and
! limitations under the License.
!
!**********************************************************************************************************************************
MODULE AeroDyn_Inflow_C_BINDING

   USE ISO_C_BINDING
   USE AeroDyn_Inflow
   USE AeroDyn_Inflow_Types
   USE AeroDyn_Driver_Types,  only: Dvr_SimData, Dvr_Outputs
   USE AeroDyn_Driver_Subs,   only: Dvr_InitializeOutputs, Dvr_WriteOutputs, SetVTKParameters   !, WrVTK_Surfaces, WrVTK_Lines, WrVTK_Ground
   USE IfW_FlowField, only: IfW_FlowField_GetVelAcc
   USE NWTC_Library
   USE VersionInfo

   IMPLICIT NONE
   SAVE

   PUBLIC :: ADI_C_Init
   !PUBLIC :: ADI_C_ReInit
   PUBLIC :: ADI_C_CalcOutput
   PUBLIC :: ADI_C_UpdateStates
   PUBLIC :: ADI_C_End
   PUBLIC :: ADI_C_PreInit            ! Initial call to setup number of turbines
   PUBLIC :: ADI_C_SetupRotor         ! Initial node positions etc for a rotor
   PUBLIC :: ADI_C_SetRotorMotion     ! Set motions for a given rotor
   PUBLIC :: ADI_C_GetRotorLoads      ! Retrieve loads for a given rotor
   PUBLIC :: ADI_C_GetDiskAvgVel      ! Get the disk average velocity for the rotor

   !------------------------------------------------------------------------------------
   !  Version info for display
   type(ProgDesc), parameter              :: version   = ProgDesc( 'AeroDyn-Inflow library', '', '' )

   !------------------------------------------------------------------------------------
   !  Debugging: DebugLevel -- passed at PreInit
   !     0  - none
   !     1  - some summary info
   !     2  - above + all position/orientation info
   !     3  - above + input files (if direct passed)
   !     4  - above + meshes
   integer(IntKi)                         :: DebugLevel = 0

   !------------------------------------------------------------------------------------
   !  Point Load Output: flag indicating library returns point loads -- passed at PreInit
   !     true  - loads returned by ADI_C_GetRotorLoads are point loads (N, N-m) at mesh points
   !     false - loads returned by ADI_C_GetRotorLoads are distributed (N/m, N-m/m) loads at mesh points
   logical                                :: PointLoadOutput = .true.

   !------------------------------------------------------------------------------------
   !  Error handling
   !     This must exactly match the value in the python-lib. If ErrMsgLen changes at
   !     some point in the nwtc-library, this should be updated, but the logic exists
   !     to correctly handle different lengths of the strings
   integer(IntKi),   parameter            :: ErrMsgLen_C = 1025
   integer(IntKi),   parameter            :: IntfStrLen  = 1025       ! length of other strings through the C interface

   !------------------------------------------------------------------------------------
   !  Potential issues
   !     -  if MaxADIOutputs is sufficiently large, we may overrun the buffer on the Python
   !        side (OutputChannelNames_C,OutputChannelUnits_C).  Don't have a good method to
   !        check this in code yet.  Might be best to pass the max length over to Init and
   !        do some checks here.  May also want to convert this to C_NULL_CHAR delimiter
   !        instead of fixed width.
   !     -  NOTE: AD:  MaxOutputs = 1291
   !              IfW: MaxOutputs = 59
   integer(IntKi),   parameter            :: MaxADIOutputs = 8000

   !------------------------------------------------------------------------------------
   !  Data storage
   !     All AeroDyn data is stored within the following data structures inside this
   !     module.  No data is stored within AeroDyn itself, but is instead passed in
   !     from this module.  This data is not available to the calling code unless
   !     explicitly passed through the interface (derived types such as these are
   !     non-trivial to pass through the c-bindings).
   !------------------------------
   !  Extrapolation and interpolation
   !     For the solver in AD, previous timesteps input must be stored for extrapolation
   !     to the t+dt timestep.  This can be either linear (1) quadratic (2).  The
   !     InterpOrder variable tracks what this is and sets the size of the inputs `u`
   !     passed into AD. Inputs `u` will be sized as follows:
   !        linear    interp     u(2)  with inputs at T,T-dt
   !        quadratic interp     u(3)  with inputs at T,T-dt,T-2*dt
   integer(IntKi)                         :: InterpOrder
   !------------------------------
   !  Primary ADI data derived data types
   type(ADI_Data), target                 :: ADI               !< all ADI data (target for using pointers to simplify code)
   type(ADI_InitInputType)                :: InitInp           !< Initialization data
   type(ADI_InitOutputType)               :: InitOutData       !< Initial output data -- Names, units, and version info.
   type(ADI_InputType)                    :: ADI_u             !< ADI inputs -- set by AD_SetInputMotion.  Copied as needed (necessary for correction steps)
   !------------------------------
   !  Simulation data
   type(Dvr_SimData)                      :: Sim                     !< Data about the simulation
   !------------------------------
   !  Outputs
   type(Dvr_Outputs)                      :: WrOutputsData           !< Data for writing outputs to file
   integer(IntKi), parameter              :: idFmtNone   = 0
   integer(IntKi), parameter              :: idFmtAscii  = 1
   integer(IntKi), parameter              :: idFmtBinary = 2
   integer(IntKi), parameter              :: idFmtBoth   = 3

   !------------------------------
   !  Time tracking
   !     When we are performing a correction step, time information of previous
   !     calls is needed to decide how to apply correction logic or cycle the inputs
   !     and resave the previous timestep states.
   !  Correction steps
   !     OpenFAST has the ability to perform correction steps.  During a correction
   !     step, new input values are passed in but the timestep remains the same.
   !     When this occurs the new input data at time t is used with the state
   !     information from the previous timestep (t) to calculate new state values
   !     time t+dt in the UpdateStates routine.  In OpenFAST this is all handled by
   !     the glue code.  However, here we do not pass state information through the
   !     interface and therefore must store it here analogously to how it is handled
   !     in the OpenFAST glue code.
   integer(IntKi)                         :: n_Global             ! global timestep
   integer(IntKi)                         :: n_VTK                ! VTK timestep
   real(DbKi)                             :: InputTimePrev        ! input time of last UpdateStates call
   real(DbKi)                             :: InputTimePrev_Calc   ! input time of last CalcOutput call
   ! Note that we are including the previous state info here (not done in OF this way)
   integer(IntKi),   parameter            :: STATE_LAST = 0       ! Index for previous state (not needed in OF, but necessary here)
   integer(IntKi),   parameter            :: STATE_CURR = 1       ! Index for current state
   integer(IntKi),   parameter            :: STATE_PRED = 2       ! Index for predicted state
   ! Note the indexing is different on inputs (no clue why, but thats how OF handles it)
   integer(IntKi),   parameter            :: INPUT_LAST = 3       ! Index for previous  input at t-dt
   integer(IntKi),   parameter            :: INPUT_CURR = 2       ! Index for current   input at t
   integer(IntKi),   parameter            :: INPUT_PRED = 1       ! Index for predicted input at t+dt

   !-------------------------------
   !  Variables for disk average velocity calculations
   integer(IntKi),  parameter             :: NumPtsDiskAvg = 144
   type :: DiskAvgVelData_Type
      real(ReKi)                          :: DiskWindPosRel(3,NumPtsDiskAvg)
      real(ReKi)                          :: DiskWindPosAbs(3,NumPtsDiskAvg)
      real(ReKi)                          :: DiskWindVel(3,NumPtsDiskAvg)
      real(ReKi)                          :: DiskAvgVel(3)
   end type DiskAvgVelData_Type
   type(DiskAvgVelData_Type), allocatable :: DiskAvgVelVars(:)

   !------------------------------------------------------------------------------------
   !  Meshes for motions and loads
   !     Meshes are used within AD to handle all motions and loads. Rather than directly
   !     map to those nodes, we will create a mapping to go between the array of node
   !     positions passed into this module and what is used inside AD.  This is done
   !     through a pair of meshes for the motion and loads corresponding to the node
   !     positions passed in.

   ! =========  BladeNodeToMeshPointMapType  =======
   TYPE, PUBLIC :: BladeNodeToMeshPointMapType
      INTEGER(IntKi), ALLOCATABLE         :: BladeNodeToMeshPoint(:)  !< Blade node -> structural mesh point mapping (sized by the number of nodes on the blade)
   END TYPE BladeNodeToMeshPointMapType
   ! =======================
   ! =========  BladeStrMeshCoordsType  =======
   TYPE, PUBLIC :: BladeStrMeshCoordsType
      REAL(ReKi), DIMENSION(:,:), ALLOCATABLE      :: Position   !< Position of all blade points (sized by 3 x number of mesh points on the blade [x,y,z])
      REAL(ReKi), DIMENSION(:,:,:), ALLOCATABLE    :: Orient     !< Orientation of all blade points (sized by 3 x 3 x number of mesh points on the blade [r11,r12,r13,r21,r22,r23,r31,r32,r33])
      REAL(ReKi), DIMENSION(:,:), ALLOCATABLE      :: Velocity   !< Velocity of all blade points (sized by 6 x number of mesh points on the blade [u,v,w,p,q,r])
      REAL(ReKi), DIMENSION(:,:), ALLOCATABLE      :: Accln      !< Acceleration of all blade points (sized by 6 x number of mesh points on the blade [udot,vdot,wdot,pdot,qdot,rdot])
      REAL(ReKi), DIMENSION(:,:), ALLOCATABLE      :: Force      !< Force of all blade points (sized by 6 x number of mesh points on the blade [Fx,Fy,Fz,Mx,My,Mz])
   END TYPE BladeStrMeshCoordsType
   ! =======================
   ! =========  StrucPtsToBladeMapType  =======
   TYPE, PUBLIC :: StrucPtsToBladeMapType
      INTEGER(IntKi)                               :: NumBlades                ! Number of blades on this rotor
      INTEGER(IntKi), ALLOCATABLE                  :: NumMeshPtsPerBlade(:)    ! Number of structural mesh points on each blade (sized by the number of blades)
      INTEGER(IntKi), ALLOCATABLE                  :: MeshPt_2_BladeNum(:)     ! Structural mesh point -> which blade on the rotor it is on (sized by the number of mesh points on the rotor)
      TYPE(BladeNodeToMeshPointMapType),ALLOCATABLE:: BladeNode_2_MeshPt(:)    ! Blade node on blade -> structural mesh point (sized by the number of mesh points on the blade)
      TYPE(BladeStrMeshCoordsType), ALLOCATABLE     :: BladeStrMeshCoords(:)     ! Mesh point coordinates for each blade (sized by the number of blades)
   END TYPE StrucPtsToBladeMapType
   ! =======================
   ! =========  MeshByBladeType  =======
   TYPE, PUBLIC :: MeshByBladeType
      ! TODO: Sometime we should rename Mesh to BldMesh
      TYPE(MeshType), ALLOCATABLE                  :: Mesh(:)          ! Mesh for motions/loads of external nodes at each blade (sized by number of blades on the rotor)
   END TYPE MeshByBladeType
   ! =======================

   !------------------------------
   !  Meshes for external nodes
   !     These point meshes are merely used to simplify the mapping of motions/loads
   !     to/from AD using the library mesh mapping routines.  These meshes may contain
   !     one or multiple points.
   !        - 1 point   -- rigid floating body assumption
   !        - N points  -- flexible structure (either floating or fixed bottom)
   ! TODO: for clarity, sometime it might be worth renaming BldStr* here to RtrPt* instead
   logical                                :: TransposeDCM            !< Transpose DCMs as passed in -- test the vtk outputs to see if needed
   integer(IntKi), allocatable            :: NumMeshPts(:)           ! Number of mesh points we are interfacing motions/loads to/from AD for each rotor
   type(MeshByBladeType), allocatable     :: BldStrMotionMesh(:)      ! Mesh for motions of external nodes (sized by number of rotors)
   type(MeshByBladeType), allocatable     :: BldStrLoadMesh(:)        ! Mesh for loads  for external nodes (sized by number of rotors)
   type(MeshByBladeType), allocatable     :: BldStrLoadMesh_tmp(:)    ! Mesh for loads  for external nodes -- temporary storage for loads (sized by number of rotors)
   ! type(MeshType), allocatable            :: NacMotionMesh(:)        ! mesh for motion  of nacelle -- TODO: add this mesh for nacelle load transfers
   ! type(MeshType), allocatable            :: NacLoadMesh(:)          ! mesh for loads  for nacelle loads -- TODO: add this mesh for nacelle load transfers
   !------------------------------
   !  Mesh mapping: motions
   !     The mapping of motions from the nodes passed in to the corresponding AD meshes
   ! TODO: sometime restructure the Map_BldStrMotion_2_AD_Blade and Map_AD_BldLoad_P_2_BldStrLoad to 1D and place inside a rotor structure
   type(MeshMapType), allocatable         :: Map_BldStrMotion_2_AD_Blade(:,:)     ! Mesh mapping between input motion mesh for blade (sized by the number of blades and number of rotors)
   type(MeshMapType), allocatable         :: Map_AD_Nac_2_NacPtLoad(:)           ! Mesh mapping between input motion mesh for nacelle
   !------------------------------
   !  Mesh mapping: loads
   !     The mapping of loads from the AD meshes to the corresponding external nodes
   type(StrucPtsToBladeMapType), allocatable  :: StrucPts_2_Bld_Map(:)                 ! Array mapping info for structural mesh points to blades, and back (sized by the number of rotors/turbines)
   type(MeshMapType), allocatable             :: Map_AD_BldLoad_P_2_BldStrLoad(:,:)     ! Mesh mapping between AD output blade line2 load to BldStrLoad for return (sized by the number of blades and number of rotors)

   ! NOTE on turbine origin
   ! The turbine origin is set by TurbOrigin_C during the ADI_C_SetupRotor routine.  This is the tower base location. All
   ! blade, tower, nacelle, and hub coordinates are relative to this location.  Since AD15 and IfW use absolute positioning,
   ! the reference positions for the blades, tower, nacelle, and hub are set by the values passed into ADI_C_SetupRotor +
   ! TurbOrigin_C (stored as Sim%WT(iWT)%OriginInit).  When the mesh and other points are passed in, they are relative to
   ! their respective rotor origin.

CONTAINS

!> This routine sets the error status in C_CHAR for export to calling code.
!! Make absolutely certain that we do not overrun the end of ErrMsg_C.  That is hard coded to 1025,
!! but ErrMsgLen is set in the nwtc_library, and could change without updates here.  We don't want an
!! inadvertant buffer overrun -- that can lead to bad things.
subroutine SetErr(ErrStat, ErrMsg, ErrStat_C, ErrMsg_C)
   integer,                intent(in   )  :: ErrStat                 !< aggregated error message (fortran type)
   character(ErrMsgLen),   intent(in   )  :: ErrMsg                  !< aggregated error message (fortran type)
   integer(c_int),         intent(  out)  :: ErrStat_C
   character(kind=c_char), intent(  out)  :: ErrMsg_C(ErrMsgLen_C)
   integer                                :: i
   ErrStat_C = ErrStat     ! We will send back the same error status that is used in OpenFAST
   if (ErrMsgLen > ErrMsgLen_C-1) then   ! If ErrMsgLen is > the space in ErrMsg_C, do not copy everything over
      ErrMsg_C = TRANSFER( trim(ErrMsg(1:ErrMsgLen_C-1))//C_NULL_CHAR, ErrMsg_C )
   else
      ErrMsg_C = TRANSFER( trim(ErrMsg)//C_NULL_CHAR, ErrMsg_C )
   endif
   if (ErrStat /= ErrID_None) call WrScr(NewLine//'ADI_C_Binding: '//trim(ErrMsg)//NewLine)
end subroutine SetErr


!===============================================================================================================
!--------------------------------------------- AeroDyn PreInit -------------------------------------------------
!===============================================================================================================
!> Allocate all the arrays for data storage for all turbine rotors
subroutine ADI_C_PreInit(NumTurbines_C, TransposeDCM_in, PointLoadOutput_in, DebugLevel_in, ErrStat_C, ErrMsg_C) BIND (C, NAME='ADI_C_PreInit')
   implicit none
#ifndef IMPLICIT_DLLEXPORT
!DEC$ ATTRIBUTES DLLEXPORT :: ADI_C_PreInit
!GCC$ ATTRIBUTES DLLEXPORT :: ADI_C_PreInit
#endif
   integer(c_int),          intent(in   ) :: NumTurbines_C
   integer(c_int),          intent(in   ) :: TransposeDCM_in        !< Transpose DCMs as they are passed i
   integer(c_int),          intent(in   ) :: PointLoadOutput_in
   integer(c_int),          intent(in   ) :: DebugLevel_in
   integer(c_int),          intent(  out) :: ErrStat_C
   character(kind=c_char),  intent(  out) :: ErrMsg_C(ErrMsgLen_C)

   ! Local variables
   integer(IntKi)             :: iWT                              !< current turbine
   integer                    :: ErrStat                          !< aggregated error status
   character(ErrMsgLen)       :: ErrMsg                           !< aggregated error message
   integer                    :: ErrStat2                         !< temporary error status  from a call
   character(ErrMsgLen)       :: ErrMsg2                          !< temporary error message from a call
   character(*), parameter    :: RoutineName = 'ADI_C_PreInit'    !< for error handling

   ! Initialize error handling
   ErrStat  =  ErrID_None
   ErrMsg   =  ""

   CALL NWTC_Init( ProgNameIn=version%Name )
   CALL DispCopyrightLicense( version%Name )
   CALL DispCompileRuntimeInfo( version%Name )

   ! Save flag for outputting point or distributed loads
   PointLoadOutput = PointLoadOutput_in /= 0

   ! interface debugging
   DebugLevel = int(DebugLevel_in,IntKi)
   ! if non-zero, show all passed data here.  Then check valid values
   if (DebugLevel /= 0_IntKi) then
      call WrScr("   Interface debugging level "//trim(Num2Lstr(DebugLevel))//" requested.")
      call ShowPassedData()
   endif

   ! check valid debug level
   if (DebugLevel < 0_IntKi) then
      ErrStat2 = ErrID_Fatal
      ErrMsg2  = "Interface debug level must be 0 or greater"//NewLine// &
         "  0  - none"//NewLine// &
         "  1  - some summary info and variables passed through interface"//NewLine// &
         "  2  - above + all position/orientation info"//NewLine// &
         "  3  - above + input files (if direct passed)"//NewLine// &
         "  4  - above + meshes"
      if (Failed()) return;
   endif

   ! Set number of turbines
   Sim%NumTurbines = int(NumTurbines_C,IntKi)

   if (Sim%NumTurbines < 1_IntKi .or. Sim%NumTurbines > 9_IntKi) then
      ErrStat2 =  ErrID_Fatal
      ErrMsg2  =  'AeroDyn_Inflow simulates between 1 and 9 turbines, but '//trim(Num2LStr(Sim%NumTurbines))//' was specified'
      if (Failed()) return;
   endif

   ! Flag to transpose DCMs as they are passed in
   TransposeDCM      = TransposeDCM_in==1_c_int

   ! Allocate arrays and meshes for the number of turbines
   if (allocated(InitInp%AD%rotors))   deallocate(InitInp%AD%rotors)
   allocate(InitInp%AD%rotors(Sim%NumTurbines),stat=errStat2); if (Failed0('rotors')) return

   ! allocate data storage for DiskAvgVel retrieval
   if (allocated(DiskAvgVelVars))   deallocate(DiskAvgVelVars)
   allocate(DiskAvgVelVars(Sim%NumTurbines), STAT=ErrStat2); if (Failed0('DiskAvgVelVars')) return

   ! Allocate data storage for turbine info
   if (allocated(Sim%WT))  deallocate(Sim%WT)
   allocate(Sim%WT(Sim%NumTurbines),stat=errStat2); if (Failed0('wind turbines')) return
   do iWT=1,Sim%NumTurbines
      Sim%WT(iWT)%NumBlades = -999
   enddo

   ! Storage for number of meshpoints
   if (allocated(NumMeshPts)) deallocate(NumMeshPts)
   allocate(NumMeshPts(Sim%NumTurbines),stat=errStat2); if (Failed0('NumMeshPts')) return
   NumMeshPts = -999

   ! Allocate meshes and mesh mappings
   if (allocated(BldStrMotionMesh  )) deallocate(BldStrMotionMesh  )
   if (allocated(BldStrLoadMesh    )) deallocate(BldStrLoadMesh    )
   if (allocated(BldStrLoadMesh_tmp)) deallocate(BldStrLoadMesh_tmp)
   ! if (allocated(NacMotionMesh    )) deallocate(NacMotionMesh    )
   ! if (allocated(NacLoadMesh      )) deallocate(NacLoadMesh      )
   allocate(BldStrMotionMesh(  Sim%NumTurbines), STAT=ErrStat2); if (Failed0('BldStrMotionMesh'  )) return
   allocate(BldStrLoadMesh(    Sim%NumTurbines), STAT=ErrStat2); if (Failed0('BldStrLoadMesh'    )) return
   allocate(BldStrLoadMesh_tmp(Sim%NumTurbines), STAT=ErrStat2); if (Failed0('BldStrLoadMesh_tmp')) return
   ! allocate(NacMotionMesh(    Sim%NumTurbines), STAT=ErrStat2); if (Failed0('NacMotionMesh'    )) return
   ! allocate(NacLoadMesh(      Sim%NumTurbines), STAT=ErrStat2); if (Failed0('NacLoadMesh'      )) return

   if (allocated(Map_BldStrMotion_2_AD_Blade   )) deallocate(Map_BldStrMotion_2_AD_Blade  )
   if (allocated(Map_AD_BldLoad_P_2_BldStrLoad )) deallocate(Map_AD_BldLoad_P_2_BldStrLoad)
   ! if (allocated(Map_NacPtMotion_2_AD_Nac    )) deallocate(Map_NacPtMotion_2_AD_Nac    )
   ! allocate(Map_NacPtMotion_2_AD_Nac(Sim%NumTurbines),STAT=ErrStat2); if (Failed0('Map_AD_BldLoad_P_2_BldStrLoad')) returns

   ! Allocate the StrucPtsToBladeMapType array used for mapping structural points to blades of the rotor
   if (allocated(StrucPts_2_Bld_Map)) deallocate(StrucPts_2_Bld_Map)
   allocate(StrucPts_2_Bld_Map(Sim%NumTurbines), STAT=ErrStat2); if (Failed0('StrucPts_2_Bld_Map'  )) return

   call SetErr(ErrStat,ErrMsg,ErrStat_C,ErrMsg_C)

contains
   logical function Failed()
      CALL SetErrStat( ErrStat2, ErrMsg2, ErrStat, ErrMsg, RoutineName )
      Failed = ErrStat >= AbortErrLev
      if (Failed) then
         call ClearTmpStorage()
         call SetErr(ErrStat,ErrMsg,ErrStat_C,ErrMsg_C)
      endif
   end function Failed

   ! check for failed where /= 0 is fatal
   logical function Failed0(txt)
      character(*), intent(in) :: txt
      if (ErrStat2 /= 0) then
         ErrStat2 = ErrID_Fatal
         ErrMsg2  = "Could not allocate "//trim(txt)
         call SetErrStat(ErrStat2, ErrMsg2, ErrStat, ErrMsg, RoutineName)
      endif
      Failed0 = ErrStat >= AbortErrLev
      if(Failed0) then
         call ClearTmpStorage()
         call SetErr(ErrStat,ErrMsg,ErrStat_C,ErrMsg_C)
      endif
   end function Failed0

   !> This subroutine prints out all the variables that are passed in.  Use this only
   !! for debugging the interface on the Fortran side.
   subroutine ShowPassedData()
      character(1) :: TmpFlag
      call WrSCr("")
      call WrScr("-----------------------------------------------------------")
      call WrScr("Interface debugging:  Variables passed in through interface")
      call WrScr("   ADI_C_PreInit")
      call WrScr("   --------------------------------------")
      call WrScr("       NumTurbines_C                  "//trim(Num2LStr( NumTurbines_C )) )
      TmpFlag="F";   if (TransposeDCM_in==1_c_int) TmpFlag="T"
      call WrScr("       TransposeDCM_in                "//TmpFlag )
      call WrScr("       debuglevel                     "//trim(Num2LStr( DebugLevel_in )) )
      call WrScr("-----------------------------------------------------------")
   end subroutine ShowPassedData

end subroutine ADI_C_PreInit

!===============================================================================================================
!--------------------------------------------- AeroDyn Init----------------------------------------------------
!===============================================================================================================
SUBROUTINE ADI_C_Init( ADinputFilePassed, ADinputFileString_C, ADinputFileStringLength_C, &
               IfWinputFilePassed, IfWinputFileString_C, IfWinputFileStringLength_C, OutRootName_C,  &
               OutVTKDir_C,                                               &
               gravity_C, defFldDens_C, defKinVisc_C, defSpdSound_C,      &
               defPatm_C, defPvap_C, WtrDpth_C, MSL2SWL_C,                &
               InterpOrder_C, DT_C, TMax_C,                               &
               storeHHVel,                                                &
               WrVTK_in, WrVTK_inType, WrVTK_inDT,                        &
               VTKNacDim_in, VTKHubRad_in,                                &
               wrOuts_C, DT_Outs_C,                                       &
               NumChannels_C, OutputChannelNames_C, OutputChannelUnits_C, &
               ErrStat_C, ErrMsg_C) BIND (C, NAME='ADI_C_Init')
   implicit none
#ifndef IMPLICIT_DLLEXPORT
!DEC$ ATTRIBUTES DLLEXPORT :: ADI_C_Init
!GCC$ ATTRIBUTES DLLEXPORT :: ADI_C_Init
#endif
   ! Input file info
   integer(c_int),            intent(in   )  :: ADinputFilePassed                      !< 0: pass the input file name; 1: pass the input file content
   type(c_ptr),               intent(in   )  :: ADinputFileString_C                    !< Input file as a single string with lines deliniated by C_NULL_CHAR
<<<<<<< HEAD
   integer(c_int),            intent(in   )  :: ADinputFileStringLength_C              !< lenght of the input file string
   integer(c_int),            intent(in   )  :: IfWinputFilePassed                     !< 0: pass the input file name; 1: pass the input file content
=======
   integer(c_int),            intent(in   )  :: ADinputFileStringLength_C              !< length of the input file string
   integer(c_int),            intent(in   )  :: IfWinputFilePassed                     !< Write VTK outputs [0: none, 1: init only, 2: animation]
>>>>>>> 816b1b9e
   type(c_ptr),               intent(in   )  :: IfWinputFileString_C                   !< Input file as a single string with lines deliniated by C_NULL_CHAR
   integer(c_int),            intent(in   )  :: IfWinputFileStringLength_C             !< length of the input file string
   character(kind=c_char),    intent(in   )  :: OutRootName_C(IntfStrLen)              !< Root name to use for echo files and other
   character(kind=c_char),    intent(in   )  :: OutVTKDir_C(IntfStrLen)                !< Directory to put all vtk output
   ! Environmental
   real(c_float),             intent(in   )  :: gravity_C                              !< Gravitational acceleration (m/s^2)
   real(c_float),             intent(in   )  :: defFldDens_C                           !< Air density (kg/m^3)
   real(c_float),             intent(in   )  :: defKinVisc_C                           !< Kinematic viscosity of working fluid (m^2/s)
   real(c_float),             intent(in   )  :: defSpdSound_C                          !< Speed of sound in working fluid (m/s)
   real(c_float),             intent(in   )  :: defPatm_C                              !< Atmospheric pressure (Pa) [used only for an MHK turbine cavitation check]
   real(c_float),             intent(in   )  :: defPvap_C                              !< Vapour pressure of working fluid (Pa) [used only for an MHK turbine cavitation check]
   real(c_float),             intent(in   )  :: WtrDpth_C                              !< Water depth (m)
   real(c_float),             intent(in   )  :: MSL2SWL_C                              !< Offset between still-water level and mean sea level (m) [positive upward]
   ! Interpolation
   integer(c_int),            intent(in   )  :: InterpOrder_C                          !< Interpolation order to use (must be 1 or 2)
   ! Time
   real(c_double),            intent(in   )  :: DT_C                                   !< Timestep used with AD for stepping forward from t to t+dt.  Must be constant.
   real(c_double),            intent(in   )  :: TMax_C                                 !< Maximum time for simulation
   ! Flags
   integer(c_int),            intent(in   )  :: storeHHVel                             !< Store hub height time series from IfW
   ! VTK
   integer(c_int),            intent(in   )  :: WrVTK_in                               !< Write VTK outputs [0: none, 1: init only, 2: animation]
   integer(c_int),            intent(in   )  :: WrVTK_inType                           !< Write VTK outputs as [1: surface, 2: lines, 3: both]
   real(c_double),            intent(in   )  :: WrVTK_inDT                             !< Timestep between VTK writes
   real(c_float),             intent(in   )  :: VTKNacDim_in(6)                        !< Nacelle dimension passed in for VTK surface rendering [0,y0,z0,Lx,Ly,Lz] (m)
   real(c_float),             intent(in   )  :: VTKHubrad_in                           !< Hub radius for VTK surface rendering
   integer(c_int),            intent(in   )  :: wrOuts_C                               !< Write ADI output file
   real(c_double),            intent(in   )  :: DT_Outs_C                              !< Timestep to write output file from ADI
   ! Output
   integer(c_int),            intent(  out)  :: NumChannels_C                          !< Number of output channels requested from the input file
   character(kind=c_char),    intent(  out)  :: OutputChannelNames_C(ChanLen*MaxADIOutputs+1)    !< NOTE: if MaxADIOutputs is sufficiently large, we may overrun the buffer on the Python side.
   character(kind=c_char),    intent(  out)  :: OutputChannelUnits_C(ChanLen*MaxADIOutputs+1)
   integer(c_int),            intent(  out)  :: ErrStat_C                              !< Error status
   character(kind=c_char),    intent(  out)  :: ErrMsg_C(ErrMsgLen_C)                  !< Error message (C_NULL_CHAR terminated)

   ! Local variables
   character(IntfStrLen)                                          :: OutRootName       !< Root name to use for echo files and other
   character(IntfStrLen)                                          :: TmpFileName       !< Temporary file name if not passing AD or IfW input file contents directly
   character(kind=C_char, len=ADinputFileStringLength_C), pointer :: ADinputFileString !< Input file as a single string with NULL chracter separating lines
   character(kind=C_char, len=IfWinputFileStringLength_C), pointer:: IfWinputFileString !< Input file as a single string with NULL chracter separating lines

   integer(IntKi)                                                 :: ErrStat           !< aggregated error message
   character(ErrMsgLen)                                           :: ErrMsg            !< aggregated error message
   integer(IntKi)                                                 :: ErrStat2          !< temporary error status  from a call
   character(ErrMsgLen)                                           :: ErrMsg2           !< temporary error message from a call
   character(IntfStrLen)                                          :: OutVTKDir         !< Output directory for files (relative to current location)
   integer(IntKi)                                                 :: i,j,k             !< generic index variables
   integer(IntKi)                                                 :: iWT               !< current turbine number (iterate through during setup for ADI_Init call)
   integer(IntKi)                                                 :: AeroProjMod       !< for checking that all turbines use the same AeroProjMod
   character(*), parameter                                        :: RoutineName = 'ADI_C_Init'  !< for error handling

   ! Initialize error handling
   ErrStat  =  ErrID_None
   ErrMsg   =  ""
   ErrStat2 =  ErrID_None
   ErrMsg2  =  ""
   NumChannels_C = 0_c_int
   OutputChannelNames_C(:) = ''
   OutputChannelUnits_C(:) = ''


   ! check if Pre-Init was called
   if (Sim%NumTurbines < 0_IntKi) then
      ErrStat2 = ErrID_Fatal
      ErrMsg2  = "Call ADI_C_PreInit and ADI_C_SetupRotor prior to calling ADI_C_Init"
      if (Failed()) return
   endif

   do iWT=1,Sim%NumTurbines
      if (Sim%WT(iWT)%NumBlades < 0)   call SetErrStat(ErrID_Fatal,"Rotor "//trim(Num2LStr(iWT))//" not initialized. Call ADI_C_SetupRotor prior to calling ADI_C_Init",ErrStat,ErrMsg,RoutineName)
   enddo
   if (Failed()) return


   ! Check that all turbines are using the same AeroProjMod (mixing projection modes is not currently supported)
   AeroProjMod = InitInp%AD%rotors(1)%AeroProjMod
   do iWT = 2,Sim%NumTurbines
      if(AeroProjMod /= InitInp%AD%rotors(iWT)%AeroProjMod) then
         ErrStat2 = ErrID_Fatal
         ErrMsg2  = "Different AeroProjMod values for each turbine (set from TurbineIsHAWT flag).  Check that all turbines are of the same type (HAWT or not)."
         if (Failed()) return
      endif
   enddo

   ! Setup temporary storage arrays for simpler transfers
   call SetTempStorage(ErrStat2,ErrMsg2); if (Failed()) return


   !--------------------------
   ! Input files
   !--------------------------
   ! RootName -- for output of echo or other files
   OutRootName = TRANSFER( OutRootName_C, OutRootName )
   i = INDEX(OutRootName,C_NULL_CHAR) - 1             ! if this has a c null character at the end...
   if ( i > 0 ) OutRootName = OutRootName(1:I)        ! remove it

   ! OutVTKDir -- output directory
   OutVTKDir = TRANSFER( OutVTKDir_C, OutVTKDir )
   i = INDEX(OutVTKDir,C_NULL_CHAR) - 1               ! if this has a c null character at the end...
   if ( i > 0 ) OutVTKDir = OutVTKDir(1:I)            ! remove it

   ! For debugging the interface:
   if (DebugLevel > 0) then
      call ShowPassedData()
   endif


   ! Get fortran pointer to C_NULL_CHAR deliniated input files as a string
   call C_F_pointer(ADinputFileString_C,  ADinputFileString)
   call C_F_pointer(IfWinputFileString_C, IfWinputFileString)

   ! Format AD input file contents
   InitInp%AD%RootName                 = OutRootName
   if (ADinputFilePassed==1_c_int) then
      InitInp%AD%UsePrimaryInputFile   = .FALSE.            ! Don't try to read an input -- use passed data instead (blades and AF tables not passed)
      InitInp%AD%InputFile             = "passed_ad_file"   ! not actually used
      call InitFileInfo(ADinputFileString, InitInp%AD%PassedPrimaryInputData, ErrStat2, ErrMsg2); if (Failed())  return
   else
      InitInp%AD%UsePrimaryInputFile   = .TRUE.             ! Read input info from a primary input file
      i = min(IntfStrLen,ADinputFileStringLength_C)
      TmpFileName = ''
      TmpFileName(1:i) = ADinputFileString(1:i)
      i = INDEX(TmpFileName,C_NULL_CHAR) - 1                ! if this has a c null character at the end...
      if ( i > 0 ) TmpFileName = TmpFileName(1:I)           ! remove it
      InitInp%AD%InputFile             = TmpFileName
   endif

   ! Format IfW input file contents
   !     RootName is set in ADI_Init using InitInp%RootName
   InitInp%RootName                     = OutRootName
   if (IfWinputFilePassed==1_c_int) then
      InitInp%IW_InitInp%FilePassingMethod   = 1_IntKi           ! Don't try to read an input -- use passed data instead (blades and AF tables not passed) using FileInfoType
      InitInp%IW_InitInp%InputFile           = "passed_ifw_file" ! not actually used
      call InitFileInfo(IfWinputFileString, InitInp%IW_InitInp%PassedFileInfo, ErrStat2, ErrMsg2); if (Failed())  return
   else
      InitInp%IW_InitINp%FilePassingMethod   = 0_IntKi           ! Read input info from a primary input file
      i = min(IntfStrLen,IfWinputFileStringLength_C)
      TmpFileName = ''
      TmpFileName(1:i) = IfWinputFileString(1:i)
      i = INDEX(TmpFileName,C_NULL_CHAR) - 1                ! if this has a c null character at the end...
      if ( i > 0 ) TmpFileName = TmpFileName(1:I)           ! remove it
      InitInp%IW_InitInp%InputFile      = TmpFileName
   endif


   ! For diagnostic purposes, the following can be used to display the contents
   ! of the InFileInfo data structure.
   !     CU is the screen -- system dependent.
   if (DebugLevel >= 3) then
      if (ADinputFilePassed==1_c_int)     call Print_FileInfo_Struct( CU, InitInp%AD%PassedPrimaryInputData )
      if (IfWinputFilePassed==1_c_int)    call Print_FileInfo_Struct( CU, InitInp%IW_InitInp%PassedFileInfo )
   endif

   ! Store data about the simulation (NOTE: we are not fully populating the Sim data structure)
   Sim%dT                  = REAL(DT_C,          DbKi)
   Sim%TMax                = REAL(TMax_C,        DbKi)
   Sim%numSteps            = ceiling(Sim%tMax/Sim%dt)
   Sim%root                = trim(OutRootName)
   ! Timekeeping
   n_Global                = 0_IntKi                     ! Assume we are on timestep 0 at start
   n_VTK                   = -1_IntKi                    ! counter advance just before writing
   ! Interpolation order
   InterpOrder             = int(InterpOrder_C, IntKi)

   ! VTK outputs
   WrOutputsData%WrVTK        = int(WrVTK_in,     IntKi)
   WrOutputsData%WrVTK_Type   = int(WrVTK_inType, IntKi)
   WrOutputsData%VTK_dt       = real(WrVTK_inDT,   DbKi)
   WrOutputsData%VTKNacDim    = real(VTKNacDim_in, SiKi)
   WrOutputsData%VTKHubrad    = real(VTKHubrad_in, SiKi)
   WrOutputsData%VTKRefPoint  = (/ 0.0_ReKi, 0.0_ReKi, 0.0_ReKi /)    !TODO: should this be an input?
   WrOutputsData%root         = trim(OutRootName)
   WrOutputsData%n_VTKTime        = 1   ! output every timestep

   ! Write outputs to file
   WrOutputsData%fileFmt = int(wrOuts_C, IntKi)
   WrOutputsData%DT_Outs = real(DT_Outs_C, DbKi)

   ! Validate and set some inputs (moved to subroutine to make cleaner to read
   call ValidateSetInputs(ErrStat2,ErrMsg2); if(Failed()) return

   ! Linearization
   !     for now, set linearization to false. Pass this in later when interface supports it
   InitInp%AD%Linearize          = .FALSE.
   !InitInp%IW_InitInp%Linearize  = .FALSE.


   !----------------------------------------------------
   ! Set AeroDyn initialization data
   !----------------------------------------------------
   InitInp%AD%Gravity     = REAL(gravity_C,     ReKi)
   InitInp%AD%defFldDens  = REAL(defFldDens_C,  ReKi)
   InitInp%AD%defKinVisc  = REAL(defKinVisc_C,  ReKi)
   InitInp%AD%defSpdSound = REAL(defSpdSound_C, ReKi)
   InitInp%AD%defPatm     = REAL(defPatm_C,     ReKi)
   InitInp%AD%defPvap     = REAL(defPvap_C,     ReKi)
   InitInp%AD%WtrDpth     = REAL(WtrDpth_C,     ReKi)
   InitInp%AD%MSL2SWL     = REAL(MSL2SWL_C,     ReKi)
   InitInp%storeHHVel     = storeHHVel==1_c_int
   InitInp%WrVTK          = WrOutputsData%WrVTK
   InitInp%WrVTK_Type     = WrOutputsData%WrVTK_Type
   InitInp%IW_InitInp%CompInflow = 1    ! Use InflowWind

   ! setup rotors for AD -- interface only supports one rotor at present
   do iWT=1,Sim%NumTurbines
      InitInp%AD%rotors(iWT)%numBlades   = Sim%WT(iWT)%NumBlades
   enddo


   !----------------------------------------------------
   ! Allocate input array u and corresponding InputTimes
   !----------------------------------------------------
   !     These inputs are used in the time stepping algorithm within AD_UpdateStates
   !     For quadratic interpolation (InterpOrder==2), 3 timesteps are used.  For
   !     linear (InterOrder==1), 2 timesteps (the AD code can handle either).
   !        u(1)  inputs at t
   !        u(2)  inputs at t -   dt
   !        u(3)  inputs at t - 2*dt      ! quadratic only
   allocate(ADI%u(InterpOrder+1), STAT=ErrStat2);  if (Failed0("inputs"    )) return
   allocate(ADI%x(0:2),           STAT=errStat2);  if (Failed0("x"         )) return
   allocate(ADI%xd(0:2),          STAT=errStat2);  if (Failed0("xd"        )) return
   allocate(ADI%z(0:2),           STAT=errStat2);  if (Failed0("z"         )) return
   allocate(ADI%OtherState(0:2),  STAT=errStat2);  if (Failed0("OtherState")) return
   call AllocAry( ADI%InputTimes, InterpOrder+1, "InputTimes", ErrStat2, ErrMsg2 );  if (Failed())  return

   ! Call the main subroutine AeroDyn_Inflow_Init
   !     Sim%dT and InitInp are passed into AD_Init, all the rest are set by AD_Init
   !
   !     NOTE: Pass u(1) only (this is empty and will be set inside Init).  We will copy
   !           this to u(2) and u(3) afterwards
   call ADI_Init( InitInp, ADI%u(1), ADI%p, ADI%x(STATE_CURR), ADI%xd(STATE_CURR), ADI%z(STATE_CURR), ADI%OtherState(STATE_CURR), ADI%y, ADI%m, Sim%dT, InitOutData, ErrStat2, ErrMsg2 )
      if (Failed())  return


   !-------------------------------------------------------------
   ! Sanity checks
   !-------------------------------------------------------------
   do iWT=1,Sim%NumTurbines
      call CheckNodes(iWT);     if (Failed())  return
   enddo


   !-------------------------------------------------------------
   ! Set the interface  meshes for motion inputs and loads output
   !-------------------------------------------------------------
   call SetupMotionLoadsInterfaceMeshes();    if (Failed())  return
   ! setup meshes
   if (WrOutputsData%WrVTK > 0_IntKi) then
      if (len_trim(OutVTKDir) <= 0) then
         OutVTKDir = 'vtk-ADI'
      endif
      call setVTKParameters(WrOutputsData, Sim, ADI, ErrStat2, ErrMsg2, OutVTKDir)
      if (Failed())  return
   endif
   ! write meshes for this rotor
   if (WrOutputsData%WrVTK > 0_IntKi) then
      do iWT=1,Sim%NumTurbines
         call WrVTK_refMeshes(ADI%u(1)%AD%rotors(:),WrOutputsData%VTKRefPoint,ErrStat2,ErrMsg2)
      enddo
      if (Failed())  return
   endif
   ! Map the meshes (doing this after writing so we can check if it fails)
   call MapLoadsInterfaceMeshes();    if (Failed())  return

   ! Setup points for calculating disk average velocity
   do iWT=1,Sim%NumTurbines
      call SetDiskAvgPoints(iWT)
      if (Failed())  return
   enddo

   !-------------------------------------------------------------
   ! Setup other prior timesteps
   !     We fill InputTimes with negative times, but the Input values are identical for each of those times; this allows
   !     us to use, e.g., quadratic interpolation that effectively acts as a zeroth-order extrapolation and first-order extrapolation
   !     for the first and second time steps.  (The interpolation order in the ExtrapInput routines are determined as
   !     order = SIZE(Input)
   ! Tracking of previous input times
   !     Since we may run correction steps, there are some things we don't want to do
   !-------------------------------------------------------------
   do i=2,InterpOrder+1
      call ADI_CopyInput (ADI%u(1),  ADI%u(i),  MESH_NEWCOPY, Errstat2, ErrMsg2)
         if (Failed())  return
   enddo
   do i = 1, InterpOrder + 1
      ADI%InputTimes(i) = 0.0_DbKi - (i - 1) * Sim%dT    ! assume start at T=0
   enddo
   InputTimePrev      = ADI%InputTimes(1) - Sim%dT       ! Initialize for UpdateStates
   InputTimePrev_Calc = ADI%InputTimes(1) - Sim%dT       ! Initialize for CalcOutput

   !-------------------------------------------------------------
   ! copy of ADI inputs. AD_SetInputMotion will set this mesh.  When CalcOutput is called,
   ! this data is used.  When UpdateStates is called, this data is copied over to the ADI%u
   !-------------------------------------------------------------
   call ADI_CopyInput (ADI%u(1),  ADI_u,  MESH_NEWCOPY, Errstat2, ErrMsg2)
      if (Failed())  return


   !-------------------------------------------------------------
   ! Initial setup of other pieces of x,xd,z,OtherState
   !-------------------------------------------------------------
   CALL ADI_CopyContState  ( ADI%x(         STATE_CURR), ADI%x(         STATE_PRED), MESH_NEWCOPY, Errstat2, ErrMsg2);    if (Failed())  return
   CALL ADI_CopyDiscState  ( ADI%xd(        STATE_CURR), ADI%xd(        STATE_PRED), MESH_NEWCOPY, Errstat2, ErrMsg2);    if (Failed())  return
   CALL ADI_CopyConstrState( ADI%z(         STATE_CURR), ADI%z(         STATE_PRED), MESH_NEWCOPY, Errstat2, ErrMsg2);    if (Failed())  return
   CALL ADI_CopyOtherState ( ADI%OtherState(STATE_CURR), ADI%OtherState(STATE_PRED), MESH_NEWCOPY, Errstat2, ErrMsg2);    if (Failed())  return

   !-------------------------------------------------------------
   ! Setup the previous timestep copies of states
   !-------------------------------------------------------------
   CALL ADI_CopyContState  ( ADI%x(         STATE_CURR), ADI%x(         STATE_LAST), MESH_NEWCOPY, Errstat2, ErrMsg2);    if (Failed())  return
   CALL ADI_CopyDiscState  ( ADI%xd(        STATE_CURR), ADI%xd(        STATE_LAST), MESH_NEWCOPY, Errstat2, ErrMsg2);    if (Failed())  return
   CALL ADI_CopyConstrState( ADI%z(         STATE_CURR), ADI%z(         STATE_LAST), MESH_NEWCOPY, Errstat2, ErrMsg2);    if (Failed())  return
   CALL ADI_CopyOtherState ( ADI%OtherState(STATE_CURR), ADI%OtherState(STATE_LAST), MESH_NEWCOPY, Errstat2, ErrMsg2);    if (Failed())  return


   !-------------------------------------------------
   !  Set output channel information for driver code
   !-------------------------------------------------
   ! Number of channels
   NumChannels_C = size(InitOutData%WriteOutputHdr)

   ! transfer the output channel names and units to c_char arrays for returning
   !     Upgrade idea:  use C_NULL_CHAR as delimiters.  Requires rework of Python
   !                    side of code.
   k=1
   do i=1,NumChannels_C
      do j=1,ChanLen    ! max length of channel name.  Same for units
         OutputChannelNames_C(k)=InitOutData%WriteOutputHdr(i)(j:j)
         OutputChannelUnits_C(k)=InitOutData%WriteOutputUnt(i)(j:j)
         k=k+1
      enddo
   enddo

   ! null terminate the string
   OutputChannelNames_C(k) = C_NULL_CHAR
   OutputChannelUnits_C(k) = C_NULL_CHAR

   !-------------------------------------------------
   !  Write output file if requested
   !-------------------------------------------------
   if (WrOutputsData%fileFmt > idFmtNone) then
      call SetupFileOutputs()
   endif


   ! destroy the InitInp and InitOutput
   call ADI_DestroyInitInput( InitInp,     Errstat2, ErrMsg2);    if (Failed())  return
   call ADI_DestroyInitOutput(InitOutData, Errstat2, ErrMsg2);    if (Failed())  return

   call SetErr(ErrStat,ErrMsg,ErrStat_C,ErrMsg_C)


CONTAINS
   logical function Failed(Msg)
      character(*), optional :: Msg
      CALL SetErrStat( ErrStat2, ErrMsg2, ErrStat, ErrMsg, RoutineName )
      Failed = ErrStat >= AbortErrLev
      if (Failed) then
         if (present(Msg)) ErrMsg = trim(ErrMsg)//' ('//trim(Msg)//')'
         call ClearTmpStorage()
         call SetErr(ErrStat,ErrMsg,ErrStat_C,ErrMsg_C)
      endif
   end function Failed

   ! check for failed where /= 0 is fatal
   logical function Failed0(txt)
      character(*), intent(in) :: txt
      if (ErrStat2 /= 0) then
         ErrStat2 = ErrID_Fatal
         ErrMsg2  = "Could not allocate "//trim(txt)
         call SetErrStat(ErrStat2, ErrMsg2, ErrStat, ErrMsg, RoutineName)
      endif
      Failed0 = ErrStat >= AbortErrLev
      if(Failed0) then
         call ClearTmpStorage()
         call SetErr(ErrStat,ErrMsg,ErrStat_C,ErrMsg_C)
      endif
   end function Failed0


   !> Validate and set some of the outputs (values must be stored before here as some might be changed)
   subroutine ValidateSetInputs(ErrStat3,ErrMsg3)
      integer(IntKi),         intent(  out)  :: ErrStat3    !< temporary error status
      character(ErrMsgLen),   intent(  out)  :: ErrMsg3     !< temporary error message

      ErrStat3 = ErrID_None
      ErrMsg3  = ""

      ! Interporder
      if ( InterpOrder < 1_IntKi .or. InterpOrder > 2_IntKi ) then
         call SetErrStat(ErrID_Fatal,"InterpOrder passed into ADI_C_Init must be 1 (linear) or 2 (quadratic)",ErrStat3,ErrMsg3,RoutineName)
         return
      endif

      ! VTK outputs
      if ( WrOutputsData%WrVTK < 0_IntKi .or. WrOutputsData%WrVTK > 2_IntKi ) then
         call SetErrStat(ErrID_Fatal,"WrVTK option for writing VTK visualization files must be [0: none, 1: init only, 2: animation]",ErrStat3,ErrMsg3,RoutineName)
         return
      endif
      if ( WrOutputsData%WrVTK_Type > 0_IntKi ) then
         if ( WrOutputsData%WrVTK_Type < 1_IntKi .or. WrOutputsData%WrVTK_Type > 3_IntKi ) then
            call SetErrStat(ErrID_Fatal,"WrVTK_Type option for writing VTK visualization files must be [1: surface, 2: lines, 3: both]",ErrStat3,ErrMsg3,RoutineName)
            return
         endif
         if (WrOutputsData%VTKHubRad < 0.0_SiKi) then
            call SetErrStat(ErrID_Warn,"VTKHubRad for surface visualization of hub less than zero.  Setting to zero.",ErrStat3,ErrMsg3,RoutineName)
            WrOutputsData%VTKHubRad = 0.0_SiKi
         endif
      endif


      ! check fileFmt
      if ( WrOutputsData%fileFmt /= idFmtNone .and. WrOutputsData%fileFmt /= idFmtAscii .and. &
           WrOutputsData%fileFmt /= idFmtBinary .and. WrOutputsData%fileFmt /= idFmtBoth) then
         call SetErrStat(ErrID_Warn,"Invalid file output format requested.  Turning off file output.",ErrStat3,ErrMsg3,RoutineName)
         WrOutputsData%fileFmt = idFmtNone
      endif
      if (WrOutputsData%fileFmt > idFmtNone) then
         ! If a smaller timestep between outputs is requested than the simulation runs at, change to DT
         if (WrOutputsData%DT_Outs < Sim%dT) then
            WrOutputsData%DT_Outs = Sim%dT
            call SetErrStat(ErrID_Warn,"Requested DT_Outs is smaller than timestep DT.  Setting DT_Outs to DT.",ErrStat3,ErrMsg3,RoutineName)
         endif
         ! If not an integer multiple of DT, adjust
         WrOutputsData%n_DT_Out = NINT( WrOutputsData%DT_Outs / Sim%dT )
         if (.NOT. EqualRealNos( WrOutputsData%DT_outs, Sim%dT * WrOutputsData%n_DT_Out )) then
            WrOutputsData%DT_Outs = real(WrOutputsData%n_DT_Out, DbKi) * Sim%dT
            call SetErrStat(ErrID_Warn,"Requested DT_Outs is not an integer multiple of DT.  Changing DT_Outs to "//trim(Num2LStr(WrOutputsData%DT_Outs))//".",ErrStat3,ErrMsg3,RoutineName)
         endif
      endif
      if (WrOutputsData%WrVTK > 1_IntKi) then   ! only if writing during simulation is requested (ignore init or no outputs)
         ! If a smaller timestep between outputs is requested than the simulation runs at, change to DT
         if (WrOutputsData%VTK_DT < Sim%dT) then
            WrOutputsData%VTK_DT = Sim%dT
            call SetErrStat(ErrID_Warn,"Requested VTK_DT is smaller than timestep DT.  Setting VTK_DT to DT.",ErrStat3,ErrMsg3,RoutineName)
         endif
         ! If not an integer multiple of DT, adjust
         WrOutputsData%n_VTKtime = NINT( WrOutputsData%VTK_DT / Sim%dT )
         if (.NOT. EqualRealNos( WrOutputsData%VTK_DT, Sim%dT * WrOutputsData%n_VTKtime )) then
            WrOutputsData%VTK_DT = real(WrOutputsData%n_VTKtime, DbKi) * Sim%dT
            call SetErrStat(ErrID_Warn,"Requested VTK_DT is not an integer multiple of DT.  Changing VTK_DT to "//trim(Num2LStr(WrOutputsData%VTK_DT))//".",ErrStat3,ErrMsg3,RoutineName)
         endif
      endif
   end subroutine ValidateSetInputs

   !> allocate data storage for file outputs
   subroutine SetupFileOutputs()
      ! time channel (stored but not counted as an output)
      allocate(WrOutputsData%WriteOutputHdr(1), STAT=ErrStat2); if(Failed0("WriteOutputHdr")) return;
      allocate(WrOutputsData%WriteOutputUnt(1), STAT=ErrStat2); if(Failed0("WriteOutputUnt")) return;
      allocate(Sim%wt(1)%WriteOutput(1),        STAT=ErrStat2); if(Failed0("WriteOutput")) return;
      WrOutputsData%WriteOutputHdr(1) = 'Time'
      WrOutputsData%WriteOutputUnt(1) = '(s)'
      WrOutputsData%nDvrOutputs = 0

      ! assemble all headers
      call concatOutputHeaders(WrOutputsData%WriteOutputHdr, WrOutputsData%WriteOutputUnt, InitOutData%WriteOutputHdr, InitOutData%WriteOutputUnt, errStat2, errMsg2); if(Failed()) return

      ! allocate output file handling and set formats
      WrOutputsData%outFmt = "ES15.8E2"
      WrOutputsData%delim  = TAB
      WrOutputsData%AD_ver = InitOutData%Ver
      allocate(WrOutputsData%unOutFile(Sim%numTurbines), STAT=ErrStat2); if(Failed0("unOutFile")) return;
      WrOutputsData%unOutFile = -1
!FIXME: number of timesteps is incorrect!
      call Dvr_InitializeOutputs(Sim%numTurbines, WrOutputsData, Sim%numSteps-1, ErrStat2, ErrMsg2); if(Failed()) return
      call Dvr_WriteOutputs(n_Global+1, ADI%InputTimes(INPUT_CURR), Sim, WrOutputsData, ADI%y, errStat2, errMsg2); if(Failed()) return
   end subroutine SetupFileOutputs


   !> This subroutine prints out all the variables that are passed in.  Use this only
   !! for debugging the interface on the Fortran side.
   subroutine ShowPassedData()
      character(1) :: TmpFlag
      integer      :: i,j
      call WrSCr("")
      call WrScr("-----------------------------------------------------------")
      call WrScr("Interface debugging:  Variables passed in through interface")
      call WrScr("   ADI_C_Init")
      call WrScr("   --------------------------------------------------------")
      call WrScr("   FileInfo")
      TmpFlag="F";   if (ADinputFilePassed==1_c_int) TmpFlag="T"
      call WrScr("       ADinputFilePassed_C            "//TmpFlag )
      call WrScr("       ADinputFileString_C (ptr addr) "//trim(Num2LStr(LOC(ADinputFileString_C))) )
      call WrScr("       ADinputFileStringLength_C      "//trim(Num2LStr( ADinputFileStringLength_C )) )
      TmpFlag="F";   if (IfWinputFilePassed==1_c_int) TmpFlag="T"
      call WrScr("       IfWinputFilePassed_C           "//TmpFlag )
      call WrScr("       IfWinputFileString_C (ptr addr)"//trim(Num2LStr(LOC(IfWinputFileString_C))) )
      call WrScr("       IfWinputFileStringLength_C     "//trim(Num2LStr( IfWinputFileStringLength_C )) )
      call WrScr("       OutRootName                    "//trim(OutRootName) )
      call WrScr("       OutVTKDir                      "//trim(OutVTKDir)   )
      call WrScr("   Environment variables")
      call WrScr("       gravity_C                      "//trim(Num2LStr( gravity_C     )) )
      call WrScr("       defFldDens_C                   "//trim(Num2LStr( defFldDens_C  )) )
      call WrScr("       defKinVisc_C                   "//trim(Num2LStr( defKinVisc_C  )) )
      call WrScr("       defSpdSound_C                  "//trim(Num2LStr( defSpdSound_C )) )
      call WrScr("       defPatm_C                      "//trim(Num2LStr( defPatm_C     )) )
      call WrScr("       defPvap_C                      "//trim(Num2LStr( defPvap_C     )) )
      call WrScr("       WtrDpth_C                      "//trim(Num2LStr( WtrDpth_C     )) )
      call WrScr("       MSL2SWL_C                      "//trim(Num2LStr( MSL2SWL_C     )) )
      call WrScr("   Interpolation")
      call WrScr("       InterpOrder_C                  "//trim(Num2LStr( InterpOrder_C )) )
      call WrScr("   Time variables")
      call WrScr("       DT_C                           "//trim(Num2LStr( DT_C          )) )
      call WrScr("       TMax_C                         "//trim(Num2LStr( TMax_C        )) )
      call WrScr("   Output variables")
      call WrScr("       wrOuts_C                       "//trim(Num2LStr( wrOuts_C      )) )
      call WrScr("       DT_Outs_C                      "//trim(Num2LStr( DT_Outs_C     )) )
      call WrScr("   Flags")
      TmpFlag="F";   if (storeHHVel==1_c_int) TmpFlag="T"
      call WrScr("       storeHHVel                     "//TmpFlag )
      call WrScr("       WrVTK_in                       "//trim(Num2LStr( WrVTK_in      )) )
      call WrScr("       WrVTK_inType                   "//trim(Num2LStr( WrVTK_inType  )) )
      call WrScr("       WrVTK_inDT                     "//trim(Num2LStr( WrVTK_inDT    )) )
      call WrScr("-----------------------------------------------------------")
   end subroutine ShowPassedData

   !> This subroutine sets the interface meshes to map to the input motions to the AD
   !! meshes
   subroutine SetupMotionLoadsInterfaceMeshes()
      integer(IntKi) :: iWT            !< current rotor/turbine
      integer(IntKi) :: iBlade         !< current blade
      integer(IntKi) :: maxBlades      !< maximum number of blades on all turbine rotors

      ! Find out maximum number of blades on all turbine rotors
      maxBlades = 0_IntKi
      do iWT=1,Sim%NumTurbines
         maxBlades = max(maxBlades,Sim%WT(iWT)%NumBlades)
      enddo

      ! NOTE: storing mappings in 2D this way may increase memory usage slightly if one turbine has many more blades than another.  However
      ! the speed an memory penalties are negligible, so I don't see much reason to change that at this point.
      allocate(Map_BldStrMotion_2_AD_Blade(  maxBlades, Sim%NumTurbines), STAT=ErrStat2); if (Failed0('Map_BldStrMotion_2_AD_Blade'  )) return
      allocate(Map_AD_BldLoad_P_2_BldStrLoad(maxBlades, Sim%NumTurbines), STAT=ErrStat2); if (Failed0('Map_AD_BldLoad_P_2_BldStrLoad')) return

      ! Step through all turbine rotors
      do iWT=1,Sim%NumTurbines
         !-------------------------------------------------------------
         ! Load mesh for blades
         ! Step through all blades on this rotor
         do iBlade=1,Sim%WT(iWT)%NumBlades
            !-------------------------------------------------------------
            ! Load mesh for blades
            CALL MeshCopy( SrcMesh  = BldStrMotionMesh(iWT)%Mesh(iBlade)  ,&
                           DestMesh = BldStrLoadMesh(iWT)%Mesh(iBlade)    ,&
                           CtrlCode = MESH_SIBLING                        ,&
                           IOS      = COMPONENT_OUTPUT                    ,&
                           ErrStat  = ErrStat2                            ,&
                           ErrMess  = ErrMsg2                             ,&
                           Force    = .TRUE.                              ,&
                           Moment   = .TRUE.                              )
               if(Failed()) return
            BldStrMotionMesh(iWT)%Mesh(iBlade)%RemapFlag  = .FALSE.

            ! Temp mesh for load transfer
            CALL MeshCopy( SrcMesh  = BldStrLoadMesh(iWT)%Mesh(iBlade)      ,&
                           DestMesh = BldStrLoadMesh_tmp(iWT)%Mesh(iBlade)  ,&
                           CtrlCode = MESH_COUSIN                           ,&
                           IOS      = COMPONENT_OUTPUT                      ,&
                           ErrStat  = ErrStat2                              ,&
                           ErrMess  = ErrMsg2                               ,&
                           Force    = .TRUE.                                ,&
                           Moment   = .TRUE.                                )
               if(Failed()) return
            BldStrLoadMesh_tmp(iWT)%Mesh(iBlade)%RemapFlag  = .FALSE.

            ! For checking the mesh
            ! Note: CU is is output unit (platform dependent).
            if (DebugLevel >= 4)  call MeshPrintInfo( CU, BldStrLoadMesh(iWT)%Mesh(iBlade), MeshName='BldStrLoadMesh'//trim(Num2LStr(iWT))//'_'//trim(Num2LStr(iBlade)) )
         enddo ! iBlade
      enddo ! iWT
   end subroutine SetupMotionLoadsInterfaceMeshes

   !> This subroutine sets the interface meshes to map to the input motions to the AD
   !! meshes
   subroutine MapLoadsInterfaceMeshes()
      integer(IntKi) :: iWT            !< current rotor/turbine
      integer(IntKi) :: iBlade         !< current blade

      ! Step through all turbine rotors
      do iWT=1,Sim%NumTurbines
         !-------------------------------------------------------------
         ! Load mesh for blades
         ! Step through all blades on this rotor
         do iBlade=1,Sim%WT(iWT)%NumBlades
            !-------------------------------------------------------------
            ! Set the mapping meshes
            ! blades
            call MeshMapCreate( BldStrMotionMesh(iWT)%Mesh(iBlade),     ADI%u(1)%AD%rotors(iWT)%BladeMotion(iBlade), Map_BldStrMotion_2_AD_Blade(iBlade, iWT),   ErrStat2, ErrMsg2 ); if(Failed('Struct to blade '//trim(Num2LStr(iBlade)))) return
            call MeshMapCreate( ADI%y%AD%rotors(iWT)%BladeLoad(iBlade), BldStrLoadMesh(iWT)%Mesh(iBlade),            Map_AD_BldLoad_P_2_BldStrLoad(iBlade, iWT), ErrStat2, ErrMsg2 ); if(Failed('Blade '//trim(Num2LStr(iBlade))//' to struct')) return
         enddo ! iBlade
      enddo ! iWT
   end subroutine MapLoadsInterfaceMeshes


   !-------------------------------------------------------------
   !> Sanity check the nodes
   !!    If more than one input node was passed in, but only a single AD node
   !!    exists, then give error that too many
   !!    nodes passed.
   subroutine CheckNodes(iWT)
      integer(IntKi),         intent(in   )  :: iWT      !< current rotor/turbine
      ! FIXME: this is a placeholder in case we think of some sanity checks to perform.
      !     - some check that nodes make some sense -- might be caught in meshmapping
      !     - some checks on hub/nacelle being near middle of the rotor?  Not sure if that matters
   end subroutine CheckNodes

   !> Setup points for disk average velocity calculations
   subroutine SetDiskAvgPoints(iWT)
      integer(IntKi), intent(in) :: iWT
      integer(IntKi) :: i,BlNds
      real(ReKi)     :: R,theta,BLength
      ! Calculate relative points on disk (do this once up front to save computational time).
      ! NOTE: this is in the XY plane, and will be multiplied by the hub orientation vector
      BlNds = ADI%p%AD%rotors(iWT)%NumBlNds
      BLength = TwoNorm(ADI%u(1)%AD%rotors(iWT)%BladeMotion(1)%Position(:,BlNds) - ADI%u(1)%AD%rotors(iWT)%HubMotion%Position(:,1))
      R = real(BLength,ReKi) * 0.7_reKi !70% radius
      do i=1,NumPtsDiskAvg
         theta = pi +(i-1)*TwoPi/NumPtsDiskAvg
         DiskAvgVelVars(iWT)%DiskWindPosRel(1,i) = 0.0_ReKi          ! Hub X (perpindicular to rotor plane)
         DiskAvgVelVars(iWT)%DiskWindPosRel(2,i) = R*cos(theta)      ! Hub Y
         DiskAvgVelVars(iWT)%DiskWindPosRel(3,i) = R*sin(theta)      ! Hub Z (in vertical plane when azimuth=0)
      end do
   end subroutine SetDiskAvgPoints

END SUBROUTINE ADI_C_Init


!!===============================================================================================================
!!--------------------------------------------- AeroDyn ReInit---------------------------------------------------
!!===============================================================================================================
!!TODO: finish this routine so it is usable if we need re-init capability for coupling
!SUBROUTINE ADI_C_ReInit( DT_C, TMax_C,                     &
!               ErrStat_C, ErrMsg_C) BIND (C, NAME='ADI_C_ReInit')
!   implicit none
!#ifndef IMPLICIT_DLLEXPORT
!!DEC$ ATTRIBUTES DLLEXPORT :: ADI_C_ReInit
!!GCC$ ATTRIBUTES DLLEXPORT :: ADI_C_ReInit
!#endif
!
!   real(c_double),            intent(in   )  :: DT_C              !< Timestep used with AD for stepping forward from t to t+dt.  Must be constant.
!   real(c_double),            intent(in   )  :: TMax_C            !< Maximum time for simulation (used to set arrays for wave kinematics)
!   integer(c_int),            intent(  out)  :: ErrStat_C                              !< Error status
!   character(kind=c_char),    intent(  out)  :: ErrMsg_C(ErrMsgLen_C)                  !< Error message (C_NULL_CHAR terminated)
!
!   integer(IntKi)                            :: ErrStat           !< aggregated error message
!   character(ErrMsgLen)                      :: ErrMsg            !< aggregated error message
!   integer(IntKi)                            :: ErrStat2          !< temporary error status  from a call
!   character(ErrMsgLen)                      :: ErrMsg2           !< temporary error message from a call
!   character(*), parameter                   :: RoutineName = 'ADI_C_ReInit'  !< for error handling
!
!   ! Initialize error handling
!   ErrStat  =  ErrID_None
!   ErrMsg   =  ""
!
!ErrStat  =  ErrID_Fatal
!ErrMsg   =  "AeroDyn_Inflo_C_ReInit is not currently functional. Aborting."
!call SetErr(ErrStat,ErrMsg,ErrStat_C,ErrMsg_C)
!
!   call ADI_ReInit(ADI%p, ADI%x(STATE_CURR), ADI%xd(STATE_CURR), ADI%z(STATE_CURR), ADI%OtherState(STATE_CURR), ADI%m, Sim%dT, errStat2, errMsg2)
!      if (Failed())  return
!
!   call SetErr(ErrStat,ErrMsg,ErrStat_C,ErrMsg_C)
!
!CONTAINS
!   logical function Failed()
!      CALL SetErrStat( ErrStat2, ErrMsg2, ErrStat, ErrMsg, RoutineName )
!      Failed = ErrStat >= AbortErrLev
!      if (Failed) then
!         call SetErr(ErrStat,ErrMsg,ErrStat_C,ErrMsg_C)
!      endif
!   end function Failed
!END SUBROUTINE ADI_C_ReInit


!===============================================================================================================
!--------------------------------------------- AeroDyn CalcOutput ---------------------------------------------
!===============================================================================================================
!> This routine calculates the outputs at Time_C using the states and inputs provided.
!! NOTE: make sure to call ADI_C_SetRotorMotion before calling CalcOutput
SUBROUTINE ADI_C_CalcOutput(Time_C, &
               OutputChannelValues_C, ErrStat_C, ErrMsg_C) BIND (C, NAME='ADI_C_CalcOutput')
   implicit none
#ifndef IMPLICIT_DLLEXPORT
!DEC$ ATTRIBUTES DLLEXPORT :: ADI_C_CalcOutput
!GCC$ ATTRIBUTES DLLEXPORT :: ADI_C_CalcOutput
#endif
   real(c_double),            intent(in   )  :: Time_C
   real(c_float),             intent(  out)  :: OutputChannelValues_C(ADI%p%NumOuts)
   integer(c_int),            intent(  out)  :: ErrStat_C
   character(kind=c_char),    intent(  out)  :: ErrMsg_C(ErrMsgLen_C)

   ! Local variables
   real(DbKi)                                :: Time
   integer(IntKi)                            :: ErrStat                       !< aggregated error status
   character(ErrMsgLen)                      :: ErrMsg                        !< aggregated error message
   integer(IntKi)                            :: ErrStat2                      !< temporary error status  from a call
   character(ErrMsgLen)                      :: ErrMsg2                       !< temporary error message from a call
   character(*), parameter                   :: RoutineName = 'ADI_C_CalcOutput' !< for error handling

   ! Initialize error handling
   ErrStat  =  ErrID_None
   ErrMsg   =  ""

   ! Convert the inputs from C to Fortrn
   Time = REAL(Time_C,DbKi)

   ! Call the main subroutine ADI_CalcOutput to get the resulting forces and moments at time T
   call ADI_CopyInput (ADI_u, ADI%u(1), MESH_UPDATECOPY, Errstat2, ErrMsg2)   ! copy new inputs over
      if (Failed())  return
   CALL ADI_CalcOutput( Time, ADI%u(1), ADI%p, ADI%x(STATE_CURR), ADI%xd(STATE_CURR), ADI%z(STATE_CURR), ADI%OtherState(STATE_CURR), ADI%y, ADI%m, ErrStat2, ErrMsg2 )
      if (Failed())  return

   ! Get the output channel info out of y
   OutputChannelValues_C = REAL(ADI%y%WriteOutput, C_FLOAT)

   !-------------------------------------------------------
   ! write outputs
   !-------------------------------------------------------
   ! Write VTK if requested (animation=2)
   if (WrOutputsData%WrVTK > 1_IntKi) then
      ! Check if writing this step (note this may overwrite if we rerun a step in a correction loop)
      if ( mod( n_Global, WrOutputsData%n_VTKTime ) == 0 ) THEN
         ! increment the current VTK output number if not a correction step, otherwise overwrite previous
         if (.not. EqualRealNos( real(Time,DbKi), InputTimePrev_Calc ) ) then
            n_VTK = n_VTK + 1_IntKi ! Increment for this write
         endif
         call WrVTK_Meshes(ADI%u(1)%AD%rotors(:),(/0.0_SiKi,0.0_SiKi,0.0_SiKi/),ErrStat2,ErrMsg2)
      endif
   endif

   if (WrOutputsData%fileFmt > idFmtNone) then
!FIXME: need some way to overwrite the correction timesteps (for text file)!
      call Dvr_WriteOutputs(n_Global+1, ADI%InputTimes(INPUT_CURR), Sim, WrOutputsData, ADI%y, errStat2, errMsg2); if(Failed()) return
   endif

   ! Set error status
   call SetErr(ErrStat,ErrMsg,ErrStat_C,ErrMsg_C)

   ! Store info what time we just ran calcs for
   InputTimePrev_Calc = Time

CONTAINS
   logical function Failed()
      CALL SetErrStat( ErrStat2, ErrMsg2, ErrStat, ErrMsg, RoutineName )
      Failed = ErrStat >= AbortErrLev
      if (Failed)    call SetErr(ErrStat,ErrMsg,ErrStat_C,ErrMsg_C)
   end function Failed
END SUBROUTINE ADI_C_CalcOutput

!===============================================================================================================
!--------------------------------------------- AeroDyn UpdateStates -------------------------------------------
!===============================================================================================================
!> This routine updates the states from Time_C to TimeNext_C.  It is assumed that the inputs are given for
!! TimeNext_C, but will be checked against the previous timestep values.
!! Since we don't really know if we are doing correction steps or not, we will track the previous state and
!! reset to those if we are repeating a timestep (normally this would be handled by the OF glue code, but since
!! the states are not passed across the interface, we must handle them here).
!! NOTE: make sure to call ADI_C_SetRotorMotion before calling UpdateStates
SUBROUTINE ADI_C_UpdateStates( Time_C, TimeNext_C, &
               ErrStat_C, ErrMsg_C) BIND (C, NAME='ADI_C_UpdateStates')
   implicit none
#ifndef IMPLICIT_DLLEXPORT
!DEC$ ATTRIBUTES DLLEXPORT :: ADI_C_UpdateStates
!GCC$ ATTRIBUTES DLLEXPORT :: ADI_C_UpdateStates
#endif
   real(c_double),            intent(in   )  :: Time_C
   real(c_double),            intent(in   )  :: TimeNext_C
   integer(c_int),            intent(  out)  :: ErrStat_C
   character(kind=c_char),    intent(  out)  :: ErrMsg_C(ErrMsgLen_C)

   ! Local variables
   logical                                   :: CorrectionStep                ! if we are repeating a timestep in UpdateStates, don't update the inputs array
   integer(IntKi)                            :: ErrStat                       !< aggregated error status
   character(ErrMsgLen)                      :: ErrMsg                        !< aggregated error message
   integer(IntKi)                            :: ErrStat2                      !< temporary error status  from a call
   character(ErrMsgLen)                      :: ErrMsg2                       !< temporary error message from a call
   character(*), parameter                   :: RoutineName = 'ADI_C_UpdateStates' !< for error handling

   ! Initialize error handling
   ErrStat  =  ErrID_None
   ErrMsg   =  ""
   CorrectionStep = .false.


   !-------------------------------------------------------
   ! Check the time for current timestep and next timestep
   !-------------------------------------------------------
   !     These inputs are used in the time stepping algorithm within AD_UpdateStates
   !     For quadratic interpolation (InterpOrder==2), 3 timesteps are used.  For
   !     linear (InterOrder==1), 2 timesteps (the AD code can handle either).
   !        u(1)  inputs at t + dt        ! Next timestep
   !        u(2)  inputs at t             ! This timestep
   !        u(3)  inputs at t - dt        ! previous timestep (quadratic only)
   !
   !  NOTE: Within AD, the Radiation calculations can be done at an integer multiple of the
   !        timestep.  This is checked at each UpdateStates call.  However, if we compile
   !        in double precision, the values of Time_C and TimeNext_C are in double precison,
   !        but InputTimes is in DbKi (which is promoted quad precision when compiling in
   !        double precision) and the check may fail.  So we are going to set the times we
   !        we pass over to UpdateStates using the global timestep and the stored DbKi value
   !        for the timestep rather than the lower precision (when compiled double) time
   !        values passed in.  It is a bit of a clumsy workaround for this precision loss,
   !        but should not affect any results.

   !  Check if we are repeating an UpdateStates call (for example in a predictor/corrector loop)
   if ( EqualRealNos( real(Time_C,DbKi), InputTimePrev ) ) then
      CorrectionStep = .true.
   else ! Setup time input times array
      InputTimePrev          = real(Time_C,DbKi)            ! Store for check next time
      if (InterpOrder>1) then ! quadratic, so keep the old time
         ADI%InputTimes(INPUT_LAST) = ( n_Global - 1 ) * Sim%dT    ! u(3) at T-dT
      endif
      ADI%InputTimes(INPUT_CURR) =   n_Global       * Sim%dT       ! u(2) at T
      ADI%InputTimes(INPUT_PRED) = ( n_Global + 1 ) * Sim%dT       ! u(1) at T+dT
      n_Global = n_Global + 1_IntKi                               ! increment counter to T+dT
   endif


   if (CorrectionStep) then
      ! Step back to previous state because we are doing a correction step
      !     -- repeating the T -> T+dt update with new inputs at T+dt
      !     -- the STATE_CURR contains states at T+dt from the previous call, so revert those
      CALL ADI_CopyContState   (ADI%x(         STATE_LAST), ADI%x(         STATE_CURR), MESH_UPDATECOPY, Errstat2, ErrMsg2);  if (Failed())  return
      CALL ADI_CopyDiscState   (ADI%xd(        STATE_LAST), ADI%xd(        STATE_CURR), MESH_UPDATECOPY, Errstat2, ErrMsg2);  if (Failed())  return
      CALL ADI_CopyConstrState (ADI%z(         STATE_LAST), ADI%z(         STATE_CURR), MESH_UPDATECOPY, Errstat2, ErrMsg2);  if (Failed())  return
      CALL ADI_CopyOtherState  (ADI%OtherState(STATE_LAST), ADI%OtherState(STATE_CURR), MESH_UPDATECOPY, Errstat2, ErrMsg2);  if (Failed())  return
   else
      ! Cycle inputs back one timestep since we are moving forward in time.
      if (InterpOrder>1) then ! quadratic, so keep the old time
         call ADI_CopyInput( ADI%u(INPUT_CURR), ADI%u(INPUT_LAST), MESH_UPDATECOPY, ErrStat2, ErrMsg2);        if (Failed())  return
      endif
      ! Move inputs from previous t+dt (now t) to t
      call ADI_CopyInput( ADI%u(INPUT_PRED), ADI%u(INPUT_CURR), MESH_UPDATECOPY, ErrStat2, ErrMsg2);           if (Failed())  return
   endif


   ! Set copy the current state over to the predicted state for sending to UpdateStates
   !     -- The STATE_PREDicted will get updated in the call.
   !     -- The UpdateStates routine expects this to contain states at T at the start of the call (history not passed in)
   CALL ADI_CopyContState   (ADI%x(         STATE_CURR), ADI%x(         STATE_PRED), MESH_UPDATECOPY, Errstat2, ErrMsg2);  if (Failed())  return
   CALL ADI_CopyDiscState   (ADI%xd(        STATE_CURR), ADI%xd(        STATE_PRED), MESH_UPDATECOPY, Errstat2, ErrMsg2);  if (Failed())  return
   CALL ADI_CopyConstrState (ADI%z(         STATE_CURR), ADI%z(         STATE_PRED), MESH_UPDATECOPY, Errstat2, ErrMsg2);  if (Failed())  return
   CALL ADI_CopyOtherState  (ADI%OtherState(STATE_CURR), ADI%OtherState(STATE_PRED), MESH_UPDATECOPY, Errstat2, ErrMsg2);  if (Failed())  return


   ! Copy newinputs for time u(INPUT_PRED)
   call ADI_CopyInput (ADI_u, ADI%u(INPUT_PRED), MESH_UPDATECOPY, Errstat2, ErrMsg2)
      if (Failed())  return


   ! Call the main subroutine ADI_UpdateStates to get the velocities
   CALL ADI_UpdateStates( ADI%InputTimes(INPUT_CURR), n_Global, ADI%u, ADI%InputTimes, ADI%p, ADI%x(STATE_PRED), ADI%xd(STATE_PRED), ADI%z(STATE_PRED), ADI%OtherState(STATE_PRED), ADI%m, ErrStat2, ErrMsg2 )
      if (Failed())  return


   !-------------------------------------------------------
   ! cycle the states
   !-------------------------------------------------------
   ! move current state at T to previous state at T-dt
   !     -- STATE_LAST now contains info at time T
   !     -- this allows repeating the T --> T+dt update
   CALL ADI_CopyContState   (ADI%x(         STATE_CURR), ADI%x(         STATE_LAST), MESH_UPDATECOPY, Errstat2, ErrMsg2);  if (Failed())  return
   CALL ADI_CopyDiscState   (ADI%xd(        STATE_CURR), ADI%xd(        STATE_LAST), MESH_UPDATECOPY, Errstat2, ErrMsg2);  if (Failed())  return
   CALL ADI_CopyConstrState (ADI%z(         STATE_CURR), ADI%z(         STATE_LAST), MESH_UPDATECOPY, Errstat2, ErrMsg2);  if (Failed())  return
   CALL ADI_CopyOtherState  (ADI%OtherState(STATE_CURR), ADI%OtherState(STATE_LAST), MESH_UPDATECOPY, Errstat2, ErrMsg2);  if (Failed())  return
   ! Update the predicted state as the new current state
   !     -- we have now advanced from T to T+dt.  This allows calling with CalcOuput to get the outputs at T+dt
   CALL ADI_CopyContState   (ADI%x(         STATE_PRED), ADI%x(         STATE_CURR), MESH_UPDATECOPY, Errstat2, ErrMsg2);  if (Failed())  return
   CALL ADI_CopyDiscState   (ADI%xd(        STATE_PRED), ADI%xd(        STATE_CURR), MESH_UPDATECOPY, Errstat2, ErrMsg2);  if (Failed())  return
   CALL ADI_CopyConstrState (ADI%z(         STATE_PRED), ADI%z(         STATE_CURR), MESH_UPDATECOPY, Errstat2, ErrMsg2);  if (Failed())  return
   CALL ADI_CopyOtherState  (ADI%OtherState(STATE_PRED), ADI%OtherState(STATE_CURR), MESH_UPDATECOPY, Errstat2, ErrMsg2);  if (Failed())  return


   call SetErr(ErrStat,ErrMsg,ErrStat_C,ErrMsg_C)

contains
   logical function Failed()
      CALL SetErrStat( ErrStat2, ErrMsg2, ErrStat, ErrMsg, RoutineName )
      Failed = ErrStat >= AbortErrLev
      if (Failed)    call SetErr(ErrStat,ErrMsg,ErrStat_C,ErrMsg_C)
   end function Failed
END SUBROUTINE ADI_C_UpdateStates

!===============================================================================================================
!--------------------------------------------------- AeroDyn End-----------------------------------------------
!===============================================================================================================
!  NOTE: the error handling in this routine is slightly different than the other routines

SUBROUTINE ADI_C_End(ErrStat_C,ErrMsg_C) BIND (C, NAME='ADI_C_End')
   implicit none
#ifndef IMPLICIT_DLLEXPORT
!DEC$ ATTRIBUTES DLLEXPORT :: ADI_C_End
!GCC$ ATTRIBUTES DLLEXPORT :: ADI_C_End
#endif
   integer(c_int),          intent(  out) :: ErrStat_C
   character(kind=c_char),  intent(  out) :: ErrMsg_C(ErrMsgLen_C)

   ! Local variables
   integer(IntKi)             :: i                                !< generic loop counter
   character(10)              :: sWT                              !< string for turbine
   integer(IntKi)             :: iWT                              !< current wind turbine
   integer                    :: ErrStat                          !< aggregated error status
   character(ErrMsgLen)       :: ErrMsg                           !< aggregated error message
   integer                    :: ErrStat2                         !< temporary error status  from a call
   character(ErrMsgLen)       :: ErrMsg2                          !< temporary error message from a call
   character(*), parameter    :: RoutineName = 'ADI_C_End'   !< for error handling

   ! Initialize error handling
   ErrStat  =  ErrID_None
   ErrMsg   =  ""

   ! Finalize output file
   if (WrOutputsData%fileFmt > idFmtNone .and. allocated(WrOutputsData%unOutFile)) then
      ! Close the output file
      if (WrOutputsData%fileFmt==idFmtBoth .or. WrOutputsData%fileFmt == idFmtAscii) then
         do iWT=1,Sim%numTurbines
            if (WrOutputsData%unOutFile(iWT) > 0) close(WrOutputsData%unOutFile(iWT))
         enddo
      endif
      if (WrOutputsData%fileFmt==idFmtBoth .or. WrOutputsData%fileFmt == idFmtBinary) then
         do iWT=1,Sim%numTurbines
            if (Sim%numTurbines >1) then
               sWT = '.T'//trim(num2lstr(iWT))
            else
              sWT = ''
            endif
            call WrBinFAST(trim(WrOutputsData%Root)//trim(sWT)//'.outb', FileFmtID_ChanLen_In, 'ADI_C_Library', WrOutputsData%WriteOutputHdr, WrOutputsData%WriteOutputUnt, (/0.0_DbKi, Sim%dT/), WrOutputsData%storage(:,:,iWT), errStat2, errMsg2)
            call SetErrStat(errStat2, errMsg2, errStat, errMsg, RoutineName)
         enddo
      endif
   end if


   ! Call the main subroutine ADI_End
   !     If u is not allocated, then we didn't get far at all in initialization,
   !     or AD_C_End got called before Init.  We don't want a segfault, so check
   !     for allocation.
   if (allocated(ADI%u)) then
      call ADI_End( ADI%u(:), ADI%p, ADI%x(STATE_CURR), ADI%xd(STATE_CURR), ADI%z(STATE_CURR), ADI%OtherState(STATE_CURR), ADI%y, ADI%m, ErrStat2, ErrMsg2 )
      call SetErrStat( ErrStat2, ErrMsg2, ErrStat, ErrMsg, RoutineName )
   endif

   !  NOTE: ADI_End only takes 1 instance of u, not the array.  So extra
   !        logic is required here (this isn't necessary in the fortran driver
   !        or in openfast, but may be when this code is called from C, Python,
   !        or some other code using the c-bindings.
   if (allocated(ADI%u)) then
      do i=2,size(ADI%u)
         call ADI_DestroyInput( ADI%u(i), ErrStat2, ErrMsg2 )
         call SetErrStat( ErrStat2, ErrMsg2, ErrStat, ErrMsg, RoutineName )
      enddo
      if (allocated(ADI%u))             deallocate(ADI%u)
   endif

   ! Destroy any other copies of states (rerun on (STATE_CURR) is ok)
   call ADI_DestroyContState(   ADI%x(         STATE_LAST), ErrStat2, ErrMsg2 );  call SetErrStat( ErrStat2, ErrMsg2, ErrStat, ErrMsg, RoutineName )
   call ADI_DestroyContState(   ADI%x(         STATE_CURR), ErrStat2, ErrMsg2 );  call SetErrStat( ErrStat2, ErrMsg2, ErrStat, ErrMsg, RoutineName )
   call ADI_DestroyContState(   ADI%x(         STATE_PRED), ErrStat2, ErrMsg2 );  call SetErrStat( ErrStat2, ErrMsg2, ErrStat, ErrMsg, RoutineName )
   call ADI_DestroyDiscState(   ADI%xd(        STATE_LAST), ErrStat2, ErrMsg2 );  call SetErrStat( ErrStat2, ErrMsg2, ErrStat, ErrMsg, RoutineName )
   call ADI_DestroyDiscState(   ADI%xd(        STATE_CURR), ErrStat2, ErrMsg2 );  call SetErrStat( ErrStat2, ErrMsg2, ErrStat, ErrMsg, RoutineName )
   call ADI_DestroyDiscState(   ADI%xd(        STATE_PRED), ErrStat2, ErrMsg2 );  call SetErrStat( ErrStat2, ErrMsg2, ErrStat, ErrMsg, RoutineName )
   call ADI_DestroyConstrState( ADI%z(         STATE_LAST), ErrStat2, ErrMsg2 );  call SetErrStat( ErrStat2, ErrMsg2, ErrStat, ErrMsg, RoutineName )
   call ADI_DestroyConstrState( ADI%z(         STATE_CURR), ErrStat2, ErrMsg2 );  call SetErrStat( ErrStat2, ErrMsg2, ErrStat, ErrMsg, RoutineName )
   call ADI_DestroyConstrState( ADI%z(         STATE_PRED), ErrStat2, ErrMsg2 );  call SetErrStat( ErrStat2, ErrMsg2, ErrStat, ErrMsg, RoutineName )
   call ADI_DestroyOtherState(  ADI%OtherState(STATE_LAST), ErrStat2, ErrMsg2 );  call SetErrStat( ErrStat2, ErrMsg2, ErrStat, ErrMsg, RoutineName )
   call ADI_DestroyOtherState(  ADI%OtherState(STATE_CURR), ErrStat2, ErrMsg2 );  call SetErrStat( ErrStat2, ErrMsg2, ErrStat, ErrMsg, RoutineName )
   call ADI_DestroyOtherState(  ADI%OtherState(STATE_PRED), ErrStat2, ErrMsg2 );  call SetErrStat( ErrStat2, ErrMsg2, ErrStat, ErrMsg, RoutineName )

   ! if deallocate other items now
   !if (allocated(InputTimes))    deallocate(InputTimes)

   ! Clear out mesh related data storage
   call ClearTmpStorage()

   call SetErr(ErrStat,ErrMsg,ErrStat_C,ErrMsg_C)
END SUBROUTINE ADI_C_End


!===============================================================================================================
!--------------------------------------------- AeroDyn SetupRotor ----------------------------------------------
!===============================================================================================================
!> Setup the initial rotor root positions etc before initializing
subroutine ADI_C_SetupRotor(iWT_c, TurbineIsHAWT_c, TurbOrigin_C,    &
               HubPos_C, HubOri_C,                                   &
               NacPos_C, NacOri_C,                                   &
               NumBlades_C, BldRootPos_C, BldRootOri_C,              &
               NumMeshPts_C,  InitMeshPos_C,  InitMeshOri_C,         &
               MeshPtToBladeNum_C, ErrStat_C, ErrMsg_C) BIND (C, NAME='ADI_C_SetupRotor')
   implicit none
#ifndef IMPLICIT_DLLEXPORT
!DEC$ ATTRIBUTES DLLEXPORT :: ADI_C_SetupRotor
!GCC$ ATTRIBUTES DLLEXPORT :: ADI_C_SetupRotor
#endif
   integer(c_int),            intent(in   ) :: iWT_c     !< Wind turbine / rotor number
   integer(c_int),            intent(in   ) :: TurbineIsHAWT_c                         !< true for HAWT, false for VAWT
   real(c_float),             intent(in   ) :: TurbOrigin_C(3)                         !< turbine origin (tower base). Gets added to all meshes to shift turbine position.
   ! Initial hub and blade root positions/orientations
   real(c_float),             intent(in   )  :: HubPos_C( 3 )                          !< Hub position
   real(c_double),            intent(in   )  :: HubOri_C( 9 )                          !< Hub orientation
   real(c_float),             intent(in   )  :: NacPos_C( 3 )                          !< Nacelle position
   real(c_double),            intent(in   )  :: NacOri_C( 9 )                          !< Nacelle orientation
   integer(c_int),            intent(in   )  :: NumBlades_C                            !< Number of blades
   real(c_float),             intent(in   )  :: BldRootPos_C( 3*NumBlades_C )          !< Blade root positions
   real(c_double),            intent(in   )  :: BldRootOri_C( 9*NumBlades_C )          !< Blade root orientations
   ! Initial nodes
   integer(c_int),            intent(in   )  :: NumMeshPts_C                           !< Number of mesh points we are transferring motions and outputting loads to
   real(c_float),             intent(in   )  :: InitMeshPos_C( 3*NumMeshPts_C )        !< A 3xNumMeshPts_C array [x,y,z]
   real(c_double),            intent(in   )  :: InitMeshOri_C( 9*NumMeshPts_C )        !< A 9xNumMeshPts_C array [r11,r12,r13,r21,r22,r23,r31,r32,r33]
   integer(c_int),            intent(in   )  :: MeshPtToBladeNum_C( NumMeshPts_C )     !< A NumMeshPts_C array of blade numbers associated with each mesh point
   integer(c_int),            intent(  out)  :: ErrStat_C                              !< Error status
   character(kind=c_char),    intent(  out)  :: ErrMsg_C(ErrMsgLen_C)                  !< Error message (C_NULL_CHAR terminated)

   ! Local variables
   integer(IntKi)                                                 :: iWT               !< current turbine
   integer(IntKi)                                                 :: iBlade            !< current blade
   logical                                                        :: TurbineIsHAWT     !< true for HAWT, false for VAWT
   integer(IntKi)                                                 :: ErrStat           !< aggregated error messagNumBlades_ee
   character(ErrMsgLen)                                           :: ErrMsg            !< aggregated error message
   integer(IntKi)                                                 :: ErrStat2          !< temporary error status  from a call
   character(ErrMsgLen)                                           :: ErrMsg2           !< temporary error message from a call
   integer(IntKi)                                                 :: i,j,k             !< generic index variables
   character(*), parameter                                        :: RoutineName = 'ADI_C_SetupRotor'  !< for error handling

   ! Initialize error handling
   ErrStat  =  ErrID_None
   ErrMsg   =  ""


   ! For debugging the interface:
   if (DebugLevel > 0) then
      call ShowPassedData()
   endif

   ! turbine geometry
   iWT = int(iWT_c, IntKi)
   Sim%WT(iWT)%NumBlades         = int(NumBlades_C,   IntKi)
   Sim%WT(iWT)%OriginInit(1:3)   = real(TurbOrigin_C(1:3), ReKi)

   ! Aero calculation method -- AeroProjMod
   !     APM_BEM_NoSweepPitchTwist - 1 -  "Original AeroDyn model where momentum balance is done in the WithoutSweepPitchTwist system"
   !     APM_BEM_Polar             - 2 -  "Use staggered polar grid for momentum balance in each annulus"
   !     APM_LiftingLine           - 3 -  "Use the blade lifting line (i.e. the structural) orientation (currently for OLAF with VAWT)"
   ! For now we will set (this may need to be changed later):
   !     HAWT --> AeroProjMod = 1
   !     VAWT --> AeroProjMod = 3
   TurbineIsHAWT = TurbineIsHAWT_c==1_c_int
   if (TurbineIsHAWT) then
      InitInp%AD%rotors(iWT)%AeroProjMod = 1
   else
      InitInp%AD%rotors(iWT)%AeroProjMod = 3
   endif


   call AllocAry(InitInp%AD%rotors(iWT)%BladeRootPosition,       3, Sim%WT(iWT)%NumBlades, 'BldRootPos', errStat2, errMsg2 ); if (Failed()) return
   call AllocAry(InitInp%AD%rotors(iWT)%BladeRootOrientation, 3, 3, Sim%WT(iWT)%NumBlades, 'BldRootOri', errStat2, errMsg2 ); if (Failed()) return
   InitInp%AD%rotors(iWT)%originInit           = Sim%WT(iWT)%OriginInit(1:3)
   InitInp%AD%rotors(iWT)%HubPosition          = real(HubPos_C(1:3),ReKi) + Sim%WT(iWT)%OriginInit(1:3)
   InitInp%AD%rotors(iWT)%HubOrientation       = reshape( real(HubOri_C(1:9),R8Ki), (/3,3/) )
   InitInp%AD%rotors(iWT)%NacellePosition      = real(NacPos_C(1:3),ReKi) + Sim%WT(iWT)%OriginInit(1:3)
   InitInp%AD%rotors(iWT)%NacelleOrientation   = reshape( real(NacOri_C(1:9),R8Ki), (/3,3/) )
   InitInp%AD%rotors(iWT)%BladeRootPosition    = reshape( real(BldRootPos_C(1:3*Sim%WT(iWT)%NumBlades),ReKi), (/  3,Sim%WT(iWT)%NumBlades/) )
   InitInp%AD%rotors(iWT)%BladeRootOrientation = reshape( real(BldRootOri_C(1:9*Sim%WT(iWT)%NumBlades),R8Ki), (/3,3,Sim%WT(iWT)%NumBlades/) )
   do i=1,Sim%WT(iWT)%NumBlades
      InitInp%AD%rotors(iWT)%BladeRootPosition(1:3,i) = InitInp%AD%rotors(iWT)%BladeRootPosition(1:3,i) + Sim%WT(iWT)%OriginInit(1:3)
   enddo
   if (TransposeDCM) then
      InitInp%AD%rotors(iWT)%HubOrientation       = transpose(InitInp%AD%rotors(iWT)%HubOrientation)
      InitInp%AD%rotors(iWT)%NacelleOrientation   = transpose(InitInp%AD%rotors(iWT)%NacelleOrientation)
      do i=1,Sim%WT(iWT)%NumBlades
         InitInp%AD%rotors(iWT)%BladeRootOrientation(1:3,1:3,i) = transpose(InitInp%AD%rotors(iWT)%BladeRootOrientation(1:3,1:3,i))
      enddo
   endif

   ! Remap the orientation DCM just in case there is some issue with passed
   call OrientRemap(InitInp%AD%rotors(iWT)%HubOrientation)
   call OrientRemap(InitInp%AD%rotors(iWT)%NacelleOrientation)
   do i=1,Sim%WT(iWT)%NumBlades
      call OrientRemap(InitInp%AD%rotors(iWT)%BladeRootOrientation(1:3,1:3,i))
   enddo

   ! Number of blades and initial positions
   !  -  NumMeshPts is the number of interface Mesh points we are expecting on the python
   !     side.  Will validate this against what AD reads from the initialization info.
   NumMeshPts(iWT) = int(NumMeshPts_C, IntKi)
   if (NumMeshPts(iWT) < 1) then
      ErrStat2 =  ErrID_Fatal
      ErrMsg2  =  "At least one node point must be specified"
      if (Failed())  return
   endif

   ! check Mesh points for blade specification
   call CheckMeshPts(iWT); if (Failed()) return

   call SetupMotionMesh()

   ! Set error status
   call SetErr(ErrStat,ErrMsg,ErrStat_C,ErrMsg_C)

contains
   logical function Failed()
      CALL SetErrStat( ErrStat2, ErrMsg2, ErrStat, ErrMsg, RoutineName )
      Failed = ErrStat >= AbortErrLev
      if (Failed) then
         call ClearTmpStorage()
         call SetErr(ErrStat,ErrMsg,ErrStat_C,ErrMsg_C)
      endif
   end function Failed

   ! check for failed where /= 0 is fatal
   logical function Failed0(txt)
      character(*), intent(in) :: txt
      if (ErrStat2 /= 0) then
         ErrStat2 = ErrID_Fatal
         ErrMsg2  = "Could not allocate "//trim(txt)
         call SetErrStat(ErrStat2, ErrMsg2, ErrStat, ErrMsg, RoutineName)
      endif
      Failed0 = ErrStat >= AbortErrLev
      if(Failed0) then
         call ClearTmpStorage()
         call SetErr(ErrStat,ErrMsg,ErrStat_C,ErrMsg_C)
      endif
   end function Failed0

   !> This subroutine prints out all the variables that are passed in.  Use this only
   !! for debugging the interface on the Fortran side.
   subroutine ShowPassedData()
      character(1)   :: TmpFlag
      integer        :: i,j
      character(35)  :: TmpStr
      call WrSCr("")
      call WrScr("-----------------------------------------------------------")
      call WrScr("Interface debugging:  Variables passed in through interface")
      call WrScr("   ADI_C_SetupRotor -- rotor "//trim(Num2LStr(iWT_c)))
      call WrScr("   --------------------------------------------------------")
      call WrScr("   Turbine origin")
      call WrMatrix(TurbOrigin_C,CU,'(3(ES15.7e2))')
      call WrScr("   Init rotor positions/orientations         (positions do not include Turbine origin offset)")
      call WrNR("       Hub Position         ")
      call WrMatrix(HubPos_C,CU,'(3(ES15.7e2))')
      call WrNR("       Hub Orientation      ")
      call WrMatrix(HubOri_C,CU,'(9(ES23.15e2))')
      call WrNR("       Nacelle Position     ")
      call WrMatrix(NacPos_C,CU,'(3(ES15.7e2))')
      call WrNR("       Nacelle Orientation  ")
      call WrMatrix(NacOri_C,CU,'(9(ES23.15e2))')
      call WrScr("       NumBlades_C                    "//trim(Num2LStr(NumBlades_C)) )
      if (DebugLevel > 1) then
         call WrScr("          Root Positions")
         do i=1,NumBlades_C
            j=3*(i-1)
            call WrMatrix(BldRootPos_C(j+1:j+3),CU,'(3(ES15.7e2))')
         enddo
         call WrScr("          Root Orientations")
         do i=1,NumBlades_C
            j=9*(i-1)
            call WrMatrix(BldRootOri_C(j+1:j+9),CU,'(9(ES23.15e2))')
         enddo
      endif
      call WrScr("       NumMeshPts_C                   "//trim(Num2LStr( NumMeshPts_C  )) )
      if (DebugLevel > 1) then
         call WrScr("          Mesh Positions")
         do i=1,NumMeshPts_C
            j=3*(i-1)
            call WrMatrix(InitMeshPos_C(j+1:j+3),CU,'(3(ES15.7e2))')
         enddo
         call WrScr("          Mesh Orientations")
         do i=1,NumMeshPts_C
            j=9*(i-1)
            call WrMatrix(InitMeshOri_C(j+1:j+9),CU,'(9(ES23.15e2))')
         enddo
         call WrScr("          Node mapping")
         call WrScr("               MeshPt      Blade")
         do i=1,int(NumMeshPts_C,IntKi)
            write(TmpStr,'(15X,I5,10X,I5)') i,int(MeshPtToBladeNum_C(i),IntKi)
            call WrScr(TmpStr)
         enddo
      endif
      call WrScr("-----------------------------------------------------------")
   end subroutine ShowPassedData

   !> very basic checks on mesh points
   subroutine CheckMeshPts(iWT)
      integer(IntKi), intent(in) :: iWT
      do i=1,size(MeshPtToBladeNum_C)
         if ((MeshPtToBladeNum_C(i) < 1_c_int) .or. (MeshPtToBladeNum_C(i) > int(Sim%WT(iWT)%NumBlades))) then
            ErrStat2=ErrID_Fatal
            ErrMsg2 = 'Mesh Point '//trim(Num2LStr(i))//' assigned to invalid blade '//trim(Num2LStr(MeshPtToBladeNum_C(i)))//' on rotor '//trim(Num2LStr(iWT))
            if (Failed()) return
         endif
      enddo
   end subroutine CheckMeshPts

   subroutine SetupMotionMesh()
      real(ReKi)     :: InitPos(3)
      real(R8Ki)     :: Orient(3,3)
      integer(IntKi) :: count

      !-------------------------------------------------------------
      ! Allocate and define the components of StrucPts_2_Bld_Map
      !-------------------------------------------------------------
      StrucPts_2_Bld_Map(iWT)%NumBlades  = Sim%WT(iWT)%NumBlades

      call AllocAry(StrucPts_2_Bld_Map(iWT)%NumMeshPtsPerBlade, Sim%WT(iWT)%NumBlades, "NumMeshPtsPerBlade", ErrStat2, ErrMsg2 );    if (Failed())  return
      call AllocAry( StrucPts_2_Bld_Map(iWT)%MeshPt_2_BladeNum,       NumMeshPts(iWT),  "MeshPt_2_BladeNum", ErrStat2, ErrMsg2 );    if (Failed())  return

      allocate(StrucPts_2_Bld_Map(iWT)%BladeNode_2_MeshPt( Sim%WT(iWT)%NumBlades ), STAT=ErrStat2); if (Failed0('StrucPts_2_Bld_Map(iWT)%BladeNode_2_MeshPt'  )) return

      ! Calculate the number of mesh points per blade
      do i=1,Sim%WT(iWT)%NumBlades
         count = 0
         do j=1,NumMeshPts(iWT)
            if (MeshPtToBladeNum_C(j) == i) then
               count = count + 1
            endif
         enddo
         StrucPts_2_Bld_Map(iWT)%NumMeshPtsPerBlade(i) = count
      enddo

      StrucPts_2_Bld_Map(iWT)%MeshPt_2_BladeNum(1:NumMeshPts(iWT)) = MeshPtToBladeNum_C(1:NumMeshPts(iWT))

      ! Allocate remaining components of StrucPts_2_Bld_Map based on the number of mesh points per blade
      do i=1,Sim%WT(iWT)%NumBlades
         call AllocAry(StrucPts_2_Bld_Map(iWT)%BladeNode_2_MeshPt(i)%BladeNodeToMeshPoint, StrucPts_2_Bld_Map(iWT)%NumMeshPtsPerBlade(i), "BladeNodeToMeshPoint", ErrStat2, ErrMsg2);    if (Failed())  return
      enddo

      do i=1,Sim%WT(iWT)%NumBlades
         count = 0
         do j=1,NumMeshPts(iWT)
            if (MeshPtToBladeNum_C(j) == i) then
               count = count + 1
               StrucPts_2_Bld_Map(iWT)%BladeNode_2_MeshPt(i)%BladeNodeToMeshPoint(count) = j
            endif
         enddo
      enddo

      ! Allocate and define the components of BladeStrMeshCoords
      allocate(StrucPts_2_Bld_Map(iWT)%BladeStrMeshCoords(Sim%WT(iWT)%NumBlades), STAT=ErrStat2); if (Failed0('StrucPts_2_Bld_Map(iWT)%BladeStrMeshCoords')) return
      do i=1,Sim%WT(iWT)%NumBlades
         call AllocAry(StrucPts_2_Bld_Map(iWT)%BladeStrMeshCoords(i)%Position,    3, StrucPts_2_Bld_Map(iWT)%NumMeshPtsPerBlade(i), "BladeStrMeshCoords(i)%Position", ErrStat2, ErrMsg2 );    if (Failed())  return
         call AllocAry(StrucPts_2_Bld_Map(iWT)%BladeStrMeshCoords(i)%Orient,   3, 3, StrucPts_2_Bld_Map(iWT)%NumMeshPtsPerBlade(i), "BladeStrMeshCoords(i)%Orient",   ErrStat2, ErrMsg2 );    if (Failed())  return
         call AllocAry(StrucPts_2_Bld_Map(iWT)%BladeStrMeshCoords(i)%Velocity,    6, StrucPts_2_Bld_Map(iWT)%NumMeshPtsPerBlade(i), "BladeStrMeshCoords(i)%Velocity", ErrStat2, ErrMsg2 );    if (Failed())  return
         call AllocAry(StrucPts_2_Bld_Map(iWT)%BladeStrMeshCoords(i)%Accln,       6, StrucPts_2_Bld_Map(iWT)%NumMeshPtsPerBlade(i), "BladeStrMeshCoords(i)%Accln",    ErrStat2, ErrMsg2 );    if (Failed())  return
         call AllocAry(StrucPts_2_Bld_Map(iWT)%BladeStrMeshCoords(i)%Force,       6, StrucPts_2_Bld_Map(iWT)%NumMeshPtsPerBlade(i), "BladeStrMeshCoords(i)%Force",    ErrStat2, ErrMsg2 );    if (Failed())  return
      enddo

      do i=1,Sim%WT(iWT)%NumBlades
         do j=1,StrucPts_2_Bld_Map(iWT)%NumMeshPtsPerBlade(i)
            StrucPts_2_Bld_Map(iWT)%BladeStrMeshCoords(i)%Position(1:3,j) = reshape( real(InitMeshPos_C(3 * StrucPts_2_Bld_Map(iWT)%BladeNode_2_MeshPt(i)%BladeNodeToMeshPoint(j) - 2 : 3 * StrucPts_2_Bld_Map(iWT)%BladeNode_2_MeshPt(i)%BladeNodeToMeshPoint(j)),ReKi), (/3/) )
            StrucPts_2_Bld_Map(iWT)%BladeStrMeshCoords(i)%Orient(1:3,1:3,j) = reshape( real(InitMeshOri_C(9 * StrucPts_2_Bld_Map(iWT)%BladeNode_2_MeshPt(i)%BladeNodeToMeshPoint(j) - 8 : 9 * StrucPts_2_Bld_Map(iWT)%BladeNode_2_MeshPt(i)%BladeNodeToMeshPoint(j)),R8Ki), (/3,3/) )
         enddo
      enddo

      ! Allocate the meshes
      allocate(BldStrMotionMesh(iWT)%Mesh(   Sim%WT(iWT)%NumBlades ), STAT=ErrStat2); if (Failed0('BldStrMotionMesh( iWT )%Mesh'    )) return
      allocate(BldStrLoadMesh(iWT)%Mesh(     Sim%WT(iWT)%NumBlades ), STAT=ErrStat2); if (Failed0('BldStrLoadMesh( iWT )%Mesh'      )) return
      allocate(BldStrLoadMesh_tmp(iWT)%Mesh( Sim%WT(iWT)%NumBlades ), STAT=ErrStat2); if (Failed0('BldStrLoadMesh_tmp( iWT )%Mesh'  )) return

      !-------------------------------------------------------------
      ! Set the interface  meshes for motion inputs and loads output
      !-------------------------------------------------------------
      ! Motion mesh for blades
      do iBlade=1,Sim%WT(iWT)%NumBlades
         call MeshCreate(  BldStrMotionMesh(iWT)%Mesh(iBlade)                                      ,  &
                           IOS              = COMPONENT_INPUT                                     ,  &
                           Nnodes           = StrucPts_2_Bld_Map(iWT)%NumMeshPtsPerBlade(iBlade)  ,  &
                           ErrStat          = ErrStat2                                            ,  &
                           ErrMess          = ErrMsg2                                             ,  &
                           TranslationDisp  = .TRUE.,    Orientation = .TRUE.                     , &
                           TranslationVel   = .TRUE.,    RotationVel = .TRUE.                     , &
                           TranslationAcc   = .TRUE.,    RotationAcc = .FALSE.                    )
            if(Failed()) return
      enddo

      do iBlade=1,Sim%WT(iWT)%NumBlades
         do j=1,StrucPts_2_Bld_Map(iWT)%NumMeshPtsPerBlade(iBlade)
            ! Initial position and orientation of node
            InitPos  = StrucPts_2_Bld_Map(iWT)%BladeStrMeshCoords(iBlade)%Position(1:3,j) + Sim%WT(iWT)%OriginInit(1:3)
            if (TransposeDCM) then
               Orient   = transpose(StrucPts_2_Bld_Map(iWT)%BladeStrMeshCoords(iBlade)%Orient(1:3,1:3,j))
            else
               Orient   = StrucPts_2_Bld_Map(iWT)%BladeStrMeshCoords(iBlade)%Orient(1:3,1:3,j)
            endif
            call OrientRemap(Orient)
            call MeshPositionNode(  BldStrMotionMesh(iWT)%Mesh(iBlade)  , &
                                    j                                  , &
                                    InitPos                            , &  ! position
                                    ErrStat2, ErrMsg2                  , &
                                    Orient                             )    ! orientation
               if(Failed()) return

            ! Create point or line element based on flag
            if (PointLoadOutput) then
               call MeshConstructElement ( BldStrMotionMesh(iWT)%Mesh(iBlade), ELEMENT_POINT, ErrStat2, ErrMsg2, j ); if(Failed()) return
            else if (j > 1) then
               ! This assumes that the first point is the root
               call MeshConstructElement ( BldStrMotionMesh(iWT)%Mesh(iBlade), ELEMENT_LINE2, ErrStat2, ErrMsg2, j-1, j ); if(Failed()) return
            end if
         enddo
      enddo

      do iBlade=1,Sim%WT(iWT)%NumBlades
         call MeshCommit ( BldStrMotionMesh(iWT)%Mesh(iBlade), ErrStat2, ErrMsg2 ); if(Failed()) return
         BldStrMotionMesh(iWT)%Mesh(iBlade)%RemapFlag  = .FALSE.

         ! For checking the mesh
         ! Note: CU is is output unit (platform dependent)
         if (DebugLevel >= 4)  call MeshPrintInfo( CU, BldStrMotionMesh(iWT)%Mesh(iBlade), MeshName='BldStrMotionMesh'//trim(Num2LStr(iWT))//'_'//trim(Num2LStr(iBlade)) )
      enddo

!     !-------------------------------------------------------------
!     ! Motion mesh for nacelle -- TODO: add this mesh for nacelle load transfers
!     call MeshCreate(  NacMotionMesh(iWT)                  ,  &
!                       IOS              = COMPONENT_INPUT  ,  &
!                       Nnodes           = 1                ,  &
!                       ErrStat          = ErrStat2         ,  &
!                       ErrMess          = ErrMsg2          ,  &
!                       TranslationDisp  = .TRUE.,    Orientation = .TRUE., &
!                       TranslationVel   = .TRUE.,    RotationVel = .TRUE., &
!                       TranslationAcc   = .TRUE.,    RotationAcc = .FALSE. )
!        if(Failed()) return
!
!     InitPos = real(NacPos_C(   1:3),ReKi) + Sim%WT(iWT)%OriginInit(1:3)
!     Orient  = reshape( real(NacOri_C(1:9),ReKi), (/3,3/) )
!     call OrientRemap(Orient)
!     call MeshPositionNode(  NacMotionMesh(iWT)      , &
!                             1                       , &
!                             InitPos                 , &  ! position
!                             ErrStat2, ErrMsg2       , &
!                             Orient                    )  ! orientation
!        if(Failed()) return
!
!     call MeshConstructElement ( NacMotionMesh(iWT), ELEMENT_POINT, ErrStat2, ErrMsg2, p1=1 ); if(Failed()) return
!
!     call MeshCommit ( NacMotionMesh(iWT), ErrStat2, ErrMsg2 ); if(Failed()) return
!     NacMotionMesh(iWT)%RemapFlag    = .FALSE.
!
!     ! For checking the mesh, uncomment this.
!     !     note: CU is is output unit (platform dependent).
!     if (DebugLevel >= 4)  call MeshPrintInfo( CU, NacMotionMesh(iWT), MeshName='NacMotionMesh'//trim(Num2LStr(iWT)) )

   end subroutine SetupMotionMesh
end subroutine ADI_C_SetupRotor

!===============================================================================================================
!--------------------------------------------- AeroDyn SetRotorMotion ------------------------------------------
!===============================================================================================================
!> Set the motions for a single rotor.  This must be called before ADI_C_CalcOutput
subroutine ADI_C_SetRotorMotion( iWT_c,                             &
               HubPos_C,   HubOri_C,   HubVel_C,   HubAcc_C,            &
               NacPos_C,   NacOri_C,   NacVel_C,   NacAcc_C,            &
               BldRootPos_C, BldRootOri_C, BldRootVel_C, BldRootAcc_C,  &
               NumMeshPts_C,                                            &
               MeshPos_C,  MeshOri_C,  MeshVel_C,  MeshAcc_C,           &
               ErrStat_C, ErrMsg_C) BIND (C, NAME='ADI_C_SetRotorMotion')
   implicit none
#ifndef IMPLICIT_DLLEXPORT
!DEC$ ATTRIBUTES DLLEXPORT :: ADI_C_SetRotorMotion
!GCC$ ATTRIBUTES DLLEXPORT :: ADI_C_SetRotorMotion
#endif
   integer(c_int),            intent(in   )  :: iWT_c                         !< Wind turbine / rotor number
   real(c_float),             intent(in   )  :: HubPos_C( 3 )                 !< Hub position
   real(c_double),            intent(in   )  :: HubOri_C( 9 )                 !< Hub orientation
   real(c_float),             intent(in   )  :: HubVel_C( 6 )                 !< Hub velocity
   real(c_float),             intent(in   )  :: HubAcc_C( 6 )                 !< Hub acceleration
   real(c_float),             intent(in   )  :: NacPos_C( 3 )                 !< Nacelle position
   real(c_double),            intent(in   )  :: NacOri_C( 9 )                 !< Nacelle orientation
   real(c_float),             intent(in   )  :: NacVel_C( 6 )                 !< Nacelle velocity
   real(c_float),             intent(in   )  :: NacAcc_C( 6 )                 !< Nacelle acceleration
   real(c_float),             intent(in   )  :: BldRootPos_C( 3*Sim%WT(iWT_c)%NumBlades )   !< Blade root positions
   real(c_double),            intent(in   )  :: BldRootOri_C( 9*Sim%WT(iWT_c)%NumBlades )   !< Blade root orientations
   real(c_float),             intent(in   )  :: BldRootVel_C( 6*Sim%WT(iWT_c)%NumBlades )   !< Blade root velocities
   real(c_float),             intent(in   )  :: BldRootAcc_C( 6*Sim%WT(iWT_c)%NumBlades )   !< Blade root accelerations
   ! Blade mesh nodes
   integer(c_int),            intent(in   )  :: NumMeshPts_C                  !< Number of mesh points we are transfering motions to and output loads to
   real(c_float),             intent(in   )  :: MeshPos_C( 3*NumMeshPts_C )   !< A 3xNumMeshPts_C array [x,y,z]
   real(c_double),            intent(in   )  :: MeshOri_C( 9*NumMeshPts_C )   !< A 9xNumMeshPts_C array [r11,r12,r13,r21,r22,r23,r31,r32,r33]
   real(c_float),             intent(in   )  :: MeshVel_C( 6*NumMeshPts_C )   !< A 6xNumMeshPts_C array [x,y,z]
   real(c_float),             intent(in   )  :: MeshAcc_C( 6*NumMeshPts_C )   !< A 6xNumMeshPts_C array [x,y,z]
   integer(c_int),            intent(  out)  :: ErrStat_C
   character(kind=c_char),    intent(  out)  :: ErrMsg_C(ErrMsgLen_C)

   ! Local variables
   real(DbKi)                                :: Time
   integer(IntKi)                            :: iWT                           !< current wind turbine / rotor
   integer(IntKi)                            :: i,j                           !< generic index variables
   integer(IntKi)                            :: ErrStat                       !< aggregated error status
   character(ErrMsgLen)                      :: ErrMsg                        !< aggregated error message
   integer(IntKi)                            :: ErrStat2                      !< temporary error status  from a call
   character(ErrMsgLen)                      :: ErrMsg2                       !< temporary error message from a call
   character(*), parameter                   :: RoutineName = 'ADI_C_SetRotorMotion' !< for error handling

   ! Initialize error handling
   ErrStat  =  ErrID_None
   ErrMsg   =  ""

   ! For debugging the interface:
   if (DebugLevel > 0) then
      call ShowPassedData()
   endif

   ! current turbine number
   iWT = int(iWT_c, IntKi)

   ! Sanity check -- number of node points cannot change
   if ( NumMeshPts(iWT) /= int(NumMeshPts_C, IntKi) ) then
      ErrStat2 =  ErrID_Fatal
      ErrMsg2  =  "Number of node points passed in changed.  This must be constant throughout simulation"
      if (Failed())  return
   endif

   ! Reshape mesh position, orientation, velocity, acceleration
   do i=1,Sim%WT(iWT)%NumBlades
      do j=1,StrucPts_2_Bld_Map(iWT)%NumMeshPtsPerBlade(i)
         StrucPts_2_Bld_Map(iWT)%BladeStrMeshCoords(i)%Position(  1:3,j) = reshape( real(MeshPos_C(3 * StrucPts_2_Bld_Map(iWT)%BladeNode_2_MeshPt(i)%BladeNodeToMeshPoint(j) - 2 : 3 * StrucPts_2_Bld_Map(iWT)%BladeNode_2_MeshPt(i)%BladeNodeToMeshPoint(j)),ReKi), (/3/) )
         StrucPts_2_Bld_Map(iWT)%BladeStrMeshCoords(i)%Orient(1:3,1:3,j) = reshape( real(MeshOri_C(9 * StrucPts_2_Bld_Map(iWT)%BladeNode_2_MeshPt(i)%BladeNodeToMeshPoint(j) - 8 : 9 * StrucPts_2_Bld_Map(iWT)%BladeNode_2_MeshPt(i)%BladeNodeToMeshPoint(j)),R8Ki), (/3,3/) )
         StrucPts_2_Bld_Map(iWT)%BladeStrMeshCoords(i)%Velocity(  1:6,j) = reshape( real(MeshVel_C(6 * StrucPts_2_Bld_Map(iWT)%BladeNode_2_MeshPt(i)%BladeNodeToMeshPoint(j) - 5 : 6 * StrucPts_2_Bld_Map(iWT)%BladeNode_2_MeshPt(i)%BladeNodeToMeshPoint(j)),ReKi), (/6/) )
         StrucPts_2_Bld_Map(iWT)%BladeStrMeshCoords(i)%Accln(     1:6,j) = reshape( real(MeshAcc_C(6 * StrucPts_2_Bld_Map(iWT)%BladeNode_2_MeshPt(i)%BladeNodeToMeshPoint(j) - 5 : 6 * StrucPts_2_Bld_Map(iWT)%BladeNode_2_MeshPt(i)%BladeNodeToMeshPoint(j)),ReKi), (/6/) )
      enddo
   enddo

   ! Transfer motions to input meshes
   do iWT=1,Sim%NumTurbines
      call Set_MotionMesh(iWT, ErrStat2, ErrMsg2);    if (Failed())  return
      call AD_SetInputMotion( iWT, ADI_u, &
               HubPos_C,   HubOri_C,   HubVel_C,   HubAcc_C,      &
               NacPos_C,   NacOri_C,   NacVel_C,   NacAcc_C,      &
               BldRootPos_C, BldRootOri_C, BldRootVel_C,   BldRootAcc_C,   &
               ErrStat2, ErrMsg2 )  ! transfer input motion mesh to u(1) meshes
         if (Failed())  return
   enddo

   ! Set error status
   call SetErr(ErrStat,ErrMsg,ErrStat_C,ErrMsg_C)

CONTAINS
   logical function Failed()
      CALL SetErrStat( ErrStat2, ErrMsg2, ErrStat, ErrMsg, RoutineName )
      Failed = ErrStat >= AbortErrLev
      if (Failed)    call SetErr(ErrStat,ErrMsg,ErrStat_C,ErrMsg_C)
   end function Failed
   !> This subroutine prints out all the variables that are passed in.  Use this only
   !! for debugging the interface on the Fortran side.
   subroutine ShowPassedData()
      character(1) :: TmpFlag
      integer      :: i,j
      call WrSCr("")
      call WrScr("-----------------------------------------------------------")
      call WrScr("Interface debugging:  Variables passed in through interface")
      call WrScr("   ADI_C_SetRotorMotion -- rotor "//trim(Num2LStr(iWT_c)))
      call WrScr("      ("//trim(Num2LStr(Sim%WT(iWT_C)%numBlades))//" blades, "//trim(Num2LStr(NumMeshPts(iWT_C)))//" mesh nodes)")
      call WrScr("   --------------------------------------------------------")
      call WrScr("   rotor positions/orientations         (positions do not include Turbine origin offset)")
      call WrNR("       Hub Position         ")
      call WrMatrix(HubPos_C,CU,'(3(ES15.7e2))')
      call WrNR("       Hub Orientation      ")
      call WrMatrix(HubOri_C,CU,'(9(ES23.15e2))')
      call WrNR("       Hub Velocity         ")
      call WrMatrix(HubVel_C,CU,'(6(ES15.7e2))')
      call WrNR("       Hub Acceleration     ")
      call WrMatrix(HubAcc_C,CU,'(6(ES15.7e2))')

      call WrNR("       Nacelle Position     ")
      call WrMatrix(NacPos_C,CU,'(3(ES15.7e2))')
      call WrNR("       Nacelle Orientation  ")
      call WrMatrix(NacOri_C,CU,'(9(ES23.15e2))')
      call WrNR("       Nacelle Velocity     ")
      call WrMatrix(NacVel_C,CU,'(6(ES15.7e2))')
      call WrNR("       Nacelle Acceleration ")
      call WrMatrix(NacAcc_C,CU,'(6(ES15.7e2))')

      if (DebugLevel > 1) then
         call WrScr("          Root Positions         (positions do not include Turbine origin offset)")
         do i=1,Sim%WT(iWT_c)%NumBlades
            j=3*(i-1)
            call WrMatrix(BldRootPos_C(j+1:j+3),CU,'(3(ES15.7e2))')
         enddo
         call WrScr("          Root Orientations")
         do i=1,Sim%WT(iWT_c)%NumBlades
            j=9*(i-1)
            call WrMatrix(BldRootOri_C(j+1:j+9),CU,'(9(ES23.15e2))')
         enddo
         call WrScr("          Root Velocities")
         do i=1,Sim%WT(iWT_c)%NumBlades
            j=3*(i-1)
            call WrMatrix(BldRootPos_C(j+1:j+3),CU,'(6(ES15.7e2))')
         enddo
         call WrScr("          Root Accelerations")
         do i=1,Sim%WT(iWT_c)%NumBlades
            j=3*(i-1)
            call WrMatrix(BldRootAcc_C(j+1:j+3),CU,'(6(ES15.7e2))')
         enddo
      endif
      call WrScr("       NumMeshPts_C                   "//trim(Num2LStr( NumMeshPts_C  )) )
      if (DebugLevel > 1) then
         call WrScr("          Mesh Positions         (positions do not include Turbine origin offset)")
         do i=1,NumMeshPts_C
            j=3*(i-1)
            call WrMatrix(MeshPos_C(j+1:j+3),CU,'(3(ES15.7e2))')
         enddo
         call WrScr("          Mesh Orientations")
         do i=1,NumMeshPts_C
            j=9*(i-1)
            call WrMatrix(MeshOri_C(j+1:j+9),CU,'(9(ES23.15e2))')
         enddo
         call WrScr("          Mesh Velocities")
         do i=1,NumMeshPts_C
            j=3*(i-1)
            call WrMatrix(MeshVel_C(j+1:j+3),CU,'(6(ES15.7e2))')
         enddo
         call WrScr("          Mesh Accelerations")
         do i=1,NumMeshPts_C
            j=3*(i-1)
            call WrMatrix(MeshAcc_C(j+1:j+3),CU,'(6(ES15.7e2))')
         enddo
      endif
      call WrScr("-----------------------------------------------------------")
   end subroutine ShowPassedData

end subroutine ADI_C_SetRotorMotion

!===============================================================================================================
!--------------------------------------------- AeroDyn GetRotorLoads -------------------------------------------
!===============================================================================================================
!> Get the loads from a single rotor.  This must be called after ADI_C_CalcOutput
subroutine ADI_C_GetRotorLoads(iWT_C, &
               NumMeshPts_C, MeshFrc_C,  HHVel_C, &
               ErrStat_C, ErrMsg_C) BIND (C, NAME='ADI_C_GetRotorLoads')
   implicit none
#ifndef IMPLICIT_DLLEXPORT
!DEC$ ATTRIBUTES DLLEXPORT :: ADI_C_GetRotorLoads
!GCC$ ATTRIBUTES DLLEXPORT :: ADI_C_GetRotorLoads
#endif
   integer(c_int),            intent(in   )  :: iWT_C                         !< Wind turbine / rotor number
   integer(c_int),            intent(in   )  :: NumMeshPts_C                  !< Number of mesh points we are transfering motions to and output loads to
   real(c_float),             intent(  out)  :: MeshFrc_C( 6*NumMeshPts_C )   !< A 6xNumMeshPts_C array [Fx,Fy,Fz,Mx,My,Mz]       -- forces and moments (global)
   real(c_float),             intent(  out)  :: HHVel_C(3)                    !< Wind speed array [Vx,Vy,Vz]                      -- (m/s) (global)
   integer(c_int),            intent(  out)  :: ErrStat_C
   character(kind=c_char),    intent(  out)  :: ErrMsg_C(ErrMsgLen_C)

   ! Local variables
   integer(IntKi)                            :: iWT                           !< current wind turbine / rotor
   integer(IntKi)                            :: ErrStat                       !< aggregated error status
   character(ErrMsgLen)                      :: ErrMsg                        !< aggregated error message
   integer(IntKi)                            :: ErrStat2                      !< temporary error status  from a call
   character(ErrMsgLen)                      :: ErrMsg2                       !< temporary error message from a call
   character(*), parameter                   :: RoutineName = 'ADI_C_SetRotorMotion' !< for error handling
   integer(IntKi)                            :: i,j                           !< generic index variables

   ! Initialize error handling
   ErrStat  =  ErrID_None
   ErrMsg   =  ""

   ! For debugging the interface:
   if (DebugLevel > 0) then
      call ShowPassedData()
   endif

   ! current turbine number
   iWT = int(iWT_c, IntKi)

   ! Sanity check -- number of node points cannot change
   if ( NumMeshPts(iWT) /= int(NumMeshPts_C, IntKi) ) then
      ErrStat2 =  ErrID_Fatal
      ErrMsg2  =  "Number of node points passed in changed.  This must be constant throughout simulation"
      if (Failed())  return
   endif

   ! Transfer resulting load meshes to intermediate mesh
   call AD_TransferLoads( iWT, ADI%u(1), ADI%y, ErrStat2, ErrMsg2 )
      if (Failed())  return

   ! Set output force/moment array
   call Set_OutputLoadArray(iWT)
   do i=1,Sim%WT(iWT)%NumBlades
      do j=1,StrucPts_2_Bld_Map(iWT)%NumMeshPtsPerBlade(i)
         MeshFrc_C(6 * StrucPts_2_Bld_Map(iWT)%BladeNode_2_MeshPt(i)%BladeNodeToMeshPoint(j) - 5 : 6 * StrucPts_2_Bld_Map(iWT)%BladeNode_2_MeshPt(i)%BladeNodeToMeshPoint(j)) = real(StrucPts_2_Bld_Map(iWT)%BladeStrMeshCoords(i)%Force(1:6,j), c_float)
      enddo
   enddo

   ! Set hub height wind speed (m/s)
   if (ADI%p%storeHHVel) then
      HHVel_C = real(ADI%y%HHVel(:, iWT), c_float)
   else
      HHVel_C = 0.0_c_float
   end if

   ! Set error status
   call SetErr(ErrStat,ErrMsg,ErrStat_C,ErrMsg_C)

CONTAINS
   logical function Failed()
      CALL SetErrStat( ErrStat2, ErrMsg2, ErrStat, ErrMsg, RoutineName )
      Failed = ErrStat >= AbortErrLev
      if (Failed)    call SetErr(ErrStat,ErrMsg,ErrStat_C,ErrMsg_C)
   end function Failed
   !> This subroutine prints out all the variables that are passed in.  Use this only
   !! for debugging the interface on the Fortran side.
   subroutine ShowPassedData()
      character(1) :: TmpFlag
      integer      :: i,j
      call WrSCr("")
      call WrScr("-----------------------------------------------------------")
      call WrScr("Interface debugging:  Variables passed in through interface")
      call WrScr("   ADI_C_GetRotorLoads -- rotor "//trim(Num2LStr(iWT_c)))
      call WrScr("   --------------------------------------------------------")
      call WrScr("       NumMeshPts_C                   "//trim(Num2LStr( NumMeshPts_C  )) )
      call WrScr("-----------------------------------------------------------")
   end subroutine ShowPassedData
end subroutine ADI_C_GetRotorLoads


!===============================================================================================================
!--------------------------------------------- GetDiskAvgVel ---------------------------------------------------
!===============================================================================================================
!> Get the disk average velocity for a single rotor (uses the IfW DiskAvgVel routine)
subroutine ADI_C_GetDiskAvgVel(iWT_C, &
               DiskAvgVel_C, &
               ErrStat_C, ErrMsg_C) BIND (C, NAME='ADI_C_GetDiskAvgVel')
   implicit none
#ifndef IMPLICIT_DLLEXPORT
!DEC$ ATTRIBUTES DLLEXPORT :: ADI_C_GetDiskAvgVel
!GCC$ ATTRIBUTES DLLEXPORT :: ADI_C_GetDiskAvgVel
#endif
   integer(c_int),            intent(in   )  :: iWT_C                         !< Wind turbine / rotor number
   real(c_float),             intent(  out)  :: DiskAvgVel_C(3)               !< Wind speed vector for disk average [Vx,Vy,Vz] -- (m/s) (global)
   integer(c_int),            intent(  out)  :: ErrStat_C
   character(kind=c_char),    intent(  out)  :: ErrMsg_C(ErrMsgLen_C)

   ! Local variables
   type(MeshType), pointer                   :: Hub                           ! HubMotion mesh pointer, for simplicity in code reading
   integer(IntKi)                            :: iWT                           !< current wind turbine / rotor
   integer(IntKi)                            :: i
   integer(IntKi), parameter                 :: StartNode = 1                 ! so all points are calculated
   real(ReKi), allocatable                   :: NoAcc(:,:)                    ! Placeholder array not used when accelerations not required.
   real(ReKi)                                :: DiskAvgVel(3)                 !< Wind speed vector for disk average [Vx,Vy,Vz] -- (m/s) (global)
   integer(IntKi)                            :: ErrStat                       !< aggregated error status
   character(ErrMsgLen)                      :: ErrMsg                        !< aggregated error message
   character(*), parameter                   :: RoutineName = 'ADI_C_GetDiskAvgVel' !< for error handling

   ! Initialize error handling
   ErrStat  =  ErrID_None
   ErrMsg   =  ""

   ! For debugging the interface:
   if (DebugLevel > 0) then
      call ShowPassedData()
   endif

   ! current turbine number
   iWT = int(iWT_c, IntKi)

   ! pointer to make code more readable
   Hub => ADI%u(1)%AD%rotors(iWT)%HubMotion

   ! Calculate Disk Avg Velocity
   do i=1,NumPtsDiskAvg
      DiskAvgVelVars(iWT)%DiskWindPosAbs(:,i) = real(Hub%Position(1:3,1)+Hub%TranslationDisp(1:3,1),ReKi)  &
                           + matmul(real(Hub%Orientation(1:3,1:3,1),ReKi),DiskAvgVelVars(iWT)%DiskWindPosRel(:,i))
   enddo
   call IfW_FlowField_GetVelAcc(ADI%m%IW%p%FlowField, StartNode, InputTimePrev_Calc, DiskAvgVelVars(iWT)%DiskWindPosAbs, DiskAvgVelVars(iWT)%DiskWindVel, NoAcc, ErrStat, ErrMsg)

   ! calculate average
   DiskAvgVel   = sum(DiskAvgVelVars(iWT)%DiskWindVel, dim=2) / REAL(NumPtsDiskAvg,SiKi)
   DiskAvgVel_C = real(DiskAvgVel, c_float)

   ! Set error status
   call SetErr(ErrStat,ErrMsg,ErrStat_C,ErrMsg_C)

CONTAINS
   !> This subroutine prints out all the variables that are passed in.  Use this only
   !! for debugging the interface on the Fortran side.
   subroutine ShowPassedData()
      call WrSCr("")
      call WrScr("-----------------------------------------------------------")
      call WrScr("Interface debugging:  Variables passed in through interface")
      call WrScr("   ADI_C_GetDiskAvgVel -- rotor "//trim(Num2LStr(iWT_c)))
      call WrScr("-----------------------------------------------------------")
   end subroutine ShowPassedData
end subroutine ADI_C_GetDiskAvgVel


!===================================================================================================================================
! Internal routines for setting meshes etc.
!===================================================================================================================================

!> This routine is operating on module level data.  Error handling here in case checks added
!! NOTE: the OriginInit is not included in the data passed in and must be added to the position info here
subroutine Set_MotionMesh(iWT, ErrStat3, ErrMsg3)
   integer(IntKi),            intent(in   )  :: iWT         !< current rotor/turbine
   integer(IntKi),            intent(  out)  :: ErrStat3
   character(ErrMsgLen),      intent(  out)  :: ErrMsg3
   integer(IntKi)                            :: iBlade      !< current blade
   integer(IntKi)                            :: j           !< generic index variables

   ErrStat3 =  0_IntKi
   ErrMsg3  =  ''
   ! Set mesh corresponding to input motions
   do iBlade=1,Sim%WT(iWT)%NumBlades
      do j=1,StrucPts_2_Bld_Map(iWT)%NumMeshPtsPerBlade(iBlade)
         BldStrMotionMesh(iWT)%Mesh(iBlade)%TranslationDisp(1:3,j) = StrucPts_2_Bld_Map(iWT)%BladeStrMeshCoords(iBlade)%Position(1:3,j) + Sim%WT(iWT)%OriginInit(1:3) - real(BldStrMotionMesh(iWT)%Mesh(iBlade)%Position(1:3,j), R8Ki)
         BldStrMotionMesh(iWT)%Mesh(iBlade)%Orientation(1:3,1:3,j) = StrucPts_2_Bld_Map(iWT)%BladeStrMeshCoords(iBlade)%Orient(1:3,1:3,j)
         BldStrMotionMesh(iWT)%Mesh(iBlade)%TranslationVel( 1:3,j) = StrucPts_2_Bld_Map(iWT)%BladeStrMeshCoords(iBlade)%Velocity(1:3,j)
         BldStrMotionMesh(iWT)%Mesh(iBlade)%RotationVel(    1:3,j) = StrucPts_2_Bld_Map(iWT)%BladeStrMeshCoords(iBlade)%Velocity(4:6,j)
         BldStrMotionMesh(iWT)%Mesh(iBlade)%TranslationAcc( 1:3,j) = StrucPts_2_Bld_Map(iWT)%BladeStrMeshCoords(iBlade)%Accln(1:3,j)
         call OrientRemap(BldStrMotionMesh(iWT)%Mesh(iBlade)%Orientation(1:3,1:3,j))
         if (TransposeDCM) then
            BldStrMotionMesh(iWT)%Mesh(iBlade)%Orientation(1:3,1:3,j) = transpose(BldStrMotionMesh(iWT)%Mesh(iBlade)%Orientation(1:3,1:3,j))
         endif
      enddo
   enddo
end subroutine Set_MotionMesh

!> Map the motion of the intermediate input mesh over to the input meshes
!! This routine is operating on module level data, hence few inputs
!! NOTE: the OriginInit is not included in the data passed in and must be added to the position info here
subroutine AD_SetInputMotion( iWT, u_local,        &
         HubPos_C, HubOri_C, HubVel_C, HubAcc_C,   &
         NacPos_C, NacOri_C, NacVel_C, NacAcc_C,   &
         BldRootPos_C, BldRootOri_C, BldRootVel_C, BldRootAcc_C,  &
         ErrStat, ErrMsg )
   integer(IntKi),         intent(in   )     :: iWT         !< this turbine
   type(ADI_InputType),       intent(inout)  :: u_local                       ! Only one input (probably at T)
   real(c_float),             intent(in   )  :: HubPos_C( 3 )                 !< Hub position
   real(c_double),            intent(in   )  :: HubOri_C( 9 )                 !< Hub orientation
   real(c_float),             intent(in   )  :: HubVel_C( 6 )                 !< Hub velocity
   real(c_float),             intent(in   )  :: HubAcc_C( 6 )                 !< Hub acceleration
   real(c_float),             intent(in   )  :: NacPos_C( 3 )                 !< Nacelle position
   real(c_double),            intent(in   )  :: NacOri_C( 9 )                 !< Nacelle orientation
   real(c_float),             intent(in   )  :: NacVel_C( 6 )                 !< Nacelle velocity
   real(c_float),             intent(in   )  :: NacAcc_C( 6 )                 !< Nacelle acceleration
   real(c_float),             intent(in   )  :: BldRootPos_C( 3*Sim%WT(iWT)%NumBlades )   !< Blade root positions
   real(c_double),            intent(in   )  :: BldRootOri_C( 9*Sim%WT(iWT)%NumBlades )   !< Blade root orientations
   real(c_float),             intent(in   )  :: BldRootVel_C( 6*Sim%WT(iWT)%NumBlades )   !< Blade root velocities
   real(c_float),             intent(in   )  :: BldRootAcc_C( 6*Sim%WT(iWT)%NumBlades )   !< Blade root accelerations
   integer(IntKi),            intent(  out)  :: ErrStat
   character(ErrMsgLen),      intent(  out)  :: ErrMsg
   integer(IntKi)                            :: iBlade     !< current blade
   integer(IntKi)                            :: i,j        !< generic index variables
   integer(IntKi)                            :: n_elems    !< number of elements in the mesh
   ErrStat =  0_IntKi
   ErrMsg  =  ''

   ! Hub -- NOTE: RotationalAcc not present in the mesh
   if ( u_local%AD%rotors(iWT)%HubMotion%Committed ) then
      u_local%AD%rotors(iWT)%HubMotion%TranslationDisp(1:3,1) = real(HubPos_C(1:3),R8Ki) + Sim%WT(iWT)%OriginInit(1:3) - real(u_local%AD%rotors(iWT)%HubMotion%Position(1:3,1), R8Ki)
      u_local%AD%rotors(iWT)%HubMotion%Orientation(1:3,1:3,1) = reshape( real(HubOri_C(1:9),R8Ki), (/3,3/) )
      u_local%AD%rotors(iWT)%HubMotion%TranslationVel(1:3,1)  = real(HubVel_C(1:3), ReKi)
      u_local%AD%rotors(iWT)%HubMotion%RotationVel(1:3,1)     = real(HubVel_C(4:6), ReKi)
      u_local%AD%rotors(iWT)%HubMotion%TranslationAcc(1:3,1)  = real(HubAcc_C(1:3), ReKi)
      call OrientRemap(u_local%AD%rotors(iWT)%HubMotion%Orientation(1:3,1:3,1))
      if (TransposeDCM) then
         u_local%AD%rotors(iWT)%HubMotion%Orientation(1:3,1:3,1) = transpose(u_local%AD%rotors(iWT)%HubMotion%Orientation(1:3,1:3,1))
      endif
   endif

   ! Nacelle -- NOTE: RotationalVel and RotationalAcc not present in the mesh
   if ( u_local%AD%rotors(iWT)%NacelleMotion%Committed ) then
      u_local%AD%rotors(iWT)%NacelleMotion%TranslationDisp(1:3,1) = real(NacPos_C(1:3),R8Ki) + Sim%WT(iWT)%OriginInit(1:3) - real(u_local%AD%rotors(iWT)%NacelleMotion%Position(1:3,1), R8Ki)
      u_local%AD%rotors(iWT)%NacelleMotion%Orientation(1:3,1:3,1) = reshape( real(NacOri_C(1:9),R8Ki), (/3,3/) )
      u_local%AD%rotors(iWT)%NacelleMotion%TranslationVel(1:3,1)  = real(NacVel_C(1:3), ReKi)
      u_local%AD%rotors(iWT)%NacelleMotion%TranslationAcc(1:3,1)  = real(NacAcc_C(1:3), ReKi)
      call OrientRemap(u_local%AD%rotors(iWT)%NacelleMotion%Orientation(1:3,1:3,1))
      if (TransposeDCM) then
         u_local%AD%rotors(iWT)%NacelleMotion%Orientation(1:3,1:3,1) = transpose(u_local%AD%rotors(iWT)%NacelleMotion%Orientation(1:3,1:3,1))
      endif
   endif

   ! Blade root
   do i=0,Sim%WT(iWT)%numBlades-1
      if ( u_local%AD%rotors(iWT)%BladeRootMotion(i+1)%Committed ) then
         u_local%AD%rotors(iWT)%BladeRootMotion(i+1)%TranslationDisp(1:3,1) = real(BldRootPos_C(3*i+1:3*i+3),R8Ki) + Sim%WT(iWT)%OriginInit(1:3) - real(u_local%AD%rotors(iWT)%BladeRootMotion(i+1)%Position(1:3,1), R8Ki)
         u_local%AD%rotors(iWT)%BladeRootMotion(i+1)%Orientation(1:3,1:3,1) = reshape( real(BldRootOri_C(9*i+1:9*i+9),R8Ki), (/3,3/) )
         u_local%AD%rotors(iWT)%BladeRootMotion(i+1)%TranslationVel(1:3,1)  = real(BldRootVel_C(6*i+1:6*i+3), ReKi)
         u_local%AD%rotors(iWT)%BladeRootMotion(i+1)%RotationVel(1:3,1)     = real(BldRootVel_C(6*i+4:6*i+6), ReKi)
         u_local%AD%rotors(iWT)%BladeRootMotion(i+1)%TranslationAcc(1:3,1)  = real(BldRootAcc_C(6*i+1:6*i+3), ReKi)
         u_local%AD%rotors(iWT)%BladeRootMotion(i+1)%RotationAcc(1:3,1)     = real(BldRootAcc_C(6*i+4:6*i+6), ReKi)
         call OrientRemap(u_local%AD%rotors(iWT)%BladeRootMotion(i+1)%Orientation(1:3,1:3,1))
         if (TransposeDCM) then
            u_local%AD%rotors(iWT)%BladeRootMotion(i+1)%Orientation(1:3,1:3,1) = transpose(u_local%AD%rotors(iWT)%BladeRootMotion(i+1)%Orientation(1:3,1:3,1))
         endif
      endif
   enddo

   ! Blade mesh
   do iBlade=1,Sim%WT(iWT)%numBlades
      n_elems = size(BldStrMotionMesh(iWT)%Mesh(iBlade)%Position, 2)
      if (( u_local%AD%rotors(iWT)%BladeMotion(iBlade)%Committed ) .and. (n_elems > 0)) then
         if (PointLoadOutput) then
            call Transfer_Point_to_Line2(BldStrMotionMesh(iWT)%Mesh(iBlade), u_local%AD%rotors(iWT)%BladeMotion(iBlade), Map_BldStrMotion_2_AD_Blade(i,iWT), ErrStat, ErrMsg)
         else
            call Transfer_Line2_to_Line2(BldStrMotionMesh(iWT)%Mesh(iBlade), u_local%AD%rotors(iWT)%BladeMotion(iBlade), Map_BldStrMotion_2_AD_Blade(i,iWT), ErrStat, ErrMsg)
            u_local%AD%rotors(iWT)%BladeMotion(iBlade)%RemapFlag = .false.
         end if
         if (ErrStat >= AbortErrLev)  return
      endif
   enddo
end subroutine AD_SetInputMotion

!> Map the loads of the output mesh to the intermediate output mesh.
!! This routine is operating on module level data, hence few inputs
subroutine AD_TransferLoads( iWT, u_local, y_local, ErrStat3, ErrMsg3 )
   integer(IntKi),         intent(in   )  :: iWT         !< Current rotor/turbine
   type(ADI_InputType),    intent(in   )  :: u_local     !< Only one input (probably at T)
   type(ADI_OutputType),   intent(in   )  :: y_local     !< Only one input (probably at T)
   integer(IntKi),         intent(  out)  :: ErrStat3
   character(ErrMsgLen),   intent(  out)  :: ErrMsg3
   integer(IntKi)                         :: iBlade      !< current blade
   integer(IntKi)                         :: n_elems     !< number of elements in the mesh


   do iBlade=1,Sim%WT(iWT)%NumBlades
      n_elems = size(BldStrMotionMesh(iWT)%Mesh(iBlade)%Position, 2)
      if (n_elems > 0) then
         BldStrLoadMesh(iWT)%Mesh(iBlade)%Force   = 0.0_ReKi
         BldStrLoadMesh(iWT)%Mesh(iBlade)%Moment  = 0.0_ReKi
      endif
   enddo

   do iBlade=1,Sim%WT(iWT)%NumBlades
      if ( y_local%AD%rotors(iWT)%BladeLoad(iBlade)%Committed ) then
         if (DebugLevel >= 4)  call MeshPrintInfo( CU, y_local%AD%rotors(iWT)%BladeLoad(iBlade), MeshName='AD%rotors('//trim(Num2LStr(iWT))//')%BladeLoad('//trim(Num2LStr(iBlade))//')' )
         n_elems = size(BldStrMotionMesh(iWT)%Mesh(iBlade)%Position, 2)
         if (n_elems > 0) then
            if (PointLoadOutput) then
               call Transfer_Line2_to_Point(ADI%y%AD%rotors(iWT)%BladeLoad(iBlade), BldStrLoadMesh_tmp(iWT)%Mesh(iBlade), Map_AD_BldLoad_P_2_BldStrLoad(iBlade,iWT), &
                                            ErrStat3, ErrMsg3, u_local%AD%rotors(iWT)%BladeMotion(iBlade), BldStrMotionMesh(iWT)%Mesh(iBlade))
            else
               call Transfer_Line2_to_Line2(ADI%y%AD%rotors(iWT)%BladeLoad(iBlade), BldStrLoadMesh_tmp(iWT)%Mesh(iBlade), Map_AD_BldLoad_P_2_BldStrLoad(iBlade,iWT), &
                                            ErrStat3, ErrMsg3, u_local%AD%rotors(iWT)%BladeMotion(iBlade), BldStrMotionMesh(iWT)%Mesh(iBlade))
               ADI%y%AD%rotors(iWT)%BladeLoad(iBlade)%RemapFlag = .false.
            end if
            if (ErrStat3 >= AbortErrLev)  return
            BldStrLoadMesh(iWT)%Mesh(iBlade)%Force  = BldStrLoadMesh(iWT)%Mesh(iBlade)%Force  + BldStrLoadMesh_tmp(iWT)%Mesh(iBlade)%Force
            BldStrLoadMesh(iWT)%Mesh(iBlade)%Moment = BldStrLoadMesh(iWT)%Mesh(iBlade)%Moment + BldStrLoadMesh_tmp(iWT)%Mesh(iBlade)%Moment
         endif
      endif
      if (DebugLevel >= 4)  call MeshPrintInfo( CU, BldStrLoadMesh(iWT)%Mesh(iBlade), MeshName='BldStrLoadMesh'//trim(Num2LStr(iWT))//'_'//trim(Num2LStr(iBlade)) )
   enddo
end subroutine AD_TransferLoads

!> Transfer the loads from the load mesh to the temporary array for output
!! This routine is operating on module level data, hence few inputs
subroutine Set_OutputLoadArray(iWT)
   integer(IntKi),            intent(in   )  :: iWT      !< current rotor/turbine
   integer(IntKi)                            :: iBlade   !< current blade
   integer(IntKi)                            :: j        !< generic index variables
   ! Set mesh corresponding to input motions
   do iBlade=1,Sim%WT(iWT)%NumBlades
      do j=1,StrucPts_2_Bld_Map(iWT)%NumMeshPtsPerBlade(iBlade)
         StrucPts_2_Bld_Map(iWT)%BladeStrMeshCoords(iBlade)%Force(1:3,j) = BldStrLoadMesh(iWT)%Mesh(iBlade)%Force( 1:3,j)
         StrucPts_2_Bld_Map(iWT)%BladeStrMeshCoords(iBlade)%Force(4:6,j) = BldStrLoadMesh(iWT)%Mesh(iBlade)%Moment(1:3,j)
      enddo
   enddo
end subroutine Set_OutputLoadArray

!> take DCM passed in, do Euler angle extract, then Euler angle construct back to DCM.  Idea here is we can account
!! for minor accuracy issues in the passed DCM
subroutine OrientRemap(DCM)
   real(R8Ki), intent(inout)  :: DCM(3,3)
   real(R8Ki)                 :: theta(3)
!   real(R8Ki)                 :: logMap(3)
!   integer(IntKi)             :: TmpErrStat  ! DCM_logMapD requires this output, but doesn't use it at all
!   character(ErrMsgLen)       :: TmpErrMsg   ! DCM_logMapD requires this output, but doesn't use it at all
!write(200,*)   reshape(DCM,(/9/))
   theta = EulerExtract(DCM)
   DCM = EulerConstruct(theta)
!   call DCM_logMap(DCM,logMap,TmpErrStat,TmpErrMsg)
!   DCM = DCM_Exp(logMap)
!write(201,*)   reshape(DCM,(/9/))
end subroutine OrientRemap

!> Write VTK reference meshes and setup directory if needed.
!! NOTE: it is assumed that only an fatal error will be returned in the subroutines contained here
subroutine WrVTK_refMeshes(rot_u, RefPoint, ErrStat, ErrMsg)
   type(RotInputType),     intent(in   )  :: rot_u(:)       !< pointer to rotor input (for easier to read code)
   real(SiKi),             intent(in   )  :: RefPoint(3)
   integer(IntKi),         intent(  out)  :: ErrStat        !< error status
   character(ErrMsgLen),   intent(  out)  :: ErrMsg         !< error message
   integer(IntKi)                         :: nBlades
   integer(IntKi)                         :: iWT, nWT, iBlade
   character(*), parameter                :: RoutineName = 'WrVTK_refMeshes'  !< for error handling
   integer(IntKi)                         :: ErrStat2       !< temporary error status
   character(ErrMsgLen)                   :: ErrMsg2        !< temporary error message
   character(10)                          :: sWT

   ErrStat =  0_IntKi
   ErrMsg  =  ''

   nWT = size(Sim%WT)
   do iWT = 1, nWT
      ! Turbine identifier
      if (nWT==1) then
         sWT = ''
      else
         sWT = '.T'//trim(num2lstr(iWT))
      endif

      select case (WrOutputsData%WrVTK_Type)
         case (1)    ! surfaces -- don't write any surface references
            call WrVTK_PointsRef(  ErrStat2,ErrMsg2); if (Failed()) return;
         case (2)    ! lines
            call WrVTK_PointsRef(  ErrStat2,ErrMsg2); if (Failed()) return;
            call WrVTK_LinesRef(   ErrStat2,ErrMsg2); if (Failed()) return;
         case (3)    ! both
            call WrVTK_PointsRef(  ErrStat2,ErrMsg2); if (Failed()) return;
            call WrVTK_LinesRef(   ErrStat2,ErrMsg2); if (Failed()) return;
      end select
   enddo

contains
   logical function Failed()
      CALL SetErrStat( ErrStat2, ErrMsg2, ErrStat, ErrMsg, RoutineName )
      Failed = ErrStat >= AbortErrLev
   end function Failed

   !> meshes rendered at all times (points, or lines for fvw)
   subroutine WrVTK_PointsRef(ErrStat3,ErrMsg3)
      integer(IntKi),         intent(  out)  :: ErrStat3       !< error status
      character(ErrMsgLen),   intent(  out)  :: ErrMsg3        !< error message
      ErrStat3 =  0_IntKi
      ErrMsg3  =  ''

      ! Blade point motion (structural mesh from driver)
      do iBlade=1,Sim%WT(iWT)%NumBlades
         call MeshWrVTKreference(RefPoint, BldStrMotionMesh(iWT)%Mesh(iBlade), trim(WrOutputsData%VTK_OutFileRoot)//trim(sWT)//'.BldStrMotionMesh'//trim(Num2LStr(iBlade)), ErrStat3, ErrMsg3)
         if (ErrStat3 >= AbortErrLev) return
      enddo

      ! Blade root motion (point only)
      if (allocated(rot_u(iWT)%BladeRootMotion)) then
         do iBlade=1,Sim%WT(iWT)%NumBlades
            if (rot_u(iWT)%BladeRootMotion(iBlade)%Committed) then
               call MeshWrVTKreference(RefPoint, rot_u(iWT)%BladeRootMotion(iBlade), trim(WrOutputsData%VTK_OutFileRoot)//trim(sWT)//'.BladeRootMotion'//trim(num2lstr(iBlade)), ErrStat3, ErrMsg3 )
                  if (ErrStat3 >= AbortErrLev) return
            endif
         enddo
      endif

      ! Nacelle (structural point input)
      if ( rot_u(iWT)%NacelleMotion%Committed ) call MeshWrVTKreference(RefPoint, rot_u(iWT)%NacelleMotion, trim(WrOutputsData%VTK_OutFileRoot)//trim(sWT)//'.NacelleMotion', ErrStat3, ErrMsg3)
      if (ErrStat3 >= AbortErrLev) return
   end subroutine WrVTK_PointsRef

   !> meshes rendered with lines only
   subroutine WrVTK_LinesRef(ErrStat3,ErrMsg3)
      integer(IntKi),         intent(  out)  :: ErrStat3       !< error status
      character(ErrMsgLen),   intent(  out)  :: ErrMsg3        !< error message
      ErrStat3 =  0_IntKi
      ErrMsg3  =  ''

      ! Tower
      if (rot_u(iWT)%TowerMotion%Committed) call MeshWrVTKreference(RefPoint, rot_u(iWT)%TowerMotion, trim(WrOutputsData%VTK_OutFileRoot)//trim(sWT)//'.Tower', ErrStat3, ErrMsg3 )
      if (ErrStat3 >= AbortErrLev) return

      ! Nacelle meshes
      if (rot_u(iWT)%NacelleMotion%Committed) call MeshWrVTKreference(RefPoint, rot_u(iWT)%NacelleMotion, trim(WrOutputsData%VTK_OutFileRoot)//trim(sWT)//'.Nacelle', ErrStat3, ErrMsg3 )
      if (ErrStat3 >= AbortErrLev) return

      ! Hub
      if (rot_u(iWT)%HubMotion%Committed) call MeshWrVTKreference(RefPoint, rot_u(iWT)%HubMotion, trim(WrOutputsData%VTK_OutFileRoot)//trim(sWT)//'.Hub', ErrStat3, ErrMsg3 )
      if (ErrStat3 >= AbortErrLev) return

      ! Blades
      if (allocated(rot_u(iWT)%BladeMotion)) then
         do iBlade=1,Sim%WT(iWT)%NumBlades
            if (rot_u(iWT)%BladeMotion(iBlade)%Committed) then
               call MeshWrVTKreference(RefPoint, rot_u(iWT)%BladeMotion(iBlade), trim(WrOutputsData%VTK_OutFileRoot)//trim(sWT)//'.Blade'//trim(num2lstr(iBlade)), ErrStat3, ErrMsg3 )
                  if (ErrStat3 >= AbortErrLev) return
            endif
         enddo
      endif
   end subroutine WrVTK_LinesRef
end subroutine WrVTK_refMeshes

!> Write VTK meshes
!! NOTE: it is assumed that only an fatal error will be returned in the subroutines contained here
subroutine WrVTK_Meshes(rot_u, RefPoint, ErrStat, ErrMsg)
   type(RotInputType),     intent(in   )  :: rot_u(:)       !< pointer to rotor input (for easier to read code)
   real(SiKi),             intent(in   )  :: RefPoint(3)    !< turbine reference point
   integer(IntKi),         intent(  out)  :: ErrStat        !< error status
   character(ErrMsgLen),   intent(  out)  :: ErrMsg         !< error message
   integer(IntKi)                         :: nBlades
   integer(IntKi)                         :: iWT, nWT, iBlade
   character(IntfStrLen)                  :: TmpFileName
   character(*), parameter                :: RoutineName = 'WrVTK_Meshes'  !< for error handling
   integer(IntKi)                         :: ErrStat2       !< temporary error status
   character(ErrMsgLen)                   :: ErrMsg2        !< temporary error message
   character(10)                          :: sWT

   ErrStat =  0_IntKi
   ErrMsg  =  ''

   nWT = size(Sim%WT)
   do iWT = 1, nWT
      ! Turbine identifier
      if (nWT==1) then
         sWT = ''
      else
         sWT = '.T'//trim(num2lstr(iWT))
      endif

      select case (WrOutputsData%WrVTK_Type)
         case (1)    ! surfaces
            call WrVTK_Points(  ErrStat2,ErrMsg2); if (Failed()) return;
            call WrVTK_Surfaces(ErrStat2,ErrMsg2); if (Failed()) return;
         case (2)    ! lines
            call WrVTK_Points(  ErrStat2,ErrMsg2); if (Failed()) return;
            call WrVTK_Lines(   ErrStat2,ErrMsg2); if (Failed()) return;
         case (3)    ! both
            call WrVTK_Points(  ErrStat2,ErrMsg2); if (Failed()) return;
            call WrVTK_Surfaces(ErrStat2,ErrMsg2); if (Failed()) return;
            call WrVTK_Lines(   ErrStat2,ErrMsg2); if (Failed()) return;
      end select
   enddo

contains
   logical function Failed()
      CALL SetErrStat( ErrStat2, ErrMsg2, ErrStat, ErrMsg, RoutineName )
      Failed = ErrStat >= AbortErrLev
   end function Failed

   !> meshes rendered at all times (points, or lines for fvw)
   subroutine WrVTK_Points(ErrStat3,ErrMsg3)
      use FVW_IO, only: WrVTK_FVW
      integer(IntKi),         intent(  out)  :: ErrStat3       !< error status
      character(ErrMsgLen),   intent(  out)  :: ErrMsg3        !< error message
      ErrStat3 =  0_IntKi
      ErrMsg3  =  ''

      ! Blade point motion (structural mesh from driver)
      do iBlade=1,Sim%WT(iWT)%NumBlades
         call MeshWrVTK(RefPoint, BldStrMotionMesh(iWT)%Mesh(iBlade), trim(WrOutputsData%VTK_OutFileRoot)//trim(sWT)//'.BldStrMotionMesh'//trim(Num2LStr(iBlade)), n_VTK, .true., ErrStat3, ErrMsg3, WrOutputsData%VTK_tWidth)
         if (ErrStat3 >= AbortErrLev) return
      enddo

      ! Blade root motion (point only)
      if (allocated(rot_u(iWT)%BladeRootMotion)) then
         do iBlade=1,Sim%WT(iWT)%NumBlades
            if (rot_u(iWT)%BladeRootMotion(iBlade)%Committed) then
               call MeshWrVTK(RefPoint, rot_u(iWT)%BladeRootMotion(iBlade), trim(WrOutputsData%VTK_OutFileRoot)//trim(sWT)//'.BladeRootMotion'//trim(num2lstr(iBlade)), n_VTK, .true., ErrStat3, ErrMsg3, WrOutputsData%VTK_tWidth)
                  if (ErrStat3 >= AbortErrLev) return
            endif
         enddo
      endif

      ! Nacelle (structural point input
      if ( rot_u(iWT)%NacelleMotion%Committed ) call MeshWrVTK(RefPoint, rot_u(iWT)%NacelleMotion, trim(WrOutputsData%VTK_OutFileRoot)//trim(sWT)//'.NacelleMotion', n_VTK, .true., ErrStat3, ErrMsg3, WrOutputsData%VTK_tWidth)
      if (ErrStat3 >= AbortErrLev) return

      ! Free wake
      if (allocated(ADI%m%AD%FVW_u) .and. iWT==1) then
         if (allocated(ADI%m%AD%FVW_u(1)%WingsMesh)) then
            call WrVTK_FVW(ADI%p%AD%FVW, ADI%x(STATE_CURR)%AD%FVW, ADI%z(STATE_CURR)%AD%FVW, ADI%m%AD%FVW, trim(WrOutputsData%VTK_OutFileRoot)//'.FVW', n_VTK, WrOutputsData%VTK_tWidth, bladeFrame=.FALSE.)  ! bladeFrame==.FALSE. to output in global coords
         endif
      end if
   end subroutine WrVTK_Points

   !> meshes rendered with a shape or size
   subroutine WrVTK_Surfaces(ErrStat3,ErrMsg3)
      integer(IntKi),         intent(  out)  :: ErrStat3       !< error status
      character(ErrMsgLen),   intent(  out)  :: ErrMsg3        !< error message
      logical, parameter                     :: OutputFields = .FALSE.  ! due to confusion about what fields mean on a surface, we are going to just output the basic meshes if people ask for fields
      integer(IntKi), parameter              :: numSectors   = 25       ! Number of sectors for surface utput

      ErrStat3 =  0_IntKi
      ErrMsg3  =  ''

      ! TODO: use this routine when it is moved out of the driver and into ADI
      ! call AD_WrVTK_Surfaces(ADI%u(1)%AD, ADI%y%AD, RefPoint, ADI%m%VTK_Surfaces, n_VTK, WrOutputsData%Root, WrOutputsData%VTK_tWidth, 25, WrOutputsData%VTKHubRad)

      ! Nacelle
      if ( rot_u(iWT)%NacelleMotion%Committed ) then
         call MeshWrVTK_PointSurface (RefPoint, rot_u(iWT)%NacelleMotion, trim(WrOutputsData%VTK_OutFileRoot)//trim(sWT)//'.NacelleSurface', n_VTK, &
                                      OutputFields, errStat3, errMsg3, WrOutputsData%VTK_tWidth, verts=WrOutputsData%VTK_Surface(iWT)%NacelleBox)
         if (ErrStat3 >= AbortErrLev) return
      endif

      ! Tower
      if (rot_u(iWT)%TowerMotion%Committed) then
         call MeshWrVTK_Ln2Surface (RefPoint, rot_u(iWT)%TowerMotion, trim(WrOutputsData%VTK_OutFileRoot)//trim(sWT)//'.TowerSurface', &
                                    n_VTK, OutputFields, errStat3, errMsg3, WrOutputsData%VTK_tWidth, numSectors, ADI%m%VTK_Surfaces(iWT)%TowerRad )
         if (ErrStat3 >= AbortErrLev) return
      endif

      ! Hub
      if (rot_u(iWT)%HubMotion%Committed) then
         call MeshWrVTK_PointSurface (RefPoint, rot_u(iWT)%HubMotion, trim(WrOutputsData%VTK_OutFileRoot)//trim(sWT)//'.HubSurface', &
                                      n_VTK, OutputFields, errStat3, errMsg3, WrOutputsData%VTK_tWidth, &
                                      NumSegments=numSectors, radius=WrOutputsData%VTKHubRad)
         if (ErrStat3 >= AbortErrLev) return
      endif

      ! Blades
      if (allocated(rot_u(iWT)%BladeMotion)) then
         do iBlade=1,Sim%WT(iWT)%NumBlades
            if (rot_u(iWT)%BladeMotion(iBlade)%Committed) then
               call MeshWrVTK_Ln2Surface (RefPoint, rot_u(iWT)%BladeMotion(iBlade), trim(WrOutputsData%VTK_OutFileRoot)//trim(sWT)//'.Blade'//trim(num2lstr(iBlade))//'Surface', &
                                          n_VTK, OutputFields, errStat3, errMsg3, WrOutputsData%VTK_tWidth , verts=ADI%m%VTK_Surfaces(iWT)%BladeShape(iBlade)%AirfoilCoords, &
                                          Sib=ADI%y%AD%rotors(iWT)%BladeLoad(iBlade) )
                  if (ErrStat3 >= AbortErrLev) return
            endif
         enddo
      endif
   end subroutine WrVTK_Surfaces

   !> meshes rendered with lines only
   subroutine WrVTK_Lines(ErrStat3,ErrMsg3)
      integer(IntKi),         intent(  out)  :: ErrStat3       !< error status
      character(ErrMsgLen),   intent(  out)  :: ErrMsg3        !< error message
      ErrStat3 =  0_IntKi
      ErrMsg3  =  ''

      ! Tower
      if (rot_u(iWT)%TowerMotion%Committed) call MeshWrVTK(RefPoint, rot_u(iWT)%TowerMotion, trim(WrOutputsData%VTK_OutFileRoot)//trim(sWT)//'.Tower', n_VTK, .true., ErrStat3, ErrMsg3, WrOutputsData%VTK_tWidth)
      if (ErrStat3 >= AbortErrLev) return

      ! Nacelle meshes
      if (rot_u(iWT)%NacelleMotion%Committed) call MeshWrVTK(RefPoint, rot_u(iWT)%NacelleMotion, trim(WrOutputsData%VTK_OutFileRoot)//trim(sWT)//'.Nacelle', n_VTK, .true., ErrStat3, ErrMsg3, WrOutputsData%VTK_tWidth)
      if (ErrStat3 >= AbortErrLev) return

      ! Hub
      if (rot_u(iWT)%HubMotion%Committed) call MeshWrVTK(RefPoint, rot_u(iWT)%HubMotion, trim(WrOutputsData%VTK_OutFileRoot)//trim(sWT)//'.Hub', n_VTK, .true., ErrStat3, ErrMsg3, WrOutputsData%VTK_tWidth)
      if (ErrStat3 >= AbortErrLev) return

      ! Blades
      if (allocated(rot_u(iWT)%BladeMotion)) then
         do iBlade=1,Sim%WT(iWT)%NumBlades
            if (rot_u(iWT)%BladeMotion(iBlade)%Committed) then
               call MeshWrVTK(RefPoint, rot_u(iWT)%BladeMotion(iBlade), trim(WrOutputsData%VTK_OutFileRoot)//trim(sWT)//'.Blade'//trim(num2lstr(iBlade)), n_VTK, .true., ErrStat3, ErrMsg3, WrOutputsData%VTK_tWidth)
                  if (ErrStat3 >= AbortErrLev) return
            endif
         enddo
      endif
   end subroutine WrVTK_Lines
end subroutine WrVTK_Meshes

!----------------------------------------------------------------------------------------------------------------------------------
!> This routine writes the ground or seabed reference surface information in VTK format.
!! see VTK file information format for XML, here: http://www.vtk.org/wp-content/uploads/2015/04/file-formats.pdf
!! TODO: this is a duplicate of the AeroDyn_Driver_Subs.f90 routine!!!!
subroutine WrVTK_Ground (RefPoint, HalfLengths, FileRootName, errStat, errMsg)
   REAL(SiKi),      INTENT(IN)           :: RefPoint(3)     !< reference point (plane will be created around it)
   REAL(SiKi),      INTENT(IN)           :: HalfLengths(2)  !< half of the X-Y lengths of plane surrounding RefPoint
   CHARACTER(*),    INTENT(IN)           :: FileRootName    !< Name of the file to write the output in (excluding extension)
   INTEGER(IntKi),  INTENT(OUT)          :: errStat         !< Indicates whether an error occurred (see NWTC_Library)
   CHARACTER(*),    INTENT(OUT)          :: errMsg          !< Error message associated with the errStat
   ! local variables
   INTEGER(IntKi)            :: Un            ! fortran unit number
   INTEGER(IntKi)            :: ix            ! loop counters
   CHARACTER(1024)           :: FileName
   INTEGER(IntKi), parameter :: NumberOfPoints = 4
   INTEGER(IntKi), parameter :: NumberOfLines = 0
   INTEGER(IntKi), parameter :: NumberOfPolys = 1
   INTEGER(IntKi)            :: errStat2
   CHARACTER(ErrMsgLen)      :: errMsg2
   errStat = ErrID_None
   errMsg  = ""
   FileName = TRIM(FileRootName)//'.vtp'
   call WrVTK_header( FileName, NumberOfPoints, NumberOfLines, NumberOfPolys, Un, errStat2, errMsg2 )
   call SetErrStat(errStat2,errMsg2,errStat,errMsg,'WrVTK_Ground'); if (errStat >= AbortErrLev) return
   WRITE(Un,'(A)')         '      <Points>'
   WRITE(Un,'(A)')         '        <DataArray type="Float32" NumberOfComponents="3" format="ascii">'
   WRITE(Un,VTK_AryFmt) RefPoint(1) + HalfLengths(1) , RefPoint(2) + HalfLengths(2), RefPoint(3)
   WRITE(Un,VTK_AryFmt) RefPoint(1) + HalfLengths(1) , RefPoint(2) - HalfLengths(2), RefPoint(3)
   WRITE(Un,VTK_AryFmt) RefPoint(1) - HalfLengths(1) , RefPoint(2) - HalfLengths(2), RefPoint(3)
   WRITE(Un,VTK_AryFmt) RefPoint(1) - HalfLengths(1) , RefPoint(2) + HalfLengths(2), RefPoint(3)
   WRITE(Un,'(A)')         '        </DataArray>'
   WRITE(Un,'(A)')         '      </Points>'
   WRITE(Un,'(A)')         '      <Polys>'
   WRITE(Un,'(A)')         '        <DataArray type="Int32" Name="connectivity" format="ascii">'
   WRITE(Un,'('//trim(num2lstr(NumberOfPoints))//'(i7))') (ix, ix=0,NumberOfPoints-1)
   WRITE(Un,'(A)')         '        </DataArray>'

   WRITE(Un,'(A)')         '        <DataArray type="Int32" Name="offsets" format="ascii">'
   WRITE(Un,'(i7)') NumberOfPoints
   WRITE(Un,'(A)')         '        </DataArray>'
   WRITE(Un,'(A)')         '      </Polys>'
   call WrVTK_footer( Un )
end subroutine WrVTK_Ground


!--------------------------------------------------------------------
!> Set some temporary data storage arrays to simplify data conversion
subroutine SetTempStorage(ErrStat,ErrMsg)
   INTEGER(IntKi),  intent(out)  :: errStat         !< Indicates whether an error occurred (see NWTC_Library)
   character(*),    intent(out)  :: errMsg          !< Error message associated with the errStat
   INTEGER(IntKi)                :: errStat2
   CHARACTER(ErrMsgLen)          :: errMsg2
   character(*), parameter       :: RoutineName = 'SetTempStorage'  !< for error handling
   ErrStat = ErrID_None
   ErrMsg  = ""
   if (.not. allocated(NumMeshPts)) then
      ErrStat = ErrID_Fatal
      ErrMSg  = "Pre-Init has not been called yet"
      return
   endif
   if (minval(NumMeshPts) < 0) then
      ErrStat = ErrID_Fatal
      ErrMSg  = "ADI_C_SetupRotor haven't been called for all rotors"
      return
   endif

contains
   logical function Failed()
      CALL SetErrStat( ErrStat2, ErrMsg2, ErrStat, ErrMsg, RoutineName )
      Failed = ErrStat >= AbortErrLev
   end function Failed
end subroutine SetTempStorage

!--------------------------------------------------------------------
!> Don't leave junk in memory.  So destroy meshes and mappings.
subroutine ClearTmpStorage()
   INTEGER(IntKi)                :: errStat2, iWT
   CHARACTER(ErrMsgLen)          :: errMsg2
   ! Meshes
   do iWT=1,Sim%NumTurbines
      if (allocated(BldStrMotionMesh(iWT)%Mesh))   call ClearMeshArr1(BldStrMotionMesh(iWT)%Mesh)
      if (allocated(BldStrLoadMesh(iWT)%Mesh))     call ClearMeshArr1(BldStrLoadMesh(iWT)%Mesh)
      if (allocated(BldStrLoadMesh_tmp(iWT)%Mesh)) call ClearMeshArr1(BldStrLoadMesh_tmp(iWT)%Mesh)
   enddo
   ! if (allocated(NacMotionMesh    ))   call ClearMeshArr1(NacMotionMesh    )
   ! if (allocated(NacLoadMesh      ))   call ClearMeshArr1(NacLoadMesh      )
   if (allocated(Map_BldStrMotion_2_AD_Blade  ))   call ClearMeshMapArr2(Map_BldStrMotion_2_AD_Blade  )
   ! other stuff
   if (allocated(DiskAvgVelVars))   deallocate(DiskAvgVelVars)
contains
   subroutine ClearMeshArr1(MeshName)
      type(MeshType), allocatable :: MeshName(:)
      integer :: i
      do i=1,size(MeshName)
         call MeshDestroy( MeshName(i), ErrStat2, ErrMsg2 )    ! ignore errors
      enddo
      deallocate(MeshName)
   end subroutine ClearMeshArr1

   subroutine ClearMeshMapArr2(MapName)
      type(MeshMapType), allocatable :: MapName(:,:)
      integer :: i,j
      do j=1,size(MapName,2)
         do i=1,size(MapName,1)
            call NWTC_Library_Destroymeshmaptype( MapName(i,j), ErrStat2, ErrMsg2 )
         enddo
      enddo
      deallocate(MapName)
   end subroutine ClearMeshMapArr2

end subroutine ClearTmpStorage


END MODULE AeroDyn_Inflow_C_BINDING<|MERGE_RESOLUTION|>--- conflicted
+++ resolved
@@ -422,13 +422,8 @@
    ! Input file info
    integer(c_int),            intent(in   )  :: ADinputFilePassed                      !< 0: pass the input file name; 1: pass the input file content
    type(c_ptr),               intent(in   )  :: ADinputFileString_C                    !< Input file as a single string with lines deliniated by C_NULL_CHAR
-<<<<<<< HEAD
-   integer(c_int),            intent(in   )  :: ADinputFileStringLength_C              !< lenght of the input file string
+   integer(c_int),            intent(in   )  :: ADinputFileStringLength_C              !< length of the input file string
    integer(c_int),            intent(in   )  :: IfWinputFilePassed                     !< 0: pass the input file name; 1: pass the input file content
-=======
-   integer(c_int),            intent(in   )  :: ADinputFileStringLength_C              !< length of the input file string
-   integer(c_int),            intent(in   )  :: IfWinputFilePassed                     !< Write VTK outputs [0: none, 1: init only, 2: animation]
->>>>>>> 816b1b9e
    type(c_ptr),               intent(in   )  :: IfWinputFileString_C                   !< Input file as a single string with lines deliniated by C_NULL_CHAR
    integer(c_int),            intent(in   )  :: IfWinputFileStringLength_C             !< length of the input file string
    character(kind=c_char),    intent(in   )  :: OutRootName_C(IntfStrLen)              !< Root name to use for echo files and other
