--- conflicted
+++ resolved
@@ -47,6 +47,7 @@
    type(ProgDesc), parameter              :: version   = ProgDesc( 'AeroDyn-Inflow library', '', '' )
 
    !------------------------------------------------------------------------------------
+   !  Debugging: DebugLevel -- passed at PreInit
    !  Debugging: DebugLevel -- passed at PreInit
    !     0  - none
    !     1  - some summary info
@@ -290,11 +291,7 @@
    endif
 
    ! check valid debug level
-<<<<<<< HEAD
-   if (DebugLevel < 0_IntKi .or. DebugLevel > 4_IntKi) then
-=======
    if (DebugLevel < 0_IntKi) then
->>>>>>> daa0f436
       ErrStat2 = ErrID_Fatal
       ErrMsg2  = "Interface debug level must be 0 or greater"//NewLine// &
          "  0  - none"//NewLine// &
@@ -2413,11 +2410,7 @@
 
       ! Blade point motion (structural mesh from driver)
       do iBlade=1,Sim%WT(iWT)%NumBlades
-<<<<<<< HEAD
-         call MeshWrVTK(RefPoint, BldStrMotionMesh(iWT)%Mesh(iBlade), trim(WrOutputsData%VTK_OutFileRoot)//trim(sWT)//'.BldStrMotionMesh'//trim(num2lstr(iBlade)), n_Global, .true., ErrStat3, ErrMsg3, WrOutputsData%VTK_tWidth)
-=======
          call MeshWrVTK(RefPoint, BldStrMotionMesh(iWT)%Mesh(iBlade), trim(WrOutputsData%VTK_OutFileRoot)//trim(sWT)//'.BldStrMotionMesh'//trim(num2lstr(iBlade)), n_VTK, .true., ErrStat3, ErrMsg3, WrOutputsData%VTK_tWidth)
->>>>>>> daa0f436
          if (ErrStat3 >= AbortErrLev) return
       enddo
 
@@ -2609,11 +2602,8 @@
    ! if (allocated(NacMotionMesh    ))   call ClearMeshArr1(NacMotionMesh    )
    ! if (allocated(NacLoadMesh      ))   call ClearMeshArr1(NacLoadMesh      )
    if (allocated(Map_BldStrMotion_2_AD_Blade  ))   call ClearMeshMapArr2(Map_BldStrMotion_2_AD_Blade  )
-<<<<<<< HEAD
-=======
    ! other stuff
    if (allocated(DiskAvgVelVars))   deallocate(DiskAvgVelVars)
->>>>>>> daa0f436
 contains
    subroutine ClearMeshArr1(MeshName)
       type(MeshType), allocatable :: MeshName(:)
