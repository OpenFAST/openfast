--- conflicted
+++ resolved
@@ -442,19 +442,11 @@
 !GCC$ ATTRIBUTES DLLEXPORT :: ADI_C_Init
 #endif
    ! Input file info
-<<<<<<< HEAD
    integer(c_int),            intent(in   )  :: ADinputFilePassed                      !< Whether to load the file from the filesystem - 1: ADinputFileString_C contains the contents of the input file; otherwise, ADinputFileString_C contains the path to the input file
    type(c_ptr),               intent(in   )  :: ADinputFileString_C                    !< Input file as a single string with lines delineated by C_NULL_CHAR
    integer(c_int),            intent(in   )  :: ADinputFileStringLength_C              !< length of the input file string
    integer(c_int),            intent(in   )  :: IfWinputFilePassed                     !< Whether to load the file from the filesystem - 1: IfWinputFileString_C contains the contents of the input file; otherwise, IfWinputFileString_C contains the path to the input file
    type(c_ptr),               intent(in   )  :: IfWinputFileString_C                   !< Input file as a single string with lines delineated by C_NULL_CHAR
-=======
-   integer(c_int),            intent(in   )  :: ADinputFilePassed                      !< 0: pass the input file name; 1: pass the input file content
-   type(c_ptr),               intent(in   )  :: ADinputFileString_C                    !< Input file as a single string with lines deliniated by C_NULL_CHAR
-   integer(c_int),            intent(in   )  :: ADinputFileStringLength_C              !< length of the input file string
-   integer(c_int),            intent(in   )  :: IfWinputFilePassed                     !< 0: pass the input file name; 1: pass the input file content
-   type(c_ptr),               intent(in   )  :: IfWinputFileString_C                   !< Input file as a single string with lines deliniated by C_NULL_CHAR
->>>>>>> 46f11bb6
    integer(c_int),            intent(in   )  :: IfWinputFileStringLength_C             !< length of the input file string
    character(kind=c_char),    intent(in   )  :: OutRootName_C(IntfStrLen)              !< Root name to use for echo files and other
    character(kind=c_char),    intent(in   )  :: OutVTKDir_C(IntfStrLen)                !< Directory to put all vtk output
