--- conflicted
+++ resolved
@@ -483,16 +483,8 @@
       
       ! Reading Boundary layer file  for aeroacoustics
       CALL ParseVar ( FileInfo, CurLine, 'BL_file' , p%BL_file , ErrStat2, ErrMsg2, UnEc )
-<<<<<<< HEAD
-      if (ErrStat2 >= AbortErrLev) then
-         p%BL_file = "unused"
-         ErrStat2=ErrID_None
-      end if
-         CALL SetErrStat( ErrStat2, ErrMsg2, ErrStat, ErrMsg, RoutineName )
-=======
          IF (ErrStat2 >= AbortErrLev) p%BL_file = "NOT_SET_IN_AIRFOIL_FILE"
          !CALL SetErrStat( ErrStat2, ErrMsg2, ErrStat, ErrMsg, RoutineName )
->>>>>>> 0789ac2c
       IF ( PathIsRelative( p%BL_file ) )  p%BL_file=trim(PriPath)//trim(p%BL_file)
          
     ! How many columns do we need to read in the input and how many total coefficients will be used?
