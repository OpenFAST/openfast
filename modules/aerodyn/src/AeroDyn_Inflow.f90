--- conflicted
+++ resolved
@@ -5,10 +5,6 @@
    use AeroDyn_Inflow_Types
    use AeroDyn_Types
    use AeroDyn, only: AD_Init, AD_ReInit, AD_CalcOutput, AD_UpdateStates, AD_End
-<<<<<<< HEAD
-   use AeroDyn, only: AD_NumWindPoints, AD_GetExternalWind, AD_GetExternalAccel, AD_SetExternalWindPositions
-=======
->>>>>>> 0891bc3f
    use AeroDyn_IO, only: AD_SetVTKSurface
    use InflowWind, only: InflowWind_Init, InflowWind_CalcOutput, InflowWind_End
 
@@ -353,16 +349,6 @@
       allocate(InitOutData%WriteOutputHdr(0))
       allocate(InitOutData%WriteOutputUnt(0))
       allocate(IW%y%WriteOutput(0))
-<<<<<<< HEAD
-      call AllocAry(IW%u%PositionXYZ, 3, InitInData%NumWindPoints, 'PositionXYZ', errStat2, errMsg2); if (Failed()) return
-      call AllocAry(IW%y%VelocityUVW, 3, InitInData%NumWindPoints, 'VelocityUVW', errStat2, errMsg2); if (Failed()) return
-      IW%u%PositionXYZ = myNaN
-      IW%y%VelocityUVW = myNaN
-      if (i_IW%MHK > 0) then
-         call AllocAry(IW%y%AccelUVW, 3, InitInData%NumWindPoints, 'AccelUVW', errStat2, errMsg2); if (Failed()) return
-         IW%y%AccelUVW = myNaN
-      endif
-=======
       Steady_InitInput%HWindSpeed = i_IW%HWindSpeed
       Steady_InitInput%RefHt = i_IW%RefHt
       Steady_InitInput%PLExp = i_IW%PLExp
@@ -381,7 +367,6 @@
          if(Failed()) return
          IW%p%FlowField%AccFieldValid = .true.
       end if
->>>>>>> 0891bc3f
    else
       ! Initialze InflowWind module
       InitInData%InputFileName    = i_IW%InputFile
@@ -456,143 +441,6 @@
       deallocate(TmpUnt)
    endif
 end subroutine concatOutputHeaders
-<<<<<<< HEAD
-!----------------------------------------------------------------------------------------------------------------------------------
-!> Solve for the wind speed at the location necessary for AeroDyn
-subroutine ADI_ADIW_Solve(t, p_AD, u_AD, o_AD, u_IfW, IW, hubHeightFirst, errStat, errMsg)
-   real(DbKi),                   intent(in   ) :: t             ! Time of evaluation
-   type(ADI_ParameterType),      intent(in   ) :: p_AD          ! Parameters
-   type(AD_InputType),           intent(inout) :: u_AD          ! AeroDyn data 
-   type(AD_OtherStateType),      intent(in   ) :: o_AD          ! AeroDyn data 
-   type(InflowWind_InputType),   intent(inout) :: u_IfW         ! InflowWind data 
-   type(ADI_InflowWindData),     intent(inout) :: IW            ! InflowWind data 
-   logical,                      intent(in   ) :: hubHeightFirst ! Hub Height velocity is packed at beginning
-   integer(IntKi)              , intent(  out) :: errStat       ! Status of error message
-   character(*)                , intent(  out) :: errMsg        ! Error message if errStat /= ErrID_None
-   integer(IntKi)       :: errStat2      ! Status of error message
-   character(errMsgLen) :: errMsg2       ! Error message if errStat /= ErrID_None
-   errStat = ErrID_None
-   errMsg  = ''
-
-   ! Set u_ifW%PositionXYZ
-   call ADI_Set_IW_Inputs(p_AD, u_AD, o_AD, u_IfW, hubHeightFirst, errStat2, errMsg2); if(Failed()) return
-   ! Compute IW%y%VelocityUVW
-   call ADI_CalcOutput_IW(t, u_IfW, IW, errStat2, errMsg2); if(Failed()) return
-   ! Set u_AD%..%InflowOnBlade, u_AD%..%InflowOnTower, etc
-   call ADI_AD_InputSolve_IfW(p_AD, u_AD, IW%y, hubHeightFirst, errStat2, errMsg2); if(Failed()) return
-
-contains
-   logical function Failed()
-      call SetErrStat(errStat2, errMsg2, errStat, errMsg, 'ADI_ADIW_Solve')
-      Failed = errStat >= AbortErrLev
-   end function Failed
-end subroutine ADI_ADIW_Solve
-!----------------------------------------------------------------------------------------------------------------------------------
-!> Set inputs for inflow wind
-subroutine ADI_Set_IW_Inputs(p_AD, u_AD, o_AD, u_IfW, hubHeightFirst, errStat, errMsg)
-   type(ADI_ParameterType),      intent(in   ) :: p_AD          ! Parameters
-   type(AD_InputType),           intent(in   ) :: u_AD          ! AeroDyn data 
-   type(AD_OtherStateType),      intent(in   ) :: o_AD          ! AeroDyn data 
-   type(InflowWind_InputType),   intent(inout) :: u_IfW         ! InflowWind data 
-   logical,                      intent(in   ) :: hubHeightFirst ! Hub Height velocity is packed at beginning
-   integer(IntKi)              , intent(  out) :: errStat       ! Status of error message
-   character(*)                , intent(  out) :: errMsg        ! Error message if errStat /= ErrID_None
-   integer :: node, iWT
-   errStat = ErrID_None
-   errMsg  = ''
-   node=0
-
-   if (hubHeightFirst) then
-      ! Hub Height point for each turbine
-      do iWT=1,size(u_AD%rotors)
-         node = node + 1
-         u_IfW%PositionXYZ(:,node) = u_AD%rotors(iWT)%hubMotion%Position(:,1) + u_AD%rotors(iWT)%hubMotion%TranslationDisp(:,1)
-      enddo
-   endif
-   call AD_SetExternalWindPositions(u_AD, o_AD, u_IfW%PositionXYZ, node, errStat, errMsg)
-   if ( p_AD%MHK == 1 .or. p_AD%MHK == 2 ) then
-      u_IfW%PositionXYZ(3,:) = u_IfW%PositionXYZ(3,:) + p_AD%WtrDpth
-   endif 
-end subroutine ADI_Set_IW_Inputs
-!----------------------------------------------------------------------------------------------------------------------------------
-!----------------------------------------------------------------------------------------------------------------------------------
-!> Calculate Wind at desired points
-!! NOTE: order is important and should match AD_NumWindPoints
-!! Similar to FAST_Solver, IfW_InputSolve
-subroutine ADI_CalcOutput_IW(t, u_IfW, IW, errStat, errMsg)
-   real(DbKi),                   intent(in   ) :: t             ! Time of evaluation
-   type(InflowWind_InputType),   intent(inout) :: u_IfW         ! InflowWind data 
-   type(ADI_InflowWindData),     intent(inout) :: IW            ! InflowWind data 
-   integer(IntKi)              , intent(  out) :: errStat       ! Status of error message
-   character(*)                , intent(  out) :: errMsg        ! Error message if errStat /= ErrID_None
-   integer              :: j
-   real(ReKi)           :: z
-   integer(IntKi)       :: errStat2      ! Status of error message
-   character(errMsgLen) :: errMsg2       ! Error message if errStat /= ErrID_None
-   errStat = ErrID_None
-   errMsg  = ''
-   if (IW%CompInflow==1) then
-      call InflowWind_CalcOutput(t, u_IfW, IW%p, IW%x, IW%xd, IW%z, IW%OtherSt, IW%y, IW%m, errStat2, errMsg2)
-      call SetErrStat(errStat2, errMsg2, errStat, errMsg, 'ADI_CalcOutput_IW') 
-   else
-      !$OMP PARALLEL DEFAULT(SHARED)
-      !$OMP DO PRIVATE(j,z) schedule(runtime)
-      do j=1,size(u_IfW%PositionXYZ,2)
-         z = u_IfW%PositionXYZ(3,j)
-         IW%y%VelocityUVW(1,j) = IW%HWindSpeed*(z/IW%RefHt)**IW%PLExp
-         IW%y%VelocityUVW(2,j) = 0.0_ReKi !V
-         IW%y%VelocityUVW(3,j) = 0.0_ReKi !W      
-      end do
-      !$OMP END DO 
-      !$OMP END PARALLEL
-      if (allocated(IW%y%AccelUVW)) then
-         IW%y%AccelUVW = 0.0_ReKi
-      endif 
-   endif
-end subroutine ADI_CalcOutput_IW
-!----------------------------------------------------------------------------------------------------------------------------------
-!> This routine sets the wind claculated by InflowWind to the AeroDyn arrays
-!! See similar routine in FAST_Solver
-!! TODO put this in AeroDyn
-subroutine ADI_AD_InputSolve_IfW(p_AD, u_AD, y_IfW, hubHeightFirst, errStat, errMsg)
-   ! Passed variables
-   TYPE(ADI_ParameterType),     INTENT(IN   )   :: p_AD        !< Parameters
-   TYPE(AD_InputType),          INTENT(INOUT)   :: u_AD        !< The inputs to AeroDyn
-   TYPE(InflowWind_OutputType), INTENT(IN   )   :: y_IfW       !< The outputs from InflowWind
-   logical,                     INTENT(IN   )   :: hubHeightFirst !< Hub Height velocity is packed at beginning
-   INTEGER(IntKi)                               :: errStat     !< Error status of the operation
-   CHARACTER(*)                                 :: errMsg      !< Error message if errStat /= ErrID_None
-   ! Local variables:
-   INTEGER(IntKi)                               :: node
-   INTEGER(IntKi)                               :: iWT
-   errStat = ErrID_None
-   errMsg  = ""
-   node = 1
-   ! Order important!
-   if (hubHeightFirst) then
-      do iWT=1,size(u_AD%rotors)
-         node = node + 1 ! Hub velocities for each rotor
-      enddo
-   endif
-   call AD_GetExternalWind(u_AD, y_IfW%VelocityUVW, node, errStat, errMsg)
-
-   if ( p_AD%MHK > 0 ) then
-      node = 1
-      ! Order important!
-      if (hubHeightFirst) then
-         do iWT=1,size(u_AD%rotors)
-            node = node + 1 ! Hub velocities for each rotor
-         enddo
-      endif
-      call AD_GetExternalAccel(u_AD, y_IfW%AccelUVW, node, errStat, errMsg)
-   endif
-
-end subroutine ADI_AD_InputSolve_IfW
-
-
-
-=======
->>>>>>> 0891bc3f
 ! --------------------------------------------------------------------------------}
 ! --- ROUTINES RELEVANT FOR COUPLING WITH "FED": Fake ElastoDyn 
 ! --------------------------------------------------------------------------------{
