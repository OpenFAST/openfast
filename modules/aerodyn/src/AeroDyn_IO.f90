--- conflicted
+++ resolved
@@ -1179,15 +1179,11 @@
       endif
    endif
 
-<<<<<<< HEAD
-   
-=======
    !====== Print new and old inputs =====================================================================
    if (wakeModProvided .or. frozenWakeProvided .or. skewModProvided .or. AFAeroModProvided .or. UAModProvided) then
       call printNewOldInputs()
    endif
 
->>>>>>> 4b8eba62
    !======  Nodal Outputs  ==============================================================================
       ! In case there is something ill-formed in the additional nodal outputs section, we will simply ignore it.
       ! Expecting at least 5 more lines in the input file for this section
@@ -1220,14 +1216,6 @@
    if (InputFileData%BldNd_BladesOut <= 0)   InputFileData%BldNd_NumOuts = 0
 
 
-<<<<<<< HEAD
-   !====== Print new and old inputs =====================================================================
-   if (wakeModProvided .or. frozenWakeProvided .or. skewModProvided .or. AFAeroModProvided .or. UAModProvided) then
-      call printNewOldInputs()
-   endif
-
-=======
->>>>>>> 4b8eba62
    !====== Advanced Options =============================================================================
    if ((CurLine) >= size(FileInfo_In%Lines)) RETURN
 
