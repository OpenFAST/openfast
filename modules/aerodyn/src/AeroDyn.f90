!**********************************************************************************************************************************
! LICENSING
! Copyright (C) 2015-2016  National Renewable Energy Laboratory
! Copyright (C) 2016-2019  Envision Energy USA, LTD
!
!    This file is part of AeroDyn.
!
! Licensed under the Apache License, Version 2.0 (the "License");
! you may not use this file except in compliance with the License.
! You may obtain a copy of the License at
!
!     http://www.apache.org/licenses/LICENSE-2.0
!
! Unless required by applicable law or agreed to in writing, software
! distributed under the License is distributed on an "AS IS" BASIS,
! WITHOUT WARRANTIES OR CONDITIONS OF ANY KIND, either express or implied.
! See the License for the specific language governing permissions and
! limitations under the License.
!
!**********************************************************************************************************************************
!> AeroDyn is a time-domain aerodynamics module for horizontal-axis wind turbines.
module AeroDyn
    
   use NWTC_Library
   use AeroDyn_Types
   use AeroDyn_IO
   use BEMT
   use AirfoilInfo
   use NWTC_LAPACK
   use UnsteadyAero
   use FVW
   use FVW_Subs, only: FVW_AeroOuts
   
   
   implicit none

   private
         

   ! ..... Public Subroutines ...................................................................................................

   public :: AD_Init                           ! Initialization routine
   public :: AD_ReInit                         ! Routine to reinitialize driver (re-initializes the states)
   public :: AD_End                            ! Ending routine (includes clean up)
   public :: AD_UpdateStates                   ! Loose coupling routine for solving for constraint states, integrating
                                               !   continuous states, and updating discrete states
   public :: AD_CalcOutput                     ! Routine for computing outputs
   public :: AD_CalcConstrStateResidual        ! Tight coupling routine for returning the constraint state residual
   
   
   PUBLIC :: AD_JacobianPInput                 ! Routine to compute the Jacobians of the output(Y), continuous - (X), discrete -
                                               !   (Xd), and constraint - state(Z) functions all with respect to the inputs(u)
   PUBLIC :: AD_JacobianPContState             ! Routine to compute the Jacobians of the output(Y), continuous - (X), discrete -
                                               !   (Xd), and constraint - state(Z) functions all with respect to the continuous
                                               !   states(x)
   PUBLIC :: AD_JacobianPDiscState             ! Routine to compute the Jacobians of the output(Y), continuous - (X), discrete -
                                               !   (Xd), and constraint - state(Z) functions all with respect to the discrete
                                               !   states(xd)
   PUBLIC :: AD_JacobianPConstrState           ! Routine to compute the Jacobians of the output(Y), continuous - (X), discrete -
                                               !   (Xd), and constraint - state(Z) functions all with respect to the constraint
                                               !   states(z)
   PUBLIC :: AD_GetOP                          !< Routine to pack the operating point values (for linearization) into arrays
   
contains    
!----------------------------------------------------------------------------------------------------------------------------------   
!> This subroutine sets the initialization output data structure, which contains data to be returned to the calling program (e.g.,
!! FAST or AeroDyn_Driver)   
subroutine AD_SetInitOut(p, InputFileData, InitOut, errStat, errMsg)

   type(AD_InitOutputType),       intent(  out)  :: InitOut          ! output data
   type(AD_InputFile),            intent(in   )  :: InputFileData    ! input file data (for setting airfoil shape outputs)
   type(AD_ParameterType),        intent(in   )  :: p                ! Parameters
   integer(IntKi),                intent(  out)  :: errStat          ! Error status of the operation
   character(*),                  intent(  out)  :: errMsg           ! Error message if ErrStat /= ErrID_None


      ! Local variables
   integer(intKi)                               :: ErrStat2          ! temporary Error status
   character(ErrMsgLen)                         :: ErrMsg2           ! temporary Error message
   character(*), parameter                      :: RoutineName = 'AD_SetInitOut'
   
   
   
   integer(IntKi)                               :: i, j, k, f
   integer(IntKi)                               :: NumCoords
<<<<<<< HEAD
=======
      ! Initialize variables for this routine
>>>>>>> c0167e9f

      ! Initialize variables for this routine
   errStat = ErrID_None
   errMsg  = ""
   
   InitOut%AirDens = p%AirDens

   call AllocAry( InitOut%WriteOutputHdr, p%numOuts + p%BldNd_TotNumOuts, 'WriteOutputHdr', errStat2, errMsg2 )
      call SetErrStat( errStat2, errMsg2, errStat, errMsg, RoutineName )
   
   call AllocAry( InitOut%WriteOutputUnt, p%numOuts + p%BldNd_TotNumOuts, 'WriteOutputUnt', errStat2, errMsg2 )
      call SetErrStat( errStat2, errMsg2, errStat, errMsg, RoutineName )

   if (ErrStat >= AbortErrLev) return
      
<<<<<<< HEAD
=======
   
>>>>>>> c0167e9f
   do i=1,p%NumOuts
      InitOut%WriteOutputHdr(i) = p%OutParam(i)%Name
      InitOut%WriteOutputUnt(i) = p%OutParam(i)%Units
   end do
<<<<<<< HEAD
                      
=======
      
                
      ! Set the info in WriteOutputHdr and WriteOutputUnt
   CALL AllBldNdOuts_InitOut( InitOut, p, InputFileData, ErrStat2, ErrMsg2 )
      call SetErrStat( ErrStat2, ErrMsg2, ErrStat, ErrMsg, RoutineName )
>>>>>>> c0167e9f
   
   InitOut%Ver = AD_Ver
   
! set visualization data:
      ! this check is overly restrictive, but it would be a lot of work to ensure that only the *used* airfoil 
      ! tables have the same number of coordinates.
   if ( allocated(p%AFI) ) then  
      
      if ( p%AFI(1)%NumCoords > 0 ) then
         NumCoords = p%AFI(1)%NumCoords
         do i=2,size(p%AFI)
            if (p%AFI(i)%NumCoords /= NumCoords) then
               call SetErrStat( ErrID_Info, 'Airfoil files do not contain the same number of x-y coordinates.', ErrStat, ErrMsg, RoutineName )
               NumCoords = -1
               exit
            end if            
         end do
            
         if (NumCoords > 0) then
            if (NumCoords < 3) then
               call SetErrStat( ErrID_Info, 'Airfoil files with NumCoords > 0 must contain at least 2 coordinates.', ErrStat, ErrMsg, RoutineName )
               return
            end if     
               
            allocate( InitOut%BladeShape( p%numBlades ), STAT=ErrStat2 )
            if (ErrStat2 /= 0) then
               call SetErrStat( ErrID_Info, 'Error allocationg InitOut%AD_BladeShape', ErrStat, ErrMsg, RoutineName )
               return
            end if     
            
            do k=1,p%numBlades
               call allocAry(  InitOut%BladeShape(k)%AirfoilCoords, 2, NumCoords-1, InputFileData%BladeProps(k)%NumBlNds, 'AirfoilCoords', ErrStat2, ErrMsg2)
                  call SetErrStat( ErrStat2, ErrMsg2, ErrStat, ErrMsg, RoutineName )
                  if (ErrStat >= AbortErrLev) return
                  
               do j=1,InputFileData%BladeProps(k)%NumBlNds
                  f = InputFileData%BladeProps(k)%BlAFID(j)
                  
                  do i=1,NumCoords-1                                                     
                     InitOut%BladeShape(k)%AirfoilCoords(1,i,j) = InputFileData%BladeProps(k)%BlChord(j)*( p%AFI(f)%Y_Coord(i+1) - p%AFI(f)%Y_Coord(1) )
                     InitOut%BladeShape(k)%AirfoilCoords(2,i,j) = InputFileData%BladeProps(k)%BlChord(j)*( p%AFI(f)%X_Coord(i+1) - p%AFI(f)%X_Coord(1) )
                  end do                  
               end do
                                 
            end do
            
         end if                  
      end if
      
   end if
   
   
   ! set blade properties data  ! bjj: I would probably do a move_alloc() at the end of the init routine rather than make a copy like this.... 
   ALLOCATE(InitOut%BladeProps(p%numBlades), STAT = ErrStat2)
   IF (ErrStat2 /= 0) THEN
      CALL SetErrStat(ErrID_Fatal,"Error allocating memory for BladeProps.", ErrStat, ErrMsg, RoutineName)
      RETURN
   END IF
   do k=1,p%numBlades
      ! allocate space and copy blade data:
      CALL AD_CopyBladePropsType(InputFileData%BladeProps(k), InitOut%BladeProps(k), MESH_NEWCOPY, ErrStat2, ErrMsg2)
      CALL SetErrStat( ErrStat2, ErrMsg2, ErrStat, ErrMsg, RoutineName )
   end do

   !Tower data
   IF ( p%NumTwrNds > 0 ) THEN
      ALLOCATE(InitOut%TwrElev(p%NumTwrNds), STAT = ErrStat2)
      IF (ErrStat2 /= 0) THEN
         CALL SetErrStat(ErrID_Fatal,"Error allocating memory for TwrElev.", ErrStat, ErrMsg, RoutineName)
         RETURN
      END IF
      InitOut%TwrElev(:) = InputFileData%TwrElev(:)

      ALLOCATE(InitOut%TwrDiam(p%NumTwrNds), STAT = ErrStat2)
      IF (ErrStat2 /= 0) THEN
         CALL SetErrStat(ErrID_Fatal,"Error allocating memory for TwrDiam.", ErrStat, ErrMsg, RoutineName)
         RETURN
      END IF   
      InitOut%TwrDiam(:) = p%TwrDiam(:)
   END IF  
   
end subroutine AD_SetInitOut

!----------------------------------------------------------------------------------------------------------------------------------   
!> This routine is called at the start of the simulation to perform initialization steps.
!! The parameters are set here and not changed during the simulation.
!! The initial states and initial guess for the input are defined.
subroutine AD_Init( InitInp, u, p, x, xd, z, OtherState, y, m, Interval, InitOut, ErrStat, ErrMsg )
!..................................................................................................................................

   type(AD_InitInputType),       intent(in   ) :: InitInp       !< Input data for initialization routine
   type(AD_InputType),           intent(  out) :: u             !< An initial guess for the input; input mesh must be defined
   type(AD_ParameterType),       intent(  out) :: p             !< Parameters
   type(AD_ContinuousStateType), intent(  out) :: x             !< Initial continuous states
   type(AD_DiscreteStateType),   intent(  out) :: xd            !< Initial discrete states
   type(AD_ConstraintStateType), intent(  out) :: z             !< Initial guess of the constraint states
   type(AD_OtherStateType),      intent(  out) :: OtherState    !< Initial other states
   type(AD_OutputType),          intent(  out) :: y             !< Initial system outputs (outputs are not calculated;
                                                                !!   only the output mesh is initialized)
   type(AD_MiscVarType),         intent(  out) :: m             !< Initial misc/optimization variables
   real(DbKi),                   intent(inout) :: interval      !< Coupling interval in seconds: the rate that
                                                                !!   (1) AD_UpdateStates() is called in loose coupling &
                                                                !!   (2) AD_UpdateDiscState() is called in tight coupling.
                                                                !!   Input is the suggested time from the glue code;
                                                                !!   Output is the actual coupling interval that will be used
                                                                !!   by the glue code.
   type(AD_InitOutputType),      intent(  out) :: InitOut       !< Output for initialization routine
   integer(IntKi),               intent(  out) :: errStat       !< Error status of the operation
   character(*),                 intent(  out) :: errMsg        !< Error message if ErrStat /= ErrID_None
   

      ! Local variables
   integer(IntKi)                              :: i             ! loop counter
   
   integer(IntKi)                              :: errStat2      ! temporary error status of the operation
   character(ErrMsgLen)                        :: errMsg2       ! temporary error message 
      
   type(AD_InputFile)                          :: InputFileData ! Data stored in the module's input file
   integer(IntKi)                              :: UnEcho        ! Unit number for the echo file
   
   character(*), parameter                     :: RoutineName = 'AD_Init'
   
   
      ! Initialize variables for this routine

   errStat = ErrID_None
   errMsg  = ""
   UnEcho  = -1

      ! Initialize the NWTC Subroutine Library

   call NWTC_Init( EchoLibVer=.FALSE. )

      ! Display the module information

   call DispNVD( AD_Ver )
   
   
   p%NumBlades = InitInp%NumBlades ! need this before reading the AD input file so that we know how many blade files to read
   !bjj: note that we haven't validated p%NumBlades before using it below!
   p%RootName  = TRIM(InitInp%RootName)//'.AD'
   
      ! Read the primary AeroDyn input file
   call ReadInputFiles( InitInp%InputFile, InputFileData, interval, p%RootName, p%NumBlades, UnEcho, ErrStat2, ErrMsg2 )   
      call SetErrStat( ErrStat2, ErrMsg2, ErrStat, ErrMsg, RoutineName ) 
      if (ErrStat >= AbortErrLev) then
         call Cleanup()
         return
      end if
         
      
      ! Validate the inputs
   call ValidateInputData( InitInp, InputFileData, p%NumBlades, ErrStat2, ErrMsg2 )
      call SetErrStat( ErrStat2, ErrMsg2, ErrStat, ErrMsg, RoutineName ) 
      if (ErrStat >= AbortErrLev) then
         call Cleanup()
         return
      end if
      
      !............................................................................................
      ! Define parameters
      !............................................................................................
      
      ! Initialize AFI module (read Airfoil tables)
   call Init_AFIparams( InputFileData, p%AFI, UnEcho, p%NumBlades, ErrStat2, ErrMsg2 )
      call SetErrStat( ErrStat2, ErrMsg2, ErrStat, ErrMsg, RoutineName ) 
      if (ErrStat >= AbortErrLev) then
         call Cleanup()
         return
      end if
         
      
      ! set the rest of the parameters
   call SetParameters( InitInp, InputFileData, p, ErrStat2, ErrMsg2 )
      call SetErrStat( ErrStat2, ErrMsg2, ErrStat, ErrMsg, RoutineName ) 
      if (ErrStat >= AbortErrLev) then
         call Cleanup()
         return
      end if
   
      !............................................................................................
      ! Define and initialize inputs here 
      !............................................................................................
   
   call Init_u( u, p, InputFileData, InitInp, errStat2, errMsg2 ) 
      call SetErrStat( ErrStat2, ErrMsg2, ErrStat, ErrMsg, RoutineName ) 
      if (ErrStat >= AbortErrLev) then
         call Cleanup()
         return
      end if

      ! 

      !............................................................................................
      ! Initialize the BEMT module (also sets other variables for sub module)
      !............................................................................................
      
      ! initialize BEMT after setting parameters and inputs because we are going to use the already-
      ! calculated node positions from the input meshes
      
   if (p%WakeMod /= WakeMod_FVW) then
      call Init_BEMTmodule( InputFileData, u, m%BEMT_u(1), p, x%BEMT, xd%BEMT, z%BEMT, &
                              OtherState%BEMT, m%BEMT_y, m%BEMT, ErrStat2, ErrMsg2 )
         call SetErrStat( ErrStat2, ErrMsg2, ErrStat, ErrMsg, RoutineName )
         if (ErrStat >= AbortErrLev) then
            call Cleanup()
            return
         end if

      call BEMT_CopyInput( m%BEMT_u(1), m%BEMT_u(2), MESH_NEWCOPY, ErrStat2, ErrMsg2 )
         call SetErrStat( ErrStat2, ErrMsg2, ErrStat, ErrMsg, RoutineName )
   endif

      !-------------------------------------------------------------------------------------------------
      ! Initialize FVW module if it is used
      !-------------------------------------------------------------------------------------------------
      ! Unfortunately we do not know the interpolation order used by OpenFAST glue code at this point,
      ! so we can't size things exactly.  This means that we either must size too big here, or we must
      ! resize in the FVW code at the first CalcOutput call.  This is a bit problematic for efficiency
      ! but not a complete deal-breaker.
   if (p%WakeMod == WakeMod_FVW) then
      if (.not. allocated(m%FVW_u))   Allocate(m%FVW_u(3))  !size(u)))
      call Init_FVWmodule( InputFileData, u, m%FVW_u(1), p, x%FVW, xd%FVW, z%FVW, &
                              OtherState%FVW, m%FVW_y, m%FVW, ErrStat2, ErrMsg2 )
         call SetErrStat( ErrStat2, ErrMsg2, ErrStat, ErrMsg, RoutineName )
         if (ErrStat >= AbortErrLev) then
            call Cleanup()
            return
         end if
         ! populate the rest of the FVW_u so that extrap-interp will work
      do i=2,3 !size(u)
         call FVW_CopyInput( m%FVW_u(1), m%FVW_u(i), MESH_NEWCOPY, ErrStat2, ErrMsg2 )
            call SetErrStat( ErrStat2, ErrMsg2, ErrStat, ErrMsg, RoutineName )
      enddo
   endif
    
 
      !............................................................................................
      ! Define outputs here
      !............................................................................................
   call Init_y(y, u, p, errStat2, errMsg2) ! do this after input meshes have been initialized
      call SetErrStat( ErrStat2, ErrMsg2, ErrStat, ErrMsg, RoutineName ) 
      if (ErrStat >= AbortErrLev) then
         call Cleanup()
         return
      end if
   
   
      !............................................................................................
      ! Initialize states and misc vars
      !............................................................................................
      
      ! many states are in the BEMT module, which were initialized in BEMT_Init()
      
   call Init_MiscVars(m, p, u, y, errStat2, errMsg2)
      call SetErrStat( ErrStat2, ErrMsg2, ErrStat, ErrMsg, RoutineName ) 
      
      !............................................................................................
      ! Initialize other states
      !............................................................................................
      ! The wake from FVW is stored in other states.  This may not be the best place to put it!
   call Init_OtherStates(m, p, OtherState, errStat2, errMsg2)
      call SetErrStat( ErrStat2, ErrMsg2, ErrStat, ErrMsg, RoutineName ) 

      !............................................................................................
      ! Define initialization output here
      !............................................................................................
   call AD_SetInitOut(p, InputFileData, InitOut, errStat2, errMsg2)
      call SetErrStat( ErrStat2, ErrMsg2, ErrStat, ErrMsg, RoutineName ) 
   
      ! after setting InitOut variables, we really don't need the airfoil coordinates taking up
      ! space in AeroDyn
   if ( allocated(p%AFI) ) then  
      do i=1,size(p%AFI)
         if (allocated(p%AFI(i)%X_Coord)) deallocate( p%AFI(i)%X_Coord) 
         if (allocated(p%AFI(i)%Y_Coord)) deallocate( p%AFI(i)%Y_Coord) 
      end do
   end if
   
      !............................................................................................
      ! Initialize Jacobian:
      !............................................................................................
   if (InitInp%Linearize) then      
      call Init_Jacobian(InputFileData, p, u, y, m, InitOut, ErrStat2, ErrMsg2)
      call SetErrStat( ErrStat2, ErrMsg2, ErrStat, ErrMsg, RoutineName )
   end if
   
      !............................................................................................
      ! Print the summary file if requested:
      !............................................................................................
   if (InputFileData%SumPrint) then
      call AD_PrintSum( InputFileData, p, u, y, ErrStat2, ErrMsg2 )
         call SetErrStat( ErrStat2, ErrMsg2, ErrStat, ErrMsg, RoutineName )
   end if
      
      !............................................................................................
      ! If you want to choose your own rate instead of using what the glue code suggests, tell the glue code the rate at which
      !   this module must be called here:
      !............................................................................................

   Interval = p%DT


   call Cleanup() 
      
contains
   subroutine Cleanup()

      CALL AD_DestroyInputFile( InputFileData, ErrStat2, ErrMsg2 )
      IF ( UnEcho > 0 ) CLOSE( UnEcho )
      
   end subroutine Cleanup

end subroutine AD_Init
!----------------------------------------------------------------------------------------------------------------------------------   
!> This subroutine reinitializes BEMT and UA, assuming that we will start the simulation over again, with only the inputs being different.
!! This allows us to bypass reading input files and allocating arrays because p is already set.
subroutine AD_ReInit(p, x, xd, z, OtherState, m, Interval, ErrStat, ErrMsg )   

   type(AD_ParameterType),       intent(in   ) :: p             !< Parameters
   type(AD_ContinuousStateType), intent(inout) :: x             !< Initial continuous states
   type(AD_DiscreteStateType),   intent(inout) :: xd            !< Initial discrete states
   type(AD_ConstraintStateType), intent(inout) :: z             !< Initial guess of the constraint states
   type(AD_OtherStateType),      intent(inout) :: OtherState    !< Initial other states
   type(AD_MiscVarType),         intent(inout) :: m             !< Initial misc/optimization variables
   real(DbKi),                   intent(in   ) :: interval      !< Coupling interval in seconds: the rate that
                                                                !!   (1) AD_UpdateStates() is called in loose coupling &
                                                                !!   (2) AD_UpdateDiscState() is called in tight coupling.
                                                                !!   Input is the suggested time from the glue code;
                                                                !!   Output is the actual coupling interval that will be used
                                                                !!   by the glue code.
   integer(IntKi),               intent(  out) :: errStat       !< Error status of the operation
   character(*),                 intent(  out) :: errMsg        !< Error message if ErrStat /= ErrID_None

   character(*), parameter                     :: RoutineName = 'AD_ReInit'

   
   ErrStat = ErrID_None
   ErrMsg = ''
   
   if ( .not. EqualRealNos(p%DT, interval) ) then
      call SetErrStat( ErrID_Fatal, 'When AD is reinitialized, DT must not change.', ErrStat, ErrMsg, RoutineName )
      ! we could get around this by figuring out what needs to change when we modify the dt parameter... probably just some unused-parameters
      ! and the UA filter
   end if

   if (p%WakeMod /= WakeMod_FVW) &
      call BEMT_ReInit(p%BEMT,x%BEMT,xd%BEMT,z%BEMT,OtherState%BEMT,m%BEMT,p%AFI)

end subroutine AD_ReInit
!----------------------------------------------------------------------------------------------------------------------------------   
!> This routine initializes (allocates) the misc variables for use during the simulation.
subroutine Init_MiscVars(m, p, u, y, errStat, errMsg)
   type(AD_MiscVarType),          intent(inout)  :: m                !< misc/optimization data (not defined in submodules)
   type(AD_ParameterType),        intent(in   )  :: p                !< Parameters
   type(AD_InputType),            intent(inout)  :: u                !< input for HubMotion mesh (create sibling mesh here)
   type(AD_OutputType),           intent(in   )  :: y                !< output (create mapping between output and otherstate mesh here)
   integer(IntKi),                intent(  out)  :: errStat          !< Error status of the operation
   character(*),                  intent(  out)  :: errMsg           !< Error message if ErrStat /= ErrID_None


      ! Local variables
   integer(intKi)                               :: k
   integer(intKi)                               :: ErrStat2          ! temporary Error status
   character(ErrMsgLen)                         :: ErrMsg2           ! temporary Error message
   character(*), parameter                      :: RoutineName = 'Init_MiscVars'

      ! Initialize variables for this routine

   errStat = ErrID_None
   errMsg  = ""
   
   call AllocAry( m%DisturbedInflow, 3_IntKi, p%NumBlNds, p%numBlades, 'OtherState%DisturbedInflow', ErrStat2, ErrMsg2 ) ! must be same size as u%InflowOnBlade
      call SetErrStat( errStat2, errMsg2, errStat, errMsg, RoutineName )
   call AllocAry( m%WithoutSweepPitchTwist, 3_IntKi, 3_IntKi, p%NumBlNds, p%numBlades, 'OtherState%WithoutSweepPitchTwist', ErrStat2, ErrMsg2 )
      call SetErrStat( errStat2, errMsg2, errStat, errMsg, RoutineName )
   
   call allocAry( m%SigmaCavit, p%NumBlNds, p%numBlades, 'm%SigmaCavit', errStat2, errMsg2); call setErrStat(errStat2,ErrMsg2,ErrStat,ErrMsg,RoutineName)
   call allocAry( m%SigmaCavitCrit, p%NumBlNds, p%numBlades, 'm%SigmaCavitCrit', errStat2, errMsg2); call setErrStat(errStat2,ErrMsg2,ErrStat,ErrMsg,RoutineName)
   call allocAry( m%CavitWarnSet, p%NumBlNds, p%numBlades, 'm%CavitWarnSet', errStat2, errMsg2); call setErrStat(errStat2,ErrMsg2,ErrStat,ErrMsg,RoutineName)
   m%SigmaCavit     = 0.0_ReKi      !Init to zero for output files in case a cavit check isnt done but output is requested 
   m%SigmaCavitCrit = 0.0_ReKi
   m%CavitWarnSet   = .false.
         ! arrays for output
   allocate( m%AllOuts(0:MaxOutPts), STAT=ErrStat2 ) ! allocate starting at zero to account for invalid output channels
      if (ErrStat2 /= 0) then
         call SetErrStat( ErrID_Fatal, "Error allocating AllOuts.", errStat, errMsg, RoutineName )
         return
      end if
   m%AllOuts = 0.0_ReKi
   
      ! save these tower calculations for output:
   call AllocAry( m%W_Twr, p%NumTwrNds, 'm%W_Twr', ErrStat2, ErrMsg2 )
      call SetErrStat( errStat2, errMsg2, errStat, errMsg, RoutineName )
   call AllocAry( m%X_Twr, p%NumTwrNds, 'm%X_Twr', ErrStat2, ErrMsg2 )
      call SetErrStat( errStat2, errMsg2, errStat, errMsg, RoutineName )
   call AllocAry( m%Y_Twr, p%NumTwrNds, 'm%Y_Twr', ErrStat2, ErrMsg2 )
      call SetErrStat( errStat2, errMsg2, errStat, errMsg, RoutineName )
      ! save blade calculations for output:
if (p%TwrPotent /= TwrPotent_none .or. p%TwrShadow) then
   call AllocAry( m%TwrClrnc, p%NumBlNds, p%NumBlades, 'm%TwrClrnc', ErrStat2, ErrMsg2 )
      call SetErrStat( errStat2, errMsg2, errStat, errMsg, RoutineName )
end if            
   call AllocAry( m%Curve, p%NumBlNds, p%NumBlades, 'm%Curve', ErrStat2, ErrMsg2 )
      call SetErrStat( errStat2, errMsg2, errStat, errMsg, RoutineName )            
   call AllocAry( m%X, p%NumBlNds, p%NumBlades, 'm%X', ErrStat2, ErrMsg2 )
      call SetErrStat( errStat2, errMsg2, errStat, errMsg, RoutineName )
   call AllocAry( m%Y, p%NumBlNds, p%NumBlades, 'm%Y', ErrStat2, ErrMsg2 )
      call SetErrStat( errStat2, errMsg2, errStat, errMsg, RoutineName )
   call AllocAry( m%M, p%NumBlNds, p%NumBlades, 'm%M', ErrStat2, ErrMsg2 )
      call SetErrStat( errStat2, errMsg2, errStat, errMsg, RoutineName )
      ! mesh mapping data for integrating load over entire rotor:
   allocate( m%B_L_2_H_P(p%NumBlades), Stat = ErrStat2)
      if (ErrStat2 /= 0) then
         call SetErrStat( ErrID_Fatal, "Error allocating B_L_2_H_P mapping structure.", errStat, errMsg, RoutineName )
         return
      end if

   call MeshCopy (  SrcMesh  = u%HubMotion        &
                  , DestMesh = m%HubLoad          &
                  , CtrlCode = MESH_SIBLING       &
                  , IOS      = COMPONENT_OUTPUT   &
                  , force    = .TRUE.             &
                  , moment   = .TRUE.             &
                  , ErrStat  = ErrStat2           &
                  , ErrMess  = ErrMsg2            )
   
      call SetErrStat( ErrStat2, ErrMsg2, ErrStat, ErrMsg, RoutineName ) 
      if (ErrStat >= AbortErrLev) RETURN         
   
   do k=1,p%NumBlades
      CALL MeshMapCreate( y%BladeLoad(k), m%HubLoad, m%B_L_2_H_P(k), ErrStat2, ErrMsg2 )
         CALL SetErrStat( ErrStat2, ErrMsg2, ErrStat, ErrMsg, RoutineName//':B_L_2_H_P('//TRIM(Num2LStr(K))//')' )
   end do
   
   if (ErrStat >= AbortErrLev) RETURN

   ! 
   if (p%NumTwrNds > 0) then
      m%W_Twr = 0.0_ReKi
      m%X_Twr = 0.0_ReKi
      m%Y_Twr = 0.0_ReKi
   end if
   
   
   
end subroutine Init_MiscVars
!----------------------------------------------------------------------------------------------------------------------------------   
!> This routine initializes (allocates) the misc variables for use during the simulation.
subroutine Init_OtherStates(m, p, OtherState, errStat, errMsg)
   type(AD_MiscVarType),          intent(in   )  :: m                !< misc/optimization data (not defined in submodules)
   type(AD_ParameterType),        intent(in   )  :: p                !< Parameters
   type(AD_OtherStateType),       intent(inout)  :: OtherState       !< Discrete states
   integer(IntKi),                intent(  out)  :: errStat          !< Error status of the operation
   character(*),                  intent(  out)  :: errMsg           !< Error message if ErrStat /= ErrID_None
      ! Local variables
   integer(intKi)                               :: ErrStat2          ! temporary Error status
   character(ErrMsgLen)                         :: ErrMsg2           ! temporary Error message
   character(*), parameter                      :: RoutineName = 'Init_OtherStates'

   errStat = ErrID_None
   errMsg  = ""
   ! store Wake positions in otherstates.  This may not be the best location
   if (allocated(m%FVW%r_wind)) then
      call AllocAry( OtherState%WakeLocationPoints, 3_IntKi, size(m%FVW%r_wind,DIM=2), ' OtherState%WakeLocationPoints', ErrStat2, ErrMsg2 ) ! must be same size as m%r_wind from FVW
      call SetErrStat( errStat2, errMsg2, errStat, errMsg, RoutineName )
      OtherState%WakeLocationPoints = m%FVW%r_wind
   endif
end subroutine Init_OtherStates
!----------------------------------------------------------------------------------------------------------------------------------   
!> This routine initializes AeroDyn meshes and output array variables for use during the simulation.
subroutine Init_y(y, u, p, errStat, errMsg)
   type(AD_OutputType),           intent(  out)  :: y               !< Module outputs
   type(AD_InputType),            intent(inout)  :: u               !< Module inputs -- intent(out) because of mesh sibling copy
   type(AD_ParameterType),        intent(in   )  :: p               !< Parameters
   integer(IntKi),                intent(  out)  :: errStat         !< Error status of the operation
   character(*),                  intent(  out)  :: errMsg          !< Error message if ErrStat /= ErrID_None


      ! Local variables
   integer(intKi)                               :: k                 ! loop counter for blades
   integer(intKi)                               :: ErrStat2          ! temporary Error status
   character(ErrMsgLen)                         :: ErrMsg2           ! temporary Error message
   character(*), parameter                      :: RoutineName = 'Init_y'

      ! Initialize variables for this routine

   errStat = ErrID_None
   errMsg  = ""
   
         
   if (p%TwrAero) then
            
      call MeshCopy ( SrcMesh  = u%TowerMotion    &
                    , DestMesh = y%TowerLoad      &
                    , CtrlCode = MESH_SIBLING     &
                    , IOS      = COMPONENT_OUTPUT &
                    , force    = .TRUE.           &
                    , moment   = .TRUE.           &
                    , ErrStat  = ErrStat2         &
                    , ErrMess  = ErrMsg2          )
   
         call SetErrStat( ErrStat2, ErrMsg2, ErrStat, ErrMsg, RoutineName ) 
         if (ErrStat >= AbortErrLev) RETURN         
         
         !y%TowerLoad%force = 0.0_ReKi  ! shouldn't have to initialize this
         !y%TowerLoad%moment= 0.0_ReKi  ! shouldn't have to initialize this
   else
      y%TowerLoad%nnodes = 0
   end if

   
   allocate( y%BladeLoad(p%numBlades), stat=ErrStat2 )
   if (errStat2 /= 0) then
      call SetErrStat( ErrID_Fatal, 'Error allocating y%BladeLoad.', ErrStat, ErrMsg, RoutineName )      
      return
   end if
   

   do k = 1, p%numBlades
   
      call MeshCopy ( SrcMesh  = u%BladeMotion(k) &
                    , DestMesh = y%BladeLoad(k)   &
                    , CtrlCode = MESH_SIBLING     &
                    , IOS      = COMPONENT_OUTPUT &
                    , force    = .TRUE.           &
                    , moment   = .TRUE.           &
                    , ErrStat  = ErrStat2         &
                    , ErrMess  = ErrMsg2          )
   
         call SetErrStat( ErrStat2, ErrMsg2, ErrStat, ErrMsg, RoutineName ) 
                           
   end do

   call AllocAry( y%WriteOutput, p%numOuts + p%BldNd_TotNumOuts, 'WriteOutput', errStat2, errMsg2 )
      call SetErrStat( ErrStat2, ErrMsg2, ErrStat, ErrMsg, RoutineName )
   if (ErrStat >= AbortErrLev) RETURN      
   
   
   
end subroutine Init_y
!----------------------------------------------------------------------------------------------------------------------------------
!> This routine initializes AeroDyn meshes and input array variables for use during the simulation.
subroutine Init_u( u, p, InputFileData, InitInp, errStat, errMsg )
!..................................................................................................................................

   type(AD_InputType),           intent(  out)  :: u                 !< Input data
   type(AD_ParameterType),       intent(in   )  :: p                 !< Parameters
   type(AD_InputFile),           intent(in   )  :: InputFileData     !< Data stored in the module's input file
   type(AD_InitInputType),       intent(in   )  :: InitInp           !< Input data for AD initialization routine
   integer(IntKi),               intent(  out)  :: errStat           !< Error status of the operation
   character(*),                 intent(  out)  :: errMsg            !< Error message if ErrStat /= ErrID_None


      ! Local variables
   real(reKi)                                   :: position(3)       ! node reference position
   real(reKi)                                   :: positionL(3)      ! node local position
   real(R8Ki)                                   :: theta(3)          ! Euler angles
   real(R8Ki)                                   :: orientation(3,3)  ! node reference orientation
   real(R8Ki)                                   :: orientationL(3,3) ! node local orientation
   
   integer(intKi)                               :: j                 ! counter for nodes
   integer(intKi)                               :: k                 ! counter for blades
   
   integer(intKi)                               :: ErrStat2          ! temporary Error status
   character(ErrMsgLen)                         :: ErrMsg2           ! temporary Error message
   character(*), parameter                      :: RoutineName = 'Init_u'

      ! Initialize variables for this routine

   ErrStat = ErrID_None
   ErrMsg  = ""


      ! Arrays for InflowWind inputs:
   
   call AllocAry( u%InflowOnBlade, 3_IntKi, p%NumBlNds, p%numBlades, 'u%InflowOnBlade', ErrStat2, ErrMsg2 )
      call SetErrStat( errStat2, errMsg2, errStat, errMsg, RoutineName )
   call AllocAry( u%InflowOnTower, 3_IntKi, p%NumTwrNds, 'u%InflowOnTower', ErrStat2, ErrMsg2 ) ! could be size zero
      call SetErrStat( errStat2, errMsg2, errStat, errMsg, RoutineName )

   call AllocAry( u%UserProp, p%NumBlNds, p%numBlades, 'u%UserProp', ErrStat2, ErrMsg2 )
      call SetErrStat( errStat2, errMsg2, errStat, errMsg, RoutineName )
      
   if (errStat >= AbortErrLev) return      
      
   u%InflowOnBlade = 0.0_ReKi
   u%UserProp      = 0.0_ReKi
   
      ! Meshes for motion inputs (ElastoDyn and/or BeamDyn)
         !................
         ! tower
         !................
   if (p%NumTwrNds > 0) then
      
      u%InflowOnTower = 0.0_ReKi 
      
      call MeshCreate ( BlankMesh = u%TowerMotion   &
                       ,IOS       = COMPONENT_INPUT &
                       ,Nnodes    = p%NumTwrNds     &
                       ,ErrStat   = ErrStat2        &
                       ,ErrMess   = ErrMsg2         &
                       ,Orientation     = .true.    &
                       ,TranslationDisp = .true.    &
                       ,TranslationVel  = .true.    &
                      )
            call SetErrStat( errStat2, errMsg2, errStat, errMsg, RoutineName )

      if (errStat >= AbortErrLev) return
            
         ! set node initial position/orientation
      position = 0.0_ReKi
      do j=1,p%NumTwrNds         
         position(3) = InputFileData%TwrElev(j)
         
         call MeshPositionNode(u%TowerMotion, j, position, errStat2, errMsg2)  ! orientation is identity by default
            call SetErrStat( errStat2, errMsg2, errStat, errMsg, RoutineName )
      end do !j
         
         ! create line2 elements
      do j=1,p%NumTwrNds-1
         call MeshConstructElement( u%TowerMotion, ELEMENT_LINE2, errStat2, errMsg2, p1=j, p2=j+1 )
            call SetErrStat( errStat2, errMsg2, errStat, errMsg, RoutineName )
      end do !j
            
      call MeshCommit(u%TowerMotion, errStat2, errMsg2 )
         call SetErrStat( errStat2, errMsg2, errStat, errMsg, RoutineName )
            
      if (errStat >= AbortErrLev) return

      
      u%TowerMotion%Orientation     = u%TowerMotion%RefOrientation
      u%TowerMotion%TranslationDisp = 0.0_R8Ki
      u%TowerMotion%TranslationVel  = 0.0_ReKi
      
   end if ! we compute tower loads
   
         !................
         ! hub
         !................
   
      call MeshCreate ( BlankMesh = u%HubMotion     &
                       ,IOS       = COMPONENT_INPUT &
                       ,Nnodes    = 1               &
                       ,ErrStat   = ErrStat2        &
                       ,ErrMess   = ErrMsg2         &
                       ,Orientation     = .true.    &
                       ,TranslationDisp = .true.    &
                       ,RotationVel     = .true.    &
                      )
            call SetErrStat( errStat2, errMsg2, errStat, errMsg, RoutineName )

      if (errStat >= AbortErrLev) return
                     
      call MeshPositionNode(u%HubMotion, 1, InitInp%HubPosition, errStat2, errMsg2, InitInp%HubOrientation)
         call SetErrStat( errStat2, errMsg2, errStat, errMsg, RoutineName )
         
      call MeshConstructElement( u%HubMotion, ELEMENT_POINT, errStat2, errMsg2, p1=1 )
         call SetErrStat( errStat2, errMsg2, errStat, errMsg, RoutineName )
            
      call MeshCommit(u%HubMotion, errStat2, errMsg2 )
         call SetErrStat( errStat2, errMsg2, errStat, errMsg, RoutineName )
            
      if (errStat >= AbortErrLev) return

         
      u%HubMotion%Orientation     = u%HubMotion%RefOrientation
      u%HubMotion%TranslationDisp = 0.0_R8Ki
      u%HubMotion%RotationVel     = 0.0_ReKi   
      
   
         !................
         ! blade roots
         !................
         
      allocate( u%BladeRootMotion(p%NumBlades), STAT = ErrStat2 )
      if (ErrStat2 /= 0) then
         call SetErrStat( ErrID_Fatal, 'Error allocating u%BladeRootMotion array.', ErrStat, ErrMsg, RoutineName )
         return
      end if      
      
      do k=1,p%NumBlades
         call MeshCreate ( BlankMesh = u%BladeRootMotion(k)                  &
                          ,IOS       = COMPONENT_INPUT                       &
                          ,Nnodes    = 1                                     &
                          ,ErrStat   = ErrStat2                              &
                          ,ErrMess   = ErrMsg2                               &
                          ,Orientation     = .true.                          &
                         )
               call SetErrStat( errStat2, errMsg2, errStat, errMsg, RoutineName )

         if (errStat >= AbortErrLev) return
            
         call MeshPositionNode(u%BladeRootMotion(k), 1, InitInp%BladeRootPosition(:,k), errStat2, errMsg2, InitInp%BladeRootOrientation(:,:,k))
            call SetErrStat( errStat2, errMsg2, errStat, errMsg, RoutineName )
                     
         call MeshConstructElement( u%BladeRootMotion(k), ELEMENT_POINT, errStat2, errMsg2, p1=1 )
            call SetErrStat( errStat2, errMsg2, errStat, errMsg, RoutineName )
            
         call MeshCommit(u%BladeRootMotion(k), errStat2, errMsg2 )
            call SetErrStat( errStat2, errMsg2, errStat, errMsg, RoutineName )
            
         if (errStat >= AbortErrLev) return

      
         u%BladeRootMotion(k)%Orientation     = u%BladeRootMotion(k)%RefOrientation
   
   end do !k=numBlades      
      
      
         !................
         ! blades
         !................
   
      allocate( u%BladeMotion(p%NumBlades), STAT = ErrStat2 )
      if (ErrStat2 /= 0) then
         call SetErrStat( ErrID_Fatal, 'Error allocating u%BladeMotion array.', ErrStat, ErrMsg, RoutineName )
         return
      end if
      
      do k=1,p%NumBlades
         call MeshCreate ( BlankMesh = u%BladeMotion(k)                     &
                          ,IOS       = COMPONENT_INPUT                      &
                          ,Nnodes    = InputFileData%BladeProps(k)%NumBlNds &
                          ,ErrStat   = ErrStat2                             &
                          ,ErrMess   = ErrMsg2                              &
                          ,Orientation     = .true.                         &
                          ,TranslationDisp = .true.                         &
                          ,TranslationVel  = .true.                         &
                         )
               call SetErrStat( errStat2, errMsg2, errStat, errMsg, RoutineName )

         if (errStat >= AbortErrLev) return
            
                        
         do j=1,InputFileData%BladeProps(k)%NumBlNds

               ! reference position of the jth node in the kth blade, relative to the root in the local blade coordinate system:
            positionL(1) = InputFileData%BladeProps(k)%BlCrvAC(j)
            positionL(2) = InputFileData%BladeProps(k)%BlSwpAC(j)
            positionL(3) = InputFileData%BladeProps(k)%BlSpn(  j)
            
               ! reference position of the jth node in the kth blade:
            position = u%BladeRootMotion(k)%Position(:,1) + matmul(positionL,u%BladeRootMotion(k)%RefOrientation(:,:,1))  ! note that because positionL is a 1-D array, we're doing the transpose of matmul(transpose(u%BladeRootMotion(k)%RefOrientation),positionL)

            
               ! reference orientation of the jth node in the kth blade, relative to the root in the local blade coordinate system:
            theta(1)     =  0.0_R8Ki
            theta(2)     =  InputFileData%BladeProps(k)%BlCrvAng(j)
            theta(3)     = -InputFileData%BladeProps(k)%BlTwist( j)            
            orientationL = EulerConstruct( theta )
                                 
               ! reference orientation of the jth node in the kth blade
            orientation = matmul( orientationL, u%BladeRootMotion(k)%RefOrientation(:,:,1) )

            
            call MeshPositionNode(u%BladeMotion(k), j, position, errStat2, errMsg2, orientation)
               call SetErrStat( errStat2, errMsg2, errStat, errMsg, RoutineName )
               
         end do ! j=blade nodes
         
            ! create line2 elements
         do j=1,InputFileData%BladeProps(k)%NumBlNds-1
            call MeshConstructElement( u%BladeMotion(k), ELEMENT_LINE2, errStat2, errMsg2, p1=j, p2=j+1 )
               call SetErrStat( errStat2, errMsg2, errStat, errMsg, RoutineName )
         end do !j
            
         call MeshCommit(u%BladeMotion(k), errStat2, errMsg2 )
            call SetErrStat( errStat2, errMsg2, errStat, errMsg, RoutineName )
            
         if (errStat >= AbortErrLev) return

      
         u%BladeMotion(k)%Orientation     = u%BladeMotion(k)%RefOrientation
         u%BladeMotion(k)%TranslationDisp = 0.0_R8Ki
         u%BladeMotion(k)%TranslationVel  = 0.0_ReKi
   
   end do !k=numBlades
   
   
end subroutine Init_u
!----------------------------------------------------------------------------------------------------------------------------------
!> This routine sets AeroDyn parameters for use during the simulation; these variables are not changed after AD_Init.
subroutine SetParameters( InitInp, InputFileData, p, ErrStat, ErrMsg )
   TYPE(AD_InitInputType),       intent(in   )  :: InitInp          !< Input data for initialization routine, out is needed because of copy below
   TYPE(AD_InputFile),           INTENT(INout)  :: InputFileData    !< Data stored in the module's input file -- intent(out) only for move_alloc statements
   TYPE(AD_ParameterType),       INTENT(INOUT)  :: p                !< Parameters
   INTEGER(IntKi),               INTENT(  OUT)  :: ErrStat          !< Error status of the operation
   CHARACTER(*),                 INTENT(  OUT)  :: ErrMsg           !< Error message if ErrStat /= ErrID_None


      ! Local variables
   CHARACTER(ErrMsgLen)                          :: ErrMsg2         ! temporary Error message if ErrStat /= ErrID_None
   INTEGER(IntKi)                                :: ErrStat2        ! temporary Error status of the operation
   !INTEGER(IntKi)                                :: i, j
   character(*), parameter                       :: RoutineName = 'SetParameters'
   
      ! Initialize variables for this routine

   ErrStat  = ErrID_None
   ErrMsg   = ""

   p%DT               = InputFileData%DTAero      
   p%WakeMod          = InputFileData%WakeMod
   p%TwrPotent        = InputFileData%TwrPotent
   p%TwrShadow        = InputFileData%TwrShadow
   p%TwrAero          = InputFileData%TwrAero
   p%CavitCheck       = InputFileData%CavitCheck
   p%Gravity          = InitInp%Gravity
  

   
   if (InitInp%Linearize) then
      p%FrozenWake = InputFileData%FrozenWake 
   else
      p%FrozenWake = .FALSE.
   end if
   
   
 ! p%numBlades        = InitInp%numBlades    ! this was set earlier because it was necessary
   p%NumBlNds         = InputFileData%BladeProps(1)%NumBlNds
   if (p%TwrPotent == TwrPotent_none .and. .not. p%TwrShadow .and. .not. p%TwrAero) then
      p%NumTwrNds     = 0
   else
      p%NumTwrNds     = InputFileData%NumTwrNds
      
      call move_alloc( InputFileData%TwrDiam, p%TwrDiam )
      call move_alloc( InputFileData%TwrCd,   p%TwrCd )      
   end if
   
   p%AirDens          = InputFileData%AirDens          
   p%KinVisc          = InputFileData%KinVisc
   p%Patm             = InputFileData%Patm
   p%Pvap             = InputFileData%Pvap
   p%FluidDepth       = InputFileData%FluidDepth
   p%SpdSound         = InputFileData%SpdSound
   
  !p%AFI     ! set in call to AFI_Init() [called early because it wants to use the same echo file as AD]
  !p%BEMT    ! set in call to BEMT_Init()
      
  !p%RootName       = TRIM(InitInp%RootName)//'.AD'   ! set earlier to it could be used   
   
   p%numOuts          = InputFileData%NumOuts  
   p%NBlOuts          = InputFileData%NBlOuts      
   p%BlOutNd          = InputFileData%BlOutNd
   
   if (p%NumTwrNds > 0) then
      p%NTwOuts = InputFileData%NTwOuts
      p%TwOutNd = InputFileData%TwOutNd
   else
      p%NTwOuts = 0
   end if
   
   call SetOutParam(InputFileData%OutList, p, ErrStat2, ErrMsg2 ) ! requires: p%NumOuts, p%numBlades, p%NumBlNds, p%NumTwrNds; sets: p%OutParam.
      call setErrStat(ErrStat2,ErrMsg2,ErrStat,ErrMsg,RoutineName)
      if (ErrStat >= AbortErrLev) return  
   
<<<<<<< HEAD
=======



      ! Set the nodal output parameters.  Note there is some validation in this, so we might get an error from here.
   CALL AllBldNdOuts_SetParameters( InitInp, InputFileData, p, ErrStat2, ErrMsg2 )
      call setErrStat(ErrStat2,ErrMsg2,ErrStat,ErrMsg,RoutineName)



>>>>>>> c0167e9f
   
end subroutine SetParameters
!----------------------------------------------------------------------------------------------------------------------------------
!> This routine is called at the end of the simulation.
subroutine AD_End( u, p, x, xd, z, OtherState, y, m, ErrStat, ErrMsg )
!..................................................................................................................................

      TYPE(AD_InputType),           INTENT(INOUT)  :: u           !< System inputs
      TYPE(AD_ParameterType),       INTENT(INOUT)  :: p           !< Parameters
      TYPE(AD_ContinuousStateType), INTENT(INOUT)  :: x           !< Continuous states
      TYPE(AD_DiscreteStateType),   INTENT(INOUT)  :: xd          !< Discrete states
      TYPE(AD_ConstraintStateType), INTENT(INOUT)  :: z           !< Constraint states
      TYPE(AD_OtherStateType),      INTENT(INOUT)  :: OtherState  !< Other states
      TYPE(AD_OutputType),          INTENT(INOUT)  :: y           !< System outputs
      TYPE(AD_MiscVarType),         INTENT(INOUT)  :: m           !< Misc/optimization variables
      INTEGER(IntKi),               INTENT(  OUT)  :: ErrStat     !< Error status of the operation
      CHARACTER(*),                 INTENT(  OUT)  :: ErrMsg      !< Error message if ErrStat /= ErrID_None



         ! Initialize ErrStat

      ErrStat = ErrID_None
      ErrMsg  = ""


         ! End the FVW submodule
      if (p%WakeMod == WakeMod_FVW ) then
         call FVW_End( m%FVW_u, p%FVW, x%FVW, xd%FVW, z%FVW, OtherState%FVW, m%FVW_y, m%FVW, ErrStat, ErrMsg )
      endif

         ! Close files here:



         ! Destroy the input data:

      CALL AD_DestroyInput( u, ErrStat, ErrMsg )


         ! Destroy the parameter data:

      CALL AD_DestroyParam( p, ErrStat, ErrMsg )


         ! Destroy the state data:

      CALL AD_DestroyContState(   x,           ErrStat, ErrMsg )
      CALL AD_DestroyDiscState(   xd,          ErrStat, ErrMsg )
      CALL AD_DestroyConstrState( z,           ErrStat, ErrMsg )
      CALL AD_DestroyOtherState(  OtherState,  ErrStat, ErrMsg )
      CALL AD_DestroyMisc(        m,           ErrStat, ErrMsg ) 

         ! Destroy the output data:

      CALL AD_DestroyOutput( y, ErrStat, ErrMsg )




END SUBROUTINE AD_End
!----------------------------------------------------------------------------------------------------------------------------------
!> Loose coupling routine for solving for constraint states, integrating continuous states, and updating discrete and other states.
!! Continuous, constraint, discrete, and other states are updated for t + Interval
subroutine AD_UpdateStates( t, n, u, utimes, p, x, xd, z, OtherState, m, errStat, errMsg )
!..................................................................................................................................

   real(DbKi),                     intent(in   ) :: t          !< Current simulation time in seconds
   integer(IntKi),                 intent(in   ) :: n          !< Current simulation time step n = 0,1,...
   type(AD_InputType),             intent(inout) :: u(:)       !< Inputs at utimes (out only for mesh record-keeping in ExtrapInterp routine)
   real(DbKi),                     intent(in   ) :: utimes(:)  !< Times associated with u(:), in seconds
   type(AD_ParameterType),         intent(in   ) :: p          !< Parameters
   type(AD_ContinuousStateType),   intent(inout) :: x          !< Input: Continuous states at t;
                                                               !!   Output: Continuous states at t + Interval
   type(AD_DiscreteStateType),     intent(inout) :: xd         !< Input: Discrete states at t;
                                                               !!   Output: Discrete states at t  + Interval
   type(AD_ConstraintStateType),   intent(inout) :: z          !< Input: Constraint states at t;
                                                               !!   Output: Constraint states at t+dt
   type(AD_OtherStateType),        intent(inout) :: OtherState !< Input: Other states at t;
                                                               !!   Output: Other states at t+dt
   type(AD_MiscVarType),           intent(inout) :: m          !< Misc/optimization variables
   integer(IntKi),                 intent(  out) :: errStat    !< Error status of the operation
   character(*),                   intent(  out) :: errMsg     !< Error message if ErrStat /= ErrID_None

   ! local variables
   type(AD_InputType)                           :: uInterp     ! Interpolated/Extrapolated input
   integer(intKi)                               :: ErrStat2          ! temporary Error status
   character(ErrMsgLen)                         :: ErrMsg2           ! temporary Error message
   character(*), parameter                      :: RoutineName = 'AD_UpdateStates'
      
   ErrStat = ErrID_None
   ErrMsg  = ""
     

   call AD_CopyInput( u(1), uInterp, MESH_NEWCOPY, errStat2, errMsg2)
      call SetErrStat(ErrStat2, ErrMsg2, ErrStat, ErrMsg, RoutineName)
      if (ErrStat >= AbortErrLev) then
         call Cleanup()
         return
      end if

      ! set values of m%BEMT_u(2) from inputs interpolated at t+dt:
      ! NOTE: framework has t+dt at u(1)
   call AD_Input_ExtrapInterp(u,utimes,uInterp,t+p%DT, errStat2, errMsg2)
      call SetErrStat(ErrStat2, ErrMsg2, ErrStat, ErrMsg, RoutineName)

   call SetInputs(p, uInterp, m, 2, errStat2, errMsg2)      
      call SetErrStat(ErrStat2, ErrMsg2, ErrStat, ErrMsg, RoutineName)
      
      ! set values of m%BEMT_u(1) from inputs (uInterp) interpolated at t:
      ! NOTE: framework has t at u(2)
      ! I'm doing this second in case we want the other misc vars at t as before, but I don't think it matters      
   call AD_Input_ExtrapInterp(u,utimes,uInterp, t, errStat2, errMsg2)
      call SetErrStat(ErrStat2, ErrMsg2, ErrStat, ErrMsg, RoutineName)

   call SetInputs(p, uInterp, m, 1, errStat2, errMsg2)      
      call SetErrStat(ErrStat2, ErrMsg2, ErrStat, ErrMsg, RoutineName)
         

   if (p%WakeMod /= WakeMod_FVW) then
         ! Call into the BEMT update states    NOTE:  This is a non-standard framework interface!!!!!  GJH
         ! Also note BEMT_u(1) and BEMT_u(2) are not following the framework convention for t+dt, t
      call BEMT_UpdateStates(t, n, m%BEMT_u(1), m%BEMT_u(2),  p%BEMT, x%BEMT, xd%BEMT, z%BEMT, OtherState%BEMT, p%AFI, m%BEMT, errStat2, errMsg2)
         call SetErrStat(ErrStat2, ErrMsg2, ErrStat, ErrMsg, RoutineName)

   else  ! Call the FVW sub module
         ! This needs to extract the inputs from the AD data types (mesh) and copy pieces for the FVW module
      call SetInputsForFVW(p, u, m, errStat2, errMsg2)
         call SetErrStat(ErrStat2, ErrMsg2, ErrStat, ErrMsg, RoutineName)
         ! Note: the setup is handled above in the SetInputs routine
      call FVW_UpdateStates( t, n, m%FVW_u, utimes, p%FVW, x%FVW, xd%FVW, z%FVW, OtherState%FVW, p%AFI, m%FVW, ErrStat2, ErrMsg2 )
         call SetErrStat(ErrStat2, ErrMsg2, ErrStat, ErrMsg, RoutineName)
         ! The wind points are passed out as other states.  These really correspond to the propogation of the vortex to the next wind position.
      if (allocated(OtherState%WakeLocationPoints)) then
         OtherState%WakeLocationPoints = m%FVW%r_wind
      endif
      ! UA TODO
      !call UA_UpdateState_Wrapper(p%AFI, n, p%FVW, x%FVW, xd%FVW, OtherState%FVW, m%FVW, ErrStat2, ErrMsg2)
      !   call SetErrStat(ErrStat2, ErrMsg2, ErrStat, ErrMsg, RoutineName)
   endif
           
   call Cleanup()
   
contains
   subroutine Cleanup()
      call AD_DestroyInput( uInterp, errStat2, errMsg2)
   end subroutine Cleanup
end subroutine AD_UpdateStates
!----------------------------------------------------------------------------------------------------------------------------------
!> Routine for computing outputs, used in both loose and tight coupling.
!! This subroutine is used to compute the output channels (motions and loads) and place them in the WriteOutput() array.
!! The descriptions of the output channels are not given here. Please see the included OutListParameters.xlsx sheet for
!! for a complete description of each output parameter.
subroutine AD_CalcOutput( t, u, p, x, xd, z, OtherState, y, m, ErrStat, ErrMsg, NeedWriteOutput )
! NOTE: no matter how many channels are selected for output, all of the outputs are calculated
! All of the calculated output channels are placed into the m%AllOuts(:), while the channels selected for outputs are
! placed in the y%WriteOutput(:) array.
!..................................................................................................................................

   REAL(DbKi),                   INTENT(IN   )  :: t           !< Current simulation time in seconds
   TYPE(AD_InputType),           INTENT(IN   )  :: u           !< Inputs at Time t
   TYPE(AD_ParameterType),       INTENT(IN   )  :: p           !< Parameters
   TYPE(AD_ContinuousStateType), INTENT(IN   )  :: x           !< Continuous states at t
   TYPE(AD_DiscreteStateType),   INTENT(IN   )  :: xd          !< Discrete states at t
   TYPE(AD_ConstraintStateType), INTENT(IN   )  :: z           !< Constraint states at t
   TYPE(AD_OtherStateType),      INTENT(IN   )  :: OtherState  !< Other states at t
   TYPE(AD_OutputType),          INTENT(INOUT)  :: y           !< Outputs computed at t (Input only so that mesh con-
                                                               !!   nectivity information does not have to be recalculated)
   type(AD_MiscVarType),         intent(inout)  :: m           !< Misc/optimization variables
   INTEGER(IntKi),               INTENT(  OUT)  :: ErrStat     !< Error status of the operation
   CHARACTER(*),                 INTENT(  OUT)  :: ErrMsg      !< Error message if ErrStat /= ErrID_None
   LOGICAL,          OPTIONAL,   INTENT(IN   )  :: NeedWriteOutput     !< Flag to determine if WriteOutput values need to be calculated in this call


      ! NOTE: there are inconsistencies in the usage of m%BEMT_u(i) from the way the framework is setup
   integer, parameter                           :: indx = 1  ! m%BEMT_u(1) is at t; m%BEMT_u(2) is t+dt
   integer(intKi)                               :: i
   integer(intKi)                               :: j

   integer(intKi)                               :: ErrStat2
   character(ErrMsgLen)                         :: ErrMsg2
   character(*), parameter                      :: RoutineName = 'AD_CalcOutput'
   real(ReKi)                                   :: SigmaCavitCrit, SigmaCavit
   LOGICAL                                      :: CalcWriteOutput
   
   ErrStat = ErrID_None
   ErrMsg  = ""

<<<<<<< HEAD
#ifdef UA_OUTS
  ! if ( mod(REAL(t,ReKi),.1) < p%dt) then
   if (allocated(m%FVW%y_UA%WriteOutput)) m%FVW%y_UA%WriteOutput = 0.0 !reset to zero in case UA shuts off mid-simulation
#endif            


   call SetInputs(p, u, m, indx, errStat2, errMsg2)
=======
   if (present(NeedWriteOutput)) then
      CalcWriteOutput = NeedWriteOutput
   else
      CalcWriteOutput = .true. ! by default, calculate WriteOutput unless told that we do not need it
   end if
   
   
   call SetInputs(p, u, m, indx, errStat2, errMsg2)      
      call SetErrStat(ErrStat2, ErrMsg2, ErrStat, ErrMsg, RoutineName)
            
   ! Call the BEMT module CalcOutput.  Notice that the BEMT outputs are purposely attached to AeroDyn's MiscVar structure to
   ! avoid issues with the coupling code
   
   call BEMT_CalcOutput(t, m%BEMT_u(indx), p%BEMT, x%BEMT, xd%BEMT, z%BEMT, OtherState%BEMT, p%AFI, m%BEMT_y, m%BEMT, ErrStat2, ErrMsg2 )
>>>>>>> c0167e9f
      call SetErrStat(ErrStat2, ErrMsg2, ErrStat, ErrMsg, RoutineName)

   if (p%WakeMod /= WakeMod_FVW) then
      ! Call the BEMT module CalcOutput.  Notice that the BEMT outputs are purposely attached to AeroDyn's MiscVar structure to
      ! avoid issues with the coupling code

      call BEMT_CalcOutput(t, m%BEMT_u(indx), p%BEMT, x%BEMT, xd%BEMT, z%BEMT, OtherState%BEMT, p%AFI, m%BEMT_y, m%BEMT, ErrStat2, ErrMsg2 )
         call SetErrStat(ErrStat2, ErrMsg2, ErrStat, ErrMsg, RoutineName)

      call SetOutputsFromBEMT(p, m, y )

   else  !(p%WakeMod == WakeMod_FVW)
         ! This needs to extract the inputs from the AD data types (mesh) and copy pieces for the FVW module
      call SetInputsForFVW(p, (/u/), m, errStat2, errMsg2)
         call SetErrStat(ErrStat2, ErrMsg2, ErrStat, ErrMsg, RoutineName)
         ! Calculate Outputs at time t
      CALL FVW_CalcOutput( t, m%FVW_u(1), p%FVW, x%FVW, xd%FVW, z%FVW, OtherState%FVW, p%AFI, m%FVW_y, m%FVW, ErrStat2, ErrMsg2 )
         call SetErrStat(ErrStat2, ErrMsg2, ErrStat, ErrMsg, RoutineName)

      call SetOutputsFromFVW( u, p, OtherState, xd, m, y, ErrStat2, ErrMsg2 )
         call SetErrStat(ErrStat2, ErrMsg2, ErrStat, ErrMsg, RoutineName)
   endif

   if ( p%TwrAero ) then
      call ADTwr_CalcOutput(p, u, m, y, ErrStat2, ErrMsg2 )
         call SetErrStat(ErrStat2, ErrMsg2, ErrStat, ErrMsg, RoutineName)      
   end if
   
   if ( p%CavitCheck ) then      ! Calculate the cavitation number for the airfoil at the node in quesiton, and compare to the critical cavitation number based on the vapour pressure and submerged depth       
      do j = 1,p%numBlades ! Loop through all blades
         do i = 1,p%NumBlNds  ! Loop through all nodes
                     
      if ( EqualRealNos( m%BEMT_y%Vrel(i,j), 0.0_ReKi ) ) call SetErrStat( ErrID_Fatal, 'Vrel cannot be zero to do a cavitation check', ErrStat, ErrMsg, RoutineName) 
         if (ErrStat >= AbortErrLev) return
      
      SigmaCavit= -1* m%BEMT_y%Cpmin(i,j) ! Local cavitation number on node j                                               
      SigmaCavitCrit= ( ( p%Patm + ( p%Gravity * (p%FluidDepth - (  u%BladeMotion(j)%Position(3,i) + u%BladeMotion(j)%TranslationDisp(3,i) - u%HubMotion%Position(3,1))) * p%airDens)  - p%Pvap ) / ( 0.5_ReKi * p%airDens * m%BEMT_y%Vrel(i,j)**2)) ! Critical value of Sigma, cavitation occurs if local cavitation number is greater than this
                                                                  
         if ( (SigmaCavitCrit < SigmaCavit) .and. (.not. (m%CavitWarnSet(i,j)) ) ) then     
              call WrScr( NewLine//'Cavitation occurred at blade '//trim(num2lstr(j))//' and node '//trim(num2lstr(i))//'.' )
              m%CavitWarnSet(i,j) = .true.
         end if 
                     
      m%SigmaCavit(i,j)= SigmaCavit                 
      m%SigmaCavitCrit(i,j)=SigmaCavitCrit  
                           
         end do   ! p%NumBlNds
      end do  ! p%numBlades
   end if   ! Cavitation check
      

   !-------------------------------------------------------   
   !     get values to output to file:  
   !-------------------------------------------------------   
<<<<<<< HEAD
   if (p%NumOuts > 0) then
      call Calc_WriteOutput( p, u, m, y, OtherState, xd, indx, ErrStat2, ErrMsg2 )   
      call SetErrStat(ErrStat2, ErrMsg2, ErrStat, ErrMsg, RoutineName)      
   
      !...............................................................................................................................   
      ! Place the selected output channels into the WriteOutput(:) array with the proper sign:
      !...............................................................................................................................   

      do i = 1,p%NumOuts  ! Loop through all selected output channels
         y%WriteOutput(i) = p%OutParam(i)%SignM * m%AllOuts( p%OutParam(i)%Indx )
      end do             ! i - All selected output channels
      
=======
   if (CalcWriteOutput) then
      if (p%NumOuts > 0) then
         call Calc_WriteOutput( p, u, m, y, OtherState, indx, ErrStat2, ErrMsg2 )   
         call SetErrStat(ErrStat2, ErrMsg2, ErrStat, ErrMsg, RoutineName)      
   
         !...............................................................................................................................   
         ! Place the selected output channels into the WriteOutput(:) array with the proper sign:
         !...............................................................................................................................   

         do i = 1,p%NumOuts  ! Loop through all selected output channels
            y%WriteOutput(i) = p%OutParam(i)%SignM * m%AllOuts( p%OutParam(i)%Indx )
         end do             ! i - All selected output channels

       end if
    
      y%WriteOutput(p%NumOuts+1:) = 0.0_ReKi

         ! Now we need to populate the blade node outputs here
      call Calc_WriteAllBldNdOutput( p, u, m, y, OtherState, indx, ErrStat2, ErrMsg2 )   ! Call after normal writeoutput.  Will just postpend data on here.
      call SetErrStat(ErrStat2, ErrMsg2, ErrStat, ErrMsg, RoutineName)
>>>>>>> c0167e9f
   end if
      
   
#ifdef UA_OUTS
  ! if ( mod(REAL(t,ReKi),.1) < p%dt) then
   if (allocated(m%FVW%y_UA%WriteOutput)) &
            WRITE (69, '(F20.6,'//trim(num2lstr(size(m%FVW%y_UA%WriteOutput)))//'(:,1x,ES19.5E3))') t, ( m%FVW%y_UA%WriteOutput(i), i=1,size(m%FVW%y_UA%WriteOutput))
  ! end if              
#endif 
   
   
end subroutine AD_CalcOutput
!----------------------------------------------------------------------------------------------------------------------------------
!> Tight coupling routine for solving for the residual of the constraint state equations
subroutine AD_CalcConstrStateResidual( Time, u, p, x, xd, z, OtherState, m, z_residual, ErrStat, ErrMsg )
!..................................................................................................................................

   REAL(DbKi),                   INTENT(IN   )   :: Time        !< Current simulation time in seconds
   TYPE(AD_InputType),           INTENT(IN   )   :: u           !< Inputs at Time
   TYPE(AD_ParameterType),       INTENT(IN   )   :: p           !< Parameters
   TYPE(AD_ContinuousStateType), INTENT(IN   )   :: x           !< Continuous states at Time
   TYPE(AD_DiscreteStateType),   INTENT(IN   )   :: xd          !< Discrete states at Time
   TYPE(AD_ConstraintStateType), INTENT(IN   )   :: z           !< Constraint states at Time (possibly a guess)
   TYPE(AD_OtherStateType),      INTENT(IN   )   :: OtherState  !< Other states at Time
   TYPE(AD_MiscVarType),         INTENT(INOUT)   :: m           !< Misc/optimization variables
   TYPE(AD_ConstraintStateType), INTENT(INOUT)   :: Z_residual  !< Residual of the constraint state equations using
                                                                !!     the input values described above
   INTEGER(IntKi),               INTENT(  OUT)   :: ErrStat     !< Error status of the operation
   CHARACTER(*),                 INTENT(  OUT)   :: ErrMsg      !< Error message if ErrStat /= ErrID_None


   
      ! Local variables   
   integer, parameter                            :: indx = 1  ! m%BEMT_u(1) is at t; m%BEMT_u(2) is t+dt
   integer(intKi)                                :: ErrStat2
   character(ErrMsgLen)                          :: ErrMsg2
   character(*), parameter                       :: RoutineName = 'AD_CalcConstrStateResidual'
   
   
   
   ErrStat = ErrID_None
   ErrMsg  = ""
   
   if (.not. allocated(Z_residual%BEMT%phi)) then ! BEMT_CalcConstrStateResidual expects memory to be allocated, so let's make sure it is
      call AD_CopyConstrState( z, Z_residual, MESH_NEWCOPY, ErrStat2, ErrMsg2)
      call SetErrStat(ErrStat2, ErrMsg2, ErrStat, ErrMsg, RoutineName)
   end if
   
   
   call SetInputs(p, u, m, indx, errStat2, errMsg2)
      call SetErrStat(ErrStat2, ErrMsg2, ErrStat, ErrMsg, RoutineName)
                                
      
   call BEMT_CalcConstrStateResidual( Time, m%BEMT_u(indx), p%BEMT, x%BEMT, xd%BEMT, z%BEMT, OtherState%BEMT, m%BEMT, &
                                       Z_residual%BEMT, p%AFI, ErrStat2, ErrMsg2 )
      call SetErrStat(ErrStat2, ErrMsg2, ErrStat, ErrMsg, RoutineName)
         
   
   
end subroutine AD_CalcConstrStateResidual
!----------------------------------------------------------------------------------------------------------------------------------
!> This subroutine converts the AeroDyn inputs into values that can be used for its submodules. It calculates the disturbed inflow
!! on the blade if tower shadow or tower influence are enabled, then uses these values to set m%BEMT_u(indx).
subroutine SetInputs(p, u, m, indx, errStat, errMsg)
   type(AD_ParameterType),       intent(in   )  :: p                      !< AD parameters
   type(AD_InputType),           intent(in   )  :: u                      !< AD Inputs at Time
   type(AD_MiscVarType),         intent(inout)  :: m                      !< Misc/optimization variables
   integer,                      intent(in   )  :: indx                   !< index into m%BEMT_u(indx) array; 1=t and 2=t+dt (but not checked here)
   integer(IntKi),               intent(  out)  :: ErrStat                !< Error status of the operation
   character(*),                 intent(  out)  :: ErrMsg                 !< Error message if ErrStat /= ErrID_None
                                 
   ! local variables             
   integer(intKi)                               :: ErrStat2
   character(ErrMsgLen)                         :: ErrMsg2
   character(*), parameter                      :: RoutineName = 'SetInputs'
   
   
   ErrStat = ErrID_None
   ErrMsg  = ""
   
   if (p%TwrPotent /= TwrPotent_none .or. p%TwrShadow) then
      call TwrInfl( p, u, m, ErrStat2, ErrMsg2 )
         call SetErrStat(ErrStat2, ErrMsg2, ErrStat, ErrMsg, RoutineName)
   else
      m%DisturbedInflow = u%InflowOnBlade
   end if

   if (p%WakeMod /= WakeMod_FVW) then
         ! This needs to extract the inputs from the AD data types (mesh) and massage them for the BEMT module
      call SetInputsForBEMT(p, u, m, indx, errStat2, errMsg2)
         call SetErrStat(ErrStat2, ErrMsg2, ErrStat, ErrMsg, RoutineName)
   endif


end subroutine SetInputs
!----------------------------------------------------------------------------------------------------------------------------------
!> This subroutine sets m%BEMT_u(indx).
subroutine SetInputsForBEMT(p, u, m, indx, errStat, errMsg)

   type(AD_ParameterType),  intent(in   )  :: p                               !< AD parameters
   type(AD_InputType),      intent(in   )  :: u                               !< AD Inputs at Time
   type(AD_MiscVarType),    intent(inout)  :: m                               !< Misc/optimization variables
   integer,                 intent(in   )  :: indx                            !< index into m%BEMT_u array; must be 1 or 2 (but not checked here)
   integer(IntKi),          intent(  out)  :: ErrStat                         !< Error status of the operation
   character(*),            intent(  out)  :: ErrMsg                          !< Error message if ErrStat /= ErrID_None
      
   ! local variables
   real(ReKi)                              :: x_hat(3)
   real(ReKi)                              :: y_hat(3)
   real(ReKi)                              :: x_hat_disk(3)
   real(ReKi)                              :: y_hat_disk(3)
   real(ReKi)                              :: z_hat_disk(3)
   real(ReKi)                              :: tmp(3)
   real(ReKi)                              :: tmp_sz, tmp_sz_y
   real(R8Ki)                              :: thetaBladeNds(p%NumBlNds,p%NumBlades)
   real(R8Ki)                              :: Azimuth(p%NumBlades)
   
   integer(intKi)                          :: j                      ! loop counter for nodes
   integer(intKi)                          :: k                      ! loop counter for blades
   integer(intKi)                          :: ErrStat2
   character(ErrMsgLen)                    :: ErrMsg2
   character(*), parameter                 :: RoutineName = 'SetInputsForBEMT'
   
   
      ! Get disk average values and orientations
   call DiskAvgValues(p, u, m, x_hat_disk, y_hat_disk, z_hat_disk, Azimuth)
   call GeomWithoutSweepPitchTwist(p,u,m,thetaBladeNds,ErrStat,ErrMsg)
   if (ErrStat >= AbortErrLev) return

      ! Velocity in disk normal
   m%BEMT_u(indx)%Un_disk  = m%V_dot_x
     
      ! "Angular velocity of rotor" rad/s
   m%BEMT_u(indx)%omega   = dot_product( u%HubMotion%RotationVel(:,1), x_hat_disk )
   
      ! "Angle between the vector normal to the rotor plane and the wind vector (e.g., the yaw angle in the case of no tilt)" rad 
   tmp_sz = TwoNorm( m%V_diskAvg )
   if ( EqualRealNos( tmp_sz, 0.0_ReKi ) ) then
      m%BEMT_u(indx)%chi0 = 0.0_ReKi
   else
         ! make sure we don't have numerical issues that make the ratio outside +/-1
      tmp_sz_y = min(  1.0_ReKi, m%V_dot_x / tmp_sz )
      tmp_sz_y = max( -1.0_ReKi, tmp_sz_y )
      
      m%BEMT_u(indx)%chi0 = acos( tmp_sz_y )
      
   end if
   
      ! "Azimuth angle" rad
   m%bemt_u(indx)%psi = Azimuth

      ! theta, "Twist angle (includes all sources of twist)" rad
      ! Vx, "Local axial velocity at node" m/s
      ! Vy, "Local tangential velocity at node" m/s
   do k=1,p%NumBlades
<<<<<<< HEAD
=======
      
         ! construct system equivalent to u%BladeRootMotion(k)%Orientation, but without the blade-pitch angle:
      
      !orientation = matmul( u%BladeRootMotion(k)%Orientation(:,:,1), transpose(u%HubMotion%Orientation(:,:,1)) )
      call LAPACK_gemm( 'n', 't', 1.0_R8Ki, u%BladeRootMotion(k)%Orientation(:,:,1), u%HubMotion%Orientation(:,:,1), 0.0_R8Ki, orientation, errStat2, errMsg2)
         call SetErrStat( ErrStat2, ErrMsg2, ErrStat, ErrMsg, RoutineName)
      theta = EulerExtract( orientation ) !hub_theta_root(k)
      m%AllOuts( BPitch(  k) ) = -theta(3)*R2D ! save this value of pitch for potential output
      theta(3) = 0.0_ReKi  
      m%hub_theta_x_root(k) = theta(1)   ! save this value for FAST.Farm
      
      orientation = EulerConstruct( theta )
      orientation_nopitch = matmul( orientation, u%HubMotion%Orientation(:,:,1) ) ! withoutPitch_theta_Root(k)
            
>>>>>>> c0167e9f
      do j=1,p%NumBlNds         
         
         m%BEMT_u(indx)%theta(j,k) = thetaBladeNds(j,k) ! local pitch + twist (aerodyanmic + elastic) angle of the jth node in the kth blade
                           
         x_hat = m%WithoutSweepPitchTwist(1,:,j,k)
         y_hat = m%WithoutSweepPitchTwist(2,:,j,k)
         tmp   = m%DisturbedInflow(:,j,k) - u%BladeMotion(k)%TranslationVel(:,j) ! rel_V(j)_Blade(k)
         
         m%BEMT_u(indx)%Vx(j,k) = dot_product( tmp, x_hat ) ! normal component (normal to the plane, not chord) of the inflow velocity of the jth node in the kth blade
         m%BEMT_u(indx)%Vy(j,k) = dot_product( tmp, y_hat ) ! tangential component (tangential to the plane, not chord) of the inflow velocity of the jth node in the kth blade
         
      end do !j=nodes
   end do !k=blades
   
   
      ! "Radial distance from center-of-rotation to node" m
   
   do k=1,p%NumBlades
      do j=1,p%NumBlNds
         
            ! displaced position of the jth node in the kth blade relative to the hub:
         tmp =  u%BladeMotion(k)%Position(:,j) + u%BladeMotion(k)%TranslationDisp(:,j) &
              - u%HubMotion%Position(:,1)      - u%HubMotion%TranslationDisp(:,1)
         
            ! local radius (normalized distance from rotor centerline)
         tmp_sz_y = dot_product( tmp, y_hat_disk )**2
         tmp_sz   = dot_product( tmp, z_hat_disk )**2
         m%BEMT_u(indx)%rLocal(j,k) = sqrt( tmp_sz + tmp_sz_y )
         
      end do !j=nodes      
   end do !k=blades  
  
   m%BEMT_u(indx)%UserProp = u%UserProp
   
end subroutine SetInputsForBEMT

subroutine DiskAvgValues(p, u, m, x_hat_disk, y_hat_disk, z_hat_disk, Azimuth)
   type(AD_ParameterType),  intent(in   )  :: p                               !< AD parameters
   type(AD_InputType),      intent(in   )  :: u                               !< AD Inputs at Time
   type(AD_MiscVarType),    intent(inout)  :: m                               !< Misc/optimization variables
   real(ReKi),              intent(  out)  :: x_hat_disk(3)
   real(ReKi),              intent(  out)  :: y_hat_disk(3)
   real(ReKi),              intent(  out)  :: z_hat_disk(3)
   real(R8Ki),              intent(  out)  :: Azimuth(p%NumBlades)
   real(ReKi)                              :: z_hat(3)
   real(ReKi)                              :: tmp(3)
   real(ReKi)                              :: tmp_sz, tmp_sz_y
   integer(intKi)                          :: j                      ! loop counter for nodes
   integer(intKi)                          :: k                      ! loop counter for blades

      ! calculate disk-averaged relative wind speed, V_DiskAvg
   m%V_diskAvg = 0.0_ReKi
   do k=1,p%NumBlades
      do j=1,p%NumBlNds
         tmp = m%DisturbedInflow(:,j,k) - u%BladeMotion(k)%TranslationVel(:,j)
         m%V_diskAvg = m%V_diskAvg + tmp
      end do
   end do
   m%V_diskAvg = m%V_diskAvg / real( p%NumBlades * p%NumBlNds, ReKi )

      ! orientation vectors:
   x_hat_disk = u%HubMotion%Orientation(1,:,1) !actually also x_hat_hub

   m%V_dot_x  = dot_product( m%V_diskAvg, x_hat_disk )
   tmp    = m%V_dot_x * x_hat_disk - m%V_diskAvg
   tmp_sz = TwoNorm(tmp)
   if ( EqualRealNos( tmp_sz, 0.0_ReKi ) ) then
      y_hat_disk = u%HubMotion%Orientation(2,:,1)
      z_hat_disk = u%HubMotion%Orientation(3,:,1)
   else
     y_hat_disk = tmp / tmp_sz
     z_hat_disk = cross_product( m%V_diskAvg, x_hat_disk ) / tmp_sz
  end if

      ! "Azimuth angle" rad
   do k=1,p%NumBlades
      z_hat = u%BladeRootMotion(k)%Orientation(3,:,1)
      tmp_sz_y = -1.0*dot_product(z_hat,y_hat_disk)
      tmp_sz   =      dot_product(z_hat,z_hat_disk)
      if ( EqualRealNos(tmp_sz_y,0.0_ReKi) .and. EqualRealNos(tmp_sz,0.0_ReKi) ) then
         Azimuth(k) = 0.0_ReKi
      else
         Azimuth(k) = atan2( tmp_sz_y, tmp_sz )
      end if
   end do
end subroutine DiskAvgValues
subroutine GeomWithoutSweepPitchTwist(p,u,m,thetaBladeNds,ErrStat,ErrMsg)
   type(AD_ParameterType),  intent(in   )  :: p                               !< AD parameters
   type(AD_InputType),      intent(in   )  :: u                               !< AD Inputs at Time
   type(AD_MiscVarType),    intent(inout)  :: m                               !< Misc/optimization variables
   real(R8Ki),              intent(  out)  :: thetaBladeNds(p%NumBlNds,p%NumBlades)
   integer(IntKi),          intent(  out)  :: ErrStat                         !< Error status of the operation
   character(*),            intent(  out)  :: ErrMsg                          !< Error message if ErrStat /= ErrID_None
   real(R8Ki)                              :: theta(3)
   real(R8Ki)                              :: orientation(3,3)
   real(R8Ki)                              :: orientation_nopitch(3,3)

   integer(intKi)                          :: j                      ! loop counter for nodes
   integer(intKi)                          :: k                      ! loop counter for blades
   integer(intKi)                          :: ErrStat2
   character(ErrMsgLen)                    :: ErrMsg2
   character(*), parameter                 :: RoutineName = 'GeomWithoutSweepPitchTwist'

   ErrStat = ErrID_None
   ErrMsg  = ""

      ! theta, "Twist angle (includes all sources of twist)" rad
      ! Vx, "Local axial velocity at node" m/s
      ! Vy, "Local tangential velocity at node" m/s
   do k=1,p%NumBlades

         ! construct system equivalent to u%BladeRootMotion(k)%Orientation, but without the blade-pitch angle:

      call LAPACK_gemm( 'n', 't', 1.0_R8Ki, u%BladeRootMotion(k)%Orientation(:,:,1), u%HubMotion%Orientation(:,:,1), 0.0_R8Ki, orientation, errStat2, errMsg2)
         call SetErrStat( ErrStat2, ErrMsg2, ErrStat, ErrMsg, RoutineName)
      theta = EulerExtract( orientation ) !hub_theta_root(k)
      m%AllOuts( BPitch(  k) ) = -theta(3)*R2D ! save this value of pitch for potential output
      theta(3) = 0.0_ReKi
      m%hub_theta_x_root(k) = theta(1)   ! save this value for FAST.Farm

      orientation = EulerConstruct( theta )
      orientation_nopitch = matmul( orientation, u%HubMotion%Orientation(:,:,1) ) ! withoutPitch_theta_Root(k)

      do j=1,p%NumBlNds

            ! form coordinate system equivalent to u%BladeMotion(k)%Orientation(:,:,j) but without live sweep (due to in-plane
            ! deflection), blade-pitch and twist (aerodynamic + elastic) angles:

         ! orientation = matmul( u%BladeMotion(k)%Orientation(:,:,j), transpose(orientation_nopitch) )
         call LAPACK_gemm( 'n', 't', 1.0_R8Ki, u%BladeMotion(k)%Orientation(:,:,j), orientation_nopitch, 0.0_R8Ki, orientation, errStat2, errMsg2)
            call SetErrStat( ErrStat2, ErrMsg2, ErrStat, ErrMsg, RoutineName)
         theta = EulerExtract( orientation ) !root(k)WithoutPitch_theta(j)_blade(k)

         thetaBladeNds(j,k) = -theta(3) ! local pitch + twist (aerodyanmic + elastic) angle of the jth node in the kth blade


         theta(1) = 0.0_ReKi
         theta(3) = 0.0_ReKi
         m%Curve(j,k) = theta(2)  ! save value for possible output later
         m%WithoutSweepPitchTwist(:,:,j,k) = matmul( EulerConstruct( theta ), orientation_nopitch ) ! WithoutSweepPitch+Twist_theta(j)_Blade(k)

      end do !j=nodes
   end do !k=blades
end subroutine GeomWithoutSweepPitchTwist
!----------------------------------------------------------------------------------------------------------------------------------
!> This subroutine sets m%FVW_u(indx).
subroutine SetInputsForFVW(p, u, m, errStat, errMsg)

   type(AD_ParameterType),  intent(in   )  :: p                               !< AD parameters
   type(AD_InputType),      intent(in   )  :: u(:)                            !< AD Inputs at Time
   type(AD_MiscVarType),    intent(inout)  :: m                               !< Misc/optimization variables
   integer(IntKi),          intent(  out)  :: ErrStat                         !< Error status of the operation
   character(*),            intent(  out)  :: ErrMsg                          !< Error message if ErrStat /= ErrID_None

!   real(ReKi)                              :: x_hat(3)
!   real(ReKi)                              :: y_hat(3)
   real(ReKi)                              :: x_hat_disk(3)
   real(ReKi)                              :: y_hat_disk(3)
   real(ReKi)                              :: z_hat_disk(3)
!   real(ReKi)                              :: tmp(3)
!   real(ReKi)                              :: tmp_sz, tmp_sz_y
   real(R8Ki)                              :: thetaBladeNds(p%NumBlNds,p%NumBlades)
   real(R8Ki)                              :: Azimuth(p%NumBlades)
   
   integer(intKi)                          :: tIndx
   integer(intKi)                          :: k                      ! loop counter for blades
   character(*), parameter                 :: RoutineName = 'SetInputsForFVW'

   do tIndx=1,size(u)
      ! Get disk average values and orientations
      ! NOTE: needed because it sets m%V_diskAvg and m%V_dot_x, needed by CalcOutput..
      call DiskAvgValues(p, u(tIndx), m, x_hat_disk, y_hat_disk, z_hat_disk, Azimuth) 
      call GeomWithoutSweepPitchTwist(p,u(tIndx),m,thetaBladeNds,ErrStat,ErrMsg)
      if (ErrStat >= AbortErrLev) return

         ! Rather than use a meshcopy, we will just copy what we need to the WingsMesh
         ! NOTE:  MeshCopy requires the source mesh to be INOUT intent
         ! NOTE2: If we change the WingsMesh to not be identical to the BladeMotion mesh, add the mapping stuff here.
      do k=1,p%NumBlades
         if ( u(tIndx)%BladeMotion(k)%nNodes /= m%FVW_u(tIndx)%WingsMesh(k)%nNodes ) then
            ErrStat = ErrID_Fatal
            ErrMsg  = RoutineName//": WingsMesh contains different number of nodes than the BladeMotion mesh"
            return
         endif
         m%FVW%PitchAndTwist(:,k) = thetaBladeNds(:,k) ! local pitch + twist (aerodyanmic + elastic) angle of the jth node in the kth blade
         m%FVW_u(tIndx)%WingsMesh(k)%TranslationDisp   = u(tIndx)%BladeMotion(k)%TranslationDisp
         m%FVW_u(tIndx)%WingsMesh(k)%Orientation       = u(tIndx)%BladeMotion(k)%Orientation
         m%FVW_u(tIndx)%WingsMesh(k)%TranslationVel    = u(tIndx)%BladeMotion(k)%TranslationVel
         m%FVW_u(tIndx)%HubPosition    = u(tIndx)%HubMotion%Position(:,1) + u(tIndx)%HubMotion%TranslationDisp(:,1)
         m%FVW_u(tIndx)%HubOrientation = u(tIndx)%HubMotion%Orientation(:,:,1)
      enddo
      if (ALLOCATED(m%FVW_u(tIndx)%V_wind)) then
         m%FVW_u(tIndx)%V_wind   = u(tIndx)%InflowWakeVel
         ! Applying tower shadow to V_wind based on r_wind positions
         ! NOTE: m%DisturbedInflow also contains tower shadow and we need it for CalcOutput
         if (p%TwrPotent /= TwrPotent_none .or. p%TwrShadow) then
            if (p%FVW%TwrShadowOnWake) then
               call TwrInflArray( p, u(tIndx), m, m%FVW%r_wind, m%FVW_u(tIndx)%V_wind, ErrStat, ErrMsg )
               if (ErrStat >= AbortErrLev) return
            endif
         end if
      endif
   enddo
   m%FVW%Vwnd_ND = m%DisturbedInflow ! Nasty transfer for UA, but this is temporary, waiting for AeroDyn to handle UA
end subroutine SetInputsForFVW
!----------------------------------------------------------------------------------------------------------------------------------
!> This subroutine converts outputs from BEMT (stored in m%BEMT_y) into values on the AeroDyn BladeLoad output mesh.
subroutine SetOutputsFromBEMT(p, m, y )

   type(AD_ParameterType),  intent(in   )  :: p                               !< AD parameters
   type(AD_OutputType),     intent(inout)  :: y                               !< AD outputs 
   type(AD_MiscVarType),    intent(inout)  :: m                               !< Misc/optimization variables
   !type(BEMT_OutputType),   intent(in   )  :: BEMT_y                          ! BEMT outputs
   !real(ReKi),              intent(in   )  :: WithoutSweepPitchTwist(:,:,:,:) ! modified orientation matrix

   integer(intKi)                          :: j                      ! loop counter for nodes
   integer(intKi)                          :: k                      ! loop counter for blades
   real(reki)                              :: force(3)
   real(reki)                              :: moment(3)
   real(reki)                              :: q
   
  
   
   force(3)    =  0.0_ReKi          
   moment(1:2) =  0.0_ReKi          
   do k=1,p%NumBlades
      do j=1,p%NumBlNds
                      
         q = 0.5 * p%airDens * m%BEMT_y%Vrel(j,k)**2              ! dynamic pressure of the jth node in the kth blade
         force(1) =  m%BEMT_y%cx(j,k) * q * p%BEMT%chord(j,k)     ! X = normal force per unit length (normal to the plane, not chord) of the jth node in the kth blade
         force(2) = -m%BEMT_y%cy(j,k) * q * p%BEMT%chord(j,k)     ! Y = tangential force per unit length (tangential to the plane, not chord) of the jth node in the kth blade
         moment(3)=  m%BEMT_y%cm(j,k) * q * p%BEMT%chord(j,k)**2  ! M = pitching moment per unit length of the jth node in the kth blade
         
            ! save these values for possible output later:
         m%X(j,k) = force(1)
         m%Y(j,k) = force(2)
         m%M(j,k) = moment(3)
         
            ! note: because force and moment are 1-d arrays, I'm calculating the transpose of the force and moment outputs
            !       so that I don't have to take the transpose of WithoutSweepPitchTwist(:,:,j,k)
         y%BladeLoad(k)%Force(:,j)  = matmul( force,  m%WithoutSweepPitchTwist(:,:,j,k) )  ! force per unit length of the jth node in the kth blade
         y%BladeLoad(k)%Moment(:,j) = matmul( moment, m%WithoutSweepPitchTwist(:,:,j,k) )  ! moment per unit length of the jth node in the kth blade
         
      end do !j=nodes
   end do !k=blades
   
   
end subroutine SetOutputsFromBEMT


!----------------------------------------------------------------------------------------------------------------------------------
!> This subroutine converts outputs from FVW (stored in m%FVW_y) into values on the AeroDyn BladeLoad output mesh.
subroutine SetOutputsFromFVW(u, p, OtherState, xd, m, y, ErrStat, ErrMsg)
   use BEMTUnCoupled, only: Compute_UA_AirfoilCoefs
   TYPE(AD_InputType),        intent(in   ) :: u           !< Inputs at Time t
   type(AD_ParameterType),    intent(in   ) :: p           !< AD parameters
   type(AD_OtherStateType),   intent(in   ) :: OtherState  !< OtherState
   type(AD_DiscreteStateType),intent(in   ) :: xd          !< Discrete states
   type(AD_OutputType),       intent(inout) :: y           !< AD outputs
   type(AD_MiscVarType),      intent(inout) :: m           !< Misc/optimization variables
   integer(IntKi),            intent(  out) :: ErrStat     !< Error status of the operation
   character(*),              intent(  out) :: ErrMsg      !< Error message if ErrStat /= ErrID_None

   integer(intKi)                         :: j           ! loop counter for nodes
   integer(intKi)                         :: k           ! loop counter for blades
   real(reki)                             :: force(3)
   real(reki)                             :: moment(3)
   real(reki)                             :: q
   REAL(ReKi)                             :: ct, st      ! cosine, sine of theta
   REAL(ReKi)                             :: cp, sp      ! cosine, sine of phi
   real(ReKi)                             :: AxInd, TanInd, Vrel, phi, alpha, Re, theta
   type(AFI_OutputType)                   :: AFI_interp             ! Resulting values from lookup table
   real(ReKi)                             :: UrelWind_s(3)          ! Relative wind (wind+str) in section coords
   real(ReKi)                             :: Cx, Cy, Cl_dyn, Cd_dyn, Cm_dyn

   integer(intKi)                         :: ErrStat2
   character(ErrMsgLen)                   :: ErrMsg2

   ErrStat2 = 0
   ErrMsg2 = ""


   force(3)    =  0.0_ReKi
   moment(1:2) =  0.0_ReKi
   do k=1,p%NumBlades
      do j=1,p%NumBlNds 
         call FVW_AeroOuts( m%WithoutSweepPitchTwist(:,:,j,k), u%BladeMotion(k)%Orientation(1:3,1:3,j), m%FVW%PitchAndTwist(j,k), u%BladeMotion(k)%TranslationVel(1:3,j), &
                     m%FVW_y%Vind(1:3,j,k), m%DisturbedInflow(:,j,k) , p%KinVisc, p%FVW%Chord(j,k), &
                     AxInd, TanInd, Vrel, phi, alpha, Re, UrelWind_s, ErrStat, ErrMsg )
         call SetErrStat(ErrStat2, ErrMsg2, ErrStat, ErrMsg, 'SetOutputsFromFVW')
         !  NOTE: using airfoil coeffs at nodes

         ! Compute steady Airfoil Coefs no matter what..
         call AFI_ComputeAirfoilCoefs( alpha, Re, 0.0_ReKi,  p%AFI(p%FVW%AFindx(j,k)), AFI_interp, ErrStat, ErrMsg )
         Cl_dyn = AFI_interp%Cl
         Cd_dyn = AFI_interp%Cd
         Cm_dyn = AFI_interp%Cm
         if (m%FVW%UA_Flag) then
            if ((OtherState%FVW%UA_Flag(j,k)) .and. ( .not. EqualRealNos(Vrel,0.0_ReKi) ) ) then
               m%FVW%m_UA%iBladeNode = j
               m%FVW%m_UA%iBlade     = k
               call Compute_UA_AirfoilCoefs( alpha, Vrel, Re,  0.0_ReKi, p%AFI(p%FVW%AFindx(j,k)), m%FVW%p_UA, xd%FVW%UA, OtherState%FVW%UA, m%FVW%y_UA, m%FVW%m_UA, Cl_dyn, Cd_dyn, Cm_dyn, ErrStat, ErrMsg) 
               if(ErrStat/=ErrID_None) print*,'UA CalcOutput:', trim(ErrMsg)
            end if
         end if



         call SetErrStat(ErrStat2, ErrMsg2, ErrStat, ErrMsg, 'SetOutputsFromFVW')
         cp = cos(phi)
         sp = sin(phi)
         Cx = Cl_dyn*cp + Cd_dyn*sp
         Cy = Cl_dyn*sp - Cd_dyn*cp

         q = 0.5 * p%airDens * Vrel**2                         ! dynamic pressure of the jth node in the kth blade
         force(1) =  Cx * q * p%FVW%Chord(j,k)      ! X = normal force per unit length (normal to the plane, not chord) of the jth node in the kth blade
         force(2) = -Cy * q * p%FVW%Chord(j,k)      ! Y = tangential force per unit length (tangential to the plane, not chord) of the jth node in the kth blade
         moment(3)=  Cm_dyn * q * p%FVW%Chord(j,k)**2   ! M = pitching moment per unit length of the jth node in the kth blade

            ! save these values for possible output later:
         m%X(j,k) = force(1)
         m%Y(j,k) = force(2)
         m%M(j,k) = moment(3)

            ! note: because force and moment are 1-d arrays, I'm calculating the transpose of the force and moment outputs
            !       so that I don't have to take the transpose of WithoutSweepPitchTwist(:,:,j,k)
         y%BladeLoad(k)%Force(:,j)  = matmul( force,  m%WithoutSweepPitchTwist(:,:,j,k) )  ! force per unit length of the jth node in the kth blade
         y%BladeLoad(k)%Moment(:,j) = matmul( moment, m%WithoutSweepPitchTwist(:,:,j,k) )  ! moment per unit length of the jth node in the kth blade

      end do !j=nodes
   end do !k=blades


end subroutine SetOutputsFromFVW
!----------------------------------------------------------------------------------------------------------------------------------
!> This routine validates the inputs from the AeroDyn input files.
SUBROUTINE ValidateInputData( InitInp, InputFileData, NumBl, ErrStat, ErrMsg )
!..................................................................................................................................
      
      ! Passed variables:

   type(AD_InitInputType),   intent(in   )  :: InitInp                           !< Input data for initialization routine
   type(AD_InputFile),       intent(in)     :: InputFileData                     !< All the data in the AeroDyn input file
   integer(IntKi),           intent(in)     :: NumBl                             !< Number of blades
   integer(IntKi),           intent(out)    :: ErrStat                           !< Error status
   character(*),             intent(out)    :: ErrMsg                            !< Error message

   
      ! local variables
   integer(IntKi)                           :: k                                 ! Blade number
   integer(IntKi)                           :: j                                 ! node number
   character(*), parameter                  :: RoutineName = 'ValidateInputData'
   
   ErrStat = ErrID_None
   ErrMsg  = ""
   
   
   if (NumBl > MaxBl .or. NumBl < 1) call SetErrStat( ErrID_Fatal, 'Number of blades must be between 1 and '//trim(num2lstr(MaxBl))//'.', ErrSTat, ErrMsg, RoutineName )
   if (InputFileData%DTAero <= 0.0)  call SetErrStat ( ErrID_Fatal, 'DTAero must be greater than zero.', ErrStat, ErrMsg, RoutineName )
   if (InputFileData%WakeMod /= WakeMod_None .and. InputFileData%WakeMod /= WakeMod_BEMT .and. InputFileData%WakeMod /= WakeMod_DBEMT .and. InputFileData%WakeMod /= WakeMod_FVW) then
      call SetErrStat ( ErrID_Fatal, 'WakeMod must be value  of '//trim(num2lstr(WakeMod_None))//' (none), '//trim(num2lstr(WakeMod_BEMT))//' (BEMT), '// &
         trim(num2lstr(WakeMod_DBEMT))//' (DBEMT), or '//trim(num2lstr(WakeMod_FVW))//' (FVW).',ErrStat, ErrMsg, RoutineName ) 
   end if
   
   if (InputFileData%AFAeroMod /= AFAeroMod_Steady .and. InputFileData%AFAeroMod /= AFAeroMod_BL_unsteady) then
      call SetErrStat ( ErrID_Fatal, 'AFAeroMod must be '//trim(num2lstr(AFAeroMod_Steady))//' (steady) or '//&
                        trim(num2lstr(AFAeroMod_BL_unsteady))//' (Beddoes-Leishman unsteady).', ErrStat, ErrMsg, RoutineName ) 
   end if
   if (InputFileData%TwrPotent /= TwrPotent_none .and. InputFileData%TwrPotent /= TwrPotent_baseline .and. InputFileData%TwrPotent /= TwrPotent_Bak) then
      call SetErrStat ( ErrID_Fatal, 'TwrPotent must be 0 (none), 1 (baseline potential flow), or 2 (potential flow with Bak correction).', ErrStat, ErrMsg, RoutineName ) 
   end if   
   
   if (InputFileData%AirDens <= 0.0) call SetErrStat ( ErrID_Fatal, 'The air density (AirDens) must be greater than zero.', ErrStat, ErrMsg, RoutineName )
   if (InputFileData%KinVisc <= 0.0) call SetErrStat ( ErrID_Fatal, 'The kinesmatic viscosity (KinVisc) must be greater than zero.', ErrStat, ErrMsg, RoutineName )
   if (InputFileData%SpdSound <= 0.0) call SetErrStat ( ErrID_Fatal, 'The speed of sound (SpdSound) must be greater than zero.', ErrStat, ErrMsg, RoutineName )
   if (InputFileData%Pvap <= 0.0) call SetErrStat ( ErrID_Fatal, 'The vapour pressure (Pvap) must be greater than zero.', ErrStat, ErrMsg, RoutineName )
   if (InputFileData%Patm <= 0.0) call SetErrStat ( ErrID_Fatal, 'The atmospheric pressure (Patm)  must be greater than zero.', ErrStat, ErrMsg, RoutineName )
   if (InputFileData%FluidDepth <= 0.0) call SetErrStat ( ErrID_Fatal, 'Fluid depth (FluidDepth) must be greater than zero', ErrStat, ErrMsg, RoutineName )

                       
   
      ! BEMT/DBEMT inputs
      ! bjj: these checks should probably go into BEMT where they are used...
   if (InputFileData%WakeMod /= WakeMod_none .and. InputFileData%WakeMod /= WakeMod_FVW) then
      if ( InputFileData%MaxIter < 1 ) call SetErrStat( ErrID_Fatal, 'MaxIter must be greater than 0.', ErrStat, ErrMsg, RoutineName )
      
      if ( InputFileData%IndToler < 0.0 .or. EqualRealNos(InputFileData%IndToler, 0.0_ReKi) ) &
         call SetErrStat( ErrID_Fatal, 'IndToler must be greater than 0.', ErrStat, ErrMsg, RoutineName )
   
      if ( InputFileData%SkewMod /= SkewMod_Uncoupled .and. InputFileData%SkewMod /= SkewMod_PittPeters) &  !  .and. InputFileData%SkewMod /= SkewMod_Coupled )
           call SetErrStat( ErrID_Fatal, 'SkewMod must be 1, or 2.  Option 3 will be implemented in a future version.', ErrStat, ErrMsg, RoutineName )      
      
   end if !BEMT/DBEMT checks
   
   
   if ( InputFileData%CavitCheck .and. InputFileData%AFAeroMod == AFAeroMod_BL_unsteady) then
      call SetErrStat( ErrID_Fatal, 'Cannot use unsteady aerodynamics module with a cavitation check', ErrStat, ErrMsg, RoutineName )
   end if
        
   if (InputFileData%InCol_Cpmin == 0 .and. InputFileData%CavitCheck) call SetErrStat( ErrID_Fatal, 'InCol_Cpmin must not be 0 to do a cavitation check.', ErrStat, ErrMsg, RoutineName )

         ! validate the number of airfoils
   if (InputFileData%NumAFfiles  < 1) call SetErrStat( ErrID_Fatal, 'The number of unique airfoil tables (NumAFfiles) must be greater than zero.', ErrStat, ErrMsg, RoutineName )   
   
      ! .............................
      ! check blade mesh data:
      ! .............................
   if ( InputFileData%BladeProps(1)%NumBlNds < 2 ) call SetErrStat( ErrID_Fatal, 'There must be at least two nodes per blade.',ErrStat, ErrMsg, RoutineName )
   do k=2,NumBl
      if ( InputFileData%BladeProps(k)%NumBlNds /= InputFileData%BladeProps(k-1)%NumBlNds ) then
         call SetErrStat( ErrID_Fatal, 'All blade property files must have the same number of blade nodes.', ErrStat, ErrMsg, RoutineName )
         exit  ! exit do loop
      end if
   end do
   
      ! Check the list of airfoil tables for blades to make sure they are all within limits.
   do k=1,NumBl
      do j=1,InputFileData%BladeProps(k)%NumBlNds
         if ( ( InputFileData%BladeProps(k)%BlAFID(j) < 1 ) .OR. ( InputFileData%BladeProps(k)%BlAFID(j) > InputFileData%NumAFfiles ) )  then
            call SetErrStat( ErrID_Fatal, 'Blade '//trim(Num2LStr(k))//' node '//trim(Num2LStr(j))//' must be a number between 1 and NumAFfiles (' &
               //TRIM(Num2LStr(InputFileData%NumAFfiles))//').', ErrStat, ErrMsg, RoutineName )
         end if
      end do ! j=nodes
   end do ! k=blades
            
      ! Check that the blade chord is > 0.
   do k=1,NumBl
      do j=1,InputFileData%BladeProps(k)%NumBlNds
         if ( InputFileData%BladeProps(k)%BlChord(j) <= 0.0_ReKi )  then
            call SetErrStat( ErrID_Fatal, 'The chord for blade '//trim(Num2LStr(k))//' node '//trim(Num2LStr(j)) &
                             //' must be greater than 0.', ErrStat, ErrMsg, RoutineName )
         endif
      end do ! j=nodes
   end do ! k=blades
   
   do k=1,NumBl
      if ( .not. EqualRealNos(InputFileData%BladeProps(k)%BlSpn(1), 0.0_ReKi) ) call SetErrStat( ErrID_Fatal, 'Blade '//trim(Num2LStr(k))//' span location must start at 0.0 m', ErrStat, ErrMsg, RoutineName)       
      do j=2,InputFileData%BladeProps(k)%NumBlNds
         if ( InputFileData%BladeProps(k)%BlSpn(j) <= InputFileData%BladeProps(k)%BlSpn(j-1) )  then
            call SetErrStat( ErrID_Fatal, 'Blade '//trim(Num2LStr(k))//' nodes must be entered in increasing elevation.', ErrStat, ErrMsg, RoutineName )
            exit
         end if
      end do ! j=nodes
   end do ! k=blades
   
      ! .............................
      ! check tower mesh data:
      ! .............................
   if (InputFileData%TwrPotent /= TwrPotent_none .or. InputFileData%TwrShadow .or. InputFileData%TwrAero ) then
      
      if (InputFileData%NumTwrNds < 2) call SetErrStat( ErrID_Fatal, 'There must be at least two nodes on the tower.',ErrStat, ErrMsg, RoutineName )
         
         ! Check that the tower diameter is > 0.
      do j=1,InputFileData%NumTwrNds
         if ( InputFileData%TwrDiam(j) <= 0.0_ReKi )  then
            call SetErrStat( ErrID_Fatal, 'The diameter for tower node '//trim(Num2LStr(j))//' must be greater than 0.' &
                            , ErrStat, ErrMsg, RoutineName )
         end if
      end do ! j=nodes
      
         ! check that the elevation is increasing:
      do j=2,InputFileData%NumTwrNds
         if ( InputFileData%TwrElev(j) <= InputFileData%TwrElev(j-1) )  then
            call SetErrStat( ErrID_Fatal, 'The tower nodes must be entered in increasing elevation.', ErrStat, ErrMsg, RoutineName )
            exit
         end if
      end do ! j=nodes
            
   end if
   
      ! .............................
      ! check outputs:
      ! .............................
   
   if ( ( InputFileData%NTwOuts < 0_IntKi ) .OR. ( InputFileData%NTwOuts > 9_IntKi ) )  then
      call SetErrStat( ErrID_Fatal, 'NTwOuts must be between 0 and 9 (inclusive).', ErrStat, ErrMsg, RoutineName )
   else
         ! Check to see if all TwOutNd(:) analysis points are existing analysis points:

      do j=1,InputFileData%NTwOuts
         if ( InputFileData%TwOutNd(j) < 1_IntKi .OR. InputFileData%TwOutNd(j) > InputFileData%NumTwrNds ) then
            call SetErrStat( ErrID_Fatal, ' All TwOutNd values must be between 1 and '//&
                           trim( Num2LStr( InputFileData%NumTwrNds ) )//' (inclusive).', ErrStat, ErrMsg, RoutineName )
            exit ! stop checking this loop
         end if
      end do         
   
   end if
         
         
   if ( ( InputFileData%NBlOuts < 0_IntKi ) .OR. ( InputFileData%NBlOuts > 9_IntKi ) )  then
      call SetErrStat( ErrID_Fatal, 'NBlOuts must be between 0 and 9 (inclusive).', ErrStat, ErrMsg, RoutineName )
   else 

   ! Check to see if all BlOutNd(:) analysis points are existing analysis points:

      do j=1,InputFileData%NBlOuts
         if ( InputFileData%BlOutNd(j) < 1_IntKi .OR. InputFileData%BlOutNd(j) > InputFileData%BladeProps(1)%NumBlNds ) then
            call SetErrStat( ErrID_Fatal, ' All BlOutNd values must be between 1 and '//&
                    trim( Num2LStr( InputFileData%BladeProps(1)%NumBlNds ) )//' (inclusive).', ErrStat, ErrMsg, RoutineName )
            exit ! stop checking this loop
         end if
      end do
      
   end if   
   
   !..................
   ! check for linearization
   !..................
   if (InitInp%Linearize) then
      if (InputFileData%AFAeroMod /= AFAeroMod_Steady) then
         call SetErrStat( ErrID_Fatal, 'Steady blade airfoil aerodynamics must be used for linearization. Set AFAeroMod=1.', ErrStat, ErrMsg, RoutineName )
      end if
      
      if (InputFileData%WakeMod == WakeMod_DBEMT .or. InputFileData%WakeMod == WakeMod_FVW) then
         call SetErrStat( ErrID_Fatal, 'DBEMT and FVW cannot currently be used for linearization. Set WakeMod=0 or WakeMod=1.', ErrStat, ErrMsg, RoutineName )
      end if
   end if
   
   
END SUBROUTINE ValidateInputData
!----------------------------------------------------------------------------------------------------------------------------------
!> This subroutine sets up the data structures and initializes AirfoilInfo to get the necessary AFI parameters. It then verifies 
!! that the UA parameters are included in the AFI tables if UA is being used.
SUBROUTINE Init_AFIparams( InputFileData, p_AFI, UnEc, NumBl, ErrStat, ErrMsg )


      ! Passed variables
   type(AD_InputFile),                   intent(inout) :: InputFileData      !< All the data in the AeroDyn input file (intent(out) only because of the call to MOVE_ALLOC)
   type(AFI_ParameterType), allocatable, intent(  out) :: p_AFI(:)           !< parameters returned from the AFI (airfoil info) module
   integer(IntKi),                       intent(in   ) :: UnEc               !< I/O unit for echo file. If > 0, file is open for writing.
   integer(IntKi),                       intent(in   ) :: NumBl              !< number of blades (for performing check on valid airfoil data read in)
   integer(IntKi),                       intent(  out) :: ErrStat            !< Error status
   character(*),                         intent(  out) :: ErrMsg             !< Error message

      ! local variables
   type(AFI_InitInputType)                             :: AFI_InitInputs     ! initialization data for the AFI routines
   
   integer(IntKi)                                      :: j                  ! loop counter for nodes
   integer(IntKi)                                      :: k                  ! loop counter for blades
   integer(IntKi)                                      :: File               ! loop counter for airfoil files
   logical, allocatable                                :: fileUsed(:)
   
   integer(IntKi)                                      :: ErrStat2
   character(ErrMsgLen)                                :: ErrMsg2
   character(*), parameter                             :: RoutineName = 'Init_AFIparams'

   
   ErrStat = ErrID_None
   ErrMsg  = ""
   
   allocate(p_AFI( InputFileData%NumAFfiles), STAT = ErrStat2)
      if ( ErrStat2 /= 0 ) then
         call SetErrStat(ErrID_Fatal,'Error allocating p_AFI.',ErrStat,ErrMsg,RoutineName)
         return
      end if
   
   
      ! Setup Airfoil InitInput data structure:
   AFI_InitInputs%InCol_Alfa  = InputFileData%InCol_Alfa
   AFI_InitInputs%InCol_Cl    = InputFileData%InCol_Cl
   AFI_InitInputs%InCol_Cd    = InputFileData%InCol_Cd
   AFI_InitInputs%InCol_Cm    = InputFileData%InCol_Cm
   AFI_InitInputs%InCol_Cpmin = InputFileData%InCol_Cpmin
   AFI_InitInputs%AFTabMod    = InputFileData%AFTabMod !AFITable_1
   
      ! Call AFI_Init to read in and process the airfoil files.
      ! This includes creating the spline coefficients to be used for interpolation.
   
   do File = 1, InputFileData%NumAFfiles

      AFI_InitInputs%FileName = InputFileData%AFNames(File)

      call AFI_Init ( AFI_InitInputs, p_AFI(File), ErrStat2, ErrMsg2, UnEc )
         call SetErrStat(ErrStat2,ErrMsg2, ErrStat, ErrMsg, RoutineName)
         if (ErrStat >= AbortErrLev) exit
   end do
         
      
   call AFI_DestroyInitInput( AFI_InitInputs, ErrStat2, ErrMsg2 )
   if (ErrStat >= AbortErrLev) return
   
   
      ! check that we read the correct airfoil parameters for UA:      
   if ( InputFileData%AFAeroMod == AFAeroMod_BL_unsteady ) then
      
         ! determine which airfoil files will be used
      call AllocAry( fileUsed, InputFileData%NumAFfiles, 'fileUsed', errStat2, errMsg2 )
         call SetErrStat(ErrStat2,ErrMsg2, ErrStat, ErrMsg, RoutineName)   
         if (errStat >= AbortErrLev) return
      fileUsed = .false.
            
      do k=1,NumBl
         do j=1,InputFileData%BladeProps(k)%NumBlNds
            fileUsed ( InputFileData%BladeProps(k)%BlAFID(j) ) = .true.
         end do ! j=nodes
      end do ! k=blades
      
         ! make sure all files in use have proper UA input parameters:
      do File = 1,InputFileData%NumAFfiles
         
         if (fileUsed(File)) then
            call UA_ValidateAFI(p_AFI(File), InputFileData%AFNames(File), ErrStat2, ErrMsg2)
               call SetErrStat(ErrStat2,ErrMsg2, ErrStat, ErrMsg, RoutineName)
               if (errStat >= AbortErrLev) return
         end if
         
      end do
      
      if ( allocated(fileUsed) ) deallocate(fileUsed)
      
   end if
   
   
END SUBROUTINE Init_AFIparams
!----------------------------------------------------------------------------------------------------------------------------------
!> This routine initializes the BEMT module from within AeroDyn.
SUBROUTINE Init_BEMTmodule( InputFileData, u_AD, u, p, x, xd, z, OtherState, y, m, ErrStat, ErrMsg )
!..................................................................................................................................

   type(AD_InputFile),             intent(in   ) :: InputFileData  !< All the data in the AeroDyn input file
   type(AD_InputType),             intent(in   ) :: u_AD           !< AD inputs - used for input mesh node positions
   type(BEMT_InputType),           intent(  out) :: u              !< An initial guess for the input; input mesh must be defined
   type(AD_ParameterType),         intent(inout) :: p              !< Parameters ! intent out b/c we set the BEMT parameters here
   type(BEMT_ContinuousStateType), intent(  out) :: x              !< Initial continuous states
   type(BEMT_DiscreteStateType),   intent(  out) :: xd             !< Initial discrete states
   type(BEMT_ConstraintStateType), intent(  out) :: z              !< Initial guess of the constraint states
   type(BEMT_OtherStateType),      intent(  out) :: OtherState     !< Initial other states
   type(BEMT_OutputType),          intent(  out) :: y              !< Initial system outputs (outputs are not calculated;
                                                                   !!   only the output mesh is initialized)
   type(BEMT_MiscVarType),         intent(  out) :: m              !< Initial misc/optimization variables
   integer(IntKi),                 intent(  out) :: errStat        !< Error status of the operation
   character(*),                   intent(  out) :: errMsg         !< Error message if ErrStat /= ErrID_None


      ! Local variables
   real(DbKi)                                    :: Interval       ! Coupling interval in seconds: the rate that
                                                                   !   (1) BEMT_UpdateStates() is called in loose coupling &
                                                                   !   (2) BEMT_UpdateDiscState() is called in tight coupling.
                                                                   !   Input is the suggested time from the glue code;
                                                                   !   Output is the actual coupling interval that will be used
                                                                   !   by the glue code.
   type(BEMT_InitInputType)                      :: InitInp        ! Input data for initialization routine
   type(BEMT_InitOutputType)                     :: InitOut        ! Output for initialization routine
                                                 
   integer(intKi)                                :: j              ! node index
   integer(intKi)                                :: k              ! blade index
   real(ReKi)                                    :: tmp(3), tmp_sz_y, tmp_sz
   real(ReKi)                                    :: y_hat_disk(3)
   real(ReKi)                                    :: z_hat_disk(3)
   integer(IntKi)                                :: ErrStat2
   character(ErrMsgLen)                          :: ErrMsg2
   character(*), parameter                       :: RoutineName = 'Init_BEMTmodule'

   ! note here that each blade is required to have the same number of nodes
   
   ErrStat = ErrID_None
   ErrMsg  = ""
   
   
      ! set initialization data here:   
   Interval                 = p%DT   
   InitInp%numBlades        = p%NumBlades
   
   InitInp%airDens          = InputFileData%AirDens 
   InitInp%kinVisc          = InputFileData%KinVisc                  
   InitInp%skewWakeMod      = InputFileData%SkewMod
   InitInp%yawCorrFactor    = InputFileData%SkewModFactor
   InitInp%aTol             = InputFileData%IndToler
   InitInp%useTipLoss       = InputFileData%TipLoss
   InitInp%useHubLoss       = InputFileData%HubLoss
   InitInp%useInduction     = InputFileData%WakeMod /= WakeMod_none
   InitInp%useTanInd        = InputFileData%TanInd
   InitInp%useAIDrag        = InputFileData%AIDrag        
   InitInp%useTIDrag        = InputFileData%TIDrag  
   InitInp%numBladeNodes    = p%NumBlNds
   InitInp%numReIterations  = 1                              ! This is currently not available in the input file and is only for testing  
   InitInp%maxIndIterations = InputFileData%MaxIter 
   
   call AllocAry(InitInp%chord, InitInp%numBladeNodes,InitInp%numBlades,'chord', ErrStat2,ErrMsg2); call SetErrStat(ErrStat2,ErrMsg2,ErrStat,ErrMsg,RoutineName)   
   call AllocAry(InitInp%AFindx,InitInp%numBladeNodes,InitInp%numBlades,'AFindx',ErrStat2,ErrMsg2); call SetErrStat(ErrStat2,ErrMsg2,ErrStat,ErrMsg,RoutineName)   
   call AllocAry(InitInp%zHub,                        InitInp%numBlades,'zHub',  ErrStat2,ErrMsg2); call SetErrStat(ErrStat2,ErrMsg2,ErrStat,ErrMsg,RoutineName)
   call AllocAry(InitInp%zLocal,InitInp%numBladeNodes,InitInp%numBlades,'zLocal',ErrStat2,ErrMsg2); call SetErrStat(ErrStat2,ErrMsg2,ErrStat,ErrMsg,RoutineName)   
   call AllocAry(InitInp%rLocal,InitInp%numBladeNodes,InitInp%numBlades,'rLocal',ErrStat2,ErrMsg2); call SetErrStat(ErrStat2,ErrMsg2,ErrStat,ErrMsg,RoutineName)   
   call AllocAry(InitInp%zTip,                        InitInp%numBlades,'zTip',  ErrStat2,ErrMsg2); call SetErrStat(ErrStat2,ErrMsg2,ErrStat,ErrMsg,RoutineName)
      
   
   if ( ErrStat >= AbortErrLev ) then
      call Cleanup()
      return
   end if  

   
   do k=1,p%numBlades
      
      InitInp%zHub(k) = TwoNorm( u_AD%BladeRootMotion(k)%Position(:,1) - u_AD%HubMotion%Position(:,1) )  
      if (EqualRealNos(InitInp%zHub(k),0.0_ReKi) ) &
         call SetErrStat( ErrID_Fatal, "zHub for blade "//trim(num2lstr(k))//" is zero.", ErrStat, ErrMsg, RoutineName)
      
      ! zLocal is the istance along blade curve -- NOTE: this is an approximation.
      InitInp%zLocal(1,k) = InitInp%zHub(k) + TwoNorm( u_AD%BladeMotion(k)%Position(:,1) - u_AD%BladeRootMotion(k)%Position(:,1) )
      do j=2,p%NumBlNds
         InitInp%zLocal(j,k) = InitInp%zLocal(j-1,k) + TwoNorm( u_AD%BladeMotion(k)%Position(:,j) - u_AD%BladeMotion(k)%Position(:,j-1) ) 
      end do !j=nodes
      
      InitInp%zTip(k) = InitInp%zLocal(p%NumBlNds,k)
      
      y_hat_disk = u_AD%HubMotion%Orientation(2,:,1)
      z_hat_disk = u_AD%HubMotion%Orientation(3,:,1)
      
      do j=1,p%NumBlNds
               ! displaced position of the jth node in the kth blade relative to the hub:
         tmp =  u_AD%BladeMotion(k)%Position(:,j)  - u_AD%HubMotion%Position(:,1) 
            ! local radius (normalized distance from rotor centerline)
         tmp_sz_y = dot_product( tmp, y_hat_disk )**2
         tmp_sz   = dot_product( tmp, z_hat_disk )**2
         InitInp%rLocal(j,k) = sqrt( tmp_sz + tmp_sz_y )
      end do !j=nodes   
   end do !k=blades
   
               
  do k=1,p%numBlades
     do j=1,p%NumBlNds
        InitInp%chord (j,k)  = InputFileData%BladeProps(k)%BlChord(j)
        InitInp%AFindx(j,k)  = InputFileData%BladeProps(k)%BlAFID(j)
     end do
  end do
   
   InitInp%UA_Flag    = InputFileData%AFAeroMod == AFAeroMod_BL_unsteady
   InitInp%UAMod      = InputFileData%UAMod
   InitInp%Flookup    = InputFileData%Flookup
   InitInp%a_s        = InputFileData%SpdSound
   
   if (InputFileData%WakeMod == WakeMod_DBEMT) then
      InitInp%DBEMT_Mod  = InputFileData%DBEMT_Mod
   else
      InitInp%DBEMT_Mod  = DBEMT_none
   end if
   InitInp%tau1_const = InputFileData%tau1_const
   
   if (ErrStat >= AbortErrLev) then
      call cleanup()
      return
   end if
   
   
   call BEMT_Init(InitInp, u, p%BEMT,  x, xd, z, OtherState, p%AFI, y, m, Interval, InitOut, ErrStat2, ErrMsg2 )
      call SetErrStat(ErrStat2,ErrMsg2, ErrStat, ErrMsg, RoutineName)   
         
   if (.not. equalRealNos(Interval, p%DT) ) &
      call SetErrStat( ErrID_Fatal, "DTAero was changed in Init_BEMTmodule(); this is not allowed.", ErrStat2, ErrMsg2, RoutineName)
   
   !m%UseFrozenWake = .FALSE. !BJJ: set this in BEMT
   
   call Cleanup()
   return
      
contains   
   subroutine Cleanup()
      call BEMT_DestroyInitInput( InitInp, ErrStat2, ErrMsg2 )   
      call BEMT_DestroyInitOutput( InitOut, ErrStat2, ErrMsg2 )   
   end subroutine Cleanup
END SUBROUTINE Init_BEMTmodule

!----------------------------------------------------------------------------------------------------------------------------------
!> This routine initializes the FVW module from within AeroDyn.
SUBROUTINE Init_FVWmodule( InputFileData, u_AD, u, p, x, xd, z, OtherState, y, m, ErrStat, ErrMsg )
!..................................................................................................................................

   type(AD_InputFile),              intent(in   ) :: InputFileData  !< All the data in the AeroDyn input file
   type(AD_InputType),              intent(inout) :: u_AD           !< AD inputs - used for input mesh node positions (intent out for meshcopy)
   type(FVW_InputType),             intent(  out) :: u              !< An initial guess for the input; input mesh must be defined
   type(AD_ParameterType),          intent(inout) :: p              !< Parameters ! intent out b/c we set the FVW parameters here
   type(FVW_ContinuousStateType),   intent(  out) :: x              !< Initial continuous states
   type(FVW_DiscreteStateType),     intent(  out) :: xd             !< Initial discrete states
   type(FVW_ConstraintStateType),   intent(  out) :: z              !< Initial guess of the constraint states
   type(FVW_OtherStateType),        intent(  out) :: OtherState     !< Initial other states
   type(FVW_OutputType),            intent(  out) :: y              !< Initial system outputs (outputs are not calculated;
                                                                   !!   only the output mesh is initialized)
   type(FVW_MiscVarType),           intent(  out) :: m              !< Initial misc/optimization variables
   integer(IntKi),                  intent(  out) :: errStat        !< Error status of the operation
   character(*),                    intent(  out) :: errMsg         !< Error message if ErrStat /= ErrID_None


      ! Local variables
   real(DbKi)                                    :: Interval       ! Coupling interval in seconds: the rate that
                                                                   !   (1) FVW_UpdateStates() is called in loose coupling &
                                                                   !   (2) FVW_UpdateDiscState() is called in tight coupling.
                                                                   !   Input is the suggested time from the glue code;
                                                                   !   Output is the actual coupling interval that will be used
                                                                   !   by the glue code.
   type(FVW_InitInputType)                      :: InitInp        ! Input data for initialization routine
   type(FVW_InitOutputType)                     :: InitOut        ! Output for initialization routine

   integer(intKi)                                :: j              ! node index
   integer(intKi)                                :: IB             ! blade index
   real(ReKi)                                    :: tmp(3), tmp_sz_y, tmp_sz
   real(ReKi)                                    :: y_hat_disk(3)
   real(ReKi)                                    :: z_hat_disk(3)
   integer(IntKi)                                :: ErrStat2
   character(ErrMsgLen)                          :: ErrMsg2
   character(*), parameter                       :: RoutineName = 'Init_FVWmodule'

   ! note here that each blade is required to have the same number of nodes

   ErrStat = ErrID_None
   ErrMsg  = ""

      ! set initialization data here:
   InitInp%FVWFileName    = InputFileData%FVWFileName
   InitInp%numBlades      = p%numBlades
   InitInp%numBladeNodes  = p%numBlNds
   InitInp%DTaero         = p%DT       ! NOTE: FVW can run a lower timestep internally
   InitInp%KinVisc        = p%KinVisc
   InitInp%RootName       = p%RootName(1:len_trim(p%RootName)-2) ! Removing "AD"

      ! NOTE: The following are not meshes
      !       It's just the spanwise location.
      !       Also, it is off compared to the initial position of the blade
      !       Also, it's centered on the hub, but that's fine for now
   call AllocAry(InitInp%Chord, InitInp%numBladeNodes,InitInp%numBlades,'chord', ErrStat2,ErrMsg2); call SetErrStat(ErrStat2,ErrMsg2,ErrStat,ErrMsg,RoutineName)
   call AllocAry(InitInp%AFindx,InitInp%numBladeNodes,InitInp%numBlades,'AFindx',ErrStat2,ErrMsg2); call SetErrStat(ErrStat2,ErrMsg2,ErrStat,ErrMsg,RoutineName)
   call AllocAry(InitInp%zHub,                        InitInp%numBlades,'zHub',  ErrStat2,ErrMsg2); call SetErrStat(ErrStat2,ErrMsg2,ErrStat,ErrMsg,RoutineName)
   call AllocAry(InitInp%zLocal,InitInp%numBladeNodes,InitInp%numBlades,'zLocal',ErrStat2,ErrMsg2); call SetErrStat(ErrStat2,ErrMsg2,ErrStat,ErrMsg,RoutineName)
   call AllocAry(InitInp%rLocal,InitInp%numBladeNodes,InitInp%numBlades,'rLocal',ErrStat2,ErrMsg2); call SetErrStat(ErrStat2,ErrMsg2,ErrStat,ErrMsg,RoutineName)
   call AllocAry(InitInp%zTip,                        InitInp%numBlades,'zTip',  ErrStat2,ErrMsg2); call SetErrStat(ErrStat2,ErrMsg2,ErrStat,ErrMsg,RoutineName)

   if ( ErrStat >= AbortErrLev ) then
      call Cleanup()
      return
   end if


      ! Hub
   do IB=1,p%numBlades
      InitInp%zHub(IB) = TwoNorm( u_AD%BladeRootMotion(IB)%Position(:,1) - u_AD%HubMotion%Position(:,1) )
      if (EqualRealNos(InitInp%zHub(IB),0.0_ReKi) ) &
         call SetErrStat( ErrID_Fatal, "zHub for blade "//trim(num2lstr(IB))//" is zero.", ErrStat, ErrMsg, RoutineName)
   enddo
   if (ErrStat >= AbortErrLev) then
      call CleanUp()
      RETURN
   endif

      ! Distance along blade curve -- NOTE: this is an approximation.
   do IB=1,p%numBlades
      InitInp%zLocal(1,IB) = InitInp%zHub(IB) + TwoNorm( u_AD%BladeMotion(IB)%Position(:,1) - u_AD%BladeRootMotion(IB)%Position(:,1) )
      do j=2,p%NumBlNds
         InitInp%zLocal(j,IB) = InitInp%zLocal(j-1,IB) + TwoNorm( u_AD%BladeMotion(IB)%Position(:,j) - u_AD%BladeMotion(IB)%Position(:,j-1) )
      end do !j=nodes
   end do !IB=blades

      ! Blade tip curve distance
   do IB=1,p%numBlades
      InitInp%zTip(IB) = InitInp%zLocal(p%NumBlNds,IB)
   end do !IB=blades

      ! Distance from blade to hub axis (includes hub radius)
   y_hat_disk = u_AD%HubMotion%Orientation(2,:,1)
   z_hat_disk = u_AD%HubMotion%Orientation(3,:,1)
   do IB=1,p%numBlades
      do j=1,p%NumBlNds
               ! displaced position of the jth node in the kth blade relative to the hub:
         tmp =  u_AD%BladeMotion(IB)%Position(:,j)  - u_AD%HubMotion%Position(:,1)
            ! local radius (normalized distance from rotor centerline)
         tmp_sz_y = dot_product( tmp, y_hat_disk )**2
         tmp_sz   = dot_product( tmp, z_hat_disk )**2
         InitInp%rLocal(j,IB) = sqrt( tmp_sz + tmp_sz_y )
      end do !j=nodes
   end do !IB=blades


      ! Copy over chord information
   do IB=1,p%numBlades
      do j=1,p%NumBlNds
         InitInp%Chord (j,IB)  = InputFileData%BladeProps(IB)%BlChord(j)
         InitInp%AFindx(j,IB)  = InputFileData%BladeProps(IB)%BlAFID(j)
      end do
   end do

   ! Unsteady Aero Data
   InitInp%UA_Flag    = InputFileData%AFAeroMod == AFAeroMod_BL_unsteady
   InitInp%UAMod      = InputFileData%UAMod
   InitInp%Flookup    = InputFileData%Flookup
   InitInp%a_s        = InputFileData%SpdSound

      ! Copy the mesh over for InitInp to FVW.  We would not need to copy this if we decided to break the Framework
      !  by passing u_AD%BladeMotion directly into FVW_Init, but nothing is really gained by doing that.
   ALLOCATE( InitInp%WingsMesh(p%NumBlades), STAT = ErrStat2 )
      IF (ErrStat2 /= 0) THEN
         CALL SetErrStat ( ErrID_Fatal, 'Could not allocate InitInp%WingsMesh (meshes)', ErrStat,ErrMsg,RoutineName )
         RETURN
      END IF
   DO IB = 1, p%NumBlades
      CALL MeshCopy ( SrcMesh  = u_AD%BladeMotion(IB)  &
                     ,DestMesh = InitInp%WingsMesh(IB) &
                     ,CtrlCode = MESH_COUSIN         &
                     ,Orientation    = .TRUE.        &
                     ,TranslationVel = .TRUE.        &
                     ,RotationVel    = .TRUE.        &
                     ,ErrStat  = ErrStat2          &
                     ,ErrMess  = ErrMsg2          )
      CALL SetErrStat ( ErrStat2, ErrMsg2, ErrStat,ErrMsg,RoutineName )
      IF (ErrStat >= AbortErrLev) RETURN
   ENDDO

      ! NOTE: not passing p%AFI at present.  We are not storing it in FVW's parameters.
   call FVW_Init(p%AFI, InitInp, u, p%FVW, x, xd, z, OtherState, y, m, Interval, InitOut, ErrStat2, ErrMsg2 )
      CALL SetErrStat ( ErrStat2, ErrMsg2, ErrStat, ErrMsg, RoutineName )

      ! set the size of the input and xd arrays for passing wind info to FVW.
   if (ALLOCATED(m%r_wind)) then
      call AllocAry(u_AD%InflowWakeVel, 3, size(m%r_wind,DIM=2), 'InflowWakeVel',  ErrStat2,ErrMsg2)
      call SetErrStat(ErrStat2,ErrMsg2,ErrStat,ErrMsg,RoutineName)
   endif

   if (.not. equalRealNos(Interval, p%DT) ) &
      call SetErrStat( ErrID_Fatal, "DTAero was changed in Init_FVWmodule(); this is not allowed yet.", ErrStat2, ErrMsg2, RoutineName)

contains
   subroutine Cleanup()
      call FVW_DestroyInitInput(  InitInp, ErrStat2, ErrMsg2 )
      call FVW_DestroyInitOutput( InitOut, ErrStat2, ErrMsg2 )
   end subroutine Cleanup
END SUBROUTINE Init_FVWmodule
!----------------------------------------------------------------------------------------------------------------------------------
!> This subroutine calculates the tower loads for the AeroDyn TowerLoad output mesh.
SUBROUTINE ADTwr_CalcOutput(p, u, m, y, ErrStat, ErrMsg )

   TYPE(AD_InputType),           INTENT(IN   )  :: u           !< Inputs at Time t
   TYPE(AD_ParameterType),       INTENT(IN   )  :: p           !< Parameters
   TYPE(AD_MiscVarType),         INTENT(INOUT)  :: m           !< Misc/optimization variables
   TYPE(AD_OutputType),          INTENT(INOUT)  :: y           !< Outputs computed at t (Input only so that mesh con-
                                                               !!   nectivity information does not have to be recalculated)
   INTEGER(IntKi),               INTENT(  OUT)  :: ErrStat     !< Error status of the operation
   CHARACTER(*),                 INTENT(  OUT)  :: ErrMsg      !< Error message if ErrStat /= ErrID_None


   INTEGER(IntKi)                               :: j
   real(ReKi)                                   :: q
   real(ReKi)                                   :: V_rel(3)    ! relative wind speed on a tower node
   real(ReKi)                                   :: VL(2)       ! relative local x- and y-components of the wind speed on a tower node
   real(ReKi)                                   :: tmp(3)
   
   !integer(intKi)                               :: ErrStat2
   !character(ErrMsgLen)                         :: ErrMsg2
   character(*), parameter                      :: RoutineName = 'ADTwr_CalcOutput'
   
   
   ErrStat = ErrID_None
   ErrMsg  = ""

   
   do j=1,p%NumTwrNds
      
      V_rel = u%InflowOnTower(:,j) - u%TowerMotion%TranslationVel(:,j) ! relative wind speed at tower node
   
      tmp   = u%TowerMotion%Orientation(1,:,j)
      VL(1) = dot_product( V_Rel, tmp )            ! relative local x-component of wind speed of the jth node in the tower
      tmp   = u%TowerMotion%Orientation(2,:,j)
      VL(2) = dot_product( V_Rel, tmp )            ! relative local y-component of wind speed of the jth node in the tower
      
      m%W_Twr(j)  =  TwoNorm( VL )            ! relative wind speed normal to the tower at node j      
      q     = 0.5 * p%TwrCd(j) * p%AirDens * p%TwrDiam(j) * m%W_Twr(j)
      
         ! force per unit length of the jth node in the tower
      tmp(1) = q * VL(1)
      tmp(2) = q * VL(2)
      tmp(3) = 0.0_ReKi
      
      y%TowerLoad%force(:,j) = matmul( tmp, u%TowerMotion%Orientation(:,:,j) ) ! note that I'm calculating the transpose here, which is okay because we have 1-d arrays
      m%X_Twr(j) = tmp(1)
      m%Y_Twr(j) = tmp(2)
      
      
         ! moment per unit length of the jth node in the tower
      y%TowerLoad%moment(:,j) = 0.0_ReKi
      
   end do
   

END SUBROUTINE ADTwr_CalcOutput
!----------------------------------------------------------------------------------------------------------------------------------
!> This routine checks for invalid inputs to the tower influence models.
SUBROUTINE CheckTwrInfl(u, ErrStat, ErrMsg )

   TYPE(AD_InputType),           INTENT(IN   )  :: u           !< Inputs at Time t
   INTEGER(IntKi),               INTENT(  OUT)  :: ErrStat     !< Error status of the operation
   CHARACTER(*),                 INTENT(  OUT)  :: ErrMsg      !< Error message if ErrStat /= ErrID_None
   
   ! local variables
   real(reKi)                                   :: ElemSize
   real(reKi)                                   :: tmp(3)
   integer(intKi)                               :: j
   character(*), parameter                      :: RoutineName = 'CheckTwrInfl'
   
   
   ErrStat = ErrID_None
   ErrMsg  = ""
   
   !! the tower-influence models (tower potential flow and tower shadow) are valid only for small tower deflections;
   !! so, first throw an error to avoid a division-by-zero error if any line2 elements on the tower mesh are colocated.
   
   do j = 2,u%TowerMotion%Nnodes
      tmp =   u%TowerMotion%Position(:,j  ) + u%TowerMotion%TranslationDisp(:,j  ) &
            - u%TowerMotion%Position(:,j-1) - u%TowerMotion%TranslationDisp(:,j-1)
   
      ElemSize = TwoNorm(tmp)
      if ( EqualRealNos(ElemSize,0.0_ReKi) ) then
         call SetErrStat(ErrID_Fatal, "Division by zero:Elements "//trim(num2lstr(j))//' and '//trim(num2lstr(j-1))//' are colocated.', ErrStat, ErrMsg, RoutineName )
         exit
      end if
   end do
      
   
END SUBROUTINE CheckTwrInfl
!----------------------------------------------------------------------------------------------------------------------------------
!> This routine calculates m%DisturbedInflow, the influence of tower shadow and/or potential flow on the inflow velocities
SUBROUTINE TwrInfl( p, u, m, ErrStat, ErrMsg )
!..................................................................................................................................

   TYPE(AD_InputType),           INTENT(IN   )  :: u                       !< Inputs at Time t
   TYPE(AD_ParameterType),       INTENT(IN   )  :: p                       !< Parameters
   type(AD_MiscVarType),         intent(inout)  :: m                       !< Misc/optimization variables
   INTEGER(IntKi),               INTENT(  OUT)  :: ErrStat                 !< Error status of the operation
   CHARACTER(*),                 INTENT(  OUT)  :: ErrMsg                  !< Error message if ErrStat /= ErrID_None

   ! local variables
   real(ReKi)                                   :: xbar                    ! local x^ component of r_TowerBlade (distance from tower to blade) normalized by tower radius
   real(ReKi)                                   :: ybar                    ! local y^ component of r_TowerBlade (distance from tower to blade) normalized by tower radius
   real(ReKi)                                   :: zbar                    ! local z^ component of r_TowerBlade (distance from tower to blade) normalized by tower radius
   real(ReKi)                                   :: theta_tower_trans(3,3)  ! transpose of local tower orientation expressed as a DCM
   real(ReKi)                                   :: TwrCd                   ! local tower drag coefficient
   real(ReKi)                                   :: W_tower                 ! local relative wind speed normal to the tower

   real(ReKi)                                   :: BladeNodePosition(3)    ! local blade node position
   
   
   real(ReKi)                                   :: u_TwrShadow             ! axial velocity deficit fraction from tower shadow
   real(ReKi)                                   :: u_TwrPotent             ! axial velocity deficit fraction from tower potential flow
   real(ReKi)                                   :: v_TwrPotent             ! transverse velocity deficit fraction from tower potential flow
   
   real(ReKi)                                   :: denom                   ! denominator
   real(ReKi)                                   :: v(3)                    ! temp vector
   
   integer(IntKi)                               :: j, k                    ! loop counters for elements, blades
   integer(intKi)                               :: ErrStat2
   character(ErrMsgLen)                         :: ErrMsg2
   character(*), parameter                      :: RoutineName = 'TwrInfl'
   
   
   ErrStat = ErrID_None
   ErrMsg  = ""   
   
   
      ! these models are valid for only small tower deflections; check for potential division-by-zero errors:   
   call CheckTwrInfl( u, ErrStat2, ErrMsg2 )
      call SetErrStat(ErrStat2, ErrMsg2, ErrStat, ErrMsg, RoutineName )
      if (ErrStat >= AbortErrLev) return
      
   do k = 1, p%NumBlades
      do j = 1, u%BladeMotion(k)%NNodes
         
         ! for each line2-element node of the blade mesh, a nearest-neighbor line2 element or node of the tower 
         ! mesh is found in the deflected configuration, returning theta_tower, W_tower, xbar, ybar, zbar, and TowerCd:
         
         BladeNodePosition = u%BladeMotion(k)%Position(:,j) + u%BladeMotion(k)%TranslationDisp(:,j)
         
         call getLocalTowerProps(p, u, BladeNodePosition, theta_tower_trans, W_tower, xbar, ybar, zbar, TwrCd, m%TwrClrnc(j,k), ErrStat2, ErrMsg2)
            call SetErrStat(ErrStat2, ErrMsg2, ErrStat, ErrMsg, RoutineName )
            if (ErrStat >= AbortErrLev) return
         
      
         ! calculate tower influence:
         if ( abs(zbar) < 1.0_ReKi .and. p%TwrPotent /= TwrPotent_none ) then
            if ( p%TwrPotent == TwrPotent_baseline ) then
               
               denom = (xbar**2 + ybar**2)**2
               
               u_TwrPotent = ( -1.0*xbar**2 + ybar**2 ) / denom
               v_TwrPotent = ( -2.0*xbar    * ybar    ) / denom      
               
            elseif (p%TwrPotent == TwrPotent_Bak) then
               
               xbar = xbar + 0.1
               
               denom = (xbar**2 + ybar**2)**2               
               u_TwrPotent = ( -1.0*xbar**2 + ybar**2 ) / denom
               v_TwrPotent = ( -2.0*xbar    * ybar    ) / denom        
               
               denom = TwoPi*(xbar**2 + ybar**2)               
               u_TwrPotent = u_TwrPotent + TwrCd*xbar / denom
               v_TwrPotent = v_TwrPotent + TwrCd*ybar / denom                       
               
            end if
         else
            u_TwrPotent = 0.0_ReKi
            v_TwrPotent = 0.0_ReKi
         end if
         
         if ( p%TwrShadow .and. xbar > 0.0_ReKi .and. abs(zbar) < 1.0_ReKi) then
            denom = sqrt( sqrt( xbar**2 + ybar**2 ) )
            if ( abs(ybar) < denom ) then
               u_TwrShadow = -TwrCd / denom * cos( PiBy2*ybar / denom )**2
            else
               u_TwrShadow = 0.0_ReKi
            end if
         else            
            u_TwrShadow = 0.0_ReKi
         end if
                     
         v(1) = (u_TwrPotent + u_TwrShadow)*W_tower
         v(2) = v_TwrPotent*W_tower
         v(3) = 0.0_ReKi
         
         m%DisturbedInflow(:,j,k) = u%InflowOnBlade(:,j,k) + matmul( theta_tower_trans, v ) 
      
      end do !j=NumBlNds
   end do ! NumBlades
   
   
END SUBROUTINE TwrInfl 
!----------------------------------------------------------------------------------------------------------------------------------
!> Calculate the tower influence on a array of points `Positions` (3xn)
!! The subroutine has side effecs and modifies the inflow 
!! Relies heavily (i.e. unfortunate copy pasting), on TwrInfl 
SUBROUTINE TwrInflArray( p, u, m, Positions, Inflow, ErrStat, ErrMsg )
   TYPE(AD_InputType),           INTENT(IN   )  :: u                       !< Inputs at Time t
   TYPE(AD_ParameterType),       INTENT(IN   )  :: p                       !< Parameters
   type(AD_MiscVarType),         intent(inout)  :: m                       !< Misc/optimization variables
   real(ReKi), dimension(:,:),   INTENT(IN   )  :: Positions               !< Positions where tower influence is to be computed
   real(ReKi), dimension(:,:),   INTENT(INOUT)  :: Inflow                  !< Undisturbed inflow (in) -> disturbed inflow (out)
   INTEGER(IntKi),               INTENT(  OUT)  :: ErrStat                 !< Error status of the operation
   CHARACTER(*),                 INTENT(  OUT)  :: ErrMsg                  !< Error message if ErrStat /= ErrID_None
   ! local variables
   real(ReKi)                                   :: xbar                    ! local x^ component of r_TowerBlade (distance from tower to blade) normalized by tower radius
   real(ReKi)                                   :: ybar                    ! local y^ component of r_TowerBlade (distance from tower to blade) normalized by tower radius
   real(ReKi)                                   :: zbar                    ! local z^ component of r_TowerBlade (distance from tower to blade) normalized by tower radius
   real(ReKi)                                   :: theta_tower_trans(3,3)  ! transpose of local tower orientation expressed as a DCM
   real(ReKi)                                   :: TwrCd                   ! local tower drag coefficient
   real(ReKi)                                   :: W_tower                 ! local relative wind speed normal to the tower
   real(ReKi)                                   :: Pos(3)                  ! current point
   real(ReKi)                                   :: u_TwrShadow             ! axial velocity deficit fraction from tower shadow
   real(ReKi)                                   :: u_TwrPotent             ! axial velocity deficit fraction from tower potential flow
   real(ReKi)                                   :: v_TwrPotent             ! transverse velocity deficit fraction from tower potential flow
   real(ReKi)                                   :: denom                   ! denominator
   real(ReKi)                                   :: v(3)                    ! temp vector
   integer(IntKi)                               :: i                       ! loop counters for points
   real(ReKi)                                   :: TwrClrnc                ! local tower clearance
   real(ReKi)                                   :: r_TowerBlade(3)         ! distance vector from tower to blade
   real(ReKi)                                   :: TwrDiam                 ! local tower diameter  
   logical                                      :: found   
   integer(intKi)                               :: ErrStat2
   character(ErrMsgLen)                         :: ErrMsg2
   character(*), parameter                      :: RoutineName = 'TwrInflArray'
   ErrStat = ErrID_None
   ErrMsg  = ""   
   
   ! these models are valid for only small tower deflections; check for potential division-by-zero errors:   
   call CheckTwrInfl( u, ErrStat2, ErrMsg2 ); call SetErrStat(ErrStat2, ErrMsg2, ErrStat, ErrMsg, RoutineName ); if (ErrStat >= AbortErrLev) return

   !$OMP PARALLEL default(shared)
   !$OMP do private(i,Pos,r_TowerBlade,theta_tower_trans,W_tower,xbar,ybar,zbar,TwrCd,TwrClrnc,TwrDiam,found,denom,u_TwrPotent,v_TwrPotent,u_TwrShadow,v) schedule(runtime)
   do i = 1, size(Positions,2)
      Pos=Positions(1:3,i)
         
      ! Find nearest line2 element or node of the tower  (see getLocalTowerProps)
      ! values are found for the deflected tower, returning theta_tower, W_tower, xbar, ybar, zbar, and TowerCd:
      ! option 1: nearest line2 element
      call TwrInfl_NearestLine2Element(p, u, Pos, r_TowerBlade, theta_tower_trans, W_tower, xbar, ybar, zbar, TwrCd, TwrDiam, found)
      if ( .not. found) then 
         ! option 2: nearest node
         call TwrInfl_NearestPoint(p, u, Pos, r_TowerBlade, theta_tower_trans, W_tower, xbar, ybar, zbar, TwrCd, TwrDiam)
      end if
      TwrClrnc = TwoNorm(r_TowerBlade) - 0.5_ReKi*TwrDiam

      if ( TwrClrnc>20*TwrDiam) then
         ! Far away, we skip the computation and keep undisturbed inflow 
      elseif ( TwrClrnc<=0.01_ReKi*TwrDiam) then
         ! Inside the tower, or very close, (will happen for vortex elements) we keep undisturbed inflow
         ! We don't want to reach the stagnation points
      else
         ! calculate tower influence:
         if ( abs(zbar) < 1.0_ReKi .and. p%TwrPotent /= TwrPotent_none ) then

            if ( p%TwrPotent == TwrPotent_baseline ) then
               denom = (xbar**2 + ybar**2)**2
               u_TwrPotent = ( -1.0*xbar**2 + ybar**2 ) / denom
               v_TwrPotent = ( -2.0*xbar    * ybar    ) / denom      

            elseif (p%TwrPotent == TwrPotent_Bak) then
               xbar = xbar + 0.1
               denom = (xbar**2 + ybar**2)**2               
               u_TwrPotent = ( -1.0*xbar**2 + ybar**2 ) / denom
               v_TwrPotent = ( -2.0*xbar    * ybar    ) / denom        
               denom = TwoPi*(xbar**2 + ybar**2)               
               u_TwrPotent = u_TwrPotent + TwrCd*xbar / denom
               v_TwrPotent = v_TwrPotent + TwrCd*ybar / denom                       
               
            end if
         else
            u_TwrPotent = 0.0_ReKi
            v_TwrPotent = 0.0_ReKi
         end if
         
         if ( p%TwrShadow .and. xbar > 0.0_ReKi .and. abs(zbar) < 1.0_ReKi) then
            denom = sqrt( sqrt( xbar**2 + ybar**2 ) )
            if ( abs(ybar) < denom ) then
               u_TwrShadow = -TwrCd / denom * cos( PiBy2*ybar / denom )**2
            else
               u_TwrShadow = 0.0_ReKi
            end if
         else            
            u_TwrShadow = 0.0_ReKi
         end if
                     
         v(1) = (u_TwrPotent + u_TwrShadow)*W_tower
         v(2) = v_TwrPotent*W_tower
         v(3) = 0.0_ReKi
         
         Inflow(1:3,i) = Inflow(1:3,i) + matmul( theta_tower_trans, v ) 
      endif ! Check if point far away or in tower
   enddo ! loop on points
   !$OMP END DO 
   !$OMP END PARALLEL
END SUBROUTINE TwrInflArray
!----------------------------------------------------------------------------------------------------------------------------------
!> This routine returns the tower constants necessary to compute the tower influence. 
!! if u%TowerMotion does not have any nodes there will be serious problems. I assume that has been checked earlier.
SUBROUTINE getLocalTowerProps(p, u, BladeNodePosition, theta_tower_trans, W_tower, xbar, ybar, zbar, TwrCd, TwrClrnc, ErrStat, ErrMsg)
!..................................................................................................................................
   TYPE(AD_InputType),           INTENT(IN   )  :: u                       !< Inputs at Time t
   TYPE(AD_ParameterType),       INTENT(IN   )  :: p                       !< Parameters
   REAL(ReKi)                   ,INTENT(IN   )  :: BladeNodePosition(3)    !< local blade node position
   REAL(ReKi)                   ,INTENT(  OUT)  :: theta_tower_trans(3,3)  !< transpose of local tower orientation expressed as a DCM
   REAL(ReKi)                   ,INTENT(  OUT)  :: W_tower                 !< local relative wind speed normal to the tower
   REAL(ReKi)                   ,INTENT(  OUT)  :: xbar                    !< local x^ component of r_TowerBlade normalized by tower radius
   REAL(ReKi)                   ,INTENT(  OUT)  :: ybar                    !< local y^ component of r_TowerBlade normalized by tower radius
   REAL(ReKi)                   ,INTENT(  OUT)  :: zbar                    !< local z^ component of r_TowerBlade normalized by tower radius
   REAL(ReKi)                   ,INTENT(  OUT)  :: TwrCd                   !< local tower drag coefficient
   REAL(ReKi)                   ,INTENT(  OUT)  :: TwrClrnc                !< tower clearance for potential output 
   INTEGER(IntKi),               INTENT(  OUT)  :: ErrStat                 !< Error status of the operation
   CHARACTER(*),                 INTENT(  OUT)  :: ErrMsg                  !< Error message if ErrStat /= ErrID_None

   ! local variables
   real(ReKi)                                   :: r_TowerBlade(3)         ! distance vector from tower to blade
   real(ReKi)                                   :: TwrDiam                 ! local tower diameter  
   logical                                      :: found   
   character(*), parameter                      :: RoutineName = 'getLocalTowerProps'
   
   
   ErrStat = ErrID_None
   ErrMsg  = ""   
   
   ! ..............................................
   ! option 1: nearest line2 element
   ! ..............................................
   call TwrInfl_NearestLine2Element(p, u, BladeNodePosition, r_TowerBlade, theta_tower_trans, W_tower, xbar, ybar, zbar, TwrCd, TwrDiam, found)
   
   if ( .not. found) then 
      ! ..............................................
      ! option 2: nearest node
      ! ..............................................
      call TwrInfl_NearestPoint(p, u, BladeNodePosition, r_TowerBlade, theta_tower_trans, W_tower, xbar, ybar, zbar, TwrCd, TwrDiam)
         
   end if
   
   TwrClrnc = TwoNorm(r_TowerBlade) - 0.5_ReKi*TwrDiam
   if ( TwrClrnc <= 0.0_ReKi ) then
      call SetErrStat(ErrID_Fatal, "Tower strike.", ErrStat, ErrMsg, RoutineName)
   end if
   
   
END SUBROUTINE getLocalTowerProps
!----------------------------------------------------------------------------------------------------------------------------------
!> Option 1: Find the nearest-neighbor line2 element of the tower mesh for which the blade line2-element node projects orthogonally onto
!!   the tower line2-element domain (following an approach similar to the line2_to_line2 mapping search for motion and scalar quantities). 
!!   That is, for each node of the blade mesh, an orthogonal projection is made onto all possible Line2 elements of the tower mesh and 
!!   the line2 element of the tower mesh that is the minimum distance away is found.
!! Adapted from modmesh_mapping::createmapping_projecttoline2()
SUBROUTINE TwrInfl_NearestLine2Element(p, u, BladeNodePosition, r_TowerBlade, theta_tower_trans, W_tower, xbar, ybar, zbar, TwrCd, TwrDiam, found)
!..................................................................................................................................
   TYPE(AD_InputType),              INTENT(IN   )  :: u                             !< Inputs at Time t
   TYPE(AD_ParameterType),          INTENT(IN   )  :: p                             !< Parameters
   REAL(ReKi)                      ,INTENT(IN   )  :: BladeNodePosition(3)          !< local blade node position
   REAL(ReKi)                      ,INTENT(  OUT)  :: r_TowerBlade(3)               !< distance vector from tower to blade
   REAL(ReKi)                      ,INTENT(  OUT)  :: theta_tower_trans(3,3)        !< transpose of local tower orientation expressed as a DCM
   REAL(ReKi)                      ,INTENT(  OUT)  :: W_tower                       !< local relative wind speed normal to the tower
   REAL(ReKi)                      ,INTENT(  OUT)  :: xbar                          !< local x^ component of r_TowerBlade normalized by tower radius
   REAL(ReKi)                      ,INTENT(  OUT)  :: ybar                          !< local y^ component of r_TowerBlade normalized by tower radius
   REAL(ReKi)                      ,INTENT(  OUT)  :: zbar                          !< local z^ component of r_TowerBlade normalized by tower radius
   REAL(ReKi)                      ,INTENT(  OUT)  :: TwrCd                         !< local tower drag coefficient
   REAL(ReKi)                      ,INTENT(  OUT)  :: TwrDiam                       !< local tower diameter
   logical                         ,INTENT(  OUT)  :: found                         !< whether a mapping was found with this option 
      
      ! local variables
   REAL(ReKi)      :: denom
   REAL(ReKi)      :: dist
   REAL(ReKi)      :: min_dist
   REAL(ReKi)      :: elem_position, elem_position2
   REAL(SiKi)      :: elem_position_SiKi

   REAL(ReKi)      :: p1(3), p2(3)        ! position vectors for nodes on tower line 2 element
   
   REAL(ReKi)      :: V_rel_tower(3)
   
   REAL(ReKi)      :: n1_n2_vector(3)     ! vector going from node 1 to node 2 in Line2 element
   REAL(ReKi)      :: n1_Point_vector(3)  ! vector going from node 1 in Line 2 element to Destination Point
   REAL(ReKi)      :: tmp(3)              ! temporary vector for cross product calculation

   INTEGER(IntKi)  :: jElem               ! do-loop counter for elements on tower mesh

   INTEGER(IntKi)  :: n1, n2              ! nodes associated with an element

   LOGICAL         :: on_element
   
      
   found = .false.
   min_dist = HUGE(min_dist)

   do jElem = 1, u%TowerMotion%ElemTable(ELEMENT_LINE2)%nelem   ! number of elements on TowerMesh
         ! grab node numbers associated with the jElem_th element
      n1 = u%TowerMotion%ElemTable(ELEMENT_LINE2)%Elements(jElem)%ElemNodes(1)
      n2 = u%TowerMotion%ElemTable(ELEMENT_LINE2)%Elements(jElem)%ElemNodes(2)

      p1 = u%TowerMotion%Position(:,n1) + u%TowerMotion%TranslationDisp(:,n1)
      p2 = u%TowerMotion%Position(:,n2) + u%TowerMotion%TranslationDisp(:,n2)

         ! Calculate vectors used in projection operation
      n1_n2_vector    = p2 - p1
      n1_Point_vector = BladeNodePosition - p1

      denom           = DOT_PRODUCT( n1_n2_vector, n1_n2_vector ) ! we've already checked that these aren't zero

         ! project point onto line defined by n1 and n2

      elem_position = DOT_PRODUCT(n1_n2_vector,n1_Point_vector) / denom

            ! note: i forumlated it this way because Fortran doesn't necessarially do shortcutting and I don't want to call EqualRealNos if we don't need it:
      if ( elem_position .ge. 0.0_ReKi .and. elem_position .le. 1.0_ReKi ) then !we're ON the element (between the two nodes)
         on_element = .true.
      else
         elem_position_SiKi = REAL( elem_position, SiKi )
         if (EqualRealNos( elem_position_SiKi, 1.0_SiKi )) then !we're ON the element (at a node)
            on_element = .true.
            elem_position = 1.0_ReKi
         elseif (EqualRealNos( elem_position_SiKi,  0.0_SiKi )) then !we're ON the element (at a node)
            on_element = .true.
            elem_position = 0.0_ReKi
         else !we're not on the element
            on_element = .false.
         end if
         
      end if

      if (on_element) then

         ! calculate distance between point and line (note: this is actually the distance squared);
         ! will only store information once we have determined the closest element
         elem_position2 = 1.0_ReKi - elem_position
         
         r_TowerBlade  = BladeNodePosition - elem_position2*p1 - elem_position*p2
         dist = dot_product( r_TowerBlade, r_TowerBlade )

         if (dist .lt. min_dist) then
            found = .true.
            min_dist = dist

            V_rel_tower =   ( u%InflowOnTower(:,n1) - u%TowerMotion%TranslationVel(:,n1) ) * elem_position2  &
                          + ( u%InflowOnTower(:,n2) - u%TowerMotion%TranslationVel(:,n2) ) * elem_position
            
            TwrDiam     = elem_position2*p%TwrDiam(n1) + elem_position*p%TwrDiam(n2)
            TwrCd       = elem_position2*p%TwrCd(  n1) + elem_position*p%TwrCd(  n2)
            
            
            ! z_hat
            theta_tower_trans(:,3) = n1_n2_vector / sqrt( denom ) ! = n1_n2_vector / twoNorm( n1_n2_vector )
            
            tmp = V_rel_tower - dot_product(V_rel_tower,theta_tower_trans(:,3)) * theta_tower_trans(:,3)
            denom = TwoNorm( tmp )
            if (.not. EqualRealNos( denom, 0.0_ReKi ) ) then
               ! x_hat
               theta_tower_trans(:,1) = tmp / denom
               
               ! y_hat
               tmp = cross_product( theta_tower_trans(:,3), V_rel_tower )
               theta_tower_trans(:,2) = tmp / denom  
               
               W_tower = dot_product( V_rel_tower,theta_tower_trans(:,1) )
               xbar    = 2.0/TwrDiam * dot_product( r_TowerBlade, theta_tower_trans(:,1) )
               ybar    = 2.0/TwrDiam * dot_product( r_TowerBlade, theta_tower_trans(:,2) )
               zbar    = 0.0_ReKi
                                             
            else
                  ! there is no tower influence because dot_product(V_rel_tower,x_hat) = 0
                  ! thus, we don't need to set the other values (except we don't want the sum of xbar^2 and ybar^2 to be 0)
               theta_tower_trans = 0.0_ReKi
               W_tower           = 0.0_ReKi
               xbar              = 1.0_ReKi
               ybar              = 0.0_ReKi  
               zbar              = 0.0_ReKi
            end if
   
            
         end if !the point is closest to this line2 element

      end if

   end do !jElem

END SUBROUTINE TwrInfl_NearestLine2Element
!----------------------------------------------------------------------------------------------------------------------------------
!> Option 2: used when the blade node does not orthogonally intersect a tower element.
!!  Find the nearest-neighbor node in the tower Line2-element domain (following an approach similar to the point_to_point mapping
!!  search for motion and scalar quantities). That is, for each node of the blade mesh, the node of the tower mesh that is the minimum 
!!  distance away is found.
SUBROUTINE TwrInfl_NearestPoint(p, u, BladeNodePosition, r_TowerBlade, theta_tower_trans, W_tower, xbar, ybar, zbar, TwrCd, TwrDiam)
!..................................................................................................................................
   TYPE(AD_InputType),              INTENT(IN   )  :: u                             !< Inputs at Time t
   TYPE(AD_ParameterType),          INTENT(IN   )  :: p                             !< Parameters
   REAL(ReKi)                      ,INTENT(IN   )  :: BladeNodePosition(3)          !< local blade node position
   REAL(ReKi)                      ,INTENT(  OUT)  :: r_TowerBlade(3)               !< distance vector from tower to blade
   REAL(ReKi)                      ,INTENT(  OUT)  :: theta_tower_trans(3,3)        !< transpose of local tower orientation expressed as a DCM
   REAL(ReKi)                      ,INTENT(  OUT)  :: W_tower                       !< local relative wind speed normal to the tower
   REAL(ReKi)                      ,INTENT(  OUT)  :: xbar                          !< local x^ component of r_TowerBlade normalized by tower radius
   REAL(ReKi)                      ,INTENT(  OUT)  :: ybar                          !< local y^ component of r_TowerBlade normalized by tower radius
   REAL(ReKi)                      ,INTENT(  OUT)  :: zbar                          !< local z^ component of r_TowerBlade normalized by tower radius
   REAL(ReKi)                      ,INTENT(  OUT)  :: TwrCd                         !< local tower drag coefficient
   REAL(ReKi)                      ,INTENT(  OUT)  :: TwrDiam                       !< local tower diameter
      
      ! local variables
   REAL(ReKi)      :: denom
   REAL(ReKi)      :: dist
   REAL(ReKi)      :: min_dist
   REAL(ReKi)      :: cosTaper

   REAL(ReKi)      :: p1(3)                     ! position vectors for nodes on tower   
   REAL(ReKi)      :: V_rel_tower(3)
   
   REAL(ReKi)      :: tmp(3)                    ! temporary vector for cross product calculation

   INTEGER(IntKi)  :: n1                        ! node
   INTEGER(IntKi)  :: node_with_min_distance    

   
   
      !.................
      ! find the closest node
      !.................
      
   min_dist = HUGE(min_dist)
   node_with_min_distance = 0

   do n1 = 1, u%TowerMotion%NNodes   ! number of nodes on TowerMesh
      
      p1 = u%TowerMotion%Position(:,n1) + u%TowerMotion%TranslationDisp(:,n1)
      
         ! calculate distance between points (note: this is actually the distance squared);
         ! will only store information once we have determined the closest node
      r_TowerBlade  = BladeNodePosition - p1         
      dist = dot_product( r_TowerBlade, r_TowerBlade )

      if (dist .lt. min_dist) then
         min_dist = dist
         node_with_min_distance = n1
               
      end if !the point is (so far) closest to this blade node

   end do !n1
   
      !.................
      ! calculate the values to be returned:  
      !..................
   if (node_with_min_distance == 0) then
      node_with_min_distance = 1
      if (NWTC_VerboseLevel == NWTC_Verbose) call WrScr( 'AD:TwrInfl_NearestPoint:Error finding minimum distance. Positions may be invalid.' )
   end if
   
   n1 = node_with_min_distance
   
   r_TowerBlade = BladeNodePosition - u%TowerMotion%Position(:,n1) - u%TowerMotion%TranslationDisp(:,n1)
   V_rel_tower  = u%InflowOnTower(:,n1) - u%TowerMotion%TranslationVel(:,n1)
   TwrDiam      = p%TwrDiam(n1) 
   TwrCd        = p%TwrCd(  n1) 
                           
   ! z_hat
   theta_tower_trans(:,3) = u%TowerMotion%Orientation(3,:,n1)
            
   tmp = V_rel_tower - dot_product(V_rel_tower,theta_tower_trans(:,3)) * theta_tower_trans(:,3)
   denom = TwoNorm( tmp )
   
   if (.not. EqualRealNos( denom, 0.0_ReKi ) ) then
      
      ! x_hat
      theta_tower_trans(:,1) = tmp / denom
               
      ! y_hat
      tmp = cross_product( theta_tower_trans(:,3), V_rel_tower )
      theta_tower_trans(:,2) = tmp / denom  
               
      W_tower = dot_product( V_rel_tower,theta_tower_trans(:,1) )

      if ( n1 == 1 .or. n1 == u%TowerMotion%NNodes) then         
         ! option 2b
         zbar    = 2.0/TwrDiam * dot_product( r_TowerBlade, theta_tower_trans(:,3) )
         if (abs(zbar) < 1) then   
            cosTaper = cos( PiBy2*zbar )
            xbar = 2.0/TwrDiam * dot_product( r_TowerBlade, theta_tower_trans(:,1) ) / cosTaper
            ybar = 2.0/TwrDiam * dot_product( r_TowerBlade, theta_tower_trans(:,2) ) / cosTaper
         else ! we check that zbar < 1 before using xbar and ybar later, but I'm going to set them here anyway:
            xbar = 1.0_ReKi
            ybar = 0.0_ReKi  
         end if                                    
      else
         ! option 2a
         xbar    = 2.0/TwrDiam * dot_product( r_TowerBlade, theta_tower_trans(:,1) )
         ybar    = 2.0/TwrDiam * dot_product( r_TowerBlade, theta_tower_trans(:,2) )
         zbar    = 0.0_ReKi
      end if

   else
      
         ! there is no tower influence because W_tower = dot_product(V_rel_tower,x_hat) = 0
         ! thus, we don't need to set the other values (except we don't want the sum of xbar^2 and ybar^2 to be 0)
      W_tower           = 0.0_ReKi
      theta_tower_trans = 0.0_ReKi
      xbar              = 1.0_ReKi
      ybar              = 0.0_ReKi  
      zbar              = 0.0_ReKi
      
   end if   

END SUBROUTINE TwrInfl_NearestPoint
!----------------------------------------------------------------------------------------------------------------------------------

!++++++++++++++++++++++++++++++++++++++++++++++++++++++++++++++++++++++++++++++++++++++++++++++++++++++++++++++++++++++++++++++++++
! ###### The following four routines are Jacobian routines for linearization capabilities #######
! If the module does not implement them, set ErrStat = ErrID_Fatal in AD_Init() when InitInp%Linearize is .true.
!----------------------------------------------------------------------------------------------------------------------------------
!> Routine to compute the Jacobians of the output (Y), continuous- (X), discrete- (Xd), and constraint-state (Z) functions
!! with respect to the inputs (u). The partial derivatives dY/du, dX/du, dXd/du, and dZ/du are returned.
SUBROUTINE AD_JacobianPInput( t, u, p, x, xd, z, OtherState, y, m, ErrStat, ErrMsg, dYdu, dXdu, dXddu, dZdu)
!..................................................................................................................................

   REAL(DbKi),                           INTENT(IN   )           :: t          !< Time in seconds at operating point
   TYPE(AD_InputType),                   INTENT(INOUT)           :: u          !< Inputs at operating point (may change to inout if a mesh copy is required)
   TYPE(AD_ParameterType),               INTENT(IN   )           :: p          !< Parameters
   TYPE(AD_ContinuousStateType),         INTENT(IN   )           :: x          !< Continuous states at operating point
   TYPE(AD_DiscreteStateType),           INTENT(IN   )           :: xd         !< Discrete states at operating point
   TYPE(AD_ConstraintStateType),         INTENT(IN   )           :: z          !< Constraint states at operating point
   TYPE(AD_OtherStateType),              INTENT(IN   )           :: OtherState !< Other states at operating point
   TYPE(AD_OutputType),                  INTENT(INOUT)           :: y          !< Output (change to inout if a mesh copy is required);
                                                                               !!   Output fields are not used by this routine, but type is
                                                                               !!   available here so that mesh parameter information (i.e.,
                                                                               !!   connectivity) does not have to be recalculated for dYdu.
   TYPE(AD_MiscVarType),                 INTENT(INOUT)           :: m          !< Misc/optimization variables
   INTEGER(IntKi),                       INTENT(  OUT)           :: ErrStat    !< Error status of the operation
   CHARACTER(*),                         INTENT(  OUT)           :: ErrMsg     !< Error message if ErrStat /= ErrID_None
   REAL(R8Ki), ALLOCATABLE, OPTIONAL,    INTENT(INOUT)           :: dYdu(:,:)  !< Partial derivatives of output functions (Y) with respect
                                                                               !!   to the inputs (u) [intent in to avoid deallocation]
   REAL(R8Ki), ALLOCATABLE, OPTIONAL,    INTENT(INOUT)           :: dXdu(:,:)  !< Partial derivatives of continuous state functions (X) with
                                                                               !!   respect to the inputs (u) [intent in to avoid deallocation]
   REAL(R8Ki), ALLOCATABLE, OPTIONAL,    INTENT(INOUT)           :: dXddu(:,:) !< Partial derivatives of discrete state functions (Xd) with
                                                                               !!   respect to the inputs (u) [intent in to avoid deallocation]
   REAL(R8Ki), ALLOCATABLE, OPTIONAL,    INTENT(INOUT)           :: dZdu(:,:)  !< Partial derivatives of constraint state functions (Z) with
                                                                               !!   respect to the inputs (u) [intent in to avoid deallocation]
      ! local variables
   TYPE(AD_OutputType)                                           :: y_p
   TYPE(AD_OutputType)                                           :: y_m
   TYPE(AD_ContinuousStateType)                                  :: x_copy
   TYPE(AD_DiscreteStateType)                                    :: xd_copy
   TYPE(AD_ConstraintStateType)                                  :: z_copy
   TYPE(AD_OtherStateType)                                       :: OtherState_copy
   TYPE(AD_InputType)                                            :: u_perturb(1)
   REAL(R8Ki)                                                    :: delta_p, delta_m  ! delta change in input
   INTEGER(IntKi)                                                :: i, j, k, n   
   
   integer, parameter                                            :: indx = 1      ! m%BEMT_u(1) is at t; m%BEMT_u(2) is t+dt
   integer, parameter                                            :: op_indx = 2   ! m%BEMT_u(1) is at t; m%BEMT_u(2) is t+dt or the input at OP
   integer(intKi)                                                :: ErrStat2
   character(ErrMsgLen)                                          :: ErrMsg2
   character(*), parameter                                       :: RoutineName = 'AD_JacobianPInput'


      ! Initialize ErrStat

   ErrStat = ErrID_None
   ErrMsg  = ''

   
      ! get OP values here:
   !call AD_CalcOutput( t, u, p, x, xd, z, OtherState, y, m, ErrStat2, ErrMsg2 )
   call SetInputsForBEMT(p, u, m, indx, errStat2, errMsg2)
      call SetErrStat(ErrStat2,ErrMsg2,ErrStat,ErrMsg,RoutineName) ! we shouldn't have any errors about allocating memory here so I'm not going to return-on-error until later
   call BEMT_CopyInput( m%BEMT_u(indx), m%BEMT_u(op_indx), MESH_UPDATECOPY, ErrStat2, ErrMsg2) ! copy the BEMT OP inputs to a temporary location that won't be overwritten
      call SetErrStat(ErrStat2,ErrMsg2,ErrStat,ErrMsg,RoutineName) ! we shouldn't have any errors about allocating memory here so I'm not going to return-on-error until later


   if ( p%FrozenWake ) then
            ! compare arguments with call to BEMT_CalcOutput
      call computeFrozenWake(m%BEMT_u(op_indx), p%BEMT, m%BEMT_y, m%BEMT )
      m%BEMT%UseFrozenWake = .true.
   end if
         
   
      ! make a copy of the inputs to perturb
   call AD_CopyInput( u, u_perturb(1), MESH_NEWCOPY, ErrStat2, ErrMsg2)
      call SetErrStat(ErrStat2,ErrMsg2,ErrStat,ErrMsg,RoutineName)
      if (ErrStat>=AbortErrLev) then
         call cleanup()
         return
      end if
   

   IF ( PRESENT( dYdu ) ) THEN
      ! Calculate the partial derivative of the output functions (Y) with respect to the inputs (u) here:
      
      ! allocate dYdu
      if (.not. allocated(dYdu) ) then
         call AllocAry(dYdu,p%Jac_ny, size(p%Jac_u_indx,1),'dYdu', ErrStat2, ErrMsg2)
         call setErrStat(ErrStat2,ErrMsg2,ErrStat,ErrMsg,RoutineName)
         if (ErrStat>=AbortErrLev) then
            call cleanup()
            return
         end if
      end if
   
      
         ! make a copy of outputs because we will need two for the central difference computations (with orientations)
      call AD_CopyOutput( y, y_p, MESH_NEWCOPY, ErrStat2, ErrMsg2)
         call SetErrStat(ErrStat2,ErrMsg2,ErrStat,ErrMsg,RoutineName)
      call AD_CopyOutput( y, y_m, MESH_NEWCOPY, ErrStat2, ErrMsg2)
         call SetErrStat(ErrStat2,ErrMsg2,ErrStat,ErrMsg,RoutineName)
         ! make a copy of the states to perturb
      call AD_CopyContState( x, x_copy, MESH_NEWCOPY, ErrStat2, ErrMsg2)
         call SetErrStat(ErrStat2,ErrMsg2,ErrStat,ErrMsg,RoutineName)
      call AD_CopyDiscState( xd, xd_copy, MESH_NEWCOPY, ErrStat2, ErrMsg2)
         call SetErrStat(ErrStat2,ErrMsg2,ErrStat,ErrMsg,RoutineName)
      call AD_CopyConstrState( z, z_copy, MESH_NEWCOPY, ErrStat2, ErrMsg2)
         call SetErrStat(ErrStat2,ErrMsg2,ErrStat,ErrMsg,RoutineName)
      call AD_CopyOtherState( OtherState, OtherState_copy, MESH_NEWCOPY, ErrStat2, ErrMsg2)
         call SetErrStat(ErrStat2,ErrMsg2,ErrStat,ErrMsg,RoutineName)
         
         if (ErrStat>=AbortErrLev) then
            call cleanup()
            return
         end if
         
      do i=1,size(p%Jac_u_indx,1)
         
            ! get u_op + delta_p u
         call AD_CopyInput( u, u_perturb(1), MESH_UPDATECOPY, ErrStat2, ErrMsg2 )
            call SetErrStat(ErrStat2,ErrMsg2,ErrStat,ErrMsg,RoutineName) ! we shouldn't have any errors about allocating memory here so I'm not going to return-on-error until later            
         call Perturb_u( p, i, 1, u_perturb(1), delta_p )

         call AD_CopyContState( x, x_copy, MESH_UPDATECOPY, ErrStat2, ErrMsg2)
            call SetErrStat(ErrStat2,ErrMsg2,ErrStat,ErrMsg,RoutineName)
         call AD_CopyDiscState( xd, xd_copy, MESH_UPDATECOPY, ErrStat2, ErrMsg2)
            call SetErrStat(ErrStat2,ErrMsg2,ErrStat,ErrMsg,RoutineName)
         call AD_CopyConstrState( z, z_copy, MESH_UPDATECOPY, ErrStat2, ErrMsg2)
            call SetErrStat(ErrStat2,ErrMsg2,ErrStat,ErrMsg,RoutineName)
         call AD_CopyOtherState( OtherState, OtherState_copy, MESH_UPDATECOPY, ErrStat2, ErrMsg2)
            call SetErrStat(ErrStat2,ErrMsg2,ErrStat,ErrMsg,RoutineName)
         
            
         call AD_UpdateStates( t, 1, u_perturb, (/t/), p, x_copy, xd_copy, z_copy, OtherState_copy, m, errStat2, errMsg2 )
            call SetErrStat(ErrStat2,ErrMsg2,ErrStat,ErrMsg,RoutineName)
         
            ! compute y at u_op + delta_p u
         call AD_CalcOutput( t, u_perturb(1), p, x_copy, xd_copy, z_copy, OtherState_copy, y_p, m, ErrStat2, ErrMsg2 ) 
            call SetErrStat(ErrStat2,ErrMsg2,ErrStat,ErrMsg,RoutineName) ! we shouldn't have any errors about allocating memory here so I'm not going to return-on-error until later            
         
            
            ! get u_op - delta_m u
         call AD_CopyInput( u, u_perturb(1), MESH_UPDATECOPY, ErrStat2, ErrMsg2 )
            call SetErrStat(ErrStat2,ErrMsg2,ErrStat,ErrMsg,RoutineName) ! we shouldn't have any errors about allocating memory here so I'm not going to return-on-error until later
         call Perturb_u( p, i, -1, u_perturb(1), delta_m )
         
         call AD_CopyContState( x, x_copy, MESH_UPDATECOPY, ErrStat2, ErrMsg2)
            call SetErrStat(ErrStat2,ErrMsg2,ErrStat,ErrMsg,RoutineName)
         call AD_CopyDiscState( xd, xd_copy, MESH_UPDATECOPY, ErrStat2, ErrMsg2)
            call SetErrStat(ErrStat2,ErrMsg2,ErrStat,ErrMsg,RoutineName)
         call AD_CopyConstrState( z, z_copy, MESH_UPDATECOPY, ErrStat2, ErrMsg2)
            call SetErrStat(ErrStat2,ErrMsg2,ErrStat,ErrMsg,RoutineName)
         call AD_CopyOtherState( OtherState, OtherState_copy, MESH_UPDATECOPY, ErrStat2, ErrMsg2)
            call SetErrStat(ErrStat2,ErrMsg2,ErrStat,ErrMsg,RoutineName)
            
         call AD_UpdateStates( t, 1, u_perturb, (/t/), p, x_copy, xd_copy, z_copy, OtherState_copy, m, errStat2, errMsg2 )
            call SetErrStat(ErrStat2,ErrMsg2,ErrStat,ErrMsg,RoutineName)
         
         
            ! compute y at u_op - delta_m u
         call AD_CalcOutput( t, u_perturb(1), p, x_copy, xd_copy, z_copy, OtherState_copy, y_m, m, ErrStat2, ErrMsg2 ) 
            call SetErrStat(ErrStat2,ErrMsg2,ErrStat,ErrMsg,RoutineName) ! we shouldn't have any errors about allocating memory here so I'm not going to return-on-error until later            
         
            
            ! get central difference:            
         call Compute_dY( p, y_p, y_m, delta_p, delta_m, dYdu(:,i) )
         
      end do
      

      if (ErrStat>=AbortErrLev) then
         call cleanup()
         return
      end if
      
   END IF

   IF ( PRESENT( dXdu ) ) THEN
      if (allocated(dXdu)) deallocate(dXdu)
   END IF

   IF ( PRESENT( dXddu ) ) THEN
      if (allocated(dXddu)) deallocate(dXddu)
   END IF

   IF ( PRESENT( dZdu ) ) THEN
      if (allocated(dZdu)) deallocate(dZdu)
   END IF
   
   call cleanup()
contains
   subroutine cleanup()
      m%BEMT%UseFrozenWake = .false.
   
      call AD_DestroyOutput(               y_p,   ErrStat2, ErrMsg2 )
      call AD_DestroyOutput(               y_m,   ErrStat2, ErrMsg2 )
      call AD_DestroyContState(           x_copy, ErrStat2, ErrMsg2)
      call AD_DestroyDiscState(          xd_copy, ErrStat2, ErrMsg2)
      call AD_DestroyConstrState(         z_copy, ErrStat2, ErrMsg2)
      call AD_DestroyOtherState( OtherState_copy, ErrStat2, ErrMsg2)
      
      call AD_DestroyInput( u_perturb(1), ErrStat2, ErrMsg2 )
   end subroutine cleanup

END SUBROUTINE AD_JacobianPInput
!----------------------------------------------------------------------------------------------------------------------------------
!> Routine to compute the Jacobians of the output (Y), continuous- (X), discrete- (Xd), and constraint-state (Z) functions
!! with respect to the inputs (u). The partial derivatives dY/du, dX/du, dXd/du, and dZ/du are returned.
SUBROUTINE AD_JacobianPInput_orig( t, u, p, x, xd, z, OtherState, y, m, ErrStat, ErrMsg, dYdu, dXdu, dXddu, dZdu)
! This routine should be used instead of AD_JacobianPInput iff `OLD_AD_LINEAR` is defined in the FAST glue code.
!..................................................................................................................................

   REAL(DbKi),                           INTENT(IN   )           :: t          !< Time in seconds at operating point
   TYPE(AD_InputType),                   INTENT(INOUT)           :: u          !< Inputs at operating point (may change to inout if a mesh copy is required)
   TYPE(AD_ParameterType),               INTENT(IN   )           :: p          !< Parameters
   TYPE(AD_ContinuousStateType),         INTENT(IN   )           :: x          !< Continuous states at operating point
   TYPE(AD_DiscreteStateType),           INTENT(IN   )           :: xd         !< Discrete states at operating point
   TYPE(AD_ConstraintStateType),         INTENT(IN   )           :: z          !< Constraint states at operating point
   TYPE(AD_OtherStateType),              INTENT(IN   )           :: OtherState !< Other states at operating point
   TYPE(AD_OutputType),                  INTENT(INOUT)           :: y          !< Output (change to inout if a mesh copy is required);
                                                                               !!   Output fields are not used by this routine, but type is
                                                                               !!   available here so that mesh parameter information (i.e.,
                                                                               !!   connectivity) does not have to be recalculated for dYdu.
   TYPE(AD_MiscVarType),                 INTENT(INOUT)           :: m          !< Misc/optimization variables
   INTEGER(IntKi),                       INTENT(  OUT)           :: ErrStat    !< Error status of the operation
   CHARACTER(*),                         INTENT(  OUT)           :: ErrMsg     !< Error message if ErrStat /= ErrID_None
   REAL(R8Ki), ALLOCATABLE, OPTIONAL,    INTENT(INOUT)           :: dYdu(:,:)  !< Partial derivatives of output functions (Y) with respect
                                                                               !!   to the inputs (u) [intent in to avoid deallocation]
   REAL(R8Ki), ALLOCATABLE, OPTIONAL,    INTENT(INOUT)           :: dXdu(:,:)  !< Partial derivatives of continuous state functions (X) with
                                                                               !!   respect to the inputs (u) [intent in to avoid deallocation]
   REAL(R8Ki), ALLOCATABLE, OPTIONAL,    INTENT(INOUT)           :: dXddu(:,:) !< Partial derivatives of discrete state functions (Xd) with
                                                                               !!   respect to the inputs (u) [intent in to avoid deallocation]
   REAL(R8Ki), ALLOCATABLE, OPTIONAL,    INTENT(INOUT)           :: dZdu(:,:)  !< Partial derivatives of constraint state functions (Z) with
                                                                               !!   respect to the inputs (u) [intent in to avoid deallocation]
      ! local variables
   TYPE(AD_OutputType)                                           :: y_p
   TYPE(AD_OutputType)                                           :: y_m
   TYPE(AD_ConstraintStateType)                                  :: z_p
   TYPE(AD_ConstraintStateType)                                  :: z_m
   TYPE(AD_InputType)                                            :: u_perturb
   REAL(R8Ki)                                                    :: delta_p, delta_m  ! delta change in input
   INTEGER(IntKi)                                                :: i, j, k, n   
   logical                                                       :: ValidInput_p
   logical                                                       :: ValidInput_m
   
   integer, parameter                                            :: indx = 1      ! m%BEMT_u(1) is at t; m%BEMT_u(2) is t+dt
   integer, parameter                                            :: op_indx = 2   ! m%BEMT_u(1) is at t; m%BEMT_u(2) is t+dt or the input at OP
   integer(intKi)                                                :: ErrStat2
   character(ErrMsgLen)                                          :: ErrMsg2
   character(*), parameter                                       :: RoutineName = 'AD_JacobianPInput'


      ! Initialize ErrStat

   ErrStat = ErrID_None
   ErrMsg  = ''

   
      ! get OP values here:
   !call AD_CalcOutput( t, u, p, x, xd, z, OtherState, y, m, ErrStat2, ErrMsg2 )
   call SetInputsForBEMT(p, u, m, indx, errStat2, errMsg2)  
      call SetErrStat(ErrStat2,ErrMsg2,ErrStat,ErrMsg,RoutineName) ! we shouldn't have any errors about allocating memory here so I'm not going to return-on-error until later            
   call BEMT_CopyInput( m%BEMT_u(indx), m%BEMT_u(op_indx), MESH_UPDATECOPY, ErrStat2, ErrMsg2) ! copy the BEMT OP inputs to a temporary location that won't be overwritten
      call SetErrStat(ErrStat2,ErrMsg2,ErrStat,ErrMsg,RoutineName) ! we shouldn't have any errors about allocating memory here so I'm not going to return-on-error until later                        
   
   
   if ( p%FrozenWake ) then            
            ! compare arguments with call to BEMT_CalcOutput   
      call computeFrozenWake(m%BEMT_u(op_indx), p%BEMT, m%BEMT_y, m%BEMT )            
      m%BEMT%UseFrozenWake = .true.
   end if
         
   
      ! make a copy of the inputs to perturb
   call AD_CopyInput( u, u_perturb, MESH_NEWCOPY, ErrStat2, ErrMsg2)
      call SetErrStat(ErrStat2,ErrMsg2,ErrStat,ErrMsg,RoutineName)
      if (ErrStat>=AbortErrLev) then
         call cleanup()
         return
      end if
   

   IF ( PRESENT( dYdu ) ) THEN
      ! Calculate the partial derivative of the output functions (Y) with respect to the inputs (u) here:
      
      ! allocate dYdu
      if (.not. allocated(dYdu) ) then
         call AllocAry(dYdu,p%Jac_ny, size(p%Jac_u_indx,1),'dYdu', ErrStat2, ErrMsg2)
         call setErrStat(ErrStat2,ErrMsg2,ErrStat,ErrMsg,RoutineName)
         if (ErrStat>=AbortErrLev) then
            call cleanup()
            return
         end if
      end if
   
      
         ! make a copy of outputs because we will need two for the central difference computations (with orientations)
      call AD_CopyOutput( y, y_p, MESH_NEWCOPY, ErrStat2, ErrMsg2)
         call SetErrStat(ErrStat2,ErrMsg2,ErrStat,ErrMsg,RoutineName)
      call AD_CopyOutput( y, y_m, MESH_NEWCOPY, ErrStat2, ErrMsg2)
         call SetErrStat(ErrStat2,ErrMsg2,ErrStat,ErrMsg,RoutineName)
         if (ErrStat>=AbortErrLev) then
            call cleanup()
            return
         end if
         
      do i=1,size(p%Jac_u_indx,1)
         
            ! get u_op + delta_p u
         call AD_CopyInput( u, u_perturb, MESH_UPDATECOPY, ErrStat2, ErrMsg2 )
            call SetErrStat(ErrStat2,ErrMsg2,ErrStat,ErrMsg,RoutineName) ! we shouldn't have any errors about allocating memory here so I'm not going to return-on-error until later            
         call Perturb_u( p, i, 1, u_perturb, delta_p )

            ! we need to see if these perturbed inputs put us in different solution regions:
         call SetInputsForBEMT(p, u_perturb, m, indx, errStat2, errMsg2)  
            call SetErrStat(ErrStat2,ErrMsg2,ErrStat,ErrMsg,RoutineName) ! we shouldn't have any errors about allocating memory here so I'm not going to return-on-error until later            
         ValidInput_p = CheckBEMTInputPerturbations( p, m )
      
            ! if so, we do a 1-sided difference:
         if (.not. ValidInput_p) then
            call AD_CopyInput( u, u_perturb, MESH_UPDATECOPY, ErrStat2, ErrMsg2 )
               call SetErrStat(ErrStat2,ErrMsg2,ErrStat,ErrMsg,RoutineName) ! we shouldn't have any errors about allocating memory here so I'm not going to return-on-error until later            
            delta_p = 0.0_R8Ki
         end if
               
         
            ! compute y at u_op + delta_p u
         call AD_CalcOutput( t, u_perturb, p, x, xd, z, OtherState, y_p, m, ErrStat2, ErrMsg2 ) 
            call SetErrStat(ErrStat2,ErrMsg2,ErrStat,ErrMsg,RoutineName) ! we shouldn't have any errors about allocating memory here so I'm not going to return-on-error until later            
         
            
            ! get u_op - delta_m u
         call AD_CopyInput( u, u_perturb, MESH_UPDATECOPY, ErrStat2, ErrMsg2 )
            call SetErrStat(ErrStat2,ErrMsg2,ErrStat,ErrMsg,RoutineName) ! we shouldn't have any errors about allocating memory here so I'm not going to return-on-error until later
         call Perturb_u( p, i, -1, u_perturb, delta_m )
         
            ! we need to see if these perturbed inputs put us in different solution regions:
         call SetInputsForBEMT(p, u_perturb, m, indx, errStat2, errMsg2)  
            call SetErrStat(ErrStat2,ErrMsg2,ErrStat,ErrMsg,RoutineName) ! we shouldn't have any errors about allocating memory here so I'm not going to return-on-error until later            
         ValidInput_m = CheckBEMTInputPerturbations( p, m )
      
            ! if so, we do a 1-sided difference:
         if (.not. ValidInput_m) then
            call AD_CopyInput( u, u_perturb, MESH_UPDATECOPY, ErrStat2, ErrMsg2 )
               call SetErrStat(ErrStat2,ErrMsg2,ErrStat,ErrMsg,RoutineName) ! we shouldn't have any errors about allocating memory here so I'm not going to return-on-error until later            
            delta_m = 0.0_R8Ki
            if (.not. ValidInput_p) then
               call SetErrStat(ErrID_Fatal,'Both sides of central difference equation change solution region. '// &
                  'dYdu cannot be calculated for column '//trim(num2lstr(i))//'.',ErrStat,ErrMsg,RoutineName) 
               return
            end if
         end if         
         
         
            ! compute y at u_op - delta_m u
         call AD_CalcOutput( t, u_perturb, p, x, xd, z, OtherState, y_m, m, ErrStat2, ErrMsg2 ) 
            call SetErrStat(ErrStat2,ErrMsg2,ErrStat,ErrMsg,RoutineName) ! we shouldn't have any errors about allocating memory here so I'm not going to return-on-error until later            
         
            
            ! get central difference:            
         call Compute_dY( p, y_p, y_m, delta_p, delta_m, dYdu(:,i) )
         
      end do
      

      if (ErrStat>=AbortErrLev) then
         call cleanup()
         return
      end if
      call AD_DestroyOutput( y_p, ErrStat2, ErrMsg2 ) ! we don't need this any more   
      call AD_DestroyOutput( y_m, ErrStat2, ErrMsg2 ) ! we don't need this any more   
   
      
   END IF

   IF ( PRESENT( dXdu ) ) THEN
      if (allocated(dXdu)) deallocate(dXdu)
   END IF

   IF ( PRESENT( dXddu ) ) THEN
      if (allocated(dXddu)) deallocate(dXddu)
   END IF

   IF ( PRESENT( dZdu ) ) THEN

      call CheckLinearizationInput(p%BEMT, m%BEMT_u(op_indx), z%BEMT, m%BEMT, OtherState%BEMT, ErrStat2, ErrMsg2)      
         call setErrStat(ErrStat2,ErrMsg2,ErrStat,ErrMsg,RoutineName)
         if (ErrStat>=AbortErrLev) then
            call cleanup()
            return
         end if         
      
      
      ! Calculate the partial derivative of the constraint state functions (Z) with respect to the inputs (u) here:

      ! allocate dZdu
      if (.not. allocated(dZdu)) then
         call AllocAry(dZdu,size(z%BEMT%phi), size(p%Jac_u_indx,1),'dZdu', ErrStat2, ErrMsg2)
         call setErrStat(ErrStat2,ErrMsg2,ErrStat,ErrMsg,RoutineName)
         if (ErrStat>=AbortErrLev) then
            call cleanup()
            return
         end if         
      end if

      
      do i=1,size(p%Jac_u_indx,1)
         
            ! get u_op + delta_p u
         call AD_CopyInput( u, u_perturb, MESH_UPDATECOPY, ErrStat2, ErrMsg2 )
            call SetErrStat(ErrStat2,ErrMsg2,ErrStat,ErrMsg,RoutineName) ! we shouldn't have any errors about allocating memory here so I'm not going to return-on-error until later            
         call Perturb_u( p, i, 1, u_perturb, delta_p )

            ! we need to see if these perturbed inputs put us in different solution regions:
         call SetInputsForBEMT(p, u_perturb, m, indx, errStat2, errMsg2)  
            call SetErrStat(ErrStat2,ErrMsg2,ErrStat,ErrMsg,RoutineName) ! we shouldn't have any errors about allocating memory here so I'm not going to return-on-error until later            
         ValidInput_p = CheckBEMTInputPerturbations( p, m )
      
            ! if so, we do a 1-sided difference:
         if (.not. ValidInput_p) then
            call AD_CopyInput( u, u_perturb, MESH_UPDATECOPY, ErrStat2, ErrMsg2 )
               call SetErrStat(ErrStat2,ErrMsg2,ErrStat,ErrMsg,RoutineName) ! we shouldn't have any errors about allocating memory here so I'm not going to return-on-error until later            
            delta_p = 0.0_R8Ki
         end if
         
                  
            ! compute z_p at u_op + delta_p u
         call AD_CalcConstrStateResidual( t, u_perturb, p, x, xd, z, OtherState, m, z_p, ErrStat2, ErrMsg2 ) 
            call SetErrStat(ErrStat2,ErrMsg2,ErrStat,ErrMsg,RoutineName)
            
                                         
            ! get u_op - delta_m u
         call AD_CopyInput( u, u_perturb, MESH_UPDATECOPY, ErrStat2, ErrMsg2 )
            call SetErrStat(ErrStat2,ErrMsg2,ErrStat,ErrMsg,RoutineName)             
         call Perturb_u( p, i, -1, u_perturb, delta_m )
         
            ! we need to see if these perturbed inputs put us in different solution regions:
         call SetInputsForBEMT(p, u_perturb, m, indx, errStat2, errMsg2)  
            call SetErrStat(ErrStat2,ErrMsg2,ErrStat,ErrMsg,RoutineName) ! we shouldn't have any errors about allocating memory here so I'm not going to return-on-error until later            
         ValidInput_m = CheckBEMTInputPerturbations( p, m )
      
            ! if so, we do a 1-sided difference:
         if (.not. ValidInput_m) then
            call AD_CopyInput( u, u_perturb, MESH_UPDATECOPY, ErrStat2, ErrMsg2 )
               call SetErrStat(ErrStat2,ErrMsg2,ErrStat,ErrMsg,RoutineName) ! we shouldn't have any errors about allocating memory here so I'm not going to return-on-error until later            
            delta_m = 0.0_R8Ki
            if (.not. ValidInput_p) then
               call SetErrStat(ErrID_Fatal,'Both sides of central difference equation change solution region. '// &
                  'dYdu cannot be calculated for column '//trim(num2lstr(i))//'.',ErrStat,ErrMsg,RoutineName) 
               return
            end if
         end if         
         
                  
            ! compute z_m at u_op - delta_m u
         call AD_CalcConstrStateResidual( t, u_perturb, p, x, xd, z, OtherState, m, z_m, ErrStat2, ErrMsg2 ) 
            call SetErrStat(ErrStat2,ErrMsg2,ErrStat,ErrMsg,RoutineName) 
            
            
            ! get central difference:            
            
            ! we may have had an error allocating memory, so we'll check
         if (ErrStat>=AbortErrLev) then 
            call cleanup()
            return
         end if         
         
         
         do k=1,p%NumBlades ! size(z%BEMT%Phi,2)
            do j=1,p%NumBlNds ! size(z%BEMT%Phi,1)
               n = (k-1)*p%NumBlNds + j
               dZdu(n,i) = z_p%BEMT%Phi(j,k) - z_m%BEMT%Phi(j,k)
            end do            
         end do
         
         dZdu(:,i) = dZdu(:,i) / (delta_p + delta_m) 
         
      end do
      
      call AD_DestroyConstrState( z_p, ErrStat2, ErrMsg2 ) ! we don't need this any more
      call AD_DestroyConstrState( z_m, ErrStat2, ErrMsg2 ) ! we don't need this any more      
      
   END IF
   
   call cleanup()
contains
   subroutine cleanup()
      m%BEMT%UseFrozenWake = .false.
   
      call AD_DestroyOutput(      y_p, ErrStat2, ErrMsg2 )
      call AD_DestroyOutput(      y_m, ErrStat2, ErrMsg2 )
      call AD_DestroyConstrState( z_p, ErrStat2, ErrMsg2 )
      call AD_DestroyConstrState( z_m, ErrStat2, ErrMsg2 )
      call AD_DestroyInput( u_perturb, ErrStat2, ErrMsg2 )
   end subroutine cleanup

END SUBROUTINE AD_JacobianPInput_orig
!----------------------------------------------------------------------------------------------------------------------------------
!> Routine to compute the Jacobians of the output (Y), continuous- (X), discrete- (Xd), and constraint-state (Z) functions
!! with respect to the continuous states (x). The partial derivatives dY/dx, dX/dx, dXd/dx, and dZ/dx are returned.
SUBROUTINE AD_JacobianPContState( t, u, p, x, xd, z, OtherState, y, m, ErrStat, ErrMsg, dYdx, dXdx, dXddx, dZdx )
!..................................................................................................................................

   REAL(DbKi),                           INTENT(IN   )           :: t          !< Time in seconds at operating point
   TYPE(AD_InputType),                   INTENT(IN   )           :: u          !< Inputs at operating point (may change to inout if a mesh copy is required)
   TYPE(AD_ParameterType),               INTENT(IN   )           :: p          !< Parameters
   TYPE(AD_ContinuousStateType),         INTENT(IN   )           :: x          !< Continuous states at operating point
   TYPE(AD_DiscreteStateType),           INTENT(IN   )           :: xd         !< Discrete states at operating point
   TYPE(AD_ConstraintStateType),         INTENT(IN   )           :: z          !< Constraint states at operating point
   TYPE(AD_OtherStateType),              INTENT(IN   )           :: OtherState !< Other states at operating point
   TYPE(AD_OutputType),                  INTENT(IN   )           :: y          !< Output (change to inout if a mesh copy is required);
                                                                               !!   Output fields are not used by this routine, but type is
                                                                               !!   available here so that mesh parameter information (i.e.,
                                                                               !!   connectivity) does not have to be recalculated for dYdx.
   TYPE(AD_MiscVarType),                 INTENT(INOUT)           :: m          !< Misc/optimization variables
   INTEGER(IntKi),                       INTENT(  OUT)           :: ErrStat    !< Error status of the operation
   CHARACTER(*),                         INTENT(  OUT)           :: ErrMsg     !< Error message if ErrStat /= ErrID_None
   REAL(R8Ki), ALLOCATABLE, OPTIONAL,    INTENT(INOUT)           :: dYdx(:,:)  !< Partial derivatives of output functions
                                                                               !!   (Y) with respect to the continuous
                                                                               !!   states (x) [intent in to avoid deallocation]
   REAL(R8Ki), ALLOCATABLE, OPTIONAL,    INTENT(INOUT)           :: dXdx(:,:)  !< Partial derivatives of continuous state
                                                                               !!   functions (X) with respect to
                                                                               !!   the continuous states (x) [intent in to avoid deallocation]
   REAL(R8Ki), ALLOCATABLE, OPTIONAL,    INTENT(INOUT)           :: dXddx(:,:) !< Partial derivatives of discrete state
                                                                               !!   functions (Xd) with respect to
                                                                               !!   the continuous states (x) [intent in to avoid deallocation]
   REAL(R8Ki), ALLOCATABLE, OPTIONAL,    INTENT(INOUT)           :: dZdx(:,:)  !< Partial derivatives of constraint state
                                                                               !!   functions (Z) with respect to
                                                                               !!   the continuous states (x) [intent in to avoid deallocation]


      ! Initialize ErrStat

   ErrStat = ErrID_None
   ErrMsg  = ''



   IF ( PRESENT( dYdx ) ) THEN

      ! Calculate the partial derivative of the output functions (Y) with respect to the continuous states (x) here:

      ! allocate and set dYdx

   END IF

   IF ( PRESENT( dXdx ) ) THEN

      ! Calculate the partial derivative of the continuous state functions (X) with respect to the continuous states (x) here:

      ! allocate and set dXdx

   END IF

   IF ( PRESENT( dXddx ) ) THEN

      ! Calculate the partial derivative of the discrete state functions (Xd) with respect to the continuous states (x) here:

      ! allocate and set dXddx

   END IF

   IF ( PRESENT( dZdx ) ) THEN


      ! Calculate the partial derivative of the constraint state functions (Z) with respect to the continuous states (x) here:

      ! allocate and set dZdx

   END IF


END SUBROUTINE AD_JacobianPContState
!----------------------------------------------------------------------------------------------------------------------------------
!> Routine to compute the Jacobians of the output (Y), continuous- (X), discrete- (Xd), and constraint-state (Z) functions
!! with respect to the discrete states (xd). The partial derivatives dY/dxd, dX/dxd, dXd/dxd, and dZ/dxd are returned.
SUBROUTINE AD_JacobianPDiscState( t, u, p, x, xd, z, OtherState, y, m, ErrStat, ErrMsg, dYdxd, dXdxd, dXddxd, dZdxd )
!..................................................................................................................................

   REAL(DbKi),                           INTENT(IN   )           :: t          !< Time in seconds at operating point
   TYPE(AD_InputType),                   INTENT(IN   )           :: u          !< Inputs at operating point (may change to inout if a mesh copy is required)
   TYPE(AD_ParameterType),               INTENT(IN   )           :: p          !< Parameters
   TYPE(AD_ContinuousStateType),         INTENT(IN   )           :: x          !< Continuous states at operating point
   TYPE(AD_DiscreteStateType),           INTENT(IN   )           :: xd         !< Discrete states at operating point
   TYPE(AD_ConstraintStateType),         INTENT(IN   )           :: z          !< Constraint states at operating point
   TYPE(AD_OtherStateType),              INTENT(IN   )           :: OtherState !< Other states at operating point
   TYPE(AD_OutputType),                  INTENT(IN   )           :: y          !< Output (change to inout if a mesh copy is required);
                                                                               !!   Output fields are not used by this routine, but type is
                                                                               !!   available here so that mesh parameter information (i.e.,
                                                                               !!   connectivity) does not have to be recalculated for dYdxd.
   TYPE(AD_MiscVarType),                 INTENT(INOUT)           :: m          !< Misc/optimization variables
   INTEGER(IntKi),                       INTENT(  OUT)           :: ErrStat    !< Error status of the operation
   CHARACTER(*),                         INTENT(  OUT)           :: ErrMsg     !< Error message if ErrStat /= ErrID_None
   REAL(R8Ki), ALLOCATABLE, OPTIONAL,    INTENT(INOUT)           :: dYdxd(:,:) !< Partial derivatives of output functions
                                                                               !!  (Y) with respect to the discrete
                                                                               !!  states (xd) [intent in to avoid deallocation]
   REAL(R8Ki), ALLOCATABLE, OPTIONAL,    INTENT(INOUT)           :: dXdxd(:,:) !< Partial derivatives of continuous state
                                                                               !!   functions (X) with respect to the
                                                                               !!   discrete states (xd) [intent in to avoid deallocation]
   REAL(R8Ki), ALLOCATABLE, OPTIONAL,    INTENT(INOUT)           :: dXddxd(:,:)!< Partial derivatives of discrete state
                                                                               !!   functions (Xd) with respect to the
                                                                               !!   discrete states (xd) [intent in to avoid deallocation]
   REAL(R8Ki), ALLOCATABLE, OPTIONAL,    INTENT(INOUT)           :: dZdxd(:,:) !< Partial derivatives of constraint state
                                                                               !!   functions (Z) with respect to the
                                                                               !!   discrete states (xd) [intent in to avoid deallocation]


      ! Initialize ErrStat

   ErrStat = ErrID_None
   ErrMsg  = ''


   IF ( PRESENT( dYdxd ) ) THEN

      ! Calculate the partial derivative of the output functions (Y) with respect to the discrete states (xd) here:

      ! allocate and set dYdxd

   END IF

   IF ( PRESENT( dXdxd ) ) THEN

      ! Calculate the partial derivative of the continuous state functions (X) with respect to the discrete states (xd) here:

      ! allocate and set dXdxd

   END IF

   IF ( PRESENT( dXddxd ) ) THEN

      ! Calculate the partial derivative of the discrete state functions (Xd) with respect to the discrete states (xd) here:

      ! allocate and set dXddxd

   END IF

   IF ( PRESENT( dZdxd ) ) THEN

      ! Calculate the partial derivative of the constraint state functions (Z) with respect to the discrete states (xd) here:

      ! allocate and set dZdxd

   END IF


END SUBROUTINE AD_JacobianPDiscState
!----------------------------------------------------------------------------------------------------------------------------------
!> Routine to compute the Jacobians of the output (Y), continuous- (X), discrete- (Xd), and constraint-state (Z) functions
!! with respect to the constraint states (z). The partial derivatives dY/dz, dX/dz, dXd/dz, and dZ/dz are returned.
SUBROUTINE AD_JacobianPConstrState( t, u, p, x, xd, z, OtherState, y, m, ErrStat, ErrMsg, dYdz, dXdz, dXddz, dZdz )
!..................................................................................................................................

   REAL(DbKi),                           INTENT(IN   )           :: t          !< Time in seconds at operating point
   TYPE(AD_InputType),                   INTENT(IN   )           :: u          !< Inputs at operating point (may change to inout if a mesh copy is required)
   TYPE(AD_ParameterType),               INTENT(IN   )           :: p          !< Parameters
   TYPE(AD_ContinuousStateType),         INTENT(IN   )           :: x          !< Continuous states at operating point
   TYPE(AD_DiscreteStateType),           INTENT(IN   )           :: xd         !< Discrete states at operating point
   TYPE(AD_ConstraintStateType),         INTENT(IN   )           :: z          !< Constraint states at operating point
   TYPE(AD_OtherStateType),              INTENT(IN   )           :: OtherState !< Other states at operating point
   TYPE(AD_OutputType),                  INTENT(INOUT)           :: y          !< Output (change to inout if a mesh copy is required);
                                                                               !!   Output fields are not used by this routine, but type is
                                                                               !!   available here so that mesh parameter information (i.e.,
                                                                               !!   connectivity) does not have to be recalculated for dYdz.
   TYPE(AD_MiscVarType),                 INTENT(INOUT)           :: m          !< Misc/optimization variables
   INTEGER(IntKi),                       INTENT(  OUT)           :: ErrStat    !< Error status of the operation
   CHARACTER(*),                         INTENT(  OUT)           :: ErrMsg     !< Error message if ErrStat /= ErrID_None
   REAL(R8Ki), ALLOCATABLE, OPTIONAL,    INTENT(INOUT)           :: dYdz(:,:)  !< Partial derivatives of output
                                                                               !!  functions (Y) with respect to the
                                                                               !!  constraint states (z) [intent in to avoid deallocation]
   REAL(R8Ki), ALLOCATABLE, OPTIONAL,    INTENT(INOUT)           :: dXdz(:,:)  !< Partial derivatives of continuous
                                                                               !!  state functions (X) with respect to
                                                                               !!  the constraint states (z) [intent in to avoid deallocation]
   REAL(R8Ki), ALLOCATABLE, OPTIONAL,    INTENT(INOUT)           :: dXddz(:,:) !< Partial derivatives of discrete state
                                                                               !!  functions (Xd) with respect to the
                                                                               !!  constraint states (z) [intent in to avoid deallocation]
   REAL(R8Ki), ALLOCATABLE, OPTIONAL,    INTENT(INOUT)           :: dZdz(:,:)  !< Partial derivatives of constraint
                                                                               !! state functions (Z) with respect to
                                                                               !!  the constraint states (z) [intent in to avoid deallocation]

      ! local variables
   TYPE(AD_OutputType)                                           :: y_p
   TYPE(AD_OutputType)                                           :: y_m
   TYPE(AD_ConstraintStateType)                                  :: Z_p
   TYPE(AD_ConstraintStateType)                                  :: Z_m
   TYPE(AD_ConstraintStateType)                                  :: z_perturb
   REAL(R8Ki)                                                    :: delta_p, delta_m  ! delta change in state
   INTEGER(IntKi)                                                :: i, j, k, n, k2, j2   

   integer, parameter                                            :: indx = 1      ! m%BEMT_u(1) is at t; m%BEMT_u(2) is t+dt
   integer, parameter                                            :: op_indx = 2   ! m%BEMT_u(1) is at t; m%BEMT_u(2) is t+dt or the input at OP
   integer(intKi)                                                :: ErrStat2
   character(ErrMsgLen)                                          :: ErrMsg2
   character(*), parameter                                       :: RoutineName = 'AD_JacobianPConstrState'

   
      ! local variables
      
   
      ! Initialize ErrStat

   ErrStat = ErrID_None
   ErrMsg  = ''

      ! get OP values here:   
   !call AD_CalcOutput( t, u, p, x, xd, z, OtherState, y, m, ErrStat2, ErrMsg2 )  ! (bjj: is this necessary? if not, still need to get BEMT inputs)
   call SetInputsForBEMT(p, u, m, indx, errStat2, errMsg2)  
      call SetErrStat(ErrStat2,ErrMsg2,ErrStat,ErrMsg,RoutineName) ! we shouldn't have any errors about allocating memory here so I'm not going to return-on-error until later            
   call BEMT_CopyInput( m%BEMT_u(indx), m%BEMT_u(op_indx), MESH_UPDATECOPY, ErrStat2, ErrMsg2) ! copy the BEMT OP inputs to a temporary location that won't be overwritten
      call SetErrStat(ErrStat2,ErrMsg2,ErrStat,ErrMsg,RoutineName) ! we shouldn't have any errors about allocating memory here so I'm not going to return-on-error until later                        
 
      
   if ( p%FrozenWake ) then            
            ! compare arguments with call to BEMT_CalcOutput   
      call computeFrozenWake(m%BEMT_u(op_indx), p%BEMT, m%BEMT_y, m%BEMT )      
      m%BEMT%UseFrozenWake = .true.
   end if
   
   
      ! make a copy of the constraint states to perturb
   call AD_CopyConstrState( z, z_perturb, MESH_NEWCOPY, ErrStat2, ErrMsg2)
      call SetErrStat(ErrStat2,ErrMsg2,ErrStat,ErrMsg,RoutineName)
      if (ErrStat>=AbortErrLev) then
         call cleanup()
         return
      end if
   
   
   IF ( PRESENT( dYdz ) ) THEN

         ! Calculate the partial derivative of the output functions (Y) with respect to the constraint states (z) here:

      ! allocate and set dYdz
      if (.not. allocated(dYdz) ) then
         call AllocAry(dYdz,p%Jac_ny, size(z%BEMT%phi),'dYdz', ErrStat2, ErrMsg2)
         call setErrStat(ErrStat2,ErrMsg2,ErrStat,ErrMsg,RoutineName)
         if (ErrStat>=AbortErrLev) then
            call cleanup()
            return
         end if
      end if

      
         ! make a copy of outputs because we will need two for the central difference computations (with orientations)
      call AD_CopyOutput( y, y_p, MESH_NEWCOPY, ErrStat2, ErrMsg2)
         call SetErrStat(ErrStat2,ErrMsg2,ErrStat,ErrMsg,RoutineName)
      call AD_CopyOutput( y, y_m, MESH_NEWCOPY, ErrStat2, ErrMsg2)
         call SetErrStat(ErrStat2,ErrMsg2,ErrStat,ErrMsg,RoutineName)
         if (ErrStat>=AbortErrLev) then
            call cleanup()
            return
         end if
      
         
      do k=1,p%NumBlades ! size(z%BEMT%Phi,2)
         do j=1,p%NumBlNds ! size(z%BEMT%Phi,1)                  
            i = (k-1)*p%NumBlNds + j
            
               ! need a check if F = 0 for this case:
   
            if ( ( p%BEMT%UseTipLoss .and. EqualRealNos(p%BEMT%tipLossConst(j,k),0.0_ReKi) ) .or. &
                 ( p%BEMT%useHubLoss .and. EqualRealNos(p%BEMT%hubLossConst(j,k),0.0_ReKi) ) ) then
               ! F is zero, we we need to skip this perturbation
               dYdz(:,i) = 0.0_ReKi
            else                        
            
               call Get_phi_perturbations(p%BEMT, m%BEMT, z%BEMT%phi(j,k), delta_p, delta_m)
               
                  ! get z_op + delta_p z
               z_perturb%BEMT%phi(j,k) = z%BEMT%phi(j,k) + delta_p
            
                  ! compute y at z_op + delta_p z
               call AD_CalcOutput( t, u, p, x, xd, z_perturb, OtherState, y_p, m, ErrStat2, ErrMsg2 ) 
                  call SetErrStat(ErrStat2,ErrMsg2,ErrStat,ErrMsg,RoutineName) ! we shouldn't have any errors about allocating memory here so I'm not going to return-on-error until later            
            
            
                  ! get z_op - delta_m z
               z_perturb%BEMT%phi(j,k) = z%BEMT%phi(j,k) - delta_m
            
                  ! compute y at z_op - delta_m z
               call AD_CalcOutput( t, u, p, x, xd, z_perturb, OtherState, y_m, m, ErrStat2, ErrMsg2 ) 
                  call SetErrStat(ErrStat2,ErrMsg2,ErrStat,ErrMsg,RoutineName) ! we shouldn't have any errors about allocating memory here so I'm not going to return-on-error until later            
            

                  ! get central difference:            
               call Compute_dY( p, y_p, y_m, delta_p, delta_m, dYdz(:,i) )
               
               
                  ! put z_perturb back (for next iteration):
               z_perturb%BEMT%phi(j,k) = z%BEMT%phi(j,k)
            end if
         
         end do
      end do
      
      if (ErrStat>=AbortErrLev) then
         call cleanup()
         return
      end if
      call AD_DestroyOutput( y_p, ErrStat2, ErrMsg2 ) ! we don't need this any more   
      call AD_DestroyOutput( y_m, ErrStat2, ErrMsg2 ) ! we don't need this any more   
      
      
   END IF

   IF ( PRESENT( dXdz ) ) THEN
      if (allocated(dXdz)) deallocate(dXdz)
   END IF

   IF ( PRESENT( dXddz ) ) THEN
      if (allocated(dXddz)) deallocate(dXddz)
   END IF

   IF ( PRESENT(dZdz) ) THEN

      call CheckLinearizationInput(p%BEMT, m%BEMT_u(op_indx), z%BEMT, m%BEMT, OtherState%BEMT, ErrStat2, ErrMsg2)      
         call setErrStat(ErrStat2,ErrMsg2,ErrStat,ErrMsg,RoutineName)
         if (ErrStat>=AbortErrLev) then
            call cleanup()
            return
         end if         
         
         ! Calculate the partial derivative of the constraint state functions (Z) with respect to the constraint states (z) here:

      ! allocate and set dZdz
      if (.not. allocated(dZdz)) then
         call AllocAry(dZdz,size(z%BEMT%phi), size(z%BEMT%phi),'dZdz', ErrStat2, ErrMsg2)
         call setErrStat(ErrStat2,ErrMsg2,ErrStat,ErrMsg,RoutineName)
         if (ErrStat>=AbortErrLev) then
            call cleanup()
            return
         end if         
      end if
      
      
      call AD_CopyConstrState( z, z_perturb, MESH_UPDATECOPY, ErrStat2, ErrMsg2 )
      
      do k=1,p%NumBlades ! size(z%BEMT%Phi,2)
         do j=1,p%NumBlNds ! size(z%BEMT%Phi,1)                  
            i = (k-1)*p%NumBlNds + j
               
            if ( ( p%BEMT%UseTipLoss .and. EqualRealNos(p%BEMT%tipLossConst(j,k),0.0_ReKi) ) .or. &
                 ( p%BEMT%useHubLoss .and. EqualRealNos(p%BEMT%hubLossConst(j,k),0.0_ReKi) ) ) then
               ! F is zero, we we need to skip this perturbation
               dZdz(:,i) = 0.0_ReKi
               dZdz(i,i) = 1.0_ReKi                              
            else                        
            
               call Get_phi_perturbations(p%BEMT, m%BEMT, z%BEMT%phi(j,k), delta_p, delta_m)
            
                  ! get z_op + delta_p z
               z_perturb%BEMT%phi(j,k) = z%BEMT%phi(j,k) + delta_p

                  ! compute z_p at z_op + delta_p z
               call AD_CalcConstrStateResidual( t, u, p, x, xd, z_perturb, OtherState, m, z_p, ErrStat2, ErrMsg2 ) 
                  call SetErrStat(ErrStat2,ErrMsg2,ErrStat,ErrMsg,RoutineName)
            
                                         
                  ! get z_op - delta_m z
               z_perturb%BEMT%phi(j,k) = z%BEMT%phi(j,k) - delta_m
                     
                  ! compute z_m at u_op - delta_m u
               call AD_CalcConstrStateResidual( t, u, p, x, xd, z_perturb, OtherState, m, z_m, ErrStat2, ErrMsg2 ) 
                  call SetErrStat(ErrStat2,ErrMsg2,ErrStat,ErrMsg,RoutineName) 
                  if (ErrStat>=AbortErrLev) then 
                     call cleanup()
                     return
                  end if         
            
                  ! get central difference:            
                     
               do k2=1,p%NumBlades ! size(z%BEMT%Phi,2)
                  do j2=1,p%NumBlNds ! size(z%BEMT%Phi,1)
                     n = (k2-1)*p%NumBlNds + j2
                     dZdz(n,i) = z_p%BEMT%Phi(j2,k2) - z_m%BEMT%Phi(j2,k2)
                  end do            
               end do
         
               dZdz(:,i) = dZdz(:,i) / (delta_p + delta_m) 
         
                  ! put z_perturb back (for next iteration):
               z_perturb%BEMT%phi(j,k) = z%BEMT%phi(j,k)
               
            end if
            
         end do         
      end do
      
      call AD_DestroyConstrState( z_p, ErrStat2, ErrMsg2 ) ! we don't need this any more
      call AD_DestroyConstrState( z_m, ErrStat2, ErrMsg2 ) ! we don't need this any more      
      
   END IF
     
   call cleanup()
   
contains
   subroutine cleanup()
      m%BEMT%UseFrozenWake = .false.

      call AD_DestroyOutput(            y_p, ErrStat2, ErrMsg2 )
      call AD_DestroyOutput(            y_m, ErrStat2, ErrMsg2 )
      call AD_DestroyConstrState(       z_p, ErrStat2, ErrMsg2 )
      call AD_DestroyConstrState(       z_m, ErrStat2, ErrMsg2 )
      call AD_DestroyConstrState( z_perturb, ErrStat2, ErrMsg2 )
   end subroutine cleanup   

END SUBROUTINE AD_JacobianPConstrState
!++++++++++++++++++++++++++++++++++++++++++++++++++++++++++++++++++++++++++++++++++++++++++++++++++++++++++++++++++++++++++++++++++
!> Routine to pack the data structures representing the operating points into arrays for linearization.
SUBROUTINE AD_GetOP( t, u, p, x, xd, z, OtherState, y, m, ErrStat, ErrMsg, u_op, y_op, x_op, dx_op, xd_op, z_op )

   REAL(DbKi),                           INTENT(IN   )           :: t          !< Time in seconds at operating point
   TYPE(AD_InputType),                   INTENT(IN   )           :: u          !< Inputs at operating point (may change to inout if a mesh copy is required)
   TYPE(AD_ParameterType),               INTENT(IN   )           :: p          !< Parameters
   TYPE(AD_ContinuousStateType),         INTENT(IN   )           :: x          !< Continuous states at operating point
   TYPE(AD_DiscreteStateType),           INTENT(IN   )           :: xd         !< Discrete states at operating point
   TYPE(AD_ConstraintStateType),         INTENT(IN   )           :: z          !< Constraint states at operating point
   TYPE(AD_OtherStateType),              INTENT(IN   )           :: OtherState !< Other states at operating point
   TYPE(AD_OutputType),                  INTENT(IN   )           :: y          !< Output at operating point
   TYPE(AD_MiscVarType),                 INTENT(INOUT)           :: m          !< Misc/optimization variables
   INTEGER(IntKi),                       INTENT(  OUT)           :: ErrStat    !< Error status of the operation
   CHARACTER(*),                         INTENT(  OUT)           :: ErrMsg     !< Error message if ErrStat /= ErrID_None
   REAL(ReKi), ALLOCATABLE, OPTIONAL,    INTENT(INOUT)           :: u_op(:)    !< values of linearized inputs
   REAL(ReKi), ALLOCATABLE, OPTIONAL,    INTENT(INOUT)           :: y_op(:)    !< values of linearized outputs
   REAL(ReKi), ALLOCATABLE, OPTIONAL,    INTENT(INOUT)           :: x_op(:)    !< values of linearized continuous states
   REAL(ReKi), ALLOCATABLE, OPTIONAL,    INTENT(INOUT)           :: dx_op(:)   !< values of first time derivatives of linearized continuous states
   REAL(ReKi), ALLOCATABLE, OPTIONAL,    INTENT(INOUT)           :: xd_op(:)   !< values of linearized discrete states
   REAL(ReKi), ALLOCATABLE, OPTIONAL,    INTENT(INOUT)           :: z_op(:)    !< values of linearized constraint states

   INTEGER(IntKi)                                                :: index, i, j, k
   INTEGER(IntKi)                                                :: nu
   INTEGER(IntKi)                                                :: ErrStat2
   CHARACTER(ErrMsgLen)                                          :: ErrMsg2
   CHARACTER(*), PARAMETER                                       :: RoutineName = 'AD_GetOP'
   LOGICAL                                                       :: FieldMask(FIELDMASK_SIZE)

   
      ! Initialize ErrStat

   ErrStat = ErrID_None
   ErrMsg  = ''

   IF ( PRESENT( u_op ) ) THEN
      
      nu = size(p%Jac_u_indx,1) + u%TowerMotion%NNodes * 6 & ! Jac_u_indx has 3 orientation angles, but the OP needs the full 9 elements of the DCM
                                + u%hubMotion%NNodes * 6     ! Jac_u_indx has 3 orientation angles, but the OP needs the full 9 elements of the DCM
      do i=1,p%NumBlades
         nu = nu + u%BladeMotion(i)%NNodes * 6 & ! Jac_u_indx has 3 orientation angles, but the OP needs the full 9 elements of the DCM
             + u%BladeRootMotion(i)%NNodes * 6   ! Jac_u_indx has 3 orientation angles, but the OP needs the full 9 elements of the DCM
      end do      
                  
      if (.not. allocated(u_op)) then
         call AllocAry(u_op, nu, 'u_op', ErrStat2, ErrMsg2)
            call SetErrStat(ErrStat2, ErrMsg2, ErrStat, ErrMsg, RoutineName)
            if (ErrStat >= AbortErrLev) return
      end if
      

      index = 1
      FieldMask = .false.
      FieldMask(MASKID_TRANSLATIONDISP) = .true.
      FieldMask(MASKID_Orientation) = .true.
      FieldMask(MASKID_TRANSLATIONVel) = .true.
      call PackMotionMesh(u%TowerMotion, u_op, index, FieldMask=FieldMask)
   
      FieldMask(MASKID_TRANSLATIONVel) = .false.
      FieldMask(MASKID_RotationVel) = .true.
      call PackMotionMesh(u%HubMotion, u_op, index, FieldMask=FieldMask)
   
      FieldMask = .false.
      FieldMask(MASKID_Orientation) = .true.
      do k = 1,p%NumBlades
         call PackMotionMesh(u%BladeRootMotion(k), u_op, index, FieldMask=FieldMask)
      end do
   
      FieldMask(MASKID_TRANSLATIONDISP) = .true.
      FieldMask(MASKID_TRANSLATIONVel)  = .true.
      do k=1,p%NumBlades     
         call PackMotionMesh(u%BladeMotion(k), u_op, index, FieldMask=FieldMask)
      end do
   
      do k=1,p%NumBlades
         do i=1,p%NumBlNds
            do j=1,3
               u_op(index) = u%InflowOnBlade(j,i,k)
               index = index + 1
            end do            
         end do
      end do

      do i=1,p%NumTwrNds
         do j=1,3
            u_op(index) = u%InflowOnTower(j,i)
            index = index + 1
         end do            
      end do
      
   END IF

   IF ( PRESENT( y_op ) ) THEN
      
      if (.not. allocated(y_op)) then
         call AllocAry(y_op, p%Jac_ny, 'y_op', ErrStat2, ErrMsg2)
            call SetErrStat(ErrStat2, ErrMsg2, ErrStat, ErrMsg, RoutineName)
            if (ErrStat >= AbortErrLev) return
      end if
      
      
      
      index = 1               
      call PackLoadMesh(y%TowerLoad, y_op, index)
      do k=1,p%NumBlades
         call PackLoadMesh(y%BladeLoad(k), y_op, index)                  
      end do
   
      index = index - 1
      do i=1,p%NumOuts + p%BldNd_TotNumOuts
         y_op(i+index) = y%WriteOutput(i)
      end do   
         
      
   END IF

   IF ( PRESENT( x_op ) ) THEN

   END IF

   IF ( PRESENT( dx_op ) ) THEN

   END IF

   IF ( PRESENT( xd_op ) ) THEN

   END IF
   
   IF ( PRESENT( z_op ) ) THEN

      if (.not. allocated(z_op)) then
         call AllocAry(z_op, p%NumBlades*p%NumBlNds, 'z_op', ErrStat2, ErrMsg2)
            call SetErrStat(ErrStat2, ErrMsg2, ErrStat, ErrMsg, RoutineName)
            if (ErrStat >= AbortErrLev) return
      end if
      
   
      index = 1      
      do k=1,p%NumBlades ! size(z%BEMT%Phi,2)
         do i=1,p%NumBlNds ! size(z%BEMT%Phi,1)
            z_op(index) = z%BEMT%phi(i,k)
            index = index + 1
         end do            
      end do
      
   END IF

END SUBROUTINE AD_GetOP
!++++++++++++++++++++++++++++++++++++++++++++++++++++++++++++++++++++++++++++++++++++++++++++++++++++++++++++++++++++++++++++++++++   
SUBROUTINE Init_Jacobian_y( p, y, InitOut, ErrStat, ErrMsg)

   TYPE(AD_ParameterType)            , INTENT(INOUT) :: p                     !< parameters
   TYPE(AD_OutputType)               , INTENT(IN   ) :: y                     !< outputs
   TYPE(AD_InitOutputType)           , INTENT(INOUT) :: InitOut               !< Initialization output data (for Jacobian row/column names)
   
   INTEGER(IntKi)                    , INTENT(  OUT) :: ErrStat               !< Error status of the operation
   CHARACTER(*)                      , INTENT(  OUT) :: ErrMsg                !< Error message if ErrStat /= ErrID_None
   
      ! local variables:
   INTEGER(IntKi)                :: i, j, k, indx_next, indx_last
   INTEGER(IntKi)                                    :: ErrStat2
   CHARACTER(ErrMsgLen)                              :: ErrMsg2
   CHARACTER(*), PARAMETER                           :: RoutineName = 'Init_Jacobian_y'
   logical, allocatable                              :: AllOut(:)
                        
   
   ErrStat = ErrID_None
   ErrMsg  = ""
   
   
      ! determine how many outputs there are in the Jacobians     
   p%Jac_ny = y%TowerLoad%NNodes * 6         & ! 3 forces + 3 moments at each node
            + p%NumOuts + p%BldNd_TotNumOuts   ! WriteOutput values 
      
   do k=1,p%NumBlades
      p%Jac_ny = p%Jac_ny + y%BladeLoad(k)%NNodes * 6  ! 3 forces + 3 moments at each node
   end do   
   
   
      ! get the names of the linearized outputs:
   call AllocAry(InitOut%LinNames_y, p%Jac_ny,'LinNames_y',ErrStat2,ErrMsg2); call SetErrStat(ErrStat2,ErrMsg2,ErrStat,ErrMsg,RoutineName)
   call AllocAry(InitOut%RotFrame_y, p%Jac_ny,'RotFrame_y',ErrStat2,ErrMsg2); call SetErrStat(ErrStat2,ErrMsg2,ErrStat,ErrMsg,RoutineName)
      if (ErrStat >= AbortErrLev) return
   
         
   InitOut%RotFrame_y = .false. ! default all to false, then set the true ones below (note that meshes are in the global, not rotating frame)
   indx_next = 1  
   call PackLoadMesh_Names(y%TowerLoad, 'Tower', InitOut%LinNames_y, indx_next)
   
   indx_last = indx_next
   do k=1,p%NumBlades
      call PackLoadMesh_Names(y%BladeLoad(k), 'Blade '//trim(num2lstr(k)), InitOut%LinNames_y, indx_next)
   end do
   ! InitOut%RotFrame_y(indx_last:indx_next-1) = .true. ! The mesh fields are in the global frame, so are not in the rotating frame

   do i=1,p%NumOuts + p%BldNd_TotNumOuts
      InitOut%LinNames_y(i+indx_next-1) = trim(InitOut%WriteOutputHdr(i))//', '//trim(InitOut%WriteOutputUnt(i))  !trim(p%OutParam(i)%Name)//', '//p%OutParam(i)%Units
   end do    
   
      ! check for all the WriteOutput values that are functions of blade number:
   allocate( AllOut(0:MaxOutPts), STAT=ErrStat2 ) ! allocate starting at zero to account for invalid output channels
   if (ErrStat2 /=0 ) then
      call SetErrStat(ErrID_Info, 'error allocating temporary space for AllOut',ErrStat,ErrMsg,RoutineName)
      return;
   end if
   
   AllOut = .false.
   do k=1,3
      AllOut( BAzimuth(k)) = .true.
      AllOut( BPitch  (k)) = .true.
      do j=1,9
         AllOut(BNVUndx(j,k)) = .true.
         AllOut(BNVUndy(j,k)) = .true.
         AllOut(BNVUndz(j,k)) = .true.
         AllOut(BNVDisx(j,k)) = .true.
         AllOut(BNVDisy(j,k)) = .true.
         AllOut(BNVDisz(j,k)) = .true.
         AllOut(BNSTVx (j,k)) = .true.
         AllOut(BNSTVy (j,k)) = .true.
         AllOut(BNSTVz (j,k)) = .true.
         AllOut(BNVRel (j,k)) = .true.
         AllOut(BNDynP (j,k)) = .true.
         AllOut(BNRe   (j,k)) = .true.
         AllOut(BNM    (j,k)) = .true.   
         AllOut(BNVIndx(j,k)) = .true.   
         AllOut(BNVIndy(j,k)) = .true. 
         AllOut(BNAxInd(j,k)) = .true.         
         AllOut(BNTnInd(j,k)) = .true.
         AllOut(BNAlpha(j,k)) = .true.
         AllOut(BNTheta(j,k)) = .true.
         AllOut(BNPhi  (j,k)) = .true.   
         AllOut(BNCurve(j,k)) = .true.
         AllOut(BNCl   (j,k)) = .true.
         AllOut(BNCd   (j,k)) = .true.
         AllOut(BNCm   (j,k)) = .true.
         AllOut(BNCx   (j,k)) = .true.
         AllOut(BNCy   (j,k)) = .true.
         AllOut(BNCn   (j,k)) = .true.
         AllOut(BNCt   (j,k)) = .true.
         AllOut(BNFl   (j,k)) = .true.
         AllOut(BNFd   (j,k)) = .true.
         AllOut(BNMm   (j,k)) = .true.
         AllOut(BNFx   (j,k)) = .true.
         AllOut(BNFy   (j,k)) = .true.
         AllOut(BNFn   (j,k)) = .true.
         AllOut(BNFt   (j,k)) = .true.
         AllOut(BNClrnc(j,k)) = .true.
      end do
   end do
   
   
   do i=1,p%NumOuts
      InitOut%RotFrame_y(i+indx_next-1) = AllOut( p%OutParam(i)%Indx )      
   end do    
   
   do i=1,p%BldNd_TotNumOuts
      InitOut%RotFrame_y(i+p%NumOuts+indx_next-1) = .true.
      !AbsCant, AbsToe, AbsTwist should probably be set to .false.
   end do
      
   
   deallocate(AllOut)
          
END SUBROUTINE Init_Jacobian_y
!----------------------------------------------------------------------------------------------------------------------------------
!> This routine initializes the array that maps rows/columns of the Jacobian to specific mesh fields.
!! Do not change the order of this packing without changing corresponding parts of AD linearization !
SUBROUTINE Init_Jacobian( InputFileData, p, u, y, m, InitOut, ErrStat, ErrMsg)

   type(AD_InputFile)                , intent(in   ) :: InputFileData         !< input file data (for default blade perturbation)
   TYPE(AD_ParameterType)            , INTENT(INOUT) :: p                     !< parameters
   TYPE(AD_InputType)                , INTENT(IN   ) :: u                     !< inputs
   TYPE(AD_OutputType)               , INTENT(IN   ) :: y                     !< outputs
   TYPE(AD_MiscVarType)              , INTENT(IN   ) :: m                     !< miscellaneous variable
   TYPE(AD_InitOutputType)           , INTENT(INOUT) :: InitOut               !< Initialization output data (for Jacobian row/column names)
   
   INTEGER(IntKi)                    , INTENT(  OUT) :: ErrStat               !< Error status of the operation
   CHARACTER(*)                      , INTENT(  OUT) :: ErrMsg                !< Error message if ErrStat /= ErrID_None
   
   INTEGER(IntKi)                                    :: ErrStat2
   CHARACTER(ErrMsgLen)                              :: ErrMsg2
   CHARACTER(*), PARAMETER                           :: RoutineName = 'Init_Jacobian'
   
      ! local variables:
   INTEGER(IntKi)                :: i, j, k, index, index_last, nu, i_meshField
   REAL(ReKi)                    :: perturb, perturb_t, perturb_b(MaxBl)
   LOGICAL                       :: FieldMask(FIELDMASK_SIZE)
   CHARACTER(1), PARAMETER       :: UVW(3) = (/'U','V','W'/)
   
            
   
   ErrStat = ErrID_None
   ErrMsg  = ""
   
   call Init_Jacobian_y( p, y, InitOut, ErrStat, ErrMsg)
   
      ! these matrices will be needed for linearization with frozen wake feature
   if (p%FrozenWake) then
      call AllocAry(m%BEMT%AxInd_op,p%NumBlNds,p%numBlades,'m%BEMT%AxInd_op', ErrStat2,ErrMsg2); call SetErrStat(ErrStat2,ErrMsg2,ErrStat,ErrMsg,RoutineName)
      call AllocAry(m%BEMT%TnInd_op,p%NumBlNds,p%numBlades,'m%BEMT%TnInd_op', ErrStat2,ErrMsg2); call SetErrStat(ErrStat2,ErrMsg2,ErrStat,ErrMsg,RoutineName)
   end if
   
   
      
      ! determine how many inputs there are in the Jacobians
   nu = u%TowerMotion%NNodes * 9            & ! 3 Translation Displacements + 3 orientations + 3 Translation velocities at each node
      + u%hubMotion%NNodes   * 9            & ! 3 Translation Displacements + 3 orientations + 3 Rotation velocities at each node
      + size( u%InflowOnBlade)              &
      + size( u%InflowOnTower)

   do i=1,p%NumBlades
      nu = nu + u%BladeMotion(i)%NNodes * 9 & ! 3 Translation Displacements + 3 orientations + 3 Translation velocities at each node
          + u%BladeRootMotion(i)%NNodes * 3   ! 3 orientations at each node
   end do      
      
   ! all other inputs ignored

      
   !............................                     
   ! fill matrix to store index to help us figure out what the ith value of the u vector really means
   ! (see aerodyn::perturb_u ... these MUST match )
   ! column 1 indicates module's mesh and field
   ! column 2 indicates the first index (x-y-z component) of the field
   ! column 3 is the node
   !............................                     
   
   call allocAry( p%Jac_u_indx, nu, 3, 'p%Jac_u_indx', ErrStat2, ErrMsg2)      
      call SetErrStat(ErrStat2, ErrMsg2, ErrStat, ErrMsg, RoutineName)
   if (ErrStat >= AbortErrLev) return                     
            
   !...............
   ! AD input mappings stored in p%Jac_u_indx:   
   !...............            
   index = 1
   !Module/Mesh/Field: u%TowerMotion%TranslationDisp  = 1;
   !Module/Mesh/Field: u%TowerMotion%Orientation      = 2;
   !Module/Mesh/Field: u%TowerMotion%TranslationVel   = 3;
   do i_meshField = 1,3
      do i=1,u%TowerMotion%NNodes
         do j=1,3
            p%Jac_u_indx(index,1) =  i_meshField
            p%Jac_u_indx(index,2) =  j !component index:  j
            p%Jac_u_indx(index,3) =  i !Node:   i
            index = index + 1
         end do !j      
      end do !i
   end do
   
   !Module/Mesh/Field: u%HubMotion%TranslationDisp = 4;
   !Module/Mesh/Field: u%HubMotion%Orientation     = 5;
   !Module/Mesh/Field: u%HubMotion%RotationVel     = 6;
   do i_meshField = 4,6
      do i=1,u%HubMotion%NNodes
         do j=1,3
            p%Jac_u_indx(index,1) =  i_meshField
            p%Jac_u_indx(index,2) =  j !component index:  j
            p%Jac_u_indx(index,3) =  i !Node:   i
            index = index + 1
         end do !j      
      end do !i
   end do
   
   !bjj: if MaxBl (max blades) changes, we need to modify this
   !Module/Mesh/Field: u%BladeRootMotion(1)%Orientation = 7;
   !Module/Mesh/Field: u%BladeRootMotion(2)%Orientation = 8;
   !Module/Mesh/Field: u%BladeRootMotion(3)%Orientation = 9;   
   do k=1,p%NumBlades         
      do i_meshField = 6,6
         do i=1,u%BladeRootMotion(k)%NNodes
            do j=1,3
               p%Jac_u_indx(index,1) =  i_meshField + k
               p%Jac_u_indx(index,2) =  j !component index:  j
               p%Jac_u_indx(index,3) =  i !Node:   i
               index = index + 1
            end do !j      
         end do !i
            
      end do !i_meshField                            
   end do !k  
      
   !bjj: if MaxBl (max blades) changes, we need to modify this
   !Module/Mesh/Field: u%BladeMotion(1)%TranslationDisp = 10;
   !Module/Mesh/Field: u%BladeMotion(1)%Orientation     = 11;
   !Module/Mesh/Field: u%BladeMotion(1)%TranslationVel  = 12;
   !Module/Mesh/Field: u%BladeMotion(2)%TranslationDisp = 13;
   !Module/Mesh/Field: u%BladeMotion(2)%Orientation     = 14;
   !Module/Mesh/Field: u%BladeMotion(2)%TranslationVel  = 15;
   !Module/Mesh/Field: u%BladeMotion(3)%TranslationDisp = 16;
   !Module/Mesh/Field: u%BladeMotion(3)%Orientation     = 17;
   !Module/Mesh/Field: u%BladeMotion(3)%TranslationVel  = 18;      
   do k=1,p%NumBlades         
      do i_meshField = 1,3
         do i=1,u%BladeMotion(k)%NNodes
            do j=1,3
               p%Jac_u_indx(index,1) =  9 + i_meshField + (k-1)*3
               p%Jac_u_indx(index,2) =  j !component index:  j
               p%Jac_u_indx(index,3) =  i !Node:   i
               index = index + 1
            end do !j      
         end do !i
            
      end do !i_meshField                            
   end do !k
   
   !Module/Mesh/Field: u%InflowOnBlade(:,:,1) = 19;
   !Module/Mesh/Field: u%InflowOnBlade(:,:,2) = 20;
   !Module/Mesh/Field: u%InflowOnBlade(:,:,3) = 21;   
   do k=1,size(u%InflowOnBlade,3) ! p%NumBlades         
      do i=1,size(u%InflowOnBlade,2) ! numNodes
         do j=1,3
            p%Jac_u_indx(index,1) =  18 + k
            p%Jac_u_indx(index,2) =  j !component index:  j
            p%Jac_u_indx(index,3) =  i !Node:   i
            index = index + 1
         end do !j      
      end do !i
   end do !k
   
   !Module/Mesh/Field: u%InflowOnTower(:,:) = 22;
   do i=1,size(u%InflowOnTower,2) ! numNodes
      do j=1,3
         p%Jac_u_indx(index,1) =  22
         p%Jac_u_indx(index,2) =  j !component index:  j
         p%Jac_u_indx(index,3) =  i !Node:   i
         index = index + 1
      end do !j      
   end do !i
   
   
      !......................................
      ! default perturbations, p%du:
      !......................................
   call allocAry( p%du, 22, 'p%du', ErrStat2, ErrMsg2) ! 22 = number of unique values in p%Jac_u_indx(:,1)
      call SetErrStat(ErrStat2, ErrMsg2, ErrStat, ErrMsg, RoutineName)

   perturb = 2*D2R
   
   do k=1,p%NumBlades
      perturb_b(k) = 0.2_ReKi*D2R * InputFileData%BladeProps(k)%BlSpn( InputFileData%BladeProps(k)%NumBlNds )
   end do

   if ( u%TowerMotion%NNodes > 0) then
      perturb_t = 0.2_ReKi*D2R * u%TowerMotion%Position( 3, u%TowerMotion%NNodes )
   else
      perturb_t = 0.0_ReKi
   end if   
   
   p%du(1) = perturb_t                    ! u%TowerMotion%TranslationDisp  = 1
   p%du(2) = perturb                      ! u%TowerMotion%Orientation      = 2
   p%du(3) = perturb_t                    ! u%TowerMotion%TranslationVel   = 3
   p%du(4) = perturb_b(1)                 ! u%HubMotion%TranslationDisp    = 4
   p%du(5) = perturb                      ! u%HubMotion%Orientation        = 5
   p%du(6) = perturb                      ! u%HubMotion%RotationVel        = 6
   do i_meshField = 7,9   
      p%du(i_meshField) = perturb         ! u%BladeRootMotion(k)%Orientation = 6+k, for k in [1, 3]
   end do
   do k=1,p%NumBlades         
      p%du(10 + (k-1)*3) = perturb_b(k)   ! u%BladeMotion(k)%TranslationDisp = 10 + (k-1)*3
      p%du(11 + (k-1)*3) = perturb        ! u%BladeMotion(k)%Orientation     = 11 + (k-1)*3
      p%du(12 + (k-1)*3) = perturb_b(k)   ! u%BladeMotion(k)%TranslationVel  = 12 + (k-1)*3
   end do
   do k=1,p%NumBlades         
      p%du(18 + k) = perturb_b(k)         ! u%InflowOnBlade(:,:,k) = 18 + k
   end do      
   p%du(22) = perturb_t                   ! u%InflowOnTower(:,:) = 22
  
         
      !.....................
      ! get names of linearized inputs
      !.....................
   call AllocAry(InitOut%LinNames_u, nu, 'LinNames_u', ErrStat2, ErrMsg2)
      call SetErrStat(ErrStat2, ErrMsg2, ErrStat, ErrMsg, RoutineName)
   call AllocAry(InitOut%RotFrame_u, nu, 'RotFrame_u', ErrStat2, ErrMsg2)
      call SetErrStat(ErrStat2, ErrMsg2, ErrStat, ErrMsg, RoutineName)
   call AllocAry(InitOut%IsLoad_u, nu, 'IsLoad_u', ErrStat2, ErrMsg2)
      call SetErrStat(ErrStat2, ErrMsg2, ErrStat, ErrMsg, RoutineName)
      if (ErrStat >= AbortErrLev) return

   InitOut%IsLoad_u   = .false. ! None of AeroDyn's inputs are loads
   InitOut%RotFrame_u = .false.
      
   index = 1
   FieldMask = .false.
   FieldMask(MASKID_TRANSLATIONDISP) = .true.
   FieldMask(MASKID_Orientation) = .true.
   FieldMask(MASKID_TRANSLATIONVel) = .true.
   call PackMotionMesh_Names(u%TowerMotion, 'Tower', InitOut%LinNames_u, index, FieldMask=FieldMask)
   
   FieldMask(MASKID_TRANSLATIONVel) = .false.
   FieldMask(MASKID_RotationVel) = .true.
   call PackMotionMesh_Names(u%HubMotion, 'Hub', InitOut%LinNames_u, index, FieldMask=FieldMask)

   index_last = index   
   FieldMask = .false.
   FieldMask(MASKID_Orientation) = .true.
   do k = 1,p%NumBlades
      call PackMotionMesh_Names(u%BladeRootMotion(k), 'Blade root '//trim(num2lstr(k)), InitOut%LinNames_u, index, FieldMask=FieldMask)
   end do
   
   FieldMask(MASKID_TRANSLATIONDISP) = .true.
   FieldMask(MASKID_TRANSLATIONVel)  = .true.
   do k=1,p%NumBlades     
      call PackMotionMesh_Names(u%BladeMotion(k), 'Blade '//trim(num2lstr(k)), InitOut%LinNames_u, index, FieldMask=FieldMask)
   end do
   
   do k=1,p%NumBlades
      do i=1,p%NumBlNds
         do j=1,3
            InitOut%LinNames_u(index) = UVW(j)//'-component inflow on blade '//trim(num2lstr(k))//', node '//trim(num2lstr(i))//', m/s'
            index = index + 1
         end do            
      end do
   end do
   !InitOut%RotFrame_u(index_last:index-1) = .true. ! values on the mesh (and from IfW) are in global coordinates, thus not in the rotating frame

   do i=1,p%NumTwrNds
      do j=1,3
         InitOut%LinNames_u(index) = UVW(j)//'-component inflow on tower node '//trim(num2lstr(i))//', m/s'
         index = index + 1
      end do            
   end do
               
   

      !.....................
      ! get names of linearized constraint states (though i don't think we really need them)
      !.....................
   call AllocAry(InitOut%LinNames_z, p%NumBlades*p%NumBlNds, 'LinNames_z', ErrStat2, ErrMsg2); call SetErrStat(ErrStat2, ErrMsg2, ErrStat, ErrMsg, RoutineName)
   call AllocAry(InitOut%RotFrame_z, p%NumBlades*p%NumBlNds, 'RotFrame_z', ErrStat2, ErrMsg2); call SetErrStat(ErrStat2, ErrMsg2, ErrStat, ErrMsg, RoutineName)
      if (ErrStat >= AbortErrLev) return
   InitOut%RotFrame_z = .true.
      
   index = 1      
   do k=1,p%NumBlades ! size(z%BEMT%Phi,2)
      do i=1,p%NumBlNds ! size(z%BEMT%Phi,1)
         InitOut%LinNames_z(index) = 'phi at blade '//trim(num2lstr(k))//', node '//trim(num2lstr(i))//', rad'
         index = index + 1
      end do            
   end do
         
END SUBROUTINE Init_Jacobian
!----------------------------------------------------------------------------------------------------------------------------------
!> This routine perturbs the nth element of the u array (and mesh/field it corresponds to)
!! Do not change this without making sure subroutine aerodyn::init_jacobian is consistant with this routine!
SUBROUTINE Perturb_u( p, n, perturb_sign, u, du )

   TYPE(AD_ParameterType)              , INTENT(IN   ) :: p                      !< parameters
   INTEGER( IntKi )                    , INTENT(IN   ) :: n                      !< number of array element to use 
   INTEGER( IntKi )                    , INTENT(IN   ) :: perturb_sign           !< +1 or -1 (value to multiply perturbation by; positive or negative difference)
   TYPE(AD_InputType)                  , INTENT(INOUT) :: u                      !< perturbed ED inputs
   REAL( R8Ki )                        , INTENT(  OUT) :: du                     !< amount that specific input was perturbed
   

   ! local variables
   INTEGER                                             :: fieldIndx
   INTEGER                                             :: node
      
   fieldIndx = p%Jac_u_indx(n,2) 
   node      = p%Jac_u_indx(n,3) 
   
   du = p%du(  p%Jac_u_indx(n,1) )
   
      ! determine which mesh we're trying to perturb and perturb the input:
   SELECT CASE( p%Jac_u_indx(n,1) )
      
   CASE ( 1) !Module/Mesh/Field: u%TowerMotion%TranslationDisp = 1;
      u%TowerMotion%TranslationDisp( fieldIndx,node) = u%TowerMotion%TranslationDisp( fieldIndx,node) + du * perturb_sign
   CASE ( 2) !Module/Mesh/Field: u%TowerMotion%Orientation = 2;
      CALL PerturbOrientationMatrix( u%TowerMotion%Orientation(:,:,node), du * perturb_sign, fieldIndx )
   CASE ( 3) !Module/Mesh/Field: u%TowerMotion%TranslationVel = 3;
      u%TowerMotion%TranslationVel( fieldIndx,node ) = u%TowerMotion%TranslationVel( fieldIndx,node) + du * perturb_sign
      
   CASE ( 4) !Module/Mesh/Field: u%HubMotion%TranslationDisp = 4;
      u%HubMotion%TranslationDisp(fieldIndx,node) = u%HubMotion%TranslationDisp(fieldIndx,node) + du * perturb_sign
   CASE ( 5) !Module/Mesh/Field: u%HubMotion%Orientation = 5;
      CALL PerturbOrientationMatrix( u%HubMotion%Orientation(:,:,node), du * perturb_sign, fieldIndx )
   CASE ( 6) !Module/Mesh/Field: u%HubMotion%RotationVel = 6;
      u%HubMotion%RotationVel(fieldIndx,node) = u%HubMotion%RotationVel(fieldIndx,node) + du * perturb_sign
   
   CASE ( 7) !Module/Mesh/Field: u%BladeRootMotion(1)%Orientation = 7;
      CALL PerturbOrientationMatrix( u%BladeRootMotion(1)%Orientation(:,:,node), du * perturb_sign, fieldIndx )

   CASE ( 8) !Module/Mesh/Field: u%BladeRootMotion(2)%Orientation = 8;
      CALL PerturbOrientationMatrix( u%BladeRootMotion(2)%Orientation(:,:,node), du * perturb_sign, fieldIndx )
      
   CASE ( 9) !Module/Mesh/Field: u%BladeRootMotion(3)%Orientation = 9;
      CALL PerturbOrientationMatrix( u%BladeRootMotion(3)%Orientation(:,:,node), du * perturb_sign, fieldIndx )
      
   CASE (10) !Module/Mesh/Field: u%BladeMotion(1)%TranslationDisp = 10;
      u%BladeMotion(1)%TranslationDisp(fieldIndx,node) = u%BladeMotion(1)%TranslationDisp(fieldIndx,node) + du * perturb_sign
   CASE (11) !Module/Mesh/Field: u%BladeMotion(1)%Orientation = 11;
      CALL PerturbOrientationMatrix( u%BladeMotion(1)%Orientation(:,:,node), du * perturb_sign, fieldIndx )
   CASE (12) !Module/Mesh/Field: u%BladeMotion(1)%TranslationVel  = 12;
      u%BladeMotion(1)%TranslationVel(fieldIndx,node) = u%BladeMotion(1)%TranslationVel(fieldIndx,node) + du * perturb_sign
      
   CASE (13) !Module/Mesh/Field: u%BladeMotion(2)%TranslationDisp = 13;
      u%BladeMotion(2)%TranslationDisp( fieldIndx,node) = u%BladeMotion(2)%TranslationDisp( fieldIndx,node) + du * perturb_sign
   CASE (14) !Module/Mesh/Field: u%BladeMotion(2)%Orientation = 14;
      CALL PerturbOrientationMatrix( u%BladeMotion(2)%Orientation(:,:,node), du * perturb_sign, fieldIndx )
   CASE (15) !Module/Mesh/Field: u%BladeMotion(2)%TranslationVel = 15;
      u%BladeMotion(2)%TranslationVel(fieldIndx,node) = u%BladeMotion(2)%TranslationVel(fieldIndx,node) + du * perturb_sign
      
   CASE (16) !Module/Mesh/Field: u%BladeMotion(3)%TranslationDisp = 16;
      u%BladeMotion(3)%TranslationDisp( fieldIndx,node) = u%BladeMotion(3)%TranslationDisp( fieldIndx,node) + du * perturb_sign
   CASE (17) !Module/Mesh/Field: u%BladeMotion(3)%Orientation     = 17;
      CALL PerturbOrientationMatrix( u%BladeMotion(3)%Orientation(:,:,node), du * perturb_sign, fieldIndx )
   CASE (18) !Module/Mesh/Field: u%BladeMotion(3)%TranslationVel  = 18;
      u%BladeMotion(3)%TranslationVel(fieldIndx,node) = u%BladeMotion(3)%TranslationVel(fieldIndx,node) + du * perturb_sign

   CASE (19) !Module/Mesh/Field: u%InflowOnBlade(:,:,1) = 19;
      u%InflowOnBlade(fieldIndx,node,1) = u%InflowOnBlade(fieldIndx,node,1) + du * perturb_sign
   CASE (20) !Module/Mesh/Field: u%InflowOnBlade(:,:,2) = 20;
      u%InflowOnBlade(fieldIndx,node,2) = u%InflowOnBlade(fieldIndx,node,2) + du * perturb_sign
   CASE (21) !Module/Mesh/Field: u%InflowOnBlade(:,:,3) = 21;
      u%InflowOnBlade(fieldIndx,node,3) = u%InflowOnBlade(fieldIndx,node,3) + du * perturb_sign
      
   CASE (22) !Module/Mesh/Field: u%InflowOnTower(:,:)   = 22;
      u%InflowOnTower(fieldIndx,node) = u%InflowOnTower(fieldIndx,node) + du * perturb_sign
      
   END SELECT
      
END SUBROUTINE Perturb_u
!----------------------------------------------------------------------------------------------------------------------------------
!> This routine uses values of two output types to compute an array of differences.
!! Do not change this packing without making sure subroutine aerodyn::init_jacobian is consistant with this routine!
SUBROUTINE Compute_dY(p, y_p, y_m, delta_p, delta_m, dY)
   
   TYPE(AD_ParameterType)            , INTENT(IN   ) :: p         !< parameters
   TYPE(AD_OutputType)               , INTENT(IN   ) :: y_p       !< AD outputs at \f$ u + \Delta_p u \f$ or \f$ z + \Delta_p z \f$ (p=plus)
   TYPE(AD_OutputType)               , INTENT(IN   ) :: y_m       !< AD outputs at \f$ u - \Delta_m u \f$ or \f$ z - \Delta_m z \f$ (m=minus)   
   REAL(R8Ki)                        , INTENT(IN   ) :: delta_p   !< difference in inputs or states \f$ delta_p = \Delta_p u \f$ or \f$ delta_p = \Delta_p z \f$
   REAL(R8Ki)                        , INTENT(IN   ) :: delta_m   !< difference in inputs or states \f$ delta_m = \Delta_m u \f$ or \f$ delta_m = \Delta_m z \f$
   REAL(R8Ki)                        , INTENT(INOUT) :: dY(:)     !< column of dYdu or dYdz: \f$ \frac{\partial Y}{\partial u_i} = \frac{y_p - y_m}{2 \, \Delta u}\f$ or \f$ \frac{\partial Y}{\partial z_i} = \frac{y_p - y_m}{2 \, \Delta z}\f$
   
      ! local variables:
   INTEGER(IntKi)    :: k              ! loop over blades
   INTEGER(IntKi)    :: indx_first     ! index indicating next value of dY to be filled 

   
   
   indx_first = 1               
   call PackLoadMesh_dY(y_p%TowerLoad, y_m%TowerLoad, dY, indx_first)
   do k=1,p%NumBlades
      call PackLoadMesh_dY(y_p%BladeLoad(k), y_m%BladeLoad(k), dY, indx_first)                  
   end do
   
   
   do k=1,p%NumOuts + p%BldNd_TotNumOuts
      dY(k+indx_first-1) = y_p%WriteOutput(k) - y_m%WriteOutput(k)
   end do   
   
   
   dY = dY / (delta_p + delta_m)
   
END SUBROUTINE Compute_dY
!----------------------------------------------------------------------------------------------------------------------------------
FUNCTION CheckBEMTInputPerturbations( p, m ) RESULT(ValidPerturb)

   type(AD_ParameterType),  intent(in   )  :: p               !< AD parameters
   type(AD_MiscVarType),    intent(inout)  :: m               !< Misc/optimization variables
   logical                                 :: ValidPerturb    !< if .true., the perturbation is valid; if false, invalid (and thus don't use it) 
   
   integer                                 :: j,k
   
   integer, parameter                      :: indx    = 1  ! index of perturbed input
   integer, parameter                      :: indx_op = 2  ! index of operating point
   real(ReKi)                              :: Vx_prod, Vy_prod
   
   ValidPerturb = .true.
   
   if ( p%BEMT%UseInduction ) then
      if (p%FrozenWake ) then
         
         do k=1,p%NumBlades      
            do j=1,p%NumBlNds         
            
                  ! don't allow the input perturbations to change Vx or Vy so that Vx+AxInd_op=0 and Vy+TnInd_op=0 to 
                  ! avoid ill-conditioning in CalcConstrStateResidual:
               if ( VelocityIsZero( m%BEMT_u(indx)%Vx(j,k)+m%BEMT%AxInd_op(j,k) ) .and. &
                    VelocityIsZero( m%BEMT_u(indx)%Vy(j,k)+m%BEMT%TnInd_op(j,k) ) ) then
                  ValidPerturb = .false.
                  return
               end if

                  ! don't allow the input perturbations to change Vx or Vy so that Vx=0 or Vy=0 to 
                  ! avoid division-by-zero errors in CalcOutput:
               if ( VelocityIsZero( m%BEMT_u(indx)%Vx(j,k) ) .or. VelocityIsZero( m%BEMT_u(indx)%Vy(j,k) ) ) then
                  ValidPerturb = .false.
                  return
               end if
                                        
            end do !j=nodes
         end do !k=blades         
                                    
      else ! not FrozenWake
         
         do k=1,p%NumBlades      
            do j=1,p%NumBlNds         
            
                  ! don't allow the input perturbations to change Vx or Vy far enough to switch sign (or go to zero)
                  ! so as to change solution regions. 
               Vx_prod = m%BEMT_u(indx)%Vx(j,k) * m%BEMT_u(indx_op)%Vx(j,k)
               if ( Vx_prod <= 0.0_ReKi ) then
                  ValidPerturb = .false.
                  return
               elseif ( VelocityIsZero( m%BEMT_u(indx)%Vx(j,k) ) .or. VelocityIsZero( m%BEMT_u(indx_op)%Vx(j,k) )  ) then
                  ValidPerturb = .false.
                  return
               else
                  Vy_prod = m%BEMT_u(indx)%Vy(j,k) * m%BEMT_u(indx_op)%Vy(j,k)
                  if (Vy_prod <= 0.0_ReKi ) then
                     ValidPerturb = .false.
                     return
                  elseif ( VelocityIsZero(  m%BEMT_u(indx)%Vy(j,k) ) .or. VelocityIsZero( m%BEMT_u(indx_op)%Vy(j,k) )) then
                     ValidPerturb = .false.
                     return
                  end if
               end if
                     
            end do !j=nodes
         end do !k=blades
                              
      end if
      
   else ! not UseInduction
      
         do k=1,p%NumBlades      
            do j=1,p%NumBlNds         
            
                  ! don't allow the input perturbations to change Vx or Vy so that Vx=0 and Vy=0:
               if ( EqualRealNos( m%BEMT_u(indx)%Vx(j,k), 0.0_ReKi ) .and. EqualRealNos( m%BEMT_u(indx)%Vy(j,k), 0.0_ReKi ) ) then
                  ValidPerturb = .false.
                  return
               end if
                                        
            end do !j=nodes
         end do !k=blades         
      
   end if
                        
END FUNCTION CheckBEMTInputPerturbations
!----------------------------------------------------------------------------------------------------------------------------------
END MODULE AeroDyn<|MERGE_RESOLUTION|>--- conflicted
+++ resolved
@@ -83,10 +83,6 @@
    
    integer(IntKi)                               :: i, j, k, f
    integer(IntKi)                               :: NumCoords
-<<<<<<< HEAD
-=======
-      ! Initialize variables for this routine
->>>>>>> c0167e9f
 
       ! Initialize variables for this routine
    errStat = ErrID_None
@@ -102,23 +98,16 @@
 
    if (ErrStat >= AbortErrLev) return
       
-<<<<<<< HEAD
-=======
-   
->>>>>>> c0167e9f
+   
    do i=1,p%NumOuts
       InitOut%WriteOutputHdr(i) = p%OutParam(i)%Name
       InitOut%WriteOutputUnt(i) = p%OutParam(i)%Units
    end do
-<<<<<<< HEAD
-                      
-=======
       
                 
       ! Set the info in WriteOutputHdr and WriteOutputUnt
    CALL AllBldNdOuts_InitOut( InitOut, p, InputFileData, ErrStat2, ErrMsg2 )
       call SetErrStat( ErrStat2, ErrMsg2, ErrStat, ErrMsg, RoutineName )
->>>>>>> c0167e9f
    
    InitOut%Ver = AD_Ver
    
@@ -976,8 +965,6 @@
       call setErrStat(ErrStat2,ErrMsg2,ErrStat,ErrMsg,RoutineName)
       if (ErrStat >= AbortErrLev) return  
    
-<<<<<<< HEAD
-=======
 
 
 
@@ -987,7 +974,6 @@
 
 
 
->>>>>>> c0167e9f
    
 end subroutine SetParameters
 !----------------------------------------------------------------------------------------------------------------------------------
@@ -1176,15 +1162,12 @@
    ErrStat = ErrID_None
    ErrMsg  = ""
 
-<<<<<<< HEAD
 #ifdef UA_OUTS
   ! if ( mod(REAL(t,ReKi),.1) < p%dt) then
    if (allocated(m%FVW%y_UA%WriteOutput)) m%FVW%y_UA%WriteOutput = 0.0 !reset to zero in case UA shuts off mid-simulation
+  ! endif
 #endif            
 
-
-   call SetInputs(p, u, m, indx, errStat2, errMsg2)
-=======
    if (present(NeedWriteOutput)) then
       CalcWriteOutput = NeedWriteOutput
    else
@@ -1195,12 +1178,6 @@
    call SetInputs(p, u, m, indx, errStat2, errMsg2)      
       call SetErrStat(ErrStat2, ErrMsg2, ErrStat, ErrMsg, RoutineName)
             
-   ! Call the BEMT module CalcOutput.  Notice that the BEMT outputs are purposely attached to AeroDyn's MiscVar structure to
-   ! avoid issues with the coupling code
-   
-   call BEMT_CalcOutput(t, m%BEMT_u(indx), p%BEMT, x%BEMT, xd%BEMT, z%BEMT, OtherState%BEMT, p%AFI, m%BEMT_y, m%BEMT, ErrStat2, ErrMsg2 )
->>>>>>> c0167e9f
-      call SetErrStat(ErrStat2, ErrMsg2, ErrStat, ErrMsg, RoutineName)
 
    if (p%WakeMod /= WakeMod_FVW) then
       ! Call the BEMT module CalcOutput.  Notice that the BEMT outputs are purposely attached to AeroDyn's MiscVar structure to
@@ -1254,23 +1231,9 @@
    !-------------------------------------------------------   
    !     get values to output to file:  
    !-------------------------------------------------------   
-<<<<<<< HEAD
-   if (p%NumOuts > 0) then
-      call Calc_WriteOutput( p, u, m, y, OtherState, xd, indx, ErrStat2, ErrMsg2 )   
-      call SetErrStat(ErrStat2, ErrMsg2, ErrStat, ErrMsg, RoutineName)      
-   
-      !...............................................................................................................................   
-      ! Place the selected output channels into the WriteOutput(:) array with the proper sign:
-      !...............................................................................................................................   
-
-      do i = 1,p%NumOuts  ! Loop through all selected output channels
-         y%WriteOutput(i) = p%OutParam(i)%SignM * m%AllOuts( p%OutParam(i)%Indx )
-      end do             ! i - All selected output channels
-      
-=======
    if (CalcWriteOutput) then
       if (p%NumOuts > 0) then
-         call Calc_WriteOutput( p, u, m, y, OtherState, indx, ErrStat2, ErrMsg2 )   
+         call Calc_WriteOutput( p, u, m, y, OtherState, xd, indx, ErrStat2, ErrMsg2 )   
          call SetErrStat(ErrStat2, ErrMsg2, ErrStat, ErrMsg, RoutineName)      
    
          !...............................................................................................................................   
@@ -1288,7 +1251,6 @@
          ! Now we need to populate the blade node outputs here
       call Calc_WriteAllBldNdOutput( p, u, m, y, OtherState, indx, ErrStat2, ErrMsg2 )   ! Call after normal writeoutput.  Will just postpend data on here.
       call SetErrStat(ErrStat2, ErrMsg2, ErrStat, ErrMsg, RoutineName)
->>>>>>> c0167e9f
    end if
       
    
@@ -1444,23 +1406,6 @@
       ! Vx, "Local axial velocity at node" m/s
       ! Vy, "Local tangential velocity at node" m/s
    do k=1,p%NumBlades
-<<<<<<< HEAD
-=======
-      
-         ! construct system equivalent to u%BladeRootMotion(k)%Orientation, but without the blade-pitch angle:
-      
-      !orientation = matmul( u%BladeRootMotion(k)%Orientation(:,:,1), transpose(u%HubMotion%Orientation(:,:,1)) )
-      call LAPACK_gemm( 'n', 't', 1.0_R8Ki, u%BladeRootMotion(k)%Orientation(:,:,1), u%HubMotion%Orientation(:,:,1), 0.0_R8Ki, orientation, errStat2, errMsg2)
-         call SetErrStat( ErrStat2, ErrMsg2, ErrStat, ErrMsg, RoutineName)
-      theta = EulerExtract( orientation ) !hub_theta_root(k)
-      m%AllOuts( BPitch(  k) ) = -theta(3)*R2D ! save this value of pitch for potential output
-      theta(3) = 0.0_ReKi  
-      m%hub_theta_x_root(k) = theta(1)   ! save this value for FAST.Farm
-      
-      orientation = EulerConstruct( theta )
-      orientation_nopitch = matmul( orientation, u%HubMotion%Orientation(:,:,1) ) ! withoutPitch_theta_Root(k)
-            
->>>>>>> c0167e9f
       do j=1,p%NumBlNds         
          
          m%BEMT_u(indx)%theta(j,k) = thetaBladeNds(j,k) ! local pitch + twist (aerodyanmic + elastic) angle of the jth node in the kth blade
