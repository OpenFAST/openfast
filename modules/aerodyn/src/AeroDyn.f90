--- conflicted
+++ resolved
@@ -1103,10 +1103,6 @@
 
    call AllocAry( u%InflowOnTower, 3_IntKi, p%NumTwrNds, 'u%InflowOnTower', ErrStat2, ErrMsg2 ) ! could be size zero
       call SetErrStat( errStat2, errMsg2, errStat, errMsg, RoutineName )
-   call AllocAry( u%AccelOnBlade, 3_IntKi, p%NumBlNds, p%numBlades, 'u%AccelOnBlade', ErrStat2, ErrMsg2 )
-      call SetErrStat( errStat2, errMsg2, errStat, errMsg, RoutineName )
-   call AllocAry( u%AccelOnTower, 3_IntKi, p%NumTwrNds, 'u%AccelOnTower', ErrStat2, ErrMsg2 ) ! could be size zero
-      call SetErrStat( errStat2, errMsg2, errStat, errMsg, RoutineName )
 
    if (p%MHK > 0) then
       call AllocAry( u%AccelOnTower, 3_IntKi, p%NumTwrNds, 'u%AccelOnTower', ErrStat2, ErrMsg2 ) ! could be size zero
@@ -2703,7 +2699,7 @@
       do j = 1,p%NumBlNds ! loop through all nodes
 
             ! Convert fluid acceleration at node to local blade coordinates
-         aFBTemp = matmul( u%BladeMotion(k)%Orientation(:,:,j), u%AccelOnBlade(:,j,k) )
+         aFBTemp = matmul( u%BladeMotion(k)%Orientation(:,:,j), u%Bld(k)%AccelOnBlade(:,j) )
 
             ! Calculate per-unit-length inertia forces at node
          BlFItmp(1) = p%BlIN(j,k) * aFBTemp(1)
@@ -3964,14 +3960,8 @@
       enddo
    endif
    
-<<<<<<< HEAD
-   if (InitInp%MHK == 0 .and. InputFileData%CavitCheck) call SetErrStat ( ErrID_Fatal, 'A cavitation check can only be performed for an MHK turbine.', ErrStat, ErrMsg, RoutineName )
-   if (InitInp%MHK == 1 .and. InputFileData%CompAA .or. InitInp%MHK == 2 .and. InputFileData%CompAA) call SetErrStat ( ErrID_Fatal, 'The aeroacoustics module cannot be used with an MHK turbine.', ErrStat, ErrMsg, RoutineName )
-=======
    if (InitInp%MHK == MHK_None .and. InputFileData%CavitCheck) call SetErrStat ( ErrID_Fatal, 'A cavitation check can only be performed for an MHK turbine.', ErrStat, ErrMsg, RoutineName )
-   if (InitInp%MHK == MHK_None .and. InputFileData%Buoyancy) call SetErrStat ( ErrID_Fatal, 'Buoyancy can only be calculated for an MHK turbine.', ErrStat, ErrMsg, RoutineName )
    if (InitInp%MHK /= MHK_None .and. InputFileData%CompAA ) call SetErrStat ( ErrID_Fatal, 'The aeroacoustics module cannot be used with an MHK turbine.', ErrStat, ErrMsg, RoutineName )
->>>>>>> 1f127565
    do iR = 1,size(NumBl)
       if (InitInp%MHK /= MHK_None .and. InputFileData%rotors(iR)%TFinAero) call SetErrStat ( ErrID_Fatal, 'A tail fin cannot be modeled for an MHK turbine.', ErrStat, ErrMsg, RoutineName )
    enddo
