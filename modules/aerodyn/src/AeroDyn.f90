--- conflicted
+++ resolved
@@ -327,6 +327,7 @@
       
       ! set the rest of the parameters
    do iR = 1, nRotors
+      p%rotors(iR)%AeroProjMod = InitInp%rotors(iR)%AeroProjMod
       call SetParameters( InitInp, InputFileData, InputFileData%rotors(iR), p%rotors(iR), p, ErrStat2, ErrMsg2 )
       if (Failed()) return;
    enddo
@@ -352,9 +353,6 @@
          call Init_BEMTmodule( InputFileData, InputFileData%rotors(iR), u%rotors(iR), m%rotors(iR)%BEMT_u(1), p%rotors(iR), p, x%rotors(iR)%BEMT, xd%rotors(iR)%BEMT, z%rotors(iR)%BEMT, &
                                  OtherState%rotors(iR)%BEMT, m%rotors(iR)%BEMT_y, m%rotors(iR)%BEMT, ErrStat2, ErrMsg2 )
          if (Failed()) return;
-<<<<<<< HEAD
-      end if   
-=======
 
          call BEMT_CopyInput( m%rotors(iR)%BEMT_u(1), m%rotors(iR)%BEMT_u(2), MESH_NEWCOPY, ErrStat2, ErrMsg2 )
             call SetErrStat( ErrStat2, ErrMsg2, ErrStat, ErrMsg, RoutineName )
@@ -368,7 +366,6 @@
             if (Failed()) return;
          end if   
       enddo
->>>>>>> 7286239a
 
    else ! if (p%WakeMod == WakeMod_FVW) then
 
@@ -501,10 +498,7 @@
    integer(IntKi),               intent(  out) :: errStat       !< Error status of the operation
    character(*),                 intent(  out) :: errMsg        !< Error message if ErrStat /= ErrID_None
 
-<<<<<<< HEAD
-=======
    integer(IntKi)                              :: iR            ! loop on rotors
->>>>>>> 7286239a
    integer(IntKi)                              :: ErrStat2
    character(ErrMsgLen)                        :: ErrMsg2
    character(*), parameter                     :: RoutineName = 'AD_ReInit'
@@ -521,14 +515,6 @@
    end if
       
    if (p%WakeMod /= WakeMod_FVW) then
-<<<<<<< HEAD
-      call BEMT_ReInit(p%BEMT,x%BEMT,xd%BEMT,z%BEMT,OtherState%BEMT,m%BEMT,ErrStat,ErrMsg)
-
-      if (p%BEMT%UA_Flag) then
-         call UA_ReInit( p%BEMT%UA, p%AFI, p%BEMT%AFIndx, x%BEMT%UA, xd%BEMT%UA, OtherState%BEMT%UA, m%BEMT%UA, ErrStat2, ErrMsg2 )
-            call SetErrStat(ErrStat2,ErrMsg2,ErrStat,ErrMsg,RoutineName)
-      end if
-=======
       do IR=1, size(p%rotors)
          call BEMT_ReInit(p%rotors(iR)%BEMT,x%rotors(iR)%BEMT,xd%rotors(iR)%BEMT,z%rotors(iR)%BEMT,OtherState%rotors(iR)%BEMT,m%rotors(iR)%BEMT,ErrStat,ErrMsg)
 
@@ -537,7 +523,6 @@
                call SetErrStat(ErrStat2,ErrMsg2,ErrStat,ErrMsg,RoutineName)
          end if
       enddo
->>>>>>> 7286239a
    end if
 
       
@@ -643,40 +628,6 @@
          return
       end if    
 
-<<<<<<< HEAD
-   allocate(m%BladeRootLoad(p%NumBlades), Stat = ErrStat2)
-      if (ErrStat2 /= 0) then
-         call SetErrStat( ErrID_Fatal, "Error allocating BladeRootLoad mapping structure.", errStat, errMsg, RoutineName )
-         return
-      end if
-   ! Mesh mapping data for blade root loads
-   allocate(m%B_L_2_BR_P(p%NumBlades), Stat = ErrStat2)
-      if (ErrStat2 /= 0) then
-         call SetErrStat( ErrID_Fatal, "Error allocating B_L_2_BR_P mapping structure.", errStat, errMsg, RoutineName )
-         return
-      end if
-
-   do k=1,p%NumBlades
-      call MeshCopy (  SrcMesh  = u%BladeRootMotion(k)  &
-                     , DestMesh = m%BladeRootLoad(k)    &
-                     , CtrlCode = MESH_SIBLING       &
-                     , IOS      = COMPONENT_OUTPUT   &
-                     , force    = .TRUE.             &
-                     , moment   = .TRUE.             &
-                     , ErrStat  = ErrStat2           &
-                     , ErrMess  = ErrMsg2            )
-      
-         call SetErrStat( ErrStat2, ErrMsg2, ErrStat, ErrMsg, RoutineName ) 
-   enddo
-   if (ErrStat >= AbortErrLev) RETURN         
-   
-   do k=1,p%NumBlades
-      CALL MeshMapCreate( y%BladeLoad(k), m%BladeRootLoad(k), m%B_L_2_BR_P(k), ErrStat2, ErrMsg2 )
-         CALL SetErrStat( ErrStat2, ErrMsg2, ErrStat, ErrMsg, RoutineName//':B_L_2_BR_P('//TRIM(Num2LStr(K))//')' )
-   end do
-   if (ErrStat >= AbortErrLev) RETURN
-
-=======
    do k=1,p%NumBlades
       call MeshCopy (  SrcMesh  = u%BladeRootMotion(k)  &
                      , DestMesh = m%BladeRootLoad(k)    &
@@ -699,7 +650,6 @@
    
    if (ErrStat >= AbortErrLev) RETURN
    
->>>>>>> 7286239a
    ! 
    if (p%NumTwrNds > 0) then
       m%W_Twr = 0.0_ReKi
@@ -937,11 +887,7 @@
       call SetErrStat( errStat2, errMsg2, errStat, errMsg, RoutineName )
             
    call MeshCommit(u%HubMotion, errStat2, errMsg2 )
-<<<<<<< HEAD
-      call SetErrStat( errStat2, errMsg2, errStat, errMsg, RoutineName )
-=======
       call SetErrStat( errStat2, errMsg2, errStat, errMsg, RoutineName//':HubMotion' )
->>>>>>> 7286239a
             
    if (errStat >= AbortErrLev) return
 
@@ -980,11 +926,7 @@
          call SetErrStat( errStat2, errMsg2, errStat, errMsg, RoutineName )
             
       call MeshCommit(u%BladeRootMotion(k), errStat2, errMsg2 )
-<<<<<<< HEAD
-         call SetErrStat( errStat2, errMsg2, errStat, errMsg, RoutineName )
-=======
          call SetErrStat( errStat2, errMsg2, errStat, errMsg, RoutineName//':BladeRootMotion' )
->>>>>>> 7286239a
             
       if (errStat >= AbortErrLev) return
 
@@ -1054,11 +996,7 @@
       end do !j
             
       call MeshCommit(u%BladeMotion(k), errStat2, errMsg2 )
-<<<<<<< HEAD
-         call SetErrStat( errStat2, errMsg2, errStat, errMsg, RoutineName )
-=======
          call SetErrStat( errStat2, errMsg2, errStat, errMsg, RoutineName//':BladeMotion'//trim(num2lstr(k)) )
->>>>>>> 7286239a
             
       if (errStat >= AbortErrLev) return
 
@@ -1138,7 +1076,6 @@
    p%TwrAero          = InputFileData%TwrAero
    p%CavitCheck       = InputFileData%CavitCheck
    p%Gravity          = InitInp%Gravity
-   p%AeroProjMod      = InitInp%AeroProjMod
    
 
    
@@ -1194,11 +1131,7 @@
 
 
       ! Set the nodal output parameters.  Note there is some validation in this, so we might get an error from here.
-<<<<<<< HEAD
-   CALL AllBldNdOuts_SetParameters( InputFileData, p, ErrStat2, ErrMsg2 )
-=======
    CALL AllBldNdOuts_SetParameters( InputFileData, p, p_AD, ErrStat2, ErrMsg2 )
->>>>>>> 7286239a
       call setErrStat(ErrStat2,ErrMsg2,ErrStat,ErrMsg,RoutineName)
 
 
@@ -1413,10 +1346,6 @@
    ErrStat = ErrID_None
    ErrMsg  = ""
 
-<<<<<<< HEAD
-
-=======
->>>>>>> 7286239a
    if (present(NeedWriteOutput)) then
       CalcWriteOutput = NeedWriteOutput
    else
@@ -1528,21 +1457,8 @@
             call SetErrStat(ErrStat2, ErrMsg2, ErrStat, ErrMsg, RoutineName)
       end if  
 
-<<<<<<< HEAD
-   else  !(p%WakeMod == WakeMod_FVW)
-         ! This needs to extract the inputs from the AD data types (mesh) and copy pieces for the FVW module
-      call SetInputsForFVW(p, (/u/), m, errStat2, errMsg2)
-         call SetErrStat(ErrStat2, ErrMsg2, ErrStat, ErrMsg, RoutineName)
-         ! Calculate Outputs at time t
-      CALL FVW_CalcOutput( t, m%FVW_u(1), p%FVW, x%FVW, xd%FVW, z%FVW, OtherState%FVW, p%AFI, m%FVW_y, m%FVW, ErrStat2, ErrMsg2 )
-         call SetErrStat(ErrStat2, ErrMsg2, ErrStat, ErrMsg, RoutineName)
-
-      call SetOutputsFromFVW( t, u, p, OtherState, x, xd, m, y, ErrStat2, ErrMsg2 )
-         call SetErrStat(ErrStat2, ErrMsg2, ErrStat, ErrMsg, RoutineName)
-=======
       call AD_CavtCrit(u, p, m, errStat2, errMsg2)
       call SetErrStat(ErrStat2, ErrMsg2, ErrStat, ErrMsg, RoutineName)      
->>>>>>> 7286239a
    endif
 
    if ( p%TwrAero ) then
@@ -1589,20 +1505,6 @@
    end if   ! Cavitation check
 end subroutine AD_CavtCrit
 
-<<<<<<< HEAD
-       end if
-    
-      y%WriteOutput(p%NumOuts+1:) = 0.0_ReKi
-
-         ! Now we need to populate the blade node outputs here
-      call Calc_WriteAllBldNdOutput( p, u, m, y, OtherState, indx, ErrStat2, ErrMsg2 )   ! Call after normal writeoutput.  Will just postpend data on here.
-      call SetErrStat(ErrStat2, ErrMsg2, ErrStat, ErrMsg, RoutineName)
-   end if
-   
-   
-end subroutine AD_CalcOutput
-=======
->>>>>>> 7286239a
 !----------------------------------------------------------------------------------------------------------------------------------
 !> Tight coupling routine for solving for the residual of the constraint state equations
 subroutine AD_CalcConstrStateResidual( Time, u, p, p_AD, x, xd, z, OtherState, m, z_residual, ErrStat, ErrMsg )
@@ -1754,9 +1656,9 @@
 
 !> Disturbed inflow on the blade if tower shadow or tower influence are enabled
 subroutine SetDisturbedInflow(p, u, m, errStat, errMsg)
-   type(AD_ParameterType),       intent(in   )  :: p                      !< AD parameters
-   type(AD_InputType),           intent(in   )  :: u                      !< AD Inputs at Time
-   type(AD_MiscVarType),         intent(inout)  :: m                      !< Misc/optimization variables
+   type(RotParameterType),       intent(in   )  :: p                      !< AD parameters
+   type(RotInputType),           intent(in   )  :: u                      !< AD Inputs at Time
+   type(RotMiscVarType),         intent(inout)  :: m                      !< Misc/optimization variables
    integer(IntKi),               intent(  out)  :: errStat                !< Error status of the operation
    character(*),                 intent(  out)  :: errMsg                 !< Error message if ErrStat /= ErrID_None
    ! local variables             
@@ -2041,12 +1943,8 @@
    real(R8Ki), allocatable                 :: Azimuth(:)
    
    integer(intKi)                          :: tIndx
-<<<<<<< HEAD
-   integer(intKi)                          :: k,j  ! loop counter for blades and nodes
-=======
    integer(intKi)                          :: iR ! Loop on rotors
-   integer(intKi)                          :: k                      ! loop counter for blades
->>>>>>> 7286239a
+   integer(intKi)                          :: j, k  ! loop counter for blades
    character(*), parameter                 :: RoutineName = 'SetInputsForFVW'
 
    if( size(p%rotors)>1) then
@@ -2064,31 +1962,6 @@
          call GeomWithoutSweepPitchTwist(p%rotors(iR),u(tIndx)%rotors(iR), m%rotors(iR), thetaBladeNds,ErrStat,ErrMsg)
          if (ErrStat >= AbortErrLev) return
 
-<<<<<<< HEAD
-         ! Rather than use a meshcopy, we will just copy what we need to the WingsMesh
-         ! NOTE:  MeshCopy requires the source mesh to be INOUT intent
-         ! NOTE2: If we change the WingsMesh to not be identical to the BladeMotion mesh, add the mapping stuff here.
-      do k=1,p%NumBlades
-         if ( u(tIndx)%BladeMotion(k)%nNodes /= m%FVW_u(tIndx)%WingsMesh(k)%nNodes ) then
-            ErrStat = ErrID_Fatal
-            ErrMsg  = RoutineName//": WingsMesh contains different number of nodes than the BladeMotion mesh"
-            return
-         endif
-         m%FVW%PitchAndTwist(:,k) = thetaBladeNds(:,k) ! local pitch + twist (aerodyanmic + elastic) angle of the jth node in the kth blade
-         m%FVW_u(tIndx)%WingsMesh(k)%TranslationDisp   = u(tIndx)%BladeMotion(k)%TranslationDisp
-         m%FVW_u(tIndx)%WingsMesh(k)%Orientation       = u(tIndx)%BladeMotion(k)%Orientation
-         m%FVW_u(tIndx)%WingsMesh(k)%TranslationVel    = u(tIndx)%BladeMotion(k)%TranslationVel
-         m%FVW_u(tIndx)%HubPosition    = u(tIndx)%HubMotion%Position(:,1) + u(tIndx)%HubMotion%TranslationDisp(:,1)
-         m%FVW_u(tIndx)%HubOrientation = u(tIndx)%HubMotion%Orientation(:,:,1)
-
-         ! Inputs for dynamic stall (see SetInputsForBEMT)
-         do j=1,p%NumBlNds         
-            ! inputs for CUA, section pitch/torsion rate
-            m%FVW_u(tIndx)%omega_z(j,k) = dot_product( u(tIndx)%BladeMotion(k)%RotationVel(   :,j), m%WithoutSweepPitchTwist(3,:,j,k) ) ! rotation of no-sweep-pitch coordinate system around z of the jth node in the kth blade
-         end do !j=nodes
-
-      enddo !k=blade
-=======
             ! Rather than use a meshcopy, we will just copy what we need to the WingsMesh
             ! NOTE:  MeshCopy requires the source mesh to be INOUT intent
             ! NOTE2: If we change the WingsMesh to not be identical to the BladeMotion mesh, add the mapping stuff here.
@@ -2104,11 +1977,17 @@
             m%FVW_u(tIndx)%WingsMesh(k)%TranslationVel    = u(tIndx)%rotors(iR)%BladeMotion(k)%TranslationVel
             m%FVW_u(tIndx)%HubPosition    = u(tIndx)%rotors(iR)%HubMotion%Position(:,1) + u(tIndx)%rotors(iR)%HubMotion%TranslationDisp(:,1)
             m%FVW_u(tIndx)%HubOrientation = u(tIndx)%rotors(iR)%HubMotion%Orientation(:,:,1)
+
+            ! Inputs for dynamic stall (see SetInputsForBEMT)
+            do j=1,p%rotors(iR)%NumBlNds         
+               ! inputs for CUA, section pitch/torsion rate
+               m%FVW_u(tIndx)%omega_z(j,k) = dot_product( u(tIndx)%rotors(iR)%BladeMotion(k)%RotationVel(   :,j), m%rotors(iR)%WithoutSweepPitchTwist(3,:,j,k) ) ! rotation of no-sweep-pitch coordinate system around z of the jth node in the kth blade
+            end do !j=nodes
          enddo ! k blades
          if (allocated(thetaBladeNds)) deallocate(thetaBladeNds)
          if (allocated(azimuth))       deallocate(azimuth)
       enddo ! iR, rotors
->>>>>>> 7286239a
+
       if (ALLOCATED(m%FVW_u(tIndx)%V_wind)) then
          m%FVW_u(tIndx)%V_wind   = u(tIndx)%InflowWakeVel
          ! Applying tower shadow to V_wind based on r_wind positions
@@ -2122,18 +2001,13 @@
             enddo
          end if
       endif
-      ! Disturbed inflow for UA on Lifting line Mesh Points
-      call SetDisturbedInflow(p, u(tIndx), m, errStat, errMsg)
-      m%FVW_u(tIndx)%Vwnd_LLMP = m%DisturbedInflow
+      do iR =1, 1 ! TODO TODO TODO
+         ! Disturbed inflow for UA on Lifting line Mesh Points
+         call SetDisturbedInflow(p%rotors(iR), u(tIndx)%rotors(iR), m%rotors(iR), errStat, errMsg)
+         m%FVW_u(tIndx)%Vwnd_LLMP = m%rotors(iR)%DisturbedInflow
+      enddo
    enddo
-<<<<<<< HEAD
-=======
-   do iR =1, 1 ! TODO TODO TODO
-      m%FVW%Vwnd_ND = m%rotors(iR)%DisturbedInflow ! Nasty transfer for UA, but this is temporary, waiting for AeroDyn to handle UA
-   enddo
-
-
->>>>>>> 7286239a
+
 end subroutine SetInputsForFVW
 !----------------------------------------------------------------------------------------------------------------------------------
 !> This subroutine sets m%AA_u.
@@ -2251,13 +2125,9 @@
    real(ReKi)                             :: Cx, Cy
    real(ReKi)                             :: Cl_Static, Cd_Static, Cm_Static
    real(ReKi)                             :: Cl_dyn, Cd_dyn, Cm_dyn
-<<<<<<< HEAD
    type(UA_InputType), pointer            :: u_UA ! Alias to shorten notations
    integer(IntKi), parameter              :: InputIndex=1      ! we will always use values at t in this routine
-=======
->>>>>>> 7286239a
-
-   type(UA_InputType)                     :: u_UA
+
    integer(intKi)                         :: iR
    integer(intKi)                         :: ErrStat2
    character(ErrMsgLen)                   :: ErrMsg2
@@ -2269,73 +2139,12 @@
    force(3)    =  0.0_ReKi
    moment(1:2) =  0.0_ReKi
 
-<<<<<<< HEAD
-      ! set all blade outputs for all nodes (needed in nodal outputs)
-      ! This loop is separated from below in case we want to move it later.
-   do k=1,p%numBlades
-      do j=1,p%NumBlNds
-         ! --- Computing main aero variables from induction - setting local variables
-         Vind = m%FVW_y%Vind(1:3,j,k)
-         Vstr = u%BladeMotion(k)%TranslationVel(1:3,j)
-         Vwnd = m%DisturbedInflow(1:3,j,k)   ! NOTE: contains tower shadow ! TODO in FVW_u%Vwnd_LLMP
-         theta = m%FVW%PitchAndTwist(j,k)
-         call FVW_AeroOuts( m%WithoutSweepPitchTwist(1:3,1:3,j,k), u%BladeMotion(k)%Orientation(1:3,1:3,j), & ! inputs
-                     theta, Vstr(1:3), Vind(1:3), VWnd(1:3), p%KinVisc, p%FVW%Chord(j,k), &               ! inputs
-                     AxInd, TanInd, Vrel, phi, alpha, Re, UrelWind_s(1:3), ErrStat2, ErrMsg2 )        ! outputs
-            call SetErrStat(ErrStat2, ErrMsg2, ErrStat, ErrMsg, 'SetOutputsFromFVW')
-
-         ! Compute steady Airfoil Coefs no matter what..
-         call AFI_ComputeAirfoilCoefs( alpha, Re, 0.0_ReKi,  p%AFI(p%FVW%AFindx(j,k)), AFI_interp, ErrStat, ErrMsg )
-         Cl_Static = AFI_interp%Cl
-         Cd_Static = AFI_interp%Cd
-         Cm_Static = AFI_interp%Cm
-
-         ! Set dynamic coeff to the static coeff by default 
-         Cl_dyn    = AFI_interp%Cl
-         Cd_dyn    = AFI_interp%Cd
-         Cm_dyn    = AFI_interp%Cm
-         if (m%FVW%UA_Flag) then
-            u_UA => m%FVW%u_UA(j,k,InputIndex) ! Alias
-            ! ....... compute inputs to UA ...........
-            u_UA%alpha    = alpha
-            u_UA%U        = Vrel
-            u_UA%v_ac(1)  = sin(u_UA%alpha)*u_UA%U
-            u_UA%v_ac(2)  = cos(u_UA%alpha)*u_UA%U
-            call UA_CalcOutput(j, k, u_UA, m%FVW%p_UA, x%FVW%UA, xd%FVW%UA, OtherState%FVW%UA, p%AFI(p%FVW%AFindx(j,k)), m%FVW%y_UA, m%FVW%m_UA, errStat2, errMsg2 )
-               call SetErrStat(ErrStat2, ErrMsg2, ErrStat, ErrMsg, 'SetOutputsFromFVW')
-            Cl_dyn = m%FVW%y_UA%Cl
-            Cd_dyn = m%FVW%y_UA%Cd
-            Cm_dyn = m%FVW%y_UA%Cm
-         end if
-         cp = cos(phi)
-         sp = sin(phi)
-         Cx = Cl_dyn*cp + Cd_dyn*sp
-         Cy = Cl_dyn*sp - Cd_dyn*cp
-
-         q = 0.5 * p%airDens * Vrel**2                ! dynamic pressure of the jth node in the kth blade
-         force(1) =  Cx * q * p%FVW%Chord(j,k)        ! X = normal force per unit length (normal to the plane, not chord) of the jth node in the kth blade
-         force(2) = -Cy * q * p%FVW%Chord(j,k)        ! Y = tangential force per unit length (tangential to the plane, not chord) of the jth node in the kth blade
-         moment(3)=  Cm_dyn * q * p%FVW%Chord(j,k)**2 ! M = pitching moment per unit length of the jth node in the kth blade
-
-            ! save these values for possible output later:
-         m%X(j,k) = force(1)
-         m%Y(j,k) = force(2)
-         m%M(j,k) = moment(3)
-
-            ! note: because force and moment are 1-d arrays, I'm calculating the transpose of the force and moment outputs
-            !       so that I don't have to take the transpose of WithoutSweepPitchTwist(:,:,j,k)
-         y%BladeLoad(k)%Force(:,j)  = matmul( force,  m%WithoutSweepPitchTwist(:,:,j,k) )  ! force per unit length of the jth node in the kth blade
-         y%BladeLoad(k)%Moment(:,j) = matmul( moment, m%WithoutSweepPitchTwist(:,:,j,k) )  ! moment per unit length of the jth node in the kth blade
-=======
    if (size(p%rotors)>1) then
       print *, 'FVW with multiple rotors TODO'
       STOP
    endif
->>>>>>> 7286239a
 
    do iR=1,size(p%rotors)
-         ! set all blade outputs for all nodes (needed in nodal outputs)
-         ! This loop is separated from below in case we want to move it later.
       do k=1,p%rotors(iR)%numBlades
          do j=1,p%rotors(iR)%NumBlNds
             ! --- Computing main aero variables from induction - setting local variables
@@ -2360,25 +2169,18 @@
             Cm_dyn    = AFI_interp%Cm
             
             if (m%FVW%UA_Flag) then
-                     ! ....... compute inputs to UA ...........
-                  u_UA%alpha    =  alpha
-                  u_UA%U        = Vrel
-                  u_UA%Re       = Re
-                  u_UA%UserProp = 0.0_ReKi ! FIX ME
-
-                  ! FIX ME: this is copied 3 times!!!!
-                  u_UA%v_ac(1) = sin(u_UA%alpha)*u_UA%U
-                  u_UA%v_ac(2) = cos(u_UA%alpha)*u_UA%U
-                  u_UA%omega = dot_product( u%rotors(iR)%BladeMotion(k)%RotationVel(   :,j), m%rotors(iR)%WithoutSweepPitchTwist(3,:,j,k) ) ! rotation of no-sweep-pitch coordinate system around z of the jth node in the kth blade
-
-                  call UA_CalcOutput(j, k, u_UA, m%FVW%p_UA, x%FVW%UA, xd%FVW%UA, OtherState%FVW%UA, p%AFI(p%FVW%AFindx(j,k)), m%FVW%y_UA, m%FVW%m_UA, errStat2, errMsg2 )
-                     call SetErrStat(ErrStat2, ErrMsg2, ErrStat, ErrMsg, 'SetOutputsFromFVW')
-                  Cl_dyn = m%FVW%y_UA%Cl
-                  Cd_dyn = m%FVW%y_UA%Cd
-                  Cm_dyn = m%FVW%y_UA%Cm
-                  
+               u_UA => m%FVW%u_UA(j,k,InputIndex) ! Alias
+               ! ....... compute inputs to UA ...........
+               u_UA%alpha    = alpha
+               u_UA%U        = Vrel
+               u_UA%v_ac(1)  = sin(u_UA%alpha)*u_UA%U
+               u_UA%v_ac(2)  = cos(u_UA%alpha)*u_UA%U
+               call UA_CalcOutput(j, k, u_UA, m%FVW%p_UA, x%FVW%UA, xd%FVW%UA, OtherState%FVW%UA, p%AFI(p%FVW%AFindx(j,k)), m%FVW%y_UA, m%FVW%m_UA, errStat2, errMsg2 )
+                  call SetErrStat(ErrStat2, ErrMsg2, ErrStat, ErrMsg, 'SetOutputsFromFVW')
+               Cl_dyn = m%FVW%y_UA%Cl
+               Cd_dyn = m%FVW%y_UA%Cd
+               Cm_dyn = m%FVW%y_UA%Cm
             end if
-
             cp = cos(phi)
             sp = sin(phi)
             Cx = Cl_dyn*cp + Cd_dyn*sp
@@ -2905,8 +2707,6 @@
    do k=1,p%numBlades
       
       InitInp%zHub(k) = TwoNorm( u_AD%BladeRootMotion(k)%Position(:,1) - u_AD%HubMotion%Position(:,1) )  
-      if (EqualRealNos(InitInp%zHub(k),0.0_ReKi) ) &
-         call SetErrStat( ErrID_Fatal, "zHub for blade "//trim(num2lstr(k))//" is zero.", ErrStat, ErrMsg, RoutineName)
       
       ! zLocal is the distance along blade curve -- NOTE: this is an approximation.
       InitInp%zLocal(1,k) = InitInp%zHub(k) + TwoNorm( u_AD%BladeMotion(k)%Position(:,1) - u_AD%BladeRootMotion(k)%Position(:,1) )
@@ -3025,6 +2825,7 @@
    InitInp%FVWFileName    = InputFileData%FVWFileName
    InitInp%DTaero         = p%DT       ! NOTE: FVW can run a lower timestep internally
 
+      ! Hub
    do iR=1, size(p%rotors)
 
       InitInp%numBlades      = p%rotors(iR)%numBlades
@@ -3048,32 +2849,10 @@
          return
       end if
 
-<<<<<<< HEAD
-      ! Hub
-   do IB=1,p%numBlades
-      InitInp%zHub(IB) = TwoNorm( u_AD%BladeRootMotion(IB)%Position(:,1) - u_AD%HubMotion%Position(:,1) )
-   enddo
-
-      ! Distance along blade curve -- NOTE: this is an approximation.
-   do IB=1,p%numBlades
-      InitInp%zLocal(1,IB) = InitInp%zHub(IB) + TwoNorm( u_AD%BladeMotion(IB)%Position(:,1) - u_AD%BladeRootMotion(IB)%Position(:,1) )
-      do j=2,p%NumBlNds
-         InitInp%zLocal(j,IB) = InitInp%zLocal(j-1,IB) + TwoNorm( u_AD%BladeMotion(IB)%Position(:,j) - u_AD%BladeMotion(IB)%Position(:,j-1) )
-      end do !j=nodes
-   end do !IB=blades
-=======
->>>>>>> 7286239a
-
          ! Hub
       do IB=1,p%rotors(iR)%numBlades
          InitInp%zHub(IB) = TwoNorm( u_AD%rotors(iR)%BladeRootMotion(IB)%Position(:,1) - u_AD%rotors(iR)%HubMotion%Position(:,1) )
-         if (EqualRealNos(InitInp%zHub(IB),0.0_ReKi) ) &
-            call SetErrStat( ErrID_Fatal, "zHub for blade "//trim(num2lstr(IB))//" is zero.", ErrStat, ErrMsg, RoutineName)
       enddo
-      if (ErrStat >= AbortErrLev) then
-         call CleanUp()
-         RETURN
-      endif
 
          ! Distance along blade curve -- NOTE: this is an approximation.
       do IB=1,p%rotors(iR)%numBlades
