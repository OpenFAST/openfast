--- conflicted
+++ resolved
@@ -1397,17 +1397,8 @@
    ErrStat = ErrID_None
    ErrMsg  = ""
    
-<<<<<<< HEAD
    ! Disturbed inflow on blade (if tower shadow present)
    call SetDisturbedInflow(p, u, m, errStat, errMsg)
-=======
-   if (p%TwrPotent /= TwrPotent_none .or. p%TwrShadow /= TwrShadow_none) then
-      call TwrInfl( p, u, m, ErrStat2, ErrMsg2 )
-         call SetErrStat(ErrStat2, ErrMsg2, ErrStat, ErrMsg, RoutineName)
-   else
-      m%DisturbedInflow = u%InflowOnBlade
-   end if
->>>>>>> 08ec00a0
 
    if (p%WakeMod /= WakeMod_FVW) then
          ! This needs to extract the inputs from the AD data types (mesh) and massage them for the BEMT module
@@ -1429,12 +1420,13 @@
    character(*), parameter                      :: RoutineName = 'SetDisturbedInflow'
    errStat = ErrID_None
    errMsg  = ""
-   if (p%TwrPotent /= TwrPotent_none .or. p%TwrShadow) then
+   if (p%TwrPotent /= TwrPotent_none .or. p%TwrShadow /= TwrShadow_none) then
       call TwrInfl( p, u, m, errStat2, errMsg2 ) ! NOTE: tower clearance is computed here..
          call SetErrStat(errStat2, errMsg2, errStat, errMsg, RoutineName)
    else
       m%DisturbedInflow = u%InflowOnBlade
    end if
+
 end subroutine SetDisturbedInflow
 
 
