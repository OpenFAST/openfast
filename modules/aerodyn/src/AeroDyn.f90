!**********************************************************************************************************************************
! LICENSING
! Copyright (C) 2015-2016  National Renewable Energy Laboratory
! Copyright (C) 2016-2021  Envision Energy USA, LTD
!
!    This file is part of AeroDyn.
!
! Licensed under the Apache License, Version 2.0 (the "License");
! you may not use this file except in compliance with the License.
! You may obtain a copy of the License at
!
!     http://www.apache.org/licenses/LICENSE-2.0
!
! Unless required by applicable law or agreed to in writing, software
! distributed under the License is distributed on an "AS IS" BASIS,
! WITHOUT WARRANTIES OR CONDITIONS OF ANY KIND, either express or implied.
! See the License for the specific language governing permissions and
! limitations under the License.
!
!**********************************************************************************************************************************
!> AeroDyn is a time-domain aerodynamics module for horizontal-axis wind turbines.
module AeroDyn
    
   use NWTC_Library
   use AeroDyn_Types
   use AeroDyn_IO
   use BEMT
   use AirfoilInfo
   use NWTC_LAPACK
   use AeroAcoustics
   use UnsteadyAero
   use FVW
   use FVW_Subs, only: FVW_AeroOuts
   
   implicit none

   private
         

   ! ..... Public Subroutines ...................................................................................................

   public :: AD_Init                           ! Initialization routine
   public :: AD_ReInit                         ! Routine to reinitialize driver (re-initializes the states)
   public :: AD_End                            ! Ending routine (includes clean up)
   public :: AD_UpdateStates                   ! Loose coupling routine for solving for constraint states, integrating
                                               !   continuous states, and updating discrete states
   public :: AD_CalcOutput                     ! Routine for computing outputs
   public :: AD_CalcConstrStateResidual        ! Tight coupling routine for returning the constraint state residual
   
   
   PUBLIC :: AD_JacobianPInput                 ! Routine to compute the Jacobians of the output(Y), continuous - (X), discrete -
                                               !   (Xd), and constraint - state(Z) functions all with respect to the inputs(u)
   PUBLIC :: AD_JacobianPContState             ! Routine to compute the Jacobians of the output(Y), continuous - (X), discrete -
                                               !   (Xd), and constraint - state(Z) functions all with respect to the continuous
                                               !   states(x)
   PUBLIC :: AD_JacobianPDiscState             ! Routine to compute the Jacobians of the output(Y), continuous - (X), discrete -
                                               !   (Xd), and constraint - state(Z) functions all with respect to the discrete
                                               !   states(xd)
   PUBLIC :: AD_JacobianPConstrState           ! Routine to compute the Jacobians of the output(Y), continuous - (X), discrete -
                                               !   (Xd), and constraint - state(Z) functions all with respect to the constraint
                                               !   states(z)
   PUBLIC :: AD_GetOP                          !< Routine to pack the operating point values (for linearization) into arrays
   
  
contains    
!----------------------------------------------------------------------------------------------------------------------------------   
!> This subroutine sets the initialization output data structure, which contains data to be returned to the calling program (e.g.,
!! FAST or AeroDyn_Driver)   
subroutine AD_SetInitOut(p, p_AD, InputFileData, InitOut, errStat, errMsg)

   type(RotInitOutputType),       intent(  out)  :: InitOut          ! output data
   type(RotInputFile),            intent(in   )  :: InputFileData    ! input file data (for setting airfoil shape outputs)
   type(RotParameterType),        intent(in   )  :: p                ! Parameters
   type(AD_ParameterType),        intent(in   )  :: p_AD             ! Parameters
   integer(IntKi),                intent(  out)  :: errStat          ! Error status of the operation
   character(*),                  intent(  out)  :: errMsg           ! Error message if ErrStat /= ErrID_None


      ! Local variables
   integer(intKi)                               :: ErrStat2          ! temporary Error status
   character(ErrMsgLen)                         :: ErrMsg2           ! temporary Error message
   character(*), parameter                      :: RoutineName = 'AD_SetInitOut'
   
   
   
   integer(IntKi)                               :: i, j, k, f
   integer(IntKi)                               :: NumCoords

      ! Initialize variables for this routine

   errStat = ErrID_None
   errMsg  = ""
   
   InitOut%AirDens = p%AirDens

   call AllocAry( InitOut%WriteOutputHdr, p%numOuts + p%BldNd_TotNumOuts, 'WriteOutputHdr', errStat2, errMsg2 )
      call SetErrStat( errStat2, errMsg2, errStat, errMsg, RoutineName )
   
   call AllocAry( InitOut%WriteOutputUnt, p%numOuts + p%BldNd_TotNumOuts, 'WriteOutputUnt', errStat2, errMsg2 )
      call SetErrStat( errStat2, errMsg2, errStat, errMsg, RoutineName )

   if (ErrStat >= AbortErrLev) return
      
   do i=1,p%NumOuts
      InitOut%WriteOutputHdr(i) = p%OutParam(i)%Name
      InitOut%WriteOutputUnt(i) = p%OutParam(i)%Units
   end do
      
                
                
      ! Set the info in WriteOutputHdr and WriteOutputUnt
   CALL AllBldNdOuts_InitOut( InitOut, p, InputFileData, ErrStat2, ErrMsg2 )
      call SetErrStat( ErrStat2, ErrMsg2, ErrStat, ErrMsg, RoutineName )
   
   
! set visualization data:
      ! this check is overly restrictive, but it would be a lot of work to ensure that only the *used* airfoil 
      ! tables have the same number of coordinates.
   if ( allocated(p_AD%AFI) ) then  
      
      if ( p_AD%AFI(1)%NumCoords > 0 ) then
         NumCoords = p_AD%AFI(1)%NumCoords
         do i=2,size(p_AD%AFI)
            if (p_AD%AFI(i)%NumCoords /= NumCoords) then
               call SetErrStat( ErrID_Info, 'Airfoil files do not contain the same number of x-y coordinates.', ErrStat, ErrMsg, RoutineName )
               NumCoords = -1
               exit
            end if            
         end do
            
         if (NumCoords > 0) then
            if (NumCoords < 3) then
               call SetErrStat( ErrID_Info, 'Airfoil files with NumCoords > 0 must contain at least 2 coordinates.', ErrStat, ErrMsg, RoutineName )
               return
            end if     

            allocate( InitOut%BladeShape( p%numBlades ), STAT=ErrStat2 )
            if (ErrStat2 /= 0) then
               call SetErrStat( ErrID_Info, 'Error allocationg InitOut%AD_BladeShape', ErrStat, ErrMsg, RoutineName )
               return
            end if     
            
            do k=1,p%numBlades
               call allocAry(  InitOut%BladeShape(k)%AirfoilCoords, 2, NumCoords-1, InputFileData%BladeProps(k)%NumBlNds, 'AirfoilCoords', ErrStat2, ErrMsg2)
                  call SetErrStat( ErrStat2, ErrMsg2, ErrStat, ErrMsg, RoutineName )
                  if (ErrStat >= AbortErrLev) return
                  
               do j=1,InputFileData%BladeProps(k)%NumBlNds
                  f = InputFileData%BladeProps(k)%BlAFID(j)
                  
                  do i=1,NumCoords-1                                                     
                     InitOut%BladeShape(k)%AirfoilCoords(1,i,j) = InputFileData%BladeProps(k)%BlChord(j)*( p_AD%AFI(f)%Y_Coord(i+1) - p_AD%AFI(f)%Y_Coord(1) )
                     InitOut%BladeShape(k)%AirfoilCoords(2,i,j) = InputFileData%BladeProps(k)%BlChord(j)*( p_AD%AFI(f)%X_Coord(i+1) - p_AD%AFI(f)%X_Coord(1) )
                  end do                  
               end do
                                 
            end do
            
         end if                  
      end if
      
   end if
   
   
   ! set blade properties data  ! bjj: I would probably do a move_alloc() at the end of the init routine rather than make a copy like this.... 
   ALLOCATE(InitOut%BladeProps(p%numBlades), STAT = ErrStat2)
   IF (ErrStat2 /= 0) THEN
      CALL SetErrStat(ErrID_Fatal,"Error allocating memory for BladeProps.", ErrStat, ErrMsg, RoutineName)
      RETURN
   END IF
   do k=1,p%numBlades
      ! allocate space and copy blade data:
      CALL AD_CopyBladePropsType(InputFileData%BladeProps(k), InitOut%BladeProps(k), MESH_NEWCOPY, ErrStat2, ErrMsg2)
      CALL SetErrStat( ErrStat2, ErrMsg2, ErrStat, ErrMsg, RoutineName )
   end do

   !Tower data
   IF ( p%NumTwrNds > 0 ) THEN
      ALLOCATE(InitOut%TwrElev(p%NumTwrNds), STAT = ErrStat2)
      IF (ErrStat2 /= 0) THEN
         CALL SetErrStat(ErrID_Fatal,"Error allocating memory for TwrElev.", ErrStat, ErrMsg, RoutineName)
         RETURN
      END IF
      InitOut%TwrElev(:) = InputFileData%TwrElev(:)

      ALLOCATE(InitOut%TwrDiam(p%NumTwrNds), STAT = ErrStat2)
      IF (ErrStat2 /= 0) THEN
         CALL SetErrStat(ErrID_Fatal,"Error allocating memory for TwrDiam.", ErrStat, ErrMsg, RoutineName)
         RETURN
      END IF   
      InitOut%TwrDiam(:) = p%TwrDiam(:)
   END IF  
   
end subroutine AD_SetInitOut
!----------------------------------------------------------------------------------------------------------------------------------   
!> This routine is called at the start of the simulation to perform initialization steps.
!! The parameters are set here and not changed during the simulation.
!! The initial states and initial guess for the input are defined.
subroutine AD_Init( InitInp, u, p, x, xd, z, OtherState, y, m, Interval, InitOut, ErrStat, ErrMsg )
!..................................................................................................................................

   type(AD_InitInputType),       intent(in   ) :: InitInp       !< Input data for initialization routine
   type(AD_InputType),           intent(  out) :: u             !< An initial guess for the input; input mesh must be defined
   type(AD_ParameterType),       intent(  out) :: p             !< Parameters
   type(AD_ContinuousStateType), intent(  out) :: x             !< Initial continuous states
   type(AD_DiscreteStateType),   intent(  out) :: xd            !< Initial discrete states
   type(AD_ConstraintStateType), intent(  out) :: z             !< Initial guess of the constraint states
   type(AD_OtherStateType),      intent(  out) :: OtherState    !< Initial other states
   type(AD_OutputType),          intent(  out) :: y             !< Initial system outputs (outputs are not calculated;
                                                                !!   only the output mesh is initialized)
   type(AD_MiscVarType),         intent(  out) :: m             !< Initial misc/optimization variables
   real(DbKi),                   intent(inout) :: interval      !< Coupling interval in seconds: the rate that
                                                                !!   (1) AD_UpdateStates() is called in loose coupling &
                                                                !!   (2) AD_UpdateDiscState() is called in tight coupling.
                                                                !!   Input is the suggested time from the glue code;
                                                                !!   Output is the actual coupling interval that will be used
                                                                !!   by the glue code.
   type(AD_InitOutputType),      intent(  out) :: InitOut       !< Output for initialization routine
   integer(IntKi),               intent(  out) :: errStat       !< Error status of the operation
   character(*),                 intent(  out) :: errMsg        !< Error message if ErrStat /= ErrID_None
   

      ! Local variables
   integer(IntKi)                              :: i             ! loop counter
   integer(IntKi)                              :: iR            ! loop on rotors
   
   integer(IntKi)                              :: errStat2      ! temporary error status of the operation
   character(ErrMsgLen)                        :: errMsg2       ! temporary error message 
      
   type(FileInfoType)                          :: FileInfo_In   !< The derived type for holding the full input file for parsing -- we may pass this in the future
   type(AD_InputFile)                          :: InputFileData ! Data stored in the module's input file after parsing
   character(1024)                             :: PriPath       !< Primary path
   integer(IntKi)                              :: UnEcho        ! Unit number for the echo file
   integer(IntKi)                              :: nRotors       ! Number of rotors
   integer(IntKi), allocatable, dimension(:)   :: NumBlades     ! Number of blades per rotor

   character(*), parameter                     :: RoutineName = 'AD_Init'
   
   
      ! Initialize variables for this routine

   errStat = ErrID_None
   errMsg  = ""
   UnEcho  = -1

      ! Initialize the NWTC Subroutine Library

   call NWTC_Init( EchoLibVer=.FALSE. )

      ! Display the module information

   call DispNVD( AD_Ver )
   

      ! Allocate rotors data types

   nRotors = size(InitInp%rotors)
   allocate(x%rotors(nRotors), xd%rotors(nRotors), z%rotors(nRotors), OtherState%rotors(nRotors), stat=errStat) 
   if (errStat/=0) call SetErrStat( ErrID_Fatal, 'Allocating rotor states', errStat, errMsg, RoutineName )
   allocate(u%rotors(nRotors), y%rotors(nRotors), InitOut%rotors(nRotors), InputFileData%rotors(nRotors), stat=errStat) 
   if (errStat/=0) call SetErrStat( ErrID_Fatal, 'Allocating rotor input/outputs', errStat, errMsg, RoutineName )
   allocate(p%rotors(nRotors), m%rotors(nRotors), stat=errStat) 
   if (errStat/=0) call SetErrStat( ErrID_Fatal, 'Allocating rotor params/misc', errStat, errMsg, RoutineName )
   allocate(NumBlades(nRotors), stat=errStat ) ! temp array to pass NumBlades
   if (errStat/=0) call SetErrStat( ErrID_Fatal, 'Allocating rotor params/misc', errStat, errMsg, RoutineName )
   if (errStat/=ErrID_None) then
      call Cleanup()
      return
   end if



      ! set a few parameters needed while reading the input file
   do iR = 1, nRotors
      call ValidateNumBlades( InitInp%rotors(iR)%NumBlades, ErrStat2, ErrMsg2 )
      if (Failed()) return;
      NumBlades(iR)          = InitInp%rotors(iR)%NumBlades
      p%rotors(iR)%NumBlades = InitInp%rotors(iR)%NumBlades
      if (nRotors>1) then
         p%rotors(iR)%RootName  = TRIM(InitInp%RootName)//'.AD.R'//trim(num2lstr(iR))
      else
         p%rotors(iR)%RootName  = TRIM(InitInp%RootName)//'.AD'
      endif
   enddo
   p%RootName  = TRIM(InitInp%RootName)//'.AD'

   CALL GetPath( InitInp%InputFile, PriPath )     ! Input files will be relative to the path where the primary input file is located.

      ! -----------------------------------------------------------------
      ! Read the primary AeroDyn input file, or copy from passed input
   if (InitInp%UsePrimaryInputFile) then
      ! Read the entire input file, minus any comment lines, into the FileInfo_In
      ! data structure in memory for further processing.
      call ProcessComFile( InitInp%InputFile, FileInfo_In, ErrStat2, ErrMsg2 )
   else
      call NWTC_Library_CopyFileInfoType( InitInp%PassedPrimaryInputData, FileInfo_In, MESH_NEWCOPY, ErrStat2, ErrMsg2 )
   endif
   if (Failed()) return;

   ! For diagnostic purposes, the following can be used to display the contents
   ! of the FileInfo_In data structure.
   ! call Print_FileInfo_Struct( CU, FileInfo_In ) ! CU is the screen -- different number on different systems.

      !  Parse the FileInfo_In structure of data from the inputfile into the InitInp%InputFile structure
   CALL ParsePrimaryFileInfo( PriPath, InitInp, InitInp%InputFile, p%RootName, NumBlades, interval, FileInfo_In, InputFileData, UnEcho, ErrStat2, ErrMsg2 )
      if (Failed()) return;

      ! -----------------------------------------------------------------
      ! Read the AeroDyn blade files, or copy from passed input
!FIXME: add handling for passing of blade files and other types of files.
   call ReadInputFiles( InitInp%InputFile, InputFileData, interval, p%RootName, NumBlades, UnEcho, ErrStat2, ErrMsg2 )
      if (Failed()) return;

      ! Validate the inputs
   call ValidateInputData( InitInp, InputFileData, NumBlades, ErrStat2, ErrMsg2 )
   if (Failed()) return;
      
      !............................................................................................
      ! Define parameters
      !............................................................................................
      
      ! Initialize AFI module (read Airfoil tables)
   call Init_AFIparams( InputFileData, p%AFI, UnEcho, ErrStat2, ErrMsg2 )
   if (Failed()) return;
         
      
      ! set the rest of the parameters
   do iR = 1, nRotors
      p%rotors(iR)%AeroProjMod = InitInp%rotors(iR)%AeroProjMod
      call SetParameters( InitInp, InputFileData, InputFileData%rotors(iR), p%rotors(iR), p, ErrStat2, ErrMsg2 )
      if (Failed()) return;
   enddo
  
      !............................................................................................
      ! Define and initialize inputs here 
      !............................................................................................
   do iR = 1, nRotors
      call Init_u( u%rotors(iR), p%rotors(iR), p, InputFileData%rotors(iR), InitInp%rotors(iR), errStat2, errMsg2 ) 
      if (Failed()) return;
   enddo


      !............................................................................................
      ! Initialize the BEMT module (also sets other variables for sub module)
      !............................................................................................
      
      ! initialize BEMT after setting parameters and inputs because we are going to use the already-
      ! calculated node positions from the input meshes
      
   if (p%WakeMod /= WakeMod_FVW) then
      do iR = 1, nRotors
         call Init_BEMTmodule( InputFileData, InputFileData%rotors(iR), u%rotors(iR), m%rotors(iR)%BEMT_u(1), p%rotors(iR), p, x%rotors(iR)%BEMT, xd%rotors(iR)%BEMT, z%rotors(iR)%BEMT, &
                                 OtherState%rotors(iR)%BEMT, m%rotors(iR)%BEMT_y, m%rotors(iR)%BEMT, ErrStat2, ErrMsg2 )
         if (Failed()) return;

         call BEMT_CopyInput( m%rotors(iR)%BEMT_u(1), m%rotors(iR)%BEMT_u(2), MESH_NEWCOPY, ErrStat2, ErrMsg2 )
            call SetErrStat( ErrStat2, ErrMsg2, ErrStat, ErrMsg, RoutineName )
    
            
            !............................................................................................
            ! Initialize the AeroAcoustics Module if the CompAA flag is set
            !............................................................................................
         if (p%rotors(iR)%CompAA) then
            call Init_AAmodule( InitInp%rotors(iR), InputFileData, InputFileData%rotors(iR), u%rotors(iR), m%rotors(iR)%AA_u, p%rotors(iR), p, x%rotors(iR)%AA, xd%rotors(iR)%AA, z%rotors(iR)%AA, OtherState%rotors(iR)%AA, m%rotors(iR)%AA_y, m%rotors(iR)%AA, ErrStat2, ErrMsg2 )
            if (Failed()) return;
         end if   
      enddo

   else ! if (p%WakeMod == WakeMod_FVW) then

      !-------------------------------------------------------------------------------------------------
      ! Initialize FVW module if it is used
      !-------------------------------------------------------------------------------------------------
      ! Unfortunately we do not know the interpolation order used by OpenFAST glue code at this point,
      ! so we can't size things exactly.  This means that we either must size too big here, or we must
      ! resize in the FVW code at the first CalcOutput call.  This is a bit problematic for efficiency
      ! but not a complete deal-breaker.
   
      if (.not. allocated(m%FVW_u))   Allocate(m%FVW_u(3))  !size(u)))
      call Init_OLAF( InputFileData, u, m%FVW_u(1), p, x%FVW, xd%FVW, z%FVW, OtherState%FVW, m, ErrStat2, ErrMsg2 )
      if (Failed()) return;
         ! populate the rest of the FVW_u so that extrap-interp will work
      do i=2,3 !size(u)
         call FVW_CopyInput( m%FVW_u(1), m%FVW_u(i), MESH_NEWCOPY, ErrStat2, ErrMsg2 )
         if (Failed()) return;
      enddo
   endif
    
 
      !............................................................................................
      ! Define outputs here
      !............................................................................................
   do iR = 1, nRotors
      call Init_y(y%rotors(iR), u%rotors(iR), p%rotors(iR), errStat2, errMsg2) ! do this after input meshes have been initialized
      if (Failed()) return;
   enddo
   
   
      !............................................................................................
      ! Initialize states and misc vars
      !............................................................................................
      
      ! many states are in the BEMT module, which were initialized in BEMT_Init()
      
   do iR = 1, nRotors
      call Init_MiscVars(m%rotors(iR), p%rotors(iR), u%rotors(iR), y%rotors(iR), errStat2, errMsg2)
      if (Failed()) return;
   enddo
      
      !............................................................................................
      ! Initialize other states
      !............................................................................................
      ! The wake from FVW is stored in other states.  This may not be the best place to put it!
   call Init_OtherStates(m, p, OtherState, errStat2, errMsg2)
   if (Failed()) return;

      !............................................................................................
      ! Define initialization output here
      !............................................................................................
   InitOut%Ver = AD_Ver
   do iR = 1, nRotors
      call AD_SetInitOut(p%rotors(iR), p, InputFileData%rotors(iR), InitOut%rotors(iR), errStat2, errMsg2)
      if (Failed()) return;
   enddo
   
      ! after setting InitOut variables, we really don't need the airfoil coordinates taking up
      ! space in AeroDyn
   if ( allocated(p%AFI) ) then  
      do i=1,size(p%AFI)
         if (allocated(p%AFI(i)%X_Coord)) deallocate( p%AFI(i)%X_Coord) 
         if (allocated(p%AFI(i)%Y_Coord)) deallocate( p%AFI(i)%Y_Coord) 
      end do
   end if
   
      !............................................................................................
      ! Initialize Jacobian:
      !............................................................................................
   if (InitInp%Linearize) then      
      do iR = 1, nRotors
         call Init_Jacobian(InputFileData%rotors(iR), p%rotors(iR), p, u%rotors(iR), y%rotors(iR), m%rotors(iR), InitOut%rotors(iR), errStat2, errMsg2)
         if (Failed()) return;
      enddo
   end if
   
      !............................................................................................
      ! Print the summary file if requested:
      !............................................................................................
   if (InputFileData%SumPrint) then
      do iR = 1, nRotors
         call AD_PrintSum( InputFileData, p%rotors(iR), p, u, y, ErrStat2, ErrMsg2 )
         if (Failed()) return;
      enddo
   end if
      
      !............................................................................................
      ! If you want to choose your own rate instead of using what the glue code suggests, tell the glue code the rate at which
      !   this module must be called here:
      !............................................................................................

   Interval = p%DT


   call Cleanup() 
      
contains
   logical function Failed()
      CALL SetErrStat( ErrStat2, ErrMsg2, ErrStat, ErrMsg, RoutineName )
      Failed = ErrStat >= AbortErrLev
      if (Failed)    call Cleanup()
   end function Failed
   subroutine Cleanup()

      CALL AD_DestroyInputFile( InputFileData, ErrStat2, ErrMsg2 )
      CALL NWTC_Library_Destroyfileinfotype(FileInfo_In, ErrStat2, ErrMsg2)
      IF ( UnEcho > 0 ) CLOSE( UnEcho )
      
   end subroutine Cleanup

end subroutine AD_Init
!----------------------------------------------------------------------------------------------------------------------------------   
!> This subroutine reinitializes BEMT and UA, assuming that we will start the simulation over again, with only the inputs being different.
!! This allows us to bypass reading input files and allocating arrays because p is already set.
subroutine AD_ReInit(p, x, xd, z, OtherState, m, Interval, ErrStat, ErrMsg )   

   type(AD_ParameterType),       intent(in   ) :: p             !< Parameters
   type(AD_ContinuousStateType), intent(inout) :: x             !< Initial continuous states
   type(AD_DiscreteStateType),   intent(inout) :: xd            !< Initial discrete states
   type(AD_ConstraintStateType), intent(inout) :: z             !< Initial guess of the constraint states
   type(AD_OtherStateType),      intent(inout) :: OtherState    !< Initial other states
   type(AD_MiscVarType),         intent(inout) :: m             !< Initial misc/optimization variables
   real(DbKi),                   intent(in   ) :: interval      !< Coupling interval in seconds: the rate that
                                                                !!   (1) AD_UpdateStates() is called in loose coupling &
                                                                !!   (2) AD_UpdateDiscState() is called in tight coupling.
                                                                !!   Input is the suggested time from the glue code;
                                                                !!   Output is the actual coupling interval that will be used
                                                                !!   by the glue code.
   integer(IntKi),               intent(  out) :: errStat       !< Error status of the operation
   character(*),                 intent(  out) :: errMsg        !< Error message if ErrStat /= ErrID_None

   integer(IntKi)                              :: iR            ! loop on rotors
   integer(IntKi)                              :: ErrStat2
   character(ErrMsgLen)                        :: ErrMsg2
   character(*), parameter                     :: RoutineName = 'AD_ReInit'

   
   ErrStat = ErrID_None
   ErrMsg = ''
   
   if ( .not. EqualRealNos(p%DT, interval) ) then
      call SetErrStat( ErrID_Fatal, 'When AD is reinitialized, DT must not change.', ErrStat, ErrMsg, RoutineName )
      return
      ! we could get around this by figuring out what needs to change when we modify the dt parameter... probably just some unused-parameters
      ! and the UA filter
   end if
      
   if (p%WakeMod /= WakeMod_FVW) then
      do IR=1, size(p%rotors)
         call BEMT_ReInit(p%rotors(iR)%BEMT,x%rotors(iR)%BEMT,xd%rotors(iR)%BEMT,z%rotors(iR)%BEMT,OtherState%rotors(iR)%BEMT,m%rotors(iR)%BEMT,ErrStat,ErrMsg)

         if (p%UA_Flag) then
            call UA_ReInit( p%rotors(iR)%BEMT%UA, x%rotors(iR)%BEMT%UA, xd%rotors(iR)%BEMT%UA, OtherState%rotors(iR)%BEMT%UA, m%rotors(iR)%BEMT%UA, ErrStat2, ErrMsg2 )
               call SetErrStat(ErrStat2,ErrMsg2,ErrStat,ErrMsg,RoutineName)
         end if
      enddo
   end if

      
end subroutine AD_ReInit
!----------------------------------------------------------------------------------------------------------------------------------   
!> This routine initializes (allocates) the misc variables for use during the simulation.
subroutine Init_MiscVars(m, p, u, y, errStat, errMsg)
   type(RotMiscVarType),          intent(inout)  :: m                !< misc/optimization data (not defined in submodules)
   type(RotParameterType),        intent(in   )  :: p                !< Parameters
   type(RotInputType),            intent(inout)  :: u                !< input for HubMotion mesh (create sibling mesh here)
   type(RotOutputType),           intent(in   )  :: y                !< output (create mapping between output and otherstate mesh here)
   integer(IntKi),                intent(  out)  :: errStat          !< Error status of the operation
   character(*),                  intent(  out)  :: errMsg           !< Error message if ErrStat /= ErrID_None


      ! Local variables
   integer(intKi)                               :: k
   integer(intKi)                               :: ErrStat2          ! temporary Error status
   character(ErrMsgLen)                         :: ErrMsg2           ! temporary Error message
   character(*), parameter                      :: RoutineName = 'Init_MiscVars'

      ! Initialize variables for this routine

   errStat = ErrID_None
   errMsg  = ""
   
   call AllocAry( m%DisturbedInflow, 3_IntKi, p%NumBlNds, p%numBlades, 'OtherState%DisturbedInflow', ErrStat2, ErrMsg2 ) ! must be same size as u%InflowOnBlade
      call SetErrStat( errStat2, errMsg2, errStat, errMsg, RoutineName )
   call AllocAry( m%WithoutSweepPitchTwist, 3_IntKi, 3_IntKi, p%NumBlNds, p%numBlades, 'OtherState%WithoutSweepPitchTwist', ErrStat2, ErrMsg2 )
      call SetErrStat( errStat2, errMsg2, errStat, errMsg, RoutineName )
     
   call allocAry( m%SigmaCavit, p%NumBlNds, p%numBlades, 'm%SigmaCavit', errStat2, errMsg2); call setErrStat(errStat2,ErrMsg2,ErrStat,ErrMsg,RoutineName)
   call allocAry( m%SigmaCavitCrit, p%NumBlNds, p%numBlades, 'm%SigmaCavitCrit', errStat2, errMsg2); call setErrStat(errStat2,ErrMsg2,ErrStat,ErrMsg,RoutineName)
   call allocAry( m%CavitWarnSet, p%NumBlNds, p%numBlades, 'm%CavitWarnSet', errStat2, errMsg2); call setErrStat(errStat2,ErrMsg2,ErrStat,ErrMsg,RoutineName)
   m%SigmaCavit     = 0.0_ReKi      !Init to zero for output files in case a cavit check isnt done but output is requested 
   m%SigmaCavitCrit = 0.0_ReKi
   m%CavitWarnSet   = .false.
         ! arrays for output
   allocate( m%AllOuts(0:MaxOutPts), STAT=ErrStat2 ) ! allocate starting at zero to account for invalid output channels
      if (ErrStat2 /= 0) then
         call SetErrStat( ErrID_Fatal, "Error allocating AllOuts.", errStat, errMsg, RoutineName )
         return
      end if
   m%AllOuts = 0.0_ReKi
 
      ! save these tower calculations for output:
   call AllocAry( m%W_Twr, p%NumTwrNds, 'm%W_Twr', ErrStat2, ErrMsg2 )
      call SetErrStat( errStat2, errMsg2, errStat, errMsg, RoutineName )
   call AllocAry( m%X_Twr, p%NumTwrNds, 'm%X_Twr', ErrStat2, ErrMsg2 )
      call SetErrStat( errStat2, errMsg2, errStat, errMsg, RoutineName )
   call AllocAry( m%Y_Twr, p%NumTwrNds, 'm%Y_Twr', ErrStat2, ErrMsg2 )
      call SetErrStat( errStat2, errMsg2, errStat, errMsg, RoutineName )
      ! save blade calculations for output:
if (p%TwrPotent /= TwrPotent_none .or. p%TwrShadow /= TwrShadow_none) then
   call AllocAry( m%TwrClrnc, p%NumBlNds, p%NumBlades, 'm%TwrClrnc', ErrStat2, ErrMsg2 )
      call SetErrStat( errStat2, errMsg2, errStat, errMsg, RoutineName )
end if            
   call AllocAry( m%Curve, p%NumBlNds, p%NumBlades, 'm%Curve', ErrStat2, ErrMsg2 )
      call SetErrStat( errStat2, errMsg2, errStat, errMsg, RoutineName )            
   call AllocAry( m%X, p%NumBlNds, p%NumBlades, 'm%X', ErrStat2, ErrMsg2 )
      call SetErrStat( errStat2, errMsg2, errStat, errMsg, RoutineName )
   call AllocAry( m%Y, p%NumBlNds, p%NumBlades, 'm%Y', ErrStat2, ErrMsg2 )
      call SetErrStat( errStat2, errMsg2, errStat, errMsg, RoutineName )
   call AllocAry( m%M, p%NumBlNds, p%NumBlades, 'm%M', ErrStat2, ErrMsg2 )
      call SetErrStat( errStat2, errMsg2, errStat, errMsg, RoutineName )
   call AllocAry( m%hub_theta_x_root, p%NumBlades, 'm%hub_theta_x_root', ErrStat2, ErrMsg2 )
      call SetErrStat( errStat2, errMsg2, errStat, errMsg, RoutineName )
      ! mesh mapping data for integrating load over entire rotor:
   allocate( m%B_L_2_H_P(p%NumBlades), Stat = ErrStat2)
      if (ErrStat2 /= 0) then
         call SetErrStat( ErrID_Fatal, "Error allocating B_L_2_H_P mapping structure.", errStat, errMsg, RoutineName )
         return
      end if

   call MeshCopy (  SrcMesh  = u%HubMotion        &
                  , DestMesh = m%HubLoad          &
                  , CtrlCode = MESH_SIBLING       &
                  , IOS      = COMPONENT_OUTPUT   &
                  , force    = .TRUE.             &
                  , moment   = .TRUE.             &
                  , ErrStat  = ErrStat2           &
                  , ErrMess  = ErrMsg2            )
   
      call SetErrStat( ErrStat2, ErrMsg2, ErrStat, ErrMsg, RoutineName ) 
      if (ErrStat >= AbortErrLev) RETURN         
   
   do k=1,p%NumBlades
      CALL MeshMapCreate( y%BladeLoad(k), m%HubLoad, m%B_L_2_H_P(k), ErrStat2, ErrMsg2 )
         CALL SetErrStat( ErrStat2, ErrMsg2, ErrStat, ErrMsg, RoutineName//':B_L_2_H_P('//TRIM(Num2LStr(K))//')' )
   end do
   
   if (ErrStat >= AbortErrLev) RETURN
    
   ! Mesh mapping data for integrating load over entire blade:
   allocate( m%B_L_2_R_P(p%NumBlades), Stat = ErrStat2)
      if (ErrStat2 /= 0) then
         call SetErrStat( ErrID_Fatal, "Error allocating B_L_2_R_P mapping structure.", errStat, errMsg, RoutineName )
         return
      end if
   allocate( m%BladeRootLoad(p%NumBlades), Stat = ErrStat2)
      if (ErrStat2 /= 0) then
         call SetErrStat( ErrID_Fatal, "Error allocating BladeRootLoad mesh array.", errStat, errMsg, RoutineName )
         return
      end if    

   do k=1,p%NumBlades
      call MeshCopy (  SrcMesh  = u%BladeRootMotion(k)  &
                     , DestMesh = m%BladeRootLoad(k)    &
                     , CtrlCode = MESH_SIBLING          &
                     , IOS      = COMPONENT_OUTPUT      &
                     , force    = .TRUE.                &
                     , moment   = .TRUE.                &
                     , ErrStat  = ErrStat2              &
                     , ErrMess  = ErrMsg2               )
   
         call SetErrStat( ErrStat2, ErrMsg2, ErrStat, ErrMsg, RoutineName )          
   end do  !k=blades
   
   if (ErrStat >= AbortErrLev) RETURN
   
   do k=1,p%NumBlades
      CALL MeshMapCreate( y%BladeLoad(k), m%BladeRootLoad(k), m%B_L_2_R_P(k), ErrStat2, ErrMsg2 )
         CALL SetErrStat( ErrStat2, ErrMsg2, ErrStat, ErrMsg, RoutineName//':B_L_2_R_P('//TRIM(Num2LStr(K))//')' )
   end do  !k=blades
   
   if (ErrStat >= AbortErrLev) RETURN
   
   ! 
   if (p%NumTwrNds > 0) then
      m%W_Twr = 0.0_ReKi
      m%X_Twr = 0.0_ReKi
      m%Y_Twr = 0.0_ReKi
   end if
   
   
   
end subroutine Init_MiscVars
!----------------------------------------------------------------------------------------------------------------------------------   
!> This routine initializes (allocates) the misc variables for use during the simulation.
subroutine Init_OtherStates(m, p, OtherState, errStat, errMsg)
   type(AD_MiscVarType),          intent(in   )  :: m                !< misc/optimization data (not defined in submodules)
   type(AD_ParameterType),        intent(in   )  :: p                !< Parameters
   type(AD_OtherStateType),       intent(inout)  :: OtherState       !< Discrete states
   integer(IntKi),                intent(  out)  :: errStat          !< Error status of the operation
   character(*),                  intent(  out)  :: errMsg           !< Error message if ErrStat /= ErrID_None
      ! Local variables
   integer(intKi)                               :: ErrStat2          ! temporary Error status
   character(ErrMsgLen)                         :: ErrMsg2           ! temporary Error message
   character(*), parameter                      :: RoutineName = 'Init_OtherStates'

   errStat = ErrID_None
   errMsg  = ""
   ! store Wake positions in otherstates.  This may not be the best location
   if (allocated(m%FVW%r_wind)) then
      call AllocAry( OtherState%WakeLocationPoints, 3_IntKi, size(m%FVW%r_wind,DIM=2), ' OtherState%WakeLocationPoints', ErrStat2, ErrMsg2 ) ! must be same size as m%r_wind from FVW
      call SetErrStat( errStat2, errMsg2, errStat, errMsg, RoutineName )
      OtherState%WakeLocationPoints = m%FVW%r_wind
   endif
end subroutine Init_OtherStates
!----------------------------------------------------------------------------------------------------------------------------------   
!> This routine initializes AeroDyn meshes and output array variables for use during the simulation.
subroutine Init_y(y, u, p, errStat, errMsg)
   type(RotOutputType),           intent(  out)  :: y               !< Module outputs
   type(RotInputType),            intent(inout)  :: u               !< Module inputs -- intent(out) because of mesh sibling copy
   type(RotParameterType),        intent(in   )  :: p               !< Parameters
   integer(IntKi),                intent(  out)  :: errStat         !< Error status of the operation
   character(*),                  intent(  out)  :: errMsg          !< Error message if ErrStat /= ErrID_None


      ! Local variables
   integer(intKi)                               :: k                 ! loop counter for blades
   integer(intKi)                               :: ErrStat2          ! temporary Error status
   character(ErrMsgLen)                         :: ErrMsg2           ! temporary Error message
   character(*), parameter                      :: RoutineName = 'Init_y'

      ! Initialize variables for this routine

   errStat = ErrID_None
   errMsg  = ""
   
         
   if (p%TwrAero) then
            
      call MeshCopy ( SrcMesh  = u%TowerMotion    &
                    , DestMesh = y%TowerLoad      &
                    , CtrlCode = MESH_SIBLING     &
                    , IOS      = COMPONENT_OUTPUT &
                    , force    = .TRUE.           &
                    , moment   = .TRUE.           &
                    , ErrStat  = ErrStat2         &
                    , ErrMess  = ErrMsg2          )
   
         call SetErrStat( ErrStat2, ErrMsg2, ErrStat, ErrMsg, RoutineName ) 
         if (ErrStat >= AbortErrLev) RETURN         
         
         !y%TowerLoad%force = 0.0_ReKi  ! shouldn't have to initialize this
         !y%TowerLoad%moment= 0.0_ReKi  ! shouldn't have to initialize this
   else
      y%TowerLoad%nnodes = 0
   end if

      call MeshCopy ( SrcMesh  = u%NacelleMotion  &
                    , DestMesh = y%NacelleLoad    &
                    , CtrlCode = MESH_SIBLING     &
                    , IOS      = COMPONENT_OUTPUT &
                    , force    = .TRUE.           &
                    , moment   = .TRUE.           &
                    , ErrStat  = ErrStat2         &
                    , ErrMess  = ErrMsg2          )
   
         call SetErrStat( ErrStat2, ErrMsg2, ErrStat, ErrMsg, RoutineName ) 
         if (ErrStat >= AbortErrLev) RETURN         
         
   allocate( y%BladeLoad(p%numBlades), stat=ErrStat2 )
   if (errStat2 /= 0) then
      call SetErrStat( ErrID_Fatal, 'Error allocating y%BladeLoad.', ErrStat, ErrMsg, RoutineName )      
      return
   end if
   

   do k = 1, p%numBlades
   
      call MeshCopy ( SrcMesh  = u%BladeMotion(k) &
                    , DestMesh = y%BladeLoad(k)   &
                    , CtrlCode = MESH_SIBLING     &
                    , IOS      = COMPONENT_OUTPUT &
                    , force    = .TRUE.           &
                    , moment   = .TRUE.           &
                    , ErrStat  = ErrStat2         &
                    , ErrMess  = ErrMsg2          )
   
         call SetErrStat( ErrStat2, ErrMsg2, ErrStat, ErrMsg, RoutineName ) 
                           
   end do

   call AllocAry( y%WriteOutput, p%numOuts + p%BldNd_TotNumOuts, 'WriteOutput', errStat2, errMsg2 )
      call SetErrStat( ErrStat2, ErrMsg2, ErrStat, ErrMsg, RoutineName )
   if (ErrStat >= AbortErrLev) RETURN      
   
   
   
end subroutine Init_y
!----------------------------------------------------------------------------------------------------------------------------------
!> This routine initializes AeroDyn meshes and input array variables for use during the simulation.
subroutine Init_u( u, p, p_AD, InputFileData, InitInp, errStat, errMsg )
!..................................................................................................................................

   type(RotInputType),           intent(  out)  :: u                 !< Input data
   type(RotParameterType),       intent(in   )  :: p                 !< Parameters
   type(AD_ParameterType),       intent(in   )  :: p_AD              !< Parameters
   type(RotInputFile),           intent(in   )  :: InputFileData     !< Data stored in the module's input file
   type(RotInitInputType),       intent(in   )  :: InitInp           !< Input data for AD initialization routine
   integer(IntKi),               intent(  out)  :: errStat           !< Error status of the operation
   character(*),                 intent(  out)  :: errMsg            !< Error message if ErrStat /= ErrID_None


      ! Local variables
   real(reKi)                                   :: position(3)       ! node reference position
   real(reKi)                                   :: positionL(3)      ! node local position
   real(R8Ki)                                   :: theta(3)          ! Euler angles
   real(R8Ki)                                   :: orientation(3,3)  ! node reference orientation
   real(R8Ki)                                   :: orientationL(3,3) ! node local orientation
   
   integer(intKi)                               :: j                 ! counter for nodes
   integer(intKi)                               :: k                 ! counter for blades
   
   integer(intKi)                               :: ErrStat2          ! temporary Error status
   character(ErrMsgLen)                         :: ErrMsg2           ! temporary Error message
   character(*), parameter                      :: RoutineName = 'Init_u'

      ! Initialize variables for this routine

   ErrStat = ErrID_None
   ErrMsg  = ""


      ! Arrays for InflowWind inputs:
   
   call AllocAry( u%InflowOnBlade, 3_IntKi, p%NumBlNds, p%numBlades, 'u%InflowOnBlade', ErrStat2, ErrMsg2 )
      call SetErrStat( errStat2, errMsg2, errStat, errMsg, RoutineName )
   call AllocAry( u%InflowOnTower, 3_IntKi, p%NumTwrNds, 'u%InflowOnTower', ErrStat2, ErrMsg2 ) ! could be size zero
      call SetErrStat( errStat2, errMsg2, errStat, errMsg, RoutineName )

   call AllocAry( u%UserProp, p%NumBlNds, p%numBlades, 'u%UserProp', ErrStat2, ErrMsg2 )
      call SetErrStat( errStat2, errMsg2, errStat, errMsg, RoutineName )
      
   if (errStat >= AbortErrLev) return      
      
   u%InflowOnBlade = 0.0_ReKi
   u%UserProp      = 0.0_ReKi
   u%InflowOnNacelle = 0.0_ReKi
   
      ! Meshes for motion inputs (ElastoDyn and/or BeamDyn)
         !................
         ! tower
         !................
   if (p%NumTwrNds > 0) then
      
      u%InflowOnTower = 0.0_ReKi 
      
      call MeshCreate ( BlankMesh = u%TowerMotion   &
                       ,IOS       = COMPONENT_INPUT &
                       ,Nnodes    = p%NumTwrNds     &
                       ,ErrStat   = ErrStat2        &
                       ,ErrMess   = ErrMsg2         &
                       ,Orientation     = .true.    &
                       ,TranslationDisp = .true.    &
                       ,TranslationVel  = .true.    &
                      )
            call SetErrStat( errStat2, errMsg2, errStat, errMsg, RoutineName )

      if (errStat >= AbortErrLev) return
            
         ! set node initial position/orientation
      position = 0.0_ReKi
      do j=1,p%NumTwrNds         
         position(3) = InputFileData%TwrElev(j)
         
         call MeshPositionNode(u%TowerMotion, j, position, errStat2, errMsg2)  ! orientation is identity by default
            call SetErrStat( errStat2, errMsg2, errStat, errMsg, RoutineName )
      end do !j
         
         ! create line2 elements
      do j=1,p%NumTwrNds-1
         call MeshConstructElement( u%TowerMotion, ELEMENT_LINE2, errStat2, errMsg2, p1=j, p2=j+1 )
            call SetErrStat( errStat2, errMsg2, errStat, errMsg, RoutineName )
      end do !j
            
      call MeshCommit(u%TowerMotion, errStat2, errMsg2 )
         call SetErrStat( errStat2, errMsg2, errStat, errMsg, RoutineName )
            
      if (errStat >= AbortErrLev) return

      
      u%TowerMotion%Orientation     = u%TowerMotion%RefOrientation
      u%TowerMotion%TranslationDisp = 0.0_R8Ki
      u%TowerMotion%TranslationVel  = 0.0_ReKi
      
   end if ! we compute tower loads
   
      !................
      ! hub
      !................
   
   call MeshCreate ( BlankMesh  = u%HubMotion     &
                     ,IOS       = COMPONENT_INPUT &
                     ,Nnodes    = 1               &
                     ,ErrStat   = ErrStat2        &
                     ,ErrMess   = ErrMsg2         &
                     ,Orientation     = .true.    &
                     ,TranslationDisp = .true.    &
                     ,RotationVel     = .true.    &
                     )
         call SetErrStat( errStat2, errMsg2, errStat, errMsg, RoutineName )

   if (errStat >= AbortErrLev) return
                     
   call MeshPositionNode(u%HubMotion, 1, InitInp%HubPosition, errStat2, errMsg2, InitInp%HubOrientation)
      call SetErrStat( errStat2, errMsg2, errStat, errMsg, RoutineName )
         
   call MeshConstructElement( u%HubMotion, ELEMENT_POINT, errStat2, errMsg2, p1=1 )
      call SetErrStat( errStat2, errMsg2, errStat, errMsg, RoutineName )
            
   call MeshCommit(u%HubMotion, errStat2, errMsg2 )
      call SetErrStat( errStat2, errMsg2, errStat, errMsg, RoutineName//':HubMotion' )
            
   if (errStat >= AbortErrLev) return

         
   u%HubMotion%Orientation     = u%HubMotion%RefOrientation
   u%HubMotion%TranslationDisp = 0.0_R8Ki
   u%HubMotion%RotationVel     = 0.0_ReKi   
      
   
      !................
      ! blade roots
      !................
         
   allocate( u%BladeRootMotion(p%NumBlades), STAT = ErrStat2 )
   if (ErrStat2 /= 0) then
      call SetErrStat( ErrID_Fatal, 'Error allocating u%BladeRootMotion array.', ErrStat, ErrMsg, RoutineName )
      return
   end if      
      
   do k=1,p%NumBlades
      call MeshCreate ( BlankMesh = u%BladeRootMotion(k)                  &
                        ,IOS       = COMPONENT_INPUT                       &
                        ,Nnodes    = 1                                     &
                        ,ErrStat   = ErrStat2                              &
                        ,ErrMess   = ErrMsg2                               &
                        ,Orientation     = .true.                          &
                        ,TranslationDisp=.true., TranslationVel=.true.     & 
                        ,RotationVel=.true., TranslationAcc=.true., RotationAcc=.true. &
                        )
            call SetErrStat( errStat2, errMsg2, errStat, errMsg, RoutineName )

      if (errStat >= AbortErrLev) return
            
      call MeshPositionNode(u%BladeRootMotion(k), 1, InitInp%BladeRootPosition(:,k), errStat2, errMsg2, InitInp%BladeRootOrientation(:,:,k))
         call SetErrStat( errStat2, errMsg2, errStat, errMsg, RoutineName )
                     
      call MeshConstructElement( u%BladeRootMotion(k), ELEMENT_POINT, errStat2, errMsg2, p1=1 )
         call SetErrStat( errStat2, errMsg2, errStat, errMsg, RoutineName )
            
      call MeshCommit(u%BladeRootMotion(k), errStat2, errMsg2 )
         call SetErrStat( errStat2, errMsg2, errStat, errMsg, RoutineName//':BladeRootMotion' )
            
      if (errStat >= AbortErrLev) return

      
      u%BladeRootMotion(k)%Orientation     = u%BladeRootMotion(k)%RefOrientation
   
   end do !k=numBlades      
      
      
      !................
      ! blades
      !................
   
   allocate( u%BladeMotion(p%NumBlades), STAT = ErrStat2 )
   if (ErrStat2 /= 0) then
      call SetErrStat( ErrID_Fatal, 'Error allocating u%BladeMotion array.', ErrStat, ErrMsg, RoutineName )
      return
   end if
      
   do k=1,p%NumBlades
      call MeshCreate ( BlankMesh = u%BladeMotion(k)                     &
                        ,IOS       = COMPONENT_INPUT                      &
                        ,Nnodes    = InputFileData%BladeProps(k)%NumBlNds &
                        ,ErrStat   = ErrStat2                             &
                        ,ErrMess   = ErrMsg2                              &
                        ,Orientation     = .true.                         &
                        ,TranslationDisp = .true.                         &
                        ,TranslationVel  = .true.                         &
                        ,RotationVel     = .true.                         &
                        ,TranslationAcc  = .true.                         &
                        )
            call SetErrStat( errStat2, errMsg2, errStat, errMsg, RoutineName )

      if (errStat >= AbortErrLev) return
            
                        
      do j=1,InputFileData%BladeProps(k)%NumBlNds

            ! reference position of the jth node in the kth blade, relative to the root in the local blade coordinate system:
         positionL(1) = InputFileData%BladeProps(k)%BlCrvAC(j)
         positionL(2) = InputFileData%BladeProps(k)%BlSwpAC(j)
         positionL(3) = InputFileData%BladeProps(k)%BlSpn(  j)
            
            ! reference position of the jth node in the kth blade:
         position = u%BladeRootMotion(k)%Position(:,1) + matmul(positionL,u%BladeRootMotion(k)%RefOrientation(:,:,1))  ! note that because positionL is a 1-D array, we're doing the transpose of matmul(transpose(u%BladeRootMotion(k)%RefOrientation),positionL)

            
            ! reference orientation of the jth node in the kth blade, relative to the root in the local blade coordinate system:
         theta(1)     =  0.0_R8Ki
         theta(2)     =  InputFileData%BladeProps(k)%BlCrvAng(j)
         theta(3)     = -InputFileData%BladeProps(k)%BlTwist( j)            
         orientationL = EulerConstruct( theta )
                                 
            ! reference orientation of the jth node in the kth blade
         orientation = matmul( orientationL, u%BladeRootMotion(k)%RefOrientation(:,:,1) )

            
         call MeshPositionNode(u%BladeMotion(k), j, position, errStat2, errMsg2, orientation)
            call SetErrStat( errStat2, errMsg2, errStat, errMsg, RoutineName )
               
      end do ! j=blade nodes
         
         ! create line2 elements
      do j=1,InputFileData%BladeProps(k)%NumBlNds-1
         call MeshConstructElement( u%BladeMotion(k), ELEMENT_LINE2, errStat2, errMsg2, p1=j, p2=j+1 )
            call SetErrStat( errStat2, errMsg2, errStat, errMsg, RoutineName )
      end do !j
            
      call MeshCommit(u%BladeMotion(k), errStat2, errMsg2 )
         call SetErrStat( errStat2, errMsg2, errStat, errMsg, RoutineName//':BladeMotion'//trim(num2lstr(k)) )
            
      if (errStat >= AbortErrLev) return

      
      u%BladeMotion(k)%Orientation     = u%BladeMotion(k)%RefOrientation
      u%BladeMotion(k)%TranslationDisp = 0.0_R8Ki
      u%BladeMotion(k)%TranslationVel  = 0.0_ReKi
      u%BladeMotion(k)%RotationVel     = 0.0_ReKi
      u%BladeMotion(k)%TranslationAcc  = 0.0_ReKi
         
               
   
   end do !k=numBlades
   
   
   
      !................
      ! Nacelle
      !................
      call MeshCreate ( BlankMesh = u%NacelleMotion &
                       ,IOS       = COMPONENT_INPUT &
                       ,Nnodes    = 1               &
                       ,ErrStat   = ErrStat2        &
                       ,ErrMess   = ErrMsg2         &
                       ,Orientation     = .true.    &
                       ,TranslationDisp = .true.    &
                       ,TranslationVel  = .true.    &
                      )
            call SetErrStat( errStat2, errMsg2, errStat, errMsg, RoutineName )

      if (errStat >= AbortErrLev) return
            
         ! set node initial position/orientation
      position = InitInp%NacellePosition

      call MeshPositionNode(u%NacelleMotion, 1, position, errStat2, errMsg2, orient=InitInp%NacelleOrientation)
         call SetErrStat( errStat2, errMsg2, errStat, errMsg, RoutineName )

      call MeshConstructElement( u%NacelleMotion, ELEMENT_POINT, errStat2, errMsg2, p1=1 )
         call SetErrStat( errStat2, errMsg2, errStat, errMsg, RoutineName )

      call MeshCommit(u%NacelleMotion, errStat2, errMsg2 )
         call SetErrStat( errStat2, errMsg2, errStat, errMsg, RoutineName )
            
      if (errStat >= AbortErrLev) return

   
   
end subroutine Init_u
!----------------------------------------------------------------------------------------------------------------------------------
!> This routine sets AeroDyn parameters for use during the simulation; these variables are not changed after AD_Init.
subroutine SetParameters( InitInp, InputFileData, RotData, p, p_AD, ErrStat, ErrMsg )
   TYPE(AD_InitInputType),       intent(in   )  :: InitInp          !< Input data for initialization routine, out is needed because of copy below
   TYPE(AD_InputFile),           INTENT(INout)  :: InputFileData    !< Data stored in the module's input file -- intent(out) only for move_alloc statements
   TYPE(RotInputFile),           INTENT(INout)  :: RotData          !< Data stored in the module's input file -- intent(out) only for move_alloc statements
   TYPE(RotParameterType),       INTENT(INOUT)  :: p                !< Parameters
   TYPE(AD_ParameterType),       INTENT(INOUT)  :: p_AD             !< Parameters
   INTEGER(IntKi),               INTENT(  OUT)  :: ErrStat          !< Error status of the operation
   CHARACTER(*),                 INTENT(  OUT)  :: ErrMsg           !< Error message if ErrStat /= ErrID_None


      ! Local variables
   CHARACTER(ErrMsgLen)                          :: ErrMsg2         ! temporary Error message if ErrStat /= ErrID_None
   INTEGER(IntKi)                                :: ErrStat2        ! temporary Error status of the operation
   !INTEGER(IntKi)                                :: i, j
   character(*), parameter                       :: RoutineName = 'SetParameters'
   
      ! Initialize variables for this routine

   ErrStat  = ErrID_None
   ErrMsg   = ""

   p_AD%UA_Flag       = InputFileData%AFAeroMod == AFAeroMod_BL_unsteady
   
   p_AD%DT            = InputFileData%DTAero
   p_AD%WakeMod       = InputFileData%WakeMod
   p%TwrPotent        = InputFileData%TwrPotent
   p%TwrShadow        = InputFileData%TwrShadow
   p%TwrAero          = InputFileData%TwrAero
   p%CavitCheck       = InputFileData%CavitCheck
   

   if (InitInp%Linearize .and. InputFileData%WakeMod == WakeMod_BEMT) then
      p%FrozenWake = InputFileData%FrozenWake
   else
      p%FrozenWake = .FALSE.
   end if

   p%CompAA = InputFileData%CompAA
   
   ! NOTE: In the following we use RotData%BladeProps(1)%NumBlNds as the number of aero nodes on EACH blade, 
   !       but if AD changes this, then it must be handled in the Glue-code linearization code, too (and elsewhere?) !
   if (p%NumBlades>0) then
      p%NumBlNds         = RotData%BladeProps(1)%NumBlNds
   else
      p%NumBlNds         = 0
   endif
   if (p%TwrPotent == TwrPotent_none .and. p%TwrShadow == TwrShadow_none .and. .not. p%TwrAero) then
      p%NumTwrNds     = 0
   else
      p%NumTwrNds     = RotData%NumTwrNds
      
      call move_alloc( RotData%TwrDiam, p%TwrDiam )
      call move_alloc( RotData%TwrCd,   p%TwrCd )      
      call move_alloc( RotData%TwrTI,   p%TwrTI )      
   end if
   
   p%Gravity          = InitInp%Gravity
   p%AirDens          = InputFileData%AirDens          
   p%KinVisc          = InputFileData%KinVisc
   p%Patm             = InputFileData%Patm
   p%Pvap             = InputFileData%Pvap
   p%SpdSound         = InputFileData%SpdSound
   p%WtrDpth          = InitInp%WtrDpth
   p%MSL2SWL          = InitInp%MSL2SWL

  !p%AFI     ! set in call to AFI_Init() [called early because it wants to use the same echo file as AD]
  !p%BEMT    ! set in call to BEMT_Init()
      
  !p%RootName       = TRIM(InitInp%RootName)//'.AD'   ! set earlier so it could be used   
   
   p%numOuts          = InputFileData%NumOuts  
   p%NBlOuts          = InputFileData%NBlOuts      
   p%BlOutNd          = InputFileData%BlOutNd
   
   if (p%NumTwrNds > 0) then
      p%NTwOuts = InputFileData%NTwOuts
      p%TwOutNd = InputFileData%TwOutNd
   else
      p%NTwOuts = 0
   end if
   
   call SetOutParam(InputFileData%OutList, p, p_AD, ErrStat2, ErrMsg2 ) ! requires: p%NumOuts, p%numBlades, p%NumBlNds, p%NumTwrNds; sets: p%OutParam.
      call setErrStat(ErrStat2,ErrMsg2,ErrStat,ErrMsg,RoutineName)
      if (ErrStat >= AbortErrLev) return  
   



      ! Set the nodal output parameters.  Note there is some validation in this, so we might get an error from here.
   CALL AllBldNdOuts_SetParameters( InputFileData, p, p_AD, ErrStat2, ErrMsg2 )
      call setErrStat(ErrStat2,ErrMsg2,ErrStat,ErrMsg,RoutineName)



   
end subroutine SetParameters
!----------------------------------------------------------------------------------------------------------------------------------
!> This routine is called at the end of the simulation.
subroutine AD_End( u, p, x, xd, z, OtherState, y, m, ErrStat, ErrMsg )
!..................................................................................................................................

      TYPE(AD_InputType),           INTENT(INOUT)  :: u           !< System inputs
      TYPE(AD_ParameterType),       INTENT(INOUT)  :: p           !< Parameters
      TYPE(AD_ContinuousStateType), INTENT(INOUT)  :: x           !< Continuous states
      TYPE(AD_DiscreteStateType),   INTENT(INOUT)  :: xd          !< Discrete states
      TYPE(AD_ConstraintStateType), INTENT(INOUT)  :: z           !< Constraint states
      TYPE(AD_OtherStateType),      INTENT(INOUT)  :: OtherState  !< Other states
      TYPE(AD_OutputType),          INTENT(INOUT)  :: y           !< System outputs
      TYPE(AD_MiscVarType),         INTENT(INOUT)  :: m           !< Misc/optimization variables
      INTEGER(IntKi),               INTENT(  OUT)  :: ErrStat     !< Error status of the operation
      CHARACTER(*),                 INTENT(  OUT)  :: ErrMsg      !< Error message if ErrStat /= ErrID_None
      integer :: iW



         ! Initialize ErrStat

      ErrStat = ErrID_None
      ErrMsg  = ""


         ! Place any last minute operations or calculations here:
         ! End the FVW submodule
      if (p%WakeMod == WakeMod_FVW ) then

         if ( p%UA_Flag ) then
            do iW=1,p%FVW%nWings
               call UA_End(m%FVW%W(iW)%p_UA)
            enddo
         end if

         call FVW_End( m%FVW_u, p%FVW, x%FVW, xd%FVW, z%FVW, OtherState%FVW, m%FVW_y, m%FVW, ErrStat, ErrMsg )
      
      endif
      

         ! Close files here:



         ! Destroy the input data:

      CALL AD_DestroyInput( u, ErrStat, ErrMsg )


         ! Destroy the parameter data:

      CALL AD_DestroyParam( p, ErrStat, ErrMsg )


         ! Destroy the state data:

      CALL AD_DestroyContState(   x,           ErrStat, ErrMsg )
      CALL AD_DestroyDiscState(   xd,          ErrStat, ErrMsg )
      CALL AD_DestroyConstrState( z,           ErrStat, ErrMsg )
      CALL AD_DestroyOtherState(  OtherState,  ErrStat, ErrMsg )
      CALL AD_DestroyMisc(        m,           ErrStat, ErrMsg ) 

         ! Destroy the output data:

      CALL AD_DestroyOutput( y, ErrStat, ErrMsg )




END SUBROUTINE AD_End
!----------------------------------------------------------------------------------------------------------------------------------
!> Loose coupling routine for solving for constraint states, integrating continuous states, and updating discrete and other states.
!! Continuous, constraint, discrete, and other states are updated for t + Interval
subroutine AD_UpdateStates( t, n, u, utimes, p, x, xd, z, OtherState, m, errStat, errMsg )
!..................................................................................................................................

   real(DbKi),                     intent(in   ) :: t          !< Current simulation time in seconds
   integer(IntKi),                 intent(in   ) :: n          !< Current simulation time step n = 0,1,...
   type(AD_InputType),             intent(inout) :: u(:)       !< Inputs at utimes (out only for mesh record-keeping in ExtrapInterp routine)
   real(DbKi),                     intent(in   ) :: utimes(:)  !< Times associated with u(:), in seconds
   type(AD_ParameterType),         intent(in   ) :: p          !< Parameters
   type(AD_ContinuousStateType),   intent(inout) :: x          !< Input: Continuous states at t;
                                                               !!   Output: Continuous states at t + Interval
   type(AD_DiscreteStateType),     intent(inout) :: xd         !< Input: Discrete states at t;
                                                               !!   Output: Discrete states at t  + Interval
   type(AD_ConstraintStateType),   intent(inout) :: z          !< Input: Constraint states at t;
                                                               !!   Output: Constraint states at t+dt
   type(AD_OtherStateType),        intent(inout) :: OtherState !< Input: Other states at t;
                                                               !!   Output: Other states at t+dt
   type(AD_MiscVarType),           intent(inout) :: m          !< Misc/optimization variables
   integer(IntKi),                 intent(  out) :: errStat    !< Error status of the operation
   character(*),                   intent(  out) :: errMsg     !< Error message if ErrStat /= ErrID_None

   ! local variables
   integer(intKi)                               :: iR          ! Counter on rotors
   type(AD_InputType)                           :: uInterp     ! Interpolated/Extrapolated input
   integer(intKi)                               :: ErrStat2          ! temporary Error status
   character(ErrMsgLen)                         :: ErrMsg2           ! temporary Error message
   character(*), parameter                      :: RoutineName = 'AD_UpdateStates'
      
   ErrStat = ErrID_None
   ErrMsg  = ""
     

   call AD_CopyInput( u(1), uInterp, MESH_NEWCOPY, errStat2, errMsg2)
      call SetErrStat(ErrStat2, ErrMsg2, ErrStat, ErrMsg, RoutineName)
      if (ErrStat >= AbortErrLev) then
         call Cleanup()
         return
      end if

      ! set values of m%BEMT_u(2) from inputs interpolated at t+dt:
      ! NOTE: this is different than OpenFAST, which has t+dt at u(1)
   call AD_Input_ExtrapInterp(u,utimes,uInterp,t+p%DT, errStat2, errMsg2)
      call SetErrStat(ErrStat2, ErrMsg2, ErrStat, ErrMsg, RoutineName)

   do iR = 1,size(p%rotors)
      call SetInputs(p%rotors(iR), p, uInterp%rotors(iR), m%rotors(iR), 2, errStat2, errMsg2)      
         call SetErrStat(ErrStat2, ErrMsg2, ErrStat, ErrMsg, RoutineName)
   enddo
      
      ! set values of m%BEMT_u(1) from inputs (uInterp) interpolated at t:
      ! NOTE: this is different than OpenFAST, which has t at u(2)
      ! I'm doing this second in case we want the other misc vars at t as before, but I don't think it matters      
   call AD_Input_ExtrapInterp(u,utimes,uInterp, t, errStat2, errMsg2)
      call SetErrStat(ErrStat2, ErrMsg2, ErrStat, ErrMsg, RoutineName)

   do iR = 1,size(p%rotors)
      call SetInputs(p%rotors(iR), p, uInterp%rotors(iR), m%rotors(iR), 1, errStat2, errMsg2)      
         call SetErrStat(ErrStat2, ErrMsg2, ErrStat, ErrMsg, RoutineName)
   enddo
         

   if (p%WakeMod /= WakeMod_FVW) then
      do iR = 1,size(p%rotors)
            ! Call into the BEMT update states    NOTE:  This is a non-standard framework interface!!!!!  GJH
            ! Also note BEMT_u(1) and BEMT_u(2) are not following the OpenFAST convention for t+dt, t
         call BEMT_UpdateStates(t, n, m%rotors(iR)%BEMT_u(1), m%rotors(iR)%BEMT_u(2),  p%rotors(iR)%BEMT, x%rotors(iR)%BEMT, xd%rotors(iR)%BEMT, z%rotors(iR)%BEMT, OtherState%rotors(iR)%BEMT, p%AFI, m%rotors(iR)%BEMT, errStat2, errMsg2)
            call SetErrStat(ErrStat2, ErrMsg2, ErrStat, ErrMsg, RoutineName)

            ! Call AeroAcoustics updates states
         if ( p%rotors(iR)%CompAA ) then
            ! We need the outputs from BEMT as inputs to AeroAcoustics module
            ! Also,  SetInputs() [called above] calls SetInputsForBEMT() which in turn establishes current versions of the Global to local transformations we need as inputs to AA
            call SetInputsForAA(p%rotors(iR), u(1)%rotors(iR), m%rotors(iR), errStat2, errMsg2)  
               call SetErrStat(ErrStat2, ErrMsg2, ErrStat, ErrMsg, RoutineName)
            call AA_UpdateStates(t,  n, m%rotors(iR)%AA, m%rotors(iR)%AA_u, p%rotors(iR)%AA, xd%rotors(iR)%AA,  errStat2, errMsg2)
               call SetErrStat(ErrStat2, ErrMsg2, ErrStat, ErrMsg, RoutineName)
         end if       
      enddo

   else  ! Call the FVW sub module
         ! This needs to extract the inputs from the AD data types (mesh) and copy pieces for the FVW module
      call SetInputsForFVW(p, u, m, errStat2, errMsg2)
         call SetErrStat(ErrStat2, ErrMsg2, ErrStat, ErrMsg, RoutineName)
         ! Note: the setup is handled above in the SetInputs routine
      call FVW_UpdateStates( t, n, m%FVW_u, utimes, p%FVW, x%FVW, xd%FVW, z%FVW, OtherState%FVW, p%AFI, m%FVW, ErrStat2, ErrMsg2 )
         call SetErrStat(ErrStat2, ErrMsg2, ErrStat, ErrMsg, RoutineName)
         ! The wind points are passed out as other states.  These really correspond to the propogation of the vortex to the next wind position.
      if (allocated(OtherState%WakeLocationPoints)) then
         OtherState%WakeLocationPoints = m%FVW%r_wind
      endif
      ! UA TODO
      !call UA_UpdateState_Wrapper(p%AFI, n, p%FVW, x%FVW, xd%FVW, OtherState%FVW, m%FVW, ErrStat2, ErrMsg2)
      !   call SetErrStat(ErrStat2, ErrMsg2, ErrStat, ErrMsg, RoutineName)
   endif
           
   call Cleanup()
   
contains
   subroutine Cleanup()
      call AD_DestroyInput( uInterp, errStat2, errMsg2)
   end subroutine Cleanup
end subroutine AD_UpdateStates
!----------------------------------------------------------------------------------------------------------------------------------
!> Routine for computing outputs, used in both loose and tight coupling.
!! This subroutine is used to compute the output channels (motions and loads) and place them in the WriteOutput() array.
!! The descriptions of the output channels are not given here. Please see the included OutListParameters.xlsx sheet for
!! for a complete description of each output parameter.
subroutine AD_CalcOutput( t, u, p, x, xd, z, OtherState, y, m, ErrStat, ErrMsg, NeedWriteOutput )
! NOTE: no matter how many channels are selected for output, all of the outputs are calculated
! All of the calculated output channels are placed into the m%AllOuts(:), while the channels selected for outputs are
! placed in the y%WriteOutput(:) array.
!..................................................................................................................................

   REAL(DbKi),                   INTENT(IN   )  :: t           !< Current simulation time in seconds
   TYPE(AD_InputType),           INTENT(IN   )  :: u           !< Inputs at Time t
   TYPE(AD_ParameterType),       INTENT(IN   )  :: p           !< Parameters
   TYPE(AD_ContinuousStateType), INTENT(IN   )  :: x           !< Continuous states at t
   TYPE(AD_DiscreteStateType),   INTENT(IN   )  :: xd          !< Discrete states at t
   TYPE(AD_ConstraintStateType), INTENT(IN   )  :: z           !< Constraint states at t
   TYPE(AD_OtherStateType),      INTENT(IN   )  :: OtherState  !< Other states at t
   TYPE(AD_OutputType),          INTENT(INOUT)  :: y           !< Outputs computed at t (Input only so that mesh con-
                                                               !!   nectivity information does not have to be recalculated)
   type(AD_MiscVarType),         intent(inout)  :: m           !< Misc/optimization variables
   INTEGER(IntKi),               INTENT(  OUT)  :: ErrStat     !< Error status of the operation
   CHARACTER(*),                 INTENT(  OUT)  :: ErrMsg      !< Error message if ErrStat /= ErrID_None
   LOGICAL,          OPTIONAL,   INTENT(IN   )  :: NeedWriteOutput     !< Flag to determine if WriteOutput values need to be calculated in this call


      ! NOTE: m%BEMT_u(i) indices are set differently from the way OpenFAST typically sets up the u and uTimes arrays
   integer, parameter                           :: indx = 1  ! m%BEMT_u(1) is at t; m%BEMT_u(2) is t+dt
   integer(intKi)                               :: iR ! Loop on rotors

   integer(intKi)                               :: ErrStat2
   character(ErrMsgLen)                         :: ErrMsg2
   character(*), parameter                      :: RoutineName = 'AD_CalcOutput'
   LOGICAL                                      :: CalcWriteOutput
   
   ErrStat = ErrID_None
   ErrMsg  = ""

   if (present(NeedWriteOutput)) then
      CalcWriteOutput = NeedWriteOutput
   else
      CalcWriteOutput = .true. ! by default, calculate WriteOutput unless told that we do not need it
   end if


   ! SetInputs, Calc BEM Outputs and Twr Outputs 
   do iR=1,size(p%rotors)
      call RotCalcOutput( t, u%rotors(iR), p%rotors(iR), p, x%rotors(iR), xd%rotors(iR), z%rotors(iR), OtherState%rotors(iR), y%rotors(iR), m%rotors(iR), m, iR, ErrStat2, ErrMsg2, .false.)
         call SetErrStat(ErrStat2, ErrMSg2, ErrStat, ErrMsg, RoutineName)
         if (ErrStat >= AbortErrLev) return
   enddo

   if (p%WakeMod == WakeMod_FVW) then
         ! This needs to extract the inputs from the AD data types (mesh) and copy pieces for the FVW module
      call SetInputsForFVW(p, (/u/), m, errStat2, errMsg2)
         call SetErrStat(ErrStat2, ErrMsg2, ErrStat, ErrMsg, RoutineName)
         ! Calculate Outputs at time t
      CALL FVW_CalcOutput( t, m%FVW_u(1), p%FVW, x%FVW, xd%FVW, z%FVW, OtherState%FVW, m%FVW_y, m%FVW, ErrStat2, ErrMsg2 )
         call SetErrStat(ErrStat2, ErrMsg2, ErrStat, ErrMsg, RoutineName)

      call SetOutputsFromFVW( t, u, p, OtherState, x, xd, m, y, ErrStat2, ErrMsg2 )
         call SetErrStat(ErrStat2, ErrMsg2, ErrStat, ErrMsg, RoutineName)
   endif


   !-------------------------------------------------------   
   !     get values to output to file:  
   !-------------------------------------------------------   
   if (CalcWriteOutput) then
      do iR = 1,size(p%rotors)
<<<<<<< HEAD
         call RotWriteOutputs(t, u%rotors(iR), p%rotors(iR), p, x%rotors(iR), xd%rotors(iR), z%rotors(iR), OtherState%rotors(iR), y%rotors(iR), m%rotors(iR), m, iR, ErrStat2, ErrMsg2)
            call SetErrStat(ErrStat2, ErrMSg2, ErrStat, ErrMsg, RoutineName)
      end do
=======
         if (p%rotors(iR)%NumOuts > 0) then
            call Calc_WriteOutput( p%rotors(iR), p, u%rotors(iR), m%rotors(iR), m, y%rotors(iR), OtherState%rotors(iR), xd%rotors(iR), indx, iR, ErrStat2, ErrMsg2 )   
               call SetErrStat(ErrStat2, ErrMsg2, ErrStat, ErrMsg, RoutineName)      
      
            !...............................................................................................................................   
            ! Place the selected output channels into the WriteOutput(:) array with the proper sign:
            !...............................................................................................................................   

            do i = 1,p%rotors(iR)%NumOuts  ! Loop through all selected output channels
               y%rotors(iR)%WriteOutput(i) = p%rotors(iR)%OutParam(i)%SignM * m%rotors(iR)%AllOuts( p%rotors(iR)%OutParam(i)%Indx )
            end do             ! i - All selected output channels

          end if
       
         y%rotors(iR)%WriteOutput(p%rotors(iR)%NumOuts+1:) = 0.0_ReKi

            ! Now we need to populate the blade node outputs here
         if (p%rotors(iR)%NumBlades > 0) then
            call Calc_WriteAllBldNdOutput( p%rotors(iR), p, u%rotors(iR), m%rotors(iR), m, x%rotors(iR), y%rotors(iR), OtherState%rotors(iR), indx, iR, ErrStat2, ErrMsg2 )   ! Call after normal writeoutput.  Will just postpend data on here.
            call SetErrStat(ErrStat2, ErrMsg2, ErrStat, ErrMsg, RoutineName)
         endif
      enddo
>>>>>>> 0279390c
   end if

end subroutine AD_CalcOutput

!----------------------------------------------------------------------------------------------------------------------------------
subroutine RotCalcOutput( t, u, p, p_AD, x, xd, z, OtherState, y, m, m_AD, iRot, ErrStat, ErrMsg, NeedWriteOutput)
! NOTE: no matter how many channels are selected for output, all of the outputs are calculated
! All of the calculated output channels are placed into the m%AllOuts(:), while the channels selected for outputs are
! placed in the y%WriteOutput(:) array.
!..................................................................................................................................

   REAL(DbKi),                   INTENT(IN   )  :: t                  !< Current simulation time in seconds
   TYPE(RotInputType),           INTENT(IN   )  :: u                  !< Inputs at Time t
   TYPE(RotParameterType),       INTENT(IN   )  :: p                  !< Parameters
   TYPE(AD_ParameterType),       INTENT(IN   )  :: p_AD               !< Parameters
   TYPE(RotContinuousStateType), INTENT(IN   )  :: x                  !< Continuous states at t
   TYPE(RotDiscreteStateType),   INTENT(IN   )  :: xd                 !< Discrete states at t
   TYPE(RotConstraintStateType), INTENT(IN   )  :: z                  !< Constraint states at t
   TYPE(RotOtherStateType),      INTENT(IN   )  :: OtherState         !< Other states at t
   TYPE(RotOutputType),          INTENT(INOUT)  :: y                  !< Outputs computed at t (Input only so that mesh con-
                                                                      !!   nectivity information does not have to be recalculated)
   type(RotMiscVarType),         intent(inout)  :: m                  !< Misc/optimization variables
   TYPE(AD_MiscVarType),         INTENT(INOUT)  :: m_AD               !< misc variables
   INTEGER,                      INTENT(IN   )  :: iRot               !< Rotor index, needed for OLAF
   INTEGER(IntKi),               INTENT(  OUT)  :: ErrStat            !< Error status of the operation
   CHARACTER(*),                 INTENT(  OUT)  :: ErrMsg             !< Error message if ErrStat /= ErrID_None
   LOGICAL,          OPTIONAL,   INTENT(IN   )  :: NeedWriteOutput    !< Flag to determine if WriteOutput values need to be calculated in this call

   
      ! NOTE: m%BEMT_u(i) indices are set differently from the way OpenFAST typically sets up the u and uTimes arrays
   integer, parameter                           :: indx = 1  ! m%BEMT_u(1) is at t; m%BEMT_u(2) is t+dt

   integer(intKi)                               :: ErrStat2
   character(ErrMsgLen)                         :: ErrMsg2
   character(*), parameter                      :: RoutineName = 'RotCalcOutput'
   LOGICAL                                      :: CalcWriteOutput
   
   ErrStat = ErrID_None
   ErrMsg  = ""
   
   if (present(NeedWriteOutput)) then
      CalcWriteOutput = NeedWriteOutput
   else
      CalcWriteOutput = .true. ! by default, calculate WriteOutput unless told that we do not need it
   end if

   call SetInputs(p, p_AD, u, m, indx, errStat2, errMsg2)      
      call SetErrStat(ErrStat2, ErrMsg2, ErrStat, ErrMsg, RoutineName)

   if (p_AD%WakeMod /= WakeMod_FVW) then
      ! Call the BEMT module CalcOutput.  Notice that the BEMT outputs are purposely attached to AeroDyn's MiscVar structure to
      ! avoid issues with the coupling code

      call BEMT_CalcOutput(t, m%BEMT_u(indx), p%BEMT, x%BEMT, xd%BEMT, z%BEMT, OtherState%BEMT, p_AD%AFI, m%BEMT_y, m%BEMT, ErrStat2, ErrMsg2 )
         call SetErrStat(ErrStat2, ErrMsg2, ErrStat, ErrMsg, RoutineName)

      call SetOutputsFromBEMT( p, m, y ) 
        
      if ( p%CompAA ) then
         ! We need the outputs from BEMT as inputs to AeroAcoustics module
         ! Also,  SetInputs() [called above] calls SetInputsForBEMT() which in turn establishes current versions of the Global to local transformations we need as inputs to AA
         call SetInputsForAA(p, u, m, errStat2, errMsg2)  
            call SetErrStat(ErrStat2, ErrMsg2, ErrStat, ErrMsg, RoutineName)
         call AA_CalcOutput(t, m%AA_u, p%AA, x%AA, xd%AA,  z%AA, OtherState%AA,  m%AA_y, m%AA, errStat2, errMsg2)
            call SetErrStat(ErrStat2, ErrMsg2, ErrStat, ErrMsg, RoutineName)
      end if   
   endif 

   if ( p%TwrAero ) then
      call ADTwr_CalcOutput(p, u, m, y, ErrStat2, ErrMsg2 )
         call SetErrStat(ErrStat2, ErrMsg2, ErrStat, ErrMsg, RoutineName)      
   endif

   call AD_CavtCrit(u, p, m, errStat2, errMsg2)
      call SetErrStat(ErrStat2, ErrMsg2, ErrStat, ErrMsg, RoutineName)    
   
   
   !-------------------------------------------------------   
   !     get values to output to file:  
   !-------------------------------------------------------   
   if (CalcWriteOutput) then
      call RotWriteOutputs(t, u, p, p_AD, x, xd, z, OtherState, y, m, m_AD, iRot, ErrStat, ErrMsg)
   end if   
   
end subroutine RotCalcOutput
!----------------------------------------------------------------------------------------------------------------------------------
subroutine RotWriteOutputs( t, u, p, p_AD, x, xd, z, OtherState, y, m, m_AD, iRot, ErrStat, ErrMsg)
! NOTE: no matter how many channels are selected for output, all of the outputs are calculated
! All of the calculated output channels are placed into the m%AllOuts(:), while the channels selected for outputs are
! placed in the y%WriteOutput(:) array.
!..................................................................................................................................

   REAL(DbKi),                   INTENT(IN   )  :: t                  !< Current simulation time in seconds
   TYPE(RotInputType),           INTENT(IN   )  :: u                  !< Inputs at Time t
   TYPE(RotParameterType),       INTENT(IN   )  :: p                  !< Parameters
   TYPE(AD_ParameterType),       INTENT(IN   )  :: p_AD               !< Parameters
   TYPE(RotContinuousStateType), INTENT(IN   )  :: x                  !< Continuous states at t
   TYPE(RotDiscreteStateType),   INTENT(IN   )  :: xd                 !< Discrete states at t
   TYPE(RotConstraintStateType), INTENT(IN   )  :: z                  !< Constraint states at t
   TYPE(RotOtherStateType),      INTENT(IN   )  :: OtherState         !< Other states at t
   TYPE(RotOutputType),          INTENT(INOUT)  :: y                  !< Outputs computed at t (Input only so that mesh con-
                                                                      !!   nectivity information does not have to be recalculated)
   type(RotMiscVarType),         intent(inout)  :: m                  !< Misc/optimization variables
   TYPE(AD_MiscVarType),         INTENT(INOUT)  :: m_AD               !< misc variables
   INTEGER,                      INTENT(IN   )  :: iRot               !< Rotor index, needed for OLAF
   INTEGER(IntKi),               INTENT(  OUT)  :: ErrStat            !< Error status of the operation
   CHARACTER(*),                 INTENT(  OUT)  :: ErrMsg             !< Error message if ErrStat /= ErrID_None

   
      ! NOTE: m%BEMT_u(i) indices are set differently from the way OpenFAST typically sets up the u and uTimes arrays
   integer, parameter                           :: indx = 1  ! m%BEMT_u(1) is at t; m%BEMT_u(2) is t+dt
   integer(intKi)                               :: i

   integer(intKi)                               :: ErrStat2
   character(ErrMsgLen)                         :: ErrMsg2
   character(*), parameter                      :: RoutineName = 'RotCalcOutput'
!   LOGICAL                                      :: CalcWriteOutput   
   !-------------------------------------------------------   
   !     get values to output to file:  
   !-------------------------------------------------------   
   if (p%NumOuts > 0) then
      call Calc_WriteOutput( p, p_AD, u, m, m_AD, y, OtherState, xd, indx, iRot, ErrStat2, ErrMsg2 )   
         call SetErrStat(ErrStat2, ErrMsg2, ErrStat, ErrMsg, RoutineName)      
      
      !...............................................................................................................................   
      ! Place the selected output channels into the WriteOutput(:) array with the proper sign:
      !...............................................................................................................................   

      do i = 1,p%NumOuts  ! Loop through all selected output channels
         y%WriteOutput(i) = p%OutParam(i)%SignM * m%AllOuts( p%OutParam(i)%Indx )
      end do             ! i - All selected output channels

   end if
       
   if (p%BldNd_TotNumOuts > 0) then
      y%WriteOutput(p%NumOuts+1:) = 0.0_ReKi

      ! Now we need to populate the blade node outputs here
      if (p%NumBlades > 0) then
         call Calc_WriteAllBldNdOutput( p, p_AD, u, m, m_AD, y, OtherState, indx, iRot, ErrStat2, ErrMsg2 )   ! Call after normal writeoutput.  Will just postpend data on here.
         call SetErrStat(ErrStat2, ErrMsg2, ErrStat, ErrMsg, RoutineName)
      end if
   end if

   
end subroutine RotWriteOutputs
!----------------------------------------------------------------------------------------------------------------------------------

subroutine AD_CavtCrit(u, p, m, errStat, errMsg)
   TYPE(RotInputType),           INTENT(IN   )  :: u           !< Inputs at Time t
   TYPE(RotParameterType),       INTENT(IN   )  :: p           !< Parameters
   TYPE(RotMiscVarType),         INTENT(INOUT)  :: m           !< Misc/optimization variables
                                                               !!   nectivity information does not have to be recalculated)
   INTEGER(IntKi),               INTENT(  OUT)   :: errStat     !< Error status of the operation
   CHARACTER(*),                 INTENT(  OUT)   :: errMsg      !< Error message if ErrStat /= ErrID_None
   integer    :: i,j
   real(ReKi) :: SigmaCavitCrit, SigmaCavit

   errStat = ErrID_None
   errMsg  = ''

   if ( p%CavitCheck ) then      ! Calculate the cavitation number for the airfoil at the node in quesiton, and compare to the critical cavitation number based on the vapour pressure and submerged depth       
      do j = 1,p%numBlades ! Loop through all blades
         do i = 1,p%NumBlNds  ! Loop through all nodes
                     
            if ( EqualRealNos( m%BEMT_y%Vrel(i,j), 0.0_ReKi ) ) call SetErrStat( ErrID_Fatal, 'Vrel cannot be zero to do a cavitation check', ErrStat, ErrMsg, 'AD_CavtCrit') 
               if (ErrStat >= AbortErrLev) return
      
            SigmaCavit= -1* m%BEMT_y%Cpmin(i,j) ! Local cavitation number on node j                                               
            SigmaCavitCrit= ( ( p%Patm + ( p%Gravity * (p%WtrDpth - ( u%HubMotion%Position(3,1)+u%HubMotion%TranslationDisp(3,1) ) - (  u%BladeMotion(j)%Position(3,i) + u%BladeMotion(j)%TranslationDisp(3,i) - u%HubMotion%Position(3,1))) * p%airDens)  - p%Pvap ) / ( 0.5_ReKi * p%airDens * m%BEMT_y%Vrel(i,j)**2)) ! Critical value of Sigma, cavitation occurs if local cavitation number is greater than this
                                                                        
               if ( (SigmaCavitCrit < SigmaCavit) .and. (.not. (m%CavitWarnSet(i,j)) ) ) then     
                    call WrScr( NewLine//'Cavitation occurred at blade '//trim(num2lstr(j))//' and node '//trim(num2lstr(i))//'.' )
                    m%CavitWarnSet(i,j) = .true.
               end if 
                           
            m%SigmaCavit(i,j)= SigmaCavit                 
            m%SigmaCavitCrit(i,j)=SigmaCavitCrit  
                           
         end do   ! p%NumBlNds
      end do  ! p%numBlades
   end if   ! Cavitation check
end subroutine AD_CavtCrit

!----------------------------------------------------------------------------------------------------------------------------------
!> Tight coupling routine for solving for the residual of the constraint state equations
subroutine AD_CalcConstrStateResidual( Time, u, p, x, xd, z, OtherState, m, z_residual, ErrStat, ErrMsg )
!..................................................................................................................................

   REAL(DbKi),                   INTENT(IN   )   :: Time        !< Current simulation time in seconds
   TYPE(AD_InputType),           INTENT(IN   )   :: u           !< Inputs at Time
   TYPE(AD_ParameterType),       INTENT(IN   )   :: p           !< Parameters
   TYPE(AD_ContinuousStateType), INTENT(IN   )   :: x           !< Continuous states at Time
   TYPE(AD_DiscreteStateType),   INTENT(IN   )   :: xd          !< Discrete states at Time
   TYPE(AD_ConstraintStateType), INTENT(IN   )   :: z           !< Constraint states at Time (possibly a guess)
   TYPE(AD_OtherStateType),      INTENT(IN   )   :: OtherState  !< Other states at Time
   TYPE(AD_MiscVarType),         INTENT(INOUT)   :: m           !< Misc/optimization variables
   TYPE(AD_ConstraintStateType), INTENT(INOUT)   :: Z_residual  !< Residual of the constraint state equations using
                                                                !!     the input values described above
   INTEGER(IntKi),               INTENT(  OUT)   :: ErrStat     !< Error status of the operation
   CHARACTER(*),                 INTENT(  OUT)   :: ErrMsg      !< Error message if ErrStat /= ErrID_None
   

   
      ! Local variables   
   integer(intKi)                                :: iR ! rotor index
   integer(intKi)                                :: ErrStat2
   character(ErrMsgLen)                          :: ErrMsg2
   character(*), parameter                       :: RoutineName = 'AD_CalcConstrStateResidual'
   
   ErrStat = ErrID_None
   ErrMsg  = ""
   

   do iR=1, size(p%rotors)
      call RotCalcConstrStateResidual( Time, u%rotors(iR), p%rotors(iR), p, x%rotors(iR), xd%rotors(iR), z%rotors(iR), OtherState%rotors(iR), m%rotors(iR), z_residual%rotors(iR), ErrStat2, ErrMsg2 )
         call SetErrStat(ErrStat2, ErrMsg2, ErrStat, ErrMsg, RoutineName)
   enddo
   
end subroutine AD_CalcConstrStateResidual
!----------------------------------------------------------------------------------------------------------------------------------
!> Tight coupling routine for solving for the residual of the constraint state equations
subroutine RotCalcConstrStateResidual( Time, u, p, p_AD, x, xd, z, OtherState, m, z_residual, ErrStat, ErrMsg )
!..................................................................................................................................

   REAL(DbKi),                   INTENT(IN   )   :: Time        !< Current simulation time in seconds
   TYPE(RotInputType),           INTENT(IN   )   :: u           !< Inputs at Time
   TYPE(RotParameterType),       INTENT(IN   )   :: p           !< Parameters
   TYPE(AD_ParameterType),       INTENT(IN   )   :: p_AD        !< Parameters
   TYPE(RotContinuousStateType), INTENT(IN   )   :: x           !< Continuous states at Time
   TYPE(RotDiscreteStateType),   INTENT(IN   )   :: xd          !< Discrete states at Time
   TYPE(RotConstraintStateType), INTENT(IN   )   :: z           !< Constraint states at Time (possibly a guess)
   TYPE(RotOtherStateType),      INTENT(IN   )   :: OtherState  !< Other states at Time
   TYPE(RotMiscVarType),         INTENT(INOUT)   :: m           !< Misc/optimization variables
   TYPE(RotConstraintStateType), INTENT(INOUT)   :: z_residual  !< Residual of the constraint state equations using
                                                                !!     the input values described above
   INTEGER(IntKi),               INTENT(  OUT)   :: ErrStat     !< Error status of the operation
   CHARACTER(*),                 INTENT(  OUT)   :: ErrMsg      !< Error message if ErrStat /= ErrID_None
   
      ! Local variables   
   integer, parameter                            :: indx = 1  ! m%BEMT_u(1) is at t; m%BEMT_u(2) is t+dt
   integer(intKi)                                :: ErrStat2
   character(ErrMsgLen)                          :: ErrMsg2
   character(*), parameter                       :: RoutineName = 'RotCalcConstrStateResidual'
   
   ErrStat = ErrID_None
   ErrMsg  = ""
   
   if (.not. allocated(z_residual%BEMT%phi)) then ! BEMT_CalcConstrStateResidual expects memory to be allocated, so let's make sure it is
      call AD_CopyRotConstraintStateType( z, z_residual, MESH_NEWCOPY, ErrStat2, ErrMsg2)
      call SetErrStat(ErrStat2, ErrMsg2, ErrStat, ErrMsg, RoutineName)
   end if
   
   
   call SetInputs(p, p_AD, u, m, indx, errStat2, errMsg2)
      call SetErrStat(ErrStat2, ErrMsg2, ErrStat, ErrMsg, RoutineName)
                                
      
   call BEMT_CalcConstrStateResidual( Time, m%BEMT_u(indx), p%BEMT, x%BEMT, xd%BEMT, z%BEMT, OtherState%BEMT, m%BEMT, &
                                       z_residual%BEMT, p_AD%AFI, ErrStat2, ErrMsg2 )
      call SetErrStat(ErrStat2, ErrMsg2, ErrStat, ErrMsg, RoutineName)
   
end subroutine RotCalcConstrStateResidual

!----------------------------------------------------------------------------------------------------------------------------------
subroutine RotCalcContStateDeriv( t, u, p, p_AD, x, xd, z, OtherState, m, dxdt, ErrStat, ErrMsg )
! Tight coupling routine for computing derivatives of continuous states
!..................................................................................................................................

   REAL(DbKi),                     INTENT(IN   )  :: t           ! Current simulation time in seconds
   TYPE(RotInputType),             INTENT(IN   )  :: u           ! Inputs at t
   TYPE(RotParameterType),         INTENT(IN   )  :: p           ! Parameters
   TYPE(AD_ParameterType),         INTENT(IN   )  :: p_AD        ! Parameters
   TYPE(RotContinuousStateType),   INTENT(IN   )  :: x           ! Continuous states at t
   TYPE(RotDiscreteStateType),     INTENT(IN   )  :: xd          ! Discrete states at t
   TYPE(RotConstraintStateType),   INTENT(IN   )  :: z           ! Constraint states at t
   TYPE(RotOtherStateType),        INTENT(IN   )  :: OtherState  ! Other states at t
   TYPE(RotMiscVarType),           INTENT(INOUT)  :: m           ! Misc/optimization variables
   TYPE(RotContinuousStateType),   INTENT(INOUT)  :: dxdt        ! Continuous state derivatives at t
   INTEGER(IntKi),                 INTENT(  OUT)  :: ErrStat     ! Error status of the operation
   CHARACTER(*),                   INTENT(  OUT)  :: ErrMsg      ! Error message if ErrStat /= ErrID_None

   ! local variables
   CHARACTER(ErrMsgLen)                           :: ErrMsg2     ! temporary Error message if ErrStat /= ErrID_None
   INTEGER(IntKi)                                 :: ErrStat2    ! temporary Error status of the operation
   CHARACTER(*), PARAMETER                        :: RoutineName = 'RotCalcContStateDeriv'
   
   INTEGER(IntKi), parameter                      :: InputIndex = 1

      ! Initialize ErrStat

   ErrStat = ErrID_None
   ErrMsg  = ""

   call SetInputs(p, p_AD, u, m, InputIndex, ErrStat2, ErrMsg2)
      call SetErrStat(ErrStat2, ErrMsg2, ErrStat, ErrMsg, RoutineName)
   
   call BEMT_CalcContStateDeriv( t, m%BEMT_u(InputIndex), p%BEMT, x%BEMT, xd%BEMT, z%BEMT, OtherState%BEMT, m%BEMT, dxdt%BEMT, p_AD%AFI, ErrStat2, ErrMsg2 )
      call SetErrStat(ErrStat2, ErrMsg2, ErrStat, ErrMsg, RoutineName)
   
END SUBROUTINE RotCalcContStateDeriv
!----------------------------------------------------------------------------------------------------------------------------------
!> This subroutine converts the AeroDyn inputs into values that can be used for its submodules. It calculates the disturbed inflow
!! on the blade if tower shadow or tower influence are enabled, then uses these values to set m%BEMT_u(indx).
subroutine SetInputs(p, p_AD, u, m, indx, errStat, errMsg)
   type(RotParameterType),       intent(in   )  :: p                      !< AD parameters
   type(AD_ParameterType),       intent(in   )  :: p_AD                   !< AD parameters
   type(RotInputType),           intent(in   )  :: u                      !< AD Inputs at Time
   type(RotMiscVarType),         intent(inout)  :: m                      !< Misc/optimization variables
   integer,                      intent(in   )  :: indx                   !< index into m%BEMT_u(indx) array; 1=t and 2=t+dt (but not checked here)
   integer(IntKi),               intent(  out)  :: ErrStat                !< Error status of the operation
   character(*),                 intent(  out)  :: ErrMsg                 !< Error message if ErrStat /= ErrID_None
                                 
   ! local variables             
   integer(intKi)                               :: ErrStat2
   character(ErrMsgLen)                         :: ErrMsg2
   character(*), parameter                      :: RoutineName = 'SetInputs'
   ErrStat = ErrID_None
   ErrMsg  = ""
   
   ! Disturbed inflow on blade (if tower shadow present)
   call SetDisturbedInflow(p, u, m, errStat, errMsg)

   if (p_AD%WakeMod /= WakeMod_FVW) then
         ! This needs to extract the inputs from the AD data types (mesh) and massage them for the BEMT module
      call SetInputsForBEMT(p, u, m, indx, errStat2, errMsg2)
         call SetErrStat(ErrStat2, ErrMsg2, ErrStat, ErrMsg, RoutineName)
   endif
end subroutine SetInputs

!> Disturbed inflow on the blade if tower shadow or tower influence are enabled
subroutine SetDisturbedInflow(p, u, m, errStat, errMsg)
   type(RotParameterType),       intent(in   )  :: p                      !< AD parameters
   type(RotInputType),           intent(in   )  :: u                      !< AD Inputs at Time
   type(RotMiscVarType),         intent(inout)  :: m                      !< Misc/optimization variables
   integer(IntKi),               intent(  out)  :: errStat                !< Error status of the operation
   character(*),                 intent(  out)  :: errMsg                 !< Error message if ErrStat /= ErrID_None
   ! local variables             
   integer(intKi)                               :: errStat2
   character(ErrMsgLen)                         :: errMsg2
   character(*), parameter                      :: RoutineName = 'SetDisturbedInflow'
   errStat = ErrID_None
   errMsg  = ""
   if (p%TwrPotent /= TwrPotent_none .or. p%TwrShadow /= TwrShadow_none) then
      call TwrInfl( p, u, m, errStat2, errMsg2 ) ! NOTE: tower clearance is computed here..
         call SetErrStat(errStat2, errMsg2, errStat, errMsg, RoutineName)
   else
      m%DisturbedInflow = u%InflowOnBlade
   end if

end subroutine SetDisturbedInflow


!----------------------------------------------------------------------------------------------------------------------------------
!> This subroutine sets m%BEMT_u(indx).
subroutine SetInputsForBEMT(p, u, m, indx, errStat, errMsg)

   type(RotParameterType),  intent(in   )  :: p                               !< AD parameters
   type(RotInputType),      intent(in   )  :: u                               !< AD Inputs at Time
   type(RotMiscVarType),    intent(inout)  :: m                               !< Misc/optimization variables
   integer,                 intent(in   )  :: indx                            !< index into m%BEMT_u array; must be 1 or 2 (but not checked here)
   integer(IntKi),          intent(  out)  :: ErrStat                         !< Error status of the operation
   character(*),            intent(  out)  :: ErrMsg                          !< Error message if ErrStat /= ErrID_None
      
   ! local variables
   real(R8Ki)                              :: x_hat(3)
   real(R8Ki)                              :: y_hat(3)
   real(R8Ki)                              :: x_hat_disk(3)
   real(R8Ki)                              :: y_hat_disk(3)
   real(R8Ki)                              :: z_hat_disk(3)
   real(ReKi)                              :: tmp(3)
   real(ReKi)                              :: tmp_sz, tmp_sz_y
   real(ReKi)                              :: rmax
   real(R8Ki)                              :: thetaBladeNds(p%NumBlNds,p%NumBlades)
   real(R8Ki)                              :: Azimuth(p%NumBlades)
   
   integer(intKi)                          :: j                      ! loop counter for nodes
   integer(intKi)                          :: k                      ! loop counter for blades
!   integer(intKi)                          :: ErrStat2
!   character(ErrMsgLen)                    :: ErrMsg2
   character(*), parameter                 :: RoutineName = 'SetInputsForBEMT'
   
   ! note ErrStat and ErrMsg are set in GeomWithoutSweepPitchTwist:

      ! Get disk average values and orientations
   call DiskAvgValues(p, u, m, x_hat_disk, y_hat_disk, z_hat_disk, Azimuth)
   call GeomWithoutSweepPitchTwist(p,u,m,thetaBladeNds,ErrStat,ErrMsg)
   if (ErrStat >= AbortErrLev) return

      ! Velocity in disk normal
   m%BEMT_u(indx)%Un_disk  = m%V_dot_x
     
      ! "Angular velocity of rotor" rad/s
   m%BEMT_u(indx)%omega   = dot_product( u%HubMotion%RotationVel(:,1), x_hat_disk )
   
      ! "Angle between the vector normal to the rotor plane and the wind vector (e.g., the yaw angle in the case of no tilt)" rad 
   tmp_sz = TwoNorm( m%V_diskAvg )
   if ( EqualRealNos( tmp_sz, 0.0_ReKi ) ) then
      m%BEMT_u(indx)%chi0 = 0.0_ReKi
   else
         ! make sure we don't have numerical issues that make the ratio outside +/-1
      tmp_sz_y = min(  1.0_ReKi, m%V_dot_x / tmp_sz )
      tmp_sz_y = max( -1.0_ReKi, tmp_sz_y )
      
      m%BEMT_u(indx)%chi0 = acos( tmp_sz_y )
      
   end if
   
      ! "Azimuth angle" rad
   m%bemt_u(indx)%psi = Azimuth

      ! theta, "Twist angle (includes all sources of twist)" rad
      ! Vx, "Local axial velocity at node" m/s
      ! Vy, "Local tangential velocity at node" m/s
   do k=1,p%NumBlades
      do j=1,p%NumBlNds         
         
         m%BEMT_u(indx)%theta(j,k) = thetaBladeNds(j,k) ! local pitch + twist (aerodyanmic + elastic) angle of the jth node in the kth blade
                           
         x_hat = m%WithoutSweepPitchTwist(1,:,j,k)
         y_hat = m%WithoutSweepPitchTwist(2,:,j,k)
         tmp   = m%DisturbedInflow(:,j,k) - u%BladeMotion(k)%TranslationVel(:,j) ! rel_V(j)_Blade(k)
         
         m%BEMT_u(indx)%Vx(j,k) = dot_product( tmp, x_hat ) ! normal component (normal to the plane, not chord) of the inflow velocity of the jth node in the kth blade
         m%BEMT_u(indx)%Vy(j,k) = dot_product( tmp, y_hat ) ! tangential component (tangential to the plane, not chord) of the inflow velocity of the jth node in the kth blade

         
         ! inputs for DBEMT (DBEMT_Mod == DBEMT_cont_tauConst)
         if (allocated(m%BEMT_u(indx)%Vx_elast_dot)) then
            m%BEMT_u(indx)%Vx_elast_dot(j,k)  = dot_product( u%BladeMotion(k)%TranslationAcc(:,j), x_hat ) ! normal component (normal to the plane, not chord) of the inflow velocity of the jth node in the kth blade
            m%BEMT_u(indx)%Vy_elast_dot(j,k)  = dot_product( u%BladeMotion(k)%TranslationAcc(:,j), y_hat ) ! tangential component (tangential to the plane, not chord) of the inflow velocity of the jth node in the kth blade
         end if
         ! inputs for CUA (and CDBEMT):
         m%BEMT_u(indx)%omega_z(j,k)       = dot_product( u%BladeMotion(k)%RotationVel(   :,j), m%WithoutSweepPitchTwist(3,:,j,k) ) ! rotation of no-sweep-pitch coordinate system around z of the jth node in the kth blade
         
      end do !j=nodes
   end do !k=blades
   
   
      ! "Radial distance from center-of-rotation to node" m
   
   do k=1,p%NumBlades
      do j=1,p%NumBlNds
         
            ! displaced position of the jth node in the kth blade relative to the hub:
         tmp =  u%BladeMotion(k)%Position(:,j) + u%BladeMotion(k)%TranslationDisp(:,j) &
              - u%HubMotion%Position(:,1)      - u%HubMotion%TranslationDisp(:,1)
         
            ! local radius (normalized distance from rotor centerline)
         tmp_sz_y = dot_product( tmp, y_hat_disk )**2
         tmp_sz   = dot_product( tmp, z_hat_disk )**2
         m%BEMT_u(indx)%rLocal(j,k) = sqrt( tmp_sz + tmp_sz_y )
         
      end do !j=nodes      
   end do !k=blades  
  
   m%BEMT_u(indx)%UserProp = u%UserProp
   
   ! ................ TSR .....................
   
   if ( EqualRealNos( m%V_dot_x, 0.0_ReKi ) ) then
      m%BEMT_u(indx)%TSR = 0.0_ReKi
   else
      rmax = 0.0_ReKi
      do k=1,min(p%NumBlades,MaxBl)
         do j=1,p%NumBlNds
            rmax = max(rmax, m%BEMT_u(indx)%rLocal(j,k) )
         end do !j=nodes
      end do !k=blades
      m%BEMT_u(indx)%TSR = m%BEMT_u(indx)%omega * rmax / m%V_dot_x
   end if
         
end subroutine SetInputsForBEMT
!----------------------------------------------------------------------------------------------------------------------------------
subroutine DiskAvgValues(p, u, m, x_hat_disk, y_hat_disk, z_hat_disk, Azimuth)
   type(RotParameterType),  intent(in   )  :: p                               !< AD parameters
   type(RotInputType),      intent(in   )  :: u                               !< AD Inputs at Time
   type(RotMiscVarType),    intent(inout)  :: m                               !< Misc/optimization variables
   real(R8Ki),              intent(  out)  :: x_hat_disk(3)
   real(R8Ki), optional,    intent(  out)  :: y_hat_disk(3)
   real(R8Ki), optional,    intent(  out)  :: z_hat_disk(3)
   real(R8Ki), optional,    intent(  out)  :: Azimuth(p%NumBlades)
   real(ReKi)                              :: z_hat(3)
   real(ReKi)                              :: tmp(3)
   real(ReKi)                              :: tmp_sz, tmp_sz_y
   integer(intKi)                          :: j                      ! loop counter for nodes
   integer(intKi)                          :: k                      ! loop counter for blades

      ! calculate disk-averaged relative wind speed, V_DiskAvg
   m%V_diskAvg = 0.0_ReKi
   do k=1,p%NumBlades
      do j=1,p%NumBlNds
         tmp = m%DisturbedInflow(:,j,k) - u%BladeMotion(k)%TranslationVel(:,j)
         m%V_diskAvg = m%V_diskAvg + tmp
      end do
   end do
   m%V_diskAvg = m%V_diskAvg / real( p%NumBlades * p%NumBlNds, ReKi )

      ! orientation vectors:
   x_hat_disk = u%HubMotion%Orientation(1,:,1) !actually also x_hat_hub

   m%V_dot_x  = dot_product( m%V_diskAvg, x_hat_disk )
   
   
   if (present(y_hat_disk)) then
   
      tmp    = m%V_dot_x * x_hat_disk - m%V_diskAvg
      tmp_sz = TwoNorm(tmp)
      if ( EqualRealNos( tmp_sz, 0.0_ReKi ) ) then
         y_hat_disk = u%HubMotion%Orientation(2,:,1)
         z_hat_disk = u%HubMotion%Orientation(3,:,1)
      else
        y_hat_disk = tmp / tmp_sz
        z_hat_disk = cross_product( m%V_diskAvg, x_hat_disk ) / tmp_sz
     end if

         ! "Azimuth angle" rad
      do k=1,p%NumBlades
         z_hat = u%BladeRootMotion(k)%Orientation(3,:,1)
         tmp_sz_y = -1.0*dot_product(z_hat,y_hat_disk)
         tmp_sz   =      dot_product(z_hat,z_hat_disk)
         if ( EqualRealNos(tmp_sz_y,0.0_ReKi) .and. EqualRealNos(tmp_sz,0.0_ReKi) ) then
            Azimuth(k) = 0.0_ReKi
         else
            Azimuth(k) = atan2( tmp_sz_y, tmp_sz )
         end if
      end do
      
   end if
   
end subroutine DiskAvgValues
!----------------------------------------------------------------------------------------------------------------------------------
subroutine GeomWithoutSweepPitchTwist(p,u,m,thetaBladeNds,ErrStat,ErrMsg)
   type(RotParameterType),  intent(in   )  :: p                               !< AD parameters
   type(RotInputType),      intent(in   )  :: u                               !< AD Inputs at Time
   type(RotMiscVarType),    intent(inout)  :: m                               !< Misc/optimization variables
   real(R8Ki),              intent(  out)  :: thetaBladeNds(p%NumBlNds,p%NumBlades)
   integer(IntKi),          intent(  out)  :: ErrStat                         !< Error status of the operation
   character(*),            intent(  out)  :: ErrMsg                          !< Error message if ErrStat /= ErrID_None
   real(R8Ki)                              :: theta(3)
   real(R8Ki)                              :: orientation(3,3)
   real(R8Ki)                              :: orientation_nopitch(3,3)

   integer(intKi)                          :: j                      ! loop counter for nodes
   integer(intKi)                          :: k                      ! loop counter for blades
   integer(intKi)                          :: ErrStat2
   character(ErrMsgLen)                    :: ErrMsg2
   character(*), parameter                 :: RoutineName = 'GeomWithoutSweepPitchTwist'

   ErrStat = ErrID_None
   ErrMsg  = ""

   if (p%AeroProjMod==0) then
         ! theta, "Twist angle (includes all sources of twist)" rad
         ! Vx, "Local axial velocity at node" m/s
         ! Vy, "Local tangential velocity at node" m/s
      do k=1,p%NumBlades
            ! construct system equivalent to u%BladeRootMotion(k)%Orientation, but without the blade-pitch angle:
         ! orientation = rotation from hub 2 bl
         call LAPACK_gemm( 'n', 't', 1.0_R8Ki, u%BladeRootMotion(k)%Orientation(:,:,1), u%HubMotion%Orientation(:,:,1), 0.0_R8Ki, orientation, errStat2, errMsg2)
            call SetErrStat( ErrStat2, ErrMsg2, ErrStat, ErrMsg, RoutineName)
         theta = EulerExtract( orientation ) !hub_theta_root(k)
         if (k<=3) then
            m%AllOuts( BPitch(  k) ) = -theta(3)*R2D ! save this value of pitch for potential output
         endif
         theta(3) = 0.0_ReKi
         m%hub_theta_x_root(k) = theta(1)   ! save this value for FAST.Farm

         orientation = EulerConstruct( theta ) ! rotation from hub 2 non-pitched blade
         orientation_nopitch = matmul( orientation, u%HubMotion%Orientation(:,:,1) ) ! withoutPitch_theta_Root(k) ! rotation from global 2 non-pitched blade

         do j=1,p%NumBlNds

               ! form coordinate system equivalent to u%BladeMotion(k)%Orientation(:,:,j) but without live sweep (due to in-plane
               ! deflection), blade-pitch and twist (aerodynamic + elastic) angles:

            ! orientation = matmul( u%BladeMotion(k)%Orientation(:,:,j), transpose(orientation_nopitch) )
            ! orientation = rotation from non pitched blade 2 balde section
            call LAPACK_gemm( 'n', 't', 1.0_R8Ki, u%BladeMotion(k)%Orientation(:,:,j), orientation_nopitch, 0.0_R8Ki, orientation, errStat2, errMsg2)
               call SetErrStat( ErrStat2, ErrMsg2, ErrStat, ErrMsg, RoutineName)
            theta = EulerExtract( orientation ) !root(k)WithoutPitch_theta(j)_blade(k)

            thetaBladeNds(j,k) = -theta(3) ! local pitch + twist (aerodyanmic + elastic) angle of the jth node in the kth blade


            theta(1) = 0.0_ReKi
            theta(3) = 0.0_ReKi
            m%Curve(j,k) = theta(2)  ! save value for possible output later
            m%WithoutSweepPitchTwist(:,:,j,k) = matmul( EulerConstruct( theta ), orientation_nopitch ) ! WithoutSweepPitch+Twist_theta(j)_Blade(k)

         end do !j=nodes
      end do !k=blades
   else if (p%AeroProjMod==1) then
   
      !m%AllOuts( BPitch(  k) ) = 0.0_ReKi  ! save this value of pitch for potential output; ill-defined, TODO
      !
      !m%hub_theta_x_root(k) = 0.0_ReKi ! ill-defined, TODO
   
      do k=1,p%NumBlades
         call LAPACK_gemm( 'n', 't', 1.0_R8Ki, u%BladeRootMotion(k)%Orientation(:,:,1), u%HubMotion%Orientation(:,:,1), 0.0_R8Ki, orientation, errStat2, errMsg2)
            call SetErrStat( ErrStat2, ErrMsg2, ErrStat, ErrMsg, RoutineName)
         theta = EulerExtract( orientation ) !hub_theta_root(k)
         if (k<=3) then
            m%AllOuts( BPitch(  k) ) = -theta(3)*R2D ! save this value of pitch for potential output
         endif
         theta(3) = 0.0_ReKi
         m%hub_theta_x_root(k) = theta(1)   ! save this value for FAST.Farm
      end do
   
      ! Generic blade, we don't assume where the axes are, and we keep the default orientation
      do k=1,p%NumBlades
         
         do j=1,p%NumBlNds
            thetaBladeNds(j,k) = 0.0_ReKi ! local pitch + twist (aerodyanmic + elastic) angle of the jth node in the kth blade
            m%Curve(j,k) = 0.0_ReKi ! ill-defined, TODO
            m%WithoutSweepPitchTwist(:,:,j,k) = u%BladeMotion(k)%Orientation(:,:,j)
         enddo
      enddo
   else
      ErrStat = ErrID_Fatal
      ErrMsg ='GeomWithoutSweepPitchTwist: AeroProjMod not supported '//trim(num2lstr(p%AeroProjMod))
   endif
end subroutine GeomWithoutSweepPitchTwist
!----------------------------------------------------------------------------------------------------------------------------------
!> This subroutine sets m%FVW_u(indx).
subroutine SetInputsForFVW(p, u, m, errStat, errMsg)

   type(AD_ParameterType),  intent(in   )  :: p                               !< AD parameters
   type(AD_InputType),      intent(in   )  :: u(:)                            !< AD Inputs at Time
   type(AD_MiscVarType),    intent(inout)  :: m                               !< Misc/optimization variables
   integer(IntKi),          intent(  out)  :: ErrStat                         !< Error status of the operation
   character(*),            intent(  out)  :: ErrMsg                          !< Error message if ErrStat /= ErrID_None

   real(R8Ki)                              :: x_hat_disk(3)
   real(R8Ki), allocatable                 :: thetaBladeNds(:,:)
   
   integer(intKi)                          :: tIndx
   integer(intKi)                          :: iR ! Loop on rotors
   integer(intKi)                          :: j, k  ! loop counter for blades
   character(*), parameter                 :: RoutineName = 'SetInputsForFVW'
   integer :: iW

   do tIndx=1,size(u)
      do iR =1, size(p%rotors)
         allocate(thetaBladeNds(p%rotors(iR)%NumBlNds, p%rotors(iR)%NumBlades))
         ! Get disk average values and orientations
         ! NOTE: needed because it sets m%V_diskAvg and m%V_dot_x, needed by CalcOutput..
         call DiskAvgValues(p%rotors(iR), u(tIndx)%rotors(iR), m%rotors(iR), x_hat_disk) ! also sets m%V_diskAvg and m%V_dot_x
         call GeomWithoutSweepPitchTwist(p%rotors(iR),u(tIndx)%rotors(iR), m%rotors(iR), thetaBladeNds,ErrStat,ErrMsg)
         if (ErrStat >= AbortErrLev) return

            ! Rather than use a meshcopy, we will just copy what we need to the WingsMesh
            ! NOTE:  MeshCopy requires the source mesh to be INOUT intent
            ! NOTE2: If we change the WingsMesh to not be identical to the BladeMotion mesh, add the mapping stuff here.
         do k=1,p%rotors(iR)%NumBlades
            iW=p%FVW%Bld2Wings(iR,k)

            if ( u(tIndx)%rotors(iR)%BladeMotion(k)%nNodes /= m%FVW_u(tIndx)%WingsMesh(iW)%nNodes ) then
               ErrStat = ErrID_Fatal
               ErrMsg  = RoutineName//": WingsMesh contains different number of nodes than the BladeMotion mesh"
               return
            endif
            m%FVW%W(iW)%PitchAndTwist(:) = thetaBladeNds(:,k) ! local pitch + twist (aerodyanmic + elastic) angle of the jth node in the kth blade
            m%FVW_u(tIndx)%WingsMesh(iW)%TranslationDisp   = u(tIndx)%rotors(iR)%BladeMotion(k)%TranslationDisp
            m%FVW_u(tIndx)%WingsMesh(iW)%Orientation       = u(tIndx)%rotors(iR)%BladeMotion(k)%Orientation
            m%FVW_u(tIndx)%WingsMesh(iW)%TranslationVel    = u(tIndx)%rotors(iR)%BladeMotion(k)%TranslationVel
            m%FVW_u(tIndx)%rotors(iR)%HubPosition    = u(tIndx)%rotors(iR)%HubMotion%Position(:,1) + u(tIndx)%rotors(iR)%HubMotion%TranslationDisp(:,1)
            m%FVW_u(tIndx)%rotors(iR)%HubOrientation = u(tIndx)%rotors(iR)%HubMotion%Orientation(:,:,1)

            ! Inputs for dynamic stall (see SetInputsForBEMT)
            do j=1,p%rotors(iR)%NumBlNds         
               ! inputs for CUA, section pitch/torsion rate
               m%FVW_u(tIndx)%W(iW)%omega_z(j) = dot_product( u(tIndx)%rotors(iR)%BladeMotion(k)%RotationVel(   :,j), m%rotors(iR)%WithoutSweepPitchTwist(3,:,j,k) ) ! rotation of no-sweep-pitch coordinate system around z of the jth node in the kth blade
            end do !j=nodes
         enddo ! k blades
         if (allocated(thetaBladeNds)) deallocate(thetaBladeNds)
      enddo ! iR, rotors

      if (ALLOCATED(m%FVW_u(tIndx)%V_wind)) then
         m%FVW_u(tIndx)%V_wind   = u(tIndx)%InflowWakeVel
         ! Applying tower shadow to V_wind based on r_wind positions
         ! NOTE: m%DisturbedInflow also contains tower shadow and we need it for CalcOutput
         if (p%FVW%TwrShadowOnWake) then
            do iR =1, size(p%rotors)
               if (p%rotors(iR)%TwrPotent /= TwrPotent_none .or. p%rotors(iR)%TwrShadow /= TwrShadow_none) then
                  call TwrInflArray( p%rotors(iR), u(tIndx)%rotors(iR), m%rotors(iR), m%FVW%r_wind, m%FVW_u(tIndx)%V_wind, ErrStat, ErrMsg )
                  if (ErrStat >= AbortErrLev) return
               endif
            enddo
         end if
      endif
      do iR =1, size(p%rotors)
         ! Disturbed inflow for UA on Lifting line Mesh Points
         call SetDisturbedInflow(p%rotors(iR), u(tIndx)%rotors(iR), m%rotors(iR), errStat, errMsg)
         do k=1,p%rotors(iR)%NumBlades
            iW=p%FVW%Bld2Wings(iR,k)
            m%FVW_u(tIndx)%W(iW)%Vwnd_LL(1:3,:) = m%rotors(iR)%DisturbedInflow(1:3,:,k)
         enddo
      enddo
   enddo

end subroutine SetInputsForFVW
!----------------------------------------------------------------------------------------------------------------------------------
!> This subroutine sets m%AA_u.
subroutine SetInputsForAA(p, u, m, errStat, errMsg)
   type(RotParameterType),  intent(in   ) :: p        !< AD parameters
   type(RotInputType),      intent(in   ) :: u        !< AD Inputs at Time
   type(RotMiscVarType),    intent(inout) :: m        !< Misc/optimization variables
   integer(IntKi),          intent(  out) :: ErrStat  !< Error status of the operation
   character(*),            intent(  out) :: ErrMsg   !< Error message if ErrStat /= ErrID_None
   ! local variables
   integer(intKi)                         :: i        ! loop counter for nodes
   integer(intKi)                         :: j        ! loop counter for blades
   
   ErrStat = ErrID_None
   ErrMsg  = ""
   
   do j=1,p%NumBlades
      do i = 1,p%NumBlNds
         ! Get local orientation matrix to transform from blade element coordinates to global coordinates
         m%AA_u%RotGtoL(:,:,i,j) = u%BladeMotion(j)%Orientation(:,:,i)

         ! Get blade element aerodynamic center in global coordinates
         m%AA_u%AeroCent_G(:,i,j) = u%BladeMotion(j)%Position(:,i) + u%BladeMotion(j)%TranslationDisp(:,i)

         ! Set the blade element relative velocity (including induction)
         m%AA_u%Vrel(i,j) = m%BEMT_y%Vrel(i,j)
   
         ! Set the blade element angle of attack
         m%AA_u%AoANoise(i,j) = m%BEMT_y%AOA(i,j)

         ! Set the blade element undisturbed flow
         m%AA_u%Inflow(1,i,j) = u%InflowonBlade(1,i,j)
         m%AA_u%Inflow(2,i,j) = u%InflowonBlade(2,i,j)
         m%AA_u%Inflow(3,i,j) = u%InflowonBlade(3,i,j)
      end do
   end do
end subroutine SetInputsForAA
!----------------------------------------------------------------------------------------------------------------------------------
!> This subroutine converts outputs from BEMT (stored in m%BEMT_y) into values on the AeroDyn BladeLoad output mesh.
subroutine SetOutputsFromBEMT(p, m, y )

   type(RotParameterType),  intent(in   )  :: p                               !< AD parameters
   type(RotOutputType),     intent(inout)  :: y                               !< AD outputs 
   type(RotMiscVarType),    intent(inout)  :: m                               !< Misc/optimization variables

   integer(intKi)                          :: j                      ! loop counter for nodes
   integer(intKi)                          :: k                      ! loop counter for blades
   real(reki)                              :: force(3)
   real(reki)                              :: moment(3)
   real(reki)                              :: q
   
  
   
   force(3)    =  0.0_ReKi          
   moment(1:2) =  0.0_ReKi          
   do k=1,p%NumBlades
      do j=1,p%NumBlNds
                      
         q = 0.5 * p%airDens * m%BEMT_y%Vrel(j,k)**2              ! dynamic pressure of the jth node in the kth blade
         force(1) =  m%BEMT_y%cx(j,k) * q * p%BEMT%chord(j,k)     ! X = normal force per unit length (normal to the plane, not chord) of the jth node in the kth blade
         force(2) = -m%BEMT_y%cy(j,k) * q * p%BEMT%chord(j,k)     ! Y = tangential force per unit length (tangential to the plane, not chord) of the jth node in the kth blade
         moment(3)=  m%BEMT_y%cm(j,k) * q * p%BEMT%chord(j,k)**2  ! M = pitching moment per unit length of the jth node in the kth blade
         
            ! save these values for possible output later:
         m%X(j,k) = force(1)
         m%Y(j,k) = force(2)
         m%M(j,k) = moment(3)
         
            ! note: because force and moment are 1-d arrays, I'm calculating the transpose of the force and moment outputs
            !       so that I don't have to take the transpose of WithoutSweepPitchTwist(:,:,j,k)
         y%BladeLoad(k)%Force(:,j)  = matmul( force,  m%WithoutSweepPitchTwist(:,:,j,k) )  ! force per unit length of the jth node in the kth blade
         y%BladeLoad(k)%Moment(:,j) = matmul( moment, m%WithoutSweepPitchTwist(:,:,j,k) )  ! moment per unit length of the jth node in the kth blade
         
      end do !j=nodes
   end do !k=blades
   
   
end subroutine SetOutputsFromBEMT


!----------------------------------------------------------------------------------------------------------------------------------
!> This subroutine converts outputs from FVW (stored in m%FVW_y) into values on the AeroDyn BladeLoad output mesh.
subroutine SetOutputsFromFVW(t, u, p, OtherState, x, xd, m, y, ErrStat, ErrMsg)
   REAL(DbKi),                intent(in   ) :: t
   TYPE(AD_InputType),        intent(in   ) :: u           !< Inputs at Time t
   type(AD_ParameterType),    intent(in   ) :: p           !< AD parameters
   type(AD_OtherStateType),   intent(in   ) :: OtherState  !< OtherState
   type(AD_ContinuousStateType),intent(in ) :: x           !< continuous states
   type(AD_DiscreteStateType),intent(in   ) :: xd          !< Discrete states
   type(AD_OutputType),       intent(inout) :: y           !< AD outputs
   type(AD_MiscVarType),target,intent(inout) :: m           !< Misc/optimization variables
   integer(IntKi),            intent(  out) :: ErrStat     !< Error status of the operation
   character(*),              intent(  out) :: ErrMsg      !< Error message if ErrStat /= ErrID_None

   integer(intKi)                         :: j           ! loop counter for nodes
   integer(intKi)                         :: k           ! loop counter for blades
   real(reki)                             :: force(3)
   real(reki)                             :: moment(3)
   real(reki)                             :: q
   REAL(ReKi)                             :: cp, sp      ! cosine, sine of phi

   ! Local vars for readability
   real(ReKi)                             :: Vind(3)
   real(ReKi)                             :: Vstr(3)
   real(ReKi)                             :: Vwnd(3)
   real(ReKi)                             :: theta
   ! Local variables that we store in misc for nodal outputs
   real(ReKi)                             :: AxInd, TanInd, Vrel, phi, alpha, Re
   type(AFI_OutputType)                   :: AFI_interp             ! Resulting values from lookup table
   real(ReKi)                             :: UrelWind_s(3)          ! Relative wind (wind+str) in section coords
   real(ReKi)                             :: Cx, Cy
   real(ReKi)                             :: Cl_Static, Cd_Static, Cm_Static
   real(ReKi)                             :: Cl_dyn, Cd_dyn, Cm_dyn
   type(UA_InputType), pointer            :: u_UA ! Alias to shorten notations
   integer(IntKi), parameter              :: InputIndex=1      ! we will always use values at t in this routine
   integer(intKi)                         :: iR, iW
   integer(intKi)                         :: ErrStat2
   character(ErrMsgLen)                   :: ErrMsg2

   ErrStat = 0
   ErrMsg = ""

   ! zero forces
   force(3)    =  0.0_ReKi
   moment(1:2) =  0.0_ReKi

   do iR=1,size(p%rotors)
      do k=1,p%rotors(iR)%numBlades
         iW=p%FVW%Bld2Wings(iR,k)
         do j=1,p%rotors(iR)%NumBlNds
            ! --- Computing main aero variables from induction - setting local variables
            Vind = m%FVW_y%W(iW)%Vind(1:3,j)
            Vstr = u%rotors(iR)%BladeMotion(k)%TranslationVel(1:3,j)
            Vwnd = m%rotors(iR)%DisturbedInflow(1:3,j,k)   ! NOTE: contains tower shadow
            theta = m%FVW%W(iW)%PitchAndTwist(j) ! TODO
            call FVW_AeroOuts( m%rotors(iR)%WithoutSweepPitchTwist(1:3,1:3,j,k), u%rotors(iR)%BladeMotion(k)%Orientation(1:3,1:3,j), & ! inputs
                        theta, Vstr(1:3), Vind(1:3), VWnd(1:3), p%rotors(iR)%KinVisc, p%FVW%W(iW)%chord_LL(j), &               ! inputs
                        AxInd, TanInd, Vrel, phi, alpha, Re, UrelWind_s(1:3), ErrStat2, ErrMsg2 )        ! outputs
               call SetErrStat(ErrStat2, ErrMsg2, ErrStat, ErrMsg, 'SetOutputsFromFVW')

            ! Compute steady Airfoil Coefs no matter what..
            call AFI_ComputeAirfoilCoefs( alpha, Re, 0.0_ReKi,  p%AFI(p%FVW%W(iW)%AFindx(j,1)), AFI_interp, ErrStat, ErrMsg )
            Cl_Static = AFI_interp%Cl
            Cd_Static = AFI_interp%Cd
            Cm_Static = AFI_interp%Cm

            ! Set dynamic to the (will be same as static if UA_Flag is false)
            Cl_dyn    = AFI_interp%Cl
            Cd_dyn    = AFI_interp%Cd
            Cm_dyn    = AFI_interp%Cm
            
            if (p%UA_Flag) then
               u_UA => m%FVW%W(iW)%u_UA(j,InputIndex) ! Alias
               ! ....... compute inputs to UA ...........
               u_UA%alpha    = alpha
               u_UA%U        = Vrel
               u_UA%Re       = Re
               ! calculated in m%FVW%u_UA??? :u_UA%UserProp = 0.0_ReKi ! FIX ME

               u_UA%v_ac(1)  = sin(u_UA%alpha)*u_UA%U
               u_UA%v_ac(2)  = cos(u_UA%alpha)*u_UA%U
               ! calculated in m%FVW%u_UA??? : u_UA%omega = dot_product( u%rotors(iR)%BladeMotion(k)%RotationVel(   :,j), m%rotors(iR)%WithoutSweepPitchTwist(3,:,j,k) ) ! rotation of no-sweep-pitch coordinate system around z of the jth node in the kth blade
               call UA_CalcOutput(j, 1, t, u_UA, m%FVW%W(iW)%p_UA, x%FVW%UA(iW), xd%FVW%UA(iW), OtherState%FVW%UA(iW), p%AFI(p%FVW%W(iW)%AFindx(j,1)), m%FVW%W(iW)%y_UA, m%FVW%W(iW)%m_UA, errStat2, errMsg2 )
                  call SetErrStat(ErrStat2, ErrMsg2, ErrStat, ErrMsg, 'SetOutputsFromFVW')
               Cl_dyn = m%FVW%W(iW)%y_UA%Cl
               Cd_dyn = m%FVW%W(iW)%y_UA%Cd
               Cm_dyn = m%FVW%W(iW)%y_UA%Cm
            end if
            cp = cos(phi)
            sp = sin(phi)
            Cx = Cl_dyn*cp + Cd_dyn*sp
            Cy = Cl_dyn*sp - Cd_dyn*cp

            q = 0.5 * p%rotors(iR)%airDens * Vrel**2                ! dynamic pressure of the jth node in the kth blade
            force(1) =  Cx * q * p%FVW%W(iW)%chord_LL(j)        ! X = normal force per unit length (normal to the plane, not chord) of the jth node in the kth blade
            force(2) = -Cy * q * p%FVW%W(iW)%chord_LL(j)        ! Y = tangential force per unit length (tangential to the plane, not chord) of the jth node in the kth blade
            moment(3)=  Cm_dyn * q * p%FVW%W(iW)%chord_LL(j)**2 ! M = pitching moment per unit length of the jth node in the kth blade

               ! save these values for possible output later:
            m%rotors(iR)%X(j,k) = force(1)
            m%rotors(iR)%Y(j,k) = force(2)
            m%rotors(iR)%M(j,k) = moment(3)

               ! note: because force and moment are 1-d arrays, I'm calculating the transpose of the force and moment outputs
               !       so that I don't have to take the transpose of WithoutSweepPitchTwist(:,:,j,k)
            y%rotors(iR)%BladeLoad(k)%Force(:,j)  = matmul( force,  m%rotors(iR)%WithoutSweepPitchTwist(:,:,j,k) )  ! force per unit length of the jth node in the kth blade
            y%rotors(iR)%BladeLoad(k)%Moment(:,j) = matmul( moment, m%rotors(iR)%WithoutSweepPitchTwist(:,:,j,k) )  ! moment per unit length of the jth node in the kth blade

            ! Save results for outputs so we don't have to recalculate them all when we write outputs
            m%FVW%W(iW)%BN_AxInd(j)           = AxInd
            m%FVW%W(iW)%BN_TanInd(j)          = TanInd
            m%FVW%W(iW)%BN_Vrel(j)            = Vrel
            m%FVW%W(iW)%BN_alpha(j)           = alpha
            m%FVW%W(iW)%BN_phi(j)             = phi
            m%FVW%W(iW)%BN_Re(j)              = Re
            m%FVW%W(iW)%BN_UrelWind_s(1:3,j)  = UrelWind_s(1:3)
            m%FVW%W(iW)%BN_Cl_Static(j)       = Cl_Static
            m%FVW%W(iW)%BN_Cd_Static(j)       = Cd_Static
            m%FVW%W(iW)%BN_Cm_Static(j)       = Cm_Static
            m%FVW%W(iW)%BN_Cl(j)              = Cl_dyn
            m%FVW%W(iW)%BN_Cd(j)              = Cd_dyn
            m%FVW%W(iW)%BN_Cm(j)              = Cm_dyn
            m%FVW%W(iW)%BN_Cx(j)              = Cx
            m%FVW%W(iW)%BN_Cy(j)              = Cy
         end do !j=nodes
      end do !k=blades
   end do ! iR rotors

   if ( p%UA_Flag ) then
      ! if ( mod(REAL(t,ReKi),.1) < p%dt) then
      do iW=1,p%FVW%nWings
         call UA_WriteOutputToFile(t, m%FVW%W(iW)%p_UA, m%FVW%W(iW)%y_UA)
      enddo
   end if
   
end subroutine SetOutputsFromFVW
!----------------------------------------------------------------------------------------------------------------------------------
!> This routine validates the inputs from the AeroDyn input files.
SUBROUTINE ValidateNumBlades( NumBl, ErrStat, ErrMsg )
   integer(IntKi),           intent(in)     :: NumBl                             !< Number of blades
   integer(IntKi),           intent(out)    :: ErrStat                           !< Error status
   character(*),             intent(out)    :: ErrMsg                            !< Error message
   ErrStat  = ErrID_None
   ErrMsg   = ''
!    if (NumBl > MaxBl .or. NumBl < 1) call SetErrStat( ErrID_Fatal, 'Number of blades must be between 1 and '//trim(num2lstr(MaxBl))//'.', ErrStat, ErrMsg, 'ValidateNumBlades' )
END SUBROUTINE ValidateNumBlades
!----------------------------------------------------------------------------------------------------------------------------------
!> This routine validates the inputs from the AeroDyn input files.
SUBROUTINE ValidateInputData( InitInp, InputFileData, NumBl, ErrStat, ErrMsg )
!..................................................................................................................................
      
      ! Passed variables:

   type(AD_InitInputType),   intent(in   )  :: InitInp                           !< Input data for initialization routine
   type(AD_InputFile),       intent(in)     :: InputFileData                     !< All the data in the AeroDyn input file
   integer(IntKi),           intent(in)     :: NumBl(:)                          !< Number of blades: size(NumBl) = number of rotors
   integer(IntKi),           intent(out)    :: ErrStat                           !< Error status
   character(*),             intent(out)    :: ErrMsg                            !< Error message

   
      ! local variables
   integer(IntKi)                           :: k                                 ! Blade number
   integer(IntKi)                           :: j                                 ! node number
   integer(IntKi)                           :: iR                                ! rotor index
   character(*), parameter                  :: RoutineName = 'ValidateInputData'
   
   ErrStat = ErrID_None
   ErrMsg  = ""
   
   
   if (InputFileData%DTAero <= 0.0)  call SetErrStat ( ErrID_Fatal, 'DTAero must be greater than zero.', ErrStat, ErrMsg, RoutineName )
   if (InputFileData%WakeMod /= WakeMod_None .and. InputFileData%WakeMod /= WakeMod_BEMT .and. InputFileData%WakeMod /= WakeMod_DBEMT .and. InputFileData%WakeMod /= WakeMod_FVW) then
      call SetErrStat ( ErrID_Fatal, 'WakeMod must be '//trim(num2lstr(WakeMod_None))//' (none), '//trim(num2lstr(WakeMod_BEMT))//' (BEMT), '// &
         trim(num2lstr(WakeMod_DBEMT))//' (DBEMT), or '//trim(num2lstr(WakeMod_FVW))//' (FVW).',ErrStat, ErrMsg, RoutineName ) 
   end if
   
   if (InputFileData%AFAeroMod /= AFAeroMod_Steady .and. InputFileData%AFAeroMod /= AFAeroMod_BL_unsteady) then
      call SetErrStat ( ErrID_Fatal, 'AFAeroMod must be '//trim(num2lstr(AFAeroMod_Steady))//' (steady) or '//&
                        trim(num2lstr(AFAeroMod_BL_unsteady))//' (Beddoes-Leishman unsteady).', ErrStat, ErrMsg, RoutineName ) 
   end if
   if (InputFileData%TwrPotent /= TwrPotent_none .and. InputFileData%TwrPotent /= TwrPotent_baseline .and. InputFileData%TwrPotent /= TwrPotent_Bak) then
      call SetErrStat ( ErrID_Fatal, 'TwrPotent must be 0 (none), 1 (baseline potential flow), or 2 (potential flow with Bak correction).', ErrStat, ErrMsg, RoutineName ) 
   end if   
   if (InputFileData%TwrShadow /= TwrShadow_none .and. InputFileData%TwrShadow /= TwrShadow_Powles .and. InputFileData%TwrShadow /= TwrShadow_Eames) then
      call SetErrStat ( ErrID_Fatal, 'TwrShadow must be 0 (none), 1 (Powles tower shadow modle), or 2 (Eames tower shadow model).', ErrStat, ErrMsg, RoutineName ) 
   end if

      ! The following limits are recommended by Juliet Simpson (University of Virginia)
      !  E-mail recommendation:
      !     To test the limits of the model, I've been running steady simulations
      !     with a range of TI inputs. It looks like the model starts to break down
      !     (or at least break the trend of higher TI's) when the TI drops below
      !     0.05. On the other end, the model seems to work up to TI~1 without
      !     breaking down (I checked up to TI=0.99). However, the results aren't
      !     very physically realistic after ~0.35 because it approaches a constant
      !     velocity deficit across the rotor plane, rather than returning to zero
      !     deficit a short distance laterally from the tower. I'm not sure what
      !     the goal of the limits would be, so it's hard for me to say what the
      !     upper cut off should be. If you want it to be physical, perhaps a low
      !     cut off (around 0.4?). If you want it to just not break, and let people
      !     interpret for themselves if it's physical for their scenario, then it
      !     could go to TI~1. I'd recommend imposing limits of 0.05<TI<1, personally.
   if (InputFileData%TwrShadow == TwrShadow_Eames) then
      do iR=1,size(NumBl)
         if ( minval(InputFileData%rotors(iR)%TwrTI) <= 0.05 .or. maxval(InputFileData%rotors(iR)%TwrTI) >= 1.0) call SetErrStat ( ErrID_Fatal, 'The turbulence intensity for the Eames tower shadow model must be greater than 0.05 and less than 1.', ErrStat, ErrMsg, RoutineName )
         if ( maxval(InputFileData%rotors(iR)%TwrTI) >  0.4 .and. maxval(InputFileData%rotors(iR)%TwrTI) <  1.0) call SetErrStat ( ErrID_Warn,  'The turbulence intensity for the Eames tower shadow model above 0.4 may return unphysical results.  Interpret with caution.', ErrStat, ErrMsg, RoutineName )
      enddo
   endif
   
   !if (InitInp%MHK == 0 .and. InputFileData%CavitCheck) call SetErrStat ( ErrID_Fatal, 'A cavitation check can only be performed for an MHK turbine.', ErrStat, ErrMsg, RoutineName ) ! hkr (5/5/21) Uncomment after buoyancy and added mass are implemented
   if (InitInp%MHK == 1 .and. InputFileData%CompAA .or. InitInp%MHK == 2 .and. InputFileData%CompAA) call SetErrStat ( ErrID_Fatal, 'The aeroacoustics module cannot be used with an MHK turbine.', ErrStat, ErrMsg, RoutineName )

   if (InputFileData%AirDens <= 0.0) call SetErrStat ( ErrID_Fatal, 'The density of the working fluid must be greater than zero.', ErrStat, ErrMsg, RoutineName )
   if (InputFileData%KinVisc <= 0.0) call SetErrStat ( ErrID_Fatal, 'The kinesmatic viscosity (KinVisc) must be greater than zero.', ErrStat, ErrMsg, RoutineName )
   if (InputFileData%SpdSound <= 0.0) call SetErrStat ( ErrID_Fatal, 'The speed of sound (SpdSound) must be greater than zero.', ErrStat, ErrMsg, RoutineName )
   if (InputFileData%CavitCheck .and. InputFileData%Pvap <= 0.0) call SetErrStat ( ErrID_Fatal, 'The vapour pressure (Pvap) must be greater than zero.', ErrStat, ErrMsg, RoutineName )
   if (InputFileData%CavitCheck .and. InputFileData%Patm <= 0.0) call SetErrStat ( ErrID_Fatal, 'The atmospheric pressure (Patm)  must be greater than zero.', ErrStat, ErrMsg, RoutineName )

      
   
      ! BEMT/DBEMT inputs
      ! bjj: these checks should probably go into BEMT where they are used...
   if (InputFileData%WakeMod /= WakeMod_none .and. InputFileData%WakeMod /= WakeMod_FVW) then
      if ( InputFileData%MaxIter < 1 ) call SetErrStat( ErrID_Fatal, 'MaxIter must be greater than 0.', ErrStat, ErrMsg, RoutineName )
      
      if ( InputFileData%IndToler < 0.0 .or. EqualRealNos(InputFileData%IndToler, 0.0_ReKi) ) &
         call SetErrStat( ErrID_Fatal, 'IndToler must be greater than 0.', ErrStat, ErrMsg, RoutineName )
   
      if ( InputFileData%SkewMod /= SkewMod_Uncoupled .and. InputFileData%SkewMod /= SkewMod_PittPeters) &  !  .and. InputFileData%SkewMod /= SkewMod_Coupled )
           call SetErrStat( ErrID_Fatal, 'SkewMod must be 1, or 2.  Option 3 will be implemented in a future version.', ErrStat, ErrMsg, RoutineName )      
      
   end if !BEMT/DBEMT checks
   
   
   if ( InputFileData%CavitCheck .and. InputFileData%AFAeroMod == AFAeroMod_BL_unsteady) then
      call SetErrStat( ErrID_Fatal, 'Cannot use unsteady aerodynamics module with a cavitation check', ErrStat, ErrMsg, RoutineName )
   end if
        
   if (InputFileData%InCol_Cpmin == 0 .and. InputFileData%CavitCheck) call SetErrStat( ErrID_Fatal, 'InCol_Cpmin must not be 0 to do a cavitation check.', ErrStat, ErrMsg, RoutineName )

         ! validate the number of airfoils
   if (InputFileData%NumAFfiles  < 1) call SetErrStat( ErrID_Fatal, 'The number of unique airfoil tables (NumAFfiles) must be greater than zero.', ErrStat, ErrMsg, RoutineName )   
   
      ! .............................
      ! check blade mesh data:
      ! .............................
   do iR = 1,size(NumBl)
      if (NumBl(iR)>0) then
         if ( InputFileData%rotors(iR)%BladeProps(1)%NumBlNds < 2 ) call SetErrStat( ErrID_Fatal, 'There must be at least two nodes per blade.',ErrStat, ErrMsg, RoutineName )
      endif
      do k=2,NumBl(iR)
         if ( InputFileData%rotors(iR)%BladeProps(k)%NumBlNds /= InputFileData%rotors(iR)%BladeProps(k-1)%NumBlNds ) then
            call SetErrStat( ErrID_Fatal, 'All blade property files must have the same number of blade nodes.', ErrStat, ErrMsg, RoutineName )
            exit  ! exit do loop
         end if
      end do
   
      ! Check the list of airfoil tables for blades to make sure they are all within limits.
      do k=1,NumBl(iR)
         do j=1,InputFileData%rotors(iR)%BladeProps(k)%NumBlNds
            if ( ( InputFileData%rotors(iR)%BladeProps(k)%BlAFID(j) < 1 ) .OR. ( InputFileData%rotors(iR)%BladeProps(k)%BlAFID(j) > InputFileData%NumAFfiles ) )  then
               call SetErrStat( ErrID_Fatal, 'Blade '//trim(Num2LStr(k))//' node '//trim(Num2LStr(j))//' must be a number between 1 and NumAFfiles (' &
                  //TRIM(Num2LStr(InputFileData%NumAFfiles))//').', ErrStat, ErrMsg, RoutineName )
            end if
         end do ! j=nodes
      end do ! k=blades
            
      ! Check that the blade chord is > 0.
      do k=1,NumBl(iR)
         do j=1,InputFileData%rotors(iR)%BladeProps(k)%NumBlNds
            if ( InputFileData%rotors(iR)%BladeProps(k)%BlChord(j) <= 0.0_ReKi )  then
               call SetErrStat( ErrID_Fatal, 'The chord for blade '//trim(Num2LStr(k))//' node '//trim(Num2LStr(j)) &
                                //' must be greater than 0.', ErrStat, ErrMsg, RoutineName )
            endif
         end do ! j=nodes
      end do ! k=blades
   
      do k=1,NumBl(iR)
         if ( .not. EqualRealNos(InputFileData%rotors(iR)%BladeProps(k)%BlSpn(1), 0.0_ReKi) ) call SetErrStat( ErrID_Fatal, 'Blade '//trim(Num2LStr(k))//' span location must start at 0.0 m', ErrStat, ErrMsg, RoutineName)       
         do j=2,InputFileData%rotors(iR)%BladeProps(k)%NumBlNds
            if ( InputFileData%rotors(iR)%BladeProps(k)%BlSpn(j) <= InputFileData%rotors(iR)%BladeProps(k)%BlSpn(j-1) )  then
               call SetErrStat( ErrID_Fatal, 'Blade '//trim(Num2LStr(k))//' nodes must be entered in increasing elevation.', ErrStat, ErrMsg, RoutineName )
               exit
            end if
         end do ! j=nodes
      end do ! k=blades
   end do ! iR rotor
   
      ! .............................
      ! check tower mesh data:
      ! .............................
   if (InputFileData%TwrPotent /= TwrPotent_none .or. InputFileData%TwrShadow /= TwrShadow_none .or. InputFileData%TwrAero ) then
      
         
         ! Check that the tower diameter is > 0.
      do iR = 1,size(NumBl)
         if (InputFileData%rotors(iR)%NumTwrNds < 2) call SetErrStat( ErrID_Fatal, 'There must be at least two nodes on the tower.',ErrStat, ErrMsg, RoutineName )
         do j=1,InputFileData%rotors(iR)%NumTwrNds
            if ( InputFileData%rotors(iR)%TwrDiam(j) <= 0.0_ReKi )  then
               call SetErrStat( ErrID_Fatal, 'The diameter for tower node '//trim(Num2LStr(j))//' must be greater than 0.' &
                               , ErrStat, ErrMsg, RoutineName )
            end if
         end do ! j=nodes
         
            ! check that the elevation is increasing:
         do j=2,InputFileData%rotors(iR)%NumTwrNds
            if ( InputFileData%rotors(iR)%TwrElev(j) <= InputFileData%rotors(iR)%TwrElev(j-1) )  then
               call SetErrStat( ErrID_Fatal, 'The tower nodes must be entered in increasing elevation.', ErrStat, ErrMsg, RoutineName )
               exit
            end if
         end do ! j=nodes
      end do ! iR rotor
            
   end if
   
      ! .............................
      ! check outputs:
      ! .............................
   
   if ( ( InputFileData%NTwOuts < 0_IntKi ) .OR. ( InputFileData%NTwOuts > 9_IntKi ) )  then
      call SetErrStat( ErrID_Fatal, 'NTwOuts must be between 0 and 9 (inclusive).', ErrStat, ErrMsg, RoutineName )
   else
         ! Check to see if all TwOutNd(:) analysis points are existing analysis points:

      do iR = 1,size(NumBl)
         do j=1,InputFileData%NTwOuts
            if ( InputFileData%TwOutNd(j) < 1_IntKi .OR. InputFileData%TwOutNd(j) > InputFileData%rotors(iR)%NumTwrNds ) then
               call SetErrStat( ErrID_Fatal, ' All TwOutNd values must be between 1 and '//&
                              trim( Num2LStr( InputFileData%rotors(iR)%NumTwrNds ) )//' (inclusive).', ErrStat, ErrMsg, RoutineName )
               exit ! stop checking this loop
            end if
         end do         
      enddo ! iR
   
   end if
         
         
   if ( ( InputFileData%NBlOuts < 0_IntKi ) .OR. ( InputFileData%NBlOuts > 9_IntKi ) )  then
      call SetErrStat( ErrID_Fatal, 'NBlOuts must be between 0 and 9 (inclusive).', ErrStat, ErrMsg, RoutineName )
   else 

   ! Check to see if all BlOutNd(:) analysis points are existing analysis points:

      do iR = 1,size(NumBl)
         do j=1,InputFileData%NBlOuts
            if ( InputFileData%BlOutNd(j) < 1_IntKi .OR. InputFileData%BlOutNd(j) > InputFileData%rotors(iR)%BladeProps(1)%NumBlNds ) then
               call SetErrStat( ErrID_Fatal, ' All BlOutNd values must be between 1 and '//&
                       trim( Num2LStr( InputFileData%rotors(iR)%BladeProps(1)%NumBlNds ) )//' (inclusive).', ErrStat, ErrMsg, RoutineName )
               exit ! stop checking this loop
            end if
         end do
      end do ! iR, rotor
      
   end if   
   
   !..................
   ! check for linearization
   !..................
   if (InitInp%Linearize) then
      if (InputFileData%AFAeroMod /= AFAeroMod_Steady) then
!bjj: REMOVE when linearization has been tested
         call SetErrStat( ErrID_Fatal, 'Steady blade airfoil aerodynamics must be used for linearization. Set AFAeroMod=1.', ErrStat, ErrMsg, RoutineName )
         !if (InputFileData%UAMod /= UA_HGM) then
         !   call SetErrStat( ErrID_Fatal, 'When AFAeroMod=2, UAMod must be 4 for linearization. Set AFAeroMod=1 or UAMod=4.', ErrStat, ErrMsg, RoutineName )
         !end if
      end if
      
      if (InputFileData%WakeMod == WakeMod_FVW) then !bjj: note: among other things, WriteOutput values will not be calculated properly in AD Jacobians if FVW this is allowed
         call SetErrStat( ErrID_Fatal, 'FVW cannot currently be used for linearization. Set WakeMod=0 or WakeMod=1.', ErrStat, ErrMsg, RoutineName )
      else if (InputFileData%WakeMod == WakeMod_DBEMT) then
!bjj: when linearization has been tested
         call SetErrStat( ErrID_Fatal, 'DBEMT cannot currently be used for linearization. Set WakeMod=0 or WakeMod=1.', ErrStat, ErrMsg, RoutineName )
         !if (InputFileData%DBEMT_Mod /= DBEMT_cont_tauConst) then
         !   call SetErrStat( ErrID_Fatal, 'DBEMT requires the continuous formulation with constant tau1 for linearization. Set DBEMT_Mod=3 or set WakeMod to 0 or 1.', ErrStat, ErrMsg, RoutineName )
         !end if
      end if
   end if
   
END SUBROUTINE ValidateInputData
!----------------------------------------------------------------------------------------------------------------------------------
!> This subroutine sets up the data structures and initializes AirfoilInfo to get the necessary AFI parameters. It then verifies 
!! that the UA parameters are included in the AFI tables if UA is being used.
SUBROUTINE Init_AFIparams( InputFileData, p_AFI, UnEc,  ErrStat, ErrMsg )


      ! Passed variables
   type(AD_InputFile),                   intent(inout) :: InputFileData      !< All the data in the AeroDyn input file (intent(out) only because of the call to MOVE_ALLOC)
   type(AFI_ParameterType), allocatable, intent(  out) :: p_AFI(:)           !< parameters returned from the AFI (airfoil info) module
   integer(IntKi),                       intent(in   ) :: UnEc               !< I/O unit for echo file. If > 0, file is open for writing.
   integer(IntKi),                       intent(  out) :: ErrStat            !< Error status
   character(*),                         intent(  out) :: ErrMsg             !< Error message

      ! local variables
   type(AFI_InitInputType)                             :: AFI_InitInputs     ! initialization data for the AFI routines
   
   integer(IntKi)                                      :: File               ! loop counter for airfoil files
   
   integer(IntKi)                                      :: ErrStat2
   character(ErrMsgLen)                                :: ErrMsg2
   character(*), parameter                             :: RoutineName = 'Init_AFIparams'

   
   ErrStat = ErrID_None
   ErrMsg  = ""
   
   allocate(p_AFI( InputFileData%NumAFfiles), STAT = ErrStat2)
      if ( ErrStat2 /= 0 ) then
         call SetErrStat(ErrID_Fatal,'Error allocating p_AFI.',ErrStat,ErrMsg,RoutineName)
         return
      end if
   
   
      ! Setup Airfoil InitInput data structure:
   AFI_InitInputs%InCol_Alfa  = InputFileData%InCol_Alfa
   AFI_InitInputs%InCol_Cl    = InputFileData%InCol_Cl
   AFI_InitInputs%InCol_Cd    = InputFileData%InCol_Cd
   AFI_InitInputs%InCol_Cm    = InputFileData%InCol_Cm
   IF (.not. InputFileData%UseBlCm) AFI_InitInputs%InCol_Cm = 0      ! Don't try to use Cm if flag set to false
   AFI_InitInputs%InCol_Cpmin = InputFileData%InCol_Cpmin
   AFI_InitInputs%AFTabMod    = InputFileData%AFTabMod !AFITable_1
   AFI_InitInputs%UA_f_cn     = InputFileData%UAMod /= UA_HGM ! HGM uses the separation function based on cl instead of cn
   
      ! Call AFI_Init to read in and process the airfoil files.
      ! This includes creating the spline coefficients to be used for interpolation.
   
   do File = 1, InputFileData%NumAFfiles

      AFI_InitInputs%FileName = InputFileData%AFNames(File)

      call AFI_Init ( AFI_InitInputs, p_AFI(File), ErrStat2, ErrMsg2, UnEc )
         call SetErrStat(ErrStat2,ErrMsg2, ErrStat, ErrMsg, RoutineName)
         if (ErrStat >= AbortErrLev) exit
   end do
         
      
   call AFI_DestroyInitInput( AFI_InitInputs, ErrStat2, ErrMsg2 )
   if (ErrStat >= AbortErrLev) return
   
   
END SUBROUTINE Init_AFIparams
!----------------------------------------------------------------------------------------------------------------------------------
!> This routine initializes the Airfoil Noise module from within AeroDyn.
SUBROUTINE Init_AAmodule( DrvInitInp, AD_InputFileData, RotInputFileData, u_AD, u, p, p_AD, x, xd, z, OtherState, y, m, ErrStat, ErrMsg )
!..................................................................................................................................
   type(RotInitInputType),       intent(in   ) :: DrvInitInp    !< AeroDyn-level initialization inputs
   type(AD_InputFile),           intent(in   ) :: AD_InputFileData  !< All the data in the AeroDyn input file
   type(RotInputFile),           intent(in   ) :: RotInputFileData  !< Data in the AeroDyn input file related to current rotor
   type(RotInputType),           intent(in   ) :: u_AD           !< AD inputs - used for input mesh node positions
   type(AA_InputType),           intent(  out) :: u              !< An initial guess for the input; input mesh must be defined
   type(RotParameterType),       intent(inout) :: p              !< Parameters ! intent out b/c we set the AA parameters here
   type(AD_ParameterType),       intent(inout) :: p_AD           !< Parameters ! intent out b/c we set the AA parameters here
   type(AA_ContinuousStateType), intent(  out) :: x              !< Initial continuous states
   type(AA_DiscreteStateType),   intent(  out) :: xd             !< Initial discrete states
   type(AA_ConstraintStateType), intent(  out) :: z              !< Initial guess of the constraint states
   type(AA_OtherStateType),      intent(  out) :: OtherState     !< Initial other states
   type(AA_OutputType),          intent(  out) :: y              !< Initial system outputs (outputs are not calculated;
                                                                 !!   only the output mesh is initialized)
   type(AA_MiscVarType),         intent(  out) :: m              !< Initial misc/optimization variables
   integer(IntKi),               intent(  out) :: errStat        !< Error status of the operation
   character(*),                 intent(  out) :: errMsg         !< Error message if ErrStat /= ErrID_None
   ! Local variables
   real(DbKi)                                  :: Interval       ! Coupling interval in seconds: the rate that
                                                                 !   (1) BEMT_UpdateStates() is called in loose coupling &
                                                                 !   (2) BEMT_UpdateDiscState() is called in tight coupling.
                                                                 !   Input is the suggested time from the glue code;
                                                                 !   Output is the actual coupling interval that will be used
                                                                 !   by the glue code.
   type(AA_InitInputType)                      :: InitInp        ! Input data for initialization routine
   type(AA_InitOutputType)                     :: InitOut        ! Output for initialization routine
   integer(intKi)                              :: i              ! airfoil file index                            
   integer(intKi)                              :: j              ! node index
   integer(intKi)                              :: k              ! blade index
   integer(IntKi)                              :: ErrStat2
   character(ErrMsgLen)                        :: ErrMsg2
   character(*), parameter                     :: RoutineName = 'Init_AAmodule'
   ErrStat = ErrID_None
   ErrMsg  = ""
   
   ! Transfer from parameters and input file to init input
   Interval                 = p_AD%DT   
   InitInp%NumBlades        = p%NumBlades
   InitInp%NumBlNds         = p%NumBlNds
   InitInp%airDens          = AD_InputFileData%AirDens 
   InitInp%kinVisc          = AD_InputFileData%KinVisc                    
   InitInp%InputFile        = AD_InputFileData%AA_InputFile
   InitInp%RootName         = p_AD%RootName
   InitInp%SpdSound         = AD_InputFileData%SpdSound
   InitInp%HubHeight        = DrvInitInp%HubPosition(3)

   ! --- Transfer of airfoil info
   ALLOCATE ( InitInp%AFInfo( size(p_AD%AFI) ), STAT=ErrStat2 )
   IF ( ErrStat2 /= 0 )  THEN
      CALL SetErrStat ( ErrID_Fatal, 'Error allocating memory for the InitInp%AFInfo array.', ErrStat2, ErrMsg2, RoutineName )
      RETURN
   ENDIF
   do i=1,size(p_AD%AFI)
      call AFI_CopyParam( p_AD%AFI(i), InitInp%AFInfo(i), MESH_NEWCOPY, errStat2, errMsg2 )
      call SetErrStat( errStat2, errMsg2, errStat, errMsg, RoutineName )
   end do
  
   ! --- Allocate and set AirfoilID, chord and Span for each blades
   ! note here that each blade is required to have the same number of nodes
   call AllocAry( InitInp%BlAFID, p%NumBlNds, p%NumBlades,'InitInp%BlAFID', errStat2, ErrMsg2 )
   call SetErrStat( errStat2, errMsg2, errStat, errMsg, RoutineName )
   call AllocAry( InitInp%BlChord, p%NumBlNds, p%NumBlades, 'BlChord', errStat2, ErrMsg2 )
   call SetErrStat( errStat2, errMsg2, errStat, errMsg, RoutineName )
   call AllocAry( InitInp%BlSpn,   p%NumBlNds, p%NumBlades, 'BlSpn', errStat2, ErrMsg2 )
   call SetErrStat( errStat2, errMsg2, errStat, errMsg, RoutineName )
   if (ErrStat >= AbortErrLev) then
      call cleanup()
      return
   end if
   do k = 1, p%NumBlades
      do j=1, RotInputFileData%BladeProps(k)%NumBlNds
         InitInp%BlChord(j,k)  = RotInputFileData%BladeProps(k)%BlChord(  j)
         InitInp%BlSpn  (j,k)  = RotInputFileData%BladeProps(k)%BlSpn(j)
         InitInp%BlAFID(j,k)   = RotInputFileData%BladeProps(k)%BlAFID(j)           
      end do
   end do
   
   ! --- AeroAcoustics initialization call
   call AA_Init(InitInp, u, p%AA,  x, xd, z, OtherState, y, m, Interval, InitOut, ErrStat2, ErrMsg2 )
   call SetErrStat(ErrStat2,ErrMsg2, ErrStat, ErrMsg, RoutineName)   
         
   if (.not. equalRealNos(Interval, p_AD%DT) ) then
      call SetErrStat( ErrID_Fatal, "DTAero was changed in Init_AAmodule(); this is not allowed.", ErrStat2, ErrMsg2, RoutineName)
   endif

   call Cleanup()
   
contains   

   subroutine Cleanup()
      call AA_DestroyInitInput ( InitInp, ErrStat2, ErrMsg2 )   
      call AA_DestroyInitOutput( InitOut, ErrStat2, ErrMsg2 )   
   end subroutine Cleanup
   
END SUBROUTINE Init_AAmodule
!----------------------------------------------------------------------------------------------------------------------------------
!> This routine initializes the BEMT module from within AeroDyn.
SUBROUTINE Init_BEMTmodule( InputFileData, RotInputFileData, u_AD, u, p, p_AD, x, xd, z, OtherState, y, m, ErrStat, ErrMsg )
!..................................................................................................................................

   type(AD_InputFile),             intent(in   ) :: InputFileData  !< All the data in the AeroDyn input file
   type(RotInputFile),             intent(in   ) :: RotInputFileData !< Data in AeroDyn input file related to current rotor
   type(RotInputType),             intent(in   ) :: u_AD           !< AD inputs - used for input mesh node positions
   type(BEMT_InputType),           intent(  out) :: u              !< An initial guess for the input; input mesh must be defined
   type(RotParameterType),         intent(inout) :: p              !< Parameters ! intent out b/c we set the BEMT parameters here
   type(AD_ParameterType),         intent(inout) :: p_AD           !< Parameters ! intent out b/c we set the BEMT parameters here
   type(BEMT_ContinuousStateType), intent(  out) :: x              !< Initial continuous states
   type(BEMT_DiscreteStateType),   intent(  out) :: xd             !< Initial discrete states
   type(BEMT_ConstraintStateType), intent(  out) :: z              !< Initial guess of the constraint states
   type(BEMT_OtherStateType),      intent(  out) :: OtherState     !< Initial other states
   type(BEMT_OutputType),          intent(  out) :: y              !< Initial system outputs (outputs are not calculated;
                                                                   !!   only the output mesh is initialized)
   type(BEMT_MiscVarType),         intent(  out) :: m              !< Initial misc/optimization variables
   integer(IntKi),                 intent(  out) :: errStat        !< Error status of the operation
   character(*),                   intent(  out) :: errMsg         !< Error message if ErrStat /= ErrID_None


      ! Local variables
   real(DbKi)                                    :: Interval       ! Coupling interval in seconds: the rate that
                                                                   !   (1) BEMT_UpdateStates() is called in loose coupling &
                                                                   !   (2) BEMT_UpdateDiscState() is called in tight coupling.
                                                                   !   Input is the suggested time from the glue code;
                                                                   !   Output is the actual coupling interval that will be used
                                                                   !   by the glue code.
   type(BEMT_InitInputType)                      :: InitInp        ! Input data for initialization routine
   type(BEMT_InitOutputType)                     :: InitOut        ! Output for initialization routine
                                                 
   integer(intKi)                                :: j              ! node index
   integer(intKi)                                :: k              ! blade index
   real(ReKi)                                    :: tmp(3), tmp_sz_y, tmp_sz
   real(ReKi)                                    :: y_hat_disk(3)
   real(ReKi)                                    :: z_hat_disk(3)
   real(ReKi)                                    :: rMax
   real(ReKi)                                    :: frac
   integer(IntKi)                                :: ErrStat2
   character(ErrMsgLen)                          :: ErrMsg2
   character(*), parameter                       :: RoutineName = 'Init_BEMTmodule'

   ! note here that each blade is required to have the same number of nodes
   
   ErrStat = ErrID_None
   ErrMsg  = ""
   
   
      ! set initialization data here:   
   Interval                 = p_AD%DT   
   InitInp%numBlades        = p%NumBlades
   
   InitInp%airDens          = InputFileData%AirDens 
   InitInp%kinVisc          = InputFileData%KinVisc
   InitInp%skewWakeMod      = InputFileData%SkewMod
   InitInp%yawCorrFactor    = InputFileData%SkewModFactor
   InitInp%aTol             = InputFileData%IndToler
   InitInp%useTipLoss       = InputFileData%TipLoss
   InitInp%useHubLoss       = InputFileData%HubLoss
   InitInp%useInduction     = InputFileData%WakeMod /= WakeMod_none
   InitInp%useTanInd        = InputFileData%TanInd
   InitInp%useAIDrag        = InputFileData%AIDrag        
   InitInp%useTIDrag        = InputFileData%TIDrag  
   InitInp%numBladeNodes    = p%NumBlNds
   InitInp%numReIterations  = 1                              ! This is currently not available in the input file and is only for testing  
   InitInp%maxIndIterations = InputFileData%MaxIter 
   
   
   call AllocAry(InitInp%chord, InitInp%numBladeNodes,InitInp%numBlades,'chord',  ErrStat2,ErrMsg2); call SetErrStat(ErrStat2,ErrMsg2,ErrStat,ErrMsg,RoutineName)   
   call AllocAry(InitInp%AFindx,InitInp%numBladeNodes,InitInp%numBlades,'AFindx', ErrStat2,ErrMsg2); call SetErrStat(ErrStat2,ErrMsg2,ErrStat,ErrMsg,RoutineName)   
   call AllocAry(InitInp%zHub,                        InitInp%numBlades,'zHub',   ErrStat2,ErrMsg2); call SetErrStat(ErrStat2,ErrMsg2,ErrStat,ErrMsg,RoutineName)
   call AllocAry(InitInp%zLocal,InitInp%numBladeNodes,InitInp%numBlades,'zLocal', ErrStat2,ErrMsg2); call SetErrStat(ErrStat2,ErrMsg2,ErrStat,ErrMsg,RoutineName)   
   call AllocAry(InitInp%rLocal,InitInp%numBladeNodes,InitInp%numBlades,'rLocal', ErrStat2,ErrMsg2); call SetErrStat(ErrStat2,ErrMsg2,ErrStat,ErrMsg,RoutineName)   
   call AllocAry(InitInp%zTip,                        InitInp%numBlades,'zTip',   ErrStat2,ErrMsg2); call SetErrStat(ErrStat2,ErrMsg2,ErrStat,ErrMsg,RoutineName)
      
   call AllocAry(InitInp%UAOff_innerNode,             InitInp%numBlades,'UAOff_innerNode',ErrStat2,ErrMsg2); call SetErrStat(ErrStat2,ErrMsg2,ErrStat,ErrMsg,RoutineName)
   call AllocAry(InitInp%UAOff_outerNode,             InitInp%numBlades,'UAOff_outerNode',ErrStat2,ErrMsg2); call SetErrStat(ErrStat2,ErrMsg2,ErrStat,ErrMsg,RoutineName)
   
   if ( ErrStat >= AbortErrLev ) then
      call Cleanup()
      return
   end if  

   
   ! Compute zLocal, zHub, zTip, rLocal, rMax
   rMax = 0.0_ReKi
   do k=1,p%numBlades
      
      InitInp%zHub(k) = TwoNorm( u_AD%BladeRootMotion(k)%Position(:,1) - u_AD%HubMotion%Position(:,1) )  
      !if (EqualRealNos(InitInp%zHub(k),0.0_ReKi) ) &
      !   call SetErrStat( ErrID_Fatal, "zHub for blade "//trim(num2lstr(k))//" is zero.", ErrStat, ErrMsg, RoutineName)
      
      ! zLocal is the distance along blade curve -- NOTE: this is an approximation.
      InitInp%zLocal(1,k) = InitInp%zHub(k) + TwoNorm( u_AD%BladeMotion(k)%Position(:,1) - u_AD%BladeRootMotion(k)%Position(:,1) )
      do j=2,p%NumBlNds
         InitInp%zLocal(j,k) = InitInp%zLocal(j-1,k) + TwoNorm( u_AD%BladeMotion(k)%Position(:,j) - u_AD%BladeMotion(k)%Position(:,j-1) ) 
      end do !j=nodes
      
      InitInp%zTip(k) = InitInp%zLocal(p%NumBlNds,k)
      
      y_hat_disk = u_AD%HubMotion%Orientation(2,:,1)
      z_hat_disk = u_AD%HubMotion%Orientation(3,:,1)
      
      do j=1,p%NumBlNds
               ! displaced position of the jth node in the kth blade relative to the hub:
         tmp =  u_AD%BladeMotion(k)%Position(:,j)  - u_AD%HubMotion%Position(:,1) 
            ! local radius (normalized distance from rotor centerline)
         tmp_sz_y = dot_product( tmp, y_hat_disk )**2
         tmp_sz   = dot_product( tmp, z_hat_disk )**2
         InitInp%rLocal(j,k) = sqrt( tmp_sz + tmp_sz_y )
         rMax = max(rMax, InitInp%rLocal(j,k))
      end do !j=nodes   
   end do !k=blades
   
   
   InitInp%UAOff_innerNode = 0
   InitInp%UAOff_outerNode = p%NumBlNds + 1
   do k = 1,p%numBlades
      do j = 1,p%NumBlNds
         frac = InitInp%rLocal(j,k) / rMax
         if (frac < InputFileData%UAStartRad) then
            InitInp%UAOff_innerNode(k) = max(InitInp%UAOff_innerNode(k), j)
         elseif (frac > InputFileData%UAEndRad) then
            InitInp%UAOff_outerNode(k) = min(InitInp%UAOff_outerNode(k), j)
         end if
      end do
   end do
   
   
               
  do k=1,p%numBlades
     do j=1,p%NumBlNds
        InitInp%chord (j,k)  = RotInputFileData%BladeProps(k)%BlChord(j)
        InitInp%AFindx(j,k)  = RotInputFileData%BladeProps(k)%BlAFID(j)
     end do
  end do
   
   InitInp%UA_Flag       = p_AD%UA_Flag
   InitInp%UAMod         = InputFileData%UAMod
   InitInp%Flookup       = InputFileData%Flookup
   InitInp%a_s           = InputFileData%SpdSound
   InitInp%SumPrint      = InputFileData%SumPrint
   InitInp%RootName      = p%RootName
      ! remove the ".AD" from the RootName
   k = len_trim(InitInp%RootName)
   if (k>3) then
      InitInp%RootName = InitInp%RootName(1:k-3)
   end if
   
   if (InputFileData%WakeMod == WakeMod_DBEMT) then
      InitInp%DBEMT_Mod  = InputFileData%DBEMT_Mod
   else
      InitInp%DBEMT_Mod  = DBEMT_none
   end if
   InitInp%tau1_const = InputFileData%tau1_const
   
   if (ErrStat >= AbortErrLev) then
      call cleanup()
      return
   end if
   
   
   call BEMT_Init(InitInp, u, p%BEMT,  x, xd, z, OtherState, p_AD%AFI, y, m, Interval, InitOut, ErrStat2, ErrMsg2 )
      call SetErrStat(ErrStat2,ErrMsg2, ErrStat, ErrMsg, RoutineName)   
         
   if (.not. equalRealNos(Interval, p_AD%DT) ) &
      call SetErrStat( ErrID_Fatal, "DTAero was changed in Init_BEMTmodule(); this is not allowed.", ErrStat2, ErrMsg2, RoutineName)
   
   !m%UseFrozenWake = .FALSE. !BJJ: set this in BEMT
   
   call Cleanup()
   return
      
contains   
   subroutine Cleanup()
      call BEMT_DestroyInitInput( InitInp, ErrStat2, ErrMsg2 )   
      call BEMT_DestroyInitOutput( InitOut, ErrStat2, ErrMsg2 )   
   end subroutine Cleanup
   
END SUBROUTINE Init_BEMTmodule

!----------------------------------------------------------------------------------------------------------------------------------
!> This routine initializes the FVW module from within AeroDyn.
SUBROUTINE Init_OLAF( InputFileData, u_AD, u, p, x, xd, z, OtherState, m, ErrStat, ErrMsg )
   type(AD_InputFile),              intent(in   ) :: InputFileData  !< All the data in the AeroDyn input file
   type(AD_InputType),              intent(inout) :: u_AD           !< AD inputs - used for input mesh node positions (intent out for meshcopy)
   type(FVW_InputType),             intent(  out) :: u              !< An initial guess for the input; input mesh must be defined
   type(AD_ParameterType),          intent(inout) :: p              !< Parameters ! intent out b/c we set the FVW parameters here
   type(FVW_ContinuousStateType),   intent(  out) :: x              !< Initial continuous states
   type(FVW_DiscreteStateType),     intent(  out) :: xd             !< Initial discrete states
   type(FVW_ConstraintStateType),   intent(  out) :: z              !< Initial guess of the constraint states
   type(FVW_OtherStateType),        intent(  out) :: OtherState     !< Initial other states
   type(AD_MiscVarType),            intent(inout) :: m               !< Initial misc/optimization variables
   integer(IntKi),                  intent(  out) :: errStat        !< Error status of the operation
   character(*),                    intent(  out) :: errMsg         !< Error message if ErrStat /= ErrID_None
   ! Local variables
   real(DbKi)                                    :: Interval       ! Coupling interval in seconds: the rate that
                                                                   !   (1) FVW_UpdateStates() is called in loose coupling &
                                                                   !   (2) FVW_UpdateDiscState() is called in tight coupling.
                                                                   !   Input is the suggested time from the glue code;
                                                                   !   Output is the actual coupling interval that will be used
                                                                   !   by the glue code.
   type(FVW_InitInputType)                      :: InitInp        ! Input data for initialization routine
   type(FVW_InitOutputType)                     :: InitOut        ! Output for initialization routine
   integer(intKi)                               :: nWings         ! total number of wings
   integer(intKi)                               :: j              ! node index
   integer(intKi)                               :: iB             ! blade index
   integer(intKi)                               :: iR             ! rotor index
   integer(intKi)                               :: iW, iW_incr    ! wing index
   real(ReKi), allocatable, dimension(:)        :: rLocal   
   real(ReKi)                                   :: rMax
   real(ReKi)                                   :: frac
   real(ReKi)                                   :: tmp(3), tmp_sz_y, tmp_sz
   real(ReKi)                                   :: y_hat_disk(3)
   real(ReKi)                                   :: z_hat_disk(3)
   integer(IntKi)                               :: ErrStat2
   character(ErrMsgLen)                         :: ErrMsg2
   character(*), parameter                      :: RoutineName = 'Init_OLAF'

   ErrStat = ErrID_None
   ErrMsg  = ""

   ! Simple inputs
   InitInp%FVWFileName    = InputFileData%FVWFileName
   InitInp%DTaero         = p%DT       ! NOTE: FVW can run a lower timestep internally

   ! Allocate wings
   nWings = 0
   do iR=1,size(p%rotors)
      nWings = nWings + p%rotors(iR)%numBlades
   end do
   allocate(InitInp%W(nWings)        , STAT = ErrStat2); ErrMsg2='Allocate W'; if(Failed()) return
   allocate(InitInp%WingsMesh(nWings), STAT = ErrStat2); ErrMsg2='Allocate Wings Mesh'; if(Failed()) return

   ! --- Inputs per wings/blades
   iW_incr=0
   do iR=1, size(p%rotors)

      InitInp%numBladeNodes  = p%rotors(iR)%numBlNds ! TODO TODO TODO per wing
      InitInp%KinVisc        = p%rotors(iR)%KinVisc
      InitInp%RootName       = p%RootName(1:len_trim(p%RootName)-2) ! Removing "AD"

      ! Blades/Wings
      do iB=1,p%rotors(iR)%numBlades
         iW=iW_incr+iB
         InitInp%W(iW)%iRotor = iR ! Indicate OLAF which wing belongs to which rotor

         call AllocAry(InitInp%W(iW)%Chord, InitInp%numBladeNodes,  'chord', ErrStat2,ErrMsg2); if(Failed()) return
         call AllocAry(InitInp%W(iW)%AFindx,InitInp%numBladeNodes,1,'AFindx',ErrStat2,ErrMsg2); if(Failed()) return


         ! Compute rLocal, rMax
         call AllocAry(rLocal, InitInp%numBladeNodes, 'rLocal', ErrStat2,ErrMsg2); if(Failed()) return
         rMax = 0.0_ReKi
         ! Distance from blade to hub axis (includes hub radius)
         y_hat_disk = u_AD%rotors(iR)%HubMotion%Orientation(2,:,1)
         z_hat_disk = u_AD%rotors(iR)%HubMotion%Orientation(3,:,1)
         do j=1,p%rotors(iR)%NumBlNds
                  ! displaced position of the jth node in the kth blade relative to the hub:
            tmp =  u_AD%rotors(iR)%BladeMotion(iB)%Position(:,j)  - u_AD%rotors(iR)%HubMotion%Position(:,1)
               ! local radius (normalized distance from rotor centerline)
            tmp_sz_y = dot_product( tmp, y_hat_disk )**2
            tmp_sz   = dot_product( tmp, z_hat_disk )**2
            rLocal(j) = sqrt( tmp_sz + tmp_sz_y )
            rMax = max(rMax, rLocal(j))
         end do !j=nodes
         ! Turn off UA at user-specified spanwise radii
         InitInp%W(iW)%UAOff_innerNode = 0
         InitInp%W(iW)%UAOff_outerNode = p%rotors(iR)%NumBlNds + 1
         do j=1,p%rotors(iR)%NumBlNds
            frac = rLocal(j) / rMax 
            if (frac < InputFileData%UAStartRad) then
               InitInp%W(iW)%UAOff_innerNode = max(InitInp%W(iW)%UAOff_innerNode, j)
            elseif (frac > InputFileData%UAEndRad) then
               InitInp%W(iW)%UAOff_outerNode = min(InitInp%W(iW)%UAOff_outerNode, j)
            end if
         end do
         if(allocated(rLocal))deallocate(rLocal)

         ! Copy over chord information
         do j=1,p%rotors(iR)%NumBlNds
            InitInp%W(iW)%Chord (j)    = InputFileData%rotors(iR)%BladeProps(iB)%BlChord(j)
            InitInp%W(iW)%AFindx(j,1)  = InputFileData%rotors(iR)%BladeProps(iB)%BlAFID(j)
         end do

         ! Copy the mesh over for InitInp to FVW.  We would not need to copy this if we decided to break the Framework
         !  by passing u_AD%BladeMotion directly into FVW_Init, but nothing is really gained by doing that.
         call MeshCopy ( SrcMesh  = u_AD%rotors(iR)%BladeMotion(iB)  &
                        ,DestMesh = InitInp%WingsMesh(iW) &
                        ,CtrlCode = MESH_COUSIN         &
                        ,Orientation    = .TRUE.        &
                        ,TranslationVel = .TRUE.        &
                        ,RotationVel    = .TRUE.        &
                        ,ErrStat  = ErrStat2          &
                        ,ErrMess  = ErrMsg2          )
         if(Failed()) return
   
      enddo ! iB, blades

      ! Unsteady Aero Data
      InitInp%UA_Flag    = p%UA_Flag
      InitInp%UAMod      = InputFileData%UAMod
      InitInp%Flookup    = InputFileData%Flookup
      InitInp%a_s        = InputFileData%SpdSound
      InitInp%SumPrint   = InputFileData%SumPrint

      iW_incr = iW_incr+p%rotors(iR)%numBlades
   enddo ! iR, rotors 

   ! NOTE: not passing p%AFI at present.  We are not storing it in FVW's parameters.
   call FVW_Init(p%AFI, InitInp, u, p%FVW, x, xd, z, OtherState, m%FVW_y, m%FVW, Interval, InitOut, ErrStat2, ErrMsg2 ); if(Failed()) return

   ! set the size of the input and xd arrays for passing wind info to FVW.
   call AllocAry(u_AD%InflowWakeVel, 3, size(m%FVW%r_wind,DIM=2), 'InflowWakeVel',  ErrStat2,ErrMsg2); if(Failed()) return

   if (.not. equalRealNos(Interval, p%DT) ) then
      errStat2=ErrID_Fatal; errMsg2="DTAero was changed in Init_FVWmodule(); this is not allowed yet."; if(Failed()) return
   endif

   call CleanUp()

contains
   subroutine Cleanup()
      call FVW_DestroyInitInput(  InitInp, ErrStat2, ErrMsg2 )
      call FVW_DestroyInitOutput( InitOut, ErrStat2, ErrMsg2 )
      if(allocated(rLocal))deallocate(rLocal)
   end subroutine Cleanup

   logical function Failed()
        call SetErrStat(ErrStat2, ErrMsg2, ErrStat, ErrMsg, 'Init_OLAF') 
        Failed =  ErrStat >= AbortErrLev
        if (Failed) call CleanUp()
   end function Failed
END SUBROUTINE Init_OLAF
!----------------------------------------------------------------------------------------------------------------------------------
!> This subroutine calculates the tower loads for the AeroDyn TowerLoad output mesh.
SUBROUTINE ADTwr_CalcOutput(p, u, m, y, ErrStat, ErrMsg )

   TYPE(RotInputType),           INTENT(IN   )  :: u           !< Inputs at Time t
   TYPE(RotParameterType),       INTENT(IN   )  :: p           !< Parameters
   TYPE(RotMiscVarType),         INTENT(INOUT)  :: m           !< Misc/optimization variables
   TYPE(RotOutputType),          INTENT(INOUT)  :: y           !< Outputs computed at t (Input only so that mesh con-
                                                               !!   nectivity information does not have to be recalculated)
   INTEGER(IntKi),               INTENT(  OUT)  :: ErrStat     !< Error status of the operation
   CHARACTER(*),                 INTENT(  OUT)  :: ErrMsg      !< Error message if ErrStat /= ErrID_None


   INTEGER(IntKi)                               :: j
   real(ReKi)                                   :: q
   real(ReKi)                                   :: V_rel(3)    ! relative wind speed on a tower node
   real(ReKi)                                   :: VL(2)       ! relative local x- and y-components of the wind speed on a tower node
   real(ReKi)                                   :: tmp(3)
   
   !integer(intKi)                               :: ErrStat2
   !character(ErrMsgLen)                         :: ErrMsg2
   character(*), parameter                      :: RoutineName = 'ADTwr_CalcOutput'
   
   
   ErrStat = ErrID_None
   ErrMsg  = ""

   
   do j=1,p%NumTwrNds
      
      V_rel = u%InflowOnTower(:,j) - u%TowerMotion%TranslationVel(:,j) ! relative wind speed at tower node
   
      tmp   = u%TowerMotion%Orientation(1,:,j)
      VL(1) = dot_product( V_Rel, tmp )            ! relative local x-component of wind speed of the jth node in the tower
      tmp   = u%TowerMotion%Orientation(2,:,j)
      VL(2) = dot_product( V_Rel, tmp )            ! relative local y-component of wind speed of the jth node in the tower
      
      m%W_Twr(j)  =  TwoNorm( VL )            ! relative wind speed normal to the tower at node j      
      q     = 0.5 * p%TwrCd(j) * p%AirDens * p%TwrDiam(j) * m%W_Twr(j)
      
         ! force per unit length of the jth node in the tower
      tmp(1) = q * VL(1)
      tmp(2) = q * VL(2)
      tmp(3) = 0.0_ReKi
      
      y%TowerLoad%force(:,j) = matmul( tmp, u%TowerMotion%Orientation(:,:,j) ) ! note that I'm calculating the transpose here, which is okay because we have 1-d arrays
      m%X_Twr(j) = tmp(1)
      m%Y_Twr(j) = tmp(2)
      
      
         ! moment per unit length of the jth node in the tower
      y%TowerLoad%moment(:,j) = 0.0_ReKi
      
   end do
   

END SUBROUTINE ADTwr_CalcOutput
!----------------------------------------------------------------------------------------------------------------------------------
!> This routine checks for invalid inputs to the tower influence models.
SUBROUTINE CheckTwrInfl(u, ErrStat, ErrMsg )

   TYPE(RotInputType),           INTENT(IN   )  :: u           !< Inputs at Time t
   INTEGER(IntKi),               INTENT(  OUT)  :: ErrStat     !< Error status of the operation
   CHARACTER(*),                 INTENT(  OUT)  :: ErrMsg      !< Error message if ErrStat /= ErrID_None
   
   ! local variables
   real(reKi)                                   :: ElemSize
   real(reKi)                                   :: tmp(3)
   integer(intKi)                               :: j
   character(*), parameter                      :: RoutineName = 'CheckTwrInfl'
   
   
   ErrStat = ErrID_None
   ErrMsg  = ""
   
   !! the tower-influence models (tower potential flow and tower shadow) are valid only for small tower deflections;
   !! so, first throw an error to avoid a division-by-zero error if any line2 elements on the tower mesh are colocated.
   
   do j = 2,u%TowerMotion%Nnodes
      tmp =   u%TowerMotion%Position(:,j  ) + u%TowerMotion%TranslationDisp(:,j  ) &
            - u%TowerMotion%Position(:,j-1) - u%TowerMotion%TranslationDisp(:,j-1)
   
      ElemSize = TwoNorm(tmp)
      if ( EqualRealNos(ElemSize,0.0_ReKi) ) then
         call SetErrStat(ErrID_Fatal, "Division by zero:Elements "//trim(num2lstr(j))//' and '//trim(num2lstr(j-1))//' are colocated.', ErrStat, ErrMsg, RoutineName )
         exit
      end if
   end do
      
   
END SUBROUTINE CheckTwrInfl
!----------------------------------------------------------------------------------------------------------------------------------
!> This routine calculates m%DisturbedInflow, the influence of tower shadow and/or potential flow on the inflow velocities
SUBROUTINE TwrInfl( p, u, m, ErrStat, ErrMsg )
!..................................................................................................................................

   TYPE(RotInputType),           INTENT(IN   )  :: u                       !< Inputs at Time t
   TYPE(RotParameterType),       INTENT(IN   )  :: p                       !< Parameters
   type(RotMiscVarType),         intent(inout)  :: m                       !< Misc/optimization variables
   INTEGER(IntKi),               INTENT(  OUT)  :: ErrStat                 !< Error status of the operation
   CHARACTER(*),                 INTENT(  OUT)  :: ErrMsg                  !< Error message if ErrStat /= ErrID_None

   ! local variables
   real(ReKi)                                   :: xbar                    ! local x^ component of r_TowerBlade (distance from tower to blade) normalized by tower radius
   real(ReKi)                                   :: ybar                    ! local y^ component of r_TowerBlade (distance from tower to blade) normalized by tower radius
   real(ReKi)                                   :: zbar                    ! local z^ component of r_TowerBlade (distance from tower to blade) normalized by tower radius
   real(ReKi)                                   :: theta_tower_trans(3,3)  ! transpose of local tower orientation expressed as a DCM
   real(ReKi)                                   :: TwrCd                   ! local tower drag coefficient
   real(ReKi)                                   :: TwrTI                   ! local tower TI (for Eames tower shadow model) 
   real(ReKi)                                   :: W_tower                 ! local relative wind speed normal to the tower

   real(ReKi)                                   :: BladeNodePosition(3)    ! local blade node position
   
   real(ReKi)                                   :: v(3)                    ! temp vector
   
   logical                                      :: FirstWarn_TowerStrike
   logical                                      :: DisturbInflow
   
   integer(IntKi)                               :: j, k                    ! loop counters for elements, blades
   integer(intKi)                               :: ErrStat2
   character(ErrMsgLen)                         :: ErrMsg2
   character(*), parameter                      :: RoutineName = 'TwrInfl'
   
   
   ErrStat = ErrID_None
   ErrMsg  = ""   
   
   FirstWarn_TowerStrike = .true.
   
      ! these models are valid for only small tower deflections; check for potential division-by-zero errors:   
   call CheckTwrInfl( u, ErrStat2, ErrMsg2 )
      call SetErrStat(ErrStat2, ErrMsg2, ErrStat, ErrMsg, RoutineName )
      if (ErrStat >= AbortErrLev) return
      
   do k = 1, p%NumBlades
      do j = 1, u%BladeMotion(k)%NNodes
         
         ! for each line2-element node of the blade mesh, a nearest-neighbor line2 element or node of the tower 
         ! mesh is found in the deflected configuration, returning theta_tower, W_tower, xbar, ybar, zbar, and TowerCd:
         
         BladeNodePosition = u%BladeMotion(k)%Position(:,j) + u%BladeMotion(k)%TranslationDisp(:,j)
         
         call getLocalTowerProps(p, u, BladeNodePosition, theta_tower_trans, W_tower, xbar, ybar, zbar, TwrCd, TwrTI, m%TwrClrnc(j,k), FirstWarn_TowerStrike, DisturbInflow, ErrStat2, ErrMsg2)
            call SetErrStat(ErrStat2, ErrMsg2, ErrStat, ErrMsg, RoutineName )
            if (.not. FirstWarn_TowerStrike) call SetErrStat(ErrID_Fatal, "Tower strike.", ErrStat, ErrMsg, RoutineName )
            if (ErrStat >= AbortErrLev) return

         if ( DisturbInflow ) then
            v = CalculateTowerInfluence(p, xbar, ybar, zbar, W_tower, TwrCd, TwrTI)
            m%DisturbedInflow(:,j,k) = u%InflowOnBlade(:,j,k) + matmul( theta_tower_trans, v ) 
         else
            m%DisturbedInflow(:,j,k) = u%InflowOnBlade(:,j,k)
         end if
      
      end do !j=NumBlNds
   end do ! NumBlades
   
   
END SUBROUTINE TwrInfl 
!----------------------------------------------------------------------------------------------------------------------------------
!> Calculate the tower influence on a array of points `Positions` (3xn)
!! The subroutine has side effecs and modifies the inflow 
!! Relies heavily (i.e. unfortunate copy pasting), on TwrInfl 
SUBROUTINE TwrInflArray( p, u, m, Positions, Inflow, ErrStat, ErrMsg )
   TYPE(RotInputType),           INTENT(IN   )  :: u                       !< Inputs at Time t
   TYPE(RotParameterType),       INTENT(IN   )  :: p                       !< Parameters
   type(RotMiscVarType),         intent(inout)  :: m                       !< Misc/optimization variables
   real(ReKi), dimension(:,:),   INTENT(IN   )  :: Positions               !< Positions where tower influence is to be computed
   real(ReKi), dimension(:,:),   INTENT(INOUT)  :: Inflow                  !< Undisturbed inflow (in) -> disturbed inflow (out)
   INTEGER(IntKi),               INTENT(  OUT)  :: ErrStat                 !< Error status of the operation
   CHARACTER(*),                 INTENT(  OUT)  :: ErrMsg                  !< Error message if ErrStat /= ErrID_None
   ! local variables
   real(ReKi)                                   :: xbar                    ! local x^ component of r_TowerBlade (distance from tower to blade) normalized by tower radius
   real(ReKi)                                   :: ybar                    ! local y^ component of r_TowerBlade (distance from tower to blade) normalized by tower radius
   real(ReKi)                                   :: zbar                    ! local z^ component of r_TowerBlade (distance from tower to blade) normalized by tower radius
   real(ReKi)                                   :: theta_tower_trans(3,3)  ! transpose of local tower orientation expressed as a DCM
   real(ReKi)                                   :: TwrCd                   ! local tower drag coefficient
   real(ReKi)                                   :: TwrTI                   ! local tower TI (for Eames tower shadow model)
   real(ReKi)                                   :: W_tower                 ! local relative wind speed normal to the tower
   real(ReKi)                                   :: Pos(3)                  ! current point
   real(ReKi)                                   :: v(3)                    ! temp vector
   integer(IntKi)                               :: i                       ! loop counters for points
   real(ReKi)                                   :: TwrClrnc                ! local tower clearance
   logical                                      :: FirstWarn_TowerStrike
   logical                                      :: DisturbInflow
   integer(intKi)                               :: ErrStat2
   character(ErrMsgLen)                         :: ErrMsg2
   character(*), parameter                      :: RoutineName = 'TwrInflArray'
   ErrStat = ErrID_None
   ErrMsg  = ""   
   
   
   
   FirstWarn_TowerStrike = .false. ! we aren't going to end due to an assumed "tower-strike"
   
   ! these models are valid for only small tower deflections; check for potential division-by-zero errors:   
   call CheckTwrInfl( u, ErrStat2, ErrMsg2 ); call SetErrStat(ErrStat2, ErrMsg2, ErrStat, ErrMsg, RoutineName ); if (ErrStat >= AbortErrLev) return

   !$OMP PARALLEL default(shared)
   !$OMP do private(i,Pos,theta_tower_trans,W_tower,xbar,ybar,zbar,TwrCd,TwrTI,TwrClrnc,FirstWarn_TowerStrike,DisturbInflow,v) schedule(runtime)
   do i = 1, size(Positions,2)
      Pos=Positions(1:3,i)
         
      ! Find nearest line2 element or node of the tower  (see getLocalTowerProps)
      ! values are found for the deflected tower, returning theta_tower, W_tower, xbar, ybar, zbar, and TowerCd:
      call getLocalTowerProps(p, u, Pos, theta_tower_trans, W_tower, xbar, ybar, zbar, TwrCd, TwrTI, TwrClrnc, FirstWarn_TowerStrike, DisturbInflow, ErrStat2, ErrMsg2)

      if ( DisturbInflow ) then
         v = CalculateTowerInfluence(p, xbar, ybar, zbar, W_tower, TwrCd, TwrTI)
         Inflow(1:3,i) = Inflow(1:3,i) + matmul( theta_tower_trans, v ) 
      end if
      
   enddo ! loop on points
   !$OMP END DO 
   !$OMP END PARALLEL
END SUBROUTINE TwrInflArray
!----------------------------------------------------------------------------------------------------------------------------------
FUNCTION CalculateTowerInfluence(p, xbar, ybar, zbar, W_tower, TwrCd, TwrTI) RESULT(v)

   TYPE(RotParameterType),       INTENT(IN   )  :: p                       !< Parameters
   real(ReKi), intent(inout)                    :: xbar                    ! local x^ component of r_TowerBlade (distance from tower to blade) normalized by tower radius
   real(ReKi), intent(in)                       :: ybar                    ! local y^ component of r_TowerBlade (distance from tower to blade) normalized by tower radius
   real(ReKi), intent(in)                       :: zbar                    ! local z^ component of r_TowerBlade (distance from tower to blade) normalized by tower radius
   real(ReKi), intent(in)                       :: W_tower                 ! local relative wind speed normal to the tower
   real(ReKi), intent(in)                       :: TwrCd                   ! local tower drag coefficient
   real(ReKi), intent(in)                       :: TwrTI                   ! local tower TI (for Eames tower shadow model)
   real(ReKi)                                   :: v(3)                    ! modified velocity vector
      
   real(ReKi)                                   :: denom                   ! denominator
   real(ReKi)                                   :: exponential             ! exponential term
   real(ReKi)                                   :: u_TwrShadow             ! axial velocity deficit fraction from tower shadow
   real(ReKi)                                   :: u_TwrPotent             ! axial velocity deficit fraction from tower potential flow
   real(ReKi)                                   :: v_TwrPotent             ! transverse velocity deficit fraction from tower potential flow


   u_TwrShadow = 0.0_ReKi
   u_TwrPotent = 0.0_ReKi
   v_TwrPotent = 0.0_ReKi
      
   ! calculate tower influence:
   if ( abs(zbar) < 1.0_ReKi .and. p%TwrPotent /= TwrPotent_none ) then

      if ( p%TwrPotent == TwrPotent_baseline ) then
         denom = (xbar**2 + ybar**2)**2
         u_TwrPotent = ( -1.0*xbar**2 + ybar**2 ) / denom
         v_TwrPotent = ( -2.0*xbar    * ybar    ) / denom

      elseif (p%TwrPotent == TwrPotent_Bak) then
         xbar = xbar + 0.1
         denom = (xbar**2 + ybar**2)**2
         u_TwrPotent = ( -1.0*xbar**2 + ybar**2 ) / denom
         v_TwrPotent = ( -2.0*xbar    * ybar    ) / denom
         denom = TwoPi*(xbar**2 + ybar**2)
         u_TwrPotent = u_TwrPotent + TwrCd*xbar / denom
         v_TwrPotent = v_TwrPotent + TwrCd*ybar / denom
               
      end if
   end if
         
   select case (p%TwrShadow)
      case (TwrShadow_Powles)
         if ( xbar > 0.0_ReKi .and. abs(zbar) < 1.0_ReKi) then
            denom = sqrt( sqrt( xbar**2 + ybar**2 ) )
            if ( abs(ybar) < denom ) then
               u_TwrShadow = -TwrCd / denom * cos( PiBy2*ybar / denom )**2
            end if
         end if
         case (TwrShadow_Eames)
         if ( xbar > 0.0_ReKi .and. abs(zbar) < 1.0_ReKi) then
            exponential = ( ybar / (TwrTI * xbar) )**2
            denom = TwrTI * xbar * sqrt( TwoPi )
            u_TwrShadow = -TwrCd / denom * exp ( -0.5_ReKi * exponential ) 
         end if
   end select

   ! We limit the deficit to avoid having too much flow reversal and accumulation of vorticity behind the tower
   ! Limit to -0.5 the wind speed at the tower
   u_TwrShadow =max(u_TwrShadow, -0.5_ReKi)
         
         
   v(1) = (u_TwrPotent + u_TwrShadow)*W_tower
   v(2) = v_TwrPotent*W_tower
   v(3) = 0.0_ReKi
      

END FUNCTION CalculateTowerInfluence
!----------------------------------------------------------------------------------------------------------------------------------
!> This routine returns the tower constants necessary to compute the tower influence. 
!! if u%TowerMotion does not have any nodes there will be serious problems. I assume that has been checked earlier.
SUBROUTINE getLocalTowerProps(p, u, BladeNodePosition, theta_tower_trans, W_tower, xbar, ybar, zbar, TwrCd, TwrTI, TwrClrnc, FirstWarn_TowerStrike, DisturbInflow, ErrStat, ErrMsg)
!..................................................................................................................................
   TYPE(RotInputType),           INTENT(IN   )  :: u                       !< Inputs at Time t
   TYPE(RotParameterType),       INTENT(IN   )  :: p                       !< Parameters
   REAL(ReKi)                   ,INTENT(IN   )  :: BladeNodePosition(3)    !< local blade node position
   REAL(ReKi)                   ,INTENT(  OUT)  :: theta_tower_trans(3,3)  !< transpose of local tower orientation expressed as a DCM
   LOGICAL                      ,INTENT(INOUT)  :: FirstWarn_TowerStrike   !< Whether we should check and warn for a tower strike 
   LOGICAL                      ,INTENT(  OUT)  :: DisturbInflow           !< Whether tower clearance is in the range of values where it should disturb the inflow
   REAL(ReKi)                   ,INTENT(  OUT)  :: W_tower                 !< local relative wind speed normal to the tower
   REAL(ReKi)                   ,INTENT(  OUT)  :: xbar                    !< local x^ component of r_TowerBlade normalized by tower radius
   REAL(ReKi)                   ,INTENT(  OUT)  :: ybar                    !< local y^ component of r_TowerBlade normalized by tower radius
   REAL(ReKi)                   ,INTENT(  OUT)  :: zbar                    !< local z^ component of r_TowerBlade normalized by tower radius
   REAL(ReKi)                   ,INTENT(  OUT)  :: TwrCd                   !< local tower drag coefficient
   REAL(ReKi)                   ,INTENT(  OUT)  :: TwrTI                   !< local tower TI (for Eames tower shadow model)
   REAL(ReKi)                   ,INTENT(  OUT)  :: TwrClrnc                !< tower clearance for potential output 
   INTEGER(IntKi),               INTENT(  OUT)  :: ErrStat                 !< Error status of the operation
   CHARACTER(*),                 INTENT(  OUT)  :: ErrMsg                  !< Error message if ErrStat /= ErrID_None

   ! local variables
   real(ReKi)                                   :: r_TowerBlade(3)         ! distance vector from tower to blade
   real(ReKi)                                   :: TwrDiam                 ! local tower diameter  
   logical                                      :: found   
   character(*), parameter                      :: RoutineName = 'getLocalTowerProps'
   
   
   ErrStat = ErrID_None
   ErrMsg  = ""   
   
   ! ..............................................
   ! option 1: nearest line2 element
   ! ..............................................
   call TwrInfl_NearestLine2Element(p, u, BladeNodePosition, r_TowerBlade, theta_tower_trans, W_tower, xbar, ybar, zbar, TwrCd, TwrTI, TwrDiam, found)
   
   if ( .not. found) then 
      ! ..............................................
      ! option 2: nearest node
      ! ..............................................
      call TwrInfl_NearestPoint(p, u, BladeNodePosition, r_TowerBlade, theta_tower_trans, W_tower, xbar, ybar, zbar, TwrCd, TwrTI, TwrDiam)
         
   end if
   
   TwrClrnc = TwoNorm(r_TowerBlade) - 0.5_ReKi*TwrDiam

   if (FirstWarn_TowerStrike) then
      if ( TwrClrnc <= 0.0_ReKi ) then
         !call SetErrStat(ErrID_Fatal, "Tower strike.", ErrStat, ErrMsg, RoutineName)
         !call SetErrStat(ErrID_Severe, NewLine//NewLine//"** WARNING: Tower strike. **  This warning will not be repeated though the condition may persist."//NewLine//NewLine//, ErrStat, ErrMsg, RoutineName)
         call WrScr( NewLine//NewLine//"** WARNING: Tower strike. **  This warning will not be repeated though the condition may persist."//NewLine//NewLine )
         FirstWarn_TowerStrike = .false.
      end if
   end if

   
   if ( TwrClrnc>20.0_ReKi*TwrDiam) then
      ! Far away, we skip the computation and keep undisturbed inflow 
      DisturbInflow = .false.
   elseif ( TwrClrnc<=0.01_ReKi*TwrDiam) then
      ! Inside the tower, or very close, (will happen for vortex elements) we keep undisturbed inflow
      ! We don't want to reach the stagnation points
      DisturbInflow = .false.
   else
      DisturbInflow = .true.
   end if

END SUBROUTINE getLocalTowerProps
!----------------------------------------------------------------------------------------------------------------------------------
!> Option 1: Find the nearest-neighbor line2 element of the tower mesh for which the blade line2-element node projects orthogonally onto
!!   the tower line2-element domain (following an approach similar to the line2_to_line2 mapping search for motion and scalar quantities). 
!!   That is, for each node of the blade mesh, an orthogonal projection is made onto all possible Line2 elements of the tower mesh and 
!!   the line2 element of the tower mesh that is the minimum distance away is found.
!! Adapted from modmesh_mapping::createmapping_projecttoline2()
SUBROUTINE TwrInfl_NearestLine2Element(p, u, BladeNodePosition, r_TowerBlade, theta_tower_trans, W_tower, xbar, ybar, zbar, TwrCd, TwrTI, TwrDiam, found)
!..................................................................................................................................
   TYPE(RotInputType),              INTENT(IN   )  :: u                             !< Inputs at Time t
   TYPE(RotParameterType),          INTENT(IN   )  :: p                             !< Parameters
   REAL(ReKi)                      ,INTENT(IN   )  :: BladeNodePosition(3)          !< local blade node position
   REAL(ReKi)                      ,INTENT(  OUT)  :: r_TowerBlade(3)               !< distance vector from tower to blade
   REAL(ReKi)                      ,INTENT(  OUT)  :: theta_tower_trans(3,3)        !< transpose of local tower orientation expressed as a DCM
   REAL(ReKi)                      ,INTENT(  OUT)  :: W_tower                       !< local relative wind speed normal to the tower
   REAL(ReKi)                      ,INTENT(  OUT)  :: xbar                          !< local x^ component of r_TowerBlade normalized by tower radius
   REAL(ReKi)                      ,INTENT(  OUT)  :: ybar                          !< local y^ component of r_TowerBlade normalized by tower radius
   REAL(ReKi)                      ,INTENT(  OUT)  :: zbar                          !< local z^ component of r_TowerBlade normalized by tower radius
   REAL(ReKi)                      ,INTENT(  OUT)  :: TwrCd                         !< local tower drag coefficient
   REAL(ReKi)                      ,INTENT(  OUT)  :: TwrTI                         !< local tower TI (Eames tower shadow model) 
   REAL(ReKi)                      ,INTENT(  OUT)  :: TwrDiam                       !< local tower diameter
   logical                         ,INTENT(  OUT)  :: found                         !< whether a mapping was found with this option 
      
      ! local variables
   REAL(ReKi)      :: denom
   REAL(ReKi)      :: dist
   REAL(ReKi)      :: min_dist
   REAL(ReKi)      :: elem_position, elem_position2
   REAL(SiKi)      :: elem_position_SiKi

   REAL(ReKi)      :: p1(3), p2(3)        ! position vectors for nodes on tower line 2 element
   
   REAL(ReKi)      :: V_rel_tower(3)
   
   REAL(ReKi)      :: n1_n2_vector(3)     ! vector going from node 1 to node 2 in Line2 element
   REAL(ReKi)      :: n1_Point_vector(3)  ! vector going from node 1 in Line 2 element to Destination Point
   REAL(ReKi)      :: tmp(3)              ! temporary vector for cross product calculation

   INTEGER(IntKi)  :: jElem               ! do-loop counter for elements on tower mesh

   INTEGER(IntKi)  :: n1, n2              ! nodes associated with an element

   LOGICAL         :: on_element
   
      
   found = .false.
   min_dist = HUGE(min_dist)

   do jElem = 1, u%TowerMotion%ElemTable(ELEMENT_LINE2)%nelem   ! number of elements on TowerMesh
         ! grab node numbers associated with the jElem_th element
      n1 = u%TowerMotion%ElemTable(ELEMENT_LINE2)%Elements(jElem)%ElemNodes(1)
      n2 = u%TowerMotion%ElemTable(ELEMENT_LINE2)%Elements(jElem)%ElemNodes(2)

      p1 = u%TowerMotion%Position(:,n1) + u%TowerMotion%TranslationDisp(:,n1)
      p2 = u%TowerMotion%Position(:,n2) + u%TowerMotion%TranslationDisp(:,n2)

         ! Calculate vectors used in projection operation
      n1_n2_vector    = p2 - p1
      n1_Point_vector = BladeNodePosition - p1

      denom           = DOT_PRODUCT( n1_n2_vector, n1_n2_vector ) ! we've already checked that these aren't zero

         ! project point onto line defined by n1 and n2

      elem_position = DOT_PRODUCT(n1_n2_vector,n1_Point_vector) / denom

            ! note: i forumlated it this way because Fortran doesn't necessarially do shortcutting and I don't want to call EqualRealNos if we don't need it:
      if ( elem_position .ge. 0.0_ReKi .and. elem_position .le. 1.0_ReKi ) then !we're ON the element (between the two nodes)
         on_element = .true.
      else
         elem_position_SiKi = REAL( elem_position, SiKi )
         if (EqualRealNos( elem_position_SiKi, 1.0_SiKi )) then !we're ON the element (at a node)
            on_element = .true.
            elem_position = 1.0_ReKi
         elseif (EqualRealNos( elem_position_SiKi,  0.0_SiKi )) then !we're ON the element (at a node)
            on_element = .true.
            elem_position = 0.0_ReKi
         else !we're not on the element
            on_element = .false.
         end if
         
      end if

      if (on_element) then

         ! calculate distance between point and line (note: this is actually the distance squared);
         ! will only store information once we have determined the closest element
         elem_position2 = 1.0_ReKi - elem_position
         
         r_TowerBlade  = BladeNodePosition - elem_position2*p1 - elem_position*p2
         dist = dot_product( r_TowerBlade, r_TowerBlade )

         if (dist .lt. min_dist) then
            found = .true.
            min_dist = dist

            V_rel_tower =   ( u%InflowOnTower(:,n1) - u%TowerMotion%TranslationVel(:,n1) ) * elem_position2  &
                          + ( u%InflowOnTower(:,n2) - u%TowerMotion%TranslationVel(:,n2) ) * elem_position
            
            TwrDiam     = elem_position2*p%TwrDiam(n1) + elem_position*p%TwrDiam(n2)
            TwrCd       = elem_position2*p%TwrCd(  n1) + elem_position*p%TwrCd(  n2)
            TwrTI       = elem_position2*p%TwrTI(  n1) + elem_position*p%TwrTI(  n2)
            
            
            ! z_hat
            theta_tower_trans(:,3) = n1_n2_vector / sqrt( denom ) ! = n1_n2_vector / twoNorm( n1_n2_vector )
            
            tmp = V_rel_tower - dot_product(V_rel_tower,theta_tower_trans(:,3)) * theta_tower_trans(:,3)
            denom = TwoNorm( tmp )
            if (.not. EqualRealNos( denom, 0.0_ReKi ) ) then
               ! x_hat
               theta_tower_trans(:,1) = tmp / denom
               
               ! y_hat
               tmp = cross_product( theta_tower_trans(:,3), V_rel_tower )
               theta_tower_trans(:,2) = tmp / denom  
               
               W_tower = dot_product( V_rel_tower,theta_tower_trans(:,1) )
               xbar    = 2.0/TwrDiam * dot_product( r_TowerBlade, theta_tower_trans(:,1) )
               ybar    = 2.0/TwrDiam * dot_product( r_TowerBlade, theta_tower_trans(:,2) )
               zbar    = 0.0_ReKi
                                             
            else
                  ! there is no tower influence because dot_product(V_rel_tower,x_hat) = 0
                  ! thus, we don't need to set the other values (except we don't want the sum of xbar^2 and ybar^2 to be 0)
               theta_tower_trans = 0.0_ReKi
               W_tower           = 0.0_ReKi
               xbar              = 1.0_ReKi
               ybar              = 0.0_ReKi  
               zbar              = 0.0_ReKi
            end if
   
            
         end if !the point is closest to this line2 element

      end if

   end do !jElem

END SUBROUTINE TwrInfl_NearestLine2Element
!----------------------------------------------------------------------------------------------------------------------------------
!> Option 2: used when the blade node does not orthogonally intersect a tower element.
!!  Find the nearest-neighbor node in the tower Line2-element domain (following an approach similar to the point_to_point mapping
!!  search for motion and scalar quantities). That is, for each node of the blade mesh, the node of the tower mesh that is the minimum 
!!  distance away is found.
SUBROUTINE TwrInfl_NearestPoint(p, u, BladeNodePosition, r_TowerBlade, theta_tower_trans, W_tower, xbar, ybar, zbar, TwrCd, TwrTI, TwrDiam)
!..................................................................................................................................
   TYPE(RotInputType),              INTENT(IN   )  :: u                             !< Inputs at Time t
   TYPE(RotParameterType),          INTENT(IN   )  :: p                             !< Parameters
   REAL(ReKi)                      ,INTENT(IN   )  :: BladeNodePosition(3)          !< local blade node position
   REAL(ReKi)                      ,INTENT(  OUT)  :: r_TowerBlade(3)               !< distance vector from tower to blade
   REAL(ReKi)                      ,INTENT(  OUT)  :: theta_tower_trans(3,3)        !< transpose of local tower orientation expressed as a DCM
   REAL(ReKi)                      ,INTENT(  OUT)  :: W_tower                       !< local relative wind speed normal to the tower
   REAL(ReKi)                      ,INTENT(  OUT)  :: xbar                          !< local x^ component of r_TowerBlade normalized by tower radius
   REAL(ReKi)                      ,INTENT(  OUT)  :: ybar                          !< local y^ component of r_TowerBlade normalized by tower radius
   REAL(ReKi)                      ,INTENT(  OUT)  :: zbar                          !< local z^ component of r_TowerBlade normalized by tower radius
   REAL(ReKi)                      ,INTENT(  OUT)  :: TwrCd                         !< local tower drag coefficient
   REAL(ReKi)                      ,INTENT(  OUT)  :: TwrTI                         !< local tower TI (for Eames tower shadow model)
   REAL(ReKi)                      ,INTENT(  OUT)  :: TwrDiam                       !< local tower diameter
      
      ! local variables
   REAL(ReKi)      :: denom
   REAL(ReKi)      :: dist
   REAL(ReKi)      :: min_dist
   REAL(ReKi)      :: cosTaper

   REAL(ReKi)      :: p1(3)                     ! position vectors for nodes on tower   
   REAL(ReKi)      :: V_rel_tower(3)
   
   REAL(ReKi)      :: tmp(3)                    ! temporary vector for cross product calculation

   INTEGER(IntKi)  :: n1                        ! node
   INTEGER(IntKi)  :: node_with_min_distance    

   
   
      !.................
      ! find the closest node
      !.................
      
   min_dist = HUGE(min_dist)
   node_with_min_distance = 0

   do n1 = 1, u%TowerMotion%NNodes   ! number of nodes on TowerMesh
      
      p1 = u%TowerMotion%Position(:,n1) + u%TowerMotion%TranslationDisp(:,n1)
      
         ! calculate distance between points (note: this is actually the distance squared);
         ! will only store information once we have determined the closest node
      r_TowerBlade  = BladeNodePosition - p1         
      dist = dot_product( r_TowerBlade, r_TowerBlade )

      if (dist .lt. min_dist) then
         min_dist = dist
         node_with_min_distance = n1
               
      end if !the point is (so far) closest to this blade node

   end do !n1
   
      !.................
      ! calculate the values to be returned:  
      !..................
   if (node_with_min_distance == 0) then
      node_with_min_distance = 1
      if (NWTC_VerboseLevel == NWTC_Verbose) call WrScr( 'AD:TwrInfl_NearestPoint:Error finding minimum distance. Positions may be invalid.' )
   end if
   
   n1 = node_with_min_distance
   
   r_TowerBlade = BladeNodePosition - u%TowerMotion%Position(:,n1) - u%TowerMotion%TranslationDisp(:,n1)
   V_rel_tower  = u%InflowOnTower(:,n1) - u%TowerMotion%TranslationVel(:,n1)
   TwrDiam      = p%TwrDiam(n1) 
   TwrCd        = p%TwrCd(  n1) 
   TwrTI        = p%TwrTI(  n1) 
                           
   ! z_hat
   theta_tower_trans(:,3) = u%TowerMotion%Orientation(3,:,n1)
            
   tmp = V_rel_tower - dot_product(V_rel_tower,theta_tower_trans(:,3)) * theta_tower_trans(:,3)
   denom = TwoNorm( tmp )
   
   if (.not. EqualRealNos( denom, 0.0_ReKi ) ) then
      
      ! x_hat
      theta_tower_trans(:,1) = tmp / denom
               
      ! y_hat
      tmp = cross_product( theta_tower_trans(:,3), V_rel_tower )
      theta_tower_trans(:,2) = tmp / denom  
               
      W_tower = dot_product( V_rel_tower,theta_tower_trans(:,1) )

      if ( n1 == 1 .or. n1 == u%TowerMotion%NNodes) then         
         ! option 2b
         zbar    = 2.0/TwrDiam * dot_product( r_TowerBlade, theta_tower_trans(:,3) )
         if (abs(zbar) < 1) then   
            cosTaper = cos( PiBy2*zbar )
            xbar = 2.0/TwrDiam * dot_product( r_TowerBlade, theta_tower_trans(:,1) ) / cosTaper
            ybar = 2.0/TwrDiam * dot_product( r_TowerBlade, theta_tower_trans(:,2) ) / cosTaper
         else ! we check that zbar < 1 before using xbar and ybar later, but I'm going to set them here anyway:
            xbar = 1.0_ReKi
            ybar = 0.0_ReKi  
         end if                                    
      else
         ! option 2a
         xbar    = 2.0/TwrDiam * dot_product( r_TowerBlade, theta_tower_trans(:,1) )
         ybar    = 2.0/TwrDiam * dot_product( r_TowerBlade, theta_tower_trans(:,2) )
         zbar    = 0.0_ReKi
      end if

   else
      
         ! there is no tower influence because W_tower = dot_product(V_rel_tower,x_hat) = 0
         ! thus, we don't need to set the other values (except we don't want the sum of xbar^2 and ybar^2 to be 0)
      W_tower           = 0.0_ReKi
      theta_tower_trans = 0.0_ReKi
      xbar              = 1.0_ReKi
      ybar              = 0.0_ReKi  
      zbar              = 0.0_ReKi
      
   end if   

END SUBROUTINE TwrInfl_NearestPoint
!----------------------------------------------------------------------------------------------------------------------------------

!++++++++++++++++++++++++++++++++++++++++++++++++++++++++++++++++++++++++++++++++++++++++++++++++++++++++++++++++++++++++++++++++++
! ###### The following four routines are Jacobian routines for linearization capabilities #######
! If the module does not implement them, set ErrStat = ErrID_Fatal in AD_Init() when InitInp%Linearize is .true.
!----------------------------------------------------------------------------------------------------------------------------------
!> Routine to compute the Jacobians of the output (Y), continuous- (X), discrete- (Xd), and constraint-state (Z) functions
!! with respect to the inputs (u). The partial derivatives dY/du, dX/du, dXd/du, and dZ/du are returned.
SUBROUTINE AD_JacobianPInput( t, u, p, x, xd, z, OtherState, y, m, ErrStat, ErrMsg, dYdu, dXdu, dXddu, dZdu)
!..................................................................................................................................

   REAL(DbKi),                           INTENT(IN   )           :: t          !< Time in seconds at operating point
   TYPE(AD_InputType),                   INTENT(INOUT)           :: u          !< Inputs at operating point (may change to inout if a mesh copy is required)
   TYPE(AD_ParameterType),               INTENT(IN   )           :: p          !< Parameters
   TYPE(AD_ContinuousStateType),         INTENT(IN   )           :: x          !< Continuous states at operating point
   TYPE(AD_DiscreteStateType),           INTENT(IN   )           :: xd         !< Discrete states at operating point
   TYPE(AD_ConstraintStateType),         INTENT(IN   )           :: z          !< Constraint states at operating point
   TYPE(AD_OtherStateType),              INTENT(IN   )           :: OtherState !< Other states at operating point
   TYPE(AD_OutputType),                  INTENT(INOUT)           :: y          !< Output (change to inout if a mesh copy is required);
                                                                               !!   Output fields are not used by this routine, but type is
                                                                               !!   available here so that mesh parameter information (i.e.,
                                                                               !!   connectivity) does not have to be recalculated for dYdu.
   TYPE(AD_MiscVarType),                 INTENT(INOUT)           :: m          !< Misc/optimization variables
   INTEGER(IntKi),                       INTENT(  OUT)           :: ErrStat    !< Error status of the operation
   CHARACTER(*),                         INTENT(  OUT)           :: ErrMsg     !< Error message if ErrStat /= ErrID_None
   REAL(R8Ki), ALLOCATABLE, OPTIONAL,    INTENT(INOUT)           :: dYdu(:,:)  !< Partial derivatives of output functions (Y) with respect
                                                                               !!   to the inputs (u) [intent in to avoid deallocation]
   REAL(R8Ki), ALLOCATABLE, OPTIONAL,    INTENT(INOUT)           :: dXdu(:,:)  !< Partial derivatives of continuous state functions (X) with
                                                                               !!   respect to the inputs (u) [intent in to avoid deallocation]
   REAL(R8Ki), ALLOCATABLE, OPTIONAL,    INTENT(INOUT)           :: dXddu(:,:) !< Partial derivatives of discrete state functions (Xd) with
                                                                               !!   respect to the inputs (u) [intent in to avoid deallocation]
   REAL(R8Ki), ALLOCATABLE, OPTIONAL,    INTENT(INOUT)           :: dZdu(:,:)  !< Partial derivatives of constraint state functions (Z) with
   !
   integer(IntKi), parameter :: iR =1 ! Rotor index

   if (size(p%rotors)>1) then
      errStat = ErrID_Fatal
      errMsg = 'Linearization with more than one rotor not supported'
      return
   endif

   call Rot_JacobianPInput( t, u%rotors(iR), p%rotors(iR), p, x%rotors(iR), xd%rotors(iR), z%rotors(iR), OtherState%rotors(iR), y%rotors(iR), m%rotors(iR), m, iR, ErrStat, ErrMsg, dYdu, dXdu, dXddu, dZdu)

END SUBROUTINE AD_JacobianPInput
                                                                               !!   respect to the inputs (u) [intent in to avoid deallocation]

!> Routine to compute the Jacobians of the output (Y), continuous- (X), discrete- (Xd), and constraint-state (Z) functions
!! with respect to the inputs (u). The partial derivatives dY/du, dX/du, dXd/du, and dZ/du are returned.
SUBROUTINE Rot_JacobianPInput( t, u, p, p_AD, x, xd, z, OtherState, y, m, m_AD, iRot, ErrStat, ErrMsg, dYdu, dXdu, dXddu, dZdu)
!..................................................................................................................................

   REAL(DbKi),                           INTENT(IN   )           :: t          !< Time in seconds at operating point
   TYPE(RotInputType),                   INTENT(INOUT)           :: u          !< Inputs at operating point (may change to inout if a mesh copy is required)
   TYPE(RotParameterType),               INTENT(IN   )           :: p          !< Parameters
   TYPE(AD_ParameterType),               INTENT(IN   )           :: p_AD       !< Parameters
   TYPE(RotContinuousStateType),         INTENT(IN   )           :: x          !< Continuous states at operating point
   TYPE(RotDiscreteStateType),           INTENT(IN   )           :: xd         !< Discrete states at operating point
   TYPE(RotConstraintStateType),         INTENT(IN   )           :: z          !< Constraint states at operating point
   TYPE(RotOtherStateType),              INTENT(IN   )           :: OtherState !< Other states at operating point
   TYPE(RotOutputType),                  INTENT(INOUT)           :: y          !< Output (change to inout if a mesh copy is required);
                                                                               !!   Output fields are not used by this routine, but type is
                                                                               !!   available here so that mesh parameter information (i.e.,
                                                                               !!   connectivity) does not have to be recalculated for dYdu.
   TYPE(RotMiscVarType),                 INTENT(INOUT)           :: m          !< Misc/optimization variables
   TYPE(AD_MiscVarType),                 INTENT(INOUT)           :: m_AD       !< misc variables
   INTEGER,                              INTENT(IN   )           :: iRot       !< Rotor index, needed for OLAF
   INTEGER(IntKi),                       INTENT(  OUT)           :: ErrStat    !< Error status of the operation
   CHARACTER(*),                         INTENT(  OUT)           :: ErrMsg     !< Error message if ErrStat /= ErrID_None
   REAL(R8Ki), ALLOCATABLE, OPTIONAL,    INTENT(INOUT)           :: dYdu(:,:)  !< Partial derivatives of output functions (Y) with respect
                                                                               !!   to the inputs (u) [intent in to avoid deallocation]
   REAL(R8Ki), ALLOCATABLE, OPTIONAL,    INTENT(INOUT)           :: dXdu(:,:)  !< Partial derivatives of continuous state functions (X) with
                                                                               !!   respect to the inputs (u) [intent in to avoid deallocation]
   REAL(R8Ki), ALLOCATABLE, OPTIONAL,    INTENT(INOUT)           :: dXddu(:,:) !< Partial derivatives of discrete state functions (Xd) with
                                                                               !!   respect to the inputs (u) [intent in to avoid deallocation]
   REAL(R8Ki), ALLOCATABLE, OPTIONAL,    INTENT(INOUT)           :: dZdu(:,:)  !< Partial derivatives of constraint state functions (Z) with
                                                                               !!   respect to the inputs (u) [intent in to avoid deallocation]
      ! local variables
   TYPE(RotOutputType)                                           :: y_p
   TYPE(RotOutputType)                                           :: y_m
   TYPE(RotContinuousStateType)                                  :: x_p
   TYPE(RotContinuousStateType)                                  :: x_m
   TYPE(RotContinuousStateType)                                  :: x_init
   TYPE(RotConstraintStateType)                                  :: z_copy
   TYPE(RotOtherStateType)                                       :: OtherState_copy
   TYPE(RotOtherStateType)                                       :: OtherState_init
   TYPE(RotInputType)                                            :: u_perturb
   REAL(R8Ki)                                                    :: delta_p, delta_m  ! delta change in input
   INTEGER(IntKi)                                                :: i
   
   integer, parameter                                            :: indx = 1      ! m%BEMT_u(1) is at t; m%BEMT_u(2) is t+dt
   integer(intKi)                                                :: ErrStat2
   character(ErrMsgLen)                                          :: ErrMsg2
   character(*), parameter                                       :: RoutineName = 'AD_JacobianPInput'


      ! Initialize ErrStat

   ErrStat = ErrID_None
   ErrMsg  = ''


      ! get OP values here (i.e., set inputs for BEMT):
   if ( p%FrozenWake ) then
      call SetInputs(p, p_AD, u, m, indx, errStat2, errMsg2)
         call SetErrStat(ErrStat2,ErrMsg2,ErrStat,ErrMsg,RoutineName) ! we shouldn't have any errors about allocating memory here so I'm not going to return-on-error until later
         
            ! compare m%BEMT_y arguments with call to BEMT_CalcOutput
      call computeFrozenWake(m%BEMT_u(indx), p%BEMT, m%BEMT_y, m%BEMT )
      m%BEMT%UseFrozenWake = .true.
   end if
   
   
   call AD_CopyRotContinuousStateType( x, x_init, MESH_NEWCOPY, ErrStat2, ErrMsg2 )
      call SetErrStat(ErrStat2,ErrMsg2,ErrStat,ErrMsg,RoutineName)
   call AD_CopyRotOtherStateType( OtherState, OtherState_init, MESH_NEWCOPY, ErrStat2, ErrMsg2)
      call SetErrStat(ErrStat2,ErrMsg2,ErrStat,ErrMsg,RoutineName)
      
      if (ErrStat>=AbortErrLev) then
         call cleanup()
         return
      end if
      
   ! initialize x_init so that we get accurrate values for first step
   if (.not. OtherState%BEMT%nodesInitialized ) then
      call SetInputs(p, p_AD, u, m, indx, errStat2, errMsg2)
         call SetErrStat(ErrStat2,ErrMsg2,ErrStat,ErrMsg,RoutineName)
         
      call BEMT_InitStates(t, m%BEMT_u(indx), p%BEMT, x_init%BEMT, xd%BEMT, z%BEMT, OtherState_init%BEMT, m%BEMT, p_AD%AFI, ErrStat2, ErrMsg2 ) ! changes values only if states haven't been initialized
         call SetErrStat(ErrStat2,ErrMsg2,ErrStat,ErrMsg,RoutineName)
   end if
   
   
      ! make a copy of the inputs to perturb
   call AD_CopyRotInputType( u, u_perturb, MESH_NEWCOPY, ErrStat2, ErrMsg2)
      call SetErrStat(ErrStat2,ErrMsg2,ErrStat,ErrMsg,RoutineName)
      if (ErrStat>=AbortErrLev) then
         call cleanup()
         return
      end if
   

   IF ( PRESENT( dYdu ) ) THEN
      ! Calculate the partial derivative of the output functions (Y) with respect to the inputs (u) here:
      
      ! allocate dYdu
      if (.not. allocated(dYdu) ) then
         call AllocAry(dYdu,p%Jac_ny, size(p%Jac_u_indx,1),'dYdu', ErrStat2, ErrMsg2)
         call setErrStat(ErrStat2,ErrMsg2,ErrStat,ErrMsg,RoutineName)
         if (ErrStat>=AbortErrLev) then
            call cleanup()
            return
         end if
      end if
   
      
         ! make a copy of outputs because we will need two for the central difference computations (with orientations)
      call AD_CopyRotOutputType( y, y_p, MESH_NEWCOPY, ErrStat2, ErrMsg2)
         call SetErrStat(ErrStat2,ErrMsg2,ErrStat,ErrMsg,RoutineName)
      call AD_CopyRotOutputType( y, y_m, MESH_NEWCOPY, ErrStat2, ErrMsg2)
         call SetErrStat(ErrStat2,ErrMsg2,ErrStat,ErrMsg,RoutineName)
         ! make a copy of the states to perturb
      call AD_CopyRotConstraintStateType( z, z_copy, MESH_NEWCOPY, ErrStat2, ErrMsg2)
         call SetErrStat(ErrStat2,ErrMsg2,ErrStat,ErrMsg,RoutineName)
      call AD_CopyRotOtherStateType( OtherState_init, OtherState_copy, MESH_NEWCOPY, ErrStat2, ErrMsg2)
         call SetErrStat(ErrStat2,ErrMsg2,ErrStat,ErrMsg,RoutineName)
         
         if (ErrStat>=AbortErrLev) then
            call cleanup()
            return
         end if
         
      do i=1,size(p%Jac_u_indx,1)
         
            ! get u_op + delta_p u
         call AD_CopyRotInputType( u, u_perturb, MESH_UPDATECOPY, ErrStat2, ErrMsg2 )
            call SetErrStat(ErrStat2,ErrMsg2,ErrStat,ErrMsg,RoutineName) ! we shouldn't have any errors about allocating memory here so I'm not going to return-on-error until later
         call Perturb_u( p, i, 1, u_perturb, delta_p )

         call AD_CopyRotConstraintStateType( z, z_copy, MESH_UPDATECOPY, ErrStat2, ErrMsg2)
            call SetErrStat(ErrStat2,ErrMsg2,ErrStat,ErrMsg,RoutineName)
         call AD_CopyRotOtherStateType( OtherState_init, OtherState_copy, MESH_UPDATECOPY, ErrStat2, ErrMsg2)
            call SetErrStat(ErrStat2,ErrMsg2,ErrStat,ErrMsg,RoutineName)
         
            ! get updated z%phi values:
         !call AD_UpdateStates( t, 1, (/u_perturb/), (/t/), p, x_copy, xd_copy, z_copy, OtherState_copy, m, errStat2, errMsg2 )
         !   call SetErrStat(ErrStat2,ErrMsg2,ErrStat,ErrMsg,RoutineName)
         !bjj: this is what we want to do instead of the overkill of calling AD_UpdateStates
         call SetInputs(p, p_AD, u_perturb, m, indx, errStat2, errMsg2)
            call SetErrStat(ErrStat2,ErrMsg2,ErrStat,ErrMsg,RoutineName) ! we shouldn't have any errors about allocating memory here so I'm not going to return-on-error until later
         call UpdatePhi( m%BEMT_u(indx), p%BEMT, z_copy%BEMT%phi, p_AD%AFI, m%BEMT, OtherState_copy%BEMT%ValidPhi, errStat2, errMsg2 )
            call SetErrStat(ErrStat2,ErrMsg2,ErrStat,ErrMsg,RoutineName) ! we shouldn't have any errors about allocating memory here so I'm not going to return-on-error until later

            ! compute y at u_op + delta_p u
         call RotCalcOutput( t, u_perturb, p, p_AD, x_init, xd, z_copy, OtherState_copy, y_p, m, m_AD, iRot, ErrStat2, ErrMsg2 ) 
            call SetErrStat(ErrStat2,ErrMsg2,ErrStat,ErrMsg,RoutineName) ! we shouldn't have any errors about allocating memory here so I'm not going to return-on-error until later
         
            
            ! get u_op - delta_m u
         call AD_CopyRotInputType( u, u_perturb, MESH_UPDATECOPY, ErrStat2, ErrMsg2 )
            call SetErrStat(ErrStat2,ErrMsg2,ErrStat,ErrMsg,RoutineName) ! we shouldn't have any errors about allocating memory here so I'm not going to return-on-error until later
         call Perturb_u( p, i, -1, u_perturb, delta_m )
         
         call AD_CopyRotConstraintStateType( z, z_copy, MESH_UPDATECOPY, ErrStat2, ErrMsg2)
            call SetErrStat(ErrStat2,ErrMsg2,ErrStat,ErrMsg,RoutineName)
         call AD_CopyRotOtherStateType( OtherState, OtherState_copy, MESH_UPDATECOPY, ErrStat2, ErrMsg2)
            call SetErrStat(ErrStat2,ErrMsg2,ErrStat,ErrMsg,RoutineName)
            
            ! get updated z%phi values:
         !call RotUpdateStates( t, 1, (/u_perturb/), (/t/), p, x_copy, xd_copy, z_copy, OtherState_copy, m, errStat2, errMsg2 )
         !   call SetErrStat(ErrStat2,ErrMsg2,ErrStat,ErrMsg,RoutineName)
         call SetInputs(p, p_AD, u_perturb, m, indx, errStat2, errMsg2)
            call SetErrStat(ErrStat2,ErrMsg2,ErrStat,ErrMsg,RoutineName) ! we shouldn't have any errors about allocating memory here so I'm not going to return-on-error until later
         call UpdatePhi( m%BEMT_u(indx), p%BEMT, z_copy%BEMT%phi, p_AD%AFI, m%BEMT, OtherState_copy%BEMT%ValidPhi, errStat2, errMsg2 )
            call SetErrStat(ErrStat2,ErrMsg2,ErrStat,ErrMsg,RoutineName) ! we shouldn't have any errors about allocating memory here so I'm not going to return-on-error until later
            
            ! compute y at u_op - delta_m u
         call RotCalcOutput( t, u_perturb, p, p_AD, x_init, xd, z_copy, OtherState_copy, y_m, m, m_AD, iRot, ErrStat2, ErrMsg2 ) 
            call SetErrStat(ErrStat2,ErrMsg2,ErrStat,ErrMsg,RoutineName) ! we shouldn't have any errors about allocating memory here so I'm not going to return-on-error until later
         
            
            ! get central difference:
         call Compute_dY( p, y_p, y_m, delta_p, delta_m, dYdu(:,i) )
         
      end do
      

      if (ErrStat>=AbortErrLev) then
         call cleanup()
         return
      end if
      
   END IF

   IF ( PRESENT( dXdu ) ) THEN

      ! Calculate the partial derivative of the continuous state functions (X) with respect to the inputs (u) here:

      ! allocate dXdu if necessary
      if (.not. allocated(dXdu)) then
         call AllocAry(dXdu, size(p%dx), size(p%Jac_u_indx,1), 'dXdu', ErrStat2, ErrMsg2)
         call SetErrStat(ErrStat2,ErrMsg2,ErrStat,ErrMsg,RoutineName)
         if (ErrStat>=AbortErrLev) then
            call cleanup()
            return
         end if
      end if
      
         
      do i=1,size(p%Jac_u_indx,1)
         
            ! get u_op + delta u
         call AD_CopyRotInputType( u, u_perturb, MESH_UPDATECOPY, ErrStat2, ErrMsg2 )
            call SetErrStat(ErrStat2,ErrMsg2,ErrStat,ErrMsg,RoutineName) ! we shouldn't have any errors about allocating memory here so I'm not going to return-on-error until later
         call Perturb_u( p, i, 1, u_perturb, delta_p )

            ! compute x at u_op + delta u
         ! note that this routine updates z%phi instead of using the actual state value, so we don't need to call UpdateStates/UpdatePhi here to get z_op + delta_z:
         call RotCalcContStateDeriv( t, u_perturb, p, p_AD, x_init, xd, z, OtherState_init, m, x_p, ErrStat2, ErrMsg2 ) 
            call SetErrStat(ErrStat2,ErrMsg2,ErrStat,ErrMsg,RoutineName)
            
                                         
            ! get u_op - delta u
         call AD_CopyRotInputType( u, u_perturb, MESH_UPDATECOPY, ErrStat2, ErrMsg2 )
            call SetErrStat(ErrStat2,ErrMsg2,ErrStat,ErrMsg,RoutineName) ! we shouldn't have any errors about allocating memory here so I'm not going to return-on-error until later
         call Perturb_u( p, i, -1, u_perturb, delta_m )
         
            ! compute x at u_op - delta u
         ! note that this routine updates z%phi instead of using the actual state value, so we don't need to call UpdateStates here to get z_op + delta_z:
         call RotCalcContStateDeriv( t, u_perturb, p, p_AD, x_init, xd, z, OtherState_init, m, x_m, ErrStat2, ErrMsg2 ) 
            call SetErrStat(ErrStat2,ErrMsg2,ErrStat,ErrMsg,RoutineName) 
            
            
            ! get central difference:
            
            ! we may have had an error allocating memory, so we'll check
         if (ErrStat>=AbortErrLev) then 
            call cleanup()
            return
         end if         
         
            ! get central difference:
         call Compute_dX( p, x_p, x_m, delta_p, delta_m, dXdu(:,i) )

      end do

      call AD_DestroyRotContinuousStateType( x_p, ErrStat2, ErrMsg2 ) ! we don't need this any more
      call AD_DestroyRotContinuousStateType( x_m, ErrStat2, ErrMsg2 ) ! we don't need this any more
   END IF

   IF ( PRESENT( dXddu ) ) THEN
      if (allocated(dXddu)) deallocate(dXddu)
   END IF

   IF ( PRESENT( dZdu ) ) THEN
      if (allocated(dZdu)) deallocate(dZdu)
   END IF
   
   call cleanup()
contains
   subroutine cleanup()
      m%BEMT%UseFrozenWake = .false.
   
      call AD_DestroyRotOutputType(                y_p,  ErrStat2, ErrMsg2)
      call AD_DestroyRotOutputType(                y_m,  ErrStat2, ErrMsg2)
      call AD_DestroyRotContinuousStateType(        x_p,  ErrStat2, ErrMsg2)
      call AD_DestroyRotContinuousStateType(        x_m,  ErrStat2, ErrMsg2)
      call AD_DestroyRotContinuousStateType(     x_init,  ErrStat2, ErrMsg2)
      call AD_DestroyRotConstraintStateType(         z_copy, ErrStat2, ErrMsg2)
      call AD_DestroyRotOtherStateType( OtherState_copy, ErrStat2, ErrMsg2)
      call AD_DestroyRotOtherStateType( OtherState_init, ErrStat2, ErrMsg2)
                        
      call AD_DestroyRotInputType( u_perturb, ErrStat2, ErrMsg2 )
   end subroutine cleanup

END SUBROUTINE Rot_JacobianPInput

!> Routine to compute the Jacobians of the output (Y), continuous- (X), discrete- (Xd), and constraint-state (Z) functions
!! with respect to the continuous states (x). The partial derivatives dY/dx, dX/dx, dXd/dx, and dZ/dx are returned.
SUBROUTINE AD_JacobianPContState( t, u, p, x, xd, z, OtherState, y, m, ErrStat, ErrMsg, dYdx, dXdx, dXddx, dZdx )
!..................................................................................................................................

   REAL(DbKi),                           INTENT(IN   )           :: t          !< Time in seconds at operating point
   TYPE(AD_InputType),                   INTENT(IN   )           :: u          !< Inputs at operating point (may change to inout if a mesh copy is required)
   TYPE(AD_ParameterType),               INTENT(IN   )           :: p          !< Parameters
   TYPE(AD_ContinuousStateType),         INTENT(IN   )           :: x          !< Continuous states at operating point
   TYPE(AD_DiscreteStateType),           INTENT(IN   )           :: xd         !< Discrete states at operating point
   TYPE(AD_ConstraintStateType),         INTENT(IN   )           :: z          !< Constraint states at operating point
   TYPE(AD_OtherStateType),              INTENT(IN   )           :: OtherState !< Other states at operating point
   TYPE(AD_OutputType),                  INTENT(INOUT)           :: y          !< Output (change to inout if a mesh copy is required);
                                                                               !!   Output fields are not used by this routine, but type is
                                                                               !!   available here so that mesh parameter information (i.e.,
                                                                               !!   connectivity) does not have to be recalculated for dYdx.
   TYPE(AD_MiscVarType),                 INTENT(INOUT)           :: m          !< Misc/optimization variables
   INTEGER(IntKi),                       INTENT(  OUT)           :: ErrStat    !< Error status of the operation
   CHARACTER(*),                         INTENT(  OUT)           :: ErrMsg     !< Error message if ErrStat /= ErrID_None
   REAL(R8Ki), ALLOCATABLE, OPTIONAL,    INTENT(INOUT)           :: dYdx(:,:)  !< Partial derivatives of output functions
                                                                               !!   (Y) with respect to the continuous
                                                                               !!   states (x) [intent in to avoid deallocation]
   REAL(R8Ki), ALLOCATABLE, OPTIONAL,    INTENT(INOUT)           :: dXdx(:,:)  !< Partial derivatives of continuous state
                                                                               !!   functions (X) with respect to
                                                                               !!   the continuous states (x) [intent in to avoid deallocation]
   REAL(R8Ki), ALLOCATABLE, OPTIONAL,    INTENT(INOUT)           :: dXddx(:,:) !< Partial derivatives of discrete state
                                                                               !!   functions (Xd) with respect to
                                                                               !!   the continuous states (x) [intent in to avoid deallocation]
   REAL(R8Ki), ALLOCATABLE, OPTIONAL,    INTENT(INOUT)           :: dZdx(:,:)  !< Partial derivatives of constraint state
                                                                               !!   functions (Z) with respect to
                                                                               !!   the continuous states (x) [intent in to avoid deallocation]
   !
   integer(IntKi), parameter :: iR =1 ! Rotor index

   if (size(p%rotors)>1) then
      errStat = ErrID_Fatal
      errMsg = 'Linearization with more than one rotor not supported'
      return
   endif

   call RotJacobianPContState( t, u%rotors(iR), p%rotors(iR), p, x%rotors(iR), xd%rotors(iR), z%rotors(iR), OtherState%rotors(iR), y%rotors(iR), m%rotors(iR), m, iR, ErrStat, ErrMsg, dYdx, dXdx, dXddx, dZdx )


END SUBROUTINE AD_JacobianPContState

!----------------------------------------------------------------------------------------------------------------------------------
!> Routine to compute the Jacobians of the output (Y), continuous- (X), discrete- (Xd), and constraint-state (Z) functions
!! with respect to the continuous states (x). The partial derivatives dY/dx, dX/dx, dXd/dx, and dZ/dx are returned.
SUBROUTINE RotJacobianPContState( t, u, p, p_AD, x, xd, z, OtherState, y, m, m_AD, iRot, ErrStat, ErrMsg, dYdx, dXdx, dXddx, dZdx )
!..................................................................................................................................

   REAL(DbKi),                           INTENT(IN   )           :: t          !< Time in seconds at operating point
   TYPE(RotInputType),                   INTENT(IN   )           :: u          !< Inputs at operating point (may change to inout if a mesh copy is required)
   TYPE(RotParameterType),               INTENT(IN   )           :: p          !< Parameters
   TYPE(AD_ParameterType),               INTENT(IN   )           :: p_AD       !< Parameters
   TYPE(RotContinuousStateType),         INTENT(IN   )           :: x          !< Continuous states at operating point
   TYPE(RotDiscreteStateType),           INTENT(IN   )           :: xd         !< Discrete states at operating point
   TYPE(RotConstraintStateType),         INTENT(IN   )           :: z          !< Constraint states at operating point
   TYPE(RotOtherStateType),              INTENT(IN   )           :: OtherState !< Other states at operating point
   TYPE(RotOutputType),                  INTENT(INOUT)           :: y          !< Output (change to inout if a mesh copy is required);
                                                                               !!   Output fields are not used by this routine, but type is
                                                                               !!   available here so that mesh parameter information (i.e.,
                                                                               !!   connectivity) does not have to be recalculated for dYdx.
   TYPE(RotMiscVarType),                 INTENT(INOUT)           :: m          !< Misc/optimization variables
   TYPE(AD_MiscVarType),                 INTENT(INOUT)           :: m_AD       !< misc variables
   INTEGER,                              INTENT(IN   )           :: iRot       !< Rotor index, needed for OLAF
   INTEGER(IntKi),                       INTENT(  OUT)           :: ErrStat    !< Error status of the operation
   CHARACTER(*),                         INTENT(  OUT)           :: ErrMsg     !< Error message if ErrStat /= ErrID_None
   REAL(R8Ki), ALLOCATABLE, OPTIONAL,    INTENT(INOUT)           :: dYdx(:,:)  !< Partial derivatives of output functions
                                                                               !!   (Y) with respect to the continuous
                                                                               !!   states (x) [intent in to avoid deallocation]
   REAL(R8Ki), ALLOCATABLE, OPTIONAL,    INTENT(INOUT)           :: dXdx(:,:)  !< Partial derivatives of continuous state
                                                                               !!   functions (X) with respect to
                                                                               !!   the continuous states (x) [intent in to avoid deallocation]
   REAL(R8Ki), ALLOCATABLE, OPTIONAL,    INTENT(INOUT)           :: dXddx(:,:) !< Partial derivatives of discrete state
                                                                               !!   functions (Xd) with respect to
                                                                               !!   the continuous states (x) [intent in to avoid deallocation]
   REAL(R8Ki), ALLOCATABLE, OPTIONAL,    INTENT(INOUT)           :: dZdx(:,:)  !< Partial derivatives of constraint state
                                                                               !!   functions (Z) with respect to
                                                                               !!   the continuous states (x) [intent in to avoid deallocation]

   ! local variables
   TYPE(RotOutputType)                                           :: y_p
   TYPE(RotOutputType)                                           :: y_m
   TYPE(RotContinuousStateType)                                  :: x_p
   TYPE(RotContinuousStateType)                                  :: x_m
   TYPE(RotContinuousStateType)                                  :: x_perturb
   TYPE(RotContinuousStateType)                                  :: x_init
   TYPE(RotOtherStateType)                                       :: OtherState_init
   REAL(R8Ki)                                                    :: delta_p, delta_m  ! delta change in state
   INTEGER(IntKi)                                                :: i
   
   integer, parameter                                            :: indx = 1      ! m%BEMT_u(1) is at t; m%BEMT_u(2) is t+dt
   integer(intKi)                                                :: ErrStat2
   character(ErrMsgLen)                                          :: ErrMsg2
   character(*), parameter                                       :: RoutineName = 'AD_JacobianPContState'
   

      ! Initialize ErrStat

   ErrStat = ErrID_None
   ErrMsg  = ''


   if ( p%FrozenWake ) then
      call SetInputs(p, p_AD, u, m, indx, errStat2, errMsg2)
         call SetErrStat(ErrStat2,ErrMsg2,ErrStat,ErrMsg,RoutineName)
         
         ! compare arguments with call to BEMT_CalcOutput
      call computeFrozenWake(m%BEMT_u(indx), p%BEMT, m%BEMT_y, m%BEMT )
      m%BEMT%UseFrozenWake = .true.
   end if


   call AD_CopyRotContinuousStateType( x, x_perturb, MESH_NEWCOPY, ErrStat2, ErrMsg2 )
      call SetErrStat(ErrStat2,ErrMsg2,ErrStat,ErrMsg,RoutineName)
      
   call AD_CopyRotContinuousStateType( x, x_init, MESH_NEWCOPY, ErrStat2, ErrMsg2 )
      call SetErrStat(ErrStat2,ErrMsg2,ErrStat,ErrMsg,RoutineName)
   call AD_CopyRotOtherStateType( OtherState, OtherState_init, MESH_NEWCOPY, ErrStat2, ErrMsg2)
      call SetErrStat(ErrStat2,ErrMsg2,ErrStat,ErrMsg,RoutineName)
      
      if (ErrStat>=AbortErrLev) then
         call cleanup()
         return
      end if
      
   ! initialize x_init so that we get accurrate values for 
   if (.not. OtherState%BEMT%nodesInitialized ) then
      call SetInputs(p, p_AD, u, m, indx, errStat2, errMsg2)
         call SetErrStat(ErrStat2,ErrMsg2,ErrStat,ErrMsg,RoutineName)
         
      call BEMT_InitStates(t, m%BEMT_u(indx), p%BEMT, x_init%BEMT, xd%BEMT, z%BEMT, OtherState_init%BEMT, m%BEMT, p_AD%AFI, ErrStat2, ErrMsg2 ) ! changes values only if states haven't been initialized
         call SetErrStat(ErrStat2,ErrMsg2,ErrStat,ErrMsg,RoutineName)
   end if
   
   
   IF ( PRESENT( dYdx ) ) THEN

      ! Calculate the partial derivative of the output functions (Y) with respect to the continuous states (x) here:

      ! allocate dYdx if necessary
      if (.not. allocated(dYdx)) then
         call AllocAry(dYdx, p%Jac_ny, size(p%dx), 'dYdx', ErrStat2, ErrMsg2)
         call SetErrStat(ErrStat2,ErrMsg2,ErrStat,ErrMsg,RoutineName)
         if (ErrStat>=AbortErrLev) then
            call cleanup()
            return
         end if
      end if
      
         ! make a copy of outputs because we will need two for the central difference computations (with orientations)
      call AD_CopyRotOutputType( y, y_p, MESH_NEWCOPY, ErrStat2, ErrMsg2)
         call SetErrStat(ErrStat2,ErrMsg2,ErrStat,ErrMsg,RoutineName)
      call AD_CopyRotOutputType( y, y_m, MESH_NEWCOPY, ErrStat2, ErrMsg2)
         call SetErrStat(ErrStat2,ErrMsg2,ErrStat,ErrMsg,RoutineName)
         if (ErrStat>=AbortErrLev) then
            call cleanup()
            return
         end if

      do i=1,size(p%dx)
         
            ! get x_op + delta_p x
         call AD_CopyRotContinuousStateType( x_init, x_perturb, MESH_UPDATECOPY, ErrStat2, ErrMsg2 )
            call SetErrStat(ErrStat2,ErrMsg2,ErrStat,ErrMsg,RoutineName) ! we shouldn't have any errors about allocating memory here so I'm not going to return-on-error until later            
         call Perturb_x( p, i, 1, x_perturb, delta_p )


            ! compute y at x_op + delta_p x
         ! NOTE: z_op is the same as z because x_perturb does not affect the values of phi, thus I am not updating the states or calling UpdatePhi to get z_perturb.
         call RotCalcOutput( t, u, p, p_AD, x_perturb, xd, z, OtherState_init, y_p, m, m_AD, iRot, ErrStat2, ErrMsg2 ) 
            call SetErrStat(ErrStat2,ErrMsg2,ErrStat,ErrMsg,RoutineName) ! we shouldn't have any errors about allocating memory here so I'm not going to return-on-error until later            
         
            
            ! get x_op - delta_m x
         call AD_CopyRotContinuousStateType( x_init, x_perturb, MESH_UPDATECOPY, ErrStat2, ErrMsg2 )
            call SetErrStat(ErrStat2,ErrMsg2,ErrStat,ErrMsg,RoutineName) ! we shouldn't have any errors about allocating memory here so I'm not going to return-on-error until later
         call Perturb_x( p, i, -1, x_perturb, delta_m )
         
            ! compute y at x_op - delta_m x
         ! NOTE: z_op is the same as z because x_perturb does not affect the values of phi, thus I am not updating the states or calling UpdatePhi to get z_perturb.
         call RotCalcOutput( t, u, p, p_AD, x_perturb, xd, z, OtherState_init, y_m, m, m_AD, iRot, ErrStat2, ErrMsg2 ) 
            call SetErrStat(ErrStat2,ErrMsg2,ErrStat,ErrMsg,RoutineName) ! we shouldn't have any errors about allocating memory here so I'm not going to return-on-error until later            
         
            
            ! get central difference:            
         call Compute_dY( p, y_p, y_m, delta_p, delta_m, dYdx(:,i) )
         
      end do
      

      if (ErrStat>=AbortErrLev) then
         call cleanup()
         return
      end if
      call AD_DestroyRotOutputType( y_p, ErrStat2, ErrMsg2 ) ! we don't need this any more   
      call AD_DestroyRotOutputType( y_m, ErrStat2, ErrMsg2 ) ! we don't need this any more         

   END IF

   IF ( PRESENT( dXdx ) ) THEN

      ! Calculate the partial derivative of the continuous state functions (X) with respect to the continuous states (x) here:

      ! allocate and set dXdx

      ! Calculate the partial derivative of the continuous state functions (X) with respect to the inputs (u) here:

      ! allocate dXdx if necessary
      if (.not. allocated(dXdx)) then
         call AllocAry(dXdx, size(p%dx), size(p%dx), 'dXdx', ErrStat2, ErrMsg2)
         call SetErrStat(ErrStat2,ErrMsg2,ErrStat,ErrMsg,RoutineName)
         if (ErrStat>=AbortErrLev) then
            call cleanup()
            return
         end if
      end if
      
         
      do i=1,size(p%dx,1)
         
            ! get x_op + delta x
         call AD_CopyRotContinuousStateType( x_init, x_perturb, MESH_UPDATECOPY, ErrStat2, ErrMsg2 )
            call SetErrStat(ErrStat2,ErrMsg2,ErrStat,ErrMsg,RoutineName) ! we shouldn't have any errors about allocating memory here so I'm not going to return-on-error until later
         call Perturb_x( p, i, 1, x_perturb, delta_p )

            ! compute X at x_op + delta x
         ! NOTE: z_op is the same as z because x_perturb does not affect the values of phi, thus I am not updating the states or calling UpdatePhi to get z_perturb.
         call RotCalcContStateDeriv( t, u, p, p_AD, x_perturb, xd, z, OtherState_init, m, x_p, ErrStat2, ErrMsg2 ) 
            call SetErrStat(ErrStat2,ErrMsg2,ErrStat,ErrMsg,RoutineName)
            
                                         
            ! get x_op - delta x
         call AD_CopyRotContinuousStateType( x_init, x_perturb, MESH_UPDATECOPY, ErrStat2, ErrMsg2 )
            call SetErrStat(ErrStat2,ErrMsg2,ErrStat,ErrMsg,RoutineName) ! we shouldn't have any errors about allocating memory here so I'm not going to return-on-error until later
         call Perturb_x( p, i, -1, x_perturb, delta_m )
         
            ! compute x at u_op - delta u
         ! NOTE: z_op is the same as z because x_perturb does not affect the values of phi, thus I am not updating the states or calling UpdatePhi to get z_perturb.
         call RotCalcContStateDeriv( t, u, p, p_AD, x_perturb, xd, z, OtherState_init, m, x_m, ErrStat2, ErrMsg2 ) 
            call SetErrStat(ErrStat2,ErrMsg2,ErrStat,ErrMsg,RoutineName) 
            
            
            ! get central difference:
            
            ! we may have had an error allocating memory, so we'll check
         if (ErrStat>=AbortErrLev) then 
            call cleanup()
            return
         end if         
         
            ! get central difference:
         call Compute_dX( p, x_p, x_m, delta_p, delta_m, dXdx(:,i) )

      end do

      call AD_DestroyRotContinuousStateType( x_p, ErrStat2, ErrMsg2 ) ! we don't need this any more
      call AD_DestroyRotContinuousStateType( x_m, ErrStat2, ErrMsg2 ) ! we don't need this any more
   
   
   END IF

   IF ( PRESENT( dXddx ) ) THEN

      ! Calculate the partial derivative of the discrete state functions (Xd) with respect to the continuous states (x) here:

      ! allocate and set dXddx

   END IF

   IF ( PRESENT( dZdx ) ) THEN


      ! Calculate the partial derivative of the constraint state functions (Z) with respect to the continuous states (x) here:

      ! allocate and set dZdx

   END IF

   call cleanup()
contains
   subroutine cleanup()
      m%BEMT%UseFrozenWake = .false.
   
      call AD_DestroyRotOutputType(    y_p,       ErrStat2, ErrMsg2)
      call AD_DestroyRotOutputType(    y_m,       ErrStat2, ErrMsg2)
      call AD_DestroyRotContinuousStateType( x_p,       ErrStat2, ErrMsg2)
      call AD_DestroyRotContinuousStateType( x_m,       ErrStat2, ErrMsg2)
      
      call AD_DestroyRotContinuousStateType( x_perturb, ErrStat2, ErrMsg2 )
      call AD_DestroyRotContinuousStateType( x_init,    ErrStat2, ErrMsg2 )
      call AD_DestroyRotOtherStateType( OtherState_init, ErrStat2, ErrMsg2 )
   end subroutine cleanup

END SUBROUTINE RotJacobianPContState
!----------------------------------------------------------------------------------------------------------------------------------
!> Routine to compute the Jacobians of the output (Y), continuous- (X), discrete- (Xd), and constraint-state (Z) functions
!! with respect to the discrete states (xd). The partial derivatives dY/dxd, dX/dxd, dXd/dxd, and dZ/dxd are returned.
SUBROUTINE AD_JacobianPDiscState( t, u, p, x, xd, z, OtherState, y, m, ErrStat, ErrMsg, dYdxd, dXdxd, dXddxd, dZdxd )
!..................................................................................................................................

   REAL(DbKi),                           INTENT(IN   )           :: t          !< Time in seconds at operating point
   TYPE(AD_InputType),                   INTENT(IN   )           :: u          !< Inputs at operating point (may change to inout if a mesh copy is required)
   TYPE(AD_ParameterType),               INTENT(IN   )           :: p          !< Parameters
   TYPE(AD_ContinuousStateType),         INTENT(IN   )           :: x          !< Continuous states at operating point
   TYPE(AD_DiscreteStateType),           INTENT(IN   )           :: xd         !< Discrete states at operating point
   TYPE(AD_ConstraintStateType),         INTENT(IN   )           :: z          !< Constraint states at operating point
   TYPE(AD_OtherStateType),              INTENT(IN   )           :: OtherState !< Other states at operating point
   TYPE(AD_OutputType),                  INTENT(IN   )           :: y          !< Output (change to inout if a mesh copy is required);
                                                                               !!   Output fields are not used by this routine, but type is
                                                                               !!   available here so that mesh parameter information (i.e.,
                                                                               !!   connectivity) does not have to be recalculated for dYdxd.
   TYPE(AD_MiscVarType),                 INTENT(INOUT)           :: m          !< Misc/optimization variables
   INTEGER(IntKi),                       INTENT(  OUT)           :: ErrStat    !< Error status of the operation
   CHARACTER(*),                         INTENT(  OUT)           :: ErrMsg     !< Error message if ErrStat /= ErrID_None
   REAL(R8Ki), ALLOCATABLE, OPTIONAL,    INTENT(INOUT)           :: dYdxd(:,:) !< Partial derivatives of output functions
                                                                               !!  (Y) with respect to the discrete
                                                                               !!  states (xd) [intent in to avoid deallocation]
   REAL(R8Ki), ALLOCATABLE, OPTIONAL,    INTENT(INOUT)           :: dXdxd(:,:) !< Partial derivatives of continuous state
                                                                               !!   functions (X) with respect to the
                                                                               !!   discrete states (xd) [intent in to avoid deallocation]
   REAL(R8Ki), ALLOCATABLE, OPTIONAL,    INTENT(INOUT)           :: dXddxd(:,:)!< Partial derivatives of discrete state
                                                                               !!   functions (Xd) with respect to the
                                                                               !!   discrete states (xd) [intent in to avoid deallocation]
   REAL(R8Ki), ALLOCATABLE, OPTIONAL,    INTENT(INOUT)           :: dZdxd(:,:) !< Partial derivatives of constraint state
                                                                               !!   functions (Z) with respect to the
                                                                               !!   discrete states (xd) [intent in to avoid deallocation]


      ! Initialize ErrStat

   ErrStat = ErrID_None
   ErrMsg  = ''


   IF ( PRESENT( dYdxd ) ) THEN

      ! Calculate the partial derivative of the output functions (Y) with respect to the discrete states (xd) here:

      ! allocate and set dYdxd

   END IF

   IF ( PRESENT( dXdxd ) ) THEN

      ! Calculate the partial derivative of the continuous state functions (X) with respect to the discrete states (xd) here:

      ! allocate and set dXdxd

   END IF

   IF ( PRESENT( dXddxd ) ) THEN

      ! Calculate the partial derivative of the discrete state functions (Xd) with respect to the discrete states (xd) here:

      ! allocate and set dXddxd

   END IF

   IF ( PRESENT( dZdxd ) ) THEN

      ! Calculate the partial derivative of the constraint state functions (Z) with respect to the discrete states (xd) here:

      ! allocate and set dZdxd

   END IF


END SUBROUTINE AD_JacobianPDiscState
!----------------------------------------------------------------------------------------------------------------------------------
!> Routine to compute the Jacobians of the output (Y), continuous- (X), discrete- (Xd), and constraint-state (Z) functions
!! with respect to the constraint states (z). The partial derivatives dY/dz, dX/dz, dXd/dz, and dZ/dz are returned.
SUBROUTINE AD_JacobianPConstrState( t, u, p, x, xd, z, OtherState, y, m, ErrStat, ErrMsg, dYdz, dXdz, dXddz, dZdz )
!..................................................................................................................................

   REAL(DbKi),                           INTENT(IN   )           :: t          !< Time in seconds at operating point
   TYPE(AD_InputType),                   INTENT(IN   )           :: u          !< Inputs at operating point (may change to inout if a mesh copy is required)
   TYPE(AD_ParameterType),               INTENT(IN   )           :: p          !< Parameters
   TYPE(AD_ContinuousStateType),         INTENT(IN   )           :: x          !< Continuous states at operating point
   TYPE(AD_DiscreteStateType),           INTENT(IN   )           :: xd         !< Discrete states at operating point
   TYPE(AD_ConstraintStateType),         INTENT(IN   )           :: z          !< Constraint states at operating point
   TYPE(AD_OtherStateType),              INTENT(IN   )           :: OtherState !< Other states at operating point
   TYPE(AD_OutputType),                  INTENT(INOUT)           :: y          !< Output (change to inout if a mesh copy is required);
                                                                               !!   Output fields are not used by this routine, but type is
                                                                               !!   available here so that mesh parameter information (i.e.,
                                                                               !!   connectivity) does not have to be recalculated for dYdz.
   TYPE(AD_MiscVarType),                 INTENT(INOUT)           :: m          !< Misc/optimization variables
   INTEGER(IntKi),                       INTENT(  OUT)           :: ErrStat    !< Error status of the operation
   CHARACTER(*),                         INTENT(  OUT)           :: ErrMsg     !< Error message if ErrStat /= ErrID_None
   REAL(R8Ki), ALLOCATABLE, OPTIONAL,    INTENT(INOUT)           :: dYdz(:,:)  !< Partial derivatives of output
                                                                               !!  functions (Y) with respect to the
                                                                               !!  constraint states (z) [intent in to avoid deallocation]
   REAL(R8Ki), ALLOCATABLE, OPTIONAL,    INTENT(INOUT)           :: dXdz(:,:)  !< Partial derivatives of continuous
                                                                               !!  state functions (X) with respect to
                                                                               !!  the constraint states (z) [intent in to avoid deallocation]
   REAL(R8Ki), ALLOCATABLE, OPTIONAL,    INTENT(INOUT)           :: dXddz(:,:) !< Partial derivatives of discrete state
                                                                               !!  functions (Xd) with respect to the
                                                                               !!  constraint states (z) [intent in to avoid deallocation]
   REAL(R8Ki), ALLOCATABLE, OPTIONAL,    INTENT(INOUT)           :: dZdz(:,:)  !< Partial derivatives of constraint
                                                                               !! state functions (Z) with respect to
                                                                               !!  the constraint states (z) [intent in to avoid deallocation]
   !
   integer(IntKi), parameter :: iR =1 ! Rotor index

   if (size(p%rotors)>1) then
      errStat = ErrID_Fatal
      errMsg = 'Linearization with more than one rotor not supported'
      return
   endif

   call RotJacobianPConstrState( t, u%rotors(iR), p%rotors(iR), p, x%rotors(iR), xd%rotors(iR), z%rotors(iR), OtherState%rotors(iR), y%rotors(iR), m%rotors(iR), m, iR, errStat, errMsg, dYdz, dXdz, dXddz, dZdz )

END SUBROUTINE AD_JacobianPConstrState
!----------------------------------------------------------------------------------------------------------------------------------
!> Routine to compute the Jacobians of the output (Y), continuous- (X), discrete- (Xd), and constraint-state (Z) functions
!! with respect to the constraint states (z). The partial derivatives dY/dz, dX/dz, dXd/dz, and dZ/dz are returned.
SUBROUTINE RotJacobianPConstrState( t, u, p, p_AD, x, xd, z, OtherState, y, m, m_AD, iRot, ErrStat, ErrMsg, dYdz, dXdz, dXddz, dZdz )
!..................................................................................................................................

   REAL(DbKi),                           INTENT(IN   )           :: t          !< Time in seconds at operating point
   TYPE(RotInputType),                   INTENT(IN   )           :: u          !< Inputs at operating point (may change to inout if a mesh copy is required)
   TYPE(RotParameterType),               INTENT(IN   )           :: p          !< Parameters
   TYPE(AD_ParameterType),               INTENT(IN   )           :: p_AD       !< Parameters
   TYPE(RotContinuousStateType),         INTENT(IN   )           :: x          !< Continuous states at operating point
   TYPE(RotDiscreteStateType),           INTENT(IN   )           :: xd         !< Discrete states at operating point
   TYPE(RotConstraintStateType),         INTENT(IN   )           :: z          !< Constraint states at operating point
   TYPE(RotOtherStateType),              INTENT(IN   )           :: OtherState !< Other states at operating point
   TYPE(RotOutputType),                  INTENT(INOUT)           :: y          !< Output (change to inout if a mesh copy is required);
                                                                               !!   Output fields are not used by this routine, but type is
                                                                               !!   available here so that mesh parameter information (i.e.,
                                                                               !!   connectivity) does not have to be recalculated for dYdz.
   TYPE(RotMiscVarType),                 INTENT(INOUT)           :: m          !< Misc/optimization variables
   TYPE(AD_MiscVarType),                 INTENT(INOUT)           :: m_AD       !< misc variables
   INTEGER,                              INTENT(IN   )           :: iRot       !< Rotor index, needed for OLAF
   INTEGER(IntKi),                       INTENT(  OUT)           :: ErrStat    !< Error status of the operation
   CHARACTER(*),                         INTENT(  OUT)           :: ErrMsg     !< Error message if ErrStat /= ErrID_None
   REAL(R8Ki), ALLOCATABLE, OPTIONAL,    INTENT(INOUT)           :: dYdz(:,:)  !< Partial derivatives of output
                                                                               !!  functions (Y) with respect to the
                                                                               !!  constraint states (z) [intent in to avoid deallocation]
   REAL(R8Ki), ALLOCATABLE, OPTIONAL,    INTENT(INOUT)           :: dXdz(:,:)  !< Partial derivatives of continuous
                                                                               !!  state functions (X) with respect to
                                                                               !!  the constraint states (z) [intent in to avoid deallocation]
   REAL(R8Ki), ALLOCATABLE, OPTIONAL,    INTENT(INOUT)           :: dXddz(:,:) !< Partial derivatives of discrete state
                                                                               !!  functions (Xd) with respect to the
                                                                               !!  constraint states (z) [intent in to avoid deallocation]
   REAL(R8Ki), ALLOCATABLE, OPTIONAL,    INTENT(INOUT)           :: dZdz(:,:)  !< Partial derivatives of constraint
                                                                               !! state functions (Z) with respect to
                                                                               !!  the constraint states (z) [intent in to avoid deallocation]

      ! local variables
   TYPE(RotOutputType)                                           :: y_p
   TYPE(RotOutputType)                                           :: y_m
   TYPE(RotConstraintStateType)                                  :: Z_p
   TYPE(RotConstraintStateType)                                  :: Z_m
   TYPE(RotConstraintStateType)                                  :: z_perturb
   REAL(R8Ki)                                                    :: delta_p, delta_m  ! delta change in state
   INTEGER(IntKi)                                                :: i, j, k, n, k2, j2   

   integer, parameter                                            :: indx = 1      ! m%BEMT_u(1) is at t; m%BEMT_u(2) is t+dt
   integer, parameter                                            :: op_indx = 2   ! m%BEMT_u(1) is at t; m%BEMT_u(2) is t+dt or the input at OP
   integer(intKi)                                                :: ErrStat2
   character(ErrMsgLen)                                          :: ErrMsg2
   character(*), parameter                                       :: RoutineName = 'AD_JacobianPConstrState'

   
      ! local variables
      
   
      ! Initialize ErrStat

   ErrStat = ErrID_None
   ErrMsg  = ''

      ! get OP values here:   
   !call AD_CalcOutput( t, u, p, x, xd, z, OtherState, y, m, ErrStat2, ErrMsg2 )  ! (bjj: is this necessary? if not, still need to get BEMT inputs)
   call SetInputs(p, p_AD, u, m, indx, errStat2, errMsg2)  
      call SetErrStat(ErrStat2,ErrMsg2,ErrStat,ErrMsg,RoutineName) ! we shouldn't have any errors about allocating memory here so I'm not going to return-on-error until later            
   call BEMT_CopyInput( m%BEMT_u(indx), m%BEMT_u(op_indx), MESH_UPDATECOPY, ErrStat2, ErrMsg2) ! copy the BEMT OP inputs to a temporary location that won't be overwritten
      call SetErrStat(ErrStat2,ErrMsg2,ErrStat,ErrMsg,RoutineName) ! we shouldn't have any errors about allocating memory here so I'm not going to return-on-error until later                        
 
      
   if ( p%FrozenWake ) then            
            ! compare arguments with call to BEMT_CalcOutput   
      call computeFrozenWake(m%BEMT_u(op_indx), p%BEMT, m%BEMT_y, m%BEMT )      
      m%BEMT%UseFrozenWake = .true.
   end if
   
   
      ! make a copy of the constraint states to perturb
   call AD_CopyRotConstraintStateType( z, z_perturb, MESH_NEWCOPY, ErrStat2, ErrMsg2)
      call SetErrStat(ErrStat2,ErrMsg2,ErrStat,ErrMsg,RoutineName)
      if (ErrStat>=AbortErrLev) then
         call cleanup()
         return
      end if
   
   
   IF ( PRESENT( dYdz ) ) THEN

         ! Calculate the partial derivative of the output functions (Y) with respect to the constraint states (z) here:

      ! allocate and set dYdz
      if (.not. allocated(dYdz) ) then
         call AllocAry(dYdz,p%Jac_ny, size(z%BEMT%phi),'dYdz', ErrStat2, ErrMsg2)
         call setErrStat(ErrStat2,ErrMsg2,ErrStat,ErrMsg,RoutineName)
         if (ErrStat>=AbortErrLev) then
            call cleanup()
            return
         end if
      end if

      
         ! make a copy of outputs because we will need two for the central difference computations (with orientations)
      call AD_CopyRotOutputType( y, y_p, MESH_NEWCOPY, ErrStat2, ErrMsg2)
         call SetErrStat(ErrStat2,ErrMsg2,ErrStat,ErrMsg,RoutineName)
      call AD_CopyRotOutputType( y, y_m, MESH_NEWCOPY, ErrStat2, ErrMsg2)
         call SetErrStat(ErrStat2,ErrMsg2,ErrStat,ErrMsg,RoutineName)
         if (ErrStat>=AbortErrLev) then
            call cleanup()
            return
         end if
      
         
      do k=1,p%NumBlades ! size(z%BEMT%Phi,2)
         do j=1,p%NumBlNds ! size(z%BEMT%Phi,1)                  
            i = (k-1)*p%NumBlNds + j
            
               ! need a check if F = 0 for this case:
   
            if ( p%BEMT%FixedInductions(j,k) ) then
               ! F is zero, we we need to skip this perturbation
               dYdz(:,i) = 0.0_ReKi
            else                        
            
               call Get_phi_perturbations(p%BEMT, m%BEMT, z%BEMT%phi(j,k), delta_p, delta_m)
               
                  ! get z_op + delta_p z
               z_perturb%BEMT%phi(j,k) = z%BEMT%phi(j,k) + delta_p
            
                  ! compute y at z_op + delta_p z
               call RotCalcOutput( t, u, p, p_AD, x, xd, z_perturb, OtherState, y_p, m, m_AD, iRot, ErrStat2, ErrMsg2 ) 
                  call SetErrStat(ErrStat2,ErrMsg2,ErrStat,ErrMsg,RoutineName) ! we shouldn't have any errors about allocating memory here so I'm not going to return-on-error until later            
            
            
                  ! get z_op - delta_m z
               z_perturb%BEMT%phi(j,k) = z%BEMT%phi(j,k) - delta_m
            
                  ! compute y at z_op - delta_m z
               call RotCalcOutput( t, u, p, p_AD, x, xd, z_perturb, OtherState, y_m, m, m_AD, iRot, ErrStat2, ErrMsg2 ) 
                  call SetErrStat(ErrStat2,ErrMsg2,ErrStat,ErrMsg,RoutineName) ! we shouldn't have any errors about allocating memory here so I'm not going to return-on-error until later            
            

                  ! get central difference:            
               call Compute_dY( p, y_p, y_m, delta_p, delta_m, dYdz(:,i) )
               
               
                  ! put z_perturb back (for next iteration):
               z_perturb%BEMT%phi(j,k) = z%BEMT%phi(j,k)
            end if
         
         end do
      end do
      
      if (ErrStat>=AbortErrLev) then
         call cleanup()
         return
      end if
      call AD_DestroyRotOutputType( y_p, ErrStat2, ErrMsg2 ) ! we don't need this any more   
      call AD_DestroyRotOutputType( y_m, ErrStat2, ErrMsg2 ) ! we don't need this any more   
      
      
   END IF

   IF ( PRESENT( dXdz ) ) THEN
      if (allocated(dXdz)) deallocate(dXdz)
   END IF

   IF ( PRESENT( dXddz ) ) THEN
      if (allocated(dXddz)) deallocate(dXddz)
   END IF

   IF ( PRESENT(dZdz) ) THEN

      call CheckLinearizationInput(p%BEMT, m%BEMT_u(op_indx), z%BEMT, m%BEMT, OtherState%BEMT, ErrStat2, ErrMsg2)      
         call setErrStat(ErrStat2,ErrMsg2,ErrStat,ErrMsg,RoutineName)
         if (ErrStat>=AbortErrLev) then
            call cleanup()
            return
         end if         
         
         ! Calculate the partial derivative of the constraint state functions (Z) with respect to the constraint states (z) here:

      ! allocate and set dZdz
      if (.not. allocated(dZdz)) then
         call AllocAry(dZdz,size(z%BEMT%phi), size(z%BEMT%phi),'dZdz', ErrStat2, ErrMsg2)
         call setErrStat(ErrStat2,ErrMsg2,ErrStat,ErrMsg,RoutineName)
         if (ErrStat>=AbortErrLev) then
            call cleanup()
            return
         end if         
      end if
      
      
      call AD_CopyRotConstraintStateType( z, z_perturb, MESH_UPDATECOPY, ErrStat2, ErrMsg2 )
      
      do k=1,p%NumBlades ! size(z%BEMT%Phi,2)
         do j=1,p%NumBlNds ! size(z%BEMT%Phi,1)                  
            i = (k-1)*p%NumBlNds + j
               
            if ( p%BEMT%FixedInductions(j,k) ) then
               ! F is zero, we we need to skip this perturbation
               dZdz(:,i) = 0.0_ReKi
               dZdz(i,i) = 1.0_ReKi                              
            else                        
            
               call Get_phi_perturbations(p%BEMT, m%BEMT, z%BEMT%phi(j,k), delta_p, delta_m)
            
                  ! get z_op + delta_p z
               z_perturb%BEMT%phi(j,k) = z%BEMT%phi(j,k) + delta_p

                  ! compute z_p at z_op + delta_p z
               call RotCalcConstrStateResidual( t, u, p, p_AD, x, xd, z_perturb, OtherState, m, z_p, ErrStat2, ErrMsg2 ) 
                  call SetErrStat(ErrStat2,ErrMsg2,ErrStat,ErrMsg,RoutineName)
            
                                         
                  ! get z_op - delta_m z
               z_perturb%BEMT%phi(j,k) = z%BEMT%phi(j,k) - delta_m
                     
                  ! compute z_m at u_op - delta_m u
               call RotCalcConstrStateResidual( t, u, p, p_AD, x, xd, z_perturb, OtherState, m, z_m, ErrStat2, ErrMsg2 ) 
                  call SetErrStat(ErrStat2,ErrMsg2,ErrStat,ErrMsg,RoutineName) 
                  if (ErrStat>=AbortErrLev) then 
                     call cleanup()
                     return
                  end if         
            
                  ! get central difference:            
                     
               do k2=1,p%NumBlades ! size(z%BEMT%Phi,2)
                  do j2=1,p%NumBlNds ! size(z%BEMT%Phi,1)
                     n = (k2-1)*p%NumBlNds + j2
                     dZdz(n,i) = z_p%BEMT%Phi(j2,k2) - z_m%BEMT%Phi(j2,k2)
                  end do            
               end do
         
               dZdz(:,i) = dZdz(:,i) / (delta_p + delta_m) 
         
                  ! put z_perturb back (for next iteration):
               z_perturb%BEMT%phi(j,k) = z%BEMT%phi(j,k)
               
            end if
            
         end do         
      end do
      
      call AD_DestroyRotConstraintStateType( z_p, ErrStat2, ErrMsg2 ) ! we don't need this any more
      call AD_DestroyRotConstraintStateType( z_m, ErrStat2, ErrMsg2 ) ! we don't need this any more      
      
   END IF
     
   call cleanup()
   
contains
   subroutine cleanup()
      m%BEMT%UseFrozenWake = .false.

      call AD_DestroyRotOutputType(            y_p, ErrStat2, ErrMsg2 )
      call AD_DestroyRotOutputType(            y_m, ErrStat2, ErrMsg2 )
      call AD_DestroyRotConstraintStateType(       z_p, ErrStat2, ErrMsg2 )
      call AD_DestroyRotConstraintStateType(       z_m, ErrStat2, ErrMsg2 )
      call AD_DestroyRotConstraintStateType( z_perturb, ErrStat2, ErrMsg2 )
   end subroutine cleanup   

END SUBROUTINE RotJacobianPConstrState
!++++++++++++++++++++++++++++++++++++++++++++++++++++++++++++++++++++++++++++++++++++++++++++++++++++++++++++++++++++++++++++++++++
!> Routine to pack the data structures representing the operating points into arrays for linearization.
SUBROUTINE AD_GetOP( t, u, p, x, xd, z, OtherState, y, m, ErrStat, ErrMsg, u_op, y_op, x_op, dx_op, xd_op, z_op )

   REAL(DbKi),                           INTENT(IN   )           :: t          !< Time in seconds at operating point
   TYPE(AD_InputType),                   INTENT(IN   )           :: u          !< Inputs at operating point (may change to inout if a mesh copy is required)
   TYPE(AD_ParameterType),               INTENT(IN   )           :: p          !< Parameters
   TYPE(AD_ContinuousStateType),         INTENT(IN   )           :: x          !< Continuous states at operating point
   TYPE(AD_DiscreteStateType),           INTENT(IN   )           :: xd         !< Discrete states at operating point
   TYPE(AD_ConstraintStateType),         INTENT(IN   )           :: z          !< Constraint states at operating point
   TYPE(AD_OtherStateType),              INTENT(IN   )           :: OtherState !< Other states at operating point
   TYPE(AD_OutputType),                  INTENT(IN   )           :: y          !< Output at operating point
   TYPE(AD_MiscVarType),                 INTENT(INOUT)           :: m          !< Misc/optimization variables
   INTEGER(IntKi),                       INTENT(  OUT)           :: ErrStat    !< Error status of the operation
   CHARACTER(*),                         INTENT(  OUT)           :: ErrMsg     !< Error message if ErrStat /= ErrID_None
   REAL(ReKi), ALLOCATABLE, OPTIONAL,    INTENT(INOUT)           :: u_op(:)    !< values of linearized inputs
   REAL(ReKi), ALLOCATABLE, OPTIONAL,    INTENT(INOUT)           :: y_op(:)    !< values of linearized outputs
   REAL(ReKi), ALLOCATABLE, OPTIONAL,    INTENT(INOUT)           :: x_op(:)    !< values of linearized continuous states
   REAL(ReKi), ALLOCATABLE, OPTIONAL,    INTENT(INOUT)           :: dx_op(:)   !< values of first time derivatives of linearized continuous states
   REAL(ReKi), ALLOCATABLE, OPTIONAL,    INTENT(INOUT)           :: xd_op(:)   !< values of linearized discrete states
   REAL(ReKi), ALLOCATABLE, OPTIONAL,    INTENT(INOUT)           :: z_op(:)    !< values of linearized constraint states
   !
   integer(IntKi), parameter :: iR =1 ! Rotor index

   if (size(p%rotors)>1) then
      errStat = ErrID_Fatal
      errMsg = 'Linearization with more than one rotor not supported'
      return
   endif

   call RotGetOP( t, u%rotors(iR), p%rotors(iR), p, x%rotors(iR), xd%rotors(iR), z%rotors(iR), OtherState%rotors(iR), y%rotors(iR), m%rotors(iR), errStat, errMsg, u_op, y_op, x_op, dx_op, xd_op, z_op )

END SUBROUTINE AD_GetOP

!++++++++++++++++++++++++++++++++++++++++++++++++++++++++++++++++++++++++++++++++++++++++++++++++++++++++++++++++++++++++++++++++++
!> Routine to pack the data structures representing the operating points into arrays for linearization.
SUBROUTINE RotGetOP( t, u, p, p_AD, x, xd, z, OtherState, y, m, ErrStat, ErrMsg, u_op, y_op, x_op, dx_op, xd_op, z_op )

   REAL(DbKi),                           INTENT(IN   )           :: t          !< Time in seconds at operating point
   TYPE(RotInputType),                   INTENT(IN   )           :: u          !< Inputs at operating point (may change to inout if a mesh copy is required)
   TYPE(RotParameterType),               INTENT(IN   )           :: p          !< Parameters
   TYPE(AD_ParameterType),               INTENT(IN   )           :: p_AD       !< Parameters
   TYPE(RotContinuousStateType),         INTENT(IN   )           :: x          !< Continuous states at operating point
   TYPE(RotDiscreteStateType),           INTENT(IN   )           :: xd         !< Discrete states at operating point
   TYPE(RotConstraintStateType),         INTENT(IN   )           :: z          !< Constraint states at operating point
   TYPE(RotOtherStateType),              INTENT(IN   )           :: OtherState !< Other states at operating point
   TYPE(RotOutputType),                  INTENT(IN   )           :: y          !< Output at operating point
   TYPE(RotMiscVarType),                 INTENT(INOUT)           :: m          !< Misc/optimization variables
   INTEGER(IntKi),                       INTENT(  OUT)           :: ErrStat    !< Error status of the operation
   CHARACTER(*),                         INTENT(  OUT)           :: ErrMsg     !< Error message if ErrStat /= ErrID_None
   REAL(ReKi), ALLOCATABLE, OPTIONAL,    INTENT(INOUT)           :: u_op(:)    !< values of linearized inputs
   REAL(ReKi), ALLOCATABLE, OPTIONAL,    INTENT(INOUT)           :: y_op(:)    !< values of linearized outputs
   REAL(ReKi), ALLOCATABLE, OPTIONAL,    INTENT(INOUT)           :: x_op(:)    !< values of linearized continuous states
   REAL(ReKi), ALLOCATABLE, OPTIONAL,    INTENT(INOUT)           :: dx_op(:)   !< values of first time derivatives of linearized continuous states
   REAL(ReKi), ALLOCATABLE, OPTIONAL,    INTENT(INOUT)           :: xd_op(:)   !< values of linearized discrete states
   REAL(ReKi), ALLOCATABLE, OPTIONAL,    INTENT(INOUT)           :: z_op(:)    !< values of linearized constraint states

   INTEGER(IntKi)                                                :: index, i, j, k
   INTEGER(IntKi)                                                :: nu
   INTEGER(IntKi)                                                :: ErrStat2
   CHARACTER(ErrMsgLen)                                          :: ErrMsg2
   CHARACTER(*), PARAMETER                                       :: RoutineName = 'AD_GetOP'
   LOGICAL                                                       :: FieldMask(FIELDMASK_SIZE)
   TYPE(RotContinuousStateType)                                  :: dxdt

   
      ! Initialize ErrStat

   ErrStat = ErrID_None
   ErrMsg  = ''

   IF ( PRESENT( u_op ) ) THEN
      
      nu = size(p%Jac_u_indx,1) + u%TowerMotion%NNodes * 6 & ! Jac_u_indx has 3 orientation angles, but the OP needs the full 9 elements of the DCM
                                + u%hubMotion%NNodes * 6     ! Jac_u_indx has 3 orientation angles, but the OP needs the full 9 elements of the DCM
      do i=1,p%NumBlades
         nu = nu + u%BladeMotion(i)%NNodes * 6 & ! Jac_u_indx has 3 orientation angles, but the OP needs the full 9 elements of the DCM
             + u%BladeRootMotion(i)%NNodes * 6   ! Jac_u_indx has 3 orientation angles, but the OP needs the full 9 elements of the DCM
      end do      
                  
      if (.not. allocated(u_op)) then
         call AllocAry(u_op, nu, 'u_op', ErrStat2, ErrMsg2)
            call SetErrStat(ErrStat2, ErrMsg2, ErrStat, ErrMsg, RoutineName)
            if (ErrStat >= AbortErrLev) return
      end if
      

      index = 1
      FieldMask = .false.
      FieldMask(MASKID_TRANSLATIONDISP) = .true.
      FieldMask(MASKID_Orientation) = .true.
      FieldMask(MASKID_TRANSLATIONVel) = .true.
      call PackMotionMesh(u%TowerMotion, u_op, index, FieldMask=FieldMask)
   
      FieldMask(MASKID_TRANSLATIONVel) = .false.
      FieldMask(MASKID_RotationVel) = .true.
      call PackMotionMesh(u%HubMotion, u_op, index, FieldMask=FieldMask)
   
      FieldMask = .false.
      FieldMask(MASKID_Orientation) = .true.
      do k = 1,p%NumBlades
         call PackMotionMesh(u%BladeRootMotion(k), u_op, index, FieldMask=FieldMask)
      end do
   
      FieldMask(MASKID_TRANSLATIONDISP) = .true.
      FieldMask(MASKID_Orientation) = .true.
      FieldMask(MASKID_TRANSLATIONVel)  = .true.
      FieldMask(MASKID_RotationVel) = .true.
      FieldMask(MASKID_TRANSLATIONAcc) = .true.
      do k=1,p%NumBlades     
         call PackMotionMesh(u%BladeMotion(k), u_op, index, FieldMask=FieldMask)
      end do
   
      do k=1,p%NumBlades
         do i=1,p%NumBlNds
            do j=1,3
               u_op(index) = u%InflowOnBlade(j,i,k)
               index = index + 1
            end do            
         end do
      end do

      do i=1,p%NumTwrNds
         do j=1,3
            u_op(index) = u%InflowOnTower(j,i)
            index = index + 1
         end do            
      end do

      do k=1,p%NumBlades
         do j = 1, size(u%UserProp,1) ! Number of nodes for a blade
            u_op(index) = u%UserProp(j,k)
            index = index + 1
         end do
      end do
      
                  ! I'm not including this in the linearization yet
         !do i=1,u%NacelleMotion%NNodes ! 1 or 0
         !   do j=1,3
         !      u_op(index) = u%InflowOnNacelle(j)
         !      index = index + 1
         !   end do
         !end do
         !
         !do i=1,u%HubMotion%NNodes ! 1
         !   do j=1,3
         !      u_op(index) = u%InflowOnHub(j)
         !      index = index + 1
         !   end do
         !end do
         
   END IF

   IF ( PRESENT( y_op ) ) THEN
      
      if (.not. allocated(y_op)) then
         call AllocAry(y_op, p%Jac_ny, 'y_op', ErrStat2, ErrMsg2)
            call SetErrStat(ErrStat2, ErrMsg2, ErrStat, ErrMsg, RoutineName)
            if (ErrStat >= AbortErrLev) return
      end if
      
      

      index = 1
      call PackLoadMesh(y%TowerLoad, y_op, index)
      do k=1,p%NumBlades
         call PackLoadMesh(y%BladeLoad(k), y_op, index)                  
      end do
   
      index = index - 1
      do i=1,p%NumOuts + p%BldNd_TotNumOuts
         y_op(i+index) = y%WriteOutput(i)
      end do   
         
      
   END IF

   IF ( PRESENT( x_op ) ) THEN
   
      if (.not. allocated(x_op)) then
         call AllocAry(x_op, p%BEMT%DBEMT%lin_nx + p%BEMT%UA%lin_nx,'x_op',ErrStat2,ErrMsg2)
            call SetErrStat(ErrStat2,ErrMsg2,ErrStat,ErrMsg,RoutineName)
         if (ErrStat>=AbortErrLev) return
      end if

      index = 1
         ! set linearization operating points:
      if (p%BEMT%DBEMT%lin_nx>0) then
         do j=1,p%NumBlades ! size(x%BEMT%DBEMT%element,2)
            do i=1,p%NumBlNds ! size(x%BEMT%DBEMT%element,1)
               do k=1,size(x%BEMT%DBEMT%element(i,j)%vind)
                  x_op(index) = x%BEMT%DBEMT%element(i,j)%vind(k)
                  index = index + 1
               end do
            end do
         end do
   
         do j=1,p%NumBlades ! size(x%BEMT%DBEMT%element,2)
            do i=1,p%NumBlNds ! size(x%BEMT%DBEMT%element,1)
               do k=1,size(x%BEMT%DBEMT%element(i,j)%vind_dot)
                  x_op(index) = x%BEMT%DBEMT%element(i,j)%vind_dot(k)
                  index = index + 1
               end do
            end do
         end do
      
      end if
   
      if (p%BEMT%UA%lin_nx>0) then
         do j=1,p%NumBlades ! size(x%BEMT%UA%element,2)
            do i=1,p%NumBlNds ! size(x%BEMT%UA%element,1)
               do k=1,4 !size(x%BEMT%UA%element(i,j)%x) !linearize only first 4 states (5th is vortex)
                  x_op(index) = x%BEMT%UA%element(i,j)%x(k)
                  index = index + 1
               end do
            end do
         end do
      
      end if
      
   END IF

   IF ( PRESENT( dx_op ) ) THEN
   
      if (.not. allocated(dx_op)) then
         call AllocAry(dx_op, p%BEMT%DBEMT%lin_nx + p%BEMT%UA%lin_nx,'dx_op',ErrStat2,ErrMsg2)
            call SetErrStat(ErrStat2,ErrMsg2,ErrStat,ErrMsg,RoutineName)
            if (ErrStat>=AbortErrLev) return
      end if

      call RotCalcContStateDeriv(t, u, p, p_AD, x, xd, z, OtherState, m, dxdt, ErrStat2, ErrMsg2)
         call SetErrStat(ErrStat2,ErrMsg2,ErrStat,ErrMsg,RoutineName)
         if (ErrStat>=AbortErrLev) then
            call AD_DestroyRotContinuousStateType( dxdt, ErrStat2, ErrMsg2)
            return
         end if
      
      index = 1
         ! set linearization operating points:
      if (p%BEMT%DBEMT%lin_nx>0) then

         do j=1,p%NumBlades ! size(dxdt%BEMT%DBEMT%element,2)
            do i=1,p%NumBlNds ! size(dxdt%BEMT%DBEMT%element,1)
               do k=1,size(dxdt%BEMT%DBEMT%element(i,j)%vind)
                  dx_op(index) = dxdt%BEMT%DBEMT%element(i,j)%vind(k)
                  index = index + 1
               end do
            end do
         end do
   
         do j=1,p%NumBlades ! size(dxdt%BEMT%DBEMT%element,2)
            do i=1,p%NumBlNds ! size(dxdt%BEMT%DBEMT%element,1)
               do k=1,size(dxdt%BEMT%DBEMT%element(i,j)%vind_dot)
                  dx_op(index) = dxdt%BEMT%DBEMT%element(i,j)%vind_dot(k)
                  index = index + 1
               end do
            end do
         end do
      
      end if
   
      if (p%BEMT%UA%lin_nx>0) then
         do j=1,p%NumBlades ! size(dxdt%BEMT%UA%element,2)
            do i=1,p%NumBlNds ! size(dxdt%BEMT%UA%element,1)
               do k=1,4 !size(dxdt%BEMT%UA%element(i,j)%x) don't linearize 5th state
                  dx_op(index) = dxdt%BEMT%UA%element(i,j)%x(k)
                  index = index + 1
               end do
            end do
         end do
      end if
      
      call AD_DestroyRotContinuousStateType( dxdt, ErrStat2, ErrMsg2)
      
   END IF

   IF ( PRESENT( xd_op ) ) THEN

   END IF
   
   IF ( PRESENT( z_op ) ) THEN

      if (.not. allocated(z_op)) then
         call AllocAry(z_op, p%NumBlades*p%NumBlNds, 'z_op', ErrStat2, ErrMsg2)
            call SetErrStat(ErrStat2, ErrMsg2, ErrStat, ErrMsg, RoutineName)
            if (ErrStat >= AbortErrLev) return
      end if
      
   
      index = 1
      do k=1,p%NumBlades ! size(z%BEMT%Phi,2)
         do i=1,p%NumBlNds ! size(z%BEMT%Phi,1)
            z_op(index) = z%BEMT%phi(i,k)
            index = index + 1
         end do
      end do
      
   END IF

END SUBROUTINE RotGetOP
!++++++++++++++++++++++++++++++++++++++++++++++++++++++++++++++++++++++++++++++++++++++++++++++++++++++++++++++++++++++++++++++++++   
SUBROUTINE Init_Jacobian_y( p, y, InitOut, ErrStat, ErrMsg)

   TYPE(RotParameterType)            , INTENT(INOUT) :: p                     !< parameters
   TYPE(RotOutputType)               , INTENT(IN   ) :: y                     !< outputs
   TYPE(RotInitOutputType)           , INTENT(INOUT) :: InitOut               !< Initialization output data (for Jacobian row/column names)
   
   INTEGER(IntKi)                    , INTENT(  OUT) :: ErrStat               !< Error status of the operation
   CHARACTER(*)                      , INTENT(  OUT) :: ErrMsg                !< Error message if ErrStat /= ErrID_None
   
      ! local variables:
   INTEGER(IntKi)                :: i, j, k, indx_next, indx_last
   INTEGER(IntKi)                                    :: ErrStat2
   CHARACTER(ErrMsgLen)                              :: ErrMsg2
   CHARACTER(*), PARAMETER                           :: RoutineName = 'Init_Jacobian_y'
   logical, allocatable                              :: AllOut(:)
                        
   
   ErrStat = ErrID_None
   ErrMsg  = ""
   
   
      ! determine how many outputs there are in the Jacobians     
   p%Jac_ny = y%TowerLoad%NNodes * 6         & ! 3 forces + 3 moments at each node
            + p%NumOuts + p%BldNd_TotNumOuts   ! WriteOutput values 
      
   do k=1,p%NumBlades
      p%Jac_ny = p%Jac_ny + y%BladeLoad(k)%NNodes * 6  ! 3 forces + 3 moments at each node
   end do   
   
   
      ! get the names of the linearized outputs:
   call AllocAry(InitOut%LinNames_y, p%Jac_ny,'LinNames_y',ErrStat2,ErrMsg2); call SetErrStat(ErrStat2,ErrMsg2,ErrStat,ErrMsg,RoutineName)
   call AllocAry(InitOut%RotFrame_y, p%Jac_ny,'RotFrame_y',ErrStat2,ErrMsg2); call SetErrStat(ErrStat2,ErrMsg2,ErrStat,ErrMsg,RoutineName)
      if (ErrStat >= AbortErrLev) return
   
         
   InitOut%RotFrame_y = .false. ! default all to false, then set the true ones below
   indx_next = 1  
   call PackLoadMesh_Names(y%TowerLoad, 'Tower', InitOut%LinNames_y, indx_next)
   
   indx_last = indx_next
   do k=1,p%NumBlades
      call PackLoadMesh_Names(y%BladeLoad(k), 'Blade '//trim(num2lstr(k)), InitOut%LinNames_y, indx_next)
   end do
   ! InitOut%RotFrame_y(indx_last:indx_next-1) = .true. ! The mesh fields are in the global frame, so are not in the rotating frame

   do i=1,p%NumOuts + p%BldNd_TotNumOuts
      InitOut%LinNames_y(i+indx_next-1) = trim(InitOut%WriteOutputHdr(i))//', '//trim(InitOut%WriteOutputUnt(i))  !trim(p%OutParam(i)%Name)//', '//p%OutParam(i)%Units
   end do    
   

      ! check for all the WriteOutput values that are functions of blade number:
   allocate( AllOut(0:MaxOutPts), STAT=ErrStat2 ) ! allocate starting at zero to account for invalid output channels
   if (ErrStat2 /=0 ) then
      call SetErrStat(ErrID_Info, 'error allocating temporary space for AllOut',ErrStat,ErrMsg,RoutineName)
      return;
   end if
   
   AllOut = .false.
   do k=1,3
      AllOut( BAzimuth(k)) = .true.
      AllOut( BPitch  (k)) = .true.

      !   AllOut( BAeroFx( k)) = .true.
      !   AllOut( BAeroFy( k)) = .true.
      !   AllOut( BAeroFz( k)) = .true.
      !   AllOut( BAeroMx( k)) = .true.
      !   AllOut( BAeroMy( k)) = .true.
      !   AllOut( BAeroMz( k)) = .true.

      do j=1,9
         AllOut(BNVUndx(j,k)) = .true.
         AllOut(BNVUndy(j,k)) = .true.
         AllOut(BNVUndz(j,k)) = .true.
         AllOut(BNVDisx(j,k)) = .true.
         AllOut(BNVDisy(j,k)) = .true.
         AllOut(BNVDisz(j,k)) = .true.
         AllOut(BNSTVx (j,k)) = .true.
         AllOut(BNSTVy (j,k)) = .true.
         AllOut(BNSTVz (j,k)) = .true.
         AllOut(BNVRel (j,k)) = .true.
         AllOut(BNDynP (j,k)) = .true.
         AllOut(BNRe   (j,k)) = .true.
         AllOut(BNM    (j,k)) = .true.   
         AllOut(BNVIndx(j,k)) = .true.   
         AllOut(BNVIndy(j,k)) = .true. 
         AllOut(BNAxInd(j,k)) = .true.         
         AllOut(BNTnInd(j,k)) = .true.
         AllOut(BNAlpha(j,k)) = .true.
         AllOut(BNTheta(j,k)) = .true.
         AllOut(BNPhi  (j,k)) = .true.   
         AllOut(BNCurve(j,k)) = .true.
         AllOut(BNCl   (j,k)) = .true.
         AllOut(BNCd   (j,k)) = .true.
         AllOut(BNCm   (j,k)) = .true.
         AllOut(BNCx   (j,k)) = .true.
         AllOut(BNCy   (j,k)) = .true.
         AllOut(BNCn   (j,k)) = .true.
         AllOut(BNCt   (j,k)) = .true.
         AllOut(BNFl   (j,k)) = .true.
         AllOut(BNFd   (j,k)) = .true.
         AllOut(BNMm   (j,k)) = .true.
         AllOut(BNFx   (j,k)) = .true.
         AllOut(BNFy   (j,k)) = .true.
         AllOut(BNFn   (j,k)) = .true.
         AllOut(BNFt   (j,k)) = .true.
         AllOut(BNClrnc(j,k)) = .true.
      end do
   end do
   
   
   do i=1,p%NumOuts
      InitOut%RotFrame_y(i+indx_next-1) = AllOut( p%OutParam(i)%Indx )      
   end do    
   
   do i=1,p%BldNd_TotNumOuts
      InitOut%RotFrame_y(i+p%NumOuts+indx_next-1) = .true.
      !AbsCant, AbsToe, AbsTwist should probably be set to .false.
   end do
      
   
   deallocate(AllOut)
          
END SUBROUTINE Init_Jacobian_y
!----------------------------------------------------------------------------------------------------------------------------------
SUBROUTINE Init_Jacobian_u( InputFileData, p, u, InitOut, ErrStat, ErrMsg)

   TYPE(RotInputFile)                , INTENT(IN   ) :: InputFileData         !< input file data (for default blade perturbation)
   TYPE(RotParameterType)            , INTENT(INOUT) :: p                     !< parameters
   TYPE(RotInputType)                , INTENT(IN   ) :: u                     !< inputs
   TYPE(RotInitOutputType)           , INTENT(INOUT) :: InitOut               !< Initialization output data (for Jacobian row/column names)
   
   INTEGER(IntKi)                    , INTENT(  OUT) :: ErrStat               !< Error status of the operation
   CHARACTER(*)                      , INTENT(  OUT) :: ErrMsg                !< Error message if ErrStat /= ErrID_None
   
      ! local variables:
   INTEGER(IntKi)                :: i, j, k, index, index_last, nu, i_meshField
   REAL(ReKi)                    :: perturb, perturb_t, perturb_b(MaxBl)
   LOGICAL                       :: FieldMask(FIELDMASK_SIZE)
   CHARACTER(1), PARAMETER       :: UVW(3) = (/'U','V','W'/)
   INTEGER(IntKi)                                    :: ErrStat2
   CHARACTER(ErrMsgLen)                              :: ErrMsg2
   CHARACTER(*), PARAMETER                           :: RoutineName = 'Init_Jacobian_u'
   
   ErrStat = ErrID_None
   ErrMsg  = ""
   
   
      ! determine how many inputs there are in the Jacobians
   nu = u%TowerMotion%NNodes * 9            & ! 3 Translation Displacements + 3 orientations + 3 Translation velocities at each node
      + u%hubMotion%NNodes   * 9            & ! 3 Translation Displacements + 3 orientations + 3 Rotation velocities at each node
      + size( u%InflowOnBlade)              &
      + size( u%InflowOnTower)              & !note that we are not passing the inflow on nacelle or hub here
      + size( u%UserProp)

   do i=1,p%NumBlades
      nu = nu + u%BladeMotion(i)%NNodes * 15 & ! 3 Translation Displacements + 3 orientations + 3 Translation velocities + 3 Rotation velocities + 3 TranslationAcc at each node
          + u%BladeRootMotion(i)%NNodes * 3   ! 3 orientations at each node
   end do      
      
   ! all other inputs ignored

      
   !............................                     
   ! fill matrix to store index to help us figure out what the ith value of the u vector really means
   ! (see aerodyn::perturb_u ... these MUST match )
   ! column 1 indicates module's mesh and field
   ! column 2 indicates the first index (x-y-z component) of the field
   ! column 3 is the node
   !............................                     
   
   call allocAry( p%Jac_u_indx, nu, 3, 'p%Jac_u_indx', ErrStat2, ErrMsg2)      
      call SetErrStat(ErrStat2, ErrMsg2, ErrStat, ErrMsg, RoutineName)
   if (ErrStat >= AbortErrLev) return                     
            
   !...............
   ! AD input mappings stored in p%Jac_u_indx:   
   !...............            
   index = 1
   !Module/Mesh/Field: u%TowerMotion%TranslationDisp  = 1;
   !Module/Mesh/Field: u%TowerMotion%Orientation      = 2;
   !Module/Mesh/Field: u%TowerMotion%TranslationVel   = 3;
   do i_meshField = 1,3
      do i=1,u%TowerMotion%NNodes
         do j=1,3
            p%Jac_u_indx(index,1) =  i_meshField
            p%Jac_u_indx(index,2) =  j !component index:  j
            p%Jac_u_indx(index,3) =  i !Node:   i
            index = index + 1
         end do !j      
      end do !i
   end do
   
   !Module/Mesh/Field: u%HubMotion%TranslationDisp = 4;
   !Module/Mesh/Field: u%HubMotion%Orientation     = 5;
   !Module/Mesh/Field: u%HubMotion%RotationVel     = 6;
   do i_meshField = 4,6
      do i=1,u%HubMotion%NNodes
         do j=1,3
            p%Jac_u_indx(index,1) =  i_meshField
            p%Jac_u_indx(index,2) =  j !component index:  j
            p%Jac_u_indx(index,3) =  i !Node:   i
            index = index + 1
         end do !j      
      end do !i
   end do
   
   !bjj: if MaxBl (max blades) changes, we need to modify this
   !Module/Mesh/Field: u%BladeRootMotion(1)%Orientation = 7;
   !Module/Mesh/Field: u%BladeRootMotion(2)%Orientation = 8;
   !Module/Mesh/Field: u%BladeRootMotion(3)%Orientation = 9;   
   do k=1,p%NumBlades         
      do i_meshField = 6,6
         do i=1,u%BladeRootMotion(k)%NNodes
            do j=1,3
               p%Jac_u_indx(index,1) =  i_meshField + k
               p%Jac_u_indx(index,2) =  j !component index:  j
               p%Jac_u_indx(index,3) =  i !Node:   i
               index = index + 1
            end do !j      
         end do !i
            
      end do !i_meshField                            
   end do !k  
      
   !bjj: if MaxBl (max blades) changes, we need to modify this
   !Module/Mesh/Field: u%BladeMotion(1)%TranslationDisp = 10;
   !Module/Mesh/Field: u%BladeMotion(1)%Orientation     = 11;
   !Module/Mesh/Field: u%BladeMotion(1)%TranslationVel  = 12;
   !Module/Mesh/Field: u%BladeMotion(1)%RotationVel     = 13;
   !Module/Mesh/Field: u%BladeMotion(1)%TranslationAcc  = 14;

   !Module/Mesh/Field: u%BladeMotion(2)%TranslationDisp = 15;
   !Module/Mesh/Field: u%BladeMotion(2)%Orientation     = 16;
   !Module/Mesh/Field: u%BladeMotion(2)%TranslationVel  = 17;
   !Module/Mesh/Field: u%BladeMotion(2)%RotationVel     = 18;
   !Module/Mesh/Field: u%BladeMotion(2)%TranslationAcc  = 19;
   
   !Module/Mesh/Field: u%BladeMotion(3)%TranslationDisp = 20;
   !Module/Mesh/Field: u%BladeMotion(3)%Orientation     = 21;
   !Module/Mesh/Field: u%BladeMotion(3)%TranslationVel  = 22;
   !Module/Mesh/Field: u%BladeMotion(3)%RotationVel     = 23;
   !Module/Mesh/Field: u%BladeMotion(3)%TranslationAcc  = 24;
   do k=1,p%NumBlades
      do i_meshField = 1,5
         do i=1,u%BladeMotion(k)%NNodes
            do j=1,3
               p%Jac_u_indx(index,1) =  9 + i_meshField + (k-1)*5
               p%Jac_u_indx(index,2) =  j !component index:  j
               p%Jac_u_indx(index,3) =  i !Node:   i
               index = index + 1
            end do !j      
         end do !i
            
      end do !i_meshField                            
   end do !k
   
   !Module/Mesh/Field: u%InflowOnBlade(:,:,1) = 25;
   !Module/Mesh/Field: u%InflowOnBlade(:,:,2) = 26;
   !Module/Mesh/Field: u%InflowOnBlade(:,:,3) = 27;
   do k=1,size(u%InflowOnBlade,3)    ! p%NumBlades
      do i=1,size(u%InflowOnBlade,2) ! numNodes
         do j=1,3
            p%Jac_u_indx(index,1) =  24 + k
            p%Jac_u_indx(index,2) =  j !component index:  j
            p%Jac_u_indx(index,3) =  i !Node:   i
            index = index + 1
         end do !j      
      end do !i
   end do !k
   
   !Module/Mesh/Field: u%InflowOnTower(:,:) = 28;
   do i=1,size(u%InflowOnTower,2) ! numNodes
      do j=1,3
         p%Jac_u_indx(index,1) =  28
         p%Jac_u_indx(index,2) =  j !component index:  j
         p%Jac_u_indx(index,3) =  i !Node:   i
         index = index + 1
      end do !j      
   end do !i
   
   !Module/Mesh/Field: u%UserProp(:,:) = 29,30,31;
   
   do k=1,size(u%UserProp,2) ! p%NumBlades         
      do i=1,size(u%UserProp,1) ! numNodes
            p%Jac_u_indx(index,1) =  28 + k
            p%Jac_u_indx(index,2) =  1 !component index:  this is a scalar, so 1, but is never used
            p%Jac_u_indx(index,3) =  i !Node:   i
            index = index + 1     
      end do !i
   end do !k
      !......................................
      ! default perturbations, p%du:
      !......................................
   call allocAry( p%du, 31, 'p%du', ErrStat2, ErrMsg2) ! 31 = number of unique values in p%Jac_u_indx(:,1)
      call SetErrStat(ErrStat2, ErrMsg2, ErrStat, ErrMsg, RoutineName)

   perturb = 2*D2R
   
   do k=1,p%NumBlades
      perturb_b(k) = 0.2_ReKi*D2R * InputFileData%BladeProps(k)%BlSpn( InputFileData%BladeProps(k)%NumBlNds )
   end do

   if ( u%TowerMotion%NNodes > 0) then
      perturb_t = 0.2_ReKi*D2R * u%TowerMotion%Position( 3, u%TowerMotion%NNodes )
   else
      perturb_t = 0.0_ReKi
   end if   
   
   p%du(1) = perturb_t                    ! u%TowerMotion%TranslationDisp  = 1
   p%du(2) = perturb                      ! u%TowerMotion%Orientation      = 2
   p%du(3) = perturb_t                    ! u%TowerMotion%TranslationVel   = 3
   p%du(4) = perturb_b(1)                 ! u%HubMotion%TranslationDisp    = 4
   p%du(5) = perturb                      ! u%HubMotion%Orientation        = 5
   p%du(6) = perturb                      ! u%HubMotion%RotationVel        = 6
   do i_meshField = 7,9   
      p%du(i_meshField) = perturb         ! u%BladeRootMotion(k)%Orientation = 6+k, for k in [1, 3]
   end do
   do k=1,p%NumBlades         
      p%du(10 + (k-1)*5) = perturb_b(k)   ! u%BladeMotion(k)%TranslationDisp = 10 + (k-1)*5
      p%du(11 + (k-1)*5) = perturb        ! u%BladeMotion(k)%Orientation     = 11 + (k-1)*5
      p%du(12 + (k-1)*5) = perturb_b(k)   ! u%BladeMotion(k)%TranslationVel  = 12 + (k-1)*5
      p%du(13 + (k-1)*5) = perturb        ! u%BladeMotion(k)%RotationVel     = 13 + (k-1)*5
      p%du(14 + (k-1)*5) = perturb_b(k)   ! u%BladeMotion(k)%TranslationAcc  = 14 + (k-1)*5 !bjj: is the correct????
   end do
   do k=1,p%NumBlades
      p%du(24 + k) = perturb_b(k)         ! u%InflowOnBlade(:,:,k) = 24 + k
   end do      
   p%du(28) = perturb_t                   ! u%InflowOnTower(:,:) = 28
   do k=1,p%NumBlades 
      p%du(28+k) = perturb                ! u%UserProp(:,:) = 29,30,31
   end do      
      !.....................
      ! get names of linearized inputs
      !.....................
   call AllocAry(InitOut%LinNames_u, nu, 'LinNames_u', ErrStat2, ErrMsg2)
      call SetErrStat(ErrStat2, ErrMsg2, ErrStat, ErrMsg, RoutineName)
   call AllocAry(InitOut%RotFrame_u, nu, 'RotFrame_u', ErrStat2, ErrMsg2)
      call SetErrStat(ErrStat2, ErrMsg2, ErrStat, ErrMsg, RoutineName)
   call AllocAry(InitOut%IsLoad_u, nu, 'IsLoad_u', ErrStat2, ErrMsg2)
      call SetErrStat(ErrStat2, ErrMsg2, ErrStat, ErrMsg, RoutineName)
      if (ErrStat >= AbortErrLev) return

   InitOut%IsLoad_u   = .false. ! None of AeroDyn's inputs are loads
   InitOut%RotFrame_u = .false.
   do k=0,p%NumBlades*p%NumBlNds-1
      InitOut%RotFrame_u(nu - k ) = .true.   ! UserProp(:,:)
   end do  
   index = 1
   FieldMask = .false.
   FieldMask(MASKID_TRANSLATIONDISP) = .true.
   FieldMask(MASKID_Orientation) = .true.
   FieldMask(MASKID_TRANSLATIONVel) = .true.
   call PackMotionMesh_Names(u%TowerMotion, 'Tower', InitOut%LinNames_u, index, FieldMask=FieldMask)
   
   FieldMask(MASKID_TRANSLATIONVel) = .false.
   FieldMask(MASKID_RotationVel) = .true.
   call PackMotionMesh_Names(u%HubMotion, 'Hub', InitOut%LinNames_u, index, FieldMask=FieldMask)

   index_last = index
   FieldMask = .false.
   FieldMask(MASKID_Orientation) = .true.
   do k = 1,p%NumBlades
      call PackMotionMesh_Names(u%BladeRootMotion(k), 'Blade root '//trim(num2lstr(k)), InitOut%LinNames_u, index, FieldMask=FieldMask)
   end do
   
   FieldMask(MASKID_TRANSLATIONDISP) = .true.
   FieldMask(MASKID_TRANSLATIONVel)  = .true.
   FieldMask(MASKID_RotationVel) = .true.
   FieldMask(MASKID_TRANSLATIONAcc)  = .true.
   do k=1,p%NumBlades
      call PackMotionMesh_Names(u%BladeMotion(k), 'Blade '//trim(num2lstr(k)), InitOut%LinNames_u, index, FieldMask=FieldMask)
   end do
   
   do k=1,p%NumBlades
      do i=1,p%NumBlNds
         do j=1,3
            InitOut%LinNames_u(index) = UVW(j)//'-component inflow on blade '//trim(num2lstr(k))//', node '//trim(num2lstr(i))//', m/s'
            index = index + 1
         end do
      end do
   end do
   !InitOut%RotFrame_u(index_last:index-1) = .true. ! values on the mesh (and from IfW) are in global coordinates, thus not in the rotating frame

   do i=1,p%NumTwrNds
      do j=1,3
         InitOut%LinNames_u(index) = UVW(j)//'-component inflow on tower node '//trim(num2lstr(i))//', m/s'
         index = index + 1
      end do
   end do

   do k=1,p%NumBlades
      do i=1,p%NumBlNds
         InitOut%LinNames_u(index) = 'User property on blade '//trim(num2lstr(k))//', node '//trim(num2lstr(i))//', -'
         index = index + 1
      end do
   end do

   END SUBROUTINE Init_Jacobian_u
!----------------------------------------------------------------------------------------------------------------------------------
SUBROUTINE Init_Jacobian_x( p, InitOut, ErrStat, ErrMsg)

   TYPE(RotParameterType)            , INTENT(INOUT) :: p                     !< parameters
   TYPE(RotInitOutputType)           , INTENT(INOUT) :: InitOut               !< Output for initialization routine
   
   INTEGER(IntKi)                    , INTENT(  OUT) :: ErrStat               !< Error status of the operation
   CHARACTER(*)                      , INTENT(  OUT) :: ErrMsg                !< Error message if ErrStat /= ErrID_None
   
   INTEGER(IntKi)                                    :: ErrStat2
   CHARACTER(ErrMsgLen)                              :: ErrMsg2
   CHARACTER(*), PARAMETER                           :: RoutineName = 'Init_Jacobian_x'
   
      ! local variables:
   INTEGER(IntKi)                :: i, j, k
   INTEGER(IntKi)                :: nx
   INTEGER(IntKi)                :: nx1
   CHARACTER(25)                 :: NodeTxt
   
   ErrStat = ErrID_None
   ErrMsg  = ""
   
   
   nx = p%BEMT%DBEMT%lin_nx + p%BEMT%UA%lin_nx
   
      ! allocate space for the row/column names and for perturbation sizes
   ! always allocate this in case it is size zero ... (we use size(p%dx) for many calculations)
   CALL AllocAry(p%dx,                 nx, 'p%dx',         ErrStat2, ErrMsg2); call SetErrStat(ErrStat2, ErrMsg2, ErrStat, ErrMsg, RoutineName)
   if (nx==0) return
   
   CALL AllocAry(InitOut%LinNames_x,   nx, 'LinNames_x',   ErrStat2, ErrMsg2); CALL SetErrStat(ErrStat2, ErrMsg2, ErrStat, ErrMsg, RoutineName)
   CALL AllocAry(InitOut%RotFrame_x,   nx, 'RotFrame_x',   ErrStat2, ErrMsg2); CALL SetErrStat(ErrStat2, ErrMsg2, ErrStat, ErrMsg, RoutineName)
   CALL AllocAry(InitOut%DerivOrder_x, nx, 'DerivOrder_x', ErrStat2, ErrMsg2); CALL SetErrStat(ErrStat2, ErrMsg2, ErrStat, ErrMsg, RoutineName)
   if (ErrStat >= AbortErrLev) return
   
      ! All DBEMT continuous states are order = 2; UA states are order 1
   
   ! set default perturbation sizes: p%dx
   p%dx = 2.0_R8Ki * D2R_D 
   
      ! set linearization output names:
   nx1 = p%BEMT%DBEMT%lin_nx/2
   if (nx1>0) then
      InitOut%DerivOrder_x(1:p%BEMT%DBEMT%lin_nx) = 2
      InitOut%RotFrame_x(  1:p%BEMT%DBEMT%lin_nx) = .true.
   
      k = 1
      do j=1,p%NumBlades ! size(x%BEMT%DBEMT%element,2)
         do i=1,p%NumBlNds ! size(x%BEMT%DBEMT%element,1)
            NodeTxt = 'blade '//trim(num2lstr(j))//', node '//trim(num2lstr(i))
            InitOut%LinNames_x(k) = 'vind (axial) at '//trim(NodeTxt)//', m/s'
            k = k + 1
            
            InitOut%LinNames_x(k) = 'vind (tangential) at '//trim(NodeTxt)//', m/s'
            k = k + 1
         end do
      end do
   
      do i=1,nx1
         InitOut%LinNames_x(i+nx1) = 'First time derivative of '//trim(InitOut%LinNames_x(i))//'/s'
         InitOut%RotFrame_x(i+nx1) = InitOut%RotFrame_x(i)
      end do
   end if
   
   if (p%BEMT%UA%lin_nx>0) then
      InitOut%DerivOrder_x(1+p%BEMT%DBEMT%lin_nx:nx) = 1
      InitOut%RotFrame_x(  1+p%BEMT%DBEMT%lin_nx:nx) = .true.
   
      k = 1 + p%BEMT%DBEMT%lin_nx
      do j=1,p%NumBlades ! size(x%BEMT%DBEMT%element,2)
         do i=1,p%NumBlNds ! size(x%BEMT%DBEMT%element,1)
            NodeTxt = 'blade '//trim(num2lstr(j))//', node '//trim(num2lstr(i))
            
            InitOut%LinNames_x(k) = 'x1 '//trim(NodeTxt)//', rad'
            k = k + 1

            InitOut%LinNames_x(k) = 'x2 '//trim(NodeTxt)//', rad'
            k = k + 1
            
            InitOut%LinNames_x(k) = 'x3 '//trim(NodeTxt)//', -'
            k = k + 1
            
            InitOut%LinNames_x(k) = 'x4 '//trim(NodeTxt)//', -'
            p%dx(k) = 0.001 ! x4 is a number between 0 and 1, so we need this to be small
            k = k + 1
         end do
      end do
      
   end if
   
END SUBROUTINE Init_Jacobian_x
!----------------------------------------------------------------------------------------------------------------------------------
!> This routine initializes the array that maps rows/columns of the Jacobian to specific mesh fields.
!! Do not change the order of this packing without changing corresponding parts of AD linearization !
SUBROUTINE Init_Jacobian( InputFileData, p, p_AD, u, y, m, InitOut, ErrStat, ErrMsg)

   type(RotInputFile)                , intent(in   ) :: InputFileData         !< input file data (for default blade perturbation)
   TYPE(RotParameterType)            , INTENT(INOUT) :: p                     !< parameters
   TYPE(AD_ParameterType)            , INTENT(INOUT) :: p_AD                  !< parameters
   TYPE(RotInputType)                , INTENT(IN   ) :: u                     !< inputs
   TYPE(RotOutputType)               , INTENT(IN   ) :: y                     !< outputs
   TYPE(RotMiscVarType)              , INTENT(IN   ) :: m                     !< miscellaneous variable
   TYPE(RotInitOutputType)           , INTENT(INOUT) :: InitOut               !< Initialization output data (for Jacobian row/column names)
   
   INTEGER(IntKi)                    , INTENT(  OUT) :: ErrStat               !< Error status of the operation
   CHARACTER(*)                      , INTENT(  OUT) :: ErrMsg                !< Error message if ErrStat /= ErrID_None
   
   INTEGER(IntKi)                                    :: ErrStat2
   CHARACTER(ErrMsgLen)                              :: ErrMsg2
   CHARACTER(*), PARAMETER                           :: RoutineName = 'Init_Jacobian'
   
   
   ErrStat = ErrID_None
   ErrMsg  = ""
  
!FIXME: add logic to check that p%NumBlades is not greater than MaxBl.  Cannot linearize if that is true. 
   call Init_Jacobian_y( p, y, InitOut, ErrStat, ErrMsg)
   
      ! these matrices will be needed for linearization with frozen wake feature
   if (p%FrozenWake) then
      call AllocAry(m%BEMT%AxInd_op,p%NumBlNds,p%numBlades,'m%BEMT%AxInd_op', ErrStat2,ErrMsg2); call SetErrStat(ErrStat2,ErrMsg2,ErrStat,ErrMsg,RoutineName)
      call AllocAry(m%BEMT%TnInd_op,p%NumBlNds,p%numBlades,'m%BEMT%TnInd_op', ErrStat2,ErrMsg2); call SetErrStat(ErrStat2,ErrMsg2,ErrStat,ErrMsg,RoutineName)
   end if
   
   call Init_Jacobian_u( InputFileData, p, u, InitOut, ErrStat2, ErrMsg2); call SetErrStat(ErrStat2, ErrMsg2, ErrStat, ErrMsg, RoutineName)

   call Init_Jacobian_x( p, InitOut, ErrStat2, ErrMsg2); call SetErrStat(ErrStat2, ErrMsg2, ErrStat, ErrMsg, RoutineName)

END SUBROUTINE Init_Jacobian
!----------------------------------------------------------------------------------------------------------------------------------
!> This routine perturbs the nth element of the u array (and mesh/field it corresponds to)
!! Do not change this without making sure subroutine aerodyn::init_jacobian is consistant with this routine!
SUBROUTINE Perturb_u( p, n, perturb_sign, u, du )

   TYPE(RotParameterType)              , INTENT(IN   ) :: p                      !< parameters
   INTEGER( IntKi )                    , INTENT(IN   ) :: n                      !< number of array element to use 
   INTEGER( IntKi )                    , INTENT(IN   ) :: perturb_sign           !< +1 or -1 (value to multiply perturbation by; positive or negative difference)
   TYPE(RotInputType)                  , INTENT(INOUT) :: u                      !< perturbed AD inputs
   REAL( R8Ki )                        , INTENT(  OUT) :: du                     !< amount that specific input was perturbed
   

   ! local variables
   INTEGER                                             :: fieldIndx
   INTEGER                                             :: node
      
   fieldIndx = p%Jac_u_indx(n,2) 
   node      = p%Jac_u_indx(n,3) 
   
   du = p%du(  p%Jac_u_indx(n,1) )
   
      ! determine which mesh we're trying to perturb and perturb the input:
   SELECT CASE( p%Jac_u_indx(n,1) )
      
   CASE ( 1) !Module/Mesh/Field: u%TowerMotion%TranslationDisp = 1;
      u%TowerMotion%TranslationDisp( fieldIndx,node) = u%TowerMotion%TranslationDisp( fieldIndx,node) + du * perturb_sign
   CASE ( 2) !Module/Mesh/Field: u%TowerMotion%Orientation = 2;
      CALL PerturbOrientationMatrix( u%TowerMotion%Orientation(:,:,node), du * perturb_sign, fieldIndx )
   CASE ( 3) !Module/Mesh/Field: u%TowerMotion%TranslationVel = 3;
      u%TowerMotion%TranslationVel( fieldIndx,node ) = u%TowerMotion%TranslationVel( fieldIndx,node) + du * perturb_sign
      
   CASE ( 4) !Module/Mesh/Field: u%HubMotion%TranslationDisp = 4;
      u%HubMotion%TranslationDisp(fieldIndx,node) = u%HubMotion%TranslationDisp(fieldIndx,node) + du * perturb_sign
   CASE ( 5) !Module/Mesh/Field: u%HubMotion%Orientation = 5;
      CALL PerturbOrientationMatrix( u%HubMotion%Orientation(:,:,node), du * perturb_sign, fieldIndx )
   CASE ( 6) !Module/Mesh/Field: u%HubMotion%RotationVel = 6;
      u%HubMotion%RotationVel(fieldIndx,node) = u%HubMotion%RotationVel(fieldIndx,node) + du * perturb_sign
   
   CASE ( 7) !Module/Mesh/Field: u%BladeRootMotion(1)%Orientation = 7;
      CALL PerturbOrientationMatrix( u%BladeRootMotion(1)%Orientation(:,:,node), du * perturb_sign, fieldIndx )

   CASE ( 8) !Module/Mesh/Field: u%BladeRootMotion(2)%Orientation = 8;
      CALL PerturbOrientationMatrix( u%BladeRootMotion(2)%Orientation(:,:,node), du * perturb_sign, fieldIndx )
      
   CASE ( 9) !Module/Mesh/Field: u%BladeRootMotion(3)%Orientation = 9;
      CALL PerturbOrientationMatrix( u%BladeRootMotion(3)%Orientation(:,:,node), du * perturb_sign, fieldIndx )
      
   CASE (10) !Module/Mesh/Field: u%BladeMotion(1)%TranslationDisp = 10;
      u%BladeMotion(1)%TranslationDisp(fieldIndx,node) = u%BladeMotion(1)%TranslationDisp(fieldIndx,node) + du * perturb_sign
   CASE (11) !Module/Mesh/Field: u%BladeMotion(1)%Orientation = 11;
      CALL PerturbOrientationMatrix( u%BladeMotion(1)%Orientation(:,:,node), du * perturb_sign, fieldIndx )
   CASE (12) !Module/Mesh/Field: u%BladeMotion(1)%TranslationVel = 12;
      u%BladeMotion(1)%TranslationVel(fieldIndx,node) = u%BladeMotion(1)%TranslationVel(fieldIndx,node) + du * perturb_sign
   CASE (13) !Module/Mesh/Field: u%BladeMotion(1)%RotationVel = 13;
      u%BladeMotion(1)%RotationVel(fieldIndx,node) = u%BladeMotion(1)%RotationVel(fieldIndx,node) + du * perturb_sign
   CASE (14) !Module/Mesh/Field: u%BladeMotion(1)%TranslationAcc = 14;
      u%BladeMotion(1)%TranslationAcc(fieldIndx,node) = u%BladeMotion(1)%TranslationAcc(fieldIndx,node) + du * perturb_sign
      
   CASE (15) !Module/Mesh/Field: u%BladeMotion(2)%TranslationDisp = 15;
      u%BladeMotion(2)%TranslationDisp( fieldIndx,node) = u%BladeMotion(2)%TranslationDisp( fieldIndx,node) + du * perturb_sign
   CASE (16) !Module/Mesh/Field: u%BladeMotion(2)%Orientation = 16;
      CALL PerturbOrientationMatrix( u%BladeMotion(2)%Orientation(:,:,node), du * perturb_sign, fieldIndx )
   CASE (17) !Module/Mesh/Field: u%BladeMotion(2)%TranslationVel = 17;
      u%BladeMotion(2)%TranslationVel(fieldIndx,node) = u%BladeMotion(2)%TranslationVel(fieldIndx,node) + du * perturb_sign
   CASE (18) !Module/Mesh/Field: u%BladeMotion(2)%RotationVel = 18;
      u%BladeMotion(2)%RotationVel(fieldIndx,node) = u%BladeMotion(2)%RotationVel(fieldIndx,node) + du * perturb_sign
   CASE (19) !Module/Mesh/Field: u%BladeMotion(2)%TranslationAcc = 19;
      u%BladeMotion(2)%TranslationAcc(fieldIndx,node) = u%BladeMotion(2)%TranslationAcc(fieldIndx,node) + du * perturb_sign
      
   CASE (20) !Module/Mesh/Field: u%BladeMotion(3)%TranslationDisp = 20;
      u%BladeMotion(3)%TranslationDisp( fieldIndx,node) = u%BladeMotion(3)%TranslationDisp( fieldIndx,node) + du * perturb_sign
   CASE (21) !Module/Mesh/Field: u%BladeMotion(3)%Orientation = 21;
      CALL PerturbOrientationMatrix( u%BladeMotion(3)%Orientation(:,:,node), du * perturb_sign, fieldIndx )
   CASE (22) !Module/Mesh/Field: u%BladeMotion(3)%TranslationVel = 22;
      u%BladeMotion(3)%TranslationVel(fieldIndx,node) = u%BladeMotion(3)%TranslationVel(fieldIndx,node) + du * perturb_sign
   CASE (23) !Module/Mesh/Field: u%BladeMotion(3)%RotationVel = 23;
      u%BladeMotion(3)%RotationVel(fieldIndx,node) = u%BladeMotion(3)%RotationVel(fieldIndx,node) + du * perturb_sign
   CASE (24) !Module/Mesh/Field: u%BladeMotion(3)%TranslationAcc = 24;
      u%BladeMotion(3)%TranslationAcc(fieldIndx,node) = u%BladeMotion(3)%TranslationAcc(fieldIndx,node) + du * perturb_sign

   CASE (25) !Module/Mesh/Field: u%InflowOnBlade(:,:,1) = 25;
      u%InflowOnBlade(fieldIndx,node,1) = u%InflowOnBlade(fieldIndx,node,1) + du * perturb_sign
   CASE (26) !Module/Mesh/Field: u%InflowOnBlade(:,:,2) = 26;
      u%InflowOnBlade(fieldIndx,node,2) = u%InflowOnBlade(fieldIndx,node,2) + du * perturb_sign
   CASE (27) !Module/Mesh/Field: u%InflowOnBlade(:,:,3) = 27;
      u%InflowOnBlade(fieldIndx,node,3) = u%InflowOnBlade(fieldIndx,node,3) + du * perturb_sign
      
   CASE (28) !Module/Mesh/Field: u%InflowOnTower(:,:)   = 28;
      u%InflowOnTower(fieldIndx,node) = u%InflowOnTower(fieldIndx,node) + du * perturb_sign
   CASE (29) !Module/Mesh/Field: u%UserProp(:,1)   = 29; 
      u%UserProp(node,1) = u%UserProp(node,1) + du * perturb_sign
   CASE (30) !Module/Mesh/Field: u%UserProp(:,2)   = 30; 
      u%UserProp(node,2) = u%UserProp(node,2) + du * perturb_sign
   CASE (31) !Module/Mesh/Field: u%UserProp(:,3)   = 31; 
      u%UserProp(node,3) = u%UserProp(node,3) + du * perturb_sign
   END SELECT
      
END SUBROUTINE Perturb_u
!----------------------------------------------------------------------------------------------------------------------------------
!> This routine perturbs the nth element of the u array (and mesh/field it corresponds to)
!! Do not change this without making sure subroutine aerodyn::init_jacobian is consistant with this routine!
SUBROUTINE Perturb_x( p, n, perturb_sign, x, dx )

   TYPE(RotParameterType)              , INTENT(IN   ) :: p                      !< parameters
   INTEGER( IntKi )                    , INTENT(IN   ) :: n                      !< number of array element to use 
   INTEGER( IntKi )                    , INTENT(IN   ) :: perturb_sign           !< +1 or -1 (value to multiply perturbation by; positive or negative difference)
   TYPE(RotContinuousStateType)        , INTENT(INOUT) :: x                      !< perturbed AD continuous states
   REAL( R8Ki )                        , INTENT(  OUT) :: dx                     !< amount that specific input was perturbed
   

   ! local variables
   INTEGER(IntKi)    :: Blade             ! loop over blade nodes
   INTEGER(IntKi)    :: BladeNode         ! loop over blades
   INTEGER(IntKi)    :: StateIndex        ! loop over blades


   dx   = p%dx( n )
   
   if (n <= p%BEMT%DBEMT%lin_nx) then

      if (n <= p%BEMT%DBEMT%lin_nx/2) then ! x_p%BEMT%DBEMT%element(i,j)%vind, else x_p%BEMT%DBEMT%element(i,j)%vind_dot
         call GetStateIndices( n, size(x%BEMT%DBEMT%element,2), size(x%BEMT%DBEMT%element,1), size(x%BEMT%DBEMT%element(1,1)%vind), Blade, BladeNode, StateIndex )
         x%BEMT%DBEMT%element(BladeNode,Blade)%vind(StateIndex) = x%BEMT%DBEMT%element(BladeNode,Blade)%vind(StateIndex) + dx * perturb_sign
      else
         call GetStateIndices( n - p%BEMT%DBEMT%lin_nx/2, size(x%BEMT%DBEMT%element,2), size(x%BEMT%DBEMT%element,1), size(x%BEMT%DBEMT%element(1,1)%vind_dot), Blade, BladeNode, StateIndex )
         x%BEMT%DBEMT%element(BladeNode,Blade)%vind_dot(StateIndex) = x%BEMT%DBEMT%element(BladeNode,Blade)%vind_dot(StateIndex) + dx * perturb_sign
      endif
   
   else
      !call GetStateIndices( n - p%BEMT%DBEMT%lin_nx, size(x%BEMT%UA%element,2), size(x%BEMT%UA%element,1), size(x%BEMT%UA%element(1,1)%x), Blade, BladeNode, StateIndex )
      call GetStateIndices( n - p%BEMT%DBEMT%lin_nx, size(x%BEMT%UA%element,2), size(x%BEMT%UA%element,1), 4, Blade, BladeNode, StateIndex )
      x%BEMT%UA%element(BladeNode,Blade)%x(StateIndex) = x%BEMT%UA%element(BladeNode,Blade)%x(StateIndex) + dx * perturb_sign
   
   end if

contains
   subroutine GetStateIndices( Indx, NumberOfBlades, NumberOfElementsPerBlade, NumberOfStatesPerElement, Blade, BladeNode, StateIndex )
   
      integer(IntKi), intent(in   ) :: Indx
      integer(IntKi), intent(in   ) :: NumberOfBlades             !< how many blades (size of array)
      integer(IntKi), intent(in   ) :: NumberOfElementsPerBlade   !< how many nodes per blades (size of array)
      integer(IntKi), intent(in   ) :: NumberOfStatesPerElement   !< how many states at each blade element
      
      integer(IntKi), intent(  out) :: Blade
      integer(IntKi), intent(  out) :: BladeNode
      integer(IntKi), intent(  out) :: StateIndex
      
      integer(IntKi)                :: CheckNum
      

      StateIndex = mod(Indx-1, NumberOfStatesPerElement ) + 1    ! returns a number in [1,NumberOfStatesPerElement]
      
      CheckNum = (Indx - StateIndex)/NumberOfStatesPerElement
      BladeNode = mod(CheckNum, NumberOfElementsPerBlade ) + 1   ! returns a number in [1,NumberOfElementsPerBlade]
      
      Blade = (CheckNum - BladeNode + 1)/NumberOfElementsPerBlade + 1

   end subroutine GetStateIndices
END SUBROUTINE Perturb_x
!----------------------------------------------------------------------------------------------------------------------------------
!> This routine uses values of two output types to compute an array of differences.
!! Do not change this packing without making sure subroutine aerodyn::init_jacobian is consistant with this routine!
SUBROUTINE Compute_dY(p, y_p, y_m, delta_p, delta_m, dY)
   
   TYPE(RotParameterType)            , INTENT(IN   ) :: p         !< parameters
   TYPE(RotOutputType)               , INTENT(IN   ) :: y_p       !< AD outputs at \f$ u + \Delta_p u \f$ or \f$ x + \Delta_p x \f$ (p=plus)
   TYPE(RotOutputType)               , INTENT(IN   ) :: y_m       !< AD outputs at \f$ u - \Delta_m u \f$ or \f$ x - \Delta_m x \f$ (m=minus)   
   REAL(R8Ki)                        , INTENT(IN   ) :: delta_p   !< difference in inputs or states \f$ delta_p = \Delta_p u \f$ or \f$ delta_p = \Delta_p x \f$
   REAL(R8Ki)                        , INTENT(IN   ) :: delta_m   !< difference in inputs or states \f$ delta_m = \Delta_m u \f$ or \f$ delta_m = \Delta_m x \f$
   REAL(R8Ki)                        , INTENT(INOUT) :: dY(:)     !< column of dYdu or dYdx: \f$ \frac{\partial Y}{\partial u_i} = \frac{y_p - y_m}{2 \, \Delta u}\f$ or \f$ \frac{\partial Y}{\partial x_i} = \frac{y_p - y_m}{2 \, \Delta x}\f$
   
      ! local variables:
   INTEGER(IntKi)    :: k              ! loop over blades
   INTEGER(IntKi)    :: indx_first     ! index indicating next value of dY to be filled 

   
   
   indx_first = 1
   call PackLoadMesh_dY(y_p%TowerLoad, y_m%TowerLoad, dY, indx_first)
   
   do k=1,p%NumBlades
      call PackLoadMesh_dY(y_p%BladeLoad(k), y_m%BladeLoad(k), dY, indx_first)
   end do
   
   
   do k=1,p%NumOuts + p%BldNd_TotNumOuts
      dY(k+indx_first-1) = y_p%WriteOutput(k) - y_m%WriteOutput(k)
   end do   
   
   
   dY = dY / (delta_p + delta_m)
   
END SUBROUTINE Compute_dY
!----------------------------------------------------------------------------------------------------------------------------------
!> This routine uses values of two continuous state types to compute an array of differences.
!! Do not change this packing without making sure subroutine aerodyn::init_jacobian is consistant with this routine!
SUBROUTINE Compute_dX(p, x_p, x_m, delta_p, delta_m, dX)
   
   TYPE(RotParameterType)            , INTENT(IN   ) :: p         !< parameters
   TYPE(RotContinuousStateType)      , INTENT(IN   ) :: x_p       !< AD continuous states at \f$ u + \Delta_p u \f$ or \f$ x + \Delta_p x \f$ (p=plus)
   TYPE(RotContinuousStateType)      , INTENT(IN   ) :: x_m       !< AD continuous states at \f$ u - \Delta_m u \f$ or \f$ x - \Delta_m x \f$ (m=minus)
   REAL(R8Ki)                        , INTENT(IN   ) :: delta_p   !< difference in inputs or states \f$ delta_p = \Delta_p u \f$ or \f$ delta_p = \Delta_p x \f$
   REAL(R8Ki)                        , INTENT(IN   ) :: delta_m   !< difference in inputs or states \f$ delta_m = \Delta_m u \f$ or \f$ delta_m = \Delta_m x \f$
   REAL(R8Ki)                        , INTENT(INOUT) :: dX(:)     !< column of dXdu or dXdx: \f$ \frac{\partial Y}{\partial u_i} = \frac{y_p - y_m}{2 \, \Delta u}\f$ or \f$ \frac{\partial Y}{\partial x_i} = \frac{y_p - y_m}{2 \, \Delta x}\f$
   
      ! local variables:
   INTEGER(IntKi)    :: i              ! loop over blade nodes
   INTEGER(IntKi)    :: j              ! loop over blades
   INTEGER(IntKi)    :: indx_first     ! index indicating next value of dY to be filled 

   
   indx_first = 1
   
   if (p%BEMT%DBEMT%lin_nx > 0) then
   
      do j=1,size(x_p%BEMT%DBEMT%element,2) ! number of blades
         do i=1,size(x_p%BEMT%DBEMT%element,1) ! number of nodes per blade
            dX(indx_first:indx_first+1) = x_p%BEMT%DBEMT%element(i,j)%vind - x_m%BEMT%DBEMT%element(i,j)%vind
            indx_first = indx_first + size(x_p%BEMT%DBEMT%element(i,j)%vind) !+= 2
         end do
      end do
   
      do j=1,size(x_p%BEMT%DBEMT%element,2) ! number of blades
         do i=1,size(x_p%BEMT%DBEMT%element,1) ! number of nodes per blade
            dX(indx_first:indx_first+1) = x_p%BEMT%DBEMT%element(i,j)%vind_dot - x_m%BEMT%DBEMT%element(i,j)%vind_dot
            indx_first = indx_first + size(x_p%BEMT%DBEMT%element(i,j)%vind_dot) !+=2
         end do
      end do
      
   end if
   
   if (p%BEMT%UA%lin_nx>0) then
   
      do j=1,size(x_p%BEMT%UA%element,2) ! number of blades
         do i=1,size(x_p%BEMT%UA%element,1) ! number of nodes per blade
            dX(indx_first:indx_first+3) = x_p%BEMT%UA%element(i,j)%x(1:4) - x_m%BEMT%UA%element(i,j)%x(1:4)
            indx_first = indx_first + 4 ! = index_first += 4
         end do
      end do

   end if

   dX = dX / (delta_p + delta_m)
   
END SUBROUTINE Compute_dX
!----------------------------------------------------------------------------------------------------------------------------------
END MODULE AeroDyn<|MERGE_RESOLUTION|>--- conflicted
+++ resolved
@@ -1389,34 +1389,9 @@
    !-------------------------------------------------------   
    if (CalcWriteOutput) then
       do iR = 1,size(p%rotors)
-<<<<<<< HEAD
          call RotWriteOutputs(t, u%rotors(iR), p%rotors(iR), p, x%rotors(iR), xd%rotors(iR), z%rotors(iR), OtherState%rotors(iR), y%rotors(iR), m%rotors(iR), m, iR, ErrStat2, ErrMsg2)
             call SetErrStat(ErrStat2, ErrMSg2, ErrStat, ErrMsg, RoutineName)
       end do
-=======
-         if (p%rotors(iR)%NumOuts > 0) then
-            call Calc_WriteOutput( p%rotors(iR), p, u%rotors(iR), m%rotors(iR), m, y%rotors(iR), OtherState%rotors(iR), xd%rotors(iR), indx, iR, ErrStat2, ErrMsg2 )   
-               call SetErrStat(ErrStat2, ErrMsg2, ErrStat, ErrMsg, RoutineName)      
-      
-            !...............................................................................................................................   
-            ! Place the selected output channels into the WriteOutput(:) array with the proper sign:
-            !...............................................................................................................................   
-
-            do i = 1,p%rotors(iR)%NumOuts  ! Loop through all selected output channels
-               y%rotors(iR)%WriteOutput(i) = p%rotors(iR)%OutParam(i)%SignM * m%rotors(iR)%AllOuts( p%rotors(iR)%OutParam(i)%Indx )
-            end do             ! i - All selected output channels
-
-          end if
-       
-         y%rotors(iR)%WriteOutput(p%rotors(iR)%NumOuts+1:) = 0.0_ReKi
-
-            ! Now we need to populate the blade node outputs here
-         if (p%rotors(iR)%NumBlades > 0) then
-            call Calc_WriteAllBldNdOutput( p%rotors(iR), p, u%rotors(iR), m%rotors(iR), m, x%rotors(iR), y%rotors(iR), OtherState%rotors(iR), indx, iR, ErrStat2, ErrMsg2 )   ! Call after normal writeoutput.  Will just postpend data on here.
-            call SetErrStat(ErrStat2, ErrMsg2, ErrStat, ErrMsg, RoutineName)
-         endif
-      enddo
->>>>>>> 0279390c
    end if
 
 end subroutine AD_CalcOutput
@@ -1556,7 +1531,7 @@
 
       ! Now we need to populate the blade node outputs here
       if (p%NumBlades > 0) then
-         call Calc_WriteAllBldNdOutput( p, p_AD, u, m, m_AD, y, OtherState, indx, iRot, ErrStat2, ErrMsg2 )   ! Call after normal writeoutput.  Will just postpend data on here.
+         call Calc_WriteAllBldNdOutput( p, p_AD, u, m, m_AD, x, y, OtherState, indx, iRot, ErrStat2, ErrMsg2 )   ! Call after normal writeoutput.  Will just postpend data on here.
          call SetErrStat(ErrStat2, ErrMsg2, ErrStat, ErrMsg, RoutineName)
       end if
    end if
