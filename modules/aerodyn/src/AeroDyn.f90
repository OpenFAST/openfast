!**********************************************************************************************************************************
! LICENSING
! Copyright (C) 2015-2016  National Renewable Energy Laboratory
! Copyright (C) 2016-2021  Envision Energy USA, LTD
!
!    This file is part of AeroDyn.
!
! Licensed under the Apache License, Version 2.0 (the "License");
! you may not use this file except in compliance with the License.
! You may obtain a copy of the License at
!
!     http://www.apache.org/licenses/LICENSE-2.0
!
! Unless required by applicable law or agreed to in writing, software
! distributed under the License is distributed on an "AS IS" BASIS,
! WITHOUT WARRANTIES OR CONDITIONS OF ANY KIND, either express or implied.
! See the License for the specific language governing permissions and
! limitations under the License.
!
!**********************************************************************************************************************************
!> AeroDyn is a time-domain aerodynamics module for horizontal-axis wind turbines.
module AeroDyn
    
   use NWTC_Library
   use AeroDyn_Types
   use AeroDyn_IO
   use BEMT
   use AirfoilInfo
   use NWTC_LAPACK
   use AeroAcoustics
   use UnsteadyAero
   use FVW
   use FVW_Subs, only: FVW_AeroOuts
   
   implicit none

   private
         

   ! ..... Public Subroutines ...................................................................................................

   public :: AD_Init                           ! Initialization routine
   public :: AD_ReInit                         ! Routine to reinitialize driver (re-initializes the states)
   public :: AD_End                            ! Ending routine (includes clean up)
   public :: AD_UpdateStates                   ! Loose coupling routine for solving for constraint states, integrating
                                               !   continuous states, and updating discrete states
   public :: AD_CalcOutput                     ! Routine for computing outputs
   public :: AD_CalcConstrStateResidual        ! Tight coupling routine for returning the constraint state residual
   
   
   PUBLIC :: AD_JacobianPInput                 ! Routine to compute the Jacobians of the output(Y), continuous - (X), discrete -
                                               !   (Xd), and constraint - state(Z) functions all with respect to the inputs(u)
   PUBLIC :: AD_JacobianPContState             ! Routine to compute the Jacobians of the output(Y), continuous - (X), discrete -
                                               !   (Xd), and constraint - state(Z) functions all with respect to the continuous
                                               !   states(x)
   PUBLIC :: AD_JacobianPDiscState             ! Routine to compute the Jacobians of the output(Y), continuous - (X), discrete -
                                               !   (Xd), and constraint - state(Z) functions all with respect to the discrete
                                               !   states(xd)
   PUBLIC :: AD_JacobianPConstrState           ! Routine to compute the Jacobians of the output(Y), continuous - (X), discrete -
                                               !   (Xd), and constraint - state(Z) functions all with respect to the constraint
                                               !   states(z)
   PUBLIC :: AD_GetOP                          !< Routine to pack the operating point values (for linearization) into arrays
   
  
contains    
!----------------------------------------------------------------------------------------------------------------------------------   
!> This subroutine sets the initialization output data structure, which contains data to be returned to the calling program (e.g.,
!! FAST or AeroDyn_Driver)   
subroutine AD_SetInitOut(p, p_AD, InputFileData, InitOut, errStat, errMsg)

   type(RotInitOutputType),       intent(  out)  :: InitOut          ! output data
   type(RotInputFile),            intent(in   )  :: InputFileData    ! input file data (for setting airfoil shape outputs)
   type(RotParameterType),        intent(in   )  :: p                ! Parameters
   type(AD_ParameterType),        intent(in   )  :: p_AD             ! Parameters
   integer(IntKi),                intent(  out)  :: errStat          ! Error status of the operation
   character(*),                  intent(  out)  :: errMsg           ! Error message if ErrStat /= ErrID_None


      ! Local variables
   integer(intKi)                               :: ErrStat2          ! temporary Error status
   character(ErrMsgLen)                         :: ErrMsg2           ! temporary Error message
   character(*), parameter                      :: RoutineName = 'AD_SetInitOut'
   
   
   
   integer(IntKi)                               :: i, j, k, f
   integer(IntKi)                               :: NumCoords

      ! Initialize variables for this routine

   errStat = ErrID_None
   errMsg  = ""
   
   InitOut%AirDens = p%AirDens

   call AllocAry( InitOut%WriteOutputHdr, p%numOuts + p%BldNd_TotNumOuts, 'WriteOutputHdr', errStat2, errMsg2 )
      call SetErrStat( errStat2, errMsg2, errStat, errMsg, RoutineName )
   
   call AllocAry( InitOut%WriteOutputUnt, p%numOuts + p%BldNd_TotNumOuts, 'WriteOutputUnt', errStat2, errMsg2 )
      call SetErrStat( errStat2, errMsg2, errStat, errMsg, RoutineName )

   if (ErrStat >= AbortErrLev) return
      
   do i=1,p%NumOuts
      InitOut%WriteOutputHdr(i) = p%OutParam(i)%Name
      InitOut%WriteOutputUnt(i) = p%OutParam(i)%Units
   end do
      
                
                
      ! Set the info in WriteOutputHdr and WriteOutputUnt
   CALL AllBldNdOuts_InitOut( InitOut, p, InputFileData, ErrStat2, ErrMsg2 )
      call SetErrStat( ErrStat2, ErrMsg2, ErrStat, ErrMsg, RoutineName )
   
   
! set visualization data:
      ! this check is overly restrictive, but it would be a lot of work to ensure that only the *used* airfoil 
      ! tables have the same number of coordinates.
   if ( allocated(p_AD%AFI) ) then  
      
      if ( p_AD%AFI(1)%NumCoords > 0 ) then
         NumCoords = p_AD%AFI(1)%NumCoords
         do i=2,size(p_AD%AFI)
            if (p_AD%AFI(i)%NumCoords /= NumCoords) then
               call SetErrStat( ErrID_Info, 'Airfoil files do not contain the same number of x-y coordinates.', ErrStat, ErrMsg, RoutineName )
               NumCoords = -1
               exit
            end if            
         end do
            
         if (NumCoords > 0) then
            if (NumCoords < 3) then
               call SetErrStat( ErrID_Info, 'Airfoil files with NumCoords > 0 must contain at least 2 coordinates.', ErrStat, ErrMsg, RoutineName )
               return
            end if     

            allocate( InitOut%BladeShape( p%numBlades ), STAT=ErrStat2 )
            if (ErrStat2 /= 0) then
               call SetErrStat( ErrID_Info, 'Error allocationg InitOut%AD_BladeShape', ErrStat, ErrMsg, RoutineName )
               return
            end if     
            
            do k=1,p%numBlades
               call allocAry(  InitOut%BladeShape(k)%AirfoilCoords, 2, NumCoords-1, InputFileData%BladeProps(k)%NumBlNds, 'AirfoilCoords', ErrStat2, ErrMsg2)
                  call SetErrStat( ErrStat2, ErrMsg2, ErrStat, ErrMsg, RoutineName )
                  if (ErrStat >= AbortErrLev) return
                  
               do j=1,InputFileData%BladeProps(k)%NumBlNds
                  f = InputFileData%BladeProps(k)%BlAFID(j)
                  
                  do i=1,NumCoords-1                                                     
                     InitOut%BladeShape(k)%AirfoilCoords(1,i,j) = InputFileData%BladeProps(k)%BlChord(j)*( p_AD%AFI(f)%Y_Coord(i+1) - p_AD%AFI(f)%Y_Coord(1) )
                     InitOut%BladeShape(k)%AirfoilCoords(2,i,j) = InputFileData%BladeProps(k)%BlChord(j)*( p_AD%AFI(f)%X_Coord(i+1) - p_AD%AFI(f)%X_Coord(1) )
                  end do                  
               end do
                                 
            end do
            
         end if                  
      end if
      
   end if
   
   
   ! set blade properties data  ! bjj: I would probably do a move_alloc() at the end of the init routine rather than make a copy like this.... 
   ALLOCATE(InitOut%BladeProps(p%numBlades), STAT = ErrStat2)
   IF (ErrStat2 /= 0) THEN
      CALL SetErrStat(ErrID_Fatal,"Error allocating memory for BladeProps.", ErrStat, ErrMsg, RoutineName)
      RETURN
   END IF
   do k=1,p%numBlades
      ! allocate space and copy blade data:
      CALL AD_CopyBladePropsType(InputFileData%BladeProps(k), InitOut%BladeProps(k), MESH_NEWCOPY, ErrStat2, ErrMsg2)
      CALL SetErrStat( ErrStat2, ErrMsg2, ErrStat, ErrMsg, RoutineName )
   end do

   !Tower data
   IF ( p%NumTwrNds > 0 ) THEN
      ALLOCATE(InitOut%TwrElev(p%NumTwrNds), STAT = ErrStat2)
      IF (ErrStat2 /= 0) THEN
         CALL SetErrStat(ErrID_Fatal,"Error allocating memory for TwrElev.", ErrStat, ErrMsg, RoutineName)
         RETURN
      END IF
      InitOut%TwrElev(:) = InputFileData%TwrElev(:)

      ALLOCATE(InitOut%TwrDiam(p%NumTwrNds), STAT = ErrStat2)
      IF (ErrStat2 /= 0) THEN
         CALL SetErrStat(ErrID_Fatal,"Error allocating memory for TwrDiam.", ErrStat, ErrMsg, RoutineName)
         RETURN
      END IF   
      InitOut%TwrDiam(:) = p%TwrDiam(:)
   END IF  
   
end subroutine AD_SetInitOut
!----------------------------------------------------------------------------------------------------------------------------------   
!> This routine is called at the start of the simulation to perform initialization steps.
!! The parameters are set here and not changed during the simulation.
!! The initial states and initial guess for the input are defined.
subroutine AD_Init( InitInp, u, p, x, xd, z, OtherState, y, m, Interval, InitOut, ErrStat, ErrMsg )
!..................................................................................................................................

   type(AD_InitInputType),       intent(in   ) :: InitInp       !< Input data for initialization routine
   type(AD_InputType),           intent(  out) :: u             !< An initial guess for the input; input mesh must be defined
   type(AD_ParameterType),       intent(  out) :: p             !< Parameters
   type(AD_ContinuousStateType), intent(  out) :: x             !< Initial continuous states
   type(AD_DiscreteStateType),   intent(  out) :: xd            !< Initial discrete states
   type(AD_ConstraintStateType), intent(  out) :: z             !< Initial guess of the constraint states
   type(AD_OtherStateType),      intent(  out) :: OtherState    !< Initial other states
   type(AD_OutputType),          intent(  out) :: y             !< Initial system outputs (outputs are not calculated;
                                                                !!   only the output mesh is initialized)
   type(AD_MiscVarType),         intent(  out) :: m             !< Initial misc/optimization variables
   real(DbKi),                   intent(inout) :: interval      !< Coupling interval in seconds: the rate that
                                                                !!   (1) AD_UpdateStates() is called in loose coupling &
                                                                !!   (2) AD_UpdateDiscState() is called in tight coupling.
                                                                !!   Input is the suggested time from the glue code;
                                                                !!   Output is the actual coupling interval that will be used
                                                                !!   by the glue code.
   type(AD_InitOutputType),      intent(  out) :: InitOut       !< Output for initialization routine
   integer(IntKi),               intent(  out) :: errStat       !< Error status of the operation
   character(*),                 intent(  out) :: errMsg        !< Error message if ErrStat /= ErrID_None
   

      ! Local variables
   integer(IntKi)                              :: i             ! loop counter
   integer(IntKi)                              :: iR            ! loop on rotors
   
   integer(IntKi)                              :: errStat2      ! temporary error status of the operation
   character(ErrMsgLen)                        :: errMsg2       ! temporary error message 
      
   type(FileInfoType)                          :: FileInfo_In   !< The derived type for holding the full input file for parsing -- we may pass this in the future
   type(AD_InputFile)                          :: InputFileData ! Data stored in the module's input file after parsing
   character(1024)                             :: PriPath       !< Primary path
   integer(IntKi)                              :: UnEcho        ! Unit number for the echo file
   integer(IntKi)                              :: nRotors       ! Number of rotors
   integer(IntKi), allocatable, dimension(:)   :: NumBlades     ! Number of blades per rotor
   integer(IntKi) , allocatable, dimension(:)  :: AeroProjMod   ! AeroProjMod per rotor


   character(*), parameter                     :: RoutineName = 'AD_Init'
   
   
      ! Initialize variables for this routine

   errStat = ErrID_None
   errMsg  = ""
   UnEcho  = -1

      ! Initialize the NWTC Subroutine Library

   call NWTC_Init( EchoLibVer=.FALSE. )

      ! Display the module information

   call DispNVD( AD_Ver )
   

      ! Allocate rotors data types

   nRotors = size(InitInp%rotors)
   allocate(x%rotors(nRotors), xd%rotors(nRotors), z%rotors(nRotors), OtherState%rotors(nRotors), stat=errStat) 
   if (errStat/=0) call SetErrStat( ErrID_Fatal, 'Allocating rotor states', errStat, errMsg, RoutineName )
   allocate(u%rotors(nRotors), y%rotors(nRotors), InitOut%rotors(nRotors), InputFileData%rotors(nRotors), stat=errStat) 
   if (errStat/=0) call SetErrStat( ErrID_Fatal, 'Allocating rotor input/outputs', errStat, errMsg, RoutineName )
   allocate(p%rotors(nRotors), m%rotors(nRotors), stat=errStat) 
   if (errStat/=0) call SetErrStat( ErrID_Fatal, 'Allocating rotor params/misc', errStat, errMsg, RoutineName )
   allocate(NumBlades(nRotors), stat=errStat ) ! temp array to pass NumBlades
   if (errStat/=0) call SetErrStat( ErrID_Fatal, 'Allocating numblades per rotor', errStat, errMsg, RoutineName )
   allocate(AeroProjMod(nRotors), stat=errStat ) ! temp array to pass AeroProjMod
   AeroProjMod=-1
   if (errStat/=0) call SetErrStat( ErrID_Fatal, 'Allocating AeroProjMod per rotor', errStat, errMsg, RoutineName )
   if (errStat/=ErrID_None) then
      call Cleanup()
      return
   end if



      ! set a few parameters needed while reading the input file
   do iR = 1, nRotors
      call ValidateNumBlades( InitInp%rotors(iR)%NumBlades, ErrStat2, ErrMsg2 )
      if (Failed()) return;
      NumBlades(iR)          = InitInp%rotors(iR)%NumBlades
      p%rotors(iR)%NumBlades = InitInp%rotors(iR)%NumBlades
      AeroProjMod(iR)        = InitInp%rotors(iR)%AeroProjMod
      if (nRotors > 1) then
         p%rotors(iR)%RootName  = TRIM(InitInp%RootName)//'.AD.R'//trim(num2lstr(iR))
      else
         p%rotors(iR)%RootName  = TRIM(InitInp%RootName)//'.AD'
      endif
   enddo
   p%RootName  = TRIM(InitInp%RootName)//'.AD'

   CALL GetPath( InitInp%InputFile, PriPath )     ! Input files will be relative to the path where the primary input file is located.

      ! -----------------------------------------------------------------
      ! Read the primary AeroDyn input file, or copy from passed input
   if (InitInp%UsePrimaryInputFile) then
      ! Read the entire input file, minus any comment lines, into the FileInfo_In
      ! data structure in memory for further processing.
      call ProcessComFile( InitInp%InputFile, FileInfo_In, ErrStat2, ErrMsg2 )
   else
      call NWTC_Library_CopyFileInfoType( InitInp%PassedPrimaryInputData, FileInfo_In, MESH_NEWCOPY, ErrStat2, ErrMsg2 )
   endif
   if (Failed()) return;

   ! For diagnostic purposes, the following can be used to display the contents
   ! of the FileInfo_In data structure.
   ! call Print_FileInfo_Struct( CU, FileInfo_In ) ! CU is the screen -- different number on different systems.

      !  Parse the FileInfo_In structure of data from the inputfile into the InitInp%InputFile structure
   CALL ParsePrimaryFileInfo( PriPath, InitInp, InitInp%InputFile, p%RootName, NumBlades, interval, FileInfo_In, InputFileData, UnEcho, ErrStat2, ErrMsg2 )
      if (Failed()) return;

      ! -----------------------------------------------------------------
      ! Read the AeroDyn blade files, or copy from passed input
!FIXME: add handling for passing of blade files and other types of files.
   call ReadInputFiles( InitInp%InputFile, InputFileData, interval, p%RootName, NumBlades, AeroProjMod, UnEcho, ErrStat2, ErrMsg2 )
      if (Failed()) return;

      ! Validate the inputs
   call ValidateInputData( InitInp, InputFileData, NumBlades, ErrStat2, ErrMsg2 )
   if (Failed()) return;
      
      !............................................................................................
      ! Define parameters
      !............................................................................................
      
      ! Initialize AFI module (read Airfoil tables)
   call Init_AFIparams( InputFileData, p%AFI, UnEcho, ErrStat2, ErrMsg2 )
   if (Failed()) return;
         
      
      ! set the rest of the parameters
   p%SkewMod = InputFileData%SkewMod
   do iR = 1, nRotors
      p%rotors(iR)%AeroProjMod = InitInp%rotors(iR)%AeroProjMod
      call SetParameters( InitInp, InputFileData, InputFileData%rotors(iR), p%rotors(iR), p, ErrStat2, ErrMsg2 )
      if (Failed()) return;
   enddo
  
      !............................................................................................
      ! Define and initialize inputs here 
      !............................................................................................
   do iR = 1, nRotors
      call Init_u( u%rotors(iR), p%rotors(iR), p, InputFileData%rotors(iR), InitInp%rotors(iR), errStat2, errMsg2 ) 
      if (Failed()) return;
   enddo

      !............................................................................................
      ! Calculate buoyancy parameters
      !............................................................................................
   do iR = 1, nRotors
      if ( p%rotors(iR)%Buoyancy ) then 
         call SetBuoyancyParameters( InputFileData%rotors(iR), u%rotors(iR), p%rotors(iR), ErrStat2, ErrMsg2 )
         if (Failed()) return;
      end if
   end do

      !............................................................................................
      ! Initialize the BEMT module (also sets other variables for sub module)
      !............................................................................................
      
      ! initialize BEMT after setting parameters and inputs because we are going to use the already-
      ! calculated node positions from the input meshes
      
   if (p%WakeMod /= WakeMod_FVW) then
      do iR = 1, nRotors
         call Init_BEMTmodule( InputFileData, InputFileData%rotors(iR), u%rotors(iR), m%rotors(iR)%BEMT_u(1), p%rotors(iR), p, x%rotors(iR)%BEMT, xd%rotors(iR)%BEMT, z%rotors(iR)%BEMT, &
                                 OtherState%rotors(iR)%BEMT, m%rotors(iR)%BEMT_y, m%rotors(iR)%BEMT, ErrStat2, ErrMsg2 )
         if (Failed()) return;

         call BEMT_CopyInput( m%rotors(iR)%BEMT_u(1), m%rotors(iR)%BEMT_u(2), MESH_NEWCOPY, ErrStat2, ErrMsg2 )
            call SetErrStat( ErrStat2, ErrMsg2, ErrStat, ErrMsg, RoutineName )
    
            
            !............................................................................................
            ! Initialize the AeroAcoustics Module if the CompAA flag is set
            !............................................................................................
         if (p%rotors(iR)%CompAA) then
            call Init_AAmodule( InitInp%rotors(iR), InputFileData, InputFileData%rotors(iR), u%rotors(iR), m%rotors(iR)%AA_u, p%rotors(iR), p, x%rotors(iR)%AA, xd%rotors(iR)%AA, z%rotors(iR)%AA, OtherState%rotors(iR)%AA, m%rotors(iR)%AA_y, m%rotors(iR)%AA, ErrStat2, ErrMsg2 )
            if (Failed()) return;
         end if   
      enddo

   else ! if (p%WakeMod == WakeMod_FVW) then

      !-------------------------------------------------------------------------------------------------
      ! Initialize FVW module if it is used
      !-------------------------------------------------------------------------------------------------
      ! Unfortunately we do not know the interpolation order used by OpenFAST glue code at this point,
      ! so we can't size things exactly.  This means that we either must size too big here, or we must
      ! resize in the FVW code at the first CalcOutput call.  This is a bit problematic for efficiency
      ! but not a complete deal-breaker.
   
      if (.not. allocated(m%FVW_u))   Allocate(m%FVW_u(3))  !size(u)))
      call Init_OLAF( InputFileData, u, m%FVW_u(1), p, x%FVW, xd%FVW, z%FVW, OtherState%FVW, m, ErrStat2, ErrMsg2 )
      if (Failed()) return;
         ! populate the rest of the FVW_u so that extrap-interp will work
      do i=2,3 !size(u)
         call FVW_CopyInput( m%FVW_u(1), m%FVW_u(i), MESH_NEWCOPY, ErrStat2, ErrMsg2 )
         if (Failed()) return;
      enddo
   endif
    
 
      !............................................................................................
      ! Define outputs here
      !............................................................................................
   do iR = 1, nRotors
      call Init_y(y%rotors(iR), u%rotors(iR), p%rotors(iR), errStat2, errMsg2) ! do this after input meshes have been initialized
      if (Failed()) return;
   enddo
   
   
      !............................................................................................
      ! Initialize states and misc vars
      !............................................................................................
      
      ! many states are in the BEMT module, which were initialized in BEMT_Init()
      
   do iR = 1, nRotors
      call Init_MiscVars(m%rotors(iR), p%rotors(iR), u%rotors(iR), y%rotors(iR), errStat2, errMsg2)
      if (Failed()) return;
   enddo
      
      !............................................................................................
      ! Initialize other states
      !............................................................................................
      ! The wake from FVW is stored in other states.  This may not be the best place to put it!
   call Init_OtherStates(m, p, OtherState, errStat2, errMsg2)
   if (Failed()) return;

      !............................................................................................
      ! Define initialization output here
      !............................................................................................
   InitOut%Ver = AD_Ver
   do iR = 1, nRotors
      call AD_SetInitOut(p%rotors(iR), p, InputFileData%rotors(iR), InitOut%rotors(iR), errStat2, errMsg2)
      if (Failed()) return;
   enddo
   
      ! after setting InitOut variables, we really don't need the airfoil coordinates taking up
      ! space in AeroDyn
   if ( allocated(p%AFI) ) then  
      do i=1,size(p%AFI)
         if (allocated(p%AFI(i)%X_Coord)) deallocate( p%AFI(i)%X_Coord) 
         if (allocated(p%AFI(i)%Y_Coord)) deallocate( p%AFI(i)%Y_Coord) 
      end do
   end if
   
      !............................................................................................
      ! Initialize Jacobian:
      !............................................................................................
   if (InitInp%Linearize) then      
      do iR = 1, nRotors
         call Init_Jacobian(InputFileData%rotors(iR), p%rotors(iR), p, u%rotors(iR), y%rotors(iR), m%rotors(iR), InitOut%rotors(iR), errStat2, errMsg2)
         if (Failed()) return;
      enddo
   end if
   
      !............................................................................................
      ! Print the summary file if requested:
      !............................................................................................
   if (InputFileData%SumPrint) then
      do iR = 1, nRotors
         call AD_PrintSum( InputFileData, p%rotors(iR), p, u, y, ErrStat2, ErrMsg2 )
         if (Failed()) return;
      enddo
   end if
      
      !............................................................................................
      ! If you want to choose your own rate instead of using what the glue code suggests, tell the glue code the rate at which
      !   this module must be called here:
      !............................................................................................

   Interval = p%DT


   call Cleanup() 
      
contains
   logical function Failed()
      CALL SetErrStat( ErrStat2, ErrMsg2, ErrStat, ErrMsg, RoutineName )
      Failed = ErrStat >= AbortErrLev
      if (Failed)    call Cleanup()
   end function Failed
   subroutine Cleanup()

      CALL AD_DestroyInputFile( InputFileData, ErrStat2, ErrMsg2 )
      CALL NWTC_Library_Destroyfileinfotype(FileInfo_In, ErrStat2, ErrMsg2)
      IF ( UnEcho > 0 ) CLOSE( UnEcho )
      
   end subroutine Cleanup

end subroutine AD_Init
!----------------------------------------------------------------------------------------------------------------------------------   
!> This subroutine reinitializes BEMT and UA, assuming that we will start the simulation over again, with only the inputs being different.
!! This allows us to bypass reading input files and allocating arrays because p is already set.
subroutine AD_ReInit(p, x, xd, z, OtherState, m, Interval, ErrStat, ErrMsg )   

   type(AD_ParameterType),       intent(in   ) :: p             !< Parameters
   type(AD_ContinuousStateType), intent(inout) :: x             !< Initial continuous states
   type(AD_DiscreteStateType),   intent(inout) :: xd            !< Initial discrete states
   type(AD_ConstraintStateType), intent(inout) :: z             !< Initial guess of the constraint states
   type(AD_OtherStateType),      intent(inout) :: OtherState    !< Initial other states
   type(AD_MiscVarType),         intent(inout) :: m             !< Initial misc/optimization variables
   real(DbKi),                   intent(in   ) :: interval      !< Coupling interval in seconds: the rate that
                                                                !!   (1) AD_UpdateStates() is called in loose coupling &
                                                                !!   (2) AD_UpdateDiscState() is called in tight coupling.
                                                                !!   Input is the suggested time from the glue code;
                                                                !!   Output is the actual coupling interval that will be used
                                                                !!   by the glue code.
   integer(IntKi),               intent(  out) :: errStat       !< Error status of the operation
   character(*),                 intent(  out) :: errMsg        !< Error message if ErrStat /= ErrID_None

   integer(IntKi)                              :: iR            ! loop on rotors
   integer(IntKi)                              :: ErrStat2
   character(ErrMsgLen)                        :: ErrMsg2
   character(*), parameter                     :: RoutineName = 'AD_ReInit'

   
   ErrStat = ErrID_None
   ErrMsg = ''
   
   if ( .not. EqualRealNos(p%DT, interval) ) then
      call SetErrStat( ErrID_Fatal, 'When AD is reinitialized, DT must not change.', ErrStat, ErrMsg, RoutineName )
      return
      ! we could get around this by figuring out what needs to change when we modify the dt parameter... probably just some unused-parameters
      ! and the UA filter
   end if
      
   if (p%WakeMod /= WakeMod_FVW) then
      do IR=1, size(p%rotors)
         call BEMT_ReInit(p%rotors(iR)%BEMT,x%rotors(iR)%BEMT,xd%rotors(iR)%BEMT,z%rotors(iR)%BEMT,OtherState%rotors(iR)%BEMT,m%rotors(iR)%BEMT,ErrStat,ErrMsg)

         if (p%UA_Flag) then
            call UA_ReInit( p%rotors(iR)%BEMT%UA, x%rotors(iR)%BEMT%UA, xd%rotors(iR)%BEMT%UA, OtherState%rotors(iR)%BEMT%UA, m%rotors(iR)%BEMT%UA, ErrStat2, ErrMsg2 )
               call SetErrStat(ErrStat2,ErrMsg2,ErrStat,ErrMsg,RoutineName)
         end if
      enddo
   end if

      
end subroutine AD_ReInit
!----------------------------------------------------------------------------------------------------------------------------------   
!> This routine initializes (allocates) the misc variables for use during the simulation.
subroutine Init_MiscVars(m, p, u, y, errStat, errMsg)
   type(RotMiscVarType),          intent(inout)  :: m                !< misc/optimization data (not defined in submodules)
   type(RotParameterType),        intent(in   )  :: p                !< Parameters
   type(RotInputType),            intent(inout)  :: u                !< input for HubMotion mesh (create sibling mesh here)
   type(RotOutputType),           intent(inout)  :: y                !< output (create mapping between output and otherstate mesh here)
   integer(IntKi),                intent(  out)  :: errStat          !< Error status of the operation
   character(*),                  intent(  out)  :: errMsg           !< Error message if ErrStat /= ErrID_None


      ! Local variables
   integer(intKi)                               :: k
   integer(intKi)                               :: j
   integer(intKi)                               :: ErrStat2          ! temporary Error status
   character(ErrMsgLen)                         :: ErrMsg2           ! temporary Error message
   character(*), parameter                      :: RoutineName = 'Init_MiscVars'

      ! Initialize variables for this routine

   errStat = ErrID_None
   errMsg  = ""
   
   call AllocAry( m%DisturbedInflow, 3_IntKi, p%NumBlNds, p%numBlades, 'OtherState%DisturbedInflow', ErrStat2, ErrMsg2 ) ! must be same size as u%InflowOnBlade
      call SetErrStat( errStat2, errMsg2, errStat, errMsg, RoutineName )
   call AllocAry( m%orientationAnnulus, 3_IntKi, 3_IntKi, p%NumBlNds, p%numBlades, 'OtherState%orientationAnnulus', ErrStat2, ErrMsg2 )
      call SetErrStat( errStat2, errMsg2, errStat, errMsg, RoutineName )
     
   call allocAry( m%SigmaCavit, p%NumBlNds, p%numBlades, 'm%SigmaCavit', errStat2, errMsg2); call setErrStat(errStat2,ErrMsg2,ErrStat,ErrMsg,RoutineName)
   call allocAry( m%SigmaCavitCrit, p%NumBlNds, p%numBlades, 'm%SigmaCavitCrit', errStat2, errMsg2); call setErrStat(errStat2,ErrMsg2,ErrStat,ErrMsg,RoutineName)
   call allocAry( m%CavitWarnSet, p%NumBlNds, p%numBlades, 'm%CavitWarnSet', errStat2, errMsg2); call setErrStat(errStat2,ErrMsg2,ErrStat,ErrMsg,RoutineName)
   m%SigmaCavit     = 0.0_ReKi      !Init to zero for output files in case a cavit check isnt done but output is requested 
   m%SigmaCavitCrit = 0.0_ReKi
   m%CavitWarnSet   = .false.
         ! arrays for output
   allocate( m%AllOuts(0:MaxOutPts), STAT=ErrStat2 ) ! allocate starting at zero to account for invalid output channels
      if (ErrStat2 /= 0) then
         call SetErrStat( ErrID_Fatal, "Error allocating AllOuts.", errStat, errMsg, RoutineName )
         return
      end if
   m%AllOuts = 0.0_ReKi
 
      ! save these tower calculations for output:
   call AllocAry( m%W_Twr, p%NumTwrNds, 'm%W_Twr', ErrStat2, ErrMsg2 )
      call SetErrStat( errStat2, errMsg2, errStat, errMsg, RoutineName )
   call AllocAry( m%X_Twr, p%NumTwrNds, 'm%X_Twr', ErrStat2, ErrMsg2 )
      call SetErrStat( errStat2, errMsg2, errStat, errMsg, RoutineName )
   call AllocAry( m%Y_Twr, p%NumTwrNds, 'm%Y_Twr', ErrStat2, ErrMsg2 )
      call SetErrStat( errStat2, errMsg2, errStat, errMsg, RoutineName )
      ! save blade calculations for output:
if (p%TwrPotent /= TwrPotent_none .or. p%TwrShadow /= TwrShadow_none) then
   call AllocAry( m%TwrClrnc, p%NumBlNds, p%NumBlades, 'm%TwrClrnc', ErrStat2, ErrMsg2 )
      call SetErrStat( errStat2, errMsg2, errStat, errMsg, RoutineName )
end if            
   call AllocAry( m%Curve, p%NumBlNds, p%NumBlades, 'm%Curve', ErrStat2, ErrMsg2 )
      call SetErrStat( errStat2, errMsg2, errStat, errMsg, RoutineName )            
   call AllocAry( m%X, p%NumBlNds, p%NumBlades, 'm%X', ErrStat2, ErrMsg2 )
      call SetErrStat( errStat2, errMsg2, errStat, errMsg, RoutineName )
   call AllocAry( m%Y, p%NumBlNds, p%NumBlades, 'm%Y', ErrStat2, ErrMsg2 )
      call SetErrStat( errStat2, errMsg2, errStat, errMsg, RoutineName )
   call AllocAry( m%Z, p%NumBlNds, p%NumBlades, 'm%Z', ErrStat2, ErrMsg2 )
      call SetErrStat( errStat2, errMsg2, errStat, errMsg, RoutineName )
   call AllocAry( m%hub_theta_x_root, p%NumBlades, 'm%hub_theta_x_root', ErrStat2, ErrMsg2 )
   call AllocAry( m%M, p%NumBlNds, p%NumBlades, 'm%M', ErrStat2, ErrMsg2 )
      call SetErrStat( errStat2, errMsg2, errStat, errMsg, RoutineName )
   call AllocAry( m%Mx, p%NumBlNds, p%NumBlades, 'm%Mx', ErrStat2, ErrMsg2 )
      call SetErrStat( errStat2, errMsg2, errStat, errMsg, RoutineName )
   call AllocAry( m%My, p%NumBlNds, p%NumBlades, 'm%My', ErrStat2, ErrMsg2 )
      call SetErrStat( errStat2, errMsg2, errStat, errMsg, RoutineName )
   call AllocAry( m%Mz, p%NumBlNds, p%NumBlades, 'm%Mz', ErrStat2, ErrMsg2 )
      call SetErrStat( errStat2, errMsg2, errStat, errMsg, RoutineName )
      ! mesh mapping data for integrating load over entire rotor:
   allocate( m%B_L_2_H_P(p%NumBlades), Stat = ErrStat2)
      if (ErrStat2 /= 0) then
         call SetErrStat( ErrID_Fatal, "Error allocating B_L_2_H_P mapping structure.", errStat, errMsg, RoutineName )
         return
      end if
  
   call MeshCopy( y%HubLoad, m%HubLoad, MESH_NEWCOPY, ErrStat2, ErrMsg2 )
      call SetErrStat( ErrStat2, ErrMsg2, ErrStat, ErrMsg, RoutineName ) 
      if (ErrStat >= AbortErrLev) RETURN         
   
   do k=1,p%NumBlades
      CALL MeshMapCreate( y%BladeLoad(k), m%HubLoad, m%B_L_2_H_P(k), ErrStat2, ErrMsg2 )
         CALL SetErrStat( ErrStat2, ErrMsg2, ErrStat, ErrMsg, RoutineName//':B_L_2_H_P('//TRIM(Num2LStr(K))//')' )
   end do
   
   if (ErrStat >= AbortErrLev) RETURN
    
   ! Mesh mapping data for integrating load over entire blade:
   allocate( m%B_L_2_R_P(p%NumBlades), Stat = ErrStat2)
      if (ErrStat2 /= 0) then
         call SetErrStat( ErrID_Fatal, "Error allocating B_L_2_R_P mapping structure.", errStat, errMsg, RoutineName )
         return
      end if
   allocate( m%BladeRootLoad(p%NumBlades), Stat = ErrStat2)
      if (ErrStat2 /= 0) then
         call SetErrStat( ErrID_Fatal, "Error allocating BladeRootLoad mesh array.", errStat, errMsg, RoutineName )
         return
      end if    

   do k=1,p%NumBlades
      call MeshCopy (  SrcMesh  = u%BladeRootMotion(k)  &
                     , DestMesh = m%BladeRootLoad(k)    &
                     , CtrlCode = MESH_SIBLING          &
                     , IOS      = COMPONENT_OUTPUT      &
                     , force    = .TRUE.                &
                     , moment   = .TRUE.                &
                     , ErrStat  = ErrStat2              &
                     , ErrMess  = ErrMsg2               )
   
         call SetErrStat( ErrStat2, ErrMsg2, ErrStat, ErrMsg, RoutineName )          
   end do  !k=blades
   
   if (ErrStat >= AbortErrLev) RETURN
   
   do k=1,p%NumBlades
      CALL MeshMapCreate( y%BladeLoad(k), m%BladeRootLoad(k), m%B_L_2_R_P(k), ErrStat2, ErrMsg2 )
         CALL SetErrStat( ErrStat2, ErrMsg2, ErrStat, ErrMsg, RoutineName//':B_L_2_R_P('//TRIM(Num2LStr(K))//')' )
   end do  !k=blades
   
   if (ErrStat >= AbortErrLev) RETURN
   
   if (p%Buoyancy) then
         ! Point mesh for blade buoyant loads
      allocate(m%BladeBuoyLoadPoint(p%NumBlades), Stat = ErrStat2)
      if (ErrStat2 /= 0) then
         call SetErrStat(ErrID_Fatal, "Error allocating BladeBuoyLoadPoint mesh array.", errStat, errMsg, RoutineName)
         return
      end if    
         ! Line mesh for blade buoyant loads
      allocate(m%BladeBuoyLoad(p%NumBlades), Stat = ErrStat2)
      if (ErrStat2 /= 0) then
         call SetErrStat(ErrID_Fatal, "Error allocating BladeBuoyLoad mesh array.", errStat, errMsg, RoutineName)
         return
      end if   
         ! Mesh mapping for blade buoyant loads from point to line
      allocate(m%B_P_2_B_L(p%NumBlades), Stat = ErrStat2)
      if (ErrStat2 /= 0) then
         call SetErrStat(ErrID_Fatal, "Error allocating B_P_2_B_L mapping structure.", errStat, errMsg, RoutineName)
         return
      end if 
   
      do k=1,p%NumBlades
         call MeshCreate ( BlankMesh = m%BladeBuoyLoadPoint(k) &
                         , IOS       = COMPONENT_OUTPUT        &
                         , Nnodes    = p%NumBlNds              &
                         , force     = .TRUE.                  &
                         , moment    = .TRUE.                  &
                         , ErrStat   = ErrStat2                &
                         , ErrMess   = ErrMsg2                 )
   
            call SetErrStat(ErrStat2, ErrMsg2, ErrStat, ErrMsg, RoutineName)          
      
         if (ErrStat >= AbortErrLev) return
   
         do j = 1,p%NumBlNds
            call MeshPositionNode(m%BladeBuoyLoadPoint(k), j, u%BladeMotion(k)%Position(:,j), errStat2, errMsg2, u%BladeMotion(k)%RefOrientation(:,:,j))
               call SetErrStat(errStat2, errMsg2, errStat, errMsg, RoutineName)
            call MeshConstructElement(m%BladeBuoyLoadPoint(k), ELEMENT_POINT, errStat2, errMsg2, p1=j)
               call SetErrStat(errStat2, errMsg2, errStat, errMsg, RoutineName)
         end do  !j=nodes
            
         call MeshCommit(m%BladeBuoyLoadPoint(k), errStat2, errMsg2)
            call SetErrStat(errStat2, errMsg2, errStat, errMsg, RoutineName//':BladeBuoyLoadPoint'//trim(num2lstr(k)))
            
         if (errStat >= AbortErrLev) return
   
         m%BladeBuoyLoadPoint(k)%Force  = 0.0_ReKi
         m%BladeBuoyLoadPoint(k)%Moment = 0.0_ReKi
      end do  !k=blades

      do k=1,p%NumBlades
         call MeshCreate ( BlankMesh = m%BladeBuoyLoad(k) &
                         , IOS       = COMPONENT_OUTPUT   &
                         , Nnodes    = p%NumBlNds         &
                         , force     = .TRUE.             &
                         , moment    = .TRUE.             &
                         , ErrStat   = ErrStat2           &
                         , ErrMess   = ErrMsg2            )
   
            call SetErrStat(ErrStat2, ErrMsg2, ErrStat, ErrMsg, RoutineName)          
      
         if (ErrStat >= AbortErrLev) return

         do j = 1,p%NumBlNds
            call MeshPositionNode(m%BladeBuoyLoad(k), j, u%BladeMotion(k)%Position(:,j), errStat2, errMsg2, u%BladeMotion(k)%RefOrientation(:,:,j))
               call SetErrStat(errStat2, errMsg2, errStat, errMsg, RoutineName)
         end do  !j=nodes
         do j = 1,p%NumBlNds-1
            call MeshConstructElement(m%BladeBuoyLoad(k), ELEMENT_LINE2, errStat2, errMsg2, p1=j, p2=j+1)
               call SetErrStat(errStat2, errMsg2, errStat, errMsg, RoutineName)
         end do  !j=nodes
            
         call MeshCommit(m%BladeBuoyLoad(k), errStat2, errMsg2)
            call SetErrStat(errStat2, errMsg2, errStat, errMsg, RoutineName//':BladeBuoyLoad'//trim(num2lstr(k)))
            
         if (errStat >= AbortErrLev) return
 
         m%BladeBuoyLoad(k)%Force  = 0.0_ReKi
         m%BladeBuoyLoad(k)%Moment = 0.0_ReKi
      end do  !k=blades

      do k=1,p%NumBlades
         call MeshMapCreate(m%BladeBuoyLoadPoint(k), m%BladeBuoyLoad(k), m%B_P_2_B_L(k), ErrStat2, ErrMsg2)
            call SetErrStat(ErrStat2, ErrMsg2, ErrStat, ErrMsg, RoutineName//':B_P_2_B_L('//TRIM(Num2LStr(K))//')')
      end do  !k=blades
      
      if (ErrStat >= AbortErrLev) RETURN

      if ( p%NumTwrNds > 0 ) then

         call MeshCreate ( BlankMesh = m%TwrBuoyLoadPoint &
                         , IOS       = COMPONENT_OUTPUT   &
                         , Nnodes    = p%NumTwrNds        &
                         , force     = .TRUE.             &
                         , moment    = .TRUE.             &
                         , ErrStat   = ErrStat2           &
                         , ErrMess   = ErrMsg2            )
   
            call SetErrStat(ErrStat2, ErrMsg2, ErrStat, ErrMsg, RoutineName)          
      
         if (ErrStat >= AbortErrLev) return
   
         do j = 1,p%NumTwrNds
            call MeshPositionNode(m%TwrBuoyLoadPoint, j, u%TowerMotion%Position(:,j), errStat2, errMsg2, u%TowerMotion%RefOrientation(:,:,j))
               call SetErrStat(errStat2, errMsg2, errStat, errMsg, RoutineName)
            call MeshConstructElement(m%TwrBuoyLoadPoint, ELEMENT_POINT, errStat2, errMsg2, p1=j)
               call SetErrStat(errStat2, errMsg2, errStat, errMsg, RoutineName)
         end do  !j=nodes
            
         call MeshCommit(m%TwrBuoyLoadPoint, errStat2, errMsg2)
            call SetErrStat(errStat2, errMsg2, errStat, errMsg, RoutineName//':TwrBuoyLoadPoint')
            
         if (errStat >= AbortErrLev) return
   
         m%TwrBuoyLoadPoint%Force  = 0.0_ReKi
         m%TwrBuoyLoadPoint%Moment = 0.0_ReKi
   
         call MeshCreate ( BlankMesh = m%TwrBuoyLoad    &
                         , IOS       = COMPONENT_OUTPUT &
                         , Nnodes    = p%NumTwrNds      &
                         , force     = .TRUE.           &
                         , moment    = .TRUE.           &
                         , ErrStat   = ErrStat2         &
                         , ErrMess   = ErrMsg2          )
   
            call SetErrStat(ErrStat2, ErrMsg2, ErrStat, ErrMsg, RoutineName)          
      
         if (ErrStat >= AbortErrLev) return

         do j = 1,p%NumTwrNds
            call MeshPositionNode(m%TwrBuoyLoad, j, u%TowerMotion%Position(:,j), errStat2, errMsg2, u%TowerMotion%RefOrientation(:,:,j))
               call SetErrStat(errStat2, errMsg2, errStat, errMsg, RoutineName)
         end do  !j=nodes
         do j = 1,p%NumTwrNds-1
            call MeshConstructElement(m%TwrBuoyLoad, ELEMENT_LINE2, errStat2, errMsg2, p1=j, p2=j+1)
               call SetErrStat(errStat2, errMsg2, errStat, errMsg, RoutineName)
         end do  !j=nodes
            
         call MeshCommit(m%TwrBuoyLoad, errStat2, errMsg2)
            call SetErrStat(errStat2, errMsg2, errStat, errMsg, RoutineName//':TwrBuoyLoad')
            
         if (errStat >= AbortErrLev) return
   
         m%TwrBuoyLoad%Force  = 0.0_ReKi
         m%TwrBuoyLoad%Moment = 0.0_ReKi
   
         call MeshMapCreate(m%TwrBuoyLoadPoint, m%TwrBuoyLoad, m%T_P_2_T_L, ErrStat2, ErrMsg2)
            call SetErrStat(ErrStat2, ErrMsg2, ErrStat, ErrMsg, RoutineName//':T_P_2_T_L')
         
         if (ErrStat >= AbortErrLev) RETURN

      end if

   end if

   ! 
   if (p%NumTwrNds > 0) then
      m%W_Twr = 0.0_ReKi
      m%X_Twr = 0.0_ReKi
      m%Y_Twr = 0.0_ReKi
   end if
   
   m%FirstWarn_TowerStrike = .true.
   
end subroutine Init_MiscVars
!----------------------------------------------------------------------------------------------------------------------------------   
!> This routine initializes (allocates) the misc variables for use during the simulation.
subroutine Init_OtherStates(m, p, OtherState, errStat, errMsg)
   type(AD_MiscVarType),          intent(in   )  :: m                !< misc/optimization data (not defined in submodules)
   type(AD_ParameterType),        intent(in   )  :: p                !< Parameters
   type(AD_OtherStateType),       intent(inout)  :: OtherState       !< Discrete states
   integer(IntKi),                intent(  out)  :: errStat          !< Error status of the operation
   character(*),                  intent(  out)  :: errMsg           !< Error message if ErrStat /= ErrID_None
      ! Local variables
   integer(intKi)                               :: ErrStat2          ! temporary Error status
   character(ErrMsgLen)                         :: ErrMsg2           ! temporary Error message
   character(*), parameter                      :: RoutineName = 'Init_OtherStates'

   errStat = ErrID_None
   errMsg  = ""
   ! store Wake positions in otherstates.  This may not be the best location
   if (allocated(m%FVW%r_wind)) then
      call AllocAry( OtherState%WakeLocationPoints, 3_IntKi, size(m%FVW%r_wind,DIM=2), ' OtherState%WakeLocationPoints', ErrStat2, ErrMsg2 ) ! must be same size as m%r_wind from FVW
      call SetErrStat( errStat2, errMsg2, errStat, errMsg, RoutineName )
      OtherState%WakeLocationPoints = m%FVW%r_wind
   endif
end subroutine Init_OtherStates
!----------------------------------------------------------------------------------------------------------------------------------   
!> This routine initializes AeroDyn meshes and output array variables for use during the simulation.
subroutine Init_y(y, u, p, errStat, errMsg)
   type(RotOutputType),           intent(  out)  :: y               !< Module outputs
   type(RotInputType),            intent(inout)  :: u               !< Module inputs -- intent(out) because of mesh sibling copy
   type(RotParameterType),        intent(in   )  :: p               !< Parameters
   integer(IntKi),                intent(  out)  :: errStat         !< Error status of the operation
   character(*),                  intent(  out)  :: errMsg          !< Error message if ErrStat /= ErrID_None


      ! Local variables
   integer(intKi)                               :: k                 ! loop counter for blades
   integer(intKi)                               :: ErrStat2          ! temporary Error status
   character(ErrMsgLen)                         :: ErrMsg2           ! temporary Error message
   character(*), parameter                      :: RoutineName = 'Init_y'

      ! Initialize variables for this routine

   errStat = ErrID_None
   errMsg  = ""
   
         
   if (p%TwrAero .or. p%Buoyancy .and. p%NumTwrNds > 0) then
            
      call MeshCopy ( SrcMesh  = u%TowerMotion    &
                    , DestMesh = y%TowerLoad      &
                    , CtrlCode = MESH_SIBLING     &
                    , IOS      = COMPONENT_OUTPUT &
                    , force    = .TRUE.           &
                    , moment   = .TRUE.           &
                    , ErrStat  = ErrStat2         &
                    , ErrMess  = ErrMsg2          )
   
         call SetErrStat( ErrStat2, ErrMsg2, ErrStat, ErrMsg, RoutineName ) 
         if (ErrStat >= AbortErrLev) RETURN         
         
         !y%TowerLoad%force = 0.0_ReKi  ! shouldn't have to initialize this
         !y%TowerLoad%moment= 0.0_ReKi  ! shouldn't have to initialize this
   else
      y%TowerLoad%nnodes = 0
   end if


      call MeshCopy ( SrcMesh  = u%NacelleMotion  &
                    , DestMesh = y%NacelleLoad    &
                    , CtrlCode = MESH_SIBLING     &
                    , IOS      = COMPONENT_OUTPUT &
                    , force    = .TRUE.           &
                    , moment   = .TRUE.           &
                    , ErrStat  = ErrStat2         &
                    , ErrMess  = ErrMsg2          )
   
         call SetErrStat( ErrStat2, ErrMsg2, ErrStat, ErrMsg, RoutineName ) 
         if (ErrStat >= AbortErrLev) RETURN         
         
<<<<<<< HEAD


=======
      call MeshCopy ( SrcMesh  = u%HubMotion      &
                    , DestMesh = y%HubLoad        &
                    , CtrlCode = MESH_SIBLING     &
                    , IOS      = COMPONENT_OUTPUT &
                    , force    = .TRUE.           &
                    , moment   = .TRUE.           &
                    , ErrStat  = ErrStat2         &
                    , ErrMess  = ErrMsg2          )

         call SetErrStat( ErrStat2, ErrMsg2, ErrStat, ErrMsg, RoutineName ) 
         if (ErrStat >= AbortErrLev) RETURN 
         
>>>>>>> ce24848b
   allocate( y%BladeLoad(p%numBlades), stat=ErrStat2 )
   if (errStat2 /= 0) then
      call SetErrStat( ErrID_Fatal, 'Error allocating y%BladeLoad.', ErrStat, ErrMsg, RoutineName )      
      return
   end if
   

   do k = 1, p%numBlades
   
      call MeshCopy ( SrcMesh  = u%BladeMotion(k) &
                    , DestMesh = y%BladeLoad(k)   &
                    , CtrlCode = MESH_SIBLING     &
                    , IOS      = COMPONENT_OUTPUT &
                    , force    = .TRUE.           &
                    , moment   = .TRUE.           &
                    , ErrStat  = ErrStat2         &
                    , ErrMess  = ErrMsg2          )
   
         call SetErrStat( ErrStat2, ErrMsg2, ErrStat, ErrMsg, RoutineName ) 
                           
   end do

   call AllocAry( y%WriteOutput, p%numOuts + p%BldNd_TotNumOuts, 'WriteOutput', errStat2, errMsg2 )
      call SetErrStat( ErrStat2, ErrMsg2, ErrStat, ErrMsg, RoutineName )
   if (ErrStat >= AbortErrLev) RETURN      
   
   
   
end subroutine Init_y
!----------------------------------------------------------------------------------------------------------------------------------
!> This routine initializes AeroDyn meshes and input array variables for use during the simulation.
subroutine Init_u( u, p, p_AD, InputFileData, InitInp, errStat, errMsg )
!..................................................................................................................................

   type(RotInputType),           intent(  out)  :: u                 !< Input data
   type(RotParameterType),       intent(in   )  :: p                 !< Parameters
   type(AD_ParameterType),       intent(in   )  :: p_AD              !< Parameters
   type(RotInputFile),           intent(in   )  :: InputFileData     !< Data stored in the module's input file
   type(RotInitInputType),       intent(in   )  :: InitInp           !< Input data for AD initialization routine
   integer(IntKi),               intent(  out)  :: errStat           !< Error status of the operation
   character(*),                 intent(  out)  :: errMsg            !< Error message if ErrStat /= ErrID_None


      ! Local variables
   real(reKi)                                   :: position(3)       ! node reference position
   real(reKi)                                   :: positionL(3)      ! node local position
   real(R8Ki)                                   :: theta(3)          ! Euler angles
   real(R8Ki)                                   :: orientation(3,3)  ! node reference orientation
   real(R8Ki)                                   :: orientationL(3,3) ! node local orientation
   
   integer(intKi)                               :: j                 ! counter for nodes
   integer(intKi)                               :: k                 ! counter for blades
   
   integer(intKi)                               :: ErrStat2          ! temporary Error status
   character(ErrMsgLen)                         :: ErrMsg2           ! temporary Error message
   character(*), parameter                      :: RoutineName = 'Init_u'

      ! Initialize variables for this routine

   ErrStat = ErrID_None
   ErrMsg  = ""


      ! Arrays for InflowWind inputs:
   
   call AllocAry( u%InflowOnBlade, 3_IntKi, p%NumBlNds, p%numBlades, 'u%InflowOnBlade', ErrStat2, ErrMsg2 )
      call SetErrStat( errStat2, errMsg2, errStat, errMsg, RoutineName )
   call AllocAry( u%InflowOnTower, 3_IntKi, p%NumTwrNds, 'u%InflowOnTower', ErrStat2, ErrMsg2 ) ! could be size zero
      call SetErrStat( errStat2, errMsg2, errStat, errMsg, RoutineName )

   call AllocAry( u%UserProp, p%NumBlNds, p%numBlades, 'u%UserProp', ErrStat2, ErrMsg2 )
      call SetErrStat( errStat2, errMsg2, errStat, errMsg, RoutineName )
      
   if (errStat >= AbortErrLev) return      
      
   u%InflowOnBlade = 0.0_ReKi
   u%UserProp      = 0.0_ReKi
   u%InflowOnNacelle = 0.0_ReKi
   u%InflowOnHub = 0.0_ReKi
   
      ! Meshes for motion inputs (ElastoDyn and/or BeamDyn)
         !................
         ! tower
         !................
   if (p%NumTwrNds > 0) then
      
      u%InflowOnTower = 0.0_ReKi 
      
      call MeshCreate ( BlankMesh = u%TowerMotion   &
                       ,IOS       = COMPONENT_INPUT &
                       ,Nnodes    = p%NumTwrNds     &
                       ,ErrStat   = ErrStat2        &
                       ,ErrMess   = ErrMsg2         &
                       ,Orientation     = .true.    &
                       ,TranslationDisp = .true.    &
                       ,TranslationVel  = .true.    &
                       ,TranslationAcc  = .TRUE.    &  ! tower acceleration used for tower VIV
                      )
            call SetErrStat( errStat2, errMsg2, errStat, errMsg, RoutineName )

      if (errStat >= AbortErrLev) return
            
         ! set node initial position/orientation
      position = 0.0_ReKi
      do j=1,p%NumTwrNds         
         position(3) = InputFileData%TwrElev(j)
         
         call MeshPositionNode(u%TowerMotion, j, position, errStat2, errMsg2)  ! orientation is identity by default
            call SetErrStat( errStat2, errMsg2, errStat, errMsg, RoutineName )
      end do !j
         
         ! create line2 elements
      do j=1,p%NumTwrNds-1
         call MeshConstructElement( u%TowerMotion, ELEMENT_LINE2, errStat2, errMsg2, p1=j, p2=j+1 )
            call SetErrStat( errStat2, errMsg2, errStat, errMsg, RoutineName )
      end do !j
            
      call MeshCommit(u%TowerMotion, errStat2, errMsg2 )
         call SetErrStat( errStat2, errMsg2, errStat, errMsg, RoutineName )
            
      if (errStat >= AbortErrLev) return

      
      u%TowerMotion%Orientation     = u%TowerMotion%RefOrientation
      u%TowerMotion%TranslationDisp = 0.0_R8Ki
      u%TowerMotion%TranslationVel  = 0.0_ReKi
      
   end if ! we compute tower loads
   
      !................
      ! hub
      !................
   
   call MeshCreate ( BlankMesh  = u%HubMotion     &
                     ,IOS       = COMPONENT_INPUT &
                     ,Nnodes    = 1               &
                     ,ErrStat   = ErrStat2        &
                     ,ErrMess   = ErrMsg2         &
                     ,Orientation     = .true.    &
                     ,TranslationDisp = .true.    &
                     ,RotationVel     = .true.    &
                     )
         call SetErrStat( errStat2, errMsg2, errStat, errMsg, RoutineName )

   if (errStat >= AbortErrLev) return
                     
   call MeshPositionNode(u%HubMotion, 1, InitInp%HubPosition, errStat2, errMsg2, InitInp%HubOrientation)
      call SetErrStat( errStat2, errMsg2, errStat, errMsg, RoutineName )
         
   call MeshConstructElement( u%HubMotion, ELEMENT_POINT, errStat2, errMsg2, p1=1 )
      call SetErrStat( errStat2, errMsg2, errStat, errMsg, RoutineName )
            
   call MeshCommit(u%HubMotion, errStat2, errMsg2 )
      call SetErrStat( errStat2, errMsg2, errStat, errMsg, RoutineName//':HubMotion' )
            
   if (errStat >= AbortErrLev) return

         
   u%HubMotion%Orientation     = u%HubMotion%RefOrientation
   u%HubMotion%TranslationDisp = 0.0_R8Ki
   u%HubMotion%RotationVel     = 0.0_ReKi   
      
   
      !................
      ! blade roots
      !................
         
   allocate( u%BladeRootMotion(p%NumBlades), STAT = ErrStat2 )
   if (ErrStat2 /= 0) then
      call SetErrStat( ErrID_Fatal, 'Error allocating u%BladeRootMotion array.', ErrStat, ErrMsg, RoutineName )
      return
   end if      
      
   do k=1,p%NumBlades
      call MeshCreate ( BlankMesh = u%BladeRootMotion(k)                  &
                        ,IOS       = COMPONENT_INPUT                       &
                        ,Nnodes    = 1                                     &
                        ,ErrStat   = ErrStat2                              &
                        ,ErrMess   = ErrMsg2                               &
                        ,Orientation     = .true.                          &
                        ,TranslationDisp=.true., TranslationVel=.true.     & 
                        ,RotationVel=.true., TranslationAcc=.true., RotationAcc=.true. &
                        )
            call SetErrStat( errStat2, errMsg2, errStat, errMsg, RoutineName )

      if (errStat >= AbortErrLev) return
            
      call MeshPositionNode(u%BladeRootMotion(k), 1, InitInp%BladeRootPosition(:,k), errStat2, errMsg2, InitInp%BladeRootOrientation(:,:,k))
         call SetErrStat( errStat2, errMsg2, errStat, errMsg, RoutineName )
                     
      call MeshConstructElement( u%BladeRootMotion(k), ELEMENT_POINT, errStat2, errMsg2, p1=1 )
         call SetErrStat( errStat2, errMsg2, errStat, errMsg, RoutineName )
            
      call MeshCommit(u%BladeRootMotion(k), errStat2, errMsg2 )
         call SetErrStat( errStat2, errMsg2, errStat, errMsg, RoutineName//':BladeRootMotion' )
            
      if (errStat >= AbortErrLev) return

      
      u%BladeRootMotion(k)%Orientation     = u%BladeRootMotion(k)%RefOrientation
   
   end do !k=numBlades      
      
      
      !................
      ! blades
      !................
   
   allocate( u%BladeMotion(p%NumBlades), STAT = ErrStat2 )
   if (ErrStat2 /= 0) then
      call SetErrStat( ErrID_Fatal, 'Error allocating u%BladeMotion array.', ErrStat, ErrMsg, RoutineName )
      return
   end if
      
   do k=1,p%NumBlades
      call MeshCreate ( BlankMesh = u%BladeMotion(k)                     &
                        ,IOS       = COMPONENT_INPUT                      &
                        ,Nnodes    = InputFileData%BladeProps(k)%NumBlNds &
                        ,ErrStat   = ErrStat2                             &
                        ,ErrMess   = ErrMsg2                              &
                        ,Orientation     = .true.                         &
                        ,TranslationDisp = .true.                         &
                        ,TranslationVel  = .true.                         &
                        ,RotationVel     = .true.                         &
                        ,TranslationAcc  = .true.                         &
                        )
            call SetErrStat( errStat2, errMsg2, errStat, errMsg, RoutineName )

      if (errStat >= AbortErrLev) return
            
                        
      do j=1,InputFileData%BladeProps(k)%NumBlNds

            ! reference position of the jth node in the kth blade, relative to the root in the local blade coordinate system:
         positionL(1) = InputFileData%BladeProps(k)%BlCrvAC(j)
         positionL(2) = InputFileData%BladeProps(k)%BlSwpAC(j)
         positionL(3) = InputFileData%BladeProps(k)%BlSpn(  j)
            
            ! reference position of the jth node in the kth blade:
         position = u%BladeRootMotion(k)%Position(:,1) + matmul(positionL,u%BladeRootMotion(k)%RefOrientation(:,:,1))  ! note that because positionL is a 1-D array, we're doing the transpose of matmul(transpose(u%BladeRootMotion(k)%RefOrientation),positionL)

            
            ! reference orientation of the jth node in the kth blade, relative to the root in the local blade coordinate system:
         theta(1)     =  0.0_R8Ki
         theta(2)     =  InputFileData%BladeProps(k)%BlCrvAng(j)
         theta(3)     = -InputFileData%BladeProps(k)%BlTwist( j)            
         orientationL = EulerConstruct( theta )
                                 
            ! reference orientation of the jth node in the kth blade
         orientation = matmul( orientationL, u%BladeRootMotion(k)%RefOrientation(:,:,1) )

            
         call MeshPositionNode(u%BladeMotion(k), j, position, errStat2, errMsg2, orientation)
            call SetErrStat( errStat2, errMsg2, errStat, errMsg, RoutineName )
               
      end do ! j=blade nodes
         
         ! create line2 elements
      do j=1,InputFileData%BladeProps(k)%NumBlNds-1
         call MeshConstructElement( u%BladeMotion(k), ELEMENT_LINE2, errStat2, errMsg2, p1=j, p2=j+1 )
            call SetErrStat( errStat2, errMsg2, errStat, errMsg, RoutineName )
      end do !j
            
      call MeshCommit(u%BladeMotion(k), errStat2, errMsg2 )
         call SetErrStat( errStat2, errMsg2, errStat, errMsg, RoutineName//':BladeMotion'//trim(num2lstr(k)) )
            
      if (errStat >= AbortErrLev) return

      
      u%BladeMotion(k)%Orientation     = u%BladeMotion(k)%RefOrientation
      u%BladeMotion(k)%TranslationDisp = 0.0_R8Ki
      u%BladeMotion(k)%TranslationVel  = 0.0_ReKi
      u%BladeMotion(k)%RotationVel     = 0.0_ReKi
      u%BladeMotion(k)%TranslationAcc  = 0.0_ReKi
         
               
   
   end do !k=numBlades
   
   
   
      !................
      ! Nacelle
      !................
      call MeshCreate ( BlankMesh = u%NacelleMotion &
                       ,IOS       = COMPONENT_INPUT &
                       ,Nnodes    = 1               &
                       ,ErrStat   = ErrStat2        &
                       ,ErrMess   = ErrMsg2         &
                       ,Orientation     = .true.    &
                       ,TranslationDisp = .true.    &
                       ,TranslationVel  = .true.    &
                      )
            call SetErrStat( errStat2, errMsg2, errStat, errMsg, RoutineName )

      if (errStat >= AbortErrLev) return
            
         ! set node initial position/orientation
      position = InitInp%NacellePosition

      call MeshPositionNode(u%NacelleMotion, 1, position, errStat2, errMsg2, orient=InitInp%NacelleOrientation)
         call SetErrStat( errStat2, errMsg2, errStat, errMsg, RoutineName )

      call MeshConstructElement( u%NacelleMotion, ELEMENT_POINT, errStat2, errMsg2, p1=1 )
         call SetErrStat( errStat2, errMsg2, errStat, errMsg, RoutineName )

      call MeshCommit(u%NacelleMotion, errStat2, errMsg2 )
         call SetErrStat( errStat2, errMsg2, errStat, errMsg, RoutineName )
            
      if (errStat >= AbortErrLev) return

   
   
end subroutine Init_u
!----------------------------------------------------------------------------------------------------------------------------------
!> This routine sets AeroDyn parameters for use during the simulation; these variables are not changed after AD_Init.
subroutine SetParameters( InitInp, InputFileData, RotData, p, p_AD, ErrStat, ErrMsg )
   TYPE(AD_InitInputType),       intent(in   )  :: InitInp          !< Input data for initialization routine, out is needed because of copy below
   TYPE(AD_InputFile),           INTENT(INout)  :: InputFileData    !< Data stored in the module's input file -- intent(out) only for move_alloc statements
   TYPE(RotInputFile),           INTENT(INout)  :: RotData          !< Data stored in the module's input file -- intent(out) only for move_alloc statements
   TYPE(RotParameterType),       INTENT(INOUT)  :: p                !< Parameters
   TYPE(AD_ParameterType),       INTENT(INOUT)  :: p_AD             !< Parameters
   INTEGER(IntKi),               INTENT(  OUT)  :: ErrStat          !< Error status of the operation
   CHARACTER(*),                 INTENT(  OUT)  :: ErrMsg           !< Error message if ErrStat /= ErrID_None


      ! Local variables
<<<<<<< HEAD
   CHARACTER(ErrMsgLen)                          :: ErrMsg2         ! temporary Error message if ErrStat /= ErrID_None
   INTEGER(IntKi)                                :: ErrStat2        ! temporary Error status of the operation
   INTEGER(IntKi)                                :: j, k
   character(*), parameter                       :: RoutineName = 'SetParameters'
=======
   CHARACTER(ErrMsgLen)                                               :: ErrMsg2         ! temporary Error message if ErrStat /= ErrID_None
   INTEGER(IntKi)                                                     :: ErrStat2        ! temporary Error status of the operation
   INTEGER(IntKi)                                                     :: k               ! loop counter for blades
   character(*), parameter                                            :: RoutineName = 'SetParameters'
>>>>>>> ce24848b
   
      ! Initialize variables for this routine

   ErrStat  = ErrID_None
   ErrMsg   = ""

   p_AD%UA_Flag       = InputFileData%AFAeroMod == AFAeroMod_BL_unsteady
   
   p_AD%DT            = InputFileData%DTAero
   p_AD%WakeMod       = InputFileData%WakeMod
   p%TwrPotent        = InputFileData%TwrPotent
   p%TwrShadow        = InputFileData%TwrShadow
   p%TwrAero          = InputFileData%TwrAero
   p%CavitCheck       = InputFileData%CavitCheck
   p%Buoyancy         = InputFileData%Buoyancy
   

   if (InitInp%Linearize .and. InputFileData%WakeMod == WakeMod_BEMT) then
      p%FrozenWake = InputFileData%FrozenWake
   else
      p%FrozenWake = .FALSE.
   end if

   p%CompAA = InputFileData%CompAA
   
   ! NOTE: In the following we use RotData%BladeProps(1)%NumBlNds as the number of aero nodes on EACH blade, 
   !       but if AD changes this, then it must be handled in the Glue-code linearization code, too (and elsewhere?) !
   if (p%NumBlades>0) then
      p%NumBlNds         = RotData%BladeProps(1)%NumBlNds
   else
      p%NumBlNds         = 0
   endif

   if (p%NumBlades>0 .and. p%Buoyancy) then
      call AllocAry( p%BlCenBn, p%NumBlNds, p%NumBlades, 'BlCenBn', ErrStat2, ErrMsg2 )
      call AllocAry( p%BlCenBt, p%NumBlNds, p%NumBlades, 'BlCenBt', ErrStat2, ErrMsg2 )
      call SetErrStat( ErrStat2, ErrMsg2, ErrStat, ErrMsg, RoutineName )
   endif

   if (p%TwrPotent == TwrPotent_none .and. p%TwrShadow == TwrShadow_none .and. .not. p%TwrAero .and. .not. p%Buoyancy ) then
      p%NumTwrNds     = 0
   elseif (p%TwrPotent == TwrPotent_none .and. p%TwrShadow == TwrShadow_none .and. .not. p%TwrAero .and. p%Buoyancy .and. RotData%NumTwrNds <= 0 ) then
      p%NumTwrNds     = 0
   elseif (p%TwrPotent == TwrPotent_none .and. p%TwrShadow == TwrShadow_none .and. .not. p%TwrAero .and. p%Buoyancy .and. RotData%NumTwrNds > 0 ) then
      p%NumTwrNds     = RotData%NumTwrNds
      
      call move_alloc( RotData%TwrDiam, p%TwrDiam )
      call move_alloc( RotData%TwrCd,   p%TwrCd )      
      call move_alloc( RotData%TwrTI,   p%TwrTI )   
      call move_alloc( RotData%TwrCb,   p%TwrCb ) 
   else
      p%NumTwrNds     = RotData%NumTwrNds
      
      call move_alloc( RotData%TwrDiam, p%TwrDiam )
      call move_alloc( RotData%TwrCd,   p%TwrCd )      
      call move_alloc( RotData%TwrTI,   p%TwrTI )   
      call move_alloc( RotData%TwrCb,   p%TwrCb )
   end if

   if (p%Buoyancy) then
      do k = 1,p%NumBlades
         p%BlCenBn(:,k) = RotData%BladeProps(k)%BlCenBn
         p%BlCenBt(:,k) = RotData%BladeProps(k)%BlCenBt
      end do
   end if
   p%VolHub = RotData%VolHub
   p%HubCenBx = RotData%HubCenBx
   p%VolNac = RotData%VolNac
   p%NacCenB = RotData%NacCenB
   
   p%Gravity          = InitInp%Gravity
   p%AirDens          = InputFileData%AirDens          
   p%KinVisc          = InputFileData%KinVisc
   p%Patm             = InputFileData%Patm
   p%Pvap             = InputFileData%Pvap
   p%SpdSound         = InputFileData%SpdSound
   p%WtrDpth          = InitInp%WtrDpth
   p%MSL2SWL          = InitInp%MSL2SWL
<<<<<<< HEAD

   call AllocAry(p%BlTwist, p%NumBlNds, p%numBlades, 'p%BlTwist', ErrStat2, ErrMsg2 )
      call SetErrStat(ErrStat2,ErrMsg2,ErrStat,ErrMsg,RoutineName)
      if (ErrStat >= AbortErrLev) return
      
   do k=1,p%numBlades
      do j=1,p%NumBlNds
         p%BlTwist(j,k) = RotData%BladeProps(k)%BlTwist(j)
      end do
   end do
      
   
=======
>>>>>>> ce24848b
  !p%AFI     ! set in call to AFI_Init() [called early because it wants to use the same echo file as AD]
  !p%BEMT    ! set in call to BEMT_Init()
      
  !p%RootName       = TRIM(InitInp%RootName)//'.AD'   ! set earlier so it could be used   
   
   p%numOuts          = InputFileData%NumOuts  
   p%NBlOuts          = InputFileData%NBlOuts      
   p%BlOutNd          = InputFileData%BlOutNd
   
   if (p%NumTwrNds > 0) then
      p%NTwOuts = InputFileData%NTwOuts
      p%TwOutNd = InputFileData%TwOutNd
   else
      p%NTwOuts = 0
   end if
   
   call SetOutParam(InputFileData%OutList, p, p_AD, ErrStat2, ErrMsg2 ) ! requires: p%NumOuts, p%numBlades, p%NumBlNds, p%NumTwrNds; sets: p%OutParam.
      call setErrStat(ErrStat2,ErrMsg2,ErrStat,ErrMsg,RoutineName)
      if (ErrStat >= AbortErrLev) return  
   

      ! Set the nodal output parameters.  Note there is some validation in this, so we might get an error from here.
   CALL AllBldNdOuts_SetParameters( InputFileData, p, p_AD, ErrStat2, ErrMsg2 )
      call setErrStat(ErrStat2,ErrMsg2,ErrStat,ErrMsg,RoutineName)



   
end subroutine SetParameters
!----------------------------------------------------------------------------------------------------------------------------------
!> This routine sets parameters for use during the buoyancy calculation; these variables are not changed after AD_Init.
subroutine SetBuoyancyParameters( InputFileData, u, p, ErrStat, ErrMsg )
   TYPE(RotInputFile),           INTENT(IN   )  :: InputFileData    !< All the data in the AeroDyn input file
   TYPE(RotInputType),           INTENT(IN   )  :: u                !< AD inputs - used for mesh node positions
   TYPE(RotParameterType),       INTENT(INOUT)  :: p                !< Parameters
   INTEGER(IntKi),               INTENT(  OUT)  :: ErrStat          !< Error status of the operation
   CHARACTER(*),                 INTENT(  OUT)  :: ErrMsg           !< Error message if ErrStat /= ErrID_None


      ! Local variables
   INTEGER(IntKi)                               :: ErrStat2         !< Temporary error status of the operation
   CHARACTER(ErrMsgLen)                         :: ErrMsg2          !< Temporary error message if ErrStat /= ErrID_None
   INTEGER(IntKi)                               :: k                !< Loop counter for blades
   INTEGER(IntKi)                               :: j                !< Loop counter for nodes
   REAL(ReKi), DIMENSION(3)                     :: posCBu           !< Global undisplaced position of the center of buoyancy of node j
   REAL(ReKi), DIMENSION(3)                     :: posCBuplus       !< Global undisplaced position of the center of buoyancy of node j+1
   CHARACTER(*), PARAMETER                      :: RoutineName = 'SetBuoyancyParameters'


      ! Initialize variables for this routine
   ErrStat  = ErrID_None
   ErrMsg   = ""

   
      ! Allocate buoyancy parameters
   call AllocAry( p%BlRad, p%NumBlNds, p%NumBlades, 'BlRad', ErrStat2, ErrMsg2 )
      call SetErrStat( ErrStat2, ErrMsg2, ErrStat, ErrMsg, RoutineName )
   call AllocAry( p%BlDL, p%NumBlNds-1, p%NumBlades, 'BlDL', ErrStat2, ErrMsg2 )
      call SetErrStat( ErrStat2, ErrMsg2, ErrStat, ErrMsg, RoutineName )
   call AllocAry( p%BlTaper, p%NumBlNds-1, p%NumBlades, 'BlTaper', ErrStat2, ErrMsg2 )
      call SetErrStat( ErrStat2, ErrMsg2, ErrStat, ErrMsg, RoutineName )
   call AllocAry( p%BlAxCent, p%NumBlNds-1, p%NumBlades, 'BlAxCent', ErrStat2, ErrMsg2 )
      call SetErrStat( ErrStat2, ErrMsg2, ErrStat, ErrMsg, RoutineName )
   
   if ( p%NumTwrNds > 0 ) then
      call AllocAry( p%TwrRad, p%NumTwrNds, 'TwrRad', ErrStat2, ErrMsg2 )
         call SetErrStat( ErrStat2, ErrMsg2, ErrStat, ErrMsg, RoutineName )
      call AllocAry( p%TwrDL, p%NumTwrNds-1, 'TwrDL', ErrStat2, ErrMsg2 )
         call SetErrStat( ErrStat2, ErrMsg2, ErrStat, ErrMsg, RoutineName )
      call AllocAry( p%TwrTaper, p%NumTwrNds-1, 'TwrTaper', ErrStat2, ErrMsg2 )
         call SetErrStat( ErrStat2, ErrMsg2, ErrStat, ErrMsg, RoutineName )
      call AllocAry( p%TwrAxCent, p%NumTwrNds-1, 'TwrAxCent', ErrStat2, ErrMsg2 )
         call SetErrStat( ErrStat2, ErrMsg2, ErrStat, ErrMsg, RoutineName )
   end if

      ! Calculate blade buoyancy parameters
   do k = 1,p%NumBlades ! loop through all blades

      do j = 1,p%NumBlNds ! loop through all nodes
         p%BlRad(j,k) = InputFileData%BladeProps(k)%BlChord(j) * sqrt( InputFileData%BladeProps(k)%BlCb(j) ) / 2 ! node j equivalent radius
      end do ! j = nodes

      do j = 1,p%NumBlNds - 1 ! loop through all nodes, except the last
         posCBu = matmul( [InputFileData%BladeProps(k)%BlCenBn(j), InputFileData%BladeProps(k)%BlCenBt(j), 0.0_ReKi ], u%BladeMotion(k)%RefOrientation(:,:,j) ) + u%BladeMotion(k)%Position(:,j) ! blade node j center of buoyancy global undisplaced position
         posCBuplus = matmul( [InputFileData%BladeProps(k)%BlCenBn(j+1), InputFileData%BladeProps(k)%BlCenBt(j+1), 0.0_ReKi ], u%BladeMotion(k)%RefOrientation(:,:,j+1) ) + u%BladeMotion(k)%Position(:,j+1) ! blade node j+1 center of buoyancy global undisplaced position
         p%BlDL(j,k) = sqrt( ( posCBuplus(1) - posCBu(1) )**2 + ( posCBuplus(2) - posCBu(2) )**2 + ( posCBuplus(3) - posCBu(3) )**2 ) ! element j undisplaced length based on CB coordinates
         p%BlTaper(j,k) = ( p%BlRad(j+1,k) - p%BlRad(j,k) ) / p%BlDL(j,k) ! element j taper
         if ( p%BlRad(j,k) == 0.0_ReKi .and. p%BlRad(j+1,k) == 0.0_ReKi ) then
            p%BlAxCent(j,k) = 0.0_ReKi ! Trap NaN case and set to zero
         else
            p%BlAxCent(j,k) = ( p%BlRad(j,k)**2 + 2.0_ReKi*p%BlRad(j,k)*p%BlRad(j+1,k) + 3.0_ReKi*p%BlRad(j+1,k)**2 ) / ( 4.0_ReKi*( p%BlRad(j,k)**2 + p%BlRad(j,k)*p%BlRad(j+1,k) + p%BlRad(j+1,k)**2) ) ! fractional axial centroid of element j
         end if
      end do ! j = nodes

   end do ! k = blades

   if ( p%NumTwrNds > 0 ) then
         ! Calculate tower buoyancy parameters
      do j = 1,p%NumTwrNds ! loop through all nodes
         p%TwrRad(j) = p%TwrDiam(j) * sqrt( p%TwrCb(j) ) / 2 ! node j equivalent radius
      end do ! j = nodes

      do j = 1,p%NumTwrNds - 1 ! loop through all nodes, except the last
         p%TwrDL(j) = InputFileData%TwrElev(j+1) - InputFileData%TwrElev(j) ! element j undisplaced length
         p%TwrTaper(j) = ( p%TwrRad(j+1) - p%TwrRad(j) ) / p%TwrDL(j) ! element j taper
         if ( p%TwrRad(j) == 0.0_ReKi .and. p%TwrRad(j+1) == 0.0_ReKi ) then
            p%TwrAxCent(j) = 0.0_ReKi ! Trap NaN case and set to zero
         else
            p%TwrAxCent(j) = ( p%TwrRad(j)**2 + 2.0_ReKi*p%TwrRad(j)*p%TwrRad(j+1) + 3.0_ReKi*p%TwrRad(j+1)**2 ) / ( 4.0_ReKi*( p%TwrRad(j)**2 + p%TwrRad(j)*p%TwrRad(j+1) + p%TwrRad(j+1)**2) ) ! fractional axial centroid of element j
         end if
      end do ! j = nodes
   end if

end subroutine SetBuoyancyParameters
!----------------------------------------------------------------------------------------------------------------------------------
!> This routine is called at the end of the simulation.
subroutine AD_End( u, p, x, xd, z, OtherState, y, m, ErrStat, ErrMsg )
!..................................................................................................................................

      TYPE(AD_InputType),           INTENT(INOUT)  :: u           !< System inputs
      TYPE(AD_ParameterType),       INTENT(INOUT)  :: p           !< Parameters
      TYPE(AD_ContinuousStateType), INTENT(INOUT)  :: x           !< Continuous states
      TYPE(AD_DiscreteStateType),   INTENT(INOUT)  :: xd          !< Discrete states
      TYPE(AD_ConstraintStateType), INTENT(INOUT)  :: z           !< Constraint states
      TYPE(AD_OtherStateType),      INTENT(INOUT)  :: OtherState  !< Other states
      TYPE(AD_OutputType),          INTENT(INOUT)  :: y           !< System outputs
      TYPE(AD_MiscVarType),         INTENT(INOUT)  :: m           !< Misc/optimization variables
      INTEGER(IntKi),               INTENT(  OUT)  :: ErrStat     !< Error status of the operation
      CHARACTER(*),                 INTENT(  OUT)  :: ErrMsg      !< Error message if ErrStat /= ErrID_None
      
      integer                                      :: iW



         ! Initialize ErrStat

      ErrStat = ErrID_None
      ErrMsg  = ""


         ! Place any last minute operations or calculations here:
         ! End the FVW submodule
      if (p%WakeMod == WakeMod_FVW ) then

         if ( p%UA_Flag ) then
            do iW=1,p%FVW%nWings
               call UA_End(m%FVW%W(iW)%p_UA)
            enddo
         end if

         call FVW_End( m%FVW_u, p%FVW, x%FVW, xd%FVW, z%FVW, OtherState%FVW, m%FVW_y, m%FVW, ErrStat, ErrMsg )
      
      endif
      

         ! Close files here:



         ! Destroy the input data:

      CALL AD_DestroyInput( u, ErrStat, ErrMsg )


         ! Destroy the parameter data:

      CALL AD_DestroyParam( p, ErrStat, ErrMsg )


         ! Destroy the state data:

      CALL AD_DestroyContState(   x,           ErrStat, ErrMsg )
      CALL AD_DestroyDiscState(   xd,          ErrStat, ErrMsg )
      CALL AD_DestroyConstrState( z,           ErrStat, ErrMsg )
      CALL AD_DestroyOtherState(  OtherState,  ErrStat, ErrMsg )
      CALL AD_DestroyMisc(        m,           ErrStat, ErrMsg ) 

         ! Destroy the output data:

      CALL AD_DestroyOutput( y, ErrStat, ErrMsg )




END SUBROUTINE AD_End
!----------------------------------------------------------------------------------------------------------------------------------
!> Loose coupling routine for solving for constraint states, integrating continuous states, and updating discrete and other states.
!! Continuous, constraint, discrete, and other states are updated for t + Interval
subroutine AD_UpdateStates( t, n, u, utimes, p, x, xd, z, OtherState, m, errStat, errMsg )
!..................................................................................................................................

   real(DbKi),                     intent(in   ) :: t          !< Current simulation time in seconds
   integer(IntKi),                 intent(in   ) :: n          !< Current simulation time step n = 0,1,...
   type(AD_InputType),             intent(inout) :: u(:)       !< Inputs at utimes (out only for mesh record-keeping in ExtrapInterp routine)
   real(DbKi),                     intent(in   ) :: utimes(:)  !< Times associated with u(:), in seconds
   type(AD_ParameterType),         intent(in   ) :: p          !< Parameters
   type(AD_ContinuousStateType),   intent(inout) :: x          !< Input: Continuous states at t;
                                                               !!   Output: Continuous states at t + Interval
   type(AD_DiscreteStateType),     intent(inout) :: xd         !< Input: Discrete states at t;
                                                               !!   Output: Discrete states at t  + Interval
   type(AD_ConstraintStateType),   intent(inout) :: z          !< Input: Constraint states at t;
                                                               !!   Output: Constraint states at t+dt
   type(AD_OtherStateType),        intent(inout) :: OtherState !< Input: Other states at t;
                                                               !!   Output: Other states at t+dt
   type(AD_MiscVarType),           intent(inout) :: m          !< Misc/optimization variables
   integer(IntKi),                 intent(  out) :: errStat    !< Error status of the operation
   character(*),                   intent(  out) :: errMsg     !< Error message if ErrStat /= ErrID_None

   ! local variables
   integer(intKi)                               :: iR          ! Counter on rotors
   integer                                       :: i
   real(DbKi)                                    :: BEMT_utimes(2)    !< Times associated with m%BEMT_u(:), in seconds
   type(AD_InputType)                           :: uInterp     ! Interpolated/Extrapolated input
   integer(intKi)                               :: ErrStat2          ! temporary Error status
   character(ErrMsgLen)                         :: ErrMsg2           ! temporary Error message
   character(*), parameter                      :: RoutineName = 'AD_UpdateStates'
      
   ErrStat = ErrID_None
   ErrMsg  = ""
     

   call AD_CopyInput( u(1), uInterp, MESH_NEWCOPY, errStat2, errMsg2)
      call SetErrStat(ErrStat2, ErrMsg2, ErrStat, ErrMsg, RoutineName)
      if (ErrStat >= AbortErrLev) then
         call Cleanup()
         return
      end if

      ! set values of m%BEMT_u(2) from inputs interpolated at t+dt;
      ! set values of m%BEMT_u(1) from inputs (uInterp) interpolated at t 
      ! NOTE: this is different than glue code, which has t+dt at u(1)
   BEMT_utimes(2) = t+p%DT
   BEMT_utimes(1) = t
   do i=2,1,-1 ! I'm calculating values for t second in case we want the other misc vars at t as before, but I don't think it matters)
      call AD_Input_ExtrapInterp(u,utimes,uInterp,BEMT_utimes(i), errStat2, errMsg2)
      call SetErrStat(ErrStat2, ErrMsg2, ErrStat, ErrMsg, RoutineName)

   do iR = 1,size(p%rotors)
         call SetInputs(p%rotors(iR), p, uInterp%rotors(iR), m%rotors(iR), i, errStat2, errMsg2)
         call SetErrStat(ErrStat2, ErrMsg2, ErrStat, ErrMsg, RoutineName)
   enddo
   enddo
         


   if (p%WakeMod /= WakeMod_FVW) then
      do iR = 1,size(p%rotors)
            ! Call into the BEMT update states    NOTE:  This is a non-standard framework interface!!!!!  GJH
         call BEMT_UpdateStates(t, n, m%rotors(iR)%BEMT_u(:), BEMT_utimes,  p%rotors(iR)%BEMT, x%rotors(iR)%BEMT, xd%rotors(iR)%BEMT, z%rotors(iR)%BEMT, OtherState%rotors(iR)%BEMT, p%AFI, m%rotors(iR)%BEMT, errStat2, errMsg2)
            call SetErrStat(ErrStat2, ErrMsg2, ErrStat, ErrMsg, RoutineName)

            ! Call AeroAcoustics updates states
         if ( p%rotors(iR)%CompAA ) then
            ! We need the outputs from BEMT as inputs to AeroAcoustics module
            ! Also,  SetInputs() [called above] calls SetInputsForBEMT() which in turn establishes current versions of the Global to local transformations we need as inputs to AA
            call SetInputsForAA(p%rotors(iR), u(1)%rotors(iR), m%rotors(iR), errStat2, errMsg2)  
               call SetErrStat(ErrStat2, ErrMsg2, ErrStat, ErrMsg, RoutineName)
            call AA_UpdateStates(t,  n, m%rotors(iR)%AA, m%rotors(iR)%AA_u, p%rotors(iR)%AA, xd%rotors(iR)%AA,  errStat2, errMsg2)
               call SetErrStat(ErrStat2, ErrMsg2, ErrStat, ErrMsg, RoutineName)
         end if       
      enddo

   else  ! Call the FVW sub module
         ! This needs to extract the inputs from the AD data types (mesh) and copy pieces for the FVW module
      call SetInputsForFVW(p, u, m, errStat2, errMsg2)
         call SetErrStat(ErrStat2, ErrMsg2, ErrStat, ErrMsg, RoutineName)
         ! Note: the setup is handled above in the SetInputs routine
      call FVW_UpdateStates( t, n, m%FVW_u, utimes, p%FVW, x%FVW, xd%FVW, z%FVW, OtherState%FVW, p%AFI, m%FVW, ErrStat2, ErrMsg2 )
         call SetErrStat(ErrStat2, ErrMsg2, ErrStat, ErrMsg, RoutineName)
         ! The wind points are passed out as other states.  These really correspond to the propogation of the vortex to the next wind position.
      if (allocated(OtherState%WakeLocationPoints)) then
         OtherState%WakeLocationPoints = m%FVW%r_wind
      endif
      ! UA TODO
      !call UA_UpdateState_Wrapper(p%AFI, n, p%FVW, x%FVW, xd%FVW, OtherState%FVW, m%FVW, ErrStat2, ErrMsg2)
      !   call SetErrStat(ErrStat2, ErrMsg2, ErrStat, ErrMsg, RoutineName)
   endif
           
   call Cleanup()
   
contains
   subroutine Cleanup()
      call AD_DestroyInput( uInterp, errStat2, errMsg2)
   end subroutine Cleanup
end subroutine AD_UpdateStates
!----------------------------------------------------------------------------------------------------------------------------------
!> Routine for computing outputs, used in both loose and tight coupling.
!! This subroutine is used to compute the output channels (motions and loads) and place them in the WriteOutput() array.
!! The descriptions of the output channels are not given here. Please see the included OutListParameters.xlsx sheet for
!! for a complete description of each output parameter.
subroutine AD_CalcOutput( t, u, p, x, xd, z, OtherState, y, m, ErrStat, ErrMsg, NeedWriteOutput )
! NOTE: no matter how many channels are selected for output, all of the outputs are calculated
! All of the calculated output channels are placed into the m%AllOuts(:), while the channels selected for outputs are
! placed in the y%WriteOutput(:) array.
!..................................................................................................................................

   REAL(DbKi),                   INTENT(IN   )  :: t           !< Current simulation time in seconds
   TYPE(AD_InputType),           INTENT(IN   )  :: u           !< Inputs at Time t
   TYPE(AD_ParameterType),       INTENT(IN   )  :: p           !< Parameters
   TYPE(AD_ContinuousStateType), INTENT(IN   )  :: x           !< Continuous states at t
   TYPE(AD_DiscreteStateType),   INTENT(IN   )  :: xd          !< Discrete states at t
   TYPE(AD_ConstraintStateType), INTENT(IN   )  :: z           !< Constraint states at t
   TYPE(AD_OtherStateType),      INTENT(IN   )  :: OtherState  !< Other states at t
   TYPE(AD_OutputType),          INTENT(INOUT)  :: y           !< Outputs computed at t (Input only so that mesh con-
                                                               !!   nectivity information does not have to be recalculated)
   type(AD_MiscVarType),         intent(inout)  :: m           !< Misc/optimization variables
   INTEGER(IntKi),               INTENT(  OUT)  :: ErrStat     !< Error status of the operation
   CHARACTER(*),                 INTENT(  OUT)  :: ErrMsg      !< Error message if ErrStat /= ErrID_None
   LOGICAL,          OPTIONAL,   INTENT(IN   )  :: NeedWriteOutput     !< Flag to determine if WriteOutput values need to be calculated in this call


   integer(intKi)                               :: iR ! Loop on rotors

   integer(intKi)                               :: ErrStat2
   character(ErrMsgLen)                         :: ErrMsg2
   character(*), parameter                      :: RoutineName = 'AD_CalcOutput'
   LOGICAL                                      :: CalcWriteOutput
   
   ErrStat = ErrID_None
   ErrMsg  = ""

   if (present(NeedWriteOutput)) then
      CalcWriteOutput = NeedWriteOutput
   else
      CalcWriteOutput = .true. ! by default, calculate WriteOutput unless told that we do not need it
   end if


   ! SetInputs, Calc BEM Outputs and Twr Outputs 
   do iR=1,size(p%rotors)
      call RotCalcOutput( t, u%rotors(iR), p%rotors(iR), p, x%rotors(iR), xd%rotors(iR), z%rotors(iR), OtherState%rotors(iR), y%rotors(iR), m%rotors(iR), m, iR, ErrStat2, ErrMsg2, .false.)
         call SetErrStat(ErrStat2, ErrMSg2, ErrStat, ErrMsg, RoutineName)
         if (ErrStat >= AbortErrLev) return
   enddo

   if (p%WakeMod == WakeMod_FVW) then
         ! This needs to extract the inputs from the AD data types (mesh) and copy pieces for the FVW module
      call SetInputsForFVW(p, (/u/), m, errStat2, errMsg2)
         call SetErrStat(ErrStat2, ErrMsg2, ErrStat, ErrMsg, RoutineName)
         ! Calculate Outputs at time t
      CALL FVW_CalcOutput( t, m%FVW_u(1), p%FVW, x%FVW, xd%FVW, z%FVW, OtherState%FVW, m%FVW_y, m%FVW, ErrStat2, ErrMsg2 )
         call SetErrStat(ErrStat2, ErrMsg2, ErrStat, ErrMsg, RoutineName)

      call SetOutputsFromFVW( t, u, p, OtherState, x, xd, m, y, ErrStat2, ErrMsg2 )
         call SetErrStat(ErrStat2, ErrMsg2, ErrStat, ErrMsg, RoutineName)
   endif

   ! Cavitation check
   call AD_CavtCrit(u, p, m, errStat2, errMsg2)
      call SetErrStat(ErrStat2, ErrMsg2, ErrStat, ErrMsg, RoutineName)

   ! Calculate buoyant loads
   do iR = 1,size(p%rotors)
      if ( p%rotors(iR)%Buoyancy ) then 
         call CalcBuoyantLoads( u%rotors(iR), p%rotors(iR), m%rotors(iR), y%rotors(iR), ErrStat, ErrMsg )
      end if
   end do  

   !-------------------------------------------------------   
   !     get values to output to file:  
   !-------------------------------------------------------   
   if (CalcWriteOutput) then
      do iR = 1,size(p%rotors)
         call RotWriteOutputs(t, u%rotors(iR), p%rotors(iR), p, x%rotors(iR), xd%rotors(iR), z%rotors(iR), OtherState%rotors(iR), y%rotors(iR), m%rotors(iR), m, iR, ErrStat2, ErrMsg2)
            call SetErrStat(ErrStat2, ErrMSg2, ErrStat, ErrMsg, RoutineName)
      end do
   end if

end subroutine AD_CalcOutput
!----------------------------------------------------------------------------------------------------------------------------------
subroutine RotCalcOutput( t, u, p, p_AD, x, xd, z, OtherState, y, m, m_AD, iRot, ErrStat, ErrMsg, NeedWriteOutput)
! NOTE: no matter how many channels are selected for output, all of the outputs are calculated
! All of the calculated output channels are placed into the m%AllOuts(:), while the channels selected for outputs are
! placed in the y%WriteOutput(:) array.
!..................................................................................................................................

   REAL(DbKi),                   INTENT(IN   )  :: t                  !< Current simulation time in seconds
   TYPE(RotInputType),           INTENT(IN   )  :: u                  !< Inputs at Time t
   TYPE(RotParameterType),       INTENT(IN   )  :: p                  !< Parameters
   TYPE(AD_ParameterType),       INTENT(IN   )  :: p_AD               !< Parameters
   TYPE(RotContinuousStateType), INTENT(IN   )  :: x                  !< Continuous states at t
   TYPE(RotDiscreteStateType),   INTENT(IN   )  :: xd                 !< Discrete states at t
   TYPE(RotConstraintStateType), INTENT(IN   )  :: z                  !< Constraint states at t
   TYPE(RotOtherStateType),      INTENT(IN   )  :: OtherState         !< Other states at t
   TYPE(RotOutputType),          INTENT(INOUT)  :: y                  !< Outputs computed at t (Input only so that mesh con-
                                                                      !!   nectivity information does not have to be recalculated)
   type(RotMiscVarType),         intent(inout)  :: m                  !< Misc/optimization variables
   TYPE(AD_MiscVarType),         INTENT(INOUT)  :: m_AD               !< misc variables
   INTEGER,                      INTENT(IN   )  :: iRot               !< Rotor index, needed for OLAF
   INTEGER(IntKi),               INTENT(  OUT)  :: ErrStat            !< Error status of the operation
   CHARACTER(*),                 INTENT(  OUT)  :: ErrMsg             !< Error message if ErrStat /= ErrID_None
   LOGICAL,          OPTIONAL,   INTENT(IN   )  :: NeedWriteOutput    !< Flag to determine if WriteOutput values need to be calculated in this call

   
      ! NOTE: m%BEMT_u(i) indices are set differently from the way OpenFAST typically sets up the u and uTimes arrays
   integer, parameter                           :: indx = 1  ! m%BEMT_u(1) is at t; m%BEMT_u(2) is t+dt

   integer(intKi)                               :: ErrStat2
   character(ErrMsgLen)                         :: ErrMsg2
   character(*), parameter                      :: RoutineName = 'RotCalcOutput'
   LOGICAL                                      :: CalcWriteOutput
   
   ErrStat = ErrID_None
   ErrMsg  = ""
   
   if (present(NeedWriteOutput)) then
      CalcWriteOutput = NeedWriteOutput
   else
      CalcWriteOutput = .true. ! by default, calculate WriteOutput unless told that we do not need it
   end if

   call SetInputs(p, p_AD, u, m, indx, errStat2, errMsg2)      
      call SetErrStat(ErrStat2, ErrMsg2, ErrStat, ErrMsg, RoutineName)

   if (p_AD%WakeMod /= WakeMod_FVW) then
      ! Call the BEMT module CalcOutput.  Notice that the BEMT outputs are purposely attached to AeroDyn's MiscVar structure to
      ! avoid issues with the coupling code

      call BEMT_CalcOutput(t, m%BEMT_u(indx), p%BEMT, x%BEMT, xd%BEMT, z%BEMT, OtherState%BEMT, p_AD%AFI, m%BEMT_y, m%BEMT, ErrStat2, ErrMsg2 )
         call SetErrStat(ErrStat2, ErrMsg2, ErrStat, ErrMsg, RoutineName)

      call SetOutputsFromBEMT( p, u, m, y ) 
        
      if ( p%CompAA ) then
         ! We need the outputs from BEMT as inputs to AeroAcoustics module
         ! Also,  SetInputs() [called above] calls SetInputsForBEMT() which in turn establishes current versions of the Global to local transformations we need as inputs to AA
         call SetInputsForAA(p, u, m, errStat2, errMsg2)  
            call SetErrStat(ErrStat2, ErrMsg2, ErrStat, ErrMsg, RoutineName)
         call AA_CalcOutput(t, m%AA_u, p%AA, x%AA, xd%AA,  z%AA, OtherState%AA,  m%AA_y, m%AA, errStat2, errMsg2)
            call SetErrStat(ErrStat2, ErrMsg2, ErrStat, ErrMsg, RoutineName)
      end if     
   endif 


   if ( p%TwrAero ) then
      call ADTwr_CalcOutput(p, u, m, y, ErrStat2, ErrMsg2 )
         call SetErrStat(ErrStat2, ErrMsg2, ErrStat, ErrMsg, RoutineName)      
   endif
   
   
   !-------------------------------------------------------   
   !     get values to output to file:  
   !-------------------------------------------------------   
   if (CalcWriteOutput) then
      call RotWriteOutputs(t, u, p, p_AD, x, xd, z, OtherState, y, m, m_AD, iRot, ErrStat, ErrMsg)
   end if   
   
end subroutine RotCalcOutput
!----------------------------------------------------------------------------------------------------------------------------------
subroutine RotWriteOutputs( t, u, p, p_AD, x, xd, z, OtherState, y, m, m_AD, iRot, ErrStat, ErrMsg)
! NOTE: no matter how many channels are selected for output, all of the outputs are calculated
! All of the calculated output channels are placed into the m%AllOuts(:), while the channels selected for outputs are
! placed in the y%WriteOutput(:) array.
!..................................................................................................................................

   REAL(DbKi),                   INTENT(IN   )  :: t                  !< Current simulation time in seconds
   TYPE(RotInputType),           INTENT(IN   )  :: u                  !< Inputs at Time t
   TYPE(RotParameterType),       INTENT(IN   )  :: p                  !< Parameters
   TYPE(AD_ParameterType),       INTENT(IN   )  :: p_AD               !< Parameters
   TYPE(RotContinuousStateType), INTENT(IN   )  :: x                  !< Continuous states at t
   TYPE(RotDiscreteStateType),   INTENT(IN   )  :: xd                 !< Discrete states at t
   TYPE(RotConstraintStateType), INTENT(IN   )  :: z                  !< Constraint states at t
   TYPE(RotOtherStateType),      INTENT(IN   )  :: OtherState         !< Other states at t
   TYPE(RotOutputType),          INTENT(INOUT)  :: y                  !< Outputs computed at t (Input only so that mesh con-
                                                                      !!   nectivity information does not have to be recalculated)
   type(RotMiscVarType),         intent(inout)  :: m                  !< Misc/optimization variables
   TYPE(AD_MiscVarType),         INTENT(INOUT)  :: m_AD               !< misc variables
   INTEGER,                      INTENT(IN   )  :: iRot               !< Rotor index, needed for OLAF
   INTEGER(IntKi),               INTENT(  OUT)  :: ErrStat            !< Error status of the operation
   CHARACTER(*),                 INTENT(  OUT)  :: ErrMsg             !< Error message if ErrStat /= ErrID_None

   
      ! NOTE: m%BEMT_u(i) indices are set differently from the way OpenFAST typically sets up the u and uTimes arrays
   integer, parameter                           :: indx = 1  ! m%BEMT_u(1) is at t; m%BEMT_u(2) is t+dt
   integer(intKi)                               :: i

   integer(intKi)                               :: ErrStat2
   character(ErrMsgLen)                         :: ErrMsg2
   character(*), parameter                      :: RoutineName = 'RotCalcOutput'
!   LOGICAL                                      :: CalcWriteOutput   
   !-------------------------------------------------------   
   !     get values to output to file:  
   !-------------------------------------------------------   
   if (p%NumOuts > 0) then
      call Calc_WriteOutput( p, p_AD, u, x, m, m_AD, y, OtherState, xd, indx, iRot, ErrStat2, ErrMsg2 )   
         call SetErrStat(ErrStat2, ErrMsg2, ErrStat, ErrMsg, RoutineName)      
      
      !...............................................................................................................................   
      ! Place the selected output channels into the WriteOutput(:) array with the proper sign:
      !...............................................................................................................................   

      do i = 1,p%NumOuts  ! Loop through all selected output channels
         y%WriteOutput(i) = p%OutParam(i)%SignM * m%AllOuts( p%OutParam(i)%Indx )
      end do             ! i - All selected output channels

   end if
       
   if (p%BldNd_TotNumOuts > 0) then
      y%WriteOutput(p%NumOuts+1:) = 0.0_ReKi

      ! Now we need to populate the blade node outputs here
      if (p%NumBlades > 0) then
         call Calc_WriteAllBldNdOutput( p, p_AD, u, m, m_AD, x, y, OtherState, indx, iRot, ErrStat2, ErrMsg2 )   ! Call after normal writeoutput.  Will just postpend data on here.
         call SetErrStat(ErrStat2, ErrMsg2, ErrStat, ErrMsg, RoutineName)
      end if
   end if

   
end subroutine RotWriteOutputs
!----------------------------------------------------------------------------------------------------------------------------------

subroutine AD_CavtCrit(u, p, m, errStat, errMsg)
   TYPE(AD_InputType),           INTENT(IN   )   :: u           !< Inputs at time t
   TYPE(AD_ParameterType),       INTENT(IN   )   :: p           !< Parameters
   TYPE(AD_MiscVarType),         INTENT(INOUT)   :: m           !< Misc/optimization variables
   INTEGER(IntKi),               INTENT(  OUT)   :: errStat     !< Error status of the operation
   CHARACTER(*),                 INTENT(  OUT)   :: errMsg      !< Error message if ErrStat /= ErrID_None

   ! Local variables
   integer                                       :: i, j
   integer(intKi)                                :: iR, iW
   real(ReKi)                                    :: SigmaCavitCrit, SigmaCavit
   real(ReKi)                                    :: Vreltemp
   real(ReKi)                                    :: Cpmintemp

   errStat = ErrID_None
   errMsg  = ''

   do iR = 1,size(p%rotors)
      if ( p%rotors(iR)%CavitCheck ) then  ! Calculate the cavitation number for the airfoil at the node in quesiton, and compare to the critical cavitation number based on the vapour pressure and submerged depth       
         do j = 1,p%rotors(iR)%numBlades  ! Loop through all blades
            do i = 1,p%rotors(iR)%NumBlNds  ! Loop through all nodes
                     
               if ( p%WakeMod == WakeMod_BEMT .or. p%WakeMod == WakeMod_DBEMT ) then
                  Vreltemp = m%rotors(iR)%BEMT_y%Vrel(i,j)
                  Cpmintemp = m%rotors(iR)%BEMT_y%Cpmin(i,j)
               else if ( p%WakeMod == WakeMod_FVW ) then
                  iW = p%FVW%Bld2Wings(iR,j)
                  Vreltemp = m%FVW%W(iW)%BN_Vrel(i)
                  Cpmintemp = m%FVW%W(iW)%BN_Cpmin(i)
               end if

               if ( EqualRealNos( Vreltemp, 0.0_ReKi ) ) call SetErrStat( ErrID_Fatal, 'Vrel cannot be zero to do a cavitation check', ErrStat, ErrMsg, 'AD_CavtCrit' ) 
                  if ( ErrStat >= AbortErrLev ) return
      
               SigmaCavit = -1 * Cpmintemp  ! Local cavitation number on node j                                               
               SigmaCavitCrit = ( p%rotors(iR)%Patm + ( p%rotors(iR)%Gravity * ( p%rotors(iR)%WtrDpth - ( u%rotors(iR)%BladeMotion(j)%Position(3,i) + u%rotors(iR)%BladeMotion(j)%TranslationDisp(3,i) ) ) * p%rotors(iR)%airDens ) - p%rotors(iR)%Pvap ) / ( 0.5_ReKi * p%rotors(iR)%airDens * Vreltemp**2 )  ! Critical value of Sigma, cavitation occurs if local cavitation number is greater than this
                                                                        
               if ( ( SigmaCavitCrit < SigmaCavit ) .and. ( .not. ( m%rotors(iR)%CavitWarnSet(i,j) ) ) ) then     
                  call WrScr( NewLine//'Cavitation occurred at blade '//trim(num2lstr(j))//' and node '//trim(num2lstr(i))//'.' )
                  m%rotors(iR)%CavitWarnSet(i,j) = .true.
               end if 
                           
               m%rotors(iR)%SigmaCavit(i,j) = SigmaCavit                 
               m%rotors(iR)%SigmaCavitCrit(i,j) = SigmaCavitCrit  
                           
            end do  ! p%NumBlNds
         end do  ! p%numBlades
      end if  ! Cavitation check
   end do  ! p%numRotors
end subroutine AD_CavtCrit
!----------------------------------------------------------------------------------------------------------------------------------
!> This routine calculates buoyant loads on an MHK turbine.
subroutine CalcBuoyantLoads( u, p, m, y, ErrStat, ErrMsg )
   TYPE(RotInputType),                             INTENT(IN   )  :: u                !< AD inputs - used for mesh node positions
   TYPE(RotParameterType),                         INTENT(IN   )  :: p                !< Parameters
   TYPE(RotMiscVarType),                           INTENT(INOUT)  :: m                !< Misc/optimization variables
   TYPE(RotOutputType),                            INTENT(INOUT)  :: y                !< Outputs computed at t 
   INTEGER(IntKi),                                 INTENT(  OUT)  :: ErrStat          !< Error status of the operation
   CHARACTER(*),                                   INTENT(  OUT)  :: ErrMsg           !< Error message if ErrStat /= ErrID_None


      ! Local variables
   INTEGER(IntKi)                                   :: k                !< Loop counter for blades
   INTEGER(IntKi)                                   :: j                !< Loop counter for nodes
   REAL(ReKi), DIMENSION(3)                         :: BlglobCB         !< Global offset between aerodynamic center and center of buoyancy of blade node j
   REAL(ReKi), DIMENSION(3)                         :: BlglobCBplus     !< Global offset between aerodynamic center and center of buoyancy of blade node j+1
   REAL(ReKi), DIMENSION(3)                         :: HubglobCB        !< Global offset between aerodynamic center and center of buoyancy of hub node
   REAL(ReKi), DIMENSION(3)                         :: NacglobCB        !< Global offset between nacelle reference position and center of buoyancy of nacelle node
   REAL(ReKi), DIMENSION(3)                         :: BltmpPos         !< Global position of blade node j, adjusted to place the origin at the MSL
   REAL(ReKi), DIMENSION(3)                         :: BltmpPosplus     !< Global position of blade node j+1, adjusted to place the origin at the MSL
   REAL(ReKi), DIMENSION(3)                         :: TwrtmpPos        !< Global position of tower node j, adjusted to place the origin at the MSL
   REAL(ReKi), DIMENSION(3)                         :: TwrtmpPosplus    !< Global position of tower node j+1, adjusted to place the origin at the MSL
   REAL(ReKi), DIMENSION(3)                         :: HubtmpPos        !< Global position of hub node, adjusted to place the origin at the MSL
   REAL(ReKi), DIMENSION(3)                         :: NactmpPos        !< Global position of nacelle node, adjusted to place the origin at the MSL
   REAL(ReKi), DIMENSION(3)                         :: BlposCB          !< Global position of the center of buoyancy of blade node j, adjusted to place the origin at the MSL
   REAL(ReKi), DIMENSION(3)                         :: BlposCBplus      !< Global position of the center of buoyancy of blade node j+1, adjusted to place the origin at the MSL
   REAL(ReKi), DIMENSION(3,p%NumBlades)             :: Blposroot        !< Global position of the center of buoyancy of blade root, adjusted to place the origin at the MSL
   REAL(ReKi), DIMENSION(3)                         :: Twrpostop        !< Global position of the center of buoyancy of tower top, adjusted to place the origin at the MSL
   REAL(ReKi)                                       :: BlheadAng        !< Heading angle of blade element j
   REAL(ReKi)                                       :: BlinclAng        !< Inclination angle of blade element j
   REAL(ReKi)                                       :: TwrheadAng       !< Heading angle of tower element j
   REAL(ReKi)                                       :: TwrinclAng       !< Inclination angle of tower element j
   REAL(ReKi)                                       :: BlforceAx        !< Axial buoyant force at blade node j
   REAL(ReKi)                                       :: BlforceRad       !< Radial buoyant force at blade node j
   REAL(ReKi)                                       :: Blmoment0        !< Nominal buoyant moment at blade node j
   REAL(ReKi)                                       :: Blmoment         !< Buoyant moment at node j, adjusted for distribution of radial force bewteen blade nodes j and j+1
   REAL(ReKi)                                       :: TwrforceAx       !< Axial buoyant force at tower node j
   REAL(ReKi)                                       :: TwrforceRad      !< Radial buoyant force at tower node j
   REAL(ReKi)                                       :: Twrmoment0       !< Nominal buoyant moment at tower node j
   REAL(ReKi)                                       :: Twrmoment        !< Buoyant moment at tower j, adjusted for distribution of radial force bewteen tower nodes j and j+1
   REAL(ReKi), DIMENSION(3)                         :: BlforceB         !< Buoyant force at blade node j in global coordinates
   REAL(ReKi), DIMENSION(3)                         :: BlforceBplus     !< Buoyant force at blade node j+1 in global coordinates
   REAL(ReKi), DIMENSION(3)                         :: BlmomentB        !< Buoyant moment at blade node j in global coordinates
   REAL(ReKi), DIMENSION(3)                         :: BlmomentBplus    !< Buoyant moment at blade node j+1 in global coordinates
   REAL(ReKi), DIMENSION(3)                         :: TwrforceB        !< Buoyant force at tower node j in global coordinates
   REAL(ReKi), DIMENSION(3)                         :: TwrforceBplus    !< Buoyant force at tower node j+1 in global coordinates
   REAL(ReKi), DIMENSION(3)                         :: TwrmomentB       !< Buoyant moment at tower node j in global coordinates
   REAL(ReKi), DIMENSION(3)                         :: TwrmomentBplus   !< Buoyant moment at tower node j+1 in global coordinates
   REAL(ReKi), DIMENSION(3)                         :: HubforceB        !< Buoyant force at hub node in global coordinates
   REAL(ReKi), DIMENSION(3)                         :: HubmomentB       !< Buoyant moment at hub node in global coordinates
   REAL(ReKi), DIMENSION(3)                         :: NacforceB        !< Buoyant force at nacelle node in global coordinates
   REAL(ReKi), DIMENSION(3)                         :: NacmomentB       !< Buoyant moment at nacelle node in global coordinates
   REAL(ReKi), DIMENSION(3,p%NumBlades)             :: BlforceBroot     !< Buoyant force on blade root in global coordinates
   REAL(ReKi), DIMENSION(3,p%NumBlades)             :: BlmomentBroot    !< Buoyant moment on blade root in global coordinates
   REAL(ReKi), DIMENSION(3,p%NumBlades)             :: BlforceRoot      !< Buoyant force on element root in global coordinates
   REAL(ReKi), DIMENSION(3,p%NumBlades)             :: BlmomentRoot     !< Buoyant moment on element root in global coordinates   
   REAL(ReKi), DIMENSION(3)                         :: BlforceTip       !< Buoyant force on element tip in global coordinates
   REAL(ReKi), DIMENSION(3)                         :: BlmomentTip      !< Buoyant moment on element tip in global coordinates
   REAL(ReKi), DIMENSION(3)                         :: TwrforceBtop     !< Buoyant force on tower top in global coordinates
   REAL(ReKi), DIMENSION(3)                         :: TwrmomentBtop    !< Buoyant moment on tower top in global coordinates
   REAL(ReKi), DIMENSION(p%NumBlNds,p%NumBlades,3)  :: BlFBtmp          !< Buoyant force at blade nodes in global coordinates
   REAL(ReKi), DIMENSION(p%NumBlNds,p%NumBlades,3)  :: BlMBtmp          !< Buoyant moment at blade nodes in global coordinates
   REAL(ReKi), DIMENSION(p%NumTwrNds,3)             :: TwrFBtmp         !< Buoyant force at tower nodes in global coordinates
   REAL(ReKi), DIMENSION(p%NumTwrNds,3)             :: TwrMBtmp         !< Buoyant moment at tower nodes in global coordinates
   REAL(ReKi), DIMENSION(3)                         :: HubFBtmp         !< Buoyant force at hub node in global coordinates, passed to m%HubFB
   REAL(ReKi), DIMENSION(3)                         :: HubMBtmp         !< Buoyant moment at hub node in global coordinates, passed to m%HubMB
   REAL(ReKi), DIMENSION(3)                         :: NacFBtmp         !< Buoyant force at nacelle node in global coordinates, passed to m%NacFB
   REAL(ReKi), DIMENSION(3)                         :: NacMBtmp         !< Buoyant moment at nacelle node in global coordinates, passed to m%NacMB
   REAL(ReKi), DIMENSION(3,p%NumBlades)             :: MovvectorBR      !< Vector from hub center to center of buoyancy of blade root
   REAL(ReKi), DIMENSION(3,p%NumBlades)             :: MovmomentBR      !< Moment from moving blade root buoyant force from blade root to hub center
   REAL(ReKi), DIMENSION(3)                         :: MovvectorTT      !< Vector from nacelle reference position to center of buoyancy of tower top
   REAL(ReKi), DIMENSION(3)                         :: MovmomentTT      !< Moment from moving tower top buoyant force from tower top to nacelle reference position
   CHARACTER(*), PARAMETER                          :: RoutineName = 'CalcBuoyantLoads'


      ! Initialize variables for this routine
   ErrStat  = ErrID_None
   ErrMsg   = ""
   BlFBtmp  = 0.0_ReKi
   BlMBtmp  = 0.0_ReKi
   TwrFBtmp = 0.0_ReKi
   TwrMBtmp = 0.0_ReKi
   HubFBtmp = 0.0_ReKi
   HubMBtmp = 0.0_ReKi
   NacFBtmp = 0.0_ReKi
   NacMBtmp = 0.0_ReKi
   TwrforceBtop = 0.0_ReKi
   TwrmomentBtop = 0.0_ReKi
   Twrpostop = 0.0_ReKi

      ! Blades
   do k = 1,p%NumBlades ! loop through all blades
      do j = 1,p%NumBlNds ! loop through all nodes

            ! Check that blade nodes do not go beneath the seabed or pierce the free surface
         if ( u%BladeMotion(k)%Position(3,j) + u%BladeMotion(k)%TranslationDisp(3,j) >= p%WtrDpth + p%MSL2SWL .OR. u%BladeMotion(k)%Position(3,j) + u%BladeMotion(k)%TranslationDisp(3,j) <= 0.0_ReKi ) &
            call SetErrStat( ErrID_Fatal, 'Blades cannot go beneath the seabed or pierce the free surface', ErrStat, ErrMsg, 'CalcBuoyantLoads' ) 

      end do ! j = nodes

      do j = 1,p%NumBlNds - 1 ! loop through all nodes, except the last

            ! Global position of blade node, adjusted to place the origin at the MSL
         BltmpPos = u%BladeMotion(k)%Position(:,j) + u%BladeMotion(k)%TranslationDisp(:,j) - (/ 0.0_ReKi, 0.0_ReKi, p%WtrDpth + p%MSL2SWL /)
         BltmpPosplus = u%BladeMotion(k)%Position(:,j+1) + u%BladeMotion(k)%TranslationDisp(:,j+1) - (/ 0.0_ReKi, 0.0_ReKi, p%WtrDpth + p%MSL2SWL /)

            ! Global offset between aerodynamic center and center of buoyancy of blade node
         BlglobCB = matmul( [p%BlCenBn(j,k), p%BlCenBt(j,k), 0.0_ReKi ], u%BladeMotion(k)%Orientation(:,:,j) )
         BlglobCBplus = matmul( [p%BlCenBn(j+1,k), p%BlCenBt(j+1,k), 0.0_ReKi ], u%BladeMotion(k)%Orientation(:,:,j+1) )
         
            ! Global position of the center of buoyancy of blade node, adjusted to place the origin at the MSL
         BlposCB = BltmpPos + BlglobCB
         BlposCBplus = BltmpPosplus + BlglobCBplus

            ! Heading and inclination angles of blade element
         BlheadAng = atan2( BlposCBplus(2) - BlposCB(2), BlposCBplus(1) - BlposCB(1) )
         BlinclAng = atan2( sqrt( (BlposCBplus(1) - BlposCB(1))**2 + (BlposCBplus(2) - BlposCB(2))**2 ), BlposCBplus(3) - BlposCB(3) )

            ! Axial and radial buoyant forces and nominal buoyant moment at blade node
         BlforceAx = -2.0_ReKi * pi * p%BlTaper(j,k) * p%AirDens * p%Gravity * p%BlDL(j,k) * ( BlposCB(3) * p%BlRad(j,k) + 0.5_ReKi * ( BlposCB(3) * p%BlTaper(j,k) + p%BlRad(j,k) * cos( BlinclAng ) ) * p%BlDL(j,k) & 
            + p%BlTaper(j,k) * cos( BlinclAng ) * p%BlDL(j,k)**2 / 3.0_ReKi )
         BlforceRad = -pi * p%AirDens * p%Gravity * p%BlDL(j,k) * ( p%BlRad(j,k)**2 + p%BlTaper(j,k) * p%BlRad(j,k) * p%BlDL(j,k) + p%BlTaper(j,k)**2 * p%BlDL(j,k)**2 / 3.0_ReKi ) * sin( BlinclAng )
         Blmoment0 = -pi * p%AirDens * p%Gravity * p%BlDL(j,k) * ( p%BlDL(j,k)**3 * p%BlTaper(j,k)**4 / 4.0_ReKi + p%BlDL(j,k)**3 * p%BlTaper(j,k)**2 / 4.0_ReKi + p%BlDL(j,k)**2 * p%BlTaper(j,k)**3 * p%BlRad(j,k) &
            + 2.0_ReKi * p%BlDL(j,k)**2 * p%BlTaper(j,k) * p%BlRad(j,k) / 3.0_ReKi + 3.0_ReKi * p%BlDL(j,k) * p%BlTaper(j,k)**2 * p%BlRad(j,k)**2 / 2.0_ReKi + p%BlDL(j,k) * p%BlRad(j,k)**2 / 2.0_ReKi &
            + p%BlTaper(j,k) * p%BlRad(j,k)**3 ) * sin( BlinclAng ) 

            ! Buoyant moment at blade node, adjusted for distribution of radial force bewteen blade nodes j and j+1
         Blmoment = Blmoment0 - BlforceRad * p%BlAxCent(j,k) * p%BlDL(j,k)

            ! Buoyant force and moment at blade node in global coordinates
         BlforceB(1) = cos( BlheadAng ) * ( BlforceAx * sin( BlinclAng ) + BlforceRad * cos( BlinclAng ) )
         BlforceB(2) = sin( BlheadAng ) * ( BlforceAx * sin( BlinclAng ) + BlforceRad * cos( BlinclAng ) )
         BlforceB(3) = BlforceAx * cos( BlinclAng ) - BlforceRad * sin( BlinclAng )
         BlmomentB(1) = -Blmoment * sin( BlheadAng )
         BlmomentB(2) = Blmoment * cos( BlheadAng )
         BlmomentB(3) = 0.0_ReKi

            ! Buoyant force and moment in global coordinates, distributed between adjacent nodes
         BlforceBplus = BlforceB * p%BlAxCent(j,k)
         BlforceB = BlforceB * ( 1 - p%BlAxCent(j,k) )
         BlmomentBplus = BlmomentB * p%BlAxCent(j,k)
         BlmomentB = BlmomentB * ( 1 - p%BlAxCent(j,k) ) 

            ! Buoyant force and moment on element "root" in global coordinates, added to existing force and moment
         BlforceRoot(1,k) = -p%AirDens * p%Gravity * pi * p%BlRad(j,k)**2 * BlposCB(3) * sin( BlinclAng ) * cos( BlheadAng )
         BlforceRoot(2,k) = -p%AirDens * p%Gravity * pi * p%BlRad(j,k)**2 * BlposCB(3) * sin( BlinclAng ) * sin( BlheadAng )
         BlforceRoot(3,k) = -p%AirDens * p%Gravity * pi * p%BlRad(j,k)**2 * BlposCB(3) * cos( BlinclAng )
         BlmomentRoot(1,k) = p%AirDens * p%Gravity * pi * p%BlRad(j,k)**4 / 4.0_ReKi * sin( BlinclAng ) * sin( BlheadAng )
         BlmomentRoot(2,k) = -p%AirDens * p%Gravity * pi * p%BlRad(j,k)**4 / 4.0_ReKi * sin( BlinclAng ) * cos( BlheadAng )
         BlmomentRoot(3,k) = 0.0_ReKi
         if ( j==1 ) then ! Buoyant force and moment on blade root and node position in global coordinates, saved for later use
            BlforceBroot(:,k) = BlforceRoot(:,k)
            BlmomentBroot(:,k) = BlmomentRoot(:,k)
            Blposroot(:,k) = BlposCB
         else
            BlforceB = BlforceB + BlforceRoot(:,k)
            BlmomentB = BlmomentB + BlmomentRoot(:,k)
         end if

            ! Buoyant force and moment on element "tip" in global coordinates, added to existing force and moment
         BlforceTip(1) = p%AirDens * p%Gravity * pi * p%BlRad(j+1,k)**2 * BlposCBplus(3) * sin( BlinclAng ) * cos( BlheadAng )
         BlforceTip(2) = p%AirDens * p%Gravity * pi * p%BlRad(j+1,k)**2 * BlposCBplus(3) * sin( BlinclAng ) * sin( BlheadAng )
         BlforceTip(3) = p%AirDens * p%Gravity * pi * p%BlRad(j+1,k)**2 * BlposCBplus(3) * cos( BlinclAng )
         BlmomentTip(1) = -p%AirDens * p%Gravity * pi * p%BlRad(j+1,k)**4 / 4.0_ReKi * sin( BlinclAng ) * sin( BlheadAng )
         BlmomentTip(2) = p%AirDens * p%Gravity * pi * p%BlRad(j+1,k)**4 / 4.0_ReKi * sin( BlinclAng ) * cos( BlheadAng )
         BlmomentTip(3) = 0.0_ReKi

         BlforceBplus = BlforceBplus + BlforceTip
         BlmomentBplus = BlmomentBplus + BlmomentTip

            ! Buoyant moment in global coordinates, moved from center of buoyancy to aerodynamic center
         BlmomentB(1) = BlmomentB(1) + BlglobCB(2) * BlforceB(3) - BlglobCB(3) * BlforceB(2)
         BlmomentB(2) = BlmomentB(2) + BlglobCB(3) * BlforceB(1) - BlglobCB(1) * BlforceB(3)
         BlmomentB(3) = BlmomentB(3) + BlglobCB(1) * BlforceB(2) - BlglobCB(2) * BlforceB(1)
         BlmomentBplus(1) = BlmomentBplus(1) + BlglobCBplus(2) * BlforceBplus(3) - BlglobCBplus(3) * BlforceBplus(2)
         BlmomentBplus(2) = BlmomentBplus(2) + BlglobCBplus(3) * BlforceBplus(1) - BlglobCBplus(1) * BlforceBplus(3)
         BlmomentBplus(3) = BlmomentBplus(3) + BlglobCBplus(1) * BlforceBplus(2) - BlglobCBplus(2) * BlforceBplus(1)

            ! Sum loads at each node
         BlFBtmp(j,k,:) = BlFBtmp(j,k,:) + BlforceB
         BlFBtmp(j+1,k,:) = BlFBtmp(j+1,k,:) + BlforceBplus
         BlMBtmp(j,k,:) = BlMBtmp(j,k,:) + BlmomentB
         BlMBtmp(j+1,k,:) = BlMBtmp(j+1,k,:) + BlmomentBplus

      end do ! j = nodes

         ! Assign loads to point mesh
      do j = 1,p%NumBlNds
         m%BladeBuoyLoadPoint(k)%Force(:,j) = BlFBtmp(j,k,:)
         m%BladeBuoyLoadPoint(k)%Moment(:,j) = BlMBtmp(j,k,:)
      end do ! j = nodes

         ! Map point loads to line mesh
      call Transfer_Point_to_Line2( m%BladeBuoyLoadPoint(k), m%BladeBuoyLoad(k), m%B_P_2_B_L(k), ErrStat, ErrMsg, u%BladeMotion(k), u%BladeMotion(k) )

   end do ! k = blades

      ! Add buoyant loads to aerodynamic loads
   do k = 1,p%NumBlades ! loop through all blades
      do j = 1,p%NumBlNds ! loop through all nodes
         y%BladeLoad(k)%Force(:,j) = y%BladeLoad(k)%Force(:,j) + m%BladeBuoyLoad(k)%Force(:,j)
         y%BladeLoad(k)%Moment(:,j) = y%BladeLoad(k)%Moment(:,j) + m%BladeBuoyLoad(k)%Moment(:,j)
      end do ! j = nodes
   end do ! k = blades

      ! Tower
   if ( p%NumTwrNds > 0 ) then

      do j = 1,p%NumTwrNds ! loop through all nodes
            ! Check that tower nodes do not go beneath the seabed or pierce the free surface
         if ( u%TowerMotion%Position(3,j) + u%TowerMotion%TranslationDisp(3,j) >= p%WtrDpth + p%MSL2SWL .OR. u%TowerMotion%Position(3,j) + u%TowerMotion%TranslationDisp(3,j) < 0.0_ReKi ) &
            call SetErrStat( ErrID_Fatal, 'The tower cannot go beneath the seabed or pierce the free surface', ErrStat, ErrMsg, 'CalcBuoyantLoads' ) 
      end do

      do j = 1,p%NumTwrNds - 1 ! loop through all nodes, except the last
            ! Global position of tower node, adjusted to place the origin at the MSL
         TwrtmpPos = u%TowerMotion%Position(:,j) + u%TowerMotion%TranslationDisp(:,j) - (/ 0.0_ReKi, 0.0_ReKi, p%WtrDpth + p%MSL2SWL /)
         TwrtmpPosplus = u%TowerMotion%Position(:,j+1) + u%TowerMotion%TranslationDisp(:,j+1) - (/ 0.0_ReKi, 0.0_ReKi, p%WtrDpth + p%MSL2SWL /)
         
            ! Heading and inclination angles of tower element
         TwrheadAng = atan2( TwrtmpPosplus(2) - TwrtmpPos(2), TwrtmpPosplus(1) - TwrtmpPos(1) )
         TwrinclAng = atan2( sqrt( (TwrtmpPosplus(1) - TwrtmpPos(1))**2 + (TwrtmpPosplus(2) - TwrtmpPos(2))**2 ), TwrtmpPosplus(3) - TwrtmpPos(3) )

            ! Axial and radial buoyant forces and nominal buoyant moment at tower node
         TwrforceAx = -2.0_ReKi * pi * p%TwrTaper(j) * p%AirDens * p%Gravity * p%TwrDL(j) * ( TwrtmpPos(3) * p%TwrRad(j) + 0.5_ReKi * ( TwrtmpPos(3) * p%TwrTaper(j) + p%TwrRad(j) * cos( TwrinclAng ) ) * p%TwrDL(j) & 
            + p%TwrTaper(j) * cos( TwrinclAng ) * p%TwrDL(j)**2 / 3.0_ReKi )
         TwrforceRad = -pi * p%AirDens * p%Gravity * p%TwrDL(j) * ( p%TwrRad(j)**2 + p%TwrTaper(j) * p%TwrRad(j) * p%TwrDL(j) + p%TwrTaper(j)**2 * p%TwrDL(j)**2 / 3.0_ReKi ) * sin( TwrinclAng )
         Twrmoment0 = -pi * p%AirDens * p%Gravity * p%TwrDL(j) * ( p%TwrDL(j)**3 * p%TwrTaper(j)**4 / 4.0_ReKi + p%TwrDL(j)**3 * p%TwrTaper(j)**2 / 4.0_ReKi + p%TwrDL(j)**2 * p%TwrTaper(j)**3 * p%TwrRad(j) &
            + 2.0_ReKi * p%TwrDL(j)**2 * p%TwrTaper(j) * p%TwrRad(j) / 3.0_ReKi + 3.0_ReKi * p%TwrDL(j) * p%TwrTaper(j)**2 * p%TwrRad(j)**2 / 2.0_ReKi + p%TwrDL(j) * p%TwrRad(j)**2 / 2.0_ReKi &
            + p%TwrTaper(j) * p%TwrRad(j)**3 ) * sin( TwrinclAng )

            ! Buoyant moment at tower node, adjusted for distribution of radial force bewteen tower nodes j and j+1
         Twrmoment = Twrmoment0 - TwrforceRad * p%TwrAxCent(j) * p%TwrDL(j)

            ! Buoyant force and moment at tower node in global coordinates
         TwrforceB(1) = cos( TwrheadAng ) * ( TwrforceAx * sin( TwrinclAng ) + TwrforceRad * cos( TwrinclAng ) )
         TwrforceB(2) = sin( TwrheadAng ) * ( TwrforceAx * sin( TwrinclAng ) + TwrforceRad * cos( TwrinclAng ) )
         TwrforceB(3) = TwrforceAx * cos( TwrinclAng ) - TwrforceRad * sin( TwrinclAng )
         TwrmomentB(1) = -Twrmoment * sin( TwrheadAng )
         TwrmomentB(2) = Twrmoment * cos( TwrheadAng )
         TwrmomentB(3) = 0.0_ReKi

            ! Buoyant force and moment in global coordinates, distributed between adjacent nodes
         TwrforceBplus = TwrforceB * p%TwrAxCent(j)
         TwrforceB = TwrforceB * ( 1 - p%TwrAxCent(j) )
         TwrmomentBplus = TwrmomentB * p%TwrAxCent(j)
         TwrmomentB = TwrmomentB * ( 1 - p%TwrAxCent(j) )

            ! Buoyant force and moment on tower top and node position in global coordinates, saved for later use
         if ( j==p%NumTwrNds - 1 ) then
            TwrforceBtop(1) = p%AirDens * p%Gravity * pi * p%TwrRad(j+1)**2 * TwrtmpPosplus(3) * sin( TwrinclAng ) * cos( TwrheadAng )
            TwrforceBtop(2) = p%AirDens * p%Gravity * pi * p%TwrRad(j+1)**2 * TwrtmpPosplus(3) * sin( TwrinclAng ) * sin( TwrheadAng )
            TwrforceBtop(3) = p%AirDens * p%Gravity * pi * p%TwrRad(j+1)**2 * TwrtmpPosplus(3) * cos( TwrinclAng )
            TwrmomentBtop(1) = -p%AirDens * p%Gravity * pi * p%TwrRad(j+1)**4 / 4.0_ReKi * sin( TwrinclAng ) * sin( TwrheadAng )
            TwrmomentBtop(2) = p%AirDens * p%Gravity * pi * p%TwrRad(j+1)**4 / 4.0_ReKi * sin( TwrinclAng ) * cos( TwrheadAng )
            TwrmomentBtop(3) = 0.0_ReKi
            Twrpostop = TwrtmpPosplus
         end if

            ! Sum loads at each node
         TwrFBtmp(j,:) = TwrFBtmp(j,:) + TwrforceB
         TwrFBtmp(j+1,:) = TwrFBtmp(j+1,:) + TwrforceBplus
         TwrMBtmp(j,:) = TwrMBtmp(j,:) + TwrmomentB
         TwrMBtmp(j+1,:) = TwrMBtmp(j+1,:) + TwrmomentBplus

      end do ! j = nodes

         ! Assign loads to point mesh
      do j = 1,p%NumTwrNds
         m%TwrBuoyLoadPoint%Force(:,j) = TwrFBtmp(j,:)
         m%TwrBuoyLoadPoint%Moment(:,j) = TwrMBtmp(j,:)
      end do ! j = nodes

         ! Map point loads to line mesh
      call Transfer_Point_to_Line2( m%TwrBuoyLoadPoint, m%TwrBuoyLoad, m%T_P_2_T_L, ErrStat, ErrMsg, u%TowerMotion, u%TowerMotion )

   end if

      ! Add buoyant loads to aerodynamic loads
   if ( p%TwrAero ) then
      do j = 1,p%NumTwrNds ! loop through all nodes
         y%TowerLoad%Force(:,j) = y%TowerLoad%Force(:,j) + m%TwrBuoyLoad%Force(:,j)
         y%TowerLoad%Moment(:,j) = y%TowerLoad%Moment(:,j) + m%TwrBuoyLoad%Moment(:,j)
      end do ! j = nodes
   else
      do j = 1,p%NumTwrNds ! loop through all nodes
         y%TowerLoad%Force(:,j) = m%TwrBuoyLoad%Force(:,j)
         y%TowerLoad%Moment(:,j) = m%TwrBuoyLoad%Moment(:,j)
      end do ! j = nodes
   end if

      ! Hub
      
      ! Set forces and moments to zero if VolHub is zero
   if ( p%VolHub == 0 ) then
      m%HubFB = HubFBtmp
      m%HubMB = HubMBtmp
   else
         ! Check that hub node does not go beneath the seabed or pierce the free surface
      if ( u%HubMotion%Position(3,1) + u%HubMotion%TranslationDisp(3,1) >= p%WtrDpth + p%MSL2SWL .OR. u%HubMotion%Position(3,1) + u%HubMotion%TranslationDisp(3,1) <= 0.0_ReKi ) &
         call SetErrStat( ErrID_Fatal, 'The hub cannot go beneath the seabed or pierce the free surface', ErrStat, ErrMsg, 'CalcBuoyantLoads' ) 

         ! Global position of hub node, adjusted to place the origin at the MSL
      HubtmpPos = u%HubMotion%Position(:,1) + u%HubMotion%TranslationDisp(:,1) - (/ 0.0_ReKi, 0.0_ReKi, p%WtrDpth + p%MSL2SWL /)

         ! Global offset between hub center and center of buoyancy of hub node
      HubglobCB = matmul( [p%HubCenBx, 0.0_ReKi, 0.0_ReKi ], u%HubMotion%Orientation(:,:,1) )
         
         ! Buoyant force at hub node in global coordinates
      HubforceB(1) = 0.0_ReKi
      HubforceB(2) = 0.0_ReKi
      HubforceB(3) = p%AirDens * p%Gravity * p%VolHub
      
         ! Buoyant moment in global coordinates, caused by moving buoyant force from center of buoyancy to hub center
      HubmomentB(1) = HubglobCB(2) * HubforceB(3)
      HubmomentB(2) = -HubglobCB(1) * HubforceB(3)
      HubmomentB(3) = 0.0_ReKi

         ! Moment caused by moving blade root buoyant force from blade root to hub center
      do k = 1,p%NumBlades ! loop through all blades
         MovvectorBR(:,k) = Blposroot(:,k) - HubtmpPos
         MovmomentBR(1,k) = MovvectorBR(2,k) * BlforceBroot(3,k) - MovvectorBR(3,k) * BlforceBroot(2,k)
         MovmomentBR(2,k) = MovvectorBR(3,k) * BlforceBroot(1,k) - MovvectorBR(1,k) * BlforceBroot(3,k)
         MovmomentBR(3,k) = MovvectorBR(1,k) * BlforceBroot(2,k) - MovvectorBR(2,k) * BlforceBroot(1,k)
      end do ! k = blades

         ! Buoyant forces and moments in global coordinates, combined at hub center
      HubFBtmp = HubforceB
      HubMBtmp = HubmomentB
      do k = 1,p%NumBlades ! loop through all blades
         HubFBtmp = HubFBtmp + BlforceBroot(:,k)
         HubMBtmp = HubMBtmp + BlmomentBroot(:,k) + MovmomentBR(:,k)
      end do ! k = blades
   
         ! Pass to m variable
      m%HubFB = HubFBtmp
      m%HubMB = HubMBtmp
   end if

      ! Assign buoyant loads to hub mesh
   y%HubLoad%Force(:,1) = HubFBtmp
   y%HubLoad%Moment(:,1) = HubMBtmp

      ! Nacelle
      
      ! Set forces and moments to zero if VolNac is zero
   if ( p%VolNac == 0 ) then
      m%NacFB = NacFBtmp
      m%NacMB = NacMBtmp
   else
         ! Check that nacelle node does not go beneath the seabed or pierce the free surface
      if ( u%NacelleMotion%Position(3,1) + u%NacelleMotion%TranslationDisp(3,1) >= p%WtrDpth + p%MSL2SWL .OR. u%NacelleMotion%Position(3,1) + u%NacelleMotion%TranslationDisp(3,1) <= 0.0_ReKi ) &
         call SetErrStat( ErrID_Fatal, 'The nacelle cannot go beneath the seabed or pierce the free surface', ErrStat, ErrMsg, 'CalcBuoyantLoads' ) 

         ! Global position of nacelle node, adjusted to place the origin at the MSL
      NactmpPos = u%NacelleMotion%Position(:,1) + u%NacelleMotion%TranslationDisp(:,1) - (/ 0.0_ReKi, 0.0_ReKi, p%WtrDpth + p%MSL2SWL /)

         ! Global offset between nacelle reference position and center of buoyancy of nacelle node
      NacglobCB = matmul( p%NacCenB, u%NacelleMotion%Orientation(:,:,1) )
         
         ! Buoyant force at nacelle node in global coordinates
      NacforceB(1) = 0.0_ReKi
      NacforceB(2) = 0.0_ReKi
      NacforceB(3) = p%AirDens * p%Gravity * p%VolNac
      
         ! Buoyant moment in global coordinates, caused by moving buoyant force from center of buoyancy to nacelle reference point
      NacmomentB(1) = NacglobCB(2) * NacforceB(3)
      NacmomentB(2) = -NacglobCB(1) * NacforceB(3)
      NacmomentB(3) = 0.0_ReKi

         ! Moment caused by moving tower top buoyant force from tower top to nacelle reference point
      MovvectorTT = Twrpostop - NactmpPos
      MovmomentTT(1) = MovvectorTT(2) * TwrforceBtop(3) - MovvectorTT(3) * TwrforceBtop(2)
      MovmomentTT(2) = MovvectorTT(3) * TwrforceBtop(1) - MovvectorTT(1) * TwrforceBtop(3)
      MovmomentTT(3) = MovvectorTT(1) * TwrforceBtop(2) - MovvectorTT(2) * TwrforceBtop(1)

         ! Buoyant forces and moments in global coordinates, combined at nacelle reference point
      NacFBtmp = NacforceB + TwrforceBtop
      NacMBtmp = NacmomentB + TwrmomentBtop + MovmomentTT
   
         ! Pass to m variable
      m%NacFB = NacFBtmp
      m%NacMB = NacMBtmp
   end if

      ! Assign buoyant loads to nacelle mesh
   y%NacelleLoad%Force(:,1) = NacFBtmp
   y%NacelleLoad%Moment(:,1) = NacMBtmp

end subroutine CalcBuoyantLoads
!----------------------------------------------------------------------------------------------------------------------------------
!> Tight coupling routine for solving for the residual of the constraint state equations
subroutine AD_CalcConstrStateResidual( Time, u, p, x, xd, z, OtherState, m, z_residual, ErrStat, ErrMsg )
!..................................................................................................................................

   REAL(DbKi),                   INTENT(IN   )   :: Time        !< Current simulation time in seconds
   TYPE(AD_InputType),           INTENT(IN   )   :: u           !< Inputs at Time
   TYPE(AD_ParameterType),       INTENT(IN   )   :: p           !< Parameters
   TYPE(AD_ContinuousStateType), INTENT(IN   )   :: x           !< Continuous states at Time
   TYPE(AD_DiscreteStateType),   INTENT(IN   )   :: xd          !< Discrete states at Time
   TYPE(AD_ConstraintStateType), INTENT(IN   )   :: z           !< Constraint states at Time (possibly a guess)
   TYPE(AD_OtherStateType),      INTENT(IN   )   :: OtherState  !< Other states at Time
   TYPE(AD_MiscVarType),         INTENT(INOUT)   :: m           !< Misc/optimization variables
   TYPE(AD_ConstraintStateType), INTENT(INOUT)   :: Z_residual  !< Residual of the constraint state equations using
                                                                !!     the input values described above
   INTEGER(IntKi),               INTENT(  OUT)   :: ErrStat     !< Error status of the operation
   CHARACTER(*),                 INTENT(  OUT)   :: ErrMsg      !< Error message if ErrStat /= ErrID_None
   

   
      ! Local variables   
   integer(intKi)                                :: iR ! rotor index
   integer(intKi)                                :: ErrStat2
   character(ErrMsgLen)                          :: ErrMsg2
   character(*), parameter                       :: RoutineName = 'AD_CalcConstrStateResidual'
   
   ErrStat = ErrID_None
   ErrMsg  = ""
   

   do iR=1, size(p%rotors)
      call RotCalcConstrStateResidual( Time, u%rotors(iR), p%rotors(iR), p, x%rotors(iR), xd%rotors(iR), z%rotors(iR), OtherState%rotors(iR), m%rotors(iR), z_residual%rotors(iR), ErrStat2, ErrMsg2 )
         call SetErrStat(ErrStat2, ErrMsg2, ErrStat, ErrMsg, RoutineName)
   enddo
   
end subroutine AD_CalcConstrStateResidual
!----------------------------------------------------------------------------------------------------------------------------------
!> Tight coupling routine for solving for the residual of the constraint state equations
subroutine RotCalcConstrStateResidual( Time, u, p, p_AD, x, xd, z, OtherState, m, z_residual, ErrStat, ErrMsg )
!..................................................................................................................................

   REAL(DbKi),                   INTENT(IN   )   :: Time        !< Current simulation time in seconds
   TYPE(RotInputType),           INTENT(IN   )   :: u           !< Inputs at Time
   TYPE(RotParameterType),       INTENT(IN   )   :: p           !< Parameters
   TYPE(AD_ParameterType),       INTENT(IN   )   :: p_AD        !< Parameters
   TYPE(RotContinuousStateType), INTENT(IN   )   :: x           !< Continuous states at Time
   TYPE(RotDiscreteStateType),   INTENT(IN   )   :: xd          !< Discrete states at Time
   TYPE(RotConstraintStateType), INTENT(IN   )   :: z           !< Constraint states at Time (possibly a guess)
   TYPE(RotOtherStateType),      INTENT(IN   )   :: OtherState  !< Other states at Time
   TYPE(RotMiscVarType),         INTENT(INOUT)   :: m           !< Misc/optimization variables
   TYPE(RotConstraintStateType), INTENT(INOUT)   :: z_residual  !< Residual of the constraint state equations using
                                                                !!     the input values described above
   INTEGER(IntKi),               INTENT(  OUT)   :: ErrStat     !< Error status of the operation
   CHARACTER(*),                 INTENT(  OUT)   :: ErrMsg      !< Error message if ErrStat /= ErrID_None
   
      ! Local variables   
   integer, parameter                            :: indx = 1  ! m%BEMT_u(1) is at t; m%BEMT_u(2) is t+dt
   integer(intKi)                                :: ErrStat2
   character(ErrMsgLen)                          :: ErrMsg2
   character(*), parameter                       :: RoutineName = 'RotCalcConstrStateResidual'
   
   ErrStat = ErrID_None
   ErrMsg  = ""
   
   if (.not. allocated(z_residual%BEMT%phi)) then ! BEMT_CalcConstrStateResidual expects memory to be allocated, so let's make sure it is
      call AD_CopyRotConstraintStateType( z, z_residual, MESH_NEWCOPY, ErrStat2, ErrMsg2)
      call SetErrStat(ErrStat2, ErrMsg2, ErrStat, ErrMsg, RoutineName)
   end if
   
   
   call SetInputs(p, p_AD, u, m, indx, errStat2, errMsg2)
      call SetErrStat(ErrStat2, ErrMsg2, ErrStat, ErrMsg, RoutineName)
                                
      
   call BEMT_CalcConstrStateResidual( Time, m%BEMT_u(indx), p%BEMT, x%BEMT, xd%BEMT, z%BEMT, OtherState%BEMT, m%BEMT, &
                                       z_residual%BEMT, p_AD%AFI, ErrStat2, ErrMsg2 )
      call SetErrStat(ErrStat2, ErrMsg2, ErrStat, ErrMsg, RoutineName)
   
end subroutine RotCalcConstrStateResidual

!----------------------------------------------------------------------------------------------------------------------------------
subroutine RotCalcContStateDeriv( t, u, p, p_AD, x, xd, z, OtherState, m, dxdt, ErrStat, ErrMsg )
! Tight coupling routine for computing derivatives of continuous states
!..................................................................................................................................

   REAL(DbKi),                     INTENT(IN   )  :: t           ! Current simulation time in seconds
   TYPE(RotInputType),             INTENT(IN   )  :: u           ! Inputs at t
   TYPE(RotParameterType),         INTENT(IN   )  :: p           ! Parameters
   TYPE(AD_ParameterType),         INTENT(IN   )  :: p_AD        ! Parameters
   TYPE(RotContinuousStateType),   INTENT(IN   )  :: x           ! Continuous states at t
   TYPE(RotDiscreteStateType),     INTENT(IN   )  :: xd          ! Discrete states at t
   TYPE(RotConstraintStateType),   INTENT(IN   )  :: z           ! Constraint states at t
   TYPE(RotOtherStateType),        INTENT(IN   )  :: OtherState  ! Other states at t
   TYPE(RotMiscVarType),           INTENT(INOUT)  :: m           ! Misc/optimization variables
   TYPE(RotContinuousStateType),   INTENT(INOUT)  :: dxdt        ! Continuous state derivatives at t
   INTEGER(IntKi),                 INTENT(  OUT)  :: ErrStat     ! Error status of the operation
   CHARACTER(*),                   INTENT(  OUT)  :: ErrMsg      ! Error message if ErrStat /= ErrID_None

   ! local variables
   CHARACTER(ErrMsgLen)                           :: ErrMsg2     ! temporary Error message if ErrStat /= ErrID_None
   INTEGER(IntKi)                                 :: ErrStat2    ! temporary Error status of the operation
   CHARACTER(*), PARAMETER                        :: RoutineName = 'RotCalcContStateDeriv'
   
   INTEGER(IntKi), parameter                      :: InputIndex = 1

      ! Initialize ErrStat

   ErrStat = ErrID_None
   ErrMsg  = ""

   call SetInputs(p, p_AD, u, m, InputIndex, ErrStat2, ErrMsg2)
      call SetErrStat(ErrStat2, ErrMsg2, ErrStat, ErrMsg, RoutineName)
   
   call BEMT_CalcContStateDeriv( t, m%BEMT_u(InputIndex), p%BEMT, x%BEMT, xd%BEMT, z%BEMT, OtherState%BEMT, m%BEMT, dxdt%BEMT, p_AD%AFI, ErrStat2, ErrMsg2 )
      call SetErrStat(ErrStat2, ErrMsg2, ErrStat, ErrMsg, RoutineName)
   
END SUBROUTINE RotCalcContStateDeriv
!----------------------------------------------------------------------------------------------------------------------------------
!> This subroutine converts the AeroDyn inputs into values that can be used for its submodules. It calculates the disturbed inflow
!! on the blade if tower shadow or tower influence are enabled, then uses these values to set m%BEMT_u(indx).
subroutine SetInputs(p, p_AD, u, m, indx, errStat, errMsg)
   type(RotParameterType),       intent(in   )  :: p                      !< AD parameters
   type(AD_ParameterType),       intent(in   )  :: p_AD                   !< AD parameters
   type(RotInputType),           intent(in   )  :: u                      !< AD Inputs at Time
   type(RotMiscVarType),         intent(inout)  :: m                      !< Misc/optimization variables
   integer,                      intent(in   )  :: indx                   !< index into m%BEMT_u(indx) array; 1=t and 2=t+dt (but not checked here)
   integer(IntKi),               intent(  out)  :: ErrStat                !< Error status of the operation
   character(*),                 intent(  out)  :: ErrMsg                 !< Error message if ErrStat /= ErrID_None
                                 
   ! local variables             
   integer(intKi)                               :: ErrStat2
   character(ErrMsgLen)                         :: ErrMsg2
   character(*), parameter                      :: RoutineName = 'SetInputs'
   ErrStat = ErrID_None
   ErrMsg  = ""
   
   ! Disturbed inflow on blade (if tower shadow present)
   call SetDisturbedInflow(p, p_AD, u, m, errStat, errMsg)

   if (p_AD%WakeMod /= WakeMod_FVW) then
         ! This needs to extract the inputs from the AD data types (mesh) and massage them for the BEMT module
      call SetInputsForBEMT(p, u, m, indx, errStat2, errMsg2)
         call SetErrStat(ErrStat2, ErrMsg2, ErrStat, ErrMsg, RoutineName)
   endif
end subroutine SetInputs

!----------------------------------------------------------------------------------------------------------------------------------
!> Disturbed inflow on the blade if tower shadow or tower influence are enabled
subroutine SetDisturbedInflow(p, p_AD, u, m, errStat, errMsg)
   type(RotParameterType),       intent(in   )  :: p                      !< AD parameters
   type(AD_ParameterType),       intent(in   )  :: p_AD                   !< AD parameters
   type(RotInputType),           intent(in   )  :: u                      !< AD Inputs at Time
   type(RotMiscVarType),         intent(inout)  :: m                      !< Misc/optimization variables
   integer(IntKi),               intent(  out)  :: errStat                !< Error status of the operation
   character(*),                 intent(  out)  :: errMsg                 !< Error message if ErrStat /= ErrID_None
   ! local variables             
   real(R8Ki)                                   :: x_hat_disk(3)
   integer(intKi)                               :: j,k
   integer(intKi)                               :: errStat2
   character(ErrMsgLen)                         :: errMsg2
   character(*), parameter                      :: RoutineName = 'SetDisturbedInflow'
   errStat = ErrID_None
   errMsg  = ""
   if (p%TwrPotent /= TwrPotent_none .or. p%TwrShadow /= TwrShadow_none) then
      call TwrInfl( p, u, m, errStat2, errMsg2 ) ! NOTE: tower clearance is computed here..
         call SetErrStat(errStat2, errMsg2, errStat, errMsg, RoutineName)
   else
      m%DisturbedInflow = u%InflowOnBlade
   end if

   if (p_AD%SkewMod == SkewMod_Orthogonal) then
      x_hat_disk = u%HubMotion%Orientation(1,:,1)
  
      do k=1,p%NumBlades
         do j=1,p%NumBlNds         
            m%DisturbedInflow(:,j,k) = dot_product( m%DisturbedInflow(:,j,k), x_hat_disk ) * x_hat_disk
         enddo
      enddo
   endif

end subroutine SetDisturbedInflow


!----------------------------------------------------------------------------------------------------------------------------------
!> This subroutine sets m%BEMT_u(indx).
subroutine SetInputsForBEMT(p, u, m, indx, errStat, errMsg)

   type(RotParameterType),  intent(in   )  :: p                               !< AD parameters
   type(RotInputType),      intent(in   )  :: u                               !< AD Inputs at Time
   type(RotMiscVarType),    intent(inout)  :: m                               !< Misc/optimization variables
   integer,                 intent(in   )  :: indx                            !< index into m%BEMT_u array; must be 1 or 2 (but not checked here)
   integer(IntKi),          intent(  out)  :: ErrStat                         !< Error status of the operation
   character(*),            intent(  out)  :: ErrMsg                          !< Error message if ErrStat /= ErrID_None
      
   ! local variables
   real(R8Ki)                              :: x_hat(3)
   real(R8Ki)                              :: y_hat(3)
   real(R8Ki)                              :: z_hat(3)
   real(R8Ki)                              :: x_hat_disk(3)
   real(R8Ki)                              :: y_hat_disk(3)
   real(R8Ki)                              :: z_hat_disk(3)
   real(ReKi)                              :: tmp(3)
   real(ReKi)                              :: tmp_sz, tmp_sz_y
   real(ReKi)                              :: rmax
   real(R8Ki)                              :: thetaBladeNds(p%NumBlNds,p%NumBlades)
   real(R8Ki)                              :: Azimuth(p%NumBlades)
   integer(intKi)                          :: j                      ! loop counter for nodes
   integer(intKi)                          :: k                      ! loop counter for blades
   integer(intKi)                          :: ErrStat2
   character(ErrMsgLen)                    :: ErrMsg2
   character(*), parameter                 :: RoutineName = 'SetInputsForBEMT'  
   ! NEW VAR
   real(ReKi)                              :: numer, denom, ratio, signOfAngle ! helper variables for calculating u%chi0  
   real(ReKi)                              :: tilt, yaw
   real(ReKi)                              :: SkewVec(3), tmp_skewVec(3), x_hat_wind(3), tmpD(3), tmpW(3)
   real(R8Ki)                              :: windCrossDisk(3)
   real(R8Ki)                              :: windCrossDiskMag
   real(R8Ki)                              :: x_vec(3), y_vec(3), z_vec(3)
   real(R8Ki)                              :: elemPosRelToHub(3,p%NUMBLNDS)
   real(R8Ki)                              :: elemPosRotorProj(3,p%NUMBLNDS)
   real(R8Ki)                              :: dr(3), dz(3)
   real(R8Ki)                              :: theta(3)
   real(R8Ki)                              :: orientation(3,3)
   real(R8Ki)                              :: orientationBladeAzimuth(3,3,1)
   ErrStat = ErrID_None
   ErrMsg  = ""

      ! Get disk average values and orientations
   call DiskAvgValues(p, u, m, x_hat_disk, y_hat_disk, z_hat_disk, Azimuth) ! also sets m%V_diskAvg, m%V_dot_x

   if (p%AeroProjMod==APM_BEM_NoSweepPitchTwist) then
      call GeomWithoutSweepPitchTwist(p,u,x_hat_disk,m,ErrStat=ErrStat,ErrMsg=ErrMsg,thetaBladeNds=thetaBladeNds)
   elseif (p%AeroProjMod==APM_LiftingLine) then
      ! TODO we might want to do something different here
      call GeomWithoutSweepPitchTwist(p,u,x_hat_disk,m,ErrStat=ErrStat,ErrMsg=ErrMsg,thetaBladeNds=thetaBladeNds)
   elseif (p%AeroProjMod==APM_BEM_Polar) then 
       !pass
       !call GeomWithoutSweepPitchTwist(p,u, x_hat_disk, m, ErrStat=ErrStat,ErrMsg=ErrMsg, thetaBladeNds=m%BEMT_u(indx)%theta, toeBladeNds=m%BEMT_u(indx)%toeAngle) ! sets m%orientationAnnulus, m%Curve, m%hub_theta_x_root, m%AllOuts( BPitch(  k) )
   else
      call WrScr('AeroProjMod not supported - should never happen')
      STOP
   endif

   if (ErrStat >= AbortErrLev) return

   ! Velocity in disk normal
   m%BEMT_u(indx)%V0 = m%AvgDiskVel
   m%BEMT_u(indx)%x_hat_disk = x_hat_disk
   if (p%AeroProjMod==APM_BEM_NoSweepPitchTwist .or. p%AeroProjMod==APM_LiftingLine) then
      ! NOTE: OpenFAST: Contains translational velocity!!!  m%V_dot_x  = dot_product( m%V_diskAvg, x_hat_disk )
      m%BEMT_u(indx)%Un_disk  = dot_product( m%V_diskAvg, x_hat_disk )
   elseif (p%AeroProjMod==APM_BEM_Polar) then     
      m%BEMT_u(indx)%Un_disk  = dot_product( m%AvgDiskVel, x_hat_disk )
   endif

   ! Calculate Yaw and Tilt for use in xVelCorr
   ! Define a vector wrt which the yaw is defined 
   x_hat_wind = m%V_diskAvg/twonorm(m%V_diskAvg)
   ! Yaw
   tmpD = x_hat_disk 
   tmpD(3) = 0.0
   tmpW = x_hat_wind
   tmpW(3) = 0.0
   yaw  = acos(max(-1.0_ReKi,min(1.0_ReKi,dot_product(tmpD,tmpW)/(twonorm(tmpD)*TwoNorm(tmpW)))))
   tmp_skewVec = cross_product(tmpW,tmpD);
   yaw = sign(yaw,tmp_skewVec(3))
   m%Yaw = yaw
   
   ! Tilt
   tmpD = x_hat_disk 
   tmpD(2) = 0.0 
   tmpW = x_hat_wind
   tmpW(2) = 0.0
   tilt  = acos(max(-1.0_ReKi,min(1.0_ReKi,dot_product(tmpD,tmpW)/(twonorm(tmpD)*TwoNorm(tmpW))))) 
   tmp_skewVec = cross_product(tmpD,tmpW)
   tilt = sign(tilt,-tmp_skewVec(2))
   m%tilt = tilt
     
   ! "Angular velocity of rotor" rad/s
   m%BEMT_u(indx)%omega   = dot_product( u%HubMotion%RotationVel(:,1), x_hat_disk )
   
   ! "Angle between the vector normal to the rotor plane and the wind vector (e.g., the yaw angle in the case of no tilt)" rad 
   denom = TwoNorm( m%V_diskAvg )
   if (EqualRealNos(0.0_ReKi, denom)) then
      m%BEMT_u(indx)%chi0 = 0.0_ReKi
   else
         ! make sure we don't have numerical issues that make the ratio outside +/-1
      tmp_sz_y = min(  1.0_ReKi, m%V_dot_x / denom )
      tmp_sz_y = max( -1.0_ReKi, tmp_sz_y )
      
      m%BEMT_u(indx)%chi0 = acos( tmp_sz_y )
      
   end if
   
   ! "Azimuth angle" rad
   m%bemt_u(indx)%psi = Azimuth

   ! Local radius (and orientation)
   if (p%AeroProjMod==APM_BEM_NoSweepPitchTwist .or. p%AeroProjMod==APM_LiftingLine) then

      ! "Radial distance from center-of-rotation to node" m
      do k=1,p%NumBlades
         do j=1,p%NumBlNds    
            ! displaced position of the jth node in the kth blade relative to the hub:
            tmp =  u%BladeMotion(k)%Position(:,j) + u%BladeMotion(k)%TranslationDisp(:,j) &
                 - u%HubMotion%Position(:,1)      - u%HubMotion%TranslationDisp(:,1)       
            ! local radius (normalized distance from rotor centerline)
            tmp_sz_y = dot_product( tmp, y_hat_disk )**2
            tmp_sz   = dot_product( tmp, z_hat_disk )**2
            m%BEMT_u(indx)%rLocal(j,k) = sqrt( tmp_sz + tmp_sz_y )      
         end do !j=nodes      
      end do !k=blades  
      
  elseif (p%AeroProjMod==APM_BEM_Polar) then
      do k=1,p%NumBlades
      
         ! Determine current azimuth angle and pitch axis vector of blade k
         call Calculate_MeshOrientation_Rel2Hub(u%BladeRootMotion(k), u%HubMotion, x_hat_disk, orientationBladeAzimuth)
         
         ! Extract azimuth angle for blade k
         theta = -EulerExtract( transpose(orientationBladeAzimuth(:,:,1)) )
         m%BEMT_u(indx)%psi(k) = theta(1)
         
         !.........................
         ! Values for output and/or FAST.Farm
         !.........................
         ! construct system equivalent to u%BladeRootMotion(k)%Orientation, but without the blade-pitch angle:
         orientation = matmul( u%BladeRootMotion(k)%Orientation(:,:,1), transpose( u%HubMotion%Orientation(:,:,1) ) )
         theta = EulerExtract( orientation ) !hub_theta_root(k)
         ! theta(1) = Azimuth, theta(2) = cant+precone+rotorTilt, theta(3) = pitch+twist
         
         if (k<=size(m%hub_theta_x_root)) then
            m%hub_theta_x_root(k) = theta(1)   ! save this value for FAST.Farm
         end if

         ! Get orientation of blade root with pitch set to zero
         if (k<=size(BPitch)) then
            m%AllOuts( BPitch(k) ) = -theta(3)*R2D ! save this value of pitch for potential output
         end if
         
         ! Determine current azimuth angle and pitch axis vector of blade k, element j
         call Calculate_MeshOrientation_Rel2Hub(u%BladeMotion(k), u%HubMotion, x_hat_disk, m%orientationAnnulus(:,:,:,k), elemPosRelToHub_save=elemPosRelToHub, elemPosRotorProj_save=elemPosRotorProj)

         !..........................
         ! Compute local radius
         !..........................
         do j=1,p%NumBlNds
            m%BEMT_u(indx)%rLocal(j,k) = TwoNorm( elemPosRotorProj(:,j) )
         end do !j=nodes
      
         !..........................
         ! Determine local J = dr/dz
         !..........................
         do j=2,p%NumBlNds
            ! Get element orientation vectors to compute J = dr/dz
            ! and (future) override orientation information in BladeMotion%Orientation
            dr(:) = elemPosRotorProj(:,j) - elemPosRotorProj(:,j-1)
            dz(:) =  elemPosRelToHub(:,j) -  elemPosRelToHub(:,j-1)
            
            m%BEMT_u(indx)%drdz(j,k) = TwoNorm(dr(:)) / TwoNorm(dz(:))
         end do ! j
         m%BEMT_u(indx)%drdz(1,k) = m%BEMT_u(indx)%drdz(2,k)
      end do !k=blades
   else
      call WrScr('AeroProjMod not supported - should never happen')
      STOP
  endif ! ProjMod
  
   
   !..........................
   ! local blade angles
   !..........................
  !!! if !GeomWithoutSweepPitchTwist is called in this routine, use the commented-out lines instead of the calculations in this section
  !!! ! whole array operations (values calculated in GeomWithoutSweepPitchTwist):
  !!! m%BEMT_u(indx)%cantAngle = m%Curve ! cant angle (including aeroelastic deformation)
  !!!!m%BEMT_u(indx)%theta     =  ! twist (including pitch and aeroelastic deformation)
  !!!!m%BEMT_u(indx)%toeAngle  =  ! toe angle
   if (p%AeroProjMod==APM_BEM_NoSweepPitchTwist .or. p%AeroProjMod==APM_LiftingLine) then
     ! Theta
      do k=1,p%NumBlades
         do j=1,p%NumBlNds         
            m%BEMT_u(indx)%theta(j,k) = thetaBladeNds(j,k) ! local pitch + twist (aerodyanmic + elastic) angle of the jth node in the kth blade

            ! NOTE: curve computed by GeomWithoutSweepPitchTwist
            m%BEMT_u(indx)%toeAngle(j,k)  = 0.0_ReKi
            m%BEMT_u(indx)%cantAngle(j,k) = 0.0_ReKi
         end do !j=nodes
      end do !k=blades
   elseif (p%AeroProjMod==APM_BEM_Polar) then
         do k=1,p%NumBlades
            do j=1,p%NumBlNds
               ! Get local blade cant angle and twist
               orientation = matmul( u%BladeMotion(k)%Orientation(:,:,j), transpose( m%orientationAnnulus(:,:,j,k) ) )
               theta = EulerExtract( orientation )
               ! Get toe angle
               m%BEMT_u(indx)%toeAngle(j,k) = theta(1)
               ! cant angle (including aeroelastic deformation)
               m%BEMT_u(indx)%cantAngle(j,k) = theta(2)
               m%Curve(j,k) = theta(2)
               ! twist (including pitch and aeroelastic deformation)
               m%BEMT_u(indx)%theta(j,k) = -theta(3)
            end do !j=nodes
         end do !k=blades
   else
      call WrScr('AeroProjMod not supported - should never happen')
      STOP
   endif ! ProjMod

   !..........................
   ! Get normal, tangential and radial velocity components of the jth node in the kth blade
   !..........................
   do k=1,p%NumBlades
      do j=1,p%NumBlNds         
         tmp   = m%DisturbedInflow(:,j,k) - u%BladeMotion(k)%TranslationVel(:,j) ! rel_V(j)_Blade(k)
         m%BEMT_u(indx)%Vx(j,k) = dot_product( tmp, m%orientationAnnulus(1,:,j,k) ) ! normal component (normal to the plane, not chord) of the inflow velocity of the jth node in the kth blade
         m%BEMT_u(indx)%Vy(j,k) = dot_product( tmp, m%orientationAnnulus(2,:,j,k) ) !+ TwoNorm(m%DisturbedInflow(:,j,k))*(sin()*sin(tilt)*)! tangential component (tangential to the plane, not chord) of the inflow velocity of the jth node in the kth blade
         m%BEMT_u(indx)%Vz(j,k) = dot_product( tmp, m%orientationAnnulus(3,:,j,k) ) ! radial component (tangential to the plane, not chord) of the inflow velocity of the jth node in the kth blade

         m%BEMT_u(indx)%xVelCorr(j,k) = TwoNorm(m%DisturbedInflow(:,j,k))*(             sin(yaw)*sin(-m%BEMT_u(indx)%cantAngle(j,k))*sin(m%BEMT_u(indx)%psi(k)) &
                                                                            + sin(tilt)*cos(yaw)*sin(-m%BEMT_u(indx)%cantAngle(j,k))*cos(m%BEMT_u(indx)%psi(k)) ) !m%BEMT_u(indx)%Vy(j,k)*sin(-theta(2))*sin(m%BEMT_u(indx)%psi(k))
      end do !j=nodes
   end do !k=blades

   !..........................
   ! inputs for CDBEMT and CUA
   !..........................
   do k=1,p%NumBlades
      do j=1,p%NumBlNds
         ! inputs for CUA (and CDBEMT):
         m%BEMT_u(indx)%omega_z(j,k)       = dot_product( u%BladeMotion(k)%RotationVel(   :,j), m%orientationAnnulus(3,:,j,k) ) ! rotation of no-sweep-pitch coordinate system around z of the jth node in the kth blade
         
      end do !j=nodes
   end do !k=blades
   
   
   !..........................
   ! User/Control property for AFI
   !..........................
   m%BEMT_u(indx)%UserProp = u%UserProp
   
   
   !..........................
   ! TSR
   !..........................
   if ( EqualRealNos( m%V_dot_x, 0.0_ReKi ) ) then
      m%BEMT_u(indx)%TSR = 0.0_ReKi
   else
      rmax = 0.0_ReKi
      do k=1,min(p%NumBlades,MaxBl)
         do j=1,p%NumBlNds
            rmax = max(rmax, m%BEMT_u(indx)%rLocal(j,k) )
         end do !j=nodes
      end do !k=blades
      m%BEMT_u(indx)%TSR = m%BEMT_u(indx)%omega * rmax / m%V_dot_x
   end if
         
end subroutine SetInputsForBEMT
!----------------------------------------------------------------------------------------------------------------------------------
subroutine DiskAvgValues(p, u, m, x_hat_disk, y_hat_disk, z_hat_disk, Azimuth)
   type(RotParameterType),  intent(in   )  :: p                               !< AD parameters
   type(RotInputType),      intent(in   )  :: u                               !< AD Inputs at Time
   type(RotMiscVarType),    intent(inout)  :: m                               !< Misc/optimization variables
   real(R8Ki),              intent(  out)  :: x_hat_disk(3)
   real(R8Ki), optional,    intent(  out)  :: y_hat_disk(3)
   real(R8Ki), optional,    intent(  out)  :: z_hat_disk(3)
   real(R8Ki), optional,    intent(  out)  :: Azimuth(p%NumBlades)
   real(ReKi)                              :: z_hat(3)
   real(ReKi)                              :: tmp(3)
   real(ReKi)                              :: tmp_sz, tmp_sz_y
   integer(intKi)                          :: j                      ! loop counter for nodes
   integer(intKi)                          :: k                      ! loop counter for blades

   ! calculate disk-averaged undisturbed wind
   m%AvgDiskVel = 0.0_ReKi
   do k=1,p%NumBlades
      do j=1,p%NumBlNds
         m%AvgDiskVel = m%AvgDiskVel + m%DisturbedInflow(:,j,k)
      end do
   end do
   m%AvgDiskVel = m%AvgDiskVel / real( p%NumBlades * p%NumBlNds, ReKi )

      ! calculate disk-averaged relative wind speed, V_DiskAvg
   m%V_diskAvg = 0.0_ReKi
   do k=1,p%NumBlades
      do j=1,p%NumBlNds
   !      !tmp = m%DisturbedInflow(:,j,k) - u%BladeMotion(k)%TranslationVel(:,j)
   !      !tmp = u%InflowOnBlade(:,j,k) - u%BladeMotion(k)%TranslationVel(:,j)
   !      !m%V_diskAvg = m%V_diskAvg + tmp
         m%V_diskAvg = m%V_diskAvg + u%BladeMotion(k)%TranslationVel(:,j)
      end do
   end do
   m%V_diskAvg = m%V_diskAvg / real( p%NumBlades * p%NumBlNds, ReKi )

   m%V_diskAvg = m%AvgDiskVel - m%V_diskAvg   
   
   
      ! orientation vectors:
   x_hat_disk = u%HubMotion%Orientation(1,:,1) !actually also x_hat_hub
!  x_hat_disk = x_hat_disk / TwoNorm( x_hat_disk )  ! not necessary since Orientation(1,:,1) is already unit length
   

   m%V_dot_x  = dot_product( m%V_diskAvg, x_hat_disk )
   
   
   ! These values are not used in the Envision code base; stored here only for easier merging from OpenFAST:
   if (present(y_hat_disk)) then
   
      tmp    = m%V_dot_x * x_hat_disk - m%V_diskAvg
      tmp_sz = TwoNorm(tmp)
      if ( EqualRealNos( tmp_sz, 0.0_ReKi ) ) then
         y_hat_disk = u%HubMotion%Orientation(2,:,1)
         z_hat_disk = u%HubMotion%Orientation(3,:,1)
      else
        y_hat_disk = tmp / tmp_sz
        z_hat_disk = cross_product( m%V_diskAvg, x_hat_disk ) / tmp_sz
     end if

         ! "Azimuth angle" rad
      do k=1,p%NumBlades
         z_hat = u%BladeRootMotion(k)%Orientation(3,:,1)
         tmp_sz_y = -1.0*dot_product(z_hat,y_hat_disk)
         tmp_sz   =      dot_product(z_hat,z_hat_disk)
         if ( EqualRealNos(tmp_sz_y,0.0_ReKi) .and. EqualRealNos(tmp_sz,0.0_ReKi) ) then
            Azimuth(k) = 0.0_ReKi
         else
            Azimuth(k) = atan2( tmp_sz_y, tmp_sz )
         end if
      end do
      
   end if
   
end subroutine DiskAvgValues
!----------------------------------------------------------------------------------------------------------------------------------
subroutine Calculate_MeshOrientation_Rel2Hub(Mesh1, HubMotion, x_hat_disk, orientationAnnulus, elemPosRelToHub_save, elemPosRotorProj_save)
   TYPE(MeshType),             intent(in)  :: Mesh1          !< either BladeMotion or BladeRootMotion mesh
   TYPE(MeshType),             intent(in)  :: HubMotion      !< HubMotion mesh
   REAL(R8Ki),                 intent(in)  :: x_hat_disk(3)
   REAL(R8Ki), optional,       intent(out) :: orientationAnnulus(3,3,Mesh1%NNodes)   
   real(R8Ki), optional,       intent(out) :: elemPosRelToHub_save( 3,Mesh1%NNodes)
   real(R8Ki), optional,       intent(out) :: elemPosRotorProj_save(3,Mesh1%NNodes)
   
   real(R8Ki)                              :: x_hat_annulus(3) ! rotor normal unit vector    (local rotor reference frame)
   real(R8Ki)                              :: y_hat_annulus(3) ! annulus tangent unit vector (local rotor reference frame)
   real(R8Ki)                              :: z_hat_annulus(3) ! annulus radial unit vector  (local rotor reference frame)
!   real(R8Ki)                              :: chordVec(3)

   integer(intKi)                          :: j                      ! loop counter for nodes
   
   REAL(R8Ki)                              :: HubAbsPosition(3)
   real(R8Ki)                              :: elemPosRelToHub(3)  ! local copies of 
   real(R8Ki)                              :: elemPosRotorProj(3) ! local copies of 
   
   
   HubAbsPosition = HubMotion%Position(:,1) + HubMotion%TranslationDisp(:,1)
   
   !..........................
   ! orientation
   !..........................
   
   do j=1,Mesh1%NNodes
      !chordVec(:,j) = Mesh1%orientation(:,2,j)
      ! Project element position onto the rotor plane
      elemPosRelToHub = Mesh1%Position(:,j) + Mesh1%TranslationDisp(:,j) - HubAbsPosition !   + 0.00_ReKi*chordVec(:,j)*p%BEMT%chord(j,k)
      elemPosRotorProj = elemPosRelToHub - x_hat_disk * dot_product( x_hat_disk, elemPosRelToHub )

      if (present(orientationAnnulus)) then
         ! Get unit vectors of the local annulus reference frame
         z_hat_annulus = elemPosRotorProj / TwoNorm( elemPosRotorProj )
         x_hat_annulus = x_hat_disk
         y_hat_annulus = cross_product( z_hat_annulus, x_hat_annulus )
         
         ! Form a orientation matrix for the annulus reference frame
         orientationAnnulus(1,:,j) = x_hat_annulus
         orientationAnnulus(2,:,j) = y_hat_annulus
         orientationAnnulus(3,:,j) = z_hat_annulus
      end if
      
      if (present(elemPosRelToHub_save) ) elemPosRelToHub_save( :,j) = elemPosRelToHub
      if (present(elemPosRotorProj_save)) elemPosRotorProj_save(:,j) = elemPosRotorProj
   end do
      
end subroutine Calculate_MeshOrientation_Rel2Hub
!----------------------------------------------------------------------------------------------------------------------------------
! GeomWithoutSweepPitchTwist sets these variables:
!   m%orientationAnnulus
!   m%Curve
!   m%hub_theta_x_root
!   m%AllOuts( BPitch(  k) )
!   thetaBladeNds (optional)
subroutine GeomWithoutSweepPitchTwist(p,u,x_hat_disk,m,thetaBladeNds,toeBladeNds,ErrStat,ErrMsg)
   type(RotParameterType),  intent(in   )  :: p                               !< AD parameters
   type(RotInputType),      intent(in   )  :: u                               !< AD Inputs at Time
   real(R8Ki),              intent(in   )  :: x_hat_disk(3)
   type(RotMiscVarType),    intent(inout)  :: m                               !< Misc/optimization variables
   real(R8Ki), optional,    intent(  out)  :: thetaBladeNds(p%NumBlNds,p%NumBlades)
   real(R8Ki), optional,    intent(  out)  :: toeBladeNds(p%NumBlNds,p%NumBlades)
   integer(IntKi),          intent(  out)  :: ErrStat                         !< Error status of the operation
   character(*),            intent(  out)  :: ErrMsg                          !< Error message if ErrStat /= ErrID_None
   real(R8Ki)                              :: theta(3)
   real(R8Ki)                              :: orientation(3,3)
   real(R8Ki)                              :: orientation_nopitch(3,3)

   integer(intKi)                          :: j                      ! loop counter for nodes
   integer(intKi)                          :: k                      ! loop counter for blades
   integer(intKi)                          :: ErrStat2
   character(ErrMsgLen)                    :: ErrMsg2
   character(*), parameter                 :: RoutineName = 'GeomWithoutSweepPitchTwist'

   ErrStat = ErrID_None
   ErrMsg  = ""

   if (p%AeroProjMod==APM_BEM_NoSweepPitchTwist) then
   
         ! theta, "Twist angle (includes all sources of twist)" rad
         ! Vx, "Local axial velocity at node" m/s
         ! Vy, "Local tangential velocity at node" m/s
      do k=1,p%NumBlades
            ! construct system equivalent to u%BladeRootMotion(k)%Orientation, but without the blade-pitch angle:
         ! orientation = rotation from hub 2 bl
         call LAPACK_gemm( 'n', 't', 1.0_R8Ki, u%BladeRootMotion(k)%Orientation(:,:,1), u%HubMotion%Orientation(:,:,1), 0.0_R8Ki, orientation, errStat2, errMsg2)
            call SetErrStat( ErrStat2, ErrMsg2, ErrStat, ErrMsg, RoutineName)
         theta = EulerExtract( orientation ) !hub_theta_root(k)
         if (k<=3) then
            m%AllOuts( BPitch(  k) ) = -theta(3)*R2D ! save this value of pitch for potential output
         endif
         theta(3) = 0.0_ReKi
         if (k<=size(m%hub_theta_x_root)) then
             m%hub_theta_x_root(k) = theta(1)   ! save this value for FAST.Farm
         end if

         orientation = EulerConstruct( theta ) ! rotation from hub 2 non-pitched blade
         orientation_nopitch = matmul( orientation, u%HubMotion%Orientation(:,:,1) ) ! withoutPitch_theta_Root(k) ! rotation from global 2 non-pitched blade

         do j=1,p%NumBlNds

               ! form coordinate system equivalent to u%BladeMotion(k)%Orientation(:,:,j) but without live sweep (due to in-plane
               ! deflection), blade-pitch and twist (aerodynamic + elastic) angles:

            ! orientation = matmul( u%BladeMotion(k)%Orientation(:,:,j), transpose(orientation_nopitch) )
            ! orientation = rotation from non pitched blade 2 balde section
            call LAPACK_gemm( 'n', 't', 1.0_R8Ki, u%BladeMotion(k)%Orientation(:,:,j), orientation_nopitch, 0.0_R8Ki, orientation, errStat2, errMsg2)
               call SetErrStat( ErrStat2, ErrMsg2, ErrStat, ErrMsg, RoutineName)
            theta = EulerExtract( orientation ) !root(k)WithoutPitch_theta(j)_blade(k)

            m%Curve(      j,k) =  theta(2)  ! save value for possible output later
            if (present(thetaBladeNds)) thetaBladeNds(j,k) = -theta(3) ! local pitch + twist (aerodyanmic + elastic) angle of the jth node in the kth blade
            if (present(toeBladeNds  )) toeBladeNds(  j,k) =  theta(1)

            theta(1) = 0.0_ReKi
            theta(3) = 0.0_ReKi
            m%orientationAnnulus(:,:,j,k) = matmul( EulerConstruct( theta ), orientation_nopitch ) ! WithoutSweepPitch+Twist_theta(j)_Blade(k)

         end do !j=nodes
      end do !k=blades
      
   else if (p%AeroProjMod==APM_LiftingLine) then
   
      do k=1,p%NumBlades
        ! construct system equivalent to u%BladeRootMotion(k)%Orientation, but without the blade-pitch angle:
        !orientation = matmul( u%BladeRootMotion(k)%Orientation(:,:,1), transpose( u%HubMotion%Orientation(:,:,1) ) ) : equivalent, without taking the transpose:
         call LAPACK_gemm( 'n', 't', 1.0_R8Ki, u%BladeRootMotion(k)%Orientation(:,:,1), u%HubMotion%Orientation(:,:,1), 0.0_R8Ki, orientation, errStat2, errMsg2)
            call SetErrStat( ErrStat2, ErrMsg2, ErrStat, ErrMsg, RoutineName)
         theta = EulerExtract( orientation ) !hub_theta_root(k)
       ! theta(1) = Azimuth, theta(2) = cant+precone+rotorTilt, theta(3) = pitch+twist
         
         if (k<=size(BPitch)) then
            m%AllOuts( BPitch(  k) ) = -theta(3)*R2D ! save this value of pitch for potential output
         endif

         if (k<=size(m%hub_theta_x_root)) then
            m%hub_theta_x_root(k) = theta(1)   ! save this value for FAST.Farm
         end if
      end do
      
            
      !.........................
      ! Set orientation Annulus:
      !.........................
      
      do k=1,p%NumBlades
         call Calculate_MeshOrientation_Rel2Hub(u%BladeMotion(k), u%HubMotion, x_hat_disk, m%orientationAnnulus(:,:,:,k))

         ! NOTE: important for AeroProjMod=APM_LiftingLine we use BladeMotion Orientation directly for annulus
         ! otherwise ad_EllipticalWingInf_OLAF fails. Might need double checking...
         do j=1,p%NumBlNds
            m%orientationAnnulus(:,:,j,k) = u%BladeMotion(k)%Orientation(:,:,j)
         enddo
      enddo
      
      !.........................
      ! Set Curve and possibly thetaBladeNds:
      !.........................
      do k=1,p%NumBlades
         do j=1,p%NumBlNds
            orientation = matmul( u%BladeMotion(k)%Orientation(:,:,j), transpose( m%orientationAnnulus(:,:,j,k) ) )
            theta = EulerExtract( orientation )
            m%Curve(      j,k) =  theta(2)
            if (present(thetaBladeNds)) thetaBladeNds(j,k) = -theta(3)
            if (present(toeBladeNds  )) toeBladeNds(  j,k) =  theta(1)
         enddo
      enddo
      
   else
      ErrStat = ErrID_Fatal
      ErrMsg ='GeomWithoutSweepPitchTwist: AeroProjMod not supported '//trim(num2lstr(p%AeroProjMod))
   endif
end subroutine GeomWithoutSweepPitchTwist
!----------------------------------------------------------------------------------------------------------------------------------
!> This subroutine sets m%FVW_u(indx).
subroutine SetInputsForFVW(p, u, m, errStat, errMsg)

   type(AD_ParameterType),  intent(in   )  :: p                               !< AD parameters
   type(AD_InputType),      intent(in   )  :: u(:)                            !< AD Inputs at Time
   type(AD_MiscVarType),    intent(inout)  :: m                               !< Misc/optimization variables
   integer(IntKi),          intent(  out)  :: ErrStat                         !< Error status of the operation
   character(*),            intent(  out)  :: ErrMsg                          !< Error message if ErrStat /= ErrID_None

   real(R8Ki)                              :: x_hat_disk(3)
   real(R8Ki), allocatable                 :: thetaBladeNds(:,:)
   
   integer(intKi)                          :: tIndx
   integer(intKi)                          :: iR ! Loop on rotors
   integer(intKi)                          :: j, k  ! loop counter for blades
   integer(intKi)                          :: ErrStat2
   character(ErrMsgLen)                    :: ErrMsg2
   character(*), parameter                 :: RoutineName = 'SetInputsForFVW'
   integer :: iW

   ErrStat = ErrID_None
   ErrMsg = ""

   do tIndx=1,size(u)
      do iR =1, size(p%rotors)
         allocate(thetaBladeNds(p%rotors(iR)%NumBlNds, p%rotors(iR)%NumBlades))
         ! Get disk average values and orientations
         ! NOTE: needed because it sets m%V_diskAvg and m%V_dot_x, needed by CalcOutput..
         call DiskAvgValues(p%rotors(iR), u(tIndx)%rotors(iR), m%rotors(iR), x_hat_disk) ! also sets m%V_diskAvg and m%V_dot_x
         call GeomWithoutSweepPitchTwist(p%rotors(iR),u(tIndx)%rotors(iR), x_hat_disk, m%rotors(iR), thetaBladeNds,ErrStat=ErrStat2,ErrMsg=ErrMsg2) ! also sets m%orientationAnnulus, m%Curve, m%hub_theta_x_root, m%AllOuts( BPitch(  k) )
         call SetErrStat(ErrStat2,ErrMsg2,ErrStat,ErrMsg,RoutineName)
         if (ErrStat >= AbortErrLev) return

            ! Rather than use a meshcopy, we will just copy what we need to the WingsMesh
            ! NOTE:  MeshCopy requires the source mesh to be INOUT intent
            ! NOTE2: If we change the WingsMesh to not be identical to the BladeMotion mesh, add the mapping stuff here.
         do k=1,p%rotors(iR)%NumBlades
            iW=p%FVW%Bld2Wings(iR,k)

            if ( u(tIndx)%rotors(iR)%BladeMotion(k)%nNodes /= m%FVW_u(tIndx)%WingsMesh(iW)%nNodes ) then
               call SetErrStat(ErrID_Fatal,"WingsMesh contains different number of nodes than the BladeMotion mesh",ErrStat,ErrMsg,RoutineName)
               return
            endif
            m%FVW%W(iW)%PitchAndTwist(:) = thetaBladeNds(:,k) ! local pitch + twist (aerodyanmic + elastic) angle of the jth node in the kth blade
            m%FVW_u(tIndx)%WingsMesh(iW)%TranslationDisp   = u(tIndx)%rotors(iR)%BladeMotion(k)%TranslationDisp
            m%FVW_u(tIndx)%WingsMesh(iW)%Orientation       = u(tIndx)%rotors(iR)%BladeMotion(k)%Orientation
            m%FVW_u(tIndx)%WingsMesh(iW)%TranslationVel    = u(tIndx)%rotors(iR)%BladeMotion(k)%TranslationVel
            m%FVW_u(tIndx)%rotors(iR)%HubPosition    = u(tIndx)%rotors(iR)%HubMotion%Position(:,1) + u(tIndx)%rotors(iR)%HubMotion%TranslationDisp(:,1)
            m%FVW_u(tIndx)%rotors(iR)%HubOrientation = u(tIndx)%rotors(iR)%HubMotion%Orientation(:,:,1)

            ! Inputs for dynamic stall (see SetInputsForBEMT)
            do j=1,p%rotors(iR)%NumBlNds         
               ! inputs for CUA, section pitch/torsion rate
               m%FVW_u(tIndx)%W(iW)%omega_z(j) = dot_product( u(tIndx)%rotors(iR)%BladeMotion(k)%RotationVel(   :,j), m%rotors(iR)%orientationAnnulus(3,:,j,k) ) ! rotation of no-sweep-pitch coordinate system around z of the jth node in the kth blade
            end do !j=nodes
         enddo ! k blades
         if (allocated(thetaBladeNds)) deallocate(thetaBladeNds)
      enddo ! iR, rotors

      if (ALLOCATED(m%FVW_u(tIndx)%V_wind)) then
         m%FVW_u(tIndx)%V_wind   = u(tIndx)%InflowWakeVel
         ! Applying tower shadow to V_wind based on r_wind positions
         ! NOTE: m%DisturbedInflow also contains tower shadow and we need it for CalcOutput
         if (p%FVW%TwrShadowOnWake) then
            do iR =1, size(p%rotors)
               if (p%rotors(iR)%TwrPotent /= TwrPotent_none .or. p%rotors(iR)%TwrShadow /= TwrShadow_none) then
                  call TwrInflArray( p%rotors(iR), u(tIndx)%rotors(iR), m%rotors(iR), m%FVW%r_wind, m%FVW_u(tIndx)%V_wind, ErrStat2, ErrMsg2 )
                  call SetErrStat(ErrStat2,ErrMsg2,ErrStat,ErrMsg,RoutineName)
                  if (ErrStat >= AbortErrLev) return
               endif
            enddo
         end if
      endif
      do iR =1, size(p%rotors)
         ! Disturbed inflow for UA on Lifting line Mesh Points
         call SetDisturbedInflow(p%rotors(iR), p, u(tIndx)%rotors(iR), m%rotors(iR), errStat2, errMsg2)
         call SetErrStat(ErrStat2,ErrMsg2,ErrStat,ErrMsg,RoutineName)
         do k=1,p%rotors(iR)%NumBlades
            iW=p%FVW%Bld2Wings(iR,k)
            m%FVW_u(tIndx)%W(iW)%Vwnd_LL(1:3,:) = m%rotors(iR)%DisturbedInflow(1:3,:,k)
         enddo
      enddo
   enddo

end subroutine SetInputsForFVW
!----------------------------------------------------------------------------------------------------------------------------------
!> This subroutine sets m%AA_u.
subroutine SetInputsForAA(p, u, m, errStat, errMsg)
   type(RotParameterType),  intent(in   ) :: p        !< AD parameters
   type(RotInputType),      intent(in   ) :: u        !< AD Inputs at Time
   type(RotMiscVarType),    intent(inout) :: m        !< Misc/optimization variables
   integer(IntKi),          intent(  out) :: ErrStat  !< Error status of the operation
   character(*),            intent(  out) :: ErrMsg   !< Error message if ErrStat /= ErrID_None
   ! local variables
   integer(intKi)                         :: i        ! loop counter for nodes
   integer(intKi)                         :: j        ! loop counter for blades
   
   ErrStat = ErrID_None
   ErrMsg  = ""
   
   do j=1,p%NumBlades
      do i = 1,p%NumBlNds
         ! Get local orientation matrix to transform from blade element coordinates to global coordinates
         m%AA_u%RotGtoL(:,:,i,j) = u%BladeMotion(j)%Orientation(:,:,i)

         ! Get blade element aerodynamic center in global coordinates
         m%AA_u%AeroCent_G(:,i,j) = u%BladeMotion(j)%Position(:,i) + u%BladeMotion(j)%TranslationDisp(:,i)

         ! Set the blade element relative velocity (including induction)
         m%AA_u%Vrel(i,j) = m%BEMT_y%Vrel(i,j)
   
         ! Set the blade element angle of attack
         m%AA_u%AoANoise(i,j) = m%BEMT_y%AOA(i,j)

         ! Set the blade element undisturbed flow
         m%AA_u%Inflow(1,i,j) = u%InflowonBlade(1,i,j)
         m%AA_u%Inflow(2,i,j) = u%InflowonBlade(2,i,j)
         m%AA_u%Inflow(3,i,j) = u%InflowonBlade(3,i,j)
      end do
   end do
end subroutine SetInputsForAA
!----------------------------------------------------------------------------------------------------------------------------------
!> This subroutine converts outputs from BEMT (stored in m%BEMT_y) into values on the AeroDyn BladeLoad output mesh.
subroutine SetOutputsFromBEMT( p, u, m, y ) 

   type(RotParameterType),  intent(in   )  :: p                               !< AD parameters
   type(RotInputType),      intent(in   )  :: u                               !< AD Inputs at Time 
   type(RotOutputType),     intent(inout)  :: y                               !< AD outputs 
   type(RotMiscVarType),    intent(inout)  :: m                               !< Misc/optimization variables

   integer(intKi)                          :: j                      ! loop counter for nodes
   integer(intKi)                          :: k                      ! loop counter for blades
   real(reki)                              :: force(3),forceAirfoil(3) 
   real(reki)                              :: moment(3),momentAirfoil(3) 
   real(reki)                              :: q                      ! local dynamic pressure 
   real(reki)                              :: c                      ! local chord length 
   real(reki)                              :: aoa                    ! local angle of attack 
   real(reki)                              :: Cl,Cd,Cm               ! local airfoil lift, drag and pitching moment coefficients 
   real(reki)                              :: Cn,Ct                  ! local airfoil normal and tangential force coefficients 
   
  
   do k=1,p%NumBlades
      do j=1,p%NumBlNds
                      
         ! Compute local Cn and Ct in the airfoil reference frame
         aoa = m%BEMT_y%AOA(j,k)
         Cl  = m%BEMT_y%cl(j,k)
         Cd  = m%BEMT_y%cd(j,k)
         Cm  = m%BEMT_y%cm(j,k)
         Cn  =  Cl*cos(aoa) + Cd*sin(aoa)
         Ct  = -Cl*sin(aoa) + Cd*cos(aoa) ! NOTE: this is not Ct but Cy_a (y_a going towards the TE)

         ! Dimensionalize the aero forces and moment
         q = 0.5 * p%airDens * m%BEMT_y%Vrel(j,k)**2              ! dynamic pressure of the jth node in the kth blade
         c = p%BEMT%chord(j,k)
         forceAirfoil(1)  = Cn * q * c
         forceAirfoil(2)  = Ct * q * c
         forceAirfoil(3)  = 0.0_reki
         momentAirfoil(1) = 0.0_reki
         momentAirfoil(2) = 0.0_reki
         momentAirfoil(3) = Cm * q * c**2
         m%M(j,k) = momentAirfoil(3)     ! TODO EB     
         
         ! NOTE! - NOTE! - NOTE! - NOTE! - NOTE! - NOTE! - NOTE! - NOTE! - NOTE! - NOTE! - NOTE! - NOTE! - NOTE! - NOTE!
         !EAM (fix this!)  These output variables are possibly not what they should be 
         ! relative to the original AeroDyn manual and intent !!!!
         force(1) =  m%BEMT_y%cx(j,k) * q * p%BEMT%chord(j,k)     ! X = normal force per unit length (normal to the plane, not chord) of the jth node in the kth blade
         force(2) = -m%BEMT_y%cy(j,k) * q * p%BEMT%chord(j,k)     ! Y = tangential force per unit length (tangential to the plane, not chord) of the jth node in the kth blade
         force(3) =  m%BEMT_y%cz(j,k) * q * p%BEMT%chord(j,k)     ! Z = axial force per unit length of the jth node in the kth blade

         moment(1)=  m%BEMT_y%Cmx(j,k) * q * p%BEMT%chord(j,k)**2  ! Mx = pitching moment (x-component) per unit length of the jth node in the kth blade
         moment(2)=  m%BEMT_y%Cmy(j,k) * q * p%BEMT%chord(j,k)**2  ! My = pitching moment (y-component) per unit length of the jth node in the kth blade
         moment(3)=  m%BEMT_y%Cmz(j,k) * q * p%BEMT%chord(j,k)**2  ! Mz = pitching moment (z-component) per unit length of the jth node in the kth blade
         
            ! save these values for possible output later:
         m%X(j,k) = force(1)
         m%Y(j,k) = force(2)
         m%Z(j,k)  = force(3)
         m%Mx(j,k) = moment(1)
         m%My(j,k) = moment(2)
         m%Mz(j,k) = moment(3)            
         
            ! note: because force and moment are 1-d arrays, I'm calculating the transpose of the force and moment outputs
            !       so that I don't have to take the transpose of orientationAnnulus(:,:,j,k)
         y%BladeLoad(k)%Force(:,j)  = matmul( force,  m%orientationAnnulus(:,:,j,k) )  ! force per unit length of the jth node in the kth blade
         y%BladeLoad(k)%Moment(:,j) = matmul( moment, m%orientationAnnulus(:,:,j,k) )  ! moment per unit length of the jth node in the kth blade
         
      end do !j=nodes
   end do !k=blades
   
   
end subroutine SetOutputsFromBEMT


!----------------------------------------------------------------------------------------------------------------------------------
!> This subroutine converts outputs from FVW (stored in m%FVW_y) into values on the AeroDyn BladeLoad output mesh.
subroutine SetOutputsFromFVW(t, u, p, OtherState, x, xd, m, y, ErrStat, ErrMsg)
   REAL(DbKi),                intent(in   ) :: t
   TYPE(AD_InputType),        intent(in   ) :: u           !< Inputs at Time t
   type(AD_ParameterType),    intent(in   ) :: p           !< AD parameters
   type(AD_OtherStateType),   intent(in   ) :: OtherState  !< OtherState
   type(AD_ContinuousStateType),intent(in ) :: x           !< continuous states
   type(AD_DiscreteStateType),intent(in   ) :: xd          !< Discrete states
   type(AD_OutputType),       intent(inout) :: y           !< AD outputs
   type(AD_MiscVarType),target,intent(inout) :: m           !< Misc/optimization variables
   integer(IntKi),            intent(  out) :: ErrStat     !< Error status of the operation
   character(*),              intent(  out) :: ErrMsg      !< Error message if ErrStat /= ErrID_None

   integer(intKi)                         :: j           ! loop counter for nodes
   integer(intKi)                         :: k           ! loop counter for blades
   real(reki)                             :: force(3)
   real(reki)                             :: moment(3)
   real(reki)                             :: q
   REAL(ReKi)                             :: cp, sp      ! cosine, sine of phi

   ! Local vars for readability
   real(ReKi)                             :: Vind(3)
   real(ReKi)                             :: Vstr(3)
   real(ReKi)                             :: Vwnd(3)
   real(ReKi)                             :: theta
   ! Local variables that we store in misc for nodal outputs
   real(ReKi)                             :: AxInd, TanInd, Vrel, phi, alpha, Re
   type(AFI_OutputType)                   :: AFI_interp             ! Resulting values from lookup table
   real(ReKi)                             :: UrelWind_s(3)          ! Relative wind (wind+str) in section coords
   real(ReKi)                             :: Cx, Cy
   real(ReKi)                             :: Cl_Static, Cd_Static, Cm_Static, Cpmin
   real(ReKi)                             :: Cl_dyn, Cd_dyn, Cm_dyn
   type(UA_InputType), pointer            :: u_UA ! Alias to shorten notations
   integer(IntKi), parameter              :: InputIndex=1      ! we will always use values at t in this routine
   integer(intKi)                         :: iR, iW
   integer(intKi)                         :: ErrStat2
   character(ErrMsgLen)                   :: ErrMsg2

   ErrStat = 0
   ErrMsg = ""

   ! zero forces
   force(3)    =  0.0_ReKi
   moment(1:2) =  0.0_ReKi

   do iR=1,size(p%rotors)
      do k=1,p%rotors(iR)%numBlades
         iW=p%FVW%Bld2Wings(iR,k)
         do j=1,p%rotors(iR)%NumBlNds
            ! --- Computing main aero variables from induction - setting local variables
            Vind = m%FVW_y%W(iW)%Vind(1:3,j)
            Vstr = u%rotors(iR)%BladeMotion(k)%TranslationVel(1:3,j)
            Vwnd = m%rotors(iR)%DisturbedInflow(1:3,j,k)   ! NOTE: contains tower shadow
            theta = m%FVW%W(iW)%PitchAndTwist(j) ! TODO
            call FVW_AeroOuts( m%rotors(iR)%orientationAnnulus(1:3,1:3,j,k), u%rotors(iR)%BladeMotion(k)%Orientation(1:3,1:3,j), & ! inputs
                        theta, Vstr(1:3), Vind(1:3), VWnd(1:3), p%rotors(iR)%KinVisc, p%FVW%W(iW)%chord_LL(j), &               ! inputs
                        AxInd, TanInd, Vrel, phi, alpha, Re, UrelWind_s(1:3), ErrStat2, ErrMsg2 )        ! outputs
               call SetErrStat(ErrStat2, ErrMsg2, ErrStat, ErrMsg, 'SetOutputsFromFVW')

            ! Compute steady Airfoil Coefs no matter what..
            call AFI_ComputeAirfoilCoefs( alpha, Re, 0.0_ReKi,  p%AFI(p%FVW%W(iW)%AFindx(j,1)), AFI_interp, ErrStat, ErrMsg )
            Cl_Static = AFI_interp%Cl
            Cd_Static = AFI_interp%Cd
            Cm_Static = AFI_interp%Cm
            Cpmin = AFI_interp%Cpmin

            ! Set dynamic to the (will be same as static if UA_Flag is false)
            Cl_dyn    = AFI_interp%Cl
            Cd_dyn    = AFI_interp%Cd
            Cm_dyn    = AFI_interp%Cm
            
            if (p%UA_Flag) then
               u_UA => m%FVW%W(iW)%u_UA(j,InputIndex) ! Alias
               ! ....... compute inputs to UA ...........
               u_UA%alpha    = alpha
               u_UA%U        = Vrel
               u_UA%Re       = Re
               ! calculated in m%FVW%u_UA??? :u_UA%UserProp = 0.0_ReKi ! FIX ME

               u_UA%v_ac(1)  = sin(u_UA%alpha)*u_UA%U
               u_UA%v_ac(2)  = cos(u_UA%alpha)*u_UA%U
               ! calculated in m%FVW%u_UA??? : u_UA%omega = dot_product( u%rotors(iR)%BladeMotion(k)%RotationVel(   :,j), m%rotors(iR)%orientationAnnulus(3,:,j,k) ) ! rotation of no-sweep-pitch coordinate system around z of the jth node in the kth blade
               call UA_CalcOutput(j, 1, t, u_UA, m%FVW%W(iW)%p_UA, x%FVW%UA(iW), xd%FVW%UA(iW), OtherState%FVW%UA(iW), p%AFI(p%FVW%W(iW)%AFindx(j,1)), m%FVW%W(iW)%y_UA, m%FVW%W(iW)%m_UA, errStat2, errMsg2 )
                  call SetErrStat(ErrStat2, ErrMsg2, ErrStat, ErrMsg, 'SetOutputsFromFVW')
               Cl_dyn = m%FVW%W(iW)%y_UA%Cl
               Cd_dyn = m%FVW%W(iW)%y_UA%Cd
               Cm_dyn = m%FVW%W(iW)%y_UA%Cm
            end if
            cp = cos(phi)
            sp = sin(phi)
            Cx = Cl_dyn*cp + Cd_dyn*sp
            Cy = Cl_dyn*sp - Cd_dyn*cp

            q = 0.5 * p%rotors(iR)%airDens * Vrel**2                ! dynamic pressure of the jth node in the kth blade
            force(1) =  Cx * q * p%FVW%W(iW)%chord_LL(j)        ! X = normal force per unit length (normal to the plane, not chord) of the jth node in the kth blade
            force(2) = -Cy * q * p%FVW%W(iW)%chord_LL(j)        ! Y = tangential force per unit length (tangential to the plane, not chord) of the jth node in the kth blade
            moment(3)=  Cm_dyn * q * p%FVW%W(iW)%chord_LL(j)**2 ! M = pitching moment per unit length of the jth node in the kth blade

               ! save these values for possible output later:
            m%rotors(iR)%X(j,k) = force(1)
            m%rotors(iR)%Y(j,k) = force(2)
            m%rotors(iR)%Z(j,k) = 0.0_ReKi
            m%rotors(iR)%Mx(j,k) = 0.0_ReKi
            m%rotors(iR)%My(j,k) = 0.0_ReKi
            m%rotors(iR)%Mz(j,k) = moment(3)
            m%rotors(iR)%M(j,k) = moment(3)     ! TODO EB

               ! note: because force and moment are 1-d arrays, I'm calculating the transpose of the force and moment outputs
               !       so that I don't have to take the transpose of orientationAnnulus(:,:,j,k)
            y%rotors(iR)%BladeLoad(k)%Force(:,j)  = matmul( force,  m%rotors(iR)%orientationAnnulus(:,:,j,k) )  ! force per unit length of the jth node in the kth blade
            y%rotors(iR)%BladeLoad(k)%Moment(:,j) = matmul( moment, m%rotors(iR)%orientationAnnulus(:,:,j,k) )  ! moment per unit length of the jth node in the kth blade

            ! Save results for outputs so we don't have to recalculate them all when we write outputs
            m%FVW%W(iW)%BN_AxInd(j)           = AxInd
            m%FVW%W(iW)%BN_TanInd(j)          = TanInd
            m%FVW%W(iW)%BN_Vrel(j)            = Vrel
            m%FVW%W(iW)%BN_alpha(j)           = alpha
            m%FVW%W(iW)%BN_phi(j)             = phi
            m%FVW%W(iW)%BN_Re(j)              = Re
            m%FVW%W(iW)%BN_UrelWind_s(1:3,j)  = UrelWind_s(1:3)
            m%FVW%W(iW)%BN_Cl_Static(j)       = Cl_Static
            m%FVW%W(iW)%BN_Cd_Static(j)       = Cd_Static
            m%FVW%W(iW)%BN_Cm_Static(j)       = Cm_Static
            m%FVW%W(iW)%BN_Cpmin(j)           = Cpmin
            m%FVW%W(iW)%BN_Cl(j)              = Cl_dyn
            m%FVW%W(iW)%BN_Cd(j)              = Cd_dyn
            m%FVW%W(iW)%BN_Cm(j)              = Cm_dyn
            m%FVW%W(iW)%BN_Cx(j)              = Cx
            m%FVW%W(iW)%BN_Cy(j)              = Cy
         end do !j=nodes
      end do !k=blades
   end do ! iR rotors

   if ( p%UA_Flag ) then
      ! if ( mod(REAL(t,ReKi),.1) < p%dt) then
      do iW=1,p%FVW%nWings
         call UA_WriteOutputToFile(t, m%FVW%W(iW)%p_UA, m%FVW%W(iW)%y_UA)
      enddo
   end if
   
end subroutine SetOutputsFromFVW
!----------------------------------------------------------------------------------------------------------------------------------
!> This routine validates the number of blades on each rotor.
SUBROUTINE ValidateNumBlades( NumBl, ErrStat, ErrMsg )
   integer(IntKi),           intent(in)     :: NumBl                             !< Number of blades
   integer(IntKi),           intent(out)    :: ErrStat                           !< Error status
   character(*),             intent(out)    :: ErrMsg                            !< Error message
   ErrStat  = ErrID_None
   ErrMsg   = ''
!    if (NumBl > MaxBl .or. NumBl < 1) call SetErrStat( ErrID_Fatal, 'Number of blades must be between 1 and '//trim(num2lstr(MaxBl))//'.', ErrStat, ErrMsg, 'ValidateNumBlades' )
END SUBROUTINE ValidateNumBlades
!----------------------------------------------------------------------------------------------------------------------------------
!> This routine validates the inputs from the AeroDyn input files.
SUBROUTINE ValidateInputData( InitInp, InputFileData, NumBl, ErrStat, ErrMsg )
!..................................................................................................................................
      
      ! Passed variables:

   type(AD_InitInputType),   intent(in   )  :: InitInp                           !< Input data for initialization routine
   type(AD_InputFile),       intent(in)     :: InputFileData                     !< All the data in the AeroDyn input file
   integer(IntKi),           intent(in)     :: NumBl(:)                          !< Number of blades: size(NumBl) = number of rotors
   integer(IntKi),           intent(out)    :: ErrStat                           !< Error status
   character(*),             intent(out)    :: ErrMsg                            !< Error message

   
      ! local variables
   integer(IntKi)                           :: k                                 ! Blade number
   integer(IntKi)                           :: j                                 ! node number
   integer(IntKi)                           :: iR                                ! rotor index
   character(*), parameter                  :: RoutineName = 'ValidateInputData'
   
   ErrStat = ErrID_None
   ErrMsg  = ""
   
!   do iR = 1,size(NumBl)
!      if (NumBl(iR) < 1) then
!         call SetErrStat( ErrID_Fatal, 'Number of blades must be at least 1.', ErrStat, ErrMsg, RoutineName )
!         return ! return early because InputFileData%BladeProps may not be allocated properly otherwise...
!      else
!         if (NumBl(iR) > AD_MaxBl_Out .and. InitInp%Linearize) then
!            call SetErrStat( ErrID_Fatal, 'Number of blades must be no larger than '//trim(num2lstr(AD_MaxBl_Out))//' for linearizaton analysis.', ErrStat, ErrMsg, RoutineName )
!            return ! return early because InputFileData%BladeProps may not be allocated properly otherwise...
!         end if
!      end if
!   end do
   
   if (InputFileData%DTAero <= 0.0)  call SetErrStat ( ErrID_Fatal, 'DTAero must be greater than zero.', ErrStat, ErrMsg, RoutineName )
   if (InputFileData%WakeMod /= WakeMod_None .and. InputFileData%WakeMod /= WakeMod_BEMT .and. InputFileData%WakeMod /= WakeMod_DBEMT .and. InputFileData%WakeMod /= WakeMod_FVW) then
      call SetErrStat ( ErrID_Fatal, 'WakeMod must be '//trim(num2lstr(WakeMod_None))//' (none), '//trim(num2lstr(WakeMod_BEMT))//' (BEMT), '// &
         trim(num2lstr(WakeMod_DBEMT))//' (DBEMT), or '//trim(num2lstr(WakeMod_FVW))//' (FVW).',ErrStat, ErrMsg, RoutineName ) 
   end if
   
   if (InputFileData%AFAeroMod /= AFAeroMod_Steady .and. InputFileData%AFAeroMod /= AFAeroMod_BL_unsteady) then
      call SetErrStat ( ErrID_Fatal, 'AFAeroMod must be '//trim(num2lstr(AFAeroMod_Steady))//' (steady) or '//&
                        trim(num2lstr(AFAeroMod_BL_unsteady))//' (Beddoes-Leishman unsteady).', ErrStat, ErrMsg, RoutineName ) 
   end if
   if (InputFileData%TwrPotent /= TwrPotent_none .and. InputFileData%TwrPotent /= TwrPotent_baseline .and. InputFileData%TwrPotent /= TwrPotent_Bak) then
      call SetErrStat ( ErrID_Fatal, 'TwrPotent must be 0 (none), 1 (baseline potential flow), or 2 (potential flow with Bak correction).', ErrStat, ErrMsg, RoutineName ) 
   end if   
   if (InputFileData%TwrShadow /= TwrShadow_none .and. InputFileData%TwrShadow /= TwrShadow_Powles .and. InputFileData%TwrShadow /= TwrShadow_Eames) then
      call SetErrStat ( ErrID_Fatal, 'TwrShadow must be 0 (none), 1 (Powles tower shadow modle), or 2 (Eames tower shadow model).', ErrStat, ErrMsg, RoutineName ) 
   end if

      ! The following limits are recommended by Juliet Simpson (University of Virginia)
      !  E-mail recommendation:
      !     To test the limits of the model, I've been running steady simulations
      !     with a range of TI inputs. It looks like the model starts to break down
      !     (or at least break the trend of higher TI's) when the TI drops below
      !     0.05. On the other end, the model seems to work up to TI~1 without
      !     breaking down (I checked up to TI=0.99). However, the results aren't
      !     very physically realistic after ~0.35 because it approaches a constant
      !     velocity deficit across the rotor plane, rather than returning to zero
      !     deficit a short distance laterally from the tower. I'm not sure what
      !     the goal of the limits would be, so it's hard for me to say what the
      !     upper cut off should be. If you want it to be physical, perhaps a low
      !     cut off (around 0.4?). If you want it to just not break, and let people
      !     interpret for themselves if it's physical for their scenario, then it
      !     could go to TI~1. I'd recommend imposing limits of 0.05<TI<1, personally.
   if (InputFileData%TwrShadow == TwrShadow_Eames) then
      do iR=1,size(NumBl)
         if ( minval(InputFileData%rotors(iR)%TwrTI) <= 0.05 .or. maxval(InputFileData%rotors(iR)%TwrTI) >= 1.0) call SetErrStat ( ErrID_Fatal, 'The turbulence intensity for the Eames tower shadow model must be greater than 0.05 and less than 1.', ErrStat, ErrMsg, RoutineName )
         if ( maxval(InputFileData%rotors(iR)%TwrTI) >  0.4 .and. maxval(InputFileData%rotors(iR)%TwrTI) <  1.0) call SetErrStat ( ErrID_Warn,  'The turbulence intensity for the Eames tower shadow model above 0.4 may return unphysical results.  Interpret with caution.', ErrStat, ErrMsg, RoutineName )
      enddo
   endif
   
   if (InitInp%MHK == 0 .and. InputFileData%CavitCheck) call SetErrStat ( ErrID_Fatal, 'A cavitation check can only be performed for an MHK turbine.', ErrStat, ErrMsg, RoutineName )
   if (InitInp%MHK == 0 .and. InputFileData%Buoyancy) call SetErrStat ( ErrID_Fatal, 'Buoyancy can only be calculated for an MHK turbine.', ErrStat, ErrMsg, RoutineName )
   if (InitInp%MHK == 1 .and. InputFileData%CompAA .or. InitInp%MHK == 2 .and. InputFileData%CompAA) call SetErrStat ( ErrID_Fatal, 'The aeroacoustics module cannot be used with an MHK turbine.', ErrStat, ErrMsg, RoutineName )

   if (InputFileData%AirDens <= 0.0) call SetErrStat ( ErrID_Fatal, 'The density of the working fluid must be greater than zero.', ErrStat, ErrMsg, RoutineName )
   if (InputFileData%KinVisc <= 0.0) call SetErrStat ( ErrID_Fatal, 'The kinesmatic viscosity (KinVisc) must be greater than zero.', ErrStat, ErrMsg, RoutineName )
   if (InputFileData%SpdSound <= 0.0) call SetErrStat ( ErrID_Fatal, 'The speed of sound (SpdSound) must be greater than zero.', ErrStat, ErrMsg, RoutineName )
   if (InputFileData%CavitCheck .and. InputFileData%Pvap <= 0.0) call SetErrStat ( ErrID_Fatal, 'The vapour pressure (Pvap) must be greater than zero.', ErrStat, ErrMsg, RoutineName )
   if (InputFileData%CavitCheck .and. InputFileData%Patm <= 0.0) call SetErrStat ( ErrID_Fatal, 'The atmospheric pressure (Patm)  must be greater than zero.', ErrStat, ErrMsg, RoutineName )

      
   
      ! BEMT/DBEMT inputs
      ! bjj: these checks should probably go into BEMT where they are used...
   if (InputFileData%WakeMod /= WakeMod_none .and. InputFileData%WakeMod /= WakeMod_FVW) then
      if ( InputFileData%MaxIter < 1 ) call SetErrStat( ErrID_Fatal, 'MaxIter must be greater than 0.', ErrStat, ErrMsg, RoutineName )
      
      if ( InputFileData%IndToler < 0.0 .or. EqualRealNos(InputFileData%IndToler, 0.0_ReKi) ) &
         call SetErrStat( ErrID_Fatal, 'IndToler must be greater than 0.', ErrStat, ErrMsg, RoutineName )
   
      if ( InputFileData%SkewMod /= SkewMod_Orthogonal .and. InputFileData%SkewMod /= SkewMod_Uncoupled .and. InputFileData%SkewMod /= SkewMod_PittPeters) &  !  .and. InputFileData%SkewMod /= SkewMod_Coupled )
           call SetErrStat( ErrID_Fatal, 'SkewMod must be 1, or 2.  Option 3 will be implemented in a future version.', ErrStat, ErrMsg, RoutineName )      
      
   end if !BEMT/DBEMT checks
   
   
   if ( InputFileData%CavitCheck .and. InputFileData%AFAeroMod == AFAeroMod_BL_unsteady) then
      call SetErrStat( ErrID_Fatal, 'Cannot use unsteady aerodynamics module with a cavitation check', ErrStat, ErrMsg, RoutineName )
   end if
        
   if (InputFileData%InCol_Cpmin == 0 .and. InputFileData%CavitCheck) call SetErrStat( ErrID_Fatal, 'InCol_Cpmin must not be 0 to do a cavitation check.', ErrStat, ErrMsg, RoutineName )

         ! validate the number of airfoils
   if (InputFileData%NumAFfiles  < 1) call SetErrStat( ErrID_Fatal, 'The number of unique airfoil tables (NumAFfiles) must be greater than zero.', ErrStat, ErrMsg, RoutineName )   
   
      ! .............................
      ! check blade mesh data:
      ! .............................
   do iR = 1,size(NumBl)
      if (NumBl(iR)>0) then
         if ( InputFileData%rotors(iR)%BladeProps(1)%NumBlNds < 2 ) call SetErrStat( ErrID_Fatal, 'There must be at least two nodes per blade.',ErrStat, ErrMsg, RoutineName )
      endif
      do k=2,NumBl(iR)
         if ( InputFileData%rotors(iR)%BladeProps(k)%NumBlNds /= InputFileData%rotors(iR)%BladeProps(k-1)%NumBlNds ) then
            call SetErrStat( ErrID_Fatal, 'All blade property files must have the same number of blade nodes.', ErrStat, ErrMsg, RoutineName )
            exit  ! exit do loop
         end if
      end do
   
      ! Check the list of airfoil tables for blades to make sure they are all within limits.
      do k=1,NumBl(iR)
         do j=1,InputFileData%rotors(iR)%BladeProps(k)%NumBlNds
            if ( ( InputFileData%rotors(iR)%BladeProps(k)%BlAFID(j) < 1 ) .OR. ( InputFileData%rotors(iR)%BladeProps(k)%BlAFID(j) > InputFileData%NumAFfiles ) )  then
               call SetErrStat( ErrID_Fatal, 'Blade '//trim(Num2LStr(k))//' node '//trim(Num2LStr(j))//' must be a number between 1 and NumAFfiles (' &
                  //TRIM(Num2LStr(InputFileData%NumAFfiles))//').', ErrStat, ErrMsg, RoutineName )
            end if
         end do ! j=nodes
      end do ! k=blades
            
      ! Check that the blade chord is > 0.
      do k=1,NumBl(iR)
         do j=1,InputFileData%rotors(iR)%BladeProps(k)%NumBlNds
            if ( InputFileData%rotors(iR)%BladeProps(k)%BlChord(j) <= 0.0_ReKi )  then
               call SetErrStat( ErrID_Fatal, 'The chord for blade '//trim(Num2LStr(k))//' node '//trim(Num2LStr(j)) &
                                //' must be greater than 0.', ErrStat, ErrMsg, RoutineName )
            endif
         end do ! j=nodes
      end do ! k=blades
   
      do k=1,NumBl(iR)
         if ( .not. EqualRealNos(InputFileData%rotors(iR)%BladeProps(k)%BlSpn(1), 0.0_ReKi) ) call SetErrStat( ErrID_Fatal, 'Blade '//trim(Num2LStr(k))//' span location must start at 0.0 m', ErrStat, ErrMsg, RoutineName)       
         do j=2,InputFileData%rotors(iR)%BladeProps(k)%NumBlNds
            if ( InputFileData%rotors(iR)%BladeProps(k)%BlSpn(j) <= InputFileData%rotors(iR)%BladeProps(k)%BlSpn(j-1) )  then
               call SetErrStat( ErrID_Fatal, 'Blade '//trim(Num2LStr(k))//' nodes must be entered in increasing elevation.', ErrStat, ErrMsg, RoutineName )
               exit
            end if
         end do ! j=nodes
      end do ! k=blades

      ! If the Buoyancy flag is True, check that the blade buoyancy coefficients are >= 0.
      if ( InputFileData%Buoyancy )  then
         do k=1,NumBl(iR)
            do j=1,InputFileData%rotors(iR)%BladeProps(k)%NumBlNds
               if ( InputFileData%rotors(iR)%BladeProps(k)%BlCb(j) < 0.0_ReKi )  then
                  call SetErrStat( ErrID_Fatal, 'The buoyancy coefficient for blade '//trim(Num2LStr(k))//' node '//trim(Num2LStr(j)) &
                                 //' must be greater than or equal to 0.', ErrStat, ErrMsg, RoutineName )
               endif
            end do ! j=nodes
         end do ! k=blades
      end if
   end do ! iR rotor

      ! .............................
      ! check tower mesh data:
      ! .............................   
   do iR = 1,size(NumBl)
      if (InputFileData%TwrPotent /= TwrPotent_none .or. InputFileData%TwrShadow /= TwrShadow_none .or. InputFileData%TwrAero .or. InputFileData%Buoyancy .and. InputFileData%rotors(iR)%NumTwrNds > 0 ) then
         if (InputFileData%rotors(iR)%NumTwrNds < 2) call SetErrStat( ErrID_Fatal, 'There must be at least two nodes on the tower.',ErrStat, ErrMsg, RoutineName )
         
            ! Check that the tower diameter is > 0.
         do j=1,InputFileData%rotors(iR)%NumTwrNds
            if ( InputFileData%rotors(iR)%TwrDiam(j) <= 0.0_ReKi )  then
               call SetErrStat( ErrID_Fatal, 'The diameter for tower node '//trim(Num2LStr(j))//' must be greater than 0.' &
                               , ErrStat, ErrMsg, RoutineName )
            end if
         end do ! j=nodes
         
            ! check that the elevation is increasing:
         do j=2,InputFileData%rotors(iR)%NumTwrNds
            if ( InputFileData%rotors(iR)%TwrElev(j) <= InputFileData%rotors(iR)%TwrElev(j-1) )  then
               call SetErrStat( ErrID_Fatal, 'The tower nodes must be entered in increasing elevation.', ErrStat, ErrMsg, RoutineName )
               exit
            end if
         end do ! j=nodes

         ! If the Buoyancy flag is True, check that the tower buoyancy coefficients are >= 0.
         if ( InputFileData%Buoyancy .and. InputFileData%rotors(iR)%NumTwrNds > 0 )  then
            do j=1,InputFileData%rotors(iR)%NumTwrNds
               if ( InputFileData%rotors(iR)%TwrCb(j) < 0.0_ReKi )  then
                  call SetErrStat( ErrID_Fatal, 'The buoyancy coefficient for tower node '//trim(Num2LStr(j))//' must be greater than or equal to 0.', ErrStat, ErrMsg, RoutineName )
               endif
            end do ! j=nodes
         end if
		 
      end if
   end do ! iR rotor
            


      ! .............................
      ! check hub mesh data:
      ! .............................
   if ( InputFileData%Buoyancy )  then

         ! Check that the hub volume is >= 0.
      do iR = 1,size(NumBl)
         if ( InputFileData%rotors(iR)%VolHub < 0.0_ReKi )  then
            call SetErrStat( ErrID_Fatal, 'The hub volume must be greater than or equal to 0.', ErrStat, ErrMsg, RoutineName )
         endif
      end do ! iR rotor
   
   end if

      ! .............................
      ! check nacelle mesh data:
      ! .............................
   if ( InputFileData%Buoyancy )  then

         ! Check that the nacelle volume is >= 0.
      do iR = 1,size(NumBl)
         if ( InputFileData%rotors(iR)%VolNac < 0.0_ReKi )  then
            call SetErrStat( ErrID_Fatal, 'The nacelle volume must be greater than or equal to 0.', ErrStat, ErrMsg, RoutineName )
         endif
      end do ! iR rotor

   end if
  
      ! .............................
      ! check outputs:
      ! .............................
   
   if ( ( InputFileData%NTwOuts < 0_IntKi ) .OR. ( InputFileData%NTwOuts > 9_IntKi ) )  then
      call SetErrStat( ErrID_Fatal, 'NTwOuts must be between 0 and 9 (inclusive).', ErrStat, ErrMsg, RoutineName )
   else
         ! Check to see if all TwOutNd(:) analysis points are existing analysis points:

      do iR = 1,size(NumBl)
         do j=1,InputFileData%NTwOuts
            if ( InputFileData%TwOutNd(j) < 1_IntKi .OR. InputFileData%TwOutNd(j) > InputFileData%rotors(iR)%NumTwrNds ) then
               call SetErrStat( ErrID_Fatal, ' All TwOutNd values must be between 1 and '//&
                              trim( Num2LStr( InputFileData%rotors(iR)%NumTwrNds ) )//' (inclusive).', ErrStat, ErrMsg, RoutineName )
               exit ! stop checking this loop
            end if
         end do         
      enddo ! iR
   
   end if
         
         
   if ( ( InputFileData%NBlOuts < 0_IntKi ) .OR. ( InputFileData%NBlOuts > 9_IntKi ) )  then
      call SetErrStat( ErrID_Fatal, 'NBlOuts must be between 0 and 9 (inclusive).', ErrStat, ErrMsg, RoutineName )
   else 

   ! Check to see if all BlOutNd(:) analysis points are existing analysis points:

      do iR = 1,size(NumBl)
         do j=1,InputFileData%NBlOuts
            if ( InputFileData%BlOutNd(j) < 1_IntKi .OR. InputFileData%BlOutNd(j) > InputFileData%rotors(iR)%BladeProps(1)%NumBlNds ) then
               call SetErrStat( ErrID_Fatal, ' All BlOutNd values must be between 1 and '//&
                       trim( Num2LStr( InputFileData%rotors(iR)%BladeProps(1)%NumBlNds ) )//' (inclusive).', ErrStat, ErrMsg, RoutineName )
               exit ! stop checking this loop
            end if
         end do
      end do ! iR, rotor
      
   end if   
   
   !..................
   ! check for linearization
   !..................
   if (InitInp%Linearize) then
      if (InputFileData%AFAeroMod /= AFAeroMod_Steady) then
         if (InputFileData%UAMod /= UA_HGM .and. InputFileData%UAMod /= UA_HGMV .and. InputFileData%UAMod /= UA_OYE) then
            call SetErrStat( ErrID_Fatal, 'When AFAeroMod=2, UAMod must be 4, 5, or 6 for linearization. Set AFAeroMod=1, or, set UAMod=4, 5, or 6.', ErrStat, ErrMsg, RoutineName )
         end if
      end if
      
      if (InputFileData%WakeMod == WakeMod_FVW) then !bjj: note: among other things, WriteOutput values will not be calculated properly in AD Jacobians if FVW this is allowed
         call SetErrStat( ErrID_Fatal, 'FVW cannot currently be used for linearization. Set WakeMod=0 or WakeMod=1.', ErrStat, ErrMsg, RoutineName )
      else if (InputFileData%WakeMod == WakeMod_DBEMT) then
         if (InputFileData%DBEMT_Mod /= DBEMT_cont_tauConst) then
            call SetErrStat( ErrID_Fatal, 'DBEMT requires the continuous formulation with constant tau1 for linearization. Set DBEMT_Mod=3 or set WakeMod to 0 or 1.', ErrStat, ErrMsg, RoutineName )
         end if
      end if
   end if
   
END SUBROUTINE ValidateInputData
!----------------------------------------------------------------------------------------------------------------------------------
!> This subroutine sets up the data structures and initializes AirfoilInfo to get the necessary AFI parameters. It then verifies 
!! that the UA parameters are included in the AFI tables if UA is being used.
SUBROUTINE Init_AFIparams( InputFileData, p_AFI, UnEc,  ErrStat, ErrMsg )


      ! Passed variables
   type(AD_InputFile),                   intent(inout) :: InputFileData      !< All the data in the AeroDyn input file (intent(out) only because of the call to MOVE_ALLOC)
   type(AFI_ParameterType), allocatable, intent(  out) :: p_AFI(:)           !< parameters returned from the AFI (airfoil info) module
   integer(IntKi),                       intent(in   ) :: UnEc               !< I/O unit for echo file. If > 0, file is open for writing.
   integer(IntKi),                       intent(  out) :: ErrStat            !< Error status
   character(*),                         intent(  out) :: ErrMsg             !< Error message

      ! local variables
   type(AFI_InitInputType)                             :: AFI_InitInputs     ! initialization data for the AFI routines
   
   integer(IntKi)                                      :: File               ! loop counter for airfoil files
   
   integer(IntKi)                                      :: ErrStat2
   character(ErrMsgLen)                                :: ErrMsg2
   character(*), parameter                             :: RoutineName = 'Init_AFIparams'

   
   ErrStat = ErrID_None
   ErrMsg  = ""
   
   allocate(p_AFI( InputFileData%NumAFfiles), STAT = ErrStat2)
      if ( ErrStat2 /= 0 ) then
         call SetErrStat(ErrID_Fatal,'Error allocating p_AFI.',ErrStat,ErrMsg,RoutineName)
         return
      end if
   
   
      ! Setup Airfoil InitInput data structure:
   AFI_InitInputs%InCol_Alfa  = InputFileData%InCol_Alfa
   AFI_InitInputs%InCol_Cl    = InputFileData%InCol_Cl
   AFI_InitInputs%InCol_Cd    = InputFileData%InCol_Cd
   AFI_InitInputs%InCol_Cm    = InputFileData%InCol_Cm
   IF (.not. InputFileData%UseBlCm) AFI_InitInputs%InCol_Cm = 0      ! Don't try to use Cm if flag set to false
   AFI_InitInputs%InCol_Cpmin = InputFileData%InCol_Cpmin
   AFI_InitInputs%AFTabMod    = InputFileData%AFTabMod !AFITable_1
   AFI_InitInputs%UA_f_cn     = InputFileData%UAMod /= UA_HGM ! HGM uses the separation function based on cl instead of cn
   
      ! Call AFI_Init to read in and process the airfoil files.
      ! This includes creating the spline coefficients to be used for interpolation.
   
   do File = 1, InputFileData%NumAFfiles

      AFI_InitInputs%FileName = InputFileData%AFNames(File)

      call AFI_Init ( AFI_InitInputs, p_AFI(File), ErrStat2, ErrMsg2, UnEc )
         call SetErrStat(ErrStat2,ErrMsg2, ErrStat, ErrMsg, RoutineName)
         if (ErrStat >= AbortErrLev) exit
   end do
         
      
   call AFI_DestroyInitInput( AFI_InitInputs, ErrStat2, ErrMsg2 )
   if (ErrStat >= AbortErrLev) return
   
   
END SUBROUTINE Init_AFIparams
!----------------------------------------------------------------------------------------------------------------------------------
!> This routine initializes the Airfoil Noise module from within AeroDyn.
SUBROUTINE Init_AAmodule( DrvInitInp, AD_InputFileData, RotInputFileData, u_AD, u, p, p_AD, x, xd, z, OtherState, y, m, ErrStat, ErrMsg )
!..................................................................................................................................
   type(RotInitInputType),       intent(in   ) :: DrvInitInp    !< AeroDyn-level initialization inputs
   type(AD_InputFile),           intent(in   ) :: AD_InputFileData  !< All the data in the AeroDyn input file
   type(RotInputFile),           intent(in   ) :: RotInputFileData  !< Data in the AeroDyn input file related to current rotor
   type(RotInputType),           intent(in   ) :: u_AD           !< AD inputs - used for input mesh node positions
   type(AA_InputType),           intent(  out) :: u              !< An initial guess for the input; input mesh must be defined
   type(RotParameterType),       intent(inout) :: p              !< Parameters ! intent out b/c we set the AA parameters here
   type(AD_ParameterType),       intent(inout) :: p_AD           !< Parameters ! intent out b/c we set the AA parameters here
   type(AA_ContinuousStateType), intent(  out) :: x              !< Initial continuous states
   type(AA_DiscreteStateType),   intent(  out) :: xd             !< Initial discrete states
   type(AA_ConstraintStateType), intent(  out) :: z              !< Initial guess of the constraint states
   type(AA_OtherStateType),      intent(  out) :: OtherState     !< Initial other states
   type(AA_OutputType),          intent(  out) :: y              !< Initial system outputs (outputs are not calculated;
                                                                 !!   only the output mesh is initialized)
   type(AA_MiscVarType),         intent(  out) :: m              !< Initial misc/optimization variables
   integer(IntKi),               intent(  out) :: errStat        !< Error status of the operation
   character(*),                 intent(  out) :: errMsg         !< Error message if ErrStat /= ErrID_None
   ! Local variables
   real(DbKi)                                  :: Interval       ! Coupling interval in seconds: the rate that
                                                                 !   (1) BEMT_UpdateStates() is called in loose coupling &
                                                                 !   (2) BEMT_UpdateDiscState() is called in tight coupling.
                                                                 !   Input is the suggested time from the glue code;
                                                                 !   Output is the actual coupling interval that will be used
                                                                 !   by the glue code.
   type(AA_InitInputType)                      :: InitInp        ! Input data for initialization routine
   type(AA_InitOutputType)                     :: InitOut        ! Output for initialization routine
   integer(intKi)                              :: i              ! airfoil file index                            
   integer(intKi)                              :: j              ! node index
   integer(intKi)                              :: k              ! blade index
   integer(IntKi)                              :: ErrStat2
   character(ErrMsgLen)                        :: ErrMsg2
   character(*), parameter                     :: RoutineName = 'Init_AAmodule'
   ErrStat = ErrID_None
   ErrMsg  = ""
   
   ! Transfer from parameters and input file to init input
   Interval                 = p_AD%DT   
   InitInp%NumBlades        = p%NumBlades
   InitInp%NumBlNds         = p%NumBlNds
   InitInp%airDens          = AD_InputFileData%AirDens 
   InitInp%kinVisc          = AD_InputFileData%KinVisc                    
   InitInp%InputFile        = AD_InputFileData%AA_InputFile
   InitInp%RootName         = p_AD%RootName
   InitInp%SpdSound         = AD_InputFileData%SpdSound
   InitInp%HubHeight        = DrvInitInp%HubPosition(3)

   ! --- Transfer of airfoil info
   ALLOCATE ( InitInp%AFInfo( size(p_AD%AFI) ), STAT=ErrStat2 )
   IF ( ErrStat2 /= 0 )  THEN
      CALL SetErrStat ( ErrID_Fatal, 'Error allocating memory for the InitInp%AFInfo array.', ErrStat2, ErrMsg2, RoutineName )
      RETURN
   ENDIF
   do i=1,size(p_AD%AFI)
      call AFI_CopyParam( p_AD%AFI(i), InitInp%AFInfo(i), MESH_NEWCOPY, errStat2, errMsg2 )
      call SetErrStat( errStat2, errMsg2, errStat, errMsg, RoutineName )
   end do
  
   ! --- Allocate and set AirfoilID, chord and Span for each blades
   ! note here that each blade is required to have the same number of nodes
   call AllocAry( InitInp%BlAFID, p%NumBlNds, p%NumBlades,'InitInp%BlAFID', errStat2, ErrMsg2 )
   call SetErrStat( errStat2, errMsg2, errStat, errMsg, RoutineName )
   call AllocAry( InitInp%BlChord, p%NumBlNds, p%NumBlades, 'BlChord', errStat2, ErrMsg2 )
   call SetErrStat( errStat2, errMsg2, errStat, errMsg, RoutineName )
   call AllocAry( InitInp%BlSpn,   p%NumBlNds, p%NumBlades, 'BlSpn', errStat2, ErrMsg2 )
   call SetErrStat( errStat2, errMsg2, errStat, errMsg, RoutineName )
   if (ErrStat >= AbortErrLev) then
      call cleanup()
      return
   end if
   do k = 1, p%NumBlades
      do j=1, RotInputFileData%BladeProps(k)%NumBlNds
         InitInp%BlChord(j,k)  = RotInputFileData%BladeProps(k)%BlChord(  j)
         InitInp%BlSpn  (j,k)  = RotInputFileData%BladeProps(k)%BlSpn(j)
         InitInp%BlAFID(j,k)   = RotInputFileData%BladeProps(k)%BlAFID(j)           
      end do
   end do
   
   ! --- AeroAcoustics initialization call
   call AA_Init(InitInp, u, p%AA,  x, xd, z, OtherState, y, m, Interval, InitOut, ErrStat2, ErrMsg2 )
   call SetErrStat(ErrStat2,ErrMsg2, ErrStat, ErrMsg, RoutineName)   
         
   if (.not. equalRealNos(Interval, p_AD%DT) ) then
      call SetErrStat( ErrID_Fatal, "DTAero was changed in Init_AAmodule(); this is not allowed.", ErrStat2, ErrMsg2, RoutineName)
   endif

   call Cleanup()
   
contains   

   subroutine Cleanup()
      call AA_DestroyInitInput ( InitInp, ErrStat2, ErrMsg2 )   
      call AA_DestroyInitOutput( InitOut, ErrStat2, ErrMsg2 )   
   end subroutine Cleanup
   
END SUBROUTINE Init_AAmodule
!----------------------------------------------------------------------------------------------------------------------------------
!> This routine initializes the BEMT module from within AeroDyn.
SUBROUTINE Init_BEMTmodule( InputFileData, RotInputFileData, u_AD, u, p, p_AD, x, xd, z, OtherState, y, m, ErrStat, ErrMsg )
!..................................................................................................................................

   type(AD_InputFile),             intent(in   ) :: InputFileData  !< All the data in the AeroDyn input file
   type(RotInputFile),             intent(in   ) :: RotInputFileData !< Data in AeroDyn input file related to current rotor
   type(RotInputType),             intent(in   ) :: u_AD           !< AD inputs - used for input mesh node positions
   type(BEMT_InputType),           intent(  out) :: u              !< An initial guess for the input; input mesh must be defined
   type(RotParameterType),         intent(inout) :: p              !< Parameters ! intent out b/c we set the BEMT parameters here
   type(AD_ParameterType),         intent(inout) :: p_AD           !< Parameters ! intent out b/c we set the BEMT parameters here
   type(BEMT_ContinuousStateType), intent(  out) :: x              !< Initial continuous states
   type(BEMT_DiscreteStateType),   intent(  out) :: xd             !< Initial discrete states
   type(BEMT_ConstraintStateType), intent(  out) :: z              !< Initial guess of the constraint states
   type(BEMT_OtherStateType),      intent(  out) :: OtherState     !< Initial other states
   type(BEMT_OutputType),          intent(  out) :: y              !< Initial system outputs (outputs are not calculated;
                                                                   !!   only the output mesh is initialized)
   type(BEMT_MiscVarType),         intent(  out) :: m              !< Initial misc/optimization variables
   integer(IntKi),                 intent(  out) :: errStat        !< Error status of the operation
   character(*),                   intent(  out) :: errMsg         !< Error message if ErrStat /= ErrID_None


      ! Local variables
   real(DbKi)                                    :: Interval       ! Coupling interval in seconds: the rate that
                                                                   !   (1) BEMT_UpdateStates() is called in loose coupling &
                                                                   !   (2) BEMT_UpdateDiscState() is called in tight coupling.
                                                                   !   Input is the suggested time from the glue code;
                                                                   !   Output is the actual coupling interval that will be used
                                                                   !   by the glue code.
   type(BEMT_InitInputType)                      :: InitInp        ! Input data for initialization routine
   type(BEMT_InitOutputType)                     :: InitOut        ! Output for initialization routine
                                                 
   integer(intKi)                                :: j              ! node index
   integer(intKi)                                :: k              ! blade index
   real(ReKi)                                    :: tmp(3), tmp_sz_y, tmp_sz
   real(ReKi)                                    :: y_hat_disk(3)
   real(ReKi)                                    :: z_hat_disk(3)
   real(ReKi)                                    :: position(3)
   real(ReKi)                                    :: rMax
   real(ReKi)                                    :: frac
   integer(IntKi)                                :: ErrStat2
   character(ErrMsgLen)                          :: ErrMsg2
   character(*), parameter                       :: RoutineName = 'Init_BEMTmodule'

   ! note here that each blade is required to have the same number of nodes
   
   ErrStat = ErrID_None
   ErrMsg  = ""
   
   
      ! set initialization data here:   
   Interval                 = p_AD%DT   
   InitInp%numBlades        = p%NumBlades
   
   InitInp%airDens          = InputFileData%AirDens 
   InitInp%kinVisc          = InputFileData%KinVisc
   InitInp%skewWakeMod      = InputFileData%SkewMod
   InitInp%yawCorrFactor    = InputFileData%SkewModFactor
   InitInp%aTol             = InputFileData%IndToler
   InitInp%useTipLoss       = InputFileData%TipLoss
   InitInp%useHubLoss       = InputFileData%HubLoss
   InitInp%useInduction     = InputFileData%WakeMod /= WakeMod_none
   InitInp%useTanInd        = InputFileData%TanInd
   InitInp%useAIDrag        = InputFileData%AIDrag        
   InitInp%useTIDrag        = InputFileData%TIDrag  
   InitInp%numBladeNodes    = p%NumBlNds
   InitInp%numReIterations  = 1                              ! This is currently not available in the input file and is only for testing  
   InitInp%maxIndIterations = InputFileData%MaxIter 
   
   
   call AllocAry(InitInp%chord, InitInp%numBladeNodes,InitInp%numBlades,'chord',  ErrStat2,ErrMsg2); call SetErrStat(ErrStat2,ErrMsg2,ErrStat,ErrMsg,RoutineName)   
   call AllocAry(InitInp%AFindx,InitInp%numBladeNodes,InitInp%numBlades,'AFindx', ErrStat2,ErrMsg2); call SetErrStat(ErrStat2,ErrMsg2,ErrStat,ErrMsg,RoutineName)   
   call AllocAry(InitInp%zHub,                        InitInp%numBlades,'zHub',   ErrStat2,ErrMsg2); call SetErrStat(ErrStat2,ErrMsg2,ErrStat,ErrMsg,RoutineName)
   call AllocAry(InitInp%zLocal,InitInp%numBladeNodes,InitInp%numBlades,'zLocal', ErrStat2,ErrMsg2); call SetErrStat(ErrStat2,ErrMsg2,ErrStat,ErrMsg,RoutineName)   
   call AllocAry(InitInp%rLocal,InitInp%numBladeNodes,InitInp%numBlades,'rLocal', ErrStat2,ErrMsg2); call SetErrStat(ErrStat2,ErrMsg2,ErrStat,ErrMsg,RoutineName)   
   call AllocAry(InitInp%zTip,                        InitInp%numBlades,'zTip',   ErrStat2,ErrMsg2); call SetErrStat(ErrStat2,ErrMsg2,ErrStat,ErrMsg,RoutineName)
   call AllocAry(InitInp%rTipFix,                     InitInp%numBlades,'rTipFix',ErrStat2,ErrMsg2); call SetErrStat(ErrStat2,ErrMsg2,ErrStat,ErrMsg,RoutineName)
   call AllocAry(InitInp%UAOff_innerNode,             InitInp%numBlades,'UAOff_innerNode',ErrStat2,ErrMsg2); call SetErrStat(ErrStat2,ErrMsg2,ErrStat,ErrMsg,RoutineName)
   call AllocAry(InitInp%UAOff_outerNode,             InitInp%numBlades,'UAOff_outerNode',ErrStat2,ErrMsg2); call SetErrStat(ErrStat2,ErrMsg2,ErrStat,ErrMsg,RoutineName)
   
   if ( ErrStat >= AbortErrLev ) then
      call Cleanup()
      return
   end if  

   
   ! Compute zLocal, zHub, zTip, rLocal, rMax, rTipFix
   rMax = 0.0_ReKi
   do k=1,p%numBlades
      
      InitInp%zHub(k) = TwoNorm( u_AD%BladeRootMotion(k)%Position(:,1) - u_AD%HubMotion%Position(:,1) )  
      !if (EqualRealNos(InitInp%zHub(k),0.0_ReKi) ) &
      !   call SetErrStat( ErrID_Fatal, "zHub for blade "//trim(num2lstr(k))//" is zero.", ErrStat, ErrMsg, RoutineName)
      
      ! zLocal is the distance along blade curve -- NOTE: this is an approximation.
      InitInp%zLocal(1,k) = InitInp%zHub(k) + TwoNorm( u_AD%BladeMotion(k)%Position(:,1) - u_AD%BladeRootMotion(k)%Position(:,1) )
      do j=2,p%NumBlNds
         InitInp%zLocal(j,k) = InitInp%zLocal(j-1,k) + TwoNorm( u_AD%BladeMotion(k)%Position(:,j) - u_AD%BladeMotion(k)%Position(:,j-1) ) 
      end do !j=nodes
      
      InitInp%zTip(k) = InitInp%zLocal(p%NumBlNds,k)
      
      y_hat_disk = u_AD%HubMotion%Orientation(2,:,1)
      z_hat_disk = u_AD%HubMotion%Orientation(3,:,1)
      
      do j=1,p%NumBlNds
               ! displaced position of the jth node in the kth blade relative to the hub:
         tmp =  u_AD%BladeMotion(k)%Position(:,j)  - u_AD%HubMotion%Position(:,1) 
            ! local radius (normalized distance from rotor centerline)
         tmp_sz_y = dot_product( tmp, y_hat_disk )**2
         tmp_sz   = dot_product( tmp, z_hat_disk )**2
         InitInp%rLocal(j,k) = sqrt( tmp_sz + tmp_sz_y )
         rMax = max(rMax, InitInp%rLocal(j,k))
      end do !j=nodes
      
      
      !.........
      ! compute fixed rLocal at tip node (without prebend) for Bladed-like calculations:
      !.........
      tmp(1) = 0.0_ReKi !RotInputFile%BladeProps(k)%BlCrvAC(p%NumBlNds)
      tmp(2) = 0.0_ReKi !RotInputFile%BladeProps(k)%BlSwpAC(p%NumBlNds)
      tmp(3) = RotInputFileData%BladeProps(k)%BlSpn(p%NumBlNds)
      position = u_AD%BladeRootMotion(k)%Position(:,1) + matmul(tmp,u_AD%BladeRootMotion(k)%RefOrientation(:,:,1))  ! note that because positionL is a 1-D array, we're doing the transpose of matmul(transpose(u%BladeRootMotion(k)%RefOrientation),positionL)
      
            ! position of the coned tip node in the kth blade relative to the hub:
      tmp    =  position - u_AD%HubMotion%Position(:,1)
         
            ! local radius (normalized distance from rotor centerline)
      tmp_sz_y = dot_product( tmp, y_hat_disk )**2
      tmp_sz   = dot_product( tmp, z_hat_disk )**2
      InitInp%rTipFix(k) = sqrt( tmp_sz + tmp_sz_y )
            
   end do !k=blades
   
   
   InitInp%UAOff_innerNode = 0
   InitInp%UAOff_outerNode = p%NumBlNds + 1
   do k = 1,p%numBlades
      do j = 1,p%NumBlNds
         frac = InitInp%rLocal(j,k) / rMax
         if (frac < InputFileData%UAStartRad) then
            InitInp%UAOff_innerNode(k) = max(InitInp%UAOff_innerNode(k), j)
         elseif (frac > InputFileData%UAEndRad) then
            InitInp%UAOff_outerNode(k) = min(InitInp%UAOff_outerNode(k), j)
         end if
      end do
   end do
   
   
               
  do k=1,p%numBlades
     do j=1,p%NumBlNds
        InitInp%chord (j,k)  = RotInputFileData%BladeProps(k)%BlChord(j)
        InitInp%AFindx(j,k)  = RotInputFileData%BladeProps(k)%BlAFID(j)
     end do
  end do
   
   InitInp%UA_Flag       = p_AD%UA_Flag
   InitInp%UAMod         = InputFileData%UAMod
   InitInp%Flookup       = InputFileData%Flookup
   InitInp%a_s           = InputFileData%SpdSound
   InitInp%MomentumCorr  = .FALSE. ! TODO EB
   InitInp%SumPrint      = InputFileData%SumPrint
   InitInp%RootName      = p%RootName
   if (p%AeroProjMod == APM_BEM_NoSweepPitchTwist) then
      InitInp%BEM_Mod    = BEMMod_2D
   else if (p%AeroProjMod == APM_BEM_Polar) then
      InitInp%BEM_Mod    = BEMMod_3D
   else
      InitInp%BEM_Mod    = -1
      call SetErrStat(ErrID_Fatal, "AeroProjMod needs to be 0 or 2 when used with BEM", ErrStat, ErrMsg, RoutineName)   
   endif
      ! remove the ".AD" from the RootName
   k = len_trim(InitInp%RootName)
   if (k>3) then
      InitInp%RootName = InitInp%RootName(1:k-3)
   end if
   
   if (InputFileData%WakeMod == WakeMod_DBEMT) then
      InitInp%DBEMT_Mod  = InputFileData%DBEMT_Mod
   else
      InitInp%DBEMT_Mod  = DBEMT_none
   end if
   InitInp%tau1_const = InputFileData%tau1_const
   
   if (ErrStat >= AbortErrLev) then
      call cleanup()
      return
   end if
   
   
   call BEMT_Init(InitInp, u, p%BEMT,  x, xd, z, OtherState, p_AD%AFI, y, m, Interval, InitOut, ErrStat2, ErrMsg2 )
      call SetErrStat(ErrStat2,ErrMsg2, ErrStat, ErrMsg, RoutineName)   
         
   if (.not. equalRealNos(Interval, p_AD%DT) ) &
      call SetErrStat( ErrID_Fatal, "DTAero was changed in Init_BEMTmodule(); this is not allowed.", ErrStat2, ErrMsg2, RoutineName)
   
   !m%UseFrozenWake = .FALSE. !BJJ: set this in BEMT
   
   call Cleanup()
   return
      
contains   
   subroutine Cleanup()
      call BEMT_DestroyInitInput( InitInp, ErrStat2, ErrMsg2 )   
      call BEMT_DestroyInitOutput( InitOut, ErrStat2, ErrMsg2 )   
   end subroutine Cleanup
   
END SUBROUTINE Init_BEMTmodule

!----------------------------------------------------------------------------------------------------------------------------------
!> This routine initializes the FVW module from within AeroDyn.
SUBROUTINE Init_OLAF( InputFileData, u_AD, u, p, x, xd, z, OtherState, m, ErrStat, ErrMsg )
   type(AD_InputFile),              intent(in   ) :: InputFileData  !< All the data in the AeroDyn input file
   type(AD_InputType),              intent(inout) :: u_AD           !< AD inputs - used for input mesh node positions (intent out for meshcopy)
   type(FVW_InputType),             intent(  out) :: u              !< An initial guess for the input; input mesh must be defined
   type(AD_ParameterType),          intent(inout) :: p              !< Parameters ! intent out b/c we set the FVW parameters here
   type(FVW_ContinuousStateType),   intent(  out) :: x              !< Initial continuous states
   type(FVW_DiscreteStateType),     intent(  out) :: xd             !< Initial discrete states
   type(FVW_ConstraintStateType),   intent(  out) :: z              !< Initial guess of the constraint states
   type(FVW_OtherStateType),        intent(  out) :: OtherState     !< Initial other states
   type(AD_MiscVarType),            intent(inout) :: m               !< Initial misc/optimization variables
   integer(IntKi),                  intent(  out) :: errStat        !< Error status of the operation
   character(*),                    intent(  out) :: errMsg         !< Error message if ErrStat /= ErrID_None
   ! Local variables
   real(DbKi)                                    :: Interval       ! Coupling interval in seconds: the rate that
                                                                   !   (1) FVW_UpdateStates() is called in loose coupling &
                                                                   !   (2) FVW_UpdateDiscState() is called in tight coupling.
                                                                   !   Input is the suggested time from the glue code;
                                                                   !   Output is the actual coupling interval that will be used
                                                                   !   by the glue code.
   type(FVW_InitInputType)                      :: InitInp        ! Input data for initialization routine
   type(FVW_InitOutputType)                     :: InitOut        ! Output for initialization routine
   integer(intKi)                               :: nWings         ! total number of wings
   integer(intKi)                               :: j              ! node index
   integer(intKi)                               :: iB             ! blade index
   integer(intKi)                               :: iR             ! rotor index
   integer(intKi)                               :: iW, iW_incr    ! wing index
   real(ReKi), allocatable, dimension(:)        :: rLocal   
   real(ReKi)                                   :: rMax
   real(ReKi)                                   :: frac
   real(ReKi)                                   :: tmp(3), tmp_sz_y, tmp_sz
   real(ReKi)                                   :: y_hat_disk(3)
   real(ReKi)                                   :: z_hat_disk(3)
   integer(IntKi)                               :: ErrStat2
   character(ErrMsgLen)                         :: ErrMsg2
   character(*), parameter                      :: RoutineName = 'Init_OLAF'

   ErrStat = ErrID_None
   ErrMsg  = ""

   ! Simple inputs
   InitInp%FVWFileName    = InputFileData%FVWFileName
   InitInp%DTaero         = p%DT       ! NOTE: FVW can run a lower timestep internally

   ! Allocate wings
   nWings = 0
   do iR=1,size(p%rotors)
      nWings = nWings + p%rotors(iR)%numBlades
   end do
   allocate(InitInp%W(nWings)        , STAT = ErrStat2); ErrMsg2='Allocate W'; if(Failed()) return
   allocate(InitInp%WingsMesh(nWings), STAT = ErrStat2); ErrMsg2='Allocate Wings Mesh'; if(Failed()) return

   ! --- Inputs per wings/blades
   iW_incr=0
   do iR=1, size(p%rotors)

      InitInp%numBladeNodes  = p%rotors(iR)%numBlNds ! TODO TODO TODO per wing
      InitInp%KinVisc        = p%rotors(iR)%KinVisc
      InitInp%RootName       = p%RootName(1:len_trim(p%RootName)-2) ! Removing "AD"

      ! Blades/Wings
      do iB=1,p%rotors(iR)%numBlades
         iW=iW_incr+iB
         InitInp%W(iW)%iRotor = iR ! Indicate OLAF which wing belongs to which rotor

         call AllocAry(InitInp%W(iW)%Chord, InitInp%numBladeNodes,  'chord', ErrStat2,ErrMsg2); if(Failed()) return
         call AllocAry(InitInp%W(iW)%AFindx,InitInp%numBladeNodes,1,'AFindx',ErrStat2,ErrMsg2); if(Failed()) return


         ! Compute rLocal, rMax
         call AllocAry(rLocal, InitInp%numBladeNodes, 'rLocal', ErrStat2,ErrMsg2); if(Failed()) return
         rMax = 0.0_ReKi
         ! Distance from blade to hub axis (includes hub radius)
         y_hat_disk = u_AD%rotors(iR)%HubMotion%Orientation(2,:,1)
         z_hat_disk = u_AD%rotors(iR)%HubMotion%Orientation(3,:,1)
         do j=1,p%rotors(iR)%NumBlNds
                  ! displaced position of the jth node in the kth blade relative to the hub:
            tmp =  u_AD%rotors(iR)%BladeMotion(iB)%Position(:,j)  - u_AD%rotors(iR)%HubMotion%Position(:,1)
               ! local radius (normalized distance from rotor centerline)
            tmp_sz_y = dot_product( tmp, y_hat_disk )**2
            tmp_sz   = dot_product( tmp, z_hat_disk )**2
            rLocal(j) = sqrt( tmp_sz + tmp_sz_y )
            rMax = max(rMax, rLocal(j))
         end do !j=nodes
         ! Turn off UA at user-specified spanwise radii
         InitInp%W(iW)%UAOff_innerNode = 0
         InitInp%W(iW)%UAOff_outerNode = p%rotors(iR)%NumBlNds + 1
         do j=1,p%rotors(iR)%NumBlNds
            frac = rLocal(j) / rMax 
            if (frac < InputFileData%UAStartRad) then
               InitInp%W(iW)%UAOff_innerNode = max(InitInp%W(iW)%UAOff_innerNode, j)
            elseif (frac > InputFileData%UAEndRad) then
               InitInp%W(iW)%UAOff_outerNode = min(InitInp%W(iW)%UAOff_outerNode, j)
            end if
         end do
         if(allocated(rLocal))deallocate(rLocal)

         ! Copy over chord information
         do j=1,p%rotors(iR)%NumBlNds
            InitInp%W(iW)%Chord (j)    = InputFileData%rotors(iR)%BladeProps(iB)%BlChord(j)
            InitInp%W(iW)%AFindx(j,1)  = InputFileData%rotors(iR)%BladeProps(iB)%BlAFID(j)
         end do

         ! Copy the mesh over for InitInp to FVW.  We would not need to copy this if we decided to break the Framework
         !  by passing u_AD%BladeMotion directly into FVW_Init, but nothing is really gained by doing that.
         call MeshCopy ( SrcMesh  = u_AD%rotors(iR)%BladeMotion(iB)  &
                        ,DestMesh = InitInp%WingsMesh(iW) &
                        ,CtrlCode = MESH_COUSIN         &
                        ,Orientation    = .TRUE.        &
                        ,TranslationVel = .TRUE.        &
                        ,RotationVel    = .TRUE.        &
                        ,ErrStat  = ErrStat2          &
                        ,ErrMess  = ErrMsg2          )
         if(Failed()) return
   
      enddo ! iB, blades

      ! Unsteady Aero Data
      InitInp%UA_Flag    = p%UA_Flag
      InitInp%UAMod      = InputFileData%UAMod
      InitInp%Flookup    = InputFileData%Flookup
      InitInp%a_s        = InputFileData%SpdSound
      InitInp%SumPrint   = InputFileData%SumPrint

      iW_incr = iW_incr+p%rotors(iR)%numBlades
   enddo ! iR, rotors 

   ! NOTE: not passing p%AFI at present.  We are not storing it in FVW's parameters.
   call FVW_Init(p%AFI, InitInp, u, p%FVW, x, xd, z, OtherState, m%FVW_y, m%FVW, Interval, InitOut, ErrStat2, ErrMsg2 ); if(Failed()) return

   ! set the size of the input and xd arrays for passing wind info to FVW.
   call AllocAry(u_AD%InflowWakeVel, 3, size(m%FVW%r_wind,DIM=2), 'InflowWakeVel',  ErrStat2,ErrMsg2); if(Failed()) return
   u_AD%InflowWakeVel = 0.0_ReKi ! initialize for safety

   if (.not. equalRealNos(Interval, p%DT) ) then
      errStat2=ErrID_Fatal; errMsg2="DTAero was changed in Init_FVWmodule(); this is not allowed yet."; if(Failed()) return
   endif

   call CleanUp()

contains
   subroutine Cleanup()
      call FVW_DestroyInitInput(  InitInp, ErrStat2, ErrMsg2 )
      call FVW_DestroyInitOutput( InitOut, ErrStat2, ErrMsg2 )
      if(allocated(rLocal))deallocate(rLocal)
   end subroutine Cleanup

   logical function Failed()
        call SetErrStat(ErrStat2, ErrMsg2, ErrStat, ErrMsg, 'Init_OLAF') 
        Failed =  ErrStat >= AbortErrLev
        if (Failed) call CleanUp()
   end function Failed
END SUBROUTINE Init_OLAF
!----------------------------------------------------------------------------------------------------------------------------------
!> This subroutine calculates the tower loads for the AeroDyn TowerLoad output mesh.
SUBROUTINE ADTwr_CalcOutput(p, u, m, y, ErrStat, ErrMsg )

   TYPE(RotInputType),           INTENT(IN   )  :: u           !< Inputs at Time t
   TYPE(RotParameterType),       INTENT(IN   )  :: p           !< Parameters
   TYPE(RotMiscVarType),         INTENT(INOUT)  :: m           !< Misc/optimization variables
   TYPE(RotOutputType),          INTENT(INOUT)  :: y           !< Outputs computed at t (Input only so that mesh con-
                                                               !!   nectivity information does not have to be recalculated)
   INTEGER(IntKi),               INTENT(  OUT)  :: ErrStat     !< Error status of the operation
   CHARACTER(*),                 INTENT(  OUT)  :: ErrMsg      !< Error message if ErrStat /= ErrID_None


   INTEGER(IntKi)                               :: j
   real(ReKi)                                   :: q
   real(ReKi)                                   :: V_rel(3)    ! relative wind speed on a tower node
   real(ReKi)                                   :: VL(2)       ! relative local x- and y-components of the wind speed on a tower node
   real(ReKi)                                   :: tmp(3)
   
   !integer(intKi)                               :: ErrStat2
   !character(ErrMsgLen)                         :: ErrMsg2
   character(*), parameter                      :: RoutineName = 'ADTwr_CalcOutput'
   
   
   ErrStat = ErrID_None
   ErrMsg  = ""

   
   do j=1,p%NumTwrNds
      
      V_rel = u%InflowOnTower(:,j) - u%TowerMotion%TranslationVel(:,j) ! relative wind speed at tower node
   
      tmp   = u%TowerMotion%Orientation(1,:,j)
      VL(1) = dot_product( V_Rel, tmp )            ! relative local x-component of wind speed of the jth node in the tower
      tmp   = u%TowerMotion%Orientation(2,:,j)
      VL(2) = dot_product( V_Rel, tmp )            ! relative local y-component of wind speed of the jth node in the tower
      
      m%W_Twr(j)  =  TwoNorm( VL )            ! relative wind speed normal to the tower at node j      
      q     = 0.5 * p%TwrCd(j) * p%AirDens * p%TwrDiam(j) * m%W_Twr(j)
      
         ! force per unit length of the jth node in the tower
      tmp(1) = q * VL(1)
      tmp(2) = q * VL(2)
      tmp(3) = 0.0_ReKi
      
      y%TowerLoad%force(:,j) = matmul( tmp, u%TowerMotion%Orientation(:,:,j) ) ! note that I'm calculating the transpose here, which is okay because we have 1-d arrays
      m%X_Twr(j) = tmp(1)
      m%Y_Twr(j) = tmp(2)
      
      
         ! moment per unit length of the jth node in the tower
      y%TowerLoad%moment(:,j) = 0.0_ReKi
      
   end do
   

END SUBROUTINE ADTwr_CalcOutput
!----------------------------------------------------------------------------------------------------------------------------------
!> This routine checks for invalid inputs to the tower influence models.
SUBROUTINE CheckTwrInfl(u, ErrStat, ErrMsg )

   TYPE(RotInputType),           INTENT(IN   )  :: u           !< Inputs at Time t
   INTEGER(IntKi),               INTENT(  OUT)  :: ErrStat     !< Error status of the operation
   CHARACTER(*),                 INTENT(  OUT)  :: ErrMsg      !< Error message if ErrStat /= ErrID_None
   
   ! local variables
   real(reKi)                                   :: ElemSize
   real(reKi)                                   :: tmp(3)
   integer(intKi)                               :: j
   character(*), parameter                      :: RoutineName = 'CheckTwrInfl'
   
   
   ErrStat = ErrID_None
   ErrMsg  = ""
   
   !! the tower-influence models (tower potential flow and tower shadow) are valid only for small tower deflections;
   !! so, first throw an error to avoid a division-by-zero error if any line2 elements on the tower mesh are colocated.
   
   do j = 2,u%TowerMotion%Nnodes
      tmp =   u%TowerMotion%Position(:,j  ) + u%TowerMotion%TranslationDisp(:,j  ) &
            - u%TowerMotion%Position(:,j-1) - u%TowerMotion%TranslationDisp(:,j-1)
   
      ElemSize = TwoNorm(tmp)
      if ( EqualRealNos(ElemSize,0.0_ReKi) ) then
         call SetErrStat(ErrID_Fatal, "Division by zero:Elements "//trim(num2lstr(j))//' and '//trim(num2lstr(j-1))//' are colocated.', ErrStat, ErrMsg, RoutineName )
         exit
      end if
   end do
      
   
END SUBROUTINE CheckTwrInfl
!----------------------------------------------------------------------------------------------------------------------------------
!> This routine calculates m%DisturbedInflow, the influence of tower shadow and/or potential flow on the inflow velocities
SUBROUTINE TwrInfl( p, u, m, ErrStat, ErrMsg )
!..................................................................................................................................

   TYPE(RotInputType),           INTENT(IN   )  :: u                       !< Inputs at Time t
   TYPE(RotParameterType),       INTENT(IN   )  :: p                       !< Parameters
   type(RotMiscVarType),         intent(inout)  :: m                       !< Misc/optimization variables
   INTEGER(IntKi),               INTENT(  OUT)  :: ErrStat                 !< Error status of the operation
   CHARACTER(*),                 INTENT(  OUT)  :: ErrMsg                  !< Error message if ErrStat /= ErrID_None

   ! local variables
   real(ReKi)                                   :: xbar                    ! local x^ component of r_TowerBlade (distance from tower to blade) normalized by tower radius
   real(ReKi)                                   :: ybar                    ! local y^ component of r_TowerBlade (distance from tower to blade) normalized by tower radius
   real(ReKi)                                   :: zbar                    ! local z^ component of r_TowerBlade (distance from tower to blade) normalized by tower radius
   real(ReKi)                                   :: theta_tower_trans(3,3)  ! transpose of local tower orientation expressed as a DCM
   real(ReKi)                                   :: TwrCd                   ! local tower drag coefficient
   real(ReKi)                                   :: TwrTI                   ! local tower TI (for Eames tower shadow model) 
   real(ReKi)                                   :: W_tower                 ! local relative wind speed normal to the tower

   real(ReKi)                                   :: BladeNodePosition(3)    ! local blade node position
   
   real(ReKi)                                   :: v(3)                    ! temp vector
   
   logical                                      :: FirstWarn_TowerStrike
   logical                                      :: DisturbInflow
   
   integer(IntKi)                               :: j, k                    ! loop counters for elements, blades
   integer(intKi)                               :: ErrStat2
   character(ErrMsgLen)                         :: ErrMsg2
   character(*), parameter                      :: RoutineName = 'TwrInfl'
   
   
   ErrStat = ErrID_None
   ErrMsg  = ""   
   
   FirstWarn_TowerStrike = .true.
   
      ! these models are valid for only small tower deflections; check for potential division-by-zero errors:   
   call CheckTwrInfl( u, ErrStat2, ErrMsg2 )
      call SetErrStat(ErrStat2, ErrMsg2, ErrStat, ErrMsg, RoutineName )
      if (ErrStat >= AbortErrLev) return
      
   do k = 1, p%NumBlades
      do j = 1, u%BladeMotion(k)%NNodes
         
         ! for each line2-element node of the blade mesh, a nearest-neighbor line2 element or node of the tower 
         ! mesh is found in the deflected configuration, returning theta_tower, W_tower, xbar, ybar, zbar, and TowerCd:
         
         BladeNodePosition = u%BladeMotion(k)%Position(:,j) + u%BladeMotion(k)%TranslationDisp(:,j)
         
         call getLocalTowerProps(p, u, BladeNodePosition, theta_tower_trans, W_tower, xbar, ybar, zbar, TwrCd, TwrTI, m%TwrClrnc(j,k), FirstWarn_TowerStrike, DisturbInflow, ErrStat2, ErrMsg2)
            call SetErrStat(ErrStat2, ErrMsg2, ErrStat, ErrMsg, RoutineName )
            if (.not. FirstWarn_TowerStrike) call SetErrStat(ErrID_Fatal, "Tower strike.", ErrStat, ErrMsg, RoutineName )
            if (ErrStat >= AbortErrLev) return

         if ( DisturbInflow ) then
            v = CalculateTowerInfluence(p, xbar, ybar, zbar, W_tower, TwrCd, TwrTI)
            m%DisturbedInflow(:,j,k) = u%InflowOnBlade(:,j,k) + matmul( theta_tower_trans, v ) 
         else
            m%DisturbedInflow(:,j,k) = u%InflowOnBlade(:,j,k)
         end if
      
      end do !j=NumBlNds
   end do ! NumBlades
   
   
END SUBROUTINE TwrInfl 
!----------------------------------------------------------------------------------------------------------------------------------
!> Calculate the tower influence on a array of points `Positions` (3xn)
!! The subroutine has side effecs and modifies the inflow 
!! Relies heavily (i.e. unfortunate copy pasting), on TwrInfl 
SUBROUTINE TwrInflArray( p, u, m, Positions, Inflow, ErrStat, ErrMsg )
   TYPE(RotInputType),           INTENT(IN   )  :: u                       !< Inputs at Time t
   TYPE(RotParameterType),       INTENT(IN   )  :: p                       !< Parameters
   type(RotMiscVarType),         intent(inout)  :: m                       !< Misc/optimization variables
   real(ReKi), dimension(:,:),   INTENT(IN   )  :: Positions               !< Positions where tower influence is to be computed
   real(ReKi), dimension(:,:),   INTENT(INOUT)  :: Inflow                  !< Undisturbed inflow (in) -> disturbed inflow (out)
   INTEGER(IntKi),               INTENT(  OUT)  :: ErrStat                 !< Error status of the operation
   CHARACTER(*),                 INTENT(  OUT)  :: ErrMsg                  !< Error message if ErrStat /= ErrID_None
   ! local variables
   real(ReKi)                                   :: xbar                    ! local x^ component of r_TowerBlade (distance from tower to blade) normalized by tower radius
   real(ReKi)                                   :: ybar                    ! local y^ component of r_TowerBlade (distance from tower to blade) normalized by tower radius
   real(ReKi)                                   :: zbar                    ! local z^ component of r_TowerBlade (distance from tower to blade) normalized by tower radius
   real(ReKi)                                   :: theta_tower_trans(3,3)  ! transpose of local tower orientation expressed as a DCM
   real(ReKi)                                   :: TwrCd                   ! local tower drag coefficient
   real(ReKi)                                   :: TwrTI                   ! local tower TI (for Eames tower shadow model)
   real(ReKi)                                   :: W_tower                 ! local relative wind speed normal to the tower
   real(ReKi)                                   :: Pos(3)                  ! current point
   real(ReKi)                                   :: v(3)                    ! temp vector
   integer(IntKi)                               :: i                       ! loop counters for points
   real(ReKi)                                   :: TwrClrnc                ! local tower clearance
   logical                                      :: FirstWarn_TowerStrike
   logical                                      :: DisturbInflow
   integer(intKi)                               :: ErrStat2
   character(ErrMsgLen)                         :: ErrMsg2
   character(*), parameter                      :: RoutineName = 'TwrInflArray'
   ErrStat = ErrID_None
   ErrMsg  = ""   
   
   
   
   FirstWarn_TowerStrike = .false. ! we aren't going to end due to an assumed "tower-strike"
   
   ! these models are valid for only small tower deflections; check for potential division-by-zero errors:   
   call CheckTwrInfl( u, ErrStat2, ErrMsg2 ); call SetErrStat(ErrStat2, ErrMsg2, ErrStat, ErrMsg, RoutineName ); if (ErrStat >= AbortErrLev) return

   !$OMP PARALLEL default(shared)
   !$OMP do private(i,Pos,theta_tower_trans,W_tower,xbar,ybar,zbar,TwrCd,TwrTI,TwrClrnc,FirstWarn_TowerStrike,DisturbInflow,v) schedule(runtime)
   do i = 1, size(Positions,2)
      Pos=Positions(1:3,i)
         
      ! Find nearest line2 element or node of the tower  (see getLocalTowerProps)
      ! values are found for the deflected tower, returning theta_tower, W_tower, xbar, ybar, zbar, and TowerCd:
      call getLocalTowerProps(p, u, Pos, theta_tower_trans, W_tower, xbar, ybar, zbar, TwrCd, TwrTI, TwrClrnc, FirstWarn_TowerStrike, DisturbInflow, ErrStat2, ErrMsg2)

      if ( DisturbInflow ) then
         v = CalculateTowerInfluence(p, xbar, ybar, zbar, W_tower, TwrCd, TwrTI)
         Inflow(1:3,i) = Inflow(1:3,i) + matmul( theta_tower_trans, v ) 
      end if
      
   enddo ! loop on points
   !$OMP END DO 
   !$OMP END PARALLEL
END SUBROUTINE TwrInflArray
!----------------------------------------------------------------------------------------------------------------------------------
FUNCTION CalculateTowerInfluence(p, xbar_in, ybar, zbar, W_tower, TwrCd, TwrTI) RESULT(v)

   TYPE(RotParameterType),       INTENT(IN   )  :: p                       !< Parameters
   real(ReKi), intent(in   )                    :: xbar_in                 ! local x^ component of r_TowerBlade (distance from tower to blade) normalized by tower radius
   real(ReKi), intent(in)                       :: ybar                    ! local y^ component of r_TowerBlade (distance from tower to blade) normalized by tower radius
   real(ReKi), intent(in)                       :: zbar                    ! local z^ component of r_TowerBlade (distance from tower to blade) normalized by tower radius
   real(ReKi), intent(in)                       :: W_tower                 ! local relative wind speed normal to the tower
   real(ReKi), intent(in)                       :: TwrCd                   ! local tower drag coefficient
   real(ReKi), intent(in)                       :: TwrTI                   ! local tower TI (for Eames tower shadow model)
   real(ReKi)                                   :: v(3)                    ! modified velocity vector
      
   real(ReKi)                                   :: denom                   ! denominator
   real(ReKi)                                   :: exponential             ! exponential term
   real(ReKi)                                   :: xbar                    ! potentially modified version of xbar_in
   real(ReKi)                                   :: u_TwrShadow             ! axial velocity deficit fraction from tower shadow
   real(ReKi)                                   :: u_TwrPotent             ! axial velocity deficit fraction from tower potential flow
   real(ReKi)                                   :: v_TwrPotent             ! transverse velocity deficit fraction from tower potential flow


   u_TwrShadow = 0.0_ReKi
   u_TwrPotent = 0.0_ReKi
   v_TwrPotent = 0.0_ReKi
   xbar        = xbar_in
      
   ! calculate tower influence:
   if ( abs(zbar) < 1.0_ReKi .and. p%TwrPotent /= TwrPotent_none ) then

      if ( p%TwrPotent == TwrPotent_baseline ) then
         denom = (xbar**2 + ybar**2)**2
         u_TwrPotent = ( -1.0*xbar**2 + ybar**2 ) / denom
         v_TwrPotent = ( -2.0*xbar    * ybar    ) / denom

      elseif (p%TwrPotent == TwrPotent_Bak) then
         xbar = xbar + 0.1
         denom = (xbar**2 + ybar**2)**2
         u_TwrPotent = ( -1.0*xbar**2 + ybar**2 ) / denom
         v_TwrPotent = ( -2.0*xbar    * ybar    ) / denom
         denom = TwoPi*(xbar**2 + ybar**2)
         u_TwrPotent = u_TwrPotent + TwrCd*xbar / denom
         v_TwrPotent = v_TwrPotent + TwrCd*ybar / denom
               
      end if
   end if
         
   select case (p%TwrShadow)
      case (TwrShadow_Powles)
         if ( xbar > 0.0_ReKi .and. abs(zbar) < 1.0_ReKi) then
            denom = sqrt( sqrt( xbar**2 + ybar**2 ) )
            if ( abs(ybar) < denom ) then
               u_TwrShadow = -TwrCd / denom * cos( PiBy2*ybar / denom )**2
            end if
         end if
      case (TwrShadow_Eames)
         if ( xbar > 0.0_ReKi .and. abs(zbar) < 1.0_ReKi) then
            exponential = ( ybar / (TwrTI * xbar) )**2
            denom = TwrTI * xbar * sqrt( TwoPi )
            u_TwrShadow = -TwrCd / denom * exp ( -0.5_ReKi * exponential ) 
         end if
   end select

   ! We limit the deficit to avoid having too much flow reversal and accumulation of vorticity behind the tower
   ! Limit to -0.5 the wind speed at the tower
   u_TwrShadow =max(u_TwrShadow, -0.5_ReKi)
         
         
   v(1) = (u_TwrPotent + u_TwrShadow)*W_tower
   v(2) = v_TwrPotent*W_tower
   v(3) = 0.0_ReKi
      

END FUNCTION CalculateTowerInfluence
!----------------------------------------------------------------------------------------------------------------------------------
!> This routine returns the tower constants necessary to compute the tower influence. 
!! if u%TowerMotion does not have any nodes there will be serious problems. I assume that has been checked earlier.
SUBROUTINE getLocalTowerProps(p, u, BladeNodePosition, theta_tower_trans, W_tower, xbar, ybar, zbar, TwrCd, TwrTI, TwrClrnc, FirstWarn_TowerStrike, DisturbInflow, ErrStat, ErrMsg)
!..................................................................................................................................
   TYPE(RotInputType),           INTENT(IN   )  :: u                       !< Inputs at Time t
   TYPE(RotParameterType),       INTENT(IN   )  :: p                       !< Parameters
   REAL(ReKi)                   ,INTENT(IN   )  :: BladeNodePosition(3)    !< local blade node position
   REAL(ReKi)                   ,INTENT(  OUT)  :: theta_tower_trans(3,3)  !< transpose of local tower orientation expressed as a DCM
   LOGICAL                      ,INTENT(INOUT)  :: FirstWarn_TowerStrike   !< Whether we should check and warn for a tower strike 
   LOGICAL                      ,INTENT(  OUT)  :: DisturbInflow           !< Whether tower clearance is in the range of values where it should disturb the inflow
   REAL(ReKi)                   ,INTENT(  OUT)  :: W_tower                 !< local relative wind speed normal to the tower
   REAL(ReKi)                   ,INTENT(  OUT)  :: xbar                    !< local x^ component of r_TowerBlade normalized by tower radius
   REAL(ReKi)                   ,INTENT(  OUT)  :: ybar                    !< local y^ component of r_TowerBlade normalized by tower radius
   REAL(ReKi)                   ,INTENT(  OUT)  :: zbar                    !< local z^ component of r_TowerBlade normalized by tower radius
   REAL(ReKi)                   ,INTENT(  OUT)  :: TwrCd                   !< local tower drag coefficient
   REAL(ReKi)                   ,INTENT(  OUT)  :: TwrTI                   !< local tower TI (for Eames tower shadow model)
   REAL(ReKi)                   ,INTENT(  OUT)  :: TwrClrnc                !< tower clearance for potential output 
   INTEGER(IntKi),               INTENT(  OUT)  :: ErrStat                 !< Error status of the operation
   CHARACTER(*),                 INTENT(  OUT)  :: ErrMsg                  !< Error message if ErrStat /= ErrID_None

   ! local variables
   real(ReKi)                                   :: r_TowerBlade(3)         ! distance vector from tower to blade
   real(ReKi)                                   :: TwrDiam                 ! local tower diameter  
   logical                                      :: found   
   character(*), parameter                      :: RoutineName = 'getLocalTowerProps'
   
   
   ErrStat = ErrID_None
   ErrMsg  = ""   
   
   ! ..............................................
   ! option 1: nearest line2 element
   ! ..............................................
   call TwrInfl_NearestLine2Element(p, u, BladeNodePosition, r_TowerBlade, theta_tower_trans, W_tower, xbar, ybar, zbar, TwrCd, TwrTI, TwrDiam, found)
   
   if ( .not. found) then 
      ! ..............................................
      ! option 2: nearest node
      ! ..............................................
      call TwrInfl_NearestPoint(p, u, BladeNodePosition, r_TowerBlade, theta_tower_trans, W_tower, xbar, ybar, zbar, TwrCd, TwrTI, TwrDiam)
         
   end if
   
   TwrClrnc = TwoNorm(r_TowerBlade) - 0.5_ReKi*TwrDiam

   if (FirstWarn_TowerStrike) then
      if ( TwrClrnc <= 0.0_ReKi ) then
         !call SetErrStat(ErrID_Fatal, "Tower strike.", ErrStat, ErrMsg, RoutineName)
         !call SetErrStat(ErrID_Severe, NewLine//NewLine//"** WARNING: Tower strike. **  This warning will not be repeated though the condition may persist."//NewLine//NewLine//, ErrStat, ErrMsg, RoutineName)
         call WrScr( NewLine//NewLine//"** WARNING: Tower strike. **  This warning will not be repeated though the condition may persist."//NewLine//NewLine )
         FirstWarn_TowerStrike = .false.
      end if
   end if

   
   if ( TwrClrnc>20.0_ReKi*TwrDiam) then
      ! Far away, we skip the computation and keep undisturbed inflow 
      DisturbInflow = .false.
   elseif ( TwrClrnc<=0.01_ReKi*TwrDiam) then
      ! Inside the tower, or very close, (will happen for vortex elements) we keep undisturbed inflow
      ! We don't want to reach the stagnation points
      DisturbInflow = .false.
   !elseif ( TwrClrnc<= 0.0_ReKi) then
   !   ! Tower strike
   !   DisturbInflow = .false.
   else
      DisturbInflow = .true.
   end if

END SUBROUTINE getLocalTowerProps
!----------------------------------------------------------------------------------------------------------------------------------
!> Option 1: Find the nearest-neighbor line2 element of the tower mesh for which the blade line2-element node projects orthogonally onto
!!   the tower line2-element domain (following an approach similar to the line2_to_line2 mapping search for motion and scalar quantities). 
!!   That is, for each node of the blade mesh, an orthogonal projection is made onto all possible Line2 elements of the tower mesh and 
!!   the line2 element of the tower mesh that is the minimum distance away is found.
!! Adapted from modmesh_mapping::createmapping_projecttoline2()
SUBROUTINE TwrInfl_NearestLine2Element(p, u, BladeNodePosition, r_TowerBlade, theta_tower_trans, W_tower, xbar, ybar, zbar, TwrCd, TwrTI, TwrDiam, found)
!..................................................................................................................................
   TYPE(RotInputType),              INTENT(IN   )  :: u                             !< Inputs at Time t
   TYPE(RotParameterType),          INTENT(IN   )  :: p                             !< Parameters
   REAL(ReKi)                      ,INTENT(IN   )  :: BladeNodePosition(3)          !< local blade node position
   REAL(ReKi)                      ,INTENT(  OUT)  :: r_TowerBlade(3)               !< distance vector from tower to blade
   REAL(ReKi)                      ,INTENT(  OUT)  :: theta_tower_trans(3,3)        !< transpose of local tower orientation expressed as a DCM
   REAL(ReKi)                      ,INTENT(  OUT)  :: W_tower                       !< local relative wind speed normal to the tower
   REAL(ReKi)                      ,INTENT(  OUT)  :: xbar                          !< local x^ component of r_TowerBlade normalized by tower radius
   REAL(ReKi)                      ,INTENT(  OUT)  :: ybar                          !< local y^ component of r_TowerBlade normalized by tower radius
   REAL(ReKi)                      ,INTENT(  OUT)  :: zbar                          !< local z^ component of r_TowerBlade normalized by tower radius
   REAL(ReKi)                      ,INTENT(  OUT)  :: TwrCd                         !< local tower drag coefficient
   REAL(ReKi)                      ,INTENT(  OUT)  :: TwrTI                         !< local tower TI (Eames tower shadow model) 
   REAL(ReKi)                      ,INTENT(  OUT)  :: TwrDiam                       !< local tower diameter
   logical                         ,INTENT(  OUT)  :: found                         !< whether a mapping was found with this option 
      
      ! local variables
   REAL(ReKi)      :: denom
   REAL(ReKi)      :: dist
   REAL(ReKi)      :: min_dist
   REAL(ReKi)      :: elem_position, elem_position2
   REAL(SiKi)      :: elem_position_SiKi

   REAL(ReKi)      :: p1(3), p2(3)        ! position vectors for nodes on tower line 2 element
   
   REAL(ReKi)      :: V_rel_tower(3)
   
   REAL(ReKi)      :: n1_n2_vector(3)     ! vector going from node 1 to node 2 in Line2 element
   REAL(ReKi)      :: n1_Point_vector(3)  ! vector going from node 1 in Line 2 element to Destination Point
   REAL(ReKi)      :: tmp(3)              ! temporary vector for cross product calculation

   INTEGER(IntKi)  :: jElem               ! do-loop counter for elements on tower mesh

   INTEGER(IntKi)  :: n1, n2              ! nodes associated with an element

   LOGICAL         :: on_element
   
      
   found = .false.
   min_dist = HUGE(min_dist)

   do jElem = 1, u%TowerMotion%ElemTable(ELEMENT_LINE2)%nelem   ! number of elements on TowerMesh
         ! grab node numbers associated with the jElem_th element
      n1 = u%TowerMotion%ElemTable(ELEMENT_LINE2)%Elements(jElem)%ElemNodes(1)
      n2 = u%TowerMotion%ElemTable(ELEMENT_LINE2)%Elements(jElem)%ElemNodes(2)

      p1 = u%TowerMotion%Position(:,n1) + u%TowerMotion%TranslationDisp(:,n1)
      p2 = u%TowerMotion%Position(:,n2) + u%TowerMotion%TranslationDisp(:,n2)

         ! Calculate vectors used in projection operation
      n1_n2_vector    = p2 - p1
      n1_Point_vector = BladeNodePosition - p1

      denom           = DOT_PRODUCT( n1_n2_vector, n1_n2_vector ) ! we've already checked that these aren't zero

         ! project point onto line defined by n1 and n2

      elem_position = DOT_PRODUCT(n1_n2_vector,n1_Point_vector) / denom

            ! note: i forumlated it this way because Fortran doesn't necessarially do shortcutting and I don't want to call EqualRealNos if we don't need it:
      if ( elem_position .ge. 0.0_ReKi .and. elem_position .le. 1.0_ReKi ) then !we're ON the element (between the two nodes)
         on_element = .true.
      else
         elem_position_SiKi = REAL( elem_position, SiKi )
         if (EqualRealNos( elem_position_SiKi, 1.0_SiKi )) then !we're ON the element (at a node)
            on_element = .true.
            elem_position = 1.0_ReKi
         elseif (EqualRealNos( elem_position_SiKi,  0.0_SiKi )) then !we're ON the element (at a node)
            on_element = .true.
            elem_position = 0.0_ReKi
         else !we're not on the element
            on_element = .false.
         end if
         
      end if

      if (on_element) then

         ! calculate distance between point and line (note: this is actually the distance squared);
         ! will only store information once we have determined the closest element
         elem_position2 = 1.0_ReKi - elem_position
         
         r_TowerBlade  = BladeNodePosition - elem_position2*p1 - elem_position*p2
         dist = dot_product( r_TowerBlade, r_TowerBlade )

         if (dist .lt. min_dist) then
            found = .true.
            min_dist = dist

            V_rel_tower =   ( u%InflowOnTower(:,n1) - u%TowerMotion%TranslationVel(:,n1) ) * elem_position2  &
                          + ( u%InflowOnTower(:,n2) - u%TowerMotion%TranslationVel(:,n2) ) * elem_position
            
            TwrDiam     = elem_position2*p%TwrDiam(n1) + elem_position*p%TwrDiam(n2)
            TwrCd       = elem_position2*p%TwrCd(  n1) + elem_position*p%TwrCd(  n2)
            TwrTI       = elem_position2*p%TwrTI(  n1) + elem_position*p%TwrTI(  n2)
            
            
            ! z_hat
            theta_tower_trans(:,3) = n1_n2_vector / sqrt( denom ) ! = n1_n2_vector / twoNorm( n1_n2_vector )
            
            tmp = V_rel_tower - dot_product(V_rel_tower,theta_tower_trans(:,3)) * theta_tower_trans(:,3)
            denom = TwoNorm( tmp )
            if (.not. EqualRealNos( denom, 0.0_ReKi ) ) then
               ! x_hat
               theta_tower_trans(:,1) = tmp / denom
               
               ! y_hat
               tmp = cross_product( theta_tower_trans(:,3), V_rel_tower )
               theta_tower_trans(:,2) = tmp / denom  
               
               W_tower = dot_product( V_rel_tower,theta_tower_trans(:,1) )
               xbar    = 2.0/TwrDiam * dot_product( r_TowerBlade, theta_tower_trans(:,1) )
               ybar    = 2.0/TwrDiam * dot_product( r_TowerBlade, theta_tower_trans(:,2) )
               zbar    = 0.0_ReKi
                                             
            else
                  ! there is no tower influence because dot_product(V_rel_tower,x_hat) = 0
                  ! thus, we don't need to set the other values (except we don't want the sum of xbar^2 and ybar^2 to be 0)
               theta_tower_trans = 0.0_ReKi
               W_tower           = 0.0_ReKi
               xbar              = 1.0_ReKi
               ybar              = 0.0_ReKi  
               zbar              = 0.0_ReKi
            end if
   
            
         end if !the point is closest to this line2 element

      end if

   end do !jElem

END SUBROUTINE TwrInfl_NearestLine2Element
!----------------------------------------------------------------------------------------------------------------------------------
!> Option 2: used when the blade node does not orthogonally intersect a tower element.
!!  Find the nearest-neighbor node in the tower Line2-element domain (following an approach similar to the point_to_point mapping
!!  search for motion and scalar quantities). That is, for each node of the blade mesh, the node of the tower mesh that is the minimum 
!!  distance away is found.
SUBROUTINE TwrInfl_NearestPoint(p, u, BladeNodePosition, r_TowerBlade, theta_tower_trans, W_tower, xbar, ybar, zbar, TwrCd, TwrTI, TwrDiam)
!..................................................................................................................................
   TYPE(RotInputType),              INTENT(IN   )  :: u                             !< Inputs at Time t
   TYPE(RotParameterType),          INTENT(IN   )  :: p                             !< Parameters
   REAL(ReKi)                      ,INTENT(IN   )  :: BladeNodePosition(3)          !< local blade node position
   REAL(ReKi)                      ,INTENT(  OUT)  :: r_TowerBlade(3)               !< distance vector from tower to blade
   REAL(ReKi)                      ,INTENT(  OUT)  :: theta_tower_trans(3,3)        !< transpose of local tower orientation expressed as a DCM
   REAL(ReKi)                      ,INTENT(  OUT)  :: W_tower                       !< local relative wind speed normal to the tower
   REAL(ReKi)                      ,INTENT(  OUT)  :: xbar                          !< local x^ component of r_TowerBlade normalized by tower radius
   REAL(ReKi)                      ,INTENT(  OUT)  :: ybar                          !< local y^ component of r_TowerBlade normalized by tower radius
   REAL(ReKi)                      ,INTENT(  OUT)  :: zbar                          !< local z^ component of r_TowerBlade normalized by tower radius
   REAL(ReKi)                      ,INTENT(  OUT)  :: TwrCd                         !< local tower drag coefficient
   REAL(ReKi)                      ,INTENT(  OUT)  :: TwrTI                         !< local tower TI (for Eames tower shadow model)
   REAL(ReKi)                      ,INTENT(  OUT)  :: TwrDiam                       !< local tower diameter
      
      ! local variables
   REAL(ReKi)      :: denom
   REAL(ReKi)      :: dist
   REAL(ReKi)      :: min_dist
   REAL(ReKi)      :: cosTaper

   REAL(ReKi)      :: p1(3)                     ! position vectors for nodes on tower   
   REAL(ReKi)      :: V_rel_tower(3)
   
   REAL(ReKi)      :: tmp(3)                    ! temporary vector for cross product calculation

   INTEGER(IntKi)  :: n1                        ! node
   INTEGER(IntKi)  :: node_with_min_distance    

   
   
      !.................
      ! find the closest node
      !.................
      
   min_dist = HUGE(min_dist)
   node_with_min_distance = 0

   do n1 = 1, u%TowerMotion%NNodes   ! number of nodes on TowerMesh
      
      p1 = u%TowerMotion%Position(:,n1) + u%TowerMotion%TranslationDisp(:,n1)
      
         ! calculate distance between points (note: this is actually the distance squared);
         ! will only store information once we have determined the closest node
      r_TowerBlade  = BladeNodePosition - p1         
      dist = dot_product( r_TowerBlade, r_TowerBlade )

      if (dist .lt. min_dist) then
         min_dist = dist
         node_with_min_distance = n1
               
      end if !the point is (so far) closest to this blade node

   end do !n1
   
      !.................
      ! calculate the values to be returned:  
      !..................
   if (node_with_min_distance == 0) then
      node_with_min_distance = 1
      if (NWTC_VerboseLevel == NWTC_Verbose) call WrScr( 'AD:TwrInfl_NearestPoint:Error finding minimum distance. Positions may be invalid.' )
   end if
   
   n1 = node_with_min_distance
   
   r_TowerBlade = BladeNodePosition - u%TowerMotion%Position(:,n1) - u%TowerMotion%TranslationDisp(:,n1)
   V_rel_tower  = u%InflowOnTower(:,n1) - u%TowerMotion%TranslationVel(:,n1)
   TwrDiam      = p%TwrDiam(n1) 
   TwrCd        = p%TwrCd(  n1) 
   TwrTI        = p%TwrTI(  n1) 
                           
   ! z_hat
   theta_tower_trans(:,3) = u%TowerMotion%Orientation(3,:,n1)
            
   tmp = V_rel_tower - dot_product(V_rel_tower,theta_tower_trans(:,3)) * theta_tower_trans(:,3)
   denom = TwoNorm( tmp )
   
   if (.not. EqualRealNos( denom, 0.0_ReKi ) ) then
      
      ! x_hat
      theta_tower_trans(:,1) = tmp / denom
               
      ! y_hat
      tmp = cross_product( theta_tower_trans(:,3), V_rel_tower )
      theta_tower_trans(:,2) = tmp / denom  
               
      W_tower = dot_product( V_rel_tower,theta_tower_trans(:,1) )

      if ( n1 == 1 .or. n1 == u%TowerMotion%NNodes) then         
         ! option 2b
         zbar    = 2.0/TwrDiam * dot_product( r_TowerBlade, theta_tower_trans(:,3) )
         if (abs(zbar) < 1) then   
            cosTaper = cos( PiBy2*zbar )
            xbar = 2.0/TwrDiam * dot_product( r_TowerBlade, theta_tower_trans(:,1) ) / cosTaper
            ybar = 2.0/TwrDiam * dot_product( r_TowerBlade, theta_tower_trans(:,2) ) / cosTaper
         else ! we check that zbar < 1 before using xbar and ybar later, but I'm going to set them here anyway:
            xbar = 1.0_ReKi
            ybar = 0.0_ReKi  
         end if                                    
      else
         ! option 2a
         xbar    = 2.0/TwrDiam * dot_product( r_TowerBlade, theta_tower_trans(:,1) )
         ybar    = 2.0/TwrDiam * dot_product( r_TowerBlade, theta_tower_trans(:,2) )
         zbar    = 0.0_ReKi
      end if

   else
      
         ! there is no tower influence because W_tower = dot_product(V_rel_tower,x_hat) = 0
         ! thus, we don't need to set the other values (except we don't want the sum of xbar^2 and ybar^2 to be 0)
      W_tower           = 0.0_ReKi
      theta_tower_trans = 0.0_ReKi
      xbar              = 1.0_ReKi
      ybar              = 0.0_ReKi  
      zbar              = 0.0_ReKi
      
   end if   

END SUBROUTINE TwrInfl_NearestPoint
!----------------------------------------------------------------------------------------------------------------------------------

!++++++++++++++++++++++++++++++++++++++++++++++++++++++++++++++++++++++++++++++++++++++++++++++++++++++++++++++++++++++++++++++++++
! ###### The following four routines are Jacobian routines for linearization capabilities #######
! If the module does not implement them, set ErrStat = ErrID_Fatal in AD_Init() when InitInp%Linearize is .true.
!----------------------------------------------------------------------------------------------------------------------------------
!> Routine to compute the Jacobians of the output (Y), continuous- (X), discrete- (Xd), and constraint-state (Z) functions
!! with respect to the inputs (u). The partial derivatives dY/du, dX/du, dXd/du, and dZ/du are returned.
SUBROUTINE AD_JacobianPInput( t, u, p, x, xd, z, OtherState, y, m, ErrStat, ErrMsg, dYdu, dXdu, dXddu, dZdu)
!..................................................................................................................................

   REAL(DbKi),                           INTENT(IN   )           :: t          !< Time in seconds at operating point
   TYPE(AD_InputType),                   INTENT(INOUT)           :: u          !< Inputs at operating point (may change to inout if a mesh copy is required)
   TYPE(AD_ParameterType),               INTENT(IN   )           :: p          !< Parameters
   TYPE(AD_ContinuousStateType),         INTENT(IN   )           :: x          !< Continuous states at operating point
   TYPE(AD_DiscreteStateType),           INTENT(IN   )           :: xd         !< Discrete states at operating point
   TYPE(AD_ConstraintStateType),         INTENT(IN   )           :: z          !< Constraint states at operating point
   TYPE(AD_OtherStateType),              INTENT(IN   )           :: OtherState !< Other states at operating point
   TYPE(AD_OutputType),                  INTENT(INOUT)           :: y          !< Output (change to inout if a mesh copy is required);
                                                                               !!   Output fields are not used by this routine, but type is
                                                                               !!   available here so that mesh parameter information (i.e.,
                                                                               !!   connectivity) does not have to be recalculated for dYdu.
   TYPE(AD_MiscVarType),                 INTENT(INOUT)           :: m          !< Misc/optimization variables
   INTEGER(IntKi),                       INTENT(  OUT)           :: ErrStat    !< Error status of the operation
   CHARACTER(*),                         INTENT(  OUT)           :: ErrMsg     !< Error message if ErrStat /= ErrID_None
   REAL(R8Ki), ALLOCATABLE, OPTIONAL,    INTENT(INOUT)           :: dYdu(:,:)  !< Partial derivatives of output functions (Y) with respect
                                                                               !!   to the inputs (u) [intent in to avoid deallocation]
   REAL(R8Ki), ALLOCATABLE, OPTIONAL,    INTENT(INOUT)           :: dXdu(:,:)  !< Partial derivatives of continuous state functions (X) with
                                                                               !!   respect to the inputs (u) [intent in to avoid deallocation]
   REAL(R8Ki), ALLOCATABLE, OPTIONAL,    INTENT(INOUT)           :: dXddu(:,:) !< Partial derivatives of discrete state functions (Xd) with
                                                                               !!   respect to the inputs (u) [intent in to avoid deallocation]
   REAL(R8Ki), ALLOCATABLE, OPTIONAL,    INTENT(INOUT)           :: dZdu(:,:)  !< Partial derivatives of constraint state functions (Z) with
   !
   integer(IntKi), parameter :: iR =1 ! Rotor index

   if (size(p%rotors)>1) then
      errStat = ErrID_Fatal
      errMsg = 'Linearization with more than one rotor not supported'
      return
   endif

   call Rot_JacobianPInput( t, u%rotors(iR), p%rotors(iR), p, x%rotors(iR), xd%rotors(iR), z%rotors(iR), OtherState%rotors(iR), y%rotors(iR), m%rotors(iR), m, iR, ErrStat, ErrMsg, dYdu, dXdu, dXddu, dZdu)

END SUBROUTINE AD_JacobianPInput
                                                                               !!   respect to the inputs (u) [intent in to avoid deallocation]

!> Routine to compute the Jacobians of the output (Y), continuous- (X), discrete- (Xd), and constraint-state (Z) functions
!! with respect to the inputs (u). The partial derivatives dY/du, dX/du, dXd/du, and dZ/du are returned.
SUBROUTINE Rot_JacobianPInput( t, u, p, p_AD, x, xd, z, OtherState, y, m, m_AD, iRot, ErrStat, ErrMsg, dYdu, dXdu, dXddu, dZdu)
!..................................................................................................................................

   REAL(DbKi),                           INTENT(IN   )           :: t          !< Time in seconds at operating point
   TYPE(RotInputType),                   INTENT(INOUT)           :: u          !< Inputs at operating point (may change to inout if a mesh copy is required)
   TYPE(RotParameterType),               INTENT(IN   )           :: p          !< Parameters
   TYPE(AD_ParameterType),               INTENT(IN   )           :: p_AD       !< Parameters
   TYPE(RotContinuousStateType),         INTENT(IN   )           :: x          !< Continuous states at operating point
   TYPE(RotDiscreteStateType),           INTENT(IN   )           :: xd         !< Discrete states at operating point
   TYPE(RotConstraintStateType),         INTENT(IN   )           :: z          !< Constraint states at operating point
   TYPE(RotOtherStateType),              INTENT(IN   )           :: OtherState !< Other states at operating point
   TYPE(RotOutputType),                  INTENT(INOUT)           :: y          !< Output (change to inout if a mesh copy is required);
                                                                               !!   Output fields are not used by this routine, but type is
                                                                               !!   available here so that mesh parameter information (i.e.,
                                                                               !!   connectivity) does not have to be recalculated for dYdu.
   TYPE(RotMiscVarType),                 INTENT(INOUT)           :: m          !< Misc/optimization variables
   TYPE(AD_MiscVarType),                 INTENT(INOUT)           :: m_AD       !< misc variables
   INTEGER,                              INTENT(IN   )           :: iRot       !< Rotor index, needed for OLAF
   INTEGER(IntKi),                       INTENT(  OUT)           :: ErrStat    !< Error status of the operation
   CHARACTER(*),                         INTENT(  OUT)           :: ErrMsg     !< Error message if ErrStat /= ErrID_None
   REAL(R8Ki), ALLOCATABLE, OPTIONAL,    INTENT(INOUT)           :: dYdu(:,:)  !< Partial derivatives of output functions (Y) with respect
                                                                               !!   to the inputs (u) [intent in to avoid deallocation]
   REAL(R8Ki), ALLOCATABLE, OPTIONAL,    INTENT(INOUT)           :: dXdu(:,:)  !< Partial derivatives of continuous state functions (X) with
                                                                               !!   respect to the inputs (u) [intent in to avoid deallocation]
   REAL(R8Ki), ALLOCATABLE, OPTIONAL,    INTENT(INOUT)           :: dXddu(:,:) !< Partial derivatives of discrete state functions (Xd) with
                                                                               !!   respect to the inputs (u) [intent in to avoid deallocation]
   REAL(R8Ki), ALLOCATABLE, OPTIONAL,    INTENT(INOUT)           :: dZdu(:,:)  !< Partial derivatives of constraint state functions (Z) with
                                                                               !!   respect to the inputs (u) [intent in to avoid deallocation]
      ! local variables
   TYPE(RotOutputType)                                           :: y_p
   TYPE(RotOutputType)                                           :: y_m
   TYPE(RotContinuousStateType)                                  :: x_p
   TYPE(RotContinuousStateType)                                  :: x_m
   TYPE(RotContinuousStateType)                                  :: x_init
   TYPE(RotConstraintStateType)                                  :: z_copy
   TYPE(RotOtherStateType)                                       :: OtherState_copy
   TYPE(RotOtherStateType)                                       :: OtherState_init
   TYPE(RotInputType)                                            :: u_perturb
   REAL(R8Ki)                                                    :: delta_p, delta_m  ! delta change in input
   INTEGER(IntKi)                                                :: i
   
   integer, parameter                                            :: indx = 1      ! m%BEMT_u(1) is at t; m%BEMT_u(2) is t+dt
   integer(intKi)                                                :: ErrStat2
   character(ErrMsgLen)                                          :: ErrMsg2
   character(*), parameter                                       :: RoutineName = 'AD_JacobianPInput'


      ! Initialize ErrStat

   ErrStat = ErrID_None
   ErrMsg  = ''


      ! get OP values here (i.e., set inputs for BEMT):
   if ( p%FrozenWake ) then
      call SetInputs(p, p_AD, u, m, indx, errStat2, errMsg2)
         call SetErrStat(ErrStat2,ErrMsg2,ErrStat,ErrMsg,RoutineName) ! we shouldn't have any errors about allocating memory here so I'm not going to return-on-error until later
         
            ! compare m%BEMT_y arguments with call to BEMT_CalcOutput
      call computeFrozenWake(m%BEMT_u(indx), p%BEMT, m%BEMT_y, m%BEMT )
      m%BEMT%UseFrozenWake = .true.
   end if
   
   
   call AD_CopyRotContinuousStateType( x, x_init, MESH_NEWCOPY, ErrStat2, ErrMsg2 )
      call SetErrStat(ErrStat2,ErrMsg2,ErrStat,ErrMsg,RoutineName)
   call AD_CopyRotOtherStateType( OtherState, OtherState_init, MESH_NEWCOPY, ErrStat2, ErrMsg2)
      call SetErrStat(ErrStat2,ErrMsg2,ErrStat,ErrMsg,RoutineName)
      
      if (ErrStat>=AbortErrLev) then
         call cleanup()
         return
      end if
      
   ! initialize x_init so that we get accurrate values for first step
   if (.not. OtherState%BEMT%nodesInitialized ) then
      call SetInputs(p, p_AD, u, m, indx, errStat2, errMsg2)
         call SetErrStat(ErrStat2,ErrMsg2,ErrStat,ErrMsg,RoutineName)
         
      call BEMT_InitStates(t, m%BEMT_u(indx), p%BEMT, x_init%BEMT, xd%BEMT, z%BEMT, OtherState_init%BEMT, m%BEMT, p_AD%AFI, ErrStat2, ErrMsg2 ) ! changes values only if states haven't been initialized
         call SetErrStat(ErrStat2,ErrMsg2,ErrStat,ErrMsg,RoutineName)
   end if
   
   
      ! make a copy of the inputs to perturb
   call AD_CopyRotInputType( u, u_perturb, MESH_NEWCOPY, ErrStat2, ErrMsg2)
      call SetErrStat(ErrStat2,ErrMsg2,ErrStat,ErrMsg,RoutineName)
      if (ErrStat>=AbortErrLev) then
         call cleanup()
         return
      end if
   

   IF ( PRESENT( dYdu ) ) THEN
      ! Calculate the partial derivative of the output functions (Y) with respect to the inputs (u) here:
      
      ! allocate dYdu
      if (.not. allocated(dYdu) ) then
         call AllocAry(dYdu,p%Jac_ny, size(p%Jac_u_indx,1),'dYdu', ErrStat2, ErrMsg2)
         call setErrStat(ErrStat2,ErrMsg2,ErrStat,ErrMsg,RoutineName)
         if (ErrStat>=AbortErrLev) then
            call cleanup()
            return
         end if
      end if
   
      
         ! make a copy of outputs because we will need two for the central difference computations (with orientations)
      call AD_CopyRotOutputType( y, y_p, MESH_NEWCOPY, ErrStat2, ErrMsg2)
         call SetErrStat(ErrStat2,ErrMsg2,ErrStat,ErrMsg,RoutineName)
      call AD_CopyRotOutputType( y, y_m, MESH_NEWCOPY, ErrStat2, ErrMsg2)
         call SetErrStat(ErrStat2,ErrMsg2,ErrStat,ErrMsg,RoutineName)
         ! make a copy of the states to perturb
      call AD_CopyRotConstraintStateType( z, z_copy, MESH_NEWCOPY, ErrStat2, ErrMsg2)
         call SetErrStat(ErrStat2,ErrMsg2,ErrStat,ErrMsg,RoutineName)
      call AD_CopyRotOtherStateType( OtherState_init, OtherState_copy, MESH_NEWCOPY, ErrStat2, ErrMsg2)
         call SetErrStat(ErrStat2,ErrMsg2,ErrStat,ErrMsg,RoutineName)
         
         if (ErrStat>=AbortErrLev) then
            call cleanup()
            return
         end if
         
      do i=1,size(p%Jac_u_indx,1)
         
            ! get u_op + delta_p u
         call AD_CopyRotInputType( u, u_perturb, MESH_UPDATECOPY, ErrStat2, ErrMsg2 )
            call SetErrStat(ErrStat2,ErrMsg2,ErrStat,ErrMsg,RoutineName) ! we shouldn't have any errors about allocating memory here so I'm not going to return-on-error until later
         call Perturb_u( p, i, 1, u_perturb, delta_p )

         call AD_CopyRotConstraintStateType( z, z_copy, MESH_UPDATECOPY, ErrStat2, ErrMsg2)
            call SetErrStat(ErrStat2,ErrMsg2,ErrStat,ErrMsg,RoutineName)
         call AD_CopyRotOtherStateType( OtherState_init, OtherState_copy, MESH_UPDATECOPY, ErrStat2, ErrMsg2)
            call SetErrStat(ErrStat2,ErrMsg2,ErrStat,ErrMsg,RoutineName)
         
            ! get updated z%phi values:
         !call AD_UpdateStates( t, 1, (/u_perturb/), (/t/), p, x_copy, xd_copy, z_copy, OtherState_copy, m, errStat2, errMsg2 )
         !   call SetErrStat(ErrStat2,ErrMsg2,ErrStat,ErrMsg,RoutineName)
         !bjj: this is what we want to do instead of the overkill of calling AD_UpdateStates
         call SetInputs(p, p_AD, u_perturb, m, indx, errStat2, errMsg2)
            call SetErrStat(ErrStat2,ErrMsg2,ErrStat,ErrMsg,RoutineName) ! we shouldn't have any errors about allocating memory here so I'm not going to return-on-error until later
         call UpdatePhi( m%BEMT_u(indx), p%BEMT, z_copy%BEMT%phi, p_AD%AFI, m%BEMT, OtherState_copy%BEMT%ValidPhi, errStat2, errMsg2 )
            call SetErrStat(ErrStat2,ErrMsg2,ErrStat,ErrMsg,RoutineName) ! we shouldn't have any errors about allocating memory here so I'm not going to return-on-error until later

            ! compute y at u_op + delta_p u
         call RotCalcOutput( t, u_perturb, p, p_AD, x_init, xd, z_copy, OtherState_copy, y_p, m, m_AD, iRot, ErrStat2, ErrMsg2 ) 
            call SetErrStat(ErrStat2,ErrMsg2,ErrStat,ErrMsg,RoutineName) ! we shouldn't have any errors about allocating memory here so I'm not going to return-on-error until later
         
            
            ! get u_op - delta_m u
         call AD_CopyRotInputType( u, u_perturb, MESH_UPDATECOPY, ErrStat2, ErrMsg2 )
            call SetErrStat(ErrStat2,ErrMsg2,ErrStat,ErrMsg,RoutineName) ! we shouldn't have any errors about allocating memory here so I'm not going to return-on-error until later
         call Perturb_u( p, i, -1, u_perturb, delta_m )
         
         call AD_CopyRotConstraintStateType( z, z_copy, MESH_UPDATECOPY, ErrStat2, ErrMsg2)
            call SetErrStat(ErrStat2,ErrMsg2,ErrStat,ErrMsg,RoutineName)
         call AD_CopyRotOtherStateType( OtherState, OtherState_copy, MESH_UPDATECOPY, ErrStat2, ErrMsg2)
            call SetErrStat(ErrStat2,ErrMsg2,ErrStat,ErrMsg,RoutineName)
            
            ! get updated z%phi values:
         !call RotUpdateStates( t, 1, (/u_perturb/), (/t/), p, x_copy, xd_copy, z_copy, OtherState_copy, m, errStat2, errMsg2 )
         !   call SetErrStat(ErrStat2,ErrMsg2,ErrStat,ErrMsg,RoutineName)
         call SetInputs(p, p_AD, u_perturb, m, indx, errStat2, errMsg2)
            call SetErrStat(ErrStat2,ErrMsg2,ErrStat,ErrMsg,RoutineName) ! we shouldn't have any errors about allocating memory here so I'm not going to return-on-error until later
         call UpdatePhi( m%BEMT_u(indx), p%BEMT, z_copy%BEMT%phi, p_AD%AFI, m%BEMT, OtherState_copy%BEMT%ValidPhi, errStat2, errMsg2 )
            call SetErrStat(ErrStat2,ErrMsg2,ErrStat,ErrMsg,RoutineName) ! we shouldn't have any errors about allocating memory here so I'm not going to return-on-error until later
            
            ! compute y at u_op - delta_m u
         call RotCalcOutput( t, u_perturb, p, p_AD, x_init, xd, z_copy, OtherState_copy, y_m, m, m_AD, iRot, ErrStat2, ErrMsg2 ) 
            call SetErrStat(ErrStat2,ErrMsg2,ErrStat,ErrMsg,RoutineName) ! we shouldn't have any errors about allocating memory here so I'm not going to return-on-error until later
         
            
            ! get central difference:
         call Compute_dY( p, p_AD, y_p, y_m, delta_p, delta_m, dYdu(:,i) )
         
      end do
      

      if (ErrStat>=AbortErrLev) then
         call cleanup()
         return
      end if
      
   END IF

   IF ( PRESENT( dXdu ) ) THEN

      ! Calculate the partial derivative of the continuous state functions (X) with respect to the inputs (u) here:

      ! allocate dXdu if necessary
      if (.not. allocated(dXdu)) then
         call AllocAry(dXdu, size(p%dx), size(p%Jac_u_indx,1), 'dXdu', ErrStat2, ErrMsg2)
         call SetErrStat(ErrStat2,ErrMsg2,ErrStat,ErrMsg,RoutineName)
         if (ErrStat>=AbortErrLev) then
            call cleanup()
            return
         end if
      end if
      
         
      do i=1,size(p%Jac_u_indx,1)
         
            ! get u_op + delta u
         call AD_CopyRotInputType( u, u_perturb, MESH_UPDATECOPY, ErrStat2, ErrMsg2 )
            call SetErrStat(ErrStat2,ErrMsg2,ErrStat,ErrMsg,RoutineName) ! we shouldn't have any errors about allocating memory here so I'm not going to return-on-error until later
         call Perturb_u( p, i, 1, u_perturb, delta_p )

            ! compute x at u_op + delta u
         ! note that this routine updates z%phi instead of using the actual state value, so we don't need to call UpdateStates/UpdatePhi here to get z_op + delta_z:
         call RotCalcContStateDeriv( t, u_perturb, p, p_AD, x_init, xd, z, OtherState_init, m, x_p, ErrStat2, ErrMsg2 ) 
            call SetErrStat(ErrStat2,ErrMsg2,ErrStat,ErrMsg,RoutineName)
            
                                         
            ! get u_op - delta u
         call AD_CopyRotInputType( u, u_perturb, MESH_UPDATECOPY, ErrStat2, ErrMsg2 )
            call SetErrStat(ErrStat2,ErrMsg2,ErrStat,ErrMsg,RoutineName) ! we shouldn't have any errors about allocating memory here so I'm not going to return-on-error until later
         call Perturb_u( p, i, -1, u_perturb, delta_m )
         
            ! compute x at u_op - delta u
         ! note that this routine updates z%phi instead of using the actual state value, so we don't need to call UpdateStates here to get z_op + delta_z:
         call RotCalcContStateDeriv( t, u_perturb, p, p_AD, x_init, xd, z, OtherState_init, m, x_m, ErrStat2, ErrMsg2 ) 
            call SetErrStat(ErrStat2,ErrMsg2,ErrStat,ErrMsg,RoutineName) 
            
            
            ! get central difference:
            
            ! we may have had an error allocating memory, so we'll check
         if (ErrStat>=AbortErrLev) then 
            call cleanup()
            return
         end if         
         
            ! get central difference:
         call Compute_dX( p, x_p, x_m, delta_p, delta_m, dXdu(:,i) )

      end do

      call AD_DestroyRotContinuousStateType( x_p, ErrStat2, ErrMsg2 ) ! we don't need this any more
      call AD_DestroyRotContinuousStateType( x_m, ErrStat2, ErrMsg2 ) ! we don't need this any more
   END IF

   IF ( PRESENT( dXddu ) ) THEN
      if (allocated(dXddu)) deallocate(dXddu)
   END IF

   IF ( PRESENT( dZdu ) ) THEN
      if (allocated(dZdu)) deallocate(dZdu)
   END IF
   
   call cleanup()
contains
   subroutine cleanup()
      m%BEMT%UseFrozenWake = .false.
   
      call AD_DestroyRotOutputType(                y_p,  ErrStat2, ErrMsg2)
      call AD_DestroyRotOutputType(                y_m,  ErrStat2, ErrMsg2)
      call AD_DestroyRotContinuousStateType(        x_p,  ErrStat2, ErrMsg2)
      call AD_DestroyRotContinuousStateType(        x_m,  ErrStat2, ErrMsg2)
      call AD_DestroyRotContinuousStateType(     x_init,  ErrStat2, ErrMsg2)
      call AD_DestroyRotConstraintStateType(         z_copy, ErrStat2, ErrMsg2)
      call AD_DestroyRotOtherStateType( OtherState_copy, ErrStat2, ErrMsg2)
      call AD_DestroyRotOtherStateType( OtherState_init, ErrStat2, ErrMsg2)
                        
      call AD_DestroyRotInputType( u_perturb, ErrStat2, ErrMsg2 )
   end subroutine cleanup

END SUBROUTINE Rot_JacobianPInput

!> Routine to compute the Jacobians of the output (Y), continuous- (X), discrete- (Xd), and constraint-state (Z) functions
!! with respect to the continuous states (x). The partial derivatives dY/dx, dX/dx, dXd/dx, and dZ/dx are returned.
SUBROUTINE AD_JacobianPContState( t, u, p, x, xd, z, OtherState, y, m, ErrStat, ErrMsg, dYdx, dXdx, dXddx, dZdx )
!..................................................................................................................................

   REAL(DbKi),                           INTENT(IN   )           :: t          !< Time in seconds at operating point
   TYPE(AD_InputType),                   INTENT(IN   )           :: u          !< Inputs at operating point (may change to inout if a mesh copy is required)
   TYPE(AD_ParameterType),               INTENT(IN   )           :: p          !< Parameters
   TYPE(AD_ContinuousStateType),         INTENT(IN   )           :: x          !< Continuous states at operating point
   TYPE(AD_DiscreteStateType),           INTENT(IN   )           :: xd         !< Discrete states at operating point
   TYPE(AD_ConstraintStateType),         INTENT(IN   )           :: z          !< Constraint states at operating point
   TYPE(AD_OtherStateType),              INTENT(IN   )           :: OtherState !< Other states at operating point
   TYPE(AD_OutputType),                  INTENT(INOUT)           :: y          !< Output (change to inout if a mesh copy is required);
                                                                               !!   Output fields are not used by this routine, but type is
                                                                               !!   available here so that mesh parameter information (i.e.,
                                                                               !!   connectivity) does not have to be recalculated for dYdx.
   TYPE(AD_MiscVarType),                 INTENT(INOUT)           :: m          !< Misc/optimization variables
   INTEGER(IntKi),                       INTENT(  OUT)           :: ErrStat    !< Error status of the operation
   CHARACTER(*),                         INTENT(  OUT)           :: ErrMsg     !< Error message if ErrStat /= ErrID_None
   REAL(R8Ki), ALLOCATABLE, OPTIONAL,    INTENT(INOUT)           :: dYdx(:,:)  !< Partial derivatives of output functions
                                                                               !!   (Y) with respect to the continuous
                                                                               !!   states (x) [intent in to avoid deallocation]
   REAL(R8Ki), ALLOCATABLE, OPTIONAL,    INTENT(INOUT)           :: dXdx(:,:)  !< Partial derivatives of continuous state
                                                                               !!   functions (X) with respect to
                                                                               !!   the continuous states (x) [intent in to avoid deallocation]
   REAL(R8Ki), ALLOCATABLE, OPTIONAL,    INTENT(INOUT)           :: dXddx(:,:) !< Partial derivatives of discrete state
                                                                               !!   functions (Xd) with respect to
                                                                               !!   the continuous states (x) [intent in to avoid deallocation]
   REAL(R8Ki), ALLOCATABLE, OPTIONAL,    INTENT(INOUT)           :: dZdx(:,:)  !< Partial derivatives of constraint state
                                                                               !!   functions (Z) with respect to
                                                                               !!   the continuous states (x) [intent in to avoid deallocation]
   !
   integer(IntKi), parameter :: iR =1 ! Rotor index

   if (size(p%rotors)>1) then
      errStat = ErrID_Fatal
      errMsg = 'Linearization with more than one rotor not supported'
      return
   endif

   call RotJacobianPContState( t, u%rotors(iR), p%rotors(iR), p, x%rotors(iR), xd%rotors(iR), z%rotors(iR), OtherState%rotors(iR), y%rotors(iR), m%rotors(iR), m, iR, ErrStat, ErrMsg, dYdx, dXdx, dXddx, dZdx )


END SUBROUTINE AD_JacobianPContState

!----------------------------------------------------------------------------------------------------------------------------------
!> Routine to compute the Jacobians of the output (Y), continuous- (X), discrete- (Xd), and constraint-state (Z) functions
!! with respect to the continuous states (x). The partial derivatives dY/dx, dX/dx, dXd/dx, and dZ/dx are returned.
SUBROUTINE RotJacobianPContState( t, u, p, p_AD, x, xd, z, OtherState, y, m, m_AD, iRot, ErrStat, ErrMsg, dYdx, dXdx, dXddx, dZdx )
!..................................................................................................................................

   REAL(DbKi),                           INTENT(IN   )           :: t          !< Time in seconds at operating point
   TYPE(RotInputType),                   INTENT(IN   )           :: u          !< Inputs at operating point (may change to inout if a mesh copy is required)
   TYPE(RotParameterType),               INTENT(IN   )           :: p          !< Parameters
   TYPE(AD_ParameterType),               INTENT(IN   )           :: p_AD       !< Parameters
   TYPE(RotContinuousStateType),         INTENT(IN   )           :: x          !< Continuous states at operating point
   TYPE(RotDiscreteStateType),           INTENT(IN   )           :: xd         !< Discrete states at operating point
   TYPE(RotConstraintStateType),         INTENT(IN   )           :: z          !< Constraint states at operating point
   TYPE(RotOtherStateType),              INTENT(IN   )           :: OtherState !< Other states at operating point
   TYPE(RotOutputType),                  INTENT(INOUT)           :: y          !< Output (change to inout if a mesh copy is required);
                                                                               !!   Output fields are not used by this routine, but type is
                                                                               !!   available here so that mesh parameter information (i.e.,
                                                                               !!   connectivity) does not have to be recalculated for dYdx.
   TYPE(RotMiscVarType),                 INTENT(INOUT)           :: m          !< Misc/optimization variables
   TYPE(AD_MiscVarType),                 INTENT(INOUT)           :: m_AD       !< misc variables
   INTEGER,                              INTENT(IN   )           :: iRot       !< Rotor index, needed for OLAF
   INTEGER(IntKi),                       INTENT(  OUT)           :: ErrStat    !< Error status of the operation
   CHARACTER(*),                         INTENT(  OUT)           :: ErrMsg     !< Error message if ErrStat /= ErrID_None
   REAL(R8Ki), ALLOCATABLE, OPTIONAL,    INTENT(INOUT)           :: dYdx(:,:)  !< Partial derivatives of output functions
                                                                               !!   (Y) with respect to the continuous
                                                                               !!   states (x) [intent in to avoid deallocation]
   REAL(R8Ki), ALLOCATABLE, OPTIONAL,    INTENT(INOUT)           :: dXdx(:,:)  !< Partial derivatives of continuous state
                                                                               !!   functions (X) with respect to
                                                                               !!   the continuous states (x) [intent in to avoid deallocation]
   REAL(R8Ki), ALLOCATABLE, OPTIONAL,    INTENT(INOUT)           :: dXddx(:,:) !< Partial derivatives of discrete state
                                                                               !!   functions (Xd) with respect to
                                                                               !!   the continuous states (x) [intent in to avoid deallocation]
   REAL(R8Ki), ALLOCATABLE, OPTIONAL,    INTENT(INOUT)           :: dZdx(:,:)  !< Partial derivatives of constraint state
                                                                               !!   functions (Z) with respect to
                                                                               !!   the continuous states (x) [intent in to avoid deallocation]

   ! local variables
   TYPE(RotOutputType)                                           :: y_p
   TYPE(RotOutputType)                                           :: y_m
   TYPE(RotContinuousStateType)                                  :: x_p
   TYPE(RotContinuousStateType)                                  :: x_m
   TYPE(RotContinuousStateType)                                  :: x_perturb
   TYPE(RotContinuousStateType)                                  :: x_init
   TYPE(RotOtherStateType)                                       :: OtherState_init
   REAL(R8Ki)                                                    :: delta_p, delta_m  ! delta change in state
   INTEGER(IntKi)                                                :: i
   
   integer, parameter                                            :: indx = 1      ! m%BEMT_u(1) is at t; m%BEMT_u(2) is t+dt
   integer(intKi)                                                :: ErrStat2
   character(ErrMsgLen)                                          :: ErrMsg2
   character(*), parameter                                       :: RoutineName = 'AD_JacobianPContState'
   

      ! Initialize ErrStat

   ErrStat = ErrID_None
   ErrMsg  = ''


   if ( p%FrozenWake ) then
      call SetInputs(p, p_AD, u, m, indx, errStat2, errMsg2)
         call SetErrStat(ErrStat2,ErrMsg2,ErrStat,ErrMsg,RoutineName)
         
         ! compare arguments with call to BEMT_CalcOutput
      call computeFrozenWake(m%BEMT_u(indx), p%BEMT, m%BEMT_y, m%BEMT )
      m%BEMT%UseFrozenWake = .true.
   end if


   call AD_CopyRotContinuousStateType( x, x_perturb, MESH_NEWCOPY, ErrStat2, ErrMsg2 )
      call SetErrStat(ErrStat2,ErrMsg2,ErrStat,ErrMsg,RoutineName)
      
   call AD_CopyRotContinuousStateType( x, x_init, MESH_NEWCOPY, ErrStat2, ErrMsg2 )
      call SetErrStat(ErrStat2,ErrMsg2,ErrStat,ErrMsg,RoutineName)
   call AD_CopyRotOtherStateType( OtherState, OtherState_init, MESH_NEWCOPY, ErrStat2, ErrMsg2)
      call SetErrStat(ErrStat2,ErrMsg2,ErrStat,ErrMsg,RoutineName)
      
      if (ErrStat>=AbortErrLev) then
         call cleanup()
         return
      end if
      
   ! initialize x_init so that we get accurrate values for 
   if (.not. OtherState%BEMT%nodesInitialized ) then
      call SetInputs(p, p_AD, u, m, indx, errStat2, errMsg2)
         call SetErrStat(ErrStat2,ErrMsg2,ErrStat,ErrMsg,RoutineName)
         
      call BEMT_InitStates(t, m%BEMT_u(indx), p%BEMT, x_init%BEMT, xd%BEMT, z%BEMT, OtherState_init%BEMT, m%BEMT, p_AD%AFI, ErrStat2, ErrMsg2 ) ! changes values only if states haven't been initialized
         call SetErrStat(ErrStat2,ErrMsg2,ErrStat,ErrMsg,RoutineName)
   end if
   
   
   IF ( PRESENT( dYdx ) ) THEN

      ! Calculate the partial derivative of the output functions (Y) with respect to the continuous states (x) here:

      ! allocate dYdx if necessary
      if (.not. allocated(dYdx)) then
         call AllocAry(dYdx, p%Jac_ny, size(p%dx), 'dYdx', ErrStat2, ErrMsg2)
         call SetErrStat(ErrStat2,ErrMsg2,ErrStat,ErrMsg,RoutineName)
         if (ErrStat>=AbortErrLev) then
            call cleanup()
            return
         end if
      end if
      
         ! make a copy of outputs because we will need two for the central difference computations (with orientations)
      call AD_CopyRotOutputType( y, y_p, MESH_NEWCOPY, ErrStat2, ErrMsg2)
         call SetErrStat(ErrStat2,ErrMsg2,ErrStat,ErrMsg,RoutineName)
      call AD_CopyRotOutputType( y, y_m, MESH_NEWCOPY, ErrStat2, ErrMsg2)
         call SetErrStat(ErrStat2,ErrMsg2,ErrStat,ErrMsg,RoutineName)
         if (ErrStat>=AbortErrLev) then
            call cleanup()
            return
         end if

      do i=1,size(p%dx)
         
            ! get x_op + delta_p x
         call AD_CopyRotContinuousStateType( x_init, x_perturb, MESH_UPDATECOPY, ErrStat2, ErrMsg2 )
            call SetErrStat(ErrStat2,ErrMsg2,ErrStat,ErrMsg,RoutineName) ! we shouldn't have any errors about allocating memory here so I'm not going to return-on-error until later            
         call Perturb_x( p, i, 1, x_perturb, delta_p )


            ! compute y at x_op + delta_p x
         ! NOTE: z_op is the same as z because x_perturb does not affect the values of phi, thus I am not updating the states or calling UpdatePhi to get z_perturb.
         call RotCalcOutput( t, u, p, p_AD, x_perturb, xd, z, OtherState_init, y_p, m, m_AD, iRot, ErrStat2, ErrMsg2 ) 
            call SetErrStat(ErrStat2,ErrMsg2,ErrStat,ErrMsg,RoutineName) ! we shouldn't have any errors about allocating memory here so I'm not going to return-on-error until later            
         
            
            ! get x_op - delta_m x
         call AD_CopyRotContinuousStateType( x_init, x_perturb, MESH_UPDATECOPY, ErrStat2, ErrMsg2 )
            call SetErrStat(ErrStat2,ErrMsg2,ErrStat,ErrMsg,RoutineName) ! we shouldn't have any errors about allocating memory here so I'm not going to return-on-error until later
         call Perturb_x( p, i, -1, x_perturb, delta_m )
         
            ! compute y at x_op - delta_m x
         ! NOTE: z_op is the same as z because x_perturb does not affect the values of phi, thus I am not updating the states or calling UpdatePhi to get z_perturb.
         call RotCalcOutput( t, u, p, p_AD, x_perturb, xd, z, OtherState_init, y_m, m, m_AD, iRot, ErrStat2, ErrMsg2 ) 
            call SetErrStat(ErrStat2,ErrMsg2,ErrStat,ErrMsg,RoutineName) ! we shouldn't have any errors about allocating memory here so I'm not going to return-on-error until later            
         
            
            ! get central difference:            
         call Compute_dY( p, p_AD, y_p, y_m, delta_p, delta_m, dYdx(:,i) )
         
      end do
      

      if (ErrStat>=AbortErrLev) then
         call cleanup()
         return
      end if
      call AD_DestroyRotOutputType( y_p, ErrStat2, ErrMsg2 ) ! we don't need this any more   
      call AD_DestroyRotOutputType( y_m, ErrStat2, ErrMsg2 ) ! we don't need this any more         

   END IF

   IF ( PRESENT( dXdx ) ) THEN

      ! Calculate the partial derivative of the continuous state functions (X) with respect to the continuous states (x) here:

      ! allocate and set dXdx

      ! Calculate the partial derivative of the continuous state functions (X) with respect to the inputs (u) here:

      ! allocate dXdx if necessary
      if (.not. allocated(dXdx)) then
         call AllocAry(dXdx, size(p%dx), size(p%dx), 'dXdx', ErrStat2, ErrMsg2)
         call SetErrStat(ErrStat2,ErrMsg2,ErrStat,ErrMsg,RoutineName)
         if (ErrStat>=AbortErrLev) then
            call cleanup()
            return
         end if
      end if
      
         
      do i=1,size(p%dx,1)
         
            ! get x_op + delta x
         call AD_CopyRotContinuousStateType( x_init, x_perturb, MESH_UPDATECOPY, ErrStat2, ErrMsg2 )
            call SetErrStat(ErrStat2,ErrMsg2,ErrStat,ErrMsg,RoutineName) ! we shouldn't have any errors about allocating memory here so I'm not going to return-on-error until later
         call Perturb_x( p, i, 1, x_perturb, delta_p )

            ! compute X at x_op + delta x
         ! NOTE: z_op is the same as z because x_perturb does not affect the values of phi, thus I am not updating the states or calling UpdatePhi to get z_perturb.
         call RotCalcContStateDeriv( t, u, p, p_AD, x_perturb, xd, z, OtherState_init, m, x_p, ErrStat2, ErrMsg2 ) 
            call SetErrStat(ErrStat2,ErrMsg2,ErrStat,ErrMsg,RoutineName)
            
                                         
            ! get x_op - delta x
         call AD_CopyRotContinuousStateType( x_init, x_perturb, MESH_UPDATECOPY, ErrStat2, ErrMsg2 )
            call SetErrStat(ErrStat2,ErrMsg2,ErrStat,ErrMsg,RoutineName) ! we shouldn't have any errors about allocating memory here so I'm not going to return-on-error until later
         call Perturb_x( p, i, -1, x_perturb, delta_m )
         
            ! compute x at u_op - delta u
         ! NOTE: z_op is the same as z because x_perturb does not affect the values of phi, thus I am not updating the states or calling UpdatePhi to get z_perturb.
         call RotCalcContStateDeriv( t, u, p, p_AD, x_perturb, xd, z, OtherState_init, m, x_m, ErrStat2, ErrMsg2 ) 
            call SetErrStat(ErrStat2,ErrMsg2,ErrStat,ErrMsg,RoutineName) 
            
            
            ! get central difference:
            
            ! we may have had an error allocating memory, so we'll check
         if (ErrStat>=AbortErrLev) then 
            call cleanup()
            return
         end if         
         
            ! get central difference:
         call Compute_dX( p, x_p, x_m, delta_p, delta_m, dXdx(:,i) )

      end do

      call AD_DestroyRotContinuousStateType( x_p, ErrStat2, ErrMsg2 ) ! we don't need this any more
      call AD_DestroyRotContinuousStateType( x_m, ErrStat2, ErrMsg2 ) ! we don't need this any more
   
   
   END IF

   IF ( PRESENT( dXddx ) ) THEN

      ! Calculate the partial derivative of the discrete state functions (Xd) with respect to the continuous states (x) here:

      ! allocate and set dXddx

   END IF

   IF ( PRESENT( dZdx ) ) THEN


      ! Calculate the partial derivative of the constraint state functions (Z) with respect to the continuous states (x) here:

      ! allocate and set dZdx

   END IF

   call cleanup()
contains
   subroutine cleanup()
      m%BEMT%UseFrozenWake = .false.
   
      call AD_DestroyRotOutputType(    y_p,       ErrStat2, ErrMsg2)
      call AD_DestroyRotOutputType(    y_m,       ErrStat2, ErrMsg2)
      call AD_DestroyRotContinuousStateType( x_p,       ErrStat2, ErrMsg2)
      call AD_DestroyRotContinuousStateType( x_m,       ErrStat2, ErrMsg2)
      
      call AD_DestroyRotContinuousStateType( x_perturb, ErrStat2, ErrMsg2 )
      call AD_DestroyRotContinuousStateType( x_init,    ErrStat2, ErrMsg2 )
      call AD_DestroyRotOtherStateType( OtherState_init, ErrStat2, ErrMsg2 )
   end subroutine cleanup

END SUBROUTINE RotJacobianPContState
!----------------------------------------------------------------------------------------------------------------------------------
!> Routine to compute the Jacobians of the output (Y), continuous- (X), discrete- (Xd), and constraint-state (Z) functions
!! with respect to the discrete states (xd). The partial derivatives dY/dxd, dX/dxd, dXd/dxd, and dZ/dxd are returned.
SUBROUTINE AD_JacobianPDiscState( t, u, p, x, xd, z, OtherState, y, m, ErrStat, ErrMsg, dYdxd, dXdxd, dXddxd, dZdxd )
!..................................................................................................................................

   REAL(DbKi),                           INTENT(IN   )           :: t          !< Time in seconds at operating point
   TYPE(AD_InputType),                   INTENT(IN   )           :: u          !< Inputs at operating point (may change to inout if a mesh copy is required)
   TYPE(AD_ParameterType),               INTENT(IN   )           :: p          !< Parameters
   TYPE(AD_ContinuousStateType),         INTENT(IN   )           :: x          !< Continuous states at operating point
   TYPE(AD_DiscreteStateType),           INTENT(IN   )           :: xd         !< Discrete states at operating point
   TYPE(AD_ConstraintStateType),         INTENT(IN   )           :: z          !< Constraint states at operating point
   TYPE(AD_OtherStateType),              INTENT(IN   )           :: OtherState !< Other states at operating point
   TYPE(AD_OutputType),                  INTENT(IN   )           :: y          !< Output (change to inout if a mesh copy is required);
                                                                               !!   Output fields are not used by this routine, but type is
                                                                               !!   available here so that mesh parameter information (i.e.,
                                                                               !!   connectivity) does not have to be recalculated for dYdxd.
   TYPE(AD_MiscVarType),                 INTENT(INOUT)           :: m          !< Misc/optimization variables
   INTEGER(IntKi),                       INTENT(  OUT)           :: ErrStat    !< Error status of the operation
   CHARACTER(*),                         INTENT(  OUT)           :: ErrMsg     !< Error message if ErrStat /= ErrID_None
   REAL(R8Ki), ALLOCATABLE, OPTIONAL,    INTENT(INOUT)           :: dYdxd(:,:) !< Partial derivatives of output functions
                                                                               !!  (Y) with respect to the discrete
                                                                               !!  states (xd) [intent in to avoid deallocation]
   REAL(R8Ki), ALLOCATABLE, OPTIONAL,    INTENT(INOUT)           :: dXdxd(:,:) !< Partial derivatives of continuous state
                                                                               !!   functions (X) with respect to the
                                                                               !!   discrete states (xd) [intent in to avoid deallocation]
   REAL(R8Ki), ALLOCATABLE, OPTIONAL,    INTENT(INOUT)           :: dXddxd(:,:)!< Partial derivatives of discrete state
                                                                               !!   functions (Xd) with respect to the
                                                                               !!   discrete states (xd) [intent in to avoid deallocation]
   REAL(R8Ki), ALLOCATABLE, OPTIONAL,    INTENT(INOUT)           :: dZdxd(:,:) !< Partial derivatives of constraint state
                                                                               !!   functions (Z) with respect to the
                                                                               !!   discrete states (xd) [intent in to avoid deallocation]


      ! Initialize ErrStat

   ErrStat = ErrID_None
   ErrMsg  = ''


   IF ( PRESENT( dYdxd ) ) THEN

      ! Calculate the partial derivative of the output functions (Y) with respect to the discrete states (xd) here:

      ! allocate and set dYdxd

   END IF

   IF ( PRESENT( dXdxd ) ) THEN

      ! Calculate the partial derivative of the continuous state functions (X) with respect to the discrete states (xd) here:

      ! allocate and set dXdxd

   END IF

   IF ( PRESENT( dXddxd ) ) THEN

      ! Calculate the partial derivative of the discrete state functions (Xd) with respect to the discrete states (xd) here:

      ! allocate and set dXddxd

   END IF

   IF ( PRESENT( dZdxd ) ) THEN

      ! Calculate the partial derivative of the constraint state functions (Z) with respect to the discrete states (xd) here:

      ! allocate and set dZdxd

   END IF


END SUBROUTINE AD_JacobianPDiscState
!----------------------------------------------------------------------------------------------------------------------------------
!> Routine to compute the Jacobians of the output (Y), continuous- (X), discrete- (Xd), and constraint-state (Z) functions
!! with respect to the constraint states (z). The partial derivatives dY/dz, dX/dz, dXd/dz, and dZ/dz are returned.
SUBROUTINE AD_JacobianPConstrState( t, u, p, x, xd, z, OtherState, y, m, ErrStat, ErrMsg, dYdz, dXdz, dXddz, dZdz )
!..................................................................................................................................

   REAL(DbKi),                           INTENT(IN   )           :: t          !< Time in seconds at operating point
   TYPE(AD_InputType),                   INTENT(IN   )           :: u          !< Inputs at operating point (may change to inout if a mesh copy is required)
   TYPE(AD_ParameterType),               INTENT(IN   )           :: p          !< Parameters
   TYPE(AD_ContinuousStateType),         INTENT(IN   )           :: x          !< Continuous states at operating point
   TYPE(AD_DiscreteStateType),           INTENT(IN   )           :: xd         !< Discrete states at operating point
   TYPE(AD_ConstraintStateType),         INTENT(IN   )           :: z          !< Constraint states at operating point
   TYPE(AD_OtherStateType),              INTENT(IN   )           :: OtherState !< Other states at operating point
   TYPE(AD_OutputType),                  INTENT(INOUT)           :: y          !< Output (change to inout if a mesh copy is required);
                                                                               !!   Output fields are not used by this routine, but type is
                                                                               !!   available here so that mesh parameter information (i.e.,
                                                                               !!   connectivity) does not have to be recalculated for dYdz.
   TYPE(AD_MiscVarType),                 INTENT(INOUT)           :: m          !< Misc/optimization variables
   INTEGER(IntKi),                       INTENT(  OUT)           :: ErrStat    !< Error status of the operation
   CHARACTER(*),                         INTENT(  OUT)           :: ErrMsg     !< Error message if ErrStat /= ErrID_None
   REAL(R8Ki), ALLOCATABLE, OPTIONAL,    INTENT(INOUT)           :: dYdz(:,:)  !< Partial derivatives of output
                                                                               !!  functions (Y) with respect to the
                                                                               !!  constraint states (z) [intent in to avoid deallocation]
   REAL(R8Ki), ALLOCATABLE, OPTIONAL,    INTENT(INOUT)           :: dXdz(:,:)  !< Partial derivatives of continuous
                                                                               !!  state functions (X) with respect to
                                                                               !!  the constraint states (z) [intent in to avoid deallocation]
   REAL(R8Ki), ALLOCATABLE, OPTIONAL,    INTENT(INOUT)           :: dXddz(:,:) !< Partial derivatives of discrete state
                                                                               !!  functions (Xd) with respect to the
                                                                               !!  constraint states (z) [intent in to avoid deallocation]
   REAL(R8Ki), ALLOCATABLE, OPTIONAL,    INTENT(INOUT)           :: dZdz(:,:)  !< Partial derivatives of constraint
                                                                               !! state functions (Z) with respect to
                                                                               !!  the constraint states (z) [intent in to avoid deallocation]
   !
   integer(IntKi), parameter :: iR =1 ! Rotor index

   if (size(p%rotors)>1) then
      errStat = ErrID_Fatal
      errMsg = 'Linearization with more than one rotor not supported'
      return
   endif

   call RotJacobianPConstrState( t, u%rotors(iR), p%rotors(iR), p, x%rotors(iR), xd%rotors(iR), z%rotors(iR), OtherState%rotors(iR), y%rotors(iR), m%rotors(iR), m, iR, errStat, errMsg, dYdz, dXdz, dXddz, dZdz )

END SUBROUTINE AD_JacobianPConstrState
!----------------------------------------------------------------------------------------------------------------------------------
!> Routine to compute the Jacobians of the output (Y), continuous- (X), discrete- (Xd), and constraint-state (Z) functions
!! with respect to the constraint states (z). The partial derivatives dY/dz, dX/dz, dXd/dz, and dZ/dz are returned.
SUBROUTINE RotJacobianPConstrState( t, u, p, p_AD, x, xd, z, OtherState, y, m, m_AD, iRot, ErrStat, ErrMsg, dYdz, dXdz, dXddz, dZdz )
!..................................................................................................................................

   REAL(DbKi),                           INTENT(IN   )           :: t          !< Time in seconds at operating point
   TYPE(RotInputType),                   INTENT(IN   )           :: u          !< Inputs at operating point (may change to inout if a mesh copy is required)
   TYPE(RotParameterType),               INTENT(IN   )           :: p          !< Parameters
   TYPE(AD_ParameterType),               INTENT(IN   )           :: p_AD       !< Parameters
   TYPE(RotContinuousStateType),         INTENT(IN   )           :: x          !< Continuous states at operating point
   TYPE(RotDiscreteStateType),           INTENT(IN   )           :: xd         !< Discrete states at operating point
   TYPE(RotConstraintStateType),         INTENT(IN   )           :: z          !< Constraint states at operating point
   TYPE(RotOtherStateType),              INTENT(IN   )           :: OtherState !< Other states at operating point
   TYPE(RotOutputType),                  INTENT(INOUT)           :: y          !< Output (change to inout if a mesh copy is required);
                                                                               !!   Output fields are not used by this routine, but type is
                                                                               !!   available here so that mesh parameter information (i.e.,
                                                                               !!   connectivity) does not have to be recalculated for dYdz.
   TYPE(RotMiscVarType),                 INTENT(INOUT)           :: m          !< Misc/optimization variables
   TYPE(AD_MiscVarType),                 INTENT(INOUT)           :: m_AD       !< misc variables
   INTEGER,                              INTENT(IN   )           :: iRot       !< Rotor index, needed for OLAF
   INTEGER(IntKi),                       INTENT(  OUT)           :: ErrStat    !< Error status of the operation
   CHARACTER(*),                         INTENT(  OUT)           :: ErrMsg     !< Error message if ErrStat /= ErrID_None
   REAL(R8Ki), ALLOCATABLE, OPTIONAL,    INTENT(INOUT)           :: dYdz(:,:)  !< Partial derivatives of output
                                                                               !!  functions (Y) with respect to the
                                                                               !!  constraint states (z) [intent in to avoid deallocation]
   REAL(R8Ki), ALLOCATABLE, OPTIONAL,    INTENT(INOUT)           :: dXdz(:,:)  !< Partial derivatives of continuous
                                                                               !!  state functions (X) with respect to
                                                                               !!  the constraint states (z) [intent in to avoid deallocation]
   REAL(R8Ki), ALLOCATABLE, OPTIONAL,    INTENT(INOUT)           :: dXddz(:,:) !< Partial derivatives of discrete state
                                                                               !!  functions (Xd) with respect to the
                                                                               !!  constraint states (z) [intent in to avoid deallocation]
   REAL(R8Ki), ALLOCATABLE, OPTIONAL,    INTENT(INOUT)           :: dZdz(:,:)  !< Partial derivatives of constraint
                                                                               !! state functions (Z) with respect to
                                                                               !!  the constraint states (z) [intent in to avoid deallocation]

      ! local variables
   TYPE(RotOutputType)                                           :: y_p
   TYPE(RotOutputType)                                           :: y_m
   TYPE(RotConstraintStateType)                                  :: Z_p
   TYPE(RotConstraintStateType)                                  :: Z_m
   TYPE(RotConstraintStateType)                                  :: z_perturb
   REAL(R8Ki)                                                    :: delta_p, delta_m  ! delta change in state
   INTEGER(IntKi)                                                :: i, j, k, n, k2, j2   

   integer, parameter                                            :: indx = 1      ! m%BEMT_u(1) is at t; m%BEMT_u(2) is t+dt
   integer, parameter                                            :: op_indx = 2   ! m%BEMT_u(1) is at t; m%BEMT_u(2) is t+dt or the input at OP
   integer(intKi)                                                :: ErrStat2
   character(ErrMsgLen)                                          :: ErrMsg2
   character(*), parameter                                       :: RoutineName = 'AD_JacobianPConstrState'

   
      ! local variables
      
   
      ! Initialize ErrStat

   ErrStat = ErrID_None
   ErrMsg  = ''

      ! get OP values here:   
   !call AD_CalcOutput( t, u, p, x, xd, z, OtherState, y, m, ErrStat2, ErrMsg2 )  ! (bjj: is this necessary? if not, still need to get BEMT inputs)
   call SetInputs(p, p_AD, u, m, indx, errStat2, errMsg2)  
      call SetErrStat(ErrStat2,ErrMsg2,ErrStat,ErrMsg,RoutineName) ! we shouldn't have any errors about allocating memory here so I'm not going to return-on-error until later            
   call BEMT_CopyInput( m%BEMT_u(indx), m%BEMT_u(op_indx), MESH_UPDATECOPY, ErrStat2, ErrMsg2) ! copy the BEMT OP inputs to a temporary location that won't be overwritten
      call SetErrStat(ErrStat2,ErrMsg2,ErrStat,ErrMsg,RoutineName) ! we shouldn't have any errors about allocating memory here so I'm not going to return-on-error until later                        
 
      
   if ( p%FrozenWake ) then            
            ! compare arguments with call to BEMT_CalcOutput   
      call computeFrozenWake(m%BEMT_u(op_indx), p%BEMT, m%BEMT_y, m%BEMT )      
      m%BEMT%UseFrozenWake = .true.
   end if
   
   
      ! make a copy of the constraint states to perturb
   call AD_CopyRotConstraintStateType( z, z_perturb, MESH_NEWCOPY, ErrStat2, ErrMsg2)
      call SetErrStat(ErrStat2,ErrMsg2,ErrStat,ErrMsg,RoutineName)
      if (ErrStat>=AbortErrLev) then
         call cleanup()
         return
      end if
   
   
   IF ( PRESENT( dYdz ) ) THEN

         ! Calculate the partial derivative of the output functions (Y) with respect to the constraint states (z) here:

      ! allocate and set dYdz
      if (.not. allocated(dYdz) ) then
         call AllocAry(dYdz,p%Jac_ny, size(z%BEMT%phi),'dYdz', ErrStat2, ErrMsg2)
         call setErrStat(ErrStat2,ErrMsg2,ErrStat,ErrMsg,RoutineName)
         if (ErrStat>=AbortErrLev) then
            call cleanup()
            return
         end if
      end if

      
         ! make a copy of outputs because we will need two for the central difference computations (with orientations)
      call AD_CopyRotOutputType( y, y_p, MESH_NEWCOPY, ErrStat2, ErrMsg2)
         call SetErrStat(ErrStat2,ErrMsg2,ErrStat,ErrMsg,RoutineName)
      call AD_CopyRotOutputType( y, y_m, MESH_NEWCOPY, ErrStat2, ErrMsg2)
         call SetErrStat(ErrStat2,ErrMsg2,ErrStat,ErrMsg,RoutineName)
         if (ErrStat>=AbortErrLev) then
            call cleanup()
            return
         end if
      
         
      do k=1,p%NumBlades ! size(z%BEMT%Phi,2)
         do j=1,p%NumBlNds ! size(z%BEMT%Phi,1)                  
            i = (k-1)*p%NumBlNds + j
            
               ! need a check if F = 0 for this case:
   
            if ( p%BEMT%FixedInductions(j,k) ) then
               ! F is zero, we we need to skip this perturbation
               dYdz(:,i) = 0.0_ReKi
            else                        
            
               call Get_phi_perturbations(p%BEMT, m%BEMT, z%BEMT%phi(j,k), delta_p, delta_m)
               
                  ! get z_op + delta_p z
               z_perturb%BEMT%phi(j,k) = z%BEMT%phi(j,k) + delta_p
            
                  ! compute y at z_op + delta_p z
               call RotCalcOutput( t, u, p, p_AD, x, xd, z_perturb, OtherState, y_p, m, m_AD, iRot, ErrStat2, ErrMsg2 ) 
                  call SetErrStat(ErrStat2,ErrMsg2,ErrStat,ErrMsg,RoutineName) ! we shouldn't have any errors about allocating memory here so I'm not going to return-on-error until later            
            
            
                  ! get z_op - delta_m z
               z_perturb%BEMT%phi(j,k) = z%BEMT%phi(j,k) - delta_m
            
                  ! compute y at z_op - delta_m z
               call RotCalcOutput( t, u, p, p_AD, x, xd, z_perturb, OtherState, y_m, m, m_AD, iRot, ErrStat2, ErrMsg2 ) 
                  call SetErrStat(ErrStat2,ErrMsg2,ErrStat,ErrMsg,RoutineName) ! we shouldn't have any errors about allocating memory here so I'm not going to return-on-error until later            
            

                  ! get central difference:            
               call Compute_dY( p, p_AD, y_p, y_m, delta_p, delta_m, dYdz(:,i) )
               
               
                  ! put z_perturb back (for next iteration):
               z_perturb%BEMT%phi(j,k) = z%BEMT%phi(j,k)
            end if
         
         end do
      end do
      
      if (ErrStat>=AbortErrLev) then
         call cleanup()
         return
      end if
      call AD_DestroyRotOutputType( y_p, ErrStat2, ErrMsg2 ) ! we don't need this any more   
      call AD_DestroyRotOutputType( y_m, ErrStat2, ErrMsg2 ) ! we don't need this any more   
      
      
   END IF

   IF ( PRESENT( dXdz ) ) THEN
      if (allocated(dXdz)) deallocate(dXdz)
   END IF

   IF ( PRESENT( dXddz ) ) THEN
      if (allocated(dXddz)) deallocate(dXddz)
   END IF

   IF ( PRESENT(dZdz) ) THEN

      call CheckLinearizationInput(p%BEMT, m%BEMT_u(op_indx), z%BEMT, m%BEMT, OtherState%BEMT, ErrStat2, ErrMsg2)      
         call setErrStat(ErrStat2,ErrMsg2,ErrStat,ErrMsg,RoutineName)
         if (ErrStat>=AbortErrLev) then
            call cleanup()
            return
         end if         
         
         ! Calculate the partial derivative of the constraint state functions (Z) with respect to the constraint states (z) here:

      ! allocate and set dZdz
      if (.not. allocated(dZdz)) then
         call AllocAry(dZdz,size(z%BEMT%phi), size(z%BEMT%phi),'dZdz', ErrStat2, ErrMsg2)
         call setErrStat(ErrStat2,ErrMsg2,ErrStat,ErrMsg,RoutineName)
         if (ErrStat>=AbortErrLev) then
            call cleanup()
            return
         end if         
      end if
      
      
      call AD_CopyRotConstraintStateType( z, z_perturb, MESH_UPDATECOPY, ErrStat2, ErrMsg2 )
      
      do k=1,p%NumBlades ! size(z%BEMT%Phi,2)
         do j=1,p%NumBlNds ! size(z%BEMT%Phi,1)                  
            i = (k-1)*p%NumBlNds + j
               
            if ( p%BEMT%FixedInductions(j,k) ) then
               ! F is zero, we we need to skip this perturbation
               dZdz(:,i) = 0.0_ReKi
               dZdz(i,i) = 1.0_ReKi                              
            else                        
            
               call Get_phi_perturbations(p%BEMT, m%BEMT, z%BEMT%phi(j,k), delta_p, delta_m)
            
                  ! get z_op + delta_p z
               z_perturb%BEMT%phi(j,k) = z%BEMT%phi(j,k) + delta_p

                  ! compute z_p at z_op + delta_p z
               call RotCalcConstrStateResidual( t, u, p, p_AD, x, xd, z_perturb, OtherState, m, z_p, ErrStat2, ErrMsg2 ) 
                  call SetErrStat(ErrStat2,ErrMsg2,ErrStat,ErrMsg,RoutineName)
            
                                         
                  ! get z_op - delta_m z
               z_perturb%BEMT%phi(j,k) = z%BEMT%phi(j,k) - delta_m
                     
                  ! compute z_m at u_op - delta_m u
               call RotCalcConstrStateResidual( t, u, p, p_AD, x, xd, z_perturb, OtherState, m, z_m, ErrStat2, ErrMsg2 ) 
                  call SetErrStat(ErrStat2,ErrMsg2,ErrStat,ErrMsg,RoutineName) 
                  if (ErrStat>=AbortErrLev) then 
                     call cleanup()
                     return
                  end if         
            
                  ! get central difference:            
                     
               do k2=1,p%NumBlades ! size(z%BEMT%Phi,2)
                  do j2=1,p%NumBlNds ! size(z%BEMT%Phi,1)
                     n = (k2-1)*p%NumBlNds + j2
                     dZdz(n,i) = z_p%BEMT%Phi(j2,k2) - z_m%BEMT%Phi(j2,k2)
                  end do            
               end do
         
               dZdz(:,i) = dZdz(:,i) / (delta_p + delta_m) 
         
                  ! put z_perturb back (for next iteration):
               z_perturb%BEMT%phi(j,k) = z%BEMT%phi(j,k)
               
            end if
            
         end do         
      end do
      
      call AD_DestroyRotConstraintStateType( z_p, ErrStat2, ErrMsg2 ) ! we don't need this any more
      call AD_DestroyRotConstraintStateType( z_m, ErrStat2, ErrMsg2 ) ! we don't need this any more      
      
   END IF
     
   call cleanup()
   
contains
   subroutine cleanup()
      m%BEMT%UseFrozenWake = .false.

      call AD_DestroyRotOutputType(            y_p, ErrStat2, ErrMsg2 )
      call AD_DestroyRotOutputType(            y_m, ErrStat2, ErrMsg2 )
      call AD_DestroyRotConstraintStateType(       z_p, ErrStat2, ErrMsg2 )
      call AD_DestroyRotConstraintStateType(       z_m, ErrStat2, ErrMsg2 )
      call AD_DestroyRotConstraintStateType( z_perturb, ErrStat2, ErrMsg2 )
   end subroutine cleanup   

END SUBROUTINE RotJacobianPConstrState
!++++++++++++++++++++++++++++++++++++++++++++++++++++++++++++++++++++++++++++++++++++++++++++++++++++++++++++++++++++++++++++++++++
!> Routine to pack the data structures representing the operating points into arrays for linearization.
SUBROUTINE AD_GetOP( t, u, p, x, xd, z, OtherState, y, m, ErrStat, ErrMsg, u_op, y_op, x_op, dx_op, xd_op, z_op )

   REAL(DbKi),                           INTENT(IN   )           :: t          !< Time in seconds at operating point
   TYPE(AD_InputType),                   INTENT(IN   )           :: u          !< Inputs at operating point (may change to inout if a mesh copy is required)
   TYPE(AD_ParameterType),               INTENT(IN   )           :: p          !< Parameters
   TYPE(AD_ContinuousStateType),         INTENT(IN   )           :: x          !< Continuous states at operating point
   TYPE(AD_DiscreteStateType),           INTENT(IN   )           :: xd         !< Discrete states at operating point
   TYPE(AD_ConstraintStateType),         INTENT(IN   )           :: z          !< Constraint states at operating point
   TYPE(AD_OtherStateType),              INTENT(IN   )           :: OtherState !< Other states at operating point
   TYPE(AD_OutputType),                  INTENT(IN   )           :: y          !< Output at operating point
   TYPE(AD_MiscVarType),                 INTENT(INOUT)           :: m          !< Misc/optimization variables
   INTEGER(IntKi),                       INTENT(  OUT)           :: ErrStat    !< Error status of the operation
   CHARACTER(*),                         INTENT(  OUT)           :: ErrMsg     !< Error message if ErrStat /= ErrID_None
   REAL(ReKi), ALLOCATABLE, OPTIONAL,    INTENT(INOUT)           :: u_op(:)    !< values of linearized inputs
   REAL(ReKi), ALLOCATABLE, OPTIONAL,    INTENT(INOUT)           :: y_op(:)    !< values of linearized outputs
   REAL(ReKi), ALLOCATABLE, OPTIONAL,    INTENT(INOUT)           :: x_op(:)    !< values of linearized continuous states
   REAL(ReKi), ALLOCATABLE, OPTIONAL,    INTENT(INOUT)           :: dx_op(:)   !< values of first time derivatives of linearized continuous states
   REAL(ReKi), ALLOCATABLE, OPTIONAL,    INTENT(INOUT)           :: xd_op(:)   !< values of linearized discrete states
   REAL(ReKi), ALLOCATABLE, OPTIONAL,    INTENT(INOUT)           :: z_op(:)    !< values of linearized constraint states
   !
   integer(IntKi), parameter :: iR =1 ! Rotor index

   if (size(p%rotors)>1) then
      errStat = ErrID_Fatal
      errMsg = 'Linearization with more than one rotor not supported'
      return
   endif

   call RotGetOP( t, u%rotors(iR), p%rotors(iR), p, x%rotors(iR), xd%rotors(iR), z%rotors(iR), OtherState%rotors(iR), y%rotors(iR), m%rotors(iR), errStat, errMsg, u_op, y_op, x_op, dx_op, xd_op, z_op )

END SUBROUTINE AD_GetOP

!++++++++++++++++++++++++++++++++++++++++++++++++++++++++++++++++++++++++++++++++++++++++++++++++++++++++++++++++++++++++++++++++++
!> Routine to pack the data structures representing the operating points into arrays for linearization.
SUBROUTINE RotGetOP( t, u, p, p_AD, x, xd, z, OtherState, y, m, ErrStat, ErrMsg, u_op, y_op, x_op, dx_op, xd_op, z_op )

   REAL(DbKi),                           INTENT(IN   )           :: t          !< Time in seconds at operating point
   TYPE(RotInputType),                   INTENT(IN   )           :: u          !< Inputs at operating point (may change to inout if a mesh copy is required)
   TYPE(RotParameterType),               INTENT(IN   )           :: p          !< Parameters
   TYPE(AD_ParameterType),               INTENT(IN   )           :: p_AD       !< Parameters
   TYPE(RotContinuousStateType),         INTENT(IN   )           :: x          !< Continuous states at operating point
   TYPE(RotDiscreteStateType),           INTENT(IN   )           :: xd         !< Discrete states at operating point
   TYPE(RotConstraintStateType),         INTENT(IN   )           :: z          !< Constraint states at operating point
   TYPE(RotOtherStateType),              INTENT(IN   )           :: OtherState !< Other states at operating point
   TYPE(RotOutputType),                  INTENT(IN   )           :: y          !< Output at operating point
   TYPE(RotMiscVarType),                 INTENT(INOUT)           :: m          !< Misc/optimization variables
   INTEGER(IntKi),                       INTENT(  OUT)           :: ErrStat    !< Error status of the operation
   CHARACTER(*),                         INTENT(  OUT)           :: ErrMsg     !< Error message if ErrStat /= ErrID_None
   REAL(ReKi), ALLOCATABLE, OPTIONAL,    INTENT(INOUT)           :: u_op(:)    !< values of linearized inputs
   REAL(ReKi), ALLOCATABLE, OPTIONAL,    INTENT(INOUT)           :: y_op(:)    !< values of linearized outputs
   REAL(ReKi), ALLOCATABLE, OPTIONAL,    INTENT(INOUT)           :: x_op(:)    !< values of linearized continuous states
   REAL(ReKi), ALLOCATABLE, OPTIONAL,    INTENT(INOUT)           :: dx_op(:)   !< values of first time derivatives of linearized continuous states
   REAL(ReKi), ALLOCATABLE, OPTIONAL,    INTENT(INOUT)           :: xd_op(:)   !< values of linearized discrete states
   REAL(ReKi), ALLOCATABLE, OPTIONAL,    INTENT(INOUT)           :: z_op(:)    !< values of linearized constraint states

   INTEGER(IntKi)                                                :: index, i, j, k
   INTEGER(IntKi)                                                :: nu
   INTEGER(IntKi)                                                :: ErrStat2
   CHARACTER(ErrMsgLen)                                          :: ErrMsg2
   CHARACTER(*), PARAMETER                                       :: RoutineName = 'AD_GetOP'
   LOGICAL                                                       :: FieldMask(FIELDMASK_SIZE)
   TYPE(RotContinuousStateType)                                  :: dxdt

   
      ! Initialize ErrStat

   ErrStat = ErrID_None
   ErrMsg  = ''

   IF ( PRESENT( u_op ) ) THEN
      
      nu = size(p%Jac_u_indx,1) + u%TowerMotion%NNodes * 6 & ! Jac_u_indx has 3 orientation angles, but the OP needs the full 9 elements of the DCM
                                + u%hubMotion%NNodes * 6     ! Jac_u_indx has 3 orientation angles, but the OP needs the full 9 elements of the DCM
      do i=1,p%NumBlades
         nu = nu + u%BladeMotion(i)%NNodes * 6 & ! Jac_u_indx has 3 orientation angles, but the OP needs the full 9 elements of the DCM
             + u%BladeRootMotion(i)%NNodes * 6   ! Jac_u_indx has 3 orientation angles, but the OP needs the full 9 elements of the DCM
      end do      
                  
      if (.not. allocated(u_op)) then
         call AllocAry(u_op, nu, 'u_op', ErrStat2, ErrMsg2)
            call SetErrStat(ErrStat2, ErrMsg2, ErrStat, ErrMsg, RoutineName)
            if (ErrStat >= AbortErrLev) return
      end if
      

      index = 1
      FieldMask = .false.
      FieldMask(MASKID_TRANSLATIONDISP) = .true.
      FieldMask(MASKID_Orientation) = .true.
      FieldMask(MASKID_TRANSLATIONVel) = .true.
      call PackMotionMesh(u%TowerMotion, u_op, index, FieldMask=FieldMask)
   
      FieldMask(MASKID_TRANSLATIONVel) = .false.
      FieldMask(MASKID_RotationVel) = .true.
      call PackMotionMesh(u%HubMotion, u_op, index, FieldMask=FieldMask)
   
      FieldMask = .false.
      FieldMask(MASKID_Orientation) = .true.
      do k = 1,p%NumBlades
         call PackMotionMesh(u%BladeRootMotion(k), u_op, index, FieldMask=FieldMask)
      end do
   
      FieldMask(MASKID_TRANSLATIONDISP) = .true.
      FieldMask(MASKID_Orientation) = .true.
      FieldMask(MASKID_TRANSLATIONVel)  = .true.
      FieldMask(MASKID_RotationVel) = .true.
      FieldMask(MASKID_TRANSLATIONAcc) = .true.
      do k=1,p%NumBlades     
         call PackMotionMesh(u%BladeMotion(k), u_op, index, FieldMask=FieldMask)
      end do
   
      do k=1,p%NumBlades
         do i=1,p%NumBlNds
            do j=1,3
               u_op(index) = u%InflowOnBlade(j,i,k)
               index = index + 1
            end do            
         end do
      end do

      do i=1,p%NumTwrNds
         do j=1,3
            u_op(index) = u%InflowOnTower(j,i)
            index = index + 1
         end do            
      end do

      do k=1,p%NumBlades
         do j = 1, size(u%UserProp,1) ! Number of nodes for a blade
            u_op(index) = u%UserProp(j,k)
            index = index + 1
         end do
      end do
      
                  ! I'm not including this in the linearization yet
         !do i=1,u%NacelleMotion%NNodes ! 1 or 0
         !   do j=1,3
         !      u_op(index) = u%InflowOnNacelle(j)
         !      index = index + 1
         !   end do
         !end do
         !
         !do i=1,u%HubMotion%NNodes ! 1
         !   do j=1,3
         !      u_op(index) = u%InflowOnHub(j)
         !      index = index + 1
         !   end do
         !end do
         
   END IF

   IF ( PRESENT( y_op ) ) THEN
      
      if (.not. allocated(y_op)) then
         call AllocAry(y_op, p%Jac_ny, 'y_op', ErrStat2, ErrMsg2)
            call SetErrStat(ErrStat2, ErrMsg2, ErrStat, ErrMsg, RoutineName)
            if (ErrStat >= AbortErrLev) return
      end if
      
      

      index = 1
      call PackLoadMesh(y%TowerLoad, y_op, index)
      do k=1,p%NumBlades
         call PackLoadMesh(y%BladeLoad(k), y_op, index)                  
      end do
   
      index = index - 1
      do i=1,p%NumOuts + p%BldNd_TotNumOuts
         y_op(i+index) = y%WriteOutput(i)
      end do   
         
      
   END IF

   IF ( PRESENT( x_op ) ) THEN
   
      if (.not. allocated(x_op)) then
         call AllocAry(x_op, p%BEMT%DBEMT%lin_nx + p%BEMT%UA%lin_nx,'x_op',ErrStat2,ErrMsg2)
            call SetErrStat(ErrStat2,ErrMsg2,ErrStat,ErrMsg,RoutineName)
         if (ErrStat>=AbortErrLev) return
      end if

      index = 1
         ! set linearization operating points:
      if (p%BEMT%DBEMT%lin_nx>0) then
         do j=1,p%NumBlades ! size(x%BEMT%DBEMT%element,2)
            do i=1,p%NumBlNds ! size(x%BEMT%DBEMT%element,1)
               do k=1,size(x%BEMT%DBEMT%element(i,j)%vind)
                  x_op(index) = x%BEMT%DBEMT%element(i,j)%vind(k)
                  index = index + 1
               end do
            end do
         end do
   
         do j=1,p%NumBlades ! size(x%BEMT%DBEMT%element,2)
            do i=1,p%NumBlNds ! size(x%BEMT%DBEMT%element,1)
               do k=1,size(x%BEMT%DBEMT%element(i,j)%vind_1)
                  x_op(index) = x%BEMT%DBEMT%element(i,j)%vind_1(k)
                  index = index + 1
               end do
            end do
         end do
      
      end if
   
      if (p%BEMT%UA%lin_nx>0) then
         if (p%BEMT%UA%UAMod==UA_OYE) then
            do j=1,p%NumBlades ! size(x%BEMT%UA%element,2)
               do i=1,p%NumBlNds ! size(x%BEMT%UA%element,1)
                  x_op(index) = x%BEMT%UA%element(i,j)%x(4)
                  index = index + 1
               end do
            end do
         else
            do j=1,p%NumBlades ! size(x%BEMT%UA%element,2)
               do i=1,p%NumBlNds ! size(x%BEMT%UA%element,1)
                  do k=1,4 !size(x%BEMT%UA%element(i,j)%x) !linearize only first 4 states (5th is vortex)
                     x_op(index) = x%BEMT%UA%element(i,j)%x(k)
                     index = index + 1
                  end do
               end do
            end do
         endif
      
      end if
      
   END IF

   IF ( PRESENT( dx_op ) ) THEN
   
      if (.not. allocated(dx_op)) then
         call AllocAry(dx_op, p%BEMT%DBEMT%lin_nx + p%BEMT%UA%lin_nx,'dx_op',ErrStat2,ErrMsg2)
            call SetErrStat(ErrStat2,ErrMsg2,ErrStat,ErrMsg,RoutineName)
            if (ErrStat>=AbortErrLev) return
      end if

      call RotCalcContStateDeriv(t, u, p, p_AD, x, xd, z, OtherState, m, dxdt, ErrStat2, ErrMsg2)
         call SetErrStat(ErrStat2,ErrMsg2,ErrStat,ErrMsg,RoutineName)
         if (ErrStat>=AbortErrLev) then
            call AD_DestroyRotContinuousStateType( dxdt, ErrStat2, ErrMsg2)
            return
         end if
      
      index = 1
         ! set linearization operating points:
      if (p%BEMT%DBEMT%lin_nx>0) then

         do j=1,p%NumBlades ! size(dxdt%BEMT%DBEMT%element,2)
            do i=1,p%NumBlNds ! size(dxdt%BEMT%DBEMT%element,1)
               do k=1,size(dxdt%BEMT%DBEMT%element(i,j)%vind)
                  dx_op(index) = dxdt%BEMT%DBEMT%element(i,j)%vind(k)
                  index = index + 1
               end do
            end do
         end do
   
         do j=1,p%NumBlades ! size(dxdt%BEMT%DBEMT%element,2)
            do i=1,p%NumBlNds ! size(dxdt%BEMT%DBEMT%element,1)
               do k=1,size(dxdt%BEMT%DBEMT%element(i,j)%vind_1)
                  dx_op(index) = dxdt%BEMT%DBEMT%element(i,j)%vind_1(k)
                  index = index + 1
               end do
            end do
         end do
      
      end if
   
      if (p%BEMT%UA%lin_nx>0) then
         if (p%BEMT%UA%UAMod==UA_OYE) then
            do j=1,p%NumBlades ! size(dxdt%BEMT%UA%element,2)
               do i=1,p%NumBlNds ! size(dxdt%BEMT%UA%element,1)
                  dx_op(index) = dxdt%BEMT%UA%element(i,j)%x(4)
                  index = index + 1
               end do
            end do
         else
            do j=1,p%NumBlades ! size(dxdt%BEMT%UA%element,2)
               do i=1,p%NumBlNds ! size(dxdt%BEMT%UA%element,1)
                  do k=1,4 !size(dxdt%BEMT%UA%element(i,j)%x) don't linearize 5th state
                     dx_op(index) = dxdt%BEMT%UA%element(i,j)%x(k)
                     index = index + 1
                  end do
               end do
            end do
         endif
      end if
      
      call AD_DestroyRotContinuousStateType( dxdt, ErrStat2, ErrMsg2)
      
   END IF

   IF ( PRESENT( xd_op ) ) THEN

   END IF
   
   IF ( PRESENT( z_op ) ) THEN

      if (.not. allocated(z_op)) then
         call AllocAry(z_op, p%NumBlades*p%NumBlNds, 'z_op', ErrStat2, ErrMsg2)
            call SetErrStat(ErrStat2, ErrMsg2, ErrStat, ErrMsg, RoutineName)
            if (ErrStat >= AbortErrLev) return
      end if
      
   
      index = 1
      do k=1,p%NumBlades ! size(z%BEMT%Phi,2)
         do i=1,p%NumBlNds ! size(z%BEMT%Phi,1)
            z_op(index) = z%BEMT%phi(i,k)
            index = index + 1
         end do
      end do
      
   END IF

END SUBROUTINE RotGetOP
!++++++++++++++++++++++++++++++++++++++++++++++++++++++++++++++++++++++++++++++++++++++++++++++++++++++++++++++++++++++++++++++++++   
SUBROUTINE Init_Jacobian_y( p, y, InitOut, ErrStat, ErrMsg)

   TYPE(RotParameterType)            , INTENT(INOUT) :: p                     !< parameters
   TYPE(RotOutputType)               , INTENT(IN   ) :: y                     !< outputs
   TYPE(RotInitOutputType)           , INTENT(INOUT) :: InitOut               !< Initialization output data (for Jacobian row/column names)
   
   INTEGER(IntKi)                    , INTENT(  OUT) :: ErrStat               !< Error status of the operation
   CHARACTER(*)                      , INTENT(  OUT) :: ErrMsg                !< Error message if ErrStat /= ErrID_None
   
      ! local variables:
   INTEGER(IntKi)                :: i, j, k, indx_next, indx_last
   INTEGER(IntKi)                                    :: ErrStat2
   CHARACTER(ErrMsgLen)                              :: ErrMsg2
   CHARACTER(*), PARAMETER                           :: RoutineName = 'Init_Jacobian_y'
   logical, allocatable                              :: AllOut(:)
                        
   
   ErrStat = ErrID_None
   ErrMsg  = ""
   
   
      ! determine how many outputs there are in the Jacobians     
   p%Jac_ny = y%TowerLoad%NNodes * 6         & ! 3 forces + 3 moments at each node
            + p%NumOuts + p%BldNd_TotNumOuts   ! WriteOutput values 
      
   do k=1,p%NumBlades
      p%Jac_ny = p%Jac_ny + y%BladeLoad(k)%NNodes * 6  ! 3 forces + 3 moments at each node
   end do   
   
   
      ! get the names of the linearized outputs:
   call AllocAry(InitOut%LinNames_y, p%Jac_ny,'LinNames_y',ErrStat2,ErrMsg2); call SetErrStat(ErrStat2,ErrMsg2,ErrStat,ErrMsg,RoutineName)
   call AllocAry(InitOut%RotFrame_y, p%Jac_ny,'RotFrame_y',ErrStat2,ErrMsg2); call SetErrStat(ErrStat2,ErrMsg2,ErrStat,ErrMsg,RoutineName)
      if (ErrStat >= AbortErrLev) return
   
         
   InitOut%RotFrame_y = .false. ! default all to false, then set the true ones below
   indx_next = 1  
   call PackLoadMesh_Names(y%TowerLoad, 'Tower', InitOut%LinNames_y, indx_next)
   
   indx_last = indx_next
   do k=1,p%NumBlades
      call PackLoadMesh_Names(y%BladeLoad(k), 'Blade '//trim(num2lstr(k)), InitOut%LinNames_y, indx_next)
   end do
   ! InitOut%RotFrame_y(indx_last:indx_next-1) = .true. ! The mesh fields are in the global frame, so are not in the rotating frame

   do i=1,p%NumOuts + p%BldNd_TotNumOuts
      InitOut%LinNames_y(i+indx_next-1) = trim(InitOut%WriteOutputHdr(i))//', '//trim(InitOut%WriteOutputUnt(i))  !trim(p%OutParam(i)%Name)//', '//p%OutParam(i)%Units
   end do    
   

      ! check for all the WriteOutput values that are functions of blade number:
   allocate( AllOut(0:MaxOutPts), STAT=ErrStat2 ) ! allocate starting at zero to account for invalid output channels
   if (ErrStat2 /=0 ) then
      call SetErrStat(ErrID_Info, 'error allocating temporary space for AllOut',ErrStat,ErrMsg,RoutineName)
      return;
   end if
   
   AllOut = .false.
   do k=1,3
      AllOut( BAzimuth(k)) = .true.
      AllOut( BPitch  (k)) = .true.

      !   AllOut( BFldFx( k)) = .true.
      !   AllOut( BFldFy( k)) = .true.
      !   AllOut( BFldFz( k)) = .true.
      !   AllOut( BFldMx( k)) = .true.
      !   AllOut( BFldMy( k)) = .true.
      !   AllOut( BFldMz( k)) = .true.

      do j=1,9
         AllOut(BNVUndx(j,k)) = .true.
         AllOut(BNVUndy(j,k)) = .true.
         AllOut(BNVUndz(j,k)) = .true.
         AllOut(BNVDisx(j,k)) = .true.
         AllOut(BNVDisy(j,k)) = .true.
         AllOut(BNVDisz(j,k)) = .true.
         AllOut(BNSTVx (j,k)) = .true.
         AllOut(BNSTVy (j,k)) = .true.
         AllOut(BNSTVz (j,k)) = .true.
         AllOut(BNVRel (j,k)) = .true.
         AllOut(BNDynP (j,k)) = .true.
         AllOut(BNRe   (j,k)) = .true.
         AllOut(BNM    (j,k)) = .true.   
         AllOut(BNVIndx(j,k)) = .true.   
         AllOut(BNVIndy(j,k)) = .true. 
         AllOut(BNAxInd(j,k)) = .true.         
         AllOut(BNTnInd(j,k)) = .true.
         AllOut(BNAlpha(j,k)) = .true.
         AllOut(BNTheta(j,k)) = .true.
         AllOut(BNPhi  (j,k)) = .true.   
         AllOut(BNCurve(j,k)) = .true.
         AllOut(BNCl   (j,k)) = .true.
         AllOut(BNCd   (j,k)) = .true.
         AllOut(BNCm   (j,k)) = .true.
         AllOut(BNCx   (j,k)) = .true.
         AllOut(BNCy   (j,k)) = .true.
         AllOut(BNCn   (j,k)) = .true.
         AllOut(BNCt   (j,k)) = .true.
         AllOut(BNFl   (j,k)) = .true.
         AllOut(BNFd   (j,k)) = .true.
         AllOut(BNMm   (j,k)) = .true.
         AllOut(BNFx   (j,k)) = .true.
         AllOut(BNFy   (j,k)) = .true.
         AllOut(BNFn   (j,k)) = .true.
         AllOut(BNFt   (j,k)) = .true.
         AllOut(BNClrnc(j,k)) = .true.
      end do
   end do
   
   
   do i=1,p%NumOuts
      InitOut%RotFrame_y(i+indx_next-1) = AllOut( p%OutParam(i)%Indx )      
   end do    
   
   do i=1,p%BldNd_TotNumOuts
      InitOut%RotFrame_y(i+p%NumOuts+indx_next-1) = .true.
      !AbsCant, AbsToe, AbsTwist should probably be set to .false.
   end do
      
   
   deallocate(AllOut)
          
END SUBROUTINE Init_Jacobian_y
!----------------------------------------------------------------------------------------------------------------------------------
SUBROUTINE Init_Jacobian_u( InputFileData, p, u, InitOut, ErrStat, ErrMsg)

   TYPE(RotInputFile)                , INTENT(IN   ) :: InputFileData         !< input file data (for default blade perturbation)
   TYPE(RotParameterType)            , INTENT(INOUT) :: p                     !< parameters
   TYPE(RotInputType)                , INTENT(IN   ) :: u                     !< inputs
   TYPE(RotInitOutputType)           , INTENT(INOUT) :: InitOut               !< Initialization output data (for Jacobian row/column names)
   
   INTEGER(IntKi)                    , INTENT(  OUT) :: ErrStat               !< Error status of the operation
   CHARACTER(*)                      , INTENT(  OUT) :: ErrMsg                !< Error message if ErrStat /= ErrID_None
   
      ! local variables:
   INTEGER(IntKi)                :: i, j, k, index, index_last, nu, i_meshField
   REAL(ReKi)                    :: perturb, perturb_t, perturb_b(MaxBl)
   LOGICAL                       :: FieldMask(FIELDMASK_SIZE)
   CHARACTER(1), PARAMETER       :: UVW(3) = (/'U','V','W'/)
   INTEGER(IntKi)                                    :: ErrStat2
   CHARACTER(ErrMsgLen)                              :: ErrMsg2
   CHARACTER(*), PARAMETER                           :: RoutineName = 'Init_Jacobian_u'
   
   ErrStat = ErrID_None
   ErrMsg  = ""
   
   
      ! determine how many inputs there are in the Jacobians
   nu = u%TowerMotion%NNodes * 9            & ! 3 Translation Displacements + 3 orientations + 3 Translation velocities at each node
      + u%hubMotion%NNodes   * 9            & ! 3 Translation Displacements + 3 orientations + 3 Rotation velocities at each node
      + size( u%InflowOnBlade)              &
      + size( u%InflowOnTower)              & !note that we are not passing the inflow on nacelle or hub here
      + size( u%UserProp)

   do i=1,p%NumBlades
      nu = nu + u%BladeMotion(i)%NNodes * 15 & ! 3 Translation Displacements + 3 orientations + 3 Translation velocities + 3 Rotation velocities + 3 TranslationAcc at each node
          + u%BladeRootMotion(i)%NNodes * 3   ! 3 orientations at each node
   end do      
      
   ! all other inputs ignored

      
   !............................                     
   ! fill matrix to store index to help us figure out what the ith value of the u vector really means
   ! (see aerodyn::perturb_u ... these MUST match )
   ! column 1 indicates module's mesh and field
   ! column 2 indicates the first index (x-y-z component) of the field
   ! column 3 is the node
   !............................                     
   
   call allocAry( p%Jac_u_indx, nu, 3, 'p%Jac_u_indx', ErrStat2, ErrMsg2)      
      call SetErrStat(ErrStat2, ErrMsg2, ErrStat, ErrMsg, RoutineName)
   if (ErrStat >= AbortErrLev) return                     
            
   !...............
   ! AD input mappings stored in p%Jac_u_indx:   
   !...............            
   index = 1
   !Module/Mesh/Field: u%TowerMotion%TranslationDisp  = 1;
   !Module/Mesh/Field: u%TowerMotion%Orientation      = 2;
   !Module/Mesh/Field: u%TowerMotion%TranslationVel   = 3;
   do i_meshField = 1,3
      do i=1,u%TowerMotion%NNodes
         do j=1,3
            p%Jac_u_indx(index,1) =  i_meshField
            p%Jac_u_indx(index,2) =  j !component index:  j
            p%Jac_u_indx(index,3) =  i !Node:   i
            index = index + 1
         end do !j      
      end do !i
   end do
   
   !Module/Mesh/Field: u%HubMotion%TranslationDisp = 4;
   !Module/Mesh/Field: u%HubMotion%Orientation     = 5;
   !Module/Mesh/Field: u%HubMotion%RotationVel     = 6;
   do i_meshField = 4,6
      do i=1,u%HubMotion%NNodes
         do j=1,3
            p%Jac_u_indx(index,1) =  i_meshField
            p%Jac_u_indx(index,2) =  j !component index:  j
            p%Jac_u_indx(index,3) =  i !Node:   i
            index = index + 1
         end do !j      
      end do !i
   end do
   
   !bjj: if MaxBl (max blades) changes, we need to modify this
   !Module/Mesh/Field: u%BladeRootMotion(1)%Orientation = 7;
   !Module/Mesh/Field: u%BladeRootMotion(2)%Orientation = 8;
   !Module/Mesh/Field: u%BladeRootMotion(3)%Orientation = 9;   
   do k=1,p%NumBlades         
      do i_meshField = 6,6
         do i=1,u%BladeRootMotion(k)%NNodes
            do j=1,3
               p%Jac_u_indx(index,1) =  i_meshField + k
               p%Jac_u_indx(index,2) =  j !component index:  j
               p%Jac_u_indx(index,3) =  i !Node:   i
               index = index + 1
            end do !j      
         end do !i
            
      end do !i_meshField                            
   end do !k  
      
   !bjj: if MaxBl (max blades) changes, we need to modify this
   !Module/Mesh/Field: u%BladeMotion(1)%TranslationDisp = 10;
   !Module/Mesh/Field: u%BladeMotion(1)%Orientation     = 11;
   !Module/Mesh/Field: u%BladeMotion(1)%TranslationVel  = 12;
   !Module/Mesh/Field: u%BladeMotion(1)%RotationVel     = 13;
   !Module/Mesh/Field: u%BladeMotion(1)%TranslationAcc  = 14;

   !Module/Mesh/Field: u%BladeMotion(2)%TranslationDisp = 15;
   !Module/Mesh/Field: u%BladeMotion(2)%Orientation     = 16;
   !Module/Mesh/Field: u%BladeMotion(2)%TranslationVel  = 17;
   !Module/Mesh/Field: u%BladeMotion(2)%RotationVel     = 18;
   !Module/Mesh/Field: u%BladeMotion(2)%TranslationAcc  = 19;
   
   !Module/Mesh/Field: u%BladeMotion(3)%TranslationDisp = 20;
   !Module/Mesh/Field: u%BladeMotion(3)%Orientation     = 21;
   !Module/Mesh/Field: u%BladeMotion(3)%TranslationVel  = 22;
   !Module/Mesh/Field: u%BladeMotion(3)%RotationVel     = 23;
   !Module/Mesh/Field: u%BladeMotion(3)%TranslationAcc  = 24;
   do k=1,p%NumBlades
      do i_meshField = 1,5
         do i=1,u%BladeMotion(k)%NNodes
            do j=1,3
               p%Jac_u_indx(index,1) =  9 + i_meshField + (k-1)*5
               p%Jac_u_indx(index,2) =  j !component index:  j
               p%Jac_u_indx(index,3) =  i !Node:   i
               index = index + 1
            end do !j      
         end do !i
            
      end do !i_meshField                            
   end do !k
   
   !Module/Mesh/Field: u%InflowOnBlade(:,:,1) = 25;
   !Module/Mesh/Field: u%InflowOnBlade(:,:,2) = 26;
   !Module/Mesh/Field: u%InflowOnBlade(:,:,3) = 27;
   do k=1,size(u%InflowOnBlade,3)    ! p%NumBlades
      do i=1,size(u%InflowOnBlade,2) ! numNodes
         do j=1,3
            p%Jac_u_indx(index,1) =  24 + k
            p%Jac_u_indx(index,2) =  j !component index:  j
            p%Jac_u_indx(index,3) =  i !Node:   i
            index = index + 1
         end do !j      
      end do !i
   end do !k
   
   !Module/Mesh/Field: u%InflowOnTower(:,:) = 28;
   do i=1,size(u%InflowOnTower,2) ! numNodes
      do j=1,3
         p%Jac_u_indx(index,1) =  28
         p%Jac_u_indx(index,2) =  j !component index:  j
         p%Jac_u_indx(index,3) =  i !Node:   i
         index = index + 1
      end do !j      
   end do !i
   
   !Module/Mesh/Field: u%UserProp(:,:) = 29,30,31;
   
   do k=1,size(u%UserProp,2) ! p%NumBlades         
      do i=1,size(u%UserProp,1) ! numNodes
            p%Jac_u_indx(index,1) =  28 + k
            p%Jac_u_indx(index,2) =  1 !component index:  this is a scalar, so 1, but is never used
            p%Jac_u_indx(index,3) =  i !Node:   i
            index = index + 1     
      end do !i
   end do !k
      !......................................
      ! default perturbations, p%du:
      !......................................
   call allocAry( p%du, 31, 'p%du', ErrStat2, ErrMsg2) ! 31 = number of unique values in p%Jac_u_indx(:,1)
      call SetErrStat(ErrStat2, ErrMsg2, ErrStat, ErrMsg, RoutineName)

   perturb = 2*D2R
   
   do k=1,p%NumBlades
      perturb_b(k) = 0.2_ReKi*D2R * InputFileData%BladeProps(k)%BlSpn( InputFileData%BladeProps(k)%NumBlNds )
   end do

   if ( u%TowerMotion%NNodes > 0) then
      perturb_t = 0.2_ReKi*D2R * u%TowerMotion%Position( 3, u%TowerMotion%NNodes )
   else
      perturb_t = 0.0_ReKi
   end if   
   
   p%du(1) = perturb_t                    ! u%TowerMotion%TranslationDisp  = 1
   p%du(2) = perturb                      ! u%TowerMotion%Orientation      = 2
   p%du(3) = perturb_t                    ! u%TowerMotion%TranslationVel   = 3
   p%du(4) = perturb_b(1)                 ! u%HubMotion%TranslationDisp    = 4
   p%du(5) = perturb                      ! u%HubMotion%Orientation        = 5
   p%du(6) = perturb                      ! u%HubMotion%RotationVel        = 6
   do i_meshField = 7,9   
      p%du(i_meshField) = perturb         ! u%BladeRootMotion(k)%Orientation = 6+k, for k in [1, 3]
   end do
   do k=1,p%NumBlades         
      p%du(10 + (k-1)*5) = perturb_b(k)   ! u%BladeMotion(k)%TranslationDisp = 10 + (k-1)*5
      p%du(11 + (k-1)*5) = perturb        ! u%BladeMotion(k)%Orientation     = 11 + (k-1)*5
      p%du(12 + (k-1)*5) = perturb_b(k)   ! u%BladeMotion(k)%TranslationVel  = 12 + (k-1)*5
      p%du(13 + (k-1)*5) = perturb        ! u%BladeMotion(k)%RotationVel     = 13 + (k-1)*5
      p%du(14 + (k-1)*5) = perturb_b(k)   ! u%BladeMotion(k)%TranslationAcc  = 14 + (k-1)*5 !bjj: is the correct????
   end do
   do k=1,p%NumBlades
      p%du(24 + k) = perturb_b(k)         ! u%InflowOnBlade(:,:,k) = 24 + k
   end do      
   p%du(28) = perturb_t                   ! u%InflowOnTower(:,:) = 28
   do k=1,p%NumBlades 
      p%du(28+k) = perturb                ! u%UserProp(:,:) = 29,30,31
   end do      
      !.....................
      ! get names of linearized inputs
      !.....................
   call AllocAry(InitOut%LinNames_u, nu, 'LinNames_u', ErrStat2, ErrMsg2)
      call SetErrStat(ErrStat2, ErrMsg2, ErrStat, ErrMsg, RoutineName)
   call AllocAry(InitOut%RotFrame_u, nu, 'RotFrame_u', ErrStat2, ErrMsg2)
      call SetErrStat(ErrStat2, ErrMsg2, ErrStat, ErrMsg, RoutineName)
   call AllocAry(InitOut%IsLoad_u, nu, 'IsLoad_u', ErrStat2, ErrMsg2)
      call SetErrStat(ErrStat2, ErrMsg2, ErrStat, ErrMsg, RoutineName)
      if (ErrStat >= AbortErrLev) return

   InitOut%IsLoad_u   = .false. ! None of AeroDyn's inputs are loads
   InitOut%RotFrame_u = .false.
   do k=0,p%NumBlades*p%NumBlNds-1
      InitOut%RotFrame_u(nu - k ) = .true.   ! UserProp(:,:)
   end do  
   index = 1
   FieldMask = .false.
   FieldMask(MASKID_TRANSLATIONDISP) = .true.
   FieldMask(MASKID_Orientation) = .true.
   FieldMask(MASKID_TRANSLATIONVel) = .true.
   call PackMotionMesh_Names(u%TowerMotion, 'Tower', InitOut%LinNames_u, index, FieldMask=FieldMask)
   
   FieldMask(MASKID_TRANSLATIONVel) = .false.
   FieldMask(MASKID_RotationVel) = .true.
   call PackMotionMesh_Names(u%HubMotion, 'Hub', InitOut%LinNames_u, index, FieldMask=FieldMask)

   index_last = index
   FieldMask = .false.
   FieldMask(MASKID_Orientation) = .true.
   do k = 1,p%NumBlades
      call PackMotionMesh_Names(u%BladeRootMotion(k), 'Blade root '//trim(num2lstr(k)), InitOut%LinNames_u, index, FieldMask=FieldMask)
   end do
   
   FieldMask(MASKID_TRANSLATIONDISP) = .true.
   FieldMask(MASKID_TRANSLATIONVel)  = .true.
   FieldMask(MASKID_RotationVel) = .true.
   FieldMask(MASKID_TRANSLATIONAcc)  = .true.
   do k=1,p%NumBlades
      call PackMotionMesh_Names(u%BladeMotion(k), 'Blade '//trim(num2lstr(k)), InitOut%LinNames_u, index, FieldMask=FieldMask)
   end do
   
   do k=1,p%NumBlades
      do i=1,p%NumBlNds
         do j=1,3
            InitOut%LinNames_u(index) = UVW(j)//'-component inflow on blade '//trim(num2lstr(k))//', node '//trim(num2lstr(i))//', m/s'
            index = index + 1
         end do
      end do
   end do
   !InitOut%RotFrame_u(index_last:index-1) = .true. ! values on the mesh (and from IfW) are in global coordinates, thus not in the rotating frame

   do i=1,p%NumTwrNds
      do j=1,3
         InitOut%LinNames_u(index) = UVW(j)//'-component inflow on tower node '//trim(num2lstr(i))//', m/s'
         index = index + 1
      end do
   end do

   do k=1,p%NumBlades
      do i=1,p%NumBlNds
         InitOut%LinNames_u(index) = 'User property on blade '//trim(num2lstr(k))//', node '//trim(num2lstr(i))//', -'
         index = index + 1
      end do
   end do

   END SUBROUTINE Init_Jacobian_u
!----------------------------------------------------------------------------------------------------------------------------------
SUBROUTINE Init_Jacobian_x( p, InitOut, ErrStat, ErrMsg)

   TYPE(RotParameterType)            , INTENT(INOUT) :: p                     !< parameters
   TYPE(RotInitOutputType)           , INTENT(INOUT) :: InitOut               !< Output for initialization routine
   
   INTEGER(IntKi)                    , INTENT(  OUT) :: ErrStat               !< Error status of the operation
   CHARACTER(*)                      , INTENT(  OUT) :: ErrMsg                !< Error message if ErrStat /= ErrID_None
   
   INTEGER(IntKi)                                    :: ErrStat2
   CHARACTER(ErrMsgLen)                              :: ErrMsg2
   CHARACTER(*), PARAMETER                           :: RoutineName = 'Init_Jacobian_x'
   
      ! local variables:
   INTEGER(IntKi)                :: i, j, k
   INTEGER(IntKi)                :: nx
   INTEGER(IntKi)                :: nx1
   CHARACTER(25)                 :: NodeTxt
   
   ErrStat = ErrID_None
   ErrMsg  = ""
   
   
   nx = p%BEMT%DBEMT%lin_nx + p%BEMT%UA%lin_nx
   
      ! allocate space for the row/column names and for perturbation sizes
   ! always allocate this in case it is size zero ... (we use size(p%dx) for many calculations)
   CALL AllocAry(p%dx,                 nx, 'p%dx',         ErrStat2, ErrMsg2); call SetErrStat(ErrStat2, ErrMsg2, ErrStat, ErrMsg, RoutineName)
   if (nx==0) return
   
   CALL AllocAry(InitOut%LinNames_x,   nx, 'LinNames_x',   ErrStat2, ErrMsg2); CALL SetErrStat(ErrStat2, ErrMsg2, ErrStat, ErrMsg, RoutineName)
   CALL AllocAry(InitOut%RotFrame_x,   nx, 'RotFrame_x',   ErrStat2, ErrMsg2); CALL SetErrStat(ErrStat2, ErrMsg2, ErrStat, ErrMsg, RoutineName)
   CALL AllocAry(InitOut%DerivOrder_x, nx, 'DerivOrder_x', ErrStat2, ErrMsg2); CALL SetErrStat(ErrStat2, ErrMsg2, ErrStat, ErrMsg, RoutineName)
   if (ErrStat >= AbortErrLev) return
   
      ! All DBEMT continuous states are order = 2; UA states are order 1
   
   ! set default perturbation sizes: p%dx
   p%dx = 2.0_R8Ki * D2R_D 
   
      ! set linearization output names:
   nx1 = p%BEMT%DBEMT%lin_nx/2
   if (nx1>0) then
      InitOut%DerivOrder_x(1:p%BEMT%DBEMT%lin_nx) = 2
      InitOut%RotFrame_x(  1:p%BEMT%DBEMT%lin_nx) = .true.
   
      k = 1
      do j=1,p%NumBlades ! size(x%BEMT%DBEMT%element,2)
         do i=1,p%NumBlNds ! size(x%BEMT%DBEMT%element,1)
            NodeTxt = 'blade '//trim(num2lstr(j))//', node '//trim(num2lstr(i))
            InitOut%LinNames_x(k) = 'vind (axial) at '//trim(NodeTxt)//', m/s'
            k = k + 1
            
            InitOut%LinNames_x(k) = 'vind (tangential) at '//trim(NodeTxt)//', m/s'
            k = k + 1
         end do
      end do
   
      do i=1,nx1
         InitOut%LinNames_x(i+nx1) = 'First time derivative of '//trim(InitOut%LinNames_x(i))//'/s'
         InitOut%RotFrame_x(i+nx1) = InitOut%RotFrame_x(i)
      end do
   end if
   
   if (p%BEMT%UA%lin_nx>0) then
      InitOut%DerivOrder_x(1+p%BEMT%DBEMT%lin_nx:nx) = 1
      InitOut%RotFrame_x(  1+p%BEMT%DBEMT%lin_nx:nx) = .true.
   
      k = 1 + p%BEMT%DBEMT%lin_nx
      do j=1,p%NumBlades ! size(x%BEMT%DBEMT%element,2)
         do i=1,p%NumBlNds ! size(x%BEMT%DBEMT%element,1)
            NodeTxt = 'blade '//trim(num2lstr(j))//', node '//trim(num2lstr(i))
            if (p%BEMT%UA%UAMod/=UA_OYE) then
            
               InitOut%LinNames_x(k) = 'x1 '//trim(NodeTxt)//', rad'
               k = k + 1

               InitOut%LinNames_x(k) = 'x2 '//trim(NodeTxt)//', rad'
               k = k + 1
               
               InitOut%LinNames_x(k) = 'x3 '//trim(NodeTxt)//', -'
               k = k + 1
            endif
            
            InitOut%LinNames_x(k) = 'x4 '//trim(NodeTxt)//', -'
            p%dx(k) = 0.001 ! x4 is a number between 0 and 1, so we need this to be small
            k = k + 1
         end do
      end do
      
   end if
   
END SUBROUTINE Init_Jacobian_x
!----------------------------------------------------------------------------------------------------------------------------------
!> This routine initializes the array that maps rows/columns of the Jacobian to specific mesh fields.
!! Do not change the order of this packing without changing corresponding parts of AD linearization !
SUBROUTINE Init_Jacobian( InputFileData, p, p_AD, u, y, m, InitOut, ErrStat, ErrMsg)

   type(RotInputFile)                , intent(in   ) :: InputFileData         !< input file data (for default blade perturbation)
   TYPE(RotParameterType)            , INTENT(INOUT) :: p                     !< parameters
   TYPE(AD_ParameterType)            , INTENT(INOUT) :: p_AD                  !< parameters
   TYPE(RotInputType)                , INTENT(IN   ) :: u                     !< inputs
   TYPE(RotOutputType)               , INTENT(IN   ) :: y                     !< outputs
   TYPE(RotMiscVarType)              , INTENT(IN   ) :: m                     !< miscellaneous variable
   TYPE(RotInitOutputType)           , INTENT(INOUT) :: InitOut               !< Initialization output data (for Jacobian row/column names)
   
   INTEGER(IntKi)                    , INTENT(  OUT) :: ErrStat               !< Error status of the operation
   CHARACTER(*)                      , INTENT(  OUT) :: ErrMsg                !< Error message if ErrStat /= ErrID_None
   
   INTEGER(IntKi)                                    :: ErrStat2
   CHARACTER(ErrMsgLen)                              :: ErrMsg2
   CHARACTER(*), PARAMETER                           :: RoutineName = 'Init_Jacobian'
   
   
   ErrStat = ErrID_None
   ErrMsg  = ""
  
!FIXME: add logic to check that p%NumBlades is not greater than MaxBl.  Cannot linearize if that is true. 
   call Init_Jacobian_y( p, y, InitOut, ErrStat, ErrMsg)
   
      ! these matrices will be needed for linearization with frozen wake feature
   if (p%FrozenWake) then
      call AllocAry(m%BEMT%AxInd_op,p%NumBlNds,p%numBlades,'m%BEMT%AxInd_op', ErrStat2,ErrMsg2); call SetErrStat(ErrStat2,ErrMsg2,ErrStat,ErrMsg,RoutineName)
      call AllocAry(m%BEMT%TnInd_op,p%NumBlNds,p%numBlades,'m%BEMT%TnInd_op', ErrStat2,ErrMsg2); call SetErrStat(ErrStat2,ErrMsg2,ErrStat,ErrMsg,RoutineName)
   end if
   
   call Init_Jacobian_u( InputFileData, p, u, InitOut, ErrStat2, ErrMsg2); call SetErrStat(ErrStat2, ErrMsg2, ErrStat, ErrMsg, RoutineName)

   call Init_Jacobian_x( p, InitOut, ErrStat2, ErrMsg2); call SetErrStat(ErrStat2, ErrMsg2, ErrStat, ErrMsg, RoutineName)

END SUBROUTINE Init_Jacobian
!----------------------------------------------------------------------------------------------------------------------------------
!> This routine perturbs the nth element of the u array (and mesh/field it corresponds to)
!! Do not change this without making sure subroutine aerodyn::init_jacobian is consistant with this routine!
SUBROUTINE Perturb_u( p, n, perturb_sign, u, du )

   TYPE(RotParameterType)              , INTENT(IN   ) :: p                      !< parameters
   INTEGER( IntKi )                    , INTENT(IN   ) :: n                      !< number of array element to use 
   INTEGER( IntKi )                    , INTENT(IN   ) :: perturb_sign           !< +1 or -1 (value to multiply perturbation by; positive or negative difference)
   TYPE(RotInputType)                  , INTENT(INOUT) :: u                      !< perturbed AD inputs
   REAL( R8Ki )                        , INTENT(  OUT) :: du                     !< amount that specific input was perturbed
   

   ! local variables
   INTEGER                                             :: fieldIndx
   INTEGER                                             :: node
      
   fieldIndx = p%Jac_u_indx(n,2) 
   node      = p%Jac_u_indx(n,3) 
   
   du = p%du(  p%Jac_u_indx(n,1) )
   
      ! determine which mesh we're trying to perturb and perturb the input:
   SELECT CASE( p%Jac_u_indx(n,1) )
      
   CASE ( 1) !Module/Mesh/Field: u%TowerMotion%TranslationDisp = 1;
      u%TowerMotion%TranslationDisp( fieldIndx,node) = u%TowerMotion%TranslationDisp( fieldIndx,node) + du * perturb_sign
   CASE ( 2) !Module/Mesh/Field: u%TowerMotion%Orientation = 2;
      CALL PerturbOrientationMatrix( u%TowerMotion%Orientation(:,:,node), du * perturb_sign, fieldIndx, UseSmlAngle=.true. )
   CASE ( 3) !Module/Mesh/Field: u%TowerMotion%TranslationVel = 3;
      u%TowerMotion%TranslationVel( fieldIndx,node ) = u%TowerMotion%TranslationVel( fieldIndx,node) + du * perturb_sign
      
   CASE ( 4) !Module/Mesh/Field: u%HubMotion%TranslationDisp = 4;
      u%HubMotion%TranslationDisp(fieldIndx,node) = u%HubMotion%TranslationDisp(fieldIndx,node) + du * perturb_sign
   CASE ( 5) !Module/Mesh/Field: u%HubMotion%Orientation = 5;
      CALL PerturbOrientationMatrix( u%HubMotion%Orientation(:,:,node), du * perturb_sign, fieldIndx )
   CASE ( 6) !Module/Mesh/Field: u%HubMotion%RotationVel = 6;
      u%HubMotion%RotationVel(fieldIndx,node) = u%HubMotion%RotationVel(fieldIndx,node) + du * perturb_sign
   
   CASE ( 7) !Module/Mesh/Field: u%BladeRootMotion(1)%Orientation = 7;
      CALL PerturbOrientationMatrix( u%BladeRootMotion(1)%Orientation(:,:,node), du * perturb_sign, fieldIndx )

   CASE ( 8) !Module/Mesh/Field: u%BladeRootMotion(2)%Orientation = 8;
      CALL PerturbOrientationMatrix( u%BladeRootMotion(2)%Orientation(:,:,node), du * perturb_sign, fieldIndx )
      
   CASE ( 9) !Module/Mesh/Field: u%BladeRootMotion(3)%Orientation = 9;
      CALL PerturbOrientationMatrix( u%BladeRootMotion(3)%Orientation(:,:,node), du * perturb_sign, fieldIndx )
      
   CASE (10) !Module/Mesh/Field: u%BladeMotion(1)%TranslationDisp = 10;
      u%BladeMotion(1)%TranslationDisp(fieldIndx,node) = u%BladeMotion(1)%TranslationDisp(fieldIndx,node) + du * perturb_sign
   CASE (11) !Module/Mesh/Field: u%BladeMotion(1)%Orientation = 11;
      CALL PerturbOrientationMatrix( u%BladeMotion(1)%Orientation(:,:,node), du * perturb_sign, fieldIndx )
   CASE (12) !Module/Mesh/Field: u%BladeMotion(1)%TranslationVel = 12;
      u%BladeMotion(1)%TranslationVel(fieldIndx,node) = u%BladeMotion(1)%TranslationVel(fieldIndx,node) + du * perturb_sign
   CASE (13) !Module/Mesh/Field: u%BladeMotion(1)%RotationVel = 13;
      u%BladeMotion(1)%RotationVel(fieldIndx,node) = u%BladeMotion(1)%RotationVel(fieldIndx,node) + du * perturb_sign
   CASE (14) !Module/Mesh/Field: u%BladeMotion(1)%TranslationAcc = 14;
      u%BladeMotion(1)%TranslationAcc(fieldIndx,node) = u%BladeMotion(1)%TranslationAcc(fieldIndx,node) + du * perturb_sign
      
   CASE (15) !Module/Mesh/Field: u%BladeMotion(2)%TranslationDisp = 15;
      u%BladeMotion(2)%TranslationDisp( fieldIndx,node) = u%BladeMotion(2)%TranslationDisp( fieldIndx,node) + du * perturb_sign
   CASE (16) !Module/Mesh/Field: u%BladeMotion(2)%Orientation = 16;
      CALL PerturbOrientationMatrix( u%BladeMotion(2)%Orientation(:,:,node), du * perturb_sign, fieldIndx )
   CASE (17) !Module/Mesh/Field: u%BladeMotion(2)%TranslationVel = 17;
      u%BladeMotion(2)%TranslationVel(fieldIndx,node) = u%BladeMotion(2)%TranslationVel(fieldIndx,node) + du * perturb_sign
   CASE (18) !Module/Mesh/Field: u%BladeMotion(2)%RotationVel = 18;
      u%BladeMotion(2)%RotationVel(fieldIndx,node) = u%BladeMotion(2)%RotationVel(fieldIndx,node) + du * perturb_sign
   CASE (19) !Module/Mesh/Field: u%BladeMotion(2)%TranslationAcc = 19;
      u%BladeMotion(2)%TranslationAcc(fieldIndx,node) = u%BladeMotion(2)%TranslationAcc(fieldIndx,node) + du * perturb_sign
      
   CASE (20) !Module/Mesh/Field: u%BladeMotion(3)%TranslationDisp = 20;
      u%BladeMotion(3)%TranslationDisp( fieldIndx,node) = u%BladeMotion(3)%TranslationDisp( fieldIndx,node) + du * perturb_sign
   CASE (21) !Module/Mesh/Field: u%BladeMotion(3)%Orientation = 21;
      CALL PerturbOrientationMatrix( u%BladeMotion(3)%Orientation(:,:,node), du * perturb_sign, fieldIndx )
   CASE (22) !Module/Mesh/Field: u%BladeMotion(3)%TranslationVel = 22;
      u%BladeMotion(3)%TranslationVel(fieldIndx,node) = u%BladeMotion(3)%TranslationVel(fieldIndx,node) + du * perturb_sign
   CASE (23) !Module/Mesh/Field: u%BladeMotion(3)%RotationVel = 23;
      u%BladeMotion(3)%RotationVel(fieldIndx,node) = u%BladeMotion(3)%RotationVel(fieldIndx,node) + du * perturb_sign
   CASE (24) !Module/Mesh/Field: u%BladeMotion(3)%TranslationAcc = 24;
      u%BladeMotion(3)%TranslationAcc(fieldIndx,node) = u%BladeMotion(3)%TranslationAcc(fieldIndx,node) + du * perturb_sign

   CASE (25) !Module/Mesh/Field: u%InflowOnBlade(:,:,1) = 25;
      u%InflowOnBlade(fieldIndx,node,1) = u%InflowOnBlade(fieldIndx,node,1) + du * perturb_sign
   CASE (26) !Module/Mesh/Field: u%InflowOnBlade(:,:,2) = 26;
      u%InflowOnBlade(fieldIndx,node,2) = u%InflowOnBlade(fieldIndx,node,2) + du * perturb_sign
   CASE (27) !Module/Mesh/Field: u%InflowOnBlade(:,:,3) = 27;
      u%InflowOnBlade(fieldIndx,node,3) = u%InflowOnBlade(fieldIndx,node,3) + du * perturb_sign
      
   CASE (28) !Module/Mesh/Field: u%InflowOnTower(:,:)   = 28;
      u%InflowOnTower(fieldIndx,node) = u%InflowOnTower(fieldIndx,node) + du * perturb_sign
   CASE (29) !Module/Mesh/Field: u%UserProp(:,1)   = 29; 
      u%UserProp(node,1) = u%UserProp(node,1) + du * perturb_sign
   CASE (30) !Module/Mesh/Field: u%UserProp(:,2)   = 30; 
      u%UserProp(node,2) = u%UserProp(node,2) + du * perturb_sign
   CASE (31) !Module/Mesh/Field: u%UserProp(:,3)   = 31; 
      u%UserProp(node,3) = u%UserProp(node,3) + du * perturb_sign
   END SELECT
      
END SUBROUTINE Perturb_u
!----------------------------------------------------------------------------------------------------------------------------------
!> This routine perturbs the nth element of the u array (and mesh/field it corresponds to)
!! Do not change this without making sure subroutine aerodyn::init_jacobian is consistant with this routine!
SUBROUTINE Perturb_x( p, n, perturb_sign, x, dx )

   TYPE(RotParameterType)              , INTENT(IN   ) :: p                      !< parameters
   INTEGER( IntKi )                    , INTENT(IN   ) :: n                      !< number of array element to use 
   INTEGER( IntKi )                    , INTENT(IN   ) :: perturb_sign           !< +1 or -1 (value to multiply perturbation by; positive or negative difference)
   TYPE(RotContinuousStateType)        , INTENT(INOUT) :: x                      !< perturbed AD continuous states
   REAL( R8Ki )                        , INTENT(  OUT) :: dx                     !< amount that specific input was perturbed
   

   ! local variables
   INTEGER(IntKi)    :: Blade             ! loop over blade nodes
   INTEGER(IntKi)    :: BladeNode         ! loop over blades
   INTEGER(IntKi)    :: StateIndex        ! loop over blades


   dx   = p%dx( n )
   
   if (n <= p%BEMT%DBEMT%lin_nx) then

      if (n <= p%BEMT%DBEMT%lin_nx/2) then ! x_p%BEMT%DBEMT%element(i,j)%vind, else x_p%BEMT%DBEMT%element(i,j)%vind_1
         call GetStateIndices( n, size(x%BEMT%DBEMT%element,2), size(x%BEMT%DBEMT%element,1), size(x%BEMT%DBEMT%element(1,1)%vind), Blade, BladeNode, StateIndex )
         x%BEMT%DBEMT%element(BladeNode,Blade)%vind(StateIndex) = x%BEMT%DBEMT%element(BladeNode,Blade)%vind(StateIndex) + dx * perturb_sign
      else
         call GetStateIndices( n - p%BEMT%DBEMT%lin_nx/2, size(x%BEMT%DBEMT%element,2), size(x%BEMT%DBEMT%element,1), size(x%BEMT%DBEMT%element(1,1)%vind_1), Blade, BladeNode, StateIndex )
         x%BEMT%DBEMT%element(BladeNode,Blade)%vind_1(StateIndex) = x%BEMT%DBEMT%element(BladeNode,Blade)%vind_1(StateIndex) + dx * perturb_sign
      endif
   
   else
      !call GetStateIndices( n - p%BEMT%DBEMT%lin_nx, size(x%BEMT%UA%element,2), size(x%BEMT%UA%element,1), size(x%BEMT%UA%element(1,1)%x), Blade, BladeNode, StateIndex )

      if (p%BEMT%UA%UAMod==UA_OYE) then
         call GetStateIndices( n - p%BEMT%DBEMT%lin_nx, size(x%BEMT%UA%element,2), size(x%BEMT%UA%element,1), 1, Blade, BladeNode, StateIndex )
         StateIndex=4 ! Always the 4th one
      else
         call GetStateIndices( n - p%BEMT%DBEMT%lin_nx, size(x%BEMT%UA%element,2), size(x%BEMT%UA%element,1), 4, Blade, BladeNode, StateIndex )
      endif
      x%BEMT%UA%element(BladeNode,Blade)%x(StateIndex) = x%BEMT%UA%element(BladeNode,Blade)%x(StateIndex) + dx * perturb_sign
   
   end if

contains
   subroutine GetStateIndices( Indx, NumberOfBlades, NumberOfElementsPerBlade, NumberOfStatesPerElement, Blade, BladeNode, StateIndex )
   
      integer(IntKi), intent(in   ) :: Indx
      integer(IntKi), intent(in   ) :: NumberOfBlades             !< how many blades (size of array)
      integer(IntKi), intent(in   ) :: NumberOfElementsPerBlade   !< how many nodes per blades (size of array)
      integer(IntKi), intent(in   ) :: NumberOfStatesPerElement   !< how many states at each blade element
      
      integer(IntKi), intent(  out) :: Blade
      integer(IntKi), intent(  out) :: BladeNode
      integer(IntKi), intent(  out) :: StateIndex
      
      integer(IntKi)                :: CheckNum
      

      StateIndex = mod(Indx-1, NumberOfStatesPerElement ) + 1    ! returns a number in [1,NumberOfStatesPerElement]
      
      CheckNum = (Indx - StateIndex)/NumberOfStatesPerElement
      BladeNode = mod(CheckNum, NumberOfElementsPerBlade ) + 1   ! returns a number in [1,NumberOfElementsPerBlade]
      
      Blade = (CheckNum - BladeNode + 1)/NumberOfElementsPerBlade + 1

   end subroutine GetStateIndices
END SUBROUTINE Perturb_x
!----------------------------------------------------------------------------------------------------------------------------------
!> This routine uses values of two output types to compute an array of differences.
!! Do not change this packing without making sure subroutine aerodyn::init_jacobian is consistant with this routine!
SUBROUTINE Compute_dY(p, p_AD, y_p, y_m, delta_p, delta_m, dY)
   
   TYPE(RotParameterType)            , INTENT(IN   ) :: p         !< parameters
   TYPE(AD_ParameterType)            , INTENT(IN   ) :: p_AD      !< parameters
   TYPE(RotOutputType)               , INTENT(IN   ) :: y_p       !< AD outputs at \f$ u + \Delta_p u \f$ or \f$ x + \Delta_p x \f$ (p=plus)
   TYPE(RotOutputType)               , INTENT(IN   ) :: y_m       !< AD outputs at \f$ u - \Delta_m u \f$ or \f$ x - \Delta_m x \f$ (m=minus)   
   REAL(R8Ki)                        , INTENT(IN   ) :: delta_p   !< difference in inputs or states \f$ delta_p = \Delta_p u \f$ or \f$ delta_p = \Delta_p x \f$
   REAL(R8Ki)                        , INTENT(IN   ) :: delta_m   !< difference in inputs or states \f$ delta_m = \Delta_m u \f$ or \f$ delta_m = \Delta_m x \f$
   REAL(R8Ki)                        , INTENT(INOUT) :: dY(:)     !< column of dYdu or dYdx: \f$ \frac{\partial Y}{\partial u_i} = \frac{y_p - y_m}{2 \, \Delta u}\f$ or \f$ \frac{\partial Y}{\partial x_i} = \frac{y_p - y_m}{2 \, \Delta x}\f$
   
      ! local variables:
   INTEGER(IntKi)    :: k              ! loop over blades
   INTEGER(IntKi)    :: indx_first     ! index indicating next value of dY to be filled 

   
   
   indx_first = 1
   call PackLoadMesh_dY(y_p%TowerLoad, y_m%TowerLoad, dY, indx_first)
   
   do k=1,p%NumBlades
      call PackLoadMesh_dY(y_p%BladeLoad(k), y_m%BladeLoad(k), dY, indx_first)
   end do
   
   
   do k=1,p%NumOuts + p%BldNd_TotNumOuts
      dY(k+indx_first-1) = y_p%WriteOutput(k) - y_m%WriteOutput(k)
   end do   
   
   
   dY = dY / (delta_p + delta_m)
   
END SUBROUTINE Compute_dY
!----------------------------------------------------------------------------------------------------------------------------------
!> This routine uses values of two continuous state types to compute an array of differences.
!! Do not change this packing without making sure subroutine aerodyn::init_jacobian is consistant with this routine!
SUBROUTINE Compute_dX(p, x_p, x_m, delta_p, delta_m, dX)
   
   TYPE(RotParameterType)            , INTENT(IN   ) :: p         !< parameters
   TYPE(RotContinuousStateType)      , INTENT(IN   ) :: x_p       !< AD continuous states at \f$ u + \Delta_p u \f$ or \f$ x + \Delta_p x \f$ (p=plus)
   TYPE(RotContinuousStateType)      , INTENT(IN   ) :: x_m       !< AD continuous states at \f$ u - \Delta_m u \f$ or \f$ x - \Delta_m x \f$ (m=minus)
   REAL(R8Ki)                        , INTENT(IN   ) :: delta_p   !< difference in inputs or states \f$ delta_p = \Delta_p u \f$ or \f$ delta_p = \Delta_p x \f$
   REAL(R8Ki)                        , INTENT(IN   ) :: delta_m   !< difference in inputs or states \f$ delta_m = \Delta_m u \f$ or \f$ delta_m = \Delta_m x \f$
   REAL(R8Ki)                        , INTENT(INOUT) :: dX(:)     !< column of dXdu or dXdx: \f$ \frac{\partial Y}{\partial u_i} = \frac{y_p - y_m}{2 \, \Delta u}\f$ or \f$ \frac{\partial Y}{\partial x_i} = \frac{y_p - y_m}{2 \, \Delta x}\f$
   
      ! local variables:
   INTEGER(IntKi)    :: i              ! loop over blade nodes
   INTEGER(IntKi)    :: j              ! loop over blades
   INTEGER(IntKi)    :: indx_first     ! index indicating next value of dY to be filled 

   
   indx_first = 1
   
   if (p%BEMT%DBEMT%lin_nx > 0) then
   
      do j=1,size(x_p%BEMT%DBEMT%element,2) ! number of blades
         do i=1,size(x_p%BEMT%DBEMT%element,1) ! number of nodes per blade
            dX(indx_first:indx_first+1) = x_p%BEMT%DBEMT%element(i,j)%vind - x_m%BEMT%DBEMT%element(i,j)%vind
            indx_first = indx_first + size(x_p%BEMT%DBEMT%element(i,j)%vind) !+= 2
         end do
      end do
   
      do j=1,size(x_p%BEMT%DBEMT%element,2) ! number of blades
         do i=1,size(x_p%BEMT%DBEMT%element,1) ! number of nodes per blade
            dX(indx_first:indx_first+1) = x_p%BEMT%DBEMT%element(i,j)%vind_1 - x_m%BEMT%DBEMT%element(i,j)%vind_1
            indx_first = indx_first + size(x_p%BEMT%DBEMT%element(i,j)%vind_1) !+=2
         end do
      end do
      
   end if
   
   if (p%BEMT%UA%lin_nx>0) then
   
      if (p%BEMT%UA%UAMod==UA_OYE) then
         do j=1,size(x_p%BEMT%UA%element,2) ! number of blades
            do i=1,size(x_p%BEMT%UA%element,1) ! number of nodes per blade
               dX(indx_first) = x_p%BEMT%UA%element(i,j)%x(4) - x_m%BEMT%UA%element(i,j)%x(4)
               indx_first = indx_first + 1 ! = index_first += 4
            end do
         end do
      else
         do j=1,size(x_p%BEMT%UA%element,2) ! number of blades
            do i=1,size(x_p%BEMT%UA%element,1) ! number of nodes per blade
               dX(indx_first:indx_first+3) = x_p%BEMT%UA%element(i,j)%x(1:4) - x_m%BEMT%UA%element(i,j)%x(1:4)
               indx_first = indx_first + 4 ! = index_first += 4
            end do
         end do
      endif

   end if

   dX = dX / (delta_p + delta_m)
   
END SUBROUTINE Compute_dX
!----------------------------------------------------------------------------------------------------------------------------------
END MODULE AeroDyn<|MERGE_RESOLUTION|>--- conflicted
+++ resolved
@@ -906,10 +906,6 @@
          call SetErrStat( ErrStat2, ErrMsg2, ErrStat, ErrMsg, RoutineName ) 
          if (ErrStat >= AbortErrLev) RETURN         
          
-<<<<<<< HEAD
-
-
-=======
       call MeshCopy ( SrcMesh  = u%HubMotion      &
                     , DestMesh = y%HubLoad        &
                     , CtrlCode = MESH_SIBLING     &
@@ -922,7 +918,6 @@
          call SetErrStat( ErrStat2, ErrMsg2, ErrStat, ErrMsg, RoutineName ) 
          if (ErrStat >= AbortErrLev) RETURN 
          
->>>>>>> ce24848b
    allocate( y%BladeLoad(p%numBlades), stat=ErrStat2 )
    if (errStat2 /= 0) then
       call SetErrStat( ErrID_Fatal, 'Error allocating y%BladeLoad.', ErrStat, ErrMsg, RoutineName )      
@@ -1250,17 +1245,10 @@
 
 
       ! Local variables
-<<<<<<< HEAD
    CHARACTER(ErrMsgLen)                          :: ErrMsg2         ! temporary Error message if ErrStat /= ErrID_None
    INTEGER(IntKi)                                :: ErrStat2        ! temporary Error status of the operation
    INTEGER(IntKi)                                :: j, k
    character(*), parameter                       :: RoutineName = 'SetParameters'
-=======
-   CHARACTER(ErrMsgLen)                                               :: ErrMsg2         ! temporary Error message if ErrStat /= ErrID_None
-   INTEGER(IntKi)                                                     :: ErrStat2        ! temporary Error status of the operation
-   INTEGER(IntKi)                                                     :: k               ! loop counter for blades
-   character(*), parameter                                            :: RoutineName = 'SetParameters'
->>>>>>> ce24848b
    
       ! Initialize variables for this routine
 
@@ -1339,7 +1327,6 @@
    p%SpdSound         = InputFileData%SpdSound
    p%WtrDpth          = InitInp%WtrDpth
    p%MSL2SWL          = InitInp%MSL2SWL
-<<<<<<< HEAD
 
    call AllocAry(p%BlTwist, p%NumBlNds, p%numBlades, 'p%BlTwist', ErrStat2, ErrMsg2 )
       call SetErrStat(ErrStat2,ErrMsg2,ErrStat,ErrMsg,RoutineName)
@@ -1352,8 +1339,6 @@
    end do
       
    
-=======
->>>>>>> ce24848b
   !p%AFI     ! set in call to AFI_Init() [called early because it wants to use the same echo file as AD]
   !p%BEMT    ! set in call to BEMT_Init()
       
