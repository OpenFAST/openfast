--- conflicted
+++ resolved
@@ -75,19 +75,6 @@
    
 !      call WrScr( NewLine//'Running case '//trim(num2lstr(iCase))//' of '//trim(num2lstr(DvrData%NumCases))//'.' )
    
-<<<<<<< HEAD
-!      call WrScr ('   WndSpeed='//trim(num2lstr(DvrData%Cases(iCase)%WndSpeed(1)))//&
-!               ' m/s; ShearExp='//trim(num2lstr(DvrData%Cases(iCase)%ShearExp(1)))//&
-!                   '; RotSpeed='//trim(num2lstr(DvrData%Cases(iCase)%RotSpeed(1)*RPS2RPM))//&
-!                  ' rpm; Pitch='//trim(num2lstr(DvrData%Cases(iCase)%Pitch(1)*R2D))//&
-!                    ' deg; Yaw='//trim(num2lstr(DvrData%Cases(iCase)%Yaw(1)*R2D))//&
-!                     ' deg; dT='//trim(num2lstr(DvrData%Cases(iCase)%dT))//&
-!                     ' s; Tmax='//trim(num2lstr(DvrData%Cases(iCase)%numSteps * DvrData%Cases(iCase)%dT))//&
-!                 ' s; numSteps='//trim(num2lstr(DvrData%Cases(iCase)%numSteps)) )
-      
-      
-=======
->>>>>>> f611321f
          ! Set the Initialization input data for AeroDyn based on the Driver input file data, and initialize AD
          ! (this also initializes inputs to AD for first time step)
       dT_Dvr   = DvrData%Cases(iCase)%dT
@@ -102,14 +89,8 @@
          end if
                                     
       if (iCase.eq.1) then
-<<<<<<< HEAD
-      call Dvr_InitializeOutputFile(DvrData%numBlades, iCase, DvrData%Cases(iCase), DvrData%OutFileData, errStat, errMsg)
-         call CheckError()
-         
-=======
          call Dvr_InitializeOutputFile(DvrData%numBlades, iCase, DvrData%Cases(iCase), DvrData%OutFileData, errStat, errMsg)
             call CheckError()
->>>>>>> f611321f
       endif
       
       RotAzimuth = 0.0_ReKi
@@ -132,11 +113,7 @@
 
 
 
-<<<<<<< HEAD
-         call Dvr_WriteOutputLine(DvrData%OutFileData, nt, RotAzimuth, AD%y%WriteOutput, DvrData%Cases(iCase), errStat, errMsg)
-=======
          call Dvr_WriteOutputLine(DvrData%OutFileData, nt, RotAzimuth, AD%y%WriteOutput, DvrData%Cases(iCase), iCase, errStat, errMsg)
->>>>>>> f611321f
             call CheckError()
 
 
@@ -150,22 +127,6 @@
                   
       end do !nt=1,numSteps
       
-<<<<<<< HEAD
-      if (iCase.EQ.DvrData%NumCases) then
-         call AD_End( AD%u(1), AD%p, AD%x, AD%xd, AD%z, AD%OtherState, AD%y, AD%m, errStat, errMsg )
-         AD_Initialized = .false.         
-         call CheckError()
-!         if (iCase.EQ.DvrData%NumCases) then
-         close( DvrData%OutFileData%unOutFile )
-         
-               
-      do j = 2, numInp
-         call AD_DestroyInput (AD%u(j),  errStat, errMsg)
-            call CheckError()
-      end do
-      endif   
-=======
->>>>>>> f611321f
    end do !iCase = 1, DvrData%NumCases
    
    call Dvr_End()
