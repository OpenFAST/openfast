--- conflicted
+++ resolved
@@ -34,7 +34,6 @@
 param    ^              -  IntKi    TwrShadow_Powles        -  1  -  "Powles tower shadow model"                  -
 param    ^              -  IntKi    TwrShadow_Eames         -  2  -  "Eames tower shadow model"                   -
 
-<<<<<<< HEAD
 
 
 typedef    ^    AD_VTK_BLSurfaceType     SiKi                    AirfoilCoords    {:}{:}{:} -    -    "x,y coordinates for airfoil around each blade node on a blade (relative to reference)"    -
@@ -43,8 +42,6 @@
 typedef    ^          ^                  SiKi                    TowerRad            {:}    -    -    "radius of each ED tower node"    m
 
  
-=======
->>>>>>> 3456a645
 
 # ..... Initialization data .......................................................................................................
 # Define inputs that the initialization routine may need here:
@@ -53,11 +50,7 @@
 typedef	^	RotInitInputType	R8Ki	HubOrientation	{3}{3}	-	-	"DCM reference orientation of hub"	-
 typedef	^	RotInitInputType	ReKi	BladeRootPosition	{:}{:}	-	-	"X-Y-Z reference position of each blade root (3 x NumBlades)"	m
 typedef	^	RotInitInputType	R8Ki	BladeRootOrientation	{:}{:}{:}	-	-	"DCM reference orientation of blade roots (3x3 x NumBlades)"	-
-<<<<<<< HEAD
-typedef	^	RotInitInputType	ReKi	NacellePosition	{3}	-	-	"X-Y-Z reference position of hub"	m
-=======
 typedef	^	RotInitInputType	R8Ki	NacellePosition	{3}	-	-	"X-Y-Z reference position of nacelle"	m
->>>>>>> 3456a645
 typedef	^	RotInitInputType	R8Ki	NacelleOrientation	{3}{3}	-	-	"DCM reference orientation of nacelle"	-
 typedef	^	RotInitInputType	IntKi	AeroProjMod   	-	0	-	"Flag to switch between different projection models"	-
 
