--- conflicted
+++ resolved
@@ -261,17 +261,14 @@
 typedef	^	RotMiscVarType	ReKi	NacMB	{:}  	    -	-	  "buoyant moment at nacelle (tower top) node"   Nm
 typedef	^	RotMiscVarType	MeshType	BladeRootLoad	{:}	-	-	"meshes at blade root; used to compute an integral for mapping the output blade loads to single points (for writing to file only)"	-
 typedef	^	RotMiscVarType	MeshMapType	B_L_2_R_P	{:}	-	-	"mapping data structure to map each bladeLoad output mesh to corresponding MiscVar%BladeRootLoad mesh"
-<<<<<<< HEAD
-typedef	^	RotMiscVarType	Logical	FirstWarn_TowerStrike	-	-	-	"flag to avoid printing tower strike multiple times" -
-typedef	^	RotMiscVarType	ReKi	AvgDiskVel	{3}	-	-	"disk-averaged U,V,W"	m/s
-=======
 typedef	^	RotMiscVarType	MeshType	BladeBuoyLoadPoint	{:}	-	-	"point mesh for lumped buoyant blade loads"	-
 typedef	^	RotMiscVarType	MeshType	BladeBuoyLoad	{:}	-	-	"line mesh for per unit length buoyant blade loads"	-
 typedef	^	RotMiscVarType	MeshMapType	B_P_2_B_L	{:}	-	-	"mapping data structure to map buoyant blade point loads (m%BladeBuoyLoadPoint) to buoyant blade line loads (m%BladeBuoyLoad)"
 typedef	^	RotMiscVarType	MeshType	TwrBuoyLoadPoint	-	-	-	"point mesh for lumped buoyant tower loads"	-
 typedef	^	RotMiscVarType	MeshType	TwrBuoyLoad	-	-	-	"line mesh for per unit length buoyant tower loads"	-
 typedef	^	RotMiscVarType	MeshMapType	T_P_2_T_L	-	-	-	"mapping data structure to map buoyant tower point loads (m%TwrBuoyLoadPoint) to buoyant tower line loads (m%TwrBuoyLoad)"
->>>>>>> ce24848b
+typedef	^	RotMiscVarType	Logical	FirstWarn_TowerStrike	-	-	-	"flag to avoid printing tower strike multiple times" -
+typedef	^	RotMiscVarType	ReKi	AvgDiskVel	{3}	-	-	"disk-averaged U,V,W"	m/s
 
 typedef	^	MiscVarType	RotMiscVarType	rotors	{:}-	-	-	"MiscVars for each rotor"	-
 typedef	^	MiscVarType	FVW_InputType	FVW_u	:	-	-	"Inputs to the FVW module"	-
@@ -287,9 +284,7 @@
 typedef	^	RotParameterType	ReKi	TwrDiam	{:}	-	-	"Diameter of tower at node"	m
 typedef	^	RotParameterType	ReKi	TwrCd	{:}	-	-	"Coefficient of drag at tower node"	-
 typedef	^	RotParameterType	ReKi	TwrTI	{:}	-	-	"Turbulence intensity for tower shadow at tower node"	-
-<<<<<<< HEAD
 typedef  ^  ^                     ReKi                     BlTwist                         {:}{:}        -         -        "Twist at blade node" radians
-=======
 typedef	^	RotParameterType	ReKi	TwrCb	{:}	-	-	"Coefficient of buoyancy at tower node"	-
 typedef	^	RotParameterType	ReKi	BlCenBn	{:}{:}	-	-	"Normal offset between aerodynamic center and center of buoyancy at blade node"	m
 typedef	^	RotParameterType	ReKi	BlCenBt	{:}{:}	-	-	"Tangential offset between aerodynamic center and center of buoyancy at blade node"	m
@@ -305,7 +300,6 @@
 typedef ^   RotParameterType	ReKi	TwrDL     {:}   	-	-	"Array of tower element length, used in buoyancy calculation" m
 typedef ^   RotParameterType	ReKi	TwrTaper  {:}   	-	-	"Array of tower element taper, used in buoyancy calculation" -
 typedef ^   RotParameterType	ReKi	TwrAxCent {:}	    -	-	"Array of tower element axial centroid, used in buoyancy calculation" -
->>>>>>> ce24848b
 typedef	^	RotParameterType	BEMT_ParameterType	BEMT	-	-	-	"Parameters for BEMT module"
 typedef	^	RotParameterType	AA_ParameterType	AA	-	-	-	"Parameters for AA module"
 typedef	^	RotParameterType	Integer	Jac_u_indx	{:}{:}	-	-	"matrix to help fill/pack the u vector in computing the jacobian"	-
