###################################################################################################################################
# Registry for AeroDyn 15 in the FAST Modularization Framework
# This Registry file is used to create AeroDyn_Types which contains data used in the AeroDyn module.
# It also contains copy, destroy, pack, and unpack routines associated with each defined data types.
# See the NWTC Programmer's Handbook for further information on the format/contents of this file.
#
# Entries are of the form
# <keyword>	<ModuleName/ModName>	<TypeName>	<FieldType>	<FieldName>	<Dims>	<IO>	<DNAME>	<DESCRIP>	<UNITS>
#
# Use ^ as a shortcut for the value in the same column from the previous line.
###################################################################################################################################
# ...... Include files (definitions from NWTC Library) ............................................................................
include	Registry_NWTC_Library.txt
usefrom	AirfoilInfo_Registry.txt
usefrom	BEMT_Registry.txt
usefrom  FVW_Registry.txt
usefrom	UnsteadyAero_Registry.txt
usefrom AeroAcoustics_Registry.txt

param    AeroDyn/AD     -  IntKi    ModelUnknown            - -1  -  "" -
param    ^              -  IntKi    WakeMod_none            -  0  -  "Wake model - none"                                      -
param    ^              -  IntKi    WakeMod_BEMT            -  1  -  "Wake model - BEMT (blade elememnt momentum theory)"     -
param    ^              -  IntKi    WakeMod_DBEMT           -  2  -  "Wake model - DBEMT (dynamic elememnt momentum theory)"  -
param    ^              -  IntKi    WakeMod_FVW             -  3  -  "Wake model - FVW (free vortex wake, OLAF)"              -

param    ^              -  IntKi    AFAeroMod_steady        -  1  -  "steady model"                               -
param    ^              -  IntKi    AFAeroMod_BL_unsteady   -  2  -  "Beddoes-Leishman unsteady model"            -

param    ^              -  IntKi    TwrPotent_none          -  0  -  "no tower potential flow"                    -
param    ^              -  IntKi    TwrPotent_baseline      -  1  -  "baseline tower potential flow"              -
param    ^              -  IntKi    TwrPotent_Bak           -  2  -  "tower potential flow with Bak correction"   -
 
param    ^              -  IntKi    TwrShadow_none          -  0  -  "no tower shadow"                            -
param    ^              -  IntKi    TwrShadow_Powles        -  1  -  "Powles tower shadow model"                  -
param    ^              -  IntKi    TwrShadow_Eames         -  2  -  "Eames tower shadow model"                   -
 

# ..... Initialization data .......................................................................................................
# Define inputs that the initialization routine may need here:
typedef	AeroDyn/AD	RotInitInputType	IntKi	NumBlades	-	-	-	"Number of blades on the turbine" -
typedef	^	RotInitInputType	ReKi	HubPosition	{3}	-	-	"X-Y-Z reference position of hub"	m
typedef	^	RotInitInputType	R8Ki	HubOrientation	{3}{3}	-	-	"DCM reference orientation of hub"	-
typedef	^	RotInitInputType	ReKi	BladeRootPosition	{:}{:}	-	-	"X-Y-Z reference position of each blade root (3 x NumBlades)"	m
typedef	^	RotInitInputType	R8Ki	BladeRootOrientation	{:}{:}{:}	-	-	"DCM reference orientation of blade roots (3x3 x NumBlades)"	-
typedef	^	RotInitInputType	R8Ki	NacelleOrientation	{3}{3}	-	-	"DCM reference orientation of nacelle"	-
<<<<<<< HEAD
=======
typedef	^	RotInitInputType	IntKi	AeroProjMod   	-	0	-	"Flag to switch between different projection models"	-
>>>>>>> f8fe2e55

typedef	^	InitInputType	RotInitInputType rotors	{:}	-	-	"Init Input Types for rotors"	-
typedef	^	InitInputType	CHARACTER(1024)	InputFile	-	-	-	"Name of the input file"	-
typedef	^	InitInputType	CHARACTER(1024)	RootName	-	-	-	"RootName for writing output files"	-
typedef	^	InitInputType	LOGICAL	UsePrimaryInputFile	-	.TRUE.	-	"Read input file instead of passed data"	-
typedef	^	InitInputType	FileInfoType	PassedPrimaryInputData	-	-	-	"Primary input file as FileInfoType (set by driver/glue code)"	-
typedef	^	InitInputType	Logical	Linearize	-	.FALSE.	-	"Flag that tells this module if the glue code wants to linearize."	-
typedef	^	InitInputType	ReKi	Gravity	-	-	-	"Gravity force" Nm/s^2
<<<<<<< HEAD
typedef ^   InitInputType   IntKi   MHK     -   -   -   "MHK turbine type switch"   -

=======
>>>>>>> f8fe2e55


# This is data defined in the Input File for this module (or could otherwise be passed in)
# ..... Blade Input file data .....................................................................................................
typedef	^	AD_BladePropsType	IntKi	NumBlNds	-	-	-	"Number of blade nodes used in the analysis"	-
typedef	^	AD_BladePropsType	ReKi	BlSpn	{:}	-	-	"Span at blade node"	m
typedef	^	AD_BladePropsType	ReKi	BlCrvAC	{:}	-	-	"Curve at blade node"	m
typedef	^	AD_BladePropsType	ReKi	BlSwpAC	{:}	-	-	"Sweep at blade node"	m
typedef	^	AD_BladePropsType	ReKi	BlCrvAng	{:}	-	-	"Curve angle at blade node"	radians
typedef	^	AD_BladePropsType	ReKi	BlTwist	{:}	-	-	"Twist at blade node"	radians
typedef	^	AD_BladePropsType	ReKi	BlChord	{:}	-	-	"Chord at blade node"	m
typedef	^	AD_BladePropsType	IntKi	BlAFID	{:}	-	-	"ID of Airfoil at blade node"	-
typedef ^   AD_BladePropsType   ReKi    BlCaX   {:} -   -   "X-direction added mass coefficient at blade node"   -
typedef ^   AD_BladePropsType   ReKi    BlCaY   {:} -   -   "Y-direction added mass coefficient at blade node"   -
typedef ^   AD_BladePropsType   ReKi    BlCaZ   {:} -   -   "Z-direction added mass coefficient at blade node"   -
typedef ^   AD_BladePropsType   ReKi    BlCb    {:} -   -   "Coefficient of buoyancy at blade node"   -
typedef ^   AD_BladePropsType   ReKi    BlCenBn {:} -   -   "Center of buoyancy normal offset at blade node"   m
typedef ^   AD_BladePropsType   ReKi    BlCenBt {:} -   -   "Center of buoyancy tangential offset at blade node"   m

# Define outputs from the initialization routine here:
typedef	^	AD_BladeShape	SiKi	AirfoilCoords	{:}{:}{:}	-	-	"x-y coordinates for airfoils, relative to node"	m

# Define outputs from the initialization routine here:
typedef	^	RotInitOutputType	ReKi	AirDens	-	-	-	"Air density"	kg/m^3
typedef	^	RotInitOutputType	CHARACTER(ChanLen)	WriteOutputHdr	{:}	-	-	"Names of the output-to-file channels"	-
typedef	^	RotInitOutputType	CHARACTER(ChanLen)	WriteOutputUnt	{:}	-	-	"Units of the output-to-file channels"	-
typedef	^	RotInitOutputType	AD_BladeShape	BladeShape	{:}	-	-	"airfoil coordinates for each blade"	m
typedef	^	RotInitOutputType	CHARACTER(LinChanLen)	LinNames_y	{:}	-	-	"Names of the outputs used in linearization"	-
typedef	^	RotInitOutputType	CHARACTER(LinChanLen)	LinNames_x	{:}	-	-	"Names of the continuous states used in linearization"	-
typedef	^	RotInitOutputType	CHARACTER(LinChanLen)	LinNames_u	{:}	-	-	"Names of the inputs used in linearization"	-
typedef	^	RotInitOutputType	LOGICAL	RotFrame_y	{:}	-	-	"Flag that tells FAST/MBC3 if the outputs used in linearization are in the rotating frame"	-
typedef	^	RotInitOutputType	LOGICAL	RotFrame_x	{:}	-	-	"Flag that tells FAST/MBC3 if the continuous states used in linearization are in the rotating frame (not used for glue)"	-
typedef	^	RotInitOutputType	LOGICAL	RotFrame_u	{:}	-	-	"Flag that tells FAST/MBC3 if the inputs used in linearization are in the rotating frame"	-
typedef	^	RotInitOutputType	LOGICAL	IsLoad_u	{:}	-	-	"Flag that tells FAST if the inputs used in linearization are loads (for preconditioning matrix)"	-
typedef	^	RotInitOutputType	AD_BladePropsType	BladeProps	{:}	-	-	"blade property information from blade input files"	-
typedef	^	RotInitOutputType	IntKi	DerivOrder_x {:}	-	-	"Integer that tells FAST/MBC3 the maximum derivative order of continuous states used in linearization"	-
typedef	^	RotInitOutputType	ReKi	TwrElev	{:}	-	-	"Elevation at tower node"	m
typedef	^	RotInitOutputType	ReKi	TwrDiam	{:}	-	-	"Diameter of tower at node"	m

typedef	^	InitOutputType	RotInitOutputType	 rotors	{:}	-	-	"Rotor init output type"	-
typedef	^	InitOutputType	ProgDesc	Ver	-	-	-	"This module's name, version, and date"	-
# ..... Input file data ...........................................................................................................

# ..... Primary Input file data ...................................................................................................
typedef  ^  RotInputFile   IntKi BldNd_BladesOut - - - "The blades to output (AD_AllBldNdOuts)" -
typedef	^	RotInputFile	AD_BladePropsType	BladeProps	{:}	-	-	"blade property information from blade input files"	-
typedef	^	RotInputFile	IntKi	NumTwrNds	-	-	-	"Number of tower nodes used in the analysis"	-
typedef	^	RotInputFile	ReKi	TwrElev	{:}	-	-	"Elevation at tower node"	m
typedef	^	RotInputFile	ReKi	TwrDiam	{:}	-	-	"Diameter of tower at node"	m
typedef	^	RotInputFile	ReKi	TwrCd	{:}	-	-	"Coefficient of drag at tower node"	-
typedef	^	RotInputFile	ReKi	TwrTI	{:}	-	-	"Turbulence intensity for tower shadow at tower node"	-
<<<<<<< HEAD
typedef	^	RotInputFile	ReKi	TwrCb	{:}	-	-	"Coefficient of buoyancy at tower node"	-
typedef	^	RotInputFile	ReKi	VolHub	    -	-	-	"Hub volume" m^3
typedef	^	RotInputFile	ReKi	HubCenBx    -	-	-	"Hub center of buoyancy x direction offset" m
typedef	^	RotInputFile	ReKi	VolNac	    -	-	-	"Nacelle volume" m^3
typedef	^	RotInputFile	ReKi	NacCenBx    -	-	-	"Nacelle center of buoyancy x direction offset" m
typedef	^	RotInputFile	ReKi	NacCenBy    -	-	-	"Nacelle center of buoyancy y direction offset" m
typedef	^	RotInputFile	ReKi	NacCenBz    -	-	-	"Nacelle center of buoyancy z direction offset" m
=======
>>>>>>> f8fe2e55

typedef	^	AD_InputFile	Logical	Echo	-	-	-	"Echo input file to echo file"	-
typedef	^	AD_InputFile	DbKi	DTAero	-	-	-	"Time interval for aerodynamic calculations {or "default"}"	s
typedef	^	AD_InputFile	IntKi	WakeMod	-	-	-	"Type of wake/induction model {0=none, 1=BEMT, 2=DBEMT, 3=FVW}"	-
typedef	^	AD_InputFile	IntKi	AFAeroMod	-	-	-	"Type of blade airfoil aerodynamics model {1=steady model, 2=Beddoes-Leishman unsteady model}"	-
typedef	^	AD_InputFile	IntKi	TwrPotent	-	-	-	"Type tower influence on wind based on potential flow around the tower {0=none, 1=baseline potential flow, 2=potential flow with Bak correction}"	-
typedef	^	AD_InputFile	IntKi	TwrShadow	-	-	-	"Calculate tower influence on wind based on downstream tower shadow {0=none, 1=Powles model, 2=Eames model}"	-
typedef	^	AD_InputFile	LOGICAL	TwrAero	-	-	-	"Calculate tower aerodynamic loads?"	flag
typedef	^	AD_InputFile	Logical	FrozenWake	-	-	-	"Flag that tells this module it should assume a frozen wake during linearization."	-
typedef	^	AD_InputFile	Logical	CavitCheck	-	-	-	"Flag that tells us if we want to check for cavitation" -
typedef ^   AD_InputFile    Logical AddedMass   -   -   -   "Include added mass effects?" flag
typedef ^   AD_InputFile    Logical Buoyancy    -   -   -   "Include buoyancy effects?" flag
typedef	^	AD_InputFile	Logical	CompAA   -  -  -  "Compute AeroAcoustic noise" flag
typedef	^	AD_InputFile	CHARACTER(1024)	AA_InputFile	-	-	-	"AeroAcoustics input file name"	"quoted strings"
typedef	^	AD_InputFile	CHARACTER(1024)	ADBlFile {:}	-	-	"AD blade file (NumBl filenames)"	"quoted strings"
typedef	^	AD_InputFile	ReKi	AirDens	-	-	-	"Air density"	kg/m^3
typedef	^	AD_InputFile	ReKi	KinVisc	-	-	-	"Kinematic air viscosity"	m^2/s
typedef	^	AD_InputFile	ReKi	Patm 	-	-	-	"Atmospheric pressure" Pa
typedef	^	AD_InputFile	ReKi	Pvap 	-	-	-	"Vapour pressure" Pa
typedef	^	AD_InputFile	ReKi	FluidDepth -	-	-	"Submerged hub depth" m
typedef	^	AD_InputFile	ReKi	SpdSound	-	-	-	"Speed of sound"	m/s
typedef	^	AD_InputFile	IntKi	SkewMod	-	-	-	"Type of skewed-wake correction model {1=uncoupled, 2=Pitt/Peters, 3=coupled} [unused when WakeMod=0]"	-
typedef	^	AD_InputFile	ReKi	SkewModFactor	-	-	-	"Constant used in Pitt/Peters skewed wake model (default is 15*pi/32)" -
typedef	^	AD_InputFile	LOGICAL	TipLoss	-	-	-	"Use the Prandtl tip-loss model? [unused when WakeMod=0]"	flag
typedef	^	AD_InputFile	LOGICAL	HubLoss	-	-	-	"Use the Prandtl hub-loss model? [unused when WakeMod=0]"	flag
typedef	^	AD_InputFile	LOGICAL	TanInd	-	-	-	"Include tangential induction in BEMT calculations? [unused when WakeMod=0]"	flag
typedef	^	AD_InputFile	LOGICAL	AIDrag	-	-	-	"Include the drag term in the axial-induction calculation? [unused when WakeMod=0]"	flag
typedef	^	AD_InputFile	LOGICAL	TIDrag	-	-	-	"Include the drag term in the tangential-induction calculation? [unused when WakeMod=0 or TanInd=FALSE]"	flag
typedef	^	AD_InputFile	ReKi	IndToler	-	-	-	"Convergence tolerance for BEM induction factors [unused when WakeMod=0]"	-
typedef	^	AD_InputFile	ReKi	MaxIter	-	-	-	"Maximum number of iteration steps [unused when WakeMod=0]"	-
typedef	^	AD_InputFile	IntKi	UAMod	-	-	-	"Unsteady Aero Model Switch (switch) {1=Baseline model (Original), 2=Gonzalez's variant (changes in Cn,Cc,Cm), 3=Minnema/Pierce variant (changes in Cc and Cm)} [used only when AFAeroMod=2]"	-
typedef	^	AD_InputFile	LOGICAL	FLookup	-	-	-	"Flag to indicate whether a lookup for f' will be calculated (TRUE) or whether best-fit exponential equations will be used (FALSE); if FALSE S1-S4 must be provided in airfoil input files [used only when AFAeroMod=2]"	flag
typedef	^	AD_InputFile	ReKi	InCol_Alfa	-	-	-	"The column in the airfoil tables that contains the angle of attack"	-
typedef	^	AD_InputFile	ReKi	InCol_Cl	-	-	-	"The column in the airfoil tables that contains the lift coefficient"	-
typedef	^	AD_InputFile	ReKi	InCol_Cd	-	-	-	"The column in the airfoil tables that contains the drag coefficient"	-
typedef	^	AD_InputFile	ReKi	InCol_Cm	-	-	-	"The column in the airfoil tables that contains the pitching-moment coefficient; use zero if there is no Cm column"	-
typedef	^	AD_InputFile	ReKi	InCol_Cpmin	-	-	-	"The column in the airfoil tables that contains the drag coefficient; use zero if there is no Cpmin column"	-
typedef	^	AD_InputFile	INTEGER	AFTabMod	-	-	-	"Interpolation method for multiple airfoil tables {1 = 1D on AoA (only first table is used); 2 = 2D on AoA and Re; 3 = 2D on AoA and UserProp}" -
typedef	^	AD_InputFile	IntKi	NumAFfiles	-	-	-	"Number of airfoil files used"	-
typedef	^	AD_InputFile	CHARACTER(1024)	FVWFileName	-	-	-	"FVW input filename"	"quoted string"
typedef	^	AD_InputFile	CHARACTER(1024)	AFNames	{:}	-	-	"Airfoil file names (NumAF lines)"	"quoted strings"
typedef	^	AD_InputFile	LOGICAL	UseBlCm	-	-	-	"Include aerodynamic pitching moment in calculations?"	flag
#typedef	^	AD_InputFile	IntKi	NumBlNds	-	-	-	"Number of blade nodes used in the analysis"	-
typedef	^	AD_InputFile	LOGICAL	SumPrint	-	-	-	"Generate a summary file listing input options and interpolated properties to "<rootname>.AD.sum"?"	flag
typedef	^	AD_InputFile	IntKi	NBlOuts	-	-	-	"Number of blade node outputs [0 - 9]"	-
typedef	^	AD_InputFile	IntKi	BlOutNd	{9}	-	-	"Blade nodes whose values will be output"	-
typedef	^	AD_InputFile	IntKi	NTwOuts	-	-	-	"Number of tower node outputs [0 - 9]"	-
typedef	^	AD_InputFile	IntKi	TwOutNd	{9}	-	-	"Tower nodes whose values will be output"	-
typedef	^	AD_InputFile	IntKi	NumOuts	-	-	-	"Number of parameters in the output list (number of outputs requested)"	-
typedef	^	AD_InputFile	CHARACTER(ChanLen)	OutList	{:}	-	-	"List of user-requested output channels"	-
typedef	^	AD_InputFile	ReKi	tau1_const	-	-	-	"time constant for DBEMT [used only when WakeMod=2 and DBEMT_Mod/=2]"	s
typedef	^	AD_InputFile	IntKi	DBEMT_Mod	-	-	-	"Type of dynamic BEMT (DBEMT) model {1=constant tau1, 2=time-dependent tau1}"	-
typedef	^	AD_InputFile	IntKi	BldNd_NumOuts	-	-	-	"Number of requested output channels per blade node (AD_AllBldNdOuts)"	-
typedef	^	AD_InputFile	CHARACTER(ChanLen)	BldNd_OutList	{:}	-	-	"List of user-requested output channels (AD_AllBldNdOuts)"	-
#typedef  ^  AD_InputFile   IntKi BldNd_BlOutNd {:} - - "The blade nodes to actually output (AD_AllBldNdOuts)" -
typedef  ^  AD_InputFile   CHARACTER(1024) BldNd_BlOutNd_Str - - - "String to parse for the blade nodes to actually output (AD_AllBldNdOuts)" -
typedef  ^  AD_InputFile   IntKi BldNd_BladesOut - - - "The blades to output (AD_AllBldNdOuts)" -
#typedef  ^  AD_InputFile   CHARACTER(1024) BldNd_BladesOut_Str - - - "String to parse for the he blades to output (AD_AllBldNdOuts)" -
typedef  ^  AD_InputFile   RotInputFile  rotors {:} - - "Rotor (blades and tower) input file data" -


# ..... States ....................................................................................................................
# Define continuous (differentiable) states here:
typedef	^	RotContinuousStateType	BEMT_ContinuousStateType	BEMT	-	-	-	"Continuous states from the BEMT module"	-
typedef	^	RotContinuousStateType	AA_ContinuousStateType	AA	-	-	-	"Continuous states from the AA module"	-

typedef	^	ContinuousStateType	RotContinuousStateType	rotors	{:}	-	-	"Continuous states for each rotor"	-
typedef	^	ContinuousStateType	FVW_ContinuousStateType	FVW	-	-	-	"Continuous states from the FVW module"	-


# Define discrete (nondifferentiable) states here:
typedef	^	RotDiscreteStateType	BEMT_DiscreteStateType	BEMT	-	-	-	"Discrete states from the BEMT module"	-
typedef	^	RotDiscreteStateType	AA_DiscreteStateType	AA	-	-	-	"Discrete states from the AA module"	-

typedef	^	DiscreteStateType	RotDiscreteStateType	rotors	{:}	-	-	"Discrete states for each rotor"	-
typedef	^	DiscreteStateType	FVW_DiscreteStateType	FVW	-	-	-	"Discrete states from the FVW module"	-

# Define constraint states here:
typedef	^	RotConstraintStateType	BEMT_ConstraintStateType	BEMT	-	-	-	"Constraint states from the BEMT module"	-
typedef	^	RotConstraintStateType	AA_ConstraintStateType	AA	-	-	-	"Constraint states from the AA module"	-

typedef	^	ConstraintStateType	RotConstraintStateType	rotors	{:}	-	-	"Constraint states for each rotor"	-
typedef	^	ConstraintStateType	FVW_ConstraintStateType	FVW	-	-	-	"Constraint states from the FVW module"	-

# Define "other" states here:
typedef	^	RotOtherStateType	BEMT_OtherStateType	BEMT	-	-	-	"OtherStates from the BEMT module"	-
typedef	^	RotOtherStateType	AA_OtherStateType	AA	-	-	-	"OtherStates from the AA module"	-

typedef	^	OtherStateType	RotOtherStateType	rotors	{:}	-	-	"OtherStates from the BEMT module"	-
typedef	^	OtherStateType	FVW_OtherStateType	FVW	-	-	-	"OtherStates from the FVW module"	-
typedef	^	OtherStateType	ReKi	WakeLocationPoints	{:}{:}	-	-	"wake points velocity"	m/s


# Define misc/optimization variables (any data that are not considered actual states) here:
typedef	^	RotMiscVarType	BEMT_MiscVarType	BEMT	-	-	-	"MiscVars from the BEMT module"	-
typedef	^	RotMiscVarType	BEMT_OutputType	BEMT_y	-	-	-	"Outputs from the BEMT module"	-
typedef	^	RotMiscVarType	BEMT_InputType	BEMT_u	2	-	-	"Inputs to the BEMT module"	-
typedef	^	RotMiscVarType	AA_MiscVarType	AA	-	-	-	"MiscVars from the AA module"	-
typedef	^	RotMiscVarType	AA_OutputType	AA_y	-	-	-	"Outputs from the AA module"	-
typedef	^	RotMiscVarType	AA_InputType	AA_u	-	-	-	"Inputs to the AA module"	-

typedef	^	RotMiscVarType	ReKi	DisturbedInflow	{:}{:}{:}	-	-	"InflowOnBlade values modified by tower influence"	m/s
typedef	^	RotMiscVarType	ReKi	WithoutSweepPitchTwist	{:}{:}{:}{:}	-	-	"Coordinate system equivalent to BladeMotion Orientation, but without live sweep, blade-pitch, and twist angles"	-
typedef	^	RotMiscVarType	ReKi	AllOuts	{:}	-	-	"An array holding the value of all of the calculated (not only selected) output channels"	-
typedef	^	RotMiscVarType	ReKi	W_Twr	{:}	-	-	"relative wind speed normal to the tower at node j"	m/s
typedef	^	RotMiscVarType	ReKi	X_Twr	{:}	-	-	"local x-component of force per unit length of the jth node in the tower"	m/s
typedef	^	RotMiscVarType	ReKi	Y_Twr	{:}	-	-	"local y-component of force per unit length of the jth node in the tower"	m/s
typedef	^	RotMiscVarType	ReKi	Curve	{:}{:}	-	-	"curvature angle, saved for possible output to file"	rad
typedef	^	RotMiscVarType	ReKi	TwrClrnc	{:}{:}	-	-	"Distance between tower (including tower radius) and blade node (not including blade width), saved for possible output to file"	m
typedef	^	RotMiscVarType	ReKi	X	{:}{:}	-	-	"normal force per unit length (normal to the plane, not chord) of the jth node in the kth blade"	N/m
typedef	^	RotMiscVarType	ReKi	Y	{:}{:}	-	-	"tangential force per unit length (tangential to the plane, not chord) of the jth node in the kth blade"	N/m
typedef	^	RotMiscVarType	ReKi	M	{:}{:}	-	-	"pitching moment per unit length of the jth node in the kth blade"	Nm/m
typedef	^	RotMiscVarType	ReKi	V_DiskAvg	{3}	-	-	"disk-average relative wind speed"	m/s
<<<<<<< HEAD
typedef	^	RotMiscVarType	ReKi	hub_theta_x_root	{3}	-	-	"angles saved for FAST.Farm"	rad
=======
typedef	^	RotMiscVarType	ReKi	hub_theta_x_root	{:}	-	-	"angles saved for FAST.Farm"	rad
>>>>>>> f8fe2e55
typedef	^	RotMiscVarType	ReKi	V_dot_x	-	-	-
typedef	^	RotMiscVarType	MeshType	HubLoad	-	-	-	"mesh at hub; used to compute an integral for mapping the output blade loads to a single point (for writing to file only)"	-
typedef	^	RotMiscVarType	MeshMapType	B_L_2_H_P	{:}	-	-	"mapping data structure to map each bladeLoad output mesh to the MiscVar%HubLoad mesh"
typedef	^	RotMiscVarType	ReKi	SigmaCavitCrit	{:}{:}	-	-	 "critical cavitation number-  inception value (above which cavit will occur)"   -
typedef	^	RotMiscVarType	ReKi	SigmaCavit	{:}{:}	-	-	  "cavitation number at node "   -
typedef	^	RotMiscVarType	Logical	CavitWarnSet {:}{:}	-	-	  "cavitation warning issued "   -
typedef	^	RotMiscVarType	MeshType	BladeRootLoad	{:}	-	-	"meshes at blade root; used to compute an integral for mapping the output blade loads to single points (for writing to file only)"	-
typedef	^	RotMiscVarType	MeshMapType	B_L_2_R_P	{:}	-	-	"mapping data structure to map each bladeLoad output mesh to corresponding MiscVar%BladeRootLoad mesh"

typedef	^	MiscVarType	RotMiscVarType	rotors	{:}-	-	-	"MiscVars for each rotor"	-
typedef	^	MiscVarType	FVW_InputType	FVW_u	:	-	-	"Inputs to the FVW module"	-
typedef	^	MiscVarType	FVW_OutputType	FVW_y	-	-	-	"Outputs from the FVW module"	-
typedef	^	MiscVarType	FVW_MiscVarType	FVW	-	-	-	"MiscVars from the FVW module"	-

# ..... Parameters ................................................................................................................
# Define parameters here:
# Parameters for each rotor
typedef	^	RotParameterType	IntKi	NumBlades	-	-	-	"Number of blades on the turbine"	-
typedef	^	RotParameterType	IntKi	NumBlNds	-	-	-	"Number of nodes on each blade"	-
typedef	^	RotParameterType	IntKi	NumTwrNds	-	-	-	"Number of nodes on the tower"	-
typedef	^	RotParameterType	ReKi	TwrDiam	{:}	-	-	"Diameter of tower at node"	m
typedef	^	RotParameterType	ReKi	TwrCd	{:}	-	-	"Coefficient of drag at tower node"	-
typedef	^	RotParameterType	ReKi	TwrTI	{:}	-	-	"Turbulence intensity for tower shadow at tower node"	-
<<<<<<< HEAD
typedef	^	RotParameterType	ReKi	TwrCb	{:}	-	-	"Coefficient of buoyancy at tower node"	-
typedef	^	RotParameterType	ReKi	VolHub	    -	-	-	"Hub volume" m^3
typedef	^	RotParameterType	ReKi	HubCenBx    -	-	-	"Hub center of buoyancy x direction offset" m
typedef	^	RotParameterType	ReKi	VolNac	    -	-	-	"Nacelle volume" m^3
typedef	^	RotParameterType	ReKi	NacCenBx    -	-	-	"Nacelle center of buoyancy x direction offset" m
typedef	^	RotParameterType	ReKi	NacCenBy    -	-	-	"Nacelle center of buoyancy y direction offset" m
typedef	^	RotParameterType	ReKi	NacCenBz    -	-	-	"Nacelle center of buoyancy z direction offset" m
=======
>>>>>>> f8fe2e55
typedef	^	RotParameterType	BEMT_ParameterType	BEMT	-	-	-	"Parameters for BEMT module"
typedef	^	RotParameterType	AA_ParameterType	AA	-	-	-	"Parameters for AA module"
typedef	^	RotParameterType	Integer	Jac_u_indx	{:}{:}	-	-	"matrix to help fill/pack the u vector in computing the jacobian"	-
typedef	^	RotParameterType	ReKi	du	{:}	-	-	"vector that determines size of perturbation for u (inputs)"
typedef	^	RotParameterType	ReKi	dx	{:}	-	-	"vector that determines size of perturbation for x (continuous states)"
typedef	^	RotParameterType	Integer	Jac_ny	-	-	-	"number of outputs in jacobian matrix"	-
# Time step for integration of continuous states (if a fixed-step integrator is used) and update of discrete states:
typedef	^	RotParameterType	IntKi	TwrPotent	-	-	-	"Type tower influence on wind based on potential flow around the tower {0=none, 1=baseline potential flow, 2=potential flow with Bak correction}"	-
typedef	^	RotParameterType	IntKi	TwrShadow	-	-	-	"Calculate tower influence on wind based on downstream tower shadow {0=none, 1=Powles model, 2=Eames model}"	-
typedef	^	RotParameterType	LOGICAL	TwrAero	-	-	-	"Calculate tower aerodynamic loads?"	flag
typedef	^	RotParameterType	Logical	FrozenWake	-	-	-	"Flag that tells this module it should assume a frozen wake during linearization."	-
typedef	^	RotParameterType	Logical	CavitCheck	-	-	-	"Flag that tells us if we want to check for cavitation" -
<<<<<<< HEAD
typedef ^   RotParameterType    Logical AddedMass   -   -   -   "Include added mass effects?" flag
typedef ^   RotParameterType    Logical Buoyancy    -   -   -   "Include buoyancy effects?" flag
=======
>>>>>>> f8fe2e55
typedef	^	RotParameterType	Logical	CompAA   -  -  -  "Compute AeroAcoustic noise" flag
typedef	^	RotParameterType	ReKi	AirDens	-	-	-	"Air density"	kg/m^3
typedef	^	RotParameterType	ReKi	KinVisc	-	-	-	"Kinematic air viscosity"	m^2/s
typedef	^	RotParameterType	ReKi	SpdSound	-	-	-	"Speed of sound"	m/s
typedef	^	RotParameterType	ReKi	Gravity	-	-	-	"Gravitational acceleration"	m/s^2
typedef   ^  RotParameterType  ReKi    Patm     -   -   -   "Atmospheric pressure" Pa
typedef   ^  RotParameterType  ReKi    Pvap      -   -   -  "Vapour pressure" Pa
typedef   ^  RotParameterType  ReKi    FluidDepth -  -   -    "Submerged hub height" m
<<<<<<< HEAD
=======
typedef	^	RotParameterType	IntKi	AeroProjMod   	-	0	-	"Flag to switch between different projection models"	-
>>>>>>> f8fe2e55
# parameters for output
typedef	^	RotParameterType	IntKi	NumOuts	-	-	-	"Number of parameters in the output list (number of outputs requested)"	-
typedef	^	RotParameterType	CHARACTER(1024)	RootName	-	-	-	"RootName for writing output files"	-
typedef	^	RotParameterType	OutParmType	OutParam	{:}	-	-	"Names and units (and other characteristics) of all requested output parameters"	-
typedef	^	RotParameterType	IntKi	NBlOuts	-	-	-	"Number of blade node outputs [0 - 9]"	-
typedef	^	RotParameterType	IntKi	BlOutNd	{9}	-	-	"Blade nodes whose values will be output"	-
typedef	^	RotParameterType	IntKi	NTwOuts	-	-	-	"Number of tower node outputs [0 - 9]"	-
typedef	^	RotParameterType	IntKi	TwOutNd	{9}	-	-	"Tower nodes whose values will be output"	-

typedef	^	RotParameterType	IntKi	BldNd_NumOuts	-	-	-	"Number of requested output channels per blade node (AD_AllBldNdOuts)"	-
typedef	^	RotParameterType	IntKi	BldNd_TotNumOuts	-	-	-	"Total number of requested output channels of blade node information (BldNd_NumOuts * BldNd_BlOutNd * BldNd_BladesOut -- AD_AllBldNdOuts)"	-
typedef	^	RotParameterType	OutParmType	BldNd_OutParam	{:}	-	-	"Names and units (and other characteristics) of all requested output parameters"	-
typedef  ^  RotParameterType  IntKi BldNd_BlOutNd {:} - - "The blade nodes to actually output (AD_AllBldNdOuts)" -
typedef  ^  RotParameterType  IntKi BldNd_BladesOut - - - "The blades to output (AD_AllBldNdOuts)" -

typedef  ^  ParameterType  RotParameterType rotors {:} - - "Parameter types for each rotor" -
typedef	^	ParameterType	CHARACTER(1024)	RootName	-	-	-	"RootName for writing output files"	-
typedef	^	ParameterType	AFI_ParameterType	AFI	{:}	-	-	"AirfoilInfo parameters"
typedef	^	ParameterType	IntKi	WakeMod	-	-	-	"Type of wake/induction model {0=none, 1=BEMT, 2=DBEMT, 3=FVW}"	-
typedef	^	ParameterType	FVW_ParameterType	FVW	-	-	-	"Parameters for FVW module"
typedef	^	ParameterType	DbKi	DT	-	-	-	"Time step for continuous state integration & discrete state update"	seconds


# ..... Inputs ....................................................................................................................
# Define inputs that are contained on a mesh here:
typedef	^	RotInputType	MeshType	NacelleMotion	-	-	-	"motion on the nacelle"	-
typedef	^	RotInputType	MeshType	TowerMotion	-	-	-	"motion on the tower"	-
typedef	^	RotInputType	MeshType	HubMotion	-	-	-	"motion on the hub"	-
typedef	^	RotInputType	MeshType	BladeRootMotion	{:}	-	-	"motion on each blade root"	-
typedef	^	RotInputType	MeshType	BladeMotion	{:}	-	-	"motion on each blade"	-
# Define inputs that are not on a mesh here:
typedef	^	RotInputType	ReKi	InflowOnBlade	{:}{:}{:}	-	-	"U,V,W at nodes on each blade (note if we change the requirement that NumNodes is the same for each blade, this will need to change)"	m/s
typedef	^	RotInputType	ReKi	InflowOnTower	{:}{:}	-	-	"U,V,W at nodes on the tower"	m/s
typedef	^	RotInputType	ReKi	InflowOnNacelle	{3}	-	-	"U,V,W at nacelle"	m/s
typedef	^	RotInputType	ReKi	UserProp	{:}{:}	-	-	"Optional user property for interpolating airfoils (per element per blade)" -

typedef	^	InputType	RotInputType	rotors	{:}	-	-	"Inputs for each rotor"	-
typedef	^	InputType	ReKi	InflowWakeVel	{:}{:}	-	-	"U,V,W at wake points"	m/s


# ..... Outputs ...................................................................................................................
# Define outputs that are contained on a mesh here:
typedef	^	RotOutputType	MeshType	NacelleLoad	-	-	-	"loads on the nacelle"	-
typedef	^	RotOutputType	MeshType	TowerLoad	-	-	-	"loads on the tower"	-
typedef	^	RotOutputType	MeshType	BladeLoad	{:}	-	-	"loads on each blade"	-
# Define outputs that are not on a mesh here:
typedef	^	RotOutputType	ReKi	WriteOutput	{:}	-	-	"Data to be written to an output file: see WriteOutputHdr for names of each variable"	"see WriteOutputUnt"

typedef	^	OutputType	RotOutputType	rotors	{:}	-	-	"Ouputs for each rotor"	-
<|MERGE_RESOLUTION|>--- conflicted
+++ resolved
@@ -43,10 +43,7 @@
 typedef	^	RotInitInputType	ReKi	BladeRootPosition	{:}{:}	-	-	"X-Y-Z reference position of each blade root (3 x NumBlades)"	m
 typedef	^	RotInitInputType	R8Ki	BladeRootOrientation	{:}{:}{:}	-	-	"DCM reference orientation of blade roots (3x3 x NumBlades)"	-
 typedef	^	RotInitInputType	R8Ki	NacelleOrientation	{3}{3}	-	-	"DCM reference orientation of nacelle"	-
-<<<<<<< HEAD
-=======
 typedef	^	RotInitInputType	IntKi	AeroProjMod   	-	0	-	"Flag to switch between different projection models"	-
->>>>>>> f8fe2e55
 
 typedef	^	InitInputType	RotInitInputType rotors	{:}	-	-	"Init Input Types for rotors"	-
 typedef	^	InitInputType	CHARACTER(1024)	InputFile	-	-	-	"Name of the input file"	-
@@ -55,11 +52,7 @@
 typedef	^	InitInputType	FileInfoType	PassedPrimaryInputData	-	-	-	"Primary input file as FileInfoType (set by driver/glue code)"	-
 typedef	^	InitInputType	Logical	Linearize	-	.FALSE.	-	"Flag that tells this module if the glue code wants to linearize."	-
 typedef	^	InitInputType	ReKi	Gravity	-	-	-	"Gravity force" Nm/s^2
-<<<<<<< HEAD
 typedef ^   InitInputType   IntKi   MHK     -   -   -   "MHK turbine type switch"   -
-
-=======
->>>>>>> f8fe2e55
 
 
 # This is data defined in the Input File for this module (or could otherwise be passed in)
@@ -111,7 +104,6 @@
 typedef	^	RotInputFile	ReKi	TwrDiam	{:}	-	-	"Diameter of tower at node"	m
 typedef	^	RotInputFile	ReKi	TwrCd	{:}	-	-	"Coefficient of drag at tower node"	-
 typedef	^	RotInputFile	ReKi	TwrTI	{:}	-	-	"Turbulence intensity for tower shadow at tower node"	-
-<<<<<<< HEAD
 typedef	^	RotInputFile	ReKi	TwrCb	{:}	-	-	"Coefficient of buoyancy at tower node"	-
 typedef	^	RotInputFile	ReKi	VolHub	    -	-	-	"Hub volume" m^3
 typedef	^	RotInputFile	ReKi	HubCenBx    -	-	-	"Hub center of buoyancy x direction offset" m
@@ -119,8 +111,6 @@
 typedef	^	RotInputFile	ReKi	NacCenBx    -	-	-	"Nacelle center of buoyancy x direction offset" m
 typedef	^	RotInputFile	ReKi	NacCenBy    -	-	-	"Nacelle center of buoyancy y direction offset" m
 typedef	^	RotInputFile	ReKi	NacCenBz    -	-	-	"Nacelle center of buoyancy z direction offset" m
-=======
->>>>>>> f8fe2e55
 
 typedef	^	AD_InputFile	Logical	Echo	-	-	-	"Echo input file to echo file"	-
 typedef	^	AD_InputFile	DbKi	DTAero	-	-	-	"Time interval for aerodynamic calculations {or "default"}"	s
@@ -234,11 +224,7 @@
 typedef	^	RotMiscVarType	ReKi	Y	{:}{:}	-	-	"tangential force per unit length (tangential to the plane, not chord) of the jth node in the kth blade"	N/m
 typedef	^	RotMiscVarType	ReKi	M	{:}{:}	-	-	"pitching moment per unit length of the jth node in the kth blade"	Nm/m
 typedef	^	RotMiscVarType	ReKi	V_DiskAvg	{3}	-	-	"disk-average relative wind speed"	m/s
-<<<<<<< HEAD
-typedef	^	RotMiscVarType	ReKi	hub_theta_x_root	{3}	-	-	"angles saved for FAST.Farm"	rad
-=======
 typedef	^	RotMiscVarType	ReKi	hub_theta_x_root	{:}	-	-	"angles saved for FAST.Farm"	rad
->>>>>>> f8fe2e55
 typedef	^	RotMiscVarType	ReKi	V_dot_x	-	-	-
 typedef	^	RotMiscVarType	MeshType	HubLoad	-	-	-	"mesh at hub; used to compute an integral for mapping the output blade loads to a single point (for writing to file only)"	-
 typedef	^	RotMiscVarType	MeshMapType	B_L_2_H_P	{:}	-	-	"mapping data structure to map each bladeLoad output mesh to the MiscVar%HubLoad mesh"
@@ -262,7 +248,6 @@
 typedef	^	RotParameterType	ReKi	TwrDiam	{:}	-	-	"Diameter of tower at node"	m
 typedef	^	RotParameterType	ReKi	TwrCd	{:}	-	-	"Coefficient of drag at tower node"	-
 typedef	^	RotParameterType	ReKi	TwrTI	{:}	-	-	"Turbulence intensity for tower shadow at tower node"	-
-<<<<<<< HEAD
 typedef	^	RotParameterType	ReKi	TwrCb	{:}	-	-	"Coefficient of buoyancy at tower node"	-
 typedef	^	RotParameterType	ReKi	VolHub	    -	-	-	"Hub volume" m^3
 typedef	^	RotParameterType	ReKi	HubCenBx    -	-	-	"Hub center of buoyancy x direction offset" m
@@ -270,8 +255,6 @@
 typedef	^	RotParameterType	ReKi	NacCenBx    -	-	-	"Nacelle center of buoyancy x direction offset" m
 typedef	^	RotParameterType	ReKi	NacCenBy    -	-	-	"Nacelle center of buoyancy y direction offset" m
 typedef	^	RotParameterType	ReKi	NacCenBz    -	-	-	"Nacelle center of buoyancy z direction offset" m
-=======
->>>>>>> f8fe2e55
 typedef	^	RotParameterType	BEMT_ParameterType	BEMT	-	-	-	"Parameters for BEMT module"
 typedef	^	RotParameterType	AA_ParameterType	AA	-	-	-	"Parameters for AA module"
 typedef	^	RotParameterType	Integer	Jac_u_indx	{:}{:}	-	-	"matrix to help fill/pack the u vector in computing the jacobian"	-
@@ -284,11 +267,8 @@
 typedef	^	RotParameterType	LOGICAL	TwrAero	-	-	-	"Calculate tower aerodynamic loads?"	flag
 typedef	^	RotParameterType	Logical	FrozenWake	-	-	-	"Flag that tells this module it should assume a frozen wake during linearization."	-
 typedef	^	RotParameterType	Logical	CavitCheck	-	-	-	"Flag that tells us if we want to check for cavitation" -
-<<<<<<< HEAD
 typedef ^   RotParameterType    Logical AddedMass   -   -   -   "Include added mass effects?" flag
 typedef ^   RotParameterType    Logical Buoyancy    -   -   -   "Include buoyancy effects?" flag
-=======
->>>>>>> f8fe2e55
 typedef	^	RotParameterType	Logical	CompAA   -  -  -  "Compute AeroAcoustic noise" flag
 typedef	^	RotParameterType	ReKi	AirDens	-	-	-	"Air density"	kg/m^3
 typedef	^	RotParameterType	ReKi	KinVisc	-	-	-	"Kinematic air viscosity"	m^2/s
@@ -297,10 +277,7 @@
 typedef   ^  RotParameterType  ReKi    Patm     -   -   -   "Atmospheric pressure" Pa
 typedef   ^  RotParameterType  ReKi    Pvap      -   -   -  "Vapour pressure" Pa
 typedef   ^  RotParameterType  ReKi    FluidDepth -  -   -    "Submerged hub height" m
-<<<<<<< HEAD
-=======
 typedef	^	RotParameterType	IntKi	AeroProjMod   	-	0	-	"Flag to switch between different projection models"	-
->>>>>>> f8fe2e55
 # parameters for output
 typedef	^	RotParameterType	IntKi	NumOuts	-	-	-	"Number of parameters in the output list (number of outputs requested)"	-
 typedef	^	RotParameterType	CHARACTER(1024)	RootName	-	-	-	"RootName for writing output files"	-
