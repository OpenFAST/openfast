###################################################################################################################################
# Registry for AeroDyn 15 in the FAST Modularization Framework
# This Registry file is used to create AeroDyn_Types which contains data used in the AeroDyn module.
# It also contains copy, destroy, pack, and unpack routines associated with each defined data types.
# See the NWTC Programmer's Handbook for further information on the format/contents of this file.
#
# Entries are of the form
# <keyword>	<ModuleName/ModName>	<TypeName>	<FieldType>	<FieldName>	<Dims>	<IO>	<DNAME>	<DESCRIP>	<UNITS>
#
# Use ^ as a shortcut for the value in the same column from the previous line.
###################################################################################################################################
# ...... Include files (definitions from NWTC Library) ............................................................................
include	Registry_NWTC_Library.txt
usefrom	AirfoilInfo_Registry.txt
usefrom	BEMT_Registry.txt
usefrom  FVW_Registry.txt
usefrom	UnsteadyAero_Registry.txt
usefrom AeroAcoustics_Registry.txt

param    AeroDyn/AD     -  IntKi    ModelUnknown            - -1  -  "" -
param    ^              -  IntKi    WakeMod_none            -  0  -  "Wake model - none"                                      -
param    ^              -  IntKi    WakeMod_BEMT            -  1  -  "Wake model - BEMT (blade elememnt momentum theory)"     -
param    ^              -  IntKi    WakeMod_DBEMT           -  2  -  "Wake model - DBEMT (dynamic elememnt momentum theory)"  -
param    ^              -  IntKi    WakeMod_FVW             -  3  -  "Wake model - FVW (free vortex wake, OLAF)"              -

param    ^              -  IntKi    AFAeroMod_steady        -  1  -  "steady model"                               -
param    ^              -  IntKi    AFAeroMod_BL_unsteady   -  2  -  "Beddoes-Leishman unsteady model"            -

param    ^              -  IntKi    TwrPotent_none          -  0  -  "no tower potential flow"                    -
param    ^              -  IntKi    TwrPotent_baseline      -  1  -  "baseline tower potential flow"              -
param    ^              -  IntKi    TwrPotent_Bak           -  2  -  "tower potential flow with Bak correction"   -

param    ^              -  IntKi    TwrShadow_none          -  0  -  "no tower shadow"                            -
param    ^              -  IntKi    TwrShadow_Powles        -  1  -  "Powles tower shadow model"                  -
param    ^              -  IntKi    TwrShadow_Eames         -  2  -  "Eames tower shadow model"                   -

<<<<<<< HEAD
param    ^              -  IntKi    TFinAero_none           -  0  -  "no tail fin aero"                                   -
param    ^              -  IntKi    TFinAero_polar          -  1  -  "polar-based tail fin aerodynamics"                  -
param    ^              -  IntKi    TFinAero_USB            -  2  -  "unsteady slender body tail fin aerodynamics model"  -

param    ^              -  IntKi    TFinIndMod_none         -  0  -  "no induction"                                   -
param    ^              -  IntKi    TFinIndMod_rotavg       -  1  -  "rotor averaged induction"                       -

# Tail Fin parameters 
typedef  ^  TFinParameterType   IntKi   TFinMod    -    -   0 "Tail fin aerodynamics model {0=none, 1=polar-based, 2=USB-based}" (switch)
typedef  ^  TFinParameterType   ReKi    TFinChord  -    -   - "Tail fin chord [used only when TFinMod=1]" m
typedef  ^  TFinParameterType   ReKi    TFinArea   -    -   - "Tail fin planform area [used only when TFinMod=1]" m^2
typedef  ^  TFinParameterType   IntKi   TFinIndMod -    -   - "Model for induced velocity calculation {0=none, 1=rotor-average}" (switch)
typedef  ^  TFinParameterType   IntKi   TFinAFID   -    -   - "Index of Tail fin airfoil number [1 to NumAFfiles]" -

# Tail Fin input file 
typedef  ^  TFinInputFileType   IntKi   TFinMod    -    -   0 "Tail fin aerodynamics model {0=none, 1=polar-based, 2=USB-based}" (switch)
typedef  ^  TFinInputFileType   ReKi    TFinChord  -    -   - "Tail fin chord [used only when TFinMod=1]" m
typedef  ^  TFinInputFileType   ReKi    TFinArea   -    -   - "Tail fin planform area [used only when TFinMod=1]" m^2
typedef  ^  TFinInputFileType   ReKi    TFinRefP_n 3    -   - "Undeflected position of the tail fin reference point wrt the tower top" m 
typedef  ^  TFinInputFileType   ReKi    TFinAngles 3    -   - "Tail fin chordline skew, tilt, and bank angles about the reference point" (deg)
typedef  ^  TFinInputFileType   IntKi   TFinIndMod -    -   - "Model for induced velocity calculation {0=none, 1=rotor-average}" (switch)
typedef  ^  TFinInputFileType   IntKi   TFinAFID   -    -   - "Index of Tail fin airfoil number [1 to NumAFfiles]" -
=======
# AeroProjMod (APM)
param    ^              -  IntKi    APM_BEM_NoSweepPitchTwist - 1 -  "Original AeroDyn model where momentum balance is done in the WithoutSweepPitchTwist system"  -
param    ^              -  IntKi    APM_BEM_Polar             - 2 -  "Use staggered polar grid for momentum balance in each annulus"                               -
param    ^              -  IntKi    APM_LiftingLine           - 3 -  "Use the blade lifting line (i.e. the structural) orientation (currently for OLAF with VAWT)" -


# if more than AD_MaxBl_Out blades are used in the simulation, not all channels will have output information for the "extra" blades.
# Also, the AD input file will require more lines for the additional blades.
param    ^              -  IntKi    AD_MaxBl_Out            -  3  -  "Maximum number of blades for information output (or linearization)" -
>>>>>>> a449a52c


# ..... Initialization data .......................................................................................................
# Define inputs that the initialization routine may need here:
typedef	AeroDyn/AD	RotInitInputType	IntKi	NumBlades	-	-	-	"Number of blades on the turbine" -
typedef	^	RotInitInputType	ReKi	HubPosition	{3}	-	-	"X-Y-Z reference position of hub"	m
typedef	^	RotInitInputType	R8Ki	HubOrientation	{3}{3}	-	-	"DCM reference orientation of hub"	-
typedef	^	RotInitInputType	ReKi	BladeRootPosition	{:}{:}	-	-	"X-Y-Z reference position of each blade root (3 x NumBlades)"	m
typedef	^	RotInitInputType	R8Ki	BladeRootOrientation	{:}{:}{:}	-	-	"DCM reference orientation of blade roots (3x3 x NumBlades)"	-
typedef	^	RotInitInputType	R8Ki	NacellePosition	{3}	-	-	"X-Y-Z reference position of nacelle"	m
typedef	^	RotInitInputType	R8Ki	NacelleOrientation	{3}{3}	-	-	"DCM reference orientation of nacelle"	-
typedef	^	RotInitInputType	IntKi	AeroProjMod   	-	1	-	"Flag to switch between different projection models"	-

typedef	^	InitInputType	RotInitInputType rotors	{:}	-	-	"Init Input Types for rotors"	-
typedef	^	InitInputType	CHARACTER(1024)	InputFile	-	-	-	"Name of the input file"	-
typedef	^	InitInputType	CHARACTER(1024)	RootName	-	-	-	"RootName for writing output files"	-
typedef	^	InitInputType	LOGICAL	UsePrimaryInputFile	-	.TRUE.	-	"Read input file instead of passed data"	-
typedef	^	InitInputType	FileInfoType	PassedPrimaryInputData	-	-	-	"Primary input file as FileInfoType (set by driver/glue code)"	-
typedef	^	InitInputType	Logical	Linearize	-	.FALSE.	-	"Flag that tells this module if the glue code wants to linearize."	-
typedef	^	InitInputType	ReKi	Gravity	-	-	-	"Gravity force" Nm/s^2
typedef ^   InitInputType   IntKi   MHK     -   -   -   "MHK turbine type switch"   -
typedef ^   InitInputType   ReKi    defFldDens  -   -   -   "Default fluid density from the driver; may be overwritten" kg/m^3
typedef ^   InitInputType   ReKi    defKinVisc  -   -   -   "Default kinematic viscosity from the driver; may be overwritten" m^2/s
typedef ^   InitInputType   ReKi    defSpdSound -   -   -   "Default speed of sound from the driver; may be overwritten" m/s
typedef ^   InitInputType   ReKi    defPatm     -   -   -   "Default atmospheric pressure from the driver; may be overwritten" Pa
typedef ^   InitInputType   ReKi    defPvap     -   -   -   "Default vapor pressure from the driver; may be overwritten" Pa
typedef ^   InitInputType   ReKi    WtrDpth -  -   -    "Water depth" m
typedef ^   InitInputType   ReKi    MSL2SWL -  -   -    "Offset between still-water level and mean sea level" m

# This is data defined in the Input File for this module (or could otherwise be passed in)
# ..... Blade Input file data .....................................................................................................
typedef	^	AD_BladePropsType	IntKi	NumBlNds	-	-	-	"Number of blade nodes used in the analysis"	-
typedef	^	AD_BladePropsType	ReKi	BlSpn	{:}	-	-	"Span at blade node"	m
typedef	^	AD_BladePropsType	ReKi	BlCrvAC	{:}	-	-	"Curve at blade node"	m
typedef	^	AD_BladePropsType	ReKi	BlSwpAC	{:}	-	-	"Sweep at blade node"	m
typedef	^	AD_BladePropsType	ReKi	BlCrvAng	{:}	-	-	"Curve angle at blade node"	radians
typedef	^	AD_BladePropsType	ReKi	BlTwist	{:}	-	-	"Twist at blade node"	radians
typedef	^	AD_BladePropsType	ReKi	BlChord	{:}	-	-	"Chord at blade node"	m
typedef	^	AD_BladePropsType	IntKi	BlAFID	{:}	-	-	"ID of Airfoil at blade node"	-
typedef ^   AD_BladePropsType   ReKi    BlCb    {:} -   -   "Coefficient of buoyancy at blade node"   -
typedef ^   AD_BladePropsType   ReKi    BlCenBn {:} -   -   "Center of buoyancy normal offset at blade node"   m
typedef ^   AD_BladePropsType   ReKi    BlCenBt {:} -   -   "Center of buoyancy tangential offset at blade node"   m

# Define outputs from the initialization routine here:
typedef	^	AD_BladeShape	SiKi	AirfoilCoords	{:}{:}{:}	-	-	"x-y coordinates for airfoils, relative to node"	m

# Define outputs from the initialization routine here:
typedef	^	RotInitOutputType	ReKi	AirDens	-	-	-	"Air density"	kg/m^3
typedef	^	RotInitOutputType	CHARACTER(ChanLen)	WriteOutputHdr	{:}	-	-	"Names of the output-to-file channels"	-
typedef	^	RotInitOutputType	CHARACTER(ChanLen)	WriteOutputUnt	{:}	-	-	"Units of the output-to-file channels"	-
typedef	^	RotInitOutputType	AD_BladeShape	BladeShape	{:}	-	-	"airfoil coordinates for each blade"	m
typedef	^	RotInitOutputType	CHARACTER(LinChanLen)	LinNames_y	{:}	-	-	"Names of the outputs used in linearization"	-
typedef	^	RotInitOutputType	CHARACTER(LinChanLen)	LinNames_x	{:}	-	-	"Names of the continuous states used in linearization"	-
typedef	^	RotInitOutputType	CHARACTER(LinChanLen)	LinNames_u	{:}	-	-	"Names of the inputs used in linearization"	-
typedef	^	RotInitOutputType	LOGICAL	RotFrame_y	{:}	-	-	"Flag that tells FAST/MBC3 if the outputs used in linearization are in the rotating frame"	-
typedef	^	RotInitOutputType	LOGICAL	RotFrame_x	{:}	-	-	"Flag that tells FAST/MBC3 if the continuous states used in linearization are in the rotating frame (not used for glue)"	-
typedef	^	RotInitOutputType	LOGICAL	RotFrame_u	{:}	-	-	"Flag that tells FAST/MBC3 if the inputs used in linearization are in the rotating frame"	-
typedef	^	RotInitOutputType	LOGICAL	IsLoad_u	{:}	-	-	"Flag that tells FAST if the inputs used in linearization are loads (for preconditioning matrix)"	-
typedef	^	RotInitOutputType	AD_BladePropsType	BladeProps	{:}	-	-	"blade property information from blade input files"	-
typedef	^	RotInitOutputType	IntKi	DerivOrder_x {:}	-	-	"Integer that tells FAST/MBC3 the maximum derivative order of continuous states used in linearization"	-
typedef	^	RotInitOutputType	ReKi	TwrElev	{:}	-	-	"Elevation at tower node"	m
typedef	^	RotInitOutputType	ReKi	TwrDiam	{:}	-	-	"Diameter of tower at node"	m

typedef	^	InitOutputType	RotInitOutputType	 rotors	{:}	-	-	"Rotor init output type"	-
typedef	^	InitOutputType	ProgDesc	Ver	-	-	-	"This module's name, version, and date"	-
# ..... Input file data ...........................................................................................................

# ..... Primary Input file data ...................................................................................................
#typedef  ^  RotInputFile   IntKi BldNd_BladesOut - - - "The blades to output (AD_AllBldNdOuts)" -
typedef	^	RotInputFile	AD_BladePropsType	BladeProps	{:}	-	-	"blade property information from blade input files"	-
typedef	^	RotInputFile	IntKi	NumTwrNds	-	-	-	"Number of tower nodes used in the analysis"	-
typedef	^	RotInputFile	ReKi	TwrElev	{:}	-	-	"Elevation at tower node"	m
typedef	^	RotInputFile	ReKi	TwrDiam	{:}	-	-	"Diameter of tower at node"	m
typedef	^	RotInputFile	ReKi	TwrCd	{:}	-	-	"Coefficient of drag at tower node"	-
typedef	^	RotInputFile	ReKi	TwrTI	{:}	-	-	"Turbulence intensity for tower shadow at tower node"	-
<<<<<<< HEAD
# TailFin
typedef  ^  RotInputFile   LOGICAL          TFinAero  - .FALSE. -   "Calculate tail fin aerodynamics model (flag)" flag
typedef  ^  RotInputFile   CHARACTER(1024)  TFinFile  -    -    -   "Input file for tail fin aerodynamics [used only when TFinAero=True]" -
typedef  ^  RotInputFile   TFinInputFileType TFin     -    -    -   "Input file data for tail fin" -
=======
typedef	^	RotInputFile	ReKi	TwrCb	{:}	-	-	"Coefficient of buoyancy at tower node"	-

typedef	^	RotInputFile	ReKi	VolHub	    -	-	-	"Hub volume" m^3
typedef	^	RotInputFile	ReKi	HubCenBx    -	-	-	"Hub center of buoyancy x direction offset" m

typedef	^	RotInputFile	ReKi	VolNac	    -	-	-	"Nacelle volume" m^3
typedef	^	RotInputFile	ReKi	NacCenB     3	-	-	"Position of nacelle center of buoyancy from yaw bearing in nacelle coordinates" m
>>>>>>> a449a52c

typedef	^	AD_InputFile	Logical	Echo	-	-	-	"Echo input file to echo file"	-
typedef	^	AD_InputFile	DbKi	DTAero	-	-	-	"Time interval for aerodynamic calculations {or "default"}"	s
typedef	^	AD_InputFile	IntKi	WakeMod	-	-	-	"Type of wake/induction model {0=none, 1=BEMT, 2=DBEMT, 3=FVW}"	-
typedef	^	AD_InputFile	IntKi	AFAeroMod	-	-	-	"Type of blade airfoil aerodynamics model {1=steady model, 2=Beddoes-Leishman unsteady model}"	-
typedef	^	AD_InputFile	IntKi	TwrPotent	-	-	-	"Type of tower influence on wind based on potential flow around the tower {0=none, 1=baseline potential flow, 2=potential flow with Bak correction}"	-
typedef	^	AD_InputFile	IntKi	TwrShadow	-	-	-	"Type of tower influence on wind based on downstream tower shadow {0=none, 1=Powles model, 2=Eames model}"	-
typedef	^	AD_InputFile	LOGICAL	TwrAero	-	-	-	"Calculate tower aerodynamic loads?"	flag
typedef	^	AD_InputFile	Logical	FrozenWake	-	-	-	"Flag that tells this module it should assume a frozen wake during linearization."	-
typedef	^	AD_InputFile	Logical	CavitCheck	-	-	-	"Flag that tells us if we want to check for cavitation" -
typedef ^   AD_InputFile    Logical Buoyancy    -   -   -   "Include buoyancy effects?" flag
typedef	^	AD_InputFile	Logical	CompAA   -  -  -  "Compute AeroAcoustic noise" flag
typedef	^	AD_InputFile	CHARACTER(1024)	AA_InputFile	-	-	-	"AeroAcoustics input file name"	"quoted strings"
typedef	^	AD_InputFile	CHARACTER(1024)	ADBlFile {:}	-	-	"AD blade file (NumBl filenames)"	"quoted strings"
typedef	^	AD_InputFile	ReKi	AirDens	-	-	-	"Air density"	kg/m^3
typedef	^	AD_InputFile	ReKi	KinVisc	-	-	-	"Kinematic air viscosity"	m^2/s
typedef	^	AD_InputFile	ReKi	Patm 	-	-	-	"Atmospheric pressure" Pa
typedef	^	AD_InputFile	ReKi	Pvap 	-	-	-	"Vapour pressure" Pa
typedef	^	AD_InputFile	ReKi	SpdSound	-	-	-	"Speed of sound"	m/s
typedef	^	AD_InputFile	IntKi	SkewMod	-	-	-	"Type of skewed-wake correction model {0=orthogonal, 1=uncoupled, 2=Pitt/Peters, 3=coupled} [unused when WakeMod=0]"	-
typedef	^	AD_InputFile	ReKi	SkewModFactor	-	-	-	"Constant used in Pitt/Peters skewed wake model (default is 15*pi/32)" -
typedef	^	AD_InputFile	LOGICAL	TipLoss	-	-	-	"Use the Prandtl tip-loss model? [unused when WakeMod=0]"	flag
typedef	^	AD_InputFile	LOGICAL	HubLoss	-	-	-	"Use the Prandtl hub-loss model? [unused when WakeMod=0]"	flag
typedef	^	AD_InputFile	LOGICAL	TanInd	-	-	-	"Include tangential induction in BEMT calculations? [unused when WakeMod=0]"	flag
typedef	^	AD_InputFile	LOGICAL	AIDrag	-	-	-	"Include the drag term in the axial-induction calculation? [unused when WakeMod=0]"	flag
typedef	^	AD_InputFile	LOGICAL	TIDrag	-	-	-	"Include the drag term in the tangential-induction calculation? [unused when WakeMod=0 or TanInd=FALSE]"	flag
typedef	^	AD_InputFile	ReKi	IndToler	-	-	-	"Convergence tolerance for BEM induction factors [unused when WakeMod=0]"	-
typedef	^	AD_InputFile	ReKi	MaxIter	-	-	-	"Maximum number of iteration steps [unused when WakeMod=0]"	-
typedef	^	AD_InputFile	IntKi	UAMod	-	-	-	"Unsteady Aero Model Switch (switch) {1=Baseline model (Original), 2=Gonzalez's variant (changes in Cn,Cc,Cm), 3=Minnema/Pierce variant (changes in Cc and Cm)} [used only when AFAeroMod=2]"	-
typedef	^	AD_InputFile	LOGICAL	FLookup	-	-	-	"Flag to indicate whether a lookup for f' will be calculated (TRUE) or whether best-fit exponential equations will be used (FALSE); if FALSE S1-S4 must be provided in airfoil input files [used only when AFAeroMod=2]"	flag
typedef	^	AD_InputFile	ReKi	InCol_Alfa	-	-	-	"The column in the airfoil tables that contains the angle of attack"	-
typedef	^	AD_InputFile	ReKi	InCol_Cl	-	-	-	"The column in the airfoil tables that contains the lift coefficient"	-
typedef	^	AD_InputFile	ReKi	InCol_Cd	-	-	-	"The column in the airfoil tables that contains the drag coefficient"	-
typedef	^	AD_InputFile	ReKi	InCol_Cm	-	-	-	"The column in the airfoil tables that contains the pitching-moment coefficient; use zero if there is no Cm column"	-
typedef	^	AD_InputFile	ReKi	InCol_Cpmin	-	-	-	"The column in the airfoil tables that contains the drag coefficient; use zero if there is no Cpmin column"	-
typedef	^	AD_InputFile	INTEGER	AFTabMod	-	-	-	"Interpolation method for multiple airfoil tables {1 = 1D on AoA (only first table is used); 2 = 2D on AoA and Re; 3 = 2D on AoA and UserProp}" -
typedef	^	AD_InputFile	IntKi	NumAFfiles	-	-	-	"Number of airfoil files used"	-
typedef	^	AD_InputFile	CHARACTER(1024)	FVWFileName	-	-	-	"FVW input filename"	"quoted string"
typedef	^	AD_InputFile	CHARACTER(1024)	AFNames	{:}	-	-	"Airfoil file names (NumAF lines)"	"quoted strings"
typedef	^	AD_InputFile	LOGICAL	UseBlCm	-	-	-	"Include aerodynamic pitching moment in calculations?"	flag
#typedef	^	AD_InputFile	IntKi	NumBlNds	-	-	-	"Number of blade nodes used in the analysis"	-
typedef	^	AD_InputFile	LOGICAL	SumPrint	-	-	-	"Generate a summary file listing input options and interpolated properties to "<rootname>.AD.sum"?"	flag
typedef	^	AD_InputFile	IntKi	NBlOuts	-	-	-	"Number of blade node outputs [0 - 9]"	-
typedef	^	AD_InputFile	IntKi	BlOutNd	{9}	-	-	"Blade nodes whose values will be output"	-
typedef	^	AD_InputFile	IntKi	NTwOuts	-	-	-	"Number of tower node outputs [0 - 9]"	-
typedef	^	AD_InputFile	IntKi	TwOutNd	{9}	-	-	"Tower nodes whose values will be output"	-
typedef	^	AD_InputFile	IntKi	NumOuts	-	-	-	"Number of parameters in the output list (number of outputs requested)"	-
typedef	^	AD_InputFile	CHARACTER(ChanLen)	OutList	{:}	-	-	"List of user-requested output channels"	-
typedef	^	AD_InputFile	ReKi	tau1_const	-	-	-	"time constant for DBEMT [used only when WakeMod=2 and DBEMT_Mod/=2]"	s
typedef	^	AD_InputFile	IntKi	DBEMT_Mod	-	-	-	"Type of dynamic BEMT (DBEMT) model {1=constant tau1, 2=time-dependent tau1}"	-
typedef	^	AD_InputFile	IntKi	BldNd_NumOuts	-	-	-	"Number of requested output channels per blade node (AD_AllBldNdOuts)"	-
typedef	^	AD_InputFile	CHARACTER(ChanLen)	BldNd_OutList	{:}	-	-	"List of user-requested output channels (AD_AllBldNdOuts)"	-
#typedef  ^  AD_InputFile   IntKi BldNd_BlOutNd {:} - - "The blade nodes to actually output (AD_AllBldNdOuts)" -
typedef  ^  AD_InputFile   CHARACTER(1024) BldNd_BlOutNd_Str - - - "String to parse for the blade nodes to actually output (AD_AllBldNdOuts)" -
typedef  ^  AD_InputFile   IntKi BldNd_BladesOut - - - "The blades to output (AD_AllBldNdOuts)" -
#typedef  ^  AD_InputFile   CHARACTER(1024) BldNd_BladesOut_Str - - - "String to parse for the he blades to output (AD_AllBldNdOuts)" -
typedef  ^  AD_InputFile   ReKi             UAStartRad  -  -  - Starting radius for dynamic stall (fraction of rotor radius)
typedef  ^  AD_InputFile   ReKi             UAEndRad    -  -  - Ending radius for dynamic stall (fraction of rotor radius)
typedef  ^  AD_InputFile   RotInputFile  rotors {:} - - "Rotor (blades and tower) input file data" -




# ..... States ....................................................................................................................
# Define continuous (differentiable) states here:
typedef	^	RotContinuousStateType	BEMT_ContinuousStateType	BEMT	-	-	-	"Continuous states from the BEMT module"	-
typedef	^	RotContinuousStateType	AA_ContinuousStateType	AA	-	-	-	"Continuous states from the AA module"	-

typedef	^	ContinuousStateType	RotContinuousStateType	rotors	{:}	-	-	"Continuous states for each rotor"	-
typedef	^	ContinuousStateType	FVW_ContinuousStateType	FVW	-	-	-	"Continuous states from the FVW module"	-


# Define discrete (nondifferentiable) states here:
typedef	^	RotDiscreteStateType	BEMT_DiscreteStateType	BEMT	-	-	-	"Discrete states from the BEMT module"	-
typedef	^	RotDiscreteStateType	AA_DiscreteStateType	AA	-	-	-	"Discrete states from the AA module"	-

typedef	^	DiscreteStateType	RotDiscreteStateType	rotors	{:}	-	-	"Discrete states for each rotor"	-
typedef	^	DiscreteStateType	FVW_DiscreteStateType	FVW	-	-	-	"Discrete states from the FVW module"	-

# Define constraint states here:
typedef	^	RotConstraintStateType	BEMT_ConstraintStateType	BEMT	-	-	-	"Constraint states from the BEMT module"	-
typedef	^	RotConstraintStateType	AA_ConstraintStateType	AA	-	-	-	"Constraint states from the AA module"	-

typedef	^	ConstraintStateType	RotConstraintStateType	rotors	{:}	-	-	"Constraint states for each rotor"	-
typedef	^	ConstraintStateType	FVW_ConstraintStateType	FVW	-	-	-	"Constraint states from the FVW module"	-

# Define "other" states here:
typedef	^	RotOtherStateType	BEMT_OtherStateType	BEMT	-	-	-	"OtherStates from the BEMT module"	-
typedef	^	RotOtherStateType	AA_OtherStateType	AA	-	-	-	"OtherStates from the AA module"	-

typedef	^	OtherStateType	RotOtherStateType	rotors	{:}	-	-	"OtherStates from the BEMT module"	-
typedef	^	OtherStateType	FVW_OtherStateType	FVW	-	-	-	"OtherStates from the FVW module"	-
typedef	^	OtherStateType	ReKi	WakeLocationPoints	{:}{:}	-	-	"wake points velocity"	m/s


# Define misc/optimization variables (any data that are not considered actual states) here:
typedef	^	RotMiscVarType	BEMT_MiscVarType	BEMT	-	-	-	"MiscVars from the BEMT module"	-
typedef	^	RotMiscVarType	BEMT_OutputType	BEMT_y	-	-	-	"Outputs from the BEMT module"	-
typedef	^	RotMiscVarType	BEMT_InputType	BEMT_u	2	-	-	"Inputs to the BEMT module"	-
typedef	^	RotMiscVarType	AA_MiscVarType	AA	-	-	-	"MiscVars from the AA module"	-
typedef	^	RotMiscVarType	AA_OutputType	AA_y	-	-	-	"Outputs from the AA module"	-
typedef	^	RotMiscVarType	AA_InputType	AA_u	-	-	-	"Inputs to the AA module"	-

typedef	^	RotMiscVarType	ReKi	DisturbedInflow	{:}{:}{:}	-	-	"InflowOnBlade values modified by tower influence"	m/s
typedef	^	RotMiscVarType	R8Ki	orientationAnnulus	{:}{:}{:}{:}	-	-	"Coordinate system equivalent to BladeMotion Orientation, but without live sweep, blade-pitch, and twist angles"	-
typedef	^	RotMiscVarType	ReKi	AllOuts	{:}	-	-	"An array holding the value of all of the calculated (not only selected) output channels"	-
typedef	^	RotMiscVarType	ReKi	W_Twr	{:}	-	-	"relative wind speed normal to the tower at node j"	m/s
typedef	^	RotMiscVarType	ReKi	X_Twr	{:}	-	-	"local x-component of force per unit length of the jth node in the tower"	m/s
typedef	^	RotMiscVarType	ReKi	Y_Twr	{:}	-	-	"local y-component of force per unit length of the jth node in the tower"	m/s
typedef	^	RotMiscVarType	ReKi	Curve	{:}{:}	-	-	"curvature angle, saved for possible output to file"	rad
typedef	^	RotMiscVarType	ReKi	TwrClrnc	{:}{:}	-	-	"Distance between tower (including tower radius) and blade node (not including blade width), saved for possible output to file"	m
typedef	^	RotMiscVarType	ReKi	X	{:}{:}	-	-	"normal force per unit length (normal to the plane, not chord) of the jth node in the kth blade"	N/m
typedef	^	RotMiscVarType	ReKi	Y	{:}{:}	-	-	"tangential force per unit length (tangential to the plane, not chord) of the jth node in the kth blade"	N/m
typedef	^	RotMiscVarType	ReKi	Z	{:}{:}	-	-	"axial force per unit length (tangential to the plane, not chord) of the jth node in the kth blade"	N/m
typedef	^	RotMiscVarType	ReKi	M	{:}{:}	-	-	"pitching moment per unit length of the jth node in the kth blade"	Nm/m
typedef	^	RotMiscVarType	ReKi	Mx	{:}{:}	-	-	"pitching moment per unit length of the jth node in the kth blade (in x direction)"	Nm/m
typedef	^	RotMiscVarType	ReKi	My	{:}{:}	-	-	"pitching moment per unit length of the jth node in the kth blade  (in y direction)"	Nm/m
typedef	^	RotMiscVarType	ReKi	Mz	{:}{:}	-	-	"pitching moment per unit length of the jth node in the kth blade  (in z direction)"	Nm/m
typedef	^	RotMiscVarType	ReKi	V_DiskAvg	{3}	-	-	"disk-average relative wind speed"	m/s
typedef	^	RotMiscVarType	ReKi	yaw			-	-	-	    "Yaw calculated in  SetInputsForBEMT"	rad
typedef	^	RotMiscVarType	ReKi	tilt		-	-	-	    "tilt calculated in  SetInputsForBEMT"	rad
typedef	^	RotMiscVarType	ReKi	hub_theta_x_root	{:}	-	-	"angles saved for FAST.Farm"	rad
typedef	^	RotMiscVarType	ReKi	V_dot_x	-	-	-
typedef	^	RotMiscVarType	MeshType	HubLoad	-	-	-	"mesh at hub; used to compute an integral for mapping the output blade loads to a single point (for writing to file only)"	-
typedef	^	RotMiscVarType	MeshMapType	B_L_2_H_P	{:}	-	-	"mapping data structure to map each bladeLoad output mesh to the MiscVar%HubLoad mesh"
typedef	^	RotMiscVarType	ReKi	SigmaCavitCrit	{:}{:}	-	-	 "critical cavitation number-  inception value (above which cavit will occur)"   -
typedef	^	RotMiscVarType	ReKi	SigmaCavit	{:}{:}	-	-	  "cavitation number at node "   -
typedef	^	RotMiscVarType	Logical	CavitWarnSet {:}{:}	-	-	  "cavitation warning issued "   -
typedef	^	RotMiscVarType	ReKi	BlFB	{:}{:}{:}	-	-	  "buoyant force per unit length at blade node"   N/m
typedef	^	RotMiscVarType	ReKi	BlMB	{:}{:}{:}	-	-	  "buoyant moment per unit length at blade node"   Nm/m
typedef	^	RotMiscVarType	ReKi	TwrFB	{:}{:}	    -	-	  "buoyant force per unit length at tower node"   N/m
typedef	^	RotMiscVarType	ReKi	TwrMB	{:}{:}	    -	-	  "buoyant moment per unit length at tower node"   Nm/m
typedef	^	RotMiscVarType	ReKi	HubFB	{:}	        -	-	  "buoyant force at hub node"   N
typedef	^	RotMiscVarType	ReKi	HubMB	{:}  	    -	-	  "buoyant moment at hub node"   Nm
typedef	^	RotMiscVarType	ReKi	NacFB	{:}	        -	-	  "buoyant force at nacelle (tower top) node"   N
typedef	^	RotMiscVarType	ReKi	NacMB	{:}  	    -	-	  "buoyant moment at nacelle (tower top) node"   Nm
typedef	^	RotMiscVarType	MeshType	BladeRootLoad	{:}	-	-	"meshes at blade root; used to compute an integral for mapping the output blade loads to single points (for writing to file only)"	-
typedef	^	RotMiscVarType	MeshMapType	B_L_2_R_P	{:}	-	-	"mapping data structure to map each bladeLoad output mesh to corresponding MiscVar%BladeRootLoad mesh"
<<<<<<< HEAD
# TailFin
typedef	^	RotMiscVarType	ReKi	TFinAlpha	-	-	-	"Angle of attack for tailfin"
typedef	^	RotMiscVarType	ReKi	TFinRe   	-	-	-	"Reynolds number for tailfin"
typedef	^	RotMiscVarType	ReKi	TFinVrel 	-	-	-	"Orthogonal relative velocity nrom at the reference point"
typedef	^	RotMiscVarType	ReKi	TFinVund_i 	3	-	-	"Undisturbed wind velocity at the reference point of the fin in the inertial system"
typedef	^	RotMiscVarType	ReKi	TFinVind_i 	3	-	-	"Induced velocity at the reference point of the fin in the inertial system"
typedef	^	RotMiscVarType	ReKi	TFinVrel_i 	3	-	-	"Relative velocity at the reference point of the fin in the inertial system"
typedef	^	RotMiscVarType	ReKi	TFinSTV_i 	3	-	-	"Structural velocity at the reference point of the fin in the inertial system"
typedef	^	RotMiscVarType	ReKi	TFinF_i 	3	-	-	"Forces at the reference point of the fin in the inertial system"
typedef	^	RotMiscVarType	ReKi	TFinM_i 	3	-	-	"Moments at the reference point of the fin in the inertial system"
=======
typedef	^	RotMiscVarType	MeshType	BladeBuoyLoadPoint	{:}	-	-	"point mesh for lumped buoyant blade loads"	-
typedef	^	RotMiscVarType	MeshType	BladeBuoyLoad	{:}	-	-	"line mesh for per unit length buoyant blade loads"	-
typedef	^	RotMiscVarType	MeshMapType	B_P_2_B_L	{:}	-	-	"mapping data structure to map buoyant blade point loads (m%BladeBuoyLoadPoint) to buoyant blade line loads (m%BladeBuoyLoad)"
typedef	^	RotMiscVarType	MeshType	TwrBuoyLoadPoint	-	-	-	"point mesh for lumped buoyant tower loads"	-
typedef	^	RotMiscVarType	MeshType	TwrBuoyLoad	-	-	-	"line mesh for per unit length buoyant tower loads"	-
typedef	^	RotMiscVarType	MeshMapType	T_P_2_T_L	-	-	-	"mapping data structure to map buoyant tower point loads (m%TwrBuoyLoadPoint) to buoyant tower line loads (m%TwrBuoyLoad)"
typedef	^	RotMiscVarType	Logical	FirstWarn_TowerStrike	-	-	-	"flag to avoid printing tower strike multiple times" -
typedef	^	RotMiscVarType	ReKi	AvgDiskVel	{3}	-	-	"disk-averaged U,V,W"	m/s
>>>>>>> a449a52c

typedef	^	MiscVarType	RotMiscVarType	rotors	{:}-	-	-	"MiscVars for each rotor"	-
typedef	^	MiscVarType	FVW_InputType	FVW_u	:	-	-	"Inputs to the FVW module"	-
typedef	^	MiscVarType	FVW_OutputType	FVW_y	-	-	-	"Outputs from the FVW module"	-
typedef	^	MiscVarType	FVW_MiscVarType	FVW	-	-	-	"MiscVars from the FVW module"	-

# ..... Parameters ................................................................................................................
# Define parameters here:


# Parameters for each rotor
typedef	^	RotParameterType	IntKi	NumBlades	-	-	-	"Number of blades on the turbine"	-
typedef	^	RotParameterType	IntKi	NumBlNds	-	-	-	"Number of nodes on each blade"	-
typedef	^	RotParameterType	IntKi	NumTwrNds	-	-	-	"Number of nodes on the tower"	-
typedef	^	RotParameterType	ReKi	TwrDiam	{:}	-	-	"Diameter of tower at node"	m
typedef	^	RotParameterType	ReKi	TwrCd	{:}	-	-	"Coefficient of drag at tower node"	-
typedef	^	RotParameterType	ReKi	TwrTI	{:}	-	-	"Turbulence intensity for tower shadow at tower node"	-
typedef  ^  ^                     ReKi                     BlTwist                         {:}{:}        -         -        "Twist at blade node" radians
typedef	^	RotParameterType	ReKi	TwrCb	{:}	-	-	"Coefficient of buoyancy at tower node"	-
typedef	^	RotParameterType	ReKi	BlCenBn	{:}{:}	-	-	"Normal offset between aerodynamic center and center of buoyancy at blade node"	m
typedef	^	RotParameterType	ReKi	BlCenBt	{:}{:}	-	-	"Tangential offset between aerodynamic center and center of buoyancy at blade node"	m
typedef	^	RotParameterType	ReKi	VolHub	    -	-	-	"Hub volume" m^3
typedef	^	RotParameterType	ReKi	HubCenBx    -	-	-	"Hub center of buoyancy x direction offset" m
typedef	^	RotParameterType	ReKi	VolNac	    -	-	-	"Nacelle volume" m^3
typedef	^	RotParameterType	ReKi	NacCenB     3	-	-	"Position of nacelle center of buoyancy from yaw bearing in nacelle coordinates" m
typedef ^   RotParameterType	ReKi	BlRad     {:}{:}	-	-	"Matrix of equivalent blade radius at each node, used in buoyancy calculation" m
typedef ^   RotParameterType	ReKi	BlDL      {:}{:}	-	-	"Matrix of blade element length based on CB, used in buoyancy calculation" m
typedef ^   RotParameterType	ReKi	BlTaper   {:}{:}	-	-	"Matrix of blade element taper, used in buoyancy calculation" -
typedef ^   RotParameterType	ReKi	BlAxCent  {:}{:}	-	-	"Matrix of blade element axial centroid, used in buoyancy calculation" -
typedef ^   RotParameterType	ReKi	TwrRad    {:}    	-	-	"Array of equivalent tower radius at each node, used in buoyancy calculation" m
typedef ^   RotParameterType	ReKi	TwrDL     {:}   	-	-	"Array of tower element length, used in buoyancy calculation" m
typedef ^   RotParameterType	ReKi	TwrTaper  {:}   	-	-	"Array of tower element taper, used in buoyancy calculation" -
typedef ^   RotParameterType	ReKi	TwrAxCent {:}	    -	-	"Array of tower element axial centroid, used in buoyancy calculation" -
typedef	^	RotParameterType	BEMT_ParameterType	BEMT	-	-	-	"Parameters for BEMT module"
typedef	^	RotParameterType	AA_ParameterType	AA	-	-	-	"Parameters for AA module"
typedef	^	RotParameterType	Integer	Jac_u_indx	{:}{:}	-	-	"matrix to help fill/pack the u vector in computing the jacobian"	-
typedef	^	RotParameterType	ReKi	du	{:}	-	-	"vector that determines size of perturbation for u (inputs)"
typedef	^	RotParameterType	ReKi	dx	{:}	-	-	"vector that determines size of perturbation for x (continuous states)"
typedef	^	RotParameterType	Integer	Jac_ny	-	-	-	"number of outputs in jacobian matrix"	-
typedef   ^     RotParameterType Integer         NumBl_Lin      -    -     -   "number of blades in the jacobian"	-

typedef	^	RotParameterType	IntKi	TwrPotent	-	-	-	"Type of tower influence on wind based on potential flow around the tower {0=none, 1=baseline potential flow, 2=potential flow with Bak correction}"	-
typedef	^	RotParameterType	IntKi	TwrShadow	-	-	-	"Type of tower influence on wind based on downstream tower shadow {0=none, 1=Powles model, 2=Eames model}"	-
typedef	^	RotParameterType	LOGICAL	TwrAero	-	-	-	"Calculate tower aerodynamic loads?"	flag
typedef	^	RotParameterType	Logical	FrozenWake	-	-	-	"Flag that tells this module it should assume a frozen wake during linearization."	-
typedef	^	RotParameterType	Logical	CavitCheck	-	-	-	"Flag that tells us if we want to check for cavitation" -
typedef ^   RotParameterType    Logical Buoyancy    -   -   -   "Include buoyancy effects?" flag
typedef	^	RotParameterType	Logical	CompAA   -  -  -  "Compute AeroAcoustic noise" flag
typedef	^	RotParameterType	ReKi	AirDens	-	-	-	"Air density"	kg/m^3
typedef	^	RotParameterType	ReKi	KinVisc	-	-	-	"Kinematic air viscosity"	m^2/s
typedef	^	RotParameterType	ReKi	SpdSound	-	-	-	"Speed of sound"	m/s
typedef	^	RotParameterType	ReKi	Gravity	-	-	-	"Gravitational acceleration"	m/s^2
typedef ^   RotParameterType    ReKi    Patm     -   -   -   "Atmospheric pressure" Pa
typedef ^   RotParameterType    ReKi    Pvap      -   -   -  "Vapour pressure" Pa
typedef ^   RotParameterType    ReKi    WtrDpth -  -   -     "Water depth" m
typedef ^   RotParameterType    ReKi    MSL2SWL -  -   -     "Offset between still-water level and mean sea level" m
typedef	^	RotParameterType	IntKi	AeroProjMod   	-	1	-	"Flag to switch between different projection models"	-
# parameters for output
typedef	^	RotParameterType	IntKi	NumOuts	-	-	-	"Number of parameters in the output list (number of outputs requested)"	-
typedef	^	RotParameterType	CHARACTER(1024)	RootName	-	-	-	"RootName for writing output files"	-
typedef	^	RotParameterType	OutParmType	OutParam	{:}	-	-	"Names and units (and other characteristics) of all requested output parameters"	-
typedef	^	RotParameterType	IntKi	NBlOuts	-	-	-	"Number of blade node outputs [0 - 9]"	-
typedef	^	RotParameterType	IntKi	BlOutNd	{9}	-	-	"Blade nodes whose values will be output"	-
typedef	^	RotParameterType	IntKi	NTwOuts	-	-	-	"Number of tower node outputs [0 - 9]"	-
typedef	^	RotParameterType	IntKi	TwOutNd	{9}	-	-	"Tower nodes whose values will be output"	-

typedef	^	RotParameterType	IntKi	BldNd_NumOuts	-	-	-	"Number of requested output channels per blade node (AD_AllBldNdOuts)"	-
typedef	^	RotParameterType	IntKi	BldNd_TotNumOuts	-	-	-	"Total number of requested output channels of blade node information (BldNd_NumOuts * BldNd_BlOutNd * BldNd_BladesOut -- AD_AllBldNdOuts)"	-
typedef	^	RotParameterType	OutParmType	BldNd_OutParam	{:}	-	-	"Names and units (and other characteristics) of all requested output parameters"	-
typedef  ^  RotParameterType  IntKi BldNd_BlOutNd {:} - - "The blade nodes to actually output (AD_AllBldNdOuts)" -
typedef  ^  RotParameterType  IntKi BldNd_BladesOut - - - "The blades to output (AD_AllBldNdOuts)" -
# Tail fin parameters (per rotor)
typedef  ^  RotParameterType  LOGICAL           TFinAero  - .FALSE. -   "Calculate tail fin aerodynamics model (flag)" flag
typedef  ^  RotParameterType  TFinParameterType TFin    -       -   -   "Parameters for tail fin of current rotor" -

# parameters for all rotors:
typedef  ^  ParameterType  RotParameterType rotors {:} - - "Parameter types for each rotor" -
# Time step for integration of continuous states (if a fixed-step integrator is used) and update of discrete states:
typedef	^	ParameterType	DbKi	DT	-	-	-	"Time step for continuous state integration & discrete state update"	seconds
typedef	^	ParameterType	CHARACTER(1024)	RootName	-	-	-	"RootName for writing output files"	-
typedef	^	ParameterType	AFI_ParameterType	AFI	{:}	-	-	"AirfoilInfo parameters"
typedef	^	ParameterType	IntKi	SkewMod	-	-	-	"Type of skewed-wake correction model {0=orthogonal, 1=uncoupled, 2=Pitt/Peters, 3=coupled} [unused when WakeMod=0]"	-
typedef	^	ParameterType	IntKi	WakeMod	-	-	-	"Type of wake/induction model {0=none, 1=BEMT, 2=DBEMT, 3=FVW}"	-
typedef	^	ParameterType	FVW_ParameterType	FVW	-	-	-	"Parameters for FVW module"
typedef   ^     ParameterType LOGICAL         CompAeroMaps   -  .FALSE. -   "flag to determine if AeroDyn is computing aero maps (true) or running a normal simulation (false)"	-
typedef   ^     ParameterType LOGICAL         UA_Flag       -  -  -  "logical flag indicating whether to use UnsteadyAero"        - 


# ..... Inputs ....................................................................................................................
# Define inputs that are contained on a mesh here:
typedef	^	RotInputType	MeshType	NacelleMotion	-	-	-	"motion on the nacelle"	-
typedef	^	RotInputType	MeshType	TowerMotion	-	-	-	"motion on the tower"	-
typedef	^	RotInputType	MeshType	HubMotion	-	-	-	"motion on the hub"	-
typedef	^	RotInputType	MeshType	BladeRootMotion	{:}	-	-	"motion on each blade root"	-
typedef	^	RotInputType	MeshType	BladeMotion	{:}	-	-	"motion on each blade"	-
typedef	^	RotInputType	MeshType	TFinMotion	- 	-	-	"motion of tail fin (at tail fin ref point)"	-
# Define inputs that are not on a mesh here:
typedef	^	RotInputType	ReKi	InflowOnBlade	{:}{:}{:}	-	-	"U,V,W at nodes on each blade (note if we change the requirement that NumNodes is the same for each blade, this will need to change)"	m/s
typedef	^	RotInputType	ReKi	InflowOnTower	{:}{:}	-	-	"U,V,W at nodes on the tower"	m/s
typedef	^	RotInputType	ReKi	InflowOnNacelle	{3}	-	-	"U,V,W at nacelle"	m/s
<<<<<<< HEAD
typedef	^	RotInputType	ReKi	InflowOnTailFin	{3}	-	-	"U,V,W at tailfin"	m/s
=======
typedef	^	RotInputType	ReKi	InflowOnHub 	{3}	-	-	"U,V,W at hub"	m/s
>>>>>>> a449a52c
typedef	^	RotInputType	ReKi	UserProp	{:}{:}	-	-	"Optional user property for interpolating airfoils (per element per blade)" -


typedef	^	InputType	RotInputType	rotors	{:}	-	-	"Inputs for each rotor"	-
typedef	^	InputType	ReKi	InflowWakeVel	{:}{:}	-	-	"U,V,W at wake points"	m/s


# ..... Outputs ...................................................................................................................
# Define outputs that are contained on a mesh here:
typedef	^	RotOutputType	MeshType	NacelleLoad	-	-	-	"loads on the nacelle"	-
typedef	^	RotOutputType	MeshType	HubLoad  	-	-	-	"loads on the hub"  	-
typedef	^	RotOutputType	MeshType	TowerLoad	-	-	-	"loads on the tower"	-
typedef	^	RotOutputType	MeshType	BladeLoad	{:}	-	-	"loads on each blade"	-
typedef	^	RotOutputType	MeshType	TFinLoad 	-  	-	-	"loads on tail fin (at tail fin ref point)"	-
# Define outputs that are not on a mesh here:
typedef	^	RotOutputType	ReKi	WriteOutput	{:}	-	-	"Data to be written to an output file: see WriteOutputHdr for names of each variable"	"see WriteOutputUnt"

typedef	^	OutputType	RotOutputType	rotors	{:}	-	-	"Ouputs for each rotor"	-
<|MERGE_RESOLUTION|>--- conflicted
+++ resolved
@@ -34,13 +34,19 @@
 param    ^              -  IntKi    TwrShadow_Powles        -  1  -  "Powles tower shadow model"                  -
 param    ^              -  IntKi    TwrShadow_Eames         -  2  -  "Eames tower shadow model"                   -
 
-<<<<<<< HEAD
 param    ^              -  IntKi    TFinAero_none           -  0  -  "no tail fin aero"                                   -
 param    ^              -  IntKi    TFinAero_polar          -  1  -  "polar-based tail fin aerodynamics"                  -
 param    ^              -  IntKi    TFinAero_USB            -  2  -  "unsteady slender body tail fin aerodynamics model"  -
 
 param    ^              -  IntKi    TFinIndMod_none         -  0  -  "no induction"                                   -
 param    ^              -  IntKi    TFinIndMod_rotavg       -  1  -  "rotor averaged induction"                       -
+# AeroProjMod (APM)
+param    ^              -  IntKi    APM_BEM_NoSweepPitchTwist - 1 -  "Original AeroDyn model where momentum balance is done in the WithoutSweepPitchTwist system"  -
+param    ^              -  IntKi    APM_BEM_Polar             - 2 -  "Use staggered polar grid for momentum balance in each annulus"                               -
+param    ^              -  IntKi    APM_LiftingLine           - 3 -  "Use the blade lifting line (i.e. the structural) orientation (currently for OLAF with VAWT)" -
+# if more than AD_MaxBl_Out blades are used in the simulation, not all channels will have output information for the "extra" blades.
+# Also, the AD input file will require more lines for the additional blades.
+param    ^              -  IntKi    AD_MaxBl_Out            -  3  -  "Maximum number of blades for information output (or linearization)" -
 
 # Tail Fin parameters 
 typedef  ^  TFinParameterType   IntKi   TFinMod    -    -   0 "Tail fin aerodynamics model {0=none, 1=polar-based, 2=USB-based}" (switch)
@@ -57,17 +63,6 @@
 typedef  ^  TFinInputFileType   ReKi    TFinAngles 3    -   - "Tail fin chordline skew, tilt, and bank angles about the reference point" (deg)
 typedef  ^  TFinInputFileType   IntKi   TFinIndMod -    -   - "Model for induced velocity calculation {0=none, 1=rotor-average}" (switch)
 typedef  ^  TFinInputFileType   IntKi   TFinAFID   -    -   - "Index of Tail fin airfoil number [1 to NumAFfiles]" -
-=======
-# AeroProjMod (APM)
-param    ^              -  IntKi    APM_BEM_NoSweepPitchTwist - 1 -  "Original AeroDyn model where momentum balance is done in the WithoutSweepPitchTwist system"  -
-param    ^              -  IntKi    APM_BEM_Polar             - 2 -  "Use staggered polar grid for momentum balance in each annulus"                               -
-param    ^              -  IntKi    APM_LiftingLine           - 3 -  "Use the blade lifting line (i.e. the structural) orientation (currently for OLAF with VAWT)" -
-
-
-# if more than AD_MaxBl_Out blades are used in the simulation, not all channels will have output information for the "extra" blades.
-# Also, the AD input file will require more lines for the additional blades.
-param    ^              -  IntKi    AD_MaxBl_Out            -  3  -  "Maximum number of blades for information output (or linearization)" -
->>>>>>> a449a52c
 
 
 # ..... Initialization data .......................................................................................................
@@ -143,20 +138,17 @@
 typedef	^	RotInputFile	ReKi	TwrDiam	{:}	-	-	"Diameter of tower at node"	m
 typedef	^	RotInputFile	ReKi	TwrCd	{:}	-	-	"Coefficient of drag at tower node"	-
 typedef	^	RotInputFile	ReKi	TwrTI	{:}	-	-	"Turbulence intensity for tower shadow at tower node"	-
-<<<<<<< HEAD
+typedef	^	RotInputFile	ReKi	TwrCb	{:}	-	-	"Coefficient of buoyancy at tower node"	-
+# Hub
+typedef	^	RotInputFile	ReKi	VolHub	    -	-	-	"Hub volume" m^3
+typedef	^	RotInputFile	ReKi	HubCenBx    -	-	-	"Hub center of buoyancy x direction offset" m
+# Nacelle
+typedef	^	RotInputFile	ReKi	VolNac	    -	-	-	"Nacelle volume" m^3
+typedef	^	RotInputFile	ReKi	NacCenB     3	-	-	"Position of nacelle center of buoyancy from yaw bearing in nacelle coordinates" m
 # TailFin
 typedef  ^  RotInputFile   LOGICAL          TFinAero  - .FALSE. -   "Calculate tail fin aerodynamics model (flag)" flag
 typedef  ^  RotInputFile   CHARACTER(1024)  TFinFile  -    -    -   "Input file for tail fin aerodynamics [used only when TFinAero=True]" -
 typedef  ^  RotInputFile   TFinInputFileType TFin     -    -    -   "Input file data for tail fin" -
-=======
-typedef	^	RotInputFile	ReKi	TwrCb	{:}	-	-	"Coefficient of buoyancy at tower node"	-
-
-typedef	^	RotInputFile	ReKi	VolHub	    -	-	-	"Hub volume" m^3
-typedef	^	RotInputFile	ReKi	HubCenBx    -	-	-	"Hub center of buoyancy x direction offset" m
-
-typedef	^	RotInputFile	ReKi	VolNac	    -	-	-	"Nacelle volume" m^3
-typedef	^	RotInputFile	ReKi	NacCenB     3	-	-	"Position of nacelle center of buoyancy from yaw bearing in nacelle coordinates" m
->>>>>>> a449a52c
 
 typedef	^	AD_InputFile	Logical	Echo	-	-	-	"Echo input file to echo file"	-
 typedef	^	AD_InputFile	DbKi	DTAero	-	-	-	"Time interval for aerodynamic calculations {or "default"}"	s
@@ -295,7 +287,14 @@
 typedef	^	RotMiscVarType	ReKi	NacMB	{:}  	    -	-	  "buoyant moment at nacelle (tower top) node"   Nm
 typedef	^	RotMiscVarType	MeshType	BladeRootLoad	{:}	-	-	"meshes at blade root; used to compute an integral for mapping the output blade loads to single points (for writing to file only)"	-
 typedef	^	RotMiscVarType	MeshMapType	B_L_2_R_P	{:}	-	-	"mapping data structure to map each bladeLoad output mesh to corresponding MiscVar%BladeRootLoad mesh"
-<<<<<<< HEAD
+typedef	^	RotMiscVarType	MeshType	BladeBuoyLoadPoint	{:}	-	-	"point mesh for lumped buoyant blade loads"	-
+typedef	^	RotMiscVarType	MeshType	BladeBuoyLoad	{:}	-	-	"line mesh for per unit length buoyant blade loads"	-
+typedef	^	RotMiscVarType	MeshMapType	B_P_2_B_L	{:}	-	-	"mapping data structure to map buoyant blade point loads (m%BladeBuoyLoadPoint) to buoyant blade line loads (m%BladeBuoyLoad)"
+typedef	^	RotMiscVarType	MeshType	TwrBuoyLoadPoint	-	-	-	"point mesh for lumped buoyant tower loads"	-
+typedef	^	RotMiscVarType	MeshType	TwrBuoyLoad	-	-	-	"line mesh for per unit length buoyant tower loads"	-
+typedef	^	RotMiscVarType	MeshMapType	T_P_2_T_L	-	-	-	"mapping data structure to map buoyant tower point loads (m%TwrBuoyLoadPoint) to buoyant tower line loads (m%TwrBuoyLoad)"
+typedef	^	RotMiscVarType	Logical	FirstWarn_TowerStrike	-	-	-	"flag to avoid printing tower strike multiple times" -
+typedef	^	RotMiscVarType	ReKi	AvgDiskVel	{3}	-	-	"disk-averaged U,V,W"	m/s
 # TailFin
 typedef	^	RotMiscVarType	ReKi	TFinAlpha	-	-	-	"Angle of attack for tailfin"
 typedef	^	RotMiscVarType	ReKi	TFinRe   	-	-	-	"Reynolds number for tailfin"
@@ -306,16 +305,6 @@
 typedef	^	RotMiscVarType	ReKi	TFinSTV_i 	3	-	-	"Structural velocity at the reference point of the fin in the inertial system"
 typedef	^	RotMiscVarType	ReKi	TFinF_i 	3	-	-	"Forces at the reference point of the fin in the inertial system"
 typedef	^	RotMiscVarType	ReKi	TFinM_i 	3	-	-	"Moments at the reference point of the fin in the inertial system"
-=======
-typedef	^	RotMiscVarType	MeshType	BladeBuoyLoadPoint	{:}	-	-	"point mesh for lumped buoyant blade loads"	-
-typedef	^	RotMiscVarType	MeshType	BladeBuoyLoad	{:}	-	-	"line mesh for per unit length buoyant blade loads"	-
-typedef	^	RotMiscVarType	MeshMapType	B_P_2_B_L	{:}	-	-	"mapping data structure to map buoyant blade point loads (m%BladeBuoyLoadPoint) to buoyant blade line loads (m%BladeBuoyLoad)"
-typedef	^	RotMiscVarType	MeshType	TwrBuoyLoadPoint	-	-	-	"point mesh for lumped buoyant tower loads"	-
-typedef	^	RotMiscVarType	MeshType	TwrBuoyLoad	-	-	-	"line mesh for per unit length buoyant tower loads"	-
-typedef	^	RotMiscVarType	MeshMapType	T_P_2_T_L	-	-	-	"mapping data structure to map buoyant tower point loads (m%TwrBuoyLoadPoint) to buoyant tower line loads (m%TwrBuoyLoad)"
-typedef	^	RotMiscVarType	Logical	FirstWarn_TowerStrike	-	-	-	"flag to avoid printing tower strike multiple times" -
-typedef	^	RotMiscVarType	ReKi	AvgDiskVel	{3}	-	-	"disk-averaged U,V,W"	m/s
->>>>>>> a449a52c
 
 typedef	^	MiscVarType	RotMiscVarType	rotors	{:}-	-	-	"MiscVars for each rotor"	-
 typedef	^	MiscVarType	FVW_InputType	FVW_u	:	-	-	"Inputs to the FVW module"	-
@@ -415,12 +404,9 @@
 # Define inputs that are not on a mesh here:
 typedef	^	RotInputType	ReKi	InflowOnBlade	{:}{:}{:}	-	-	"U,V,W at nodes on each blade (note if we change the requirement that NumNodes is the same for each blade, this will need to change)"	m/s
 typedef	^	RotInputType	ReKi	InflowOnTower	{:}{:}	-	-	"U,V,W at nodes on the tower"	m/s
+typedef	^	RotInputType	ReKi	InflowOnHub 	{3}	-	-	"U,V,W at hub"	m/s
 typedef	^	RotInputType	ReKi	InflowOnNacelle	{3}	-	-	"U,V,W at nacelle"	m/s
-<<<<<<< HEAD
 typedef	^	RotInputType	ReKi	InflowOnTailFin	{3}	-	-	"U,V,W at tailfin"	m/s
-=======
-typedef	^	RotInputType	ReKi	InflowOnHub 	{3}	-	-	"U,V,W at hub"	m/s
->>>>>>> a449a52c
 typedef	^	RotInputType	ReKi	UserProp	{:}{:}	-	-	"Optional user property for interpolating airfoils (per element per blade)" -
 
 
