--- conflicted
+++ resolved
@@ -259,8 +259,6 @@
 typedef	^	OtherStateType	ReKi	WakeLocationPoints	{:}{:}	-	-	"wake points velocity"	m/s
 
 
-<<<<<<< HEAD
-=======
 # Define misc/optimization variables (any data that are not considered actual states) here:
 typedef	^	RotMiscVarType	BEMT_MiscVarType	BEMT	-	-	-	"MiscVars from the BEMT module"	-
 typedef	^	RotMiscVarType	BEMT_OutputType	BEMT_y	-	-	-	"Outputs from the BEMT module"	-
@@ -347,13 +345,11 @@
 typedef	^	MiscVarType	AD_InflowType	Inflow	{:}	-	-	"Inflow storage (size of u for history of inputs)"	-
 
 
->>>>>>> 7bf681be
 # ..... Parameters ................................................................................................................
 # Define parameters here:
 
 
 # Parameters for each rotor
-<<<<<<< HEAD
 typedef	^	RotParameterType	ModVarsType	&Vars	-	-	-	"Module Variables"
 typedef	^	RotParameterType	IntKi	iVarDBEMT	-	0	-	""	-
 typedef	^	RotParameterType	IntKi	iVarUA	-	0	-	""	-
@@ -373,21 +369,6 @@
 typedef	^	RotParameterType	IntKi	iVarTowerLoad	-	0	-	""	-
 typedef	^	RotParameterType	IntKi	iVarBladeLoad	{:}	-	-	""	-
 typedef	^	RotParameterType	IntKi	iVarWriteOutput	-	0	-	""	-
-=======
-typedef	^	Jac_u_idxStarts	IntKi	Nacelle	-	1	-	"Index to first point in u jacobian for Nacelle" -
-typedef	^	Jac_u_idxStarts	IntKi	Hub	-	1	-	"Index to first point in u jacobian for Hub" -
-typedef	^	Jac_u_idxStarts	IntKi	TFin	-	1	-	"Index to first point in u jacobian for TFin" -
-typedef	^	Jac_u_idxStarts	IntKi	Tower	-	1	-	"Index to first point in u jacobian for Tower" -
-typedef	^	Jac_u_idxStarts	IntKi	BladeRoot	-	1	-	"Index to first point in u jacobian for BladeRoot" -
-typedef	^	Jac_u_idxStarts	IntKi	Blade	-	1	-	"Index to first point in u jacobian for Blade" -
-typedef	^	Jac_u_idxStarts	IntKi	UserProp	-	1	-	"Index to first point in u jacobian for UserProp" -
-typedef	^	Jac_u_idxStarts	IntKi	Extended	-	1	-	"Index to first point in u jacobian for Extended" -
-typedef	^	Jac_y_idxStarts	IntKi	NacelleLoad	-	1	-	"Index to first point in y jacobian for NacelleLoad" -
-typedef	^	Jac_y_idxStarts	IntKi	HubLoad	-	1	-	"Index to first point in y jacobian for HubLoad" -
-typedef	^	Jac_y_idxStarts	IntKi	TFinLoad	-	1	-	"Index to first point in y jacobian for TFinLoad" -
-typedef	^	Jac_y_idxStarts	IntKi	TowerLoad	-	1	-	"Index to first point in y jacobian for TowerLoad" -
-typedef	^	Jac_y_idxStarts	IntKi	BladeLoad	-	1	-	"Index to first point in y jacobian for BladeLoad" -
->>>>>>> 7bf681be
 typedef	^	RotParameterType	IntKi	NumBlades	-	-	-	"Number of blades on the turbine"	-
 typedef	^	RotParameterType	IntKi	NumBlNds	-	-	-	"Number of nodes on each blade"	-
 typedef	^	RotParameterType	IntKi	NumTwrNds	-	-	-	"Number of nodes on the tower"	-
