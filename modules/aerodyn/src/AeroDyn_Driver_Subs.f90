--- conflicted
+++ resolved
@@ -716,17 +716,10 @@
          orientation = matmul(orientation_loc, orientation)
       elseif (wt%motionType == idBaseMotionSine) then
          if (any(wt%degreeOfFreedom==(/1,2,3/))) then
-<<<<<<< HEAD
             y_ED%PlatformPtMesh%TranslationDisp(wt%degreeofFreedom,1) =                      wt%amplitude * sin(time * wt%frequency)
             y_ED%PlatformPtMesh%TranslationVel (wt%degreeofFreedom,1) =  (wt%frequency)    * wt%amplitude * cos(time * wt%frequency)
             y_ED%PlatformPtMesh%TranslationAcc (wt%degreeofFreedom,1) = -(wt%frequency)**2 * wt%amplitude * sin(time * wt%frequency)
-         elseif (any(wt%degreeOfFreedom==(/4,5,5/))) then
-=======
-            wt%ptMesh%TranslationDisp(wt%degreeofFreedom,1) =                      wt%amplitude * sin(time * wt%frequency)
-            wt%ptMesh%TranslationVel (wt%degreeofFreedom,1) =  (wt%frequency)    * wt%amplitude * cos(time * wt%frequency)
-            wt%ptMesh%TranslationAcc (wt%degreeofFreedom,1) = -(wt%frequency)**2 * wt%amplitude * sin(time * wt%frequency)
          elseif (any(wt%degreeOfFreedom==(/4,5,6/))) then
->>>>>>> d0d94fd7
             theta(1:3) = 0.0_ReKi
             theta(wt%degreeofFreedom-3) = wt%amplitude * sin(time * wt%frequency)
             y_ED%PlatformPtMesh%RotationVel (wt%degreeofFreedom-3,1) =  (wt%frequency)    * wt%amplitude * cos(time * wt%frequency)
