!**********************************************************************************************************************************
! LICENSING
! Copyright (C) 2015-2016  National Renewable Energy Laboratory
! Copyright (C) 2016-2018  Envision Energy USA, LTD
!
!    This file is part of AeroDyn.
!
! Licensed under the Apache License, Version 2.0 (the "License");
! you may not use this file except in compliance with the License.
! You may obtain a copy of the License at
!
!     http://www.apache.org/licenses/LICENSE-2.0
!
! Unless required by applicable law or agreed to in writing, software
! distributed under the License is distributed on an "AS IS" BASIS,
! WITHOUT WARRANTIES OR CONDITIONS OF ANY KIND, either express or implied.
! See the License for the specific language governing permissions and
! limitations under the License.
!
!**********************************************************************************************************************************
module AeroDyn_Driver_Subs
   use AeroDyn_Inflow_Types
   use AeroDyn_Inflow, only: ADI_Init, ADI_ReInit, ADI_End, ADI_CalcOutput, ADI_UpdateStates 
   use AeroDyn_Inflow, only: concatOutputHeaders
   use AeroDyn_Inflow, only: ADI_ADIW_Solve ! TODO remove me
   use AeroDyn_Inflow, only: Init_MeshMap_For_ADI, Set_Inputs_For_ADI
   use AeroDyn_IO,     only: AD_WrVTK_Surfaces, AD_WrVTK_LinesPoints
   
   use AeroDyn_Driver_Types   
   use AeroDyn
   use InflowWind
   use VersionInfo

   implicit none   
   
   TYPE(ProgDesc), PARAMETER   :: version   = ProgDesc( 'AeroDyn_driver', '', '' )  ! The version number of this program.

   ! Data for this module
   type(AllData), save :: dat !< The data required for running the AD driver, stored here for dll calls

   ! Parameters
   integer(IntKi), parameter :: idBaseMotionFixed = 0
   integer(IntKi), parameter :: idBaseMotionSine  = 1
   integer(IntKi), parameter :: idBaseMotionGeneral  = 2
   integer(IntKi), parameter, dimension(3) :: idBaseMotionVALID  = (/idBaseMotionFixed, idBaseMotionSine, idBaseMotionGeneral /)

   integer(IntKi), parameter :: idHubMotionConstant  = 0
   integer(IntKi), parameter :: idHubMotionVariable  = 1    ! Input file with prescribed motion
   integer(IntKi), parameter :: idHubMotionUserFunction = 3 ! User-defined function
   integer(IntKi), parameter :: idHubMotionStateTS   = 200 !<<< Used internally, with idAnalysisTimeD
   integer(IntKi), parameter, dimension(3) :: idHubMotionVALID  = (/idHubMotionConstant, idHubMotionVariable, idHubMotionUserFunction/)

   integer(IntKi), parameter :: idBldMotionConstant = 0
   integer(IntKi), parameter :: idBldMotionVariable = 1
   integer(IntKi), parameter, dimension(2) :: idBldMotionVALID  = (/idBldMotionConstant, idBldMotionVariable/)

   integer(IntKi), parameter :: idNacMotionConstant = 0
   integer(IntKi), parameter :: idNacMotionVariable = 1
   integer(IntKi), parameter, dimension(2) :: idNacMotionVALID  = (/idNacMotionConstant, idNacMotionVariable/)

   integer(IntKi), parameter :: idFmtAscii  = 1
   integer(IntKi), parameter :: idFmtBinary = 2
   integer(IntKi), parameter :: idFmtBoth   = 3
   integer(IntKi), parameter, dimension(3) :: idFmtVALID  = (/idFmtAscii, idFmtBinary, idFmtBoth/)


   integer(IntKi), parameter :: idAnalysisRegular = 1
   integer(IntKi), parameter :: idAnalysisTimeD   = 2
   integer(IntKi), parameter :: idAnalysisCombi   = 3
   integer(IntKi), parameter, dimension(3) :: idAnalysisVALID  = (/idAnalysisRegular, idAnalysisTimeD, idAnalysisCombi/)


   ! User Swap Array - TODO not clean
   integer, parameter :: MAX_SWAP_ARRAY_SIZE = 16
   integer(IntKi),  parameter :: iAzi         = 1 !< index in swap array for azimuth
   integer(IntKi),  parameter :: iN_          = 4 !< index in swap array for time step
   integer(IntKi),  parameter :: igenTorque   = 5 !< index in swap array for generator torque
   integer(IntKi),  parameter :: igenTorqueF  = 6 !< index in swap array for filtered generator torque
   integer(IntKi),  parameter :: irotTorque   = 7 !< index in swap array for rotor torque
   integer(IntKi),  parameter :: irotTorqueF  = 8 !< index in swap array for filtered rotor torque
   integer(IntKi),  parameter :: iDeltaTorque = 9 !< index in swap array for delta torque
   integer(IntKi),  parameter :: iDeltaTorqueF = 10 !< index in swap array for delta torque 
   integer(IntKi),  parameter :: irotSpeedI    = 11 !< index in swap array for instantaneous rotor speed
   integer(IntKi),  parameter :: irotSpeedF    = 12 !< index in swap array for filtered rotor speed
   integer(IntKi),  parameter :: iAlpha        = 13 !< index in swap array for filter constant alpha
   integer(IntKi),  parameter :: iRegion       = 14 !< Controller region
   character(len=ChanLen), dimension(MAX_SWAP_ARRAY_SIZE), parameter :: userSwapHdr=(/ &
       "SwapAzimuth  ",&! 1 
       "SwapRotSpeed ",&! 2
       "SwapRotAcc   ",&! 3 
       "SwapTimeStep ",&! 4
       "SwapGenTq    ",&! 5
       "SwapGenTqF   ",&! 6
       "SwapRotTq    ",&! 7
       "SwapRotTqF   ",&! 8
       "SwapDeltaTq  ",&! 9
       "SwapDeltaTqF ",&!10
       "SwapRotSpeedI",&!11
       "SwapRotSpeedF",&!12
       "SwapAlpha    ",&!13
       "SwapRegion   ",&!14
       "Misc         ",&!15
       "Misc         " &!16
       /)
   character(len=ChanLen), dimension(MAX_SWAP_ARRAY_SIZE), parameter :: userSwapUnt=(/ &
       "(deg)    ",&! 1 
       "(rad/s)  ",&! 2
       "(rad/s^2)",&! 3 
       "(-)      ",&! 4
       "(Nm)     ",&! 5
       "(Nm)     ",&! 6
       "(Nm)     ",&! 7
       "(Nm)     ",&! 8
       "(Nm)     ",&! 9
       "(Nm)     ",&!10
       "(rad/s)  ",&!11
       "(rad/s)  ",&!12
       "(-)      ",&!13
       "(-)      ",&!14
       "(tbd)    ",&!15
       "(tbd)    " &!16
       /)

   real(ReKi), parameter :: myNaN = -99.9_ReKi
   integer(IntKi), parameter :: NumInp = 2

contains

!----------------------------------------------------------------------------------------------------------------------------------
!>  
subroutine Dvr_Init(dvr, ADI, FED, errStat, errMsg )
   type(Dvr_SimData),            intent(  out) :: dvr       !< driver data
   type(ADI_Data),               intent(  out) :: ADI       !< AeroDyn/InflowWind data
   type(FED_Data),               intent(  out) :: FED       !< Elastic wind turbine data (Fake ElastoDyn)
   integer(IntKi)              , intent(  out) :: errStat   !< Status of error message
   character(*)                , intent(  out) :: errMsg    !< Error message if errStat /= ErrID_None
   ! local variables
   integer(IntKi)       :: errStat2      ! local status of error message
   character(ErrMsgLen) :: errMsg2       ! local error message if errStat /= ErrID_None
   character(1000)      :: inputFile     ! String to hold the file name.
   character(200)       :: git_commit    ! String containing the current git commit hash
   character(20)        :: FlagArg       ! flag argument from command line
   integer              :: iWT           ! Index on wind turbines/rotors
   errStat = ErrID_None
   errMsg  = ""

   ! --- Driver initialization
   CALL NWTC_Init( ProgNameIN=version%Name )
   
   InputFile = ""  ! initialize to empty string to make sure it's input from the command line
   CALL CheckArgs( InputFile, Flag=FlagArg )
   IF ( LEN( TRIM(FlagArg) ) > 0 ) CALL NormStop()
   
   ! Display the copyright notice and compile info:
   CALL DispCopyrightLicense( version%Name )
   CALL DispCompileRuntimeInfo( version%Name )
   
   ! Read the AeroDyn driver input file
   call Dvr_ReadInputFile(inputFile, dvr, errStat2, errMsg2 ); if(Failed()) return

   ! --- Propagate to FED
   allocate(FED%WT(dvr%numTurbines), stat=errStat2); errMsg2='Allocating FED%WT'; if(Failed()) return
   do iWT=1,dvr%numTurbines
      FED%WT(iWT)%hasTower  = dvr%WT(iWT)%hasTower
      FED%WT(iWT)%numBlades = dvr%WT(iWT)%numBlades
      FED%WT(iWT)%rigidBlades = .True. ! Driver only uses rigid blades
   enddo

contains

   logical function Failed()
      CALL SetErrStat(errStat2, errMsg2, errStat, errMsg, 'Dvr_Init')
      Failed = errStat >= AbortErrLev
   end function Failed

end subroutine Dvr_Init 

!----------------------------------------------------------------------------------------------------------------------------------
!>  
subroutine Dvr_InitCase(iCase, dvr, ADI, FED, errStat, errMsg )
   integer(IntKi)              , intent(in   ) :: iCase
   type(Dvr_SimData),           intent(inout) :: dvr       !< driver data
   type(ADI_Data),              intent(inout) :: ADI       !< AeroDyn/InflowWind data
   type(FED_Data),              intent(inout) :: FED       !< Elastic wind turbine data (Fake ElastoDyn)
   integer(IntKi)              , intent(  out) :: errStat       ! Status of error message
   character(*)                , intent(  out) :: errMsg        ! Error message if errStat /= ErrID_None
   ! local variables
   integer(IntKi)       :: errStat2      ! local status of error message
   character(ErrMsgLen) :: errMsg2       ! local error message if errStat /= ErrID_None
   integer(IntKi)       :: iWT, j !<
   errStat = ErrID_None
   errMsg  = ""

   dvr%out%root = dvr%root
   dvr%iCase = iCase ! for output only..

   if (dvr%analysisType==idAnalysisRegular) then
      ! Do nothing
      call WrScr('Running analysis type 1: one simulation')

   else if (dvr%analysisType==idAnalysisTimeD) then
      call WrScr('Running analysis type 2: one simulation, one turbine, prescribed time series')
      ! We use "Constant" motion, but the data is changed at each time step..
      dvr%WT(1)%motionType        = idBldMotionConstant
      dvr%WT(1)%nac%motionType    = idNacMotionConstant
      dvr%WT(1)%hub%motionType    = idHubMotionConstant ! NOTE: we change it back after validate inputs..
      do j=1,size(dvr%WT(1)%bld)
         dvr%WT(1)%bld(j)%motionType = idBldMotionConstant ! Change if needed
      end do
   else if (dvr%analysisType==idAnalysisCombi) then
      call WrScr('------------------------------------------------------------------------------')
      call WrScr('Running combined case '//trim(num2lstr(iCase))//'/'//trim(num2lstr(dvr%numCases)))
      ! Set time
      dvr%dT   = dvr%Cases(iCase)%dT
      dvr%tMax = dvr%Cases(iCase)%tMax

      ! Set wind for this case
      dvr%IW_InitInp%HWindSpeed = dvr%Cases(iCase)%HWindSpeed
      dvr%IW_InitInp%PLexp      = dvr%Cases(iCase)%PLExp
      ADI%m%IW%HWindSpeed   = dvr%Cases(iCase)%HWindSpeed ! We need to do it again since InFlow Wind is initialized only for iCase==1
      ADI%m%IW%PLexp        = dvr%Cases(iCase)%PLExp
      ! Set motion for this case
      call setSimpleMotion(dvr%WT(1), dvr%Cases(iCase)%rotSpeed, dvr%Cases(iCase)%bldPitch, dvr%Cases(iCase)%nacYaw, dvr%Cases(iCase)%DOF, dvr%Cases(iCase)%amplitude, dvr%Cases(iCase)%frequency)

      if (dvr%Cases(iCase)%DOF>0) then
         dvr%WT(1)%motionType = idBaseMotionSine 
      else
          dvr%WT(1)%motionType = idBaseMotionFixed 
      endif
      ! Changing rootnam for current case
      dvr%out%root = trim(dvr%root)//'.'//trim(num2lstr(iCase))
   else
      ! Should never happen
   endif
   dvr%numSteps = ceiling(dvr%tMax/dvr%dt)

   ! Validate the inputs
   call ValidateInputs(dvr, errStat2, errMsg2) ; if(Failed()) return     

   if (dvr%analysisType==idAnalysisTimeD) then
      dvr%WT(1)%hub%motionType  = idHubMotionStateTS ! This option is not available to the user
   endif

   ! --- Initialize meshes
   if (iCase==1) then
      call Init_Meshes(dvr, FED, errStat2, errMsg2); if(Failed()) return
   endif

   ! --- Initialize driver-only outputs
   if (allocated(dvr%out%storage))        deallocate(dvr%out%storage)
   if (iCase==1) then
      ! Initialize driver output channels, they are constant for all cases and all turbines!
      call Dvr_InitializeDriverOutputs(dvr, ADI, errStat2, errMsg2); if(Failed()) return
      allocate(dvr%out%unOutFile(dvr%numTurbines))
   endif
   dvr%out%unOutFile = -1

   ! --- Initialize ADI
   call Init_ADI_ForDriver(iCase, ADI, dvr, FED, dvr%dt, errStat2, errMsg2); if(Failed()) return

   ! --- Initialize meshes
   if (iCase==1) then
      call Init_MeshMap_For_ADI(FED, ADI%u(1)%AD, errStat2, errMsg2); if(Failed()) return
   endif

   ! Copy AD input here because tower is modified in ADMeshMap
   do j = 2, numInp
      call AD_CopyInput (ADI%u(1)%AD,  ADI%u(j)%AD,  MESH_NEWCOPY, errStat2, errMsg2); if(Failed()) return
   end do

   ! Compute driver outputs at t=0 
   call Set_Mesh_Motion(0, dvr, ADI, FED, errStat2, errMsg2); if(Failed()) return

   ! --- Initialze AD inputs
   ADI%inputTimes = -999 ! TODO use something better?
   DO j = 1-numInp, 0
      call Shift_ADI_Inputs(j,dvr, ADI, errStat2, errMsg2); if(Failed()) return
      call Set_Inputs_For_ADI(ADI%u(1), FED, errStat2, errMsg2); if(Failed()) return
      call ADI_ADIW_Solve(ADI%inputTimes(1), ADI%u(1)%AD, ADI%OtherState%AD, ADI%m%IW%u, ADI%m%IW, .true., errStat2, errMsg2); if(Failed()) return ! TODO TODO TODO remove me
   END DO              
   ! --- AeroDyn + Inflow at T=0
   call ADI_CalcOutput(ADI%inputTimes(1), ADI%u(1), ADI%p, ADI%x, ADI%xd, ADI%z, ADI%OtherState, ADI%y, ADI%m, errStat2, errMsg2); if(Failed()) return

   ! --- Initialize outputs
   call Dvr_InitializeOutputs(dvr%numTurbines, dvr%out, dvr%numSteps, errStat2, errMsg2); if(Failed()) return

   call Dvr_CalcOutputDriver(dvr, ADI%y, FED, errStat2, errMsg2); if(Failed()) return

   ! --- Initialize VTK
   if (dvr%out%WrVTK>0) then
      dvr%out%n_VTKTime = 1
      dvr%out%VTKRefPoint = (/0.0_SiKi, 0.0_SiKi, 0.0_SiKi /)
      call SetVTKParameters(dvr%out, dvr, ADI, errStat2, errMsg2); if(Failed()) return
   endif

   call cleanUp()
contains
   subroutine cleanUp()
   end subroutine cleanUp

   logical function Failed()
      call SetErrStat(errStat2, errMsg2, errStat, errMsg, 'Dvr_InitCase')
      Failed = errStat >= AbortErrLev
      if(Failed) call cleanUp()
   end function Failed

end subroutine Dvr_InitCase

!----------------------------------------------------------------------------------------------------------------------------------
!> Perform one time step
subroutine Dvr_TimeStep(nt, dvr, ADI, FED, errStat, errMsg)
   integer(IntKi)              , intent(in   ) :: nt            ! next time step (current time is nt-1)
   type(Dvr_SimData),           intent(inout) :: dvr       ! driver data
   type(ADI_Data),              intent(inout) :: ADI       ! Input data for initialization (intent out for getting AD WriteOutput names/units)
   type(FED_Data),              intent(inout) :: FED       ! Elastic wind turbine data (Fake ElastoDyn)
   integer(IntKi)              , intent(  out) :: errStat       ! Status of error message
   character(*)                , intent(  out) :: errMsg        ! Error message if errStat /= ErrID_None
   ! local variables
   integer(IntKi)                              :: errStat2      ! local status of error message
   character(ErrMsgLen)                        :: errMsg2       ! local error message if errStat /= ErrID_None
   real(DbKi) :: time             !< Variable for storing time, in seconds
   errStat = ErrID_None
   errMsg  = ''

   ! Update motion of meshes for nt
   call Set_Mesh_Motion(nt, dvr, ADI, FED, errStat,errMsg)

   ! Set AD inputs for nt (and keep values at nt-1 as well)
   ! u(1) is at nt, u(2) is at nt-1.  Set inputs for nt timestep
   call Shift_ADI_Inputs(nt,dvr, ADI, errStat2, errMsg2); if(Failed()) return
   call Set_Inputs_For_ADI(ADI%u(1), FED, errStat2, errMsg2); if(Failed()) return
   call ADI_ADIW_Solve(ADI%inputTimes(1), ADI%u(1)%AD, ADI%OtherState%AD, ADI%m%IW%u, ADI%m%IW, .true., errStat, errMsg)

   time = ADI%inputTimes(2)

   ! Calculate outputs at nt - 1 (current time)
   call ADI_CalcOutput(time, ADI%u(2), ADI%p, ADI%x, ADI%xd, ADI%z, ADI%OtherState, ADI%y, ADI%m, errStat2, errMsg2 ); if(Failed()) return

   ! Write outputs for all turbines at nt-1
   call Dvr_WriteOutputs(nt, time, dvr, dvr%out, ADI%y, errStat2, errMsg2); if(Failed()) return

   ! We store the "driver-level" outputs only now,  above, the old outputs are used
   call Dvr_CalcOutputDriver(dvr, ADI%y, FED, errStat, errMsg)


   ! VTK outputs
   if ((dvr%out%WrVTK>=1 .and. nt==1) .or. (dvr%out%WrVTK==2)) then
      ! Init only
      select case (dvr%out%WrVTK_Type)
         case (1)    ! surfaces
            call WrVTK_Surfaces(time, ADI, FED, dvr%out, nt-1)
         case (2)    ! lines             
            call WrVTK_Lines(   time, ADI, FED, dvr%out, nt-1)
         case (3)    ! both              
            call WrVTK_Surfaces(time, ADI, FED, dvr%out, nt-1)
            call WrVTK_Lines(   time, ADI, FED, dvr%out, nt-1)
      end select
   endif

   ! Get state variables at next step: INPUT at step nt - 1, OUTPUT at step nt
   call ADI_UpdateStates( time, nt-1, ADI%u(:), ADI%inputTimes, ADI%p, ADI%x, ADI%xd, ADI%z, ADI%OtherState, ADI%m, errStat2, errMsg2); if(Failed()) return

contains

   logical function Failed()
      call SetErrStat(errStat2, errMsg2, errStat, errMsg, 'Dvr_TimeStep')
      Failed = errStat >= AbortErrLev
   end function Failed

end subroutine Dvr_TimeStep

!----------------------------------------------------------------------------------------------------------------------------------
subroutine Dvr_EndCase(dvr, ADI, initialized, errStat, errMsg)
   type(Dvr_SimData),           intent(inout) :: dvr       ! driver data
   type(ADI_Data),              intent(inout) :: ADI       ! Input data for initialization (intent out for getting AD WriteOutput names/units)
   logical,                      intent(inout) :: initialized   ! 
   integer(IntKi)              , intent(  out) :: errStat       ! Status of error message
   character(*)                , intent(  out) :: errMsg        ! Error message if errStat /= ErrID_None
   ! local variables
   character(ErrMsgLen)    :: errMsg2                 ! temporary Error message if errStat /= ErrID_None
   integer(IntKi)          :: errStat2                ! temporary Error status of the operation
   integer(IntKi)          :: iWT
   character(*), parameter :: RoutineName = 'Dvr_EndCase'
   character(10) :: sWT
   errStat = ErrID_None
   errMsg  = ''

   if ( initialized ) then
      ! Close the output file
      if (dvr%out%fileFmt==idFmtBoth .or. dvr%out%fileFmt == idFmtAscii) then
         do iWT=1,dvr%numTurbines
            if (dvr%out%unOutFile(iWT) > 0) close(dvr%out%unOutFile(iWT))
         enddo
      endif
      if (dvr%out%fileFmt==idFmtBoth .or. dvr%out%fileFmt == idFmtBinary) then
         do iWT=1,dvr%numTurbines
            if (dvr%numTurbines >1) then
               sWT = '.T'//trim(num2lstr(iWT))
            else
               sWT = ''
            endif
            call WrBinFAST(trim(dvr%out%Root)//trim(sWT)//'.outb', FileFmtID_ChanLen_In, 'AeroDynDriver', dvr%out%WriteOutputHdr, dvr%out%WriteOutputUnt, (/0.0_DbKi, dvr%dt/), dvr%out%storage(:,:,iWT), errStat2, errMsg2)
            call SetErrStat(errStat2, errMsg2, errStat, errMsg, RoutineName)
         enddo
      endif
   end if
   initialized=.false.

end subroutine Dvr_EndCase

!----------------------------------------------------------------------------------------------------------------------------------
!> End current case if not already closed, and destroy data
subroutine Dvr_CleanUp(dvr, ADI, FED, initialized, errStat, errMsg)
   type(Dvr_SimData),            intent(inout) :: dvr       !< driver data
   type(ADI_Data),               intent(inout) :: ADI       !< AeroDyn/InflowWind data
   type(FED_Data),               intent(inout) :: FED       !< Elastic wind turbine data (Fake ElastoDyn)
   logical,                      intent(inout) :: initialized   ! 
   integer(IntKi)              , intent(  out) :: errStat       ! Status of error message
   character(*)                , intent(  out) :: errMsg        ! Error message if errStat /= ErrID_None
   ! local variables
   character(ErrMsgLen)    :: errMsg2                 ! temporary Error message if errStat /= ErrID_None
   integer(IntKi)          :: errStat2                ! temporary Error status of the operation
   integer(IntKi)          :: iWT
   character(*), parameter :: RoutineName = 'Dvr_CleanUp'
   character(10) :: sWT
   errStat = ErrID_None
   errMsg  = ''

   call Dvr_EndCase(dvr, ADI, initialized, errStat2, errMsg2); call SetErrStat(errStat2, errMsg2, errStat, errMsg, RoutineName)

   ! End modules
   call ADI_End( ADI%u(:), ADI%p, ADI%x, ADI%xd, ADI%z, ADI%OtherState, ADI%y, ADI%m, errStat2, errMsg2); call SetErrStat(errStat2, errMsg2, errStat, errMsg, RoutineName); 

   call AD_Dvr_DestroyDvr_SimData   (dvr ,    errStat2, errMsg2); call SetErrStat(errStat2, errMsg2, errStat, errMsg, RoutineName)

   call ADI_DestroyFED_Data     (FED ,    errStat2, errMsg2); call SetErrStat(errStat2, errMsg2, errStat, errMsg, RoutineName)

end subroutine Dvr_CleanUp

!----------------------------------------------------------------------------------------------------------------------------------
subroutine Init_ADI_ForDriver(iCase, ADI, dvr, FED, dt, errStat, errMsg)
   integer(IntKi)              , intent(in   ) :: iCase
   type(ADI_Data),               intent(inout) :: ADI       ! Input data for initialization (intent out for getting AD WriteOutput names/units)
   type(Dvr_SimData), target,    intent(inout) :: dvr       ! Input data for initialization (intent out for getting AD WriteOutput names/units)
   type(FED_Data), target,       intent(inout) :: FED       ! Elastic wind turbine data (Fake ElastoDyn)
   real(DbKi),                   intent(inout) :: dt            ! interval
   integer(IntKi)              , intent(out)   :: errStat       ! Status of error message
   character(*)                , intent(out)   :: errMsg        ! Error message if errStat /= ErrID_None
   ! locals
   real(reKi)               :: theta(3)
   integer(IntKi)           :: j, k
   integer(IntKi)           :: iWT
   integer(IntKi)           :: errStat2      ! local status of error message
   character(ErrMsgLen)     :: errMsg2       ! local error message if errStat /= ErrID_None
   type(WTData), pointer    :: wt ! Alias to shorten notation
   type(RotFED), pointer    :: y_ED ! Alias to shorten notation
   logical                  :: needInit
   type(ADI_InitInputType)  :: InitInp                                                      !< Input data for initialization routine  (inout so we can use MOVE_ALLOC)
   type(ADI_InitOutputType) :: InitOut                                                      !< Output for initialization routine
   errStat = ErrID_None
   errMsg  = ''

   needInit=.False.
   if (iCase==1) then
      needInit=.True.
   else
      ! UA does not like changes of dt between cases
      if ( .not. EqualRealNos(ADI%p%AD%DT, dt) ) then
         call WrScr('Info: dt is changing between cases, AeroDyn will be re-initialized')
         call ADI_End( ADI%u(1:1), ADI%p, ADI%x, ADI%xd, ADI%z, ADI%OtherState, ADI%y, ADI%m, errStat2, errMsg2); call SetErrStat(errStat2, errMsg2, errStat, errMsg, 'Init_ADI_ForDriver'); if(Failed()) return
         !call AD_Dvr_DestroyAeroDyn_Data   (AD     , errStat2, errMsg2); call SetErrStat(errStat2, errMsg2, errStat, errMsg, RoutineName)
         needInit=.true.
      endif
   endif

   if (needInit) then
      ! ADI
      InitInp%storeHHVel = .true.
      InitInp%WrVTK      = dvr%out%WrVTK
      InitInp%WrVTK_Type = dvr%out%WrVTK_Type
      ! Inflow Wind
      InitInp%IW_InitInp%InputFile  = dvr%IW_InitInp%InputFile
      InitInp%IW_InitInp%CompInflow = dvr%IW_InitInp%CompInflow
      InitInp%IW_InitInp%HWindSpeed = dvr%IW_InitInp%HWindSpeed
      InitInp%IW_InitInp%RefHt      = dvr%IW_InitInp%RefHt
      InitInp%IW_InitInp%PLExp      = dvr%IW_InitInp%PLExp
      InitInp%IW_InitInp%UseInputFile = .true.     ! read input file instead of passed file data
      ! AeroDyn
      InitInp%AD%Gravity   = 9.80665_ReKi
      InitInp%AD%RootName  = dvr%out%Root ! 'C:/Work/XFlow/'
      InitInp%AD%InputFile = dvr%AD_InputFile
      InitInp%AD%MHK         = dvr%MHK
      InitInp%AD%defFldDens  = dvr%FldDens
      InitInp%AD%defKinVisc  = dvr%KinVisc
      InitInp%AD%defSpdSound = dvr%SpdSound
      InitInp%AD%defPatm     = dvr%Patm
      InitInp%AD%defPvap     = dvr%Pvap
      InitInp%AD%WtrDpth     = dvr%WtrDpth
      InitInp%AD%MSL2SWL     = dvr%MSL2SWL
      ! Init data per rotor
      allocate(InitInp%AD%rotors(dvr%numTurbines), stat=errStat) 
      if (errStat/=0) then
         call SetErrStat( ErrID_Fatal, 'Allocating rotors', errStat, errMsg, 'Init_ADI_ForDriver' )
         call Cleanup()
         return
      end if
      ! --- TODO Make this block independent of driver
      do iWT=1,dvr%numTurbines
         wt => dvr%WT(iWT)
<<<<<<< HEAD
         y_ED => FED%WT(iWT)
         InitInp%AD%rotors(iWT)%numBlades = wt%numBlades
         call AllocAry(InitInp%AD%rotors(iWT)%BladeRootPosition, 3, wt%numBlades, 'BladeRootPosition', errStat2, errMsg2 ); if (Failed()) return
         call AllocAry(InitInp%AD%rotors(iWT)%BladeRootOrientation, 3, 3, wt%numBlades, 'BladeRootOrientation', errStat2, errMsg2 ); if (Failed()) return
         if (wt%HAWTprojection) then
            InitInp%AD%rotors(iWT)%AeroProjMod = 0 ! 0: default, for HAWT, with WithoutSweepPitchTwist
         else
            InitInp%AD%rotors(iWT)%AeroProjMod = 1 ! 1: for VAWT
         endif
         InitInp%AD%rotors(iWT)%HubPosition    = y_ED%HubPtMotion%Position(:,1)
         InitInp%AD%rotors(iWT)%HubOrientation = y_ED%HubPtMotion%RefOrientation(:,:,1)
         InitInp%AD%rotors(iWT)%NacellePosition    = y_ED%NacelleMotion%Position(:,1)
         InitInp%AD%rotors(iWT)%NacelleOrientation = y_ED%NacelleMotion%RefOrientation(:,:,1)
=======
         InitInData%rotors(iWT)%numBlades = wt%numBlades
         call AllocAry(InitInData%rotors(iWT)%BladeRootPosition, 3, wt%numBlades, 'BladeRootPosition', errStat2, ErrMsg2 ); if (Failed()) return
         call AllocAry(InitInData%rotors(iWT)%BladeRootOrientation, 3, 3, wt%numBlades, 'BladeRootOrientation', errStat2, ErrMsg2 ); if (Failed()) return
         if (wt%projMod==-1)then
            call WrScr('>>> Using HAWTprojection to determine projMod')
            if (wt%HAWTprojection) then
               InitInData%rotors(iWT)%AeroProjMod = APM_BEM_NoSweepPitchTwist ! default, with WithoutSweepPitchTwist
            else
               InitInData%rotors(iWT)%AeroProjMod = APM_LiftingLine
            endif
         else
            InitInData%rotors(iWT)%AeroProjMod = wt%projMod
         endif
         call WrScr('>>> Using projection method '//trim(num2lstr(InitInData%rotors(iWT)%AeroProjMod)))
         InitInData%rotors(iWT)%HubPosition    = wt%hub%ptMesh%Position(:,1)
         InitInData%rotors(iWT)%HubOrientation = wt%hub%ptMesh%RefOrientation(:,:,1)
         InitInData%rotors(iWT)%NacellePosition    = wt%nac%ptMesh%Position(:,1)
         InitInData%rotors(iWT)%NacelleOrientation = wt%nac%ptMesh%RefOrientation(:,:,1)
>>>>>>> a449a52c
         do k=1,wt%numBlades
            InitInp%AD%rotors(iWT)%BladeRootOrientation(:,:,k) = y_ED%BladeRootMotion(k)%RefOrientation(:,:,1)
            InitInp%AD%rotors(iWT)%BladeRootPosition(:,k)      = y_ED%BladeRootMotion(k)%Position(:,1)
         end do
      enddo

      call ADI_Init(InitInp, ADI%u(1), ADI%p, ADI%x, ADI%xd, ADI%z, ADI%OtherState, ADI%y, ADI%m, dt, InitOut, errStat, errMsg)

      ! Set output headers
      if (iCase==1) then
         call concatOutputHeaders(dvr%out%WriteOutputHdr, dvr%out%WriteOutputUnt, InitOut%WriteOutputHdr, InitOut%WriteOutputUnt, errStat2, errMsg2); if(Failed()) return
      endif
   else
      ! --- Reinit
      call ADI_ReInit(ADI%p, ADI%x, ADI%xd, ADI%z, ADI%OtherState, ADI%m, dt, errStat2, errMsg2); if(Failed()) return
   endif


   call cleanup()
contains

   subroutine cleanup()
      call ADI_DestroyInitInput (InitInp,  errStat2, errMsg2)   
      call ADI_DestroyInitOutput(InitOut,  errStat2, errMsg2)   
   end subroutine cleanup

   logical function Failed()
      call SetErrStat(errStat2, errMsg2, errStat, errMsg, 'Init_ADI_ForDriver')
      Failed = errStat >= AbortErrLev
      if (Failed) call cleanup()
   end function Failed
   
end subroutine Init_ADI_ForDriver
!----------------------------------------------------------------------------------------------------------------------------------
!>
subroutine Init_Meshes(dvr, FED, errStat, errMsg)
   type(Dvr_SimData), target,   intent(inout) :: dvr       ! Input data for initialization (intent out for getting AD WriteOutput names/units)
   type(FED_Data), target,      intent(inout) :: FED       ! Elastic wind turbine data (Fake ElastoDyn)
   integer(IntKi)              , intent(  out) :: errStat       ! Status of error message
<<<<<<< HEAD
   character(*)                , intent(  out) :: errMsg        ! Error message if errStat /= ErrID_None
=======
   character(*)                , intent(  out) :: errMsg        ! Error message if ErrStat /= ErrID_None
   ! locals
   real(reKi)                      :: theta(3)
   integer(IntKi)                  :: j, k, nOut_AD, nOut_IW, nOut_Dvr
   integer(IntKi)                  :: iWT
   integer(IntKi)                  :: errStat2      ! local status of error message
   character(ErrMsgLen)            :: errMsg2       ! local error message if ErrStat /= ErrID_None
   type(InflowWind_InitInputType)  :: InitInData     ! Input data for initialization
   type(InflowWind_InitOutputType) :: InitOutData    ! Output data from initialization
   type(WTData), pointer :: wt ! Alias to shorten notation
   !character(ChanLen), allocatable  ::   WriteOutputHdr(:)
   !character(ChanLen), allocatable  ::   WriteOutputUnt(:)
   errStat = ErrID_None
   errMsg  = ''

   ! --- Count number of points (see FAST_Subs, before InflowWind_Init)
   InitInData%NumWindPoints = 0      
   ! Hub windspeed for each turbine
   InitInData%NumWindPoints = InitInData%NumWindPoints + dvr%numTurbines
   do iWT=1,dvr%numTurbines
      wt => dvr%wt(iWT)
      ! Blade
      do k=1,wt%numBlades
         InitInData%NumWindPoints = InitInData%NumWindPoints + u_AD%rotors(iWT)%BladeMotion(k)%NNodes
      end do
      ! Tower
      InitInData%NumWindPoints = InitInData%NumWindPoints + u_AD%rotors(iWT)%TowerMotion%NNodes
      ! Nacelle
      if (u_AD%rotors(1)%NacelleMotion%Committed) then
         InitInData%NumWindPoints = InitInData%NumWindPoints + u_AD%rotors(iWT)%NacelleMotion%NNodes ! 1 point
      endif
      ! Hub Motion
      if (u_AD%rotors(1)%HubMotion%Committed) then
         InitInData%NumWindPoints = InitInData%NumWindPoints + u_AD%rotors(iWT)%HubMotion%NNodes ! 1 point
      endif
   enddo
   if (allocated(o_AD%WakeLocationPoints)) then
      InitInData%NumWindPoints = InitInData%NumWindPoints + size(o_AD%WakeLocationPoints,DIM=2)
   end if

   ! --- Init InflowWind
   if (dvr%CompInflow==0) then
      ! Fake "InflowWind" init
      allocate(InitOutData%WriteOutputHdr(0))
      allocate(InitOutData%WriteOutputUnt(0))
      allocate(IW%y%WriteOutput(0))
      call AllocAry(IW%u(1)%PositionXYZ, 3, InitInData%NumWindPoints, 'PositionXYZ', errStat2, errMsg2); if (Failed()) return
      call AllocAry(IW%y%VelocityUVW   , 3, InitInData%NumWindPoints, 'VelocityUVW', errStat2, errMsg2); if (Failed()) return
      IW%u(1)%PositionXYZ = myNaN
      IW%y%VelocityUVW    = myNaN
   else
      ! Module init
      InitInData%InputFileName    = dvr%IW_InputFile
      InitInData%Linearize        = .false.
      InitInData%UseInputFile     = .true.
      InitInData%RootName         = dvr%out%Root
      CALL InflowWind_Init( InitInData, IW%u(1), IW%p, &
                     IW%x, IW%xd, IW%z, IW%OtherSt, &
                     IW%y, IW%m, dt,  InitOutData, errStat2, errMsg2 )
      if(Failed()) return

   endif

   call InflowWind_CopyInput (IW%u(1),  IW%u(2),  MESH_NEWCOPY, errStat2, errMsg2); if(Failed()) return

   ! --- Concatenate AD outputs to IW outputs
   call concatOutputHeaders(dvr, InitOutData%WriteOutputHdr, InitOutData%WriteOutputUnt, errStat2, errMsg2); if(Failed()) return

   call cleanup()
contains
   subroutine cleanup()
      call InflowWind_DestroyInitInput( InitInData, ErrStat2, ErrMsg2 )   
      call InflowWind_DestroyInitOutput( InitOutData, ErrStat2, ErrMsg2 )      
   end subroutine cleanup

   logical function Failed()
      CALL SetErrStat( ErrStat2, ErrMsg2, ErrStat, ErrMsg, 'Init_AeroDyn' )
      Failed = ErrStat >= AbortErrLev
      if (Failed) then
         call cleanup()
      endif
   end function Failed
end subroutine Init_InflowWind

!> Concatenate new output channels info to the extisting ones in the driver
subroutine concatOutputHeaders(dvr, WriteOutputHdr, WriteOutputUnt, errStat, errMsg)
   type(Dvr_SimData), target,   intent(inout) :: dvr       !< Input data for initialization (intent out for getting AD WriteOutput names/units)
   character(ChanLen), dimension(:), allocatable, intent(inout) ::  WriteOutputHdr !< Channel headers
   character(ChanLen), dimension(:), allocatable, intent(inout) ::  WriteOutputUnt !< Channel units
   integer(IntKi)              , intent(  out) :: errStat       !< Status of error message
   character(*)                , intent(  out) :: errMsg        !< Error message if ErrStat /= ErrID_None
   ! Locals
   character(ChanLen), allocatable :: TmpHdr(:)
   character(ChanLen), allocatable :: TmpUnt(:)
   integer :: nOld, nAdd
   errStat = ErrID_None
   errMsg  = ''


   if (.not.allocated(dvr%out%WriteOutputHdr)) then
      call move_alloc(WriteOutputHdr, dvr%out%WriteOutputHdr)
      call move_alloc(WriteOutputUnt, dvr%out%WriteOutputUnt)   
   else
      nOld = size(dvr%out%WriteOutputHdr)
      nAdd = size(WriteOutputHdr)

      call move_alloc(dvr%out%WriteOutputHdr, TmpHdr)
      call move_alloc(dvr%out%WriteOutputUnt, TmpUnt)   

      allocate(dvr%out%WriteOutputHdr(nOld+nAdd))
      allocate(dvr%out%WriteOutputUnt(nOld+nAdd))
      dvr%out%WriteOutputHdr(1:nOld) = TmpHdr
      dvr%out%WriteOutputUnt(1:nOld) = TmpUnt
      dvr%out%WriteOutputHdr(nOld+1:nOld+nAdd) = WriteOutputHdr
      dvr%out%WriteOutputUnt(nOld+1:nOld+nAdd) = WriteOutputUnt
      deallocate(TmpHdr)
      deallocate(TmpUnt)
   endif
end subroutine concatOutputHeaders
!----------------------------------------------------------------------------------------------------------------------------------
!>
subroutine Init_Meshes(dvr,  errStat, errMsg)
   type(Dvr_SimData), target,   intent(inout) :: dvr       ! Input data for initialization (intent out for getting AD WriteOutput names/units)
   integer(IntKi)              , intent(  out) :: errStat       ! Status of error message
   character(*)                , intent(  out) :: errMsg        ! Error message if ErrStat /= ErrID_None
>>>>>>> a449a52c
   ! locals
   real(reKi)            :: pos(3)
   real(R8Ki)            :: orientation(3,3)
   real(R8Ki)            :: R_nac2hub(3,3)
   real(R8Ki)            :: R_nac2gl(3,3)
   real(R8Ki)            :: R_hub2gl(3,3)
   real(R8Ki)            :: R_hub2bl(3,3)
   real(R8Ki)            :: R_gl2wt(3,3)
   integer(IntKi)        :: iWT, iB
   integer(IntKi)        :: errStat2      ! local status of error message
   character(ErrMsgLen)  :: errMsg2       ! local error message if errStat /= ErrID_None
   type(WTData), pointer :: wt ! Alias to shorten notation
   type(RotFED), pointer :: y_ED ! Alias to shorten notation
   errStat = ErrID_None
   errMsg  = ''

   ! --- Create motion meshes
   do iWT=1,dvr%numTurbines
      wt => dvr%WT(iWT)
      y_ED => FED%WT(iWT)
      ! WT base
      pos         = wt%originInit
      ! We initialize to indentity at first
      !CALL Eye(R_gl2wt, errStat2, errMsg2) 
      R_gl2wt = EulerConstruct( wt%orientationInit ) ! global 2 base at t = 0 (constant)
      orientation = R_gl2wt
      
      !bjj: Inspector consistently gives "Invalid Memory Access" errors here on the allocation of wt%ptMesh%RotationVel in MeshCreate. I haven't yet figured out why.
      call CreatePointMesh(y_ED%PlatformPtMesh, pos, orientation, errStat2, errMsg2); if(Failed()) return

      ! Tower
      if (wt%hasTower) then
         pos         = y_ED%PlatformPtMesh%Position(:,1) + matmul(transpose(R_gl2wt),  wt%twr%origin_t)
         orientation = R_gl2wt
         call CreatePointMesh(y_ED%TwrPtMesh, pos, orientation, errStat2, errMsg2); if(Failed()) return
      endif

      ! Nacelle
      pos           = y_ED%PlatformPtMesh%Position(:,1) +  matmul(transpose(R_gl2wt),  wt%nac%origin_t)
      orientation   = R_gl2wt ! Yaw?
      call CreatePointMesh(y_ED%NacelleMotion, pos, orientation, errStat2, errMsg2); if(Failed()) return

      ! Hub
      R_nac2gl  = transpose(y_ED%NacelleMotion%RefOrientation(:,:,1))
      R_nac2hub = EulerConstruct( wt%hub%orientation_n ) ! nacelle 2 hub (constant)
      pos         = y_ED%NacelleMotion%Position(:,1) + matmul(R_nac2gl,wt%hub%origin_n)
      orientation = matmul(R_nac2hub, y_ED%NacelleMotion%RefOrientation(:,:,1))   ! Global 2 hub at t=0

      call CreatePointMesh(y_ED%HubPtMotion, pos, orientation, errStat2, errMsg2); if(Failed())return

      ! Blades
!       wt%Rg2b0 = EulerConstruct( wt%orientationInit ) ! global 2 base at t = 0 (constant)
!       wt%Rb2h0 = EulerConstruct( wt%hub%orientation_n )    ! base 2 hub (constant)
!       InitInData%HubPosition = wt%originInit + wt%nac%origin_t  + matmul( transpose(wt%Rg2b0), wt%hub%origin_n)
!       InitInData%HubOrientation = matmul(wt%Rb2h0, wt%Rg2b0) ! Global 2 hub = base2hub x global2base

      R_hub2gl  = transpose(y_ED%HubPtMotion%RefOrientation(:,:,1))
      allocate(y_ED%BladeRootMotion(wt%numBlades))
      do iB=1,wt%numBlades
         R_hub2bl = EulerConstruct( wt%bld(iB)%orientation_h ) ! Rotation matrix hub 2 blade (constant)
         orientation = matmul(R_hub2bl,  y_ED%HubPtMotion%RefOrientation(:,:,1) ) ! Global 2 blade =    hub2blade   x global2hub
         pos         = y_ED%HubPtMotion%Position(:,1) + matmul(R_hub2gl, wt%bld(iB)%origin_h) +  wt%bld(iB)%hubRad_bl*orientation(3,:) 
         call CreatePointMesh(y_ED%BladeRootMotion(iB), pos, orientation, errStat2, errMsg2); if(Failed())return
      end do

      ! --- Mapping
      ! Base 2 twr
      if (wt%hasTower) then
         call MeshMapCreate(y_ED%PlatformPtMesh, y_ED%TwrPtMesh, wt%map2twrPt, errStat2, errMsg2); if(Failed())return
      endif
      ! Base 2 nac
      call MeshMapCreate(y_ED%PlatformPtMesh, y_ED%NacelleMotion, wt%map2nacPt, errStat2, errMsg2); if(Failed())return
      ! nac 2 hub
      call MeshMapCreate(y_ED%NacelleMotion, y_ED%HubPtMotion, wt%map2hubPt, errStat2, errMsg2); if(Failed())return
      ! hub 2 bld
      allocate(wt%map2bldPt(wt%numBlades))
      do iB=1,wt%numBlades
         call MeshMapCreate(y_ED%HubPtMotion, y_ED%BladeRootMotion(iB), wt%map2bldPt(iB), errStat2, errMsg2); if(Failed())return
      enddo
      ! 
      ! --- NOTE: KEEP ME, this information would go well in a summary file...
      print*,'Nodes positions for turbine '//trim(num2lstr(iWT))//', (at t=0, without base or RNA motion)'
      print*,'Bse: ',y_ED%PlatformPtMesh%Position + y_ED%PlatformPtMesh%TranslationDisp
      if (wt%hasTower) then
         print*,'Twr: ',y_ED%TwrPtMesh%Position + y_ED%TwrPtMesh%TranslationDisp
      endif
      print*,'Nac: ',y_ED%NacelleMotion%Position + y_ED%NacelleMotion%TranslationDisp
      print*,'Hub: ',y_ED%HubPtMotion%Position + y_ED%HubPtMotion%TranslationDisp
      do iB=1,wt%numBlades
         print*,'Bld: ',y_ED%BladeRootMotion(iB)%Position + y_ED%BladeRootMotion(iB)%TranslationDisp
      enddo
   enddo

contains

   logical function Failed()
      call SetErrStat(errStat2, errMsg2, errStat, errMsg, 'Init_Meshes')
      Failed = errStat >= AbortErrLev
   end function Failed
end subroutine Init_Meshes

!----------------------------------------------------------------------------------------------------------------------------------
!> Creation of a point mesh
subroutine CreatePointMesh(mesh, posInit, orientInit, errStat, errMsg)
   type(MeshType), intent(inout) :: mesh
   real(ReKi),                   intent(in   ) :: PosInit(3)                                             !< Xi,Yi,Zi, coordinates of node
   real(R8Ki),                   intent(in   ) :: orientInit(3,3)                                        !< Orientation (direction cosine matrix) of node; identity by default
   integer(IntKi)              , intent(out)   :: errStat       ! Status of error message
   character(*)                , intent(out)   :: errMsg        ! Error message if errStat /= ErrID_None
   integer(IntKi)       :: errStat2      ! local status of error message
   character(ErrMsgLen) :: errMsg2       ! local error message if errStat /= ErrID_None
   errStat = ErrID_None
   errMsg  = ''

   call MeshCreate(mesh, COMPONENT_INPUT, 1, errStat2, errMsg2, Orientation=.true., TranslationDisp=.true., TranslationVel=.true., RotationVel=.true., TranslationAcc=.true., RotationAcc=.true.)
   call SetErrStat(errStat2, errMsg2, errStat, errMsg, 'CreatePointMesh')
   if (errStat >= AbortErrLev) return

   call MeshPositionNode(mesh, 1, posInit, errStat2, errMsg2, orientInit); 
   call SetErrStat(errStat2, errMsg2, errStat, errMsg, 'CreatePointMesh')

   call MeshConstructElement(mesh, ELEMENT_POINT, errStat2, errMsg2, p1=1); 
   call SetErrStat(errStat2, errMsg2, errStat, errMsg, 'CreatePointMesh')

   call MeshCommit(mesh, errStat2, errMsg2);
   call SetErrStat(errStat2, errMsg2, errStat, errMsg, 'CreatePointMesh')
end subroutine CreatePointMesh


!----------------------------------------------------------------------------------------------------------------------------------
!> Set the motion of the different structural meshes
!! "ED_CalcOutput"
subroutine Set_Mesh_Motion(nt, dvr, ADI, FED, errStat, errMsg)
   integer(IntKi)              , intent(in   ) :: nt       !< time step number
   type(Dvr_SimData), target,    intent(inout) :: dvr      !< Driver data 
   type(ADI_Data),               intent(inout) :: ADI      !< AeroDyn/InflowWind Data
   type(FED_Data), target,       intent(inout) :: FED      !< Elastic wind turbine data (Fake ElastoDyn)
   integer(IntKi)              , intent(  out) :: errStat  !< Status of error message
   character(*)                , intent(  out) :: errMsg   !< Error message if errStat /= ErrID_None
   ! local variables
   integer(intKi)          :: j             ! loop counter for nodes
   integer(intKi)          :: k             ! loop counter for blades
   integer(intKi)          :: iWT ! loop counter for rotors
   integer(intKi)          :: iB ! loop counter for blades
   integer(IntKi)          :: errStat2      ! local status of error message
   character(ErrMsgLen)    :: errMsg2       ! local error message if errStat /= ErrID_None
   real(R8Ki)              :: theta(3)
   real(ReKi) :: hubMotion(3)  ! Azimuth, Speed, Acceleration
   real(ReKi) :: nacMotion(3)  ! Yaw, yaw speed, yaw acc
   real(ReKi) :: basMotion(18) ! Base motion
   real(ReKi) :: bldMotion(3)  ! Pitch, Pitch speed, Pitch Acc
   real(ReKi) :: timeState(5)  ! HWindSpeed, PLExp, RotSpeed, Pitch, yaw
   real(ReKi) :: rotSpeedPrev  ! Used for backward compatibility
   real(R8Ki) :: orientation(3,3)
   real(R8Ki) :: orientation_loc(3,3)
   real(DbKi) :: time, timePrev
   type(WTData), pointer :: wt ! Alias to shorten notation
   type(RotFED), pointer :: y_ED ! Alias to shorten notation
   errStat = ErrID_None
   errMsg  = ""

   time     = dvr%dt * nt

   ! --- Set time dependent variables
   if(dvr%analysisType == idAnalysisTimeD) then
      ! Getting current time values by interpolation
      ! timestate = HWindSpeed, PLExp, RotSpeed, Pitch, yaw
      call interpTimeValue(dvr%timeSeries, time, dvr%iTimeSeries, timeState)
      ! Set wind at this time
      ADI%m%IW%HWindSpeed = timeState(1)
      ADI%m%IW%PLexp      = timeState(2)
      !! Set motion at this time
      dvr%WT(1)%hub%rotSpeed = timeState(3)     ! rad/s
      do j=1,size(dvr%WT(1)%bld)
         dvr%WT(1)%bld(j)%pitch = timeState(4)     ! rad
      end do
      dvr%WT(1)%nac%yaw      = timeState(5)     ! rad
      ! Getting previous RotSpeed value by interpolation
      timePrev = (nt-1) * dvr%dt
      dvr%iTimeSeries=max(dvr%iTimeSeries-2,1) ! approximate
      call interpTimeValue(dvr%timeSeries, timePrev, dvr%iTimeSeries, timeState)
      rotSpeedPrev = timeState(3)   ! old 
      ! KEEP ME: what was used in previous AeroDyn driver
      ! timeIndex    = min( max(1,nt+1), dvr%numSteps)
      ! timeState    = dvr%timeSeries(timeIndex,2:)
      ! timeState_nt = dvr%timeSeries(nt,2:)
      ! rotSpeedPrev = timeState_nt(3)
   endif

   ! --- Update motion
   do iWT=1,dvr%numTurbines
      wt => dvr%WT(iWT)
      y_ED => FED%WT(iWT)

      ! --- Base Motion
      orientation = EulerConstruct( wt%orientationInit ) ! global 2 base at t = 0 (constant)
      if (wt%motionType == idBaseMotionGeneral) then
         orientation_loc = EulerConstruct( theta )
         call interpTimeValue(wt%motion, time, wt%iMotion, basMotion)
         y_ED%PlatformPtMesh%TranslationDisp(1:3,1) = basMotion(1:3)
         y_ED%PlatformPtMesh%TranslationVel (1:3,1) = basMotion(7:9)
         y_ED%PlatformPtMesh%RotationVel    (1:3,1) = basMotion(10:12)
         y_ED%PlatformPtMesh%TranslationAcc (1:3,1) = basMotion(13:15)
         y_ED%PlatformPtMesh%RotationAcc    (1:3,1) = basMotion(16:18)
         theta = basMotion(4:6)
         orientation_loc = EulerConstruct( theta )
         orientation = matmul(orientation_loc, orientation)
      elseif (wt%motionType == idBaseMotionSine) then
         if (any(wt%degreeOfFreedom==(/1,2,3/))) then
            y_ED%PlatformPtMesh%TranslationDisp(wt%degreeofFreedom,1) =                      wt%amplitude * sin(time * wt%frequency)
            y_ED%PlatformPtMesh%TranslationVel (wt%degreeofFreedom,1) =  (wt%frequency)    * wt%amplitude * cos(time * wt%frequency)
            y_ED%PlatformPtMesh%TranslationAcc (wt%degreeofFreedom,1) = -(wt%frequency)**2 * wt%amplitude * sin(time * wt%frequency)
         elseif (any(wt%degreeOfFreedom==(/4,5,6/))) then
            theta(1:3) = 0.0_ReKi
            theta(wt%degreeofFreedom-3) = wt%amplitude * sin(time * wt%frequency)
            y_ED%PlatformPtMesh%RotationVel (wt%degreeofFreedom-3,1) =  (wt%frequency)    * wt%amplitude * cos(time * wt%frequency)
            y_ED%PlatformPtMesh%RotationAcc (wt%degreeofFreedom-3,1) = -(wt%frequency)**2 * wt%amplitude * sin(time * wt%frequency)
            orientation_loc = EulerConstruct( theta )
            orientation = matmul(orientation_loc, orientation)
         endif
      endif
      y_ED%PlatformPtMesh%Orientation(:,:,1) = orientation

      ! --- Tower motion (none)
      ! Base to Tower 
      if (wt%hasTower) then
         call Transfer_Point_to_Point(y_ED%PlatformPtMesh, y_ED%TwrPtMesh, wt%map2twrPt, errStat2, errMsg2); if(Failed()) return
      endif
       
      ! --- Nacelle Motion
      ! Base to Nac
      call Transfer_Point_to_Point(y_ED%PlatformPtMesh, y_ED%NacelleMotion, wt%map2nacPt, errStat2, errMsg2); if(Failed()) return
      ! Nacelle yaw motion (along nac z)
      theta =0.0_ReKi
      if (wt%nac%motionType==idNacMotionConstant) then
         wt%nac%yawSpeed = 0.0_ReKi
         wt%nac%yawAcc   = 0.0_ReKi
      elseif (wt%nac%motionType==idNacMotionVariable) then
         call interpTimeValue(wt%nac%motion, time, wt%nac%iMotion, nacMotion)
         wt%nac%yaw      = nacMotion(1)
         wt%nac%yawSpeed = nacMotion(2)
         wt%nac%yawAcc   = nacMotion(3)
      else
         errMsg2='Unknown nac motion type; should never happen.'
         errStat2 = ErrID_FATAL
         if(Failed()) return
      endif
      theta(3) = wt%nac%yaw
      orientation_loc = EulerConstruct(theta)
      y_ED%NacelleMotion%Orientation(:,:,1) = matmul(orientation_loc, y_ED%NacelleMotion%Orientation(:,:,1))
      y_ED%NacelleMotion%RotationVel(  :,1) = y_ED%NacelleMotion%RotationVel(:,1) + y_ED%NacelleMotion%Orientation(3,:,1) * wt%nac%yawSpeed
      y_ED%NacelleMotion%RotationAcc(  :,1) = y_ED%NacelleMotion%RotationAcc(:,1) + y_ED%NacelleMotion%Orientation(3,:,1) * wt%nac%yawAcc

      ! --- Hub Motion
      ! Nac 2 hub (rigid body)
      call Transfer_Point_to_Point(y_ED%NacelleMotion, y_ED%HubPtMotion, wt%map2hubPt, errStat2, errMsg2); if(Failed()) return
      ! Hub rotation around x
      if (wt%hub%motionType == idHubMotionConstant) then
         ! save the azimuth at t (not t+dt) for output to file:
         wt%hub%azimuth = modulo(REAL(dvr%dT*(nt-1)*wt%hub%rotSpeed, ReKi) * R2D, 360.0_ReKi )
         ! if (nt <= 0) then
         !    wt%hub%azimuth = modulo(REAL(dvr%dT * (nt-1) * wt%hub%rotSpeed, ReKi) * R2D, 360.0_ReKi ) ! deg
         ! else if (nt==1) then
         !    wt%hub%azimuth = 0.0_ReKi
         ! else
         !    wt%hub%azimuth = MODULO( wt%hub%azimuth +  real(dvr%dt*wt%hub%rotSpeed*R2D, ReKi), 360.0_ReKi ) ! add a delta angle to the previous azimuth
         ! endif
         wt%hub%rotAcc  = 0.0_ReKi
      else if (wt%hub%motionType == idHubMotionVariable) then
         call interpTimeValue(wt%hub%motion, time, wt%hub%iMotion, hubMotion)
         !print*,hubMotion
         wt%hub%rotSpeed  = hubMotion(2)
         wt%hub%rotAcc    = hubMotion(2)
         wt%hub%azimuth = MODULO(hubMotion(1)*R2D, 360.0_ReKi )
      else if (wt%hub%motionType == idHubMotionUserFunction) then
         ! We call a user-defined function to determined the azimuth, speed (and potentially acceleration...)
         call userHubMotion(nt, iWT, dvr, ADI, FED, wt%userSwapArray, wt%hub%azimuth, wt%hub%rotSpeed, wt%hub%rotAcc)

      else if (wt%hub%motionType == idHubMotionStateTS) then
         ! NOTE: match AeroDyndriver for backward compatibility
         if (nt <= 0) then
            wt%hub%azimuth = modulo( real( dvr%dt * (nt-1) * wt%hub%rotSpeed, ReKi) * R2D, 360.0_ReKi )
         else
            if (nt==1) then
               wt%hub%azimuth = 0.0_ReKi
            else
               wt%hub%azimuth = modulo( wt%hub%azimuth + REAL(dvr%dt * rotSpeedPrev, ReKi) * R2D, 360.0_ReKi ) ! add a delta angle to the previous azimuth
            end if
         end if
      else
         print*,'Unknown hun motion type, should never happen'
         STOP
      endif
      theta(1) = wt%hub%azimuth*D2R + dvr%dt * wt%hub%rotSpeed
      theta(2) = 0.0_ReKi
      theta(3) = 0.0_ReKi
      orientation_loc = EulerConstruct( theta )
      y_ED%HubPtMotion%Orientation(:,:,1) = matmul(orientation_loc, y_ED%HubPtMotion%Orientation(:,:,1))
      y_ED%HubPtMotion%RotationVel(  :,1) = y_ED%HubPtMotion%RotationVel(:,1) + y_ED%HubPtMotion%Orientation(1,:,1) * wt%hub%rotSpeed
      y_ED%HubPtMotion%RotationAcc(  :,1) = y_ED%HubPtMotion%RotationAcc(:,1) + y_ED%HubPtMotion%Orientation(1,:,1) * wt%hub%rotAcc

      ! --- Blade motion
      ! Hub 2 blade root
      do iB = 1,wt%numBlades
         call Transfer_Point_to_Point(y_ED%HubPtMotion, y_ED%BladeRootMotion(iB), wt%map2bldPt(iB), errStat2, errMsg2); if(Failed()) return
         ! Pitch motion aong z
         theta =0.0_ReKi
         if (wt%bld(iB)%motionType==idBldMotionConstant) then
            ! pitch already set
         elseif (wt%bld(iB)%motionType==idBldMotionVariable) then
            call interpTimeValue(wt%bld(iB)%motion, time, wt%bld(iB)%iMotion, bldMotion)
            wt%bld(iB)%pitch =bldMotion(1)
            y_ED%BladeRootMotion(iB)%RotationVel(:,1) = y_ED%BladeRootMotion(iB)%RotationVel(:,1) + y_ED%BladeRootMotion(iB)%Orientation(3,:,1)* (-bldMotion(2))
            y_ED%BladeRootMotion(iB)%RotationAcc(:,1) = y_ED%BladeRootMotion(iB)%RotationAcc(:,1) + y_ED%BladeRootMotion(iB)%Orientation(3,:,1)* (-bldMotion(3))
         else
            print*,'Unknown blade motion type, should never happen'
            STOP
         endif
         theta(3) = - wt%bld(iB)%pitch ! NOTE: sign, wind turbine convention ...
         orientation_loc = EulerConstruct(theta)
         y_ED%BladeRootMotion(iB)%Orientation(:,:,1) = matmul(orientation_loc, y_ED%BladeRootMotion(iB)%Orientation(:,:,1))
      enddo

      !print*,'Bse: ',y_ED%PlatformPtMesh%Position + y_ED%PlatformPtMesh%TranslationDisp
      !if (wt%hasTower) then
      !   print*,'Twr: ',wt%twr%ptMesh%Position + wt%twr%ptMesh%TranslationDisp
      !endif
      !print*,'Nac: ',wt%nac%ptMesh%Position + wt%nac%ptMesh%TranslationDisp
      !print*,'Hub: ',wt%hub%ptMesh%Position + wt%hub%ptMesh%TranslationDisp
      !do iB=1,wt%numBlades
      !   print*,'Bld: ',y_ED%BladeRootMotion(iB)%Position + y_ED%BladeRootMotion(iB)%TranslationDisp
      !enddo
   enddo ! Loop on wind turbines

contains
   logical function Failed()
      call SetErrStat(errStat2, errMsg2, errStat, errMsg, 'Set_Mesh_Motion')
      Failed = errStat >= AbortErrLev
   end function Failed
end subroutine Set_Mesh_Motion

!----------------------------------------------------------------------------------------------------------------------------------
!> Shift current inputs to old inputs (done because time step constant in driver)
!! NOTE: might not be needed with new ADI module
!! cycle values in the input array AD%InputTime and AD%u.
subroutine Shift_ADI_Inputs(nt, dvr, ADI, errStat, errMsg)
   integer(IntKi)              , intent(in   ) :: nt        ! time step number
   type(Dvr_SimData),            intent(in   ) :: dvr       ! Driver data 
   type(ADI_Data),               intent(inout) :: ADI       !< AeroDyn/InflowWind Data
   integer(IntKi)              , intent(  out) :: errStat   !< Status of error message
   character(*)                , intent(  out) :: errMsg    !< Error message if errStat /= ErrID_None
   ! local variables
   integer(intKi)          :: j   ! loop index
   integer(IntKi)          :: errStat2      ! local status of error message
   character(ErrMsgLen)    :: errMsg2       ! local error message if errStat /= ErrID_None
   real(ReKi) :: z
   errStat = ErrID_None
   errMsg  = ""
   do j = numInp-1,1,-1
      call AD_CopyInput (ADI%u(j)%AD,  ADI%u(j+1)%AD,  MESH_UPDATECOPY, errStat2, ErrMsg2); 
      call SetErrStat(errStat2, errMsg2, errStat, errMsg, 'Shift_ADI_Inputs')
      ADI%inputTimes(j+1) = ADI%inputTimes(j)
   end do
<<<<<<< HEAD
   ADI%inputTimes(1) = dvr%dT * nt ! time at "nt+1"
end subroutine Shift_ADI_Inputs
=======
   AD%inputTime(1) = dvr%dT * nt ! time at "nt+1"

   ! --- Transfer motion from "ED" to AeroDyn
   do iWT=1,dvr%numTurbines
      wt => dvr%WT(iWT)
      ! Hub 2 Hub AD 
      call Transfer_Point_to_Point(wt%hub%ptMesh, AD%u(1)%rotors(iWT)%hubMotion, wt%hub%ED_P_2_AD_P_H, errStat2, errMsg2); if(Failed()) return

      ! Nac 2 Nac AD 
      call Transfer_Point_to_Point(wt%nac%ptMesh, AD%u(1)%rotors(iWT)%nacelleMotion, wt%nac%ED_P_2_AD_P_N, errStat2, errMsg2); if(Failed()) return

      ! Blade root to blade root AD
      do iB = 1,wt%numBlades
         call Transfer_Point_to_Point(wt%bld(iB)%ptMesh, AD%u(1)%rotors(iWT)%BladeRootMotion(iB), wt%bld(iB)%ED_P_2_AD_P_R, errStat2, errMsg2); if(Failed()) return
      enddo
            
      ! Blade root AD to blade line AD
      do iB = 1,wt%numBlades
         call Transfer_Point_to_Line2(AD%u(1)%rotors(iWT)%BladeRootMotion(iB), AD%u(1)%rotors(iWT)%BladeMotion(iB), wt%bld(iB)%AD_P_2_AD_L_B, errStat2, errMsg2); if(Failed()) return
      enddo

      ! Tower motion
      if (wt%hasTower) then
         if (AD%u(1)%rotors(iWT)%TowerMotion%nNodes>0) then
            call Transfer_Point_to_Point(wt%twr%ptMesh, wt%twr%ptMeshAD, wt%twr%ED_P_2_AD_P_T, errStat2, errMsg2); if(Failed()) return
            call Transfer_Point_to_Line2(wt%twr%ptMeshAD, AD%u(1)%rotors(iWT)%TowerMotion, wt%twr%AD_P_2_AD_L_T, errStat2, errMsg2); if(Failed()) return
         endif
      endif
   enddo ! iWT, rotors
      
   ! --- Inflow on points
   call Set_IW_Inputs(nt, dvr, AD%u(1), AD%OtherState, IW%u(1), errStat2, errMsg2); if(Failed()) return
   if (dvr%CompInflow==1) then
      call InflowWind_CalcOutput(AD%inputTime(1), IW%u(1), IW%p, IW%x, IW%xd, IW%z, IW%OtherSt, IW%y, IW%m, errStat2, errMsg2); if (Failed()) return
   else
      do j=1,size(IW%u(1)%PositionXYZ,2)
         z = IW%u(1)%PositionXYZ(3,j)
         IW%y%VelocityUVW(1,j) = dvr%HWindSpeed*(z/dvr%RefHt)**dvr%PLExp
         IW%y%VelocityUVW(2,j) = 0.0_ReKi !V
         IW%y%VelocityUVW(3,j) = 0.0_ReKi !W      
      end do 
   endif
   call AD_InputSolve_IfW(AD%u(1), IW%y, errStat2, errMsg2); if(Failed()) return

contains
   logical function Failed()
      call SetErrStat(errStat2, errMsg2, errStat, errMsg, 'Set_AD_Inputs')
      Failed = ErrStat >= AbortErrLev
   end function Failed
end subroutine Set_AD_Inputs

!> Set inputs for inflow wind
!! Similar to FAST_Solver, IfW_InputSolve
subroutine Set_IW_Inputs(nt,dvr,u_AD,o_AD,u_IfW,errStat,errMsg)
   integer(IntKi)              , intent(in   ) :: nt            ! time step number
   type(Dvr_SimData), target,   intent(in   ) :: dvr       ! Driver data 
   type(AD_InputType),           intent(in   ) :: u_AD          ! AeroDyn data 
   type(AD_OtherStateType),      intent(in   ) :: o_AD          ! AeroDyn data 
   type(InflowWind_InputType),   intent(inout) :: u_IfW         ! InflowWind data 
   integer(IntKi)              , intent(  out) :: errStat       ! Status of error message
   character(*)                , intent(  out) :: errMsg        ! Error message if ErrStat /= ErrID_None
   integer :: k,j,node, iWT
   ErrStat = ErrID_None
   ErrMsg  = ''
   Node=0


   ! Order important!

   ! Hub Height point for each turbine
   do iWT=1,dvr%numTurbines
      Node = Node + 1
      u_IfW%PositionXYZ(:,Node) = dvr%wt(iWT)%hub%ptMesh%Position(:,1) + dvr%wt(iWT)%hub%ptMesh%TranslationDisp(:,1)
   enddo

   do iWT=1,dvr%numTurbines
      ! Blade
      do K = 1,SIZE(u_AD%rotors(iWT)%BladeMotion)
         do J = 1,u_AD%rotors(iWT)%BladeMotion(k)%Nnodes
            Node = Node + 1
            u_IfW%PositionXYZ(:,Node) = u_AD%rotors(iWT)%BladeMotion(k)%TranslationDisp(:,j) + u_AD%rotors(iWT)%BladeMotion(k)%Position(:,j)
         end do !J = 1,p%BldNodes ! Loop through the blade nodes / elements
      end do !K = 1,p%NumBl         
      ! Tower
      do J=1,u_AD%rotors(iWT)%TowerMotion%nnodes
         Node = Node + 1
         u_IfW%PositionXYZ(:,Node) = u_AD%rotors(iWT)%TowerMotion%TranslationDisp(:,J) + u_AD%rotors(iWT)%TowerMotion%Position(:,J)
      end do      
      ! Nacelle
      if (u_AD%rotors(iWT)%NacelleMotion%Committed) then
         Node = Node + 1
         u_IfW%PositionXYZ(:,Node) = u_AD%rotors(iWT)%NacelleMotion%TranslationDisp(:,1) + u_AD%rotors(iWT)%NacelleMotion%Position(:,1)
      end if
      ! Hub
      if (u_AD%rotors(iWT)%HubMotion%Committed) then
         Node = Node + 1
         u_IfW%PositionXYZ(:,Node) = u_AD%rotors(iWT)%HubMotion%TranslationDisp(:,1) + u_AD%rotors(iWT)%HubMotion%Position(:,1)
      end if

   enddo ! iWT
   ! vortex points from FVW in AD15
   if (allocated(o_AD%WakeLocationPoints)) then
      do J=1,size(o_AD%WakeLocationPoints,DIM=2)
         Node = Node + 1
         u_IfW%PositionXYZ(:,Node) = o_AD%WakeLocationPoints(:,J)
         ! rewrite the history of this so that extrapolation doesn't make a mess of things
!          do k=2,size(IW%u)
!             if (allocated(IW%u(k)%PositionXYZ))   IW%u(k)%PositionXYZ(:,Node) = IW%u(1)%PositionXYZ(:,Node)
!          end do
      enddo !j, wake points
   end if
end subroutine Set_IW_Inputs

!> This routine sets the AeroDyn wind inflow inputs.
!! See similar routine in FAST_Solver
subroutine AD_InputSolve_IfW(u_AD, y_IfW, errStat, errMsg)
   ! Passed variables
   TYPE(AD_InputType),          INTENT(INOUT)   :: u_AD        !< The inputs to AeroDyn
   TYPE(InflowWind_OutputType), INTENT(IN)      :: y_IfW       !< The outputs from InflowWind
   INTEGER(IntKi)                               :: errStat     !< Error status of the operation
   CHARACTER(*)                                 :: errMsg      !< Error message if ErrStat /= ErrID_None
   ! Local variables:
   INTEGER(IntKi)                               :: J           ! Loops through nodes / elements.
   INTEGER(IntKi)                               :: K           ! Loops through blades.
   INTEGER(IntKi)                               :: NumBl
   INTEGER(IntKi)                               :: NNodes
   INTEGER(IntKi)                               :: node
   INTEGER(IntKi)                               :: iWT
   errStat = ErrID_None
   errMsg  = ""
   node = 1

   ! Order important!

   do iWT=1,size(u_AD%rotors)
      node = node + 1 ! Hub velocities for each rotor
   enddo

   do iWT=1,size(u_AD%rotors)
      NumBl  = size(u_AD%rotors(iWT)%InflowOnBlade,3)
      Nnodes = size(u_AD%rotors(iWT)%InflowOnBlade,2)
      ! Blades
      do k=1,NumBl
         do j=1,Nnodes
            u_AD%rotors(iWT)%InflowOnBlade(:,j,k) = y_IfW%VelocityUVW(:,node)
            node = node + 1
         end do
      end do
      ! Tower
      if ( allocated(u_AD%rotors(iWT)%InflowOnTower) ) then
         Nnodes = size(u_AD%rotors(iWT)%InflowOnTower,2)
         do j=1,Nnodes
            u_AD%rotors(iWT)%InflowOnTower(:,j) = y_IfW%VelocityUVW(:,node)
            node = node + 1
         end do      
      end if
      ! Nacelle
      if (u_AD%rotors(iWT)%NacelleMotion%NNodes > 0) then
         u_AD%rotors(iWT)%InflowOnNacelle(:) = y_IfW%VelocityUVW(:,node)
         node = node + 1
      else
         u_AD%rotors(iWT)%InflowOnNacelle = 0.0_ReKi
      end if
      ! Hub 
      if (u_AD%rotors(iWT)%HubMotion%NNodes > 0) then
         u_AD%rotors(iWT)%InflowOnHub(:) = y_IfW%VelocityUVW(:,node)
         node = node + 1
      else
         u_AD%rotors(iWT)%InflowOnHub = 0.0_ReKi
      end if
   enddo ! rotors
   ! OLAF points
   if ( allocated(u_AD%InflowWakeVel) ) then
      Nnodes = size(u_AD%InflowWakeVel,DIM=2)
      do j=1,Nnodes
         u_AD%InflowWakeVel(:,j) = y_IfW%VelocityUVW(:,node)
         node = node + 1
      end do !j, wake points
   end if
end subroutine AD_InputSolve_IfW


>>>>>>> a449a52c

!----------------------------------------------------------------------------------------------------------------------------------
!> Read the driver input file
subroutine Dvr_ReadInputFile(fileName, dvr, errStat, errMsg )
   character(*),                  intent( in    )   :: fileName
   type(Dvr_SimData), target,     intent(   out )   :: dvr
   integer,                       intent(   out )   :: errStat              ! returns a non-zero value when an error occurs  
   character(*),                  intent(   out )   :: errMsg               ! Error message if errStat /= ErrID_None
   ! Local variables
   character(1024)              :: PriPath
   character(1024)              :: Line                                     ! String containing a line of input.
   integer                      :: unIn, unEc, iCase
   integer                      :: CurLine
   integer                      :: iWT, iB, bldMotionType
   logical                      :: echo   
   real(ReKi)                   :: hubRad_ReKi
   real(DbKi)                   :: caseArray(10)
   real(DbKi), allocatable      :: timeSeries_Db(:,:)                       ! Temporary array to hold combined-case input parameters. For backward compatibility..
   integer(IntKi)               :: errStat2                                 ! Temporary Error status
   character(ErrMsgLen)         :: errMsg2                                  ! Temporary Err msg
   type(FileInfoType) :: FileInfo_In   !< The derived type for holding the file information.
   type(WTData), pointer :: wt ! Alias to shorten notation
   character(10) :: sWT
   character(15) :: sBld
   ! Basic inputs
   real(ReKi) :: hubRad, hubHt, overhang, shftTilt, precone, twr2Shft ! Basic inputs when basicHAWTFormat is true
   real(ReKi) :: nacYaw, bldPitch, rotSpeed
   errStat = ErrID_None
   errMsg  = ''
   UnIn = -1
   UnEc = -1

   ! Read all input file lines into fileinfo
   call ProcessComFile(fileName, FileInfo_In, errStat2, errMsg2); if (Failed()) return
   call GetPath(fileName, PriPath)     ! Input files will be relative to the path where the primary input file is located.
   call GetRoot(fileName, dvr%root)      

   CurLine = 4    ! Skip the first three lines as they are known to be header lines and separators
   call ParseVar(FileInfo_In, CurLine, 'Echo', echo, errStat2, errMsg2); if (Failed()) return;

   if (echo) then
      CALL OpenEcho ( UnEc, TRIM(dvr%root)//'.ech', errStat2, errMsg2 )
         if (Failed()) return;
      WRITE(UnEc, '(A)') 'Echo file for AeroDyn driver input file: '//trim(filename)
      ! Write the first three lines into the echo file
      WRITE(UnEc, '(A)') trim(FileInfo_In%Lines(1))
      WRITE(UnEc, '(A)') trim(FileInfo_In%Lines(2))
      WRITE(UnEc, '(A)') trim(FileInfo_In%Lines(3))
      CurLine = 4
      call ParseVar(FileInfo_In, CurLine, 'Echo', echo, errStat2, errMsg2, UnEc); if (Failed()) return
   endif

   call ParseVar(FileInfo_In, CurLine, "MHK"         , dvr%MHK         , errStat2, errMsg2, unEc); if (Failed()) return
   call ParseVar(FileInfo_In, CurLine, "analysisType", dvr%analysisType, errStat2, errMsg2, unEc); if (Failed()) return
   call ParseVar(FileInfo_In, CurLine, "tMax"        , dvr%tMax        , errStat2, errMsg2, unEc); if (Failed()) return
   call ParseVar(FileInfo_In, CurLine, "dt"          , dvr%dt          , errStat2, errMsg2, unEc); if (Failed()) return
   call ParseVar(FileInfo_In, CurLine, "AeroFile"    , dvr%AD_InputFile, errStat2, errMsg2, unEc); if (Failed()) return

   ! --- Environmental conditions
   call ParseCom(FileInfo_In, CurLine, Line, errStat2, errMsg2, unEc); if (Failed()) return
   call ParseVar(FileInfo_In, CurLine, "FldDens"     , dvr%FldDens , errStat2, errMsg2, unEc); if (Failed()) return
   call ParseVar(FileInfo_In, CurLine, "KinVisc"     , dvr%KinVisc , errStat2, errMsg2, unEc); if (Failed()) return
   call ParseVar(FileInfo_In, CurLine, "SpdSound"    , dvr%SpdSound, errStat2, errMsg2, unEc); if (Failed()) return
   call ParseVar(FileInfo_In, CurLine, "Patm"        , dvr%Patm    , errStat2, errMsg2, unEc); if (Failed()) return
   call ParseVar(FileInfo_In, CurLine, "Pvap"        , dvr%Pvap    , errStat2, errMsg2, unEc); if (Failed()) return
   call ParseVar(FileInfo_In, CurLine, "WtrDpth"     , dvr%WtrDpth , errStat2, errMsg2, unEc); if (Failed()) return
   dvr%MSL2SWL = 0.0_ReKi ! pass as zero since not set in AeroDyn driver input file

   ! --- Inflow data
   call ParseCom(FileInfo_In, CurLine, Line, errStat2, errMsg2, unEc); if (Failed()) return
   call ParseVar(FileInfo_In, CurLine, "compInflow", dvr%IW_InitInp%compInflow  , errStat2, errMsg2, unEc); if (Failed()) return
   call ParseVar(FileInfo_In, CurLine, "InflowFile", dvr%IW_InitInp%InputFile, errStat2, errMsg2, unEc); if (Failed()) return
   if (dvr%IW_InitInp%compInflow==0) then
      call ParseVar(FileInfo_In, CurLine, "HWindSpeed", dvr%IW_InitInp%HWindSpeed  , errStat2, errMsg2, unEc); if (Failed()) return
      call ParseVar(FileInfo_In, CurLine, "RefHt"     , dvr%IW_InitInp%RefHt       , errStat2, errMsg2, unEc); if (Failed()) return
      call ParseVar(FileInfo_In, CurLine, "PLExp"     , dvr%IW_InitInp%PLExp       , errStat2, errMsg2, unEc); if (Failed()) return
   else
      call ParseCom(FileInfo_In, CurLine, Line, errStat2, errMsg2, unEc); if (Failed()) return
      call ParseCom(FileInfo_In, CurLine, Line, errStat2, errMsg2, unEc); if (Failed()) return
      call ParseCom(FileInfo_In, CurLine, Line, errStat2, errMsg2, unEc); if (Failed()) return
      dvr%IW_InitInp%PLexp      = myNaN
      dvr%IW_InitInp%RefHt      = myNaN
      dvr%IW_InitInp%HWindSpeed = myNaN
   endif

   if (PathIsRelative(dvr%AD_InputFile)) dvr%AD_InputFile = trim(PriPath)//trim(dvr%AD_InputFile)
   if (PathIsRelative(dvr%IW_InitInp%InputFile)) dvr%IW_InitInp%InputFile = trim(PriPath)//trim(dvr%IW_InitInp%InputFile)

   ! --- Turbines
   call ParseCom(FileInfo_In, CurLine, Line, errStat2, errMsg2, unEc); if (Failed()) return
   call ParseVar(FileInfo_In, CurLine, "numTurbines", dvr%numTurbines, errStat2, errMsg2, unEc); if (Failed()) return
   allocate(dvr%WT(dvr%numTurbines), stat=errStat2)
      if (errStat2 /=0) then
         errStat2=ErrID_Fatal
         ErrMsg2="Error allocating dvr%WT."
         if(Failed()) return
      end if

   do iWT=1,dvr%numTurbines
      wt => dvr%WT(iWT)
      sWT = '('//trim(num2lstr(iWT))//')'
      call ParseCom(FileInfo_In, CurLine, Line, errStat2, errMsg2, unEc); if(Failed()) return
      ! Temporary hack, look if ProjMod is present on the line
      !call ParseVar(FileInfo_In, CurLine, 'ProjMod'//sWT    , wt%projMod       , errStat2, errMsg2, unEc); if(Failed()) return
      call ParseVar(FileInfo_In, CurLine, 'ProjMod'//sWT    , wt%projMod       , errStat2, errMsg2, unEc);
      if (errStat2==ErrID_Fatal) then
         call WrScr('>>> ProjMod is not present in AeroDyn driver input file.')
         wt%projMod = -1
      endif
      call ParseVar(FileInfo_In, CurLine, 'BasicHAWTFormat'//sWT    , wt%basicHAWTFormat       , errStat2, errMsg2, unEc); if(Failed()) return

      ! Basic init
      wt%hub%azimuth  = myNan
      wt%hub%rotSpeed = myNaN
      wt%nac%yaw      = myNaN

      if (wt%BasicHAWTFormat) then
         ! --- Basic Geometry
         call ParseAry(FileInfo_In, CurLine, 'baseOriginInit'//sWT , wt%originInit , 3 , errStat2, errMsg2 , unEc); if(Failed()) return
         call ParseVar(FileInfo_In, CurLine, 'numBlades'//sWT      , wt%numBlades      , errStat2, errMsg2 , unEc); if(Failed()) return
         call ParseVar(FileInfo_In, CurLine, 'hubRad'//sWT         , hubRad            , errStat2, errMsg2 , unEc); if(Failed()) return
         call ParseVar(FileInfo_In, CurLine, 'hubHt'//sWT          , hubHt             , errStat2, errMsg2 , unEc); if(Failed()) return
         call ParseVar(FileInfo_In, CurLine, 'overhang'//sWT       , overhang          , errStat2, errMsg2 , unEc); if(Failed()) return
         call ParseVar(FileInfo_In, CurLine, 'shftTilt'//sWT       , shftTilt          , errStat2, errMsg2 , unEc); if(Failed()) return
         call ParseVar(FileInfo_In, CurLine, 'precone'//sWT        , precone           , errStat2, errMsg2 , unEc); if(Failed()) return
         call ParseVar(FileInfo_In, CurLine, 'twr2Shft'//sWT       , twr2Shft          , errStat2, errMsg2 , unEc); if(Failed()) return

         shftTilt=-shftTilt*Pi/180._ReKi ! deg 2 rad, NOTE: OpenFAST convention sign wrong around y 
         precone=precone*Pi/180._ReKi ! deg 2 rad

         ! We set the advanced turbine geometry properties
         ! twr/nac/hub
         wt%orientationInit(1:3) = 0.0_ReKi
         wt%hasTower          = .True.
         wt%HAWTprojection    = .True.
         wt%twr%origin_t      = 0.0_ReKi ! Exactly at the base
         wt%nac%origin_t      = (/ 0.0_ReKi                , 0.0_ReKi, hubHt - twr2Shft + overhang * sin(shftTilt)       /)
         wt%hub%origin_n      = (/ overhang * cos(shftTilt), 0.0_ReKi, -overhang * sin(shftTilt) + twr2shft /)              ! IDEM
         wt%hub%orientation_n = (/ 0.0_ReKi,  shftTilt, 0.0_ReKi  /)

         ! blades
         allocate(wt%bld(wt%numBlades))
         do iB=1,wt%numBlades
            wt%bld(iB)%pitch              = myNaN
            wt%bld(iB)%origin_h(1:3)      = 0.0_ReKi
            wt%bld(iB)%orientation_h(1)   = (iB-1)*(2._ReKi*Pi)/wt%numBlades
            wt%bld(iB)%orientation_h(2)   = precone
            wt%bld(iB)%orientation_h(3)   = 0.0_ReKi
            wt%bld(iB)%hubRad_bl          = hubRad
         enddo
      else
         ! --- Advanced geometry
         ! Rotor origin and orientation
         call ParseAry(FileInfo_In, CurLine, 'baseOriginInit'//sWT     , wt%originInit, 3         , errStat2, errMsg2, unEc); if(Failed()) return
         call ParseAry(FileInfo_In, CurLine, 'baseOrientationInit'//sWT, wt%orientationInit, 3    , errStat2, errMsg2, unEc); if(Failed()) return
         call ParseVar(FileInfo_In, CurLine, 'hasTower'//sWT           , wt%hasTower              , errStat2, errMsg2, unEc); if(Failed()) return
         call ParseVar(FileInfo_In, CurLine, 'HAWTprojection'//sWT     , wt%HAWTprojection        , errStat2, errMsg2, unEc); if(Failed()) return
         call ParseAry(FileInfo_In, CurLine, 'twrOrigin_t'//sWT        , wt%twr%origin_t, 3       , errStat2, errMsg2, unEc); if(Failed()) return
         call ParseAry(FileInfo_In, CurLine, 'nacOrigin_t'//sWT        , wt%nac%origin_t, 3       , errStat2, errMsg2, unEc); if(Failed()) return
         call ParseAry(FileInfo_In, CurLine, 'hubOrigin_n'//sWT        , wt%hub%origin_n, 3       , errStat2, errMsg2, unEc); if(Failed()) return
         call ParseAry(FileInfo_In, CurLine, 'hubOrientation_n'//sWT   , wt%hub%orientation_n, 3  , errStat2, errMsg2, unEc); if(Failed()) return
         wt%hub%orientation_n   = wt%hub%orientation_n*D2R
         wt%orientationInit     = wt%orientationInit*D2R
         ! Blades
         call ParseCom(FileInfo_In, CurLine, Line, errStat2, errMsg2, unEc); if(Failed()) return
         call ParseVar(FileInfo_In, CurLine, 'numBlades'//sWT , wt%numBlades, errStat2, errMsg2, unEc); if(Failed()) return
         allocate(wt%bld(wt%numBlades), stat=errStat2)
         if (errStat2 /= 0) then
            errStat2=ErrID_Fatal
            errMsg2 = "Error allocating wt%bld"
            if(Failed()) return
         end if

         do iB=1,wt%numBlades
            wt%bld(iB)%pitch = myNaN
            sBld = '('//trim(num2lstr(iWT))//'_'//trim(num2lstr(iB))//')'
            call ParseAry(FileInfo_In, CurLine, 'bldOrigin_h'//sBld , wt%bld(iB)%origin_h, 3, errStat2, errMsg2, unEc); if(Failed()) return
         enddo
         do iB=1,wt%numBlades
            sBld = '('//trim(num2lstr(iWT))//'_'//trim(num2lstr(iB))//')'
            call ParseAry(FileInfo_In, CurLine, 'blOdrientation_h'//sBld , wt%bld(iB)%orientation_h, 3, errStat2, errMsg2, unEc); if(Failed()) return
            wt%bld(iB)%orientation_h = wt%bld(iB)%orientation_h * Pi/180_ReKi
         enddo
         do iB=1,wt%numBlades
            sBld = '('//trim(num2lstr(iWT))//'_'//trim(num2lstr(iB))//')'
            call ParseVar(FileInfo_In, CurLine, 'bldHubRad_bl'//sBld , wt%bld(iB)%hubRad_bl, errStat2, errMsg2, unEc); if(Failed()) return
         enddo
      end if ! Basic /advanced geometry

      ! --- Base motion (common to basic/advanced)
      ! Base motion
      call ParseCom(FileInfo_In, CurLine, Line, errStat2, errMsg2, unEc); if(Failed()) return
      call ParseVar(FileInfo_In, CurLine, 'baseMotionType'//sWT    , wt%motionType,      errStat2, errMsg2, unEc); if(Failed()) return
      call ParseVar(FileInfo_In, CurLine, 'degreeOfFreedom'//sWT   , wt%degreeOfFreedom, errStat2, errMsg2, unEc); if(Failed()) return
      call ParseVar(FileInfo_In, CurLine, 'amplitude'//sWT         , wt%amplitude,       errStat2, errMsg2, unEc); if(Failed()) return
      call ParseVar(FileInfo_In, CurLine, 'frequency'//sWT         , wt%frequency,       errStat2, errMsg2, unEc); if(Failed()) return
      call ParseVar(FileInfo_In, CurLine, 'baseMotionFilename'//sWT, wt%motionFileName,  errStat2, errMsg2, unEc); if(Failed()) return
      wt%frequency = wt%frequency * 2 *pi ! Hz to rad/s
      if (dvr%analysisType==idAnalysisRegular) then
         if (wt%motionType==idBaseMotionGeneral) then
            call ReadDelimFile(wt%motionFileName, 19, wt%motion, errStat2, errMsg2, priPath=priPath); if(Failed()) return
            wt%iMotion=1
            if (wt%motion(size(wt%motion,1),1)<dvr%tMax) then
               call WrScr('Warning: maximum time in motion file smaller than simulation time, last values will be repeated. File: '//trim(wt%motionFileName))
            endif
         endif
      else
         ! Setting dummy values for safety. These values needs to be overriden by TimeDependency or Case
         wt%amplitude = myNaN
         wt%frequency = myNaN
         wt%motionType = idBaseMotionFixed 
         wt%degreeOfFreedom = 0
      endif

      ! --- RNA Motion
      if (wt%BasicHAWTFormat) then
         ! --- Basic Motion
         call ParseVar(FileInfo_In, CurLine, 'nacYaw'//sWT         , nacyaw            , errStat2, errMsg2 , unEc); if(Failed()) return
         call ParseVar(FileInfo_In, CurLine, 'rotSpeed'//sWT       , rotSpeed          , errStat2, errMsg2 , unEc); if(Failed()) return
         call ParseVar(FileInfo_In, CurLine, 'bldPitch'//sWT       , bldPitch          , errStat2, errMsg2 , unEc); if(Failed()) return
         if (dvr%analysisType/=idAnalysisRegular) then
            ! Setting dummy values for safety. These values needs to be overriden by TimeDependency or Case
            nacYaw       = myNaN
            rotSpeed     = myNaN
            bldPitch     = myNaN
         endif ! regular analysis or combined/time

         !wt%motionType = idBaseMotionFixed
         call setSimpleMotion(wt, rotSpeed, bldPitch, nacYaw, wt%degreeOfFreedom, wt%amplitude, wt%frequency)
      else
         ! --- Advanced Motion
         ! Nacelle motion
         if (wt%numBlades>0) then
            call ParseVar(FileInfo_In, CurLine, 'nacMotionType'//sWT    , wt%nac%motionType    , errStat2, errMsg2, unEc); if(Failed()) return
            call ParseVar(FileInfo_In, CurLine, 'nacYaw'//sWT           , wt%nac%yaw           , errStat2, errMsg2, unEc); if(Failed()) return
            call ParseVar(FileInfo_In, CurLine, 'nacMotionFilename'//sWT, wt%nac%motionFileName, errStat2, errMsg2, unEc); if(Failed()) return
            wt%nac%yaw = wt%nac%yaw * Pi/180_ReKi ! yaw stored in rad
            if (dvr%analysisType==idAnalysisRegular) then
               if (wt%nac%motionType==idNacMotionVariable) then
                  call ReadDelimFile(wt%nac%motionFilename, 4, wt%nac%motion, errStat2, errMsg2, priPath=priPath); if(Failed()) return
                  wt%nac%iMotion=1
                  if (wt%nac%motion(size(wt%nac%motion,1),1)<dvr%tMax) then
                     call WrScr('Warning: maximum time in motion file smaller than simulation time, last values will be repeated. File: '//trim(wt%nac%motionFileName))
                  endif
               endif
            else
               ! Replacing with default motion if AnalysisType is not Regular, should be overriden later
               wt%nac%motionType    = idNacMotionConstant
               wt%nac%yaw           = myNaN
            endif

            ! Rotor motion
            call ParseVar(FileInfo_In, CurLine, 'rotMotionType'//sWT    , wt%hub%motionType    , errStat2, errMsg2, unEc); if(Failed()) return
            call ParseVar(FileInfo_In, CurLine, 'rotSpeed'//sWT         , wt%hub%rotSpeed      , errStat2, errMsg2, unEc); if(Failed()) return
            call ParseVar(FileInfo_In, CurLine, 'rotMotionFilename'//sWT, wt%hub%motionFileName, errStat2, errMsg2, unEc); if(Failed()) return
            wt%hub%rotSpeed = wt%hub%rotSpeed * Pi/30_ReKi ! speed stored in rad/s 
            if (dvr%analysisType==idAnalysisRegular) then
               if (wt%hub%motionType==idHubMotionVariable) then
                  call ReadDelimFile(wt%hub%motionFilename, 4, wt%hub%motion, errStat2, errMsg2, priPath=priPath); if(Failed()) return
                  wt%hub%iMotion=1
                  if (wt%hub%motion(size(wt%hub%motion,1),1)<dvr%tMax) then
                     call WrScr('Warning: maximum time in motion file smaller than simulation time, last values will be repeated. File: '//trim(wt%hub%motionFileName))
                  endif
               endif
            else
               ! Replacing with default motion if AnalysisType is not Regular, should be overriden later
               wt%hub%motionType    = idHubMotionConstant
               wt%hub%rotSpeed      = myNaN
            endif

            ! Blade motion
            call ParseVar(FileInfo_In, CurLine, 'bldMotionType'//sWT, bldMotionType, errStat2, errMsg2, unEc); if(Failed()) return
            do iB=1,wt%numBlades
               wt%bld(iB)%motionType=bldMotionType
               sBld = '('//trim(num2lstr(iWT))//'_'//trim(num2lstr(iB))//')'
               call ParseVar(FileInfo_In, CurLine, 'bldPitch'//sBld , wt%bld(iB)%pitch, errStat2, errMsg2, unEc); if(Failed()) return
               wt%bld(iB)%pitch = wt%bld(iB)%pitch*Pi/180_ReKi ! to rad
            enddo
            do iB=1,wt%numBlades
               sBld = '('//trim(num2lstr(iWT))//'_'//trim(num2lstr(iB))//')'
               call ParseVar(FileInfo_In, CurLine, 'bldMotionFileName'//sBld , wt%bld(iB)%motionFileName, errStat2, errMsg2, unEc); if(Failed()) return
            enddo
            if (dvr%analysisType==idAnalysisRegular) then
               do iB=1,wt%numBlades
                  if (wt%bld(iB)%motionType==idBldMotionVariable) then
                     call ReadDelimFile(wt%bld(iB)%motionFilename, 4, wt%bld(iB)%motion, errStat2, errMsg2, priPath=priPath); if(Failed()) return
                     wt%bld(iB)%iMotion=1
                     if (wt%bld(iB)%motion(size(wt%bld(iB)%motion,1),1)<dvr%tMax) then
                        call WrScr('Warning: maximum time in motion file smaller than simulation time, last values will be repeated. File: '//trim(wt%bld(iB)%motionFileName))
                     endif
                  endif
               enddo
            else
               ! Replacing with default motion if AnalysisType is not Regular, shouldbe overriden later
               do iB=1,size(wt%bld)
                  wt%bld(iB)%motionType = idBldMotionConstant
                  wt%bld(iB)%pitch      = myNan
               end do
            endif
         endif ! numBlade>0
      endif ! BASIC/ADVANCED rotor definition
   enddo

   ! --- Time dependent analysis
   call ParseCom(FileInfo_In, CurLine, Line, errStat2, errMsg2, unEc); if(Failed()) return
   if (dvr%AnalysisType==idAnalysisTimeD) then
      call ParseVar(FileInfo_In, CurLine, 'TimeAnalysisFileName', Line, errStat2, errMsg2, unEc); if(Failed()) return
      call ReadDelimFile(Line, 6, dvr%timeSeries, errStat2, errMsg2, priPath=priPath); if(Failed()) return
      dvr%timeSeries(:,4) = real(dvr%timeSeries(:,4)*RPM2RPS, ReKi) ! rad/s
      dvr%timeSeries(:,5) = real(dvr%timeSeries(:,5)*D2R    , ReKi) ! rad
      dvr%timeSeries(:,6) = real(dvr%timeSeries(:,6)*D2R    , ReKi) ! rad
      if (dvr%timeSeries(size(dvr%timeSeries,1),1)<dvr%tMax) then
         call WrScr('Warning: maximum time in time series file smaller than simulation time, last values will be repeated. File: '//trim(Line))
      endif
      dvr%iTimeSeries=1
   else
      call ParseCom(FileInfo_In, CurLine, Line, errStat2, errMsg2, unEc); if(Failed()) return
  endif

   ! --- Parametic cases
   call ParseCom(FileInfo_In, CurLine, Line, errStat2, errMsg2, unEc); if(Failed()) return
   call ParseVar(FileInfo_In, CurLine, 'numCases', dvr%numCases, errStat2, errMsg2, unEc); if(Failed()) return
   call ParseCom(FileInfo_In, CurLine, Line, errStat2, errMsg2, unEc); if(Failed()) return
   call ParseCom(FileInfo_In, CurLine, Line, errStat2, errMsg2, unEc); if(Failed()) return
   if (dvr%analysisType==idAnalysisCombi) then
      ! First check
      if( Check(dvr%numTurbines>1    , 'Combined case analyses only possible with zero or one turbine with `basicHAWT` format' )) return
      if( Check(dvr%numCases<=0      , 'NumCases needs to be >0 for combined analyses' )) return
      allocate(dvr%Cases(dvr%numCases))
      do iCase=1, dvr%numCases
         call ParseAry(FileInfo_In, CurLine, 'case line', caseArray, size(caseArray), errStat2, errMsg2, unEc); if(Failed()) return
         dvr%Cases(iCase)%HWindSpeed = caseArray( 1)
         dvr%Cases(iCase)%PLExp      = caseArray( 2)
         dvr%Cases(iCase)%rotSpeed   = caseArray( 3)
         dvr%Cases(iCase)%bldPitch   = caseArray( 4)
         dvr%Cases(iCase)%nacYaw     = caseArray( 5)
         dvr%Cases(iCase)%dT         = caseArray( 6)
         dvr%Cases(iCase)%tMax       = caseArray( 7)
         dvr%Cases(iCase)%DOF        = caseArray( 8)
         dvr%Cases(iCase)%amplitude  = caseArray( 9)
         dvr%Cases(iCase)%frequency  = caseArray(10)
      enddo
   else
      if (dvr%numCases>0) then
         errStat2=ErrID_Warn
         errMsg2='Skipping combined case inputs'
         call setErrStat(errStat2, errMsg2, errStat, errMsg, 'Dvr_ReadInputFile');
      endif
      dvr%numCases=1 ! Only one case
      if (allocated(dvr%Cases)) deallocate(dvr%Cases)
   endif

   ! --- Input / Outputs
   call ParseCom(FileInfo_In, CurLine, Line, errStat2, errMsg2, unEc); if(Failed()) return
   call ParseVar(FileInfo_In, CurLine, 'outFmt'     , dvr%out%outFmt      , errStat2, errMsg2, unEc); if(Failed()) return
   call ParseVar(FileInfo_In, CurLine, 'outFileFmt' , dvr%out%fileFmt     , errStat2, errMsg2, unEc); if(Failed()) return
   call ParseVar(FileInfo_In, CurLine, 'WrVTK'      , dvr%out%WrVTK       , errStat2, errMsg2, unEc); if(Failed()) return
   call ParseVar(FileInfo_In, CurLine, 'WrVTK_Type' , dvr%out%WrVTK_Type  , errStat2, errMsg2, unEc); if(Failed()) return
   call ParseVar(FileInfo_In, CurLine, 'VTKHubRad'  , hubRad_ReKi         , errStat2, errMsg2, unEc); if(Failed()) return
   call ParseAry(FileInfo_In, CurLine, 'VTKNacDim'  , dvr%out%VTKNacDim, 6, errStat2, errMsg2, unEc); if(Failed()) return
   dvr%out%VTKHubRad =  real(hubRad_ReKi,SiKi)
   dvr%out%delim=' ' ! TAB

   call cleanup()

   return
contains

   logical function Check(Condition, ErrMsg_in)
      logical, intent(in) :: Condition
      character(len=*), intent(in) :: ErrMsg_in
      Check=Condition
      if (Check) then
         call SetErrStat(ErrID_Fatal, trim(ErrMsg_in), errStat, errMsg, 'Dvr_ReadInputFile');
      endif
   end function Check

   subroutine CleanUp()
      if (UnIn>0) close(UnIn)
      if (UnEc>0) close(UnEc)
      CALL NWTC_Library_Destroyfileinfotype(FileInfo_In, errStat2, errMsg2)
   end subroutine cleanup

   logical function Failed()
      CALL SetErrStat(errStat2, errMsg2, errStat, errMsg, 'Dvr_ReadInputFile' )
      Failed = errStat >= AbortErrLev
      if (Failed) then
         call CleanUp()
      endif
   end function Failed
end subroutine Dvr_ReadInputFile
!----------------------------------------------------------------------------------------------------------------------------------
!> Set simple motion on this turbine
subroutine setSimpleMotion(wt, rotSpeed, bldPitch, nacYaw, DOF, amplitude, frequency)
   type(WTData),   intent(inout) :: wt
   real(ReKi),     intent(in   ) :: rotSpeed  ! rpm
   real(ReKi),     intent(in   ) :: bldPitch  ! deg
   real(ReKi),     intent(in   ) :: nacYaw    ! deg
   integer(IntKi), intent(in   ) :: DOF       ! 0<: None, 1:surge, ... 6: yaw
   real(ReKi),     intent(in   ) :: amplitude ! m or rad
   real(ReKi),     intent(in   ) :: frequency ! Hz
   
   integer                       :: i
   wt%degreeofFreedom   = DOF
   wt%amplitude         = amplitude
   wt%frequency         = frequency * 2 *pi ! Hz to rad/s
   wt%nac%motionType    = idNacMotionConstant
   wt%nac%yaw           = nacYaw* PI /180._ReKi ! deg 2 rad
   wt%hub%motionType    = idHubMotionConstant
   wt%hub%rotSpeed      = rotSpeed*RPM2RPS     ! rpm 2 rad/s
   if (allocated(wt%bld)) then
      do i=1,size(wt%bld)
         wt%bld(i)%motionType = idBldMotionConstant
         wt%bld(i)%pitch      = bldPitch * Pi /180._ReKi ! deg 2 rad
      end do
   end if
end subroutine setSimpleMotion
!----------------------------------------------------------------------------------------------------------------------------------
!> Validate inputs read from input file 
subroutine ValidateInputs(dvr, errStat, errMsg)
   type(Dvr_SimData), target,    intent(inout) :: dvr           ! intent(out) only so that we can save FmtWidth in dvr%out%ActualChanLen
   integer,                       intent(  out) :: errStat           ! returns a non-zero value when an error occurs  
   character(*),                  intent(  out) :: errMsg            ! Error message if errStat /= ErrID_None
   ! local variables:
   integer(intKi)                               :: i
   integer(intKi)                               :: FmtWidth          ! number of characters in string produced by dvr%OutFmt
   integer(intKi)                               :: errStat2          ! temporary Error status
   character(ErrMsgLen)                         :: ErrMsg2           ! temporary Error message
   character(*), parameter                      :: RoutineName = 'ValidateInputs'
   integer    :: iWT, iB
   type(WTData), pointer :: wt ! Alias to shorten notation

   errStat = ErrID_None
   errMsg  = ""
   ! Turbine Data:
   !if ( dvr%numBlades < 1 ) call SetErrStat( ErrID_Fatal, "There must be at least 1 blade (numBlades).", errStat, ErrMsg, RoutineName)
      ! Combined-Case Analysis:
   if (dvr%MHK /= 0 .and. dvr%MHK /= 1 .and. dvr%MHK /= 2) call SetErrStat(ErrID_Fatal, 'MHK switch must be 0, 1, or 2.', ErrStat, ErrMsg, RoutineName)
   if (dvr%MHK == 2) call SetErrStat(ErrID_Fatal, 'Functionality to model a floating MHK turbine has not yet been implemented.', ErrStat, ErrMsg, RoutineName)
   
   if (dvr%DT < epsilon(0.0_ReKi) ) call SetErrStat(ErrID_Fatal,'dT must be larger than 0.',errStat, errMsg,RoutineName)
   if (Check(.not.(ANY((/0,1/) == dvr%IW_InitInp%compInflow) ), 'CompInflow needs to be 0 or 1')) return

   if (Check(.not.(ANY(idAnalysisVALID == dvr%analysisType    )), 'Analysis type not supported: '//trim(Num2LStr(dvr%analysisType)) )) return
   
   if (dvr%analysisType==idAnalysisTimeD .or. dvr%analysisType==idAnalysisCombi) then
      if (Check( dvr%IW_InitInp%CompInflow/=0, 'CompInflow needs to be 0 when analysis type is '//trim(Num2LStr(dvr%analysisType)))) return
   endif


   do iWT=1,dvr%numTurbines
      wt => dvr%WT(iWT)
      if (Check(.not.(ANY(idBaseMotionVALID == wt%motionType    )), 'Base Motion type given for rotor '//(trim(Num2LStr(iWT)))//' not supported: '//trim(Num2LStr(wt%motionType)) )) return
      if (Check(.not.(ANY(idHubMotionVALID  == wt%hub%motionType)), 'Rotor Motion type given for rotor '//(trim(Num2LStr(iWT)))//' not supported: '//trim(Num2LStr(wt%hub%motionType)) )) return
      if (Check(.not.(ANY(idNacMotionVALID  == wt%nac%motionType)), 'Nacelle Motion type given for rotor '//(trim(Num2LStr(iWT)))//' not supported: '//trim(Num2LStr(wt%hub%motionType)) )) return
      do iB=1,wt%numBlades
         if (Check(.not.(ANY(idBldMotionVALID   == wt%bld(iB)%motionType  )),    'Blade Motion type given for rotor '//(trim(Num2LStr(iWT)))//' not supported: '//trim(Num2LStr(wt%bld(iB)%motionType)) )) return
      enddo

      if (wt%motionType==idBaseMotionSine) then
         if (Check((wt%degreeOfFreedom<0) .or.(wt%degreeOfFreedom)>6 , 'Degree of freedom needs to be between 1 and 6')) return
      endif

   enddo

   ! --- I-O Settings:
   if (Check(.not.(ANY(idFmtVALID == dvr%out%fileFmt)),    'fileFmt not supported: '//trim(Num2LStr(dvr%out%fileFmt)) )) return
   call ChkRealFmtStr( dvr%out%OutFmt, 'OutFmt', FmtWidth, errStat2, errMsg2 )
   call SetErrStat( errStat2, errMsg2, errStat, errMsg, RoutineName )
   !if ( FmtWidth < MinChanLen ) call SetErrStat( ErrID_Warn, 'OutFmt produces a column less than '//trim(num2lstr(MinChanLen))//' characters wide ('// &
   !   TRIM(Num2LStr(FmtWidth))//'), which may be too small.', errStat, errMsg, RoutineName )

   if (Check((dvr%out%WrVTK<0      .or. dvr%out%WrVTK>2     ), 'WrVTK must be 0 (none), 1 (initialization only), 2 (animation), or 3 (mode shapes).')) then
      return
   else
      if (Check((dvr%out%WrVTK_Type<1 .or. dvr%out%WrVTK_Type>3), 'VTK_type must be 1 (surfaces), 2 (lines/points), or 3 (both).')) return
   endif

contains

   logical function Check(Condition, ErrMsg_in)
      logical, intent(in) :: Condition
      character(len=*), intent(in) :: ErrMsg_in
      Check=Condition
      if (Check) then
         call SetErrStat(ErrID_Fatal, trim(ErrMsg_in), errStat, errMsg, 'ValidateInputs');
      endif
   end function Check

end subroutine ValidateInputs
!----------------------------------------------------------------------------------------------------------------------------------
!> Initialize outputs to file for driver 
subroutine Dvr_InitializeOutputs(nWT, out, numSteps, errStat, errMsg)
      integer(IntKi)         ,  intent(in   )   :: nWT                  ! Number of time steps
      type(Dvr_Outputs),        intent(inout)   :: out 
      integer(IntKi)         ,  intent(in   )   :: numSteps             ! Number of time steps
      integer(IntKi)         ,  intent(  out)   :: errStat              ! Status of error message
      character(*)           ,  intent(  out)   :: errMsg               ! Error message if errStat /= ErrID_None
      ! locals
      integer(IntKi)     :: i
      integer(IntKi)     :: numSpaces
      integer(IntKi)     :: numOuts
      integer(IntKi)     :: iWT
      character(ChanLen) :: colTxt
      character(ChanLen) :: caseTxt
      character(10)      :: sWT

      numOuts = size(out%WriteOutputHdr)

      call AllocAry(out%outLine, numOuts-1, 'outLine', errStat, errMsg); ! NOTE: time not stored
      out%outLine=0.0_ReKi

      ! --- Ascii
      if (out%fileFmt==idFmtBoth .or. out%fileFmt == idFmtAscii) then

         ! compute the width of the column output
         numSpaces = out%ActualChanLen ! the size of column produced by OutFmt
         out%ActualChanLen = max( out%ActualChanLen, MinChanLen ) ! set this to at least MinChanLen , or the size of the column produced by OutFmt
         do i=1,numOuts
            out%ActualChanLen = max(out%ActualChanLen, LEN_TRIM(out%WriteOutputHdr(i)))
            out%ActualChanLen = max(out%ActualChanLen, LEN_TRIM(out%WriteOutputUnt(i)))
         end do

         ! create format statements for time and the array outputs:
         out%Fmt_t = '(F'//trim(num2lstr(out%ActualChanLen))//'.4)'
         out%Fmt_a = '"'//out%delim//'"'//trim(out%outFmt)      ! format for array elements from individual modules
         numSpaces = out%ActualChanLen - numSpaces  ! the difference between the size of the headers and what is produced by OutFmt
         if (numSpaces > 0) then
            out%Fmt_a = trim(out%Fmt_a)//','//trim(num2lstr(numSpaces))//'x'
         end if

         ! --- Start writing to ascii input file 
         do iWT=1,nWT
            if (nWT>1) then
               sWT = '.T'//trim(num2lstr(iWT))
            else
               sWT = ''
            endif
            call GetNewUnit(out%unOutFile(iWT), errStat, errMsg)
            if ( errStat >= AbortErrLev ) then
               out%unOutFile(iWT) = -1
               return
            end if
            call OpenFOutFile ( out%unOutFile(iWT), trim(out%Root)//trim(sWT)//'.out', errStat, errMsg )
            if ( errStat >= AbortErrLev ) return
            write (out%unOutFile(iWT),'(/,A)')  'Predictions were generated on '//CurDate()//' at '//CurTime()//' using '//trim( version%Name )
            write (out%unOutFile(iWT),'(1X,A)') trim(GetNVD(out%AD_ver))
            write (out%unOutFile(iWT),'()' )    !print a blank line
            write (out%unOutFile(iWT),'()' )    !print a blank line
            write (out%unOutFile(iWT),'()' )    !print a blank line

            ! Write the names of the output parameters on one line:
            do i=1,numOuts
               call WrFileNR ( out%unOutFile(iWT), out%delim//out%WriteOutputHdr(i)(1:out%ActualChanLen) )
            end do ! i
            write (out%unOutFile(iWT),'()')

            ! Write the units of the output parameters on one line:
            do i=1,numOuts
               call WrFileNR ( out%unOutFile(iWT), out%delim//out%WriteOutputUnt(i)(1:out%ActualChanLen) )
            end do ! i
            write (out%unOutFile(iWT),'()')
         enddo
      endif

      ! --- Binary
      if (out%fileFmt==idFmtBoth .or. out%fileFmt == idFmtBinary) then
         call AllocAry(out%storage, numOuts-1, numSteps, nWT, 'storage', errStat, errMsg)
         out%storage= myNaN !0.0_ReKi ! Alternative: myNaN
      endif

end subroutine Dvr_InitializeOutputs
!----------------------------------------------------------------------------------------------------------------------------------
!> Initialize driver (not module-level) output channels 
!! Output channels are constant for all cases and all turbines for now!
subroutine Dvr_InitializeDriverOutputs(dvr, ADI, errStat, errMsg)
   type(Dvr_SimData),        intent(inout) :: dvr              ! driver data
   type(ADI_Data),           intent(inout) :: ADI       ! Input data for initialization (intent out for getting AD WriteOutput names/units)
   integer(IntKi)         ,  intent(  out) :: errStat              ! Status of error message
   character(*)           ,  intent(  out) :: errMsg               ! Error message if errStat /= ErrID_None
   integer :: maxNumBlades, k, j, iWT
   logical :: hasSwapArray ! small hack, if a swap array is present NOTE: we don't know the size of it...
   errStat = ErrID_None
   errMsg  = ''

   maxNumBlades = 0
   do iWT=1,size(dvr%WT)
      maxNumBlades= max(maxNumBlades, dvr%WT(iWT)%numBlades)
   end do

   ! --- Allocate driver-level outputs
   dvr%out%nDvrOutputs = 1+ 4 + 6 + 3 + 1*maxNumBlades ! 
   !
   do iWT =1,dvr%numTurbines
      if (dvr%WT(iWT)%hub%motionType == idHubMotionUserFunction) then
         hasSwapArray=.true.
      endif
   enddo
   if (hasSwapArray) then
      dvr%out%nDvrOutputs = dvr%out%nDvrOutputs + MAX_SWAP_ARRAY_SIZE ! TODO figure out how many you need
   endif


   allocate(dvr%out%WriteOutputHdr(1+dvr%out%nDvrOutputs))
   allocate(dvr%out%WriteOutputUnt(1+dvr%out%nDvrOutputs))
   do iWT =1,dvr%numTurbines
      allocate(dvr%WT(iWT)%WriteOutput(1+dvr%out%nDvrOutputs))
   enddo

   j=1
   dvr%out%WriteOutputHdr(j) = 'Time'
   dvr%out%WriteOutputUnt(j) = '(s)'  ; j=j+1
   dvr%out%WriteOutputHdr(j) = 'Case'
   dvr%out%WriteOutputUnt(j) = '(-)'  ; j=j+1

   dvr%out%WriteOutputHdr(j) = 'HWindSpeedX'
   dvr%out%WriteOutputUnt(j) = '(m/s)'; j=j+1
   dvr%out%WriteOutputHdr(j) = 'HWindSpeedY'
   dvr%out%WriteOutputUnt(j) = '(m/s)'; j=j+1
   dvr%out%WriteOutputHdr(j) = 'HWindSpeedZ'
   dvr%out%WriteOutputUnt(j) = '(m/s)'; j=j+1

   dvr%out%WriteOutputHdr(j) = 'ShearExp'
<<<<<<< HEAD
   if (ADI%m%IW%CompInflow==1) then
      dvr%out%WriteOutputUnt(j) = '(NVALID)'; j=j+1
=======
   if (dvr%CompInflow==1) then
      dvr%out%WriteOutputUnt(j) = '(INVALID)'; j=j+1
>>>>>>> a449a52c
   else
      dvr%out%WriteOutputUnt(j) = '(-)'; j=j+1
   endif

   dvr%out%WriteOutputHdr(j) = 'PtfmSurge'
   dvr%out%WriteOutputUnt(j) = '(m)'; j=j+1
   dvr%out%WriteOutputHdr(j) = 'PtfmSway'
   dvr%out%WriteOutputUnt(j) = '(m)'; j=j+1
   dvr%out%WriteOutputHdr(j) = 'PtfmHeave'
   dvr%out%WriteOutputUnt(j) = '(m)'; j=j+1
   dvr%out%WriteOutputHdr(j) = 'PtfmRoll'
   dvr%out%WriteOutputUnt(j) = '(deg)'; j=j+1
   dvr%out%WriteOutputHdr(j) = 'PtfmPitch'
   dvr%out%WriteOutputUnt(j) = '(deg)'; j=j+1
   dvr%out%WriteOutputHdr(j) = 'PtfmYaw'
   dvr%out%WriteOutputUnt(j) = '(deg)'; j=j+1

   dvr%out%WriteOutputHdr(j) = 'Yaw'
   dvr%out%WriteOutputUnt(j) = '(deg)'; j=j+1
   dvr%out%WriteOutputHdr(j) = 'Azimuth'
   dvr%out%WriteOutputUnt(j) = '(deg)'; j=j+1
   dvr%out%WriteOutputHdr(j) = 'RotSpeed'
   dvr%out%WriteOutputUnt(j) = '(rpm)'; j=j+1
   do k =1,maxNumBlades
      dvr%out%WriteOutputHdr(j) = 'BldPitch'//trim(num2lstr(k))
      dvr%out%WriteOutputUnt(j) = '(deg)'; j=j+1
   enddo
   if (hasSwapArray) then
      do k =1,MAX_SWAP_ARRAY_SIZE
         dvr%out%WriteOutputHdr(j) = userSwapHdr(k)
         dvr%out%WriteOutputUnt(j) = userSwapUnt(k)
         !dvr%out%WriteOutputHdr(j) = 'SwapArr'//trim(num2lstr(k))
         !dvr%out%WriteOutputUnt(j) = '(NA)'; 
         j=j+1
      enddo
   endif


end subroutine Dvr_InitializeDriverOutputs
!----------------------------------------------------------------------------------------------------------------------------------
!> Store driver data
subroutine Dvr_CalcOutputDriver(dvr, y_ADI, FED, errStat, errMsg)
   type(Dvr_SimData), target,  intent(inout) :: dvr              ! driver data
   type(FED_Data),    target,   intent(in   ) :: FED       !< Elastic wind turbine data (Fake ElastoDyn)
   type(ADI_OutputType),        intent(in   ) :: y_ADI           ! ADI output data
   integer(IntKi)           ,   intent(  out) :: errStat         ! Status of error message
   character(*)             ,   intent(  out) :: errMsg          ! Error message if errStat /= ErrID_None
   integer              :: maxNumBlades, k, j, iWT
   real(ReKi)           :: rotations(3)
   integer(IntKi)       :: errStat2        ! Status of error message
   character(ErrMsgLen) :: errMsg2 ! Error message
   real(ReKi), pointer  :: arr(:)
   type(WTData), pointer :: wt ! Alias to shorten notation
   type(RotFED), pointer :: y_ED ! Alias to shorten notation
   logical :: hasSwapArray ! small hack, if a swap array is present NOTE: we don't know the size of it...

   errStat = ErrID_None
   errMsg  = ''
   
   maxNumBlades = 0
   do iWT=1,size(dvr%WT)
      maxNumBlades= max(maxNumBlades, dvr%WT(iWT)%numBlades)
   end do

   ! Determine if a swap array is present
   
   do iWT = 1, dvr%numTurbines
      wt => dvr%wt(iWT)
      y_ED => FED%wt(iWT)
      if (dvr%wt(iWT)%numBlades >0 ) then ! TODO, export for tower only
         arr => dvr%wt(iWT)%WriteOutput
         k=1
         ! NOTE: to do this properly we would need to store at the previous time step and perform a rotation
         arr(k) = dvr%iCase           ; k=k+1
         ! Environment
         arr(k) = y_ADI%HHVel(1, iWT) ; k=k+1  ! NOTE: stored at beginning of array
         arr(k) = y_ADI%HHVel(2, iWT) ; k=k+1
         arr(k) = y_ADI%HHVel(3, iWT) ; k=k+1 
         arr(k) = y_ADI%PLExp         ; k=k+1 ! shear exp, not set if CompInflow=1

         ! 6 base DOF
         rotations  = EulerExtract(y_ED%PlatformPtMesh%Orientation(:,:,1)); 
         arr(k) = y_ED%PlatformPtMesh%TranslationDisp(1,1); k=k+1 ! surge
         arr(k) = y_ED%PlatformPtMesh%TranslationDisp(2,1); k=k+1 ! sway
         arr(k) = y_ED%PlatformPtMesh%TranslationDisp(3,1); k=k+1 ! heave
         arr(k) = rotations(1) * R2D  ; k=k+1 ! roll
         arr(k) = rotations(2) * R2D  ; k=k+1 ! pitch
         arr(k) = rotations(3) * R2D  ; k=k+1 ! yaw
         ! RNA motion
         arr(k) = wt%nac%yaw*R2D         ; k=k+1 ! yaw [deg]
         arr(k) = modulo(real(wt%hub%azimuth+(dvr%dt * wt%hub%rotSpeed)*R2D, ReKi), 360.0_ReKi); k=k+1 ! azimuth [deg], stored at nt-1
         arr(k) = wt%hub%rotSpeed*RPS2RPM; k=k+1 ! rotspeed [rpm]
         do j=1,maxNumBlades
            if (j<= wt%numBlades) then
               arr(k) = wt%bld(j)%pitch*R2D ! pitch [deg]
            else
               arr(k) = 0.0_ReKi ! myNaN
            endif
            k=k+1;
         enddo
         ! Swap array
         if (wt%hub%motionType == idHubMotionUserFunction) then
            do j=1,min(MAX_SWAP_ARRAY_SIZE, size(wt%userSwapArray))
               arr(k) = wt%userSwapArray(j); k=k+1;
            enddo
         endif

      endif
   enddo

end subroutine Dvr_CalcOutputDriver
!----------------------------------------------------------------------------------------------------------------------------------
subroutine Dvr_WriteOutputs(nt, t, dvr, out, yADI, errStat, errMsg)
   integer(IntKi)         ,  intent(in   )   :: nt                   ! simulation time step
   real(DbKi)             ,  intent(in   )   :: t                    ! simulation time (s)
   type(Dvr_SimData),        intent(inout)   :: dvr              ! driver data
   type(Dvr_Outputs)      ,  intent(inout)   :: out                  ! driver uotput options
   type(ADI_OutputType)   ,  intent(in   )   :: yADI                 ! aerodyn outputs
   integer(IntKi)         ,  intent(inout)   :: errStat              ! Status of error message
   character(*)           ,  intent(inout)   :: errMsg               ! Error message if errStat /= ErrID_None
   ! Local variables.
   character(ChanLen) :: tmpStr         ! temporary string to print the time output as text
   integer :: nDV , nAD, nIW, iWT, k, j
   real(ReKi) :: rotations(3)
   integer(IntKi)  :: errStat2 ! Status of error message
   character(ErrMsgLen)    :: errMsg2  ! Error message 
   errStat = ErrID_None
   errMsg  = ''

   ! Packing all outputs excpet time into one array
   nAD = size(yADI%AD%rotors(1)%WriteOutput)
   nIW = size(yADI%IW_WriteOutput)
   nDV = out%nDvrOutputs
   do iWT = 1, dvr%numTurbines
      if (dvr%wt(iWT)%numBlades >0 ) then ! TODO, export for tower only

         out%outLine(1:nDV)         = dvr%wt(iWT)%WriteOutput(1:nDV)  ! Driver Write Outputs
         ! out%outLine(11)            = dvr%WT(iWT)%hub%azimuth       ! azimuth already stored a nt-1

         out%outLine(nDV+1:nDV+nAD) = yADI%AD%rotors(iWT)%WriteOutput     ! AeroDyn WriteOutputs
         out%outLine(nDV+nAD+1:)    = yADI%IW_WriteOutput                 ! InflowWind WriteOutputs

         if (out%fileFmt==idFmtBoth .or. out%fileFmt == idFmtAscii) then
            ! ASCII
            ! time
            write( tmpStr, out%Fmt_t ) t  ! '(F15.4)'
            call WrFileNR( out%unOutFile(iWT), tmpStr(1:out%ActualChanLen) )
            call WrNumAryFileNR(out%unOutFile(iWT), out%outLine,  out%Fmt_a, errStat, errMsg)
            ! write a new line (advance to the next line)
            write(out%unOutFile(iWT),'()')
         endif
         if (out%fileFmt==idFmtBoth .or. out%fileFmt == idFmtBinary) then
            ! Store for binary
            out%storage(1:nDV+nAD+nIW, nt, iWT) = out%outLine(1:nDV+nAD+nIW)
         endif
      endif
   enddo
end subroutine Dvr_WriteOutputs

!----------------------------------------------------------------------------------------------------------------------------------
!> Read a delimited file with one line of header
subroutine ReadDelimFile(Filename, nCol, Array, errStat, errMsg, nHeaderLines, priPath)
   character(len=*),                        intent(in)  :: Filename
   integer,                                 intent(in)  :: nCol
   real(ReKi), dimension(:,:), allocatable, intent(out) :: Array
   integer(IntKi)         ,                 intent(out) :: errStat ! Status of error message
   character(*)           ,                 intent(out) :: errMsg  ! Error message if errStat /= ErrID_None
   integer(IntKi), optional,                intent(in ) :: nHeaderLines
   character(*)  , optional,                intent(in ) :: priPath  ! Primary path, to use if filename is not absolute
   integer              :: UnIn, i, j, nLine, nHead
   character(len= 2048) :: line
   integer(IntKi)       :: errStat2      ! local status of error message
   character(ErrMsgLen) :: errMsg2       ! temporary Error message
   character(len=2048) :: Filename_Loc   ! filename local to this function
   errStat = ErrID_None
   errMsg  = ""

   Filename_Loc = Filename
   if (present(priPath)) then
      if (PathIsRelative(Filename_Loc)) Filename_Loc = trim(PriPath)//trim(Filename)
   endif

   ! Open file
   call GetNewUnit(UnIn) 
   call OpenFInpFile(UnIn, Filename_Loc, errStat2, errMsg2); if(Failed()) return 
   ! Count number of lines
   nLine = line_count(UnIn)
   allocate(Array(nLine-1, nCol), stat=errStat2); errMsg2='allocation failed'; if(Failed())return
   ! Read header
   nHead=1
   if (present(nHeaderLines)) nHead = nHeaderLines
   do i=1,nHead
      read(UnIn, *, IOSTAT=errStat2) line
      errMsg2 = ' Error reading line '//trim(Num2LStr(1))//' of file: '//trim(Filename_Loc)
      if(Failed()) return
   enddo
   ! Read data
   do I = 1,nLine-1
      read (UnIn,*,IOSTAT=errStat2) (Array(I,J), J=1,nCol)
      errMsg2 = ' Error reading line '//trim(Num2LStr(I+1))//' of file: '//trim(Filename_Loc)
      if(Failed()) return
   end do  
   close(UnIn) 
contains
   logical function Failed()
      CALL SetErrStat(errStat2, errMsg2, errStat, errMsg, 'ReadDelimFile' )
      Failed = errStat >= AbortErrLev
      if (Failed) then
         if ((UnIn)>0) close(UnIn)
      endif
   end function Failed
end subroutine ReadDelimFile

!----------------------------------------------------------------------------------------------------------------------------------
!> Counts number of lines in a file
integer function line_count(iunit)
   integer, intent(in) :: iunit
   character(len=2048) :: line
   ! safety for infinite loop..
   integer :: i
   integer, parameter :: nline_max=100000000 ! 100 M
   line_count=0
   do i=1,nline_max 
      line=''
      read(iunit,'(A)',END=100)line
      line_count=line_count+1
   enddo
   if (line_count==nline_max) then
      print*,'Error: maximum number of line exceeded for line_count'
      STOP
   endif
100 if(len(trim(line))>0) then
      line_count=line_count+1
   endif
   rewind(iunit)
   return
end function

!----------------------------------------------------------------------------------------------------------------------------------
!> Perform linear interpolation of an array, where first column is assumed to be ascending time values
!! First value is used for times before, and last value is used for time beyond
subroutine interpTimeValue(array, time, iLast, values)
   real(ReKi), dimension(:,:), intent(in)    :: array !< vector of time steps
   real(DbKi),                 intent(in)    :: time  !< time
   integer,                    intent(inout) :: iLast
   real(ReKi), dimension(:),   intent(out)   :: values !< vector of values at given time
   integer :: i
   real(ReKi) :: alpha
   if (array(iLast,1)> time) then 
      values = array(iLast,2:)
   elseif (iLast == size(array,1)) then 
      values = array(iLast,2:)
   else
      ! Look for index
      do i=iLast,size(array,1)
         if (array(i,1)<=time) then
            iLast=i
         else
            exit
         endif
      enddo
      if (iLast==size(array,1)) then
         values = array(iLast,2:)
      else
         ! Linear interpolation
         alpha = (array(iLast+1,1)-time)/(array(iLast+1,1)-array(iLast,1))
         values = array(iLast,2:)*alpha + array(iLast+1,2:)*(1-alpha)
         !print*,'time', array(iLast,1), '<=', time,'<',  array(iLast+1,1), 'fact', alpha
      endif
   endif
end subroutine interpTimeValue

!----------------------------------------------------------------------------------------------------------------------------------
!> This subroutine sets up the information needed for plotting VTK surfaces.
subroutine setVTKParameters(p_FAST, dvr, ADI, errStat, errMsg)
   type(Dvr_Outputs),     intent(inout) :: p_FAST           !< The parameters of the glue code
   type(Dvr_SimData), target,    intent(inout) :: dvr           ! intent(out) only so that we can save FmtWidth in dvr%out%ActualChanLen
   type(ADI_Data),     target,   intent(in   ) :: ADI       ! Input data for initialization (intent out for getting AD WriteOutput names/units)
   integer(IntKi),               intent(  out) :: errStat          !< Error status of the operation
   character(*),                 intent(  out) :: errMsg           !< Error message if errStat /= ErrID_None
   real(SiKi)                              :: RefPoint(3), RefLengths(2)               
   real(SiKi)                              :: x, y                
   real(SiKi)                              :: TwrDiam_top, TwrDiam_base, TwrRatio, TwrLength
   integer(IntKi)                          :: topNode, baseNode, cylNode, tipNode, rootNode
   integer(IntKi)                          :: NumBl, k, iRot, iBld, nNodes
   character(1024)                         :: vtkroot
   integer(IntKi)                          :: iWT
   integer(IntKi)                          :: errStat2
   character(ErrMsgLen)                    :: errMsg2
   character(*), parameter                 :: RoutineName = 'SetVTKParameters'
   real(SiKi) :: BladeLength, MaxBladeLength, MaxTwrLength, GroundRad, MaxLength
   real(SiKi) :: WorldBoxMax(3), WorldBoxMin(3) ! Extent of the turbines
   real(SiKi) :: BaseBoxDim
   type(MeshType), pointer :: Mesh
   type(WTData), pointer :: wt ! Alias to shorten notation
   errStat = ErrID_None
   errMsg  = ""
   
   ! --- Tower Blades (NOTE: done by ADI)
   !call AD_SetVTKSurface(InitOut_AD, u%AD, m%VTK_Surfaces, errStat2, errMsg2); if(Failed()) return

   ! get the name of the output directory for vtk files (in a subdirectory called "vtk" of the output directory), and
   ! create the VTK directory if it does not exist
   call GetPath ( p_FAST%root, p_FAST%VTK_OutFileRoot, vtkroot ) ! the returned p_FAST%VTK_OutFileRoot includes a file separator character at the end
   p_FAST%VTK_OutFileRoot = trim(p_FAST%VTK_OutFileRoot) // 'vtk'
   call MKDIR( trim(p_FAST%VTK_OutFileRoot) )
   p_FAST%VTK_OutFileRoot = trim( p_FAST%VTK_OutFileRoot ) // PathSep // trim(vtkroot)
   ! calculate the number of digits in 'y_FAST%NOutSteps' (Maximum number of output steps to be written)
   ! this will be used to pad the write-out step in the VTK filename with zeros in calls to MeshWrVTK()
   p_FAST%VTK_tWidth = max(9, CEILING( log10( real(dvr%numSteps+1, ReKi) / p_FAST%n_VTKTime ) ) + 1) ! NOTE: at least 9, if user changes dt/and tmax 

   if (allocated(p_FAST%VTK_Surface)) then
      return ! The surfaces were already computed (for combined cases)
   endif

   allocate(p_FAST%VTK_Surface(dvr%numTurbines))
   ! --- Find dimensions for all objects to determine "Ground" and typical dimensions
   MaxBladeLength = 0
   MaxTwrLength   = 0
   MaxLength      = 0
   do iWT=1,dvr%numTurbines
      wt => dvr%wt(iWT)
      do iBld=1, wt%numBlades
         nNodes = ADI%u(1)%AD%rotors(iWT)%BladeMotion(iBld)%nnodes
         BladeLength = TwoNorm(ADI%u(1)%AD%rotors(iWT)%BladeMotion(iBld)%Position(:,nNodes)-ADI%u(1)%AD%rotors(iWT)%BladeMotion(iBld)%Position(:,1))
         MaxBladeLength = max(MaxBladeLength, BladeLength)
      enddo
      if (wt%hasTower) then
         Mesh=>ADI%u(1)%AD%rotors(iWT)%TowerMotion
         if (Mesh%NNodes>0) then
            TwrLength = TwoNorm( Mesh%position(:,1) - Mesh%position(:,Mesh%NNodes) ) 
            MaxTwrLength = max(MaxTwrLength, TwrLength)
         endif
      endif
      MaxLength = max(MaxLength, MaxTwrLength, MaxBladeLength)

      ! Determine extent of the objects
      RefPoint = wt%originInit
      if (iWT==1) then
         WorldBoxMax(1) =  RefPoint(1)+MaxLength
         WorldBoxMax(2) =  RefPoint(2)+MaxLength
         WorldBoxMax(3) =  RefPoint(3)+MaxLength ! NOTE: not used
         WorldBoxMin(1) =  RefPoint(1)-MaxLength
         WorldBoxMin(2) =  RefPoint(2)-MaxLength
         WorldBoxMin(3) =  RefPoint(3)-MaxLength ! NOTE: not used
      else
         WorldBoxMax(1) = max(WorldBoxMax(1), RefPoint(1)+MaxLength)
         WorldBoxMax(2) = max(WorldBoxMax(2), RefPoint(2)+MaxLength)
         WorldBoxMax(3) = max(WorldBoxMax(3), RefPoint(3)+MaxLength) ! NOTE: not used
         WorldBoxMin(1) = min(WorldBoxMin(1), RefPoint(1)-MaxLength)
         WorldBoxMin(2) = min(WorldBoxMin(2), RefPoint(2)-MaxLength)
         WorldBoxMin(3) = min(WorldBoxMin(3), RefPoint(3)-MaxLength) ! NOTE: not used
      endif
   enddo ! Loop on turbine 

   ! Get radius for ground (blade length + hub radius):
   GroundRad = MaxBladeLength + MaxTwrLength+ p_FAST%VTKHubRad
   ! write the ground or seabed reference polygon:
   RefPoint(1:2) = dvr%WT(1)%originInit(1:2)
   do iWT=2,dvr%numTurbines
      RefPoint(1:2) = RefPoint(1:2) + dvr%WT(iWT)%originInit(1:2)
   end do
   RefPoint(1:2) = RefPoint(1:2) / dvr%numTurbines
   
   RefPoint(3) = 0.0_ReKi
   RefLengths  = GroundRad  + sqrt((WorldBoxMax(1)-WorldBoxMin(1))**2 + (WorldBoxMax(2)-WorldBoxMin(2))**2)
   call WrVTK_Ground (RefPoint, RefLengths, trim(p_FAST%VTK_OutFileRoot) // '.GroundSurface', errStat2, errMsg2 )         


   ! --- Create surfaces for Nacelle, Base, Tower, Blades
   do iWT=1,dvr%numTurbines
      wt => dvr%wt(iWT)
      p_FAST%VTK_Surface(iWT)%NumSectors = 25   

      ! Create nacelle box
      p_FAST%VTK_Surface(iWT)%NacelleBox(:,1) = (/ p_FAST%VTKNacDim(1)                    , p_FAST%VTKNacDim(2)+p_FAST%VTKNacDim(5), p_FAST%VTKNacDim(3) /)
      p_FAST%VTK_Surface(iWT)%NacelleBox(:,2) = (/ p_FAST%VTKNacDim(1)+p_FAST%VTKNacDim(4), p_FAST%VTKNacDim(2)+p_FAST%VTKNacDim(5), p_FAST%VTKNacDim(3) /) 
      p_FAST%VTK_Surface(iWT)%NacelleBox(:,3) = (/ p_FAST%VTKNacDim(1)+p_FAST%VTKNacDim(4), p_FAST%VTKNacDim(2)                    , p_FAST%VTKNacDim(3) /)
      p_FAST%VTK_Surface(iWT)%NacelleBox(:,4) = (/ p_FAST%VTKNacDim(1)                    , p_FAST%VTKNacDim(2)                    , p_FAST%VTKNacDim(3) /) 
      p_FAST%VTK_Surface(iWT)%NacelleBox(:,5) = (/ p_FAST%VTKNacDim(1)                    , p_FAST%VTKNacDim(2)                    , p_FAST%VTKNacDim(3)+p_FAST%VTKNacDim(6) /)
      p_FAST%VTK_Surface(iWT)%NacelleBox(:,6) = (/ p_FAST%VTKNacDim(1)+p_FAST%VTKNacDim(4), p_FAST%VTKNacDim(2)                    , p_FAST%VTKNacDim(3)+p_FAST%VTKNacDim(6) /) 
      p_FAST%VTK_Surface(iWT)%NacelleBox(:,7) = (/ p_FAST%VTKNacDim(1)+p_FAST%VTKNacDim(4), p_FAST%VTKNacDim(2)+p_FAST%VTKNacDim(5), p_FAST%VTKNacDim(3)+p_FAST%VTKNacDim(6) /)
      p_FAST%VTK_Surface(iWT)%NacelleBox(:,8) = (/ p_FAST%VTKNacDim(1)                    , p_FAST%VTKNacDim(2)+p_FAST%VTKNacDim(5), p_FAST%VTKNacDim(3)+p_FAST%VTKNacDim(6) /) 

      ! Create base box (using towerbase or nacelle dime)
      BaseBoxDim = minval(p_FAST%VTKNacDim(4:6))/2
      if (size(ADI%m%VTK_Surfaces(iWT)%TowerRad)>0) then
         BaseBoxDim = ADI%m%VTK_Surfaces(iWT)%TowerRad(1)
      endif
      p_FAST%VTK_Surface(iWT)%BaseBox(:,1) = (/ -BaseBoxDim             , -BaseBoxDim+2*BaseBoxDim, -BaseBoxDim /)
      p_FAST%VTK_Surface(iWT)%BaseBox(:,2) = (/ -BaseBoxDim+2*BaseBoxDim, -BaseBoxDim+2*BaseBoxDim, -BaseBoxDim /) 
      p_FAST%VTK_Surface(iWT)%BaseBox(:,3) = (/ -BaseBoxDim+2*BaseBoxDim, -BaseBoxDim             , -BaseBoxDim /)
      p_FAST%VTK_Surface(iWT)%BaseBox(:,4) = (/ -BaseBoxDim             , -BaseBoxDim             , -BaseBoxDim /) 
      p_FAST%VTK_Surface(iWT)%BaseBox(:,5) = (/ -BaseBoxDim             , -BaseBoxDim             , -BaseBoxDim+2*BaseBoxDim /)
      p_FAST%VTK_Surface(iWT)%BaseBox(:,6) = (/ -BaseBoxDim+2*BaseBoxDim, -BaseBoxDim             , -BaseBoxDim+2*BaseBoxDim /) 
      p_FAST%VTK_Surface(iWT)%BaseBox(:,7) = (/ -BaseBoxDim+2*BaseBoxDim, -BaseBoxDim+2*BaseBoxDim, -BaseBoxDim+2*BaseBoxDim /)
      p_FAST%VTK_Surface(iWT)%BaseBox(:,8) = (/ -BaseBoxDim             , -BaseBoxDim+2*BaseBoxDim, -BaseBoxDim+2*BaseBoxDim /) 

   enddo ! iWT, turbines

end subroutine SetVTKParameters
!----------------------------------------------------------------------------------------------------------------------------------
!> This routine writes a minimal subset of meshes with surfaces to VTK-formatted files. It doesn't bother with 
!! returning an error code.
subroutine WrVTK_Surfaces(t_global, ADI, FED, p_FAST, VTK_count)
   use FVW_IO, only: WrVTK_FVW
   real(DbKi),               intent(in   ) :: t_global  !< Current global time
   type(FED_Data), target,   intent(in   ) :: FED       !< Elastic wind turbine data (Fake ElastoDyn)
   type(ADI_Data),           intent(in   ) :: ADI       !< Input data for initialization (intent out for getting AD WriteOutput names/units)
   type(Dvr_Outputs),        intent(in   ) :: p_FAST    !< Parameters for the glue code
   integer(IntKi)         ,  intent(in   ) :: VTK_count
   logical, parameter    :: OutputFields = .FALSE. ! due to confusion about what fields mean on a surface, we are going to just output the basic meshes if people ask for fields
   integer(IntKi)        :: errStat2
   character(ErrMsgLen)  :: errMSg2
   integer(IntKi)        :: iWT
   integer(IntKi)        :: nWT
   character(10)         :: sWT
   type(RotFED), pointer :: y_ED ! Alias to shorten notation

   ! AeroDyn surfaces (Blades, Hub, Tower)
   call AD_WrVTK_Surfaces(ADI%u(2)%AD, ADI%y%AD, p_FAST%VTKRefPoint, ADI%m%VTK_Surfaces, VTK_count, p_FAST%VTK_OutFileRoot, p_FAST%VTK_tWidth, 25, p_FAST%VTKHubRad)

   ! Elastic info
   nWT = size(FED%WT)
   do iWT = 1, nWT
      if (nWT==1) then
         sWT = ''
      else
         sWT = '.T'//trim(num2lstr(iWT))
      endif
      y_ED => FED%WT(iWT)

      ! Base 
      call MeshWrVTK_PointSurface (p_FAST%VTKRefPoint, y_ED%PlatformPtMesh, trim(p_FAST%VTK_OutFileRoot)//trim(sWT)//'.BaseSurface', &
                                   VTK_count, OutputFields, errStat2, errMsg2, p_FAST%VTK_tWidth , verts = p_FAST%VTK_Surface(iWT)%BaseBox)
      if (y_ED%numBlades>0) then
         ! Nacelle 
         call MeshWrVTK_PointSurface (p_FAST%VTKRefPoint, y_ED%NacelleMotion, trim(p_FAST%VTK_OutFileRoot)//trim(sWT)//'.NacelleSurface', &
                                      VTK_count, OutputFields, errStat2, errMsg2, p_FAST%VTK_tWidth , verts = p_FAST%VTK_Surface(iWT)%NacelleBox)
      endif
      
      if (p_FAST%WrVTK>1) then
         ! --- animations
         ! Tower base
         call MeshWrVTK_PointSurface (p_FAST%VTKRefPoint, y_ED%TwrPtMesh, trim(p_FAST%VTK_OutFileRoot)//trim(sWT)//'.TwrBaseSurface', &
                                      VTK_count, OutputFields, errStat2, errMsg2, p_FAST%VTK_tWidth , &
                                      NumSegments=p_FAST%VTK_Surface(iWT)%NumSectors, radius=p_FAST%VTKHubRad)

         if (ADI%u(2)%AD%rotors(iWT)%TowerMotion%nNodes>0) then
            call MeshWrVTK_PointSurface (p_FAST%VTKRefPoint, y_ED%TwrPtMeshAD, trim(p_FAST%VTK_OutFileRoot)//trim(sWT)//'.TwrBaseSurfaceAD', &
                                         VTK_count, OutputFields, errStat2, errMsg2, p_FAST%VTK_tWidth , &
                                         NumSegments=p_FAST%VTK_Surface(iWT)%NumSectors, radius=p_FAST%VTKHubRad)
        endif
     endif
   enddo

   ! Free wake
   if (allocated(ADI%m%AD%FVW_u)) then
      if (allocated(ADI%m%AD%FVW_u(1)%WingsMesh)) then
         call WrVTK_FVW(ADI%p%AD%FVW, ADI%x%AD%FVW, ADI%z%AD%FVW, ADI%m%AD%FVW, trim(p_FAST%VTK_OutFileRoot)//'.FVW', VTK_count, p_FAST%VTK_tWidth, bladeFrame=.FALSE.)  ! bladeFrame==.FALSE. to output in global coords
      end if   
   end if   
end subroutine WrVTK_Surfaces
!> This routine writes a minimal subset of meshes with surfaces to VTK-formatted files. It doesn't bother with 
!! returning an error code.
subroutine WrVTK_Lines(t_global, ADI, FED, p_FAST, VTK_count)
   use FVW_IO, only: WrVTK_FVW
   REAL(DbKi),               INTENT(IN   ) :: t_global            !< Current global time
   type(ADI_Data),           intent(in   ) :: ADI                 !< Input data for initialization (intent out for getting AD WriteOutput names/units)
   type(FED_Data), target,   intent(in   ) :: FED                 !< Elastic wind turbine data (Fake ElastoDyn)
   TYPE(Dvr_Outputs),        INTENT(IN   ) :: p_FAST              !< Parameters for the glue code
   INTEGER(IntKi)          , INTENT(IN   ) :: VTK_count
   logical, parameter    :: OutputFields = .TRUE.
   INTEGER(IntKi)        :: k
   INTEGER(IntKi)        :: ErrStat2
   CHARACTER(ErrMsgLen)  :: ErrMSg2
   integer(IntKi)        :: iWT
   integer(IntKi)        :: nWT
   character(10)         :: sWT
   type(RotFED), pointer :: y_ED ! Alias to shorten notation

   ! AeroDyn surfaces (Blades, Tower)
   call AD_WrVTK_LinesPoints(ADI%u(2)%AD, ADI%y%AD, p_FAST%VTKRefPoint, VTK_count, p_FAST%VTK_OutFileRoot, p_FAST%VTK_tWidth)

   ! Elastic info
   nWT = size(FED%WT)
   do iWT = 1, nWT
      if (nWT==1) then
         sWT = ''
      else
         sWT = '.T'//trim(num2lstr(iWT))
      endif
      y_ED => FED%WT(iWT)

      if (p_FAST%WrVTK_Type==2) then   ! only if not doing surfaces
         ! Base
         call MeshWrVTK_PointSurface (p_FAST%VTKRefPoint, y_ED%PlatformPtMesh, trim(p_FAST%VTK_OutFileRoot)//trim(sWT)//'.BaseSurface', &
                                      VTK_count, OutputFields, errStat2, errMsg2, p_FAST%VTK_tWidth , verts = p_FAST%VTK_Surface(iWT)%BaseBox)
      endif
      if (y_ED%numBlades>0) then
         ! Nacelle 
         call MeshWrVTK( p_FAST%VTKRefPoint, y_ED%NacelleMotion, trim(p_FAST%VTK_OutFileRoot)//trim(sWT)//'.Nacelle', &
                         VTK_count, OutputFields, errStat2, errMsg2, p_FAST%VTK_tWidth )
      endif

      if (p_FAST%WrVTK>1) then
         ! --- animations  
         ! Tower base
         call MeshWrVTK(p_FAST%VTKRefPoint, y_ED%TwrPtMesh, trim(p_FAST%VTK_OutFileRoot)//trim(sWT)//'.TwrBase', &
                        VTK_count, OutputFields, errStat2, errMsg2, p_FAST%VTK_tWidth )

         if (ADI%u(2)%AD%rotors(iWT)%TowerMotion%nNodes>0) then
            call MeshWrVTK(p_FAST%VTKRefPoint, y_ED%TwrPtMeshAD, trim(p_FAST%VTK_OutFileRoot)//trim(sWT)//'.TwrBaseAD', &
                           VTK_count, OutputFields, errStat2, errMsg2, p_FAST%VTK_tWidth )
         endif
      endif
   enddo

   ! Free wake (only write this here if doing line meshes only -- FVW is written with surface outputs)
   if (allocated(ADI%m%AD%FVW_u) .and. p_FAST%WrVTK_Type==2) then
      if (allocated(ADI%m%AD%FVW_u(1)%WingsMesh)) then
         call WrVTK_FVW(ADI%p%AD%FVW, ADI%x%AD%FVW, ADI%z%AD%FVW, ADI%m%AD%FVW, trim(p_FAST%VTK_OutFileRoot)//'.FVW', VTK_count, p_FAST%VTK_tWidth, bladeFrame=.FALSE.)  ! bladeFrame==.FALSE. to output in global coords
      end if   
   end if
end subroutine WrVTK_Lines
!----------------------------------------------------------------------------------------------------------------------------------
!> This routine writes the ground or seabed reference surface information in VTK format.
!! see VTK file information format for XML, here: http://www.vtk.org/wp-content/uploads/2015/04/file-formats.pdf
subroutine WrVTK_Ground (RefPoint, HalfLengths, FileRootName, errStat, errMsg)
   REAL(SiKi),      INTENT(IN)           :: RefPoint(3)     !< reference point (plane will be created around it)
   REAL(SiKi),      INTENT(IN)           :: HalfLengths(2)  !< half of the X-Y lengths of plane surrounding RefPoint
   CHARACTER(*),    INTENT(IN)           :: FileRootName    !< Name of the file to write the output in (excluding extension)
   INTEGER(IntKi),  INTENT(OUT)          :: errStat         !< Indicates whether an error occurred (see NWTC_Library)
   CHARACTER(*),    INTENT(OUT)          :: errMsg          !< Error message associated with the errStat
   ! local variables
   INTEGER(IntKi)            :: Un            ! fortran unit number
   INTEGER(IntKi)            :: ix            ! loop counters
   CHARACTER(1024)           :: FileName
   INTEGER(IntKi), parameter :: NumberOfPoints = 4
   INTEGER(IntKi), parameter :: NumberOfLines = 0
   INTEGER(IntKi), parameter :: NumberOfPolys = 1
   INTEGER(IntKi)            :: errStat2
   CHARACTER(ErrMsgLen)      :: errMsg2
   errStat = ErrID_None
   errMsg  = ""
   FileName = TRIM(FileRootName)//'.vtp'
   call WrVTK_header( FileName, NumberOfPoints, NumberOfLines, NumberOfPolys, Un, errStat2, errMsg2 )    
   call SetErrStat(errStat2,errMsg2,errStat,errMsg,'WrVTK_Ground'); if (errStat >= AbortErrLev) return
   WRITE(Un,'(A)')         '      <Points>'
   WRITE(Un,'(A)')         '        <DataArray type="Float32" NumberOfComponents="3" format="ascii">'
   WRITE(Un,VTK_AryFmt) RefPoint(1) + HalfLengths(1) , RefPoint(2) + HalfLengths(2), RefPoint(3)
   WRITE(Un,VTK_AryFmt) RefPoint(1) + HalfLengths(1) , RefPoint(2) - HalfLengths(2), RefPoint(3)
   WRITE(Un,VTK_AryFmt) RefPoint(1) - HalfLengths(1) , RefPoint(2) - HalfLengths(2), RefPoint(3)
   WRITE(Un,VTK_AryFmt) RefPoint(1) - HalfLengths(1) , RefPoint(2) + HalfLengths(2), RefPoint(3)
   WRITE(Un,'(A)')         '        </DataArray>'
   WRITE(Un,'(A)')         '      </Points>'
   WRITE(Un,'(A)')         '      <Polys>'      
   WRITE(Un,'(A)')         '        <DataArray type="Int32" Name="connectivity" format="ascii">'         
   WRITE(Un,'('//trim(num2lstr(NumberOfPoints))//'(i7))') (ix, ix=0,NumberOfPoints-1)                   
   WRITE(Un,'(A)')         '        </DataArray>'      
   
   WRITE(Un,'(A)')         '        <DataArray type="Int32" Name="offsets" format="ascii">'            
   WRITE(Un,'(i7)') NumberOfPoints
   WRITE(Un,'(A)')         '        </DataArray>'
   WRITE(Un,'(A)')         '      </Polys>'      
   call WrVTK_footer( Un )       
end subroutine WrVTK_Ground
!----------------------------------------------------------------------------------------------------------------------------------
subroutine userHubMotion(nt, iWT, dvr, ADI, FED, arr, azimuth, rotSpeed, rotAcc)
   use AeroDyn_IO, only: RtAeroMxh
   integer(IntKi)             , intent(in   ) :: nt       !< time step number
   integer(IntKi)             , intent(in   ) :: iWT      !< Wind turbine index
   type(Dvr_SimData),           intent(in   ) :: dvr      !< Driver arr 
   type(ADI_Data),              intent(in   ) :: ADI      !< AeroDyn/InflowWind arr
   type(FED_Data),              intent(in   ) :: FED      !< Elastic wind turbine arr (Fake ElastoDyn)
   real(ReKi), dimension(:), allocatable, intent(inout) :: arr !< Swap array that user can use to store arr
   real(ReKi),                  intent(  out) :: azimuth  !<  [deg]
   real(ReKi),                  intent(  out) :: rotSpeed !<  [rad/s]
   real(ReKi),                  intent(  out) :: rotAcc   !<  [rad/s^2]
   ! Main parameters to be adjusted
   real(ReKi), parameter      :: cutInSpeed = 0.10      !< [rad/s]
   real(ReKi), parameter      :: ratedSpeed = 1.00     !< [rad/s]
   real(ReKi), parameter      :: maxSpeed   = 10       !< [rad/s]
   real(ReKi), parameter      :: minSpeed   = 0.0      !< [rad/s]
   real(ReKi), parameter      :: genTorque_rated =  10.0e6  !< [rad/s]
   real(ReKi), parameter      :: genTorqueRate_max = 8.0e6  !< [Nm/s] Maximum torque rate 
   real(ReKi), parameter      :: k2 = 1.0e7  !< Proportionality constant
   real(ReKi), parameter      :: rotInertia = 5.0e6  !< [kg m^2]
   real(ReKi), parameter      :: CornerFreqTq    = 3.5    !< Corner frequency (-3dB point) for the low-pass filter, rad/s.
   real(ReKi), parameter      :: CornerFreqSpeed = 1.0    !< Corner frequency (-3dB point) for the low-pass filter, rad/s.
   ! Local
   real(ReKi) :: azimuth_prev, rotSpeed_prev, rotAcc_prev, rotSpeed_int, rotSpeed_filt, rotSpeed_filt_prev
   real(ReKi) :: rotTorque, rotTorque_prev, rotTorque_filt, rotTorque_filt_prev
   real(ReKi) :: genTorque, genTorque_prev, genTorque_filt, genTorque_filt_prev
   real(ReKi) :: deltaTorque, deltaTorque_filt, deltaTorque_prev, deltaTorque_filt_prev
   real(ReKi) :: genTorqueRate
   real(DbKi) :: time, time_prev 
   integer(IntKi) :: nt_prev
   integer(IntKi) :: region
   real(ReKi) :: alphaTq    ! coefficient for the low-pass filter for the generator torque
   real(ReKi) :: alphaSpeed ! coefficient for the low-pass filter for the rotor speed

   ! First call, allocate memory
   if (.not.allocated(arr)) then
      call WrScr('Driver: Using user-defined function for hub motion, turbine'//trim(num2lstr(iWT)))
      if (nt>0) then
         print*,'>>> swap array should have been allocated by now',nt
         STOP
      endif
      allocate(arr(MAX_SWAP_ARRAY_SIZE))
      arr    = 0.0_ReKi
      arr(iN_) = real(nt, ReKi)
      arr(iAzi+1) = rotSpeed ! setting to initial rotor speed (the first time this funciton is called, rotSpeed=rotSpeedInit)
   endif

   ! Retrieve previous time step values
   azimuth_prev          = arr(iAzi+0)
   rotSpeed_prev         = arr(iAzi+1)
   rotAcc_prev           = arr(iAzi+2)
   rotSpeed_filt_prev    = arr(irotSpeedF)
   rotTorque_prev        = arr(irotTorque)
   genTorque_prev        = arr(igenTorque)
   rotTorque_filt_prev   = arr(irotTorqueF)
   genTorque_filt_prev   = arr(igenTorqueF)
   deltaTorque_prev      = arr(iDeltaTorque)
   deltaTorque_filt_prev = arr(iDeltaTorqueF)
   ! Example, accessing even older values
   !rotSpeed_prev_prev = arr(15)
   !azimuth_prev_prev = arr(16)

   nt_prev        = int(arr(iN_), IntKi)
   time_prev      = dvr%dt * nt_prev
   time           = dvr%dt * nt
   ! Return if time step is the same as previous time step
   if (nt==nt_prev) then
      azimuth  = azimuth_prev
      rotSpeed = rotSpeed_prev
      rotAcc   = rotAcc_prev
      return
   endif
   ! --- Filter constant. alpha=0: use current value(no filter), alpha=1 use previous value
   alphaTq    = exp( (time_prev - time)*CornerFreqTq    )
   alphaSpeed = exp( (time_prev - time)*CornerFreqSpeed )
   alphaTq = min(max(alphaTq, 0._ReKi), 1.0_ReKi) ! Bounding value

   ! --- Rotor torque
   rotTorque = ADI%m%AD%rotors(iWT)%AllOuts( RtAeroMxh )
   ! Optional filtering of input torque
   rotTorque_filt = ( 1.0 - alphaTq )*rotTorque + alphaTq*rotTorque_filt_prev

   ! --- Generator torque
   ! TODO insert better generator model here
   if (rotSpeed_prev >= ratedSpeed) then
      genTorque = genTorque_rated
      region = 3
   elseif (rotSpeed_prev > cutInSpeed) then
      genTorque = k2 * rotSpeed**2
      region = 2
   else
      genTorque = 0 
      region = 0
   endif

   ! Optional - saturate torque rate
   if (genTorque>0) then
      genTorqueRate = (genTorque - genTorque_prev)/dvr%dt
      genTorqueRate = min( max( genTorqueRate, -genTorqueRate_max), genTorqueRate_max) 
      genTorque  = genTorque_prev + genTorqueRate * dvr%dt
   endif

   ! Optional filtering
   genTorque_filt = ( 1.0 - alphaTq )*genTorque + alphaTq*genTorque_filt_prev


   ! --- Delta torque
   !deltaTorque      = rotTorque_filt - genTorque_filt
   !deltaTorque      = rotTorque - genTorque
   deltaTorque      = rotTorque - genTorque
   ! Optional filtering
   deltaTorque_filt = ( 1.0 - alphaTq )*deltaTorque + alphaTq*deltaTorque_filt_prev

   ! --- Rotor Speed
   rotSpeed_int  = rotSpeed_prev + dvr%dt/rotInertia * (deltaTorque)
   !rotSpeed_int = 6.0*2*PI/60 ! Constant speed hack

   ! Optional filtering of the rotor speed
   rotSpeed_filt = ( 1.0 - alphaSpeed )*rotSpeed_int + alphaSpeed*rotSpeed_filt_prev ! filtered

   ! Chose rotational speed
   !rotSpeed = rotSpeed_filt ! we return the filtered value
   rotSpeed = rotSpeed_int ! we return the filtered value

   ! Bounding 
   rotSpeed = min(max(rotSpeed, minSpeed), maxSpeed) ! Bounding rotor speed

   ! --- Azimuth and acceleration
   azimuth = azimuth_prev + (dvr%dt * rotSpeed)*180/PI ! [deg]
   rotAcc = (rotSpeed-rotSpeed_prev) / dvr%dt ! Or set it to zero..
   !rotAcc = 0.0_ReKi

   ! --- Example, access other turbine information
   ! NOTE: if the turbine index is higher than iWT, then the information is at "new time step"
   !       if the turbine index is lower  than iWT, then the information is at "old time step"
   !if (iWT==2) then
   !   ! OR use:
   !   azimuth  = dvr%WT(1)%hub%azimuth
   !   rotSpeed = dvr%WT(1)%hub%rotSpeed
   !   rotAcc   = dvr%WT(1)%hub%rotAcc
   !   ! -- If the turbine uses a swap array (user hub motion0, you can also access it here)
   !   !azimuth  = FED%WT(2)%userSwapArray(iAzi+0)
   !   !rotSpeed = FED%WT(2)%userSwapArray(iAzi+1)
   !   !rotAcc   = FED%WT(2)%userSwapArray(iAzi+2)
   !endif

   ! --- Example enforce initial velocity at few first time steps!
   ! NOTE: first time step nt=1
   !if (nt<=30) then
   !   rotSpeed = rotSpeed_prev
   !   azimuth  = modulo(REAL(dvr%dT*(nt-1)*rotSpeed, ReKi) * R2D, 360.0_ReKi )
   !   rotAcc   = 0
   !endif


   ! --- Store new values in swap array
   arr(:) = myNaN
   arr(iAzi+0)        = azimuth
   arr(iAzi+1)        = rotSpeed
   arr(iAzi+2)        = rotAcc
   arr(iN_)           = nt
   arr(igenTorque)    = genTorque
   arr(igenTorqueF)   = genTorque_filt
   arr(irotTorque)    = rotTorque
   arr(irotTorqueF)   = rotTorque_filt
   arr(iDeltaTorque)  = deltaTorque
   arr(iDeltaTorqueF) = deltaTorque_filt
   arr(irotSpeedI )   = rotSpeed_int
   arr(irotSpeedF )   = rotSpeed_filt
   arr(iAlpha )       = alphaTq
   arr(iRegion )      = region
   ! --- Example store even older values
   !arr(15) = rotSpeed_prev
   !arr(16) = azimuth_prev
end subroutine userHubMotion

end module AeroDyn_Driver_Subs<|MERGE_RESOLUTION|>--- conflicted
+++ resolved
@@ -507,40 +507,25 @@
       ! --- TODO Make this block independent of driver
       do iWT=1,dvr%numTurbines
          wt => dvr%WT(iWT)
-<<<<<<< HEAD
          y_ED => FED%WT(iWT)
          InitInp%AD%rotors(iWT)%numBlades = wt%numBlades
          call AllocAry(InitInp%AD%rotors(iWT)%BladeRootPosition, 3, wt%numBlades, 'BladeRootPosition', errStat2, errMsg2 ); if (Failed()) return
          call AllocAry(InitInp%AD%rotors(iWT)%BladeRootOrientation, 3, 3, wt%numBlades, 'BladeRootOrientation', errStat2, errMsg2 ); if (Failed()) return
-         if (wt%HAWTprojection) then
-            InitInp%AD%rotors(iWT)%AeroProjMod = 0 ! 0: default, for HAWT, with WithoutSweepPitchTwist
+         if (wt%projMod==-1)then
+            call WrScr('>>> Using HAWTprojection to determine projMod')
+            if (wt%HAWTprojection) then
+               InitInp%AD%rotors(iWT)%AeroProjMod = APM_BEM_NoSweepPitchTwist ! default, with WithoutSweepPitchTwist
+            else
+               InitInp%AD%rotors(iWT)%AeroProjMod = APM_LiftingLine
+            endif
          else
-            InitInp%AD%rotors(iWT)%AeroProjMod = 1 ! 1: for VAWT
+            InitInp%AD%rotors(iWT)%AeroProjMod = wt%projMod
          endif
+         call WrScr('>>> Using projection method '//trim(num2lstr(InitInp%AD%rotors(iWT)%AeroProjMod)))
          InitInp%AD%rotors(iWT)%HubPosition    = y_ED%HubPtMotion%Position(:,1)
          InitInp%AD%rotors(iWT)%HubOrientation = y_ED%HubPtMotion%RefOrientation(:,:,1)
          InitInp%AD%rotors(iWT)%NacellePosition    = y_ED%NacelleMotion%Position(:,1)
          InitInp%AD%rotors(iWT)%NacelleOrientation = y_ED%NacelleMotion%RefOrientation(:,:,1)
-=======
-         InitInData%rotors(iWT)%numBlades = wt%numBlades
-         call AllocAry(InitInData%rotors(iWT)%BladeRootPosition, 3, wt%numBlades, 'BladeRootPosition', errStat2, ErrMsg2 ); if (Failed()) return
-         call AllocAry(InitInData%rotors(iWT)%BladeRootOrientation, 3, 3, wt%numBlades, 'BladeRootOrientation', errStat2, ErrMsg2 ); if (Failed()) return
-         if (wt%projMod==-1)then
-            call WrScr('>>> Using HAWTprojection to determine projMod')
-            if (wt%HAWTprojection) then
-               InitInData%rotors(iWT)%AeroProjMod = APM_BEM_NoSweepPitchTwist ! default, with WithoutSweepPitchTwist
-            else
-               InitInData%rotors(iWT)%AeroProjMod = APM_LiftingLine
-            endif
-         else
-            InitInData%rotors(iWT)%AeroProjMod = wt%projMod
-         endif
-         call WrScr('>>> Using projection method '//trim(num2lstr(InitInData%rotors(iWT)%AeroProjMod)))
-         InitInData%rotors(iWT)%HubPosition    = wt%hub%ptMesh%Position(:,1)
-         InitInData%rotors(iWT)%HubOrientation = wt%hub%ptMesh%RefOrientation(:,:,1)
-         InitInData%rotors(iWT)%NacellePosition    = wt%nac%ptMesh%Position(:,1)
-         InitInData%rotors(iWT)%NacelleOrientation = wt%nac%ptMesh%RefOrientation(:,:,1)
->>>>>>> a449a52c
          do k=1,wt%numBlades
             InitInp%AD%rotors(iWT)%BladeRootOrientation(:,:,k) = y_ED%BladeRootMotion(k)%RefOrientation(:,:,1)
             InitInp%AD%rotors(iWT)%BladeRootPosition(:,k)      = y_ED%BladeRootMotion(k)%Position(:,1)
@@ -580,135 +565,7 @@
    type(Dvr_SimData), target,   intent(inout) :: dvr       ! Input data for initialization (intent out for getting AD WriteOutput names/units)
    type(FED_Data), target,      intent(inout) :: FED       ! Elastic wind turbine data (Fake ElastoDyn)
    integer(IntKi)              , intent(  out) :: errStat       ! Status of error message
-<<<<<<< HEAD
-   character(*)                , intent(  out) :: errMsg        ! Error message if errStat /= ErrID_None
-=======
    character(*)                , intent(  out) :: errMsg        ! Error message if ErrStat /= ErrID_None
-   ! locals
-   real(reKi)                      :: theta(3)
-   integer(IntKi)                  :: j, k, nOut_AD, nOut_IW, nOut_Dvr
-   integer(IntKi)                  :: iWT
-   integer(IntKi)                  :: errStat2      ! local status of error message
-   character(ErrMsgLen)            :: errMsg2       ! local error message if ErrStat /= ErrID_None
-   type(InflowWind_InitInputType)  :: InitInData     ! Input data for initialization
-   type(InflowWind_InitOutputType) :: InitOutData    ! Output data from initialization
-   type(WTData), pointer :: wt ! Alias to shorten notation
-   !character(ChanLen), allocatable  ::   WriteOutputHdr(:)
-   !character(ChanLen), allocatable  ::   WriteOutputUnt(:)
-   errStat = ErrID_None
-   errMsg  = ''
-
-   ! --- Count number of points (see FAST_Subs, before InflowWind_Init)
-   InitInData%NumWindPoints = 0      
-   ! Hub windspeed for each turbine
-   InitInData%NumWindPoints = InitInData%NumWindPoints + dvr%numTurbines
-   do iWT=1,dvr%numTurbines
-      wt => dvr%wt(iWT)
-      ! Blade
-      do k=1,wt%numBlades
-         InitInData%NumWindPoints = InitInData%NumWindPoints + u_AD%rotors(iWT)%BladeMotion(k)%NNodes
-      end do
-      ! Tower
-      InitInData%NumWindPoints = InitInData%NumWindPoints + u_AD%rotors(iWT)%TowerMotion%NNodes
-      ! Nacelle
-      if (u_AD%rotors(1)%NacelleMotion%Committed) then
-         InitInData%NumWindPoints = InitInData%NumWindPoints + u_AD%rotors(iWT)%NacelleMotion%NNodes ! 1 point
-      endif
-      ! Hub Motion
-      if (u_AD%rotors(1)%HubMotion%Committed) then
-         InitInData%NumWindPoints = InitInData%NumWindPoints + u_AD%rotors(iWT)%HubMotion%NNodes ! 1 point
-      endif
-   enddo
-   if (allocated(o_AD%WakeLocationPoints)) then
-      InitInData%NumWindPoints = InitInData%NumWindPoints + size(o_AD%WakeLocationPoints,DIM=2)
-   end if
-
-   ! --- Init InflowWind
-   if (dvr%CompInflow==0) then
-      ! Fake "InflowWind" init
-      allocate(InitOutData%WriteOutputHdr(0))
-      allocate(InitOutData%WriteOutputUnt(0))
-      allocate(IW%y%WriteOutput(0))
-      call AllocAry(IW%u(1)%PositionXYZ, 3, InitInData%NumWindPoints, 'PositionXYZ', errStat2, errMsg2); if (Failed()) return
-      call AllocAry(IW%y%VelocityUVW   , 3, InitInData%NumWindPoints, 'VelocityUVW', errStat2, errMsg2); if (Failed()) return
-      IW%u(1)%PositionXYZ = myNaN
-      IW%y%VelocityUVW    = myNaN
-   else
-      ! Module init
-      InitInData%InputFileName    = dvr%IW_InputFile
-      InitInData%Linearize        = .false.
-      InitInData%UseInputFile     = .true.
-      InitInData%RootName         = dvr%out%Root
-      CALL InflowWind_Init( InitInData, IW%u(1), IW%p, &
-                     IW%x, IW%xd, IW%z, IW%OtherSt, &
-                     IW%y, IW%m, dt,  InitOutData, errStat2, errMsg2 )
-      if(Failed()) return
-
-   endif
-
-   call InflowWind_CopyInput (IW%u(1),  IW%u(2),  MESH_NEWCOPY, errStat2, errMsg2); if(Failed()) return
-
-   ! --- Concatenate AD outputs to IW outputs
-   call concatOutputHeaders(dvr, InitOutData%WriteOutputHdr, InitOutData%WriteOutputUnt, errStat2, errMsg2); if(Failed()) return
-
-   call cleanup()
-contains
-   subroutine cleanup()
-      call InflowWind_DestroyInitInput( InitInData, ErrStat2, ErrMsg2 )   
-      call InflowWind_DestroyInitOutput( InitOutData, ErrStat2, ErrMsg2 )      
-   end subroutine cleanup
-
-   logical function Failed()
-      CALL SetErrStat( ErrStat2, ErrMsg2, ErrStat, ErrMsg, 'Init_AeroDyn' )
-      Failed = ErrStat >= AbortErrLev
-      if (Failed) then
-         call cleanup()
-      endif
-   end function Failed
-end subroutine Init_InflowWind
-
-!> Concatenate new output channels info to the extisting ones in the driver
-subroutine concatOutputHeaders(dvr, WriteOutputHdr, WriteOutputUnt, errStat, errMsg)
-   type(Dvr_SimData), target,   intent(inout) :: dvr       !< Input data for initialization (intent out for getting AD WriteOutput names/units)
-   character(ChanLen), dimension(:), allocatable, intent(inout) ::  WriteOutputHdr !< Channel headers
-   character(ChanLen), dimension(:), allocatable, intent(inout) ::  WriteOutputUnt !< Channel units
-   integer(IntKi)              , intent(  out) :: errStat       !< Status of error message
-   character(*)                , intent(  out) :: errMsg        !< Error message if ErrStat /= ErrID_None
-   ! Locals
-   character(ChanLen), allocatable :: TmpHdr(:)
-   character(ChanLen), allocatable :: TmpUnt(:)
-   integer :: nOld, nAdd
-   errStat = ErrID_None
-   errMsg  = ''
-
-
-   if (.not.allocated(dvr%out%WriteOutputHdr)) then
-      call move_alloc(WriteOutputHdr, dvr%out%WriteOutputHdr)
-      call move_alloc(WriteOutputUnt, dvr%out%WriteOutputUnt)   
-   else
-      nOld = size(dvr%out%WriteOutputHdr)
-      nAdd = size(WriteOutputHdr)
-
-      call move_alloc(dvr%out%WriteOutputHdr, TmpHdr)
-      call move_alloc(dvr%out%WriteOutputUnt, TmpUnt)   
-
-      allocate(dvr%out%WriteOutputHdr(nOld+nAdd))
-      allocate(dvr%out%WriteOutputUnt(nOld+nAdd))
-      dvr%out%WriteOutputHdr(1:nOld) = TmpHdr
-      dvr%out%WriteOutputUnt(1:nOld) = TmpUnt
-      dvr%out%WriteOutputHdr(nOld+1:nOld+nAdd) = WriteOutputHdr
-      dvr%out%WriteOutputUnt(nOld+1:nOld+nAdd) = WriteOutputUnt
-      deallocate(TmpHdr)
-      deallocate(TmpUnt)
-   endif
-end subroutine concatOutputHeaders
-!----------------------------------------------------------------------------------------------------------------------------------
-!>
-subroutine Init_Meshes(dvr,  errStat, errMsg)
-   type(Dvr_SimData), target,   intent(inout) :: dvr       ! Input data for initialization (intent out for getting AD WriteOutput names/units)
-   integer(IntKi)              , intent(  out) :: errStat       ! Status of error message
-   character(*)                , intent(  out) :: errMsg        ! Error message if ErrStat /= ErrID_None
->>>>>>> a449a52c
    ! locals
    real(reKi)            :: pos(3)
    real(R8Ki)            :: orientation(3,3)
@@ -985,7 +842,8 @@
          wt%hub%azimuth = MODULO(hubMotion(1)*R2D, 360.0_ReKi )
       else if (wt%hub%motionType == idHubMotionUserFunction) then
          ! We call a user-defined function to determined the azimuth, speed (and potentially acceleration...)
-         call userHubMotion(nt, iWT, dvr, ADI, FED, wt%userSwapArray, wt%hub%azimuth, wt%hub%rotSpeed, wt%hub%rotAcc)
+         call userHubMotion(nt, iWT, dvr, ADI, FED, wt%userSwapArray, wt%hub%azimuth, wt%hub%rotSpeed, wt%hub%rotAcc, errStat2, errMsg2)
+         if (Failed()) return
 
       else if (wt%hub%motionType == idHubMotionStateTS) then
          ! NOTE: match AeroDyndriver for backward compatibility
@@ -1072,193 +930,8 @@
       call SetErrStat(errStat2, errMsg2, errStat, errMsg, 'Shift_ADI_Inputs')
       ADI%inputTimes(j+1) = ADI%inputTimes(j)
    end do
-<<<<<<< HEAD
    ADI%inputTimes(1) = dvr%dT * nt ! time at "nt+1"
 end subroutine Shift_ADI_Inputs
-=======
-   AD%inputTime(1) = dvr%dT * nt ! time at "nt+1"
-
-   ! --- Transfer motion from "ED" to AeroDyn
-   do iWT=1,dvr%numTurbines
-      wt => dvr%WT(iWT)
-      ! Hub 2 Hub AD 
-      call Transfer_Point_to_Point(wt%hub%ptMesh, AD%u(1)%rotors(iWT)%hubMotion, wt%hub%ED_P_2_AD_P_H, errStat2, errMsg2); if(Failed()) return
-
-      ! Nac 2 Nac AD 
-      call Transfer_Point_to_Point(wt%nac%ptMesh, AD%u(1)%rotors(iWT)%nacelleMotion, wt%nac%ED_P_2_AD_P_N, errStat2, errMsg2); if(Failed()) return
-
-      ! Blade root to blade root AD
-      do iB = 1,wt%numBlades
-         call Transfer_Point_to_Point(wt%bld(iB)%ptMesh, AD%u(1)%rotors(iWT)%BladeRootMotion(iB), wt%bld(iB)%ED_P_2_AD_P_R, errStat2, errMsg2); if(Failed()) return
-      enddo
-            
-      ! Blade root AD to blade line AD
-      do iB = 1,wt%numBlades
-         call Transfer_Point_to_Line2(AD%u(1)%rotors(iWT)%BladeRootMotion(iB), AD%u(1)%rotors(iWT)%BladeMotion(iB), wt%bld(iB)%AD_P_2_AD_L_B, errStat2, errMsg2); if(Failed()) return
-      enddo
-
-      ! Tower motion
-      if (wt%hasTower) then
-         if (AD%u(1)%rotors(iWT)%TowerMotion%nNodes>0) then
-            call Transfer_Point_to_Point(wt%twr%ptMesh, wt%twr%ptMeshAD, wt%twr%ED_P_2_AD_P_T, errStat2, errMsg2); if(Failed()) return
-            call Transfer_Point_to_Line2(wt%twr%ptMeshAD, AD%u(1)%rotors(iWT)%TowerMotion, wt%twr%AD_P_2_AD_L_T, errStat2, errMsg2); if(Failed()) return
-         endif
-      endif
-   enddo ! iWT, rotors
-      
-   ! --- Inflow on points
-   call Set_IW_Inputs(nt, dvr, AD%u(1), AD%OtherState, IW%u(1), errStat2, errMsg2); if(Failed()) return
-   if (dvr%CompInflow==1) then
-      call InflowWind_CalcOutput(AD%inputTime(1), IW%u(1), IW%p, IW%x, IW%xd, IW%z, IW%OtherSt, IW%y, IW%m, errStat2, errMsg2); if (Failed()) return
-   else
-      do j=1,size(IW%u(1)%PositionXYZ,2)
-         z = IW%u(1)%PositionXYZ(3,j)
-         IW%y%VelocityUVW(1,j) = dvr%HWindSpeed*(z/dvr%RefHt)**dvr%PLExp
-         IW%y%VelocityUVW(2,j) = 0.0_ReKi !V
-         IW%y%VelocityUVW(3,j) = 0.0_ReKi !W      
-      end do 
-   endif
-   call AD_InputSolve_IfW(AD%u(1), IW%y, errStat2, errMsg2); if(Failed()) return
-
-contains
-   logical function Failed()
-      call SetErrStat(errStat2, errMsg2, errStat, errMsg, 'Set_AD_Inputs')
-      Failed = ErrStat >= AbortErrLev
-   end function Failed
-end subroutine Set_AD_Inputs
-
-!> Set inputs for inflow wind
-!! Similar to FAST_Solver, IfW_InputSolve
-subroutine Set_IW_Inputs(nt,dvr,u_AD,o_AD,u_IfW,errStat,errMsg)
-   integer(IntKi)              , intent(in   ) :: nt            ! time step number
-   type(Dvr_SimData), target,   intent(in   ) :: dvr       ! Driver data 
-   type(AD_InputType),           intent(in   ) :: u_AD          ! AeroDyn data 
-   type(AD_OtherStateType),      intent(in   ) :: o_AD          ! AeroDyn data 
-   type(InflowWind_InputType),   intent(inout) :: u_IfW         ! InflowWind data 
-   integer(IntKi)              , intent(  out) :: errStat       ! Status of error message
-   character(*)                , intent(  out) :: errMsg        ! Error message if ErrStat /= ErrID_None
-   integer :: k,j,node, iWT
-   ErrStat = ErrID_None
-   ErrMsg  = ''
-   Node=0
-
-
-   ! Order important!
-
-   ! Hub Height point for each turbine
-   do iWT=1,dvr%numTurbines
-      Node = Node + 1
-      u_IfW%PositionXYZ(:,Node) = dvr%wt(iWT)%hub%ptMesh%Position(:,1) + dvr%wt(iWT)%hub%ptMesh%TranslationDisp(:,1)
-   enddo
-
-   do iWT=1,dvr%numTurbines
-      ! Blade
-      do K = 1,SIZE(u_AD%rotors(iWT)%BladeMotion)
-         do J = 1,u_AD%rotors(iWT)%BladeMotion(k)%Nnodes
-            Node = Node + 1
-            u_IfW%PositionXYZ(:,Node) = u_AD%rotors(iWT)%BladeMotion(k)%TranslationDisp(:,j) + u_AD%rotors(iWT)%BladeMotion(k)%Position(:,j)
-         end do !J = 1,p%BldNodes ! Loop through the blade nodes / elements
-      end do !K = 1,p%NumBl         
-      ! Tower
-      do J=1,u_AD%rotors(iWT)%TowerMotion%nnodes
-         Node = Node + 1
-         u_IfW%PositionXYZ(:,Node) = u_AD%rotors(iWT)%TowerMotion%TranslationDisp(:,J) + u_AD%rotors(iWT)%TowerMotion%Position(:,J)
-      end do      
-      ! Nacelle
-      if (u_AD%rotors(iWT)%NacelleMotion%Committed) then
-         Node = Node + 1
-         u_IfW%PositionXYZ(:,Node) = u_AD%rotors(iWT)%NacelleMotion%TranslationDisp(:,1) + u_AD%rotors(iWT)%NacelleMotion%Position(:,1)
-      end if
-      ! Hub
-      if (u_AD%rotors(iWT)%HubMotion%Committed) then
-         Node = Node + 1
-         u_IfW%PositionXYZ(:,Node) = u_AD%rotors(iWT)%HubMotion%TranslationDisp(:,1) + u_AD%rotors(iWT)%HubMotion%Position(:,1)
-      end if
-
-   enddo ! iWT
-   ! vortex points from FVW in AD15
-   if (allocated(o_AD%WakeLocationPoints)) then
-      do J=1,size(o_AD%WakeLocationPoints,DIM=2)
-         Node = Node + 1
-         u_IfW%PositionXYZ(:,Node) = o_AD%WakeLocationPoints(:,J)
-         ! rewrite the history of this so that extrapolation doesn't make a mess of things
-!          do k=2,size(IW%u)
-!             if (allocated(IW%u(k)%PositionXYZ))   IW%u(k)%PositionXYZ(:,Node) = IW%u(1)%PositionXYZ(:,Node)
-!          end do
-      enddo !j, wake points
-   end if
-end subroutine Set_IW_Inputs
-
-!> This routine sets the AeroDyn wind inflow inputs.
-!! See similar routine in FAST_Solver
-subroutine AD_InputSolve_IfW(u_AD, y_IfW, errStat, errMsg)
-   ! Passed variables
-   TYPE(AD_InputType),          INTENT(INOUT)   :: u_AD        !< The inputs to AeroDyn
-   TYPE(InflowWind_OutputType), INTENT(IN)      :: y_IfW       !< The outputs from InflowWind
-   INTEGER(IntKi)                               :: errStat     !< Error status of the operation
-   CHARACTER(*)                                 :: errMsg      !< Error message if ErrStat /= ErrID_None
-   ! Local variables:
-   INTEGER(IntKi)                               :: J           ! Loops through nodes / elements.
-   INTEGER(IntKi)                               :: K           ! Loops through blades.
-   INTEGER(IntKi)                               :: NumBl
-   INTEGER(IntKi)                               :: NNodes
-   INTEGER(IntKi)                               :: node
-   INTEGER(IntKi)                               :: iWT
-   errStat = ErrID_None
-   errMsg  = ""
-   node = 1
-
-   ! Order important!
-
-   do iWT=1,size(u_AD%rotors)
-      node = node + 1 ! Hub velocities for each rotor
-   enddo
-
-   do iWT=1,size(u_AD%rotors)
-      NumBl  = size(u_AD%rotors(iWT)%InflowOnBlade,3)
-      Nnodes = size(u_AD%rotors(iWT)%InflowOnBlade,2)
-      ! Blades
-      do k=1,NumBl
-         do j=1,Nnodes
-            u_AD%rotors(iWT)%InflowOnBlade(:,j,k) = y_IfW%VelocityUVW(:,node)
-            node = node + 1
-         end do
-      end do
-      ! Tower
-      if ( allocated(u_AD%rotors(iWT)%InflowOnTower) ) then
-         Nnodes = size(u_AD%rotors(iWT)%InflowOnTower,2)
-         do j=1,Nnodes
-            u_AD%rotors(iWT)%InflowOnTower(:,j) = y_IfW%VelocityUVW(:,node)
-            node = node + 1
-         end do      
-      end if
-      ! Nacelle
-      if (u_AD%rotors(iWT)%NacelleMotion%NNodes > 0) then
-         u_AD%rotors(iWT)%InflowOnNacelle(:) = y_IfW%VelocityUVW(:,node)
-         node = node + 1
-      else
-         u_AD%rotors(iWT)%InflowOnNacelle = 0.0_ReKi
-      end if
-      ! Hub 
-      if (u_AD%rotors(iWT)%HubMotion%NNodes > 0) then
-         u_AD%rotors(iWT)%InflowOnHub(:) = y_IfW%VelocityUVW(:,node)
-         node = node + 1
-      else
-         u_AD%rotors(iWT)%InflowOnHub = 0.0_ReKi
-      end if
-   enddo ! rotors
-   ! OLAF points
-   if ( allocated(u_AD%InflowWakeVel) ) then
-      Nnodes = size(u_AD%InflowWakeVel,DIM=2)
-      do j=1,Nnodes
-         u_AD%InflowWakeVel(:,j) = y_IfW%VelocityUVW(:,node)
-         node = node + 1
-      end do !j, wake points
-   end if
-end subroutine AD_InputSolve_IfW
-
-
->>>>>>> a449a52c
 
 !----------------------------------------------------------------------------------------------------------------------------------
 !> Read the driver input file
@@ -1852,6 +1525,7 @@
    ! --- Allocate driver-level outputs
    dvr%out%nDvrOutputs = 1+ 4 + 6 + 3 + 1*maxNumBlades ! 
    !
+   hasSwapArray=.false.
    do iWT =1,dvr%numTurbines
       if (dvr%WT(iWT)%hub%motionType == idHubMotionUserFunction) then
          hasSwapArray=.true.
@@ -1882,13 +1556,8 @@
    dvr%out%WriteOutputUnt(j) = '(m/s)'; j=j+1
 
    dvr%out%WriteOutputHdr(j) = 'ShearExp'
-<<<<<<< HEAD
    if (ADI%m%IW%CompInflow==1) then
-      dvr%out%WriteOutputUnt(j) = '(NVALID)'; j=j+1
-=======
-   if (dvr%CompInflow==1) then
       dvr%out%WriteOutputUnt(j) = '(INVALID)'; j=j+1
->>>>>>> a449a52c
    else
       dvr%out%WriteOutputUnt(j) = '(-)'; j=j+1
    endif
@@ -1943,7 +1612,6 @@
    real(ReKi), pointer  :: arr(:)
    type(WTData), pointer :: wt ! Alias to shorten notation
    type(RotFED), pointer :: y_ED ! Alias to shorten notation
-   logical :: hasSwapArray ! small hack, if a swap array is present NOTE: we don't know the size of it...
 
    errStat = ErrID_None
    errMsg  = ''
@@ -2457,8 +2125,8 @@
    call WrVTK_footer( Un )       
 end subroutine WrVTK_Ground
 !----------------------------------------------------------------------------------------------------------------------------------
-subroutine userHubMotion(nt, iWT, dvr, ADI, FED, arr, azimuth, rotSpeed, rotAcc)
-   use AeroDyn_IO, only: RtAeroMxh
+subroutine userHubMotion(nt, iWT, dvr, ADI, FED, arr, azimuth, rotSpeed, rotAcc, errStat, errMsg)
+   use AeroDyn_IO, only: RtFldMxh
    integer(IntKi)             , intent(in   ) :: nt       !< time step number
    integer(IntKi)             , intent(in   ) :: iWT      !< Wind turbine index
    type(Dvr_SimData),           intent(in   ) :: dvr      !< Driver arr 
@@ -2468,6 +2136,8 @@
    real(ReKi),                  intent(  out) :: azimuth  !<  [deg]
    real(ReKi),                  intent(  out) :: rotSpeed !<  [rad/s]
    real(ReKi),                  intent(  out) :: rotAcc   !<  [rad/s^2]
+   integer(IntKi),              intent(inout) :: errStat  !< Status of error message
+   character(*),                intent(inout) :: errMsg   !< Error message if errStat /= ErrID_None
    ! Main parameters to be adjusted
    real(ReKi), parameter      :: cutInSpeed = 0.10      !< [rad/s]
    real(ReKi), parameter      :: ratedSpeed = 1.00     !< [rad/s]
@@ -2490,13 +2160,16 @@
    integer(IntKi) :: region
    real(ReKi) :: alphaTq    ! coefficient for the low-pass filter for the generator torque
    real(ReKi) :: alphaSpeed ! coefficient for the low-pass filter for the rotor speed
+   errStat = ErrID_None
+   errMsg  = ''
 
    ! First call, allocate memory
    if (.not.allocated(arr)) then
       call WrScr('Driver: Using user-defined function for hub motion, turbine'//trim(num2lstr(iWT)))
       if (nt>0) then
-         print*,'>>> swap array should have been allocated by now',nt
-         STOP
+         errStat=ErrID_Fatal
+         errMsg='Swap array should have already been allocated'
+         return
       endif
       allocate(arr(MAX_SWAP_ARRAY_SIZE))
       arr    = 0.0_ReKi
@@ -2535,7 +2208,7 @@
    alphaTq = min(max(alphaTq, 0._ReKi), 1.0_ReKi) ! Bounding value
 
    ! --- Rotor torque
-   rotTorque = ADI%m%AD%rotors(iWT)%AllOuts( RtAeroMxh )
+   rotTorque = ADI%m%AD%rotors(iWT)%AllOuts( RtFldMxh )
    ! Optional filtering of input torque
    rotTorque_filt = ( 1.0 - alphaTq )*rotTorque + alphaTq*rotTorque_filt_prev
 
