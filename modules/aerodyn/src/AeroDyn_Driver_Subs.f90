!**********************************************************************************************************************************
! LICENSING
! Copyright (C) 2015-2016  National Renewable Energy Laboratory
! Copyright (C) 2016-2018  Envision Energy USA, LTD
!
!    This file is part of AeroDyn.
!
! Licensed under the Apache License, Version 2.0 (the "License");
! you may not use this file except in compliance with the License.
! You may obtain a copy of the License at
!
!     http://www.apache.org/licenses/LICENSE-2.0
!
! Unless required by applicable law or agreed to in writing, software
! distributed under the License is distributed on an "AS IS" BASIS,
! WITHOUT WARRANTIES OR CONDITIONS OF ANY KIND, either express or implied.
! See the License for the specific language governing permissions and
! limitations under the License.
!
!**********************************************************************************************************************************
module AeroDyn_Driver_Subs
   use AeroDyn_Inflow_Types
   use AeroDyn_Inflow, only: ADI_Init, ADI_ReInit, ADI_End, ADI_CalcOutput, ADI_UpdateStates 
   use AeroDyn_Inflow, only: concatOutputHeaders
   use AeroDyn_Inflow, only: ADI_ADIW_Solve ! TODO remove me
   use AeroDyn_Inflow, only: Init_MeshMap_For_ADI, Set_Inputs_For_ADI
   use AeroDyn_IO,     only: AD_WrVTK_Surfaces, AD_WrVTK_LinesPoints
   
   use AeroDyn_Driver_Types   
   use AeroDyn
   use InflowWind
   use VersionInfo

   implicit none   
   
   TYPE(ProgDesc), PARAMETER   :: version   = ProgDesc( 'AeroDyn_driver', '', '' )  ! The version number of this program.

   ! Data for this module
   type(AllData), save :: dat !< The data required for running the AD driver, stored here for dll calls

   ! Parameters
   integer(IntKi), parameter :: idBaseMotionFixed = 0
   integer(IntKi), parameter :: idBaseMotionSine  = 1
   integer(IntKi), parameter :: idBaseMotionGeneral  = 2
   integer(IntKi), parameter, dimension(3) :: idBaseMotionVALID  = (/idBaseMotionFixed, idBaseMotionSine, idBaseMotionGeneral /)

   integer(IntKi), parameter :: idHubMotionConstant  = 0
   integer(IntKi), parameter :: idHubMotionVariable  = 1    ! Input file with prescribed motion
   integer(IntKi), parameter :: idHubMotionUserFunction = 3 ! User-defined function
   integer(IntKi), parameter :: idHubMotionStateTS   = 200 !<<< Used internally, with idAnalysisTimeD
   integer(IntKi), parameter, dimension(3) :: idHubMotionVALID  = (/idHubMotionConstant, idHubMotionVariable, idHubMotionUserFunction/)

   integer(IntKi), parameter :: idBldMotionConstant = 0
   integer(IntKi), parameter :: idBldMotionVariable = 1
   integer(IntKi), parameter, dimension(2) :: idBldMotionVALID  = (/idBldMotionConstant, idBldMotionVariable/)

   integer(IntKi), parameter :: idNacMotionConstant = 0
   integer(IntKi), parameter :: idNacMotionVariable = 1
   integer(IntKi), parameter, dimension(2) :: idNacMotionVALID  = (/idNacMotionConstant, idNacMotionVariable/)

   integer(IntKi), parameter :: idFmtAscii  = 1
   integer(IntKi), parameter :: idFmtBinary = 2
   integer(IntKi), parameter :: idFmtBoth   = 3
   integer(IntKi), parameter, dimension(3) :: idFmtVALID  = (/idFmtAscii, idFmtBinary, idFmtBoth/)


   integer(IntKi), parameter :: idAnalysisRegular = 1
   integer(IntKi), parameter :: idAnalysisTimeD   = 2
   integer(IntKi), parameter :: idAnalysisCombi   = 3
   integer(IntKi), parameter, dimension(3) :: idAnalysisVALID  = (/idAnalysisRegular, idAnalysisTimeD, idAnalysisCombi/)

   real(ReKi), parameter :: myNaN = -99.9_ReKi

   ! User Swap Array - TODO not clean
   integer(IntKi),  parameter :: iAzi         = 1 !< index in swap array for azimuth
   integer(IntKi),  parameter :: iN_          = 4 !< index in swap array for time step
   integer(IntKi),  parameter :: igenTorque   = 5 !< index in swap array for generator torque
   integer(IntKi),  parameter :: igenTorqueF  = 6 !< index in swap array for filtered generator torque
   integer(IntKi),  parameter :: irotTorque   = 7 !< index in swap array for rotor torque
   integer(IntKi),  parameter :: irotTorqueF  = 8 !< index in swap array for filtered rotor torque
   integer(IntKi),  parameter :: iDeltaTorque = 9 !< index in swap array for delta torque
   integer(IntKi),  parameter :: iDeltaTorqueF = 10 !< index in swap array for delta torque 
   integer(IntKi),  parameter :: irotSpeedI    = 11 !< index in swap array for instantaneous rotor speed
   integer(IntKi),  parameter :: irotSpeedF    = 12 !< index in swap array for filtered rotor speed
   integer(IntKi),  parameter :: iAlpha        = 13 !< index in swap array for filter constant alpha
   integer(IntKi),  parameter :: iRegion       = 14 !< Controller region

   integer(IntKi), parameter :: NumInp = 2

contains

!----------------------------------------------------------------------------------------------------------------------------------
!>  
subroutine Dvr_Init(dvr, ADI, FED, errStat, errMsg )
   type(Dvr_SimData),            intent(  out) :: dvr       !< driver data
   type(ADI_Data),               intent(  out) :: ADI       !< AeroDyn/InflowWind data
   type(FED_Data),               intent(  out) :: FED       !< Elastic wind turbine data (Fake ElastoDyn)
   integer(IntKi)              , intent(  out) :: errStat   !< Status of error message
   character(*)                , intent(  out) :: errMsg    !< Error message if errStat /= ErrID_None
   ! local variables
   integer(IntKi)       :: errStat2      ! local status of error message
   character(ErrMsgLen) :: errMsg2       ! local error message if errStat /= ErrID_None
   character(1000)      :: inputFile     ! String to hold the file name.
   character(200)       :: git_commit    ! String containing the current git commit hash
   character(20)        :: FlagArg       ! flag argument from command line
   integer              :: iWT           ! Index on wind turbines/rotors
   errStat = ErrID_None
   errMsg  = ""

   ! --- Driver initialization
   CALL NWTC_Init( ProgNameIN=version%Name )
   
   InputFile = ""  ! initialize to empty string to make sure it's input from the command line
   CALL CheckArgs( InputFile, Flag=FlagArg )
   IF ( LEN( TRIM(FlagArg) ) > 0 ) CALL NormStop()
   
   ! Display the copyright notice and compile info:
   CALL DispCopyrightLicense( version%Name )
   CALL DispCompileRuntimeInfo( version%Name )
   
   ! Read the AeroDyn driver input file
   call Dvr_ReadInputFile(inputFile, dvr, errStat2, errMsg2 ); if(Failed()) return

   ! --- Propagate to FED
   allocate(FED%WT(dvr%numTurbines), stat=errStat2); errMsg2='Allocating FED%WT'; if(Failed()) return
   do iWT=1,dvr%numTurbines
      FED%WT(iWT)%hasTower  = dvr%WT(iWT)%hasTower
      FED%WT(iWT)%numBlades = dvr%WT(iWT)%numBlades
      FED%WT(iWT)%rigidBlades = .True. ! Driver only uses rigid blades
   enddo

contains

   logical function Failed()
      CALL SetErrStat(errStat2, errMsg2, errStat, errMsg, 'Dvr_Init')
      Failed = errStat >= AbortErrLev
   end function Failed

end subroutine Dvr_Init 

!----------------------------------------------------------------------------------------------------------------------------------
!>  
subroutine Dvr_InitCase(iCase, dvr, ADI, FED, errStat, errMsg )
   integer(IntKi)              , intent(in   ) :: iCase
   type(Dvr_SimData),           intent(inout) :: dvr       !< driver data
   type(ADI_Data),              intent(inout) :: ADI       !< AeroDyn/InflowWind data
   type(FED_Data),              intent(inout) :: FED       !< Elastic wind turbine data (Fake ElastoDyn)
   integer(IntKi)              , intent(  out) :: errStat       ! Status of error message
   character(*)                , intent(  out) :: errMsg        ! Error message if errStat /= ErrID_None
   ! local variables
   integer(IntKi)       :: errStat2      ! local status of error message
   character(ErrMsgLen) :: errMsg2       ! local error message if errStat /= ErrID_None
   integer(IntKi)       :: iWT, j !<
   errStat = ErrID_None
   errMsg  = ""

   dvr%out%root = dvr%root
   dvr%iCase = iCase ! for output only..

   if (dvr%analysisType==idAnalysisRegular) then
      ! Do nothing
      call WrScr('Running analysis type 1: one simulation')

   else if (dvr%analysisType==idAnalysisTimeD) then
      call WrScr('Running analysis type 2: one simulation, one turbine, prescribed time series')
      ! We use "Constant" motion, but the data is changed at each time step..
      dvr%WT(1)%motionType        = idBldMotionConstant
      dvr%WT(1)%nac%motionType    = idNacMotionConstant
      dvr%WT(1)%hub%motionType    = idHubMotionConstant ! NOTE: we change it back after validate inputs..
      do j=1,size(dvr%WT(1)%bld)
         dvr%WT(1)%bld(j)%motionType = idBldMotionConstant ! Change if needed
      end do
   else if (dvr%analysisType==idAnalysisCombi) then
      call WrScr('------------------------------------------------------------------------------')
      call WrScr('Running combined case '//trim(num2lstr(iCase))//'/'//trim(num2lstr(dvr%numCases)))
      ! Set time
      dvr%dT   = dvr%Cases(iCase)%dT
      dvr%tMax = dvr%Cases(iCase)%tMax

      ! Set wind for this case
      dvr%IW_InitInp%HWindSpeed = dvr%Cases(iCase)%HWindSpeed
      dvr%IW_InitInp%PLexp      = dvr%Cases(iCase)%PLExp
      ADI%m%IW%HWindSpeed   = dvr%Cases(iCase)%HWindSpeed ! We need to do it again since InFlow Wind is initialized only for iCase==1
      ADI%m%IW%PLexp        = dvr%Cases(iCase)%PLExp
      ! Set motion for this case
      call setSimpleMotion(dvr%WT(1), dvr%Cases(iCase)%rotSpeed, dvr%Cases(iCase)%bldPitch, dvr%Cases(iCase)%nacYaw, dvr%Cases(iCase)%DOF, dvr%Cases(iCase)%amplitude, dvr%Cases(iCase)%frequency)

      if (dvr%Cases(iCase)%DOF>0) then
         dvr%WT(1)%motionType = idBaseMotionSine 
      else
          dvr%WT(1)%motionType = idBaseMotionFixed 
      endif
      ! Changing rootnam for current case
      dvr%out%root = trim(dvr%root)//'.'//trim(num2lstr(iCase))
   else
      ! Should never happen
   endif
   dvr%numSteps = ceiling(dvr%tMax/dvr%dt)

   ! Validate the inputs
   call ValidateInputs(dvr, errStat2, errMsg2) ; if(Failed()) return     

   if (dvr%analysisType==idAnalysisTimeD) then
      dvr%WT(1)%hub%motionType  = idHubMotionStateTS ! This option is not available to the user
   endif

   ! --- Initialize meshes
   if (iCase==1) then
      call Init_Meshes(dvr, FED, errStat2, errMsg2); if(Failed()) return
   endif

   ! --- Initialize driver-only outputs
   if (allocated(dvr%out%storage))        deallocate(dvr%out%storage)
   if (iCase==1) then
      ! Initialize driver output channels, they are constant for all cases and all turbines!
      call Dvr_InitializeDriverOutputs(dvr, ADI, errStat2, errMsg2); if(Failed()) return
      allocate(dvr%out%unOutFile(dvr%numTurbines))
   endif
   dvr%out%unOutFile = -1

   ! --- Initialize ADI
   call Init_ADI_ForDriver(iCase, ADI, dvr, FED, dvr%dt, errStat2, errMsg2); if(Failed()) return

   ! --- Initialize meshes
   if (iCase==1) then
      call Init_MeshMap_For_ADI(FED, ADI%u(1)%AD, errStat2, errMsg2); if(Failed()) return
   endif

   ! Copy AD input here because tower is modified in ADMeshMap
   do j = 2, numInp
      call AD_CopyInput (ADI%u(1)%AD,  ADI%u(j)%AD,  MESH_NEWCOPY, errStat2, errMsg2); if(Failed()) return
   end do

   ! Compute driver outputs at t=0 
   call Set_Mesh_Motion(0, dvr, ADI, FED, errStat2, errMsg2); if(Failed()) return

   ! --- Initialze AD inputs
   ADI%inputTimes = -999 ! TODO use something better?
   DO j = 1-numInp, 0
      call Shift_ADI_Inputs(j,dvr, ADI, errStat2, errMsg2); if(Failed()) return
      call Set_Inputs_For_ADI(ADI%u(1), FED, errStat2, errMsg2); if(Failed()) return
      call ADI_ADIW_Solve(ADI%inputTimes(1), ADI%u(1)%AD, ADI%OtherState%AD, ADI%m%IW%u, ADI%m%IW, .true., errStat2, errMsg2); if(Failed()) return ! TODO TODO TODO remove me
   END DO              
   ! --- AeroDyn + Inflow at T=0
   call ADI_CalcOutput(ADI%inputTimes(1), ADI%u(1), ADI%p, ADI%x, ADI%xd, ADI%z, ADI%OtherState, ADI%y, ADI%m, errStat2, errMsg2); if(Failed()) return

   ! --- Initialize outputs
   call Dvr_InitializeOutputs(dvr%numTurbines, dvr%out, dvr%numSteps, errStat2, errMsg2); if(Failed()) return

   call Dvr_CalcOutputDriver(dvr, ADI%y, FED, errStat2, errMsg2); if(Failed()) return

   ! --- Initialize VTK
   if (dvr%out%WrVTK>0) then
      dvr%out%n_VTKTime = 1
      dvr%out%VTKRefPoint = (/0.0_SiKi, 0.0_SiKi, 0.0_SiKi /)
      call SetVTKParameters(dvr%out, dvr, ADI, errStat2, errMsg2); if(Failed()) return
   endif

   call cleanUp()
contains
   subroutine cleanUp()
   end subroutine cleanUp

   logical function Failed()
      call SetErrStat(errStat2, errMsg2, errStat, errMsg, 'Dvr_InitCase')
      Failed = errStat >= AbortErrLev
      if(Failed) call cleanUp()
   end function Failed

end subroutine Dvr_InitCase

!----------------------------------------------------------------------------------------------------------------------------------
!> Perform one time step
subroutine Dvr_TimeStep(nt, dvr, ADI, FED, errStat, errMsg)
   integer(IntKi)              , intent(in   ) :: nt            ! next time step (current time is nt-1)
   type(Dvr_SimData),           intent(inout) :: dvr       ! driver data
   type(ADI_Data),              intent(inout) :: ADI       ! Input data for initialization (intent out for getting AD WriteOutput names/units)
   type(FED_Data),              intent(inout) :: FED       ! Elastic wind turbine data (Fake ElastoDyn)
   integer(IntKi)              , intent(  out) :: errStat       ! Status of error message
   character(*)                , intent(  out) :: errMsg        ! Error message if errStat /= ErrID_None
   ! local variables
   integer(IntKi)                              :: errStat2      ! local status of error message
   character(ErrMsgLen)                        :: errMsg2       ! local error message if errStat /= ErrID_None
   real(DbKi) :: time             !< Variable for storing time, in seconds
   errStat = ErrID_None
   errMsg  = ''

   ! Update motion of meshes for nt
   call Set_Mesh_Motion(nt, dvr, ADI, FED, errStat,errMsg)

   ! Set AD inputs for nt (and keep values at nt-1 as well)
   ! u(1) is at nt, u(2) is at nt-1.  Set inputs for nt timestep
   call Shift_ADI_Inputs(nt,dvr, ADI, errStat2, errMsg2); if(Failed()) return
   call Set_Inputs_For_ADI(ADI%u(1), FED, errStat2, errMsg2); if(Failed()) return
   call ADI_ADIW_Solve(ADI%inputTimes(1), ADI%u(1)%AD, ADI%OtherState%AD, ADI%m%IW%u, ADI%m%IW, .true., errStat, errMsg)

   time = ADI%inputTimes(2)

   ! Calculate outputs at nt - 1 (current time)
   call ADI_CalcOutput(time, ADI%u(2), ADI%p, ADI%x, ADI%xd, ADI%z, ADI%OtherState, ADI%y, ADI%m, errStat2, errMsg2 ); if(Failed()) return

   ! Write outputs for all turbines at nt-1
   call Dvr_WriteOutputs(nt, time, dvr, dvr%out, ADI%y, errStat2, errMsg2); if(Failed()) return

   ! We store the "driver-level" outputs only now,  above, the old outputs are used
   call Dvr_CalcOutputDriver(dvr, ADI%y, FED, errStat, errMsg)


   ! VTK outputs
   if ((dvr%out%WrVTK>=1 .and. nt==1) .or. (dvr%out%WrVTK==2)) then
      ! Init only
      select case (dvr%out%WrVTK_Type)
         case (1)    ! surfaces
            call WrVTK_Surfaces(time, ADI, FED, dvr%out, nt-1)
         case (2)    ! lines             
            call WrVTK_Lines(   time, ADI, FED, dvr%out, nt-1)
         case (3)    ! both              
            call WrVTK_Surfaces(time, ADI, FED, dvr%out, nt-1)
            call WrVTK_Lines(   time, ADI, FED, dvr%out, nt-1)
      end select
   endif

   ! Get state variables at next step: INPUT at step nt - 1, OUTPUT at step nt
   call ADI_UpdateStates( time, nt-1, ADI%u(:), ADI%inputTimes, ADI%p, ADI%x, ADI%xd, ADI%z, ADI%OtherState, ADI%m, errStat2, errMsg2); if(Failed()) return

contains

   logical function Failed()
      call SetErrStat(errStat2, errMsg2, errStat, errMsg, 'Dvr_TimeStep')
      Failed = errStat >= AbortErrLev
   end function Failed

end subroutine Dvr_TimeStep

!----------------------------------------------------------------------------------------------------------------------------------
subroutine Dvr_EndCase(dvr, ADI, initialized, errStat, errMsg)
   type(Dvr_SimData),           intent(inout) :: dvr       ! driver data
   type(ADI_Data),              intent(inout) :: ADI       ! Input data for initialization (intent out for getting AD WriteOutput names/units)
   logical,                      intent(inout) :: initialized   ! 
   integer(IntKi)              , intent(  out) :: errStat       ! Status of error message
   character(*)                , intent(  out) :: errMsg        ! Error message if errStat /= ErrID_None
   ! local variables
   character(ErrMsgLen)    :: errMsg2                 ! temporary Error message if errStat /= ErrID_None
   integer(IntKi)          :: errStat2                ! temporary Error status of the operation
   integer(IntKi)          :: iWT
   character(*), parameter :: RoutineName = 'Dvr_EndCase'
   character(10) :: sWT
   errStat = ErrID_None
   errMsg  = ''

   if ( initialized ) then
      ! Close the output file
      if (dvr%out%fileFmt==idFmtBoth .or. dvr%out%fileFmt == idFmtAscii) then
         do iWT=1,dvr%numTurbines
            if (dvr%out%unOutFile(iWT) > 0) close(dvr%out%unOutFile(iWT))
         enddo
      endif
      if (dvr%out%fileFmt==idFmtBoth .or. dvr%out%fileFmt == idFmtBinary) then
         do iWT=1,dvr%numTurbines
            if (dvr%numTurbines >1) then
               sWT = '.T'//trim(num2lstr(iWT))
            else
               sWT = ''
            endif
            call WrBinFAST(trim(dvr%out%Root)//trim(sWT)//'.outb', FileFmtID_ChanLen_In, 'AeroDynDriver', dvr%out%WriteOutputHdr, dvr%out%WriteOutputUnt, (/0.0_DbKi, dvr%dt/), dvr%out%storage(:,:,iWT), errStat2, errMsg2)
            call SetErrStat(errStat2, errMsg2, errStat, errMsg, RoutineName)
         enddo
      endif
   end if
   initialized=.false.

end subroutine Dvr_EndCase

!----------------------------------------------------------------------------------------------------------------------------------
!> End current case if not already closed, and destroy data
subroutine Dvr_CleanUp(dvr, ADI, FED, initialized, errStat, errMsg)
   type(Dvr_SimData),            intent(inout) :: dvr       !< driver data
   type(ADI_Data),               intent(inout) :: ADI       !< AeroDyn/InflowWind data
   type(FED_Data),               intent(inout) :: FED       !< Elastic wind turbine data (Fake ElastoDyn)
   logical,                      intent(inout) :: initialized   ! 
   integer(IntKi)              , intent(  out) :: errStat       ! Status of error message
   character(*)                , intent(  out) :: errMsg        ! Error message if errStat /= ErrID_None
   ! local variables
   character(ErrMsgLen)    :: errMsg2                 ! temporary Error message if errStat /= ErrID_None
   integer(IntKi)          :: errStat2                ! temporary Error status of the operation
   integer(IntKi)          :: iWT
   character(*), parameter :: RoutineName = 'Dvr_CleanUp'
   character(10) :: sWT
   errStat = ErrID_None
   errMsg  = ''

   call Dvr_EndCase(dvr, ADI, initialized, errStat2, errMsg2); call SetErrStat(errStat2, errMsg2, errStat, errMsg, RoutineName)

   ! End modules
   call ADI_End( ADI%u(:), ADI%p, ADI%x, ADI%xd, ADI%z, ADI%OtherState, ADI%y, ADI%m, errStat2, errMsg2); call SetErrStat(errStat2, errMsg2, errStat, errMsg, RoutineName); 

   call AD_Dvr_DestroyDvr_SimData   (dvr ,    errStat2, errMsg2); call SetErrStat(errStat2, errMsg2, errStat, errMsg, RoutineName)

   call ADI_DestroyFED_Data     (FED ,    errStat2, errMsg2); call SetErrStat(errStat2, errMsg2, errStat, errMsg, RoutineName)

end subroutine Dvr_CleanUp

!----------------------------------------------------------------------------------------------------------------------------------
subroutine Init_ADI_ForDriver(iCase, ADI, dvr, FED, dt, errStat, errMsg)
   integer(IntKi)              , intent(in   ) :: iCase
   type(ADI_Data),               intent(inout) :: ADI       ! Input data for initialization (intent out for getting AD WriteOutput names/units)
   type(Dvr_SimData), target,    intent(inout) :: dvr       ! Input data for initialization (intent out for getting AD WriteOutput names/units)
   type(FED_Data), target,       intent(inout) :: FED       ! Elastic wind turbine data (Fake ElastoDyn)
   real(DbKi),                   intent(inout) :: dt            ! interval
   integer(IntKi)              , intent(out)   :: errStat       ! Status of error message
   character(*)                , intent(out)   :: errMsg        ! Error message if errStat /= ErrID_None
   ! locals
   real(reKi)               :: theta(3)
   integer(IntKi)           :: j, k
   integer(IntKi)           :: iWT
   integer(IntKi)           :: errStat2      ! local status of error message
   character(ErrMsgLen)     :: errMsg2       ! local error message if errStat /= ErrID_None
   type(WTData), pointer    :: wt ! Alias to shorten notation
   type(RotFED), pointer    :: y_ED ! Alias to shorten notation
   logical                  :: needInit
   type(ADI_InitInputType)  :: InitInp                                                      !< Input data for initialization routine  (inout so we can use MOVE_ALLOC)
   type(ADI_InitOutputType) :: InitOut                                                      !< Output for initialization routine
   errStat = ErrID_None
   errMsg  = ''

   needInit=.False.
   if (iCase==1) then
      needInit=.True.
   else
      ! UA does not like changes of dt between cases
      if ( .not. EqualRealNos(ADI%p%AD%DT, dt) ) then
         call WrScr('Info: dt is changing between cases, AeroDyn will be re-initialized')
         call ADI_End( ADI%u(1:1), ADI%p, ADI%x, ADI%xd, ADI%z, ADI%OtherState, ADI%y, ADI%m, errStat2, errMsg2); call SetErrStat(errStat2, errMsg2, errStat, errMsg, 'Init_ADI_ForDriver'); if(Failed()) return
         !call AD_Dvr_DestroyAeroDyn_Data   (AD     , errStat2, errMsg2); call SetErrStat(errStat2, errMsg2, errStat, errMsg, RoutineName)
         needInit=.true.
      endif
   endif

   if (needInit) then
      ! ADI
      InitInp%storeHHVel = .true.
      InitInp%WrVTK      = dvr%out%WrVTK
      InitInp%WrVTK_Type = dvr%out%WrVTK_Type
      ! Inflow Wind
      InitInp%IW_InitInp%InputFile  = dvr%IW_InitInp%InputFile
      InitInp%IW_InitInp%CompInflow = dvr%IW_InitInp%CompInflow
      InitInp%IW_InitInp%HWindSpeed = dvr%IW_InitInp%HWindSpeed
      InitInp%IW_InitInp%RefHt      = dvr%IW_InitInp%RefHt
      InitInp%IW_InitInp%PLExp      = dvr%IW_InitInp%PLExp
      InitInp%IW_InitInp%UseInputFile = .true.     ! read input file instead of passed file data
      ! AeroDyn
      InitInp%AD%Gravity   = 9.80665_ReKi
      InitInp%AD%RootName  = dvr%out%Root ! 'C:/Work/XFlow/'
      InitInp%AD%InputFile = dvr%AD_InputFile
      InitInp%AD%MHK         = dvr%MHK
      InitInp%AD%defFldDens  = dvr%FldDens
      InitInp%AD%defKinVisc  = dvr%KinVisc
      InitInp%AD%defSpdSound = dvr%SpdSound
      InitInp%AD%defPatm     = dvr%Patm
      InitInp%AD%defPvap     = dvr%Pvap
      InitInp%AD%WtrDpth     = dvr%WtrDpth
      InitInp%AD%MSL2SWL     = dvr%MSL2SWL
      ! Init data per rotor
      allocate(InitInp%AD%rotors(dvr%numTurbines), stat=errStat) 
      if (errStat/=0) then
         call SetErrStat( ErrID_Fatal, 'Allocating rotors', errStat, errMsg, 'Init_ADI_ForDriver' )
         call Cleanup()
         return
      end if
      ! --- TODO Make this block independent of driver
      do iWT=1,dvr%numTurbines
         wt => dvr%WT(iWT)
         y_ED => FED%WT(iWT)
         InitInp%AD%rotors(iWT)%numBlades = wt%numBlades
         call AllocAry(InitInp%AD%rotors(iWT)%BladeRootPosition, 3, wt%numBlades, 'BladeRootPosition', errStat2, errMsg2 ); if (Failed()) return
         call AllocAry(InitInp%AD%rotors(iWT)%BladeRootOrientation, 3, 3, wt%numBlades, 'BladeRootOrientation', errStat2, errMsg2 ); if (Failed()) return
         if (wt%projMod==-1)then
            !call WrScr('>>> Using HAWTprojection to determine projMod')
            if (wt%HAWTprojection) then
               InitInp%AD%rotors(iWT)%AeroProjMod = APM_BEM_NoSweepPitchTwist ! default, with WithoutSweepPitchTwist
            else
               InitInp%AD%rotors(iWT)%AeroProjMod = APM_LiftingLine
            endif
         else
            InitInp%AD%rotors(iWT)%AeroProjMod = wt%projMod
         endif
         !call WrScr('>>> Using projection method '//trim(num2lstr(InitInp%AD%rotors(iWT)%AeroProjMod)))
         InitInp%AD%rotors(iWT)%HubPosition    = y_ED%HubPtMotion%Position(:,1)
         InitInp%AD%rotors(iWT)%HubOrientation = y_ED%HubPtMotion%RefOrientation(:,:,1)
         InitInp%AD%rotors(iWT)%NacellePosition    = y_ED%NacelleMotion%Position(:,1)
         InitInp%AD%rotors(iWT)%NacelleOrientation = y_ED%NacelleMotion%RefOrientation(:,:,1)
         do k=1,wt%numBlades
            InitInp%AD%rotors(iWT)%BladeRootOrientation(:,:,k) = y_ED%BladeRootMotion(k)%RefOrientation(:,:,1)
            InitInp%AD%rotors(iWT)%BladeRootPosition(:,k)      = y_ED%BladeRootMotion(k)%Position(:,1)
         end do
      enddo

      call ADI_Init(InitInp, ADI%u(1), ADI%p, ADI%x, ADI%xd, ADI%z, ADI%OtherState, ADI%y, ADI%m, dt, InitOut, errStat, errMsg)

      ! Set output headers
      if (iCase==1) then
         call concatOutputHeaders(dvr%out%WriteOutputHdr, dvr%out%WriteOutputUnt, InitOut%WriteOutputHdr, InitOut%WriteOutputUnt, errStat2, errMsg2); if(Failed()) return
      endif
   else
      ! --- Reinit
      call ADI_ReInit(ADI%p, ADI%x, ADI%xd, ADI%z, ADI%OtherState, ADI%m, dt, errStat2, errMsg2); if(Failed()) return
   endif


   call cleanup()
contains

   subroutine cleanup()
      call ADI_DestroyInitInput (InitInp,  errStat2, errMsg2)   
      call ADI_DestroyInitOutput(InitOut,  errStat2, errMsg2)   
   end subroutine cleanup

   logical function Failed()
      call SetErrStat(errStat2, errMsg2, errStat, errMsg, 'Init_ADI_ForDriver')
      Failed = errStat >= AbortErrLev
      if (Failed) call cleanup()
   end function Failed
   
<<<<<<< HEAD
end subroutine Init_ADI_ForDriver
=======
end subroutine Init_AeroDyn


!----------------------------------------------------------------------------------------------------------------------------------
!>
subroutine Init_InflowWind(dvr, IW, u_AD, o_AD, dt, errStat, errMsg)
   use InflowWind, only: InflowWind_Init
   type(Dvr_SimData), target,   intent(inout) :: dvr       ! Input data for initialization (intent out for getting AD WriteOutput names/units)
   type(InflowWind_Data),        intent(inout) :: IW            ! AeroDyn data 
   type(AD_InputType),           intent(in   ) :: u_AD          ! AeroDyn data 
   type(AD_OtherStateType),      intent(in   ) :: o_AD          ! AeroDyn data 
   real(DbKi),                   intent(inout) :: dt            ! interval
   integer(IntKi)              , intent(  out) :: errStat       ! Status of error message
   character(*)                , intent(  out) :: errMsg        ! Error message if ErrStat /= ErrID_None
   ! locals
   real(reKi)                      :: theta(3)
   integer(IntKi)                  :: j, k, nOut_AD, nOut_IW, nOut_Dvr
   integer(IntKi)                  :: iWT
   integer(IntKi)                  :: errStat2      ! local status of error message
   character(ErrMsgLen)            :: errMsg2       ! local error message if ErrStat /= ErrID_None
   type(InflowWind_InitInputType)  :: InitInData     ! Input data for initialization
   type(InflowWind_InitOutputType) :: InitOutData    ! Output data from initialization
   type(WTData), pointer :: wt ! Alias to shorten notation
   !character(ChanLen), allocatable  ::   WriteOutputHdr(:)
   !character(ChanLen), allocatable  ::   WriteOutputUnt(:)
   errStat = ErrID_None
   errMsg  = ''

   ! --- Count number of points (see FAST_Subs, before InflowWind_Init)
   InitInData%NumWindPoints = 0      
   ! Hub windspeed for each turbine
   InitInData%NumWindPoints = InitInData%NumWindPoints + dvr%numTurbines
   do iWT=1,dvr%numTurbines
      wt => dvr%wt(iWT)
      ! Blade
      do k=1,wt%numBlades
         InitInData%NumWindPoints = InitInData%NumWindPoints + u_AD%rotors(iWT)%BladeMotion(k)%NNodes
      end do
      ! Tower
      InitInData%NumWindPoints = InitInData%NumWindPoints + u_AD%rotors(iWT)%TowerMotion%NNodes
      ! Nacelle
      if (u_AD%rotors(1)%NacelleMotion%Committed) then
         InitInData%NumWindPoints = InitInData%NumWindPoints + u_AD%rotors(iWT)%NacelleMotion%NNodes ! 1 point
      endif
      ! Hub Motion
      if (u_AD%rotors(1)%HubMotion%Committed) then
         InitInData%NumWindPoints = InitInData%NumWindPoints + u_AD%rotors(iWT)%HubMotion%NNodes ! 1 point
      endif
      ! TailFin
      InitInData%NumWindPoints = InitInData%NumWindPoints + u_AD%rotors(iWT)%TFinMotion%NNodes ! 1 point
   enddo
   if (allocated(o_AD%WakeLocationPoints)) then
      InitInData%NumWindPoints = InitInData%NumWindPoints + size(o_AD%WakeLocationPoints,DIM=2)
   end if

   ! --- Init InflowWind
   if (dvr%CompInflow==0) then
      ! Fake "InflowWind" init
      allocate(InitOutData%WriteOutputHdr(0))
      allocate(InitOutData%WriteOutputUnt(0))
      allocate(IW%y%WriteOutput(0))
      call AllocAry(IW%u(1)%PositionXYZ, 3, InitInData%NumWindPoints, 'PositionXYZ', errStat2, errMsg2); if (Failed()) return
      call AllocAry(IW%y%VelocityUVW   , 3, InitInData%NumWindPoints, 'VelocityUVW', errStat2, errMsg2); if (Failed()) return
      IW%u(1)%PositionXYZ = myNaN
      IW%y%VelocityUVW    = myNaN
   else
      ! Module init
      InitInData%InputFileName    = dvr%IW_InputFile
      InitInData%Linearize        = .false.
      InitInData%UseInputFile     = .true.
      InitInData%RootName         = dvr%out%Root
      CALL InflowWind_Init( InitInData, IW%u(1), IW%p, &
                     IW%x, IW%xd, IW%z, IW%OtherSt, &
                     IW%y, IW%m, dt,  InitOutData, errStat2, errMsg2 )
      if(Failed()) return

   endif

   call InflowWind_CopyInput (IW%u(1),  IW%u(2),  MESH_NEWCOPY, errStat2, errMsg2); if(Failed()) return

   ! --- Concatenate AD outputs to IW outputs
   call concatOutputHeaders(dvr, InitOutData%WriteOutputHdr, InitOutData%WriteOutputUnt, errStat2, errMsg2); if(Failed()) return

   call cleanup()
contains
   subroutine cleanup()
      call InflowWind_DestroyInitInput( InitInData, ErrStat2, ErrMsg2 )   
      call InflowWind_DestroyInitOutput( InitOutData, ErrStat2, ErrMsg2 )      
   end subroutine cleanup

   logical function Failed()
      CALL SetErrStat( ErrStat2, ErrMsg2, ErrStat, ErrMsg, 'Init_AeroDyn' )
      Failed = ErrStat >= AbortErrLev
      if (Failed) then
         call cleanup()
      endif
   end function Failed
end subroutine Init_InflowWind

!> Concatenate new output channels info to the extisting ones in the driver
subroutine concatOutputHeaders(dvr, WriteOutputHdr, WriteOutputUnt, errStat, errMsg)
   type(Dvr_SimData), target,   intent(inout) :: dvr       !< Input data for initialization (intent out for getting AD WriteOutput names/units)
   character(ChanLen), dimension(:), allocatable, intent(inout) ::  WriteOutputHdr !< Channel headers
   character(ChanLen), dimension(:), allocatable, intent(inout) ::  WriteOutputUnt !< Channel units
   integer(IntKi)              , intent(  out) :: errStat       !< Status of error message
   character(*)                , intent(  out) :: errMsg        !< Error message if ErrStat /= ErrID_None
   ! Locals
   character(ChanLen), allocatable :: TmpHdr(:)
   character(ChanLen), allocatable :: TmpUnt(:)
   integer :: nOld, nAdd
   errStat = ErrID_None
   errMsg  = ''


   if (.not.allocated(dvr%out%WriteOutputHdr)) then
      call move_alloc(WriteOutputHdr, dvr%out%WriteOutputHdr)
      call move_alloc(WriteOutputUnt, dvr%out%WriteOutputUnt)   
   else
      nOld = size(dvr%out%WriteOutputHdr)
      nAdd = size(WriteOutputHdr)

      call move_alloc(dvr%out%WriteOutputHdr, TmpHdr)
      call move_alloc(dvr%out%WriteOutputUnt, TmpUnt)   

      allocate(dvr%out%WriteOutputHdr(nOld+nAdd))
      allocate(dvr%out%WriteOutputUnt(nOld+nAdd))
      dvr%out%WriteOutputHdr(1:nOld) = TmpHdr
      dvr%out%WriteOutputUnt(1:nOld) = TmpUnt
      dvr%out%WriteOutputHdr(nOld+1:nOld+nAdd) = WriteOutputHdr
      dvr%out%WriteOutputUnt(nOld+1:nOld+nAdd) = WriteOutputUnt
      deallocate(TmpHdr)
      deallocate(TmpUnt)
   endif
end subroutine concatOutputHeaders
>>>>>>> abdb47eb
!----------------------------------------------------------------------------------------------------------------------------------
!>
subroutine Init_Meshes(dvr, FED, errStat, errMsg)
   type(Dvr_SimData), target,   intent(inout) :: dvr       ! Input data for initialization (intent out for getting AD WriteOutput names/units)
   type(FED_Data), target,      intent(inout) :: FED       ! Elastic wind turbine data (Fake ElastoDyn)
   integer(IntKi)              , intent(  out) :: errStat       ! Status of error message
   character(*)                , intent(  out) :: errMsg        ! Error message if ErrStat /= ErrID_None
   ! locals
   real(reKi)            :: pos(3)
   real(R8Ki)            :: orientation(3,3)
   real(R8Ki)            :: R_nac2hub(3,3)
   real(R8Ki)            :: R_nac2gl(3,3)
   real(R8Ki)            :: R_hub2gl(3,3)
   real(R8Ki)            :: R_hub2bl(3,3)
   real(R8Ki)            :: R_gl2wt(3,3)
   integer(IntKi)        :: iWT, iB
   integer(IntKi)        :: errStat2      ! local status of error message
   character(ErrMsgLen)  :: errMsg2       ! local error message if errStat /= ErrID_None
   type(WTData), pointer :: wt ! Alias to shorten notation
   type(RotFED), pointer :: y_ED ! Alias to shorten notation
   errStat = ErrID_None
   errMsg  = ''

   ! --- Create motion meshes
   do iWT=1,dvr%numTurbines
      wt => dvr%WT(iWT)
      y_ED => FED%WT(iWT)
      ! WT base
      pos         = wt%originInit
      ! We initialize to indentity at first
      !CALL Eye(R_gl2wt, errStat2, errMsg2) 
      R_gl2wt = EulerConstruct( wt%orientationInit ) ! global 2 base at t = 0 (constant)
      orientation = R_gl2wt
      
      !bjj: Inspector consistently gives "Invalid Memory Access" errors here on the allocation of wt%ptMesh%RotationVel in MeshCreate. I haven't yet figured out why.
<<<<<<< HEAD
      call CreatePointMesh(y_ED%PlatformPtMesh, pos, orientation, errStat2, errMsg2); if(Failed()) return
=======
      call CreatePointMesh(wt%ptMesh, pos, orientation, errStat2, errMsg2, hasMotion=.True., hasLoads=.False.); if(Failed()) return
>>>>>>> abdb47eb

      ! Tower
      if (wt%hasTower) then
         pos         = y_ED%PlatformPtMesh%Position(:,1) + matmul(transpose(R_gl2wt),  wt%twr%origin_t)
         orientation = R_gl2wt
<<<<<<< HEAD
         call CreatePointMesh(y_ED%TwrPtMesh, pos, orientation, errStat2, errMsg2); if(Failed()) return
=======
         call CreatePointMesh(wt%twr%ptMesh, pos, orientation, errStat2, errMsg2, hasMotion=.True., hasLoads=.False.); if(Failed()) return
>>>>>>> abdb47eb
      endif

      ! Nacelle
      pos           = y_ED%PlatformPtMesh%Position(:,1) +  matmul(transpose(R_gl2wt),  wt%nac%origin_t)
      orientation   = R_gl2wt ! Yaw?
<<<<<<< HEAD
      call CreatePointMesh(y_ED%NacelleMotion, pos, orientation, errStat2, errMsg2); if(Failed()) return
=======
      call CreatePointMesh(wt%nac%ptMesh, pos, orientation, errStat2, errMsg2, hasMotion=.True., hasLoads=.False.); if(Failed()) return
>>>>>>> abdb47eb

      ! Hub
      R_nac2gl  = transpose(y_ED%NacelleMotion%RefOrientation(:,:,1))
      R_nac2hub = EulerConstruct( wt%hub%orientation_n ) ! nacelle 2 hub (constant)
      pos         = y_ED%NacelleMotion%Position(:,1) + matmul(R_nac2gl,wt%hub%origin_n)
      orientation = matmul(R_nac2hub, y_ED%NacelleMotion%RefOrientation(:,:,1))   ! Global 2 hub at t=0

<<<<<<< HEAD
      call CreatePointMesh(y_ED%HubPtMotion, pos, orientation, errStat2, errMsg2); if(Failed())return
=======
      call CreatePointMesh(wt%hub%ptMesh, pos, orientation, errStat2, errMsg2, hasMotion=.True., hasLoads=.False.); if(Failed())return
>>>>>>> abdb47eb

      ! Blades
!       wt%Rg2b0 = EulerConstruct( wt%orientationInit ) ! global 2 base at t = 0 (constant)
!       wt%Rb2h0 = EulerConstruct( wt%hub%orientation_n )    ! base 2 hub (constant)
!       InitInData%HubPosition = wt%originInit + wt%nac%origin_t  + matmul( transpose(wt%Rg2b0), wt%hub%origin_n)
!       InitInData%HubOrientation = matmul(wt%Rb2h0, wt%Rg2b0) ! Global 2 hub = base2hub x global2base

      R_hub2gl  = transpose(y_ED%HubPtMotion%RefOrientation(:,:,1))
      allocate(y_ED%BladeRootMotion(wt%numBlades))
      do iB=1,wt%numBlades
         R_hub2bl = EulerConstruct( wt%bld(iB)%orientation_h ) ! Rotation matrix hub 2 blade (constant)
<<<<<<< HEAD
         orientation = matmul(R_hub2bl,  y_ED%HubPtMotion%RefOrientation(:,:,1) ) ! Global 2 blade =    hub2blade   x global2hub
         pos         = y_ED%HubPtMotion%Position(:,1) + matmul(R_hub2gl, wt%bld(iB)%origin_h) +  wt%bld(iB)%hubRad_bl*orientation(3,:) 
         call CreatePointMesh(y_ED%BladeRootMotion(iB), pos, orientation, errStat2, errMsg2); if(Failed())return
=======
         orientation = matmul(R_hub2bl,  wt%hub%ptMesh%RefOrientation(:,:,1) ) ! Global 2 blade =    hub2blade   x global2hub
         pos         = wt%hub%ptMesh%Position(:,1) + matmul(R_hub2gl, wt%bld(iB)%origin_h) +  wt%bld(iB)%hubRad_bl*orientation(3,:) 
         call CreatePointMesh(wt%bld(iB)%ptMesh, pos, orientation, errStat2, errMsg2, hasMotion=.True., hasLoads=.False.); if(Failed())return
>>>>>>> abdb47eb
      end do

      ! --- Mapping
      ! Base 2 twr
      if (wt%hasTower) then
         call MeshMapCreate(y_ED%PlatformPtMesh, y_ED%TwrPtMesh, wt%map2twrPt, errStat2, errMsg2); if(Failed())return
      endif
      ! Base 2 nac
      call MeshMapCreate(y_ED%PlatformPtMesh, y_ED%NacelleMotion, wt%map2nacPt, errStat2, errMsg2); if(Failed())return
      ! nac 2 hub
      call MeshMapCreate(y_ED%NacelleMotion, y_ED%HubPtMotion, wt%map2hubPt, errStat2, errMsg2); if(Failed())return
      ! hub 2 bld
      allocate(wt%map2bldPt(wt%numBlades))
      do iB=1,wt%numBlades
         call MeshMapCreate(y_ED%HubPtMotion, y_ED%BladeRootMotion(iB), wt%map2bldPt(iB), errStat2, errMsg2); if(Failed())return
      enddo
      ! 
      ! --- NOTE: KEEP ME, this information would go well in a summary file...
      print*,'Nodes positions for turbine '//trim(num2lstr(iWT))//', (at t=0, without base or RNA motion)'
      print*,'Bse: ',y_ED%PlatformPtMesh%Position + y_ED%PlatformPtMesh%TranslationDisp
      if (wt%hasTower) then
         print*,'Twr: ',y_ED%TwrPtMesh%Position + y_ED%TwrPtMesh%TranslationDisp
      endif
      print*,'Nac: ',y_ED%NacelleMotion%Position + y_ED%NacelleMotion%TranslationDisp
      print*,'Hub: ',y_ED%HubPtMotion%Position + y_ED%HubPtMotion%TranslationDisp
      do iB=1,wt%numBlades
         print*,'Bld: ',y_ED%BladeRootMotion(iB)%Position + y_ED%BladeRootMotion(iB)%TranslationDisp
      enddo
   enddo

contains

   logical function Failed()
      call SetErrStat(errStat2, errMsg2, errStat, errMsg, 'Init_Meshes')
      Failed = errStat >= AbortErrLev
   end function Failed
end subroutine Init_Meshes

<<<<<<< HEAD
!----------------------------------------------------------------------------------------------------------------------------------
!> Creation of a point mesh
subroutine CreatePointMesh(mesh, posInit, orientInit, errStat, errMsg)
   type(MeshType), intent(inout) :: mesh
   real(ReKi),                   intent(in   ) :: PosInit(3)                                             !< Xi,Yi,Zi, coordinates of node
   real(R8Ki),                   intent(in   ) :: orientInit(3,3)                                        !< Orientation (direction cosine matrix) of node; identity by default
   integer(IntKi)              , intent(out)   :: errStat       ! Status of error message
   character(*)                , intent(out)   :: errMsg        ! Error message if errStat /= ErrID_None
   integer(IntKi)       :: errStat2      ! local status of error message
   character(ErrMsgLen) :: errMsg2       ! local error message if errStat /= ErrID_None
   errStat = ErrID_None
   errMsg  = ''

   call MeshCreate(mesh, COMPONENT_INPUT, 1, errStat2, errMsg2, Orientation=.true., TranslationDisp=.true., TranslationVel=.true., RotationVel=.true., TranslationAcc=.true., RotationAcc=.true.)
   call SetErrStat(errStat2, errMsg2, errStat, errMsg, 'CreatePointMesh')
   if (errStat >= AbortErrLev) return

   call MeshPositionNode(mesh, 1, posInit, errStat2, errMsg2, orientInit); 
   call SetErrStat(errStat2, errMsg2, errStat, errMsg, 'CreatePointMesh')

   call MeshConstructElement(mesh, ELEMENT_POINT, errStat2, errMsg2, p1=1); 
   call SetErrStat(errStat2, errMsg2, errStat, errMsg, 'CreatePointMesh')

   call MeshCommit(mesh, errStat2, errMsg2);
   call SetErrStat(errStat2, errMsg2, errStat, errMsg, 'CreatePointMesh')
end subroutine CreatePointMesh


=======
!> Initialize the mesh mappings between the structure and aerodyn
!! Also adjust the tower mesh so that is is aligned with the tower base and tower top
subroutine Init_ADMeshMap(dvr, uAD, errStat, errMsg)
   type(Dvr_SimData), target,   intent(inout) :: dvr       ! Input data for initialization (intent out for getting AD WriteOutput names/units)
   type(AD_InputType),           intent(inout) :: uAD           ! AeroDyn input data 
   integer(IntKi)              , intent(  out) :: errStat       ! Status of error message
   character(*)                , intent(  out) :: errMsg        ! Error message if ErrStat /= ErrID_None
   ! locals
   real(ReKi)            :: pos(3), Pbase(3), Ptop(3), Pmid(3), DeltaP(3)
   real(R8Ki)            :: orientation(3,3)
   real(ReKi)            :: twrHeightAD , twrHeight
   real(ReKi)            :: zBar ! dimensionsless tower height
   integer(IntKi)        :: iWT, iB, i
   integer(IntKi)        :: errStat2      ! local status of error message
   character(ErrMsgLen)  :: errMsg2       ! local error message if ErrStat /= ErrID_None
   type(WTData), pointer :: wt ! Alias to shorten notation
   errStat = ErrID_None
   errMsg  = ''

   ! --- Create Mappings from structure to AeroDyn
   do iWT=1,dvr%numTurbines
      wt => dvr%WT(iWT)
      ! hub 2 hubAD
      call MeshMapCreate(wt%hub%ptMesh, uAD%rotors(iWT)%hubMotion, wt%hub%ED_P_2_AD_P_H, errStat2, errMsg2); if(Failed())return

      ! nac 2 nacAD
      call MeshMapCreate(wt%nac%ptMesh, uAD%rotors(iWT)%nacelleMotion, wt%nac%ED_P_2_AD_P_N, errStat2, errMsg2); if(Failed())return

      ! bldroot 2 bldroot AD
      do iB = 1, wt%numBlades
         call MeshMapCreate(wt%bld(iB)%ptMesh, uAD%rotors(iWT)%BladeRootMotion(iB), wt%bld(iB)%ED_P_2_AD_P_R, errStat2, errMsg2); if(Failed())return
      enddo

      ! AD bld root 2 AD blade line
      do iB = 1, wt%numBlades
         call MeshMapCreate(uAD%rotors(iWT)%BladeRootMotion(iB), uAD%rotors(iWT)%BladeMotion(iB), wt%bld(iB)%AD_P_2_AD_L_B, errStat2, errMsg2); if(Failed())return
      enddo

      if (uAD%rotors(iWT)%TowerMotion%nNodes>0) then
         if (wt%hasTower) then
            twrHeightAD=uAD%rotors(iWT)%TowerMotion%Position(3,uAD%rotors(iWT)%TowerMotion%nNodes)-uAD%rotors(iWT)%TowerMotion%Position(3,1)
            ! Check tower height
            if (twrHeightAD<0) then
               errStat=ErrID_Fatal
               errMsg='First AeroDyn tower height should be smaller than last AD tower height'
            endif

            twrHeightAD=uAD%rotors(iWT)%TowerMotion%Position(3,uAD%rotors(iWT)%TowerMotion%nNodes) ! NOTE: assuming start a z=0

            twrHeight=TwoNorm(wt%nac%ptMesh%Position(:,1) - wt%twr%ptMesh%Position(:,1)  )
            ! KEEP ME, in summary file
            !print*,'Tower Height',twrHeight, twrHeightAD
            if (abs(twrHeightAD-twrHeight)> twrHeight*0.1) then
               errStat=ErrID_Fatal
               errMsg='More than 10% difference between AeroDyn tower length ('//trim(num2lstr(twrHeightAD))//&
                  'm), and the distance from tower base to nacelle ('//trim(num2lstr(twrHeight))//'m) for turbine '//trim(num2lstr(iWT))
            endif

            ! Adjust tower position (AeroDyn return values assuming (0,0,0) for tower base
            Pbase = wt%twr%ptMesh%Position(:,1)
            Ptop = wt%nac%ptMesh%Position(:,1)
            DeltaP = Ptop-Pbase
            do i = 1, uAD%rotors(iWT)%TowerMotion%nNodes
               zBar = uAD%rotors(iWT)%TowerMotion%Position(3,i)/twrHeight
               uAD%rotors(iWT)%TowerMotion%Position(:,i)= Pbase+ zBar * DeltaP
               uAD%rotors(iWT)%TowerMotion%RefOrientation(:,:,i)= wt%twr%ptMesh%RefOrientation(:,:,1)
            enddo
            ! Create AD tower base point mesh
            pos         = wt%twr%ptMesh%Position(:,1)
            orientation = wt%twr%ptMesh%RefOrientation(:,:,1)
            call Eye(orientation, errStat2, errMsg2)
            call CreatePointMesh(wt%twr%ptMeshAD, pos, orientation, errStat2, errMsg2, hasMotion=.True., hasLoads=.False.); if(Failed())return

            ! TowerBase to AD tower base
            call MeshMapCreate(wt%twr%ptMesh, wt%twr%ptMeshAD, wt%twr%ED_P_2_AD_P_T, errStat2, errMsg2); if(Failed()) return

            ! AD TowerBase to AD tower line
            call MeshMapCreate(wt%twr%ptMeshAD, uAD%rotors(iWT)%TowerMotion, wt%twr%AD_P_2_AD_L_T, errStat2, errMsg2); if(Failed()) return
         endif
      else
         print*,'>>> NO AD Tower'
         ! TODO create a tower mesh for outputs
      endif

   enddo

contains

   logical function Failed()
      call SetErrStat(errStat2, errMsg2, errStat, errMsg, 'Init_ADMeshMap')
      Failed = ErrStat >= AbortErrLev
   end function Failed
end subroutine Init_ADMeshMap
>>>>>>> abdb47eb
!----------------------------------------------------------------------------------------------------------------------------------
!> Set the motion of the different structural meshes
!! "ED_CalcOutput"
subroutine Set_Mesh_Motion(nt, dvr, ADI, FED, errStat, errMsg)
   integer(IntKi)              , intent(in   ) :: nt       !< time step number
   type(Dvr_SimData), target,    intent(inout) :: dvr      !< Driver data 
   type(ADI_Data),               intent(inout) :: ADI      !< AeroDyn/InflowWind Data
   type(FED_Data), target,       intent(inout) :: FED      !< Elastic wind turbine data (Fake ElastoDyn)
   integer(IntKi)              , intent(  out) :: errStat  !< Status of error message
   character(*)                , intent(  out) :: errMsg   !< Error message if errStat /= ErrID_None
   ! local variables
   integer(intKi)          :: j             ! loop counter for nodes
   integer(intKi)          :: k             ! loop counter for blades
   integer(intKi)          :: iWT ! loop counter for rotors
   integer(intKi)          :: iB ! loop counter for blades
   integer(IntKi)          :: errStat2      ! local status of error message
   character(ErrMsgLen)    :: errMsg2       ! local error message if errStat /= ErrID_None
   real(R8Ki)              :: theta(3)
   real(ReKi) :: hubMotion(3)  ! Azimuth, Speed, Acceleration
   real(ReKi) :: nacMotion(3)  ! Yaw, yaw speed, yaw acc
   real(ReKi) :: basMotion(18) ! Base motion
   real(ReKi) :: bldMotion(3)  ! Pitch, Pitch speed, Pitch Acc
   real(ReKi) :: timeState(5)  ! HWindSpeed, PLExp, RotSpeed, Pitch, yaw
   real(ReKi) :: rotSpeedPrev  ! Used for backward compatibility
   real(R8Ki) :: orientation(3,3)
   real(R8Ki) :: orientation_loc(3,3)
   real(DbKi) :: time, timePrev
   type(WTData), pointer :: wt ! Alias to shorten notation
   type(RotFED), pointer :: y_ED ! Alias to shorten notation
   errStat = ErrID_None
   errMsg  = ""

   time     = dvr%dt * nt

   ! --- Set time dependent variables
   if(dvr%analysisType == idAnalysisTimeD) then
      ! Getting current time values by interpolation
      ! timestate = HWindSpeed, PLExp, RotSpeed, Pitch, yaw
      call interpTimeValue(dvr%timeSeries, time, dvr%iTimeSeries, timeState)
      ! Set wind at this time
      ADI%m%IW%HWindSpeed = timeState(1)
      ADI%m%IW%PLexp      = timeState(2)
      !! Set motion at this time
      dvr%WT(1)%hub%rotSpeed = timeState(3)     ! rad/s
      do j=1,size(dvr%WT(1)%bld)
         dvr%WT(1)%bld(j)%pitch = timeState(4)     ! rad
      end do
      dvr%WT(1)%nac%yaw      = timeState(5)     ! rad
      ! Getting previous RotSpeed value by interpolation
      timePrev = (nt-1) * dvr%dt
      dvr%iTimeSeries=max(dvr%iTimeSeries-2,1) ! approximate
      call interpTimeValue(dvr%timeSeries, timePrev, dvr%iTimeSeries, timeState)
      rotSpeedPrev = timeState(3)   ! old 
      ! KEEP ME: what was used in previous AeroDyn driver
      ! timeIndex    = min( max(1,nt+1), dvr%numSteps)
      ! timeState    = dvr%timeSeries(timeIndex,2:)
      ! timeState_nt = dvr%timeSeries(nt,2:)
      ! rotSpeedPrev = timeState_nt(3)
   endif

   ! --- Update motion
   do iWT=1,dvr%numTurbines
      wt => dvr%WT(iWT)
      y_ED => FED%WT(iWT)

      ! --- Base Motion
      orientation = EulerConstruct( wt%orientationInit ) ! global 2 base at t = 0 (constant)
      if (wt%motionType == idBaseMotionGeneral) then
         orientation_loc = EulerConstruct( theta )
         call interpTimeValue(wt%motion, time, wt%iMotion, basMotion)
         y_ED%PlatformPtMesh%TranslationDisp(1:3,1) = basMotion(1:3)
         y_ED%PlatformPtMesh%TranslationVel (1:3,1) = basMotion(7:9)
         y_ED%PlatformPtMesh%RotationVel    (1:3,1) = basMotion(10:12)
         y_ED%PlatformPtMesh%TranslationAcc (1:3,1) = basMotion(13:15)
         y_ED%PlatformPtMesh%RotationAcc    (1:3,1) = basMotion(16:18)
         theta = basMotion(4:6)
         orientation_loc = EulerConstruct( theta )
         orientation = matmul(orientation_loc, orientation)
      elseif (wt%motionType == idBaseMotionSine) then
         if (any(wt%degreeOfFreedom==(/1,2,3/))) then
            y_ED%PlatformPtMesh%TranslationDisp(wt%degreeofFreedom,1) =                      wt%amplitude * sin(time * wt%frequency)
            y_ED%PlatformPtMesh%TranslationVel (wt%degreeofFreedom,1) =  (wt%frequency)    * wt%amplitude * cos(time * wt%frequency)
            y_ED%PlatformPtMesh%TranslationAcc (wt%degreeofFreedom,1) = -(wt%frequency)**2 * wt%amplitude * sin(time * wt%frequency)
         elseif (any(wt%degreeOfFreedom==(/4,5,6/))) then
            theta(1:3) = 0.0_ReKi
            theta(wt%degreeofFreedom-3) = wt%amplitude * sin(time * wt%frequency)
            y_ED%PlatformPtMesh%RotationVel (wt%degreeofFreedom-3,1) =  (wt%frequency)    * wt%amplitude * cos(time * wt%frequency)
            y_ED%PlatformPtMesh%RotationAcc (wt%degreeofFreedom-3,1) = -(wt%frequency)**2 * wt%amplitude * sin(time * wt%frequency)
            orientation_loc = EulerConstruct( theta )
            orientation = matmul(orientation_loc, orientation)
         endif
      endif
      y_ED%PlatformPtMesh%Orientation(:,:,1) = orientation

      ! --- Tower motion (none)
      ! Base to Tower 
      if (wt%hasTower) then
         call Transfer_Point_to_Point(y_ED%PlatformPtMesh, y_ED%TwrPtMesh, wt%map2twrPt, errStat2, errMsg2); if(Failed()) return
      endif
       
      ! --- Nacelle Motion
      ! Base to Nac
      call Transfer_Point_to_Point(y_ED%PlatformPtMesh, y_ED%NacelleMotion, wt%map2nacPt, errStat2, errMsg2); if(Failed()) return
      ! Nacelle yaw motion (along nac z)
      theta =0.0_ReKi
      if (wt%nac%motionType==idNacMotionConstant) then
         wt%nac%yawSpeed = 0.0_ReKi
         wt%nac%yawAcc   = 0.0_ReKi
      elseif (wt%nac%motionType==idNacMotionVariable) then
         call interpTimeValue(wt%nac%motion, time, wt%nac%iMotion, nacMotion)
         wt%nac%yaw      = nacMotion(1)
         wt%nac%yawSpeed = nacMotion(2)
         wt%nac%yawAcc   = nacMotion(3)
      else
         errMsg2='Unknown nac motion type; should never happen.'
         errStat2 = ErrID_FATAL
         if(Failed()) return
      endif
      theta(3) = wt%nac%yaw
      orientation_loc = EulerConstruct(theta)
      y_ED%NacelleMotion%Orientation(:,:,1) = matmul(orientation_loc, y_ED%NacelleMotion%Orientation(:,:,1))
      y_ED%NacelleMotion%RotationVel(  :,1) = y_ED%NacelleMotion%RotationVel(:,1) + y_ED%NacelleMotion%Orientation(3,:,1) * wt%nac%yawSpeed
      y_ED%NacelleMotion%RotationAcc(  :,1) = y_ED%NacelleMotion%RotationAcc(:,1) + y_ED%NacelleMotion%Orientation(3,:,1) * wt%nac%yawAcc

      ! --- Hub Motion
      ! Nac 2 hub (rigid body)
      call Transfer_Point_to_Point(y_ED%NacelleMotion, y_ED%HubPtMotion, wt%map2hubPt, errStat2, errMsg2); if(Failed()) return
      ! Hub rotation around x
      if (wt%hub%motionType == idHubMotionConstant) then
         ! save the azimuth at t (not t+dt) for output to file:
         wt%hub%azimuth = modulo(REAL(dvr%dT*(nt-1)*wt%hub%rotSpeed, ReKi) * R2D, 360.0_ReKi )
         ! if (nt <= 0) then
         !    wt%hub%azimuth = modulo(REAL(dvr%dT * (nt-1) * wt%hub%rotSpeed, ReKi) * R2D, 360.0_ReKi ) ! deg
         ! else if (nt==1) then
         !    wt%hub%azimuth = 0.0_ReKi
         ! else
         !    wt%hub%azimuth = MODULO( wt%hub%azimuth +  real(dvr%dt*wt%hub%rotSpeed*R2D, ReKi), 360.0_ReKi ) ! add a delta angle to the previous azimuth
         ! endif
         wt%hub%rotAcc  = 0.0_ReKi
      else if (wt%hub%motionType == idHubMotionVariable) then
         call interpTimeValue(wt%hub%motion, time, wt%hub%iMotion, hubMotion)
         !print*,hubMotion
         wt%hub%rotSpeed  = hubMotion(2)
         wt%hub%rotAcc    = hubMotion(2)
         wt%hub%azimuth = MODULO(hubMotion(1)*R2D, 360.0_ReKi )
      else if (wt%hub%motionType == idHubMotionUserFunction) then
         ! We call a user-defined function to determined the azimuth, speed (and potentially acceleration...)
         call userHubMotion(nt, iWT, dvr, ADI, FED, wt%userSwapArray, wt%hub%azimuth, wt%hub%rotSpeed, wt%hub%rotAcc, errStat2, errMsg2)
         if (Failed()) return

      else if (wt%hub%motionType == idHubMotionStateTS) then
         ! NOTE: match AeroDyndriver for backward compatibility
         if (nt <= 0) then
            wt%hub%azimuth = modulo( real( dvr%dt * (nt-1) * wt%hub%rotSpeed, ReKi) * R2D, 360.0_ReKi )
         else
            if (nt==1) then
               wt%hub%azimuth = 0.0_ReKi
            else
               wt%hub%azimuth = modulo( wt%hub%azimuth + REAL(dvr%dt * rotSpeedPrev, ReKi) * R2D, 360.0_ReKi ) ! add a delta angle to the previous azimuth
            end if
         end if
      else
         print*,'Unknown hun motion type, should never happen'
         STOP
      endif
      theta(1) = wt%hub%azimuth*D2R + dvr%dt * wt%hub%rotSpeed
      theta(2) = 0.0_ReKi
      theta(3) = 0.0_ReKi
      orientation_loc = EulerConstruct( theta )
      y_ED%HubPtMotion%Orientation(:,:,1) = matmul(orientation_loc, y_ED%HubPtMotion%Orientation(:,:,1))
      y_ED%HubPtMotion%RotationVel(  :,1) = y_ED%HubPtMotion%RotationVel(:,1) + y_ED%HubPtMotion%Orientation(1,:,1) * wt%hub%rotSpeed
      y_ED%HubPtMotion%RotationAcc(  :,1) = y_ED%HubPtMotion%RotationAcc(:,1) + y_ED%HubPtMotion%Orientation(1,:,1) * wt%hub%rotAcc

      ! --- Blade motion
      ! Hub 2 blade root
      do iB = 1,wt%numBlades
         call Transfer_Point_to_Point(y_ED%HubPtMotion, y_ED%BladeRootMotion(iB), wt%map2bldPt(iB), errStat2, errMsg2); if(Failed()) return
         ! Pitch motion aong z
         theta =0.0_ReKi
         if (wt%bld(iB)%motionType==idBldMotionConstant) then
            ! pitch already set
         elseif (wt%bld(iB)%motionType==idBldMotionVariable) then
            call interpTimeValue(wt%bld(iB)%motion, time, wt%bld(iB)%iMotion, bldMotion)
            wt%bld(iB)%pitch =bldMotion(1)
            y_ED%BladeRootMotion(iB)%RotationVel(:,1) = y_ED%BladeRootMotion(iB)%RotationVel(:,1) + y_ED%BladeRootMotion(iB)%Orientation(3,:,1)* (-bldMotion(2))
            y_ED%BladeRootMotion(iB)%RotationAcc(:,1) = y_ED%BladeRootMotion(iB)%RotationAcc(:,1) + y_ED%BladeRootMotion(iB)%Orientation(3,:,1)* (-bldMotion(3))
         else
            print*,'Unknown blade motion type, should never happen'
            STOP
         endif
         theta(3) = - wt%bld(iB)%pitch ! NOTE: sign, wind turbine convention ...
         orientation_loc = EulerConstruct(theta)
         y_ED%BladeRootMotion(iB)%Orientation(:,:,1) = matmul(orientation_loc, y_ED%BladeRootMotion(iB)%Orientation(:,:,1))
      enddo

      !print*,'Bse: ',y_ED%PlatformPtMesh%Position + y_ED%PlatformPtMesh%TranslationDisp
      !if (wt%hasTower) then
      !   print*,'Twr: ',wt%twr%ptMesh%Position + wt%twr%ptMesh%TranslationDisp
      !endif
      !print*,'Nac: ',wt%nac%ptMesh%Position + wt%nac%ptMesh%TranslationDisp
      !print*,'Hub: ',wt%hub%ptMesh%Position + wt%hub%ptMesh%TranslationDisp
      !do iB=1,wt%numBlades
      !   print*,'Bld: ',y_ED%BladeRootMotion(iB)%Position + y_ED%BladeRootMotion(iB)%TranslationDisp
      !enddo
   enddo ! Loop on wind turbines

contains
   logical function Failed()
      call SetErrStat(errStat2, errMsg2, errStat, errMsg, 'Set_Mesh_Motion')
      Failed = errStat >= AbortErrLev
   end function Failed
end subroutine Set_Mesh_Motion

!----------------------------------------------------------------------------------------------------------------------------------
!> Shift current inputs to old inputs (done because time step constant in driver)
!! NOTE: might not be needed with new ADI module
!! cycle values in the input array AD%InputTime and AD%u.
subroutine Shift_ADI_Inputs(nt, dvr, ADI, errStat, errMsg)
   integer(IntKi)              , intent(in   ) :: nt        ! time step number
   type(Dvr_SimData),            intent(in   ) :: dvr       ! Driver data 
   type(ADI_Data),               intent(inout) :: ADI       !< AeroDyn/InflowWind Data
   integer(IntKi)              , intent(  out) :: errStat   !< Status of error message
   character(*)                , intent(  out) :: errMsg    !< Error message if errStat /= ErrID_None
   ! local variables
   integer(intKi)          :: j   ! loop index
   integer(IntKi)          :: errStat2      ! local status of error message
   character(ErrMsgLen)    :: errMsg2       ! local error message if errStat /= ErrID_None
   real(ReKi) :: z
   errStat = ErrID_None
   errMsg  = ""
   do j = numInp-1,1,-1
      call AD_CopyInput (ADI%u(j)%AD,  ADI%u(j+1)%AD,  MESH_UPDATECOPY, errStat2, ErrMsg2); 
      call SetErrStat(errStat2, errMsg2, errStat, errMsg, 'Shift_ADI_Inputs')
      ADI%inputTimes(j+1) = ADI%inputTimes(j)
   end do
<<<<<<< HEAD
   ADI%inputTimes(1) = dvr%dT * nt ! time at "nt+1"
end subroutine Shift_ADI_Inputs
=======
   AD%inputTime(1) = dvr%dT * nt ! time at "nt+1"

   ! --- Transfer motion from "ED" to AeroDyn
   do iWT=1,dvr%numTurbines
      wt => dvr%WT(iWT)
      ! Hub 2 Hub AD 
      call Transfer_Point_to_Point(wt%hub%ptMesh, AD%u(1)%rotors(iWT)%hubMotion, wt%hub%ED_P_2_AD_P_H, errStat2, errMsg2); if(Failed()) return

      ! Nac 2 Nac AD 
      call Transfer_Point_to_Point(wt%nac%ptMesh, AD%u(1)%rotors(iWT)%nacelleMotion, wt%nac%ED_P_2_AD_P_N, errStat2, errMsg2); if(Failed()) return

      ! Blade root to blade root AD
      do iB = 1,wt%numBlades
         call Transfer_Point_to_Point(wt%bld(iB)%ptMesh, AD%u(1)%rotors(iWT)%BladeRootMotion(iB), wt%bld(iB)%ED_P_2_AD_P_R, errStat2, errMsg2); if(Failed()) return
      enddo
            
      ! Blade root AD to blade line AD
      do iB = 1,wt%numBlades
         call Transfer_Point_to_Line2(AD%u(1)%rotors(iWT)%BladeRootMotion(iB), AD%u(1)%rotors(iWT)%BladeMotion(iB), wt%bld(iB)%AD_P_2_AD_L_B, errStat2, errMsg2); if(Failed()) return
      enddo

      ! Tower motion
      if (wt%hasTower) then
         if (AD%u(1)%rotors(iWT)%TowerMotion%nNodes>0) then
            call Transfer_Point_to_Point(wt%twr%ptMesh, wt%twr%ptMeshAD, wt%twr%ED_P_2_AD_P_T, errStat2, errMsg2); if(Failed()) return
            call Transfer_Point_to_Line2(wt%twr%ptMeshAD, AD%u(1)%rotors(iWT)%TowerMotion, wt%twr%AD_P_2_AD_L_T, errStat2, errMsg2); if(Failed()) return
         endif
      endif
   enddo ! iWT, rotors
      
   ! --- Inflow on points
   call Set_IW_Inputs(nt, dvr, AD%u(1), AD%OtherState, IW%u(1), errStat2, errMsg2); if(Failed()) return
   if (dvr%CompInflow==1) then
      call InflowWind_CalcOutput(AD%inputTime(1), IW%u(1), IW%p, IW%x, IW%xd, IW%z, IW%OtherSt, IW%y, IW%m, errStat2, errMsg2); if (Failed()) return
   else
      do j=1,size(IW%u(1)%PositionXYZ,2)
         z = IW%u(1)%PositionXYZ(3,j)
         IW%y%VelocityUVW(1,j) = dvr%HWindSpeed*(z/dvr%RefHt)**dvr%PLExp
         IW%y%VelocityUVW(2,j) = 0.0_ReKi !V
         IW%y%VelocityUVW(3,j) = 0.0_ReKi !W      
      end do 
   endif
   call AD_InputSolve_IfW(AD%u(1), IW%y, errStat2, errMsg2); if(Failed()) return

contains
   logical function Failed()
      call SetErrStat(errStat2, errMsg2, errStat, errMsg, 'Set_AD_Inputs')
      Failed = ErrStat >= AbortErrLev
   end function Failed
end subroutine Set_AD_Inputs

!> Set inputs for inflow wind
!! Similar to FAST_Solver, IfW_InputSolve
subroutine Set_IW_Inputs(nt,dvr,u_AD,o_AD,u_IfW,errStat,errMsg)
   integer(IntKi)              , intent(in   ) :: nt            ! time step number
   type(Dvr_SimData), target,   intent(in   ) :: dvr       ! Driver data 
   type(AD_InputType),           intent(in   ) :: u_AD          ! AeroDyn data 
   type(AD_OtherStateType),      intent(in   ) :: o_AD          ! AeroDyn data 
   type(InflowWind_InputType),   intent(inout) :: u_IfW         ! InflowWind data 
   integer(IntKi)              , intent(  out) :: errStat       ! Status of error message
   character(*)                , intent(  out) :: errMsg        ! Error message if ErrStat /= ErrID_None
   integer :: k,j,node, iWT
   ErrStat = ErrID_None
   ErrMsg  = ''
   Node=0


   ! Order important!

   ! Hub Height point for each turbine
   do iWT=1,dvr%numTurbines
      Node = Node + 1
      u_IfW%PositionXYZ(:,Node) = dvr%wt(iWT)%hub%ptMesh%Position(:,1) + dvr%wt(iWT)%hub%ptMesh%TranslationDisp(:,1)
   enddo

   do iWT=1,dvr%numTurbines
      ! Blade
      do K = 1,SIZE(u_AD%rotors(iWT)%BladeMotion)
         do J = 1,u_AD%rotors(iWT)%BladeMotion(k)%Nnodes
            Node = Node + 1
            u_IfW%PositionXYZ(:,Node) = u_AD%rotors(iWT)%BladeMotion(k)%TranslationDisp(:,j) + u_AD%rotors(iWT)%BladeMotion(k)%Position(:,j)
         end do !J = 1,p%BldNodes ! Loop through the blade nodes / elements
      end do !K = 1,p%NumBl         
      ! Tower
      do J=1,u_AD%rotors(iWT)%TowerMotion%nnodes
         Node = Node + 1
         u_IfW%PositionXYZ(:,Node) = u_AD%rotors(iWT)%TowerMotion%TranslationDisp(:,J) + u_AD%rotors(iWT)%TowerMotion%Position(:,J)
      end do      
      ! Nacelle
      if (u_AD%rotors(iWT)%NacelleMotion%Committed) then
         Node = Node + 1
         u_IfW%PositionXYZ(:,Node) = u_AD%rotors(iWT)%NacelleMotion%TranslationDisp(:,1) + u_AD%rotors(iWT)%NacelleMotion%Position(:,1)
      end if
      ! Hub
      if (u_AD%rotors(iWT)%HubMotion%Committed) then
         Node = Node + 1
         u_IfW%PositionXYZ(:,Node) = u_AD%rotors(iWT)%HubMotion%TranslationDisp(:,1) + u_AD%rotors(iWT)%HubMotion%Position(:,1)
      end if
      ! TailFin
      if (u_AD%rotors(iWT)%TFinMotion%Committed) then
         Node = Node + 1
         u_IfW%PositionXYZ(:,Node) = u_AD%rotors(iWT)%TFinMotion%TranslationDisp(:,1) + u_AD%rotors(iWT)%TFinMotion%Position(:,1)
      end if

   enddo ! iWT
   ! vortex points from FVW in AD15
   if (allocated(o_AD%WakeLocationPoints)) then
      do J=1,size(o_AD%WakeLocationPoints,DIM=2)
         Node = Node + 1
         u_IfW%PositionXYZ(:,Node) = o_AD%WakeLocationPoints(:,J)
         ! rewrite the history of this so that extrapolation doesn't make a mess of things
!          do k=2,size(IW%u)
!             if (allocated(IW%u(k)%PositionXYZ))   IW%u(k)%PositionXYZ(:,Node) = IW%u(1)%PositionXYZ(:,Node)
!          end do
      enddo !j, wake points
   end if
end subroutine Set_IW_Inputs

!> This routine sets the AeroDyn wind inflow inputs.
!! See similar routine in FAST_Solver
subroutine AD_InputSolve_IfW(u_AD, y_IfW, errStat, errMsg)
   ! Passed variables
   TYPE(AD_InputType),          INTENT(INOUT)   :: u_AD        !< The inputs to AeroDyn
   TYPE(InflowWind_OutputType), INTENT(IN)      :: y_IfW       !< The outputs from InflowWind
   INTEGER(IntKi)                               :: errStat     !< Error status of the operation
   CHARACTER(*)                                 :: errMsg      !< Error message if ErrStat /= ErrID_None
   ! Local variables:
   INTEGER(IntKi)                               :: J           ! Loops through nodes / elements.
   INTEGER(IntKi)                               :: K           ! Loops through blades.
   INTEGER(IntKi)                               :: NumBl
   INTEGER(IntKi)                               :: NNodes
   INTEGER(IntKi)                               :: node
   INTEGER(IntKi)                               :: iWT
   errStat = ErrID_None
   errMsg  = ""
   node = 1

   ! Order important!

   do iWT=1,size(u_AD%rotors)
      node = node + 1 ! Hub velocities for each rotor
   enddo

   do iWT=1,size(u_AD%rotors)
      NumBl  = size(u_AD%rotors(iWT)%InflowOnBlade,3)
      Nnodes = size(u_AD%rotors(iWT)%InflowOnBlade,2)
      ! Blades
      do k=1,NumBl
         do j=1,Nnodes
            u_AD%rotors(iWT)%InflowOnBlade(:,j,k) = y_IfW%VelocityUVW(:,node)
            node = node + 1
         end do
      end do
      ! Tower
      if ( allocated(u_AD%rotors(iWT)%InflowOnTower) ) then
         Nnodes = size(u_AD%rotors(iWT)%InflowOnTower,2)
         do j=1,Nnodes
            u_AD%rotors(iWT)%InflowOnTower(:,j) = y_IfW%VelocityUVW(:,node)
            node = node + 1
         end do      
      end if
      ! Nacelle
      if (u_AD%rotors(iWT)%NacelleMotion%NNodes > 0) then
         u_AD%rotors(iWT)%InflowOnNacelle(:) = y_IfW%VelocityUVW(:,node)
         node = node + 1
      else
         u_AD%rotors(iWT)%InflowOnNacelle = 0.0_ReKi
      end if
      ! Hub 
      if (u_AD%rotors(iWT)%HubMotion%NNodes > 0) then
         u_AD%rotors(iWT)%InflowOnHub(:) = y_IfW%VelocityUVW(:,node)
         node = node + 1
      else
         u_AD%rotors(iWT)%InflowOnHub = 0.0_ReKi
      end if
      ! TailFin
      if (u_AD%rotors(iWT)%TFinMotion%NNodes > 0) then
         u_AD%rotors(iWT)%InflowOnTailFin(:) = y_IfW%VelocityUVW(:,node)
         node = node + 1
      else
         u_AD%rotors(iWT)%InflowOnTailFin = 0.0_ReKi
      end if
   enddo ! rotors
   ! OLAF points
   if ( allocated(u_AD%InflowWakeVel) ) then
      Nnodes = size(u_AD%InflowWakeVel,DIM=2)
      do j=1,Nnodes
         u_AD%InflowWakeVel(:,j) = y_IfW%VelocityUVW(:,node)
         node = node + 1
      end do !j, wake points
   end if
end subroutine AD_InputSolve_IfW


>>>>>>> abdb47eb

!----------------------------------------------------------------------------------------------------------------------------------
!> Read the driver input file
subroutine Dvr_ReadInputFile(fileName, dvr, errStat, errMsg )
   character(*),                  intent( in    )   :: fileName
   type(Dvr_SimData), target,     intent(   out )   :: dvr
   integer,                       intent(   out )   :: errStat              ! returns a non-zero value when an error occurs  
   character(*),                  intent(   out )   :: errMsg               ! Error message if errStat /= ErrID_None
   ! Local variables
   character(1024)              :: PriPath
   character(1024)              :: Line                                     ! String containing a line of input.
   integer                      :: unIn, unEc, iCase
   integer                      :: CurLine
   integer                      :: iWT, iB, bldMotionType
   logical                      :: echo   
   real(ReKi)                   :: hubRad_ReKi
   real(DbKi)                   :: caseArray(10)
   real(DbKi), allocatable      :: timeSeries_Db(:,:)                       ! Temporary array to hold combined-case input parameters. For backward compatibility..
   integer(IntKi)               :: errStat2                                 ! Temporary Error status
   character(ErrMsgLen)         :: errMsg2                                  ! Temporary Err msg
   type(FileInfoType) :: FileInfo_In   !< The derived type for holding the file information.
   type(WTData), pointer :: wt ! Alias to shorten notation
   character(10) :: sWT
   character(15) :: sBld
   ! Basic inputs
   real(ReKi) :: hubRad, hubHt, overhang, shftTilt, precone, twr2Shft ! Basic inputs when basicHAWTFormat is true
   real(ReKi) :: nacYaw, bldPitch, rotSpeed
   errStat = ErrID_None
   errMsg  = ''
   UnIn = -1
   UnEc = -1

   ! Read all input file lines into fileinfo
   call ProcessComFile(fileName, FileInfo_In, errStat2, errMsg2); if (Failed()) return
   call GetPath(fileName, PriPath)     ! Input files will be relative to the path where the primary input file is located.
   call GetRoot(fileName, dvr%root)      

   CurLine = 4    ! Skip the first three lines as they are known to be header lines and separators
   call ParseVar(FileInfo_In, CurLine, 'Echo', echo, errStat2, errMsg2); if (Failed()) return;

   if (echo) then
      CALL OpenEcho ( UnEc, TRIM(dvr%root)//'.ech', errStat2, errMsg2 )
         if (Failed()) return;
      WRITE(UnEc, '(A)') 'Echo file for AeroDyn driver input file: '//trim(filename)
      ! Write the first three lines into the echo file
      WRITE(UnEc, '(A)') trim(FileInfo_In%Lines(1))
      WRITE(UnEc, '(A)') trim(FileInfo_In%Lines(2))
      WRITE(UnEc, '(A)') trim(FileInfo_In%Lines(3))
      CurLine = 4
      call ParseVar(FileInfo_In, CurLine, 'Echo', echo, errStat2, errMsg2, UnEc); if (Failed()) return
   endif

   call ParseVar(FileInfo_In, CurLine, "MHK"         , dvr%MHK         , errStat2, errMsg2, unEc); if (Failed()) return
   call ParseVar(FileInfo_In, CurLine, "analysisType", dvr%analysisType, errStat2, errMsg2, unEc); if (Failed()) return
   call ParseVar(FileInfo_In, CurLine, "tMax"        , dvr%tMax        , errStat2, errMsg2, unEc); if (Failed()) return
   call ParseVar(FileInfo_In, CurLine, "dt"          , dvr%dt          , errStat2, errMsg2, unEc); if (Failed()) return
   call ParseVar(FileInfo_In, CurLine, "AeroFile"    , dvr%AD_InputFile, errStat2, errMsg2, unEc); if (Failed()) return

   ! --- Environmental conditions
   call ParseCom(FileInfo_In, CurLine, Line, errStat2, errMsg2, unEc); if (Failed()) return
   call ParseVar(FileInfo_In, CurLine, "FldDens"     , dvr%FldDens , errStat2, errMsg2, unEc); if (Failed()) return
   call ParseVar(FileInfo_In, CurLine, "KinVisc"     , dvr%KinVisc , errStat2, errMsg2, unEc); if (Failed()) return
   call ParseVar(FileInfo_In, CurLine, "SpdSound"    , dvr%SpdSound, errStat2, errMsg2, unEc); if (Failed()) return
   call ParseVar(FileInfo_In, CurLine, "Patm"        , dvr%Patm    , errStat2, errMsg2, unEc); if (Failed()) return
   call ParseVar(FileInfo_In, CurLine, "Pvap"        , dvr%Pvap    , errStat2, errMsg2, unEc); if (Failed()) return
   call ParseVar(FileInfo_In, CurLine, "WtrDpth"     , dvr%WtrDpth , errStat2, errMsg2, unEc); if (Failed()) return
   dvr%MSL2SWL = 0.0_ReKi ! pass as zero since not set in AeroDyn driver input file

   ! --- Inflow data
   call ParseCom(FileInfo_In, CurLine, Line, errStat2, errMsg2, unEc); if (Failed()) return
   call ParseVar(FileInfo_In, CurLine, "compInflow", dvr%IW_InitInp%compInflow  , errStat2, errMsg2, unEc); if (Failed()) return
   call ParseVar(FileInfo_In, CurLine, "InflowFile", dvr%IW_InitInp%InputFile, errStat2, errMsg2, unEc); if (Failed()) return
   if (dvr%IW_InitInp%compInflow==0) then
      call ParseVar(FileInfo_In, CurLine, "HWindSpeed", dvr%IW_InitInp%HWindSpeed  , errStat2, errMsg2, unEc); if (Failed()) return
      call ParseVar(FileInfo_In, CurLine, "RefHt"     , dvr%IW_InitInp%RefHt       , errStat2, errMsg2, unEc); if (Failed()) return
      call ParseVar(FileInfo_In, CurLine, "PLExp"     , dvr%IW_InitInp%PLExp       , errStat2, errMsg2, unEc); if (Failed()) return
   else
      call ParseCom(FileInfo_In, CurLine, Line, errStat2, errMsg2, unEc); if (Failed()) return
      call ParseCom(FileInfo_In, CurLine, Line, errStat2, errMsg2, unEc); if (Failed()) return
      call ParseCom(FileInfo_In, CurLine, Line, errStat2, errMsg2, unEc); if (Failed()) return
      dvr%IW_InitInp%PLexp      = myNaN
      dvr%IW_InitInp%RefHt      = myNaN
      dvr%IW_InitInp%HWindSpeed = myNaN
   endif

   if (PathIsRelative(dvr%AD_InputFile)) dvr%AD_InputFile = trim(PriPath)//trim(dvr%AD_InputFile)
   if (PathIsRelative(dvr%IW_InitInp%InputFile)) dvr%IW_InitInp%InputFile = trim(PriPath)//trim(dvr%IW_InitInp%InputFile)

   ! --- Turbines
   call ParseCom(FileInfo_In, CurLine, Line, errStat2, errMsg2, unEc); if (Failed()) return
   call ParseVar(FileInfo_In, CurLine, "numTurbines", dvr%numTurbines, errStat2, errMsg2, unEc); if (Failed()) return
   allocate(dvr%WT(dvr%numTurbines), stat=errStat2)
      if (errStat2 /=0) then
         errStat2=ErrID_Fatal
         ErrMsg2="Error allocating dvr%WT."
         if(Failed()) return
      end if

   do iWT=1,dvr%numTurbines
      wt => dvr%WT(iWT)
      sWT = '('//trim(num2lstr(iWT))//')'
      call ParseCom(FileInfo_In, CurLine, Line, errStat2, errMsg2, unEc); if(Failed()) return
      ! Temporary hack, look if ProjMod is present on the line
      !call ParseVar(FileInfo_In, CurLine, 'ProjMod'//sWT    , wt%projMod       , errStat2, errMsg2, unEc); if(Failed()) return
      call ParseVar(FileInfo_In, CurLine, 'ProjMod'//sWT    , wt%projMod       , errStat2, errMsg2, unEc);
      if (errStat2==ErrID_Fatal) then
         wt%projMod = -1
      else
         call WrScr('>>> ProjMod is present in AeroDyn driver input file. ProjMod: '//trim(num2lstr(wt%projMod)))
      endif
      call ParseVar(FileInfo_In, CurLine, 'BasicHAWTFormat'//sWT    , wt%basicHAWTFormat       , errStat2, errMsg2, unEc); if(Failed()) return

      ! Basic init
      wt%hub%azimuth  = myNan
      wt%hub%rotSpeed = myNaN
      wt%nac%yaw      = myNaN

      if (wt%BasicHAWTFormat) then
         ! --- Basic Geometry
         call ParseAry(FileInfo_In, CurLine, 'baseOriginInit'//sWT , wt%originInit , 3 , errStat2, errMsg2 , unEc); if(Failed()) return
         call ParseVar(FileInfo_In, CurLine, 'numBlades'//sWT      , wt%numBlades      , errStat2, errMsg2 , unEc); if(Failed()) return
         call ParseVar(FileInfo_In, CurLine, 'hubRad'//sWT         , hubRad            , errStat2, errMsg2 , unEc); if(Failed()) return
         call ParseVar(FileInfo_In, CurLine, 'hubHt'//sWT          , hubHt             , errStat2, errMsg2 , unEc); if(Failed()) return
         call ParseVar(FileInfo_In, CurLine, 'overhang'//sWT       , overhang          , errStat2, errMsg2 , unEc); if(Failed()) return
         call ParseVar(FileInfo_In, CurLine, 'shftTilt'//sWT       , shftTilt          , errStat2, errMsg2 , unEc); if(Failed()) return
         call ParseVar(FileInfo_In, CurLine, 'precone'//sWT        , precone           , errStat2, errMsg2 , unEc); if(Failed()) return
         call ParseVar(FileInfo_In, CurLine, 'twr2Shft'//sWT       , twr2Shft          , errStat2, errMsg2 , unEc); if(Failed()) return

         shftTilt=-shftTilt*Pi/180._ReKi ! deg 2 rad, NOTE: OpenFAST convention sign wrong around y 
         precone=precone*Pi/180._ReKi ! deg 2 rad

         ! We set the advanced turbine geometry properties
         ! twr/nac/hub
         wt%orientationInit(1:3) = 0.0_ReKi
         wt%hasTower          = .True.
         wt%HAWTprojection    = .True.
         wt%twr%origin_t      = 0.0_ReKi ! Exactly at the base
         wt%nac%origin_t      = (/ 0.0_ReKi                , 0.0_ReKi, hubHt - twr2Shft + overhang * sin(shftTilt)       /)
         wt%hub%origin_n      = (/ overhang * cos(shftTilt), 0.0_ReKi, -overhang * sin(shftTilt) + twr2shft /)              ! IDEM
         wt%hub%orientation_n = (/ 0.0_ReKi,  shftTilt, 0.0_ReKi  /)

         ! blades
         allocate(wt%bld(wt%numBlades))
         do iB=1,wt%numBlades
            wt%bld(iB)%pitch              = myNaN
            wt%bld(iB)%origin_h(1:3)      = 0.0_ReKi
            wt%bld(iB)%orientation_h(1)   = (iB-1)*(2._ReKi*Pi)/wt%numBlades
            wt%bld(iB)%orientation_h(2)   = precone
            wt%bld(iB)%orientation_h(3)   = 0.0_ReKi
            wt%bld(iB)%hubRad_bl          = hubRad
         enddo
      else
         ! --- Advanced geometry
         ! Rotor origin and orientation
         call ParseAry(FileInfo_In, CurLine, 'baseOriginInit'//sWT     , wt%originInit, 3         , errStat2, errMsg2, unEc); if(Failed()) return
         call ParseAry(FileInfo_In, CurLine, 'baseOrientationInit'//sWT, wt%orientationInit, 3    , errStat2, errMsg2, unEc); if(Failed()) return
         call ParseVar(FileInfo_In, CurLine, 'hasTower'//sWT           , wt%hasTower              , errStat2, errMsg2, unEc); if(Failed()) return
         call ParseVar(FileInfo_In, CurLine, 'HAWTprojection'//sWT     , wt%HAWTprojection        , errStat2, errMsg2, unEc); if(Failed()) return
         call ParseAry(FileInfo_In, CurLine, 'twrOrigin_t'//sWT        , wt%twr%origin_t, 3       , errStat2, errMsg2, unEc); if(Failed()) return
         call ParseAry(FileInfo_In, CurLine, 'nacOrigin_t'//sWT        , wt%nac%origin_t, 3       , errStat2, errMsg2, unEc); if(Failed()) return
         call ParseAry(FileInfo_In, CurLine, 'hubOrigin_n'//sWT        , wt%hub%origin_n, 3       , errStat2, errMsg2, unEc); if(Failed()) return
         call ParseAry(FileInfo_In, CurLine, 'hubOrientation_n'//sWT   , wt%hub%orientation_n, 3  , errStat2, errMsg2, unEc); if(Failed()) return
         wt%hub%orientation_n   = wt%hub%orientation_n*D2R
         wt%orientationInit     = wt%orientationInit*D2R
         ! Blades
         call ParseCom(FileInfo_In, CurLine, Line, errStat2, errMsg2, unEc); if(Failed()) return
         call ParseVar(FileInfo_In, CurLine, 'numBlades'//sWT , wt%numBlades, errStat2, errMsg2, unEc); if(Failed()) return
         allocate(wt%bld(wt%numBlades), stat=errStat2)
         if (errStat2 /= 0) then
            errStat2=ErrID_Fatal
            errMsg2 = "Error allocating wt%bld"
            if(Failed()) return
         end if

         do iB=1,wt%numBlades
            wt%bld(iB)%pitch = myNaN
            sBld = '('//trim(num2lstr(iWT))//'_'//trim(num2lstr(iB))//')'
            call ParseAry(FileInfo_In, CurLine, 'bldOrigin_h'//sBld , wt%bld(iB)%origin_h, 3, errStat2, errMsg2, unEc); if(Failed()) return
         enddo
         do iB=1,wt%numBlades
            sBld = '('//trim(num2lstr(iWT))//'_'//trim(num2lstr(iB))//')'
            call ParseAry(FileInfo_In, CurLine, 'blOdrientation_h'//sBld , wt%bld(iB)%orientation_h, 3, errStat2, errMsg2, unEc); if(Failed()) return
            wt%bld(iB)%orientation_h = wt%bld(iB)%orientation_h * Pi/180_ReKi
         enddo
         do iB=1,wt%numBlades
            sBld = '('//trim(num2lstr(iWT))//'_'//trim(num2lstr(iB))//')'
            call ParseVar(FileInfo_In, CurLine, 'bldHubRad_bl'//sBld , wt%bld(iB)%hubRad_bl, errStat2, errMsg2, unEc); if(Failed()) return
         enddo
      end if ! Basic /advanced geometry

      ! --- Base motion (common to basic/advanced)
      ! Base motion
      call ParseCom(FileInfo_In, CurLine, Line, errStat2, errMsg2, unEc); if(Failed()) return
      call ParseVar(FileInfo_In, CurLine, 'baseMotionType'//sWT    , wt%motionType,      errStat2, errMsg2, unEc); if(Failed()) return
      call ParseVar(FileInfo_In, CurLine, 'degreeOfFreedom'//sWT   , wt%degreeOfFreedom, errStat2, errMsg2, unEc); if(Failed()) return
      call ParseVar(FileInfo_In, CurLine, 'amplitude'//sWT         , wt%amplitude,       errStat2, errMsg2, unEc); if(Failed()) return
      call ParseVar(FileInfo_In, CurLine, 'frequency'//sWT         , wt%frequency,       errStat2, errMsg2, unEc); if(Failed()) return
      call ParseVar(FileInfo_In, CurLine, 'baseMotionFilename'//sWT, wt%motionFileName,  errStat2, errMsg2, unEc); if(Failed()) return
      wt%frequency = wt%frequency * 2 *pi ! Hz to rad/s
      if (dvr%analysisType==idAnalysisRegular) then
         if (wt%motionType==idBaseMotionGeneral) then
            call ReadDelimFile(wt%motionFileName, 19, wt%motion, errStat2, errMsg2, priPath=priPath); if(Failed()) return
            wt%iMotion=1
            if (wt%motion(size(wt%motion,1),1)<dvr%tMax) then
               call WrScr('Warning: maximum time in motion file smaller than simulation time, last values will be repeated. File: '//trim(wt%motionFileName))
            endif
         endif
      else
         ! Setting dummy values for safety. These values needs to be overriden by TimeDependency or Case
         wt%amplitude = myNaN
         wt%frequency = myNaN
         wt%motionType = idBaseMotionFixed 
         wt%degreeOfFreedom = 0
      endif

      ! --- RNA Motion
      if (wt%BasicHAWTFormat) then
         ! --- Basic Motion
         call ParseVar(FileInfo_In, CurLine, 'nacYaw'//sWT         , nacyaw            , errStat2, errMsg2 , unEc); if(Failed()) return
         call ParseVar(FileInfo_In, CurLine, 'rotSpeed'//sWT       , rotSpeed          , errStat2, errMsg2 , unEc); if(Failed()) return
         call ParseVar(FileInfo_In, CurLine, 'bldPitch'//sWT       , bldPitch          , errStat2, errMsg2 , unEc); if(Failed()) return
         if (dvr%analysisType/=idAnalysisRegular) then
            ! Setting dummy values for safety. These values needs to be overriden by TimeDependency or Case
            nacYaw       = myNaN
            rotSpeed     = myNaN
            bldPitch     = myNaN
         endif ! regular analysis or combined/time

         !wt%motionType = idBaseMotionFixed
         call setSimpleMotion(wt, rotSpeed, bldPitch, nacYaw, wt%degreeOfFreedom, wt%amplitude, wt%frequency)
      else
         ! --- Advanced Motion
         ! Nacelle motion
         if (wt%numBlades>0) then
            call ParseVar(FileInfo_In, CurLine, 'nacMotionType'//sWT    , wt%nac%motionType    , errStat2, errMsg2, unEc); if(Failed()) return
            call ParseVar(FileInfo_In, CurLine, 'nacYaw'//sWT           , wt%nac%yaw           , errStat2, errMsg2, unEc); if(Failed()) return
            call ParseVar(FileInfo_In, CurLine, 'nacMotionFilename'//sWT, wt%nac%motionFileName, errStat2, errMsg2, unEc); if(Failed()) return
            wt%nac%yaw = wt%nac%yaw * Pi/180_ReKi ! yaw stored in rad
            if (dvr%analysisType==idAnalysisRegular) then
               if (wt%nac%motionType==idNacMotionVariable) then
                  call ReadDelimFile(wt%nac%motionFilename, 4, wt%nac%motion, errStat2, errMsg2, priPath=priPath); if(Failed()) return
                  wt%nac%iMotion=1
                  if (wt%nac%motion(size(wt%nac%motion,1),1)<dvr%tMax) then
                     call WrScr('Warning: maximum time in motion file smaller than simulation time, last values will be repeated. File: '//trim(wt%nac%motionFileName))
                  endif
               endif
            else
               ! Replacing with default motion if AnalysisType is not Regular, should be overriden later
               wt%nac%motionType    = idNacMotionConstant
               wt%nac%yaw           = myNaN
            endif

            ! Rotor motion
            call ParseVar(FileInfo_In, CurLine, 'rotMotionType'//sWT    , wt%hub%motionType    , errStat2, errMsg2, unEc); if(Failed()) return
            call ParseVar(FileInfo_In, CurLine, 'rotSpeed'//sWT         , wt%hub%rotSpeed      , errStat2, errMsg2, unEc); if(Failed()) return
            call ParseVar(FileInfo_In, CurLine, 'rotMotionFilename'//sWT, wt%hub%motionFileName, errStat2, errMsg2, unEc); if(Failed()) return
            wt%hub%rotSpeed = wt%hub%rotSpeed * Pi/30_ReKi ! speed stored in rad/s 
            if (dvr%analysisType==idAnalysisRegular) then
               if (wt%hub%motionType==idHubMotionVariable) then
                  call ReadDelimFile(wt%hub%motionFilename, 4, wt%hub%motion, errStat2, errMsg2, priPath=priPath); if(Failed()) return
                  wt%hub%iMotion=1
                  if (wt%hub%motion(size(wt%hub%motion,1),1)<dvr%tMax) then
                     call WrScr('Warning: maximum time in motion file smaller than simulation time, last values will be repeated. File: '//trim(wt%hub%motionFileName))
                  endif
               endif
            else
               ! Replacing with default motion if AnalysisType is not Regular, should be overriden later
               wt%hub%motionType    = idHubMotionConstant
               wt%hub%rotSpeed      = myNaN
            endif

            ! Blade motion
            call ParseVar(FileInfo_In, CurLine, 'bldMotionType'//sWT, bldMotionType, errStat2, errMsg2, unEc); if(Failed()) return
            do iB=1,wt%numBlades
               wt%bld(iB)%motionType=bldMotionType
               sBld = '('//trim(num2lstr(iWT))//'_'//trim(num2lstr(iB))//')'
               call ParseVar(FileInfo_In, CurLine, 'bldPitch'//sBld , wt%bld(iB)%pitch, errStat2, errMsg2, unEc); if(Failed()) return
               wt%bld(iB)%pitch = wt%bld(iB)%pitch*Pi/180_ReKi ! to rad
            enddo
            do iB=1,wt%numBlades
               sBld = '('//trim(num2lstr(iWT))//'_'//trim(num2lstr(iB))//')'
               call ParseVar(FileInfo_In, CurLine, 'bldMotionFileName'//sBld , wt%bld(iB)%motionFileName, errStat2, errMsg2, unEc); if(Failed()) return
            enddo
            if (dvr%analysisType==idAnalysisRegular) then
               do iB=1,wt%numBlades
                  if (wt%bld(iB)%motionType==idBldMotionVariable) then
                     call ReadDelimFile(wt%bld(iB)%motionFilename, 4, wt%bld(iB)%motion, errStat2, errMsg2, priPath=priPath); if(Failed()) return
                     wt%bld(iB)%iMotion=1
                     if (wt%bld(iB)%motion(size(wt%bld(iB)%motion,1),1)<dvr%tMax) then
                        call WrScr('Warning: maximum time in motion file smaller than simulation time, last values will be repeated. File: '//trim(wt%bld(iB)%motionFileName))
                     endif
                  endif
               enddo
            else
               ! Replacing with default motion if AnalysisType is not Regular, shouldbe overriden later
               do iB=1,size(wt%bld)
                  wt%bld(iB)%motionType = idBldMotionConstant
                  wt%bld(iB)%pitch      = myNan
               end do
            endif
         endif ! numBlade>0
      endif ! BASIC/ADVANCED rotor definition
   enddo

   ! --- Time dependent analysis
   call ParseCom(FileInfo_In, CurLine, Line, errStat2, errMsg2, unEc); if(Failed()) return
   if (dvr%AnalysisType==idAnalysisTimeD) then
      call ParseVar(FileInfo_In, CurLine, 'TimeAnalysisFileName', Line, errStat2, errMsg2, unEc); if(Failed()) return
      call ReadDelimFile(Line, 6, dvr%timeSeries, errStat2, errMsg2, priPath=priPath); if(Failed()) return
      dvr%timeSeries(:,4) = real(dvr%timeSeries(:,4)*RPM2RPS, ReKi) ! rad/s
      dvr%timeSeries(:,5) = real(dvr%timeSeries(:,5)*D2R    , ReKi) ! rad
      dvr%timeSeries(:,6) = real(dvr%timeSeries(:,6)*D2R    , ReKi) ! rad
      if (dvr%timeSeries(size(dvr%timeSeries,1),1)<dvr%tMax) then
         call WrScr('Warning: maximum time in time series file smaller than simulation time, last values will be repeated. File: '//trim(Line))
      endif
      dvr%iTimeSeries=1
   else
      call ParseCom(FileInfo_In, CurLine, Line, errStat2, errMsg2, unEc); if(Failed()) return
  endif

   ! --- Parametic cases
   call ParseCom(FileInfo_In, CurLine, Line, errStat2, errMsg2, unEc); if(Failed()) return
   call ParseVar(FileInfo_In, CurLine, 'numCases', dvr%numCases, errStat2, errMsg2, unEc); if(Failed()) return
   call ParseCom(FileInfo_In, CurLine, Line, errStat2, errMsg2, unEc); if(Failed()) return
   call ParseCom(FileInfo_In, CurLine, Line, errStat2, errMsg2, unEc); if(Failed()) return
   if (dvr%analysisType==idAnalysisCombi) then
      ! First check
      if( Check(dvr%numTurbines>1    , 'Combined case analyses only possible with zero or one turbine with `basicHAWT` format' )) return
      if( Check(dvr%numCases<=0      , 'NumCases needs to be >0 for combined analyses' )) return
      allocate(dvr%Cases(dvr%numCases))
      do iCase=1, dvr%numCases
         call ParseAry(FileInfo_In, CurLine, 'case line', caseArray, size(caseArray), errStat2, errMsg2, unEc); if(Failed()) return
         dvr%Cases(iCase)%HWindSpeed = caseArray( 1)
         dvr%Cases(iCase)%PLExp      = caseArray( 2)
         dvr%Cases(iCase)%rotSpeed   = caseArray( 3)
         dvr%Cases(iCase)%bldPitch   = caseArray( 4)
         dvr%Cases(iCase)%nacYaw     = caseArray( 5)
         dvr%Cases(iCase)%dT         = caseArray( 6)
         dvr%Cases(iCase)%tMax       = caseArray( 7)
         dvr%Cases(iCase)%DOF        = caseArray( 8)
         dvr%Cases(iCase)%amplitude  = caseArray( 9)
         dvr%Cases(iCase)%frequency  = caseArray(10)
      enddo
   else
      if (dvr%numCases>0) then
         errStat2=ErrID_Warn
         errMsg2='Skipping combined case inputs'
         call setErrStat(errStat2, errMsg2, errStat, errMsg, 'Dvr_ReadInputFile');
      endif
      dvr%numCases=1 ! Only one case
      if (allocated(dvr%Cases)) deallocate(dvr%Cases)
   endif

   ! --- Input / Outputs
   call ParseCom(FileInfo_In, CurLine, Line, errStat2, errMsg2, unEc); if(Failed()) return
   call ParseVar(FileInfo_In, CurLine, 'outFmt'     , dvr%out%outFmt      , errStat2, errMsg2, unEc); if(Failed()) return
   call ParseVar(FileInfo_In, CurLine, 'outFileFmt' , dvr%out%fileFmt     , errStat2, errMsg2, unEc); if(Failed()) return
   call ParseVar(FileInfo_In, CurLine, 'WrVTK'      , dvr%out%WrVTK       , errStat2, errMsg2, unEc); if(Failed()) return
   call ParseVar(FileInfo_In, CurLine, 'WrVTK_Type' , dvr%out%WrVTK_Type  , errStat2, errMsg2, unEc); if(Failed()) return
   call ParseVar(FileInfo_In, CurLine, 'VTKHubRad'  , hubRad_ReKi         , errStat2, errMsg2, unEc); if(Failed()) return
   call ParseAry(FileInfo_In, CurLine, 'VTKNacDim'  , dvr%out%VTKNacDim, 6, errStat2, errMsg2, unEc); if(Failed()) return
   dvr%out%VTKHubRad =  real(hubRad_ReKi,SiKi)
   dvr%out%delim=' ' ! TAB

   call cleanup()

   return
contains

   logical function Check(Condition, ErrMsg_in)
      logical, intent(in) :: Condition
      character(len=*), intent(in) :: ErrMsg_in
      Check=Condition
      if (Check) then
         call SetErrStat(ErrID_Fatal, trim(ErrMsg_in), errStat, errMsg, 'Dvr_ReadInputFile');
      endif
   end function Check

   subroutine CleanUp()
      if (UnIn>0) close(UnIn)
      if (UnEc>0) close(UnEc)
      CALL NWTC_Library_Destroyfileinfotype(FileInfo_In, errStat2, errMsg2)
   end subroutine cleanup

   logical function Failed()
      CALL SetErrStat(errStat2, errMsg2, errStat, errMsg, 'Dvr_ReadInputFile' )
      Failed = errStat >= AbortErrLev
      if (Failed) then
         call CleanUp()
      endif
   end function Failed
end subroutine Dvr_ReadInputFile
!----------------------------------------------------------------------------------------------------------------------------------
!> Set simple motion on this turbine
subroutine setSimpleMotion(wt, rotSpeed, bldPitch, nacYaw, DOF, amplitude, frequency)
   type(WTData),   intent(inout) :: wt
   real(ReKi),     intent(in   ) :: rotSpeed  ! rpm
   real(ReKi),     intent(in   ) :: bldPitch  ! deg
   real(ReKi),     intent(in   ) :: nacYaw    ! deg
   integer(IntKi), intent(in   ) :: DOF       ! 0<: None, 1:surge, ... 6: yaw
   real(ReKi),     intent(in   ) :: amplitude ! m or rad
   real(ReKi),     intent(in   ) :: frequency ! Hz
   
   integer                       :: i
   wt%degreeofFreedom   = DOF
   wt%amplitude         = amplitude
   wt%frequency         = frequency * 2 *pi ! Hz to rad/s
   wt%nac%motionType    = idNacMotionConstant
   wt%nac%yaw           = nacYaw* PI /180._ReKi ! deg 2 rad
   wt%hub%motionType    = idHubMotionConstant
   wt%hub%rotSpeed      = rotSpeed*RPM2RPS     ! rpm 2 rad/s
   if (allocated(wt%bld)) then
      do i=1,size(wt%bld)
         wt%bld(i)%motionType = idBldMotionConstant
         wt%bld(i)%pitch      = bldPitch * Pi /180._ReKi ! deg 2 rad
      end do
   end if
end subroutine setSimpleMotion
!----------------------------------------------------------------------------------------------------------------------------------
!> Validate inputs read from input file 
subroutine ValidateInputs(dvr, errStat, errMsg)
   type(Dvr_SimData), target,    intent(inout) :: dvr           ! intent(out) only so that we can save FmtWidth in dvr%out%ActualChanLen
   integer,                       intent(  out) :: errStat           ! returns a non-zero value when an error occurs  
   character(*),                  intent(  out) :: errMsg            ! Error message if errStat /= ErrID_None
   ! local variables:
   integer(intKi)                               :: i
   integer(intKi)                               :: FmtWidth          ! number of characters in string produced by dvr%OutFmt
   integer(intKi)                               :: errStat2          ! temporary Error status
   character(ErrMsgLen)                         :: ErrMsg2           ! temporary Error message
   character(*), parameter                      :: RoutineName = 'ValidateInputs'
   integer    :: iWT, iB
   type(WTData), pointer :: wt ! Alias to shorten notation

   errStat = ErrID_None
   errMsg  = ""
   ! Turbine Data:
   !if ( dvr%numBlades < 1 ) call SetErrStat( ErrID_Fatal, "There must be at least 1 blade (numBlades).", errStat, ErrMsg, RoutineName)
      ! Combined-Case Analysis:
   if (dvr%MHK /= 0 .and. dvr%MHK /= 1 .and. dvr%MHK /= 2) call SetErrStat(ErrID_Fatal, 'MHK switch must be 0, 1, or 2.', ErrStat, ErrMsg, RoutineName)
   if (dvr%MHK == 2) call SetErrStat(ErrID_Fatal, 'Functionality to model a floating MHK turbine has not yet been implemented.', ErrStat, ErrMsg, RoutineName)
   
   if (dvr%DT < epsilon(0.0_ReKi) ) call SetErrStat(ErrID_Fatal,'dT must be larger than 0.',errStat, errMsg,RoutineName)
   if (Check(.not.(ANY((/0,1/) == dvr%IW_InitInp%compInflow) ), 'CompInflow needs to be 0 or 1')) return

   if (Check(.not.(ANY(idAnalysisVALID == dvr%analysisType    )), 'Analysis type not supported: '//trim(Num2LStr(dvr%analysisType)) )) return
   
   if (dvr%analysisType==idAnalysisTimeD .or. dvr%analysisType==idAnalysisCombi) then
      if (Check( dvr%IW_InitInp%CompInflow/=0, 'CompInflow needs to be 0 when analysis type is '//trim(Num2LStr(dvr%analysisType)))) return
   endif


   do iWT=1,dvr%numTurbines
      wt => dvr%WT(iWT)
      if (Check(.not.(ANY(idBaseMotionVALID == wt%motionType    )), 'Base Motion type given for rotor '//(trim(Num2LStr(iWT)))//' not supported: '//trim(Num2LStr(wt%motionType)) )) return
      if (Check(.not.(ANY(idHubMotionVALID  == wt%hub%motionType)), 'Rotor Motion type given for rotor '//(trim(Num2LStr(iWT)))//' not supported: '//trim(Num2LStr(wt%hub%motionType)) )) return
      if (Check(.not.(ANY(idNacMotionVALID  == wt%nac%motionType)), 'Nacelle Motion type given for rotor '//(trim(Num2LStr(iWT)))//' not supported: '//trim(Num2LStr(wt%hub%motionType)) )) return
      do iB=1,wt%numBlades
         if (Check(.not.(ANY(idBldMotionVALID   == wt%bld(iB)%motionType  )),    'Blade Motion type given for rotor '//(trim(Num2LStr(iWT)))//' not supported: '//trim(Num2LStr(wt%bld(iB)%motionType)) )) return
      enddo

      if (wt%motionType==idBaseMotionSine) then
         if (Check((wt%degreeOfFreedom<0) .or.(wt%degreeOfFreedom)>6 , 'Degree of freedom needs to be between 1 and 6')) return
      endif

   enddo

   ! --- I-O Settings:
   if (Check(.not.(ANY(idFmtVALID == dvr%out%fileFmt)),    'fileFmt not supported: '//trim(Num2LStr(dvr%out%fileFmt)) )) return
   call ChkRealFmtStr( dvr%out%OutFmt, 'OutFmt', FmtWidth, errStat2, errMsg2 )
   call SetErrStat( errStat2, errMsg2, errStat, errMsg, RoutineName )
   !if ( FmtWidth < MinChanLen ) call SetErrStat( ErrID_Warn, 'OutFmt produces a column less than '//trim(num2lstr(MinChanLen))//' characters wide ('// &
   !   TRIM(Num2LStr(FmtWidth))//'), which may be too small.', errStat, errMsg, RoutineName )

   if (Check((dvr%out%WrVTK<0      .or. dvr%out%WrVTK>2     ), 'WrVTK must be 0 (none), 1 (initialization only), 2 (animation), or 3 (mode shapes).')) then
      return
   else
      if (Check((dvr%out%WrVTK_Type<1 .or. dvr%out%WrVTK_Type>3), 'VTK_type must be 1 (surfaces), 2 (lines/points), or 3 (both).')) return
   endif

contains

   logical function Check(Condition, ErrMsg_in)
      logical, intent(in) :: Condition
      character(len=*), intent(in) :: ErrMsg_in
      Check=Condition
      if (Check) then
         call SetErrStat(ErrID_Fatal, trim(ErrMsg_in), errStat, errMsg, 'ValidateInputs');
      endif
   end function Check

end subroutine ValidateInputs
!----------------------------------------------------------------------------------------------------------------------------------
!> Initialize outputs to file for driver 
subroutine Dvr_InitializeOutputs(nWT, out, numSteps, errStat, errMsg)
      integer(IntKi)         ,  intent(in   )   :: nWT                  ! Number of time steps
      type(Dvr_Outputs),        intent(inout)   :: out 
      integer(IntKi)         ,  intent(in   )   :: numSteps             ! Number of time steps
      integer(IntKi)         ,  intent(  out)   :: errStat              ! Status of error message
      character(*)           ,  intent(  out)   :: errMsg               ! Error message if errStat /= ErrID_None
      ! locals
      integer(IntKi)     :: i
      integer(IntKi)     :: numSpaces
      integer(IntKi)     :: numOuts
      integer(IntKi)     :: iWT
      character(ChanLen) :: colTxt
      character(ChanLen) :: caseTxt
      character(10)      :: sWT

      numOuts = size(out%WriteOutputHdr)

      call AllocAry(out%outLine, numOuts-1, 'outLine', errStat, errMsg); ! NOTE: time not stored
      out%outLine=0.0_ReKi

      ! --- Ascii
      if (out%fileFmt==idFmtBoth .or. out%fileFmt == idFmtAscii) then

         ! compute the width of the column output
         numSpaces = out%ActualChanLen ! the size of column produced by OutFmt
         out%ActualChanLen = max( out%ActualChanLen, MinChanLen ) ! set this to at least MinChanLen , or the size of the column produced by OutFmt
         do i=1,numOuts
            out%ActualChanLen = max(out%ActualChanLen, LEN_TRIM(out%WriteOutputHdr(i)))
            out%ActualChanLen = max(out%ActualChanLen, LEN_TRIM(out%WriteOutputUnt(i)))
         end do

         ! create format statements for time and the array outputs:
         out%Fmt_t = '(F'//trim(num2lstr(out%ActualChanLen))//'.4)'
         out%Fmt_a = '"'//out%delim//'"'//trim(out%outFmt)      ! format for array elements from individual modules
         numSpaces = out%ActualChanLen - numSpaces  ! the difference between the size of the headers and what is produced by OutFmt
         if (numSpaces > 0) then
            out%Fmt_a = trim(out%Fmt_a)//','//trim(num2lstr(numSpaces))//'x'
         end if

         ! --- Start writing to ascii input file 
         do iWT=1,nWT
            if (nWT>1) then
               sWT = '.T'//trim(num2lstr(iWT))
            else
               sWT = ''
            endif
            call GetNewUnit(out%unOutFile(iWT), errStat, errMsg)
            if ( errStat >= AbortErrLev ) then
               out%unOutFile(iWT) = -1
               return
            end if
            call OpenFOutFile ( out%unOutFile(iWT), trim(out%Root)//trim(sWT)//'.out', errStat, errMsg )
            if ( errStat >= AbortErrLev ) return
            write (out%unOutFile(iWT),'(/,A)')  'Predictions were generated on '//CurDate()//' at '//CurTime()//' using '//trim( version%Name )
            write (out%unOutFile(iWT),'(1X,A)') trim(GetNVD(out%AD_ver))
            write (out%unOutFile(iWT),'()' )    !print a blank line
            write (out%unOutFile(iWT),'()' )    !print a blank line
            write (out%unOutFile(iWT),'()' )    !print a blank line

            ! Write the names of the output parameters on one line:
            do i=1,numOuts
               call WrFileNR ( out%unOutFile(iWT), out%delim//out%WriteOutputHdr(i)(1:out%ActualChanLen) )
            end do ! i
            write (out%unOutFile(iWT),'()')

            ! Write the units of the output parameters on one line:
            do i=1,numOuts
               call WrFileNR ( out%unOutFile(iWT), out%delim//out%WriteOutputUnt(i)(1:out%ActualChanLen) )
            end do ! i
            write (out%unOutFile(iWT),'()')
         enddo
      endif

      ! --- Binary
      if (out%fileFmt==idFmtBoth .or. out%fileFmt == idFmtBinary) then
         call AllocAry(out%storage, numOuts-1, numSteps, nWT, 'storage', errStat, errMsg)
         out%storage= myNaN !0.0_ReKi ! Alternative: myNaN
      endif

end subroutine Dvr_InitializeOutputs
!----------------------------------------------------------------------------------------------------------------------------------
!> Initialize driver (not module-level) output channels 
!! Output channels are constant for all cases and all turbines for now!
subroutine Dvr_InitializeDriverOutputs(dvr, ADI, errStat, errMsg)
   type(Dvr_SimData),        intent(inout) :: dvr              ! driver data
   type(ADI_Data),           intent(inout) :: ADI       ! Input data for initialization (intent out for getting AD WriteOutput names/units)
   integer(IntKi)         ,  intent(  out) :: errStat              ! Status of error message
   character(*)           ,  intent(  out) :: errMsg               ! Error message if errStat /= ErrID_None
   character(len=ChanLen), dimension(:), allocatable :: userSwapHdr !< Array of headers for user Swap Array
   character(len=ChanLen), dimension(:), allocatable :: userSwapUnt !< Array of units for user Swap Array
   integer              :: maxNumBlades, k, j, iWT
   logical              :: hasSwapArray ! small hack, if a swap array is present NOTE: we don't know the size of it...
   integer(IntKi)       :: errStat2 ! Status of error message
   character(ErrMsgLen) :: errMsg2  ! Error message
   errStat = ErrID_None
   errMsg  = ''

   maxNumBlades = 0
   do iWT=1,size(dvr%WT)
      maxNumBlades= max(maxNumBlades, dvr%WT(iWT)%numBlades)
   end do

   ! --- Allocate driver-level outputs
   dvr%out%nDvrOutputs = 1+ 4 + 6 + 3 + 1*maxNumBlades ! 

   ! Initialize swap arrays
   hasSwapArray=.false.
   do iWT =1,dvr%numTurbines
      ! NOTE: same swap array for all turbines (outputs are expected to the same for all turbines)
      if (dvr%WT(iWT)%hub%motionType == idHubMotionUserFunction) then
         hasSwapArray=.true.
         if (allocated(userSwapHdr)) deallocate(userSwapHdr)
         if (allocated(userSwapUnt)) deallocate(userSwapUnt)
         call userHubMotion_Init(dvr%wt(iWT)%userSwapArray, userSwapHdr, userSwapUnt, errStat2, errMsg2); if(Failed()) return
      endif
   enddo
   if (hasSwapArray) then
      dvr%out%nDvrOutputs = dvr%out%nDvrOutputs + size(userSwapHdr)
   endif


   call AllocAry(dvr%out%WriteOutputHdr, 1+dvr%out%nDvrOutputs, 'WriteOutputHdr', errStat2, errMsg2); if(Failed()) return
   call AllocAry(dvr%out%WriteOutputUnt, 1+dvr%out%nDvrOutputs, 'WriteOutputUnt', errStat2, errMsg2); if(Failed()) return
   do iWT =1,dvr%numTurbines
      call AllocAry(dvr%WT(iWT)%WriteOutput, 1+dvr%out%nDvrOutputs, 'WriteOutputWT', errStat2, errMsg2);if(Failed()) return
   enddo

   j=1
   dvr%out%WriteOutputHdr(j) = 'Time'        ; dvr%out%WriteOutputUnt(j) = '(s)'  ; j=j+1
   dvr%out%WriteOutputHdr(j) = 'Case'        ; dvr%out%WriteOutputUnt(j) = '(-)'  ; j=j+1
   dvr%out%WriteOutputHdr(j) = 'HWindSpeedX' ; dvr%out%WriteOutputUnt(j) = '(m/s)'; j=j+1
   dvr%out%WriteOutputHdr(j) = 'HWindSpeedY' ; dvr%out%WriteOutputUnt(j) = '(m/s)'; j=j+1
   dvr%out%WriteOutputHdr(j) = 'HWindSpeedZ' ; dvr%out%WriteOutputUnt(j) = '(m/s)'; j=j+1
   dvr%out%WriteOutputHdr(j) = 'ShearExp'
   if (ADI%m%IW%CompInflow==1) then
      dvr%out%WriteOutputUnt(j) = '(INVALID)'; j=j+1
   else
      dvr%out%WriteOutputUnt(j) = '(-)'; j=j+1
   endif
   dvr%out%WriteOutputHdr(j) = 'PtfmSurge' ; dvr%out%WriteOutputUnt(j) = '(m)'  ; j=j+1
   dvr%out%WriteOutputHdr(j) = 'PtfmSway'  ; dvr%out%WriteOutputUnt(j) = '(m)'  ; j=j+1
   dvr%out%WriteOutputHdr(j) = 'PtfmHeave' ; dvr%out%WriteOutputUnt(j) = '(m)'  ; j=j+1
   dvr%out%WriteOutputHdr(j) = 'PtfmRoll'  ; dvr%out%WriteOutputUnt(j) = '(deg)'; j=j+1
   dvr%out%WriteOutputHdr(j) = 'PtfmPitch' ; dvr%out%WriteOutputUnt(j) = '(deg)'; j=j+1
   dvr%out%WriteOutputHdr(j) = 'PtfmYaw'   ; dvr%out%WriteOutputUnt(j) = '(deg)'; j=j+1
   dvr%out%WriteOutputHdr(j) = 'Yaw'       ; dvr%out%WriteOutputUnt(j) = '(deg)'; j=j+1
   dvr%out%WriteOutputHdr(j) = 'Azimuth'   ; dvr%out%WriteOutputUnt(j) = '(deg)'; j=j+1
   dvr%out%WriteOutputHdr(j) = 'RotSpeed'  ; dvr%out%WriteOutputUnt(j) = '(rpm)'; j=j+1
   do k =1,maxNumBlades
      dvr%out%WriteOutputHdr(j) = 'BldPitch'//trim(num2lstr(k))
      dvr%out%WriteOutputUnt(j) = '(deg)'; j=j+1
   enddo
   if (hasSwapArray) then
      do k =1,size(userSwapHdr)
         dvr%out%WriteOutputHdr(j) = userSwapHdr(k)
         dvr%out%WriteOutputUnt(j) = userSwapUnt(k)
         j=j+1
      enddo
   endif

contains
   logical function Failed()
      CALL SetErrStat(errStat2, errMsg2, errStat, errMsg, 'Dvr_InitializeDriverOutputs' )
      Failed = errStat >= AbortErrLev
      if (Failed) then
         if (allocated(userSwapHdr)) deallocate(userSwapHdr)
         if (allocated(userSwapUnt)) deallocate(userSwapUnt)
      endif
   end function Failed
end subroutine Dvr_InitializeDriverOutputs
!----------------------------------------------------------------------------------------------------------------------------------
!> Store driver data
subroutine Dvr_CalcOutputDriver(dvr, y_ADI, FED, errStat, errMsg)
   type(Dvr_SimData), target,  intent(inout) :: dvr              ! driver data
   type(FED_Data),    target,   intent(in   ) :: FED       !< Elastic wind turbine data (Fake ElastoDyn)
   type(ADI_OutputType),        intent(in   ) :: y_ADI           ! ADI output data
   integer(IntKi)           ,   intent(  out) :: errStat         ! Status of error message
   character(*)             ,   intent(  out) :: errMsg          ! Error message if errStat /= ErrID_None
   integer              :: maxNumBlades, k, j, iWT
   real(ReKi)           :: rotations(3)
   integer(IntKi)       :: errStat2        ! Status of error message
   character(ErrMsgLen) :: errMsg2 ! Error message
   real(ReKi), pointer  :: arr(:)
   type(WTData), pointer :: wt ! Alias to shorten notation
   type(RotFED), pointer :: y_ED ! Alias to shorten notation

   errStat = ErrID_None
   errMsg  = ''
   
   maxNumBlades = 0
   do iWT=1,size(dvr%WT)
      maxNumBlades= max(maxNumBlades, dvr%WT(iWT)%numBlades)
   end do

   ! Determine if a swap array is present
   
   do iWT = 1, dvr%numTurbines
      wt => dvr%wt(iWT)
      y_ED => FED%wt(iWT)
      if (dvr%wt(iWT)%numBlades >0 ) then ! TODO, export for tower only
         arr => dvr%wt(iWT)%WriteOutput
         k=1
         ! NOTE: to do this properly we would need to store at the previous time step and perform a rotation
         arr(k) = dvr%iCase           ; k=k+1
         ! Environment
         arr(k) = y_ADI%HHVel(1, iWT) ; k=k+1  ! NOTE: stored at beginning of array
         arr(k) = y_ADI%HHVel(2, iWT) ; k=k+1
         arr(k) = y_ADI%HHVel(3, iWT) ; k=k+1 
         arr(k) = y_ADI%PLExp         ; k=k+1 ! shear exp, not set if CompInflow=1

         ! 6 base DOF
         rotations  = EulerExtract(y_ED%PlatformPtMesh%Orientation(:,:,1)); 
         arr(k) = y_ED%PlatformPtMesh%TranslationDisp(1,1); k=k+1 ! surge
         arr(k) = y_ED%PlatformPtMesh%TranslationDisp(2,1); k=k+1 ! sway
         arr(k) = y_ED%PlatformPtMesh%TranslationDisp(3,1); k=k+1 ! heave
         arr(k) = rotations(1) * R2D  ; k=k+1 ! roll
         arr(k) = rotations(2) * R2D  ; k=k+1 ! pitch
         arr(k) = rotations(3) * R2D  ; k=k+1 ! yaw
         ! RNA motion
         arr(k) = wt%nac%yaw*R2D         ; k=k+1 ! yaw [deg]
         arr(k) = modulo(real(wt%hub%azimuth+(dvr%dt * wt%hub%rotSpeed)*R2D, ReKi), 360.0_ReKi); k=k+1 ! azimuth [deg], stored at nt-1
         arr(k) = wt%hub%rotSpeed*RPS2RPM; k=k+1 ! rotspeed [rpm]
         do j=1,maxNumBlades
            if (j<= wt%numBlades) then
               arr(k) = wt%bld(j)%pitch*R2D ! pitch [deg]
            else
               arr(k) = 0.0_ReKi ! myNaN
            endif
            k=k+1;
         enddo
         ! Swap array
         if (wt%hub%motionType == idHubMotionUserFunction) then
            do j=1,size(wt%userSwapArray)
               arr(k) = wt%userSwapArray(j); k=k+1;
            enddo
         endif

      endif
   enddo

end subroutine Dvr_CalcOutputDriver
!----------------------------------------------------------------------------------------------------------------------------------
subroutine Dvr_WriteOutputs(nt, t, dvr, out, yADI, errStat, errMsg)
   integer(IntKi)         ,  intent(in   )   :: nt                   ! simulation time step
   real(DbKi)             ,  intent(in   )   :: t                    ! simulation time (s)
   type(Dvr_SimData),        intent(inout)   :: dvr              ! driver data
   type(Dvr_Outputs)      ,  intent(inout)   :: out                  ! driver uotput options
   type(ADI_OutputType)   ,  intent(in   )   :: yADI                 ! aerodyn outputs
   integer(IntKi)         ,  intent(inout)   :: errStat              ! Status of error message
   character(*)           ,  intent(inout)   :: errMsg               ! Error message if errStat /= ErrID_None
   ! Local variables.
   character(ChanLen) :: tmpStr         ! temporary string to print the time output as text
   integer :: nDV , nAD, nIW, iWT, k, j
   real(ReKi) :: rotations(3)
   integer(IntKi)  :: errStat2 ! Status of error message
   character(ErrMsgLen)    :: errMsg2  ! Error message 
   errStat = ErrID_None
   errMsg  = ''

   ! Packing all outputs excpet time into one array
   nAD = size(yADI%AD%rotors(1)%WriteOutput)
   nIW = size(yADI%IW_WriteOutput)
   nDV = out%nDvrOutputs
   do iWT = 1, dvr%numTurbines
      if (dvr%wt(iWT)%numBlades >0 ) then ! TODO, export for tower only

         out%outLine(1:nDV)         = dvr%wt(iWT)%WriteOutput(1:nDV)  ! Driver Write Outputs
         ! out%outLine(11)            = dvr%WT(iWT)%hub%azimuth       ! azimuth already stored a nt-1

         out%outLine(nDV+1:nDV+nAD) = yADI%AD%rotors(iWT)%WriteOutput     ! AeroDyn WriteOutputs
         out%outLine(nDV+nAD+1:)    = yADI%IW_WriteOutput                 ! InflowWind WriteOutputs

         if (out%fileFmt==idFmtBoth .or. out%fileFmt == idFmtAscii) then
            ! ASCII
            ! time
            write( tmpStr, out%Fmt_t ) t  ! '(F15.4)'
            call WrFileNR( out%unOutFile(iWT), tmpStr(1:out%ActualChanLen) )
            call WrNumAryFileNR(out%unOutFile(iWT), out%outLine,  out%Fmt_a, errStat, errMsg)
            ! write a new line (advance to the next line)
            write(out%unOutFile(iWT),'()')
         endif
         if (out%fileFmt==idFmtBoth .or. out%fileFmt == idFmtBinary) then
            ! Store for binary
            out%storage(1:nDV+nAD+nIW, nt, iWT) = out%outLine(1:nDV+nAD+nIW)
         endif
      endif
   enddo
end subroutine Dvr_WriteOutputs

!----------------------------------------------------------------------------------------------------------------------------------
!> Read a delimited file with one line of header
subroutine ReadDelimFile(Filename, nCol, Array, errStat, errMsg, nHeaderLines, priPath)
   character(len=*),                        intent(in)  :: Filename
   integer,                                 intent(in)  :: nCol
   real(ReKi), dimension(:,:), allocatable, intent(out) :: Array
   integer(IntKi)         ,                 intent(out) :: errStat ! Status of error message
   character(*)           ,                 intent(out) :: errMsg  ! Error message if errStat /= ErrID_None
   integer(IntKi), optional,                intent(in ) :: nHeaderLines
   character(*)  , optional,                intent(in ) :: priPath  ! Primary path, to use if filename is not absolute
   integer              :: UnIn, i, j, nLine, nHead
   character(len= 2048) :: line
   integer(IntKi)       :: errStat2      ! local status of error message
   character(ErrMsgLen) :: errMsg2       ! temporary Error message
   character(len=2048) :: Filename_Loc   ! filename local to this function
   errStat = ErrID_None
   errMsg  = ""

   Filename_Loc = Filename
   if (present(priPath)) then
      if (PathIsRelative(Filename_Loc)) Filename_Loc = trim(PriPath)//trim(Filename)
   endif

   ! Open file
   call GetNewUnit(UnIn) 
   call OpenFInpFile(UnIn, Filename_Loc, errStat2, errMsg2); if(Failed()) return 
   ! Count number of lines
   nLine = line_count(UnIn)
   allocate(Array(nLine-1, nCol), stat=errStat2); errMsg2='allocation failed'; if(Failed())return
   ! Read header
   nHead=1
   if (present(nHeaderLines)) nHead = nHeaderLines
   do i=1,nHead
      read(UnIn, *, IOSTAT=errStat2) line
      errMsg2 = ' Error reading line '//trim(Num2LStr(1))//' of file: '//trim(Filename_Loc)
      if(Failed()) return
   enddo
   ! Read data
   do I = 1,nLine-1
      read (UnIn,*,IOSTAT=errStat2) (Array(I,J), J=1,nCol)
      errMsg2 = ' Error reading line '//trim(Num2LStr(I+1))//' of file: '//trim(Filename_Loc)
      if(Failed()) return
   end do  
   close(UnIn) 
contains
   logical function Failed()
      CALL SetErrStat(errStat2, errMsg2, errStat, errMsg, 'ReadDelimFile' )
      Failed = errStat >= AbortErrLev
      if (Failed) then
         if ((UnIn)>0) close(UnIn)
      endif
   end function Failed
end subroutine ReadDelimFile

!----------------------------------------------------------------------------------------------------------------------------------
!> Counts number of lines in a file
integer function line_count(iunit)
   integer, intent(in) :: iunit
   character(len=2048) :: line
   ! safety for infinite loop..
   integer :: i
   integer, parameter :: nline_max=100000000 ! 100 M
   line_count=0
   do i=1,nline_max 
      line=''
      read(iunit,'(A)',END=100)line
      line_count=line_count+1
   enddo
   if (line_count==nline_max) then
      print*,'Error: maximum number of line exceeded for line_count'
      STOP
   endif
100 if(len(trim(line))>0) then
      line_count=line_count+1
   endif
   rewind(iunit)
   return
end function

!----------------------------------------------------------------------------------------------------------------------------------
!> Perform linear interpolation of an array, where first column is assumed to be ascending time values
!! First value is used for times before, and last value is used for time beyond
subroutine interpTimeValue(array, time, iLast, values)
   real(ReKi), dimension(:,:), intent(in)    :: array !< vector of time steps
   real(DbKi),                 intent(in)    :: time  !< time
   integer,                    intent(inout) :: iLast
   real(ReKi), dimension(:),   intent(out)   :: values !< vector of values at given time
   integer :: i
   real(ReKi) :: alpha
   if (array(iLast,1)> time) then 
      values = array(iLast,2:)
   elseif (iLast == size(array,1)) then 
      values = array(iLast,2:)
   else
      ! Look for index
      do i=iLast,size(array,1)
         if (array(i,1)<=time) then
            iLast=i
         else
            exit
         endif
      enddo
      if (iLast==size(array,1)) then
         values = array(iLast,2:)
      else
         ! Linear interpolation
         alpha = (array(iLast+1,1)-time)/(array(iLast+1,1)-array(iLast,1))
         values = array(iLast,2:)*alpha + array(iLast+1,2:)*(1-alpha)
         !print*,'time', array(iLast,1), '<=', time,'<',  array(iLast+1,1), 'fact', alpha
      endif
   endif
end subroutine interpTimeValue

!----------------------------------------------------------------------------------------------------------------------------------
!> This subroutine sets up the information needed for plotting VTK surfaces.
subroutine setVTKParameters(p_FAST, dvr, ADI, errStat, errMsg)
   type(Dvr_Outputs),     intent(inout) :: p_FAST           !< The parameters of the glue code
   type(Dvr_SimData), target,    intent(inout) :: dvr           ! intent(out) only so that we can save FmtWidth in dvr%out%ActualChanLen
   type(ADI_Data),     target,   intent(in   ) :: ADI       ! Input data for initialization (intent out for getting AD WriteOutput names/units)
   integer(IntKi),               intent(  out) :: errStat          !< Error status of the operation
   character(*),                 intent(  out) :: errMsg           !< Error message if errStat /= ErrID_None
   real(SiKi)                              :: RefPoint(3), RefLengths(2)               
   real(SiKi)                              :: x, y                
   real(SiKi)                              :: TwrDiam_top, TwrDiam_base, TwrRatio, TwrLength
   integer(IntKi)                          :: topNode, baseNode, cylNode, tipNode, rootNode
   integer(IntKi)                          :: NumBl, k, iRot, iBld, nNodes
   character(1024)                         :: vtkroot
   integer(IntKi)                          :: iWT
   integer(IntKi)                          :: errStat2
   character(ErrMsgLen)                    :: errMsg2
   character(*), parameter                 :: RoutineName = 'SetVTKParameters'
   real(SiKi) :: BladeLength, MaxBladeLength, MaxTwrLength, GroundRad, MaxLength
   real(SiKi) :: WorldBoxMax(3), WorldBoxMin(3) ! Extent of the turbines
   real(SiKi) :: BaseBoxDim
   type(MeshType), pointer :: Mesh
   type(WTData), pointer :: wt ! Alias to shorten notation
   errStat = ErrID_None
   errMsg  = ""
   
   ! --- Tower Blades (NOTE: done by ADI)
   !call AD_SetVTKSurface(InitOut_AD, u%AD, m%VTK_Surfaces, errStat2, errMsg2); if(Failed()) return

   ! get the name of the output directory for vtk files (in a subdirectory called "vtk" of the output directory), and
   ! create the VTK directory if it does not exist
   call GetPath ( p_FAST%root, p_FAST%VTK_OutFileRoot, vtkroot ) ! the returned p_FAST%VTK_OutFileRoot includes a file separator character at the end
   p_FAST%VTK_OutFileRoot = trim(p_FAST%VTK_OutFileRoot) // 'vtk'
   call MKDIR( trim(p_FAST%VTK_OutFileRoot) )
   p_FAST%VTK_OutFileRoot = trim( p_FAST%VTK_OutFileRoot ) // PathSep // trim(vtkroot)
   ! calculate the number of digits in 'y_FAST%NOutSteps' (Maximum number of output steps to be written)
   ! this will be used to pad the write-out step in the VTK filename with zeros in calls to MeshWrVTK()
   p_FAST%VTK_tWidth = max(9, CEILING( log10( real(dvr%numSteps+1, ReKi) / p_FAST%n_VTKTime ) ) + 1) ! NOTE: at least 9, if user changes dt/and tmax 

   if (allocated(p_FAST%VTK_Surface)) then
      return ! The surfaces were already computed (for combined cases)
   endif

   allocate(p_FAST%VTK_Surface(dvr%numTurbines))
   ! --- Find dimensions for all objects to determine "Ground" and typical dimensions
   MaxBladeLength = 0
   MaxTwrLength   = 0
   MaxLength      = 0
   do iWT=1,dvr%numTurbines
      wt => dvr%wt(iWT)
      do iBld=1, wt%numBlades
         nNodes = ADI%u(1)%AD%rotors(iWT)%BladeMotion(iBld)%nnodes
         BladeLength = TwoNorm(ADI%u(1)%AD%rotors(iWT)%BladeMotion(iBld)%Position(:,nNodes)-ADI%u(1)%AD%rotors(iWT)%BladeMotion(iBld)%Position(:,1))
         MaxBladeLength = max(MaxBladeLength, BladeLength)
      enddo
      if (wt%hasTower) then
         Mesh=>ADI%u(1)%AD%rotors(iWT)%TowerMotion
         if (Mesh%NNodes>0) then
            TwrLength = TwoNorm( Mesh%position(:,1) - Mesh%position(:,Mesh%NNodes) ) 
            MaxTwrLength = max(MaxTwrLength, TwrLength)
         endif
      endif
      MaxLength = max(MaxLength, MaxTwrLength, MaxBladeLength)

      ! Determine extent of the objects
      RefPoint = wt%originInit
      if (iWT==1) then
         WorldBoxMax(1) =  RefPoint(1)+MaxLength
         WorldBoxMax(2) =  RefPoint(2)+MaxLength
         WorldBoxMax(3) =  RefPoint(3)+MaxLength ! NOTE: not used
         WorldBoxMin(1) =  RefPoint(1)-MaxLength
         WorldBoxMin(2) =  RefPoint(2)-MaxLength
         WorldBoxMin(3) =  RefPoint(3)-MaxLength ! NOTE: not used
      else
         WorldBoxMax(1) = max(WorldBoxMax(1), RefPoint(1)+MaxLength)
         WorldBoxMax(2) = max(WorldBoxMax(2), RefPoint(2)+MaxLength)
         WorldBoxMax(3) = max(WorldBoxMax(3), RefPoint(3)+MaxLength) ! NOTE: not used
         WorldBoxMin(1) = min(WorldBoxMin(1), RefPoint(1)-MaxLength)
         WorldBoxMin(2) = min(WorldBoxMin(2), RefPoint(2)-MaxLength)
         WorldBoxMin(3) = min(WorldBoxMin(3), RefPoint(3)-MaxLength) ! NOTE: not used
      endif
   enddo ! Loop on turbine 

   ! Get radius for ground (blade length + hub radius):
   GroundRad = MaxBladeLength + MaxTwrLength+ p_FAST%VTKHubRad
   ! write the ground or seabed reference polygon:
   RefPoint(1:2) = dvr%WT(1)%originInit(1:2)
   do iWT=2,dvr%numTurbines
      RefPoint(1:2) = RefPoint(1:2) + dvr%WT(iWT)%originInit(1:2)
   end do
   RefPoint(1:2) = RefPoint(1:2) / dvr%numTurbines
   
   RefPoint(3) = 0.0_ReKi
   RefLengths  = GroundRad  + sqrt((WorldBoxMax(1)-WorldBoxMin(1))**2 + (WorldBoxMax(2)-WorldBoxMin(2))**2)
   call WrVTK_Ground (RefPoint, RefLengths, trim(p_FAST%VTK_OutFileRoot) // '.GroundSurface', errStat2, errMsg2 )         


   ! --- Create surfaces for Nacelle, Base, Tower, Blades
   do iWT=1,dvr%numTurbines
      wt => dvr%wt(iWT)
      p_FAST%VTK_Surface(iWT)%NumSectors = 25   

      ! Create nacelle box
      p_FAST%VTK_Surface(iWT)%NacelleBox(:,1) = (/ p_FAST%VTKNacDim(1)                    , p_FAST%VTKNacDim(2)+p_FAST%VTKNacDim(5), p_FAST%VTKNacDim(3) /)
      p_FAST%VTK_Surface(iWT)%NacelleBox(:,2) = (/ p_FAST%VTKNacDim(1)+p_FAST%VTKNacDim(4), p_FAST%VTKNacDim(2)+p_FAST%VTKNacDim(5), p_FAST%VTKNacDim(3) /) 
      p_FAST%VTK_Surface(iWT)%NacelleBox(:,3) = (/ p_FAST%VTKNacDim(1)+p_FAST%VTKNacDim(4), p_FAST%VTKNacDim(2)                    , p_FAST%VTKNacDim(3) /)
      p_FAST%VTK_Surface(iWT)%NacelleBox(:,4) = (/ p_FAST%VTKNacDim(1)                    , p_FAST%VTKNacDim(2)                    , p_FAST%VTKNacDim(3) /) 
      p_FAST%VTK_Surface(iWT)%NacelleBox(:,5) = (/ p_FAST%VTKNacDim(1)                    , p_FAST%VTKNacDim(2)                    , p_FAST%VTKNacDim(3)+p_FAST%VTKNacDim(6) /)
      p_FAST%VTK_Surface(iWT)%NacelleBox(:,6) = (/ p_FAST%VTKNacDim(1)+p_FAST%VTKNacDim(4), p_FAST%VTKNacDim(2)                    , p_FAST%VTKNacDim(3)+p_FAST%VTKNacDim(6) /) 
      p_FAST%VTK_Surface(iWT)%NacelleBox(:,7) = (/ p_FAST%VTKNacDim(1)+p_FAST%VTKNacDim(4), p_FAST%VTKNacDim(2)+p_FAST%VTKNacDim(5), p_FAST%VTKNacDim(3)+p_FAST%VTKNacDim(6) /)
      p_FAST%VTK_Surface(iWT)%NacelleBox(:,8) = (/ p_FAST%VTKNacDim(1)                    , p_FAST%VTKNacDim(2)+p_FAST%VTKNacDim(5), p_FAST%VTKNacDim(3)+p_FAST%VTKNacDim(6) /) 

      ! Create base box (using towerbase or nacelle dime)
      BaseBoxDim = minval(p_FAST%VTKNacDim(4:6))/2
      if (size(ADI%m%VTK_Surfaces(iWT)%TowerRad)>0) then
         BaseBoxDim = ADI%m%VTK_Surfaces(iWT)%TowerRad(1)
      endif
      p_FAST%VTK_Surface(iWT)%BaseBox(:,1) = (/ -BaseBoxDim             , -BaseBoxDim+2*BaseBoxDim, -BaseBoxDim /)
      p_FAST%VTK_Surface(iWT)%BaseBox(:,2) = (/ -BaseBoxDim+2*BaseBoxDim, -BaseBoxDim+2*BaseBoxDim, -BaseBoxDim /) 
      p_FAST%VTK_Surface(iWT)%BaseBox(:,3) = (/ -BaseBoxDim+2*BaseBoxDim, -BaseBoxDim             , -BaseBoxDim /)
      p_FAST%VTK_Surface(iWT)%BaseBox(:,4) = (/ -BaseBoxDim             , -BaseBoxDim             , -BaseBoxDim /) 
      p_FAST%VTK_Surface(iWT)%BaseBox(:,5) = (/ -BaseBoxDim             , -BaseBoxDim             , -BaseBoxDim+2*BaseBoxDim /)
      p_FAST%VTK_Surface(iWT)%BaseBox(:,6) = (/ -BaseBoxDim+2*BaseBoxDim, -BaseBoxDim             , -BaseBoxDim+2*BaseBoxDim /) 
      p_FAST%VTK_Surface(iWT)%BaseBox(:,7) = (/ -BaseBoxDim+2*BaseBoxDim, -BaseBoxDim+2*BaseBoxDim, -BaseBoxDim+2*BaseBoxDim /)
      p_FAST%VTK_Surface(iWT)%BaseBox(:,8) = (/ -BaseBoxDim             , -BaseBoxDim+2*BaseBoxDim, -BaseBoxDim+2*BaseBoxDim /) 

   enddo ! iWT, turbines

end subroutine SetVTKParameters
!----------------------------------------------------------------------------------------------------------------------------------
!> This routine writes a minimal subset of meshes with surfaces to VTK-formatted files. It doesn't bother with 
!! returning an error code.
subroutine WrVTK_Surfaces(t_global, ADI, FED, p_FAST, VTK_count)
   use FVW_IO, only: WrVTK_FVW
   real(DbKi),               intent(in   ) :: t_global  !< Current global time
   type(FED_Data), target,   intent(in   ) :: FED       !< Elastic wind turbine data (Fake ElastoDyn)
   type(ADI_Data),           intent(in   ) :: ADI       !< Input data for initialization (intent out for getting AD WriteOutput names/units)
   type(Dvr_Outputs),        intent(in   ) :: p_FAST    !< Parameters for the glue code
   integer(IntKi)         ,  intent(in   ) :: VTK_count
   logical, parameter    :: OutputFields = .FALSE. ! due to confusion about what fields mean on a surface, we are going to just output the basic meshes if people ask for fields
   integer(IntKi)        :: errStat2
   character(ErrMsgLen)  :: errMSg2
   integer(IntKi)        :: iWT
   integer(IntKi)        :: nWT
   character(10)         :: sWT
   type(RotFED), pointer :: y_ED ! Alias to shorten notation

   ! AeroDyn surfaces (Blades, Hub, Tower)
   call AD_WrVTK_Surfaces(ADI%u(2)%AD, ADI%y%AD, p_FAST%VTKRefPoint, ADI%m%VTK_Surfaces, VTK_count, p_FAST%VTK_OutFileRoot, p_FAST%VTK_tWidth, 25, p_FAST%VTKHubRad)

   ! Elastic info
   nWT = size(FED%WT)
   do iWT = 1, nWT
      if (nWT==1) then
         sWT = ''
      else
         sWT = '.T'//trim(num2lstr(iWT))
      endif
      y_ED => FED%WT(iWT)

      ! Base 
      call MeshWrVTK_PointSurface (p_FAST%VTKRefPoint, y_ED%PlatformPtMesh, trim(p_FAST%VTK_OutFileRoot)//trim(sWT)//'.BaseSurface', &
                                   VTK_count, OutputFields, errStat2, errMsg2, p_FAST%VTK_tWidth , verts = p_FAST%VTK_Surface(iWT)%BaseBox)
      if (y_ED%numBlades>0) then
         ! Nacelle 
         call MeshWrVTK_PointSurface (p_FAST%VTKRefPoint, y_ED%NacelleMotion, trim(p_FAST%VTK_OutFileRoot)//trim(sWT)//'.NacelleSurface', &
                                      VTK_count, OutputFields, errStat2, errMsg2, p_FAST%VTK_tWidth , verts = p_FAST%VTK_Surface(iWT)%NacelleBox)
      endif
      
      if (p_FAST%WrVTK>1) then
         ! --- animations
         ! Tower base
         call MeshWrVTK_PointSurface (p_FAST%VTKRefPoint, y_ED%TwrPtMesh, trim(p_FAST%VTK_OutFileRoot)//trim(sWT)//'.TwrBaseSurface', &
                                      VTK_count, OutputFields, errStat2, errMsg2, p_FAST%VTK_tWidth , &
                                      NumSegments=p_FAST%VTK_Surface(iWT)%NumSectors, radius=p_FAST%VTKHubRad)

         if (ADI%u(2)%AD%rotors(iWT)%TowerMotion%nNodes>0) then
            call MeshWrVTK_PointSurface (p_FAST%VTKRefPoint, y_ED%TwrPtMeshAD, trim(p_FAST%VTK_OutFileRoot)//trim(sWT)//'.TwrBaseSurfaceAD', &
                                         VTK_count, OutputFields, errStat2, errMsg2, p_FAST%VTK_tWidth , &
                                         NumSegments=p_FAST%VTK_Surface(iWT)%NumSectors, radius=p_FAST%VTKHubRad)
        endif
     endif
   enddo

   ! Free wake
   if (allocated(ADI%m%AD%FVW_u)) then
      if (allocated(ADI%m%AD%FVW_u(1)%WingsMesh)) then
         call WrVTK_FVW(ADI%p%AD%FVW, ADI%x%AD%FVW, ADI%z%AD%FVW, ADI%m%AD%FVW, trim(p_FAST%VTK_OutFileRoot)//'.FVW', VTK_count, p_FAST%VTK_tWidth, bladeFrame=.FALSE.)  ! bladeFrame==.FALSE. to output in global coords
      end if   
   end if   
end subroutine WrVTK_Surfaces
!> This routine writes a minimal subset of meshes with surfaces to VTK-formatted files. It doesn't bother with 
!! returning an error code.
subroutine WrVTK_Lines(t_global, ADI, FED, p_FAST, VTK_count)
   use FVW_IO, only: WrVTK_FVW
   REAL(DbKi),               INTENT(IN   ) :: t_global            !< Current global time
   type(ADI_Data),           intent(in   ) :: ADI                 !< Input data for initialization (intent out for getting AD WriteOutput names/units)
   type(FED_Data), target,   intent(in   ) :: FED                 !< Elastic wind turbine data (Fake ElastoDyn)
   TYPE(Dvr_Outputs),        INTENT(IN   ) :: p_FAST              !< Parameters for the glue code
   INTEGER(IntKi)          , INTENT(IN   ) :: VTK_count
   logical, parameter    :: OutputFields = .TRUE.
   INTEGER(IntKi)        :: k
   INTEGER(IntKi)        :: ErrStat2
   CHARACTER(ErrMsgLen)  :: ErrMSg2
   integer(IntKi)        :: iWT
   integer(IntKi)        :: nWT
   character(10)         :: sWT
   type(RotFED), pointer :: y_ED ! Alias to shorten notation

   ! AeroDyn surfaces (Blades, Tower)
   call AD_WrVTK_LinesPoints(ADI%u(2)%AD, ADI%y%AD, p_FAST%VTKRefPoint, VTK_count, p_FAST%VTK_OutFileRoot, p_FAST%VTK_tWidth)

   ! Elastic info
   nWT = size(FED%WT)
   do iWT = 1, nWT
      if (nWT==1) then
         sWT = ''
      else
         sWT = '.T'//trim(num2lstr(iWT))
      endif
      y_ED => FED%WT(iWT)

      if (p_FAST%WrVTK_Type==2) then   ! only if not doing surfaces
         ! Base
         call MeshWrVTK_PointSurface (p_FAST%VTKRefPoint, y_ED%PlatformPtMesh, trim(p_FAST%VTK_OutFileRoot)//trim(sWT)//'.BaseSurface', &
                                      VTK_count, OutputFields, errStat2, errMsg2, p_FAST%VTK_tWidth , verts = p_FAST%VTK_Surface(iWT)%BaseBox)
      endif
      if (y_ED%numBlades>0) then
         ! Nacelle 
         call MeshWrVTK( p_FAST%VTKRefPoint, y_ED%NacelleMotion, trim(p_FAST%VTK_OutFileRoot)//trim(sWT)//'.Nacelle', &
                         VTK_count, OutputFields, errStat2, errMsg2, p_FAST%VTK_tWidth )
      endif

      if (p_FAST%WrVTK>1) then
         ! --- animations  
         ! Tower base
         call MeshWrVTK(p_FAST%VTKRefPoint, y_ED%TwrPtMesh, trim(p_FAST%VTK_OutFileRoot)//trim(sWT)//'.TwrBase', &
                        VTK_count, OutputFields, errStat2, errMsg2, p_FAST%VTK_tWidth )

         if (ADI%u(2)%AD%rotors(iWT)%TowerMotion%nNodes>0) then
            call MeshWrVTK(p_FAST%VTKRefPoint, y_ED%TwrPtMeshAD, trim(p_FAST%VTK_OutFileRoot)//trim(sWT)//'.TwrBaseAD', &
                           VTK_count, OutputFields, errStat2, errMsg2, p_FAST%VTK_tWidth )
         endif
      endif
   enddo

   ! Free wake (only write this here if doing line meshes only -- FVW is written with surface outputs)
   if (allocated(ADI%m%AD%FVW_u) .and. p_FAST%WrVTK_Type==2) then
      if (allocated(ADI%m%AD%FVW_u(1)%WingsMesh)) then
         call WrVTK_FVW(ADI%p%AD%FVW, ADI%x%AD%FVW, ADI%z%AD%FVW, ADI%m%AD%FVW, trim(p_FAST%VTK_OutFileRoot)//'.FVW', VTK_count, p_FAST%VTK_tWidth, bladeFrame=.FALSE.)  ! bladeFrame==.FALSE. to output in global coords
      end if   
   end if
end subroutine WrVTK_Lines
!----------------------------------------------------------------------------------------------------------------------------------
!> This routine writes the ground or seabed reference surface information in VTK format.
!! see VTK file information format for XML, here: http://www.vtk.org/wp-content/uploads/2015/04/file-formats.pdf
subroutine WrVTK_Ground (RefPoint, HalfLengths, FileRootName, errStat, errMsg)
   REAL(SiKi),      INTENT(IN)           :: RefPoint(3)     !< reference point (plane will be created around it)
   REAL(SiKi),      INTENT(IN)           :: HalfLengths(2)  !< half of the X-Y lengths of plane surrounding RefPoint
   CHARACTER(*),    INTENT(IN)           :: FileRootName    !< Name of the file to write the output in (excluding extension)
   INTEGER(IntKi),  INTENT(OUT)          :: errStat         !< Indicates whether an error occurred (see NWTC_Library)
   CHARACTER(*),    INTENT(OUT)          :: errMsg          !< Error message associated with the errStat
   ! local variables
   INTEGER(IntKi)            :: Un            ! fortran unit number
   INTEGER(IntKi)            :: ix            ! loop counters
   CHARACTER(1024)           :: FileName
   INTEGER(IntKi), parameter :: NumberOfPoints = 4
   INTEGER(IntKi), parameter :: NumberOfLines = 0
   INTEGER(IntKi), parameter :: NumberOfPolys = 1
   INTEGER(IntKi)            :: errStat2
   CHARACTER(ErrMsgLen)      :: errMsg2
   errStat = ErrID_None
   errMsg  = ""
   FileName = TRIM(FileRootName)//'.vtp'
   call WrVTK_header( FileName, NumberOfPoints, NumberOfLines, NumberOfPolys, Un, errStat2, errMsg2 )    
   call SetErrStat(errStat2,errMsg2,errStat,errMsg,'WrVTK_Ground'); if (errStat >= AbortErrLev) return
   WRITE(Un,'(A)')         '      <Points>'
   WRITE(Un,'(A)')         '        <DataArray type="Float32" NumberOfComponents="3" format="ascii">'
   WRITE(Un,VTK_AryFmt) RefPoint(1) + HalfLengths(1) , RefPoint(2) + HalfLengths(2), RefPoint(3)
   WRITE(Un,VTK_AryFmt) RefPoint(1) + HalfLengths(1) , RefPoint(2) - HalfLengths(2), RefPoint(3)
   WRITE(Un,VTK_AryFmt) RefPoint(1) - HalfLengths(1) , RefPoint(2) - HalfLengths(2), RefPoint(3)
   WRITE(Un,VTK_AryFmt) RefPoint(1) - HalfLengths(1) , RefPoint(2) + HalfLengths(2), RefPoint(3)
   WRITE(Un,'(A)')         '        </DataArray>'
   WRITE(Un,'(A)')         '      </Points>'
   WRITE(Un,'(A)')         '      <Polys>'      
   WRITE(Un,'(A)')         '        <DataArray type="Int32" Name="connectivity" format="ascii">'         
   WRITE(Un,'('//trim(num2lstr(NumberOfPoints))//'(i7))') (ix, ix=0,NumberOfPoints-1)                   
   WRITE(Un,'(A)')         '        </DataArray>'      
   
   WRITE(Un,'(A)')         '        <DataArray type="Int32" Name="offsets" format="ascii">'            
   WRITE(Un,'(i7)') NumberOfPoints
   WRITE(Un,'(A)')         '        </DataArray>'
   WRITE(Un,'(A)')         '      </Polys>'      
   call WrVTK_footer( Un )       
end subroutine WrVTK_Ground
!----------------------------------------------------------------------------------------------------------------------------------
!> User routine to initialize swap array for hub motion
subroutine userHubMotion_Init(userSwapAry, userSwapHdr, userSwapUnt, errStat, errMsg)
   real(ReKi)             , dimension(:), allocatable, intent(inout) :: userSwapAry !< user Swap Array
   character(len=ChanLen) , dimension(:), allocatable, intent(inout) :: userSwapHdr !< Array of headers for user Swap Array
   character(len=ChanLen) , dimension(:), allocatable, intent(inout) :: userSwapUnt !< Array of units for user Swap Array
   integer(IntKi),                                     intent(inout) :: errStat  !< Status of error message
   character(*),                                       intent(inout) :: errMsg   !< Error message if errStat /= ErrID_None
   integer(IntKi)       :: i      ! loop index
   integer(IntKi)       :: errStat2      ! local status of error message
   character(ErrMsgLen) :: errMsg2       ! local error message if errStat /= ErrID_None
   integer, parameter :: SWAP_ARRAY_SIZE = 16
   errStat = ErrID_None
   errMsg  = ''

   call AllocAry(userSwapAry, SWAP_ARRAY_SIZE, 'userSwapAry', errStat2, errMsg2); call SetErrStat(errStat2, errMsg2, errStat, errMsg, 'userHubMotion_Init')
   call AllocAry(userSwapHdr, SWAP_ARRAY_SIZE, 'userSwapHdr', errStat2, errMsg2); call SetErrStat(errStat2, errMsg2, errStat, errMsg, 'userHubMotion_Init')
   call AllocAry(userSwapUnt, SWAP_ARRAY_SIZE, 'userSwapUnt', errStat2, errMsg2); call SetErrStat(errStat2, errMsg2, errStat, errMsg, 'userHubMotion_Init')
   if (errStat/=ErrID_None) return
   !
   userSwapAry(:) = 0.0_ReKi
   userSwapUnt(:) = "(-)"
   do i = 1, size(userSwapAry); userSwapHdr(i) = 'Swap'//trim(num2lstr(i)); enddo;
   i = iAzi         ; userSwapHdr(i) = "SwapAzimuth  "; userSwapUnt(i) = "(deg)    " ! 1
   i = iAzi+1       ; userSwapHdr(i) = "SwapRotSpeed "; userSwapUnt(i) = "(rad/s)  " ! 2
   i = iAzi+2       ; userSwapHdr(i) = "SwapRotAcc   "; userSwapUnt(i) = "(rad/s^2)" ! 3
   i = iN_          ; userSwapHdr(i) = "SwapTimeStep "; userSwapUnt(i) = "(-)      " ! 4
   i = igenTorque   ; userSwapHdr(i) = "SwapGenTq    "; userSwapUnt(i) = "(Nm)     " ! 5
   i = igenTorqueF  ; userSwapHdr(i) = "SwapGenTqF   "; userSwapUnt(i) = "(Nm)     " ! 6
   i = irotTorque   ; userSwapHdr(i) = "SwapRotTq    "; userSwapUnt(i) = "(Nm)     " ! 7
   i = irotTorqueF  ; userSwapHdr(i) = "SwapRotTqF   "; userSwapUnt(i) = "(Nm)     " ! 8
   i = iDeltaTorque ; userSwapHdr(i) = "SwapDeltaTq  "; userSwapUnt(i) = "(Nm)     " ! 9
   i = iDeltaTorqueF; userSwapHdr(i) = "SwapDeltaTqF "; userSwapUnt(i) = "(Nm)     " ! 10
   i = irotSpeedI   ; userSwapHdr(i) = "SwapRotSpeedI"; userSwapUnt(i) = "(rad/s)  " ! 11
   i = irotSpeedF   ; userSwapHdr(i) = "SwapRotSpeedF"; userSwapUnt(i) = "(rad/s)  " ! 12
   i = iAlpha       ; userSwapHdr(i) = "SwapAlpha    "; userSwapUnt(i) = "(-)      " ! 13
   i = iRegion      ; userSwapHdr(i) = "SwapRegion   "; userSwapUnt(i) = "(-)      " ! 14
end subroutine userHubMotion_Init
!----------------------------------------------------------------------------------------------------------------------------------
!> User routine to set hub motion
subroutine userHubMotion(nt, iWT, dvr, ADI, FED, arr, azimuth, rotSpeed, rotAcc, errStat, errMsg)
   use AeroDyn_IO, only: RtFldMxh
   integer(IntKi)             , intent(in   ) :: nt       !< time step number
   integer(IntKi)             , intent(in   ) :: iWT      !< Wind turbine index
   type(Dvr_SimData),           intent(in   ) :: dvr      !< Driver arr 
   type(ADI_Data),              intent(in   ) :: ADI      !< AeroDyn/InflowWind arr
   type(FED_Data),              intent(in   ) :: FED      !< Elastic wind turbine arr (Fake ElastoDyn)
   real(ReKi), dimension(:), allocatable, intent(inout) :: arr !< Swap array that user can use to store arr
   real(ReKi),                  intent(  out) :: azimuth  !<  [deg]
   real(ReKi),                  intent(  out) :: rotSpeed !<  [rad/s]
   real(ReKi),                  intent(  out) :: rotAcc   !<  [rad/s^2]
   integer(IntKi),              intent(inout) :: errStat  !< Status of error message
   character(*),                intent(inout) :: errMsg   !< Error message if errStat /= ErrID_None
   ! Main parameters to be adjusted
   real(ReKi), parameter      :: cutInSpeed = 0.10      !< [rad/s]
   real(ReKi), parameter      :: ratedSpeed = 1.00     !< [rad/s]
   real(ReKi), parameter      :: maxSpeed   = 10       !< [rad/s]
   real(ReKi), parameter      :: minSpeed   = 0.0      !< [rad/s]
   real(ReKi), parameter      :: genTorque_rated =  10.0e6  !< [rad/s]
   real(ReKi), parameter      :: genTorqueRate_max = 8.0e6  !< [Nm/s] Maximum torque rate 
   real(ReKi), parameter      :: k2 = 1.0e7  !< Proportionality constant
   real(ReKi), parameter      :: rotInertia = 5.0e6  !< [kg m^2]
   real(ReKi), parameter      :: CornerFreqTq    = 3.5    !< Corner frequency (-3dB point) for the low-pass filter, rad/s.
   real(ReKi), parameter      :: CornerFreqSpeed = 1.0    !< Corner frequency (-3dB point) for the low-pass filter, rad/s.
   ! Local
   real(ReKi) :: azimuth_prev, rotSpeed_prev, rotAcc_prev, rotSpeed_int, rotSpeed_filt, rotSpeed_filt_prev
   real(ReKi) :: rotTorque, rotTorque_prev, rotTorque_filt, rotTorque_filt_prev
   real(ReKi) :: genTorque, genTorque_prev, genTorque_filt, genTorque_filt_prev
   real(ReKi) :: deltaTorque, deltaTorque_filt, deltaTorque_prev, deltaTorque_filt_prev
   real(ReKi) :: genTorqueRate
   real(DbKi) :: time, time_prev 
   integer(IntKi) :: nt_prev
   integer(IntKi) :: region
   real(ReKi) :: alphaTq    ! coefficient for the low-pass filter for the generator torque
   real(ReKi) :: alphaSpeed ! coefficient for the low-pass filter for the rotor speed
   errStat = ErrID_None
   errMsg  = ''

   ! First call, allocate memory
   if (.not.allocated(arr)) then
      errStat=ErrID_Fatal
      errMsg='Swap array should have already been allocated'
      return
   endif
   if (nt==0) then ! the first time this function is called 
      arr         = 0.0_ReKi
      arr(iN_)    = real(nt, ReKi)
      arr(iAzi+1) = rotSpeed       ! setting to initial rotor speed, rotSpeed = rotSpeedInit
   endif

   ! Retrieve previous time step values
   azimuth_prev          = arr(iAzi+0)
   rotSpeed_prev         = arr(iAzi+1)
   rotAcc_prev           = arr(iAzi+2)
   rotSpeed_filt_prev    = arr(irotSpeedF)
   rotTorque_prev        = arr(irotTorque)
   genTorque_prev        = arr(igenTorque)
   rotTorque_filt_prev   = arr(irotTorqueF)
   genTorque_filt_prev   = arr(igenTorqueF)
   deltaTorque_prev      = arr(iDeltaTorque)
   deltaTorque_filt_prev = arr(iDeltaTorqueF)
   ! Example, accessing even older values
   !rotSpeed_prev_prev = arr(15)
   !azimuth_prev_prev = arr(16)

   nt_prev        = int(arr(iN_), IntKi)
   time_prev      = dvr%dt * nt_prev
   time           = dvr%dt * nt
   ! Return if time step is the same as previous time step
   if (nt==nt_prev) then
      azimuth  = azimuth_prev
      rotSpeed = rotSpeed_prev
      rotAcc   = rotAcc_prev
      return
   endif
   ! --- Filter constant. alpha=0: use current value(no filter), alpha=1 use previous value
   alphaTq    = exp( (time_prev - time)*CornerFreqTq    )
   alphaSpeed = exp( (time_prev - time)*CornerFreqSpeed )
   alphaTq = min(max(alphaTq, 0._ReKi), 1.0_ReKi) ! Bounding value

   ! --- Rotor torque
   rotTorque = ADI%m%AD%rotors(iWT)%AllOuts( RtFldMxh )
   ! Optional filtering of input torque
   rotTorque_filt = ( 1.0 - alphaTq )*rotTorque + alphaTq*rotTorque_filt_prev

   ! --- Generator torque
   ! TODO insert better generator model here
   if (rotSpeed_prev >= ratedSpeed) then
      genTorque = genTorque_rated
      region = 3
   elseif (rotSpeed_prev > cutInSpeed) then
      genTorque = k2 * rotSpeed**2
      region = 2
   else
      genTorque = 0 
      region = 0
   endif

   ! Optional - saturate torque rate
   if (genTorque>0) then
      genTorqueRate = (genTorque - genTorque_prev)/dvr%dt
      genTorqueRate = min( max( genTorqueRate, -genTorqueRate_max), genTorqueRate_max) 
      genTorque  = genTorque_prev + genTorqueRate * dvr%dt
   endif

   ! Optional filtering
   genTorque_filt = ( 1.0 - alphaTq )*genTorque + alphaTq*genTorque_filt_prev


   ! --- Delta torque
   !deltaTorque      = rotTorque_filt - genTorque_filt
   !deltaTorque      = rotTorque - genTorque
   deltaTorque      = rotTorque - genTorque
   ! Optional filtering
   deltaTorque_filt = ( 1.0 - alphaTq )*deltaTorque + alphaTq*deltaTorque_filt_prev

   ! --- Rotor Speed
   rotSpeed_int  = rotSpeed_prev + dvr%dt/rotInertia * (deltaTorque)
   !rotSpeed_int = 6.0*2*PI/60 ! Constant speed hack

   ! Optional filtering of the rotor speed
   rotSpeed_filt = ( 1.0 - alphaSpeed )*rotSpeed_int + alphaSpeed*rotSpeed_filt_prev ! filtered

   ! Chose rotational speed
   !rotSpeed = rotSpeed_filt ! we return the filtered value
   rotSpeed = rotSpeed_int ! we return the filtered value

   ! Bounding 
   rotSpeed = min(max(rotSpeed, minSpeed), maxSpeed) ! Bounding rotor speed

   ! --- Azimuth and acceleration
   azimuth = azimuth_prev + (dvr%dt * rotSpeed)*180/PI ! [deg]
   rotAcc = (rotSpeed-rotSpeed_prev) / dvr%dt ! Or set it to zero..
   !rotAcc = 0.0_ReKi

   ! --- Example, access other turbine information
   ! NOTE: if the turbine index is higher than iWT, then the information is at "new time step"
   !       if the turbine index is lower  than iWT, then the information is at "old time step"
   !if (iWT==2) then
   !   ! OR use:
   !   azimuth  = dvr%WT(1)%hub%azimuth
   !   rotSpeed = dvr%WT(1)%hub%rotSpeed
   !   rotAcc   = dvr%WT(1)%hub%rotAcc
   !   ! -- If the turbine uses a swap array (user hub motion0, you can also access it here)
   !   !azimuth  = FED%WT(2)%userSwapArray(iAzi+0)
   !   !rotSpeed = FED%WT(2)%userSwapArray(iAzi+1)
   !   !rotAcc   = FED%WT(2)%userSwapArray(iAzi+2)
   !endif

   ! --- Example enforce initial velocity at few first time steps!
   ! NOTE: first time step nt=1
   !if (nt<=30) then
   !   rotSpeed = rotSpeed_prev
   !   azimuth  = modulo(REAL(dvr%dT*(nt-1)*rotSpeed, ReKi) * R2D, 360.0_ReKi )
   !   rotAcc   = 0
   !endif


   ! --- Store new values in swap array
   arr(:) = myNaN
   arr(iAzi+0)        = azimuth
   arr(iAzi+1)        = rotSpeed
   arr(iAzi+2)        = rotAcc
   arr(iN_)           = nt
   arr(igenTorque)    = genTorque
   arr(igenTorqueF)   = genTorque_filt
   arr(irotTorque)    = rotTorque
   arr(irotTorqueF)   = rotTorque_filt
   arr(iDeltaTorque)  = deltaTorque
   arr(iDeltaTorqueF) = deltaTorque_filt
   arr(irotSpeedI )   = rotSpeed_int
   arr(irotSpeedF )   = rotSpeed_filt
   arr(iAlpha )       = alphaTq
   arr(iRegion )      = region
   ! --- Example store even older values
   !arr(15) = rotSpeed_prev
   !arr(16) = azimuth_prev
end subroutine userHubMotion

end module AeroDyn_Driver_Subs<|MERGE_RESOLUTION|>--- conflicted
+++ resolved
@@ -521,144 +521,7 @@
       if (Failed) call cleanup()
    end function Failed
    
-<<<<<<< HEAD
 end subroutine Init_ADI_ForDriver
-=======
-end subroutine Init_AeroDyn
-
-
-!----------------------------------------------------------------------------------------------------------------------------------
-!>
-subroutine Init_InflowWind(dvr, IW, u_AD, o_AD, dt, errStat, errMsg)
-   use InflowWind, only: InflowWind_Init
-   type(Dvr_SimData), target,   intent(inout) :: dvr       ! Input data for initialization (intent out for getting AD WriteOutput names/units)
-   type(InflowWind_Data),        intent(inout) :: IW            ! AeroDyn data 
-   type(AD_InputType),           intent(in   ) :: u_AD          ! AeroDyn data 
-   type(AD_OtherStateType),      intent(in   ) :: o_AD          ! AeroDyn data 
-   real(DbKi),                   intent(inout) :: dt            ! interval
-   integer(IntKi)              , intent(  out) :: errStat       ! Status of error message
-   character(*)                , intent(  out) :: errMsg        ! Error message if ErrStat /= ErrID_None
-   ! locals
-   real(reKi)                      :: theta(3)
-   integer(IntKi)                  :: j, k, nOut_AD, nOut_IW, nOut_Dvr
-   integer(IntKi)                  :: iWT
-   integer(IntKi)                  :: errStat2      ! local status of error message
-   character(ErrMsgLen)            :: errMsg2       ! local error message if ErrStat /= ErrID_None
-   type(InflowWind_InitInputType)  :: InitInData     ! Input data for initialization
-   type(InflowWind_InitOutputType) :: InitOutData    ! Output data from initialization
-   type(WTData), pointer :: wt ! Alias to shorten notation
-   !character(ChanLen), allocatable  ::   WriteOutputHdr(:)
-   !character(ChanLen), allocatable  ::   WriteOutputUnt(:)
-   errStat = ErrID_None
-   errMsg  = ''
-
-   ! --- Count number of points (see FAST_Subs, before InflowWind_Init)
-   InitInData%NumWindPoints = 0      
-   ! Hub windspeed for each turbine
-   InitInData%NumWindPoints = InitInData%NumWindPoints + dvr%numTurbines
-   do iWT=1,dvr%numTurbines
-      wt => dvr%wt(iWT)
-      ! Blade
-      do k=1,wt%numBlades
-         InitInData%NumWindPoints = InitInData%NumWindPoints + u_AD%rotors(iWT)%BladeMotion(k)%NNodes
-      end do
-      ! Tower
-      InitInData%NumWindPoints = InitInData%NumWindPoints + u_AD%rotors(iWT)%TowerMotion%NNodes
-      ! Nacelle
-      if (u_AD%rotors(1)%NacelleMotion%Committed) then
-         InitInData%NumWindPoints = InitInData%NumWindPoints + u_AD%rotors(iWT)%NacelleMotion%NNodes ! 1 point
-      endif
-      ! Hub Motion
-      if (u_AD%rotors(1)%HubMotion%Committed) then
-         InitInData%NumWindPoints = InitInData%NumWindPoints + u_AD%rotors(iWT)%HubMotion%NNodes ! 1 point
-      endif
-      ! TailFin
-      InitInData%NumWindPoints = InitInData%NumWindPoints + u_AD%rotors(iWT)%TFinMotion%NNodes ! 1 point
-   enddo
-   if (allocated(o_AD%WakeLocationPoints)) then
-      InitInData%NumWindPoints = InitInData%NumWindPoints + size(o_AD%WakeLocationPoints,DIM=2)
-   end if
-
-   ! --- Init InflowWind
-   if (dvr%CompInflow==0) then
-      ! Fake "InflowWind" init
-      allocate(InitOutData%WriteOutputHdr(0))
-      allocate(InitOutData%WriteOutputUnt(0))
-      allocate(IW%y%WriteOutput(0))
-      call AllocAry(IW%u(1)%PositionXYZ, 3, InitInData%NumWindPoints, 'PositionXYZ', errStat2, errMsg2); if (Failed()) return
-      call AllocAry(IW%y%VelocityUVW   , 3, InitInData%NumWindPoints, 'VelocityUVW', errStat2, errMsg2); if (Failed()) return
-      IW%u(1)%PositionXYZ = myNaN
-      IW%y%VelocityUVW    = myNaN
-   else
-      ! Module init
-      InitInData%InputFileName    = dvr%IW_InputFile
-      InitInData%Linearize        = .false.
-      InitInData%UseInputFile     = .true.
-      InitInData%RootName         = dvr%out%Root
-      CALL InflowWind_Init( InitInData, IW%u(1), IW%p, &
-                     IW%x, IW%xd, IW%z, IW%OtherSt, &
-                     IW%y, IW%m, dt,  InitOutData, errStat2, errMsg2 )
-      if(Failed()) return
-
-   endif
-
-   call InflowWind_CopyInput (IW%u(1),  IW%u(2),  MESH_NEWCOPY, errStat2, errMsg2); if(Failed()) return
-
-   ! --- Concatenate AD outputs to IW outputs
-   call concatOutputHeaders(dvr, InitOutData%WriteOutputHdr, InitOutData%WriteOutputUnt, errStat2, errMsg2); if(Failed()) return
-
-   call cleanup()
-contains
-   subroutine cleanup()
-      call InflowWind_DestroyInitInput( InitInData, ErrStat2, ErrMsg2 )   
-      call InflowWind_DestroyInitOutput( InitOutData, ErrStat2, ErrMsg2 )      
-   end subroutine cleanup
-
-   logical function Failed()
-      CALL SetErrStat( ErrStat2, ErrMsg2, ErrStat, ErrMsg, 'Init_AeroDyn' )
-      Failed = ErrStat >= AbortErrLev
-      if (Failed) then
-         call cleanup()
-      endif
-   end function Failed
-end subroutine Init_InflowWind
-
-!> Concatenate new output channels info to the extisting ones in the driver
-subroutine concatOutputHeaders(dvr, WriteOutputHdr, WriteOutputUnt, errStat, errMsg)
-   type(Dvr_SimData), target,   intent(inout) :: dvr       !< Input data for initialization (intent out for getting AD WriteOutput names/units)
-   character(ChanLen), dimension(:), allocatable, intent(inout) ::  WriteOutputHdr !< Channel headers
-   character(ChanLen), dimension(:), allocatable, intent(inout) ::  WriteOutputUnt !< Channel units
-   integer(IntKi)              , intent(  out) :: errStat       !< Status of error message
-   character(*)                , intent(  out) :: errMsg        !< Error message if ErrStat /= ErrID_None
-   ! Locals
-   character(ChanLen), allocatable :: TmpHdr(:)
-   character(ChanLen), allocatable :: TmpUnt(:)
-   integer :: nOld, nAdd
-   errStat = ErrID_None
-   errMsg  = ''
-
-
-   if (.not.allocated(dvr%out%WriteOutputHdr)) then
-      call move_alloc(WriteOutputHdr, dvr%out%WriteOutputHdr)
-      call move_alloc(WriteOutputUnt, dvr%out%WriteOutputUnt)   
-   else
-      nOld = size(dvr%out%WriteOutputHdr)
-      nAdd = size(WriteOutputHdr)
-
-      call move_alloc(dvr%out%WriteOutputHdr, TmpHdr)
-      call move_alloc(dvr%out%WriteOutputUnt, TmpUnt)   
-
-      allocate(dvr%out%WriteOutputHdr(nOld+nAdd))
-      allocate(dvr%out%WriteOutputUnt(nOld+nAdd))
-      dvr%out%WriteOutputHdr(1:nOld) = TmpHdr
-      dvr%out%WriteOutputUnt(1:nOld) = TmpUnt
-      dvr%out%WriteOutputHdr(nOld+1:nOld+nAdd) = WriteOutputHdr
-      dvr%out%WriteOutputUnt(nOld+1:nOld+nAdd) = WriteOutputUnt
-      deallocate(TmpHdr)
-      deallocate(TmpUnt)
-   endif
-end subroutine concatOutputHeaders
->>>>>>> abdb47eb
 !----------------------------------------------------------------------------------------------------------------------------------
 !>
 subroutine Init_Meshes(dvr, FED, errStat, errMsg)
@@ -694,43 +557,26 @@
       orientation = R_gl2wt
       
       !bjj: Inspector consistently gives "Invalid Memory Access" errors here on the allocation of wt%ptMesh%RotationVel in MeshCreate. I haven't yet figured out why.
-<<<<<<< HEAD
-      call CreatePointMesh(y_ED%PlatformPtMesh, pos, orientation, errStat2, errMsg2); if(Failed()) return
-=======
-      call CreatePointMesh(wt%ptMesh, pos, orientation, errStat2, errMsg2, hasMotion=.True., hasLoads=.False.); if(Failed()) return
->>>>>>> abdb47eb
+      call CreatePointMesh(y_ED%PlatformPtMesh, pos, orientation, errStat2, errMsg2, hasMotion=.True., hasLoads=.False.); if(Failed()) return
 
       ! Tower
       if (wt%hasTower) then
          pos         = y_ED%PlatformPtMesh%Position(:,1) + matmul(transpose(R_gl2wt),  wt%twr%origin_t)
          orientation = R_gl2wt
-<<<<<<< HEAD
-         call CreatePointMesh(y_ED%TwrPtMesh, pos, orientation, errStat2, errMsg2); if(Failed()) return
-=======
-         call CreatePointMesh(wt%twr%ptMesh, pos, orientation, errStat2, errMsg2, hasMotion=.True., hasLoads=.False.); if(Failed()) return
->>>>>>> abdb47eb
+         call CreatePointMesh(y_ED%TwrPtMesh, pos, orientation, errStat2, errMsg2, hasMotion=.True., hasLoads=.False.); if(Failed()) return
       endif
 
       ! Nacelle
       pos           = y_ED%PlatformPtMesh%Position(:,1) +  matmul(transpose(R_gl2wt),  wt%nac%origin_t)
       orientation   = R_gl2wt ! Yaw?
-<<<<<<< HEAD
-      call CreatePointMesh(y_ED%NacelleMotion, pos, orientation, errStat2, errMsg2); if(Failed()) return
-=======
-      call CreatePointMesh(wt%nac%ptMesh, pos, orientation, errStat2, errMsg2, hasMotion=.True., hasLoads=.False.); if(Failed()) return
->>>>>>> abdb47eb
+      call CreatePointMesh(y_ED%NacelleMotion, pos, orientation, errStat2, errMsg2, hasMotion=.True., hasLoads=.False.); if(Failed()) return
 
       ! Hub
       R_nac2gl  = transpose(y_ED%NacelleMotion%RefOrientation(:,:,1))
       R_nac2hub = EulerConstruct( wt%hub%orientation_n ) ! nacelle 2 hub (constant)
       pos         = y_ED%NacelleMotion%Position(:,1) + matmul(R_nac2gl,wt%hub%origin_n)
       orientation = matmul(R_nac2hub, y_ED%NacelleMotion%RefOrientation(:,:,1))   ! Global 2 hub at t=0
-
-<<<<<<< HEAD
-      call CreatePointMesh(y_ED%HubPtMotion, pos, orientation, errStat2, errMsg2); if(Failed())return
-=======
-      call CreatePointMesh(wt%hub%ptMesh, pos, orientation, errStat2, errMsg2, hasMotion=.True., hasLoads=.False.); if(Failed())return
->>>>>>> abdb47eb
+      call CreatePointMesh(y_ED%HubPtMotion, pos, orientation, errStat2, errMsg2, hasMotion=.True., hasLoads=.False.); if(Failed())return
 
       ! Blades
 !       wt%Rg2b0 = EulerConstruct( wt%orientationInit ) ! global 2 base at t = 0 (constant)
@@ -742,15 +588,9 @@
       allocate(y_ED%BladeRootMotion(wt%numBlades))
       do iB=1,wt%numBlades
          R_hub2bl = EulerConstruct( wt%bld(iB)%orientation_h ) ! Rotation matrix hub 2 blade (constant)
-<<<<<<< HEAD
          orientation = matmul(R_hub2bl,  y_ED%HubPtMotion%RefOrientation(:,:,1) ) ! Global 2 blade =    hub2blade   x global2hub
          pos         = y_ED%HubPtMotion%Position(:,1) + matmul(R_hub2gl, wt%bld(iB)%origin_h) +  wt%bld(iB)%hubRad_bl*orientation(3,:) 
-         call CreatePointMesh(y_ED%BladeRootMotion(iB), pos, orientation, errStat2, errMsg2); if(Failed())return
-=======
-         orientation = matmul(R_hub2bl,  wt%hub%ptMesh%RefOrientation(:,:,1) ) ! Global 2 blade =    hub2blade   x global2hub
-         pos         = wt%hub%ptMesh%Position(:,1) + matmul(R_hub2gl, wt%bld(iB)%origin_h) +  wt%bld(iB)%hubRad_bl*orientation(3,:) 
-         call CreatePointMesh(wt%bld(iB)%ptMesh, pos, orientation, errStat2, errMsg2, hasMotion=.True., hasLoads=.False.); if(Failed())return
->>>>>>> abdb47eb
+         call CreatePointMesh(y_ED%BladeRootMotion(iB), pos, orientation, errStat2, errMsg2, hasMotion=.True., hasLoads=.False.); if(Failed())return
       end do
 
       ! --- Mapping
@@ -789,130 +629,6 @@
    end function Failed
 end subroutine Init_Meshes
 
-<<<<<<< HEAD
-!----------------------------------------------------------------------------------------------------------------------------------
-!> Creation of a point mesh
-subroutine CreatePointMesh(mesh, posInit, orientInit, errStat, errMsg)
-   type(MeshType), intent(inout) :: mesh
-   real(ReKi),                   intent(in   ) :: PosInit(3)                                             !< Xi,Yi,Zi, coordinates of node
-   real(R8Ki),                   intent(in   ) :: orientInit(3,3)                                        !< Orientation (direction cosine matrix) of node; identity by default
-   integer(IntKi)              , intent(out)   :: errStat       ! Status of error message
-   character(*)                , intent(out)   :: errMsg        ! Error message if errStat /= ErrID_None
-   integer(IntKi)       :: errStat2      ! local status of error message
-   character(ErrMsgLen) :: errMsg2       ! local error message if errStat /= ErrID_None
-   errStat = ErrID_None
-   errMsg  = ''
-
-   call MeshCreate(mesh, COMPONENT_INPUT, 1, errStat2, errMsg2, Orientation=.true., TranslationDisp=.true., TranslationVel=.true., RotationVel=.true., TranslationAcc=.true., RotationAcc=.true.)
-   call SetErrStat(errStat2, errMsg2, errStat, errMsg, 'CreatePointMesh')
-   if (errStat >= AbortErrLev) return
-
-   call MeshPositionNode(mesh, 1, posInit, errStat2, errMsg2, orientInit); 
-   call SetErrStat(errStat2, errMsg2, errStat, errMsg, 'CreatePointMesh')
-
-   call MeshConstructElement(mesh, ELEMENT_POINT, errStat2, errMsg2, p1=1); 
-   call SetErrStat(errStat2, errMsg2, errStat, errMsg, 'CreatePointMesh')
-
-   call MeshCommit(mesh, errStat2, errMsg2);
-   call SetErrStat(errStat2, errMsg2, errStat, errMsg, 'CreatePointMesh')
-end subroutine CreatePointMesh
-
-
-=======
-!> Initialize the mesh mappings between the structure and aerodyn
-!! Also adjust the tower mesh so that is is aligned with the tower base and tower top
-subroutine Init_ADMeshMap(dvr, uAD, errStat, errMsg)
-   type(Dvr_SimData), target,   intent(inout) :: dvr       ! Input data for initialization (intent out for getting AD WriteOutput names/units)
-   type(AD_InputType),           intent(inout) :: uAD           ! AeroDyn input data 
-   integer(IntKi)              , intent(  out) :: errStat       ! Status of error message
-   character(*)                , intent(  out) :: errMsg        ! Error message if ErrStat /= ErrID_None
-   ! locals
-   real(ReKi)            :: pos(3), Pbase(3), Ptop(3), Pmid(3), DeltaP(3)
-   real(R8Ki)            :: orientation(3,3)
-   real(ReKi)            :: twrHeightAD , twrHeight
-   real(ReKi)            :: zBar ! dimensionsless tower height
-   integer(IntKi)        :: iWT, iB, i
-   integer(IntKi)        :: errStat2      ! local status of error message
-   character(ErrMsgLen)  :: errMsg2       ! local error message if ErrStat /= ErrID_None
-   type(WTData), pointer :: wt ! Alias to shorten notation
-   errStat = ErrID_None
-   errMsg  = ''
-
-   ! --- Create Mappings from structure to AeroDyn
-   do iWT=1,dvr%numTurbines
-      wt => dvr%WT(iWT)
-      ! hub 2 hubAD
-      call MeshMapCreate(wt%hub%ptMesh, uAD%rotors(iWT)%hubMotion, wt%hub%ED_P_2_AD_P_H, errStat2, errMsg2); if(Failed())return
-
-      ! nac 2 nacAD
-      call MeshMapCreate(wt%nac%ptMesh, uAD%rotors(iWT)%nacelleMotion, wt%nac%ED_P_2_AD_P_N, errStat2, errMsg2); if(Failed())return
-
-      ! bldroot 2 bldroot AD
-      do iB = 1, wt%numBlades
-         call MeshMapCreate(wt%bld(iB)%ptMesh, uAD%rotors(iWT)%BladeRootMotion(iB), wt%bld(iB)%ED_P_2_AD_P_R, errStat2, errMsg2); if(Failed())return
-      enddo
-
-      ! AD bld root 2 AD blade line
-      do iB = 1, wt%numBlades
-         call MeshMapCreate(uAD%rotors(iWT)%BladeRootMotion(iB), uAD%rotors(iWT)%BladeMotion(iB), wt%bld(iB)%AD_P_2_AD_L_B, errStat2, errMsg2); if(Failed())return
-      enddo
-
-      if (uAD%rotors(iWT)%TowerMotion%nNodes>0) then
-         if (wt%hasTower) then
-            twrHeightAD=uAD%rotors(iWT)%TowerMotion%Position(3,uAD%rotors(iWT)%TowerMotion%nNodes)-uAD%rotors(iWT)%TowerMotion%Position(3,1)
-            ! Check tower height
-            if (twrHeightAD<0) then
-               errStat=ErrID_Fatal
-               errMsg='First AeroDyn tower height should be smaller than last AD tower height'
-            endif
-
-            twrHeightAD=uAD%rotors(iWT)%TowerMotion%Position(3,uAD%rotors(iWT)%TowerMotion%nNodes) ! NOTE: assuming start a z=0
-
-            twrHeight=TwoNorm(wt%nac%ptMesh%Position(:,1) - wt%twr%ptMesh%Position(:,1)  )
-            ! KEEP ME, in summary file
-            !print*,'Tower Height',twrHeight, twrHeightAD
-            if (abs(twrHeightAD-twrHeight)> twrHeight*0.1) then
-               errStat=ErrID_Fatal
-               errMsg='More than 10% difference between AeroDyn tower length ('//trim(num2lstr(twrHeightAD))//&
-                  'm), and the distance from tower base to nacelle ('//trim(num2lstr(twrHeight))//'m) for turbine '//trim(num2lstr(iWT))
-            endif
-
-            ! Adjust tower position (AeroDyn return values assuming (0,0,0) for tower base
-            Pbase = wt%twr%ptMesh%Position(:,1)
-            Ptop = wt%nac%ptMesh%Position(:,1)
-            DeltaP = Ptop-Pbase
-            do i = 1, uAD%rotors(iWT)%TowerMotion%nNodes
-               zBar = uAD%rotors(iWT)%TowerMotion%Position(3,i)/twrHeight
-               uAD%rotors(iWT)%TowerMotion%Position(:,i)= Pbase+ zBar * DeltaP
-               uAD%rotors(iWT)%TowerMotion%RefOrientation(:,:,i)= wt%twr%ptMesh%RefOrientation(:,:,1)
-            enddo
-            ! Create AD tower base point mesh
-            pos         = wt%twr%ptMesh%Position(:,1)
-            orientation = wt%twr%ptMesh%RefOrientation(:,:,1)
-            call Eye(orientation, errStat2, errMsg2)
-            call CreatePointMesh(wt%twr%ptMeshAD, pos, orientation, errStat2, errMsg2, hasMotion=.True., hasLoads=.False.); if(Failed())return
-
-            ! TowerBase to AD tower base
-            call MeshMapCreate(wt%twr%ptMesh, wt%twr%ptMeshAD, wt%twr%ED_P_2_AD_P_T, errStat2, errMsg2); if(Failed()) return
-
-            ! AD TowerBase to AD tower line
-            call MeshMapCreate(wt%twr%ptMeshAD, uAD%rotors(iWT)%TowerMotion, wt%twr%AD_P_2_AD_L_T, errStat2, errMsg2); if(Failed()) return
-         endif
-      else
-         print*,'>>> NO AD Tower'
-         ! TODO create a tower mesh for outputs
-      endif
-
-   enddo
-
-contains
-
-   logical function Failed()
-      call SetErrStat(errStat2, errMsg2, errStat, errMsg, 'Init_ADMeshMap')
-      Failed = ErrStat >= AbortErrLev
-   end function Failed
-end subroutine Init_ADMeshMap
->>>>>>> abdb47eb
 !----------------------------------------------------------------------------------------------------------------------------------
 !> Set the motion of the different structural meshes
 !! "ED_CalcOutput"
@@ -1148,205 +864,8 @@
       call SetErrStat(errStat2, errMsg2, errStat, errMsg, 'Shift_ADI_Inputs')
       ADI%inputTimes(j+1) = ADI%inputTimes(j)
    end do
-<<<<<<< HEAD
    ADI%inputTimes(1) = dvr%dT * nt ! time at "nt+1"
 end subroutine Shift_ADI_Inputs
-=======
-   AD%inputTime(1) = dvr%dT * nt ! time at "nt+1"
-
-   ! --- Transfer motion from "ED" to AeroDyn
-   do iWT=1,dvr%numTurbines
-      wt => dvr%WT(iWT)
-      ! Hub 2 Hub AD 
-      call Transfer_Point_to_Point(wt%hub%ptMesh, AD%u(1)%rotors(iWT)%hubMotion, wt%hub%ED_P_2_AD_P_H, errStat2, errMsg2); if(Failed()) return
-
-      ! Nac 2 Nac AD 
-      call Transfer_Point_to_Point(wt%nac%ptMesh, AD%u(1)%rotors(iWT)%nacelleMotion, wt%nac%ED_P_2_AD_P_N, errStat2, errMsg2); if(Failed()) return
-
-      ! Blade root to blade root AD
-      do iB = 1,wt%numBlades
-         call Transfer_Point_to_Point(wt%bld(iB)%ptMesh, AD%u(1)%rotors(iWT)%BladeRootMotion(iB), wt%bld(iB)%ED_P_2_AD_P_R, errStat2, errMsg2); if(Failed()) return
-      enddo
-            
-      ! Blade root AD to blade line AD
-      do iB = 1,wt%numBlades
-         call Transfer_Point_to_Line2(AD%u(1)%rotors(iWT)%BladeRootMotion(iB), AD%u(1)%rotors(iWT)%BladeMotion(iB), wt%bld(iB)%AD_P_2_AD_L_B, errStat2, errMsg2); if(Failed()) return
-      enddo
-
-      ! Tower motion
-      if (wt%hasTower) then
-         if (AD%u(1)%rotors(iWT)%TowerMotion%nNodes>0) then
-            call Transfer_Point_to_Point(wt%twr%ptMesh, wt%twr%ptMeshAD, wt%twr%ED_P_2_AD_P_T, errStat2, errMsg2); if(Failed()) return
-            call Transfer_Point_to_Line2(wt%twr%ptMeshAD, AD%u(1)%rotors(iWT)%TowerMotion, wt%twr%AD_P_2_AD_L_T, errStat2, errMsg2); if(Failed()) return
-         endif
-      endif
-   enddo ! iWT, rotors
-      
-   ! --- Inflow on points
-   call Set_IW_Inputs(nt, dvr, AD%u(1), AD%OtherState, IW%u(1), errStat2, errMsg2); if(Failed()) return
-   if (dvr%CompInflow==1) then
-      call InflowWind_CalcOutput(AD%inputTime(1), IW%u(1), IW%p, IW%x, IW%xd, IW%z, IW%OtherSt, IW%y, IW%m, errStat2, errMsg2); if (Failed()) return
-   else
-      do j=1,size(IW%u(1)%PositionXYZ,2)
-         z = IW%u(1)%PositionXYZ(3,j)
-         IW%y%VelocityUVW(1,j) = dvr%HWindSpeed*(z/dvr%RefHt)**dvr%PLExp
-         IW%y%VelocityUVW(2,j) = 0.0_ReKi !V
-         IW%y%VelocityUVW(3,j) = 0.0_ReKi !W      
-      end do 
-   endif
-   call AD_InputSolve_IfW(AD%u(1), IW%y, errStat2, errMsg2); if(Failed()) return
-
-contains
-   logical function Failed()
-      call SetErrStat(errStat2, errMsg2, errStat, errMsg, 'Set_AD_Inputs')
-      Failed = ErrStat >= AbortErrLev
-   end function Failed
-end subroutine Set_AD_Inputs
-
-!> Set inputs for inflow wind
-!! Similar to FAST_Solver, IfW_InputSolve
-subroutine Set_IW_Inputs(nt,dvr,u_AD,o_AD,u_IfW,errStat,errMsg)
-   integer(IntKi)              , intent(in   ) :: nt            ! time step number
-   type(Dvr_SimData), target,   intent(in   ) :: dvr       ! Driver data 
-   type(AD_InputType),           intent(in   ) :: u_AD          ! AeroDyn data 
-   type(AD_OtherStateType),      intent(in   ) :: o_AD          ! AeroDyn data 
-   type(InflowWind_InputType),   intent(inout) :: u_IfW         ! InflowWind data 
-   integer(IntKi)              , intent(  out) :: errStat       ! Status of error message
-   character(*)                , intent(  out) :: errMsg        ! Error message if ErrStat /= ErrID_None
-   integer :: k,j,node, iWT
-   ErrStat = ErrID_None
-   ErrMsg  = ''
-   Node=0
-
-
-   ! Order important!
-
-   ! Hub Height point for each turbine
-   do iWT=1,dvr%numTurbines
-      Node = Node + 1
-      u_IfW%PositionXYZ(:,Node) = dvr%wt(iWT)%hub%ptMesh%Position(:,1) + dvr%wt(iWT)%hub%ptMesh%TranslationDisp(:,1)
-   enddo
-
-   do iWT=1,dvr%numTurbines
-      ! Blade
-      do K = 1,SIZE(u_AD%rotors(iWT)%BladeMotion)
-         do J = 1,u_AD%rotors(iWT)%BladeMotion(k)%Nnodes
-            Node = Node + 1
-            u_IfW%PositionXYZ(:,Node) = u_AD%rotors(iWT)%BladeMotion(k)%TranslationDisp(:,j) + u_AD%rotors(iWT)%BladeMotion(k)%Position(:,j)
-         end do !J = 1,p%BldNodes ! Loop through the blade nodes / elements
-      end do !K = 1,p%NumBl         
-      ! Tower
-      do J=1,u_AD%rotors(iWT)%TowerMotion%nnodes
-         Node = Node + 1
-         u_IfW%PositionXYZ(:,Node) = u_AD%rotors(iWT)%TowerMotion%TranslationDisp(:,J) + u_AD%rotors(iWT)%TowerMotion%Position(:,J)
-      end do      
-      ! Nacelle
-      if (u_AD%rotors(iWT)%NacelleMotion%Committed) then
-         Node = Node + 1
-         u_IfW%PositionXYZ(:,Node) = u_AD%rotors(iWT)%NacelleMotion%TranslationDisp(:,1) + u_AD%rotors(iWT)%NacelleMotion%Position(:,1)
-      end if
-      ! Hub
-      if (u_AD%rotors(iWT)%HubMotion%Committed) then
-         Node = Node + 1
-         u_IfW%PositionXYZ(:,Node) = u_AD%rotors(iWT)%HubMotion%TranslationDisp(:,1) + u_AD%rotors(iWT)%HubMotion%Position(:,1)
-      end if
-      ! TailFin
-      if (u_AD%rotors(iWT)%TFinMotion%Committed) then
-         Node = Node + 1
-         u_IfW%PositionXYZ(:,Node) = u_AD%rotors(iWT)%TFinMotion%TranslationDisp(:,1) + u_AD%rotors(iWT)%TFinMotion%Position(:,1)
-      end if
-
-   enddo ! iWT
-   ! vortex points from FVW in AD15
-   if (allocated(o_AD%WakeLocationPoints)) then
-      do J=1,size(o_AD%WakeLocationPoints,DIM=2)
-         Node = Node + 1
-         u_IfW%PositionXYZ(:,Node) = o_AD%WakeLocationPoints(:,J)
-         ! rewrite the history of this so that extrapolation doesn't make a mess of things
-!          do k=2,size(IW%u)
-!             if (allocated(IW%u(k)%PositionXYZ))   IW%u(k)%PositionXYZ(:,Node) = IW%u(1)%PositionXYZ(:,Node)
-!          end do
-      enddo !j, wake points
-   end if
-end subroutine Set_IW_Inputs
-
-!> This routine sets the AeroDyn wind inflow inputs.
-!! See similar routine in FAST_Solver
-subroutine AD_InputSolve_IfW(u_AD, y_IfW, errStat, errMsg)
-   ! Passed variables
-   TYPE(AD_InputType),          INTENT(INOUT)   :: u_AD        !< The inputs to AeroDyn
-   TYPE(InflowWind_OutputType), INTENT(IN)      :: y_IfW       !< The outputs from InflowWind
-   INTEGER(IntKi)                               :: errStat     !< Error status of the operation
-   CHARACTER(*)                                 :: errMsg      !< Error message if ErrStat /= ErrID_None
-   ! Local variables:
-   INTEGER(IntKi)                               :: J           ! Loops through nodes / elements.
-   INTEGER(IntKi)                               :: K           ! Loops through blades.
-   INTEGER(IntKi)                               :: NumBl
-   INTEGER(IntKi)                               :: NNodes
-   INTEGER(IntKi)                               :: node
-   INTEGER(IntKi)                               :: iWT
-   errStat = ErrID_None
-   errMsg  = ""
-   node = 1
-
-   ! Order important!
-
-   do iWT=1,size(u_AD%rotors)
-      node = node + 1 ! Hub velocities for each rotor
-   enddo
-
-   do iWT=1,size(u_AD%rotors)
-      NumBl  = size(u_AD%rotors(iWT)%InflowOnBlade,3)
-      Nnodes = size(u_AD%rotors(iWT)%InflowOnBlade,2)
-      ! Blades
-      do k=1,NumBl
-         do j=1,Nnodes
-            u_AD%rotors(iWT)%InflowOnBlade(:,j,k) = y_IfW%VelocityUVW(:,node)
-            node = node + 1
-         end do
-      end do
-      ! Tower
-      if ( allocated(u_AD%rotors(iWT)%InflowOnTower) ) then
-         Nnodes = size(u_AD%rotors(iWT)%InflowOnTower,2)
-         do j=1,Nnodes
-            u_AD%rotors(iWT)%InflowOnTower(:,j) = y_IfW%VelocityUVW(:,node)
-            node = node + 1
-         end do      
-      end if
-      ! Nacelle
-      if (u_AD%rotors(iWT)%NacelleMotion%NNodes > 0) then
-         u_AD%rotors(iWT)%InflowOnNacelle(:) = y_IfW%VelocityUVW(:,node)
-         node = node + 1
-      else
-         u_AD%rotors(iWT)%InflowOnNacelle = 0.0_ReKi
-      end if
-      ! Hub 
-      if (u_AD%rotors(iWT)%HubMotion%NNodes > 0) then
-         u_AD%rotors(iWT)%InflowOnHub(:) = y_IfW%VelocityUVW(:,node)
-         node = node + 1
-      else
-         u_AD%rotors(iWT)%InflowOnHub = 0.0_ReKi
-      end if
-      ! TailFin
-      if (u_AD%rotors(iWT)%TFinMotion%NNodes > 0) then
-         u_AD%rotors(iWT)%InflowOnTailFin(:) = y_IfW%VelocityUVW(:,node)
-         node = node + 1
-      else
-         u_AD%rotors(iWT)%InflowOnTailFin = 0.0_ReKi
-      end if
-   enddo ! rotors
-   ! OLAF points
-   if ( allocated(u_AD%InflowWakeVel) ) then
-      Nnodes = size(u_AD%InflowWakeVel,DIM=2)
-      do j=1,Nnodes
-         u_AD%InflowWakeVel(:,j) = y_IfW%VelocityUVW(:,node)
-         node = node + 1
-      end do !j, wake points
-   end if
-end subroutine AD_InputSolve_IfW
-
-
->>>>>>> abdb47eb
 
 !----------------------------------------------------------------------------------------------------------------------------------
 !> Read the driver input file
