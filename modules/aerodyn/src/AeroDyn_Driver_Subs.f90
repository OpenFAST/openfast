<<<<<<< HEAD
!**********************************************************************************************************************************
! LICENSING
! Copyright (C) 2015-2016  National Renewable Energy Laboratory
! Copyright (C) 2016-2018  Envision Energy USA, LTD
!
!    This file is part of AeroDyn.
!
! Licensed under the Apache License, Version 2.0 (the "License");
! you may not use this file except in compliance with the License.
! You may obtain a copy of the License at
!
!     http://www.apache.org/licenses/LICENSE-2.0
!
! Unless required by applicable law or agreed to in writing, software
! distributed under the License is distributed on an "AS IS" BASIS,
! WITHOUT WARRANTIES OR CONDITIONS OF ANY KIND, either express or implied.
! See the License for the specific language governing permissions and
! limitations under the License.
!
!**********************************************************************************************************************************
module AeroDyn_Driver_Subs
   use AeroDyn_Inflow_Types
   use AeroDyn_Inflow, only: ADI_Init, ADI_ReInit, ADI_End, ADI_CalcOutput, ADI_UpdateStates 
   use AeroDyn_Inflow, only: concatOutputHeaders
   use AeroDyn_Inflow, only: ADI_ADIW_Solve ! TODO remove me
   use AeroDyn_Inflow, only: Init_MeshMap_For_ADI, Set_Inputs_For_ADI
   use AeroDyn_IO,     only: AD_WrVTK_Surfaces
   
   use AeroDyn_Driver_Types   
   use AeroDyn
   use InflowWind
   use VersionInfo

   implicit none   
   
   TYPE(ProgDesc), PARAMETER   :: version   = ProgDesc( 'AeroDyn_driver', '', '' )  ! The version number of this program.

   ! Data for this module
   type(AllData), save :: dat !< The data required for running the AD driver, stored here for dll calls

   ! Parameters
   integer(IntKi), parameter :: idBaseMotionFixed = 0
   integer(IntKi), parameter :: idBaseMotionSine  = 1
   integer(IntKi), parameter :: idBaseMotionGeneral  = 2
   integer(IntKi), parameter, dimension(3) :: idBaseMotionVALID  = (/idBaseMotionFixed, idBaseMotionSine, idBaseMotionGeneral /)

   integer(IntKi), parameter :: idHubMotionConstant  = 0
   integer(IntKi), parameter :: idHubMotionVariable  = 1
   integer(IntKi), parameter :: idHubMotionStateTS   = 2 !<<< Used internally, with idAnalysisTimeD
   integer(IntKi), parameter, dimension(2) :: idHubMotionVALID  = (/idHubMotionConstant, idHubMotionVariable/)

   integer(IntKi), parameter :: idBldMotionConstant = 0
   integer(IntKi), parameter :: idBldMotionVariable = 1
   integer(IntKi), parameter, dimension(2) :: idBldMotionVALID  = (/idBldMotionConstant, idBldMotionVariable/)

   integer(IntKi), parameter :: idNacMotionConstant = 0
   integer(IntKi), parameter :: idNacMotionVariable = 1
   integer(IntKi), parameter, dimension(2) :: idNacMotionVALID  = (/idNacMotionConstant, idNacMotionVariable/)

   integer(IntKi), parameter :: idFmtAscii  = 1
   integer(IntKi), parameter :: idFmtBinary = 2
   integer(IntKi), parameter :: idFmtBoth   = 3
   integer(IntKi), parameter, dimension(3) :: idFmtVALID  = (/idFmtAscii, idFmtBinary, idFmtBoth/)


   integer(IntKi), parameter :: idAnalysisRegular = 1
   integer(IntKi), parameter :: idAnalysisTimeD   = 2
   integer(IntKi), parameter :: idAnalysisCombi   = 3
   integer(IntKi), parameter, dimension(3) :: idAnalysisVALID  = (/idAnalysisRegular, idAnalysisTimeD, idAnalysisCombi/)


   real(ReKi), parameter :: myNaN = -99.9_ReKi
   integer(IntKi), parameter :: NumInp = 2

contains

!----------------------------------------------------------------------------------------------------------------------------------
!>  
subroutine Dvr_Init(dvr, ADI, FED, errStat, errMsg )
   type(Dvr_SimData),            intent(  out) :: dvr       !< driver data
   type(ADI_Data),               intent(  out) :: ADI       !< AeroDyn/InflowWind data
   type(FED_Data),               intent(  out) :: FED       !< Elastic wind turbine data (Fake ElastoDyn)
   integer(IntKi)              , intent(  out) :: errStat   !< Status of error message
   character(*)                , intent(  out) :: errMsg    !< Error message if errStat /= ErrID_None
   ! local variables
   integer(IntKi)       :: errStat2      ! local status of error message
   character(ErrMsgLen) :: errMsg2       ! local error message if errStat /= ErrID_None
   character(1000)      :: inputFile     ! String to hold the file name.
   character(200)       :: git_commit    ! String containing the current git commit hash
   character(20)        :: FlagArg       ! flag argument from command line
   integer              :: iWT           ! Index on wind turbines/rotors
   errStat = ErrID_None
   errMsg  = ""

   ! --- Driver initialization
   call NWTC_Init( ProgNameIN=version%Name )
   InputFile = ""  ! initialize to empty string to make sure it's input from the command line
   call CheckArgs( InputFile, Flag=FlagArg )
   if ( len( trim(FlagArg) ) > 0 ) call NormStop()
   ! Display the copyright notice
   call DispCopyrightLicense( version%Name )
   ! Obtain OpenFAST git commit hash
   git_commit = QueryGitVersion()
   ! Tell our users what they're running
   call WrScr( ' Running '//TRIM( version%Name )//' a part of OpenFAST - '//TRIM(git_Commit)//NewLine//' linked with '//TRIM( NWTC_Ver%Name )//NewLine )

   ! --- Read the AeroDyn driver input file
   call Dvr_ReadInputFile(inputFile, dvr, errStat2, errMsg2 ); if(Failed()) return

   ! --- Propagate to FED
   allocate(FED%WT(dvr%numTurbines), stat=errStat2); errMsg2='Allocating FED%WT'; if(Failed()) return
   do iWT=1,dvr%numTurbines
      FED%WT(iWT)%hasTower  = dvr%WT(iWT)%hasTower
      FED%WT(iWT)%numBlades = dvr%WT(iWT)%numBlades
      FED%WT(iWT)%rigidBlades = .True. ! Driver only uses rigid blades
   enddo

contains

   logical function Failed()
      CALL SetErrStat(errStat2, errMsg2, errStat, errMsg, 'Dvr_Init')
      Failed = errStat >= AbortErrLev
   end function Failed

end subroutine Dvr_Init 

!----------------------------------------------------------------------------------------------------------------------------------
!>  
subroutine Dvr_InitCase(iCase, dvr, ADI, FED, errStat, errMsg )
   integer(IntKi)              , intent(in   ) :: iCase
   type(Dvr_SimData),           intent(inout) :: dvr       !< driver data
   type(ADI_Data),              intent(inout) :: ADI       !< AeroDyn/InflowWind data
   type(FED_Data),              intent(inout) :: FED       !< Elastic wind turbine data (Fake ElastoDyn)
   integer(IntKi)              , intent(  out) :: errStat       ! Status of error message
   character(*)                , intent(  out) :: errMsg        ! Error message if errStat /= ErrID_None
   ! local variables
   integer(IntKi)       :: errStat2      ! local status of error message
   character(ErrMsgLen) :: errMsg2       ! local error message if errStat /= ErrID_None
   integer(IntKi)       :: iWT, j !<
   errStat = ErrID_None
   errMsg  = ""

   dvr%out%root = dvr%root
   dvr%iCase = iCase ! for output only..

   if (dvr%analysisType==idAnalysisRegular) then
      ! Do nothing
      call WrScr('Running analysis type 1: one simulation')

   else if (dvr%analysisType==idAnalysisTimeD) then
      call WrScr('Running analysis type 2: one simulation, one turbine, prescribed time series')
      ! We use "Constant" motion, but the data is changed at each time step..
      dvr%WT(1)%motionType        = idBldMotionConstant
      dvr%WT(1)%nac%motionType    = idNacMotionConstant
      dvr%WT(1)%hub%motionType    = idHubMotionConstant ! NOTE: we change it back after validate inputs..
      do j=1,size(dvr%WT(1)%bld)
         dvr%WT(1)%bld(j)%motionType = idBldMotionConstant ! Change if needed
      end do
   else if (dvr%analysisType==idAnalysisCombi) then
      call WrScr('------------------------------------------------------------------------------')
      call WrScr('Running combined case '//trim(num2lstr(iCase))//'/'//trim(num2lstr(dvr%numCases)))
      ! Set time
      dvr%dT   = dvr%Cases(iCase)%dT
      dvr%tMax = dvr%Cases(iCase)%tMax

      ! Set wind for this case
      dvr%IW_InitInp%HWindSpeed = dvr%Cases(iCase)%HWindSpeed
      dvr%IW_InitInp%PLexp      = dvr%Cases(iCase)%PLExp
      ADI%m%IW%HWindSpeed   = dvr%Cases(iCase)%HWindSpeed ! We need to do it again since InFlow Wind is initialized only for iCase==1
      ADI%m%IW%PLexp        = dvr%Cases(iCase)%PLExp
      ! Set motion for this case
      call setSimpleMotion(dvr%WT(1), dvr%Cases(iCase)%rotSpeed, dvr%Cases(iCase)%bldPitch, dvr%Cases(iCase)%nacYaw, dvr%Cases(iCase)%DOF, dvr%Cases(iCase)%amplitude, dvr%Cases(iCase)%frequency)

      if (dvr%Cases(iCase)%DOF>0) then
         dvr%WT(1)%motionType = idBaseMotionSine 
      else
          dvr%WT(1)%motionType = idBaseMotionFixed 
      endif
      ! Changing rootnam for current case
      dvr%out%root = trim(dvr%root)//'.'//trim(num2lstr(iCase))
   else
      ! Should never happen
   endif
   dvr%numSteps = ceiling(dvr%tMax/dvr%dt)

   ! Validate the inputs
   call ValidateInputs(dvr, errStat2, errMsg2) ; if(Failed()) return     

   if (dvr%analysisType==idAnalysisTimeD) then
      dvr%WT(1)%hub%motionType  = idHubMotionStateTS ! This option is not available to the user
   endif

   ! --- Initialize meshes
   if (iCase==1) then
      call Init_Meshes(dvr, FED, errStat2, errMsg2); if(Failed()) return
   endif

   ! --- Initialize driver-only outputs
   if (allocated(dvr%out%storage))        deallocate(dvr%out%storage)
   if (iCase==1) then
      ! Initialize driver output channels, they are constant for all cases and all turbines!
      call Dvr_InitializeDriverOutputs(dvr, ADI, errStat2, errMsg2); if(Failed()) return
      allocate(dvr%out%unOutFile(dvr%numTurbines))
   endif
   dvr%out%unOutFile = -1


   ! --- Initialize ADI
   call Init_ADI_ForDriver(iCase, ADI, dvr, FED, dvr%dt, errStat2, errMsg2); if(Failed()) return

   ! --- Initialize meshes
   if (iCase==1) then
      call Init_MeshMap_For_ADI(FED, ADI%u(1)%AD, errStat2, errMsg2); if(Failed()) return
   endif

   ! Copy AD input here because tower is modified in ADMeshMap
   do j = 2, numInp
      call AD_CopyInput (ADI%u(1)%AD,  ADI%u(j)%AD,  MESH_NEWCOPY, errStat2, errMsg2); if(Failed()) return
   end do

   ! Compute driver outputs at t=0 
   call Set_Mesh_Motion(0, dvr, ADI, FED, errStat2, errMsg2); if(Failed()) return

   ! --- Initial AD inputs
   ADI%inputTimes = -999 ! TODO use something better?
   DO j = 1-numInp, 0
      !call Set_ADI_Inputs(j*dvr%dt, ADI, FED, errStat2, errMsg2); if(Failed()) return
      call Shift_ADI_Inputs(j*dvr%dt, ADI, errStat2, errMsg2); if(Failed()) return
      call Set_Inputs_For_ADI(ADI%u(1), FED, errStat2, errMsg2); if(Failed()) return
   END DO              
   ! --- Inflow on points at t=0
   call ADI_ADIW_Solve(ADI%inputTimes(1), ADI%u(1)%AD, ADI%OtherState%AD, ADI%m%IW%u, ADI%m%IW, .true., errStat2, errMsg2); if(Failed()) return ! TODO TODO TODO remove me
   call ADI_CalcOutput(ADI%inputTimes(1), ADI%u(1), ADI%p, ADI%x, ADI%xd, ADI%z, ADI%OtherState, ADI%y, ADI%m, errStat2, errMsg2); if(Failed()) return

   ! --- Initialize outputs
   call Dvr_InitializeOutputs(dvr%numTurbines, dvr%out, dvr%numSteps, errStat2, errMsg2); if(Failed()) return

   call Dvr_CalcOutputDriver(dvr, ADI%y, FED, errStat2, errMsg2); if(Failed()) return

   ! --- Initialize VTK
   if (dvr%out%WrVTK>0) then
      dvr%out%n_VTKTime = 1
      dvr%out%VTKRefPoint = (/0.0_SiKi, 0.0_SiKi, 0.0_SiKi /)
      call SetVTKParameters(dvr%out, dvr, ADI, errStat2, errMsg2); if(Failed()) return
   endif

   call cleanUp()
contains
   subroutine cleanUp()
   end subroutine cleanUp

   logical function Failed()
      call SetErrStat(errStat2, errMsg2, errStat, errMsg, 'Dvr_InitCase')
      Failed = errStat >= AbortErrLev
      if(Failed) call cleanUp()
   end function Failed

end subroutine Dvr_InitCase

!----------------------------------------------------------------------------------------------------------------------------------
!> Perform one time step
subroutine Dvr_TimeStep(nt, dvr, ADI, FED, errStat, errMsg)
   integer(IntKi)              , intent(in   ) :: nt            ! time step
   type(Dvr_SimData),           intent(inout) :: dvr       ! driver data
   type(ADI_Data),              intent(inout) :: ADI       ! Input data for initialization (intent out for getting AD WriteOutput names/units)
   type(FED_Data),              intent(inout) :: FED       ! Elastic wind turbine data (Fake ElastoDyn)
   integer(IntKi)              , intent(  out) :: errStat       ! Status of error message
   character(*)                , intent(  out) :: errMsg        ! Error message if errStat /= ErrID_None
   ! local variables
   integer(IntKi)                              :: errStat2      ! local status of error message
   character(ErrMsgLen)                        :: errMsg2       ! local error message if errStat /= ErrID_None
   real(DbKi) :: time             !< Variable for storing time, in seconds
   type(AD_InputType)  ::  u_AD(2)
   errStat = ErrID_None
   errMsg  = ''

   ! Update motion of meshes
   call Set_Mesh_Motion(nt, dvr, ADI, FED, errStat,errMsg)

   ! Set AD inputs for nt (and keep values at nt-1 as well)
   ! u(1) is at nt, u(2) is at nt-1
   !call Set_ADI_Inputs(nt*dvr%dt, ADI, FED, errStat2,errMsg2); if(Failed()) return
   call Shift_ADI_Inputs(nt*dvr%dt, ADI, errStat2, errMsg2); if(Failed()) return
   call Set_Inputs_For_ADI(ADI%u(1), FED, errStat2, errMsg2); if(Failed()) return
   ! TODO TODO TODO REMOVE ME
   call ADI_ADIW_Solve(ADI%inputTimes(1), ADI%u(1)%AD, ADI%OtherState%AD, ADI%m%IW%u, ADI%m%IW, .true., errStat, errMsg)

   time = ADI%inputTimes(2)

   ! Calculate outputs at nt - 1
   call ADI_CalcOutput(ADI%inputTimes(2), ADI%u(2), ADI%p, ADI%x, ADI%xd, ADI%z, ADI%OtherState, ADI%y, ADI%m, errStat2, errMsg2); if(Failed()) return

   ! Write outputs for all turbines at nt-1
   call Dvr_WriteOutputs(nt, time, dvr, dvr%out, ADI%y, errStat2, errMsg2); if(Failed()) return

   ! We store the "driver-level" outputs only now,  above, the old outputs are used
   call Dvr_CalcOutputDriver(dvr, ADI%y, FED, errStat, errMsg)


   ! VTK outputs
   if (dvr%out%WrVTK==1 .and. nt==1) then
      ! Init only
      call WrVTK_Surfaces(time, ADI, FED, dvr%out, nt-1)
   else if (dvr%out%WrVTK==2) then
      ! Animation
      call WrVTK_Surfaces(time, ADI, FED, dvr%out, nt-1)
   endif

   ! Get state variables at next step: INPUT at step nt - 1, OUTPUT at step nt
   call ADI_UpdateStates( time, nt-1, ADI%u(:), ADI%inputTimes, ADI%p, ADI%x, ADI%xd, ADI%z, ADI%OtherState, ADI%m, errStat2, errMsg2); if(Failed()) return

contains

   logical function Failed()
      call SetErrStat(errStat2, errMsg2, errStat, errMsg, 'Dvr_TimeStep')
      Failed = errStat >= AbortErrLev
   end function Failed

end subroutine Dvr_TimeStep

!----------------------------------------------------------------------------------------------------------------------------------
subroutine Dvr_EndCase(dvr, ADI, initialized, errStat, errMsg)
   type(Dvr_SimData),           intent(inout) :: dvr       ! driver data
   type(ADI_Data),              intent(inout) :: ADI       ! Input data for initialization (intent out for getting AD WriteOutput names/units)
   logical,                      intent(inout) :: initialized   ! 
   integer(IntKi)              , intent(  out) :: errStat       ! Status of error message
   character(*)                , intent(  out) :: errMsg        ! Error message if errStat /= ErrID_None
   ! local variables
   character(ErrMsgLen)    :: errMsg2                 ! temporary Error message if errStat /= ErrID_None
   integer(IntKi)          :: errStat2                ! temporary Error status of the operation
   integer(IntKi)          :: iWT
   character(*), parameter :: RoutineName = 'Dvr_EndCase'
   character(10) :: sWT
   errStat = ErrID_None
   errMsg  = ''

   if ( initialized ) then
      ! Close the output file
      if (dvr%out%fileFmt==idFmtBoth .or. dvr%out%fileFmt == idFmtAscii) then
         do iWT=1,dvr%numTurbines
            if (dvr%out%unOutFile(iWT) > 0) close(dvr%out%unOutFile(iWT))
         enddo
      endif
      if (dvr%out%fileFmt==idFmtBoth .or. dvr%out%fileFmt == idFmtBinary) then
         do iWT=1,dvr%numTurbines
            if (dvr%numTurbines >1) then
               sWT = '.T'//trim(num2lstr(iWT))
            else
               sWT = ''
            endif
            call WrBinFAST(trim(dvr%out%Root)//trim(sWT)//'.outb', FileFmtID_ChanLen_In, 'AeroDynDriver', dvr%out%WriteOutputHdr, dvr%out%WriteOutputUnt, (/0.0_DbKi, dvr%dt/), dvr%out%storage(:,:,iWT), errStat2, errMsg2)
            call SetErrStat(errStat2, errMsg2, errStat, errMsg, RoutineName)
         enddo
      endif
   end if
   initialized=.false.

end subroutine Dvr_EndCase

!----------------------------------------------------------------------------------------------------------------------------------
!> End current case if not already closed, and destroy data
subroutine Dvr_CleanUp(dvr, ADI, FED, initialized, errStat, errMsg)
   type(Dvr_SimData),            intent(inout) :: dvr       !< driver data
   type(ADI_Data),               intent(inout) :: ADI       !< AeroDyn/InflowWind data
   type(FED_Data),               intent(inout) :: FED       !< Elastic wind turbine data (Fake ElastoDyn)
   logical,                      intent(inout) :: initialized   ! 
   integer(IntKi)              , intent(  out) :: errStat       ! Status of error message
   character(*)                , intent(  out) :: errMsg        ! Error message if errStat /= ErrID_None
   ! local variables
   character(ErrMsgLen)    :: errMsg2                 ! temporary Error message if errStat /= ErrID_None
   integer(IntKi)          :: errStat2                ! temporary Error status of the operation
   integer(IntKi)          :: iWT
   character(*), parameter :: RoutineName = 'Dvr_CleanUp'
   character(10) :: sWT
   errStat = ErrID_None
   errMsg  = ''

   call Dvr_EndCase(dvr, ADI, initialized, errStat2, errMsg2); call SetErrStat(errStat2, errMsg2, errStat, errMsg, RoutineName)

   ! End modules
   call ADI_End( ADI%u(:), ADI%p, ADI%x, ADI%xd, ADI%z, ADI%OtherState, ADI%y, ADI%m, errStat2, errMsg2); call SetErrStat(errStat2, errMsg2, errStat, errMsg, RoutineName); 

   call AD_Dvr_DestroyDvr_SimData   (dvr ,    errStat2, errMsg2); call SetErrStat(errStat2, errMsg2, errStat, errMsg, RoutineName)

   call ADI_DestroyFED_Data     (FED ,    errStat2, errMsg2); call SetErrStat(errStat2, errMsg2, errStat, errMsg, RoutineName)

end subroutine Dvr_CleanUp

!----------------------------------------------------------------------------------------------------------------------------------
subroutine Init_ADI_ForDriver(iCase, ADI, dvr, FED, dt, errStat, errMsg)
   integer(IntKi)              , intent(in   ) :: iCase
   type(ADI_Data),               intent(inout) :: ADI       ! Input data for initialization (intent out for getting AD WriteOutput names/units)
   type(Dvr_SimData), target,    intent(inout) :: dvr       ! Input data for initialization (intent out for getting AD WriteOutput names/units)
   type(FED_Data), target,       intent(inout) :: FED       ! Elastic wind turbine data (Fake ElastoDyn)
   real(DbKi),                   intent(inout) :: dt            ! interval
   integer(IntKi)              , intent(out)   :: errStat       ! Status of error message
   character(*)                , intent(out)   :: errMsg        ! Error message if errStat /= ErrID_None
   ! locals
   real(reKi)               :: theta(3)
   integer(IntKi)           :: j, k
   integer(IntKi)           :: iWT
   integer(IntKi)           :: errStat2      ! local status of error message
   character(ErrMsgLen)     :: errMsg2       ! local error message if errStat /= ErrID_None
   type(AD_InitInputType)   :: InitInData     ! Input data for initialization
   type(WTData), pointer    :: wt ! Alias to shorten notation
   type(RotFED), pointer    :: y_ED ! Alias to shorten notation
   logical                  :: needInit
   type(ADI_InitInputType)  :: InitInp                                                      !< Input data for initialization routine  (inout so we can use MOVE_ALLOC)
   type(ADI_InitOutputType) :: InitOut                                                      !< Output for initialization routine
   errStat = ErrID_None
   errMsg  = ''

   needInit=.False.
   if (iCase==1) then
      needInit=.True.
   else
      ! UA does not like changes of dt between cases
      if ( .not. EqualRealNos(ADI%p%AD%DT, dt) ) then
         call WrScr('Info: dt is changing between cases, AeroDyn will be re-initialized')
         call ADI_End( ADI%u(1:1), ADI%p, ADI%x, ADI%xd, ADI%z, ADI%OtherState, ADI%y, ADI%m, errStat2, errMsg2); call SetErrStat(errStat2, errMsg2, errStat, errMsg, 'Init_ADI_ForDriver'); if(Failed()) return
         !call AD_Dvr_DestroyAeroDyn_Data   (AD     , errStat2, errMsg2); call SetErrStat(errStat2, errMsg2, errStat, errMsg, RoutineName)
         needInit=.true.
      endif
   endif

   if (needInit) then
      ! ADI
      InitInp%storeHHVel = .true.
      InitInp%WrVTK      = dvr%out%WrVTK
      ! Inflow Wind
      InitInp%IW_InitInp%InputFile  = dvr%IW_InitInp%InputFile
      InitInp%IW_InitInp%CompInflow = dvr%IW_InitInp%CompInflow
      InitInp%IW_InitInp%HWindSpeed = dvr%IW_InitInp%HWindSpeed
      InitInp%IW_InitInp%RefHt      = dvr%IW_InitInp%RefHt
      InitInp%IW_InitInp%PLExp      = dvr%IW_InitInp%PLExp
      ! AeroDyn
      InitInp%AD%Gravity   = 9.80665_ReKi
      InitInp%AD%RootName  = dvr%out%Root ! 'C:/Work/XFlow/'
      InitInp%AD%InputFile = dvr%AD_InputFile
      ! Init data per rotor
      allocate(InitInp%AD%rotors(dvr%numTurbines), stat=errStat) 
      if (errStat/=0) then
         call SetErrStat( ErrID_Fatal, 'Allocating rotors', errStat, errMsg, 'Init_ADI_ForDriver' )
         call Cleanup()
         return
      end if
      ! --- TODO Make this block independent of driver
      do iWT=1,dvr%numTurbines
         wt => dvr%WT(iWT)
         y_ED => FED%WT(iWT)
         InitInp%AD%rotors(iWT)%numBlades = wt%numBlades
         call AllocAry(InitInp%AD%rotors(iWT)%BladeRootPosition, 3, wt%numBlades, 'BladeRootPosition', errStat2, errMsg2 ); if (Failed()) return
         call AllocAry(InitInp%AD%rotors(iWT)%BladeRootOrientation, 3, 3, wt%numBlades, 'BladeRootOrientation', errStat2, errMsg2 ); if (Failed()) return
         if (wt%HAWTprojection) then
            InitInp%AD%rotors(iWT)%AeroProjMod = 0 ! 0: default, for HAWT, with WithoutSweepPitchTwist
         else
            InitInp%AD%rotors(iWT)%AeroProjMod = 1 ! 1: for VAWT
         endif
         InitInp%AD%rotors(iWT)%HubPosition    = y_ED%HubPtMotion%Position(:,1)
         InitInp%AD%rotors(iWT)%HubOrientation = y_ED%HubPtMotion%RefOrientation(:,:,1)
         do k=1,wt%numBlades
            InitInp%AD%rotors(iWT)%BladeRootOrientation(:,:,k) = y_ED%BladeRootMotion(k)%RefOrientation(:,:,1)
            InitInp%AD%rotors(iWT)%BladeRootPosition(:,k)      = y_ED%BladeRootMotion(k)%Position(:,1)
         end do
      enddo

      call ADI_Init(InitInp, ADI%u(1), ADI%p, ADI%x, ADI%xd, ADI%z, ADI%OtherState, ADI%y, ADI%m, dt, InitOut, errStat, errMsg)

      ! Set output headers
      if (iCase==1) then
         call concatOutputHeaders(dvr%out%WriteOutputHdr, dvr%out%WriteOutputUnt, InitOut%WriteOutputHdr, InitOut%WriteOutputUnt, errStat2, errMsg2); if(Failed()) return
      endif
   else
      ! --- Reinit
      call ADI_ReInit(ADI%p, ADI%x, ADI%xd, ADI%z, ADI%OtherState, ADI%m, dt, errStat2, errMsg2); if(Failed()) return
   endif


   call cleanup()
contains

   subroutine cleanup()
      call ADI_DestroyInitInput (InitInp,  errStat2, errMsg2)   
      call ADI_DestroyInitOutput(InitOut,  errStat2, errMsg2)   
   end subroutine cleanup

   logical function Failed()
      call SetErrStat(errStat2, errMsg2, errStat, errMsg, 'Init_ADI_ForDriver')
      Failed = errStat >= AbortErrLev
      if (Failed) call cleanup()
   end function Failed
   
end subroutine Init_ADI_ForDriver
!----------------------------------------------------------------------------------------------------------------------------------
!>
subroutine Init_Meshes(dvr, FED, errStat, errMsg)
   type(Dvr_SimData), target,   intent(inout) :: dvr       ! Input data for initialization (intent out for getting AD WriteOutput names/units)
   type(FED_Data), target,      intent(inout) :: FED       ! Elastic wind turbine data (Fake ElastoDyn)
   integer(IntKi)              , intent(  out) :: errStat       ! Status of error message
   character(*)                , intent(  out) :: errMsg        ! Error message if errStat /= ErrID_None
   ! locals
   real(reKi)            :: pos(3)
   real(R8Ki)            :: orientation(3,3)
   real(R8Ki)            :: R_nac2hub(3,3)
   real(R8Ki)            :: R_nac2gl(3,3)
   real(R8Ki)            :: R_hub2gl(3,3)
   real(R8Ki)            :: R_hub2bl(3,3)
   real(R8Ki)            :: R_gl2wt(3,3)
   integer(IntKi)        :: iWT, iB
   integer(IntKi)        :: errStat2      ! local status of error message
   character(ErrMsgLen)  :: errMsg2       ! local error message if errStat /= ErrID_None
   type(WTData), pointer :: wt ! Alias to shorten notation
   type(RotFED), pointer :: y_ED ! Alias to shorten notation
   errStat = ErrID_None
   errMsg  = ''

   ! --- Create motion meshes
   do iWT=1,dvr%numTurbines
      wt => dvr%WT(iWT)
      y_ED => FED%WT(iWT)
      ! WT base
      pos         = wt%originInit
      ! We initialize to indentity at first
      !CALL Eye(R_gl2wt, errStat2, errMsg2) 
      R_gl2wt = EulerConstruct( wt%orientationInit ) ! global 2 base at t = 0 (constant)
      orientation = R_gl2wt
      
      !bjj: Inspector consistently gives "Invalid Memory Access" errors here on the allocation of wt%ptMesh%RotationVel in MeshCreate. I haven't yet figured out why.
      call CreatePointMesh(y_ED%PlatformPtMesh, pos, orientation, errStat2, errMsg2); if(Failed()) return

      ! Tower
      if (wt%hasTower) then
         pos         = y_ED%PlatformPtMesh%Position(:,1) + matmul(transpose(R_gl2wt),  wt%twr%origin_t)
         orientation = R_gl2wt
         call CreatePointMesh(y_ED%TwrPtMesh, pos, orientation, errStat2, errMsg2); if(Failed()) return
      endif

      ! Nacelle
      pos           = y_ED%PlatformPtMesh%Position(:,1) +  matmul(transpose(R_gl2wt),  wt%nac%origin_t)
      orientation   = R_gl2wt ! Yaw?
      call CreatePointMesh(y_ED%NacelleMotion, pos, orientation, errStat2, errMsg2); if(Failed()) return

      ! Hub
      R_nac2gl  = transpose(y_ED%NacelleMotion%RefOrientation(:,:,1))
      R_nac2hub = EulerConstruct( wt%hub%orientation_n ) ! nacelle 2 hub (constant)
      pos         = y_ED%NacelleMotion%Position(:,1) + matmul(R_nac2gl,wt%hub%origin_n)
      orientation = matmul(R_nac2hub, y_ED%NacelleMotion%RefOrientation(:,:,1))   ! Global 2 hub at t=0

      call CreatePointMesh(y_ED%HubPtMotion, pos, orientation, errStat2, errMsg2); if(Failed())return

      ! Blades
!       wt%Rg2b0 = EulerConstruct( wt%orientationInit ) ! global 2 base at t = 0 (constant)
!       wt%Rb2h0 = EulerConstruct( wt%hub%orientation_n )    ! base 2 hub (constant)
!       InitInData%HubPosition = wt%originInit + wt%nac%origin_t  + matmul( transpose(wt%Rg2b0), wt%hub%origin_n)
!       InitInData%HubOrientation = matmul(wt%Rb2h0, wt%Rg2b0) ! Global 2 hub = base2hub x global2base

      R_hub2gl  = transpose(y_ED%HubPtMotion%RefOrientation(:,:,1))
      allocate(y_ED%BladeRootMotion(wt%numBlades))
      do iB=1,wt%numBlades
         R_hub2bl = EulerConstruct( wt%bld(iB)%orientation_h ) ! Rotation matrix hub 2 blade (constant)
         orientation = matmul(R_hub2bl,  y_ED%HubPtMotion%RefOrientation(:,:,1) ) ! Global 2 blade =    hub2blade   x global2hub
         pos         = y_ED%HubPtMotion%Position(:,1) + matmul(R_hub2gl, wt%bld(iB)%origin_h) +  wt%bld(iB)%hubRad_bl*orientation(3,:) 
         call CreatePointMesh(y_ED%BladeRootMotion(iB), pos, orientation, errStat2, errMsg2); if(Failed())return
      end do

      ! --- Mapping
      ! Base 2 twr
      if (wt%hasTower) then
         call MeshMapCreate(y_ED%PlatformPtMesh, y_ED%TwrPtMesh, wt%map2twrPt, errStat2, errMsg2); if(Failed())return
      endif
      ! Base 2 nac
      call MeshMapCreate(y_ED%PlatformPtMesh, y_ED%NacelleMotion, wt%map2nacPt, errStat2, errMsg2); if(Failed())return
      ! nac 2 hub
      call MeshMapCreate(y_ED%NacelleMotion, y_ED%HubPtMotion, wt%map2hubPt, errStat2, errMsg2); if(Failed())return
      ! hub 2 bld
      allocate(wt%map2bldPt(wt%numBlades))
      do iB=1,wt%numBlades
         call MeshMapCreate(y_ED%HubPtMotion, y_ED%BladeRootMotion(iB), wt%map2bldPt(iB), errStat2, errMsg2); if(Failed())return
      enddo
      ! 
      ! --- NOTE: KEEP ME, this information would go well in a summary file...
      print*,'Nodes positions for turbine '//trim(num2lstr(iWT))//', (at t=0, without base or RNA motion)'
      print*,'Bse: ',y_ED%PlatformPtMesh%Position + y_ED%PlatformPtMesh%TranslationDisp
      if (wt%hasTower) then
         print*,'Twr: ',y_ED%TwrPtMesh%Position + y_ED%TwrPtMesh%TranslationDisp
      endif
      print*,'Nac: ',y_ED%NacelleMotion%Position + y_ED%NacelleMotion%TranslationDisp
      print*,'Hub: ',y_ED%HubPtMotion%Position + y_ED%HubPtMotion%TranslationDisp
      do iB=1,wt%numBlades
         print*,'Bld: ',y_ED%BladeRootMotion(iB)%Position + y_ED%BladeRootMotion(iB)%TranslationDisp
      enddo
   enddo

contains

   logical function Failed()
      call SetErrStat(errStat2, errMsg2, errStat, errMsg, 'Init_Meshes')
      Failed = errStat >= AbortErrLev
   end function Failed
end subroutine Init_Meshes

!----------------------------------------------------------------------------------------------------------------------------------
!> Creation of a point mesh
subroutine CreatePointMesh(mesh, posInit, orientInit, errStat, errMsg)
   type(MeshType), intent(inout) :: mesh
   real(ReKi),                   intent(in   ) :: PosInit(3)                                             !< Xi,Yi,Zi, coordinates of node
   real(R8Ki),                   intent(in   ) :: orientInit(3,3)                                        !< Orientation (direction cosine matrix) of node; identity by default
   integer(IntKi)              , intent(out)   :: errStat       ! Status of error message
   character(*)                , intent(out)   :: errMsg        ! Error message if errStat /= ErrID_None
   integer(IntKi)       :: errStat2      ! local status of error message
   character(ErrMsgLen) :: errMsg2       ! local error message if errStat /= ErrID_None
   errStat = ErrID_None
   errMsg  = ''

   call MeshCreate(mesh, COMPONENT_INPUT, 1, errStat2, errMsg2, Orientation=.true., TranslationDisp=.true., TranslationVel=.true., RotationVel=.true., TranslationAcc=.true., RotationAcc=.true.)
   call SetErrStat(errStat2, errMsg2, errStat, errMsg, 'CreatePointMesh')
   if (errStat >= AbortErrLev) return

   call MeshPositionNode(mesh, 1, posInit, errStat2, errMsg2, orientInit); 
   call SetErrStat(errStat2, errMsg2, errStat, errMsg, 'CreatePointMesh')

   call MeshConstructElement(mesh, ELEMENT_POINT, errStat2, errMsg2, p1=1); 
   call SetErrStat(errStat2, errMsg2, errStat, errMsg, 'CreatePointMesh')

   call MeshCommit(mesh, errStat2, errMsg2);
   call SetErrStat(errStat2, errMsg2, errStat, errMsg, 'CreatePointMesh')
end subroutine CreatePointMesh


!----------------------------------------------------------------------------------------------------------------------------------
!> Set the motion of the different structural meshes
!! "ED_CalcOutput"
subroutine Set_Mesh_Motion(nt, dvr, ADI, FED, errStat, errMsg)
   integer(IntKi)              , intent(in   ) :: nt       !< time step number
   type(Dvr_SimData), target,    intent(inout) :: dvr      !< Driver data 
   type(ADI_Data),               intent(inout) :: ADI      !< AeroDyn/InflowWind Data
   type(FED_Data), target,       intent(inout) :: FED      !< Elastic wind turbine data (Fake ElastoDyn)
   integer(IntKi)              , intent(  out) :: errStat  !< Status of error message
   character(*)                , intent(  out) :: errMsg   !< Error message if errStat /= ErrID_None
   ! local variables
   integer(intKi)          :: j             ! loop counter for nodes
   integer(intKi)          :: k             ! loop counter for blades
   integer(intKi)          :: iWT ! loop counter for rotors
   integer(intKi)          :: iB ! loop counter for blades
   integer(IntKi)          :: errStat2      ! local status of error message
   character(ErrMsgLen)    :: errMsg2       ! local error message if errStat /= ErrID_None
   real(R8Ki)              :: theta(3)
   real(ReKi) :: hubMotion(3)  ! Azimuth, Speed, Acceleration
   real(ReKi) :: nacMotion(3)  ! Yaw, yaw speed, yaw acc
   real(ReKi) :: basMotion(18) ! Base motion
   real(ReKi) :: bldMotion(3)  ! Pitch, Pitch speed, Pitch Acc
   real(ReKi) :: timeState(5)  ! HWindSpeed, PLExp, RotSpeed, Pitch, yaw
   real(ReKi) :: rotSpeedPrev  ! Used for backward compatibility
   real(R8Ki) :: orientation(3,3)
   real(R8Ki) :: orientation_loc(3,3)
   real(DbKi) :: time, timePrev
   type(WTData), pointer :: wt ! Alias to shorten notation
   type(RotFED), pointer :: y_ED ! Alias to shorten notation
   errStat = ErrID_None
   errMsg  = ""

   time     = dvr%dt * nt

   ! --- Set time dependent variables
   if(dvr%analysisType == idAnalysisTimeD) then
      ! Getting current time values by interpolation
      ! timestate = HWindSpeed, PLExp, RotSpeed, Pitch, yaw
      call interpTimeValue(dvr%timeSeries, time, dvr%iTimeSeries, timeState)
      ! Set wind at this time
      ADI%m%IW%HWindSpeed = timeState(1)
      ADI%m%IW%PLexp      = timeState(2)
      !! Set motion at this time
      dvr%WT(1)%hub%rotSpeed = timeState(3)     ! rad/s
      do j=1,size(dvr%WT(1)%bld)
         dvr%WT(1)%bld(j)%pitch = timeState(4)     ! rad
      end do
      dvr%WT(1)%nac%yaw      = timeState(5)     ! rad
      ! Getting previous RotSpeed value by interpolation
      timePrev = (nt-1) * dvr%dt
      dvr%iTimeSeries=max(dvr%iTimeSeries-2,1) ! approximate
      call interpTimeValue(dvr%timeSeries, timePrev, dvr%iTimeSeries, timeState)
      rotSpeedPrev = timeState(3)   ! old 
      ! KEEP ME: what was used in previous AeroDyn driver
      ! timeIndex    = min( max(1,nt+1), dvr%numSteps)
      ! timeState    = dvr%timeSeries(timeIndex,2:)
      ! timeState_nt = dvr%timeSeries(nt,2:)
      ! rotSpeedPrev = timeState_nt(3)
   endif

   ! --- Update motion
   do iWT=1,dvr%numTurbines
      wt => dvr%WT(iWT)
      y_ED => FED%WT(iWT)

      ! --- Base Motion
      orientation = EulerConstruct( wt%orientationInit ) ! global 2 base at t = 0 (constant)
      if (wt%motionType == idBaseMotionGeneral) then
         orientation_loc = EulerConstruct( theta )
         call interpTimeValue(wt%motion, time, wt%iMotion, basMotion)
         y_ED%PlatformPtMesh%TranslationDisp(1:3,1) = basMotion(1:3)
         y_ED%PlatformPtMesh%TranslationVel (1:3,1) = basMotion(7:9)
         y_ED%PlatformPtMesh%RotationVel    (1:3,1) = basMotion(10:12)
         y_ED%PlatformPtMesh%TranslationAcc (1:3,1) = basMotion(13:15)
         y_ED%PlatformPtMesh%RotationAcc    (1:3,1) = basMotion(16:18)
         theta = basMotion(4:6)
         orientation_loc = EulerConstruct( theta )
         orientation = matmul(orientation_loc, orientation)
      elseif (wt%motionType == idBaseMotionSine) then
         if (any(wt%degreeOfFreedom==(/1,2,3/))) then
            y_ED%PlatformPtMesh%TranslationDisp(wt%degreeofFreedom,1) =                      wt%amplitude * sin(time * wt%frequency)
            y_ED%PlatformPtMesh%TranslationVel (wt%degreeofFreedom,1) =  (wt%frequency)    * wt%amplitude * cos(time * wt%frequency)
            y_ED%PlatformPtMesh%TranslationAcc (wt%degreeofFreedom,1) = -(wt%frequency)**2 * wt%amplitude * sin(time * wt%frequency)
         elseif (any(wt%degreeOfFreedom==(/4,5,5/))) then
            theta(1:3) = 0.0_ReKi
            theta(wt%degreeofFreedom-3) = wt%amplitude * sin(time * wt%frequency)
            y_ED%PlatformPtMesh%RotationVel (wt%degreeofFreedom-3,1) =  (wt%frequency)    * wt%amplitude * cos(time * wt%frequency)
            y_ED%PlatformPtMesh%RotationAcc (wt%degreeofFreedom-3,1) = -(wt%frequency)**2 * wt%amplitude * sin(time * wt%frequency)
            orientation_loc = EulerConstruct( theta )
            orientation = matmul(orientation_loc, orientation)
         endif
      endif
      y_ED%PlatformPtMesh%Orientation(:,:,1) = orientation

      ! --- Tower motion (none)
      ! Base to Tower 
      if (wt%hasTower) then
         call Transfer_Point_to_Point(y_ED%PlatformPtMesh, y_ED%TwrPtMesh, wt%map2twrPt, errStat2, errMsg2); if(Failed()) return
      endif
       
      ! --- Nacelle Motion
      ! Base to Nac
      call Transfer_Point_to_Point(y_ED%PlatformPtMesh, y_ED%NacelleMotion, wt%map2nacPt, errStat2, errMsg2); if(Failed()) return
      ! Nacelle yaw motion (along nac z)
      theta =0.0_ReKi
      if (wt%nac%motionType==idNacMotionConstant) then
         wt%nac%yawSpeed = 0.0_ReKi
         wt%nac%yawAcc   = 0.0_ReKi
      elseif (wt%nac%motionType==idNacMotionVariable) then
         call interpTimeValue(wt%nac%motion, time, wt%nac%iMotion, nacMotion)
         wt%nac%yaw      = nacMotion(1)
         wt%nac%yawSpeed = nacMotion(2)
         wt%nac%yawAcc   = nacMotion(3)
      else
         errMsg2='Unknown nac motion type; should never happen.'
         errStat2 = ErrID_FATAL
         if(Failed()) return
      endif
      theta(3) = wt%nac%yaw
      orientation_loc = EulerConstruct(theta)
      y_ED%NacelleMotion%Orientation(:,:,1) = matmul(orientation_loc, y_ED%NacelleMotion%Orientation(:,:,1))
      y_ED%NacelleMotion%RotationVel(  :,1) = y_ED%NacelleMotion%RotationVel(:,1) + y_ED%NacelleMotion%Orientation(3,:,1) * wt%nac%yawSpeed
      y_ED%NacelleMotion%RotationAcc(  :,1) = y_ED%NacelleMotion%RotationAcc(:,1) + y_ED%NacelleMotion%Orientation(3,:,1) * wt%nac%yawAcc

      ! --- Hub Motion
      ! Nac 2 hub (rigid body)
      call Transfer_Point_to_Point(y_ED%NacelleMotion, y_ED%HubPtMotion, wt%map2hubPt, errStat2, errMsg2); if(Failed()) return
      ! Hub rotation around x
      if (wt%hub%motionType == idHubMotionConstant) then
         ! save the azimuth at t (not t+dt) for output to file:
         wt%hub%azimuth = modulo(REAL(dvr%dT*(nt-1)*wt%hub%rotSpeed, ReKi) * R2D, 360.0_ReKi )
         ! if (nt <= 0) then
         !    wt%hub%azimuth = modulo(REAL(dvr%dT * (nt-1) * wt%hub%rotSpeed, ReKi) * R2D, 360.0_ReKi ) ! deg
         ! else if (nt==1) then
         !    wt%hub%azimuth = 0.0_ReKi
         ! else
         !    wt%hub%azimuth = MODULO( wt%hub%azimuth +  real(dvr%dt*wt%hub%rotSpeed*R2D, ReKi), 360.0_ReKi ) ! add a delta angle to the previous azimuth
         ! endif
         wt%hub%rotAcc  = 0.0_ReKi
      else if (wt%hub%motionType == idHubMotionVariable) then
         call interpTimeValue(wt%hub%motion, time, wt%hub%iMotion, hubMotion)
         !print*,hubMotion
         wt%hub%rotSpeed  = hubMotion(2)
         wt%hub%rotAcc    = hubMotion(2)
         wt%hub%azimuth = MODULO(hubMotion(1)*R2D, 360.0_ReKi )

      else if (wt%hub%motionType == idHubMotionStateTS) then
         ! NOTE: match AeroDyndriver for backward compatibility
         if (nt <= 0) then
            wt%hub%azimuth = modulo( real( dvr%dt * (nt-1) * wt%hub%rotSpeed, ReKi) * R2D, 360.0_ReKi )
         else
            if (nt==1) then
               wt%hub%azimuth = 0.0_ReKi
            else
               wt%hub%azimuth = modulo( wt%hub%azimuth + REAL(dvr%dt * rotSpeedPrev, ReKi) * R2D, 360.0_ReKi ) ! add a delta angle to the previous azimuth
            end if
         end if
      else
         print*,'Unknown hun motion type, should never happen'
         STOP
      endif
      theta(1) = wt%hub%azimuth*D2R + dvr%dt * wt%hub%rotSpeed
      theta(2) = 0.0_ReKi
      theta(3) = 0.0_ReKi
      orientation_loc = EulerConstruct( theta )
      y_ED%HubPtMotion%Orientation(:,:,1) = matmul(orientation_loc, y_ED%HubPtMotion%Orientation(:,:,1))
      y_ED%HubPtMotion%RotationVel(  :,1) = y_ED%HubPtMotion%RotationVel(:,1) + y_ED%HubPtMotion%Orientation(1,:,1) * wt%hub%rotSpeed
      y_ED%HubPtMotion%RotationAcc(  :,1) = y_ED%HubPtMotion%RotationAcc(:,1) + y_ED%HubPtMotion%Orientation(1,:,1) * wt%hub%rotAcc

      ! --- Blade motion
      ! Hub 2 blade root
      do iB = 1,wt%numBlades
         call Transfer_Point_to_Point(y_ED%HubPtMotion, y_ED%BladeRootMotion(iB), wt%map2bldPt(iB), errStat2, errMsg2); if(Failed()) return
         ! Pitch motion aong z
         theta =0.0_ReKi
         if (wt%bld(iB)%motionType==idBldMotionConstant) then
            ! pitch already set
         elseif (wt%bld(iB)%motionType==idBldMotionVariable) then
            call interpTimeValue(wt%bld(iB)%motion, time, wt%bld(iB)%iMotion, bldMotion)
            wt%bld(iB)%pitch =bldMotion(1)
            y_ED%BladeRootMotion(iB)%RotationVel(:,1) = y_ED%BladeRootMotion(iB)%RotationVel(:,1) + y_ED%BladeRootMotion(iB)%Orientation(3,:,1)* (-bldMotion(2))
            y_ED%BladeRootMotion(iB)%RotationAcc(:,1) = y_ED%BladeRootMotion(iB)%RotationAcc(:,1) + y_ED%BladeRootMotion(iB)%Orientation(3,:,1)* (-bldMotion(3))
         else
            print*,'Unknown blade motion type, should never happen'
            STOP
         endif
         theta(3) = - wt%bld(iB)%pitch ! NOTE: sign, wind turbine convention ...
         orientation_loc = EulerConstruct(theta)
         y_ED%BladeRootMotion(iB)%Orientation(:,:,1) = matmul(orientation_loc, y_ED%BladeRootMotion(iB)%Orientation(:,:,1))
      enddo

      !print*,'Bse: ',y_ED%PlatformPtMesh%Position + y_ED%PlatformPtMesh%TranslationDisp
      !if (wt%hasTower) then
      !   print*,'Twr: ',wt%twr%ptMesh%Position + wt%twr%ptMesh%TranslationDisp
      !endif
      !print*,'Nac: ',wt%nac%ptMesh%Position + wt%nac%ptMesh%TranslationDisp
      !print*,'Hub: ',wt%hub%ptMesh%Position + wt%hub%ptMesh%TranslationDisp
      !do iB=1,wt%numBlades
      !   print*,'Bld: ',y_ED%BladeRootMotion(iB)%Position + y_ED%BladeRootMotion(iB)%TranslationDisp
      !enddo
   enddo ! Loop on wind turbines

contains
   logical function Failed()
      call SetErrStat(errStat2, errMsg2, errStat, errMsg, 'Set_Mesh_Motion')
      Failed = errStat >= AbortErrLev
   end function Failed
end subroutine Set_Mesh_Motion

!----------------------------------------------------------------------------------------------------------------------------------
!> Shift current inputs to old inputs (done because time step constant in driver)
!! NOTE: might not be needed with new ADI module
!! cycle values in the input array AD%InputTime and AD%u.
subroutine Shift_ADI_Inputs(time, ADI, errStat, errMsg)
   real(DbKi)                  , intent(in   ) :: time      !< time 
   type(ADI_Data),               intent(inout) :: ADI       !< AeroDyn/InflowWind Data
   integer(IntKi)              , intent(  out) :: errStat   !< Status of error message
   character(*)                , intent(  out) :: errMsg    !< Error message if errStat /= ErrID_None
   ! local variables
   integer(intKi)          :: j   ! loop index
   integer(IntKi)          :: errStat2      ! local status of error message
   character(ErrMsgLen)    :: errMsg2       ! local error message if errStat /= ErrID_None
   real(ReKi) :: z
   errStat = ErrID_None
   errMsg  = ""
   do j = numInp-1,1,-1
      call AD_CopyInput (ADI%u(j)%AD,  ADI%u(j+1)%AD,  MESH_UPDATECOPY, errStat2, ErrMsg2); 
      call SetErrStat(errStat2, errMsg2, errStat, errMsg, 'Shift_ADI_Inputs')
      ADI%inputTimes(j+1) = ADI%inputTimes(j)
   end do
   ADI%inputTimes(1) = time ! time at "nt+1"
end subroutine Shift_ADI_Inputs

!----------------------------------------------------------------------------------------------------------------------------------
!> Read the driver input file
subroutine Dvr_ReadInputFile(fileName, dvr, errStat, errMsg )
   character(*),                  intent( in    )   :: fileName
   type(Dvr_SimData), target,     intent(   out )   :: dvr
   integer,                       intent(   out )   :: errStat              ! returns a non-zero value when an error occurs  
   character(*),                  intent(   out )   :: errMsg               ! Error message if errStat /= ErrID_None
   ! Local variables
   character(1024)              :: PriPath
   character(1024)              :: Line                                     ! String containing a line of input.
   integer                      :: unIn, unEc, iCase
   integer                      :: CurLine
   integer                      :: iWT, iB, bldMotionType
   logical                      :: echo   
   real(ReKi)                   :: hubRad_ReKi
   real(DbKi)                   :: caseArray(10)
   real(DbKi), allocatable      :: timeSeries_Db(:,:)                       ! Temporary array to hold combined-case input parameters. For backward compatibility..
   integer(IntKi)               :: errStat2                                 ! Temporary Error status
   character(ErrMsgLen)         :: errMsg2                                  ! Temporary Err msg
   type(FileInfoType) :: FileInfo_In   !< The derived type for holding the file information.
   type(WTData), pointer :: wt ! Alias to shorten notation
   character(10) :: sWT
   character(15) :: sBld
   ! Basic inputs
   real(ReKi) :: hubRad, hubHt, overhang, shftTilt, precone ! Basic inputs when basicHAWTFormat is true
   real(ReKi) :: nacYaw, bldPitch, rotSpeed
   errStat = ErrID_None
   errMsg  = ''
   UnIn = -1
   UnEc = -1

   ! Read all input file lines into fileinfo
   call ProcessComFile(fileName, FileInfo_In, errStat2, errMsg2); if (Failed()) return
   call GetPath(fileName, PriPath)     ! Input files will be relative to the path where the primary input file is located.
   call GetRoot(fileName, dvr%root)      

   CurLine = 4    ! Skip the first three lines as they are known to be header lines and separators
   call ParseVar(FileInfo_In, CurLine, 'Echo', echo, errStat2, errMsg2); if (Failed()) return;

   if (echo) then
      CALL OpenEcho ( UnEc, TRIM(dvr%root)//'.ech', errStat2, errMsg2 )
         if (Failed()) return;
      WRITE(UnEc, '(A)') 'Echo file for AeroDyn driver input file: '//trim(filename)
      ! Write the first three lines into the echo file
      WRITE(UnEc, '(A)') trim(FileInfo_In%Lines(1))
      WRITE(UnEc, '(A)') trim(FileInfo_In%Lines(2))
      WRITE(UnEc, '(A)') trim(FileInfo_In%Lines(3))
      CurLine = 4
      call ParseVar(FileInfo_In, CurLine, 'Echo', echo, errStat2, errMsg2, UnEc); if (Failed()) return
   endif

   call ParseVar(FileInfo_In, CurLine, "analysisType", dvr%analysisType, errStat2, errMsg2, unEc); if (Failed()) return
   call ParseVar(FileInfo_In, CurLine, "tMax"        , dvr%tMax        , errStat2, errMsg2, unEc); if (Failed()) return
   call ParseVar(FileInfo_In, CurLine, "dt"          , dvr%dt          , errStat2, errMsg2, unEc); if (Failed()) return
   call ParseVar(FileInfo_In, CurLine, "AeroFile"    , dvr%AD_InputFile, errStat2, errMsg2, unEc); if (Failed()) return

   ! --- Inflow data
   call ParseCom(FileInfo_In, CurLine, Line, errStat2, errMsg2, unEc); if (Failed()) return
   call ParseVar(FileInfo_In, CurLine, "compInflow", dvr%IW_InitInp%compInflow  , errStat2, errMsg2, unEc); if (Failed()) return
   call ParseVar(FileInfo_In, CurLine, "InflowFile", dvr%IW_InitInp%InputFile, errStat2, errMsg2, unEc); if (Failed()) return
   if (dvr%IW_InitInp%compInflow==0) then
      call ParseVar(FileInfo_In, CurLine, "HWindSpeed", dvr%IW_InitInp%HWindSpeed  , errStat2, errMsg2, unEc); if (Failed()) return
      call ParseVar(FileInfo_In, CurLine, "RefHt"     , dvr%IW_InitInp%RefHt       , errStat2, errMsg2, unEc); if (Failed()) return
      call ParseVar(FileInfo_In, CurLine, "PLExp"     , dvr%IW_InitInp%PLExp       , errStat2, errMsg2, unEc); if (Failed()) return
   else
      call ParseCom(FileInfo_In, CurLine, Line, errStat2, errMsg2, unEc); if (Failed()) return
      call ParseCom(FileInfo_In, CurLine, Line, errStat2, errMsg2, unEc); if (Failed()) return
      call ParseCom(FileInfo_In, CurLine, Line, errStat2, errMsg2, unEc); if (Failed()) return
      dvr%IW_InitInp%PLexp      = myNaN
      dvr%IW_InitInp%RefHt      = myNaN
      dvr%IW_InitInp%HWindSpeed = myNaN
   endif

   if (PathIsRelative(dvr%AD_InputFile)) dvr%AD_InputFile = trim(PriPath)//trim(dvr%AD_InputFile)
   if (PathIsRelative(dvr%IW_InitInp%InputFile)) dvr%IW_InitInp%InputFile = trim(PriPath)//trim(dvr%IW_InitInp%InputFile)

   ! --- Turbines
   call ParseCom(FileInfo_In, CurLine, Line, errStat2, errMsg2, unEc); if (Failed()) return
   call ParseVar(FileInfo_In, CurLine, "numTurbines", dvr%numTurbines, errStat2, errMsg2, unEc); if (Failed()) return
   allocate(dvr%WT(dvr%numTurbines), stat=errStat2)
      if (errStat2 /=0) then
         errStat2=ErrID_Fatal
         ErrMsg2="Error allocating dvr%WT."
         if(Failed()) return
      end if

   do iWT=1,dvr%numTurbines
      wt => dvr%WT(iWT)
      sWT = '('//trim(num2lstr(iWT))//')'
      call ParseCom(FileInfo_In, CurLine, Line, errStat2, errMsg2, unEc); if(Failed()) return
      call ParseVar(FileInfo_In, CurLine, 'BasicHAWTFormat'//sWT    , wt%basicHAWTFormat       , errStat2, errMsg2, unEc); if(Failed()) return

      ! Basic init
      wt%hub%azimuth  = myNan
      wt%hub%rotSpeed = myNaN
      wt%nac%yaw      = myNaN

      if (wt%BasicHAWTFormat) then
         ! --- Basic Geometry
         call ParseAry(FileInfo_In, CurLine, 'baseOriginInit'//sWT , wt%originInit , 3 , errStat2, errMsg2 , unEc); if(Failed()) return
         call ParseVar(FileInfo_In, CurLine, 'numBlades'//sWT      , wt%numBlades      , errStat2, errMsg2 , unEc); if(Failed()) return
         call ParseVar(FileInfo_In, CurLine, 'hubRad'//sWT         , hubRad            , errStat2, errMsg2 , unEc); if(Failed()) return
         call ParseVar(FileInfo_In, CurLine, 'hubHt'//sWT          , hubHt             , errStat2, errMsg2 , unEc); if(Failed()) return
         call ParseVar(FileInfo_In, CurLine, 'overhang'//sWT       , overhang          , errStat2, errMsg2 , unEc); if(Failed()) return
         call ParseVar(FileInfo_In, CurLine, 'shftTilt'//sWT       , shftTilt          , errStat2, errMsg2 , unEc); if(Failed()) return
         call ParseVar(FileInfo_In, CurLine, 'precone'//sWT        , precone           , errStat2, errMsg2 , unEc); if(Failed()) return

         shftTilt=-shftTilt*Pi/180._ReKi ! deg 2 rad, NOTE: OpenFAST convention sign wrong around y 
         precone=precone*Pi/180._ReKi ! deg 2 rad

         ! We set the advanced turbine geometry properties
         ! twr/nac/hub
         wt%orientationInit(1:3) = 0.0_ReKi
         wt%hasTower          = .True.
         wt%HAWTprojection    = .True.
         wt%twr%origin_t      = 0.0_ReKi ! Exactly at the base
         wt%nac%origin_t      = (/ 0.0_ReKi                , 0.0_ReKi, hubHt + overhang * sin(shftTilt)       /) ! NOTE WE DON'T HAVE TWR2SHAFT to approximate
         wt%hub%origin_n      = (/ overhang * cos(shftTilt), 0.0_ReKi, -overhang * sin(shftTilt) /)              ! IDEM
         wt%hub%orientation_n = (/ 0.0_ReKi,  shftTilt, 0.0_ReKi  /)

         ! blades
         allocate(wt%bld(wt%numBlades))
         do iB=1,wt%numBlades
            wt%bld(iB)%pitch              = myNaN
            wt%bld(iB)%origin_h(1:3)      = 0.0_ReKi
            wt%bld(iB)%orientation_h(1)   = (iB-1)*(2._ReKi*Pi)/wt%numBlades
            wt%bld(iB)%orientation_h(2)   = precone
            wt%bld(iB)%orientation_h(3)   = 0.0_ReKi
            wt%bld(iB)%hubRad_bl          = hubRad
         enddo
      else
         ! --- Advanced geometry
         ! Rotor origin and orientation
         call ParseAry(FileInfo_In, CurLine, 'baseOriginInit'//sWT     , wt%originInit, 3         , errStat2, errMsg2, unEc); if(Failed()) return
         call ParseAry(FileInfo_In, CurLine, 'baseOrientationInit'//sWT, wt%orientationInit, 3    , errStat2, errMsg2, unEc); if(Failed()) return
         call ParseVar(FileInfo_In, CurLine, 'hasTower'//sWT           , wt%hasTower              , errStat2, errMsg2, unEc); if(Failed()) return
         call ParseVar(FileInfo_In, CurLine, 'HAWTprojection'//sWT     , wt%HAWTprojection        , errStat2, errMsg2, unEc); if(Failed()) return
         call ParseAry(FileInfo_In, CurLine, 'twrOrigin_t'//sWT        , wt%twr%origin_t, 3       , errStat2, errMsg2, unEc); if(Failed()) return
         call ParseAry(FileInfo_In, CurLine, 'nacOrigin_t'//sWT        , wt%nac%origin_t, 3       , errStat2, errMsg2, unEc); if(Failed()) return
         call ParseAry(FileInfo_In, CurLine, 'hubOrigin_n'//sWT        , wt%hub%origin_n, 3       , errStat2, errMsg2, unEc); if(Failed()) return
         call ParseAry(FileInfo_In, CurLine, 'hubOrientation_n'//sWT   , wt%hub%orientation_n, 3  , errStat2, errMsg2, unEc); if(Failed()) return
         wt%hub%orientation_n   = wt%hub%orientation_n*Pi/180_ReKi
         wt%orientationInit     = wt%orientationInit*Pi/180_ReKi
         ! Blades
         call ParseCom(FileInfo_In, CurLine, Line, errStat2, errMsg2, unEc); if(Failed()) return
         call ParseVar(FileInfo_In, CurLine, 'numBlades'//sWT , wt%numBlades, errStat2, errMsg2, unEc); if(Failed()) return
         allocate(wt%bld(wt%numBlades), stat=errStat2)
         if (errStat2 /= 0) then
            errStat2=ErrID_Fatal
            errMsg2 = "Error allocating wt%bld"
            if(Failed()) return
         end if

         do iB=1,wt%numBlades
            wt%bld(iB)%pitch = myNaN
            sBld = '('//trim(num2lstr(iWT))//'_'//trim(num2lstr(iB))//')'
            call ParseAry(FileInfo_In, CurLine, 'bldOrigin_h'//sBld , wt%bld(iB)%origin_h, 3, errStat2, errMsg2, unEc); if(Failed()) return
         enddo
         do iB=1,wt%numBlades
            sBld = '('//trim(num2lstr(iWT))//'_'//trim(num2lstr(iB))//')'
            call ParseAry(FileInfo_In, CurLine, 'blOdrientation_h'//sBld , wt%bld(iB)%orientation_h, 3, errStat2, errMsg2, unEc); if(Failed()) return
            wt%bld(iB)%orientation_h = wt%bld(iB)%orientation_h * Pi/180_ReKi
         enddo
         do iB=1,wt%numBlades
            sBld = '('//trim(num2lstr(iWT))//'_'//trim(num2lstr(iB))//')'
            call ParseVar(FileInfo_In, CurLine, 'bldHubRad_bl'//sBld , wt%bld(iB)%hubRad_bl, errStat2, errMsg2, unEc); if(Failed()) return
         enddo
      end if ! Basic /advanced geometry

      ! --- Base motion (common to basic/advanced)
      ! Base motion
      call ParseCom(FileInfo_In, CurLine, Line, errStat2, errMsg2, unEc); if(Failed()) return
      call ParseVar(FileInfo_In, CurLine, 'baseMotionType'//sWT    , wt%motionType,      errStat2, errMsg2, unEc); if(Failed()) return
      call ParseVar(FileInfo_In, CurLine, 'degreeOfFreedom'//sWT   , wt%degreeOfFreedom, errStat2, errMsg2, unEc); if(Failed()) return
      call ParseVar(FileInfo_In, CurLine, 'amplitude'//sWT         , wt%amplitude,       errStat2, errMsg2, unEc); if(Failed()) return
      call ParseVar(FileInfo_In, CurLine, 'frequency'//sWT         , wt%frequency,       errStat2, errMsg2, unEc); if(Failed()) return
      call ParseVar(FileInfo_In, CurLine, 'baseMotionFilename'//sWT, wt%motionFileName,  errStat2, errMsg2, unEc); if(Failed()) return
      wt%frequency = wt%frequency * 2 *pi ! Hz to rad/s
      if (dvr%analysisType==idAnalysisRegular) then
         if (wt%motionType==idBaseMotionGeneral) then
            call ReadDelimFile(wt%motionFileName, 19, wt%motion, errStat2, errMsg2, priPath=priPath); if(Failed()) return
            wt%iMotion=1
            if (wt%motion(size(wt%motion,1),1)<dvr%tMax) then
               call WrScr('Warning: maximum time in motion file smaller than simulation time, last values will be repeated. File: '//trim(wt%motionFileName))
            endif
         endif
      else
         ! Setting dummy values for safety. These values needs to be overriden by TimeDependency or Case
         wt%amplitude = myNaN
         wt%frequency = myNaN
         wt%motionType = idBaseMotionFixed 
         wt%degreeOfFreedom = 0
      endif

      ! --- RNA Motion
      if (wt%BasicHAWTFormat) then
         ! --- Basic Motion
         call ParseVar(FileInfo_In, CurLine, 'nacYaw'//sWT         , nacyaw            , errStat2, errMsg2 , unEc); if(Failed()) return
         call ParseVar(FileInfo_In, CurLine, 'rotSpeed'//sWT       , rotSpeed          , errStat2, errMsg2 , unEc); if(Failed()) return
         call ParseVar(FileInfo_In, CurLine, 'bldPitch'//sWT       , bldPitch          , errStat2, errMsg2 , unEc); if(Failed()) return
         if (dvr%analysisType/=idAnalysisRegular) then
            ! Setting dummy values for safety. These values needs to be overriden by TimeDependency or Case
            nacYaw       = myNaN
            rotSpeed     = myNaN
            bldPitch     = myNaN
         endif ! regular analysis or combined/time

         !wt%motionType = idBaseMotionFixed
         call setSimpleMotion(wt, rotSpeed, bldPitch, nacYaw, wt%degreeOfFreedom, wt%amplitude, wt%frequency)
      else
         ! --- Advanced Motion
         ! Nacelle motion
         if (wt%numBlades>0) then
            call ParseVar(FileInfo_In, CurLine, 'nacMotionType'//sWT    , wt%nac%motionType    , errStat2, errMsg2, unEc); if(Failed()) return
            call ParseVar(FileInfo_In, CurLine, 'nacYaw'//sWT           , wt%nac%yaw           , errStat2, errMsg2, unEc); if(Failed()) return
            call ParseVar(FileInfo_In, CurLine, 'nacMotionFilename'//sWT, wt%nac%motionFileName, errStat2, errMsg2, unEc); if(Failed()) return
            wt%nac%yaw = wt%nac%yaw * Pi/180_ReKi ! yaw stored in rad
            if (dvr%analysisType==idAnalysisRegular) then
               if (wt%nac%motionType==idNacMotionVariable) then
                  call ReadDelimFile(wt%nac%motionFilename, 4, wt%nac%motion, errStat2, errMsg2, priPath=priPath); if(Failed()) return
                  wt%nac%iMotion=1
                  if (wt%nac%motion(size(wt%nac%motion,1),1)<dvr%tMax) then
                     call WrScr('Warning: maximum time in motion file smaller than simulation time, last values will be repeated. File: '//trim(wt%nac%motionFileName))
                  endif
               endif
            else
               ! Replacing with default motion if AnalysisType is not Regular, should be overriden later
               wt%nac%motionType    = idNacMotionConstant
               wt%nac%yaw           = myNaN
            endif

            ! Rotor motion
            call ParseVar(FileInfo_In, CurLine, 'rotMotionType'//sWT    , wt%hub%motionType    , errStat2, errMsg2, unEc); if(Failed()) return
            call ParseVar(FileInfo_In, CurLine, 'rotSpeed'//sWT         , wt%hub%rotSpeed      , errStat2, errMsg2, unEc); if(Failed()) return
            call ParseVar(FileInfo_In, CurLine, 'rotMotionFilename'//sWT, wt%hub%motionFileName, errStat2, errMsg2, unEc); if(Failed()) return
            wt%hub%rotSpeed = wt%hub%rotSpeed * Pi/30_ReKi ! speed stored in rad/s 
            if (dvr%analysisType==idAnalysisRegular) then
               if (wt%hub%motionType==idHubMotionVariable) then
                  call ReadDelimFile(wt%hub%motionFilename, 4, wt%hub%motion, errStat2, errMsg2, priPath=priPath); if(Failed()) return
                  wt%hub%iMotion=1
                  if (wt%hub%motion(size(wt%hub%motion,1),1)<dvr%tMax) then
                     call WrScr('Warning: maximum time in motion file smaller than simulation time, last values will be repeated. File: '//trim(wt%hub%motionFileName))
                  endif
               endif
            else
               ! Replacing with default motion if AnalysisType is not Regular, should be overriden later
               wt%hub%motionType    = idHubMotionConstant
               wt%hub%rotSpeed      = myNaN
            endif

            ! Blade motion
            call ParseVar(FileInfo_In, CurLine, 'bldMotionType'//sWT, bldMotionType, errStat2, errMsg2, unEc); if(Failed()) return
            do iB=1,wt%numBlades
               wt%bld(iB)%motionType=bldMotionType
               sBld = '('//trim(num2lstr(iWT))//'_'//trim(num2lstr(iB))//')'
               call ParseVar(FileInfo_In, CurLine, 'bldPitch'//sBld , wt%bld(iB)%pitch, errStat2, errMsg2, unEc); if(Failed()) return
               wt%bld(iB)%pitch = wt%bld(iB)%pitch*Pi/180_ReKi ! to rad
            enddo
            do iB=1,wt%numBlades
               sBld = '('//trim(num2lstr(iWT))//'_'//trim(num2lstr(iB))//')'
               call ParseVar(FileInfo_In, CurLine, 'bldMotionFileName'//sBld , wt%bld(iB)%motionFileName, errStat2, errMsg2, unEc); if(Failed()) return
            enddo
            if (dvr%analysisType==idAnalysisRegular) then
               do iB=1,wt%numBlades
                  if (wt%bld(iB)%motionType==idBldMotionVariable) then
                     call ReadDelimFile(wt%bld(iB)%motionFilename, 4, wt%bld(iB)%motion, errStat2, errMsg2, priPath=priPath); if(Failed()) return
                     wt%bld(iB)%iMotion=1
                     if (wt%bld(iB)%motion(size(wt%bld(iB)%motion,1),1)<dvr%tMax) then
                        call WrScr('Warning: maximum time in motion file smaller than simulation time, last values will be repeated. File: '//trim(wt%bld(iB)%motionFileName))
                     endif
                  endif
               enddo
            else
               ! Replacing with default motion if AnalysisType is not Regular, shouldbe overriden later
               do iB=1,size(wt%bld)
                  wt%bld(iB)%motionType = idBldMotionConstant
                  wt%bld(iB)%pitch      = myNan
               end do
            endif
         endif ! numBlade>0
      endif ! BASIC/ADVANCED rotor definition
   enddo

   ! --- Time dependent analysis
   call ParseCom(FileInfo_In, CurLine, Line, errStat2, errMsg2, unEc); if(Failed()) return
   if (dvr%AnalysisType==idAnalysisTimeD) then
      call ParseVar(FileInfo_In, CurLine, 'TimeAnalysisFileName', Line, errStat2, errMsg2, unEc); if(Failed()) return
      call ReadDelimFile(Line, 6, dvr%timeSeries, errStat2, errMsg2, priPath=priPath); if(Failed()) return
      dvr%timeSeries(:,4) = real(dvr%timeSeries(:,4)*RPM2RPS, ReKi) ! rad/s
      dvr%timeSeries(:,5) = real(dvr%timeSeries(:,5)*D2R    , ReKi) ! rad
      dvr%timeSeries(:,6) = real(dvr%timeSeries(:,6)*D2R    , ReKi) ! rad
      if (dvr%timeSeries(size(dvr%timeSeries,1),1)<dvr%tMax) then
         call WrScr('Warning: maximum time in time series file smaller than simulation time, last values will be repeated. File: '//trim(Line))
      endif
      dvr%iTimeSeries=1
   else
      call ParseCom(FileInfo_In, CurLine, Line, errStat2, errMsg2, unEc); if(Failed()) return
  endif

   ! --- Parametic cases
   call ParseCom(FileInfo_In, CurLine, Line, errStat2, errMsg2, unEc); if(Failed()) return
   call ParseVar(FileInfo_In, CurLine, 'numCases', dvr%numCases, errStat2, errMsg2, unEc); if(Failed()) return
   call ParseCom(FileInfo_In, CurLine, Line, errStat2, errMsg2, unEc); if(Failed()) return
   call ParseCom(FileInfo_In, CurLine, Line, errStat2, errMsg2, unEc); if(Failed()) return
   if (dvr%analysisType==idAnalysisCombi) then
      ! First check
      if( Check(dvr%numTurbines>1    , 'Combined case analyses only possible with zero or one turbine with `basicHAWT` format' )) return
      if( Check(dvr%numCases<=0      , 'NumCases needs to be >0 for combined analyses' )) return
      allocate(dvr%Cases(dvr%numCases))
      do iCase=1, dvr%numCases
         call ParseAry(FileInfo_In, CurLine, 'case line', caseArray, size(caseArray), errStat2, errMsg2, unEc); if(Failed()) return
         dvr%Cases(iCase)%HWindSpeed = caseArray( 1)
         dvr%Cases(iCase)%PLExp      = caseArray( 2)
         dvr%Cases(iCase)%rotSpeed   = caseArray( 3)
         dvr%Cases(iCase)%bldPitch   = caseArray( 4)
         dvr%Cases(iCase)%nacYaw     = caseArray( 5)
         dvr%Cases(iCase)%dT         = caseArray( 6)
         dvr%Cases(iCase)%tMax       = caseArray( 7)
         dvr%Cases(iCase)%DOF        = caseArray( 8)
         dvr%Cases(iCase)%amplitude  = caseArray( 9)
         dvr%Cases(iCase)%frequency  = caseArray(10)
      enddo
   else
      if (dvr%numCases>0) then
         errStat2=ErrID_Warn
         errMsg2='Skipping combined case inputs'
         call setErrStat(errStat2, errMsg2, errStat, errMsg, 'Dvr_ReadInputFile');
      endif
      dvr%numCases=1 ! Only one case
      if (allocated(dvr%Cases)) deallocate(dvr%Cases)
   endif

   ! --- Input / Outputs
   call ParseCom(FileInfo_In, CurLine, Line, errStat2, errMsg2, unEc); if(Failed()) return
   call ParseVar(FileInfo_In, CurLine, 'outFmt'     , dvr%out%outFmt      , errStat2, errMsg2, unEc); if(Failed()) return
   call ParseVar(FileInfo_In, CurLine, 'outFileFmt' , dvr%out%fileFmt     , errStat2, errMsg2, unEc); if(Failed()) return
   call ParseVar(FileInfo_In, CurLine, 'WrVTK'      , dvr%out%WrVTK       , errStat2, errMsg2, unEc); if(Failed()) return
   call ParseVar(FileInfo_In, CurLine, 'VTKHubRad'  , hubRad_ReKi         , errStat2, errMsg2, unEc); if(Failed()) return
   call ParseAry(FileInfo_In, CurLine, 'VTKNacDim'  , dvr%out%VTKNacDim, 6, errStat2, errMsg2, unEc); if(Failed()) return
   dvr%out%VTKHubRad =  real(hubRad_ReKi,SiKi)
   dvr%out%delim=' ' ! TAB

   call cleanup()

   return
contains

   logical function Check(Condition, ErrMsg_in)
      logical, intent(in) :: Condition
      character(len=*), intent(in) :: ErrMsg_in
      Check=Condition
      if (Check) then
         call SetErrStat(ErrID_Fatal, trim(ErrMsg_in), errStat, errMsg, 'Dvr_ReadInputFile');
      endif
   end function Check

   subroutine CleanUp()
      if (UnIn>0) close(UnIn)
      if (UnEc>0) close(UnEc)
      CALL NWTC_Library_Destroyfileinfotype(FileInfo_In, errStat2, errMsg2)
   end subroutine cleanup

   logical function Failed()
      CALL SetErrStat(errStat2, errMsg2, errStat, errMsg, 'Dvr_ReadInputFile' )
      Failed = errStat >= AbortErrLev
      if (Failed) then
         call CleanUp()
      endif
   end function Failed
end subroutine Dvr_ReadInputFile
!----------------------------------------------------------------------------------------------------------------------------------
!> Set simple motion on this turbine
subroutine setSimpleMotion(wt, rotSpeed, bldPitch, nacYaw, DOF, amplitude, frequency)
   type(WTData),   intent(inout) :: wt
   real(ReKi),     intent(in   ) :: rotSpeed  ! rpm
   real(ReKi),     intent(in   ) :: bldPitch  ! deg
   real(ReKi),     intent(in   ) :: nacYaw    ! deg
   integer(IntKi), intent(in   ) :: DOF       ! 0<: None, 1:surge, ... 6: yaw
   real(ReKi),     intent(in   ) :: amplitude ! m or rad
   real(ReKi),     intent(in   ) :: frequency ! Hz
   
   integer                       :: i
   wt%degreeofFreedom   = DOF
   wt%amplitude         = amplitude
   wt%frequency         = frequency * 2 *pi ! Hz to rad/s
   wt%nac%motionType    = idNacMotionConstant
   wt%nac%yaw           = nacYaw* PI /180._ReKi ! deg 2 rad
   wt%hub%motionType    = idHubMotionConstant
   wt%hub%rotSpeed      = rotSpeed*RPM2RPS     ! rpm 2 rad/s
   if (allocated(wt%bld)) then
      do i=1,size(wt%bld)
         wt%bld(i)%motionType = idBldMotionConstant
         wt%bld(i)%pitch      = bldPitch * Pi /180._ReKi ! deg 2 rad
      end do
   end if
end subroutine setSimpleMotion
!----------------------------------------------------------------------------------------------------------------------------------
!> Validate inputs read from input file 
subroutine ValidateInputs(dvr, errStat, errMsg)
   type(Dvr_SimData), target,    intent(inout) :: dvr           ! intent(out) only so that we can save FmtWidth in dvr%out%ActualChanLen
   integer,                       intent(  out) :: errStat           ! returns a non-zero value when an error occurs  
   character(*),                  intent(  out) :: errMsg            ! Error message if errStat /= ErrID_None
   ! local variables:
   integer(intKi)                               :: i
   integer(intKi)                               :: FmtWidth          ! number of characters in string produced by dvr%OutFmt
   integer(intKi)                               :: errStat2          ! temporary Error status
   character(ErrMsgLen)                         :: ErrMsg2           ! temporary Error message
   character(*), parameter                      :: RoutineName = 'ValidateInputs'
   integer    :: iWT, iB
   type(WTData), pointer :: wt ! Alias to shorten notation

   errStat = ErrID_None
   errMsg  = ""
   ! Turbine Data:
   !if ( dvr%numBlades < 1 ) call SetErrStat( ErrID_Fatal, "There must be at least 1 blade (numBlades).", errStat, ErrMsg, RoutineName)
      ! Combined-Case Analysis:
   if (dvr%DT < epsilon(0.0_ReKi) ) call SetErrStat(ErrID_Fatal,'dT must be larger than 0.',errStat, errMsg,RoutineName)
   if (Check(.not.(ANY((/0,1/) == dvr%IW_InitInp%compInflow) ), 'CompInflow needs to be 0 or 1')) return

   if (Check(.not.(ANY(idAnalysisVALID == dvr%analysisType    )), 'Analysis type not supported: '//trim(Num2LStr(dvr%analysisType)) )) return
   
   if (dvr%analysisType==idAnalysisTimeD .or. dvr%analysisType==idAnalysisCombi) then
      if (Check( dvr%IW_InitInp%CompInflow/=0, 'CompInflow needs to be 0 when analysis type is '//trim(Num2LStr(dvr%analysisType)))) return
   endif


   do iWT=1,dvr%numTurbines
      wt => dvr%WT(iWT)
      if (Check(.not.(ANY(idBaseMotionVALID == wt%motionType    )), 'Base Motion type given for rotor '//(trim(Num2LStr(iWT)))//' not supported: '//trim(Num2LStr(wt%motionType)) )) return
      if (Check(.not.(ANY(idHubMotionVALID  == wt%hub%motionType)), 'Rotor Motion type given for rotor '//(trim(Num2LStr(iWT)))//' not supported: '//trim(Num2LStr(wt%hub%motionType)) )) return
      if (Check(.not.(ANY(idNacMotionVALID  == wt%nac%motionType)), 'Nacelle Motion type given for rotor '//(trim(Num2LStr(iWT)))//' not supported: '//trim(Num2LStr(wt%hub%motionType)) )) return
      do iB=1,wt%numBlades
         if (Check(.not.(ANY(idBldMotionVALID   == wt%bld(iB)%motionType  )),    'Blade Motion type given for rotor '//(trim(Num2LStr(iWT)))//' not supported: '//trim(Num2LStr(wt%bld(iB)%motionType)) )) return
      enddo

      if (wt%motionType==idBaseMotionSine) then
         if (Check((wt%degreeOfFreedom<0) .or.(wt%degreeOfFreedom)>6 , 'Degree of freedom needs to be between 1 and 6')) return
      endif

   enddo

   ! --- I-O Settings:
   if (Check(.not.(ANY(idFmtVALID == dvr%out%fileFmt)),    'fileFmt not supported: '//trim(Num2LStr(dvr%out%fileFmt)) )) return
   call ChkRealFmtStr( dvr%out%OutFmt, 'OutFmt', FmtWidth, errStat2, errMsg2 )
   call SetErrStat( errStat2, errMsg2, errStat, errMsg, RoutineName )
   !if ( FmtWidth < MinChanLen ) call SetErrStat( ErrID_Warn, 'OutFmt produces a column less than '//trim(num2lstr(MinChanLen))//' characters wide ('// &
   !   TRIM(Num2LStr(FmtWidth))//'), which may be too small.', errStat, errMsg, RoutineName )

contains

   logical function Check(Condition, ErrMsg_in)
      logical, intent(in) :: Condition
      character(len=*), intent(in) :: ErrMsg_in
      Check=Condition
      if (Check) then
         call SetErrStat(ErrID_Fatal, trim(ErrMsg_in), errStat, errMsg, 'ValidateInputs');
      endif
   end function Check

end subroutine ValidateInputs
!----------------------------------------------------------------------------------------------------------------------------------
!> Initialize outputs to file for driver 
subroutine Dvr_InitializeOutputs(nWT, out, numSteps, errStat, errMsg)
      integer(IntKi)         ,  intent(in   )   :: nWT                  ! Number of time steps
      type(Dvr_Outputs),        intent(inout)   :: out 
      integer(IntKi)         ,  intent(in   )   :: numSteps             ! Number of time steps
      integer(IntKi)         ,  intent(  out)   :: errStat              ! Status of error message
      character(*)           ,  intent(  out)   :: errMsg               ! Error message if errStat /= ErrID_None
      ! locals
      integer(IntKi)     :: i
      integer(IntKi)     :: numSpaces
      integer(IntKi)     :: numOuts
      integer(IntKi)     :: iWT
      character(ChanLen) :: colTxt
      character(ChanLen) :: caseTxt
      character(10)      :: sWT

      numOuts = size(out%WriteOutputHdr)

      call AllocAry(out%outLine, numOuts-1, 'outLine', errStat, errMsg); ! NOTE: time not stored
      out%outLine=0.0_ReKi

      ! --- Ascii
      if (out%fileFmt==idFmtBoth .or. out%fileFmt == idFmtAscii) then

         ! compute the width of the column output
         numSpaces = out%ActualChanLen ! the size of column produced by OutFmt
         out%ActualChanLen = max( out%ActualChanLen, MinChanLen ) ! set this to at least MinChanLen , or the size of the column produced by OutFmt
         do i=1,numOuts
            out%ActualChanLen = max(out%ActualChanLen, LEN_TRIM(out%WriteOutputHdr(i)))
            out%ActualChanLen = max(out%ActualChanLen, LEN_TRIM(out%WriteOutputUnt(i)))
         end do

         ! create format statements for time and the array outputs:
         out%Fmt_t = '(F'//trim(num2lstr(out%ActualChanLen))//'.4)'
         out%Fmt_a = '"'//out%delim//'"'//trim(out%outFmt)      ! format for array elements from individual modules
         numSpaces = out%ActualChanLen - numSpaces  ! the difference between the size of the headers and what is produced by OutFmt
         if (numSpaces > 0) then
            out%Fmt_a = trim(out%Fmt_a)//','//trim(num2lstr(numSpaces))//'x'
         end if

         ! --- Start writing to ascii input file 
         do iWT=1,nWT
            if (nWT>1) then
               sWT = '.T'//trim(num2lstr(iWT))
            else
               sWT = ''
            endif
            call GetNewUnit(out%unOutFile(iWT), errStat, errMsg)
            if ( errStat >= AbortErrLev ) then
               out%unOutFile(iWT) = -1
               return
            end if
            call OpenFOutFile ( out%unOutFile(iWT), trim(out%Root)//trim(sWT)//'.out', errStat, errMsg )
            if ( errStat >= AbortErrLev ) return
            write (out%unOutFile(iWT),'(/,A)')  'Predictions were generated on '//CurDate()//' at '//CurTime()//' using '//trim( version%Name )
            write (out%unOutFile(iWT),'(1X,A)') trim(GetNVD(out%AD_ver))
            write (out%unOutFile(iWT),'()' )    !print a blank line
            write (out%unOutFile(iWT),'()' )    !print a blank line
            write (out%unOutFile(iWT),'()' )    !print a blank line

            ! Write the names of the output parameters on one line:
            do i=1,numOuts
               call WrFileNR ( out%unOutFile(iWT), out%delim//out%WriteOutputHdr(i)(1:out%ActualChanLen) )
            end do ! i
            write (out%unOutFile(iWT),'()')

            ! Write the units of the output parameters on one line:
            do i=1,numOuts
               call WrFileNR ( out%unOutFile(iWT), out%delim//out%WriteOutputUnt(i)(1:out%ActualChanLen) )
            end do ! i
            write (out%unOutFile(iWT),'()')
         enddo
      endif

      ! --- Binary
      if (out%fileFmt==idFmtBoth .or. out%fileFmt == idFmtBinary) then
         call AllocAry(out%storage, numOuts-1, numSteps, nWT, 'storage', errStat, errMsg)
         out%storage= myNaN !0.0_ReKi ! Alternative: myNaN
      endif

end subroutine Dvr_InitializeOutputs
!----------------------------------------------------------------------------------------------------------------------------------
!> Initialize driver (not module-level) output channels 
!! Output channels are constant for all cases and all turbines for now!
subroutine Dvr_InitializeDriverOutputs(dvr, ADI, errStat, errMsg)
   type(Dvr_SimData),        intent(inout) :: dvr              ! driver data
   type(ADI_Data),           intent(inout) :: ADI       ! Input data for initialization (intent out for getting AD WriteOutput names/units)
   integer(IntKi)         ,  intent(  out) :: errStat              ! Status of error message
   character(*)           ,  intent(  out) :: errMsg               ! Error message if errStat /= ErrID_None
   integer :: maxNumBlades, k, j, iWT
   errStat = ErrID_None
   errMsg  = ''

   maxNumBlades = 0
   do iWT=1,size(dvr%WT)
      maxNumBlades= max(maxNumBlades, dvr%WT(iWT)%numBlades)
   end do

   ! --- Allocate driver-level outputs
   dvr%out%nDvrOutputs = 1+ 4 + 6 + 3 + 1*maxNumBlades ! 
   allocate(dvr%out%WriteOutputHdr(1+dvr%out%nDvrOutputs))
   allocate(dvr%out%WriteOutputUnt(1+dvr%out%nDvrOutputs))
   do iWT =1,dvr%numTurbines
      allocate(dvr%WT(iWT)%WriteOutput(1+dvr%out%nDvrOutputs))
   enddo

   j=1
   dvr%out%WriteOutputHdr(j) = 'Time'
   dvr%out%WriteOutputUnt(j) = '(s)'  ; j=j+1
   dvr%out%WriteOutputHdr(j) = 'Case'
   dvr%out%WriteOutputUnt(j) = '(-)'  ; j=j+1

   dvr%out%WriteOutputHdr(j) = 'HWindSpeedX'
   dvr%out%WriteOutputUnt(j) = '(m/s)'; j=j+1
   dvr%out%WriteOutputHdr(j) = 'HWindSpeedY'
   dvr%out%WriteOutputUnt(j) = '(m/s)'; j=j+1
   dvr%out%WriteOutputHdr(j) = 'HWindSpeedZ'
   dvr%out%WriteOutputUnt(j) = '(m/s)'; j=j+1

   dvr%out%WriteOutputHdr(j) = 'ShearExp'
   if (ADI%m%IW%CompInflow==1) then
      dvr%out%WriteOutputUnt(j) = '(NVALID)'; j=j+1
   else
      dvr%out%WriteOutputUnt(j) = '(-)'; j=j+1
   endif

   dvr%out%WriteOutputHdr(j) = 'PtfmSurge'
   dvr%out%WriteOutputUnt(j) = '(m)'; j=j+1
   dvr%out%WriteOutputHdr(j) = 'PtfmSway'
   dvr%out%WriteOutputUnt(j) = '(m)'; j=j+1
   dvr%out%WriteOutputHdr(j) = 'PtfmHeave'
   dvr%out%WriteOutputUnt(j) = '(m)'; j=j+1
   dvr%out%WriteOutputHdr(j) = 'PtfmRoll'
   dvr%out%WriteOutputUnt(j) = '(deg)'; j=j+1
   dvr%out%WriteOutputHdr(j) = 'PtfmPitch'
   dvr%out%WriteOutputUnt(j) = '(deg)'; j=j+1
   dvr%out%WriteOutputHdr(j) = 'PtfmYaw'
   dvr%out%WriteOutputUnt(j) = '(deg)'; j=j+1

   dvr%out%WriteOutputHdr(j) = 'Yaw'
   dvr%out%WriteOutputUnt(j) = '(deg)'; j=j+1
   dvr%out%WriteOutputHdr(j) = 'Azimuth'
   dvr%out%WriteOutputUnt(j) = '(deg)'; j=j+1
   dvr%out%WriteOutputHdr(j) = 'RotSpeed'
   dvr%out%WriteOutputUnt(j) = '(rpm)'; j=j+1
   do k =1,maxNumBlades
      dvr%out%WriteOutputHdr(j) = 'BldPitch'//trim(num2lstr(k))
      dvr%out%WriteOutputUnt(j) = '(deg)'; j=j+1
   enddo

end subroutine Dvr_InitializeDriverOutputs
!----------------------------------------------------------------------------------------------------------------------------------
!> Store driver data
subroutine Dvr_CalcOutputDriver(dvr, y_ADI, FED, errStat, errMsg)
   type(Dvr_SimData), target,  intent(inout) :: dvr              ! driver data
   type(FED_Data),    target,   intent(in   ) :: FED       !< Elastic wind turbine data (Fake ElastoDyn)
   type(ADI_OutputType),        intent(in   ) :: y_ADI           ! ADI output data
   integer(IntKi)           ,   intent(  out) :: errStat         ! Status of error message
   character(*)             ,   intent(  out) :: errMsg          ! Error message if errStat /= ErrID_None
   integer              :: maxNumBlades, k, j, iWT
   real(ReKi)           :: rotations(3)
   integer(IntKi)       :: errStat2        ! Status of error message
   character(ErrMsgLen) :: errMsg2 ! Error message
   real(ReKi), pointer  :: arr(:)
   type(WTData), pointer :: wt ! Alias to shorten notation
   type(RotFED), pointer :: y_ED ! Alias to shorten notation

   errStat = ErrID_None
   errMsg  = ''
   
   maxNumBlades = 0
   do iWT=1,size(dvr%WT)
      maxNumBlades= max(maxNumBlades, dvr%WT(iWT)%numBlades)
   end do
   
   do iWT = 1, dvr%numTurbines
      wt => dvr%wt(iWT)
      y_ED => FED%wt(iWT)
      if (dvr%wt(iWT)%numBlades >0 ) then ! TODO, export for tower only
         arr => dvr%wt(iWT)%WriteOutput
         k=1
         ! NOTE: to do this properly we would need to store at the previous time step and perform a rotation
         arr(k) = dvr%iCase           ; k=k+1
         ! Environment
         arr(k) = y_ADI%HHVel(1, iWT) ; k=k+1  ! NOTE: stored at beginning of array
         arr(k) = y_ADI%HHVel(2, iWT) ; k=k+1
         arr(k) = y_ADI%HHVel(3, iWT) ; k=k+1 
         arr(k) = y_ADI%PLExp         ; k=k+1 ! shear exp, not set if CompInflow=1

         ! 6 base DOF
         rotations  = EulerExtract(y_ED%PlatformPtMesh%Orientation(:,:,1)); 
         arr(k) = y_ED%PlatformPtMesh%Position(1,1)+y_ED%PlatformPtMesh%TranslationDisp(1,1); k=k+1 ! surge
         arr(k) = y_ED%PlatformPtMesh%Position(2,1)+y_ED%PlatformPtMesh%TranslationDisp(2,1); k=k+1 ! sway
         arr(k) = y_ED%PlatformPtMesh%Position(3,1)+y_ED%PlatformPtMesh%TranslationDisp(3,1); k=k+1 ! heave
         arr(k) = rotations(1) * R2D  ; k=k+1 ! roll
         arr(k) = rotations(2) * R2D  ; k=k+1 ! pitch
         arr(k) = rotations(3) * R2D  ; k=k+1 ! yaw
         ! RNA motion
         arr(k) = wt%nac%yaw*R2D         ; k=k+1 ! yaw [deg]
         arr(k) = modulo(real(wt%hub%azimuth+(dvr%dt * wt%hub%rotSpeed)*R2D, ReKi), 360.0_ReKi); k=k+1 ! azimuth [deg], stored at nt-1
         arr(k) = wt%hub%rotSpeed*RPS2RPM; k=k+1 ! rotspeed [rpm]
         do j=1,maxNumBlades
            if (j<= wt%numBlades) then
               arr(k) = wt%bld(j)%pitch*R2D ! pitch [deg]
            else
               arr(k) = 0.0_ReKi ! myNaN
            endif
            k=k+1;
         enddo
      endif
   enddo

end subroutine Dvr_CalcOutputDriver
!----------------------------------------------------------------------------------------------------------------------------------
subroutine Dvr_WriteOutputs(nt, t, dvr, out, yADI, errStat, errMsg)
   integer(IntKi)         ,  intent(in   )   :: nt                   ! simulation time step
   real(DbKi)             ,  intent(in   )   :: t                    ! simulation time (s)
   type(Dvr_SimData),        intent(inout)   :: dvr              ! driver data
   type(Dvr_Outputs)      ,  intent(inout)   :: out                  ! driver uotput options
   type(ADI_OutputType)   ,  intent(in   )   :: yADI                 ! aerodyn outputs
   integer(IntKi)         ,  intent(inout)   :: errStat              ! Status of error message
   character(*)           ,  intent(inout)   :: errMsg               ! Error message if errStat /= ErrID_None
   ! Local variables.
   character(ChanLen) :: tmpStr         ! temporary string to print the time output as text
   integer :: nDV , nAD, nIW, iWT, k, j
   real(ReKi) :: rotations(3)
   integer(IntKi)  :: errStat2 ! Status of error message
   character(ErrMsgLen)    :: errMsg2  ! Error message 
   errStat = ErrID_None
   errMsg  = ''

   ! Packing all outputs excpet time into one array
   nAD = size(yADI%AD%rotors(1)%WriteOutput)
   nIW = size(yADI%IW_WriteOutput)
   nDV = out%nDvrOutputs
   do iWT = 1, dvr%numTurbines
      if (dvr%wt(iWT)%numBlades >0 ) then ! TODO, export for tower only

         out%outLine(1:nDV)         = dvr%wt(iWT)%WriteOutput(1:nDV)  ! Driver Write Outputs
         ! out%outLine(11)            = dvr%WT(iWT)%hub%azimuth       ! azimuth already stored a nt-1

         out%outLine(nDV+1:nDV+nAD) = yADI%AD%rotors(iWT)%WriteOutput     ! AeroDyn WriteOutputs
         out%outLine(nDV+nAD+1:)    = yADI%IW_WriteOutput                 ! InflowWind WriteOutputs

         if (out%fileFmt==idFmtBoth .or. out%fileFmt == idFmtAscii) then
            ! ASCII
            ! time
            write( tmpStr, out%Fmt_t ) t  ! '(F15.4)'
            call WrFileNR( out%unOutFile(iWT), tmpStr(1:out%ActualChanLen) )
            call WrNumAryFileNR(out%unOutFile(iWT), out%outLine,  out%Fmt_a, errStat, errMsg)
            ! write a new line (advance to the next line)
            write(out%unOutFile(iWT),'()')
         endif
         if (out%fileFmt==idFmtBoth .or. out%fileFmt == idFmtBinary) then
            ! Store for binary
            out%storage(1:nDV+nAD+nIW, nt, iWT) = out%outLine(1:nDV+nAD+nIW)
         endif
      endif
   enddo
end subroutine Dvr_WriteOutputs

!----------------------------------------------------------------------------------------------------------------------------------
!> Read a delimited file with one line of header
subroutine ReadDelimFile(Filename, nCol, Array, errStat, errMsg, nHeaderLines, priPath)
   character(len=*),                        intent(in)  :: Filename
   integer,                                 intent(in)  :: nCol
   real(ReKi), dimension(:,:), allocatable, intent(out) :: Array
   integer(IntKi)         ,                 intent(out) :: errStat ! Status of error message
   character(*)           ,                 intent(out) :: errMsg  ! Error message if errStat /= ErrID_None
   integer(IntKi), optional,                intent(in ) :: nHeaderLines
   character(*)  , optional,                intent(in ) :: priPath  ! Primary path, to use if filename is not absolute
   integer              :: UnIn, i, j, nLine, nHead
   character(len= 2048) :: line
   integer(IntKi)       :: errStat2      ! local status of error message
   character(ErrMsgLen) :: errMsg2       ! temporary Error message
   character(len=2048) :: Filename_Loc   ! filename local to this function
   errStat = ErrID_None
   errMsg  = ""

   Filename_Loc = Filename
   if (present(priPath)) then
      if (PathIsRelative(Filename_Loc)) Filename_Loc = trim(PriPath)//trim(Filename)
   endif

   ! Open file
   call GetNewUnit(UnIn) 
   call OpenFInpFile(UnIn, Filename_Loc, errStat2, errMsg2); if(Failed()) return 
   ! Count number of lines
   nLine = line_count(UnIn)
   allocate(Array(nLine-1, nCol), stat=errStat2); errMsg2='allocation failed'; if(Failed())return
   ! Read header
   nHead=1
   if (present(nHeaderLines)) nHead = nHeaderLines
   do i=1,nHead
      read(UnIn, *, IOSTAT=errStat2) line
      errMsg2 = ' Error reading line '//trim(Num2LStr(1))//' of file: '//trim(Filename_Loc)
      if(Failed()) return
   enddo
   ! Read data
   do I = 1,nLine-1
      read (UnIn,*,IOSTAT=errStat2) (Array(I,J), J=1,nCol)
      errMsg2 = ' Error reading line '//trim(Num2LStr(I+1))//' of file: '//trim(Filename_Loc)
      if(Failed()) return
   end do  
   close(UnIn) 
contains
   logical function Failed()
      CALL SetErrStat(errStat2, errMsg2, errStat, errMsg, 'ReadDelimFile' )
      Failed = errStat >= AbortErrLev
      if (Failed) then
         if ((UnIn)>0) close(UnIn)
      endif
   end function Failed
end subroutine ReadDelimFile

!----------------------------------------------------------------------------------------------------------------------------------
!> Counts number of lines in a file
integer function line_count(iunit)
   integer, intent(in) :: iunit
   character(len=2048) :: line
   ! safety for infinite loop..
   integer :: i
   integer, parameter :: nline_max=100000000 ! 100 M
   line_count=0
   do i=1,nline_max 
      line=''
      read(iunit,'(A)',END=100)line
      line_count=line_count+1
   enddo
   if (line_count==nline_max) then
      print*,'Error: maximum number of line exceeded for line_count'
      STOP
   endif
100 if(len(trim(line))>0) then
      line_count=line_count+1
   endif
   rewind(iunit)
   return
end function

!----------------------------------------------------------------------------------------------------------------------------------
!> Perform linear interpolation of an array, where first column is assumed to be ascending time values
!! First value is used for times before, and last value is used for time beyond
subroutine interpTimeValue(array, time, iLast, values)
   real(ReKi), dimension(:,:), intent(in)    :: array !< vector of time steps
   real(DbKi),                 intent(in)    :: time  !< time
   integer,                    intent(inout) :: iLast
   real(ReKi), dimension(:),   intent(out)   :: values !< vector of values at given time
   integer :: i
   real(ReKi) :: alpha
   if (array(iLast,1)> time) then 
      values = array(iLast,2:)
   elseif (iLast == size(array,1)) then 
      values = array(iLast,2:)
   else
      ! Look for index
      do i=iLast,size(array,1)
         if (array(i,1)<=time) then
            iLast=i
         else
            exit
         endif
      enddo
      if (iLast==size(array,1)) then
         values = array(iLast,2:)
      else
         ! Linear interpolation
         alpha = (array(iLast+1,1)-time)/(array(iLast+1,1)-array(iLast,1))
         values = array(iLast,2:)*alpha + array(iLast+1,2:)*(1-alpha)
         !print*,'time', array(iLast,1), '<=', time,'<',  array(iLast+1,1), 'fact', alpha
      endif
   endif
end subroutine interpTimeValue

!----------------------------------------------------------------------------------------------------------------------------------
!> This subroutine sets up the information needed for plotting VTK surfaces.
subroutine setVTKParameters(p_FAST, dvr, ADI, errStat, errMsg)
   type(Dvr_Outputs),     intent(inout) :: p_FAST           !< The parameters of the glue code
   type(Dvr_SimData), target,    intent(inout) :: dvr           ! intent(out) only so that we can save FmtWidth in dvr%out%ActualChanLen
   type(ADI_Data),     target,   intent(in   ) :: ADI       ! Input data for initialization (intent out for getting AD WriteOutput names/units)
   integer(IntKi),               intent(  out) :: errStat          !< Error status of the operation
   character(*),                 intent(  out) :: errMsg           !< Error message if errStat /= ErrID_None
   real(SiKi)                              :: RefPoint(3), RefLengths(2)               
   real(SiKi)                              :: x, y                
   real(SiKi)                              :: TwrDiam_top, TwrDiam_base, TwrRatio, TwrLength
   integer(IntKi)                          :: topNode, baseNode, cylNode, tipNode, rootNode
   integer(IntKi)                          :: NumBl, k, iRot, iBld, nNodes
   character(1024)                         :: vtkroot
   integer(IntKi)                          :: iWT
   integer(IntKi)                          :: errStat2
   character(ErrMsgLen)                    :: errMsg2
   character(*), parameter                 :: RoutineName = 'SetVTKParameters'
   real(SiKi) :: BladeLength, MaxBladeLength, MaxTwrLength, GroundRad, MaxLength
   real(SiKi) :: WorldBoxMax(3), WorldBoxMin(3) ! Extent of the turbines
   real(SiKi) :: BaseBoxDim
   type(MeshType), pointer :: Mesh
   type(WTData), pointer :: wt ! Alias to shorten notation
   errStat = ErrID_None
   errMsg  = ""
   
   ! --- Tower Blades (NOTE: done by ADI)
   !call AD_SetVTKSurface(InitOut_AD, u%AD, m%VTK_Surfaces, errStat2, errMsg2); if(Failed()) return

   ! get the name of the output directory for vtk files (in a subdirectory called "vtk" of the output directory), and
   ! create the VTK directory if it does not exist
   call GetPath ( p_FAST%root, p_FAST%VTK_OutFileRoot, vtkroot ) ! the returned p_FAST%VTK_OutFileRoot includes a file separator character at the end
   p_FAST%VTK_OutFileRoot = trim(p_FAST%VTK_OutFileRoot) // 'vtk'
   call MKDIR( trim(p_FAST%VTK_OutFileRoot) )
   p_FAST%VTK_OutFileRoot = trim( p_FAST%VTK_OutFileRoot ) // PathSep // trim(vtkroot)
   ! calculate the number of digits in 'y_FAST%NOutSteps' (Maximum number of output steps to be written)
   ! this will be used to pad the write-out step in the VTK filename with zeros in calls to MeshWrVTK()
   p_FAST%VTK_tWidth = max(9, CEILING( log10( real(dvr%numSteps+1, ReKi) / p_FAST%n_VTKTime ) ) + 1) ! NOTE: at least 9, if user changes dt/and tmax 

   if (allocated(p_FAST%VTK_Surface)) then
      return ! The surfaces were already computed (for combined cases)
   endif

   allocate(p_FAST%VTK_Surface(dvr%numTurbines))
   ! --- Find dimensions for all objects to determine "Ground" and typical dimensions
   MaxBladeLength = 0
   MaxTwrLength   = 0
   MaxLength      = 0
   do iWT=1,dvr%numTurbines
      wt => dvr%wt(iWT)
      do iBld=1, wt%numBlades
         nNodes = ADI%u(1)%AD%rotors(iWT)%BladeMotion(iBld)%nnodes
         BladeLength = TwoNorm(ADI%u(1)%AD%rotors(iWT)%BladeMotion(iBld)%Position(:,nNodes)-ADI%u(1)%AD%rotors(iWT)%BladeMotion(iBld)%Position(:,1))
         MaxBladeLength = max(MaxBladeLength, BladeLength)
      enddo
      if (wt%hasTower) then
         Mesh=>ADI%u(1)%AD%rotors(iWT)%TowerMotion
         if (Mesh%NNodes>0) then
            TwrLength = TwoNorm( Mesh%position(:,1) - Mesh%position(:,Mesh%NNodes) ) 
            MaxTwrLength = max(MaxTwrLength, TwrLength)
         endif
      endif
      MaxLength = max(MaxLength, MaxTwrLength, MaxBladeLength)

      ! Determine extent of the objects
      RefPoint = wt%originInit
      if (iWT==1) then
         WorldBoxMax(1) =  RefPoint(1)+MaxLength
         WorldBoxMax(2) =  RefPoint(2)+MaxLength
         WorldBoxMax(3) =  RefPoint(3)+MaxLength ! NOTE: not used
         WorldBoxMin(1) =  RefPoint(1)-MaxLength
         WorldBoxMin(2) =  RefPoint(2)-MaxLength
         WorldBoxMin(3) =  RefPoint(3)-MaxLength ! NOTE: not used
      else
         WorldBoxMax(1) = max(WorldBoxMax(1), RefPoint(1)+MaxLength)
         WorldBoxMax(2) = max(WorldBoxMax(2), RefPoint(2)+MaxLength)
         WorldBoxMax(3) = max(WorldBoxMax(3), RefPoint(3)+MaxLength) ! NOTE: not used
         WorldBoxMin(1) = min(WorldBoxMin(1), RefPoint(1)-MaxLength)
         WorldBoxMin(2) = min(WorldBoxMin(2), RefPoint(2)-MaxLength)
         WorldBoxMin(3) = min(WorldBoxMin(3), RefPoint(3)-MaxLength) ! NOTE: not used
      endif
   enddo ! Loop on turbine 

   ! Get radius for ground (blade length + hub radius):
   GroundRad = MaxBladeLength + MaxTwrLength+ p_FAST%VTKHubRad
   ! write the ground or seabed reference polygon:
   RefPoint(1:2) = dvr%WT(1)%originInit(1:2)
   do iWT=2,dvr%numTurbines
      RefPoint(1:2) = RefPoint(1:2) + dvr%WT(iWT)%originInit(1:2)
   end do
   RefPoint(1:2) = RefPoint(1:2) / dvr%numTurbines
   
   RefPoint(3) = 0.0_ReKi
   RefLengths  = GroundRad  + sqrt((WorldBoxMax(1)-WorldBoxMin(1))**2 + (WorldBoxMax(2)-WorldBoxMin(2))**2)
   call WrVTK_Ground (RefPoint, RefLengths, trim(p_FAST%VTK_OutFileRoot) // '.GroundSurface', errStat2, errMsg2 )         


   ! --- Create surfaces for Nacelle, Base, Tower, Blades
   do iWT=1,dvr%numTurbines
      wt => dvr%wt(iWT)
      p_FAST%VTK_Surface(iWT)%NumSectors = 25   

      ! Create nacelle box
      p_FAST%VTK_Surface(iWT)%NacelleBox(:,1) = (/ p_FAST%VTKNacDim(1)                    , p_FAST%VTKNacDim(2)+p_FAST%VTKNacDim(5), p_FAST%VTKNacDim(3) /)
      p_FAST%VTK_Surface(iWT)%NacelleBox(:,2) = (/ p_FAST%VTKNacDim(1)+p_FAST%VTKNacDim(4), p_FAST%VTKNacDim(2)+p_FAST%VTKNacDim(5), p_FAST%VTKNacDim(3) /) 
      p_FAST%VTK_Surface(iWT)%NacelleBox(:,3) = (/ p_FAST%VTKNacDim(1)+p_FAST%VTKNacDim(4), p_FAST%VTKNacDim(2)                    , p_FAST%VTKNacDim(3) /)
      p_FAST%VTK_Surface(iWT)%NacelleBox(:,4) = (/ p_FAST%VTKNacDim(1)                    , p_FAST%VTKNacDim(2)                    , p_FAST%VTKNacDim(3) /) 
      p_FAST%VTK_Surface(iWT)%NacelleBox(:,5) = (/ p_FAST%VTKNacDim(1)                    , p_FAST%VTKNacDim(2)                    , p_FAST%VTKNacDim(3)+p_FAST%VTKNacDim(6) /)
      p_FAST%VTK_Surface(iWT)%NacelleBox(:,6) = (/ p_FAST%VTKNacDim(1)+p_FAST%VTKNacDim(4), p_FAST%VTKNacDim(2)                    , p_FAST%VTKNacDim(3)+p_FAST%VTKNacDim(6) /) 
      p_FAST%VTK_Surface(iWT)%NacelleBox(:,7) = (/ p_FAST%VTKNacDim(1)+p_FAST%VTKNacDim(4), p_FAST%VTKNacDim(2)+p_FAST%VTKNacDim(5), p_FAST%VTKNacDim(3)+p_FAST%VTKNacDim(6) /)
      p_FAST%VTK_Surface(iWT)%NacelleBox(:,8) = (/ p_FAST%VTKNacDim(1)                    , p_FAST%VTKNacDim(2)+p_FAST%VTKNacDim(5), p_FAST%VTKNacDim(3)+p_FAST%VTKNacDim(6) /) 

      ! Create base box (using towerbase or nacelle dime)
      BaseBoxDim = minval(p_FAST%VTKNacDim(4:6))/2
      if (size(ADI%m%VTK_Surfaces(iWT)%TowerRad)>0) then
         BaseBoxDim = ADI%m%VTK_Surfaces(iWT)%TowerRad(1)
      endif
      p_FAST%VTK_Surface(iWT)%BaseBox(:,1) = (/ -BaseBoxDim             , -BaseBoxDim+2*BaseBoxDim, -BaseBoxDim /)
      p_FAST%VTK_Surface(iWT)%BaseBox(:,2) = (/ -BaseBoxDim+2*BaseBoxDim, -BaseBoxDim+2*BaseBoxDim, -BaseBoxDim /) 
      p_FAST%VTK_Surface(iWT)%BaseBox(:,3) = (/ -BaseBoxDim+2*BaseBoxDim, -BaseBoxDim             , -BaseBoxDim /)
      p_FAST%VTK_Surface(iWT)%BaseBox(:,4) = (/ -BaseBoxDim             , -BaseBoxDim             , -BaseBoxDim /) 
      p_FAST%VTK_Surface(iWT)%BaseBox(:,5) = (/ -BaseBoxDim             , -BaseBoxDim             , -BaseBoxDim+2*BaseBoxDim /)
      p_FAST%VTK_Surface(iWT)%BaseBox(:,6) = (/ -BaseBoxDim+2*BaseBoxDim, -BaseBoxDim             , -BaseBoxDim+2*BaseBoxDim /) 
      p_FAST%VTK_Surface(iWT)%BaseBox(:,7) = (/ -BaseBoxDim+2*BaseBoxDim, -BaseBoxDim+2*BaseBoxDim, -BaseBoxDim+2*BaseBoxDim /)
      p_FAST%VTK_Surface(iWT)%BaseBox(:,8) = (/ -BaseBoxDim             , -BaseBoxDim+2*BaseBoxDim, -BaseBoxDim+2*BaseBoxDim /) 

   enddo ! iWT, turbines

end subroutine SetVTKParameters
!----------------------------------------------------------------------------------------------------------------------------------
!> This routine writes a minimal subset of meshes with surfaces to VTK-formatted files. It doesn't bother with 
!! returning an error code.
subroutine WrVTK_Surfaces(t_global, ADI, FED, p_FAST, VTK_count)
   use FVW_IO, only: WrVTK_FVW
   real(DbKi),               intent(in   ) :: t_global  !< Current global time
   type(FED_Data), target,   intent(in   ) :: FED       !< Elastic wind turbine data (Fake ElastoDyn)
   type(ADI_Data),           intent(in   ) :: ADI       !< Input data for initialization (intent out for getting AD WriteOutput names/units)
   type(Dvr_Outputs),        intent(in   ) :: p_FAST    !< Parameters for the glue code
   integer(IntKi)         ,  intent(in   ) :: VTK_count
   logical, parameter    :: OutputFields = .FALSE. ! due to confusion about what fields mean on a surface, we are going to just output the basic meshes if people ask for fields
   integer(IntKi)        :: errStat2
   character(ErrMsgLen)  :: errMSg2
   integer(IntKi)        :: iWT
   integer(IntKi)        :: nWT
   character(10)         :: sWT
   type(RotFED), pointer :: y_ED ! Alias to shorten notation

   ! AeroDyn surfaces (Blades, Hub, Tower)
   call AD_WrVTK_Surfaces(ADI%u(2)%AD, ADI%y%AD, p_FAST%VTKRefPoint, ADI%m%VTK_Surfaces, VTK_count, p_FAST%VTK_OutFileRoot, p_FAST%VTK_tWidth, 25, p_FAST%VTKHubRad)

   ! Elastic info
   nWT = size(FED%WT)
   do iWT = 1, nWT
      if (nWT==1) then
         sWT = ''
      else
         sWT = '.T'//trim(num2lstr(iWT))
      endif
      y_ED => FED%WT(iWT)

      ! Base 
      call MeshWrVTK_PointSurface (p_FAST%VTKRefPoint, y_ED%PlatformPtMesh, trim(p_FAST%VTK_OutFileRoot)//trim(sWT)//'.BaseSurface', &
                                   VTK_count, OutputFields, errStat2, errMsg2, p_FAST%VTK_tWidth , verts = p_FAST%VTK_Surface(iWT)%BaseBox)
      if (y_ED%numBlades>0) then
         ! Nacelle 
         call MeshWrVTK_PointSurface (p_FAST%VTKRefPoint, y_ED%NacelleMotion, trim(p_FAST%VTK_OutFileRoot)//trim(sWT)//'.NacelleSurface', &
                                      VTK_count, OutputFields, errStat2, errMsg2, p_FAST%VTK_tWidth , verts = p_FAST%VTK_Surface(iWT)%NacelleBox)
      endif
      
      if (p_FAST%WrVTK>1) then
         ! --- Debug outputs
         ! Tower base
         call MeshWrVTK_PointSurface (p_FAST%VTKRefPoint, y_ED%TwrPtMesh, trim(p_FAST%VTK_OutFileRoot)//trim(sWT)//'.TwrBaseSurface', &
                                      VTK_count, OutputFields, errStat2, errMsg2, p_FAST%VTK_tWidth , &
                                      NumSegments=p_FAST%VTK_Surface(iWT)%NumSectors, radius=p_FAST%VTKHubRad)

         if (ADI%u(2)%AD%rotors(iWT)%TowerMotion%nNodes>0) then
            call MeshWrVTK_PointSurface (p_FAST%VTKRefPoint, y_ED%TwrPtMeshAD, trim(p_FAST%VTK_OutFileRoot)//trim(sWT)//'.TwrBaseSurfaceAD', &
                                         VTK_count, OutputFields, errStat2, errMsg2, p_FAST%VTK_tWidth , &
                                         NumSegments=p_FAST%VTK_Surface(iWT)%NumSectors, radius=p_FAST%VTKHubRad)
        endif
     endif
   enddo

   ! Free wake
   if (allocated(ADI%m%AD%FVW_u)) then
      if (allocated(ADI%m%AD%FVW_u(1)%WingsMesh)) then
         call WrVTK_FVW(ADI%p%AD%FVW, ADI%x%AD%FVW, ADI%z%AD%FVW, ADI%m%AD%FVW, trim(p_FAST%VTK_OutFileRoot)//'.FVW', VTK_count, p_FAST%VTK_tWidth, bladeFrame=.FALSE.)  ! bladeFrame==.FALSE. to output in global coords
      end if   
   end if   
end subroutine WrVTK_Surfaces

!----------------------------------------------------------------------------------------------------------------------------------
!> This routine writes the ground or seabed reference surface information in VTK format.
!! see VTK file information format for XML, here: http://www.vtk.org/wp-content/uploads/2015/04/file-formats.pdf
subroutine WrVTK_Ground (RefPoint, HalfLengths, FileRootName, errStat, errMsg)
   REAL(SiKi),      INTENT(IN)           :: RefPoint(3)     !< reference point (plane will be created around it)
   REAL(SiKi),      INTENT(IN)           :: HalfLengths(2)  !< half of the X-Y lengths of plane surrounding RefPoint
   CHARACTER(*),    INTENT(IN)           :: FileRootName    !< Name of the file to write the output in (excluding extension)
   INTEGER(IntKi),  INTENT(OUT)          :: errStat         !< Indicates whether an error occurred (see NWTC_Library)
   CHARACTER(*),    INTENT(OUT)          :: errMsg          !< Error message associated with the errStat
   ! local variables
   INTEGER(IntKi)            :: Un            ! fortran unit number
   INTEGER(IntKi)            :: ix            ! loop counters
   CHARACTER(1024)           :: FileName
   INTEGER(IntKi), parameter :: NumberOfPoints = 4
   INTEGER(IntKi), parameter :: NumberOfLines = 0
   INTEGER(IntKi), parameter :: NumberOfPolys = 1
   INTEGER(IntKi)            :: errStat2
   CHARACTER(ErrMsgLen)      :: errMsg2
   errStat = ErrID_None
   errMsg  = ""
   FileName = TRIM(FileRootName)//'.vtp'
   call WrVTK_header( FileName, NumberOfPoints, NumberOfLines, NumberOfPolys, Un, errStat2, errMsg2 )    
   call SetErrStat(errStat2,errMsg2,errStat,errMsg,'WrVTK_Ground'); if (errStat >= AbortErrLev) return
   WRITE(Un,'(A)')         '      <Points>'
   WRITE(Un,'(A)')         '        <DataArray type="Float32" NumberOfComponents="3" format="ascii">'
   WRITE(Un,VTK_AryFmt) RefPoint(1) + HalfLengths(1) , RefPoint(2) + HalfLengths(2), RefPoint(3)
   WRITE(Un,VTK_AryFmt) RefPoint(1) + HalfLengths(1) , RefPoint(2) - HalfLengths(2), RefPoint(3)
   WRITE(Un,VTK_AryFmt) RefPoint(1) - HalfLengths(1) , RefPoint(2) - HalfLengths(2), RefPoint(3)
   WRITE(Un,VTK_AryFmt) RefPoint(1) - HalfLengths(1) , RefPoint(2) + HalfLengths(2), RefPoint(3)
   WRITE(Un,'(A)')         '        </DataArray>'
   WRITE(Un,'(A)')         '      </Points>'
   WRITE(Un,'(A)')         '      <Polys>'      
   WRITE(Un,'(A)')         '        <DataArray type="Int32" Name="connectivity" format="ascii">'         
   WRITE(Un,'('//trim(num2lstr(NumberOfPoints))//'(i7))') (ix, ix=0,NumberOfPoints-1)                   
   WRITE(Un,'(A)')         '        </DataArray>'      
   
   WRITE(Un,'(A)')         '        <DataArray type="Int32" Name="offsets" format="ascii">'            
   WRITE(Un,'(i7)') NumberOfPoints
   WRITE(Un,'(A)')         '        </DataArray>'
   WRITE(Un,'(A)')         '      </Polys>'      
   call WrVTK_footer( Un )       
end subroutine WrVTK_Ground

end module AeroDyn_Driver_Subs
=======
!**********************************************************************************************************************************
! LICENSING
! Copyright (C) 2015-2016  National Renewable Energy Laboratory
! Copyright (C) 2016-2018  Envision Energy USA, LTD
!
!    This file is part of AeroDyn.
!
! Licensed under the Apache License, Version 2.0 (the "License");
! you may not use this file except in compliance with the License.
! You may obtain a copy of the License at
!
!     http://www.apache.org/licenses/LICENSE-2.0
!
! Unless required by applicable law or agreed to in writing, software
! distributed under the License is distributed on an "AS IS" BASIS,
! WITHOUT WARRANTIES OR CONDITIONS OF ANY KIND, either express or implied.
! See the License for the specific language governing permissions and
! limitations under the License.
!
!**********************************************************************************************************************************
module AeroDyn_Driver_Subs
   
   use AeroDyn_Driver_Types   
   use AeroDyn
   use InflowWind
   use VersionInfo

   implicit none   
   
   TYPE(ProgDesc), PARAMETER   :: version   = ProgDesc( 'AeroDyn_driver', '', '' )  ! The version number of this program.

   ! Data for this module
   type(AllData), save :: dat !< The data required for running the AD driver, stored here for dll calls

   ! Parameters
   integer(IntKi), parameter :: idBaseMotionFixed = 0
   integer(IntKi), parameter :: idBaseMotionSine  = 1
   integer(IntKi), parameter :: idBaseMotionGeneral  = 2
   integer(IntKi), parameter, dimension(3) :: idBaseMotionVALID  = (/idBaseMotionFixed, idBaseMotionSine, idBaseMotionGeneral /)

   integer(IntKi), parameter :: idHubMotionConstant  = 0
   integer(IntKi), parameter :: idHubMotionVariable  = 1
   integer(IntKi), parameter :: idHubMotionStateTS   = 2 !<<< Used internally, with idAnalysisTimeD
   integer(IntKi), parameter, dimension(2) :: idHubMotionVALID  = (/idHubMotionConstant, idHubMotionVariable/)

   integer(IntKi), parameter :: idBldMotionConstant = 0
   integer(IntKi), parameter :: idBldMotionVariable = 1
   integer(IntKi), parameter, dimension(2) :: idBldMotionVALID  = (/idBldMotionConstant, idBldMotionVariable/)

   integer(IntKi), parameter :: idNacMotionConstant = 0
   integer(IntKi), parameter :: idNacMotionVariable = 1
   integer(IntKi), parameter, dimension(2) :: idNacMotionVALID  = (/idNacMotionConstant, idNacMotionVariable/)

   integer(IntKi), parameter :: idFmtAscii  = 1
   integer(IntKi), parameter :: idFmtBinary = 2
   integer(IntKi), parameter :: idFmtBoth   = 3
   integer(IntKi), parameter, dimension(3) :: idFmtVALID  = (/idFmtAscii, idFmtBinary, idFmtBoth/)


   integer(IntKi), parameter :: idAnalysisRegular = 1
   integer(IntKi), parameter :: idAnalysisTimeD   = 2
   integer(IntKi), parameter :: idAnalysisCombi   = 3
   integer(IntKi), parameter, dimension(3) :: idAnalysisVALID  = (/idAnalysisRegular, idAnalysisTimeD, idAnalysisCombi/)


   real(ReKi), parameter :: myNaN = -99.9_ReKi

contains

!----------------------------------------------------------------------------------------------------------------------------------
!>  
subroutine Dvr_Init(dvr, AD, IW, errStat,errMsg )
   type(Dvr_SimData),           intent(  out) :: dvr       ! driver data
   type(AeroDyn_Data),           intent(  out) :: AD            ! AeroDyn data 
   type(InflowWind_Data),        intent(  out) :: IW            ! AeroDyn data 
   integer(IntKi)              , intent(  out) :: errStat       ! Status of error message
   character(*)                , intent(  out) :: errMsg        ! Error message if ErrStat /= ErrID_None
   ! local variables
   integer(IntKi)       :: errStat2      ! local status of error message
   character(ErrMsgLen) :: errMsg2       ! local error message if ErrStat /= ErrID_None
   CHARACTER(1000)      :: inputFile     ! String to hold the file name.
   CHARACTER(200)       :: git_commit    ! String containing the current git commit hash
   CHARACTER(20)        :: FlagArg       ! flag argument from command line
   errStat = ErrID_None
   errMsg  = ""

   ! --- Driver initialization
   CALL NWTC_Init( ProgNameIN=version%Name )
   InputFile = ""  ! initialize to empty string to make sure it's input from the command line
   CALL CheckArgs( InputFile, Flag=FlagArg )
   IF ( LEN( TRIM(FlagArg) ) > 0 ) CALL NormStop()
   ! Display the copyright notice
   call DispCopyrightLicense( version%Name )
   ! Obtain OpenFAST git commit hash
   git_commit = QueryGitVersion()
   ! Tell our users what they're running
   call WrScr( ' Running '//TRIM( version%Name )//' a part of OpenFAST - '//TRIM(git_Commit)//NewLine//' linked with '//TRIM( NWTC_Ver%Name )//NewLine )
         
   ! Read the AeroDyn driver input file
   call Dvr_ReadInputFile(inputFile, dvr, errStat2, errMsg2 ); if(Failed()) return

contains

   logical function Failed()
      CALL SetErrStat(errStat2, errMsg2, errStat, errMsg, 'Dvr_Init')
      Failed = errStat >= AbortErrLev
   end function Failed

end subroutine Dvr_Init 

!----------------------------------------------------------------------------------------------------------------------------------
!>  
subroutine Dvr_InitCase(iCase, dvr, AD, IW, errStat, errMsg )
   integer(IntKi)              , intent(in   ) :: iCase
   type(Dvr_SimData),           intent(inout) :: dvr           ! driver data
   type(AeroDyn_Data),           intent(inout) :: AD            ! AeroDyn data 
   type(InflowWind_Data),        intent(inout) :: IW            ! InflowWind data 
   integer(IntKi)              , intent(  out) :: errStat       ! Status of error message
   character(*)                , intent(  out) :: errMsg        ! Error message if ErrStat /= ErrID_None
   ! local variables
   integer(IntKi)       :: errStat2      ! local status of error message
   character(ErrMsgLen) :: errMsg2       ! local error message if ErrStat /= ErrID_None
   integer(IntKi)       :: iWT, j !<
   type(AD_InitOutputType) :: InitOutData_AD    ! Output data from initialization
   errStat = ErrID_None
   errMsg  = ""

   dvr%out%root = dvr%root
   dvr%iCase = iCase ! for output only..

   if (dvr%analysisType==idAnalysisRegular) then
      ! Do nothing
      call WrScr('Running analysis type 1: one simulation')

   else if (dvr%analysisType==idAnalysisTimeD) then
      call WrScr('Running analysis type 2: one simulation, one turbine, prescribed time series')
      ! We use "Constant" motion, but the data is changed at each time step..
      dvr%WT(1)%motionType        = idBldMotionConstant
      dvr%WT(1)%nac%motionType    = idNacMotionConstant
      dvr%WT(1)%hub%motionType    = idHubMotionConstant ! NOTE: we change it back after validate inputs..
      do j=1,size(dvr%WT(1)%bld)
         dvr%WT(1)%bld(j)%motionType = idBldMotionConstant ! Change if needed
      end do
   else if (dvr%analysisType==idAnalysisCombi) then
      call WrScr('------------------------------------------------------------------------------')
      call WrScr('Running combined case '//trim(num2lstr(iCase))//'/'//trim(num2lstr(dvr%numCases)))
      ! Set time
      dvr%dT   = dvr%Cases(iCase)%dT
      dvr%tMax = dvr%Cases(iCase)%tMax

      ! Set wind for this case
      dvr%HWindSpeed = dvr%Cases(iCase)%HWindSpeed
      dvr%PLexp  =     dvr%Cases(iCase)%PLExp
      ! Set motion for this case
      call setSimpleMotion(dvr%WT(1), dvr%Cases(iCase)%rotSpeed, dvr%Cases(iCase)%bldPitch, dvr%Cases(iCase)%nacYaw, dvr%Cases(iCase)%DOF, dvr%Cases(iCase)%amplitude, dvr%Cases(iCase)%frequency)

      if (dvr%Cases(iCase)%DOF>0) then
         dvr%WT(1)%motionType = idBaseMotionSine 
      else
          dvr%WT(1)%motionType = idBaseMotionFixed 
      endif
      ! Changing rootnam for current case
      dvr%out%root = trim(dvr%root)//'.'//trim(num2lstr(iCase))
   else
      ! Should never happen
   endif
   dvr%numSteps = ceiling(dvr%tMax/dvr%dt)

   ! Validate the inputs
   call ValidateInputs(dvr, errStat2, errMsg2) ; if(Failed()) return     

   if (dvr%analysisType==idAnalysisTimeD) then
      dvr%WT(1)%hub%motionType  = idHubMotionStateTS ! This option is not available to the user
   endif

   ! --- Initialize meshes
   if (iCase==1) then
      call Init_Meshes(dvr, errStat2, errMsg2); if(Failed()) return
   endif

   ! --- Initialize driver-only outputs
   if (allocated(dvr%out%storage))        deallocate(dvr%out%storage)
   if (iCase==1) then
      ! Initialize driver output channels, they are constant for all cases and all turbines!
      call Dvr_InitializeDriverOutputs(dvr, errStat2, errMsg2); if(Failed()) return
      allocate(dvr%out%unOutFile(dvr%numTurbines))
   endif
   dvr%out%unOutFile = -1

   ! --- Initialize aerodyn 
   call Init_AeroDyn(iCase, dvr, AD, dvr%dt, InitOutData_AD, errStat2, errMsg2); if(Failed()) return

   ! --- Initialize Inflow Wind 
   if (iCase==1) then
      call Init_InflowWind(dvr, IW, AD%u(1), AD%OtherState, dvr%dt, errStat2, errMsg2); if(Failed()) return
   endif

   ! --- Initialize meshes
   if (iCase==1) then
      call Init_ADMeshMap(dvr, AD%u(1), errStat2, errMsg2); if(Failed()) return
   endif

   ! Copy AD input here because tower is modified in ADMeshMap
   do j = 2, numInp
      call AD_CopyInput (AD%u(1),  AD%u(j),  MESH_NEWCOPY, errStat2, errMsg2); if(Failed()) return
   end do


   ! Compute driver outputs at t=0 
   call Set_Mesh_Motion(0,dvr,errStat2,errMsg2); if(Failed()) return

   ! --- Initial AD inputs
   AD%inputTime = -999
   DO j = 1-numInp, 0
      call Set_AD_Inputs(j,dvr,AD,IW,errStat2,errMsg2); if(Failed()) return
   END DO              

   ! --- Initialize outputs
   call Dvr_InitializeOutputs(dvr%numTurbines, dvr%out, dvr%numSteps, errStat2, errMsg2); if(Failed()) return

   call Dvr_CalcOutputDriver(dvr, IW%y, errStat2, errMsg2); if(Failed()) return

   ! --- Initialize VTK
   if (dvr%out%WrVTK>0) then
      dvr%out%n_VTKTime = 1
      dvr%out%VTKRefPoint = (/0.0_SiKi, 0.0_SiKi, 0.0_SiKi /)
      call SetVTKParameters(dvr%out, dvr, InitOutData_AD, AD, errStat2, errMsg2); if(Failed()) return
   endif

   call cleanUp()
contains
   subroutine cleanUp()
      call AD_DestroyInitOutput(InitOutData_AD, errStat2, errMsg2)      
   end subroutine cleanUp

   logical function Failed()
      CALL SetErrStat(errStat2, errMsg2, errStat, errMsg, 'Dvr_InitCase')
      Failed = errStat >= AbortErrLev
      if(Failed) call cleanUp()
   end function Failed

end subroutine Dvr_InitCase




!> Perform one time step
subroutine Dvr_TimeStep(nt, dvr, AD, IW, errStat, errMsg)
   integer(IntKi)              , intent(in   ) :: nt            ! time step
   type(Dvr_SimData),           intent(inout) :: dvr       ! driver data
   type(AeroDyn_Data),           intent(inout) :: AD            ! AeroDyn data 
   type(InflowWind_Data),        intent(inout) :: IW            ! AeroDyn data 
   integer(IntKi)              , intent(  out) :: errStat       ! Status of error message
   character(*)                , intent(  out) :: errMsg        ! Error message if ErrStat /= ErrID_None
   ! local variables
   integer(IntKi)                              :: errStat2      ! local status of error message
   character(ErrMsgLen)                        :: errMsg2       ! local error message if ErrStat /= ErrID_None
   real(DbKi) :: time             !< Variable for storing time, in seconds
   errStat = ErrID_None
   errMsg  = ''

   ! Update motion of meshes
   call Set_Mesh_Motion(nt,dvr,errStat,errMsg)

   ! Set AD inputs for nt (and keep values at nt-1 as well)
   ! u(1) is at nt, u(2) is at nt-1
   call Set_AD_Inputs(nt,dvr,AD,IW,errStat2,errMsg2); if(Failed()) return
   time = AD%inputTime(2)

   ! Calculate outputs at nt - 1
   call AD_CalcOutput( time, AD%u(2), AD%p, AD%x, AD%xd, AD%z, AD%OtherState, AD%y, AD%m, errStat2, errMsg2 ); if(Failed()) return

   ! Write outputs for all turbines at nt-1
   call Dvr_WriteOutputs(nt, time, dvr, dvr%out, AD%y, IW%y, errStat2, errMsg2); if(Failed()) return

   ! We store the "driver-level" outputs only now,  above, the old outputs are used
   call Dvr_CalcOutputDriver(dvr, IW%y, errStat, errMsg)


   ! VTK outputs
   if (dvr%out%WrVTK==1 .and. nt==1) then
      ! Init only
      call WrVTK_Surfaces(time, dvr, dvr%out, nt-1, AD)
   else if (dvr%out%WrVTK==2) then
      ! Animation
      call WrVTK_Surfaces(time, dvr, dvr%out, nt-1, AD)
   endif

   ! Get state variables at next step: INPUT at step nt - 1, OUTPUT at step nt
   call AD_UpdateStates( time, nt-1, AD%u, AD%inputTime, AD%p, AD%x, AD%xd, AD%z, AD%OtherState, AD%m, errStat2, errMsg2); if(Failed()) return

contains

   logical function Failed()
      CALL SetErrStat(errStat2, errMsg2, errStat, errMsg, 'Dvr_TimeStep')
      Failed = errStat >= AbortErrLev
   end function Failed

end subroutine Dvr_TimeStep

subroutine Dvr_EndCase(dvr, AD, IW, initialized, errStat, errMsg)
   type(Dvr_SimData),           intent(inout) :: dvr       ! driver data
   type(AeroDyn_Data),           intent(inout) :: AD            ! AeroDyn data 
   type(InflowWind_Data),        intent(inout) :: IW            ! AeroDyn data 
   logical,                      intent(inout) :: initialized   ! 
   integer(IntKi)              , intent(  out) :: errStat       ! Status of error message
   character(*)                , intent(  out) :: errMsg        ! Error message if ErrStat /= ErrID_None
   ! local variables
   character(ErrMsgLen)    :: errMsg2                 ! temporary Error message if ErrStat /= ErrID_None
   integer(IntKi)          :: errStat2                ! temporary Error status of the operation
   integer(IntKi)          :: iWT
   character(*), parameter :: RoutineName = 'Dvr_EndCase'
   character(10) :: sWT
   errStat = ErrID_None
   errMsg  = ''

   if ( initialized ) then
      ! Close the output file
      if (dvr%out%fileFmt==idFmtBoth .or. dvr%out%fileFmt == idFmtAscii) then
         do iWT=1,dvr%numTurbines
            if (dvr%out%unOutFile(iWT) > 0) close(dvr%out%unOutFile(iWT))
         enddo
      endif
      if (dvr%out%fileFmt==idFmtBoth .or. dvr%out%fileFmt == idFmtBinary) then
         do iWT=1,dvr%numTurbines
            if (dvr%numTurbines >1) then
               sWT = '.T'//trim(num2lstr(iWT))
            else
               sWT = ''
            endif
            call WrBinFAST(trim(dvr%out%Root)//trim(sWT)//'.outb', FileFmtID_ChanLen_In, 'AeroDynDriver', dvr%out%WriteOutputHdr, dvr%out%WriteOutputUnt, (/0.0_DbKi, dvr%dt/), dvr%out%storage(:,:,iWT), errStat2, errMsg2)
            call SetErrStat(errStat2, errMsg2, errStat, errMsg, RoutineName)
         enddo
      endif
   end if
   initialized=.false.

end subroutine Dvr_EndCase

!> End current case if not already closed, and destroy data
subroutine Dvr_CleanUp(dvr, AD, IW, initialized, errStat, errMsg)
   type(Dvr_SimData),           intent(inout) :: dvr       ! driver data
   type(AeroDyn_Data),           intent(inout) :: AD            ! AeroDyn data 
   type(InflowWind_Data),        intent(inout) :: IW            ! AeroDyn data 
   logical,                      intent(inout) :: initialized   ! 
   integer(IntKi)              , intent(  out) :: errStat       ! Status of error message
   character(*)                , intent(  out) :: errMsg        ! Error message if ErrStat /= ErrID_None
   ! local variables
   character(ErrMsgLen)    :: errMsg2                 ! temporary Error message if ErrStat /= ErrID_None
   integer(IntKi)          :: errStat2                ! temporary Error status of the operation
   integer(IntKi)          :: iWT
   character(*), parameter :: RoutineName = 'Dvr_CleanUp'
   character(10) :: sWT
   errStat = ErrID_None
   errMsg  = ''

   call Dvr_EndCase(dvr, AD, IW, initialized, errStat2, errMsg2); call SetErrStat(errStat2, errMsg2, errStat, errMsg, RoutineName)

   ! End modules
   call AD_End( AD%u(1), AD%p, AD%x, AD%xd, AD%z, AD%OtherState, AD%y, AD%m, errStat2, errMsg2); call SetErrStat(errStat2, errMsg2, errStat, errMsg, RoutineName)
   call InflowWind_End( IW%u(1), IW%p, IW%x, IW%xd, IW%z, IW%OtherSt, IW%y, IW%m, errStat2, errMsg2); call SetErrStat(errStat2, errMsg2, errStat, errMsg, RoutineName)

   call AD_Dvr_DestroyAeroDyn_Data   (AD     , errStat2, errMsg2); call SetErrStat(errStat2, errMsg2, errStat, errMsg, RoutineName)
   call AD_Dvr_DestroyInflowWind_Data(IW     , errStat2, errMsg2); call SetErrStat(errStat2, errMsg2, errStat, errMsg, RoutineName)

   call AD_Dvr_DestroyDvr_SimData   (dvr ,    errStat2, errMsg2); call SetErrStat(errStat2, errMsg2, errStat, errMsg, RoutineName)

end subroutine Dvr_CleanUp


!----------------------------------------------------------------------------------------------------------------------------------
!> Initialize aerodyn module based on driver data
subroutine Init_AeroDyn(iCase, dvr, AD, dt, InitOutData, errStat, errMsg)
   integer(IntKi)              , intent(in   ) :: iCase
   type(Dvr_SimData), target,    intent(inout) :: dvr           ! Input data for initialization (intent out for getting AD WriteOutput names/units)
   type(AeroDyn_Data),           intent(inout) :: AD            ! AeroDyn data 
   real(DbKi),                   intent(inout) :: dt            ! interval
   type(AD_InitOutputType),      intent(  out) :: InitOutData   ! Output data for initialization
   integer(IntKi)              , intent(  out) :: errStat       ! Status of error message
   character(*)                , intent(  out) :: errMsg        ! Error message if ErrStat /= ErrID_None
   ! locals
   real(reKi)                                  :: theta(3)
   integer(IntKi)                              :: j, k   
   integer(IntKi)                              :: iWT
   integer(IntKi)                              :: errStat2      ! local status of error message
   character(ErrMsgLen)                        :: errMsg2       ! local error message if ErrStat /= ErrID_None
   type(AD_InitInputType)                      :: InitInData    ! Input data for initialization
   type(WTData), pointer :: wt ! Alias to shorten notation
   logical :: needInit
   errStat = ErrID_None
   errMsg  = ''

   needInit=.False.
   if (iCase==1) then
      needInit=.True.
   else
      ! UA does not like changes of dt
      if ( .not. EqualRealNos(AD%p%DT, dt) ) then
         call WrScr('Info: dt is changing between cases, AeroDyn will be re-initialized')
         call AD_End( AD%u(1), AD%p, AD%x, AD%xd, AD%z, AD%OtherState, AD%y, AD%m, errStat2, errMsg2); call SetErrStat(errStat2, errMsg2, errStat, errMsg, 'Init_AeroDyn'); if(Failed()) return
         !call AD_Dvr_DestroyAeroDyn_Data   (AD     , errStat2, errMsg2); call SetErrStat(errStat2, errMsg2, errStat, errMsg, RoutineName)
         needInit=.true.
      endif
   endif

   if (needInit) then
      ! --- Set init data
      allocate(InitInData%rotors(dvr%numTurbines), stat=errStat) 
      if (errStat/=0) then
         call SetErrStat( ErrID_Fatal, 'Allocating rotors', errStat, errMsg, 'Init_AeroDyn' )
         call Cleanup()
         return
      end if
      InitInData%InputFile   = dvr%AD_InputFile
      InitInData%RootName    = dvr%out%Root
      InitInData%Gravity     = 9.80665_ReKi
      InitInData%MHK         = dvr%MHK
      InitInData%defFldDens  = dvr%FldDens
      InitInData%defKinVisc  = dvr%KinVisc
      InitInData%defSpdSound = dvr%SpdSound
      InitInData%defPatm     = dvr%Patm
      InitInData%defPvap     = dvr%Pvap
      InitInData%WtrDpth     = dvr%WtrDpth
      InitInData%MSL2SWL     = dvr%MSL2SWL
      ! Init data per rotor
      do iWT=1,dvr%numTurbines
         wt => dvr%WT(iWT)
         InitInData%rotors(iWT)%numBlades = wt%numBlades
         call AllocAry(InitInData%rotors(iWT)%BladeRootPosition, 3, wt%numBlades, 'BladeRootPosition', errStat2, ErrMsg2 ); if (Failed()) return
         call AllocAry(InitInData%rotors(iWT)%BladeRootOrientation, 3, 3, wt%numBlades, 'BladeRootOrientation', errStat2, ErrMsg2 ); if (Failed()) return
         if (wt%HAWTprojection) then
            InitInData%rotors(iWT)%AeroProjMod = 0 ! default, with WithoutSweepPitchTwist
         else
            InitInData%rotors(iWT)%AeroProjMod = 1
         endif
         InitInData%rotors(iWT)%HubPosition    = wt%hub%ptMesh%Position(:,1)
         InitInData%rotors(iWT)%HubOrientation = wt%hub%ptMesh%RefOrientation(:,:,1)
         do k=1,wt%numBlades
            InitInData%rotors(iWT)%BladeRootOrientation(:,:,k) = wt%bld(k)%ptMesh%RefOrientation(:,:,1)
            InitInData%rotors(iWT)%BladeRootPosition(:,k)      = wt%bld(k)%ptMesh%Position(:,1)
         end do
      enddo
      ! --- Call AD_init
      call AD_Init(InitInData, AD%u(1), AD%p, AD%x, AD%xd, AD%z, AD%OtherState, AD%y, AD%m, dt, InitOutData, ErrStat2, ErrMsg2 ); if (Failed()) return

      if (iCase==1) then
         ! Add writeoutput units and headers to driver, same for all cases and rotors!
         call concatOutputHeaders(dvr, InitOutData%rotors(1)%WriteOutputHdr, InitOutData%rotors(1)%WriteOutputUnt, errStat2, errMsg2); if(Failed()) return
      endif

      dvr%out%AD_ver = InitOutData%ver

   else
      ! --- Reinit
      call AD_ReInit(AD%p, AD%x, AD%xd, AD%z, AD%OtherState, AD%m, dt, errStat2, errMsg2); if(Failed()) return
   endif

   call cleanup()
contains

   subroutine cleanup()
      call AD_DestroyInitInput (InitInData,  errStat2, errMsg2)   
   end subroutine cleanup

   logical function Failed()
      CALL SetErrStat(errStat2, errMsg2, errStat, errMsg, 'Init_AeroDyn')
      Failed = errStat >= AbortErrLev
      if (Failed) then
         call cleanup()
      endif
   end function Failed
   
end subroutine Init_AeroDyn


!----------------------------------------------------------------------------------------------------------------------------------
!>
subroutine Init_InflowWind(dvr, IW, u_AD, o_AD, dt, errStat, errMsg)
   use InflowWind, only: InflowWind_Init
   type(Dvr_SimData), target,   intent(inout) :: dvr       ! Input data for initialization (intent out for getting AD WriteOutput names/units)
   type(InflowWind_Data),        intent(inout) :: IW            ! AeroDyn data 
   type(AD_InputType),           intent(in   ) :: u_AD          ! AeroDyn data 
   type(AD_OtherStateType),      intent(in   ) :: o_AD          ! AeroDyn data 
   real(DbKi),                   intent(inout) :: dt            ! interval
   integer(IntKi)              , intent(  out) :: errStat       ! Status of error message
   character(*)                , intent(  out) :: errMsg        ! Error message if ErrStat /= ErrID_None
   ! locals
   real(reKi)                      :: theta(3)
   integer(IntKi)                  :: j, k, nOut_AD, nOut_IW, nOut_Dvr
   integer(IntKi)                  :: iWT
   integer(IntKi)                  :: errStat2      ! local status of error message
   character(ErrMsgLen)            :: errMsg2       ! local error message if ErrStat /= ErrID_None
   type(InflowWind_InitInputType)  :: InitInData     ! Input data for initialization
   type(InflowWind_InitOutputType) :: InitOutData    ! Output data from initialization
   type(WTData), pointer :: wt ! Alias to shorten notation
   !character(ChanLen), allocatable  ::   WriteOutputHdr(:)
   !character(ChanLen), allocatable  ::   WriteOutputUnt(:)
   errStat = ErrID_None
   errMsg  = ''

   ! --- Count number of points (see FAST_Subs, before InflowWind_Init)
   InitInData%NumWindPoints = 0      
   ! Hub windspeed for each turbine
   InitInData%NumWindPoints = InitInData%NumWindPoints + dvr%numTurbines
   do iWT=1,dvr%numTurbines
      wt => dvr%wt(iWT)
      ! Blade
      do k=1,wt%numBlades
         InitInData%NumWindPoints = InitInData%NumWindPoints + u_AD%rotors(iWT)%BladeMotion(k)%NNodes
      end do
      ! Tower
      InitInData%NumWindPoints = InitInData%NumWindPoints + u_AD%rotors(iWT)%TowerMotion%NNodes
      ! Nacelle
      if (u_AD%rotors(1)%NacelleMotion%Committed) then
         InitInData%NumWindPoints = InitInData%NumWindPoints + u_AD%rotors(iWT)%NacelleMotion%NNodes ! 1 point
      endif
      ! Hub Motion
      !InitInData%NumWindPoints = InitInData%NumWindPoints + u_AD%rotors(iWT)%HubPtMotion%NNodes ! 1 point
   enddo
   if (allocated(o_AD%WakeLocationPoints)) then
      InitInData%NumWindPoints = InitInData%NumWindPoints + size(o_AD%WakeLocationPoints,DIM=2)
   end if

   ! --- Init InflowWind
   if (dvr%CompInflow==0) then
      ! Fake "InflowWind" init
      allocate(InitOutData%WriteOutputHdr(0))
      allocate(InitOutData%WriteOutputUnt(0))
      allocate(IW%y%WriteOutput(0))
      call AllocAry(IW%u(1)%PositionXYZ, 3, InitInData%NumWindPoints, 'PositionXYZ', errStat2, errMsg2); if (Failed()) return
      call AllocAry(IW%y%VelocityUVW   , 3, InitInData%NumWindPoints, 'VelocityUVW', errStat2, errMsg2); if (Failed()) return
      IW%u(1)%PositionXYZ = myNaN
      IW%y%VelocityUVW    = myNaN
   else
      ! Module init
      InitInData%InputFileName    = dvr%IW_InputFile
      InitInData%Linearize        = .false.
      InitInData%UseInputFile     = .true.
      InitInData%RootName         = dvr%out%Root
      CALL InflowWind_Init( InitInData, IW%u(1), IW%p, &
                     IW%x, IW%xd, IW%z, IW%OtherSt, &
                     IW%y, IW%m, dt,  InitOutData, errStat2, errMsg2 )
      if(Failed()) return

   endif

   call InflowWind_CopyInput (IW%u(1),  IW%u(2),  MESH_NEWCOPY, errStat2, errMsg2); if(Failed()) return

   ! --- Concatenate AD outputs to IW outputs
   call concatOutputHeaders(dvr, InitOutData%WriteOutputHdr, InitOutData%WriteOutputUnt, errStat2, errMsg2); if(Failed()) return

   call cleanup()
contains
   subroutine cleanup()
      call InflowWind_DestroyInitInput( InitInData, ErrStat2, ErrMsg2 )   
      call InflowWind_DestroyInitOutput( InitOutData, ErrStat2, ErrMsg2 )      
   end subroutine cleanup

   logical function Failed()
      CALL SetErrStat( ErrStat2, ErrMsg2, ErrStat, ErrMsg, 'Init_AeroDyn' )
      Failed = ErrStat >= AbortErrLev
      if (Failed) then
         call cleanup()
      endif
   end function Failed
end subroutine Init_InflowWind

!> Concatenate new output channels info to the extisting ones in the driver
subroutine concatOutputHeaders(dvr, WriteOutputHdr, WriteOutputUnt, errStat, errMsg)
   type(Dvr_SimData), target,   intent(inout) :: dvr       !< Input data for initialization (intent out for getting AD WriteOutput names/units)
   character(ChanLen), dimension(:), allocatable, intent(inout) ::  WriteOutputHdr !< Channel headers
   character(ChanLen), dimension(:), allocatable, intent(inout) ::  WriteOutputUnt !< Channel units
   integer(IntKi)              , intent(  out) :: errStat       !< Status of error message
   character(*)                , intent(  out) :: errMsg        !< Error message if ErrStat /= ErrID_None
   ! Locals
   character(ChanLen), allocatable :: TmpHdr(:)
   character(ChanLen), allocatable :: TmpUnt(:)
   integer :: nOld, nAdd
   errStat = ErrID_None
   errMsg  = ''


   if (.not.allocated(dvr%out%WriteOutputHdr)) then
      call move_alloc(WriteOutputHdr, dvr%out%WriteOutputHdr)
      call move_alloc(WriteOutputUnt, dvr%out%WriteOutputUnt)   
   else
      nOld = size(dvr%out%WriteOutputHdr)
      nAdd = size(WriteOutputHdr)

      call move_alloc(dvr%out%WriteOutputHdr, TmpHdr)
      call move_alloc(dvr%out%WriteOutputUnt, TmpUnt)   

      allocate(dvr%out%WriteOutputHdr(nOld+nAdd))
      allocate(dvr%out%WriteOutputUnt(nOld+nAdd))
      dvr%out%WriteOutputHdr(1:nOld) = TmpHdr
      dvr%out%WriteOutputUnt(1:nOld) = TmpUnt
      dvr%out%WriteOutputHdr(nOld+1:nOld+nAdd) = WriteOutputHdr
      dvr%out%WriteOutputUnt(nOld+1:nOld+nAdd) = WriteOutputUnt
      deallocate(TmpHdr)
      deallocate(TmpUnt)
   endif
end subroutine concatOutputHeaders
!----------------------------------------------------------------------------------------------------------------------------------
!>
subroutine Init_Meshes(dvr,  errStat, errMsg)
   type(Dvr_SimData), target,   intent(inout) :: dvr       ! Input data for initialization (intent out for getting AD WriteOutput names/units)
   integer(IntKi)              , intent(  out) :: errStat       ! Status of error message
   character(*)                , intent(  out) :: errMsg        ! Error message if ErrStat /= ErrID_None
   ! locals
   real(reKi)            :: pos(3)
   real(R8Ki)            :: orientation(3,3)
   real(R8Ki)            :: R_nac2hub(3,3)
   real(R8Ki)            :: R_nac2gl(3,3)
   real(R8Ki)            :: R_hub2gl(3,3)
   real(R8Ki)            :: R_hub2bl(3,3)
   real(R8Ki)            :: R_gl2wt(3,3)
   integer(IntKi)        :: iWT, iB
   integer(IntKi)        :: errStat2      ! local status of error message
   character(ErrMsgLen)  :: errMsg2       ! local error message if ErrStat /= ErrID_None
   type(WTData), pointer :: wt ! Alias to shorten notation
   errStat = ErrID_None
   errMsg  = ''

   ! --- Create motion meshes
   do iWT=1,dvr%numTurbines
      wt => dvr%WT(iWT)
      ! WT base
      pos         = wt%originInit
      ! We initialize to indentity at first
      !CALL Eye(R_gl2wt, errStat2, errMsg2) 
      R_gl2wt = EulerConstruct( wt%orientationInit ) ! global 2 base at t = 0 (constant)
      orientation = R_gl2wt
      
      !bjj: Inspector consistently gives "Invalid Memory Access" errors here on the allocation of wt%ptMesh%RotationVel in MeshCreate. I haven't yet figured out why.
      call CreatePointMesh(wt%ptMesh, pos, orientation, errStat2, errMsg2); if(Failed()) return

      ! Tower
      if (wt%hasTower) then
         pos         = wt%ptMesh%Position(:,1) + matmul(transpose(R_gl2wt),  wt%twr%origin_t)
         orientation = R_gl2wt
         call CreatePointMesh(wt%twr%ptMesh, pos, orientation, errStat2, errMsg2); if(Failed()) return
      endif

      ! Nacelle
      pos           = wt%ptMesh%Position(:,1) +  matmul(transpose(R_gl2wt),  wt%nac%origin_t)
      orientation   = R_gl2wt ! Yaw?
      call CreatePointMesh(wt%nac%ptMesh, pos, orientation, errStat2, errMsg2); if(Failed()) return

      ! Hub
      R_nac2gl  = transpose(wt%nac%ptMesh%RefOrientation(:,:,1))
      R_nac2hub = EulerConstruct( wt%hub%orientation_n ) ! nacelle 2 hub (constant)
      pos         = wt%nac%ptMesh%Position(:,1) + matmul(R_nac2gl,wt%hub%origin_n)
      orientation = matmul(R_nac2hub, wt%nac%ptMesh%RefOrientation(:,:,1))   ! Global 2 hub at t=0

      call CreatePointMesh(wt%hub%ptMesh, pos, orientation, errStat2, errMsg2); if(Failed())return

      ! Blades
!       wt%Rg2b0 = EulerConstruct( wt%orientationInit ) ! global 2 base at t = 0 (constant)
!       wt%Rb2h0 = EulerConstruct( wt%hub%orientation_n )    ! base 2 hub (constant)
!       InitInData%HubPosition = wt%originInit + wt%nac%origin_t  + matmul( transpose(wt%Rg2b0), wt%hub%origin_n)
!       InitInData%HubOrientation = matmul(wt%Rb2h0, wt%Rg2b0) ! Global 2 hub = base2hub x global2base

      R_hub2gl  = transpose(wt%hub%ptMesh%RefOrientation(:,:,1))
      do iB=1,wt%numBlades
         R_hub2bl = EulerConstruct( wt%bld(iB)%orientation_h ) ! Rotation matrix hub 2 blade (constant)
         orientation = matmul(R_hub2bl,  wt%hub%ptMesh%RefOrientation(:,:,1) ) ! Global 2 blade =    hub2blade   x global2hub
         pos         = wt%hub%ptMesh%Position(:,1) + matmul(R_hub2gl, wt%bld(iB)%origin_h) +  wt%bld(iB)%hubRad_bl*orientation(3,:) 
         call CreatePointMesh(wt%bld(iB)%ptMesh, pos, orientation, errStat2, errMsg2); if(Failed())return
      end do

      ! --- Mapping
      ! Base 2 twr
      if (wt%hasTower) then
         call MeshMapCreate(wt%ptMesh, wt%twr%ptMesh, wt%map2twrPt, errStat2, errMsg2); if(Failed())return
      endif
      ! Base 2 nac
      call MeshMapCreate(wt%ptMesh, wt%nac%ptMesh, wt%map2nacPt, errStat2, errMsg2); if(Failed())return
      ! nac 2 hub
      call MeshMapCreate(wt%nac%ptMesh, wt%hub%ptMesh, wt%nac%map2hubPt, errStat2, errMsg2); if(Failed())return
      ! hub 2 bld
      allocate(wt%hub%map2bldPt(wt%numBlades))
      do iB=1,wt%numBlades
         call MeshMapCreate(wt%hub%ptMesh, wt%bld(iB)%ptMesh, wt%hub%map2bldPt(iB), errStat2, errMsg2); if(Failed())return
      enddo
      ! 
      ! --- NOTE: KEEP ME, this information would go well in a summary file...
      print*,'Nodes positions for turbine '//trim(num2lstr(iWT))//', (at t=0, without base or RNA motion)'
      print*,'Bse: ',wt%ptMesh%Position + wt%ptMesh%TranslationDisp
      if (wt%hasTower) then
         print*,'Twr: ',wt%twr%ptMesh%Position + wt%twr%ptMesh%TranslationDisp
      endif
      print*,'Nac: ',wt%nac%ptMesh%Position + wt%nac%ptMesh%TranslationDisp
      print*,'Hub: ',wt%hub%ptMesh%Position + wt%hub%ptMesh%TranslationDisp
      do iB=1,wt%numBlades
         print*,'Bld: ',wt%bld(iB)%ptMesh%Position + wt%bld(iB)%ptMesh%TranslationDisp
      enddo
   enddo

contains

   logical function Failed()
      call SetErrStat(errStat2, errMsg2, errStat, errMsg, 'Init_Meshes')
      Failed = ErrStat >= AbortErrLev
   end function Failed
end subroutine Init_Meshes

!> Initialize the mesh mappings between the structure and aerodyn
!! Also adjust the tower mesh so that is is aligned with the tower base and tower top
subroutine Init_ADMeshMap(dvr, uAD, errStat, errMsg)
   type(Dvr_SimData), target,   intent(inout) :: dvr       ! Input data for initialization (intent out for getting AD WriteOutput names/units)
   type(AD_InputType),           intent(inout) :: uAD           ! AeroDyn input data 
   integer(IntKi)              , intent(  out) :: errStat       ! Status of error message
   character(*)                , intent(  out) :: errMsg        ! Error message if ErrStat /= ErrID_None
   ! locals
   real(ReKi)            :: pos(3), Pbase(3), Ptop(3), Pmid(3), DeltaP(3)
   real(R8Ki)            :: orientation(3,3)
   real(ReKi)            :: twrHeightAD , twrHeight
   real(ReKi)            :: zBar ! dimensionsless tower height
   integer(IntKi)        :: iWT, iB, i
   integer(IntKi)        :: errStat2      ! local status of error message
   character(ErrMsgLen)  :: errMsg2       ! local error message if ErrStat /= ErrID_None
   type(WTData), pointer :: wt ! Alias to shorten notation
   errStat = ErrID_None
   errMsg  = ''

   ! --- Create Mappings from structure to AeroDyn
   do iWT=1,dvr%numTurbines
      wt => dvr%WT(iWT)
      ! hub 2 hubAD
      call MeshMapCreate(wt%hub%ptMesh, uAD%rotors(iWT)%hubMotion, wt%hub%ED_P_2_AD_P_H, errStat2, errMsg2); if(Failed())return

      ! bldroot 2 bldroot AD
      do iB = 1, wt%numBlades
         call MeshMapCreate(wt%bld(iB)%ptMesh, uAD%rotors(iWT)%BladeRootMotion(iB), wt%bld(iB)%ED_P_2_AD_P_R, errStat2, errMsg2); if(Failed())return
      enddo

      ! AD bld root 2 AD blade line
      do iB = 1, wt%numBlades
         call MeshMapCreate(uAD%rotors(iWT)%BladeRootMotion(iB), uAD%rotors(iWT)%BladeMotion(iB), wt%bld(iB)%AD_P_2_AD_L_B, errStat2, errMsg2); if(Failed())return
      enddo

      if (uAD%rotors(iWT)%TowerMotion%nNodes>0) then
         if (wt%hasTower) then
            twrHeightAD=uAD%rotors(iWT)%TowerMotion%Position(3,uAD%rotors(iWT)%TowerMotion%nNodes)-uAD%rotors(iWT)%TowerMotion%Position(3,1)
            ! Check tower height
            if (twrHeightAD<0) then
               errStat=ErrID_Fatal
               errMsg='First AeroDyn tower height should be smaller than last AD tower height'
            endif

            twrHeightAD=uAD%rotors(iWT)%TowerMotion%Position(3,uAD%rotors(iWT)%TowerMotion%nNodes) ! NOTE: assuming start a z=0

            twrHeight=TwoNorm(wt%nac%ptMesh%Position(:,1) - wt%twr%ptMesh%Position(:,1)  )
            ! KEEP ME, in summary file
            !print*,'Tower Height',twrHeight, twrHeightAD
            if (abs(twrHeightAD-twrHeight)> twrHeight*0.1) then
               errStat=ErrID_Fatal
               errMsg='More than 10% difference between AeroDyn tower length ('//trim(num2lstr(twrHeightAD))//&
                  'm), and the distance from tower base to nacelle ('//trim(num2lstr(twrHeight))//'m) for turbine '//trim(num2lstr(iWT))
            endif

            ! Adjust tower position (AeroDyn return values assuming (0,0,0) for tower base
            Pbase = wt%twr%ptMesh%Position(:,1)
            Ptop = wt%nac%ptMesh%Position(:,1)
            DeltaP = Ptop-Pbase
            do i = 1, uAD%rotors(iWT)%TowerMotion%nNodes
               zBar = uAD%rotors(iWT)%TowerMotion%Position(3,i)/twrHeight
               uAD%rotors(iWT)%TowerMotion%Position(:,i)= Pbase+ zBar * DeltaP
               uAD%rotors(iWT)%TowerMotion%RefOrientation(:,:,i)= wt%twr%ptMesh%RefOrientation(:,:,1)
            enddo
            ! Create AD tower base point mesh
            pos         = wt%twr%ptMesh%Position(:,1)
            orientation = wt%twr%ptMesh%RefOrientation(:,:,1)
            call Eye(orientation, errStat2, errMsg2)
            call CreatePointMesh(wt%twr%ptMeshAD, pos, orientation, errStat2, errMsg2); if(Failed())return

            ! TowerBase to AD tower base
            call MeshMapCreate(wt%twr%ptMesh, wt%twr%ptMeshAD, wt%twr%ED_P_2_AD_P_T, errStat2, errMsg2); if(Failed()) return

            ! AD TowerBase to AD tower line
            call MeshMapCreate(wt%twr%ptMeshAD, uAD%rotors(iWT)%TowerMotion, wt%twr%AD_P_2_AD_L_T, errStat2, errMsg2); if(Failed()) return
         endif
      else
         print*,'>>> NO AD Tower'
         ! TODO create a tower mesh for outputs
      endif

   enddo

contains

   logical function Failed()
      call SetErrStat(errStat2, errMsg2, errStat, errMsg, 'Init_ADMeshMap')
      Failed = ErrStat >= AbortErrLev
   end function Failed
end subroutine Init_ADMeshMap

!----------------------------------------------------------------------------------------------------------------------------------
!>
subroutine CreatePointMesh(mesh, posInit, orientInit, errStat, errMsg)
   type(MeshType), intent(inout) :: mesh
   real(ReKi),                   intent(in   ) :: PosInit(3)                                             !< Xi,Yi,Zi, coordinates of node
   real(R8Ki),                   intent(in   ) :: orientInit(3,3)                                        !< Orientation (direction cosine matrix) of node; identity by default
   integer(IntKi)              , intent(out)   :: errStat       ! Status of error message
   character(*)                , intent(out)   :: errMsg        ! Error message if ErrStat /= ErrID_None
   integer(IntKi)       :: errStat2      ! local status of error message
   character(ErrMsgLen) :: errMsg2       ! local error message if ErrStat /= ErrID_None
   errStat = ErrID_None
   errMsg  = ''

   call MeshCreate(mesh, COMPONENT_INPUT, 1, errStat2, errMsg2, Orientation=.true., TranslationDisp=.true., TranslationVel=.true., RotationVel=.true., TranslationAcc=.true., RotationAcc=.true.)
   call SetErrStat(errStat2, errMsg2, errStat, errMsg, 'CreatePointMesh')
   if (ErrStat >= AbortErrLev) return

   call MeshPositionNode(mesh, 1, posInit, errStat2, errMsg2, orientInit); 
   call SetErrStat(errStat2, errMsg2, errStat, errMsg, 'CreatePointMesh')

   call MeshConstructElement(mesh, ELEMENT_POINT, errStat2, errMsg2, p1=1); 
   call SetErrStat(errStat2, errMsg2, errStat, errMsg, 'CreatePointMesh')

   call MeshCommit(mesh, errStat2, errMsg2);
   call SetErrStat(errStat2, errMsg2, errStat, errMsg, 'CreatePointMesh')
end subroutine CreatePointMesh


!----------------------------------------------------------------------------------------------------------------------------------
!> Set the motion of the different structural meshes
!! "ED_CalcOutput"
subroutine Set_Mesh_Motion(nt,dvr,errStat,errMsg)
   integer(IntKi)              , intent(in   ) :: nt       !< time step number
   type(Dvr_SimData), target,   intent(inout) :: dvr      !< Driver data 
   integer(IntKi)              , intent(  out) :: errStat  !< Status of error message
   character(*)                , intent(  out) :: errMsg   !< Error message if ErrStat /= ErrID_None
   ! local variables
   integer(intKi)          :: j             ! loop counter for nodes
   integer(intKi)          :: k             ! loop counter for blades
   integer(intKi)          :: iWT ! loop counter for rotors
   integer(intKi)          :: iB ! loop counter for blades
   integer(IntKi)          :: errStat2      ! local status of error message
   character(ErrMsgLen)    :: errMsg2       ! local error message if ErrStat /= ErrID_None
   real(R8Ki)              :: theta(3)
   real(ReKi) :: hubMotion(3)  ! Azimuth, Speed, Acceleration
   real(ReKi) :: nacMotion(3)  ! Yaw, yaw speed, yaw acc
   real(ReKi) :: basMotion(18) ! Base motion
   real(ReKi) :: bldMotion(3)  ! Pitch, Pitch speed, Pitch Acc
   real(ReKi) :: timeState(5)  ! HWindSpeed, PLExp, RotSpeed, Pitch, yaw
   real(ReKi) :: rotSpeedPrev  ! Used for backward compatibility
   real(R8Ki) :: orientation(3,3)
   real(R8Ki) :: orientation_loc(3,3)
   real(DbKi) :: time, timePrev
   type(WTData), pointer :: wt ! Alias to shorten notation
   errStat = ErrID_None
   errMsg  = ""

   time     = dvr%dt * nt

   ! --- Set time dependent variables
   if(dvr%analysisType == idAnalysisTimeD) then
      ! Getting current time values by interpolation
      ! timestate = HWindSpeed, PLExp, RotSpeed, Pitch, yaw
      call interpTimeValue(dvr%timeSeries, time, dvr%iTimeSeries, timeState)
      ! Set wind at this time
      dvr%HWindSpeed = timeState(1)
      dvr%PLexp      = timeState(2)
      !! Set motion at this time
      dvr%WT(1)%hub%rotSpeed = timeState(3)     ! rad/s
      do j=1,size(dvr%WT(1)%bld)
         dvr%WT(1)%bld(j)%pitch = timeState(4)     ! rad
      end do
      dvr%WT(1)%nac%yaw      = timeState(5)     ! rad
      ! Getting previous RotSpeed value by interpolation
      timePrev = (nt-1) * dvr%dt
      dvr%iTimeSeries=max(dvr%iTimeSeries-2,1) ! approximate
      call interpTimeValue(dvr%timeSeries, timePrev, dvr%iTimeSeries, timeState)
      rotSpeedPrev = timeState(3)   ! old 
      ! KEEP ME: what was used in previous AeroDyn driver
      ! timeIndex    = min( max(1,nt+1), dvr%numSteps)
      ! timeState    = dvr%timeSeries(timeIndex,2:)
      ! timeState_nt = dvr%timeSeries(nt,2:)
      ! rotSpeedPrev = timeState_nt(3)
   endif

   ! --- Update motion
   do iWT=1,dvr%numTurbines
      wt => dvr%WT(iWT)

      ! --- Base Motion
      orientation = EulerConstruct( wt%orientationInit ) ! global 2 base at t = 0 (constant)
      if (wt%motionType == idBaseMotionGeneral) then
         orientation_loc = EulerConstruct( theta )
         call interpTimeValue(wt%motion, time, wt%iMotion, basMotion)
         wt%ptMesh%TranslationDisp(1:3,1) = basMotion(1:3)
         wt%ptMesh%TranslationVel (1:3,1) = basMotion(7:9)
         wt%ptMesh%RotationVel    (1:3,1) = basMotion(10:12)
         wt%ptMesh%TranslationAcc (1:3,1) = basMotion(13:15)
         wt%ptMesh%RotationAcc    (1:3,1) = basMotion(16:18)
         theta = basMotion(4:6)
         orientation_loc = EulerConstruct( theta )
         orientation = matmul(orientation_loc, orientation)
      elseif (wt%motionType == idBaseMotionSine) then
         if (any(wt%degreeOfFreedom==(/1,2,3/))) then
            wt%ptMesh%TranslationDisp(wt%degreeofFreedom,1) =                      wt%amplitude * sin(time * wt%frequency)
            wt%ptMesh%TranslationVel (wt%degreeofFreedom,1) =  (wt%frequency)    * wt%amplitude * cos(time * wt%frequency)
            wt%ptMesh%TranslationAcc (wt%degreeofFreedom,1) = -(wt%frequency)**2 * wt%amplitude * sin(time * wt%frequency)
         elseif (any(wt%degreeOfFreedom==(/4,5,5/))) then
            theta(1:3) = 0.0_ReKi
            theta(wt%degreeofFreedom-3) = wt%amplitude * sin(time * wt%frequency)
            wt%ptMesh%RotationVel (wt%degreeofFreedom-3,1) =  (wt%frequency)    * wt%amplitude * cos(time * wt%frequency)
            wt%ptMesh%RotationAcc (wt%degreeofFreedom-3,1) = -(wt%frequency)**2 * wt%amplitude * sin(time * wt%frequency)
            orientation_loc = EulerConstruct( theta )
            orientation = matmul(orientation_loc, orientation)
         endif
      endif
      wt%ptMesh%Orientation(:,:,1) = orientation

      ! --- Tower motion (none)
      ! Base to Tower 
      if (wt%hasTower) then
         call Transfer_Point_to_Point(wt%ptMesh, wt%twr%ptMesh, wt%map2twrPt, errStat2, errMsg2); if(Failed()) return
      endif
       
      ! --- Nacelle Motion
      ! Base to Nac
      call Transfer_Point_to_Point(wt%ptMesh, wt%nac%ptMesh, wt%map2nacPt, errStat2, errMsg2); if(Failed()) return
      ! Nacelle yaw motion (along nac z)
      theta =0.0_ReKi
      if (wt%nac%motionType==idNacMotionConstant) then
         wt%nac%yawSpeed = 0.0_ReKi
         wt%nac%yawAcc   = 0.0_ReKi
      elseif (wt%nac%motionType==idNacMotionVariable) then
         call interpTimeValue(wt%nac%motion, time, wt%nac%iMotion, nacMotion)
         wt%nac%yaw      = nacMotion(1)
         wt%nac%yawSpeed = nacMotion(2)
         wt%nac%yawAcc   = nacMotion(3)
      else
         ErrMsg2='Unknown nac motion type; should never happen.'
         ErrStat2 = ErrID_FATAL
         if(Failed()) return
      endif
      theta(3) = wt%nac%yaw
      orientation_loc = EulerConstruct(theta)
      wt%nac%ptMesh%Orientation(:,:,1) = matmul(orientation_loc, wt%nac%ptMesh%Orientation(:,:,1))
      wt%nac%ptMesh%RotationVel(  :,1) = wt%nac%ptMesh%RotationVel(:,1) + wt%nac%ptMesh%Orientation(3,:,1) * wt%nac%yawSpeed
      wt%nac%ptMesh%RotationAcc(  :,1) = wt%nac%ptMesh%RotationAcc(:,1) + wt%nac%ptMesh%Orientation(3,:,1) * wt%nac%yawAcc

      ! --- Hub Motion
      ! Nac 2 hub (rigid body)
      call Transfer_Point_to_Point(wt%nac%ptMesh, wt%hub%ptMesh, wt%nac%map2hubPt, errStat2, errMsg2); if(Failed()) return
      ! Hub rotation around x
      if (wt%hub%motionType == idHubMotionConstant) then
         ! save the azimuth at t (not t+dt) for output to file:
         wt%hub%azimuth = modulo(REAL(dvr%dT*(nt-1)*wt%hub%rotSpeed, ReKi) * R2D, 360.0_ReKi )
         ! if (nt <= 0) then
         !    wt%hub%azimuth = modulo(REAL(dvr%dT * (nt-1) * wt%hub%rotSpeed, ReKi) * R2D, 360.0_ReKi ) ! deg
         ! else if (nt==1) then
         !    wt%hub%azimuth = 0.0_ReKi
         ! else
         !    wt%hub%azimuth = MODULO( wt%hub%azimuth +  real(dvr%dt*wt%hub%rotSpeed*R2D, ReKi), 360.0_ReKi ) ! add a delta angle to the previous azimuth
         ! endif
         wt%hub%rotAcc  = 0.0_ReKi
      else if (wt%hub%motionType == idHubMotionVariable) then
         call interpTimeValue(wt%hub%motion, time, wt%hub%iMotion, hubMotion)
         !print*,hubMotion
         wt%hub%rotSpeed  = hubMotion(2)
         wt%hub%rotAcc    = hubMotion(2)
         wt%hub%azimuth = MODULO(hubMotion(1)*R2D, 360.0_ReKi )

      else if (wt%hub%motionType == idHubMotionStateTS) then
         ! NOTE: match AeroDyndriver for backward compatibility
         if (nt <= 0) then
            wt%hub%azimuth = modulo( real( dvr%dt * (nt-1) * wt%hub%rotSpeed, ReKi) * R2D, 360.0_ReKi )
         else
            if (nt==1) then
               wt%hub%azimuth = 0.0_ReKi
            else
               wt%hub%azimuth = modulo( wt%hub%azimuth + REAL(dvr%dt * rotSpeedPrev, ReKi) * R2D, 360.0_ReKi ) ! add a delta angle to the previous azimuth
            end if
         end if
      else
         print*,'Unknown hun motion type, should never happen'
         STOP
      endif
      theta(1) = wt%hub%azimuth*D2R + dvr%dt * wt%hub%rotSpeed
      theta(2) = 0.0_ReKi
      theta(3) = 0.0_ReKi
      orientation_loc = EulerConstruct( theta )
      wt%hub%ptMesh%Orientation(:,:,1) = matmul(orientation_loc, wt%hub%ptMesh%Orientation(:,:,1))
      wt%hub%ptMesh%RotationVel(  :,1) = wt%hub%ptMesh%RotationVel(:,1) + wt%hub%ptMesh%Orientation(1,:,1) * wt%hub%rotSpeed
      wt%hub%ptMesh%RotationAcc(  :,1) = wt%hub%ptMesh%RotationAcc(:,1) + wt%hub%ptMesh%Orientation(1,:,1) * wt%hub%rotAcc

      ! --- Blade motion
      ! Hub 2 blade root
      do iB = 1,wt%numBlades
         call Transfer_Point_to_Point(wt%hub%ptMesh, wt%bld(iB)%ptMesh, wt%hub%map2bldPt(iB), errStat2, errMsg2); if(Failed()) return
         ! Pitch motion aong z
         theta =0.0_ReKi
         if (wt%bld(iB)%motionType==idBldMotionConstant) then
            ! pitch already set
         elseif (wt%bld(iB)%motionType==idBldMotionVariable) then
            call interpTimeValue(wt%bld(iB)%motion, time, wt%bld(iB)%iMotion, bldMotion)
            wt%bld(iB)%pitch =bldMotion(1)
            wt%bld(iB)%ptMesh%RotationVel(:,1) = wt%bld(iB)%ptMesh%RotationVel(:,1) + wt%bld(iB)%ptMesh%Orientation(3,:,1)* (-bldMotion(2))
            wt%bld(iB)%ptMesh%RotationAcc(:,1) = wt%bld(iB)%ptMesh%RotationAcc(:,1) + wt%bld(iB)%ptMesh%Orientation(3,:,1)* (-bldMotion(3))
         else
            print*,'Unknown blade motion type, should never happen'
            STOP
         endif
         theta(3) = - wt%bld(iB)%pitch ! NOTE: sign, wind turbine convention ...
         orientation_loc = EulerConstruct(theta)
         wt%bld(iB)%ptMesh%Orientation(:,:,1) = matmul(orientation_loc, wt%bld(iB)%ptMesh%Orientation(:,:,1))
      enddo

      !print*,'Bse: ',wt%ptMesh%Position + wt%ptMesh%TranslationDisp
      !if (wt%hasTower) then
      !   print*,'Twr: ',wt%twr%ptMesh%Position + wt%twr%ptMesh%TranslationDisp
      !endif
      !print*,'Nac: ',wt%nac%ptMesh%Position + wt%nac%ptMesh%TranslationDisp
      !print*,'Hub: ',wt%hub%ptMesh%Position + wt%hub%ptMesh%TranslationDisp
      !do iB=1,wt%numBlades
      !   print*,'Bld: ',wt%bld(iB)%ptMesh%Position + wt%bld(iB)%ptMesh%TranslationDisp
      !enddo
   enddo ! Loop on wind turbines

contains
   logical function Failed()
      call SetErrStat(errStat2, errMsg2, errStat, errMsg, 'Set_Mesh_Motion')
      Failed = ErrStat >= AbortErrLev
   end function Failed
end subroutine Set_Mesh_Motion

!----------------------------------------------------------------------------------------------------------------------------------
!> Set aerodyn inputs
!  - cycle values in the input array AD%InputTime and AD%u.
!  - set AD input meshes and inflow
subroutine Set_AD_Inputs(nt,dvr,AD,IW,errStat,errMsg)
   integer(IntKi)              , intent(in   ) :: nt            ! time step number
   type(Dvr_SimData), target,   intent(in   ) :: dvr       ! Driver data 
   type(AeroDyn_Data), target,   intent(inout) :: AD            ! AeroDyn data 
   type(InflowWind_Data),        intent(inout) :: IW            ! InflowWind data 
   integer(IntKi)              , intent(  out) :: errStat       ! Status of error message
   character(*)                , intent(  out) :: errMsg        ! Error message if ErrStat /= ErrID_None
   ! local variables
   integer(intKi)          :: j   ! loop index
   integer(intKi)          :: iWT ! loop counter for rotors
   integer(intKi)          :: iB ! loop counter for blades
   integer(IntKi)          :: errStat2      ! local status of error message
   character(ErrMsgLen)    :: errMsg2       ! local error message if ErrStat /= ErrID_None
   type(WTData), pointer :: wt ! Alias to shorten notation
   real(ReKi) :: z
   errStat = ErrID_None
   errMsg  = ""

   ! --- Shift previous calculations:
   do j = numInp-1,1,-1
      call AD_CopyInput (AD%u(j),  AD%u(j+1),  MESH_UPDATECOPY, ErrStat2, ErrMsg2); if (Failed()) return
      AD%inputTime(j+1) = AD%inputTime(j)
   end do
   AD%inputTime(1) = dvr%dT * nt ! time at "nt+1"

   ! --- Transfer motion from "ED" to AeroDyn
   do iWT=1,dvr%numTurbines
      wt => dvr%WT(iWT)
      ! Hub 2 Hub AD 
      call Transfer_Point_to_Point(wt%hub%ptMesh, AD%u(1)%rotors(iWT)%hubMotion, wt%hub%ED_P_2_AD_P_H, errStat2, errMsg2); if(Failed()) return

      ! Blade root to blade root AD
      do iB = 1,wt%numBlades
         call Transfer_Point_to_Point(wt%bld(iB)%ptMesh, AD%u(1)%rotors(iWT)%BladeRootMotion(iB), wt%bld(iB)%ED_P_2_AD_P_R, errStat2, errMsg2); if(Failed()) return
      enddo
            
      ! Blade root AD to blade line AD
      do iB = 1,wt%numBlades
         call Transfer_Point_to_Line2(AD%u(1)%rotors(iWT)%BladeRootMotion(iB), AD%u(1)%rotors(iWT)%BladeMotion(iB), wt%bld(iB)%AD_P_2_AD_L_B, errStat2, errMsg2); if(Failed()) return
      enddo

      ! Tower motion
      if (wt%hasTower) then
         if (AD%u(1)%rotors(iWT)%TowerMotion%nNodes>0) then
            call Transfer_Point_to_Point(wt%twr%ptMesh, wt%twr%ptMeshAD, wt%twr%ED_P_2_AD_P_T, errStat2, errMsg2); if(Failed()) return
            call Transfer_Point_to_Line2(wt%twr%ptMeshAD, AD%u(1)%rotors(iWT)%TowerMotion, wt%twr%AD_P_2_AD_L_T, errStat2, errMsg2); if(Failed()) return
         endif
      endif
   enddo ! iWT, rotors
      
   ! --- Inflow on points
   call Set_IW_Inputs(nt, dvr, AD%u(1), AD%OtherState, IW%u(1), errStat2, errMsg2); if(Failed()) return
   if (dvr%CompInflow==1) then
      call InflowWind_CalcOutput(AD%inputTime(1), IW%u(1), IW%p, IW%x, IW%xd, IW%z, IW%OtherSt, IW%y, IW%m, errStat2, errMsg2); if (Failed()) return
   else
      do j=1,size(IW%u(1)%PositionXYZ,2)
         z = IW%u(1)%PositionXYZ(3,j)
         IW%y%VelocityUVW(1,j) = dvr%HWindSpeed*(z/dvr%RefHt)**dvr%PLExp
         IW%y%VelocityUVW(2,j) = 0.0_ReKi !V
         IW%y%VelocityUVW(3,j) = 0.0_ReKi !W      
      end do 
   endif
   call AD_InputSolve_IfW(AD%u(1), IW%y, errStat2, errMsg2); if(Failed()) return

contains
   logical function Failed()
      call SetErrStat(errStat2, errMsg2, errStat, errMsg, 'Set_AD_Inputs')
      Failed = ErrStat >= AbortErrLev
   end function Failed
end subroutine Set_AD_Inputs

!> Set inputs for inflow wind
!! Similar to FAST_Solver, IfW_InputSolve
subroutine Set_IW_Inputs(nt,dvr,u_AD,o_AD,u_IfW,errStat,errMsg)
   integer(IntKi)              , intent(in   ) :: nt            ! time step number
   type(Dvr_SimData), target,   intent(in   ) :: dvr       ! Driver data 
   type(AD_InputType),           intent(in   ) :: u_AD          ! AeroDyn data 
   type(AD_OtherStateType),      intent(in   ) :: o_AD          ! AeroDyn data 
   type(InflowWind_InputType),   intent(inout) :: u_IfW         ! InflowWind data 
   integer(IntKi)              , intent(  out) :: errStat       ! Status of error message
   character(*)                , intent(  out) :: errMsg        ! Error message if ErrStat /= ErrID_None
   integer :: k,j,node, iWT
   ErrStat = ErrID_None
   ErrMsg  = ''
   Node=0


   ! Order important!

   ! Hub Height point for each turbine
   do iWT=1,dvr%numTurbines
      Node = Node + 1
      u_IfW%PositionXYZ(:,Node) = dvr%wt(iWT)%hub%ptMesh%Position(:,1) + dvr%wt(iWT)%hub%ptMesh%TranslationDisp(:,1)
   enddo

   do iWT=1,dvr%numTurbines
      ! Blade
      do K = 1,SIZE(u_AD%rotors(iWT)%BladeMotion)
         do J = 1,u_AD%rotors(iWT)%BladeMotion(k)%Nnodes
            Node = Node + 1
            u_IfW%PositionXYZ(:,Node) = u_AD%rotors(iWT)%BladeMotion(k)%TranslationDisp(:,j) + u_AD%rotors(iWT)%BladeMotion(k)%Position(:,j)
         end do !J = 1,p%BldNodes ! Loop through the blade nodes / elements
      end do !K = 1,p%NumBl         
      ! Tower
      do J=1,u_AD%rotors(iWT)%TowerMotion%nnodes
         Node = Node + 1
         u_IfW%PositionXYZ(:,Node) = u_AD%rotors(iWT)%TowerMotion%TranslationDisp(:,J) + u_AD%rotors(iWT)%TowerMotion%Position(:,J)
      end do      
      ! Nacelle
      if (u_AD%rotors(iWT)%NacelleMotion%Committed) then
         Node = Node + 1
         u_IfW%PositionXYZ(:,Node) = u_AD%rotors(iWT)%NacelleMotion%TranslationDisp(:,1) + u_AD%rotors(iWT)%NacelleMotion%Position(:,1)
      end if
      ! Hub

   enddo ! iWT
   ! vortex points from FVW in AD15
   if (allocated(o_AD%WakeLocationPoints)) then
      do J=1,size(o_AD%WakeLocationPoints,DIM=2)
         Node = Node + 1
         u_IfW%PositionXYZ(:,Node) = o_AD%WakeLocationPoints(:,J)
         ! rewrite the history of this so that extrapolation doesn't make a mess of things
!          do k=2,size(IW%u)
!             if (allocated(IW%u(k)%PositionXYZ))   IW%u(k)%PositionXYZ(:,Node) = IW%u(1)%PositionXYZ(:,Node)
!          end do
      enddo !j, wake points
   end if
end subroutine Set_IW_Inputs

!> This routine sets the AeroDyn wind inflow inputs.
!! See similar routine in FAST_Solver
subroutine AD_InputSolve_IfW(u_AD, y_IfW, errStat, errMsg)
   ! Passed variables
   TYPE(AD_InputType),          INTENT(INOUT)   :: u_AD        !< The inputs to AeroDyn
   TYPE(InflowWind_OutputType), INTENT(IN)      :: y_IfW       !< The outputs from InflowWind
   INTEGER(IntKi)                               :: errStat     !< Error status of the operation
   CHARACTER(*)                                 :: errMsg      !< Error message if ErrStat /= ErrID_None
   ! Local variables:
   INTEGER(IntKi)                               :: J           ! Loops through nodes / elements.
   INTEGER(IntKi)                               :: K           ! Loops through blades.
   INTEGER(IntKi)                               :: NumBl
   INTEGER(IntKi)                               :: NNodes
   INTEGER(IntKi)                               :: node
   INTEGER(IntKi)                               :: iWT
   errStat = ErrID_None
   errMsg  = ""
   node = 1

   ! Order important!

   do iWT=1,size(u_AD%rotors)
      node = node + 1 ! Hub velocities for each rotor
   enddo

   do iWT=1,size(u_AD%rotors)
      NumBl  = size(u_AD%rotors(iWT)%InflowOnBlade,3)
      Nnodes = size(u_AD%rotors(iWT)%InflowOnBlade,2)
      ! Blades
      do k=1,NumBl
         do j=1,Nnodes
            u_AD%rotors(iWT)%InflowOnBlade(:,j,k) = y_IfW%VelocityUVW(:,node)
            node = node + 1
         end do
      end do
      ! Tower
      if ( allocated(u_AD%rotors(iWT)%InflowOnTower) ) then
         Nnodes = size(u_AD%rotors(iWT)%InflowOnTower,2)
         do j=1,Nnodes
            u_AD%rotors(iWT)%InflowOnTower(:,j) = y_IfW%VelocityUVW(:,node)
            node = node + 1
         end do      
      end if
      ! Nacelle
      if (u_AD%rotors(iWT)%NacelleMotion%NNodes > 0) then
         u_AD%rotors(iWT)%InflowOnNacelle(:) = y_IfW%VelocityUVW(:,node)
         node = node + 1
      else
         u_AD%rotors(iWT)%InflowOnNacelle = 0.0_ReKi
      end if
      ! Hub 
!      if (u_AD%HubMotion%NNodes > 0) then
!         u_AD%InflowOnHub(:) = y_IfW%VelocityUVW(:,node)
!         node = node + 1
!      else
!         u_AD%InflowOnHub = 0.0_ReKi
!      end if
   enddo ! rotors
   ! OLAF points
   if ( allocated(u_AD%InflowWakeVel) ) then
      Nnodes = size(u_AD%InflowWakeVel,DIM=2)
      do j=1,Nnodes
         u_AD%InflowWakeVel(:,j) = y_IfW%VelocityUVW(:,node)
         node = node + 1
      end do !j, wake points
   end if
end subroutine AD_InputSolve_IfW



!----------------------------------------------------------------------------------------------------------------------------------
!> Read the driver input file
subroutine Dvr_ReadInputFile(fileName, dvr, errStat, errMsg )
   character(*),                  intent( in    )   :: fileName
   type(Dvr_SimData), target,     intent(   out )   :: dvr
   integer,                       intent(   out )   :: errStat              ! returns a non-zero value when an error occurs  
   character(*),                  intent(   out )   :: errMsg               ! Error message if errStat /= ErrID_None
   ! Local variables
   character(1024)              :: PriPath
   character(1024)              :: Line                                     ! String containing a line of input.
   integer                      :: unIn, unEc, iCase
   integer                      :: CurLine
   integer                      :: iWT, iB, bldMotionType
   logical                      :: echo   
   real(ReKi)                   :: hubRad_ReKi
   real(DbKi)                   :: caseArray(10)
   real(DbKi), allocatable      :: timeSeries_Db(:,:)                       ! Temporary array to hold combined-case input parameters. For backward compatibility..
   integer(IntKi)               :: errStat2                                 ! Temporary Error status
   character(ErrMsgLen)         :: errMsg2                                  ! Temporary Err msg
   type(FileInfoType) :: FileInfo_In   !< The derived type for holding the file information.
   type(WTData), pointer :: wt ! Alias to shorten notation
   character(10) :: sWT
   character(15) :: sBld
   ! Basic inputs
   real(ReKi) :: hubRad, hubHt, overhang, shftTilt, precone ! Basic inputs when basicHAWTFormat is true
   real(ReKi) :: nacYaw, bldPitch, rotSpeed
   ErrStat = ErrID_None
   ErrMsg  = ''
   UnIn = -1
   UnEc = -1

   ! Read all input file lines into fileinfo
   call ProcessComFile(fileName, FileInfo_In, errStat2, errMsg2); if (Failed()) return
   call GetPath(fileName, PriPath)     ! Input files will be relative to the path where the primary input file is located.
   call GetRoot(fileName, dvr%root)      

   CurLine = 4    ! Skip the first three lines as they are known to be header lines and separators
   call ParseVar(FileInfo_In, CurLine, 'Echo', echo, errStat2, errMsg2); if (Failed()) return;

   if (echo) then
      CALL OpenEcho ( UnEc, TRIM(dvr%root)//'.ech', errStat2, errMsg2 )
         if (Failed()) return;
      WRITE(UnEc, '(A)') 'Echo file for AeroDyn driver input file: '//trim(filename)
      ! Write the first three lines into the echo file
      WRITE(UnEc, '(A)') trim(FileInfo_In%Lines(1))
      WRITE(UnEc, '(A)') trim(FileInfo_In%Lines(2))
      WRITE(UnEc, '(A)') trim(FileInfo_In%Lines(3))
      CurLine = 4
      call ParseVar(FileInfo_In, CurLine, 'Echo', echo, errStat2, errMsg2, UnEc); if (Failed()) return
   endif

   call ParseVar(FileInfo_In, CurLine, "MHK"         , dvr%MHK         , errStat2, errMsg2, unEc); if (Failed()) return
   call ParseVar(FileInfo_In, CurLine, "analysisType", dvr%analysisType, errStat2, errMsg2, unEc); if (Failed()) return
   call ParseVar(FileInfo_In, CurLine, "tMax"        , dvr%tMax        , errStat2, errMsg2, unEc); if (Failed()) return
   call ParseVar(FileInfo_In, CurLine, "dt"          , dvr%dt          , errStat2, errMsg2, unEc); if (Failed()) return
   call ParseVar(FileInfo_In, CurLine, "AeroFile"    , dvr%AD_InputFile, errStat2, errMsg2, unEc); if (Failed()) return

   ! --- Environmental conditions
   call ParseCom(FileInfo_In, CurLine, Line, errStat2, errMsg2, unEc); if (Failed()) return
   call ParseVar(FileInfo_In, CurLine, "FldDens"     , dvr%FldDens , errStat2, errMsg2, unEc); if (Failed()) return
   call ParseVar(FileInfo_In, CurLine, "KinVisc"     , dvr%KinVisc , errStat2, errMsg2, unEc); if (Failed()) return
   call ParseVar(FileInfo_In, CurLine, "SpdSound"    , dvr%SpdSound, errStat2, errMsg2, unEc); if (Failed()) return
   call ParseVar(FileInfo_In, CurLine, "Patm"        , dvr%Patm    , errStat2, errMsg2, unEc); if (Failed()) return
   call ParseVar(FileInfo_In, CurLine, "Pvap"        , dvr%Pvap    , errStat2, errMsg2, unEc); if (Failed()) return
   call ParseVar(FileInfo_In, CurLine, "WtrDpth"     , dvr%WtrDpth , errStat2, errMsg2, unEc); if (Failed()) return
   dvr%MSL2SWL = 0.0_ReKi ! pass as zero since not set in AeroDyn driver input file

   ! --- Inflow data
   call ParseCom(FileInfo_In, CurLine, Line, errStat2, errMsg2, unEc); if (Failed()) return
   call ParseVar(FileInfo_In, CurLine, "compInflow", dvr%compInflow  , errStat2, errMsg2, unEc); if (Failed()) return
   call ParseVar(FileInfo_In, CurLine, "InflowFile", dvr%IW_InputFile, errStat2, errMsg2, unEc); if (Failed()) return
   if (dvr%compInflow==0) then
      call ParseVar(FileInfo_In, CurLine, "HWindSpeed", dvr%HWindSpeed  , errStat2, errMsg2, unEc); if (Failed()) return
      call ParseVar(FileInfo_In, CurLine, "RefHt"     , dvr%RefHt       , errStat2, errMsg2, unEc); if (Failed()) return
      call ParseVar(FileInfo_In, CurLine, "PLExp"     , dvr%PLExp       , errStat2, errMsg2, unEc); if (Failed()) return
   else
      call ParseCom(FileInfo_In, CurLine, Line, errStat2, errMsg2, unEc); if (Failed()) return
      call ParseCom(FileInfo_In, CurLine, Line, errStat2, errMsg2, unEc); if (Failed()) return
      call ParseCom(FileInfo_In, CurLine, Line, errStat2, errMsg2, unEc); if (Failed()) return
      dvr%PLexp      = myNaN
      dvr%RefHt      = myNaN
      dvr%HWindSpeed = myNaN
   endif

   if (PathIsRelative(dvr%AD_InputFile)) dvr%AD_InputFile = trim(PriPath)//trim(dvr%AD_InputFile)
   if (PathIsRelative(dvr%IW_InputFile)) dvr%IW_InputFile = trim(PriPath)//trim(dvr%IW_InputFile)

   ! --- Turbines
   call ParseCom(FileInfo_In, CurLine, Line, errStat2, errMsg2, unEc); if (Failed()) return
   call ParseVar(FileInfo_In, CurLine, "numTurbines", dvr%numTurbines, errStat2, errMsg2, unEc); if (Failed()) return
   allocate(dvr%WT(dvr%numTurbines), stat=ErrStat2)
      if (ErrStat2 /=0) then
         ErrStat2=ErrID_Fatal
         ErrMsg2="Error allocating dvr%WT."
         if(Failed()) return
      end if

   do iWT=1,dvr%numTurbines
      wt => dvr%WT(iWT)
      sWT = '('//trim(num2lstr(iWT))//')'
      call ParseCom(FileInfo_In, CurLine, Line, errStat2, errMsg2, unEc); if(Failed()) return
      call ParseVar(FileInfo_In, CurLine, 'BasicHAWTFormat'//sWT    , wt%basicHAWTFormat       , errStat2, errMsg2, unEc); if(Failed()) return

      ! Basic init
      wt%hub%azimuth  = myNan
      wt%hub%rotSpeed = myNaN
      wt%nac%yaw      = myNaN

      if (wt%BasicHAWTFormat) then
         ! --- Basic Geometry
         call ParseAry(FileInfo_In, CurLine, 'baseOriginInit'//sWT , wt%originInit , 3 , errStat2, errMsg2 , unEc); if(Failed()) return
         call ParseVar(FileInfo_In, CurLine, 'numBlades'//sWT      , wt%numBlades      , errStat2, errMsg2 , unEc); if(Failed()) return
         call ParseVar(FileInfo_In, CurLine, 'hubRad'//sWT         , hubRad            , errStat2, errMsg2 , unEc); if(Failed()) return
         call ParseVar(FileInfo_In, CurLine, 'hubHt'//sWT          , hubHt             , errStat2, errMsg2 , unEc); if(Failed()) return
         call ParseVar(FileInfo_In, CurLine, 'overhang'//sWT       , overhang          , errStat2, errMsg2 , unEc); if(Failed()) return
         call ParseVar(FileInfo_In, CurLine, 'shftTilt'//sWT       , shftTilt          , errStat2, errMsg2 , unEc); if(Failed()) return
         call ParseVar(FileInfo_In, CurLine, 'precone'//sWT        , precone           , errStat2, errMsg2 , unEc); if(Failed()) return

         shftTilt=-shftTilt*Pi/180._ReKi ! deg 2 rad, NOTE: OpenFAST convention sign wrong around y 
         precone=precone*Pi/180._ReKi ! deg 2 rad

         ! We set the advanced turbine geometry properties
         ! twr/nac/hub
         wt%orientationInit(1:3) = 0.0_ReKi
         wt%hasTower          = .True.
         wt%HAWTprojection    = .True.
         wt%twr%origin_t      = 0.0_ReKi ! Exactly at the base
         wt%nac%origin_t      = (/ 0.0_ReKi                , 0.0_ReKi, hubHt + overhang * sin(shftTilt)       /) ! NOTE WE DON'T HAVE TWR2SHAFT to approximate
         wt%hub%origin_n      = (/ overhang * cos(shftTilt), 0.0_ReKi, -overhang * sin(shftTilt) /)              ! IDEM
         wt%hub%orientation_n = (/ 0.0_ReKi,  shftTilt, 0.0_ReKi  /)

         ! blades
         allocate(wt%bld(wt%numBlades))
         do iB=1,wt%numBlades
            wt%bld(iB)%pitch              = myNaN
            wt%bld(iB)%origin_h(1:3)      = 0.0_ReKi
            wt%bld(iB)%orientation_h(1)   = (iB-1)*(2._ReKi*Pi)/wt%numBlades
            wt%bld(iB)%orientation_h(2)   = precone
            wt%bld(iB)%orientation_h(3)   = 0.0_ReKi
            wt%bld(iB)%hubRad_bl          = hubRad
         enddo
      else
         ! --- Advanced geometry
         ! Rotor origin and orientation
         call ParseAry(FileInfo_In, CurLine, 'baseOriginInit'//sWT     , wt%originInit, 3         , errStat2, errMsg2, unEc); if(Failed()) return
         call ParseAry(FileInfo_In, CurLine, 'baseOrientationInit'//sWT, wt%orientationInit, 3    , errStat2, errMsg2, unEc); if(Failed()) return
         call ParseVar(FileInfo_In, CurLine, 'hasTower'//sWT           , wt%hasTower              , errStat2, errMsg2, unEc); if(Failed()) return
         call ParseVar(FileInfo_In, CurLine, 'HAWTprojection'//sWT     , wt%HAWTprojection        , errStat2, errMsg2, unEc); if(Failed()) return
         call ParseAry(FileInfo_In, CurLine, 'twrOrigin_t'//sWT        , wt%twr%origin_t, 3       , errStat2, errMsg2, unEc); if(Failed()) return
         call ParseAry(FileInfo_In, CurLine, 'nacOrigin_t'//sWT        , wt%nac%origin_t, 3       , errStat2, errMsg2, unEc); if(Failed()) return
         call ParseAry(FileInfo_In, CurLine, 'hubOrigin_n'//sWT        , wt%hub%origin_n, 3       , errStat2, errMsg2, unEc); if(Failed()) return
         call ParseAry(FileInfo_In, CurLine, 'hubOrientation_n'//sWT   , wt%hub%orientation_n, 3  , errStat2, errMsg2, unEc); if(Failed()) return
         wt%hub%orientation_n   = wt%hub%orientation_n*Pi/180_ReKi
         wt%orientationInit     = wt%orientationInit*Pi/180_ReKi
         ! Blades
         call ParseCom(FileInfo_In, CurLine, Line, errStat2, errMsg2, unEc); if(Failed()) return
         call ParseVar(FileInfo_In, CurLine, 'numBlades'//sWT , wt%numBlades, errStat2, errMsg2, unEc); if(Failed()) return
         allocate(wt%bld(wt%numBlades), stat=ErrStat2)
         if (errStat2 /= 0) then
            ErrStat2=ErrID_Fatal
            ErrMsg2 = "Error allocating wt%bld"
            if(Failed()) return
         end if

         do iB=1,wt%numBlades
            wt%bld(iB)%pitch = myNaN
            sBld = '('//trim(num2lstr(iWT))//'_'//trim(num2lstr(iB))//')'
            call ParseAry(FileInfo_In, CurLine, 'bldOrigin_h'//sBld , wt%bld(iB)%origin_h, 3, errStat2, errMsg2, unEc); if(Failed()) return
         enddo
         do iB=1,wt%numBlades
            sBld = '('//trim(num2lstr(iWT))//'_'//trim(num2lstr(iB))//')'
            call ParseAry(FileInfo_In, CurLine, 'blOdrientation_h'//sBld , wt%bld(iB)%orientation_h, 3, errStat2, errMsg2, unEc); if(Failed()) return
            wt%bld(iB)%orientation_h = wt%bld(iB)%orientation_h * Pi/180_ReKi
         enddo
         do iB=1,wt%numBlades
            sBld = '('//trim(num2lstr(iWT))//'_'//trim(num2lstr(iB))//')'
            call ParseVar(FileInfo_In, CurLine, 'bldHubRad_bl'//sBld , wt%bld(iB)%hubRad_bl, errStat2, errMsg2, unEc); if(Failed()) return
         enddo
      end if ! Basic /advanced geometry

      ! --- Base motion (common to basic/advanced)
      ! Base motion
      call ParseCom(FileInfo_In, CurLine, Line, errStat2, errMsg2, unEc); if(Failed()) return
      call ParseVar(FileInfo_In, CurLine, 'baseMotionType'//sWT    , wt%motionType,      errStat2, errMsg2, unEc); if(Failed()) return
      call ParseVar(FileInfo_In, CurLine, 'degreeOfFreedom'//sWT   , wt%degreeOfFreedom, errStat2, errMsg2, unEc); if(Failed()) return
      call ParseVar(FileInfo_In, CurLine, 'amplitude'//sWT         , wt%amplitude,       errStat2, errMsg2, unEc); if(Failed()) return
      call ParseVar(FileInfo_In, CurLine, 'frequency'//sWT         , wt%frequency,       errStat2, errMsg2, unEc); if(Failed()) return
      call ParseVar(FileInfo_In, CurLine, 'baseMotionFilename'//sWT, wt%motionFileName,  errStat2, errMsg2, unEc); if(Failed()) return
      wt%frequency = wt%frequency * 2 *pi ! Hz to rad/s
      if (dvr%analysisType==idAnalysisRegular) then
         if (wt%motionType==idBaseMotionGeneral) then
            call ReadDelimFile(wt%motionFileName, 19, wt%motion, errStat2, errMsg2, priPath=priPath); if(Failed()) return
            wt%iMotion=1
            if (wt%motion(size(wt%motion,1),1)<dvr%tMax) then
               call WrScr('Warning: maximum time in motion file smaller than simulation time, last values will be repeated. File: '//trim(wt%motionFileName))
            endif
         endif
      else
         ! Setting dummy values for safety. These values needs to be overriden by TimeDependency or Case
         wt%amplitude = myNaN
         wt%frequency = myNaN
         wt%motionType = idBaseMotionFixed 
         wt%degreeOfFreedom = 0
      endif

      ! --- RNA Motion
      if (wt%BasicHAWTFormat) then
         ! --- Basic Motion
         call ParseVar(FileInfo_In, CurLine, 'nacYaw'//sWT         , nacyaw            , errStat2, errMsg2 , unEc); if(Failed()) return
         call ParseVar(FileInfo_In, CurLine, 'rotSpeed'//sWT       , rotSpeed          , errStat2, errMsg2 , unEc); if(Failed()) return
         call ParseVar(FileInfo_In, CurLine, 'bldPitch'//sWT       , bldPitch          , errStat2, errMsg2 , unEc); if(Failed()) return
         if (dvr%analysisType/=idAnalysisRegular) then
            ! Setting dummy values for safety. These values needs to be overriden by TimeDependency or Case
            nacYaw       = myNaN
            rotSpeed     = myNaN
            bldPitch     = myNaN
         endif ! regular analysis or combined/time

         !wt%motionType = idBaseMotionFixed
         call setSimpleMotion(wt, rotSpeed, bldPitch, nacYaw, wt%degreeOfFreedom, wt%amplitude, wt%frequency)
      else
         ! --- Advanced Motion
         ! Nacelle motion
         if (wt%numBlades>0) then
            call ParseVar(FileInfo_In, CurLine, 'nacMotionType'//sWT    , wt%nac%motionType    , errStat2, errMsg2, unEc); if(Failed()) return
            call ParseVar(FileInfo_In, CurLine, 'nacYaw'//sWT           , wt%nac%yaw           , errStat2, errMsg2, unEc); if(Failed()) return
            call ParseVar(FileInfo_In, CurLine, 'nacMotionFilename'//sWT, wt%nac%motionFileName, errStat2, errMsg2, unEc); if(Failed()) return
            wt%nac%yaw = wt%nac%yaw * Pi/180_ReKi ! yaw stored in rad
            if (dvr%analysisType==idAnalysisRegular) then
               if (wt%nac%motionType==idNacMotionVariable) then
                  call ReadDelimFile(wt%nac%motionFilename, 4, wt%nac%motion, errStat2, errMsg2, priPath=priPath); if(Failed()) return
                  wt%nac%iMotion=1
                  if (wt%nac%motion(size(wt%nac%motion,1),1)<dvr%tMax) then
                     call WrScr('Warning: maximum time in motion file smaller than simulation time, last values will be repeated. File: '//trim(wt%nac%motionFileName))
                  endif
               endif
            else
               ! Replacing with default motion if AnalysisType is not Regular, should be overriden later
               wt%nac%motionType    = idNacMotionConstant
               wt%nac%yaw           = myNaN
            endif

            ! Rotor motion
            call ParseVar(FileInfo_In, CurLine, 'rotMotionType'//sWT    , wt%hub%motionType    , errStat2, errMsg2, unEc); if(Failed()) return
            call ParseVar(FileInfo_In, CurLine, 'rotSpeed'//sWT         , wt%hub%rotSpeed      , errStat2, errMsg2, unEc); if(Failed()) return
            call ParseVar(FileInfo_In, CurLine, 'rotMotionFilename'//sWT, wt%hub%motionFileName, errStat2, errMsg2, unEc); if(Failed()) return
            wt%hub%rotSpeed = wt%hub%rotSpeed * Pi/30_ReKi ! speed stored in rad/s 
            if (dvr%analysisType==idAnalysisRegular) then
               if (wt%hub%motionType==idHubMotionVariable) then
                  call ReadDelimFile(wt%hub%motionFilename, 4, wt%hub%motion, errStat2, errMsg2, priPath=priPath); if(Failed()) return
                  wt%hub%iMotion=1
                  if (wt%hub%motion(size(wt%hub%motion,1),1)<dvr%tMax) then
                     call WrScr('Warning: maximum time in motion file smaller than simulation time, last values will be repeated. File: '//trim(wt%hub%motionFileName))
                  endif
               endif
            else
               ! Replacing with default motion if AnalysisType is not Regular, should be overriden later
               wt%hub%motionType    = idHubMotionConstant
               wt%hub%rotSpeed      = myNaN
            endif

            ! Blade motion
            call ParseVar(FileInfo_In, CurLine, 'bldMotionType'//sWT, bldMotionType, errStat2, errMsg2, unEc); if(Failed()) return
            do iB=1,wt%numBlades
               wt%bld(iB)%motionType=bldMotionType
               sBld = '('//trim(num2lstr(iWT))//'_'//trim(num2lstr(iB))//')'
               call ParseVar(FileInfo_In, CurLine, 'bldPitch'//sBld , wt%bld(iB)%pitch, errStat2, errMsg2, unEc); if(Failed()) return
               wt%bld(iB)%pitch = wt%bld(iB)%pitch*Pi/180_ReKi ! to rad
            enddo
            do iB=1,wt%numBlades
               sBld = '('//trim(num2lstr(iWT))//'_'//trim(num2lstr(iB))//')'
               call ParseVar(FileInfo_In, CurLine, 'bldMotionFileName'//sBld , wt%bld(iB)%motionFileName, errStat2, errMsg2, unEc); if(Failed()) return
            enddo
            if (dvr%analysisType==idAnalysisRegular) then
               do iB=1,wt%numBlades
                  if (wt%bld(iB)%motionType==idBldMotionVariable) then
                     call ReadDelimFile(wt%bld(iB)%motionFilename, 4, wt%bld(iB)%motion, errStat2, errMsg2, priPath=priPath); if(Failed()) return
                     wt%bld(iB)%iMotion=1
                     if (wt%bld(iB)%motion(size(wt%bld(iB)%motion,1),1)<dvr%tMax) then
                        call WrScr('Warning: maximum time in motion file smaller than simulation time, last values will be repeated. File: '//trim(wt%bld(iB)%motionFileName))
                     endif
                  endif
               enddo
            else
               ! Replacing with default motion if AnalysisType is not Regular, shouldbe overriden later
               do iB=1,size(wt%bld)
                  wt%bld(iB)%motionType = idBldMotionConstant
                  wt%bld(iB)%pitch      = myNan
               end do
            endif
         endif ! numBlade>0
      endif ! BASIC/ADVANCED rotor definition
   enddo

   ! --- Time dependent analysis
   call ParseCom(FileInfo_In, CurLine, Line, errStat2, errMsg2, unEc); if(Failed()) return
   if (dvr%AnalysisType==idAnalysisTimeD) then
      call ParseVar(FileInfo_In, CurLine, 'TimeAnalysisFileName', Line, errStat2, errMsg2, unEc); if(Failed()) return
      call ReadDelimFile(Line, 6, dvr%timeSeries, errStat2, errMsg2, priPath=priPath); if(Failed()) return
      dvr%timeSeries(:,4) = real(dvr%timeSeries(:,4)*RPM2RPS, ReKi) ! rad/s
      dvr%timeSeries(:,5) = real(dvr%timeSeries(:,5)*D2R    , ReKi) ! rad
      dvr%timeSeries(:,6) = real(dvr%timeSeries(:,6)*D2R    , ReKi) ! rad
      if (dvr%timeSeries(size(dvr%timeSeries,1),1)<dvr%tMax) then
         call WrScr('Warning: maximum time in time series file smaller than simulation time, last values will be repeated. File: '//trim(Line))
      endif
      dvr%iTimeSeries=1
   else
      call ParseCom(FileInfo_In, CurLine, Line, errStat2, errMsg2, unEc); if(Failed()) return
  endif

   ! --- Parametic cases
   call ParseCom(FileInfo_In, CurLine, Line, errStat2, errMsg2, unEc); if(Failed()) return
   call ParseVar(FileInfo_In, CurLine, 'numCases', dvr%numCases, errStat2, errMsg2, unEc); if(Failed()) return
   call ParseCom(FileInfo_In, CurLine, Line, errStat2, errMsg2, unEc); if(Failed()) return
   call ParseCom(FileInfo_In, CurLine, Line, errStat2, errMsg2, unEc); if(Failed()) return
   if (dvr%analysisType==idAnalysisCombi) then
      ! First check
      if( Check(dvr%numTurbines>1    , 'Combined case analyses only possible with zero or one turbine with `basicHAWT` format' )) return
      if( Check(dvr%numCases<=0      , 'NumCases needs to be >0 for combined analyses' )) return
      allocate(dvr%Cases(dvr%numCases))
      do iCase=1, dvr%numCases
         call ParseAry(FileInfo_In, CurLine, 'case line', caseArray, size(caseArray), errStat2, errMsg2, unEc); if(Failed()) return
         dvr%Cases(iCase)%HWindSpeed = caseArray( 1)
         dvr%Cases(iCase)%PLExp      = caseArray( 2)
         dvr%Cases(iCase)%rotSpeed   = caseArray( 3)
         dvr%Cases(iCase)%bldPitch   = caseArray( 4)
         dvr%Cases(iCase)%nacYaw     = caseArray( 5)
         dvr%Cases(iCase)%dT         = caseArray( 6)
         dvr%Cases(iCase)%tMax       = caseArray( 7)
         dvr%Cases(iCase)%DOF        = caseArray( 8)
         dvr%Cases(iCase)%amplitude  = caseArray( 9)
         dvr%Cases(iCase)%frequency  = caseArray(10)
      enddo
   else
      if (dvr%numCases>0) then
         errStat2=ErrID_Warn
         errMsg2='Skipping combined case inputs'
         call setErrStat(errStat2, errMsg2, errStat, errMsg, 'Dvr_ReadInputFile');
      endif
      dvr%numCases=1 ! Only one case
      if (allocated(dvr%Cases)) deallocate(dvr%Cases)
   endif

   ! --- Input / Outputs
   call ParseCom(FileInfo_In, CurLine, Line, errStat2, errMsg2, unEc); if(Failed()) return
   call ParseVar(FileInfo_In, CurLine, 'outFmt'     , dvr%out%outFmt      , errStat2, errMsg2, unEc); if(Failed()) return
   call ParseVar(FileInfo_In, CurLine, 'outFileFmt' , dvr%out%fileFmt     , errStat2, errMsg2, unEc); if(Failed()) return
   call ParseVar(FileInfo_In, CurLine, 'WrVTK'      , dvr%out%WrVTK       , errStat2, errMsg2, unEc); if(Failed()) return
   call ParseVar(FileInfo_In, CurLine, 'VTKHubRad'  , hubRad_ReKi         , errStat2, errMsg2, unEc); if(Failed()) return
   call ParseAry(FileInfo_In, CurLine, 'VTKNacDim'  , dvr%out%VTKNacDim, 6, errStat2, errMsg2, unEc); if(Failed()) return
   dvr%out%VTKHubRad =  real(hubRad_ReKi,SiKi)
   dvr%out%delim=' ' ! TAB

   call cleanup()

   return
contains

   logical function Check(Condition, ErrMsg_in)
      logical, intent(in) :: Condition
      character(len=*), intent(in) :: ErrMsg_in
      Check=Condition
      if (Check) then
         call SetErrStat(ErrID_Fatal, trim(ErrMsg_in), ErrStat, ErrMsg, 'Dvr_ReadInputFile');
      endif
   end function Check

   subroutine CleanUp()
      if (UnIn>0) close(UnIn)
      if (UnEc>0) close(UnEc)
      CALL NWTC_Library_Destroyfileinfotype(FileInfo_In, ErrStat2, ErrMsg2)
   end subroutine cleanup

   logical function Failed()
      CALL SetErrStat(errStat2, errMsg2, errStat, errMsg, 'Dvr_ReadInputFile' )
      Failed = errStat >= AbortErrLev
      if (Failed) then
         call CleanUp()
      endif
   end function Failed
end subroutine Dvr_ReadInputFile

subroutine setSimpleMotion(wt, rotSpeed, bldPitch, nacYaw, DOF, amplitude, frequency)
   type(WTData),   intent(inout) :: wt
   real(ReKi),     intent(in   ) :: rotSpeed  ! rpm
   real(ReKi),     intent(in   ) :: bldPitch  ! deg
   real(ReKi),     intent(in   ) :: nacYaw    ! deg
   integer(IntKi), intent(in   ) :: DOF       ! 0<: None, 1:surge, ... 6: yaw
   real(ReKi),     intent(in   ) :: amplitude ! m or rad
   real(ReKi),     intent(in   ) :: frequency ! Hz
   
   integer                       :: i
   wt%degreeofFreedom   = DOF
   wt%amplitude         = amplitude
   wt%frequency         = frequency * 2 *pi ! Hz to rad/s
   wt%nac%motionType    = idNacMotionConstant
   wt%nac%yaw           = nacYaw* PI /180._ReKi ! deg 2 rad
   wt%hub%motionType    = idHubMotionConstant
   wt%hub%rotSpeed      = rotSpeed*RPM2RPS     ! rpm 2 rad/s
   if (allocated(wt%bld)) then
      do i=1,size(wt%bld)
         wt%bld(i)%motionType = idBldMotionConstant
         wt%bld(i)%pitch      = bldPitch * Pi /180._ReKi ! deg 2 rad
      end do
   end if
end subroutine setSimpleMotion


!----------------------------------------------------------------------------------------------------------------------------------
subroutine ValidateInputs(dvr, errStat, errMsg)
   type(Dvr_SimData), target,    intent(inout) :: dvr           ! intent(out) only so that we can save FmtWidth in dvr%out%ActualChanLen
   integer,                       intent(  out) :: errStat           ! returns a non-zero value when an error occurs  
   character(*),                  intent(  out) :: errMsg            ! Error message if errStat /= ErrID_None
   ! local variables:
   integer(intKi)                               :: i
   integer(intKi)                               :: FmtWidth          ! number of characters in string produced by dvr%OutFmt
   integer(intKi)                               :: ErrStat2          ! temporary Error status
   character(ErrMsgLen)                         :: ErrMsg2           ! temporary Error message
   character(*), parameter                      :: RoutineName = 'ValidateInputs'
   integer    :: iWT, iB
   type(WTData), pointer :: wt ! Alias to shorten notation

   ErrStat = ErrID_None
   ErrMsg  = ""
   ! Turbine Data:
   !if ( dvr%numBlades < 1 ) call SetErrStat( ErrID_Fatal, "There must be at least 1 blade (numBlades).", ErrStat, ErrMsg, RoutineName)
      ! Combined-Case Analysis:
   if (dvr%MHK /= 0 ) call SetErrStat(ErrID_Fatal, 'MHK switch must be 0. Functionality to model an MHK turbine has not yet been implemented.', ErrStat, ErrMsg, RoutineName) ! hkr (4/6/21) Remove after MHK functionality is implemented
   if (dvr%MHK /= 0 .and. dvr%MHK /= 1 .and. dvr%MHK /= 2) call SetErrStat(ErrID_Fatal, 'MHK switch must be 0, 1, or 2.', ErrStat, ErrMsg, RoutineName)
   if (dvr%MHK == 2) call SetErrStat(ErrID_Fatal, 'Functionality to model a floating MHK turbine has not yet been implemented.', ErrStat, ErrMsg, RoutineName)
   
   if (dvr%DT < epsilon(0.0_ReKi) ) call SetErrStat(ErrID_Fatal,'dT must be larger than 0.',ErrStat, ErrMsg,RoutineName)
   if (Check(.not.(ANY((/0,1/) == dvr%compInflow) ), 'CompInflow needs to be 0 or 1')) return

   if (Check(.not.(ANY(idAnalysisVALID == dvr%analysisType    )), 'Analysis type not supported: '//trim(Num2LStr(dvr%analysisType)) )) return
   
   if (dvr%analysisType==idAnalysisTimeD .or. dvr%analysisType==idAnalysisCombi) then
      if (Check( dvr%CompInflow/=0, 'CompInflow needs to be 0 when analysis type is '//trim(Num2LStr(dvr%analysisType)))) return
   endif

   if (dvr%WtrDpth < 0.0_ReKi) call SetErrStat(ErrID_Fatal, 'WtrDpth must not be negative.', ErrStat, ErrMsg, RoutineName)

   do iWT=1,dvr%numTurbines
      wt => dvr%WT(iWT)
      if (Check(.not.(ANY(idBaseMotionVALID == wt%motionType    )), 'Base Motion type given for rotor '//(trim(Num2LStr(iWT)))//' not supported: '//trim(Num2LStr(wt%motionType)) )) return
      if (Check(.not.(ANY(idHubMotionVALID  == wt%hub%motionType)), 'Rotor Motion type given for rotor '//(trim(Num2LStr(iWT)))//' not supported: '//trim(Num2LStr(wt%hub%motionType)) )) return
      if (Check(.not.(ANY(idNacMotionVALID  == wt%nac%motionType)), 'Nacelle Motion type given for rotor '//(trim(Num2LStr(iWT)))//' not supported: '//trim(Num2LStr(wt%hub%motionType)) )) return
      do iB=1,wt%numBlades
         if (Check(.not.(ANY(idBldMotionVALID   == wt%bld(iB)%motionType  )),    'Blade Motion type given for rotor '//(trim(Num2LStr(iWT)))//' not supported: '//trim(Num2LStr(wt%bld(iB)%motionType)) )) return
      enddo

      if (wt%motionType==idBaseMotionSine) then
         if (Check((wt%degreeOfFreedom<0) .or.(wt%degreeOfFreedom)>6 , 'Degree of freedom needs to be between 1 and 6')) return
      endif

   enddo

   ! --- I-O Settings:
   if (Check(.not.(ANY(idFmtVALID == dvr%out%fileFmt)),    'fileFmt not supported: '//trim(Num2LStr(dvr%out%fileFmt)) )) return
   call ChkRealFmtStr( dvr%out%OutFmt, 'OutFmt', FmtWidth, ErrStat2, ErrMsg2 )
   call SetErrStat( ErrStat2, ErrMsg2, ErrStat, ErrMsg, RoutineName )
   !if ( FmtWidth < MinChanLen ) call SetErrStat( ErrID_Warn, 'OutFmt produces a column less than '//trim(num2lstr(MinChanLen))//' characters wide ('// &
   !   TRIM(Num2LStr(FmtWidth))//'), which may be too small.', ErrStat, ErrMsg, RoutineName )

contains

   logical function Check(Condition, ErrMsg_in)
      logical, intent(in) :: Condition
      character(len=*), intent(in) :: ErrMsg_in
      Check=Condition
      if (Check) then
         call SetErrStat(ErrID_Fatal, trim(ErrMsg_in), ErrStat, ErrMsg, 'ValidateInputs');
      endif
   end function Check

end subroutine ValidateInputs

!----------------------------------------------------------------------------------------------------------------------------------
subroutine Dvr_InitializeOutputs(nWT, out, numSteps, errStat, errMsg)
      integer(IntKi)         ,  intent(in   )   :: nWT                  ! Number of time steps
      type(Dvr_Outputs),       intent(inout)   :: out 
      integer(IntKi)         ,  intent(in   )   :: numSteps             ! Number of time steps
      integer(IntKi)         ,  intent(  out)   :: errStat              ! Status of error message
      character(*)           ,  intent(  out)   :: errMsg               ! Error message if ErrStat /= ErrID_None
      ! locals
      integer(IntKi)     :: i
      integer(IntKi)     :: numSpaces
      integer(IntKi)     :: numOuts
      integer(IntKi)     :: iWT
      character(ChanLen) :: colTxt
      character(ChanLen) :: caseTxt
      character(10)      :: sWT

      numOuts = size(out%WriteOutputHdr)

      call AllocAry(out%outLine, numOuts-1, 'outLine', errStat, errMsg); ! NOTE: time not stored
      out%outLine=0.0_ReKi

      ! --- Ascii
      if (out%fileFmt==idFmtBoth .or. out%fileFmt == idFmtAscii) then

         ! compute the width of the column output
         numSpaces = out%ActualChanLen ! the size of column produced by OutFmt
         out%ActualChanLen = max( out%ActualChanLen, MinChanLen ) ! set this to at least MinChanLen , or the size of the column produced by OutFmt
         do i=1,numOuts
            out%ActualChanLen = max(out%ActualChanLen, LEN_TRIM(out%WriteOutputHdr(i)))
            out%ActualChanLen = max(out%ActualChanLen, LEN_TRIM(out%WriteOutputUnt(i)))
         end do

         ! create format statements for time and the array outputs:
         out%Fmt_t = '(F'//trim(num2lstr(out%ActualChanLen))//'.4)'
         out%Fmt_a = '"'//out%delim//'"'//trim(out%outFmt)      ! format for array elements from individual modules
         numSpaces = out%ActualChanLen - numSpaces  ! the difference between the size of the headers and what is produced by OutFmt
         if (numSpaces > 0) then
            out%Fmt_a = trim(out%Fmt_a)//','//trim(num2lstr(numSpaces))//'x'
         end if

         ! --- Start writing to ascii input file 
         do iWT=1,nWT
            if (nWT>1) then
               sWT = '.T'//trim(num2lstr(iWT))
            else
               sWT = ''
            endif
            call GetNewUnit(out%unOutFile(iWT), ErrStat, ErrMsg)
            if ( ErrStat >= AbortErrLev ) then
               out%unOutFile(iWT) = -1
               return
            end if
            call OpenFOutFile ( out%unOutFile(iWT), trim(out%Root)//trim(sWT)//'.out', ErrStat, ErrMsg )
            if ( ErrStat >= AbortErrLev ) return
            write (out%unOutFile(iWT),'(/,A)')  'Predictions were generated on '//CurDate()//' at '//CurTime()//' using '//trim( version%Name )
            write (out%unOutFile(iWT),'(1X,A)') trim(GetNVD(out%AD_ver))
            write (out%unOutFile(iWT),'()' )    !print a blank line
            write (out%unOutFile(iWT),'()' )    !print a blank line
            write (out%unOutFile(iWT),'()' )    !print a blank line

            ! Write the names of the output parameters on one line:
            do i=1,numOuts
               call WrFileNR ( out%unOutFile(iWT), out%delim//out%WriteOutputHdr(i)(1:out%ActualChanLen) )
            end do ! i
            write (out%unOutFile(iWT),'()')

            ! Write the units of the output parameters on one line:
            do i=1,numOuts
               call WrFileNR ( out%unOutFile(iWT), out%delim//out%WriteOutputUnt(i)(1:out%ActualChanLen) )
            end do ! i
            write (out%unOutFile(iWT),'()')
         enddo
      endif

      ! --- Binary
      if (out%fileFmt==idFmtBoth .or. out%fileFmt == idFmtBinary) then
         call AllocAry(out%storage, numOuts-1, numSteps, nWT, 'storage', errStat, errMsg)
         out%storage= myNaN !0.0_ReKi ! Alternative: myNaN
      endif

end subroutine Dvr_InitializeOutputs
!----------------------------------------------------------------------------------------------------------------------------------
!> Initialize driver (not module-level) output channels 
!! Output channels are constant for all cases and all turbines for now!
subroutine Dvr_InitializeDriverOutputs(dvr, errStat, errMsg)
   type(Dvr_SimData),       intent(inout)   :: dvr              ! driver data
   integer(IntKi)         ,  intent(  out)   :: errStat              ! Status of error message
   character(*)           ,  intent(  out)   :: errMsg               ! Error message if ErrStat /= ErrID_None
   integer :: maxNumBlades, k, j, iWT
   errStat = ErrID_None
   errMsg  = ''

   maxNumBlades = 0
   do iWT=1,size(dvr%WT)
      maxNumBlades= max(maxNumBlades, dvr%WT(iWT)%numBlades)
   end do

   ! --- Allocate driver-level outputs
   dvr%out%nDvrOutputs = 1+ 4 + 6 + 3 + 1*maxNumBlades ! 
   allocate(dvr%out%WriteOutputHdr(1+dvr%out%nDvrOutputs))
   allocate(dvr%out%WriteOutputUnt(1+dvr%out%nDvrOutputs))
   do iWT =1,dvr%numTurbines
      allocate(dvr%WT(iWT)%WriteOutput(1+dvr%out%nDvrOutputs))
   enddo

   j=1
   dvr%out%WriteOutputHdr(j) = 'Time'
   dvr%out%WriteOutputUnt(j) = '(s)'  ; j=j+1
   dvr%out%WriteOutputHdr(j) = 'Case'
   dvr%out%WriteOutputUnt(j) = '(-)'  ; j=j+1

   dvr%out%WriteOutputHdr(j) = 'HWindSpeedX'
   dvr%out%WriteOutputUnt(j) = '(m/s)'; j=j+1
   dvr%out%WriteOutputHdr(j) = 'HWindSpeedY'
   dvr%out%WriteOutputUnt(j) = '(m/s)'; j=j+1
   dvr%out%WriteOutputHdr(j) = 'HWindSpeedZ'
   dvr%out%WriteOutputUnt(j) = '(m/s)'; j=j+1

   dvr%out%WriteOutputHdr(j) = 'ShearExp'
   if (dvr%CompInflow==1) then
      dvr%out%WriteOutputUnt(j) = '(NVALID)'; j=j+1
   else
      dvr%out%WriteOutputUnt(j) = '(-)'; j=j+1
   endif

   dvr%out%WriteOutputHdr(j) = 'PtfmSurge'
   dvr%out%WriteOutputUnt(j) = '(m)'; j=j+1
   dvr%out%WriteOutputHdr(j) = 'PtfmSway'
   dvr%out%WriteOutputUnt(j) = '(m)'; j=j+1
   dvr%out%WriteOutputHdr(j) = 'PtfmHeave'
   dvr%out%WriteOutputUnt(j) = '(m)'; j=j+1
   dvr%out%WriteOutputHdr(j) = 'PtfmRoll'
   dvr%out%WriteOutputUnt(j) = '(deg)'; j=j+1
   dvr%out%WriteOutputHdr(j) = 'PtfmPitch'
   dvr%out%WriteOutputUnt(j) = '(deg)'; j=j+1
   dvr%out%WriteOutputHdr(j) = 'PtfmYaw'
   dvr%out%WriteOutputUnt(j) = '(deg)'; j=j+1

   dvr%out%WriteOutputHdr(j) = 'Yaw'
   dvr%out%WriteOutputUnt(j) = '(deg)'; j=j+1
   dvr%out%WriteOutputHdr(j) = 'Azimuth'
   dvr%out%WriteOutputUnt(j) = '(deg)'; j=j+1
   dvr%out%WriteOutputHdr(j) = 'RotSpeed'
   dvr%out%WriteOutputUnt(j) = '(rpm)'; j=j+1
   do k =1,maxNumBlades
      dvr%out%WriteOutputHdr(j) = 'BldPitch'//trim(num2lstr(k))
      dvr%out%WriteOutputUnt(j) = '(deg)'; j=j+1
   enddo

end subroutine Dvr_InitializeDriverOutputs
!----------------------------------------------------------------------------------------------------------------------------------
!> Store driver data
subroutine Dvr_CalcOutputDriver(dvr, y_Ifw, errStat, errMsg)
   type(Dvr_SimData), target,  intent(inout) :: dvr              ! driver data
   type(InflowWind_OutputType), intent(in   ) :: y_Ifw              ! driver data
   integer(IntKi)           ,   intent(  out) :: errStat              ! Status of error message
   character(*)             ,   intent(  out) :: errMsg               ! Error message if ErrStat /= ErrID_None
   integer              :: maxNumBlades, k, j, iWT
   real(ReKi)           :: rotations(3)
   integer(IntKi)       :: errStat2        ! Status of error message
   character(ErrMsgLen) :: errMsg2 ! Error message
   real(ReKi), pointer :: arr(:)
   errStat = ErrID_None
   errMsg  = ''
   
   maxNumBlades = 0
   do iWT=1,size(dvr%WT)
      maxNumBlades= max(maxNumBlades, dvr%WT(iWT)%numBlades)
   end do
   
   do iWT = 1, dvr%numTurbines
      if (dvr%wt(iWT)%numBlades >0 ) then ! TODO, export for tower only
         arr => dvr%wt(iWT)%WriteOutput
         k=1
         ! NOTE: to do this properly we would need to store at the previous time step and perform a rotation
         arr(k) = dvr%iCase                       ; k=k+1
         ! Environment
         arr(k) = y_Ifw%VelocityUVW(1, iWT)       ; k=k+1  ! NOTE: stored at beginning of array
         arr(k) = y_Ifw%VelocityUVW(2, iWT)       ; k=k+1
         arr(k) = y_Ifw%VelocityUVW(3, iWT)       ; k=k+1 
         arr(k) = dvr%PLExp                       ; k=k+1 ! shear exp, not set if CompInflow=1

         ! 6 base DOF
         rotations  = EulerExtract(dvr%WT(iWT)%ptMesh%Orientation(:,:,1)); 
         arr(k) = dvr%WT(iWT)%ptMesh%Position(1,1)+dvr%WT(iWT)%ptMesh%TranslationDisp(1,1); k=k+1 ! surge
         arr(k) = dvr%WT(iWT)%ptMesh%Position(2,1)+dvr%WT(iWT)%ptMesh%TranslationDisp(2,1); k=k+1 ! sway
         arr(k) = dvr%WT(iWT)%ptMesh%Position(3,1)+dvr%WT(iWT)%ptMesh%TranslationDisp(3,1); k=k+1 ! heave
         arr(k) = rotations(1) * R2D                                                      ; k=k+1 ! roll
         arr(k) = rotations(2) * R2D                                                      ; k=k+1 ! pitch
         arr(k) = rotations(3) * R2D                                                      ; k=k+1 ! yaw
         ! RNA motion
         arr(k) = dvr%WT(iWT)%nac%yaw*R2D         ; k=k+1 ! yaw [deg]
         arr(k) = modulo(real(dvr%WT(iWT)%hub%azimuth+(dvr%dt * dvr%WT(iWT)%hub%rotSpeed)*R2D, ReKi), 360.0_ReKi); k=k+1 ! azimuth [deg], stored at nt-1
         arr(k) = dvr%WT(iWT)%hub%rotSpeed*RPS2RPM; k=k+1 ! rotspeed [rpm]
         do j=1,maxNumBlades
            if (j<=dvr%WT(iWT)%numBlades) then
               arr(k) = dvr%WT(iWT)%bld(j)%pitch*R2D ! pitch [deg]
            else
               arr(k) = 0.0_ReKi ! myNaN
            endif
            k=k+1;
         enddo
      endif
   enddo

end subroutine Dvr_CalcOutputDriver
!----------------------------------------------------------------------------------------------------------------------------------
subroutine Dvr_WriteOutputs(nt, t, dvr, out, yAD, yIW, errStat, errMsg)
   integer(IntKi)         ,  intent(in   )   :: nt                   ! simulation time step
   real(DbKi)             ,  intent(in   )   :: t                    ! simulation time (s)
   type(Dvr_SimData),       intent(inout)   :: dvr              ! driver data
   type(Dvr_Outputs)     ,  intent(inout)   :: out                  ! driver uotput options
   type(AD_OutputType)    ,  intent(in   )   :: yAD                  ! aerodyn outputs
   type(InflowWind_OutputType),intent(in )   :: yIW                  ! inflowwind outputs
   integer(IntKi)         ,  intent(inout)   :: errStat              ! Status of error message
   character(*)           ,  intent(inout)   :: errMsg               ! Error message if ErrStat /= ErrID_None
   ! Local variables.
   character(ChanLen) :: tmpStr         ! temporary string to print the time output as text
   integer :: nDV , nAD, nIW, iWT, k, j
   real(ReKi) :: rotations(3)
   integer(IntKi)  :: errStat2 ! Status of error message
   character(ErrMsgLen)    :: errMsg2  ! Error message 
   errStat = ErrID_None
   errMsg  = ''

   ! Packing all outputs excpet time into one array
   nAD = size(yAD%rotors(1)%WriteOutput)
   nIW = size(yIW%WriteOutput)
   nDV = out%nDvrOutputs
   do iWT = 1, dvr%numTurbines
      if (dvr%wt(iWT)%numBlades >0 ) then ! TODO, export for tower only

         out%outLine(1:nDV)         = dvr%wt(iWT)%WriteOutput(1:nDV)
         ! out%outLine(11)            = dvr%WT(iWT)%hub%azimuth       ! azimuth already stored a nt-1

         out%outLine(nDV+1:nDV+nAD) = yAD%rotors(iWT)%WriteOutput
         out%outLine(nDV+nAD+1:)    = yIW%WriteOutput

         if (out%fileFmt==idFmtBoth .or. out%fileFmt == idFmtAscii) then
            ! ASCII
            ! time
            write( tmpStr, out%Fmt_t ) t  ! '(F15.4)'
            call WrFileNR( out%unOutFile(iWT), tmpStr(1:out%ActualChanLen) )
            call WrNumAryFileNR(out%unOutFile(iWT), out%outLine,  out%Fmt_a, errStat, errMsg)
            ! write a new line (advance to the next line)
            write(out%unOutFile(iWT),'()')
         endif
         if (out%fileFmt==idFmtBoth .or. out%fileFmt == idFmtBinary) then
            ! Store for binary
            out%storage(1:nDV+nAD+nIW, nt, iWT) = out%outLine(1:nDV+nAD+nIW)
         endif
      endif
   enddo
      
end subroutine Dvr_WriteOutputs
!> Read a delimited file with one line of header
subroutine ReadDelimFile(Filename, nCol, Array, errStat, errMsg, nHeaderLines, priPath)
   character(len=*),                        intent(in)  :: Filename
   integer,                                 intent(in)  :: nCol
   real(ReKi), dimension(:,:), allocatable, intent(out) :: Array
   integer(IntKi)         ,                 intent(out) :: errStat ! Status of error message
   character(*)           ,                 intent(out) :: errMsg  ! Error message if ErrStat /= ErrID_None
   integer(IntKi), optional,                intent(in ) :: nHeaderLines
   character(*)  , optional,                intent(in ) :: priPath  ! Primary path, to use if filename is not absolute
   integer              :: UnIn, i, j, nLine, nHead
   character(len= 2048) :: line
   integer(IntKi)       :: errStat2      ! local status of error message
   character(ErrMsgLen) :: errMsg2       ! temporary Error message
   character(len=2048) :: Filename_Loc   ! filename local to this function
   ErrStat = ErrID_None
   ErrMsg  = ""

   Filename_Loc = Filename
   if (present(priPath)) then
      if (PathIsRelative(Filename_Loc)) Filename_Loc = trim(PriPath)//trim(Filename)
   endif


   ! Open file
   call GetNewUnit(UnIn) 
   call OpenFInpFile(UnIn, Filename_Loc, errStat2, errMsg2); if(Failed()) return 
   ! Count number of lines
   nLine = line_count(UnIn)
   allocate(Array(nLine-1, nCol), stat=errStat2); errMsg2='allocation failed'; if(Failed())return
   ! Read header
   nHead=1
   if (present(nHeaderLines)) nHead = nHeaderLines
   do i=1,nHead
      read(UnIn, *, IOSTAT=errStat2) line
      errMsg2 = ' Error reading line '//trim(Num2LStr(1))//' of file: '//trim(Filename_Loc)
      if(Failed()) return
   enddo
   ! Read data
   do I = 1,nLine-1
      read (UnIn,*,IOSTAT=errStat2) (Array(I,J), J=1,nCol)
      errMsg2 = ' Error reading line '//trim(Num2LStr(I+1))//' of file: '//trim(Filename_Loc)
      if(Failed()) return
   end do  
   close(UnIn) 
contains
   logical function Failed()
      CALL SetErrStat(errStat2, errMsg2, errStat, errMsg, 'ReadDelimFile' )
      Failed = errStat >= AbortErrLev
      if (Failed) then
         if ((UnIn)>0) close(UnIn)
      endif
   end function Failed
end subroutine ReadDelimFile

!> Counts number of lines in a file
integer function line_count(iunit)
   integer, intent(in) :: iunit
   character(len=2048) :: line
   ! safety for infinite loop..
   integer :: i
   integer, parameter :: nline_max=100000000 ! 100 M
   line_count=0
   do i=1,nline_max 
      line=''
      read(iunit,'(A)',END=100)line
      line_count=line_count+1
   enddo
   if (line_count==nline_max) then
      print*,'Error: maximum number of line exceeded for line_count'
      STOP
   endif
100 if(len(trim(line))>0) then
      line_count=line_count+1
   endif
   rewind(iunit)
   return
 end function
!> Perform linear interpolation of an array, where first column is assumed to be ascending time values
!! First value is used for times before, and last value is used for time beyond
subroutine interpTimeValue(array, time, iLast, values)
   real(ReKi), dimension(:,:), intent(in)    :: array !< vector of time steps
   real(DbKi),                 intent(in)    :: time  !< time
   integer,                    intent(inout) :: iLast
   real(ReKi), dimension(:),   intent(out)   :: values !< vector of values at given time
   integer :: i
   real(ReKi) :: alpha
   if (array(iLast,1)> time) then 
      values = array(iLast,2:)
   elseif (iLast == size(array,1)) then 
      values = array(iLast,2:)
   else
      ! Look for index
      do i=iLast,size(array,1)
         if (array(i,1)<=time) then
            iLast=i
         else
            exit
         endif
      enddo
      if (iLast==size(array,1)) then
         values = array(iLast,2:)
      else
         ! Linear interpolation
         alpha = (array(iLast+1,1)-time)/(array(iLast+1,1)-array(iLast,1))
         values = array(iLast,2:)*alpha + array(iLast+1,2:)*(1-alpha)
         !print*,'time', array(iLast,1), '<=', time,'<',  array(iLast+1,1), 'fact', alpha
      endif
   endif
end subroutine interpTimeValue

!----------------------------------------------------------------------------------------------------------------------------------
!> This subroutine sets up the information needed for plotting VTK surfaces.
SUBROUTINE SetVTKParameters(p_FAST, dvr, InitOutData_AD, AD, ErrStat, ErrMsg)
   TYPE(Dvr_Outputs),     INTENT(INOUT) :: p_FAST           !< The parameters of the glue code
   type(Dvr_SimData), target,    intent(inout) :: dvr           ! intent(out) only so that we can save FmtWidth in dvr%out%ActualChanLen
   TYPE(AD_InitOutputType),      INTENT(INOUT) :: InitOutData_AD   !< The initialization output from AeroDyn
   TYPE(AeroDyn_Data), target,   INTENT(IN   ) :: AD               !< AeroDyn data
   INTEGER(IntKi),               INTENT(  OUT) :: ErrStat          !< Error status of the operation
   CHARACTER(*),                 INTENT(  OUT) :: ErrMsg           !< Error message if ErrStat /= ErrID_None
   REAL(SiKi)                              :: RefPoint(3), RefLengths(2)               
   REAL(SiKi)                              :: x, y                
   REAL(SiKi)                              :: TwrDiam_top, TwrDiam_base, TwrRatio, TwrLength
   INTEGER(IntKi)                          :: topNode, baseNode, cylNode, tipNode, rootNode
   INTEGER(IntKi)                          :: NumBl, k, iRot, iBld, nNodes
   CHARACTER(1024)                         :: vtkroot
   INTEGER(IntKi)                          :: iWT
   INTEGER(IntKi)                          :: ErrStat2
   CHARACTER(ErrMsgLen)                    :: ErrMsg2
   CHARACTER(*), PARAMETER                 :: RoutineName = 'SetVTKParameters'
   real(SiKi) :: BladeLength, MaxBladeLength, MaxTwrLength, GroundRad
   real(SiKi) :: WorldBoxMax(3), WorldBoxMin(3) ! Extent of the turbines
   real(SiKi) :: BaseBoxDim
   type(MeshType), pointer :: Mesh
   type(WTData), pointer :: wt ! Alias to shorten notation
   ErrStat = ErrID_None
   ErrMsg  = ""
   
   ! get the name of the output directory for vtk files (in a subdirectory called "vtk" of the output directory), and
   ! create the VTK directory if it does not exist
   call GetPath ( p_FAST%root, p_FAST%VTK_OutFileRoot, vtkroot ) ! the returned p_FAST%VTK_OutFileRoot includes a file separator character at the end
   p_FAST%VTK_OutFileRoot = trim(p_FAST%VTK_OutFileRoot) // 'vtk'
   call MKDIR( trim(p_FAST%VTK_OutFileRoot) )
   p_FAST%VTK_OutFileRoot = trim( p_FAST%VTK_OutFileRoot ) // PathSep // trim(vtkroot)
   ! calculate the number of digits in 'y_FAST%NOutSteps' (Maximum number of output steps to be written)
   ! this will be used to pad the write-out step in the VTK filename with zeros in calls to MeshWrVTK()
   p_FAST%VTK_tWidth = max(9, CEILING( log10( real(dvr%numSteps+1, ReKi) / p_FAST%n_VTKTime ) ) + 1) ! NOTE: at least 9, if user changes dt/and tmax 

   if (allocated(p_FAST%VTK_Surface)) then
      return ! The surfaces were already computed (for combined cases)
   endif

   allocate(p_FAST%VTK_Surface(dvr%numTurbines))
   ! --- Find dimensions for all objects to determine "Ground" and typical dimensions
   WorldBoxMax(2) =-HUGE(1.0_SiKi)
   WorldBoxMin(2) = HUGE(1.0_SiKi)
   MaxBladeLength=0
   MaxTwrLength=0
   do iWT=1,dvr%numTurbines
      wt => dvr%wt(iWT)
      do iBld=1, wt%numBlades
         nNodes = AD%u(1)%rotors(iWT)%BladeMotion(iBld)%nnodes
         BladeLength = TwoNorm(AD%u(1)%rotors(iWT)%BladeMotion(iBld)%Position(:,nNodes)-AD%u(1)%rotors(iWT)%BladeMotion(iBld)%Position(:,1))
         MaxBladeLength = max(MaxBladeLength, BladeLength)
      enddo
      if (wt%hasTower) then
         Mesh=>AD%u(1)%rotors(iWT)%TowerMotion
         if (Mesh%NNodes>0) then
            TwrLength = TwoNorm( Mesh%position(:,1) - Mesh%position(:,Mesh%NNodes) ) 
            MaxTwrLength = max(MaxTwrLength, TwrLength)
         endif
      endif

      ! Determine extent of the objects
      RefPoint = wt%originInit
      WorldBoxMax(1) = max(WorldBoxMax(1), RefPoint(1))
      WorldBoxMax(2) = max(WorldBoxMax(2), RefPoint(2))
      WorldBoxMax(3) = max(WorldBoxMax(3), RefPoint(3)) ! NOTE: not used
      WorldBoxMin(1) = min(WorldBoxMin(1), RefPoint(1))
      WorldBoxMin(2) = min(WorldBoxMin(2), RefPoint(2))
      WorldBoxMin(3) = min(WorldBoxMin(3), RefPoint(3)) ! NOTE: not used
   enddo ! Loop on turbine 

   ! Get radius for ground (blade length + hub radius):
   GroundRad = MaxBladeLength + MaxTwrLength+ p_FAST%VTKHubRad
   ! write the ground or seabed reference polygon:
   RefPoint(1:2) = dvr%WT(1)%originInit(1:2)
   do iWT=2,dvr%numTurbines
      RefPoint(1:2) = RefPoint(1:2) + dvr%WT(iWT)%originInit(1:2)
   end do
   RefPoint(1:2) = RefPoint(1:2) / dvr%numTurbines
   
   RefPoint(3) = 0.0_ReKi
   RefLengths  = GroundRad  + sqrt((WorldBoxMax(1)-WorldBoxMin(1))**2 + (WorldBoxMax(2)-WorldBoxMin(2))**2)
   call WrVTK_Ground (RefPoint, RefLengths, trim(p_FAST%VTK_OutFileRoot) // '.GroundSurface', ErrStat2, ErrMsg2 )         

   ! --- Create surfaces for Nacelle, Base, Tower, Blades
   do iWT=1,dvr%numTurbines
      wt => dvr%wt(iWT)
      p_FAST%VTK_Surface(iWT)%NumSectors = 25   

      ! Create nacelle box
      p_FAST%VTK_Surface(iWT)%NacelleBox(:,1) = (/ p_FAST%VTKNacDim(1)                    , p_FAST%VTKNacDim(2)+p_FAST%VTKNacDim(5), p_FAST%VTKNacDim(3) /)
      p_FAST%VTK_Surface(iWT)%NacelleBox(:,2) = (/ p_FAST%VTKNacDim(1)+p_FAST%VTKNacDim(4), p_FAST%VTKNacDim(2)+p_FAST%VTKNacDim(5), p_FAST%VTKNacDim(3) /) 
      p_FAST%VTK_Surface(iWT)%NacelleBox(:,3) = (/ p_FAST%VTKNacDim(1)+p_FAST%VTKNacDim(4), p_FAST%VTKNacDim(2)                    , p_FAST%VTKNacDim(3) /)
      p_FAST%VTK_Surface(iWT)%NacelleBox(:,4) = (/ p_FAST%VTKNacDim(1)                    , p_FAST%VTKNacDim(2)                    , p_FAST%VTKNacDim(3) /) 
      p_FAST%VTK_Surface(iWT)%NacelleBox(:,5) = (/ p_FAST%VTKNacDim(1)                    , p_FAST%VTKNacDim(2)                    , p_FAST%VTKNacDim(3)+p_FAST%VTKNacDim(6) /)
      p_FAST%VTK_Surface(iWT)%NacelleBox(:,6) = (/ p_FAST%VTKNacDim(1)+p_FAST%VTKNacDim(4), p_FAST%VTKNacDim(2)                    , p_FAST%VTKNacDim(3)+p_FAST%VTKNacDim(6) /) 
      p_FAST%VTK_Surface(iWT)%NacelleBox(:,7) = (/ p_FAST%VTKNacDim(1)+p_FAST%VTKNacDim(4), p_FAST%VTKNacDim(2)+p_FAST%VTKNacDim(5), p_FAST%VTKNacDim(3)+p_FAST%VTKNacDim(6) /)
      p_FAST%VTK_Surface(iWT)%NacelleBox(:,8) = (/ p_FAST%VTKNacDim(1)                    , p_FAST%VTKNacDim(2)+p_FAST%VTKNacDim(5), p_FAST%VTKNacDim(3)+p_FAST%VTKNacDim(6) /) 

      !.......................
      ! tapered tower
      !.......................
      BaseBoxDim = minval(p_FAST%VTKNacDim(4:6))/2
      if (wt%hasTower) then
         Mesh=>AD%u(1)%rotors(iWT)%TowerMotion
         if (Mesh%NNodes>0) then
            CALL AllocAry(p_FAST%VTK_Surface(iWT)%TowerRad, Mesh%NNodes,'VTK_Surface(iWT)%TowerRad',ErrStat2,ErrMsg2)
            topNode   = Mesh%NNodes - 1
            !baseNode  = Mesh%refNode
            baseNode  = 1 ! TODO TODO
            TwrLength = TwoNorm( Mesh%position(:,topNode) - Mesh%position(:,baseNode) ) ! this is the assumed length of the tower
            TwrRatio  = TwrLength / 87.6_SiKi  ! use ratio of the tower length to the length of the 5MW tower
            TwrDiam_top  = 3.87*TwrRatio
            TwrDiam_base = 6.0*TwrRatio
            
            TwrRatio = 0.5 * (TwrDiam_top - TwrDiam_base) / TwrLength
            do k=1,Mesh%NNodes
               TwrLength = TwoNorm( Mesh%position(:,k) - Mesh%position(:,baseNode) ) 
               p_FAST%VTK_Surface(iWT)%TowerRad(k) = 0.5*TwrDiam_Base + TwrRatio*TwrLength
            end do
            BaseBoxDim = TwrDiam_Base/2
         else
            print*,'>>>> TOWER HAS NO NODES'
            !CALL AllocAry(p_FAST%VTK_Surface(iWT)%TowerRad, 2, 'VTK_Surface(iWT)%TowerRad',ErrStat2,ErrMsg2)
            ! TODO create a fake tower
         endif
      endif

      ! Create base box (using towerbase or nacelle dime)
      p_FAST%VTK_Surface(iWT)%BaseBox(:,1) = (/ -BaseBoxDim             , -BaseBoxDim+2*BaseBoxDim, -BaseBoxDim /)
      p_FAST%VTK_Surface(iWT)%BaseBox(:,2) = (/ -BaseBoxDim+2*BaseBoxDim, -BaseBoxDim+2*BaseBoxDim, -BaseBoxDim /) 
      p_FAST%VTK_Surface(iWT)%BaseBox(:,3) = (/ -BaseBoxDim+2*BaseBoxDim, -BaseBoxDim             , -BaseBoxDim /)
      p_FAST%VTK_Surface(iWT)%BaseBox(:,4) = (/ -BaseBoxDim             , -BaseBoxDim             , -BaseBoxDim /) 
      p_FAST%VTK_Surface(iWT)%BaseBox(:,5) = (/ -BaseBoxDim             , -BaseBoxDim             , -BaseBoxDim+2*BaseBoxDim /)
      p_FAST%VTK_Surface(iWT)%BaseBox(:,6) = (/ -BaseBoxDim+2*BaseBoxDim, -BaseBoxDim             , -BaseBoxDim+2*BaseBoxDim /) 
      p_FAST%VTK_Surface(iWT)%BaseBox(:,7) = (/ -BaseBoxDim+2*BaseBoxDim, -BaseBoxDim+2*BaseBoxDim, -BaseBoxDim+2*BaseBoxDim /)
      p_FAST%VTK_Surface(iWT)%BaseBox(:,8) = (/ -BaseBoxDim             , -BaseBoxDim+2*BaseBoxDim, -BaseBoxDim+2*BaseBoxDim /) 

      !.......................
      ! blade surfaces
      !.......................
      allocate(p_FAST%VTK_Surface(iWT)%BladeShape(wt%numBlades),stat=ErrStat2)
      IF (ALLOCATED(InitOutData_AD%rotors(iWT)%BladeShape)) THEN
         do k=1,wt%numBlades   
            call move_alloc( InitOutData_AD%rotors(iWT)%BladeShape(k)%AirfoilCoords, p_FAST%VTK_Surface(iWT)%BladeShape(k)%AirfoilCoords )
         end do
      else
         print*,'>>> Profile coordinates missing, using dummy coordinates'
         rootNode = 1
         DO K=1,wt%numBlades   
            tipNode  = AD%u(1)%rotors(iWT)%BladeMotion(K)%NNodes
            cylNode  = min(3,AD%u(1)%rotors(iWT)%BladeMotion(K)%Nnodes)

            call SetVTKDefaultBladeParams(AD%u(1)%rotors(iWT)%BladeMotion(K), p_FAST%VTK_Surface(iWT)%BladeShape(K), tipNode, rootNode, cylNode, ErrStat2, ErrMsg2)
            CALL SetErrStat(ErrStat2,ErrMsg2,ErrStat,ErrMsg,RoutineName)
            IF (ErrStat >= AbortErrLev) RETURN
         END DO                           
      endif
   enddo ! iWT, turbines

END SUBROUTINE SetVTKParameters
!----------------------------------------------------------------------------------------------------------------------------------
!> This routine writes a minimal subset of meshes with surfaces to VTK-formatted files. It doesn't bother with 
!! returning an error code.
SUBROUTINE WrVTK_Surfaces(t_global, dvr, p_FAST, VTK_count, AD)
   use FVW_IO, only: WrVTK_FVW

   REAL(DbKi),               INTENT(IN   ) :: t_global            !< Current global time
   type(Dvr_SimData), target,    intent(inout) :: dvr           ! intent(out) only so that we can save FmtWidth in dvr%out%ActualChanLen
   TYPE(Dvr_Outputs),       INTENT(IN   ) :: p_FAST              !< Parameters for the glue code
   INTEGER(IntKi)          , INTENT(IN   ) :: VTK_count
   TYPE(AeroDyn_Data),       INTENT(IN   ) :: AD                  !< AeroDyn data
   logical, parameter                      :: OutputFields = .FALSE. ! due to confusion about what fields mean on a surface, we are going to just output the basic meshes if people ask for fields
   INTEGER(IntKi)                          :: k
   INTEGER(IntKi)                          :: ErrStat2
   CHARACTER(ErrMsgLen)                    :: ErrMSg2
   CHARACTER(*), PARAMETER                 :: RoutineName = 'WrVTK_Surfaces'
   integer(IntKi)                              :: iWT
   type(WTData), pointer :: wt ! Alias to shorten notation
   character(10) :: sWT

   ! Ground (written at initialization)
   
   do iWT = 1, size(dvr%WT)
      sWT = '.T'//trim(num2lstr(iWT))
      wt=>dvr%WT(iWT)

      ! Base 
      call MeshWrVTK_PointSurface (p_FAST%VTKRefPoint, wt%ptMesh, trim(p_FAST%VTK_OutFileRoot)//trim(sWT)//'.BaseSurface', &
                                   VTK_count, OutputFields, ErrStat2, ErrMsg2, p_FAST%VTK_tWidth , verts = p_FAST%VTK_Surface(iWT)%BaseBox)

      ! Tower motions
      if (AD%u(2)%rotors(iWT)%TowerMotion%nNodes>0) then
         call MeshWrVTK_Ln2Surface (p_FAST%VTKRefPoint, AD%u(2)%rotors(iWT)%TowerMotion, trim(p_FAST%VTK_OutFileRoot)//trim(sWT)//'.TowerSurface', &
                                    VTK_count, OutputFields, ErrStat2, ErrMsg2, p_FAST%VTK_tWidth, p_FAST%VTK_Surface(iWT)%NumSectors, p_FAST%VTK_Surface(iWT)%TowerRad )
      endif
    
      if (wt%numBlades>0) then
         ! Nacelle 
         call MeshWrVTK_PointSurface (p_FAST%VTKRefPoint, wt%nac%ptMesh, trim(p_FAST%VTK_OutFileRoot)//trim(sWT)//'.NacelleSurface', &
                                      VTK_count, OutputFields, ErrStat2, ErrMsg2, p_FAST%VTK_tWidth , verts = p_FAST%VTK_Surface(iWT)%NacelleBox)
         
         ! Hub
         call MeshWrVTK_PointSurface (p_FAST%VTKRefPoint, AD%u(2)%rotors(iWT)%HubMotion, trim(p_FAST%VTK_OutFileRoot)//trim(sWT)//'.HubSurface', &
                                      VTK_count, OutputFields, ErrStat2, ErrMsg2, p_FAST%VTK_tWidth , &
                                      NumSegments=p_FAST%VTK_Surface(iWT)%NumSectors, radius=p_FAST%VTKHubRad)
      endif
      

      ! Blades
      do K=1,wt%numBlades

         call MeshWrVTK_Ln2Surface (p_FAST%VTKRefPoint, AD%u(2)%rotors(iWT)%BladeMotion(K), trim(p_FAST%VTK_OutFileRoot)//trim(sWT)//'.Blade'//trim(num2lstr(k))//'Surface', &
                                    VTK_count, OutputFields, ErrStat2, ErrMsg2, p_FAST%VTK_tWidth , verts=p_FAST%VTK_Surface(iWT)%BladeShape(K)%AirfoilCoords &
                                    ,Sib=AD%y%rotors(iWT)%BladeLoad(k) )
      end do                  
      
      if (p_FAST%WrVTK>1) then
         ! --- Debug outputs
         ! Tower base
         call MeshWrVTK_PointSurface (p_FAST%VTKRefPoint, wt%twr%ptMesh, trim(p_FAST%VTK_OutFileRoot)//trim(sWT)//'.TwrBaseSurface', &
                                      VTK_count, OutputFields, ErrStat2, ErrMsg2, p_FAST%VTK_tWidth , &
                                      NumSegments=p_FAST%VTK_Surface(iWT)%NumSectors, radius=p_FAST%VTKHubRad)

         if (AD%u(2)%rotors(iWT)%TowerMotion%nNodes>0) then
            call MeshWrVTK_PointSurface (p_FAST%VTKRefPoint, wt%twr%ptMeshAD, trim(p_FAST%VTK_OutFileRoot)//trim(sWT)//'.TwrBaseSurfaceAD', &
                                         VTK_count, OutputFields, ErrStat2, ErrMsg2, p_FAST%VTK_tWidth , &
                                         NumSegments=p_FAST%VTK_Surface(iWT)%NumSectors, radius=p_FAST%VTKHubRad)
        endif

     endif
   enddo


   ! Free wake
   if (allocated(AD%m%FVW_u)) then
      if (allocated(AD%m%FVW_u(1)%WingsMesh)) then
         call WrVTK_FVW(AD%p%FVW, AD%x%FVW, AD%z%FVW, AD%m%FVW, trim(p_FAST%VTK_OutFileRoot)//'.FVW', VTK_count, p_FAST%VTK_tWidth, bladeFrame=.FALSE.)  ! bladeFrame==.FALSE. to output in global coords
      end if   
   end if   
END SUBROUTINE WrVTK_Surfaces
!----------------------------------------------------------------------------------------------------------------------------------
!> This routine writes the ground or seabed reference surface information in VTK format.
!! see VTK file information format for XML, here: http://www.vtk.org/wp-content/uploads/2015/04/file-formats.pdf
SUBROUTINE WrVTK_Ground ( RefPoint, HalfLengths, FileRootName, ErrStat, ErrMsg )
   REAL(SiKi),      INTENT(IN)           :: RefPoint(3)     !< reference point (plane will be created around it)
   REAL(SiKi),      INTENT(IN)           :: HalfLengths(2)  !< half of the X-Y lengths of plane surrounding RefPoint
   CHARACTER(*),    INTENT(IN)           :: FileRootName    !< Name of the file to write the output in (excluding extension)
   INTEGER(IntKi),  INTENT(OUT)          :: ErrStat         !< Indicates whether an error occurred (see NWTC_Library)
   CHARACTER(*),    INTENT(OUT)          :: ErrMsg          !< Error message associated with the ErrStat
   ! local variables
   INTEGER(IntKi)                        :: Un            ! fortran unit number
   INTEGER(IntKi)                        :: ix            ! loop counters
   CHARACTER(1024)                       :: FileName
   INTEGER(IntKi), parameter             :: NumberOfPoints = 4
   INTEGER(IntKi), parameter             :: NumberOfLines = 0
   INTEGER(IntKi), parameter             :: NumberOfPolys = 1
        
   INTEGER(IntKi)                        :: ErrStat2 
   CHARACTER(ErrMsgLen)                  :: ErrMsg2
   CHARACTER(*),PARAMETER                :: RoutineName = 'WrVTK_Ground'
   ErrStat = ErrID_None
   ErrMsg  = ""
   !.................................................................
   ! write the data that potentially changes each time step:
   !.................................................................
   ! PolyData (.vtp) - Serial vtkPolyData (unstructured) file
   FileName = TRIM(FileRootName)//'.vtp'
   call WrVTK_header( FileName, NumberOfPoints, NumberOfLines, NumberOfPolys, Un, ErrStat2, ErrMsg2 )    
      call SetErrStat(ErrStat2,ErrMsg2,ErrStat,ErrMsg,RoutineName)
      if (ErrStat >= AbortErrLev) return
! points (nodes, augmented with NumSegments):   
      WRITE(Un,'(A)')         '      <Points>'
      WRITE(Un,'(A)')         '        <DataArray type="Float32" NumberOfComponents="3" format="ascii">'
      WRITE(Un,VTK_AryFmt) RefPoint(1) + HalfLengths(1) , RefPoint(2) + HalfLengths(2), RefPoint(3)
      WRITE(Un,VTK_AryFmt) RefPoint(1) + HalfLengths(1) , RefPoint(2) - HalfLengths(2), RefPoint(3)
      WRITE(Un,VTK_AryFmt) RefPoint(1) - HalfLengths(1) , RefPoint(2) - HalfLengths(2), RefPoint(3)
      WRITE(Un,VTK_AryFmt) RefPoint(1) - HalfLengths(1) , RefPoint(2) + HalfLengths(2), RefPoint(3)
      WRITE(Un,'(A)')         '        </DataArray>'
      WRITE(Un,'(A)')         '      </Points>'
      WRITE(Un,'(A)')         '      <Polys>'      
      WRITE(Un,'(A)')         '        <DataArray type="Int32" Name="connectivity" format="ascii">'         
      WRITE(Un,'('//trim(num2lstr(NumberOfPoints))//'(i7))') (ix, ix=0,NumberOfPoints-1)                   
      WRITE(Un,'(A)')         '        </DataArray>'      
      
      WRITE(Un,'(A)')         '        <DataArray type="Int32" Name="offsets" format="ascii">'            
      WRITE(Un,'(i7)') NumberOfPoints
      WRITE(Un,'(A)')         '        </DataArray>'
      WRITE(Un,'(A)')         '      </Polys>'      
      call WrVTK_footer( Un )       
END SUBROUTINE WrVTK_Ground
!----------------------------------------------------------------------------------------------------------------------------------
!> This subroutine comes up with some default airfoils for blade surfaces for a given blade mesh, M.
SUBROUTINE SetVTKDefaultBladeParams(M, BladeShape, tipNode, rootNode, cylNode, ErrStat, ErrMsg)
   TYPE(MeshType),               INTENT(IN   ) :: M                !< The Mesh the defaults should be calculated for
   TYPE(DvrVTK_BLSurfaceType), INTENT(INOUT) :: BladeShape       !< BladeShape to set to default values
   INTEGER(IntKi),               INTENT(IN   ) :: rootNode         !< Index of root node (innermost node) for this mesh
   INTEGER(IntKi),               INTENT(IN   ) :: tipNode          !< Index of tip node (outermost node) for this mesh
   INTEGER(IntKi),               INTENT(IN   ) :: cylNode          !< Index of last node to have a cylinder shape
   INTEGER(IntKi),               INTENT(  OUT) :: ErrStat          !< Error status of the operation
   CHARACTER(*),                 INTENT(  OUT) :: ErrMsg           !< Error message if ErrStat /= ErrID_None
   REAL(SiKi)                                  :: bladeLength, chord, pitchAxis
   REAL(SiKi)                                  :: bladeLengthFract, bladeLengthFract2, ratio, posLength ! temporary quantities               
   REAL(SiKi)                                  :: cylinderLength, x, y, angle               
   INTEGER(IntKi)                              :: i, j
   INTEGER(IntKi)                              :: ErrStat2
   CHARACTER(ErrMsgLen)                        :: ErrMsg2
   CHARACTER(*), PARAMETER                     :: RoutineName = 'SetVTKDefaultBladeParams'
   integer, parameter :: N = 66
   ! default airfoil shape coordinates; uses S809 values from http://wind.nrel.gov/airfoils/Shapes/S809_Shape.html:   
   real, parameter, dimension(N) :: xc=(/ 1.0,0.996203,0.98519,0.967844,0.945073,0.917488,0.885293,0.848455,0.80747,0.763042,0.715952,0.667064,0.617331,0.56783,0.519832,0.474243,0.428461,0.382612,0.33726,0.29297,0.250247,0.209576,0.171409,0.136174,0.104263,0.076035,0.051823,0.03191,0.01659,0.006026,0.000658,0.000204,0.0,0.000213,0.001045,0.001208,0.002398,0.009313,0.02323,0.04232,0.065877,0.093426,0.124111,0.157653,0.193738,0.231914,0.271438,0.311968,0.35337,0.395329,0.438273,0.48192,0.527928,0.576211,0.626092,0.676744,0.727211,0.776432,0.823285,0.86663,0.905365,0.938474,0.965086,0.984478,0.996141,1.0 /)
   real, parameter, dimension(N) :: yc=(/ 0.0,0.000487,0.002373,0.00596,0.011024,0.017033,0.023458,0.03028,0.037766,0.045974,0.054872,0.064353,0.074214,0.084095,0.093268,0.099392,0.10176,0.10184,0.10007,0.096703,0.091908,0.085851,0.078687,0.07058,0.061697,0.052224,0.042352,0.032299,0.02229,0.012615,0.003723,0.001942,-0.00002,-0.001794,-0.003477,-0.003724,-0.005266,-0.011499,-0.020399,-0.030269,-0.040821,-0.051923,-0.063082,-0.07373,-0.083567,-0.092442,-0.099905,-0.105281,-0.108181,-0.108011,-0.104552,-0.097347,-0.086571,-0.073979,-0.060644,-0.047441,-0.0351,-0.024204,-0.015163,-0.008204,-0.003363,-0.000487,0.000743,0.000775,0.00029,0.0 /)
   call AllocAry(BladeShape%AirfoilCoords, 2, N, M%NNodes, 'BladeShape%AirfoilCoords', ErrStat2, ErrMsg2)
      CALL SetErrStat(ErrStat2,ErrMsg2,ErrStat,ErrMsg,RoutineName)
      IF (ErrStat >= AbortErrLev) RETURN
   ! Chord length and pitch axis location are given by scaling law
   bladeLength       = TwoNorm( M%position(:,tipNode) - M%Position(:,rootNode) )
   cylinderLength    = TwoNorm( M%Position(:,cylNode) - M%Position(:,rootNode) )
   bladeLengthFract  = 0.22*bladeLength
   bladeLengthFract2 = bladeLength-bladeLengthFract != 0.78*bladeLength
   DO i=1,M%Nnodes
      posLength = TwoNorm( M%Position(:,i) - M%Position(:,rootNode) )
      IF (posLength .LE. bladeLengthFract) THEN
         ratio     = posLength/bladeLengthFract
         chord     =  (0.06 + 0.02*ratio)*bladeLength
         pitchAxis =   0.25 + 0.125*ratio
      ELSE
         chord     = (0.08 - 0.06*(posLength-bladeLengthFract)/bladeLengthFract2)*bladeLength
         pitchAxis = 0.375
      END IF
      IF (posLength .LE. cylinderLength) THEN 
         ! create a cylinder for this node
         chord = chord/2.0_SiKi
         DO j=1,N
            ! normalized x,y coordinates for airfoil
            x = yc(j)
            y = xc(j) - 0.5
            angle = ATAN2( y, x)
               ! x,y coordinates for cylinder
            BladeShape%AirfoilCoords(1,j,i) = chord*COS(angle) ! x (note that "chord" is really representing chord/2 here)
            BladeShape%AirfoilCoords(2,j,i) = chord*SIN(angle) ! y (note that "chord" is really representing chord/2 here)
         END DO                                                     
      ELSE
         ! create an airfoil for this node
         DO j=1,N                  
            ! normalized x,y coordinates for airfoil, assuming an upwind turbine
            x = yc(j)
            y = xc(j) - pitchAxis
               ! x,y coordinates for airfoil
            BladeShape%AirfoilCoords(1,j,i) =  chord*x
            BladeShape%AirfoilCoords(2,j,i) =  chord*y                        
         END DO
      END IF
   END DO ! nodes on mesh
         
END SUBROUTINE SetVTKDefaultBladeParams

end module AeroDyn_Driver_Subs
>>>>>>> 312fe833
<|MERGE_RESOLUTION|>--- conflicted
+++ resolved
@@ -1,4 +1,3 @@
-<<<<<<< HEAD
 !**********************************************************************************************************************************
 ! LICENSING
 ! Copyright (C) 2015-2016  National Renewable Energy Laboratory
@@ -1931,2440 +1930,4 @@
    call WrVTK_footer( Un )       
 end subroutine WrVTK_Ground
 
-end module AeroDyn_Driver_Subs
-=======
-!**********************************************************************************************************************************
-! LICENSING
-! Copyright (C) 2015-2016  National Renewable Energy Laboratory
-! Copyright (C) 2016-2018  Envision Energy USA, LTD
-!
-!    This file is part of AeroDyn.
-!
-! Licensed under the Apache License, Version 2.0 (the "License");
-! you may not use this file except in compliance with the License.
-! You may obtain a copy of the License at
-!
-!     http://www.apache.org/licenses/LICENSE-2.0
-!
-! Unless required by applicable law or agreed to in writing, software
-! distributed under the License is distributed on an "AS IS" BASIS,
-! WITHOUT WARRANTIES OR CONDITIONS OF ANY KIND, either express or implied.
-! See the License for the specific language governing permissions and
-! limitations under the License.
-!
-!**********************************************************************************************************************************
-module AeroDyn_Driver_Subs
-   
-   use AeroDyn_Driver_Types   
-   use AeroDyn
-   use InflowWind
-   use VersionInfo
-
-   implicit none   
-   
-   TYPE(ProgDesc), PARAMETER   :: version   = ProgDesc( 'AeroDyn_driver', '', '' )  ! The version number of this program.
-
-   ! Data for this module
-   type(AllData), save :: dat !< The data required for running the AD driver, stored here for dll calls
-
-   ! Parameters
-   integer(IntKi), parameter :: idBaseMotionFixed = 0
-   integer(IntKi), parameter :: idBaseMotionSine  = 1
-   integer(IntKi), parameter :: idBaseMotionGeneral  = 2
-   integer(IntKi), parameter, dimension(3) :: idBaseMotionVALID  = (/idBaseMotionFixed, idBaseMotionSine, idBaseMotionGeneral /)
-
-   integer(IntKi), parameter :: idHubMotionConstant  = 0
-   integer(IntKi), parameter :: idHubMotionVariable  = 1
-   integer(IntKi), parameter :: idHubMotionStateTS   = 2 !<<< Used internally, with idAnalysisTimeD
-   integer(IntKi), parameter, dimension(2) :: idHubMotionVALID  = (/idHubMotionConstant, idHubMotionVariable/)
-
-   integer(IntKi), parameter :: idBldMotionConstant = 0
-   integer(IntKi), parameter :: idBldMotionVariable = 1
-   integer(IntKi), parameter, dimension(2) :: idBldMotionVALID  = (/idBldMotionConstant, idBldMotionVariable/)
-
-   integer(IntKi), parameter :: idNacMotionConstant = 0
-   integer(IntKi), parameter :: idNacMotionVariable = 1
-   integer(IntKi), parameter, dimension(2) :: idNacMotionVALID  = (/idNacMotionConstant, idNacMotionVariable/)
-
-   integer(IntKi), parameter :: idFmtAscii  = 1
-   integer(IntKi), parameter :: idFmtBinary = 2
-   integer(IntKi), parameter :: idFmtBoth   = 3
-   integer(IntKi), parameter, dimension(3) :: idFmtVALID  = (/idFmtAscii, idFmtBinary, idFmtBoth/)
-
-
-   integer(IntKi), parameter :: idAnalysisRegular = 1
-   integer(IntKi), parameter :: idAnalysisTimeD   = 2
-   integer(IntKi), parameter :: idAnalysisCombi   = 3
-   integer(IntKi), parameter, dimension(3) :: idAnalysisVALID  = (/idAnalysisRegular, idAnalysisTimeD, idAnalysisCombi/)
-
-
-   real(ReKi), parameter :: myNaN = -99.9_ReKi
-
-contains
-
-!----------------------------------------------------------------------------------------------------------------------------------
-!>  
-subroutine Dvr_Init(dvr, AD, IW, errStat,errMsg )
-   type(Dvr_SimData),           intent(  out) :: dvr       ! driver data
-   type(AeroDyn_Data),           intent(  out) :: AD            ! AeroDyn data 
-   type(InflowWind_Data),        intent(  out) :: IW            ! AeroDyn data 
-   integer(IntKi)              , intent(  out) :: errStat       ! Status of error message
-   character(*)                , intent(  out) :: errMsg        ! Error message if ErrStat /= ErrID_None
-   ! local variables
-   integer(IntKi)       :: errStat2      ! local status of error message
-   character(ErrMsgLen) :: errMsg2       ! local error message if ErrStat /= ErrID_None
-   CHARACTER(1000)      :: inputFile     ! String to hold the file name.
-   CHARACTER(200)       :: git_commit    ! String containing the current git commit hash
-   CHARACTER(20)        :: FlagArg       ! flag argument from command line
-   errStat = ErrID_None
-   errMsg  = ""
-
-   ! --- Driver initialization
-   CALL NWTC_Init( ProgNameIN=version%Name )
-   InputFile = ""  ! initialize to empty string to make sure it's input from the command line
-   CALL CheckArgs( InputFile, Flag=FlagArg )
-   IF ( LEN( TRIM(FlagArg) ) > 0 ) CALL NormStop()
-   ! Display the copyright notice
-   call DispCopyrightLicense( version%Name )
-   ! Obtain OpenFAST git commit hash
-   git_commit = QueryGitVersion()
-   ! Tell our users what they're running
-   call WrScr( ' Running '//TRIM( version%Name )//' a part of OpenFAST - '//TRIM(git_Commit)//NewLine//' linked with '//TRIM( NWTC_Ver%Name )//NewLine )
-         
-   ! Read the AeroDyn driver input file
-   call Dvr_ReadInputFile(inputFile, dvr, errStat2, errMsg2 ); if(Failed()) return
-
-contains
-
-   logical function Failed()
-      CALL SetErrStat(errStat2, errMsg2, errStat, errMsg, 'Dvr_Init')
-      Failed = errStat >= AbortErrLev
-   end function Failed
-
-end subroutine Dvr_Init 
-
-!----------------------------------------------------------------------------------------------------------------------------------
-!>  
-subroutine Dvr_InitCase(iCase, dvr, AD, IW, errStat, errMsg )
-   integer(IntKi)              , intent(in   ) :: iCase
-   type(Dvr_SimData),           intent(inout) :: dvr           ! driver data
-   type(AeroDyn_Data),           intent(inout) :: AD            ! AeroDyn data 
-   type(InflowWind_Data),        intent(inout) :: IW            ! InflowWind data 
-   integer(IntKi)              , intent(  out) :: errStat       ! Status of error message
-   character(*)                , intent(  out) :: errMsg        ! Error message if ErrStat /= ErrID_None
-   ! local variables
-   integer(IntKi)       :: errStat2      ! local status of error message
-   character(ErrMsgLen) :: errMsg2       ! local error message if ErrStat /= ErrID_None
-   integer(IntKi)       :: iWT, j !<
-   type(AD_InitOutputType) :: InitOutData_AD    ! Output data from initialization
-   errStat = ErrID_None
-   errMsg  = ""
-
-   dvr%out%root = dvr%root
-   dvr%iCase = iCase ! for output only..
-
-   if (dvr%analysisType==idAnalysisRegular) then
-      ! Do nothing
-      call WrScr('Running analysis type 1: one simulation')
-
-   else if (dvr%analysisType==idAnalysisTimeD) then
-      call WrScr('Running analysis type 2: one simulation, one turbine, prescribed time series')
-      ! We use "Constant" motion, but the data is changed at each time step..
-      dvr%WT(1)%motionType        = idBldMotionConstant
-      dvr%WT(1)%nac%motionType    = idNacMotionConstant
-      dvr%WT(1)%hub%motionType    = idHubMotionConstant ! NOTE: we change it back after validate inputs..
-      do j=1,size(dvr%WT(1)%bld)
-         dvr%WT(1)%bld(j)%motionType = idBldMotionConstant ! Change if needed
-      end do
-   else if (dvr%analysisType==idAnalysisCombi) then
-      call WrScr('------------------------------------------------------------------------------')
-      call WrScr('Running combined case '//trim(num2lstr(iCase))//'/'//trim(num2lstr(dvr%numCases)))
-      ! Set time
-      dvr%dT   = dvr%Cases(iCase)%dT
-      dvr%tMax = dvr%Cases(iCase)%tMax
-
-      ! Set wind for this case
-      dvr%HWindSpeed = dvr%Cases(iCase)%HWindSpeed
-      dvr%PLexp  =     dvr%Cases(iCase)%PLExp
-      ! Set motion for this case
-      call setSimpleMotion(dvr%WT(1), dvr%Cases(iCase)%rotSpeed, dvr%Cases(iCase)%bldPitch, dvr%Cases(iCase)%nacYaw, dvr%Cases(iCase)%DOF, dvr%Cases(iCase)%amplitude, dvr%Cases(iCase)%frequency)
-
-      if (dvr%Cases(iCase)%DOF>0) then
-         dvr%WT(1)%motionType = idBaseMotionSine 
-      else
-          dvr%WT(1)%motionType = idBaseMotionFixed 
-      endif
-      ! Changing rootnam for current case
-      dvr%out%root = trim(dvr%root)//'.'//trim(num2lstr(iCase))
-   else
-      ! Should never happen
-   endif
-   dvr%numSteps = ceiling(dvr%tMax/dvr%dt)
-
-   ! Validate the inputs
-   call ValidateInputs(dvr, errStat2, errMsg2) ; if(Failed()) return     
-
-   if (dvr%analysisType==idAnalysisTimeD) then
-      dvr%WT(1)%hub%motionType  = idHubMotionStateTS ! This option is not available to the user
-   endif
-
-   ! --- Initialize meshes
-   if (iCase==1) then
-      call Init_Meshes(dvr, errStat2, errMsg2); if(Failed()) return
-   endif
-
-   ! --- Initialize driver-only outputs
-   if (allocated(dvr%out%storage))        deallocate(dvr%out%storage)
-   if (iCase==1) then
-      ! Initialize driver output channels, they are constant for all cases and all turbines!
-      call Dvr_InitializeDriverOutputs(dvr, errStat2, errMsg2); if(Failed()) return
-      allocate(dvr%out%unOutFile(dvr%numTurbines))
-   endif
-   dvr%out%unOutFile = -1
-
-   ! --- Initialize aerodyn 
-   call Init_AeroDyn(iCase, dvr, AD, dvr%dt, InitOutData_AD, errStat2, errMsg2); if(Failed()) return
-
-   ! --- Initialize Inflow Wind 
-   if (iCase==1) then
-      call Init_InflowWind(dvr, IW, AD%u(1), AD%OtherState, dvr%dt, errStat2, errMsg2); if(Failed()) return
-   endif
-
-   ! --- Initialize meshes
-   if (iCase==1) then
-      call Init_ADMeshMap(dvr, AD%u(1), errStat2, errMsg2); if(Failed()) return
-   endif
-
-   ! Copy AD input here because tower is modified in ADMeshMap
-   do j = 2, numInp
-      call AD_CopyInput (AD%u(1),  AD%u(j),  MESH_NEWCOPY, errStat2, errMsg2); if(Failed()) return
-   end do
-
-
-   ! Compute driver outputs at t=0 
-   call Set_Mesh_Motion(0,dvr,errStat2,errMsg2); if(Failed()) return
-
-   ! --- Initial AD inputs
-   AD%inputTime = -999
-   DO j = 1-numInp, 0
-      call Set_AD_Inputs(j,dvr,AD,IW,errStat2,errMsg2); if(Failed()) return
-   END DO              
-
-   ! --- Initialize outputs
-   call Dvr_InitializeOutputs(dvr%numTurbines, dvr%out, dvr%numSteps, errStat2, errMsg2); if(Failed()) return
-
-   call Dvr_CalcOutputDriver(dvr, IW%y, errStat2, errMsg2); if(Failed()) return
-
-   ! --- Initialize VTK
-   if (dvr%out%WrVTK>0) then
-      dvr%out%n_VTKTime = 1
-      dvr%out%VTKRefPoint = (/0.0_SiKi, 0.0_SiKi, 0.0_SiKi /)
-      call SetVTKParameters(dvr%out, dvr, InitOutData_AD, AD, errStat2, errMsg2); if(Failed()) return
-   endif
-
-   call cleanUp()
-contains
-   subroutine cleanUp()
-      call AD_DestroyInitOutput(InitOutData_AD, errStat2, errMsg2)      
-   end subroutine cleanUp
-
-   logical function Failed()
-      CALL SetErrStat(errStat2, errMsg2, errStat, errMsg, 'Dvr_InitCase')
-      Failed = errStat >= AbortErrLev
-      if(Failed) call cleanUp()
-   end function Failed
-
-end subroutine Dvr_InitCase
-
-
-
-
-!> Perform one time step
-subroutine Dvr_TimeStep(nt, dvr, AD, IW, errStat, errMsg)
-   integer(IntKi)              , intent(in   ) :: nt            ! time step
-   type(Dvr_SimData),           intent(inout) :: dvr       ! driver data
-   type(AeroDyn_Data),           intent(inout) :: AD            ! AeroDyn data 
-   type(InflowWind_Data),        intent(inout) :: IW            ! AeroDyn data 
-   integer(IntKi)              , intent(  out) :: errStat       ! Status of error message
-   character(*)                , intent(  out) :: errMsg        ! Error message if ErrStat /= ErrID_None
-   ! local variables
-   integer(IntKi)                              :: errStat2      ! local status of error message
-   character(ErrMsgLen)                        :: errMsg2       ! local error message if ErrStat /= ErrID_None
-   real(DbKi) :: time             !< Variable for storing time, in seconds
-   errStat = ErrID_None
-   errMsg  = ''
-
-   ! Update motion of meshes
-   call Set_Mesh_Motion(nt,dvr,errStat,errMsg)
-
-   ! Set AD inputs for nt (and keep values at nt-1 as well)
-   ! u(1) is at nt, u(2) is at nt-1
-   call Set_AD_Inputs(nt,dvr,AD,IW,errStat2,errMsg2); if(Failed()) return
-   time = AD%inputTime(2)
-
-   ! Calculate outputs at nt - 1
-   call AD_CalcOutput( time, AD%u(2), AD%p, AD%x, AD%xd, AD%z, AD%OtherState, AD%y, AD%m, errStat2, errMsg2 ); if(Failed()) return
-
-   ! Write outputs for all turbines at nt-1
-   call Dvr_WriteOutputs(nt, time, dvr, dvr%out, AD%y, IW%y, errStat2, errMsg2); if(Failed()) return
-
-   ! We store the "driver-level" outputs only now,  above, the old outputs are used
-   call Dvr_CalcOutputDriver(dvr, IW%y, errStat, errMsg)
-
-
-   ! VTK outputs
-   if (dvr%out%WrVTK==1 .and. nt==1) then
-      ! Init only
-      call WrVTK_Surfaces(time, dvr, dvr%out, nt-1, AD)
-   else if (dvr%out%WrVTK==2) then
-      ! Animation
-      call WrVTK_Surfaces(time, dvr, dvr%out, nt-1, AD)
-   endif
-
-   ! Get state variables at next step: INPUT at step nt - 1, OUTPUT at step nt
-   call AD_UpdateStates( time, nt-1, AD%u, AD%inputTime, AD%p, AD%x, AD%xd, AD%z, AD%OtherState, AD%m, errStat2, errMsg2); if(Failed()) return
-
-contains
-
-   logical function Failed()
-      CALL SetErrStat(errStat2, errMsg2, errStat, errMsg, 'Dvr_TimeStep')
-      Failed = errStat >= AbortErrLev
-   end function Failed
-
-end subroutine Dvr_TimeStep
-
-subroutine Dvr_EndCase(dvr, AD, IW, initialized, errStat, errMsg)
-   type(Dvr_SimData),           intent(inout) :: dvr       ! driver data
-   type(AeroDyn_Data),           intent(inout) :: AD            ! AeroDyn data 
-   type(InflowWind_Data),        intent(inout) :: IW            ! AeroDyn data 
-   logical,                      intent(inout) :: initialized   ! 
-   integer(IntKi)              , intent(  out) :: errStat       ! Status of error message
-   character(*)                , intent(  out) :: errMsg        ! Error message if ErrStat /= ErrID_None
-   ! local variables
-   character(ErrMsgLen)    :: errMsg2                 ! temporary Error message if ErrStat /= ErrID_None
-   integer(IntKi)          :: errStat2                ! temporary Error status of the operation
-   integer(IntKi)          :: iWT
-   character(*), parameter :: RoutineName = 'Dvr_EndCase'
-   character(10) :: sWT
-   errStat = ErrID_None
-   errMsg  = ''
-
-   if ( initialized ) then
-      ! Close the output file
-      if (dvr%out%fileFmt==idFmtBoth .or. dvr%out%fileFmt == idFmtAscii) then
-         do iWT=1,dvr%numTurbines
-            if (dvr%out%unOutFile(iWT) > 0) close(dvr%out%unOutFile(iWT))
-         enddo
-      endif
-      if (dvr%out%fileFmt==idFmtBoth .or. dvr%out%fileFmt == idFmtBinary) then
-         do iWT=1,dvr%numTurbines
-            if (dvr%numTurbines >1) then
-               sWT = '.T'//trim(num2lstr(iWT))
-            else
-               sWT = ''
-            endif
-            call WrBinFAST(trim(dvr%out%Root)//trim(sWT)//'.outb', FileFmtID_ChanLen_In, 'AeroDynDriver', dvr%out%WriteOutputHdr, dvr%out%WriteOutputUnt, (/0.0_DbKi, dvr%dt/), dvr%out%storage(:,:,iWT), errStat2, errMsg2)
-            call SetErrStat(errStat2, errMsg2, errStat, errMsg, RoutineName)
-         enddo
-      endif
-   end if
-   initialized=.false.
-
-end subroutine Dvr_EndCase
-
-!> End current case if not already closed, and destroy data
-subroutine Dvr_CleanUp(dvr, AD, IW, initialized, errStat, errMsg)
-   type(Dvr_SimData),           intent(inout) :: dvr       ! driver data
-   type(AeroDyn_Data),           intent(inout) :: AD            ! AeroDyn data 
-   type(InflowWind_Data),        intent(inout) :: IW            ! AeroDyn data 
-   logical,                      intent(inout) :: initialized   ! 
-   integer(IntKi)              , intent(  out) :: errStat       ! Status of error message
-   character(*)                , intent(  out) :: errMsg        ! Error message if ErrStat /= ErrID_None
-   ! local variables
-   character(ErrMsgLen)    :: errMsg2                 ! temporary Error message if ErrStat /= ErrID_None
-   integer(IntKi)          :: errStat2                ! temporary Error status of the operation
-   integer(IntKi)          :: iWT
-   character(*), parameter :: RoutineName = 'Dvr_CleanUp'
-   character(10) :: sWT
-   errStat = ErrID_None
-   errMsg  = ''
-
-   call Dvr_EndCase(dvr, AD, IW, initialized, errStat2, errMsg2); call SetErrStat(errStat2, errMsg2, errStat, errMsg, RoutineName)
-
-   ! End modules
-   call AD_End( AD%u(1), AD%p, AD%x, AD%xd, AD%z, AD%OtherState, AD%y, AD%m, errStat2, errMsg2); call SetErrStat(errStat2, errMsg2, errStat, errMsg, RoutineName)
-   call InflowWind_End( IW%u(1), IW%p, IW%x, IW%xd, IW%z, IW%OtherSt, IW%y, IW%m, errStat2, errMsg2); call SetErrStat(errStat2, errMsg2, errStat, errMsg, RoutineName)
-
-   call AD_Dvr_DestroyAeroDyn_Data   (AD     , errStat2, errMsg2); call SetErrStat(errStat2, errMsg2, errStat, errMsg, RoutineName)
-   call AD_Dvr_DestroyInflowWind_Data(IW     , errStat2, errMsg2); call SetErrStat(errStat2, errMsg2, errStat, errMsg, RoutineName)
-
-   call AD_Dvr_DestroyDvr_SimData   (dvr ,    errStat2, errMsg2); call SetErrStat(errStat2, errMsg2, errStat, errMsg, RoutineName)
-
-end subroutine Dvr_CleanUp
-
-
-!----------------------------------------------------------------------------------------------------------------------------------
-!> Initialize aerodyn module based on driver data
-subroutine Init_AeroDyn(iCase, dvr, AD, dt, InitOutData, errStat, errMsg)
-   integer(IntKi)              , intent(in   ) :: iCase
-   type(Dvr_SimData), target,    intent(inout) :: dvr           ! Input data for initialization (intent out for getting AD WriteOutput names/units)
-   type(AeroDyn_Data),           intent(inout) :: AD            ! AeroDyn data 
-   real(DbKi),                   intent(inout) :: dt            ! interval
-   type(AD_InitOutputType),      intent(  out) :: InitOutData   ! Output data for initialization
-   integer(IntKi)              , intent(  out) :: errStat       ! Status of error message
-   character(*)                , intent(  out) :: errMsg        ! Error message if ErrStat /= ErrID_None
-   ! locals
-   real(reKi)                                  :: theta(3)
-   integer(IntKi)                              :: j, k   
-   integer(IntKi)                              :: iWT
-   integer(IntKi)                              :: errStat2      ! local status of error message
-   character(ErrMsgLen)                        :: errMsg2       ! local error message if ErrStat /= ErrID_None
-   type(AD_InitInputType)                      :: InitInData    ! Input data for initialization
-   type(WTData), pointer :: wt ! Alias to shorten notation
-   logical :: needInit
-   errStat = ErrID_None
-   errMsg  = ''
-
-   needInit=.False.
-   if (iCase==1) then
-      needInit=.True.
-   else
-      ! UA does not like changes of dt
-      if ( .not. EqualRealNos(AD%p%DT, dt) ) then
-         call WrScr('Info: dt is changing between cases, AeroDyn will be re-initialized')
-         call AD_End( AD%u(1), AD%p, AD%x, AD%xd, AD%z, AD%OtherState, AD%y, AD%m, errStat2, errMsg2); call SetErrStat(errStat2, errMsg2, errStat, errMsg, 'Init_AeroDyn'); if(Failed()) return
-         !call AD_Dvr_DestroyAeroDyn_Data   (AD     , errStat2, errMsg2); call SetErrStat(errStat2, errMsg2, errStat, errMsg, RoutineName)
-         needInit=.true.
-      endif
-   endif
-
-   if (needInit) then
-      ! --- Set init data
-      allocate(InitInData%rotors(dvr%numTurbines), stat=errStat) 
-      if (errStat/=0) then
-         call SetErrStat( ErrID_Fatal, 'Allocating rotors', errStat, errMsg, 'Init_AeroDyn' )
-         call Cleanup()
-         return
-      end if
-      InitInData%InputFile   = dvr%AD_InputFile
-      InitInData%RootName    = dvr%out%Root
-      InitInData%Gravity     = 9.80665_ReKi
-      InitInData%MHK         = dvr%MHK
-      InitInData%defFldDens  = dvr%FldDens
-      InitInData%defKinVisc  = dvr%KinVisc
-      InitInData%defSpdSound = dvr%SpdSound
-      InitInData%defPatm     = dvr%Patm
-      InitInData%defPvap     = dvr%Pvap
-      InitInData%WtrDpth     = dvr%WtrDpth
-      InitInData%MSL2SWL     = dvr%MSL2SWL
-      ! Init data per rotor
-      do iWT=1,dvr%numTurbines
-         wt => dvr%WT(iWT)
-         InitInData%rotors(iWT)%numBlades = wt%numBlades
-         call AllocAry(InitInData%rotors(iWT)%BladeRootPosition, 3, wt%numBlades, 'BladeRootPosition', errStat2, ErrMsg2 ); if (Failed()) return
-         call AllocAry(InitInData%rotors(iWT)%BladeRootOrientation, 3, 3, wt%numBlades, 'BladeRootOrientation', errStat2, ErrMsg2 ); if (Failed()) return
-         if (wt%HAWTprojection) then
-            InitInData%rotors(iWT)%AeroProjMod = 0 ! default, with WithoutSweepPitchTwist
-         else
-            InitInData%rotors(iWT)%AeroProjMod = 1
-         endif
-         InitInData%rotors(iWT)%HubPosition    = wt%hub%ptMesh%Position(:,1)
-         InitInData%rotors(iWT)%HubOrientation = wt%hub%ptMesh%RefOrientation(:,:,1)
-         do k=1,wt%numBlades
-            InitInData%rotors(iWT)%BladeRootOrientation(:,:,k) = wt%bld(k)%ptMesh%RefOrientation(:,:,1)
-            InitInData%rotors(iWT)%BladeRootPosition(:,k)      = wt%bld(k)%ptMesh%Position(:,1)
-         end do
-      enddo
-      ! --- Call AD_init
-      call AD_Init(InitInData, AD%u(1), AD%p, AD%x, AD%xd, AD%z, AD%OtherState, AD%y, AD%m, dt, InitOutData, ErrStat2, ErrMsg2 ); if (Failed()) return
-
-      if (iCase==1) then
-         ! Add writeoutput units and headers to driver, same for all cases and rotors!
-         call concatOutputHeaders(dvr, InitOutData%rotors(1)%WriteOutputHdr, InitOutData%rotors(1)%WriteOutputUnt, errStat2, errMsg2); if(Failed()) return
-      endif
-
-      dvr%out%AD_ver = InitOutData%ver
-
-   else
-      ! --- Reinit
-      call AD_ReInit(AD%p, AD%x, AD%xd, AD%z, AD%OtherState, AD%m, dt, errStat2, errMsg2); if(Failed()) return
-   endif
-
-   call cleanup()
-contains
-
-   subroutine cleanup()
-      call AD_DestroyInitInput (InitInData,  errStat2, errMsg2)   
-   end subroutine cleanup
-
-   logical function Failed()
-      CALL SetErrStat(errStat2, errMsg2, errStat, errMsg, 'Init_AeroDyn')
-      Failed = errStat >= AbortErrLev
-      if (Failed) then
-         call cleanup()
-      endif
-   end function Failed
-   
-end subroutine Init_AeroDyn
-
-
-!----------------------------------------------------------------------------------------------------------------------------------
-!>
-subroutine Init_InflowWind(dvr, IW, u_AD, o_AD, dt, errStat, errMsg)
-   use InflowWind, only: InflowWind_Init
-   type(Dvr_SimData), target,   intent(inout) :: dvr       ! Input data for initialization (intent out for getting AD WriteOutput names/units)
-   type(InflowWind_Data),        intent(inout) :: IW            ! AeroDyn data 
-   type(AD_InputType),           intent(in   ) :: u_AD          ! AeroDyn data 
-   type(AD_OtherStateType),      intent(in   ) :: o_AD          ! AeroDyn data 
-   real(DbKi),                   intent(inout) :: dt            ! interval
-   integer(IntKi)              , intent(  out) :: errStat       ! Status of error message
-   character(*)                , intent(  out) :: errMsg        ! Error message if ErrStat /= ErrID_None
-   ! locals
-   real(reKi)                      :: theta(3)
-   integer(IntKi)                  :: j, k, nOut_AD, nOut_IW, nOut_Dvr
-   integer(IntKi)                  :: iWT
-   integer(IntKi)                  :: errStat2      ! local status of error message
-   character(ErrMsgLen)            :: errMsg2       ! local error message if ErrStat /= ErrID_None
-   type(InflowWind_InitInputType)  :: InitInData     ! Input data for initialization
-   type(InflowWind_InitOutputType) :: InitOutData    ! Output data from initialization
-   type(WTData), pointer :: wt ! Alias to shorten notation
-   !character(ChanLen), allocatable  ::   WriteOutputHdr(:)
-   !character(ChanLen), allocatable  ::   WriteOutputUnt(:)
-   errStat = ErrID_None
-   errMsg  = ''
-
-   ! --- Count number of points (see FAST_Subs, before InflowWind_Init)
-   InitInData%NumWindPoints = 0      
-   ! Hub windspeed for each turbine
-   InitInData%NumWindPoints = InitInData%NumWindPoints + dvr%numTurbines
-   do iWT=1,dvr%numTurbines
-      wt => dvr%wt(iWT)
-      ! Blade
-      do k=1,wt%numBlades
-         InitInData%NumWindPoints = InitInData%NumWindPoints + u_AD%rotors(iWT)%BladeMotion(k)%NNodes
-      end do
-      ! Tower
-      InitInData%NumWindPoints = InitInData%NumWindPoints + u_AD%rotors(iWT)%TowerMotion%NNodes
-      ! Nacelle
-      if (u_AD%rotors(1)%NacelleMotion%Committed) then
-         InitInData%NumWindPoints = InitInData%NumWindPoints + u_AD%rotors(iWT)%NacelleMotion%NNodes ! 1 point
-      endif
-      ! Hub Motion
-      !InitInData%NumWindPoints = InitInData%NumWindPoints + u_AD%rotors(iWT)%HubPtMotion%NNodes ! 1 point
-   enddo
-   if (allocated(o_AD%WakeLocationPoints)) then
-      InitInData%NumWindPoints = InitInData%NumWindPoints + size(o_AD%WakeLocationPoints,DIM=2)
-   end if
-
-   ! --- Init InflowWind
-   if (dvr%CompInflow==0) then
-      ! Fake "InflowWind" init
-      allocate(InitOutData%WriteOutputHdr(0))
-      allocate(InitOutData%WriteOutputUnt(0))
-      allocate(IW%y%WriteOutput(0))
-      call AllocAry(IW%u(1)%PositionXYZ, 3, InitInData%NumWindPoints, 'PositionXYZ', errStat2, errMsg2); if (Failed()) return
-      call AllocAry(IW%y%VelocityUVW   , 3, InitInData%NumWindPoints, 'VelocityUVW', errStat2, errMsg2); if (Failed()) return
-      IW%u(1)%PositionXYZ = myNaN
-      IW%y%VelocityUVW    = myNaN
-   else
-      ! Module init
-      InitInData%InputFileName    = dvr%IW_InputFile
-      InitInData%Linearize        = .false.
-      InitInData%UseInputFile     = .true.
-      InitInData%RootName         = dvr%out%Root
-      CALL InflowWind_Init( InitInData, IW%u(1), IW%p, &
-                     IW%x, IW%xd, IW%z, IW%OtherSt, &
-                     IW%y, IW%m, dt,  InitOutData, errStat2, errMsg2 )
-      if(Failed()) return
-
-   endif
-
-   call InflowWind_CopyInput (IW%u(1),  IW%u(2),  MESH_NEWCOPY, errStat2, errMsg2); if(Failed()) return
-
-   ! --- Concatenate AD outputs to IW outputs
-   call concatOutputHeaders(dvr, InitOutData%WriteOutputHdr, InitOutData%WriteOutputUnt, errStat2, errMsg2); if(Failed()) return
-
-   call cleanup()
-contains
-   subroutine cleanup()
-      call InflowWind_DestroyInitInput( InitInData, ErrStat2, ErrMsg2 )   
-      call InflowWind_DestroyInitOutput( InitOutData, ErrStat2, ErrMsg2 )      
-   end subroutine cleanup
-
-   logical function Failed()
-      CALL SetErrStat( ErrStat2, ErrMsg2, ErrStat, ErrMsg, 'Init_AeroDyn' )
-      Failed = ErrStat >= AbortErrLev
-      if (Failed) then
-         call cleanup()
-      endif
-   end function Failed
-end subroutine Init_InflowWind
-
-!> Concatenate new output channels info to the extisting ones in the driver
-subroutine concatOutputHeaders(dvr, WriteOutputHdr, WriteOutputUnt, errStat, errMsg)
-   type(Dvr_SimData), target,   intent(inout) :: dvr       !< Input data for initialization (intent out for getting AD WriteOutput names/units)
-   character(ChanLen), dimension(:), allocatable, intent(inout) ::  WriteOutputHdr !< Channel headers
-   character(ChanLen), dimension(:), allocatable, intent(inout) ::  WriteOutputUnt !< Channel units
-   integer(IntKi)              , intent(  out) :: errStat       !< Status of error message
-   character(*)                , intent(  out) :: errMsg        !< Error message if ErrStat /= ErrID_None
-   ! Locals
-   character(ChanLen), allocatable :: TmpHdr(:)
-   character(ChanLen), allocatable :: TmpUnt(:)
-   integer :: nOld, nAdd
-   errStat = ErrID_None
-   errMsg  = ''
-
-
-   if (.not.allocated(dvr%out%WriteOutputHdr)) then
-      call move_alloc(WriteOutputHdr, dvr%out%WriteOutputHdr)
-      call move_alloc(WriteOutputUnt, dvr%out%WriteOutputUnt)   
-   else
-      nOld = size(dvr%out%WriteOutputHdr)
-      nAdd = size(WriteOutputHdr)
-
-      call move_alloc(dvr%out%WriteOutputHdr, TmpHdr)
-      call move_alloc(dvr%out%WriteOutputUnt, TmpUnt)   
-
-      allocate(dvr%out%WriteOutputHdr(nOld+nAdd))
-      allocate(dvr%out%WriteOutputUnt(nOld+nAdd))
-      dvr%out%WriteOutputHdr(1:nOld) = TmpHdr
-      dvr%out%WriteOutputUnt(1:nOld) = TmpUnt
-      dvr%out%WriteOutputHdr(nOld+1:nOld+nAdd) = WriteOutputHdr
-      dvr%out%WriteOutputUnt(nOld+1:nOld+nAdd) = WriteOutputUnt
-      deallocate(TmpHdr)
-      deallocate(TmpUnt)
-   endif
-end subroutine concatOutputHeaders
-!----------------------------------------------------------------------------------------------------------------------------------
-!>
-subroutine Init_Meshes(dvr,  errStat, errMsg)
-   type(Dvr_SimData), target,   intent(inout) :: dvr       ! Input data for initialization (intent out for getting AD WriteOutput names/units)
-   integer(IntKi)              , intent(  out) :: errStat       ! Status of error message
-   character(*)                , intent(  out) :: errMsg        ! Error message if ErrStat /= ErrID_None
-   ! locals
-   real(reKi)            :: pos(3)
-   real(R8Ki)            :: orientation(3,3)
-   real(R8Ki)            :: R_nac2hub(3,3)
-   real(R8Ki)            :: R_nac2gl(3,3)
-   real(R8Ki)            :: R_hub2gl(3,3)
-   real(R8Ki)            :: R_hub2bl(3,3)
-   real(R8Ki)            :: R_gl2wt(3,3)
-   integer(IntKi)        :: iWT, iB
-   integer(IntKi)        :: errStat2      ! local status of error message
-   character(ErrMsgLen)  :: errMsg2       ! local error message if ErrStat /= ErrID_None
-   type(WTData), pointer :: wt ! Alias to shorten notation
-   errStat = ErrID_None
-   errMsg  = ''
-
-   ! --- Create motion meshes
-   do iWT=1,dvr%numTurbines
-      wt => dvr%WT(iWT)
-      ! WT base
-      pos         = wt%originInit
-      ! We initialize to indentity at first
-      !CALL Eye(R_gl2wt, errStat2, errMsg2) 
-      R_gl2wt = EulerConstruct( wt%orientationInit ) ! global 2 base at t = 0 (constant)
-      orientation = R_gl2wt
-      
-      !bjj: Inspector consistently gives "Invalid Memory Access" errors here on the allocation of wt%ptMesh%RotationVel in MeshCreate. I haven't yet figured out why.
-      call CreatePointMesh(wt%ptMesh, pos, orientation, errStat2, errMsg2); if(Failed()) return
-
-      ! Tower
-      if (wt%hasTower) then
-         pos         = wt%ptMesh%Position(:,1) + matmul(transpose(R_gl2wt),  wt%twr%origin_t)
-         orientation = R_gl2wt
-         call CreatePointMesh(wt%twr%ptMesh, pos, orientation, errStat2, errMsg2); if(Failed()) return
-      endif
-
-      ! Nacelle
-      pos           = wt%ptMesh%Position(:,1) +  matmul(transpose(R_gl2wt),  wt%nac%origin_t)
-      orientation   = R_gl2wt ! Yaw?
-      call CreatePointMesh(wt%nac%ptMesh, pos, orientation, errStat2, errMsg2); if(Failed()) return
-
-      ! Hub
-      R_nac2gl  = transpose(wt%nac%ptMesh%RefOrientation(:,:,1))
-      R_nac2hub = EulerConstruct( wt%hub%orientation_n ) ! nacelle 2 hub (constant)
-      pos         = wt%nac%ptMesh%Position(:,1) + matmul(R_nac2gl,wt%hub%origin_n)
-      orientation = matmul(R_nac2hub, wt%nac%ptMesh%RefOrientation(:,:,1))   ! Global 2 hub at t=0
-
-      call CreatePointMesh(wt%hub%ptMesh, pos, orientation, errStat2, errMsg2); if(Failed())return
-
-      ! Blades
-!       wt%Rg2b0 = EulerConstruct( wt%orientationInit ) ! global 2 base at t = 0 (constant)
-!       wt%Rb2h0 = EulerConstruct( wt%hub%orientation_n )    ! base 2 hub (constant)
-!       InitInData%HubPosition = wt%originInit + wt%nac%origin_t  + matmul( transpose(wt%Rg2b0), wt%hub%origin_n)
-!       InitInData%HubOrientation = matmul(wt%Rb2h0, wt%Rg2b0) ! Global 2 hub = base2hub x global2base
-
-      R_hub2gl  = transpose(wt%hub%ptMesh%RefOrientation(:,:,1))
-      do iB=1,wt%numBlades
-         R_hub2bl = EulerConstruct( wt%bld(iB)%orientation_h ) ! Rotation matrix hub 2 blade (constant)
-         orientation = matmul(R_hub2bl,  wt%hub%ptMesh%RefOrientation(:,:,1) ) ! Global 2 blade =    hub2blade   x global2hub
-         pos         = wt%hub%ptMesh%Position(:,1) + matmul(R_hub2gl, wt%bld(iB)%origin_h) +  wt%bld(iB)%hubRad_bl*orientation(3,:) 
-         call CreatePointMesh(wt%bld(iB)%ptMesh, pos, orientation, errStat2, errMsg2); if(Failed())return
-      end do
-
-      ! --- Mapping
-      ! Base 2 twr
-      if (wt%hasTower) then
-         call MeshMapCreate(wt%ptMesh, wt%twr%ptMesh, wt%map2twrPt, errStat2, errMsg2); if(Failed())return
-      endif
-      ! Base 2 nac
-      call MeshMapCreate(wt%ptMesh, wt%nac%ptMesh, wt%map2nacPt, errStat2, errMsg2); if(Failed())return
-      ! nac 2 hub
-      call MeshMapCreate(wt%nac%ptMesh, wt%hub%ptMesh, wt%nac%map2hubPt, errStat2, errMsg2); if(Failed())return
-      ! hub 2 bld
-      allocate(wt%hub%map2bldPt(wt%numBlades))
-      do iB=1,wt%numBlades
-         call MeshMapCreate(wt%hub%ptMesh, wt%bld(iB)%ptMesh, wt%hub%map2bldPt(iB), errStat2, errMsg2); if(Failed())return
-      enddo
-      ! 
-      ! --- NOTE: KEEP ME, this information would go well in a summary file...
-      print*,'Nodes positions for turbine '//trim(num2lstr(iWT))//', (at t=0, without base or RNA motion)'
-      print*,'Bse: ',wt%ptMesh%Position + wt%ptMesh%TranslationDisp
-      if (wt%hasTower) then
-         print*,'Twr: ',wt%twr%ptMesh%Position + wt%twr%ptMesh%TranslationDisp
-      endif
-      print*,'Nac: ',wt%nac%ptMesh%Position + wt%nac%ptMesh%TranslationDisp
-      print*,'Hub: ',wt%hub%ptMesh%Position + wt%hub%ptMesh%TranslationDisp
-      do iB=1,wt%numBlades
-         print*,'Bld: ',wt%bld(iB)%ptMesh%Position + wt%bld(iB)%ptMesh%TranslationDisp
-      enddo
-   enddo
-
-contains
-
-   logical function Failed()
-      call SetErrStat(errStat2, errMsg2, errStat, errMsg, 'Init_Meshes')
-      Failed = ErrStat >= AbortErrLev
-   end function Failed
-end subroutine Init_Meshes
-
-!> Initialize the mesh mappings between the structure and aerodyn
-!! Also adjust the tower mesh so that is is aligned with the tower base and tower top
-subroutine Init_ADMeshMap(dvr, uAD, errStat, errMsg)
-   type(Dvr_SimData), target,   intent(inout) :: dvr       ! Input data for initialization (intent out for getting AD WriteOutput names/units)
-   type(AD_InputType),           intent(inout) :: uAD           ! AeroDyn input data 
-   integer(IntKi)              , intent(  out) :: errStat       ! Status of error message
-   character(*)                , intent(  out) :: errMsg        ! Error message if ErrStat /= ErrID_None
-   ! locals
-   real(ReKi)            :: pos(3), Pbase(3), Ptop(3), Pmid(3), DeltaP(3)
-   real(R8Ki)            :: orientation(3,3)
-   real(ReKi)            :: twrHeightAD , twrHeight
-   real(ReKi)            :: zBar ! dimensionsless tower height
-   integer(IntKi)        :: iWT, iB, i
-   integer(IntKi)        :: errStat2      ! local status of error message
-   character(ErrMsgLen)  :: errMsg2       ! local error message if ErrStat /= ErrID_None
-   type(WTData), pointer :: wt ! Alias to shorten notation
-   errStat = ErrID_None
-   errMsg  = ''
-
-   ! --- Create Mappings from structure to AeroDyn
-   do iWT=1,dvr%numTurbines
-      wt => dvr%WT(iWT)
-      ! hub 2 hubAD
-      call MeshMapCreate(wt%hub%ptMesh, uAD%rotors(iWT)%hubMotion, wt%hub%ED_P_2_AD_P_H, errStat2, errMsg2); if(Failed())return
-
-      ! bldroot 2 bldroot AD
-      do iB = 1, wt%numBlades
-         call MeshMapCreate(wt%bld(iB)%ptMesh, uAD%rotors(iWT)%BladeRootMotion(iB), wt%bld(iB)%ED_P_2_AD_P_R, errStat2, errMsg2); if(Failed())return
-      enddo
-
-      ! AD bld root 2 AD blade line
-      do iB = 1, wt%numBlades
-         call MeshMapCreate(uAD%rotors(iWT)%BladeRootMotion(iB), uAD%rotors(iWT)%BladeMotion(iB), wt%bld(iB)%AD_P_2_AD_L_B, errStat2, errMsg2); if(Failed())return
-      enddo
-
-      if (uAD%rotors(iWT)%TowerMotion%nNodes>0) then
-         if (wt%hasTower) then
-            twrHeightAD=uAD%rotors(iWT)%TowerMotion%Position(3,uAD%rotors(iWT)%TowerMotion%nNodes)-uAD%rotors(iWT)%TowerMotion%Position(3,1)
-            ! Check tower height
-            if (twrHeightAD<0) then
-               errStat=ErrID_Fatal
-               errMsg='First AeroDyn tower height should be smaller than last AD tower height'
-            endif
-
-            twrHeightAD=uAD%rotors(iWT)%TowerMotion%Position(3,uAD%rotors(iWT)%TowerMotion%nNodes) ! NOTE: assuming start a z=0
-
-            twrHeight=TwoNorm(wt%nac%ptMesh%Position(:,1) - wt%twr%ptMesh%Position(:,1)  )
-            ! KEEP ME, in summary file
-            !print*,'Tower Height',twrHeight, twrHeightAD
-            if (abs(twrHeightAD-twrHeight)> twrHeight*0.1) then
-               errStat=ErrID_Fatal
-               errMsg='More than 10% difference between AeroDyn tower length ('//trim(num2lstr(twrHeightAD))//&
-                  'm), and the distance from tower base to nacelle ('//trim(num2lstr(twrHeight))//'m) for turbine '//trim(num2lstr(iWT))
-            endif
-
-            ! Adjust tower position (AeroDyn return values assuming (0,0,0) for tower base
-            Pbase = wt%twr%ptMesh%Position(:,1)
-            Ptop = wt%nac%ptMesh%Position(:,1)
-            DeltaP = Ptop-Pbase
-            do i = 1, uAD%rotors(iWT)%TowerMotion%nNodes
-               zBar = uAD%rotors(iWT)%TowerMotion%Position(3,i)/twrHeight
-               uAD%rotors(iWT)%TowerMotion%Position(:,i)= Pbase+ zBar * DeltaP
-               uAD%rotors(iWT)%TowerMotion%RefOrientation(:,:,i)= wt%twr%ptMesh%RefOrientation(:,:,1)
-            enddo
-            ! Create AD tower base point mesh
-            pos         = wt%twr%ptMesh%Position(:,1)
-            orientation = wt%twr%ptMesh%RefOrientation(:,:,1)
-            call Eye(orientation, errStat2, errMsg2)
-            call CreatePointMesh(wt%twr%ptMeshAD, pos, orientation, errStat2, errMsg2); if(Failed())return
-
-            ! TowerBase to AD tower base
-            call MeshMapCreate(wt%twr%ptMesh, wt%twr%ptMeshAD, wt%twr%ED_P_2_AD_P_T, errStat2, errMsg2); if(Failed()) return
-
-            ! AD TowerBase to AD tower line
-            call MeshMapCreate(wt%twr%ptMeshAD, uAD%rotors(iWT)%TowerMotion, wt%twr%AD_P_2_AD_L_T, errStat2, errMsg2); if(Failed()) return
-         endif
-      else
-         print*,'>>> NO AD Tower'
-         ! TODO create a tower mesh for outputs
-      endif
-
-   enddo
-
-contains
-
-   logical function Failed()
-      call SetErrStat(errStat2, errMsg2, errStat, errMsg, 'Init_ADMeshMap')
-      Failed = ErrStat >= AbortErrLev
-   end function Failed
-end subroutine Init_ADMeshMap
-
-!----------------------------------------------------------------------------------------------------------------------------------
-!>
-subroutine CreatePointMesh(mesh, posInit, orientInit, errStat, errMsg)
-   type(MeshType), intent(inout) :: mesh
-   real(ReKi),                   intent(in   ) :: PosInit(3)                                             !< Xi,Yi,Zi, coordinates of node
-   real(R8Ki),                   intent(in   ) :: orientInit(3,3)                                        !< Orientation (direction cosine matrix) of node; identity by default
-   integer(IntKi)              , intent(out)   :: errStat       ! Status of error message
-   character(*)                , intent(out)   :: errMsg        ! Error message if ErrStat /= ErrID_None
-   integer(IntKi)       :: errStat2      ! local status of error message
-   character(ErrMsgLen) :: errMsg2       ! local error message if ErrStat /= ErrID_None
-   errStat = ErrID_None
-   errMsg  = ''
-
-   call MeshCreate(mesh, COMPONENT_INPUT, 1, errStat2, errMsg2, Orientation=.true., TranslationDisp=.true., TranslationVel=.true., RotationVel=.true., TranslationAcc=.true., RotationAcc=.true.)
-   call SetErrStat(errStat2, errMsg2, errStat, errMsg, 'CreatePointMesh')
-   if (ErrStat >= AbortErrLev) return
-
-   call MeshPositionNode(mesh, 1, posInit, errStat2, errMsg2, orientInit); 
-   call SetErrStat(errStat2, errMsg2, errStat, errMsg, 'CreatePointMesh')
-
-   call MeshConstructElement(mesh, ELEMENT_POINT, errStat2, errMsg2, p1=1); 
-   call SetErrStat(errStat2, errMsg2, errStat, errMsg, 'CreatePointMesh')
-
-   call MeshCommit(mesh, errStat2, errMsg2);
-   call SetErrStat(errStat2, errMsg2, errStat, errMsg, 'CreatePointMesh')
-end subroutine CreatePointMesh
-
-
-!----------------------------------------------------------------------------------------------------------------------------------
-!> Set the motion of the different structural meshes
-!! "ED_CalcOutput"
-subroutine Set_Mesh_Motion(nt,dvr,errStat,errMsg)
-   integer(IntKi)              , intent(in   ) :: nt       !< time step number
-   type(Dvr_SimData), target,   intent(inout) :: dvr      !< Driver data 
-   integer(IntKi)              , intent(  out) :: errStat  !< Status of error message
-   character(*)                , intent(  out) :: errMsg   !< Error message if ErrStat /= ErrID_None
-   ! local variables
-   integer(intKi)          :: j             ! loop counter for nodes
-   integer(intKi)          :: k             ! loop counter for blades
-   integer(intKi)          :: iWT ! loop counter for rotors
-   integer(intKi)          :: iB ! loop counter for blades
-   integer(IntKi)          :: errStat2      ! local status of error message
-   character(ErrMsgLen)    :: errMsg2       ! local error message if ErrStat /= ErrID_None
-   real(R8Ki)              :: theta(3)
-   real(ReKi) :: hubMotion(3)  ! Azimuth, Speed, Acceleration
-   real(ReKi) :: nacMotion(3)  ! Yaw, yaw speed, yaw acc
-   real(ReKi) :: basMotion(18) ! Base motion
-   real(ReKi) :: bldMotion(3)  ! Pitch, Pitch speed, Pitch Acc
-   real(ReKi) :: timeState(5)  ! HWindSpeed, PLExp, RotSpeed, Pitch, yaw
-   real(ReKi) :: rotSpeedPrev  ! Used for backward compatibility
-   real(R8Ki) :: orientation(3,3)
-   real(R8Ki) :: orientation_loc(3,3)
-   real(DbKi) :: time, timePrev
-   type(WTData), pointer :: wt ! Alias to shorten notation
-   errStat = ErrID_None
-   errMsg  = ""
-
-   time     = dvr%dt * nt
-
-   ! --- Set time dependent variables
-   if(dvr%analysisType == idAnalysisTimeD) then
-      ! Getting current time values by interpolation
-      ! timestate = HWindSpeed, PLExp, RotSpeed, Pitch, yaw
-      call interpTimeValue(dvr%timeSeries, time, dvr%iTimeSeries, timeState)
-      ! Set wind at this time
-      dvr%HWindSpeed = timeState(1)
-      dvr%PLexp      = timeState(2)
-      !! Set motion at this time
-      dvr%WT(1)%hub%rotSpeed = timeState(3)     ! rad/s
-      do j=1,size(dvr%WT(1)%bld)
-         dvr%WT(1)%bld(j)%pitch = timeState(4)     ! rad
-      end do
-      dvr%WT(1)%nac%yaw      = timeState(5)     ! rad
-      ! Getting previous RotSpeed value by interpolation
-      timePrev = (nt-1) * dvr%dt
-      dvr%iTimeSeries=max(dvr%iTimeSeries-2,1) ! approximate
-      call interpTimeValue(dvr%timeSeries, timePrev, dvr%iTimeSeries, timeState)
-      rotSpeedPrev = timeState(3)   ! old 
-      ! KEEP ME: what was used in previous AeroDyn driver
-      ! timeIndex    = min( max(1,nt+1), dvr%numSteps)
-      ! timeState    = dvr%timeSeries(timeIndex,2:)
-      ! timeState_nt = dvr%timeSeries(nt,2:)
-      ! rotSpeedPrev = timeState_nt(3)
-   endif
-
-   ! --- Update motion
-   do iWT=1,dvr%numTurbines
-      wt => dvr%WT(iWT)
-
-      ! --- Base Motion
-      orientation = EulerConstruct( wt%orientationInit ) ! global 2 base at t = 0 (constant)
-      if (wt%motionType == idBaseMotionGeneral) then
-         orientation_loc = EulerConstruct( theta )
-         call interpTimeValue(wt%motion, time, wt%iMotion, basMotion)
-         wt%ptMesh%TranslationDisp(1:3,1) = basMotion(1:3)
-         wt%ptMesh%TranslationVel (1:3,1) = basMotion(7:9)
-         wt%ptMesh%RotationVel    (1:3,1) = basMotion(10:12)
-         wt%ptMesh%TranslationAcc (1:3,1) = basMotion(13:15)
-         wt%ptMesh%RotationAcc    (1:3,1) = basMotion(16:18)
-         theta = basMotion(4:6)
-         orientation_loc = EulerConstruct( theta )
-         orientation = matmul(orientation_loc, orientation)
-      elseif (wt%motionType == idBaseMotionSine) then
-         if (any(wt%degreeOfFreedom==(/1,2,3/))) then
-            wt%ptMesh%TranslationDisp(wt%degreeofFreedom,1) =                      wt%amplitude * sin(time * wt%frequency)
-            wt%ptMesh%TranslationVel (wt%degreeofFreedom,1) =  (wt%frequency)    * wt%amplitude * cos(time * wt%frequency)
-            wt%ptMesh%TranslationAcc (wt%degreeofFreedom,1) = -(wt%frequency)**2 * wt%amplitude * sin(time * wt%frequency)
-         elseif (any(wt%degreeOfFreedom==(/4,5,5/))) then
-            theta(1:3) = 0.0_ReKi
-            theta(wt%degreeofFreedom-3) = wt%amplitude * sin(time * wt%frequency)
-            wt%ptMesh%RotationVel (wt%degreeofFreedom-3,1) =  (wt%frequency)    * wt%amplitude * cos(time * wt%frequency)
-            wt%ptMesh%RotationAcc (wt%degreeofFreedom-3,1) = -(wt%frequency)**2 * wt%amplitude * sin(time * wt%frequency)
-            orientation_loc = EulerConstruct( theta )
-            orientation = matmul(orientation_loc, orientation)
-         endif
-      endif
-      wt%ptMesh%Orientation(:,:,1) = orientation
-
-      ! --- Tower motion (none)
-      ! Base to Tower 
-      if (wt%hasTower) then
-         call Transfer_Point_to_Point(wt%ptMesh, wt%twr%ptMesh, wt%map2twrPt, errStat2, errMsg2); if(Failed()) return
-      endif
-       
-      ! --- Nacelle Motion
-      ! Base to Nac
-      call Transfer_Point_to_Point(wt%ptMesh, wt%nac%ptMesh, wt%map2nacPt, errStat2, errMsg2); if(Failed()) return
-      ! Nacelle yaw motion (along nac z)
-      theta =0.0_ReKi
-      if (wt%nac%motionType==idNacMotionConstant) then
-         wt%nac%yawSpeed = 0.0_ReKi
-         wt%nac%yawAcc   = 0.0_ReKi
-      elseif (wt%nac%motionType==idNacMotionVariable) then
-         call interpTimeValue(wt%nac%motion, time, wt%nac%iMotion, nacMotion)
-         wt%nac%yaw      = nacMotion(1)
-         wt%nac%yawSpeed = nacMotion(2)
-         wt%nac%yawAcc   = nacMotion(3)
-      else
-         ErrMsg2='Unknown nac motion type; should never happen.'
-         ErrStat2 = ErrID_FATAL
-         if(Failed()) return
-      endif
-      theta(3) = wt%nac%yaw
-      orientation_loc = EulerConstruct(theta)
-      wt%nac%ptMesh%Orientation(:,:,1) = matmul(orientation_loc, wt%nac%ptMesh%Orientation(:,:,1))
-      wt%nac%ptMesh%RotationVel(  :,1) = wt%nac%ptMesh%RotationVel(:,1) + wt%nac%ptMesh%Orientation(3,:,1) * wt%nac%yawSpeed
-      wt%nac%ptMesh%RotationAcc(  :,1) = wt%nac%ptMesh%RotationAcc(:,1) + wt%nac%ptMesh%Orientation(3,:,1) * wt%nac%yawAcc
-
-      ! --- Hub Motion
-      ! Nac 2 hub (rigid body)
-      call Transfer_Point_to_Point(wt%nac%ptMesh, wt%hub%ptMesh, wt%nac%map2hubPt, errStat2, errMsg2); if(Failed()) return
-      ! Hub rotation around x
-      if (wt%hub%motionType == idHubMotionConstant) then
-         ! save the azimuth at t (not t+dt) for output to file:
-         wt%hub%azimuth = modulo(REAL(dvr%dT*(nt-1)*wt%hub%rotSpeed, ReKi) * R2D, 360.0_ReKi )
-         ! if (nt <= 0) then
-         !    wt%hub%azimuth = modulo(REAL(dvr%dT * (nt-1) * wt%hub%rotSpeed, ReKi) * R2D, 360.0_ReKi ) ! deg
-         ! else if (nt==1) then
-         !    wt%hub%azimuth = 0.0_ReKi
-         ! else
-         !    wt%hub%azimuth = MODULO( wt%hub%azimuth +  real(dvr%dt*wt%hub%rotSpeed*R2D, ReKi), 360.0_ReKi ) ! add a delta angle to the previous azimuth
-         ! endif
-         wt%hub%rotAcc  = 0.0_ReKi
-      else if (wt%hub%motionType == idHubMotionVariable) then
-         call interpTimeValue(wt%hub%motion, time, wt%hub%iMotion, hubMotion)
-         !print*,hubMotion
-         wt%hub%rotSpeed  = hubMotion(2)
-         wt%hub%rotAcc    = hubMotion(2)
-         wt%hub%azimuth = MODULO(hubMotion(1)*R2D, 360.0_ReKi )
-
-      else if (wt%hub%motionType == idHubMotionStateTS) then
-         ! NOTE: match AeroDyndriver for backward compatibility
-         if (nt <= 0) then
-            wt%hub%azimuth = modulo( real( dvr%dt * (nt-1) * wt%hub%rotSpeed, ReKi) * R2D, 360.0_ReKi )
-         else
-            if (nt==1) then
-               wt%hub%azimuth = 0.0_ReKi
-            else
-               wt%hub%azimuth = modulo( wt%hub%azimuth + REAL(dvr%dt * rotSpeedPrev, ReKi) * R2D, 360.0_ReKi ) ! add a delta angle to the previous azimuth
-            end if
-         end if
-      else
-         print*,'Unknown hun motion type, should never happen'
-         STOP
-      endif
-      theta(1) = wt%hub%azimuth*D2R + dvr%dt * wt%hub%rotSpeed
-      theta(2) = 0.0_ReKi
-      theta(3) = 0.0_ReKi
-      orientation_loc = EulerConstruct( theta )
-      wt%hub%ptMesh%Orientation(:,:,1) = matmul(orientation_loc, wt%hub%ptMesh%Orientation(:,:,1))
-      wt%hub%ptMesh%RotationVel(  :,1) = wt%hub%ptMesh%RotationVel(:,1) + wt%hub%ptMesh%Orientation(1,:,1) * wt%hub%rotSpeed
-      wt%hub%ptMesh%RotationAcc(  :,1) = wt%hub%ptMesh%RotationAcc(:,1) + wt%hub%ptMesh%Orientation(1,:,1) * wt%hub%rotAcc
-
-      ! --- Blade motion
-      ! Hub 2 blade root
-      do iB = 1,wt%numBlades
-         call Transfer_Point_to_Point(wt%hub%ptMesh, wt%bld(iB)%ptMesh, wt%hub%map2bldPt(iB), errStat2, errMsg2); if(Failed()) return
-         ! Pitch motion aong z
-         theta =0.0_ReKi
-         if (wt%bld(iB)%motionType==idBldMotionConstant) then
-            ! pitch already set
-         elseif (wt%bld(iB)%motionType==idBldMotionVariable) then
-            call interpTimeValue(wt%bld(iB)%motion, time, wt%bld(iB)%iMotion, bldMotion)
-            wt%bld(iB)%pitch =bldMotion(1)
-            wt%bld(iB)%ptMesh%RotationVel(:,1) = wt%bld(iB)%ptMesh%RotationVel(:,1) + wt%bld(iB)%ptMesh%Orientation(3,:,1)* (-bldMotion(2))
-            wt%bld(iB)%ptMesh%RotationAcc(:,1) = wt%bld(iB)%ptMesh%RotationAcc(:,1) + wt%bld(iB)%ptMesh%Orientation(3,:,1)* (-bldMotion(3))
-         else
-            print*,'Unknown blade motion type, should never happen'
-            STOP
-         endif
-         theta(3) = - wt%bld(iB)%pitch ! NOTE: sign, wind turbine convention ...
-         orientation_loc = EulerConstruct(theta)
-         wt%bld(iB)%ptMesh%Orientation(:,:,1) = matmul(orientation_loc, wt%bld(iB)%ptMesh%Orientation(:,:,1))
-      enddo
-
-      !print*,'Bse: ',wt%ptMesh%Position + wt%ptMesh%TranslationDisp
-      !if (wt%hasTower) then
-      !   print*,'Twr: ',wt%twr%ptMesh%Position + wt%twr%ptMesh%TranslationDisp
-      !endif
-      !print*,'Nac: ',wt%nac%ptMesh%Position + wt%nac%ptMesh%TranslationDisp
-      !print*,'Hub: ',wt%hub%ptMesh%Position + wt%hub%ptMesh%TranslationDisp
-      !do iB=1,wt%numBlades
-      !   print*,'Bld: ',wt%bld(iB)%ptMesh%Position + wt%bld(iB)%ptMesh%TranslationDisp
-      !enddo
-   enddo ! Loop on wind turbines
-
-contains
-   logical function Failed()
-      call SetErrStat(errStat2, errMsg2, errStat, errMsg, 'Set_Mesh_Motion')
-      Failed = ErrStat >= AbortErrLev
-   end function Failed
-end subroutine Set_Mesh_Motion
-
-!----------------------------------------------------------------------------------------------------------------------------------
-!> Set aerodyn inputs
-!  - cycle values in the input array AD%InputTime and AD%u.
-!  - set AD input meshes and inflow
-subroutine Set_AD_Inputs(nt,dvr,AD,IW,errStat,errMsg)
-   integer(IntKi)              , intent(in   ) :: nt            ! time step number
-   type(Dvr_SimData), target,   intent(in   ) :: dvr       ! Driver data 
-   type(AeroDyn_Data), target,   intent(inout) :: AD            ! AeroDyn data 
-   type(InflowWind_Data),        intent(inout) :: IW            ! InflowWind data 
-   integer(IntKi)              , intent(  out) :: errStat       ! Status of error message
-   character(*)                , intent(  out) :: errMsg        ! Error message if ErrStat /= ErrID_None
-   ! local variables
-   integer(intKi)          :: j   ! loop index
-   integer(intKi)          :: iWT ! loop counter for rotors
-   integer(intKi)          :: iB ! loop counter for blades
-   integer(IntKi)          :: errStat2      ! local status of error message
-   character(ErrMsgLen)    :: errMsg2       ! local error message if ErrStat /= ErrID_None
-   type(WTData), pointer :: wt ! Alias to shorten notation
-   real(ReKi) :: z
-   errStat = ErrID_None
-   errMsg  = ""
-
-   ! --- Shift previous calculations:
-   do j = numInp-1,1,-1
-      call AD_CopyInput (AD%u(j),  AD%u(j+1),  MESH_UPDATECOPY, ErrStat2, ErrMsg2); if (Failed()) return
-      AD%inputTime(j+1) = AD%inputTime(j)
-   end do
-   AD%inputTime(1) = dvr%dT * nt ! time at "nt+1"
-
-   ! --- Transfer motion from "ED" to AeroDyn
-   do iWT=1,dvr%numTurbines
-      wt => dvr%WT(iWT)
-      ! Hub 2 Hub AD 
-      call Transfer_Point_to_Point(wt%hub%ptMesh, AD%u(1)%rotors(iWT)%hubMotion, wt%hub%ED_P_2_AD_P_H, errStat2, errMsg2); if(Failed()) return
-
-      ! Blade root to blade root AD
-      do iB = 1,wt%numBlades
-         call Transfer_Point_to_Point(wt%bld(iB)%ptMesh, AD%u(1)%rotors(iWT)%BladeRootMotion(iB), wt%bld(iB)%ED_P_2_AD_P_R, errStat2, errMsg2); if(Failed()) return
-      enddo
-            
-      ! Blade root AD to blade line AD
-      do iB = 1,wt%numBlades
-         call Transfer_Point_to_Line2(AD%u(1)%rotors(iWT)%BladeRootMotion(iB), AD%u(1)%rotors(iWT)%BladeMotion(iB), wt%bld(iB)%AD_P_2_AD_L_B, errStat2, errMsg2); if(Failed()) return
-      enddo
-
-      ! Tower motion
-      if (wt%hasTower) then
-         if (AD%u(1)%rotors(iWT)%TowerMotion%nNodes>0) then
-            call Transfer_Point_to_Point(wt%twr%ptMesh, wt%twr%ptMeshAD, wt%twr%ED_P_2_AD_P_T, errStat2, errMsg2); if(Failed()) return
-            call Transfer_Point_to_Line2(wt%twr%ptMeshAD, AD%u(1)%rotors(iWT)%TowerMotion, wt%twr%AD_P_2_AD_L_T, errStat2, errMsg2); if(Failed()) return
-         endif
-      endif
-   enddo ! iWT, rotors
-      
-   ! --- Inflow on points
-   call Set_IW_Inputs(nt, dvr, AD%u(1), AD%OtherState, IW%u(1), errStat2, errMsg2); if(Failed()) return
-   if (dvr%CompInflow==1) then
-      call InflowWind_CalcOutput(AD%inputTime(1), IW%u(1), IW%p, IW%x, IW%xd, IW%z, IW%OtherSt, IW%y, IW%m, errStat2, errMsg2); if (Failed()) return
-   else
-      do j=1,size(IW%u(1)%PositionXYZ,2)
-         z = IW%u(1)%PositionXYZ(3,j)
-         IW%y%VelocityUVW(1,j) = dvr%HWindSpeed*(z/dvr%RefHt)**dvr%PLExp
-         IW%y%VelocityUVW(2,j) = 0.0_ReKi !V
-         IW%y%VelocityUVW(3,j) = 0.0_ReKi !W      
-      end do 
-   endif
-   call AD_InputSolve_IfW(AD%u(1), IW%y, errStat2, errMsg2); if(Failed()) return
-
-contains
-   logical function Failed()
-      call SetErrStat(errStat2, errMsg2, errStat, errMsg, 'Set_AD_Inputs')
-      Failed = ErrStat >= AbortErrLev
-   end function Failed
-end subroutine Set_AD_Inputs
-
-!> Set inputs for inflow wind
-!! Similar to FAST_Solver, IfW_InputSolve
-subroutine Set_IW_Inputs(nt,dvr,u_AD,o_AD,u_IfW,errStat,errMsg)
-   integer(IntKi)              , intent(in   ) :: nt            ! time step number
-   type(Dvr_SimData), target,   intent(in   ) :: dvr       ! Driver data 
-   type(AD_InputType),           intent(in   ) :: u_AD          ! AeroDyn data 
-   type(AD_OtherStateType),      intent(in   ) :: o_AD          ! AeroDyn data 
-   type(InflowWind_InputType),   intent(inout) :: u_IfW         ! InflowWind data 
-   integer(IntKi)              , intent(  out) :: errStat       ! Status of error message
-   character(*)                , intent(  out) :: errMsg        ! Error message if ErrStat /= ErrID_None
-   integer :: k,j,node, iWT
-   ErrStat = ErrID_None
-   ErrMsg  = ''
-   Node=0
-
-
-   ! Order important!
-
-   ! Hub Height point for each turbine
-   do iWT=1,dvr%numTurbines
-      Node = Node + 1
-      u_IfW%PositionXYZ(:,Node) = dvr%wt(iWT)%hub%ptMesh%Position(:,1) + dvr%wt(iWT)%hub%ptMesh%TranslationDisp(:,1)
-   enddo
-
-   do iWT=1,dvr%numTurbines
-      ! Blade
-      do K = 1,SIZE(u_AD%rotors(iWT)%BladeMotion)
-         do J = 1,u_AD%rotors(iWT)%BladeMotion(k)%Nnodes
-            Node = Node + 1
-            u_IfW%PositionXYZ(:,Node) = u_AD%rotors(iWT)%BladeMotion(k)%TranslationDisp(:,j) + u_AD%rotors(iWT)%BladeMotion(k)%Position(:,j)
-         end do !J = 1,p%BldNodes ! Loop through the blade nodes / elements
-      end do !K = 1,p%NumBl         
-      ! Tower
-      do J=1,u_AD%rotors(iWT)%TowerMotion%nnodes
-         Node = Node + 1
-         u_IfW%PositionXYZ(:,Node) = u_AD%rotors(iWT)%TowerMotion%TranslationDisp(:,J) + u_AD%rotors(iWT)%TowerMotion%Position(:,J)
-      end do      
-      ! Nacelle
-      if (u_AD%rotors(iWT)%NacelleMotion%Committed) then
-         Node = Node + 1
-         u_IfW%PositionXYZ(:,Node) = u_AD%rotors(iWT)%NacelleMotion%TranslationDisp(:,1) + u_AD%rotors(iWT)%NacelleMotion%Position(:,1)
-      end if
-      ! Hub
-
-   enddo ! iWT
-   ! vortex points from FVW in AD15
-   if (allocated(o_AD%WakeLocationPoints)) then
-      do J=1,size(o_AD%WakeLocationPoints,DIM=2)
-         Node = Node + 1
-         u_IfW%PositionXYZ(:,Node) = o_AD%WakeLocationPoints(:,J)
-         ! rewrite the history of this so that extrapolation doesn't make a mess of things
-!          do k=2,size(IW%u)
-!             if (allocated(IW%u(k)%PositionXYZ))   IW%u(k)%PositionXYZ(:,Node) = IW%u(1)%PositionXYZ(:,Node)
-!          end do
-      enddo !j, wake points
-   end if
-end subroutine Set_IW_Inputs
-
-!> This routine sets the AeroDyn wind inflow inputs.
-!! See similar routine in FAST_Solver
-subroutine AD_InputSolve_IfW(u_AD, y_IfW, errStat, errMsg)
-   ! Passed variables
-   TYPE(AD_InputType),          INTENT(INOUT)   :: u_AD        !< The inputs to AeroDyn
-   TYPE(InflowWind_OutputType), INTENT(IN)      :: y_IfW       !< The outputs from InflowWind
-   INTEGER(IntKi)                               :: errStat     !< Error status of the operation
-   CHARACTER(*)                                 :: errMsg      !< Error message if ErrStat /= ErrID_None
-   ! Local variables:
-   INTEGER(IntKi)                               :: J           ! Loops through nodes / elements.
-   INTEGER(IntKi)                               :: K           ! Loops through blades.
-   INTEGER(IntKi)                               :: NumBl
-   INTEGER(IntKi)                               :: NNodes
-   INTEGER(IntKi)                               :: node
-   INTEGER(IntKi)                               :: iWT
-   errStat = ErrID_None
-   errMsg  = ""
-   node = 1
-
-   ! Order important!
-
-   do iWT=1,size(u_AD%rotors)
-      node = node + 1 ! Hub velocities for each rotor
-   enddo
-
-   do iWT=1,size(u_AD%rotors)
-      NumBl  = size(u_AD%rotors(iWT)%InflowOnBlade,3)
-      Nnodes = size(u_AD%rotors(iWT)%InflowOnBlade,2)
-      ! Blades
-      do k=1,NumBl
-         do j=1,Nnodes
-            u_AD%rotors(iWT)%InflowOnBlade(:,j,k) = y_IfW%VelocityUVW(:,node)
-            node = node + 1
-         end do
-      end do
-      ! Tower
-      if ( allocated(u_AD%rotors(iWT)%InflowOnTower) ) then
-         Nnodes = size(u_AD%rotors(iWT)%InflowOnTower,2)
-         do j=1,Nnodes
-            u_AD%rotors(iWT)%InflowOnTower(:,j) = y_IfW%VelocityUVW(:,node)
-            node = node + 1
-         end do      
-      end if
-      ! Nacelle
-      if (u_AD%rotors(iWT)%NacelleMotion%NNodes > 0) then
-         u_AD%rotors(iWT)%InflowOnNacelle(:) = y_IfW%VelocityUVW(:,node)
-         node = node + 1
-      else
-         u_AD%rotors(iWT)%InflowOnNacelle = 0.0_ReKi
-      end if
-      ! Hub 
-!      if (u_AD%HubMotion%NNodes > 0) then
-!         u_AD%InflowOnHub(:) = y_IfW%VelocityUVW(:,node)
-!         node = node + 1
-!      else
-!         u_AD%InflowOnHub = 0.0_ReKi
-!      end if
-   enddo ! rotors
-   ! OLAF points
-   if ( allocated(u_AD%InflowWakeVel) ) then
-      Nnodes = size(u_AD%InflowWakeVel,DIM=2)
-      do j=1,Nnodes
-         u_AD%InflowWakeVel(:,j) = y_IfW%VelocityUVW(:,node)
-         node = node + 1
-      end do !j, wake points
-   end if
-end subroutine AD_InputSolve_IfW
-
-
-
-!----------------------------------------------------------------------------------------------------------------------------------
-!> Read the driver input file
-subroutine Dvr_ReadInputFile(fileName, dvr, errStat, errMsg )
-   character(*),                  intent( in    )   :: fileName
-   type(Dvr_SimData), target,     intent(   out )   :: dvr
-   integer,                       intent(   out )   :: errStat              ! returns a non-zero value when an error occurs  
-   character(*),                  intent(   out )   :: errMsg               ! Error message if errStat /= ErrID_None
-   ! Local variables
-   character(1024)              :: PriPath
-   character(1024)              :: Line                                     ! String containing a line of input.
-   integer                      :: unIn, unEc, iCase
-   integer                      :: CurLine
-   integer                      :: iWT, iB, bldMotionType
-   logical                      :: echo   
-   real(ReKi)                   :: hubRad_ReKi
-   real(DbKi)                   :: caseArray(10)
-   real(DbKi), allocatable      :: timeSeries_Db(:,:)                       ! Temporary array to hold combined-case input parameters. For backward compatibility..
-   integer(IntKi)               :: errStat2                                 ! Temporary Error status
-   character(ErrMsgLen)         :: errMsg2                                  ! Temporary Err msg
-   type(FileInfoType) :: FileInfo_In   !< The derived type for holding the file information.
-   type(WTData), pointer :: wt ! Alias to shorten notation
-   character(10) :: sWT
-   character(15) :: sBld
-   ! Basic inputs
-   real(ReKi) :: hubRad, hubHt, overhang, shftTilt, precone ! Basic inputs when basicHAWTFormat is true
-   real(ReKi) :: nacYaw, bldPitch, rotSpeed
-   ErrStat = ErrID_None
-   ErrMsg  = ''
-   UnIn = -1
-   UnEc = -1
-
-   ! Read all input file lines into fileinfo
-   call ProcessComFile(fileName, FileInfo_In, errStat2, errMsg2); if (Failed()) return
-   call GetPath(fileName, PriPath)     ! Input files will be relative to the path where the primary input file is located.
-   call GetRoot(fileName, dvr%root)      
-
-   CurLine = 4    ! Skip the first three lines as they are known to be header lines and separators
-   call ParseVar(FileInfo_In, CurLine, 'Echo', echo, errStat2, errMsg2); if (Failed()) return;
-
-   if (echo) then
-      CALL OpenEcho ( UnEc, TRIM(dvr%root)//'.ech', errStat2, errMsg2 )
-         if (Failed()) return;
-      WRITE(UnEc, '(A)') 'Echo file for AeroDyn driver input file: '//trim(filename)
-      ! Write the first three lines into the echo file
-      WRITE(UnEc, '(A)') trim(FileInfo_In%Lines(1))
-      WRITE(UnEc, '(A)') trim(FileInfo_In%Lines(2))
-      WRITE(UnEc, '(A)') trim(FileInfo_In%Lines(3))
-      CurLine = 4
-      call ParseVar(FileInfo_In, CurLine, 'Echo', echo, errStat2, errMsg2, UnEc); if (Failed()) return
-   endif
-
-   call ParseVar(FileInfo_In, CurLine, "MHK"         , dvr%MHK         , errStat2, errMsg2, unEc); if (Failed()) return
-   call ParseVar(FileInfo_In, CurLine, "analysisType", dvr%analysisType, errStat2, errMsg2, unEc); if (Failed()) return
-   call ParseVar(FileInfo_In, CurLine, "tMax"        , dvr%tMax        , errStat2, errMsg2, unEc); if (Failed()) return
-   call ParseVar(FileInfo_In, CurLine, "dt"          , dvr%dt          , errStat2, errMsg2, unEc); if (Failed()) return
-   call ParseVar(FileInfo_In, CurLine, "AeroFile"    , dvr%AD_InputFile, errStat2, errMsg2, unEc); if (Failed()) return
-
-   ! --- Environmental conditions
-   call ParseCom(FileInfo_In, CurLine, Line, errStat2, errMsg2, unEc); if (Failed()) return
-   call ParseVar(FileInfo_In, CurLine, "FldDens"     , dvr%FldDens , errStat2, errMsg2, unEc); if (Failed()) return
-   call ParseVar(FileInfo_In, CurLine, "KinVisc"     , dvr%KinVisc , errStat2, errMsg2, unEc); if (Failed()) return
-   call ParseVar(FileInfo_In, CurLine, "SpdSound"    , dvr%SpdSound, errStat2, errMsg2, unEc); if (Failed()) return
-   call ParseVar(FileInfo_In, CurLine, "Patm"        , dvr%Patm    , errStat2, errMsg2, unEc); if (Failed()) return
-   call ParseVar(FileInfo_In, CurLine, "Pvap"        , dvr%Pvap    , errStat2, errMsg2, unEc); if (Failed()) return
-   call ParseVar(FileInfo_In, CurLine, "WtrDpth"     , dvr%WtrDpth , errStat2, errMsg2, unEc); if (Failed()) return
-   dvr%MSL2SWL = 0.0_ReKi ! pass as zero since not set in AeroDyn driver input file
-
-   ! --- Inflow data
-   call ParseCom(FileInfo_In, CurLine, Line, errStat2, errMsg2, unEc); if (Failed()) return
-   call ParseVar(FileInfo_In, CurLine, "compInflow", dvr%compInflow  , errStat2, errMsg2, unEc); if (Failed()) return
-   call ParseVar(FileInfo_In, CurLine, "InflowFile", dvr%IW_InputFile, errStat2, errMsg2, unEc); if (Failed()) return
-   if (dvr%compInflow==0) then
-      call ParseVar(FileInfo_In, CurLine, "HWindSpeed", dvr%HWindSpeed  , errStat2, errMsg2, unEc); if (Failed()) return
-      call ParseVar(FileInfo_In, CurLine, "RefHt"     , dvr%RefHt       , errStat2, errMsg2, unEc); if (Failed()) return
-      call ParseVar(FileInfo_In, CurLine, "PLExp"     , dvr%PLExp       , errStat2, errMsg2, unEc); if (Failed()) return
-   else
-      call ParseCom(FileInfo_In, CurLine, Line, errStat2, errMsg2, unEc); if (Failed()) return
-      call ParseCom(FileInfo_In, CurLine, Line, errStat2, errMsg2, unEc); if (Failed()) return
-      call ParseCom(FileInfo_In, CurLine, Line, errStat2, errMsg2, unEc); if (Failed()) return
-      dvr%PLexp      = myNaN
-      dvr%RefHt      = myNaN
-      dvr%HWindSpeed = myNaN
-   endif
-
-   if (PathIsRelative(dvr%AD_InputFile)) dvr%AD_InputFile = trim(PriPath)//trim(dvr%AD_InputFile)
-   if (PathIsRelative(dvr%IW_InputFile)) dvr%IW_InputFile = trim(PriPath)//trim(dvr%IW_InputFile)
-
-   ! --- Turbines
-   call ParseCom(FileInfo_In, CurLine, Line, errStat2, errMsg2, unEc); if (Failed()) return
-   call ParseVar(FileInfo_In, CurLine, "numTurbines", dvr%numTurbines, errStat2, errMsg2, unEc); if (Failed()) return
-   allocate(dvr%WT(dvr%numTurbines), stat=ErrStat2)
-      if (ErrStat2 /=0) then
-         ErrStat2=ErrID_Fatal
-         ErrMsg2="Error allocating dvr%WT."
-         if(Failed()) return
-      end if
-
-   do iWT=1,dvr%numTurbines
-      wt => dvr%WT(iWT)
-      sWT = '('//trim(num2lstr(iWT))//')'
-      call ParseCom(FileInfo_In, CurLine, Line, errStat2, errMsg2, unEc); if(Failed()) return
-      call ParseVar(FileInfo_In, CurLine, 'BasicHAWTFormat'//sWT    , wt%basicHAWTFormat       , errStat2, errMsg2, unEc); if(Failed()) return
-
-      ! Basic init
-      wt%hub%azimuth  = myNan
-      wt%hub%rotSpeed = myNaN
-      wt%nac%yaw      = myNaN
-
-      if (wt%BasicHAWTFormat) then
-         ! --- Basic Geometry
-         call ParseAry(FileInfo_In, CurLine, 'baseOriginInit'//sWT , wt%originInit , 3 , errStat2, errMsg2 , unEc); if(Failed()) return
-         call ParseVar(FileInfo_In, CurLine, 'numBlades'//sWT      , wt%numBlades      , errStat2, errMsg2 , unEc); if(Failed()) return
-         call ParseVar(FileInfo_In, CurLine, 'hubRad'//sWT         , hubRad            , errStat2, errMsg2 , unEc); if(Failed()) return
-         call ParseVar(FileInfo_In, CurLine, 'hubHt'//sWT          , hubHt             , errStat2, errMsg2 , unEc); if(Failed()) return
-         call ParseVar(FileInfo_In, CurLine, 'overhang'//sWT       , overhang          , errStat2, errMsg2 , unEc); if(Failed()) return
-         call ParseVar(FileInfo_In, CurLine, 'shftTilt'//sWT       , shftTilt          , errStat2, errMsg2 , unEc); if(Failed()) return
-         call ParseVar(FileInfo_In, CurLine, 'precone'//sWT        , precone           , errStat2, errMsg2 , unEc); if(Failed()) return
-
-         shftTilt=-shftTilt*Pi/180._ReKi ! deg 2 rad, NOTE: OpenFAST convention sign wrong around y 
-         precone=precone*Pi/180._ReKi ! deg 2 rad
-
-         ! We set the advanced turbine geometry properties
-         ! twr/nac/hub
-         wt%orientationInit(1:3) = 0.0_ReKi
-         wt%hasTower          = .True.
-         wt%HAWTprojection    = .True.
-         wt%twr%origin_t      = 0.0_ReKi ! Exactly at the base
-         wt%nac%origin_t      = (/ 0.0_ReKi                , 0.0_ReKi, hubHt + overhang * sin(shftTilt)       /) ! NOTE WE DON'T HAVE TWR2SHAFT to approximate
-         wt%hub%origin_n      = (/ overhang * cos(shftTilt), 0.0_ReKi, -overhang * sin(shftTilt) /)              ! IDEM
-         wt%hub%orientation_n = (/ 0.0_ReKi,  shftTilt, 0.0_ReKi  /)
-
-         ! blades
-         allocate(wt%bld(wt%numBlades))
-         do iB=1,wt%numBlades
-            wt%bld(iB)%pitch              = myNaN
-            wt%bld(iB)%origin_h(1:3)      = 0.0_ReKi
-            wt%bld(iB)%orientation_h(1)   = (iB-1)*(2._ReKi*Pi)/wt%numBlades
-            wt%bld(iB)%orientation_h(2)   = precone
-            wt%bld(iB)%orientation_h(3)   = 0.0_ReKi
-            wt%bld(iB)%hubRad_bl          = hubRad
-         enddo
-      else
-         ! --- Advanced geometry
-         ! Rotor origin and orientation
-         call ParseAry(FileInfo_In, CurLine, 'baseOriginInit'//sWT     , wt%originInit, 3         , errStat2, errMsg2, unEc); if(Failed()) return
-         call ParseAry(FileInfo_In, CurLine, 'baseOrientationInit'//sWT, wt%orientationInit, 3    , errStat2, errMsg2, unEc); if(Failed()) return
-         call ParseVar(FileInfo_In, CurLine, 'hasTower'//sWT           , wt%hasTower              , errStat2, errMsg2, unEc); if(Failed()) return
-         call ParseVar(FileInfo_In, CurLine, 'HAWTprojection'//sWT     , wt%HAWTprojection        , errStat2, errMsg2, unEc); if(Failed()) return
-         call ParseAry(FileInfo_In, CurLine, 'twrOrigin_t'//sWT        , wt%twr%origin_t, 3       , errStat2, errMsg2, unEc); if(Failed()) return
-         call ParseAry(FileInfo_In, CurLine, 'nacOrigin_t'//sWT        , wt%nac%origin_t, 3       , errStat2, errMsg2, unEc); if(Failed()) return
-         call ParseAry(FileInfo_In, CurLine, 'hubOrigin_n'//sWT        , wt%hub%origin_n, 3       , errStat2, errMsg2, unEc); if(Failed()) return
-         call ParseAry(FileInfo_In, CurLine, 'hubOrientation_n'//sWT   , wt%hub%orientation_n, 3  , errStat2, errMsg2, unEc); if(Failed()) return
-         wt%hub%orientation_n   = wt%hub%orientation_n*Pi/180_ReKi
-         wt%orientationInit     = wt%orientationInit*Pi/180_ReKi
-         ! Blades
-         call ParseCom(FileInfo_In, CurLine, Line, errStat2, errMsg2, unEc); if(Failed()) return
-         call ParseVar(FileInfo_In, CurLine, 'numBlades'//sWT , wt%numBlades, errStat2, errMsg2, unEc); if(Failed()) return
-         allocate(wt%bld(wt%numBlades), stat=ErrStat2)
-         if (errStat2 /= 0) then
-            ErrStat2=ErrID_Fatal
-            ErrMsg2 = "Error allocating wt%bld"
-            if(Failed()) return
-         end if
-
-         do iB=1,wt%numBlades
-            wt%bld(iB)%pitch = myNaN
-            sBld = '('//trim(num2lstr(iWT))//'_'//trim(num2lstr(iB))//')'
-            call ParseAry(FileInfo_In, CurLine, 'bldOrigin_h'//sBld , wt%bld(iB)%origin_h, 3, errStat2, errMsg2, unEc); if(Failed()) return
-         enddo
-         do iB=1,wt%numBlades
-            sBld = '('//trim(num2lstr(iWT))//'_'//trim(num2lstr(iB))//')'
-            call ParseAry(FileInfo_In, CurLine, 'blOdrientation_h'//sBld , wt%bld(iB)%orientation_h, 3, errStat2, errMsg2, unEc); if(Failed()) return
-            wt%bld(iB)%orientation_h = wt%bld(iB)%orientation_h * Pi/180_ReKi
-         enddo
-         do iB=1,wt%numBlades
-            sBld = '('//trim(num2lstr(iWT))//'_'//trim(num2lstr(iB))//')'
-            call ParseVar(FileInfo_In, CurLine, 'bldHubRad_bl'//sBld , wt%bld(iB)%hubRad_bl, errStat2, errMsg2, unEc); if(Failed()) return
-         enddo
-      end if ! Basic /advanced geometry
-
-      ! --- Base motion (common to basic/advanced)
-      ! Base motion
-      call ParseCom(FileInfo_In, CurLine, Line, errStat2, errMsg2, unEc); if(Failed()) return
-      call ParseVar(FileInfo_In, CurLine, 'baseMotionType'//sWT    , wt%motionType,      errStat2, errMsg2, unEc); if(Failed()) return
-      call ParseVar(FileInfo_In, CurLine, 'degreeOfFreedom'//sWT   , wt%degreeOfFreedom, errStat2, errMsg2, unEc); if(Failed()) return
-      call ParseVar(FileInfo_In, CurLine, 'amplitude'//sWT         , wt%amplitude,       errStat2, errMsg2, unEc); if(Failed()) return
-      call ParseVar(FileInfo_In, CurLine, 'frequency'//sWT         , wt%frequency,       errStat2, errMsg2, unEc); if(Failed()) return
-      call ParseVar(FileInfo_In, CurLine, 'baseMotionFilename'//sWT, wt%motionFileName,  errStat2, errMsg2, unEc); if(Failed()) return
-      wt%frequency = wt%frequency * 2 *pi ! Hz to rad/s
-      if (dvr%analysisType==idAnalysisRegular) then
-         if (wt%motionType==idBaseMotionGeneral) then
-            call ReadDelimFile(wt%motionFileName, 19, wt%motion, errStat2, errMsg2, priPath=priPath); if(Failed()) return
-            wt%iMotion=1
-            if (wt%motion(size(wt%motion,1),1)<dvr%tMax) then
-               call WrScr('Warning: maximum time in motion file smaller than simulation time, last values will be repeated. File: '//trim(wt%motionFileName))
-            endif
-         endif
-      else
-         ! Setting dummy values for safety. These values needs to be overriden by TimeDependency or Case
-         wt%amplitude = myNaN
-         wt%frequency = myNaN
-         wt%motionType = idBaseMotionFixed 
-         wt%degreeOfFreedom = 0
-      endif
-
-      ! --- RNA Motion
-      if (wt%BasicHAWTFormat) then
-         ! --- Basic Motion
-         call ParseVar(FileInfo_In, CurLine, 'nacYaw'//sWT         , nacyaw            , errStat2, errMsg2 , unEc); if(Failed()) return
-         call ParseVar(FileInfo_In, CurLine, 'rotSpeed'//sWT       , rotSpeed          , errStat2, errMsg2 , unEc); if(Failed()) return
-         call ParseVar(FileInfo_In, CurLine, 'bldPitch'//sWT       , bldPitch          , errStat2, errMsg2 , unEc); if(Failed()) return
-         if (dvr%analysisType/=idAnalysisRegular) then
-            ! Setting dummy values for safety. These values needs to be overriden by TimeDependency or Case
-            nacYaw       = myNaN
-            rotSpeed     = myNaN
-            bldPitch     = myNaN
-         endif ! regular analysis or combined/time
-
-         !wt%motionType = idBaseMotionFixed
-         call setSimpleMotion(wt, rotSpeed, bldPitch, nacYaw, wt%degreeOfFreedom, wt%amplitude, wt%frequency)
-      else
-         ! --- Advanced Motion
-         ! Nacelle motion
-         if (wt%numBlades>0) then
-            call ParseVar(FileInfo_In, CurLine, 'nacMotionType'//sWT    , wt%nac%motionType    , errStat2, errMsg2, unEc); if(Failed()) return
-            call ParseVar(FileInfo_In, CurLine, 'nacYaw'//sWT           , wt%nac%yaw           , errStat2, errMsg2, unEc); if(Failed()) return
-            call ParseVar(FileInfo_In, CurLine, 'nacMotionFilename'//sWT, wt%nac%motionFileName, errStat2, errMsg2, unEc); if(Failed()) return
-            wt%nac%yaw = wt%nac%yaw * Pi/180_ReKi ! yaw stored in rad
-            if (dvr%analysisType==idAnalysisRegular) then
-               if (wt%nac%motionType==idNacMotionVariable) then
-                  call ReadDelimFile(wt%nac%motionFilename, 4, wt%nac%motion, errStat2, errMsg2, priPath=priPath); if(Failed()) return
-                  wt%nac%iMotion=1
-                  if (wt%nac%motion(size(wt%nac%motion,1),1)<dvr%tMax) then
-                     call WrScr('Warning: maximum time in motion file smaller than simulation time, last values will be repeated. File: '//trim(wt%nac%motionFileName))
-                  endif
-               endif
-            else
-               ! Replacing with default motion if AnalysisType is not Regular, should be overriden later
-               wt%nac%motionType    = idNacMotionConstant
-               wt%nac%yaw           = myNaN
-            endif
-
-            ! Rotor motion
-            call ParseVar(FileInfo_In, CurLine, 'rotMotionType'//sWT    , wt%hub%motionType    , errStat2, errMsg2, unEc); if(Failed()) return
-            call ParseVar(FileInfo_In, CurLine, 'rotSpeed'//sWT         , wt%hub%rotSpeed      , errStat2, errMsg2, unEc); if(Failed()) return
-            call ParseVar(FileInfo_In, CurLine, 'rotMotionFilename'//sWT, wt%hub%motionFileName, errStat2, errMsg2, unEc); if(Failed()) return
-            wt%hub%rotSpeed = wt%hub%rotSpeed * Pi/30_ReKi ! speed stored in rad/s 
-            if (dvr%analysisType==idAnalysisRegular) then
-               if (wt%hub%motionType==idHubMotionVariable) then
-                  call ReadDelimFile(wt%hub%motionFilename, 4, wt%hub%motion, errStat2, errMsg2, priPath=priPath); if(Failed()) return
-                  wt%hub%iMotion=1
-                  if (wt%hub%motion(size(wt%hub%motion,1),1)<dvr%tMax) then
-                     call WrScr('Warning: maximum time in motion file smaller than simulation time, last values will be repeated. File: '//trim(wt%hub%motionFileName))
-                  endif
-               endif
-            else
-               ! Replacing with default motion if AnalysisType is not Regular, should be overriden later
-               wt%hub%motionType    = idHubMotionConstant
-               wt%hub%rotSpeed      = myNaN
-            endif
-
-            ! Blade motion
-            call ParseVar(FileInfo_In, CurLine, 'bldMotionType'//sWT, bldMotionType, errStat2, errMsg2, unEc); if(Failed()) return
-            do iB=1,wt%numBlades
-               wt%bld(iB)%motionType=bldMotionType
-               sBld = '('//trim(num2lstr(iWT))//'_'//trim(num2lstr(iB))//')'
-               call ParseVar(FileInfo_In, CurLine, 'bldPitch'//sBld , wt%bld(iB)%pitch, errStat2, errMsg2, unEc); if(Failed()) return
-               wt%bld(iB)%pitch = wt%bld(iB)%pitch*Pi/180_ReKi ! to rad
-            enddo
-            do iB=1,wt%numBlades
-               sBld = '('//trim(num2lstr(iWT))//'_'//trim(num2lstr(iB))//')'
-               call ParseVar(FileInfo_In, CurLine, 'bldMotionFileName'//sBld , wt%bld(iB)%motionFileName, errStat2, errMsg2, unEc); if(Failed()) return
-            enddo
-            if (dvr%analysisType==idAnalysisRegular) then
-               do iB=1,wt%numBlades
-                  if (wt%bld(iB)%motionType==idBldMotionVariable) then
-                     call ReadDelimFile(wt%bld(iB)%motionFilename, 4, wt%bld(iB)%motion, errStat2, errMsg2, priPath=priPath); if(Failed()) return
-                     wt%bld(iB)%iMotion=1
-                     if (wt%bld(iB)%motion(size(wt%bld(iB)%motion,1),1)<dvr%tMax) then
-                        call WrScr('Warning: maximum time in motion file smaller than simulation time, last values will be repeated. File: '//trim(wt%bld(iB)%motionFileName))
-                     endif
-                  endif
-               enddo
-            else
-               ! Replacing with default motion if AnalysisType is not Regular, shouldbe overriden later
-               do iB=1,size(wt%bld)
-                  wt%bld(iB)%motionType = idBldMotionConstant
-                  wt%bld(iB)%pitch      = myNan
-               end do
-            endif
-         endif ! numBlade>0
-      endif ! BASIC/ADVANCED rotor definition
-   enddo
-
-   ! --- Time dependent analysis
-   call ParseCom(FileInfo_In, CurLine, Line, errStat2, errMsg2, unEc); if(Failed()) return
-   if (dvr%AnalysisType==idAnalysisTimeD) then
-      call ParseVar(FileInfo_In, CurLine, 'TimeAnalysisFileName', Line, errStat2, errMsg2, unEc); if(Failed()) return
-      call ReadDelimFile(Line, 6, dvr%timeSeries, errStat2, errMsg2, priPath=priPath); if(Failed()) return
-      dvr%timeSeries(:,4) = real(dvr%timeSeries(:,4)*RPM2RPS, ReKi) ! rad/s
-      dvr%timeSeries(:,5) = real(dvr%timeSeries(:,5)*D2R    , ReKi) ! rad
-      dvr%timeSeries(:,6) = real(dvr%timeSeries(:,6)*D2R    , ReKi) ! rad
-      if (dvr%timeSeries(size(dvr%timeSeries,1),1)<dvr%tMax) then
-         call WrScr('Warning: maximum time in time series file smaller than simulation time, last values will be repeated. File: '//trim(Line))
-      endif
-      dvr%iTimeSeries=1
-   else
-      call ParseCom(FileInfo_In, CurLine, Line, errStat2, errMsg2, unEc); if(Failed()) return
-  endif
-
-   ! --- Parametic cases
-   call ParseCom(FileInfo_In, CurLine, Line, errStat2, errMsg2, unEc); if(Failed()) return
-   call ParseVar(FileInfo_In, CurLine, 'numCases', dvr%numCases, errStat2, errMsg2, unEc); if(Failed()) return
-   call ParseCom(FileInfo_In, CurLine, Line, errStat2, errMsg2, unEc); if(Failed()) return
-   call ParseCom(FileInfo_In, CurLine, Line, errStat2, errMsg2, unEc); if(Failed()) return
-   if (dvr%analysisType==idAnalysisCombi) then
-      ! First check
-      if( Check(dvr%numTurbines>1    , 'Combined case analyses only possible with zero or one turbine with `basicHAWT` format' )) return
-      if( Check(dvr%numCases<=0      , 'NumCases needs to be >0 for combined analyses' )) return
-      allocate(dvr%Cases(dvr%numCases))
-      do iCase=1, dvr%numCases
-         call ParseAry(FileInfo_In, CurLine, 'case line', caseArray, size(caseArray), errStat2, errMsg2, unEc); if(Failed()) return
-         dvr%Cases(iCase)%HWindSpeed = caseArray( 1)
-         dvr%Cases(iCase)%PLExp      = caseArray( 2)
-         dvr%Cases(iCase)%rotSpeed   = caseArray( 3)
-         dvr%Cases(iCase)%bldPitch   = caseArray( 4)
-         dvr%Cases(iCase)%nacYaw     = caseArray( 5)
-         dvr%Cases(iCase)%dT         = caseArray( 6)
-         dvr%Cases(iCase)%tMax       = caseArray( 7)
-         dvr%Cases(iCase)%DOF        = caseArray( 8)
-         dvr%Cases(iCase)%amplitude  = caseArray( 9)
-         dvr%Cases(iCase)%frequency  = caseArray(10)
-      enddo
-   else
-      if (dvr%numCases>0) then
-         errStat2=ErrID_Warn
-         errMsg2='Skipping combined case inputs'
-         call setErrStat(errStat2, errMsg2, errStat, errMsg, 'Dvr_ReadInputFile');
-      endif
-      dvr%numCases=1 ! Only one case
-      if (allocated(dvr%Cases)) deallocate(dvr%Cases)
-   endif
-
-   ! --- Input / Outputs
-   call ParseCom(FileInfo_In, CurLine, Line, errStat2, errMsg2, unEc); if(Failed()) return
-   call ParseVar(FileInfo_In, CurLine, 'outFmt'     , dvr%out%outFmt      , errStat2, errMsg2, unEc); if(Failed()) return
-   call ParseVar(FileInfo_In, CurLine, 'outFileFmt' , dvr%out%fileFmt     , errStat2, errMsg2, unEc); if(Failed()) return
-   call ParseVar(FileInfo_In, CurLine, 'WrVTK'      , dvr%out%WrVTK       , errStat2, errMsg2, unEc); if(Failed()) return
-   call ParseVar(FileInfo_In, CurLine, 'VTKHubRad'  , hubRad_ReKi         , errStat2, errMsg2, unEc); if(Failed()) return
-   call ParseAry(FileInfo_In, CurLine, 'VTKNacDim'  , dvr%out%VTKNacDim, 6, errStat2, errMsg2, unEc); if(Failed()) return
-   dvr%out%VTKHubRad =  real(hubRad_ReKi,SiKi)
-   dvr%out%delim=' ' ! TAB
-
-   call cleanup()
-
-   return
-contains
-
-   logical function Check(Condition, ErrMsg_in)
-      logical, intent(in) :: Condition
-      character(len=*), intent(in) :: ErrMsg_in
-      Check=Condition
-      if (Check) then
-         call SetErrStat(ErrID_Fatal, trim(ErrMsg_in), ErrStat, ErrMsg, 'Dvr_ReadInputFile');
-      endif
-   end function Check
-
-   subroutine CleanUp()
-      if (UnIn>0) close(UnIn)
-      if (UnEc>0) close(UnEc)
-      CALL NWTC_Library_Destroyfileinfotype(FileInfo_In, ErrStat2, ErrMsg2)
-   end subroutine cleanup
-
-   logical function Failed()
-      CALL SetErrStat(errStat2, errMsg2, errStat, errMsg, 'Dvr_ReadInputFile' )
-      Failed = errStat >= AbortErrLev
-      if (Failed) then
-         call CleanUp()
-      endif
-   end function Failed
-end subroutine Dvr_ReadInputFile
-
-subroutine setSimpleMotion(wt, rotSpeed, bldPitch, nacYaw, DOF, amplitude, frequency)
-   type(WTData),   intent(inout) :: wt
-   real(ReKi),     intent(in   ) :: rotSpeed  ! rpm
-   real(ReKi),     intent(in   ) :: bldPitch  ! deg
-   real(ReKi),     intent(in   ) :: nacYaw    ! deg
-   integer(IntKi), intent(in   ) :: DOF       ! 0<: None, 1:surge, ... 6: yaw
-   real(ReKi),     intent(in   ) :: amplitude ! m or rad
-   real(ReKi),     intent(in   ) :: frequency ! Hz
-   
-   integer                       :: i
-   wt%degreeofFreedom   = DOF
-   wt%amplitude         = amplitude
-   wt%frequency         = frequency * 2 *pi ! Hz to rad/s
-   wt%nac%motionType    = idNacMotionConstant
-   wt%nac%yaw           = nacYaw* PI /180._ReKi ! deg 2 rad
-   wt%hub%motionType    = idHubMotionConstant
-   wt%hub%rotSpeed      = rotSpeed*RPM2RPS     ! rpm 2 rad/s
-   if (allocated(wt%bld)) then
-      do i=1,size(wt%bld)
-         wt%bld(i)%motionType = idBldMotionConstant
-         wt%bld(i)%pitch      = bldPitch * Pi /180._ReKi ! deg 2 rad
-      end do
-   end if
-end subroutine setSimpleMotion
-
-
-!----------------------------------------------------------------------------------------------------------------------------------
-subroutine ValidateInputs(dvr, errStat, errMsg)
-   type(Dvr_SimData), target,    intent(inout) :: dvr           ! intent(out) only so that we can save FmtWidth in dvr%out%ActualChanLen
-   integer,                       intent(  out) :: errStat           ! returns a non-zero value when an error occurs  
-   character(*),                  intent(  out) :: errMsg            ! Error message if errStat /= ErrID_None
-   ! local variables:
-   integer(intKi)                               :: i
-   integer(intKi)                               :: FmtWidth          ! number of characters in string produced by dvr%OutFmt
-   integer(intKi)                               :: ErrStat2          ! temporary Error status
-   character(ErrMsgLen)                         :: ErrMsg2           ! temporary Error message
-   character(*), parameter                      :: RoutineName = 'ValidateInputs'
-   integer    :: iWT, iB
-   type(WTData), pointer :: wt ! Alias to shorten notation
-
-   ErrStat = ErrID_None
-   ErrMsg  = ""
-   ! Turbine Data:
-   !if ( dvr%numBlades < 1 ) call SetErrStat( ErrID_Fatal, "There must be at least 1 blade (numBlades).", ErrStat, ErrMsg, RoutineName)
-      ! Combined-Case Analysis:
-   if (dvr%MHK /= 0 ) call SetErrStat(ErrID_Fatal, 'MHK switch must be 0. Functionality to model an MHK turbine has not yet been implemented.', ErrStat, ErrMsg, RoutineName) ! hkr (4/6/21) Remove after MHK functionality is implemented
-   if (dvr%MHK /= 0 .and. dvr%MHK /= 1 .and. dvr%MHK /= 2) call SetErrStat(ErrID_Fatal, 'MHK switch must be 0, 1, or 2.', ErrStat, ErrMsg, RoutineName)
-   if (dvr%MHK == 2) call SetErrStat(ErrID_Fatal, 'Functionality to model a floating MHK turbine has not yet been implemented.', ErrStat, ErrMsg, RoutineName)
-   
-   if (dvr%DT < epsilon(0.0_ReKi) ) call SetErrStat(ErrID_Fatal,'dT must be larger than 0.',ErrStat, ErrMsg,RoutineName)
-   if (Check(.not.(ANY((/0,1/) == dvr%compInflow) ), 'CompInflow needs to be 0 or 1')) return
-
-   if (Check(.not.(ANY(idAnalysisVALID == dvr%analysisType    )), 'Analysis type not supported: '//trim(Num2LStr(dvr%analysisType)) )) return
-   
-   if (dvr%analysisType==idAnalysisTimeD .or. dvr%analysisType==idAnalysisCombi) then
-      if (Check( dvr%CompInflow/=0, 'CompInflow needs to be 0 when analysis type is '//trim(Num2LStr(dvr%analysisType)))) return
-   endif
-
-   if (dvr%WtrDpth < 0.0_ReKi) call SetErrStat(ErrID_Fatal, 'WtrDpth must not be negative.', ErrStat, ErrMsg, RoutineName)
-
-   do iWT=1,dvr%numTurbines
-      wt => dvr%WT(iWT)
-      if (Check(.not.(ANY(idBaseMotionVALID == wt%motionType    )), 'Base Motion type given for rotor '//(trim(Num2LStr(iWT)))//' not supported: '//trim(Num2LStr(wt%motionType)) )) return
-      if (Check(.not.(ANY(idHubMotionVALID  == wt%hub%motionType)), 'Rotor Motion type given for rotor '//(trim(Num2LStr(iWT)))//' not supported: '//trim(Num2LStr(wt%hub%motionType)) )) return
-      if (Check(.not.(ANY(idNacMotionVALID  == wt%nac%motionType)), 'Nacelle Motion type given for rotor '//(trim(Num2LStr(iWT)))//' not supported: '//trim(Num2LStr(wt%hub%motionType)) )) return
-      do iB=1,wt%numBlades
-         if (Check(.not.(ANY(idBldMotionVALID   == wt%bld(iB)%motionType  )),    'Blade Motion type given for rotor '//(trim(Num2LStr(iWT)))//' not supported: '//trim(Num2LStr(wt%bld(iB)%motionType)) )) return
-      enddo
-
-      if (wt%motionType==idBaseMotionSine) then
-         if (Check((wt%degreeOfFreedom<0) .or.(wt%degreeOfFreedom)>6 , 'Degree of freedom needs to be between 1 and 6')) return
-      endif
-
-   enddo
-
-   ! --- I-O Settings:
-   if (Check(.not.(ANY(idFmtVALID == dvr%out%fileFmt)),    'fileFmt not supported: '//trim(Num2LStr(dvr%out%fileFmt)) )) return
-   call ChkRealFmtStr( dvr%out%OutFmt, 'OutFmt', FmtWidth, ErrStat2, ErrMsg2 )
-   call SetErrStat( ErrStat2, ErrMsg2, ErrStat, ErrMsg, RoutineName )
-   !if ( FmtWidth < MinChanLen ) call SetErrStat( ErrID_Warn, 'OutFmt produces a column less than '//trim(num2lstr(MinChanLen))//' characters wide ('// &
-   !   TRIM(Num2LStr(FmtWidth))//'), which may be too small.', ErrStat, ErrMsg, RoutineName )
-
-contains
-
-   logical function Check(Condition, ErrMsg_in)
-      logical, intent(in) :: Condition
-      character(len=*), intent(in) :: ErrMsg_in
-      Check=Condition
-      if (Check) then
-         call SetErrStat(ErrID_Fatal, trim(ErrMsg_in), ErrStat, ErrMsg, 'ValidateInputs');
-      endif
-   end function Check
-
-end subroutine ValidateInputs
-
-!----------------------------------------------------------------------------------------------------------------------------------
-subroutine Dvr_InitializeOutputs(nWT, out, numSteps, errStat, errMsg)
-      integer(IntKi)         ,  intent(in   )   :: nWT                  ! Number of time steps
-      type(Dvr_Outputs),       intent(inout)   :: out 
-      integer(IntKi)         ,  intent(in   )   :: numSteps             ! Number of time steps
-      integer(IntKi)         ,  intent(  out)   :: errStat              ! Status of error message
-      character(*)           ,  intent(  out)   :: errMsg               ! Error message if ErrStat /= ErrID_None
-      ! locals
-      integer(IntKi)     :: i
-      integer(IntKi)     :: numSpaces
-      integer(IntKi)     :: numOuts
-      integer(IntKi)     :: iWT
-      character(ChanLen) :: colTxt
-      character(ChanLen) :: caseTxt
-      character(10)      :: sWT
-
-      numOuts = size(out%WriteOutputHdr)
-
-      call AllocAry(out%outLine, numOuts-1, 'outLine', errStat, errMsg); ! NOTE: time not stored
-      out%outLine=0.0_ReKi
-
-      ! --- Ascii
-      if (out%fileFmt==idFmtBoth .or. out%fileFmt == idFmtAscii) then
-
-         ! compute the width of the column output
-         numSpaces = out%ActualChanLen ! the size of column produced by OutFmt
-         out%ActualChanLen = max( out%ActualChanLen, MinChanLen ) ! set this to at least MinChanLen , or the size of the column produced by OutFmt
-         do i=1,numOuts
-            out%ActualChanLen = max(out%ActualChanLen, LEN_TRIM(out%WriteOutputHdr(i)))
-            out%ActualChanLen = max(out%ActualChanLen, LEN_TRIM(out%WriteOutputUnt(i)))
-         end do
-
-         ! create format statements for time and the array outputs:
-         out%Fmt_t = '(F'//trim(num2lstr(out%ActualChanLen))//'.4)'
-         out%Fmt_a = '"'//out%delim//'"'//trim(out%outFmt)      ! format for array elements from individual modules
-         numSpaces = out%ActualChanLen - numSpaces  ! the difference between the size of the headers and what is produced by OutFmt
-         if (numSpaces > 0) then
-            out%Fmt_a = trim(out%Fmt_a)//','//trim(num2lstr(numSpaces))//'x'
-         end if
-
-         ! --- Start writing to ascii input file 
-         do iWT=1,nWT
-            if (nWT>1) then
-               sWT = '.T'//trim(num2lstr(iWT))
-            else
-               sWT = ''
-            endif
-            call GetNewUnit(out%unOutFile(iWT), ErrStat, ErrMsg)
-            if ( ErrStat >= AbortErrLev ) then
-               out%unOutFile(iWT) = -1
-               return
-            end if
-            call OpenFOutFile ( out%unOutFile(iWT), trim(out%Root)//trim(sWT)//'.out', ErrStat, ErrMsg )
-            if ( ErrStat >= AbortErrLev ) return
-            write (out%unOutFile(iWT),'(/,A)')  'Predictions were generated on '//CurDate()//' at '//CurTime()//' using '//trim( version%Name )
-            write (out%unOutFile(iWT),'(1X,A)') trim(GetNVD(out%AD_ver))
-            write (out%unOutFile(iWT),'()' )    !print a blank line
-            write (out%unOutFile(iWT),'()' )    !print a blank line
-            write (out%unOutFile(iWT),'()' )    !print a blank line
-
-            ! Write the names of the output parameters on one line:
-            do i=1,numOuts
-               call WrFileNR ( out%unOutFile(iWT), out%delim//out%WriteOutputHdr(i)(1:out%ActualChanLen) )
-            end do ! i
-            write (out%unOutFile(iWT),'()')
-
-            ! Write the units of the output parameters on one line:
-            do i=1,numOuts
-               call WrFileNR ( out%unOutFile(iWT), out%delim//out%WriteOutputUnt(i)(1:out%ActualChanLen) )
-            end do ! i
-            write (out%unOutFile(iWT),'()')
-         enddo
-      endif
-
-      ! --- Binary
-      if (out%fileFmt==idFmtBoth .or. out%fileFmt == idFmtBinary) then
-         call AllocAry(out%storage, numOuts-1, numSteps, nWT, 'storage', errStat, errMsg)
-         out%storage= myNaN !0.0_ReKi ! Alternative: myNaN
-      endif
-
-end subroutine Dvr_InitializeOutputs
-!----------------------------------------------------------------------------------------------------------------------------------
-!> Initialize driver (not module-level) output channels 
-!! Output channels are constant for all cases and all turbines for now!
-subroutine Dvr_InitializeDriverOutputs(dvr, errStat, errMsg)
-   type(Dvr_SimData),       intent(inout)   :: dvr              ! driver data
-   integer(IntKi)         ,  intent(  out)   :: errStat              ! Status of error message
-   character(*)           ,  intent(  out)   :: errMsg               ! Error message if ErrStat /= ErrID_None
-   integer :: maxNumBlades, k, j, iWT
-   errStat = ErrID_None
-   errMsg  = ''
-
-   maxNumBlades = 0
-   do iWT=1,size(dvr%WT)
-      maxNumBlades= max(maxNumBlades, dvr%WT(iWT)%numBlades)
-   end do
-
-   ! --- Allocate driver-level outputs
-   dvr%out%nDvrOutputs = 1+ 4 + 6 + 3 + 1*maxNumBlades ! 
-   allocate(dvr%out%WriteOutputHdr(1+dvr%out%nDvrOutputs))
-   allocate(dvr%out%WriteOutputUnt(1+dvr%out%nDvrOutputs))
-   do iWT =1,dvr%numTurbines
-      allocate(dvr%WT(iWT)%WriteOutput(1+dvr%out%nDvrOutputs))
-   enddo
-
-   j=1
-   dvr%out%WriteOutputHdr(j) = 'Time'
-   dvr%out%WriteOutputUnt(j) = '(s)'  ; j=j+1
-   dvr%out%WriteOutputHdr(j) = 'Case'
-   dvr%out%WriteOutputUnt(j) = '(-)'  ; j=j+1
-
-   dvr%out%WriteOutputHdr(j) = 'HWindSpeedX'
-   dvr%out%WriteOutputUnt(j) = '(m/s)'; j=j+1
-   dvr%out%WriteOutputHdr(j) = 'HWindSpeedY'
-   dvr%out%WriteOutputUnt(j) = '(m/s)'; j=j+1
-   dvr%out%WriteOutputHdr(j) = 'HWindSpeedZ'
-   dvr%out%WriteOutputUnt(j) = '(m/s)'; j=j+1
-
-   dvr%out%WriteOutputHdr(j) = 'ShearExp'
-   if (dvr%CompInflow==1) then
-      dvr%out%WriteOutputUnt(j) = '(NVALID)'; j=j+1
-   else
-      dvr%out%WriteOutputUnt(j) = '(-)'; j=j+1
-   endif
-
-   dvr%out%WriteOutputHdr(j) = 'PtfmSurge'
-   dvr%out%WriteOutputUnt(j) = '(m)'; j=j+1
-   dvr%out%WriteOutputHdr(j) = 'PtfmSway'
-   dvr%out%WriteOutputUnt(j) = '(m)'; j=j+1
-   dvr%out%WriteOutputHdr(j) = 'PtfmHeave'
-   dvr%out%WriteOutputUnt(j) = '(m)'; j=j+1
-   dvr%out%WriteOutputHdr(j) = 'PtfmRoll'
-   dvr%out%WriteOutputUnt(j) = '(deg)'; j=j+1
-   dvr%out%WriteOutputHdr(j) = 'PtfmPitch'
-   dvr%out%WriteOutputUnt(j) = '(deg)'; j=j+1
-   dvr%out%WriteOutputHdr(j) = 'PtfmYaw'
-   dvr%out%WriteOutputUnt(j) = '(deg)'; j=j+1
-
-   dvr%out%WriteOutputHdr(j) = 'Yaw'
-   dvr%out%WriteOutputUnt(j) = '(deg)'; j=j+1
-   dvr%out%WriteOutputHdr(j) = 'Azimuth'
-   dvr%out%WriteOutputUnt(j) = '(deg)'; j=j+1
-   dvr%out%WriteOutputHdr(j) = 'RotSpeed'
-   dvr%out%WriteOutputUnt(j) = '(rpm)'; j=j+1
-   do k =1,maxNumBlades
-      dvr%out%WriteOutputHdr(j) = 'BldPitch'//trim(num2lstr(k))
-      dvr%out%WriteOutputUnt(j) = '(deg)'; j=j+1
-   enddo
-
-end subroutine Dvr_InitializeDriverOutputs
-!----------------------------------------------------------------------------------------------------------------------------------
-!> Store driver data
-subroutine Dvr_CalcOutputDriver(dvr, y_Ifw, errStat, errMsg)
-   type(Dvr_SimData), target,  intent(inout) :: dvr              ! driver data
-   type(InflowWind_OutputType), intent(in   ) :: y_Ifw              ! driver data
-   integer(IntKi)           ,   intent(  out) :: errStat              ! Status of error message
-   character(*)             ,   intent(  out) :: errMsg               ! Error message if ErrStat /= ErrID_None
-   integer              :: maxNumBlades, k, j, iWT
-   real(ReKi)           :: rotations(3)
-   integer(IntKi)       :: errStat2        ! Status of error message
-   character(ErrMsgLen) :: errMsg2 ! Error message
-   real(ReKi), pointer :: arr(:)
-   errStat = ErrID_None
-   errMsg  = ''
-   
-   maxNumBlades = 0
-   do iWT=1,size(dvr%WT)
-      maxNumBlades= max(maxNumBlades, dvr%WT(iWT)%numBlades)
-   end do
-   
-   do iWT = 1, dvr%numTurbines
-      if (dvr%wt(iWT)%numBlades >0 ) then ! TODO, export for tower only
-         arr => dvr%wt(iWT)%WriteOutput
-         k=1
-         ! NOTE: to do this properly we would need to store at the previous time step and perform a rotation
-         arr(k) = dvr%iCase                       ; k=k+1
-         ! Environment
-         arr(k) = y_Ifw%VelocityUVW(1, iWT)       ; k=k+1  ! NOTE: stored at beginning of array
-         arr(k) = y_Ifw%VelocityUVW(2, iWT)       ; k=k+1
-         arr(k) = y_Ifw%VelocityUVW(3, iWT)       ; k=k+1 
-         arr(k) = dvr%PLExp                       ; k=k+1 ! shear exp, not set if CompInflow=1
-
-         ! 6 base DOF
-         rotations  = EulerExtract(dvr%WT(iWT)%ptMesh%Orientation(:,:,1)); 
-         arr(k) = dvr%WT(iWT)%ptMesh%Position(1,1)+dvr%WT(iWT)%ptMesh%TranslationDisp(1,1); k=k+1 ! surge
-         arr(k) = dvr%WT(iWT)%ptMesh%Position(2,1)+dvr%WT(iWT)%ptMesh%TranslationDisp(2,1); k=k+1 ! sway
-         arr(k) = dvr%WT(iWT)%ptMesh%Position(3,1)+dvr%WT(iWT)%ptMesh%TranslationDisp(3,1); k=k+1 ! heave
-         arr(k) = rotations(1) * R2D                                                      ; k=k+1 ! roll
-         arr(k) = rotations(2) * R2D                                                      ; k=k+1 ! pitch
-         arr(k) = rotations(3) * R2D                                                      ; k=k+1 ! yaw
-         ! RNA motion
-         arr(k) = dvr%WT(iWT)%nac%yaw*R2D         ; k=k+1 ! yaw [deg]
-         arr(k) = modulo(real(dvr%WT(iWT)%hub%azimuth+(dvr%dt * dvr%WT(iWT)%hub%rotSpeed)*R2D, ReKi), 360.0_ReKi); k=k+1 ! azimuth [deg], stored at nt-1
-         arr(k) = dvr%WT(iWT)%hub%rotSpeed*RPS2RPM; k=k+1 ! rotspeed [rpm]
-         do j=1,maxNumBlades
-            if (j<=dvr%WT(iWT)%numBlades) then
-               arr(k) = dvr%WT(iWT)%bld(j)%pitch*R2D ! pitch [deg]
-            else
-               arr(k) = 0.0_ReKi ! myNaN
-            endif
-            k=k+1;
-         enddo
-      endif
-   enddo
-
-end subroutine Dvr_CalcOutputDriver
-!----------------------------------------------------------------------------------------------------------------------------------
-subroutine Dvr_WriteOutputs(nt, t, dvr, out, yAD, yIW, errStat, errMsg)
-   integer(IntKi)         ,  intent(in   )   :: nt                   ! simulation time step
-   real(DbKi)             ,  intent(in   )   :: t                    ! simulation time (s)
-   type(Dvr_SimData),       intent(inout)   :: dvr              ! driver data
-   type(Dvr_Outputs)     ,  intent(inout)   :: out                  ! driver uotput options
-   type(AD_OutputType)    ,  intent(in   )   :: yAD                  ! aerodyn outputs
-   type(InflowWind_OutputType),intent(in )   :: yIW                  ! inflowwind outputs
-   integer(IntKi)         ,  intent(inout)   :: errStat              ! Status of error message
-   character(*)           ,  intent(inout)   :: errMsg               ! Error message if ErrStat /= ErrID_None
-   ! Local variables.
-   character(ChanLen) :: tmpStr         ! temporary string to print the time output as text
-   integer :: nDV , nAD, nIW, iWT, k, j
-   real(ReKi) :: rotations(3)
-   integer(IntKi)  :: errStat2 ! Status of error message
-   character(ErrMsgLen)    :: errMsg2  ! Error message 
-   errStat = ErrID_None
-   errMsg  = ''
-
-   ! Packing all outputs excpet time into one array
-   nAD = size(yAD%rotors(1)%WriteOutput)
-   nIW = size(yIW%WriteOutput)
-   nDV = out%nDvrOutputs
-   do iWT = 1, dvr%numTurbines
-      if (dvr%wt(iWT)%numBlades >0 ) then ! TODO, export for tower only
-
-         out%outLine(1:nDV)         = dvr%wt(iWT)%WriteOutput(1:nDV)
-         ! out%outLine(11)            = dvr%WT(iWT)%hub%azimuth       ! azimuth already stored a nt-1
-
-         out%outLine(nDV+1:nDV+nAD) = yAD%rotors(iWT)%WriteOutput
-         out%outLine(nDV+nAD+1:)    = yIW%WriteOutput
-
-         if (out%fileFmt==idFmtBoth .or. out%fileFmt == idFmtAscii) then
-            ! ASCII
-            ! time
-            write( tmpStr, out%Fmt_t ) t  ! '(F15.4)'
-            call WrFileNR( out%unOutFile(iWT), tmpStr(1:out%ActualChanLen) )
-            call WrNumAryFileNR(out%unOutFile(iWT), out%outLine,  out%Fmt_a, errStat, errMsg)
-            ! write a new line (advance to the next line)
-            write(out%unOutFile(iWT),'()')
-         endif
-         if (out%fileFmt==idFmtBoth .or. out%fileFmt == idFmtBinary) then
-            ! Store for binary
-            out%storage(1:nDV+nAD+nIW, nt, iWT) = out%outLine(1:nDV+nAD+nIW)
-         endif
-      endif
-   enddo
-      
-end subroutine Dvr_WriteOutputs
-!> Read a delimited file with one line of header
-subroutine ReadDelimFile(Filename, nCol, Array, errStat, errMsg, nHeaderLines, priPath)
-   character(len=*),                        intent(in)  :: Filename
-   integer,                                 intent(in)  :: nCol
-   real(ReKi), dimension(:,:), allocatable, intent(out) :: Array
-   integer(IntKi)         ,                 intent(out) :: errStat ! Status of error message
-   character(*)           ,                 intent(out) :: errMsg  ! Error message if ErrStat /= ErrID_None
-   integer(IntKi), optional,                intent(in ) :: nHeaderLines
-   character(*)  , optional,                intent(in ) :: priPath  ! Primary path, to use if filename is not absolute
-   integer              :: UnIn, i, j, nLine, nHead
-   character(len= 2048) :: line
-   integer(IntKi)       :: errStat2      ! local status of error message
-   character(ErrMsgLen) :: errMsg2       ! temporary Error message
-   character(len=2048) :: Filename_Loc   ! filename local to this function
-   ErrStat = ErrID_None
-   ErrMsg  = ""
-
-   Filename_Loc = Filename
-   if (present(priPath)) then
-      if (PathIsRelative(Filename_Loc)) Filename_Loc = trim(PriPath)//trim(Filename)
-   endif
-
-
-   ! Open file
-   call GetNewUnit(UnIn) 
-   call OpenFInpFile(UnIn, Filename_Loc, errStat2, errMsg2); if(Failed()) return 
-   ! Count number of lines
-   nLine = line_count(UnIn)
-   allocate(Array(nLine-1, nCol), stat=errStat2); errMsg2='allocation failed'; if(Failed())return
-   ! Read header
-   nHead=1
-   if (present(nHeaderLines)) nHead = nHeaderLines
-   do i=1,nHead
-      read(UnIn, *, IOSTAT=errStat2) line
-      errMsg2 = ' Error reading line '//trim(Num2LStr(1))//' of file: '//trim(Filename_Loc)
-      if(Failed()) return
-   enddo
-   ! Read data
-   do I = 1,nLine-1
-      read (UnIn,*,IOSTAT=errStat2) (Array(I,J), J=1,nCol)
-      errMsg2 = ' Error reading line '//trim(Num2LStr(I+1))//' of file: '//trim(Filename_Loc)
-      if(Failed()) return
-   end do  
-   close(UnIn) 
-contains
-   logical function Failed()
-      CALL SetErrStat(errStat2, errMsg2, errStat, errMsg, 'ReadDelimFile' )
-      Failed = errStat >= AbortErrLev
-      if (Failed) then
-         if ((UnIn)>0) close(UnIn)
-      endif
-   end function Failed
-end subroutine ReadDelimFile
-
-!> Counts number of lines in a file
-integer function line_count(iunit)
-   integer, intent(in) :: iunit
-   character(len=2048) :: line
-   ! safety for infinite loop..
-   integer :: i
-   integer, parameter :: nline_max=100000000 ! 100 M
-   line_count=0
-   do i=1,nline_max 
-      line=''
-      read(iunit,'(A)',END=100)line
-      line_count=line_count+1
-   enddo
-   if (line_count==nline_max) then
-      print*,'Error: maximum number of line exceeded for line_count'
-      STOP
-   endif
-100 if(len(trim(line))>0) then
-      line_count=line_count+1
-   endif
-   rewind(iunit)
-   return
- end function
-!> Perform linear interpolation of an array, where first column is assumed to be ascending time values
-!! First value is used for times before, and last value is used for time beyond
-subroutine interpTimeValue(array, time, iLast, values)
-   real(ReKi), dimension(:,:), intent(in)    :: array !< vector of time steps
-   real(DbKi),                 intent(in)    :: time  !< time
-   integer,                    intent(inout) :: iLast
-   real(ReKi), dimension(:),   intent(out)   :: values !< vector of values at given time
-   integer :: i
-   real(ReKi) :: alpha
-   if (array(iLast,1)> time) then 
-      values = array(iLast,2:)
-   elseif (iLast == size(array,1)) then 
-      values = array(iLast,2:)
-   else
-      ! Look for index
-      do i=iLast,size(array,1)
-         if (array(i,1)<=time) then
-            iLast=i
-         else
-            exit
-         endif
-      enddo
-      if (iLast==size(array,1)) then
-         values = array(iLast,2:)
-      else
-         ! Linear interpolation
-         alpha = (array(iLast+1,1)-time)/(array(iLast+1,1)-array(iLast,1))
-         values = array(iLast,2:)*alpha + array(iLast+1,2:)*(1-alpha)
-         !print*,'time', array(iLast,1), '<=', time,'<',  array(iLast+1,1), 'fact', alpha
-      endif
-   endif
-end subroutine interpTimeValue
-
-!----------------------------------------------------------------------------------------------------------------------------------
-!> This subroutine sets up the information needed for plotting VTK surfaces.
-SUBROUTINE SetVTKParameters(p_FAST, dvr, InitOutData_AD, AD, ErrStat, ErrMsg)
-   TYPE(Dvr_Outputs),     INTENT(INOUT) :: p_FAST           !< The parameters of the glue code
-   type(Dvr_SimData), target,    intent(inout) :: dvr           ! intent(out) only so that we can save FmtWidth in dvr%out%ActualChanLen
-   TYPE(AD_InitOutputType),      INTENT(INOUT) :: InitOutData_AD   !< The initialization output from AeroDyn
-   TYPE(AeroDyn_Data), target,   INTENT(IN   ) :: AD               !< AeroDyn data
-   INTEGER(IntKi),               INTENT(  OUT) :: ErrStat          !< Error status of the operation
-   CHARACTER(*),                 INTENT(  OUT) :: ErrMsg           !< Error message if ErrStat /= ErrID_None
-   REAL(SiKi)                              :: RefPoint(3), RefLengths(2)               
-   REAL(SiKi)                              :: x, y                
-   REAL(SiKi)                              :: TwrDiam_top, TwrDiam_base, TwrRatio, TwrLength
-   INTEGER(IntKi)                          :: topNode, baseNode, cylNode, tipNode, rootNode
-   INTEGER(IntKi)                          :: NumBl, k, iRot, iBld, nNodes
-   CHARACTER(1024)                         :: vtkroot
-   INTEGER(IntKi)                          :: iWT
-   INTEGER(IntKi)                          :: ErrStat2
-   CHARACTER(ErrMsgLen)                    :: ErrMsg2
-   CHARACTER(*), PARAMETER                 :: RoutineName = 'SetVTKParameters'
-   real(SiKi) :: BladeLength, MaxBladeLength, MaxTwrLength, GroundRad
-   real(SiKi) :: WorldBoxMax(3), WorldBoxMin(3) ! Extent of the turbines
-   real(SiKi) :: BaseBoxDim
-   type(MeshType), pointer :: Mesh
-   type(WTData), pointer :: wt ! Alias to shorten notation
-   ErrStat = ErrID_None
-   ErrMsg  = ""
-   
-   ! get the name of the output directory for vtk files (in a subdirectory called "vtk" of the output directory), and
-   ! create the VTK directory if it does not exist
-   call GetPath ( p_FAST%root, p_FAST%VTK_OutFileRoot, vtkroot ) ! the returned p_FAST%VTK_OutFileRoot includes a file separator character at the end
-   p_FAST%VTK_OutFileRoot = trim(p_FAST%VTK_OutFileRoot) // 'vtk'
-   call MKDIR( trim(p_FAST%VTK_OutFileRoot) )
-   p_FAST%VTK_OutFileRoot = trim( p_FAST%VTK_OutFileRoot ) // PathSep // trim(vtkroot)
-   ! calculate the number of digits in 'y_FAST%NOutSteps' (Maximum number of output steps to be written)
-   ! this will be used to pad the write-out step in the VTK filename with zeros in calls to MeshWrVTK()
-   p_FAST%VTK_tWidth = max(9, CEILING( log10( real(dvr%numSteps+1, ReKi) / p_FAST%n_VTKTime ) ) + 1) ! NOTE: at least 9, if user changes dt/and tmax 
-
-   if (allocated(p_FAST%VTK_Surface)) then
-      return ! The surfaces were already computed (for combined cases)
-   endif
-
-   allocate(p_FAST%VTK_Surface(dvr%numTurbines))
-   ! --- Find dimensions for all objects to determine "Ground" and typical dimensions
-   WorldBoxMax(2) =-HUGE(1.0_SiKi)
-   WorldBoxMin(2) = HUGE(1.0_SiKi)
-   MaxBladeLength=0
-   MaxTwrLength=0
-   do iWT=1,dvr%numTurbines
-      wt => dvr%wt(iWT)
-      do iBld=1, wt%numBlades
-         nNodes = AD%u(1)%rotors(iWT)%BladeMotion(iBld)%nnodes
-         BladeLength = TwoNorm(AD%u(1)%rotors(iWT)%BladeMotion(iBld)%Position(:,nNodes)-AD%u(1)%rotors(iWT)%BladeMotion(iBld)%Position(:,1))
-         MaxBladeLength = max(MaxBladeLength, BladeLength)
-      enddo
-      if (wt%hasTower) then
-         Mesh=>AD%u(1)%rotors(iWT)%TowerMotion
-         if (Mesh%NNodes>0) then
-            TwrLength = TwoNorm( Mesh%position(:,1) - Mesh%position(:,Mesh%NNodes) ) 
-            MaxTwrLength = max(MaxTwrLength, TwrLength)
-         endif
-      endif
-
-      ! Determine extent of the objects
-      RefPoint = wt%originInit
-      WorldBoxMax(1) = max(WorldBoxMax(1), RefPoint(1))
-      WorldBoxMax(2) = max(WorldBoxMax(2), RefPoint(2))
-      WorldBoxMax(3) = max(WorldBoxMax(3), RefPoint(3)) ! NOTE: not used
-      WorldBoxMin(1) = min(WorldBoxMin(1), RefPoint(1))
-      WorldBoxMin(2) = min(WorldBoxMin(2), RefPoint(2))
-      WorldBoxMin(3) = min(WorldBoxMin(3), RefPoint(3)) ! NOTE: not used
-   enddo ! Loop on turbine 
-
-   ! Get radius for ground (blade length + hub radius):
-   GroundRad = MaxBladeLength + MaxTwrLength+ p_FAST%VTKHubRad
-   ! write the ground or seabed reference polygon:
-   RefPoint(1:2) = dvr%WT(1)%originInit(1:2)
-   do iWT=2,dvr%numTurbines
-      RefPoint(1:2) = RefPoint(1:2) + dvr%WT(iWT)%originInit(1:2)
-   end do
-   RefPoint(1:2) = RefPoint(1:2) / dvr%numTurbines
-   
-   RefPoint(3) = 0.0_ReKi
-   RefLengths  = GroundRad  + sqrt((WorldBoxMax(1)-WorldBoxMin(1))**2 + (WorldBoxMax(2)-WorldBoxMin(2))**2)
-   call WrVTK_Ground (RefPoint, RefLengths, trim(p_FAST%VTK_OutFileRoot) // '.GroundSurface', ErrStat2, ErrMsg2 )         
-
-   ! --- Create surfaces for Nacelle, Base, Tower, Blades
-   do iWT=1,dvr%numTurbines
-      wt => dvr%wt(iWT)
-      p_FAST%VTK_Surface(iWT)%NumSectors = 25   
-
-      ! Create nacelle box
-      p_FAST%VTK_Surface(iWT)%NacelleBox(:,1) = (/ p_FAST%VTKNacDim(1)                    , p_FAST%VTKNacDim(2)+p_FAST%VTKNacDim(5), p_FAST%VTKNacDim(3) /)
-      p_FAST%VTK_Surface(iWT)%NacelleBox(:,2) = (/ p_FAST%VTKNacDim(1)+p_FAST%VTKNacDim(4), p_FAST%VTKNacDim(2)+p_FAST%VTKNacDim(5), p_FAST%VTKNacDim(3) /) 
-      p_FAST%VTK_Surface(iWT)%NacelleBox(:,3) = (/ p_FAST%VTKNacDim(1)+p_FAST%VTKNacDim(4), p_FAST%VTKNacDim(2)                    , p_FAST%VTKNacDim(3) /)
-      p_FAST%VTK_Surface(iWT)%NacelleBox(:,4) = (/ p_FAST%VTKNacDim(1)                    , p_FAST%VTKNacDim(2)                    , p_FAST%VTKNacDim(3) /) 
-      p_FAST%VTK_Surface(iWT)%NacelleBox(:,5) = (/ p_FAST%VTKNacDim(1)                    , p_FAST%VTKNacDim(2)                    , p_FAST%VTKNacDim(3)+p_FAST%VTKNacDim(6) /)
-      p_FAST%VTK_Surface(iWT)%NacelleBox(:,6) = (/ p_FAST%VTKNacDim(1)+p_FAST%VTKNacDim(4), p_FAST%VTKNacDim(2)                    , p_FAST%VTKNacDim(3)+p_FAST%VTKNacDim(6) /) 
-      p_FAST%VTK_Surface(iWT)%NacelleBox(:,7) = (/ p_FAST%VTKNacDim(1)+p_FAST%VTKNacDim(4), p_FAST%VTKNacDim(2)+p_FAST%VTKNacDim(5), p_FAST%VTKNacDim(3)+p_FAST%VTKNacDim(6) /)
-      p_FAST%VTK_Surface(iWT)%NacelleBox(:,8) = (/ p_FAST%VTKNacDim(1)                    , p_FAST%VTKNacDim(2)+p_FAST%VTKNacDim(5), p_FAST%VTKNacDim(3)+p_FAST%VTKNacDim(6) /) 
-
-      !.......................
-      ! tapered tower
-      !.......................
-      BaseBoxDim = minval(p_FAST%VTKNacDim(4:6))/2
-      if (wt%hasTower) then
-         Mesh=>AD%u(1)%rotors(iWT)%TowerMotion
-         if (Mesh%NNodes>0) then
-            CALL AllocAry(p_FAST%VTK_Surface(iWT)%TowerRad, Mesh%NNodes,'VTK_Surface(iWT)%TowerRad',ErrStat2,ErrMsg2)
-            topNode   = Mesh%NNodes - 1
-            !baseNode  = Mesh%refNode
-            baseNode  = 1 ! TODO TODO
-            TwrLength = TwoNorm( Mesh%position(:,topNode) - Mesh%position(:,baseNode) ) ! this is the assumed length of the tower
-            TwrRatio  = TwrLength / 87.6_SiKi  ! use ratio of the tower length to the length of the 5MW tower
-            TwrDiam_top  = 3.87*TwrRatio
-            TwrDiam_base = 6.0*TwrRatio
-            
-            TwrRatio = 0.5 * (TwrDiam_top - TwrDiam_base) / TwrLength
-            do k=1,Mesh%NNodes
-               TwrLength = TwoNorm( Mesh%position(:,k) - Mesh%position(:,baseNode) ) 
-               p_FAST%VTK_Surface(iWT)%TowerRad(k) = 0.5*TwrDiam_Base + TwrRatio*TwrLength
-            end do
-            BaseBoxDim = TwrDiam_Base/2
-         else
-            print*,'>>>> TOWER HAS NO NODES'
-            !CALL AllocAry(p_FAST%VTK_Surface(iWT)%TowerRad, 2, 'VTK_Surface(iWT)%TowerRad',ErrStat2,ErrMsg2)
-            ! TODO create a fake tower
-         endif
-      endif
-
-      ! Create base box (using towerbase or nacelle dime)
-      p_FAST%VTK_Surface(iWT)%BaseBox(:,1) = (/ -BaseBoxDim             , -BaseBoxDim+2*BaseBoxDim, -BaseBoxDim /)
-      p_FAST%VTK_Surface(iWT)%BaseBox(:,2) = (/ -BaseBoxDim+2*BaseBoxDim, -BaseBoxDim+2*BaseBoxDim, -BaseBoxDim /) 
-      p_FAST%VTK_Surface(iWT)%BaseBox(:,3) = (/ -BaseBoxDim+2*BaseBoxDim, -BaseBoxDim             , -BaseBoxDim /)
-      p_FAST%VTK_Surface(iWT)%BaseBox(:,4) = (/ -BaseBoxDim             , -BaseBoxDim             , -BaseBoxDim /) 
-      p_FAST%VTK_Surface(iWT)%BaseBox(:,5) = (/ -BaseBoxDim             , -BaseBoxDim             , -BaseBoxDim+2*BaseBoxDim /)
-      p_FAST%VTK_Surface(iWT)%BaseBox(:,6) = (/ -BaseBoxDim+2*BaseBoxDim, -BaseBoxDim             , -BaseBoxDim+2*BaseBoxDim /) 
-      p_FAST%VTK_Surface(iWT)%BaseBox(:,7) = (/ -BaseBoxDim+2*BaseBoxDim, -BaseBoxDim+2*BaseBoxDim, -BaseBoxDim+2*BaseBoxDim /)
-      p_FAST%VTK_Surface(iWT)%BaseBox(:,8) = (/ -BaseBoxDim             , -BaseBoxDim+2*BaseBoxDim, -BaseBoxDim+2*BaseBoxDim /) 
-
-      !.......................
-      ! blade surfaces
-      !.......................
-      allocate(p_FAST%VTK_Surface(iWT)%BladeShape(wt%numBlades),stat=ErrStat2)
-      IF (ALLOCATED(InitOutData_AD%rotors(iWT)%BladeShape)) THEN
-         do k=1,wt%numBlades   
-            call move_alloc( InitOutData_AD%rotors(iWT)%BladeShape(k)%AirfoilCoords, p_FAST%VTK_Surface(iWT)%BladeShape(k)%AirfoilCoords )
-         end do
-      else
-         print*,'>>> Profile coordinates missing, using dummy coordinates'
-         rootNode = 1
-         DO K=1,wt%numBlades   
-            tipNode  = AD%u(1)%rotors(iWT)%BladeMotion(K)%NNodes
-            cylNode  = min(3,AD%u(1)%rotors(iWT)%BladeMotion(K)%Nnodes)
-
-            call SetVTKDefaultBladeParams(AD%u(1)%rotors(iWT)%BladeMotion(K), p_FAST%VTK_Surface(iWT)%BladeShape(K), tipNode, rootNode, cylNode, ErrStat2, ErrMsg2)
-            CALL SetErrStat(ErrStat2,ErrMsg2,ErrStat,ErrMsg,RoutineName)
-            IF (ErrStat >= AbortErrLev) RETURN
-         END DO                           
-      endif
-   enddo ! iWT, turbines
-
-END SUBROUTINE SetVTKParameters
-!----------------------------------------------------------------------------------------------------------------------------------
-!> This routine writes a minimal subset of meshes with surfaces to VTK-formatted files. It doesn't bother with 
-!! returning an error code.
-SUBROUTINE WrVTK_Surfaces(t_global, dvr, p_FAST, VTK_count, AD)
-   use FVW_IO, only: WrVTK_FVW
-
-   REAL(DbKi),               INTENT(IN   ) :: t_global            !< Current global time
-   type(Dvr_SimData), target,    intent(inout) :: dvr           ! intent(out) only so that we can save FmtWidth in dvr%out%ActualChanLen
-   TYPE(Dvr_Outputs),       INTENT(IN   ) :: p_FAST              !< Parameters for the glue code
-   INTEGER(IntKi)          , INTENT(IN   ) :: VTK_count
-   TYPE(AeroDyn_Data),       INTENT(IN   ) :: AD                  !< AeroDyn data
-   logical, parameter                      :: OutputFields = .FALSE. ! due to confusion about what fields mean on a surface, we are going to just output the basic meshes if people ask for fields
-   INTEGER(IntKi)                          :: k
-   INTEGER(IntKi)                          :: ErrStat2
-   CHARACTER(ErrMsgLen)                    :: ErrMSg2
-   CHARACTER(*), PARAMETER                 :: RoutineName = 'WrVTK_Surfaces'
-   integer(IntKi)                              :: iWT
-   type(WTData), pointer :: wt ! Alias to shorten notation
-   character(10) :: sWT
-
-   ! Ground (written at initialization)
-   
-   do iWT = 1, size(dvr%WT)
-      sWT = '.T'//trim(num2lstr(iWT))
-      wt=>dvr%WT(iWT)
-
-      ! Base 
-      call MeshWrVTK_PointSurface (p_FAST%VTKRefPoint, wt%ptMesh, trim(p_FAST%VTK_OutFileRoot)//trim(sWT)//'.BaseSurface', &
-                                   VTK_count, OutputFields, ErrStat2, ErrMsg2, p_FAST%VTK_tWidth , verts = p_FAST%VTK_Surface(iWT)%BaseBox)
-
-      ! Tower motions
-      if (AD%u(2)%rotors(iWT)%TowerMotion%nNodes>0) then
-         call MeshWrVTK_Ln2Surface (p_FAST%VTKRefPoint, AD%u(2)%rotors(iWT)%TowerMotion, trim(p_FAST%VTK_OutFileRoot)//trim(sWT)//'.TowerSurface', &
-                                    VTK_count, OutputFields, ErrStat2, ErrMsg2, p_FAST%VTK_tWidth, p_FAST%VTK_Surface(iWT)%NumSectors, p_FAST%VTK_Surface(iWT)%TowerRad )
-      endif
-    
-      if (wt%numBlades>0) then
-         ! Nacelle 
-         call MeshWrVTK_PointSurface (p_FAST%VTKRefPoint, wt%nac%ptMesh, trim(p_FAST%VTK_OutFileRoot)//trim(sWT)//'.NacelleSurface', &
-                                      VTK_count, OutputFields, ErrStat2, ErrMsg2, p_FAST%VTK_tWidth , verts = p_FAST%VTK_Surface(iWT)%NacelleBox)
-         
-         ! Hub
-         call MeshWrVTK_PointSurface (p_FAST%VTKRefPoint, AD%u(2)%rotors(iWT)%HubMotion, trim(p_FAST%VTK_OutFileRoot)//trim(sWT)//'.HubSurface', &
-                                      VTK_count, OutputFields, ErrStat2, ErrMsg2, p_FAST%VTK_tWidth , &
-                                      NumSegments=p_FAST%VTK_Surface(iWT)%NumSectors, radius=p_FAST%VTKHubRad)
-      endif
-      
-
-      ! Blades
-      do K=1,wt%numBlades
-
-         call MeshWrVTK_Ln2Surface (p_FAST%VTKRefPoint, AD%u(2)%rotors(iWT)%BladeMotion(K), trim(p_FAST%VTK_OutFileRoot)//trim(sWT)//'.Blade'//trim(num2lstr(k))//'Surface', &
-                                    VTK_count, OutputFields, ErrStat2, ErrMsg2, p_FAST%VTK_tWidth , verts=p_FAST%VTK_Surface(iWT)%BladeShape(K)%AirfoilCoords &
-                                    ,Sib=AD%y%rotors(iWT)%BladeLoad(k) )
-      end do                  
-      
-      if (p_FAST%WrVTK>1) then
-         ! --- Debug outputs
-         ! Tower base
-         call MeshWrVTK_PointSurface (p_FAST%VTKRefPoint, wt%twr%ptMesh, trim(p_FAST%VTK_OutFileRoot)//trim(sWT)//'.TwrBaseSurface', &
-                                      VTK_count, OutputFields, ErrStat2, ErrMsg2, p_FAST%VTK_tWidth , &
-                                      NumSegments=p_FAST%VTK_Surface(iWT)%NumSectors, radius=p_FAST%VTKHubRad)
-
-         if (AD%u(2)%rotors(iWT)%TowerMotion%nNodes>0) then
-            call MeshWrVTK_PointSurface (p_FAST%VTKRefPoint, wt%twr%ptMeshAD, trim(p_FAST%VTK_OutFileRoot)//trim(sWT)//'.TwrBaseSurfaceAD', &
-                                         VTK_count, OutputFields, ErrStat2, ErrMsg2, p_FAST%VTK_tWidth , &
-                                         NumSegments=p_FAST%VTK_Surface(iWT)%NumSectors, radius=p_FAST%VTKHubRad)
-        endif
-
-     endif
-   enddo
-
-
-   ! Free wake
-   if (allocated(AD%m%FVW_u)) then
-      if (allocated(AD%m%FVW_u(1)%WingsMesh)) then
-         call WrVTK_FVW(AD%p%FVW, AD%x%FVW, AD%z%FVW, AD%m%FVW, trim(p_FAST%VTK_OutFileRoot)//'.FVW', VTK_count, p_FAST%VTK_tWidth, bladeFrame=.FALSE.)  ! bladeFrame==.FALSE. to output in global coords
-      end if   
-   end if   
-END SUBROUTINE WrVTK_Surfaces
-!----------------------------------------------------------------------------------------------------------------------------------
-!> This routine writes the ground or seabed reference surface information in VTK format.
-!! see VTK file information format for XML, here: http://www.vtk.org/wp-content/uploads/2015/04/file-formats.pdf
-SUBROUTINE WrVTK_Ground ( RefPoint, HalfLengths, FileRootName, ErrStat, ErrMsg )
-   REAL(SiKi),      INTENT(IN)           :: RefPoint(3)     !< reference point (plane will be created around it)
-   REAL(SiKi),      INTENT(IN)           :: HalfLengths(2)  !< half of the X-Y lengths of plane surrounding RefPoint
-   CHARACTER(*),    INTENT(IN)           :: FileRootName    !< Name of the file to write the output in (excluding extension)
-   INTEGER(IntKi),  INTENT(OUT)          :: ErrStat         !< Indicates whether an error occurred (see NWTC_Library)
-   CHARACTER(*),    INTENT(OUT)          :: ErrMsg          !< Error message associated with the ErrStat
-   ! local variables
-   INTEGER(IntKi)                        :: Un            ! fortran unit number
-   INTEGER(IntKi)                        :: ix            ! loop counters
-   CHARACTER(1024)                       :: FileName
-   INTEGER(IntKi), parameter             :: NumberOfPoints = 4
-   INTEGER(IntKi), parameter             :: NumberOfLines = 0
-   INTEGER(IntKi), parameter             :: NumberOfPolys = 1
-        
-   INTEGER(IntKi)                        :: ErrStat2 
-   CHARACTER(ErrMsgLen)                  :: ErrMsg2
-   CHARACTER(*),PARAMETER                :: RoutineName = 'WrVTK_Ground'
-   ErrStat = ErrID_None
-   ErrMsg  = ""
-   !.................................................................
-   ! write the data that potentially changes each time step:
-   !.................................................................
-   ! PolyData (.vtp) - Serial vtkPolyData (unstructured) file
-   FileName = TRIM(FileRootName)//'.vtp'
-   call WrVTK_header( FileName, NumberOfPoints, NumberOfLines, NumberOfPolys, Un, ErrStat2, ErrMsg2 )    
-      call SetErrStat(ErrStat2,ErrMsg2,ErrStat,ErrMsg,RoutineName)
-      if (ErrStat >= AbortErrLev) return
-! points (nodes, augmented with NumSegments):   
-      WRITE(Un,'(A)')         '      <Points>'
-      WRITE(Un,'(A)')         '        <DataArray type="Float32" NumberOfComponents="3" format="ascii">'
-      WRITE(Un,VTK_AryFmt) RefPoint(1) + HalfLengths(1) , RefPoint(2) + HalfLengths(2), RefPoint(3)
-      WRITE(Un,VTK_AryFmt) RefPoint(1) + HalfLengths(1) , RefPoint(2) - HalfLengths(2), RefPoint(3)
-      WRITE(Un,VTK_AryFmt) RefPoint(1) - HalfLengths(1) , RefPoint(2) - HalfLengths(2), RefPoint(3)
-      WRITE(Un,VTK_AryFmt) RefPoint(1) - HalfLengths(1) , RefPoint(2) + HalfLengths(2), RefPoint(3)
-      WRITE(Un,'(A)')         '        </DataArray>'
-      WRITE(Un,'(A)')         '      </Points>'
-      WRITE(Un,'(A)')         '      <Polys>'      
-      WRITE(Un,'(A)')         '        <DataArray type="Int32" Name="connectivity" format="ascii">'         
-      WRITE(Un,'('//trim(num2lstr(NumberOfPoints))//'(i7))') (ix, ix=0,NumberOfPoints-1)                   
-      WRITE(Un,'(A)')         '        </DataArray>'      
-      
-      WRITE(Un,'(A)')         '        <DataArray type="Int32" Name="offsets" format="ascii">'            
-      WRITE(Un,'(i7)') NumberOfPoints
-      WRITE(Un,'(A)')         '        </DataArray>'
-      WRITE(Un,'(A)')         '      </Polys>'      
-      call WrVTK_footer( Un )       
-END SUBROUTINE WrVTK_Ground
-!----------------------------------------------------------------------------------------------------------------------------------
-!> This subroutine comes up with some default airfoils for blade surfaces for a given blade mesh, M.
-SUBROUTINE SetVTKDefaultBladeParams(M, BladeShape, tipNode, rootNode, cylNode, ErrStat, ErrMsg)
-   TYPE(MeshType),               INTENT(IN   ) :: M                !< The Mesh the defaults should be calculated for
-   TYPE(DvrVTK_BLSurfaceType), INTENT(INOUT) :: BladeShape       !< BladeShape to set to default values
-   INTEGER(IntKi),               INTENT(IN   ) :: rootNode         !< Index of root node (innermost node) for this mesh
-   INTEGER(IntKi),               INTENT(IN   ) :: tipNode          !< Index of tip node (outermost node) for this mesh
-   INTEGER(IntKi),               INTENT(IN   ) :: cylNode          !< Index of last node to have a cylinder shape
-   INTEGER(IntKi),               INTENT(  OUT) :: ErrStat          !< Error status of the operation
-   CHARACTER(*),                 INTENT(  OUT) :: ErrMsg           !< Error message if ErrStat /= ErrID_None
-   REAL(SiKi)                                  :: bladeLength, chord, pitchAxis
-   REAL(SiKi)                                  :: bladeLengthFract, bladeLengthFract2, ratio, posLength ! temporary quantities               
-   REAL(SiKi)                                  :: cylinderLength, x, y, angle               
-   INTEGER(IntKi)                              :: i, j
-   INTEGER(IntKi)                              :: ErrStat2
-   CHARACTER(ErrMsgLen)                        :: ErrMsg2
-   CHARACTER(*), PARAMETER                     :: RoutineName = 'SetVTKDefaultBladeParams'
-   integer, parameter :: N = 66
-   ! default airfoil shape coordinates; uses S809 values from http://wind.nrel.gov/airfoils/Shapes/S809_Shape.html:   
-   real, parameter, dimension(N) :: xc=(/ 1.0,0.996203,0.98519,0.967844,0.945073,0.917488,0.885293,0.848455,0.80747,0.763042,0.715952,0.667064,0.617331,0.56783,0.519832,0.474243,0.428461,0.382612,0.33726,0.29297,0.250247,0.209576,0.171409,0.136174,0.104263,0.076035,0.051823,0.03191,0.01659,0.006026,0.000658,0.000204,0.0,0.000213,0.001045,0.001208,0.002398,0.009313,0.02323,0.04232,0.065877,0.093426,0.124111,0.157653,0.193738,0.231914,0.271438,0.311968,0.35337,0.395329,0.438273,0.48192,0.527928,0.576211,0.626092,0.676744,0.727211,0.776432,0.823285,0.86663,0.905365,0.938474,0.965086,0.984478,0.996141,1.0 /)
-   real, parameter, dimension(N) :: yc=(/ 0.0,0.000487,0.002373,0.00596,0.011024,0.017033,0.023458,0.03028,0.037766,0.045974,0.054872,0.064353,0.074214,0.084095,0.093268,0.099392,0.10176,0.10184,0.10007,0.096703,0.091908,0.085851,0.078687,0.07058,0.061697,0.052224,0.042352,0.032299,0.02229,0.012615,0.003723,0.001942,-0.00002,-0.001794,-0.003477,-0.003724,-0.005266,-0.011499,-0.020399,-0.030269,-0.040821,-0.051923,-0.063082,-0.07373,-0.083567,-0.092442,-0.099905,-0.105281,-0.108181,-0.108011,-0.104552,-0.097347,-0.086571,-0.073979,-0.060644,-0.047441,-0.0351,-0.024204,-0.015163,-0.008204,-0.003363,-0.000487,0.000743,0.000775,0.00029,0.0 /)
-   call AllocAry(BladeShape%AirfoilCoords, 2, N, M%NNodes, 'BladeShape%AirfoilCoords', ErrStat2, ErrMsg2)
-      CALL SetErrStat(ErrStat2,ErrMsg2,ErrStat,ErrMsg,RoutineName)
-      IF (ErrStat >= AbortErrLev) RETURN
-   ! Chord length and pitch axis location are given by scaling law
-   bladeLength       = TwoNorm( M%position(:,tipNode) - M%Position(:,rootNode) )
-   cylinderLength    = TwoNorm( M%Position(:,cylNode) - M%Position(:,rootNode) )
-   bladeLengthFract  = 0.22*bladeLength
-   bladeLengthFract2 = bladeLength-bladeLengthFract != 0.78*bladeLength
-   DO i=1,M%Nnodes
-      posLength = TwoNorm( M%Position(:,i) - M%Position(:,rootNode) )
-      IF (posLength .LE. bladeLengthFract) THEN
-         ratio     = posLength/bladeLengthFract
-         chord     =  (0.06 + 0.02*ratio)*bladeLength
-         pitchAxis =   0.25 + 0.125*ratio
-      ELSE
-         chord     = (0.08 - 0.06*(posLength-bladeLengthFract)/bladeLengthFract2)*bladeLength
-         pitchAxis = 0.375
-      END IF
-      IF (posLength .LE. cylinderLength) THEN 
-         ! create a cylinder for this node
-         chord = chord/2.0_SiKi
-         DO j=1,N
-            ! normalized x,y coordinates for airfoil
-            x = yc(j)
-            y = xc(j) - 0.5
-            angle = ATAN2( y, x)
-               ! x,y coordinates for cylinder
-            BladeShape%AirfoilCoords(1,j,i) = chord*COS(angle) ! x (note that "chord" is really representing chord/2 here)
-            BladeShape%AirfoilCoords(2,j,i) = chord*SIN(angle) ! y (note that "chord" is really representing chord/2 here)
-         END DO                                                     
-      ELSE
-         ! create an airfoil for this node
-         DO j=1,N                  
-            ! normalized x,y coordinates for airfoil, assuming an upwind turbine
-            x = yc(j)
-            y = xc(j) - pitchAxis
-               ! x,y coordinates for airfoil
-            BladeShape%AirfoilCoords(1,j,i) =  chord*x
-            BladeShape%AirfoilCoords(2,j,i) =  chord*y                        
-         END DO
-      END IF
-   END DO ! nodes on mesh
-         
-END SUBROUTINE SetVTKDefaultBladeParams
-
-end module AeroDyn_Driver_Subs
->>>>>>> 312fe833
+end module AeroDyn_Driver_Subs