!**********************************************************************************************************************************
! LICENSING
! Copyright (C) 2015-2016  National Renewable Energy Laboratory
! Copyright (C) 2016-2018  Envision Energy USA, LTD
!
!    This file is part of AeroDyn.
!
! Licensed under the Apache License, Version 2.0 (the "License");
! you may not use this file except in compliance with the License.
! You may obtain a copy of the License at
!
!     http://www.apache.org/licenses/LICENSE-2.0
!
! Unless required by applicable law or agreed to in writing, software
! distributed under the License is distributed on an "AS IS" BASIS,
! WITHOUT WARRANTIES OR CONDITIONS OF ANY KIND, either express or implied.
! See the License for the specific language governing permissions and
! limitations under the License.
!
!**********************************************************************************************************************************
module AeroDyn_Driver_Subs
   use AeroDyn_Inflow_Types
   use AeroDyn_Inflow, only: ADI_Init, ADI_ReInit, ADI_End, ADI_CalcOutput, ADI_UpdateStates 
   use AeroDyn_Inflow, only: concatOutputHeaders
   use AeroDyn_Inflow, only: ADI_ADIW_Solve ! TODO remove me
   use AeroDyn_Inflow, only: Init_MeshMap_For_ADI, Set_Inputs_For_ADI
   use AeroDyn_IO,     only: AD_WrVTK_Surfaces
   
   use AeroDyn_Driver_Types   
   use AeroDyn
   use InflowWind
   use VersionInfo

   implicit none   
   
   TYPE(ProgDesc), PARAMETER   :: version   = ProgDesc( 'AeroDyn_driver', '', '' )  ! The version number of this program.

   ! Data for this module
   type(AllData), save :: dat !< The data required for running the AD driver, stored here for dll calls

   ! Parameters
   integer(IntKi), parameter :: idBaseMotionFixed = 0
   integer(IntKi), parameter :: idBaseMotionSine  = 1
   integer(IntKi), parameter :: idBaseMotionGeneral  = 2
   integer(IntKi), parameter, dimension(3) :: idBaseMotionVALID  = (/idBaseMotionFixed, idBaseMotionSine, idBaseMotionGeneral /)

   integer(IntKi), parameter :: idHubMotionConstant  = 0
   integer(IntKi), parameter :: idHubMotionVariable  = 1
   integer(IntKi), parameter :: idHubMotionStateTS   = 2 !<<< Used internally, with idAnalysisTimeD
   integer(IntKi), parameter, dimension(2) :: idHubMotionVALID  = (/idHubMotionConstant, idHubMotionVariable/)

   integer(IntKi), parameter :: idBldMotionConstant = 0
   integer(IntKi), parameter :: idBldMotionVariable = 1
   integer(IntKi), parameter, dimension(2) :: idBldMotionVALID  = (/idBldMotionConstant, idBldMotionVariable/)

   integer(IntKi), parameter :: idNacMotionConstant = 0
   integer(IntKi), parameter :: idNacMotionVariable = 1
   integer(IntKi), parameter, dimension(2) :: idNacMotionVALID  = (/idNacMotionConstant, idNacMotionVariable/)

   integer(IntKi), parameter :: idFmtAscii  = 1
   integer(IntKi), parameter :: idFmtBinary = 2
   integer(IntKi), parameter :: idFmtBoth   = 3
   integer(IntKi), parameter, dimension(3) :: idFmtVALID  = (/idFmtAscii, idFmtBinary, idFmtBoth/)


   integer(IntKi), parameter :: idAnalysisRegular = 1
   integer(IntKi), parameter :: idAnalysisTimeD   = 2
   integer(IntKi), parameter :: idAnalysisCombi   = 3
   integer(IntKi), parameter, dimension(3) :: idAnalysisVALID  = (/idAnalysisRegular, idAnalysisTimeD, idAnalysisCombi/)


   real(ReKi), parameter :: myNaN = -99.9_ReKi
   integer(IntKi), parameter :: NumInp = 2

contains

!----------------------------------------------------------------------------------------------------------------------------------
!>  
subroutine Dvr_Init(dvr, ADI, FED, errStat, errMsg )
   type(Dvr_SimData),            intent(  out) :: dvr       !< driver data
   type(ADI_Data),               intent(  out) :: ADI       !< AeroDyn/InflowWind data
   type(FED_Data),               intent(  out) :: FED       !< Elastic wind turbine data (Fake ElastoDyn)
   integer(IntKi)              , intent(  out) :: errStat   !< Status of error message
   character(*)                , intent(  out) :: errMsg    !< Error message if errStat /= ErrID_None
   ! local variables
   integer(IntKi)       :: errStat2      ! local status of error message
   character(ErrMsgLen) :: errMsg2       ! local error message if errStat /= ErrID_None
   character(1000)      :: inputFile     ! String to hold the file name.
   character(200)       :: git_commit    ! String containing the current git commit hash
   character(20)        :: FlagArg       ! flag argument from command line
   integer              :: iWT           ! Index on wind turbines/rotors
   errStat = ErrID_None
   errMsg  = ""

   ! --- Driver initialization
   CALL NWTC_Init( ProgNameIN=version%Name )
   
   InputFile = ""  ! initialize to empty string to make sure it's input from the command line
   CALL CheckArgs( InputFile, Flag=FlagArg )
   IF ( LEN( TRIM(FlagArg) ) > 0 ) CALL NormStop()
   
   ! Display the copyright notice and compile info:
   CALL DispCopyrightLicense( version%Name )
   CALL DispCompileRuntimeInfo( version%Name )
   
   ! Read the AeroDyn driver input file
   call Dvr_ReadInputFile(inputFile, dvr, errStat2, errMsg2 ); if(Failed()) return

   ! --- Propagate to FED
   allocate(FED%WT(dvr%numTurbines), stat=errStat2); errMsg2='Allocating FED%WT'; if(Failed()) return
   do iWT=1,dvr%numTurbines
      FED%WT(iWT)%hasTower  = dvr%WT(iWT)%hasTower
      FED%WT(iWT)%numBlades = dvr%WT(iWT)%numBlades
      FED%WT(iWT)%rigidBlades = .True. ! Driver only uses rigid blades
   enddo

contains

   logical function Failed()
      CALL SetErrStat(errStat2, errMsg2, errStat, errMsg, 'Dvr_Init')
      Failed = errStat >= AbortErrLev
   end function Failed

end subroutine Dvr_Init 

!----------------------------------------------------------------------------------------------------------------------------------
!>  
subroutine Dvr_InitCase(iCase, dvr, ADI, FED, errStat, errMsg )
   integer(IntKi)              , intent(in   ) :: iCase
   type(Dvr_SimData),           intent(inout) :: dvr       !< driver data
   type(ADI_Data),              intent(inout) :: ADI       !< AeroDyn/InflowWind data
   type(FED_Data),              intent(inout) :: FED       !< Elastic wind turbine data (Fake ElastoDyn)
   integer(IntKi)              , intent(  out) :: errStat       ! Status of error message
   character(*)                , intent(  out) :: errMsg        ! Error message if errStat /= ErrID_None
   ! local variables
   integer(IntKi)       :: errStat2      ! local status of error message
   character(ErrMsgLen) :: errMsg2       ! local error message if errStat /= ErrID_None
   integer(IntKi)       :: iWT, j !<
   errStat = ErrID_None
   errMsg  = ""

   dvr%out%root = dvr%root
   dvr%iCase = iCase ! for output only..

   if (dvr%analysisType==idAnalysisRegular) then
      ! Do nothing
      call WrScr('Running analysis type 1: one simulation')

   else if (dvr%analysisType==idAnalysisTimeD) then
      call WrScr('Running analysis type 2: one simulation, one turbine, prescribed time series')
      ! We use "Constant" motion, but the data is changed at each time step..
      dvr%WT(1)%motionType        = idBldMotionConstant
      dvr%WT(1)%nac%motionType    = idNacMotionConstant
      dvr%WT(1)%hub%motionType    = idHubMotionConstant ! NOTE: we change it back after validate inputs..
      do j=1,size(dvr%WT(1)%bld)
         dvr%WT(1)%bld(j)%motionType = idBldMotionConstant ! Change if needed
      end do
   else if (dvr%analysisType==idAnalysisCombi) then
      call WrScr('------------------------------------------------------------------------------')
      call WrScr('Running combined case '//trim(num2lstr(iCase))//'/'//trim(num2lstr(dvr%numCases)))
      ! Set time
      dvr%dT   = dvr%Cases(iCase)%dT
      dvr%tMax = dvr%Cases(iCase)%tMax

      ! Set wind for this case
      dvr%IW_InitInp%HWindSpeed = dvr%Cases(iCase)%HWindSpeed
      dvr%IW_InitInp%PLexp      = dvr%Cases(iCase)%PLExp
      ADI%m%IW%HWindSpeed   = dvr%Cases(iCase)%HWindSpeed ! We need to do it again since InFlow Wind is initialized only for iCase==1
      ADI%m%IW%PLexp        = dvr%Cases(iCase)%PLExp
      ! Set motion for this case
      call setSimpleMotion(dvr%WT(1), dvr%Cases(iCase)%rotSpeed, dvr%Cases(iCase)%bldPitch, dvr%Cases(iCase)%nacYaw, dvr%Cases(iCase)%DOF, dvr%Cases(iCase)%amplitude, dvr%Cases(iCase)%frequency)

      if (dvr%Cases(iCase)%DOF>0) then
         dvr%WT(1)%motionType = idBaseMotionSine 
      else
          dvr%WT(1)%motionType = idBaseMotionFixed 
      endif
      ! Changing rootnam for current case
      dvr%out%root = trim(dvr%root)//'.'//trim(num2lstr(iCase))
   else
      ! Should never happen
   endif
   dvr%numSteps = ceiling(dvr%tMax/dvr%dt)

   ! Validate the inputs
   call ValidateInputs(dvr, errStat2, errMsg2) ; if(Failed()) return     

   if (dvr%analysisType==idAnalysisTimeD) then
      dvr%WT(1)%hub%motionType  = idHubMotionStateTS ! This option is not available to the user
   endif

   ! --- Initialize meshes
   if (iCase==1) then
      call Init_Meshes(dvr, FED, errStat2, errMsg2); if(Failed()) return
   endif

   ! --- Initialize driver-only outputs
   if (allocated(dvr%out%storage))        deallocate(dvr%out%storage)
   if (iCase==1) then
      ! Initialize driver output channels, they are constant for all cases and all turbines!
      call Dvr_InitializeDriverOutputs(dvr, ADI, errStat2, errMsg2); if(Failed()) return
      allocate(dvr%out%unOutFile(dvr%numTurbines))
   endif
   dvr%out%unOutFile = -1


   ! --- Initialize ADI
   call Init_ADI_ForDriver(iCase, ADI, dvr, FED, dvr%dt, errStat2, errMsg2); if(Failed()) return

   ! --- Initialize meshes
   if (iCase==1) then
      call Init_MeshMap_For_ADI(FED, ADI%u(1)%AD, errStat2, errMsg2); if(Failed()) return
   endif

   ! Copy AD input here because tower is modified in ADMeshMap
   do j = 2, numInp
      call AD_CopyInput (ADI%u(1)%AD,  ADI%u(j)%AD,  MESH_NEWCOPY, errStat2, errMsg2); if(Failed()) return
   end do

   ! Compute driver outputs at t=0 
   call Set_Mesh_Motion(0, dvr, ADI, FED, errStat2, errMsg2); if(Failed()) return

   ! --- Initialze AD inputs
   ADI%inputTimes = -999 ! TODO use something better?
   DO j = 1-numInp, 0
      call Shift_ADI_Inputs(j,dvr, ADI, errStat2, errMsg2); if(Failed()) return
      call Set_Inputs_For_ADI(ADI%u(1), FED, errStat2, errMsg2); if(Failed()) return
      call ADI_ADIW_Solve(ADI%inputTimes(1), ADI%u(1)%AD, ADI%OtherState%AD, ADI%m%IW%u, ADI%m%IW, .true., errStat2, errMsg2); if(Failed()) return ! TODO TODO TODO remove me
   END DO              
   ! --- AeroDyn + Inflow at T=0
   call ADI_CalcOutput(ADI%inputTimes(1), ADI%u(1), ADI%p, ADI%x, ADI%xd, ADI%z, ADI%OtherState, ADI%y, ADI%m, errStat2, errMsg2); if(Failed()) return

   ! --- Initialize outputs
   call Dvr_InitializeOutputs(dvr%numTurbines, dvr%out, dvr%numSteps, errStat2, errMsg2); if(Failed()) return

   call Dvr_CalcOutputDriver(dvr, ADI%y, FED, errStat2, errMsg2); if(Failed()) return

   ! --- Initialize VTK
   if (dvr%out%WrVTK>0) then
      dvr%out%n_VTKTime = 1
      dvr%out%VTKRefPoint = (/0.0_SiKi, 0.0_SiKi, 0.0_SiKi /)
      call SetVTKParameters(dvr%out, dvr, ADI, errStat2, errMsg2); if(Failed()) return
   endif

   call cleanUp()
contains
   subroutine cleanUp()
   end subroutine cleanUp

   logical function Failed()
      call SetErrStat(errStat2, errMsg2, errStat, errMsg, 'Dvr_InitCase')
      Failed = errStat >= AbortErrLev
      if(Failed) call cleanUp()
   end function Failed

end subroutine Dvr_InitCase

!----------------------------------------------------------------------------------------------------------------------------------
!> Perform one time step
subroutine Dvr_TimeStep(nt, dvr, ADI, FED, errStat, errMsg)
   integer(IntKi)              , intent(in   ) :: nt            ! next time step (current time is nt-1)
   type(Dvr_SimData),           intent(inout) :: dvr       ! driver data
   type(ADI_Data),              intent(inout) :: ADI       ! Input data for initialization (intent out for getting AD WriteOutput names/units)
   type(FED_Data),              intent(inout) :: FED       ! Elastic wind turbine data (Fake ElastoDyn)
   integer(IntKi)              , intent(  out) :: errStat       ! Status of error message
   character(*)                , intent(  out) :: errMsg        ! Error message if errStat /= ErrID_None
   ! local variables
   integer(IntKi)                              :: errStat2      ! local status of error message
   character(ErrMsgLen)                        :: errMsg2       ! local error message if errStat /= ErrID_None
   real(DbKi) :: time             !< Variable for storing time, in seconds
   errStat = ErrID_None
   errMsg  = ''

   ! Update motion of meshes for nt
   call Set_Mesh_Motion(nt, dvr, ADI, FED, errStat,errMsg)

   ! Set AD inputs for nt (and keep values at nt-1 as well)
   ! u(1) is at nt, u(2) is at nt-1.  Set inputs for nt timestep
   call Shift_ADI_Inputs(nt,dvr, ADI, errStat2, errMsg2); if(Failed()) return
   call Set_Inputs_For_ADI(ADI%u(1), FED, errStat2, errMsg2); if(Failed()) return
   call ADI_ADIW_Solve(ADI%inputTimes(1), ADI%u(1)%AD, ADI%OtherState%AD, ADI%m%IW%u, ADI%m%IW, .true., errStat, errMsg)

   time = ADI%inputTimes(2)

   ! Calculate outputs at nt - 1 (current time)
   call ADI_CalcOutput(time, ADI%u(2), ADI%p, ADI%x, ADI%xd, ADI%z, ADI%OtherState, ADI%y, ADI%m, errStat2, errMsg2 ); if(Failed()) return

   ! Write outputs for all turbines at nt-1
   call Dvr_WriteOutputs(nt, time, dvr, dvr%out, ADI%y, errStat2, errMsg2); if(Failed()) return

   ! We store the "driver-level" outputs only now,  above, the old outputs are used
   call Dvr_CalcOutputDriver(dvr, ADI%y, FED, errStat, errMsg)


   ! VTK outputs
   if ((dvr%out%WrVTK>=1 .and. nt==1) .or. (dvr%out%WrVTK==2)) then
      ! Init only
<<<<<<< HEAD
      call WrVTK_Surfaces(time, ADI, FED, dvr%out, nt-1)
   else if (dvr%out%WrVTK==2) then
      ! Animation
      call WrVTK_Surfaces(time, ADI, FED, dvr%out, nt-1)
=======
      select case (dvr%out%WrVTK_Type)
         case (1)    ! surfaces
            call WrVTK_Surfaces(time, dvr, dvr%out, nt-1, AD)
         case (2)    ! lines
            call WrVTK_Lines(   time, dvr, dvr%out, nt-1, AD)
         case (3)    ! both
            call WrVTK_Surfaces(time, dvr, dvr%out, nt-1, AD)
            call WrVTK_Lines(   time, dvr, dvr%out, nt-1, AD)
      end select
>>>>>>> b4c9facb
   endif

   ! Get state variables at next step: INPUT at step nt - 1, OUTPUT at step nt
   call ADI_UpdateStates( time, nt-1, ADI%u(:), ADI%inputTimes, ADI%p, ADI%x, ADI%xd, ADI%z, ADI%OtherState, ADI%m, errStat2, errMsg2); if(Failed()) return

contains

   logical function Failed()
      call SetErrStat(errStat2, errMsg2, errStat, errMsg, 'Dvr_TimeStep')
      Failed = errStat >= AbortErrLev
   end function Failed

end subroutine Dvr_TimeStep

!----------------------------------------------------------------------------------------------------------------------------------
subroutine Dvr_EndCase(dvr, ADI, initialized, errStat, errMsg)
   type(Dvr_SimData),           intent(inout) :: dvr       ! driver data
   type(ADI_Data),              intent(inout) :: ADI       ! Input data for initialization (intent out for getting AD WriteOutput names/units)
   logical,                      intent(inout) :: initialized   ! 
   integer(IntKi)              , intent(  out) :: errStat       ! Status of error message
   character(*)                , intent(  out) :: errMsg        ! Error message if errStat /= ErrID_None
   ! local variables
   character(ErrMsgLen)    :: errMsg2                 ! temporary Error message if errStat /= ErrID_None
   integer(IntKi)          :: errStat2                ! temporary Error status of the operation
   integer(IntKi)          :: iWT
   character(*), parameter :: RoutineName = 'Dvr_EndCase'
   character(10) :: sWT
   errStat = ErrID_None
   errMsg  = ''

   if ( initialized ) then
      ! Close the output file
      if (dvr%out%fileFmt==idFmtBoth .or. dvr%out%fileFmt == idFmtAscii) then
         do iWT=1,dvr%numTurbines
            if (dvr%out%unOutFile(iWT) > 0) close(dvr%out%unOutFile(iWT))
         enddo
      endif
      if (dvr%out%fileFmt==idFmtBoth .or. dvr%out%fileFmt == idFmtBinary) then
         do iWT=1,dvr%numTurbines
            if (dvr%numTurbines >1) then
               sWT = '.T'//trim(num2lstr(iWT))
            else
               sWT = ''
            endif
            call WrBinFAST(trim(dvr%out%Root)//trim(sWT)//'.outb', FileFmtID_ChanLen_In, 'AeroDynDriver', dvr%out%WriteOutputHdr, dvr%out%WriteOutputUnt, (/0.0_DbKi, dvr%dt/), dvr%out%storage(:,:,iWT), errStat2, errMsg2)
            call SetErrStat(errStat2, errMsg2, errStat, errMsg, RoutineName)
         enddo
      endif
   end if
   initialized=.false.

end subroutine Dvr_EndCase

!----------------------------------------------------------------------------------------------------------------------------------
!> End current case if not already closed, and destroy data
subroutine Dvr_CleanUp(dvr, ADI, FED, initialized, errStat, errMsg)
   type(Dvr_SimData),            intent(inout) :: dvr       !< driver data
   type(ADI_Data),               intent(inout) :: ADI       !< AeroDyn/InflowWind data
   type(FED_Data),               intent(inout) :: FED       !< Elastic wind turbine data (Fake ElastoDyn)
   logical,                      intent(inout) :: initialized   ! 
   integer(IntKi)              , intent(  out) :: errStat       ! Status of error message
   character(*)                , intent(  out) :: errMsg        ! Error message if errStat /= ErrID_None
   ! local variables
   character(ErrMsgLen)    :: errMsg2                 ! temporary Error message if errStat /= ErrID_None
   integer(IntKi)          :: errStat2                ! temporary Error status of the operation
   integer(IntKi)          :: iWT
   character(*), parameter :: RoutineName = 'Dvr_CleanUp'
   character(10) :: sWT
   errStat = ErrID_None
   errMsg  = ''

   call Dvr_EndCase(dvr, ADI, initialized, errStat2, errMsg2); call SetErrStat(errStat2, errMsg2, errStat, errMsg, RoutineName)

   ! End modules
   call ADI_End( ADI%u(:), ADI%p, ADI%x, ADI%xd, ADI%z, ADI%OtherState, ADI%y, ADI%m, errStat2, errMsg2); call SetErrStat(errStat2, errMsg2, errStat, errMsg, RoutineName); 

   call AD_Dvr_DestroyDvr_SimData   (dvr ,    errStat2, errMsg2); call SetErrStat(errStat2, errMsg2, errStat, errMsg, RoutineName)

   call ADI_DestroyFED_Data     (FED ,    errStat2, errMsg2); call SetErrStat(errStat2, errMsg2, errStat, errMsg, RoutineName)

end subroutine Dvr_CleanUp

!----------------------------------------------------------------------------------------------------------------------------------
subroutine Init_ADI_ForDriver(iCase, ADI, dvr, FED, dt, errStat, errMsg)
   integer(IntKi)              , intent(in   ) :: iCase
   type(ADI_Data),               intent(inout) :: ADI       ! Input data for initialization (intent out for getting AD WriteOutput names/units)
   type(Dvr_SimData), target,    intent(inout) :: dvr       ! Input data for initialization (intent out for getting AD WriteOutput names/units)
   type(FED_Data), target,       intent(inout) :: FED       ! Elastic wind turbine data (Fake ElastoDyn)
   real(DbKi),                   intent(inout) :: dt            ! interval
   integer(IntKi)              , intent(out)   :: errStat       ! Status of error message
   character(*)                , intent(out)   :: errMsg        ! Error message if errStat /= ErrID_None
   ! locals
   real(reKi)               :: theta(3)
   integer(IntKi)           :: j, k
   integer(IntKi)           :: iWT
   integer(IntKi)           :: errStat2      ! local status of error message
   character(ErrMsgLen)     :: errMsg2       ! local error message if errStat /= ErrID_None
   type(WTData), pointer    :: wt ! Alias to shorten notation
   type(RotFED), pointer    :: y_ED ! Alias to shorten notation
   logical                  :: needInit
   type(ADI_InitInputType)  :: InitInp                                                      !< Input data for initialization routine  (inout so we can use MOVE_ALLOC)
   type(ADI_InitOutputType) :: InitOut                                                      !< Output for initialization routine
   errStat = ErrID_None
   errMsg  = ''

   needInit=.False.
   if (iCase==1) then
      needInit=.True.
   else
      ! UA does not like changes of dt between cases
      if ( .not. EqualRealNos(ADI%p%AD%DT, dt) ) then
         call WrScr('Info: dt is changing between cases, AeroDyn will be re-initialized')
         call ADI_End( ADI%u(1:1), ADI%p, ADI%x, ADI%xd, ADI%z, ADI%OtherState, ADI%y, ADI%m, errStat2, errMsg2); call SetErrStat(errStat2, errMsg2, errStat, errMsg, 'Init_ADI_ForDriver'); if(Failed()) return
         !call AD_Dvr_DestroyAeroDyn_Data   (AD     , errStat2, errMsg2); call SetErrStat(errStat2, errMsg2, errStat, errMsg, RoutineName)
         needInit=.true.
      endif
   endif

   if (needInit) then
      ! ADI
      InitInp%storeHHVel = .true.
      InitInp%WrVTK      = dvr%out%WrVTK
      ! Inflow Wind
      InitInp%IW_InitInp%InputFile  = dvr%IW_InitInp%InputFile
      InitInp%IW_InitInp%CompInflow = dvr%IW_InitInp%CompInflow
      InitInp%IW_InitInp%HWindSpeed = dvr%IW_InitInp%HWindSpeed
      InitInp%IW_InitInp%RefHt      = dvr%IW_InitInp%RefHt
      InitInp%IW_InitInp%PLExp      = dvr%IW_InitInp%PLExp
      InitInp%IW_InitInp%UseInputFile = .true.     ! read input file instead of passed file data
      ! AeroDyn
      InitInp%AD%Gravity   = 9.80665_ReKi
      InitInp%AD%RootName  = dvr%out%Root ! 'C:/Work/XFlow/'
      InitInp%AD%InputFile = dvr%AD_InputFile
      InitInp%AD%MHK         = dvr%MHK
      InitInp%AD%defFldDens  = dvr%FldDens
      InitInp%AD%defKinVisc  = dvr%KinVisc
      InitInp%AD%defSpdSound = dvr%SpdSound
      InitInp%AD%defPatm     = dvr%Patm
      InitInp%AD%defPvap     = dvr%Pvap
      InitInp%AD%WtrDpth     = dvr%WtrDpth
      InitInp%AD%MSL2SWL     = dvr%MSL2SWL
      ! Init data per rotor
      allocate(InitInp%AD%rotors(dvr%numTurbines), stat=errStat) 
      if (errStat/=0) then
         call SetErrStat( ErrID_Fatal, 'Allocating rotors', errStat, errMsg, 'Init_ADI_ForDriver' )
         call Cleanup()
         return
      end if
      ! --- TODO Make this block independent of driver
      do iWT=1,dvr%numTurbines
         wt => dvr%WT(iWT)
         y_ED => FED%WT(iWT)
         InitInp%AD%rotors(iWT)%numBlades = wt%numBlades
         call AllocAry(InitInp%AD%rotors(iWT)%BladeRootPosition, 3, wt%numBlades, 'BladeRootPosition', errStat2, errMsg2 ); if (Failed()) return
         call AllocAry(InitInp%AD%rotors(iWT)%BladeRootOrientation, 3, 3, wt%numBlades, 'BladeRootOrientation', errStat2, errMsg2 ); if (Failed()) return
         if (wt%HAWTprojection) then
            InitInp%AD%rotors(iWT)%AeroProjMod = 0 ! 0: default, for HAWT, with WithoutSweepPitchTwist
         else
            InitInp%AD%rotors(iWT)%AeroProjMod = 1 ! 1: for VAWT
         endif
         InitInp%AD%rotors(iWT)%HubPosition    = y_ED%HubPtMotion%Position(:,1)
         InitInp%AD%rotors(iWT)%HubOrientation = y_ED%HubPtMotion%RefOrientation(:,:,1)
         InitInp%AD%rotors(iWT)%NacellePosition    = y_ED%NacelleMotion%Position(:,1)
         InitInp%AD%rotors(iWT)%NacelleOrientation = y_ED%NacelleMotion%RefOrientation(:,:,1)
         do k=1,wt%numBlades
            InitInp%AD%rotors(iWT)%BladeRootOrientation(:,:,k) = y_ED%BladeRootMotion(k)%RefOrientation(:,:,1)
            InitInp%AD%rotors(iWT)%BladeRootPosition(:,k)      = y_ED%BladeRootMotion(k)%Position(:,1)
         end do
      enddo

      call ADI_Init(InitInp, ADI%u(1), ADI%p, ADI%x, ADI%xd, ADI%z, ADI%OtherState, ADI%y, ADI%m, dt, InitOut, errStat, errMsg)

      ! Set output headers
      if (iCase==1) then
         call concatOutputHeaders(dvr%out%WriteOutputHdr, dvr%out%WriteOutputUnt, InitOut%WriteOutputHdr, InitOut%WriteOutputUnt, errStat2, errMsg2); if(Failed()) return
      endif
   else
      ! --- Reinit
      call ADI_ReInit(ADI%p, ADI%x, ADI%xd, ADI%z, ADI%OtherState, ADI%m, dt, errStat2, errMsg2); if(Failed()) return
   endif


   call cleanup()
contains

   subroutine cleanup()
      call ADI_DestroyInitInput (InitInp,  errStat2, errMsg2)   
      call ADI_DestroyInitOutput(InitOut,  errStat2, errMsg2)   
   end subroutine cleanup

   logical function Failed()
      call SetErrStat(errStat2, errMsg2, errStat, errMsg, 'Init_ADI_ForDriver')
      Failed = errStat >= AbortErrLev
      if (Failed) call cleanup()
   end function Failed
   
end subroutine Init_ADI_ForDriver
!----------------------------------------------------------------------------------------------------------------------------------
!>
subroutine Init_Meshes(dvr, FED, errStat, errMsg)
   type(Dvr_SimData), target,   intent(inout) :: dvr       ! Input data for initialization (intent out for getting AD WriteOutput names/units)
   type(FED_Data), target,      intent(inout) :: FED       ! Elastic wind turbine data (Fake ElastoDyn)
   integer(IntKi)              , intent(  out) :: errStat       ! Status of error message
   character(*)                , intent(  out) :: errMsg        ! Error message if errStat /= ErrID_None
   ! locals
   real(reKi)            :: pos(3)
   real(R8Ki)            :: orientation(3,3)
   real(R8Ki)            :: R_nac2hub(3,3)
   real(R8Ki)            :: R_nac2gl(3,3)
   real(R8Ki)            :: R_hub2gl(3,3)
   real(R8Ki)            :: R_hub2bl(3,3)
   real(R8Ki)            :: R_gl2wt(3,3)
   integer(IntKi)        :: iWT, iB
   integer(IntKi)        :: errStat2      ! local status of error message
   character(ErrMsgLen)  :: errMsg2       ! local error message if errStat /= ErrID_None
   type(WTData), pointer :: wt ! Alias to shorten notation
   type(RotFED), pointer :: y_ED ! Alias to shorten notation
   errStat = ErrID_None
   errMsg  = ''

   ! --- Create motion meshes
   do iWT=1,dvr%numTurbines
      wt => dvr%WT(iWT)
      y_ED => FED%WT(iWT)
      ! WT base
      pos         = wt%originInit
      ! We initialize to indentity at first
      !CALL Eye(R_gl2wt, errStat2, errMsg2) 
      R_gl2wt = EulerConstruct( wt%orientationInit ) ! global 2 base at t = 0 (constant)
      orientation = R_gl2wt
      
      !bjj: Inspector consistently gives "Invalid Memory Access" errors here on the allocation of wt%ptMesh%RotationVel in MeshCreate. I haven't yet figured out why.
      call CreatePointMesh(y_ED%PlatformPtMesh, pos, orientation, errStat2, errMsg2); if(Failed()) return

      ! Tower
      if (wt%hasTower) then
         pos         = y_ED%PlatformPtMesh%Position(:,1) + matmul(transpose(R_gl2wt),  wt%twr%origin_t)
         orientation = R_gl2wt
         call CreatePointMesh(y_ED%TwrPtMesh, pos, orientation, errStat2, errMsg2); if(Failed()) return
      endif

      ! Nacelle
      pos           = y_ED%PlatformPtMesh%Position(:,1) +  matmul(transpose(R_gl2wt),  wt%nac%origin_t)
      orientation   = R_gl2wt ! Yaw?
      call CreatePointMesh(y_ED%NacelleMotion, pos, orientation, errStat2, errMsg2); if(Failed()) return

      ! Hub
      R_nac2gl  = transpose(y_ED%NacelleMotion%RefOrientation(:,:,1))
      R_nac2hub = EulerConstruct( wt%hub%orientation_n ) ! nacelle 2 hub (constant)
      pos         = y_ED%NacelleMotion%Position(:,1) + matmul(R_nac2gl,wt%hub%origin_n)
      orientation = matmul(R_nac2hub, y_ED%NacelleMotion%RefOrientation(:,:,1))   ! Global 2 hub at t=0

      call CreatePointMesh(y_ED%HubPtMotion, pos, orientation, errStat2, errMsg2); if(Failed())return

      ! Blades
!       wt%Rg2b0 = EulerConstruct( wt%orientationInit ) ! global 2 base at t = 0 (constant)
!       wt%Rb2h0 = EulerConstruct( wt%hub%orientation_n )    ! base 2 hub (constant)
!       InitInData%HubPosition = wt%originInit + wt%nac%origin_t  + matmul( transpose(wt%Rg2b0), wt%hub%origin_n)
!       InitInData%HubOrientation = matmul(wt%Rb2h0, wt%Rg2b0) ! Global 2 hub = base2hub x global2base

      R_hub2gl  = transpose(y_ED%HubPtMotion%RefOrientation(:,:,1))
      allocate(y_ED%BladeRootMotion(wt%numBlades))
      do iB=1,wt%numBlades
         R_hub2bl = EulerConstruct( wt%bld(iB)%orientation_h ) ! Rotation matrix hub 2 blade (constant)
         orientation = matmul(R_hub2bl,  y_ED%HubPtMotion%RefOrientation(:,:,1) ) ! Global 2 blade =    hub2blade   x global2hub
         pos         = y_ED%HubPtMotion%Position(:,1) + matmul(R_hub2gl, wt%bld(iB)%origin_h) +  wt%bld(iB)%hubRad_bl*orientation(3,:) 
         call CreatePointMesh(y_ED%BladeRootMotion(iB), pos, orientation, errStat2, errMsg2); if(Failed())return
      end do

      ! --- Mapping
      ! Base 2 twr
      if (wt%hasTower) then
         call MeshMapCreate(y_ED%PlatformPtMesh, y_ED%TwrPtMesh, wt%map2twrPt, errStat2, errMsg2); if(Failed())return
      endif
      ! Base 2 nac
      call MeshMapCreate(y_ED%PlatformPtMesh, y_ED%NacelleMotion, wt%map2nacPt, errStat2, errMsg2); if(Failed())return
      ! nac 2 hub
      call MeshMapCreate(y_ED%NacelleMotion, y_ED%HubPtMotion, wt%map2hubPt, errStat2, errMsg2); if(Failed())return
      ! hub 2 bld
      allocate(wt%map2bldPt(wt%numBlades))
      do iB=1,wt%numBlades
         call MeshMapCreate(y_ED%HubPtMotion, y_ED%BladeRootMotion(iB), wt%map2bldPt(iB), errStat2, errMsg2); if(Failed())return
      enddo
      ! 
      ! --- NOTE: KEEP ME, this information would go well in a summary file...
      print*,'Nodes positions for turbine '//trim(num2lstr(iWT))//', (at t=0, without base or RNA motion)'
      print*,'Bse: ',y_ED%PlatformPtMesh%Position + y_ED%PlatformPtMesh%TranslationDisp
      if (wt%hasTower) then
         print*,'Twr: ',y_ED%TwrPtMesh%Position + y_ED%TwrPtMesh%TranslationDisp
      endif
      print*,'Nac: ',y_ED%NacelleMotion%Position + y_ED%NacelleMotion%TranslationDisp
      print*,'Hub: ',y_ED%HubPtMotion%Position + y_ED%HubPtMotion%TranslationDisp
      do iB=1,wt%numBlades
         print*,'Bld: ',y_ED%BladeRootMotion(iB)%Position + y_ED%BladeRootMotion(iB)%TranslationDisp
      enddo
   enddo

contains

   logical function Failed()
      call SetErrStat(errStat2, errMsg2, errStat, errMsg, 'Init_Meshes')
      Failed = errStat >= AbortErrLev
   end function Failed
end subroutine Init_Meshes

!----------------------------------------------------------------------------------------------------------------------------------
!> Creation of a point mesh
subroutine CreatePointMesh(mesh, posInit, orientInit, errStat, errMsg)
   type(MeshType), intent(inout) :: mesh
   real(ReKi),                   intent(in   ) :: PosInit(3)                                             !< Xi,Yi,Zi, coordinates of node
   real(R8Ki),                   intent(in   ) :: orientInit(3,3)                                        !< Orientation (direction cosine matrix) of node; identity by default
   integer(IntKi)              , intent(out)   :: errStat       ! Status of error message
   character(*)                , intent(out)   :: errMsg        ! Error message if errStat /= ErrID_None
   integer(IntKi)       :: errStat2      ! local status of error message
   character(ErrMsgLen) :: errMsg2       ! local error message if errStat /= ErrID_None
   errStat = ErrID_None
   errMsg  = ''

   call MeshCreate(mesh, COMPONENT_INPUT, 1, errStat2, errMsg2, Orientation=.true., TranslationDisp=.true., TranslationVel=.true., RotationVel=.true., TranslationAcc=.true., RotationAcc=.true.)
   call SetErrStat(errStat2, errMsg2, errStat, errMsg, 'CreatePointMesh')
   if (errStat >= AbortErrLev) return

   call MeshPositionNode(mesh, 1, posInit, errStat2, errMsg2, orientInit); 
   call SetErrStat(errStat2, errMsg2, errStat, errMsg, 'CreatePointMesh')

   call MeshConstructElement(mesh, ELEMENT_POINT, errStat2, errMsg2, p1=1); 
   call SetErrStat(errStat2, errMsg2, errStat, errMsg, 'CreatePointMesh')

   call MeshCommit(mesh, errStat2, errMsg2);
   call SetErrStat(errStat2, errMsg2, errStat, errMsg, 'CreatePointMesh')
end subroutine CreatePointMesh


!----------------------------------------------------------------------------------------------------------------------------------
!> Set the motion of the different structural meshes
!! "ED_CalcOutput"
subroutine Set_Mesh_Motion(nt, dvr, ADI, FED, errStat, errMsg)
   integer(IntKi)              , intent(in   ) :: nt       !< time step number
   type(Dvr_SimData), target,    intent(inout) :: dvr      !< Driver data 
   type(ADI_Data),               intent(inout) :: ADI      !< AeroDyn/InflowWind Data
   type(FED_Data), target,       intent(inout) :: FED      !< Elastic wind turbine data (Fake ElastoDyn)
   integer(IntKi)              , intent(  out) :: errStat  !< Status of error message
   character(*)                , intent(  out) :: errMsg   !< Error message if errStat /= ErrID_None
   ! local variables
   integer(intKi)          :: j             ! loop counter for nodes
   integer(intKi)          :: k             ! loop counter for blades
   integer(intKi)          :: iWT ! loop counter for rotors
   integer(intKi)          :: iB ! loop counter for blades
   integer(IntKi)          :: errStat2      ! local status of error message
   character(ErrMsgLen)    :: errMsg2       ! local error message if errStat /= ErrID_None
   real(R8Ki)              :: theta(3)
   real(ReKi) :: hubMotion(3)  ! Azimuth, Speed, Acceleration
   real(ReKi) :: nacMotion(3)  ! Yaw, yaw speed, yaw acc
   real(ReKi) :: basMotion(18) ! Base motion
   real(ReKi) :: bldMotion(3)  ! Pitch, Pitch speed, Pitch Acc
   real(ReKi) :: timeState(5)  ! HWindSpeed, PLExp, RotSpeed, Pitch, yaw
   real(ReKi) :: rotSpeedPrev  ! Used for backward compatibility
   real(R8Ki) :: orientation(3,3)
   real(R8Ki) :: orientation_loc(3,3)
   real(DbKi) :: time, timePrev
   type(WTData), pointer :: wt ! Alias to shorten notation
   type(RotFED), pointer :: y_ED ! Alias to shorten notation
   errStat = ErrID_None
   errMsg  = ""

   time     = dvr%dt * nt

   ! --- Set time dependent variables
   if(dvr%analysisType == idAnalysisTimeD) then
      ! Getting current time values by interpolation
      ! timestate = HWindSpeed, PLExp, RotSpeed, Pitch, yaw
      call interpTimeValue(dvr%timeSeries, time, dvr%iTimeSeries, timeState)
      ! Set wind at this time
      ADI%m%IW%HWindSpeed = timeState(1)
      ADI%m%IW%PLexp      = timeState(2)
      !! Set motion at this time
      dvr%WT(1)%hub%rotSpeed = timeState(3)     ! rad/s
      do j=1,size(dvr%WT(1)%bld)
         dvr%WT(1)%bld(j)%pitch = timeState(4)     ! rad
      end do
      dvr%WT(1)%nac%yaw      = timeState(5)     ! rad
      ! Getting previous RotSpeed value by interpolation
      timePrev = (nt-1) * dvr%dt
      dvr%iTimeSeries=max(dvr%iTimeSeries-2,1) ! approximate
      call interpTimeValue(dvr%timeSeries, timePrev, dvr%iTimeSeries, timeState)
      rotSpeedPrev = timeState(3)   ! old 
      ! KEEP ME: what was used in previous AeroDyn driver
      ! timeIndex    = min( max(1,nt+1), dvr%numSteps)
      ! timeState    = dvr%timeSeries(timeIndex,2:)
      ! timeState_nt = dvr%timeSeries(nt,2:)
      ! rotSpeedPrev = timeState_nt(3)
   endif

   ! --- Update motion
   do iWT=1,dvr%numTurbines
      wt => dvr%WT(iWT)
      y_ED => FED%WT(iWT)

      ! --- Base Motion
      orientation = EulerConstruct( wt%orientationInit ) ! global 2 base at t = 0 (constant)
      if (wt%motionType == idBaseMotionGeneral) then
         orientation_loc = EulerConstruct( theta )
         call interpTimeValue(wt%motion, time, wt%iMotion, basMotion)
         y_ED%PlatformPtMesh%TranslationDisp(1:3,1) = basMotion(1:3)
         y_ED%PlatformPtMesh%TranslationVel (1:3,1) = basMotion(7:9)
         y_ED%PlatformPtMesh%RotationVel    (1:3,1) = basMotion(10:12)
         y_ED%PlatformPtMesh%TranslationAcc (1:3,1) = basMotion(13:15)
         y_ED%PlatformPtMesh%RotationAcc    (1:3,1) = basMotion(16:18)
         theta = basMotion(4:6)
         orientation_loc = EulerConstruct( theta )
         orientation = matmul(orientation_loc, orientation)
      elseif (wt%motionType == idBaseMotionSine) then
         if (any(wt%degreeOfFreedom==(/1,2,3/))) then
            y_ED%PlatformPtMesh%TranslationDisp(wt%degreeofFreedom,1) =                      wt%amplitude * sin(time * wt%frequency)
            y_ED%PlatformPtMesh%TranslationVel (wt%degreeofFreedom,1) =  (wt%frequency)    * wt%amplitude * cos(time * wt%frequency)
            y_ED%PlatformPtMesh%TranslationAcc (wt%degreeofFreedom,1) = -(wt%frequency)**2 * wt%amplitude * sin(time * wt%frequency)
         elseif (any(wt%degreeOfFreedom==(/4,5,6/))) then
            theta(1:3) = 0.0_ReKi
            theta(wt%degreeofFreedom-3) = wt%amplitude * sin(time * wt%frequency)
            y_ED%PlatformPtMesh%RotationVel (wt%degreeofFreedom-3,1) =  (wt%frequency)    * wt%amplitude * cos(time * wt%frequency)
            y_ED%PlatformPtMesh%RotationAcc (wt%degreeofFreedom-3,1) = -(wt%frequency)**2 * wt%amplitude * sin(time * wt%frequency)
            orientation_loc = EulerConstruct( theta )
            orientation = matmul(orientation_loc, orientation)
         endif
      endif
      y_ED%PlatformPtMesh%Orientation(:,:,1) = orientation

      ! --- Tower motion (none)
      ! Base to Tower 
      if (wt%hasTower) then
         call Transfer_Point_to_Point(y_ED%PlatformPtMesh, y_ED%TwrPtMesh, wt%map2twrPt, errStat2, errMsg2); if(Failed()) return
      endif
       
      ! --- Nacelle Motion
      ! Base to Nac
      call Transfer_Point_to_Point(y_ED%PlatformPtMesh, y_ED%NacelleMotion, wt%map2nacPt, errStat2, errMsg2); if(Failed()) return
      ! Nacelle yaw motion (along nac z)
      theta =0.0_ReKi
      if (wt%nac%motionType==idNacMotionConstant) then
         wt%nac%yawSpeed = 0.0_ReKi
         wt%nac%yawAcc   = 0.0_ReKi
      elseif (wt%nac%motionType==idNacMotionVariable) then
         call interpTimeValue(wt%nac%motion, time, wt%nac%iMotion, nacMotion)
         wt%nac%yaw      = nacMotion(1)
         wt%nac%yawSpeed = nacMotion(2)
         wt%nac%yawAcc   = nacMotion(3)
      else
         errMsg2='Unknown nac motion type; should never happen.'
         errStat2 = ErrID_FATAL
         if(Failed()) return
      endif
      theta(3) = wt%nac%yaw
      orientation_loc = EulerConstruct(theta)
      y_ED%NacelleMotion%Orientation(:,:,1) = matmul(orientation_loc, y_ED%NacelleMotion%Orientation(:,:,1))
      y_ED%NacelleMotion%RotationVel(  :,1) = y_ED%NacelleMotion%RotationVel(:,1) + y_ED%NacelleMotion%Orientation(3,:,1) * wt%nac%yawSpeed
      y_ED%NacelleMotion%RotationAcc(  :,1) = y_ED%NacelleMotion%RotationAcc(:,1) + y_ED%NacelleMotion%Orientation(3,:,1) * wt%nac%yawAcc

      ! --- Hub Motion
      ! Nac 2 hub (rigid body)
      call Transfer_Point_to_Point(y_ED%NacelleMotion, y_ED%HubPtMotion, wt%map2hubPt, errStat2, errMsg2); if(Failed()) return
      ! Hub rotation around x
      if (wt%hub%motionType == idHubMotionConstant) then
         ! save the azimuth at t (not t+dt) for output to file:
         wt%hub%azimuth = modulo(REAL(dvr%dT*(nt-1)*wt%hub%rotSpeed, ReKi) * R2D, 360.0_ReKi )
         ! if (nt <= 0) then
         !    wt%hub%azimuth = modulo(REAL(dvr%dT * (nt-1) * wt%hub%rotSpeed, ReKi) * R2D, 360.0_ReKi ) ! deg
         ! else if (nt==1) then
         !    wt%hub%azimuth = 0.0_ReKi
         ! else
         !    wt%hub%azimuth = MODULO( wt%hub%azimuth +  real(dvr%dt*wt%hub%rotSpeed*R2D, ReKi), 360.0_ReKi ) ! add a delta angle to the previous azimuth
         ! endif
         wt%hub%rotAcc  = 0.0_ReKi
      else if (wt%hub%motionType == idHubMotionVariable) then
         call interpTimeValue(wt%hub%motion, time, wt%hub%iMotion, hubMotion)
         !print*,hubMotion
         wt%hub%rotSpeed  = hubMotion(2)
         wt%hub%rotAcc    = hubMotion(2)
         wt%hub%azimuth = MODULO(hubMotion(1)*R2D, 360.0_ReKi )

      else if (wt%hub%motionType == idHubMotionStateTS) then
         ! NOTE: match AeroDyndriver for backward compatibility
         if (nt <= 0) then
            wt%hub%azimuth = modulo( real( dvr%dt * (nt-1) * wt%hub%rotSpeed, ReKi) * R2D, 360.0_ReKi )
         else
            if (nt==1) then
               wt%hub%azimuth = 0.0_ReKi
            else
               wt%hub%azimuth = modulo( wt%hub%azimuth + REAL(dvr%dt * rotSpeedPrev, ReKi) * R2D, 360.0_ReKi ) ! add a delta angle to the previous azimuth
            end if
         end if
      else
         print*,'Unknown hun motion type, should never happen'
         STOP
      endif
      theta(1) = wt%hub%azimuth*D2R + dvr%dt * wt%hub%rotSpeed
      theta(2) = 0.0_ReKi
      theta(3) = 0.0_ReKi
      orientation_loc = EulerConstruct( theta )
      y_ED%HubPtMotion%Orientation(:,:,1) = matmul(orientation_loc, y_ED%HubPtMotion%Orientation(:,:,1))
      y_ED%HubPtMotion%RotationVel(  :,1) = y_ED%HubPtMotion%RotationVel(:,1) + y_ED%HubPtMotion%Orientation(1,:,1) * wt%hub%rotSpeed
      y_ED%HubPtMotion%RotationAcc(  :,1) = y_ED%HubPtMotion%RotationAcc(:,1) + y_ED%HubPtMotion%Orientation(1,:,1) * wt%hub%rotAcc

      ! --- Blade motion
      ! Hub 2 blade root
      do iB = 1,wt%numBlades
         call Transfer_Point_to_Point(y_ED%HubPtMotion, y_ED%BladeRootMotion(iB), wt%map2bldPt(iB), errStat2, errMsg2); if(Failed()) return
         ! Pitch motion aong z
         theta =0.0_ReKi
         if (wt%bld(iB)%motionType==idBldMotionConstant) then
            ! pitch already set
         elseif (wt%bld(iB)%motionType==idBldMotionVariable) then
            call interpTimeValue(wt%bld(iB)%motion, time, wt%bld(iB)%iMotion, bldMotion)
            wt%bld(iB)%pitch =bldMotion(1)
            y_ED%BladeRootMotion(iB)%RotationVel(:,1) = y_ED%BladeRootMotion(iB)%RotationVel(:,1) + y_ED%BladeRootMotion(iB)%Orientation(3,:,1)* (-bldMotion(2))
            y_ED%BladeRootMotion(iB)%RotationAcc(:,1) = y_ED%BladeRootMotion(iB)%RotationAcc(:,1) + y_ED%BladeRootMotion(iB)%Orientation(3,:,1)* (-bldMotion(3))
         else
            print*,'Unknown blade motion type, should never happen'
            STOP
         endif
         theta(3) = - wt%bld(iB)%pitch ! NOTE: sign, wind turbine convention ...
         orientation_loc = EulerConstruct(theta)
         y_ED%BladeRootMotion(iB)%Orientation(:,:,1) = matmul(orientation_loc, y_ED%BladeRootMotion(iB)%Orientation(:,:,1))
      enddo

      !print*,'Bse: ',y_ED%PlatformPtMesh%Position + y_ED%PlatformPtMesh%TranslationDisp
      !if (wt%hasTower) then
      !   print*,'Twr: ',wt%twr%ptMesh%Position + wt%twr%ptMesh%TranslationDisp
      !endif
      !print*,'Nac: ',wt%nac%ptMesh%Position + wt%nac%ptMesh%TranslationDisp
      !print*,'Hub: ',wt%hub%ptMesh%Position + wt%hub%ptMesh%TranslationDisp
      !do iB=1,wt%numBlades
      !   print*,'Bld: ',y_ED%BladeRootMotion(iB)%Position + y_ED%BladeRootMotion(iB)%TranslationDisp
      !enddo
   enddo ! Loop on wind turbines

contains
   logical function Failed()
      call SetErrStat(errStat2, errMsg2, errStat, errMsg, 'Set_Mesh_Motion')
      Failed = errStat >= AbortErrLev
   end function Failed
end subroutine Set_Mesh_Motion

!----------------------------------------------------------------------------------------------------------------------------------
!> Shift current inputs to old inputs (done because time step constant in driver)
!! NOTE: might not be needed with new ADI module
!! cycle values in the input array AD%InputTime and AD%u.
subroutine Shift_ADI_Inputs(nt, dvr, ADI, errStat, errMsg)
   integer(IntKi)              , intent(in   ) :: nt        ! time step number
   type(Dvr_SimData),            intent(in   ) :: dvr       ! Driver data 
   type(ADI_Data),               intent(inout) :: ADI       !< AeroDyn/InflowWind Data
   integer(IntKi)              , intent(  out) :: errStat   !< Status of error message
   character(*)                , intent(  out) :: errMsg    !< Error message if errStat /= ErrID_None
   ! local variables
   integer(intKi)          :: j   ! loop index
   integer(IntKi)          :: errStat2      ! local status of error message
   character(ErrMsgLen)    :: errMsg2       ! local error message if errStat /= ErrID_None
   real(ReKi) :: z
   errStat = ErrID_None
   errMsg  = ""
   do j = numInp-1,1,-1
      call AD_CopyInput (ADI%u(j)%AD,  ADI%u(j+1)%AD,  MESH_UPDATECOPY, errStat2, ErrMsg2); 
      call SetErrStat(errStat2, errMsg2, errStat, errMsg, 'Shift_ADI_Inputs')
      ADI%inputTimes(j+1) = ADI%inputTimes(j)
   end do
   ADI%inputTimes(1) = dvr%dT * nt ! time at "nt+1"
end subroutine Shift_ADI_Inputs

!----------------------------------------------------------------------------------------------------------------------------------
!> Read the driver input file
subroutine Dvr_ReadInputFile(fileName, dvr, errStat, errMsg )
   character(*),                  intent( in    )   :: fileName
   type(Dvr_SimData), target,     intent(   out )   :: dvr
   integer,                       intent(   out )   :: errStat              ! returns a non-zero value when an error occurs  
   character(*),                  intent(   out )   :: errMsg               ! Error message if errStat /= ErrID_None
   ! Local variables
   character(1024)              :: PriPath
   character(1024)              :: Line                                     ! String containing a line of input.
   integer                      :: unIn, unEc, iCase
   integer                      :: CurLine
   integer                      :: iWT, iB, bldMotionType
   logical                      :: echo   
   real(ReKi)                   :: hubRad_ReKi
   real(DbKi)                   :: caseArray(10)
   real(DbKi), allocatable      :: timeSeries_Db(:,:)                       ! Temporary array to hold combined-case input parameters. For backward compatibility..
   integer(IntKi)               :: errStat2                                 ! Temporary Error status
   character(ErrMsgLen)         :: errMsg2                                  ! Temporary Err msg
   type(FileInfoType) :: FileInfo_In   !< The derived type for holding the file information.
   type(WTData), pointer :: wt ! Alias to shorten notation
   character(10) :: sWT
   character(15) :: sBld
   ! Basic inputs
   real(ReKi) :: hubRad, hubHt, overhang, shftTilt, precone, twr2Shft ! Basic inputs when basicHAWTFormat is true
   real(ReKi) :: nacYaw, bldPitch, rotSpeed
   errStat = ErrID_None
   errMsg  = ''
   UnIn = -1
   UnEc = -1

   ! Read all input file lines into fileinfo
   call ProcessComFile(fileName, FileInfo_In, errStat2, errMsg2); if (Failed()) return
   call GetPath(fileName, PriPath)     ! Input files will be relative to the path where the primary input file is located.
   call GetRoot(fileName, dvr%root)      

   CurLine = 4    ! Skip the first three lines as they are known to be header lines and separators
   call ParseVar(FileInfo_In, CurLine, 'Echo', echo, errStat2, errMsg2); if (Failed()) return;

   if (echo) then
      CALL OpenEcho ( UnEc, TRIM(dvr%root)//'.ech', errStat2, errMsg2 )
         if (Failed()) return;
      WRITE(UnEc, '(A)') 'Echo file for AeroDyn driver input file: '//trim(filename)
      ! Write the first three lines into the echo file
      WRITE(UnEc, '(A)') trim(FileInfo_In%Lines(1))
      WRITE(UnEc, '(A)') trim(FileInfo_In%Lines(2))
      WRITE(UnEc, '(A)') trim(FileInfo_In%Lines(3))
      CurLine = 4
      call ParseVar(FileInfo_In, CurLine, 'Echo', echo, errStat2, errMsg2, UnEc); if (Failed()) return
   endif

   call ParseVar(FileInfo_In, CurLine, "MHK"         , dvr%MHK         , errStat2, errMsg2, unEc); if (Failed()) return
   call ParseVar(FileInfo_In, CurLine, "analysisType", dvr%analysisType, errStat2, errMsg2, unEc); if (Failed()) return
   call ParseVar(FileInfo_In, CurLine, "tMax"        , dvr%tMax        , errStat2, errMsg2, unEc); if (Failed()) return
   call ParseVar(FileInfo_In, CurLine, "dt"          , dvr%dt          , errStat2, errMsg2, unEc); if (Failed()) return
   call ParseVar(FileInfo_In, CurLine, "AeroFile"    , dvr%AD_InputFile, errStat2, errMsg2, unEc); if (Failed()) return

   ! --- Environmental conditions
   call ParseCom(FileInfo_In, CurLine, Line, errStat2, errMsg2, unEc); if (Failed()) return
   call ParseVar(FileInfo_In, CurLine, "FldDens"     , dvr%FldDens , errStat2, errMsg2, unEc); if (Failed()) return
   call ParseVar(FileInfo_In, CurLine, "KinVisc"     , dvr%KinVisc , errStat2, errMsg2, unEc); if (Failed()) return
   call ParseVar(FileInfo_In, CurLine, "SpdSound"    , dvr%SpdSound, errStat2, errMsg2, unEc); if (Failed()) return
   call ParseVar(FileInfo_In, CurLine, "Patm"        , dvr%Patm    , errStat2, errMsg2, unEc); if (Failed()) return
   call ParseVar(FileInfo_In, CurLine, "Pvap"        , dvr%Pvap    , errStat2, errMsg2, unEc); if (Failed()) return
   call ParseVar(FileInfo_In, CurLine, "WtrDpth"     , dvr%WtrDpth , errStat2, errMsg2, unEc); if (Failed()) return
   dvr%MSL2SWL = 0.0_ReKi ! pass as zero since not set in AeroDyn driver input file

   ! --- Inflow data
   call ParseCom(FileInfo_In, CurLine, Line, errStat2, errMsg2, unEc); if (Failed()) return
   call ParseVar(FileInfo_In, CurLine, "compInflow", dvr%IW_InitInp%compInflow  , errStat2, errMsg2, unEc); if (Failed()) return
   call ParseVar(FileInfo_In, CurLine, "InflowFile", dvr%IW_InitInp%InputFile, errStat2, errMsg2, unEc); if (Failed()) return
   if (dvr%IW_InitInp%compInflow==0) then
      call ParseVar(FileInfo_In, CurLine, "HWindSpeed", dvr%IW_InitInp%HWindSpeed  , errStat2, errMsg2, unEc); if (Failed()) return
      call ParseVar(FileInfo_In, CurLine, "RefHt"     , dvr%IW_InitInp%RefHt       , errStat2, errMsg2, unEc); if (Failed()) return
      call ParseVar(FileInfo_In, CurLine, "PLExp"     , dvr%IW_InitInp%PLExp       , errStat2, errMsg2, unEc); if (Failed()) return
   else
      call ParseCom(FileInfo_In, CurLine, Line, errStat2, errMsg2, unEc); if (Failed()) return
      call ParseCom(FileInfo_In, CurLine, Line, errStat2, errMsg2, unEc); if (Failed()) return
      call ParseCom(FileInfo_In, CurLine, Line, errStat2, errMsg2, unEc); if (Failed()) return
      dvr%IW_InitInp%PLexp      = myNaN
      dvr%IW_InitInp%RefHt      = myNaN
      dvr%IW_InitInp%HWindSpeed = myNaN
   endif

   if (PathIsRelative(dvr%AD_InputFile)) dvr%AD_InputFile = trim(PriPath)//trim(dvr%AD_InputFile)
   if (PathIsRelative(dvr%IW_InitInp%InputFile)) dvr%IW_InitInp%InputFile = trim(PriPath)//trim(dvr%IW_InitInp%InputFile)

   ! --- Turbines
   call ParseCom(FileInfo_In, CurLine, Line, errStat2, errMsg2, unEc); if (Failed()) return
   call ParseVar(FileInfo_In, CurLine, "numTurbines", dvr%numTurbines, errStat2, errMsg2, unEc); if (Failed()) return
   allocate(dvr%WT(dvr%numTurbines), stat=errStat2)
      if (errStat2 /=0) then
         errStat2=ErrID_Fatal
         ErrMsg2="Error allocating dvr%WT."
         if(Failed()) return
      end if

   do iWT=1,dvr%numTurbines
      wt => dvr%WT(iWT)
      sWT = '('//trim(num2lstr(iWT))//')'
      call ParseCom(FileInfo_In, CurLine, Line, errStat2, errMsg2, unEc); if(Failed()) return
      call ParseVar(FileInfo_In, CurLine, 'BasicHAWTFormat'//sWT    , wt%basicHAWTFormat       , errStat2, errMsg2, unEc); if(Failed()) return

      ! Basic init
      wt%hub%azimuth  = myNan
      wt%hub%rotSpeed = myNaN
      wt%nac%yaw      = myNaN

      if (wt%BasicHAWTFormat) then
         ! --- Basic Geometry
         call ParseAry(FileInfo_In, CurLine, 'baseOriginInit'//sWT , wt%originInit , 3 , errStat2, errMsg2 , unEc); if(Failed()) return
         call ParseVar(FileInfo_In, CurLine, 'numBlades'//sWT      , wt%numBlades      , errStat2, errMsg2 , unEc); if(Failed()) return
         call ParseVar(FileInfo_In, CurLine, 'hubRad'//sWT         , hubRad            , errStat2, errMsg2 , unEc); if(Failed()) return
         call ParseVar(FileInfo_In, CurLine, 'hubHt'//sWT          , hubHt             , errStat2, errMsg2 , unEc); if(Failed()) return
         call ParseVar(FileInfo_In, CurLine, 'overhang'//sWT       , overhang          , errStat2, errMsg2 , unEc); if(Failed()) return
         call ParseVar(FileInfo_In, CurLine, 'shftTilt'//sWT       , shftTilt          , errStat2, errMsg2 , unEc); if(Failed()) return
         call ParseVar(FileInfo_In, CurLine, 'precone'//sWT        , precone           , errStat2, errMsg2 , unEc); if(Failed()) return
         call ParseVar(FileInfo_In, CurLine, 'twr2Shft'//sWT       , twr2Shft          , errStat2, errMsg2 , unEc); if(Failed()) return

         shftTilt=-shftTilt*Pi/180._ReKi ! deg 2 rad, NOTE: OpenFAST convention sign wrong around y 
         precone=precone*Pi/180._ReKi ! deg 2 rad

         ! We set the advanced turbine geometry properties
         ! twr/nac/hub
         wt%orientationInit(1:3) = 0.0_ReKi
         wt%hasTower          = .True.
         wt%HAWTprojection    = .True.
         wt%twr%origin_t      = 0.0_ReKi ! Exactly at the base
         wt%nac%origin_t      = (/ 0.0_ReKi                , 0.0_ReKi, hubHt - twr2Shft + overhang * sin(shftTilt)       /)
         wt%hub%origin_n      = (/ overhang * cos(shftTilt), 0.0_ReKi, -overhang * sin(shftTilt) + twr2shft /)              ! IDEM
         wt%hub%orientation_n = (/ 0.0_ReKi,  shftTilt, 0.0_ReKi  /)

         ! blades
         allocate(wt%bld(wt%numBlades))
         do iB=1,wt%numBlades
            wt%bld(iB)%pitch              = myNaN
            wt%bld(iB)%origin_h(1:3)      = 0.0_ReKi
            wt%bld(iB)%orientation_h(1)   = (iB-1)*(2._ReKi*Pi)/wt%numBlades
            wt%bld(iB)%orientation_h(2)   = precone
            wt%bld(iB)%orientation_h(3)   = 0.0_ReKi
            wt%bld(iB)%hubRad_bl          = hubRad
         enddo
      else
         ! --- Advanced geometry
         ! Rotor origin and orientation
         call ParseAry(FileInfo_In, CurLine, 'baseOriginInit'//sWT     , wt%originInit, 3         , errStat2, errMsg2, unEc); if(Failed()) return
         call ParseAry(FileInfo_In, CurLine, 'baseOrientationInit'//sWT, wt%orientationInit, 3    , errStat2, errMsg2, unEc); if(Failed()) return
         call ParseVar(FileInfo_In, CurLine, 'hasTower'//sWT           , wt%hasTower              , errStat2, errMsg2, unEc); if(Failed()) return
         call ParseVar(FileInfo_In, CurLine, 'HAWTprojection'//sWT     , wt%HAWTprojection        , errStat2, errMsg2, unEc); if(Failed()) return
         call ParseAry(FileInfo_In, CurLine, 'twrOrigin_t'//sWT        , wt%twr%origin_t, 3       , errStat2, errMsg2, unEc); if(Failed()) return
         call ParseAry(FileInfo_In, CurLine, 'nacOrigin_t'//sWT        , wt%nac%origin_t, 3       , errStat2, errMsg2, unEc); if(Failed()) return
         call ParseAry(FileInfo_In, CurLine, 'hubOrigin_n'//sWT        , wt%hub%origin_n, 3       , errStat2, errMsg2, unEc); if(Failed()) return
         call ParseAry(FileInfo_In, CurLine, 'hubOrientation_n'//sWT   , wt%hub%orientation_n, 3  , errStat2, errMsg2, unEc); if(Failed()) return
         wt%hub%orientation_n   = wt%hub%orientation_n*Pi/180_ReKi
         wt%orientationInit     = wt%orientationInit*Pi/180_ReKi
         ! Blades
         call ParseCom(FileInfo_In, CurLine, Line, errStat2, errMsg2, unEc); if(Failed()) return
         call ParseVar(FileInfo_In, CurLine, 'numBlades'//sWT , wt%numBlades, errStat2, errMsg2, unEc); if(Failed()) return
         allocate(wt%bld(wt%numBlades), stat=errStat2)
         if (errStat2 /= 0) then
            errStat2=ErrID_Fatal
            errMsg2 = "Error allocating wt%bld"
            if(Failed()) return
         end if

         do iB=1,wt%numBlades
            wt%bld(iB)%pitch = myNaN
            sBld = '('//trim(num2lstr(iWT))//'_'//trim(num2lstr(iB))//')'
            call ParseAry(FileInfo_In, CurLine, 'bldOrigin_h'//sBld , wt%bld(iB)%origin_h, 3, errStat2, errMsg2, unEc); if(Failed()) return
         enddo
         do iB=1,wt%numBlades
            sBld = '('//trim(num2lstr(iWT))//'_'//trim(num2lstr(iB))//')'
            call ParseAry(FileInfo_In, CurLine, 'blOdrientation_h'//sBld , wt%bld(iB)%orientation_h, 3, errStat2, errMsg2, unEc); if(Failed()) return
            wt%bld(iB)%orientation_h = wt%bld(iB)%orientation_h * Pi/180_ReKi
         enddo
         do iB=1,wt%numBlades
            sBld = '('//trim(num2lstr(iWT))//'_'//trim(num2lstr(iB))//')'
            call ParseVar(FileInfo_In, CurLine, 'bldHubRad_bl'//sBld , wt%bld(iB)%hubRad_bl, errStat2, errMsg2, unEc); if(Failed()) return
         enddo
      end if ! Basic /advanced geometry

      ! --- Base motion (common to basic/advanced)
      ! Base motion
      call ParseCom(FileInfo_In, CurLine, Line, errStat2, errMsg2, unEc); if(Failed()) return
      call ParseVar(FileInfo_In, CurLine, 'baseMotionType'//sWT    , wt%motionType,      errStat2, errMsg2, unEc); if(Failed()) return
      call ParseVar(FileInfo_In, CurLine, 'degreeOfFreedom'//sWT   , wt%degreeOfFreedom, errStat2, errMsg2, unEc); if(Failed()) return
      call ParseVar(FileInfo_In, CurLine, 'amplitude'//sWT         , wt%amplitude,       errStat2, errMsg2, unEc); if(Failed()) return
      call ParseVar(FileInfo_In, CurLine, 'frequency'//sWT         , wt%frequency,       errStat2, errMsg2, unEc); if(Failed()) return
      call ParseVar(FileInfo_In, CurLine, 'baseMotionFilename'//sWT, wt%motionFileName,  errStat2, errMsg2, unEc); if(Failed()) return
      wt%frequency = wt%frequency * 2 *pi ! Hz to rad/s
      if (dvr%analysisType==idAnalysisRegular) then
         if (wt%motionType==idBaseMotionGeneral) then
            call ReadDelimFile(wt%motionFileName, 19, wt%motion, errStat2, errMsg2, priPath=priPath); if(Failed()) return
            wt%iMotion=1
            if (wt%motion(size(wt%motion,1),1)<dvr%tMax) then
               call WrScr('Warning: maximum time in motion file smaller than simulation time, last values will be repeated. File: '//trim(wt%motionFileName))
            endif
         endif
      else
         ! Setting dummy values for safety. These values needs to be overriden by TimeDependency or Case
         wt%amplitude = myNaN
         wt%frequency = myNaN
         wt%motionType = idBaseMotionFixed 
         wt%degreeOfFreedom = 0
      endif

      ! --- RNA Motion
      if (wt%BasicHAWTFormat) then
         ! --- Basic Motion
         call ParseVar(FileInfo_In, CurLine, 'nacYaw'//sWT         , nacyaw            , errStat2, errMsg2 , unEc); if(Failed()) return
         call ParseVar(FileInfo_In, CurLine, 'rotSpeed'//sWT       , rotSpeed          , errStat2, errMsg2 , unEc); if(Failed()) return
         call ParseVar(FileInfo_In, CurLine, 'bldPitch'//sWT       , bldPitch          , errStat2, errMsg2 , unEc); if(Failed()) return
         if (dvr%analysisType/=idAnalysisRegular) then
            ! Setting dummy values for safety. These values needs to be overriden by TimeDependency or Case
            nacYaw       = myNaN
            rotSpeed     = myNaN
            bldPitch     = myNaN
         endif ! regular analysis or combined/time

         !wt%motionType = idBaseMotionFixed
         call setSimpleMotion(wt, rotSpeed, bldPitch, nacYaw, wt%degreeOfFreedom, wt%amplitude, wt%frequency)
      else
         ! --- Advanced Motion
         ! Nacelle motion
         if (wt%numBlades>0) then
            call ParseVar(FileInfo_In, CurLine, 'nacMotionType'//sWT    , wt%nac%motionType    , errStat2, errMsg2, unEc); if(Failed()) return
            call ParseVar(FileInfo_In, CurLine, 'nacYaw'//sWT           , wt%nac%yaw           , errStat2, errMsg2, unEc); if(Failed()) return
            call ParseVar(FileInfo_In, CurLine, 'nacMotionFilename'//sWT, wt%nac%motionFileName, errStat2, errMsg2, unEc); if(Failed()) return
            wt%nac%yaw = wt%nac%yaw * Pi/180_ReKi ! yaw stored in rad
            if (dvr%analysisType==idAnalysisRegular) then
               if (wt%nac%motionType==idNacMotionVariable) then
                  call ReadDelimFile(wt%nac%motionFilename, 4, wt%nac%motion, errStat2, errMsg2, priPath=priPath); if(Failed()) return
                  wt%nac%iMotion=1
                  if (wt%nac%motion(size(wt%nac%motion,1),1)<dvr%tMax) then
                     call WrScr('Warning: maximum time in motion file smaller than simulation time, last values will be repeated. File: '//trim(wt%nac%motionFileName))
                  endif
               endif
            else
               ! Replacing with default motion if AnalysisType is not Regular, should be overriden later
               wt%nac%motionType    = idNacMotionConstant
               wt%nac%yaw           = myNaN
            endif

            ! Rotor motion
            call ParseVar(FileInfo_In, CurLine, 'rotMotionType'//sWT    , wt%hub%motionType    , errStat2, errMsg2, unEc); if(Failed()) return
            call ParseVar(FileInfo_In, CurLine, 'rotSpeed'//sWT         , wt%hub%rotSpeed      , errStat2, errMsg2, unEc); if(Failed()) return
            call ParseVar(FileInfo_In, CurLine, 'rotMotionFilename'//sWT, wt%hub%motionFileName, errStat2, errMsg2, unEc); if(Failed()) return
            wt%hub%rotSpeed = wt%hub%rotSpeed * Pi/30_ReKi ! speed stored in rad/s 
            if (dvr%analysisType==idAnalysisRegular) then
               if (wt%hub%motionType==idHubMotionVariable) then
                  call ReadDelimFile(wt%hub%motionFilename, 4, wt%hub%motion, errStat2, errMsg2, priPath=priPath); if(Failed()) return
                  wt%hub%iMotion=1
                  if (wt%hub%motion(size(wt%hub%motion,1),1)<dvr%tMax) then
                     call WrScr('Warning: maximum time in motion file smaller than simulation time, last values will be repeated. File: '//trim(wt%hub%motionFileName))
                  endif
               endif
            else
               ! Replacing with default motion if AnalysisType is not Regular, should be overriden later
               wt%hub%motionType    = idHubMotionConstant
               wt%hub%rotSpeed      = myNaN
            endif

            ! Blade motion
            call ParseVar(FileInfo_In, CurLine, 'bldMotionType'//sWT, bldMotionType, errStat2, errMsg2, unEc); if(Failed()) return
            do iB=1,wt%numBlades
               wt%bld(iB)%motionType=bldMotionType
               sBld = '('//trim(num2lstr(iWT))//'_'//trim(num2lstr(iB))//')'
               call ParseVar(FileInfo_In, CurLine, 'bldPitch'//sBld , wt%bld(iB)%pitch, errStat2, errMsg2, unEc); if(Failed()) return
               wt%bld(iB)%pitch = wt%bld(iB)%pitch*Pi/180_ReKi ! to rad
            enddo
            do iB=1,wt%numBlades
               sBld = '('//trim(num2lstr(iWT))//'_'//trim(num2lstr(iB))//')'
               call ParseVar(FileInfo_In, CurLine, 'bldMotionFileName'//sBld , wt%bld(iB)%motionFileName, errStat2, errMsg2, unEc); if(Failed()) return
            enddo
            if (dvr%analysisType==idAnalysisRegular) then
               do iB=1,wt%numBlades
                  if (wt%bld(iB)%motionType==idBldMotionVariable) then
                     call ReadDelimFile(wt%bld(iB)%motionFilename, 4, wt%bld(iB)%motion, errStat2, errMsg2, priPath=priPath); if(Failed()) return
                     wt%bld(iB)%iMotion=1
                     if (wt%bld(iB)%motion(size(wt%bld(iB)%motion,1),1)<dvr%tMax) then
                        call WrScr('Warning: maximum time in motion file smaller than simulation time, last values will be repeated. File: '//trim(wt%bld(iB)%motionFileName))
                     endif
                  endif
               enddo
            else
               ! Replacing with default motion if AnalysisType is not Regular, shouldbe overriden later
               do iB=1,size(wt%bld)
                  wt%bld(iB)%motionType = idBldMotionConstant
                  wt%bld(iB)%pitch      = myNan
               end do
            endif
         endif ! numBlade>0
      endif ! BASIC/ADVANCED rotor definition
   enddo

   ! --- Time dependent analysis
   call ParseCom(FileInfo_In, CurLine, Line, errStat2, errMsg2, unEc); if(Failed()) return
   if (dvr%AnalysisType==idAnalysisTimeD) then
      call ParseVar(FileInfo_In, CurLine, 'TimeAnalysisFileName', Line, errStat2, errMsg2, unEc); if(Failed()) return
      call ReadDelimFile(Line, 6, dvr%timeSeries, errStat2, errMsg2, priPath=priPath); if(Failed()) return
      dvr%timeSeries(:,4) = real(dvr%timeSeries(:,4)*RPM2RPS, ReKi) ! rad/s
      dvr%timeSeries(:,5) = real(dvr%timeSeries(:,5)*D2R    , ReKi) ! rad
      dvr%timeSeries(:,6) = real(dvr%timeSeries(:,6)*D2R    , ReKi) ! rad
      if (dvr%timeSeries(size(dvr%timeSeries,1),1)<dvr%tMax) then
         call WrScr('Warning: maximum time in time series file smaller than simulation time, last values will be repeated. File: '//trim(Line))
      endif
      dvr%iTimeSeries=1
   else
      call ParseCom(FileInfo_In, CurLine, Line, errStat2, errMsg2, unEc); if(Failed()) return
  endif

   ! --- Parametic cases
   call ParseCom(FileInfo_In, CurLine, Line, errStat2, errMsg2, unEc); if(Failed()) return
   call ParseVar(FileInfo_In, CurLine, 'numCases', dvr%numCases, errStat2, errMsg2, unEc); if(Failed()) return
   call ParseCom(FileInfo_In, CurLine, Line, errStat2, errMsg2, unEc); if(Failed()) return
   call ParseCom(FileInfo_In, CurLine, Line, errStat2, errMsg2, unEc); if(Failed()) return
   if (dvr%analysisType==idAnalysisCombi) then
      ! First check
      if( Check(dvr%numTurbines>1    , 'Combined case analyses only possible with zero or one turbine with `basicHAWT` format' )) return
      if( Check(dvr%numCases<=0      , 'NumCases needs to be >0 for combined analyses' )) return
      allocate(dvr%Cases(dvr%numCases))
      do iCase=1, dvr%numCases
         call ParseAry(FileInfo_In, CurLine, 'case line', caseArray, size(caseArray), errStat2, errMsg2, unEc); if(Failed()) return
         dvr%Cases(iCase)%HWindSpeed = caseArray( 1)
         dvr%Cases(iCase)%PLExp      = caseArray( 2)
         dvr%Cases(iCase)%rotSpeed   = caseArray( 3)
         dvr%Cases(iCase)%bldPitch   = caseArray( 4)
         dvr%Cases(iCase)%nacYaw     = caseArray( 5)
         dvr%Cases(iCase)%dT         = caseArray( 6)
         dvr%Cases(iCase)%tMax       = caseArray( 7)
         dvr%Cases(iCase)%DOF        = caseArray( 8)
         dvr%Cases(iCase)%amplitude  = caseArray( 9)
         dvr%Cases(iCase)%frequency  = caseArray(10)
      enddo
   else
      if (dvr%numCases>0) then
         errStat2=ErrID_Warn
         errMsg2='Skipping combined case inputs'
         call setErrStat(errStat2, errMsg2, errStat, errMsg, 'Dvr_ReadInputFile');
      endif
      dvr%numCases=1 ! Only one case
      if (allocated(dvr%Cases)) deallocate(dvr%Cases)
   endif

   ! --- Input / Outputs
   call ParseCom(FileInfo_In, CurLine, Line, errStat2, errMsg2, unEc); if(Failed()) return
   call ParseVar(FileInfo_In, CurLine, 'outFmt'     , dvr%out%outFmt      , errStat2, errMsg2, unEc); if(Failed()) return
   call ParseVar(FileInfo_In, CurLine, 'outFileFmt' , dvr%out%fileFmt     , errStat2, errMsg2, unEc); if(Failed()) return
   call ParseVar(FileInfo_In, CurLine, 'WrVTK'      , dvr%out%WrVTK       , errStat2, errMsg2, unEc); if(Failed()) return
   call ParseVar(FileInfo_In, CurLine, 'WrVTK_Type' , dvr%out%WrVTK_Type  , errStat2, errMsg2, unEc); if(Failed()) return
   call ParseVar(FileInfo_In, CurLine, 'VTKHubRad'  , hubRad_ReKi         , errStat2, errMsg2, unEc); if(Failed()) return
   call ParseAry(FileInfo_In, CurLine, 'VTKNacDim'  , dvr%out%VTKNacDim, 6, errStat2, errMsg2, unEc); if(Failed()) return
   dvr%out%VTKHubRad =  real(hubRad_ReKi,SiKi)
   dvr%out%delim=' ' ! TAB

   call cleanup()

   return
contains

   logical function Check(Condition, ErrMsg_in)
      logical, intent(in) :: Condition
      character(len=*), intent(in) :: ErrMsg_in
      Check=Condition
      if (Check) then
         call SetErrStat(ErrID_Fatal, trim(ErrMsg_in), errStat, errMsg, 'Dvr_ReadInputFile');
      endif
   end function Check

   subroutine CleanUp()
      if (UnIn>0) close(UnIn)
      if (UnEc>0) close(UnEc)
      CALL NWTC_Library_Destroyfileinfotype(FileInfo_In, errStat2, errMsg2)
   end subroutine cleanup

   logical function Failed()
      CALL SetErrStat(errStat2, errMsg2, errStat, errMsg, 'Dvr_ReadInputFile' )
      Failed = errStat >= AbortErrLev
      if (Failed) then
         call CleanUp()
      endif
   end function Failed
end subroutine Dvr_ReadInputFile
!----------------------------------------------------------------------------------------------------------------------------------
!> Set simple motion on this turbine
subroutine setSimpleMotion(wt, rotSpeed, bldPitch, nacYaw, DOF, amplitude, frequency)
   type(WTData),   intent(inout) :: wt
   real(ReKi),     intent(in   ) :: rotSpeed  ! rpm
   real(ReKi),     intent(in   ) :: bldPitch  ! deg
   real(ReKi),     intent(in   ) :: nacYaw    ! deg
   integer(IntKi), intent(in   ) :: DOF       ! 0<: None, 1:surge, ... 6: yaw
   real(ReKi),     intent(in   ) :: amplitude ! m or rad
   real(ReKi),     intent(in   ) :: frequency ! Hz
   
   integer                       :: i
   wt%degreeofFreedom   = DOF
   wt%amplitude         = amplitude
   wt%frequency         = frequency * 2 *pi ! Hz to rad/s
   wt%nac%motionType    = idNacMotionConstant
   wt%nac%yaw           = nacYaw* PI /180._ReKi ! deg 2 rad
   wt%hub%motionType    = idHubMotionConstant
   wt%hub%rotSpeed      = rotSpeed*RPM2RPS     ! rpm 2 rad/s
   if (allocated(wt%bld)) then
      do i=1,size(wt%bld)
         wt%bld(i)%motionType = idBldMotionConstant
         wt%bld(i)%pitch      = bldPitch * Pi /180._ReKi ! deg 2 rad
      end do
   end if
end subroutine setSimpleMotion
!----------------------------------------------------------------------------------------------------------------------------------
!> Validate inputs read from input file 
subroutine ValidateInputs(dvr, errStat, errMsg)
   type(Dvr_SimData), target,    intent(inout) :: dvr           ! intent(out) only so that we can save FmtWidth in dvr%out%ActualChanLen
   integer,                       intent(  out) :: errStat           ! returns a non-zero value when an error occurs  
   character(*),                  intent(  out) :: errMsg            ! Error message if errStat /= ErrID_None
   ! local variables:
   integer(intKi)                               :: i
   integer(intKi)                               :: FmtWidth          ! number of characters in string produced by dvr%OutFmt
   integer(intKi)                               :: errStat2          ! temporary Error status
   character(ErrMsgLen)                         :: ErrMsg2           ! temporary Error message
   character(*), parameter                      :: RoutineName = 'ValidateInputs'
   integer    :: iWT, iB
   type(WTData), pointer :: wt ! Alias to shorten notation

   errStat = ErrID_None
   errMsg  = ""
   ! Turbine Data:
   !if ( dvr%numBlades < 1 ) call SetErrStat( ErrID_Fatal, "There must be at least 1 blade (numBlades).", errStat, ErrMsg, RoutineName)
      ! Combined-Case Analysis:
   if (dvr%MHK /= 0 ) call SetErrStat(ErrID_Fatal, 'MHK switch must be 0. Functionality to model an MHK turbine has not yet been implemented.', ErrStat, ErrMsg, RoutineName) ! hkr (4/6/21) Remove after MHK functionality is implemented
   if (dvr%MHK /= 0 .and. dvr%MHK /= 1 .and. dvr%MHK /= 2) call SetErrStat(ErrID_Fatal, 'MHK switch must be 0, 1, or 2.', ErrStat, ErrMsg, RoutineName)
   if (dvr%MHK == 2) call SetErrStat(ErrID_Fatal, 'Functionality to model a floating MHK turbine has not yet been implemented.', ErrStat, ErrMsg, RoutineName)
   
   if (dvr%DT < epsilon(0.0_ReKi) ) call SetErrStat(ErrID_Fatal,'dT must be larger than 0.',errStat, errMsg,RoutineName)
   if (Check(.not.(ANY((/0,1/) == dvr%IW_InitInp%compInflow) ), 'CompInflow needs to be 0 or 1')) return

   if (Check(.not.(ANY(idAnalysisVALID == dvr%analysisType    )), 'Analysis type not supported: '//trim(Num2LStr(dvr%analysisType)) )) return
   
   if (dvr%analysisType==idAnalysisTimeD .or. dvr%analysisType==idAnalysisCombi) then
      if (Check( dvr%IW_InitInp%CompInflow/=0, 'CompInflow needs to be 0 when analysis type is '//trim(Num2LStr(dvr%analysisType)))) return
   endif


   do iWT=1,dvr%numTurbines
      wt => dvr%WT(iWT)
      if (Check(.not.(ANY(idBaseMotionVALID == wt%motionType    )), 'Base Motion type given for rotor '//(trim(Num2LStr(iWT)))//' not supported: '//trim(Num2LStr(wt%motionType)) )) return
      if (Check(.not.(ANY(idHubMotionVALID  == wt%hub%motionType)), 'Rotor Motion type given for rotor '//(trim(Num2LStr(iWT)))//' not supported: '//trim(Num2LStr(wt%hub%motionType)) )) return
      if (Check(.not.(ANY(idNacMotionVALID  == wt%nac%motionType)), 'Nacelle Motion type given for rotor '//(trim(Num2LStr(iWT)))//' not supported: '//trim(Num2LStr(wt%hub%motionType)) )) return
      do iB=1,wt%numBlades
         if (Check(.not.(ANY(idBldMotionVALID   == wt%bld(iB)%motionType  )),    'Blade Motion type given for rotor '//(trim(Num2LStr(iWT)))//' not supported: '//trim(Num2LStr(wt%bld(iB)%motionType)) )) return
      enddo

      if (wt%motionType==idBaseMotionSine) then
         if (Check((wt%degreeOfFreedom<0) .or.(wt%degreeOfFreedom)>6 , 'Degree of freedom needs to be between 1 and 6')) return
      endif

   enddo

   ! --- I-O Settings:
   if (Check(.not.(ANY(idFmtVALID == dvr%out%fileFmt)),    'fileFmt not supported: '//trim(Num2LStr(dvr%out%fileFmt)) )) return
   call ChkRealFmtStr( dvr%out%OutFmt, 'OutFmt', FmtWidth, errStat2, errMsg2 )
   call SetErrStat( errStat2, errMsg2, errStat, errMsg, RoutineName )
   !if ( FmtWidth < MinChanLen ) call SetErrStat( ErrID_Warn, 'OutFmt produces a column less than '//trim(num2lstr(MinChanLen))//' characters wide ('// &
   !   TRIM(Num2LStr(FmtWidth))//'), which may be too small.', errStat, errMsg, RoutineName )

   if (Check((dvr%out%WrVTK<0      .or. dvr%out%WrVTK>2     ), 'WrVTK must be 0 (none), 1 (initialization only), 2 (animation), or 3 (mode shapes).')) then
      return
   else
      if (Check((dvr%out%WrVTK_Type<1 .or. dvr%out%WrVTK_Type>3), 'VTK_type must be 1 (surfaces), 2 (lines/points), or 3 (both).')) return
   endif

contains

   logical function Check(Condition, ErrMsg_in)
      logical, intent(in) :: Condition
      character(len=*), intent(in) :: ErrMsg_in
      Check=Condition
      if (Check) then
         call SetErrStat(ErrID_Fatal, trim(ErrMsg_in), errStat, errMsg, 'ValidateInputs');
      endif
   end function Check

end subroutine ValidateInputs
!----------------------------------------------------------------------------------------------------------------------------------
!> Initialize outputs to file for driver 
subroutine Dvr_InitializeOutputs(nWT, out, numSteps, errStat, errMsg)
      integer(IntKi)         ,  intent(in   )   :: nWT                  ! Number of time steps
      type(Dvr_Outputs),        intent(inout)   :: out 
      integer(IntKi)         ,  intent(in   )   :: numSteps             ! Number of time steps
      integer(IntKi)         ,  intent(  out)   :: errStat              ! Status of error message
      character(*)           ,  intent(  out)   :: errMsg               ! Error message if errStat /= ErrID_None
      ! locals
      integer(IntKi)     :: i
      integer(IntKi)     :: numSpaces
      integer(IntKi)     :: numOuts
      integer(IntKi)     :: iWT
      character(ChanLen) :: colTxt
      character(ChanLen) :: caseTxt
      character(10)      :: sWT

      numOuts = size(out%WriteOutputHdr)

      call AllocAry(out%outLine, numOuts-1, 'outLine', errStat, errMsg); ! NOTE: time not stored
      out%outLine=0.0_ReKi

      ! --- Ascii
      if (out%fileFmt==idFmtBoth .or. out%fileFmt == idFmtAscii) then

         ! compute the width of the column output
         numSpaces = out%ActualChanLen ! the size of column produced by OutFmt
         out%ActualChanLen = max( out%ActualChanLen, MinChanLen ) ! set this to at least MinChanLen , or the size of the column produced by OutFmt
         do i=1,numOuts
            out%ActualChanLen = max(out%ActualChanLen, LEN_TRIM(out%WriteOutputHdr(i)))
            out%ActualChanLen = max(out%ActualChanLen, LEN_TRIM(out%WriteOutputUnt(i)))
         end do

         ! create format statements for time and the array outputs:
         out%Fmt_t = '(F'//trim(num2lstr(out%ActualChanLen))//'.4)'
         out%Fmt_a = '"'//out%delim//'"'//trim(out%outFmt)      ! format for array elements from individual modules
         numSpaces = out%ActualChanLen - numSpaces  ! the difference between the size of the headers and what is produced by OutFmt
         if (numSpaces > 0) then
            out%Fmt_a = trim(out%Fmt_a)//','//trim(num2lstr(numSpaces))//'x'
         end if

         ! --- Start writing to ascii input file 
         do iWT=1,nWT
            if (nWT>1) then
               sWT = '.T'//trim(num2lstr(iWT))
            else
               sWT = ''
            endif
            call GetNewUnit(out%unOutFile(iWT), errStat, errMsg)
            if ( errStat >= AbortErrLev ) then
               out%unOutFile(iWT) = -1
               return
            end if
            call OpenFOutFile ( out%unOutFile(iWT), trim(out%Root)//trim(sWT)//'.out', errStat, errMsg )
            if ( errStat >= AbortErrLev ) return
            write (out%unOutFile(iWT),'(/,A)')  'Predictions were generated on '//CurDate()//' at '//CurTime()//' using '//trim( version%Name )
            write (out%unOutFile(iWT),'(1X,A)') trim(GetNVD(out%AD_ver))
            write (out%unOutFile(iWT),'()' )    !print a blank line
            write (out%unOutFile(iWT),'()' )    !print a blank line
            write (out%unOutFile(iWT),'()' )    !print a blank line

            ! Write the names of the output parameters on one line:
            do i=1,numOuts
               call WrFileNR ( out%unOutFile(iWT), out%delim//out%WriteOutputHdr(i)(1:out%ActualChanLen) )
            end do ! i
            write (out%unOutFile(iWT),'()')

            ! Write the units of the output parameters on one line:
            do i=1,numOuts
               call WrFileNR ( out%unOutFile(iWT), out%delim//out%WriteOutputUnt(i)(1:out%ActualChanLen) )
            end do ! i
            write (out%unOutFile(iWT),'()')
         enddo
      endif

      ! --- Binary
      if (out%fileFmt==idFmtBoth .or. out%fileFmt == idFmtBinary) then
         call AllocAry(out%storage, numOuts-1, numSteps, nWT, 'storage', errStat, errMsg)
         out%storage= myNaN !0.0_ReKi ! Alternative: myNaN
      endif

end subroutine Dvr_InitializeOutputs
!----------------------------------------------------------------------------------------------------------------------------------
!> Initialize driver (not module-level) output channels 
!! Output channels are constant for all cases and all turbines for now!
subroutine Dvr_InitializeDriverOutputs(dvr, ADI, errStat, errMsg)
   type(Dvr_SimData),        intent(inout) :: dvr              ! driver data
   type(ADI_Data),           intent(inout) :: ADI       ! Input data for initialization (intent out for getting AD WriteOutput names/units)
   integer(IntKi)         ,  intent(  out) :: errStat              ! Status of error message
   character(*)           ,  intent(  out) :: errMsg               ! Error message if errStat /= ErrID_None
   integer :: maxNumBlades, k, j, iWT
   errStat = ErrID_None
   errMsg  = ''

   maxNumBlades = 0
   do iWT=1,size(dvr%WT)
      maxNumBlades= max(maxNumBlades, dvr%WT(iWT)%numBlades)
   end do

   ! --- Allocate driver-level outputs
   dvr%out%nDvrOutputs = 1+ 4 + 6 + 3 + 1*maxNumBlades ! 
   allocate(dvr%out%WriteOutputHdr(1+dvr%out%nDvrOutputs))
   allocate(dvr%out%WriteOutputUnt(1+dvr%out%nDvrOutputs))
   do iWT =1,dvr%numTurbines
      allocate(dvr%WT(iWT)%WriteOutput(1+dvr%out%nDvrOutputs))
   enddo

   j=1
   dvr%out%WriteOutputHdr(j) = 'Time'
   dvr%out%WriteOutputUnt(j) = '(s)'  ; j=j+1
   dvr%out%WriteOutputHdr(j) = 'Case'
   dvr%out%WriteOutputUnt(j) = '(-)'  ; j=j+1

   dvr%out%WriteOutputHdr(j) = 'HWindSpeedX'
   dvr%out%WriteOutputUnt(j) = '(m/s)'; j=j+1
   dvr%out%WriteOutputHdr(j) = 'HWindSpeedY'
   dvr%out%WriteOutputUnt(j) = '(m/s)'; j=j+1
   dvr%out%WriteOutputHdr(j) = 'HWindSpeedZ'
   dvr%out%WriteOutputUnt(j) = '(m/s)'; j=j+1

   dvr%out%WriteOutputHdr(j) = 'ShearExp'
   if (ADI%m%IW%CompInflow==1) then
      dvr%out%WriteOutputUnt(j) = '(NVALID)'; j=j+1
   else
      dvr%out%WriteOutputUnt(j) = '(-)'; j=j+1
   endif

   dvr%out%WriteOutputHdr(j) = 'PtfmSurge'
   dvr%out%WriteOutputUnt(j) = '(m)'; j=j+1
   dvr%out%WriteOutputHdr(j) = 'PtfmSway'
   dvr%out%WriteOutputUnt(j) = '(m)'; j=j+1
   dvr%out%WriteOutputHdr(j) = 'PtfmHeave'
   dvr%out%WriteOutputUnt(j) = '(m)'; j=j+1
   dvr%out%WriteOutputHdr(j) = 'PtfmRoll'
   dvr%out%WriteOutputUnt(j) = '(deg)'; j=j+1
   dvr%out%WriteOutputHdr(j) = 'PtfmPitch'
   dvr%out%WriteOutputUnt(j) = '(deg)'; j=j+1
   dvr%out%WriteOutputHdr(j) = 'PtfmYaw'
   dvr%out%WriteOutputUnt(j) = '(deg)'; j=j+1

   dvr%out%WriteOutputHdr(j) = 'Yaw'
   dvr%out%WriteOutputUnt(j) = '(deg)'; j=j+1
   dvr%out%WriteOutputHdr(j) = 'Azimuth'
   dvr%out%WriteOutputUnt(j) = '(deg)'; j=j+1
   dvr%out%WriteOutputHdr(j) = 'RotSpeed'
   dvr%out%WriteOutputUnt(j) = '(rpm)'; j=j+1
   do k =1,maxNumBlades
      dvr%out%WriteOutputHdr(j) = 'BldPitch'//trim(num2lstr(k))
      dvr%out%WriteOutputUnt(j) = '(deg)'; j=j+1
   enddo

end subroutine Dvr_InitializeDriverOutputs
!----------------------------------------------------------------------------------------------------------------------------------
!> Store driver data
subroutine Dvr_CalcOutputDriver(dvr, y_ADI, FED, errStat, errMsg)
   type(Dvr_SimData), target,  intent(inout) :: dvr              ! driver data
   type(FED_Data),    target,   intent(in   ) :: FED       !< Elastic wind turbine data (Fake ElastoDyn)
   type(ADI_OutputType),        intent(in   ) :: y_ADI           ! ADI output data
   integer(IntKi)           ,   intent(  out) :: errStat         ! Status of error message
   character(*)             ,   intent(  out) :: errMsg          ! Error message if errStat /= ErrID_None
   integer              :: maxNumBlades, k, j, iWT
   real(ReKi)           :: rotations(3)
   integer(IntKi)       :: errStat2        ! Status of error message
   character(ErrMsgLen) :: errMsg2 ! Error message
   real(ReKi), pointer  :: arr(:)
   type(WTData), pointer :: wt ! Alias to shorten notation
   type(RotFED), pointer :: y_ED ! Alias to shorten notation

   errStat = ErrID_None
   errMsg  = ''
   
   maxNumBlades = 0
   do iWT=1,size(dvr%WT)
      maxNumBlades= max(maxNumBlades, dvr%WT(iWT)%numBlades)
   end do
   
   do iWT = 1, dvr%numTurbines
      wt => dvr%wt(iWT)
      y_ED => FED%wt(iWT)
      if (dvr%wt(iWT)%numBlades >0 ) then ! TODO, export for tower only
         arr => dvr%wt(iWT)%WriteOutput
         k=1
         ! NOTE: to do this properly we would need to store at the previous time step and perform a rotation
         arr(k) = dvr%iCase           ; k=k+1
         ! Environment
         arr(k) = y_ADI%HHVel(1, iWT) ; k=k+1  ! NOTE: stored at beginning of array
         arr(k) = y_ADI%HHVel(2, iWT) ; k=k+1
         arr(k) = y_ADI%HHVel(3, iWT) ; k=k+1 
         arr(k) = y_ADI%PLExp         ; k=k+1 ! shear exp, not set if CompInflow=1

         ! 6 base DOF
         rotations  = EulerExtract(y_ED%PlatformPtMesh%Orientation(:,:,1)); 
         arr(k) = y_ED%PlatformPtMesh%Position(1,1)+y_ED%PlatformPtMesh%TranslationDisp(1,1); k=k+1 ! surge
         arr(k) = y_ED%PlatformPtMesh%Position(2,1)+y_ED%PlatformPtMesh%TranslationDisp(2,1); k=k+1 ! sway
         arr(k) = y_ED%PlatformPtMesh%Position(3,1)+y_ED%PlatformPtMesh%TranslationDisp(3,1); k=k+1 ! heave
         arr(k) = rotations(1) * R2D  ; k=k+1 ! roll
         arr(k) = rotations(2) * R2D  ; k=k+1 ! pitch
         arr(k) = rotations(3) * R2D  ; k=k+1 ! yaw
         ! RNA motion
         arr(k) = wt%nac%yaw*R2D         ; k=k+1 ! yaw [deg]
         arr(k) = modulo(real(wt%hub%azimuth+(dvr%dt * wt%hub%rotSpeed)*R2D, ReKi), 360.0_ReKi); k=k+1 ! azimuth [deg], stored at nt-1
         arr(k) = wt%hub%rotSpeed*RPS2RPM; k=k+1 ! rotspeed [rpm]
         do j=1,maxNumBlades
            if (j<= wt%numBlades) then
               arr(k) = wt%bld(j)%pitch*R2D ! pitch [deg]
            else
               arr(k) = 0.0_ReKi ! myNaN
            endif
            k=k+1;
         enddo
      endif
   enddo

end subroutine Dvr_CalcOutputDriver
!----------------------------------------------------------------------------------------------------------------------------------
subroutine Dvr_WriteOutputs(nt, t, dvr, out, yADI, errStat, errMsg)
   integer(IntKi)         ,  intent(in   )   :: nt                   ! simulation time step
   real(DbKi)             ,  intent(in   )   :: t                    ! simulation time (s)
   type(Dvr_SimData),        intent(inout)   :: dvr              ! driver data
   type(Dvr_Outputs)      ,  intent(inout)   :: out                  ! driver uotput options
   type(ADI_OutputType)   ,  intent(in   )   :: yADI                 ! aerodyn outputs
   integer(IntKi)         ,  intent(inout)   :: errStat              ! Status of error message
   character(*)           ,  intent(inout)   :: errMsg               ! Error message if errStat /= ErrID_None
   ! Local variables.
   character(ChanLen) :: tmpStr         ! temporary string to print the time output as text
   integer :: nDV , nAD, nIW, iWT, k, j
   real(ReKi) :: rotations(3)
   integer(IntKi)  :: errStat2 ! Status of error message
   character(ErrMsgLen)    :: errMsg2  ! Error message 
   errStat = ErrID_None
   errMsg  = ''

   ! Packing all outputs excpet time into one array
   nAD = size(yADI%AD%rotors(1)%WriteOutput)
   nIW = size(yADI%IW_WriteOutput)
   nDV = out%nDvrOutputs
   do iWT = 1, dvr%numTurbines
      if (dvr%wt(iWT)%numBlades >0 ) then ! TODO, export for tower only

         out%outLine(1:nDV)         = dvr%wt(iWT)%WriteOutput(1:nDV)  ! Driver Write Outputs
         ! out%outLine(11)            = dvr%WT(iWT)%hub%azimuth       ! azimuth already stored a nt-1

         out%outLine(nDV+1:nDV+nAD) = yADI%AD%rotors(iWT)%WriteOutput     ! AeroDyn WriteOutputs
         out%outLine(nDV+nAD+1:)    = yADI%IW_WriteOutput                 ! InflowWind WriteOutputs

         if (out%fileFmt==idFmtBoth .or. out%fileFmt == idFmtAscii) then
            ! ASCII
            ! time
            write( tmpStr, out%Fmt_t ) t  ! '(F15.4)'
            call WrFileNR( out%unOutFile(iWT), tmpStr(1:out%ActualChanLen) )
            call WrNumAryFileNR(out%unOutFile(iWT), out%outLine,  out%Fmt_a, errStat, errMsg)
            ! write a new line (advance to the next line)
            write(out%unOutFile(iWT),'()')
         endif
         if (out%fileFmt==idFmtBoth .or. out%fileFmt == idFmtBinary) then
            ! Store for binary
            out%storage(1:nDV+nAD+nIW, nt, iWT) = out%outLine(1:nDV+nAD+nIW)
         endif
      endif
   enddo
end subroutine Dvr_WriteOutputs

!----------------------------------------------------------------------------------------------------------------------------------
!> Read a delimited file with one line of header
subroutine ReadDelimFile(Filename, nCol, Array, errStat, errMsg, nHeaderLines, priPath)
   character(len=*),                        intent(in)  :: Filename
   integer,                                 intent(in)  :: nCol
   real(ReKi), dimension(:,:), allocatable, intent(out) :: Array
   integer(IntKi)         ,                 intent(out) :: errStat ! Status of error message
   character(*)           ,                 intent(out) :: errMsg  ! Error message if errStat /= ErrID_None
   integer(IntKi), optional,                intent(in ) :: nHeaderLines
   character(*)  , optional,                intent(in ) :: priPath  ! Primary path, to use if filename is not absolute
   integer              :: UnIn, i, j, nLine, nHead
   character(len= 2048) :: line
   integer(IntKi)       :: errStat2      ! local status of error message
   character(ErrMsgLen) :: errMsg2       ! temporary Error message
   character(len=2048) :: Filename_Loc   ! filename local to this function
   errStat = ErrID_None
   errMsg  = ""

   Filename_Loc = Filename
   if (present(priPath)) then
      if (PathIsRelative(Filename_Loc)) Filename_Loc = trim(PriPath)//trim(Filename)
   endif

   ! Open file
   call GetNewUnit(UnIn) 
   call OpenFInpFile(UnIn, Filename_Loc, errStat2, errMsg2); if(Failed()) return 
   ! Count number of lines
   nLine = line_count(UnIn)
   allocate(Array(nLine-1, nCol), stat=errStat2); errMsg2='allocation failed'; if(Failed())return
   ! Read header
   nHead=1
   if (present(nHeaderLines)) nHead = nHeaderLines
   do i=1,nHead
      read(UnIn, *, IOSTAT=errStat2) line
      errMsg2 = ' Error reading line '//trim(Num2LStr(1))//' of file: '//trim(Filename_Loc)
      if(Failed()) return
   enddo
   ! Read data
   do I = 1,nLine-1
      read (UnIn,*,IOSTAT=errStat2) (Array(I,J), J=1,nCol)
      errMsg2 = ' Error reading line '//trim(Num2LStr(I+1))//' of file: '//trim(Filename_Loc)
      if(Failed()) return
   end do  
   close(UnIn) 
contains
   logical function Failed()
      CALL SetErrStat(errStat2, errMsg2, errStat, errMsg, 'ReadDelimFile' )
      Failed = errStat >= AbortErrLev
      if (Failed) then
         if ((UnIn)>0) close(UnIn)
      endif
   end function Failed
end subroutine ReadDelimFile

!----------------------------------------------------------------------------------------------------------------------------------
!> Counts number of lines in a file
integer function line_count(iunit)
   integer, intent(in) :: iunit
   character(len=2048) :: line
   ! safety for infinite loop..
   integer :: i
   integer, parameter :: nline_max=100000000 ! 100 M
   line_count=0
   do i=1,nline_max 
      line=''
      read(iunit,'(A)',END=100)line
      line_count=line_count+1
   enddo
   if (line_count==nline_max) then
      print*,'Error: maximum number of line exceeded for line_count'
      STOP
   endif
100 if(len(trim(line))>0) then
      line_count=line_count+1
   endif
   rewind(iunit)
   return
end function

!----------------------------------------------------------------------------------------------------------------------------------
!> Perform linear interpolation of an array, where first column is assumed to be ascending time values
!! First value is used for times before, and last value is used for time beyond
subroutine interpTimeValue(array, time, iLast, values)
   real(ReKi), dimension(:,:), intent(in)    :: array !< vector of time steps
   real(DbKi),                 intent(in)    :: time  !< time
   integer,                    intent(inout) :: iLast
   real(ReKi), dimension(:),   intent(out)   :: values !< vector of values at given time
   integer :: i
   real(ReKi) :: alpha
   if (array(iLast,1)> time) then 
      values = array(iLast,2:)
   elseif (iLast == size(array,1)) then 
      values = array(iLast,2:)
   else
      ! Look for index
      do i=iLast,size(array,1)
         if (array(i,1)<=time) then
            iLast=i
         else
            exit
         endif
      enddo
      if (iLast==size(array,1)) then
         values = array(iLast,2:)
      else
         ! Linear interpolation
         alpha = (array(iLast+1,1)-time)/(array(iLast+1,1)-array(iLast,1))
         values = array(iLast,2:)*alpha + array(iLast+1,2:)*(1-alpha)
         !print*,'time', array(iLast,1), '<=', time,'<',  array(iLast+1,1), 'fact', alpha
      endif
   endif
end subroutine interpTimeValue

!----------------------------------------------------------------------------------------------------------------------------------
!> This subroutine sets up the information needed for plotting VTK surfaces.
subroutine setVTKParameters(p_FAST, dvr, ADI, errStat, errMsg)
   type(Dvr_Outputs),     intent(inout) :: p_FAST           !< The parameters of the glue code
   type(Dvr_SimData), target,    intent(inout) :: dvr           ! intent(out) only so that we can save FmtWidth in dvr%out%ActualChanLen
   type(ADI_Data),     target,   intent(in   ) :: ADI       ! Input data for initialization (intent out for getting AD WriteOutput names/units)
   integer(IntKi),               intent(  out) :: errStat          !< Error status of the operation
   character(*),                 intent(  out) :: errMsg           !< Error message if errStat /= ErrID_None
   real(SiKi)                              :: RefPoint(3), RefLengths(2)               
   real(SiKi)                              :: x, y                
   real(SiKi)                              :: TwrDiam_top, TwrDiam_base, TwrRatio, TwrLength
   integer(IntKi)                          :: topNode, baseNode, cylNode, tipNode, rootNode
   integer(IntKi)                          :: NumBl, k, iRot, iBld, nNodes
   character(1024)                         :: vtkroot
   integer(IntKi)                          :: iWT
   integer(IntKi)                          :: errStat2
   character(ErrMsgLen)                    :: errMsg2
   character(*), parameter                 :: RoutineName = 'SetVTKParameters'
   real(SiKi) :: BladeLength, MaxBladeLength, MaxTwrLength, GroundRad, MaxLength
   real(SiKi) :: WorldBoxMax(3), WorldBoxMin(3) ! Extent of the turbines
   real(SiKi) :: BaseBoxDim
   type(MeshType), pointer :: Mesh
   type(WTData), pointer :: wt ! Alias to shorten notation
   errStat = ErrID_None
   errMsg  = ""
   
   ! --- Tower Blades (NOTE: done by ADI)
   !call AD_SetVTKSurface(InitOut_AD, u%AD, m%VTK_Surfaces, errStat2, errMsg2); if(Failed()) return

   ! get the name of the output directory for vtk files (in a subdirectory called "vtk" of the output directory), and
   ! create the VTK directory if it does not exist
   call GetPath ( p_FAST%root, p_FAST%VTK_OutFileRoot, vtkroot ) ! the returned p_FAST%VTK_OutFileRoot includes a file separator character at the end
   p_FAST%VTK_OutFileRoot = trim(p_FAST%VTK_OutFileRoot) // 'vtk'
   call MKDIR( trim(p_FAST%VTK_OutFileRoot) )
   p_FAST%VTK_OutFileRoot = trim( p_FAST%VTK_OutFileRoot ) // PathSep // trim(vtkroot)
   ! calculate the number of digits in 'y_FAST%NOutSteps' (Maximum number of output steps to be written)
   ! this will be used to pad the write-out step in the VTK filename with zeros in calls to MeshWrVTK()
   p_FAST%VTK_tWidth = max(9, CEILING( log10( real(dvr%numSteps+1, ReKi) / p_FAST%n_VTKTime ) ) + 1) ! NOTE: at least 9, if user changes dt/and tmax 

   if (allocated(p_FAST%VTK_Surface)) then
      return ! The surfaces were already computed (for combined cases)
   endif

   allocate(p_FAST%VTK_Surface(dvr%numTurbines))
   ! --- Find dimensions for all objects to determine "Ground" and typical dimensions
<<<<<<< HEAD
   MaxBladeLength = 0
   MaxTwrLength   = 0
   MaxLength      = 0
=======
   WorldBoxMax =-HUGE(1.0_SiKi)
   WorldBoxMin = HUGE(1.0_SiKi)
   MaxBladeLength=0
   MaxTwrLength=0
>>>>>>> b4c9facb
   do iWT=1,dvr%numTurbines
      wt => dvr%wt(iWT)
      do iBld=1, wt%numBlades
         nNodes = ADI%u(1)%AD%rotors(iWT)%BladeMotion(iBld)%nnodes
         BladeLength = TwoNorm(ADI%u(1)%AD%rotors(iWT)%BladeMotion(iBld)%Position(:,nNodes)-ADI%u(1)%AD%rotors(iWT)%BladeMotion(iBld)%Position(:,1))
         MaxBladeLength = max(MaxBladeLength, BladeLength)
      enddo
      if (wt%hasTower) then
         Mesh=>ADI%u(1)%AD%rotors(iWT)%TowerMotion
         if (Mesh%NNodes>0) then
            TwrLength = TwoNorm( Mesh%position(:,1) - Mesh%position(:,Mesh%NNodes) ) 
            MaxTwrLength = max(MaxTwrLength, TwrLength)
         endif
      endif
      MaxLength = max(MaxLength, MaxTwrLength, MaxBladeLength)

      ! Determine extent of the objects
      RefPoint = wt%originInit
      if (iWT==1) then
         WorldBoxMax(1) =  RefPoint(1)+MaxLength
         WorldBoxMax(2) =  RefPoint(2)+MaxLength
         WorldBoxMax(3) =  RefPoint(3)+MaxLength ! NOTE: not used
         WorldBoxMin(1) =  RefPoint(1)-MaxLength
         WorldBoxMin(2) =  RefPoint(2)-MaxLength
         WorldBoxMin(3) =  RefPoint(3)-MaxLength ! NOTE: not used
      else
         WorldBoxMax(1) = max(WorldBoxMax(1), RefPoint(1)+MaxLength)
         WorldBoxMax(2) = max(WorldBoxMax(2), RefPoint(2)+MaxLength)
         WorldBoxMax(3) = max(WorldBoxMax(3), RefPoint(3)+MaxLength) ! NOTE: not used
         WorldBoxMin(1) = min(WorldBoxMin(1), RefPoint(1)-MaxLength)
         WorldBoxMin(2) = min(WorldBoxMin(2), RefPoint(2)-MaxLength)
         WorldBoxMin(3) = min(WorldBoxMin(3), RefPoint(3)-MaxLength) ! NOTE: not used
      endif
   enddo ! Loop on turbine 

   ! Get radius for ground (blade length + hub radius):
   GroundRad = MaxBladeLength + MaxTwrLength+ p_FAST%VTKHubRad
   ! write the ground or seabed reference polygon:
   RefPoint(1:2) = dvr%WT(1)%originInit(1:2)
   do iWT=2,dvr%numTurbines
      RefPoint(1:2) = RefPoint(1:2) + dvr%WT(iWT)%originInit(1:2)
   end do
   RefPoint(1:2) = RefPoint(1:2) / dvr%numTurbines
   
   RefPoint(3) = 0.0_ReKi
   RefLengths  = GroundRad  + sqrt((WorldBoxMax(1)-WorldBoxMin(1))**2 + (WorldBoxMax(2)-WorldBoxMin(2))**2)
   call WrVTK_Ground (RefPoint, RefLengths, trim(p_FAST%VTK_OutFileRoot) // '.GroundSurface', errStat2, errMsg2 )         


   ! --- Create surfaces for Nacelle, Base, Tower, Blades
   do iWT=1,dvr%numTurbines
      wt => dvr%wt(iWT)
      p_FAST%VTK_Surface(iWT)%NumSectors = 25   

      ! Create nacelle box
      p_FAST%VTK_Surface(iWT)%NacelleBox(:,1) = (/ p_FAST%VTKNacDim(1)                    , p_FAST%VTKNacDim(2)+p_FAST%VTKNacDim(5), p_FAST%VTKNacDim(3) /)
      p_FAST%VTK_Surface(iWT)%NacelleBox(:,2) = (/ p_FAST%VTKNacDim(1)+p_FAST%VTKNacDim(4), p_FAST%VTKNacDim(2)+p_FAST%VTKNacDim(5), p_FAST%VTKNacDim(3) /) 
      p_FAST%VTK_Surface(iWT)%NacelleBox(:,3) = (/ p_FAST%VTKNacDim(1)+p_FAST%VTKNacDim(4), p_FAST%VTKNacDim(2)                    , p_FAST%VTKNacDim(3) /)
      p_FAST%VTK_Surface(iWT)%NacelleBox(:,4) = (/ p_FAST%VTKNacDim(1)                    , p_FAST%VTKNacDim(2)                    , p_FAST%VTKNacDim(3) /) 
      p_FAST%VTK_Surface(iWT)%NacelleBox(:,5) = (/ p_FAST%VTKNacDim(1)                    , p_FAST%VTKNacDim(2)                    , p_FAST%VTKNacDim(3)+p_FAST%VTKNacDim(6) /)
      p_FAST%VTK_Surface(iWT)%NacelleBox(:,6) = (/ p_FAST%VTKNacDim(1)+p_FAST%VTKNacDim(4), p_FAST%VTKNacDim(2)                    , p_FAST%VTKNacDim(3)+p_FAST%VTKNacDim(6) /) 
      p_FAST%VTK_Surface(iWT)%NacelleBox(:,7) = (/ p_FAST%VTKNacDim(1)+p_FAST%VTKNacDim(4), p_FAST%VTKNacDim(2)+p_FAST%VTKNacDim(5), p_FAST%VTKNacDim(3)+p_FAST%VTKNacDim(6) /)
      p_FAST%VTK_Surface(iWT)%NacelleBox(:,8) = (/ p_FAST%VTKNacDim(1)                    , p_FAST%VTKNacDim(2)+p_FAST%VTKNacDim(5), p_FAST%VTKNacDim(3)+p_FAST%VTKNacDim(6) /) 

      ! Create base box (using towerbase or nacelle dime)
      BaseBoxDim = minval(p_FAST%VTKNacDim(4:6))/2
      if (size(ADI%m%VTK_Surfaces(iWT)%TowerRad)>0) then
         BaseBoxDim = ADI%m%VTK_Surfaces(iWT)%TowerRad(1)
      endif
      p_FAST%VTK_Surface(iWT)%BaseBox(:,1) = (/ -BaseBoxDim             , -BaseBoxDim+2*BaseBoxDim, -BaseBoxDim /)
      p_FAST%VTK_Surface(iWT)%BaseBox(:,2) = (/ -BaseBoxDim+2*BaseBoxDim, -BaseBoxDim+2*BaseBoxDim, -BaseBoxDim /) 
      p_FAST%VTK_Surface(iWT)%BaseBox(:,3) = (/ -BaseBoxDim+2*BaseBoxDim, -BaseBoxDim             , -BaseBoxDim /)
      p_FAST%VTK_Surface(iWT)%BaseBox(:,4) = (/ -BaseBoxDim             , -BaseBoxDim             , -BaseBoxDim /) 
      p_FAST%VTK_Surface(iWT)%BaseBox(:,5) = (/ -BaseBoxDim             , -BaseBoxDim             , -BaseBoxDim+2*BaseBoxDim /)
      p_FAST%VTK_Surface(iWT)%BaseBox(:,6) = (/ -BaseBoxDim+2*BaseBoxDim, -BaseBoxDim             , -BaseBoxDim+2*BaseBoxDim /) 
      p_FAST%VTK_Surface(iWT)%BaseBox(:,7) = (/ -BaseBoxDim+2*BaseBoxDim, -BaseBoxDim+2*BaseBoxDim, -BaseBoxDim+2*BaseBoxDim /)
      p_FAST%VTK_Surface(iWT)%BaseBox(:,8) = (/ -BaseBoxDim             , -BaseBoxDim+2*BaseBoxDim, -BaseBoxDim+2*BaseBoxDim /) 

   enddo ! iWT, turbines

end subroutine SetVTKParameters
!----------------------------------------------------------------------------------------------------------------------------------
!> This routine writes a minimal subset of meshes with surfaces to VTK-formatted files. It doesn't bother with 
!! returning an error code.
subroutine WrVTK_Surfaces(t_global, ADI, FED, p_FAST, VTK_count)
   use FVW_IO, only: WrVTK_FVW
   real(DbKi),               intent(in   ) :: t_global  !< Current global time
   type(FED_Data), target,   intent(in   ) :: FED       !< Elastic wind turbine data (Fake ElastoDyn)
   type(ADI_Data),           intent(in   ) :: ADI       !< Input data for initialization (intent out for getting AD WriteOutput names/units)
   type(Dvr_Outputs),        intent(in   ) :: p_FAST    !< Parameters for the glue code
   integer(IntKi)         ,  intent(in   ) :: VTK_count
   logical, parameter    :: OutputFields = .FALSE. ! due to confusion about what fields mean on a surface, we are going to just output the basic meshes if people ask for fields
   integer(IntKi)        :: errStat2
   character(ErrMsgLen)  :: errMSg2
   integer(IntKi)        :: iWT
   integer(IntKi)        :: nWT
   character(10)         :: sWT
   type(RotFED), pointer :: y_ED ! Alias to shorten notation

   ! AeroDyn surfaces (Blades, Hub, Tower)
   call AD_WrVTK_Surfaces(ADI%u(2)%AD, ADI%y%AD, p_FAST%VTKRefPoint, ADI%m%VTK_Surfaces, VTK_count, p_FAST%VTK_OutFileRoot, p_FAST%VTK_tWidth, 25, p_FAST%VTKHubRad)

   ! Elastic info
   nWT = size(FED%WT)
   do iWT = 1, nWT
      if (nWT==1) then
         sWT = ''
      else
         sWT = '.T'//trim(num2lstr(iWT))
      endif
      y_ED => FED%WT(iWT)

      ! Base 
      call MeshWrVTK_PointSurface (p_FAST%VTKRefPoint, y_ED%PlatformPtMesh, trim(p_FAST%VTK_OutFileRoot)//trim(sWT)//'.BaseSurface', &
                                   VTK_count, OutputFields, errStat2, errMsg2, p_FAST%VTK_tWidth , verts = p_FAST%VTK_Surface(iWT)%BaseBox)
      if (y_ED%numBlades>0) then
         ! Nacelle 
         call MeshWrVTK_PointSurface (p_FAST%VTKRefPoint, y_ED%NacelleMotion, trim(p_FAST%VTK_OutFileRoot)//trim(sWT)//'.NacelleSurface', &
                                      VTK_count, OutputFields, errStat2, errMsg2, p_FAST%VTK_tWidth , verts = p_FAST%VTK_Surface(iWT)%NacelleBox)
      endif
      
      if (p_FAST%WrVTK>1) then
         ! --- animations 
         ! Tower base
         call MeshWrVTK_PointSurface (p_FAST%VTKRefPoint, y_ED%TwrPtMesh, trim(p_FAST%VTK_OutFileRoot)//trim(sWT)//'.TwrBaseSurface', &
                                      VTK_count, OutputFields, errStat2, errMsg2, p_FAST%VTK_tWidth , &
                                      NumSegments=p_FAST%VTK_Surface(iWT)%NumSectors, radius=p_FAST%VTKHubRad)

         if (ADI%u(2)%AD%rotors(iWT)%TowerMotion%nNodes>0) then
            call MeshWrVTK_PointSurface (p_FAST%VTKRefPoint, y_ED%TwrPtMeshAD, trim(p_FAST%VTK_OutFileRoot)//trim(sWT)//'.TwrBaseSurfaceAD', &
                                         VTK_count, OutputFields, errStat2, errMsg2, p_FAST%VTK_tWidth , &
                                         NumSegments=p_FAST%VTK_Surface(iWT)%NumSectors, radius=p_FAST%VTKHubRad)
        endif
     endif
   enddo

   ! Free wake
   if (allocated(ADI%m%AD%FVW_u)) then
      if (allocated(ADI%m%AD%FVW_u(1)%WingsMesh)) then
         call WrVTK_FVW(ADI%p%AD%FVW, ADI%x%AD%FVW, ADI%z%AD%FVW, ADI%m%AD%FVW, trim(p_FAST%VTK_OutFileRoot)//'.FVW', VTK_count, p_FAST%VTK_tWidth, bladeFrame=.FALSE.)  ! bladeFrame==.FALSE. to output in global coords
      end if   
   end if   
end subroutine WrVTK_Surfaces

!----------------------------------------------------------------------------------------------------------------------------------
!> This routine writes a minimal subset of meshes with surfaces to VTK-formatted files. It doesn't bother with 
!! returning an error code.
SUBROUTINE WrVTK_Lines(t_global, dvr, p_FAST, VTK_count, AD)
   use FVW_IO, only: WrVTK_FVW
   REAL(DbKi),               INTENT(IN   ) :: t_global            !< Current global time
   type(Dvr_SimData), target,    intent(inout) :: dvr           ! intent(out) only so that we can save FmtWidth in dvr%out%ActualChanLen
   TYPE(Dvr_Outputs),       INTENT(IN   ) :: p_FAST              !< Parameters for the glue code
   INTEGER(IntKi)          , INTENT(IN   ) :: VTK_count
   TYPE(AeroDyn_Data),       INTENT(IN   ) :: AD                  !< AeroDyn data
   logical, parameter                      :: OutputFields = .FALSE. ! due to confusion about what fields mean on a surface, we are going to just output the basic meshes if people ask for fields
   INTEGER(IntKi)                          :: k
   INTEGER(IntKi)                          :: ErrStat2
   CHARACTER(ErrMsgLen)                    :: ErrMSg2
   CHARACTER(*), PARAMETER                 :: RoutineName = 'WrVTK_Lines'
   integer(IntKi)                              :: iWT
   type(WTData), pointer :: wt ! Alias to shorten notation
   character(10) :: sWT

   do iWT = 1, size(dvr%WT)
      sWT = '.T'//trim(num2lstr(iWT))
      wt=>dvr%WT(iWT)

      ! Tower motions
      if (AD%u(2)%rotors(iWT)%TowerMotion%nNodes>0) then
         call MeshWrVTK(p_FAST%VTKRefPoint, AD%u(2)%rotors(iWT)%TowerMotion, trim(p_FAST%VTK_OutFileRoot)//trim(sWT)//'.Tower', &
                        VTK_count, OutputFields, ErrStat2, ErrMsg2, p_FAST%VTK_tWidth )
      endif

      if (wt%numBlades>0) then
         ! Nacelle 
         call MeshWrVTK(p_FAST%VTKRefPoint, wt%nac%ptMesh, trim(p_FAST%VTK_OutFileRoot)//trim(sWT)//'.Nacelle', &
                        VTK_count, OutputFields, ErrStat2, ErrMsg2, p_FAST%VTK_tWidth )

         ! Hub
         call MeshWrVTK(p_FAST%VTKRefPoint, AD%u(2)%rotors(iWT)%HubMotion, trim(p_FAST%VTK_OutFileRoot)//trim(sWT)//'.Hub', &
                        VTK_count, OutputFields, ErrStat2, ErrMsg2, p_FAST%VTK_tWidth )
      endif

      ! Blades
      do K=1,wt%numBlades
         call MeshWrVTK(p_FAST%VTKRefPoint, AD%u(2)%rotors(iWT)%BladeMotion(K), trim(p_FAST%VTK_OutFileRoot)//trim(sWT)//'.Blade'//trim(num2lstr(k)), &
                        VTK_count, OutputFields, ErrStat2, ErrMsg2, p_FAST%VTK_tWidth, Sib=AD%y%rotors(iWT)%BladeLoad(k) )
      end do
   enddo

   ! Free wake (only write this here if doing line meshes only -- FVW is written with surface outputs)
   if (allocated(AD%m%FVW_u) .and. dvr%out%WrVTK_Type==2) then
      if (allocated(AD%m%FVW_u(1)%WingsMesh)) then
         call WrVTK_FVW(AD%p%FVW, AD%x%FVW, AD%z%FVW, AD%m%FVW, trim(p_FAST%VTK_OutFileRoot)//'.FVW', VTK_count, p_FAST%VTK_tWidth, bladeFrame=.FALSE.)  ! bladeFrame==.FALSE. to output in global coords
      end if   
   end if
END SUBROUTINE WrVTK_Lines
!----------------------------------------------------------------------------------------------------------------------------------
!> This routine writes the ground or seabed reference surface information in VTK format.
!! see VTK file information format for XML, here: http://www.vtk.org/wp-content/uploads/2015/04/file-formats.pdf
subroutine WrVTK_Ground (RefPoint, HalfLengths, FileRootName, errStat, errMsg)
   REAL(SiKi),      INTENT(IN)           :: RefPoint(3)     !< reference point (plane will be created around it)
   REAL(SiKi),      INTENT(IN)           :: HalfLengths(2)  !< half of the X-Y lengths of plane surrounding RefPoint
   CHARACTER(*),    INTENT(IN)           :: FileRootName    !< Name of the file to write the output in (excluding extension)
   INTEGER(IntKi),  INTENT(OUT)          :: errStat         !< Indicates whether an error occurred (see NWTC_Library)
   CHARACTER(*),    INTENT(OUT)          :: errMsg          !< Error message associated with the errStat
   ! local variables
   INTEGER(IntKi)            :: Un            ! fortran unit number
   INTEGER(IntKi)            :: ix            ! loop counters
   CHARACTER(1024)           :: FileName
   INTEGER(IntKi), parameter :: NumberOfPoints = 4
   INTEGER(IntKi), parameter :: NumberOfLines = 0
   INTEGER(IntKi), parameter :: NumberOfPolys = 1
   INTEGER(IntKi)            :: errStat2
   CHARACTER(ErrMsgLen)      :: errMsg2
   errStat = ErrID_None
   errMsg  = ""
   FileName = TRIM(FileRootName)//'.vtp'
   call WrVTK_header( FileName, NumberOfPoints, NumberOfLines, NumberOfPolys, Un, errStat2, errMsg2 )    
   call SetErrStat(errStat2,errMsg2,errStat,errMsg,'WrVTK_Ground'); if (errStat >= AbortErrLev) return
   WRITE(Un,'(A)')         '      <Points>'
   WRITE(Un,'(A)')         '        <DataArray type="Float32" NumberOfComponents="3" format="ascii">'
   WRITE(Un,VTK_AryFmt) RefPoint(1) + HalfLengths(1) , RefPoint(2) + HalfLengths(2), RefPoint(3)
   WRITE(Un,VTK_AryFmt) RefPoint(1) + HalfLengths(1) , RefPoint(2) - HalfLengths(2), RefPoint(3)
   WRITE(Un,VTK_AryFmt) RefPoint(1) - HalfLengths(1) , RefPoint(2) - HalfLengths(2), RefPoint(3)
   WRITE(Un,VTK_AryFmt) RefPoint(1) - HalfLengths(1) , RefPoint(2) + HalfLengths(2), RefPoint(3)
   WRITE(Un,'(A)')         '        </DataArray>'
   WRITE(Un,'(A)')         '      </Points>'
   WRITE(Un,'(A)')         '      <Polys>'      
   WRITE(Un,'(A)')         '        <DataArray type="Int32" Name="connectivity" format="ascii">'         
   WRITE(Un,'('//trim(num2lstr(NumberOfPoints))//'(i7))') (ix, ix=0,NumberOfPoints-1)                   
   WRITE(Un,'(A)')         '        </DataArray>'      
   
   WRITE(Un,'(A)')         '        <DataArray type="Int32" Name="offsets" format="ascii">'            
   WRITE(Un,'(i7)') NumberOfPoints
   WRITE(Un,'(A)')         '        </DataArray>'
   WRITE(Un,'(A)')         '      </Polys>'      
   call WrVTK_footer( Un )       
end subroutine WrVTK_Ground

end module AeroDyn_Driver_Subs<|MERGE_RESOLUTION|>--- conflicted
+++ resolved
@@ -24,7 +24,7 @@
    use AeroDyn_Inflow, only: concatOutputHeaders
    use AeroDyn_Inflow, only: ADI_ADIW_Solve ! TODO remove me
    use AeroDyn_Inflow, only: Init_MeshMap_For_ADI, Set_Inputs_For_ADI
-   use AeroDyn_IO,     only: AD_WrVTK_Surfaces
+   use AeroDyn_IO,     only: AD_WrVTK_Surfaces, AD_WrVTK_LinesPoints
    
    use AeroDyn_Driver_Types   
    use AeroDyn
@@ -295,22 +295,15 @@
    ! VTK outputs
    if ((dvr%out%WrVTK>=1 .and. nt==1) .or. (dvr%out%WrVTK==2)) then
       ! Init only
-<<<<<<< HEAD
-      call WrVTK_Surfaces(time, ADI, FED, dvr%out, nt-1)
-   else if (dvr%out%WrVTK==2) then
-      ! Animation
-      call WrVTK_Surfaces(time, ADI, FED, dvr%out, nt-1)
-=======
       select case (dvr%out%WrVTK_Type)
          case (1)    ! surfaces
-            call WrVTK_Surfaces(time, dvr, dvr%out, nt-1, AD)
-         case (2)    ! lines
-            call WrVTK_Lines(   time, dvr, dvr%out, nt-1, AD)
-         case (3)    ! both
-            call WrVTK_Surfaces(time, dvr, dvr%out, nt-1, AD)
-            call WrVTK_Lines(   time, dvr, dvr%out, nt-1, AD)
+            call WrVTK_Surfaces(time, ADI, FED, dvr%out, nt-1)
+         case (2)    ! lines             
+            call WrVTK_Lines(   time, ADI, FED, dvr%out, nt-1)
+         case (3)    ! both              
+            call WrVTK_Surfaces(time, ADI, FED, dvr%out, nt-1)
+            call WrVTK_Lines(   time, ADI, FED, dvr%out, nt-1)
       end select
->>>>>>> b4c9facb
    endif
 
    ! Get state variables at next step: INPUT at step nt - 1, OUTPUT at step nt
@@ -433,6 +426,7 @@
       ! ADI
       InitInp%storeHHVel = .true.
       InitInp%WrVTK      = dvr%out%WrVTK
+      InitInp%WrVTK_Type = dvr%out%WrVTK_Type
       ! Inflow Wind
       InitInp%IW_InitInp%InputFile  = dvr%IW_InitInp%InputFile
       InitInp%IW_InitInp%CompInflow = dvr%IW_InitInp%CompInflow
@@ -1781,16 +1775,9 @@
 
    allocate(p_FAST%VTK_Surface(dvr%numTurbines))
    ! --- Find dimensions for all objects to determine "Ground" and typical dimensions
-<<<<<<< HEAD
    MaxBladeLength = 0
    MaxTwrLength   = 0
    MaxLength      = 0
-=======
-   WorldBoxMax =-HUGE(1.0_SiKi)
-   WorldBoxMin = HUGE(1.0_SiKi)
-   MaxBladeLength=0
-   MaxTwrLength=0
->>>>>>> b4c9facb
    do iWT=1,dvr%numTurbines
       wt => dvr%wt(iWT)
       do iBld=1, wt%numBlades
@@ -1913,7 +1900,7 @@
       endif
       
       if (p_FAST%WrVTK>1) then
-         ! --- animations 
+         ! --- animations
          ! Tower base
          call MeshWrVTK_PointSurface (p_FAST%VTKRefPoint, y_ED%TwrPtMesh, trim(p_FAST%VTK_OutFileRoot)//trim(sWT)//'.TwrBaseSurface', &
                                       VTK_count, OutputFields, errStat2, errMsg2, p_FAST%VTK_tWidth , &
@@ -1934,60 +1921,66 @@
       end if   
    end if   
 end subroutine WrVTK_Surfaces
-
-!----------------------------------------------------------------------------------------------------------------------------------
 !> This routine writes a minimal subset of meshes with surfaces to VTK-formatted files. It doesn't bother with 
 !! returning an error code.
-SUBROUTINE WrVTK_Lines(t_global, dvr, p_FAST, VTK_count, AD)
+subroutine WrVTK_Lines(t_global, ADI, FED, p_FAST, VTK_count)
    use FVW_IO, only: WrVTK_FVW
    REAL(DbKi),               INTENT(IN   ) :: t_global            !< Current global time
-   type(Dvr_SimData), target,    intent(inout) :: dvr           ! intent(out) only so that we can save FmtWidth in dvr%out%ActualChanLen
-   TYPE(Dvr_Outputs),       INTENT(IN   ) :: p_FAST              !< Parameters for the glue code
+   type(ADI_Data),           intent(in   ) :: ADI                 !< Input data for initialization (intent out for getting AD WriteOutput names/units)
+   type(FED_Data), target,   intent(in   ) :: FED                 !< Elastic wind turbine data (Fake ElastoDyn)
+   TYPE(Dvr_Outputs),        INTENT(IN   ) :: p_FAST              !< Parameters for the glue code
    INTEGER(IntKi)          , INTENT(IN   ) :: VTK_count
-   TYPE(AeroDyn_Data),       INTENT(IN   ) :: AD                  !< AeroDyn data
-   logical, parameter                      :: OutputFields = .FALSE. ! due to confusion about what fields mean on a surface, we are going to just output the basic meshes if people ask for fields
-   INTEGER(IntKi)                          :: k
-   INTEGER(IntKi)                          :: ErrStat2
-   CHARACTER(ErrMsgLen)                    :: ErrMSg2
-   CHARACTER(*), PARAMETER                 :: RoutineName = 'WrVTK_Lines'
-   integer(IntKi)                              :: iWT
-   type(WTData), pointer :: wt ! Alias to shorten notation
-   character(10) :: sWT
-
-   do iWT = 1, size(dvr%WT)
-      sWT = '.T'//trim(num2lstr(iWT))
-      wt=>dvr%WT(iWT)
-
-      ! Tower motions
-      if (AD%u(2)%rotors(iWT)%TowerMotion%nNodes>0) then
-         call MeshWrVTK(p_FAST%VTKRefPoint, AD%u(2)%rotors(iWT)%TowerMotion, trim(p_FAST%VTK_OutFileRoot)//trim(sWT)//'.Tower', &
-                        VTK_count, OutputFields, ErrStat2, ErrMsg2, p_FAST%VTK_tWidth )
-      endif
-
-      if (wt%numBlades>0) then
+   logical, parameter    :: OutputFields = .TRUE.
+   INTEGER(IntKi)        :: k
+   INTEGER(IntKi)        :: ErrStat2
+   CHARACTER(ErrMsgLen)  :: ErrMSg2
+   integer(IntKi)        :: iWT
+   integer(IntKi)        :: nWT
+   character(10)         :: sWT
+   type(RotFED), pointer :: y_ED ! Alias to shorten notation
+
+   ! AeroDyn surfaces (Blades, Tower)
+   call AD_WrVTK_LinesPoints(ADI%u(2)%AD, ADI%y%AD, p_FAST%VTKRefPoint, VTK_count, p_FAST%VTK_OutFileRoot, p_FAST%VTK_tWidth)
+
+   ! Elastic info
+   nWT = size(FED%WT)
+   do iWT = 1, nWT
+      if (nWT==1) then
+         sWT = ''
+      else
+         sWT = '.T'//trim(num2lstr(iWT))
+      endif
+      y_ED => FED%WT(iWT)
+
+      ! Base 
+      call MeshWrVTK_PointSurface (p_FAST%VTKRefPoint, y_ED%PlatformPtMesh, trim(p_FAST%VTK_OutFileRoot)//trim(sWT)//'.BaseSurface', &
+                                   VTK_count, OutputFields, errStat2, errMsg2, p_FAST%VTK_tWidth , verts = p_FAST%VTK_Surface(iWT)%BaseBox)
+      if (y_ED%numBlades>0) then
          ! Nacelle 
-         call MeshWrVTK(p_FAST%VTKRefPoint, wt%nac%ptMesh, trim(p_FAST%VTK_OutFileRoot)//trim(sWT)//'.Nacelle', &
-                        VTK_count, OutputFields, ErrStat2, ErrMsg2, p_FAST%VTK_tWidth )
-
-         ! Hub
-         call MeshWrVTK(p_FAST%VTKRefPoint, AD%u(2)%rotors(iWT)%HubMotion, trim(p_FAST%VTK_OutFileRoot)//trim(sWT)//'.Hub', &
-                        VTK_count, OutputFields, ErrStat2, ErrMsg2, p_FAST%VTK_tWidth )
-      endif
-
-      ! Blades
-      do K=1,wt%numBlades
-         call MeshWrVTK(p_FAST%VTKRefPoint, AD%u(2)%rotors(iWT)%BladeMotion(K), trim(p_FAST%VTK_OutFileRoot)//trim(sWT)//'.Blade'//trim(num2lstr(k)), &
-                        VTK_count, OutputFields, ErrStat2, ErrMsg2, p_FAST%VTK_tWidth, Sib=AD%y%rotors(iWT)%BladeLoad(k) )
-      end do
+         call MeshWrVTK( p_FAST%VTKRefPoint, y_ED%NacelleMotion, trim(p_FAST%VTK_OutFileRoot)//trim(sWT)//'.Nacelle', &
+                         VTK_count, OutputFields, errStat2, errMsg2, p_FAST%VTK_tWidth )
+      endif
+
+      if (p_FAST%WrVTK>1) then
+         ! --- animations  
+         ! Tower base
+         call MeshWrVTK(p_FAST%VTKRefPoint, y_ED%TwrPtMesh, trim(p_FAST%VTK_OutFileRoot)//trim(sWT)//'.TwrBase', &
+                        VTK_count, OutputFields, errStat2, errMsg2, p_FAST%VTK_tWidth )
+
+         if (ADI%u(2)%AD%rotors(iWT)%TowerMotion%nNodes>0) then
+            call MeshWrVTK(p_FAST%VTKRefPoint, y_ED%TwrPtMeshAD, trim(p_FAST%VTK_OutFileRoot)//trim(sWT)//'.TwrBaseAD', &
+                           VTK_count, OutputFields, errStat2, errMsg2, p_FAST%VTK_tWidth )
+         endif
+      endif
    enddo
 
    ! Free wake (only write this here if doing line meshes only -- FVW is written with surface outputs)
-   if (allocated(AD%m%FVW_u) .and. dvr%out%WrVTK_Type==2) then
-      if (allocated(AD%m%FVW_u(1)%WingsMesh)) then
-         call WrVTK_FVW(AD%p%FVW, AD%x%FVW, AD%z%FVW, AD%m%FVW, trim(p_FAST%VTK_OutFileRoot)//'.FVW', VTK_count, p_FAST%VTK_tWidth, bladeFrame=.FALSE.)  ! bladeFrame==.FALSE. to output in global coords
+   if (allocated(ADI%m%AD%FVW_u) .and. p_FAST%WrVTK_Type==2) then
+      if (allocated(ADI%m%AD%FVW_u(1)%WingsMesh)) then
+         call WrVTK_FVW(ADI%p%AD%FVW, ADI%x%AD%FVW, ADI%z%AD%FVW, ADI%m%AD%FVW, trim(p_FAST%VTK_OutFileRoot)//'.FVW', VTK_count, p_FAST%VTK_tWidth, bladeFrame=.FALSE.)  ! bladeFrame==.FALSE. to output in global coords
       end if   
    end if
-END SUBROUTINE WrVTK_Lines
+end subroutine WrVTK_Lines
 !----------------------------------------------------------------------------------------------------------------------------------
 !> This routine writes the ground or seabed reference surface information in VTK format.
 !! see VTK file information format for XML, here: http://www.vtk.org/wp-content/uploads/2015/04/file-formats.pdf
