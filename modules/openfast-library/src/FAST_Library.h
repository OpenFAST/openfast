--- conflicted
+++ resolved
@@ -16,12 +16,11 @@
 EXTERNAL_ROUTINE void FAST_AllocateTurbines(int * iTurb, int *ErrStat, char *ErrMsg);
 EXTERNAL_ROUTINE void FAST_DeallocateTurbines(int *ErrStat, char *ErrMsg);
 
-<<<<<<< HEAD
 EXTERNAL_ROUTINE void FAST_ExtInfw_Restart(int * iTurb, const char *CheckpointRootName, int *AbortErrLev, double * dt, int * InflowType,
                                            int * NumBl, int * NumBlElem, int * NumTwrElem, int * n_t_global,
                                            ExtInfw_InputType_t* ExtInfw_Input, ExtInfw_OutputType_t* ExtInfw_Output, SC_DX_InputType_t* SC_DX_Input, SC_DX_OutputType_t* SC_DX_Output,
                                            int *ErrStat, char *ErrMsg);
-EXTERNAL_ROUTINE void FAST_ExtInfw_Init(int * iTurb, double *TMax, const char *InputFileName, int * TurbineID, char *OutFileRoot,
+EXTERNAL_ROUTINE void FAST_ExtInfw_Init(int * iTurb, double *TMax, const char *InputFileName, int * TurbIDforName, char *OutFileRoot,
                                         int * NumSC2CtrlGlob, int * NumSC2Ctrl, int * NumCtrl2SC, float * initSCInputsGlob, float * initSCInputsTurbine,
                                         int * NumActForcePtsBlade, int * NumActForcePtsTower, float * TurbinePosition, int *AbortErrLev,
                                         double * dtDriver, double * dt, int * InflowType, int * NumBl, int * NumBlElem, int * NumTwrElem, int * NodeClusterType,
@@ -39,15 +38,6 @@
 EXTERNAL_ROUTINE void FAST_CFD_Step(int * iTurb, int *ErrStat, char *ErrMsg);
 EXTERNAL_ROUTINE void FAST_CFD_Reset_SubStep(int * iTurb, int * n_timesteps, int *ErrStat, char *ErrMsg);
 EXTERNAL_ROUTINE void FAST_CFD_Store_SubStep(int * iTurb, int * n_t_global,  int *ErrStat, char *ErrMsg);
-=======
-EXTERNAL_ROUTINE void FAST_OpFM_Restart(int * iTurb, const char *CheckpointRootName, int *AbortErrLev, double * dt, int * NumBl, int * NumBlElem, int * n_t_global,
-   OpFM_InputType_t* OpFM_Input, OpFM_OutputType_t* OpFM_Output, SC_DX_InputType_t* SC_DX_Input, SC_DX_OutputType_t* SC_DX_Output, int *ErrStat, char *ErrMsg);
-EXTERNAL_ROUTINE void FAST_OpFM_Init(int * iTurb, double *TMax, const char *InputFileName, int * TurbIDforName, int * NumSC2CtrlGlob, int * NumSC2Ctrl, int * NumCtrl2SC, float * initSCInputsGlob, float * initSCInputsTurbine, int * NumActForcePtsBlade, int * NumActForcePtsTower, float * TurbinePosition,
-   int *AbortErrLev, double * dt, int * NumBl, int * NumBlElem, int * NodeClusterType, OpFM_InputType_t* OpFM_Input, OpFM_OutputType_t* OpFM_Output, SC_DX_InputType_t* SC_DX_Input, SC_DX_OutputType_t* SC_DX_Output, 
-   int *ErrStat, char *ErrMsg);
-EXTERNAL_ROUTINE void FAST_OpFM_Solution0(int * iTurb, int *ErrStat, char *ErrMsg);
-EXTERNAL_ROUTINE void FAST_OpFM_Step(int * iTurb, int *ErrStat, char *ErrMsg);
->>>>>>> 6a7a5437
 
 EXTERNAL_ROUTINE void FAST_HubPosition(int * iTurb, float * absolute_position, float * rotation_veocity, double * orientation_dcm, int *ErrStat, char *ErrMsg);
 
