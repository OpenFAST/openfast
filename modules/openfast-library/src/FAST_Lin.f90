!**********************************************************************************************************************************
! FAST_Solver.f90, FAST_Subs.f90, FAST_Lin.f90, and FAST_Mods.f90 make up the FAST glue code in the FAST Modularization Framework.
! FAST_Prog.f90, FAST_Library.f90, FAST_Prog.c are different drivers for this code.
!..................................................................................................................................
! LICENSING
! Copyright (C) 2013-2016  National Renewable Energy Laboratory
! Copyright (C) 2018 Envision Energy USA, LTD
!
!    This file is part of FAST.
!
! Licensed under the Apache License, Version 2.0 (the "License");
! you may not use this file except in compliance with the License.
! You may obtain a copy of the License at
!
!     http://www.apache.org/licenses/LICENSE-2.0
!
! Unless required by applicable law or agreed to in writing, software
! distributed under the License is distributed on an "AS IS" BASIS,
! WITHOUT WARRANTIES OR CONDITIONS OF ANY KIND, either express or implied.
! See the License for the specific language governing permissions and
! limitations under the License.
!**********************************************************************************************************************************
MODULE FAST_Linear

   USE FAST_Solver  ! I mostly just want the modules that are inherited from this module, not the routines in it
   
   IMPLICIT NONE

   CONTAINS
!++++++++++++++++++++++++++++++++++++++++++++++++++++++++++++++++++++++++++++++++++++++++++++++++++++++++++++++++++++++++++++++++++
!----------------------------------------------------------------------------------------------------------------------------------
!> Routine that initializes some variables for linearization.
SUBROUTINE Init_Lin(p_FAST, y_FAST, m_FAST, AD, ED, NumBl, NumBlNodes, ErrStat, ErrMsg)

   TYPE(FAST_ParameterType), INTENT(INOUT) :: p_FAST              !< Parameters for the glue code
   TYPE(FAST_OutputFileType),INTENT(INOUT) :: y_FAST              !< Output variables for the glue code
   TYPE(FAST_MiscVarType),   INTENT(INOUT) :: m_FAST              !< Miscellaneous variables
   TYPE(AeroDyn_Data),       INTENT(IN   ) :: AD                  !< AeroDyn data
   TYPE(ElastoDyn_Data),     INTENT(IN   ) :: ED                  !< ElastoDyn data
   INTEGER(IntKi),           INTENT(IN   ) :: NumBl               !< Number of blades (for index into ED,AD input array)
   INTEGER(IntKi),           INTENT(IN   ) :: NumBlNodes          !< Number of blade nodes (for index into AD input array)
   
   INTEGER(IntKi),           INTENT(  OUT) :: ErrStat             !< Error status of the operation
   CHARACTER(*),             INTENT(  OUT) :: ErrMsg              !< Error message if ErrStat /= ErrID_None

   INTEGER(IntKi)                          :: i, j, k             ! loop/temp variables
   INTEGER(IntKi)                          :: ThisModule          ! Module ID # 
   INTEGER(IntKi)                          :: NumInstances        ! Number of instances of each module
   INTEGER(IntKi)                          :: NumStates           ! Number of states required for the x_eig arrays
   
   INTEGER(IntKi)                          :: i_u                 ! loop/temp variables
   INTEGER(IntKi)                          :: i_y, i_x            ! loop/temp variables

   INTEGER(IntKi)                          :: NextStart(3)        ! allocated to be size(LinStartIndx)=size(SizeLin); helps compute the next starting index for the module components
   INTEGER(IntKi)                          :: ErrStat2            ! local error status
   CHARACTER(ErrMsgLen)                    :: ErrMsg2             ! local error message
   CHARACTER(*),             PARAMETER     :: RoutineName = 'Init_Lin' 
   CHARACTER(200)                          :: ModAbrev
   
   
   ErrStat = ErrID_None
   ErrMsg = ""

   !.....................
   ! determine the number of modules that will be linearized:
   !.....................
   p_FAST%Lin_NumMods = 0 
   
      ! InflowWind is first, if activated:
   if ( p_FAST%CompInflow  == Module_IfW ) then 
      p_FAST%Lin_NumMods = p_FAST%Lin_NumMods + 1
      p_FAST%Lin_ModOrder( p_FAST%Lin_NumMods ) = Module_IfW
      
      call Init_Lin_IfW( p_FAST, y_FAST, AD%Input(1) ) ! overwrite some variables based on knowledge from glue code
                  
   end if
   
      ! ServoDyn is next, if activated:
   if ( p_FAST%CompServo  == Module_SrvD ) then 
      p_FAST%Lin_NumMods = p_FAST%Lin_NumMods + 1
      p_FAST%Lin_ModOrder( p_FAST%Lin_NumMods ) = Module_SrvD
   end if
   
   
      ! ElastoDyn is next; it is always activated:
   p_FAST%Lin_NumMods = p_FAST%Lin_NumMods + 1
   p_FAST%Lin_ModOrder( p_FAST%Lin_NumMods ) = Module_ED
      
      ! BeamDyn is next, if activated:
   if (p_FAST%CompElast == Module_BD) then
      p_FAST%Lin_NumMods = p_FAST%Lin_NumMods + 1
      p_FAST%Lin_ModOrder( p_FAST%Lin_NumMods ) = Module_BD
   end if
   
      ! AeroDyn is next, if activated:
   if ( p_FAST%CompAero  == Module_AD ) then 
      p_FAST%Lin_NumMods = p_FAST%Lin_NumMods + 1
      p_FAST%Lin_ModOrder( p_FAST%Lin_NumMods ) = Module_AD
   end if

      ! HydroDyn is next, if activated:
   if ( p_FAST%CompHydro  == Module_HD ) then 
      p_FAST%Lin_NumMods = p_FAST%Lin_NumMods + 1
      p_FAST%Lin_ModOrder( p_FAST%Lin_NumMods ) = Module_HD
   end if

  
      ! SD or ExtPtfm is next, if activated:
   if ( p_FAST%CompSub  == Module_SD ) then 
      p_FAST%Lin_NumMods = p_FAST%Lin_NumMods + 1
      p_FAST%Lin_ModOrder( p_FAST%Lin_NumMods ) = Module_SD
   else if ( p_FAST%CompSub  == Module_ExtPtfm ) then  
      p_FAST%Lin_NumMods = p_FAST%Lin_NumMods + 1
      p_FAST%Lin_ModOrder( p_FAST%Lin_NumMods ) = Module_ExtPtfm
   end if
   
      ! MAP is next, if activated:
   if ( p_FAST%CompMooring  == Module_MAP ) then 
      p_FAST%Lin_NumMods = p_FAST%Lin_NumMods + 1
      p_FAST%Lin_ModOrder( p_FAST%Lin_NumMods ) = Module_MAP
   else if ( p_FAST%CompMooring  == Module_MD ) then 
      p_FAST%Lin_NumMods = p_FAST%Lin_NumMods + 1
      p_FAST%Lin_ModOrder( p_FAST%Lin_NumMods ) = Module_MD
   end if


   !.....................
   ! determine total number of inputs/outputs/contStates:
   !.....................
   y_FAST%Lin%Glue%SizeLin = 0
   y_FAST%Lin%Glue%NumOutputs = 0
   
   do i = 1,p_FAST%Lin_NumMods
      ThisModule = p_FAST%Lin_ModOrder( i )
      
      do k=1,size(y_FAST%Lin%Modules(ThisModule)%Instance)
         y_FAST%Lin%Modules(ThisModule)%Instance(k)%SizeLin = 0
         if (allocated(y_FAST%Lin%Modules(ThisModule)%Instance(k)%Names_u)) y_FAST%Lin%Modules(ThisModule)%Instance(k)%SizeLin(LIN_INPUT_COL)     = size(y_FAST%Lin%Modules(ThisModule)%Instance(k)%Names_u)
         if (allocated(y_FAST%Lin%Modules(ThisModule)%Instance(k)%Names_y)) y_FAST%Lin%Modules(ThisModule)%Instance(k)%SizeLin(LIN_OUTPUT_COL)    = size(y_FAST%Lin%Modules(ThisModule)%Instance(k)%Names_y)
         if (allocated(y_FAST%Lin%Modules(ThisModule)%Instance(k)%Names_x)) y_FAST%Lin%Modules(ThisModule)%Instance(k)%SizeLin(LIN_ContSTATE_COL) = size(y_FAST%Lin%Modules(ThisModule)%Instance(k)%Names_x)
         
         y_FAST%Lin%Glue%SizeLin = y_FAST%Lin%Glue%SizeLin + y_FAST%Lin%Modules(ThisModule)%Instance(k)%SizeLin ! total number of inputs, outputs, and continuous states
         
         y_FAST%Lin%Glue%NumOutputs = y_FAST%Lin%Glue%NumOutputs + y_FAST%Lin%Modules(ThisModule)%Instance(k)%NumOutputs ! total number of WriteOutputs
      end do
   end do
   
   !.....................
   ! compute the starting index in the combined (full) matrices:
   !.....................
   NextStart = 1 ! whole array
   do i = 1,p_FAST%Lin_NumMods
      ThisModule = p_FAST%Lin_ModOrder( i )
      
      do k=1,size(y_FAST%Lin%Modules(ThisModule)%Instance)
         y_FAST%Lin%Modules(ThisModule)%Instance(k)%LinStartIndx = NextStart
         NextStart = NextStart + y_FAST%Lin%Modules(ThisModule)%Instance(k)%SizeLin
      end do
   end do
   
   
      ! ...................................
      ! determine which of the module inputs/outputs are written to file
      ! ...................................
   call Init_Lin_InputOutput(p_FAST, y_FAST, NumBl, NumBlNodes, ErrStat2, ErrMsg2)
      call SetErrStat(errStat2,ErrMsg2,ErrStat,ErrMsg,RoutineName)
   
      ! ...................................
      ! get names of inputs, outputs, and continuous states
      ! ...................................
   call AllocAry( y_FAST%Lin%Glue%names_u, y_FAST%Lin%Glue%SizeLin(LIN_INPUT_COL), 'names_u', ErrStat2, ErrMsg2)
      call SetErrStat(errStat2,ErrMsg2,ErrStat,ErrMsg,RoutineName)
   call AllocAry( y_FAST%Lin%Glue%names_y, y_FAST%Lin%Glue%SizeLin(LIN_OUTPUT_COL), 'names_y', ErrStat2, ErrMsg2)
      call SetErrStat(errStat2,ErrMsg2,ErrStat,ErrMsg,RoutineName)      
   call AllocAry( y_FAST%Lin%Glue%names_x, y_FAST%Lin%Glue%SizeLin(LIN_ContSTATE_COL), 'names_x', ErrStat2, ErrMsg2)
      call SetErrStat(errStat2,ErrMsg2,ErrStat,ErrMsg,RoutineName)       
   call AllocAry( y_FAST%Lin%Glue%Use_u, y_FAST%Lin%Glue%SizeLin(LIN_INPUT_COL), 'use_u', ErrStat2, ErrMsg2)
      call SetErrStat(errStat2,ErrMsg2,ErrStat,ErrMsg,RoutineName)      
   call AllocAry( y_FAST%Lin%Glue%Use_y, y_FAST%Lin%Glue%SizeLin(LIN_OUTPUT_COL), 'use_y', ErrStat2, ErrMsg2)
      call SetErrStat(errStat2,ErrMsg2,ErrStat,ErrMsg,RoutineName)      
   call AllocAry( y_FAST%Lin%Glue%RotFrame_u, y_FAST%Lin%Glue%SizeLin(LIN_INPUT_COL), 'RotFrame_u', ErrStat2, ErrMsg2)
      call SetErrStat(errStat2,ErrMsg2,ErrStat,ErrMsg,RoutineName)
   call AllocAry( y_FAST%Lin%Glue%RotFrame_y, y_FAST%Lin%Glue%SizeLin(LIN_OUTPUT_COL), 'RotFrame_y', ErrStat2, ErrMsg2)
      call SetErrStat(errStat2,ErrMsg2,ErrStat,ErrMsg,RoutineName)      
   call AllocAry( y_FAST%Lin%Glue%RotFrame_x, y_FAST%Lin%Glue%SizeLin(LIN_ContSTATE_COL), 'RotFrame_x', ErrStat2, ErrMsg2)
      call SetErrStat(errStat2,ErrMsg2,ErrStat,ErrMsg,RoutineName)  
   call AllocAry( y_FAST%Lin%Glue%DerivOrder_x, y_FAST%Lin%Glue%SizeLin(LIN_ContSTATE_COL), 'DerivOrder_x', ErrStat2, ErrMsg2)
      call SetErrStat(errStat2,ErrMsg2,ErrStat,ErrMsg,RoutineName)       
   call AllocAry( y_FAST%Lin%Glue%IsLoad_u, y_FAST%Lin%Glue%SizeLin(LIN_INPUT_COL), 'IsLoad_u', ErrStat2, ErrMsg2)
      call SetErrStat(errStat2,ErrMsg2,ErrStat,ErrMsg,RoutineName)
      
   if (ErrStat >= AbortErrLev) return
               
   
   i_u = 1
   i_y = 1      
   i_x = 1      
   do i = 1,p_FAST%Lin_NumMods
      ThisModule = p_FAST%Lin_ModOrder( i )
      ModAbrev = y_FAST%Module_Abrev(ThisModule)
      NumInstances = size(y_FAST%Lin%Modules(ThisModule)%Instance)

         ! inputs
      do k=1,NumInstances
         if (NumInstances > 1 .or. trim(y_FAST%Module_Abrev(ThisModule)) == "BD") then
            ModAbrev = TRIM(y_FAST%Module_Abrev(ThisModule))//'_'//trim(num2lstr(k))
         end if
      
         do j=1,y_FAST%Lin%Modules(ThisModule)%Instance(k)%SizeLin(LIN_INPUT_COL)
            y_FAST%Lin%Glue%names_u(i_u) = TRIM(ModAbrev)//' '//y_FAST%Lin%Modules(ThisModule)%Instance(k)%Names_u(j)
            y_FAST%Lin%Glue%use_u(  i_u) = y_FAST%Lin%Modules(ThisModule)%Instance(k)%use_u(j)
            y_FAST%Lin%Glue%IsLoad_u(i_u) = y_FAST%Lin%Modules(ThisModule)%Instance(k)%IsLoad_u(j) 
         
            if (allocated(y_FAST%Lin%Modules(ThisModule)%Instance(k)%RotFrame_u)) then
               y_FAST%Lin%Glue%RotFrame_u(i_u) = y_FAST%Lin%Modules(ThisModule)%Instance(k)%RotFrame_u(j) 
            else 
               y_FAST%Lin%Glue%RotFrame_u(i_u) = .false.
            end if
            i_u = i_u + 1;
         end do

      end do
      
         ! outputs
      do k=1,NumInstances
         if (NumInstances > 1 .or. trim(y_FAST%Module_Abrev(ThisModule)) == "BD") then
            ModAbrev = TRIM(y_FAST%Module_Abrev(ThisModule))//'_'//trim(num2lstr(k))
         end if
            
         do j=1,y_FAST%Lin%Modules(ThisModule)%Instance(k)%SizeLin(LIN_OUTPUT_COL)
            y_FAST%Lin%Glue%names_y(i_y) = TRIM(ModAbrev)//' '//y_FAST%Lin%Modules(ThisModule)%Instance(k)%Names_y(j)
            y_FAST%Lin%Glue%use_y(  i_y) = y_FAST%Lin%Modules(ThisModule)%Instance(k)%use_y(j)
            if (allocated(y_FAST%Lin%Modules(ThisModule)%Instance(k)%RotFrame_y)) then
               y_FAST%Lin%Glue%RotFrame_y(i_y) = y_FAST%Lin%Modules(ThisModule)%Instance(k)%RotFrame_y(j)
            else 
               y_FAST%Lin%Glue%RotFrame_y(i_y) = .false.
            end if
            i_y = i_y + 1;
         end do
      end do
 
         ! continuous states
      do k=1,NumInstances
         if (NumInstances > 1 .or. trim(y_FAST%Module_Abrev(ThisModule)) == "BD") then
            ModAbrev = TRIM(y_FAST%Module_Abrev(ThisModule))//'_'//trim(num2lstr(k))
         end if

         if (y_FAST%Lin%Modules(ThisModule)%Instance(k)%SizeLin(LIN_ContSTATE_COL) > 0) then
            if (p_FAST%WrVTK == VTK_ModeShapes) then ! allocate these for restart later
               if (ThisModule == Module_ED) then
                  ! ED has only the active DOFs as the continuous states, but to perturb the OP [Perterb_OP()], we need all of the DOFs
                  NumStates = ED%p%NDOF*2
               else
                  NumStates = y_FAST%Lin%Modules(ThisModule)%Instance(k)%SizeLin(LIN_ContSTATE_COL)
               end if

               call AllocAry( y_FAST%Lin%Modules(ThisModule)%Instance(k)%op_x_eig_mag, NumStates, 'op_x_eig_mag', ErrStat2, ErrMsg2)
                  call SetErrStat(errStat2,ErrMsg2,ErrStat,ErrMsg,RoutineName)
               call AllocAry( y_FAST%Lin%Modules(ThisModule)%Instance(k)%op_x_eig_phase, NumStates, 'op_x_eig_phase', ErrStat2, ErrMsg2)
                  call SetErrStat(errStat2,ErrMsg2,ErrStat,ErrMsg,RoutineName)
                  
               if (ErrStat >= AbortErrLev) return

               y_FAST%Lin%Modules(ThisModule)%Instance(k)%op_x_eig_mag = 0.0_R8Ki
               y_FAST%Lin%Modules(ThisModule)%Instance(k)%op_x_eig_phase = 0.0_R8Ki
            end if
         end if
         
            
         do j=1,y_FAST%Lin%Modules(ThisModule)%Instance(k)%SizeLin(LIN_ContSTATE_COL)
            y_FAST%Lin%Glue%names_x( i_x) = TRIM(ModAbrev)//' '//y_FAST%Lin%Modules(ThisModule)%Instance(k)%Names_x( j)
            if (allocated(y_FAST%Lin%Modules(ThisModule)%Instance(k)%RotFrame_x)) then
               y_FAST%Lin%Glue%RotFrame_x(i_x) = y_FAST%Lin%Modules(ThisModule)%Instance(k)%RotFrame_x(j) 
            else 
               y_FAST%Lin%Glue%RotFrame_x(i_x) = .false.
            end if
            
            if (allocated(y_FAST%Lin%Modules(ThisModule)%Instance(k)%DerivOrder_x)) then
               y_FAST%Lin%Glue%DerivOrder_x(i_x) = y_FAST%Lin%Modules(ThisModule)%Instance(k)%DerivOrder_x(j) 
            else 
               y_FAST%Lin%Glue%DerivOrder_x(i_x) = 0
            end if
            i_x = i_x + 1;
         end do
      end do
      
   end do ! each module


   !.....................
   ! initialize variables for periodic steady state solution
   !.....................
   
   m_FAST%Lin%NextLinTimeIndx = 1 
   m_FAST%Lin%CopyOP_CtrlCode = MESH_NEWCOPY
   m_FAST%Lin%n_rot           = 0
   m_FAST%Lin%IsConverged     = .false.
   m_FAST%Lin%FoundSteady     = .false.
   m_FAST%Lin%ForceLin        = .false.
   m_FAST%Lin%AzimIndx        = 1
   
   p_FAST%AzimDelta   = TwoPi / p_FAST%NLinTimes
   
      ! allocate space to save operating points
   if (p_FAST%CalcSteady .or. p_FAST%WrVTK==VTK_ModeShapes) then
      
      call AllocateOP(p_FAST, y_FAST, ErrStat2, ErrMsg2 )
         CALL SetErrStat( ErrStat2, ErrMsg2, ErrStat, ErrMsg, RoutineName)
         
         ! allocate spaces for variables needed to determine 
      if (p_FAST%CalcSteady) then
      
        !call AllocAry(m_FAST%Lin%AzimTarget, p_FAST%NLinTimes,'AzimTarget', ErrStat2, ErrMsg2)
         allocate( m_FAST%Lin%AzimTarget(0 : p_FAST%NLinTimes+1), stat=ErrStat2 )
         if (ErrStat2 /= 0) then
            call SetErrStat(ErrID_Fatal,"Unable to allocate space for AzimTarget.",ErrStat,ErrMsg,RoutineName)
         end if
         
         call AllocAry( m_FAST%Lin%LinTimes, p_FAST%NLinTimes, 'LinTimes', ErrStat2, ErrMsg2 )
            CALL SetErrStat( ErrStat2, ErrMsg2, ErrStat, ErrMsg, RoutineName)

         call AllocAry( m_FAST%Lin%Psi, p_FAST%LinInterpOrder+1, 'Psi', ErrStat2, ErrMsg2)
            CALL SetErrStat( ErrStat2, ErrMsg2, ErrStat, ErrMsg, RoutineName)

            ! these flattened output arrays will contain spaces for %WriteOutputs, which are being ignored for purposes of CalcSteady computations
         call AllocAry( m_FAST%Lin%y_interp, y_FAST%Lin%Glue%SizeLin(LIN_OUTPUT_COL), 'y_interp', ErrStat2, ErrMsg2)
            CALL SetErrStat( ErrStat2, ErrMsg2, ErrStat, ErrMsg, RoutineName)

         call AllocAry( m_FAST%Lin%Y_prevRot, y_FAST%Lin%Glue%SizeLin(LIN_OUTPUT_COL), p_FAST%NLinTimes, 'Y_prevRot', ErrStat2, ErrMsg2)
            CALL SetErrStat( ErrStat2, ErrMsg2, ErrStat, ErrMsg, RoutineName)

         call AllocAry( m_FAST%Lin%y_ref, y_FAST%Lin%Glue%SizeLin(LIN_OUTPUT_COL), 'y_ref', ErrStat2, ErrMsg2)
            CALL SetErrStat( ErrStat2, ErrMsg2, ErrStat, ErrMsg, RoutineName)

         if (ErrStat < AbortErrLev) then
            m_FAST%Lin%y_interp = 0.0_R8Ki
            m_FAST%Lin%Y_prevRot = 0.0_R8Ki
            m_FAST%Lin%y_ref = 1.0_R8Ki
         end if
         
      end if
      
   end if
   
   
END SUBROUTINE Init_Lin
!----------------------------------------------------------------------------------------------------------------------------------
!> Routine that initializes the names and rotating frame portion of IfW.
SUBROUTINE Init_Lin_IfW( p_FAST, y_FAST, u_AD )

   TYPE(FAST_ParameterType),       INTENT(IN   )   :: p_FAST      !< FAST parameter data 
   TYPE(FAST_OutputFileType),      INTENT(INOUT)   :: y_FAST      !< Output variables for the glue code
   TYPE(AD_InputType),             INTENT(IN)      :: u_AD        !< The input meshes (already calculated) from AeroDyn   
   
   INTEGER(IntKi)                          :: i, j, k             ! loop counters
   INTEGER(IntKi)                          :: i2                  ! loop counters
   INTEGER(IntKi)                          :: Node                ! InflowWind node number
   CHARACTER(25)                           :: NodeDesc            ! Node description
   INTEGER(IntKi)                          :: position            ! position in string
   
            
         ! compare with IfW_InputSolve():
   
      Node = 0 !InflowWind node
            
      ! I'm going to overwrite some of the input/output descriptions 
      if (p_FAST%CompServo == MODULE_SrvD) then
         Node = Node + 1
         NodeDesc = ' (hub)'
         
         do i=1,3
            position = index(y_FAST%Lin%Modules(Module_IfW)%Instance(1)%Names_u(i), ',') - 1
            y_FAST%Lin%Modules(Module_IfW)%Instance(1)%Names_u(i) = y_FAST%Lin%Modules(Module_IfW)%Instance(1)%Names_u(i)(1:position)//trim(NodeDesc)//&
                                                                    y_FAST%Lin%Modules(Module_IfW)%Instance(1)%Names_u(i)(position+1:)
         end do    
         do i=1,3
            position = index(y_FAST%Lin%Modules(Module_IfW)%Instance(1)%Names_y(i), ',') - 1
            y_FAST%Lin%Modules(Module_IfW)%Instance(1)%Names_y(i) = y_FAST%Lin%Modules(Module_IfW)%Instance(1)%Names_y(i)(1:position)//trim(NodeDesc)//&
                                                                    y_FAST%Lin%Modules(Module_IfW)%Instance(1)%Names_y(i)(position+1:)
         end do    
      end if
                  
      IF (p_FAST%CompAero == MODULE_AD) THEN 
                           
         DO K = 1,SIZE(u_AD%rotors(1)%BladeMotion)
            DO J = 1,u_AD%rotors(1)%BladeMotion(k)%Nnodes
               Node = Node + 1 ! InflowWind node
               NodeDesc = ' (blade '//trim(num2lstr(k))//', node '//trim(num2lstr(j))//')'
               
               do i=1,3 !XYZ components of this node
                  i2 = (Node-1)*3 + i
                                    
                  position = index(y_FAST%Lin%Modules(Module_IfW)%Instance(1)%Names_u(i2), ',') - 1
                  y_FAST%Lin%Modules(Module_IfW)%Instance(1)%Names_u(i2) = y_FAST%Lin%Modules(Module_IfW)%Instance(1)%Names_u(i2)(1:position)//trim(NodeDesc)//&
                                                                           y_FAST%Lin%Modules(Module_IfW)%Instance(1)%Names_u(i2)(position+1:)
                                                       
                  position = index(y_FAST%Lin%Modules(Module_IfW)%Instance(1)%Names_y(i2), ',') - 1
                  y_FAST%Lin%Modules(Module_IfW)%Instance(1)%Names_y(i2) = y_FAST%Lin%Modules(Module_IfW)%Instance(1)%Names_y(i2)(1:position)//trim(NodeDesc)//&
                                                                           y_FAST%Lin%Modules(Module_IfW)%Instance(1)%Names_y(i2)(position+1:)
                  
                  ! IfW has inputs and outputs in the global frame
                  !y_FAST%Lin%Modules(Module_IfW)%Instance(1)%RotFrame_u(i2) = .true.
                  !y_FAST%Lin%Modules(Module_IfW)%Instance(1)%RotFrame_y(i2) = .true.
                  
               end do            
            END DO !J = 1,p%BldNodes ! Loop through the blade nodes / elements
         END DO !K = 1,p%NumBl     
         
            ! tower:
         DO J=1,u_AD%rotors(1)%TowerMotion%nnodes
            Node = Node + 1  
            NodeDesc = ' (Tower node '//trim(num2lstr(j))//')'

            do i=1,3 !XYZ components of this node
               i2 = (Node-1)*3 + i
                                    
               position = index(y_FAST%Lin%Modules(Module_IfW)%Instance(1)%Names_u(i2), ',') - 1
               y_FAST%Lin%Modules(Module_IfW)%Instance(1)%Names_u(i2) = y_FAST%Lin%Modules(Module_IfW)%Instance(1)%Names_u(i2)(1:position)//trim(NodeDesc)//&
                                                                        y_FAST%Lin%Modules(Module_IfW)%Instance(1)%Names_u(i2)(position+1:)
                                     
               position = index(y_FAST%Lin%Modules(Module_IfW)%Instance(1)%Names_y(i2), ',') - 1
               y_FAST%Lin%Modules(Module_IfW)%Instance(1)%Names_y(i2) = y_FAST%Lin%Modules(Module_IfW)%Instance(1)%Names_y(i2)(1:position)//trim(NodeDesc)//&
                                                                        y_FAST%Lin%Modules(Module_IfW)%Instance(1)%Names_y(i2)(position+1:)
            end do            
         END DO              
         
      END IF     
   
END SUBROUTINE Init_Lin_IfW
!----------------------------------------------------------------------------------------------------------------------------------
!> Routine that initializes some use_u and use_y, which determine which, if any, inputs and outputs are output in the linearization file.
SUBROUTINE Init_Lin_InputOutput(p_FAST, y_FAST, NumBl, NumBlNodes, ErrStat, ErrMsg)

   TYPE(FAST_ParameterType), INTENT(INOUT) :: p_FAST              !< Parameters for the glue code
   TYPE(FAST_OutputFileType),INTENT(INOUT) :: y_FAST              !< Output variables for the glue code
   INTEGER(IntKi),           INTENT(IN   ) :: NumBl               !< Number of blades (for index into ED,AD input array)
   INTEGER(IntKi),           INTENT(IN   ) :: NumBlNodes          !< Number of blades nodes (for index into AD input array)
   
   INTEGER(IntKi),           INTENT(  OUT) :: ErrStat             !< Error status of the operation
   CHARACTER(*),             INTENT(  OUT) :: ErrMsg              !< Error message if ErrStat /= ErrID_None

   INTEGER(IntKi)                          :: i, j, col           ! loop/temp variables
   INTEGER(IntKi)                          :: k                   ! loop/temp variables
   INTEGER(IntKi)                          :: ThisModule          ! Module ID # 
   
   INTEGER(IntKi)                          :: ErrStat2            ! local error status
   CHARACTER(ErrMsgLen)                    :: ErrMsg2             ! local error message
   CHARACTER(*),             PARAMETER     :: RoutineName = 'Init_Lin_InputOutput' 
   
   
   ErrStat = ErrID_None
   ErrMsg = ""                               
   
      ! ...................................
      ! allocate module arrays
      ! ...................................
   do i = 1,p_FAST%Lin_NumMods
      ThisModule = p_FAST%Lin_ModOrder( i )
      
      do k=1,size(y_FAST%Lin%Modules(ThisModule)%Instance)
         call AllocAry ( y_FAST%Lin%Modules(ThisModule)%Instance(k)%Use_u, size(y_FAST%Lin%Modules(ThisModule)%Instance(k)%Names_u), TRIM(y_FAST%Module_Abrev(ThisModule))//'_Use_u', ErrStat2, ErrMsg2)
            call SetErrStat(errStat2,ErrMsg2,ErrStat,ErrMsg,RoutineName)
         call AllocAry ( y_FAST%Lin%Modules(ThisModule)%Instance(k)%Use_y, size(y_FAST%Lin%Modules(ThisModule)%Instance(k)%Names_y), TRIM(y_FAST%Module_Abrev(ThisModule))//'_Use_y', ErrStat2, ErrMsg2)
            call SetErrStat(errStat2,ErrMsg2,ErrStat,ErrMsg,RoutineName)
      end do

   end do
   if (ErrStat >= AbortErrLev) return
   
   
      ! ...................................
      ! set true/false flags for inputs:
      ! ...................................
   
   if (p_FAST%LinInputs == LIN_NONE) then
      do i = 1,p_FAST%Lin_NumMods
         ThisModule = p_FAST%Lin_ModOrder( i )
         do k=1,size(y_FAST%Lin%Modules(ThisModule)%Instance)
            y_FAST%Lin%Modules(ThisModule)%Instance(k)%use_u = .false.
         end do
      end do
   elseif(p_FAST%LinInputs == LIN_STANDARD) then
      do i = 1,p_FAST%Lin_NumMods
         ThisModule = p_FAST%Lin_ModOrder( i )
         do k=1,size(y_FAST%Lin%Modules(ThisModule)%Instance)
            y_FAST%Lin%Modules(ThisModule)%Instance(k)%use_u = .false.
         end do
      end do
      
      ! AD standard inputs: UserProp(NumBlNodes,NumBl)
      if (p_FAST%CompAero == MODULE_AD) then
         do j=1,NumBl*NumBlNodes
            y_FAST%Lin%Modules(MODULE_AD)%Instance(1)%use_u(y_FAST%Lin%Modules(MODULE_AD)%Instance(1)%SizeLin(LIN_INPUT_COL)+1-j) = .true.
         end do
      end if
      
      ! ED standard inputs: BlPitchCom, YawMom, GenTrq, extended input (collective pitch)
      do j=1,NumBl+3
         y_FAST%Lin%Modules(MODULE_ED)%Instance(1)%use_u(y_FAST%Lin%Modules(MODULE_ED)%Instance(1)%SizeLin(LIN_INPUT_COL)+1-j) = .true.
      end do
      
      ! IfW standard inputs: HWindSpeed, PLexp, PropagationDir
      if (p_FAST%CompInflow == MODULE_IfW) then
         do j = 1,3
            y_FAST%Lin%Modules(MODULE_IfW)%Instance(1)%use_u(y_FAST%Lin%Modules(MODULE_IfW)%Instance(1)%SizeLin(LIN_INPUT_COL)+1-j) = .true.
         end do
      end if

      ! HD standard inputs: WaveElev0
      if (p_FAST%CompHydro == MODULE_HD) then
            y_FAST%Lin%Modules(MODULE_HD)%Instance(1)%use_u(y_FAST%Lin%Modules(MODULE_HD)%Instance(1)%SizeLin(LIN_INPUT_COL)) = .true.
      end if
      
     ! SD has no standard inputs

   elseif(p_FAST%LinInputs == LIN_ALL) then
      do i = 1,p_FAST%Lin_NumMods
         ThisModule = p_FAST%Lin_ModOrder( i )
         do k=1,size(y_FAST%Lin%Modules(ThisModule)%Instance)
            y_FAST%Lin%Modules(ThisModule)%Instance(k)%use_u = .true.
         end do
      end do      
   end if
            
        
      ! ...................................
      ! set true/false flags for outputs:
      ! ...................................
   
   if (p_FAST%LinOutputs == LIN_NONE) then
      do i = 1,p_FAST%Lin_NumMods
         ThisModule = p_FAST%Lin_ModOrder( i )
         do k=1,size(y_FAST%Lin%Modules(ThisModule)%Instance)
            y_FAST%Lin%Modules(ThisModule)%Instance(k)%use_y = .false.
         end do
      end do      
   elseif(p_FAST%LinOutputs == LIN_STANDARD) then

      ! WriteOutput values are the last entries of the modules      
      do i = 1,p_FAST%Lin_NumMods         
         ThisModule = p_FAST%Lin_ModOrder( i )
         
         do k=1,size(y_FAST%Lin%Modules(ThisModule)%Instance)
            col = y_FAST%Lin%Modules(ThisModule)%Instance(k)%SizeLin(LIN_OUTPUT_COL) - y_FAST%Lin%Modules(ThisModule)%Instance(k)%NumOutputs !last column before WriteOutput occurs
            do j=1,col
               y_FAST%Lin%Modules(ThisModule)%Instance(k)%use_y(j) = .false.
            end do
            do j=col+1,y_FAST%Lin%Modules(ThisModule)%Instance(k)%SizeLin(LIN_OUTPUT_COL)
               y_FAST%Lin%Modules(ThisModule)%Instance(k)%use_y(j) = .true.
            end do
         end do
      end do      
      
   elseif(p_FAST%LinOutputs == LIN_ALL) then
      do i = 1,p_FAST%Lin_NumMods
         ThisModule = p_FAST%Lin_ModOrder( i )
         do k=1,size(y_FAST%Lin%Modules(ThisModule)%Instance)
            y_FAST%Lin%Modules(ThisModule)%Instance(k)%use_y = .true.
         end do
      end do      
   end if
   
   
END SUBROUTINE Init_Lin_InputOutput
!----------------------------------------------------------------------------------------------------------------------------------
!> Routine that performs lineaization at current operating point for a turbine. 
SUBROUTINE FAST_Linearize_OP(t_global, p_FAST, y_FAST, m_FAST, ED, BD, SrvD, AD, IfW, OpFM, HD, SD, ExtPtfm, MAPp, FEAM, MD, Orca, &
                         IceF, IceD, MeshMapData, ErrStat, ErrMsg )

   REAL(DbKi),               INTENT(IN   ) :: t_global            !< current (global) simulation time

   TYPE(FAST_ParameterType), INTENT(IN   ) :: p_FAST              !< Parameters for the glue code
   TYPE(FAST_OutputFileType),INTENT(INOUT) :: y_FAST              !< Output variables for the glue code
   TYPE(FAST_MiscVarType),   INTENT(INOUT) :: m_FAST              !< Miscellaneous variables
     
   TYPE(ElastoDyn_Data),     INTENT(INOUT) :: ED                  !< ElastoDyn data
   TYPE(BeamDyn_Data),       INTENT(INOUT) :: BD                  !< BeamDyn data
   TYPE(ServoDyn_Data),      INTENT(INOUT) :: SrvD                !< ServoDyn data
   TYPE(AeroDyn_Data),       INTENT(INOUT) :: AD                  !< AeroDyn data
   TYPE(InflowWind_Data),    INTENT(INOUT) :: IfW                 !< InflowWind data
   TYPE(OpenFOAM_Data),      INTENT(INOUT) :: OpFM                !< OpenFOAM data
   TYPE(HydroDyn_Data),      INTENT(INOUT) :: HD                  !< HydroDyn data
   TYPE(SubDyn_Data),        INTENT(INOUT) :: SD                  !< SubDyn data
   TYPE(ExtPtfm_Data),       INTENT(INOUT) :: ExtPtfm             !< ExtPtfm_MCKF data
   TYPE(MAP_Data),           INTENT(INOUT) :: MAPp                !< MAP data
   TYPE(FEAMooring_Data),    INTENT(INOUT) :: FEAM                !< FEAMooring data
   TYPE(MoorDyn_Data),       INTENT(INOUT) :: MD                  !< Data for the MoorDyn module
   TYPE(OrcaFlex_Data),      INTENT(INOUT) :: Orca                !< OrcaFlex interface data
   TYPE(IceFloe_Data),       INTENT(INOUT) :: IceF                !< IceFloe data
   TYPE(IceDyn_Data),        INTENT(INOUT) :: IceD                !< All the IceDyn data used in time-step loop

   TYPE(FAST_ModuleMapType), INTENT(INOUT) :: MeshMapData         !< Data for mapping between modules
      
   INTEGER(IntKi),           INTENT(  OUT) :: ErrStat             !< Error status of the operation
   CHARACTER(*),             INTENT(  OUT) :: ErrMsg              !< Error message if ErrStat /= ErrID_None

      ! local variables
   INTEGER(IntKi)                          :: Un                  ! unit number for linearization output file (written in two parts)
   INTEGER(IntKi)                          :: ErrStat2            ! local error status
   CHARACTER(ErrMsgLen)                    :: ErrMsg2             ! local error message
   CHARACTER(*),             PARAMETER     :: RoutineName = 'FAST_Linearize_OP' 
   
   REAL(R8Ki), ALLOCATABLE                 :: dUdu(:,:), dUdy(:,:) ! variables for glue-code linearization
   integer(intki)                          :: NumBl
   integer(intki)                          :: k
   CHARACTER(1024)                         :: LinRootName
   CHARACTER(1024)                         :: OutFileName
   CHARACTER(200)                          :: SimStr
   CHARACTER(MaxWrScrLen)                  :: BlankLine
   CHARACTER(*), PARAMETER                 :: Fmt = 'F10.2'
   
   
   
   ErrStat = ErrID_None
   ErrMsg = ""
   Un = -1
   
   !.....................
      SimStr = '(RotSpeed='//trim(num2lstr(ED%y%RotSpeed*RPS2RPM,Fmt))//' rpm, BldPitch1='//trim(num2lstr(ED%y%BlPitch(1)*R2D,Fmt))//' deg)'

   BlankLine = ""
   CALL WrOver( BlankLine )  ! BlankLine contains MaxWrScrLen spaces
   CALL WrOver ( ' Performing linearization '//trim(num2lstr(m_FAST%Lin%NextLinTimeIndx))//' at simulation time '//TRIM( Num2LStr(t_global) )//' s. '//trim(SimStr) )
   CALL WrScr('')
   
   !.....................
   
   LinRootName = TRIM(p_FAST%OutFileRoot)//'.'//trim(num2lstr(m_FAST%Lin%NextLinTimeIndx))
   
   if (p_FAST%WrVTK == VTK_ModeShapes .and. .not. p_FAST%CalcSteady) then ! we already saved these for the CalcSteady case
      call SaveOP(m_FAST%Lin%NextLinTimeIndx, p_FAST, y_FAST, ED, BD, SrvD, AD, IfW, OpFM, HD, SD, ExtPtfm, MAPp, FEAM, MD, Orca, &
                            IceF, IceD, ErrStat, ErrMsg, m_FAST%Lin%CopyOP_CtrlCode )
      !m_FAST%Lin%CopyOP_CtrlCode = MESH_UPDATECOPY ! we need a new copy for each LinTime
   end if

   
      NumBl = size(ED%Input(1)%BlPitchCom) 
      y_FAST%Lin%RotSpeed = ED%y%RotSpeed
      y_FAST%Lin%Azimuth  = ED%y%LSSTipPxa
      !.....................
      ! ElastoDyn
      !.....................
         ! get the jacobians
      call ED_JacobianPInput( t_global, ED%Input(1), ED%p, ED%x(STATE_CURR), ED%xd(STATE_CURR), ED%z(STATE_CURR), ED%OtherSt(STATE_CURR), &
                                 ED%y, ED%m, ErrStat2, ErrMsg2, dYdu=y_FAST%Lin%Modules(Module_ED)%Instance(1)%D, dXdu=y_FAST%Lin%Modules(Module_ED)%Instance(1)%B )
         call SetErrStat(ErrStat2,ErrMsg2,ErrStat,ErrMsg,RoutineName)
      
      call ED_JacobianPContState( t_global, ED%Input(1), ED%p, ED%x(STATE_CURR), ED%xd(STATE_CURR), ED%z(STATE_CURR), ED%OtherSt(STATE_CURR), &
                                     ED%y, ED%m, ErrStat2, ErrMsg2, dYdx=y_FAST%Lin%Modules(Module_ED)%Instance(1)%C, dXdx=y_FAST%Lin%Modules(Module_ED)%Instance(1)%A )
         call SetErrStat(ErrStat2,ErrMsg2,ErrStat,ErrMsg,RoutineName)
   
         ! get the operating point
      call ED_GetOP( t_global, ED%Input(1), ED%p, ED%x(STATE_CURR), ED%xd(STATE_CURR), ED%z(STATE_CURR), ED%OtherSt(STATE_CURR), &
                        ED%y, ED%m, ErrStat2, ErrMsg2, u_op=y_FAST%Lin%Modules(Module_ED)%Instance(1)%op_u, &
                                                       y_op=y_FAST%Lin%Modules(Module_ED)%Instance(1)%op_y, &
                                                       x_op=y_FAST%Lin%Modules(Module_ED)%Instance(1)%op_x, &
                                                      dx_op=y_FAST%Lin%Modules(Module_ED)%Instance(1)%op_dx )
         call SetErrStat(ErrStat2,ErrMsg2,ErrStat,ErrMsg,RoutineName)
         if (ErrStat >=AbortErrLev) then
            call cleanup()
            return
         end if
      
      
         ! write the module matrices:
      if (p_FAST%LinOutMod) then
            
         OutFileName = trim(LinRootName)//'.'//TRIM(y_FAST%Module_Abrev(Module_ED))      
         call WrLinFile_txt_Head(t_global, p_FAST, y_FAST, y_FAST%Lin%Modules(Module_ED)%Instance(1), OutFileName, Un, ErrStat2, ErrMsg2 )
            call SetErrStat(ErrStat2,ErrMsg2,ErrStat,ErrMsg,RoutineName)
            if (ErrStat >=AbortErrLev) then
               call cleanup()
               return
            end if
         
         if (p_FAST%LinOutJac) then
            ! Jacobians
            !dXdx:
            call WrPartialMatrix( y_FAST%Lin%Modules(Module_ED)%Instance(1)%A, Un, p_FAST%OutFmt, 'dXdx' )
         
            !dXdu:
            call WrPartialMatrix( y_FAST%Lin%Modules(Module_ED)%Instance(1)%B, Un, p_FAST%OutFmt, 'dXdu', UseCol=y_FAST%Lin%Modules(Module_ED)%Instance(1)%use_u )
         
            ! dYdx:
            call WrPartialMatrix( y_FAST%Lin%Modules(Module_ED)%Instance(1)%C, Un, p_FAST%OutFmt, 'dYdx', UseRow=y_FAST%Lin%Modules(Module_ED)%Instance(1)%use_y )
         
            !dYdu:
            call WrPartialMatrix( y_FAST%Lin%Modules(Module_ED)%Instance(1)%D, Un, p_FAST%OutFmt, 'dYdu', UseRow=y_FAST%Lin%Modules(Module_ED)%Instance(1)%use_y, &
                                                                                                          UseCol=y_FAST%Lin%Modules(Module_ED)%Instance(1)%use_u )
         
         end if
      
            ! finish writing the file
         call WrLinFile_txt_End(Un, p_FAST, y_FAST%Lin%Modules(Module_ED)%Instance(1) )
               
      end if
   
      !.....................
      ! BeamDyn
      !.....................
      if ( p_FAST%CompElast  == Module_BD ) then
         do k=1,p_FAST%nBeams

            ! get the jacobians
            call BD_JacobianPInput( t_global, BD%Input(1,k), BD%p(k), BD%x(k,STATE_CURR), BD%xd(k,STATE_CURR), BD%z(k,STATE_CURR), BD%OtherSt(k,STATE_CURR), &
                                       BD%y(k), BD%m(k), ErrStat2, ErrMsg2, dYdu=y_FAST%Lin%Modules(Module_BD)%Instance(k)%D, &
                                       dXdu=y_FAST%Lin%Modules(Module_BD)%Instance(k)%B, &
                                       StateRel_x   =y_FAST%Lin%Modules(Module_BD)%Instance(k)%StateRel_x, &
                                       StateRel_xdot=y_FAST%Lin%Modules(Module_BD)%Instance(k)%StateRel_xdot )
               call SetErrStat(ErrStat2,ErrMsg2,ErrStat,ErrMsg,RoutineName)
      
            call BD_JacobianPContState( t_global, BD%Input(1,k), BD%p(k), BD%x(k,STATE_CURR), BD%xd(k,STATE_CURR), BD%z(k,STATE_CURR), BD%OtherSt(k,STATE_CURR), &
                                       BD%y(k), BD%m(k), ErrStat2, ErrMsg2, dYdx=y_FAST%Lin%Modules(Module_BD)%Instance(k)%C, dXdx=y_FAST%Lin%Modules(Module_BD)%Instance(k)%A, &
                                       StateRotation=y_FAST%Lin%Modules(Module_BD)%Instance(k)%StateRotation)
               call SetErrStat(ErrStat2,ErrMsg2,ErrStat,ErrMsg,RoutineName)
   
               ! get the operating point
            call BD_GetOP( t_global, BD%Input(1,k), BD%p(k), BD%x(k,STATE_CURR), BD%xd(k,STATE_CURR), BD%z(k,STATE_CURR), BD%OtherSt(k,STATE_CURR), &
                           BD%y(k), BD%m(k), ErrStat2, ErrMsg2, u_op=y_FAST%Lin%Modules(Module_BD)%Instance(k)%op_u,  y_op=y_FAST%Lin%Modules(Module_BD)%Instance(k)%op_y, &
                                                                x_op=y_FAST%Lin%Modules(Module_BD)%Instance(k)%op_x, dx_op=y_FAST%Lin%Modules(Module_BD)%Instance(k)%op_dx )
               call SetErrStat(ErrStat2,ErrMsg2,ErrStat,ErrMsg,RoutineName)
               if (ErrStat >=AbortErrLev) then
                  call cleanup()
                  return
               end if
      
      
               ! write the module matrices:
            if (p_FAST%LinOutMod) then
            
               OutFileName = trim(LinRootName)//'.'//TRIM(y_FAST%Module_Abrev(Module_BD))//TRIM(num2lstr(k))
               call WrLinFile_txt_Head(t_global, p_FAST, y_FAST, y_FAST%Lin%Modules(Module_BD)%Instance(k), OutFileName, Un, ErrStat2, ErrMsg2 )
                  call SetErrStat(ErrStat2,ErrMsg2,ErrStat,ErrMsg,RoutineName)
                  if (ErrStat >=AbortErrLev) then
                     call cleanup()
                     return
                  end if
         
               if (p_FAST%LinOutJac) then
                  ! Jacobians
                  !dXdx:
                  call WrPartialMatrix( y_FAST%Lin%Modules(Module_BD)%Instance(k)%A, Un, p_FAST%OutFmt, 'dXdx' )
         
                  !dXdu:
                  call WrPartialMatrix( y_FAST%Lin%Modules(Module_BD)%Instance(k)%B, Un, p_FAST%OutFmt, 'dXdu', UseCol=y_FAST%Lin%Modules(Module_BD)%Instance(k)%use_u )
         
                  !dYdx:
                  call WrPartialMatrix( y_FAST%Lin%Modules(Module_BD)%Instance(k)%C, Un, p_FAST%OutFmt, 'dYdx', UseRow=y_FAST%Lin%Modules(Module_BD)%Instance(k)%use_y )
         
                  !dYdu:
                  call WrPartialMatrix( y_FAST%Lin%Modules(Module_BD)%Instance(k)%D, Un, p_FAST%OutFmt, 'dYdu', UseRow=y_FAST%Lin%Modules(Module_BD)%Instance(k)%use_y, &
                                                                                                                UseCol=y_FAST%Lin%Modules(Module_BD)%Instance(k)%use_u )
               end if
      
                  ! finish writing the file
               call WrLinFile_txt_End(Un, p_FAST, y_FAST%Lin%Modules(Module_BD)%Instance(k) )
            end if

         end do
      end if !BeamDyn
      

   !.....................
   ! InflowWind
   !.....................      
   if ( p_FAST%CompInflow  == Module_IfW ) then 
      
         ! get the jacobians
      call InflowWind_JacobianPInput( t_global, IfW%Input(1), IfW%p, IfW%x(STATE_CURR), IfW%xd(STATE_CURR), IfW%z(STATE_CURR), &
                                   IfW%OtherSt(STATE_CURR), IfW%y, IfW%m, ErrStat2, ErrMsg2, dYdu=y_FAST%Lin%Modules(Module_IfW)%Instance(1)%D )
      call SetErrStat(ErrStat2,ErrMsg2,ErrStat,ErrMsg,RoutineName)
      
      ! get the operating point
      call InflowWind_GetOP( t_global, IfW%Input(1), IfW%p, IfW%x(STATE_CURR), IfW%xd(STATE_CURR), IfW%z(STATE_CURR), &
                             IfW%OtherSt(STATE_CURR), IfW%y, IfW%m, ErrStat2, ErrMsg2, u_op=y_FAST%Lin%Modules(Module_IfW)%Instance(1)%op_u, &
                       y_op=y_FAST%Lin%Modules(Module_IfW)%Instance(1)%op_y )
         call SetErrStat(ErrStat2,ErrMsg2,ErrStat,ErrMsg,RoutineName)
         if (ErrStat >=AbortErrLev) then
            call cleanup()
            return
         end if
                      
      
         ! write the module matrices:
      if (p_FAST%LinOutMod) then
               
         OutFileName = trim(LinRootName)//'.'//TRIM(y_FAST%Module_Abrev(Module_IfW))      
         call WrLinFile_txt_Head(t_global, p_FAST, y_FAST, y_FAST%Lin%Modules(Module_IfW)%Instance(1), OutFileName, Un, ErrStat2, ErrMsg2 )
            call SetErrStat(ErrStat2,ErrMsg2,ErrStat,ErrMsg,RoutineName)
            if (ErrStat >=AbortErrLev) then
               call cleanup()
               return
            end if
         
         if (p_FAST%LinOutJac) then
            ! Jacobians
            !dYdu:
            call WrPartialMatrix( y_FAST%Lin%Modules(Module_IfW)%Instance(1)%D, Un, p_FAST%OutFmt, 'dYdu', &
               UseRow=y_FAST%Lin%Modules(Module_IfW)%Instance(1)%use_y, UseCol=y_FAST%Lin%Modules(Module_IfW)%Instance(1)%use_u )
         end if
      
            ! finish writing the file
         call WrLinFile_txt_End(Un, p_FAST, y_FAST%Lin%Modules(Module_IfW)%Instance(1) )
               
      end if      
            
   end if
   
   !.....................
   ! ServoDyn
   !.....................   
   if ( p_FAST%CompServo  == Module_SrvD ) then 
         ! get the jacobians
      call SrvD_JacobianPInput( t_global, SrvD%Input(1), SrvD%p, SrvD%x(STATE_CURR), SrvD%xd(STATE_CURR), SrvD%z(STATE_CURR), &
                                   SrvD%OtherSt(STATE_CURR), SrvD%y, SrvD%m, ErrStat2, ErrMsg2,    &
                                   dXdu=y_FAST%Lin%Modules(Module_SrvD)%Instance(1)%B, &
                                   dYdu=y_FAST%Lin%Modules(Module_SrvD)%Instance(1)%D )
      call SetErrStat(ErrStat2,ErrMsg2,ErrStat,ErrMsg,RoutineName)
      
      call SrvD_JacobianPContState( t_global, SrvD%Input(1), SrvD%p, SrvD%x(STATE_CURR), SrvD%xd(STATE_CURR), SrvD%z(STATE_CURR), &
                                       SrvD%OtherSt(STATE_CURR), SrvD%y, SrvD%m, ErrStat2, ErrMsg2, &
                                       dYdx=y_FAST%Lin%Modules(Module_SrvD)%Instance(1)%C, &
                                       dXdx=y_FAST%Lin%Modules(Module_SrvD)%Instance(1)%A )
         call SetErrStat(ErrStat2,ErrMsg2,ErrStat,ErrMsg,RoutineName)

      ! get the operating point
      call SrvD_GetOP( t_global, SrvD%Input(1), SrvD%p, SrvD%x(STATE_CURR), SrvD%xd(STATE_CURR), SrvD%z(STATE_CURR), &
                       SrvD%OtherSt(STATE_CURR), SrvD%y, SrvD%m, ErrStat2, ErrMsg2, &
                                                       u_op=y_FAST%Lin%Modules(Module_SrvD)%Instance(1)%op_u,  &
                                                      dx_op=y_FAST%Lin%Modules(Module_SrvD)%Instance(1)%op_dx, &
                                                       x_op=y_FAST%Lin%Modules(Module_SrvD)%Instance(1)%op_x,  &
                                                       y_op=y_FAST%Lin%Modules(Module_SrvD)%Instance(1)%op_y   )
         call SetErrStat(ErrStat2,ErrMsg2,ErrStat,ErrMsg,RoutineName)
         if (ErrStat >=AbortErrLev) then
            call cleanup()
            return
         end if
            
         ! write the module matrices:
      if (p_FAST%LinOutMod) then
      
         OutFileName = trim(LinRootName)//'.'//TRIM(y_FAST%Module_Abrev(Module_SrvD))      
         call WrLinFile_txt_Head(t_global, p_FAST, y_FAST, y_FAST%Lin%Modules(Module_SrvD)%Instance(1), OutFileName, Un, ErrStat2, ErrMsg2 )
            call SetErrStat(ErrStat2,ErrMsg2,ErrStat,ErrMsg,RoutineName)
            if (ErrStat >=AbortErrLev) then
               call cleanup()
               return
            end if
         
            ! Jacobians
         if (p_FAST%LinOutJac) then
            ! Jacobians
            call WrPartialMatrix(y_FAST%Lin%Modules(Module_SrvD)%Instance(1)%A, Un, p_FAST%OutFmt, 'dXdx')
            call WrPartialMatrix(y_FAST%Lin%Modules(Module_SrvD)%Instance(1)%B, Un, p_FAST%OutFmt, 'dXdu', UseCol=y_FAST%Lin%Modules(Module_SrvD)%Instance(1)%use_u)
            call WrPartialMatrix(y_FAST%Lin%Modules(Module_SrvD)%Instance(1)%C, Un, p_FAST%OutFmt, 'dYdx', UseRow=y_FAST%Lin%Modules(Module_SrvD)%Instance(1)%use_y)
            call WrPartialMatrix(y_FAST%Lin%Modules(Module_SrvD)%Instance(1)%D, Un, p_FAST%OutFmt, 'dYdu', UseRow=y_FAST%Lin%Modules(Module_SrvD)%Instance(1)%use_y, &
                                                                                                           UseCol=y_FAST%Lin%Modules(Module_SrvD)%Instance(1)%use_u)
         end if
      
            ! finish writing the file
         call WrLinFile_txt_End(Un, p_FAST, y_FAST%Lin%Modules(Module_SrvD)%Instance(1) )
               
      end if      
   end if

   !.....................
   ! AeroDyn
   !.....................
   if ( p_FAST%CompAero  == Module_AD ) then 
         ! get the jacobians
      call AD_JacobianPInput( t_global, AD%Input(1), AD%p, AD%x(STATE_CURR), AD%xd(STATE_CURR), AD%z(STATE_CURR), &
                                   AD%OtherSt(STATE_CURR), AD%y, AD%m, ErrStat2, ErrMsg2, &
                                   dXdu=y_FAST%Lin%Modules(Module_AD)%Instance(1)%B, &
                                   dYdu=y_FAST%Lin%Modules(Module_AD)%Instance(1)%D )
         call SetErrStat(ErrStat2,ErrMsg2,ErrStat,ErrMsg,RoutineName)

      call AD_JacobianPContState( t_global, AD%Input(1), AD%p, AD%x(STATE_CURR), AD%xd(STATE_CURR), AD%z(STATE_CURR), &
                                   AD%OtherSt(STATE_CURR), AD%y, AD%m, ErrStat2, ErrMsg2, &
                                   dXdx=y_FAST%Lin%Modules(Module_AD)%Instance(1)%A, &
                                   dYdx=y_FAST%Lin%Modules(Module_AD)%Instance(1)%C )
         call SetErrStat(ErrStat2,ErrMsg2,ErrStat,ErrMsg,RoutineName)
         
      ! get the operating point
      call AD_GetOP( t_global, AD%Input(1), AD%p, AD%x(STATE_CURR), AD%xd(STATE_CURR), AD%z(STATE_CURR), &
                       AD%OtherSt(STATE_CURR), AD%y, AD%m, ErrStat2, ErrMsg2, &
                       u_op=y_FAST%Lin%Modules(Module_AD)%Instance(1)%op_u, &
                       y_op=y_FAST%Lin%Modules(Module_AD)%Instance(1)%op_y, &
                       x_op=y_FAST%Lin%Modules(Module_AD)%Instance(1)%op_x, &
                      dx_op=y_FAST%Lin%Modules(Module_AD)%Instance(1)%op_dx )
         call SetErrStat(ErrStat2,ErrMsg2,ErrStat,ErrMsg,RoutineName)
         if (ErrStat >=AbortErrLev) then
            call cleanup()
            return
         end if
      
         ! write the module matrices:
      if (p_FAST%LinOutMod) then
      
         OutFileName = trim(LinRootName)//'.'//TRIM(y_FAST%Module_Abrev(Module_AD))
         call WrLinFile_txt_Head(t_global, p_FAST, y_FAST, y_FAST%Lin%Modules(Module_AD)%Instance(1), OutFileName, Un, ErrStat2, ErrMsg2 )
            call SetErrStat(ErrStat2,ErrMsg2,ErrStat,ErrMsg,RoutineName)
            if (ErrStat >=AbortErrLev) then
               call cleanup()
               return
            end if
         
         if (p_FAST%LinOutJac) then
            ! Jacobians
            call WrPartialMatrix( y_FAST%Lin%Modules(Module_AD)%Instance(1)%A, Un, p_FAST%OutFmt, 'dXdx' )
                           
            call WrPartialMatrix( y_FAST%Lin%Modules(Module_AD)%Instance(1)%B, Un, p_FAST%OutFmt, 'dXdu', &
                           UseCol=y_FAST%Lin%Modules(Module_AD)%Instance(1)%use_u )
                           
            call WrPartialMatrix( y_FAST%Lin%Modules(Module_AD)%Instance(1)%C, Un, p_FAST%OutFmt, 'dYdx', &
                           UseRow=y_FAST%Lin%Modules(Module_AD)%Instance(1)%use_y )
                           
            call WrPartialMatrix( y_FAST%Lin%Modules(Module_AD)%Instance(1)%D, Un, p_FAST%OutFmt, 'dYdu', &
                           UseRow=y_FAST%Lin%Modules(Module_AD)%Instance(1)%use_y, &
                           UseCol=y_FAST%Lin%Modules(Module_AD)%Instance(1)%use_u )
         end if

            ! finish writing the file
         call WrLinFile_txt_End(Un, p_FAST, y_FAST%Lin%Modules(Module_AD)%Instance(1) )
      end if

   end if
   
   
   !.....................
   ! HydroDyn
   !.....................
   if ( p_FAST%CompHydro  == Module_HD ) then 
         ! get the jacobians
      call HD_JacobianPInput( t_global, HD%Input(1), HD%p, HD%x(STATE_CURR), HD%xd(STATE_CURR), HD%z(STATE_CURR), HD%OtherSt(STATE_CURR), &
                                 HD%y, HD%m, ErrStat2, ErrMsg2, dYdu=y_FAST%Lin%Modules(Module_HD)%Instance(1)%D, dXdu=y_FAST%Lin%Modules(Module_HD)%Instance(1)%B )
         call SetErrStat(ErrStat2,ErrMsg2,ErrStat,ErrMsg,RoutineName)
      
      call HD_JacobianPContState( t_global, HD%Input(1), HD%p, HD%x(STATE_CURR), HD%xd(STATE_CURR), HD%z(STATE_CURR), HD%OtherSt(STATE_CURR), &
                                     HD%y, HD%m, ErrStat2, ErrMsg2, dYdx=y_FAST%Lin%Modules(Module_HD)%Instance(1)%C, dXdx=y_FAST%Lin%Modules(Module_HD)%Instance(1)%A )
         call SetErrStat(ErrStat2,ErrMsg2,ErrStat,ErrMsg,RoutineName)
   
         ! get the operating point
      call HD_GetOP( t_global, HD%Input(1), HD%p, HD%x(STATE_CURR), HD%xd(STATE_CURR), HD%z(STATE_CURR), HD%OtherSt(STATE_CURR), &
                        HD%y, HD%m, ErrStat2, ErrMsg2, u_op=y_FAST%Lin%Modules(Module_HD)%Instance(1)%op_u, y_op=y_FAST%Lin%Modules(Module_HD)%Instance(1)%op_y, &
                       x_op=y_FAST%Lin%Modules(Module_HD)%Instance(1)%op_x, dx_op=y_FAST%Lin%Modules(Module_HD)%Instance(1)%op_dx )
         call SetErrStat(ErrStat2,ErrMsg2,ErrStat,ErrMsg,RoutineName)
         if (ErrStat >=AbortErrLev) then
            call cleanup()
            return
         end if
         
      
      
         ! write the module matrices:
      if (p_FAST%LinOutMod) then
            
         OutFileName = trim(LinRootName)//'.'//TRIM(y_FAST%Module_Abrev(Module_HD))      
         call WrLinFile_txt_Head(t_global, p_FAST, y_FAST, y_FAST%Lin%Modules(Module_HD)%Instance(1), OutFileName, Un, ErrStat2, ErrMsg2 )
            call SetErrStat(ErrStat2,ErrMsg2,ErrStat,ErrMsg,RoutineName)
            if (ErrStat >=AbortErrLev) then
               call cleanup()
               return
            end if
         
         if (p_FAST%LinOutJac) then
            ! Jacobians
            !dXdx:
            call WrPartialMatrix( y_FAST%Lin%Modules(Module_HD)%Instance(1)%A, Un, p_FAST%OutFmt, 'dXdx' )
         
            !dXdu:
            call WrPartialMatrix( y_FAST%Lin%Modules(Module_HD)%Instance(1)%B, Un, p_FAST%OutFmt, 'dXdu', UseCol=y_FAST%Lin%Modules(Module_HD)%Instance(1)%use_u )
         
            !dYdx:
            call WrPartialMatrix( y_FAST%Lin%Modules(Module_HD)%Instance(1)%C, Un, p_FAST%OutFmt, 'dYdx', UseRow=y_FAST%Lin%Modules(Module_HD)%Instance(1)%use_y )
         
            !dYdu:
            call WrPartialMatrix( y_FAST%Lin%Modules(Module_HD)%Instance(1)%D, Un, p_FAST%OutFmt, 'dYdu', UseRow=y_FAST%Lin%Modules(Module_HD)%Instance(1)%use_y, &
                                                                                                          UseCol=y_FAST%Lin%Modules(Module_HD)%Instance(1)%use_u )
         
         end if 
      
             ! finish writing the file
         call WrLinFile_txt_End(Un, p_FAST, y_FAST%Lin%Modules(Module_HD)%Instance(1) )
               
      end if  
   end if
   
   !.....................
   ! SubDyn / ExtPtfm
   !.....................

   if ( p_FAST%CompSub == Module_SD ) then 
      ! get the jacobians
      call SD_JacobianPInput( t_global, SD%Input(1), SD%p, SD%x(STATE_CURR), SD%xd(STATE_CURR), &
              SD%z(STATE_CURR), SD%OtherSt(STATE_CURR),  SD%y, SD%m, ErrStat2, ErrMsg2, &
              dYdu=y_FAST%Lin%Modules(Module_SD)%Instance(1)%D, dXdu=y_FAST%Lin%Modules(Module_SD)%Instance(1)%B )
      if(Failed()) return;

      call SD_JacobianPContState( t_global, SD%Input(1), SD%p, SD%x(STATE_CURR), SD%xd(STATE_CURR), &
          SD%z(STATE_CURR), SD%OtherSt(STATE_CURR), SD%y, SD%m, ErrStat2, ErrMsg2,&
          dYdx=y_FAST%Lin%Modules(Module_SD)%Instance(1)%C, dXdx=y_FAST%Lin%Modules(Module_SD)%Instance(1)%A )
      if(Failed()) return;

      ! get the operating point
      call SD_GetOP(t_global, SD%Input(1), SD%p, SD%x(STATE_CURR), SD%xd(STATE_CURR), SD%z(STATE_CURR),&
          SD%OtherSt(STATE_CURR), SD%y, SD%m, ErrStat2, ErrMsg2, u_op=y_FAST%Lin%Modules(Module_SD)%Instance(1)%op_u,&
          y_op=y_FAST%Lin%Modules(Module_SD)%Instance(1)%op_y, &
          x_op=y_FAST%Lin%Modules(Module_SD)%Instance(1)%op_x, dx_op=y_FAST%Lin%Modules(Module_SD)%Instance(1)%op_dx)
      if(Failed()) return;

      ! write the module matrices:
      if (p_FAST%LinOutMod) then
         OutFileName = trim(LinRootName)//'.'//TRIM(y_FAST%Module_Abrev(Module_SD))      
         call WrLinFile_txt_Head(t_global, p_FAST, y_FAST, y_FAST%Lin%Modules(Module_SD)%Instance(1), OutFileName, Un, ErrStat2, ErrMsg2)
         if(Failed()) return;
            
         if (p_FAST%LinOutJac) then
            ! Jacobians
            call WrPartialMatrix(y_FAST%Lin%Modules(Module_SD)%Instance(1)%A, Un, p_FAST%OutFmt, 'dXdx')
            call WrPartialMatrix(y_FAST%Lin%Modules(Module_SD)%Instance(1)%B, Un, p_FAST%OutFmt, 'dXdu', UseCol=y_FAST%Lin%Modules(Module_SD)%Instance(1)%use_u)
            call WrPartialMatrix(y_FAST%Lin%Modules(Module_SD)%Instance(1)%C, Un, p_FAST%OutFmt, 'dYdx', UseRow=y_FAST%Lin%Modules(Module_SD)%Instance(1)%use_y)
            call WrPartialMatrix(y_FAST%Lin%Modules(Module_SD)%Instance(1)%D, Un, p_FAST%OutFmt, 'dYdu', UseRow=y_FAST%Lin%Modules(Module_SD)%Instance(1)%use_y, &
                                                                                                               UseCol=y_FAST%Lin%Modules(Module_SD)%Instance(1)%use_u)
         end if
         ! finish writing the file
         call WrLinFile_txt_End(Un, p_FAST, y_FAST%Lin%Modules(Module_SD)%Instance(1) )
      end if
   elseif ( p_FAST%CompSub == Module_ExtPtfm ) then 
      ! get the jacobians
      call ExtPtfm_JacobianPInput( t_global, ExtPtfm%Input(1), ExtPtfm%p, ExtPtfm%x(STATE_CURR), ExtPtfm%xd(STATE_CURR), &
              ExtPtfm%z(STATE_CURR), ExtPtfm%OtherSt(STATE_CURR),  ExtPtfm%y, ExtPtfm%m, ErrStat2, ErrMsg2, &
              dYdu=y_FAST%Lin%Modules(Module_ExtPtfm)%Instance(1)%D, dXdu=y_FAST%Lin%Modules(Module_ExtPtfm)%Instance(1)%B )
      if(Failed()) return;

      call ExtPtfm_JacobianPContState( t_global, ExtPtfm%Input(1), ExtPtfm%p, ExtPtfm%x(STATE_CURR), ExtPtfm%xd(STATE_CURR), &
          ExtPtfm%z(STATE_CURR), ExtPtfm%OtherSt(STATE_CURR), ExtPtfm%y, ExtPtfm%m, ErrStat2, ErrMsg2,&
          dYdx=y_FAST%Lin%Modules(Module_ExtPtfm)%Instance(1)%C, dXdx=y_FAST%Lin%Modules(Module_ExtPtfm)%Instance(1)%A )
      if(Failed()) return;

      ! get the operating point
      call ExtPtfm_GetOP(t_global, ExtPtfm%Input(1), ExtPtfm%p, ExtPtfm%x(STATE_CURR), ExtPtfm%xd(STATE_CURR), ExtPtfm%z(STATE_CURR),&
          ExtPtfm%OtherSt(STATE_CURR), ExtPtfm%y, ExtPtfm%m, ErrStat2, ErrMsg2, u_op=y_FAST%Lin%Modules(Module_ExtPtfm)%Instance(1)%op_u,&
          y_op=y_FAST%Lin%Modules(Module_ExtPtfm)%Instance(1)%op_y, &
          x_op=y_FAST%Lin%Modules(Module_ExtPtfm)%Instance(1)%op_x, dx_op=y_FAST%Lin%Modules(Module_ExtPtfm)%Instance(1)%op_dx)
      if(Failed()) return;

      ! write the module matrices:
      if (p_FAST%LinOutMod) then
         OutFileName = trim(LinRootName)//'.'//TRIM(y_FAST%Module_Abrev(Module_ExtPtfm))      
         call WrLinFile_txt_Head(t_global, p_FAST, y_FAST, y_FAST%Lin%Modules(Module_ExtPtfm)%Instance(1), OutFileName, Un, ErrStat2, ErrMsg2)
         if(Failed()) return;
            
         if (p_FAST%LinOutJac) then
            ! Jacobians
            call WrPartialMatrix(y_FAST%Lin%Modules(Module_ExtPtfm)%Instance(1)%A, Un, p_FAST%OutFmt, 'dXdx')
            call WrPartialMatrix(y_FAST%Lin%Modules(Module_ExtPtfm)%Instance(1)%B, Un, p_FAST%OutFmt, 'dXdu', UseCol=y_FAST%Lin%Modules(Module_ExtPtfm)%Instance(1)%use_u)
            call WrPartialMatrix(y_FAST%Lin%Modules(Module_ExtPtfm)%Instance(1)%C, Un, p_FAST%OutFmt, 'dYdx', UseRow=y_FAST%Lin%Modules(Module_ExtPtfm)%Instance(1)%use_y)
            call WrPartialMatrix(y_FAST%Lin%Modules(Module_ExtPtfm)%Instance(1)%D, Un, p_FAST%OutFmt, 'dYdu', UseRow=y_FAST%Lin%Modules(Module_ExtPtfm)%Instance(1)%use_y, &
                                                                                                               UseCol=y_FAST%Lin%Modules(Module_ExtPtfm)%Instance(1)%use_u)
         end if
         ! finish writing the file
         call WrLinFile_txt_End(Un, p_FAST, y_FAST%Lin%Modules(Module_ExtPtfm)%Instance(1) )
     end if
   end if ! SubDyn/ExtPtfm
   
   
   !.....................
   ! MAP
   !.....................
   if ( p_FAST%CompMooring  == Module_MAP ) then
      ! LIN-TODO: We need this to compute the dYdu total derivative which is D for MAP, and the template uses OtherSt(STATE_CURR), but the FAST MAP DATA has OtherSt as a scalar
      call MAP_JacobianPInput( t_global, MAPp%Input(1), MAPp%p, MAPp%x(STATE_CURR), MAPp%xd(STATE_CURR), MAPp%z(STATE_CURR), &
                                   MAPp%OtherSt, MAPp%y, ErrStat2, ErrMsg2, y_FAST%Lin%Modules(Module_MAP)%Instance(1)%D )
      call SetErrStat(ErrStat2,ErrMsg2,ErrStat,ErrMsg,RoutineName)
      
      ! get the operating point
      !LIN-TODO: template uses OtherSt(STATE_CURR), but the FAST MAP DATA has OtherSt as a scalar
      !          email bonnie for a discussion on this.
      call MAP_GetOP( t_global, MAPp%Input(1), MAPp%p, MAPp%x(STATE_CURR), MAPp%xd(STATE_CURR), MAPp%z(STATE_CURR), &
                             MAPp%OtherSt, MAPp%y, ErrStat2, ErrMsg2,  &
                       y_FAST%Lin%Modules(Module_MAP)%Instance(1)%op_u, y_FAST%Lin%Modules(Module_MAP)%Instance(1)%op_y )
      call SetErrStat(ErrStat2,ErrMsg2,ErrStat,ErrMsg,RoutineName)
      if (ErrStat >=AbortErrLev) then
         call cleanup()
         return
      end if
      
      ! write the module matrices:
      if (p_FAST%LinOutMod) then
            
         OutFileName = trim(LinRootName)//'.'//TRIM(y_FAST%Module_Abrev(Module_MAP))      
         call WrLinFile_txt_Head(t_global, p_FAST, y_FAST, y_FAST%Lin%Modules(Module_MAP)%Instance(1), OutFileName, Un, ErrStat2, ErrMsg2 )
            call SetErrStat(ErrStat2,ErrMsg2,ErrStat,ErrMsg,RoutineName)
            if (ErrStat >=AbortErrLev) then
               call cleanup()
               return
            end if
         
         if (p_FAST%LinOutJac) then
            ! Jacobians
            !dYdu:
            call WrPartialMatrix( y_FAST%Lin%Modules(Module_MAP)%Instance(1)%D, Un, p_FAST%OutFmt, 'dYdu', &
                                         UseRow=y_FAST%Lin%Modules(Module_MAP)%Instance(1)%use_y, &
                                         UseCol=y_FAST%Lin%Modules(Module_MAP)%Instance(1)%use_u )         
         end if 
      
             ! finish writing the file
         call WrLinFile_txt_End(Un, p_FAST, y_FAST%Lin%Modules(Module_MAP)%Instance(1) )
               
      end if  ! if ( p_FAST%LinOutMod )
   end if     ! if ( p_FAST%CompMooring  == Module_MAP )
   
   
   !.....................
   ! MoorDyn
   !.....................
   if ( p_FAST%CompMooring  == Module_MD ) then
      
      call MD_JacobianPInput( t_global, MD%Input(1), MD%p, MD%x(STATE_CURR), MD%xd(STATE_CURR), MD%z(STATE_CURR), &
                                   MD%OtherSt(STATE_CURR), MD%y, MD%m, ErrStat2, ErrMsg2, &
                                   dXdu=y_FAST%Lin%Modules(Module_MD)%Instance(1)%B, &
                                   dYdu=y_FAST%Lin%Modules(Module_MD)%Instance(1)%D )
      call SetErrStat(ErrStat2,ErrMsg2,ErrStat,ErrMsg,RoutineName)
      
      call MD_JacobianPContState( t_global, MD%Input(1), MD%p, MD%x(STATE_CURR), MD%xd(STATE_CURR), MD%z(STATE_CURR), MD%OtherSt(STATE_CURR), &
                                     MD%y, MD%m, ErrStat2, ErrMsg2, dYdx=y_FAST%Lin%Modules(Module_MD)%Instance(1)%C, &
                                                                    dXdx=y_FAST%Lin%Modules(Module_MD)%Instance(1)%A )
      call SetErrStat(ErrStat2,ErrMsg2,ErrStat,ErrMsg,RoutineName)
         
      ! get the operating point
      call MD_GetOP( t_global, MD%Input(1), MD%p, MD%x(STATE_CURR), MD%xd(STATE_CURR), MD%z(STATE_CURR), &
                             MD%OtherSt(STATE_CURR), MD%y, MD%m, ErrStat2, ErrMsg2,  &
                              u_op=y_FAST%Lin%Modules(Module_MD)%Instance(1)%op_u, &
                              y_op=y_FAST%Lin%Modules(Module_MD)%Instance(1)%op_y, &
                              x_op=y_FAST%Lin%Modules(Module_MD)%Instance(1)%op_x, &
                             dx_op=y_FAST%Lin%Modules(Module_MD)%Instance(1)%op_dx )                       
      call SetErrStat(ErrStat2,ErrMsg2,ErrStat,ErrMsg,RoutineName)
      if (ErrStat >=AbortErrLev) then
         call cleanup()
         return
      end if
      
      ! write the module matrices:
      if (p_FAST%LinOutMod) then
            
         OutFileName = trim(LinRootName)//'.'//TRIM(y_FAST%Module_Abrev(Module_MD))      
         call WrLinFile_txt_Head(t_global, p_FAST, y_FAST, y_FAST%Lin%Modules(Module_MD)%Instance(1), OutFileName, Un, ErrStat2, ErrMsg2 )
            call SetErrStat(ErrStat2,ErrMsg2,ErrStat,ErrMsg,RoutineName)
            if (ErrStat >=AbortErrLev) then
               call cleanup()
               return
            end if
         
         if (p_FAST%LinOutJac) then
            ! Jacobians
            ! dXdx, dXdu, dYdx, dYdu:
            call WrPartialMatrix( y_FAST%Lin%Modules(Module_MD)%Instance(1)%A, Un, p_FAST%OutFmt, 'dXdx' )
            call WrPartialMatrix( y_FAST%Lin%Modules(Module_MD)%Instance(1)%B, Un, p_FAST%OutFmt, 'dXdu', UseCol=y_FAST%Lin%Modules(Module_MD)%Instance(1)%use_u )
            call WrPartialMatrix( y_FAST%Lin%Modules(Module_MD)%Instance(1)%C, Un, p_FAST%OutFmt, 'dYdx', UseRow=y_FAST%Lin%Modules(Module_MD)%Instance(1)%use_y )
            call WrPartialMatrix( y_FAST%Lin%Modules(Module_MD)%Instance(1)%D, Un, p_FAST%OutFmt, 'dYdu', UseRow=y_FAST%Lin%Modules(Module_MD)%Instance(1)%use_y, &
                                                                                                          UseCol=y_FAST%Lin%Modules(Module_MD)%Instance(1)%use_u )         
         end if 
      
             ! finish writing the file
         call WrLinFile_txt_End(Un, p_FAST, y_FAST%Lin%Modules(Module_MD)%Instance(1) )
               
      end if  ! if ( p_FAST%LinOutMod )
   end if     ! if ( p_FAST%CompMooring  == Module_MD )
   
   !.....................
   ! Linearization of glue code Input/Output solve:
   !.....................
   
   !.....................
   ! Glue code (currently a linearization of SolveOption2):
   ! Make sure we avoid any case where the operating point values change earlier in this routine (e.g., by calling the module Jacobian routines).
   !.....................

   call Glue_GetOP(p_FAST, y_FAST, ErrStat2, ErrMsg2)
      call SetErrStat(ErrStat2,ErrMsg2,ErrStat,ErrMsg,RoutineName)
      if (ErrStat >=AbortErrLev) then
         call cleanup()
         return
      end if
   
      ! get the dUdu and dUdy matrices, which linearize SolveOption2 for the modules we've included in linearization
   call Glue_Jacobians( p_FAST, y_FAST, m_FAST, ED, BD, SrvD, AD, IfW, OpFM, HD, SD, MAPp, FEAM, MD, Orca, &
                         IceF, IceD, MeshMapData, dUdu, dUdy, ErrStat2, ErrMsg2 )
      call SetErrStat(ErrStat2,ErrMsg2,ErrStat,ErrMsg,RoutineName)
      if (ErrStat >=AbortErrLev) then
         call cleanup()
         return
      end if
      
      
         
   call WrLinFile_txt_Head(t_global, p_FAST, y_FAST, y_FAST%Lin%Glue, LinRootName, Un, ErrStat2, ErrMsg2 )       
      call SetErrStat(ErrStat2,ErrMsg2,ErrStat,ErrMsg,RoutineName)
      if (ErrStat >=AbortErrLev) then
         call cleanup()
         return
      end if
      
   
   if (p_FAST%LinOutJac) then
      ! Jacobians
      call WrPartialMatrix( dUdu, Un, p_FAST%OutFmt, 'dUdu', UseRow=y_FAST%Lin%Glue%use_u, UseCol=y_FAST%Lin%Glue%use_u )
      call WrPartialMatrix( dUdy, Un, p_FAST%OutFmt, 'dUdy', UseRow=y_FAST%Lin%Glue%use_u, UseCol=y_FAST%Lin%Glue%use_y )
   end if
   
   
      ! calculate the glue-code state matrices
   call Glue_StateMatrices( p_FAST, y_FAST, dUdu, dUdy, ErrStat2, ErrMsg2 )
      call SetErrStat(ErrStat2,ErrMsg2,ErrStat,ErrMsg,RoutineName)
      if (ErrStat >=AbortErrLev) then
         call cleanup()
         return
      end if
      
      ! Write the results to the file:
   call WrLinFile_txt_End(Un, p_FAST, y_FAST%Lin%Glue )            

   m_FAST%Lin%NextLinTimeIndx = m_FAST%Lin%NextLinTimeIndx + 1

contains
    logical function Failed()
      call SetErrStat(ErrStat2,ErrMsg2,ErrStat,ErrMsg,RoutineName)
      Failed =  ErrStat >= AbortErrLev
      if(Failed) call cleanup()
   end function Failed
   subroutine cleanup()
      
      if (allocated(dUdu)) deallocate(dUdu)
      if (allocated(dUdy)) deallocate(dUdy)
      
      if (Un > 0) close(Un)
      
   end subroutine cleanup
END SUBROUTINE FAST_Linearize_OP   
!----------------------------------------------------------------------------------------------------------------------------------
!> Routine that writes the A,B,C,D matrices from linearization to a text file. 
SUBROUTINE WrLinFile_txt_Head(t_global, p_FAST, y_FAST, LinData, FileName, Un, ErrStat, ErrMsg)

   INTEGER(IntKi),           INTENT(  OUT) :: Un                  !< unit number
   REAL(DbKi),               INTENT(IN   ) :: t_global            !< current (global) simulation time
   TYPE(FAST_ParameterType), INTENT(IN   ) :: p_FAST              !< parameters
   TYPE(FAST_OutputFileType),INTENT(IN   ) :: y_FAST              !< Output variables for the glue code
   TYPE(FAST_LinType),       INTENT(IN   ) :: LinData             !< Linearization data for individual module or glue (coupled system)
   CHARACTER(*),             INTENT(IN   ) :: FileName            !< root name of the linearization file to open for writing
   INTEGER(IntKi),           INTENT(  OUT) :: ErrStat             !< Error status of the operation
   CHARACTER(*),             INTENT(  OUT) :: ErrMsg              !< Error message if ErrStat /= ErrID_None

      ! local variables
   INTEGER(IntKi)                          :: i                   ! loop counter
   
   INTEGER(IntKi)                          :: ErrStat2            ! local error status
   CHARACTER(ErrMsgLen)                    :: ErrMsg2             ! local error message
   CHARACTER(*),             PARAMETER     :: RoutineName = 'WrLinFile_txt_Head'    
   INTEGER(IntKi)                          :: n(5)                ! sizes of arrays to print
   CHARACTER(*),             PARAMETER     :: TypeNames(5) = (/ 'continuous states', &
                                                                'discrete states  ', &
                                                                'constraint states', &
                                                                'inputs           ', &
                                                                'outputs          '  /)
   CHARACTER(50)                           :: Fmt
   CHARACTER(32)                           :: Desc
   
   integer, parameter :: Indx_x      = 1
   integer, parameter :: Indx_xd     = 2
   integer, parameter :: Indx_z      = 3
   integer, parameter :: Indx_u      = 4
   integer, parameter :: Indx_y      = 5
   
                  
   ErrStat = ErrID_None
   ErrMsg = ""
         
   n = 0;
   if (allocated(LinData%names_x )) n(Indx_x) = size(LinData%names_x )
   if (allocated(LinData%names_xd)) n(Indx_xd) = size(LinData%names_xd)
   if (allocated(LinData%names_z )) n(Indx_z) = size(LinData%names_z )
   !if (allocated(LinData%names_u )) n(Indx_u) = size(LinData%names_u )
   !if (allocated(LinData%names_y )) n(Indx_y) = size(LinData%names_y )
   
   if (allocated(LinData%names_u )) then
      do i=1,size(LinData%use_u)
         if (LinData%use_u(i)) n(Indx_u) = n(Indx_u)+1
      end do
   end if
   
   if (allocated(LinData%names_y )) then
      do i=1,size(LinData%use_y)
         if (LinData%use_y(i)) n(Indx_y) = n(Indx_y)+1
      end do
   end if
   
   
   CALL GetNewUnit( Un, ErrStat2, ErrMsg2 )
      call SetErrStat(ErrStat2,ErrMsg2,ErrStat,ErrMsg,RoutineName)
      if (ErrStat >= AbortErrLev) then
         Un = -1
         return
      end if
      
   CALL OpenFOutFile ( Un, TRIM(FileName)//'.lin', ErrStat2, ErrMsg2 )
      call SetErrStat(ErrStat2,ErrMsg2,ErrStat,ErrMsg,RoutineName)
      if (ErrStat >= AbortErrLev) then
         close( Un ) 
         Un = -1
         return
      end if
      
   ! heading
      
      ! Add some file information:

   WRITE (Un,'(/,A)')  'Linearized model: '//TRIM( y_FAST%FileDescLines(1) )
   WRITE (Un,'(1X,A)') TRIM( y_FAST%FileDescLines(2) )
   WRITE (Un,'()' )    !print a blank line
   WRITE (Un,'(A)'   ) TRIM( y_FAST%FileDescLines(3) )
   WRITE (Un,'()' )    !print a blank line
   
   WRITE(Un, '(A)') 'Simulation information:'      
   fmt = '(3x,A,1x,'//trim(p_FAST%OutFmt_t)//',1x,A)' 
   Desc = 'Simulation time:'; WRITE (Un, fmt) Desc, t_global, 's'
   Desc = 'Rotor Speed:';     WRITE (Un, fmt) Desc, y_FAST%Lin%RotSpeed, 'rad/s'
   Desc = 'Azimuth:';         WRITE (Un, fmt) Desc, y_FAST%Lin%Azimuth,  'rad'
   Desc = 'Wind Speed:';      WRITE (Un, fmt) Desc, y_FAST%Lin%WindSpeed,  'm/s'
   
   fmt = '(3x,A,1x,I5)'
   do i=1,size(n)
      Desc = 'Number of '//trim(TypeNames(i))//':'
      WRITE(Un, fmt) Desc, n(i)
   end do
   
   Desc = 'Jacobians included in this file?'
   fmt  = '(3x,A,1x,A5)'
   if (p_FAST%LinOutJac) then
      write (Un, fmt) Desc, 'Yes'
   else
      write (Un, fmt) Desc, 'No'
   end if
      
   WRITE (Un,'()' )    !print a blank line

   
         !......................................................
         ! Write the names of the output parameters on one line:
         !......................................................
   if (n(Indx_x) > 0) then
      WRITE(Un, '(A)') 'Order of continuous states:'      
      call WrLinFile_txt_Table(p_FAST, Un, "Row/Column", LinData%op_x, LinData%names_x, rotFrame=LinData%RotFrame_x, derivOrder=LinData%DerivOrder_x  )      
      
      WRITE(Un, '(A)') 'Order of continuous state derivatives:'      
      call WrLinFile_txt_Table(p_FAST, Un, "Row/Column", LinData%op_dx, LinData%names_x, rotFrame=LinData%RotFrame_x, deriv=.true., derivOrder=LinData%DerivOrder_x  )      
   end if
   
   if (n(Indx_xd) > 0) then
      WRITE(Un, '(A)') 'Order of discrete states:'      
      call WrLinFile_txt_Table(p_FAST, Un, "Row/Column", LinData%op_xd, LinData%names_xd )      
   end if

   if (n(Indx_z) > 0) then
      WRITE(Un, '(A)') 'Order of constraint states:' 
      call WrLinFile_txt_Table(p_FAST, Un, "Row/Column", LinData%op_z, LinData%names_z, rotFrame=LinData%RotFrame_z )      
   end if
         
   if (n(Indx_u) > 0) then
      WRITE(Un, '(A)') 'Order of inputs:'   
      call WrLinFile_txt_Table(p_FAST, Un, "Column  ", LinData%op_u, LinData%names_u, rotFrame=LinData%RotFrame_u, UseCol=LinData%use_u )
   end if
   
   if (n(Indx_y) > 0) then
      WRITE(Un, '(A)') 'Order of outputs:'      
      call WrLinFile_txt_Table(p_FAST, Un, "Row  ", LinData%op_y, LinData%names_y, rotFrame=LinData%RotFrame_y, UseCol=LinData%use_y )      
   end if
      
   !.............
   if (p_FAST%LinOutJac) then
      WRITE (Un,'(/,A,/)' ) 'Jacobian matrices:'    !print a blank line
      ! we'll have the modules write their own Jacobians outside this routine
   end if

         
END SUBROUTINE WrLinFile_txt_Head   
!----------------------------------------------------------------------------------------------------------------------------------
!> Routine that writes the A,B,C,D matrices from linearization to a text file. 
SUBROUTINE WrLinFile_txt_End(Un, p_FAST, LinData)

   INTEGER(IntKi),           INTENT(INOUT) :: Un                  !< unit number
   TYPE(FAST_ParameterType), INTENT(IN   ) :: p_FAST              !< parameters
   TYPE(FAST_LinType),       INTENT(IN   ) :: LinData             !< Linearization data for individual module or glue (coupled system)
   
      ! local variables
   
   WRITE (Un,'(/,A,/)' ) 'Linearized state matrices:'    !print a blank line
   
   ! A matrix
   if (allocated(LinData%A)) call WrPartialMatrix( LinData%A, Un, p_FAST%OutFmt, 'A' )
   ! B matrix   
   if (allocated(LinData%B)) call WrPartialMatrix( LinData%B, Un, p_FAST%OutFmt, 'B', UseCol=LinData%use_u )
   
   ! C matrix
   if (allocated(LinData%C)) call WrPartialMatrix( LinData%C, Un, p_FAST%OutFmt, 'C', UseRow=LinData%use_y )
   ! D matrix
   if (allocated(LinData%D)) call WrPartialMatrix( LinData%D, Un, p_FAST%OutFmt, 'D', UseRow=LinData%use_y, UseCol=LinData%use_u )

   ! StateRotation matrix
   if (allocated(LinData%StateRotation)) call WrPartialMatrix( LinData%StateRotation, Un, p_FAST%OutFmt, 'StateRotation' )

   ! RelState matrices
   if (allocated(LinData%StateRel_x))    call WrPartialMatrix( LinData%StateRel_x,    Un, p_FAST%OutFmt, 'State_Rel_x' )
   if (allocated(LinData%StateRel_xdot)) call WrPartialMatrix( LinData%StateRel_xdot, Un, p_FAST%OutFmt, 'State_Rel_xdot' )

   close(Un)
   Un = -1
   
END SUBROUTINE WrLinFile_txt_End   
!----------------------------------------------------------------------------------------------------------------------------------
SUBROUTINE WrLinFile_txt_Table(p_FAST, Un, RowCol, op, names, rotFrame, deriv, derivOrder, UseCol,start_indx)

   TYPE(FAST_ParameterType), INTENT(IN   ) :: p_FAST              !< parameters
   INTEGER(IntKi),           INTENT(IN   ) :: Un                  !< unit number
   CHARACTER(*),             INTENT(IN   ) :: RowCol              !< Row/Column description
   REAL(ReKi),               INTENT(IN   ) :: op(:)               !< operating point values (possibly different size that Desc because of orientations)
   CHARACTER(LinChanLen),    INTENT(IN   ) :: names(:)            !< Descriptions of the channels (names and units)
   logical, optional,        INTENT(IN   ) :: rotFrame(:)         !< determines if this parameter is in the rotating frame
   logical, optional,        intent(in   ) :: deriv               !< flag that tells us if we need to modify the channel names for derivatives (xdot)
   integer(IntKi), optional, intent(in   ) :: derivOrder(:)       !< Order of the time derivatives associated with the channel
   logical, optional,        intent(in   ) :: UseCol(:)           !< flags that tell us if we should use each column or skip it
   INTEGER(IntKi),optional,  INTENT(IN   ) :: start_indx          !< starting index (so extended inputs can be numbered starting after the # of inputs)
   
      ! local variables
   INTEGER(IntKi)                          :: TS                  ! tab stop column
   INTEGER(IntKi)                          :: i, i_print          ! loop counter
   INTEGER(IntKi)                          :: i_op                ! loop counter
   
   logical                                 :: UseDerivNames       !< flag that tells us if we need to modify the channel names for derivatives (xdot)
   logical                                 :: UseThisCol          !< flag that tells us if we should use this particular column or skip it
   logical                                 :: RotatingCol         !< flag that tells us if this column is in the rotating frame
   integer(IntKi)                          :: DerivOrdCol         !< integer indicating the maximum time-derivative order of a channel (this will be 0 for anything that is not a continuous state)
   CHARACTER(*),             PARAMETER     :: RoutineName = 'WrLinFile_txt_Table'    
   CHARACTER(100)                          :: Fmt
   CHARACTER(100)                          :: Fmt_Str
   CHARACTER(100)                          :: FmtOrient
   

   
   if (present(deriv) ) then
      UseDerivNames = deriv
   else
      UseDerivNames = .false.
   end if
   
   
   TS = 14 + 3*p_FAST%FmtWidth+7 ! tab stop after operating point
   
   Fmt       = '(3x,I8,3x,'//trim(p_FAST%OutFmt)//',T'//trim(num2lstr(TS))//',L8,8x,I8,9x,A)'
   FmtOrient = '(3x,I8,3x,'//trim(p_FAST%OutFmt)//',2(", ",'//trim(p_FAST%OutFmt)//'),T'//trim(num2lstr(TS))//',L8,8x,I8,9x,A)'
   Fmt_Str   = '(3x,A10,1x,A,T'//trim(num2lstr(TS))//',A15,1x,A16,1x,A)'
   
   WRITE(Un, Fmt_Str) RowCol,      'Operating Point', 'Rotating Frame?', 'Derivative Order', 'Description'
   WRITE(Un, Fmt_Str) '----------','---------------', '---------------', '----------------', '-----------'
   
   i_op = 1
   if (present(start_indx)) then
      i_print = start_indx + 1
   else      
      i_print = 1
   end if
   
   do i=1,size(names)
      
      UseThisCol = .true.
      if (present(UseCol)) then
         UseThisCol = useCol(i)
      end if  
      
      DerivOrdCol = 0
      if (present(derivOrder)) DerivOrdCol = derivOrder(i)
      
      RotatingCol = .false.
      if (present(rotFrame)) RotatingCol = rotFrame(i)
                  
      if (index(names(i), ' orientation angle, node ') > 0 ) then  ! make sure this matches what is written in PackMotionMesh_Names()
         if (UseThisCol) then
            WRITE(Un, FmtOrient) i_print, op(i_op), op(i_op+1), op(i_op+2), RotatingCol, DerivOrdCol, trim(names(i))  !//' [OP is a row of the DCM]
            i_print = i_print + 1
         end if
         
         i_op = i_op + 3
      else
         if (UseThisCol) then
            if (UseDerivNames) then
               WRITE(Un, Fmt) i_print, op(i_op), RotatingCol, DerivOrdCol, 'First time derivative of '//trim(names(i))//'/s'
            else
               WRITE(Un, Fmt) i_print, op(i_op), RotatingCol, DerivOrdCol, trim(names(i))
            end if         
            i_print = i_print + 1
         end if         
         
         i_op = i_op + 1
      end if 
   end do
         
   WRITE (Un,'()' )    !print a blank line
   
   
   
END SUBROUTINE WrLinFile_txt_Table   
!----------------------------------------------------------------------------------------------------------------------------------


!> This routine returns the operating points for the entire glue code.
SUBROUTINE Glue_GetOP(p_FAST, y_FAST, ErrStat, ErrMsg)

   TYPE(FAST_ParameterType), INTENT(IN   ) :: p_FAST              !< parameters
   TYPE(FAST_OutputFileType),INTENT(INOUT) :: y_FAST              !< Output variables for the glue code
   INTEGER(IntKi),           INTENT(  OUT) :: ErrStat             !< Error status of the operation
   CHARACTER(*),             INTENT(  OUT) :: ErrMsg              !< Error message if ErrStat /= ErrID_None

   
   INTEGER(IntKi)                          :: i, j, k             ! loop/temp variables
   INTEGER(IntKi)                          :: ThisModule          ! Module ID # 
   INTEGER(IntKi)                          :: i_u                 ! loop/temp variables
   INTEGER(IntKi)                          :: i_y, i_x            ! loop/temp variables
   INTEGER(IntKi)                          :: ErrStat2            ! local error status
   CHARACTER(ErrMsgLen)                    :: ErrMsg2             ! local error message
   CHARACTER(*),             PARAMETER     :: RoutineName = 'Glue_GetOP'    
   
   
   ErrStat = ErrID_None
   ErrMsg  = ""
   
   if (.not. allocated(y_FAST%Lin%Glue%op_u)) then  ! assume none of them are allocated
       
         ! calculate the size of the input and output operating points
         ! this size isn't very straightforward since it may contain orientations
      i_u = 0
      i_y = 0
      do i = 1,p_FAST%Lin_NumMods
         ThisModule = p_FAST%Lin_ModOrder( i )
         
         do k=1,size(y_FAST%Lin%Modules(ThisModule)%Instance)
            if (allocated(y_FAST%Lin%Modules(ThisModule)%Instance(k)%op_u)) then
               i_u = i_u + size(y_FAST%Lin%Modules(ThisModule)%Instance(k)%op_u)
            end if
                  
            if (allocated(y_FAST%Lin%Modules(ThisModule)%Instance(k)%op_y)) then
               i_y = i_y + size(y_FAST%Lin%Modules(ThisModule)%Instance(k)%op_y)
            end if
         end do
      end do      
      
      call AllocAry( y_FAST%Lin%Glue%op_u, i_u, 'op_u', ErrStat2, ErrMsg2)
         call SetErrStat(errStat2,ErrMsg2,ErrStat,ErrMsg,RoutineName)
      call AllocAry( y_FAST%Lin%Glue%op_y, i_y, 'op_y', ErrStat2, ErrMsg2)
         call SetErrStat(errStat2,ErrMsg2,ErrStat,ErrMsg,RoutineName)
      call AllocAry( y_FAST%Lin%Glue%op_x, y_FAST%Lin%Glue%SizeLin(LIN_ContSTATE_COL), 'op_x', ErrStat2, ErrMsg2)
         call SetErrStat(errStat2,ErrMsg2,ErrStat,ErrMsg,RoutineName)
      call AllocAry( y_FAST%Lin%Glue%op_dx, y_FAST%Lin%Glue%SizeLin(LIN_ContSTATE_COL), 'op_dx', ErrStat2, ErrMsg2)
         call SetErrStat(errStat2,ErrMsg2,ErrStat,ErrMsg,RoutineName)
         
      if (ErrStat >=AbortErrLev) return
   end if
   
   
   i_u = 1
   i_y = 1      
   i_x = 1
   do i = 1,p_FAST%Lin_NumMods
      ThisModule = p_FAST%Lin_ModOrder( i )

      do k=1,size(y_FAST%Lin%Modules(ThisModule)%Instance)
         if (allocated(y_FAST%Lin%Modules(ThisModule)%Instance(k)%op_u)) then
            do j=1,size(y_FAST%Lin%Modules(ThisModule)%Instance(k)%op_u)
               y_FAST%Lin%Glue%op_u(i_u) = y_FAST%Lin%Modules(ThisModule)%Instance(k)%op_u(j)
               i_u = i_u + 1;
            end do
         end if
               
         if (allocated(y_FAST%Lin%Modules(ThisModule)%Instance(k)%op_y)) then
            do j=1,size(y_FAST%Lin%Modules(ThisModule)%Instance(k)%op_y)
               y_FAST%Lin%Glue%op_y(i_y) = y_FAST%Lin%Modules(ThisModule)%Instance(k)%op_y(j)
               i_y = i_y + 1;
            end do
         end if

         if (allocated(y_FAST%Lin%Modules(ThisModule)%Instance(k)%op_x)) then
            do j=1,size(y_FAST%Lin%Modules(ThisModule)%Instance(k)%op_x)
               y_FAST%Lin%Glue%op_x(i_x) = y_FAST%Lin%Modules(ThisModule)%Instance(k)%op_x(j)
            
               y_FAST%Lin%Glue%op_dx(i_x) = y_FAST%Lin%Modules(ThisModule)%Instance(k)%op_dx(j)
               i_x = i_x + 1;
            end do
         end if
         
      end do
   end do
         
END SUBROUTINE Glue_GetOP
!----------------------------------------------------------------------------------------------------------------------------------

!> This routine forms the Jacobian for the glue-code input-output solves.
SUBROUTINE Glue_Jacobians( p_FAST, y_FAST, m_FAST, ED, BD, SrvD, AD, IfW, OpFM, HD, SD, MAPp, FEAM, MD, Orca, &
                         IceF, IceD, MeshMapData, dUdu, dUdy, ErrStat, ErrMsg )

   TYPE(FAST_ParameterType), INTENT(IN   ) :: p_FAST              !< Parameters for the glue code
   TYPE(FAST_OutputFileType),INTENT(INOUT) :: y_FAST              !< Output variables for the glue code
   TYPE(FAST_MiscVarType),   INTENT(INOUT) :: m_FAST              !< Miscellaneous variables
     
   TYPE(ElastoDyn_Data),     INTENT(INOUT) :: ED                  !< ElastoDyn data
   TYPE(BeamDyn_Data),       INTENT(INOUT) :: BD                  !< BeamDyn data
   TYPE(ServoDyn_Data),      INTENT(INOUT) :: SrvD                !< ServoDyn data
   TYPE(AeroDyn_Data),       INTENT(INOUT) :: AD                  !< AeroDyn data
   TYPE(InflowWind_Data),    INTENT(INOUT) :: IfW                 !< InflowWind data
   TYPE(OpenFOAM_Data),      INTENT(INOUT) :: OpFM                !< OpenFOAM data
   TYPE(HydroDyn_Data),      INTENT(INOUT) :: HD                  !< HydroDyn data
   TYPE(SubDyn_Data),        INTENT(INOUT) :: SD                  !< SubDyn data
   TYPE(MAP_Data),           INTENT(INOUT) :: MAPp                !< MAP data
   TYPE(FEAMooring_Data),    INTENT(INOUT) :: FEAM                !< FEAMooring data
   TYPE(MoorDyn_Data),       INTENT(INOUT) :: MD                  !< Data for the MoorDyn module
   TYPE(OrcaFlex_Data),      INTENT(INOUT) :: Orca                !< OrcaFlex interface data
   TYPE(IceFloe_Data),       INTENT(INOUT) :: IceF                !< IceFloe data
   TYPE(IceDyn_Data),        INTENT(INOUT) :: IceD                !< All the IceDyn data used in time-step loop

   TYPE(FAST_ModuleMapType), INTENT(INOUT) :: MeshMapData         !< Data for mapping between modules
   REAL(R8Ki), ALLOCATABLE,  INTENT(INOUT) :: dUdu(:,:)           !< Partial derivatives of input-output equations (U(y,u)=0) with respect
                                                                  !!   to the inputs (u)
   REAL(R8Ki), ALLOCATABLE,  INTENT(INOUT) :: dUdy(:,:)           !< Partial derivatives of input-output equations (U(y,u)=0) with respect
                                                                  !!   to the outputs (y)
      
   INTEGER(IntKi),           INTENT(  OUT) :: ErrStat             !< Error status of the operation
   CHARACTER(*),             INTENT(  OUT) :: ErrMsg              !< Error message if ErrStat /= ErrID_None

   
   
      ! local variables
   INTEGER(IntKi)                          :: ThisModule          ! Module ID
   INTEGER(IntKi)                          :: i, j, k             ! loop counter
   INTEGER(IntKi)                          :: r_start, r_end      ! row start/end of glue matrix
   
   INTEGER(IntKi)                          :: ErrStat2            ! local error status
   CHARACTER(ErrMsgLen)                    :: ErrMsg2             ! local error message
   CHARACTER(*),             PARAMETER     :: RoutineName = 'Glue_Jacobians' 
   
   ErrStat = ErrID_None
   ErrMsg = ""
   
   
   ! Note: Where the same Linearize_*_to_*() routines for mesh mapping are used in both dUdu and dUdy, the dUdy routines assume dUdu 
   ! has already called the routine (and so avoids calling the routines a second time). This means the dUdu routines must be called first.
   
   !.....................................
   ! dUdu 
   !> \f$ \frac{\partial U_\Lambda}{\partial u} =  
   !!  \begin{bmatrix} \frac{\partial U_\Lambda^{IfW}}{\partial u^{IfW}} & \frac{\partial U_\Lambda^{IfW}}{\partial u^{SrvD}} & 
   !!                  \frac{\partial U_\Lambda^{IfW}}{\partial u^{ED}}  & \frac{\partial U_\Lambda^{IfW}}{\partial u^{BD}} & \frac{\partial U_\Lambda^{IfW}}{\partial u^{AD}} \\
   !!                  \frac{\partial U_\Lambda^{SrvD}}{\partial u^{IfW}} & \frac{\partial U_\Lambda^{SrvD}}{\partial u^{SrvD}} & 
   !!                  \frac{\partial U_\Lambda^{SrvD}}{\partial u^{ED}}  & \frac{\partial U_\Lambda^{SrvD}}{\partial u^{BD}} & \frac{\partial U_\Lambda^{SrvD}}{\partial u^{AD}} \\
   !!                  \frac{\partial U_\Lambda^{ED}}{\partial u^{IfW}} & \frac{\partial U_\Lambda^{ED}}{\partial u^{SrvD}} & 
   !!                  \frac{\partial U_\Lambda^{ED}}{\partial u^{ED}}  & \frac{\partial U_\Lambda^{ED}}{\partial u^{BD}} & \frac{\partial U_\Lambda^{ED}}{\partial u^{AD}} \\
   !!                  \frac{\partial U_\Lambda^{BD}}{\partial u^{IfW}} & \frac{\partial U_\Lambda^{BD}}{\partial u^{SrvD}} & 
   !!                  \frac{\partial U_\Lambda^{BD}}{\partial u^{ED}}  & \frac{\partial U_\Lambda^{BD}}{\partial u^{BD}} & \frac{\partial U_\Lambda^{BD}}{\partial u^{AD}} \\
   !!                  \frac{\partial U_\Lambda^{AD}}{\partial u^{IfW}} & \frac{\partial U_\Lambda^{AD}}{\partial u^{SrvD}} & 
   !!                  \frac{\partial U_\Lambda^{AD}}{\partial u^{ED}}  & \frac{\partial U_\Lambda^{AD}}{\partial u^{BD}} & \frac{\partial U_\Lambda^{AD}}{\partial u^{AD}} \\
   !!  \end{bmatrix} = 
   !!  \begin{bmatrix} I & 0 & 0 & 0                                               & \frac{\partial U_\Lambda^{IfW}}{\partial u^{AD}} \\
   !!                  0 & I & 0 & 0                                               & 0 \\
   !!                  0 & 0 & I & \frac{\partial U_\Lambda^{ED}}{\partial u^{BD}} & \frac{\partial U_\Lambda^{ED}}{\partial u^{AD}} \\
   !!                  0 & 0 & 0 & \frac{\partial U_\Lambda^{BD}}{\partial u^{BD}} & \frac{\partial U_\Lambda^{BD}}{\partial u^{AD}} \\
   !!                  0 & 0 & 0 & 0                                               & \frac{\partial U_\Lambda^{AD}}{\partial u^{AD}} \\
   !!  \end{bmatrix} \f$
   !.....................................
! LIN-TODO: Add doc strings for new modules: SrvD & HD & MAP & SD
   
   if (.not. allocated(dUdu)) then
      call AllocAry(dUdu, y_FAST%Lin%Glue%SizeLin(LIN_INPUT_COL), y_FAST%Lin%Glue%SizeLin(LIN_INPUT_COL), 'dUdu', ErrStat2, ErrMsg2)
         call SetErrStat(ErrStat2,ErrMsg2,ErrStat,ErrMsg,RoutineName)
         if (ErrStat>=AbortErrLev) return
   end if
   
   dUdu = 0.0_R8Ki      ! most of this matrix is zero, so we'll just initialize everything and set only the non-zero parts below
   
   
      !............
      !  \f$ \frac{\partial U_\Lambda^{IfW}}{\partial u^{IfW}} = I \f$ \n
      !  \f$ \frac{\partial U_\Lambda^{SrvD}}{\partial u^{SrvD}} = I \f$ \n
      !  \f$ \frac{\partial U_\Lambda^{ED}}{\partial u^{ED}} = I \f$ \n
      !  Note that we're also doing \f$ \frac{\partial U_\Lambda^{BD}}{\partial u^{BD}} = I \f$ and 
      !  \f$ \frac{\partial U_\Lambda^{AD}}{\partial u^{AD}} = I \f$ here; We will add values to the off=diagonal terms of those block matrices later.
      !............
   do j = 1,p_FAST%Lin_NumMods
      ThisModule = p_FAST%Lin_ModOrder(j)
      do k=1,size(y_FAST%Lin%Modules(ThisModule)%Instance)
         r_start =           y_FAST%Lin%Modules(ThisModule)%Instance(k)%LinStartIndx(LIN_INPUT_COL)
         r_end   = r_start + y_FAST%Lin%Modules(ThisModule)%Instance(k)%SizeLin(     LIN_INPUT_COL) - 1
         do i = r_start,r_end
            dUdu(i,i) = 1.0_R8Ki
         end do
      end do
   end do
   
   
      !............
      ! \f$ \frac{\partial U_\Lambda^{IfW}}{\partial u^{AD}} \end{bmatrix} = \f$   (dUdu block row 1=IfW)
      !............
   IF (p_FAST%CompInflow == MODULE_IfW .and. p_FAST%CompAero == MODULE_AD) THEN  
      call Linear_IfW_InputSolve_du_AD( p_FAST, y_FAST, AD%Input(1), dUdu )
   end if ! we're using the InflowWind module
   
      !............
      ! \f$ \frac{\partial U_\Lambda^{SrvD}}{\partial u^{SrvD}} \end{bmatrix} = \f$ (dUdu block row 2=SrvD)
      !............
   if (p_FAST%CompServo == MODULE_SrvD) then
      call Linear_SrvD_InputSolve_du( p_FAST, y_FAST, SrvD%p, SrvD%Input(1), ED%y, BD, SD, MeshMapData, dUdu, ErrStat2, ErrMsg2 )
      call SetErrStat(ErrStat2,ErrMsg2,ErrStat,ErrMsg,RoutineName)
   end if
   
      !............ 
      ! \f$ \frac{\partial U_\Lambda^{ED}}{\partial u^{SrvD}} \end{bmatrix} = \f$ and 
      ! \f$ \frac{\partial U_\Lambda^{ED}}{\partial u^{BD}}   \end{bmatrix} = \f$ and 
      ! \f$ \frac{\partial U_\Lambda^{ED}}{\partial u^{AD}}   \end{bmatrix} = \f$ and 
      ! \f$ \frac{\partial U_\Lambda^{ED}}{\partial u^{HD}}   \end{bmatrix} = \f$ and 
      ! \f$ \frac{\partial U_\Lambda^{ED}}{\partial u^{SD}}   \end{bmatrix} = \f$ and 
      ! \f$ \frac{\partial U_\Lambda^{ED}}{\partial u^{MAP}}  \end{bmatrix} = \f$ (dUdu block row 3=ED)
      !............   
   ! we need to do this for CompElast=ED and CompElast=BD

   call Linear_ED_InputSolve_du( p_FAST, y_FAST, SrvD, ED%Input(1), ED%y, AD%y, AD%Input(1), BD, HD, SD, MAPp, MD, MeshMapData, dUdu, ErrStat2, ErrMsg2 )
      call SetErrStat(ErrStat2,ErrMsg2,ErrStat,ErrMsg,RoutineName)
   
      !............
      ! \f$ \frac{\partial U_\Lambda^{BD}}{\partial u^{BD}} \end{bmatrix} = \f$ and 
      ! \f$ \frac{\partial U_\Lambda^{BD}}{\partial u^{AD}} \end{bmatrix} = \f$ (dUdu block row 4=BD)
      !............   
   IF (p_FAST%CompElast == Module_BD) THEN
      call Linear_BD_InputSolve_du( p_FAST, y_FAST, SrvD, ED%y, AD%y, AD%Input(1), BD, MeshMapData, dUdu, ErrStat2, ErrMsg2 )
         call SetErrStat(ErrStat2,ErrMsg2,ErrStat,ErrMsg,RoutineName)
   END IF
      
      !............
      ! \f$ \frac{\partial U_\Lambda^{AD}}{\partial u^{AD}} \end{bmatrix} = \f$ (dUdu block row 5=AD)
      !............
   IF (p_FAST%CompAero == MODULE_AD) THEN 
      call Linear_AD_InputSolve_du( p_FAST, y_FAST, AD%Input(1), ED%y, BD, MeshMapData, dUdu, ErrStat2, ErrMsg2 )
         call SetErrStat(ErrStat2,ErrMsg2,ErrStat,ErrMsg,RoutineName)
   end if 

  

      !............
      ! \f$ \frac{\partial U_\Lambda^{HD}}{\partial u^{HD}} \end{bmatrix} = \f$ (dUdu block row 6=HD)
      !............
   IF (p_FAST%CompHydro == MODULE_HD) THEN 
      call Linear_HD_InputSolve_du( p_FAST, y_FAST, HD%Input(1), ED%y, SD%y, MeshMapData, dUdu, ErrStat2, ErrMsg2 )
         call SetErrStat(ErrStat2,ErrMsg2,ErrStat,ErrMsg,RoutineName)
   end if 

      !............
      ! \f$ \frac{\partial U_\Lambda^{SD}}{\partial u^{HD}} \end{bmatrix} = \f$ and  
      ! \f$ \frac{\partial U_\Lambda^{SD}}{\partial u^{SD}} \end{bmatrix} = \f$ and  
      ! \f$ \frac{\partial U_\Lambda^{SD}}{\partial u^{MAP}} \end{bmatrix} = \f$ (dUdu block row 7=SD)
      !............
   IF (p_FAST%CompSub == MODULE_SD) THEN 
      call Linear_SD_InputSolve_du( p_FAST, y_FAST, SrvD, SD%Input(1), SD%y, ED%y, HD, MAPp, MD, MeshMapData, dUdu, ErrStat2, ErrMsg2 )
         call SetErrStat(ErrStat2,ErrMsg2,ErrStat,ErrMsg,RoutineName)
   ELSE IF (p_FAST%CompSub == Module_ExtPtfm) THEN
       CALL WrScr('>>> FAST_LIN: Linear_ExtPtfm_InputSolve_du, TODO')
   ENDIF 
   
      !............
      ! \f$ \frac{\partial U_\Lambda^{MD}}{\partial u^{MD}} \end{bmatrix} = \f$ (dUdu block row 9=MD) <<<<
      !............
   if (p_FAST%CompMooring == MODULE_MD) then
      call Linear_MD_InputSolve_du( p_FAST, y_FAST, MD%Input(1), ED%y, SD%y, MeshMapData, dUdu, ErrStat2, ErrMsg2 )
         call SetErrStat(ErrStat2,ErrMsg2,ErrStat,ErrMsg,RoutineName)
   end if

   ! LIN-TODO: Update the doc lines below to include SrvD, HD, SD, and MAP
   !.....................................
   ! dUdy
   !> \f$ \frac{\partial U_\Lambda}{\partial y} =  
   !!  \begin{bmatrix} \frac{\partial U_\Lambda^{IfW} }{\partial y^{IfW}} & \frac{\partial U_\Lambda^{IfW} }{\partial y^{SrvD}} & 
   !!                  \frac{\partial U_\Lambda^{IfW} }{\partial y^{ED} } & \frac{\partial U_\Lambda^{IfW} }{\partial y^{BD}  } & \frac{\partial U_\Lambda^{IfW} }{\partial y^{AD}} \\
   !!                  \frac{\partial U_\Lambda^{SrvD}}{\partial y^{IfW}} & \frac{\partial U_\Lambda^{SrvD}}{\partial y^{SrvD}} & 
   !!                  \frac{\partial U_\Lambda^{SrvD}}{\partial y^{ED} } & \frac{\partial U_\Lambda^{SrvD}}{\partial y^{BD}  } & \frac{\partial U_\Lambda^{SrvD}}{\partial y^{AD}} \\
   !!                  \frac{\partial U_\Lambda^{ED}  }{\partial y^{IfW}} & \frac{\partial U_\Lambda^{ED}  }{\partial y^{SrvD}} & 
   !!                  \frac{\partial U_\Lambda^{ED}  }{\partial y^{ED} } & \frac{\partial U_\Lambda^{ED}  }{\partial y^{BD}  } & \frac{\partial U_\Lambda^{ED}  }{\partial y^{AD}} \\
   !!                  \frac{\partial U_\Lambda^{BD}  }{\partial y^{IfW}} & \frac{\partial U_\Lambda^{BD}  }{\partial y^{SrvD}} & 
   !!                  \frac{\partial U_\Lambda^{BD}  }{\partial y^{ED} } & \frac{\partial U_\Lambda^{BD}  }{\partial y^{BD}  } & \frac{\partial U_\Lambda^{BD}  }{\partial y^{AD}} \\
   !!                  \frac{\partial U_\Lambda^{AD}  }{\partial y^{IfW}} & \frac{\partial U_\Lambda^{AD}  }{\partial y^{SrvD}} & 
   !!                  \frac{\partial U_\Lambda^{AD}  }{\partial y^{ED} } & \frac{\partial U_\Lambda^{AD}  }{\partial y^{BD}  } & \frac{\partial U_\Lambda^{AD}  }{\partial y^{AD}} \\
   !!  \end{bmatrix} =
   !!  \begin{bmatrix} 0                                                & 0                                                 & 0                                                 & 0                                               & 0 \\
   !!                  0                                                & 0                                                 & \frac{\partial U_\Lambda^{SrvD}}{\partial y^{ED}} & 0                                               & 0 \\
   !!                  0                                                & \frac{\partial U_\Lambda^{ED}}{\partial y^{SrvD}} & \frac{\partial U_\Lambda^{ED}}{\partial y^{ED}}   & \frac{\partial U_\Lambda^{ED}}{\partial y^{BD}} & \frac{\partial U_\Lambda^{ED}}{\partial y^{AD}} \\
   !!                  0                                                & 0                                                 & \frac{\partial U_\Lambda^{BD}}{\partial y^{ED}}   & \frac{\partial U_\Lambda^{BD}}{\partial y^{BD}} & \frac{\partial U_\Lambda^{BD}}{\partial y^{AD}} \\
   !!                  \frac{\partial U_\Lambda^{AD}}{\partial y^{IfW}} & 0                                                 & \frac{\partial U_\Lambda^{AD}}{\partial y^{ED}}   & \frac{\partial U_\Lambda^{AD}}{\partial y^{BD}} & 0 \\
   !!  \end{bmatrix} \f$
   !.....................................
   if (.not. allocated(dUdy)) then
      call AllocAry(dUdy, y_FAST%Lin%Glue%SizeLin(LIN_INPUT_COL), y_FAST%Lin%Glue%SizeLin(LIN_OUTPUT_COL), 'dUdy', ErrStat2, ErrMsg2)
         call SetErrStat(ErrStat2,ErrMsg2,ErrStat,ErrMsg,RoutineName)
         if (ErrStat>=AbortErrLev) return
   end if
         
   dUdy = 0.0_R8Ki      ! most of this matrix is zero, so we'll just initialize everything and set only the non-zero parts below
   
      !............
      ! \f$ \frac{\partial U_\Lambda^{SrvD}}{\partial y^{ED}} \end{bmatrix} = \f$ (dUdy block row 2=SrvD)
      !............
   if (p_FAST%CompServo == MODULE_SrvD) then   ! need to do this regardless of CompElast
      call Linear_SrvD_InputSolve_dy( p_FAST, y_FAST, SrvD%p, SrvD%Input(1), ED%y, BD, SD%y, MeshMapData, dUdy, ErrStat2, ErrMsg2 )
      call SetErrStat(ErrStat2,ErrMsg2,ErrStat,ErrMsg,RoutineName)
   end if
   

      !............
      ! \f$ \frac{\partial U_\Lambda^{ED}}{\partial y^{SrvD}} \end{bmatrix} = \f$
      ! \f$ \frac{\partial U_\Lambda^{ED}}{\partial y^{ED}}   \end{bmatrix} = \f$
      ! \f$ \frac{\partial U_\Lambda^{ED}}{\partial y^{BD}}   \end{bmatrix} = \f$
      ! \f$ \frac{\partial U_\Lambda^{ED}}{\partial y^{AD}}   \end{bmatrix} = \f$
      ! \f$ \frac{\partial U_\Lambda^{ED}}{\partial y^{HD}}   \end{bmatrix} = \f$
      ! \f$ \frac{\partial U_\Lambda^{ED}}{\partial y^{SD}}   \end{bmatrix} = \f$
      ! \f$ \frac{\partial U_\Lambda^{ED}}{\partial y^{MAP}}  \end{bmatrix} = \f$ (dUdy block row 3=ED)
      !............

   call Linear_ED_InputSolve_dy( p_FAST, y_FAST, SrvD, ED%Input(1), ED%y, AD%y, AD%Input(1), BD, HD, SD, MAPp, MD, MeshMapData, dUdy, ErrStat2, ErrMsg2 )
      call SetErrStat(ErrStat2,ErrMsg2,ErrStat,ErrMsg,RoutineName)
   
      !............
      ! \f$ \frac{\partial U_\Lambda^{BD}}{\partial y^{ED}} \end{bmatrix} = \f$
      ! \f$ \frac{\partial U_\Lambda^{BD}}{\partial y^{BD}} \end{bmatrix} = \f$
      ! \f$ \frac{\partial U_\Lambda^{BD}}{\partial y^{AD}} \end{bmatrix} = \f$ (dUdy block row 4=BD)
      !............
   if (p_FAST%CompElast == MODULE_BD) then
      call Linear_BD_InputSolve_dy( p_FAST, y_FAST, SrvD, ED%Input(1), ED%y, AD%y, AD%Input(1), BD, MeshMapData, dUdy, ErrStat2, ErrMsg2 )
         call SetErrStat(ErrStat2,ErrMsg2,ErrStat,ErrMsg,RoutineName)
   end if
   
      !............
      ! \f$ \frac{\partial U_\Lambda^{AD}}{\partial y^{IfW}} \end{bmatrix} = \f$
      ! \f$ \frac{\partial U_\Lambda^{AD}}{\partial y^{ED}} \end{bmatrix} = \f$
      ! \f$ \frac{\partial U_\Lambda^{AD}}{\partial y^{BD}} \end{bmatrix} = \f$ (dUdy block row 5=AD)
      !............
   if (p_FAST%CompAero == MODULE_AD) then   ! need to do this regardless of CompElast
   
      if (p_FAST%CompInflow == MODULE_IfW) then
         call Linear_AD_InputSolve_IfW_dy( p_FAST, y_FAST, AD%Input(1), dUdy )
      end if

      call Linear_AD_InputSolve_NoIfW_dy( p_FAST, y_FAST, AD%Input(1), ED%y, BD, MeshMapData, dUdy, ErrStat2, ErrMsg2 )
         call SetErrStat(ErrStat2,ErrMsg2,ErrStat,ErrMsg,RoutineName)

   end if


      !............
      ! \f$ \frac{\partial U_\Lambda^{SD}}{\partial y^{ED}} \end{bmatrix} = \f$
      ! \f$ \frac{\partial U_\Lambda^{SD}}{\partial y^{HD}} \end{bmatrix} = \f$
      ! \f$ \frac{\partial U_\Lambda^{SD}}{\partial y^{SD}} \end{bmatrix} = \f$
      ! \f$ \frac{\partial U_\Lambda^{SD}}{\partial y^{MAP}} \end{bmatrix} = \f$ (dUdy block row 7=SD)
      !............
   if (p_FAST%CompHydro == MODULE_HD) then
      call Linear_HD_InputSolve_dy( p_FAST, y_FAST, HD%Input(1), ED%y, SD%y, MeshMapData, dUdy, ErrStat2, ErrMsg2 )
         call SetErrStat(ErrStat2,ErrMsg2,ErrStat,ErrMsg,RoutineName)
   end if
   
   !LIN-TODO: Add doc strings and look at above doc string
   IF (p_FAST%CompSub == Module_SD) THEN
       call Linear_SD_InputSolve_dy( p_FAST, y_FAST, SrvD, SD%Input(1), SD%y, ED%y, HD, MAPp, MD, MeshMapData, dUdy, ErrStat2, ErrMsg2 )
         call SetErrStat(ErrStat2,ErrMsg2,ErrStat,ErrMsg,RoutineName)
   ELSE IF (p_FAST%CompSub == Module_ExtPtfm) THEN
       write(*,*)'>>> FAST_LIN: Linear_ExtPtfm_InputSolve_dy, TODO'
   ENDIF
   
      !............
      ! \f$ \frac{\partial U_\Lambda^{MAP}}{\partial y^{ED}} \end{bmatrix} = \f$
      ! \f$ \frac{\partial U_\Lambda^{MAP}}{\partial y^{SD}} \end{bmatrix} = \f$ (dUdy block row 8=MAP)
      !............
   if (p_FAST%CompMooring == MODULE_MAP) then
      call Linear_MAP_InputSolve_dy( p_FAST, y_FAST, MAPp%Input(1), ED%y, SD%y, MeshMapData, dUdy, ErrStat2, ErrMsg2 )
         call SetErrStat(ErrStat2,ErrMsg2,ErrStat,ErrMsg,RoutineName)
   end if
      !............
      ! \f$ \frac{\partial U_\Lambda^{MD}}{\partial y^{ED}} \end{bmatrix} = \f$
      ! \f$ \frac{\partial U_\Lambda^{MD}}{\partial y^{SD}} \end{bmatrix} = \f$ (dUdy block row 9=MD) <<<<
      !............
   if (p_FAST%CompMooring == MODULE_MD) then
      call Linear_MD_InputSolve_dy( p_FAST, y_FAST, MD%Input(1), ED%y, SD%y, MeshMapData, dUdy, ErrStat2, ErrMsg2 )
         call SetErrStat(ErrStat2,ErrMsg2,ErrStat,ErrMsg,RoutineName)
   end if

END SUBROUTINE Glue_Jacobians


!----------------------------------------------------------------------------------------------------------------------------------
!> This routine forms the dU^{IfW}/du^{AD} block of dUdu. (i.e., how do changes in the AD inputs affect IfW inputs?)
SUBROUTINE Linear_IfW_InputSolve_du_AD( p_FAST, y_FAST, u_AD, dUdu )

   TYPE(FAST_ParameterType),       INTENT(IN   )   :: p_FAST      !< FAST parameter data
   TYPE(FAST_OutputFileType),      INTENT(IN   )   :: y_FAST      !< FAST output data (for linearization)
   TYPE(AD_InputType),             INTENT(IN)      :: u_AD        !< The input meshes (already calculated) from AeroDyn
   REAL(R8Ki),                     INTENT(INOUT)   :: dUdu(:,:)   !< Jacobian matrix of which we are computing the dU^(IfW)/du^(AD) block
   
   
   INTEGER(IntKi)                          :: i, j, k             ! loop counters
   INTEGER(IntKi)                          :: i2, j2              ! loop counters
   INTEGER(IntKi)                          :: AD_Start_Bl         ! starting index of dUdu (column) where AD blade motion inputs are located
   INTEGER(IntKi)                          :: Node                ! InflowWind node number
   
            
         ! compare with IfW_InputSolve():
   
      Node = 0 !InflowWind node
      if (p_FAST%CompServo == MODULE_SrvD) Node = Node + 1
            
      IF (p_FAST%CompAero == MODULE_AD) THEN 
         
            ! blades:
         AD_Start_Bl = y_FAST%Lin%Modules(MODULE_AD)%Instance(1)%LinStartIndx(LIN_INPUT_COL) &
                     + u_AD%rotors(1)%TowerMotion%NNodes * 9  & ! 3 fields (MASKID_TRANSLATIONDISP,MASKID_Orientation,MASKID_TRANSLATIONVel) with 3 components
                     + u_AD%rotors(1)%HubMotion%NNodes   * 9    ! 3 fields (MASKID_TRANSLATIONDISP,MASKID_Orientation,MASKID_RotationVel) with 3 components
   
         do k = 1,size(u_AD%rotors(1)%BladeRootMotion)         
            AD_Start_Bl = AD_Start_Bl + u_AD%rotors(1)%BladeRootMotion(k)%NNodes * 3 ! 1 field (MASKID_Orientation) with 3 components
         end do
         ! next is u_AD%BladeMotion(k):
                  
         DO K = 1,SIZE(u_AD%rotors(1)%BladeMotion)
            DO J = 1,u_AD%rotors(1)%BladeMotion(k)%Nnodes
               Node = Node + 1 ! InflowWind node
               do i=1,3 !XYZ components of this node
                  i2 = y_FAST%Lin%Modules(MODULE_IfW)%Instance(1)%LinStartIndx(LIN_INPUT_COL) + (Node-1)*3 + i - 1
                  j2 = AD_Start_Bl + (j-1)*3 + i - 1
                  dUdu( i2, j2 ) = -1.0_R8Ki
               end do            
            END DO !J = 1,p%BldNodes ! Loop through the blade nodes / elements
                     
               ! get starting AD index of BladeMotion for next blade
            AD_Start_Bl = AD_Start_Bl + u_AD%rotors(1)%BladeMotion(k)%Nnodes * 9  ! 3 fields (MASKID_TRANSLATIONDISP,MASKID_Orientation,MASKID_TRANSLATIONVel) with 3 components
         END DO !K = 1,p%NumBl     
         
            ! tower:
         DO J=1,u_AD%rotors(1)%TowerMotion%nnodes
            Node = Node + 1   
            do i=1,3 !XYZ components of this node
               i2 = y_FAST%Lin%Modules(MODULE_IfW)%Instance(1)%LinStartIndx(LIN_INPUT_COL) + (Node-1)*3 + i - 1
               j2 = y_FAST%Lin%Modules(MODULE_AD )%Instance(1)%LinStartIndx(LIN_INPUT_COL) +    (j-1)*3 + i - 1
               dUdu( i2, j2 ) = -1.0_R8Ki
            end do            
         END DO              
         
      END IF     
END SUBROUTINE Linear_IfW_InputSolve_du_AD


!----------------------------------------------------------------------------------------------------------------------------------
!> This routine forms the dU^{ED}/du^{BD} and dU^{ED}/du^{AD} blocks (ED row) of dUdu. (i.e., how do changes in the AD and BD inputs affect the ED inputs?)
SUBROUTINE Linear_ED_InputSolve_du( p_FAST, y_FAST, SrvD, u_ED, y_ED, y_AD, u_AD, BD, HD, SD, MAPp, MD, MeshMapData, dUdu, ErrStat, ErrMsg )

   TYPE(FAST_ParameterType),       INTENT(IN   )  :: p_FAST         !< Glue-code simulation parameters
   TYPE(FAST_OutputFileType),      INTENT(IN   )  :: y_FAST         !< Glue-code output parameters (for linearization)
   type(ServoDyn_Data),            intent(in   )  :: SrvD           !< SrvD parameters
   TYPE(ED_InputType),             INTENT(INOUT)  :: u_ED           !< ED Inputs at t
   TYPE(ED_OutputType),            INTENT(IN   )  :: y_ED           !< ElastoDyn outputs (need translation displacement on meshes for loads mapping)
   TYPE(AD_OutputType),            INTENT(IN   )  :: y_AD           !< AeroDyn outputs
   TYPE(AD_InputType),             INTENT(INOUT)  :: u_AD           !< AD inputs (for AD-ED load linerization)
   TYPE(BeamDyn_Data),             INTENT(INOUT)  :: BD             !< BD data at t
   TYPE(HydroDyn_Data),            INTENT(INOUT)  :: HD             !< HD data at t
   TYPE(SubDyn_Data),              INTENT(INOUT)  :: SD             !< SD data at t
   TYPE(MAP_Data),                 INTENT(INOUT)  :: MAPp           !< MAP data at t
   TYPE(MoorDyn_Data),             INTENT(INOUT)  :: MD             !< MD data at t
   TYPE(FAST_ModuleMapType),       INTENT(INOUT)  :: MeshMapData    !< Data for mapping between modules
   REAL(R8Ki),                     INTENT(INOUT)  :: dUdu(:,:)      !< Jacobian matrix of which we are computing the dU^(ED)/du^(AD) block
   INTEGER(IntKi),                 INTENT(  OUT)  :: ErrStat        !< Error status
   CHARACTER(*),                   INTENT(  OUT)  :: ErrMsg         !< Error message
   
      ! local variables
   INTEGER(IntKi)                                 :: j              ! Loops through StC instances
   INTEGER(IntKi)                                 :: K              ! Loops through blades
   INTEGER(IntKi)                                 :: SrvD_Start     ! starting index of dUdu (column) where SrvD StC load is
   INTEGER(IntKi)                                 :: BD_Start       ! starting index of dUdu (column) where BD root motion inputs are located
   INTEGER(IntKi)                                 :: AD_Start_Bl    ! starting index of dUdu (column) where AD blade motion inputs are located
   INTEGER(IntKi)                                 :: ED_Start_mt    ! starting index of dUdu (row) where ED blade/tower or hub moment inputs are located
   INTEGER(IntKi)                                 :: HD_Start       ! starting index of dUdu (column) where HD motion inputs are located
   INTEGER(IntKi)                                 :: SD_Start       ! starting index of dUdu (column) where SD TP motion inputs are located
   INTEGER(IntKi)                                 :: MAP_Start      ! starting index of dUdu (column) where MAP fairlead motion inputs are located
   INTEGER(IntKi)                                 :: MD_Start       ! starting index of dUdu (column) where MD fairlead motion inputs are located
   INTEGER(IntKi)                                 :: ErrStat2       ! temporary Error status of the operation
   CHARACTER(ErrMsgLen)                           :: ErrMsg2        ! temporary Error message if ErrStat /= ErrID_None
   
   CHARACTER(*), PARAMETER                        :: RoutineName = 'Linear_ED_InputSolve_du'
   
   
      ! Initialize error status
      
   ErrStat = ErrID_None
   ErrMsg = ""

   !..........
   ! dU^{ED}/du^{SrvD}
   !..........
   if (p_FAST%CompServo == MODULE_SrvD) then
      ED_Start_mt = y_FAST%Lin%Modules(MODULE_ED)%Instance(1)%LinStartIndx(LIN_INPUT_COL)
      !--------------------
      ! Blade (BD or ED)
      if ( p_FAST%CompElast == Module_ED ) then
         if ( allocated(SrvD%y%BStCLoadMesh) ) then
            do j=1,size(SrvD%y%BStCLoadMesh,2)
               do K = 1,SIZE(u_ED%BladePtLoads,1) ! Loop through all blades (p_ED%NumBl)
                  if (SrvD%y%BStCLoadMesh(K,j)%Committed) then
                     CALL Linearize_Point_to_Point( SrvD%y%BStCLoadMesh(k,j), u_ED%BladePtLoads(k), MeshMapData%BStC_P_2_ED_P_B(k,j), ErrStat2, ErrMsg2, SrvD%Input(1)%BStCMotionMesh(k,j), y_ED%BladeLn2Mesh(k) )
                        call SetErrStat(ErrStat2,ErrMsg2,ErrStat,ErrMsg,RoutineName)

                     ED_Start_mt = ED_Start_mt + u_ED%BladePtLoads(k)%NNodes*3         ! 3 forces at each node (we're going to start at the moments since the M_us matrix is for moments...)
                     SrvD_Start = y_FAST%Lin%Modules(MODULE_SrvD)%Instance(1)%LinStartIndx(LIN_INPUT_COL) - 1 + SrvD%p%Jac_Idx_BStC_u(1,k,j)
                     ! SrvD is source in the mapping, so we want M_{uSm} (moments)
                     if (allocated(MeshMapData%BStC_P_2_ED_P_B(k,j)%dM%m_us )) then
                        call SetBlockMatrix( dUdu, MeshMapData%BStC_P_2_ED_P_B(k,j)%dM%m_us, ED_Start_mt, SrvD_Start )
                     end if
                     ! get starting index of next blade
                     ED_Start_mt = ED_Start_mt + u_ED%BladePtLoads(k)%NNodes* 3
                  endif
               enddo
            enddo
         endif
      endif
      !--------------------
      ! Nacelle (ED only)
      if ( allocated(SrvD%y%NStCLoadMesh) ) then
         do j = 1,size(SrvD%y%NStCLoadMesh)
            if (SrvD%y%NStCLoadMesh(j)%Committed) then
               call Linearize_Point_to_Point( SrvD%y%NStCLoadMesh(j), u_ED%NacelleLoads, MeshMapData%NStC_P_2_ED_P_N(j), ErrStat2, ErrMsg2, SrvD%Input(1)%NStCMotionMesh(j), y_ED%NacelleMotion )
                  call SetErrStat(ErrStat2,ErrMsg2,ErrStat,ErrMsg,RoutineName)

               ED_Start_mt = Indx_u_ED_Nacelle_Start(u_ED, y_FAST) &
                             + u_ED%NacelleLoads%NNodes      * 3             ! 3 forces at the nacelle (so we start at the moments)
               SrvD_Start = y_FAST%Lin%Modules(MODULE_SrvD)%Instance(1)%LinStartIndx(LIN_INPUT_COL) - 1 + SrvD%p%Jac_Idx_NStC_u(1,j)
               ! SrvD is source in the mapping, so we want M_{uSm} (moments)
               if (allocated(MeshMapData%NStC_P_2_ED_P_N(j)%dM%m_us )) then
                  call SetBlockMatrix( dUdu, MeshMapData%NStC_P_2_ED_P_N(j)%dM%m_us, ED_Start_mt, SrvD_Start )
               end if
            endif
         enddo
      endif
      !--------------------
      ! Tower (ED only)
      if ( allocated(SrvD%y%TStCLoadMesh) ) then
         do j = 1,size(SrvD%y%TStCLoadMesh)
            if (SrvD%y%TStCLoadMesh(j)%Committed) then
               call Linearize_Point_to_Point( SrvD%y%TStCLoadMesh(j), u_ED%TowerPtLoads, MeshMapData%TStC_P_2_ED_P_T(j), ErrStat2, ErrMsg2, SrvD%Input(1)%TStCMotionMesh(j), y_ED%TowerLn2Mesh )
                  call SetErrStat(ErrStat2,ErrMsg2,ErrStat,ErrMsg,RoutineName)

               ED_Start_mt = Indx_u_ED_Tower_Start(u_ED, y_FAST) &
                             + u_ED%TowerPtLoads%NNodes      * 3             ! 3 forces at the nacelle (so we start at the moments)
               SrvD_Start = y_FAST%Lin%Modules(MODULE_SrvD)%Instance(1)%LinStartIndx(LIN_INPUT_COL) - 1 + SrvD%p%Jac_Idx_TStC_u(1,j)
               ! SrvD is source in the mapping, so we want M_{uSm} (moments)
               if (allocated(MeshMapData%TStC_P_2_ED_P_T(j)%dM%m_us )) then
                  call SetBlockMatrix( dUdu, MeshMapData%TStC_P_2_ED_P_T(j)%dM%m_us, ED_Start_mt, SrvD_Start )
               endif
            endif
         enddo
      endif
      !--------------------
      ! Substructure (SD or ED)
      if (p_FAST%CompSub /= MODULE_SD) then
         if ( allocated(SrvD%y%SStCLoadMesh) ) then
            do j=1,size(SrvD%y%SStCLoadMesh)
               if (SrvD%y%SStCLoadMesh(j)%Committed) then
                  call Linearize_Point_to_Point( SrvD%y%SStCLoadMesh(j), u_ED%PlatformPtMesh, MeshMapData%SStC_P_P_2_SubStructure(j), ErrStat2, ErrMsg2, SrvD%Input(1)%SStCMotionMesh(j), y_ED%PlatformPtMesh )
                     call SetErrStat(ErrStat2,ErrMsg2,ErrStat,ErrMsg,RoutineName)

                  ED_Start_mt = Indx_u_ED_Platform_Start(u_ED, y_FAST) &
                                + u_ED%PlatformPtMesh%NNodes      * 3             ! 3 forces at the nacelle (so we start at the moments)
                  SrvD_Start = y_FAST%Lin%Modules(MODULE_SrvD)%Instance(1)%LinStartIndx(LIN_INPUT_COL) - 1 + SrvD%p%Jac_Idx_SStC_u(1,j)
                  ! SrvD is source in the mapping, so we want M_{uSm} (moments)
                  if (allocated(MeshMapData%SStC_P_P_2_SubStructure(j)%dM%m_us )) then
                     call SetBlockMatrix( dUdu, MeshMapData%SStC_P_P_2_SubStructure(j)%dM%m_us, ED_Start_mt, SrvD_Start )
                  endif
               endif
            enddo
         endif
      endif
   endif


   !..........
   ! dU^{ED}/du^{AD}
   !..........
   IF ( p_FAST%CompAero == Module_AD ) THEN
   
         ! ED inputs on blade from AeroDyn
      IF (p_FAST%CompElast == Module_ED) THEN
         
         ED_Start_mt = y_FAST%Lin%Modules(MODULE_ED)%Instance(1)%LinStartIndx(LIN_INPUT_COL)
         
         DO K = 1,SIZE(u_ED%BladePtLoads,1) ! Loop through all blades (p_ED%NumBl)
            ED_Start_mt = ED_Start_mt + u_ED%BladePtLoads(k)%NNodes*3 ! skip the forces on this blade
            AD_Start_Bl = Indx_u_AD_Blade_Start(u_AD, y_FAST, k) 
            
            CALL Linearize_Line2_to_Point( y_AD%rotors(1)%BladeLoad(k), u_ED%BladePtLoads(k), MeshMapData%AD_L_2_BDED_B(k), ErrStat2, ErrMsg2, u_AD%rotors(1)%BladeMotion(k), y_ED%BladeLn2Mesh(k) )
               CALL SetErrStat(ErrStat2, ErrMsg2, ErrStat, ErrMsg, RoutineName)
            
               ! AD is source in the mapping, so we want M_{uSm}               
            if (allocated(MeshMapData%AD_L_2_BDED_B(k)%dM%m_us )) then
               call SetBlockMatrix( dUdu, MeshMapData%AD_L_2_BDED_B(k)%dM%m_us, ED_Start_mt, AD_Start_Bl )
            end if
            
               ! get starting index of next blade
            ED_Start_mt = ED_Start_mt + u_ED%BladePtLoads(k)%NNodes* 3  ! skip the moments on this blade
               
         END DO

      END IF
      
      ! ED inputs on tower from AD:
      
      IF ( y_AD%rotors(1)%TowerLoad%Committed ) THEN
         ED_Start_mt = Indx_u_ED_Tower_Start(u_ED, y_FAST) &
                       + u_ED%TowerPtLoads%NNodes   * 3             ! 3 forces at each node (we're going to start at the moments)
         
         CALL Linearize_Line2_to_Point( y_AD%rotors(1)%TowerLoad, u_ED%TowerPtLoads, MeshMapData%AD_L_2_ED_P_T, ErrStat2, ErrMsg2, u_AD%rotors(1)%TowerMotion, y_ED%TowerLn2Mesh )
            CALL SetErrStat(ErrStat2, ErrMsg2, ErrStat, ErrMsg, RoutineName)  
            
            ! AD is source in the mapping, so we want M_{uSm}
         if (allocated(MeshMapData%AD_L_2_ED_P_T%dM%m_us )) then
            call SetBlockMatrix( dUdu, MeshMapData%AD_L_2_ED_P_T%dM%m_us, ED_Start_mt, y_FAST%Lin%Modules(MODULE_AD)%Instance(1)%LinStartIndx(LIN_INPUT_COL) )
         end if
      END IF
      
   END IF
   
   
   !..........
   ! dU^{ED}/du^{BD}
   !..........
   
   IF ( p_FAST%CompElast == Module_BD ) THEN ! see routine U_ED_SD_HD_BD_Orca_Residual() in SolveOption1
         ED_Start_mt = Indx_u_ED_Hub_Start(u_ED, y_FAST) &
                       + u_ED%HubPtLoad%NNodes      * 3             ! 3 forces at the hub (so we start at the moments)
   
         ! Transfer BD loads to ED hub input:
         ! we're mapping loads, so we also need the sibling meshes' displacements:
         do k=1,p_FAST%nBeams
            BD_Start = y_FAST%Lin%Modules(MODULE_BD)%Instance(k)%LinStartIndx(LIN_INPUT_COL)
            
            CALL Linearize_Point_to_Point( BD%y(k)%ReactionForce, u_ED%HubPtLoad, MeshMapData%BD_P_2_ED_P(k), ErrStat2, ErrMsg2, BD%Input(1,k)%RootMotion, y_ED%HubPtMotion) !u_BD%RootMotion and y_ED%HubPtMotion contain the displaced positions for load calculations
               CALL SetErrStat(ErrStat2,ErrMsg2, ErrStat, ErrMsg, RoutineName)
               
               ! BD is source in the mapping, so we want M_{uSm}
            if (allocated(MeshMapData%BD_P_2_ED_P(k)%dM%m_us )) then
               call SetBlockMatrix( dUdu, MeshMapData%BD_P_2_ED_P(k)%dM%m_us, ED_Start_mt, BD_Start )
            end if
               
         end do ! k
   
   END IF
   
   ED_Start_mt = Indx_u_ED_Platform_Start(u_ED, y_FAST) &
                       + u_ED%PlatformPtMesh%NNodes * 3         ! 3 forces at each node (we're going to start at the moments)
   
   if ( p_FAST%CompSub == Module_SD ) then
      !..........
      ! dU^{ED}/du^{SD}
      !..........
      ! Transfer SD load outputs to ED PlatformPtMesh input:
         ! we're mapping loads, so we also need the sibling meshes' displacements:
      SD_Start = Indx_u_SD_TPMesh_Start(SD%Input(1), y_FAST)
            
      call Linearize_Point_to_Point( SD%y%Y1Mesh, u_ED%PlatformPtMesh, MeshMapData%SD_TP_2_ED_P, ErrStat2, ErrMsg2, SD%Input(1)%TPMesh, y_ED%PlatformPtMesh) !SD%Input(1)%TPMesh and y_ED%PlatformPtMesh contain the displaced positions for load calculations
         call SetErrStat(ErrStat2,ErrMsg2, ErrStat, ErrMsg, RoutineName)
               
         ! SD is source in the mapping, so we want M_{uSm}
      if (allocated(MeshMapData%SD_TP_2_ED_P%dM%m_us )) then
         call SetBlockMatrix( dUdu, MeshMapData%SD_TP_2_ED_P%dM%m_us, ED_Start_mt, SD_Start )
      end if
      
   else if ( p_FAST%CompSub == Module_None ) then
      !..........
      ! dU^{ED}/du^{HD}
      !..........
   
      if ( p_FAST%CompHydro == Module_HD ) then ! HydroDyn-{ElastoDyn} 
         
            ! we're just going to assume u_ED%PlatformPtMesh is committed
         if ( HD%y%Morison%Mesh%Committed  ) then ! meshes for floating
               
            
               ! Transfer HD load outputs to ED PlatformPtMesh input:
               ! we're mapping loads, so we also need the sibling meshes' displacements:
            HD_Start = Indx_u_HD_Morison_Start(HD%Input(1), y_FAST)
            
            call Linearize_Point_to_Point( HD%y%Morison%Mesh, u_ED%PlatformPtMesh, MeshMapData%HD_M_P_2_SubStructure, ErrStat2, ErrMsg2, HD%Input(1)%Morison%Mesh, y_ED%PlatformPtMesh) !HD%Input(1)%Morison and y_ED%PlatformPtMesh contain the displaced positions for load calculations
               call SetErrStat(ErrStat2,ErrMsg2, ErrStat, ErrMsg, RoutineName)
               
               ! HD is source in the mapping, so we want M_{uSm}
            if (allocated(MeshMapData%HD_M_P_2_SubStructure%dM%m_us )) then
               call SetBlockMatrix( dUdu, MeshMapData%HD_M_P_2_SubStructure%dM%m_us, ED_Start_mt, HD_Start )
            end if
            
         end if   
         if ( HD%y%WAMITMesh%Committed  ) then ! meshes for floating
            
               ! Transfer HD load outputs to ED PlatformPtMesh input:
               ! we're mapping loads, so we also need the sibling meshes' displacements:
            HD_Start = Indx_u_HD_WAMIT_Start(HD%Input(1), y_FAST)
            
            call Linearize_Point_to_Point( HD%y%WAMITMesh, u_ED%PlatformPtMesh, MeshMapData%HD_W_P_2_SubStructure, ErrStat2, ErrMsg2, HD%Input(1)%WAMITMesh, y_ED%PlatformPtMesh) !HD%Input(1)%WAMITMesh and y_ED%PlatformPtMesh contain the displaced positions for load calculations
               call SetErrStat(ErrStat2,ErrMsg2, ErrStat, ErrMsg, RoutineName)
               
               ! HD is source in the mapping, so we want M_{uSm}
            if (allocated(MeshMapData%HD_W_P_2_SubStructure%dM%m_us )) then
               call SetBlockMatrix( dUdu, MeshMapData%HD_W_P_2_SubStructure%dM%m_us, ED_Start_mt, HD_Start )
            end if
            
         end if
      end if
   
      !..........
      ! dU^{ED}/du^{MAP}
      !..........
      
      if ( p_FAST%CompMooring == Module_MAP ) then 

         ED_Start_mt = Indx_u_ED_Platform_Start(u_ED, y_FAST) &
                        + u_ED%PlatformPtMesh%NNodes * 3         ! 3 forces at each node (we're going to start at the moments)
      
            ! Transfer MAP loads to ED PlatformPtmesh input:
            ! we're mapping loads, so we also need the sibling meshes' displacements:

         MAP_Start = y_FAST%Lin%Modules(MODULE_MAP)%Instance(1)%LinStartIndx(LIN_INPUT_COL)
      
         ! NOTE: Assumes at least one MAP Fairlead point    
      
         CALL Linearize_Point_to_Point( MAPp%y%ptFairleadLoad, u_ED%PlatformPtMesh, MeshMapData%Mooring_2_Structure, ErrStat2, ErrMsg2, MAPp%Input(1)%PtFairDisplacement, y_ED%PlatformPtMesh) !MAPp%Input(1)%ptFairleadLoad and y_ED%PlatformPtMesh contain the displaced positions for load calculations
            CALL SetErrStat(ErrStat2,ErrMsg2, ErrStat, ErrMsg, RoutineName)
               
            ! MAP is source in the mapping, so we want M_{uSm}
         if (allocated(MeshMapData%Mooring_2_Structure%dM%m_us )) then
            call SetBlockMatrix( dUdu, MeshMapData%Mooring_2_Structure%dM%m_us, ED_Start_mt, MAP_Start )
         end if
   
      !..........
      ! dU^{ED}/du^{MD}
      !..........
      else if ( p_FAST%CompMooring == Module_MD ) then 

         ED_Start_mt = Indx_u_ED_Platform_Start(u_ED, y_FAST) &
                        + u_ED%PlatformPtMesh%NNodes * 3         ! 3 forces at each node (we're going to start at the moments)
      
            ! Transfer MD loads to ED PlatformPtmesh input:
            ! we're mapping loads, so we also need the sibling meshes' displacements:

         MD_Start = y_FAST%Lin%Modules(Module_MD)%Instance(1)%LinStartIndx(LIN_INPUT_COL)
      
         ! NOTE: Assumes at least one coupled MD object
      
         CALL Linearize_Point_to_Point( MD%y%CoupledLoads(1), u_ED%PlatformPtMesh, MeshMapData%Mooring_P_2_ED_P, ErrStat2, ErrMsg2, MD%Input(1)%CoupledKinematics(1), y_ED%PlatformPtMesh)
            CALL SetErrStat(ErrStat2,ErrMsg2, ErrStat, ErrMsg, RoutineName)
               
            ! HD is source in the mapping, so we want M_{uSm}
         if (allocated(MeshMapData%Mooring_P_2_ED_P%dM%m_us )) then
            call SetBlockMatrix( dUdu, MeshMapData%Mooring_P_2_ED_P%dM%m_us, ED_Start_mt, MD_Start )
         end if
   
      end if
      
   end if    
END SUBROUTINE Linear_ED_InputSolve_du


!----------------------------------------------------------------------------------------------------------------------------------
!> This routine forms the dU^{SD}/du^{SrvD}, dU^{SD}/du^{HD}, dU^{SD}/du^{SD}, and dU^{SD}/du^{MAP} blocks (SD row) of dUdu. (i.e., how do changes in SrvD, HD, SD, and MAP inputs affect the SD inputs?)
SUBROUTINE Linear_SD_InputSolve_du( p_FAST, y_FAST, SrvD, u_SD, y_SD, y_ED, HD, MAPp, MD, MeshMapData, dUdu, ErrStat, ErrMsg )

   TYPE(FAST_ParameterType),       INTENT(IN   )  :: p_FAST         !< Glue-code simulation parameters
   TYPE(FAST_OutputFileType),      INTENT(IN   )  :: y_FAST         !< Glue-code output parameters (for linearization)
   type(ServoDyn_Data),            intent(in   )  :: SrvD           !< SrvD parameters
   TYPE(SD_InputType),             INTENT(INOUT)  :: u_SD           !< SD Inputs at t
   TYPE(SD_OutputType),            INTENT(IN   )  :: y_SD           !< SubDyn outputs (need translation displacement on meshes for loads mapping)
   TYPE(ED_OutputType),            INTENT(IN   )  :: y_ED           !< ElastoDyn outputs
   TYPE(HydroDyn_Data),            INTENT(INOUT)  :: HD             !< HD data at t
   TYPE(MAP_Data),                 INTENT(INOUT)  :: MAPp           !< MAP data at t
   TYPE(MoorDyn_Data),             INTENT(INOUT)  :: MD             !< MD data at t
   TYPE(FAST_ModuleMapType),       INTENT(INOUT)  :: MeshMapData    !< Data for mapping between modules
   REAL(R8Ki),                     INTENT(INOUT)  :: dUdu(:,:)      !< Jacobian matrix of which we are computing the dU^(SD)/du^(AD) block
   INTEGER(IntKi),                 INTENT(  OUT)  :: ErrStat        !< Error status
   CHARACTER(*),                   INTENT(  OUT)  :: ErrMsg         !< Error message
   
      ! local variables
   INTEGER(IntKi)                                 :: j, SrvD_Start
   INTEGER(IntKi)                                 :: HD_Start
   INTEGER(IntKi)                                 :: MAP_Start, MD_Start
   INTEGER(IntKi)                                 :: SD_Start, SD_Start_td, SD_Start_tr
   INTEGER(IntKi)                                 :: ErrStat2       ! temporary Error status of the operation
   CHARACTER(ErrMsgLen)                           :: ErrMsg2        ! temporary Error message if ErrStat /= ErrID_None
   
   CHARACTER(*), PARAMETER                        :: RoutineName = 'Linear_SD_InputSolve_du'
   
   
      ! Initialize error status
      
   ErrStat = ErrID_None
   ErrMsg = ""

   IF ( p_FAST%CompSub == Module_SD ) THEN ! see routine U_ED_SD_HD_BD_Orca_Residual() in SolveOption1
   

   !..........
   ! dU^{SD}/du^{SrvD}
   !..........
   if (p_FAST%CompServo == MODULE_SrvD) then
      !--------------------
      ! Substructure (SD or ED)
      if ( allocated(SrvD%y%SStCLoadMesh) ) then
         SD_Start = Indx_u_SD_LMesh_Start(u_SD, y_FAST) &
                              + u_SD%LMesh%NNodes * 3         ! 3 forces at each node (we're going to start at the moments)
         do j=1,size(SrvD%y%SStCLoadMesh)
            if (SrvD%y%SStCLoadMesh(j)%Committed) then
               call Linearize_Point_to_Point( SrvD%y%SStCLoadMesh(j), u_SD%LMesh, MeshMapData%SStC_P_P_2_SubStructure(j), ErrStat2, ErrMsg2, SrvD%Input(1)%SStCMotionMesh(j), y_SD%Y3Mesh )
                  call SetErrStat(ErrStat2,ErrMsg2,ErrStat,ErrMsg,RoutineName)

               SrvD_Start = y_FAST%Lin%Modules(MODULE_SrvD)%Instance(1)%LinStartIndx(LIN_INPUT_COL) - 1 + SrvD%p%Jac_Idx_SStC_u(1,j)
               ! SrvD is source in the mapping, so we want M_{uSm} (moments)
               if (allocated(MeshMapData%SStC_P_P_2_SubStructure(j)%dM%m_us )) then
                  call SetBlockMatrix( dUdu, MeshMapData%SStC_P_P_2_SubStructure(j)%dM%m_us, SD_Start, SrvD_Start )
               endif
            endif
         enddo
      endif
   endif


   !..........
   ! dU^{SD}/du^{SD}
   !..........
   
   call Linearize_Point_to_Point( y_ED%PlatformPtMesh, u_SD%TPMesh, MeshMapData%ED_P_2_SD_TP, ErrStat2, ErrMsg2 )
      call SetErrStat(ErrStat2,ErrMsg2,ErrStat,ErrMsg,RoutineName)
         
   ! SD is destination in the mapping, so we want M_{tv_uD} and M_{ta_uD}
            
   SD_Start_td = y_FAST%Lin%Modules(MODULE_SD)%Instance(1)%LinStartIndx(LIN_INPUT_COL)  
   SD_Start_tr = SD_Start_td + u_SD%TPMesh%NNodes * 6 ! skip 2 fields (TranslationDisp and Orientation) with 3 components before translational velocity field      
         
      ! translational velocity:
   if (allocated(MeshMapData%ED_P_2_SD_TP%dM%tv_uD )) then             
      call SetBlockMatrix( dUdu, MeshMapData%ED_P_2_SD_TP%dM%tv_ud, SD_Start_tr, SD_Start_td )
   end if
         
      ! translational acceleration:
   SD_Start_tr = SD_Start_tr + u_SD%TPMesh%NNodes * 6 ! skip 2 fields ( TranslationVel and RotationVel)
   if (allocated(MeshMapData%ED_P_2_SD_TP%dM%ta_uD )) then            
      call SetBlockMatrix( dUdu, MeshMapData%ED_P_2_SD_TP%dM%ta_ud, SD_Start_tr, SD_Start_td )
   end if

   
  
   !..........
   ! dU^{SD}/du^{HD}
   !..........
   
    ! we're just going to assume u_SD%LMesh is committed
   SD_Start = Indx_u_SD_LMesh_Start(u_SD, y_FAST) &
                        + u_SD%LMesh%NNodes * 3         ! 3 forces at each node (we're going to start at the moments)
   
   if ( p_FAST%CompHydro == Module_HD ) then ! HydroDyn-{ElastoDyn or SubDyn}
           
         
         ! Transfer HD load outputs to SD LMesh input:
         if ( HD%y%Morison%Mesh%Committed  ) then ! meshes for floating
             
            ! dU^{SD}/du^{HD}  
            
               ! we're mapping loads, so we also need the sibling meshes' displacements:
            HD_Start = Indx_u_HD_Morison_Start(HD%Input(1), y_FAST)
            
            call Linearize_Point_to_Point( HD%y%Morison%Mesh, u_SD%LMesh, MeshMapData%HD_M_P_2_SubStructure, ErrStat2, ErrMsg2, HD%Input(1)%Morison%Mesh, y_SD%Y2Mesh) !HD%Input(1)%Mesh and y_ED%PlatformPtMesh contain the displaced positions for load calculations
               call SetErrStat(ErrStat2,ErrMsg2, ErrStat, ErrMsg, RoutineName)
               
               ! HD is source in the mapping, so we want M_{uSm}
            if (allocated(MeshMapData%HD_M_P_2_SubStructure%dM%m_us )) then
               call SetBlockMatrix( dUdu, MeshMapData%HD_M_P_2_SubStructure%dM%m_us, SD_Start, HD_Start )
            end if
            
        
            
            
         end if      
         if ( HD%y%WAMITMesh%Committed  ) then ! meshes for floating
             
               ! Transfer HD load outputs to ED PlatformPtMesh input:
               ! we're mapping loads, so we also need the sibling meshes' displacements:
            HD_Start = Indx_u_HD_WAMIT_Start(HD%Input(1), y_FAST)
            
            call Linearize_Point_to_Point( HD%y%WAMITMesh, u_SD%LMesh, MeshMapData%HD_W_P_2_SubStructure, ErrStat2, ErrMsg2, HD%Input(1)%WAMITMesh, y_SD%Y2Mesh) !HD%Input(1)%Mesh and y_ED%PlatformPtMesh contain the displaced positions for load calculations
               call SetErrStat(ErrStat2,ErrMsg2, ErrStat, ErrMsg, RoutineName)
               
               ! HD is source in the mapping, so we want M_{uSm}
            if (allocated(MeshMapData%HD_W_P_2_SubStructure%dM%m_us )) then
               call SetBlockMatrix( dUdu, MeshMapData%HD_W_P_2_SubStructure%dM%m_us, SD_Start, HD_Start )
            end if
            
           
         end if
   end if
   
   !..........
   ! dU^{SD}/du^{MAP}
   !..........

   if ( p_FAST%CompMooring == Module_MAP ) then 

         ! Transfer MAP loads to ED PlatformPtmesh input:
         ! we're mapping loads, so we also need the sibling meshes' displacements:

      MAP_Start = y_FAST%Lin%Modules(MODULE_MAP)%Instance(1)%LinStartIndx(LIN_INPUT_COL)
   
<<<<<<< HEAD
         MAP_Start = y_FAST%Lin%Modules(MODULE_MAP)%Instance(1)%LinStartIndx(LIN_INPUT_COL)
      
         ! NOTE: Assumes at least one MAP Fairlead point    
     
         CALL Linearize_Point_to_Point( MAPp%y%ptFairleadLoad, u_SD%LMesh, MeshMapData%Mooring_2_Structure, ErrStat2, ErrMsg2, MAPp%Input(1)%PtFairDisplacement, y_SD%Y3Mesh) !MAPp%Input(1)%ptFairleadLoad and y_SD%Y3Mesh contain the displaced positions for load calculations
            CALL SetErrStat(ErrStat2,ErrMsg2, ErrStat, ErrMsg, RoutineName)
               
            ! SD is source in the mapping, so we want M_{uSm}
         if (allocated(MeshMapData%Mooring_2_Structure%dM%m_us )) then
            call SetBlockMatrix( dUdu, MeshMapData%Mooring_2_Structure%dM%m_us, SD_Start, MAP_Start )
         end if
=======
      ! NOTE: Assumes at least one MAP Fairlead point    
  
      CALL Linearize_Point_to_Point( MAPp%y%ptFairleadLoad, u_SD%LMesh, MeshMapData%Mooring_P_2_SD_P, ErrStat2, ErrMsg2, MAPp%Input(1)%PtFairDisplacement, y_SD%Y3Mesh) !MAPp%Input(1)%ptFairleadLoad and y_SD%Y3Mesh contain the displaced positions for load calculations
         CALL SetErrStat(ErrStat2,ErrMsg2, ErrStat, ErrMsg, RoutineName)
            
         ! SD is source in the mapping, so we want M_{uSm}
      if (allocated(MeshMapData%Mooring_P_2_SD_P%dM%m_us )) then
         call SetBlockMatrix( dUdu, MeshMapData%Mooring_P_2_SD_P%dM%m_us, SD_Start, MAP_Start )
      end if
   
   !..........
   ! dU^{SD}/du^{MD}
   !..........
   else if ( p_FAST%CompMooring == Module_MD ) then 

         ! Transfer MD loads to ED PlatformPtmesh input:
         ! we're mapping loads, so we also need the sibling meshes' displacements:

      MD_Start = y_FAST%Lin%Modules(Module_MD)%Instance(1)%LinStartIndx(LIN_INPUT_COL)
>>>>>>> 35a28725
   
      ! NOTE: Assumes at least one coupled MD object
  
      CALL Linearize_Point_to_Point( MD%y%CoupledLoads(1), u_SD%LMesh, MeshMapData%Mooring_P_2_SD_P, ErrStat2, ErrMsg2, MD%Input(1)%CoupledKinematics(1), y_SD%Y3Mesh)
         CALL SetErrStat(ErrStat2,ErrMsg2, ErrStat, ErrMsg, RoutineName)
            
         ! SD is source in the mapping, so we want M_{uSm}
      if (allocated(MeshMapData%Mooring_P_2_SD_P%dM%m_us )) then
         call SetBlockMatrix( dUdu, MeshMapData%Mooring_P_2_SD_P%dM%m_us, SD_Start, MD_Start )
      end if

   end if
      
   END IF   
END SUBROUTINE Linear_SD_InputSolve_du


!----------------------------------------------------------------------------------------------------------------------------------
!> This routine forms the dU^{SD}/dy^{SrvD}, dU^{SD}/dy^{HD} and dU^{SD}/dy^{SD} blocks (SD row) of dUdu. (i.e., how do changes in SrvD, HD, and SD inputs affect the SD inputs?)
SUBROUTINE Linear_SD_InputSolve_dy( p_FAST, y_FAST, SrvD, u_SD, y_SD, y_ED, HD, MAPp, MD, MeshMapData, dUdy, ErrStat, ErrMsg )

   TYPE(FAST_ParameterType),       INTENT(IN   )  :: p_FAST         !< Glue-code simulation parameters
   TYPE(FAST_OutputFileType),      INTENT(IN   )  :: y_FAST         !< Glue-code output parameters (for linearization)
   type(ServoDyn_Data),            intent(in   )  :: SrvD           !< SrvD parameters
   TYPE(SD_InputType),             INTENT(INOUT)  :: u_SD           !< SD Inputs at t
   TYPE(SD_OutputType),            INTENT(IN   )  :: y_SD           !< SubDyn outputs (need translation displacement on meshes for loads mapping)
   TYPE(ED_OutputType),            INTENT(IN   )  :: y_ED           !< ElastoDyn outputs
   TYPE(HydroDyn_Data),            INTENT(INOUT)  :: HD             !< HD data at t
   TYPE(MAP_Data),                 INTENT(INOUT)  :: MAPp           !< MAP data at t
   TYPE(MoorDyn_Data),             INTENT(INOUT)  :: MD             !< MD data at t
   TYPE(FAST_ModuleMapType),       INTENT(INOUT)  :: MeshMapData    !< Data for mapping between modules
   REAL(R8Ki),                     INTENT(INOUT)  :: dUdy(:,:)      !< Jacobian matrix of which we are computing the dU^(SD)/dy^(SD) block
   INTEGER(IntKi),                 INTENT(  OUT)  :: ErrStat        !< Error status
   CHARACTER(*),                   INTENT(  OUT)  :: ErrMsg         !< Error message
   
      ! local variables
   INTEGER(IntKi)                                 :: j, SrvD_Out_Start, SD_Start, SD_Out_Start, HD_Start, HD_Out_Start, ED_Out_Start, MAP_Out_Start, MD_Out_Start
   INTEGER(IntKi)                                 :: MAP_Start, MD_Start
!   INTEGER(IntKi)                                 :: ErrStat2       ! temporary Error status of the operation
!   CHARACTER(ErrMsgLen)                           :: ErrMsg2        ! temporary Error message if ErrStat /= ErrID_None
   
   CHARACTER(*), PARAMETER                        :: RoutineName = 'Linear_SD_InputSolve_du'
   
   
      ! Initialize error status
      
   ErrStat = ErrID_None
   ErrMsg = ""
   if ( p_FAST%CompSub /= Module_SD ) return
   
   !..........
   ! dU^{SD}/dy^{SrvD}
   !..........
   if (p_FAST%CompServo == MODULE_SrvD) then
      !--------------------
      ! Substructure (SD or ED)
      if ( allocated(SrvD%y%SStCLoadMesh) ) then
         SD_Start   = Indx_u_SD_LMesh_Start(u_SD, y_FAST)   ! start of u_SD%LMesh%Force field
         do j=1,size(SrvD%y%SStCLoadMesh)
            if (SrvD%y%SStCLoadMesh(j)%Committed) then
               SrvD_Out_Start = y_FAST%Lin%Modules(MODULE_SrvD)%Instance(1)%LinStartIndx(LIN_INPUT_COL) - 1 + SrvD%p%Jac_Idx_SStC_y(1,j)
               call Assemble_dUdy_Loads(SrvD%y%SStCLoadMesh(j), u_SD%LMesh, MeshMapData%SStC_P_P_2_SubStructure(j), SD_Start, SrvD_Out_Start, dUdy)
            endif
         enddo
      endif
   endif

   !..........
   ! dU^{SD}/dy^{ED}
   !..........
  
   !!! ! This linearization was done in forming dUdu (see Linear_SD_InputSolve_du()), so we don't need to re-calculate these matrices 
   !!! ! while forming dUdy, too.
   !!!call Linearize_Point_to_Line2( y_ED%PlatformPtMesh, u_SD%TPMesh, MeshMapData%ED_P_2_SD_TP, ErrStat2, ErrMsg2 )
      
   SD_Start     = Indx_u_SD_TPMesh_Start(u_SD, y_FAST)  ! start of u_SD%MTPMesh%TranslationDisp field     
   ED_Out_Start = Indx_y_ED_Platform_Start(y_ED, y_FAST) ! start of y_ED%PlatformPtMesh%TranslationDisp field
   call Assemble_dUdy_Motions(y_ED%PlatformPtMesh, u_SD%TPMesh, MeshMapData%ED_P_2_SD_TP, SD_Start, ED_Out_Start, dUdy, .false.)
   
   !..........
   ! dU^{SD}/dy^{HD}
   !..........
   ! HD
   ! parts of dU^{SD}/dy^{HD} and dU^{SD}/dy^{SD}:
   if ( p_FAST%CompHydro == Module_HD ) then ! HydroDyn-SubDyn
      SD_Out_Start = Indx_y_SD_Y2Mesh_Start(y_SD, y_FAST) ! start of y_SD%Y2Mesh%TranslationDisp field
         ! we're just going to assume u_SD%LMesh is committed
      if ( HD%y%Morison%Mesh%Committed  ) then ! meshes for floating
         !!! ! This linearization was done in forming dUdu (see Linear_SD_InputSolve_du()), so we don't need to re-calculate these matrices 
         !!! ! while forming dUdy, too.
         ! call Linearize_Point_to_Point( HD%y%Morison%Mesh, u_SD%LMesh, MeshMapData%HD_M_P_2_SubStructure, ErrStat2, ErrMsg2, HD%Input(1)%Morison%Mesh, y_SD%Y2Mesh)
         HD_Out_Start = Indx_y_HD_Morison_Start(HD%y, y_FAST)
         SD_Start     = Indx_u_SD_LMesh_Start(u_SD, y_FAST) ! start of u_SD%LMesh%Force field
         call Assemble_dUdy_Loads(HD%y%Morison%Mesh, u_SD%LMesh, MeshMapData%HD_M_P_2_SubStructure, SD_Start, HD_Out_Start, dUdy)
         
            ! SD translation displacement-to-SD moment transfer (dU^{SD}/dy^{SD}):
         SD_Start = Indx_u_SD_LMesh_Start(u_SD, y_FAST) + u_SD%LMesh%NNodes*3   ! start of u_SD%LMesh%Moment field (skip the SD forces) 
         call SetBlockMatrix( dUdy, MeshMapData%HD_M_P_2_SubStructure%dM%m_uD, SD_Start, SD_Out_Start )
! maybe this should be SumBlockMatrix with future changes to linearized modules???            
      end if      
      if ( HD%y%WAMITMesh%Committed  ) then ! meshes for floating
         !!! ! This linearization was done in forming dUdu (see Linear_SD_InputSolve_du()), so we don't need to re-calculate these matrices 
         !!! ! while forming dUdy, too.
         ! call Linearize_Point_to_Point( HD%y%WAMITMesh, u_SD%LMesh, MeshMapData%HD_W_P_2_SubStructure, ErrStat2, ErrMsg2, HD%Input(1)%WAMITMesh, y_SD%Y2Mesh)
         HD_Out_Start = Indx_y_HD_WAMIT_Start(HD%y, y_FAST)
         SD_Start     = Indx_u_SD_LMesh_Start(u_SD, y_FAST) ! start of u_SD%LMesh%Force field
         call Assemble_dUdy_Loads(HD%y%WAMITMesh, u_SD%LMesh, MeshMapData%HD_W_P_2_SubStructure, SD_Start, HD_Out_Start, dUdy)
         
            ! SD translation displacement-to-SD moment transfer (dU^{SD}/dy^{SD}):
         SD_Start = Indx_u_SD_LMesh_Start(u_SD, y_FAST) + u_SD%LMesh%NNodes*3   ! start of u_SD%LMesh%Moment field (skip the SD forces)  
         call SumBlockMatrix( dUdy, MeshMapData%HD_W_P_2_SubStructure%dM%m_uD, SD_Start, SD_Out_Start )
! maybe this should be SumBlockMatrix with future changes to linearized modules???            
      end if
   end if
   
   !..........
   ! dU^{SD}/dy^{MAP}
   !..........
   if ( p_FAST%CompMooring == Module_MAP ) then
      if ( MAPp%y%ptFairleadLoad%Committed  ) then ! meshes for floating
         !!! ! This linearization was done in forming dUdu (see Linear_SD_InputSolve_du()), so we don't need to re-calculate these matrices 
         !!! ! while forming dUdy, too.
         !       CALL Linearize_Point_to_Point( MAPp%y%ptFairleadLoad, u_SD%LMesh, MeshMapData%Mooring_2_Structure, ErrStat2, ErrMsg2, MAPp%Input(1)%PtFairDisplacement, y_SD%Y3Mesh) !MAPp%Input(1)%ptFairleadLoad and y_ED%Y3Mesh contain the displaced positions for load calculations
         MAP_Out_Start = y_FAST%Lin%Modules(MODULE_MAP)%Instance(1)%LinStartIndx(LIN_OUTPUT_COL)
         SD_Start      = Indx_u_SD_LMesh_Start(u_SD, y_FAST) ! start of u_SD%LMesh%TranslationDisp field
         call Assemble_dUdy_Loads(MAPp%y%ptFairLeadLoad, u_SD%LMesh, MeshMapData%Mooring_2_Structure, SD_Start, MAP_Out_Start, dUdy)
      
         ! SD translation displacement-to-SD moment transfer (dU^{SD}/dy^{SD}):
         SD_Start = Indx_u_SD_LMesh_Start(u_SD, y_FAST) + u_SD%LMesh%NNodes*3   ! start of u_ED%LMesh%Moment field (skip the SD forces)
         SD_Out_Start = Indx_y_SD_Y3Mesh_Start(y_SD, y_FAST) ! start of y_SD%Y3Mesh%TranslationDisp field
         call SumBlockMatrix( dUdy, MeshMapData%Mooring_2_Structure%dM%m_uD, SD_Start, SD_Out_Start )
      end if     
      
   !..........
   ! dU^{SD}/dy^{MD}
   !..........
   else if ( p_FAST%CompMooring == Module_MD ) then
      if ( MD%y%CoupledLoads(1)%Committed  ) then ! meshes for floating
         !!! ! This linearization was done in forming dUdu (see Linear_SD_InputSolve_du()), so we don't need to re-calculate these matrices 
         !!! ! while forming dUdy, too.
         MD_Out_Start = y_FAST%Lin%Modules(Module_MD)%Instance(1)%LinStartIndx(LIN_OUTPUT_COL)
         SD_Start      = Indx_u_SD_LMesh_Start(u_SD, y_FAST) ! start of u_SD%LMesh%TranslationDisp field
         call Assemble_dUdy_Loads(MD%y%CoupledLoads(1), u_SD%LMesh, MeshMapData%Mooring_P_2_SD_P, SD_Start, MD_Out_Start, dUdy)
      
         ! SD translation displacement-to-SD moment transfer (dU^{SD}/dy^{SD}):
         SD_Start = Indx_u_SD_LMesh_Start(u_SD, y_FAST) + u_SD%LMesh%NNodes*3   ! start of u_ED%LMesh%Moment field (skip the SD forces)
         SD_Out_Start = Indx_y_SD_Y3Mesh_Start(y_SD, y_FAST) ! start of y_SD%Y3Mesh%TranslationDisp field
         call SumBlockMatrix( dUdy, MeshMapData%Mooring_P_2_SD_P%dM%m_uD, SD_Start, SD_Out_Start )
      end if     
   end if
END SUBROUTINE Linear_SD_InputSolve_dy  
   

!----------------------------------------------------------------------------------------------------------------------------------
!> This routine forms the dU^{BD}/du^{BD} and dU^{BD}/du^{AD} blocks (BD row) of dUdu. (i.e., how do changes in the AD and BD inputs 
!! affect the BD inputs?) This should be called only when p_FAST%CompElast == Module_BD.
SUBROUTINE Linear_BD_InputSolve_du( p_FAST, y_FAST, SrvD, y_ED, y_AD, u_AD, BD, MeshMapData, dUdu, ErrStat, ErrMsg )

   TYPE(FAST_ParameterType),       INTENT(IN   )  :: p_FAST         !< Glue-code simulation parameters
   TYPE(FAST_OutputFileType),      INTENT(IN   )  :: y_FAST         !< Glue-code output parameters (for linearization)
   type(ServoDyn_Data),            intent(in   )  :: SrvD           !< SrvD parameters
   TYPE(ED_OutputType),            INTENT(IN   )  :: y_ED           !< ElastoDyn outputs (need translation displacement on meshes for loads mapping)
   TYPE(AD_OutputType),            INTENT(IN   )  :: y_AD           !< AeroDyn outputs
   TYPE(AD_InputType),             INTENT(INOUT)  :: u_AD           !< AD inputs (for AD-ED load linerization)
   TYPE(BeamDyn_Data),             INTENT(INOUT)  :: BD             !< BD data at t

   TYPE(FAST_ModuleMapType),       INTENT(INOUT)  :: MeshMapData    !< Data for mapping between modules
   REAL(R8Ki),                     INTENT(INOUT)  :: dUdu(:,:)      !< Jacobian matrix of which we are computing the dU^(ED)/du^(AD) block
   INTEGER(IntKi),                 INTENT(  OUT)  :: ErrStat        !< Error status
   CHARACTER(*),                   INTENT(  OUT)  :: ErrMsg         !< Error message
   
      ! local variables
   INTEGER(IntKi)                                 :: j              ! Loops through StC instances
   INTEGER(IntKi)                                 :: k              ! Loops through blades
   INTEGER(IntKi)                                 :: SrvD_Start     ! starting index of dUdu (row) where BD inputs are located
   INTEGER(IntKi)                                 :: BD_Start       ! starting index of dUdu (row) where BD inputs are located
   INTEGER(IntKi)                                 :: AD_Start       ! starting index of dUdu (column) where AD inputs are located
   INTEGER(IntKi)                                 :: ErrStat2       ! temporary Error status of the operation
   CHARACTER(ErrMsgLen)                           :: ErrMsg2        ! temporary Error message if ErrStat /= ErrID_None
   
   CHARACTER(*), PARAMETER                        :: RoutineName = 'Linear_BD_InputSolve_du'
   
   
      ! Initialize error status
      
   ErrStat = ErrID_None
   ErrMsg = ""

   !..........
   ! dU^{BD}/du^{SrvD}
   !..........
   if (p_FAST%CompServo == MODULE_SrvD) then
      !--------------------
      ! Blade (BD or ED)
      if ( allocated(SrvD%y%BStCLoadMesh) ) then
         do j=1,size(SrvD%y%BStCLoadMesh,2)
            do K = 1,p_FAST%nBeams ! Loop through all blades
               if (SrvD%y%BStCLoadMesh(K,j)%Committed) then
                  CALL Linearize_Point_to_Line2( SrvD%y%BStCLoadMesh(k,j), BD%Input(1,k)%DistrLoad, MeshMapData%BStC_P_2_BD_P_B(k,j), ErrStat2, ErrMsg2, SrvD%Input(1)%BStCMotionMesh(k,j), BD%y(k)%BldMotion )
                     call SetErrStat(ErrStat2,ErrMsg2,ErrStat,ErrMsg,RoutineName)

                  BD_Start = y_FAST%Lin%Modules(MODULE_BD)%Instance(k)%LinStartIndx(LIN_INPUT_COL) &
                           + BD%Input(1,k)%RootMotion%NNodes *18  & ! displacement, rotation, & acceleration fields for each node
                           + BD%Input(1,k)%PointLoad%NNodes  * 6  & ! force + moment fields for each node
                           + BD%Input(1,k)%DistrLoad%NNodes  * 3    ! force field for each node (start with moment field)
                  SrvD_Start = y_FAST%Lin%Modules(MODULE_SrvD)%Instance(1)%LinStartIndx(LIN_INPUT_COL) - 1 + SrvD%p%Jac_Idx_BStC_u(1,k,j)
                  ! SrvD is source in the mapping, so we want M_{uSm} (moments)
                  if (allocated(MeshMapData%BStC_P_2_BD_P_B(k,j)%dM%m_us )) then
                     call SetBlockMatrix( dUdu, MeshMapData%BStC_P_2_BD_P_B(k,j)%dM%m_us, BD_Start, SrvD_Start )
                  end if
               endif
            enddo
         enddo
      endif
   endif

   !..........
   ! dU^{BD}/du^{AD}
   !..........
   IF ( p_FAST%CompAero == Module_AD ) THEN
   
      ! BD inputs on blade from AeroDyn
   
         
      if (p_FAST%BD_OutputSibling) then
            
         DO K = 1,p_FAST%nBeams ! Loop through all blades
            CALL Linearize_Line2_to_Line2( y_AD%rotors(1)%BladeLoad(k), BD%Input(1,k)%DistrLoad, MeshMapData%AD_L_2_BDED_B(k), ErrStat2, ErrMsg2, u_AD%rotors(1)%BladeMotion(k), BD%y(k)%BldMotion )
               CALL SetErrStat(ErrStat2, ErrMsg2, ErrStat, ErrMsg, RoutineName)
         END DO
         
      else
      
         DO K = 1,p_FAST%nBeams ! Loop through all blades
            !linearization for dUdy will need some matrix multiplies because of the transfer (chain rule!), but we will perform individual linearization calculations here
            !!! need to transfer the BD output blade motions to nodes on a sibling of the BD blade motion mesh:
            CALL Linearize_Line2_to_Line2( BD%y(k)%BldMotion, MeshMapData%y_BD_BldMotion_4Loads(k), MeshMapData%BD_L_2_BD_L(k), ErrStat2, ErrMsg2 )
               CALL SetErrStat(ErrStat2, ErrMsg2, ErrStat, ErrMsg, RoutineName)

            CALL Linearize_Line2_to_Line2( y_AD%rotors(1)%BladeLoad(k), BD%Input(1,k)%DistrLoad, MeshMapData%AD_L_2_BDED_B(k), ErrStat2, ErrMsg2, u_AD%rotors(1)%BladeMotion(k), MeshMapData%y_BD_BldMotion_4Loads(k) )
               CALL SetErrStat(ErrStat2, ErrMsg2, ErrStat, ErrMsg, RoutineName)
         END DO
         
      end if

      
      DO K = 1,p_FAST%nBeams ! Loop through all blades
         
            ! AD is source in the mapping, so we want M_{uSm}
         if (allocated(MeshMapData%AD_L_2_BDED_B(k)%dM%m_us )) then
            AD_Start = Indx_u_AD_Blade_Start(u_AD, y_FAST, k) ! index for the start of u_AD%BladeMotion(k)%translationDisp field
         
            BD_Start = y_FAST%Lin%Modules(MODULE_BD)%Instance(k)%LinStartIndx(LIN_INPUT_COL) &
                     + BD%Input(1,k)%RootMotion%NNodes *18  & ! displacement, rotation, & acceleration fields for each node
                     + BD%Input(1,k)%PointLoad%NNodes  * 6  & ! force + moment fields for each node
                     + BD%Input(1,k)%DistrLoad%NNodes  * 3    ! force field for each node (start with moment field)
                        
            call SetBlockMatrix( dUdu, MeshMapData%AD_L_2_BDED_B(k)%dM%m_us, BD_Start, AD_Start )
         end if
               
      END DO

   END IF
   
   !..........
   ! dU^{BD}/du^{BD}
   ! note that the 1s on the diagonal have already been set, so we will fill in the off diagonal terms.
   !..........
   
   !IF ( p_FAST%CompElast == Module_BD ) THEN ! see routine U_ED_SD_HD_BD_Orca_Residual() in SolveOption1

      ! Transfer ED motions to BD motion input (BD inputs depend on previously calculated BD inputs from ED):
      do k=1,p_FAST%nBeams
            
         call Linearize_Point_to_Point( y_ED%BladeRootMotion(k), BD%Input(1,k)%RootMotion, MeshMapData%ED_P_2_BD_P(k), ErrStat2, ErrMsg2 )
            call SetErrStat(ErrStat2,ErrMsg2,ErrStat,ErrMsg,RoutineName)

            ! BD is destination in the mapping, so we want M_{tv_uD} and M_{ta_uD}
            ! translational velocity:
         if (allocated(MeshMapData%ED_P_2_BD_P(k)%dM%tv_uD )) then
            BD_Start = y_FAST%Lin%Modules(MODULE_BD)%Instance(k)%LinStartIndx(LIN_INPUT_COL) + BD%Input(1,k)%RootMotion%NNodes * 6 ! skip root translational displacement and orientation fields
            call SetBlockMatrix( dUdu, MeshMapData%ED_P_2_BD_P(k)%dM%tv_uD, BD_Start, y_FAST%Lin%Modules(MODULE_BD)%Instance(k)%LinStartIndx(LIN_INPUT_COL) )
         end if

            ! translational acceleration:
         if (allocated(MeshMapData%ED_P_2_BD_P(k)%dM%ta_uD )) then
            BD_Start = y_FAST%Lin%Modules(MODULE_BD)%Instance(k)%LinStartIndx(LIN_INPUT_COL) + BD%Input(1,k)%RootMotion%NNodes * 12 ! skip root translational displacement, orientation, and velocity (translation and rotation) fields

            call SetBlockMatrix( dUdu, MeshMapData%ED_P_2_BD_P(k)%dM%ta_uD, BD_Start, y_FAST%Lin%Modules(MODULE_BD)%Instance(k)%LinStartIndx(LIN_INPUT_COL) )
         end if

      end do ! k
   
   !END IF
      
END SUBROUTINE Linear_BD_InputSolve_du
!----------------------------------------------------------------------------------------------------------------------------------
!> This routine forms the dU^{AD}/du^{AD} block of dUdu. (i.e., how do changes in the AD inputs affect the AD inputs?)
SUBROUTINE Linear_AD_InputSolve_du( p_FAST, y_FAST, u_AD, y_ED, BD, MeshMapData, dUdu, ErrStat, ErrMsg )

      ! Passed variables
   TYPE(FAST_ParameterType),    INTENT(IN   )   :: p_FAST      !< FAST parameter data    
   TYPE(FAST_OutputFileType),   INTENT(IN   )   :: y_FAST      !< FAST output file data (for linearization)
   TYPE(AD_InputType),          INTENT(INOUT)   :: u_AD        !< The inputs to AeroDyn14
   TYPE(ED_OutputType),         INTENT(IN)      :: y_ED        !< The outputs from the structural dynamics module
   TYPE(BeamDyn_Data),          INTENT(INOUT)   :: BD          !< BD data at t
   TYPE(FAST_ModuleMapType),    INTENT(INOUT)   :: MeshMapData !< Data for mapping between modules
   REAL(R8Ki),                  INTENT(INOUT)   :: dUdu(:,:)   !< Jacobian matrix of which we are computing the dU^(ED)/du^(AD) block
   
   INTEGER(IntKi)                               :: ErrStat     !< Error status of the operation
   CHARACTER(*)                                 :: ErrMsg      !< Error message if ErrStat /= ErrID_None

      ! Local variables:

   INTEGER(IntKi)                               :: K              ! Loops through blades
   INTEGER(IntKi)                               :: AD_Start_td    ! starting index of dUdu (column) where AD translation displacements are located
   INTEGER(IntKi)                               :: AD_Start_tv    ! starting index of dUdu (column) where AD translation velocities are located
   INTEGER(IntKi)                               :: AD_Start_ta    ! starting index of dUdu (column) where AD translation accelerations are located
   INTEGER(IntKi)                               :: ErrStat2
   CHARACTER(ErrMsgLen)                         :: ErrMsg2
   CHARACTER(*), PARAMETER                      :: RoutineName = 'Linear_AD_InputSolve_du'

   
   ErrStat = ErrID_None
   ErrMsg  = ""
   
   ! note that we assume this block matrix has been initialized to the identity matrix before calling this routine
   
   ! look at how the translational displacement gets transfered to the translational velocity:
   !-------------------------------------------------------------------------------------------------
   ! Set the inputs from ElastoDyn and/or BeamDyn:
   !-------------------------------------------------------------------------------------------------
      
      ! tower
   IF (u_AD%rotors(1)%TowerMotion%Committed) THEN

         CALL Linearize_Line2_to_Line2( y_ED%TowerLn2Mesh, u_AD%rotors(1)%TowerMotion, MeshMapData%ED_L_2_AD_L_T, ErrStat2, ErrMsg2 )
            CALL SetErrStat(ErrStat2,ErrMsg2,ErrStat,ErrMsg,RoutineName//':u_AD%TowerMotion' )     

      
      !AD is the destination here, so we need tv_ud
      if (allocated( MeshMapData%ED_L_2_AD_L_T%dM%tv_ud)) then
         AD_Start_td = y_FAST%Lin%Modules(MODULE_AD)%Instance(1)%LinStartIndx(LIN_INPUT_COL)
         AD_Start_tv = AD_Start_td + u_AD%rotors(1)%TowerMotion%NNodes * 6 ! 2 fields (TranslationDisp and Orientation) with 3 components before translational velocity field      

         call SetBlockMatrix( dUdu, MeshMapData%ED_L_2_AD_L_T%dM%tv_ud, AD_Start_tv, AD_Start_td )
      end if
               
            
   END IF
   
      
      ! blades
   IF (p_FAST%CompElast == Module_ED ) THEN
      
      DO k=1,size(u_AD%rotors(1)%BladeMotion)
         CALL Linearize_Line2_to_Line2( y_ED%BladeLn2Mesh(k), u_AD%rotors(1)%BladeMotion(k), MeshMapData%BDED_L_2_AD_L_B(k), ErrStat2, ErrMsg2 )
            CALL SetErrStat(ErrStat2,ErrMsg2,ErrStat,ErrMsg,RoutineName//':u_AD%BladeMotion('//trim(num2lstr(k))//')' )
      END DO
      
   ELSEIF (p_FAST%CompElast == Module_BD ) THEN
   
      DO k=1,size(u_AD%rotors(1)%BladeMotion)
         CALL Linearize_Line2_to_Line2( BD%y(k)%BldMotion, u_AD%rotors(1)%BladeMotion(k), MeshMapData%BDED_L_2_AD_L_B(k), ErrStat2, ErrMsg2 )
            CALL SetErrStat(ErrStat2,ErrMsg2,ErrStat,ErrMsg,RoutineName//':u_AD%BladeMotion('//trim(num2lstr(k))//')' )
      END DO
         
   END IF
   
   
   
   DO k=1,size(u_AD%rotors(1)%BladeMotion)
      AD_Start_td = Indx_u_AD_Blade_Start(u_AD, y_FAST, k) ! index for u_AD%BladeMotion(k)%translationDisp field

         !AD is the destination here, so we need tv_ud
      if (allocated( MeshMapData%BDED_L_2_AD_L_B(k)%dM%tv_ud)) then
            ! index for u_AD%BladeMotion(k+1)%translationVel field
         AD_Start_tv = AD_Start_td + u_AD%rotors(1)%BladeMotion(k)%NNodes * 6 ! 2 fields (TranslationDisp and Orientation) with 3 components before translational velocity field

         call SetBlockMatrix( dUdu, MeshMapData%BDED_L_2_AD_L_B(k)%dM%tv_ud, AD_Start_tv, AD_Start_td )
      end if
         
      if (allocated( MeshMapData%BDED_L_2_AD_L_B(k)%dM%ta_ud)) then
         AD_Start_ta = AD_Start_td + u_AD%rotors(1)%BladeMotion(k)%NNodes * 12 ! 4 fields (TranslationDisp, Orientation, TranslationVel, and RotationVel) with 3 components before translational velocity field
         
         call SetBlockMatrix( dUdu, MeshMapData%BDED_L_2_AD_L_B(k)%dM%ta_ud, AD_Start_ta, AD_Start_td )
      end if

   END DO
END SUBROUTINE Linear_AD_InputSolve_du



!----------------------------------------------------------------------------------------------------------------------------------
!> This routine forms the dU^{SrvD}/du^{SrvD} block (SrvD row) of dUdu.
!! (i.e., how do changes in the SrvD inputs affect the SrvD inputs?)
SUBROUTINE Linear_SrvD_InputSolve_du( p_FAST, y_FAST, p_SrvD, u_SrvD, y_ED, BD, SD, MeshMapData, dUdu, ErrStat, ErrMsg )
   type(FAST_ParameterType),     intent(in   )  :: p_FAST         !< Glue-code simulation parameters
   type(FAST_OutputFileType),    intent(in   )  :: y_FAST         !< Glue-code output parameters (for linearization)
   type(SrvD_ParameterType),     intent(in   )  :: p_SrvD         !< SrvD parameters
   type(SrvD_InputType),         intent(inout)  :: u_SrvD         !< SrvD Inputs at t
   type(ED_OutputType),          intent(in   )  :: y_ED           !< ElastoDyn outputs (need translation displacement on meshes for loads mapping)
   type(BeamDyn_Data),           intent(in   )  :: BD             !< BD data at t
   type(SubDyn_Data),            intent(in   )  :: SD             !< SD data at t
   type(FAST_ModuleMapType),     intent(inout)  :: MeshMapData    !< Data for mapping between modules
   real(R8Ki),                   intent(inout)  :: dUdu(:,:)      !< Jacobian matrix of which we are computing the dU^(ED)/du^(AD) block
   integer(IntKi),               intent(  out)  :: ErrStat        !< Error status
   character(*),                 intent(  out)  :: ErrMsg         !< Error message
   
      ! local variables
   integer(IntKi)                               :: i,j,k          ! Generic counters 
   INTEGER(IntKi)                               :: SrvD_Start     ! starting index of dUdu (column) where the StC motion inputs are located
   integer(IntKi)                               :: ErrStat2       ! temporary Error status of the operation
   character(ErrMsgLen)                         :: ErrMsg2        ! temporary Error message if ErrStat /= ErrID_None
   character(*), parameter                      :: RoutineName = 'Linear_SrvD_InputSolve_du'
   
      ! Initialize error status
   ErrStat = ErrID_None
   ErrMsg = ""

   !--------------------
   ! dU^{SrvD}/du^{SrvD}
   !--------------------
   ! Blade StrucCtrl
   if ( p_FAST%CompElast == Module_ED ) then
      if ( ALLOCATED(u_SrvD%BStCMotionMesh) ) then
         do j=1,size(u_SrvD%BStCMotionMesh,2)
            do K = 1,size(y_ED%BladeLn2Mesh)
               if (u_SrvD%BStCMotionMesh(K,j)%Committed) then
                  CALL Linearize_Line2_to_Point( y_ED%BladeLn2Mesh(K), u_SrvD%BStCMotionMesh(K,j), MeshMapData%ED_L_2_BStC_P_B(K,j), ErrStat2, ErrMsg2 )
                     call SetErrStat(ErrStat2,ErrMsg2,ErrStat,ErrMsg,RoutineName)

                  ! SrvD is destination in the mapping, so we want M_{tv_uD} and M_{ta_uD}
                  ! translational velocity:
                  if (allocated(MeshMapData%ED_L_2_BStC_P_B(K,j)%dM%tv_uD )) then
                     SrvD_Start = y_FAST%Lin%Modules(MODULE_SrvD)%Instance(1)%LinStartIndx(LIN_INPUT_COL) - 1 + (p_SrvD%Jac_Idx_BStC_u(1,k,j) + 6) ! skip translational displacement and orientation fields
                     call SetBlockMatrix( dUdu, MeshMapData%ED_L_2_BStC_P_B(K,j)%dM%tv_uD, SrvD_Start, y_FAST%Lin%Modules(MODULE_SrvD)%Instance(1)%LinStartIndx(LIN_INPUT_COL) )
                  end if

                  ! translational acceleration:
                  if (allocated(MeshMapData%ED_L_2_BStC_P_B(K,j)%dM%ta_uD )) then
                     SrvD_Start = y_FAST%Lin%Modules(MODULE_SrvD)%Instance(1)%LinStartIndx(LIN_INPUT_COL) - 1 + (p_SrvD%Jac_Idx_BStC_u(1,k,j) + 12) ! skip translational displacement and orientation fields
                     call SetBlockMatrix( dUdu, MeshMapData%ED_L_2_BStC_P_B(K,j)%dM%ta_uD, SrvD_Start, y_FAST%Lin%Modules(MODULE_SrvD)%Instance(1)%LinStartIndx(LIN_INPUT_COL) )
                  end if
                endif
             enddo
          enddo
       endif
    elseif ( p_FAST%CompElast == Module_BD ) then
       if ( ALLOCATED(u_SrvD%BStCMotionMesh) ) then
          do j=1,size(u_SrvD%BStCMotionMesh,2)
             do K = 1,p_FAST%nBeams
                if (u_SrvD%BStCMotionMesh(K,j)%Committed) then
                   CALL Linearize_Line2_to_Point( BD%y(k)%BldMotion, u_SrvD%BStCMotionMesh(K,j), MeshMapData%BD_L_2_BStC_P_B(K,j), ErrStat2, ErrMsg2 )
                      call SetErrStat(ErrStat2,ErrMsg2,ErrStat,ErrMsg,RoutineName)

                  ! SrvD is destination in the mapping, so we want M_{tv_uD} and M_{ta_uD}
                  ! translational velocity:
                  if (allocated(MeshMapData%BD_L_2_BStC_P_B(K,j)%dM%tv_uD )) then
                     SrvD_Start = y_FAST%Lin%Modules(MODULE_SrvD)%Instance(1)%LinStartIndx(LIN_INPUT_COL) - 1 + (p_SrvD%Jac_Idx_BStC_u(1,k,j) + 6) ! skip translational displacement and orientation fields
                     call SetBlockMatrix( dUdu, MeshMapData%BD_L_2_BStC_P_B(K,j)%dM%tv_uD, SrvD_Start, y_FAST%Lin%Modules(MODULE_SrvD)%Instance(1)%LinStartIndx(LIN_INPUT_COL) )
                  end if

                  ! translational acceleration:
                  if (allocated(MeshMapData%BD_L_2_BStC_P_B(K,j)%dM%ta_uD )) then
                     SrvD_Start = y_FAST%Lin%Modules(MODULE_SrvD)%Instance(1)%LinStartIndx(LIN_INPUT_COL) - 1 + (p_SrvD%Jac_Idx_BStC_u(1,k,j) + 12) ! skip translational displacement and orientation fields
                     call SetBlockMatrix( dUdu, MeshMapData%BD_L_2_BStC_P_B(K,j)%dM%ta_uD, SrvD_Start, y_FAST%Lin%Modules(MODULE_SrvD)%Instance(1)%LinStartIndx(LIN_INPUT_COL) )
                  end if
                endif
             enddo
          enddo
       endif
    endif
   !--------------------
   ! Nacelle (ED only)
   if ( ALLOCATED(u_SrvD%NStCMotionMesh) ) then
      do j = 1,size(u_SrvD%NStCMotionMesh)
         if (u_SrvD%NStCMotionMesh(j)%Committed) then
            call Linearize_Point_to_Point( y_ED%NacelleMotion, u_SrvD%NStCMotionMesh(j), MeshMapData%ED_P_2_NStC_P_N(j), ErrStat2, ErrMsg2 )
               call SetErrStat(ErrStat2,ErrMsg2,ErrStat,ErrMsg,RoutineName)

            ! SrvD is destination in the mapping, so we want M_{tv_uD} and M_{ta_uD}
            ! translational velocity:
            if (allocated(MeshMapData%ED_P_2_NStC_P_N(j)%dM%tv_uD )) then
               SrvD_Start = y_FAST%Lin%Modules(MODULE_SrvD)%Instance(1)%LinStartIndx(LIN_INPUT_COL) - 1 + (p_SrvD%Jac_Idx_NStC_u(1,j) + 6) ! skip translational displacement and orientation fields
               call SetBlockMatrix( dUdu, MeshMapData%ED_P_2_NStC_P_N(j)%dM%tv_uD, SrvD_Start, y_FAST%Lin%Modules(MODULE_SrvD)%Instance(1)%LinStartIndx(LIN_INPUT_COL) )
            end if

            ! translational acceleration:
            if (allocated(MeshMapData%ED_P_2_NStC_P_N(j)%dM%ta_uD )) then
               SrvD_Start = y_FAST%Lin%Modules(MODULE_SrvD)%Instance(1)%LinStartIndx(LIN_INPUT_COL) - 1 + (p_SrvD%Jac_Idx_NStC_u(1,j) + 12) ! skip translational displacement and orientation fields
               call SetBlockMatrix( dUdu, MeshMapData%ED_P_2_NStC_P_N(j)%dM%ta_uD, SrvD_Start, y_FAST%Lin%Modules(MODULE_SrvD)%Instance(1)%LinStartIndx(LIN_INPUT_COL) )
            end if
         endif
      enddo
   endif
   !--------------------
   ! Tower
   if ( ALLOCATED(u_SrvD%TStCMotionMesh) ) then
      do j = 1,size(u_SrvD%TStCMotionMesh)
         if (u_SrvD%TStCMotionMesh(j)%Committed) then
            call Linearize_Line2_to_Point( y_ED%TowerLn2Mesh, u_SrvD%TStCMotionMesh(j), MeshMapData%ED_L_2_TStC_P_T(j), ErrStat2, ErrMsg2 )
               call SetErrStat(ErrStat2,ErrMsg2,ErrStat,ErrMsg,RoutineName)

            ! SrvD is destination in the mapping, so we want M_{tv_uD} and M_{ta_uD}
            ! translational velocity:
            if (allocated(MeshMapData%ED_L_2_TStC_P_T(j)%dM%tv_uD )) then
               SrvD_Start = y_FAST%Lin%Modules(MODULE_SrvD)%Instance(1)%LinStartIndx(LIN_INPUT_COL) - 1 + (p_SrvD%Jac_Idx_TStC_u(1,j) + 6) ! skip translational displacement and orientation fields
               call SetBlockMatrix( dUdu, MeshMapData%ED_L_2_TStC_P_T(j)%dM%tv_uD, SrvD_Start, y_FAST%Lin%Modules(MODULE_SrvD)%Instance(1)%LinStartIndx(LIN_INPUT_COL) )
            end if

            ! translational acceleration:
            if (allocated(MeshMapData%ED_L_2_TStC_P_T(j)%dM%ta_uD )) then
               SrvD_Start = y_FAST%Lin%Modules(MODULE_SrvD)%Instance(1)%LinStartIndx(LIN_INPUT_COL) - 1 + (p_SrvD%Jac_Idx_TStC_u(1,j) + 12) ! skip translational displacement and orientation fields
               call SetBlockMatrix( dUdu, MeshMapData%ED_L_2_TStC_P_T(j)%dM%ta_uD, SrvD_Start, y_FAST%Lin%Modules(MODULE_SrvD)%Instance(1)%LinStartIndx(LIN_INPUT_COL) )
            end if
         endif
      enddo
   endif
   !--------------------
   ! Substructure (SD or ED)
   if (p_FAST%CompSub /= MODULE_SD) then
      if ( ALLOCATED(u_SrvD%SStCMotionMesh) ) then
         do j=1,size(u_SrvD%SStCMotionMesh)
            if (u_SrvD%SStCMotionMesh(j)%Committed) then
               CALL Linearize_Point_to_Point( y_ED%PlatformPtMesh, u_SrvD%SStCMotionMesh(j), MeshMapData%Substructure_2_SStC_P_P(j), ErrStat2, ErrMsg2 )
                  call SetErrStat(ErrStat2,ErrMsg2,ErrStat,ErrMsg,RoutineName)

               ! SrvD is destination in the mapping, so we want M_{tv_uD} and M_{ta_uD}
               ! translational velocity:
               if (allocated(MeshMapData%Substructure_2_SStC_P_P(j)%dM%tv_uD )) then
                  SrvD_Start = y_FAST%Lin%Modules(MODULE_SrvD)%Instance(1)%LinStartIndx(LIN_INPUT_COL) - 1 + (p_SrvD%Jac_Idx_SStC_u(1,j) + 6) ! skip translational displacement and orientation fields
                  call SetBlockMatrix( dUdu, MeshMapData%Substructure_2_SStC_P_P(j)%dM%tv_uD, SrvD_Start, y_FAST%Lin%Modules(MODULE_SrvD)%Instance(1)%LinStartIndx(LIN_INPUT_COL) )
               end if
   
               ! translational acceleration:
               if (allocated(MeshMapData%Substructure_2_SStC_P_P(j)%dM%ta_uD )) then
                  SrvD_Start = y_FAST%Lin%Modules(MODULE_SrvD)%Instance(1)%LinStartIndx(LIN_INPUT_COL) - 1 + (p_SrvD%Jac_Idx_SStC_u(1,j) + 12) ! skip translational displacement and orientation fields
                  call SetBlockMatrix( dUdu, MeshMapData%Substructure_2_SStC_P_P(j)%dM%ta_uD, SrvD_Start, y_FAST%Lin%Modules(MODULE_SrvD)%Instance(1)%LinStartIndx(LIN_INPUT_COL) )
               end if
            endif
         enddo
      endif
   else
      if ( ALLOCATED(u_SrvD%SStCMotionMesh) ) then
         do j=1,size(u_SrvD%SStCMotionMesh)
            IF (u_SrvD%SStCMotionMesh(j)%Committed) then
               CALL Linearize_Point_to_Point( SD%y%y3Mesh, u_SrvD%SStCMotionMesh(j), MeshMapData%SubStructure_2_SStC_P_P(j), ErrStat2, ErrMsg2 )
                  call SetErrStat(ErrStat2,ErrMsg2,ErrStat,ErrMsg,RoutineName)

               ! SrvD is destination in the mapping, so we want M_{tv_uD} and M_{ta_uD}
               ! translational velocity:
               if (allocated(MeshMapData%SubStructure_2_SStC_P_P(j)%dM%tv_uD )) then
                  SrvD_Start = y_FAST%Lin%Modules(MODULE_SrvD)%Instance(1)%LinStartIndx(LIN_INPUT_COL) - 1 + (p_SrvD%Jac_Idx_SStC_u(1,j) + 6) ! skip translational displacement and orientation fields
                  call SetBlockMatrix( dUdu, MeshMapData%SubStructure_2_SStC_P_P(j)%dM%tv_uD, SrvD_Start, y_FAST%Lin%Modules(MODULE_SrvD)%Instance(1)%LinStartIndx(LIN_INPUT_COL) )
               end if
   
               ! translational acceleration:
               if (allocated(MeshMapData%SubStructure_2_SStC_P_P(j)%dM%ta_uD )) then
                  SrvD_Start = y_FAST%Lin%Modules(MODULE_SrvD)%Instance(1)%LinStartIndx(LIN_INPUT_COL) - 1 + (p_SrvD%Jac_Idx_SStC_u(1,j) + 12) ! skip translational displacement and orientation fields
                  call SetBlockMatrix( dUdu, MeshMapData%SubStructure_2_SStC_P_P(j)%dM%ta_uD, SrvD_Start, y_FAST%Lin%Modules(MODULE_SrvD)%Instance(1)%LinStartIndx(LIN_INPUT_COL) )
               end if
            endif
         enddo
      endif
   endif
END SUBROUTINE Linear_SrvD_InputSolve_du



!----------------------------------------------------------------------------------------------------------------------------------
!> This routine forms the dU^{SrvD}/dy^{ED}, dU^{SrvD}/dy^{BD}, dU^{SrvD}/dy^{SD} block of dUdy.
!! (i.e., how do changes in the ED, SD, BD outputs affect the SrvD inputs?)
!! NOTE: Linearze_Point_to_Point routines done in Linear_SrvD_InputSolve_du
SUBROUTINE Linear_SrvD_InputSolve_dy( p_FAST, y_FAST, p_SrvD, u_SrvD, y_ED, BD, y_SD, MeshMapData, dUdy, ErrStat, ErrMsg )
!..................................................................................................................................
   type(FAST_ParameterType),        intent(in   )  :: p_FAST           !< Glue-code simulation parameters
   type(FAST_OutputFileType),       intent(in   )  :: y_FAST           !< Output variables for the glue code
   type(SrvD_ParameterType),        intent(in   )  :: p_SrvD           !< SrvD parameters (holds indices for jacobian entries for each StC)
   type(SrvD_InputType),            intent(inout)  :: u_SrvD           !< SrvD Inputs at t
   type(ED_OutputType),             intent(in   )  :: y_ED             !< ElastoDyn outputs (need translation displacement on meshes for loads mapping)
   type(BeamDyn_Data),              intent(in   )  :: BD               !< BeamDyn   data
   type(SD_OutputType),             intent(in   )  :: y_SD             !< SubDyn    outputs (need translation displacement on meshes for loads mapping)
                                    
   type(FAST_ModuleMapType),        intent(inout)  :: MeshMapData      !< Data for mapping between modules
   real(R8Ki),                      intent(inout)  :: dUdy(:,:)        !< Jacobian matrix of which we are computing the dU^(ED)/du^(AD) block
   integer(IntKi),                  intent(  out)  :: ErrStat          !< Error status
   character(*),                    intent(  out)  :: ErrMsg           !< Error message
                                    
   integer(IntKi)                                  :: i,j,k            ! loop counters
   integer(intKi)                                  :: ED_Start_Yaw     !< starting index of dUdy (column) where ED Yaw/YawRate/HSS_Spd outputs are located (just before WriteOutput)
   integer(IntKi)                                  :: SrvD_Start, ED_Out_Start, BD_Out_Start, SD_Out_Start
   character(*), parameter                         :: RoutineName = 'Linear_SrvD_InputSolve_dy' 
   
      ! Initialize error status
   ErrStat = ErrID_None
   ErrMsg = ""

   !--------------------
   ! dU^{SrvD}/dy^{ED}
   !--------------------
   ED_Start_Yaw = Indx_y_Yaw_Start(y_FAST, Module_ED) ! start of ED where Yaw, YawRate, HSS_Spd occur (right before WriteOutputs)
   do i=1,size(SrvD_Indx_Y_BlPitchCom)    ! first 3 columns
      dUdy(y_FAST%Lin%Modules(MODULE_SrvD)%Instance(1)%LinStartIndx(LIN_INPUT_COL) + SrvD_Indx_Y_BlPitchCom(i) - 1, ED_Start_Yaw + i - 1) = -1.0_ReKi
   end do

   !----------------------------------------
   ! Structural controls
   !----------------------------------------
   ! Blade
   if ( p_FAST%CompElast == Module_ED ) then
      !--------------------
      ! dU^{SrvD}/dy^{ED}
      !--------------------
      if ( ALLOCATED(u_SrvD%BStCMotionMesh) ) then
         do j=1,size(u_SrvD%BStCMotionMesh,2)
            do K = 1,size(y_ED%BladeLn2Mesh)
               if (u_SrvD%BStCMotionMesh(K,j)%Committed) then
                  SrvD_Start   = y_FAST%Lin%Modules(MODULE_SrvD)%Instance(1)%LinStartIndx(LIN_INPUT_COL) - 1 + (p_SrvD%Jac_Idx_BStC_u(1,k,j))
                  ED_Out_Start = Indx_y_ED_Blade_Start(y_ED, y_FAST, k)    ! start of %TranslationDisp field
                  call Assemble_dUdy_Motions( y_ED%BladeLn2Mesh(K), u_SrvD%BStCMotionMesh(K,j), MeshMapData%ED_L_2_BStC_P_B(K,j), SrvD_Start, ED_Out_Start, dUdy, .false.)
               endif
            enddo
         enddo
      endif
   elseif ( p_FAST%CompElast == Module_BD ) then
      !--------------------
      ! dU^{SrvD}/dy^{BD}
      !--------------------
      if ( ALLOCATED(u_SrvD%BStCMotionMesh) ) then
         do j=1,size(u_SrvD%BStCMotionMesh,2)
            do K = 1,p_FAST%nBeams
               if (u_SrvD%BStCMotionMesh(K,j)%Committed) then
                  SrvD_Start   = y_FAST%Lin%Modules(MODULE_SrvD)%Instance(1)%LinStartIndx(LIN_INPUT_COL) - 1 + (p_SrvD%Jac_Idx_BStC_u(1,k,j))
                  BD_Out_Start = y_FAST%Lin%Modules(MODULE_BD)%Instance(k)%LinStartIndx(LIN_OUTPUT_COL)    ! start of %TranslationDisp field
                  call Assemble_dUdy_Motions( BD%y(k)%BldMotion, u_SrvD%BStCMotionMesh(K,j), MeshMapData%BD_L_2_BStC_P_B(K,j), SrvD_Start, BD_Out_Start, dUdy, .false.)
               endif
            enddo
         enddo
      endif
   endif

   !--------------------
   ! Nacelle -- dU^{SrvD}/dy^{ED}
   !--------------------
   if ( ALLOCATED(u_SrvD%NStCMotionMesh) ) then
      do j = 1,size(u_SrvD%NStCMotionMesh)
         if (u_SrvD%NStCMotionMesh(j)%Committed) then
            SrvD_Start   = y_FAST%Lin%Modules(MODULE_SrvD)%Instance(1)%LinStartIndx(LIN_INPUT_COL) - 1 + (p_SrvD%Jac_Idx_NStC_u(1,j))
            ED_Out_Start = Indx_y_ED_Nacelle_Start(y_ED, y_FAST)    ! start of %TranslationDisp field
            call Assemble_dUdy_Motions( y_ED%NacelleMotion, u_SrvD%NStCMotionMesh(j), MeshMapData%ED_P_2_NStC_P_N(j), SrvD_Start, ED_Out_Start, dUdy, .false.)
         endif
      enddo
   endif

   !--------------------
   ! Tower -- dU^{SrvD}/dy^{ED}
   !--------------------
   if ( ALLOCATED(u_SrvD%TStCMotionMesh) ) then
      do j = 1,size(u_SrvD%TStCMotionMesh)
         if (u_SrvD%TStCMotionMesh(j)%Committed) then
            SrvD_Start   = y_FAST%Lin%Modules(MODULE_SrvD)%Instance(1)%LinStartIndx(LIN_INPUT_COL) - 1 + (p_SrvD%Jac_Idx_TStC_u(1,j))
            ED_Out_Start = Indx_y_ED_Tower_Start(y_ED, y_FAST)    ! start of %TranslationDisp field
            call Assemble_dUdy_Motions( y_ED%TowerLn2Mesh, u_SrvD%TStCMotionMesh(j), MeshMapData%ED_L_2_TStC_P_T(j), SrvD_Start, ED_Out_Start, dUdy, .false.)
         endif
      enddo
   endif

   !--------------------
   ! Substructure (SD or ED)
   !--------------------
   if (p_FAST%CompSub /= MODULE_SD) then
      !--------------------
      ! dU^{SrvD}/dy^{ED}
      !--------------------
      if ( ALLOCATED(u_SrvD%SStCMotionMesh) ) then
         do j=1,size(u_SrvD%SStCMotionMesh)
            if (u_SrvD%SStCMotionMesh(j)%Committed) then
               SrvD_Start   = y_FAST%Lin%Modules(MODULE_SrvD)%Instance(1)%LinStartIndx(LIN_INPUT_COL) - 1 + (p_SrvD%Jac_Idx_SStC_u(1,j))
               ED_Out_Start = Indx_y_ED_Platform_Start(y_ED, y_FAST) ! start of %TranslationDisp field
               call Assemble_dUdy_Motions( y_ED%PlatformPtMesh, u_SrvD%SStCMotionMesh(j), MeshMapData%Substructure_2_SStC_P_P(j), SrvD_Start, ED_Out_Start, dUdy, .false.)
            endif
         enddo
      endif
   else
      !--------------------
      ! dU^{SrvD}/dy^{SD}
      !--------------------
      if ( ALLOCATED(u_SrvD%SStCMotionMesh) ) then
         do j=1,size(u_SrvD%SStCMotionMesh)
            if (u_SrvD%SStCMotionMesh(j)%Committed) then
               SrvD_Start   = y_FAST%Lin%Modules(MODULE_SrvD)%Instance(1)%LinStartIndx(LIN_INPUT_COL) - 1 + (p_SrvD%Jac_Idx_SStC_u(1,j))
               SD_Out_Start = Indx_y_SD_Y3Mesh_Start(y_SD, y_FAST)   ! start of %TranslationDisp field
               call Assemble_dUdy_Motions( y_SD%y3Mesh, u_SrvD%SStCMotionMesh(j), MeshMapData%SubStructure_2_SStC_P_P(j), SrvD_Start, SD_Out_Start, dUdy, .false.)
            endif
         enddo
      endif
   endif
END SUBROUTINE Linear_SrvD_InputSolve_dy



!----------------------------------------------------------------------------------------------------------------------------------
!> This routine forms the dU^{ED}/dy^{SrvD}, dU^{ED}/dy^{ED}, dU^{ED}/dy^{BD},  dU^{ED}/dy^{AD}, dU^{ED}/dy^{HD}, and dU^{ED}/dy^{MAP}
!! blocks of dUdy. (i.e., how do changes in the SrvD, ED, BD, AD, HD, and MAP outputs effect the ED inputs?)
SUBROUTINE Linear_ED_InputSolve_dy( p_FAST, y_FAST, SrvD, u_ED, y_ED, y_AD, u_AD, BD, HD, SD, MAPp, MD, MeshMapData, dUdy, ErrStat, ErrMsg )

   TYPE(FAST_ParameterType),       INTENT(IN   )  :: p_FAST           !< Glue-code simulation parameters
   TYPE(FAST_OutputFileType),      INTENT(IN   )  :: y_FAST           !< FAST output file data (for linearization)
   type(ServoDyn_Data),            intent(in   )  :: SrvD             !< SrvD parameters
   TYPE(ED_InputType),             INTENT(INOUT)  :: u_ED             !< ED Inputs at t
   TYPE(ED_OutputType),            INTENT(IN   )  :: y_ED             !< ElastoDyn outputs (need translation displacement on meshes for loads mapping)
   TYPE(AD_OutputType),            INTENT(IN   )  :: y_AD             !< AeroDyn outputs
   TYPE(AD_InputType),             INTENT(INOUT)  :: u_AD             !< AD inputs (for AD-ED load linerization)
   TYPE(BeamDyn_Data),             INTENT(INOUT)  :: BD               !< BD data at t
   TYPE(HydroDyn_Data),            INTENT(INOUT)  :: HD               !< HD data at t
   TYPE(SubDyn_Data),              INTENT(INOUT)  :: SD               !< SD data at t
   TYPE(MAP_Data),                 INTENT(INOUT)  :: MAPp             !< MAP data at t
   TYPE(MoorDyn_Data),             INTENT(INOUT)  :: MD               !< MD data at t
                                                                      
   TYPE(FAST_ModuleMapType),       INTENT(INOUT)  :: MeshMapData      !< Data for mapping between modules
   REAL(R8Ki),                     INTENT(INOUT)  :: dUdy(:,:)        !< Jacobian matrix of which we are computing the dU^(ED)/du^(AD) block
   INTEGER(IntKi),                 INTENT(  OUT)  :: ErrStat          !< Error status
   CHARACTER(*),                   INTENT(  OUT)  :: ErrMsg           !< Error message
   
      ! local variables
   INTEGER(IntKi)                                 :: i                ! rows/columns
   INTEGER(IntKi)                                 :: j                ! Loops through StC instance 
   INTEGER(IntKi)                                 :: K                ! Loops through blades
   INTEGER(IntKi)                                 :: SrvD_Out_Start   ! starting index of dUdy (column) where the StC motion inputs are located
   INTEGER(IntKi)                                 :: AD_Out_Start     ! starting index of dUdy (column) where particular AD fields are located
   INTEGER(IntKi)                                 :: BD_Out_Start     ! starting index of dUdy (column) where particular BD fields are located
   INTEGER(IntKi)                                 :: ED_Start         ! starting index of dUdy (row) where ED input fields are located
   INTEGER(IntKi)                                 :: ED_Out_Start     ! starting index of dUdy (column) where ED output fields are located
   INTEGER(IntKi)                                 :: HD_Out_Start     ! starting index of dUdy (column) where HD output fields are located
   INTEGER(IntKi)                                 :: SD_Out_Start     ! starting index of dUdy (column) where SD output fields are located
   INTEGER(IntKi)                                 :: MAP_Out_Start    ! starting index of dUdy (column) where MAP output fields are located
   INTEGER(IntKi)                                 :: MD_Out_Start     ! starting index of dUdy (column) where MoorDyn output fields are located
   CHARACTER(*), PARAMETER                        :: RoutineName = 'Linear_ED_InputSolve_dy' 
   
   
      ! Initialize error status
      
   ErrStat = ErrID_None
   ErrMsg = ""

   !..........
   ! dU^{ED}/dy^{SrvD}
   !  ED inputs from ServoDyn outputs
   !..........
   IF ( p_FAST%CompServo == Module_SrvD ) THEN

         ! BlPitchCom, YawMom, GenTrq
      ED_Start = Indx_u_ED_BlPitchCom_Start(u_ED, y_FAST)
      do i=1,size(u_ED%BlPitchCom)+2 ! BlPitchCom, YawMom, GenTrq (NOT collective pitch)
         dUdy(ED_Start + i - 1, y_FAST%Lin%Modules(Module_SrvD)%Instance(1)%LinStartIndx(LIN_OUTPUT_COL) + i - 1) = -1.0_ReKi !SrvD_Indx_Y_BlPitchCom
      end do
      !--------------------
      ! Blade (BD or ED)
      if ( p_FAST%CompElast == Module_ED ) then
         if ( allocated(SrvD%y%BStCLoadMesh) ) then
            do j=1,size(SrvD%y%BStCLoadMesh,2)
               do K = 1,SIZE(u_ED%BladePtLoads,1) ! Loop through all blades (p_ED%NumBl)
                  if (SrvD%y%BStCLoadMesh(K,j)%Committed) then
                     ED_Start       = Indx_u_ED_Blade_Start(u_ED, y_FAST, k) ! start of u_ED%BladePtLoads(k)%Force field
                     SrvD_Out_Start = y_FAST%Lin%Modules(MODULE_SrvD)%Instance(1)%LinStartIndx(LIN_INPUT_COL) - 1 + SrvD%p%Jac_Idx_BStC_y(1,k,j)
                     call Assemble_dUdy_Loads(SrvD%y%BStCLoadMesh(k,j), u_ED%BladePtLoads(k), MeshMapData%BStC_P_2_ED_P_B(k,j), ED_Start, SrvD_Out_Start, dUdy)

                     ! ED translation displacement-to-ED moment transfer (dU^{ED}/dy^{ED}):
                     ED_Start     = Indx_u_ED_Blade_Start(u_ED, y_FAST, k) + u_ED%BladePtLoads(k)%NNodes*3  ! start of u_ED%BladePtLoads(k)%Moment field (skip the ED forces)
                     ED_Out_Start = Indx_y_ED_Blade_Start(y_ED, y_FAST, k)                                  ! start of y_ED%BladeLn2Mesh(1)%TranslationDisp field
                     call SumBlockMatrix( dUdy, MeshMapData%BStC_P_2_ED_P_B(k,j)%dM%m_uD, ED_Start, ED_Out_Start )
                  endif
               enddo
            enddo
         endif
      endif
      !--------------------
      ! Nacelle (ED only)
      if ( allocated(SrvD%y%NStCLoadMesh) ) then
         do j = 1,size(SrvD%y%NStCLoadMesh)
            if (SrvD%y%NStCLoadMesh(j)%Committed) then
               ED_Start       = Indx_u_ED_Nacelle_Start(u_ED, y_FAST)
               SrvD_Out_Start = y_FAST%Lin%Modules(MODULE_SrvD)%Instance(1)%LinStartIndx(LIN_INPUT_COL) - 1 + SrvD%p%Jac_Idx_NStC_y(1,j)
               call Assemble_dUdy_Loads(SrvD%y%NStCLoadMesh(j), u_ED%NacelleLoads, MeshMapData%NStC_P_2_ED_P_N(j), ED_Start, SrvD_Out_Start, dUdy)

               ! ED translation displacement-to-ED moment transfer (dU^{ED}/dy^{ED}):
               ED_Start     = Indx_u_ED_Nacelle_Start(u_ED, y_FAST) + u_ED%NacelleLoads%NNodes*3   ! start of u_ED%NacelleLoads%Moment field (skip the ED forces)
               ED_Out_Start = Indx_y_ED_Nacelle_Start(y_ED, y_FAST)                                ! start of y_ED%NacelleMotion%TranslationDisp field
               call SumBlockMatrix( dUdy, MeshMapData%NStC_P_2_ED_P_N(j)%dM%m_uD, ED_Start, ED_Out_Start )
            endif
         enddo
      endif
      !--------------------
      ! Tower (ED only)
      if ( allocated(SrvD%y%TStCLoadMesh) ) then
         do j = 1,size(SrvD%y%TStCLoadMesh)
            if (SrvD%y%TStCLoadMesh(j)%Committed) then
               ED_Start       = Indx_u_ED_Tower_Start(u_ED, y_FAST)
               SrvD_Out_Start = y_FAST%Lin%Modules(MODULE_SrvD)%Instance(1)%LinStartIndx(LIN_INPUT_COL) - 1 + SrvD%p%Jac_Idx_TStC_y(1,j)
               call Assemble_dUdy_Loads(SrvD%y%TStCLoadMesh(j), u_ED%TowerPtLoads, MeshMapData%TStC_P_2_ED_P_T(j), ED_Start, SrvD_Out_Start, dUdy)

                  ! ED translation displacement-to-ED moment transfer (dU^{ED}/dy^{ED}):
               ED_Start     = Indx_u_ED_Tower_Start(u_ED, y_FAST) + u_ED%TowerPtLoads%NNodes*3  ! start of u_ED%TowerPtLoads%Moment field  [skip the ED forces to get to the moments]
               ED_Out_Start = Indx_y_ED_Tower_Start(y_ED, y_FAST)                               ! start of y_ED%TowerLn2Mesh%TranslationDisp field
               call SumBlockMatrix( dUdy, MeshMapData%TStC_P_2_ED_P_T(j)%dM%m_uD, ED_Start, ED_Out_Start )
            endif
         enddo
      endif
      !--------------------
      ! Substructure (SD or ED)
      if (p_FAST%CompSub /= MODULE_SD) then
         if ( allocated(SrvD%y%SStCLoadMesh) ) then
            do j=1,size(SrvD%y%SStCLoadMesh)
               if (SrvD%y%SStCLoadMesh(j)%Committed) then
                  ED_Start       = Indx_u_ED_Platform_Start(u_ED, y_FAST)
                  SrvD_Out_Start = y_FAST%Lin%Modules(MODULE_SrvD)%Instance(1)%LinStartIndx(LIN_INPUT_COL) - 1 + SrvD%p%Jac_Idx_SStC_y(1,j)
                  call Assemble_dUdy_Loads(SrvD%y%SStCLoadMesh(j), u_ED%PlatformPtMesh, MeshMapData%SStC_P_P_2_SubStructure(j), ED_Start, SrvD_Out_Start, dUdy)

                     ! ED translation displacement-to-ED moment transfer (dU^{ED}/dy^{ED}):
                  ED_Start     = Indx_u_ED_Platform_Start(u_ED, y_FAST) + u_ED%PlatformPtMesh%NNodes*3   ! start of u_ED%PlatformPtMesh%Moment field (skip the ED forces)
                  ED_Out_Start = Indx_y_ED_Platform_Start(y_ED, y_FAST)                                  ! start of y_ED%PlatformPtMesh%TranslationDisp field
                  call SumBlockMatrix( dUdy, MeshMapData%HD_M_P_2_SubStructure%dM%m_uD, ED_Start, ED_Out_Start )
               endif
            enddo
         endif
      endif
   END IF

   ! parts of dU^{ED}/dy^{AD} and dU^{ED}/dy^{ED}:
   
      ! ElastoDyn inputs on blade from AeroDyn and ElastoDyn
   IF ( p_FAST%CompAero == Module_AD ) THEN

      IF (p_FAST%CompElast == Module_ED) THEN 
         AD_Out_Start = y_FAST%Lin%Modules(MODULE_AD)%Instance(1)%LinStartIndx(LIN_OUTPUT_COL) + y_AD%rotors(1)%TowerLoad%NNodes * 6    ! start of y_AD%BladeLoad(1)%Force field [2 fields (force, moment) with 3 components]
         
         DO K = 1,SIZE(u_ED%BladePtLoads,1) ! Loop through all blades (p_ED%NumBl)
            !!! ! This linearization was done in forming dUdu (see Linear_ED_InputSolve_du()), so we don't need to re-calculate these matrices 
            !!! ! while forming dUdy, too.
            !CALL Linearize_Line2_to_Point( y_AD%BladeLoad(k), u_ED%BladePtLoads(k), MeshMapData%AD_L_2_BDED_B(k), ErrStat2, ErrMsg2, u_AD%BladeMotion(k), y_ED%BladeLn2Mesh(k) )
               
               ! AD loads-to-ED loads transfer (dU^{ED}/dy^{AD}):
            ED_Start = Indx_u_ED_Blade_Start(u_ED, y_FAST, k) ! start of u_ED%BladePtLoads(k)%Force field
            call Assemble_dUdy_Loads(y_AD%rotors(1)%BladeLoad(k), u_ED%BladePtLoads(k), MeshMapData%AD_L_2_BDED_B(k), ED_Start, AD_Out_Start, dUdy)

               ! ED translation displacement-to-ED moment transfer (dU^{ED}/dy^{ED}):
            ED_Start = Indx_u_ED_Blade_Start(u_ED, y_FAST, k) + u_ED%BladePtLoads(k)%NNodes*3   ! start of u_ED%BladePtLoads(k)%Moment field (skip the ED forces)
            ED_Out_Start = Indx_y_ED_Blade_Start(y_ED, y_FAST, k) ! start of y_ED%BladeLn2Mesh(1)%TranslationDisp field
            call SumBlockMatrix( dUdy, MeshMapData%AD_L_2_BDED_B(k)%dM%m_uD, ED_Start, ED_Out_Start )

            AD_Out_Start = AD_Out_Start + y_AD%rotors(1)%BladeLoad(k)%NNodes*6        ! start of y_AD%BladeLoad(k+1)%Force field [skip 2 fields to forces on next blade]
         END DO
      END IF ! ED
      
      
      IF ( y_AD%rotors(1)%TowerLoad%Committed ) THEN
         !!! ! This linearization was done in forming dUdu (see Linear_ED_InputSolve_du()), so we don't need to re-calculate these matrices 
         !!! ! while forming dUdy, too.
         !CALL Linearize_Line2_to_Point( y_AD%TowerLoad, u_ED%TowerPtLoads, MeshMapData%AD_L_2_ED_P_T, ErrStat2, ErrMsg2, u_AD%TowerMotion, y_ED%TowerLn2Mesh )
            
            ! AD loads-to-ED loads transfer (dU^{ED}/dy^{AD}):
         ED_Start = Indx_u_ED_Tower_Start(u_ED, y_FAST) ! u_ED%TowerPtLoads%Force field
         AD_Out_Start = y_FAST%Lin%Modules(MODULE_AD)%Instance(1)%LinStartIndx(LIN_OUTPUT_COL) ! start of y_AD%Tower%Force
         call Assemble_dUdy_Loads(y_AD%rotors(1)%TowerLoad, u_ED%TowerPtLoads, MeshMapData%AD_L_2_ED_P_T, ED_Start, AD_Out_Start, dUdy)

            ! ED translation displacement-to-ED moment transfer (dU^{ED}/dy^{ED}):
         ED_Start = ED_Start + u_ED%TowerPtLoads%NNodes*3 ! start of u_ED%TowerPtLoads%Moment field  [skip the ED forces to get to the moments]
         ED_Out_Start  = Indx_y_ED_Tower_Start(y_ED, y_FAST) ! start of y_ED%TowerLn2Mesh%TranslationDisp field
         call SumBlockMatrix( dUdy, MeshMapData%AD_L_2_ED_P_T%dM%m_uD, ED_Start, ED_Out_Start )
            
      END IF ! tower
      
   END IF ! aero loads
      
      ! U_ED_SD_HD_BD_Orca_Residual() in InputSolve Option 1
   IF (p_FAST%CompElast == Module_BD) THEN
   
      !!! ! This linearization was done in forming dUdu (see Linear_ED_InputSolve_du()), so we don't need to re-calculate these matrices 
      !!! ! while forming dUdy, too.
      !!!DO k=1,p_FAST%nBeams
      !!!   CALL Linearize_Point_to_Point( BD%y(k)%ReactionForce, u_ED%HubPtLoad, MeshMapData%BD_P_2_ED_P(k), ErrStat2, ErrMsg2, BD%Input(1,k)%RootMotion, y_ED%HubPtMotion)
      !!!END DO

         ! BD Reaction force-to-ED force transfer (dU^{ED}/dy^{BD}) from BD root-to-ED hub load transfer:
      ED_Start = Indx_u_ED_Hub_Start(u_ED, y_FAST) ! start of u_ED%HubPtLoad%Force field
      DO k=1,p_FAST%nBeams
         BD_Out_Start = y_FAST%Lin%Modules(MODULE_BD)%Instance(k)%LinStartIndx(LIN_OUTPUT_COL) ! BD%y(k)%ReactionForce%Force field
         call Assemble_dUdy_Loads(BD%y(k)%ReactionForce, u_ED%HubPtLoad, MeshMapData%BD_P_2_ED_P(k), ED_Start, BD_Out_Start, dUdy)
      END DO

         ! ED translation displacement-to-ED moment transfer (dU^{ED}/dy^{ED}) from BD root-to-ED hub load transfer:
      ED_Start = Indx_u_ED_Hub_Start(u_ED, y_FAST) + u_ED%HubPtLoad%NNodes*3 ! start of u_ED%HubPtLoad%Moment field (skip forces)
      DO k=1,p_FAST%nBeams
         ED_Out_Start = Indx_y_ED_BladeRoot_Start(y_ED, y_FAST, k) ! start of y_ED%BladeRootMotion(k)%TranslationDisp field
         call SumBlockMatrix( dUdy, MeshMapData%BD_P_2_ED_P(k)%dM%m_ud, ED_Start, ED_Out_Start)
      END DO

   END IF

   if ( p_FAST%CompSub /= Module_None ) then !This also occurs with ExtPtfm (though that's not linearized, yet)
      ! HD
      ! parts of dU^{ED}/dy^{HD} and dU^{ED}/dy^{ED}:
      if ( p_FAST%CompHydro == Module_HD ) then ! HydroDyn-{ElastoDyn or SubDyn}
            ED_Out_Start = Indx_y_ED_Platform_Start(y_ED, y_FAST) ! start of y_ED%PlatformPtMesh%TranslationDisp field
               ! we're just going to assume u_ED%PlatformPtMesh is committed
            if ( HD%y%Morison%Mesh%Committed  ) then ! meshes for floating
               !!! ! This linearization was done in forming dUdu (see Linear_ED_InputSolve_du()), so we don't need to re-calculate these matrices 
               !!! ! while forming dUdy, too.
               ! call Linearize_Point_to_Point( HD%y%Morison, u_ED%PlatformPtMesh, MeshMapData%HD_M_P_2_SubStructure, ErrStat2, ErrMsg2, HD%Input(1)%Morison, y_ED%PlatformPtMesh) !HD%Input(1)%Morison and y_ED%PlatformPtMesh contain the displaced positions for load calculations
               HD_Out_Start = Indx_y_HD_Morison_Start(HD%y, y_FAST)
               ED_Start     = Indx_u_ED_Platform_Start(u_ED, y_FAST) ! start of u_ED%PlatformPtMesh%Force field
               call Assemble_dUdy_Loads(HD%y%Morison%Mesh, u_ED%PlatformPtMesh, MeshMapData%HD_M_P_2_SubStructure, ED_Start, HD_Out_Start, dUdy)
         
                  ! ED translation displacement-to-ED moment transfer (dU^{ED}/dy^{ED}):
               ED_Start = Indx_u_ED_Platform_Start(u_ED, y_FAST) + u_ED%PlatformPtMesh%NNodes*3   ! start of u_ED%PlatformPtMesh%Moment field (skip the ED forces) 
               call SumBlockMatrix( dUdy, MeshMapData%HD_M_P_2_SubStructure%dM%m_uD, ED_Start, ED_Out_Start )
              
            end if      
            if ( HD%y%WAMITMesh%Committed  ) then ! meshes for floating
               !!! ! This linearization was done in forming dUdu (see Linear_ED_InputSolve_du()), so we don't need to re-calculate these matrices 
               !!! ! while forming dUdy, too.
               ! call Linearize_Point_to_Point( HD%y%WAMITMesh, u_ED%PlatformPtMesh, MeshMapData%HD_W_P_2_SubStructure, ErrStat2, ErrMsg2, HD%Input(1)%WAMITMesh, y_ED%PlatformPtMesh) !HD%Input(1)%WAMITMesh and y_ED%PlatformPtMesh contain the displaced positions for load calculations
               HD_Out_Start = Indx_y_HD_WAMIT_Start(HD%y, y_FAST)
               ED_Start     = Indx_u_ED_Platform_Start(u_ED, y_FAST) ! start of u_ED%PlatformPtMesh%Force field
               call Assemble_dUdy_Loads(HD%y%WAMITMesh, u_ED%PlatformPtMesh, MeshMapData%HD_W_P_2_SubStructure, ED_Start, HD_Out_Start, dUdy)
         
                  ! ED translation displacement-to-ED moment transfer (dU^{ED}/dy^{ED}):
               ED_Start = Indx_u_ED_Platform_Start(u_ED, y_FAST) + u_ED%PlatformPtMesh%NNodes*3   ! start of u_ED%PlatformPtMesh%Moment field (skip the ED forces)
               call SumBlockMatrix( dUdy, MeshMapData%HD_W_P_2_SubStructure%dM%m_uD, ED_Start, ED_Out_Start )
       
            end if

            
      end if
   
      ! MAP
      ! parts of dU^{ED}/dy^{MAP} and dU^{ED}/dy^{ED}:
      if ( p_FAST%CompMooring == Module_MAP ) then
         if ( MAPp%y%ptFairleadLoad%Committed  ) then ! meshes for floating
            !!! ! This linearization was done in forming dUdu (see Linear_ED_InputSolve_du()), so we don't need to re-calculate these matrices 
            !!! ! while forming dUdy, too.
            !       CALL Linearize_Point_to_Point( MAPp%y%ptFairleadLoad, u_ED%PlatformPtMesh, MeshMapData%Mooring_2_Structure, ErrStat2, ErrMsg2, MAPp%Input(1)%PtFairDisplacement, y_ED%PlatformPtMesh) !MAPp%Input(1)%ptFairleadLoad and y_ED%PlatformPtMesh contain the displaced positions for load calculations
            MAP_Out_Start = y_FAST%Lin%Modules(MODULE_MAP)%Instance(1)%LinStartIndx(LIN_OUTPUT_COL)
            ED_Start      = Indx_u_ED_Platform_Start(u_ED, y_FAST) ! start of u_ED%PlatformPtMesh%Force field
            call Assemble_dUdy_Loads(MAPp%y%ptFairLeadLoad, u_ED%PlatformPtMesh, MeshMapData%Mooring_2_Structure, ED_Start, MAP_Out_Start, dUdy)
      
            ! ED translation displacement-to-ED moment transfer (dU^{ED}/dy^{ED}):
            ED_Start = Indx_u_ED_Platform_Start(u_ED, y_FAST) + u_ED%PlatformPtMesh%NNodes*3   ! start of u_ED%PlatformPtMesh%Moment field (skip the ED forces)
            ED_Out_Start = Indx_y_ED_Platform_Start(y_ED, y_FAST) ! start of y_ED%PlatformPtMesh%TranslationDisp field
            call SumBlockMatrix( dUdy, MeshMapData%Mooring_2_Structure%dM%m_uD, ED_Start, ED_Out_Start )
         end if
      ! MoorDyn
      ! parts of dU^{ED}/dy^{MD} and dU^{ED}/dy^{ED}:
      else if ( p_FAST%CompMooring == Module_MD ) then
         if ( MD%y%CoupledLoads(1)%Committed  ) then ! meshes for floating
            !!! ! This linearization was done in forming dUdu (see Linear_ED_InputSolve_du()), so we don't need to re-calculate these matrices 
            !!! ! while forming dUdy, too.
            MD_Out_Start = y_FAST%Lin%Modules(Module_MD)%Instance(1)%LinStartIndx(LIN_OUTPUT_COL)
            ED_Start      = Indx_u_ED_Platform_Start(u_ED, y_FAST) ! start of u_ED%PlatformPtMesh%TranslationDisp field
            call Assemble_dUdy_Loads(MD%y%CoupledLoads(1), u_ED%PlatformPtMesh, MeshMapData%Mooring_P_2_ED_P, ED_Start, MD_Out_Start, dUdy)
      
            ! ED translation displacement-to-ED moment transfer (dU^{ED}/dy^{ED}):
            ED_Start = Indx_u_ED_Platform_Start(u_ED, y_FAST) + u_ED%PlatformPtMesh%NNodes*3   ! start of u_ED%PlatformPtMesh%Moment field (skip the ED forces)
            ED_Out_Start = Indx_y_ED_Platform_Start(y_ED, y_FAST) ! start of y_ED%PlatformPtMesh%TranslationDisp field
            call SumBlockMatrix( dUdy, MeshMapData%Mooring_P_2_ED_P%dM%m_uD, ED_Start, ED_Out_Start )
         end if
      end if
   else if ( p_FAST%CompSub == Module_SD ) then
      ! SubDyn
      ! parts of dU^{ED}/dy^{SD} and dU^{ED}/dy^{ED}:
      !!! ! This linearization was done in forming dUdu (see Linear_ED_InputSolve_du()), so we don't need to re-calculate these matrices 
      !!! ! while forming dUdy, too.
      !       CALL Linearize_Point_to_Point( SD%y%Y1Mesh, u_ED%PlatformPtMesh, MeshMapData%SD_TP_2_ED_P, ErrStat2, ErrMsg2, SD%Input(1)%TPMesh, y_ED%PlatformPtMesh) !SD%Input(1)%TPMesh and y_ED%PlatformPtMesh contain the displaced positions for load calculations
      SD_Out_Start = y_FAST%Lin%Modules(MODULE_SD)%Instance(1)%LinStartIndx(LIN_OUTPUT_COL)
      ED_Start      = Indx_u_ED_Platform_Start(u_ED, y_FAST) ! start of u_ED%PlatformPtMesh%TranslationDisp field
      call Assemble_dUdy_Loads(SD%y%Y1Mesh, u_ED%PlatformPtMesh, MeshMapData%SD_TP_2_ED_P, ED_Start, SD_Out_Start, dUdy)
           
      ! ED translation displacement-to-ED moment transfer (dU^{ED}/dy^{ED}):
      ED_Start = Indx_u_ED_Platform_Start(u_ED, y_FAST) + u_ED%PlatformPtMesh%NNodes*3   ! start of u_ED%PlatformPtMesh%Moment field (skip the ED forces)
      ED_Out_Start = Indx_y_ED_Platform_Start(y_ED, y_FAST) ! start of y_ED%PlatformPtMesh%TranslationDisp field
      call SetBlockMatrix( dUdy, MeshMapData%SD_TP_2_ED_P%dM%m_uD, ED_Start, ED_Out_Start )
      
      !Mooring gets set in the Linear_SD_InputSolve_ routines
   end if
END SUBROUTINE Linear_ED_InputSolve_dy
!----------------------------------------------------------------------------------------------------------------------------------
!> This routine forms the dU^{BD}/dy^{ED}, dU^{BD}/dy^{BD}, and dU^{BD}/dy^{AD} blocks of dUdy. (i.e., how do 
!! changes in the ED, BD, and AD outputs effect the BD inputs?)
SUBROUTINE Linear_BD_InputSolve_dy( p_FAST, y_FAST, SrvD, u_ED, y_ED, y_AD, u_AD, BD, MeshMapData, dUdy, ErrStat, ErrMsg )

   TYPE(FAST_ParameterType),       INTENT(IN   )  :: p_FAST           !< Glue-code simulation parameters
   TYPE(FAST_OutputFileType),      INTENT(IN   )  :: y_FAST           !< FAST output file data (for linearization)
   type(ServoDyn_Data),            intent(in   )  :: SrvD             !< SrvD parameters
   TYPE(ED_InputType),             INTENT(INOUT)  :: u_ED             !< ED Inputs at t
   TYPE(ED_OutputType),            INTENT(IN   )  :: y_ED             !< ElastoDyn outputs (need translation displacement on meshes for loads mapping)
   TYPE(AD_OutputType),            INTENT(IN   )  :: y_AD             !< AeroDyn outputs
   TYPE(AD_InputType),             INTENT(INOUT)  :: u_AD             !< AD inputs (for AD-ED load linearization)
   TYPE(BeamDyn_Data),             INTENT(IN   )  :: BD               !< BD data at t
                                                                      
   TYPE(FAST_ModuleMapType),       INTENT(INOUT)  :: MeshMapData      !< Data for mapping between modules
   REAL(R8Ki),                     INTENT(INOUT)  :: dUdy(:,:)        !< Jacobian matrix of which we are computing the dU^(ED)/du^(AD) block
   INTEGER(IntKi),                 INTENT(  OUT)  :: ErrStat          !< Error status
   CHARACTER(*),                   INTENT(  OUT)  :: ErrMsg           !< Error message
   
      ! local variables
   INTEGER(IntKi)                                 :: j                ! Loops through StC instance
   INTEGER(IntKi)                                 :: K                ! Loops through blades
   INTEGER(IntKi)                                 :: SrvD_Out_Start   ! starting index of dUdy (column) where particular SrvD fields are located
   INTEGER(IntKi)                                 :: AD_Out_Start     ! starting index of dUdy (column) where particular AD fields are located
   INTEGER(IntKi)                                 :: BD_Start         ! starting index of dUdy (column) where particular BD fields are located
   INTEGER(IntKi)                                 :: BD_Out_Start     ! starting index of dUdy (column) where BD output fields are located
   INTEGER(IntKi)                                 :: ED_Out_Start     ! starting index of dUdy (column) where particular AD fields are located
   INTEGER(IntKi)                                 :: ErrStat2
   CHARACTER(ErrMsgLen)                           :: ErrMsg2
   REAL(R8Ki), ALLOCATABLE                        :: TempMat(:,:)     ! temporary matrix for getting linearization matrices when BD input and output meshes are not siblings
   CHARACTER(*), PARAMETER                        :: RoutineName = 'Linear_BD_InputSolve_dy' 
   
   
      ! Initialize error status
      
   ErrStat = ErrID_None
   ErrMsg = ""

   !..........
   ! dU^{ED}/du^{SrvD}
   !..........
   if (p_FAST%CompServo == MODULE_SrvD) then
      !--------------------
      ! Blade (BD or ED)
      if ( allocated(SrvD%y%BStCLoadMesh) ) then
         do j=1,size(SrvD%y%BStCLoadMesh,2)
            do K = 1,p_FAST%nBeams ! Loop through all blades
               if (SrvD%y%BStCLoadMesh(K,j)%Committed) then
                  ! Start of DistrLoad nodes
                  BD_Start = y_FAST%Lin%Modules(MODULE_BD)%Instance(k)%LinStartIndx(LIN_INPUT_COL) &
                           + BD%Input(1,k)%RootMotion%NNodes *18  & ! displacement, rotation, & acceleration fields for each node
                           + BD%Input(1,k)%PointLoad%NNodes  * 6    ! force + moment fields for each node
                  SrvD_Out_Start = y_FAST%Lin%Modules(MODULE_SrvD)%Instance(1)%LinStartIndx(LIN_INPUT_COL) - 1 + SrvD%p%Jac_Idx_BStC_y(1,k,j)
                  call Assemble_dUdy_Loads(SrvD%y%BStCLoadMesh(k,j), BD%Input(1,k)%DistrLoad, MeshMapData%BStC_P_2_BD_P_B(k,j), BD_Start, SrvD_Out_Start, dUdy)
               endif
            enddo
         enddo
      endif
   endif


   ! parts of dU^{BD}/dy^{AD} and dU^{BD}/dy^{BD}:
   
      ! BeamDyn inputs on blade from AeroDyn and BeamDyn
   IF ( p_FAST%CompAero == Module_AD ) THEN

      !!! ! This linearization was done in forming dUdu (see Linear_BD_InputSolve_du()), so we don't need to re-calculate these matrices 
      !!! ! while forming dUdy, too.
      !!!if (p_FAST%BD_OutputSibling) then
      !!!   CALL Linearize_Line2_to_Line2( y_AD%BladeLoad(k), BD%Input(1,k)%DistrLoad, MeshMapData%AD_L_2_BDED_B(k), ErrStat2, ErrMsg2, u_AD%BladeMotion(k), BD%y(k)%BldMotion )
      !!!else
      !!!   CALL Linearize_Line2_to_Line2( BD%y(k)%BldMotion, MeshMapData%y_BD_BldMotion_4Loads(k), MeshMapData%BD_L_2_BD_L(k), ErrStat2, ErrMsg2 )
      !!!   CALL Linearize_Line2_to_Line2( y_AD%BladeLoad(k), BD%Input(1,k)%DistrLoad, MeshMapData%AD_L_2_BDED_B(k), ErrStat2, ErrMsg2, u_AD%BladeMotion(k), MeshMapData%y_BD_BldMotion_4Loads(k) )
      !!!end if

      AD_Out_Start = y_FAST%Lin%Modules(MODULE_AD)%Instance(1)%LinStartIndx(LIN_OUTPUT_COL) + y_AD%rotors(1)%TowerLoad%NNodes * 6    ! start of y_AD%BladeLoad(1)%Force field [2 fields (force, moment) with 3 components]
      DO K = 1,p_FAST%nBeams ! Loop through all blades

         BD_Start = y_FAST%Lin%Modules(MODULE_BD)%Instance(k)%LinStartIndx(LIN_INPUT_COL) & ! start of BD%Input(1,k)%DistrLoad%Force field
                  + BD%Input(1,k)%RootMotion%NNodes *18  & ! displacement, rotation, & acceleration fields for each node
                  + BD%Input(1,k)%PointLoad%NNodes  * 6    ! force + moment fields for each node
            
            ! AD loads-to-BD loads transfer (dU^{BD}/dy^{AD}):
         call Assemble_dUdy_Loads(y_AD%rotors(1)%BladeLoad(k), BD%Input(1,k)%DistrLoad, MeshMapData%AD_L_2_BDED_B(k), BD_Start, AD_Out_Start, dUdy)
         AD_Out_Start = AD_Out_Start + y_AD%rotors(1)%BladeLoad(k)%NNodes*6  ! start of y_AD%BladeLoad(k+1)%Force field [skip the moments to get to forces on next blade]
         
         
            ! BD translation displacement-to-BD moment transfer (dU^{BD}/dy^{BD}):
         BD_Start = BD_Start + BD%Input(1,k)%DistrLoad%NNodes  * 3    ! start of BD%Input(1,k)%DistrLoad%Moment field (start with moment field)
         BD_Out_Start  = y_FAST%Lin%Modules(MODULE_BD)%Instance(k)%LinStartIndx(LIN_OUTPUT_COL) & ! start of BD%y(k)%BldMotion%TranslationDisp field
                       + BD%y(k)%ReactionForce%NNodes * 6 ! 2 fields with 3 components

         if (p_FAST%BD_OutputSibling) then
            call SetBlockMatrix( dUdy, MeshMapData%AD_L_2_BDED_B(k)%dM%m_uD, BD_Start, BD_Out_Start )
         else
            call AllocAry(TempMat, size(MeshMapData%AD_L_2_BDED_B(k)%dM%m_uD,1), size(MeshMapData%BD_L_2_BD_L(k)%dM%mi,2), 'TempMat', ErrStat2, ErrMsg2 )
               CALL SetErrStat( ErrStat2, ErrMsg2, ErrStat, ErrMsg, RoutineName)
               if (ErrStat>=AbortErrLev) return
            
                  ! these blocks should be small enough that we can use matmul instead of calling a LAPACK routine to do it.
            TempMat = matmul(MeshMapData%AD_L_2_BDED_B(k)%dM%m_uD,MeshMapData%BD_L_2_BD_L(k)%dM%mi)
            call SetBlockMatrix( dUdy, TempMat, BD_Start, BD_Out_Start )
            
            BD_Out_Start = BD_Out_Start + BD%y(k)%BldMotion%NNodes*3 ! start of BD%y(k)%BldMotion%Orientation field
            TempMat = matmul(MeshMapData%AD_L_2_BDED_B(k)%dM%m_uD,MeshMapData%BD_L_2_BD_L(k)%dM%fx_p)
            call SetBlockMatrix( dUdy, TempMat, BD_Start, BD_Out_Start )

            deallocate(TempMat) ! the next blade may have a different number of nodes
         end if

      END DO
            
   END IF ! aero loads
      
   ! U_ED_SD_HD_BD_Orca_Residual() in InputSolve Option 1; call to Transfer_ED_to_BD_tmp()
   !IF ( p_FAST%CompElast == Module_BD .and. BD_Solve_Option1) THEN
         
   ! Transfer ED motions to BD inputs (dU^{BD}/dy^{ED}):
   do k = 1,size(y_ED%BladeRootMotion)
      !!! ! This linearization was done in forming dUdu (see Linear_BD_InputSolve_du()), so we don't need to re-calculate these matrices 
      !!! ! while forming dUdy, too.
      !!!CALL Linearize_Point_to_Point( y_ED%BladeRootMotion(k), BD%Input(1,k)%RootMotion, MeshMapData%ED_P_2_BD_P(k), ErrStat2, ErrMsg2 )
   
      BD_Start = y_FAST%Lin%Modules(MODULE_BD)%Instance(k)%LinStartIndx(LIN_INPUT_COL) ! ! start of BD%Input(1,k)%RootMotion%TranslationDisp field
      ED_Out_Start = Indx_y_ED_BladeRoot_Start(y_ED, y_FAST, k) ! start of y_ED%BladeRootMotion(k)%TranslationDisp field
      
      call Assemble_dUdy_Motions(y_ED%BladeRootMotion(k), BD%Input(1,k)%RootMotion, MeshMapData%ED_P_2_BD_P(k), BD_Start, ED_Out_Start, dUdy)
   end do

END SUBROUTINE Linear_BD_InputSolve_dy
!----------------------------------------------------------------------------------------------------------------------------------
!> This routine forms the dU^{AD}/dy^{IfW} block of dUdy. (i.e., how do changes in the IfW outputs affect the AD inputs?)
SUBROUTINE Linear_AD_InputSolve_IfW_dy( p_FAST, y_FAST, u_AD, dUdy )

      ! Passed variables
   TYPE(FAST_ParameterType),       INTENT(IN   )  :: p_FAST         !< FAST parameter data    
   TYPE(FAST_OutputFileType),      INTENT(IN   )  :: y_FAST         !< FAST output file data (for linearization)
   TYPE(AD_InputType),             INTENT(INOUT)  :: u_AD           !< The inputs to AeroDyn
   REAL(R8Ki),                     INTENT(INOUT)  :: dUdy(:,:)      !< Jacobian matrix of which we are computing the dU^{AD}/dy^{IfW} block

      ! Local variables:

   INTEGER(IntKi)                               :: I           ! Loops through components
   INTEGER(IntKi)                               :: J           ! Loops through nodes / elements
   INTEGER(IntKi)                               :: K           ! Loops through blades
   INTEGER(IntKi)                               :: node
   INTEGER(IntKi)                               :: AD_Start   ! starting index of dUdy (row) where AD input equations (for specific fields) are located   

                  
   !-------------------------------------------------------------------------------------------------
   ! Set the inputs from inflow wind:
   !-------------------------------------------------------------------------------------------------
   !IF (p_FAST%CompInflow == MODULE_IfW) THEN !already checked in calling routine

      if (p_FAST%CompServo == MODULE_SrvD) then
         node = 2
      else
         node = 1
      end if
      
      
      AD_Start = Indx_u_AD_BladeInflow_Start(u_AD, y_FAST) ! start of u_AD%InflowOnBlade array
      
      do k=1,size(u_AD%rotors(1)%InflowOnBlade,3) ! blades
         do j=1,size(u_AD%rotors(1)%InflowOnBlade,2) ! nodes
            do i=1,3 !velocity component
               dUdy( AD_Start + i - 1, y_FAST%Lin%Modules(MODULE_IfW)%Instance(1)%LinStartIndx(LIN_OUTPUT_COL) + (node-1)*3 + i - 1 ) = -1.0_R8Ki
            end do
            node = node + 1
            AD_Start = AD_Start + 3
         end do         
      end do
                  
      if ( allocated(u_AD%rotors(1)%InflowOnTower) ) then         
         do j=1,size(u_AD%rotors(1)%InflowOnTower,2) !nodes
            do i=1,3 !velocity component
               dUdy( AD_Start + i - 1, y_FAST%Lin%Modules(MODULE_IfW)%Instance(1)%LinStartIndx(LIN_OUTPUT_COL) + (node-1)*3 + i - 1 ) = -1.0_R8Ki
            end do
            node = node + 1
            AD_Start = AD_Start + 3
         end do      
      end if
                     
   !END IF
   
   
END SUBROUTINE Linear_AD_InputSolve_IfW_dy
!----------------------------------------------------------------------------------------------------------------------------------
!> This routine forms the dU^{AD}/dy^{ED} and dU^{AD}/dy^{BD} blocks of dUdy. (i.e., how do changes in the ED and BD outputs affect 
!! the AD inputs?)
SUBROUTINE Linear_AD_InputSolve_NoIfW_dy( p_FAST, y_FAST, u_AD, y_ED, BD, MeshMapData, dUdy, ErrStat, ErrMsg )

      ! Passed variables
   TYPE(FAST_ParameterType),    INTENT(IN   )   :: p_FAST      !< FAST parameter data    
   TYPE(FAST_OutputFileType),   INTENT(IN   )   :: y_FAST      !< FAST output file data (for linearization)
   TYPE(AD_InputType),          INTENT(INOUT)   :: u_AD        !< The inputs to AeroDyn14
   TYPE(ED_OutputType),         INTENT(IN)      :: y_ED        !< The outputs from the structural dynamics module
   TYPE(BeamDyn_Data),          INTENT(IN   )   :: BD          !< BD data at t
   TYPE(FAST_ModuleMapType),    INTENT(INOUT)   :: MeshMapData !< Data for mapping between modules
   REAL(R8Ki),                  INTENT(INOUT)   :: dUdy(:,:)   !< Jacobian matrix of which we are computing the dU^{AD}/dy^{ED} block
   
   INTEGER(IntKi)                               :: ErrStat     !< Error status of the operation
   CHARACTER(*)                                 :: ErrMsg      !< Error message if ErrStat /= ErrID_None

      ! Local variables:

   INTEGER(IntKi)                               :: K           ! Loops through blades
   INTEGER(IntKi)                               :: AD_Start    ! starting index of dUdy (column) where particular AD fields are located
   INTEGER(IntKi)                               :: ED_Out_Start! starting index of dUdy (row) where particular ED fields are located
   INTEGER(IntKi)                               :: BD_Out_Start! starting index of dUdy (row) where particular BD fields are located
   INTEGER(IntKi)                               :: ErrStat2
   CHARACTER(ErrMsgLen)                         :: ErrMsg2 
   CHARACTER(*), PARAMETER                      :: RoutineName = 'Linear_AD_InputSolve_NoIfW_dy'

   
   ErrStat = ErrID_None
   ErrMsg  = ""
               
   !-------------------------------------------------------------------------------------------------
   ! Set the inputs from ElastoDyn and/or BeamDyn:
   !-------------------------------------------------------------------------------------------------
      !...................................
      ! tower
      !...................................
   IF (u_AD%rotors(1)%TowerMotion%Committed) THEN
            
      !!! ! This linearization was done in forming dUdu (see Linear_AD_InputSolve_du()), so we don't need to re-calculate these matrices 
      !!! ! while forming dUdy, too.
      !!!CALL Linearize_Line2_to_Line2( y_ED%TowerLn2Mesh, u_AD%TowerMotion, MeshMapData%ED_L_2_AD_L_T, ErrStat2, ErrMsg2 )
      
      AD_Start = Indx_u_AD_Tower_Start(u_AD, y_FAST) ! start of u_AD%TowerMotion%TranslationDisp field
      
         ED_Out_Start = Indx_y_ED_Tower_Start(y_ED, y_FAST) ! start of y_ED%TowerLn2Mesh%TranslationDisp field
         call Assemble_dUdy_Motions(y_ED%TowerLn2Mesh, u_AD%rotors(1)%TowerMotion, MeshMapData%ED_L_2_AD_L_T, AD_Start, ED_Out_Start, dUdy, skipRotVel=.true.)
      
   END IF
      
      !...................................
      ! hub
      !...................................
      CALL Linearize_Point_to_Point( y_ED%HubPtMotion, u_AD%rotors(1)%HubMotion, MeshMapData%ED_P_2_AD_P_H, ErrStat2, ErrMsg2 )
         CALL SetErrStat(ErrStat2,ErrMsg2,ErrStat,ErrMsg,RoutineName//':u_AD%HubMotion' )
         if (errStat>=AbortErrLev) return
         
      ! *** AD translational displacement: from ED translational displacement (MeshMapData%ED_P_2_AD_P_H%dM%mi) and orientation (MeshMapData%ED_P_2_AD_P_H%dM%fx_p)
      AD_Start = Indx_u_AD_Hub_Start(u_AD, y_FAST) ! start of u_AD%HubMotion%TranslationDisp field   
      ED_Out_Start = Indx_y_ED_Hub_Start(y_ED, y_FAST) ! start of y_ED%HubPtMotion%TranslationDisp field
      call SetBlockMatrix( dUdy, MeshMapData%ED_P_2_AD_P_H%dM%mi, AD_Start, ED_Out_Start )
   
      ED_Out_Start = Indx_y_ED_Hub_Start(y_ED, y_FAST) + y_ED%HubPtMotion%NNodes * 3 ! start of y_ED%HubPtMotion%Orientation field
      call SetBlockMatrix( dUdy, MeshMapData%ED_P_2_AD_P_H%dM%fx_p, AD_Start, ED_Out_Start )
         
      ! *** AD orientation: from ED orientation
      AD_Start = AD_Start + u_AD%rotors(1)%HubMotion%NNodes * 3 ! move past the AD translation disp field to orientation field         
      call SetBlockMatrix( dUdy, MeshMapData%ED_P_2_AD_P_H%dM%mi, AD_Start, ED_Out_Start )
      
      ! *** AD rotational velocity: from ED rotational velocity
      AD_Start = AD_Start + u_AD%rotors(1)%HubMotion%NNodes * 3 ! move past the AD orientation field to rotational velocity field          
      ED_Out_Start = Indx_y_ED_Hub_Start(y_ED, y_FAST) + y_ED%HubPtMotion%NNodes * 6 ! ! start of y_ED%HubPtMotion%RotationVel field
      call SetBlockMatrix( dUdy, MeshMapData%ED_P_2_AD_P_H%dM%mi, AD_Start, ED_Out_Start )
         

   
      !...................................
      ! blade root   
      !...................................
      DO k=1,size(y_ED%BladeRootMotion)
         CALL Linearize_Point_to_Point( y_ED%BladeRootMotion(k), u_AD%rotors(1)%BladeRootMotion(k), MeshMapData%ED_P_2_AD_P_R(k), ErrStat2, ErrMsg2 )
            CALL SetErrStat(ErrStat2,ErrMsg2,ErrStat,ErrMsg,RoutineName//':u_AD%BladeRootMotion('//trim(num2lstr(k))//')' )      
            if (errStat>=AbortErrLev) return
               
         ! *** AD orientation: from ED orientation
         AD_Start = Indx_u_AD_BladeRoot_Start(u_AD, y_FAST, k)       ! start of u_AD%BladeRootMotion(k)%Orientation field
      
         ED_Out_Start = Indx_y_ED_BladeRoot_Start(y_ED, y_FAST, k) & ! start of y_ED%BladeRootMotion(k)%TranslationDisp field
                      + y_ED%BladeRootMotion(k)%NNodes * 3           ! start of y_ED%BladeRootMotion(k)%Orientation field
         call SetBlockMatrix( dUdy, MeshMapData%ED_P_2_AD_P_R(k)%dM%mi, AD_Start, ED_Out_Start )
                  
      END DO
   
   
      !...................................
      ! blades
      !...................................
   IF (p_FAST%CompElast == Module_ED ) THEN
      
      
      DO k=1,size(y_ED%BladeLn2Mesh)
         !!! ! This linearization was done in forming dUdu (see Linear_AD_InputSolve_du()), so we don't need to re-calculate these matrices 
         !!! ! while forming dUdy, too.
         !!!CALL Linearize_Line2_to_Line2( y_ED%BladeLn2Mesh(k), u_AD%BladeMotion(k), MeshMapData%BDED_L_2_AD_L_B(k), ErrStat2, ErrMsg2 )
         
         AD_Start = Indx_u_AD_Blade_Start(u_AD, y_FAST, k)     ! start of u_AD%BladeMotion(k)%TranslationDisp field
         ED_Out_Start = Indx_y_ED_Blade_Start(y_ED, y_FAST, k) ! start of y_ED%BladeLn2Mesh(k)%TranslationDisp field
         CALL Assemble_dUdy_Motions(y_ED%BladeLn2Mesh(k), u_AD%rotors(1)%BladeMotion(k), MeshMapData%BDED_L_2_AD_L_B(k), AD_Start, ED_Out_Start, dUdy, skipRotAcc=.true.)
         
      END DO
      
   ELSEIF (p_FAST%CompElast == Module_BD ) THEN
      !!! ! This linearization was done in forming dUdu (see Linear_AD_InputSolve_du()), so we don't need to re-calculate these matrices 
      !!! ! while forming dUdy, too.
      !!!CALL Linearize_Line2_to_Line2( BD%y(k)%BldMotion, u_AD%BladeMotion(k), MeshMapData%BDED_L_2_AD_L_B(k), ErrStat2, ErrMsg2 )
      
      DO k=1,p_FAST%nBeams
         AD_Start     = Indx_u_AD_Blade_Start(u_AD, y_FAST, k)     ! start of u_AD%BladeMotion(k)%TranslationDisp field
         BD_Out_Start = y_FAST%Lin%Modules(Module_BD)%Instance(k)%LinStartIndx(LIN_OUTPUT_COL)
         
         CALL Assemble_dUdy_Motions(BD%y(k)%BldMotion, u_AD%rotors(1)%BladeMotion(k), MeshMapData%BDED_L_2_AD_L_B(k), AD_Start, BD_Out_Start, dUdy, skipRotAcc=.true.)
      END DO
   
   END IF
   
   
END SUBROUTINE Linear_AD_InputSolve_NoIfW_dy
!----------------------------------------------------------------------------------------------------------------------------------

!----------------------------------------------------------------------------------------------------------------------------------
!> This routine forms the dU^{HD}/du^{HD} blocks of dUdu.
SUBROUTINE Linear_HD_InputSolve_du( p_FAST, y_FAST, u_HD, y_ED, y_SD, MeshMapData, dUdu, ErrStat, ErrMsg )

      ! Passed variables
   TYPE(FAST_ParameterType),    INTENT(IN   )   :: p_FAST      !< FAST parameter data    
   TYPE(FAST_OutputFileType),   INTENT(IN   )   :: y_FAST      !< FAST output file data (for linearization)
   TYPE(HydroDyn_InputType),    INTENT(INOUT)   :: u_HD        !< The inputs to HydroDyn
   TYPE(ED_OutputType),TARGET,  INTENT(IN)      :: y_ED        !< The outputs from the ElastoDyn structural dynamics module
   TYPE(SD_OutputType),TARGET,  INTENT(IN)      :: y_SD        !< The outputs from the SubDyn structural dynamics module
   TYPE(FAST_ModuleMapType),    INTENT(INOUT)   :: MeshMapData !< Data for mapping between modules
   REAL(R8Ki),                  INTENT(INOUT)   :: dUdu(:,:)   !< Jacobian matrix of which we are computing the dU^{HD}/du^{HD} block
   
   INTEGER(IntKi)                               :: ErrStat     !< Error status of the operation
   CHARACTER(*)                                 :: ErrMsg      !< Error message if ErrStat /= ErrID_None

      ! Local variables:

   INTEGER(IntKi)                               :: HD_Start_td ! starting index of dUdu (column) where particular HD fields are located
   INTEGER(IntKi)                               :: HD_Start_tr ! starting index of dUdu (row) where particular HD fields are located
   INTEGER(IntKi)                               :: ErrStat2
   CHARACTER(ErrMsgLen)                         :: ErrMsg2 
   CHARACTER(*), PARAMETER                      :: RoutineName = 'Linear_HD_InputSolve_du'
   TYPE(MeshType), POINTER                      :: PlatformMotion
   TYPE(MeshType), POINTER                      :: SubstructureMotion2HD

   
   ErrStat = ErrID_None
   ErrMsg  = ""
               
   

      PlatformMotion => y_ED%PlatformPtMesh

   IF (p_FAST%CompSub == Module_SD) THEN
      SubstructureMotion2HD => y_SD%Y2Mesh
   ELSE
      SubstructureMotion2HD => PlatformMotion
   END IF   
   ! look at how the translational displacement gets transfered to the translational velocity and translational acceleration:
   !-------------------------------------------------------------------------------------------------
   ! Set the inputs from ElastoDyn:
   !-------------------------------------------------------------------------------------------------
      
   !..........
   ! dU^{HD}/du^{HD}
   ! note that the 1s on the diagonal have already been set, so we will fill in the off diagonal terms.
   !..........
   
   if ( p_FAST%CompHydro == Module_HD ) then ! HydroDyn-{ElastoDyn or SubDyn}
   
      !===================================================   
      !  y_ED%PlatformPtMesh and u_HD%PRPMesh ! this is always done with ED, even if using SD
      !=================================================== 
      
      ! Transfer ED motions to HD motion input (HD inputs depend on previously calculated HD inputs from ED):
      if ( u_HD%PRPMesh%Committed ) then
         call Linearize_Point_to_Point( PlatformMotion, u_HD%PRPMesh, MeshMapData%ED_P_2_HD_PRP_P, ErrStat2, ErrMsg2 )
            call SetErrStat(ErrStat2,ErrMsg2,ErrStat,ErrMsg,RoutineName)
         
         ! HD is destination in the mapping, so we want M_{tv_uD} and M_{ta_uD}
            
         HD_Start_td = Indx_u_HD_PRP_Start(u_HD, y_FAST)  
         HD_Start_tr = HD_Start_td + u_HD%PRPMesh%NNodes * 6 ! skip 2 fields (TranslationDisp and Orientation) with 3 components before translational velocity field      
         
            ! translational velocity:
         if (allocated(MeshMapData%ED_P_2_HD_PRP_P%dM%tv_uD )) then             
            call SetBlockMatrix( dUdu, MeshMapData%ED_P_2_HD_PRP_P%dM%tv_ud, HD_Start_tr, HD_Start_td )
         end if
         
            ! translational acceleration:
         HD_Start_tr = HD_Start_tr + u_HD%PRPMesh%NNodes * 6 ! skip 2 fields ( TranslationVel and RotationVel)
         if (allocated(MeshMapData%ED_P_2_HD_PRP_P%dM%ta_uD )) then            
            call SetBlockMatrix( dUdu, MeshMapData%ED_P_2_HD_PRP_P%dM%ta_ud, HD_Start_tr, HD_Start_td )
         end if
      end if
      
         
      !===================================================
      !  y_ED%PlatformPtMesh or SD%y2Mesh and u_HD%Morison%Mesh
      !===================================================
         ! Transfer ED motions to HD motion input (HD inputs depend on previously calculated HD inputs from ED):
      if ( u_HD%Morison%Mesh%Committed ) then
         call Linearize_Point_to_Point( SubstructureMotion2HD, u_HD%Morison%Mesh, MeshMapData%SubStructure_2_HD_M_P, ErrStat2, ErrMsg2 )
            call SetErrStat(ErrStat2,ErrMsg2,ErrStat,ErrMsg,RoutineName)
         
         ! HD is destination in the mapping, so we want M_{tv_uD} and M_{ta_uD}
            
         HD_Start_td = Indx_u_HD_Morison_Start(u_HD, y_FAST)
         HD_Start_tr = HD_Start_td + u_HD%Morison%Mesh%NNodes * 6 ! skip 2 fields (TranslationDisp and Orientation) with 3 components before translational velocity field
         
            ! translational velocity:
         if (allocated(MeshMapData%SubStructure_2_HD_M_P%dM%tv_uD )) then             
            call SetBlockMatrix( dUdu, MeshMapData%SubStructure_2_HD_M_P%dM%tv_ud, HD_Start_tr, HD_Start_td )
         end if
         
            ! translational acceleration:
         HD_Start_tr = HD_Start_tr + u_HD%Morison%Mesh%NNodes * 6 ! skip 2 fields ( TranslationVel and RotationVel)
         if (allocated(MeshMapData%SubStructure_2_HD_M_P%dM%ta_uD )) then            
            call SetBlockMatrix( dUdu, MeshMapData%SubStructure_2_HD_M_P%dM%ta_ud, HD_Start_tr, HD_Start_td )
         end if
      end if
      
      !===================================================   
      !  y_ED%PlatformPtMesh or SD%y2Mesh and u_HD%WAMITMesh
      !=================================================== 
      if ( u_HD%WAMITMesh%Committed ) then

         call Linearize_Point_to_Point( SubstructureMotion2HD, u_HD%WAMITMesh, MeshMapData%SubStructure_2_HD_W_P, ErrStat2, ErrMsg2 )
            call SetErrStat(ErrStat2,ErrMsg2,ErrStat,ErrMsg,RoutineName)
               
         HD_Start_td = Indx_u_HD_WAMIT_Start(u_HD, y_FAST)   
         HD_Start_tr = HD_Start_td + u_HD%WAMITMesh%NNodes  * 6 ! skip 2 fields (TranslationDisp and Orientation) with 3 components before translational velocity field
            
            ! translational velocity:
         if (allocated(MeshMapData%SubStructure_2_HD_W_P%dM%tv_uD )) then             
            call SetBlockMatrix( dUdu, MeshMapData%SubStructure_2_HD_W_P%dM%tv_ud, HD_Start_tr, HD_Start_td )
         end if

            ! translational acceleration:
         HD_Start_tr = HD_Start_tr + u_HD%WAMITMesh%NNodes * 6 ! skip 2 fields ( TranslationVel and RotationVel)
         if (allocated(MeshMapData%SubStructure_2_HD_W_P%dM%ta_uD )) then
            call SetBlockMatrix( dUdu, MeshMapData%SubStructure_2_HD_W_P%dM%ta_ud, HD_Start_tr, HD_Start_td )
         end if
      end if
      
   end if
   
   
END SUBROUTINE Linear_HD_InputSolve_du
!----------------------------------------------------------------------------------------------------------------------------------
!> This routine forms the dU^{HD}/dy^{ED} block of dUdy. (i.e., how do changes in the ED outputs affect 
!! the HD inputs?)
SUBROUTINE Linear_HD_InputSolve_dy( p_FAST, y_FAST, u_HD, y_ED, y_SD, MeshMapData, dUdy, ErrStat, ErrMsg )

      ! Passed variables
   TYPE(FAST_ParameterType),    INTENT(IN   )   :: p_FAST      !< FAST parameter data    
   TYPE(FAST_OutputFileType),   INTENT(IN   )   :: y_FAST      !< FAST output file data (for linearization)
   TYPE(HydroDyn_InputType),    INTENT(INOUT)   :: u_HD        !< The inputs to HydroDyn
   TYPE(ED_OutputType), TARGET, INTENT(IN)      :: y_ED        !< The outputs from the ElastoDyn structural dynamics module
   TYPE(SD_OutputType), TARGET, INTENT(IN)      :: y_SD        !< The outputs from the SubDyn structural dynamics module
   TYPE(FAST_ModuleMapType),    INTENT(INOUT)   :: MeshMapData !< Data for mapping between modules
   REAL(R8Ki),                  INTENT(INOUT)   :: dUdy(:,:)   !< Jacobian matrix of which we are computing the dU^{HD}/dy^{ED} block
   
   INTEGER(IntKi)                               :: ErrStat     !< Error status of the operation
   CHARACTER(*)                                 :: ErrMsg      !< Error message if ErrStat /= ErrID_None

      ! Local variables:

   INTEGER(IntKi)                               :: HD_Start    ! starting index of dUdy (column) where particular HD fields are located
   INTEGER(IntKi)                               :: Platform_Out_Start! starting index of dUdy (row) where particular ED fields are located
   INTEGER(IntKi)                               :: SubStructure_Out_Start! starting index of dUdy (row) where particular SD/ED fields are located
   TYPE(MeshType), POINTER                      :: PlatformMotion
   TYPE(MeshType), POINTER                      :: SubstructureMotion2HD

   CHARACTER(*), PARAMETER                      :: RoutineName = 'Linear_HD_InputSolve_dy'

   
   ErrStat = ErrID_None
   ErrMsg  = ""
   
           
      PlatformMotion => y_ED%PlatformPtMesh
      Platform_Out_Start = Indx_y_ED_Platform_Start(y_ED, y_FAST) ! start of y_ED%PlatformPtMesh%TranslationDisp field
      
   IF (p_FAST%CompSub == Module_SD) THEN
      SubstructureMotion2HD => y_SD%y2Mesh
      SubStructure_Out_Start = Indx_y_SD_Y2Mesh_Start(y_SD, y_FAST)   ! start of y_SD%Y2Mesh%TranslationDisp field
   ELSE
      SubstructureMotion2HD => PlatformMotion
      SubStructure_Out_Start = Platform_Out_Start
   END IF
   
   
   !...................................
   ! HD PRP Mesh
   !...................................
   !  use Indx_u_HD_PRP_Start
   HD_Start     = Indx_u_HD_PRP_Start(u_HD, y_FAST)  ! start of u_HD%Morison%Mesh%TranslationDisp field     
   call Assemble_dUdy_Motions(PlatformMotion, u_HD%PRPMesh, MeshMapData%ED_P_2_HD_PRP_P, HD_Start, Platform_Out_Start, dUdy, .false.)
   
   
   ! dU^{HD}/dy^{ED} or ! dU^{HD}/dy^{SD}
      !...................................
      ! Morison Mesh
      !...................................
   IF (u_HD%Morison%Mesh%Committed) THEN
            
      !!! ! This linearization was done in forming dUdu (see Linear_HD_InputSolve_du()), so we don't need to re-calculate these matrices 
      !!! ! while forming dUdy, too.
      !!!call Linearize_Point_to_Line2( SubstructureMotion2HD, u_HD%Morison%Mesh, MeshMapData%SubStructure_2_HD_M_P, ErrStat2, ErrMsg2 )
      
      HD_Start     = Indx_u_HD_Morison_Start(u_HD, y_FAST)  ! start of u_HD%Morison%Mesh%TranslationDisp field
      call Assemble_dUdy_Motions(SubstructureMotion2HD, u_HD%Morison%Mesh, MeshMapData%SubStructure_2_HD_M_P, HD_Start, SubStructure_Out_Start, dUdy, .false.)
   END IF

      !...................................
      ! Lumped Platform Reference Pt Mesh
      !...................................
   IF (u_HD%WAMITMesh%Committed) THEN
            
      !!! ! This linearization was done in forming dUdu (see Linear_HD_InputSolve_du()), so we don't need to re-calculate these matrices 
      !!! ! while forming dUdy, too.
      !!!call Linearize_Point_to_Point( SubstructureMotion2HD, u_HD%Mesh, MeshMapData%SubStructure_2_HD_W_P, ErrStat2, ErrMsg2 )
      
      HD_Start     = Indx_u_HD_WAMIT_Start(u_HD, y_FAST)  ! start of u_HD%Mesh%TranslationDisp field
      call Assemble_dUdy_Motions(SubstructureMotion2HD, u_HD%WAMITMesh, MeshMapData%SubStructure_2_HD_W_P, HD_Start, SubStructure_Out_Start, dUdy, .false.)
   END IF

   
END SUBROUTINE Linear_HD_InputSolve_dy

!----------------------------------------------------------------------------------------------------------------------------------
!> This routine forms the dU^{MAP}/dy^{ED} block of dUdy. (i.e., how do changes in the ED outputs affect 
!! the MAP inputs?)
SUBROUTINE Linear_MAP_InputSolve_dy( p_FAST, y_FAST, u_MAP, y_ED, y_SD, MeshMapData, dUdy, ErrStat, ErrMsg )

      ! Passed variables
   TYPE(FAST_ParameterType),    INTENT(IN   )   :: p_FAST      !< FAST parameter data    
   TYPE(FAST_OutputFileType),   INTENT(IN   )   :: y_FAST      !< FAST output file data (for linearization)
   TYPE(MAP_InputType),         INTENT(INOUT)   :: u_MAP       !< The inputs to MAP
   TYPE(ED_OutputType), TARGET, INTENT(IN)      :: y_ED        !< The outputs from the ElastoDyn structural dynamics module
   TYPE(SD_OutputType), TARGET, INTENT(IN)      :: y_SD        !< The outputs from the SubDyn structural dynamics module
   TYPE(FAST_ModuleMapType),    INTENT(INOUT)   :: MeshMapData !< Data for mapping between modules
   REAL(R8Ki),                  INTENT(INOUT)   :: dUdy(:,:)   !< Jacobian matrix of which we are computing the dU^{MAP}/dy^{ED} block
   
   INTEGER(IntKi)                               :: ErrStat     !< Error status of the operation
   CHARACTER(*)                                 :: ErrMsg      !< Error message if ErrStat /= ErrID_None

      ! Local variables:

   INTEGER(IntKi)                               :: MAP_Start   ! starting index of dUdy (column) where particular MAP fields are located

   INTEGER(IntKi)                               :: SubStructure_Out_Start! starting index of dUdy (row) where particular SD/ED fields are located
   TYPE(MeshType), POINTER                      :: SubstructureMotion
   
   INTEGER(IntKi)                               :: ErrStat2
   CHARACTER(ErrMsgLen)                         :: ErrMsg2 
   CHARACTER(*), PARAMETER                      :: RoutineName = 'Linear_MAP_InputSolve_dy'

   
   ErrStat = ErrID_None
   ErrMsg  = ""
   
   IF (p_FAST%CompSub == Module_SD) THEN
      SubstructureMotion => y_SD%y3Mesh
      SubStructure_Out_Start = Indx_y_SD_Y3Mesh_Start(y_SD, y_FAST) ! start of y_SD%Y3Mesh%TranslationDisp field
   ELSE
      SubstructureMotion => y_ED%PlatformPtMesh
      SubStructure_Out_Start = Indx_y_ED_Platform_Start(y_ED, y_FAST) ! start of y_ED%PlatformPtMesh%TranslationDisp field
   END IF
   
   IF (u_MAP%PtFairDisplacement%Committed) THEN 
         !...................................
         ! FairLead Mesh
         !...................................

      MAP_Start    = y_FAST%Lin%Modules(MODULE_MAP)%Instance(1)%LinStartIndx(LIN_INPUT_COL)
      
      ! dU^{MAP}/dy^{SD} or ! dU^{MAP}/dy^{ED}
      call Linearize_Point_to_Point( SubstructureMotion, u_MAP%PtFairDisplacement, MeshMapData%Structure_2_Mooring, ErrStat2, ErrMsg2 )
      call Assemble_dUdy_Motions(y_ED%PlatformPtMesh, u_MAP%PtFairDisplacement, MeshMapData%Structure_2_Mooring, MAP_Start, SubStructure_Out_Start, dUdy, OnlyTranslationDisp=.true.)

   END IF
END SUBROUTINE Linear_MAP_InputSolve_dy

!----------------------------------------------------------------------------------------------------------------------------------
!> This routine forms the dU^{MD}/du^{MD} block of dUdu. (i.e., how do changes in the MD outputs affect 
!! the MD inputs?)
SUBROUTINE Linear_MD_InputSolve_du( p_FAST, y_FAST, u_MD, y_ED, y_SD, MeshMapData, dUdu, ErrStat, ErrMsg )

      ! Passed variables
   TYPE(FAST_ParameterType),    INTENT(IN   )   :: p_FAST      !< FAST parameter data    
   TYPE(FAST_OutputFileType),   INTENT(IN   )   :: y_FAST      !< FAST output file data (for linearization)
   TYPE(MD_InputType),          INTENT(INOUT)   :: u_MD        !< The inputs to MoorDyn
   TYPE(ED_OutputType),         INTENT(IN)      :: y_ED        !< The outputs from the ElastoDyn structural dynamics module
   TYPE(SD_OutputType),         INTENT(IN)      :: y_SD        !< The outputs from the SubDyn structural dynamics module
   TYPE(FAST_ModuleMapType),    INTENT(INOUT)   :: MeshMapData !< Data for mapping between modules
   REAL(R8Ki),                  INTENT(INOUT)   :: dUdu(:,:)   !< Jacobian matrix of which we are computing the dU^{MD}/dy^{ED} block
   
   INTEGER(IntKi)                               :: ErrStat     !< Error status of the operation
   CHARACTER(*)                                 :: ErrMsg      !< Error message if ErrStat /= ErrID_None

      ! Local variables:

   INTEGER(IntKi)                               :: MD_Start_td ! starting index of dUdu (column) where particular MD fields are located
   INTEGER(IntKi)                               :: MD_Start_tr ! starting index of dUdu (row) where particular MD fields are located
   INTEGER(IntKi)                               :: ErrStat2
   CHARACTER(ErrMsgLen)                         :: ErrMsg2 
   CHARACTER(*), PARAMETER                      :: RoutineName = 'Linear_MD_InputSolve_du'

   
   ErrStat = ErrID_None
   ErrMsg  = ""
   IF (u_MD%CoupledKinematics(1)%Committed) THEN 
         !...................................
         ! FairLead Mesh
         !...................................

      if ( p_FAST%CompSub == Module_SD ) THEN
         ! dU^{MD}/du^{MD}
         call Linearize_Point_to_Point( y_SD%Y3Mesh, u_MD%CoupledKinematics(1), MeshMapData%SDy3_P_2_Mooring_P, ErrStat2, ErrMsg2 )

         ! MD is destination in the mapping, so we want M_{tv_uD} and M_{ta_uD}
         MD_Start_td = y_FAST%Lin%Modules(MODULE_MD)%Instance(1)%LinStartIndx(LIN_INPUT_COL)
         MD_Start_tr = MD_Start_td + u_MD%CoupledKinematics(1)%NNodes * 6 ! skip 2 fields (TranslationDisp and Orientation) with 3 components before translational velocity field      
         
            ! translational velocity:
         if (allocated(MeshMapData%SDy3_P_2_Mooring_P%dM%tv_uD )) then             
            call SetBlockMatrix( dUdu, MeshMapData%SDy3_P_2_Mooring_P%dM%tv_ud, MD_Start_tr, MD_Start_td )
         end if
         
            ! translational acceleration:
         MD_Start_tr = MD_Start_tr + u_MD%CoupledKinematics(1)%NNodes * 6 ! skip 2 fields ( TranslationVel and RotationVel)
         if (allocated(MeshMapData%SDy3_P_2_Mooring_P%dM%ta_uD )) then            
            call SetBlockMatrix( dUdu, MeshMapData%SDy3_P_2_Mooring_P%dM%ta_ud, MD_Start_tr, MD_Start_td )
         end if

      else if ( p_FAST%CompSub == Module_None ) THEN
         ! dU^{MD}/du^{MD}
         call Linearize_Point_to_Point( y_ED%PlatformPtMesh, u_MD%CoupledKinematics(1), MeshMapData%ED_P_2_Mooring_P, ErrStat2, ErrMsg2 )

         ! MD is destination in the mapping, so we want M_{tv_uD} and M_{ta_uD}
         MD_Start_td = y_FAST%Lin%Modules(MODULE_MD)%Instance(1)%LinStartIndx(LIN_INPUT_COL)
         MD_Start_tr = MD_Start_td + u_MD%CoupledKinematics(1)%NNodes * 6 ! skip 2 fields (TranslationDisp and Orientation) with 3 components before translational velocity field      
         
            ! translational velocity:
         if (allocated(MeshMapData%ED_P_2_Mooring_P%dM%tv_uD )) then             
            call SetBlockMatrix( dUdu, MeshMapData%ED_P_2_Mooring_P%dM%tv_ud, MD_Start_tr, MD_Start_td )
         end if
         
            ! translational acceleration:
         MD_Start_tr = MD_Start_tr + u_MD%CoupledKinematics(1)%NNodes * 6 ! skip 2 fields (TranslationDisp and Orientation) with 3 components before translational velocity field      
         if (allocated(MeshMapData%ED_P_2_Mooring_P%dM%ta_uD )) then            
            call SetBlockMatrix( dUdu, MeshMapData%ED_P_2_Mooring_P%dM%ta_ud, MD_Start_tr, MD_Start_td )
         end if

       end if  
      

   END IF
END SUBROUTINE Linear_MD_InputSolve_du

!----------------------------------------------------------------------------------------------------------------------------------
!> This routine forms the dU^{MD}/dy^{ED} block of dUdy. (i.e., how do changes in the ED outputs affect 
!! the MD inputs?)
SUBROUTINE Linear_MD_InputSolve_dy( p_FAST, y_FAST, u_MD, y_ED, y_SD, MeshMapData, dUdy, ErrStat, ErrMsg )

      ! Passed variables
   TYPE(FAST_ParameterType),    INTENT(IN   )   :: p_FAST      !< FAST parameter data    
   TYPE(FAST_OutputFileType),   INTENT(IN   )   :: y_FAST      !< FAST output file data (for linearization)
   TYPE(MD_InputType),          INTENT(INOUT)   :: u_MD        !< The inputs to MoorDyn
   TYPE(ED_OutputType),         INTENT(IN)      :: y_ED        !< The outputs from the ElastoDyn structural dynamics module
   TYPE(SD_OutputType),         INTENT(IN)      :: y_SD        !< The outputs from the SubDyn structural dynamics module
   TYPE(FAST_ModuleMapType),    INTENT(INOUT)   :: MeshMapData !< Data for mapping between modules
   REAL(R8Ki),                  INTENT(INOUT)   :: dUdy(:,:)   !< Jacobian matrix of which we are computing the dU^{MD}/dy^{ED} block
   
   INTEGER(IntKi)                               :: ErrStat     !< Error status of the operation
   CHARACTER(*)                                 :: ErrMsg      !< Error message if ErrStat /= ErrID_None

      ! Local variables:

   INTEGER(IntKi)                               :: MD_Start    ! starting index of dUdy (column) where particular MD fields are located
   INTEGER(IntKi)                               :: ED_Out_Start! starting index of dUdy (row) where particular ED fields are located
   INTEGER(IntKi)                               :: SD_Out_Start! starting index of dUdy (row) where particular SD fields are located
   CHARACTER(*), PARAMETER                      :: RoutineName = 'Linear_MD_InputSolve_dy'

   
   ErrStat = ErrID_None
   ErrMsg  = ""
   IF (u_MD%CoupledKinematics(1)%Committed) THEN 
         !...................................
         ! FairLead Mesh
         !...................................

      MD_Start    = y_FAST%Lin%Modules(MODULE_MD)%Instance(1)%LinStartIndx(LIN_INPUT_COL)
      
      if ( p_FAST%CompSub == Module_SD ) THEN
         ! dU^{MD}/dy^{SD}
         
         !!! ! This linearization was done in forming dUdu (see Linear_MD_InputSolve_du()), so we don't need to re-calculate these matrices 
         !!! ! while forming dUdy, too.
         !!!call Linearize_Point_to_Point( y_SD%Y3Mesh, u_MD%CoupledKinematics(1), MeshMapData%SD_P_2_Mooring_P, ErrStat2, ErrMsg2 )

         SD_Out_Start = Indx_y_SD_Y3Mesh_Start(y_SD, y_FAST) ! start of y_SD%Y3Mesh%TranslationDisp field
         call Assemble_dUdy_Motions(    y_SD%Y3Mesh, u_MD%CoupledKinematics(1), MeshMapData%SDy3_P_2_Mooring_P, MD_Start, SD_Out_Start, dUdy, OnlyTranslationDisp=.false.)

      else if ( p_FAST%CompSub == Module_None ) THEN
         ! dU^{MD}/dy^{ED}
         !!! ! This linearization was done in forming dUdu (see Linear_MD_InputSolve_du()), so we don't need to re-calculate these matrices 
         !!! ! while forming dUdy, too.
         !!!call Linearize_Point_to_Point( y_ED%PlatformPtMesh, u_MD%CoupledKinematics, MeshMapData%ED_P_2_Mooring_P, ErrStat2, ErrMsg2 )

         ED_Out_Start = Indx_y_ED_Platform_Start(y_ED, y_FAST) ! start of y_ED%PlatformPtMesh%TranslationDisp field
         call Assemble_dUdy_Motions(y_ED%PlatformPtMesh, u_MD%CoupledKinematics(1), MeshMapData%ED_P_2_Mooring_P, MD_Start, ED_Out_Start, dUdy, OnlyTranslationDisp=.false.)

       end if  
      
   END IF
END SUBROUTINE Linear_MD_InputSolve_dy

!----------------------------------------------------------------------------------------------------------------------------------

!> This routine allocates the state matrices for the glue code and concatenates the module-level state matrices into
!! the first step of computing the full system state matrices. This routine returns
!! \f$ A = A^{ED} \f$, \f$ B = \begin{bmatrix} 0 & 0 & B^{ED} & 0 \end{bmatrix} \f$,
!! \f$ C = \begin{bmatrix} 0 \\ 0 \\ C^{ED} \\ 0 \end{bmatrix} \f$, and 
!! \f$ D = \begin{bmatrix} D^{IfW} & 0 & 0 & 0 \\ 0 &  D^{SrvD} & 0 & 0 \\ 0 & 0 &  D^{ED} & 0 \\ 0 & 0 & 0 &  D^{AD}\end{bmatrix}\f$.
SUBROUTINE Glue_FormDiag( p_FAST, y_FAST, ErrStat, ErrMsg )

   TYPE(FAST_ParameterType), INTENT(IN   ) :: p_FAST              !< Parameters for the glue code
   TYPE(FAST_OutputFileType),INTENT(INOUT) :: y_FAST              !< Output variables for the glue code
           
   INTEGER(IntKi),           INTENT(  OUT) :: ErrStat             !< Error status of the operation
   CHARACTER(*),             INTENT(  OUT) :: ErrMsg              !< Error message if ErrStat /= ErrID_None

   
   
      ! local variables
   INTEGER(IntKi)                          :: ThisModule          ! Module ID # 
   
   INTEGER(IntKi)                          :: i                   ! module loop counter
   INTEGER(IntKi)                          :: k                   ! module instance loop counter
   INTEGER(IntKi)                          :: r                   ! row loop counter
   INTEGER(IntKi)                          :: c                   ! column loop counter
   INTEGER(IntKi)                          :: r_start             ! row in glue matrix where module block matrix starts
   INTEGER(IntKi)                          :: c_start             ! column in glue matrix where module block matrix starts
   
   INTEGER(IntKi)                          :: ErrStat2            ! local error status
   CHARACTER(ErrMsgLen)                    :: ErrMsg2             ! local error message
   CHARACTER(*),             PARAMETER     :: RoutineName = 'Glue_FormDiag' 
   
   ErrStat = ErrID_None
   ErrMsg = ""
   
   
   
   !.....................................
   ! Allocate the state matrices if necessary:
   !.....................................

   if (.not. allocated(y_FAST%Lin%Glue%A)) then ! assume none of them are allocated
      ! A: rows = x; columns = x
      call AllocAry(y_FAST%Lin%Glue%A, y_FAST%Lin%Glue%SizeLin(LIN_ContSTATE_COL), &
                                       y_FAST%Lin%Glue%SizeLin(LIN_ContSTATE_COL), 'A', ErrStat2, ErrMsg2)
         call SetErrStat(ErrStat2,ErrMsg2,ErrStat,ErrMsg,RoutineName)
         
      !B: rows = x; columns = u
      call AllocAry(y_FAST%Lin%Glue%B, y_FAST%Lin%Glue%SizeLin(LIN_ContSTATE_COL), &
                                       y_FAST%Lin%Glue%SizeLin(LIN_INPUT_COL), 'B', ErrStat2, ErrMsg2)
         call SetErrStat(ErrStat2,ErrMsg2,ErrStat,ErrMsg,RoutineName)
         
      !C: rows = y; columns = x
      call AllocAry(y_FAST%Lin%Glue%C, y_FAST%Lin%Glue%SizeLin(LIN_OUTPUT_COL), &
                                       y_FAST%Lin%Glue%SizeLin(LIN_ContSTATE_COL), 'C', ErrStat2, ErrMsg2)
         call SetErrStat(ErrStat2,ErrMsg2,ErrStat,ErrMsg,RoutineName)
         
      !D: rows = y; columns = u
      call AllocAry(y_FAST%Lin%Glue%D, y_FAST%Lin%Glue%SizeLin(LIN_OUTPUT_COL), &
                                       y_FAST%Lin%Glue%SizeLin(LIN_INPUT_COL), 'D', ErrStat2, ErrMsg2)
         call SetErrStat(ErrStat2,ErrMsg2,ErrStat,ErrMsg,RoutineName)
                  
      if (ErrStat>=AbortErrLev) return
   end if
   
   
   ! The equations of the matrices returned from this routine are really just a general form with the null matrices removed:      
   
   ! A
   y_FAST%Lin%Glue%A = 0.0_R8Ki
   r_start = 1
   c_start = 1
   do i = 1,p_FAST%Lin_NumMods
      ThisModule = p_FAST%Lin_ModOrder( i )
      
      do k=1,size(y_FAST%Lin%Modules(ThisModule)%Instance)
         if (allocated( y_FAST%Lin%Modules(ThisModule)%Instance(k)%A) ) then
            do c=1,size( y_FAST%Lin%Modules(ThisModule)%Instance(k)%A, 2)
               do r=1,size( y_FAST%Lin%Modules(ThisModule)%Instance(k)%A, 1)
                  y_FAST%Lin%Glue%A(r_start + r - 1, c_start + c - 1) = y_FAST%Lin%Modules(ThisModule)%Instance(k)%A(r,c)
               end do
            end do
         end if
      
         r_start = r_start + y_FAST%Lin%Modules(ThisModule)%Instance(k)%SizeLin(LIN_ContSTATE_COL)
         c_start = c_start + y_FAST%Lin%Modules(ThisModule)%Instance(k)%SizeLin(LIN_ContSTATE_COL)
      end do
   end do
   
    
   ! B
   y_FAST%Lin%Glue%B = 0.0_R8Ki
   r_start = 1
   c_start = 1
   do i = 1,p_FAST%Lin_NumMods
      ThisModule = p_FAST%Lin_ModOrder( i )
      
      do k=1,size(y_FAST%Lin%Modules(ThisModule)%Instance)
         if (allocated( y_FAST%Lin%Modules(ThisModule)%Instance(k)%B) ) then
            do c=1,size( y_FAST%Lin%Modules(ThisModule)%Instance(k)%B, 2)
               do r=1,size( y_FAST%Lin%Modules(ThisModule)%Instance(k)%B, 1)
                  y_FAST%Lin%Glue%B(r_start + r - 1, c_start + c - 1) = y_FAST%Lin%Modules(ThisModule)%Instance(k)%B(r,c)
               end do
            end do
         end if
      
         r_start = r_start + y_FAST%Lin%Modules(ThisModule)%Instance(k)%SizeLin(LIN_ContSTATE_COL)
         c_start = c_start + y_FAST%Lin%Modules(ThisModule)%Instance(k)%SizeLin(LIN_INPUT_COL)
      end do
   end do
   
   ! C
   y_FAST%Lin%Glue%C = 0.0_R8Ki
   r_start = 1
   c_start = 1
   do i = 1,p_FAST%Lin_NumMods
      ThisModule = p_FAST%Lin_ModOrder( i )
      
      do k=1,size(y_FAST%Lin%Modules(ThisModule)%Instance)
         if (allocated( y_FAST%Lin%Modules(ThisModule)%Instance(k)%C) ) then
            do c=1,size( y_FAST%Lin%Modules(ThisModule)%Instance(k)%C, 2)
               do r=1,size( y_FAST%Lin%Modules(ThisModule)%Instance(k)%C, 1)
                  y_FAST%Lin%Glue%C(r_start + r - 1, c_start + c - 1) = y_FAST%Lin%Modules(ThisModule)%Instance(k)%C(r,c)
               end do
            end do
         end if
      
         r_start = r_start + y_FAST%Lin%Modules(ThisModule)%Instance(k)%SizeLin(LIN_OUTPUT_COL)
         c_start = c_start + y_FAST%Lin%Modules(ThisModule)%Instance(k)%SizeLin(LIN_ContSTATE_COL)
      end do
   end do   
   
   ! D
   y_FAST%Lin%Glue%D = 0.0_R8Ki
   r_start = 1
   c_start = 1
   do i = 1,p_FAST%Lin_NumMods
      ThisModule = p_FAST%Lin_ModOrder( i )
      
      do k=1,size(y_FAST%Lin%Modules(ThisModule)%Instance)
         if (allocated( y_FAST%Lin%Modules(ThisModule)%Instance(k)%D) ) then
            do c=1,size( y_FAST%Lin%Modules(ThisModule)%Instance(k)%D, 2)
               do r=1,size( y_FAST%Lin%Modules(ThisModule)%Instance(k)%D, 1)
                  y_FAST%Lin%Glue%D(r_start + r - 1, c_start + c - 1) = y_FAST%Lin%Modules(ThisModule)%Instance(k)%D(r,c)
               end do
            end do
         end if
      
         r_start = r_start + y_FAST%Lin%Modules(ThisModule)%Instance(k)%SizeLin(LIN_OUTPUT_COL)
         c_start = c_start + y_FAST%Lin%Modules(ThisModule)%Instance(k)%SizeLin(LIN_INPUT_COL)
      end do
   end do      
   
   
END SUBROUTINE Glue_FormDiag      
!----------------------------------------------------------------------------------------------------------------------------------
!> This routine forms the full-system state matrices for linearization: A, B, C, and D.
!! Note that it uses LAPACK_GEMM instead of MATMUL for matrix multiplications because of stack-space issues (these
!! matrices get large quickly).
SUBROUTINE Glue_StateMatrices( p_FAST, y_FAST, dUdu, dUdy, ErrStat, ErrMsg )

   TYPE(FAST_ParameterType), INTENT(IN   ) :: p_FAST              !< Parameters for the glue code
   TYPE(FAST_OutputFileType),INTENT(INOUT) :: y_FAST              !< Output variables for the glue code
   REAL(R8Ki),               INTENT(INOUT) :: dUdu(:,:)           !< glue-code Jacobian: \f$ \frac{\partial U}{\partial u} \f$; on exit will hold G^{-1}*dUdu
   REAL(R8Ki),               INTENT(INOUT) :: dUdy(:,:)           !< glue-code Jacobian: \f$ \frac{\partial U}{\partial y} \f$; on exit will hold G^{-1}*dUdy
           
   INTEGER(IntKi),           INTENT(  OUT) :: ErrStat             !< Error status of the operation
   CHARACTER(*),             INTENT(  OUT) :: ErrMsg              !< Error message if ErrStat /= ErrID_None

   
   
      ! local variables
   REAL(R8Ki), ALLOCATABLE                 :: G(:,:), tmp(:,:) ! variables for glue-code linearization
   INTEGER(IntKi), ALLOCATABLE             :: ipiv(:)
            
   INTEGER(IntKi)                          :: ErrStat2            ! local error status
   CHARACTER(ErrMsgLen)                    :: ErrMsg2             ! local error message
   CHARACTER(*),             PARAMETER     :: RoutineName = 'Glue_StateMatrices' 
   
   ErrStat = ErrID_None
   ErrMsg = ""
   
   !LIN-TODO: Update doc string comments below for SrvD, HD, MAP, SD
   
   !.....................................   
   ! allocate the glue-code state matrices; after this call they will contain the state matrices from the 
   ! modules (without glue-code influence) on their diagonals
   !.....................................   
   call Glue_FormDiag( p_FAST, y_FAST, ErrStat2, ErrMsg2 )
      call SetErrStat(ErrStat2,ErrMsg2,ErrStat,ErrMsg,RoutineName)
      if (ErrStat >=AbortErrLev) then
         call cleanup()
         return
      end if
   
      
   !if (p_FAST%LinInputs == LIN_NONE .or. p_FAST%LinOutputs == LIN_NONE) then
   !       the glue-code input-output solve doesn't affect the rest of the equations, so we'll just return early
   !   call cleanup()
   !   return
   !end if
      
   
   !..................................... 
   ! solve for state matrices:
   !..................................... 
   
   ! *** get G matrix ****
   !----------------------
   if (.not. allocated(G)) then
      call AllocAry(G, size(dUdu,1), size(dUdu,2), 'G', ErrStat2, ErrMsg2)
      call SetErrStat(ErrStat2,ErrMsg2,ErrStat,ErrMsg,RoutineName)
      
      call AllocAry( ipiv, size(dUdu,1), 'ipiv', ErrStat2, ErrMsg2 ) ! size(G,1)
      call SetErrStat(ErrStat2,ErrMsg2,ErrStat,ErrMsg,RoutineName)
            
      if (ErrStat >=AbortErrLev) then
         call cleanup()
         return
      end if            
   end if      
   
   !G = dUdu + matmul( dUdy, y_FAST%Lin%Glue%D )            
   G = dUdu
   call LAPACK_GEMM( 'N', 'N', 1.0_R8Ki, dUdy, y_FAST%Lin%Glue%D, 1.0_R8Ki, G, ErrStat2, ErrMsg2 )
      call SetErrStat(ErrStat2,ErrMsg2,ErrStat,ErrMsg,RoutineName)
      
   ! because G can be ill-conditioned, we are going to precondition with G_hat = S^(-1) * G * S
   ! we will also multiply the right-hand-side of the equations that need G inverse so that 
   ! dUdy_hat = S^(-1)*dUdy and dUdu_hat = S^(-1)*dUdu
   call Precondition(p_FAST, y_FAST, G, dUdu, dUdy)

   
   ! now we need to form G_hat^(-1) * (S^-1*dUdy) and G^(-1) * (S^-1*dUdu)   
      ! factor G for the two solves:
   CALL LAPACK_getrf( M=size(G,1), N=size(G,2), A=G, IPIV=ipiv, ErrStat=ErrStat2, ErrMsg=ErrMsg2 )
      call SetErrStat(ErrStat2,ErrMsg2,ErrStat,ErrMsg,RoutineName)
      if (ErrStat >= AbortErrLev) then
         call cleanup() 
         return
      end if
      
    ! after the this solve, dUdy holds G_hat^(-1) * dUdy_hat:
   CALL LAPACK_getrs( trans='N', N=size(G,2), A=G, IPIV=ipiv, B=dUdy, ErrStat=ErrStat2, ErrMsg=ErrMsg2 )
      call SetErrStat(ErrStat2,ErrMsg2,ErrStat,ErrMsg,RoutineName)

    ! after the this solve, dUdu holds G_hat^(-1) * dUdu_hat:
   CALL LAPACK_getrs( trans='N', N=size(G,2), A=G, IPIV=ipiv, B=dUdu, ErrStat=ErrStat2, ErrMsg=ErrMsg2 )
      call SetErrStat(ErrStat2,ErrMsg2,ErrStat,ErrMsg,RoutineName)   
         
   deallocate(G)    ! we're finished with the solves, so let's get rid of them
   deallocate(ipiv) ! we're finished with the solves, so let's get rid of them

   ! after this call, dUdu holds G^(-1)*dUdu and dUdy holds G^(-1)*dUdy:
   call Postcondition(p_FAST, y_FAST, dUdu, dUdy)

                    
   ! *** get tmp matrix  for A and C calculations ****
   !----------------------         
   call AllocAry(tmp, y_FAST%Lin%Glue%SizeLin(LIN_INPUT_COL), y_FAST%Lin%Glue%SizeLin(LIN_ContSTATE_COL), 'G^-1*dUdy*C', ErrStat2, ErrMsg2)
      call SetErrStat(ErrStat2,ErrMsg2,ErrStat,ErrMsg,RoutineName)
      if (errStat>=AbortErrLev) then
         call cleanup()
         return
      end if
      
   !tmp = G^(-1) * dUdy * diag(C)
   call LAPACK_GEMM( 'N', 'N', 1.0_R8Ki, dUdy, y_FAST%Lin%Glue%C, 0.0_R8Ki, tmp, ErrStat2, ErrMsg2 )
      call SetErrStat(ErrStat2,ErrMsg2,ErrStat,ErrMsg,RoutineName)
      
                        
   !  A
   !----------------------         
   !> \f{equation}{ A = 
   !! \begin{bmatrix} A^{ED} & 0 & 0 \\ 0 & A^{BD} & 0 \\ 0 & 0 & A^{HD}\end{bmatrix} - 
   !! \begin{bmatrix} 0 & 0 & B^{ED} & 0 & 0 & 0 & 0 \\ 0 & 0 & 0 & B^{BD} & 0 & 0 & 0 \\ 0 & 0 & 0 & 0 & 0 & B^{HD}\end{bmatrix} \,
   !! \begin{bmatrix} G \end{bmatrix}^{-1} \, \frac{\partial U}{\partial y} \, \begin{bmatrix} 0 & 0 & 0 \\ 0 & 0 & 0 \\ C^{ED} & 0 & 0 \\ 0 & C^{BD} & 0 \\ 0 & 0 & 0 \\ 0 & 0 & C^{HD} \\ 0 & 0 & 0\end{bmatrix}
   !! \f}
   !y_FAST%Lin%Glue%A = y_FAST%Lin%Glue%A - matmul( y_FAST%Lin%Glue%B, tmp )  
   call LAPACK_GEMM( 'N', 'N', -1.0_R8Ki, y_FAST%Lin%Glue%B, tmp, 1.0_R8Ki, y_FAST%Lin%Glue%A, ErrStat2, ErrMsg2 )
      call SetErrStat(ErrStat2,ErrMsg2,ErrStat,ErrMsg,RoutineName)

   !  C
   !----------------------         
   !> \f{equation}{ C = \begin{bmatrix} 0 & 0 \\ 0 & 0 \\ C^{ED} & 0 \\ 0 & C^{BD} \\ 0 & 0 \end{bmatrix} - 
   !! \begin{bmatrix} D^{IfW} & 0 & 0 & 0 & 0 \\ 0 &  D^{SrvD} & 0 & 0 & 0 \\ 0 & 0 &  D^{ED} & 0 & 0 \\ 0 & 0 & 0 & D^{BD} & 0\\ 0 & 0 & 0 & 0 & D^{AD}\end{bmatrix} \,
   !! \begin{bmatrix} G \end{bmatrix}^{-1} \, \frac{\partial U}{\partial y} \, \begin{bmatrix} 0 & 0 \\ 0 & 0 \\ C^{ED} & 0 \\ 0 & C^{BD} \\ 0 & 0 \end{bmatrix}
   !! \f}
   !y_FAST%Lin%Glue%C = y_FAST%Lin%Glue%C - matmul( y_FAST%Lin%Glue%D, tmp ) 
   call LAPACK_GEMM( 'N', 'N', -1.0_R8Ki, y_FAST%Lin%Glue%D, tmp, 1.0_R8Ki, y_FAST%Lin%Glue%C, ErrStat2, ErrMsg2 )
      call SetErrStat(ErrStat2,ErrMsg2,ErrStat,ErrMsg,RoutineName)
      
   deallocate(tmp)
   
         
   !  B
   !----------------------         
   !> \f{equation}{ B = \begin{bmatrix} 0 & 0 \\ 0 & 0 \\ B^{ED} & 0 \\ 0 & B^{BD} \\ 0 & 0 \end{bmatrix} \,
   !! \begin{bmatrix} G \end{bmatrix}^{-1} \, \frac{\partial U}{\partial u}
   !! \f}
   call AllocAry(tmp,size(y_FAST%Lin%Glue%B,1),size(y_FAST%Lin%Glue%B,2),'tmp',ErrStat2,ErrMsg2)
      call SetErrStat(ErrStat2,ErrMsg2,ErrStat,ErrMsg,RoutineName)
      if (errStat>=AbortErrLev) then
         call cleanup()
         return
      end if
   tmp = y_FAST%Lin%Glue%B   
         
   !y_FAST%Lin%Glue%B = matmul( y_FAST%Lin%Glue%B, dUdu ) 
   call LAPACK_GEMM( 'N', 'N', 1.0_R8Ki, tmp, dUdu, 0.0_R8Ki, y_FAST%Lin%Glue%B, ErrStat2, ErrMsg2 )
      call SetErrStat(ErrStat2,ErrMsg2,ErrStat,ErrMsg,RoutineName)
   deallocate(tmp)      
      
   !  D
   !----------------------         
   !> \f{equation}{ D = \begin{bmatrix} D^{IfW} & 0 & 0 & 0 & 0 \\ 0 &  D^{SrvD} & 0 & 0 & 0 \\ 0 & 0 &  D^{ED} & 0 & 0 \\ 0 & 0 & 0 & D^{BD} & 0\\ 0 & 0 & 0 & 0 & D^{AD}\end{bmatrix} \,
   !! \begin{bmatrix} G \end{bmatrix}^{-1} \, \frac{\partial U}{\partial u}
   !! \f}
   call AllocAry(tmp,size(y_FAST%Lin%Glue%D,1),size(y_FAST%Lin%Glue%D,2),'tmp',ErrStat2,ErrMsg2)
      call SetErrStat(ErrStat2,ErrMsg2,ErrStat,ErrMsg,RoutineName)
      if (errStat>=AbortErrLev) then
         call cleanup()
         return
      end if
   tmp = y_FAST%Lin%Glue%D
         
   !y_FAST%Lin%Glue%D = matmul( y_FAST%Lin%Glue%D, dUdu )
   call LAPACK_GEMM( 'N', 'N', 1.0_R8Ki, tmp, dUdu, 0.0_R8Ki, y_FAST%Lin%Glue%D, ErrStat2, ErrMsg2 )
      call SetErrStat(ErrStat2,ErrMsg2,ErrStat,ErrMsg,RoutineName)   
   deallocate(tmp)    
   
   call cleanup()
      
contains
   subroutine cleanup()
      if (allocated(ipiv)) deallocate(ipiv)     
      if (allocated(G)) deallocate(G)
      if (allocated(tmp)) deallocate(tmp)
   end subroutine cleanup   
END SUBROUTINE Glue_StateMatrices
!----------------------------------------------------------------------------------------------------------------------------------
!> This routine returns the preconditioned matrix, \f$ \hat{G} \f$, such that \f$ \hat{G} = S^(-1) G S \f$ with \f$S^(-1)\f$ defined
!! such that loads are scaled by p_FAST\%UJacSclFact. It also returns the preconditioned matrices \f$ \hat{dUdu} \f$ and 
!! \f$ \hat{dUdy} \f$ such that \f$ \hat{dUdu} = S^(-1) dUdu \f$ and
!! \f$ \hat{dUdy} = S^(-1) dUdy \f$ for the right-hand sides of the equations to be solved.
SUBROUTINE Precondition(p_FAST, y_FAST, G, dUdu, dUdy)


   TYPE(FAST_ParameterType), INTENT(IN   ) :: p_FAST              !< Parameters for the glue code
   TYPE(FAST_OutputFileType),INTENT(INOUT) :: y_FAST              !< Output variables for the glue code
   REAL(R8Ki),               INTENT(INOUT) :: G(:,:)              !< variable for glue-code linearization (in is G; out is G_hat)
   REAL(R8Ki),               INTENT(INOUT) :: dUdu(:,:)           !< jacobian in FAST linearization from right-hand-side of equation
   REAL(R8Ki),               INTENT(INOUT) :: dUdy(:,:)           !< jacobian in FAST linearization from right-hand-side of equation

   integer :: r, c
   
   !! Change G to G_hat:
   do c = 1,size(y_FAST%Lin%Glue%IsLoad_u)
   
      if ( y_FAST%Lin%Glue%IsLoad_u(c) ) then

         do r = 1,size(y_FAST%Lin%Glue%IsLoad_u)
            if ( .not. y_FAST%Lin%Glue%IsLoad_u(r) ) then
               ! column is load, but row is a motion:
               G(r,c) = G(r,c) * p_FAST%UJacSclFact
            end if
         end do
         
      else
      
         do r = 1,size(y_FAST%Lin%Glue%IsLoad_u)
            if ( y_FAST%Lin%Glue%IsLoad_u(r) ) then
               ! column is motion, but row is a load:
               G(r,c) = G(r,c) / p_FAST%UJacSclFact
            end if
         end do
         
      end if
         
   end do
   
   
   !! Change dUdu to dUdu_hat (note that multiplying on the left multiplies the entire row):
   do r = 1,size(y_FAST%Lin%Glue%IsLoad_u)
   
      if ( y_FAST%Lin%Glue%IsLoad_u(r) ) then
         dUdu(r,:) = dUdu(r,:) / p_FAST%UJacSclFact
      end if
   
   end do

   !! Change dUdy to dUdy_hat:
   do r = 1,size(y_FAST%Lin%Glue%IsLoad_u)
   
      if ( y_FAST%Lin%Glue%IsLoad_u(r) ) then
         dUdy(r,:) = dUdy(r,:) / p_FAST%UJacSclFact
      end if
   
   end do
   
   
END SUBROUTINE Precondition
!----------------------------------------------------------------------------------------------------------------------------------
!> This routine returns the matrices \f$ \tilde{dUdu} \f$ and \f$ \tilde{dUdy} \f$ such that 
!! \f$ \tilde{dUdu} = G^(-1) dUdu \f$ and
!! \f$ \tilde{dUdy} = G^(-1) dUdy \f$, which have been solved using the preconditioned system defined in fast_lin::precondition.
SUBROUTINE Postcondition(p_FAST, y_FAST, dUdu, dUdy)


   TYPE(FAST_ParameterType), INTENT(IN   ) :: p_FAST              !< Parameters for the glue code
   TYPE(FAST_OutputFileType),INTENT(INOUT) :: y_FAST              !< Output variables for the glue code
   REAL(R8Ki),               INTENT(INOUT) :: dUdu(:,:)           !< jacobian in FAST linearization from right-hand-side of equation
   REAL(R8Ki),               INTENT(INOUT) :: dUdy(:,:)           !< jacobian in FAST linearization from right-hand-side of equation

   integer :: r
   
   !! Change S^(-1) * G_hat^(-1) * dUdu_hat to G^(-1) * dUdu (note that multiplying on the left multiplies the entire row):
   do r = 1,size(y_FAST%Lin%Glue%IsLoad_u)
   
      if ( y_FAST%Lin%Glue%IsLoad_u(r) ) then
         dUdu(r,:) = dUdu(r,:) * p_FAST%UJacSclFact
      end if
   
   end do

   !! Change S^(-1) * G_hat^(-1) * dUdy_hat to G^(-1) * dUdy (note that multiplying on the left multiplies the entire row):
   do r = 1,size(y_FAST%Lin%Glue%IsLoad_u)
   
      if ( y_FAST%Lin%Glue%IsLoad_u(r) ) then
         dUdy(r,:) = dUdy(r,:) * p_FAST%UJacSclFact
      end if
   
   end do
   
   
END SUBROUTINE Postcondition
!----------------------------------------------------------------------------------------------------------------------------------
SUBROUTINE SetBlockMatrix( matrix, submatrix, RowStart, ColStart )
   REAL(R8Ki),     INTENT(INOUT)  :: matrix(:,:)      !< matrix that will have the negative of the submatrix block added to it
   REAL(R8Ki),     INTENT(IN )    :: submatrix(:,:)   !< block matrix that needs to be added to matrix
   INTEGER(IntKi), INTENT(IN )    :: RowStart         !< first row in matrix where submatrix should start
   INTEGER(IntKi), INTENT(IN )    :: ColStart         !< first column in matrix where submatrix should start

   INTEGER(IntKi)                 :: col
   INTEGER(IntKi)                 :: row

   
   do col=1,size( submatrix, 2)
      do row=1,size( submatrix, 1)
         matrix(RowStart + row - 1, ColStart + col - 1) = - submatrix(row,col) ! note the negative sign here!!!!
      end do
   end do
   
   
END SUBROUTINE SetBlockMatrix
!----------------------------------------------------------------------------------------------------------------------------------
SUBROUTINE SumBlockMatrix( matrix, submatrix, RowStart, ColStart )
   REAL(R8Ki),     INTENT(INOUT)  :: matrix(:,:)      !< matrix that will have the negative of the submatrix block added to it
   REAL(R8Ki),     INTENT(IN )    :: submatrix(:,:)   !< block matrix that needs to be added to matrix
   INTEGER(IntKi), INTENT(IN )    :: RowStart         !< first row in matrix where submatrix should start
   INTEGER(IntKi), INTENT(IN )    :: ColStart         !< first column in matrix where submatrix should start

   INTEGER(IntKi)                 :: col
   INTEGER(IntKi)                 :: row

   
   do col=1,size( submatrix, 2)
      do row=1,size( submatrix, 1)
         matrix(RowStart + row - 1, ColStart + col - 1) = matrix(RowStart + row - 1, ColStart + col - 1) &
                                                        - submatrix(row,col) ! note the negative sign here!!!!
      end do
   end do
   
   
END SUBROUTINE SumBlockMatrix
!----------------------------------------------------------------------------------------------------------------------------------
!> This routine assembles the linearization matrices for transfer of motion fields between two meshes.
!> It set the following block matrix, which is the dUdy block for transfering output (source) mesh \f$y\f$ to the
!! input (destination) mesh \f$u\f$:\n
!! \f$ M = - \begin{bmatrix} M_{mi}      & M_{f_{\times p}} & 0      & 0                & 0      & 0                \\
!!                           0           & M_{mi}           & 0      & 0                & 0      & 0                \\
!!                           M_{tv\_uS}  & 0                & M_{mi} & M_{f_{\times p}} & 0      & 0                \\
!!                           0           & 0                & 0      & M_{mi}           & 0      & 0                \\
!!                           M_{ta\_uS}  & 0                & 0      & M_{ta\_rv}       & M_{mi} & M_{f_{\times p}} \\
!!                           0           & 0                & 0      & 0                & 0      & M_{mi}           \\
!! \end{bmatrix} \f$
!! where the matrices correspond to 
!! \f$ \left\{ \begin{matrix}
!!      \vec{u}^S \\
!!      \vec{\theta}^S \\
!!      \vec{v}^S \\
!!      \vec{\omega}^S \\
!!      \vec{a}^S \\
!!      \vec{\alpha}^S \\
!! \end{matrix} \right\} \f$
SUBROUTINE Assemble_dUdy_Motions(y, u, MeshMap, BlockRowStart, BlockColStart, dUdy, skipRotVel, skipRotAcc, onlyTranslationDisp)
   TYPE(MeshType),    INTENT(IN)     :: y                      !< the output (source) mesh that is transfering motions
   TYPE(MeshType),    INTENT(IN)     :: u                      !< the input (destination) mesh that is receiving motions
   TYPE(MeshMapType), INTENT(IN)     :: MeshMap                !< the mesh mapping from y to u
   INTEGER(IntKi),    INTENT(IN)     :: BlockRowStart          !< the index of the row defining the block of dUdy to be set
   INTEGER(IntKi),    INTENT(IN)     :: BlockColStart          !< the index of the column defining the block of dUdy to be set
   REAL(R8Ki),        INTENT(INOUT)  :: dUdy(:,:)              !< full Jacobian matrix
   LOGICAL, OPTIONAL, INTENT(IN)     :: skipRotVel             !< if present and true, we skip the rotational velocity and both acceleration fields and return early
   LOGICAL, OPTIONAL, INTENT(IN)     :: onlyTranslationDisp    !< if present and true, we set only the destination translationDisp fields and return early
   LOGICAL, OPTIONAL, INTENT(IN)     :: skipRotAcc             !< if present and true, we skip the rotational acceleration field
   
   INTEGER(IntKi)                    :: row
   INTEGER(IntKi)                    :: col
   
!! \f$M_{mi}\f$ is modmesh_mapping::meshmaplinearizationtype::mi (motion identity)\n
!! \f$M_{f_{\times p}}\f$ is modmesh_mapping::meshmaplinearizationtype::fx_p \n
!! \f$M_{tv\_uD}\f$ is modmesh_mapping::meshmaplinearizationtype::tv_uD \n
!! \f$M_{tv\_uS}\f$ is modmesh_mapping::meshmaplinearizationtype::tv_uS \n
!! \f$M_{ta\_uD}\f$ is modmesh_mapping::meshmaplinearizationtype::ta_uD \n
!! \f$M_{ta\_uS}\f$ is modmesh_mapping::meshmaplinearizationtype::ta_uS \n
!! \f$M_{ta\_rv}\f$ is modmesh_mapping::meshmaplinearizationtype::ta_rv \n

      !*** row for translational displacement ***
         ! source translational displacement to destination translational displacement:
      row = BlockRowStart                    ! start of u%TranslationDisp field
      col = BlockColStart                    ! start of y%TranslationDisp field
      call SetBlockMatrix( dUdy, MeshMap%dM%mi, row, col )

         ! source orientation to destination translational displacement:
      row = BlockRowStart                    ! start of u%TranslationDisp field
      col = BlockColStart + y%NNodes*3       ! start of y%Orientation field [skip 1 field with 3 components]
      call SetBlockMatrix( dUdy, MeshMap%dM%fx_p, row, col )


      if (PRESENT(onlyTranslationDisp)) then
         if (onlyTranslationDisp) return ! destination includes only the translational displacement field, so we'll just return
      end if


      !*** row for orientation ***
         ! source orientation to destination orientation:
      row = BlockRowStart + u%NNodes*3       ! start of u%Orientation field [skip 1 field with 3 components]
      col = BlockColStart + y%NNodes*3       ! start of y%Orientation field [skip 1 field with 3 components]
      call SetBlockMatrix( dUdy, MeshMap%dM%mi, row, col )


      !*** row for translational velocity ***
         ! source translational displacement to destination translational velocity:
      row = BlockRowStart + u%NNodes*6       ! start of u%TranslationVel field [skip 2 fields with 3 components]
      col = BlockColStart                    ! start of y%TranslationDisp field
      call SetBlockMatrix( dUdy, MeshMap%dM%tv_us, row, col )

         ! source translational velocity to destination translational velocity:
      row = BlockRowStart + u%NNodes*6       ! start of u%TranslationVel field [skip 2 fields with 3 components]
      col = BlockColStart + y%NNodes*6       ! start of y%TranslationVel field [skip 2 fields with 3 components]
      call SetBlockMatrix( dUdy, MeshMap%dM%mi, row, col )

         ! source rotational velocity to destination translational velocity:
      row = BlockRowStart + u%NNodes*6       ! start of u%TranslationVel field [skip 2 fields with 3 components]
      col = BlockColStart + y%NNodes*9       ! start of y%RotationVel field [skip 3 fields with 3 components]
      call SetBlockMatrix( dUdy, MeshMap%dM%fx_p, row, col )


      if (PRESENT(skipRotVel)) then
         if (skipRotVel) return ! destination does not include rotational velocities or accelerations, so we'll just return
      end if


      !*** row for rotational velocity ***
         ! source rotational velocity to destination rotational velocity:
      row = BlockRowStart + u%NNodes*9       ! start of u%RotationVel field [skip 3 fields with 3 components]
      col = BlockColStart + y%NNodes*9       ! start of y%RotationVel field [skip 3 fields with 3 components]
      call SetBlockMatrix( dUdy, MeshMap%dM%mi, row, col )


      !*** row for translational acceleration ***
         ! source translational displacement to destination translational acceleration:
      row = BlockRowStart + u%NNodes*12      ! start of u%TranslationAcc field [skip 4 fields with 3 components]
      col = BlockColStart                    ! start of y%TranslationDisp field
      call SetBlockMatrix( dUdy, MeshMap%dM%ta_us, row, col )

         ! source rotational velocity to destination translational acceleration:
      row = BlockRowStart + u%NNodes*12      ! start of u%TranslationAcc field [skip 4 fields with 3 components]
      col = BlockColStart + y%NNodes*9       ! start of y%RotationVel field [skip 3 fields with 3 components]
      call SetBlockMatrix( dUdy, MeshMap%dM%ta_rv, row, col )

         ! source translational acceleration to destination translational acceleration:
      row = BlockRowStart + u%NNodes*12      ! start of u%TranslationAcc field [skip 4 fields with 3 components]
      col = BlockColStart + y%NNodes*12      ! start of y%TranslationAcc field [skip 4 fields with 3 components]
      call SetBlockMatrix( dUdy, MeshMap%dM%mi, row, col )

         ! source rotational acceleration to destination translational acceleration:
      row = BlockRowStart + u%NNodes*12      ! start of u%TranslationAcc field [skip 4 fields with 3 components]
      col = BlockColStart + y%NNodes*15      ! start of y%RotationAcc field [skip 5 fields with 3 components]
      call SetBlockMatrix( dUdy, MeshMap%dM%fx_p, row, col )


      if (PRESENT(skipRotAcc)) then
         if (skipRotAcc) return ! destination does not include rotational accelerations, so we'll just return
      end if


      !*** row for rotational acceleration ***
         ! source rotational acceleration to destination rotational acceleration
      row = BlockRowStart + u%NNodes*15      ! start of u%RotationAcc field [skip 5 fields with 3 components]
      col = BlockColStart + y%NNodes*15      ! start of y%RotationAcc field [skip 5 fields with 3 components]
      call SetBlockMatrix( dUdy, MeshMap%dM%mi, row, col )


END SUBROUTINE Assemble_dUdy_Motions
!----------------------------------------------------------------------------------------------------------------------------------
!> This routine assembles the linearization matrices for transfer of load fields between two meshes.
!> It set the following block matrix, which is the dUdy block for transfering output (source) mesh \f$y\f$ to the
!! input (destination) mesh \f$u\f$:\n
!! \f$ M = - \begin{bmatrix} M_{li}      & 0       \\
!!                           M_{fm}      & M_{li}  \\
!! \end{bmatrix} \f$
!! & M_{mi} & } 
!! \f$ \left\{ \begin{matrix}
!!      \vec{F}^S \\
!!      \vec{M}^S
!! \end{matrix} \right\} \f$
SUBROUTINE Assemble_dUdy_Loads(y, u, MeshMap, BlockRowStart, BlockColStart, dUdy)
   TYPE(MeshType),    INTENT(IN)     :: y             !< the output (source) mesh that is transfering loads
   TYPE(MeshType),    INTENT(IN)     :: u             !< the input (destination) mesh that is receiving loads
   TYPE(MeshMapType), INTENT(IN)     :: MeshMap       !< the mesh mapping from y to u
   INTEGER(IntKi),    INTENT(IN)     :: BlockRowStart !< the index of the row defining the block of dUdy to be set
   INTEGER(IntKi),    INTENT(IN)     :: BlockColStart !< the index of the column defining the block of dUdy to be set
   REAL(R8Ki),        INTENT(INOUT)  :: dUdy(:,:)     !< full Jacobian matrix
   
   INTEGER(IntKi)                    :: row
   INTEGER(IntKi)                    :: col
   
      !*** row for force ***
         ! source force to destination force:
      row = BlockRowStart                    ! start of u%Force field
      col = BlockColStart                    ! start of y%Force field
      call SetBlockMatrix( dUdy, MeshMap%dM%li, row, col )

      !*** row for moment ***
         ! source force to destination moment:
      row = BlockRowStart + u%NNodes*3       ! start of u%Moment field [skip 1 field with 3 components]
      col = BlockColStart                    ! start of y%Force field
      call SetBlockMatrix( dUdy, MeshMap%dM%m_f, row, col )
      
      if (allocated(y%Moment)) then
         ! source moment to destination moment:
         row = BlockRowStart + u%NNodes*3       ! start of u%Moment field [skip 1 field with 3 components]
         col = BlockColStart + y%NNodes*3       ! start of y%Moment field [skip 1 field with 3 components]
         call SetBlockMatrix( dUdy, MeshMap%dM%li, row, col )
      end if
      
END SUBROUTINE Assemble_dUdy_Loads


!----------------------------------------------------------------------------------------------------------------------------------
!> This routine returns the starting index for the u_ED%BladePtLoads(BladeNum) mesh in the FAST linearization inputs.
FUNCTION Indx_u_ED_Blade_Start(u_ED, y_FAST, BladeNum) RESULT(ED_Start)
   TYPE(FAST_OutputFileType),      INTENT(IN )  :: y_FAST           !< FAST output file data (for linearization)
   TYPE(ED_InputType),             INTENT(IN )  :: u_ED             !< ED Inputs at t
   INTEGER,                        INTENT(IN )  :: BladeNum         !< blade number to find index for
   INTEGER                                      :: k                !< blade number loop

   INTEGER                                      :: ED_Start         !< starting index of this blade mesh in ElastoDyn inputs

   ED_Start = y_FAST%Lin%Modules(Module_ED)%Instance(1)%LinStartIndx(LIN_INPUT_COL) 
   if (allocated(u_ED%BladePtLoads)) then
      do k = 1,min(BladeNum-1, size(u_ED%BladePtLoads))
         ED_Start = ED_Start + u_ED%BladePtLoads(k)%NNodes * 6  ! 3 forces + 3 moments at each node on each blade
      end do
   end if

END FUNCTION Indx_u_ED_Blade_Start
!----------------------------------------------------------------------------------------------------------------------------------
!> This routine returns the starting index for the u_ED%PlatformPtMesh mesh in the FAST linearization inputs.
FUNCTION Indx_u_ED_Platform_Start(u_ED, y_FAST) RESULT(ED_Start)
   TYPE(FAST_OutputFileType),      INTENT(IN )  :: y_FAST           !< FAST output file data (for linearization)
   TYPE(ED_InputType),             INTENT(IN )  :: u_ED             !< ED Inputs at t
   INTEGER                                      :: ED_Start         !< starting index of this mesh

   ED_Start = Indx_u_ED_Blade_Start(u_ED, y_FAST, MaxNBlades+1) ! skip all of the blades to get to start of platform
END FUNCTION Indx_u_ED_Platform_Start
!----------------------------------------------------------------------------------------------------------------------------------
!> This routine returns the starting index for the u_ED%TowerPtLoads mesh in the FAST linearization inputs.
FUNCTION Indx_u_ED_Tower_Start(u_ED, y_FAST) RESULT(ED_Start)
   TYPE(FAST_OutputFileType),      INTENT(IN )  :: y_FAST           !< FAST output file data (for linearization)
   TYPE(ED_InputType),             INTENT(IN )  :: u_ED             !< ED Inputs at t

   INTEGER                                      :: ED_Start         !< starting index of this mesh

   ED_Start = Indx_u_ED_Platform_Start(u_ED, y_FAST)
   ED_Start = ED_Start + u_ED%PlatformPtMesh%NNodes * 6            ! 3 forces + 3 moments at each node
END FUNCTION Indx_u_ED_Tower_Start
!----------------------------------------------------------------------------------------------------------------------------------
!> This routine returns the starting index for the u_ED%HubPtLoad mesh in the FAST linearization inputs.
FUNCTION Indx_u_ED_Hub_Start(u_ED, y_FAST) RESULT(ED_Start)
   TYPE(FAST_OutputFileType),      INTENT(IN )  :: y_FAST           !< FAST output file data (for linearization)
   TYPE(ED_InputType),             INTENT(IN )  :: u_ED             !< ED Inputs at t

   INTEGER                                      :: ED_Start         !< starting index of this mesh

   ED_Start = Indx_u_ED_Tower_Start(u_ED, y_FAST)
   ED_Start = ED_Start + u_ED%TowerPtLoads%NNodes * 6            ! 3 forces + 3 moments at each node
END FUNCTION Indx_u_ED_Hub_Start
!----------------------------------------------------------------------------------------------------------------------------------
!> This routine returns the starting index for the u_ED%NacelleLoads mesh in the FAST linearization inputs.
FUNCTION Indx_u_ED_Nacelle_Start(u_ED, y_FAST) RESULT(ED_Start)
   TYPE(FAST_OutputFileType),      INTENT(IN )  :: y_FAST           !< FAST output file data (for linearization)
   TYPE(ED_InputType),             INTENT(IN )  :: u_ED             !< ED Inputs at t

   INTEGER                                      :: ED_Start         !< starting index of this mesh

   ED_Start = Indx_u_ED_Hub_Start(u_ED, y_FAST)
   ED_Start = ED_Start + u_ED%HubPtLoad%NNodes * 6            ! 3 forces + 3 moments at each node
END FUNCTION Indx_u_ED_Nacelle_Start
!----------------------------------------------------------------------------------------------------------------------------------
!> This routine returns the starting index for the u_ED%BladePitchCom array in the FAST linearization inputs.
FUNCTION Indx_u_ED_BlPitchCom_Start(u_ED, y_FAST) RESULT(ED_Start)
   TYPE(FAST_OutputFileType),      INTENT(IN )  :: y_FAST           !< FAST output file data (for linearization)
   TYPE(ED_InputType),             INTENT(IN )  :: u_ED             !< ED Inputs at t

   INTEGER                                      :: ED_Start         !< starting index of this mesh

   ED_Start = Indx_u_ED_Nacelle_Start(u_ED, y_FAST)
   ED_Start = ED_Start + u_ED%NacelleLoads%NNodes * 6            ! 3 forces + 3 moments at each node
END FUNCTION Indx_u_ED_BlPitchCom_Start
!----------------------------------------------------------------------------------------------------------------------------------

!----------------------------------------------------------------------------------------------------------------------------------
!> This routine returns the starting index for the y_ED%BladeLn2Mesh(BladeNum) mesh in the FAST linearization outputs.
FUNCTION Indx_y_ED_Blade_Start(y_ED, y_FAST, BladeNum) RESULT(ED_Out_Start)
   TYPE(FAST_OutputFileType),      INTENT(IN )  :: y_FAST           !< FAST output file data (for linearization)
   TYPE(ED_OutputType),            INTENT(IN )  :: y_ED             !< ED outputs at t
   INTEGER,                        INTENT(IN )  :: BladeNum         !< blade number to find index for
   INTEGER                                      :: k                !< blade number loop

   INTEGER                                      :: ED_Out_Start     !< starting index of this blade mesh in ElastoDyn outputs

   ED_Out_Start = y_FAST%Lin%Modules(MODULE_ED)%Instance(1)%LinStartIndx(LIN_OUTPUT_COL) ! start of y_ED%BladeLn2Mesh(1)%TranslationDisp field (blade motions in y_ED)
   if (allocated(y_ED%BladeLn2Mesh)) then
      do k = 1,min(BladeNum-1,SIZE(y_ED%BladeLn2Mesh,1)) ! Loop through all blades (p_ED%NumBl)
         ED_Out_Start = ED_Out_Start + y_ED%BladeLn2Mesh(k)%NNodes*18 ! 6 fields with 3 components on each blade
      end do
   end if

END FUNCTION Indx_y_ED_Blade_Start
!----------------------------------------------------------------------------------------------------------------------------------
!> This routine returns the starting index for the y_ED%PlatformPtMesh mesh in the FAST linearization outputs.
FUNCTION Indx_y_ED_Platform_Start(y_ED, y_FAST) RESULT(ED_Out_Start)
   TYPE(FAST_OutputFileType),      INTENT(IN )  :: y_FAST           !< FAST output file data (for linearization)
   TYPE(ED_OutputType),            INTENT(IN )  :: y_ED             !< ED outputs at t

   INTEGER                                      :: ED_Out_Start     !< starting index of this mesh in ElastoDyn outputs

   ED_Out_Start = Indx_y_ED_Blade_Start(y_ED, y_FAST, MaxNBlades+1) ! skip all of the blades to get to start of platform
END FUNCTION Indx_y_ED_Platform_Start
!----------------------------------------------------------------------------------------------------------------------------------
!> This routine returns the starting index for the y_ED%TowerLn2Mesh mesh in the FAST linearization outputs.
FUNCTION Indx_y_ED_Tower_Start(y_ED, y_FAST) RESULT(ED_Out_Start)
   TYPE(FAST_OutputFileType),      INTENT(IN )  :: y_FAST           !< FAST output file data (for linearization)
   TYPE(ED_OutputType),            INTENT(IN )  :: y_ED             !< ED outputs at t

   INTEGER                                      :: ED_Out_Start     !< starting index of this mesh in ElastoDyn outputs

   ED_Out_Start = Indx_y_ED_Platform_Start(y_ED, y_FAST)
   ED_Out_Start = ED_Out_Start + y_ED%PlatformPtMesh%NNodes*18 ! 6 fields with 3 components
END FUNCTION Indx_y_ED_Tower_Start
!----------------------------------------------------------------------------------------------------------------------------------
!> This routine returns the starting index for the y_ED%HubPtMesh mesh in the FAST linearization outputs.
FUNCTION Indx_y_ED_Hub_Start(y_ED, y_FAST) RESULT(ED_Out_Start)
   TYPE(FAST_OutputFileType),      INTENT(IN )  :: y_FAST           !< FAST output file data (for linearization)
   TYPE(ED_OutputType),            INTENT(IN )  :: y_ED             !< ED outputs at t

   INTEGER                                      :: ED_Out_Start     !< starting index of this mesh in ElastoDyn outputs

   ED_Out_Start = Indx_y_ED_Tower_Start(y_ED, y_FAST)
   ED_Out_Start = ED_Out_Start + y_ED%TowerLn2Mesh%NNodes*18 ! 6 fields with 3 components
END FUNCTION Indx_y_ED_Hub_Start
!----------------------------------------------------------------------------------------------------------------------------------
!> This routine returns the starting index for the y_ED%BladeRootMotion(BladeNum) mesh in the FAST linearization outputs.
FUNCTION Indx_y_ED_BladeRoot_Start(y_ED, y_FAST, BladeNum) RESULT(ED_Out_Start)
   TYPE(FAST_OutputFileType),      INTENT(IN )  :: y_FAST           !< FAST output file data (for linearization)
   TYPE(ED_OutputType),            INTENT(IN )  :: y_ED             !< ED outputs at t
   INTEGER,                        INTENT(IN )  :: BladeNum         !< blade number to find index for
   INTEGER                                      :: k                !< blade number loop

   INTEGER                                      :: ED_Out_Start     !< starting index of this blade mesh in ElastoDyn outputs

   ED_Out_Start = Indx_y_ED_Hub_Start(y_ED, y_FAST)
   ED_Out_Start = ED_Out_Start + y_ED%HubPtMotion%NNodes*9 ! 3 fields with 3 components
   
   do k = 1,min(BladeNum-1,size(y_ED%BladeRootMotion))
      ED_Out_Start = ED_Out_Start + y_ED%BladeRootMotion(k)%NNodes*18
   end do
END FUNCTION Indx_y_ED_BladeRoot_Start
!----------------------------------------------------------------------------------------------------------------------------------
!> This routine returns the starting index for the y_ED%NacelleMotion mesh in the FAST linearization outputs.
FUNCTION Indx_y_ED_Nacelle_Start(y_ED, y_FAST) RESULT(ED_Out_Start)
   TYPE(FAST_OutputFileType),      INTENT(IN )  :: y_FAST           !< FAST output file data (for linearization)
   TYPE(ED_OutputType),            INTENT(IN )  :: y_ED             !< ED outputs at t
   INTEGER                                      :: k                !< blade number loop

   INTEGER                                      :: ED_Out_Start     !< starting index of this blade mesh in ElastoDyn outputs

   ED_Out_Start = Indx_y_ED_BladeRoot_Start(y_ED, y_FAST, size(y_ED%BladeRootMotion))        ! start of last blade root
   ED_Out_Start = ED_Out_Start + y_ED%BladeRootMotion(size(y_ED%BladeRootMotion))%NNodes*18  ! N blade roots, 6 fields with 3 components per blade.
END FUNCTION Indx_y_ED_Nacelle_Start
!----------------------------------------------------------------------------------------------------------------------------------
!> This routine returns the starting index for y_ED%Yaw in the FAST linearization outputs.
FUNCTION Indx_y_Yaw_Start(y_FAST, ThisModule) RESULT(ED_Out_Start)
   TYPE(FAST_OutputFileType),      INTENT(IN )  :: y_FAST           !< FAST output file data (for linearization)
   INTEGER,                        INTENT(IN )  :: ThisModule       !< which structural module this is for

   INTEGER                                      :: ED_Out_Start     !< starting index of this blade mesh in ElastoDyn outputs

   
   ED_Out_Start = y_FAST%Lin%Modules(thisModule)%Instance(1)%LinStartIndx(LIN_OUTPUT_COL) + y_FAST%Lin%Modules(thisModule)%Instance(1)%SizeLin(LIN_OUTPUT_COL) & !end of ED outputs (+1)
                - y_FAST%Lin%Modules(thisModule)%Instance(1)%NumOutputs - 3 ! start of ED where Yaw, YawRate, HSS_Spd occur (right before WriteOutputs)
                
END FUNCTION Indx_y_Yaw_Start
!----------------------------------------------------------------------------------------------------------------------------------

!----------------------------------------------------------------------------------------------------------------------------------
!> This routine returns the starting index for the u_AD%TowerMotion mesh in the FAST linearization inputs.
FUNCTION Indx_u_AD_Tower_Start(u_AD, y_FAST) RESULT(AD_Start)
   TYPE(FAST_OutputFileType),      INTENT(IN )  :: y_FAST           !< FAST output file data (for linearization)
   TYPE(AD_InputType),             INTENT(IN )  :: u_AD             !< AD Inputs at t

   INTEGER                                      :: AD_Start         !< starting index of this mesh in AeroDyn inputs

   AD_Start = y_FAST%Lin%Modules(Module_AD)%Instance(1)%LinStartIndx(LIN_INPUT_COL) 

END FUNCTION Indx_u_AD_Tower_Start
!----------------------------------------------------------------------------------------------------------------------------------
!> This routine returns the starting index for the u_AD%HubMotion mesh in the FAST linearization inputs.
FUNCTION Indx_u_AD_Hub_Start(u_AD, y_FAST) RESULT(AD_Start)
   TYPE(FAST_OutputFileType),      INTENT(IN )  :: y_FAST           !< FAST output file data (for linearization)
   TYPE(AD_InputType),             INTENT(IN )  :: u_AD             !< AD Inputs at t

   INTEGER                                      :: AD_Start         !< starting index of this mesh in AeroDyn inputs

   AD_Start = Indx_u_AD_Tower_Start(u_AD, y_FAST) + u_AD%rotors(1)%TowerMotion%NNodes * 9  ! 3 fields (MASKID_TRANSLATIONDISP,MASKID_Orientation,MASKID_TRANSLATIONVel) with 3 components

END FUNCTION Indx_u_AD_Hub_Start
!----------------------------------------------------------------------------------------------------------------------------------
!> This routine returns the starting index for the u_AD%BladeRootMotion(k) mesh in the FAST linearization inputs.
FUNCTION Indx_u_AD_BladeRoot_Start(u_AD, y_FAST, BladeNum) RESULT(AD_Start)
   TYPE(FAST_OutputFileType),      INTENT(IN )  :: y_FAST           !< FAST output file data (for linearization)
   TYPE(AD_InputType),             INTENT(IN )  :: u_AD             !< AD Inputs at t
   INTEGER,                        INTENT(IN )  :: BladeNum         !< blade number to find index for
   INTEGER                                      :: k                !< blade number loop

   INTEGER                                      :: AD_Start         !< starting index of this mesh in AeroDyn inputs

   AD_Start = Indx_u_AD_Hub_Start(u_AD, y_FAST) + u_AD%rotors(1)%HubMotion%NNodes * 9  ! 3 fields (MASKID_TRANSLATIONDISP,MASKID_Orientation,MASKID_RotationVel) with 3 components
   
   do k = 1,min(BladeNum-1,size(u_AD%rotors(1)%BladeRootMotion))
      AD_Start = AD_Start + u_AD%rotors(1)%BladeRootMotion(k)%NNodes * 3 ! 1 field (MASKID_Orientation) with 3 components
   end do
END FUNCTION Indx_u_AD_BladeRoot_Start
!----------------------------------------------------------------------------------------------------------------------------------
!> This routine returns the starting index for the u_AD%BladeMotion(k) mesh in the FAST linearization inputs.
FUNCTION Indx_u_AD_Blade_Start(u_AD, y_FAST, BladeNum) RESULT(AD_Start)
   TYPE(FAST_OutputFileType),      INTENT(IN )  :: y_FAST           !< FAST output file data (for linearization)
   TYPE(AD_InputType),             INTENT(IN )  :: u_AD             !< AD Inputs at t
   INTEGER,                        INTENT(IN )  :: BladeNum         !< blade number to find index for
   INTEGER                                      :: k                !< blade number loop

   INTEGER                                      :: AD_Start         !< starting index of this mesh in AeroDyn inputs

   AD_Start = Indx_u_AD_BladeRoot_Start(u_AD, y_FAST, MaxNBlades+1)
   
   do k = 1,min(BladeNum-1,size(u_AD%rotors(1)%BladeMotion))
      AD_Start = AD_Start + u_AD%rotors(1)%BladeMotion(k)%NNodes * 15 ! 5 fields (TranslationDisp, MASKID_Orientation, TranslationVel, RotationVel, TranslationAcc) with 3 components
   end do
END FUNCTION Indx_u_AD_Blade_Start
!----------------------------------------------------------------------------------------------------------------------------------
!> This routine returns the starting index for the u_AD%InflowOnBlade array in the FAST linearization inputs.
FUNCTION Indx_u_AD_BladeInflow_Start(u_AD, y_FAST) RESULT(AD_Start)
   TYPE(FAST_OutputFileType),      INTENT(IN )  :: y_FAST           !< FAST output file data (for linearization)
   TYPE(AD_InputType),             INTENT(IN )  :: u_AD             !< AD Inputs at t

   INTEGER                                      :: AD_Start         !< starting index of this array in AeroDyn inputs

   AD_Start = Indx_u_AD_Blade_Start(u_AD, y_FAST, MaxNBlades+1)

END FUNCTION Indx_u_AD_BladeInflow_Start
!----------------------------------------------------------------------------------------------------------------------------------

!----------------------------------------------------------------------------------------------------------------------------------
!> This routine returns the starting index for the u_SD%TPMesh mesh in the FAST linearization inputs.
FUNCTION Indx_u_SD_TPMesh_Start(u_SD, y_FAST) RESULT(SD_Start)
   TYPE(FAST_OutputFileType),      INTENT(IN )  :: y_FAST           !< FAST output file data (for linearization)
   TYPE(SD_InputType),         INTENT(IN )  :: u_SD             !< SD Inputs at t

   INTEGER                                      :: SD_Start         !< starting index of this mesh in SubDyn inputs

   SD_Start = y_FAST%Lin%Modules(Module_SD)%Instance(1)%LinStartIndx(LIN_INPUT_COL) 

END FUNCTION Indx_u_SD_TPMesh_Start
!----------------------------------------------------------------------------------------------------------------------------------
!> This routine returns the starting index for the y_SD%Y1Mesh mesh in the FAST linearization outputs.
FUNCTION Indx_y_SD_Y1Mesh_Start(y_SD, y_FAST) RESULT(SD_Out_Start)
   TYPE(FAST_OutputFileType),      INTENT(IN )  :: y_FAST           !< FAST output file data (for linearization)
   TYPE(SD_OutputType),            INTENT(IN )  :: y_SD             !< SD outputs at t

   INTEGER                                      :: SD_Out_Start     !< starting index of this mesh in ElastoDyn outputs

   SD_Out_Start = y_FAST%Lin%Modules(MODULE_SD)%Instance(1)%LinStartIndx(LIN_OUTPUT_COL)
END FUNCTION Indx_y_SD_Y1Mesh_Start
!----------------------------------------------------------------------------------------------------------------------------------
!> This routine returns the starting index for the y_SD%Y2Mesh mesh in the FAST linearization outputs.
FUNCTION Indx_y_SD_Y2Mesh_Start(y_SD, y_FAST) RESULT(SD_Out_Start)
   TYPE(FAST_OutputFileType),      INTENT(IN )  :: y_FAST           !< FAST output file data (for linearization)
   TYPE(SD_OutputType),            INTENT(IN )  :: y_SD             !< SD outputs at t

   INTEGER                                      :: SD_Out_Start     !< starting index of this mesh in ElastoDyn outputs

   SD_Out_Start = Indx_y_SD_Y1Mesh_Start(y_SD, y_FAST) + y_SD%Y1Mesh%NNodes * 6            ! 3 forces + 3 moments at each node! skip all of the Y1Mesh data and get to the beginning of 
END FUNCTION Indx_y_SD_Y2Mesh_Start
!> This routine returns the starting index for the y_SD%Y3Mesh mesh in the FAST linearization outputs.
FUNCTION Indx_y_SD_Y3Mesh_Start(y_SD, y_FAST) RESULT(SD_Out_Start)
   TYPE(FAST_OutputFileType),      INTENT(IN )  :: y_FAST           !< FAST output file data (for linearization)
   TYPE(SD_OutputType),            INTENT(IN )  :: y_SD             !< SD outputs at t

   INTEGER                                      :: SD_Out_Start     !< starting index of this mesh in ElastoDyn outputs

   SD_Out_Start = Indx_y_SD_Y2Mesh_Start(y_SD, y_FAST) + y_SD%Y2Mesh%NNodes * 6            ! 3 forces + 3 moments at each node! skip all of the Y1Mesh data and get to the beginning of 
END FUNCTION Indx_y_SD_Y3Mesh_Start
!----------------------------------------------------------------------------------------------------------------------------------

!----------------------------------------------------------------------------------------------------------------------------------
!> This routine returns the starting index for the u_SD%TPMesh mesh in the FAST linearization inputs.
FUNCTION Indx_u_SD_LMesh_Start(u_SD, y_FAST) RESULT(SD_Start)
   TYPE(FAST_OutputFileType),      INTENT(IN )  :: y_FAST           !< FAST output file data (for linearization)
   TYPE(SD_InputType),         INTENT(IN )  :: u_SD             !< SD Inputs at t

   INTEGER                                      :: SD_Start         !< starting index of this mesh in SubDyn inputs

   SD_Start = Indx_u_SD_TPMesh_Start(u_SD, y_FAST) + u_SD%TPMesh%NNodes*18 ! 6 fields with 3 components 

END FUNCTION Indx_u_SD_LMesh_Start
!----------------------------------------------------------------------------------------------------------------------------------
!> This routine returns the starting index for the u_HD%Morison%Mesh mesh in the FAST linearization inputs.
FUNCTION Indx_u_HD_Morison_Start(u_HD, y_FAST) RESULT(HD_Start)
   TYPE(FAST_OutputFileType),      INTENT(IN )  :: y_FAST           !< FAST output file data (for linearization)
   TYPE(HydroDyn_InputType),       INTENT(IN )  :: u_HD             !< HD Inputs at t

   INTEGER                                      :: HD_Start         !< starting index of this mesh in HydroDyn inputs

   HD_Start = y_FAST%Lin%Modules(Module_HD)%Instance(1)%LinStartIndx(LIN_INPUT_COL) 

END FUNCTION Indx_u_HD_Morison_Start
!----------------------------------------------------------------------------------------------------------------------------------
!> This routine returns the starting index for the u_HD%WAMITMesh mesh in the FAST linearization inputs.
FUNCTION Indx_u_HD_WAMIT_Start(u_HD, y_FAST) RESULT(HD_Start)
   TYPE(FAST_OutputFileType),      INTENT(IN )  :: y_FAST           !< FAST output file data (for linearization)
   TYPE(HydroDyn_InputType),       INTENT(IN )  :: u_HD             !< HD Inputs at t

   INTEGER                                      :: HD_Start         !< starting index of this mesh in HydroDyn inputs

   HD_Start = Indx_u_HD_Morison_Start(u_HD, y_FAST) 
   if (u_HD%Morison%Mesh%committed)  HD_Start =  HD_Start + u_HD%Morison%Mesh%NNodes * 18  ! 6 fields (MASKID_TRANSLATIONDISP,MASKID_Orientation,MASKID_TRANSLATIONVel,MASKID_ROTATIONVel,MASKID_TRANSLATIONAcc,MASKID_ROTATIONAcc) with 3 components

END FUNCTION Indx_u_HD_WAMIT_Start
!----------------------------------------------------------------------------------------------------------------------------------
!> This routine returns the starting index for the u_HD%PRPMesh mesh in the FAST linearization inputs.
FUNCTION Indx_u_HD_PRP_Start(u_HD, y_FAST) RESULT(HD_Start)
   TYPE(FAST_OutputFileType),      INTENT(IN )  :: y_FAST           !< FAST output file data (for linearization)
   TYPE(HydroDyn_InputType),       INTENT(IN )  :: u_HD             !< HD Inputs at t

   INTEGER                                      :: HD_Start         !< starting index of this mesh in HydroDyn inputs

   HD_Start = Indx_u_HD_WAMIT_Start(u_HD, y_FAST) 
   if (u_HD%WAMITMesh%committed)  HD_Start =  HD_Start + u_HD%WAMITMesh%NNodes * 18  ! 6 fields (MASKID_TRANSLATIONDISP,MASKID_Orientation,MASKID_TRANSLATIONVel,MASKID_ROTATIONVel,MASKID_TRANSLATIONAcc,MASKID_ROTATIONAcc) with 3 components

   END FUNCTION Indx_u_HD_PRP_Start
!----------------------------------------------------------------------------------------------------------------------------------
!> This routine returns the starting index for the y_HD%Morison%DistribMesh mesh in the FAST linearization outputs.
FUNCTION Indx_y_HD_Morison_Start(y_HD, y_FAST) RESULT(HD_Start)
   TYPE(FAST_OutputFileType),      INTENT(IN )  :: y_FAST           !< FAST output file data (for linearization)
   TYPE(HydroDyn_OutputType),      INTENT(IN )  :: y_HD             !< HD Outputs at t

   INTEGER                                      :: HD_Start         !< starting index of this mesh in HydroDyn Outputs

   HD_Start = y_FAST%Lin%Modules(Module_HD)%Instance(1)%LinStartIndx(LIN_OUTPUT_COL) 

END FUNCTION Indx_y_HD_Morison_Start
!----------------------------------------------------------------------------------------------------------------------------------
!> This routine returns the starting index for the y_HD%Mesh mesh in the FAST linearization outputs.
FUNCTION Indx_y_HD_WAMIT_Start(y_HD, y_FAST) RESULT(HD_Start)
   TYPE(FAST_OutputFileType),      INTENT(IN )  :: y_FAST           !< FAST output file data (for linearization)
   TYPE(HydroDyn_OutputType),      INTENT(IN )  :: y_HD             !< HD Outputs at t

   INTEGER                                      :: HD_Start
   
      !< starting index of this mesh in HydroDyn Outputs

   HD_Start = Indx_y_HD_Morison_Start(y_HD, y_FAST) 
   if (y_HD%Morison%Mesh%committed)  HD_Start =  HD_Start + y_HD%Morison%Mesh%NNodes * 6  ! 2 fields (MASKID_FORCE,MASKID_MOMENT) with 3 components

   END FUNCTION Indx_y_HD_WAMIT_Start
!----------------------------------------------------------------------------------------------------------------------------------
<<<<<<< HEAD
=======
!> This routine returns the starting index for the y_SD%Y1Mesh mesh in the FAST linearization outputs.
FUNCTION Indx_y_SD_Y1Mesh_Start(y_SD, y_FAST) RESULT(SD_Out_Start)
   TYPE(FAST_OutputFileType),      INTENT(IN )  :: y_FAST           !< FAST output file data (for linearization)
   TYPE(SD_OutputType),            INTENT(IN )  :: y_SD             !< SD outputs at t

   INTEGER                                      :: SD_Out_Start     !< starting index of this mesh in SubDyn outputs

   SD_Out_Start = y_FAST%Lin%Modules(MODULE_SD)%Instance(1)%LinStartIndx(LIN_OUTPUT_COL)
END FUNCTION Indx_y_SD_Y1Mesh_Start
!----------------------------------------------------------------------------------------------------------------------------------
!> This routine returns the starting index for the y_SD%Y2Mesh mesh in the FAST linearization outputs.
FUNCTION Indx_y_SD_Y2Mesh_Start(y_SD, y_FAST) RESULT(SD_Out_Start)
   TYPE(FAST_OutputFileType),      INTENT(IN )  :: y_FAST           !< FAST output file data (for linearization)
   TYPE(SD_OutputType),            INTENT(IN )  :: y_SD             !< SD outputs at t

   INTEGER                                      :: SD_Out_Start     !< starting index of this mesh in SubDyn outputs

   SD_Out_Start = Indx_y_SD_Y1Mesh_Start(y_SD, y_FAST) + y_SD%Y1Mesh%NNodes * 6            ! 3 forces + 3 moments at each node! skip all of the Y1Mesh data and get to the beginning of 
END FUNCTION Indx_y_SD_Y2Mesh_Start
!> This routine returns the starting index for the y_SD%Y3Mesh mesh in the FAST linearization outputs.
FUNCTION Indx_y_SD_Y3Mesh_Start(y_SD, y_FAST) RESULT(SD_Out_Start)
   TYPE(FAST_OutputFileType),      INTENT(IN )  :: y_FAST           !< FAST output file data (for linearization)
   TYPE(SD_OutputType),            INTENT(IN )  :: y_SD             !< SD outputs at t

   INTEGER                                      :: SD_Out_Start     !< starting index of this mesh in SubDyn outputs

   SD_Out_Start = Indx_y_SD_Y2Mesh_Start(y_SD, y_FAST) + y_SD%Y2Mesh%NNodes * 6            ! 3 forces + 3 moments at each node! skip all of the Y2Mesh data and get to the beginning of Y3Mesh
END FUNCTION Indx_y_SD_Y3Mesh_Start
>>>>>>> 35a28725

!----------------------------------------------------------------------------------------------------------------------------------
!> This subroutine allocates the arrays that store the operating point at each linearization time for later producing VTK
!! files of the mode shapes.
SUBROUTINE AllocateOP(p_FAST, y_FAST, ErrStat, ErrMsg )

   TYPE(FAST_ParameterType), INTENT(IN   ) :: p_FAST              !< Parameters for the glue code
   TYPE(FAST_OutputFileType),INTENT(INOUT) :: y_FAST              !< Output variables for the glue code
     
   INTEGER(IntKi),           INTENT(  OUT) :: ErrStat             !< Error status of the operation
   CHARACTER(*),             INTENT(  OUT) :: ErrMsg              !< Error message if ErrStat /= ErrID_None

   ! local variables
   INTEGER(IntKi)                          :: ErrStat2
   CHARACTER(*), PARAMETER                 :: RoutineName = 'AllocateOP'


   ErrStat = ErrID_None
   ErrMsg  = ""
   
   !----------------------------------------------------------------------------------------
   !! copy the operating point of the states and inputs at LinTimes(i)
   !----------------------------------------------------------------------------------------
   

      ALLOCATE(       y_FAST%op%x_ED(p_FAST%NLinTimes), STAT=ErrStat2 )
         if (ErrStat2 /= 0) call SetErrStat( ErrID_Fatal, 'Error allocating arrays for VTK operating points.', ErrStat, ErrMsg, RoutineName)
      ALLOCATE(      y_FAST%op%xd_ED(p_FAST%NLinTimes), STAT=ErrStat2 )
         if (ErrStat2 /= 0) call SetErrStat( ErrID_Fatal, 'Error allocating arrays for VTK operating points.', ErrStat, ErrMsg, RoutineName)
      ALLOCATE(       y_FAST%op%z_ED(p_FAST%NLinTimes), STAT=ErrStat2 )
         if (ErrStat2 /= 0) call SetErrStat( ErrID_Fatal, 'Error allocating arrays for VTK operating points.', ErrStat, ErrMsg, RoutineName)
      ALLOCATE( y_FAST%op%OtherSt_ED(p_FAST%NLinTimes), STAT=ErrStat2 )
         if (ErrStat2 /= 0) call SetErrStat( ErrID_Fatal, 'Error allocating arrays for VTK operating points.', ErrStat, ErrMsg, RoutineName)
      ALLOCATE(       y_FAST%op%u_ED(p_FAST%NLinTimes), STAT=ErrStat2 )
         if (ErrStat2 /= 0) call SetErrStat( ErrID_Fatal, 'Error allocating arrays for VTK operating points.', ErrStat, ErrMsg, RoutineName)
      
      IF ( p_FAST%CompElast == Module_BD ) THEN
         ALLOCATE(       y_FAST%op%x_BD(p_FAST%nBeams, p_FAST%NLinTimes), STAT=ErrStat2 )
            if (ErrStat2 /= 0) call SetErrStat( ErrID_Fatal, 'Error allocating arrays for VTK operating points.', ErrStat, ErrMsg, RoutineName)
         ALLOCATE(      y_FAST%op%xd_BD(p_FAST%nBeams, p_FAST%NLinTimes), STAT=ErrStat2 )
            if (ErrStat2 /= 0) call SetErrStat( ErrID_Fatal, 'Error allocating arrays for VTK operating points.', ErrStat, ErrMsg, RoutineName)
         ALLOCATE(       y_FAST%op%z_BD(p_FAST%nBeams, p_FAST%NLinTimes), STAT=ErrStat2 )
            if (ErrStat2 /= 0) call SetErrStat( ErrID_Fatal, 'Error allocating arrays for VTK operating points.', ErrStat, ErrMsg, RoutineName)
         ALLOCATE( y_FAST%op%OtherSt_BD(p_FAST%nBeams, p_FAST%NLinTimes), STAT=ErrStat2 )
            if (ErrStat2 /= 0) call SetErrStat( ErrID_Fatal, 'Error allocating arrays for VTK operating points.', ErrStat, ErrMsg, RoutineName)
         ALLOCATE(       y_FAST%op%u_BD(p_FAST%nBeams, p_FAST%NLinTimes), STAT=ErrStat2 )
            if (ErrStat2 /= 0) call SetErrStat( ErrID_Fatal, 'Error allocating arrays for VTK operating points.', ErrStat, ErrMsg, RoutineName)
      END IF

   
      
   !IF ( p_FAST%CompAero == Module_AD14 ) THEN
   !ELSE
   IF ( p_FAST%CompAero == Module_AD ) THEN
      ALLOCATE(       y_FAST%op%x_AD(p_FAST%NLinTimes), STAT=ErrStat2 )
         if (ErrStat2 /= 0) call SetErrStat( ErrID_Fatal, 'Error allocating arrays for VTK operating points.', ErrStat, ErrMsg, RoutineName)
      ALLOCATE(      y_FAST%op%xd_AD(p_FAST%NLinTimes), STAT=ErrStat2 )
         if (ErrStat2 /= 0) call SetErrStat( ErrID_Fatal, 'Error allocating arrays for VTK operating points.', ErrStat, ErrMsg, RoutineName)
      ALLOCATE(       y_FAST%op%z_AD(p_FAST%NLinTimes), STAT=ErrStat2 )
         if (ErrStat2 /= 0) call SetErrStat( ErrID_Fatal, 'Error allocating arrays for VTK operating points.', ErrStat, ErrMsg, RoutineName)
      ALLOCATE( y_FAST%op%OtherSt_AD(p_FAST%NLinTimes), STAT=ErrStat2 )
         if (ErrStat2 /= 0) call SetErrStat( ErrID_Fatal, 'Error allocating arrays for VTK operating points.', ErrStat, ErrMsg, RoutineName)
      ALLOCATE(       y_FAST%op%u_AD(p_FAST%NLinTimes), STAT=ErrStat2 )
         if (ErrStat2 /= 0) call SetErrStat( ErrID_Fatal, 'Error allocating arrays for VTK operating points.', ErrStat, ErrMsg, RoutineName)
   END IF
         
   IF ( p_FAST%CompInflow == Module_IfW ) THEN
      ALLOCATE(       y_FAST%op%x_IfW(p_FAST%NLinTimes), STAT=ErrStat2 )
         if (ErrStat2 /= 0) call SetErrStat( ErrID_Fatal, 'Error allocating arrays for VTK operating points.', ErrStat, ErrMsg, RoutineName)
      ALLOCATE(      y_FAST%op%xd_IfW(p_FAST%NLinTimes), STAT=ErrStat2 )
         if (ErrStat2 /= 0) call SetErrStat( ErrID_Fatal, 'Error allocating arrays for VTK operating points.', ErrStat, ErrMsg, RoutineName)
      ALLOCATE(       y_FAST%op%z_IfW(p_FAST%NLinTimes), STAT=ErrStat2 )
         if (ErrStat2 /= 0) call SetErrStat( ErrID_Fatal, 'Error allocating arrays for VTK operating points.', ErrStat, ErrMsg, RoutineName)
      ALLOCATE( y_FAST%op%OtherSt_IfW(p_FAST%NLinTimes), STAT=ErrStat2 )
         if (ErrStat2 /= 0) call SetErrStat( ErrID_Fatal, 'Error allocating arrays for VTK operating points.', ErrStat, ErrMsg, RoutineName)
      ALLOCATE(       y_FAST%op%u_IfW(p_FAST%NLinTimes), STAT=ErrStat2 )
         if (ErrStat2 /= 0) call SetErrStat( ErrID_Fatal, 'Error allocating arrays for VTK operating points.', ErrStat, ErrMsg, RoutineName)
   END IF
            
      
   IF ( p_FAST%CompServo == Module_SrvD ) THEN
      ALLOCATE(       y_FAST%op%x_SrvD(p_FAST%NLinTimes), STAT=ErrStat2 )
         if (ErrStat2 /= 0) call SetErrStat( ErrID_Fatal, 'Error allocating arrays for VTK operating points.', ErrStat, ErrMsg, RoutineName)
      ALLOCATE(      y_FAST%op%xd_SrvD(p_FAST%NLinTimes), STAT=ErrStat2 )
         if (ErrStat2 /= 0) call SetErrStat( ErrID_Fatal, 'Error allocating arrays for VTK operating points.', ErrStat, ErrMsg, RoutineName)
      ALLOCATE(       y_FAST%op%z_SrvD(p_FAST%NLinTimes), STAT=ErrStat2 )
         if (ErrStat2 /= 0) call SetErrStat( ErrID_Fatal, 'Error allocating arrays for VTK operating points.', ErrStat, ErrMsg, RoutineName)
      ALLOCATE( y_FAST%op%OtherSt_SrvD(p_FAST%NLinTimes), STAT=ErrStat2 )
         if (ErrStat2 /= 0) call SetErrStat( ErrID_Fatal, 'Error allocating arrays for VTK operating points.', ErrStat, ErrMsg, RoutineName)
      ALLOCATE(       y_FAST%op%u_SrvD(p_FAST%NLinTimes), STAT=ErrStat2 )
         if (ErrStat2 /= 0) call SetErrStat( ErrID_Fatal, 'Error allocating arrays for VTK operating points.', ErrStat, ErrMsg, RoutineName)
   END IF
      
      
   IF ( p_FAST%CompHydro == Module_HD ) THEN
      ALLOCATE(       y_FAST%op%x_HD(p_FAST%NLinTimes), STAT=ErrStat2 )
         if (ErrStat2 /= 0) call SetErrStat( ErrID_Fatal, 'Error allocating arrays for VTK operating points.', ErrStat, ErrMsg, RoutineName)
      ALLOCATE(      y_FAST%op%xd_HD(p_FAST%NLinTimes), STAT=ErrStat2 )
         if (ErrStat2 /= 0) call SetErrStat( ErrID_Fatal, 'Error allocating arrays for VTK operating points.', ErrStat, ErrMsg, RoutineName)
      ALLOCATE(       y_FAST%op%z_HD(p_FAST%NLinTimes), STAT=ErrStat2 )
         if (ErrStat2 /= 0) call SetErrStat( ErrID_Fatal, 'Error allocating arrays for VTK operating points.', ErrStat, ErrMsg, RoutineName)
      ALLOCATE( y_FAST%op%OtherSt_HD(p_FAST%NLinTimes), STAT=ErrStat2 )
         if (ErrStat2 /= 0) call SetErrStat( ErrID_Fatal, 'Error allocating arrays for VTK operating points.', ErrStat, ErrMsg, RoutineName)
      ALLOCATE(       y_FAST%op%u_HD(p_FAST%NLinTimes), STAT=ErrStat2 )
         if (ErrStat2 /= 0) call SetErrStat( ErrID_Fatal, 'Error allocating arrays for VTK operating points.', ErrStat, ErrMsg, RoutineName)
   END IF
            
            
   ! SubDyn: copy final predictions to actual states
   IF ( p_FAST%CompSub == Module_SD ) THEN
      ALLOCATE(       y_FAST%op%x_SD(p_FAST%NLinTimes), STAT=ErrStat2 )
         if (ErrStat2 /= 0) call SetErrStat( ErrID_Fatal, 'Error allocating arrays for VTK operating points.', ErrStat, ErrMsg, RoutineName)
      ALLOCATE(      y_FAST%op%xd_SD(p_FAST%NLinTimes), STAT=ErrStat2 )
         if (ErrStat2 /= 0) call SetErrStat( ErrID_Fatal, 'Error allocating arrays for VTK operating points.', ErrStat, ErrMsg, RoutineName)
      ALLOCATE(       y_FAST%op%z_SD(p_FAST%NLinTimes), STAT=ErrStat2 )
         if (ErrStat2 /= 0) call SetErrStat( ErrID_Fatal, 'Error allocating arrays for VTK operating points.', ErrStat, ErrMsg, RoutineName)
      ALLOCATE( y_FAST%op%OtherSt_SD(p_FAST%NLinTimes), STAT=ErrStat2 )
         if (ErrStat2 /= 0) call SetErrStat( ErrID_Fatal, 'Error allocating arrays for VTK operating points.', ErrStat, ErrMsg, RoutineName)
      ALLOCATE(       y_FAST%op%u_SD(p_FAST%NLinTimes), STAT=ErrStat2 )
         if (ErrStat2 /= 0) call SetErrStat( ErrID_Fatal, 'Error allocating arrays for VTK operating points.', ErrStat, ErrMsg, RoutineName)
   ELSE IF ( p_FAST%CompSub == Module_ExtPtfm ) THEN
      ALLOCATE(       y_FAST%op%x_ExtPtfm(p_FAST%NLinTimes), STAT=ErrStat2 )
         if (ErrStat2 /= 0) call SetErrStat( ErrID_Fatal, 'Error allocating arrays for VTK operating points.', ErrStat, ErrMsg, RoutineName)
      ALLOCATE(      y_FAST%op%xd_ExtPtfm(p_FAST%NLinTimes), STAT=ErrStat2 )
         if (ErrStat2 /= 0) call SetErrStat( ErrID_Fatal, 'Error allocating arrays for VTK operating points.', ErrStat, ErrMsg, RoutineName)
      ALLOCATE(       y_FAST%op%z_ExtPtfm(p_FAST%NLinTimes), STAT=ErrStat2 )
         if (ErrStat2 /= 0) call SetErrStat( ErrID_Fatal, 'Error allocating arrays for VTK operating points.', ErrStat, ErrMsg, RoutineName)
      ALLOCATE( y_FAST%op%OtherSt_ExtPtfm(p_FAST%NLinTimes), STAT=ErrStat2 )
         if (ErrStat2 /= 0) call SetErrStat( ErrID_Fatal, 'Error allocating arrays for VTK operating points.', ErrStat, ErrMsg, RoutineName)
      ALLOCATE(       y_FAST%op%u_ExtPtfm(p_FAST%NLinTimes), STAT=ErrStat2 )
         if (ErrStat2 /= 0) call SetErrStat( ErrID_Fatal, 'Error allocating arrays for VTK operating points.', ErrStat, ErrMsg, RoutineName)
   END IF
         
      
   ! MAP/MoorDyn/FEAM: copy states and inputs to OP array
   IF (p_FAST%CompMooring == Module_MAP) THEN
      ALLOCATE(       y_FAST%op%x_MAP(p_FAST%NLinTimes), STAT=ErrStat2 )
         if (ErrStat2 /= 0) call SetErrStat( ErrID_Fatal, 'Error allocating arrays for VTK operating points.', ErrStat, ErrMsg, RoutineName)
      ALLOCATE(      y_FAST%op%xd_MAP(p_FAST%NLinTimes), STAT=ErrStat2 )
         if (ErrStat2 /= 0) call SetErrStat( ErrID_Fatal, 'Error allocating arrays for VTK operating points.', ErrStat, ErrMsg, RoutineName)
      ALLOCATE(       y_FAST%op%z_MAP(p_FAST%NLinTimes), STAT=ErrStat2 )
         if (ErrStat2 /= 0) call SetErrStat( ErrID_Fatal, 'Error allocating arrays for VTK operating points.', ErrStat, ErrMsg, RoutineName)
      !ALLOCATE( y_FAST%op%OtherSt_MAP(p_FAST%NLinTimes), STAT=ErrStat2 )
      !   if (ErrStat2 /= 0) call SetErrStat( ErrID_Fatal, 'Error allocating arrays for VTK operating points.', ErrStat, ErrMsg, RoutineName)
      ALLOCATE(       y_FAST%op%u_MAP(p_FAST%NLinTimes), STAT=ErrStat2 )
         if (ErrStat2 /= 0) call SetErrStat( ErrID_Fatal, 'Error allocating arrays for VTK operating points.', ErrStat, ErrMsg, RoutineName)
   ELSEIF (p_FAST%CompMooring == Module_MD) THEN
      ALLOCATE(       y_FAST%op%x_MD(p_FAST%NLinTimes), STAT=ErrStat2 )
         if (ErrStat2 /= 0) call SetErrStat( ErrID_Fatal, 'Error allocating arrays for VTK operating points.', ErrStat, ErrMsg, RoutineName)
      ALLOCATE(      y_FAST%op%xd_MD(p_FAST%NLinTimes), STAT=ErrStat2 )
         if (ErrStat2 /= 0) call SetErrStat( ErrID_Fatal, 'Error allocating arrays for VTK operating points.', ErrStat, ErrMsg, RoutineName)
      ALLOCATE(       y_FAST%op%z_MD(p_FAST%NLinTimes), STAT=ErrStat2 )
         if (ErrStat2 /= 0) call SetErrStat( ErrID_Fatal, 'Error allocating arrays for VTK operating points.', ErrStat, ErrMsg, RoutineName)
      ALLOCATE( y_FAST%op%OtherSt_MD(p_FAST%NLinTimes), STAT=ErrStat2 )
         if (ErrStat2 /= 0) call SetErrStat( ErrID_Fatal, 'Error allocating arrays for VTK operating points.', ErrStat, ErrMsg, RoutineName)
      ALLOCATE(       y_FAST%op%u_MD(p_FAST%NLinTimes), STAT=ErrStat2 )
         if (ErrStat2 /= 0) call SetErrStat( ErrID_Fatal, 'Error allocating arrays for VTK operating points.', ErrStat, ErrMsg, RoutineName)
   ELSEIF (p_FAST%CompMooring == Module_FEAM) THEN
      ALLOCATE(       y_FAST%op%x_FEAM(p_FAST%NLinTimes), STAT=ErrStat2 )
         if (ErrStat2 /= 0) call SetErrStat( ErrID_Fatal, 'Error allocating arrays for VTK operating points.', ErrStat, ErrMsg, RoutineName)
      ALLOCATE(      y_FAST%op%xd_FEAM(p_FAST%NLinTimes), STAT=ErrStat2 )
         if (ErrStat2 /= 0) call SetErrStat( ErrID_Fatal, 'Error allocating arrays for VTK operating points.', ErrStat, ErrMsg, RoutineName)
      ALLOCATE(       y_FAST%op%z_FEAM(p_FAST%NLinTimes), STAT=ErrStat2 )
         if (ErrStat2 /= 0) call SetErrStat( ErrID_Fatal, 'Error allocating arrays for VTK operating points.', ErrStat, ErrMsg, RoutineName)
      ALLOCATE( y_FAST%op%OtherSt_FEAM(p_FAST%NLinTimes), STAT=ErrStat2 )
         if (ErrStat2 /= 0) call SetErrStat( ErrID_Fatal, 'Error allocating arrays for VTK operating points.', ErrStat, ErrMsg, RoutineName)
      ALLOCATE(       y_FAST%op%u_FEAM(p_FAST%NLinTimes), STAT=ErrStat2 )
         if (ErrStat2 /= 0) call SetErrStat( ErrID_Fatal, 'Error allocating arrays for VTK operating points.', ErrStat, ErrMsg, RoutineName)
   !ELSEIF (p_FAST%CompMooring == Module_Orca) THEN
   END IF
             
         ! IceFloe/IceDyn: copy states and inputs to OP array
   IF ( p_FAST%CompIce == Module_IceF ) THEN
      ALLOCATE(       y_FAST%op%x_IceF(p_FAST%NLinTimes), STAT=ErrStat2 )
         if (ErrStat2 /= 0) call SetErrStat( ErrID_Fatal, 'Error allocating arrays for VTK operating points.', ErrStat, ErrMsg, RoutineName)
      ALLOCATE(      y_FAST%op%xd_IceF(p_FAST%NLinTimes), STAT=ErrStat2 )
         if (ErrStat2 /= 0) call SetErrStat( ErrID_Fatal, 'Error allocating arrays for VTK operating points.', ErrStat, ErrMsg, RoutineName)
      ALLOCATE(       y_FAST%op%z_IceF(p_FAST%NLinTimes), STAT=ErrStat2 )
         if (ErrStat2 /= 0) call SetErrStat( ErrID_Fatal, 'Error allocating arrays for VTK operating points.', ErrStat, ErrMsg, RoutineName)
      ALLOCATE( y_FAST%op%OtherSt_IceF(p_FAST%NLinTimes), STAT=ErrStat2 )
         if (ErrStat2 /= 0) call SetErrStat( ErrID_Fatal, 'Error allocating arrays for VTK operating points.', ErrStat, ErrMsg, RoutineName)
      ALLOCATE(       y_FAST%op%u_IceF(p_FAST%NLinTimes), STAT=ErrStat2 )
         if (ErrStat2 /= 0) call SetErrStat( ErrID_Fatal, 'Error allocating arrays for VTK operating points.', ErrStat, ErrMsg, RoutineName)
   ELSEIF ( p_FAST%CompIce == Module_IceD ) THEN
      ALLOCATE(       y_FAST%op%x_IceD(p_FAST%numIceLegs, p_FAST%NLinTimes), STAT=ErrStat2 )
         if (ErrStat2 /= 0) call SetErrStat( ErrID_Fatal, 'Error allocating arrays for VTK operating points.', ErrStat, ErrMsg, RoutineName)
      ALLOCATE(      y_FAST%op%xd_IceD(p_FAST%numIceLegs, p_FAST%NLinTimes), STAT=ErrStat2 )
         if (ErrStat2 /= 0) call SetErrStat( ErrID_Fatal, 'Error allocating arrays for VTK operating points.', ErrStat, ErrMsg, RoutineName)
      ALLOCATE(       y_FAST%op%z_IceD(p_FAST%numIceLegs, p_FAST%NLinTimes), STAT=ErrStat2 )
         if (ErrStat2 /= 0) call SetErrStat( ErrID_Fatal, 'Error allocating arrays for VTK operating points.', ErrStat, ErrMsg, RoutineName)
      ALLOCATE( y_FAST%op%OtherSt_IceD(p_FAST%numIceLegs, p_FAST%NLinTimes), STAT=ErrStat2 )
         if (ErrStat2 /= 0) call SetErrStat( ErrID_Fatal, 'Error allocating arrays for VTK operating points.', ErrStat, ErrMsg, RoutineName)
      ALLOCATE(       y_FAST%op%u_IceD(p_FAST%numIceLegs, p_FAST%NLinTimes), STAT=ErrStat2 )
         if (ErrStat2 /= 0) call SetErrStat( ErrID_Fatal, 'Error allocating arrays for VTK operating points.', ErrStat, ErrMsg, RoutineName)
   END IF
   
END SUBROUTINE AllocateOP
!----------------------------------------------------------------------------------------------------------------------------------
!> This subroutine is the inverse of SetOperatingPoint(). It saves the current operating points so they can be retrieved 
!> when visualizing mode shapes.
SUBROUTINE SaveOP(i, p_FAST, y_FAST, ED, BD, SrvD, AD, IfW, OpFM, HD, SD, ExtPtfm, MAPp, FEAM, MD, Orca, &
                         IceF, IceD, ErrStat, ErrMsg, CtrlCode )

   INTEGER(IntKi)          , INTENT(IN   ) :: i                   !< current index into LinTimes
   TYPE(FAST_ParameterType), INTENT(IN   ) :: p_FAST              !< Parameters for the glue code
   TYPE(FAST_OutputFileType),INTENT(INOUT) :: y_FAST              !< Output variables for the glue code
     
   TYPE(ElastoDyn_Data),     INTENT(INOUT) :: ED                  !< ElastoDyn data
   TYPE(BeamDyn_Data),       INTENT(INOUT) :: BD                  !< BeamDyn data
   TYPE(ServoDyn_Data),      INTENT(INOUT) :: SrvD                !< ServoDyn data
   TYPE(AeroDyn_Data),       INTENT(INOUT) :: AD                  !< AeroDyn data
   TYPE(InflowWind_Data),    INTENT(INOUT) :: IfW                 !< InflowWind data
   TYPE(OpenFOAM_Data),      INTENT(INOUT) :: OpFM                !< OpenFOAM data
   TYPE(HydroDyn_Data),      INTENT(INOUT) :: HD                  !< HydroDyn data
   TYPE(SubDyn_Data),        INTENT(INOUT) :: SD                  !< SubDyn data
   TYPE(ExtPtfm_Data),       INTENT(INOUT) :: ExtPtfm             !< ExtPtfm_MCKF data
   TYPE(MAP_Data),           INTENT(INOUT) :: MAPp                !< MAP data
   TYPE(FEAMooring_Data),    INTENT(INOUT) :: FEAM                !< FEAMooring data
   TYPE(MoorDyn_Data),       INTENT(INOUT) :: MD                  !< Data for the MoorDyn module
   TYPE(OrcaFlex_Data),      INTENT(INOUT) :: Orca                !< OrcaFlex interface data
   TYPE(IceFloe_Data),       INTENT(INOUT) :: IceF                !< IceFloe data
   TYPE(IceDyn_Data),        INTENT(INOUT) :: IceD                !< All the IceDyn data used in time-step loop

   INTEGER(IntKi),           INTENT(  OUT) :: ErrStat             !< Error status of the operation
   CHARACTER(*),             INTENT(  OUT) :: ErrMsg              !< Error message if ErrStat /= ErrID_None
   INTEGER(IntKi),           INTENT(IN   ) :: CtrlCode            !< mesh copy control code (new, vs update)

   ! local variables
   INTEGER(IntKi)                          :: k                   ! generic loop counters
   
   INTEGER(IntKi)                          :: ErrStat2
   CHARACTER(ErrMsgLen)                    :: ErrMsg2
   CHARACTER(*), PARAMETER                 :: RoutineName = 'SaveOP'


   ErrStat = ErrID_None
   ErrMsg  = ""
   
   
   !----------------------------------------------------------------------------------------
   !! copy the operating point of the states and inputs at LinTimes(i)
   !----------------------------------------------------------------------------------------
      
         ! ElastoDyn: copy states and inputs to OP array
      CALL ED_CopyContState   (ED%x( STATE_CURR), y_FAST%op%x_ED( i), CtrlCode, Errstat2, ErrMsg2)
         CALL SetErrStat(ErrStat2, ErrMsg2, ErrStat, ErrMsg, RoutineName )
      CALL ED_CopyDiscState   (ED%xd(STATE_CURR), y_FAST%op%xd_ED( i), CtrlCode, Errstat2, ErrMsg2)
         CALL SetErrStat(ErrStat2, ErrMsg2, ErrStat, ErrMsg, RoutineName )
      CALL ED_CopyConstrState (ED%z( STATE_CURR), y_FAST%op%z_ED( i), CtrlCode, Errstat2, ErrMsg2)
         CALL SetErrStat(ErrStat2, ErrMsg2, ErrStat, ErrMsg, RoutineName )
      CALL ED_CopyOtherState (ED%OtherSt( STATE_CURR), y_FAST%op%OtherSt_ED( i), CtrlCode, Errstat2, ErrMsg2)
         CALL SetErrStat(ErrStat2, ErrMsg2, ErrStat, ErrMsg, RoutineName )
      
      CALL ED_CopyInput (ED%Input(1), y_FAST%op%u_ED( i), CtrlCode, Errstat2, ErrMsg2)
         CALL SetErrStat(ErrStat2, ErrMsg2, ErrStat, ErrMsg, RoutineName )
      
         ! BeamDyn: copy states and inputs to OP array
      IF ( p_FAST%CompElast == Module_BD ) THEN
         DO k=1,p_FAST%nBeams
            CALL BD_CopyContState   (BD%x( k,STATE_CURR), y_FAST%op%x_BD(k, i), CtrlCode, Errstat2, ErrMsg2)
               CALL SetErrStat(ErrStat2, ErrMsg2, ErrStat, ErrMsg, RoutineName )
            CALL BD_CopyDiscState   (BD%xd(k,STATE_CURR), y_FAST%op%xd_BD(k, i), CtrlCode, Errstat2, ErrMsg2)
               CALL SetErrStat(ErrStat2, ErrMsg2, ErrStat, ErrMsg, RoutineName )
            CALL BD_CopyConstrState (BD%z( k,STATE_CURR), y_FAST%op%z_BD(k, i), CtrlCode, Errstat2, ErrMsg2)
               CALL SetErrStat(ErrStat2, ErrMsg2, ErrStat, ErrMsg, RoutineName )
            CALL BD_CopyOtherState (BD%OtherSt( k,STATE_CURR), y_FAST%op%OtherSt_BD(k, i), CtrlCode, Errstat2, ErrMsg2)
               CALL SetErrStat(ErrStat2, ErrMsg2, ErrStat, ErrMsg, RoutineName )
                     
            CALL BD_CopyInput (BD%Input(1,k), y_FAST%op%u_BD(k, i), CtrlCode, Errstat2, ErrMsg2)
               CALL SetErrStat(ErrStat2, ErrMsg2, ErrStat, ErrMsg, RoutineName )
                     
         END DO
      END IF

   
      
      ! AeroDyn: copy states and inputs to OP array
   !IF ( p_FAST%CompAero == Module_AD14 ) THEN
   !ELSE
   IF ( p_FAST%CompAero == Module_AD ) THEN
      CALL AD_CopyContState   (AD%x( STATE_CURR), y_FAST%op%x_AD( i), CtrlCode, Errstat2, ErrMsg2)
         CALL SetErrStat(ErrStat2, ErrMsg2, ErrStat, ErrMsg, RoutineName )
      CALL AD_CopyDiscState   (AD%xd(STATE_CURR), y_FAST%op%xd_AD( i), CtrlCode, Errstat2, ErrMsg2)
         CALL SetErrStat(ErrStat2, ErrMsg2, ErrStat, ErrMsg, RoutineName )
      CALL AD_CopyConstrState (AD%z( STATE_CURR), y_FAST%op%z_AD( i), CtrlCode, Errstat2, ErrMsg2)
         CALL SetErrStat(ErrStat2, ErrMsg2, ErrStat, ErrMsg, RoutineName )
      CALL AD_CopyOtherState (AD%OtherSt(STATE_CURR), y_FAST%op%OtherSt_AD( i), CtrlCode, Errstat2, ErrMsg2)
         CALL SetErrStat(ErrStat2, ErrMsg2, ErrStat, ErrMsg, RoutineName )

      CALL AD_CopyInput (AD%Input(1), y_FAST%op%u_AD(i), CtrlCode, Errstat2, ErrMsg2)
         CALL SetErrStat(ErrStat2, ErrMsg2, ErrStat, ErrMsg, RoutineName )
   END IF
         
   ! InflowWind: copy states and inputs to OP array
   IF ( p_FAST%CompInflow == Module_IfW ) THEN
      CALL InflowWind_CopyContState   (IfW%x( STATE_CURR), y_FAST%op%x_IfW( i), CtrlCode, Errstat2, ErrMsg2)
         CALL SetErrStat(ErrStat2, ErrMsg2, ErrStat, ErrMsg, RoutineName )
      CALL InflowWind_CopyDiscState   (IfW%xd(STATE_CURR), y_FAST%op%xd_IfW( i), CtrlCode, Errstat2, ErrMsg2)
         CALL SetErrStat(ErrStat2, ErrMsg2, ErrStat, ErrMsg, RoutineName )
      CALL InflowWind_CopyConstrState (IfW%z( STATE_CURR), y_FAST%op%z_IfW( i), CtrlCode, Errstat2, ErrMsg2)
         CALL SetErrStat(ErrStat2, ErrMsg2, ErrStat, ErrMsg, RoutineName )
      CALL InflowWind_CopyOtherState( IfW%OtherSt( STATE_CURR), y_FAST%op%OtherSt_IfW( i), CtrlCode, Errstat2, ErrMsg2)
         CALL SetErrStat(ErrStat2, ErrMsg2, ErrStat, ErrMsg, RoutineName )
               
      CALL InflowWind_CopyInput (IfW%Input(1), y_FAST%op%u_IfW(i), CtrlCode, Errstat2, ErrMsg2)
         CALL SetErrStat(ErrStat2, ErrMsg2, ErrStat, ErrMsg, RoutineName )
               
   END IF
            
      
   ! ServoDyn: copy states and inputs to OP array
   IF ( p_FAST%CompServo == Module_SrvD ) THEN
      CALL SrvD_CopyContState   (SrvD%x( STATE_CURR), y_FAST%op%x_SrvD( i), CtrlCode, Errstat2, ErrMsg2)
         CALL SetErrStat(ErrStat2, ErrMsg2, ErrStat, ErrMsg, RoutineName )
      CALL SrvD_CopyDiscState   (SrvD%xd(STATE_CURR), y_FAST%op%xd_SrvD( i), CtrlCode, Errstat2, ErrMsg2)
         CALL SetErrStat(ErrStat2, ErrMsg2, ErrStat, ErrMsg, RoutineName )
      CALL SrvD_CopyConstrState (SrvD%z( STATE_CURR), y_FAST%op%z_SrvD( i), CtrlCode, Errstat2, ErrMsg2)
         CALL SetErrStat(ErrStat2, ErrMsg2, ErrStat, ErrMsg, RoutineName )
      CALL SrvD_CopyOtherState (SrvD%OtherSt( STATE_CURR), y_FAST%op%OtherSt_SrvD( i), CtrlCode, Errstat2, ErrMsg2)
         CALL SetErrStat(ErrStat2, ErrMsg2, ErrStat, ErrMsg, RoutineName )
               
      CALL SrvD_CopyInput (SrvD%Input(1), y_FAST%op%u_SrvD(i), CtrlCode, Errstat2, ErrMsg2)
         CALL SetErrStat(ErrStat2, ErrMsg2, ErrStat, ErrMsg, RoutineName )
   END IF
      
      
   ! HydroDyn: copy states and inputs to OP array
   IF ( p_FAST%CompHydro == Module_HD ) THEN
      CALL HydroDyn_CopyContState   (HD%x( STATE_CURR), y_FAST%op%x_HD( i), CtrlCode, Errstat2, ErrMsg2)
         CALL SetErrStat(ErrStat2, ErrMsg2, ErrStat, ErrMsg, RoutineName )
      CALL HydroDyn_CopyDiscState   (HD%xd(STATE_CURR), y_FAST%op%xd_HD( i), CtrlCode, Errstat2, ErrMsg2)
         CALL SetErrStat(ErrStat2, ErrMsg2, ErrStat, ErrMsg, RoutineName )
      CALL HydroDyn_CopyConstrState (HD%z( STATE_CURR), y_FAST%op%z_HD( i), CtrlCode, Errstat2, ErrMsg2)
         CALL SetErrStat(ErrStat2, ErrMsg2, ErrStat, ErrMsg, RoutineName )
      CALL HydroDyn_CopyOtherState (HD%OtherSt(STATE_CURR), y_FAST%op%OtherSt_HD( i), CtrlCode, Errstat2, ErrMsg2)
         CALL SetErrStat(ErrStat2, ErrMsg2, ErrStat, ErrMsg, RoutineName )
               
      CALL HydroDyn_CopyInput (HD%Input(1), y_FAST%op%u_HD(i), CtrlCode, Errstat2, ErrMsg2)
         CALL SetErrStat(ErrStat2, ErrMsg2, ErrStat, ErrMsg, RoutineName )
   END IF
            
            
   ! SubDyn: copy final predictions to actual states
   IF ( p_FAST%CompSub == Module_SD ) THEN
      CALL SD_CopyContState   (y_FAST%op%x_SD(i), SD%x( STATE_CURR), CtrlCode, Errstat2, ErrMsg2)
         CALL SetErrStat(ErrStat2, ErrMsg2, ErrStat, ErrMsg, RoutineName )
      CALL SD_CopyDiscState   (y_FAST%op%xd_SD(i), SD%xd(STATE_CURR), CtrlCode, Errstat2, ErrMsg2)
         CALL SetErrStat(ErrStat2, ErrMsg2, ErrStat, ErrMsg, RoutineName )
      CALL SD_CopyConstrState( y_FAST%op%z_SD(i), SD%z( STATE_CURR), CtrlCode, Errstat2, ErrMsg2)
         CALL SetErrStat(ErrStat2, ErrMsg2, ErrStat, ErrMsg, RoutineName )
      CALL SD_CopyOtherState (y_FAST%op%OtherSt_SD(i), SD%OtherSt(STATE_CURR), CtrlCode, Errstat2, ErrMsg2)
         CALL SetErrStat(ErrStat2, ErrMsg2, ErrStat, ErrMsg, RoutineName )

      CALL SD_CopyInput (y_FAST%op%u_SD(i), SD%Input(1), CtrlCode, Errstat2, ErrMsg2)
         CALL SetErrStat(ErrStat2, ErrMsg2, ErrStat, ErrMsg, RoutineName )

   ELSE IF ( p_FAST%CompSub == Module_ExtPtfm ) THEN
      CALL ExtPtfm_CopyContState   (ExtPtfm%x( STATE_CURR), y_FAST%op%x_ExtPtfm(i), CtrlCode, Errstat2, ErrMsg2)
         CALL SetErrStat(ErrStat2, ErrMsg2, ErrStat, ErrMsg, RoutineName )
      CALL ExtPtfm_CopyDiscState   (ExtPtfm%xd(STATE_CURR), y_FAST%op%xd_ExtPtfm(i), CtrlCode, Errstat2, ErrMsg2)
         CALL SetErrStat(ErrStat2, ErrMsg2, ErrStat, ErrMsg, RoutineName )
      CALL ExtPtfm_CopyConstrState (ExtPtfm%z( STATE_CURR), y_FAST%op%z_ExtPtfm(i), CtrlCode, Errstat2, ErrMsg2)
         CALL SetErrStat(ErrStat2, ErrMsg2, ErrStat, ErrMsg, RoutineName )
      CALL ExtPtfm_CopyOtherState (ExtPtfm%OtherSt(STATE_CURR), y_FAST%op%OtherSt_ExtPtfm(i), CtrlCode, Errstat2, ErrMsg2)
         CALL SetErrStat(ErrStat2, ErrMsg2, ErrStat, ErrMsg, RoutineName )

      CALL ExtPtfm_CopyInput (ExtPtfm%Input(1), y_FAST%op%u_ExtPtfm(i), CtrlCode, Errstat2, ErrMsg2)
         CALL SetErrStat(ErrStat2, ErrMsg2, ErrStat, ErrMsg, RoutineName )
   END IF
         
      
   ! MAP/MoorDyn/FEAM: copy states and inputs to OP array
   IF (p_FAST%CompMooring == Module_MAP) THEN
      CALL MAP_CopyContState   (MAPp%x( STATE_CURR), y_FAST%op%x_MAP(i), CtrlCode, Errstat2, ErrMsg2)
         CALL SetErrStat(ErrStat2, ErrMsg2, ErrStat, ErrMsg, RoutineName )
      CALL MAP_CopyDiscState   (MAPp%xd(STATE_CURR), y_FAST%op%xd_MAP(i), CtrlCode, Errstat2, ErrMsg2)
         CALL SetErrStat(ErrStat2, ErrMsg2, ErrStat, ErrMsg, RoutineName )
      CALL MAP_CopyConstrState (MAPp%z( STATE_CURR), y_FAST%op%z_MAP(i), CtrlCode, Errstat2, ErrMsg2)
         CALL SetErrStat(ErrStat2, ErrMsg2, ErrStat, ErrMsg, RoutineName )
      !CALL MAP_CopyOtherState (MAPp%OtherSt(STATE_CURR), y_FAST%op%OtherSt_MAP(i), CtrlCode, Errstat2, ErrMsg2)
      !   CALL SetErrStat(ErrStat2, ErrMsg2, ErrStat, ErrMsg, RoutineName )

      CALL MAP_CopyInput (MAPp%Input(1), y_FAST%op%u_MAP(i), CtrlCode, Errstat2, ErrMsg2)
         CALL SetErrStat(ErrStat2, ErrMsg2, ErrStat, ErrMsg, RoutineName )
         
   ELSEIF (p_FAST%CompMooring == Module_MD) THEN
      CALL MD_CopyContState   (MD%x( STATE_CURR), y_FAST%op%x_MD(i), CtrlCode, Errstat2, ErrMsg2)
         CALL SetErrStat(ErrStat2, ErrMsg2, ErrStat, ErrMsg, RoutineName )
      CALL MD_CopyDiscState   (MD%xd(STATE_CURR), y_FAST%op%xd_MD(i), CtrlCode, Errstat2, ErrMsg2)
         CALL SetErrStat(ErrStat2, ErrMsg2, ErrStat, ErrMsg, RoutineName )
      CALL MD_CopyConstrState (MD%z( STATE_CURR), y_FAST%op%z_MD(i), CtrlCode, Errstat2, ErrMsg2)
         CALL SetErrStat(ErrStat2, ErrMsg2, ErrStat, ErrMsg, RoutineName )
      CALL MD_CopyOtherState (MD%OtherSt(STATE_CURR), y_FAST%op%OtherSt_MD(i), CtrlCode, Errstat2, ErrMsg2)
         CALL SetErrStat(ErrStat2, ErrMsg2, ErrStat, ErrMsg, RoutineName )
               
      CALL MD_CopyInput (MD%Input(1), y_FAST%op%u_MD(i), CtrlCode, Errstat2, ErrMsg2)
         CALL SetErrStat(ErrStat2, ErrMsg2, ErrStat, ErrMsg, RoutineName )
         
   ELSEIF (p_FAST%CompMooring == Module_FEAM) THEN
      CALL FEAM_CopyContState   (FEAM%x( STATE_CURR), y_FAST%op%x_FEAM(i), CtrlCode, Errstat2, ErrMsg2)
         CALL SetErrStat(ErrStat2, ErrMsg2, ErrStat, ErrMsg, RoutineName )
      CALL FEAM_CopyDiscState   (FEAM%xd(STATE_CURR), y_FAST%op%xd_FEAM(i), CtrlCode, Errstat2, ErrMsg2)
         CALL SetErrStat(ErrStat2, ErrMsg2, ErrStat, ErrMsg, RoutineName )
      CALL FEAM_CopyConstrState (FEAM%z( STATE_CURR), y_FAST%op%z_FEAM(i), CtrlCode, Errstat2, ErrMsg2)
         CALL SetErrStat(ErrStat2, ErrMsg2, ErrStat, ErrMsg, RoutineName )
      CALL FEAM_CopyOtherState (FEAM%OtherSt( STATE_CURR), y_FAST%op%OtherSt_FEAM(i), CtrlCode, Errstat2, ErrMsg2)
         CALL SetErrStat(ErrStat2, ErrMsg2, ErrStat, ErrMsg, RoutineName )
               
      CALL FEAM_CopyInput (FEAM%Input(1), y_FAST%op%u_FEAM(i), CtrlCode, Errstat2, ErrMsg2)
         CALL SetErrStat(ErrStat2, ErrMsg2, ErrStat, ErrMsg, RoutineName )
   !ELSEIF (p_FAST%CompMooring == Module_Orca) THEN
   END IF
             
         ! IceFloe/IceDyn: copy states and inputs to OP array
   IF ( p_FAST%CompIce == Module_IceF ) THEN
      CALL IceFloe_CopyContState   (IceF%x( STATE_CURR), y_FAST%op%x_IceF(i), CtrlCode, Errstat2, ErrMsg2)
         CALL SetErrStat(ErrStat2, ErrMsg2, ErrStat, ErrMsg, RoutineName )
      CALL IceFloe_CopyDiscState   (IceF%xd(STATE_CURR), y_FAST%op%xd_IceF(i), CtrlCode, Errstat2, ErrMsg2)
         CALL SetErrStat(ErrStat2, ErrMsg2, ErrStat, ErrMsg, RoutineName )
      CALL IceFloe_CopyConstrState (IceF%z( STATE_CURR), y_FAST%op%z_IceF(i), CtrlCode, Errstat2, ErrMsg2)
         CALL SetErrStat(ErrStat2, ErrMsg2, ErrStat, ErrMsg, RoutineName )
      CALL IceFloe_CopyOtherState (IceF%OtherSt(STATE_CURR), y_FAST%op%OtherSt_IceF(i), CtrlCode, Errstat2, ErrMsg2)
         CALL SetErrStat(ErrStat2, ErrMsg2, ErrStat, ErrMsg, RoutineName )
               
      CALL IceFloe_CopyInput (IceF%Input(1), y_FAST%op%u_IceF(i), CtrlCode, Errstat2, ErrMsg2)
         CALL SetErrStat(ErrStat2, ErrMsg2, ErrStat, ErrMsg, RoutineName )
   ELSEIF ( p_FAST%CompIce == Module_IceD ) THEN
      DO k=1,p_FAST%numIceLegs
         CALL IceD_CopyContState   (IceD%x( k,STATE_CURR), y_FAST%op%x_IceD(k, i), CtrlCode, Errstat2, ErrMsg2)
            CALL SetErrStat(ErrStat2, ErrMsg2, ErrStat, ErrMsg, RoutineName )
         CALL IceD_CopyDiscState   (IceD%xd(k,STATE_CURR), y_FAST%op%xd_IceD(k, i), CtrlCode, Errstat2, ErrMsg2)
            CALL SetErrStat(ErrStat2, ErrMsg2, ErrStat, ErrMsg, RoutineName )
         CALL IceD_CopyConstrState (IceD%z( k,STATE_CURR), y_FAST%op%z_IceD(k, i), CtrlCode, Errstat2, ErrMsg2)
            CALL SetErrStat(ErrStat2, ErrMsg2, ErrStat, ErrMsg, RoutineName )
         CALL IceD_CopyOtherState (IceD%OtherSt( k,STATE_CURR), y_FAST%op%OtherSt_IceD(k, i), CtrlCode, Errstat2, ErrMsg2)
            CALL SetErrStat(ErrStat2, ErrMsg2, ErrStat, ErrMsg, RoutineName )
                  
         CALL IceD_CopyInput (IceD%Input(1,k), y_FAST%op%u_IceD(k, i), CtrlCode, Errstat2, ErrMsg2)
            CALL SetErrStat(ErrStat2, ErrMsg2, ErrStat, ErrMsg, RoutineName )
      END DO
   END IF   
   
   
END SUBROUTINE SaveOP
!----------------------------------------------------------------------------------------------------------------------------------
!> This subroutine takes arrays representing the eigenvector of the states and uses it to modify the operating points for 
!! continuous states. It is highly tied to the module organizaton.
SUBROUTINE PerturbOP(t, iLinTime, iMode, p_FAST, y_FAST, ED, BD, SrvD, AD, IfW, OpFM, HD, SD, ExtPtfm, MAPp, FEAM, MD, Orca, &
                         IceF, IceD, ErrStat, ErrMsg )

   REAL(DbKi),               INTENT(IN   ) :: t
   INTEGER(IntKi),           INTENT(IN   ) :: iLinTime            !< index into LinTimes dimension of arrays (azimuth)
   INTEGER(IntKi),           INTENT(IN   ) :: iMode               !< index into Mode dimension of arrays

   TYPE(FAST_ParameterType), INTENT(IN   ) :: p_FAST              !< Parameters for the glue code
   TYPE(FAST_OutputFileType),INTENT(INOUT) :: y_FAST              !< Output variables for the glue code
     
   TYPE(ElastoDyn_Data),     INTENT(INOUT) :: ED                  !< ElastoDyn data
   TYPE(BeamDyn_Data),       INTENT(INOUT) :: BD                  !< BeamDyn data
   TYPE(ServoDyn_Data),      INTENT(INOUT) :: SrvD                !< ServoDyn data
   TYPE(AeroDyn_Data),       INTENT(INOUT) :: AD                  !< AeroDyn data
   TYPE(InflowWind_Data),    INTENT(INOUT) :: IfW                 !< InflowWind data
   TYPE(OpenFOAM_Data),      INTENT(INOUT) :: OpFM                !< OpenFOAM data
   TYPE(HydroDyn_Data),      INTENT(INOUT) :: HD                  !< HydroDyn data
   TYPE(SubDyn_Data),        INTENT(INOUT) :: SD                  !< SubDyn data
   TYPE(ExtPtfm_Data),       INTENT(INOUT) :: ExtPtfm             !< ExtPtfm_MCKF data
   TYPE(MAP_Data),           INTENT(INOUT) :: MAPp                !< MAP data
   TYPE(FEAMooring_Data),    INTENT(INOUT) :: FEAM                !< FEAMooring data
   TYPE(MoorDyn_Data),       INTENT(INOUT) :: MD                  !< Data for the MoorDyn module
   TYPE(OrcaFlex_Data),      INTENT(INOUT) :: Orca                !< OrcaFlex interface data
   TYPE(IceFloe_Data),       INTENT(INOUT) :: IceF                !< IceFloe data
   TYPE(IceDyn_Data),        INTENT(INOUT) :: IceD                !< All the IceDyn data used in time-step loop

     
   INTEGER(IntKi),           INTENT(  OUT) :: ErrStat             !< Error status of the operation
   CHARACTER(*),             INTENT(  OUT) :: ErrMsg              !< Error message if ErrStat /= ErrID_None

   ! local variables
   INTEGER(IntKi)                          :: k                   ! generic loop counters
   INTEGER(IntKi)                          :: i, iStart           ! generic loop counters
   INTEGER(IntKi)                          :: iBody               ! WAMIT body loop counter
   INTEGER(IntKi)                          :: j                   ! generic loop counters
   INTEGER(IntKi)                          :: indx                ! generic loop counters
   INTEGER(IntKi)                          :: indx_last           ! generic loop counters
   INTEGER(IntKi)                          :: i_x                 ! index into packed array
   INTEGER(IntKi)                          :: nStates             ! number of second-order states
   INTEGER(IntKi)                          :: ThisModule          ! identifier of current module
   
   CHARACTER(*), PARAMETER                 :: RoutineName = 'PerturbOP'


   ErrStat = ErrID_None
   ErrMsg  = ""


   i_x = 1

   do i = 1,p_FAST%Lin_NumMods
      ThisModule = p_FAST%Lin_ModOrder( i )

      do k=1,size(y_FAST%Lin%Modules(ThisModule)%Instance)

         if (allocated(y_FAST%Lin%Modules(ThisModule)%Instance(k)%op_x_eig_mag)) then
            do j=1,size(y_FAST%Lin%Modules(ThisModule)%Instance(k)%op_x)  ! use this for the loop because ED may have a larger op_x_eig_mag array than op_x
         
            ! this is a hack because not all modules pack the continuous states in the same way:
               if (ThisModule == Module_ED) then
                  if (j<= ED%p%DOFs%NActvDOF) then
                     indx = ED%p%DOFs%PS(j)
                  else
                     indx = ED%p%DOFs%PS(j-ED%p%DOFs%NActvDOF) + ED%p%NDOF
                  end if
               else
                  indx = j
               end if
               y_FAST%Lin%Modules(ThisModule)%Instance(k)%op_x_eig_mag(  indx) = p_FAST%VTK_modes%x_eig_magnitude(i_x, iLinTime, iMode)  ! this is going to hold the magnitude of the eigenvector
               y_FAST%Lin%Modules(ThisModule)%Instance(k)%op_x_eig_phase(indx) = p_FAST%VTK_modes%x_eig_phase(    i_x, iLinTime, iMode) ! this is going to hold the phase of the eigenvector
               i_x = i_x + 1;
            end do
         end if
         
      end do
   end do
   
   
   
         ! ElastoDyn:
      ThisModule = Module_ED
      if (allocated(y_FAST%Lin%Modules(ThisModule)%Instance(1)%op_x_eig_mag)) then
         nStates = size(y_FAST%Lin%Modules(ThisModule)%Instance(1)%op_x_eig_mag)/2
         
         call GetStateAry(p_FAST, iMode, t, ED%x( STATE_CURR)%QT,  y_FAST%Lin%Modules(ThisModule)%Instance(1)%op_x_eig_mag(         :nStates), y_FAST%Lin%Modules(ThisModule)%Instance(1)%op_x_eig_phase(         :nStates))
         call GetStateAry(p_FAST, iMode, t, ED%x( STATE_CURR)%QDT, y_FAST%Lin%Modules(ThisModule)%Instance(1)%op_x_eig_mag(1+nStates:       ), y_FAST%Lin%Modules(ThisModule)%Instance(1)%op_x_eig_phase(1+nStates:       ))
      end if

         ! BeamDyn:
      IF ( p_FAST%CompElast == Module_BD ) THEN
         ThisModule = Module_BD
         DO k=1,p_FAST%nBeams
            if (allocated(y_FAST%Lin%Modules(ThisModule)%Instance(k)%op_x_eig_mag)) then
               nStates = size(y_FAST%Lin%Modules(ThisModule)%Instance(k)%op_x_eig_mag)/2

               indx = 1
               do i=2,BD%p(k)%node_total
                  indx_last = indx + BD%p(k)%dof_node - 1
                  call GetStateAry(p_FAST, iMode, t, BD%x(k, STATE_CURR)%q(   :,i), y_FAST%Lin%Modules(ThisModule)%Instance(k)%op_x_eig_mag(        indx:indx_last        ), y_FAST%Lin%Modules(ThisModule)%Instance(k)%op_x_eig_phase(        indx:indx_last        ))
                  call GetStateAry(p_FAST, iMode, t, BD%x(k, STATE_CURR)%dqdt(:,i), y_FAST%Lin%Modules(ThisModule)%Instance(k)%op_x_eig_mag(nStates+indx:indx_last+nStates), y_FAST%Lin%Modules(ThisModule)%Instance(k)%op_x_eig_phase(nStates+indx:indx_last+nStates))
                  indx = indx_last+1
               end do
               
            end if

         END DO
      END IF
   
      
   !!!   ! AeroDyn: copy final predictions to actual states; copy current outputs to next 
   !!!!IF ( p_FAST%CompAero == Module_AD14 ) THEN
   !!!!ELSE
   IF ( p_FAST%CompAero == Module_AD ) THEN
      ThisModule = Module_AD
      if (allocated(y_FAST%Lin%Modules(ThisModule)%Instance(1)%op_x_eig_mag)) then
      
         indx = 1
            ! set linearization operating points:
         if (AD%p%rotors(1)%BEMT%DBEMT%lin_nx>0) then
            do j=1,size(AD%x(STATE_CURR)%rotors(1)%BEMT%DBEMT%element,2)
               do i=1,size(AD%x(STATE_CURR)%rotors(1)%BEMT%DBEMT%element,1)
                  indx_last = indx + size(AD%x(STATE_CURR)%rotors(1)%BEMT%DBEMT%element(i,j)%vind) - 1
                  call GetStateAry(p_FAST, iMode, t, AD%x(STATE_CURR)%rotors(1)%BEMT%DBEMT%element(i,j)%vind, y_FAST%Lin%Modules(ThisModule)%Instance(1)%op_x_eig_mag(  indx : indx_last), &
                                                                                                              y_FAST%Lin%Modules(ThisModule)%Instance(1)%op_x_eig_phase(indx : indx_last) )
                  indx = indx_last + 1
               end do
            end do
   
            do j=1,size(AD%x(STATE_CURR)%rotors(1)%BEMT%DBEMT%element,2)
               do i=1,size(AD%x(STATE_CURR)%rotors(1)%BEMT%DBEMT%element,1)
                  indx_last = indx + size(AD%x(STATE_CURR)%rotors(1)%BEMT%DBEMT%element(i,j)%vind_1) - 1
                  call GetStateAry(p_FAST, iMode, t, AD%x(STATE_CURR)%rotors(1)%BEMT%DBEMT%element(i,j)%vind_1, y_FAST%Lin%Modules(ThisModule)%Instance(1)%op_x_eig_mag(  indx : indx_last), &
                                                                                                                  y_FAST%Lin%Modules(ThisModule)%Instance(1)%op_x_eig_phase(indx : indx_last) )
                  indx = indx_last + 1
               end do
            end do
      
         end if
   
         if (AD%p%rotors(1)%BEMT%UA%lin_nx>0) then
            do j=1,size(AD%x(STATE_CURR)%rotors(1)%BEMT%UA%element,2)
               do i=1,size(AD%x(STATE_CURR)%rotors(1)%BEMT%UA%element,1)
                  indx_last = indx + size(AD%x(STATE_CURR)%rotors(1)%BEMT%UA%element(i,j)%x) - 1
                  call GetStateAry(p_FAST, iMode, t, AD%x(STATE_CURR)%rotors(1)%BEMT%UA%element(i,j)%x,  y_FAST%Lin%Modules(ThisModule)%Instance(1)%op_x_eig_mag(  indx : indx_last), &
                                                                                                         y_FAST%Lin%Modules(ThisModule)%Instance(1)%op_x_eig_phase(indx : indx_last) )
                  indx = indx_last + 1
               end do
            end do
         end if
      
      end if
   END IF
   !!!      
   !!!! InflowWind: copy op to actual states and inputs
   !!!IF ( p_FAST%CompInflow == Module_IfW ) THEN
   !!!END IF
   !!!         
   !!!   
   !!!! ServoDyn: copy op to actual states and inputs
   !!!IF ( p_FAST%CompServo == Module_SrvD ) THEN
   !!!END IF
      
   ! HydroDyn: copy op to actual states and inputs
   IF ( p_FAST%CompHydro == Module_HD ) THEN
      ThisModule = Module_HD
      if (allocated(y_FAST%Lin%Modules(ThisModule)%Instance(1)%op_x_eig_mag)) then
         ! WAMIT parameter and continuous states are now an arrays of length NBody
         ! All Excitation states are stored first and then Radiation states.
         ! We will try to loop over each of the NBody(s) and add each body's states to the overall state array
         iStart = 1
         do iBody = 1, HD%p%NBody
            nStates = HD%p%WAMIT(iBody)%SS_Exctn%numStates
            if (nStates > 0) then
               call GetStateAry(p_FAST, iMode, t, HD%x( STATE_CURR)%WAMIT(iBody)%SS_Exctn%x, y_FAST%Lin%Modules(ThisModule)%Instance(1)%op_x_eig_mag(iStart:iStart+nStates-1), y_FAST%Lin%Modules(ThisModule)%Instance(1)%op_x_eig_phase(iStart:iStart+nStates-1))
               iStart = iStart + nStates
            end if
         end do
         do iBody = 1, HD%p%NBody
            nStates = HD%p%WAMIT(iBody)%SS_Rdtn%numStates
            if (nStates > 0) then
               call GetStateAry(p_FAST, iMode, t, HD%x( STATE_CURR)%WAMIT(iBody)%SS_Rdtn%x,  y_FAST%Lin%Modules(ThisModule)%Instance(1)%op_x_eig_mag(iStart:iStart+nStates-1), y_FAST%Lin%Modules(ThisModule)%Instance(1)%op_x_eig_phase(iStart:iStart+nStates-1))
               iStart = iStart + nStates
            end if
         end do
      end if
   END IF
                 
   
   ! SubDyn: copy final predictions to actual states
   IF ( p_FAST%CompSub == Module_SD ) THEN
      ThisModule = Module_SD
      if (allocated(y_FAST%Lin%Modules(ThisModule)%Instance(1)%op_x_eig_mag)) then
         nStates = size(y_FAST%Lin%Modules(ThisModule)%Instance(1)%op_x_eig_mag)/2
         call GetStateAry(p_FAST, iMode, t, SD%x( STATE_CURR)%qm,    y_FAST%Lin%Modules(ThisModule)%Instance(1)%op_x_eig_mag(         :nStates), y_FAST%Lin%Modules(ThisModule)%Instance(1)%op_x_eig_phase(         :nStates))
         call GetStateAry(p_FAST, iMode, t, SD%x( STATE_CURR)%qmdot, y_FAST%Lin%Modules(ThisModule)%Instance(1)%op_x_eig_mag(1+nStates:       ), y_FAST%Lin%Modules(ThisModule)%Instance(1)%op_x_eig_phase(1+nStates:       ))
      end if
   ELSE IF ( p_FAST%CompSub == Module_ExtPtfm ) THEN
   END IF   

END SUBROUTINE PerturbOP
!----------------------------------------------------------------------------------------------------------------------------------
SUBROUTINE SetOperatingPoint(i, p_FAST, y_FAST, m_FAST, ED, BD, SrvD, AD, IfW, OpFM, HD, SD, ExtPtfm, &
                         MAPp, FEAM, MD, Orca, IceF, IceD, ErrStat, ErrMsg )

   INTEGER(IntKi),           INTENT(IN   ) :: i                   !< Index into LinTimes (to determine which operating point to copy)
   TYPE(FAST_ParameterType), INTENT(IN   ) :: p_FAST              !< Parameters for the glue code
   TYPE(FAST_OutputFileType),INTENT(INOUT) :: y_FAST              !< Output variables for the glue code
   TYPE(FAST_MiscVarType),   INTENT(INOUT) :: m_FAST              !< Miscellaneous variables
     
   TYPE(ElastoDyn_Data),     INTENT(INOUT) :: ED                  !< ElastoDyn data
   TYPE(BeamDyn_Data),       INTENT(INOUT) :: BD                  !< BeamDyn data
   TYPE(ServoDyn_Data),      INTENT(INOUT) :: SrvD                !< ServoDyn data
   TYPE(AeroDyn_Data),       INTENT(INOUT) :: AD                  !< AeroDyn data
   TYPE(InflowWind_Data),    INTENT(INOUT) :: IfW                 !< InflowWind data
   TYPE(OpenFOAM_Data),      INTENT(INOUT) :: OpFM                !< OpenFOAM data
   TYPE(HydroDyn_Data),      INTENT(INOUT) :: HD                  !< HydroDyn data
   TYPE(SubDyn_Data),        INTENT(INOUT) :: SD                  !< SubDyn data
   TYPE(ExtPtfm_Data),       INTENT(INOUT) :: ExtPtfm             !< ExtPtfm_MCKF data
   TYPE(MAP_Data),           INTENT(INOUT) :: MAPp                !< MAP data
   TYPE(FEAMooring_Data),    INTENT(INOUT) :: FEAM                !< FEAMooring data
   TYPE(MoorDyn_Data),       INTENT(INOUT) :: MD                  !< Data for the MoorDyn module
   TYPE(OrcaFlex_Data),      INTENT(INOUT) :: Orca                !< OrcaFlex interface data
   TYPE(IceFloe_Data),       INTENT(INOUT) :: IceF                !< IceFloe data
   TYPE(IceDyn_Data),        INTENT(INOUT) :: IceD                !< All the IceDyn data used in time-step loop

   INTEGER(IntKi),           INTENT(  OUT) :: ErrStat             !< Error status of the operation
   CHARACTER(*),             INTENT(  OUT) :: ErrMsg              !< Error message if ErrStat /= ErrID_None
   
   ! local variables
   INTEGER(IntKi)                          :: k                   ! generic loop counters
   
   
   INTEGER(IntKi)                          :: ErrStat2
   CHARACTER(ErrMsgLen)                    :: ErrMsg2
   CHARACTER(*), PARAMETER                 :: RoutineName = 'SetOperatingPoint'


   ErrStat = ErrID_None
   ErrMsg  = ""
   
   
   !----------------------------------------------------------------------------------------
   !! copy the operating point of the states and inputs at LinTimes(i)
   !----------------------------------------------------------------------------------------
         ! ElastoDyn: copy op to actual states and inputs
      CALL ED_CopyContState   (y_FAST%op%x_ED( i), ED%x( STATE_CURR), MESH_UPDATECOPY, Errstat2, ErrMsg2)
         CALL SetErrStat(ErrStat2, ErrMsg2, ErrStat, ErrMsg, RoutineName )
      CALL ED_CopyDiscState   (y_FAST%op%xd_ED( i), ED%xd(STATE_CURR), MESH_UPDATECOPY, Errstat2, ErrMsg2)
         CALL SetErrStat(ErrStat2, ErrMsg2, ErrStat, ErrMsg, RoutineName )
      CALL ED_CopyConstrState (y_FAST%op%z_ED( i), ED%z( STATE_CURR), MESH_UPDATECOPY, Errstat2, ErrMsg2)
         CALL SetErrStat(ErrStat2, ErrMsg2, ErrStat, ErrMsg, RoutineName )
      CALL ED_CopyOtherState (y_FAST%op%OtherSt_ED( i), ED%OtherSt( STATE_CURR), MESH_UPDATECOPY, Errstat2, ErrMsg2)
         CALL SetErrStat(ErrStat2, ErrMsg2, ErrStat, ErrMsg, RoutineName )
      
      CALL ED_CopyInput (y_FAST%op%u_ED( i), ED%Input(1), MESH_UPDATECOPY, Errstat2, ErrMsg2)
         CALL SetErrStat(ErrStat2, ErrMsg2, ErrStat, ErrMsg, RoutineName )
      
         ! BeamDyn: copy op to actual states and inputs
      IF ( p_FAST%CompElast == Module_BD ) THEN
         DO k=1,p_FAST%nBeams
            CALL BD_CopyContState   (y_FAST%op%x_BD(k, i), BD%x( k,STATE_CURR), MESH_UPDATECOPY, Errstat2, ErrMsg2)
               CALL SetErrStat(ErrStat2, ErrMsg2, ErrStat, ErrMsg, RoutineName )
            CALL BD_CopyDiscState   (y_FAST%op%xd_BD(k, i), BD%xd(k,STATE_CURR), MESH_UPDATECOPY, Errstat2, ErrMsg2)
               CALL SetErrStat(ErrStat2, ErrMsg2, ErrStat, ErrMsg, RoutineName )
            CALL BD_CopyConstrState (y_FAST%op%z_BD(k, i), BD%z( k,STATE_CURR), MESH_UPDATECOPY, Errstat2, ErrMsg2)
               CALL SetErrStat(ErrStat2, ErrMsg2, ErrStat, ErrMsg, RoutineName )
            CALL BD_CopyOtherState (y_FAST%op%OtherSt_BD(k, i), BD%OtherSt( k,STATE_CURR), MESH_UPDATECOPY, Errstat2, ErrMsg2)
               CALL SetErrStat(ErrStat2, ErrMsg2, ErrStat, ErrMsg, RoutineName )
                     
            CALL BD_CopyInput (y_FAST%op%u_BD(k, i), BD%Input(1,k), MESH_UPDATECOPY, Errstat2, ErrMsg2)
               CALL SetErrStat(ErrStat2, ErrMsg2, ErrStat, ErrMsg, RoutineName )
                     
         END DO
      END IF
      
      ! AeroDyn: copy final predictions to actual states; copy current outputs to next 
   !IF ( p_FAST%CompAero == Module_AD14 ) THEN
   !ELSE
   IF ( p_FAST%CompAero == Module_AD ) THEN
      CALL AD_CopyContState   (y_FAST%op%x_AD( i), AD%x( STATE_CURR), MESH_UPDATECOPY, Errstat2, ErrMsg2)
         CALL SetErrStat(ErrStat2, ErrMsg2, ErrStat, ErrMsg, RoutineName )
      CALL AD_CopyDiscState   (y_FAST%op%xd_AD( i), AD%xd(STATE_CURR), MESH_UPDATECOPY, Errstat2, ErrMsg2)
         CALL SetErrStat(ErrStat2, ErrMsg2, ErrStat, ErrMsg, RoutineName )
      CALL AD_CopyConstrState (y_FAST%op%z_AD( i), AD%z( STATE_CURR), MESH_UPDATECOPY, Errstat2, ErrMsg2)
         CALL SetErrStat(ErrStat2, ErrMsg2, ErrStat, ErrMsg, RoutineName )
      CALL AD_CopyOtherState (y_FAST%op%OtherSt_AD( i), AD%OtherSt(STATE_CURR), MESH_UPDATECOPY, Errstat2, ErrMsg2)
         CALL SetErrStat(ErrStat2, ErrMsg2, ErrStat, ErrMsg, RoutineName )

      CALL AD_CopyInput (y_FAST%op%u_AD(i), AD%Input(1), MESH_UPDATECOPY, Errstat2, ErrMsg2)
         CALL SetErrStat(ErrStat2, ErrMsg2, ErrStat, ErrMsg, RoutineName )
   END IF
         
   ! InflowWind: copy op to actual states and inputs
   IF ( p_FAST%CompInflow == Module_IfW ) THEN
      CALL InflowWind_CopyContState   (y_FAST%op%x_IfW( i), IfW%x( STATE_CURR), MESH_UPDATECOPY, Errstat2, ErrMsg2)
         CALL SetErrStat(ErrStat2, ErrMsg2, ErrStat, ErrMsg, RoutineName )
      CALL InflowWind_CopyDiscState   (y_FAST%op%xd_IfW( i), IfW%xd(STATE_CURR), MESH_UPDATECOPY, Errstat2, ErrMsg2)
         CALL SetErrStat(ErrStat2, ErrMsg2, ErrStat, ErrMsg, RoutineName )
      CALL InflowWind_CopyConstrState (y_FAST%op%z_IfW( i), IfW%z( STATE_CURR), MESH_UPDATECOPY, Errstat2, ErrMsg2)
         CALL SetErrStat(ErrStat2, ErrMsg2, ErrStat, ErrMsg, RoutineName )
      CALL InflowWind_CopyOtherState (y_FAST%op%OtherSt_IfW( i), IfW%OtherSt( STATE_CURR), MESH_UPDATECOPY, Errstat2, ErrMsg2)
         CALL SetErrStat(ErrStat2, ErrMsg2, ErrStat, ErrMsg, RoutineName )
               
      CALL InflowWind_CopyInput (y_FAST%op%u_IfW(i), IfW%Input(1), MESH_UPDATECOPY, Errstat2, ErrMsg2)
         CALL SetErrStat(ErrStat2, ErrMsg2, ErrStat, ErrMsg, RoutineName )
               
   END IF
            
      
   ! ServoDyn: copy op to actual states and inputs
   IF ( p_FAST%CompServo == Module_SrvD ) THEN
      CALL SrvD_CopyContState   (y_FAST%op%x_SrvD( i), SrvD%x( STATE_CURR), MESH_UPDATECOPY, Errstat2, ErrMsg2)
         CALL SetErrStat(ErrStat2, ErrMsg2, ErrStat, ErrMsg, RoutineName )
      CALL SrvD_CopyDiscState   (y_FAST%op%xd_SrvD( i), SrvD%xd(STATE_CURR), MESH_UPDATECOPY, Errstat2, ErrMsg2)
         CALL SetErrStat(ErrStat2, ErrMsg2, ErrStat, ErrMsg, RoutineName )
      CALL SrvD_CopyConstrState (y_FAST%op%z_SrvD( i), SrvD%z( STATE_CURR), MESH_UPDATECOPY, Errstat2, ErrMsg2)
         CALL SetErrStat(ErrStat2, ErrMsg2, ErrStat, ErrMsg, RoutineName )
      CALL SrvD_CopyOtherState (y_FAST%op%OtherSt_SrvD( i), SrvD%OtherSt( STATE_CURR), MESH_UPDATECOPY, Errstat2, ErrMsg2)
         CALL SetErrStat(ErrStat2, ErrMsg2, ErrStat, ErrMsg, RoutineName )
               
      CALL SrvD_CopyInput (y_FAST%op%u_SrvD(i), SrvD%Input(1), MESH_UPDATECOPY, Errstat2, ErrMsg2)
         CALL SetErrStat(ErrStat2, ErrMsg2, ErrStat, ErrMsg, RoutineName )
   END IF
      
      
   ! HydroDyn: copy op to actual states and inputs
   IF ( p_FAST%CompHydro == Module_HD ) THEN         
      CALL HydroDyn_CopyContState   (y_FAST%op%x_HD( i), HD%x( STATE_CURR), MESH_UPDATECOPY, Errstat2, ErrMsg2)
         CALL SetErrStat(ErrStat2, ErrMsg2, ErrStat, ErrMsg, RoutineName )
      CALL HydroDyn_CopyDiscState   (y_FAST%op%xd_HD( i), HD%xd(STATE_CURR), MESH_UPDATECOPY, Errstat2, ErrMsg2)
         CALL SetErrStat(ErrStat2, ErrMsg2, ErrStat, ErrMsg, RoutineName )
      CALL HydroDyn_CopyConstrState (y_FAST%op%z_HD( i), HD%z( STATE_CURR), MESH_UPDATECOPY, Errstat2, ErrMsg2)
         CALL SetErrStat(ErrStat2, ErrMsg2, ErrStat, ErrMsg, RoutineName )
      CALL HydroDyn_CopyOtherState (y_FAST%op%OtherSt_HD( i), HD%OtherSt(STATE_CURR), MESH_UPDATECOPY, Errstat2, ErrMsg2)
         CALL SetErrStat(ErrStat2, ErrMsg2, ErrStat, ErrMsg, RoutineName )
               
      CALL HydroDyn_CopyInput (y_FAST%op%u_HD(i), HD%Input(1), MESH_UPDATECOPY, Errstat2, ErrMsg2)
         CALL SetErrStat(ErrStat2, ErrMsg2, ErrStat, ErrMsg, RoutineName )
   END IF
            
            
   ! SubDyn: copy final predictions to actual states
   IF ( p_FAST%CompSub == Module_SD ) THEN
      CALL SD_CopyContState   (y_FAST%op%x_SD(i), SD%x( STATE_CURR), MESH_UPDATECOPY, Errstat2, ErrMsg2)
         CALL SetErrStat(ErrStat2, ErrMsg2, ErrStat, ErrMsg, RoutineName )
      CALL SD_CopyDiscState   (y_FAST%op%xd_SD(i), SD%xd(STATE_CURR), MESH_UPDATECOPY, Errstat2, ErrMsg2)
         CALL SetErrStat(ErrStat2, ErrMsg2, ErrStat, ErrMsg, RoutineName )
      CALL SD_CopyConstrState( y_FAST%op%z_SD(i), SD%z( STATE_CURR), MESH_UPDATECOPY, Errstat2, ErrMsg2)
         CALL SetErrStat(ErrStat2, ErrMsg2, ErrStat, ErrMsg, RoutineName )
      CALL SD_CopyOtherState (y_FAST%op%OtherSt_SD(i), SD%OtherSt(STATE_CURR), MESH_UPDATECOPY, Errstat2, ErrMsg2)
         CALL SetErrStat(ErrStat2, ErrMsg2, ErrStat, ErrMsg, RoutineName )

      CALL SD_CopyInput (y_FAST%op%u_SD(i), SD%Input(1), MESH_UPDATECOPY, Errstat2, ErrMsg2)
         CALL SetErrStat(ErrStat2, ErrMsg2, ErrStat, ErrMsg, RoutineName )

   ELSE IF ( p_FAST%CompSub == Module_ExtPtfm ) THEN
      CALL ExtPtfm_CopyContState   (y_FAST%op%x_ExtPtfm(i), ExtPtfm%x( STATE_CURR), MESH_UPDATECOPY, Errstat2, ErrMsg2)
         CALL SetErrStat(ErrStat2, ErrMsg2, ErrStat, ErrMsg, RoutineName )
      CALL ExtPtfm_CopyDiscState   (y_FAST%op%xd_ExtPtfm(i), ExtPtfm%xd(STATE_CURR), MESH_UPDATECOPY, Errstat2, ErrMsg2)
         CALL SetErrStat(ErrStat2, ErrMsg2, ErrStat, ErrMsg, RoutineName )
      CALL ExtPtfm_CopyConstrState (y_FAST%op%z_ExtPtfm(i), ExtPtfm%z( STATE_CURR), MESH_UPDATECOPY, Errstat2, ErrMsg2)
         CALL SetErrStat(ErrStat2, ErrMsg2, ErrStat, ErrMsg, RoutineName )
      CALL ExtPtfm_CopyOtherState (y_FAST%op%OtherSt_ExtPtfm(i), ExtPtfm%OtherSt(STATE_CURR), MESH_UPDATECOPY, Errstat2, ErrMsg2)
         CALL SetErrStat(ErrStat2, ErrMsg2, ErrStat, ErrMsg, RoutineName )

      CALL ExtPtfm_CopyInput (y_FAST%op%u_ExtPtfm(i), ExtPtfm%Input(1), MESH_UPDATECOPY, Errstat2, ErrMsg2)
         CALL SetErrStat(ErrStat2, ErrMsg2, ErrStat, ErrMsg, RoutineName )
   END IF
         
      
   ! MAP/MoorDyn/FEAM: copy op to actual states and inputs
   IF (p_FAST%CompMooring == Module_MAP) THEN
      CALL MAP_CopyContState   (y_FAST%op%x_MAP(i), MAPp%x( STATE_CURR), MESH_UPDATECOPY, Errstat2, ErrMsg2)
         CALL SetErrStat(ErrStat2, ErrMsg2, ErrStat, ErrMsg, RoutineName )
      CALL MAP_CopyDiscState   (y_FAST%op%xd_MAP(i), MAPp%xd(STATE_CURR), MESH_UPDATECOPY, Errstat2, ErrMsg2)
         CALL SetErrStat(ErrStat2, ErrMsg2, ErrStat, ErrMsg, RoutineName )
      CALL MAP_CopyConstrState (y_FAST%op%z_MAP(i), MAPp%z( STATE_CURR), MESH_UPDATECOPY, Errstat2, ErrMsg2)
         CALL SetErrStat(ErrStat2, ErrMsg2, ErrStat, ErrMsg, RoutineName )
      !CALL MAP_CopyOtherState (y_FAST%op%OtherSt_MAP(i), MAPp%OtherSt(STATE_CURR), MESH_UPDATECOPY, Errstat2, ErrMsg2)
      !   CALL SetErrStat(ErrStat2, ErrMsg2, ErrStat, ErrMsg, RoutineName )

      CALL MAP_CopyInput (y_FAST%op%u_MAP(i), MAPp%Input(1), MESH_UPDATECOPY, Errstat2, ErrMsg2)
         CALL SetErrStat(ErrStat2, ErrMsg2, ErrStat, ErrMsg, RoutineName )
   ELSEIF (p_FAST%CompMooring == Module_MD) THEN
      CALL MD_CopyContState   (y_FAST%op%x_MD(i), MD%x( STATE_CURR), MESH_UPDATECOPY, Errstat2, ErrMsg2)
         CALL SetErrStat(ErrStat2, ErrMsg2, ErrStat, ErrMsg, RoutineName )
      CALL MD_CopyDiscState   (y_FAST%op%xd_MD(i), MD%xd(STATE_CURR), MESH_UPDATECOPY, Errstat2, ErrMsg2)
         CALL SetErrStat(ErrStat2, ErrMsg2, ErrStat, ErrMsg, RoutineName )
      CALL MD_CopyConstrState (y_FAST%op%z_MD(i), MD%z( STATE_CURR), MESH_UPDATECOPY, Errstat2, ErrMsg2)
         CALL SetErrStat(ErrStat2, ErrMsg2, ErrStat, ErrMsg, RoutineName )
      CALL MD_CopyOtherState (y_FAST%op%OtherSt_MD(i), MD%OtherSt(STATE_CURR), MESH_UPDATECOPY, Errstat2, ErrMsg2)
         CALL SetErrStat(ErrStat2, ErrMsg2, ErrStat, ErrMsg, RoutineName )
               
      CALL MD_CopyInput (y_FAST%op%u_MD(i), MD%Input(1), MESH_UPDATECOPY, Errstat2, ErrMsg2)
         CALL SetErrStat(ErrStat2, ErrMsg2, ErrStat, ErrMsg, RoutineName )
   ELSEIF (p_FAST%CompMooring == Module_FEAM) THEN
      CALL FEAM_CopyContState   (y_FAST%op%x_FEAM(i), FEAM%x( STATE_CURR), MESH_UPDATECOPY, Errstat2, ErrMsg2)
         CALL SetErrStat(ErrStat2, ErrMsg2, ErrStat, ErrMsg, RoutineName )
      CALL FEAM_CopyDiscState   (y_FAST%op%xd_FEAM(i), FEAM%xd(STATE_CURR), MESH_UPDATECOPY, Errstat2, ErrMsg2)
         CALL SetErrStat(ErrStat2, ErrMsg2, ErrStat, ErrMsg, RoutineName )
      CALL FEAM_CopyConstrState (y_FAST%op%z_FEAM(i), FEAM%z( STATE_CURR), MESH_UPDATECOPY, Errstat2, ErrMsg2)
         CALL SetErrStat(ErrStat2, ErrMsg2, ErrStat, ErrMsg, RoutineName )
      CALL FEAM_CopyOtherState (y_FAST%op%OtherSt_FEAM(i), FEAM%OtherSt( STATE_CURR), MESH_UPDATECOPY, Errstat2, ErrMsg2)
         CALL SetErrStat(ErrStat2, ErrMsg2, ErrStat, ErrMsg, RoutineName )
               
      CALL FEAM_CopyInput (y_FAST%op%u_FEAM(i), FEAM%Input(1), MESH_UPDATECOPY, Errstat2, ErrMsg2)
         CALL SetErrStat(ErrStat2, ErrMsg2, ErrStat, ErrMsg, RoutineName )
   !ELSEIF (p_FAST%CompMooring == Module_Orca) THEN
   END IF
             
         ! IceFloe/IceDyn: copy op to actual states and inputs
   IF ( p_FAST%CompIce == Module_IceF ) THEN
      CALL IceFloe_CopyContState   (y_FAST%op%x_IceF(i), IceF%x( STATE_CURR), MESH_UPDATECOPY, Errstat2, ErrMsg2)
         CALL SetErrStat(ErrStat2, ErrMsg2, ErrStat, ErrMsg, RoutineName )
      CALL IceFloe_CopyDiscState   (y_FAST%op%xd_IceF(i), IceF%xd(STATE_CURR), MESH_UPDATECOPY, Errstat2, ErrMsg2)
         CALL SetErrStat(ErrStat2, ErrMsg2, ErrStat, ErrMsg, RoutineName )
      CALL IceFloe_CopyConstrState (y_FAST%op%z_IceF(i), IceF%z( STATE_CURR), MESH_UPDATECOPY, Errstat2, ErrMsg2)
         CALL SetErrStat(ErrStat2, ErrMsg2, ErrStat, ErrMsg, RoutineName )
      CALL IceFloe_CopyOtherState (y_FAST%op%OtherSt_IceF(i), IceF%OtherSt(STATE_CURR), MESH_UPDATECOPY, Errstat2, ErrMsg2)
         CALL SetErrStat(ErrStat2, ErrMsg2, ErrStat, ErrMsg, RoutineName )
               
      CALL IceFloe_CopyInput (y_FAST%op%u_IceF(i), IceF%Input(1), MESH_UPDATECOPY, Errstat2, ErrMsg2)
         CALL SetErrStat(ErrStat2, ErrMsg2, ErrStat, ErrMsg, RoutineName )
   ELSEIF ( p_FAST%CompIce == Module_IceD ) THEN
      DO k=1,p_FAST%numIceLegs
         CALL IceD_CopyContState   (y_FAST%op%x_IceD(k, i), IceD%x( k,STATE_CURR), MESH_UPDATECOPY, Errstat2, ErrMsg2)
            CALL SetErrStat(ErrStat2, ErrMsg2, ErrStat, ErrMsg, RoutineName )
         CALL IceD_CopyDiscState   (y_FAST%op%xd_IceD(k, i), IceD%xd(k,STATE_CURR), MESH_UPDATECOPY, Errstat2, ErrMsg2)
            CALL SetErrStat(ErrStat2, ErrMsg2, ErrStat, ErrMsg, RoutineName )
         CALL IceD_CopyConstrState (y_FAST%op%z_IceD(k, i), IceD%z( k,STATE_CURR), MESH_UPDATECOPY, Errstat2, ErrMsg2)
            CALL SetErrStat(ErrStat2, ErrMsg2, ErrStat, ErrMsg, RoutineName )
         CALL IceD_CopyOtherState (y_FAST%op%OtherSt_IceD(k, i), IceD%OtherSt( k,STATE_CURR), MESH_UPDATECOPY, Errstat2, ErrMsg2)
            CALL SetErrStat(ErrStat2, ErrMsg2, ErrStat, ErrMsg, RoutineName )
                  
         CALL IceD_CopyInput (y_FAST%op%u_IceD(k, i), IceD%Input(1,k), MESH_UPDATECOPY, Errstat2, ErrMsg2)
            CALL SetErrStat(ErrStat2, ErrMsg2, ErrStat, ErrMsg, RoutineName )
      END DO
   END IF

END SUBROUTINE SetOperatingPoint
!----------------------------------------------------------------------------------------------------------------------------------
subroutine GetStateAry(p_FAST, iMode, t, x, x_eig_magnitude, x_eig_phase)
   INTEGER(IntKi),           INTENT(IN   ) :: iMode               !< index into Mode dimension of arrays
   TYPE(FAST_ParameterType), INTENT(IN   ) :: p_FAST              !< Parameters for the glue code
   REAL(DbKi)              , INTENT(IN   ) :: t                   !< time
   REAL(R8Ki),               INTENT(INOUT) :: x(:)                !< in: state at its operating point; out: added perturbation
   REAL(R8Ki),               INTENT(IN)    :: x_eig_magnitude(:)  !< magnitude of the eigenvector
   REAL(R8Ki),               INTENT(IN)    :: x_eig_phase(:)      !< phase of the eigenvector
      
   ! note that this assumes p_FAST%VTK_modes%VTKLinPhase is zero for VTKLinTim=2
   x = x + x_eig_magnitude * p_FAST%VTK_modes%VTKLinScale * cos( TwoPi_D * p_FAST%VTK_modes%DampedFreq_Hz(iMode)*t + x_eig_phase + p_FAST%VTK_modes%VTKLinPhase )
end subroutine GetStateAry



!----------------------------------------------------------------------------------------------------------------------------------
!----------------------------------------------------------------------------------------------------------------------------------
!> This routine performs the algorithm for computing a periodic steady-state solution.
SUBROUTINE FAST_CalcSteady( n_t_global, t_global, p_FAST, y_FAST, m_FAST, ED, BD, SrvD, AD, IfW, OpFM, HD, SD, ExtPtfm, MAPp, FEAM, MD, Orca, &
                   IceF, IceD, ErrStat, ErrMsg )

   INTEGER(IntKi),           INTENT(IN   ) :: n_t_global          !< integer time step
   REAL(DbKi),               INTENT(IN   ) :: t_global            ! current simulation time
   TYPE(FAST_ParameterType), INTENT(IN   ) :: p_FAST              !< Parameters for the glue code
   TYPE(FAST_OutputFileType),INTENT(INOUT) :: y_FAST              !< Output variables for the glue code
   TYPE(FAST_MiscVarType),   INTENT(INOUT) :: m_FAST              !< Miscellaneous variables
     
   TYPE(ElastoDyn_Data),     INTENT(INOUT) :: ED                  !< ElastoDyn data
   TYPE(BeamDyn_Data),       INTENT(INOUT) :: BD                  !< BeamDyn data
   TYPE(ServoDyn_Data),      INTENT(INOUT) :: SrvD                !< ServoDyn data
   TYPE(AeroDyn_Data),       INTENT(INOUT) :: AD                  !< AeroDyn data
   TYPE(InflowWind_Data),    INTENT(INOUT) :: IfW                 !< InflowWind data
   TYPE(OpenFOAM_Data),      INTENT(INOUT) :: OpFM                !< OpenFOAM data
   TYPE(HydroDyn_Data),      INTENT(INOUT) :: HD                  !< HydroDyn data
   TYPE(SubDyn_Data),        INTENT(INOUT) :: SD                  !< SubDyn data
   TYPE(ExtPtfm_Data),       INTENT(INOUT) :: ExtPtfm             !< ExtPtfm data
   TYPE(MAP_Data),           INTENT(INOUT) :: MAPp                !< MAP data
   TYPE(FEAMooring_Data),    INTENT(INOUT) :: FEAM                !< FEAMooring data
   TYPE(MoorDyn_Data),       INTENT(INOUT) :: MD                  !< Data for the MoorDyn module
   TYPE(OrcaFlex_Data),      INTENT(INOUT) :: Orca                !< OrcaFlex interface data
   TYPE(IceFloe_Data),       INTENT(INOUT) :: IceF                !< IceFloe data
   TYPE(IceDyn_Data),        INTENT(INOUT) :: IceD                !< All the IceDyn data used in time-step loop

   INTEGER(IntKi),           INTENT(  OUT) :: ErrStat             !< Error status of the operation
   CHARACTER(*),             INTENT(  OUT) :: ErrMsg              !< Error message if ErrStat /= ErrID_None

   ! local variables
   REAL(DbKi)                              :: DeltaAzim
   REAL(DbKi)                              :: psi                 !< psi (rotor azimuth) at which the outputs are defined
   INTEGER(IntKi)                          :: ErrStat2
   CHARACTER(ErrMsgLen)                    :: ErrMsg2
   LOGICAL                                 :: NextAzimuth
   
   CHARACTER(*), PARAMETER                 :: RoutineName = 'FAST_CalcSteady'
   
    
      ErrStat = ErrID_None
      ErrMsg  = ""


         ! get azimuth angle

      psi = ED%y%LSSTipPxa
      call Zero2TwoPi( psi )

      if (n_t_global == 0) then
            ! initialize a few things on the first call:
         call FAST_InitSteadyOutputs( psi, p_FAST, m_FAST, ED, BD, SrvD, AD, IfW, HD, SD, ExtPtfm, MAPp, FEAM, MD, Orca, &
                   IceF, IceD, ErrStat2, ErrMsg2 )
            call SetErrStat(ErrStat2, ErrMsg2, ErrStat, ErrMsg, RoutineName )
      else
         DeltaAzim =  psi - m_FAST%Lin%Psi(1)
         call Zero2TwoPi(DeltaAzim)
      
         if (DeltaAzim > p_FAST%AzimDelta) then
            call SetErrStat(ErrID_Fatal, "The rotor is spinning too fast. The time step or NLinTimes is too large when CalcSteady=true.", ErrStat, ErrMsg, RoutineName)
            return
         end if
         
            ! save the outputs and azimuth angle for possible interpolation later
         call FAST_SaveOutputs( psi, p_FAST, m_FAST, ED, BD, SrvD, AD, IfW, HD, SD, ExtPtfm, MAPp, FEAM, MD, Orca, &
                      IceF, IceD, ErrStat2, ErrMsg2 )
            call SetErrStat(ErrStat2, ErrMsg2, ErrStat, ErrMsg, RoutineName )
      end if
      if (ErrStat >= AbortErrLev) return

      
      
      if ( m_FAST%Lin%AzimTarget(m_FAST%Lin%AzimIndx-1) <= m_FAST%Lin%AzimTarget(m_FAST%Lin%AzimIndx) ) then ! the equal sign takes care of the zero-rpm case
         NextAzimuth = psi >= m_FAST%Lin%AzimTarget(m_FAST%Lin%AzimIndx)
      else
         ! this is the 2pi boundary, so we are either larger than the last target azimuth or less than the next one
         NextAzimuth = psi >= m_FAST%Lin%AzimTarget(m_FAST%Lin%AzimIndx) .and. psi < m_FAST%Lin%AzimTarget(m_FAST%Lin%AzimIndx-1)
      end if

      ! Forcing linearization if it's the last step
      if (t_global >= p_FAST%TMax - 0.5_DbKi*p_FAST%DT) then
         call WrScr('')
         call WrScr('[WARNING] Steady state not found before end of simulation. Forcing linearization.')
         m_FAST%Lin%ForceLin = .True.
         m_FAST%Lin%AzimIndx = 1
         NextAzimuth         = .True.
      endif
      
      if (NextAzimuth) then
      
            ! interpolate to find y at the target azimuth
         call FAST_DiffInterpOutputs( m_FAST%Lin%AzimTarget(m_FAST%Lin%AzimIndx), p_FAST, y_FAST, m_FAST, ED, BD, SrvD, AD, IfW, HD, SD, ExtPtfm, MAPp, FEAM, MD, Orca, &
                   IceF, IceD, ErrStat, ErrMsg )
         ! If linearization is forced
         if (m_FAST%Lin%ForceLin) then
            m_FAST%Lin%IsConverged = .True.
         endif
                   
         if (m_FAST%Lin%IsConverged .or. m_FAST%Lin%n_rot == 0) then ! save this operating point for linearization later
            m_FAST%Lin%LinTimes(m_FAST%Lin%AzimIndx) = t_global  
            call SaveOP(m_FAST%Lin%AzimIndx, p_FAST, y_FAST, ED, BD, SrvD, AD, IfW, OpFM, HD, SD, ExtPtfm, MAPp, FEAM, MD, Orca, &
                                  IceF, IceD, ErrStat, ErrMsg, m_FAST%Lin%CopyOP_CtrlCode )
         end if
         
             ! increment the counter to check the next azimuth:
         m_FAST%Lin%AzimIndx = m_FAST%Lin%AzimIndx + 1
         
             ! check if we've completed one rotor revolution
         if (m_FAST%Lin%AzimIndx > p_FAST%NLinTimes) then
            m_FAST%Lin%n_rot = m_FAST%Lin%n_rot + 1
         
            m_FAST%Lin%FoundSteady = m_FAST%Lin%IsConverged
            
            if (.not. m_FAST%Lin%FoundSteady) then
               ! compute the reference values for this rotor revolution
               call ComputeOutputRanges(p_FAST, y_FAST, m_FAST, SrvD%y)
               m_FAST%Lin%IsConverged = .true. ! check errors next rotor revolution
               m_FAST%Lin%AzimIndx = 1
               m_FAST%Lin%CopyOP_CtrlCode = MESH_UPDATECOPY
            end if
            ! Forcing linearization if time is close to tmax (with sufficient margin) 
            if (.not.m_FAST%Lin%FoundSteady) then
               if (ED%p%RotSpeed>0) then
                  ! If simulation is at least 10 revolutions, and error in rotor speed less than 0.1%
                  if ((p_FAST%TMax>10*(TwoPi_D)/ED%p%RotSpeed) .and. ( t_global >= p_FAST%TMax - 2._DbKi*(TwoPi_D)/ED%p%RotSpeed)) then
                     if (abs(ED%y%RotSpeed-ED%p%RotSpeed)/ED%p%RotSpeed<0.001) then
                        call WrScr('')
                        call WrScr('[WARNING] Steady state not found before end of simulation. Forcing linearization.')
                        m_FAST%Lin%ForceLin = .True. 
                     endif
                  endif
               else
                  if (t_global >= p_FAST%TMax - 1.5_DbKi*p_FAST%DT) then
                     call WrScr('')
                     call WrScr('[WARNING] Steady state not found before end of simulation. Forcing linearization.')
                     m_FAST%Lin%ForceLin = .True. 
                  endif
               endif
            endif
         end if
         
      end if
      if (m_FAST%Lin%ForceLin) then
         m_FAST%Lin%IsConverged=.true.
         m_FAST%Lin%FoundSteady=.true.
      endif
         

END SUBROUTINE FAST_CalcSteady
!----------------------------------------------------------------------------------------------------------------------------------
!> This routine initializes variables for calculating periodic steady-state solution.
SUBROUTINE FAST_InitSteadyOutputs( psi, p_FAST, m_FAST, ED, BD, SrvD, AD, IfW, HD, SD, ExtPtfm, MAPp, FEAM, MD, Orca, &
                   IceF, IceD, ErrStat, ErrMsg )

   REAL(DbKi),               INTENT(IN   ) :: psi                 !< psi (rotor azimuth) at which the outputs are defined
   TYPE(FAST_ParameterType), INTENT(IN   ) :: p_FAST              !< Parameters for the glue code
   TYPE(FAST_MiscVarType),   INTENT(INOUT) :: m_FAST              !< Miscellaneous variables
     
   TYPE(ElastoDyn_Data),     INTENT(INOUT) :: ED                  !< ElastoDyn data
   TYPE(BeamDyn_Data),       INTENT(INOUT) :: BD                  !< BeamDyn data
   TYPE(ServoDyn_Data),      INTENT(INOUT) :: SrvD                !< ServoDyn data
   TYPE(AeroDyn_Data),       INTENT(INOUT) :: AD                  !< AeroDyn data
   TYPE(InflowWind_Data),    INTENT(INOUT) :: IfW                 !< InflowWind data
   TYPE(HydroDyn_Data),      INTENT(INOUT) :: HD                  !< HydroDyn data
   TYPE(SubDyn_Data),        INTENT(INOUT) :: SD                  !< SubDyn data
   TYPE(ExtPtfm_Data),       INTENT(INOUT) :: ExtPtfm             !< ExtPtfm data
   TYPE(MAP_Data),           INTENT(INOUT) :: MAPp                !< MAP data
   TYPE(FEAMooring_Data),    INTENT(INOUT) :: FEAM                !< FEAMooring data
   TYPE(MoorDyn_Data),       INTENT(INOUT) :: MD                  !< Data for the MoorDyn module
   TYPE(OrcaFlex_Data),      INTENT(INOUT) :: Orca                !< OrcaFlex interface data
   TYPE(IceFloe_Data),       INTENT(INOUT) :: IceF                !< IceFloe data
   TYPE(IceDyn_Data),        INTENT(INOUT) :: IceD                !< All the IceDyn data used in time-step loop

   INTEGER(IntKi),           INTENT(  OUT) :: ErrStat             !< Error status of the operation
   CHARACTER(*),             INTENT(  OUT) :: ErrMsg              !< Error message if ErrStat /= ErrID_None

   ! local variables
   INTEGER(IntKi)                          :: j, k                ! loop counters
   INTEGER(IntKi)                          :: ErrStat2
   CHARACTER(ErrMsgLen)                    :: ErrMsg2
   
   CHARACTER(*), PARAMETER                 :: RoutineName = 'FAST_InitSteadyOutputs'
   
    
      ErrStat = ErrID_None
      ErrMsg  = ""
      
      do j=1,p_FAST%NLinTimes
         m_FAST%Lin%AzimTarget(j) = (j-1) * p_FAST%AzimDelta + psi
         call Zero2TwoPi( m_FAST%Lin%AzimTarget(j) )
      end do
      ! this is circular, so I am going to add points at the beginning and end to avoid 
      ! more IF statements later
      m_FAST%Lin%AzimTarget(0) = m_FAST%Lin%AzimTarget(p_FAST%NLinTimes)
      m_FAST%Lin%AzimTarget(p_FAST%NLinTimes+1) = m_FAST%Lin%AzimTarget(1)
      

         ! Azimuth angles that correspond to Output arrays for interpolation:
      !m_FAST%Lin%Psi  = psi ! initialize entire array (note that we won't be able to interpolate with a constant array
      DO j = 1, p_FAST%LinInterpOrder + 1
         m_FAST%Lin%Psi(j) = psi - (j - 1) * D2R_D  ! arbitrarily say azimuth is one degree different
      END DO
      
      
         ! ElastoDyn
         allocate( ED%Output( p_FAST%LinInterpOrder+1 ), STAT = ErrStat2 )
         if (ErrStat2 /= 0) then
            call SetErrStat(ErrID_Fatal, "Error allocating ED%Output.", ErrStat, ErrMsg, RoutineName )
         else
            do j = 1, p_FAST%LinInterpOrder + 1
               call ED_CopyOutput(ED%y, ED%Output(j), MESH_NEWCOPY, ErrStat2, ErrMsg2)
                  call SetErrStat(ErrStat2,ErrMsg2,ErrStat,ErrMsg,RoutineName )
            end do
            
            call ED_CopyOutput(ED%y, ED%y_interp, MESH_NEWCOPY, ErrStat2, ErrMsg2)
               call SetErrStat(ErrStat2,ErrMsg2,ErrStat,ErrMsg,RoutineName )
         end if
      
         ! BeamDyn
         IF (p_FAST%CompElast == Module_BD) THEN
         
            allocate( BD%Output( p_FAST%LinInterpOrder+1, p_FAST%nBeams ), STAT = ErrStat2 )
            if (ErrStat2 /= 0) then
               call SetErrStat(ErrID_Fatal, "Error allocating BD%Output.", ErrStat, ErrMsg, RoutineName )
            else
               do k=1,p_FAST%nBeams
                  do j = 1, p_FAST%LinInterpOrder + 1
                     call BD_CopyOutput(BD%y(k), BD%Output(j,k), MESH_NEWCOPY, ErrStat2, ErrMsg2)
                        call SetErrStat(ErrStat2,ErrMsg2,ErrStat,ErrMsg,RoutineName )
                  end do
               end do

               allocate( BD%y_interp( p_FAST%nBeams ), STAT = ErrStat2 )
               if (ErrStat2 /= 0) then
                  call SetErrStat(ErrID_Fatal, "Error allocating BD%Output.", ErrStat, ErrMsg, RoutineName )
               else
                  do k=1,p_FAST%nBeams
                     call BD_CopyOutput(BD%y(k), BD%y_interp(k), MESH_NEWCOPY, ErrStat2, ErrMsg2)
                        call SetErrStat(ErrStat2,ErrMsg2,ErrStat,ErrMsg,RoutineName )
                  end do
               end if
               
            end if
            
         END IF  ! BeamDyn 
         
      ! AeroDyn
      IF ( p_FAST%CompAero == Module_AD ) THEN
         
         allocate( AD%Output( p_FAST%LinInterpOrder+1 ), STAT = ErrStat2 )
         if (ErrStat2 /= 0) then
            call SetErrStat(ErrID_Fatal, "Error allocating AD%Output.", ErrStat, ErrMsg, RoutineName )
         else
            do j = 1, p_FAST%LinInterpOrder + 1
               call AD_CopyOutput(AD%y, AD%Output(j), MESH_NEWCOPY, ErrStat2, ErrMsg2)
                  call SetErrStat(ErrStat2,ErrMsg2,ErrStat,ErrMsg,RoutineName )
            end do
            
            call AD_CopyOutput(AD%y, AD%y_interp, MESH_NEWCOPY, ErrStat2, ErrMsg2)
               call SetErrStat(ErrStat2,ErrMsg2,ErrStat,ErrMsg,RoutineName )
         end if
         
      END IF  ! CompAero
      
         
      ! InflowWind
      IF ( p_FAST%CompInflow == Module_IfW ) THEN
         
         allocate( IfW%Output( p_FAST%LinInterpOrder+1 ), STAT = ErrStat2 )
         if (ErrStat2 /= 0) then
            call SetErrStat(ErrID_Fatal, "Error allocating IfW%Output.", ErrStat, ErrMsg, RoutineName )
         else
            do j = 1, p_FAST%LinInterpOrder + 1
               call InflowWind_CopyOutput(IfW%y, IfW%Output(j), MESH_NEWCOPY, ErrStat2, ErrMsg2)
                  call SetErrStat(ErrStat2,ErrMsg2,ErrStat,ErrMsg,RoutineName )
            end do
            
            call InflowWind_CopyOutput(IfW%y, IfW%y_interp, MESH_NEWCOPY, ErrStat2, ErrMsg2)
               call SetErrStat(ErrStat2,ErrMsg2,ErrStat,ErrMsg,RoutineName )
         end if
            
      END IF  ! CompInflow
      
      
      ! ServoDyn
      IF ( p_FAST%CompServo == Module_SrvD ) THEN
         
         allocate( SrvD%Output( p_FAST%LinInterpOrder+1 ), STAT = ErrStat2 )
         if (ErrStat2 /= 0) then
            call SetErrStat(ErrID_Fatal, "Error allocating SrvD%Output.", ErrStat, ErrMsg, RoutineName )
         else
            do j = 1, p_FAST%LinInterpOrder + 1
               call SrvD_CopyOutput(SrvD%y, SrvD%Output(j), MESH_NEWCOPY, ErrStat2, ErrMsg2)
                  call SetErrStat(ErrStat2,ErrMsg2,ErrStat,ErrMsg,RoutineName )
            end do
            
            call SrvD_CopyOutput(SrvD%y, SrvD%y_interp, MESH_NEWCOPY, ErrStat2, ErrMsg2)
               call SetErrStat(ErrStat2,ErrMsg2,ErrStat,ErrMsg,RoutineName )
         end if
            
      END IF  ! ServoDyn
      
      ! HydroDyn
      IF ( p_FAST%CompHydro == Module_HD ) THEN

         allocate( HD%Output( p_FAST%LinInterpOrder+1 ), STAT = ErrStat2 )
         if (ErrStat2 /= 0) then
            call SetErrStat(ErrID_Fatal, "Error allocating HD%Output.", ErrStat, ErrMsg, RoutineName )
         else
            do j = 1, p_FAST%LinInterpOrder + 1
               call HydroDyn_CopyOutput(HD%y, HD%Output(j), MESH_NEWCOPY, ErrStat2, ErrMsg2)
                  call SetErrStat(ErrStat2,ErrMsg2,ErrStat,ErrMsg,RoutineName )
            end do
            
            call HydroDyn_CopyOutput(HD%y, HD%y_interp, MESH_NEWCOPY, ErrStat2, ErrMsg2)
               call SetErrStat(ErrStat2,ErrMsg2,ErrStat,ErrMsg,RoutineName )
         end if
            
      END IF  ! HydroDyn
      
      !! SubDyn/ExtPtfm_MCKF
      IF ( p_FAST%CompSub == Module_SD ) THEN
         allocate( SD%Output( p_FAST%LinInterpOrder+1 ), STAT = ErrStat2 )
         if (ErrStat2 /= 0) then
            call SetErrStat(ErrID_Fatal, "Error allocating SD%Output.", ErrStat, ErrMsg, RoutineName )
         else
            do j = 1, p_FAST%LinInterpOrder + 1
               call SD_CopyOutput(SD%y, SD%Output(j), MESH_NEWCOPY, ErrStat2, ErrMsg2)
                  call SetErrStat(ErrStat2,ErrMsg2,ErrStat,ErrMsg,RoutineName )
            end do
            
            call SD_CopyOutput(SD%y, SD%y_interp, MESH_NEWCOPY, ErrStat2, ErrMsg2)
               call SetErrStat(ErrStat2,ErrMsg2,ErrStat,ErrMsg,RoutineName )
         end if   
      ELSE IF ( p_FAST%CompSub == Module_ExtPtfm ) THEN
      END IF  ! SubDyn/ExtPtfm_MCKF
      
      
      ! Mooring (MAP , FEAM , MoorDyn)
      ! MAP
      IF ( p_FAST%CompMooring == Module_MAP ) THEN
         
         allocate( MAPp%Output( p_FAST%LinInterpOrder+1 ), STAT = ErrStat2 )
         if (ErrStat2 /= 0) then
            call SetErrStat(ErrID_Fatal, "Error allocating MAPp%Output.", ErrStat, ErrMsg, RoutineName )
         else
            do j = 1, p_FAST%LinInterpOrder + 1
               call MAP_CopyOutput(MAPp%y, MAPp%Output(j), MESH_NEWCOPY, ErrStat2, ErrMsg2)
                  call SetErrStat(ErrStat2,ErrMsg2,ErrStat,ErrMsg,RoutineName )
            end do
            
            call MAP_CopyOutput(MAPp%y, MAPp%y_interp, MESH_NEWCOPY, ErrStat2, ErrMsg2)
               call SetErrStat(ErrStat2,ErrMsg2,ErrStat,ErrMsg,RoutineName )
         end if
            
      ! MoorDyn
      ELSEIF ( p_FAST%CompMooring == Module_MD ) THEN
      
         allocate( MD%Output( p_FAST%LinInterpOrder+1 ), STAT = ErrStat2 )
         if (ErrStat2 /= 0) then
            call SetErrStat(ErrID_Fatal, "Error allocating MD%Output.", ErrStat, ErrMsg, RoutineName )
         else
            do j = 1, p_FAST%LinInterpOrder + 1
               call MD_CopyOutput(MD%y, MD%Output(j), MESH_NEWCOPY, ErrStat2, ErrMsg2)
                  call SetErrStat(ErrStat2,ErrMsg2,ErrStat,ErrMsg,RoutineName )
            end do
            
            call MD_CopyOutput(MD%y, MD%y_interp, MESH_NEWCOPY, ErrStat2, ErrMsg2)
               call SetErrStat(ErrStat2,ErrMsg2,ErrStat,ErrMsg,RoutineName )
         end if
      
      
      
      
      !! FEAM
      !ELSEIF ( p_FAST%CompMooring == Module_FEAM ) THEN
      !! OrcaFlex
      !ELSEIF ( p_FAST%CompMooring == Module_Orca ) THEN
         
      END IF  ! MAP/FEAM/MoorDyn/OrcaFlex
      
           
            
      !! Ice (IceFloe or IceDyn)
      !! IceFloe
      !IF ( p_FAST%CompIce == Module_IceF ) THEN
      !   
      !! IceDyn
      !ELSEIF ( p_FAST%CompIce == Module_IceD ) THEN
      !
      !END IF  ! IceFloe/IceDyn


END SUBROUTINE FAST_InitSteadyOutputs
!----------------------------------------------------------------------------------------------------------------------------------
!> This routine saves outputs for future interpolation at a desired azimuth.
SUBROUTINE FAST_SaveOutputs( psi, p_FAST, m_FAST, ED, BD, SrvD, AD, IfW, HD, SD, ExtPtfm, MAPp, FEAM, MD, Orca, &
                   IceF, IceD, ErrStat, ErrMsg )

   REAL(DbKi),               INTENT(IN   ) :: psi                 !< psi (rotor azimuth) at which the outputs are defined
   TYPE(FAST_ParameterType), INTENT(IN   ) :: p_FAST              !< Parameters for the glue code
   TYPE(FAST_MiscVarType),   INTENT(INOUT) :: m_FAST              !< Miscellaneous variables
     
   TYPE(ElastoDyn_Data),     INTENT(INOUT) :: ED                  !< ElastoDyn data
   TYPE(BeamDyn_Data),       INTENT(INOUT) :: BD                  !< BeamDyn data
   TYPE(ServoDyn_Data),      INTENT(INOUT) :: SrvD                !< ServoDyn data
   TYPE(AeroDyn_Data),       INTENT(INOUT) :: AD                  !< AeroDyn data
   TYPE(InflowWind_Data),    INTENT(INOUT) :: IfW                 !< InflowWind data
   TYPE(HydroDyn_Data),      INTENT(INOUT) :: HD                  !< HydroDyn data
   TYPE(SubDyn_Data),        INTENT(INOUT) :: SD                  !< SubDyn data
   TYPE(ExtPtfm_Data),       INTENT(INOUT) :: ExtPtfm             !< ExtPtfm data
   TYPE(MAP_Data),           INTENT(INOUT) :: MAPp                !< MAP data
   TYPE(FEAMooring_Data),    INTENT(INOUT) :: FEAM                !< FEAMooring data
   TYPE(MoorDyn_Data),       INTENT(INOUT) :: MD                  !< Data for the MoorDyn module
   TYPE(OrcaFlex_Data),      INTENT(INOUT) :: Orca                !< OrcaFlex interface data
   TYPE(IceFloe_Data),       INTENT(INOUT) :: IceF                !< IceFloe data
   TYPE(IceDyn_Data),        INTENT(INOUT) :: IceD                !< All the IceDyn data used in time-step loop

   INTEGER(IntKi),           INTENT(  OUT) :: ErrStat             !< Error status of the operation
   CHARACTER(*),             INTENT(  OUT) :: ErrMsg              !< Error message if ErrStat /= ErrID_None

   ! local variables
   INTEGER(IntKi)                          :: j, k                ! loop counters
   INTEGER(IntKi)                          :: ErrStat2
   CHARACTER(ErrMsgLen)                    :: ErrMsg2
   
   CHARACTER(*), PARAMETER                 :: RoutineName = 'FAST_SaveOutputs'
   
    
      ErrStat = ErrID_None
      ErrMsg  = ""
      
      DO j = p_FAST%LinInterpOrder, 1, -1
         m_FAST%Lin%Psi(j+1) = m_FAST%Lin%Psi(j)
      END DO
      
      if (psi < m_FAST%Lin%Psi(1)) then
         ! if we go around a 2pi boundary, we will subtract 2pi from the saved values so that interpolation works as expected
         m_FAST%Lin%Psi = m_FAST%Lin%Psi - TwoPi_D
      end if
      m_FAST%Lin%Psi(1)  = psi

         ! ElastoDyn
         DO j = p_FAST%LinInterpOrder, 1, -1
            CALL ED_CopyOutput(ED%Output(j), ED%Output(j+1), MESH_UPDATECOPY, Errstat2, ErrMsg2)
               CALL SetErrStat(ErrStat2,ErrMsg2,ErrStat,ErrMsg,RoutineName )
         END DO
  
         CALL ED_CopyOutput (ED%y,  ED%Output(1),  MESH_UPDATECOPY, Errstat2, ErrMsg2)
            CALL SetErrStat(ErrStat2,ErrMsg2,ErrStat,ErrMsg,RoutineName )
      
         ! BeamDyn
         IF (p_FAST%CompElast == Module_BD) THEN
         
            DO k = 1,p_FAST%nBeams
         
               DO j = p_FAST%LinInterpOrder, 1, -1
                  CALL BD_CopyOutput (BD%Output(j,k),  BD%Output(j+1,k),  MESH_UPDATECOPY, Errstat2, ErrMsg2)
                     CALL SetErrStat(ErrStat2,ErrMsg2,ErrStat,ErrMsg,RoutineName )
               END DO
  
               CALL BD_CopyOutput (BD%y(k),  BD%Output(1,k),  MESH_UPDATECOPY, Errstat2, ErrMsg2)
                  CALL SetErrStat(ErrStat2,ErrMsg2,ErrStat,ErrMsg,RoutineName )
            
            END DO ! k=p_FAST%nBeams
         
         END IF  ! BeamDyn 
         
      
      ! AeroDyn
      IF ( p_FAST%CompAero == Module_AD ) THEN
         
         DO j = p_FAST%LinInterpOrder, 1, -1
            CALL AD_CopyOutput (AD%Output(j),  AD%Output(j+1),  MESH_UPDATECOPY, Errstat2, ErrMsg2)
               CALL SetErrStat(ErrStat2,ErrMsg2,ErrStat,ErrMsg,RoutineName )
         END DO
  
         CALL AD_CopyOutput (AD%y,  AD%Output(1),  MESH_UPDATECOPY, Errstat2, ErrMsg2)
            CALL SetErrStat(ErrStat2,ErrMsg2,ErrStat,ErrMsg,RoutineName )
         
      END IF  ! CompAero
      
         
      ! InflowWind
      IF ( p_FAST%CompInflow == Module_IfW ) THEN
         
         DO j = p_FAST%LinInterpOrder, 1, -1
            CALL InflowWind_CopyOutput (IfW%Output(j),  IfW%Output(j+1),  MESH_UPDATECOPY, Errstat2, ErrMsg2)
               CALL SetErrStat(ErrStat2,ErrMsg2,ErrStat,ErrMsg,RoutineName )
         END DO
  
         CALL InflowWind_CopyOutput (IfW%y,  IfW%Output(1),  MESH_UPDATECOPY, Errstat2, ErrMsg2)
            CALL SetErrStat(ErrStat2,ErrMsg2,ErrStat,ErrMsg,RoutineName )
            
      END IF  ! CompInflow
      
      
      ! ServoDyn
      IF ( p_FAST%CompServo == Module_SrvD ) THEN
         
         DO j = p_FAST%LinInterpOrder, 1, -1
            CALL SrvD_CopyOutput (SrvD%Output(j),  SrvD%Output(j+1),  MESH_UPDATECOPY, ErrStat2, ErrMsg2)
               CALL SetErrStat(ErrStat2,ErrMsg2,ErrStat,ErrMsg,RoutineName )
         END DO
  
         CALL SrvD_CopyOutput (SrvD%y,  SrvD%Output(1),  MESH_UPDATECOPY, ErrStat2, ErrMsg2)
            CALL SetErrStat(ErrStat2,ErrMsg2,ErrStat,ErrMsg,RoutineName )
            
      END IF  ! ServoDyn       
      
      ! HydroDyn
      IF ( p_FAST%CompHydro == Module_HD ) THEN

         DO j = p_FAST%LinInterpOrder, 1, -1

            CALL HydroDyn_CopyOutput (HD%Output(j),  HD%Output(j+1),  MESH_UPDATECOPY, ErrStat2, ErrMsg2)
               CALL SetErrStat(ErrStat2,ErrMsg2,ErrStat,ErrMsg,RoutineName )
         END DO

         CALL HydroDyn_CopyOutput (HD%y,  HD%Output(1),  MESH_UPDATECOPY, Errstat2, ErrMsg2)
            CALL SetErrStat(ErrStat2,ErrMsg2,ErrStat,ErrMsg,RoutineName )
            
      END IF  ! HydroDyn

      !! SubDyn/ExtPtfm_MCKF
      IF ( p_FAST%CompSub == Module_SD ) THEN
         DO j = p_FAST%LinInterpOrder, 1, -1
            CALL SD_CopyOutput (SD%Output(j),  SD%Output(j+1),  MESH_UPDATECOPY, ErrStat2, ErrMsg2)
               CALL SetErrStat(ErrStat2,ErrMsg2,ErrStat,ErrMsg,RoutineName )
         END DO

         CALL SD_CopyOutput (SD%y,  SD%Output(1),  MESH_UPDATECOPY, Errstat2, ErrMsg2)
            CALL SetErrStat(ErrStat2,ErrMsg2,ErrStat,ErrMsg,RoutineName )
      ELSE IF ( p_FAST%CompSub == Module_ExtPtfm ) THEN
      END IF  ! SubDyn/ExtPtfm_MCKF
      
      
      ! Mooring (MAP , FEAM , MoorDyn)
      ! MAP
      IF ( p_FAST%CompMooring == Module_MAP ) THEN
         
         DO j = p_FAST%LinInterpOrder, 1, -1
            CALL MAP_CopyOutput (MAPp%Output(j),  MAPp%Output(j+1),  MESH_UPDATECOPY, Errstat2, ErrMsg2)
               CALL SetErrStat(ErrStat2,ErrMsg2,ErrStat,ErrMsg,RoutineName )
         END DO
  
         CALL MAP_CopyOutput (MAPp%y,  MAPp%Output(1),  MESH_UPDATECOPY, Errstat2, ErrMsg2)
            CALL SetErrStat(ErrStat2,ErrMsg2,ErrStat,ErrMsg,RoutineName )
            
      ! MoorDyn
      ELSEIF ( p_FAST%CompMooring == Module_MD ) THEN
      
         DO j = p_FAST%LinInterpOrder, 1, -1
            CALL MD_CopyOutput (MD%Output(j),  MD%Output(j+1),  MESH_UPDATECOPY, Errstat2, ErrMsg2)
               CALL SetErrStat(ErrStat2,ErrMsg2,ErrStat,ErrMsg,RoutineName )
         END DO
  
         CALL MD_CopyOutput (MD%y,  MD%Output(1),  MESH_UPDATECOPY, Errstat2, ErrMsg2)
            CALL SetErrStat(ErrStat2,ErrMsg2,ErrStat,ErrMsg,RoutineName )
            
      !! FEAM
      !ELSEIF ( p_FAST%CompMooring == Module_FEAM ) THEN
      !! OrcaFlex
      !ELSEIF ( p_FAST%CompMooring == Module_Orca ) THEN
         
      END IF  ! MAP/FEAM/MoorDyn/OrcaFlex
      
           
            
      !! Ice (IceFloe or IceDyn)
      !! IceFloe
      !IF ( p_FAST%CompIce == Module_IceF ) THEN
      !   
      !! IceDyn
      !ELSEIF ( p_FAST%CompIce == Module_IceD ) THEN
      !
      !END IF  ! IceFloe/IceDyn


END SUBROUTINE FAST_SaveOutputs
!----------------------------------------------------------------------------------------------------------------------------------
!> This routine interpolates the outputs at the target azimuths, computes the compared to the previous rotation, and stores 
!! them for future rotation .
SUBROUTINE FAST_DiffInterpOutputs( psi_target, p_FAST, y_FAST, m_FAST, ED, BD, SrvD, AD, IfW, HD, SD, ExtPtfm, MAPp, FEAM, MD, Orca, &
                   IceF, IceD, ErrStat, ErrMsg )

   REAL(DbKi),               INTENT(IN   ) :: psi_target          !< psi (rotor azimuth) at which the outputs are requested
   TYPE(FAST_ParameterType), INTENT(IN   ) :: p_FAST              !< Parameters for the glue code
   TYPE(FAST_OutputFileType),INTENT(INOUT) :: y_FAST              !< Output variables for the glue code
   TYPE(FAST_MiscVarType),   INTENT(INOUT) :: m_FAST              !< Miscellaneous variables
     
   TYPE(ElastoDyn_Data),     INTENT(INOUT) :: ED                  !< ElastoDyn data
   TYPE(BeamDyn_Data),       INTENT(INOUT) :: BD                  !< BeamDyn data
   TYPE(ServoDyn_Data),      INTENT(INOUT) :: SrvD                !< ServoDyn data
   TYPE(AeroDyn_Data),       INTENT(INOUT) :: AD                  !< AeroDyn data
   TYPE(InflowWind_Data),    INTENT(INOUT) :: IfW                 !< InflowWind data
   TYPE(HydroDyn_Data),      INTENT(INOUT) :: HD                  !< HydroDyn data
   TYPE(SubDyn_Data),        INTENT(INOUT) :: SD                  !< SubDyn data
   TYPE(ExtPtfm_Data),       INTENT(INOUT) :: ExtPtfm             !< ExtPtfm data
   TYPE(MAP_Data),           INTENT(INOUT) :: MAPp                !< MAP data
   TYPE(FEAMooring_Data),    INTENT(INOUT) :: FEAM                !< FEAMooring data
   TYPE(MoorDyn_Data),       INTENT(INOUT) :: MD                  !< Data for the MoorDyn module
   TYPE(OrcaFlex_Data),      INTENT(INOUT) :: Orca                !< OrcaFlex interface data
   TYPE(IceFloe_Data),       INTENT(INOUT) :: IceF                !< IceFloe data
   TYPE(IceDyn_Data),        INTENT(INOUT) :: IceD                !< All the IceDyn data used in time-step loop

   INTEGER(IntKi),           INTENT(  OUT) :: ErrStat             !< Error status of the operation
   CHARACTER(*),             INTENT(  OUT) :: ErrMsg              !< Error message if ErrStat /= ErrID_None

   ! local variables
   INTEGER(IntKi)                          :: k                   ! loop counters
   INTEGER(IntKi)                          :: ErrStat2
   CHARACTER(ErrMsgLen)                    :: ErrMsg2
   REAL(DbKi)                              :: t_global
   REAL(ReKi)                              :: eps_squared
   
   CHARACTER(*), PARAMETER                 :: RoutineName = 'FAST_DiffInterpOutputs'
    
      ErrStat = ErrID_None
      ErrMsg  = ""
      t_global = 0.0_DbKi ! we don't really need this to get the output OPs

      !................................................................................................
      ! Extrapolate outputs to the target azimuth and pack into OP arrays
      !................................................................................................

         ! ElastoDyn
         CALL ED_Output_ExtrapInterp (ED%Output, m_FAST%Lin%Psi,  ED%y_interp, psi_target, ErrStat2, ErrMsg2)
            CALL SetErrStat(ErrStat2,ErrMsg2,ErrStat,ErrMsg,RoutineName )
      
         call ED_GetOP( t_global, ED%Input(1), ED%p, ED%x(STATE_CURR), ED%xd(STATE_CURR), ED%z(STATE_CURR), ED%OtherSt(STATE_CURR), &
                           ED%y_interp, ED%m, ErrStat2, ErrMsg2, y_op=y_FAST%Lin%Modules(Module_ED)%Instance(1)%op_y, NeedTrimOP=.true.)
            call SetErrStat(ErrStat2,ErrMsg2,ErrStat,ErrMsg,RoutineName)
            
         ! BeamDyn
         IF (p_FAST%CompElast == Module_BD) THEN
         
            DO k = 1,p_FAST%nBeams
         
               CALL BD_Output_ExtrapInterp (BD%Output(:,k), m_FAST%Lin%Psi,  BD%y_interp(k), psi_target, ErrStat2, ErrMsg2)
                  CALL SetErrStat(ErrStat2,ErrMsg2,ErrStat,ErrMsg,RoutineName )
            
               call BD_GetOP( t_global, BD%Input(1,k), BD%p(k), BD%x(k,STATE_CURR), BD%xd(k,STATE_CURR), BD%z(k,STATE_CURR), BD%OtherSt(k,STATE_CURR), &
                           BD%y_interp(k), BD%m(k), ErrStat2, ErrMsg2, y_op=y_FAST%Lin%Modules(Module_BD)%Instance(k)%op_y, NeedTrimOP=.true.)
                  call SetErrStat(ErrStat2,ErrMsg2,ErrStat,ErrMsg,RoutineName)
            END DO ! k=p_FAST%nBeams
         
         END IF  ! BeamDyn 
         
      
      ! AeroDyn
      IF ( p_FAST%CompAero == Module_AD ) THEN
         
         CALL AD_Output_ExtrapInterp (AD%Output, m_FAST%Lin%Psi,  AD%y_interp, psi_target, ErrStat2, ErrMsg2)
            CALL SetErrStat(ErrStat2,ErrMsg2,ErrStat,ErrMsg,RoutineName )
         
         call AD_GetOP( t_global, AD%Input(1), AD%p, AD%x(STATE_CURR), AD%xd(STATE_CURR), AD%z(STATE_CURR), AD%OtherSt(STATE_CURR), &
                           AD%y_interp, AD%m, ErrStat2, ErrMsg2, y_op=y_FAST%Lin%Modules(Module_AD)%Instance(1)%op_y)
            call SetErrStat(ErrStat2,ErrMsg2,ErrStat,ErrMsg,RoutineName)
      END IF  ! CompAero
      
         
      ! InflowWind
      IF ( p_FAST%CompInflow == Module_IfW ) THEN
         
         CALL InflowWind_Output_ExtrapInterp (IfW%Output, m_FAST%Lin%Psi,  IfW%y_interp, psi_target, ErrStat2, ErrMsg2)
            CALL SetErrStat(ErrStat2,ErrMsg2,ErrStat,ErrMsg,RoutineName )
            
         call InflowWind_GetOP( t_global, IfW%Input(1), IfW%p, IfW%x(STATE_CURR), IfW%xd(STATE_CURR), IfW%z(STATE_CURR), IfW%OtherSt(STATE_CURR), &
                           IfW%y_interp, IfW%m, ErrStat2, ErrMsg2, y_op=y_FAST%Lin%Modules(Module_IfW)%Instance(1)%op_y)
            call SetErrStat(ErrStat2,ErrMsg2,ErrStat,ErrMsg,RoutineName)
      END IF  ! CompInflow
      
      
      ! ServoDyn
      IF ( p_FAST%CompServo == Module_SrvD ) THEN
         
         CALL SrvD_Output_ExtrapInterp (SrvD%Output, m_FAST%Lin%Psi,  SrvD%y_interp, psi_target, ErrStat2, ErrMsg2)
            CALL SetErrStat(ErrStat2,ErrMsg2,ErrStat,ErrMsg,RoutineName )
            
         call SrvD_GetOP( t_global, SrvD%Input(1), SrvD%p, SrvD%x(STATE_CURR), SrvD%xd(STATE_CURR), SrvD%z(STATE_CURR), SrvD%OtherSt(STATE_CURR), &
                           SrvD%y_interp, SrvD%m, ErrStat2, ErrMsg2, y_op=y_FAST%Lin%Modules(Module_SrvD)%Instance(1)%op_y)
            call SetErrStat(ErrStat2,ErrMsg2,ErrStat,ErrMsg,RoutineName)
      END IF  ! ServoDyn
      
      ! HydroDyn
      IF ( p_FAST%CompHydro == Module_HD ) THEN

         CALL HydroDyn_Output_ExtrapInterp (HD%Output, m_FAST%Lin%Psi,  HD%y_interp, psi_target, ErrStat2, ErrMsg2)
            CALL SetErrStat(ErrStat2,ErrMsg2,ErrStat,ErrMsg,RoutineName )
            
         call HD_GetOP( t_global, HD%Input(1), HD%p, HD%x(STATE_CURR), HD%xd(STATE_CURR), HD%z(STATE_CURR), HD%OtherSt(STATE_CURR), &
                           HD%y_interp, HD%m, ErrStat2, ErrMsg2, y_op=y_FAST%Lin%Modules(Module_HD)%Instance(1)%op_y)
            call SetErrStat(ErrStat2,ErrMsg2,ErrStat,ErrMsg,RoutineName)
      END IF  ! HydroDyn

  
      !! SubDyn/ExtPtfm_MCKF
      IF ( p_FAST%CompSub == Module_SD ) THEN
      
         CALL SD_Output_ExtrapInterp (SD%Output, m_FAST%Lin%Psi,  SD%y_interp, psi_target, ErrStat2, ErrMsg2)
            CALL SetErrStat(ErrStat2,ErrMsg2,ErrStat,ErrMsg,RoutineName )
            
         call SD_GetOP( t_global, SD%Input(1), SD%p, SD%x(STATE_CURR), SD%xd(STATE_CURR), SD%z(STATE_CURR), SD%OtherSt(STATE_CURR), &
                           SD%y_interp, SD%m, ErrStat2, ErrMsg2, y_op=y_FAST%Lin%Modules(Module_SD)%Instance(1)%op_y, NeedTrimOP=.true.)
            call SetErrStat(ErrStat2,ErrMsg2,ErrStat,ErrMsg,RoutineName)
      ELSE IF ( p_FAST%CompSub == Module_ExtPtfm ) THEN
      END IF  ! SubDyn/ExtPtfm_MCKF
      
      
      ! Mooring (MAP , FEAM , MoorDyn)
      ! MAP
      IF ( p_FAST%CompMooring == Module_MAP ) THEN
         
         CALL MAP_Output_ExtrapInterp (MAPp%Output, m_FAST%Lin%Psi,  MAPp%y_interp, psi_target, ErrStat2, ErrMsg2)
            CALL SetErrStat(ErrStat2,ErrMsg2,ErrStat,ErrMsg,RoutineName )
            
         call MAP_GetOP( t_global, MAPp%Input(1), MAPp%p, MAPp%x(STATE_CURR), MAPp%xd(STATE_CURR), MAPp%z(STATE_CURR), MAPp%OtherSt, &
                           MAPp%y_interp, ErrStat2, ErrMsg2, y_op=y_FAST%Lin%Modules(Module_MAP)%Instance(1)%op_y)
            call SetErrStat(ErrStat2,ErrMsg2,ErrStat,ErrMsg,RoutineName)
      ! MoorDyn
      ELSEIF ( p_FAST%CompMooring == Module_MD ) THEN
      
         CALL MD_Output_ExtrapInterp (MD%Output, m_FAST%Lin%Psi,  MD%y_interp, psi_target, ErrStat2, ErrMsg2)
            CALL SetErrStat(ErrStat2,ErrMsg2,ErrStat,ErrMsg,RoutineName )
            
         call MD_GetOP( t_global, MD%Input(1), MD%p, MD%x(STATE_CURR), MD%xd(STATE_CURR), MD%z(STATE_CURR), MD%OtherSt(STATE_CURR), &
                           MD%y_interp, MD%m, ErrStat2, ErrMsg2, y_op=y_FAST%Lin%Modules(Module_MD)%Instance(1)%op_y)
            call SetErrStat(ErrStat2,ErrMsg2,ErrStat,ErrMsg,RoutineName)
      
      !! FEAM
      !ELSEIF ( p_FAST%CompMooring == Module_FEAM ) THEN
      !! OrcaFlex
      !ELSEIF ( p_FAST%CompMooring == Module_Orca ) THEN
         
      END IF  ! MAP/FEAM/MoorDyn/OrcaFlex
      
           
            
      !! Ice (IceFloe or IceDyn)
      !! IceFloe
      !IF ( p_FAST%CompIce == Module_IceF ) THEN
      !   
      !! IceDyn
      !ELSEIF ( p_FAST%CompIce == Module_IceD ) THEN
      !
      !END IF  ! IceFloe/IceDyn

      
      call pack_in_array(p_FAST, y_FAST, m_FAST)
      
      if (m_FAST%Lin%IsConverged) then
         ! check that error equation is less than TrimTol !!!call 
         call calc_error(p_FAST, y_FAST, m_FAST, SrvD%y, eps_squared)
         m_FAST%Lin%IsConverged = eps_squared < p_FAST%TrimTol
      end if
      
      
      m_FAST%Lin%Y_prevRot(:,m_FAST%Lin%AzimIndx) = m_FAST%Lin%y_interp
      
END SUBROUTINE FAST_DiffInterpOutputs
!----------------------------------------------------------------------------------------------------------------------------------
SUBROUTINE pack_in_array(p_FAST, y_FAST, m_FAST)

   TYPE(FAST_ParameterType), INTENT(IN   ) :: p_FAST              !< Parameters for the glue code
   TYPE(FAST_MiscVarType),   INTENT(INOUT) :: m_FAST              !< Miscellaneous variables
   TYPE(FAST_OutputFileType),INTENT(INOUT) :: y_FAST              !< Output variables for the glue code
   
   INTEGER(IntKi)                          :: ThisModule          !< module identifier
   INTEGER(IntKi)                          :: ThisInstance        !< index of the module instance

   integer                                 :: i, j
   integer                                 :: ny
   integer                                 :: indx
   
   ! note that op_y may be larger than SizeLin if there are orientations; also, we are NOT including the WriteOutputs

   do i = 1,p_FAST%Lin_NumMods
      ThisModule = p_FAST%Lin_ModOrder( i )
         
      do ThisInstance=1,size(y_FAST%Lin%Modules(ThisModule)%Instance)
      
         ny = y_FAST%Lin%Modules(ThisModule)%Instance(ThisInstance)%SizeLin(LIN_OUTPUT_COL) - y_FAST%Lin%Modules(ThisModule)%Instance(ThisInstance)%NumOutputs !last column before WriteOutput occurs
         do j=1,ny
            indx = y_FAST%Lin%Modules(ThisModule)%Instance(ThisInstance)%LinStartIndx(LIN_OUTPUT_COL) + j - 1
            
            m_FAST%Lin%y_interp( indx ) = y_FAST%Lin%Modules(ThisModule)%Instance(ThisInstance)%op_y(j)
         end do
         
      end do
   end do
   
END SUBROUTINE pack_in_array
!----------------------------------------------------------------------------------------------------------------------------------
!> This function computes the error function between this rotor revolution and the previous one.
!! Angles represented in m_FAST%Lin%y_interp may have 2pi added or subtracted to allow the angles to be closer to the previous
!! rotor revolution.
SUBROUTINE calc_error(p_FAST, y_FAST, m_FAST, y_SrvD, eps_squared)

   TYPE(FAST_ParameterType), INTENT(IN   ) :: p_FAST              !< Parameters for the glue code
   TYPE(FAST_MiscVarType),   INTENT(INOUT) :: m_FAST              !< Miscellaneous variables
   TYPE(FAST_OutputFileType),INTENT(IN   ) :: y_FAST              !< Output variables for the glue code
   TYPE(SrvD_OutputType),    INTENT(IN   ) :: y_SrvD              !< Output variables for the glue code
   REAL(ReKi)               ,INTENT(  OUT) :: eps_squared         !< epsilon squared
   
   INTEGER(IntKi)                          :: ThisModule          !< module identifier
   INTEGER(IntKi)                          :: ThisInstance        !< index of the module instance

   integer                                 :: i, j
   integer                                 :: ny
   integer                                 :: indx
   real(ReKi)                              :: diff
   
   
   ! special cases for angles:
      indx = Indx_y_Yaw_Start(y_FAST, Module_ED)  ! start of ED where Yaw, YawRate, HSS_Spd occur (right before WriteOutputs)
   call AddOrSub2Pi(m_FAST%Lin%Y_prevRot( indx, m_FAST%Lin%AzimIndx ), m_FAST%Lin%y_interp( indx ))

   if (p_FAST%CompServo == Module_SrvD) then
      do i = 1, size( y_SrvD%BlPitchCom )
         indx = y_FAST%Lin%Modules(Module_SrvD)%Instance(1)%LinStartIndx(LIN_OUTPUT_COL) + i - 1
         call AddOrSub2Pi(m_FAST%Lin%Y_prevRot( indx, m_FAST%Lin%AzimIndx ), m_FAST%Lin%y_interp( indx ))
      end do
   end if
   

   ! compute the error:
   eps_squared = 0.0_ReKi
   
   do i = 1,p_FAST%Lin_NumMods
      ThisModule = p_FAST%Lin_ModOrder( i )
         
      do ThisInstance=1,size(y_FAST%Lin%Modules(ThisModule)%Instance)
      
         ny = y_FAST%Lin%Modules(ThisModule)%Instance(ThisInstance)%SizeLin(LIN_OUTPUT_COL) - y_FAST%Lin%Modules(ThisModule)%Instance(ThisInstance)%NumOutputs !last column before WriteOutput occurs
         
         do j=1,ny
            indx = y_FAST%Lin%Modules(ThisModule)%Instance(ThisInstance)%LinStartIndx(LIN_OUTPUT_COL) + j - 1
            
            if (EqualRealNos(m_FAST%Lin%y_interp( indx ), m_FAST%Lin%Y_prevRot( indx, m_FAST%Lin%AzimIndx ))) then
               diff = 0.0_ReKi ! take care of some potential numerical issues
            else
               diff = m_FAST%Lin%y_interp( indx ) - m_FAST%Lin%Y_prevRot( indx, m_FAST%Lin%AzimIndx )
            end if
            
            eps_squared = eps_squared + ( diff / m_FAST%Lin%y_ref( indx ) ) ** 2
         end do
         
      end do
   end do
   

   !.................................
   ! Normalize:
   !.................................
   eps_squared = eps_squared / ( y_FAST%Lin%Glue%SizeLin(LIN_OUTPUT_COL) - y_FAST%Lin%Glue%NumOutputs )
   
!   write(50+m_FAST%Lin%AzimIndx,'(3000(F15.7,1x))') m_FAST%Lin%y_interp, eps_squared
END SUBROUTINE calc_error
!----------------------------------------------------------------------------------------------------------------------------------
SUBROUTINE ComputeOutputRanges(p_FAST, y_FAST, m_FAST, y_SrvD)

   TYPE(FAST_ParameterType), INTENT(IN   ) :: p_FAST              !< Parameters for the glue code
   TYPE(FAST_MiscVarType),   INTENT(INOUT) :: m_FAST              !< Miscellaneous variables
   TYPE(FAST_OutputFileType),INTENT(IN   ) :: y_FAST              !< Output variables for the glue code
   TYPE(SrvD_OutputType),    INTENT(IN   ) :: y_SrvD              !< Output variables for the glue code
   
   integer                                 :: indx
   integer                                 :: i
   
   ! note that op_y may be larger than SizeLin if there are orientations; also, we are NOT including the WriteOutputs

   do indx = 1,y_FAST%Lin%Glue%SizeLin(LIN_OUTPUT_COL)
      m_FAST%Lin%y_ref(indx) = maxval( m_FAST%Lin%Y_prevRot( indx, : ) ) - minval( m_FAST%Lin%Y_prevRot( indx, : ) )
      m_FAST%Lin%y_ref(indx) = max( m_FAST%Lin%y_ref(indx), 0.01_ReKi )
!      if (m_FAST%Lin%y_ref(indx) < 1.0e-4) m_FAST%Lin%y_ref(indx) = 1.0_ReKi ! not sure why we wouldn't just do m_FAST%Lin%y_ref(indx) = max(1.0_ReKi, m_FAST%Lin%y_ref(indx)) or max(1e-4, y_ref(indx))
   end do
   
   ! special case for angles:
      indx = Indx_y_Yaw_Start(y_FAST, Module_ED)  ! start of ED where Yaw, YawRate, HSS_Spd occur (right before WriteOutputs)
   m_FAST%Lin%y_ref(indx) = min( m_FAST%Lin%y_ref(indx), Pi )

   if (p_FAST%CompServo == Module_SrvD) then
      do i = 1, size( y_SrvD%BlPitchCom )
         indx = y_FAST%Lin%Modules(Module_SrvD)%Instance(1)%LinStartIndx(LIN_OUTPUT_COL) + i - 1
         m_FAST%Lin%y_ref(indx) = min( m_FAST%Lin%y_ref(indx), Pi )
      end do
   end if
   
   ! Note: I'm ignoring the periodicity of the log maps that represent orientations
   
END SUBROUTINE ComputeOutputRanges
!----------------------------------------------------------------------------------------------------------------------------------

END MODULE FAST_Linear<|MERGE_RESOLUTION|>--- conflicted
+++ resolved
@@ -2257,12 +2257,12 @@
       
          ! NOTE: Assumes at least one coupled MD object
       
-         CALL Linearize_Point_to_Point( MD%y%CoupledLoads(1), u_ED%PlatformPtMesh, MeshMapData%Mooring_P_2_ED_P, ErrStat2, ErrMsg2, MD%Input(1)%CoupledKinematics(1), y_ED%PlatformPtMesh)
+         CALL Linearize_Point_to_Point( MD%y%CoupledLoads(1), u_ED%PlatformPtMesh, MeshMapData%Mooring_2_Structure, ErrStat2, ErrMsg2, MD%Input(1)%CoupledKinematics(1), y_ED%PlatformPtMesh)
             CALL SetErrStat(ErrStat2,ErrMsg2, ErrStat, ErrMsg, RoutineName)
                
             ! HD is source in the mapping, so we want M_{uSm}
-         if (allocated(MeshMapData%Mooring_P_2_ED_P%dM%m_us )) then
-            call SetBlockMatrix( dUdu, MeshMapData%Mooring_P_2_ED_P%dM%m_us, ED_Start_mt, MD_Start )
+         if (allocated(MeshMapData%Mooring_2_Structure%dM%m_us )) then
+            call SetBlockMatrix( dUdu, MeshMapData%Mooring_2_Structure%dM%m_us, ED_Start_mt, MD_Start )
          end if
    
       end if
@@ -2418,7 +2418,6 @@
 
       MAP_Start = y_FAST%Lin%Modules(MODULE_MAP)%Instance(1)%LinStartIndx(LIN_INPUT_COL)
    
-<<<<<<< HEAD
          MAP_Start = y_FAST%Lin%Modules(MODULE_MAP)%Instance(1)%LinStartIndx(LIN_INPUT_COL)
       
          ! NOTE: Assumes at least one MAP Fairlead point    
@@ -2430,16 +2429,6 @@
          if (allocated(MeshMapData%Mooring_2_Structure%dM%m_us )) then
             call SetBlockMatrix( dUdu, MeshMapData%Mooring_2_Structure%dM%m_us, SD_Start, MAP_Start )
          end if
-=======
-      ! NOTE: Assumes at least one MAP Fairlead point    
-  
-      CALL Linearize_Point_to_Point( MAPp%y%ptFairleadLoad, u_SD%LMesh, MeshMapData%Mooring_P_2_SD_P, ErrStat2, ErrMsg2, MAPp%Input(1)%PtFairDisplacement, y_SD%Y3Mesh) !MAPp%Input(1)%ptFairleadLoad and y_SD%Y3Mesh contain the displaced positions for load calculations
-         CALL SetErrStat(ErrStat2,ErrMsg2, ErrStat, ErrMsg, RoutineName)
-            
-         ! SD is source in the mapping, so we want M_{uSm}
-      if (allocated(MeshMapData%Mooring_P_2_SD_P%dM%m_us )) then
-         call SetBlockMatrix( dUdu, MeshMapData%Mooring_P_2_SD_P%dM%m_us, SD_Start, MAP_Start )
-      end if
    
    !..........
    ! dU^{SD}/du^{MD}
@@ -2450,16 +2439,15 @@
          ! we're mapping loads, so we also need the sibling meshes' displacements:
 
       MD_Start = y_FAST%Lin%Modules(Module_MD)%Instance(1)%LinStartIndx(LIN_INPUT_COL)
->>>>>>> 35a28725
    
       ! NOTE: Assumes at least one coupled MD object
   
-      CALL Linearize_Point_to_Point( MD%y%CoupledLoads(1), u_SD%LMesh, MeshMapData%Mooring_P_2_SD_P, ErrStat2, ErrMsg2, MD%Input(1)%CoupledKinematics(1), y_SD%Y3Mesh)
+      CALL Linearize_Point_to_Point( MD%y%CoupledLoads(1), u_SD%LMesh, MeshMapData%Mooring_2_Structure, ErrStat2, ErrMsg2, MD%Input(1)%CoupledKinematics(1), y_SD%Y3Mesh)
          CALL SetErrStat(ErrStat2,ErrMsg2, ErrStat, ErrMsg, RoutineName)
             
          ! SD is source in the mapping, so we want M_{uSm}
-      if (allocated(MeshMapData%Mooring_P_2_SD_P%dM%m_us )) then
-         call SetBlockMatrix( dUdu, MeshMapData%Mooring_P_2_SD_P%dM%m_us, SD_Start, MD_Start )
+      if (allocated(MeshMapData%Mooring_2_Structure%dM%m_us )) then
+         call SetBlockMatrix( dUdu, MeshMapData%Mooring_2_Structure%dM%m_us, SD_Start, MD_Start )
       end if
 
    end if
@@ -2593,12 +2581,12 @@
          !!! ! while forming dUdy, too.
          MD_Out_Start = y_FAST%Lin%Modules(Module_MD)%Instance(1)%LinStartIndx(LIN_OUTPUT_COL)
          SD_Start      = Indx_u_SD_LMesh_Start(u_SD, y_FAST) ! start of u_SD%LMesh%TranslationDisp field
-         call Assemble_dUdy_Loads(MD%y%CoupledLoads(1), u_SD%LMesh, MeshMapData%Mooring_P_2_SD_P, SD_Start, MD_Out_Start, dUdy)
+         call Assemble_dUdy_Loads(MD%y%CoupledLoads(1), u_SD%LMesh, MeshMapData%Mooring_2_Structure, SD_Start, MD_Out_Start, dUdy)
       
          ! SD translation displacement-to-SD moment transfer (dU^{SD}/dy^{SD}):
          SD_Start = Indx_u_SD_LMesh_Start(u_SD, y_FAST) + u_SD%LMesh%NNodes*3   ! start of u_ED%LMesh%Moment field (skip the SD forces)
          SD_Out_Start = Indx_y_SD_Y3Mesh_Start(y_SD, y_FAST) ! start of y_SD%Y3Mesh%TranslationDisp field
-         call SumBlockMatrix( dUdy, MeshMapData%Mooring_P_2_SD_P%dM%m_uD, SD_Start, SD_Out_Start )
+         call SumBlockMatrix( dUdy, MeshMapData%Mooring_2_Structure%dM%m_uD, SD_Start, SD_Out_Start )
       end if     
    end if
 END SUBROUTINE Linear_SD_InputSolve_dy  
@@ -3411,12 +3399,12 @@
             !!! ! while forming dUdy, too.
             MD_Out_Start = y_FAST%Lin%Modules(Module_MD)%Instance(1)%LinStartIndx(LIN_OUTPUT_COL)
             ED_Start      = Indx_u_ED_Platform_Start(u_ED, y_FAST) ! start of u_ED%PlatformPtMesh%TranslationDisp field
-            call Assemble_dUdy_Loads(MD%y%CoupledLoads(1), u_ED%PlatformPtMesh, MeshMapData%Mooring_P_2_ED_P, ED_Start, MD_Out_Start, dUdy)
+            call Assemble_dUdy_Loads(MD%y%CoupledLoads(1), u_ED%PlatformPtMesh, MeshMapData%Mooring_2_Structure, ED_Start, MD_Out_Start, dUdy)
       
             ! ED translation displacement-to-ED moment transfer (dU^{ED}/dy^{ED}):
             ED_Start = Indx_u_ED_Platform_Start(u_ED, y_FAST) + u_ED%PlatformPtMesh%NNodes*3   ! start of u_ED%PlatformPtMesh%Moment field (skip the ED forces)
             ED_Out_Start = Indx_y_ED_Platform_Start(y_ED, y_FAST) ! start of y_ED%PlatformPtMesh%TranslationDisp field
-            call SumBlockMatrix( dUdy, MeshMapData%Mooring_P_2_ED_P%dM%m_uD, ED_Start, ED_Out_Start )
+            call SumBlockMatrix( dUdy, MeshMapData%Mooring_2_Structure%dM%m_uD, ED_Start, ED_Out_Start )
          end if
       end if
    else if ( p_FAST%CompSub == Module_SD ) then
@@ -4028,8 +4016,8 @@
    TYPE(FAST_ParameterType),    INTENT(IN   )   :: p_FAST      !< FAST parameter data    
    TYPE(FAST_OutputFileType),   INTENT(IN   )   :: y_FAST      !< FAST output file data (for linearization)
    TYPE(MD_InputType),          INTENT(INOUT)   :: u_MD        !< The inputs to MoorDyn
-   TYPE(ED_OutputType),         INTENT(IN)      :: y_ED        !< The outputs from the ElastoDyn structural dynamics module
-   TYPE(SD_OutputType),         INTENT(IN)      :: y_SD        !< The outputs from the SubDyn structural dynamics module
+   TYPE(ED_OutputType), TARGET, INTENT(IN)      :: y_ED        !< The outputs from the ElastoDyn structural dynamics module
+   TYPE(SD_OutputType), TARGET, INTENT(IN)      :: y_SD        !< The outputs from the SubDyn structural dynamics module
    TYPE(FAST_ModuleMapType),    INTENT(INOUT)   :: MeshMapData !< Data for mapping between modules
    REAL(R8Ki),                  INTENT(INOUT)   :: dUdu(:,:)   !< Jacobian matrix of which we are computing the dU^{MD}/dy^{ED} block
    
@@ -4040,6 +4028,9 @@
 
    INTEGER(IntKi)                               :: MD_Start_td ! starting index of dUdu (column) where particular MD fields are located
    INTEGER(IntKi)                               :: MD_Start_tr ! starting index of dUdu (row) where particular MD fields are located
+   
+   TYPE(MeshType), POINTER                      :: SubstructureMotion
+   
    INTEGER(IntKi)                               :: ErrStat2
    CHARACTER(ErrMsgLen)                         :: ErrMsg2 
    CHARACTER(*), PARAMETER                      :: RoutineName = 'Linear_MD_InputSolve_du'
@@ -4047,51 +4038,35 @@
    
    ErrStat = ErrID_None
    ErrMsg  = ""
+   
+   IF (p_FAST%CompSub == Module_SD) THEN
+      SubstructureMotion => y_SD%y3Mesh
+   ELSE
+      SubstructureMotion => y_ED%PlatformPtMesh
+   END IF
+   
    IF (u_MD%CoupledKinematics(1)%Committed) THEN 
          !...................................
          ! FairLead Mesh
          !...................................
 
-      if ( p_FAST%CompSub == Module_SD ) THEN
          ! dU^{MD}/du^{MD}
-         call Linearize_Point_to_Point( y_SD%Y3Mesh, u_MD%CoupledKinematics(1), MeshMapData%SDy3_P_2_Mooring_P, ErrStat2, ErrMsg2 )
+         call Linearize_Point_to_Point( SubstructureMotion, u_MD%CoupledKinematics(1), MeshMapData%Structure_2_Mooring, ErrStat2, ErrMsg2 )
 
          ! MD is destination in the mapping, so we want M_{tv_uD} and M_{ta_uD}
          MD_Start_td = y_FAST%Lin%Modules(MODULE_MD)%Instance(1)%LinStartIndx(LIN_INPUT_COL)
          MD_Start_tr = MD_Start_td + u_MD%CoupledKinematics(1)%NNodes * 6 ! skip 2 fields (TranslationDisp and Orientation) with 3 components before translational velocity field      
          
             ! translational velocity:
-         if (allocated(MeshMapData%SDy3_P_2_Mooring_P%dM%tv_uD )) then             
-            call SetBlockMatrix( dUdu, MeshMapData%SDy3_P_2_Mooring_P%dM%tv_ud, MD_Start_tr, MD_Start_td )
+         if (allocated(MeshMapData%Structure_2_Mooring%dM%tv_uD )) then             
+            call SetBlockMatrix( dUdu, MeshMapData%Structure_2_Mooring%dM%tv_ud, MD_Start_tr, MD_Start_td )
          end if
          
             ! translational acceleration:
          MD_Start_tr = MD_Start_tr + u_MD%CoupledKinematics(1)%NNodes * 6 ! skip 2 fields ( TranslationVel and RotationVel)
-         if (allocated(MeshMapData%SDy3_P_2_Mooring_P%dM%ta_uD )) then            
-            call SetBlockMatrix( dUdu, MeshMapData%SDy3_P_2_Mooring_P%dM%ta_ud, MD_Start_tr, MD_Start_td )
+         if (allocated(MeshMapData%Structure_2_Mooring%dM%ta_uD )) then            
+            call SetBlockMatrix( dUdu, MeshMapData%Structure_2_Mooring%dM%ta_ud, MD_Start_tr, MD_Start_td )
          end if
-
-      else if ( p_FAST%CompSub == Module_None ) THEN
-         ! dU^{MD}/du^{MD}
-         call Linearize_Point_to_Point( y_ED%PlatformPtMesh, u_MD%CoupledKinematics(1), MeshMapData%ED_P_2_Mooring_P, ErrStat2, ErrMsg2 )
-
-         ! MD is destination in the mapping, so we want M_{tv_uD} and M_{ta_uD}
-         MD_Start_td = y_FAST%Lin%Modules(MODULE_MD)%Instance(1)%LinStartIndx(LIN_INPUT_COL)
-         MD_Start_tr = MD_Start_td + u_MD%CoupledKinematics(1)%NNodes * 6 ! skip 2 fields (TranslationDisp and Orientation) with 3 components before translational velocity field      
-         
-            ! translational velocity:
-         if (allocated(MeshMapData%ED_P_2_Mooring_P%dM%tv_uD )) then             
-            call SetBlockMatrix( dUdu, MeshMapData%ED_P_2_Mooring_P%dM%tv_ud, MD_Start_tr, MD_Start_td )
-         end if
-         
-            ! translational acceleration:
-         MD_Start_tr = MD_Start_tr + u_MD%CoupledKinematics(1)%NNodes * 6 ! skip 2 fields (TranslationDisp and Orientation) with 3 components before translational velocity field      
-         if (allocated(MeshMapData%ED_P_2_Mooring_P%dM%ta_uD )) then            
-            call SetBlockMatrix( dUdu, MeshMapData%ED_P_2_Mooring_P%dM%ta_ud, MD_Start_tr, MD_Start_td )
-         end if
-
-       end if  
-      
 
    END IF
 END SUBROUTINE Linear_MD_InputSolve_du
@@ -4105,8 +4080,8 @@
    TYPE(FAST_ParameterType),    INTENT(IN   )   :: p_FAST      !< FAST parameter data    
    TYPE(FAST_OutputFileType),   INTENT(IN   )   :: y_FAST      !< FAST output file data (for linearization)
    TYPE(MD_InputType),          INTENT(INOUT)   :: u_MD        !< The inputs to MoorDyn
-   TYPE(ED_OutputType),         INTENT(IN)      :: y_ED        !< The outputs from the ElastoDyn structural dynamics module
-   TYPE(SD_OutputType),         INTENT(IN)      :: y_SD        !< The outputs from the SubDyn structural dynamics module
+   TYPE(ED_OutputType), TARGET, INTENT(IN)      :: y_ED        !< The outputs from the ElastoDyn structural dynamics module
+   TYPE(SD_OutputType), TARGET, INTENT(IN)      :: y_SD        !< The outputs from the SubDyn structural dynamics module
    TYPE(FAST_ModuleMapType),    INTENT(INOUT)   :: MeshMapData !< Data for mapping between modules
    REAL(R8Ki),                  INTENT(INOUT)   :: dUdy(:,:)   !< Jacobian matrix of which we are computing the dU^{MD}/dy^{ED} block
    
@@ -4116,40 +4091,38 @@
       ! Local variables:
 
    INTEGER(IntKi)                               :: MD_Start    ! starting index of dUdy (column) where particular MD fields are located
-   INTEGER(IntKi)                               :: ED_Out_Start! starting index of dUdy (row) where particular ED fields are located
-   INTEGER(IntKi)                               :: SD_Out_Start! starting index of dUdy (row) where particular SD fields are located
+   INTEGER(IntKi)                               :: SubStructure_Out_Start! starting index of dUdy (row) where particular SD/ED fields are located
+   TYPE(MeshType), POINTER                      :: SubstructureMotion
+   
    CHARACTER(*), PARAMETER                      :: RoutineName = 'Linear_MD_InputSolve_dy'
 
    
    ErrStat = ErrID_None
    ErrMsg  = ""
-   IF (u_MD%CoupledKinematics(1)%Committed) THEN 
+   
+   IF (u_MD%CoupledKinematics(1)%Committed) THEN
+
+      IF (p_FAST%CompSub == Module_SD) THEN
+         SubstructureMotion => y_SD%y3Mesh
+         SubStructure_Out_Start = Indx_y_SD_Y3Mesh_Start(y_SD, y_FAST) ! start of y_SD%Y3Mesh%TranslationDisp field
+      ELSE
+         SubstructureMotion => y_ED%PlatformPtMesh
+         SubStructure_Out_Start = Indx_y_ED_Platform_Start(y_ED, y_FAST) ! start of y_ED%PlatformPtMesh%TranslationDisp field
+      END IF
+   
          !...................................
          ! FairLead Mesh
          !...................................
 
       MD_Start    = y_FAST%Lin%Modules(MODULE_MD)%Instance(1)%LinStartIndx(LIN_INPUT_COL)
       
-      if ( p_FAST%CompSub == Module_SD ) THEN
-         ! dU^{MD}/dy^{SD}
-         
-         !!! ! This linearization was done in forming dUdu (see Linear_MD_InputSolve_du()), so we don't need to re-calculate these matrices 
-         !!! ! while forming dUdy, too.
-         !!!call Linearize_Point_to_Point( y_SD%Y3Mesh, u_MD%CoupledKinematics(1), MeshMapData%SD_P_2_Mooring_P, ErrStat2, ErrMsg2 )
-
-         SD_Out_Start = Indx_y_SD_Y3Mesh_Start(y_SD, y_FAST) ! start of y_SD%Y3Mesh%TranslationDisp field
-         call Assemble_dUdy_Motions(    y_SD%Y3Mesh, u_MD%CoupledKinematics(1), MeshMapData%SDy3_P_2_Mooring_P, MD_Start, SD_Out_Start, dUdy, OnlyTranslationDisp=.false.)
-
-      else if ( p_FAST%CompSub == Module_None ) THEN
-         ! dU^{MD}/dy^{ED}
-         !!! ! This linearization was done in forming dUdu (see Linear_MD_InputSolve_du()), so we don't need to re-calculate these matrices 
-         !!! ! while forming dUdy, too.
-         !!!call Linearize_Point_to_Point( y_ED%PlatformPtMesh, u_MD%CoupledKinematics, MeshMapData%ED_P_2_Mooring_P, ErrStat2, ErrMsg2 )
-
-         ED_Out_Start = Indx_y_ED_Platform_Start(y_ED, y_FAST) ! start of y_ED%PlatformPtMesh%TranslationDisp field
-         call Assemble_dUdy_Motions(y_ED%PlatformPtMesh, u_MD%CoupledKinematics(1), MeshMapData%ED_P_2_Mooring_P, MD_Start, ED_Out_Start, dUdy, OnlyTranslationDisp=.false.)
-
-       end if  
+      ! dU^{MD}/dy^{SD} or   dU^{MD}/dy^{ED}
+
+      !!! ! This linearization was done in forming dUdu (see Linear_MD_InputSolve_du()), so we don't need to re-calculate these matrices 
+      !!! ! while forming dUdy, too.
+      !!!call Linearize_Point_to_Point( SubstructureMotion, u_MD%CoupledKinematics(1), MeshMapData%Structure_2_Mooring, ErrStat2, ErrMsg2 )
+
+      call Assemble_dUdy_Motions(    SubstructureMotion, u_MD%CoupledKinematics(1), MeshMapData%Structure_2_Mooring, MD_Start, SubStructure_Out_Start, dUdy, OnlyTranslationDisp=.false.)
       
    END IF
 END SUBROUTINE Linear_MD_InputSolve_dy
@@ -5068,6 +5041,7 @@
 
    SD_Out_Start = Indx_y_SD_Y1Mesh_Start(y_SD, y_FAST) + y_SD%Y1Mesh%NNodes * 6            ! 3 forces + 3 moments at each node! skip all of the Y1Mesh data and get to the beginning of 
 END FUNCTION Indx_y_SD_Y2Mesh_Start
+!----------------------------------------------------------------------------------------------------------------------------------
 !> This routine returns the starting index for the y_SD%Y3Mesh mesh in the FAST linearization outputs.
 FUNCTION Indx_y_SD_Y3Mesh_Start(y_SD, y_FAST) RESULT(SD_Out_Start)
    TYPE(FAST_OutputFileType),      INTENT(IN )  :: y_FAST           !< FAST output file data (for linearization)
@@ -5151,37 +5125,6 @@
 
    END FUNCTION Indx_y_HD_WAMIT_Start
 !----------------------------------------------------------------------------------------------------------------------------------
-<<<<<<< HEAD
-=======
-!> This routine returns the starting index for the y_SD%Y1Mesh mesh in the FAST linearization outputs.
-FUNCTION Indx_y_SD_Y1Mesh_Start(y_SD, y_FAST) RESULT(SD_Out_Start)
-   TYPE(FAST_OutputFileType),      INTENT(IN )  :: y_FAST           !< FAST output file data (for linearization)
-   TYPE(SD_OutputType),            INTENT(IN )  :: y_SD             !< SD outputs at t
-
-   INTEGER                                      :: SD_Out_Start     !< starting index of this mesh in SubDyn outputs
-
-   SD_Out_Start = y_FAST%Lin%Modules(MODULE_SD)%Instance(1)%LinStartIndx(LIN_OUTPUT_COL)
-END FUNCTION Indx_y_SD_Y1Mesh_Start
-!----------------------------------------------------------------------------------------------------------------------------------
-!> This routine returns the starting index for the y_SD%Y2Mesh mesh in the FAST linearization outputs.
-FUNCTION Indx_y_SD_Y2Mesh_Start(y_SD, y_FAST) RESULT(SD_Out_Start)
-   TYPE(FAST_OutputFileType),      INTENT(IN )  :: y_FAST           !< FAST output file data (for linearization)
-   TYPE(SD_OutputType),            INTENT(IN )  :: y_SD             !< SD outputs at t
-
-   INTEGER                                      :: SD_Out_Start     !< starting index of this mesh in SubDyn outputs
-
-   SD_Out_Start = Indx_y_SD_Y1Mesh_Start(y_SD, y_FAST) + y_SD%Y1Mesh%NNodes * 6            ! 3 forces + 3 moments at each node! skip all of the Y1Mesh data and get to the beginning of 
-END FUNCTION Indx_y_SD_Y2Mesh_Start
-!> This routine returns the starting index for the y_SD%Y3Mesh mesh in the FAST linearization outputs.
-FUNCTION Indx_y_SD_Y3Mesh_Start(y_SD, y_FAST) RESULT(SD_Out_Start)
-   TYPE(FAST_OutputFileType),      INTENT(IN )  :: y_FAST           !< FAST output file data (for linearization)
-   TYPE(SD_OutputType),            INTENT(IN )  :: y_SD             !< SD outputs at t
-
-   INTEGER                                      :: SD_Out_Start     !< starting index of this mesh in SubDyn outputs
-
-   SD_Out_Start = Indx_y_SD_Y2Mesh_Start(y_SD, y_FAST) + y_SD%Y2Mesh%NNodes * 6            ! 3 forces + 3 moments at each node! skip all of the Y2Mesh data and get to the beginning of Y3Mesh
-END FUNCTION Indx_y_SD_Y3Mesh_Start
->>>>>>> 35a28725
 
 !----------------------------------------------------------------------------------------------------------------------------------
 !> This subroutine allocates the arrays that store the operating point at each linearization time for later producing VTK
