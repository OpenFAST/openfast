!**********************************************************************************************************************************
! FAST_Solver.f90, FAST_Subs.f90, FAST_Lin.f90, and FAST_Mods.f90 make up the FAST glue code in the FAST Modularization Framework.
! FAST_Prog.f90, FAST_Library.f90, FAST_Prog.c are different drivers for this code.
!..................................................................................................................................
! LICENSING
! Copyright (C) 2013-2016  National Renewable Energy Laboratory
! Copyright (C) 2018 Envision Energy USA, LTD
!
!    This file is part of FAST.
!
! Licensed under the Apache License, Version 2.0 (the "License");
! you may not use this file except in compliance with the License.
! You may obtain a copy of the License at
!
!     http://www.apache.org/licenses/LICENSE-2.0
!
! Unless required by applicable law or agreed to in writing, software
! distributed under the License is distributed on an "AS IS" BASIS,
! WITHOUT WARRANTIES OR CONDITIONS OF ANY KIND, either express or implied.
! See the License for the specific language governing permissions and
! limitations under the License.
!**********************************************************************************************************************************
MODULE FAST_Linear

   USE FAST_Solver  ! I mostly just want the modules that are inherited from this module, not the routines in it
   
   IMPLICIT NONE

   CONTAINS
!++++++++++++++++++++++++++++++++++++++++++++++++++++++++++++++++++++++++++++++++++++++++++++++++++++++++++++++++++++++++++++++++++
!----------------------------------------------------------------------------------------------------------------------------------
!> Routine that initializes some variables for linearization.
SUBROUTINE Init_Lin(p_FAST, y_FAST, m_FAST, AD, ED, NumBl, NumBlNodes, ErrStat, ErrMsg)

   TYPE(FAST_ParameterType), INTENT(INOUT) :: p_FAST              !< Parameters for the glue code
   TYPE(FAST_OutputFileType),INTENT(INOUT) :: y_FAST              !< Output variables for the glue code
   TYPE(FAST_MiscVarType),   INTENT(INOUT) :: m_FAST              !< Miscellaneous variables
   TYPE(AeroDyn_Data),       INTENT(IN   ) :: AD                  !< AeroDyn data
   TYPE(ElastoDyn_Data),     INTENT(IN   ) :: ED                  !< ElastoDyn data
   INTEGER(IntKi),           INTENT(IN   ) :: NumBl               !< Number of blades (for index into ED,AD input array)
   INTEGER(IntKi),           INTENT(IN   ) :: NumBlNodes          !< Number of blade nodes (for index into AD input array)
   
   INTEGER(IntKi),           INTENT(  OUT) :: ErrStat             !< Error status of the operation
   CHARACTER(*),             INTENT(  OUT) :: ErrMsg              !< Error message if ErrStat /= ErrID_None

   INTEGER(IntKi)                          :: i, j, k             ! loop/temp variables
   INTEGER(IntKi)                          :: ThisModule          ! Module ID # 
   INTEGER(IntKi)                          :: NumInstances        ! Number of instances of each module
   INTEGER(IntKi)                          :: NumStates           ! Number of states required for the x_eig arrays
   
   INTEGER(IntKi)                          :: i_u                 ! loop/temp variables
   INTEGER(IntKi)                          :: i_y, i_x            ! loop/temp variables

   INTEGER(IntKi)                          :: NextStart(3)        ! allocated to be size(LinStartIndx)=size(SizeLin); helps compute the next starting index for the module components
   INTEGER(IntKi)                          :: ErrStat2            ! local error status
   CHARACTER(ErrMsgLen)                    :: ErrMsg2             ! local error message
   CHARACTER(*),             PARAMETER     :: RoutineName = 'Init_Lin' 
   CHARACTER(200)                          :: ModAbrev
   
   
   ErrStat = ErrID_None
   ErrMsg = ""

   !.....................
   ! determine the number of modules that will be linearized:
   !.....................
   p_FAST%Lin_NumMods = 0 
   
      ! InflowWind is first, if activated:
   if ( p_FAST%CompInflow  == Module_IfW ) then 
      p_FAST%Lin_NumMods = p_FAST%Lin_NumMods + 1
      p_FAST%Lin_ModOrder( p_FAST%Lin_NumMods ) = Module_IfW
      
      call Init_Lin_IfW( p_FAST, y_FAST, AD%Input(1) ) ! overwrite some variables based on knowledge from glue code
                  
   end if
   
      ! ServoDyn is next, if activated:
   if ( p_FAST%CompServo  == Module_SrvD ) then 
      p_FAST%Lin_NumMods = p_FAST%Lin_NumMods + 1
      p_FAST%Lin_ModOrder( p_FAST%Lin_NumMods ) = Module_SrvD
   end if
   
   
      ! ElastoDyn is next; it is always activated:
   p_FAST%Lin_NumMods = p_FAST%Lin_NumMods + 1
   p_FAST%Lin_ModOrder( p_FAST%Lin_NumMods ) = Module_ED
      
      ! BeamDyn is next, if activated:
   if (p_FAST%CompElast == Module_BD) then
      p_FAST%Lin_NumMods = p_FAST%Lin_NumMods + 1
      p_FAST%Lin_ModOrder( p_FAST%Lin_NumMods ) = Module_BD
   end if
   
      ! AeroDyn is next, if activated:
   if ( p_FAST%CompAero  == Module_AD ) then 
      p_FAST%Lin_NumMods = p_FAST%Lin_NumMods + 1
      p_FAST%Lin_ModOrder( p_FAST%Lin_NumMods ) = Module_AD
   end if

      ! HydroDyn is next, if activated:
   if ( p_FAST%CompHydro  == Module_HD ) then 
      p_FAST%Lin_NumMods = p_FAST%Lin_NumMods + 1
      p_FAST%Lin_ModOrder( p_FAST%Lin_NumMods ) = Module_HD
   end if

  
      ! SD or ExtPtfm is next, if activated:
   if ( p_FAST%CompSub  == Module_SD ) then 
      p_FAST%Lin_NumMods = p_FAST%Lin_NumMods + 1
      p_FAST%Lin_ModOrder( p_FAST%Lin_NumMods ) = Module_SD
   else if ( p_FAST%CompSub  == Module_ExtPtfm ) then  
      p_FAST%Lin_NumMods = p_FAST%Lin_NumMods + 1
      p_FAST%Lin_ModOrder( p_FAST%Lin_NumMods ) = Module_ExtPtfm
   end if
   
      ! MAP is next, if activated:
   if ( p_FAST%CompMooring  == Module_MAP ) then 
      p_FAST%Lin_NumMods = p_FAST%Lin_NumMods + 1
      p_FAST%Lin_ModOrder( p_FAST%Lin_NumMods ) = Module_MAP
   end if


   !.....................
   ! determine total number of inputs/outputs/contStates:
   !.....................
   y_FAST%Lin%Glue%SizeLin = 0
   y_FAST%Lin%Glue%NumOutputs = 0
   
   do i = 1,p_FAST%Lin_NumMods
      ThisModule = p_FAST%Lin_ModOrder( i )
      
      do k=1,size(y_FAST%Lin%Modules(ThisModule)%Instance)
         y_FAST%Lin%Modules(ThisModule)%Instance(k)%SizeLin = 0
         if (allocated(y_FAST%Lin%Modules(ThisModule)%Instance(k)%Names_u)) y_FAST%Lin%Modules(ThisModule)%Instance(k)%SizeLin(LIN_INPUT_COL)     = size(y_FAST%Lin%Modules(ThisModule)%Instance(k)%Names_u)
         if (allocated(y_FAST%Lin%Modules(ThisModule)%Instance(k)%Names_y)) y_FAST%Lin%Modules(ThisModule)%Instance(k)%SizeLin(LIN_OUTPUT_COL)    = size(y_FAST%Lin%Modules(ThisModule)%Instance(k)%Names_y)
         if (allocated(y_FAST%Lin%Modules(ThisModule)%Instance(k)%Names_x)) y_FAST%Lin%Modules(ThisModule)%Instance(k)%SizeLin(LIN_ContSTATE_COL) = size(y_FAST%Lin%Modules(ThisModule)%Instance(k)%Names_x)
         
         y_FAST%Lin%Glue%SizeLin = y_FAST%Lin%Glue%SizeLin + y_FAST%Lin%Modules(ThisModule)%Instance(k)%SizeLin ! total number of inputs, outputs, and continuous states
         
         y_FAST%Lin%Glue%NumOutputs = y_FAST%Lin%Glue%NumOutputs + y_FAST%Lin%Modules(ThisModule)%Instance(k)%NumOutputs ! total number of WriteOutputs
      end do
   end do
   
   !.....................
   ! compute the starting index in the combined (full) matrices:
   !.....................
   NextStart = 1 ! whole array
   do i = 1,p_FAST%Lin_NumMods
      ThisModule = p_FAST%Lin_ModOrder( i )
      
      do k=1,size(y_FAST%Lin%Modules(ThisModule)%Instance)
         y_FAST%Lin%Modules(ThisModule)%Instance(k)%LinStartIndx = NextStart
         NextStart = NextStart + y_FAST%Lin%Modules(ThisModule)%Instance(k)%SizeLin
      end do
   end do
   
   
      ! ...................................
      ! determine which of the module inputs/outputs are written to file
      ! ...................................
   call Init_Lin_InputOutput(p_FAST, y_FAST, NumBl, NumBlNodes, ErrStat2, ErrMsg2)
      call SetErrStat(errStat2,ErrMsg2,ErrStat,ErrMsg,RoutineName)
   
      ! ...................................
      ! get names of inputs, outputs, and continuous states
      ! ...................................
   call AllocAry( y_FAST%Lin%Glue%names_u, y_FAST%Lin%Glue%SizeLin(LIN_INPUT_COL), 'names_u', ErrStat2, ErrMsg2)
      call SetErrStat(errStat2,ErrMsg2,ErrStat,ErrMsg,RoutineName)
   call AllocAry( y_FAST%Lin%Glue%names_y, y_FAST%Lin%Glue%SizeLin(LIN_OUTPUT_COL), 'names_y', ErrStat2, ErrMsg2)
      call SetErrStat(errStat2,ErrMsg2,ErrStat,ErrMsg,RoutineName)      
   call AllocAry( y_FAST%Lin%Glue%names_x, y_FAST%Lin%Glue%SizeLin(LIN_ContSTATE_COL), 'names_x', ErrStat2, ErrMsg2)
      call SetErrStat(errStat2,ErrMsg2,ErrStat,ErrMsg,RoutineName)       
   call AllocAry( y_FAST%Lin%Glue%Use_u, y_FAST%Lin%Glue%SizeLin(LIN_INPUT_COL), 'use_u', ErrStat2, ErrMsg2)
      call SetErrStat(errStat2,ErrMsg2,ErrStat,ErrMsg,RoutineName)      
   call AllocAry( y_FAST%Lin%Glue%Use_y, y_FAST%Lin%Glue%SizeLin(LIN_OUTPUT_COL), 'use_y', ErrStat2, ErrMsg2)
      call SetErrStat(errStat2,ErrMsg2,ErrStat,ErrMsg,RoutineName)      
   call AllocAry( y_FAST%Lin%Glue%RotFrame_u, y_FAST%Lin%Glue%SizeLin(LIN_INPUT_COL), 'RotFrame_u', ErrStat2, ErrMsg2)
      call SetErrStat(errStat2,ErrMsg2,ErrStat,ErrMsg,RoutineName)
   call AllocAry( y_FAST%Lin%Glue%RotFrame_y, y_FAST%Lin%Glue%SizeLin(LIN_OUTPUT_COL), 'RotFrame_y', ErrStat2, ErrMsg2)
      call SetErrStat(errStat2,ErrMsg2,ErrStat,ErrMsg,RoutineName)      
   call AllocAry( y_FAST%Lin%Glue%RotFrame_x, y_FAST%Lin%Glue%SizeLin(LIN_ContSTATE_COL), 'RotFrame_x', ErrStat2, ErrMsg2)
      call SetErrStat(errStat2,ErrMsg2,ErrStat,ErrMsg,RoutineName)  
   call AllocAry( y_FAST%Lin%Glue%DerivOrder_x, y_FAST%Lin%Glue%SizeLin(LIN_ContSTATE_COL), 'DerivOrder_x', ErrStat2, ErrMsg2)
      call SetErrStat(errStat2,ErrMsg2,ErrStat,ErrMsg,RoutineName)       
   call AllocAry( y_FAST%Lin%Glue%IsLoad_u, y_FAST%Lin%Glue%SizeLin(LIN_INPUT_COL), 'IsLoad_u', ErrStat2, ErrMsg2)
      call SetErrStat(errStat2,ErrMsg2,ErrStat,ErrMsg,RoutineName)
      
   if (ErrStat >= AbortErrLev) return
               
   
   i_u = 1
   i_y = 1      
   i_x = 1      
   do i = 1,p_FAST%Lin_NumMods
      ThisModule = p_FAST%Lin_ModOrder( i )
      ModAbrev = y_FAST%Module_Abrev(ThisModule)
      NumInstances = size(y_FAST%Lin%Modules(ThisModule)%Instance)

         ! inputs
      do k=1,NumInstances
         if (NumInstances > 1 .or. trim(y_FAST%Module_Abrev(ThisModule)) == "BD") then
            ModAbrev = TRIM(y_FAST%Module_Abrev(ThisModule))//'_'//trim(num2lstr(k))
         end if
      
         do j=1,y_FAST%Lin%Modules(ThisModule)%Instance(k)%SizeLin(LIN_INPUT_COL)
            y_FAST%Lin%Glue%names_u(i_u) = TRIM(ModAbrev)//' '//y_FAST%Lin%Modules(ThisModule)%Instance(k)%Names_u(j)
            y_FAST%Lin%Glue%use_u(  i_u) = y_FAST%Lin%Modules(ThisModule)%Instance(k)%use_u(j)
            y_FAST%Lin%Glue%IsLoad_u(i_u) = y_FAST%Lin%Modules(ThisModule)%Instance(k)%IsLoad_u(j) 
         
            if (allocated(y_FAST%Lin%Modules(ThisModule)%Instance(k)%RotFrame_u)) then
               y_FAST%Lin%Glue%RotFrame_u(i_u) = y_FAST%Lin%Modules(ThisModule)%Instance(k)%RotFrame_u(j) 
            else 
               y_FAST%Lin%Glue%RotFrame_u(i_u) = .false.
            end if
            i_u = i_u + 1;
         end do

      end do
      
         ! outputs
      do k=1,NumInstances
         if (NumInstances > 1 .or. trim(y_FAST%Module_Abrev(ThisModule)) == "BD") then
            ModAbrev = TRIM(y_FAST%Module_Abrev(ThisModule))//'_'//trim(num2lstr(k))
         end if
            
         do j=1,y_FAST%Lin%Modules(ThisModule)%Instance(k)%SizeLin(LIN_OUTPUT_COL)
            y_FAST%Lin%Glue%names_y(i_y) = TRIM(ModAbrev)//' '//y_FAST%Lin%Modules(ThisModule)%Instance(k)%Names_y(j)
            y_FAST%Lin%Glue%use_y(  i_y) = y_FAST%Lin%Modules(ThisModule)%Instance(k)%use_y(j)
            if (allocated(y_FAST%Lin%Modules(ThisModule)%Instance(k)%RotFrame_y)) then
               y_FAST%Lin%Glue%RotFrame_y(i_y) = y_FAST%Lin%Modules(ThisModule)%Instance(k)%RotFrame_y(j)
            else 
               y_FAST%Lin%Glue%RotFrame_y(i_y) = .false.
            end if
            i_y = i_y + 1;
         end do
      end do
 
         ! continuous states
      do k=1,NumInstances
         if (NumInstances > 1 .or. trim(y_FAST%Module_Abrev(ThisModule)) == "BD") then
            ModAbrev = TRIM(y_FAST%Module_Abrev(ThisModule))//'_'//trim(num2lstr(k))
         end if

         if (y_FAST%Lin%Modules(ThisModule)%Instance(k)%SizeLin(LIN_ContSTATE_COL) > 0) then
            if (p_FAST%WrVTK == VTK_ModeShapes) then ! allocate these for restart later
               if (ThisModule == Module_ED) then
                  ! ED has only the active DOFs as the continuous states, but to perturb the OP [Perterb_OP()], we need all of the DOFs
                  NumStates = ED%p%NDOF*2
               else
                  NumStates = y_FAST%Lin%Modules(ThisModule)%Instance(k)%SizeLin(LIN_ContSTATE_COL)
               end if

               call AllocAry( y_FAST%Lin%Modules(ThisModule)%Instance(k)%op_x_eig_mag, NumStates, 'op_x_eig_mag', ErrStat2, ErrMsg2)
                  call SetErrStat(errStat2,ErrMsg2,ErrStat,ErrMsg,RoutineName)
               call AllocAry( y_FAST%Lin%Modules(ThisModule)%Instance(k)%op_x_eig_phase, NumStates, 'op_x_eig_phase', ErrStat2, ErrMsg2)
                  call SetErrStat(errStat2,ErrMsg2,ErrStat,ErrMsg,RoutineName)
                  
               if (ErrStat >= AbortErrLev) return

               y_FAST%Lin%Modules(ThisModule)%Instance(k)%op_x_eig_mag = 0.0_R8Ki
               y_FAST%Lin%Modules(ThisModule)%Instance(k)%op_x_eig_phase = 0.0_R8Ki
            end if
         end if
         
            
         do j=1,y_FAST%Lin%Modules(ThisModule)%Instance(k)%SizeLin(LIN_ContSTATE_COL)
            y_FAST%Lin%Glue%names_x( i_x) = TRIM(ModAbrev)//' '//y_FAST%Lin%Modules(ThisModule)%Instance(k)%Names_x( j)
            if (allocated(y_FAST%Lin%Modules(ThisModule)%Instance(k)%RotFrame_x)) then
               y_FAST%Lin%Glue%RotFrame_x(i_x) = y_FAST%Lin%Modules(ThisModule)%Instance(k)%RotFrame_x(j) 
            else 
               y_FAST%Lin%Glue%RotFrame_x(i_x) = .false.
            end if
            
            if (allocated(y_FAST%Lin%Modules(ThisModule)%Instance(k)%DerivOrder_x)) then
               y_FAST%Lin%Glue%DerivOrder_x(i_x) = y_FAST%Lin%Modules(ThisModule)%Instance(k)%DerivOrder_x(j) 
            else 
               y_FAST%Lin%Glue%DerivOrder_x(i_x) = 0
            end if
            i_x = i_x + 1;
         end do
      end do
      
   end do ! each module


   !.....................
   ! initialize variables for periodic steady state solution
   !.....................
   
   m_FAST%Lin%NextLinTimeIndx = 1 
   m_FAST%Lin%CopyOP_CtrlCode = MESH_NEWCOPY
   m_FAST%Lin%n_rot           = 0
   m_FAST%Lin%IsConverged     = .false.
   m_FAST%Lin%FoundSteady     = .false.
   m_FAST%Lin%AzimIndx        = 1
   
   p_FAST%AzimDelta   = TwoPi / p_FAST%NLinTimes
   
      ! allocate space to save operating points
   if (p_FAST%CalcSteady .or. p_FAST%WrVTK==VTK_ModeShapes) then
      
      call AllocateOP(p_FAST, y_FAST, ErrStat2, ErrMsg2 )
         CALL SetErrStat( ErrStat2, ErrMsg2, ErrStat, ErrMsg, RoutineName)
         
         ! allocate spaces for variables needed to determine 
      if (p_FAST%CalcSteady) then
      
        !call AllocAry(m_FAST%Lin%AzimTarget, p_FAST%NLinTimes,'AzimTarget', ErrStat2, ErrMsg2)
         allocate( m_FAST%Lin%AzimTarget(0 : p_FAST%NLinTimes+1), stat=ErrStat2 )
         if (ErrStat2 /= 0) then
            call SetErrStat(ErrID_Fatal,"Unable to allocate space for AzimTarget.",ErrStat,ErrMsg,RoutineName)
         end if
         
         call AllocAry( m_FAST%Lin%LinTimes, p_FAST%NLinTimes, 'LinTimes', ErrStat2, ErrMsg2 )
            CALL SetErrStat( ErrStat2, ErrMsg2, ErrStat, ErrMsg, RoutineName)

         call AllocAry( m_FAST%Lin%Psi, p_FAST%LinInterpOrder+1, 'Psi', ErrStat2, ErrMsg2)
            CALL SetErrStat( ErrStat2, ErrMsg2, ErrStat, ErrMsg, RoutineName)

            ! these flattened output arrays will contain spaces for %WriteOutputs, which are being ignored for purposes of CalcSteady computations
         call AllocAry( m_FAST%Lin%y_interp, y_FAST%Lin%Glue%SizeLin(LIN_OUTPUT_COL), 'y_interp', ErrStat2, ErrMsg2)
            CALL SetErrStat( ErrStat2, ErrMsg2, ErrStat, ErrMsg, RoutineName)

         call AllocAry( m_FAST%Lin%Y_prevRot, y_FAST%Lin%Glue%SizeLin(LIN_OUTPUT_COL), p_FAST%NLinTimes, 'Y_prevRot', ErrStat2, ErrMsg2)
            CALL SetErrStat( ErrStat2, ErrMsg2, ErrStat, ErrMsg, RoutineName)

         call AllocAry( m_FAST%Lin%y_ref, y_FAST%Lin%Glue%SizeLin(LIN_OUTPUT_COL), 'y_ref', ErrStat2, ErrMsg2)
            CALL SetErrStat( ErrStat2, ErrMsg2, ErrStat, ErrMsg, RoutineName)

         if (ErrStat < AbortErrLev) then
            m_FAST%Lin%y_interp = 0.0_R8Ki
            m_FAST%Lin%Y_prevRot = 0.0_R8Ki
            m_FAST%Lin%y_ref = 1.0_R8Ki
         end if
         
      end if
      
   end if
   
   
END SUBROUTINE Init_Lin
!----------------------------------------------------------------------------------------------------------------------------------
!> Routine that initializes the names and rotating frame portion of IfW.
SUBROUTINE Init_Lin_IfW( p_FAST, y_FAST, u_AD )

   TYPE(FAST_ParameterType),       INTENT(IN   )   :: p_FAST      !< FAST parameter data 
   TYPE(FAST_OutputFileType),      INTENT(INOUT)   :: y_FAST      !< Output variables for the glue code
   TYPE(AD_InputType),             INTENT(IN)      :: u_AD        !< The input meshes (already calculated) from AeroDyn   
   
   INTEGER(IntKi)                          :: i, j, k             ! loop counters
   INTEGER(IntKi)                          :: i2                  ! loop counters
   INTEGER(IntKi)                          :: Node                ! InflowWind node number
   CHARACTER(25)                           :: NodeDesc            ! Node description
   INTEGER(IntKi)                          :: position            ! position in string
   
            
         ! compare with IfW_InputSolve():
   
      Node = 0 !InflowWind node
            
      ! I'm going to overwrite some of the input/output descriptions 
      if (p_FAST%CompServo == MODULE_SrvD) then
         Node = Node + 1
         NodeDesc = ' (hub)'
         
         do i=1,3
            position = index(y_FAST%Lin%Modules(Module_IfW)%Instance(1)%Names_u(i), ',') - 1
            y_FAST%Lin%Modules(Module_IfW)%Instance(1)%Names_u(i) = y_FAST%Lin%Modules(Module_IfW)%Instance(1)%Names_u(i)(1:position)//trim(NodeDesc)//&
                                                                    y_FAST%Lin%Modules(Module_IfW)%Instance(1)%Names_u(i)(position+1:)
         end do    
         do i=1,3
            position = index(y_FAST%Lin%Modules(Module_IfW)%Instance(1)%Names_y(i), ',') - 1
            y_FAST%Lin%Modules(Module_IfW)%Instance(1)%Names_y(i) = y_FAST%Lin%Modules(Module_IfW)%Instance(1)%Names_y(i)(1:position)//trim(NodeDesc)//&
                                                                    y_FAST%Lin%Modules(Module_IfW)%Instance(1)%Names_y(i)(position+1:)
         end do    
      end if
                  
      IF (p_FAST%CompAero == MODULE_AD) THEN 
                           
         DO K = 1,SIZE(u_AD%rotors(1)%BladeMotion)
            DO J = 1,u_AD%rotors(1)%BladeMotion(k)%Nnodes
               Node = Node + 1 ! InflowWind node
               NodeDesc = ' (blade '//trim(num2lstr(k))//', node '//trim(num2lstr(j))//')'
               
               do i=1,3 !XYZ components of this node
                  i2 = (Node-1)*3 + i
                                    
                  position = index(y_FAST%Lin%Modules(Module_IfW)%Instance(1)%Names_u(i2), ',') - 1
                  y_FAST%Lin%Modules(Module_IfW)%Instance(1)%Names_u(i2) = y_FAST%Lin%Modules(Module_IfW)%Instance(1)%Names_u(i2)(1:position)//trim(NodeDesc)//&
                                                                           y_FAST%Lin%Modules(Module_IfW)%Instance(1)%Names_u(i2)(position+1:)
                                                       
                  position = index(y_FAST%Lin%Modules(Module_IfW)%Instance(1)%Names_y(i2), ',') - 1
                  y_FAST%Lin%Modules(Module_IfW)%Instance(1)%Names_y(i2) = y_FAST%Lin%Modules(Module_IfW)%Instance(1)%Names_y(i2)(1:position)//trim(NodeDesc)//&
                                                                           y_FAST%Lin%Modules(Module_IfW)%Instance(1)%Names_y(i2)(position+1:)
                  
                  ! IfW has inputs and outputs in the global frame
                  !y_FAST%Lin%Modules(Module_IfW)%Instance(1)%RotFrame_u(i2) = .true.
                  !y_FAST%Lin%Modules(Module_IfW)%Instance(1)%RotFrame_y(i2) = .true.
                  
               end do            
            END DO !J = 1,p%BldNodes ! Loop through the blade nodes / elements
         END DO !K = 1,p%NumBl     
         
            ! tower:
         DO J=1,u_AD%rotors(1)%TowerMotion%nnodes
            Node = Node + 1  
            NodeDesc = ' (Tower node '//trim(num2lstr(j))//')'

            do i=1,3 !XYZ components of this node
               i2 = (Node-1)*3 + i
                                    
               position = index(y_FAST%Lin%Modules(Module_IfW)%Instance(1)%Names_u(i2), ',') - 1
               y_FAST%Lin%Modules(Module_IfW)%Instance(1)%Names_u(i2) = y_FAST%Lin%Modules(Module_IfW)%Instance(1)%Names_u(i2)(1:position)//trim(NodeDesc)//&
                                                                        y_FAST%Lin%Modules(Module_IfW)%Instance(1)%Names_u(i2)(position+1:)
                                     
               position = index(y_FAST%Lin%Modules(Module_IfW)%Instance(1)%Names_y(i2), ',') - 1
               y_FAST%Lin%Modules(Module_IfW)%Instance(1)%Names_y(i2) = y_FAST%Lin%Modules(Module_IfW)%Instance(1)%Names_y(i2)(1:position)//trim(NodeDesc)//&
                                                                        y_FAST%Lin%Modules(Module_IfW)%Instance(1)%Names_y(i2)(position+1:)
            end do            
         END DO              
         
      END IF     
   
END SUBROUTINE Init_Lin_IfW
!----------------------------------------------------------------------------------------------------------------------------------
!> Routine that initializes some use_u and use_y, which determine which, if any, inputs and outputs are output in the linearization file.
SUBROUTINE Init_Lin_InputOutput(p_FAST, y_FAST, NumBl, NumBlNodes, ErrStat, ErrMsg)

   TYPE(FAST_ParameterType), INTENT(INOUT) :: p_FAST              !< Parameters for the glue code
   TYPE(FAST_OutputFileType),INTENT(INOUT) :: y_FAST              !< Output variables for the glue code
   INTEGER(IntKi),           INTENT(IN   ) :: NumBl               !< Number of blades (for index into ED,AD input array)
   INTEGER(IntKi),           INTENT(IN   ) :: NumBlNodes          !< Number of blades nodes (for index into AD input array)
   
   INTEGER(IntKi),           INTENT(  OUT) :: ErrStat             !< Error status of the operation
   CHARACTER(*),             INTENT(  OUT) :: ErrMsg              !< Error message if ErrStat /= ErrID_None

   INTEGER(IntKi)                          :: i, j, col           ! loop/temp variables
   INTEGER(IntKi)                          :: k                   ! loop/temp variables
   INTEGER(IntKi)                          :: ThisModule          ! Module ID # 
   
   INTEGER(IntKi)                          :: ErrStat2            ! local error status
   CHARACTER(ErrMsgLen)                    :: ErrMsg2             ! local error message
   CHARACTER(*),             PARAMETER     :: RoutineName = 'Init_Lin_InputOutput' 
   
   
   ErrStat = ErrID_None
   ErrMsg = ""                               
   
      ! ...................................
      ! allocate module arrays
      ! ...................................
   do i = 1,p_FAST%Lin_NumMods
      ThisModule = p_FAST%Lin_ModOrder( i )
      
      do k=1,size(y_FAST%Lin%Modules(ThisModule)%Instance)
         call AllocAry ( y_FAST%Lin%Modules(ThisModule)%Instance(k)%Use_u, size(y_FAST%Lin%Modules(ThisModule)%Instance(k)%Names_u), TRIM(y_FAST%Module_Abrev(ThisModule))//'_Use_u', ErrStat2, ErrMsg2)
            call SetErrStat(errStat2,ErrMsg2,ErrStat,ErrMsg,RoutineName)
         call AllocAry ( y_FAST%Lin%Modules(ThisModule)%Instance(k)%Use_y, size(y_FAST%Lin%Modules(ThisModule)%Instance(k)%Names_y), TRIM(y_FAST%Module_Abrev(ThisModule))//'_Use_y', ErrStat2, ErrMsg2)
            call SetErrStat(errStat2,ErrMsg2,ErrStat,ErrMsg,RoutineName)
      end do

   end do
   if (ErrStat >= AbortErrLev) return
   
   
      ! ...................................
      ! set true/false flags for inputs:
      ! ...................................
   
   if (p_FAST%LinInputs == LIN_NONE) then
      do i = 1,p_FAST%Lin_NumMods
         ThisModule = p_FAST%Lin_ModOrder( i )
         do k=1,size(y_FAST%Lin%Modules(ThisModule)%Instance)
            y_FAST%Lin%Modules(ThisModule)%Instance(k)%use_u = .false.
         end do
      end do
   elseif(p_FAST%LinInputs == LIN_STANDARD) then
      do i = 1,p_FAST%Lin_NumMods
         ThisModule = p_FAST%Lin_ModOrder( i )
         do k=1,size(y_FAST%Lin%Modules(ThisModule)%Instance)
            y_FAST%Lin%Modules(ThisModule)%Instance(k)%use_u = .false.
         end do
      end do
      
      ! AD standard inputs: UserProp(NumBlNodes,NumBl)
      if (p_FAST%CompAero == MODULE_AD) then
         do j=1,NumBl*NumBlNodes
            y_FAST%Lin%Modules(MODULE_AD)%Instance(1)%use_u(y_FAST%Lin%Modules(MODULE_AD)%Instance(1)%SizeLin(LIN_INPUT_COL)+1-j) = .true.
         end do
      end if
      
      ! ED standard inputs: BlPitchCom, YawMom, GenTrq, extended input (collective pitch)
      do j=1,NumBl+3
         y_FAST%Lin%Modules(MODULE_ED)%Instance(1)%use_u(y_FAST%Lin%Modules(MODULE_ED)%Instance(1)%SizeLin(LIN_INPUT_COL)+1-j) = .true.
      end do
      
      ! IfW standard inputs: HWindSpeed, PLexp, PropagationDir
      if (p_FAST%CompInflow == MODULE_IfW) then
         do j = 1,3
            y_FAST%Lin%Modules(MODULE_IfW)%Instance(1)%use_u(y_FAST%Lin%Modules(MODULE_IfW)%Instance(1)%SizeLin(LIN_INPUT_COL)+1-j) = .true.
         end do
      end if

      ! HD standard inputs: WaveElev0
      if (p_FAST%CompHydro == MODULE_HD) then
            y_FAST%Lin%Modules(MODULE_HD)%Instance(1)%use_u(y_FAST%Lin%Modules(MODULE_HD)%Instance(1)%SizeLin(LIN_INPUT_COL)) = .true.
      end if
      
     ! SD has no standard inputs

   elseif(p_FAST%LinInputs == LIN_ALL) then
      do i = 1,p_FAST%Lin_NumMods
         ThisModule = p_FAST%Lin_ModOrder( i )
         do k=1,size(y_FAST%Lin%Modules(ThisModule)%Instance)
            y_FAST%Lin%Modules(ThisModule)%Instance(k)%use_u = .true.
         end do
      end do      
   end if
            
        
      ! ...................................
      ! set true/false flags for outputs:
      ! ...................................
   
   if (p_FAST%LinOutputs == LIN_NONE) then
      do i = 1,p_FAST%Lin_NumMods
         ThisModule = p_FAST%Lin_ModOrder( i )
         do k=1,size(y_FAST%Lin%Modules(ThisModule)%Instance)
            y_FAST%Lin%Modules(ThisModule)%Instance(k)%use_y = .false.
         end do
      end do      
   elseif(p_FAST%LinOutputs == LIN_STANDARD) then

      ! WriteOutput values are the last entries of the modules      
      do i = 1,p_FAST%Lin_NumMods         
         ThisModule = p_FAST%Lin_ModOrder( i )
         
         do k=1,size(y_FAST%Lin%Modules(ThisModule)%Instance)
            col = y_FAST%Lin%Modules(ThisModule)%Instance(k)%SizeLin(LIN_OUTPUT_COL) - y_FAST%Lin%Modules(ThisModule)%Instance(k)%NumOutputs !last column before WriteOutput occurs
            do j=1,col
               y_FAST%Lin%Modules(ThisModule)%Instance(k)%use_y(j) = .false.
            end do
            do j=col+1,y_FAST%Lin%Modules(ThisModule)%Instance(k)%SizeLin(LIN_OUTPUT_COL)
               y_FAST%Lin%Modules(ThisModule)%Instance(k)%use_y(j) = .true.
            end do
         end do
      end do      
      
   elseif(p_FAST%LinOutputs == LIN_ALL) then
      do i = 1,p_FAST%Lin_NumMods
         ThisModule = p_FAST%Lin_ModOrder( i )
         do k=1,size(y_FAST%Lin%Modules(ThisModule)%Instance)
            y_FAST%Lin%Modules(ThisModule)%Instance(k)%use_y = .true.
         end do
      end do      
   end if
   
   
END SUBROUTINE Init_Lin_InputOutput
!----------------------------------------------------------------------------------------------------------------------------------
!> Routine that performs lineaization at current operating point for a turbine. 
SUBROUTINE FAST_Linearize_OP(t_global, p_FAST, y_FAST, m_FAST, ED, BD, SrvD, AD, IfW, OpFM, HD, SD, ExtPtfm, MAPp, FEAM, MD, Orca, &
                         IceF, IceD, MeshMapData, ErrStat, ErrMsg )

   REAL(DbKi),               INTENT(IN   ) :: t_global            !< current (global) simulation time

   TYPE(FAST_ParameterType), INTENT(IN   ) :: p_FAST              !< Parameters for the glue code
   TYPE(FAST_OutputFileType),INTENT(INOUT) :: y_FAST              !< Output variables for the glue code
   TYPE(FAST_MiscVarType),   INTENT(INOUT) :: m_FAST              !< Miscellaneous variables
     
   TYPE(ElastoDyn_Data),     INTENT(INOUT) :: ED                  !< ElastoDyn data
   TYPE(BeamDyn_Data),       INTENT(INOUT) :: BD                  !< BeamDyn data
   TYPE(ServoDyn_Data),      INTENT(INOUT) :: SrvD                !< ServoDyn data
   TYPE(AeroDyn_Data),       INTENT(INOUT) :: AD                  !< AeroDyn data
   TYPE(InflowWind_Data),    INTENT(INOUT) :: IfW                 !< InflowWind data
   TYPE(OpenFOAM_Data),      INTENT(INOUT) :: OpFM                !< OpenFOAM data
   TYPE(HydroDyn_Data),      INTENT(INOUT) :: HD                  !< HydroDyn data
   TYPE(SubDyn_Data),        INTENT(INOUT) :: SD                  !< SubDyn data
   TYPE(ExtPtfm_Data),       INTENT(INOUT) :: ExtPtfm             !< ExtPtfm_MCKF data
   TYPE(MAP_Data),           INTENT(INOUT) :: MAPp                !< MAP data
   TYPE(FEAMooring_Data),    INTENT(INOUT) :: FEAM                !< FEAMooring data
   TYPE(MoorDyn_Data),       INTENT(INOUT) :: MD                  !< Data for the MoorDyn module
   TYPE(OrcaFlex_Data),      INTENT(INOUT) :: Orca                !< OrcaFlex interface data
   TYPE(IceFloe_Data),       INTENT(INOUT) :: IceF                !< IceFloe data
   TYPE(IceDyn_Data),        INTENT(INOUT) :: IceD                !< All the IceDyn data used in time-step loop

   TYPE(FAST_ModuleMapType), INTENT(INOUT) :: MeshMapData         !< Data for mapping between modules
      
   INTEGER(IntKi),           INTENT(  OUT) :: ErrStat             !< Error status of the operation
   CHARACTER(*),             INTENT(  OUT) :: ErrMsg              !< Error message if ErrStat /= ErrID_None

      ! local variables
   INTEGER(IntKi)                          :: Un                  ! unit number for linearization output file (written in two parts)
   INTEGER(IntKi)                          :: ErrStat2            ! local error status
   CHARACTER(ErrMsgLen)                    :: ErrMsg2             ! local error message
   CHARACTER(*),             PARAMETER     :: RoutineName = 'FAST_Linearize_OP' 
   
   REAL(R8Ki), ALLOCATABLE                 :: dUdu(:,:), dUdy(:,:) ! variables for glue-code linearization
   integer(intki)                          :: NumBl
   integer(intki)                          :: k
   CHARACTER(1024)                         :: LinRootName
   CHARACTER(1024)                         :: OutFileName
   CHARACTER(200)                          :: SimStr
   CHARACTER(MaxWrScrLen)                  :: BlankLine
   CHARACTER(*), PARAMETER                 :: Fmt = 'F10.2'
   
   
   
   ErrStat = ErrID_None
   ErrMsg = ""
   Un = -1
   
   !.....................
      SimStr = '(RotSpeed='//trim(num2lstr(ED%y%RotSpeed*RPS2RPM,Fmt))//' rpm, BldPitch1='//trim(num2lstr(ED%y%BlPitch(1)*R2D,Fmt))//' deg)'

   BlankLine = ""
   CALL WrOver( BlankLine )  ! BlankLine contains MaxWrScrLen spaces
   CALL WrOver ( ' Performing linearization '//trim(num2lstr(m_FAST%Lin%NextLinTimeIndx))//' at simulation time '//TRIM( Num2LStr(t_global) )//' s. '//trim(SimStr) )
   CALL WrScr('')
   
   !.....................
   
   LinRootName = TRIM(p_FAST%OutFileRoot)//'.'//trim(num2lstr(m_FAST%Lin%NextLinTimeIndx))
   
   if (p_FAST%WrVTK == VTK_ModeShapes .and. .not. p_FAST%CalcSteady) then ! we already saved these for the CalcSteady case
      call SaveOP(m_FAST%Lin%NextLinTimeIndx, p_FAST, y_FAST, ED, BD, SrvD, AD, IfW, OpFM, HD, SD, ExtPtfm, MAPp, FEAM, MD, Orca, &
                            IceF, IceD, ErrStat, ErrMsg, m_FAST%Lin%CopyOP_CtrlCode )
      !m_FAST%Lin%CopyOP_CtrlCode = MESH_UPDATECOPY ! we need a new copy for each LinTime
   end if

   
      NumBl = size(ED%Input(1)%BlPitchCom) 
      y_FAST%Lin%RotSpeed = ED%y%RotSpeed
      y_FAST%Lin%Azimuth  = ED%y%LSSTipPxa
      !.....................
      ! ElastoDyn
      !.....................
         ! get the jacobians
      call ED_JacobianPInput( t_global, ED%Input(1), ED%p, ED%x(STATE_CURR), ED%xd(STATE_CURR), ED%z(STATE_CURR), ED%OtherSt(STATE_CURR), &
                                 ED%y, ED%m, ErrStat2, ErrMsg2, dYdu=y_FAST%Lin%Modules(Module_ED)%Instance(1)%D, dXdu=y_FAST%Lin%Modules(Module_ED)%Instance(1)%B )
         call SetErrStat(ErrStat2,ErrMsg2,ErrStat,ErrMsg,RoutineName)
      
      call ED_JacobianPContState( t_global, ED%Input(1), ED%p, ED%x(STATE_CURR), ED%xd(STATE_CURR), ED%z(STATE_CURR), ED%OtherSt(STATE_CURR), &
                                     ED%y, ED%m, ErrStat2, ErrMsg2, dYdx=y_FAST%Lin%Modules(Module_ED)%Instance(1)%C, dXdx=y_FAST%Lin%Modules(Module_ED)%Instance(1)%A )
         call SetErrStat(ErrStat2,ErrMsg2,ErrStat,ErrMsg,RoutineName)
   
         ! get the operating point
      call ED_GetOP( t_global, ED%Input(1), ED%p, ED%x(STATE_CURR), ED%xd(STATE_CURR), ED%z(STATE_CURR), ED%OtherSt(STATE_CURR), &
                        ED%y, ED%m, ErrStat2, ErrMsg2, u_op=y_FAST%Lin%Modules(Module_ED)%Instance(1)%op_u, &
                                                       y_op=y_FAST%Lin%Modules(Module_ED)%Instance(1)%op_y, &
                                                       x_op=y_FAST%Lin%Modules(Module_ED)%Instance(1)%op_x, &
                                                      dx_op=y_FAST%Lin%Modules(Module_ED)%Instance(1)%op_dx )
         call SetErrStat(ErrStat2,ErrMsg2,ErrStat,ErrMsg,RoutineName)
         if (ErrStat >=AbortErrLev) then
            call cleanup()
            return
         end if
      
      
         ! write the module matrices:
      if (p_FAST%LinOutMod) then
            
         OutFileName = trim(LinRootName)//'.'//TRIM(y_FAST%Module_Abrev(Module_ED))      
         call WrLinFile_txt_Head(t_global, p_FAST, y_FAST, y_FAST%Lin%Modules(Module_ED)%Instance(1), OutFileName, Un, ErrStat2, ErrMsg2 )
            call SetErrStat(ErrStat2,ErrMsg2,ErrStat,ErrMsg,RoutineName)
            if (ErrStat >=AbortErrLev) then
               call cleanup()
               return
            end if
         
         if (p_FAST%LinOutJac) then
            ! Jacobians
            !dXdx:
            call WrPartialMatrix( y_FAST%Lin%Modules(Module_ED)%Instance(1)%A, Un, p_FAST%OutFmt, 'dXdx' )
         
            !dXdu:
            call WrPartialMatrix( y_FAST%Lin%Modules(Module_ED)%Instance(1)%B, Un, p_FAST%OutFmt, 'dXdu', UseCol=y_FAST%Lin%Modules(Module_ED)%Instance(1)%use_u )
         
            ! dYdx:
            call WrPartialMatrix( y_FAST%Lin%Modules(Module_ED)%Instance(1)%C, Un, p_FAST%OutFmt, 'dYdx', UseRow=y_FAST%Lin%Modules(Module_ED)%Instance(1)%use_y )
         
            !dYdu:
            call WrPartialMatrix( y_FAST%Lin%Modules(Module_ED)%Instance(1)%D, Un, p_FAST%OutFmt, 'dYdu', UseRow=y_FAST%Lin%Modules(Module_ED)%Instance(1)%use_y, &
                                                                                                          UseCol=y_FAST%Lin%Modules(Module_ED)%Instance(1)%use_u )
         
         end if
      
            ! finish writing the file
         call WrLinFile_txt_End(Un, p_FAST, y_FAST%Lin%Modules(Module_ED)%Instance(1) )
               
      end if
   
      !.....................
      ! BeamDyn
      !.....................
      if ( p_FAST%CompElast  == Module_BD ) then
         do k=1,p_FAST%nBeams

            ! get the jacobians
            call BD_JacobianPInput( t_global, BD%Input(1,k), BD%p(k), BD%x(k,STATE_CURR), BD%xd(k,STATE_CURR), BD%z(k,STATE_CURR), BD%OtherSt(k,STATE_CURR), &
                                       BD%y(k), BD%m(k), ErrStat2, ErrMsg2, dYdu=y_FAST%Lin%Modules(Module_BD)%Instance(k)%D, &
                                       dXdu=y_FAST%Lin%Modules(Module_BD)%Instance(k)%B, &
                                       StateRel_x   =y_FAST%Lin%Modules(Module_BD)%Instance(k)%StateRel_x, &
                                       StateRel_xdot=y_FAST%Lin%Modules(Module_BD)%Instance(k)%StateRel_xdot )
               call SetErrStat(ErrStat2,ErrMsg2,ErrStat,ErrMsg,RoutineName)
      
            call BD_JacobianPContState( t_global, BD%Input(1,k), BD%p(k), BD%x(k,STATE_CURR), BD%xd(k,STATE_CURR), BD%z(k,STATE_CURR), BD%OtherSt(k,STATE_CURR), &
                                       BD%y(k), BD%m(k), ErrStat2, ErrMsg2, dYdx=y_FAST%Lin%Modules(Module_BD)%Instance(k)%C, dXdx=y_FAST%Lin%Modules(Module_BD)%Instance(k)%A, &
                                       StateRotation=y_FAST%Lin%Modules(Module_BD)%Instance(k)%StateRotation)
               call SetErrStat(ErrStat2,ErrMsg2,ErrStat,ErrMsg,RoutineName)
   
               ! get the operating point
            call BD_GetOP( t_global, BD%Input(1,k), BD%p(k), BD%x(k,STATE_CURR), BD%xd(k,STATE_CURR), BD%z(k,STATE_CURR), BD%OtherSt(k,STATE_CURR), &
                           BD%y(k), BD%m(k), ErrStat2, ErrMsg2, u_op=y_FAST%Lin%Modules(Module_BD)%Instance(k)%op_u,  y_op=y_FAST%Lin%Modules(Module_BD)%Instance(k)%op_y, &
                                                                x_op=y_FAST%Lin%Modules(Module_BD)%Instance(k)%op_x, dx_op=y_FAST%Lin%Modules(Module_BD)%Instance(k)%op_dx )
               call SetErrStat(ErrStat2,ErrMsg2,ErrStat,ErrMsg,RoutineName)
               if (ErrStat >=AbortErrLev) then
                  call cleanup()
                  return
               end if
      
      
               ! write the module matrices:
            if (p_FAST%LinOutMod) then
            
               OutFileName = trim(LinRootName)//'.'//TRIM(y_FAST%Module_Abrev(Module_BD))//TRIM(num2lstr(k))
               call WrLinFile_txt_Head(t_global, p_FAST, y_FAST, y_FAST%Lin%Modules(Module_BD)%Instance(k), OutFileName, Un, ErrStat2, ErrMsg2 )
                  call SetErrStat(ErrStat2,ErrMsg2,ErrStat,ErrMsg,RoutineName)
                  if (ErrStat >=AbortErrLev) then
                     call cleanup()
                     return
                  end if
         
               if (p_FAST%LinOutJac) then
                  ! Jacobians
                  !dXdx:
                  call WrPartialMatrix( y_FAST%Lin%Modules(Module_BD)%Instance(k)%A, Un, p_FAST%OutFmt, 'dXdx' )
         
                  !dXdu:
                  call WrPartialMatrix( y_FAST%Lin%Modules(Module_BD)%Instance(k)%B, Un, p_FAST%OutFmt, 'dXdu', UseCol=y_FAST%Lin%Modules(Module_BD)%Instance(k)%use_u )
         
                  !dYdx:
                  call WrPartialMatrix( y_FAST%Lin%Modules(Module_BD)%Instance(k)%C, Un, p_FAST%OutFmt, 'dYdx', UseRow=y_FAST%Lin%Modules(Module_BD)%Instance(k)%use_y )
         
                  !dYdu:
                  call WrPartialMatrix( y_FAST%Lin%Modules(Module_BD)%Instance(k)%D, Un, p_FAST%OutFmt, 'dYdu', UseRow=y_FAST%Lin%Modules(Module_BD)%Instance(k)%use_y, &
                                                                                                                UseCol=y_FAST%Lin%Modules(Module_BD)%Instance(k)%use_u )
               end if
      
                  ! finish writing the file
               call WrLinFile_txt_End(Un, p_FAST, y_FAST%Lin%Modules(Module_BD)%Instance(k) )
            end if

         end do
      end if !BeamDyn
      

   !.....................
   ! InflowWind
   !.....................      
   if ( p_FAST%CompInflow  == Module_IfW ) then 
      
         ! get the jacobians
      call InflowWind_JacobianPInput( t_global, IfW%Input(1), IfW%p, IfW%x(STATE_CURR), IfW%xd(STATE_CURR), IfW%z(STATE_CURR), &
                                   IfW%OtherSt(STATE_CURR), IfW%y, IfW%m, ErrStat2, ErrMsg2, dYdu=y_FAST%Lin%Modules(Module_IfW)%Instance(1)%D )
      call SetErrStat(ErrStat2,ErrMsg2,ErrStat,ErrMsg,RoutineName)
      
      ! get the operating point
      call InflowWind_GetOP( t_global, IfW%Input(1), IfW%p, IfW%x(STATE_CURR), IfW%xd(STATE_CURR), IfW%z(STATE_CURR), &
                             IfW%OtherSt(STATE_CURR), IfW%y, IfW%m, ErrStat2, ErrMsg2, u_op=y_FAST%Lin%Modules(Module_IfW)%Instance(1)%op_u, &
                       y_op=y_FAST%Lin%Modules(Module_IfW)%Instance(1)%op_y )
         call SetErrStat(ErrStat2,ErrMsg2,ErrStat,ErrMsg,RoutineName)
         if (ErrStat >=AbortErrLev) then
            call cleanup()
            return
         end if
                      
      
         ! write the module matrices:
      if (p_FAST%LinOutMod) then
               
         OutFileName = trim(LinRootName)//'.'//TRIM(y_FAST%Module_Abrev(Module_IfW))      
         call WrLinFile_txt_Head(t_global, p_FAST, y_FAST, y_FAST%Lin%Modules(Module_IfW)%Instance(1), OutFileName, Un, ErrStat2, ErrMsg2 )
            call SetErrStat(ErrStat2,ErrMsg2,ErrStat,ErrMsg,RoutineName)
            if (ErrStat >=AbortErrLev) then
               call cleanup()
               return
            end if
         
         if (p_FAST%LinOutJac) then
            ! Jacobians
            !dYdu:
            call WrPartialMatrix( y_FAST%Lin%Modules(Module_IfW)%Instance(1)%D, Un, p_FAST%OutFmt, 'dYdu', &
               UseRow=y_FAST%Lin%Modules(Module_IfW)%Instance(1)%use_y, UseCol=y_FAST%Lin%Modules(Module_IfW)%Instance(1)%use_u )
         end if
      
            ! finish writing the file
         call WrLinFile_txt_End(Un, p_FAST, y_FAST%Lin%Modules(Module_IfW)%Instance(1) )
               
      end if      
            
   end if
   
   !.....................
   ! ServoDyn
   !.....................   
   if ( p_FAST%CompServo  == Module_SrvD ) then 
         ! get the jacobians
      call SrvD_JacobianPInput( t_global, SrvD%Input(1), SrvD%p, SrvD%x(STATE_CURR), SrvD%xd(STATE_CURR), SrvD%z(STATE_CURR), &
                                   SrvD%OtherSt(STATE_CURR), SrvD%y, SrvD%m, ErrStat2, ErrMsg2,    &
                                   dXdu=y_FAST%Lin%Modules(Module_SrvD)%Instance(1)%B, &
                                   dYdu=y_FAST%Lin%Modules(Module_SrvD)%Instance(1)%D )
      call SetErrStat(ErrStat2,ErrMsg2,ErrStat,ErrMsg,RoutineName)
      
      call SrvD_JacobianPContState( t_global, SrvD%Input(1), SrvD%p, SrvD%x(STATE_CURR), SrvD%xd(STATE_CURR), SrvD%z(STATE_CURR), &
                                       SrvD%OtherSt(STATE_CURR), SrvD%y, SrvD%m, ErrStat2, ErrMsg2, &
                                       dYdx=y_FAST%Lin%Modules(Module_SrvD)%Instance(1)%C, &
                                       dXdx=y_FAST%Lin%Modules(Module_SrvD)%Instance(1)%A )
         call SetErrStat(ErrStat2,ErrMsg2,ErrStat,ErrMsg,RoutineName)

      ! get the operating point
      call SrvD_GetOP( t_global, SrvD%Input(1), SrvD%p, SrvD%x(STATE_CURR), SrvD%xd(STATE_CURR), SrvD%z(STATE_CURR), &
                       SrvD%OtherSt(STATE_CURR), SrvD%y, SrvD%m, ErrStat2, ErrMsg2, &
                                                       u_op=y_FAST%Lin%Modules(Module_SrvD)%Instance(1)%op_u,  &
                                                      dx_op=y_FAST%Lin%Modules(Module_SrvD)%Instance(1)%op_dx, &
                                                       x_op=y_FAST%Lin%Modules(Module_SrvD)%Instance(1)%op_x,  &
                                                       y_op=y_FAST%Lin%Modules(Module_SrvD)%Instance(1)%op_y   )
         call SetErrStat(ErrStat2,ErrMsg2,ErrStat,ErrMsg,RoutineName)
         if (ErrStat >=AbortErrLev) then
            call cleanup()
            return
         end if
            
         ! write the module matrices:
      if (p_FAST%LinOutMod) then
      
         OutFileName = trim(LinRootName)//'.'//TRIM(y_FAST%Module_Abrev(Module_SrvD))      
         call WrLinFile_txt_Head(t_global, p_FAST, y_FAST, y_FAST%Lin%Modules(Module_SrvD)%Instance(1), OutFileName, Un, ErrStat2, ErrMsg2 )
            call SetErrStat(ErrStat2,ErrMsg2,ErrStat,ErrMsg,RoutineName)
            if (ErrStat >=AbortErrLev) then
               call cleanup()
               return
            end if
         
            ! Jacobians
         if (p_FAST%LinOutJac) then
            ! Jacobians
            call WrPartialMatrix(y_FAST%Lin%Modules(Module_SrvD)%Instance(1)%A, Un, p_FAST%OutFmt, 'dXdx')
            call WrPartialMatrix(y_FAST%Lin%Modules(Module_SrvD)%Instance(1)%B, Un, p_FAST%OutFmt, 'dXdu', UseCol=y_FAST%Lin%Modules(Module_SrvD)%Instance(1)%use_u)
            call WrPartialMatrix(y_FAST%Lin%Modules(Module_SrvD)%Instance(1)%C, Un, p_FAST%OutFmt, 'dYdx', UseRow=y_FAST%Lin%Modules(Module_SrvD)%Instance(1)%use_y)
            call WrPartialMatrix(y_FAST%Lin%Modules(Module_SrvD)%Instance(1)%D, Un, p_FAST%OutFmt, 'dYdu', UseRow=y_FAST%Lin%Modules(Module_SrvD)%Instance(1)%use_y, &
                                                                                                           UseCol=y_FAST%Lin%Modules(Module_SrvD)%Instance(1)%use_u)
         end if
      
            ! finish writing the file
         call WrLinFile_txt_End(Un, p_FAST, y_FAST%Lin%Modules(Module_SrvD)%Instance(1) )
               
      end if      
   end if

   !.....................
   ! AeroDyn
   !.....................
   if ( p_FAST%CompAero  == Module_AD ) then 
         ! get the jacobians
      call AD_JacobianPInput( t_global, AD%Input(1), AD%p, AD%x(STATE_CURR), AD%xd(STATE_CURR), AD%z(STATE_CURR), &
                                   AD%OtherSt(STATE_CURR), AD%y, AD%m, ErrStat2, ErrMsg2, &
                                   dXdu=y_FAST%Lin%Modules(Module_AD)%Instance(1)%B, &
                                   dYdu=y_FAST%Lin%Modules(Module_AD)%Instance(1)%D )
         call SetErrStat(ErrStat2,ErrMsg2,ErrStat,ErrMsg,RoutineName)

      call AD_JacobianPContState( t_global, AD%Input(1), AD%p, AD%x(STATE_CURR), AD%xd(STATE_CURR), AD%z(STATE_CURR), &
                                   AD%OtherSt(STATE_CURR), AD%y, AD%m, ErrStat2, ErrMsg2, &
                                   dXdx=y_FAST%Lin%Modules(Module_AD)%Instance(1)%A, &
                                   dYdx=y_FAST%Lin%Modules(Module_AD)%Instance(1)%C )
         call SetErrStat(ErrStat2,ErrMsg2,ErrStat,ErrMsg,RoutineName)
         
      ! get the operating point
      call AD_GetOP( t_global, AD%Input(1), AD%p, AD%x(STATE_CURR), AD%xd(STATE_CURR), AD%z(STATE_CURR), &
                       AD%OtherSt(STATE_CURR), AD%y, AD%m, ErrStat2, ErrMsg2, &
                       u_op=y_FAST%Lin%Modules(Module_AD)%Instance(1)%op_u, &
                       y_op=y_FAST%Lin%Modules(Module_AD)%Instance(1)%op_y, &
                       x_op=y_FAST%Lin%Modules(Module_AD)%Instance(1)%op_x, &
                      dx_op=y_FAST%Lin%Modules(Module_AD)%Instance(1)%op_dx )
         call SetErrStat(ErrStat2,ErrMsg2,ErrStat,ErrMsg,RoutineName)
         if (ErrStat >=AbortErrLev) then
            call cleanup()
            return
         end if
      
         ! write the module matrices:
      if (p_FAST%LinOutMod) then
      
         OutFileName = trim(LinRootName)//'.'//TRIM(y_FAST%Module_Abrev(Module_AD))
         call WrLinFile_txt_Head(t_global, p_FAST, y_FAST, y_FAST%Lin%Modules(Module_AD)%Instance(1), OutFileName, Un, ErrStat2, ErrMsg2 )
            call SetErrStat(ErrStat2,ErrMsg2,ErrStat,ErrMsg,RoutineName)
            if (ErrStat >=AbortErrLev) then
               call cleanup()
               return
            end if
         
         if (p_FAST%LinOutJac) then
            ! Jacobians
            call WrPartialMatrix( y_FAST%Lin%Modules(Module_AD)%Instance(1)%A, Un, p_FAST%OutFmt, 'dXdx' )
                           
            call WrPartialMatrix( y_FAST%Lin%Modules(Module_AD)%Instance(1)%B, Un, p_FAST%OutFmt, 'dXdu', &
                           UseCol=y_FAST%Lin%Modules(Module_AD)%Instance(1)%use_u )
                           
            call WrPartialMatrix( y_FAST%Lin%Modules(Module_AD)%Instance(1)%C, Un, p_FAST%OutFmt, 'dYdx', &
                           UseRow=y_FAST%Lin%Modules(Module_AD)%Instance(1)%use_y )
                           
            call WrPartialMatrix( y_FAST%Lin%Modules(Module_AD)%Instance(1)%D, Un, p_FAST%OutFmt, 'dYdu', &
                           UseRow=y_FAST%Lin%Modules(Module_AD)%Instance(1)%use_y, &
                           UseCol=y_FAST%Lin%Modules(Module_AD)%Instance(1)%use_u )
         end if

            ! finish writing the file
         call WrLinFile_txt_End(Un, p_FAST, y_FAST%Lin%Modules(Module_AD)%Instance(1) )
      end if

   end if
   
   
   !.....................
   ! HydroDyn
   !.....................
   if ( p_FAST%CompHydro  == Module_HD ) then 
         ! get the jacobians
      call HD_JacobianPInput( t_global, HD%Input(1), HD%p, HD%x(STATE_CURR), HD%xd(STATE_CURR), HD%z(STATE_CURR), HD%OtherSt(STATE_CURR), &
                                 HD%y, HD%m, ErrStat2, ErrMsg2, dYdu=y_FAST%Lin%Modules(Module_HD)%Instance(1)%D, dXdu=y_FAST%Lin%Modules(Module_HD)%Instance(1)%B )
         call SetErrStat(ErrStat2,ErrMsg2,ErrStat,ErrMsg,RoutineName)
      
      call HD_JacobianPContState( t_global, HD%Input(1), HD%p, HD%x(STATE_CURR), HD%xd(STATE_CURR), HD%z(STATE_CURR), HD%OtherSt(STATE_CURR), &
                                     HD%y, HD%m, ErrStat2, ErrMsg2, dYdx=y_FAST%Lin%Modules(Module_HD)%Instance(1)%C, dXdx=y_FAST%Lin%Modules(Module_HD)%Instance(1)%A )
         call SetErrStat(ErrStat2,ErrMsg2,ErrStat,ErrMsg,RoutineName)
   
         ! get the operating point
      call HD_GetOP( t_global, HD%Input(1), HD%p, HD%x(STATE_CURR), HD%xd(STATE_CURR), HD%z(STATE_CURR), HD%OtherSt(STATE_CURR), &
                        HD%y, HD%m, ErrStat2, ErrMsg2, u_op=y_FAST%Lin%Modules(Module_HD)%Instance(1)%op_u, y_op=y_FAST%Lin%Modules(Module_HD)%Instance(1)%op_y, &
                       x_op=y_FAST%Lin%Modules(Module_HD)%Instance(1)%op_x, dx_op=y_FAST%Lin%Modules(Module_HD)%Instance(1)%op_dx )
         call SetErrStat(ErrStat2,ErrMsg2,ErrStat,ErrMsg,RoutineName)
         if (ErrStat >=AbortErrLev) then
            call cleanup()
            return
         end if
         
      
      
         ! write the module matrices:
      if (p_FAST%LinOutMod) then
            
         OutFileName = trim(LinRootName)//'.'//TRIM(y_FAST%Module_Abrev(Module_HD))      
         call WrLinFile_txt_Head(t_global, p_FAST, y_FAST, y_FAST%Lin%Modules(Module_HD)%Instance(1), OutFileName, Un, ErrStat2, ErrMsg2 )
            call SetErrStat(ErrStat2,ErrMsg2,ErrStat,ErrMsg,RoutineName)
            if (ErrStat >=AbortErrLev) then
               call cleanup()
               return
            end if
         
         if (p_FAST%LinOutJac) then
            ! Jacobians
            !dXdx:
            call WrPartialMatrix( y_FAST%Lin%Modules(Module_HD)%Instance(1)%A, Un, p_FAST%OutFmt, 'dXdx' )
         
            !dXdu:
            call WrPartialMatrix( y_FAST%Lin%Modules(Module_HD)%Instance(1)%B, Un, p_FAST%OutFmt, 'dXdu', UseCol=y_FAST%Lin%Modules(Module_HD)%Instance(1)%use_u )
         
            !dYdx:
            call WrPartialMatrix( y_FAST%Lin%Modules(Module_HD)%Instance(1)%C, Un, p_FAST%OutFmt, 'dYdx', UseRow=y_FAST%Lin%Modules(Module_HD)%Instance(1)%use_y )
         
            !dYdu:
            call WrPartialMatrix( y_FAST%Lin%Modules(Module_HD)%Instance(1)%D, Un, p_FAST%OutFmt, 'dYdu', UseRow=y_FAST%Lin%Modules(Module_HD)%Instance(1)%use_y, &
                                                                                                          UseCol=y_FAST%Lin%Modules(Module_HD)%Instance(1)%use_u )
         
         end if 
      
             ! finish writing the file
         call WrLinFile_txt_End(Un, p_FAST, y_FAST%Lin%Modules(Module_HD)%Instance(1) )
               
      end if  
   end if
   
   !.....................
   ! SubDyn / ExtPtfm
   !.....................

   if ( p_FAST%CompSub == Module_SD ) then 
      ! get the jacobians
      call SD_JacobianPInput( t_global, SD%Input(1), SD%p, SD%x(STATE_CURR), SD%xd(STATE_CURR), &
              SD%z(STATE_CURR), SD%OtherSt(STATE_CURR),  SD%y, SD%m, ErrStat2, ErrMsg2, &
              dYdu=y_FAST%Lin%Modules(Module_SD)%Instance(1)%D, dXdu=y_FAST%Lin%Modules(Module_SD)%Instance(1)%B )
      if(Failed()) return;

      call SD_JacobianPContState( t_global, SD%Input(1), SD%p, SD%x(STATE_CURR), SD%xd(STATE_CURR), &
          SD%z(STATE_CURR), SD%OtherSt(STATE_CURR), SD%y, SD%m, ErrStat2, ErrMsg2,&
          dYdx=y_FAST%Lin%Modules(Module_SD)%Instance(1)%C, dXdx=y_FAST%Lin%Modules(Module_SD)%Instance(1)%A )
      if(Failed()) return;

      ! get the operating point
      call SD_GetOP(t_global, SD%Input(1), SD%p, SD%x(STATE_CURR), SD%xd(STATE_CURR), SD%z(STATE_CURR),&
          SD%OtherSt(STATE_CURR), SD%y, SD%m, ErrStat2, ErrMsg2, u_op=y_FAST%Lin%Modules(Module_SD)%Instance(1)%op_u,&
          y_op=y_FAST%Lin%Modules(Module_SD)%Instance(1)%op_y, &
          x_op=y_FAST%Lin%Modules(Module_SD)%Instance(1)%op_x, dx_op=y_FAST%Lin%Modules(Module_SD)%Instance(1)%op_dx)
      if(Failed()) return;

      ! write the module matrices:
      if (p_FAST%LinOutMod) then
         OutFileName = trim(LinRootName)//'.'//TRIM(y_FAST%Module_Abrev(Module_SD))      
         call WrLinFile_txt_Head(t_global, p_FAST, y_FAST, y_FAST%Lin%Modules(Module_SD)%Instance(1), OutFileName, Un, ErrStat2, ErrMsg2)
         if(Failed()) return;
            
         if (p_FAST%LinOutJac) then
            ! Jacobians
            call WrPartialMatrix(y_FAST%Lin%Modules(Module_SD)%Instance(1)%A, Un, p_FAST%OutFmt, 'dXdx')
            call WrPartialMatrix(y_FAST%Lin%Modules(Module_SD)%Instance(1)%B, Un, p_FAST%OutFmt, 'dXdu', UseCol=y_FAST%Lin%Modules(Module_SD)%Instance(1)%use_u)
            call WrPartialMatrix(y_FAST%Lin%Modules(Module_SD)%Instance(1)%C, Un, p_FAST%OutFmt, 'dYdx', UseRow=y_FAST%Lin%Modules(Module_SD)%Instance(1)%use_y)
            call WrPartialMatrix(y_FAST%Lin%Modules(Module_SD)%Instance(1)%D, Un, p_FAST%OutFmt, 'dYdu', UseRow=y_FAST%Lin%Modules(Module_SD)%Instance(1)%use_y, &
                                                                                                               UseCol=y_FAST%Lin%Modules(Module_SD)%Instance(1)%use_u)
         end if
         ! finish writing the file
         call WrLinFile_txt_End(Un, p_FAST, y_FAST%Lin%Modules(Module_SD)%Instance(1) )
      end if
   elseif ( p_FAST%CompSub == Module_ExtPtfm ) then 
      ! get the jacobians
      call ExtPtfm_JacobianPInput( t_global, ExtPtfm%Input(1), ExtPtfm%p, ExtPtfm%x(STATE_CURR), ExtPtfm%xd(STATE_CURR), &
              ExtPtfm%z(STATE_CURR), ExtPtfm%OtherSt(STATE_CURR),  ExtPtfm%y, ExtPtfm%m, ErrStat2, ErrMsg2, &
              dYdu=y_FAST%Lin%Modules(Module_ExtPtfm)%Instance(1)%D, dXdu=y_FAST%Lin%Modules(Module_ExtPtfm)%Instance(1)%B )
      if(Failed()) return;

      call ExtPtfm_JacobianPContState( t_global, ExtPtfm%Input(1), ExtPtfm%p, ExtPtfm%x(STATE_CURR), ExtPtfm%xd(STATE_CURR), &
          ExtPtfm%z(STATE_CURR), ExtPtfm%OtherSt(STATE_CURR), ExtPtfm%y, ExtPtfm%m, ErrStat2, ErrMsg2,&
          dYdx=y_FAST%Lin%Modules(Module_ExtPtfm)%Instance(1)%C, dXdx=y_FAST%Lin%Modules(Module_ExtPtfm)%Instance(1)%A )
      if(Failed()) return;

      ! get the operating point
      call ExtPtfm_GetOP(t_global, ExtPtfm%Input(1), ExtPtfm%p, ExtPtfm%x(STATE_CURR), ExtPtfm%xd(STATE_CURR), ExtPtfm%z(STATE_CURR),&
          ExtPtfm%OtherSt(STATE_CURR), ExtPtfm%y, ExtPtfm%m, ErrStat2, ErrMsg2, u_op=y_FAST%Lin%Modules(Module_ExtPtfm)%Instance(1)%op_u,&
          y_op=y_FAST%Lin%Modules(Module_ExtPtfm)%Instance(1)%op_y, &
          x_op=y_FAST%Lin%Modules(Module_ExtPtfm)%Instance(1)%op_x, dx_op=y_FAST%Lin%Modules(Module_ExtPtfm)%Instance(1)%op_dx)
      if(Failed()) return;

      ! write the module matrices:
      if (p_FAST%LinOutMod) then
         OutFileName = trim(LinRootName)//'.'//TRIM(y_FAST%Module_Abrev(Module_ExtPtfm))      
         call WrLinFile_txt_Head(t_global, p_FAST, y_FAST, y_FAST%Lin%Modules(Module_ExtPtfm)%Instance(1), OutFileName, Un, ErrStat2, ErrMsg2)
         if(Failed()) return;
            
         if (p_FAST%LinOutJac) then
            ! Jacobians
            call WrPartialMatrix(y_FAST%Lin%Modules(Module_ExtPtfm)%Instance(1)%A, Un, p_FAST%OutFmt, 'dXdx')
            call WrPartialMatrix(y_FAST%Lin%Modules(Module_ExtPtfm)%Instance(1)%B, Un, p_FAST%OutFmt, 'dXdu', UseCol=y_FAST%Lin%Modules(Module_ExtPtfm)%Instance(1)%use_u)
            call WrPartialMatrix(y_FAST%Lin%Modules(Module_ExtPtfm)%Instance(1)%C, Un, p_FAST%OutFmt, 'dYdx', UseRow=y_FAST%Lin%Modules(Module_ExtPtfm)%Instance(1)%use_y)
            call WrPartialMatrix(y_FAST%Lin%Modules(Module_ExtPtfm)%Instance(1)%D, Un, p_FAST%OutFmt, 'dYdu', UseRow=y_FAST%Lin%Modules(Module_ExtPtfm)%Instance(1)%use_y, &
                                                                                                               UseCol=y_FAST%Lin%Modules(Module_ExtPtfm)%Instance(1)%use_u)
         end if
         ! finish writing the file
         call WrLinFile_txt_End(Un, p_FAST, y_FAST%Lin%Modules(Module_ExtPtfm)%Instance(1) )
     end if
   end if ! SubDyn/ExtPtfm
   
   
   !.....................
   ! MAP
   !.....................
   if ( p_FAST%CompMooring  == Module_MAP ) then
      ! LIN-TODO: We need this to compute the dYdu total derivative which is D for MAP, and the template uses OtherSt(STATE_CURR), but the FAST MAP DATA has OtherSt as a scalar
      call MAP_JacobianPInput( t_global, MAPp%Input(1), MAPp%p, MAPp%x(STATE_CURR), MAPp%xd(STATE_CURR), MAPp%z(STATE_CURR), &
                                   MAPp%OtherSt, MAPp%y, ErrStat2, ErrMsg2, y_FAST%Lin%Modules(Module_MAP)%Instance(1)%D )
      call SetErrStat(ErrStat2,ErrMsg2,ErrStat,ErrMsg,RoutineName)
      
      ! get the operating point
      !LIN-TODO: template uses OtherSt(STATE_CURR), but the FAST MAP DATA has OtherSt as a scalar
      !          email bonnie for a discussion on this.
      call MAP_GetOP( t_global, MAPp%Input(1), MAPp%p, MAPp%x(STATE_CURR), MAPp%xd(STATE_CURR), MAPp%z(STATE_CURR), &
                             MAPp%OtherSt, MAPp%y, ErrStat2, ErrMsg2,  &
                       y_FAST%Lin%Modules(Module_MAP)%Instance(1)%op_u, y_FAST%Lin%Modules(Module_MAP)%Instance(1)%op_y )
      call SetErrStat(ErrStat2,ErrMsg2,ErrStat,ErrMsg,RoutineName)
      if (ErrStat >=AbortErrLev) then
         call cleanup()
         return
      end if
      
      ! write the module matrices:
      if (p_FAST%LinOutMod) then
            
         OutFileName = trim(LinRootName)//'.'//TRIM(y_FAST%Module_Abrev(Module_MAP))      
         call WrLinFile_txt_Head(t_global, p_FAST, y_FAST, y_FAST%Lin%Modules(Module_MAP)%Instance(1), OutFileName, Un, ErrStat2, ErrMsg2 )
            call SetErrStat(ErrStat2,ErrMsg2,ErrStat,ErrMsg,RoutineName)
            if (ErrStat >=AbortErrLev) then
               call cleanup()
               return
            end if
         
         if (p_FAST%LinOutJac) then
            ! Jacobians
            !dYdu:
            call WrPartialMatrix( y_FAST%Lin%Modules(Module_MAP)%Instance(1)%D, Un, p_FAST%OutFmt, 'dYdu', &
                                         UseRow=y_FAST%Lin%Modules(Module_MAP)%Instance(1)%use_y, &
                                         UseCol=y_FAST%Lin%Modules(Module_MAP)%Instance(1)%use_u )         
         end if 
      
             ! finish writing the file
         call WrLinFile_txt_End(Un, p_FAST, y_FAST%Lin%Modules(Module_MAP)%Instance(1) )
               
      end if  ! if ( p_FAST%LinOutMod )
   end if     ! if ( p_FAST%CompMooring  == Module_MAP )
   
   !.....................
   ! Linearization of glue code Input/Output solve:
   !.....................
   
   !.....................
   ! Glue code (currently a linearization of SolveOption2):
   ! Make sure we avoid any case where the operating point values change earlier in this routine (e.g., by calling the module Jacobian routines).
   !.....................

   call Glue_GetOP(p_FAST, y_FAST, ErrStat2, ErrMsg2)
      call SetErrStat(ErrStat2,ErrMsg2,ErrStat,ErrMsg,RoutineName)
      if (ErrStat >=AbortErrLev) then
         call cleanup()
         return
      end if
   
      ! get the dUdu and dUdy matrices, which linearize SolveOption2 for the modules we've included in linearization
   call Glue_Jacobians( p_FAST, y_FAST, m_FAST, ED, BD, SrvD, AD, IfW, OpFM, HD, SD, MAPp, FEAM, MD, Orca, &
                         IceF, IceD, MeshMapData, dUdu, dUdy, ErrStat2, ErrMsg2 )
      call SetErrStat(ErrStat2,ErrMsg2,ErrStat,ErrMsg,RoutineName)
      if (ErrStat >=AbortErrLev) then
         call cleanup()
         return
      end if
      
      
         
   call WrLinFile_txt_Head(t_global, p_FAST, y_FAST, y_FAST%Lin%Glue, LinRootName, Un, ErrStat2, ErrMsg2 )       
      call SetErrStat(ErrStat2,ErrMsg2,ErrStat,ErrMsg,RoutineName)
      if (ErrStat >=AbortErrLev) then
         call cleanup()
         return
      end if
      
   
   if (p_FAST%LinOutJac) then
      ! Jacobians
      call WrPartialMatrix( dUdu, Un, p_FAST%OutFmt, 'dUdu', UseRow=y_FAST%Lin%Glue%use_u, UseCol=y_FAST%Lin%Glue%use_u )
      call WrPartialMatrix( dUdy, Un, p_FAST%OutFmt, 'dUdy', UseRow=y_FAST%Lin%Glue%use_u, UseCol=y_FAST%Lin%Glue%use_y )
   end if
   
   
      ! calculate the glue-code state matrices
   call Glue_StateMatrices( p_FAST, y_FAST, dUdu, dUdy, ErrStat2, ErrMsg2 )
      call SetErrStat(ErrStat2,ErrMsg2,ErrStat,ErrMsg,RoutineName)
      if (ErrStat >=AbortErrLev) then
         call cleanup()
         return
      end if
      
      ! Write the results to the file:
   call WrLinFile_txt_End(Un, p_FAST, y_FAST%Lin%Glue )            

   m_FAST%Lin%NextLinTimeIndx = m_FAST%Lin%NextLinTimeIndx + 1

contains
    logical function Failed()
      call SetErrStat(ErrStat2,ErrMsg2,ErrStat,ErrMsg,RoutineName)
      Failed =  ErrStat >= AbortErrLev
      if(Failed) call cleanup()
   end function Failed
   subroutine cleanup()
      
      if (allocated(dUdu)) deallocate(dUdu)
      if (allocated(dUdy)) deallocate(dUdy)
      
      if (Un > 0) close(Un)
      
   end subroutine cleanup
END SUBROUTINE FAST_Linearize_OP   
!----------------------------------------------------------------------------------------------------------------------------------
!> Routine that writes the A,B,C,D matrices from linearization to a text file. 
SUBROUTINE WrLinFile_txt_Head(t_global, p_FAST, y_FAST, LinData, FileName, Un, ErrStat, ErrMsg)

   INTEGER(IntKi),           INTENT(  OUT) :: Un                  !< unit number
   REAL(DbKi),               INTENT(IN   ) :: t_global            !< current (global) simulation time
   TYPE(FAST_ParameterType), INTENT(IN   ) :: p_FAST              !< parameters
   TYPE(FAST_OutputFileType),INTENT(IN   ) :: y_FAST              !< Output variables for the glue code
   TYPE(FAST_LinType),       INTENT(IN   ) :: LinData             !< Linearization data for individual module or glue (coupled system)
   CHARACTER(*),             INTENT(IN   ) :: FileName            !< root name of the linearization file to open for writing
   INTEGER(IntKi),           INTENT(  OUT) :: ErrStat             !< Error status of the operation
   CHARACTER(*),             INTENT(  OUT) :: ErrMsg              !< Error message if ErrStat /= ErrID_None

      ! local variables
   INTEGER(IntKi)                          :: i                   ! loop counter
   
   INTEGER(IntKi)                          :: ErrStat2            ! local error status
   CHARACTER(ErrMsgLen)                    :: ErrMsg2             ! local error message
   CHARACTER(*),             PARAMETER     :: RoutineName = 'WrLinFile_txt_Head'    
   INTEGER(IntKi)                          :: n(5)                ! sizes of arrays to print
   CHARACTER(*),             PARAMETER     :: TypeNames(5) = (/ 'continuous states', &
                                                                'discrete states  ', &
                                                                'constraint states', &
                                                                'inputs           ', &
                                                                'outputs          '  /)
   CHARACTER(50)                           :: Fmt
   CHARACTER(32)                           :: Desc
   
   integer, parameter :: Indx_x      = 1
   integer, parameter :: Indx_xd     = 2
   integer, parameter :: Indx_z      = 3
   integer, parameter :: Indx_u      = 4
   integer, parameter :: Indx_y      = 5
   
                  
   ErrStat = ErrID_None
   ErrMsg = ""
         
   n = 0;
   if (allocated(LinData%names_x )) n(Indx_x) = size(LinData%names_x )
   if (allocated(LinData%names_xd)) n(Indx_xd) = size(LinData%names_xd)
   if (allocated(LinData%names_z )) n(Indx_z) = size(LinData%names_z )
   !if (allocated(LinData%names_u )) n(Indx_u) = size(LinData%names_u )
   !if (allocated(LinData%names_y )) n(Indx_y) = size(LinData%names_y )
   
   if (allocated(LinData%names_u )) then
      do i=1,size(LinData%use_u)
         if (LinData%use_u(i)) n(Indx_u) = n(Indx_u)+1
      end do
   end if
   
   if (allocated(LinData%names_y )) then
      do i=1,size(LinData%use_y)
         if (LinData%use_y(i)) n(Indx_y) = n(Indx_y)+1
      end do
   end if
   
   
   CALL GetNewUnit( Un, ErrStat2, ErrMsg2 )
      call SetErrStat(ErrStat2,ErrMsg2,ErrStat,ErrMsg,RoutineName)
      if (ErrStat >= AbortErrLev) then
         Un = -1
         return
      end if
      
   CALL OpenFOutFile ( Un, TRIM(FileName)//'.lin', ErrStat2, ErrMsg2 )
      call SetErrStat(ErrStat2,ErrMsg2,ErrStat,ErrMsg,RoutineName)
      if (ErrStat >= AbortErrLev) then
         close( Un ) 
         Un = -1
         return
      end if
      
   ! heading
      
      ! Add some file information:

   WRITE (Un,'(/,A)')  'Linearized model: '//TRIM( y_FAST%FileDescLines(1) )
   WRITE (Un,'(1X,A)') TRIM( y_FAST%FileDescLines(2) )
   WRITE (Un,'()' )    !print a blank line
   WRITE (Un,'(A)'   ) TRIM( y_FAST%FileDescLines(3) )
   WRITE (Un,'()' )    !print a blank line
   
   WRITE(Un, '(A)') 'Simulation information:'      
   fmt = '(3x,A,1x,'//trim(p_FAST%OutFmt_t)//',1x,A)' 
   Desc = 'Simulation time:'; WRITE (Un, fmt) Desc, t_global, 's'
   Desc = 'Rotor Speed:';     WRITE (Un, fmt) Desc, y_FAST%Lin%RotSpeed, 'rad/s'
   Desc = 'Azimuth:';         WRITE (Un, fmt) Desc, y_FAST%Lin%Azimuth,  'rad'
   Desc = 'Wind Speed:';      WRITE (Un, fmt) Desc, y_FAST%Lin%WindSpeed,  'm/s'
   
   fmt = '(3x,A,1x,I5)'
   do i=1,size(n)
      Desc = 'Number of '//trim(TypeNames(i))//':'
      WRITE(Un, fmt) Desc, n(i)
   end do
   
   Desc = 'Jacobians included in this file?'
   fmt  = '(3x,A,1x,A5)'
   if (p_FAST%LinOutJac) then
      write (Un, fmt) Desc, 'Yes'
   else
      write (Un, fmt) Desc, 'No'
   end if
      
   WRITE (Un,'()' )    !print a blank line

   
         !......................................................
         ! Write the names of the output parameters on one line:
         !......................................................
   if (n(Indx_x) > 0) then
      WRITE(Un, '(A)') 'Order of continuous states:'      
      call WrLinFile_txt_Table(p_FAST, Un, "Row/Column", LinData%op_x, LinData%names_x, rotFrame=LinData%RotFrame_x, derivOrder=LinData%DerivOrder_x  )      
      
      WRITE(Un, '(A)') 'Order of continuous state derivatives:'      
      call WrLinFile_txt_Table(p_FAST, Un, "Row/Column", LinData%op_dx, LinData%names_x, rotFrame=LinData%RotFrame_x, deriv=.true., derivOrder=LinData%DerivOrder_x  )      
   end if
   
   if (n(Indx_xd) > 0) then
      WRITE(Un, '(A)') 'Order of discrete states:'      
      call WrLinFile_txt_Table(p_FAST, Un, "Row/Column", LinData%op_xd, LinData%names_xd )      
   end if

   if (n(Indx_z) > 0) then
      WRITE(Un, '(A)') 'Order of constraint states:' 
      call WrLinFile_txt_Table(p_FAST, Un, "Row/Column", LinData%op_z, LinData%names_z, rotFrame=LinData%RotFrame_z )      
   end if
         
   if (n(Indx_u) > 0) then
      WRITE(Un, '(A)') 'Order of inputs:'   
      call WrLinFile_txt_Table(p_FAST, Un, "Column  ", LinData%op_u, LinData%names_u, rotFrame=LinData%RotFrame_u, UseCol=LinData%use_u )
   end if
   
   if (n(Indx_y) > 0) then
      WRITE(Un, '(A)') 'Order of outputs:'      
      call WrLinFile_txt_Table(p_FAST, Un, "Row  ", LinData%op_y, LinData%names_y, rotFrame=LinData%RotFrame_y, UseCol=LinData%use_y )      
   end if
      
   !.............
   if (p_FAST%LinOutJac) then
      WRITE (Un,'(/,A,/)' ) 'Jacobian matrices:'    !print a blank line
      ! we'll have the modules write their own Jacobians outside this routine
   end if

         
END SUBROUTINE WrLinFile_txt_Head   
!----------------------------------------------------------------------------------------------------------------------------------
!> Routine that writes the A,B,C,D matrices from linearization to a text file. 
SUBROUTINE WrLinFile_txt_End(Un, p_FAST, LinData)

   INTEGER(IntKi),           INTENT(INOUT) :: Un                  !< unit number
   TYPE(FAST_ParameterType), INTENT(IN   ) :: p_FAST              !< parameters
   TYPE(FAST_LinType),       INTENT(IN   ) :: LinData             !< Linearization data for individual module or glue (coupled system)
   
      ! local variables
   
   WRITE (Un,'(/,A,/)' ) 'Linearized state matrices:'    !print a blank line
   
   ! A matrix
   if (allocated(LinData%A)) call WrPartialMatrix( LinData%A, Un, p_FAST%OutFmt, 'A' )
   ! B matrix   
   if (allocated(LinData%B)) call WrPartialMatrix( LinData%B, Un, p_FAST%OutFmt, 'B', UseCol=LinData%use_u )
   
   ! C matrix
   if (allocated(LinData%C)) call WrPartialMatrix( LinData%C, Un, p_FAST%OutFmt, 'C', UseRow=LinData%use_y )
   ! D matrix
   if (allocated(LinData%D)) call WrPartialMatrix( LinData%D, Un, p_FAST%OutFmt, 'D', UseRow=LinData%use_y, UseCol=LinData%use_u )

   ! StateRotation matrix
   if (allocated(LinData%StateRotation)) call WrPartialMatrix( LinData%StateRotation, Un, p_FAST%OutFmt, 'StateRotation' )

   ! RelState matrices
   if (allocated(LinData%StateRel_x))    call WrPartialMatrix( LinData%StateRel_x,    Un, p_FAST%OutFmt, 'State_Rel_x' )
   if (allocated(LinData%StateRel_xdot)) call WrPartialMatrix( LinData%StateRel_xdot, Un, p_FAST%OutFmt, 'State_Rel_xdot' )

   close(Un)
   Un = -1
   
END SUBROUTINE WrLinFile_txt_End   
!----------------------------------------------------------------------------------------------------------------------------------
SUBROUTINE WrLinFile_txt_Table(p_FAST, Un, RowCol, op, names, rotFrame, deriv, derivOrder, UseCol,start_indx)

   TYPE(FAST_ParameterType), INTENT(IN   ) :: p_FAST              !< parameters
   INTEGER(IntKi),           INTENT(IN   ) :: Un                  !< unit number
   CHARACTER(*),             INTENT(IN   ) :: RowCol              !< Row/Column description
   REAL(ReKi),               INTENT(IN   ) :: op(:)               !< operating point values (possibly different size that Desc because of orientations)
   CHARACTER(LinChanLen),    INTENT(IN   ) :: names(:)            !< Descriptions of the channels (names and units)
   logical, optional,        INTENT(IN   ) :: rotFrame(:)         !< determines if this parameter is in the rotating frame
   logical, optional,        intent(in   ) :: deriv               !< flag that tells us if we need to modify the channel names for derivatives (xdot)
   integer(IntKi), optional, intent(in   ) :: derivOrder(:)       !< Order of the time derivatives associated with the channel
   logical, optional,        intent(in   ) :: UseCol(:)           !< flags that tell us if we should use each column or skip it
   INTEGER(IntKi),optional,  INTENT(IN   ) :: start_indx          !< starting index (so extended inputs can be numbered starting after the # of inputs)
   
      ! local variables
   INTEGER(IntKi)                          :: TS                  ! tab stop column
   INTEGER(IntKi)                          :: i, i_print          ! loop counter
   INTEGER(IntKi)                          :: i_op                ! loop counter
   
   logical                                 :: UseDerivNames       !< flag that tells us if we need to modify the channel names for derivatives (xdot)
   logical                                 :: UseThisCol          !< flag that tells us if we should use this particular column or skip it
   logical                                 :: RotatingCol         !< flag that tells us if this column is in the rotating frame
   integer(IntKi)                          :: DerivOrdCol         !< integer indicating the maximum time-derivative order of a channel (this will be 0 for anything that is not a continuous state)
   CHARACTER(*),             PARAMETER     :: RoutineName = 'WrLinFile_txt_Table'    
   CHARACTER(100)                          :: Fmt
   CHARACTER(100)                          :: Fmt_Str
   CHARACTER(100)                          :: FmtOrient
   

   
   if (present(deriv) ) then
      UseDerivNames = deriv
   else
      UseDerivNames = .false.
   end if
   
   
   TS = 14 + 3*p_FAST%FmtWidth+7 ! tab stop after operating point
   
   Fmt       = '(3x,I8,3x,'//trim(p_FAST%OutFmt)//',T'//trim(num2lstr(TS))//',L8,8x,I8,9x,A)'
   FmtOrient = '(3x,I8,3x,'//trim(p_FAST%OutFmt)//',2(", ",'//trim(p_FAST%OutFmt)//'),T'//trim(num2lstr(TS))//',L8,8x,I8,9x,A)'
   Fmt_Str   = '(3x,A10,1x,A,T'//trim(num2lstr(TS))//',A15,1x,A16,1x,A)'
   
   WRITE(Un, Fmt_Str) RowCol,      'Operating Point', 'Rotating Frame?', 'Derivative Order', 'Description'
   WRITE(Un, Fmt_Str) '----------','---------------', '---------------', '----------------', '-----------'
   
   i_op = 1
   if (present(start_indx)) then
      i_print = start_indx + 1
   else      
      i_print = 1
   end if
   
   do i=1,size(names)
      
      UseThisCol = .true.
      if (present(UseCol)) then
         UseThisCol = useCol(i)
      end if  
      
      DerivOrdCol = 0
      if (present(derivOrder)) DerivOrdCol = derivOrder(i)
      
      RotatingCol = .false.
      if (present(rotFrame)) RotatingCol = rotFrame(i)
                  
      if (index(names(i), ' orientation angle, node ') > 0 ) then  ! make sure this matches what is written in PackMotionMesh_Names()
         if (UseThisCol) then
            WRITE(Un, FmtOrient) i_print, op(i_op), op(i_op+1), op(i_op+2), RotatingCol, DerivOrdCol, trim(names(i))  !//' [OP is a row of the DCM]
            i_print = i_print + 1
         end if
         
         i_op = i_op + 3
      else
         if (UseThisCol) then
            if (UseDerivNames) then
               WRITE(Un, Fmt) i_print, op(i_op), RotatingCol, DerivOrdCol, 'First time derivative of '//trim(names(i))//'/s'
            else
               WRITE(Un, Fmt) i_print, op(i_op), RotatingCol, DerivOrdCol, trim(names(i))
            end if         
            i_print = i_print + 1
         end if         
         
         i_op = i_op + 1
      end if 
   end do
         
   WRITE (Un,'()' )    !print a blank line
   
   
   
END SUBROUTINE WrLinFile_txt_Table   
!----------------------------------------------------------------------------------------------------------------------------------


!> This routine returns the operating points for the entire glue code.
SUBROUTINE Glue_GetOP(p_FAST, y_FAST, ErrStat, ErrMsg)

   TYPE(FAST_ParameterType), INTENT(IN   ) :: p_FAST              !< parameters
   TYPE(FAST_OutputFileType),INTENT(INOUT) :: y_FAST              !< Output variables for the glue code
   INTEGER(IntKi),           INTENT(  OUT) :: ErrStat             !< Error status of the operation
   CHARACTER(*),             INTENT(  OUT) :: ErrMsg              !< Error message if ErrStat /= ErrID_None

   
   INTEGER(IntKi)                          :: i, j, k             ! loop/temp variables
   INTEGER(IntKi)                          :: ThisModule          ! Module ID # 
   INTEGER(IntKi)                          :: i_u                 ! loop/temp variables
   INTEGER(IntKi)                          :: i_y, i_x            ! loop/temp variables
   INTEGER(IntKi)                          :: ErrStat2            ! local error status
   CHARACTER(ErrMsgLen)                    :: ErrMsg2             ! local error message
   CHARACTER(*),             PARAMETER     :: RoutineName = 'Glue_GetOP'    
   
   
   ErrStat = ErrID_None
   ErrMsg  = ""
   
   if (.not. allocated(y_FAST%Lin%Glue%op_u)) then  ! assume none of them are allocated
       
         ! calculate the size of the input and output operating points
         ! this size isn't very straightforward since it may contain orientations
      i_u = 0
      i_y = 0
      do i = 1,p_FAST%Lin_NumMods
         ThisModule = p_FAST%Lin_ModOrder( i )
         
         do k=1,size(y_FAST%Lin%Modules(ThisModule)%Instance)
            if (allocated(y_FAST%Lin%Modules(ThisModule)%Instance(k)%op_u)) then
               i_u = i_u + size(y_FAST%Lin%Modules(ThisModule)%Instance(k)%op_u)
            end if
                  
            if (allocated(y_FAST%Lin%Modules(ThisModule)%Instance(k)%op_y)) then
               i_y = i_y + size(y_FAST%Lin%Modules(ThisModule)%Instance(k)%op_y)
            end if
         end do
      end do      
      
      call AllocAry( y_FAST%Lin%Glue%op_u, i_u, 'op_u', ErrStat2, ErrMsg2)
         call SetErrStat(errStat2,ErrMsg2,ErrStat,ErrMsg,RoutineName)
      call AllocAry( y_FAST%Lin%Glue%op_y, i_y, 'op_y', ErrStat2, ErrMsg2)
         call SetErrStat(errStat2,ErrMsg2,ErrStat,ErrMsg,RoutineName)
      call AllocAry( y_FAST%Lin%Glue%op_x, y_FAST%Lin%Glue%SizeLin(LIN_ContSTATE_COL), 'op_x', ErrStat2, ErrMsg2)
         call SetErrStat(errStat2,ErrMsg2,ErrStat,ErrMsg,RoutineName)
      call AllocAry( y_FAST%Lin%Glue%op_dx, y_FAST%Lin%Glue%SizeLin(LIN_ContSTATE_COL), 'op_dx', ErrStat2, ErrMsg2)
         call SetErrStat(errStat2,ErrMsg2,ErrStat,ErrMsg,RoutineName)
         
      if (ErrStat >=AbortErrLev) return
   end if
   
   
   i_u = 1
   i_y = 1      
   i_x = 1
   do i = 1,p_FAST%Lin_NumMods
      ThisModule = p_FAST%Lin_ModOrder( i )

      do k=1,size(y_FAST%Lin%Modules(ThisModule)%Instance)
         if (allocated(y_FAST%Lin%Modules(ThisModule)%Instance(k)%op_u)) then
            do j=1,size(y_FAST%Lin%Modules(ThisModule)%Instance(k)%op_u)
               y_FAST%Lin%Glue%op_u(i_u) = y_FAST%Lin%Modules(ThisModule)%Instance(k)%op_u(j)
               i_u = i_u + 1;
            end do
         end if
               
         if (allocated(y_FAST%Lin%Modules(ThisModule)%Instance(k)%op_y)) then
            do j=1,size(y_FAST%Lin%Modules(ThisModule)%Instance(k)%op_y)
               y_FAST%Lin%Glue%op_y(i_y) = y_FAST%Lin%Modules(ThisModule)%Instance(k)%op_y(j)
               i_y = i_y + 1;
            end do
         end if

         if (allocated(y_FAST%Lin%Modules(ThisModule)%Instance(k)%op_x)) then
            do j=1,size(y_FAST%Lin%Modules(ThisModule)%Instance(k)%op_x)
               y_FAST%Lin%Glue%op_x(i_x) = y_FAST%Lin%Modules(ThisModule)%Instance(k)%op_x(j)
            
               y_FAST%Lin%Glue%op_dx(i_x) = y_FAST%Lin%Modules(ThisModule)%Instance(k)%op_dx(j)
               i_x = i_x + 1;
            end do
         end if
         
      end do
   end do
         
END SUBROUTINE Glue_GetOP
!----------------------------------------------------------------------------------------------------------------------------------

!> This routine forms the Jacobian for the glue-code input-output solves.
SUBROUTINE Glue_Jacobians( p_FAST, y_FAST, m_FAST, ED, BD, SrvD, AD, IfW, OpFM, HD, SD, MAPp, FEAM, MD, Orca, &
                         IceF, IceD, MeshMapData, dUdu, dUdy, ErrStat, ErrMsg )

   TYPE(FAST_ParameterType), INTENT(IN   ) :: p_FAST              !< Parameters for the glue code
   TYPE(FAST_OutputFileType),INTENT(INOUT) :: y_FAST              !< Output variables for the glue code
   TYPE(FAST_MiscVarType),   INTENT(INOUT) :: m_FAST              !< Miscellaneous variables
     
   TYPE(ElastoDyn_Data),     INTENT(INOUT) :: ED                  !< ElastoDyn data
   TYPE(BeamDyn_Data),       INTENT(INOUT) :: BD                  !< BeamDyn data
   TYPE(ServoDyn_Data),      INTENT(INOUT) :: SrvD                !< ServoDyn data
   TYPE(AeroDyn_Data),       INTENT(INOUT) :: AD                  !< AeroDyn data
   TYPE(InflowWind_Data),    INTENT(INOUT) :: IfW                 !< InflowWind data
   TYPE(OpenFOAM_Data),      INTENT(INOUT) :: OpFM                !< OpenFOAM data
   TYPE(HydroDyn_Data),      INTENT(INOUT) :: HD                  !< HydroDyn data
   TYPE(SubDyn_Data),        INTENT(INOUT) :: SD                  !< SubDyn data
   TYPE(MAP_Data),           INTENT(INOUT) :: MAPp                !< MAP data
   TYPE(FEAMooring_Data),    INTENT(INOUT) :: FEAM                !< FEAMooring data
   TYPE(MoorDyn_Data),       INTENT(INOUT) :: MD                  !< Data for the MoorDyn module
   TYPE(OrcaFlex_Data),      INTENT(INOUT) :: Orca                !< OrcaFlex interface data
   TYPE(IceFloe_Data),       INTENT(INOUT) :: IceF                !< IceFloe data
   TYPE(IceDyn_Data),        INTENT(INOUT) :: IceD                !< All the IceDyn data used in time-step loop

   TYPE(FAST_ModuleMapType), INTENT(INOUT) :: MeshMapData         !< Data for mapping between modules
   REAL(R8Ki), ALLOCATABLE,  INTENT(INOUT) :: dUdu(:,:)           !< Partial derivatives of input-output equations (U(y,u)=0) with respect
                                                                  !!   to the inputs (u)
   REAL(R8Ki), ALLOCATABLE,  INTENT(INOUT) :: dUdy(:,:)           !< Partial derivatives of input-output equations (U(y,u)=0) with respect
                                                                  !!   to the outputs (y)
      
   INTEGER(IntKi),           INTENT(  OUT) :: ErrStat             !< Error status of the operation
   CHARACTER(*),             INTENT(  OUT) :: ErrMsg              !< Error message if ErrStat /= ErrID_None

   
   
      ! local variables
   INTEGER(IntKi)                          :: ThisModule          ! Module ID
   INTEGER(IntKi)                          :: i, j, k             ! loop counter
   INTEGER(IntKi)                          :: r_start, r_end      ! row start/end of glue matrix
   
   INTEGER(IntKi)                          :: ErrStat2            ! local error status
   CHARACTER(ErrMsgLen)                    :: ErrMsg2             ! local error message
   CHARACTER(*),             PARAMETER     :: RoutineName = 'Glue_Jacobians' 
   
   ErrStat = ErrID_None
   ErrMsg = ""
   
   
   ! Note: Where the same Linearize_*_to_*() routines for mesh mapping are used in both dUdu and dUdy, the dUdy routines assume dUdu 
   ! has already called the routine (and so avoids calling the routines a second time). This means the dUdu routines must be called first.
   
   !.....................................
   ! dUdu 
   !> \f$ \frac{\partial U_\Lambda}{\partial u} =  
   !!  \begin{bmatrix} \frac{\partial U_\Lambda^{IfW}}{\partial u^{IfW}} & \frac{\partial U_\Lambda^{IfW}}{\partial u^{SrvD}} & 
   !!                  \frac{\partial U_\Lambda^{IfW}}{\partial u^{ED}}  & \frac{\partial U_\Lambda^{IfW}}{\partial u^{BD}} & \frac{\partial U_\Lambda^{IfW}}{\partial u^{AD}} \\
   !!                  \frac{\partial U_\Lambda^{SrvD}}{\partial u^{IfW}} & \frac{\partial U_\Lambda^{SrvD}}{\partial u^{SrvD}} & 
   !!                  \frac{\partial U_\Lambda^{SrvD}}{\partial u^{ED}}  & \frac{\partial U_\Lambda^{SrvD}}{\partial u^{BD}} & \frac{\partial U_\Lambda^{SrvD}}{\partial u^{AD}} \\
   !!                  \frac{\partial U_\Lambda^{ED}}{\partial u^{IfW}} & \frac{\partial U_\Lambda^{ED}}{\partial u^{SrvD}} & 
   !!                  \frac{\partial U_\Lambda^{ED}}{\partial u^{ED}}  & \frac{\partial U_\Lambda^{ED}}{\partial u^{BD}} & \frac{\partial U_\Lambda^{ED}}{\partial u^{AD}} \\
   !!                  \frac{\partial U_\Lambda^{BD}}{\partial u^{IfW}} & \frac{\partial U_\Lambda^{BD}}{\partial u^{SrvD}} & 
   !!                  \frac{\partial U_\Lambda^{BD}}{\partial u^{ED}}  & \frac{\partial U_\Lambda^{BD}}{\partial u^{BD}} & \frac{\partial U_\Lambda^{BD}}{\partial u^{AD}} \\
   !!                  \frac{\partial U_\Lambda^{AD}}{\partial u^{IfW}} & \frac{\partial U_\Lambda^{AD}}{\partial u^{SrvD}} & 
   !!                  \frac{\partial U_\Lambda^{AD}}{\partial u^{ED}}  & \frac{\partial U_\Lambda^{AD}}{\partial u^{BD}} & \frac{\partial U_\Lambda^{AD}}{\partial u^{AD}} \\
   !!  \end{bmatrix} = 
   !!  \begin{bmatrix} I & 0 & 0 & 0                                               & \frac{\partial U_\Lambda^{IfW}}{\partial u^{AD}} \\
   !!                  0 & I & 0 & 0                                               & 0 \\
   !!                  0 & 0 & I & \frac{\partial U_\Lambda^{ED}}{\partial u^{BD}} & \frac{\partial U_\Lambda^{ED}}{\partial u^{AD}} \\
   !!                  0 & 0 & 0 & \frac{\partial U_\Lambda^{BD}}{\partial u^{BD}} & \frac{\partial U_\Lambda^{BD}}{\partial u^{AD}} \\
   !!                  0 & 0 & 0 & 0                                               & \frac{\partial U_\Lambda^{AD}}{\partial u^{AD}} \\
   !!  \end{bmatrix} \f$
   !.....................................
! LIN-TODO: Add doc strings for new modules: SrvD & HD & MAP & SD
   
   if (.not. allocated(dUdu)) then
      call AllocAry(dUdu, y_FAST%Lin%Glue%SizeLin(LIN_INPUT_COL), y_FAST%Lin%Glue%SizeLin(LIN_INPUT_COL), 'dUdu', ErrStat2, ErrMsg2)
         call SetErrStat(ErrStat2,ErrMsg2,ErrStat,ErrMsg,RoutineName)
         if (ErrStat>=AbortErrLev) return
   end if
   
   dUdu = 0.0_R8Ki      ! most of this matrix is zero, so we'll just initialize everything and set only the non-zero parts below
   
   
      !............
      !  \f$ \frac{\partial U_\Lambda^{IfW}}{\partial u^{IfW}} = I \f$ \n
      !  \f$ \frac{\partial U_\Lambda^{SrvD}}{\partial u^{SrvD}} = I \f$ \n
      !  \f$ \frac{\partial U_\Lambda^{ED}}{\partial u^{ED}} = I \f$ \n
      !  Note that we're also doing \f$ \frac{\partial U_\Lambda^{BD}}{\partial u^{BD}} = I \f$ and 
      !  \f$ \frac{\partial U_\Lambda^{AD}}{\partial u^{AD}} = I \f$ here; We will add values to the off=diagonal terms of those block matrices later.
      !............
   do j = 1,p_FAST%Lin_NumMods
      ThisModule = p_FAST%Lin_ModOrder(j)
      do k=1,size(y_FAST%Lin%Modules(ThisModule)%Instance)
         r_start =           y_FAST%Lin%Modules(ThisModule)%Instance(k)%LinStartIndx(LIN_INPUT_COL)
         r_end   = r_start + y_FAST%Lin%Modules(ThisModule)%Instance(k)%SizeLin(     LIN_INPUT_COL) - 1
         do i = r_start,r_end
            dUdu(i,i) = 1.0_R8Ki
         end do
      end do
   end do
   
   
      !............
      ! \f$ \frac{\partial U_\Lambda^{IfW}}{\partial u^{AD}} \end{bmatrix} = \f$   (dUdu block row 1=IfW)
      !............
   IF (p_FAST%CompInflow == MODULE_IfW .and. p_FAST%CompAero == MODULE_AD) THEN  
      call Linear_IfW_InputSolve_du_AD( p_FAST, y_FAST, AD%Input(1), dUdu )
   end if ! we're using the InflowWind module
   
      !............
      ! \f$ \frac{\partial U_\Lambda^{SrvD}}{\partial u^{SrvD}} \end{bmatrix} = \f$ (dUdu block row 2=SrvD)
      !............
   if (p_FAST%CompServo == MODULE_SrvD) then
      call Linear_SrvD_InputSolve_du( p_FAST, y_FAST, SrvD%p, SrvD%Input(1), ED%y, BD, SD, MeshMapData, dUdu, ErrStat2, ErrMsg2 )
      call SetErrStat(ErrStat2,ErrMsg2,ErrStat,ErrMsg,RoutineName)
   end if
   
      !............ 
      ! \f$ \frac{\partial U_\Lambda^{ED}}{\partial u^{SrvD}} \end{bmatrix} = \f$ and 
      ! \f$ \frac{\partial U_\Lambda^{ED}}{\partial u^{BD}}   \end{bmatrix} = \f$ and 
      ! \f$ \frac{\partial U_\Lambda^{ED}}{\partial u^{AD}}   \end{bmatrix} = \f$ and 
      ! \f$ \frac{\partial U_\Lambda^{ED}}{\partial u^{HD}}   \end{bmatrix} = \f$ and 
      ! \f$ \frac{\partial U_\Lambda^{ED}}{\partial u^{SD}}   \end{bmatrix} = \f$ and 
      ! \f$ \frac{\partial U_\Lambda^{ED}}{\partial u^{MAP}}  \end{bmatrix} = \f$ (dUdu block row 3=ED)
      !............   
   ! we need to do this for CompElast=ED and CompElast=BD

   call Linear_ED_InputSolve_du( p_FAST, y_FAST, SrvD, ED%Input(1), ED%y, AD%y, AD%Input(1), BD, HD, SD, MAPp, MeshMapData, dUdu, ErrStat2, ErrMsg2 )
      call SetErrStat(ErrStat2,ErrMsg2,ErrStat,ErrMsg,RoutineName)
   
      !............
      ! \f$ \frac{\partial U_\Lambda^{BD}}{\partial u^{BD}} \end{bmatrix} = \f$ and 
      ! \f$ \frac{\partial U_\Lambda^{BD}}{\partial u^{AD}} \end{bmatrix} = \f$ (dUdu block row 4=BD)
      !............   
   IF (p_FAST%CompElast == Module_BD) THEN
      call Linear_BD_InputSolve_du( p_FAST, y_FAST, SrvD, ED%y, AD%y, AD%Input(1), BD, MeshMapData, dUdu, ErrStat2, ErrMsg2 )
         call SetErrStat(ErrStat2,ErrMsg2,ErrStat,ErrMsg,RoutineName)
   END IF
      
      !............
      ! \f$ \frac{\partial U_\Lambda^{AD}}{\partial u^{AD}} \end{bmatrix} = \f$ (dUdu block row 5=AD)
      !............
   IF (p_FAST%CompAero == MODULE_AD) THEN 
      call Linear_AD_InputSolve_du( p_FAST, y_FAST, AD%Input(1), ED%y, BD, MeshMapData, dUdu, ErrStat2, ErrMsg2 )
         call SetErrStat(ErrStat2,ErrMsg2,ErrStat,ErrMsg,RoutineName)
   end if 

  

      !............
      ! \f$ \frac{\partial U_\Lambda^{HD}}{\partial u^{HD}} \end{bmatrix} = \f$ (dUdu block row 6=HD)
      !............
   IF (p_FAST%CompHydro == MODULE_HD) THEN 
      call Linear_HD_InputSolve_du( p_FAST, y_FAST, HD%Input(1), ED%y, SD%y, MeshMapData, dUdu, ErrStat2, ErrMsg2 )
         call SetErrStat(ErrStat2,ErrMsg2,ErrStat,ErrMsg,RoutineName)
   end if 

      !............
      ! \f$ \frac{\partial U_\Lambda^{SD}}{\partial u^{HD}} \end{bmatrix} = \f$ and  
      ! \f$ \frac{\partial U_\Lambda^{SD}}{\partial u^{SD}} \end{bmatrix} = \f$ and  
      ! \f$ \frac{\partial U_\Lambda^{SD}}{\partial u^{MAP}} \end{bmatrix} = \f$ (dUdu block row 7=SD)
      !............
   IF (p_FAST%CompSub == MODULE_SD) THEN 
      call Linear_SD_InputSolve_du( p_FAST, y_FAST, SrvD, SD%Input(1), SD%y, ED%y, HD, MAPp, MeshMapData, dUdu, ErrStat2, ErrMsg2 )
         call SetErrStat(ErrStat2,ErrMsg2,ErrStat,ErrMsg,RoutineName)
   ELSE IF (p_FAST%CompSub == Module_ExtPtfm) THEN
       CALL WrScr('>>> FAST_LIN: Linear_ExtPtfm_InputSolve_du, TODO')
   ENDIF 
   
   ! LIN-TODO: Update the doc lines below to include SrvD, HD, SD, and MAP
   !.....................................
   ! dUdy
   !> \f$ \frac{\partial U_\Lambda}{\partial y} =  
   !!  \begin{bmatrix} \frac{\partial U_\Lambda^{IfW} }{\partial y^{IfW}} & \frac{\partial U_\Lambda^{IfW} }{\partial y^{SrvD}} & 
   !!                  \frac{\partial U_\Lambda^{IfW} }{\partial y^{ED} } & \frac{\partial U_\Lambda^{IfW} }{\partial y^{BD}  } & \frac{\partial U_\Lambda^{IfW} }{\partial y^{AD}} \\
   !!                  \frac{\partial U_\Lambda^{SrvD}}{\partial y^{IfW}} & \frac{\partial U_\Lambda^{SrvD}}{\partial y^{SrvD}} & 
   !!                  \frac{\partial U_\Lambda^{SrvD}}{\partial y^{ED} } & \frac{\partial U_\Lambda^{SrvD}}{\partial y^{BD}  } & \frac{\partial U_\Lambda^{SrvD}}{\partial y^{AD}} \\
   !!                  \frac{\partial U_\Lambda^{ED}  }{\partial y^{IfW}} & \frac{\partial U_\Lambda^{ED}  }{\partial y^{SrvD}} & 
   !!                  \frac{\partial U_\Lambda^{ED}  }{\partial y^{ED} } & \frac{\partial U_\Lambda^{ED}  }{\partial y^{BD}  } & \frac{\partial U_\Lambda^{ED}  }{\partial y^{AD}} \\
   !!                  \frac{\partial U_\Lambda^{BD}  }{\partial y^{IfW}} & \frac{\partial U_\Lambda^{BD}  }{\partial y^{SrvD}} & 
   !!                  \frac{\partial U_\Lambda^{BD}  }{\partial y^{ED} } & \frac{\partial U_\Lambda^{BD}  }{\partial y^{BD}  } & \frac{\partial U_\Lambda^{BD}  }{\partial y^{AD}} \\
   !!                  \frac{\partial U_\Lambda^{AD}  }{\partial y^{IfW}} & \frac{\partial U_\Lambda^{AD}  }{\partial y^{SrvD}} & 
   !!                  \frac{\partial U_\Lambda^{AD}  }{\partial y^{ED} } & \frac{\partial U_\Lambda^{AD}  }{\partial y^{BD}  } & \frac{\partial U_\Lambda^{AD}  }{\partial y^{AD}} \\
   !!  \end{bmatrix} =
   !!  \begin{bmatrix} 0                                                & 0                                                 & 0                                                 & 0                                               & 0 \\
   !!                  0                                                & 0                                                 & \frac{\partial U_\Lambda^{SrvD}}{\partial y^{ED}} & 0                                               & 0 \\
   !!                  0                                                & \frac{\partial U_\Lambda^{ED}}{\partial y^{SrvD}} & \frac{\partial U_\Lambda^{ED}}{\partial y^{ED}}   & \frac{\partial U_\Lambda^{ED}}{\partial y^{BD}} & \frac{\partial U_\Lambda^{ED}}{\partial y^{AD}} \\
   !!                  0                                                & 0                                                 & \frac{\partial U_\Lambda^{BD}}{\partial y^{ED}}   & \frac{\partial U_\Lambda^{BD}}{\partial y^{BD}} & \frac{\partial U_\Lambda^{BD}}{\partial y^{AD}} \\
   !!                  \frac{\partial U_\Lambda^{AD}}{\partial y^{IfW}} & 0                                                 & \frac{\partial U_\Lambda^{AD}}{\partial y^{ED}}   & \frac{\partial U_\Lambda^{AD}}{\partial y^{BD}} & 0 \\
   !!  \end{bmatrix} \f$
   !.....................................
   if (.not. allocated(dUdy)) then
      call AllocAry(dUdy, y_FAST%Lin%Glue%SizeLin(LIN_INPUT_COL), y_FAST%Lin%Glue%SizeLin(LIN_OUTPUT_COL), 'dUdy', ErrStat2, ErrMsg2)
         call SetErrStat(ErrStat2,ErrMsg2,ErrStat,ErrMsg,RoutineName)
         if (ErrStat>=AbortErrLev) return
   end if
         
   dUdy = 0.0_R8Ki      ! most of this matrix is zero, so we'll just initialize everything and set only the non-zero parts below
   
      !............
      ! \f$ \frac{\partial U_\Lambda^{SrvD}}{\partial y^{ED}} \end{bmatrix} = \f$ (dUdy block row 2=SrvD)
      !............
   if (p_FAST%CompServo == MODULE_SrvD) then   ! need to do this regardless of CompElast
      call Linear_SrvD_InputSolve_dy( p_FAST, y_FAST, SrvD%p, SrvD%Input(1), ED%y, BD, SD%y, MeshMapData, dUdy, ErrStat2, ErrMsg2 )
      call SetErrStat(ErrStat2,ErrMsg2,ErrStat,ErrMsg,RoutineName)
   end if
   

      !............
      ! \f$ \frac{\partial U_\Lambda^{ED}}{\partial y^{SrvD}} \end{bmatrix} = \f$
      ! \f$ \frac{\partial U_\Lambda^{ED}}{\partial y^{ED}}   \end{bmatrix} = \f$
      ! \f$ \frac{\partial U_\Lambda^{ED}}{\partial y^{BD}}   \end{bmatrix} = \f$
      ! \f$ \frac{\partial U_\Lambda^{ED}}{\partial y^{AD}}   \end{bmatrix} = \f$
      ! \f$ \frac{\partial U_\Lambda^{ED}}{\partial y^{HD}}   \end{bmatrix} = \f$
      ! \f$ \frac{\partial U_\Lambda^{ED}}{\partial y^{SD}}   \end{bmatrix} = \f$
      ! \f$ \frac{\partial U_\Lambda^{ED}}{\partial y^{MAP}}  \end{bmatrix} = \f$ (dUdy block row 3=ED)
      !............

   call Linear_ED_InputSolve_dy( p_FAST, y_FAST, SrvD, ED%Input(1), ED%y, AD%y, AD%Input(1), BD, HD, SD, MAPp, MeshMapData, dUdy, ErrStat2, ErrMsg2 )
      call SetErrStat(ErrStat2,ErrMsg2,ErrStat,ErrMsg,RoutineName)
   
      !............
      ! \f$ \frac{\partial U_\Lambda^{BD}}{\partial y^{ED}} \end{bmatrix} = \f$
      ! \f$ \frac{\partial U_\Lambda^{BD}}{\partial y^{BD}} \end{bmatrix} = \f$
      ! \f$ \frac{\partial U_\Lambda^{BD}}{\partial y^{AD}} \end{bmatrix} = \f$ (dUdy block row 4=BD)
      !............
   if (p_FAST%CompElast == MODULE_BD) then
      call Linear_BD_InputSolve_dy( p_FAST, y_FAST, SrvD, ED%Input(1), ED%y, AD%y, AD%Input(1), BD, MeshMapData, dUdy, ErrStat2, ErrMsg2 )
         call SetErrStat(ErrStat2,ErrMsg2,ErrStat,ErrMsg,RoutineName)
   end if
   
      !............
      ! \f$ \frac{\partial U_\Lambda^{AD}}{\partial y^{IfW}} \end{bmatrix} = \f$
      ! \f$ \frac{\partial U_\Lambda^{AD}}{\partial y^{ED}} \end{bmatrix} = \f$
      ! \f$ \frac{\partial U_\Lambda^{AD}}{\partial y^{BD}} \end{bmatrix} = \f$ (dUdy block row 5=AD)
      !............
   if (p_FAST%CompAero == MODULE_AD) then   ! need to do this regardless of CompElast
   
      if (p_FAST%CompInflow == MODULE_IfW) then
         call Linear_AD_InputSolve_IfW_dy( p_FAST, y_FAST, AD%Input(1), dUdy )
      end if

      call Linear_AD_InputSolve_NoIfW_dy( p_FAST, y_FAST, AD%Input(1), ED%y, BD, MeshMapData, dUdy, ErrStat2, ErrMsg2 )
         call SetErrStat(ErrStat2,ErrMsg2,ErrStat,ErrMsg,RoutineName)

   end if


      !............
      ! \f$ \frac{\partial U_\Lambda^{SD}}{\partial y^{ED}} \end{bmatrix} = \f$
      ! \f$ \frac{\partial U_\Lambda^{SD}}{\partial y^{HD}} \end{bmatrix} = \f$
      ! \f$ \frac{\partial U_\Lambda^{SD}}{\partial y^{SD}} \end{bmatrix} = \f$
      ! \f$ \frac{\partial U_\Lambda^{SD}}{\partial y^{MAP}} \end{bmatrix} = \f$ (dUdy block row 7=AD)
      !............
   if (p_FAST%CompHydro == MODULE_HD) then
      call Linear_HD_InputSolve_dy( p_FAST, y_FAST, HD%Input(1), ED%y, SD%y, MeshMapData, dUdy, ErrStat2, ErrMsg2 )
         call SetErrStat(ErrStat2,ErrMsg2,ErrStat,ErrMsg,RoutineName)
   end if
   
   !LIN-TODO: Add doc strings and look at above doc string
   IF (p_FAST%CompSub == Module_SD) THEN
       call Linear_SD_InputSolve_dy( p_FAST, y_FAST, SrvD, SD%Input(1), SD%y, ED%y, HD, MAPp, MeshMapData, dUdy, ErrStat2, ErrMsg2 )
         call SetErrStat(ErrStat2,ErrMsg2,ErrStat,ErrMsg,RoutineName)
   ELSE IF (p_FAST%CompSub == Module_ExtPtfm) THEN
       write(*,*)'>>> FAST_LIN: Linear_ExtPtfm_InputSolve_dy, TODO'
   ENDIF
   
      !............
      ! \f$ \frac{\partial U_\Lambda^{MAP}}{\partial y^{ED}} \end{bmatrix} = \f$
      ! \f$ \frac{\partial U_\Lambda^{MAP}}{\partial y^{SD}} \end{bmatrix} = \f$ (dUdy block row 8=MAP)
      !............
   if (p_FAST%CompMooring == MODULE_MAP) then
      call Linear_MAP_InputSolve_dy( p_FAST, y_FAST, MAPp%Input(1), ED%y, SD%y, MeshMapData, dUdy, ErrStat2, ErrMsg2 )
         call SetErrStat(ErrStat2,ErrMsg2,ErrStat,ErrMsg,RoutineName)
   end if

END SUBROUTINE Glue_Jacobians


!----------------------------------------------------------------------------------------------------------------------------------
!> This routine forms the dU^{IfW}/du^{AD} block of dUdu. (i.e., how do changes in the AD inputs affect IfW inputs?)
SUBROUTINE Linear_IfW_InputSolve_du_AD( p_FAST, y_FAST, u_AD, dUdu )

   TYPE(FAST_ParameterType),       INTENT(IN   )   :: p_FAST      !< FAST parameter data
   TYPE(FAST_OutputFileType),      INTENT(IN   )   :: y_FAST      !< FAST output data (for linearization)
   TYPE(AD_InputType),             INTENT(IN)      :: u_AD        !< The input meshes (already calculated) from AeroDyn
   REAL(R8Ki),                     INTENT(INOUT)   :: dUdu(:,:)   !< Jacobian matrix of which we are computing the dU^(IfW)/du^(AD) block
   
   
   INTEGER(IntKi)                          :: i, j, k             ! loop counters
   INTEGER(IntKi)                          :: i2, j2              ! loop counters
   INTEGER(IntKi)                          :: AD_Start_Bl         ! starting index of dUdu (column) where AD blade motion inputs are located
   INTEGER(IntKi)                          :: Node                ! InflowWind node number
   
            
         ! compare with IfW_InputSolve():
   
      Node = 0 !InflowWind node
      if (p_FAST%CompServo == MODULE_SrvD) Node = Node + 1
            
      IF (p_FAST%CompAero == MODULE_AD) THEN 
         
            ! blades:
         AD_Start_Bl = y_FAST%Lin%Modules(MODULE_AD)%Instance(1)%LinStartIndx(LIN_INPUT_COL) &
                     + u_AD%rotors(1)%TowerMotion%NNodes * 9  & ! 3 fields (MASKID_TRANSLATIONDISP,MASKID_Orientation,MASKID_TRANSLATIONVel) with 3 components
                     + u_AD%rotors(1)%HubMotion%NNodes   * 9    ! 3 fields (MASKID_TRANSLATIONDISP,MASKID_Orientation,MASKID_RotationVel) with 3 components
   
         do k = 1,size(u_AD%rotors(1)%BladeRootMotion)         
            AD_Start_Bl = AD_Start_Bl + u_AD%rotors(1)%BladeRootMotion(k)%NNodes * 3 ! 1 field (MASKID_Orientation) with 3 components
         end do
         ! next is u_AD%BladeMotion(k):
                  
         DO K = 1,SIZE(u_AD%rotors(1)%BladeMotion)
            DO J = 1,u_AD%rotors(1)%BladeMotion(k)%Nnodes
               Node = Node + 1 ! InflowWind node
               do i=1,3 !XYZ components of this node
                  i2 = y_FAST%Lin%Modules(MODULE_IfW)%Instance(1)%LinStartIndx(LIN_INPUT_COL) + (Node-1)*3 + i - 1
                  j2 = AD_Start_Bl + (j-1)*3 + i - 1
                  dUdu( i2, j2 ) = -1.0_R8Ki
               end do            
            END DO !J = 1,p%BldNodes ! Loop through the blade nodes / elements
                     
               ! get starting AD index of BladeMotion for next blade
            AD_Start_Bl = AD_Start_Bl + u_AD%rotors(1)%BladeMotion(k)%Nnodes * 9  ! 3 fields (MASKID_TRANSLATIONDISP,MASKID_Orientation,MASKID_TRANSLATIONVel) with 3 components
         END DO !K = 1,p%NumBl     
         
            ! tower:
         DO J=1,u_AD%rotors(1)%TowerMotion%nnodes
            Node = Node + 1   
            do i=1,3 !XYZ components of this node
               i2 = y_FAST%Lin%Modules(MODULE_IfW)%Instance(1)%LinStartIndx(LIN_INPUT_COL) + (Node-1)*3 + i - 1
               j2 = y_FAST%Lin%Modules(MODULE_AD )%Instance(1)%LinStartIndx(LIN_INPUT_COL) +    (j-1)*3 + i - 1
               dUdu( i2, j2 ) = -1.0_R8Ki
            end do            
         END DO              
         
      END IF     
END SUBROUTINE Linear_IfW_InputSolve_du_AD


!----------------------------------------------------------------------------------------------------------------------------------
!> This routine forms the dU^{ED}/du^{BD} and dU^{ED}/du^{AD} blocks (ED row) of dUdu. (i.e., how do changes in the AD and BD inputs affect the ED inputs?)
SUBROUTINE Linear_ED_InputSolve_du( p_FAST, y_FAST, SrvD, u_ED, y_ED, y_AD, u_AD, BD, HD, SD, MAPp, MeshMapData, dUdu, ErrStat, ErrMsg )

   TYPE(FAST_ParameterType),       INTENT(IN   )  :: p_FAST         !< Glue-code simulation parameters
   TYPE(FAST_OutputFileType),      INTENT(IN   )  :: y_FAST         !< Glue-code output parameters (for linearization)
   type(ServoDyn_Data),            intent(in   )  :: SrvD           !< SrvD parameters
   TYPE(ED_InputType),             INTENT(INOUT)  :: u_ED           !< ED Inputs at t
   TYPE(ED_OutputType),            INTENT(IN   )  :: y_ED           !< ElastoDyn outputs (need translation displacement on meshes for loads mapping)
   TYPE(AD_OutputType),            INTENT(IN   )  :: y_AD           !< AeroDyn outputs
   TYPE(AD_InputType),             INTENT(INOUT)  :: u_AD           !< AD inputs (for AD-ED load linerization)
   TYPE(BeamDyn_Data),             INTENT(INOUT)  :: BD             !< BD data at t
   TYPE(HydroDyn_Data),            INTENT(INOUT)  :: HD             !< HD data at t
   TYPE(SubDyn_Data),              INTENT(INOUT)  :: SD             !< SD data at t
   TYPE(MAP_Data),                 INTENT(INOUT)  :: MAPp           !< MAP data at t
   TYPE(FAST_ModuleMapType),       INTENT(INOUT)  :: MeshMapData    !< Data for mapping between modules
   REAL(R8Ki),                     INTENT(INOUT)  :: dUdu(:,:)      !< Jacobian matrix of which we are computing the dU^(ED)/du^(AD) block
   INTEGER(IntKi),                 INTENT(  OUT)  :: ErrStat        !< Error status
   CHARACTER(*),                   INTENT(  OUT)  :: ErrMsg         !< Error message
   
      ! local variables
   INTEGER(IntKi)                                 :: j              ! Loops through StC instances
   INTEGER(IntKi)                                 :: K              ! Loops through blades
   INTEGER(IntKi)                                 :: SrvD_Start     ! starting index of dUdu (column) where SrvD StC load is
   INTEGER(IntKi)                                 :: BD_Start       ! starting index of dUdu (column) where BD root motion inputs are located
   INTEGER(IntKi)                                 :: AD_Start_Bl    ! starting index of dUdu (column) where AD blade motion inputs are located
   INTEGER(IntKi)                                 :: ED_Start_mt    ! starting index of dUdu (row) where ED blade/tower or hub moment inputs are located
   INTEGER(IntKi)                                 :: HD_Start       ! starting index of dUdu (column) where HD motion inputs are located
   INTEGER(IntKi)                                 :: SD_Start       ! starting index of dUdu (column) where SD TP motion inputs are located
   INTEGER(IntKi)                                 :: MAP_Start      ! starting index of dUdu (column) where MAP fairlead motion inputs are located
   INTEGER(IntKi)                                 :: ErrStat2       ! temporary Error status of the operation
   CHARACTER(ErrMsgLen)                           :: ErrMsg2        ! temporary Error message if ErrStat /= ErrID_None
   
   CHARACTER(*), PARAMETER                        :: RoutineName = 'Linear_ED_InputSolve_du'
   
   
      ! Initialize error status
      
   ErrStat = ErrID_None
   ErrMsg = ""

   !..........
   ! dU^{ED}/du^{SrvD}
   !..........
   if (p_FAST%CompServo == MODULE_SrvD) then
      ED_Start_mt = y_FAST%Lin%Modules(MODULE_ED)%Instance(1)%LinStartIndx(LIN_INPUT_COL)
      !--------------------
      ! Blade (BD or ED)
      if ( p_FAST%CompElast == Module_ED ) then
         if ( allocated(SrvD%y%BStCLoadMesh) ) then
            do j=1,size(SrvD%y%BStCLoadMesh,2)
               do K = 1,SIZE(u_ED%BladePtLoads,1) ! Loop through all blades (p_ED%NumBl)
                  if (SrvD%y%BStCLoadMesh(K,j)%Committed) then
                     CALL Linearize_Point_to_Point( SrvD%y%BStCLoadMesh(k,j), u_ED%BladePtLoads(k), MeshMapData%BStC_P_2_ED_P_B(k,j), ErrStat2, ErrMsg2, SrvD%Input(1)%BStCMotionMesh(k,j), y_ED%BladeLn2Mesh(k) )
                        call SetErrStat(ErrStat2,ErrMsg2,ErrStat,ErrMsg,RoutineName)

                     ED_Start_mt = ED_Start_mt + u_ED%BladePtLoads(k)%NNodes*3         ! 3 forces at each node (we're going to start at the moments since the M_us matrix is for moments...)
                     SrvD_Start = y_FAST%Lin%Modules(MODULE_SrvD)%Instance(1)%LinStartIndx(LIN_INPUT_COL) - 1 + SrvD%p%Jac_Idx_BStC_u(1,k,j)
                     ! SrvD is source in the mapping, so we want M_{uSm} (moments)
                     if (allocated(MeshMapData%BStC_P_2_ED_P_B(k,j)%dM%m_us )) then
                        call SetBlockMatrix( dUdu, MeshMapData%BStC_P_2_ED_P_B(k,j)%dM%m_us, ED_Start_mt, SrvD_Start )
                     end if
                     ! get starting index of next blade
                     ED_Start_mt = ED_Start_mt + u_ED%BladePtLoads(k)%NNodes* 3
                  endif
               enddo
            enddo
         endif
      endif
      !--------------------
      ! Nacelle (ED only)
      if ( allocated(SrvD%y%NStCLoadMesh) ) then
         do j = 1,size(SrvD%y%NStCLoadMesh)
            if (SrvD%y%NStCLoadMesh(j)%Committed) then
               call Linearize_Point_to_Point( SrvD%y%NStCLoadMesh(j), u_ED%NacelleLoads, MeshMapData%NStC_P_2_ED_P_N(j), ErrStat2, ErrMsg2, SrvD%Input(1)%NStCMotionMesh(j), y_ED%NacelleMotion )
                  call SetErrStat(ErrStat2,ErrMsg2,ErrStat,ErrMsg,RoutineName)

               ED_Start_mt = Indx_u_ED_Nacelle_Start(u_ED, y_FAST) &
                             + u_ED%NacelleLoads%NNodes      * 3             ! 3 forces at the nacelle (so we start at the moments)
               SrvD_Start = y_FAST%Lin%Modules(MODULE_SrvD)%Instance(1)%LinStartIndx(LIN_INPUT_COL) - 1 + SrvD%p%Jac_Idx_NStC_u(1,j)
               ! SrvD is source in the mapping, so we want M_{uSm} (moments)
               if (allocated(MeshMapData%NStC_P_2_ED_P_N(j)%dM%m_us )) then
                  call SetBlockMatrix( dUdu, MeshMapData%NStC_P_2_ED_P_N(j)%dM%m_us, ED_Start_mt, SrvD_Start )
               end if
            endif
         enddo
      endif
      !--------------------
      ! Tower (ED only)
      if ( allocated(SrvD%y%TStCLoadMesh) ) then
         do j = 1,size(SrvD%y%TStCLoadMesh)
            if (SrvD%y%TStCLoadMesh(j)%Committed) then
               call Linearize_Point_to_Point( SrvD%y%TStCLoadMesh(j), u_ED%TowerPtLoads, MeshMapData%TStC_P_2_ED_P_T(j), ErrStat2, ErrMsg2, SrvD%Input(1)%TStCMotionMesh(j), y_ED%TowerLn2Mesh )
                  call SetErrStat(ErrStat2,ErrMsg2,ErrStat,ErrMsg,RoutineName)

               ED_Start_mt = Indx_u_ED_Tower_Start(u_ED, y_FAST) &
                             + u_ED%TowerPtLoads%NNodes      * 3             ! 3 forces at the nacelle (so we start at the moments)
               SrvD_Start = y_FAST%Lin%Modules(MODULE_SrvD)%Instance(1)%LinStartIndx(LIN_INPUT_COL) - 1 + SrvD%p%Jac_Idx_TStC_u(1,j)
               ! SrvD is source in the mapping, so we want M_{uSm} (moments)
               if (allocated(MeshMapData%TStC_P_2_ED_P_T(j)%dM%m_us )) then
                  call SetBlockMatrix( dUdu, MeshMapData%TStC_P_2_ED_P_T(j)%dM%m_us, ED_Start_mt, SrvD_Start )
               endif
            endif
         enddo
      endif
      !--------------------
      ! Substructure (SD or ED)
      if (p_FAST%CompSub /= MODULE_SD) then
         if ( allocated(SrvD%y%SStCLoadMesh) ) then
            do j=1,size(SrvD%y%SStCLoadMesh)
               if (SrvD%y%SStCLoadMesh(j)%Committed) then
                  call Linearize_Point_to_Point( SrvD%y%SStCLoadMesh(j), u_ED%PlatformPtMesh, MeshMapData%SStC_P_P_2_ED_P(j), ErrStat2, ErrMsg2, SrvD%Input(1)%SStCMotionMesh(j), y_ED%PlatformPtMesh )
                     call SetErrStat(ErrStat2,ErrMsg2,ErrStat,ErrMsg,RoutineName)

                  ED_Start_mt = Indx_u_ED_Platform_Start(u_ED, y_FAST) &
                                + u_ED%PlatformPtMesh%NNodes      * 3             ! 3 forces at the nacelle (so we start at the moments)
                  SrvD_Start = y_FAST%Lin%Modules(MODULE_SrvD)%Instance(1)%LinStartIndx(LIN_INPUT_COL) - 1 + SrvD%p%Jac_Idx_SStC_u(1,j)
                  ! SrvD is source in the mapping, so we want M_{uSm} (moments)
                  if (allocated(MeshMapData%SStC_P_P_2_ED_P(j)%dM%m_us )) then
                     call SetBlockMatrix( dUdu, MeshMapData%SStC_P_P_2_ED_P(j)%dM%m_us, ED_Start_mt, SrvD_Start )
                  endif
               endif
            enddo
         endif
      endif
   endif


   !..........
   ! dU^{ED}/du^{AD}
   !..........
   IF ( p_FAST%CompAero == Module_AD ) THEN
   
         ! ED inputs on blade from AeroDyn
      IF (p_FAST%CompElast == Module_ED) THEN
         
         ED_Start_mt = y_FAST%Lin%Modules(MODULE_ED)%Instance(1)%LinStartIndx(LIN_INPUT_COL)
         
         DO K = 1,SIZE(u_ED%BladePtLoads,1) ! Loop through all blades (p_ED%NumBl)
            ED_Start_mt = ED_Start_mt + u_ED%BladePtLoads(k)%NNodes*3 ! skip the forces on this blade
            AD_Start_Bl = Indx_u_AD_Blade_Start(u_AD, y_FAST, k) 
            
            CALL Linearize_Line2_to_Point( y_AD%rotors(1)%BladeLoad(k), u_ED%BladePtLoads(k), MeshMapData%AD_L_2_BDED_B(k), ErrStat2, ErrMsg2, u_AD%rotors(1)%BladeMotion(k), y_ED%BladeLn2Mesh(k) )
               CALL SetErrStat(ErrStat2, ErrMsg2, ErrStat, ErrMsg, RoutineName)
            
               ! AD is source in the mapping, so we want M_{uSm}               
            if (allocated(MeshMapData%AD_L_2_BDED_B(k)%dM%m_us )) then
               call SetBlockMatrix( dUdu, MeshMapData%AD_L_2_BDED_B(k)%dM%m_us, ED_Start_mt, AD_Start_Bl )
            end if
            
               ! get starting index of next blade
            ED_Start_mt = ED_Start_mt + u_ED%BladePtLoads(k)%NNodes* 3  ! skip the moments on this blade
               
         END DO

      END IF
      
      ! ED inputs on tower from AD:
      
      IF ( y_AD%rotors(1)%TowerLoad%Committed ) THEN
         ED_Start_mt = Indx_u_ED_Tower_Start(u_ED, y_FAST) &
                       + u_ED%TowerPtLoads%NNodes   * 3             ! 3 forces at each node (we're going to start at the moments)
         
         CALL Linearize_Line2_to_Point( y_AD%rotors(1)%TowerLoad, u_ED%TowerPtLoads, MeshMapData%AD_L_2_ED_P_T, ErrStat2, ErrMsg2, u_AD%rotors(1)%TowerMotion, y_ED%TowerLn2Mesh )
            CALL SetErrStat(ErrStat2, ErrMsg2, ErrStat, ErrMsg, RoutineName)  
            
            ! AD is source in the mapping, so we want M_{uSm}
         if (allocated(MeshMapData%AD_L_2_ED_P_T%dM%m_us )) then
            call SetBlockMatrix( dUdu, MeshMapData%AD_L_2_ED_P_T%dM%m_us, ED_Start_mt, y_FAST%Lin%Modules(MODULE_AD)%Instance(1)%LinStartIndx(LIN_INPUT_COL) )
         end if
      END IF
      
   END IF
   
   
   !..........
   ! dU^{ED}/du^{BD}
   !..........
   
   IF ( p_FAST%CompElast == Module_BD ) THEN ! see routine U_ED_SD_HD_BD_Orca_Residual() in SolveOption1
         ED_Start_mt = Indx_u_ED_Hub_Start(u_ED, y_FAST) &
                       + u_ED%HubPtLoad%NNodes      * 3             ! 3 forces at the hub (so we start at the moments)
   
         ! Transfer BD loads to ED hub input:
         ! we're mapping loads, so we also need the sibling meshes' displacements:
         do k=1,p_FAST%nBeams
            BD_Start = y_FAST%Lin%Modules(MODULE_BD)%Instance(k)%LinStartIndx(LIN_INPUT_COL)
            
            CALL Linearize_Point_to_Point( BD%y(k)%ReactionForce, u_ED%HubPtLoad, MeshMapData%BD_P_2_ED_P(k), ErrStat2, ErrMsg2, BD%Input(1,k)%RootMotion, y_ED%HubPtMotion) !u_BD%RootMotion and y_ED%HubPtMotion contain the displaced positions for load calculations
               CALL SetErrStat(ErrStat2,ErrMsg2, ErrStat, ErrMsg, RoutineName)
               
               ! BD is source in the mapping, so we want M_{uSm}
            if (allocated(MeshMapData%BD_P_2_ED_P(k)%dM%m_us )) then
               call SetBlockMatrix( dUdu, MeshMapData%BD_P_2_ED_P(k)%dM%m_us, ED_Start_mt, BD_Start )
            end if
               
         end do ! k
   
   END IF
   
   ED_Start_mt = Indx_u_ED_Platform_Start(u_ED, y_FAST) &
                       + u_ED%PlatformPtMesh%NNodes * 3         ! 3 forces at each node (we're going to start at the moments)
   
   if ( p_FAST%CompSub == Module_SD ) then
      !..........
      ! dU^{ED}/du^{SD}
      !..........
      ! Transfer SD load outputs to ED PlatformPtMesh input:
         ! we're mapping loads, so we also need the sibling meshes' displacements:
      SD_Start = Indx_u_SD_TPMesh_Start(SD%Input(1), y_FAST)
            
      call Linearize_Point_to_Point( SD%y%Y1Mesh, u_ED%PlatformPtMesh, MeshMapData%SD_TP_2_ED_P, ErrStat2, ErrMsg2, SD%Input(1)%TPMesh, y_ED%PlatformPtMesh) !SD%Input(1)%TPMesh and y_ED%PlatformPtMesh contain the displaced positions for load calculations
         call SetErrStat(ErrStat2,ErrMsg2, ErrStat, ErrMsg, RoutineName)
               
         ! SD is source in the mapping, so we want M_{uSm}
      if (allocated(MeshMapData%SD_TP_2_ED_P%dM%m_us )) then
         call SetBlockMatrix( dUdu, MeshMapData%SD_TP_2_ED_P%dM%m_us, ED_Start_mt, SD_Start )
      end if
      
   else if ( p_FAST%CompSub == Module_None ) then
      !..........
      ! dU^{ED}/du^{HD}
      !..........
   
      if ( p_FAST%CompHydro == Module_HD ) then ! HydroDyn-{ElastoDyn} 
         
            ! we're just going to assume u_ED%PlatformPtMesh is committed
         if ( HD%y%Morison%Mesh%Committed  ) then ! meshes for floating
               
            
               ! Transfer HD load outputs to ED PlatformPtMesh input:
               ! we're mapping loads, so we also need the sibling meshes' displacements:
            HD_Start = Indx_u_HD_Morison_Start(HD%Input(1), y_FAST)
            
            call Linearize_Point_to_Point( HD%y%Morison%Mesh, u_ED%PlatformPtMesh, MeshMapData%HD_M_P_2_ED_P, ErrStat2, ErrMsg2, HD%Input(1)%Morison%Mesh, y_ED%PlatformPtMesh) !HD%Input(1)%Morison and y_ED%PlatformPtMesh contain the displaced positions for load calculations
               call SetErrStat(ErrStat2,ErrMsg2, ErrStat, ErrMsg, RoutineName)
               
               ! HD is source in the mapping, so we want M_{uSm}
            if (allocated(MeshMapData%HD_M_P_2_ED_P%dM%m_us )) then
               call SetBlockMatrix( dUdu, MeshMapData%HD_M_P_2_ED_P%dM%m_us, ED_Start_mt, HD_Start )
            end if
            
         end if   
         if ( HD%y%WAMITMesh%Committed  ) then ! meshes for floating
            
               ! Transfer HD load outputs to ED PlatformPtMesh input:
               ! we're mapping loads, so we also need the sibling meshes' displacements:
            HD_Start = Indx_u_HD_WAMIT_Start(HD%Input(1), y_FAST)
            
            call Linearize_Point_to_Point( HD%y%WAMITMesh, u_ED%PlatformPtMesh, MeshMapData%HD_W_P_2_ED_P, ErrStat2, ErrMsg2, HD%Input(1)%WAMITMesh, y_ED%PlatformPtMesh) !HD%Input(1)%WAMITMesh and y_ED%PlatformPtMesh contain the displaced positions for load calculations
               call SetErrStat(ErrStat2,ErrMsg2, ErrStat, ErrMsg, RoutineName)
               
               ! HD is source in the mapping, so we want M_{uSm}
            if (allocated(MeshMapData%HD_W_P_2_ED_P%dM%m_us )) then
               call SetBlockMatrix( dUdu, MeshMapData%HD_W_P_2_ED_P%dM%m_us, ED_Start_mt, HD_Start )
            end if
            
         end if
      end if
   
      !..........
      ! dU^{ED}/du^{MAP}
      !..........
      
      if ( p_FAST%CompMooring == Module_MAP ) then 

         ED_Start_mt = Indx_u_ED_Platform_Start(u_ED, y_FAST) &
                        + u_ED%PlatformPtMesh%NNodes * 3         ! 3 forces at each node (we're going to start at the moments)
      
            ! Transfer MAP loads to ED PlatformPtmesh input:
            ! we're mapping loads, so we also need the sibling meshes' displacements:

         MAP_Start = y_FAST%Lin%Modules(MODULE_MAP)%Instance(1)%LinStartIndx(LIN_INPUT_COL)
      
         ! NOTE: Assumes at least one MAP Fairlead point    
      
         CALL Linearize_Point_to_Point( MAPp%y%ptFairleadLoad, u_ED%PlatformPtMesh, MeshMapData%Mooring_P_2_ED_P, ErrStat2, ErrMsg2, MAPp%Input(1)%PtFairDisplacement, y_ED%PlatformPtMesh) !MAPp%Input(1)%ptFairleadLoad and y_ED%PlatformPtMesh contain the displaced positions for load calculations
            CALL SetErrStat(ErrStat2,ErrMsg2, ErrStat, ErrMsg, RoutineName)
               
            ! HD is source in the mapping, so we want M_{uSm}
         if (allocated(MeshMapData%Mooring_P_2_ED_P%dM%m_us )) then
            call SetBlockMatrix( dUdu, MeshMapData%Mooring_P_2_ED_P%dM%m_us, ED_Start_mt, MAP_Start )
         end if
   
      end if
      
   end if    
END SUBROUTINE Linear_ED_InputSolve_du


!----------------------------------------------------------------------------------------------------------------------------------
!> This routine forms the dU^{SD}/du^{SrvD}, dU^{SD}/du^{HD}, dU^{SD}/du^{SD}, and dU^{SD}/du^{MAP} blocks (SD row) of dUdu. (i.e., how do changes in SrvD, HD, SD, and MAP inputs affect the SD inputs?)
SUBROUTINE Linear_SD_InputSolve_du( p_FAST, y_FAST, SrvD, u_SD, y_SD, y_ED, HD, MAPp, MeshMapData, dUdu, ErrStat, ErrMsg )

   TYPE(FAST_ParameterType),       INTENT(IN   )  :: p_FAST         !< Glue-code simulation parameters
   TYPE(FAST_OutputFileType),      INTENT(IN   )  :: y_FAST         !< Glue-code output parameters (for linearization)
   type(ServoDyn_Data),            intent(in   )  :: SrvD           !< SrvD parameters
   TYPE(SD_InputType),             INTENT(INOUT)  :: u_SD           !< SD Inputs at t
   TYPE(SD_OutputType),            INTENT(IN   )  :: y_SD           !< SubDyn outputs (need translation displacement on meshes for loads mapping)
   TYPE(ED_OutputType),            INTENT(IN   )  :: y_ED           !< ElastoDyn outputs
   TYPE(HydroDyn_Data),            INTENT(INOUT)  :: HD             !< HD data at t
   TYPE(MAP_Data),                 INTENT(INOUT)  :: MAPp           !< MAP data at t
   TYPE(FAST_ModuleMapType),       INTENT(INOUT)  :: MeshMapData    !< Data for mapping between modules
   REAL(R8Ki),                     INTENT(INOUT)  :: dUdu(:,:)      !< Jacobian matrix of which we are computing the dU^(SD)/du^(AD) block
   INTEGER(IntKi),                 INTENT(  OUT)  :: ErrStat        !< Error status
   CHARACTER(*),                   INTENT(  OUT)  :: ErrMsg         !< Error message
   
      ! local variables
   INTEGER(IntKi)                                 :: j, SrvD_Start
   INTEGER(IntKi)                                 :: HD_Start
   INTEGER(IntKi)                                 :: MAP_Start
   INTEGER(IntKi)                                 :: SD_Start, SD_Start_td, SD_Start_tr
   INTEGER(IntKi)                                 :: ErrStat2       ! temporary Error status of the operation
   CHARACTER(ErrMsgLen)                           :: ErrMsg2        ! temporary Error message if ErrStat /= ErrID_None
   
   CHARACTER(*), PARAMETER                        :: RoutineName = 'Linear_SD_InputSolve_du'
   
   
      ! Initialize error status
      
   ErrStat = ErrID_None
   ErrMsg = ""

   IF ( p_FAST%CompSub == Module_SD ) THEN ! see routine U_ED_SD_HD_BD_Orca_Residual() in SolveOption1
   

   !..........
   ! dU^{SD}/du^{SrvD}
   !..........
   if (p_FAST%CompServo == MODULE_SrvD) then
      !--------------------
      ! Substructure (SD or ED)
      if ( allocated(SrvD%y%SStCLoadMesh) ) then
         SD_Start = Indx_u_SD_LMesh_Start(u_SD, y_FAST) &
                              + u_SD%LMesh%NNodes * 3         ! 3 forces at each node (we're going to start at the moments)
         do j=1,size(SrvD%y%SStCLoadMesh)
            if (SrvD%y%SStCLoadMesh(j)%Committed) then
               call Linearize_Point_to_Point( SrvD%y%SStCLoadMesh(j), u_SD%LMesh, MeshMapData%SStC_P_P_2_SD_P(j), ErrStat2, ErrMsg2, SrvD%Input(1)%SStCMotionMesh(j), y_SD%Y2Mesh )
                  call SetErrStat(ErrStat2,ErrMsg2,ErrStat,ErrMsg,RoutineName)

               SrvD_Start = y_FAST%Lin%Modules(MODULE_SrvD)%Instance(1)%LinStartIndx(LIN_INPUT_COL) - 1 + SrvD%p%Jac_Idx_SStC_u(1,j)
               ! SrvD is source in the mapping, so we want M_{uSm} (moments)
               if (allocated(MeshMapData%SStC_P_P_2_SD_P(j)%dM%m_us )) then
                  call SetBlockMatrix( dUdu, MeshMapData%SStC_P_P_2_SD_P(j)%dM%m_us, SD_Start, SrvD_Start )
               endif
            endif
         enddo
      endif
   endif


   !..........
   ! dU^{SD}/du^{SD}
   !..........
   
   call Linearize_Point_to_Point( y_ED%PlatformPtMesh, u_SD%TPMesh, MeshMapData%ED_P_2_SD_TP, ErrStat2, ErrMsg2 )
      call SetErrStat(ErrStat2,ErrMsg2,ErrStat,ErrMsg,RoutineName)
         
   ! SD is destination in the mapping, so we want M_{tv_uD} and M_{ta_uD}
            
   SD_Start_td = y_FAST%Lin%Modules(MODULE_SD)%Instance(1)%LinStartIndx(LIN_INPUT_COL)  
   SD_Start_tr = SD_Start_td + u_SD%TPMesh%NNodes * 6 ! skip 2 fields (TranslationDisp and Orientation) with 3 components before translational velocity field      
         
      ! translational velocity:
   if (allocated(MeshMapData%ED_P_2_SD_TP%dM%tv_uD )) then             
      call SetBlockMatrix( dUdu, MeshMapData%ED_P_2_SD_TP%dM%tv_ud, SD_Start_tr, SD_Start_td )
   end if
         
      ! translational acceleration:
   SD_Start_tr = SD_Start_tr + u_SD%TPMesh%NNodes * 6 ! skip 2 fields ( TranslationVel and RotationVel)
   if (allocated(MeshMapData%ED_P_2_SD_TP%dM%ta_uD )) then            
      call SetBlockMatrix( dUdu, MeshMapData%ED_P_2_SD_TP%dM%ta_ud, SD_Start_tr, SD_Start_td )
   end if

   
  
   !..........
   ! dU^{SD}/du^{HD}
   !..........
   
    ! we're just going to assume u_SD%LMesh is committed
   SD_Start = Indx_u_SD_LMesh_Start(u_SD, y_FAST) &
                        + u_SD%LMesh%NNodes * 3         ! 3 forces at each node (we're going to start at the moments)
   
   if ( p_FAST%CompHydro == Module_HD ) then ! HydroDyn-{ElastoDyn or SubDyn}
           
         
         ! Transfer HD load outputs to SD LMesh input:
         if ( HD%y%Morison%Mesh%Committed  ) then ! meshes for floating
             
            ! dU^{SD}/du^{HD}  
            
               ! we're mapping loads, so we also need the sibling meshes' displacements:
            HD_Start = Indx_u_HD_Morison_Start(HD%Input(1), y_FAST)
            
            call Linearize_Point_to_Point( HD%y%Morison%Mesh, u_SD%LMesh, MeshMapData%HD_M_P_2_SD_P, ErrStat2, ErrMsg2, HD%Input(1)%Morison%Mesh, y_SD%Y2Mesh) !HD%Input(1)%Mesh and y_ED%PlatformPtMesh contain the displaced positions for load calculations
               call SetErrStat(ErrStat2,ErrMsg2, ErrStat, ErrMsg, RoutineName)
               
               ! HD is source in the mapping, so we want M_{uSm}
            if (allocated(MeshMapData%HD_M_P_2_SD_P%dM%m_us )) then
               call SetBlockMatrix( dUdu, MeshMapData%HD_M_P_2_SD_P%dM%m_us, SD_Start, HD_Start )
            end if
            
        
            
            
         end if      
         if ( HD%y%WAMITMesh%Committed  ) then ! meshes for floating
             
               ! Transfer HD load outputs to ED PlatformPtMesh input:
               ! we're mapping loads, so we also need the sibling meshes' displacements:
            HD_Start = Indx_u_HD_WAMIT_Start(HD%Input(1), y_FAST)
            
            call Linearize_Point_to_Point( HD%y%WAMITMesh, u_SD%LMesh, MeshMapData%HD_W_P_2_SD_P, ErrStat2, ErrMsg2, HD%Input(1)%WAMITMesh, y_SD%Y2Mesh) !HD%Input(1)%Mesh and y_ED%PlatformPtMesh contain the displaced positions for load calculations
               call SetErrStat(ErrStat2,ErrMsg2, ErrStat, ErrMsg, RoutineName)
               
               ! HD is source in the mapping, so we want M_{uSm}
            if (allocated(MeshMapData%HD_W_P_2_SD_P%dM%m_us )) then
               call SetBlockMatrix( dUdu, MeshMapData%HD_W_P_2_SD_P%dM%m_us, SD_Start, HD_Start )
            end if
            
           
         end if
   end if
   
   !..........
   ! dU^{SD}/du^{MAP}
   !..........

      if ( p_FAST%CompMooring == Module_MAP ) then 

            ! Transfer MAP loads to ED PlatformPtmesh input:
            ! we're mapping loads, so we also need the sibling meshes' displacements:
   
         MAP_Start = y_FAST%Lin%Modules(MODULE_MAP)%Instance(1)%LinStartIndx(LIN_INPUT_COL)
      
         ! NOTE: Assumes at least one MAP Fairlead point    
     
         CALL Linearize_Point_to_Point( MAPp%y%ptFairleadLoad, u_SD%LMesh, MeshMapData%Mooring_P_2_SD_P, ErrStat2, ErrMsg2, MAPp%Input(1)%PtFairDisplacement, y_SD%Y3Mesh) !MAPp%Input(1)%ptFairleadLoad and y_SD%Y3Mesh contain the displaced positions for load calculations
            CALL SetErrStat(ErrStat2,ErrMsg2, ErrStat, ErrMsg, RoutineName)
               
            ! SD is source in the mapping, so we want M_{uSm}
         if (allocated(MeshMapData%Mooring_P_2_SD_P%dM%m_us )) then
            call SetBlockMatrix( dUdu, MeshMapData%Mooring_P_2_SD_P%dM%m_us, SD_Start, MAP_Start )
         end if
   
      end if
   END IF   
END SUBROUTINE Linear_SD_InputSolve_du


!----------------------------------------------------------------------------------------------------------------------------------
!> This routine forms the dU^{SD}/dy^{SrvD}, dU^{SD}/dy^{HD} and dU^{SD}/dy^{SD} blocks (SD row) of dUdu. (i.e., how do changes in SrvD, HD, and SD inputs affect the SD inputs?)
SUBROUTINE Linear_SD_InputSolve_dy( p_FAST, y_FAST, SrvD, u_SD, y_SD, y_ED, HD, MAPp, MeshMapData, dUdy, ErrStat, ErrMsg )

   TYPE(FAST_ParameterType),       INTENT(IN   )  :: p_FAST         !< Glue-code simulation parameters
   TYPE(FAST_OutputFileType),      INTENT(IN   )  :: y_FAST         !< Glue-code output parameters (for linearization)
   type(ServoDyn_Data),            intent(in   )  :: SrvD           !< SrvD parameters
   TYPE(SD_InputType),             INTENT(INOUT)  :: u_SD           !< SD Inputs at t
   TYPE(SD_OutputType),            INTENT(IN   )  :: y_SD           !< SubDyn outputs (need translation displacement on meshes for loads mapping)
   TYPE(ED_OutputType),            INTENT(IN   )  :: y_ED           !< ElastoDyn outputs
   TYPE(HydroDyn_Data),            INTENT(INOUT)  :: HD             !< HD data at t
   TYPE(MAP_Data),                 INTENT(INOUT)  :: MAPp           !< MAP data at t
   TYPE(FAST_ModuleMapType),       INTENT(INOUT)  :: MeshMapData    !< Data for mapping between modules
   REAL(R8Ki),                     INTENT(INOUT)  :: dUdy(:,:)      !< Jacobian matrix of which we are computing the dU^(SD)/dy^(SD) block
   INTEGER(IntKi),                 INTENT(  OUT)  :: ErrStat        !< Error status
   CHARACTER(*),                   INTENT(  OUT)  :: ErrMsg         !< Error message
   
      ! local variables
<<<<<<< HEAD
   INTEGER(IntKi)                                 :: j, SrvD_Out_Start, SD_Start, SD_Out_Start, HD_Start, HD_Out_Start, ED_Out_Start, MAP_Out_Start
   INTEGER(IntKi)                                 :: MAP_Start
   INTEGER(IntKi)                                 :: ErrStat2       ! temporary Error status of the operation
   CHARACTER(ErrMsgLen)                           :: ErrMsg2        ! temporary Error message if ErrStat /= ErrID_None
=======
   INTEGER(IntKi)                                 :: SD_Start, SD_Out_Start, HD_Out_Start, ED_Out_Start, MAP_Out_Start
!   INTEGER(IntKi)                                 :: ErrStat2       ! temporary Error status of the operation
!   CHARACTER(ErrMsgLen)                           :: ErrMsg2        ! temporary Error message if ErrStat /= ErrID_None
>>>>>>> eaa545e7
   
   CHARACTER(*), PARAMETER                        :: RoutineName = 'Linear_SD_InputSolve_du'
   
   
      ! Initialize error status
      
   ErrStat = ErrID_None
   ErrMsg = ""
   if ( p_FAST%CompSub /= Module_SD ) return
   
   !..........
   ! dU^{SD}/dy^{SrvD}
   !..........
   if (p_FAST%CompServo == MODULE_SrvD) then
      !--------------------
      ! Substructure (SD or ED)
      if ( allocated(SrvD%y%SStCLoadMesh) ) then
         SD_Start   = Indx_u_SD_LMesh_Start(u_SD, y_FAST)   ! start of u_SD%LMesh%Force field
         do j=1,size(SrvD%y%SStCLoadMesh)
            if (SrvD%y%SStCLoadMesh(j)%Committed) then
               SrvD_Out_Start = y_FAST%Lin%Modules(MODULE_SrvD)%Instance(1)%LinStartIndx(LIN_INPUT_COL) - 1 + SrvD%p%Jac_Idx_SStC_y(1,j)
               call Assemble_dUdy_Loads(SrvD%y%SStCLoadMesh(j), u_SD%LMesh, MeshMapData%SStC_P_P_2_SD_P(j), SD_Start, SrvD_Out_Start, dUdy)
            endif
         enddo
      endif
   endif

   !..........
   ! dU^{SD}/dy^{ED}
   !..........
  
   !!! ! This linearization was done in forming dUdu (see Linear_SD_InputSolve_du()), so we don't need to re-calculate these matrices 
   !!! ! while forming dUdy, too.
   !!!call Linearize_Point_to_Line2( y_ED%PlatformPtMesh, u_SD%TPMesh, MeshMapData%ED_P_2_SD_TP, ErrStat2, ErrMsg2 )
      
   SD_Start     = Indx_u_SD_TPMesh_Start(u_SD, y_FAST)  ! start of u_SD%MTPMesh%TranslationDisp field     
   ED_Out_Start = Indx_y_ED_Platform_Start(y_ED, y_FAST) ! start of y_ED%PlatformPtMesh%TranslationDisp field
   call Assemble_dUdy_Motions(y_ED%PlatformPtMesh, u_SD%TPMesh, MeshMapData%ED_P_2_SD_TP, SD_Start, ED_Out_Start, dUdy, .false.)
   
   !..........
   ! dU^{SD}/dy^{HD}
   !..........
   ! HD
   ! parts of dU^{SD}/dy^{HD} and dU^{SD}/dy^{SD}:
   if ( p_FAST%CompHydro == Module_HD ) then ! HydroDyn-SubDyn
      SD_Out_Start = Indx_y_SD_Y2Mesh_Start(y_SD, y_FAST) ! start of y_SD%Y2Mesh%TranslationDisp field
         ! we're just going to assume u_SD%LMesh is committed
      if ( HD%y%Morison%Mesh%Committed  ) then ! meshes for floating
         !!! ! This linearization was done in forming dUdu (see Linear_ED_InputSolve_du()), so we don't need to re-calculate these matrices 
         !!! ! while forming dUdy, too.
         ! call Linearize_Point_to_Point( HD%y%Morison, u_ED%PlatformPtMesh, MeshMapData%HD_M_P_2_ED_P, ErrStat2, ErrMsg2, HD%Input(1)%Morison, y_ED%PlatformPtMesh) !HD%Input(1)%Morison and y_ED%PlatformPtMesh contain the displaced positions for load calculations
         HD_Out_Start = Indx_y_HD_Morison_Start(HD%y, y_FAST)
         SD_Start     = Indx_u_SD_LMesh_Start(u_SD, y_FAST) ! start of u_SD%LMesh%Force field
         call Assemble_dUdy_Loads(HD%y%Morison%Mesh, u_SD%LMesh, MeshMapData%HD_M_P_2_SD_P, SD_Start, HD_Out_Start, dUdy)
         
            ! SD translation displacement-to-SD moment transfer (dU^{SD}/dy^{SD}):
         SD_Start = Indx_u_SD_LMesh_Start(u_SD, y_FAST) + u_SD%LMesh%NNodes*3   ! start of u_SD%LMesh%Moment field (skip the SD forces) 
         call SetBlockMatrix( dUdy, MeshMapData%HD_M_P_2_SD_P%dM%m_uD, SD_Start, SD_Out_Start )
! maybe this should be SumBlockMatrix with future changes to linearized modules???            
      end if      
      if ( HD%y%WAMITMesh%Committed  ) then ! meshes for floating
         !!! ! This linearization was done in forming dUdu (see Linear_ED_InputSolve_du()), so we don't need to re-calculate these matrices 
         !!! ! while forming dUdy, too.
         ! call Linearize_Point_to_Point( HD%y%WAMITMesh, u_ED%PlatformPtMesh, MeshMapData%HD_W_P_2_ED_P, ErrStat2, ErrMsg2, HD%Input(1)%WAMITMesh, y_ED%PlatformPtMesh) !HD%Input(1)%WAMITMesh and y_ED%PlatformPtMesh contain the displaced positions for load calculations
         HD_Out_Start = Indx_y_HD_WAMIT_Start(HD%y, y_FAST)
         SD_Start     = Indx_u_SD_LMesh_Start(u_SD, y_FAST) ! start of u_SD%LMesh%Force field
         call Assemble_dUdy_Loads(HD%y%WAMITMesh, u_SD%LMesh, MeshMapData%HD_W_P_2_SD_P, SD_Start, HD_Out_Start, dUdy)
         
            ! SD translation displacement-to-SD moment transfer (dU^{SD}/dy^{SD}):
         SD_Start = Indx_u_SD_LMesh_Start(u_SD, y_FAST) + u_SD%LMesh%NNodes*3   ! start of u_SD%LMesh%Moment field (skip the SD forces)  
         call SumBlockMatrix( dUdy, MeshMapData%HD_W_P_2_SD_P%dM%m_uD, SD_Start, SD_Out_Start )
! maybe this should be SumBlockMatrix with future changes to linearized modules???            
      end if
   end if
   
   !..........
   ! dU^{SD}/dy^{MAP}
   !..........
   if ( p_FAST%CompMooring == Module_MAP ) then
      if ( MAPp%y%ptFairleadLoad%Committed  ) then ! meshes for floating
         !!! ! This linearization was done in forming dUdu (see Linear_SD_InputSolve_du()), so we don't need to re-calculate these matrices 
         !!! ! while forming dUdy, too.
         !       CALL Linearize_Point_to_Point( MAPp%y%ptFairleadLoad, u_SD%LMesh, MeshMapData%Mooring_P_2_SD_P, ErrStat2, ErrMsg2, MAPp%Input(1)%PtFairDisplacement, y_SD%Y3Mesh) !MAPp%Input(1)%ptFairleadLoad and y_ED%Y3Mesh contain the displaced positions for load calculations
         MAP_Out_Start = y_FAST%Lin%Modules(MODULE_MAP)%Instance(1)%LinStartIndx(LIN_OUTPUT_COL)
         SD_Start      = Indx_u_SD_LMesh_Start(u_SD, y_FAST) ! start of u_SD%LMesh%TranslationDisp field
         call Assemble_dUdy_Loads(MAPp%y%ptFairLeadLoad, u_SD%LMesh, MeshMapData%Mooring_P_2_SD_P, SD_Start, MAP_Out_Start, dUdy)
      
         ! SD translation displacement-to-SD moment transfer (dU^{SD}/dy^{SD}):
         SD_Start = Indx_u_SD_LMesh_Start(u_SD, y_FAST) + u_SD%LMesh%NNodes*3   ! start of u_ED%LMesh%Moment field (skip the SD forces)
         SD_Out_Start = Indx_y_SD_Y3Mesh_Start(y_SD, y_FAST) ! start of y_SD%Y3Mesh%TranslationDisp field
         call SumBlockMatrix( dUdy, MeshMapData%Mooring_P_2_SD_P%dM%m_uD, SD_Start, SD_Out_Start )
      end if     
   end if
END SUBROUTINE Linear_SD_InputSolve_dy  
   

!----------------------------------------------------------------------------------------------------------------------------------
!> This routine forms the dU^{BD}/du^{BD} and dU^{BD}/du^{AD} blocks (BD row) of dUdu. (i.e., how do changes in the AD and BD inputs 
!! affect the BD inputs?) This should be called only when p_FAST%CompElast == Module_BD.
SUBROUTINE Linear_BD_InputSolve_du( p_FAST, y_FAST, SrvD, y_ED, y_AD, u_AD, BD, MeshMapData, dUdu, ErrStat, ErrMsg )

   TYPE(FAST_ParameterType),       INTENT(IN   )  :: p_FAST         !< Glue-code simulation parameters
   TYPE(FAST_OutputFileType),      INTENT(IN   )  :: y_FAST         !< Glue-code output parameters (for linearization)
   type(ServoDyn_Data),            intent(in   )  :: SrvD           !< SrvD parameters
   TYPE(ED_OutputType),            INTENT(IN   )  :: y_ED           !< ElastoDyn outputs (need translation displacement on meshes for loads mapping)
   TYPE(AD_OutputType),            INTENT(IN   )  :: y_AD           !< AeroDyn outputs
   TYPE(AD_InputType),             INTENT(INOUT)  :: u_AD           !< AD inputs (for AD-ED load linerization)
   TYPE(BeamDyn_Data),             INTENT(INOUT)  :: BD             !< BD data at t

   TYPE(FAST_ModuleMapType),       INTENT(INOUT)  :: MeshMapData    !< Data for mapping between modules
   REAL(R8Ki),                     INTENT(INOUT)  :: dUdu(:,:)      !< Jacobian matrix of which we are computing the dU^(ED)/du^(AD) block
   INTEGER(IntKi),                 INTENT(  OUT)  :: ErrStat        !< Error status
   CHARACTER(*),                   INTENT(  OUT)  :: ErrMsg         !< Error message
   
      ! local variables
   INTEGER(IntKi)                                 :: j              ! Loops through StC instances
   INTEGER(IntKi)                                 :: k              ! Loops through blades
   INTEGER(IntKi)                                 :: SrvD_Start     ! starting index of dUdu (row) where BD inputs are located
   INTEGER(IntKi)                                 :: BD_Start       ! starting index of dUdu (row) where BD inputs are located
   INTEGER(IntKi)                                 :: AD_Start       ! starting index of dUdu (column) where AD inputs are located
   INTEGER(IntKi)                                 :: ErrStat2       ! temporary Error status of the operation
   CHARACTER(ErrMsgLen)                           :: ErrMsg2        ! temporary Error message if ErrStat /= ErrID_None
   
   CHARACTER(*), PARAMETER                        :: RoutineName = 'Linear_BD_InputSolve_du'
   
   
      ! Initialize error status
      
   ErrStat = ErrID_None
   ErrMsg = ""

   !..........
   ! dU^{BD}/du^{SrvD}
   !..........
   if (p_FAST%CompServo == MODULE_SrvD) then
      !--------------------
      ! Blade (BD or ED)
      if ( allocated(SrvD%y%BStCLoadMesh) ) then
         do j=1,size(SrvD%y%BStCLoadMesh,2)
            do K = 1,p_FAST%nBeams ! Loop through all blades
               if (SrvD%y%BStCLoadMesh(K,j)%Committed) then
                  CALL Linearize_Point_to_Line2( SrvD%y%BStCLoadMesh(k,j), BD%Input(1,k)%DistrLoad, MeshMapData%BStC_P_2_BD_P_B(k,j), ErrStat2, ErrMsg2, SrvD%Input(1)%BStCMotionMesh(k,j), BD%y(k)%BldMotion )
                     call SetErrStat(ErrStat2,ErrMsg2,ErrStat,ErrMsg,RoutineName)

                  BD_Start = y_FAST%Lin%Modules(MODULE_BD)%Instance(k)%LinStartIndx(LIN_INPUT_COL) &
                           + BD%Input(1,k)%RootMotion%NNodes *18  & ! displacement, rotation, & acceleration fields for each node
                           + BD%Input(1,k)%PointLoad%NNodes  * 6  & ! force + moment fields for each node
                           + BD%Input(1,k)%DistrLoad%NNodes  * 3    ! force field for each node (start with moment field)
                  SrvD_Start = y_FAST%Lin%Modules(MODULE_SrvD)%Instance(1)%LinStartIndx(LIN_INPUT_COL) - 1 + SrvD%p%Jac_Idx_BStC_u(1,k,j)
                  ! SrvD is source in the mapping, so we want M_{uSm} (moments)
                  if (allocated(MeshMapData%BStC_P_2_BD_P_B(k,j)%dM%m_us )) then
                     call SetBlockMatrix( dUdu, MeshMapData%BStC_P_2_BD_P_B(k,j)%dM%m_us, BD_Start, SrvD_Start )
                  end if
               endif
            enddo
         enddo
      endif
   endif

   !..........
   ! dU^{BD}/du^{AD}
   !..........
   IF ( p_FAST%CompAero == Module_AD ) THEN
   
      ! BD inputs on blade from AeroDyn
   
         
      if (p_FAST%BD_OutputSibling) then
            
         DO K = 1,p_FAST%nBeams ! Loop through all blades
            CALL Linearize_Line2_to_Line2( y_AD%rotors(1)%BladeLoad(k), BD%Input(1,k)%DistrLoad, MeshMapData%AD_L_2_BDED_B(k), ErrStat2, ErrMsg2, u_AD%rotors(1)%BladeMotion(k), BD%y(k)%BldMotion )
               CALL SetErrStat(ErrStat2, ErrMsg2, ErrStat, ErrMsg, RoutineName)
         END DO
         
      else
      
         DO K = 1,p_FAST%nBeams ! Loop through all blades
            !linearization for dUdy will need some matrix multiplies because of the transfer (chain rule!), but we will perform individual linearization calculations here
            !!! need to transfer the BD output blade motions to nodes on a sibling of the BD blade motion mesh:
            CALL Linearize_Line2_to_Line2( BD%y(k)%BldMotion, MeshMapData%y_BD_BldMotion_4Loads(k), MeshMapData%BD_L_2_BD_L(k), ErrStat2, ErrMsg2 )
               CALL SetErrStat(ErrStat2, ErrMsg2, ErrStat, ErrMsg, RoutineName)

            CALL Linearize_Line2_to_Line2( y_AD%rotors(1)%BladeLoad(k), BD%Input(1,k)%DistrLoad, MeshMapData%AD_L_2_BDED_B(k), ErrStat2, ErrMsg2, u_AD%rotors(1)%BladeMotion(k), MeshMapData%y_BD_BldMotion_4Loads(k) )
               CALL SetErrStat(ErrStat2, ErrMsg2, ErrStat, ErrMsg, RoutineName)
         END DO
         
      end if

      
      DO K = 1,p_FAST%nBeams ! Loop through all blades
         
            ! AD is source in the mapping, so we want M_{uSm}
         if (allocated(MeshMapData%AD_L_2_BDED_B(k)%dM%m_us )) then
            AD_Start = Indx_u_AD_Blade_Start(u_AD, y_FAST, k) ! index for the start of u_AD%BladeMotion(k)%translationDisp field
         
            BD_Start = y_FAST%Lin%Modules(MODULE_BD)%Instance(k)%LinStartIndx(LIN_INPUT_COL) &
                     + BD%Input(1,k)%RootMotion%NNodes *18  & ! displacement, rotation, & acceleration fields for each node
                     + BD%Input(1,k)%PointLoad%NNodes  * 6  & ! force + moment fields for each node
                     + BD%Input(1,k)%DistrLoad%NNodes  * 3    ! force field for each node (start with moment field)
                        
            call SetBlockMatrix( dUdu, MeshMapData%AD_L_2_BDED_B(k)%dM%m_us, BD_Start, AD_Start )
         end if
               
      END DO

   END IF
   
   !..........
   ! dU^{BD}/du^{BD}
   ! note that the 1s on the diagonal have already been set, so we will fill in the off diagonal terms.
   !..........
   
   !IF ( p_FAST%CompElast == Module_BD ) THEN ! see routine U_ED_SD_HD_BD_Orca_Residual() in SolveOption1

      ! Transfer ED motions to BD motion input (BD inputs depend on previously calculated BD inputs from ED):
      do k=1,p_FAST%nBeams
            
         call Linearize_Point_to_Point( y_ED%BladeRootMotion(k), BD%Input(1,k)%RootMotion, MeshMapData%ED_P_2_BD_P(k), ErrStat2, ErrMsg2 )
            call SetErrStat(ErrStat2,ErrMsg2,ErrStat,ErrMsg,RoutineName)

            ! BD is destination in the mapping, so we want M_{tv_uD} and M_{ta_uD}
            ! translational velocity:
         if (allocated(MeshMapData%ED_P_2_BD_P(k)%dM%tv_uD )) then
            BD_Start = y_FAST%Lin%Modules(MODULE_BD)%Instance(k)%LinStartIndx(LIN_INPUT_COL) + BD%Input(1,k)%RootMotion%NNodes * 6 ! skip root translational displacement and orientation fields
            call SetBlockMatrix( dUdu, MeshMapData%ED_P_2_BD_P(k)%dM%tv_uD, BD_Start, y_FAST%Lin%Modules(MODULE_BD)%Instance(k)%LinStartIndx(LIN_INPUT_COL) )
         end if

            ! translational acceleration:
         if (allocated(MeshMapData%ED_P_2_BD_P(k)%dM%ta_uD )) then
            BD_Start = y_FAST%Lin%Modules(MODULE_BD)%Instance(k)%LinStartIndx(LIN_INPUT_COL) + BD%Input(1,k)%RootMotion%NNodes * 12 ! skip root translational displacement, orientation, and velocity (translation and rotation) fields

            call SetBlockMatrix( dUdu, MeshMapData%ED_P_2_BD_P(k)%dM%ta_uD, BD_Start, y_FAST%Lin%Modules(MODULE_BD)%Instance(k)%LinStartIndx(LIN_INPUT_COL) )
         end if

      end do ! k
   
   !END IF
      
END SUBROUTINE Linear_BD_InputSolve_du
!----------------------------------------------------------------------------------------------------------------------------------
!> This routine forms the dU^{AD}/du^{AD} block of dUdu. (i.e., how do changes in the AD inputs affect the AD inputs?)
SUBROUTINE Linear_AD_InputSolve_du( p_FAST, y_FAST, u_AD, y_ED, BD, MeshMapData, dUdu, ErrStat, ErrMsg )

      ! Passed variables
   TYPE(FAST_ParameterType),    INTENT(IN   )   :: p_FAST      !< FAST parameter data    
   TYPE(FAST_OutputFileType),   INTENT(IN   )   :: y_FAST      !< FAST output file data (for linearization)
   TYPE(AD_InputType),          INTENT(INOUT)   :: u_AD        !< The inputs to AeroDyn14
   TYPE(ED_OutputType),         INTENT(IN)      :: y_ED        !< The outputs from the structural dynamics module
   TYPE(BeamDyn_Data),          INTENT(INOUT)   :: BD          !< BD data at t
   TYPE(FAST_ModuleMapType),    INTENT(INOUT)   :: MeshMapData !< Data for mapping between modules
   REAL(R8Ki),                  INTENT(INOUT)   :: dUdu(:,:)   !< Jacobian matrix of which we are computing the dU^(ED)/du^(AD) block
   
   INTEGER(IntKi)                               :: ErrStat     !< Error status of the operation
   CHARACTER(*)                                 :: ErrMsg      !< Error message if ErrStat /= ErrID_None

      ! Local variables:

   INTEGER(IntKi)                               :: K              ! Loops through blades
   INTEGER(IntKi)                               :: AD_Start_td    ! starting index of dUdu (column) where AD translation displacements are located
   INTEGER(IntKi)                               :: AD_Start_tv    ! starting index of dUdu (column) where AD translation velocities are located
   INTEGER(IntKi)                               :: AD_Start_ta    ! starting index of dUdu (column) where AD translation accelerations are located
   INTEGER(IntKi)                               :: ErrStat2
   CHARACTER(ErrMsgLen)                         :: ErrMsg2
   CHARACTER(*), PARAMETER                      :: RoutineName = 'Linear_AD_InputSolve_du'

   
   ErrStat = ErrID_None
   ErrMsg  = ""
   
   ! note that we assume this block matrix has been initialized to the identity matrix before calling this routine
   
   ! look at how the translational displacement gets transfered to the translational velocity:
   !-------------------------------------------------------------------------------------------------
   ! Set the inputs from ElastoDyn and/or BeamDyn:
   !-------------------------------------------------------------------------------------------------
      
      ! tower
   IF (u_AD%rotors(1)%TowerMotion%Committed) THEN

         CALL Linearize_Line2_to_Line2( y_ED%TowerLn2Mesh, u_AD%rotors(1)%TowerMotion, MeshMapData%ED_L_2_AD_L_T, ErrStat2, ErrMsg2 )
            CALL SetErrStat(ErrStat2,ErrMsg2,ErrStat,ErrMsg,RoutineName//':u_AD%TowerMotion' )     

      
      !AD is the destination here, so we need tv_ud
      if (allocated( MeshMapData%ED_L_2_AD_L_T%dM%tv_ud)) then
         AD_Start_td = y_FAST%Lin%Modules(MODULE_AD)%Instance(1)%LinStartIndx(LIN_INPUT_COL)
         AD_Start_tv = AD_Start_td + u_AD%rotors(1)%TowerMotion%NNodes * 6 ! 2 fields (TranslationDisp and Orientation) with 3 components before translational velocity field      

         call SetBlockMatrix( dUdu, MeshMapData%ED_L_2_AD_L_T%dM%tv_ud, AD_Start_tv, AD_Start_td )
      end if
               
            
   END IF
   
      
      ! blades
   IF (p_FAST%CompElast == Module_ED ) THEN
      
      DO k=1,size(u_AD%rotors(1)%BladeMotion)
         CALL Linearize_Line2_to_Line2( y_ED%BladeLn2Mesh(k), u_AD%rotors(1)%BladeMotion(k), MeshMapData%BDED_L_2_AD_L_B(k), ErrStat2, ErrMsg2 )
            CALL SetErrStat(ErrStat2,ErrMsg2,ErrStat,ErrMsg,RoutineName//':u_AD%BladeMotion('//trim(num2lstr(k))//')' )
      END DO
      
   ELSEIF (p_FAST%CompElast == Module_BD ) THEN
   
      DO k=1,size(u_AD%rotors(1)%BladeMotion)
         CALL Linearize_Line2_to_Line2( BD%y(k)%BldMotion, u_AD%rotors(1)%BladeMotion(k), MeshMapData%BDED_L_2_AD_L_B(k), ErrStat2, ErrMsg2 )
            CALL SetErrStat(ErrStat2,ErrMsg2,ErrStat,ErrMsg,RoutineName//':u_AD%BladeMotion('//trim(num2lstr(k))//')' )
      END DO
         
   END IF
   
   
   
   DO k=1,size(u_AD%rotors(1)%BladeMotion)
      AD_Start_td = Indx_u_AD_Blade_Start(u_AD, y_FAST, k) ! index for u_AD%BladeMotion(k)%translationDisp field

         !AD is the destination here, so we need tv_ud
      if (allocated( MeshMapData%BDED_L_2_AD_L_B(k)%dM%tv_ud)) then
            ! index for u_AD%BladeMotion(k+1)%translationVel field
         AD_Start_tv = AD_Start_td + u_AD%rotors(1)%BladeMotion(k)%NNodes * 6 ! 2 fields (TranslationDisp and Orientation) with 3 components before translational velocity field

         call SetBlockMatrix( dUdu, MeshMapData%BDED_L_2_AD_L_B(k)%dM%tv_ud, AD_Start_tv, AD_Start_td )
      end if
         
      if (allocated( MeshMapData%BDED_L_2_AD_L_B(k)%dM%tv_ud)) then
         AD_Start_ta = AD_Start_td + u_AD%rotors(1)%BladeMotion(k)%NNodes * 12 ! 4 fields (TranslationDisp, Orientation, TranslationVel, and RotationVel) with 3 components before translational velocity field
         
         call SetBlockMatrix( dUdu, MeshMapData%BDED_L_2_AD_L_B(k)%dM%ta_ud, AD_Start_ta, AD_Start_td )
      end if

   END DO
END SUBROUTINE Linear_AD_InputSolve_du



!----------------------------------------------------------------------------------------------------------------------------------
!> This routine forms the dU^{SrvD}/du^{SrvD} block (SrvD row) of dUdu.
!! (i.e., how do changes in the SrvD inputs affect the SrvD inputs?)
SUBROUTINE Linear_SrvD_InputSolve_du( p_FAST, y_FAST, p_SrvD, u_SrvD, y_ED, BD, SD, MeshMapData, dUdu, ErrStat, ErrMsg )
   type(FAST_ParameterType),     intent(in   )  :: p_FAST         !< Glue-code simulation parameters
   type(FAST_OutputFileType),    intent(in   )  :: y_FAST         !< Glue-code output parameters (for linearization)
   type(SrvD_ParameterType),     intent(in   )  :: p_SrvD         !< SrvD parameters
   type(SrvD_InputType),         intent(inout)  :: u_SrvD         !< SrvD Inputs at t
   type(ED_OutputType),          intent(in   )  :: y_ED           !< ElastoDyn outputs (need translation displacement on meshes for loads mapping)
   type(BeamDyn_Data),           intent(in   )  :: BD             !< BD data at t
   type(SubDyn_Data),            intent(in   )  :: SD             !< SD data at t
   type(FAST_ModuleMapType),     intent(inout)  :: MeshMapData    !< Data for mapping between modules
   real(R8Ki),                   intent(inout)  :: dUdu(:,:)      !< Jacobian matrix of which we are computing the dU^(ED)/du^(AD) block
   integer(IntKi),               intent(  out)  :: ErrStat        !< Error status
   character(*),                 intent(  out)  :: ErrMsg         !< Error message
   
      ! local variables
   integer(IntKi)                               :: i,j,k          ! Generic counters 
   INTEGER(IntKi)                               :: SrvD_Start     ! starting index of dUdu (column) where the StC motion inputs are located
   integer(IntKi)                               :: ErrStat2       ! temporary Error status of the operation
   character(ErrMsgLen)                         :: ErrMsg2        ! temporary Error message if ErrStat /= ErrID_None
   character(*), parameter                      :: RoutineName = 'Linear_SrvD_InputSolve_du'
   
      ! Initialize error status
   ErrStat = ErrID_None
   ErrMsg = ""

   !--------------------
   ! dU^{SrvD}/du^{SrvD}
   !--------------------
   ! Blade StrucCtrl
   if ( p_FAST%CompElast == Module_ED ) then
      if ( ALLOCATED(u_SrvD%BStCMotionMesh) ) then
         do j=1,size(u_SrvD%BStCMotionMesh,2)
            do K = 1,size(y_ED%BladeLn2Mesh)
               if (u_SrvD%BStCMotionMesh(K,j)%Committed) then
                  CALL Linearize_Line2_to_Point( y_ED%BladeLn2Mesh(K), u_SrvD%BStCMotionMesh(K,j), MeshMapData%ED_L_2_BStC_P_B(K,j), ErrStat2, ErrMsg2 )
                     call SetErrStat(ErrStat2,ErrMsg2,ErrStat,ErrMsg,RoutineName)

                  ! SrvD is destination in the mapping, so we want M_{tv_uD} and M_{ta_uD}
                  ! translational velocity:
                  if (allocated(MeshMapData%ED_L_2_BStC_P_B(K,j)%dM%tv_uD )) then
                     SrvD_Start = y_FAST%Lin%Modules(MODULE_SrvD)%Instance(1)%LinStartIndx(LIN_INPUT_COL) - 1 + (p_SrvD%Jac_Idx_BStC_u(1,k,j) + 6) ! skip translational displacement and orientation fields
                     call SetBlockMatrix( dUdu, MeshMapData%ED_L_2_BStC_P_B(K,j)%dM%tv_uD, SrvD_Start, y_FAST%Lin%Modules(MODULE_SrvD)%Instance(1)%LinStartIndx(LIN_INPUT_COL) )
                  end if

                  ! translational acceleration:
                  if (allocated(MeshMapData%ED_L_2_BStC_P_B(K,j)%dM%ta_uD )) then
                     SrvD_Start = y_FAST%Lin%Modules(MODULE_SrvD)%Instance(1)%LinStartIndx(LIN_INPUT_COL) - 1 + (p_SrvD%Jac_Idx_BStC_u(1,k,j) + 12) ! skip translational displacement and orientation fields
                     call SetBlockMatrix( dUdu, MeshMapData%ED_L_2_BStC_P_B(K,j)%dM%ta_uD, SrvD_Start, y_FAST%Lin%Modules(MODULE_SrvD)%Instance(1)%LinStartIndx(LIN_INPUT_COL) )
                  end if
                endif
             enddo
          enddo
       endif
    elseif ( p_FAST%CompElast == Module_BD ) then
       if ( ALLOCATED(u_SrvD%BStCMotionMesh) ) then
          do j=1,size(u_SrvD%BStCMotionMesh,2)
             do K = 1,p_FAST%nBeams
                if (u_SrvD%BStCMotionMesh(K,j)%Committed) then
                   CALL Linearize_Line2_to_Point( BD%y(k)%BldMotion, u_SrvD%BStCMotionMesh(K,j), MeshMapData%BD_L_2_BStC_P_B(K,j), ErrStat2, ErrMsg2 )
                      call SetErrStat(ErrStat2,ErrMsg2,ErrStat,ErrMsg,RoutineName)

                  ! SrvD is destination in the mapping, so we want M_{tv_uD} and M_{ta_uD}
                  ! translational velocity:
                  if (allocated(MeshMapData%BD_L_2_BStC_P_B(K,j)%dM%tv_uD )) then
                     SrvD_Start = y_FAST%Lin%Modules(MODULE_SrvD)%Instance(1)%LinStartIndx(LIN_INPUT_COL) - 1 + (p_SrvD%Jac_Idx_BStC_u(1,k,j) + 6) ! skip translational displacement and orientation fields
                     call SetBlockMatrix( dUdu, MeshMapData%BD_L_2_BStC_P_B(K,j)%dM%tv_uD, SrvD_Start, y_FAST%Lin%Modules(MODULE_SrvD)%Instance(1)%LinStartIndx(LIN_INPUT_COL) )
                  end if

                  ! translational acceleration:
                  if (allocated(MeshMapData%BD_L_2_BStC_P_B(K,j)%dM%ta_uD )) then
                     SrvD_Start = y_FAST%Lin%Modules(MODULE_SrvD)%Instance(1)%LinStartIndx(LIN_INPUT_COL) - 1 + (p_SrvD%Jac_Idx_BStC_u(1,k,j) + 12) ! skip translational displacement and orientation fields
                     call SetBlockMatrix( dUdu, MeshMapData%BD_L_2_BStC_P_B(K,j)%dM%ta_uD, SrvD_Start, y_FAST%Lin%Modules(MODULE_SrvD)%Instance(1)%LinStartIndx(LIN_INPUT_COL) )
                  end if
                endif
             enddo
          enddo
       endif
    endif
   !--------------------
   ! Nacelle (ED only)
   if ( ALLOCATED(u_SrvD%NStCMotionMesh) ) then
      do j = 1,size(u_SrvD%NStCMotionMesh)
         if (u_SrvD%NStCMotionMesh(j)%Committed) then
            call Linearize_Point_to_Point( y_ED%NacelleMotion, u_SrvD%NStCMotionMesh(j), MeshMapData%ED_P_2_NStC_P_N(j), ErrStat2, ErrMsg2 )
               call SetErrStat(ErrStat2,ErrMsg2,ErrStat,ErrMsg,RoutineName)

            ! SrvD is destination in the mapping, so we want M_{tv_uD} and M_{ta_uD}
            ! translational velocity:
            if (allocated(MeshMapData%ED_P_2_NStC_P_N(j)%dM%tv_uD )) then
               SrvD_Start = y_FAST%Lin%Modules(MODULE_SrvD)%Instance(1)%LinStartIndx(LIN_INPUT_COL) - 1 + (p_SrvD%Jac_Idx_NStC_u(1,j) + 6) ! skip translational displacement and orientation fields
               call SetBlockMatrix( dUdu, MeshMapData%ED_P_2_NStC_P_N(j)%dM%tv_uD, SrvD_Start, y_FAST%Lin%Modules(MODULE_SrvD)%Instance(1)%LinStartIndx(LIN_INPUT_COL) )
            end if

            ! translational acceleration:
            if (allocated(MeshMapData%ED_P_2_NStC_P_N(j)%dM%ta_uD )) then
               SrvD_Start = y_FAST%Lin%Modules(MODULE_SrvD)%Instance(1)%LinStartIndx(LIN_INPUT_COL) - 1 + (p_SrvD%Jac_Idx_NStC_u(1,j) + 12) ! skip translational displacement and orientation fields
               call SetBlockMatrix( dUdu, MeshMapData%ED_P_2_NStC_P_N(j)%dM%ta_uD, SrvD_Start, y_FAST%Lin%Modules(MODULE_SrvD)%Instance(1)%LinStartIndx(LIN_INPUT_COL) )
            end if
         endif
      enddo
   endif
   !--------------------
   ! Tower
   if ( ALLOCATED(u_SrvD%TStCMotionMesh) ) then
      do j = 1,size(u_SrvD%TStCMotionMesh)
         if (u_SrvD%TStCMotionMesh(j)%Committed) then
            call Linearize_Line2_to_Point( y_ED%TowerLn2Mesh, u_SrvD%TStCMotionMesh(j), MeshMapData%ED_L_2_TStC_P_T(j), ErrStat2, ErrMsg2 )
               call SetErrStat(ErrStat2,ErrMsg2,ErrStat,ErrMsg,RoutineName)

            ! SrvD is destination in the mapping, so we want M_{tv_uD} and M_{ta_uD}
            ! translational velocity:
            if (allocated(MeshMapData%ED_L_2_TStC_P_T(j)%dM%tv_uD )) then
               SrvD_Start = y_FAST%Lin%Modules(MODULE_SrvD)%Instance(1)%LinStartIndx(LIN_INPUT_COL) - 1 + (p_SrvD%Jac_Idx_TStC_u(1,j) + 6) ! skip translational displacement and orientation fields
               call SetBlockMatrix( dUdu, MeshMapData%ED_L_2_TStC_P_T(j)%dM%tv_uD, SrvD_Start, y_FAST%Lin%Modules(MODULE_SrvD)%Instance(1)%LinStartIndx(LIN_INPUT_COL) )
            end if

            ! translational acceleration:
            if (allocated(MeshMapData%ED_L_2_TStC_P_T(j)%dM%ta_uD )) then
               SrvD_Start = y_FAST%Lin%Modules(MODULE_SrvD)%Instance(1)%LinStartIndx(LIN_INPUT_COL) - 1 + (p_SrvD%Jac_Idx_TStC_u(1,j) + 12) ! skip translational displacement and orientation fields
               call SetBlockMatrix( dUdu, MeshMapData%ED_L_2_TStC_P_T(j)%dM%ta_uD, SrvD_Start, y_FAST%Lin%Modules(MODULE_SrvD)%Instance(1)%LinStartIndx(LIN_INPUT_COL) )
            end if
         endif
      enddo
   endif
   !--------------------
   ! Substructure (SD or ED)
   if (p_FAST%CompSub /= MODULE_SD) then
      if ( ALLOCATED(u_SrvD%SStCMotionMesh) ) then
         do j=1,size(u_SrvD%SStCMotionMesh)
            if (u_SrvD%SStCMotionMesh(j)%Committed) then
               CALL Linearize_Point_to_Point( y_ED%PlatformPtMesh, u_SrvD%SStCMotionMesh(j), MeshMapData%ED_P_2_SStC_P_P(j), ErrStat2, ErrMsg2 )
                  call SetErrStat(ErrStat2,ErrMsg2,ErrStat,ErrMsg,RoutineName)

               ! SrvD is destination in the mapping, so we want M_{tv_uD} and M_{ta_uD}
               ! translational velocity:
               if (allocated(MeshMapData%ED_P_2_SStC_P_P(j)%dM%tv_uD )) then
                  SrvD_Start = y_FAST%Lin%Modules(MODULE_SrvD)%Instance(1)%LinStartIndx(LIN_INPUT_COL) - 1 + (p_SrvD%Jac_Idx_SStC_u(1,j) + 6) ! skip translational displacement and orientation fields
                  call SetBlockMatrix( dUdu, MeshMapData%ED_P_2_SStC_P_P(j)%dM%tv_uD, SrvD_Start, y_FAST%Lin%Modules(MODULE_SrvD)%Instance(1)%LinStartIndx(LIN_INPUT_COL) )
               end if
   
               ! translational acceleration:
               if (allocated(MeshMapData%ED_P_2_SStC_P_P(j)%dM%ta_uD )) then
                  SrvD_Start = y_FAST%Lin%Modules(MODULE_SrvD)%Instance(1)%LinStartIndx(LIN_INPUT_COL) - 1 + (p_SrvD%Jac_Idx_SStC_u(1,j) + 12) ! skip translational displacement and orientation fields
                  call SetBlockMatrix( dUdu, MeshMapData%ED_P_2_SStC_P_P(j)%dM%ta_uD, SrvD_Start, y_FAST%Lin%Modules(MODULE_SrvD)%Instance(1)%LinStartIndx(LIN_INPUT_COL) )
               end if
            endif
         enddo
      endif
   else
      if ( ALLOCATED(u_SrvD%SStCMotionMesh) ) then
         do j=1,size(u_SrvD%SStCMotionMesh)
            IF (u_SrvD%SStCMotionMesh(j)%Committed) then
               CALL Linearize_Point_to_Point( SD%y%y2Mesh, u_SrvD%SStCMotionMesh(j), MeshMapData%SD_P_2_SStC_P_P(j), ErrStat2, ErrMsg2 )
                  call SetErrStat(ErrStat2,ErrMsg2,ErrStat,ErrMsg,RoutineName)

               ! SrvD is destination in the mapping, so we want M_{tv_uD} and M_{ta_uD}
               ! translational velocity:
               if (allocated(MeshMapData%SD_P_2_SStC_P_P(j)%dM%tv_uD )) then
                  SrvD_Start = y_FAST%Lin%Modules(MODULE_SrvD)%Instance(1)%LinStartIndx(LIN_INPUT_COL) - 1 + (p_SrvD%Jac_Idx_SStC_u(1,j) + 6) ! skip translational displacement and orientation fields
                  call SetBlockMatrix( dUdu, MeshMapData%SD_P_2_SStC_P_P(j)%dM%tv_uD, SrvD_Start, y_FAST%Lin%Modules(MODULE_SrvD)%Instance(1)%LinStartIndx(LIN_INPUT_COL) )
               end if
   
               ! translational acceleration:
               if (allocated(MeshMapData%SD_P_2_SStC_P_P(j)%dM%ta_uD )) then
                  SrvD_Start = y_FAST%Lin%Modules(MODULE_SrvD)%Instance(1)%LinStartIndx(LIN_INPUT_COL) - 1 + (p_SrvD%Jac_Idx_SStC_u(1,j) + 12) ! skip translational displacement and orientation fields
                  call SetBlockMatrix( dUdu, MeshMapData%SD_P_2_SStC_P_P(j)%dM%ta_uD, SrvD_Start, y_FAST%Lin%Modules(MODULE_SrvD)%Instance(1)%LinStartIndx(LIN_INPUT_COL) )
               end if
            endif
         enddo
      endif
   endif
END SUBROUTINE Linear_SrvD_InputSolve_du



!----------------------------------------------------------------------------------------------------------------------------------
!> This routine forms the dU^{SrvD}/dy^{ED}, dU^{SrvD}/dy^{BD}, dU^{SrvD}/dy^{SD} block of dUdy.
!! (i.e., how do changes in the ED, SD, BD outputs affect the SrvD inputs?)
!! NOTE: Linearze_Point_to_Point routines done in Linear_SrvD_InputSolve_du
SUBROUTINE Linear_SrvD_InputSolve_dy( p_FAST, y_FAST, p_SrvD, u_SrvD, y_ED, BD, y_SD, MeshMapData, dUdy, ErrStat, ErrMsg )
!..................................................................................................................................
   type(FAST_ParameterType),        intent(in   )  :: p_FAST           !< Glue-code simulation parameters
   type(FAST_OutputFileType),       intent(in   )  :: y_FAST           !< Output variables for the glue code
   type(SrvD_ParameterType),        intent(in   )  :: p_SrvD           !< SrvD parameters (holds indices for jacobian entries for each StC)
   type(SrvD_InputType),            intent(inout)  :: u_SrvD           !< SrvD Inputs at t
   type(ED_OutputType),             intent(in   )  :: y_ED             !< ElastoDyn outputs (need translation displacement on meshes for loads mapping)
   type(BeamDyn_Data),              intent(in   )  :: BD               !< BeamDyn   data
   type(SD_OutputType),             intent(in   )  :: y_SD             !< SubDyn    outputs (need translation displacement on meshes for loads mapping)
                                    
   type(FAST_ModuleMapType),        intent(inout)  :: MeshMapData      !< Data for mapping between modules
   real(R8Ki),                      intent(inout)  :: dUdy(:,:)        !< Jacobian matrix of which we are computing the dU^(ED)/du^(AD) block
   integer(IntKi),                  intent(  out)  :: ErrStat          !< Error status
   character(*),                    intent(  out)  :: ErrMsg           !< Error message
                                    
   integer(IntKi)                                  :: i,j,k            ! loop counters
   integer(intKi)                                  :: ED_Start_Yaw     !< starting index of dUdy (column) where ED Yaw/YawRate/HSS_Spd outputs are located (just before WriteOutput)
   integer(IntKi)                                  :: SrvD_Start, ED_Out_Start, BD_Out_Start, SD_Out_Start
   character(*), parameter                         :: RoutineName = 'Linear_SrvD_InputSolve_dy' 
   
      ! Initialize error status
   ErrStat = ErrID_None
   ErrMsg = ""

   !--------------------
   ! dU^{SrvD}/dy^{ED}
   !--------------------
   ED_Start_Yaw = Indx_y_Yaw_Start(y_FAST, Module_ED) ! start of ED where Yaw, YawRate, HSS_Spd occur (right before WriteOutputs)
   do i=1,size(SrvD_Indx_Y_BlPitchCom)    ! first 3 columns
      dUdy(y_FAST%Lin%Modules(MODULE_SrvD)%Instance(1)%LinStartIndx(LIN_INPUT_COL) + SrvD_Indx_Y_BlPitchCom(i) - 1, ED_Start_Yaw + i - 1) = -1.0_ReKi
   end do

   !----------------------------------------
   ! Structural controls
   !----------------------------------------
   ! Blade
   if ( p_FAST%CompElast == Module_ED ) then
      !--------------------
      ! dU^{SrvD}/dy^{ED}
      !--------------------
      if ( ALLOCATED(u_SrvD%BStCMotionMesh) ) then
         do j=1,size(u_SrvD%BStCMotionMesh,2)
            do K = 1,size(y_ED%BladeLn2Mesh)
               if (u_SrvD%BStCMotionMesh(K,j)%Committed) then
                  SrvD_Start   = y_FAST%Lin%Modules(MODULE_SrvD)%Instance(1)%LinStartIndx(LIN_INPUT_COL) - 1 + (p_SrvD%Jac_Idx_BStC_u(1,k,j))
                  ED_Out_Start = Indx_y_ED_Blade_Start(y_ED, y_FAST, k)    ! start of %TranslationDisp field
                  call Assemble_dUdy_Motions( y_ED%BladeLn2Mesh(K), u_SrvD%BStCMotionMesh(K,j), MeshMapData%ED_L_2_BStC_P_B(K,j), SrvD_Start, ED_Out_Start, dUdy, .false.)
               endif
            enddo
         enddo
      endif
   elseif ( p_FAST%CompElast == Module_BD ) then
      !--------------------
      ! dU^{SrvD}/dy^{BD}
      !--------------------
      if ( ALLOCATED(u_SrvD%BStCMotionMesh) ) then
         do j=1,size(u_SrvD%BStCMotionMesh,2)
            do K = 1,p_FAST%nBeams
               if (u_SrvD%BStCMotionMesh(K,j)%Committed) then
                  SrvD_Start   = y_FAST%Lin%Modules(MODULE_SrvD)%Instance(1)%LinStartIndx(LIN_INPUT_COL) - 1 + (p_SrvD%Jac_Idx_BStC_u(1,k,j))
                  BD_Out_Start = y_FAST%Lin%Modules(MODULE_BD)%Instance(k)%LinStartIndx(LIN_OUTPUT_COL)    ! start of %TranslationDisp field
                  call Assemble_dUdy_Motions( BD%y(k)%BldMotion, u_SrvD%BStCMotionMesh(K,j), MeshMapData%BD_L_2_BStC_P_B(K,j), SrvD_Start, BD_Out_Start, dUdy, .false.)
               endif
            enddo
         enddo
      endif
   endif

   !--------------------
   ! Nacelle -- dU^{SrvD}/dy^{ED}
   !--------------------
   if ( ALLOCATED(u_SrvD%NStCMotionMesh) ) then
      do j = 1,size(u_SrvD%NStCMotionMesh)
         if (u_SrvD%NStCMotionMesh(j)%Committed) then
            SrvD_Start   = y_FAST%Lin%Modules(MODULE_SrvD)%Instance(1)%LinStartIndx(LIN_INPUT_COL) - 1 + (p_SrvD%Jac_Idx_NStC_u(1,j))
            ED_Out_Start = Indx_y_ED_Nacelle_Start(y_ED, y_FAST)    ! start of %TranslationDisp field
            call Assemble_dUdy_Motions( y_ED%NacelleMotion, u_SrvD%NStCMotionMesh(j), MeshMapData%ED_P_2_NStC_P_N(j), SrvD_Start, ED_Out_Start, dUdy, .false.)
         endif
      enddo
   endif

   !--------------------
   ! Tower -- dU^{SrvD}/dy^{ED}
   !--------------------
   if ( ALLOCATED(u_SrvD%TStCMotionMesh) ) then
      do j = 1,size(u_SrvD%TStCMotionMesh)
         if (u_SrvD%TStCMotionMesh(j)%Committed) then
            SrvD_Start   = y_FAST%Lin%Modules(MODULE_SrvD)%Instance(1)%LinStartIndx(LIN_INPUT_COL) - 1 + (p_SrvD%Jac_Idx_TStC_u(1,j))
            ED_Out_Start = Indx_y_ED_Tower_Start(y_ED, y_FAST)    ! start of %TranslationDisp field
            call Assemble_dUdy_Motions( y_ED%TowerLn2Mesh, u_SrvD%TStCMotionMesh(j), MeshMapData%ED_L_2_TStC_P_T(j), SrvD_Start, ED_Out_Start, dUdy, .false.)
         endif
      enddo
   endif

   !--------------------
   ! Substructure (SD or ED)
   !--------------------
   if (p_FAST%CompSub /= MODULE_SD) then
      !--------------------
      ! dU^{SrvD}/dy^{ED}
      !--------------------
      if ( ALLOCATED(u_SrvD%SStCMotionMesh) ) then
         do j=1,size(u_SrvD%SStCMotionMesh)
            if (u_SrvD%SStCMotionMesh(j)%Committed) then
               SrvD_Start   = y_FAST%Lin%Modules(MODULE_SrvD)%Instance(1)%LinStartIndx(LIN_INPUT_COL) - 1 + (p_SrvD%Jac_Idx_SStC_u(1,j))
               ED_Out_Start = Indx_y_ED_Platform_Start(y_ED, y_FAST) ! start of %TranslationDisp field
               call Assemble_dUdy_Motions( y_ED%PlatformPtMesh, u_SrvD%SStCMotionMesh(j), MeshMapData%ED_P_2_SStC_P_P(j), SrvD_Start, ED_Out_Start, dUdy, .false.)
            endif
         enddo
      endif
   else
      !--------------------
      ! dU^{SrvD}/dy^{SD}
      !--------------------
      if ( ALLOCATED(u_SrvD%SStCMotionMesh) ) then
         do j=1,size(u_SrvD%SStCMotionMesh)
            if (u_SrvD%SStCMotionMesh(j)%Committed) then
               SrvD_Start   = y_FAST%Lin%Modules(MODULE_SrvD)%Instance(1)%LinStartIndx(LIN_INPUT_COL) - 1 + (p_SrvD%Jac_Idx_SStC_u(1,j))
               SD_Out_Start = Indx_y_SD_Y2Mesh_Start(y_SD, y_FAST)   ! start of %TranslationDisp field
               call Assemble_dUdy_Motions( y_SD%y2Mesh, u_SrvD%SStCMotionMesh(j), MeshMapData%SD_P_2_SStC_P_P(j), SrvD_Start, SD_Out_Start, dUdy, .false.)
            endif
         enddo
      endif
   endif
END SUBROUTINE Linear_SrvD_InputSolve_dy



!----------------------------------------------------------------------------------------------------------------------------------
!> This routine forms the dU^{ED}/dy^{SrvD}, dU^{ED}/dy^{ED}, dU^{ED}/dy^{BD},  dU^{ED}/dy^{AD}, dU^{ED}/dy^{HD}, and dU^{ED}/dy^{MAP}
!! blocks of dUdy. (i.e., how do changes in the SrvD, ED, BD, AD, HD, and MAP outputs effect the ED inputs?)
SUBROUTINE Linear_ED_InputSolve_dy( p_FAST, y_FAST, SrvD, u_ED, y_ED, y_AD, u_AD, BD, HD, SD, MAPp, MeshMapData, dUdy, ErrStat, ErrMsg )

   TYPE(FAST_ParameterType),       INTENT(IN   )  :: p_FAST           !< Glue-code simulation parameters
   TYPE(FAST_OutputFileType),      INTENT(IN   )  :: y_FAST           !< FAST output file data (for linearization)
   type(ServoDyn_Data),            intent(in   )  :: SrvD             !< SrvD parameters
   TYPE(ED_InputType),             INTENT(INOUT)  :: u_ED             !< ED Inputs at t
   TYPE(ED_OutputType),            INTENT(IN   )  :: y_ED             !< ElastoDyn outputs (need translation displacement on meshes for loads mapping)
   TYPE(AD_OutputType),            INTENT(IN   )  :: y_AD             !< AeroDyn outputs
   TYPE(AD_InputType),             INTENT(INOUT)  :: u_AD             !< AD inputs (for AD-ED load linerization)
   TYPE(BeamDyn_Data),             INTENT(INOUT)  :: BD               !< BD data at t
   TYPE(HydroDyn_Data),            INTENT(INOUT)  :: HD               !< HD data at t
   TYPE(SubDyn_Data),              INTENT(INOUT)  :: SD               !< SD data at t
   TYPE(MAP_Data),                 INTENT(INOUT)  :: MAPp             !< MAP data at t
                                                                      
   TYPE(FAST_ModuleMapType),       INTENT(INOUT)  :: MeshMapData      !< Data for mapping between modules
   REAL(R8Ki),                     INTENT(INOUT)  :: dUdy(:,:)        !< Jacobian matrix of which we are computing the dU^(ED)/du^(AD) block
   INTEGER(IntKi),                 INTENT(  OUT)  :: ErrStat          !< Error status
   CHARACTER(*),                   INTENT(  OUT)  :: ErrMsg           !< Error message
   
      ! local variables
   INTEGER(IntKi)                                 :: i                ! rows/columns
   INTEGER(IntKi)                                 :: j                ! Loops through StC instance 
   INTEGER(IntKi)                                 :: K                ! Loops through blades
   INTEGER(IntKi)                                 :: SrvD_Out_Start   ! starting index of dUdy (column) where the StC motion inputs are located
   INTEGER(IntKi)                                 :: AD_Out_Start     ! starting index of dUdy (column) where particular AD fields are located
   INTEGER(IntKi)                                 :: BD_Out_Start     ! starting index of dUdy (column) where particular BD fields are located
   INTEGER(IntKi)                                 :: ED_Start         ! starting index of dUdy (row) where ED input fields are located
   INTEGER(IntKi)                                 :: ED_Out_Start     ! starting index of dUdy (column) where ED output fields are located
   INTEGER(IntKi)                                 :: HD_Out_Start     ! starting index of dUdy (column) where HD output fields are located
   INTEGER(IntKi)                                 :: SD_Out_Start     ! starting index of dUdy (column) where SD output fields are located
   INTEGER(IntKi)                                 :: MAP_Out_Start    ! starting index of dUdy (column) where MAP output fields are located
   CHARACTER(*), PARAMETER                        :: RoutineName = 'Linear_ED_InputSolve_dy' 
   
   
      ! Initialize error status
      
   ErrStat = ErrID_None
   ErrMsg = ""

   !..........
   ! dU^{ED}/dy^{SrvD}
   !  ED inputs from ServoDyn outputs
   !..........
   IF ( p_FAST%CompServo == Module_SrvD ) THEN

         ! BlPitchCom, YawMom, GenTrq
      ED_Start = Indx_u_ED_BlPitchCom_Start(u_ED, y_FAST)
      do i=1,size(u_ED%BlPitchCom)+2 ! BlPitchCom, YawMom, GenTrq (NOT collective pitch)
         dUdy(ED_Start + i - 1, y_FAST%Lin%Modules(Module_SrvD)%Instance(1)%LinStartIndx(LIN_OUTPUT_COL) + i - 1) = -1.0_ReKi !SrvD_Indx_Y_BlPitchCom
      end do
      !--------------------
      ! Blade (BD or ED)
      if ( p_FAST%CompElast == Module_ED ) then
         if ( allocated(SrvD%y%BStCLoadMesh) ) then
            do j=1,size(SrvD%y%BStCLoadMesh,2)
               do K = 1,SIZE(u_ED%BladePtLoads,1) ! Loop through all blades (p_ED%NumBl)
                  if (SrvD%y%BStCLoadMesh(K,j)%Committed) then
                     ED_Start       = Indx_u_ED_Blade_Start(u_ED, y_FAST, k) ! start of u_ED%BladePtLoads(k)%Force field
                     SrvD_Out_Start = y_FAST%Lin%Modules(MODULE_SrvD)%Instance(1)%LinStartIndx(LIN_INPUT_COL) - 1 + SrvD%p%Jac_Idx_BStC_y(1,k,j)
                     call Assemble_dUdy_Loads(SrvD%y%BStCLoadMesh(k,j), u_ED%BladePtLoads(k), MeshMapData%BStC_P_2_ED_P_B(k,j), ED_Start, SrvD_Out_Start, dUdy)

                     ! ED translation displacement-to-ED moment transfer (dU^{ED}/dy^{ED}):
                     ED_Start     = Indx_u_ED_Blade_Start(u_ED, y_FAST, k) + u_ED%BladePtLoads(k)%NNodes*3  ! start of u_ED%BladePtLoads(k)%Moment field (skip the ED forces)
                     ED_Out_Start = Indx_y_ED_Blade_Start(y_ED, y_FAST, k)                                  ! start of y_ED%BladeLn2Mesh(1)%TranslationDisp field
                     call SumBlockMatrix( dUdy, MeshMapData%BStC_P_2_ED_P_B(k,j)%dM%m_uD, ED_Start, ED_Out_Start )
                  endif
               enddo
            enddo
         endif
      endif
      !--------------------
      ! Nacelle (ED only)
      if ( allocated(SrvD%y%NStCLoadMesh) ) then
         do j = 1,size(SrvD%y%NStCLoadMesh)
            if (SrvD%y%NStCLoadMesh(j)%Committed) then
               ED_Start       = Indx_u_ED_Nacelle_Start(u_ED, y_FAST)
               SrvD_Out_Start = y_FAST%Lin%Modules(MODULE_SrvD)%Instance(1)%LinStartIndx(LIN_INPUT_COL) - 1 + SrvD%p%Jac_Idx_NStC_y(1,j)
               call Assemble_dUdy_Loads(SrvD%y%NStCLoadMesh(j), u_ED%NacelleLoads, MeshMapData%NStC_P_2_ED_P_N(j), ED_Start, SrvD_Out_Start, dUdy)

               ! ED translation displacement-to-ED moment transfer (dU^{ED}/dy^{ED}):
               ED_Start     = Indx_u_ED_Nacelle_Start(u_ED, y_FAST) + u_ED%NacelleLoads%NNodes*3   ! start of u_ED%NacelleLoads%Moment field (skip the ED forces)
               ED_Out_Start = Indx_y_ED_Nacelle_Start(y_ED, y_FAST)                                ! start of y_ED%NacelleMotion%TranslationDisp field
               call SumBlockMatrix( dUdy, MeshMapData%NStC_P_2_ED_P_N(j)%dM%m_uD, ED_Start, ED_Out_Start )
            endif
         enddo
      endif
      !--------------------
      ! Tower (ED only)
      if ( allocated(SrvD%y%TStCLoadMesh) ) then
         do j = 1,size(SrvD%y%TStCLoadMesh)
            if (SrvD%y%TStCLoadMesh(j)%Committed) then
               ED_Start       = Indx_u_ED_Tower_Start(u_ED, y_FAST)
               SrvD_Out_Start = y_FAST%Lin%Modules(MODULE_SrvD)%Instance(1)%LinStartIndx(LIN_INPUT_COL) - 1 + SrvD%p%Jac_Idx_TStC_y(1,j)
               call Assemble_dUdy_Loads(SrvD%y%TStCLoadMesh(j), u_ED%TowerPtLoads, MeshMapData%TStC_P_2_ED_P_T(j), ED_Start, SrvD_Out_Start, dUdy)

                  ! ED translation displacement-to-ED moment transfer (dU^{ED}/dy^{ED}):
               ED_Start     = Indx_u_ED_Tower_Start(u_ED, y_FAST) + u_ED%TowerPtLoads%NNodes*3  ! start of u_ED%TowerPtLoads%Moment field  [skip the ED forces to get to the moments]
               ED_Out_Start = Indx_y_ED_Tower_Start(y_ED, y_FAST)                               ! start of y_ED%TowerLn2Mesh%TranslationDisp field
               call SumBlockMatrix( dUdy, MeshMapData%TStC_P_2_ED_P_T(j)%dM%m_uD, ED_Start, ED_Out_Start )
            endif
         enddo
      endif
      !--------------------
      ! Substructure (SD or ED)
      if (p_FAST%CompSub /= MODULE_SD) then
         if ( allocated(SrvD%y%SStCLoadMesh) ) then
            do j=1,size(SrvD%y%SStCLoadMesh)
               if (SrvD%y%SStCLoadMesh(j)%Committed) then
                  ED_Start       = Indx_u_ED_Platform_Start(u_ED, y_FAST)
                  SrvD_Out_Start = y_FAST%Lin%Modules(MODULE_SrvD)%Instance(1)%LinStartIndx(LIN_INPUT_COL) - 1 + SrvD%p%Jac_Idx_SStC_y(1,j)
                  call Assemble_dUdy_Loads(SrvD%y%SStCLoadMesh(j), u_ED%PlatformPtMesh, MeshMapData%SStC_P_P_2_ED_P(j), ED_Start, SrvD_Out_Start, dUdy)

                     ! ED translation displacement-to-ED moment transfer (dU^{ED}/dy^{ED}):
                  ED_Start     = Indx_u_ED_Platform_Start(u_ED, y_FAST) + u_ED%PlatformPtMesh%NNodes*3   ! start of u_ED%PlatformPtMesh%Moment field (skip the ED forces)
                  ED_Out_Start = Indx_y_ED_Platform_Start(y_ED, y_FAST)                                  ! start of y_ED%PlatformPtMesh%TranslationDisp field
                  call SumBlockMatrix( dUdy, MeshMapData%HD_M_P_2_ED_P%dM%m_uD, ED_Start, ED_Out_Start )
               endif
            enddo
         endif
      endif
   END IF

   ! parts of dU^{ED}/dy^{AD} and dU^{ED}/dy^{ED}:
   
      ! ElastoDyn inputs on blade from AeroDyn and ElastoDyn
   IF ( p_FAST%CompAero == Module_AD ) THEN

      IF (p_FAST%CompElast == Module_ED) THEN 
         AD_Out_Start = y_FAST%Lin%Modules(MODULE_AD)%Instance(1)%LinStartIndx(LIN_OUTPUT_COL) + y_AD%rotors(1)%TowerLoad%NNodes * 6    ! start of y_AD%BladeLoad(1)%Force field [2 fields (force, moment) with 3 components]
         
         DO K = 1,SIZE(u_ED%BladePtLoads,1) ! Loop through all blades (p_ED%NumBl)
            !!! ! This linearization was done in forming dUdu (see Linear_ED_InputSolve_du()), so we don't need to re-calculate these matrices 
            !!! ! while forming dUdy, too.
            !CALL Linearize_Line2_to_Point( y_AD%BladeLoad(k), u_ED%BladePtLoads(k), MeshMapData%AD_L_2_BDED_B(k), ErrStat2, ErrMsg2, u_AD%BladeMotion(k), y_ED%BladeLn2Mesh(k) )
               
               ! AD loads-to-ED loads transfer (dU^{ED}/dy^{AD}):
            ED_Start = Indx_u_ED_Blade_Start(u_ED, y_FAST, k) ! start of u_ED%BladePtLoads(k)%Force field
            call Assemble_dUdy_Loads(y_AD%rotors(1)%BladeLoad(k), u_ED%BladePtLoads(k), MeshMapData%AD_L_2_BDED_B(k), ED_Start, AD_Out_Start, dUdy)

               ! ED translation displacement-to-ED moment transfer (dU^{ED}/dy^{ED}):
            ED_Start = Indx_u_ED_Blade_Start(u_ED, y_FAST, k) + u_ED%BladePtLoads(k)%NNodes*3   ! start of u_ED%BladePtLoads(k)%Moment field (skip the ED forces)
            ED_Out_Start = Indx_y_ED_Blade_Start(y_ED, y_FAST, k) ! start of y_ED%BladeLn2Mesh(1)%TranslationDisp field
            call SumBlockMatrix( dUdy, MeshMapData%AD_L_2_BDED_B(k)%dM%m_uD, ED_Start, ED_Out_Start )

            AD_Out_Start = AD_Out_Start + y_AD%rotors(1)%BladeLoad(k)%NNodes*6        ! start of y_AD%BladeLoad(k+1)%Force field [skip 2 fields to forces on next blade]
         END DO
      END IF ! ED
      
      
      IF ( y_AD%rotors(1)%TowerLoad%Committed ) THEN
         !!! ! This linearization was done in forming dUdu (see Linear_ED_InputSolve_du()), so we don't need to re-calculate these matrices 
         !!! ! while forming dUdy, too.
         !CALL Linearize_Line2_to_Point( y_AD%TowerLoad, u_ED%TowerPtLoads, MeshMapData%AD_L_2_ED_P_T, ErrStat2, ErrMsg2, u_AD%TowerMotion, y_ED%TowerLn2Mesh )
            
            ! AD loads-to-ED loads transfer (dU^{ED}/dy^{AD}):
         ED_Start = Indx_u_ED_Tower_Start(u_ED, y_FAST) ! u_ED%TowerPtLoads%Force field
         AD_Out_Start = y_FAST%Lin%Modules(MODULE_AD)%Instance(1)%LinStartIndx(LIN_OUTPUT_COL) ! start of y_AD%Tower%Force
         call Assemble_dUdy_Loads(y_AD%rotors(1)%TowerLoad, u_ED%TowerPtLoads, MeshMapData%AD_L_2_ED_P_T, ED_Start, AD_Out_Start, dUdy)

            ! ED translation displacement-to-ED moment transfer (dU^{ED}/dy^{ED}):
         ED_Start = ED_Start + u_ED%TowerPtLoads%NNodes*3 ! start of u_ED%TowerPtLoads%Moment field  [skip the ED forces to get to the moments]
         ED_Out_Start  = Indx_y_ED_Tower_Start(y_ED, y_FAST) ! start of y_ED%TowerLn2Mesh%TranslationDisp field
         call SumBlockMatrix( dUdy, MeshMapData%AD_L_2_ED_P_T%dM%m_uD, ED_Start, ED_Out_Start )
            
      END IF ! tower
      
   END IF ! aero loads
      
      ! U_ED_SD_HD_BD_Orca_Residual() in InputSolve Option 1
   IF (p_FAST%CompElast == Module_BD) THEN
   
      !!! ! This linearization was done in forming dUdu (see Linear_ED_InputSolve_du()), so we don't need to re-calculate these matrices 
      !!! ! while forming dUdy, too.
      !!!DO k=1,p_FAST%nBeams
      !!!   CALL Linearize_Point_to_Point( BD%y(k)%ReactionForce, u_ED%HubPtLoad, MeshMapData%BD_P_2_ED_P(k), ErrStat2, ErrMsg2, BD%Input(1,k)%RootMotion, y_ED%HubPtMotion)
      !!!END DO

         ! BD Reaction force-to-ED force transfer (dU^{ED}/dy^{BD}) from BD root-to-ED hub load transfer:
      ED_Start = Indx_u_ED_Hub_Start(u_ED, y_FAST) ! start of u_ED%HubPtLoad%Force field
      DO k=1,p_FAST%nBeams
         BD_Out_Start = y_FAST%Lin%Modules(MODULE_BD)%Instance(k)%LinStartIndx(LIN_OUTPUT_COL) ! BD%y(k)%ReactionForce%Force field
         call Assemble_dUdy_Loads(BD%y(k)%ReactionForce, u_ED%HubPtLoad, MeshMapData%BD_P_2_ED_P(k), ED_Start, BD_Out_Start, dUdy)
      END DO

         ! ED translation displacement-to-ED moment transfer (dU^{ED}/dy^{ED}) from BD root-to-ED hub load transfer:
      ED_Start = Indx_u_ED_Hub_Start(u_ED, y_FAST) + u_ED%HubPtLoad%NNodes*3 ! start of u_ED%HubPtLoad%Moment field (skip forces)
      DO k=1,p_FAST%nBeams
         ED_Out_Start = Indx_y_ED_BladeRoot_Start(y_ED, y_FAST, k) ! start of y_ED%BladeRootMotion(k)%TranslationDisp field
         call SumBlockMatrix( dUdy, MeshMapData%BD_P_2_ED_P(k)%dM%m_ud, ED_Start, ED_Out_Start)
      END DO

   END IF

   if ( p_FAST%CompSub == Module_None ) then
      ! HD
      ! parts of dU^{ED}/dy^{HD} and dU^{ED}/dy^{ED}:
      if ( p_FAST%CompHydro == Module_HD ) then ! HydroDyn-{ElastoDyn or SubDyn}
            ED_Out_Start = Indx_y_ED_Platform_Start(y_ED, y_FAST) ! start of y_ED%PlatformPtMesh%TranslationDisp field
               ! we're just going to assume u_ED%PlatformPtMesh is committed
            if ( HD%y%Morison%Mesh%Committed  ) then ! meshes for floating
               !!! ! This linearization was done in forming dUdu (see Linear_ED_InputSolve_du()), so we don't need to re-calculate these matrices 
               !!! ! while forming dUdy, too.
               ! call Linearize_Point_to_Point( HD%y%Morison, u_ED%PlatformPtMesh, MeshMapData%HD_M_P_2_ED_P, ErrStat2, ErrMsg2, HD%Input(1)%Morison, y_ED%PlatformPtMesh) !HD%Input(1)%Morison and y_ED%PlatformPtMesh contain the displaced positions for load calculations
               HD_Out_Start = Indx_y_HD_Morison_Start(HD%y, y_FAST)
               ED_Start     = Indx_u_ED_Platform_Start(u_ED, y_FAST) ! start of u_ED%PlatformPtMesh%Force field
               call Assemble_dUdy_Loads(HD%y%Morison%Mesh, u_ED%PlatformPtMesh, MeshMapData%HD_M_P_2_ED_P, ED_Start, HD_Out_Start, dUdy)
         
                  ! ED translation displacement-to-ED moment transfer (dU^{ED}/dy^{ED}):
               ED_Start = Indx_u_ED_Platform_Start(u_ED, y_FAST) + u_ED%PlatformPtMesh%NNodes*3   ! start of u_ED%PlatformPtMesh%Moment field (skip the ED forces) 
               call SumBlockMatrix( dUdy, MeshMapData%HD_M_P_2_ED_P%dM%m_uD, ED_Start, ED_Out_Start )
              
            end if      
            if ( HD%y%WAMITMesh%Committed  ) then ! meshes for floating
               !!! ! This linearization was done in forming dUdu (see Linear_ED_InputSolve_du()), so we don't need to re-calculate these matrices 
               !!! ! while forming dUdy, too.
               ! call Linearize_Point_to_Point( HD%y%WAMITMesh, u_ED%PlatformPtMesh, MeshMapData%HD_W_P_2_ED_P, ErrStat2, ErrMsg2, HD%Input(1)%WAMITMesh, y_ED%PlatformPtMesh) !HD%Input(1)%WAMITMesh and y_ED%PlatformPtMesh contain the displaced positions for load calculations
               HD_Out_Start = Indx_y_HD_WAMIT_Start(HD%y, y_FAST)
               ED_Start     = Indx_u_ED_Platform_Start(u_ED, y_FAST) ! start of u_ED%PlatformPtMesh%Force field
               call Assemble_dUdy_Loads(HD%y%WAMITMesh, u_ED%PlatformPtMesh, MeshMapData%HD_W_P_2_ED_P, ED_Start, HD_Out_Start, dUdy)
         
                  ! ED translation displacement-to-ED moment transfer (dU^{ED}/dy^{ED}):
               ED_Start = Indx_u_ED_Platform_Start(u_ED, y_FAST) + u_ED%PlatformPtMesh%NNodes*3   ! start of u_ED%PlatformPtMesh%Moment field (skip the ED forces)
               call SumBlockMatrix( dUdy, MeshMapData%HD_W_P_2_ED_P%dM%m_uD, ED_Start, ED_Out_Start )
       
            end if

            
      end if
   
      ! MAP
      ! parts of dU^{ED}/dy^{MAP} and dU^{ED}/dy^{ED}:
      if ( p_FAST%CompMooring == Module_MAP ) then
         if ( MAPp%y%ptFairleadLoad%Committed  ) then ! meshes for floating
            !!! ! This linearization was done in forming dUdu (see Linear_ED_InputSolve_du()), so we don't need to re-calculate these matrices 
            !!! ! while forming dUdy, too.
            !       CALL Linearize_Point_to_Point( MAPp%y%ptFairleadLoad, u_ED%PlatformPtMesh, MeshMapData%Mooring_P_2_ED_P, ErrStat2, ErrMsg2, MAPp%Input(1)%PtFairDisplacement, y_ED%PlatformPtMesh) !MAPp%Input(1)%ptFairleadLoad and y_ED%PlatformPtMesh contain the displaced positions for load calculations
            MAP_Out_Start = y_FAST%Lin%Modules(MODULE_MAP)%Instance(1)%LinStartIndx(LIN_OUTPUT_COL)
            ED_Start      = Indx_u_ED_Platform_Start(u_ED, y_FAST) ! start of u_ED%PlatformPtMesh%TranslationDisp field
            call Assemble_dUdy_Loads(MAPp%y%ptFairLeadLoad, u_ED%PlatformPtMesh, MeshMapData%Mooring_P_2_ED_P, ED_Start, MAP_Out_Start, dUdy)
      
            ! ED translation displacement-to-ED moment transfer (dU^{ED}/dy^{ED}):
            ED_Start = Indx_u_ED_Platform_Start(u_ED, y_FAST) + u_ED%PlatformPtMesh%NNodes*3   ! start of u_ED%PlatformPtMesh%Moment field (skip the ED forces)
            ED_Out_Start = Indx_y_ED_Platform_Start(y_ED, y_FAST) ! start of y_ED%PlatformPtMesh%TranslationDisp field
            call SumBlockMatrix( dUdy, MeshMapData%Mooring_P_2_ED_P%dM%m_uD, ED_Start, ED_Out_Start )
         end if
         
      end if
   else if ( p_FAST%CompSub == Module_SD ) then
      ! SubDyn
      ! parts of dU^{ED}/dy^{SD} and dU^{ED}/dy^{ED}:
      !!! ! This linearization was done in forming dUdu (see Linear_ED_InputSolve_du()), so we don't need to re-calculate these matrices 
      !!! ! while forming dUdy, too.
      !       CALL Linearize_Point_to_Point( SD%y%Y1Mesh, u_ED%PlatformPtMesh, MeshMapData%SD_TP_2_ED_P, ErrStat2, ErrMsg2, SD%Input(1)%TPMesh, y_ED%PlatformPtMesh) !SD%Input(1)%TPMesh and y_ED%PlatformPtMesh contain the displaced positions for load calculations
      SD_Out_Start = y_FAST%Lin%Modules(MODULE_SD)%Instance(1)%LinStartIndx(LIN_OUTPUT_COL)
      ED_Start      = Indx_u_ED_Platform_Start(u_ED, y_FAST) ! start of u_ED%PlatformPtMesh%TranslationDisp field
      call Assemble_dUdy_Loads(SD%y%Y1Mesh, u_ED%PlatformPtMesh, MeshMapData%SD_TP_2_ED_P, ED_Start, SD_Out_Start, dUdy)
           
      ! ED translation displacement-to-ED moment transfer (dU^{ED}/dy^{ED}):
      ED_Start = Indx_u_ED_Platform_Start(u_ED, y_FAST) + u_ED%PlatformPtMesh%NNodes*3   ! start of u_ED%PlatformPtMesh%Moment field (skip the ED forces)
      ED_Out_Start = Indx_y_ED_Platform_Start(y_ED, y_FAST) ! start of y_ED%PlatformPtMesh%TranslationDisp field
      call SetBlockMatrix( dUdy, MeshMapData%SD_TP_2_ED_P%dM%m_uD, ED_Start, ED_Out_Start )
   end if
END SUBROUTINE Linear_ED_InputSolve_dy
!----------------------------------------------------------------------------------------------------------------------------------
!> This routine forms the dU^{BD}/dy^{ED}, dU^{BD}/dy^{BD}, and dU^{BD}/dy^{AD} blocks of dUdy. (i.e., how do 
!! changes in the ED, BD, and AD outputs effect the BD inputs?)
SUBROUTINE Linear_BD_InputSolve_dy( p_FAST, y_FAST, SrvD, u_ED, y_ED, y_AD, u_AD, BD, MeshMapData, dUdy, ErrStat, ErrMsg )

   TYPE(FAST_ParameterType),       INTENT(IN   )  :: p_FAST           !< Glue-code simulation parameters
   TYPE(FAST_OutputFileType),      INTENT(IN   )  :: y_FAST           !< FAST output file data (for linearization)
   type(ServoDyn_Data),            intent(in   )  :: SrvD             !< SrvD parameters
   TYPE(ED_InputType),             INTENT(INOUT)  :: u_ED             !< ED Inputs at t
   TYPE(ED_OutputType),            INTENT(IN   )  :: y_ED             !< ElastoDyn outputs (need translation displacement on meshes for loads mapping)
   TYPE(AD_OutputType),            INTENT(IN   )  :: y_AD             !< AeroDyn outputs
   TYPE(AD_InputType),             INTENT(INOUT)  :: u_AD             !< AD inputs (for AD-ED load linearization)
   TYPE(BeamDyn_Data),             INTENT(IN   )  :: BD               !< BD data at t
                                                                      
   TYPE(FAST_ModuleMapType),       INTENT(INOUT)  :: MeshMapData      !< Data for mapping between modules
   REAL(R8Ki),                     INTENT(INOUT)  :: dUdy(:,:)        !< Jacobian matrix of which we are computing the dU^(ED)/du^(AD) block
   INTEGER(IntKi),                 INTENT(  OUT)  :: ErrStat          !< Error status
   CHARACTER(*),                   INTENT(  OUT)  :: ErrMsg           !< Error message
   
      ! local variables
   INTEGER(IntKi)                                 :: j                ! Loops through StC instance
   INTEGER(IntKi)                                 :: K                ! Loops through blades
   INTEGER(IntKi)                                 :: SrvD_Out_Start   ! starting index of dUdy (column) where particular SrvD fields are located
   INTEGER(IntKi)                                 :: AD_Out_Start     ! starting index of dUdy (column) where particular AD fields are located
   INTEGER(IntKi)                                 :: BD_Start         ! starting index of dUdy (column) where particular BD fields are located
   INTEGER(IntKi)                                 :: BD_Out_Start     ! starting index of dUdy (column) where BD output fields are located
   INTEGER(IntKi)                                 :: ED_Out_Start     ! starting index of dUdy (column) where particular AD fields are located
   INTEGER(IntKi)                                 :: ErrStat2
   CHARACTER(ErrMsgLen)                           :: ErrMsg2
   REAL(R8Ki), ALLOCATABLE                        :: TempMat(:,:)     ! temporary matrix for getting linearization matrices when BD input and output meshes are not siblings
   CHARACTER(*), PARAMETER                        :: RoutineName = 'Linear_BD_InputSolve_dy' 
   
   
      ! Initialize error status
      
   ErrStat = ErrID_None
   ErrMsg = ""

   !..........
   ! dU^{ED}/du^{SrvD}
   !..........
   if (p_FAST%CompServo == MODULE_SrvD) then
      !--------------------
      ! Blade (BD or ED)
      if ( allocated(SrvD%y%BStCLoadMesh) ) then
         do j=1,size(SrvD%y%BStCLoadMesh,2)
            do K = 1,p_FAST%nBeams ! Loop through all blades
               if (SrvD%y%BStCLoadMesh(K,j)%Committed) then
                  ! Start of DistrLoad nodes
                  BD_Start = y_FAST%Lin%Modules(MODULE_BD)%Instance(k)%LinStartIndx(LIN_INPUT_COL) &
                           + BD%Input(1,k)%RootMotion%NNodes *18  & ! displacement, rotation, & acceleration fields for each node
                           + BD%Input(1,k)%PointLoad%NNodes  * 6    ! force + moment fields for each node
                  SrvD_Out_Start = y_FAST%Lin%Modules(MODULE_SrvD)%Instance(1)%LinStartIndx(LIN_INPUT_COL) - 1 + SrvD%p%Jac_Idx_BStC_y(1,k,j)
                  call Assemble_dUdy_Loads(SrvD%y%BStCLoadMesh(k,j), BD%Input(1,k)%DistrLoad, MeshMapData%BStC_P_2_BD_P_B(k,j), BD_Start, SrvD_Out_Start, dUdy)
               endif
            enddo
         enddo
      endif
   endif


   ! parts of dU^{BD}/dy^{AD} and dU^{BD}/dy^{BD}:
   
      ! BeamDyn inputs on blade from AeroDyn and BeamDyn
   IF ( p_FAST%CompAero == Module_AD ) THEN

      !!! ! This linearization was done in forming dUdu (see Linear_BD_InputSolve_du()), so we don't need to re-calculate these matrices 
      !!! ! while forming dUdy, too.
      !!!if (p_FAST%BD_OutputSibling) then
      !!!   CALL Linearize_Line2_to_Line2( y_AD%BladeLoad(k), BD%Input(1,k)%DistrLoad, MeshMapData%AD_L_2_BDED_B(k), ErrStat2, ErrMsg2, u_AD%BladeMotion(k), BD%y(k)%BldMotion )
      !!!else
      !!!   CALL Linearize_Line2_to_Line2( BD%y(k)%BldMotion, MeshMapData%y_BD_BldMotion_4Loads(k), MeshMapData%BD_L_2_BD_L(k), ErrStat2, ErrMsg2 )
      !!!   CALL Linearize_Line2_to_Line2( y_AD%BladeLoad(k), BD%Input(1,k)%DistrLoad, MeshMapData%AD_L_2_BDED_B(k), ErrStat2, ErrMsg2, u_AD%BladeMotion(k), MeshMapData%y_BD_BldMotion_4Loads(k) )
      !!!end if

      AD_Out_Start = y_FAST%Lin%Modules(MODULE_AD)%Instance(1)%LinStartIndx(LIN_OUTPUT_COL) + y_AD%rotors(1)%TowerLoad%NNodes * 6    ! start of y_AD%BladeLoad(1)%Force field [2 fields (force, moment) with 3 components]
      DO K = 1,p_FAST%nBeams ! Loop through all blades

         BD_Start = y_FAST%Lin%Modules(MODULE_BD)%Instance(k)%LinStartIndx(LIN_INPUT_COL) & ! start of BD%Input(1,k)%DistrLoad%Force field
                  + BD%Input(1,k)%RootMotion%NNodes *18  & ! displacement, rotation, & acceleration fields for each node
                  + BD%Input(1,k)%PointLoad%NNodes  * 6    ! force + moment fields for each node
            
            ! AD loads-to-BD loads transfer (dU^{BD}/dy^{AD}):
         call Assemble_dUdy_Loads(y_AD%rotors(1)%BladeLoad(k), BD%Input(1,k)%DistrLoad, MeshMapData%AD_L_2_BDED_B(k), BD_Start, AD_Out_Start, dUdy)
         AD_Out_Start = AD_Out_Start + y_AD%rotors(1)%BladeLoad(k)%NNodes*6  ! start of y_AD%BladeLoad(k+1)%Force field [skip the moments to get to forces on next blade]
         
         
            ! BD translation displacement-to-BD moment transfer (dU^{BD}/dy^{BD}):
         BD_Start = BD_Start + BD%Input(1,k)%DistrLoad%NNodes  * 3    ! start of BD%Input(1,k)%DistrLoad%Moment field (start with moment field)
         BD_Out_Start  = y_FAST%Lin%Modules(MODULE_BD)%Instance(k)%LinStartIndx(LIN_OUTPUT_COL) & ! start of BD%y(k)%BldMotion%TranslationDisp field
                       + BD%y(k)%ReactionForce%NNodes * 6 ! 2 fields with 3 components

         if (p_FAST%BD_OutputSibling) then
            call SetBlockMatrix( dUdy, MeshMapData%AD_L_2_BDED_B(k)%dM%m_uD, BD_Start, BD_Out_Start )
         else
            call AllocAry(TempMat, size(MeshMapData%AD_L_2_BDED_B(k)%dM%m_uD,1), size(MeshMapData%BD_L_2_BD_L(k)%dM%mi,2), 'TempMat', ErrStat2, ErrMsg2 )
               CALL SetErrStat( ErrStat2, ErrMsg2, ErrStat, ErrMsg, RoutineName)
               if (ErrStat>=AbortErrLev) return
            
                  ! these blocks should be small enough that we can use matmul instead of calling a LAPACK routine to do it.
            TempMat = matmul(MeshMapData%AD_L_2_BDED_B(k)%dM%m_uD,MeshMapData%BD_L_2_BD_L(k)%dM%mi)
            call SetBlockMatrix( dUdy, TempMat, BD_Start, BD_Out_Start )
            
            BD_Out_Start = BD_Out_Start + BD%y(k)%BldMotion%NNodes*3 ! start of BD%y(k)%BldMotion%Orientation field
            TempMat = matmul(MeshMapData%AD_L_2_BDED_B(k)%dM%m_uD,MeshMapData%BD_L_2_BD_L(k)%dM%fx_p)
            call SetBlockMatrix( dUdy, TempMat, BD_Start, BD_Out_Start )

            deallocate(TempMat) ! the next blade may have a different number of nodes
         end if

      END DO
            
   END IF ! aero loads
      
   ! U_ED_SD_HD_BD_Orca_Residual() in InputSolve Option 1; call to Transfer_ED_to_BD_tmp()
   !IF ( p_FAST%CompElast == Module_BD .and. BD_Solve_Option1) THEN
         
   ! Transfer ED motions to BD inputs (dU^{BD}/dy^{ED}):
   do k = 1,size(y_ED%BladeRootMotion)
      !!! ! This linearization was done in forming dUdu (see Linear_BD_InputSolve_du()), so we don't need to re-calculate these matrices 
      !!! ! while forming dUdy, too.
      !!!CALL Linearize_Point_to_Point( y_ED%BladeRootMotion(k), BD%Input(1,k)%RootMotion, MeshMapData%ED_P_2_BD_P(k), ErrStat2, ErrMsg2 )
   
      BD_Start = y_FAST%Lin%Modules(MODULE_BD)%Instance(k)%LinStartIndx(LIN_INPUT_COL) ! ! start of BD%Input(1,k)%RootMotion%TranslationDisp field
      ED_Out_Start = Indx_y_ED_BladeRoot_Start(y_ED, y_FAST, k) ! start of y_ED%BladeRootMotion(k)%TranslationDisp field
      
      call Assemble_dUdy_Motions(y_ED%BladeRootMotion(k), BD%Input(1,k)%RootMotion, MeshMapData%ED_P_2_BD_P(k), BD_Start, ED_Out_Start, dUdy)
   end do

END SUBROUTINE Linear_BD_InputSolve_dy
!----------------------------------------------------------------------------------------------------------------------------------
!> This routine forms the dU^{AD}/dy^{IfW} block of dUdy. (i.e., how do changes in the IfW outputs affect the AD inputs?)
SUBROUTINE Linear_AD_InputSolve_IfW_dy( p_FAST, y_FAST, u_AD, dUdy )

      ! Passed variables
   TYPE(FAST_ParameterType),       INTENT(IN   )  :: p_FAST         !< FAST parameter data    
   TYPE(FAST_OutputFileType),      INTENT(IN   )  :: y_FAST         !< FAST output file data (for linearization)
   TYPE(AD_InputType),             INTENT(INOUT)  :: u_AD           !< The inputs to AeroDyn
   REAL(R8Ki),                     INTENT(INOUT)  :: dUdy(:,:)      !< Jacobian matrix of which we are computing the dU^{AD}/dy^{IfW} block

      ! Local variables:

   INTEGER(IntKi)                               :: I           ! Loops through components
   INTEGER(IntKi)                               :: J           ! Loops through nodes / elements
   INTEGER(IntKi)                               :: K           ! Loops through blades
   INTEGER(IntKi)                               :: node
   INTEGER(IntKi)                               :: AD_Start   ! starting index of dUdy (row) where AD input equations (for specific fields) are located   

                  
   !-------------------------------------------------------------------------------------------------
   ! Set the inputs from inflow wind:
   !-------------------------------------------------------------------------------------------------
   !IF (p_FAST%CompInflow == MODULE_IfW) THEN !already checked in calling routine

      if (p_FAST%CompServo == MODULE_SrvD) then
         node = 2
      else
         node = 1
      end if
      
      
      AD_Start = Indx_u_AD_BladeInflow_Start(u_AD, y_FAST) ! start of u_AD%InflowOnBlade array
      
      do k=1,size(u_AD%rotors(1)%InflowOnBlade,3) ! blades
         do j=1,size(u_AD%rotors(1)%InflowOnBlade,2) ! nodes
            do i=1,3 !velocity component
               dUdy( AD_Start + i - 1, y_FAST%Lin%Modules(MODULE_IfW)%Instance(1)%LinStartIndx(LIN_OUTPUT_COL) + (node-1)*3 + i - 1 ) = -1.0_R8Ki
            end do
            node = node + 1
            AD_Start = AD_Start + 3
         end do         
      end do
                  
      if ( allocated(u_AD%rotors(1)%InflowOnTower) ) then         
         do j=1,size(u_AD%rotors(1)%InflowOnTower,2) !nodes
            do i=1,3 !velocity component
               dUdy( AD_Start + i - 1, y_FAST%Lin%Modules(MODULE_IfW)%Instance(1)%LinStartIndx(LIN_OUTPUT_COL) + (node-1)*3 + i - 1 ) = -1.0_R8Ki
            end do
            node = node + 1
            AD_Start = AD_Start + 3
         end do      
      end if
                     
   !END IF
   
   
END SUBROUTINE Linear_AD_InputSolve_IfW_dy
!----------------------------------------------------------------------------------------------------------------------------------
!> This routine forms the dU^{AD}/dy^{ED} and dU^{AD}/dy^{BD} blocks of dUdy. (i.e., how do changes in the ED and BD outputs affect 
!! the AD inputs?)
SUBROUTINE Linear_AD_InputSolve_NoIfW_dy( p_FAST, y_FAST, u_AD, y_ED, BD, MeshMapData, dUdy, ErrStat, ErrMsg )

      ! Passed variables
   TYPE(FAST_ParameterType),    INTENT(IN   )   :: p_FAST      !< FAST parameter data    
   TYPE(FAST_OutputFileType),   INTENT(IN   )   :: y_FAST      !< FAST output file data (for linearization)
   TYPE(AD_InputType),          INTENT(INOUT)   :: u_AD        !< The inputs to AeroDyn14
   TYPE(ED_OutputType),         INTENT(IN)      :: y_ED        !< The outputs from the structural dynamics module
   TYPE(BeamDyn_Data),          INTENT(IN   )   :: BD          !< BD data at t
   TYPE(FAST_ModuleMapType),    INTENT(INOUT)   :: MeshMapData !< Data for mapping between modules
   REAL(R8Ki),                  INTENT(INOUT)   :: dUdy(:,:)   !< Jacobian matrix of which we are computing the dU^{AD}/dy^{ED} block
   
   INTEGER(IntKi)                               :: ErrStat     !< Error status of the operation
   CHARACTER(*)                                 :: ErrMsg      !< Error message if ErrStat /= ErrID_None

      ! Local variables:

   INTEGER(IntKi)                               :: K           ! Loops through blades
   INTEGER(IntKi)                               :: AD_Start    ! starting index of dUdy (column) where particular AD fields are located
   INTEGER(IntKi)                               :: ED_Out_Start! starting index of dUdy (row) where particular ED fields are located
   INTEGER(IntKi)                               :: BD_Out_Start! starting index of dUdy (row) where particular BD fields are located
   INTEGER(IntKi)                               :: ErrStat2
   CHARACTER(ErrMsgLen)                         :: ErrMsg2 
   CHARACTER(*), PARAMETER                      :: RoutineName = 'Linear_AD_InputSolve_NoIfW_dy'

   
   ErrStat = ErrID_None
   ErrMsg  = ""
               
   !-------------------------------------------------------------------------------------------------
   ! Set the inputs from ElastoDyn and/or BeamDyn:
   !-------------------------------------------------------------------------------------------------
      !...................................
      ! tower
      !...................................
   IF (u_AD%rotors(1)%TowerMotion%Committed) THEN
            
      !!! ! This linearization was done in forming dUdu (see Linear_AD_InputSolve_du()), so we don't need to re-calculate these matrices 
      !!! ! while forming dUdy, too.
      !!!CALL Linearize_Line2_to_Line2( y_ED%TowerLn2Mesh, u_AD%TowerMotion, MeshMapData%ED_L_2_AD_L_T, ErrStat2, ErrMsg2 )
      
      AD_Start = Indx_u_AD_Tower_Start(u_AD, y_FAST) ! start of u_AD%TowerMotion%TranslationDisp field
      
         ED_Out_Start = Indx_y_ED_Tower_Start(y_ED, y_FAST) ! start of y_ED%TowerLn2Mesh%TranslationDisp field
         call Assemble_dUdy_Motions(y_ED%TowerLn2Mesh, u_AD%rotors(1)%TowerMotion, MeshMapData%ED_L_2_AD_L_T, AD_Start, ED_Out_Start, dUdy, skipRotVel=.true.)
      
   END IF
      
      !...................................
      ! hub
      !...................................
      CALL Linearize_Point_to_Point( y_ED%HubPtMotion, u_AD%rotors(1)%HubMotion, MeshMapData%ED_P_2_AD_P_H, ErrStat2, ErrMsg2 )
         CALL SetErrStat(ErrStat2,ErrMsg2,ErrStat,ErrMsg,RoutineName//':u_AD%HubMotion' )
         if (errStat>=AbortErrLev) return
         
      ! *** AD translational displacement: from ED translational displacement (MeshMapData%ED_P_2_AD_P_H%dM%mi) and orientation (MeshMapData%ED_P_2_AD_P_H%dM%fx_p)
      AD_Start = Indx_u_AD_Hub_Start(u_AD, y_FAST) ! start of u_AD%HubMotion%TranslationDisp field   
      ED_Out_Start = Indx_y_ED_Hub_Start(y_ED, y_FAST) ! start of y_ED%HubPtMotion%TranslationDisp field
      call SetBlockMatrix( dUdy, MeshMapData%ED_P_2_AD_P_H%dM%mi, AD_Start, ED_Out_Start )
   
      ED_Out_Start = Indx_y_ED_Hub_Start(y_ED, y_FAST) + y_ED%HubPtMotion%NNodes * 3 ! start of y_ED%HubPtMotion%Orientation field
      call SetBlockMatrix( dUdy, MeshMapData%ED_P_2_AD_P_H%dM%fx_p, AD_Start, ED_Out_Start )
         
      ! *** AD orientation: from ED orientation
      AD_Start = AD_Start + u_AD%rotors(1)%HubMotion%NNodes * 3 ! move past the AD translation disp field to orientation field         
      call SetBlockMatrix( dUdy, MeshMapData%ED_P_2_AD_P_H%dM%mi, AD_Start, ED_Out_Start )
      
      ! *** AD rotational velocity: from ED rotational velocity
      AD_Start = AD_Start + u_AD%rotors(1)%HubMotion%NNodes * 3 ! move past the AD orientation field to rotational velocity field          
      ED_Out_Start = Indx_y_ED_Hub_Start(y_ED, y_FAST) + y_ED%HubPtMotion%NNodes * 6 ! ! start of y_ED%HubPtMotion%RotationVel field
      call SetBlockMatrix( dUdy, MeshMapData%ED_P_2_AD_P_H%dM%mi, AD_Start, ED_Out_Start )
         

   
      !...................................
      ! blade root   
      !...................................
      DO k=1,size(y_ED%BladeRootMotion)
         CALL Linearize_Point_to_Point( y_ED%BladeRootMotion(k), u_AD%rotors(1)%BladeRootMotion(k), MeshMapData%ED_P_2_AD_P_R(k), ErrStat2, ErrMsg2 )
            CALL SetErrStat(ErrStat2,ErrMsg2,ErrStat,ErrMsg,RoutineName//':u_AD%BladeRootMotion('//trim(num2lstr(k))//')' )      
            if (errStat>=AbortErrLev) return
               
         ! *** AD orientation: from ED orientation
         AD_Start = Indx_u_AD_BladeRoot_Start(u_AD, y_FAST, k)       ! start of u_AD%BladeRootMotion(k)%Orientation field
      
         ED_Out_Start = Indx_y_ED_BladeRoot_Start(y_ED, y_FAST, k) & ! start of y_ED%BladeRootMotion(k)%TranslationDisp field
                      + y_ED%BladeRootMotion(k)%NNodes * 3           ! start of y_ED%BladeRootMotion(k)%Orientation field
         call SetBlockMatrix( dUdy, MeshMapData%ED_P_2_AD_P_R(k)%dM%mi, AD_Start, ED_Out_Start )
                  
      END DO
   
   
      !...................................
      ! blades
      !...................................
   IF (p_FAST%CompElast == Module_ED ) THEN
      
      
      DO k=1,size(y_ED%BladeLn2Mesh)
         !!! ! This linearization was done in forming dUdu (see Linear_AD_InputSolve_du()), so we don't need to re-calculate these matrices 
         !!! ! while forming dUdy, too.
         !!!CALL Linearize_Line2_to_Line2( y_ED%BladeLn2Mesh(k), u_AD%BladeMotion(k), MeshMapData%BDED_L_2_AD_L_B(k), ErrStat2, ErrMsg2 )
         
         AD_Start = Indx_u_AD_Blade_Start(u_AD, y_FAST, k)     ! start of u_AD%BladeMotion(k)%TranslationDisp field
         ED_Out_Start = Indx_y_ED_Blade_Start(y_ED, y_FAST, k) ! start of y_ED%BladeLn2Mesh(k)%TranslationDisp field
         CALL Assemble_dUdy_Motions(y_ED%BladeLn2Mesh(k), u_AD%rotors(1)%BladeMotion(k), MeshMapData%BDED_L_2_AD_L_B(k), AD_Start, ED_Out_Start, dUdy, skipRotAcc=.true.)
         
      END DO
      
   ELSEIF (p_FAST%CompElast == Module_BD ) THEN
      !!! ! This linearization was done in forming dUdu (see Linear_AD_InputSolve_du()), so we don't need to re-calculate these matrices 
      !!! ! while forming dUdy, too.
      !!!CALL Linearize_Line2_to_Line2( BD%y(k)%BldMotion, u_AD%BladeMotion(k), MeshMapData%BDED_L_2_AD_L_B(k), ErrStat2, ErrMsg2 )
      
      DO k=1,p_FAST%nBeams
         AD_Start     = Indx_u_AD_Blade_Start(u_AD, y_FAST, k)     ! start of u_AD%BladeMotion(k)%TranslationDisp field
         BD_Out_Start = y_FAST%Lin%Modules(Module_BD)%Instance(k)%LinStartIndx(LIN_OUTPUT_COL)
         
         CALL Assemble_dUdy_Motions(BD%y(k)%BldMotion, u_AD%rotors(1)%BladeMotion(k), MeshMapData%BDED_L_2_AD_L_B(k), AD_Start, BD_Out_Start, dUdy, skipRotAcc=.true.)
      END DO
   
   END IF
   
   
END SUBROUTINE Linear_AD_InputSolve_NoIfW_dy
!----------------------------------------------------------------------------------------------------------------------------------

!----------------------------------------------------------------------------------------------------------------------------------
!> This routine forms the dU^{HD}/du^{HD} blocks of dUdu.
SUBROUTINE Linear_HD_InputSolve_du( p_FAST, y_FAST, u_HD, y_ED, y_SD, MeshMapData, dUdu, ErrStat, ErrMsg )

      ! Passed variables
   TYPE(FAST_ParameterType),    INTENT(IN   )   :: p_FAST      !< FAST parameter data    
   TYPE(FAST_OutputFileType),   INTENT(IN   )   :: y_FAST      !< FAST output file data (for linearization)
   TYPE(HydroDyn_InputType),    INTENT(INOUT)   :: u_HD        !< The inputs to HydroDyn
   TYPE(ED_OutputType),         INTENT(IN)      :: y_ED        !< The outputs from the ElastoDyn structural dynamics module
   TYPE(SD_OutputType),         INTENT(IN)      :: y_SD        !< The outputs from the SubDyn structural dynamics module
   TYPE(FAST_ModuleMapType),    INTENT(INOUT)   :: MeshMapData !< Data for mapping between modules
   REAL(R8Ki),                  INTENT(INOUT)   :: dUdu(:,:)   !< Jacobian matrix of which we are computing the dU^{HD}/du^{HD} block
   
   INTEGER(IntKi)                               :: ErrStat     !< Error status of the operation
   CHARACTER(*)                                 :: ErrMsg      !< Error message if ErrStat /= ErrID_None

      ! Local variables:

   INTEGER(IntKi)                               :: HD_Start_td ! starting index of dUdu (column) where particular HD fields are located
   INTEGER(IntKi)                               :: HD_Start_tr ! starting index of dUdu (row) where particular HD fields are located
   INTEGER(IntKi)                               :: ErrStat2
   CHARACTER(ErrMsgLen)                         :: ErrMsg2 
   CHARACTER(*), PARAMETER                      :: RoutineName = 'Linear_HD_InputSolve_du'

   
   ErrStat = ErrID_None
   ErrMsg  = ""
               
   
   ! look at how the translational displacement gets transfered to the translational velocity and translational acceleration:
   !-------------------------------------------------------------------------------------------------
   ! Set the inputs from ElastoDyn:
   !-------------------------------------------------------------------------------------------------
      
   !..........
   ! dU^{HD}/du^{HD}
   ! note that the 1s on the diagonal have already been set, so we will fill in the off diagonal terms.
   !..........
   
   if ( p_FAST%CompHydro == Module_HD ) then ! HydroDyn-{ElastoDyn or SubDyn}
   
      !===================================================   
      !  y_ED%PlatformPtMesh and u_HD%PRPMesh ! this is always done with ED, even if using SD
      !=================================================== 
      
      ! Transfer ED motions to HD motion input (HD inputs depend on previously calculated HD inputs from ED):
      if ( u_HD%PRPMesh%Committed ) then
         call Linearize_Point_to_Point( y_ED%PlatformPtMesh, u_HD%PRPMesh, MeshMapData%ED_P_2_HD_PRP_P, ErrStat2, ErrMsg2 )
            call SetErrStat(ErrStat2,ErrMsg2,ErrStat,ErrMsg,RoutineName)
         
         ! HD is destination in the mapping, so we want M_{tv_uD} and M_{ta_uD}
            
         HD_Start_td = Indx_u_HD_PRP_Start(u_HD, y_FAST)  
         HD_Start_tr = HD_Start_td + u_HD%PRPMesh%NNodes * 6 ! skip 2 fields (TranslationDisp and Orientation) with 3 components before translational velocity field      
         
            ! translational velocity:
         if (allocated(MeshMapData%ED_P_2_HD_PRP_P%dM%tv_uD )) then             
            call SetBlockMatrix( dUdu, MeshMapData%ED_P_2_HD_PRP_P%dM%tv_ud, HD_Start_tr, HD_Start_td )
         end if
         
            ! translational acceleration:
         HD_Start_tr = HD_Start_tr + u_HD%PRPMesh%NNodes * 6 ! skip 2 fields ( TranslationVel and RotationVel)
         if (allocated(MeshMapData%ED_P_2_HD_PRP_P%dM%ta_uD )) then            
            call SetBlockMatrix( dUdu, MeshMapData%ED_P_2_HD_PRP_P%dM%ta_ud, HD_Start_tr, HD_Start_td )
         end if
      end if
      
      if ( p_FAST%CompSub == Module_None ) then 
         
         !===================================================   
         !  y_ED%PlatformPtMesh and u_HD%Morison%Mesh
         !===================================================    
      
            ! Transfer ED motions to HD motion input (HD inputs depend on previously calculated HD inputs from ED):
         if ( u_HD%Morison%Mesh%Committed ) then
            call Linearize_Point_to_Point( y_ED%PlatformPtMesh, u_HD%Morison%Mesh, MeshMapData%ED_P_2_HD_M_P, ErrStat2, ErrMsg2 )
               call SetErrStat(ErrStat2,ErrMsg2,ErrStat,ErrMsg,RoutineName)
         
            ! HD is destination in the mapping, so we want M_{tv_uD} and M_{ta_uD}
            
            HD_Start_td = Indx_u_HD_Morison_Start(u_HD, y_FAST)
            HD_Start_tr = HD_Start_td + u_HD%Morison%Mesh%NNodes * 6 ! skip 2 fields (TranslationDisp and Orientation) with 3 components before translational velocity field      
         
               ! translational velocity:
            if (allocated(MeshMapData%ED_P_2_HD_M_P%dM%tv_uD )) then             
               call SetBlockMatrix( dUdu, MeshMapData%ED_P_2_HD_M_P%dM%tv_ud, HD_Start_tr, HD_Start_td )
            end if
         
               ! translational acceleration:
            HD_Start_tr = HD_Start_tr + u_HD%Morison%Mesh%NNodes * 6 ! skip 2 fields ( TranslationVel and RotationVel)
            if (allocated(MeshMapData%ED_P_2_HD_M_P%dM%ta_uD )) then            
               call SetBlockMatrix( dUdu, MeshMapData%ED_P_2_HD_M_P%dM%ta_ud, HD_Start_tr, HD_Start_td )
            end if
         end if
      
      !===================================================   
      !  y_ED%PlatformPtMesh and u_HD%WAMITMesh
      !=================================================== 
         if ( u_HD%WAMITMesh%Committed ) then

            call Linearize_Point_to_Point( y_ED%PlatformPtMesh, u_HD%WAMITMesh, MeshMapData%ED_P_2_HD_W_P, ErrStat2, ErrMsg2 )
               call SetErrStat(ErrStat2,ErrMsg2,ErrStat,ErrMsg,RoutineName)
            HD_Start_td = Indx_u_HD_WAMIT_Start(u_HD, y_FAST)   
            HD_Start_tr = HD_Start_td + u_HD%WAMITMesh%NNodes  * 6 ! skip 2 fields (TranslationDisp and Orientation) with 3 components before translational velocity field       
               ! translational velocity:
            if (allocated(MeshMapData%ED_P_2_HD_W_P%dM%tv_uD )) then             
               call SetBlockMatrix( dUdu, MeshMapData%ED_P_2_HD_W_P%dM%tv_ud, HD_Start_tr, HD_Start_td )
            end if

               ! translational acceleration:
            HD_Start_tr = HD_Start_tr + u_HD%WAMITMesh%NNodes * 6 ! skip 2 fields ( TranslationVel and RotationVel)

            if (allocated(MeshMapData%ED_P_2_HD_W_P%dM%ta_uD )) then
               call SetBlockMatrix( dUdu, MeshMapData%ED_P_2_HD_W_P%dM%ta_ud, HD_Start_tr, HD_Start_td )
            end if
         end if 
         
         
      else if ( p_FAST%CompSub == Module_SD ) then
         
         
         !===================================================   
         !  y_SD%Y2Mesh and u_HD%Morison%Mesh
         !===================================================    
         if ( u_HD%Morison%Mesh%Committed ) then
            ! Transfer ED motions to HD motion input (HD inputs depend on previously calculated HD inputs from ED):
         
            call Linearize_Point_to_Point( y_SD%Y2Mesh, u_HD%Morison%Mesh, MeshMapData%SD_P_2_HD_M_P, ErrStat2, ErrMsg2 )
               call SetErrStat(ErrStat2,ErrMsg2,ErrStat,ErrMsg,RoutineName)
         
            ! HD is destination in the mapping, so we want M_{tv_uD} and M_{ta_uD}
            
            HD_Start_td = Indx_u_HD_Morison_Start(u_HD, y_FAST)  
            HD_Start_tr = HD_Start_td + u_HD%Morison%Mesh%NNodes * 6 ! skip 2 fields (TranslationDisp and Orientation) with 3 components before translational velocity field      
         
               ! translational velocity:
            if (allocated(MeshMapData%SD_P_2_HD_M_P%dM%tv_uD )) then             
               call SetBlockMatrix( dUdu, MeshMapData%SD_P_2_HD_M_P%dM%tv_ud, HD_Start_tr, HD_Start_td )
            end if
         
               ! translational acceleration:
            HD_Start_tr = HD_Start_tr + u_HD%Morison%Mesh%NNodes * 6 ! skip 2 fields ( TranslationVel and RotationVel)
            if (allocated(MeshMapData%SD_P_2_HD_M_P%dM%ta_uD )) then            
               call SetBlockMatrix( dUdu, MeshMapData%SD_P_2_HD_M_P%dM%ta_ud, HD_Start_tr, HD_Start_td )
            end if
         end if
      
      !===================================================   
      !  y_SD%Y2Mesh and u_HD%WAMITMesh
      !===================================================    
         if ( u_HD%WAMITMesh%Committed ) then
            call Linearize_Point_to_Point( y_SD%Y2Mesh, u_HD%WAMITMesh, MeshMapData%SD_P_2_HD_W_P, ErrStat2, ErrMsg2 )
               call SetErrStat(ErrStat2,ErrMsg2,ErrStat,ErrMsg,RoutineName)

            HD_Start_td = Indx_u_HD_WAMIT_Start(u_HD, y_FAST)  
            HD_Start_tr = HD_Start_td + u_HD%WAMITMesh%NNodes  * 6 ! skip 2 fields (TranslationDisp and Orientation) with 3 components before translational velocity field       
               ! translational velocity:
            if (allocated(MeshMapData%SD_P_2_HD_W_P%dM%tv_uD )) then             
               call SetBlockMatrix( dUdu, MeshMapData%SD_P_2_HD_W_P%dM%tv_ud, HD_Start_tr, HD_Start_td )
            end if

               ! translational acceleration:
            HD_Start_tr = HD_Start_tr + u_HD%WAMITMesh%NNodes * 6 ! skip 2 fields ( TranslationVel and RotationVel)

            if (allocated(MeshMapData%SD_P_2_HD_W_P%dM%ta_uD )) then
               call SetBlockMatrix( dUdu, MeshMapData%ED_P_2_HD_W_P%dM%ta_ud, HD_Start_tr, HD_Start_td )
            end if 
         end if
      
      end if
      
   end if
   
   
END SUBROUTINE Linear_HD_InputSolve_du
!----------------------------------------------------------------------------------------------------------------------------------
!> This routine forms the dU^{HD}/dy^{ED} block of dUdy. (i.e., how do changes in the ED outputs affect 
!! the HD inputs?)
SUBROUTINE Linear_HD_InputSolve_dy( p_FAST, y_FAST, u_HD, y_ED, y_SD, MeshMapData, dUdy, ErrStat, ErrMsg )

      ! Passed variables
   TYPE(FAST_ParameterType),    INTENT(IN   )   :: p_FAST      !< FAST parameter data    
   TYPE(FAST_OutputFileType),   INTENT(IN   )   :: y_FAST      !< FAST output file data (for linearization)
   TYPE(HydroDyn_InputType),    INTENT(INOUT)   :: u_HD        !< The inputs to HydroDyn
   TYPE(ED_OutputType),         INTENT(IN)      :: y_ED        !< The outputs from the ElastoDyn structural dynamics module
   TYPE(SD_OutputType),         INTENT(IN)      :: y_SD        !< The outputs from the SubDyn structural dynamics module
   TYPE(FAST_ModuleMapType),    INTENT(INOUT)   :: MeshMapData !< Data for mapping between modules
   REAL(R8Ki),                  INTENT(INOUT)   :: dUdy(:,:)   !< Jacobian matrix of which we are computing the dU^{HD}/dy^{ED} block
   
   INTEGER(IntKi)                               :: ErrStat     !< Error status of the operation
   CHARACTER(*)                                 :: ErrMsg      !< Error message if ErrStat /= ErrID_None

      ! Local variables:

   INTEGER(IntKi)                               :: HD_Start    ! starting index of dUdy (column) where particular HD fields are located
   INTEGER(IntKi)                               :: ED_Out_Start! starting index of dUdy (row) where particular ED fields are located
   INTEGER(IntKi)                               :: SD_Out_Start! starting index of dUdy (row) where particular SD fields are located
   CHARACTER(*), PARAMETER                      :: RoutineName = 'Linear_HD_InputSolve_dy'

   
   ErrStat = ErrID_None
   ErrMsg  = ""
           
   ! Add ED Platform mesh to HD PRP Mesh
   !  use Indx_u_HD_PRP_Start
   HD_Start     = Indx_u_HD_PRP_Start(u_HD, y_FAST)  ! start of u_HD%Morison%Mesh%TranslationDisp field     
   ED_Out_Start = Indx_y_ED_Platform_Start(y_ED, y_FAST) ! start of y_ED%PlatformPtMesh%TranslationDisp field
   call Assemble_dUdy_Motions(y_ED%PlatformPtMesh, u_HD%PRPMesh, MeshMapData%ED_P_2_HD_PRP_P, HD_Start, ED_Out_Start, dUdy, .false.)
   
   
   if ( p_FAST%CompSub == Module_None ) then 
      ! dU^{HD}/dy^{ED}
         !...................................
         ! Morison Mesh
         !...................................
      IF (u_HD%Morison%Mesh%Committed) THEN
            
         !!! ! This linearization was done in forming dUdu (see Linear_HD_InputSolve_du()), so we don't need to re-calculate these matrices 
         !!! ! while forming dUdy, too.
         !!!call Linearize_Point_to_Line2( y_ED%PlatformPtMesh, u_HD%Morison%Mesh, MeshMapData%ED_P_2_HD_M_P, ErrStat2, ErrMsg2 )
      
         HD_Start     = Indx_u_HD_Morison_Start(u_HD, y_FAST)  ! start of u_HD%Morison%Mesh%TranslationDisp field
         call Assemble_dUdy_Motions(y_ED%PlatformPtMesh, u_HD%Morison%Mesh, MeshMapData%ED_P_2_HD_M_P, HD_Start, ED_Out_Start, dUdy, .false.)
      END IF

         !...................................
         ! Lumped Platform Reference Pt Mesh
         !...................................
      IF (u_HD%WAMITMesh%Committed) THEN
            
         !!! ! This linearization was done in forming dUdu (see Linear_HD_InputSolve_du()), so we don't need to re-calculate these matrices 
         !!! ! while forming dUdy, too.
         !!!call Linearize_Point_to_Point( y_ED%PlatformPtMesh, u_HD%Mesh, MeshMapData%ED_P_2_HD_W_P, ErrStat2, ErrMsg2 )
      
         HD_Start     = Indx_u_HD_WAMIT_Start(u_HD, y_FAST)  ! start of u_HD%Mesh%TranslationDisp field
         call Assemble_dUdy_Motions(y_ED%PlatformPtMesh, u_HD%WAMITMesh, MeshMapData%ED_P_2_HD_W_P, HD_Start, ED_Out_Start, dUdy, .false.)
      END IF
      
   else if ( p_FAST%CompSub == Module_SD ) then
      ! dU^{HD}/dy^{SD}
      SD_Out_Start = Indx_y_SD_Y2Mesh_Start(y_SD, y_FAST)   ! start of y_SD%Y2Mesh%TranslationDisp field
         !...................................
         ! Morison Mesh
         !...................................
      IF (u_HD%Morison%Mesh%Committed) THEN
            
         !!! ! This linearization was done in forming dUdu (see Linear_HD_InputSolve_du()), so we don't need to re-calculate these matrices 
         !!! ! while forming dUdy, too.
         !!!call Linearize_Point_to_Line2( y_SD%Y2Mesh, u_HD%Morison%Mesh, MeshMapData%SD_P_2_HD_M_P, ErrStat2, ErrMsg2 )
      
         HD_Start     = Indx_u_HD_Morison_Start(u_HD, y_FAST)  ! start of u_HD%Morison%Mesh%TranslationDisp field              
         call Assemble_dUdy_Motions(y_SD%Y2Mesh, u_HD%Morison%Mesh, MeshMapData%SD_P_2_HD_M_P, HD_Start, SD_Out_Start, dUdy, .false.)
      END IF

         !...................................
         ! Lumped Platform Reference Pt Mesh
         !...................................
      IF (u_HD%WAMITMesh%Committed) THEN
            
         !!! ! This linearization was done in forming dUdu (see Linear_HD_InputSolve_du()), so we don't need to re-calculate these matrices 
         !!! ! while forming dUdy, too.
         !!!call Linearize_Point_to_Point( y_SD%Y2Mesh, u_HD%Mesh, MeshMapData%SD_P_2_HD_W_P, ErrStat2, ErrMsg2 )
      
         HD_Start     = Indx_u_HD_WAMIT_Start(u_HD, y_FAST)  ! start of u_HD%Mesh%TranslationDisp field
         call Assemble_dUdy_Motions(y_SD%Y2Mesh, u_HD%WAMITMesh, MeshMapData%SD_P_2_HD_W_P, HD_Start, SD_Out_Start, dUdy, .false.)
      END IF
   
   end if
   
   
END SUBROUTINE Linear_HD_InputSolve_dy

!----------------------------------------------------------------------------------------------------------------------------------
!> This routine forms the dU^{MAP}/dy^{ED} block of dUdy. (i.e., how do changes in the ED outputs affect 
!! the MAP inputs?)
SUBROUTINE Linear_MAP_InputSolve_dy( p_FAST, y_FAST, u_MAP, y_ED, y_SD, MeshMapData, dUdy, ErrStat, ErrMsg )

      ! Passed variables
   TYPE(FAST_ParameterType),    INTENT(IN   )   :: p_FAST      !< FAST parameter data    
   TYPE(FAST_OutputFileType),   INTENT(IN   )   :: y_FAST      !< FAST output file data (for linearization)
   TYPE(MAP_InputType),         INTENT(INOUT)   :: u_MAP       !< The inputs to MAP
   TYPE(ED_OutputType),         INTENT(IN)      :: y_ED        !< The outputs from the ElastoDyn structural dynamics module
   TYPE(SD_OutputType),         INTENT(IN)      :: y_SD        !< The outputs from the SubDyn structural dynamics module
   TYPE(FAST_ModuleMapType),    INTENT(INOUT)   :: MeshMapData !< Data for mapping between modules
   REAL(R8Ki),                  INTENT(INOUT)   :: dUdy(:,:)   !< Jacobian matrix of which we are computing the dU^{MAP}/dy^{ED} block
   
   INTEGER(IntKi)                               :: ErrStat     !< Error status of the operation
   CHARACTER(*)                                 :: ErrMsg      !< Error message if ErrStat /= ErrID_None

      ! Local variables:

   INTEGER(IntKi)                               :: MAP_Start   ! starting index of dUdy (column) where particular MAP fields are located
   INTEGER(IntKi)                               :: ED_Out_Start! starting index of dUdy (row) where particular ED fields are located
   INTEGER(IntKi)                               :: SD_Out_Start! starting index of dUdy (row) where particular SD fields are located
   INTEGER(IntKi)                               :: ErrStat2
   CHARACTER(ErrMsgLen)                         :: ErrMsg2 
   CHARACTER(*), PARAMETER                      :: RoutineName = 'Linear_MAP_InputSolve_dy'

   
   ErrStat = ErrID_None
   ErrMsg  = ""
   IF (u_MAP%PtFairDisplacement%Committed) THEN 
         !...................................
         ! FairLead Mesh
         !...................................

      MAP_Start    = y_FAST%Lin%Modules(MODULE_MAP)%Instance(1)%LinStartIndx(LIN_INPUT_COL)
      
      if ( p_FAST%CompSub == Module_SD ) THEN
         ! dU^{MAP}/dy^{SD}
         SD_Out_Start = Indx_y_SD_Y3Mesh_Start(y_SD, y_FAST) ! start of y_SD%Y3Mesh%TranslationDisp field
         call Linearize_Point_to_Point( y_SD%Y3Mesh, u_MAP%PtFairDisplacement, MeshMapData%SDy3_P_2_Mooring_P, ErrStat2, ErrMsg2 )
         call Assemble_dUdy_Motions(y_SD%Y3Mesh    , u_MAP%PtFairDisplacement, MeshMapData%SDy3_P_2_Mooring_P, MAP_Start, SD_Out_Start, dUdy, OnlyTranslationDisp=.true.)

      else if ( p_FAST%CompSub == Module_None ) THEN
         ! dU^{MAP}/dy^{ED}
         ED_Out_Start = Indx_y_ED_Platform_Start(y_ED, y_FAST) ! start of y_ED%PlatformPtMesh%TranslationDisp field
         call Linearize_Point_to_Point( y_ED%PlatformPtMesh, u_MAP%PtFairDisplacement, MeshMapData%ED_P_2_Mooring_P, ErrStat2, ErrMsg2 )
         call Assemble_dUdy_Motions(y_ED%PlatformPtMesh, u_MAP%PtFairDisplacement, MeshMapData%ED_P_2_Mooring_P, MAP_Start, ED_Out_Start, dUdy, OnlyTranslationDisp=.true.)

       end if  
      
   END IF
END SUBROUTINE Linear_MAP_InputSolve_dy

!----------------------------------------------------------------------------------------------------------------------------------

!> This routine allocates the state matrices for the glue code and concatenates the module-level state matrices into
!! the first step of computing the full system state matrices. This routine returns
!! \f$ A = A^{ED} \f$, \f$ B = \begin{bmatrix} 0 & 0 & B^{ED} & 0 \end{bmatrix} \f$,
!! \f$ C = \begin{bmatrix} 0 \\ 0 \\ C^{ED} \\ 0 \end{bmatrix} \f$, and 
!! \f$ D = \begin{bmatrix} D^{IfW} & 0 & 0 & 0 \\ 0 &  D^{SrvD} & 0 & 0 \\ 0 & 0 &  D^{ED} & 0 \\ 0 & 0 & 0 &  D^{AD}\end{bmatrix}\f$.
SUBROUTINE Glue_FormDiag( p_FAST, y_FAST, ErrStat, ErrMsg )

   TYPE(FAST_ParameterType), INTENT(IN   ) :: p_FAST              !< Parameters for the glue code
   TYPE(FAST_OutputFileType),INTENT(INOUT) :: y_FAST              !< Output variables for the glue code
           
   INTEGER(IntKi),           INTENT(  OUT) :: ErrStat             !< Error status of the operation
   CHARACTER(*),             INTENT(  OUT) :: ErrMsg              !< Error message if ErrStat /= ErrID_None

   
   
      ! local variables
   INTEGER(IntKi)                          :: ThisModule          ! Module ID # 
   
   INTEGER(IntKi)                          :: i                   ! module loop counter
   INTEGER(IntKi)                          :: k                   ! module instance loop counter
   INTEGER(IntKi)                          :: r                   ! row loop counter
   INTEGER(IntKi)                          :: c                   ! column loop counter
   INTEGER(IntKi)                          :: r_start             ! row in glue matrix where module block matrix starts
   INTEGER(IntKi)                          :: c_start             ! column in glue matrix where module block matrix starts
   
   INTEGER(IntKi)                          :: ErrStat2            ! local error status
   CHARACTER(ErrMsgLen)                    :: ErrMsg2             ! local error message
   CHARACTER(*),             PARAMETER     :: RoutineName = 'Glue_FormDiag' 
   
   ErrStat = ErrID_None
   ErrMsg = ""
   
   
   
   !.....................................
   ! Allocate the state matrices if necessary:
   !.....................................

   if (.not. allocated(y_FAST%Lin%Glue%A)) then ! assume none of them are allocated
      ! A: rows = x; columns = x
      call AllocAry(y_FAST%Lin%Glue%A, y_FAST%Lin%Glue%SizeLin(LIN_ContSTATE_COL), &
                                       y_FAST%Lin%Glue%SizeLin(LIN_ContSTATE_COL), 'A', ErrStat2, ErrMsg2)
         call SetErrStat(ErrStat2,ErrMsg2,ErrStat,ErrMsg,RoutineName)
         
      !B: rows = x; columns = u
      call AllocAry(y_FAST%Lin%Glue%B, y_FAST%Lin%Glue%SizeLin(LIN_ContSTATE_COL), &
                                       y_FAST%Lin%Glue%SizeLin(LIN_INPUT_COL), 'B', ErrStat2, ErrMsg2)
         call SetErrStat(ErrStat2,ErrMsg2,ErrStat,ErrMsg,RoutineName)
         
      !C: rows = y; columns = x
      call AllocAry(y_FAST%Lin%Glue%C, y_FAST%Lin%Glue%SizeLin(LIN_OUTPUT_COL), &
                                       y_FAST%Lin%Glue%SizeLin(LIN_ContSTATE_COL), 'C', ErrStat2, ErrMsg2)
         call SetErrStat(ErrStat2,ErrMsg2,ErrStat,ErrMsg,RoutineName)
         
      !D: rows = y; columns = u
      call AllocAry(y_FAST%Lin%Glue%D, y_FAST%Lin%Glue%SizeLin(LIN_OUTPUT_COL), &
                                       y_FAST%Lin%Glue%SizeLin(LIN_INPUT_COL), 'D', ErrStat2, ErrMsg2)
         call SetErrStat(ErrStat2,ErrMsg2,ErrStat,ErrMsg,RoutineName)
                  
      if (ErrStat>=AbortErrLev) return
   end if
   
   
   ! The equations of the matrices returned from this routine are really just a general form with the null matrices removed:      
   
   ! A
   y_FAST%Lin%Glue%A = 0.0_R8Ki
   r_start = 1
   c_start = 1
   do i = 1,p_FAST%Lin_NumMods
      ThisModule = p_FAST%Lin_ModOrder( i )
      
      do k=1,size(y_FAST%Lin%Modules(ThisModule)%Instance)
         if (allocated( y_FAST%Lin%Modules(ThisModule)%Instance(k)%A) ) then
            do c=1,size( y_FAST%Lin%Modules(ThisModule)%Instance(k)%A, 2)
               do r=1,size( y_FAST%Lin%Modules(ThisModule)%Instance(k)%A, 1)
                  y_FAST%Lin%Glue%A(r_start + r - 1, c_start + c - 1) = y_FAST%Lin%Modules(ThisModule)%Instance(k)%A(r,c)
               end do
            end do
         end if
      
         r_start = r_start + y_FAST%Lin%Modules(ThisModule)%Instance(k)%SizeLin(LIN_ContSTATE_COL)
         c_start = c_start + y_FAST%Lin%Modules(ThisModule)%Instance(k)%SizeLin(LIN_ContSTATE_COL)
      end do
   end do
   
    
   ! B
   y_FAST%Lin%Glue%B = 0.0_R8Ki
   r_start = 1
   c_start = 1
   do i = 1,p_FAST%Lin_NumMods
      ThisModule = p_FAST%Lin_ModOrder( i )
      
      do k=1,size(y_FAST%Lin%Modules(ThisModule)%Instance)
         if (allocated( y_FAST%Lin%Modules(ThisModule)%Instance(k)%B) ) then
            do c=1,size( y_FAST%Lin%Modules(ThisModule)%Instance(k)%B, 2)
               do r=1,size( y_FAST%Lin%Modules(ThisModule)%Instance(k)%B, 1)
                  y_FAST%Lin%Glue%B(r_start + r - 1, c_start + c - 1) = y_FAST%Lin%Modules(ThisModule)%Instance(k)%B(r,c)
               end do
            end do
         end if
      
         r_start = r_start + y_FAST%Lin%Modules(ThisModule)%Instance(k)%SizeLin(LIN_ContSTATE_COL)
         c_start = c_start + y_FAST%Lin%Modules(ThisModule)%Instance(k)%SizeLin(LIN_INPUT_COL)
      end do
   end do
   
   ! C
   y_FAST%Lin%Glue%C = 0.0_R8Ki
   r_start = 1
   c_start = 1
   do i = 1,p_FAST%Lin_NumMods
      ThisModule = p_FAST%Lin_ModOrder( i )
      
      do k=1,size(y_FAST%Lin%Modules(ThisModule)%Instance)
         if (allocated( y_FAST%Lin%Modules(ThisModule)%Instance(k)%C) ) then
            do c=1,size( y_FAST%Lin%Modules(ThisModule)%Instance(k)%C, 2)
               do r=1,size( y_FAST%Lin%Modules(ThisModule)%Instance(k)%C, 1)
                  y_FAST%Lin%Glue%C(r_start + r - 1, c_start + c - 1) = y_FAST%Lin%Modules(ThisModule)%Instance(k)%C(r,c)
               end do
            end do
         end if
      
         r_start = r_start + y_FAST%Lin%Modules(ThisModule)%Instance(k)%SizeLin(LIN_OUTPUT_COL)
         c_start = c_start + y_FAST%Lin%Modules(ThisModule)%Instance(k)%SizeLin(LIN_ContSTATE_COL)
      end do
   end do   
   
   ! D
   y_FAST%Lin%Glue%D = 0.0_R8Ki
   r_start = 1
   c_start = 1
   do i = 1,p_FAST%Lin_NumMods
      ThisModule = p_FAST%Lin_ModOrder( i )
      
      do k=1,size(y_FAST%Lin%Modules(ThisModule)%Instance)
         if (allocated( y_FAST%Lin%Modules(ThisModule)%Instance(k)%D) ) then
            do c=1,size( y_FAST%Lin%Modules(ThisModule)%Instance(k)%D, 2)
               do r=1,size( y_FAST%Lin%Modules(ThisModule)%Instance(k)%D, 1)
                  y_FAST%Lin%Glue%D(r_start + r - 1, c_start + c - 1) = y_FAST%Lin%Modules(ThisModule)%Instance(k)%D(r,c)
               end do
            end do
         end if
      
         r_start = r_start + y_FAST%Lin%Modules(ThisModule)%Instance(k)%SizeLin(LIN_OUTPUT_COL)
         c_start = c_start + y_FAST%Lin%Modules(ThisModule)%Instance(k)%SizeLin(LIN_INPUT_COL)
      end do
   end do      
   
   
END SUBROUTINE Glue_FormDiag      
!----------------------------------------------------------------------------------------------------------------------------------
!> This routine forms the full-system state matrices for linearization: A, B, C, and D.
!! Note that it uses LAPACK_GEMM instead of MATMUL for matrix multiplications because of stack-space issues (these
!! matrices get large quickly).
SUBROUTINE Glue_StateMatrices( p_FAST, y_FAST, dUdu, dUdy, ErrStat, ErrMsg )

   TYPE(FAST_ParameterType), INTENT(IN   ) :: p_FAST              !< Parameters for the glue code
   TYPE(FAST_OutputFileType),INTENT(INOUT) :: y_FAST              !< Output variables for the glue code
   REAL(R8Ki),               INTENT(INOUT) :: dUdu(:,:)           !< glue-code Jacobian: \f$ \frac{\partial U}{\partial u} \f$; on exit will hold G^{-1}*dUdu
   REAL(R8Ki),               INTENT(INOUT) :: dUdy(:,:)           !< glue-code Jacobian: \f$ \frac{\partial U}{\partial y} \f$; on exit will hold G^{-1}*dUdy
           
   INTEGER(IntKi),           INTENT(  OUT) :: ErrStat             !< Error status of the operation
   CHARACTER(*),             INTENT(  OUT) :: ErrMsg              !< Error message if ErrStat /= ErrID_None

   
   
      ! local variables
   REAL(R8Ki), ALLOCATABLE                 :: G(:,:), tmp(:,:) ! variables for glue-code linearization
   INTEGER(IntKi), ALLOCATABLE             :: ipiv(:)
            
   INTEGER(IntKi)                          :: ErrStat2            ! local error status
   CHARACTER(ErrMsgLen)                    :: ErrMsg2             ! local error message
   CHARACTER(*),             PARAMETER     :: RoutineName = 'Glue_StateMatrices' 
   
   ErrStat = ErrID_None
   ErrMsg = ""
   
   !LIN-TODO: Update doc string comments below for SrvD, HD, MAP, SD
   
   !.....................................   
   ! allocate the glue-code state matrices; after this call they will contain the state matrices from the 
   ! modules (without glue-code influence) on their diagonals
   !.....................................   
   call Glue_FormDiag( p_FAST, y_FAST, ErrStat2, ErrMsg2 )
      call SetErrStat(ErrStat2,ErrMsg2,ErrStat,ErrMsg,RoutineName)
      if (ErrStat >=AbortErrLev) then
         call cleanup()
         return
      end if
   
      
   !if (p_FAST%LinInputs == LIN_NONE .or. p_FAST%LinOutputs == LIN_NONE) then
   !       the glue-code input-output solve doesn't affect the rest of the equations, so we'll just return early
   !   call cleanup()
   !   return
   !end if
      
   
   !..................................... 
   ! solve for state matrices:
   !..................................... 
   
   ! *** get G matrix ****
   !----------------------
   if (.not. allocated(G)) then
      call AllocAry(G, size(dUdu,1), size(dUdu,2), 'G', ErrStat2, ErrMsg2)
      call SetErrStat(ErrStat2,ErrMsg2,ErrStat,ErrMsg,RoutineName)
      
      call AllocAry( ipiv, size(dUdu,1), 'ipiv', ErrStat2, ErrMsg2 ) ! size(G,1)
      call SetErrStat(ErrStat2,ErrMsg2,ErrStat,ErrMsg,RoutineName)
            
      if (ErrStat >=AbortErrLev) then
         call cleanup()
         return
      end if            
   end if      
   
   !G = dUdu + matmul( dUdy, y_FAST%Lin%Glue%D )            
   G = dUdu
   call LAPACK_GEMM( 'N', 'N', 1.0_R8Ki, dUdy, y_FAST%Lin%Glue%D, 1.0_R8Ki, G, ErrStat2, ErrMsg2 )
      call SetErrStat(ErrStat2,ErrMsg2,ErrStat,ErrMsg,RoutineName)
      
   ! because G can be ill-conditioned, we are going to precondition with G_hat = S^(-1) * G * S
   ! we will also multiply the right-hand-side of the equations that need G inverse so that 
   ! dUdy_hat = S^(-1)*dUdy and dUdu_hat = S^(-1)*dUdu
   call Precondition(p_FAST, y_FAST, G, dUdu, dUdy)

   
   ! now we need to form G_hat^(-1) * (S^-1*dUdy) and G^(-1) * (S^-1*dUdu)   
      ! factor G for the two solves:
   CALL LAPACK_getrf( M=size(G,1), N=size(G,2), A=G, IPIV=ipiv, ErrStat=ErrStat2, ErrMsg=ErrMsg2 )
      call SetErrStat(ErrStat2,ErrMsg2,ErrStat,ErrMsg,RoutineName)
      if (ErrStat >= AbortErrLev) then
         call cleanup() 
         return
      end if
      
    ! after the this solve, dUdy holds G_hat^(-1) * dUdy_hat:
   CALL LAPACK_getrs( trans='N', N=size(G,2), A=G, IPIV=ipiv, B=dUdy, ErrStat=ErrStat2, ErrMsg=ErrMsg2 )
      call SetErrStat(ErrStat2,ErrMsg2,ErrStat,ErrMsg,RoutineName)

    ! after the this solve, dUdu holds G_hat^(-1) * dUdu_hat:
   CALL LAPACK_getrs( trans='N', N=size(G,2), A=G, IPIV=ipiv, B=dUdu, ErrStat=ErrStat2, ErrMsg=ErrMsg2 )
      call SetErrStat(ErrStat2,ErrMsg2,ErrStat,ErrMsg,RoutineName)   
         
   deallocate(G)    ! we're finished with the solves, so let's get rid of them
   deallocate(ipiv) ! we're finished with the solves, so let's get rid of them

   ! after this call, dUdu holds G^(-1)*dUdu and dUdy holds G^(-1)*dUdy:
   call Postcondition(p_FAST, y_FAST, dUdu, dUdy)

                    
   ! *** get tmp matrix  for A and C calculations ****
   !----------------------         
   call AllocAry(tmp, y_FAST%Lin%Glue%SizeLin(LIN_INPUT_COL), y_FAST%Lin%Glue%SizeLin(LIN_ContSTATE_COL), 'G^-1*dUdy*C', ErrStat2, ErrMsg2)
      call SetErrStat(ErrStat2,ErrMsg2,ErrStat,ErrMsg,RoutineName)
      if (errStat>=AbortErrLev) then
         call cleanup()
         return
      end if
      
   !tmp = G^(-1) * dUdy * diag(C)
   call LAPACK_GEMM( 'N', 'N', 1.0_R8Ki, dUdy, y_FAST%Lin%Glue%C, 0.0_R8Ki, tmp, ErrStat2, ErrMsg2 )
      call SetErrStat(ErrStat2,ErrMsg2,ErrStat,ErrMsg,RoutineName)
      
                        
   !  A
   !----------------------         
   !> \f{equation}{ A = 
   !! \begin{bmatrix} A^{ED} & 0 & 0 \\ 0 & A^{BD} & 0 \\ 0 & 0 & A^{HD}\end{bmatrix} - 
   !! \begin{bmatrix} 0 & 0 & B^{ED} & 0 & 0 & 0 & 0 \\ 0 & 0 & 0 & B^{BD} & 0 & 0 & 0 \\ 0 & 0 & 0 & 0 & 0 & B^{HD}\end{bmatrix} \,
   !! \begin{bmatrix} G \end{bmatrix}^{-1} \, \frac{\partial U}{\partial y} \, \begin{bmatrix} 0 & 0 & 0 \\ 0 & 0 & 0 \\ C^{ED} & 0 & 0 \\ 0 & C^{BD} & 0 \\ 0 & 0 & 0 \\ 0 & 0 & C^{HD} \\ 0 & 0 & 0\end{bmatrix}
   !! \f}
   !y_FAST%Lin%Glue%A = y_FAST%Lin%Glue%A - matmul( y_FAST%Lin%Glue%B, tmp )  
   call LAPACK_GEMM( 'N', 'N', -1.0_R8Ki, y_FAST%Lin%Glue%B, tmp, 1.0_R8Ki, y_FAST%Lin%Glue%A, ErrStat2, ErrMsg2 )
      call SetErrStat(ErrStat2,ErrMsg2,ErrStat,ErrMsg,RoutineName)

   !  C
   !----------------------         
   !> \f{equation}{ C = \begin{bmatrix} 0 & 0 \\ 0 & 0 \\ C^{ED} & 0 \\ 0 & C^{BD} \\ 0 & 0 \end{bmatrix} - 
   !! \begin{bmatrix} D^{IfW} & 0 & 0 & 0 & 0 \\ 0 &  D^{SrvD} & 0 & 0 & 0 \\ 0 & 0 &  D^{ED} & 0 & 0 \\ 0 & 0 & 0 & D^{BD} & 0\\ 0 & 0 & 0 & 0 & D^{AD}\end{bmatrix} \,
   !! \begin{bmatrix} G \end{bmatrix}^{-1} \, \frac{\partial U}{\partial y} \, \begin{bmatrix} 0 & 0 \\ 0 & 0 \\ C^{ED} & 0 \\ 0 & C^{BD} \\ 0 & 0 \end{bmatrix}
   !! \f}
   !y_FAST%Lin%Glue%C = y_FAST%Lin%Glue%C - matmul( y_FAST%Lin%Glue%D, tmp ) 
   call LAPACK_GEMM( 'N', 'N', -1.0_R8Ki, y_FAST%Lin%Glue%D, tmp, 1.0_R8Ki, y_FAST%Lin%Glue%C, ErrStat2, ErrMsg2 )
      call SetErrStat(ErrStat2,ErrMsg2,ErrStat,ErrMsg,RoutineName)
      
   deallocate(tmp)
   
         
   !  B
   !----------------------         
   !> \f{equation}{ B = \begin{bmatrix} 0 & 0 \\ 0 & 0 \\ B^{ED} & 0 \\ 0 & B^{BD} \\ 0 & 0 \end{bmatrix} \,
   !! \begin{bmatrix} G \end{bmatrix}^{-1} \, \frac{\partial U}{\partial u}
   !! \f}
   call AllocAry(tmp,size(y_FAST%Lin%Glue%B,1),size(y_FAST%Lin%Glue%B,2),'tmp',ErrStat2,ErrMsg2)
      call SetErrStat(ErrStat2,ErrMsg2,ErrStat,ErrMsg,RoutineName)
      if (errStat>=AbortErrLev) then
         call cleanup()
         return
      end if
   tmp = y_FAST%Lin%Glue%B   
         
   !y_FAST%Lin%Glue%B = matmul( y_FAST%Lin%Glue%B, dUdu ) 
   call LAPACK_GEMM( 'N', 'N', 1.0_R8Ki, tmp, dUdu, 0.0_R8Ki, y_FAST%Lin%Glue%B, ErrStat2, ErrMsg2 )
      call SetErrStat(ErrStat2,ErrMsg2,ErrStat,ErrMsg,RoutineName)
   deallocate(tmp)      
      
   !  D
   !----------------------         
   !> \f{equation}{ D = \begin{bmatrix} D^{IfW} & 0 & 0 & 0 & 0 \\ 0 &  D^{SrvD} & 0 & 0 & 0 \\ 0 & 0 &  D^{ED} & 0 & 0 \\ 0 & 0 & 0 & D^{BD} & 0\\ 0 & 0 & 0 & 0 & D^{AD}\end{bmatrix} \,
   !! \begin{bmatrix} G \end{bmatrix}^{-1} \, \frac{\partial U}{\partial u}
   !! \f}
   call AllocAry(tmp,size(y_FAST%Lin%Glue%D,1),size(y_FAST%Lin%Glue%D,2),'tmp',ErrStat2,ErrMsg2)
      call SetErrStat(ErrStat2,ErrMsg2,ErrStat,ErrMsg,RoutineName)
      if (errStat>=AbortErrLev) then
         call cleanup()
         return
      end if
   tmp = y_FAST%Lin%Glue%D
         
   !y_FAST%Lin%Glue%D = matmul( y_FAST%Lin%Glue%D, dUdu )
   call LAPACK_GEMM( 'N', 'N', 1.0_R8Ki, tmp, dUdu, 0.0_R8Ki, y_FAST%Lin%Glue%D, ErrStat2, ErrMsg2 )
      call SetErrStat(ErrStat2,ErrMsg2,ErrStat,ErrMsg,RoutineName)   
   deallocate(tmp)    
   
   call cleanup()
      
contains
   subroutine cleanup()
      if (allocated(ipiv)) deallocate(ipiv)     
      if (allocated(G)) deallocate(G)
      if (allocated(tmp)) deallocate(tmp)
   end subroutine cleanup   
END SUBROUTINE Glue_StateMatrices
!----------------------------------------------------------------------------------------------------------------------------------
!> This routine returns the preconditioned matrix, \f$ \hat{G} \f$, such that \f$ \hat{G} = S^(-1) G S \f$ with \f$S^(-1)\f$ defined
!! such that loads are scaled by p_FAST\%UJacSclFact. It also returns the preconditioned matrices \f$ \hat{dUdu} \f$ and 
!! \f$ \hat{dUdy} \f$ such that \f$ \hat{dUdu} = S^(-1) dUdu \f$ and
!! \f$ \hat{dUdy} = S^(-1) dUdy \f$ for the right-hand sides of the equations to be solved.
SUBROUTINE Precondition(p_FAST, y_FAST, G, dUdu, dUdy)


   TYPE(FAST_ParameterType), INTENT(IN   ) :: p_FAST              !< Parameters for the glue code
   TYPE(FAST_OutputFileType),INTENT(INOUT) :: y_FAST              !< Output variables for the glue code
   REAL(R8Ki),               INTENT(INOUT) :: G(:,:)              !< variable for glue-code linearization (in is G; out is G_hat)
   REAL(R8Ki),               INTENT(INOUT) :: dUdu(:,:)           !< jacobian in FAST linearization from right-hand-side of equation
   REAL(R8Ki),               INTENT(INOUT) :: dUdy(:,:)           !< jacobian in FAST linearization from right-hand-side of equation

   integer :: r, c
   
   !! Change G to G_hat:
   do c = 1,size(y_FAST%Lin%Glue%IsLoad_u)
   
      if ( y_FAST%Lin%Glue%IsLoad_u(c) ) then

         do r = 1,size(y_FAST%Lin%Glue%IsLoad_u)
            if ( .not. y_FAST%Lin%Glue%IsLoad_u(r) ) then
               ! column is load, but row is a motion:
               G(r,c) = G(r,c) * p_FAST%UJacSclFact
            end if
         end do
         
      else
      
         do r = 1,size(y_FAST%Lin%Glue%IsLoad_u)
            if ( y_FAST%Lin%Glue%IsLoad_u(r) ) then
               ! column is motion, but row is a load:
               G(r,c) = G(r,c) / p_FAST%UJacSclFact
            end if
         end do
         
      end if
         
   end do
   
   
   !! Change dUdu to dUdu_hat (note that multiplying on the left multiplies the entire row):
   do r = 1,size(y_FAST%Lin%Glue%IsLoad_u)
   
      if ( y_FAST%Lin%Glue%IsLoad_u(r) ) then
         dUdu(r,:) = dUdu(r,:) / p_FAST%UJacSclFact
      end if
   
   end do

   !! Change dUdy to dUdy_hat:
   do r = 1,size(y_FAST%Lin%Glue%IsLoad_u)
   
      if ( y_FAST%Lin%Glue%IsLoad_u(r) ) then
         dUdy(r,:) = dUdy(r,:) / p_FAST%UJacSclFact
      end if
   
   end do
   
   
END SUBROUTINE Precondition
!----------------------------------------------------------------------------------------------------------------------------------
!> This routine returns the matrices \f$ \tilde{dUdu} \f$ and \f$ \tilde{dUdy} \f$ such that 
!! \f$ \tilde{dUdu} = G^(-1) dUdu \f$ and
!! \f$ \tilde{dUdy} = G^(-1) dUdy \f$, which have been solved using the preconditioned system defined in fast_lin::precondition.
SUBROUTINE Postcondition(p_FAST, y_FAST, dUdu, dUdy)


   TYPE(FAST_ParameterType), INTENT(IN   ) :: p_FAST              !< Parameters for the glue code
   TYPE(FAST_OutputFileType),INTENT(INOUT) :: y_FAST              !< Output variables for the glue code
   REAL(R8Ki),               INTENT(INOUT) :: dUdu(:,:)           !< jacobian in FAST linearization from right-hand-side of equation
   REAL(R8Ki),               INTENT(INOUT) :: dUdy(:,:)           !< jacobian in FAST linearization from right-hand-side of equation

   integer :: r
   
   !! Change S^(-1) * G_hat^(-1) * dUdu_hat to G^(-1) * dUdu (note that multiplying on the left multiplies the entire row):
   do r = 1,size(y_FAST%Lin%Glue%IsLoad_u)
   
      if ( y_FAST%Lin%Glue%IsLoad_u(r) ) then
         dUdu(r,:) = dUdu(r,:) * p_FAST%UJacSclFact
      end if
   
   end do

   !! Change S^(-1) * G_hat^(-1) * dUdy_hat to G^(-1) * dUdy (note that multiplying on the left multiplies the entire row):
   do r = 1,size(y_FAST%Lin%Glue%IsLoad_u)
   
      if ( y_FAST%Lin%Glue%IsLoad_u(r) ) then
         dUdy(r,:) = dUdy(r,:) * p_FAST%UJacSclFact
      end if
   
   end do
   
   
END SUBROUTINE Postcondition
!----------------------------------------------------------------------------------------------------------------------------------
SUBROUTINE SetBlockMatrix( matrix, submatrix, RowStart, ColStart )
   REAL(R8Ki),     INTENT(INOUT)  :: matrix(:,:)      !< matrix that will have the negative of the submatrix block added to it
   REAL(R8Ki),     INTENT(IN )    :: submatrix(:,:)   !< block matrix that needs to be added to matrix
   INTEGER(IntKi), INTENT(IN )    :: RowStart         !< first row in matrix where submatrix should start
   INTEGER(IntKi), INTENT(IN )    :: ColStart         !< first column in matrix where submatrix should start

   INTEGER(IntKi)                 :: col
   INTEGER(IntKi)                 :: row

   
   do col=1,size( submatrix, 2)
      do row=1,size( submatrix, 1)
         matrix(RowStart + row - 1, ColStart + col - 1) = - submatrix(row,col) ! note the negative sign here!!!!
      end do
   end do
   
   
END SUBROUTINE SetBlockMatrix
!----------------------------------------------------------------------------------------------------------------------------------
SUBROUTINE SumBlockMatrix( matrix, submatrix, RowStart, ColStart )
   REAL(R8Ki),     INTENT(INOUT)  :: matrix(:,:)      !< matrix that will have the negative of the submatrix block added to it
   REAL(R8Ki),     INTENT(IN )    :: submatrix(:,:)   !< block matrix that needs to be added to matrix
   INTEGER(IntKi), INTENT(IN )    :: RowStart         !< first row in matrix where submatrix should start
   INTEGER(IntKi), INTENT(IN )    :: ColStart         !< first column in matrix where submatrix should start

   INTEGER(IntKi)                 :: col
   INTEGER(IntKi)                 :: row

   
   do col=1,size( submatrix, 2)
      do row=1,size( submatrix, 1)
         matrix(RowStart + row - 1, ColStart + col - 1) = matrix(RowStart + row - 1, ColStart + col - 1) &
                                                        - submatrix(row,col) ! note the negative sign here!!!!
      end do
   end do
   
   
END SUBROUTINE SumBlockMatrix
!----------------------------------------------------------------------------------------------------------------------------------
!> This routine assembles the linearization matrices for transfer of motion fields between two meshes.
!> It set the following block matrix, which is the dUdy block for transfering output (source) mesh \f$y\f$ to the
!! input (destination) mesh \f$u\f$:\n
!! \f$ M = - \begin{bmatrix} M_{mi}      & M_{f_{\times p}} & 0      & 0                & 0      & 0                \\
!!                           0           & M_{mi}           & 0      & 0                & 0      & 0                \\
!!                           M_{tv\_uS}  & 0                & M_{mi} & M_{f_{\times p}} & 0      & 0                \\
!!                           0           & 0                & 0      & M_{mi}           & 0      & 0                \\
!!                           M_{ta\_uS}  & 0                & 0      & M_{ta\_rv}       & M_{mi} & M_{f_{\times p}} \\
!!                           0           & 0                & 0      & 0                & 0      & M_{mi}           \\
!! \end{bmatrix} \f$
!! where the matrices correspond to 
!! \f$ \left\{ \begin{matrix}
!!      \vec{u}^S \\
!!      \vec{\theta}^S \\
!!      \vec{v}^S \\
!!      \vec{\omega}^S \\
!!      \vec{a}^S \\
!!      \vec{\alpha}^S \\
!! \end{matrix} \right\} \f$
SUBROUTINE Assemble_dUdy_Motions(y, u, MeshMap, BlockRowStart, BlockColStart, dUdy, skipRotVel, skipRotAcc, onlyTranslationDisp)
   TYPE(MeshType),    INTENT(IN)     :: y                      !< the output (source) mesh that is transfering motions
   TYPE(MeshType),    INTENT(IN)     :: u                      !< the input (destination) mesh that is receiving motions
   TYPE(MeshMapType), INTENT(IN)     :: MeshMap                !< the mesh mapping from y to u
   INTEGER(IntKi),    INTENT(IN)     :: BlockRowStart          !< the index of the row defining the block of dUdy to be set
   INTEGER(IntKi),    INTENT(IN)     :: BlockColStart          !< the index of the column defining the block of dUdy to be set
   REAL(R8Ki),        INTENT(INOUT)  :: dUdy(:,:)              !< full Jacobian matrix
   LOGICAL, OPTIONAL, INTENT(IN)     :: skipRotVel             !< if present and true, we skip the rotational velocity and both acceleration fields and return early
   LOGICAL, OPTIONAL, INTENT(IN)     :: onlyTranslationDisp    !< if present and true, we set only the destination translationDisp fields and return early
   LOGICAL, OPTIONAL, INTENT(IN)     :: skipRotAcc             !< if present and true, we skip the rotational acceleration field
   
   INTEGER(IntKi)                    :: row
   INTEGER(IntKi)                    :: col
   
!! \f$M_{mi}\f$ is modmesh_mapping::meshmaplinearizationtype::mi (motion identity)\n
!! \f$M_{f_{\times p}}\f$ is modmesh_mapping::meshmaplinearizationtype::fx_p \n
!! \f$M_{tv\_uD}\f$ is modmesh_mapping::meshmaplinearizationtype::tv_uD \n
!! \f$M_{tv\_uS}\f$ is modmesh_mapping::meshmaplinearizationtype::tv_uS \n
!! \f$M_{ta\_uD}\f$ is modmesh_mapping::meshmaplinearizationtype::ta_uD \n
!! \f$M_{ta\_uS}\f$ is modmesh_mapping::meshmaplinearizationtype::ta_uS \n
!! \f$M_{ta\_rv}\f$ is modmesh_mapping::meshmaplinearizationtype::ta_rv \n

      !*** row for translational displacement ***
         ! source translational displacement to destination translational displacement:
      row = BlockRowStart                    ! start of u%TranslationDisp field
      col = BlockColStart                    ! start of y%TranslationDisp field
      call SetBlockMatrix( dUdy, MeshMap%dM%mi, row, col )

         ! source orientation to destination translational displacement:
      row = BlockRowStart                    ! start of u%TranslationDisp field
      col = BlockColStart + y%NNodes*3       ! start of y%Orientation field [skip 1 field with 3 components]
      call SetBlockMatrix( dUdy, MeshMap%dM%fx_p, row, col )


      if (PRESENT(onlyTranslationDisp)) then
         if (onlyTranslationDisp) return ! destination includes only the translational displacement field, so we'll just return
      end if


      !*** row for orientation ***
         ! source orientation to destination orientation:
      row = BlockRowStart + u%NNodes*3       ! start of u%Orientation field [skip 1 field with 3 components]
      col = BlockColStart + y%NNodes*3       ! start of y%Orientation field [skip 1 field with 3 components]
      call SetBlockMatrix( dUdy, MeshMap%dM%mi, row, col )


      !*** row for translational velocity ***
         ! source translational displacement to destination translational velocity:
      row = BlockRowStart + u%NNodes*6       ! start of u%TranslationVel field [skip 2 fields with 3 components]
      col = BlockColStart                    ! start of y%TranslationDisp field
      call SetBlockMatrix( dUdy, MeshMap%dM%tv_us, row, col )

         ! source translational velocity to destination translational velocity:
      row = BlockRowStart + u%NNodes*6       ! start of u%TranslationVel field [skip 2 fields with 3 components]
      col = BlockColStart + y%NNodes*6       ! start of y%TranslationVel field [skip 2 fields with 3 components]
      call SetBlockMatrix( dUdy, MeshMap%dM%mi, row, col )

         ! source rotational velocity to destination translational velocity:
      row = BlockRowStart + u%NNodes*6       ! start of u%TranslationVel field [skip 2 fields with 3 components]
      col = BlockColStart + y%NNodes*9       ! start of y%RotationVel field [skip 3 fields with 3 components]
      call SetBlockMatrix( dUdy, MeshMap%dM%fx_p, row, col )


      if (PRESENT(skipRotVel)) then
         if (skipRotVel) return ! destination does not include rotational velocities or accelerations, so we'll just return
      end if


      !*** row for rotational velocity ***
         ! source rotational velocity to destination rotational velocity:
      row = BlockRowStart + u%NNodes*9       ! start of u%RotationVel field [skip 3 fields with 3 components]
      col = BlockColStart + y%NNodes*9       ! start of y%RotationVel field [skip 3 fields with 3 components]
      call SetBlockMatrix( dUdy, MeshMap%dM%mi, row, col )


      !*** row for translational acceleration ***
         ! source translational displacement to destination translational acceleration:
      row = BlockRowStart + u%NNodes*12      ! start of u%TranslationAcc field [skip 4 fields with 3 components]
      col = BlockColStart                    ! start of y%TranslationDisp field
      call SetBlockMatrix( dUdy, MeshMap%dM%ta_us, row, col )

         ! source rotational velocity to destination translational acceleration:
      row = BlockRowStart + u%NNodes*12      ! start of u%TranslationAcc field [skip 4 fields with 3 components]
      col = BlockColStart + y%NNodes*9       ! start of y%RotationVel field [skip 3 fields with 3 components]
      call SetBlockMatrix( dUdy, MeshMap%dM%ta_rv, row, col )

         ! source translational acceleration to destination translational acceleration:
      row = BlockRowStart + u%NNodes*12      ! start of u%TranslationAcc field [skip 4 fields with 3 components]
      col = BlockColStart + y%NNodes*12      ! start of y%TranslationAcc field [skip 4 fields with 3 components]
      call SetBlockMatrix( dUdy, MeshMap%dM%mi, row, col )

         ! source rotational acceleration to destination translational acceleration:
      row = BlockRowStart + u%NNodes*12      ! start of u%TranslationAcc field [skip 4 fields with 3 components]
      col = BlockColStart + y%NNodes*15      ! start of y%RotationAcc field [skip 5 fields with 3 components]
      call SetBlockMatrix( dUdy, MeshMap%dM%fx_p, row, col )


      if (PRESENT(skipRotAcc)) then
         if (skipRotAcc) return ! destination does not include rotational accelerations, so we'll just return
      end if


      !*** row for rotational acceleration ***
         ! source rotational acceleration to destination rotational acceleration
      row = BlockRowStart + u%NNodes*15      ! start of u%RotationAcc field [skip 5 fields with 3 components]
      col = BlockColStart + y%NNodes*15      ! start of y%RotationAcc field [skip 5 fields with 3 components]
      call SetBlockMatrix( dUdy, MeshMap%dM%mi, row, col )


END SUBROUTINE Assemble_dUdy_Motions
!----------------------------------------------------------------------------------------------------------------------------------
!> This routine assembles the linearization matrices for transfer of load fields between two meshes.
!> It set the following block matrix, which is the dUdy block for transfering output (source) mesh \f$y\f$ to the
!! input (destination) mesh \f$u\f$:\n
!! \f$ M = - \begin{bmatrix} M_{li}      & 0       \\
!!                           M_{fm}      & M_{li}  \\
!! \end{bmatrix} \f$
!! & M_{mi} & } 
!! \f$ \left\{ \begin{matrix}
!!      \vec{F}^S \\
!!      \vec{M}^S
!! \end{matrix} \right\} \f$
SUBROUTINE Assemble_dUdy_Loads(y, u, MeshMap, BlockRowStart, BlockColStart, dUdy)
   TYPE(MeshType),    INTENT(IN)     :: y             !< the output (source) mesh that is transfering loads
   TYPE(MeshType),    INTENT(IN)     :: u             !< the input (destination) mesh that is receiving loads
   TYPE(MeshMapType), INTENT(IN)     :: MeshMap       !< the mesh mapping from y to u
   INTEGER(IntKi),    INTENT(IN)     :: BlockRowStart !< the index of the row defining the block of dUdy to be set
   INTEGER(IntKi),    INTENT(IN)     :: BlockColStart !< the index of the column defining the block of dUdy to be set
   REAL(R8Ki),        INTENT(INOUT)  :: dUdy(:,:)     !< full Jacobian matrix
   
   INTEGER(IntKi)                    :: row
   INTEGER(IntKi)                    :: col
   
      !*** row for force ***
         ! source force to destination force:
      row = BlockRowStart                    ! start of u%Force field
      col = BlockColStart                    ! start of y%Force field
      call SetBlockMatrix( dUdy, MeshMap%dM%li, row, col )

      !*** row for moment ***
         ! source force to destination moment:
      row = BlockRowStart + u%NNodes*3       ! start of u%Moment field [skip 1 field with 3 components]
      col = BlockColStart                    ! start of y%Force field
      call SetBlockMatrix( dUdy, MeshMap%dM%m_f, row, col )
      
      if (allocated(y%Moment)) then
         ! source moment to destination moment:
         row = BlockRowStart + u%NNodes*3       ! start of u%Moment field [skip 1 field with 3 components]
         col = BlockColStart + y%NNodes*3       ! start of y%Moment field [skip 1 field with 3 components]
         call SetBlockMatrix( dUdy, MeshMap%dM%li, row, col )
      end if
      
END SUBROUTINE Assemble_dUdy_Loads


!----------------------------------------------------------------------------------------------------------------------------------
!> This routine returns the starting index for the u_ED%BladePtLoads(BladeNum) mesh in the FAST linearization inputs.
FUNCTION Indx_u_ED_Blade_Start(u_ED, y_FAST, BladeNum) RESULT(ED_Start)
   TYPE(FAST_OutputFileType),      INTENT(IN )  :: y_FAST           !< FAST output file data (for linearization)
   TYPE(ED_InputType),             INTENT(IN )  :: u_ED             !< ED Inputs at t
   INTEGER,                        INTENT(IN )  :: BladeNum         !< blade number to find index for
   INTEGER                                      :: k                !< blade number loop

   INTEGER                                      :: ED_Start         !< starting index of this blade mesh in ElastoDyn inputs

   ED_Start = y_FAST%Lin%Modules(Module_ED)%Instance(1)%LinStartIndx(LIN_INPUT_COL) 
   if (allocated(u_ED%BladePtLoads)) then
      do k = 1,min(BladeNum-1, size(u_ED%BladePtLoads))
         ED_Start = ED_Start + u_ED%BladePtLoads(k)%NNodes * 6  ! 3 forces + 3 moments at each node on each blade
      end do
   end if

END FUNCTION Indx_u_ED_Blade_Start
!----------------------------------------------------------------------------------------------------------------------------------
!> This routine returns the starting index for the u_ED%PlatformPtMesh mesh in the FAST linearization inputs.
FUNCTION Indx_u_ED_Platform_Start(u_ED, y_FAST) RESULT(ED_Start)
   TYPE(FAST_OutputFileType),      INTENT(IN )  :: y_FAST           !< FAST output file data (for linearization)
   TYPE(ED_InputType),             INTENT(IN )  :: u_ED             !< ED Inputs at t
   INTEGER                                      :: ED_Start         !< starting index of this mesh

   ED_Start = Indx_u_ED_Blade_Start(u_ED, y_FAST, MaxNBlades+1) ! skip all of the blades to get to start of platform
END FUNCTION Indx_u_ED_Platform_Start
!----------------------------------------------------------------------------------------------------------------------------------
!> This routine returns the starting index for the u_ED%TowerPtLoads mesh in the FAST linearization inputs.
FUNCTION Indx_u_ED_Tower_Start(u_ED, y_FAST) RESULT(ED_Start)
   TYPE(FAST_OutputFileType),      INTENT(IN )  :: y_FAST           !< FAST output file data (for linearization)
   TYPE(ED_InputType),             INTENT(IN )  :: u_ED             !< ED Inputs at t

   INTEGER                                      :: ED_Start         !< starting index of this mesh

   ED_Start = Indx_u_ED_Platform_Start(u_ED, y_FAST)
   ED_Start = ED_Start + u_ED%PlatformPtMesh%NNodes * 6            ! 3 forces + 3 moments at each node
END FUNCTION Indx_u_ED_Tower_Start
!----------------------------------------------------------------------------------------------------------------------------------
!> This routine returns the starting index for the u_ED%HubPtLoad mesh in the FAST linearization inputs.
FUNCTION Indx_u_ED_Hub_Start(u_ED, y_FAST) RESULT(ED_Start)
   TYPE(FAST_OutputFileType),      INTENT(IN )  :: y_FAST           !< FAST output file data (for linearization)
   TYPE(ED_InputType),             INTENT(IN )  :: u_ED             !< ED Inputs at t

   INTEGER                                      :: ED_Start         !< starting index of this mesh

   ED_Start = Indx_u_ED_Tower_Start(u_ED, y_FAST)
   ED_Start = ED_Start + u_ED%TowerPtLoads%NNodes * 6            ! 3 forces + 3 moments at each node
END FUNCTION Indx_u_ED_Hub_Start
!----------------------------------------------------------------------------------------------------------------------------------
!> This routine returns the starting index for the u_ED%NacelleLoads mesh in the FAST linearization inputs.
FUNCTION Indx_u_ED_Nacelle_Start(u_ED, y_FAST) RESULT(ED_Start)
   TYPE(FAST_OutputFileType),      INTENT(IN )  :: y_FAST           !< FAST output file data (for linearization)
   TYPE(ED_InputType),             INTENT(IN )  :: u_ED             !< ED Inputs at t

   INTEGER                                      :: ED_Start         !< starting index of this mesh

   ED_Start = Indx_u_ED_Hub_Start(u_ED, y_FAST)
   ED_Start = ED_Start + u_ED%HubPtLoad%NNodes * 6            ! 3 forces + 3 moments at each node
END FUNCTION Indx_u_ED_Nacelle_Start
!----------------------------------------------------------------------------------------------------------------------------------
!> This routine returns the starting index for the u_ED%BladePitchCom array in the FAST linearization inputs.
FUNCTION Indx_u_ED_BlPitchCom_Start(u_ED, y_FAST) RESULT(ED_Start)
   TYPE(FAST_OutputFileType),      INTENT(IN )  :: y_FAST           !< FAST output file data (for linearization)
   TYPE(ED_InputType),             INTENT(IN )  :: u_ED             !< ED Inputs at t

   INTEGER                                      :: ED_Start         !< starting index of this mesh

   ED_Start = Indx_u_ED_Nacelle_Start(u_ED, y_FAST)
   ED_Start = ED_Start + u_ED%NacelleLoads%NNodes * 6            ! 3 forces + 3 moments at each node
END FUNCTION Indx_u_ED_BlPitchCom_Start
!----------------------------------------------------------------------------------------------------------------------------------

!----------------------------------------------------------------------------------------------------------------------------------
!> This routine returns the starting index for the y_ED%BladeLn2Mesh(BladeNum) mesh in the FAST linearization outputs.
FUNCTION Indx_y_ED_Blade_Start(y_ED, y_FAST, BladeNum) RESULT(ED_Out_Start)
   TYPE(FAST_OutputFileType),      INTENT(IN )  :: y_FAST           !< FAST output file data (for linearization)
   TYPE(ED_OutputType),            INTENT(IN )  :: y_ED             !< ED outputs at t
   INTEGER,                        INTENT(IN )  :: BladeNum         !< blade number to find index for
   INTEGER                                      :: k                !< blade number loop

   INTEGER                                      :: ED_Out_Start     !< starting index of this blade mesh in ElastoDyn outputs

   ED_Out_Start = y_FAST%Lin%Modules(MODULE_ED)%Instance(1)%LinStartIndx(LIN_OUTPUT_COL) ! start of y_ED%BladeLn2Mesh(1)%TranslationDisp field (blade motions in y_ED)
   if (allocated(y_ED%BladeLn2Mesh)) then
      do k = 1,min(BladeNum-1,SIZE(y_ED%BladeLn2Mesh,1)) ! Loop through all blades (p_ED%NumBl)
         ED_Out_Start = ED_Out_Start + y_ED%BladeLn2Mesh(k)%NNodes*18 ! 6 fields with 3 components on each blade
      end do
   end if

END FUNCTION Indx_y_ED_Blade_Start
!----------------------------------------------------------------------------------------------------------------------------------
!> This routine returns the starting index for the y_ED%PlatformPtMesh mesh in the FAST linearization outputs.
FUNCTION Indx_y_ED_Platform_Start(y_ED, y_FAST) RESULT(ED_Out_Start)
   TYPE(FAST_OutputFileType),      INTENT(IN )  :: y_FAST           !< FAST output file data (for linearization)
   TYPE(ED_OutputType),            INTENT(IN )  :: y_ED             !< ED outputs at t

   INTEGER                                      :: ED_Out_Start     !< starting index of this mesh in ElastoDyn outputs

   ED_Out_Start = Indx_y_ED_Blade_Start(y_ED, y_FAST, MaxNBlades+1) ! skip all of the blades to get to start of platform
END FUNCTION Indx_y_ED_Platform_Start
!----------------------------------------------------------------------------------------------------------------------------------
!> This routine returns the starting index for the y_ED%TowerLn2Mesh mesh in the FAST linearization outputs.
FUNCTION Indx_y_ED_Tower_Start(y_ED, y_FAST) RESULT(ED_Out_Start)
   TYPE(FAST_OutputFileType),      INTENT(IN )  :: y_FAST           !< FAST output file data (for linearization)
   TYPE(ED_OutputType),            INTENT(IN )  :: y_ED             !< ED outputs at t

   INTEGER                                      :: ED_Out_Start     !< starting index of this mesh in ElastoDyn outputs

   ED_Out_Start = Indx_y_ED_Platform_Start(y_ED, y_FAST)
   ED_Out_Start = ED_Out_Start + y_ED%PlatformPtMesh%NNodes*18 ! 6 fields with 3 components
END FUNCTION Indx_y_ED_Tower_Start
!----------------------------------------------------------------------------------------------------------------------------------
!> This routine returns the starting index for the y_ED%HubPtMesh mesh in the FAST linearization outputs.
FUNCTION Indx_y_ED_Hub_Start(y_ED, y_FAST) RESULT(ED_Out_Start)
   TYPE(FAST_OutputFileType),      INTENT(IN )  :: y_FAST           !< FAST output file data (for linearization)
   TYPE(ED_OutputType),            INTENT(IN )  :: y_ED             !< ED outputs at t

   INTEGER                                      :: ED_Out_Start     !< starting index of this mesh in ElastoDyn outputs

   ED_Out_Start = Indx_y_ED_Tower_Start(y_ED, y_FAST)
   ED_Out_Start = ED_Out_Start + y_ED%TowerLn2Mesh%NNodes*18 ! 6 fields with 3 components
END FUNCTION Indx_y_ED_Hub_Start
!----------------------------------------------------------------------------------------------------------------------------------
!> This routine returns the starting index for the y_ED%BladeRootMotion(BladeNum) mesh in the FAST linearization outputs.
FUNCTION Indx_y_ED_BladeRoot_Start(y_ED, y_FAST, BladeNum) RESULT(ED_Out_Start)
   TYPE(FAST_OutputFileType),      INTENT(IN )  :: y_FAST           !< FAST output file data (for linearization)
   TYPE(ED_OutputType),            INTENT(IN )  :: y_ED             !< ED outputs at t
   INTEGER,                        INTENT(IN )  :: BladeNum         !< blade number to find index for
   INTEGER                                      :: k                !< blade number loop

   INTEGER                                      :: ED_Out_Start     !< starting index of this blade mesh in ElastoDyn outputs

   ED_Out_Start = Indx_y_ED_Hub_Start(y_ED, y_FAST)
   ED_Out_Start = ED_Out_Start + y_ED%HubPtMotion%NNodes*9 ! 3 fields with 3 components
   
   do k = 1,min(BladeNum-1,size(y_ED%BladeRootMotion))
      ED_Out_Start = ED_Out_Start + y_ED%BladeRootMotion(k)%NNodes*18
   end do
END FUNCTION Indx_y_ED_BladeRoot_Start
!----------------------------------------------------------------------------------------------------------------------------------
!> This routine returns the starting index for the y_ED%BladeRootMotion(BladeNum) mesh in the FAST linearization outputs.
FUNCTION Indx_y_ED_Nacelle_Start(y_ED, y_FAST) RESULT(ED_Out_Start)
   TYPE(FAST_OutputFileType),      INTENT(IN )  :: y_FAST           !< FAST output file data (for linearization)
   TYPE(ED_OutputType),            INTENT(IN )  :: y_ED             !< ED outputs at t
   INTEGER                                      :: k                !< blade number loop

   INTEGER                                      :: ED_Out_Start     !< starting index of this blade mesh in ElastoDyn outputs

   ED_Out_Start = Indx_y_ED_BladeRoot_Start(y_ED, y_FAST, size(y_ED%BladeRootMotion))        ! start of last blade root
   ED_Out_Start = ED_Out_Start + y_ED%BladeRootMotion(size(y_ED%BladeRootMotion))%NNodes*18  ! N blade roots, 6 fields with 3 components per blade.
   ED_Out_Start = ED_Out_Start + y_ED%NacelleMotion%NNodes*18     ! 6 fields with 3 components
END FUNCTION Indx_y_ED_Nacelle_Start
!----------------------------------------------------------------------------------------------------------------------------------
!> This routine returns the starting index for y_ED%Yaw in the FAST linearization outputs.
FUNCTION Indx_y_Yaw_Start(y_FAST, ThisModule) RESULT(ED_Out_Start)
   TYPE(FAST_OutputFileType),      INTENT(IN )  :: y_FAST           !< FAST output file data (for linearization)
   INTEGER,                        INTENT(IN )  :: ThisModule       !< which structural module this is for

   INTEGER                                      :: ED_Out_Start     !< starting index of this blade mesh in ElastoDyn outputs

   
   ED_Out_Start = y_FAST%Lin%Modules(thisModule)%Instance(1)%LinStartIndx(LIN_OUTPUT_COL) + y_FAST%Lin%Modules(thisModule)%Instance(1)%SizeLin(LIN_OUTPUT_COL) & !end of ED outputs (+1)
                - y_FAST%Lin%Modules(thisModule)%Instance(1)%NumOutputs - 3 ! start of ED where Yaw, YawRate, HSS_Spd occur (right before WriteOutputs)
                
END FUNCTION Indx_y_Yaw_Start
!----------------------------------------------------------------------------------------------------------------------------------

!----------------------------------------------------------------------------------------------------------------------------------
!> This routine returns the starting index for the u_AD%TowerMotion mesh in the FAST linearization inputs.
FUNCTION Indx_u_AD_Tower_Start(u_AD, y_FAST) RESULT(AD_Start)
   TYPE(FAST_OutputFileType),      INTENT(IN )  :: y_FAST           !< FAST output file data (for linearization)
   TYPE(AD_InputType),             INTENT(IN )  :: u_AD             !< AD Inputs at t

   INTEGER                                      :: AD_Start         !< starting index of this mesh in AeroDyn inputs

   AD_Start = y_FAST%Lin%Modules(Module_AD)%Instance(1)%LinStartIndx(LIN_INPUT_COL) 

END FUNCTION Indx_u_AD_Tower_Start
!----------------------------------------------------------------------------------------------------------------------------------
!> This routine returns the starting index for the u_AD%HubMotion mesh in the FAST linearization inputs.
FUNCTION Indx_u_AD_Hub_Start(u_AD, y_FAST) RESULT(AD_Start)
   TYPE(FAST_OutputFileType),      INTENT(IN )  :: y_FAST           !< FAST output file data (for linearization)
   TYPE(AD_InputType),             INTENT(IN )  :: u_AD             !< AD Inputs at t

   INTEGER                                      :: AD_Start         !< starting index of this mesh in AeroDyn inputs

   AD_Start = Indx_u_AD_Tower_Start(u_AD, y_FAST) + u_AD%rotors(1)%TowerMotion%NNodes * 9  ! 3 fields (MASKID_TRANSLATIONDISP,MASKID_Orientation,MASKID_TRANSLATIONVel) with 3 components

END FUNCTION Indx_u_AD_Hub_Start
!----------------------------------------------------------------------------------------------------------------------------------
!> This routine returns the starting index for the u_AD%BladeRootMotion(k) mesh in the FAST linearization inputs.
FUNCTION Indx_u_AD_BladeRoot_Start(u_AD, y_FAST, BladeNum) RESULT(AD_Start)
   TYPE(FAST_OutputFileType),      INTENT(IN )  :: y_FAST           !< FAST output file data (for linearization)
   TYPE(AD_InputType),             INTENT(IN )  :: u_AD             !< AD Inputs at t
   INTEGER,                        INTENT(IN )  :: BladeNum         !< blade number to find index for
   INTEGER                                      :: k                !< blade number loop

   INTEGER                                      :: AD_Start         !< starting index of this mesh in AeroDyn inputs

   AD_Start = Indx_u_AD_Hub_Start(u_AD, y_FAST) + u_AD%rotors(1)%HubMotion%NNodes * 9  ! 3 fields (MASKID_TRANSLATIONDISP,MASKID_Orientation,MASKID_RotationVel) with 3 components
   
   do k = 1,min(BladeNum-1,size(u_AD%rotors(1)%BladeRootMotion))
      AD_Start = AD_Start + u_AD%rotors(1)%BladeRootMotion(k)%NNodes * 3 ! 1 field (MASKID_Orientation) with 3 components
   end do
END FUNCTION Indx_u_AD_BladeRoot_Start
!----------------------------------------------------------------------------------------------------------------------------------
!> This routine returns the starting index for the u_AD%BladeMotion(k) mesh in the FAST linearization inputs.
FUNCTION Indx_u_AD_Blade_Start(u_AD, y_FAST, BladeNum) RESULT(AD_Start)
   TYPE(FAST_OutputFileType),      INTENT(IN )  :: y_FAST           !< FAST output file data (for linearization)
   TYPE(AD_InputType),             INTENT(IN )  :: u_AD             !< AD Inputs at t
   INTEGER,                        INTENT(IN )  :: BladeNum         !< blade number to find index for
   INTEGER                                      :: k                !< blade number loop

   INTEGER                                      :: AD_Start         !< starting index of this mesh in AeroDyn inputs

   AD_Start = Indx_u_AD_BladeRoot_Start(u_AD, y_FAST, MaxNBlades+1)
   
   do k = 1,min(BladeNum-1,size(u_AD%rotors(1)%BladeMotion))
      AD_Start = AD_Start + u_AD%rotors(1)%BladeMotion(k)%NNodes * 15 ! 5 fields (TranslationDisp, MASKID_Orientation, TranslationVel, RotationVel, TranslationAcc) with 3 components
   end do
END FUNCTION Indx_u_AD_Blade_Start
!----------------------------------------------------------------------------------------------------------------------------------
!> This routine returns the starting index for the u_AD%InflowOnBlade array in the FAST linearization inputs.
FUNCTION Indx_u_AD_BladeInflow_Start(u_AD, y_FAST) RESULT(AD_Start)
   TYPE(FAST_OutputFileType),      INTENT(IN )  :: y_FAST           !< FAST output file data (for linearization)
   TYPE(AD_InputType),             INTENT(IN )  :: u_AD             !< AD Inputs at t

   INTEGER                                      :: AD_Start         !< starting index of this array in AeroDyn inputs

   AD_Start = Indx_u_AD_Blade_Start(u_AD, y_FAST, MaxNBlades+1)

END FUNCTION Indx_u_AD_BladeInflow_Start
!----------------------------------------------------------------------------------------------------------------------------------

!----------------------------------------------------------------------------------------------------------------------------------
!> This routine returns the starting index for the u_SD%TPMesh mesh in the FAST linearization inputs.
FUNCTION Indx_u_SD_TPMesh_Start(u_SD, y_FAST) RESULT(SD_Start)
   TYPE(FAST_OutputFileType),      INTENT(IN )  :: y_FAST           !< FAST output file data (for linearization)
   TYPE(SD_InputType),         INTENT(IN )  :: u_SD             !< SD Inputs at t

   INTEGER                                      :: SD_Start         !< starting index of this mesh in SubDyn inputs

   SD_Start = y_FAST%Lin%Modules(Module_SD)%Instance(1)%LinStartIndx(LIN_INPUT_COL) 

END FUNCTION Indx_u_SD_TPMesh_Start
!----------------------------------------------------------------------------------------------------------------------------------
!> This routine returns the starting index for the u_SD%TPMesh mesh in the FAST linearization inputs.
FUNCTION Indx_u_SD_LMesh_Start(u_SD, y_FAST) RESULT(SD_Start)
   TYPE(FAST_OutputFileType),      INTENT(IN )  :: y_FAST           !< FAST output file data (for linearization)
   TYPE(SD_InputType),         INTENT(IN )  :: u_SD             !< SD Inputs at t

   INTEGER                                      :: SD_Start         !< starting index of this mesh in SubDyn inputs

   SD_Start = Indx_u_SD_TPMesh_Start(u_SD, y_FAST) + u_SD%TPMesh%NNodes*18 ! 6 fields with 3 components 

END FUNCTION Indx_u_SD_LMesh_Start
!----------------------------------------------------------------------------------------------------------------------------------
!> This routine returns the starting index for the u_HD%Morison%Mesh mesh in the FAST linearization inputs.
FUNCTION Indx_u_HD_Morison_Start(u_HD, y_FAST) RESULT(HD_Start)
   TYPE(FAST_OutputFileType),      INTENT(IN )  :: y_FAST           !< FAST output file data (for linearization)
   TYPE(HydroDyn_InputType),       INTENT(IN )  :: u_HD             !< HD Inputs at t

   INTEGER                                      :: HD_Start         !< starting index of this mesh in HydroDyn inputs

   HD_Start = y_FAST%Lin%Modules(Module_HD)%Instance(1)%LinStartIndx(LIN_INPUT_COL) 

END FUNCTION Indx_u_HD_Morison_Start
!----------------------------------------------------------------------------------------------------------------------------------
!> This routine returns the starting index for the u_HD%WAMITMesh mesh in the FAST linearization inputs.
FUNCTION Indx_u_HD_WAMIT_Start(u_HD, y_FAST) RESULT(HD_Start)
   TYPE(FAST_OutputFileType),      INTENT(IN )  :: y_FAST           !< FAST output file data (for linearization)
   TYPE(HydroDyn_InputType),       INTENT(IN )  :: u_HD             !< HD Inputs at t

   INTEGER                                      :: HD_Start         !< starting index of this mesh in HydroDyn inputs

   HD_Start = Indx_u_HD_Morison_Start(u_HD, y_FAST) 
   if (u_HD%Morison%Mesh%committed)  HD_Start =  HD_Start + u_HD%Morison%Mesh%NNodes * 18  ! 6 fields (MASKID_TRANSLATIONDISP,MASKID_Orientation,MASKID_TRANSLATIONVel,MASKID_ROTATIONVel,MASKID_TRANSLATIONAcc,MASKID_ROTATIONAcc) with 3 components

END FUNCTION Indx_u_HD_WAMIT_Start
!----------------------------------------------------------------------------------------------------------------------------------
!> This routine returns the starting index for the u_HD%PRPMesh mesh in the FAST linearization inputs.
FUNCTION Indx_u_HD_PRP_Start(u_HD, y_FAST) RESULT(HD_Start)
   TYPE(FAST_OutputFileType),      INTENT(IN )  :: y_FAST           !< FAST output file data (for linearization)
   TYPE(HydroDyn_InputType),       INTENT(IN )  :: u_HD             !< HD Inputs at t

   INTEGER                                      :: HD_Start         !< starting index of this mesh in HydroDyn inputs

   HD_Start = Indx_u_HD_WAMIT_Start(u_HD, y_FAST) 
   if (u_HD%WAMITMesh%committed)  HD_Start =  HD_Start + u_HD%WAMITMesh%NNodes * 18  ! 6 fields (MASKID_TRANSLATIONDISP,MASKID_Orientation,MASKID_TRANSLATIONVel,MASKID_ROTATIONVel,MASKID_TRANSLATIONAcc,MASKID_ROTATIONAcc) with 3 components

   END FUNCTION Indx_u_HD_PRP_Start
!----------------------------------------------------------------------------------------------------------------------------------
!> This routine returns the starting index for the y_HD%Morison%DistribMesh mesh in the FAST linearization outputs.
FUNCTION Indx_y_HD_Morison_Start(y_HD, y_FAST) RESULT(HD_Start)
   TYPE(FAST_OutputFileType),      INTENT(IN )  :: y_FAST           !< FAST output file data (for linearization)
   TYPE(HydroDyn_OutputType),      INTENT(IN )  :: y_HD             !< HD Outputs at t

   INTEGER                                      :: HD_Start         !< starting index of this mesh in HydroDyn Outputs

   HD_Start = y_FAST%Lin%Modules(Module_HD)%Instance(1)%LinStartIndx(LIN_OUTPUT_COL) 

END FUNCTION Indx_y_HD_Morison_Start
!----------------------------------------------------------------------------------------------------------------------------------
!> This routine returns the starting index for the y_HD%Mesh mesh in the FAST linearization outputs.
FUNCTION Indx_y_HD_WAMIT_Start(y_HD, y_FAST) RESULT(HD_Start)
   TYPE(FAST_OutputFileType),      INTENT(IN )  :: y_FAST           !< FAST output file data (for linearization)
   TYPE(HydroDyn_OutputType),      INTENT(IN )  :: y_HD             !< HD Outputs at t

   INTEGER                                      :: HD_Start
   
      !< starting index of this mesh in HydroDyn Outputs

   HD_Start = Indx_y_HD_Morison_Start(y_HD, y_FAST) 
   if (y_HD%Morison%Mesh%committed)  HD_Start =  HD_Start + y_HD%Morison%Mesh%NNodes * 6  ! 2 fields (MASKID_FORCE,MASKID_MOMENT) with 3 components

   END FUNCTION Indx_y_HD_WAMIT_Start
!----------------------------------------------------------------------------------------------------------------------------------
!> This routine returns the starting index for the y_SD%Y1Mesh mesh in the FAST linearization outputs.
FUNCTION Indx_y_SD_Y1Mesh_Start(y_SD, y_FAST) RESULT(SD_Out_Start)
   TYPE(FAST_OutputFileType),      INTENT(IN )  :: y_FAST           !< FAST output file data (for linearization)
   TYPE(SD_OutputType),            INTENT(IN )  :: y_SD             !< SD outputs at t

   INTEGER                                      :: SD_Out_Start     !< starting index of this mesh in ElastoDyn outputs

   SD_Out_Start = y_FAST%Lin%Modules(MODULE_SD)%Instance(1)%LinStartIndx(LIN_OUTPUT_COL)
END FUNCTION Indx_y_SD_Y1Mesh_Start
!----------------------------------------------------------------------------------------------------------------------------------
!> This routine returns the starting index for the y_SD%Y2Mesh mesh in the FAST linearization outputs.
FUNCTION Indx_y_SD_Y2Mesh_Start(y_SD, y_FAST) RESULT(SD_Out_Start)
   TYPE(FAST_OutputFileType),      INTENT(IN )  :: y_FAST           !< FAST output file data (for linearization)
   TYPE(SD_OutputType),            INTENT(IN )  :: y_SD             !< SD outputs at t

   INTEGER                                      :: SD_Out_Start     !< starting index of this mesh in ElastoDyn outputs

   SD_Out_Start = Indx_y_SD_Y1Mesh_Start(y_SD, y_FAST) + y_SD%Y1Mesh%NNodes * 6            ! 3 forces + 3 moments at each node! skip all of the Y1Mesh data and get to the beginning of 
END FUNCTION Indx_y_SD_Y2Mesh_Start
!> This routine returns the starting index for the y_SD%Y3Mesh mesh in the FAST linearization outputs.
FUNCTION Indx_y_SD_Y3Mesh_Start(y_SD, y_FAST) RESULT(SD_Out_Start)
   TYPE(FAST_OutputFileType),      INTENT(IN )  :: y_FAST           !< FAST output file data (for linearization)
   TYPE(SD_OutputType),            INTENT(IN )  :: y_SD             !< SD outputs at t

   INTEGER                                      :: SD_Out_Start     !< starting index of this mesh in ElastoDyn outputs

   SD_Out_Start = Indx_y_SD_Y2Mesh_Start(y_SD, y_FAST) + y_SD%Y2Mesh%NNodes * 6            ! 3 forces + 3 moments at each node! skip all of the Y1Mesh data and get to the beginning of 
END FUNCTION Indx_y_SD_Y3Mesh_Start

!----------------------------------------------------------------------------------------------------------------------------------
!> This subroutine allocates the arrays that store the operating point at each linearization time for later producing VTK
!! files of the mode shapes.
SUBROUTINE AllocateOP(p_FAST, y_FAST, ErrStat, ErrMsg )

   TYPE(FAST_ParameterType), INTENT(IN   ) :: p_FAST              !< Parameters for the glue code
   TYPE(FAST_OutputFileType),INTENT(INOUT) :: y_FAST              !< Output variables for the glue code
     
   INTEGER(IntKi),           INTENT(  OUT) :: ErrStat             !< Error status of the operation
   CHARACTER(*),             INTENT(  OUT) :: ErrMsg              !< Error message if ErrStat /= ErrID_None

   ! local variables
   INTEGER(IntKi)                          :: ErrStat2
   CHARACTER(*), PARAMETER                 :: RoutineName = 'AllocateOP'


   ErrStat = ErrID_None
   ErrMsg  = ""
   
   !----------------------------------------------------------------------------------------
   !! copy the operating point of the states and inputs at LinTimes(i)
   !----------------------------------------------------------------------------------------
   

      ALLOCATE(       y_FAST%op%x_ED(p_FAST%NLinTimes), STAT=ErrStat2 )
         if (ErrStat2 /= 0) call SetErrStat( ErrID_Fatal, 'Error allocating arrays for VTK operating points.', ErrStat, ErrMsg, RoutineName)
      ALLOCATE(      y_FAST%op%xd_ED(p_FAST%NLinTimes), STAT=ErrStat2 )
         if (ErrStat2 /= 0) call SetErrStat( ErrID_Fatal, 'Error allocating arrays for VTK operating points.', ErrStat, ErrMsg, RoutineName)
      ALLOCATE(       y_FAST%op%z_ED(p_FAST%NLinTimes), STAT=ErrStat2 )
         if (ErrStat2 /= 0) call SetErrStat( ErrID_Fatal, 'Error allocating arrays for VTK operating points.', ErrStat, ErrMsg, RoutineName)
      ALLOCATE( y_FAST%op%OtherSt_ED(p_FAST%NLinTimes), STAT=ErrStat2 )
         if (ErrStat2 /= 0) call SetErrStat( ErrID_Fatal, 'Error allocating arrays for VTK operating points.', ErrStat, ErrMsg, RoutineName)
      ALLOCATE(       y_FAST%op%u_ED(p_FAST%NLinTimes), STAT=ErrStat2 )
         if (ErrStat2 /= 0) call SetErrStat( ErrID_Fatal, 'Error allocating arrays for VTK operating points.', ErrStat, ErrMsg, RoutineName)
      
      IF ( p_FAST%CompElast == Module_BD ) THEN
         ALLOCATE(       y_FAST%op%x_BD(p_FAST%nBeams, p_FAST%NLinTimes), STAT=ErrStat2 )
            if (ErrStat2 /= 0) call SetErrStat( ErrID_Fatal, 'Error allocating arrays for VTK operating points.', ErrStat, ErrMsg, RoutineName)
         ALLOCATE(      y_FAST%op%xd_BD(p_FAST%nBeams, p_FAST%NLinTimes), STAT=ErrStat2 )
            if (ErrStat2 /= 0) call SetErrStat( ErrID_Fatal, 'Error allocating arrays for VTK operating points.', ErrStat, ErrMsg, RoutineName)
         ALLOCATE(       y_FAST%op%z_BD(p_FAST%nBeams, p_FAST%NLinTimes), STAT=ErrStat2 )
            if (ErrStat2 /= 0) call SetErrStat( ErrID_Fatal, 'Error allocating arrays for VTK operating points.', ErrStat, ErrMsg, RoutineName)
         ALLOCATE( y_FAST%op%OtherSt_BD(p_FAST%nBeams, p_FAST%NLinTimes), STAT=ErrStat2 )
            if (ErrStat2 /= 0) call SetErrStat( ErrID_Fatal, 'Error allocating arrays for VTK operating points.', ErrStat, ErrMsg, RoutineName)
         ALLOCATE(       y_FAST%op%u_BD(p_FAST%nBeams, p_FAST%NLinTimes), STAT=ErrStat2 )
            if (ErrStat2 /= 0) call SetErrStat( ErrID_Fatal, 'Error allocating arrays for VTK operating points.', ErrStat, ErrMsg, RoutineName)
      END IF

   
      
   !IF ( p_FAST%CompAero == Module_AD14 ) THEN
   !ELSE
   IF ( p_FAST%CompAero == Module_AD ) THEN
      ALLOCATE(       y_FAST%op%x_AD(p_FAST%NLinTimes), STAT=ErrStat2 )
         if (ErrStat2 /= 0) call SetErrStat( ErrID_Fatal, 'Error allocating arrays for VTK operating points.', ErrStat, ErrMsg, RoutineName)
      ALLOCATE(      y_FAST%op%xd_AD(p_FAST%NLinTimes), STAT=ErrStat2 )
         if (ErrStat2 /= 0) call SetErrStat( ErrID_Fatal, 'Error allocating arrays for VTK operating points.', ErrStat, ErrMsg, RoutineName)
      ALLOCATE(       y_FAST%op%z_AD(p_FAST%NLinTimes), STAT=ErrStat2 )
         if (ErrStat2 /= 0) call SetErrStat( ErrID_Fatal, 'Error allocating arrays for VTK operating points.', ErrStat, ErrMsg, RoutineName)
      ALLOCATE( y_FAST%op%OtherSt_AD(p_FAST%NLinTimes), STAT=ErrStat2 )
         if (ErrStat2 /= 0) call SetErrStat( ErrID_Fatal, 'Error allocating arrays for VTK operating points.', ErrStat, ErrMsg, RoutineName)
      ALLOCATE(       y_FAST%op%u_AD(p_FAST%NLinTimes), STAT=ErrStat2 )
         if (ErrStat2 /= 0) call SetErrStat( ErrID_Fatal, 'Error allocating arrays for VTK operating points.', ErrStat, ErrMsg, RoutineName)
   END IF
         
   IF ( p_FAST%CompInflow == Module_IfW ) THEN
      ALLOCATE(       y_FAST%op%x_IfW(p_FAST%NLinTimes), STAT=ErrStat2 )
         if (ErrStat2 /= 0) call SetErrStat( ErrID_Fatal, 'Error allocating arrays for VTK operating points.', ErrStat, ErrMsg, RoutineName)
      ALLOCATE(      y_FAST%op%xd_IfW(p_FAST%NLinTimes), STAT=ErrStat2 )
         if (ErrStat2 /= 0) call SetErrStat( ErrID_Fatal, 'Error allocating arrays for VTK operating points.', ErrStat, ErrMsg, RoutineName)
      ALLOCATE(       y_FAST%op%z_IfW(p_FAST%NLinTimes), STAT=ErrStat2 )
         if (ErrStat2 /= 0) call SetErrStat( ErrID_Fatal, 'Error allocating arrays for VTK operating points.', ErrStat, ErrMsg, RoutineName)
      ALLOCATE( y_FAST%op%OtherSt_IfW(p_FAST%NLinTimes), STAT=ErrStat2 )
         if (ErrStat2 /= 0) call SetErrStat( ErrID_Fatal, 'Error allocating arrays for VTK operating points.', ErrStat, ErrMsg, RoutineName)
      ALLOCATE(       y_FAST%op%u_IfW(p_FAST%NLinTimes), STAT=ErrStat2 )
         if (ErrStat2 /= 0) call SetErrStat( ErrID_Fatal, 'Error allocating arrays for VTK operating points.', ErrStat, ErrMsg, RoutineName)
   END IF
            
      
   IF ( p_FAST%CompServo == Module_SrvD ) THEN
      ALLOCATE(       y_FAST%op%x_SrvD(p_FAST%NLinTimes), STAT=ErrStat2 )
         if (ErrStat2 /= 0) call SetErrStat( ErrID_Fatal, 'Error allocating arrays for VTK operating points.', ErrStat, ErrMsg, RoutineName)
      ALLOCATE(      y_FAST%op%xd_SrvD(p_FAST%NLinTimes), STAT=ErrStat2 )
         if (ErrStat2 /= 0) call SetErrStat( ErrID_Fatal, 'Error allocating arrays for VTK operating points.', ErrStat, ErrMsg, RoutineName)
      ALLOCATE(       y_FAST%op%z_SrvD(p_FAST%NLinTimes), STAT=ErrStat2 )
         if (ErrStat2 /= 0) call SetErrStat( ErrID_Fatal, 'Error allocating arrays for VTK operating points.', ErrStat, ErrMsg, RoutineName)
      ALLOCATE( y_FAST%op%OtherSt_SrvD(p_FAST%NLinTimes), STAT=ErrStat2 )
         if (ErrStat2 /= 0) call SetErrStat( ErrID_Fatal, 'Error allocating arrays for VTK operating points.', ErrStat, ErrMsg, RoutineName)
      ALLOCATE(       y_FAST%op%u_SrvD(p_FAST%NLinTimes), STAT=ErrStat2 )
         if (ErrStat2 /= 0) call SetErrStat( ErrID_Fatal, 'Error allocating arrays for VTK operating points.', ErrStat, ErrMsg, RoutineName)
   END IF
      
      
   IF ( p_FAST%CompHydro == Module_HD ) THEN
      ALLOCATE(       y_FAST%op%x_HD(p_FAST%NLinTimes), STAT=ErrStat2 )
         if (ErrStat2 /= 0) call SetErrStat( ErrID_Fatal, 'Error allocating arrays for VTK operating points.', ErrStat, ErrMsg, RoutineName)
      ALLOCATE(      y_FAST%op%xd_HD(p_FAST%NLinTimes), STAT=ErrStat2 )
         if (ErrStat2 /= 0) call SetErrStat( ErrID_Fatal, 'Error allocating arrays for VTK operating points.', ErrStat, ErrMsg, RoutineName)
      ALLOCATE(       y_FAST%op%z_HD(p_FAST%NLinTimes), STAT=ErrStat2 )
         if (ErrStat2 /= 0) call SetErrStat( ErrID_Fatal, 'Error allocating arrays for VTK operating points.', ErrStat, ErrMsg, RoutineName)
      ALLOCATE( y_FAST%op%OtherSt_HD(p_FAST%NLinTimes), STAT=ErrStat2 )
         if (ErrStat2 /= 0) call SetErrStat( ErrID_Fatal, 'Error allocating arrays for VTK operating points.', ErrStat, ErrMsg, RoutineName)
      ALLOCATE(       y_FAST%op%u_HD(p_FAST%NLinTimes), STAT=ErrStat2 )
         if (ErrStat2 /= 0) call SetErrStat( ErrID_Fatal, 'Error allocating arrays for VTK operating points.', ErrStat, ErrMsg, RoutineName)
   END IF
            
            
   ! SubDyn: copy final predictions to actual states
   IF ( p_FAST%CompSub == Module_SD ) THEN
      ALLOCATE(       y_FAST%op%x_SD(p_FAST%NLinTimes), STAT=ErrStat2 )
         if (ErrStat2 /= 0) call SetErrStat( ErrID_Fatal, 'Error allocating arrays for VTK operating points.', ErrStat, ErrMsg, RoutineName)
      ALLOCATE(      y_FAST%op%xd_SD(p_FAST%NLinTimes), STAT=ErrStat2 )
         if (ErrStat2 /= 0) call SetErrStat( ErrID_Fatal, 'Error allocating arrays for VTK operating points.', ErrStat, ErrMsg, RoutineName)
      ALLOCATE(       y_FAST%op%z_SD(p_FAST%NLinTimes), STAT=ErrStat2 )
         if (ErrStat2 /= 0) call SetErrStat( ErrID_Fatal, 'Error allocating arrays for VTK operating points.', ErrStat, ErrMsg, RoutineName)
      ALLOCATE( y_FAST%op%OtherSt_SD(p_FAST%NLinTimes), STAT=ErrStat2 )
         if (ErrStat2 /= 0) call SetErrStat( ErrID_Fatal, 'Error allocating arrays for VTK operating points.', ErrStat, ErrMsg, RoutineName)
      ALLOCATE(       y_FAST%op%u_SD(p_FAST%NLinTimes), STAT=ErrStat2 )
         if (ErrStat2 /= 0) call SetErrStat( ErrID_Fatal, 'Error allocating arrays for VTK operating points.', ErrStat, ErrMsg, RoutineName)
   ELSE IF ( p_FAST%CompSub == Module_ExtPtfm ) THEN
      ALLOCATE(       y_FAST%op%x_ExtPtfm(p_FAST%NLinTimes), STAT=ErrStat2 )
         if (ErrStat2 /= 0) call SetErrStat( ErrID_Fatal, 'Error allocating arrays for VTK operating points.', ErrStat, ErrMsg, RoutineName)
      ALLOCATE(      y_FAST%op%xd_ExtPtfm(p_FAST%NLinTimes), STAT=ErrStat2 )
         if (ErrStat2 /= 0) call SetErrStat( ErrID_Fatal, 'Error allocating arrays for VTK operating points.', ErrStat, ErrMsg, RoutineName)
      ALLOCATE(       y_FAST%op%z_ExtPtfm(p_FAST%NLinTimes), STAT=ErrStat2 )
         if (ErrStat2 /= 0) call SetErrStat( ErrID_Fatal, 'Error allocating arrays for VTK operating points.', ErrStat, ErrMsg, RoutineName)
      ALLOCATE( y_FAST%op%OtherSt_ExtPtfm(p_FAST%NLinTimes), STAT=ErrStat2 )
         if (ErrStat2 /= 0) call SetErrStat( ErrID_Fatal, 'Error allocating arrays for VTK operating points.', ErrStat, ErrMsg, RoutineName)
      ALLOCATE(       y_FAST%op%u_ExtPtfm(p_FAST%NLinTimes), STAT=ErrStat2 )
         if (ErrStat2 /= 0) call SetErrStat( ErrID_Fatal, 'Error allocating arrays for VTK operating points.', ErrStat, ErrMsg, RoutineName)
   END IF
         
      
   ! MAP/MoorDyn/FEAM: copy states and inputs to OP array
   IF (p_FAST%CompMooring == Module_MAP) THEN
      ALLOCATE(       y_FAST%op%x_MAP(p_FAST%NLinTimes), STAT=ErrStat2 )
         if (ErrStat2 /= 0) call SetErrStat( ErrID_Fatal, 'Error allocating arrays for VTK operating points.', ErrStat, ErrMsg, RoutineName)
      ALLOCATE(      y_FAST%op%xd_MAP(p_FAST%NLinTimes), STAT=ErrStat2 )
         if (ErrStat2 /= 0) call SetErrStat( ErrID_Fatal, 'Error allocating arrays for VTK operating points.', ErrStat, ErrMsg, RoutineName)
      ALLOCATE(       y_FAST%op%z_MAP(p_FAST%NLinTimes), STAT=ErrStat2 )
         if (ErrStat2 /= 0) call SetErrStat( ErrID_Fatal, 'Error allocating arrays for VTK operating points.', ErrStat, ErrMsg, RoutineName)
      !ALLOCATE( y_FAST%op%OtherSt_MAP(p_FAST%NLinTimes), STAT=ErrStat2 )
      !   if (ErrStat2 /= 0) call SetErrStat( ErrID_Fatal, 'Error allocating arrays for VTK operating points.', ErrStat, ErrMsg, RoutineName)
      ALLOCATE(       y_FAST%op%u_MAP(p_FAST%NLinTimes), STAT=ErrStat2 )
         if (ErrStat2 /= 0) call SetErrStat( ErrID_Fatal, 'Error allocating arrays for VTK operating points.', ErrStat, ErrMsg, RoutineName)
   ELSEIF (p_FAST%CompMooring == Module_MD) THEN
      ALLOCATE(       y_FAST%op%x_MD(p_FAST%NLinTimes), STAT=ErrStat2 )
         if (ErrStat2 /= 0) call SetErrStat( ErrID_Fatal, 'Error allocating arrays for VTK operating points.', ErrStat, ErrMsg, RoutineName)
      ALLOCATE(      y_FAST%op%xd_MD(p_FAST%NLinTimes), STAT=ErrStat2 )
         if (ErrStat2 /= 0) call SetErrStat( ErrID_Fatal, 'Error allocating arrays for VTK operating points.', ErrStat, ErrMsg, RoutineName)
      ALLOCATE(       y_FAST%op%z_MD(p_FAST%NLinTimes), STAT=ErrStat2 )
         if (ErrStat2 /= 0) call SetErrStat( ErrID_Fatal, 'Error allocating arrays for VTK operating points.', ErrStat, ErrMsg, RoutineName)
      ALLOCATE( y_FAST%op%OtherSt_MD(p_FAST%NLinTimes), STAT=ErrStat2 )
         if (ErrStat2 /= 0) call SetErrStat( ErrID_Fatal, 'Error allocating arrays for VTK operating points.', ErrStat, ErrMsg, RoutineName)
      ALLOCATE(       y_FAST%op%u_MD(p_FAST%NLinTimes), STAT=ErrStat2 )
         if (ErrStat2 /= 0) call SetErrStat( ErrID_Fatal, 'Error allocating arrays for VTK operating points.', ErrStat, ErrMsg, RoutineName)
   ELSEIF (p_FAST%CompMooring == Module_FEAM) THEN
      ALLOCATE(       y_FAST%op%x_FEAM(p_FAST%NLinTimes), STAT=ErrStat2 )
         if (ErrStat2 /= 0) call SetErrStat( ErrID_Fatal, 'Error allocating arrays for VTK operating points.', ErrStat, ErrMsg, RoutineName)
      ALLOCATE(      y_FAST%op%xd_FEAM(p_FAST%NLinTimes), STAT=ErrStat2 )
         if (ErrStat2 /= 0) call SetErrStat( ErrID_Fatal, 'Error allocating arrays for VTK operating points.', ErrStat, ErrMsg, RoutineName)
      ALLOCATE(       y_FAST%op%z_FEAM(p_FAST%NLinTimes), STAT=ErrStat2 )
         if (ErrStat2 /= 0) call SetErrStat( ErrID_Fatal, 'Error allocating arrays for VTK operating points.', ErrStat, ErrMsg, RoutineName)
      ALLOCATE( y_FAST%op%OtherSt_FEAM(p_FAST%NLinTimes), STAT=ErrStat2 )
         if (ErrStat2 /= 0) call SetErrStat( ErrID_Fatal, 'Error allocating arrays for VTK operating points.', ErrStat, ErrMsg, RoutineName)
      ALLOCATE(       y_FAST%op%u_FEAM(p_FAST%NLinTimes), STAT=ErrStat2 )
         if (ErrStat2 /= 0) call SetErrStat( ErrID_Fatal, 'Error allocating arrays for VTK operating points.', ErrStat, ErrMsg, RoutineName)
   !ELSEIF (p_FAST%CompMooring == Module_Orca) THEN
   END IF
             
         ! IceFloe/IceDyn: copy states and inputs to OP array
   IF ( p_FAST%CompIce == Module_IceF ) THEN
      ALLOCATE(       y_FAST%op%x_IceF(p_FAST%NLinTimes), STAT=ErrStat2 )
         if (ErrStat2 /= 0) call SetErrStat( ErrID_Fatal, 'Error allocating arrays for VTK operating points.', ErrStat, ErrMsg, RoutineName)
      ALLOCATE(      y_FAST%op%xd_IceF(p_FAST%NLinTimes), STAT=ErrStat2 )
         if (ErrStat2 /= 0) call SetErrStat( ErrID_Fatal, 'Error allocating arrays for VTK operating points.', ErrStat, ErrMsg, RoutineName)
      ALLOCATE(       y_FAST%op%z_IceF(p_FAST%NLinTimes), STAT=ErrStat2 )
         if (ErrStat2 /= 0) call SetErrStat( ErrID_Fatal, 'Error allocating arrays for VTK operating points.', ErrStat, ErrMsg, RoutineName)
      ALLOCATE( y_FAST%op%OtherSt_IceF(p_FAST%NLinTimes), STAT=ErrStat2 )
         if (ErrStat2 /= 0) call SetErrStat( ErrID_Fatal, 'Error allocating arrays for VTK operating points.', ErrStat, ErrMsg, RoutineName)
      ALLOCATE(       y_FAST%op%u_IceF(p_FAST%NLinTimes), STAT=ErrStat2 )
         if (ErrStat2 /= 0) call SetErrStat( ErrID_Fatal, 'Error allocating arrays for VTK operating points.', ErrStat, ErrMsg, RoutineName)
   ELSEIF ( p_FAST%CompIce == Module_IceD ) THEN
      ALLOCATE(       y_FAST%op%x_IceD(p_FAST%numIceLegs, p_FAST%NLinTimes), STAT=ErrStat2 )
         if (ErrStat2 /= 0) call SetErrStat( ErrID_Fatal, 'Error allocating arrays for VTK operating points.', ErrStat, ErrMsg, RoutineName)
      ALLOCATE(      y_FAST%op%xd_IceD(p_FAST%numIceLegs, p_FAST%NLinTimes), STAT=ErrStat2 )
         if (ErrStat2 /= 0) call SetErrStat( ErrID_Fatal, 'Error allocating arrays for VTK operating points.', ErrStat, ErrMsg, RoutineName)
      ALLOCATE(       y_FAST%op%z_IceD(p_FAST%numIceLegs, p_FAST%NLinTimes), STAT=ErrStat2 )
         if (ErrStat2 /= 0) call SetErrStat( ErrID_Fatal, 'Error allocating arrays for VTK operating points.', ErrStat, ErrMsg, RoutineName)
      ALLOCATE( y_FAST%op%OtherSt_IceD(p_FAST%numIceLegs, p_FAST%NLinTimes), STAT=ErrStat2 )
         if (ErrStat2 /= 0) call SetErrStat( ErrID_Fatal, 'Error allocating arrays for VTK operating points.', ErrStat, ErrMsg, RoutineName)
      ALLOCATE(       y_FAST%op%u_IceD(p_FAST%numIceLegs, p_FAST%NLinTimes), STAT=ErrStat2 )
         if (ErrStat2 /= 0) call SetErrStat( ErrID_Fatal, 'Error allocating arrays for VTK operating points.', ErrStat, ErrMsg, RoutineName)
   END IF
   
END SUBROUTINE AllocateOP
!----------------------------------------------------------------------------------------------------------------------------------
!> This subroutine is the inverse of SetOperatingPoint(). It saves the current operating points so they can be retrieved 
!> when visualizing mode shapes.
SUBROUTINE SaveOP(i, p_FAST, y_FAST, ED, BD, SrvD, AD, IfW, OpFM, HD, SD, ExtPtfm, MAPp, FEAM, MD, Orca, &
                         IceF, IceD, ErrStat, ErrMsg, CtrlCode )

   INTEGER(IntKi)          , INTENT(IN   ) :: i                   !< current index into LinTimes
   TYPE(FAST_ParameterType), INTENT(IN   ) :: p_FAST              !< Parameters for the glue code
   TYPE(FAST_OutputFileType),INTENT(INOUT) :: y_FAST              !< Output variables for the glue code
     
   TYPE(ElastoDyn_Data),     INTENT(INOUT) :: ED                  !< ElastoDyn data
   TYPE(BeamDyn_Data),       INTENT(INOUT) :: BD                  !< BeamDyn data
   TYPE(ServoDyn_Data),      INTENT(INOUT) :: SrvD                !< ServoDyn data
   TYPE(AeroDyn_Data),       INTENT(INOUT) :: AD                  !< AeroDyn data
   TYPE(InflowWind_Data),    INTENT(INOUT) :: IfW                 !< InflowWind data
   TYPE(OpenFOAM_Data),      INTENT(INOUT) :: OpFM                !< OpenFOAM data
   TYPE(HydroDyn_Data),      INTENT(INOUT) :: HD                  !< HydroDyn data
   TYPE(SubDyn_Data),        INTENT(INOUT) :: SD                  !< SubDyn data
   TYPE(ExtPtfm_Data),       INTENT(INOUT) :: ExtPtfm             !< ExtPtfm_MCKF data
   TYPE(MAP_Data),           INTENT(INOUT) :: MAPp                !< MAP data
   TYPE(FEAMooring_Data),    INTENT(INOUT) :: FEAM                !< FEAMooring data
   TYPE(MoorDyn_Data),       INTENT(INOUT) :: MD                  !< Data for the MoorDyn module
   TYPE(OrcaFlex_Data),      INTENT(INOUT) :: Orca                !< OrcaFlex interface data
   TYPE(IceFloe_Data),       INTENT(INOUT) :: IceF                !< IceFloe data
   TYPE(IceDyn_Data),        INTENT(INOUT) :: IceD                !< All the IceDyn data used in time-step loop

   INTEGER(IntKi),           INTENT(  OUT) :: ErrStat             !< Error status of the operation
   CHARACTER(*),             INTENT(  OUT) :: ErrMsg              !< Error message if ErrStat /= ErrID_None
   INTEGER(IntKi),           INTENT(IN   ) :: CtrlCode            !< mesh copy control code (new, vs update)

   ! local variables
   INTEGER(IntKi)                          :: k                   ! generic loop counters
   
   INTEGER(IntKi)                          :: ErrStat2
   CHARACTER(ErrMsgLen)                    :: ErrMsg2
   CHARACTER(*), PARAMETER                 :: RoutineName = 'SaveOP'


   ErrStat = ErrID_None
   ErrMsg  = ""
   
   
   !----------------------------------------------------------------------------------------
   !! copy the operating point of the states and inputs at LinTimes(i)
   !----------------------------------------------------------------------------------------
      
         ! ElastoDyn: copy states and inputs to OP array
      CALL ED_CopyContState   (ED%x( STATE_CURR), y_FAST%op%x_ED( i), CtrlCode, Errstat2, ErrMsg2)
         CALL SetErrStat(ErrStat2, ErrMsg2, ErrStat, ErrMsg, RoutineName )
      CALL ED_CopyDiscState   (ED%xd(STATE_CURR), y_FAST%op%xd_ED( i), CtrlCode, Errstat2, ErrMsg2)
         CALL SetErrStat(ErrStat2, ErrMsg2, ErrStat, ErrMsg, RoutineName )
      CALL ED_CopyConstrState (ED%z( STATE_CURR), y_FAST%op%z_ED( i), CtrlCode, Errstat2, ErrMsg2)
         CALL SetErrStat(ErrStat2, ErrMsg2, ErrStat, ErrMsg, RoutineName )
      CALL ED_CopyOtherState (ED%OtherSt( STATE_CURR), y_FAST%op%OtherSt_ED( i), CtrlCode, Errstat2, ErrMsg2)
         CALL SetErrStat(ErrStat2, ErrMsg2, ErrStat, ErrMsg, RoutineName )
      
      CALL ED_CopyInput (ED%Input(1), y_FAST%op%u_ED( i), CtrlCode, Errstat2, ErrMsg2)
         CALL SetErrStat(ErrStat2, ErrMsg2, ErrStat, ErrMsg, RoutineName )
      
         ! BeamDyn: copy states and inputs to OP array
      IF ( p_FAST%CompElast == Module_BD ) THEN
         DO k=1,p_FAST%nBeams
            CALL BD_CopyContState   (BD%x( k,STATE_CURR), y_FAST%op%x_BD(k, i), CtrlCode, Errstat2, ErrMsg2)
               CALL SetErrStat(ErrStat2, ErrMsg2, ErrStat, ErrMsg, RoutineName )
            CALL BD_CopyDiscState   (BD%xd(k,STATE_CURR), y_FAST%op%xd_BD(k, i), CtrlCode, Errstat2, ErrMsg2)
               CALL SetErrStat(ErrStat2, ErrMsg2, ErrStat, ErrMsg, RoutineName )
            CALL BD_CopyConstrState (BD%z( k,STATE_CURR), y_FAST%op%z_BD(k, i), CtrlCode, Errstat2, ErrMsg2)
               CALL SetErrStat(ErrStat2, ErrMsg2, ErrStat, ErrMsg, RoutineName )
            CALL BD_CopyOtherState (BD%OtherSt( k,STATE_CURR), y_FAST%op%OtherSt_BD(k, i), CtrlCode, Errstat2, ErrMsg2)
               CALL SetErrStat(ErrStat2, ErrMsg2, ErrStat, ErrMsg, RoutineName )
                     
            CALL BD_CopyInput (BD%Input(1,k), y_FAST%op%u_BD(k, i), CtrlCode, Errstat2, ErrMsg2)
               CALL SetErrStat(ErrStat2, ErrMsg2, ErrStat, ErrMsg, RoutineName )
                     
         END DO
      END IF

   
      
      ! AeroDyn: copy states and inputs to OP array
   !IF ( p_FAST%CompAero == Module_AD14 ) THEN
   !ELSE
   IF ( p_FAST%CompAero == Module_AD ) THEN
      CALL AD_CopyContState   (AD%x( STATE_CURR), y_FAST%op%x_AD( i), CtrlCode, Errstat2, ErrMsg2)
         CALL SetErrStat(ErrStat2, ErrMsg2, ErrStat, ErrMsg, RoutineName )
      CALL AD_CopyDiscState   (AD%xd(STATE_CURR), y_FAST%op%xd_AD( i), CtrlCode, Errstat2, ErrMsg2)
         CALL SetErrStat(ErrStat2, ErrMsg2, ErrStat, ErrMsg, RoutineName )
      CALL AD_CopyConstrState (AD%z( STATE_CURR), y_FAST%op%z_AD( i), CtrlCode, Errstat2, ErrMsg2)
         CALL SetErrStat(ErrStat2, ErrMsg2, ErrStat, ErrMsg, RoutineName )
      CALL AD_CopyOtherState (AD%OtherSt(STATE_CURR), y_FAST%op%OtherSt_AD( i), CtrlCode, Errstat2, ErrMsg2)
         CALL SetErrStat(ErrStat2, ErrMsg2, ErrStat, ErrMsg, RoutineName )

      CALL AD_CopyInput (AD%Input(1), y_FAST%op%u_AD(i), CtrlCode, Errstat2, ErrMsg2)
         CALL SetErrStat(ErrStat2, ErrMsg2, ErrStat, ErrMsg, RoutineName )
   END IF
         
   ! InflowWind: copy states and inputs to OP array
   IF ( p_FAST%CompInflow == Module_IfW ) THEN
      CALL InflowWind_CopyContState   (IfW%x( STATE_CURR), y_FAST%op%x_IfW( i), CtrlCode, Errstat2, ErrMsg2)
         CALL SetErrStat(ErrStat2, ErrMsg2, ErrStat, ErrMsg, RoutineName )
      CALL InflowWind_CopyDiscState   (IfW%xd(STATE_CURR), y_FAST%op%xd_IfW( i), CtrlCode, Errstat2, ErrMsg2)
         CALL SetErrStat(ErrStat2, ErrMsg2, ErrStat, ErrMsg, RoutineName )
      CALL InflowWind_CopyConstrState (IfW%z( STATE_CURR), y_FAST%op%z_IfW( i), CtrlCode, Errstat2, ErrMsg2)
         CALL SetErrStat(ErrStat2, ErrMsg2, ErrStat, ErrMsg, RoutineName )
      CALL InflowWind_CopyOtherState( IfW%OtherSt( STATE_CURR), y_FAST%op%OtherSt_IfW( i), CtrlCode, Errstat2, ErrMsg2)
         CALL SetErrStat(ErrStat2, ErrMsg2, ErrStat, ErrMsg, RoutineName )
               
      CALL InflowWind_CopyInput (IfW%Input(1), y_FAST%op%u_IfW(i), CtrlCode, Errstat2, ErrMsg2)
         CALL SetErrStat(ErrStat2, ErrMsg2, ErrStat, ErrMsg, RoutineName )
               
   END IF
            
      
   ! ServoDyn: copy states and inputs to OP array
   IF ( p_FAST%CompServo == Module_SrvD ) THEN
      CALL SrvD_CopyContState   (SrvD%x( STATE_CURR), y_FAST%op%x_SrvD( i), CtrlCode, Errstat2, ErrMsg2)
         CALL SetErrStat(ErrStat2, ErrMsg2, ErrStat, ErrMsg, RoutineName )
      CALL SrvD_CopyDiscState   (SrvD%xd(STATE_CURR), y_FAST%op%xd_SrvD( i), CtrlCode, Errstat2, ErrMsg2)
         CALL SetErrStat(ErrStat2, ErrMsg2, ErrStat, ErrMsg, RoutineName )
      CALL SrvD_CopyConstrState (SrvD%z( STATE_CURR), y_FAST%op%z_SrvD( i), CtrlCode, Errstat2, ErrMsg2)
         CALL SetErrStat(ErrStat2, ErrMsg2, ErrStat, ErrMsg, RoutineName )
      CALL SrvD_CopyOtherState (SrvD%OtherSt( STATE_CURR), y_FAST%op%OtherSt_SrvD( i), CtrlCode, Errstat2, ErrMsg2)
         CALL SetErrStat(ErrStat2, ErrMsg2, ErrStat, ErrMsg, RoutineName )
               
      CALL SrvD_CopyInput (SrvD%Input(1), y_FAST%op%u_SrvD(i), CtrlCode, Errstat2, ErrMsg2)
         CALL SetErrStat(ErrStat2, ErrMsg2, ErrStat, ErrMsg, RoutineName )
   END IF
      
      
   ! HydroDyn: copy states and inputs to OP array
   IF ( p_FAST%CompHydro == Module_HD ) THEN
      CALL HydroDyn_CopyContState   (HD%x( STATE_CURR), y_FAST%op%x_HD( i), CtrlCode, Errstat2, ErrMsg2)
         CALL SetErrStat(ErrStat2, ErrMsg2, ErrStat, ErrMsg, RoutineName )
      CALL HydroDyn_CopyDiscState   (HD%xd(STATE_CURR), y_FAST%op%xd_HD( i), CtrlCode, Errstat2, ErrMsg2)
         CALL SetErrStat(ErrStat2, ErrMsg2, ErrStat, ErrMsg, RoutineName )
      CALL HydroDyn_CopyConstrState (HD%z( STATE_CURR), y_FAST%op%z_HD( i), CtrlCode, Errstat2, ErrMsg2)
         CALL SetErrStat(ErrStat2, ErrMsg2, ErrStat, ErrMsg, RoutineName )
      CALL HydroDyn_CopyOtherState (HD%OtherSt(STATE_CURR), y_FAST%op%OtherSt_HD( i), CtrlCode, Errstat2, ErrMsg2)
         CALL SetErrStat(ErrStat2, ErrMsg2, ErrStat, ErrMsg, RoutineName )
               
      CALL HydroDyn_CopyInput (HD%Input(1), y_FAST%op%u_HD(i), CtrlCode, Errstat2, ErrMsg2)
         CALL SetErrStat(ErrStat2, ErrMsg2, ErrStat, ErrMsg, RoutineName )
   END IF
            
            
   ! SubDyn: copy final predictions to actual states
   IF ( p_FAST%CompSub == Module_SD ) THEN
      CALL SD_CopyContState   (y_FAST%op%x_SD(i), SD%x( STATE_CURR), CtrlCode, Errstat2, ErrMsg2)
         CALL SetErrStat(ErrStat2, ErrMsg2, ErrStat, ErrMsg, RoutineName )
      CALL SD_CopyDiscState   (y_FAST%op%xd_SD(i), SD%xd(STATE_CURR), CtrlCode, Errstat2, ErrMsg2)
         CALL SetErrStat(ErrStat2, ErrMsg2, ErrStat, ErrMsg, RoutineName )
      CALL SD_CopyConstrState( y_FAST%op%z_SD(i), SD%z( STATE_CURR), CtrlCode, Errstat2, ErrMsg2)
         CALL SetErrStat(ErrStat2, ErrMsg2, ErrStat, ErrMsg, RoutineName )
      CALL SD_CopyOtherState (y_FAST%op%OtherSt_SD(i), SD%OtherSt(STATE_CURR), CtrlCode, Errstat2, ErrMsg2)
         CALL SetErrStat(ErrStat2, ErrMsg2, ErrStat, ErrMsg, RoutineName )

      CALL SD_CopyInput (y_FAST%op%u_SD(i), SD%Input(1), CtrlCode, Errstat2, ErrMsg2)
         CALL SetErrStat(ErrStat2, ErrMsg2, ErrStat, ErrMsg, RoutineName )

   ELSE IF ( p_FAST%CompSub == Module_ExtPtfm ) THEN
      CALL ExtPtfm_CopyContState   (ExtPtfm%x( STATE_CURR), y_FAST%op%x_ExtPtfm(i), CtrlCode, Errstat2, ErrMsg2)
         CALL SetErrStat(ErrStat2, ErrMsg2, ErrStat, ErrMsg, RoutineName )
      CALL ExtPtfm_CopyDiscState   (ExtPtfm%xd(STATE_CURR), y_FAST%op%xd_ExtPtfm(i), CtrlCode, Errstat2, ErrMsg2)
         CALL SetErrStat(ErrStat2, ErrMsg2, ErrStat, ErrMsg, RoutineName )
      CALL ExtPtfm_CopyConstrState (ExtPtfm%z( STATE_CURR), y_FAST%op%z_ExtPtfm(i), CtrlCode, Errstat2, ErrMsg2)
         CALL SetErrStat(ErrStat2, ErrMsg2, ErrStat, ErrMsg, RoutineName )
      CALL ExtPtfm_CopyOtherState (ExtPtfm%OtherSt(STATE_CURR), y_FAST%op%OtherSt_ExtPtfm(i), CtrlCode, Errstat2, ErrMsg2)
         CALL SetErrStat(ErrStat2, ErrMsg2, ErrStat, ErrMsg, RoutineName )

      CALL ExtPtfm_CopyInput (ExtPtfm%Input(1), y_FAST%op%u_ExtPtfm(i), CtrlCode, Errstat2, ErrMsg2)
         CALL SetErrStat(ErrStat2, ErrMsg2, ErrStat, ErrMsg, RoutineName )
   END IF
         
      
   ! MAP/MoorDyn/FEAM: copy states and inputs to OP array
   IF (p_FAST%CompMooring == Module_MAP) THEN
      CALL MAP_CopyContState   (MAPp%x( STATE_CURR), y_FAST%op%x_MAP(i), CtrlCode, Errstat2, ErrMsg2)
         CALL SetErrStat(ErrStat2, ErrMsg2, ErrStat, ErrMsg, RoutineName )
      CALL MAP_CopyDiscState   (MAPp%xd(STATE_CURR), y_FAST%op%xd_MAP(i), CtrlCode, Errstat2, ErrMsg2)
         CALL SetErrStat(ErrStat2, ErrMsg2, ErrStat, ErrMsg, RoutineName )
      CALL MAP_CopyConstrState (MAPp%z( STATE_CURR), y_FAST%op%z_MAP(i), CtrlCode, Errstat2, ErrMsg2)
         CALL SetErrStat(ErrStat2, ErrMsg2, ErrStat, ErrMsg, RoutineName )
      !CALL MAP_CopyOtherState (MAPp%OtherSt(STATE_CURR), y_FAST%op%OtherSt_MAP(i), CtrlCode, Errstat2, ErrMsg2)
      !   CALL SetErrStat(ErrStat2, ErrMsg2, ErrStat, ErrMsg, RoutineName )

      CALL MAP_CopyInput (MAPp%Input(1), y_FAST%op%u_MAP(i), CtrlCode, Errstat2, ErrMsg2)
         CALL SetErrStat(ErrStat2, ErrMsg2, ErrStat, ErrMsg, RoutineName )
   ELSEIF (p_FAST%CompMooring == Module_MD) THEN
      CALL MD_CopyContState   (MD%x( STATE_CURR), y_FAST%op%x_MD(i), CtrlCode, Errstat2, ErrMsg2)
         CALL SetErrStat(ErrStat2, ErrMsg2, ErrStat, ErrMsg, RoutineName )
      CALL MD_CopyDiscState   (MD%xd(STATE_CURR), y_FAST%op%xd_MD(i), CtrlCode, Errstat2, ErrMsg2)
         CALL SetErrStat(ErrStat2, ErrMsg2, ErrStat, ErrMsg, RoutineName )
      CALL MD_CopyConstrState (MD%z( STATE_CURR), y_FAST%op%z_MD(i), CtrlCode, Errstat2, ErrMsg2)
         CALL SetErrStat(ErrStat2, ErrMsg2, ErrStat, ErrMsg, RoutineName )
      CALL MD_CopyOtherState (MD%OtherSt(STATE_CURR), y_FAST%op%OtherSt_MD(i), CtrlCode, Errstat2, ErrMsg2)
         CALL SetErrStat(ErrStat2, ErrMsg2, ErrStat, ErrMsg, RoutineName )
               
      CALL MD_CopyInput (MD%Input(1), y_FAST%op%u_MD(i), CtrlCode, Errstat2, ErrMsg2)
         CALL SetErrStat(ErrStat2, ErrMsg2, ErrStat, ErrMsg, RoutineName )
   ELSEIF (p_FAST%CompMooring == Module_FEAM) THEN
      CALL FEAM_CopyContState   (FEAM%x( STATE_CURR), y_FAST%op%x_FEAM(i), CtrlCode, Errstat2, ErrMsg2)
         CALL SetErrStat(ErrStat2, ErrMsg2, ErrStat, ErrMsg, RoutineName )
      CALL FEAM_CopyDiscState   (FEAM%xd(STATE_CURR), y_FAST%op%xd_FEAM(i), CtrlCode, Errstat2, ErrMsg2)
         CALL SetErrStat(ErrStat2, ErrMsg2, ErrStat, ErrMsg, RoutineName )
      CALL FEAM_CopyConstrState (FEAM%z( STATE_CURR), y_FAST%op%z_FEAM(i), CtrlCode, Errstat2, ErrMsg2)
         CALL SetErrStat(ErrStat2, ErrMsg2, ErrStat, ErrMsg, RoutineName )
      CALL FEAM_CopyOtherState (FEAM%OtherSt( STATE_CURR), y_FAST%op%OtherSt_FEAM(i), CtrlCode, Errstat2, ErrMsg2)
         CALL SetErrStat(ErrStat2, ErrMsg2, ErrStat, ErrMsg, RoutineName )
               
      CALL FEAM_CopyInput (FEAM%Input(1), y_FAST%op%u_FEAM(i), CtrlCode, Errstat2, ErrMsg2)
         CALL SetErrStat(ErrStat2, ErrMsg2, ErrStat, ErrMsg, RoutineName )
   !ELSEIF (p_FAST%CompMooring == Module_Orca) THEN
   END IF
             
         ! IceFloe/IceDyn: copy states and inputs to OP array
   IF ( p_FAST%CompIce == Module_IceF ) THEN
      CALL IceFloe_CopyContState   (IceF%x( STATE_CURR), y_FAST%op%x_IceF(i), CtrlCode, Errstat2, ErrMsg2)
         CALL SetErrStat(ErrStat2, ErrMsg2, ErrStat, ErrMsg, RoutineName )
      CALL IceFloe_CopyDiscState   (IceF%xd(STATE_CURR), y_FAST%op%xd_IceF(i), CtrlCode, Errstat2, ErrMsg2)
         CALL SetErrStat(ErrStat2, ErrMsg2, ErrStat, ErrMsg, RoutineName )
      CALL IceFloe_CopyConstrState (IceF%z( STATE_CURR), y_FAST%op%z_IceF(i), CtrlCode, Errstat2, ErrMsg2)
         CALL SetErrStat(ErrStat2, ErrMsg2, ErrStat, ErrMsg, RoutineName )
      CALL IceFloe_CopyOtherState (IceF%OtherSt(STATE_CURR), y_FAST%op%OtherSt_IceF(i), CtrlCode, Errstat2, ErrMsg2)
         CALL SetErrStat(ErrStat2, ErrMsg2, ErrStat, ErrMsg, RoutineName )
               
      CALL IceFloe_CopyInput (IceF%Input(1), y_FAST%op%u_IceF(i), CtrlCode, Errstat2, ErrMsg2)
         CALL SetErrStat(ErrStat2, ErrMsg2, ErrStat, ErrMsg, RoutineName )
   ELSEIF ( p_FAST%CompIce == Module_IceD ) THEN
      DO k=1,p_FAST%numIceLegs
         CALL IceD_CopyContState   (IceD%x( k,STATE_CURR), y_FAST%op%x_IceD(k, i), CtrlCode, Errstat2, ErrMsg2)
            CALL SetErrStat(ErrStat2, ErrMsg2, ErrStat, ErrMsg, RoutineName )
         CALL IceD_CopyDiscState   (IceD%xd(k,STATE_CURR), y_FAST%op%xd_IceD(k, i), CtrlCode, Errstat2, ErrMsg2)
            CALL SetErrStat(ErrStat2, ErrMsg2, ErrStat, ErrMsg, RoutineName )
         CALL IceD_CopyConstrState (IceD%z( k,STATE_CURR), y_FAST%op%z_IceD(k, i), CtrlCode, Errstat2, ErrMsg2)
            CALL SetErrStat(ErrStat2, ErrMsg2, ErrStat, ErrMsg, RoutineName )
         CALL IceD_CopyOtherState (IceD%OtherSt( k,STATE_CURR), y_FAST%op%OtherSt_IceD(k, i), CtrlCode, Errstat2, ErrMsg2)
            CALL SetErrStat(ErrStat2, ErrMsg2, ErrStat, ErrMsg, RoutineName )
                  
         CALL IceD_CopyInput (IceD%Input(1,k), y_FAST%op%u_IceD(k, i), CtrlCode, Errstat2, ErrMsg2)
            CALL SetErrStat(ErrStat2, ErrMsg2, ErrStat, ErrMsg, RoutineName )
      END DO
   END IF   
   
   
END SUBROUTINE SaveOP
!----------------------------------------------------------------------------------------------------------------------------------
!> This subroutine takes arrays representing the eigenvector of the states and uses it to modify the operating points for 
!! continuous states. It is highly tied to the module organizaton.
SUBROUTINE PerturbOP(t, iLinTime, iMode, p_FAST, y_FAST, ED, BD, SrvD, AD, IfW, OpFM, HD, SD, ExtPtfm, MAPp, FEAM, MD, Orca, &
                         IceF, IceD, ErrStat, ErrMsg )

   REAL(DbKi),               INTENT(IN   ) :: t
   INTEGER(IntKi),           INTENT(IN   ) :: iLinTime            !< index into LinTimes dimension of arrays (azimuth)
   INTEGER(IntKi),           INTENT(IN   ) :: iMode               !< index into Mode dimension of arrays

   TYPE(FAST_ParameterType), INTENT(IN   ) :: p_FAST              !< Parameters for the glue code
   TYPE(FAST_OutputFileType),INTENT(INOUT) :: y_FAST              !< Output variables for the glue code
     
   TYPE(ElastoDyn_Data),     INTENT(INOUT) :: ED                  !< ElastoDyn data
   TYPE(BeamDyn_Data),       INTENT(INOUT) :: BD                  !< BeamDyn data
   TYPE(ServoDyn_Data),      INTENT(INOUT) :: SrvD                !< ServoDyn data
   TYPE(AeroDyn_Data),       INTENT(INOUT) :: AD                  !< AeroDyn data
   TYPE(InflowWind_Data),    INTENT(INOUT) :: IfW                 !< InflowWind data
   TYPE(OpenFOAM_Data),      INTENT(INOUT) :: OpFM                !< OpenFOAM data
   TYPE(HydroDyn_Data),      INTENT(INOUT) :: HD                  !< HydroDyn data
   TYPE(SubDyn_Data),        INTENT(INOUT) :: SD                  !< SubDyn data
   TYPE(ExtPtfm_Data),       INTENT(INOUT) :: ExtPtfm             !< ExtPtfm_MCKF data
   TYPE(MAP_Data),           INTENT(INOUT) :: MAPp                !< MAP data
   TYPE(FEAMooring_Data),    INTENT(INOUT) :: FEAM                !< FEAMooring data
   TYPE(MoorDyn_Data),       INTENT(INOUT) :: MD                  !< Data for the MoorDyn module
   TYPE(OrcaFlex_Data),      INTENT(INOUT) :: Orca                !< OrcaFlex interface data
   TYPE(IceFloe_Data),       INTENT(INOUT) :: IceF                !< IceFloe data
   TYPE(IceDyn_Data),        INTENT(INOUT) :: IceD                !< All the IceDyn data used in time-step loop

     
   INTEGER(IntKi),           INTENT(  OUT) :: ErrStat             !< Error status of the operation
   CHARACTER(*),             INTENT(  OUT) :: ErrMsg              !< Error message if ErrStat /= ErrID_None

   ! local variables
   INTEGER(IntKi)                          :: k                   ! generic loop counters
   INTEGER(IntKi)                          :: i, iStart           ! generic loop counters
   INTEGER(IntKi)                          :: iBody               ! WAMIT body loop counter
   INTEGER(IntKi)                          :: j                   ! generic loop counters
   INTEGER(IntKi)                          :: indx                ! generic loop counters
   INTEGER(IntKi)                          :: indx_last           ! generic loop counters
   INTEGER(IntKi)                          :: i_x                 ! index into packed array
   INTEGER(IntKi)                          :: nStates             ! number of second-order states
   INTEGER(IntKi)                          :: ThisModule          ! identifier of current module
   
   CHARACTER(*), PARAMETER                 :: RoutineName = 'PerturbOP'


   ErrStat = ErrID_None
   ErrMsg  = ""


   i_x = 1

   do i = 1,p_FAST%Lin_NumMods
      ThisModule = p_FAST%Lin_ModOrder( i )

      do k=1,size(y_FAST%Lin%Modules(ThisModule)%Instance)

         if (allocated(y_FAST%Lin%Modules(ThisModule)%Instance(k)%op_x_eig_mag)) then
            do j=1,size(y_FAST%Lin%Modules(ThisModule)%Instance(k)%op_x)  ! use this for the loop because ED may have a larger op_x_eig_mag array than op_x
         
            ! this is a hack because not all modules pack the continuous states in the same way:
               if (ThisModule == Module_ED) then
                  if (j<= ED%p%DOFs%NActvDOF) then
                     indx = ED%p%DOFs%PS(j)
                  else
                     indx = ED%p%DOFs%PS(j-ED%p%DOFs%NActvDOF) + ED%p%NDOF
                  end if
               else
                  indx = j
               end if
               y_FAST%Lin%Modules(ThisModule)%Instance(k)%op_x_eig_mag(  indx) = p_FAST%VTK_modes%x_eig_magnitude(i_x, iLinTime, iMode)  ! this is going to hold the magnitude of the eigenvector
               y_FAST%Lin%Modules(ThisModule)%Instance(k)%op_x_eig_phase(indx) = p_FAST%VTK_modes%x_eig_phase(    i_x, iLinTime, iMode) ! this is going to hold the phase of the eigenvector
               i_x = i_x + 1;
            end do
         end if
         
      end do
   end do
   
   
   
         ! ElastoDyn:
      ThisModule = Module_ED
      if (allocated(y_FAST%Lin%Modules(ThisModule)%Instance(1)%op_x_eig_mag)) then
         nStates = size(y_FAST%Lin%Modules(ThisModule)%Instance(1)%op_x_eig_mag)/2
         
         call GetStateAry(p_FAST, iMode, t, ED%x( STATE_CURR)%QT,  y_FAST%Lin%Modules(ThisModule)%Instance(1)%op_x_eig_mag(         :nStates), y_FAST%Lin%Modules(ThisModule)%Instance(1)%op_x_eig_phase(         :nStates))
         call GetStateAry(p_FAST, iMode, t, ED%x( STATE_CURR)%QDT, y_FAST%Lin%Modules(ThisModule)%Instance(1)%op_x_eig_mag(1+nStates:       ), y_FAST%Lin%Modules(ThisModule)%Instance(1)%op_x_eig_phase(1+nStates:       ))
      end if

         ! BeamDyn:
      IF ( p_FAST%CompElast == Module_BD ) THEN
         ThisModule = Module_BD
         DO k=1,p_FAST%nBeams
            if (allocated(y_FAST%Lin%Modules(ThisModule)%Instance(k)%op_x_eig_mag)) then
               nStates = size(y_FAST%Lin%Modules(ThisModule)%Instance(k)%op_x_eig_mag)/2

               indx = 1
               do i=2,BD%p(k)%node_total
                  indx_last = indx + BD%p(k)%dof_node - 1
                  call GetStateAry(p_FAST, iMode, t, BD%x(k, STATE_CURR)%q(   :,i), y_FAST%Lin%Modules(ThisModule)%Instance(k)%op_x_eig_mag(        indx:indx_last        ), y_FAST%Lin%Modules(ThisModule)%Instance(k)%op_x_eig_phase(        indx:indx_last        ))
                  call GetStateAry(p_FAST, iMode, t, BD%x(k, STATE_CURR)%dqdt(:,i), y_FAST%Lin%Modules(ThisModule)%Instance(k)%op_x_eig_mag(nStates+indx:indx_last+nStates), y_FAST%Lin%Modules(ThisModule)%Instance(k)%op_x_eig_phase(nStates+indx:indx_last+nStates))
                  indx = indx_last+1
               end do
               
            end if

         END DO
      END IF
   
      
   !!!   ! AeroDyn: copy final predictions to actual states; copy current outputs to next 
   !!!!IF ( p_FAST%CompAero == Module_AD14 ) THEN
   !!!!ELSE
   IF ( p_FAST%CompAero == Module_AD ) THEN
      ThisModule = Module_AD
      if (allocated(y_FAST%Lin%Modules(ThisModule)%Instance(1)%op_x_eig_mag)) then
      
         indx = 1
            ! set linearization operating points:
         if (AD%p%rotors(1)%BEMT%DBEMT%lin_nx>0) then
            do j=1,size(AD%x(STATE_CURR)%rotors(1)%BEMT%DBEMT%element,2)
               do i=1,size(AD%x(STATE_CURR)%rotors(1)%BEMT%DBEMT%element,1)
                  indx_last = indx + size(AD%x(STATE_CURR)%rotors(1)%BEMT%DBEMT%element(i,j)%vind) - 1
                  call GetStateAry(p_FAST, iMode, t, AD%x(STATE_CURR)%rotors(1)%BEMT%DBEMT%element(i,j)%vind, y_FAST%Lin%Modules(ThisModule)%Instance(1)%op_x_eig_mag(  indx : indx_last), &
                                                                                                              y_FAST%Lin%Modules(ThisModule)%Instance(1)%op_x_eig_phase(indx : indx_last) )
                  indx = indx_last + 1
               end do
            end do
   
            do j=1,size(AD%x(STATE_CURR)%rotors(1)%BEMT%DBEMT%element,2)
               do i=1,size(AD%x(STATE_CURR)%rotors(1)%BEMT%DBEMT%element,1)
                  indx_last = indx + size(AD%x(STATE_CURR)%rotors(1)%BEMT%DBEMT%element(i,j)%vind_dot) - 1
                  call GetStateAry(p_FAST, iMode, t, AD%x(STATE_CURR)%rotors(1)%BEMT%DBEMT%element(i,j)%vind_dot, y_FAST%Lin%Modules(ThisModule)%Instance(1)%op_x_eig_mag(  indx : indx_last), &
                                                                                                                  y_FAST%Lin%Modules(ThisModule)%Instance(1)%op_x_eig_phase(indx : indx_last) )
                  indx = indx_last + 1
               end do
            end do
      
         end if
   
         if (AD%p%rotors(1)%BEMT%UA%lin_nx>0) then
            do j=1,size(AD%x(STATE_CURR)%rotors(1)%BEMT%UA%element,2)
               do i=1,size(AD%x(STATE_CURR)%rotors(1)%BEMT%UA%element,1)
                  indx_last = indx + size(AD%x(STATE_CURR)%rotors(1)%BEMT%UA%element(i,j)%x) - 1
                  call GetStateAry(p_FAST, iMode, t, AD%x(STATE_CURR)%rotors(1)%BEMT%UA%element(i,j)%x,  y_FAST%Lin%Modules(ThisModule)%Instance(1)%op_x_eig_mag(  indx : indx_last), &
                                                                                                         y_FAST%Lin%Modules(ThisModule)%Instance(1)%op_x_eig_phase(indx : indx_last) )
                  indx = indx_last + 1
               end do
            end do
         end if
      
      end if
   END IF
   !!!      
   !!!! InflowWind: copy op to actual states and inputs
   !!!IF ( p_FAST%CompInflow == Module_IfW ) THEN
   !!!END IF
   !!!         
   !!!   
   !!!! ServoDyn: copy op to actual states and inputs
   !!!IF ( p_FAST%CompServo == Module_SrvD ) THEN
   !!!END IF
      
   ! HydroDyn: copy op to actual states and inputs
   IF ( p_FAST%CompHydro == Module_HD ) THEN
      ThisModule = Module_HD
      if (allocated(y_FAST%Lin%Modules(ThisModule)%Instance(1)%op_x_eig_mag)) then
         ! WAMIT parameter and continuous states are now an arrays of length NBody
         ! All Excitation states are stored first and then Radiation states.
         ! We will try to loop over each of the NBody(s) and add each body's states to the overall state array
         iStart = 1
         do iBody = 1, HD%p%NBody
            nStates = HD%p%WAMIT(iBody)%SS_Exctn%numStates
            if (nStates > 0) then
               call GetStateAry(p_FAST, iMode, t, HD%x( STATE_CURR)%WAMIT(iBody)%SS_Exctn%x, y_FAST%Lin%Modules(ThisModule)%Instance(1)%op_x_eig_mag(iStart:iStart+nStates-1), y_FAST%Lin%Modules(ThisModule)%Instance(1)%op_x_eig_phase(iStart:iStart+nStates-1))
               iStart = iStart + nStates
            end if
         end do
         do iBody = 1, HD%p%NBody
            nStates = HD%p%WAMIT(iBody)%SS_Rdtn%numStates
            if (nStates > 0) then
               call GetStateAry(p_FAST, iMode, t, HD%x( STATE_CURR)%WAMIT(iBody)%SS_Rdtn%x,  y_FAST%Lin%Modules(ThisModule)%Instance(1)%op_x_eig_mag(iStart:iStart+nStates-1), y_FAST%Lin%Modules(ThisModule)%Instance(1)%op_x_eig_phase(iStart:iStart+nStates-1))
               iStart = iStart + nStates
            end if
         end do
      end if
   END IF
                 
   
   ! SubDyn: copy final predictions to actual states
   IF ( p_FAST%CompSub == Module_SD ) THEN
      ThisModule = Module_SD
      if (allocated(y_FAST%Lin%Modules(ThisModule)%Instance(1)%op_x_eig_mag)) then
         nStates = size(y_FAST%Lin%Modules(ThisModule)%Instance(1)%op_x_eig_mag)/2
         call GetStateAry(p_FAST, iMode, t, SD%x( STATE_CURR)%qm,    y_FAST%Lin%Modules(ThisModule)%Instance(1)%op_x_eig_mag(         :nStates), y_FAST%Lin%Modules(ThisModule)%Instance(1)%op_x_eig_phase(         :nStates))
         call GetStateAry(p_FAST, iMode, t, SD%x( STATE_CURR)%qmdot, y_FAST%Lin%Modules(ThisModule)%Instance(1)%op_x_eig_mag(1+nStates:       ), y_FAST%Lin%Modules(ThisModule)%Instance(1)%op_x_eig_phase(1+nStates:       ))
      end if
   ELSE IF ( p_FAST%CompSub == Module_ExtPtfm ) THEN
   END IF   

END SUBROUTINE PerturbOP
!----------------------------------------------------------------------------------------------------------------------------------
SUBROUTINE SetOperatingPoint(i, p_FAST, y_FAST, m_FAST, ED, BD, SrvD, AD, IfW, OpFM, HD, SD, ExtPtfm, &
                         MAPp, FEAM, MD, Orca, IceF, IceD, ErrStat, ErrMsg )

   INTEGER(IntKi),           INTENT(IN   ) :: i                   !< Index into LinTimes (to determine which operating point to copy)
   TYPE(FAST_ParameterType), INTENT(IN   ) :: p_FAST              !< Parameters for the glue code
   TYPE(FAST_OutputFileType),INTENT(INOUT) :: y_FAST              !< Output variables for the glue code
   TYPE(FAST_MiscVarType),   INTENT(INOUT) :: m_FAST              !< Miscellaneous variables
     
   TYPE(ElastoDyn_Data),     INTENT(INOUT) :: ED                  !< ElastoDyn data
   TYPE(BeamDyn_Data),       INTENT(INOUT) :: BD                  !< BeamDyn data
   TYPE(ServoDyn_Data),      INTENT(INOUT) :: SrvD                !< ServoDyn data
   TYPE(AeroDyn_Data),       INTENT(INOUT) :: AD                  !< AeroDyn data
   TYPE(InflowWind_Data),    INTENT(INOUT) :: IfW                 !< InflowWind data
   TYPE(OpenFOAM_Data),      INTENT(INOUT) :: OpFM                !< OpenFOAM data
   TYPE(HydroDyn_Data),      INTENT(INOUT) :: HD                  !< HydroDyn data
   TYPE(SubDyn_Data),        INTENT(INOUT) :: SD                  !< SubDyn data
   TYPE(ExtPtfm_Data),       INTENT(INOUT) :: ExtPtfm             !< ExtPtfm_MCKF data
   TYPE(MAP_Data),           INTENT(INOUT) :: MAPp                !< MAP data
   TYPE(FEAMooring_Data),    INTENT(INOUT) :: FEAM                !< FEAMooring data
   TYPE(MoorDyn_Data),       INTENT(INOUT) :: MD                  !< Data for the MoorDyn module
   TYPE(OrcaFlex_Data),      INTENT(INOUT) :: Orca                !< OrcaFlex interface data
   TYPE(IceFloe_Data),       INTENT(INOUT) :: IceF                !< IceFloe data
   TYPE(IceDyn_Data),        INTENT(INOUT) :: IceD                !< All the IceDyn data used in time-step loop

   INTEGER(IntKi),           INTENT(  OUT) :: ErrStat             !< Error status of the operation
   CHARACTER(*),             INTENT(  OUT) :: ErrMsg              !< Error message if ErrStat /= ErrID_None
   
   ! local variables
   INTEGER(IntKi)                          :: k                   ! generic loop counters
   
   
   INTEGER(IntKi)                          :: ErrStat2
   CHARACTER(ErrMsgLen)                    :: ErrMsg2
   CHARACTER(*), PARAMETER                 :: RoutineName = 'SetOperatingPoint'


   ErrStat = ErrID_None
   ErrMsg  = ""
   
   
   !----------------------------------------------------------------------------------------
   !! copy the operating point of the states and inputs at LinTimes(i)
   !----------------------------------------------------------------------------------------
         ! ElastoDyn: copy op to actual states and inputs
      CALL ED_CopyContState   (y_FAST%op%x_ED( i), ED%x( STATE_CURR), MESH_UPDATECOPY, Errstat2, ErrMsg2)
         CALL SetErrStat(ErrStat2, ErrMsg2, ErrStat, ErrMsg, RoutineName )
      CALL ED_CopyDiscState   (y_FAST%op%xd_ED( i), ED%xd(STATE_CURR), MESH_UPDATECOPY, Errstat2, ErrMsg2)
         CALL SetErrStat(ErrStat2, ErrMsg2, ErrStat, ErrMsg, RoutineName )
      CALL ED_CopyConstrState (y_FAST%op%z_ED( i), ED%z( STATE_CURR), MESH_UPDATECOPY, Errstat2, ErrMsg2)
         CALL SetErrStat(ErrStat2, ErrMsg2, ErrStat, ErrMsg, RoutineName )
      CALL ED_CopyOtherState (y_FAST%op%OtherSt_ED( i), ED%OtherSt( STATE_CURR), MESH_UPDATECOPY, Errstat2, ErrMsg2)
         CALL SetErrStat(ErrStat2, ErrMsg2, ErrStat, ErrMsg, RoutineName )
      
      CALL ED_CopyInput (y_FAST%op%u_ED( i), ED%Input(1), MESH_UPDATECOPY, Errstat2, ErrMsg2)
         CALL SetErrStat(ErrStat2, ErrMsg2, ErrStat, ErrMsg, RoutineName )
      
         ! BeamDyn: copy op to actual states and inputs
      IF ( p_FAST%CompElast == Module_BD ) THEN
         DO k=1,p_FAST%nBeams
            CALL BD_CopyContState   (y_FAST%op%x_BD(k, i), BD%x( k,STATE_CURR), MESH_UPDATECOPY, Errstat2, ErrMsg2)
               CALL SetErrStat(ErrStat2, ErrMsg2, ErrStat, ErrMsg, RoutineName )
            CALL BD_CopyDiscState   (y_FAST%op%xd_BD(k, i), BD%xd(k,STATE_CURR), MESH_UPDATECOPY, Errstat2, ErrMsg2)
               CALL SetErrStat(ErrStat2, ErrMsg2, ErrStat, ErrMsg, RoutineName )
            CALL BD_CopyConstrState (y_FAST%op%z_BD(k, i), BD%z( k,STATE_CURR), MESH_UPDATECOPY, Errstat2, ErrMsg2)
               CALL SetErrStat(ErrStat2, ErrMsg2, ErrStat, ErrMsg, RoutineName )
            CALL BD_CopyOtherState (y_FAST%op%OtherSt_BD(k, i), BD%OtherSt( k,STATE_CURR), MESH_UPDATECOPY, Errstat2, ErrMsg2)
               CALL SetErrStat(ErrStat2, ErrMsg2, ErrStat, ErrMsg, RoutineName )
                     
            CALL BD_CopyInput (y_FAST%op%u_BD(k, i), BD%Input(1,k), MESH_UPDATECOPY, Errstat2, ErrMsg2)
               CALL SetErrStat(ErrStat2, ErrMsg2, ErrStat, ErrMsg, RoutineName )
                     
         END DO
      END IF
      
      ! AeroDyn: copy final predictions to actual states; copy current outputs to next 
   !IF ( p_FAST%CompAero == Module_AD14 ) THEN
   !ELSE
   IF ( p_FAST%CompAero == Module_AD ) THEN
      CALL AD_CopyContState   (y_FAST%op%x_AD( i), AD%x( STATE_CURR), MESH_UPDATECOPY, Errstat2, ErrMsg2)
         CALL SetErrStat(ErrStat2, ErrMsg2, ErrStat, ErrMsg, RoutineName )
      CALL AD_CopyDiscState   (y_FAST%op%xd_AD( i), AD%xd(STATE_CURR), MESH_UPDATECOPY, Errstat2, ErrMsg2)
         CALL SetErrStat(ErrStat2, ErrMsg2, ErrStat, ErrMsg, RoutineName )
      CALL AD_CopyConstrState (y_FAST%op%z_AD( i), AD%z( STATE_CURR), MESH_UPDATECOPY, Errstat2, ErrMsg2)
         CALL SetErrStat(ErrStat2, ErrMsg2, ErrStat, ErrMsg, RoutineName )
      CALL AD_CopyOtherState (y_FAST%op%OtherSt_AD( i), AD%OtherSt(STATE_CURR), MESH_UPDATECOPY, Errstat2, ErrMsg2)
         CALL SetErrStat(ErrStat2, ErrMsg2, ErrStat, ErrMsg, RoutineName )

      CALL AD_CopyInput (y_FAST%op%u_AD(i), AD%Input(1), MESH_UPDATECOPY, Errstat2, ErrMsg2)
         CALL SetErrStat(ErrStat2, ErrMsg2, ErrStat, ErrMsg, RoutineName )
   END IF
         
   ! InflowWind: copy op to actual states and inputs
   IF ( p_FAST%CompInflow == Module_IfW ) THEN
      CALL InflowWind_CopyContState   (y_FAST%op%x_IfW( i), IfW%x( STATE_CURR), MESH_UPDATECOPY, Errstat2, ErrMsg2)
         CALL SetErrStat(ErrStat2, ErrMsg2, ErrStat, ErrMsg, RoutineName )
      CALL InflowWind_CopyDiscState   (y_FAST%op%xd_IfW( i), IfW%xd(STATE_CURR), MESH_UPDATECOPY, Errstat2, ErrMsg2)
         CALL SetErrStat(ErrStat2, ErrMsg2, ErrStat, ErrMsg, RoutineName )
      CALL InflowWind_CopyConstrState (y_FAST%op%z_IfW( i), IfW%z( STATE_CURR), MESH_UPDATECOPY, Errstat2, ErrMsg2)
         CALL SetErrStat(ErrStat2, ErrMsg2, ErrStat, ErrMsg, RoutineName )
      CALL InflowWind_CopyOtherState (y_FAST%op%OtherSt_IfW( i), IfW%OtherSt( STATE_CURR), MESH_UPDATECOPY, Errstat2, ErrMsg2)
         CALL SetErrStat(ErrStat2, ErrMsg2, ErrStat, ErrMsg, RoutineName )
               
      CALL InflowWind_CopyInput (y_FAST%op%u_IfW(i), IfW%Input(1), MESH_UPDATECOPY, Errstat2, ErrMsg2)
         CALL SetErrStat(ErrStat2, ErrMsg2, ErrStat, ErrMsg, RoutineName )
               
   END IF
            
      
   ! ServoDyn: copy op to actual states and inputs
   IF ( p_FAST%CompServo == Module_SrvD ) THEN
      CALL SrvD_CopyContState   (y_FAST%op%x_SrvD( i), SrvD%x( STATE_CURR), MESH_UPDATECOPY, Errstat2, ErrMsg2)
         CALL SetErrStat(ErrStat2, ErrMsg2, ErrStat, ErrMsg, RoutineName )
      CALL SrvD_CopyDiscState   (y_FAST%op%xd_SrvD( i), SrvD%xd(STATE_CURR), MESH_UPDATECOPY, Errstat2, ErrMsg2)
         CALL SetErrStat(ErrStat2, ErrMsg2, ErrStat, ErrMsg, RoutineName )
      CALL SrvD_CopyConstrState (y_FAST%op%z_SrvD( i), SrvD%z( STATE_CURR), MESH_UPDATECOPY, Errstat2, ErrMsg2)
         CALL SetErrStat(ErrStat2, ErrMsg2, ErrStat, ErrMsg, RoutineName )
      CALL SrvD_CopyOtherState (y_FAST%op%OtherSt_SrvD( i), SrvD%OtherSt( STATE_CURR), MESH_UPDATECOPY, Errstat2, ErrMsg2)
         CALL SetErrStat(ErrStat2, ErrMsg2, ErrStat, ErrMsg, RoutineName )
               
      CALL SrvD_CopyInput (y_FAST%op%u_SrvD(i), SrvD%Input(1), MESH_UPDATECOPY, Errstat2, ErrMsg2)
         CALL SetErrStat(ErrStat2, ErrMsg2, ErrStat, ErrMsg, RoutineName )
   END IF
      
      
   ! HydroDyn: copy op to actual states and inputs
   IF ( p_FAST%CompHydro == Module_HD ) THEN         
      CALL HydroDyn_CopyContState   (y_FAST%op%x_HD( i), HD%x( STATE_CURR), MESH_UPDATECOPY, Errstat2, ErrMsg2)
         CALL SetErrStat(ErrStat2, ErrMsg2, ErrStat, ErrMsg, RoutineName )
      CALL HydroDyn_CopyDiscState   (y_FAST%op%xd_HD( i), HD%xd(STATE_CURR), MESH_UPDATECOPY, Errstat2, ErrMsg2)
         CALL SetErrStat(ErrStat2, ErrMsg2, ErrStat, ErrMsg, RoutineName )
      CALL HydroDyn_CopyConstrState (y_FAST%op%z_HD( i), HD%z( STATE_CURR), MESH_UPDATECOPY, Errstat2, ErrMsg2)
         CALL SetErrStat(ErrStat2, ErrMsg2, ErrStat, ErrMsg, RoutineName )
      CALL HydroDyn_CopyOtherState (y_FAST%op%OtherSt_HD( i), HD%OtherSt(STATE_CURR), MESH_UPDATECOPY, Errstat2, ErrMsg2)
         CALL SetErrStat(ErrStat2, ErrMsg2, ErrStat, ErrMsg, RoutineName )
               
      CALL HydroDyn_CopyInput (y_FAST%op%u_HD(i), HD%Input(1), MESH_UPDATECOPY, Errstat2, ErrMsg2)
         CALL SetErrStat(ErrStat2, ErrMsg2, ErrStat, ErrMsg, RoutineName )
   END IF
            
            
   ! SubDyn: copy final predictions to actual states
   IF ( p_FAST%CompSub == Module_SD ) THEN
      CALL SD_CopyContState   (y_FAST%op%x_SD(i), SD%x( STATE_CURR), MESH_UPDATECOPY, Errstat2, ErrMsg2)
         CALL SetErrStat(ErrStat2, ErrMsg2, ErrStat, ErrMsg, RoutineName )
      CALL SD_CopyDiscState   (y_FAST%op%xd_SD(i), SD%xd(STATE_CURR), MESH_UPDATECOPY, Errstat2, ErrMsg2)
         CALL SetErrStat(ErrStat2, ErrMsg2, ErrStat, ErrMsg, RoutineName )
      CALL SD_CopyConstrState( y_FAST%op%z_SD(i), SD%z( STATE_CURR), MESH_UPDATECOPY, Errstat2, ErrMsg2)
         CALL SetErrStat(ErrStat2, ErrMsg2, ErrStat, ErrMsg, RoutineName )
      CALL SD_CopyOtherState (y_FAST%op%OtherSt_SD(i), SD%OtherSt(STATE_CURR), MESH_UPDATECOPY, Errstat2, ErrMsg2)
         CALL SetErrStat(ErrStat2, ErrMsg2, ErrStat, ErrMsg, RoutineName )

      CALL SD_CopyInput (y_FAST%op%u_SD(i), SD%Input(1), MESH_UPDATECOPY, Errstat2, ErrMsg2)
         CALL SetErrStat(ErrStat2, ErrMsg2, ErrStat, ErrMsg, RoutineName )

   ELSE IF ( p_FAST%CompSub == Module_ExtPtfm ) THEN
      CALL ExtPtfm_CopyContState   (y_FAST%op%x_ExtPtfm(i), ExtPtfm%x( STATE_CURR), MESH_UPDATECOPY, Errstat2, ErrMsg2)
         CALL SetErrStat(ErrStat2, ErrMsg2, ErrStat, ErrMsg, RoutineName )
      CALL ExtPtfm_CopyDiscState   (y_FAST%op%xd_ExtPtfm(i), ExtPtfm%xd(STATE_CURR), MESH_UPDATECOPY, Errstat2, ErrMsg2)
         CALL SetErrStat(ErrStat2, ErrMsg2, ErrStat, ErrMsg, RoutineName )
      CALL ExtPtfm_CopyConstrState (y_FAST%op%z_ExtPtfm(i), ExtPtfm%z( STATE_CURR), MESH_UPDATECOPY, Errstat2, ErrMsg2)
         CALL SetErrStat(ErrStat2, ErrMsg2, ErrStat, ErrMsg, RoutineName )
      CALL ExtPtfm_CopyOtherState (y_FAST%op%OtherSt_ExtPtfm(i), ExtPtfm%OtherSt(STATE_CURR), MESH_UPDATECOPY, Errstat2, ErrMsg2)
         CALL SetErrStat(ErrStat2, ErrMsg2, ErrStat, ErrMsg, RoutineName )

      CALL ExtPtfm_CopyInput (y_FAST%op%u_ExtPtfm(i), ExtPtfm%Input(1), MESH_UPDATECOPY, Errstat2, ErrMsg2)
         CALL SetErrStat(ErrStat2, ErrMsg2, ErrStat, ErrMsg, RoutineName )
   END IF
         
      
   ! MAP/MoorDyn/FEAM: copy op to actual states and inputs
   IF (p_FAST%CompMooring == Module_MAP) THEN
      CALL MAP_CopyContState   (y_FAST%op%x_MAP(i), MAPp%x( STATE_CURR), MESH_UPDATECOPY, Errstat2, ErrMsg2)
         CALL SetErrStat(ErrStat2, ErrMsg2, ErrStat, ErrMsg, RoutineName )
      CALL MAP_CopyDiscState   (y_FAST%op%xd_MAP(i), MAPp%xd(STATE_CURR), MESH_UPDATECOPY, Errstat2, ErrMsg2)
         CALL SetErrStat(ErrStat2, ErrMsg2, ErrStat, ErrMsg, RoutineName )
      CALL MAP_CopyConstrState (y_FAST%op%z_MAP(i), MAPp%z( STATE_CURR), MESH_UPDATECOPY, Errstat2, ErrMsg2)
         CALL SetErrStat(ErrStat2, ErrMsg2, ErrStat, ErrMsg, RoutineName )
      !CALL MAP_CopyOtherState (y_FAST%op%OtherSt_MAP(i), MAPp%OtherSt(STATE_CURR), MESH_UPDATECOPY, Errstat2, ErrMsg2)
      !   CALL SetErrStat(ErrStat2, ErrMsg2, ErrStat, ErrMsg, RoutineName )

      CALL MAP_CopyInput (y_FAST%op%u_MAP(i), MAPp%Input(1), MESH_UPDATECOPY, Errstat2, ErrMsg2)
         CALL SetErrStat(ErrStat2, ErrMsg2, ErrStat, ErrMsg, RoutineName )
   ELSEIF (p_FAST%CompMooring == Module_MD) THEN
      CALL MD_CopyContState   (y_FAST%op%x_MD(i), MD%x( STATE_CURR), MESH_UPDATECOPY, Errstat2, ErrMsg2)
         CALL SetErrStat(ErrStat2, ErrMsg2, ErrStat, ErrMsg, RoutineName )
      CALL MD_CopyDiscState   (y_FAST%op%xd_MD(i), MD%xd(STATE_CURR), MESH_UPDATECOPY, Errstat2, ErrMsg2)
         CALL SetErrStat(ErrStat2, ErrMsg2, ErrStat, ErrMsg, RoutineName )
      CALL MD_CopyConstrState (y_FAST%op%z_MD(i), MD%z( STATE_CURR), MESH_UPDATECOPY, Errstat2, ErrMsg2)
         CALL SetErrStat(ErrStat2, ErrMsg2, ErrStat, ErrMsg, RoutineName )
      CALL MD_CopyOtherState (y_FAST%op%OtherSt_MD(i), MD%OtherSt(STATE_CURR), MESH_UPDATECOPY, Errstat2, ErrMsg2)
         CALL SetErrStat(ErrStat2, ErrMsg2, ErrStat, ErrMsg, RoutineName )
               
      CALL MD_CopyInput (y_FAST%op%u_MD(i), MD%Input(1), MESH_UPDATECOPY, Errstat2, ErrMsg2)
         CALL SetErrStat(ErrStat2, ErrMsg2, ErrStat, ErrMsg, RoutineName )
   ELSEIF (p_FAST%CompMooring == Module_FEAM) THEN
      CALL FEAM_CopyContState   (y_FAST%op%x_FEAM(i), FEAM%x( STATE_CURR), MESH_UPDATECOPY, Errstat2, ErrMsg2)
         CALL SetErrStat(ErrStat2, ErrMsg2, ErrStat, ErrMsg, RoutineName )
      CALL FEAM_CopyDiscState   (y_FAST%op%xd_FEAM(i), FEAM%xd(STATE_CURR), MESH_UPDATECOPY, Errstat2, ErrMsg2)
         CALL SetErrStat(ErrStat2, ErrMsg2, ErrStat, ErrMsg, RoutineName )
      CALL FEAM_CopyConstrState (y_FAST%op%z_FEAM(i), FEAM%z( STATE_CURR), MESH_UPDATECOPY, Errstat2, ErrMsg2)
         CALL SetErrStat(ErrStat2, ErrMsg2, ErrStat, ErrMsg, RoutineName )
      CALL FEAM_CopyOtherState (y_FAST%op%OtherSt_FEAM(i), FEAM%OtherSt( STATE_CURR), MESH_UPDATECOPY, Errstat2, ErrMsg2)
         CALL SetErrStat(ErrStat2, ErrMsg2, ErrStat, ErrMsg, RoutineName )
               
      CALL FEAM_CopyInput (y_FAST%op%u_FEAM(i), FEAM%Input(1), MESH_UPDATECOPY, Errstat2, ErrMsg2)
         CALL SetErrStat(ErrStat2, ErrMsg2, ErrStat, ErrMsg, RoutineName )
   !ELSEIF (p_FAST%CompMooring == Module_Orca) THEN
   END IF
             
         ! IceFloe/IceDyn: copy op to actual states and inputs
   IF ( p_FAST%CompIce == Module_IceF ) THEN
      CALL IceFloe_CopyContState   (y_FAST%op%x_IceF(i), IceF%x( STATE_CURR), MESH_UPDATECOPY, Errstat2, ErrMsg2)
         CALL SetErrStat(ErrStat2, ErrMsg2, ErrStat, ErrMsg, RoutineName )
      CALL IceFloe_CopyDiscState   (y_FAST%op%xd_IceF(i), IceF%xd(STATE_CURR), MESH_UPDATECOPY, Errstat2, ErrMsg2)
         CALL SetErrStat(ErrStat2, ErrMsg2, ErrStat, ErrMsg, RoutineName )
      CALL IceFloe_CopyConstrState (y_FAST%op%z_IceF(i), IceF%z( STATE_CURR), MESH_UPDATECOPY, Errstat2, ErrMsg2)
         CALL SetErrStat(ErrStat2, ErrMsg2, ErrStat, ErrMsg, RoutineName )
      CALL IceFloe_CopyOtherState (y_FAST%op%OtherSt_IceF(i), IceF%OtherSt(STATE_CURR), MESH_UPDATECOPY, Errstat2, ErrMsg2)
         CALL SetErrStat(ErrStat2, ErrMsg2, ErrStat, ErrMsg, RoutineName )
               
      CALL IceFloe_CopyInput (y_FAST%op%u_IceF(i), IceF%Input(1), MESH_UPDATECOPY, Errstat2, ErrMsg2)
         CALL SetErrStat(ErrStat2, ErrMsg2, ErrStat, ErrMsg, RoutineName )
   ELSEIF ( p_FAST%CompIce == Module_IceD ) THEN
      DO k=1,p_FAST%numIceLegs
         CALL IceD_CopyContState   (y_FAST%op%x_IceD(k, i), IceD%x( k,STATE_CURR), MESH_UPDATECOPY, Errstat2, ErrMsg2)
            CALL SetErrStat(ErrStat2, ErrMsg2, ErrStat, ErrMsg, RoutineName )
         CALL IceD_CopyDiscState   (y_FAST%op%xd_IceD(k, i), IceD%xd(k,STATE_CURR), MESH_UPDATECOPY, Errstat2, ErrMsg2)
            CALL SetErrStat(ErrStat2, ErrMsg2, ErrStat, ErrMsg, RoutineName )
         CALL IceD_CopyConstrState (y_FAST%op%z_IceD(k, i), IceD%z( k,STATE_CURR), MESH_UPDATECOPY, Errstat2, ErrMsg2)
            CALL SetErrStat(ErrStat2, ErrMsg2, ErrStat, ErrMsg, RoutineName )
         CALL IceD_CopyOtherState (y_FAST%op%OtherSt_IceD(k, i), IceD%OtherSt( k,STATE_CURR), MESH_UPDATECOPY, Errstat2, ErrMsg2)
            CALL SetErrStat(ErrStat2, ErrMsg2, ErrStat, ErrMsg, RoutineName )
                  
         CALL IceD_CopyInput (y_FAST%op%u_IceD(k, i), IceD%Input(1,k), MESH_UPDATECOPY, Errstat2, ErrMsg2)
            CALL SetErrStat(ErrStat2, ErrMsg2, ErrStat, ErrMsg, RoutineName )
      END DO
   END IF

END SUBROUTINE SetOperatingPoint
!----------------------------------------------------------------------------------------------------------------------------------
subroutine GetStateAry(p_FAST, iMode, t, x, x_eig_magnitude, x_eig_phase)
   INTEGER(IntKi),           INTENT(IN   ) :: iMode               !< index into Mode dimension of arrays
   TYPE(FAST_ParameterType), INTENT(IN   ) :: p_FAST              !< Parameters for the glue code
   REAL(DbKi)              , INTENT(IN   ) :: t                   !< time
   REAL(R8Ki),               INTENT(INOUT) :: x(:)                !< in: state at its operating point; out: added perturbation
   REAL(R8Ki),               INTENT(IN)    :: x_eig_magnitude(:)  !< magnitude of the eigenvector
   REAL(R8Ki),               INTENT(IN)    :: x_eig_phase(:)      !< phase of the eigenvector
      
   ! note that this assumes p_FAST%VTK_modes%VTKLinPhase is zero for VTKLinTim=2
   x = x + x_eig_magnitude * p_FAST%VTK_modes%VTKLinScale * cos( TwoPi_D * p_FAST%VTK_modes%DampedFreq_Hz(iMode)*t + x_eig_phase + p_FAST%VTK_modes%VTKLinPhase )
end subroutine GetStateAry



!----------------------------------------------------------------------------------------------------------------------------------
!----------------------------------------------------------------------------------------------------------------------------------
!> This routine performs the algorithm for computing a periodic steady-state solution.
SUBROUTINE FAST_CalcSteady( n_t_global, t_global, p_FAST, y_FAST, m_FAST, ED, BD, SrvD, AD, IfW, OpFM, HD, SD, ExtPtfm, MAPp, FEAM, MD, Orca, &
                   IceF, IceD, ErrStat, ErrMsg )

   INTEGER(IntKi),           INTENT(IN   ) :: n_t_global          !< integer time step
   REAL(DbKi),               INTENT(IN   ) :: t_global            ! current simulation time
   TYPE(FAST_ParameterType), INTENT(IN   ) :: p_FAST              !< Parameters for the glue code
   TYPE(FAST_OutputFileType),INTENT(INOUT) :: y_FAST              !< Output variables for the glue code
   TYPE(FAST_MiscVarType),   INTENT(INOUT) :: m_FAST              !< Miscellaneous variables
     
   TYPE(ElastoDyn_Data),     INTENT(INOUT) :: ED                  !< ElastoDyn data
   TYPE(BeamDyn_Data),       INTENT(INOUT) :: BD                  !< BeamDyn data
   TYPE(ServoDyn_Data),      INTENT(INOUT) :: SrvD                !< ServoDyn data
   TYPE(AeroDyn_Data),       INTENT(INOUT) :: AD                  !< AeroDyn data
   TYPE(InflowWind_Data),    INTENT(INOUT) :: IfW                 !< InflowWind data
   TYPE(OpenFOAM_Data),      INTENT(INOUT) :: OpFM                !< OpenFOAM data
   TYPE(HydroDyn_Data),      INTENT(INOUT) :: HD                  !< HydroDyn data
   TYPE(SubDyn_Data),        INTENT(INOUT) :: SD                  !< SubDyn data
   TYPE(ExtPtfm_Data),       INTENT(INOUT) :: ExtPtfm             !< ExtPtfm data
   TYPE(MAP_Data),           INTENT(INOUT) :: MAPp                !< MAP data
   TYPE(FEAMooring_Data),    INTENT(INOUT) :: FEAM                !< FEAMooring data
   TYPE(MoorDyn_Data),       INTENT(INOUT) :: MD                  !< Data for the MoorDyn module
   TYPE(OrcaFlex_Data),      INTENT(INOUT) :: Orca                !< OrcaFlex interface data
   TYPE(IceFloe_Data),       INTENT(INOUT) :: IceF                !< IceFloe data
   TYPE(IceDyn_Data),        INTENT(INOUT) :: IceD                !< All the IceDyn data used in time-step loop

   INTEGER(IntKi),           INTENT(  OUT) :: ErrStat             !< Error status of the operation
   CHARACTER(*),             INTENT(  OUT) :: ErrMsg              !< Error message if ErrStat /= ErrID_None

   ! local variables
   REAL(DbKi)                              :: DeltaAzim
   REAL(DbKi)                              :: psi                 !< psi (rotor azimuth) at which the outputs are defined
   INTEGER(IntKi)                          :: ErrStat2
   CHARACTER(ErrMsgLen)                    :: ErrMsg2
   LOGICAL                                 :: NextAzimuth
   
   CHARACTER(*), PARAMETER                 :: RoutineName = 'FAST_CalcSteady'
   
    
      ErrStat = ErrID_None
      ErrMsg  = ""


         ! get azimuth angle

      psi = ED%y%LSSTipPxa
      call Zero2TwoPi( psi )

      if (n_t_global == 0) then
            ! initialize a few things on the first call:
         call FAST_InitSteadyOutputs( psi, p_FAST, m_FAST, ED, BD, SrvD, AD, IfW, HD, SD, ExtPtfm, MAPp, FEAM, MD, Orca, &
                   IceF, IceD, ErrStat2, ErrMsg2 )
            call SetErrStat(ErrStat2, ErrMsg2, ErrStat, ErrMsg, RoutineName )
      else
         DeltaAzim =  psi - m_FAST%Lin%Psi(1)
         call Zero2TwoPi(DeltaAzim)
      
         if (DeltaAzim > p_FAST%AzimDelta) then
            call SetErrStat(ErrID_Fatal, "The rotor is spinning too fast. The time step or NLinTimes is too large when CalcSteady=true.", ErrStat, ErrMsg, RoutineName)
            return
         end if
         
            ! save the outputs and azimuth angle for possible interpolation later
         call FAST_SaveOutputs( psi, p_FAST, m_FAST, ED, BD, SrvD, AD, IfW, HD, SD, ExtPtfm, MAPp, FEAM, MD, Orca, &
                      IceF, IceD, ErrStat2, ErrMsg2 )
            call SetErrStat(ErrStat2, ErrMsg2, ErrStat, ErrMsg, RoutineName )
      end if
      if (ErrStat >= AbortErrLev) return

      
      
      if ( m_FAST%Lin%AzimTarget(m_FAST%Lin%AzimIndx-1) <= m_FAST%Lin%AzimTarget(m_FAST%Lin%AzimIndx) ) then ! the equal sign takes care of the zero-rpm case
         NextAzimuth = psi >= m_FAST%Lin%AzimTarget(m_FAST%Lin%AzimIndx)
      else
         ! this is the 2pi boundary, so we are either larger than the last target azimuth or less than the next one
         NextAzimuth = psi >= m_FAST%Lin%AzimTarget(m_FAST%Lin%AzimIndx) .and. psi < m_FAST%Lin%AzimTarget(m_FAST%Lin%AzimIndx-1)
      end if
      
      if (NextAzimuth) then
      
            ! interpolate to find y at the target azimuth
         call FAST_DiffInterpOutputs( m_FAST%Lin%AzimTarget(m_FAST%Lin%AzimIndx), p_FAST, y_FAST, m_FAST, ED, BD, SrvD, AD, IfW, HD, SD, ExtPtfm, MAPp, FEAM, MD, Orca, &
                   IceF, IceD, ErrStat, ErrMsg )
                   
         if (m_FAST%Lin%IsConverged .or. m_FAST%Lin%n_rot == 0) then ! save this operating point for linearization later
            m_FAST%Lin%LinTimes(m_FAST%Lin%AzimIndx) = t_global  
            call SaveOP(m_FAST%Lin%AzimIndx, p_FAST, y_FAST, ED, BD, SrvD, AD, IfW, OpFM, HD, SD, ExtPtfm, MAPp, FEAM, MD, Orca, &
                                  IceF, IceD, ErrStat, ErrMsg, m_FAST%Lin%CopyOP_CtrlCode )
         end if
         
             ! increment the counter to check the next azimuth:
         m_FAST%Lin%AzimIndx = m_FAST%Lin%AzimIndx + 1
         
             ! check if we've completed one rotor revolution
         if (m_FAST%Lin%AzimIndx > p_FAST%NLinTimes) then
            m_FAST%Lin%n_rot = m_FAST%Lin%n_rot + 1
         
            m_FAST%Lin%FoundSteady = m_FAST%Lin%IsConverged
            
            if (.not. m_FAST%Lin%FoundSteady) then
               ! compute the reference values for this rotor revolution
               call ComputeOutputRanges(p_FAST, y_FAST, m_FAST, SrvD%y)
               m_FAST%Lin%IsConverged = .true. ! check errors next rotor revolution
               m_FAST%Lin%AzimIndx = 1
               m_FAST%Lin%CopyOP_CtrlCode = MESH_UPDATECOPY
            end if
         end if
         
      end if
         

END SUBROUTINE FAST_CalcSteady
!----------------------------------------------------------------------------------------------------------------------------------
!> This routine initializes variables for calculating periodic steady-state solution.
SUBROUTINE FAST_InitSteadyOutputs( psi, p_FAST, m_FAST, ED, BD, SrvD, AD, IfW, HD, SD, ExtPtfm, MAPp, FEAM, MD, Orca, &
                   IceF, IceD, ErrStat, ErrMsg )

   REAL(DbKi),               INTENT(IN   ) :: psi                 !< psi (rotor azimuth) at which the outputs are defined
   TYPE(FAST_ParameterType), INTENT(IN   ) :: p_FAST              !< Parameters for the glue code
   TYPE(FAST_MiscVarType),   INTENT(INOUT) :: m_FAST              !< Miscellaneous variables
     
   TYPE(ElastoDyn_Data),     INTENT(INOUT) :: ED                  !< ElastoDyn data
   TYPE(BeamDyn_Data),       INTENT(INOUT) :: BD                  !< BeamDyn data
   TYPE(ServoDyn_Data),      INTENT(INOUT) :: SrvD                !< ServoDyn data
   TYPE(AeroDyn_Data),       INTENT(INOUT) :: AD                  !< AeroDyn data
   TYPE(InflowWind_Data),    INTENT(INOUT) :: IfW                 !< InflowWind data
   TYPE(HydroDyn_Data),      INTENT(INOUT) :: HD                  !< HydroDyn data
   TYPE(SubDyn_Data),        INTENT(INOUT) :: SD                  !< SubDyn data
   TYPE(ExtPtfm_Data),       INTENT(INOUT) :: ExtPtfm             !< ExtPtfm data
   TYPE(MAP_Data),           INTENT(INOUT) :: MAPp                !< MAP data
   TYPE(FEAMooring_Data),    INTENT(INOUT) :: FEAM                !< FEAMooring data
   TYPE(MoorDyn_Data),       INTENT(INOUT) :: MD                  !< Data for the MoorDyn module
   TYPE(OrcaFlex_Data),      INTENT(INOUT) :: Orca                !< OrcaFlex interface data
   TYPE(IceFloe_Data),       INTENT(INOUT) :: IceF                !< IceFloe data
   TYPE(IceDyn_Data),        INTENT(INOUT) :: IceD                !< All the IceDyn data used in time-step loop

   INTEGER(IntKi),           INTENT(  OUT) :: ErrStat             !< Error status of the operation
   CHARACTER(*),             INTENT(  OUT) :: ErrMsg              !< Error message if ErrStat /= ErrID_None

   ! local variables
   INTEGER(IntKi)                          :: j, k                ! loop counters
   INTEGER(IntKi)                          :: ErrStat2
   CHARACTER(ErrMsgLen)                    :: ErrMsg2
   
   CHARACTER(*), PARAMETER                 :: RoutineName = 'FAST_InitSteadyOutputs'
   
    
      ErrStat = ErrID_None
      ErrMsg  = ""
      
      do j=1,p_FAST%NLinTimes
         m_FAST%Lin%AzimTarget(j) = (j-1) * p_FAST%AzimDelta + psi
         call Zero2TwoPi( m_FAST%Lin%AzimTarget(j) )
      end do
      ! this is circular, so I am going to add points at the beginning and end to avoid 
      ! more IF statements later
      m_FAST%Lin%AzimTarget(0) = m_FAST%Lin%AzimTarget(p_FAST%NLinTimes)
      m_FAST%Lin%AzimTarget(p_FAST%NLinTimes+1) = m_FAST%Lin%AzimTarget(1)
      

         ! Azimuth angles that correspond to Output arrays for interpolation:
      !m_FAST%Lin%Psi  = psi ! initialize entire array (note that we won't be able to interpolate with a constant array
      DO j = 1, p_FAST%LinInterpOrder + 1
         m_FAST%Lin%Psi(j) = psi - (j - 1) * D2R_D  ! arbitrarily say azimuth is one degree different
      END DO
      
      
         ! ElastoDyn
         allocate( ED%Output( p_FAST%LinInterpOrder+1 ), STAT = ErrStat2 )
         if (ErrStat2 /= 0) then
            call SetErrStat(ErrID_Fatal, "Error allocating ED%Output.", ErrStat, ErrMsg, RoutineName )
         else
            do j = 1, p_FAST%LinInterpOrder + 1
               call ED_CopyOutput(ED%y, ED%Output(j), MESH_NEWCOPY, ErrStat2, ErrMsg2)
                  call SetErrStat(ErrStat2,ErrMsg2,ErrStat,ErrMsg,RoutineName )
            end do
            
            call ED_CopyOutput(ED%y, ED%y_interp, MESH_NEWCOPY, ErrStat2, ErrMsg2)
               call SetErrStat(ErrStat2,ErrMsg2,ErrStat,ErrMsg,RoutineName )
         end if
      
         ! BeamDyn
         IF (p_FAST%CompElast == Module_BD) THEN
         
            allocate( BD%Output( p_FAST%LinInterpOrder+1, p_FAST%nBeams ), STAT = ErrStat2 )
            if (ErrStat2 /= 0) then
               call SetErrStat(ErrID_Fatal, "Error allocating BD%Output.", ErrStat, ErrMsg, RoutineName )
            else
               do k=1,p_FAST%nBeams
                  do j = 1, p_FAST%LinInterpOrder + 1
                     call BD_CopyOutput(BD%y(k), BD%Output(j,k), MESH_NEWCOPY, ErrStat2, ErrMsg2)
                        call SetErrStat(ErrStat2,ErrMsg2,ErrStat,ErrMsg,RoutineName )
                  end do
               end do

               allocate( BD%y_interp( p_FAST%nBeams ), STAT = ErrStat2 )
               if (ErrStat2 /= 0) then
                  call SetErrStat(ErrID_Fatal, "Error allocating BD%Output.", ErrStat, ErrMsg, RoutineName )
               else
                  do k=1,p_FAST%nBeams
                     call BD_CopyOutput(BD%y(k), BD%y_interp(k), MESH_NEWCOPY, ErrStat2, ErrMsg2)
                        call SetErrStat(ErrStat2,ErrMsg2,ErrStat,ErrMsg,RoutineName )
                  end do
               end if
               
            end if
            
         END IF  ! BeamDyn 
         
      ! AeroDyn
      IF ( p_FAST%CompAero == Module_AD ) THEN
         
         allocate( AD%Output( p_FAST%LinInterpOrder+1 ), STAT = ErrStat2 )
         if (ErrStat2 /= 0) then
            call SetErrStat(ErrID_Fatal, "Error allocating AD%Output.", ErrStat, ErrMsg, RoutineName )
         else
            do j = 1, p_FAST%LinInterpOrder + 1
               call AD_CopyOutput(AD%y, AD%Output(j), MESH_NEWCOPY, ErrStat2, ErrMsg2)
                  call SetErrStat(ErrStat2,ErrMsg2,ErrStat,ErrMsg,RoutineName )
            end do
            
            call AD_CopyOutput(AD%y, AD%y_interp, MESH_NEWCOPY, ErrStat2, ErrMsg2)
               call SetErrStat(ErrStat2,ErrMsg2,ErrStat,ErrMsg,RoutineName )
         end if
         
      END IF  ! CompAero
      
         
      ! InflowWind
      IF ( p_FAST%CompInflow == Module_IfW ) THEN
         
         allocate( IfW%Output( p_FAST%LinInterpOrder+1 ), STAT = ErrStat2 )
         if (ErrStat2 /= 0) then
            call SetErrStat(ErrID_Fatal, "Error allocating IfW%Output.", ErrStat, ErrMsg, RoutineName )
         else
            do j = 1, p_FAST%LinInterpOrder + 1
               call InflowWind_CopyOutput(IfW%y, IfW%Output(j), MESH_NEWCOPY, ErrStat2, ErrMsg2)
                  call SetErrStat(ErrStat2,ErrMsg2,ErrStat,ErrMsg,RoutineName )
            end do
            
            call InflowWind_CopyOutput(IfW%y, IfW%y_interp, MESH_NEWCOPY, ErrStat2, ErrMsg2)
               call SetErrStat(ErrStat2,ErrMsg2,ErrStat,ErrMsg,RoutineName )
         end if
            
      END IF  ! CompInflow
      
      
      ! ServoDyn
      IF ( p_FAST%CompServo == Module_SrvD ) THEN
         
         allocate( SrvD%Output( p_FAST%LinInterpOrder+1 ), STAT = ErrStat2 )
         if (ErrStat2 /= 0) then
            call SetErrStat(ErrID_Fatal, "Error allocating SrvD%Output.", ErrStat, ErrMsg, RoutineName )
         else
            do j = 1, p_FAST%LinInterpOrder + 1
               call SrvD_CopyOutput(SrvD%y, SrvD%Output(j), MESH_NEWCOPY, ErrStat2, ErrMsg2)
                  call SetErrStat(ErrStat2,ErrMsg2,ErrStat,ErrMsg,RoutineName )
            end do
            
            call SrvD_CopyOutput(SrvD%y, SrvD%y_interp, MESH_NEWCOPY, ErrStat2, ErrMsg2)
               call SetErrStat(ErrStat2,ErrMsg2,ErrStat,ErrMsg,RoutineName )
         end if
            
      END IF  ! ServoDyn
      
      ! HydroDyn
      IF ( p_FAST%CompHydro == Module_HD ) THEN

         allocate( HD%Output( p_FAST%LinInterpOrder+1 ), STAT = ErrStat2 )
         if (ErrStat2 /= 0) then
            call SetErrStat(ErrID_Fatal, "Error allocating HD%Output.", ErrStat, ErrMsg, RoutineName )
         else
            do j = 1, p_FAST%LinInterpOrder + 1
               call HydroDyn_CopyOutput(HD%y, HD%Output(j), MESH_NEWCOPY, ErrStat2, ErrMsg2)
                  call SetErrStat(ErrStat2,ErrMsg2,ErrStat,ErrMsg,RoutineName )
            end do
            
            call HydroDyn_CopyOutput(HD%y, HD%y_interp, MESH_NEWCOPY, ErrStat2, ErrMsg2)
               call SetErrStat(ErrStat2,ErrMsg2,ErrStat,ErrMsg,RoutineName )
         end if
            
      END IF  ! HydroDyn
      
      !! SubDyn/ExtPtfm_MCKF
      IF ( p_FAST%CompSub == Module_SD ) THEN
         allocate( SD%Output( p_FAST%LinInterpOrder+1 ), STAT = ErrStat2 )
         if (ErrStat2 /= 0) then
            call SetErrStat(ErrID_Fatal, "Error allocating SD%Output.", ErrStat, ErrMsg, RoutineName )
         else
            do j = 1, p_FAST%LinInterpOrder + 1
               call SD_CopyOutput(SD%y, SD%Output(j), MESH_NEWCOPY, ErrStat2, ErrMsg2)
                  call SetErrStat(ErrStat2,ErrMsg2,ErrStat,ErrMsg,RoutineName )
            end do
            
            call SD_CopyOutput(SD%y, SD%y_interp, MESH_NEWCOPY, ErrStat2, ErrMsg2)
               call SetErrStat(ErrStat2,ErrMsg2,ErrStat,ErrMsg,RoutineName )
         end if   
      ELSE IF ( p_FAST%CompSub == Module_ExtPtfm ) THEN
      END IF  ! SubDyn/ExtPtfm_MCKF
      
      
      ! Mooring (MAP , FEAM , MoorDyn)
      ! MAP
      IF ( p_FAST%CompMooring == Module_MAP ) THEN
         
         allocate( MAPp%Output( p_FAST%LinInterpOrder+1 ), STAT = ErrStat2 )
         if (ErrStat2 /= 0) then
            call SetErrStat(ErrID_Fatal, "Error allocating MAPp%Output.", ErrStat, ErrMsg, RoutineName )
         else
            do j = 1, p_FAST%LinInterpOrder + 1
               call MAP_CopyOutput(MAPp%y, MAPp%Output(j), MESH_NEWCOPY, ErrStat2, ErrMsg2)
                  call SetErrStat(ErrStat2,ErrMsg2,ErrStat,ErrMsg,RoutineName )
            end do
            
            call MAP_CopyOutput(MAPp%y, MAPp%y_interp, MESH_NEWCOPY, ErrStat2, ErrMsg2)
               call SetErrStat(ErrStat2,ErrMsg2,ErrStat,ErrMsg,RoutineName )
         end if
            
      !! MoorDyn
      !ELSEIF ( p_FAST%CompMooring == Module_MD ) THEN
      !! FEAM
      !ELSEIF ( p_FAST%CompMooring == Module_FEAM ) THEN
      !! OrcaFlex
      !ELSEIF ( p_FAST%CompMooring == Module_Orca ) THEN
         
      END IF  ! MAP/FEAM/MoorDyn/OrcaFlex
      
           
            
      !! Ice (IceFloe or IceDyn)
      !! IceFloe
      !IF ( p_FAST%CompIce == Module_IceF ) THEN
      !   
      !! IceDyn
      !ELSEIF ( p_FAST%CompIce == Module_IceD ) THEN
      !
      !END IF  ! IceFloe/IceDyn


END SUBROUTINE FAST_InitSteadyOutputs
!----------------------------------------------------------------------------------------------------------------------------------
!> This routine saves outputs for future interpolation at a desired azimuth.
SUBROUTINE FAST_SaveOutputs( psi, p_FAST, m_FAST, ED, BD, SrvD, AD, IfW, HD, SD, ExtPtfm, MAPp, FEAM, MD, Orca, &
                   IceF, IceD, ErrStat, ErrMsg )

   REAL(DbKi),               INTENT(IN   ) :: psi                 !< psi (rotor azimuth) at which the outputs are defined
   TYPE(FAST_ParameterType), INTENT(IN   ) :: p_FAST              !< Parameters for the glue code
   TYPE(FAST_MiscVarType),   INTENT(INOUT) :: m_FAST              !< Miscellaneous variables
     
   TYPE(ElastoDyn_Data),     INTENT(INOUT) :: ED                  !< ElastoDyn data
   TYPE(BeamDyn_Data),       INTENT(INOUT) :: BD                  !< BeamDyn data
   TYPE(ServoDyn_Data),      INTENT(INOUT) :: SrvD                !< ServoDyn data
   TYPE(AeroDyn_Data),       INTENT(INOUT) :: AD                  !< AeroDyn data
   TYPE(InflowWind_Data),    INTENT(INOUT) :: IfW                 !< InflowWind data
   TYPE(HydroDyn_Data),      INTENT(INOUT) :: HD                  !< HydroDyn data
   TYPE(SubDyn_Data),        INTENT(INOUT) :: SD                  !< SubDyn data
   TYPE(ExtPtfm_Data),       INTENT(INOUT) :: ExtPtfm             !< ExtPtfm data
   TYPE(MAP_Data),           INTENT(INOUT) :: MAPp                !< MAP data
   TYPE(FEAMooring_Data),    INTENT(INOUT) :: FEAM                !< FEAMooring data
   TYPE(MoorDyn_Data),       INTENT(INOUT) :: MD                  !< Data for the MoorDyn module
   TYPE(OrcaFlex_Data),      INTENT(INOUT) :: Orca                !< OrcaFlex interface data
   TYPE(IceFloe_Data),       INTENT(INOUT) :: IceF                !< IceFloe data
   TYPE(IceDyn_Data),        INTENT(INOUT) :: IceD                !< All the IceDyn data used in time-step loop

   INTEGER(IntKi),           INTENT(  OUT) :: ErrStat             !< Error status of the operation
   CHARACTER(*),             INTENT(  OUT) :: ErrMsg              !< Error message if ErrStat /= ErrID_None

   ! local variables
   INTEGER(IntKi)                          :: j, k                ! loop counters
   INTEGER(IntKi)                          :: ErrStat2
   CHARACTER(ErrMsgLen)                    :: ErrMsg2
   
   CHARACTER(*), PARAMETER                 :: RoutineName = 'FAST_SaveOutputs'
   
    
      ErrStat = ErrID_None
      ErrMsg  = ""
      
      DO j = p_FAST%LinInterpOrder, 1, -1
         m_FAST%Lin%Psi(j+1) = m_FAST%Lin%Psi(j)
      END DO
      
      if (psi < m_FAST%Lin%Psi(1)) then
         ! if we go around a 2pi boundary, we will subtract 2pi from the saved values so that interpolation works as expected
         m_FAST%Lin%Psi = m_FAST%Lin%Psi - TwoPi_D
      end if
      m_FAST%Lin%Psi(1)  = psi

         ! ElastoDyn
         DO j = p_FAST%LinInterpOrder, 1, -1
            CALL ED_CopyOutput(ED%Output(j), ED%Output(j+1), MESH_UPDATECOPY, Errstat2, ErrMsg2)
               CALL SetErrStat(ErrStat2,ErrMsg2,ErrStat,ErrMsg,RoutineName )
         END DO
  
         CALL ED_CopyOutput (ED%y,  ED%Output(1),  MESH_UPDATECOPY, Errstat2, ErrMsg2)
            CALL SetErrStat(ErrStat2,ErrMsg2,ErrStat,ErrMsg,RoutineName )
      
         ! BeamDyn
         IF (p_FAST%CompElast == Module_BD) THEN
         
            DO k = 1,p_FAST%nBeams
         
               DO j = p_FAST%LinInterpOrder, 1, -1
                  CALL BD_CopyOutput (BD%Output(j,k),  BD%Output(j+1,k),  MESH_UPDATECOPY, Errstat2, ErrMsg2)
                     CALL SetErrStat(ErrStat2,ErrMsg2,ErrStat,ErrMsg,RoutineName )
               END DO
  
               CALL BD_CopyOutput (BD%y(k),  BD%Output(1,k),  MESH_UPDATECOPY, Errstat2, ErrMsg2)
                  CALL SetErrStat(ErrStat2,ErrMsg2,ErrStat,ErrMsg,RoutineName )
            
            END DO ! k=p_FAST%nBeams
         
         END IF  ! BeamDyn 
         
      
      ! AeroDyn
      IF ( p_FAST%CompAero == Module_AD ) THEN
         
         DO j = p_FAST%LinInterpOrder, 1, -1
            CALL AD_CopyOutput (AD%Output(j),  AD%Output(j+1),  MESH_UPDATECOPY, Errstat2, ErrMsg2)
               CALL SetErrStat(ErrStat2,ErrMsg2,ErrStat,ErrMsg,RoutineName )
         END DO
  
         CALL AD_CopyOutput (AD%y,  AD%Output(1),  MESH_UPDATECOPY, Errstat2, ErrMsg2)
            CALL SetErrStat(ErrStat2,ErrMsg2,ErrStat,ErrMsg,RoutineName )
         
      END IF  ! CompAero
      
         
      ! InflowWind
      IF ( p_FAST%CompInflow == Module_IfW ) THEN
         
         DO j = p_FAST%LinInterpOrder, 1, -1
            CALL InflowWind_CopyOutput (IfW%Output(j),  IfW%Output(j+1),  MESH_UPDATECOPY, Errstat2, ErrMsg2)
               CALL SetErrStat(ErrStat2,ErrMsg2,ErrStat,ErrMsg,RoutineName )
         END DO
  
         CALL InflowWind_CopyOutput (IfW%y,  IfW%Output(1),  MESH_UPDATECOPY, Errstat2, ErrMsg2)
            CALL SetErrStat(ErrStat2,ErrMsg2,ErrStat,ErrMsg,RoutineName )
            
      END IF  ! CompInflow
      
      
      ! ServoDyn
      IF ( p_FAST%CompServo == Module_SrvD ) THEN
         
         DO j = p_FAST%LinInterpOrder, 1, -1
            CALL SrvD_CopyOutput (SrvD%Output(j),  SrvD%Output(j+1),  MESH_UPDATECOPY, ErrStat2, ErrMsg2)
               CALL SetErrStat(ErrStat2,ErrMsg2,ErrStat,ErrMsg,RoutineName )
         END DO
  
         CALL SrvD_CopyOutput (SrvD%y,  SrvD%Output(1),  MESH_UPDATECOPY, ErrStat2, ErrMsg2)
            CALL SetErrStat(ErrStat2,ErrMsg2,ErrStat,ErrMsg,RoutineName )
            
      END IF  ! ServoDyn       
      
      ! HydroDyn
      IF ( p_FAST%CompHydro == Module_HD ) THEN

         DO j = p_FAST%LinInterpOrder, 1, -1

            CALL HydroDyn_CopyOutput (HD%Output(j),  HD%Output(j+1),  MESH_UPDATECOPY, ErrStat2, ErrMsg2)
               CALL SetErrStat(ErrStat2,ErrMsg2,ErrStat,ErrMsg,RoutineName )
         END DO

         CALL HydroDyn_CopyOutput (HD%y,  HD%Output(1),  MESH_UPDATECOPY, Errstat2, ErrMsg2)
            CALL SetErrStat(ErrStat2,ErrMsg2,ErrStat,ErrMsg,RoutineName )
            
      END IF  ! HydroDyn

      !! SubDyn/ExtPtfm_MCKF
      IF ( p_FAST%CompSub == Module_SD ) THEN
         DO j = p_FAST%LinInterpOrder, 1, -1
            CALL SD_CopyOutput (SD%Output(j),  SD%Output(j+1),  MESH_UPDATECOPY, ErrStat2, ErrMsg2)
               CALL SetErrStat(ErrStat2,ErrMsg2,ErrStat,ErrMsg,RoutineName )
         END DO

         CALL SD_CopyOutput (SD%y,  SD%Output(1),  MESH_UPDATECOPY, Errstat2, ErrMsg2)
            CALL SetErrStat(ErrStat2,ErrMsg2,ErrStat,ErrMsg,RoutineName )
      ELSE IF ( p_FAST%CompSub == Module_ExtPtfm ) THEN
      END IF  ! SubDyn/ExtPtfm_MCKF
      
      
      ! Mooring (MAP , FEAM , MoorDyn)
      ! MAP
      IF ( p_FAST%CompMooring == Module_MAP ) THEN
         
         DO j = p_FAST%LinInterpOrder, 1, -1
            CALL MAP_CopyOutput (MAPp%Output(j),  MAPp%Output(j+1),  MESH_UPDATECOPY, Errstat2, ErrMsg2)
               CALL SetErrStat(ErrStat2,ErrMsg2,ErrStat,ErrMsg,RoutineName )
         END DO
  
         CALL MAP_CopyOutput (MAPp%y,  MAPp%Output(1),  MESH_UPDATECOPY, Errstat2, ErrMsg2)
            CALL SetErrStat(ErrStat2,ErrMsg2,ErrStat,ErrMsg,RoutineName )
            
      !! MoorDyn
      !ELSEIF ( p_FAST%CompMooring == Module_MD ) THEN
      !! FEAM
      !ELSEIF ( p_FAST%CompMooring == Module_FEAM ) THEN
      !! OrcaFlex
      !ELSEIF ( p_FAST%CompMooring == Module_Orca ) THEN
         
      END IF  ! MAP/FEAM/MoorDyn/OrcaFlex
      
           
            
      !! Ice (IceFloe or IceDyn)
      !! IceFloe
      !IF ( p_FAST%CompIce == Module_IceF ) THEN
      !   
      !! IceDyn
      !ELSEIF ( p_FAST%CompIce == Module_IceD ) THEN
      !
      !END IF  ! IceFloe/IceDyn


END SUBROUTINE FAST_SaveOutputs
!----------------------------------------------------------------------------------------------------------------------------------
!> This routine interpolates the outputs at the target azimuths, computes the compared to the previous rotation, and stores 
!! them for future rotation .
SUBROUTINE FAST_DiffInterpOutputs( psi_target, p_FAST, y_FAST, m_FAST, ED, BD, SrvD, AD, IfW, HD, SD, ExtPtfm, MAPp, FEAM, MD, Orca, &
                   IceF, IceD, ErrStat, ErrMsg )

   REAL(DbKi),               INTENT(IN   ) :: psi_target          !< psi (rotor azimuth) at which the outputs are requested
   TYPE(FAST_ParameterType), INTENT(IN   ) :: p_FAST              !< Parameters for the glue code
   TYPE(FAST_OutputFileType),INTENT(INOUT) :: y_FAST              !< Output variables for the glue code
   TYPE(FAST_MiscVarType),   INTENT(INOUT) :: m_FAST              !< Miscellaneous variables
     
   TYPE(ElastoDyn_Data),     INTENT(INOUT) :: ED                  !< ElastoDyn data
   TYPE(BeamDyn_Data),       INTENT(INOUT) :: BD                  !< BeamDyn data
   TYPE(ServoDyn_Data),      INTENT(INOUT) :: SrvD                !< ServoDyn data
   TYPE(AeroDyn_Data),       INTENT(INOUT) :: AD                  !< AeroDyn data
   TYPE(InflowWind_Data),    INTENT(INOUT) :: IfW                 !< InflowWind data
   TYPE(HydroDyn_Data),      INTENT(INOUT) :: HD                  !< HydroDyn data
   TYPE(SubDyn_Data),        INTENT(INOUT) :: SD                  !< SubDyn data
   TYPE(ExtPtfm_Data),       INTENT(INOUT) :: ExtPtfm             !< ExtPtfm data
   TYPE(MAP_Data),           INTENT(INOUT) :: MAPp                !< MAP data
   TYPE(FEAMooring_Data),    INTENT(INOUT) :: FEAM                !< FEAMooring data
   TYPE(MoorDyn_Data),       INTENT(INOUT) :: MD                  !< Data for the MoorDyn module
   TYPE(OrcaFlex_Data),      INTENT(INOUT) :: Orca                !< OrcaFlex interface data
   TYPE(IceFloe_Data),       INTENT(INOUT) :: IceF                !< IceFloe data
   TYPE(IceDyn_Data),        INTENT(INOUT) :: IceD                !< All the IceDyn data used in time-step loop

   INTEGER(IntKi),           INTENT(  OUT) :: ErrStat             !< Error status of the operation
   CHARACTER(*),             INTENT(  OUT) :: ErrMsg              !< Error message if ErrStat /= ErrID_None

   ! local variables
   INTEGER(IntKi)                          :: k                   ! loop counters
   INTEGER(IntKi)                          :: ErrStat2
   CHARACTER(ErrMsgLen)                    :: ErrMsg2
   REAL(DbKi)                              :: t_global
   REAL(ReKi)                              :: eps_squared
   
   CHARACTER(*), PARAMETER                 :: RoutineName = 'FAST_DiffInterpOutputs'
    
      ErrStat = ErrID_None
      ErrMsg  = ""
      t_global = 0.0_DbKi ! we don't really need this to get the output OPs

      !................................................................................................
      ! Extrapolate outputs to the target azimuth and pack into OP arrays
      !................................................................................................

         ! ElastoDyn
         CALL ED_Output_ExtrapInterp (ED%Output, m_FAST%Lin%Psi,  ED%y_interp, psi_target, ErrStat2, ErrMsg2)
            CALL SetErrStat(ErrStat2,ErrMsg2,ErrStat,ErrMsg,RoutineName )
      
         call ED_GetOP( t_global, ED%Input(1), ED%p, ED%x(STATE_CURR), ED%xd(STATE_CURR), ED%z(STATE_CURR), ED%OtherSt(STATE_CURR), &
                           ED%y_interp, ED%m, ErrStat2, ErrMsg2, y_op=y_FAST%Lin%Modules(Module_ED)%Instance(1)%op_y, NeedLogMap=.true.)
            call SetErrStat(ErrStat2,ErrMsg2,ErrStat,ErrMsg,RoutineName)
            
         ! BeamDyn
         IF (p_FAST%CompElast == Module_BD) THEN
         
            DO k = 1,p_FAST%nBeams
         
               CALL BD_Output_ExtrapInterp (BD%Output(:,k), m_FAST%Lin%Psi,  BD%y_interp(k), psi_target, ErrStat2, ErrMsg2)
                  CALL SetErrStat(ErrStat2,ErrMsg2,ErrStat,ErrMsg,RoutineName )
            
               call BD_GetOP( t_global, BD%Input(1,k), BD%p(k), BD%x(k,STATE_CURR), BD%xd(k,STATE_CURR), BD%z(k,STATE_CURR), BD%OtherSt(k,STATE_CURR), &
                           BD%y_interp(k), BD%m(k), ErrStat2, ErrMsg2, y_op=y_FAST%Lin%Modules(Module_BD)%Instance(k)%op_y, NeedLogMap=.true.)
                  call SetErrStat(ErrStat2,ErrMsg2,ErrStat,ErrMsg,RoutineName)
            END DO ! k=p_FAST%nBeams
         
         END IF  ! BeamDyn 
         
      
      ! AeroDyn
      IF ( p_FAST%CompAero == Module_AD ) THEN
         
         CALL AD_Output_ExtrapInterp (AD%Output, m_FAST%Lin%Psi,  AD%y_interp, psi_target, ErrStat2, ErrMsg2)
            CALL SetErrStat(ErrStat2,ErrMsg2,ErrStat,ErrMsg,RoutineName )
         
         call AD_GetOP( t_global, AD%Input(1), AD%p, AD%x(STATE_CURR), AD%xd(STATE_CURR), AD%z(STATE_CURR), AD%OtherSt(STATE_CURR), &
                           AD%y_interp, AD%m, ErrStat2, ErrMsg2, y_op=y_FAST%Lin%Modules(Module_AD)%Instance(1)%op_y)
            call SetErrStat(ErrStat2,ErrMsg2,ErrStat,ErrMsg,RoutineName)
      END IF  ! CompAero
      
         
      ! InflowWind
      IF ( p_FAST%CompInflow == Module_IfW ) THEN
         
         CALL InflowWind_Output_ExtrapInterp (IfW%Output, m_FAST%Lin%Psi,  IfW%y_interp, psi_target, ErrStat2, ErrMsg2)
            CALL SetErrStat(ErrStat2,ErrMsg2,ErrStat,ErrMsg,RoutineName )
            
         call InflowWind_GetOP( t_global, IfW%Input(1), IfW%p, IfW%x(STATE_CURR), IfW%xd(STATE_CURR), IfW%z(STATE_CURR), IfW%OtherSt(STATE_CURR), &
                           IfW%y_interp, IfW%m, ErrStat2, ErrMsg2, y_op=y_FAST%Lin%Modules(Module_IfW)%Instance(1)%op_y)
            call SetErrStat(ErrStat2,ErrMsg2,ErrStat,ErrMsg,RoutineName)
      END IF  ! CompInflow
      
      
      ! ServoDyn
      IF ( p_FAST%CompServo == Module_SrvD ) THEN
         
         CALL SrvD_Output_ExtrapInterp (SrvD%Output, m_FAST%Lin%Psi,  SrvD%y_interp, psi_target, ErrStat2, ErrMsg2)
            CALL SetErrStat(ErrStat2,ErrMsg2,ErrStat,ErrMsg,RoutineName )
            
         call SrvD_GetOP( t_global, SrvD%Input(1), SrvD%p, SrvD%x(STATE_CURR), SrvD%xd(STATE_CURR), SrvD%z(STATE_CURR), SrvD%OtherSt(STATE_CURR), &
                           SrvD%y_interp, SrvD%m, ErrStat2, ErrMsg2, y_op=y_FAST%Lin%Modules(Module_SrvD)%Instance(1)%op_y)
            call SetErrStat(ErrStat2,ErrMsg2,ErrStat,ErrMsg,RoutineName)
      END IF  ! ServoDyn
      
      ! HydroDyn
      IF ( p_FAST%CompHydro == Module_HD ) THEN

         CALL HydroDyn_Output_ExtrapInterp (HD%Output, m_FAST%Lin%Psi,  HD%y_interp, psi_target, ErrStat2, ErrMsg2)
            CALL SetErrStat(ErrStat2,ErrMsg2,ErrStat,ErrMsg,RoutineName )
            
         call HD_GetOP( t_global, HD%Input(1), HD%p, HD%x(STATE_CURR), HD%xd(STATE_CURR), HD%z(STATE_CURR), HD%OtherSt(STATE_CURR), &
                           HD%y_interp, HD%m, ErrStat2, ErrMsg2, y_op=y_FAST%Lin%Modules(Module_HD)%Instance(1)%op_y)
            call SetErrStat(ErrStat2,ErrMsg2,ErrStat,ErrMsg,RoutineName)
      END IF  ! HydroDyn

  
      !! SubDyn/ExtPtfm_MCKF
      IF ( p_FAST%CompSub == Module_SD ) THEN
      
         CALL SD_Output_ExtrapInterp (SD%Output, m_FAST%Lin%Psi,  SD%y_interp, psi_target, ErrStat2, ErrMsg2)
            CALL SetErrStat(ErrStat2,ErrMsg2,ErrStat,ErrMsg,RoutineName )
            
         call SD_GetOP( t_global, SD%Input(1), SD%p, SD%x(STATE_CURR), SD%xd(STATE_CURR), SD%z(STATE_CURR), SD%OtherSt(STATE_CURR), &
                           SD%y_interp, SD%m, ErrStat2, ErrMsg2, y_op=y_FAST%Lin%Modules(Module_SD)%Instance(1)%op_y)
            call SetErrStat(ErrStat2,ErrMsg2,ErrStat,ErrMsg,RoutineName)
      ELSE IF ( p_FAST%CompSub == Module_ExtPtfm ) THEN
      END IF  ! SubDyn/ExtPtfm_MCKF
      
      
      ! Mooring (MAP , FEAM , MoorDyn)
      ! MAP
      IF ( p_FAST%CompMooring == Module_MAP ) THEN
         
         CALL MAP_Output_ExtrapInterp (MAPp%Output, m_FAST%Lin%Psi,  MAPp%y_interp, psi_target, ErrStat2, ErrMsg2)
            CALL SetErrStat(ErrStat2,ErrMsg2,ErrStat,ErrMsg,RoutineName )
            
         call MAP_GetOP( t_global, MAPp%Input(1), MAPp%p, MAPp%x(STATE_CURR), MAPp%xd(STATE_CURR), MAPp%z(STATE_CURR), MAPp%OtherSt, &
                           MAPp%y_interp, ErrStat2, ErrMsg2, y_op=y_FAST%Lin%Modules(Module_MAP)%Instance(1)%op_y)
            call SetErrStat(ErrStat2,ErrMsg2,ErrStat,ErrMsg,RoutineName)
      !! MoorDyn
      !ELSEIF ( p_FAST%CompMooring == Module_MD ) THEN
      !! FEAM
      !ELSEIF ( p_FAST%CompMooring == Module_FEAM ) THEN
      !! OrcaFlex
      !ELSEIF ( p_FAST%CompMooring == Module_Orca ) THEN
         
      END IF  ! MAP/FEAM/MoorDyn/OrcaFlex
      
           
            
      !! Ice (IceFloe or IceDyn)
      !! IceFloe
      !IF ( p_FAST%CompIce == Module_IceF ) THEN
      !   
      !! IceDyn
      !ELSEIF ( p_FAST%CompIce == Module_IceD ) THEN
      !
      !END IF  ! IceFloe/IceDyn

      
      call pack_in_array(p_FAST, y_FAST, m_FAST)
      
      if (m_FAST%Lin%IsConverged) then
         ! check that error equation is less than TrimTol !!!call 
         call calc_error(p_FAST, y_FAST, m_FAST, SrvD%y, eps_squared)
         m_FAST%Lin%IsConverged = eps_squared < p_FAST%TrimTol
      end if
      
      
      m_FAST%Lin%Y_prevRot(:,m_FAST%Lin%AzimIndx) = m_FAST%Lin%y_interp
      
END SUBROUTINE FAST_DiffInterpOutputs
!----------------------------------------------------------------------------------------------------------------------------------
SUBROUTINE pack_in_array(p_FAST, y_FAST, m_FAST)

   TYPE(FAST_ParameterType), INTENT(IN   ) :: p_FAST              !< Parameters for the glue code
   TYPE(FAST_MiscVarType),   INTENT(INOUT) :: m_FAST              !< Miscellaneous variables
   TYPE(FAST_OutputFileType),INTENT(INOUT) :: y_FAST              !< Output variables for the glue code
   
   INTEGER(IntKi)                          :: ThisModule          !< module identifier
   INTEGER(IntKi)                          :: ThisInstance        !< index of the module instance

   integer                                 :: i, j
   integer                                 :: ny
   integer                                 :: indx
   
   ! note that op_y may be larger than SizeLin if there are orientations; also, we are NOT including the WriteOutputs

   do i = 1,p_FAST%Lin_NumMods
      ThisModule = p_FAST%Lin_ModOrder( i )
         
      do ThisInstance=1,size(y_FAST%Lin%Modules(ThisModule)%Instance)
      
         ny = y_FAST%Lin%Modules(ThisModule)%Instance(ThisInstance)%SizeLin(LIN_OUTPUT_COL) - y_FAST%Lin%Modules(ThisModule)%Instance(ThisInstance)%NumOutputs !last column before WriteOutput occurs
         do j=1,ny
            indx = y_FAST%Lin%Modules(ThisModule)%Instance(ThisInstance)%LinStartIndx(LIN_OUTPUT_COL) + j - 1
            
            m_FAST%Lin%y_interp( indx ) = y_FAST%Lin%Modules(ThisModule)%Instance(ThisInstance)%op_y(j)
         end do
         
      end do
   end do
   
END SUBROUTINE pack_in_array
!----------------------------------------------------------------------------------------------------------------------------------
!> This function computes the error function between this rotor revolution and the previous one.
!! Angles represented in m_FAST%Lin%y_interp may have 2pi added or subtracted to allow the angles to be closer to the previous
!! rotor revolution.
SUBROUTINE calc_error(p_FAST, y_FAST, m_FAST, y_SrvD, eps_squared)

   TYPE(FAST_ParameterType), INTENT(IN   ) :: p_FAST              !< Parameters for the glue code
   TYPE(FAST_MiscVarType),   INTENT(INOUT) :: m_FAST              !< Miscellaneous variables
   TYPE(FAST_OutputFileType),INTENT(IN   ) :: y_FAST              !< Output variables for the glue code
   TYPE(SrvD_OutputType),    INTENT(IN   ) :: y_SrvD              !< Output variables for the glue code
   REAL(ReKi)               ,INTENT(  OUT) :: eps_squared         !< epsilon squared
   
   INTEGER(IntKi)                          :: ThisModule          !< module identifier
   INTEGER(IntKi)                          :: ThisInstance        !< index of the module instance

   integer                                 :: i, j
   integer                                 :: ny
   integer                                 :: indx
   real(ReKi)                              :: diff
   
   
   ! special cases for angles:
      indx = Indx_y_Yaw_Start(y_FAST, Module_ED)  ! start of ED where Yaw, YawRate, HSS_Spd occur (right before WriteOutputs)
   call AddOrSub2Pi(m_FAST%Lin%Y_prevRot( indx, m_FAST%Lin%AzimIndx ), m_FAST%Lin%y_interp( indx ))

   if (p_FAST%CompServo == Module_SrvD) then
      do i = 1, size( y_SrvD%BlPitchCom )
         indx = y_FAST%Lin%Modules(Module_SrvD)%Instance(1)%LinStartIndx(LIN_OUTPUT_COL) + i - 1
         call AddOrSub2Pi(m_FAST%Lin%Y_prevRot( indx, m_FAST%Lin%AzimIndx ), m_FAST%Lin%y_interp( indx ))
      end do
   end if
   

   ! compute the error:
   eps_squared = 0.0_ReKi
   
   do i = 1,p_FAST%Lin_NumMods
      ThisModule = p_FAST%Lin_ModOrder( i )
         
      do ThisInstance=1,size(y_FAST%Lin%Modules(ThisModule)%Instance)
      
         ny = y_FAST%Lin%Modules(ThisModule)%Instance(ThisInstance)%SizeLin(LIN_OUTPUT_COL) - y_FAST%Lin%Modules(ThisModule)%Instance(ThisInstance)%NumOutputs !last column before WriteOutput occurs
         
         do j=1,ny
            indx = y_FAST%Lin%Modules(ThisModule)%Instance(ThisInstance)%LinStartIndx(LIN_OUTPUT_COL) + j - 1
            
            if (EqualRealNos(m_FAST%Lin%y_interp( indx ), m_FAST%Lin%Y_prevRot( indx, m_FAST%Lin%AzimIndx ))) then
               diff = 0.0_ReKi ! take care of some potential numerical issues
            else
               diff = m_FAST%Lin%y_interp( indx ) - m_FAST%Lin%Y_prevRot( indx, m_FAST%Lin%AzimIndx )
            end if
            
            eps_squared = eps_squared + ( diff / m_FAST%Lin%y_ref( indx ) ) ** 2
         end do
         
      end do
   end do
   

   !.................................
   ! Normalize:
   !.................................
   eps_squared = eps_squared / ( y_FAST%Lin%Glue%SizeLin(LIN_OUTPUT_COL) - y_FAST%Lin%Glue%NumOutputs )
   
!   write(50+m_FAST%Lin%AzimIndx,'(3000(F15.7,1x))') m_FAST%Lin%y_interp, eps_squared
END SUBROUTINE calc_error
!----------------------------------------------------------------------------------------------------------------------------------
SUBROUTINE ComputeOutputRanges(p_FAST, y_FAST, m_FAST, y_SrvD)

   TYPE(FAST_ParameterType), INTENT(IN   ) :: p_FAST              !< Parameters for the glue code
   TYPE(FAST_MiscVarType),   INTENT(INOUT) :: m_FAST              !< Miscellaneous variables
   TYPE(FAST_OutputFileType),INTENT(IN   ) :: y_FAST              !< Output variables for the glue code
   TYPE(SrvD_OutputType),    INTENT(IN   ) :: y_SrvD              !< Output variables for the glue code
   
   integer                                 :: indx
   integer                                 :: i
   
   ! note that op_y may be larger than SizeLin if there are orientations; also, we are NOT including the WriteOutputs

   do indx = 1,y_FAST%Lin%Glue%SizeLin(LIN_OUTPUT_COL)
      m_FAST%Lin%y_ref(indx) = maxval( m_FAST%Lin%Y_prevRot( indx, : ) ) - minval( m_FAST%Lin%Y_prevRot( indx, : ) )
      m_FAST%Lin%y_ref(indx) = max( m_FAST%Lin%y_ref(indx), 0.01_ReKi )
!      if (m_FAST%Lin%y_ref(indx) < 1.0e-4) m_FAST%Lin%y_ref(indx) = 1.0_ReKi ! not sure why we wouldn't just do m_FAST%Lin%y_ref(indx) = max(1.0_ReKi, m_FAST%Lin%y_ref(indx)) or max(1e-4, y_ref(indx))
   end do
   
   ! special case for angles:
      indx = Indx_y_Yaw_Start(y_FAST, Module_ED)  ! start of ED where Yaw, YawRate, HSS_Spd occur (right before WriteOutputs)
   m_FAST%Lin%y_ref(indx) = min( m_FAST%Lin%y_ref(indx), Pi )

   if (p_FAST%CompServo == Module_SrvD) then
      do i = 1, size( y_SrvD%BlPitchCom )
         indx = y_FAST%Lin%Modules(Module_SrvD)%Instance(1)%LinStartIndx(LIN_OUTPUT_COL) + i - 1
         m_FAST%Lin%y_ref(indx) = min( m_FAST%Lin%y_ref(indx), Pi )
      end do
   end if
   
   ! Note: I'm ignoring the periodicity of the log maps that represent orientations
   
END SUBROUTINE ComputeOutputRanges
!----------------------------------------------------------------------------------------------------------------------------------

END MODULE FAST_Linear<|MERGE_RESOLUTION|>--- conflicted
+++ resolved
@@ -2216,7 +2216,7 @@
                               + u_SD%LMesh%NNodes * 3         ! 3 forces at each node (we're going to start at the moments)
          do j=1,size(SrvD%y%SStCLoadMesh)
             if (SrvD%y%SStCLoadMesh(j)%Committed) then
-               call Linearize_Point_to_Point( SrvD%y%SStCLoadMesh(j), u_SD%LMesh, MeshMapData%SStC_P_P_2_SD_P(j), ErrStat2, ErrMsg2, SrvD%Input(1)%SStCMotionMesh(j), y_SD%Y2Mesh )
+               call Linearize_Point_to_Point( SrvD%y%SStCLoadMesh(j), u_SD%LMesh, MeshMapData%SStC_P_P_2_SD_P(j), ErrStat2, ErrMsg2, SrvD%Input(1)%SStCMotionMesh(j), y_SD%Y3Mesh )
                   call SetErrStat(ErrStat2,ErrMsg2,ErrStat,ErrMsg,RoutineName)
 
                SrvD_Start = y_FAST%Lin%Modules(MODULE_SrvD)%Instance(1)%LinStartIndx(LIN_INPUT_COL) - 1 + SrvD%p%Jac_Idx_SStC_u(1,j)
@@ -2348,16 +2348,10 @@
    CHARACTER(*),                   INTENT(  OUT)  :: ErrMsg         !< Error message
    
       ! local variables
-<<<<<<< HEAD
    INTEGER(IntKi)                                 :: j, SrvD_Out_Start, SD_Start, SD_Out_Start, HD_Start, HD_Out_Start, ED_Out_Start, MAP_Out_Start
    INTEGER(IntKi)                                 :: MAP_Start
-   INTEGER(IntKi)                                 :: ErrStat2       ! temporary Error status of the operation
-   CHARACTER(ErrMsgLen)                           :: ErrMsg2        ! temporary Error message if ErrStat /= ErrID_None
-=======
-   INTEGER(IntKi)                                 :: SD_Start, SD_Out_Start, HD_Out_Start, ED_Out_Start, MAP_Out_Start
 !   INTEGER(IntKi)                                 :: ErrStat2       ! temporary Error status of the operation
 !   CHARACTER(ErrMsgLen)                           :: ErrMsg2        ! temporary Error message if ErrStat /= ErrID_None
->>>>>>> eaa545e7
    
    CHARACTER(*), PARAMETER                        :: RoutineName = 'Linear_SD_InputSolve_du'
    
@@ -2848,20 +2842,20 @@
       if ( ALLOCATED(u_SrvD%SStCMotionMesh) ) then
          do j=1,size(u_SrvD%SStCMotionMesh)
             IF (u_SrvD%SStCMotionMesh(j)%Committed) then
-               CALL Linearize_Point_to_Point( SD%y%y2Mesh, u_SrvD%SStCMotionMesh(j), MeshMapData%SD_P_2_SStC_P_P(j), ErrStat2, ErrMsg2 )
+               CALL Linearize_Point_to_Point( SD%y%y3Mesh, u_SrvD%SStCMotionMesh(j), MeshMapData%SDy3_P_2_SStC_P_P(j), ErrStat2, ErrMsg2 )
                   call SetErrStat(ErrStat2,ErrMsg2,ErrStat,ErrMsg,RoutineName)
 
                ! SrvD is destination in the mapping, so we want M_{tv_uD} and M_{ta_uD}
                ! translational velocity:
-               if (allocated(MeshMapData%SD_P_2_SStC_P_P(j)%dM%tv_uD )) then
+               if (allocated(MeshMapData%SDy3_P_2_SStC_P_P(j)%dM%tv_uD )) then
                   SrvD_Start = y_FAST%Lin%Modules(MODULE_SrvD)%Instance(1)%LinStartIndx(LIN_INPUT_COL) - 1 + (p_SrvD%Jac_Idx_SStC_u(1,j) + 6) ! skip translational displacement and orientation fields
-                  call SetBlockMatrix( dUdu, MeshMapData%SD_P_2_SStC_P_P(j)%dM%tv_uD, SrvD_Start, y_FAST%Lin%Modules(MODULE_SrvD)%Instance(1)%LinStartIndx(LIN_INPUT_COL) )
+                  call SetBlockMatrix( dUdu, MeshMapData%SDy3_P_2_SStC_P_P(j)%dM%tv_uD, SrvD_Start, y_FAST%Lin%Modules(MODULE_SrvD)%Instance(1)%LinStartIndx(LIN_INPUT_COL) )
                end if
    
                ! translational acceleration:
-               if (allocated(MeshMapData%SD_P_2_SStC_P_P(j)%dM%ta_uD )) then
+               if (allocated(MeshMapData%SDy3_P_2_SStC_P_P(j)%dM%ta_uD )) then
                   SrvD_Start = y_FAST%Lin%Modules(MODULE_SrvD)%Instance(1)%LinStartIndx(LIN_INPUT_COL) - 1 + (p_SrvD%Jac_Idx_SStC_u(1,j) + 12) ! skip translational displacement and orientation fields
-                  call SetBlockMatrix( dUdu, MeshMapData%SD_P_2_SStC_P_P(j)%dM%ta_uD, SrvD_Start, y_FAST%Lin%Modules(MODULE_SrvD)%Instance(1)%LinStartIndx(LIN_INPUT_COL) )
+                  call SetBlockMatrix( dUdu, MeshMapData%SDy3_P_2_SStC_P_P(j)%dM%ta_uD, SrvD_Start, y_FAST%Lin%Modules(MODULE_SrvD)%Instance(1)%LinStartIndx(LIN_INPUT_COL) )
                end if
             endif
          enddo
@@ -2993,8 +2987,8 @@
          do j=1,size(u_SrvD%SStCMotionMesh)
             if (u_SrvD%SStCMotionMesh(j)%Committed) then
                SrvD_Start   = y_FAST%Lin%Modules(MODULE_SrvD)%Instance(1)%LinStartIndx(LIN_INPUT_COL) - 1 + (p_SrvD%Jac_Idx_SStC_u(1,j))
-               SD_Out_Start = Indx_y_SD_Y2Mesh_Start(y_SD, y_FAST)   ! start of %TranslationDisp field
-               call Assemble_dUdy_Motions( y_SD%y2Mesh, u_SrvD%SStCMotionMesh(j), MeshMapData%SD_P_2_SStC_P_P(j), SrvD_Start, SD_Out_Start, dUdy, .false.)
+               SD_Out_Start = Indx_y_SD_Y3Mesh_Start(y_SD, y_FAST)   ! start of %TranslationDisp field
+               call Assemble_dUdy_Motions( y_SD%y3Mesh, u_SrvD%SStCMotionMesh(j), MeshMapData%SDy3_P_2_SStC_P_P(j), SrvD_Start, SD_Out_Start, dUdy, .false.)
             endif
          enddo
       endif
