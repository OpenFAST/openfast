!**********************************************************************************************************************************
! FAST_Solver.f90, FAST_Subs.f90, FAST_Lin.f90, and FAST_Mods.f90 make up the FAST glue code in the FAST Modularization Framework.
! FAST_Prog.f90, FAST_Library.f90, FAST_Prog.c are different drivers for this code.
!..................................................................................................................................
! LICENSING
! Copyright (C) 2013-2016  National Renewable Energy Laboratory
! Copyright (C) 2018 Envision Energy USA, LTD
!
!    This file is part of FAST.
!
! Licensed under the Apache License, Version 2.0 (the "License");
! you may not use this file except in compliance with the License.
! You may obtain a copy of the License at
!
!     http://www.apache.org/licenses/LICENSE-2.0
!
! Unless required by applicable law or agreed to in writing, software
! distributed under the License is distributed on an "AS IS" BASIS,
! WITHOUT WARRANTIES OR CONDITIONS OF ANY KIND, either express or implied.
! See the License for the specific language governing permissions and
! limitations under the License.
!**********************************************************************************************************************************
MODULE FAST_Linear

   USE FAST_Solver  ! I mostly just want the modules that are inherited from this module, not the routines in it
   
   IMPLICIT NONE

   CONTAINS
!++++++++++++++++++++++++++++++++++++++++++++++++++++++++++++++++++++++++++++++++++++++++++++++++++++++++++++++++++++++++++++++++++
!----------------------------------------------------------------------------------------------------------------------------------
!> Routine that initializes some variables for linearization.
SUBROUTINE Init_Lin(p_FAST, y_FAST, m_FAST, AD, ED, NumBl, ErrStat, ErrMsg)

   TYPE(FAST_ParameterType), INTENT(INOUT) :: p_FAST              !< Parameters for the glue code
   TYPE(FAST_OutputFileType),INTENT(INOUT) :: y_FAST              !< Output variables for the glue code
   TYPE(FAST_MiscVarType),   INTENT(INOUT) :: m_FAST              !< Miscellaneous variables
   TYPE(AeroDyn_Data),       INTENT(IN   ) :: AD                  !< AeroDyn data
   TYPE(ElastoDyn_Data),     INTENT(IN   ) :: ED                  !< ElastoDyn data
   INTEGER(IntKi),           INTENT(IN   ) :: NumBl               !< Number of blades (for index into ED input array)
   
   INTEGER(IntKi),           INTENT(  OUT) :: ErrStat             !< Error status of the operation
   CHARACTER(*),             INTENT(  OUT) :: ErrMsg              !< Error message if ErrStat /= ErrID_None

   INTEGER(IntKi)                          :: i, j, k             ! loop/temp variables
   INTEGER(IntKi)                          :: ThisModule          ! Module ID # 
   INTEGER(IntKi)                          :: NumInstances        ! Number of instances of each module
   INTEGER(IntKi)                          :: NumStates           ! Number of states required for the x_eig arrays
   
   INTEGER(IntKi)                          :: i_u                 ! loop/temp variables
   INTEGER(IntKi)                          :: i_y, i_x            ! loop/temp variables

   INTEGER(IntKi)                          :: NextStart(3)        ! allocated to be size(LinStartIndx)=size(SizeLin); helps compute the next starting index for the module components
   INTEGER(IntKi)                          :: ErrStat2            ! local error status
   CHARACTER(ErrMsgLen)                    :: ErrMsg2             ! local error message
   CHARACTER(*),             PARAMETER     :: RoutineName = 'Init_Lin' 
   CHARACTER(200)                          :: ModAbrev
   
   
   ErrStat = ErrID_None
   ErrMsg = ""

   !.....................
   ! determine the number of modules that will be linearized:
   !.....................
   p_FAST%Lin_NumMods = 0 
   
      ! InflowWind is first, if activated:
   if ( p_FAST%CompInflow  == Module_IfW ) then 
      p_FAST%Lin_NumMods = p_FAST%Lin_NumMods + 1
      p_FAST%Lin_ModOrder( p_FAST%Lin_NumMods ) = Module_IfW
      
      call Init_Lin_IfW( p_FAST, y_FAST, AD%Input(1) ) ! overwrite some variables based on knowledge from glue code
                  
   end if
   
      ! ServoDyn is next, if activated:
   if ( p_FAST%CompServo  == Module_SrvD ) then 
      p_FAST%Lin_NumMods = p_FAST%Lin_NumMods + 1
      p_FAST%Lin_ModOrder( p_FAST%Lin_NumMods ) = Module_SrvD
   end if
   
   
      ! ElastoDyn is next; it is always activated:
   p_FAST%Lin_NumMods = p_FAST%Lin_NumMods + 1
   p_FAST%Lin_ModOrder( p_FAST%Lin_NumMods ) = Module_ED
      
      ! BeamDyn is next, if activated:
   if (p_FAST%CompElast == Module_BD) then
      p_FAST%Lin_NumMods = p_FAST%Lin_NumMods + 1
      p_FAST%Lin_ModOrder( p_FAST%Lin_NumMods ) = Module_BD
   end if
   
      ! AeroDyn is next, if activated:
   if ( p_FAST%CompAero  == Module_AD ) then 
      p_FAST%Lin_NumMods = p_FAST%Lin_NumMods + 1
      p_FAST%Lin_ModOrder( p_FAST%Lin_NumMods ) = Module_AD
   end if

      ! HydroDyn is next, if activated:
   if ( p_FAST%CompHydro  == Module_HD ) then 
      p_FAST%Lin_NumMods = p_FAST%Lin_NumMods + 1
      p_FAST%Lin_ModOrder( p_FAST%Lin_NumMods ) = Module_HD
   end if

      ! MAP is next, if activated:
   if ( p_FAST%CompMooring  == Module_MAP ) then 
      p_FAST%Lin_NumMods = p_FAST%Lin_NumMods + 1
      p_FAST%Lin_ModOrder( p_FAST%Lin_NumMods ) = Module_MAP
   end if

      ! ExtPtfm is next, if activated:
   if ( p_FAST%CompSub  == Module_SD ) then 
      p_FAST%Lin_NumMods = p_FAST%Lin_NumMods + 1
      p_FAST%Lin_ModOrder( p_FAST%Lin_NumMods ) = Module_SD
   else if ( p_FAST%CompSub  == Module_ExtPtfm ) then 
      p_FAST%Lin_NumMods = p_FAST%Lin_NumMods + 1
      p_FAST%Lin_ModOrder( p_FAST%Lin_NumMods ) = Module_ExtPtfm
   end if

   !.....................
   ! determine total number of inputs/outputs/contStates:
   !.....................
   y_FAST%Lin%Glue%SizeLin = 0
   y_FAST%Lin%Glue%NumOutputs = 0
   
   do i = 1,p_FAST%Lin_NumMods
      ThisModule = p_FAST%Lin_ModOrder( i )
      
      do k=1,size(y_FAST%Lin%Modules(ThisModule)%Instance)
         y_FAST%Lin%Modules(ThisModule)%Instance(k)%SizeLin = 0
         if (allocated(y_FAST%Lin%Modules(ThisModule)%Instance(k)%Names_u)) y_FAST%Lin%Modules(ThisModule)%Instance(k)%SizeLin(LIN_INPUT_COL)     = size(y_FAST%Lin%Modules(ThisModule)%Instance(k)%Names_u)
         if (allocated(y_FAST%Lin%Modules(ThisModule)%Instance(k)%Names_y)) y_FAST%Lin%Modules(ThisModule)%Instance(k)%SizeLin(LIN_OUTPUT_COL)    = size(y_FAST%Lin%Modules(ThisModule)%Instance(k)%Names_y)
         if (allocated(y_FAST%Lin%Modules(ThisModule)%Instance(k)%Names_x)) y_FAST%Lin%Modules(ThisModule)%Instance(k)%SizeLin(LIN_ContSTATE_COL) = size(y_FAST%Lin%Modules(ThisModule)%Instance(k)%Names_x)
         
         y_FAST%Lin%Glue%SizeLin = y_FAST%Lin%Glue%SizeLin + y_FAST%Lin%Modules(ThisModule)%Instance(k)%SizeLin ! total number of inputs, outputs, and continuous states
         
         y_FAST%Lin%Glue%NumOutputs = y_FAST%Lin%Glue%NumOutputs + y_FAST%Lin%Modules(ThisModule)%Instance(k)%NumOutputs ! total number of WriteOutputs
      end do
   end do
   
   !.....................
   ! compute the starting index in the combined (full) matrices:
   !.....................
   NextStart = 1 ! whole array
   do i = 1,p_FAST%Lin_NumMods
      ThisModule = p_FAST%Lin_ModOrder( i )
      
      do k=1,size(y_FAST%Lin%Modules(ThisModule)%Instance)
         y_FAST%Lin%Modules(ThisModule)%Instance(k)%LinStartIndx = NextStart
         NextStart = NextStart + y_FAST%Lin%Modules(ThisModule)%Instance(k)%SizeLin
      end do
   end do
   
   
      ! ...................................
      ! determine which of the module inputs/outputs are written to file
      ! ...................................
   call Init_Lin_InputOutput(p_FAST, y_FAST, NumBl, ErrStat2, ErrMsg2)
      call SetErrStat(errStat2,ErrMsg2,ErrStat,ErrMsg,RoutineName)
   
      ! ...................................
      ! get names of inputs, outputs, and continuous states
      ! ...................................
   call AllocAry( y_FAST%Lin%Glue%names_u, y_FAST%Lin%Glue%SizeLin(LIN_INPUT_COL), 'names_u', ErrStat2, ErrMsg2)
      call SetErrStat(errStat2,ErrMsg2,ErrStat,ErrMsg,RoutineName)
   call AllocAry( y_FAST%Lin%Glue%names_y, y_FAST%Lin%Glue%SizeLin(LIN_OUTPUT_COL), 'names_y', ErrStat2, ErrMsg2)
      call SetErrStat(errStat2,ErrMsg2,ErrStat,ErrMsg,RoutineName)      
   call AllocAry( y_FAST%Lin%Glue%names_x, y_FAST%Lin%Glue%SizeLin(LIN_ContSTATE_COL), 'names_x', ErrStat2, ErrMsg2)
      call SetErrStat(errStat2,ErrMsg2,ErrStat,ErrMsg,RoutineName)       
   call AllocAry( y_FAST%Lin%Glue%Use_u, y_FAST%Lin%Glue%SizeLin(LIN_INPUT_COL), 'use_u', ErrStat2, ErrMsg2)
      call SetErrStat(errStat2,ErrMsg2,ErrStat,ErrMsg,RoutineName)      
   call AllocAry( y_FAST%Lin%Glue%Use_y, y_FAST%Lin%Glue%SizeLin(LIN_OUTPUT_COL), 'use_y', ErrStat2, ErrMsg2)
      call SetErrStat(errStat2,ErrMsg2,ErrStat,ErrMsg,RoutineName)      
   call AllocAry( y_FAST%Lin%Glue%RotFrame_u, y_FAST%Lin%Glue%SizeLin(LIN_INPUT_COL), 'RotFrame_u', ErrStat2, ErrMsg2)
      call SetErrStat(errStat2,ErrMsg2,ErrStat,ErrMsg,RoutineName)
   call AllocAry( y_FAST%Lin%Glue%RotFrame_y, y_FAST%Lin%Glue%SizeLin(LIN_OUTPUT_COL), 'RotFrame_y', ErrStat2, ErrMsg2)
      call SetErrStat(errStat2,ErrMsg2,ErrStat,ErrMsg,RoutineName)      
   call AllocAry( y_FAST%Lin%Glue%RotFrame_x, y_FAST%Lin%Glue%SizeLin(LIN_ContSTATE_COL), 'RotFrame_x', ErrStat2, ErrMsg2)
      call SetErrStat(errStat2,ErrMsg2,ErrStat,ErrMsg,RoutineName)  
   call AllocAry( y_FAST%Lin%Glue%DerivOrder_x, y_FAST%Lin%Glue%SizeLin(LIN_ContSTATE_COL), 'DerivOrder_x', ErrStat2, ErrMsg2)
      call SetErrStat(errStat2,ErrMsg2,ErrStat,ErrMsg,RoutineName)       
   call AllocAry( y_FAST%Lin%Glue%IsLoad_u, y_FAST%Lin%Glue%SizeLin(LIN_INPUT_COL), 'IsLoad_u', ErrStat2, ErrMsg2)
      call SetErrStat(errStat2,ErrMsg2,ErrStat,ErrMsg,RoutineName)
      
   if (ErrStat >= AbortErrLev) return
               
   
   i_u = 1
   i_y = 1      
   i_x = 1      
   do i = 1,p_FAST%Lin_NumMods
      ThisModule = p_FAST%Lin_ModOrder( i )
      ModAbrev = y_FAST%Module_Abrev(ThisModule)
      NumInstances = size(y_FAST%Lin%Modules(ThisModule)%Instance)

         ! inputs
      do k=1,NumInstances
         if (NumInstances > 1 .or. trim(y_FAST%Module_Abrev(ThisModule)) == "BD") then
            ModAbrev = TRIM(y_FAST%Module_Abrev(ThisModule))//'_'//trim(num2lstr(k))
         end if
      
         do j=1,y_FAST%Lin%Modules(ThisModule)%Instance(k)%SizeLin(LIN_INPUT_COL)
            y_FAST%Lin%Glue%names_u(i_u) = TRIM(ModAbrev)//' '//y_FAST%Lin%Modules(ThisModule)%Instance(k)%Names_u(j)
            y_FAST%Lin%Glue%use_u(  i_u) = y_FAST%Lin%Modules(ThisModule)%Instance(k)%use_u(j)
            y_FAST%Lin%Glue%IsLoad_u(i_u) = y_FAST%Lin%Modules(ThisModule)%Instance(k)%IsLoad_u(j) 
         
            if (allocated(y_FAST%Lin%Modules(ThisModule)%Instance(k)%RotFrame_u)) then
               y_FAST%Lin%Glue%RotFrame_u(i_u) = y_FAST%Lin%Modules(ThisModule)%Instance(k)%RotFrame_u(j) 
            else 
               y_FAST%Lin%Glue%RotFrame_u(i_u) = .false.
            end if
            i_u = i_u + 1;
         end do

      end do
      
         ! outputs
      do k=1,NumInstances
         if (NumInstances > 1 .or. trim(y_FAST%Module_Abrev(ThisModule)) == "BD") then
            ModAbrev = TRIM(y_FAST%Module_Abrev(ThisModule))//'_'//trim(num2lstr(k))
         end if
            
         do j=1,y_FAST%Lin%Modules(ThisModule)%Instance(k)%SizeLin(LIN_OUTPUT_COL)
            y_FAST%Lin%Glue%names_y(i_y) = TRIM(ModAbrev)//' '//y_FAST%Lin%Modules(ThisModule)%Instance(k)%Names_y(j)
            y_FAST%Lin%Glue%use_y(  i_y) = y_FAST%Lin%Modules(ThisModule)%Instance(k)%use_y(j)
            if (allocated(y_FAST%Lin%Modules(ThisModule)%Instance(k)%RotFrame_y)) then
               y_FAST%Lin%Glue%RotFrame_y(i_y) = y_FAST%Lin%Modules(ThisModule)%Instance(k)%RotFrame_y(j)
            else 
               y_FAST%Lin%Glue%RotFrame_y(i_y) = .false.
            end if
            i_y = i_y + 1;
         end do
      end do
 
         ! continuous states
      do k=1,NumInstances
         if (NumInstances > 1 .or. trim(y_FAST%Module_Abrev(ThisModule)) == "BD") then
            ModAbrev = TRIM(y_FAST%Module_Abrev(ThisModule))//'_'//trim(num2lstr(k))
         end if

         if (y_FAST%Lin%Modules(ThisModule)%Instance(k)%SizeLin(LIN_ContSTATE_COL) > 0) then
            if (p_FAST%WrVTK == VTK_ModeShapes) then ! allocate these for restart later
               if (ThisModule == Module_ED) then
                  ! ED has only the active DOFs as the continuous states, but to perturb the OP [Perterb_OP()], we need all of the DOFs
                  NumStates = ED%p%NDOF*2
               else
                  NumStates = y_FAST%Lin%Modules(ThisModule)%Instance(k)%SizeLin(LIN_ContSTATE_COL)
               end if

               call AllocAry( y_FAST%Lin%Modules(ThisModule)%Instance(k)%op_x_eig_mag, NumStates, 'op_x_eig_mag', ErrStat2, ErrMsg2)
                  call SetErrStat(errStat2,ErrMsg2,ErrStat,ErrMsg,RoutineName)
               call AllocAry( y_FAST%Lin%Modules(ThisModule)%Instance(k)%op_x_eig_phase, NumStates, 'op_x_eig_phase', ErrStat2, ErrMsg2)
                  call SetErrStat(errStat2,ErrMsg2,ErrStat,ErrMsg,RoutineName)
                  
               if (ErrStat >= AbortErrLev) return

               y_FAST%Lin%Modules(ThisModule)%Instance(k)%op_x_eig_mag = 0.0_R8Ki
               y_FAST%Lin%Modules(ThisModule)%Instance(k)%op_x_eig_phase = 0.0_R8Ki
            end if
         end if
         
            
         do j=1,y_FAST%Lin%Modules(ThisModule)%Instance(k)%SizeLin(LIN_ContSTATE_COL)
            y_FAST%Lin%Glue%names_x( i_x) = TRIM(ModAbrev)//' '//y_FAST%Lin%Modules(ThisModule)%Instance(k)%Names_x( j)
            if (allocated(y_FAST%Lin%Modules(ThisModule)%Instance(k)%RotFrame_x)) then
               y_FAST%Lin%Glue%RotFrame_x(i_x) = y_FAST%Lin%Modules(ThisModule)%Instance(k)%RotFrame_x(j) 
            else 
               y_FAST%Lin%Glue%RotFrame_x(i_x) = .false.
            end if
            
            if (allocated(y_FAST%Lin%Modules(ThisModule)%Instance(k)%DerivOrder_x)) then
               y_FAST%Lin%Glue%DerivOrder_x(i_x) = y_FAST%Lin%Modules(ThisModule)%Instance(k)%DerivOrder_x(j) 
            else 
               y_FAST%Lin%Glue%DerivOrder_x(i_x) = 0
            end if
            i_x = i_x + 1;
         end do
      end do
      
   end do ! each module


   !.....................
   ! initialize variables for periodic steady state solution
   !.....................
   
   m_FAST%Lin%NextLinTimeIndx = 1 
   m_FAST%Lin%CopyOP_CtrlCode = MESH_NEWCOPY
   m_FAST%Lin%n_rot           = 0
   m_FAST%Lin%IsConverged     = .false.
   m_FAST%Lin%FoundSteady     = .false.
   m_FAST%Lin%AzimIndx        = 1
   
   p_FAST%AzimDelta   = TwoPi / p_FAST%NLinTimes
   
      ! allocate space to save operating points
   if (p_FAST%CalcSteady .or. p_FAST%WrVTK==VTK_ModeShapes) then
      
      call AllocateOP(p_FAST, y_FAST, ErrStat2, ErrMsg2 )
         CALL SetErrStat( ErrStat2, ErrMsg2, ErrStat, ErrMsg, RoutineName)
         
         ! allocate spaces for variables needed to determine 
      if (p_FAST%CalcSteady) then
      
        !call AllocAry(m_FAST%Lin%AzimTarget, p_FAST%NLinTimes,'AzimTarget', ErrStat2, ErrMsg2)
         allocate( m_FAST%Lin%AzimTarget(0 : p_FAST%NLinTimes+1), stat=ErrStat2 )
         if (ErrStat2 /= 0) then
            call SetErrStat(ErrID_Fatal,"Unable to allocate space for AzimTarget.",ErrStat,ErrMsg,RoutineName)
         end if
         
         call AllocAry( m_FAST%Lin%LinTimes, p_FAST%NLinTimes, 'LinTimes', ErrStat2, ErrMsg2 )
            CALL SetErrStat( ErrStat2, ErrMsg2, ErrStat, ErrMsg, RoutineName)

         call AllocAry( m_FAST%Lin%Psi, p_FAST%LinInterpOrder+1, 'Psi', ErrStat2, ErrMsg2)
            CALL SetErrStat( ErrStat2, ErrMsg2, ErrStat, ErrMsg, RoutineName)

            ! these flattened output arrays will contain spaces for %WriteOutputs, which are being ignored for purposes of CalcSteady computations
         call AllocAry( m_FAST%Lin%y_interp, y_FAST%Lin%Glue%SizeLin(LIN_OUTPUT_COL), 'y_interp', ErrStat2, ErrMsg2)
            CALL SetErrStat( ErrStat2, ErrMsg2, ErrStat, ErrMsg, RoutineName)

         call AllocAry( m_FAST%Lin%Y_prevRot, y_FAST%Lin%Glue%SizeLin(LIN_OUTPUT_COL), p_FAST%NLinTimes, 'Y_prevRot', ErrStat2, ErrMsg2)
            CALL SetErrStat( ErrStat2, ErrMsg2, ErrStat, ErrMsg, RoutineName)

         call AllocAry( m_FAST%Lin%y_ref, y_FAST%Lin%Glue%SizeLin(LIN_OUTPUT_COL), 'y_ref', ErrStat2, ErrMsg2)
            CALL SetErrStat( ErrStat2, ErrMsg2, ErrStat, ErrMsg, RoutineName)

         if (ErrStat < AbortErrLev) then
            m_FAST%Lin%y_interp = 0.0_R8Ki
            m_FAST%Lin%Y_prevRot = 0.0_R8Ki
            m_FAST%Lin%y_ref = 1.0_R8Ki
         end if
         
      end if
      
   end if
   
   
END SUBROUTINE Init_Lin
!----------------------------------------------------------------------------------------------------------------------------------
!> Routine that initializes the names and rotating frame portion of IfW.
SUBROUTINE Init_Lin_IfW( p_FAST, y_FAST, u_AD )

   TYPE(FAST_ParameterType),       INTENT(IN   )   :: p_FAST      !< FAST parameter data 
   TYPE(FAST_OutputFileType),      INTENT(INOUT)   :: y_FAST      !< Output variables for the glue code
   TYPE(AD_InputType),             INTENT(IN)      :: u_AD        !< The input meshes (already calculated) from AeroDyn   
   
   INTEGER(IntKi)                          :: i, j, k             ! loop counters
   INTEGER(IntKi)                          :: i2                  ! loop counters
   INTEGER(IntKi)                          :: Node                ! InflowWind node number
   CHARACTER(25)                           :: NodeDesc            ! Node description
   INTEGER(IntKi)                          :: position            ! position in string
   
            
         ! compare with IfW_InputSolve():
   
      Node = 0 !InflowWind node
            
      ! I'm going to overwrite some of the input/output descriptions 
      if (p_FAST%CompServo == MODULE_SrvD) then
         Node = Node + 1
         NodeDesc = ' (hub)'
         
         do i=1,3
            position = index(y_FAST%Lin%Modules(Module_IfW)%Instance(1)%Names_u(i), ',') - 1
            y_FAST%Lin%Modules(Module_IfW)%Instance(1)%Names_u(i) = y_FAST%Lin%Modules(Module_IfW)%Instance(1)%Names_u(i)(1:position)//trim(NodeDesc)//&
                                                                    y_FAST%Lin%Modules(Module_IfW)%Instance(1)%Names_u(i)(position+1:)
         end do    
         do i=1,3
            position = index(y_FAST%Lin%Modules(Module_IfW)%Instance(1)%Names_y(i), ',') - 1
            y_FAST%Lin%Modules(Module_IfW)%Instance(1)%Names_y(i) = y_FAST%Lin%Modules(Module_IfW)%Instance(1)%Names_y(i)(1:position)//trim(NodeDesc)//&
                                                                    y_FAST%Lin%Modules(Module_IfW)%Instance(1)%Names_y(i)(position+1:)
         end do    
      end if
                  
      IF (p_FAST%CompAero == MODULE_AD) THEN 
                           
         DO K = 1,SIZE(u_AD%BladeMotion)
            DO J = 1,u_AD%BladeMotion(k)%Nnodes
               Node = Node + 1 ! InflowWind node
               NodeDesc = ' (blade '//trim(num2lstr(k))//', node '//trim(num2lstr(j))//')'
               
               do i=1,3 !XYZ components of this node
                  i2 = (Node-1)*3 + i
                                    
                  position = index(y_FAST%Lin%Modules(Module_IfW)%Instance(1)%Names_u(i2), ',') - 1
                  y_FAST%Lin%Modules(Module_IfW)%Instance(1)%Names_u(i2) = y_FAST%Lin%Modules(Module_IfW)%Instance(1)%Names_u(i2)(1:position)//trim(NodeDesc)//&
                                                                           y_FAST%Lin%Modules(Module_IfW)%Instance(1)%Names_u(i2)(position+1:)
                                                       
                  position = index(y_FAST%Lin%Modules(Module_IfW)%Instance(1)%Names_y(i2), ',') - 1
                  y_FAST%Lin%Modules(Module_IfW)%Instance(1)%Names_y(i2) = y_FAST%Lin%Modules(Module_IfW)%Instance(1)%Names_y(i2)(1:position)//trim(NodeDesc)//&
                                                                           y_FAST%Lin%Modules(Module_IfW)%Instance(1)%Names_y(i2)(position+1:)
                  
                  ! IfW has inputs and outputs in the global frame
                  !y_FAST%Lin%Modules(Module_IfW)%Instance(1)%RotFrame_u(i2) = .true.
                  !y_FAST%Lin%Modules(Module_IfW)%Instance(1)%RotFrame_y(i2) = .true.
                  
               end do            
            END DO !J = 1,p%BldNodes ! Loop through the blade nodes / elements
         END DO !K = 1,p%NumBl     
         
            ! tower:
         DO J=1,u_AD%TowerMotion%nnodes
            Node = Node + 1  
            NodeDesc = ' (Tower node '//trim(num2lstr(j))//')'

            do i=1,3 !XYZ components of this node
               i2 = (Node-1)*3 + i
                                    
               position = index(y_FAST%Lin%Modules(Module_IfW)%Instance(1)%Names_u(i2), ',') - 1
               y_FAST%Lin%Modules(Module_IfW)%Instance(1)%Names_u(i2) = y_FAST%Lin%Modules(Module_IfW)%Instance(1)%Names_u(i2)(1:position)//trim(NodeDesc)//&
                                                                        y_FAST%Lin%Modules(Module_IfW)%Instance(1)%Names_u(i2)(position+1:)
                                     
               position = index(y_FAST%Lin%Modules(Module_IfW)%Instance(1)%Names_y(i2), ',') - 1
               y_FAST%Lin%Modules(Module_IfW)%Instance(1)%Names_y(i2) = y_FAST%Lin%Modules(Module_IfW)%Instance(1)%Names_y(i2)(1:position)//trim(NodeDesc)//&
                                                                        y_FAST%Lin%Modules(Module_IfW)%Instance(1)%Names_y(i2)(position+1:)
            end do            
         END DO              
         
      END IF     
   
END SUBROUTINE Init_Lin_IfW
!----------------------------------------------------------------------------------------------------------------------------------
!> Routine that initializes some use_u and use_y, which determine which, if any, inputs and outputs are output in the linearization file.
SUBROUTINE Init_Lin_InputOutput(p_FAST, y_FAST, NumBl, ErrStat, ErrMsg)

   TYPE(FAST_ParameterType), INTENT(INOUT) :: p_FAST              !< Parameters for the glue code
   TYPE(FAST_OutputFileType),INTENT(INOUT) :: y_FAST              !< Output variables for the glue code
   INTEGER(IntKi),           INTENT(IN   ) :: NumBl               !< Number of blades (for index into ED input array)
   
   INTEGER(IntKi),           INTENT(  OUT) :: ErrStat             !< Error status of the operation
   CHARACTER(*),             INTENT(  OUT) :: ErrMsg              !< Error message if ErrStat /= ErrID_None

   INTEGER(IntKi)                          :: i, j, col           ! loop/temp variables
   INTEGER(IntKi)                          :: k                   ! loop/temp variables
   INTEGER(IntKi)                          :: ThisModule          ! Module ID # 
   
   INTEGER(IntKi)                          :: ErrStat2            ! local error status
   CHARACTER(ErrMsgLen)                    :: ErrMsg2             ! local error message
   CHARACTER(*),             PARAMETER     :: RoutineName = 'Init_Lin_InputOutput' 
   
   
   ErrStat = ErrID_None
   ErrMsg = ""                               
   
      ! ...................................
      ! allocate module arrays
      ! ...................................
   do i = 1,p_FAST%Lin_NumMods
      ThisModule = p_FAST%Lin_ModOrder( i )
      
      do k=1,size(y_FAST%Lin%Modules(ThisModule)%Instance)
         call AllocAry ( y_FAST%Lin%Modules(ThisModule)%Instance(k)%Use_u, size(y_FAST%Lin%Modules(ThisModule)%Instance(k)%Names_u), TRIM(y_FAST%Module_Abrev(ThisModule))//'_Use_u', ErrStat2, ErrMsg2)
            call SetErrStat(errStat2,ErrMsg2,ErrStat,ErrMsg,RoutineName)
         call AllocAry ( y_FAST%Lin%Modules(ThisModule)%Instance(k)%Use_y, size(y_FAST%Lin%Modules(ThisModule)%Instance(k)%Names_y), TRIM(y_FAST%Module_Abrev(ThisModule))//'_Use_y', ErrStat2, ErrMsg2)
            call SetErrStat(errStat2,ErrMsg2,ErrStat,ErrMsg,RoutineName)
      end do

   end do
   if (ErrStat >= AbortErrLev) return
   
   
      ! ...................................
      ! set true/false flags for inputs:
      ! ...................................
   
   if (p_FAST%LinInputs == LIN_NONE) then
      do i = 1,p_FAST%Lin_NumMods
         ThisModule = p_FAST%Lin_ModOrder( i )
         do k=1,size(y_FAST%Lin%Modules(ThisModule)%Instance)
            y_FAST%Lin%Modules(ThisModule)%Instance(k)%use_u = .false.
         end do
      end do
   elseif(p_FAST%LinInputs == LIN_STANDARD) then
      do i = 1,p_FAST%Lin_NumMods
         ThisModule = p_FAST%Lin_ModOrder( i )
         do k=1,size(y_FAST%Lin%Modules(ThisModule)%Instance)
            y_FAST%Lin%Modules(ThisModule)%Instance(k)%use_u = .false.
         end do
      end do
      
      ! ED standard inputs: BlPitchCom, YawMom, GenTrq, extended input (collective pitch)
      do j=1,NumBl+3
         y_FAST%Lin%Modules(MODULE_ED)%Instance(1)%use_u(y_FAST%Lin%Modules(MODULE_ED)%Instance(1)%SizeLin(LIN_INPUT_COL)+1-j) = .true.
      end do
      
      ! IfW standard inputs: HWindSpeed, PLexp, PropagationDir
      if (p_FAST%CompInflow == MODULE_IfW) then
         do j = 1,3
            y_FAST%Lin%Modules(MODULE_IfW)%Instance(1)%use_u(y_FAST%Lin%Modules(MODULE_IfW)%Instance(1)%SizeLin(LIN_INPUT_COL)+1-j) = .true.
         end do
      end if

      ! HD standard inputs: WaveElev0
      if (p_FAST%CompHydro == MODULE_HD) then
            y_FAST%Lin%Modules(MODULE_HD)%Instance(1)%use_u(y_FAST%Lin%Modules(MODULE_HD)%Instance(1)%SizeLin(LIN_INPUT_COL)) = .true.
      end if

      ! ExtPtfm standard inputs: x1, x1dot x1ddot  ! TODO TODO TODO CHECK
      if      (p_FAST%CompSub == MODULE_SD) then
         do j = 1,18 ! TODO TODO TODO
            y_FAST%Lin%Modules(MODULE_SD)%Instance(1)%use_u(y_FAST%Lin%Modules(MODULE_SD)%Instance(1)%SizeLin(LIN_INPUT_COL)+1-j) = .true.
         end do
      else if (p_FAST%CompSub == MODULE_ExtPtfm) then
         do j = 1,18
            y_FAST%Lin%Modules(MODULE_ExtPtfm)%Instance(1)%use_u(y_FAST%Lin%Modules(MODULE_ExtPtfm)%Instance(1)%SizeLin(LIN_INPUT_COL)+1-j) = .true.
         end do
      end if

   elseif(p_FAST%LinInputs == LIN_ALL) then
      do i = 1,p_FAST%Lin_NumMods
         ThisModule = p_FAST%Lin_ModOrder( i )
         do k=1,size(y_FAST%Lin%Modules(ThisModule)%Instance)
            y_FAST%Lin%Modules(ThisModule)%Instance(k)%use_u = .true.
         end do
      end do      
   end if
            
        
      ! ...................................
      ! set true/false flags for outputs:
      ! ...................................
   
   if (p_FAST%LinOutputs == LIN_NONE) then
      do i = 1,p_FAST%Lin_NumMods
         ThisModule = p_FAST%Lin_ModOrder( i )
         do k=1,size(y_FAST%Lin%Modules(ThisModule)%Instance)
            y_FAST%Lin%Modules(ThisModule)%Instance(k)%use_y = .false.
         end do
      end do      
   elseif(p_FAST%LinOutputs == LIN_STANDARD) then

      ! WriteOutput values are the last entries of the modules      
      do i = 1,p_FAST%Lin_NumMods         
         ThisModule = p_FAST%Lin_ModOrder( i )
         
         do k=1,size(y_FAST%Lin%Modules(ThisModule)%Instance)
            col = y_FAST%Lin%Modules(ThisModule)%Instance(k)%SizeLin(LIN_OUTPUT_COL) - y_FAST%Lin%Modules(ThisModule)%Instance(k)%NumOutputs !last column before WriteOutput occurs
            do j=1,col
               y_FAST%Lin%Modules(ThisModule)%Instance(k)%use_y(j) = .false.
            end do
            do j=col+1,y_FAST%Lin%Modules(ThisModule)%Instance(k)%SizeLin(LIN_OUTPUT_COL)
               y_FAST%Lin%Modules(ThisModule)%Instance(k)%use_y(j) = .true.
            end do
         end do
      end do      
      
   elseif(p_FAST%LinOutputs == LIN_ALL) then
      do i = 1,p_FAST%Lin_NumMods
         ThisModule = p_FAST%Lin_ModOrder( i )
         do k=1,size(y_FAST%Lin%Modules(ThisModule)%Instance)
            y_FAST%Lin%Modules(ThisModule)%Instance(k)%use_y = .true.
         end do
      end do      
   end if
   
   
END SUBROUTINE Init_Lin_InputOutput
!----------------------------------------------------------------------------------------------------------------------------------
!> Routine that performs lineaization at current operating point for a turbine. 
SUBROUTINE FAST_Linearize_OP(t_global, p_FAST, y_FAST, m_FAST, ED, BD, SrvD, AD, IfW, OpFM, HD, SD, ExtPtfm, MAPp, FEAM, MD, Orca, &
                         IceF, IceD, MeshMapData, ErrStat, ErrMsg )

   REAL(DbKi),               INTENT(IN   ) :: t_global            !< current (global) simulation time

   TYPE(FAST_ParameterType), INTENT(IN   ) :: p_FAST              !< Parameters for the glue code
   TYPE(FAST_OutputFileType),INTENT(INOUT) :: y_FAST              !< Output variables for the glue code
   TYPE(FAST_MiscVarType),   INTENT(INOUT) :: m_FAST              !< Miscellaneous variables
     
   TYPE(ElastoDyn_Data),     INTENT(INOUT) :: ED                  !< ElastoDyn data
   TYPE(BeamDyn_Data),       INTENT(INOUT) :: BD                  !< BeamDyn data
   TYPE(ServoDyn_Data),      INTENT(INOUT) :: SrvD                !< ServoDyn data
   TYPE(AeroDyn_Data),       INTENT(INOUT) :: AD                  !< AeroDyn data
   TYPE(InflowWind_Data),    INTENT(INOUT) :: IfW                 !< InflowWind data
   TYPE(OpenFOAM_Data),      INTENT(INOUT) :: OpFM                !< OpenFOAM data
   TYPE(HydroDyn_Data),      INTENT(INOUT) :: HD                  !< HydroDyn data
   TYPE(SubDyn_Data),        INTENT(INOUT) :: SD                  !< SubDyn data
   TYPE(ExtPtfm_Data),       INTENT(INOUT) :: ExtPtfm             !< ExtPtfm_MCKF data
   TYPE(MAP_Data),           INTENT(INOUT) :: MAPp                !< MAP data
   TYPE(FEAMooring_Data),    INTENT(INOUT) :: FEAM                !< FEAMooring data
   TYPE(MoorDyn_Data),       INTENT(INOUT) :: MD                  !< Data for the MoorDyn module
   TYPE(OrcaFlex_Data),      INTENT(INOUT) :: Orca                !< OrcaFlex interface data
   TYPE(IceFloe_Data),       INTENT(INOUT) :: IceF                !< IceFloe data
   TYPE(IceDyn_Data),        INTENT(INOUT) :: IceD                !< All the IceDyn data used in time-step loop

   TYPE(FAST_ModuleMapType), INTENT(INOUT) :: MeshMapData         !< Data for mapping between modules
      
   INTEGER(IntKi),           INTENT(  OUT) :: ErrStat             !< Error status of the operation
   CHARACTER(*),             INTENT(  OUT) :: ErrMsg              !< Error message if ErrStat /= ErrID_None

      ! local variables
   INTEGER(IntKi)                          :: Un                  ! unit number for linearization output file (written in two parts)
   INTEGER(IntKi)                          :: ErrStat2            ! local error status
   CHARACTER(ErrMsgLen)                    :: ErrMsg2             ! local error message
   CHARACTER(*),             PARAMETER     :: RoutineName = 'FAST_Linearize_OP' 
   
   REAL(R8Ki), ALLOCATABLE                 :: dUdu(:,:), dUdy(:,:) ! variables for glue-code linearization
   integer(intki)                          :: NumBl
   integer(intki)                          :: k
   CHARACTER(1024)                         :: LinRootName
   CHARACTER(1024)                         :: OutFileName
   CHARACTER(200)                          :: SimStr
   CHARACTER(MaxWrScrLen)                  :: BlankLine
   CHARACTER(*), PARAMETER                 :: Fmt = 'F10.2'
   
   
   
   ErrStat = ErrID_None
   ErrMsg = ""
   Un = -1
   
   !.....................
      SimStr = '(RotSpeed='//trim(num2lstr(ED%y%RotSpeed*RPS2RPM,Fmt))//' rpm, BldPitch1='//trim(num2lstr(ED%y%BlPitch(1)*R2D,Fmt))//' deg)'

   BlankLine = ""
   CALL WrOver( BlankLine )  ! BlankLine contains MaxWrScrLen spaces
   CALL WrOver ( ' Performing linearization '//trim(num2lstr(m_FAST%Lin%NextLinTimeIndx))//' at simulation time '//TRIM( Num2LStr(t_global) )//' s. '//trim(SimStr) )
   CALL WrScr('')
   
   !.....................
   
   LinRootName = TRIM(p_FAST%OutFileRoot)//'.'//trim(num2lstr(m_FAST%Lin%NextLinTimeIndx))
   
   if (p_FAST%WrVTK == VTK_ModeShapes .and. .not. p_FAST%CalcSteady) then ! we already saved these for the CalcSteady case
      call SaveOP(m_FAST%Lin%NextLinTimeIndx, p_FAST, y_FAST, ED, BD, SrvD, AD, IfW, OpFM, HD, SD, ExtPtfm, MAPp, FEAM, MD, Orca, &
                            IceF, IceD, ErrStat, ErrMsg, m_FAST%Lin%CopyOP_CtrlCode )
      !m_FAST%Lin%CopyOP_CtrlCode = MESH_UPDATECOPY ! we need a new copy for each LinTime
   end if

   
      NumBl = size(ED%Input(1)%BlPitchCom) 
      y_FAST%Lin%RotSpeed = ED%y%RotSpeed
      y_FAST%Lin%Azimuth  = ED%y%LSSTipPxa
      !.....................
      ! ElastoDyn
      !.....................
         ! get the jacobians
      call ED_JacobianPInput( t_global, ED%Input(1), ED%p, ED%x(STATE_CURR), ED%xd(STATE_CURR), ED%z(STATE_CURR), ED%OtherSt(STATE_CURR), &
                                 ED%y, ED%m, ErrStat2, ErrMsg2, dYdu=y_FAST%Lin%Modules(Module_ED)%Instance(1)%D, dXdu=y_FAST%Lin%Modules(Module_ED)%Instance(1)%B )
         call SetErrStat(ErrStat2,ErrMsg2,ErrStat,ErrMsg,RoutineName)
      
      call ED_JacobianPContState( t_global, ED%Input(1), ED%p, ED%x(STATE_CURR), ED%xd(STATE_CURR), ED%z(STATE_CURR), ED%OtherSt(STATE_CURR), &
                                     ED%y, ED%m, ErrStat2, ErrMsg2, dYdx=y_FAST%Lin%Modules(Module_ED)%Instance(1)%C, dXdx=y_FAST%Lin%Modules(Module_ED)%Instance(1)%A )
         call SetErrStat(ErrStat2,ErrMsg2,ErrStat,ErrMsg,RoutineName)
   
         ! get the operating point
      call ED_GetOP( t_global, ED%Input(1), ED%p, ED%x(STATE_CURR), ED%xd(STATE_CURR), ED%z(STATE_CURR), ED%OtherSt(STATE_CURR), &
                        ED%y, ED%m, ErrStat2, ErrMsg2, u_op=y_FAST%Lin%Modules(Module_ED)%Instance(1)%op_u, &
                                                       y_op=y_FAST%Lin%Modules(Module_ED)%Instance(1)%op_y, &
                                                       x_op=y_FAST%Lin%Modules(Module_ED)%Instance(1)%op_x, &
                                                      dx_op=y_FAST%Lin%Modules(Module_ED)%Instance(1)%op_dx )
         call SetErrStat(ErrStat2,ErrMsg2,ErrStat,ErrMsg,RoutineName)
         if (ErrStat >=AbortErrLev) then
            call cleanup()
            return
         end if
      
      
         ! write the module matrices:
      if (p_FAST%LinOutMod) then
            
         OutFileName = trim(LinRootName)//'.'//TRIM(y_FAST%Module_Abrev(Module_ED))      
         call WrLinFile_txt_Head(t_global, p_FAST, y_FAST, y_FAST%Lin%Modules(Module_ED)%Instance(1), OutFileName, Un, ErrStat2, ErrMsg2 )
            call SetErrStat(ErrStat2,ErrMsg2,ErrStat,ErrMsg,RoutineName)
            if (ErrStat >=AbortErrLev) then
               call cleanup()
               return
            end if
         
         if (p_FAST%LinOutJac) then
            ! Jacobians
            !dXdx:
            call WrPartialMatrix( y_FAST%Lin%Modules(Module_ED)%Instance(1)%A, Un, p_FAST%OutFmt, 'dXdx' )
         
            !dXdu:
            call WrPartialMatrix( y_FAST%Lin%Modules(Module_ED)%Instance(1)%B, Un, p_FAST%OutFmt, 'dXdu', UseCol=y_FAST%Lin%Modules(Module_ED)%Instance(1)%use_u )
         
            ! dYdx:
            call WrPartialMatrix( y_FAST%Lin%Modules(Module_ED)%Instance(1)%C, Un, p_FAST%OutFmt, 'dYdx', UseRow=y_FAST%Lin%Modules(Module_ED)%Instance(1)%use_y )
         
            !dYdu:
            call WrPartialMatrix( y_FAST%Lin%Modules(Module_ED)%Instance(1)%D, Un, p_FAST%OutFmt, 'dYdu', UseRow=y_FAST%Lin%Modules(Module_ED)%Instance(1)%use_y, &
                                                                                                          UseCol=y_FAST%Lin%Modules(Module_ED)%Instance(1)%use_u )
         
         end if
      
            ! finish writing the file
         call WrLinFile_txt_End(Un, p_FAST, y_FAST%Lin%Modules(Module_ED)%Instance(1) )
               
      end if
   
      !.....................
      ! BeamDyn
      !.....................
      if ( p_FAST%CompElast  == Module_BD ) then
         do k=1,p_FAST%nBeams

            ! get the jacobians
            call BD_JacobianPInput( t_global, BD%Input(1,k), BD%p(k), BD%x(k,STATE_CURR), BD%xd(k,STATE_CURR), BD%z(k,STATE_CURR), BD%OtherSt(k,STATE_CURR), &
                                       BD%y(k), BD%m(k), ErrStat2, ErrMsg2, dYdu=y_FAST%Lin%Modules(Module_BD)%Instance(k)%D, &
                                       dXdu=y_FAST%Lin%Modules(Module_BD)%Instance(k)%B, &
                                       StateRel_x   =y_FAST%Lin%Modules(Module_BD)%Instance(k)%StateRel_x, &
                                       StateRel_xdot=y_FAST%Lin%Modules(Module_BD)%Instance(k)%StateRel_xdot )
               call SetErrStat(ErrStat2,ErrMsg2,ErrStat,ErrMsg,RoutineName)
      
            call BD_JacobianPContState( t_global, BD%Input(1,k), BD%p(k), BD%x(k,STATE_CURR), BD%xd(k,STATE_CURR), BD%z(k,STATE_CURR), BD%OtherSt(k,STATE_CURR), &
                                       BD%y(k), BD%m(k), ErrStat2, ErrMsg2, dYdx=y_FAST%Lin%Modules(Module_BD)%Instance(k)%C, dXdx=y_FAST%Lin%Modules(Module_BD)%Instance(k)%A, &
                                       StateRotation=y_FAST%Lin%Modules(Module_BD)%Instance(k)%StateRotation)
               call SetErrStat(ErrStat2,ErrMsg2,ErrStat,ErrMsg,RoutineName)
   
               ! get the operating point
            call BD_GetOP( t_global, BD%Input(1,k), BD%p(k), BD%x(k,STATE_CURR), BD%xd(k,STATE_CURR), BD%z(k,STATE_CURR), BD%OtherSt(k,STATE_CURR), &
                           BD%y(k), BD%m(k), ErrStat2, ErrMsg2, u_op=y_FAST%Lin%Modules(Module_BD)%Instance(k)%op_u,  y_op=y_FAST%Lin%Modules(Module_BD)%Instance(k)%op_y, &
                                                                x_op=y_FAST%Lin%Modules(Module_BD)%Instance(k)%op_x, dx_op=y_FAST%Lin%Modules(Module_BD)%Instance(k)%op_dx )
               call SetErrStat(ErrStat2,ErrMsg2,ErrStat,ErrMsg,RoutineName)
               if (ErrStat >=AbortErrLev) then
                  call cleanup()
                  return
               end if
      
      
               ! write the module matrices:
            if (p_FAST%LinOutMod) then
            
               OutFileName = trim(LinRootName)//'.'//TRIM(y_FAST%Module_Abrev(Module_BD))//TRIM(num2lstr(k))
               call WrLinFile_txt_Head(t_global, p_FAST, y_FAST, y_FAST%Lin%Modules(Module_BD)%Instance(k), OutFileName, Un, ErrStat2, ErrMsg2 )
                  call SetErrStat(ErrStat2,ErrMsg2,ErrStat,ErrMsg,RoutineName)
                  if (ErrStat >=AbortErrLev) then
                     call cleanup()
                     return
                  end if
         
               if (p_FAST%LinOutJac) then
                  ! Jacobians
                  !dXdx:
                  call WrPartialMatrix( y_FAST%Lin%Modules(Module_BD)%Instance(k)%A, Un, p_FAST%OutFmt, 'dXdx' )
         
                  !dXdu:
                  call WrPartialMatrix( y_FAST%Lin%Modules(Module_BD)%Instance(k)%B, Un, p_FAST%OutFmt, 'dXdu', UseCol=y_FAST%Lin%Modules(Module_BD)%Instance(k)%use_u )
         
                  !dYdx:
                  call WrPartialMatrix( y_FAST%Lin%Modules(Module_BD)%Instance(k)%C, Un, p_FAST%OutFmt, 'dYdx', UseRow=y_FAST%Lin%Modules(Module_BD)%Instance(k)%use_y )
         
                  !dYdu:
                  call WrPartialMatrix( y_FAST%Lin%Modules(Module_BD)%Instance(k)%D, Un, p_FAST%OutFmt, 'dYdu', UseRow=y_FAST%Lin%Modules(Module_BD)%Instance(k)%use_y, &
                                                                                                                UseCol=y_FAST%Lin%Modules(Module_BD)%Instance(k)%use_u )
               end if
      
                  ! finish writing the file
               call WrLinFile_txt_End(Un, p_FAST, y_FAST%Lin%Modules(Module_BD)%Instance(k) )
            end if

         end do
      end if !BeamDyn
      

   !.....................
   ! InflowWind
   !.....................      
   if ( p_FAST%CompInflow  == Module_IfW ) then 
      
         ! get the jacobians
      call InflowWind_JacobianPInput( t_global, IfW%Input(1), IfW%p, IfW%x(STATE_CURR), IfW%xd(STATE_CURR), IfW%z(STATE_CURR), &
                                   IfW%OtherSt(STATE_CURR), IfW%y, IfW%m, ErrStat2, ErrMsg2, dYdu=y_FAST%Lin%Modules(Module_IfW)%Instance(1)%D )
      call SetErrStat(ErrStat2,ErrMsg2,ErrStat,ErrMsg,RoutineName)
      
      ! get the operating point
      call InflowWind_GetOP( t_global, IfW%Input(1), IfW%p, IfW%x(STATE_CURR), IfW%xd(STATE_CURR), IfW%z(STATE_CURR), &
                             IfW%OtherSt(STATE_CURR), IfW%y, IfW%m, ErrStat2, ErrMsg2, u_op=y_FAST%Lin%Modules(Module_IfW)%Instance(1)%op_u, &
                       y_op=y_FAST%Lin%Modules(Module_IfW)%Instance(1)%op_y )
         call SetErrStat(ErrStat2,ErrMsg2,ErrStat,ErrMsg,RoutineName)
         if (ErrStat >=AbortErrLev) then
            call cleanup()
            return
         end if
                      
      
         ! write the module matrices:
      if (p_FAST%LinOutMod) then
               
         OutFileName = trim(LinRootName)//'.'//TRIM(y_FAST%Module_Abrev(Module_IfW))      
         call WrLinFile_txt_Head(t_global, p_FAST, y_FAST, y_FAST%Lin%Modules(Module_IfW)%Instance(1), OutFileName, Un, ErrStat2, ErrMsg2 )
            call SetErrStat(ErrStat2,ErrMsg2,ErrStat,ErrMsg,RoutineName)
            if (ErrStat >=AbortErrLev) then
               call cleanup()
               return
            end if
         
         if (p_FAST%LinOutJac) then
            ! Jacobians
            !dYdu:
            call WrPartialMatrix( y_FAST%Lin%Modules(Module_IfW)%Instance(1)%D, Un, p_FAST%OutFmt, 'dYdu', &
               UseRow=y_FAST%Lin%Modules(Module_IfW)%Instance(1)%use_y, UseCol=y_FAST%Lin%Modules(Module_IfW)%Instance(1)%use_u )
         end if
      
            ! finish writing the file
         call WrLinFile_txt_End(Un, p_FAST, y_FAST%Lin%Modules(Module_IfW)%Instance(1) )
               
      end if      
            
   end if
   
   !.....................
   ! ServoDyn
   !.....................   
   if ( p_FAST%CompServo  == Module_SrvD ) then 
         ! get the jacobians
      call SrvD_JacobianPInput( t_global, SrvD%Input(1), SrvD%p, SrvD%x(STATE_CURR), SrvD%xd(STATE_CURR), SrvD%z(STATE_CURR), &
                                   SrvD%OtherSt(STATE_CURR), SrvD%y, SrvD%m, ErrStat2, ErrMsg2, dYdu=y_FAST%Lin%Modules(Module_SrvD)%Instance(1)%D )
      call SetErrStat(ErrStat2,ErrMsg2,ErrStat,ErrMsg,RoutineName)
      
      ! get the operating point
      call SrvD_GetOP( t_global, SrvD%Input(1), SrvD%p, SrvD%x(STATE_CURR), SrvD%xd(STATE_CURR), SrvD%z(STATE_CURR), &
                       SrvD%OtherSt(STATE_CURR), SrvD%y, SrvD%m, ErrStat2, ErrMsg2, u_op=y_FAST%Lin%Modules(Module_SrvD)%Instance(1)%op_u, &
                       y_op=y_FAST%Lin%Modules(Module_SrvD)%Instance(1)%op_y )
         call SetErrStat(ErrStat2,ErrMsg2,ErrStat,ErrMsg,RoutineName)
         if (ErrStat >=AbortErrLev) then
            call cleanup()
            return
         end if
            
         ! write the module matrices:
      if (p_FAST%LinOutMod) then
      
         OutFileName = trim(LinRootName)//'.'//TRIM(y_FAST%Module_Abrev(Module_SrvD))      
         call WrLinFile_txt_Head(t_global, p_FAST, y_FAST, y_FAST%Lin%Modules(Module_SrvD)%Instance(1), OutFileName, Un, ErrStat2, ErrMsg2 )
            call SetErrStat(ErrStat2,ErrMsg2,ErrStat,ErrMsg,RoutineName)
            if (ErrStat >=AbortErrLev) then
               call cleanup()
               return
            end if
         
            ! Jacobians
         if (p_FAST%LinOutJac) then
            !dYdu:
            call WrPartialMatrix( y_FAST%Lin%Modules(Module_SrvD)%Instance(1)%D, Un, p_FAST%OutFmt, 'dYdu', &
               UseRow=y_FAST%Lin%Modules(Module_SrvD)%Instance(1)%use_y, UseCol=y_FAST%Lin%Modules(Module_SrvD)%Instance(1)%use_u )
         end if
      
            ! finish writing the file
         call WrLinFile_txt_End(Un, p_FAST, y_FAST%Lin%Modules(Module_SrvD)%Instance(1) )
               
      end if      
   end if

   !.....................
   ! AeroDyn
   !.....................
   if ( p_FAST%CompAero  == Module_AD ) then 
         ! get the jacobians
      call AD_JacobianPInput( t_global, AD%Input(1), AD%p, AD%x(STATE_CURR), AD%xd(STATE_CURR), AD%z(STATE_CURR), &
                                   AD%OtherSt(STATE_CURR), AD%y, AD%m, ErrStat2, ErrMsg2, &
                                   dXdu=y_FAST%Lin%Modules(Module_AD)%Instance(1)%B, &
                                   dYdu=y_FAST%Lin%Modules(Module_AD)%Instance(1)%D )
         call SetErrStat(ErrStat2,ErrMsg2,ErrStat,ErrMsg,RoutineName)

      call AD_JacobianPContState( t_global, AD%Input(1), AD%p, AD%x(STATE_CURR), AD%xd(STATE_CURR), AD%z(STATE_CURR), &
                                   AD%OtherSt(STATE_CURR), AD%y, AD%m, ErrStat2, ErrMsg2, &
                                   dXdx=y_FAST%Lin%Modules(Module_AD)%Instance(1)%A, &
                                   dYdx=y_FAST%Lin%Modules(Module_AD)%Instance(1)%C )
         call SetErrStat(ErrStat2,ErrMsg2,ErrStat,ErrMsg,RoutineName)
         
      ! get the operating point
      call AD_GetOP( t_global, AD%Input(1), AD%p, AD%x(STATE_CURR), AD%xd(STATE_CURR), AD%z(STATE_CURR), &
                       AD%OtherSt(STATE_CURR), AD%y, AD%m, ErrStat2, ErrMsg2, &
                       u_op=y_FAST%Lin%Modules(Module_AD)%Instance(1)%op_u, &
                       y_op=y_FAST%Lin%Modules(Module_AD)%Instance(1)%op_y, &
                       x_op=y_FAST%Lin%Modules(Module_AD)%Instance(1)%op_x, &
                      dx_op=y_FAST%Lin%Modules(Module_AD)%Instance(1)%op_dx )
         call SetErrStat(ErrStat2,ErrMsg2,ErrStat,ErrMsg,RoutineName)
         if (ErrStat >=AbortErrLev) then
            call cleanup()
            return
         end if
      
         ! write the module matrices:
      if (p_FAST%LinOutMod) then
      
         OutFileName = trim(LinRootName)//'.'//TRIM(y_FAST%Module_Abrev(Module_AD))
         call WrLinFile_txt_Head(t_global, p_FAST, y_FAST, y_FAST%Lin%Modules(Module_AD)%Instance(1), OutFileName, Un, ErrStat2, ErrMsg2 )
            call SetErrStat(ErrStat2,ErrMsg2,ErrStat,ErrMsg,RoutineName)
            if (ErrStat >=AbortErrLev) then
               call cleanup()
               return
            end if
         
         if (p_FAST%LinOutJac) then
            ! Jacobians
            call WrPartialMatrix( y_FAST%Lin%Modules(Module_AD)%Instance(1)%A, Un, p_FAST%OutFmt, 'dXdx' )
                           
            call WrPartialMatrix( y_FAST%Lin%Modules(Module_AD)%Instance(1)%B, Un, p_FAST%OutFmt, 'dXdu', &
                           UseCol=y_FAST%Lin%Modules(Module_AD)%Instance(1)%use_u )
                           
            call WrPartialMatrix( y_FAST%Lin%Modules(Module_AD)%Instance(1)%C, Un, p_FAST%OutFmt, 'dYdx', &
                           UseRow=y_FAST%Lin%Modules(Module_AD)%Instance(1)%use_y )
                           
            call WrPartialMatrix( y_FAST%Lin%Modules(Module_AD)%Instance(1)%D, Un, p_FAST%OutFmt, 'dYdu', &
                           UseRow=y_FAST%Lin%Modules(Module_AD)%Instance(1)%use_y, &
                           UseCol=y_FAST%Lin%Modules(Module_AD)%Instance(1)%use_u )
         end if

            ! finish writing the file
         call WrLinFile_txt_End(Un, p_FAST, y_FAST%Lin%Modules(Module_AD)%Instance(1) )
      end if
<<<<<<< HEAD
      
#ifdef OLD_AD_LINEAR
         ! AD doesn't need these any more, and we may need them for other modules
      if (allocated(dYdz)) deallocate(dYdz)
      if (allocated(dZdz)) deallocate(dZdz)
      if (allocated(dZdu)) deallocate(dZdu)
      if (allocated(ipiv)) deallocate(ipiv)     
#endif
=======
>>>>>>> 718d46f7

   end if

   !.....................
   ! ExtPtfm
   !.....................
   if ( p_FAST%CompSub == Module_SD ) then 
      ! get the jacobians
      call SD_JacobianPInput( t_global, SD%Input(1), SD%p, SD%x(STATE_CURR), SD%xd(STATE_CURR), &
              SD%z(STATE_CURR), SD%OtherSt(STATE_CURR),  SD%y, SD%m, ErrStat2, ErrMsg2, &
              dYdu=y_FAST%Lin%Modules(Module_SD)%Instance(1)%D, dXdu=y_FAST%Lin%Modules(Module_SD)%Instance(1)%B )
      if(Failed()) return;

      call SD_JacobianPContState( t_global, SD%Input(1), SD%p, SD%x(STATE_CURR), SD%xd(STATE_CURR), &
          SD%z(STATE_CURR), SD%OtherSt(STATE_CURR), SD%y, SD%m, ErrStat2, ErrMsg2,&
          dYdx=y_FAST%Lin%Modules(Module_SD)%Instance(1)%C, dXdx=y_FAST%Lin%Modules(Module_SD)%Instance(1)%A )
      if(Failed()) return;

      ! get the operating point
      call SD_GetOP(t_global, SD%Input(1), SD%p, SD%x(STATE_CURR), SD%xd(STATE_CURR), SD%z(STATE_CURR),&
          SD%OtherSt(STATE_CURR), SD%y, SD%m, ErrStat2, ErrMsg2, u_op=y_FAST%Lin%Modules(Module_SD)%Instance(1)%op_u,&
          y_op=y_FAST%Lin%Modules(Module_SD)%Instance(1)%op_y, &
          x_op=y_FAST%Lin%Modules(Module_SD)%Instance(1)%op_x, dx_op=y_FAST%Lin%Modules(Module_SD)%Instance(1)%op_dx)
      if(Failed()) return;

      ! write the module matrices:
      if (p_FAST%LinOutMod) then
         OutFileName = trim(LinRootName)//'.'//TRIM(y_FAST%Module_Abrev(Module_SD))      
         call WrLinFile_txt_Head(t_global, p_FAST, y_FAST, y_FAST%Lin%Modules(Module_SD)%Instance(1), OutFileName, Un, ErrStat2, ErrMsg2)
         if(Failed()) return;
            
         if (p_FAST%LinOutJac) then
            ! Jacobians
            call WrPartialMatrix(y_FAST%Lin%Modules(Module_SD)%Instance(1)%A, Un, p_FAST%OutFmt, 'dXdx')
            call WrPartialMatrix(y_FAST%Lin%Modules(Module_SD)%Instance(1)%B, Un, p_FAST%OutFmt, 'dXdu', UseCol=y_FAST%Lin%Modules(Module_SD)%Instance(1)%use_u)
            call WrPartialMatrix(y_FAST%Lin%Modules(Module_SD)%Instance(1)%C, Un, p_FAST%OutFmt, 'dYdx', UseRow=y_FAST%Lin%Modules(Module_SD)%Instance(1)%use_y)
            call WrPartialMatrix(y_FAST%Lin%Modules(Module_SD)%Instance(1)%D, Un, p_FAST%OutFmt, 'dYdu', UseRow=y_FAST%Lin%Modules(Module_SD)%Instance(1)%use_y, &
                                                                                                               UseCol=y_FAST%Lin%Modules(Module_SD)%Instance(1)%use_u)
         end if
         ! finish writing the file
         call WrLinFile_txt_End(Un, p_FAST, y_FAST%Lin%Modules(Module_SD)%Instance(1) )
      end if
   elseif ( p_FAST%CompSub == Module_ExtPtfm ) then 
      ! get the jacobians
      call ExtPtfm_JacobianPInput( t_global, ExtPtfm%Input(1), ExtPtfm%p, ExtPtfm%x(STATE_CURR), ExtPtfm%xd(STATE_CURR), &
              ExtPtfm%z(STATE_CURR), ExtPtfm%OtherSt(STATE_CURR),  ExtPtfm%y, ExtPtfm%m, ErrStat2, ErrMsg2, &
              dYdu=y_FAST%Lin%Modules(Module_ExtPtfm)%Instance(1)%D, dXdu=y_FAST%Lin%Modules(Module_ExtPtfm)%Instance(1)%B )
      if(Failed()) return;

      call ExtPtfm_JacobianPContState( t_global, ExtPtfm%Input(1), ExtPtfm%p, ExtPtfm%x(STATE_CURR), ExtPtfm%xd(STATE_CURR), &
          ExtPtfm%z(STATE_CURR), ExtPtfm%OtherSt(STATE_CURR), ExtPtfm%y, ExtPtfm%m, ErrStat2, ErrMsg2,&
          dYdx=y_FAST%Lin%Modules(Module_ExtPtfm)%Instance(1)%C, dXdx=y_FAST%Lin%Modules(Module_ExtPtfm)%Instance(1)%A )
      if(Failed()) return;

      ! get the operating point
      call ExtPtfm_GetOP(t_global, ExtPtfm%Input(1), ExtPtfm%p, ExtPtfm%x(STATE_CURR), ExtPtfm%xd(STATE_CURR), ExtPtfm%z(STATE_CURR),&
          ExtPtfm%OtherSt(STATE_CURR), ExtPtfm%y, ExtPtfm%m, ErrStat2, ErrMsg2, u_op=y_FAST%Lin%Modules(Module_ExtPtfm)%Instance(1)%op_u,&
          y_op=y_FAST%Lin%Modules(Module_ExtPtfm)%Instance(1)%op_y, &
          x_op=y_FAST%Lin%Modules(Module_ExtPtfm)%Instance(1)%op_x, dx_op=y_FAST%Lin%Modules(Module_ExtPtfm)%Instance(1)%op_dx)
      if(Failed()) return;

   end if
   
   !.....................
   ! HydroDyn
   !.....................
   if ( p_FAST%CompHydro  == Module_HD ) then 
         ! get the jacobians
      call HD_JacobianPInput( t_global, HD%Input(1), HD%p, HD%x(STATE_CURR), HD%xd(STATE_CURR), HD%z(STATE_CURR), HD%OtherSt(STATE_CURR), &
                                 HD%y, HD%m, ErrStat2, ErrMsg2, dYdu=y_FAST%Lin%Modules(Module_HD)%Instance(1)%D, dXdu=y_FAST%Lin%Modules(Module_HD)%Instance(1)%B )
         call SetErrStat(ErrStat2,ErrMsg2,ErrStat,ErrMsg,RoutineName)
      
      call HD_JacobianPContState( t_global, HD%Input(1), HD%p, HD%x(STATE_CURR), HD%xd(STATE_CURR), HD%z(STATE_CURR), HD%OtherSt(STATE_CURR), &
                                     HD%y, HD%m, ErrStat2, ErrMsg2, dYdx=y_FAST%Lin%Modules(Module_HD)%Instance(1)%C, dXdx=y_FAST%Lin%Modules(Module_HD)%Instance(1)%A )
         call SetErrStat(ErrStat2,ErrMsg2,ErrStat,ErrMsg,RoutineName)
   
         ! get the operating point
      call HD_GetOP( t_global, HD%Input(1), HD%p, HD%x(STATE_CURR), HD%xd(STATE_CURR), HD%z(STATE_CURR), HD%OtherSt(STATE_CURR), &
                        HD%y, HD%m, ErrStat2, ErrMsg2, u_op=y_FAST%Lin%Modules(Module_HD)%Instance(1)%op_u, y_op=y_FAST%Lin%Modules(Module_HD)%Instance(1)%op_y, &
                       x_op=y_FAST%Lin%Modules(Module_HD)%Instance(1)%op_x, dx_op=y_FAST%Lin%Modules(Module_HD)%Instance(1)%op_dx )
         call SetErrStat(ErrStat2,ErrMsg2,ErrStat,ErrMsg,RoutineName)
         if (ErrStat >=AbortErrLev) then
            call cleanup()
            return
         end if
      
         ! write the module matrices:
      if (p_FAST%LinOutMod) then
            
         OutFileName = trim(LinRootName)//'.'//TRIM(y_FAST%Module_Abrev(Module_HD))      
         call WrLinFile_txt_Head(t_global, p_FAST, y_FAST, y_FAST%Lin%Modules(Module_HD)%Instance(1), OutFileName, Un, ErrStat2, ErrMsg2 )
            call SetErrStat(ErrStat2,ErrMsg2,ErrStat,ErrMsg,RoutineName)
            if (ErrStat >=AbortErrLev) then
               call cleanup()
               return
            end if
         
         if (p_FAST%LinOutJac) then
            ! Jacobians
            !dXdx:
            call WrPartialMatrix( y_FAST%Lin%Modules(Module_HD)%Instance(1)%A, Un, p_FAST%OutFmt, 'dXdx' )
         
            !dXdu:
            call WrPartialMatrix( y_FAST%Lin%Modules(Module_HD)%Instance(1)%B, Un, p_FAST%OutFmt, 'dXdu', UseCol=y_FAST%Lin%Modules(Module_HD)%Instance(1)%use_u )
         
            !dYdx:
            call WrPartialMatrix( y_FAST%Lin%Modules(Module_HD)%Instance(1)%C, Un, p_FAST%OutFmt, 'dYdx', UseRow=y_FAST%Lin%Modules(Module_HD)%Instance(1)%use_y )
         
            !dYdu:
            call WrPartialMatrix( y_FAST%Lin%Modules(Module_HD)%Instance(1)%D, Un, p_FAST%OutFmt, 'dYdu', UseRow=y_FAST%Lin%Modules(Module_HD)%Instance(1)%use_y, &
                                                                                                          UseCol=y_FAST%Lin%Modules(Module_HD)%Instance(1)%use_u )
         
         end if 
      
             ! finish writing the file
         call WrLinFile_txt_End(Un, p_FAST, y_FAST%Lin%Modules(Module_HD)%Instance(1) )
               
      end if  ! LIN-TODO: Check if this is really where we want to terminate the if block
   end if
   !.....................
   ! MAP
   !.....................
   if ( p_FAST%CompMooring  == Module_MAP ) then
      ! LIN-TODO: We need this to compute the dYdu total derivative which is D for MAP, and the template uses OtherSt(STATE_CURR), but the FAST MAP DATA has OtherSt as a scalar
      call MAP_JacobianPInput( t_global, MAPp%Input(1), MAPp%p, MAPp%x(STATE_CURR), MAPp%xd(STATE_CURR), MAPp%z(STATE_CURR), &
                                   MAPp%OtherSt, MAPp%y, ErrStat2, ErrMsg2, y_FAST%Lin%Modules(Module_MAP)%Instance(1)%D )
      call SetErrStat(ErrStat2,ErrMsg2,ErrStat,ErrMsg,RoutineName)
      
      ! et the operating point
      !LIN-TODO: template uses OtherSt(STATE_CURR), but the FAST MAP DATA has OtherSt as a scalar
      call MAP_GetOP( t_global, MAPp%Input(1), MAPp%p, MAPp%x(STATE_CURR), MAPp%xd(STATE_CURR), MAPp%z(STATE_CURR), &
                             MAPp%OtherSt, MAPp%y, ErrStat2, ErrMsg2,  &
                       y_FAST%Lin%Modules(Module_MAP)%Instance(1)%op_u, y_FAST%Lin%Modules(Module_MAP)%Instance(1)%op_y )
      call SetErrStat(ErrStat2,ErrMsg2,ErrStat,ErrMsg,RoutineName)
      if (ErrStat >=AbortErrLev) then
         call cleanup()
         return
      end if
      
      ! write the module matrices:
      if (p_FAST%LinOutMod) then
            
         OutFileName = trim(LinRootName)//'.'//TRIM(y_FAST%Module_Abrev(Module_MAP))      
         call WrLinFile_txt_Head(t_global, p_FAST, y_FAST, y_FAST%Lin%Modules(Module_MAP)%Instance(1), OutFileName, Un, ErrStat2, ErrMsg2 )
            call SetErrStat(ErrStat2,ErrMsg2,ErrStat,ErrMsg,RoutineName)
            if (ErrStat >=AbortErrLev) then
               call cleanup()
               return
            end if
         
         if (p_FAST%LinOutJac) then
            ! Jacobians
            !dYdu:
            call WrPartialMatrix( y_FAST%Lin%Modules(Module_MAP)%Instance(1)%D, Un, p_FAST%OutFmt, 'dYdu', &
                                         UseRow=y_FAST%Lin%Modules(Module_MAP)%Instance(1)%use_y, &
                                         UseCol=y_FAST%Lin%Modules(Module_MAP)%Instance(1)%use_u )         
         end if 
      
             ! finish writing the file
         call WrLinFile_txt_End(Un, p_FAST, y_FAST%Lin%Modules(Module_MAP)%Instance(1) )
               
      end if  ! if ( p_FAST%LinOutMod )
   end if     ! if ( p_FAST%CompMooring  == Module_MAP )
   !.....................
   ! ExtPtfm
   !.....................
   if ( p_FAST%CompSub == Module_ExtPtfm ) then 
      ! get the jacobians
      call ExtPtfm_JacobianPInput( t_global, ExtPtfm%Input(1), ExtPtfm%p, ExtPtfm%x(STATE_CURR), ExtPtfm%xd(STATE_CURR), &
              ExtPtfm%z(STATE_CURR), ExtPtfm%OtherSt(STATE_CURR),  ExtPtfm%y, ExtPtfm%m, ErrStat2, ErrMsg2, &
              dYdu=y_FAST%Lin%Modules(Module_ExtPtfm)%Instance(1)%D, dXdu=y_FAST%Lin%Modules(Module_ExtPtfm)%Instance(1)%B )
      if(Failed()) return;

      call ExtPtfm_JacobianPContState( t_global, ExtPtfm%Input(1), ExtPtfm%p, ExtPtfm%x(STATE_CURR), ExtPtfm%xd(STATE_CURR), &
          ExtPtfm%z(STATE_CURR), ExtPtfm%OtherSt(STATE_CURR), ExtPtfm%y, ExtPtfm%m, ErrStat2, ErrMsg2,&
          dYdx=y_FAST%Lin%Modules(Module_ExtPtfm)%Instance(1)%C, dXdx=y_FAST%Lin%Modules(Module_ExtPtfm)%Instance(1)%A )
      if(Failed()) return;

      ! get the operating point
      call ExtPtfm_GetOP(t_global, ExtPtfm%Input(1), ExtPtfm%p, ExtPtfm%x(STATE_CURR), ExtPtfm%xd(STATE_CURR), ExtPtfm%z(STATE_CURR),&
          ExtPtfm%OtherSt(STATE_CURR), ExtPtfm%y, ExtPtfm%m, ErrStat2, ErrMsg2, u_op=y_FAST%Lin%Modules(Module_ExtPtfm)%Instance(1)%op_u,&
          y_op=y_FAST%Lin%Modules(Module_ExtPtfm)%Instance(1)%op_y, &
          x_op=y_FAST%Lin%Modules(Module_ExtPtfm)%Instance(1)%op_x, dx_op=y_FAST%Lin%Modules(Module_ExtPtfm)%Instance(1)%op_dx)
      if(Failed()) return;

      ! write the module matrices:
      if (p_FAST%LinOutMod) then
         OutFileName = trim(LinRootName)//'.'//TRIM(y_FAST%Module_Abrev(Module_ExtPtfm))      
         call WrLinFile_txt_Head(t_global, p_FAST, y_FAST, y_FAST%Lin%Modules(Module_ExtPtfm)%Instance(1), OutFileName, Un, ErrStat2, ErrMsg2)
         if(Failed()) return;
            
         if (p_FAST%LinOutJac) then
            ! Jacobians
            call WrPartialMatrix(y_FAST%Lin%Modules(Module_ExtPtfm)%Instance(1)%A, Un, p_FAST%OutFmt, 'dXdx')
            call WrPartialMatrix(y_FAST%Lin%Modules(Module_ExtPtfm)%Instance(1)%B, Un, p_FAST%OutFmt, 'dXdu', UseCol=y_FAST%Lin%Modules(Module_ExtPtfm)%Instance(1)%use_u)
            call WrPartialMatrix(y_FAST%Lin%Modules(Module_ExtPtfm)%Instance(1)%C, Un, p_FAST%OutFmt, 'dYdx', UseRow=y_FAST%Lin%Modules(Module_ExtPtfm)%Instance(1)%use_y)
            call WrPartialMatrix(y_FAST%Lin%Modules(Module_ExtPtfm)%Instance(1)%D, Un, p_FAST%OutFmt, 'dYdu', UseRow=y_FAST%Lin%Modules(Module_ExtPtfm)%Instance(1)%use_y, &
                                                                                                               UseCol=y_FAST%Lin%Modules(Module_ExtPtfm)%Instance(1)%use_u)
         end if
         ! finish writing the file
         call WrLinFile_txt_End(Un, p_FAST, y_FAST%Lin%Modules(Module_ExtPtfm)%Instance(1) )
     end if
   end if ! ExtPtfm
   
   
   !.....................
   ! Linearization of glue code Input/Output solve:
   !.....................
   
   !.....................
   ! Glue code (currently a linearization of SolveOption2):
   ! Make sure we avoid any case where the operating point values change earlier in this routine (e.g., by calling the module Jacobian routines).
   !.....................

   call Glue_GetOP(p_FAST, y_FAST, ErrStat2, ErrMsg2)
      call SetErrStat(ErrStat2,ErrMsg2,ErrStat,ErrMsg,RoutineName)
      if (ErrStat >=AbortErrLev) then
         call cleanup()
         return
      end if
   
      ! get the dUdu and dUdy matrices, which linearize SolveOption2 for the modules we've included in linearization
   call Glue_Jacobians( p_FAST, y_FAST, m_FAST, ED, BD, SrvD, AD, IfW, OpFM, HD, SD, MAPp, FEAM, MD, Orca, &
                         IceF, IceD, MeshMapData, dUdu, dUdy, ErrStat2, ErrMsg2 )
      call SetErrStat(ErrStat2,ErrMsg2,ErrStat,ErrMsg,RoutineName)
      if (ErrStat >=AbortErrLev) then
         call cleanup()
         return
      end if
      
      
         
   call WrLinFile_txt_Head(t_global, p_FAST, y_FAST, y_FAST%Lin%Glue, LinRootName, Un, ErrStat2, ErrMsg2 )       
      call SetErrStat(ErrStat2,ErrMsg2,ErrStat,ErrMsg,RoutineName)
      if (ErrStat >=AbortErrLev) then
         call cleanup()
         return
      end if
      
   
   if (p_FAST%LinOutJac) then
      ! Jacobians
      call WrPartialMatrix( dUdu, Un, p_FAST%OutFmt, 'dUdu', UseRow=y_FAST%Lin%Glue%use_u, UseCol=y_FAST%Lin%Glue%use_u )
      call WrPartialMatrix( dUdy, Un, p_FAST%OutFmt, 'dUdy', UseRow=y_FAST%Lin%Glue%use_u, UseCol=y_FAST%Lin%Glue%use_y )
   end if
   
   
      ! calculate the glue-code state matrices
   call Glue_StateMatrices( p_FAST, y_FAST, dUdu, dUdy, ErrStat2, ErrMsg2 )
      call SetErrStat(ErrStat2,ErrMsg2,ErrStat,ErrMsg,RoutineName)
      if (ErrStat >=AbortErrLev) then
         call cleanup()
         return
      end if
      
      ! Write the results to the file:
   call WrLinFile_txt_End(Un, p_FAST, y_FAST%Lin%Glue )            

   m_FAST%Lin%NextLinTimeIndx = m_FAST%Lin%NextLinTimeIndx + 1

contains
    logical function Failed()
      call SetErrStat(ErrStat2,ErrMsg2,ErrStat,ErrMsg,RoutineName)
      Failed =  ErrStat >= AbortErrLev
      if(Failed) call cleanup()
   end function Failed
   subroutine cleanup()
      
      if (allocated(dUdu)) deallocate(dUdu)
      if (allocated(dUdy)) deallocate(dUdy)
      
      if (Un > 0) close(Un)
      
   end subroutine cleanup
END SUBROUTINE FAST_Linearize_OP   
!----------------------------------------------------------------------------------------------------------------------------------
!> Routine that writes the A,B,C,D matrices from linearization to a text file. 
SUBROUTINE WrLinFile_txt_Head(t_global, p_FAST, y_FAST, LinData, FileName, Un, ErrStat, ErrMsg)

   INTEGER(IntKi),           INTENT(  OUT) :: Un                  !< unit number
   REAL(DbKi),               INTENT(IN   ) :: t_global            !< current (global) simulation time
   TYPE(FAST_ParameterType), INTENT(IN   ) :: p_FAST              !< parameters
   TYPE(FAST_OutputFileType),INTENT(IN   ) :: y_FAST              !< Output variables for the glue code
   TYPE(FAST_LinType),       INTENT(IN   ) :: LinData             !< Linearization data for individual module or glue (coupled system)
   CHARACTER(*),             INTENT(IN   ) :: FileName            !< root name of the linearization file to open for writing
   INTEGER(IntKi),           INTENT(  OUT) :: ErrStat             !< Error status of the operation
   CHARACTER(*),             INTENT(  OUT) :: ErrMsg              !< Error message if ErrStat /= ErrID_None

      ! local variables
   INTEGER(IntKi)                          :: i                   ! loop counter
   
   INTEGER(IntKi)                          :: ErrStat2            ! local error status
   CHARACTER(ErrMsgLen)                    :: ErrMsg2             ! local error message
   CHARACTER(*),             PARAMETER     :: RoutineName = 'WrLinFile_txt_Head'    
   INTEGER(IntKi)                          :: n(5)                ! sizes of arrays to print
   CHARACTER(*),             PARAMETER     :: TypeNames(5) = (/ 'continuous states', &
                                                                'discrete states  ', &
                                                                'constraint states', &
                                                                'inputs           ', &
                                                                'outputs          '  /)
   CHARACTER(50)                           :: Fmt
   CHARACTER(32)                           :: Desc
   
   integer, parameter :: Indx_x      = 1
   integer, parameter :: Indx_xd     = 2
   integer, parameter :: Indx_z      = 3
   integer, parameter :: Indx_u      = 4
   integer, parameter :: Indx_y      = 5
   
                  
   ErrStat = ErrID_None
   ErrMsg = ""
         
   n = 0;
   if (allocated(LinData%names_x )) n(Indx_x) = size(LinData%names_x )
   if (allocated(LinData%names_xd)) n(Indx_xd) = size(LinData%names_xd)
   if (allocated(LinData%names_z )) n(Indx_z) = size(LinData%names_z )
   !if (allocated(LinData%names_u )) n(Indx_u) = size(LinData%names_u )
   !if (allocated(LinData%names_y )) n(Indx_y) = size(LinData%names_y )
   
   if (allocated(LinData%names_u )) then
      do i=1,size(LinData%use_u)
         if (LinData%use_u(i)) n(Indx_u) = n(Indx_u)+1
      end do
   end if
   
   if (allocated(LinData%names_y )) then
      do i=1,size(LinData%use_y)
         if (LinData%use_y(i)) n(Indx_y) = n(Indx_y)+1
      end do
   end if
   
   
   CALL GetNewUnit( Un, ErrStat2, ErrMsg2 )
      call SetErrStat(ErrStat2,ErrMsg2,ErrStat,ErrMsg,RoutineName)
      if (ErrStat >= AbortErrLev) then
         Un = -1
         return
      end if
      
   CALL OpenFOutFile ( Un, TRIM(FileName)//'.lin', ErrStat2, ErrMsg2 )
      call SetErrStat(ErrStat2,ErrMsg2,ErrStat,ErrMsg,RoutineName)
      if (ErrStat >= AbortErrLev) then
         close( Un ) 
         Un = -1
         return
      end if
      
   ! heading
      
      ! Add some file information:

   WRITE (Un,'(/,A)')  'Linearized model: '//TRIM( y_FAST%FileDescLines(1) )
   WRITE (Un,'(1X,A)') TRIM( y_FAST%FileDescLines(2) )
   WRITE (Un,'()' )    !print a blank line
   WRITE (Un,'(A)'   ) TRIM( y_FAST%FileDescLines(3) )
   WRITE (Un,'()' )    !print a blank line
   
   WRITE(Un, '(A)') 'Simulation information:'      
   fmt = '(3x,A,1x,'//trim(p_FAST%OutFmt_t)//',1x,A)' 
   Desc = 'Simulation time:'; WRITE (Un, fmt) Desc, t_global, 's'
   Desc = 'Rotor Speed:';     WRITE (Un, fmt) Desc, y_FAST%Lin%RotSpeed, 'rad/s'
   Desc = 'Azimuth:';         WRITE (Un, fmt) Desc, y_FAST%Lin%Azimuth,  'rad'
   Desc = 'Wind Speed:';      WRITE (Un, fmt) Desc, y_FAST%Lin%WindSpeed,  'm/s'
   
   fmt = '(3x,A,1x,I5)'
   do i=1,size(n)
      Desc = 'Number of '//trim(TypeNames(i))//':'
      WRITE(Un, fmt) Desc, n(i)
   end do
   
   Desc = 'Jacobians included in this file?'
   fmt  = '(3x,A,1x,A5)'
   if (p_FAST%LinOutJac) then
      write (Un, fmt) Desc, 'Yes'
   else
      write (Un, fmt) Desc, 'No'
   end if
      
   WRITE (Un,'()' )    !print a blank line

   
         !......................................................
         ! Write the names of the output parameters on one line:
         !......................................................
   if (n(Indx_x) > 0) then
      WRITE(Un, '(A)') 'Order of continuous states:'      
      call WrLinFile_txt_Table(p_FAST, Un, "Row/Column", LinData%op_x, LinData%names_x, rotFrame=LinData%RotFrame_x, derivOrder=LinData%DerivOrder_x  )      
      
      WRITE(Un, '(A)') 'Order of continuous state derivatives:'      
      call WrLinFile_txt_Table(p_FAST, Un, "Row/Column", LinData%op_dx, LinData%names_x, rotFrame=LinData%RotFrame_x, deriv=.true., derivOrder=LinData%DerivOrder_x  )      
   end if
   
   if (n(Indx_xd) > 0) then
      WRITE(Un, '(A)') 'Order of discrete states:'      
      call WrLinFile_txt_Table(p_FAST, Un, "Row/Column", LinData%op_xd, LinData%names_xd )      
   end if

   if (n(Indx_z) > 0) then
      WRITE(Un, '(A)') 'Order of constraint states:' 
      call WrLinFile_txt_Table(p_FAST, Un, "Row/Column", LinData%op_z, LinData%names_z, rotFrame=LinData%RotFrame_z )      
   end if
         
   if (n(Indx_u) > 0) then
      WRITE(Un, '(A)') 'Order of inputs:'   
      call WrLinFile_txt_Table(p_FAST, Un, "Column  ", LinData%op_u, LinData%names_u, rotFrame=LinData%RotFrame_u, UseCol=LinData%use_u )
   end if
   
   if (n(Indx_y) > 0) then
      WRITE(Un, '(A)') 'Order of outputs:'      
      call WrLinFile_txt_Table(p_FAST, Un, "Row  ", LinData%op_y, LinData%names_y, rotFrame=LinData%RotFrame_y, UseCol=LinData%use_y )      
   end if
      
   !.............
   if (p_FAST%LinOutJac) then
      WRITE (Un,'(/,A,/)' ) 'Jacobian matrices:'    !print a blank line
      ! we'll have the modules write their own Jacobians outside this routine
   end if

         
END SUBROUTINE WrLinFile_txt_Head   
!----------------------------------------------------------------------------------------------------------------------------------
!> Routine that writes the A,B,C,D matrices from linearization to a text file. 
SUBROUTINE WrLinFile_txt_End(Un, p_FAST, LinData)

   INTEGER(IntKi),           INTENT(INOUT) :: Un                  !< unit number
   TYPE(FAST_ParameterType), INTENT(IN   ) :: p_FAST              !< parameters
   TYPE(FAST_LinType),       INTENT(IN   ) :: LinData             !< Linearization data for individual module or glue (coupled system)
   
      ! local variables
   
   WRITE (Un,'(/,A,/)' ) 'Linearized state matrices:'    !print a blank line
   
   ! A matrix
   if (allocated(LinData%A)) call WrPartialMatrix( LinData%A, Un, p_FAST%OutFmt, 'A' )
   ! B matrix   
   if (allocated(LinData%B)) call WrPartialMatrix( LinData%B, Un, p_FAST%OutFmt, 'B', UseCol=LinData%use_u )
   
   ! C matrix
   if (allocated(LinData%C)) call WrPartialMatrix( LinData%C, Un, p_FAST%OutFmt, 'C', UseRow=LinData%use_y )
   ! D matrix
   if (allocated(LinData%D)) call WrPartialMatrix( LinData%D, Un, p_FAST%OutFmt, 'D', UseRow=LinData%use_y, UseCol=LinData%use_u )

   ! StateRotation matrix
   if (allocated(LinData%StateRotation)) call WrPartialMatrix( LinData%StateRotation, Un, p_FAST%OutFmt, 'StateRotation' )

   ! RelState matrices
   if (allocated(LinData%StateRel_x))    call WrPartialMatrix( LinData%StateRel_x,    Un, p_FAST%OutFmt, 'State_Rel_x' )
   if (allocated(LinData%StateRel_xdot)) call WrPartialMatrix( LinData%StateRel_xdot, Un, p_FAST%OutFmt, 'State_Rel_xdot' )

   close(Un)
   Un = -1
   
END SUBROUTINE WrLinFile_txt_End   
!----------------------------------------------------------------------------------------------------------------------------------
SUBROUTINE WrLinFile_txt_Table(p_FAST, Un, RowCol, op, names, rotFrame, deriv, derivOrder, UseCol,start_indx)

   TYPE(FAST_ParameterType), INTENT(IN   ) :: p_FAST              !< parameters
   INTEGER(IntKi),           INTENT(IN   ) :: Un                  !< unit number
   CHARACTER(*),             INTENT(IN   ) :: RowCol              !< Row/Column description
   REAL(ReKi),               INTENT(IN   ) :: op(:)               !< operating point values (possibly different size that Desc because of orientations)
   CHARACTER(LinChanLen),    INTENT(IN   ) :: names(:)            !< Descriptions of the channels (names and units)
   logical, optional,        INTENT(IN   ) :: rotFrame(:)         !< determines if this parameter is in the rotating frame
   logical, optional,        intent(in   ) :: deriv               !< flag that tells us if we need to modify the channel names for derivatives (xdot)
   integer(IntKi), optional, intent(in   ) :: derivOrder(:)       !< Order of the time derivatives associated with the channel
   logical, optional,        intent(in   ) :: UseCol(:)           !< flags that tell us if we should use each column or skip it
   INTEGER(IntKi),optional,  INTENT(IN   ) :: start_indx          !< starting index (so extended inputs can be numbered starting after the # of inputs)
   
      ! local variables
   INTEGER(IntKi)                          :: TS                  ! tab stop column
   INTEGER(IntKi)                          :: i, i_print          ! loop counter
   INTEGER(IntKi)                          :: i_op                ! loop counter
   
   logical                                 :: UseDerivNames       !< flag that tells us if we need to modify the channel names for derivatives (xdot)
   logical                                 :: UseThisCol          !< flag that tells us if we should use this particular column or skip it
   logical                                 :: RotatingCol         !< flag that tells us if this column is in the rotating frame
   integer(IntKi)                          :: DerivOrdCol         !< integer indicating the maximum time-derivative order of a channel (this will be 0 for anything that is not a continuous state)
   CHARACTER(*),             PARAMETER     :: RoutineName = 'WrLinFile_txt_Table'    
   CHARACTER(100)                          :: Fmt
   CHARACTER(100)                          :: Fmt_Str
   CHARACTER(100)                          :: FmtOrient
   

   
   if (present(deriv) ) then
      UseDerivNames = deriv
   else
      UseDerivNames = .false.
   end if
   
   
   TS = 14 + 3*p_FAST%FmtWidth+7 ! tab stop after operating point
   
   Fmt       = '(3x,I8,3x,'//trim(p_FAST%OutFmt)//',T'//trim(num2lstr(TS))//',L8,8x,I8,9x,A)'
   FmtOrient = '(3x,I8,3x,'//trim(p_FAST%OutFmt)//',2(", ",'//trim(p_FAST%OutFmt)//'),T'//trim(num2lstr(TS))//',L8,8x,I8,9x,A)'
   Fmt_Str   = '(3x,A10,1x,A,T'//trim(num2lstr(TS))//',A15,1x,A16,1x,A)'
   
   WRITE(Un, Fmt_Str) RowCol,      'Operating Point', 'Rotating Frame?', 'Derivative Order', 'Description'
   WRITE(Un, Fmt_Str) '----------','---------------', '---------------', '----------------', '-----------'
   
   i_op = 1
   if (present(start_indx)) then
      i_print = start_indx + 1
   else      
      i_print = 1
   end if
   
   do i=1,size(names)
      
      UseThisCol = .true.
      if (present(UseCol)) then
         UseThisCol = useCol(i)
      end if  
      
      DerivOrdCol = 0
      if (present(derivOrder)) DerivOrdCol = derivOrder(i)
      
      RotatingCol = .false.
      if (present(rotFrame)) RotatingCol = rotFrame(i)
                  
      if (index(names(i), ' orientation angle, node ') > 0 ) then  ! make sure this matches what is written in PackMotionMesh_Names()
         if (UseThisCol) then
            WRITE(Un, FmtOrient) i_print, op(i_op), op(i_op+1), op(i_op+2), RotatingCol, DerivOrdCol, trim(names(i))  !//' [OP is a row of the DCM]
            i_print = i_print + 1
         end if
         
         i_op = i_op + 3
      else
         if (UseThisCol) then
            if (UseDerivNames) then
               WRITE(Un, Fmt) i_print, op(i_op), RotatingCol, DerivOrdCol, 'First time derivative of '//trim(names(i))//'/s'
            else
               WRITE(Un, Fmt) i_print, op(i_op), RotatingCol, DerivOrdCol, trim(names(i))
            end if         
            i_print = i_print + 1
         end if         
         
         i_op = i_op + 1
      end if 
   end do
         
   WRITE (Un,'()' )    !print a blank line
   
   
   
END SUBROUTINE WrLinFile_txt_Table   
!----------------------------------------------------------------------------------------------------------------------------------


!> This routine returns the operating points for the entire glue code.
SUBROUTINE Glue_GetOP(p_FAST, y_FAST, ErrStat, ErrMsg)

   TYPE(FAST_ParameterType), INTENT(IN   ) :: p_FAST              !< parameters
   TYPE(FAST_OutputFileType),INTENT(INOUT) :: y_FAST              !< Output variables for the glue code
   INTEGER(IntKi),           INTENT(  OUT) :: ErrStat             !< Error status of the operation
   CHARACTER(*),             INTENT(  OUT) :: ErrMsg              !< Error message if ErrStat /= ErrID_None

   
   INTEGER(IntKi)                          :: i, j, k             ! loop/temp variables
   INTEGER(IntKi)                          :: ThisModule          ! Module ID # 
   INTEGER(IntKi)                          :: i_u                 ! loop/temp variables
   INTEGER(IntKi)                          :: i_y, i_x            ! loop/temp variables
   INTEGER(IntKi)                          :: ErrStat2            ! local error status
   CHARACTER(ErrMsgLen)                    :: ErrMsg2             ! local error message
   CHARACTER(*),             PARAMETER     :: RoutineName = 'Glue_GetOP'    
   
   
   ErrStat = ErrID_None
   ErrMsg  = ""
   
   if (.not. allocated(y_FAST%Lin%Glue%op_u)) then  ! assume none of them are allocated
       
         ! calculate the size of the input and output operating points
         ! this size isn't very straightforward since it may contain orientations
      i_u = 0
      i_y = 0
      do i = 1,p_FAST%Lin_NumMods
         ThisModule = p_FAST%Lin_ModOrder( i )
         
         do k=1,size(y_FAST%Lin%Modules(ThisModule)%Instance)
            if (allocated(y_FAST%Lin%Modules(ThisModule)%Instance(k)%op_u)) then
               i_u = i_u + size(y_FAST%Lin%Modules(ThisModule)%Instance(k)%op_u)
            end if
                  
            if (allocated(y_FAST%Lin%Modules(ThisModule)%Instance(k)%op_y)) then
               i_y = i_y + size(y_FAST%Lin%Modules(ThisModule)%Instance(k)%op_y)
            end if
         end do
      end do      
      
      call AllocAry( y_FAST%Lin%Glue%op_u, i_u, 'op_u', ErrStat2, ErrMsg2)
         call SetErrStat(errStat2,ErrMsg2,ErrStat,ErrMsg,RoutineName)
      call AllocAry( y_FAST%Lin%Glue%op_y, i_y, 'op_y', ErrStat2, ErrMsg2)
         call SetErrStat(errStat2,ErrMsg2,ErrStat,ErrMsg,RoutineName)
      call AllocAry( y_FAST%Lin%Glue%op_x, y_FAST%Lin%Glue%SizeLin(LIN_ContSTATE_COL), 'op_x', ErrStat2, ErrMsg2)
         call SetErrStat(errStat2,ErrMsg2,ErrStat,ErrMsg,RoutineName)
      call AllocAry( y_FAST%Lin%Glue%op_dx, y_FAST%Lin%Glue%SizeLin(LIN_ContSTATE_COL), 'op_dx', ErrStat2, ErrMsg2)
         call SetErrStat(errStat2,ErrMsg2,ErrStat,ErrMsg,RoutineName)
         
      if (ErrStat >=AbortErrLev) return
   end if
   
   
   i_u = 1
   i_y = 1      
   i_x = 1
   do i = 1,p_FAST%Lin_NumMods
      ThisModule = p_FAST%Lin_ModOrder( i )

      do k=1,size(y_FAST%Lin%Modules(ThisModule)%Instance)
         if (allocated(y_FAST%Lin%Modules(ThisModule)%Instance(k)%op_u)) then
            do j=1,size(y_FAST%Lin%Modules(ThisModule)%Instance(k)%op_u)
               y_FAST%Lin%Glue%op_u(i_u) = y_FAST%Lin%Modules(ThisModule)%Instance(k)%op_u(j)
               i_u = i_u + 1;
            end do
         end if
               
         if (allocated(y_FAST%Lin%Modules(ThisModule)%Instance(k)%op_y)) then
            do j=1,size(y_FAST%Lin%Modules(ThisModule)%Instance(k)%op_y)
               y_FAST%Lin%Glue%op_y(i_y) = y_FAST%Lin%Modules(ThisModule)%Instance(k)%op_y(j)
               i_y = i_y + 1;
            end do
         end if

         if (allocated(y_FAST%Lin%Modules(ThisModule)%Instance(k)%op_x)) then
            do j=1,size(y_FAST%Lin%Modules(ThisModule)%Instance(k)%op_x)
               y_FAST%Lin%Glue%op_x(i_x) = y_FAST%Lin%Modules(ThisModule)%Instance(k)%op_x(j)
            
               y_FAST%Lin%Glue%op_dx(i_x) = y_FAST%Lin%Modules(ThisModule)%Instance(k)%op_dx(j)
               i_x = i_x + 1;
            end do
         end if
         
      end do
   end do
         
END SUBROUTINE Glue_GetOP
!----------------------------------------------------------------------------------------------------------------------------------

!> This routine forms the Jacobian for the glue-code input-output solves.
SUBROUTINE Glue_Jacobians( p_FAST, y_FAST, m_FAST, ED, BD, SrvD, AD, IfW, OpFM, HD, SD, MAPp, FEAM, MD, Orca, &
                         IceF, IceD, MeshMapData, dUdu, dUdy, ErrStat, ErrMsg )

   TYPE(FAST_ParameterType), INTENT(IN   ) :: p_FAST              !< Parameters for the glue code
   TYPE(FAST_OutputFileType),INTENT(INOUT) :: y_FAST              !< Output variables for the glue code
   TYPE(FAST_MiscVarType),   INTENT(INOUT) :: m_FAST              !< Miscellaneous variables
     
   TYPE(ElastoDyn_Data),     INTENT(INOUT) :: ED                  !< ElastoDyn data
   TYPE(BeamDyn_Data),       INTENT(INOUT) :: BD                  !< BeamDyn data
   TYPE(ServoDyn_Data),      INTENT(INOUT) :: SrvD                !< ServoDyn data
   TYPE(AeroDyn_Data),       INTENT(INOUT) :: AD                  !< AeroDyn data
   TYPE(InflowWind_Data),    INTENT(INOUT) :: IfW                 !< InflowWind data
   TYPE(OpenFOAM_Data),      INTENT(INOUT) :: OpFM                !< OpenFOAM data
   TYPE(HydroDyn_Data),      INTENT(INOUT) :: HD                  !< HydroDyn data
   TYPE(SubDyn_Data),        INTENT(INOUT) :: SD                  !< SubDyn data
   TYPE(MAP_Data),           INTENT(INOUT) :: MAPp                !< MAP data
   TYPE(FEAMooring_Data),    INTENT(INOUT) :: FEAM                !< FEAMooring data
   TYPE(MoorDyn_Data),       INTENT(INOUT) :: MD                  !< Data for the MoorDyn module
   TYPE(OrcaFlex_Data),      INTENT(INOUT) :: Orca                !< OrcaFlex interface data
   TYPE(IceFloe_Data),       INTENT(INOUT) :: IceF                !< IceFloe data
   TYPE(IceDyn_Data),        INTENT(INOUT) :: IceD                !< All the IceDyn data used in time-step loop

   TYPE(FAST_ModuleMapType), INTENT(INOUT) :: MeshMapData         !< Data for mapping between modules
   REAL(R8Ki), ALLOCATABLE,  INTENT(INOUT) :: dUdu(:,:)           !< Partial derivatives of input-output equations (U(y,u)=0) with respect
                                                                  !!   to the inputs (u)
   REAL(R8Ki), ALLOCATABLE,  INTENT(INOUT) :: dUdy(:,:)           !< Partial derivatives of input-output equations (U(y,u)=0) with respect
                                                                  !!   to the outputs (y)
      
   INTEGER(IntKi),           INTENT(  OUT) :: ErrStat             !< Error status of the operation
   CHARACTER(*),             INTENT(  OUT) :: ErrMsg              !< Error message if ErrStat /= ErrID_None

   
   
      ! local variables
   INTEGER(IntKi)                          :: ThisModule          ! Module ID
   INTEGER(IntKi)                          :: i, j, k             ! loop counter
   INTEGER(IntKi)                          :: r_start, r_end      ! row start/end of glue matrix
   
   INTEGER(IntKi)                          :: ErrStat2            ! local error status
   CHARACTER(ErrMsgLen)                    :: ErrMsg2             ! local error message
   CHARACTER(*),             PARAMETER     :: RoutineName = 'Glue_Jacobians' 
   
   ErrStat = ErrID_None
   ErrMsg = ""
   
   
   ! Note: Where the same Linearize_*_to_*() routines for mesh mapping are used in both dUdu and dUdy, the dUdy routines assume dUdu 
   ! has already called the routine (and so avoids calling the routines a second time). This means the dUdu routines must be called first.
   
   !.....................................
   ! dUdu 
   !> \f$ \frac{\partial U_\Lambda}{\partial u} =  
   !!  \begin{bmatrix} \frac{\partial U_\Lambda^{IfW}}{\partial u^{IfW}} & \frac{\partial U_\Lambda^{IfW}}{\partial u^{SrvD}} & 
   !!                  \frac{\partial U_\Lambda^{IfW}}{\partial u^{ED}}  & \frac{\partial U_\Lambda^{IfW}}{\partial u^{BD}} & \frac{\partial U_\Lambda^{IfW}}{\partial u^{AD}} \\
   !!                  \frac{\partial U_\Lambda^{SrvD}}{\partial u^{IfW}} & \frac{\partial U_\Lambda^{SrvD}}{\partial u^{SrvD}} & 
   !!                  \frac{\partial U_\Lambda^{SrvD}}{\partial u^{ED}}  & \frac{\partial U_\Lambda^{SrvD}}{\partial u^{BD}} & \frac{\partial U_\Lambda^{SrvD}}{\partial u^{AD}} \\
   !!                  \frac{\partial U_\Lambda^{ED}}{\partial u^{IfW}} & \frac{\partial U_\Lambda^{ED}}{\partial u^{SrvD}} & 
   !!                  \frac{\partial U_\Lambda^{ED}}{\partial u^{ED}}  & \frac{\partial U_\Lambda^{ED}}{\partial u^{BD}} & \frac{\partial U_\Lambda^{ED}}{\partial u^{AD}} \\
   !!                  \frac{\partial U_\Lambda^{BD}}{\partial u^{IfW}} & \frac{\partial U_\Lambda^{BD}}{\partial u^{SrvD}} & 
   !!                  \frac{\partial U_\Lambda^{BD}}{\partial u^{ED}}  & \frac{\partial U_\Lambda^{BD}}{\partial u^{BD}} & \frac{\partial U_\Lambda^{BD}}{\partial u^{AD}} \\
   !!                  \frac{\partial U_\Lambda^{AD}}{\partial u^{IfW}} & \frac{\partial U_\Lambda^{AD}}{\partial u^{SrvD}} & 
   !!                  \frac{\partial U_\Lambda^{AD}}{\partial u^{ED}}  & \frac{\partial U_\Lambda^{AD}}{\partial u^{BD}} & \frac{\partial U_\Lambda^{AD}}{\partial u^{AD}} \\
   !!  \end{bmatrix} = 
   !!  \begin{bmatrix} I & 0 & 0 & 0                                               & \frac{\partial U_\Lambda^{IfW}}{\partial u^{AD}} \\
   !!                  0 & I & 0 & 0                                               & 0 \\
   !!                  0 & 0 & I & \frac{\partial U_\Lambda^{ED}}{\partial u^{BD}} & \frac{\partial U_\Lambda^{ED}}{\partial u^{AD}} \\
   !!                  0 & 0 & 0 & \frac{\partial U_\Lambda^{BD}}{\partial u^{BD}} & \frac{\partial U_\Lambda^{BD}}{\partial u^{AD}} \\
   !!                  0 & 0 & 0 & 0                                               & \frac{\partial U_\Lambda^{AD}}{\partial u^{AD}} \\
   !!  \end{bmatrix} \f$
   !.....................................
! LIN-TODO: Add doc strings for new modules: HD & MAP
   
   if (.not. allocated(dUdu)) then
      call AllocAry(dUdu, y_FAST%Lin%Glue%SizeLin(LIN_INPUT_COL), y_FAST%Lin%Glue%SizeLin(LIN_INPUT_COL), 'dUdu', ErrStat2, ErrMsg2)
         call SetErrStat(ErrStat2,ErrMsg2,ErrStat,ErrMsg,RoutineName)
         if (ErrStat>=AbortErrLev) return
   end if
   
   dUdu = 0.0_R8Ki      ! most of this matrix is zero, so we'll just initialize everything and set only the non-zero parts below
   
   
      !............
      !  \f$ \frac{\partial U_\Lambda^{IfW}}{\partial u^{IfW}} = I \f$ \n
      !  \f$ \frac{\partial U_\Lambda^{SrvD}}{\partial u^{SrvD}} = I \f$ \n
      !  \f$ \frac{\partial U_\Lambda^{ED}}{\partial u^{ED}} = I \f$ \n
      !  Note that we're also doing \f$ \frac{\partial U_\Lambda^{BD}}{\partial u^{BD}} = I \f$ and 
      !  \f$ \frac{\partial U_\Lambda^{AD}}{\partial u^{AD}} = I \f$ here; We will add values to the off=diagonal terms of those block matrices later.
      !............
   do j = 1,p_FAST%Lin_NumMods
      ThisModule = p_FAST%Lin_ModOrder(j)
      do k=1,size(y_FAST%Lin%Modules(ThisModule)%Instance)
         r_start =           y_FAST%Lin%Modules(ThisModule)%Instance(k)%LinStartIndx(LIN_INPUT_COL)
         r_end   = r_start + y_FAST%Lin%Modules(ThisModule)%Instance(k)%SizeLin(     LIN_INPUT_COL) - 1
         do i = r_start,r_end
            dUdu(i,i) = 1.0_R8Ki
         end do
      end do
   end do
   
   
      !............
      ! \f$ \frac{\partial U_\Lambda^{IfW}}{\partial u^{AD}} \end{bmatrix} = \f$   (dUdu block row 1=IfW)
      !............
   IF (p_FAST%CompInflow == MODULE_IfW .and. p_FAST%CompAero == MODULE_AD) THEN  
      call Linear_IfW_InputSolve_du_AD( p_FAST, y_FAST, AD%Input(1), dUdu )
   end if ! we're using the InflowWind module
   

         !............ 
         ! \f$ \frac{\partial U_\Lambda^{ED}}{\partial u^{AD}} \end{bmatrix} = \f$ and 
         ! \f$ \frac{\partial U_\Lambda^{ED}}{\partial u^{BD}} \end{bmatrix} = \f$ (dUdu block row 3=ED)
         !............   
      ! we need to do this for CompElast=ED and CompElast=BD

      call Linear_ED_InputSolve_du( p_FAST, y_FAST, ED%Input(1), ED%y, AD%y, AD%Input(1), BD, HD, MAPp, MeshMapData, dUdu, ErrStat2, ErrMsg2 )
         call SetErrStat(ErrStat2,ErrMsg2,ErrStat,ErrMsg,RoutineName)
   
         !............
         ! \f$ \frac{\partial U_\Lambda^{BD}}{\partial u^{AD}} \end{bmatrix} = \f$ and 
         ! \f$ \frac{\partial U_\Lambda^{BD}}{\partial u^{BD}} \end{bmatrix} = \f$ (dUdu block row 4=BD)
         !............   
      IF (p_FAST%CompElast == Module_BD) THEN
         call Linear_BD_InputSolve_du( p_FAST, y_FAST, ED%y, AD%y, AD%Input(1), BD, MeshMapData, dUdu, ErrStat2, ErrMsg2 )
            call SetErrStat(ErrStat2,ErrMsg2,ErrStat,ErrMsg,RoutineName)
      END IF
      
      !............
      ! \f$ \frac{\partial U_\Lambda^{AD}}{\partial u^{AD}} \end{bmatrix} = \f$ (dUdu block row 5=AD)
      !............
   IF (p_FAST%CompAero == MODULE_AD) THEN 
      call Linear_AD_InputSolve_du( p_FAST, y_FAST, AD%Input(1), ED%y, BD, MeshMapData, dUdu, ErrStat2, ErrMsg2 )
         call SetErrStat(ErrStat2,ErrMsg2,ErrStat,ErrMsg,RoutineName)
   end if 

   IF (p_FAST%CompSub == Module_SD) THEN
       call WrScr('>>> FAST_LIN: Linear_SubDyn_InputSolve_du, TODO')
   ELSE IF (p_FAST%CompSub == Module_ExtPtfm) THEN
       call WrScr('>>> FAST_LIN: Linear_ExtPtfm_InputSolve_du, TODO')
   ENDIF

      !............
      ! \f$ \frac{\partial U_\Lambda^{HD}}{\partial u^{HD}} \end{bmatrix} = \f$ (dUdu block row 6=HD)
      !............
   IF (p_FAST%CompHydro == MODULE_HD) THEN 
      call Linear_HD_InputSolve_du( p_FAST, y_FAST, HD%Input(1), ED%y, MeshMapData, dUdu, ErrStat2, ErrMsg2 )
         call SetErrStat(ErrStat2,ErrMsg2,ErrStat,ErrMsg,RoutineName)
   end if 

   ! LIN-TODO: Update the doc lines below to include HD and MAP
   !.....................................
   ! dUdy
   !> \f$ \frac{\partial U_\Lambda}{\partial y} =  
   !!  \begin{bmatrix} \frac{\partial U_\Lambda^{IfW} }{\partial y^{IfW}} & \frac{\partial U_\Lambda^{IfW} }{\partial y^{SrvD}} & 
   !!                  \frac{\partial U_\Lambda^{IfW} }{\partial y^{ED} } & \frac{\partial U_\Lambda^{IfW} }{\partial y^{BD}  } & \frac{\partial U_\Lambda^{IfW} }{\partial y^{AD}} \\
   !!                  \frac{\partial U_\Lambda^{SrvD}}{\partial y^{IfW}} & \frac{\partial U_\Lambda^{SrvD}}{\partial y^{SrvD}} & 
   !!                  \frac{\partial U_\Lambda^{SrvD}}{\partial y^{ED} } & \frac{\partial U_\Lambda^{SrvD}}{\partial y^{BD}  } & \frac{\partial U_\Lambda^{SrvD}}{\partial y^{AD}} \\
   !!                  \frac{\partial U_\Lambda^{ED}  }{\partial y^{IfW}} & \frac{\partial U_\Lambda^{ED}  }{\partial y^{SrvD}} & 
   !!                  \frac{\partial U_\Lambda^{ED}  }{\partial y^{ED} } & \frac{\partial U_\Lambda^{ED}  }{\partial y^{BD}  } & \frac{\partial U_\Lambda^{ED}  }{\partial y^{AD}} \\
   !!                  \frac{\partial U_\Lambda^{BD}  }{\partial y^{IfW}} & \frac{\partial U_\Lambda^{BD}  }{\partial y^{SrvD}} & 
   !!                  \frac{\partial U_\Lambda^{BD}  }{\partial y^{ED} } & \frac{\partial U_\Lambda^{BD}  }{\partial y^{BD}  } & \frac{\partial U_\Lambda^{BD}  }{\partial y^{AD}} \\
   !!                  \frac{\partial U_\Lambda^{AD}  }{\partial y^{IfW}} & \frac{\partial U_\Lambda^{AD}  }{\partial y^{SrvD}} & 
   !!                  \frac{\partial U_\Lambda^{AD}  }{\partial y^{ED} } & \frac{\partial U_\Lambda^{AD}  }{\partial y^{BD}  } & \frac{\partial U_\Lambda^{AD}  }{\partial y^{AD}} \\
   !!  \end{bmatrix} =
   !!  \begin{bmatrix} 0                                                & 0                                                 & 0                                                 & 0                                               & 0 \\
   !!                  0                                                & 0                                                 & \frac{\partial U_\Lambda^{SrvD}}{\partial y^{ED}} & 0                                               & 0 \\
   !!                  0                                                & \frac{\partial U_\Lambda^{ED}}{\partial y^{SrvD}} & \frac{\partial U_\Lambda^{ED}}{\partial y^{ED}}   & \frac{\partial U_\Lambda^{ED}}{\partial y^{BD}} & \frac{\partial U_\Lambda^{ED}}{\partial y^{AD}} \\
   !!                  0                                                & 0                                                 & \frac{\partial U_\Lambda^{BD}}{\partial y^{ED}}   & \frac{\partial U_\Lambda^{BD}}{\partial y^{BD}} & \frac{\partial U_\Lambda^{BD}}{\partial y^{AD}} \\
   !!                  \frac{\partial U_\Lambda^{AD}}{\partial y^{IfW}} & 0                                                 & \frac{\partial U_\Lambda^{AD}}{\partial y^{ED}}   & \frac{\partial U_\Lambda^{AD}}{\partial y^{BD}} & 0 \\
   !!  \end{bmatrix} \f$
   !.....................................
   if (.not. allocated(dUdy)) then
      call AllocAry(dUdy, y_FAST%Lin%Glue%SizeLin(LIN_INPUT_COL), y_FAST%Lin%Glue%SizeLin(LIN_OUTPUT_COL), 'dUdy', ErrStat2, ErrMsg2)
         call SetErrStat(ErrStat2,ErrMsg2,ErrStat,ErrMsg,RoutineName)
         if (ErrStat>=AbortErrLev) return
   end if
         
   dUdy = 0.0_R8Ki      ! most of this matrix is zero, so we'll just initialize everything and set only the non-zero parts below
   
      !............
      ! \f$ \frac{\partial U_\Lambda^{SrvD}}{\partial y^{ED}} \end{bmatrix} = \f$ (dUdy block row 2=SrvD)
      !............
   if (p_FAST%CompServo == MODULE_SrvD) then   ! need to do this regardless of CompElast
      call Linear_SrvD_InputSolve_dy( p_FAST, y_FAST, dUdy )
   end if
   

         !............
         ! \f$ \frac{\partial U_\Lambda^{ED}}{\partial y^{SrvD}} \end{bmatrix} = \f$
         ! \f$ \frac{\partial U_\Lambda^{ED}}{\partial y^{ED}} \end{bmatrix} = \f$
         ! \f$ \frac{\partial U_\Lambda^{ED}}{\partial y^{BD}} \end{bmatrix} = \f$
         ! \f$ \frac{\partial U_\Lambda^{ED}}{\partial y^{AD}} \end{bmatrix} = \f$ (dUdy block row 3=ED)
         !............

      call Linear_ED_InputSolve_dy( p_FAST, y_FAST, ED%Input(1), ED%y, AD%y, AD%Input(1), BD, HD, MAPp, MeshMapData, dUdy, ErrStat2, ErrMsg2 )
         call SetErrStat(ErrStat2,ErrMsg2,ErrStat,ErrMsg,RoutineName)
   
         !............
         ! \f$ \frac{\partial U_\Lambda^{BD}}{\partial y^{ED}} \end{bmatrix} = \f$
         ! \f$ \frac{\partial U_\Lambda^{BD}}{\partial y^{BD}} \end{bmatrix} = \f$
         ! \f$ \frac{\partial U_\Lambda^{BD}}{\partial y^{AD}} \end{bmatrix} = \f$ (dUdy block row 4=BD)
         !............
      if (p_FAST%CompElast == MODULE_BD) then
         call Linear_BD_InputSolve_dy( p_FAST, y_FAST, ED%Input(1), ED%y, AD%y, AD%Input(1), BD, MeshMapData, dUdy, ErrStat2, ErrMsg2 )
            call SetErrStat(ErrStat2,ErrMsg2,ErrStat,ErrMsg,RoutineName)
      end if
   
      !............
      ! \f$ \frac{\partial U_\Lambda^{AD}}{\partial y^{IfW}} \end{bmatrix} = \f$
      ! \f$ \frac{\partial U_\Lambda^{AD}}{\partial y^{ED}} \end{bmatrix} = \f$
      ! \f$ \frac{\partial U_\Lambda^{AD}}{\partial y^{BD}} \end{bmatrix} = \f$ (dUdy block row 5=AD)
      !............
   if (p_FAST%CompAero == MODULE_AD) then   ! need to do this regardless of CompElast
   
      if (p_FAST%CompInflow == MODULE_IfW) then
         call Linear_AD_InputSolve_IfW_dy( p_FAST, y_FAST, AD%Input(1), dUdy )
      end if

      call Linear_AD_InputSolve_NoIfW_dy( p_FAST, y_FAST, AD%Input(1), ED%y, BD, MeshMapData, dUdy, ErrStat2, ErrMsg2 )
         call SetErrStat(ErrStat2,ErrMsg2,ErrStat,ErrMsg,RoutineName)

   end if

! LIN-TODO: Implement HD-related solve
      !............
      ! \f$ \frac{\partial U_\Lambda^{HD}}{\partial y^{ED}} \end{bmatrix} = \f$ (dUdy block row 6=HD)
      !............
   if (p_FAST%CompHydro == MODULE_HD) then
      call Linear_HD_InputSolve_dy( p_FAST, y_FAST, HD%Input(1), ED%y, MeshMapData, dUdy, ErrStat2, ErrMsg2 )
         call SetErrStat(ErrStat2,ErrMsg2,ErrStat,ErrMsg,RoutineName)
   end if

! LIN-TODO: Implement Map-related solve
      !............
      ! \f$ \frac{\partial U_\Lambda^{MAP}}{\partial y^{ED}} \end{bmatrix} = \f$ (dUdy block row 7=MAP)
      !............
   if (p_FAST%CompMooring == MODULE_MAP) then
      call Linear_MAP_InputSolve_dy( p_FAST, y_FAST, MAPp%Input(1), ED%y, MeshMapData, dUdy, ErrStat2, ErrMsg2 )
         call SetErrStat(ErrStat2,ErrMsg2,ErrStat,ErrMsg,RoutineName)
   end if

   IF (p_FAST%CompSub == Module_SD) THEN
       call WrScr('>>> FAST_LIN: Linear_SD_InputSolve_dy, TODO')
   ELSE IF (p_FAST%CompSub == Module_ExtPtfm) THEN
       call WrScr('>>> FAST_LIN: Linear_ExtPtfm_InputSolve_dy, TODO')
   ENDIF
   
END SUBROUTINE Glue_Jacobians
!----------------------------------------------------------------------------------------------------------------------------------
!> This routine forms the dU^{IfW}/du^{AD} block of dUdu. (i.e., how do changes in the AD inputs affect IfW inputs?)
SUBROUTINE Linear_IfW_InputSolve_du_AD( p_FAST, y_FAST, u_AD, dUdu )

   TYPE(FAST_ParameterType),       INTENT(IN   )   :: p_FAST      !< FAST parameter data
   TYPE(FAST_OutputFileType),      INTENT(IN   )   :: y_FAST      !< FAST output data (for linearization)
   TYPE(AD_InputType),             INTENT(IN)      :: u_AD        !< The input meshes (already calculated) from AeroDyn
   REAL(R8Ki),                     INTENT(INOUT)   :: dUdu(:,:)   !< Jacobian matrix of which we are computing the dU^(IfW)/du^(AD) block
   
   
   INTEGER(IntKi)                          :: i, j, k             ! loop counters
   INTEGER(IntKi)                          :: i2, j2              ! loop counters
   INTEGER(IntKi)                          :: AD_Start_Bl         ! starting index of dUdu (column) where AD blade motion inputs are located
   INTEGER(IntKi)                          :: Node                ! InflowWind node number
   
            
         ! compare with IfW_InputSolve():
   
      Node = 0 !InflowWind node
      if (p_FAST%CompServo == MODULE_SrvD) Node = Node + 1
            
      IF (p_FAST%CompAero == MODULE_AD) THEN 
         
            ! blades:
         AD_Start_Bl = y_FAST%Lin%Modules(MODULE_AD)%Instance(1)%LinStartIndx(LIN_INPUT_COL) &
                     + u_AD%TowerMotion%NNodes * 9  & ! 3 fields (MASKID_TRANSLATIONDISP,MASKID_Orientation,MASKID_TRANSLATIONVel) with 3 components
                     + u_AD%HubMotion%NNodes   * 9    ! 3 fields (MASKID_TRANSLATIONDISP,MASKID_Orientation,MASKID_RotationVel) with 3 components
   
         do k = 1,size(u_AD%BladeRootMotion)         
            AD_Start_Bl = AD_Start_Bl + u_AD%BladeRootMotion(k)%NNodes * 3 ! 1 field (MASKID_Orientation) with 3 components
         end do
         ! next is u_AD%BladeMotion(k):
                  
         DO K = 1,SIZE(u_AD%BladeMotion)
            DO J = 1,u_AD%BladeMotion(k)%Nnodes
               Node = Node + 1 ! InflowWind node
               do i=1,3 !XYZ components of this node
                  i2 = y_FAST%Lin%Modules(MODULE_IfW)%Instance(1)%LinStartIndx(LIN_INPUT_COL) + (Node-1)*3 + i - 1
                  j2 = AD_Start_Bl + (j-1)*3 + i - 1
                  dUdu( i2, j2 ) = -1.0_R8Ki
               end do            
            END DO !J = 1,p%BldNodes ! Loop through the blade nodes / elements
                     
               ! get starting AD index of BladeMotion for next blade
            AD_Start_Bl = AD_Start_Bl + u_AD%BladeMotion(k)%Nnodes * 9  ! 3 fields (MASKID_TRANSLATIONDISP,MASKID_Orientation,MASKID_TRANSLATIONVel) with 3 components
         END DO !K = 1,p%NumBl     
         
            ! tower:
         DO J=1,u_AD%TowerMotion%nnodes
            Node = Node + 1   
            do i=1,3 !XYZ components of this node
               i2 = y_FAST%Lin%Modules(MODULE_IfW)%Instance(1)%LinStartIndx(LIN_INPUT_COL) + (Node-1)*3 + i - 1
               j2 = y_FAST%Lin%Modules(MODULE_AD )%Instance(1)%LinStartIndx(LIN_INPUT_COL) +    (j-1)*3 + i - 1
               dUdu( i2, j2 ) = -1.0_R8Ki
            end do            
         END DO              
         
      END IF     
   
END SUBROUTINE Linear_IfW_InputSolve_du_AD
!----------------------------------------------------------------------------------------------------------------------------------
!> This routine forms the dU^{ED}/du^{BD} and dU^{ED}/du^{AD} blocks (ED row) of dUdu. (i.e., how do changes in the AD and BD inputs affect the ED inputs?)
SUBROUTINE Linear_ED_InputSolve_du( p_FAST, y_FAST, u_ED, y_ED, y_AD, u_AD, BD, HD, MAPp, MeshMapData, dUdu, ErrStat, ErrMsg )
!LIN-TODO: Augment this interface for HD and MAP
   TYPE(FAST_ParameterType),       INTENT(IN   )  :: p_FAST         !< Glue-code simulation parameters
   TYPE(FAST_OutputFileType),      INTENT(IN   )  :: y_FAST         !< Glue-code output parameters (for linearization)
   TYPE(ED_InputType),             INTENT(INOUT)  :: u_ED           !< ED Inputs at t
   TYPE(ED_OutputType),            INTENT(IN   )  :: y_ED           !< ElastoDyn outputs (need translation displacement on meshes for loads mapping)
   TYPE(AD_OutputType),            INTENT(IN   )  :: y_AD           !< AeroDyn outputs
   TYPE(AD_InputType),             INTENT(INOUT)  :: u_AD           !< AD inputs (for AD-ED load linerization)
   TYPE(BeamDyn_Data),             INTENT(INOUT)  :: BD             !< BD data at t
   TYPE(HydroDyn_Data),            INTENT(INOUT)  :: HD             !< HD data at t
   TYPE(MAP_Data),                 INTENT(INOUT)  :: MAPp           !< MAP data at t
   TYPE(FAST_ModuleMapType),       INTENT(INOUT)  :: MeshMapData    !< Data for mapping between modules
   REAL(R8Ki),                     INTENT(INOUT)  :: dUdu(:,:)      !< Jacobian matrix of which we are computing the dU^(ED)/du^(AD) block
   INTEGER(IntKi),                 INTENT(  OUT)  :: ErrStat        !< Error status
   CHARACTER(*),                   INTENT(  OUT)  :: ErrMsg         !< Error message
   
      ! local variables
   INTEGER(IntKi)                                 :: K              ! Loops through blades
   INTEGER(IntKi)                                 :: BD_Start       ! starting index of dUdu (column) where BD root motion inputs are located
   INTEGER(IntKi)                                 :: AD_Start_Bl    ! starting index of dUdu (column) where AD blade motion inputs are located
   INTEGER(IntKi)                                 :: ED_Start_mt    ! starting index of dUdu (row) where ED blade/tower or hub moment inputs are located
   INTEGER(IntKi)                                 :: HD_Start
   INTEGER(IntKi)                                 :: MAP_Start
   INTEGER(IntKi)                                 :: ErrStat2       ! temporary Error status of the operation
   CHARACTER(ErrMsgLen)                           :: ErrMsg2        ! temporary Error message if ErrStat /= ErrID_None
   
   CHARACTER(*), PARAMETER                        :: RoutineName = 'Linear_ED_InputSolve_du'
   
   
      ! Initialize error status
      
   ErrStat = ErrID_None
   ErrMsg = ""

   !..........
   ! dU^{ED}/du^{AD}
   !..........
   IF ( p_FAST%CompAero == Module_AD ) THEN
   
         ! ED inputs on blade from AeroDyn
      IF (p_FAST%CompElast == Module_ED) THEN
         
         ED_Start_mt = y_FAST%Lin%Modules(MODULE_ED)%Instance(1)%LinStartIndx(LIN_INPUT_COL)
         
         DO K = 1,SIZE(u_ED%BladePtLoads,1) ! Loop through all blades (p_ED%NumBl)
            ED_Start_mt = ED_Start_mt + u_ED%BladePtLoads(k)%NNodes*3 ! skip the forces on this blade
            AD_Start_Bl = Indx_u_AD_Blade_Start(u_AD, y_FAST, k) 
            
            CALL Linearize_Line2_to_Point( y_AD%BladeLoad(k), u_ED%BladePtLoads(k), MeshMapData%AD_L_2_BDED_B(k), ErrStat2, ErrMsg2, u_AD%BladeMotion(k), y_ED%BladeLn2Mesh(k) )
               CALL SetErrStat(ErrStat2, ErrMsg2, ErrStat, ErrMsg, RoutineName)
            
               ! AD is source in the mapping, so we want M_{uSm}               
            if (allocated(MeshMapData%AD_L_2_BDED_B(k)%dM%m_us )) then
               call SetBlockMatrix( dUdu, MeshMapData%AD_L_2_BDED_B(k)%dM%m_us, ED_Start_mt, AD_Start_Bl )
            end if
            
               ! get starting index of next blade
            ED_Start_mt = ED_Start_mt + u_ED%BladePtLoads(k)%NNodes* 3  ! skip the moments on this blade
               
         END DO

      END IF
      
      ! ED inputs on tower from AD:
      
      IF ( y_AD%TowerLoad%Committed ) THEN
         ED_Start_mt = Indx_u_ED_Tower_Start(u_ED, y_FAST) &
                       + u_ED%TowerPtLoads%NNodes   * 3             ! 3 forces at each node (we're going to start at the moments)
         
         CALL Linearize_Line2_to_Point( y_AD%TowerLoad, u_ED%TowerPtLoads, MeshMapData%AD_L_2_ED_P_T, ErrStat2, ErrMsg2, u_AD%TowerMotion, y_ED%TowerLn2Mesh )
            CALL SetErrStat(ErrStat2, ErrMsg2, ErrStat, ErrMsg, RoutineName)  
            
            ! AD is source in the mapping, so we want M_{uSm}
         if (allocated(MeshMapData%AD_L_2_ED_P_T%dM%m_us )) then
            call SetBlockMatrix( dUdu, MeshMapData%AD_L_2_ED_P_T%dM%m_us, ED_Start_mt, y_FAST%Lin%Modules(MODULE_AD)%Instance(1)%LinStartIndx(LIN_INPUT_COL) )
         end if
      END IF
      
   END IF
   
   
   !..........
   ! dU^{ED}/du^{BD}
   !..........
   
   IF ( p_FAST%CompElast == Module_BD ) THEN ! see routine U_ED_SD_HD_BD_Orca_Residual() in SolveOption1
         ED_Start_mt = Indx_u_ED_Hub_Start(u_ED, y_FAST) &
                       + u_ED%HubPtLoad%NNodes      * 3             ! 3 forces at the hub (so we start at the moments)
   
         ! Transfer BD loads to ED hub input:
         ! we're mapping loads, so we also need the sibling meshes' displacements:
         do k=1,p_FAST%nBeams
            BD_Start = y_FAST%Lin%Modules(MODULE_BD)%Instance(k)%LinStartIndx(LIN_INPUT_COL)
            
            CALL Linearize_Point_to_Point( BD%y(k)%ReactionForce, u_ED%HubPtLoad, MeshMapData%BD_P_2_ED_P(k), ErrStat2, ErrMsg2, BD%Input(1,k)%RootMotion, y_ED%HubPtMotion) !u_BD%RootMotion and y_ED%HubPtMotion contain the displaced positions for load calculations
               CALL SetErrStat(ErrStat2,ErrMsg2, ErrStat, ErrMsg, RoutineName)
               
               ! BD is source in the mapping, so we want M_{uSm}
            if (allocated(MeshMapData%BD_P_2_ED_P(k)%dM%m_us )) then
               call SetBlockMatrix( dUdu, MeshMapData%BD_P_2_ED_P(k)%dM%m_us, ED_Start_mt, BD_Start )
            end if
               
         end do ! k
   
   END IF
   
   !..........
   ! dU^{ED}/du^{HD}
   !..........
   
   if ( p_FAST%CompHydro == Module_HD ) then ! HydroDyn-{ElastoDyn or SubDyn}
           
            ! we're just going to assume u_ED%PlatformPtMesh is committed
               
         if ( HD%y%AllHdroOrigin%Committed  ) then ! meshes for floating
            ED_Start_mt = Indx_u_ED_Platform_Start(u_ED, y_FAST) &
                          + u_ED%PlatformPtMesh%NNodes * 3         ! 3 forces at each node (we're going to start at the moments)
            
               ! Transfer HD load outputs to ED PlatformPtMesh input:
               ! we're mapping loads, so we also need the sibling meshes' displacements:
            HD_Start = Indx_u_HD_PlatformRef_Start(HD%Input(1), y_FAST)
            
            call Linearize_Point_to_Point( HD%y%AllHdroOrigin, u_ED%PlatformPtMesh, MeshMapData%HD_W_P_2_ED_P, ErrStat2, ErrMsg2, HD%Input(1)%Mesh, y_ED%PlatformPtMesh) !HD%Input(1)%Mesh and y_ED%PlatformPtMesh contain the displaced positions for load calculations
               call SetErrStat(ErrStat2,ErrMsg2, ErrStat, ErrMsg, RoutineName)
               
               ! HD is source in the mapping, so we want M_{uSm}
            if (allocated(MeshMapData%HD_W_P_2_ED_P%dM%m_us )) then
               call SetBlockMatrix( dUdu, MeshMapData%HD_W_P_2_ED_P%dM%m_us, ED_Start_mt, HD_Start )
            end if
            
         end if
   end if
   
   !..........
   ! dU^{ED}/du^{MAP}
   !..........
   ! LIN-TODO: Implement
   if ( p_FAST%CompMooring == Module_MAP ) then 

      ED_Start_mt = Indx_u_ED_Platform_Start(u_ED, y_FAST) &
                     + u_ED%PlatformPtMesh%NNodes * 3         ! 3 forces at each node (we're going to start at the moments)
      
         ! Transfer MAP loads to ED PlatformPtmesh input:
         ! we're mapping loads, so we also need the sibling meshes' displacements:

      MAP_Start = y_FAST%Lin%Modules(MODULE_MAP)%Instance(1)%LinStartIndx(LIN_INPUT_COL)
      
      ! NOTE: Assumes at least one MAP Fairlead point    
      
      CALL Linearize_Point_to_Point( MAPp%y%ptFairleadLoad, u_ED%PlatformPtMesh, MeshMapData%Mooring_P_2_ED_P, ErrStat2, ErrMsg2, MAPp%Input(1)%PtFairDisplacement, y_ED%PlatformPtMesh) !MAPp%Input(1)%ptFairleadLoad and y_ED%PlatformPtMesh contain the displaced positions for load calculations
         CALL SetErrStat(ErrStat2,ErrMsg2, ErrStat, ErrMsg, RoutineName)
               
         ! HD is source in the mapping, so we want M_{uSm}
      if (allocated(MeshMapData%Mooring_P_2_ED_P%dM%m_us )) then
         call SetBlockMatrix( dUdu, MeshMapData%Mooring_P_2_ED_P%dM%m_us, ED_Start_mt, MAP_Start )
      end if
   
   end if
      
END SUBROUTINE Linear_ED_InputSolve_du


!----------------------------------------------------------------------------------------------------------------------------------
!> This routine forms the dU^{BD}/du^{BD} and dU^{BD}/du^{AD} blocks (BD row) of dUdu. (i.e., how do changes in the AD and BD inputs 
!! affect the BD inputs?) This should be called only when p_FAST%CompElast == Module_BD.
SUBROUTINE Linear_BD_InputSolve_du( p_FAST, y_FAST, y_ED, y_AD, u_AD, BD, MeshMapData, dUdu, ErrStat, ErrMsg )

   TYPE(FAST_ParameterType),       INTENT(IN   )  :: p_FAST         !< Glue-code simulation parameters
   TYPE(FAST_OutputFileType),      INTENT(IN   )  :: y_FAST         !< Glue-code output parameters (for linearization)
   TYPE(ED_OutputType),            INTENT(IN   )  :: y_ED           !< ElastoDyn outputs (need translation displacement on meshes for loads mapping)
   TYPE(AD_OutputType),            INTENT(IN   )  :: y_AD           !< AeroDyn outputs
   TYPE(AD_InputType),             INTENT(INOUT)  :: u_AD           !< AD inputs (for AD-ED load linerization)
   TYPE(BeamDyn_Data),             INTENT(INOUT)  :: BD             !< BD data at t

   TYPE(FAST_ModuleMapType),       INTENT(INOUT)  :: MeshMapData    !< Data for mapping between modules
   REAL(R8Ki),                     INTENT(INOUT)  :: dUdu(:,:)      !< Jacobian matrix of which we are computing the dU^(ED)/du^(AD) block
   INTEGER(IntKi),                 INTENT(  OUT)  :: ErrStat        !< Error status
   CHARACTER(*),                   INTENT(  OUT)  :: ErrMsg         !< Error message
   
      ! local variables
   INTEGER(IntKi)                                 :: k              ! Loops through blades
   INTEGER(IntKi)                                 :: BD_Start       ! starting index of dUdu (row) where BD inputs are located
   INTEGER(IntKi)                                 :: AD_Start       ! starting index of dUdu (column) where AD inputs are located
   INTEGER(IntKi)                                 :: ErrStat2       ! temporary Error status of the operation
   CHARACTER(ErrMsgLen)                           :: ErrMsg2        ! temporary Error message if ErrStat /= ErrID_None
   
   CHARACTER(*), PARAMETER                        :: RoutineName = 'Linear_BD_InputSolve_du'
   
   
      ! Initialize error status
      
   ErrStat = ErrID_None
   ErrMsg = ""

   !..........
   ! dU^{BD}/du^{AD}
   !..........
   IF ( p_FAST%CompAero == Module_AD ) THEN
   
      ! BD inputs on blade from AeroDyn
   
         
      if (p_FAST%BD_OutputSibling) then
            
         DO K = 1,p_FAST%nBeams ! Loop through all blades
            CALL Linearize_Line2_to_Line2( y_AD%BladeLoad(k), BD%Input(1,k)%DistrLoad, MeshMapData%AD_L_2_BDED_B(k), ErrStat2, ErrMsg2, u_AD%BladeMotion(k), BD%y(k)%BldMotion )
               CALL SetErrStat(ErrStat2, ErrMsg2, ErrStat, ErrMsg, RoutineName)
         END DO
         
      else
      
         DO K = 1,p_FAST%nBeams ! Loop through all blades
            !linearization for dUdy will need some matrix multiplies because of the transfer (chain rule!), but we will perform individual linearization calculations here
            !!! need to transfer the BD output blade motions to nodes on a sibling of the BD blade motion mesh:
            CALL Linearize_Line2_to_Line2( BD%y(k)%BldMotion, MeshMapData%y_BD_BldMotion_4Loads(k), MeshMapData%BD_L_2_BD_L(k), ErrStat2, ErrMsg2 )
               CALL SetErrStat(ErrStat2, ErrMsg2, ErrStat, ErrMsg, RoutineName)

            CALL Linearize_Line2_to_Line2( y_AD%BladeLoad(k), BD%Input(1,k)%DistrLoad, MeshMapData%AD_L_2_BDED_B(k), ErrStat2, ErrMsg2, u_AD%BladeMotion(k), MeshMapData%y_BD_BldMotion_4Loads(k) )
               CALL SetErrStat(ErrStat2, ErrMsg2, ErrStat, ErrMsg, RoutineName)
         END DO
         
      end if

      
      DO K = 1,p_FAST%nBeams ! Loop through all blades
         
            ! AD is source in the mapping, so we want M_{uSm}
         if (allocated(MeshMapData%AD_L_2_BDED_B(k)%dM%m_us )) then
            AD_Start = Indx_u_AD_Blade_Start(u_AD, y_FAST, k) ! index for the start of u_AD%BladeMotion(k)%translationDisp field
         
            BD_Start = y_FAST%Lin%Modules(MODULE_BD)%Instance(k)%LinStartIndx(LIN_INPUT_COL) &
                     + BD%Input(1,k)%RootMotion%NNodes *18  & ! displacement, rotation, & acceleration fields for each node
                     + BD%Input(1,k)%PointLoad%NNodes  * 6  & ! force + moment fields for each node
                     + BD%Input(1,k)%DistrLoad%NNodes  * 3    ! force field for each node (start with moment field)
                        
            call SetBlockMatrix( dUdu, MeshMapData%AD_L_2_BDED_B(k)%dM%m_us, BD_Start, AD_Start )
         end if
               
      END DO

   END IF
   
   !..........
   ! dU^{BD}/du^{BD}
   ! note that the 1s on the diagonal have already been set, so we will fill in the off diagonal terms.
   !..........
   
   !IF ( p_FAST%CompElast == Module_BD ) THEN ! see routine U_ED_SD_HD_BD_Orca_Residual() in SolveOption1

      ! Transfer ED motions to BD motion input (BD inputs depend on previously calculated BD inputs from ED):
      do k=1,p_FAST%nBeams
            
         call Linearize_Point_to_Point( y_ED%BladeRootMotion(k), BD%Input(1,k)%RootMotion, MeshMapData%ED_P_2_BD_P(k), ErrStat2, ErrMsg2 )
            call SetErrStat(ErrStat2,ErrMsg2,ErrStat,ErrMsg,RoutineName)

            ! BD is destination in the mapping, so we want M_{tv_uD} and M_{ta_uD}
            ! translational velocity:
         if (allocated(MeshMapData%ED_P_2_BD_P(k)%dM%tv_uD )) then
            BD_Start = y_FAST%Lin%Modules(MODULE_BD)%Instance(k)%LinStartIndx(LIN_INPUT_COL) + BD%Input(1,k)%RootMotion%NNodes * 6 ! skip root translational displacement and orientation fields
            call SetBlockMatrix( dUdu, MeshMapData%ED_P_2_BD_P(k)%dM%tv_uD, BD_Start, y_FAST%Lin%Modules(MODULE_BD)%Instance(k)%LinStartIndx(LIN_INPUT_COL) )
         end if

            ! translational acceleration:
         if (allocated(MeshMapData%ED_P_2_BD_P(k)%dM%ta_uD )) then
            BD_Start = y_FAST%Lin%Modules(MODULE_BD)%Instance(k)%LinStartIndx(LIN_INPUT_COL) + BD%Input(1,k)%RootMotion%NNodes * 12 ! skip root translational displacement, orientation, and velocity (translation and rotation) fields

            call SetBlockMatrix( dUdu, MeshMapData%ED_P_2_BD_P(k)%dM%ta_uD, BD_Start, y_FAST%Lin%Modules(MODULE_BD)%Instance(k)%LinStartIndx(LIN_INPUT_COL) )
         end if

      end do ! k
   
   !END IF
      
END SUBROUTINE Linear_BD_InputSolve_du
!----------------------------------------------------------------------------------------------------------------------------------
!> This routine forms the dU^{AD}/du^{AD} block of dUdu. (i.e., how do changes in the AD inputs affect the AD inputs?)
SUBROUTINE Linear_AD_InputSolve_du( p_FAST, y_FAST, u_AD, y_ED, BD, MeshMapData, dUdu, ErrStat, ErrMsg )

      ! Passed variables
   TYPE(FAST_ParameterType),    INTENT(IN   )   :: p_FAST      !< FAST parameter data    
   TYPE(FAST_OutputFileType),   INTENT(IN   )   :: y_FAST      !< FAST output file data (for linearization)
   TYPE(AD_InputType),          INTENT(INOUT)   :: u_AD        !< The inputs to AeroDyn14
   TYPE(ED_OutputType),         INTENT(IN)      :: y_ED        !< The outputs from the structural dynamics module
   TYPE(BeamDyn_Data),          INTENT(INOUT)   :: BD          !< BD data at t
   TYPE(FAST_ModuleMapType),    INTENT(INOUT)   :: MeshMapData !< Data for mapping between modules
   REAL(R8Ki),                  INTENT(INOUT)   :: dUdu(:,:)   !< Jacobian matrix of which we are computing the dU^(ED)/du^(AD) block
   
   INTEGER(IntKi)                               :: ErrStat     !< Error status of the operation
   CHARACTER(*)                                 :: ErrMsg      !< Error message if ErrStat /= ErrID_None

      ! Local variables:

   INTEGER(IntKi)                               :: K              ! Loops through blades
   INTEGER(IntKi)                               :: AD_Start_td    ! starting index of dUdu (column) where AD translation displacements are located
   INTEGER(IntKi)                               :: AD_Start_tv    ! starting index of dUdu (column) where AD translation velocities are located
   INTEGER(IntKi)                               :: AD_Start_ta    ! starting index of dUdu (column) where AD translation accelerations are located
   INTEGER(IntKi)                               :: ErrStat2
   CHARACTER(ErrMsgLen)                         :: ErrMsg2
   CHARACTER(*), PARAMETER                      :: RoutineName = 'Linear_AD_InputSolve_du'

   
   ErrStat = ErrID_None
   ErrMsg  = ""
   
   ! note that we assume this block matrix has been initialized to the identity matrix before calling this routine
   
   ! look at how the translational displacement gets transfered to the translational velocity:
   !-------------------------------------------------------------------------------------------------
   ! Set the inputs from ElastoDyn and/or BeamDyn:
   !-------------------------------------------------------------------------------------------------
      
      ! tower
   IF (u_AD%TowerMotion%Committed) THEN

         CALL Linearize_Line2_to_Line2( y_ED%TowerLn2Mesh, u_AD%TowerMotion, MeshMapData%ED_L_2_AD_L_T, ErrStat2, ErrMsg2 )
            CALL SetErrStat(ErrStat2,ErrMsg2,ErrStat,ErrMsg,RoutineName//':u_AD%TowerMotion' )     

      
      !AD is the destination here, so we need tv_ud
      if (allocated( MeshMapData%ED_L_2_AD_L_T%dM%tv_ud)) then
         AD_Start_td = y_FAST%Lin%Modules(MODULE_AD)%Instance(1)%LinStartIndx(LIN_INPUT_COL)
         AD_Start_tv = AD_Start_td + u_AD%TowerMotion%NNodes * 6 ! 2 fields (TranslationDisp and Orientation) with 3 components before translational velocity field      

         call SetBlockMatrix( dUdu, MeshMapData%ED_L_2_AD_L_T%dM%tv_ud, AD_Start_tv, AD_Start_td )
      end if
               
            
   END IF
   
      
      ! blades
   IF (p_FAST%CompElast == Module_ED ) THEN
      
      DO k=1,size(u_AD%BladeMotion)
         CALL Linearize_Line2_to_Line2( y_ED%BladeLn2Mesh(k), u_AD%BladeMotion(k), MeshMapData%BDED_L_2_AD_L_B(k), ErrStat2, ErrMsg2 )
            CALL SetErrStat(ErrStat2,ErrMsg2,ErrStat,ErrMsg,RoutineName//':u_AD%BladeMotion('//trim(num2lstr(k))//')' )
      END DO
      
   ELSEIF (p_FAST%CompElast == Module_BD ) THEN
   
      DO k=1,size(u_AD%BladeMotion)
         CALL Linearize_Line2_to_Line2( BD%y(k)%BldMotion, u_AD%BladeMotion(k), MeshMapData%BDED_L_2_AD_L_B(k), ErrStat2, ErrMsg2 )
            CALL SetErrStat(ErrStat2,ErrMsg2,ErrStat,ErrMsg,RoutineName//':u_AD%BladeMotion('//trim(num2lstr(k))//')' )
      END DO
         
   END IF
   
   
   
   DO k=1,size(u_AD%BladeMotion)
      AD_Start_td = Indx_u_AD_Blade_Start(u_AD, y_FAST, k) ! index for u_AD%BladeMotion(k)%translationDisp field

         !AD is the destination here, so we need tv_ud
      if (allocated( MeshMapData%BDED_L_2_AD_L_B(k)%dM%tv_ud)) then
            ! index for u_AD%BladeMotion(k+1)%translationVel field
         AD_Start_tv = AD_Start_td + u_AD%BladeMotion(k)%NNodes * 6 ! 2 fields (TranslationDisp and Orientation) with 3 components before translational velocity field

         call SetBlockMatrix( dUdu, MeshMapData%BDED_L_2_AD_L_B(k)%dM%tv_ud, AD_Start_tv, AD_Start_td )
      end if
         
      if (allocated( MeshMapData%BDED_L_2_AD_L_B(k)%dM%tv_ud)) then
         AD_Start_ta = AD_Start_td + u_AD%BladeMotion(k)%NNodes * 12 ! 4 fields (TranslationDisp, Orientation, TranslationVel, and RotationVel) with 3 components before translational velocity field
         
         call SetBlockMatrix( dUdu, MeshMapData%BDED_L_2_AD_L_B(k)%dM%ta_ud, AD_Start_ta, AD_Start_td )
      end if

   END DO
      
   
   
END SUBROUTINE Linear_AD_InputSolve_du
!----------------------------------------------------------------------------------------------------------------------------------
!> This routine forms the dU^{SrvD}/dy^{ED} block of dUdy. (i.e., how do changes in the ED outputs affect the SrvD inputs?)
SUBROUTINE Linear_SrvD_InputSolve_dy( p_FAST, y_FAST, dUdy  )
!..................................................................................................................................

   TYPE(FAST_ParameterType),       INTENT(IN)     :: p_FAST         !< Glue-code simulation parameters
   TYPE(FAST_OutputFileType),      INTENT(IN)     :: y_FAST         !< Output variables for the glue code
   REAL(R8Ki),                     INTENT(INOUT)  :: dUdy(:,:)      !< Jacobian matrix of which we are computing the dU^{SrvD}/dy^{ED} block
   
   integer(intKi)                                 :: ED_Start_Yaw   !< starting index of dUdy (column) where ED Yaw/YawRate/HSS_Spd outputs are located (just before WriteOutput)
   integer(intKi)                                 :: thisModule
   
   
   INTEGER(IntKi)                                   :: i            ! loop counter
   
   CHARACTER(*), PARAMETER                          :: RoutineName = 'Linear_SrvD_InputSolve_dy'
   
      thisModule = Module_ED
   ED_Start_Yaw = Indx_y_Yaw_Start(y_FAST, ThisModule) ! start of ED where Yaw, YawRate, HSS_Spd occur (right before WriteOutputs)
   
   do i=1,size(SrvD_Indx_Y_BlPitchCom)
      dUdy(y_FAST%Lin%Modules(MODULE_SrvD)%Instance(1)%LinStartIndx(LIN_INPUT_COL) + SrvD_Indx_Y_BlPitchCom(i) - 1, ED_Start_Yaw + i - 1) = -1.0_ReKi
   end do
      
   !IF (u_SrvD%NTMD%Mesh%Committed) THEN
   !   
   !   CALL Linearize_Point_to_Point( y_ED%NacelleMotion, u_SrvD%NTMD%Mesh, MeshMapData%ED_P_2_SrvD_P_N, ErrStat2, ErrMsg2 )
   !      call SetErrStat(ErrStat2,ErrMsg2,ErrStat,ErrMsg,RoutineName)
   !         
   !END IF
   !
   !IF (u_SrvD%TTMD%Mesh%Committed) THEN
   !   
   !   CALL Linearize_Line2_to_Point( y_ED%TowerLn2Mesh, u_SrvD%TTMD%Mesh, MeshMapData%ED_L_2_SrvD_P_T, ErrStat2, ErrMsg2 )
   !      call SetErrStat(ErrStat2,ErrMsg2,ErrStat,ErrMsg,RoutineName)
   !         
   !END IF
                                    
END SUBROUTINE Linear_SrvD_InputSolve_dy
!----------------------------------------------------------------------------------------------------------------------------------
!> This routine forms the dU^{ED}/dy^{SrvD}, dU^{ED}/dy^{ED}, dU^{ED}/dy^{BD},  dU^{ED}/dy^{AD}, dU^{ED}/dy^{HD}, and dU^{ED}/dy^{MAP}
!! blocks of dUdy. (i.e., how do changes in the SrvD, ED, BD, AD, HD, and MAP outputs effect the ED inputs?)
SUBROUTINE Linear_ED_InputSolve_dy( p_FAST, y_FAST, u_ED, y_ED, y_AD, u_AD, BD, HD, MAPp, MeshMapData, dUdy, ErrStat, ErrMsg )

   TYPE(FAST_ParameterType),       INTENT(IN   )  :: p_FAST           !< Glue-code simulation parameters
   TYPE(FAST_OutputFileType),      INTENT(IN   )  :: y_FAST           !< FAST output file data (for linearization)
   TYPE(ED_InputType),             INTENT(INOUT)  :: u_ED             !< ED Inputs at t
   TYPE(ED_OutputType),            INTENT(IN   )  :: y_ED             !< ElastoDyn outputs (need translation displacement on meshes for loads mapping)
   TYPE(AD_OutputType),            INTENT(IN   )  :: y_AD             !< AeroDyn outputs
   TYPE(AD_InputType),             INTENT(INOUT)  :: u_AD             !< AD inputs (for AD-ED load linerization)
   TYPE(BeamDyn_Data),             INTENT(INOUT)  :: BD               !< BD data at t
   TYPE(HydroDyn_Data),            INTENT(INOUT)  :: HD               !< HD data at t
   TYPE(MAP_Data),                 INTENT(INOUT)  :: MAPp             !< MAP data at t
                                                                      
   TYPE(FAST_ModuleMapType),       INTENT(INOUT)  :: MeshMapData      !< Data for mapping between modules
   REAL(R8Ki),                     INTENT(INOUT)  :: dUdy(:,:)        !< Jacobian matrix of which we are computing the dU^(ED)/du^(AD) block
   INTEGER(IntKi),                 INTENT(  OUT)  :: ErrStat          !< Error status
   CHARACTER(*),                   INTENT(  OUT)  :: ErrMsg           !< Error message
   
      ! local variables
   !LIN-TODO: Add comments
   INTEGER(IntKi)                                 :: i                ! rows/columns
   INTEGER(IntKi)                                 :: K                ! Loops through blades
   INTEGER(IntKi)                                 :: AD_Out_Start     ! starting index of dUdy (column) where particular AD fields are located
   INTEGER(IntKi)                                 :: BD_Out_Start     ! starting index of dUdy (column) where particular BD fields are located
   INTEGER(IntKi)                                 :: ED_Start         ! starting index of dUdy (row) where ED input fields are located
   INTEGER(IntKi)                                 :: ED_Out_Start     ! starting index of dUdy (column) where ED output fields are located
   INTEGER(IntKi)                                 :: HD_Out_Start
   INTEGER(IntKi)                                 :: MAP_Out_Start
   CHARACTER(*), PARAMETER                        :: RoutineName = 'Linear_ED_InputSolve_dy' 
   
   
      ! Initialize error status
      
   ErrStat = ErrID_None
   ErrMsg = ""
   
      ! ED inputs from ServoDyn outputs
   IF ( p_FAST%CompServo == Module_SrvD ) THEN

         ! BlPitchCom, YawMom, GenTrq
      ED_Start = Indx_u_ED_BlPitchCom_Start(u_ED, y_FAST)
      do i=1,size(u_ED%BlPitchCom)+2 ! BlPitchCom, YawMom, GenTrq (NOT collective pitch)
         dUdy(ED_Start + i - 1, y_FAST%Lin%Modules(Module_SrvD)%Instance(1)%LinStartIndx(LIN_OUTPUT_COL) + i - 1) = -1.0_ReKi !SrvD_Indx_Y_BlPitchCom
      end do
      
      !IF (y_SrvD%NTMD%Mesh%Committed) THEN      
      !   CALL Linearize_Point_to_Point( y_SrvD%NTMD%Mesh, u_ED%NacelleLoads, MeshMapData%SrvD_P_2_ED_P_N, ErrStat2, ErrMsg2, u_SrvD%NTMD%Mesh, y_ED%NacelleMotion )
      !      CALL SetErrStat(ErrStat2,ErrMsg2,ErrStat, ErrMsg,RoutineName//':u_ED%NacelleLoads' )                  
      !END IF
      !
      !IF (y_SrvD%TTMD%Mesh%Committed) THEN      
      !   CALL Linearize_Point_to_Point( y_SrvD%TTMD%Mesh, u_ED%TowerPtLoads, MeshMapData%SrvD_P_2_ED_P_T, ErrStat2, ErrMsg2, u_SrvD%TTMD%Mesh, y_ED%TowerLn2Mesh )
      !      CALL SetErrStat(ErrStat2,ErrMsg2,ErrStat, ErrMsg,RoutineName//':u_ED%TowerPtLoads' )                  
      !END IF
            
   END IF

   ! parts of dU^{ED}/dy^{AD} and dU^{ED}/dy^{ED}:
   
      ! ElastoDyn inputs on blade from AeroDyn and ElastoDyn
   IF ( p_FAST%CompAero == Module_AD ) THEN

      IF (p_FAST%CompElast == Module_ED) THEN 
         AD_Out_Start = y_FAST%Lin%Modules(MODULE_AD)%Instance(1)%LinStartIndx(LIN_OUTPUT_COL) + y_AD%TowerLoad%NNodes * 6    ! start of y_AD%BladeLoad(1)%Force field [2 fields (force, moment) with 3 components]
         
         DO K = 1,SIZE(u_ED%BladePtLoads,1) ! Loop through all blades (p_ED%NumBl)
            !!! ! This linearization was done in forming dUdu (see Linear_ED_InputSolve_du()), so we don't need to re-calculate these matrices 
            !!! ! while forming dUdy, too.
            !CALL Linearize_Line2_to_Point( y_AD%BladeLoad(k), u_ED%BladePtLoads(k), MeshMapData%AD_L_2_BDED_B(k), ErrStat2, ErrMsg2, u_AD%BladeMotion(k), y_ED%BladeLn2Mesh(k) )
               
               ! AD loads-to-ED loads transfer (dU^{ED}/dy^{AD}):
            ED_Start = Indx_u_ED_Blade_Start(u_ED, y_FAST, k) ! start of u_ED%BladePtLoads(k)%Force field
            call Assemble_dUdy_Loads(y_AD%BladeLoad(k), u_ED%BladePtLoads(k), MeshMapData%AD_L_2_BDED_B(k), ED_Start, AD_Out_Start, dUdy)

               ! ED translation displacement-to-ED moment transfer (dU^{ED}/dy^{ED}):
            ED_Start = Indx_u_ED_Blade_Start(u_ED, y_FAST, k) + u_ED%BladePtLoads(k)%NNodes*3   ! start of u_ED%BladePtLoads(k)%Moment field (skip the ED forces)
            ED_Out_Start = Indx_y_ED_Blade_Start(y_ED, y_FAST, k) ! start of y_ED%BladeLn2Mesh(1)%TranslationDisp field
            call SetBlockMatrix( dUdy, MeshMapData%AD_L_2_BDED_B(k)%dM%m_uD, ED_Start, ED_Out_Start )

            AD_Out_Start = AD_Out_Start + y_AD%BladeLoad(k)%NNodes*6        ! start of y_AD%BladeLoad(k+1)%Force field [skip 2 fields to forces on next blade]
         END DO
      END IF ! ED
      
      
      IF ( y_AD%TowerLoad%Committed ) THEN
         !!! ! This linearization was done in forming dUdu (see Linear_ED_InputSolve_du()), so we don't need to re-calculate these matrices 
         !!! ! while forming dUdy, too.
         !CALL Linearize_Line2_to_Point( y_AD%TowerLoad, u_ED%TowerPtLoads, MeshMapData%AD_L_2_ED_P_T, ErrStat2, ErrMsg2, u_AD%TowerMotion, y_ED%TowerLn2Mesh )
            
            ! AD loads-to-ED loads transfer (dU^{ED}/dy^{AD}):
         ED_Start = Indx_u_ED_Tower_Start(u_ED, y_FAST) ! u_ED%TowerPtLoads%Force field
         AD_Out_Start = y_FAST%Lin%Modules(MODULE_AD)%Instance(1)%LinStartIndx(LIN_OUTPUT_COL) ! start of y_AD%Tower%Force
         call Assemble_dUdy_Loads(y_AD%TowerLoad, u_ED%TowerPtLoads, MeshMapData%AD_L_2_ED_P_T, ED_Start, AD_Out_Start, dUdy)

            ! ED translation displacement-to-ED moment transfer (dU^{ED}/dy^{ED}):
         ED_Start = ED_Start + u_ED%TowerPtLoads%NNodes*3 ! start of u_ED%TowerPtLoads%Moment field  [skip the ED forces to get to the moments]
         ED_Out_Start  = Indx_y_ED_Tower_Start(y_ED, y_FAST) ! start of y_ED%TowerLn2Mesh%TranslationDisp field
         call SetBlockMatrix( dUdy, MeshMapData%AD_L_2_ED_P_T%dM%m_uD, ED_Start, ED_Out_Start )
            
      END IF ! tower
      
   END IF ! aero loads
      
      ! U_ED_SD_HD_BD_Orca_Residual() in InputSolve Option 1
   IF (p_FAST%CompElast == Module_BD) THEN
   
      !!! ! This linearization was done in forming dUdu (see Linear_ED_InputSolve_du()), so we don't need to re-calculate these matrices 
      !!! ! while forming dUdy, too.
      !!!DO k=1,p_FAST%nBeams
      !!!   CALL Linearize_Point_to_Point( BD%y(k)%ReactionForce, u_ED%HubPtLoad, MeshMapData%BD_P_2_ED_P(k), ErrStat2, ErrMsg2, BD%Input(1,k)%RootMotion, y_ED%HubPtMotion)
      !!!END DO

         ! BD Reaction force-to-ED force transfer (dU^{ED}/dy^{BD}) from BD root-to-ED hub load transfer:
      ED_Start = Indx_u_ED_Hub_Start(u_ED, y_FAST) ! start of u_ED%HubPtLoad%Force field
      DO k=1,p_FAST%nBeams
         BD_Out_Start = y_FAST%Lin%Modules(MODULE_BD)%Instance(k)%LinStartIndx(LIN_OUTPUT_COL) ! BD%y(k)%ReactionForce%Force field
         call Assemble_dUdy_Loads(BD%y(k)%ReactionForce, u_ED%HubPtLoad, MeshMapData%BD_P_2_ED_P(k), ED_Start, BD_Out_Start, dUdy)
      END DO

         ! ED translation displacement-to-ED moment transfer (dU^{ED}/dy^{ED}) from BD root-to-ED hub load transfer:
      ED_Start = Indx_u_ED_Hub_Start(u_ED, y_FAST) + u_ED%HubPtLoad%NNodes*3 ! start of u_ED%HubPtLoad%Moment field (skip forces)
      DO k=1,p_FAST%nBeams
         ED_Out_Start = Indx_y_ED_BladeRoot_Start(y_ED, y_FAST, k) ! start of y_ED%BladeRootMotion(k)%TranslationDisp field
         call SumBlockMatrix( dUdy, MeshMapData%BD_P_2_ED_P(k)%dM%m_ud, ED_Start, ED_Out_Start)
      END DO

   END IF

   ! HD
   ! parts of dU^{ED}/dy^{HD} and dU^{ED}/dy^{ED}:
   if ( p_FAST%CompHydro == Module_HD ) then ! HydroDyn-{ElastoDyn or SubDyn}
            
            ! we're just going to assume u_ED%PlatformPtMesh is committed
               
         if ( HD%y%AllHdroOrigin%Committed  ) then ! meshes for floating
            !!! ! This linearization was done in forming dUdu (see Linear_ED_InputSolve_du()), so we don't need to re-calculate these matrices 
            !!! ! while forming dUdy, too.
            ! call Linearize_Point_to_Point( HD%y%AllHdroOrigin, u_ED%PlatformPtMesh, MeshMapData%HD_W_P_2_ED_P, ErrStat2, ErrMsg2, HD%Input(1)%Mesh, y_ED%PlatformPtMesh) !HD%Input(1)%Mesh and y_ED%PlatformPtMesh contain the displaced positions for load calculations
            HD_Out_Start = Indx_y_HD_AllHdro_Start(HD%y, y_FAST)
            ED_Start     = Indx_u_ED_Platform_Start(u_ED, y_FAST) ! start of u_ED%PlatformPtMesh%Moment field
            call Assemble_dUdy_Loads(HD%y%AllHdroOrigin, u_ED%PlatformPtMesh, MeshMapData%HD_W_P_2_ED_P, ED_Start, HD_Out_Start, dUdy)
         
               ! ED translation displacement-to-ED moment transfer (dU^{ED}/dy^{ED}):
            ED_Start = Indx_u_ED_Platform_Start(u_ED, y_FAST) + u_ED%PlatformPtMesh%NNodes*3   ! start of u_ED%PlatformPtMesh%Moment field (skip the ED forces)
            ED_Out_Start = Indx_y_ED_Platform_Start(y_ED, y_FAST) ! start of y_ED%PlatformPtMesh%TranslationDisp field
            call SetBlockMatrix( dUdy, MeshMapData%HD_W_P_2_ED_P%dM%m_uD, ED_Start, ED_Out_Start )
! maybe this should be SumBlockMatrix with future changes to linearized modules???            
         end if

            
   end if
   
   ! MAP
   ! parts of dU^{ED}/dy^{MAP} and dU^{ED}/dy^{ED}:
   if ( p_FAST%CompMooring == Module_MAP ) then
      if ( MAPp%y%ptFairleadLoad%Committed  ) then ! meshes for floating
         !!! ! This linearization was done in forming dUdu (see Linear_ED_InputSolve_du()), so we don't need to re-calculate these matrices 
         !!! ! while forming dUdy, too.
         !       CALL Linearize_Point_to_Point( MAPp%y%ptFairleadLoad, u_ED%PlatformPtMesh, MeshMapData%Mooring_P_2_ED_P, ErrStat2, ErrMsg2, MAPp%Input(1)%PtFairDisplacement, y_ED%PlatformPtMesh) !MAPp%Input(1)%ptFairleadLoad and y_ED%PlatformPtMesh contain the displaced positions for load calculations
         MAP_Out_Start = y_FAST%Lin%Modules(MODULE_MAP)%Instance(1)%LinStartIndx(LIN_OUTPUT_COL)
         ED_Start      = Indx_u_ED_Platform_Start(u_ED, y_FAST) ! start of u_ED%PlatformPtMesh%TranslationDisp field
         call Assemble_dUdy_Loads(MAPp%y%ptFairLeadLoad, u_ED%PlatformPtMesh, MeshMapData%Mooring_P_2_ED_P, ED_Start, MAP_Out_Start, dUdy)
      
         ! ED translation displacement-to-ED moment transfer (dU^{ED}/dy^{ED}):
         ED_Start = Indx_u_ED_Platform_Start(u_ED, y_FAST) + u_ED%PlatformPtMesh%NNodes*3   ! start of u_ED%PlatformPtMesh%Moment field (skip the ED forces)
         ED_Out_Start = Indx_y_ED_Platform_Start(y_ED, y_FAST) ! start of y_ED%PlatformPtMesh%TranslationDisp field
         call SumBlockMatrix( dUdy, MeshMapData%Mooring_P_2_ED_P%dM%m_uD, ED_Start, ED_Out_Start )
      end if
         
   end if
   
END SUBROUTINE Linear_ED_InputSolve_dy
!----------------------------------------------------------------------------------------------------------------------------------
!> This routine forms the dU^{BD}/dy^{ED}, dU^{BD}/dy^{BD}, and dU^{BD}/dy^{AD} blocks of dUdy. (i.e., how do 
!! changes in the ED, BD, and AD outputs effect the BD inputs?)
SUBROUTINE Linear_BD_InputSolve_dy( p_FAST, y_FAST, u_ED, y_ED, y_AD, u_AD, BD, MeshMapData, dUdy, ErrStat, ErrMsg )

   TYPE(FAST_ParameterType),       INTENT(IN   )  :: p_FAST           !< Glue-code simulation parameters
   TYPE(FAST_OutputFileType),      INTENT(IN   )  :: y_FAST           !< FAST output file data (for linearization)
   TYPE(ED_InputType),             INTENT(INOUT)  :: u_ED             !< ED Inputs at t
   TYPE(ED_OutputType),            INTENT(IN   )  :: y_ED             !< ElastoDyn outputs (need translation displacement on meshes for loads mapping)
   TYPE(AD_OutputType),            INTENT(IN   )  :: y_AD             !< AeroDyn outputs
   TYPE(AD_InputType),             INTENT(INOUT)  :: u_AD             !< AD inputs (for AD-ED load linearization)
   TYPE(BeamDyn_Data),             INTENT(IN   )  :: BD               !< BD data at t
                                                                      
   TYPE(FAST_ModuleMapType),       INTENT(INOUT)  :: MeshMapData      !< Data for mapping between modules
   REAL(R8Ki),                     INTENT(INOUT)  :: dUdy(:,:)        !< Jacobian matrix of which we are computing the dU^(ED)/du^(AD) block
   INTEGER(IntKi),                 INTENT(  OUT)  :: ErrStat          !< Error status
   CHARACTER(*),                   INTENT(  OUT)  :: ErrMsg           !< Error message
   
      ! local variables
   INTEGER(IntKi)                                 :: K                ! Loops through blades
   INTEGER(IntKi)                                 :: AD_Out_Start     ! starting index of dUdy (column) where particular AD fields are located
   INTEGER(IntKi)                                 :: BD_Start         ! starting index of dUdy (column) where particular BD fields are located
   INTEGER(IntKi)                                 :: BD_Out_Start     ! starting index of dUdy (column) where BD output fields are located
   INTEGER(IntKi)                                 :: ED_Out_Start     ! starting index of dUdy (column) where particular AD fields are located
   INTEGER(IntKi)                                 :: ErrStat2
   CHARACTER(ErrMsgLen)                           :: ErrMsg2
   REAL(R8Ki), ALLOCATABLE                        :: TempMat(:,:)     ! temporary matrix for getting linearization matrices when BD input and output meshes are not siblings
   CHARACTER(*), PARAMETER                        :: RoutineName = 'Linear_BD_InputSolve_dy' 
   
   
      ! Initialize error status
      
   ErrStat = ErrID_None
   ErrMsg = ""

   ! parts of dU^{BD}/dy^{AD} and dU^{BD}/dy^{BD}:
   
      ! BeamDyn inputs on blade from AeroDyn and BeamDyn
   IF ( p_FAST%CompAero == Module_AD ) THEN

      !!! ! This linearization was done in forming dUdu (see Linear_BD_InputSolve_du()), so we don't need to re-calculate these matrices 
      !!! ! while forming dUdy, too.
      !!!if (p_FAST%BD_OutputSibling) then
      !!!   CALL Linearize_Line2_to_Line2( y_AD%BladeLoad(k), BD%Input(1,k)%DistrLoad, MeshMapData%AD_L_2_BDED_B(k), ErrStat2, ErrMsg2, u_AD%BladeMotion(k), BD%y(k)%BldMotion )
      !!!else
      !!!   CALL Linearize_Line2_to_Line2( BD%y(k)%BldMotion, MeshMapData%y_BD_BldMotion_4Loads(k), MeshMapData%BD_L_2_BD_L(k), ErrStat2, ErrMsg2 )
      !!!   CALL Linearize_Line2_to_Line2( y_AD%BladeLoad(k), BD%Input(1,k)%DistrLoad, MeshMapData%AD_L_2_BDED_B(k), ErrStat2, ErrMsg2, u_AD%BladeMotion(k), MeshMapData%y_BD_BldMotion_4Loads(k) )
      !!!end if

      AD_Out_Start = y_FAST%Lin%Modules(MODULE_AD)%Instance(1)%LinStartIndx(LIN_OUTPUT_COL) + y_AD%TowerLoad%NNodes * 6    ! start of y_AD%BladeLoad(1)%Force field [2 fields (force, moment) with 3 components]
      DO K = 1,p_FAST%nBeams ! Loop through all blades

         BD_Start = y_FAST%Lin%Modules(MODULE_BD)%Instance(k)%LinStartIndx(LIN_INPUT_COL) & ! start of BD%Input(1,k)%DistrLoad%Force field
                  + BD%Input(1,k)%RootMotion%NNodes *18  & ! displacement, rotation, & acceleration fields for each node
                  + BD%Input(1,k)%PointLoad%NNodes  * 6    ! force + moment fields for each node
            
            ! AD loads-to-BD loads transfer (dU^{BD}/dy^{AD}):
         call Assemble_dUdy_Loads(y_AD%BladeLoad(k), BD%Input(1,k)%DistrLoad, MeshMapData%AD_L_2_BDED_B(k), BD_Start, AD_Out_Start, dUdy)
         AD_Out_Start = AD_Out_Start + y_AD%BladeLoad(k)%NNodes*6  ! start of y_AD%BladeLoad(k+1)%Force field [skip the moments to get to forces on next blade]
         
         
            ! BD translation displacement-to-BD moment transfer (dU^{BD}/dy^{BD}):
         BD_Start = BD_Start + BD%Input(1,k)%DistrLoad%NNodes  * 3    ! start of BD%Input(1,k)%DistrLoad%Moment field (start with moment field)
         BD_Out_Start  = y_FAST%Lin%Modules(MODULE_BD)%Instance(k)%LinStartIndx(LIN_OUTPUT_COL) & ! start of BD%y(k)%BldMotion%TranslationDisp field
                       + BD%y(k)%ReactionForce%NNodes * 6 ! 2 fields with 3 components

         if (p_FAST%BD_OutputSibling) then
            call SetBlockMatrix( dUdy, MeshMapData%AD_L_2_BDED_B(k)%dM%m_uD, BD_Start, BD_Out_Start )
         else
            call AllocAry(TempMat, size(MeshMapData%AD_L_2_BDED_B(k)%dM%m_uD,1), size(MeshMapData%BD_L_2_BD_L(k)%dM%mi,2), 'TempMat', ErrStat2, ErrMsg2 )
               CALL SetErrStat( ErrStat2, ErrMsg2, ErrStat, ErrMsg, RoutineName)
               if (ErrStat>=AbortErrLev) return
            
                  ! these blocks should be small enough that we can use matmul instead of calling a LAPACK routine to do it.
            TempMat = matmul(MeshMapData%AD_L_2_BDED_B(k)%dM%m_uD,MeshMapData%BD_L_2_BD_L(k)%dM%mi)
            call SetBlockMatrix( dUdy, TempMat, BD_Start, BD_Out_Start )
            
            BD_Out_Start = BD_Out_Start + BD%y(k)%BldMotion%NNodes*3 ! start of BD%y(k)%BldMotion%Orientation field
            TempMat = matmul(MeshMapData%AD_L_2_BDED_B(k)%dM%m_uD,MeshMapData%BD_L_2_BD_L(k)%dM%fx_p)
            call SetBlockMatrix( dUdy, TempMat, BD_Start, BD_Out_Start )

            deallocate(TempMat) ! the next blade may have a different number of nodes
         end if

      END DO
            
   END IF ! aero loads
      
   ! U_ED_SD_HD_BD_Orca_Residual() in InputSolve Option 1; call to Transfer_ED_to_BD_tmp()
   !IF ( p_FAST%CompElast == Module_BD .and. BD_Solve_Option1) THEN
         
   ! Transfer ED motions to BD inputs (dU^{BD}/dy^{ED}):
   do k = 1,size(y_ED%BladeRootMotion)
      !!! ! This linearization was done in forming dUdu (see Linear_BD_InputSolve_du()), so we don't need to re-calculate these matrices 
      !!! ! while forming dUdy, too.
      !!!CALL Linearize_Point_to_Point( y_ED%BladeRootMotion(k), BD%Input(1,k)%RootMotion, MeshMapData%ED_P_2_BD_P(k), ErrStat2, ErrMsg2 )
   
      BD_Start = y_FAST%Lin%Modules(MODULE_BD)%Instance(k)%LinStartIndx(LIN_INPUT_COL) ! ! start of BD%Input(1,k)%RootMotion%TranslationDisp field
      ED_Out_Start = Indx_y_ED_BladeRoot_Start(y_ED, y_FAST, k) ! start of y_ED%BladeRootMotion(k)%TranslationDisp field
      
      call Assemble_dUdy_Motions(y_ED%BladeRootMotion(k), BD%Input(1,k)%RootMotion, MeshMapData%ED_P_2_BD_P(k), BD_Start, ED_Out_Start, dUdy)
   end do

END SUBROUTINE Linear_BD_InputSolve_dy
!----------------------------------------------------------------------------------------------------------------------------------
!> This routine forms the dU^{AD}/dy^{IfW} block of dUdy. (i.e., how do changes in the IfW outputs affect the AD inputs?)
SUBROUTINE Linear_AD_InputSolve_IfW_dy( p_FAST, y_FAST, u_AD, dUdy )

      ! Passed variables
   TYPE(FAST_ParameterType),       INTENT(IN   )  :: p_FAST         !< FAST parameter data    
   TYPE(FAST_OutputFileType),      INTENT(IN   )  :: y_FAST         !< FAST output file data (for linearization)
   TYPE(AD_InputType),             INTENT(INOUT)  :: u_AD           !< The inputs to AeroDyn
   REAL(R8Ki),                     INTENT(INOUT)  :: dUdy(:,:)      !< Jacobian matrix of which we are computing the dU^{AD}/dy^{IfW} block

      ! Local variables:

   INTEGER(IntKi)                               :: I           ! Loops through components
   INTEGER(IntKi)                               :: J           ! Loops through nodes / elements
   INTEGER(IntKi)                               :: K           ! Loops through blades
   INTEGER(IntKi)                               :: node
   INTEGER(IntKi)                               :: AD_Start   ! starting index of dUdy (row) where AD input equations (for specific fields) are located   

                  
   !-------------------------------------------------------------------------------------------------
   ! Set the inputs from inflow wind:
   !-------------------------------------------------------------------------------------------------
   !IF (p_FAST%CompInflow == MODULE_IfW) THEN !already checked in calling routine

      if (p_FAST%CompServo == MODULE_SrvD) then
         node = 2
      else
         node = 1
      end if
      
      
      AD_Start = Indx_u_AD_BladeInflow_Start(u_AD, y_FAST) ! start of u_AD%InflowOnBlade array
      
      do k=1,size(u_AD%InflowOnBlade,3) ! blades
         do j=1,size(u_AD%InflowOnBlade,2) ! nodes
            do i=1,3 !velocity component
               dUdy( AD_Start + i - 1, y_FAST%Lin%Modules(MODULE_IfW)%Instance(1)%LinStartIndx(LIN_OUTPUT_COL) + (node-1)*3 + i - 1 ) = -1.0_R8Ki
            end do
            node = node + 1
            AD_Start = AD_Start + 3
         end do         
      end do
                  
      if ( allocated(u_AD%InflowOnTower) ) then         
         do j=1,size(u_AD%InflowOnTower,2) !nodes
            do i=1,3 !velocity component
               dUdy( AD_Start + i - 1, y_FAST%Lin%Modules(MODULE_IfW)%Instance(1)%LinStartIndx(LIN_OUTPUT_COL) + (node-1)*3 + i - 1 ) = -1.0_R8Ki
            end do
            node = node + 1
            AD_Start = AD_Start + 3
         end do      
      end if
                     
   !END IF
   
   
END SUBROUTINE Linear_AD_InputSolve_IfW_dy
!----------------------------------------------------------------------------------------------------------------------------------
!> This routine forms the dU^{AD}/dy^{ED} and dU^{AD}/dy^{BD} blocks of dUdy. (i.e., how do changes in the ED and BD outputs affect 
!! the AD inputs?)
SUBROUTINE Linear_AD_InputSolve_NoIfW_dy( p_FAST, y_FAST, u_AD, y_ED, BD, MeshMapData, dUdy, ErrStat, ErrMsg )

      ! Passed variables
   TYPE(FAST_ParameterType),    INTENT(IN   )   :: p_FAST      !< FAST parameter data    
   TYPE(FAST_OutputFileType),   INTENT(IN   )   :: y_FAST      !< FAST output file data (for linearization)
   TYPE(AD_InputType),          INTENT(INOUT)   :: u_AD        !< The inputs to AeroDyn14
   TYPE(ED_OutputType),         INTENT(IN)      :: y_ED        !< The outputs from the structural dynamics module
   TYPE(BeamDyn_Data),          INTENT(IN   )   :: BD          !< BD data at t
   TYPE(FAST_ModuleMapType),    INTENT(INOUT)   :: MeshMapData !< Data for mapping between modules
   REAL(R8Ki),                  INTENT(INOUT)   :: dUdy(:,:)   !< Jacobian matrix of which we are computing the dU^{AD}/dy^{ED} block
   
   INTEGER(IntKi)                               :: ErrStat     !< Error status of the operation
   CHARACTER(*)                                 :: ErrMsg      !< Error message if ErrStat /= ErrID_None

      ! Local variables:

   INTEGER(IntKi)                               :: K           ! Loops through blades
   INTEGER(IntKi)                               :: AD_Start    ! starting index of dUdy (column) where particular AD fields are located
   INTEGER(IntKi)                               :: ED_Out_Start! starting index of dUdy (row) where particular ED fields are located
   INTEGER(IntKi)                               :: BD_Out_Start! starting index of dUdy (row) where particular BD fields are located
   INTEGER(IntKi)                               :: ErrStat2
   CHARACTER(ErrMsgLen)                         :: ErrMsg2 
   CHARACTER(*), PARAMETER                      :: RoutineName = 'Linear_AD_InputSolve_NoIfW_dy'

   
   ErrStat = ErrID_None
   ErrMsg  = ""
               
   !-------------------------------------------------------------------------------------------------
   ! Set the inputs from ElastoDyn and/or BeamDyn:
   !-------------------------------------------------------------------------------------------------
      !...................................
      ! tower
      !...................................
   IF (u_AD%TowerMotion%Committed) THEN
            
      !!! ! This linearization was done in forming dUdu (see Linear_AD_InputSolve_du()), so we don't need to re-calculate these matrices 
      !!! ! while forming dUdy, too.
      !!!CALL Linearize_Line2_to_Line2( y_ED%TowerLn2Mesh, u_AD%TowerMotion, MeshMapData%ED_L_2_AD_L_T, ErrStat2, ErrMsg2 )
      
      AD_Start = Indx_u_AD_Tower_Start(u_AD, y_FAST) ! start of u_AD%TowerMotion%TranslationDisp field
      
         ED_Out_Start = Indx_y_ED_Tower_Start(y_ED, y_FAST) ! start of y_ED%TowerLn2Mesh%TranslationDisp field
         call Assemble_dUdy_Motions(y_ED%TowerLn2Mesh, u_AD%TowerMotion, MeshMapData%ED_L_2_AD_L_T, AD_Start, ED_Out_Start, dUdy, skipRotVel=.true.)
      
   END IF
      
      !...................................
      ! hub
      !...................................
      CALL Linearize_Point_to_Point( y_ED%HubPtMotion, u_AD%HubMotion, MeshMapData%ED_P_2_AD_P_H, ErrStat2, ErrMsg2 )
         CALL SetErrStat(ErrStat2,ErrMsg2,ErrStat,ErrMsg,RoutineName//':u_AD%HubMotion' )
         if (errStat>=AbortErrLev) return
         
      ! *** AD translational displacement: from ED translational displacement (MeshMapData%ED_P_2_AD_P_H%dM%mi) and orientation (MeshMapData%ED_P_2_AD_P_H%dM%fx_p)
      AD_Start = Indx_u_AD_Hub_Start(u_AD, y_FAST) ! start of u_AD%HubMotion%TranslationDisp field   
      ED_Out_Start = Indx_y_ED_Hub_Start(y_ED, y_FAST) ! start of y_ED%HubPtMotion%TranslationDisp field
      call SetBlockMatrix( dUdy, MeshMapData%ED_P_2_AD_P_H%dM%mi, AD_Start, ED_Out_Start )
   
      ED_Out_Start = Indx_y_ED_Hub_Start(y_ED, y_FAST) + y_ED%HubPtMotion%NNodes * 3 ! start of y_ED%HubPtMotion%Orientation field
      call SetBlockMatrix( dUdy, MeshMapData%ED_P_2_AD_P_H%dM%fx_p, AD_Start, ED_Out_Start )
         
      ! *** AD orientation: from ED orientation
      AD_Start = AD_Start + u_AD%HubMotion%NNodes * 3 ! move past the AD translation disp field to orientation field         
      call SetBlockMatrix( dUdy, MeshMapData%ED_P_2_AD_P_H%dM%mi, AD_Start, ED_Out_Start )
      
      ! *** AD rotational velocity: from ED rotational velocity
      AD_Start = AD_Start + u_AD%HubMotion%NNodes * 3 ! move past the AD orientation field to rotational velocity field          
      ED_Out_Start = Indx_y_ED_Hub_Start(y_ED, y_FAST) + y_ED%HubPtMotion%NNodes * 6 ! ! start of y_ED%HubPtMotion%RotationVel field
      call SetBlockMatrix( dUdy, MeshMapData%ED_P_2_AD_P_H%dM%mi, AD_Start, ED_Out_Start )
         

   
      !...................................
      ! blade root   
      !...................................
      DO k=1,size(y_ED%BladeRootMotion)
         CALL Linearize_Point_to_Point( y_ED%BladeRootMotion(k), u_AD%BladeRootMotion(k), MeshMapData%ED_P_2_AD_P_R(k), ErrStat2, ErrMsg2 )
            CALL SetErrStat(ErrStat2,ErrMsg2,ErrStat,ErrMsg,RoutineName//':u_AD%BladeRootMotion('//trim(num2lstr(k))//')' )      
            if (errStat>=AbortErrLev) return
               
         ! *** AD orientation: from ED orientation
         AD_Start = Indx_u_AD_BladeRoot_Start(u_AD, y_FAST, k)       ! start of u_AD%BladeRootMotion(k)%Orientation field
      
         ED_Out_Start = Indx_y_ED_BladeRoot_Start(y_ED, y_FAST, k) & ! start of y_ED%BladeRootMotion(k)%TranslationDisp field
                      + y_ED%BladeRootMotion(k)%NNodes * 3           ! start of y_ED%BladeRootMotion(k)%Orientation field
         call SetBlockMatrix( dUdy, MeshMapData%ED_P_2_AD_P_R(k)%dM%mi, AD_Start, ED_Out_Start )
                  
      END DO
   
   
      !...................................
      ! blades
      !...................................
   IF (p_FAST%CompElast == Module_ED ) THEN
      
      
      DO k=1,size(y_ED%BladeLn2Mesh)
         !!! ! This linearization was done in forming dUdu (see Linear_AD_InputSolve_du()), so we don't need to re-calculate these matrices 
         !!! ! while forming dUdy, too.
         !!!CALL Linearize_Line2_to_Line2( y_ED%BladeLn2Mesh(k), u_AD%BladeMotion(k), MeshMapData%BDED_L_2_AD_L_B(k), ErrStat2, ErrMsg2 )
         
         AD_Start = Indx_u_AD_Blade_Start(u_AD, y_FAST, k)     ! start of u_AD%BladeMotion(k)%TranslationDisp field
         ED_Out_Start = Indx_y_ED_Blade_Start(y_ED, y_FAST, k) ! start of y_ED%BladeLn2Mesh(k)%TranslationDisp field
         CALL Assemble_dUdy_Motions(y_ED%BladeLn2Mesh(k), u_AD%BladeMotion(k), MeshMapData%BDED_L_2_AD_L_B(k), AD_Start, ED_Out_Start, dUdy, skipRotAcc=.true.)
         
      END DO
      
   ELSEIF (p_FAST%CompElast == Module_BD ) THEN
      !!! ! This linearization was done in forming dUdu (see Linear_AD_InputSolve_du()), so we don't need to re-calculate these matrices 
      !!! ! while forming dUdy, too.
      !!!CALL Linearize_Line2_to_Line2( BD%y(k)%BldMotion, u_AD%BladeMotion(k), MeshMapData%BDED_L_2_AD_L_B(k), ErrStat2, ErrMsg2 )
      
      DO k=1,p_FAST%nBeams
         AD_Start     = Indx_u_AD_Blade_Start(u_AD, y_FAST, k)     ! start of u_AD%BladeMotion(k)%TranslationDisp field
         BD_Out_Start = y_FAST%Lin%Modules(Module_BD)%Instance(k)%LinStartIndx(LIN_OUTPUT_COL)
         
         CALL Assemble_dUdy_Motions(BD%y(k)%BldMotion, u_AD%BladeMotion(k), MeshMapData%BDED_L_2_AD_L_B(k), AD_Start, BD_Out_Start, dUdy, skipRotAcc=.true.)
      END DO
   
   END IF
   
   
END SUBROUTINE Linear_AD_InputSolve_NoIfW_dy
!----------------------------------------------------------------------------------------------------------------------------------

!----------------------------------------------------------------------------------------------------------------------------------
!> This routine forms the dU^{HD}/du^{HD} blocks of dUdu.
SUBROUTINE Linear_HD_InputSolve_du( p_FAST, y_FAST, u_HD, y_ED, MeshMapData, dUdu, ErrStat, ErrMsg )

      ! Passed variables
   TYPE(FAST_ParameterType),    INTENT(IN   )   :: p_FAST      !< FAST parameter data    
   TYPE(FAST_OutputFileType),   INTENT(IN   )   :: y_FAST      !< FAST output file data (for linearization)
   TYPE(HydroDyn_InputType),    INTENT(INOUT)   :: u_HD        !< The inputs to HydroDyn
   TYPE(ED_OutputType),         INTENT(IN)      :: y_ED        !< The outputs from the structural dynamics module
   TYPE(FAST_ModuleMapType),    INTENT(INOUT)   :: MeshMapData !< Data for mapping between modules
   REAL(R8Ki),                  INTENT(INOUT)   :: dUdu(:,:)   !< Jacobian matrix of which we are computing the dU^{HD}/du^{HD} block
   
   INTEGER(IntKi)                               :: ErrStat     !< Error status of the operation
   CHARACTER(*)                                 :: ErrMsg      !< Error message if ErrStat /= ErrID_None

      ! Local variables:

   INTEGER(IntKi)                               :: HD_Start_td ! starting index of dUdu (column) where particular HD fields are located
   INTEGER(IntKi)                               :: HD_Start_tr ! starting index of dUdu (row) where particular HD fields are located
   INTEGER(IntKi)                               :: ErrStat2
   CHARACTER(ErrMsgLen)                         :: ErrMsg2 
   CHARACTER(*), PARAMETER                      :: RoutineName = 'Linear_HD_InputSolve_du'

   
   ErrStat = ErrID_None
   ErrMsg  = ""
               
   ! note that we assume this block matrix has been initialized to the identity matrix before calling this routine
   ! We need to make six calls to SetBlockMatrix for the different output to input mappings
   ! 1) Row 3, Col 1
   ! 2) Row 5, Col 1
   ! 3) Row 9, Col 7
   ! 4) Row 11, Col 7
   ! 5) Row 15, Col 13
   ! 6) Row 17, Col 13
   
   ! look at how the translational displacement gets transfered to the translational velocity and translational acceleration:
   !-------------------------------------------------------------------------------------------------
   ! Set the inputs from ElastoDyn:
   !-------------------------------------------------------------------------------------------------
      
    !..........
   ! dU^{HD}/du^{HD}
   ! note that the 1s on the diagonal have already been set, so we will fill in the off diagonal terms.
   !..........
   
   if ( p_FAST%CompHydro == Module_HD ) then ! HydroDyn-{ElastoDyn or SubDyn}
         
      !===================================================   
      !  y_ED%PlatformPtMesh and u_HD%Morison%DistribMesh
      !===================================================    
         
               ! Transfer ED motions to HD motion input (HD inputs depend on previously calculated HD inputs from ED):
  
         call Linearize_Point_to_Line2( y_ED%PlatformPtMesh, u_HD%Morison%DistribMesh, MeshMapData%ED_P_2_HD_M_L, ErrStat2, ErrMsg2 )
            call SetErrStat(ErrStat2,ErrMsg2,ErrStat,ErrMsg,RoutineName)

         ! HD is destination in the mapping, so we want M_{tv_uD} and M_{ta_uD}
            
         HD_Start_td = y_FAST%Lin%Modules(MODULE_HD)%Instance(1)%LinStartIndx(LIN_INPUT_COL)  
         HD_Start_tr = HD_Start_td + u_HD%Morison%DistribMesh%NNodes * 6 ! skip 2 fields (TranslationDisp and Orientation) with 3 components before translational velocity field      

            ! translational velocity:
         if (allocated(MeshMapData%ED_P_2_HD_M_L%dM%tv_uD )) then             
            call SetBlockMatrix( dUdu, MeshMapData%ED_P_2_HD_M_L%dM%tv_ud, HD_Start_tr, HD_Start_td )
         end if

            ! translational acceleration:
         HD_Start_tr = HD_Start_tr + u_HD%Morison%DistribMesh%NNodes * 6 ! skip 2 fields ( TranslationVel and RotationVel)
         if (allocated(MeshMapData%ED_P_2_HD_M_L%dM%ta_uD )) then            
            call SetBlockMatrix( dUdu, MeshMapData%ED_P_2_HD_M_L%dM%ta_ud, HD_Start_tr, HD_Start_td )
         end if

      !===================================================   
      !  y_ED%PlatformPtMesh and u_HD%Morison%LumpedMesh
      !===================================================    

         call Linearize_Point_to_Point( y_ED%PlatformPtMesh, u_HD%Morison%LumpedMesh, MeshMapData%ED_P_2_HD_M_P, ErrStat2, ErrMsg2 )
            call SetErrStat(ErrStat2,ErrMsg2,ErrStat,ErrMsg,RoutineName)

         ! HD is destination in the mapping, so we want M_{tv_uD} and M_{ta_uD}
         HD_Start_td = HD_Start_tr + u_HD%Morison%DistribMesh%NNodes * 6 ! skip 1 field ( TranslationAcc and RotationAcc)   
         HD_Start_tr = HD_Start_td + u_HD%Morison%LumpedMesh%NNodes  * 6 ! skip 2 fields (TranslationDisp and Orientation) with 3 components before translational velocity field       
            ! translational velocity:
         if (allocated(MeshMapData%ED_P_2_HD_M_P%dM%tv_uD )) then             
            call SetBlockMatrix( dUdu, MeshMapData%ED_P_2_HD_M_P%dM%tv_ud, HD_Start_tr, HD_Start_td )
         end if

            ! translational acceleration:
         HD_Start_tr = HD_Start_tr + u_HD%Morison%LumpedMesh%NNodes * 6 ! skip 2 fields ( TranslationVel and RotationVel)

         if (allocated(MeshMapData%ED_P_2_HD_M_P%dM%ta_uD )) then
            call SetBlockMatrix( dUdu, MeshMapData%ED_P_2_HD_M_P%dM%ta_ud, HD_Start_tr, HD_Start_td )
         end if

      !===================================================   
      !  y_ED%PlatformPtMesh and u_HD%Mesh
      !===================================================    

         call Linearize_Point_to_Point( y_ED%PlatformPtMesh, u_HD%Mesh, MeshMapData%ED_P_2_HD_W_P, ErrStat2, ErrMsg2 )
            call SetErrStat(ErrStat2,ErrMsg2,ErrStat,ErrMsg,RoutineName)

         HD_Start_td = HD_Start_tr + u_HD%Morison%LumpedMesh%NNodes * 6 ! skip 2 field ( TranslationalAcc and RotationAcc)   
         HD_Start_tr = HD_Start_td + u_HD%Mesh%NNodes  * 6 ! skip 2 fields (TranslationDisp and Orientation) with 3 components before translational velocity field       
            ! translational velocity:
         if (allocated(MeshMapData%ED_P_2_HD_W_P%dM%tv_uD )) then             
            call SetBlockMatrix( dUdu, MeshMapData%ED_P_2_HD_W_P%dM%tv_ud, HD_Start_tr, HD_Start_td )
         end if

            ! translational acceleration:
         HD_Start_tr = HD_Start_tr + u_HD%Mesh%NNodes * 6 ! skip 2 fields ( TranslationVel and RotationVel)

         if (allocated(MeshMapData%ED_P_2_HD_W_P%dM%ta_uD )) then
            call SetBlockMatrix( dUdu, MeshMapData%ED_P_2_HD_W_P%dM%ta_ud, HD_Start_tr, HD_Start_td )
         end if

   end if
   
   
END SUBROUTINE Linear_HD_InputSolve_du
!----------------------------------------------------------------------------------------------------------------------------------
!> This routine forms the dU^{HD}/dy^{ED} block of dUdy. (i.e., how do changes in the ED outputs affect 
!! the HD inputs?)
SUBROUTINE Linear_HD_InputSolve_dy( p_FAST, y_FAST, u_HD, y_ED, MeshMapData, dUdy, ErrStat, ErrMsg )

      ! Passed variables
   TYPE(FAST_ParameterType),    INTENT(IN   )   :: p_FAST      !< FAST parameter data    
   TYPE(FAST_OutputFileType),   INTENT(IN   )   :: y_FAST      !< FAST output file data (for linearization)
   TYPE(HydroDyn_InputType),    INTENT(INOUT)   :: u_HD        !< The inputs to HydroDyn
   TYPE(ED_OutputType),         INTENT(IN)      :: y_ED        !< The outputs from the structural dynamics module
   TYPE(FAST_ModuleMapType),    INTENT(INOUT)   :: MeshMapData !< Data for mapping between modules
   REAL(R8Ki),                  INTENT(INOUT)   :: dUdy(:,:)   !< Jacobian matrix of which we are computing the dU^{HD}/dy^{ED} block
   
   INTEGER(IntKi)                               :: ErrStat     !< Error status of the operation
   CHARACTER(*)                                 :: ErrMsg      !< Error message if ErrStat /= ErrID_None

      ! Local variables:

   INTEGER(IntKi)                               :: HD_Start    ! starting index of dUdy (column) where particular HD fields are located
   INTEGER(IntKi)                               :: ED_Out_Start! starting index of dUdy (row) where particular ED fields are located
   CHARACTER(*), PARAMETER                      :: RoutineName = 'Linear_HD_InputSolve_dy'

   
   ErrStat = ErrID_None
   ErrMsg  = ""
               
 
      !...................................
      ! Distributed Morison Mesh
      !...................................
   IF (u_HD%Morison%DistribMesh%Committed) THEN
            
      !!! ! This linearization was done in forming dUdu (see Linear_HD_InputSolve_du()), so we don't need to re-calculate these matrices 
      !!! ! while forming dUdy, too.
      !!!call Linearize_Point_to_Line2( y_ED%PlatformPtMesh, u_HD%Morison%DistribMesh, MeshMapData%ED_P_2_HD_M_L, ErrStat2, ErrMsg2 )
      
      HD_Start     = Indx_u_HD_Distrib_Start(u_HD, y_FAST)  ! start of u_HD%Morison%DistribMesh%TranslationDisp field     
         ED_Out_Start = Indx_y_ED_Platform_Start(y_ED, y_FAST) ! start of y_ED%PlatformPtMesh%TranslationDisp field
         call Assemble_dUdy_Motions(y_ED%PlatformPtMesh, u_HD%Morison%DistribMesh, MeshMapData%ED_P_2_HD_M_L, HD_Start, ED_Out_Start, dUdy)
   END IF
 
      !...................................
      ! Lumped Morison Mesh
      !...................................
   IF (u_HD%Morison%LumpedMesh%Committed) THEN
            
      !!! ! This linearization was done in forming dUdu (see Linear_HD_InputSolve_du()), so we don't need to re-calculate these matrices 
      !!! ! while forming dUdy, too.
      !!!call Linearize_Point_to_Point( y_ED%PlatformPtMesh, u_HD%Morison%LumpedMesh, MeshMapData%ED_P_2_HD_M_P, ErrStat2, ErrMsg2 )
      
      HD_Start = Indx_u_HD_Lumped_Start(u_HD, y_FAST) ! start of u_HD%Morison%LumpedMesh%TranslationDisp field
      
         ED_Out_Start = Indx_y_ED_Platform_Start(y_ED, y_FAST) ! start of y_ED%PlatformPtMesh%TranslationDisp field
         call Assemble_dUdy_Motions(y_ED%PlatformPtMesh, u_HD%Morison%LumpedMesh, MeshMapData%ED_P_2_HD_M_P, HD_Start, ED_Out_Start, dUdy)
   END IF

      !...................................
      ! Lumped Platform Reference Pt Mesh
      !...................................
   IF (u_HD%Mesh%Committed) THEN
            
      !!! ! This linearization was done in forming dUdu (see Linear_HD_InputSolve_du()), so we don't need to re-calculate these matrices 
      !!! ! while forming dUdy, too.
      !!!call Linearize_Point_to_Point( y_ED%PlatformPtMesh, u_HD%Mesh, MeshMapData%ED_P_2_HD_W_P, ErrStat2, ErrMsg2 )
      
      HD_Start     = Indx_u_HD_PlatformRef_Start(u_HD, y_FAST)  ! start of u_HD%Mesh%TranslationDisp field
      
         ED_Out_Start = Indx_y_ED_Platform_Start(y_ED, y_FAST) ! start of y_ED%PlatformPtMesh%TranslationDisp field
         call Assemble_dUdy_Motions(y_ED%PlatformPtMesh, u_HD%Mesh, MeshMapData%ED_P_2_HD_W_P, HD_Start, ED_Out_Start, dUdy)


   END IF

   
END SUBROUTINE Linear_HD_InputSolve_dy

!----------------------------------------------------------------------------------------------------------------------------------
!> This routine forms the dU^{MAP}/dy^{ED} block of dUdy. (i.e., how do changes in the ED outputs affect 
!! the MAP inputs?)
SUBROUTINE Linear_MAP_InputSolve_dy( p_FAST, y_FAST, u_MAP, y_ED, MeshMapData, dUdy, ErrStat, ErrMsg )

      ! Passed variables
   TYPE(FAST_ParameterType),    INTENT(IN   )   :: p_FAST      !< FAST parameter data    
   TYPE(FAST_OutputFileType),   INTENT(IN   )   :: y_FAST      !< FAST output file data (for linearization)
   TYPE(MAP_InputType),         INTENT(INOUT)   :: u_MAP       !< The inputs to MAP
   TYPE(ED_OutputType),         INTENT(IN)      :: y_ED        !< The outputs from the structural dynamics module
   TYPE(FAST_ModuleMapType),    INTENT(INOUT)   :: MeshMapData !< Data for mapping between modules
   REAL(R8Ki),                  INTENT(INOUT)   :: dUdy(:,:)   !< Jacobian matrix of which we are computing the dU^{MAP}/dy^{ED} block
   
   INTEGER(IntKi)                               :: ErrStat     !< Error status of the operation
   CHARACTER(*)                                 :: ErrMsg      !< Error message if ErrStat /= ErrID_None

      ! Local variables:

   INTEGER(IntKi)                               :: MAP_Start   ! starting index of dUdy (column) where particular MAP fields are located
   INTEGER(IntKi)                               :: ED_Out_Start! starting index of dUdy (row) where particular ED fields are located
   INTEGER(IntKi)                               :: ErrStat2
   CHARACTER(ErrMsgLen)                         :: ErrMsg2 
   CHARACTER(*), PARAMETER                      :: RoutineName = 'Linear_MAP_InputSolve_dy'

   
   ErrStat = ErrID_None
   ErrMsg  = ""
               
 
      !...................................
      ! FairLead Mesh
      !...................................
   IF (u_MAP%PtFairDisplacement%Committed) THEN
      MAP_Start    = y_FAST%Lin%Modules(MODULE_MAP)%Instance(1)%LinStartIndx(LIN_INPUT_COL)
      
      ED_Out_Start = Indx_y_ED_Platform_Start(y_ED, y_FAST) ! start of y_ED%PlatformPtMesh%TranslationDisp field
      
      call Linearize_Point_to_Point( y_ED%PlatformPtMesh, u_MAP%PtFairDisplacement, MeshMapData%ED_P_2_Mooring_P, ErrStat2, ErrMsg2 )
      call Assemble_dUdy_Motions(y_ED%PlatformPtMesh, u_MAP%PtFairDisplacement, MeshMapData%ED_P_2_Mooring_P, MAP_Start, ED_Out_Start, dUdy, OnlyTranslationDisp=.true.)

      
   END IF
   
END SUBROUTINE Linear_MAP_InputSolve_dy      

! LIN-TODO: Clean up if not used.
!!----------------------------------------------------------------------------------------------------------------------------------
!!> This routine forms the dU^{MAP}/dy^{ED} blocks of dUdu.
!SUBROUTINE Linear_MAP_InputSolve_du( p_FAST, y_FAST, u_MAP, y_ED, MeshMapData, dUdy, ErrStat, ErrMsg )
!
!      ! Passed variables
!   TYPE(FAST_ParameterType),    INTENT(IN   )   :: p_FAST      !< FAST parameter data    
!   TYPE(FAST_OutputFileType),   INTENT(IN   )   :: y_FAST      !< FAST output file data (for linearization)
!   TYPE(HD_InputType),          INTENT(INOUT)   :: u_MAP        !< The inputs to HydroDyn

!   TYPE(ED_OutputType),         INTENT(IN)      :: y_ED        !< The outputs from the structural dynamics module
!   TYPE(FAST_ModuleMapType),    INTENT(INOUT)   :: MeshMapData !< Data for mapping between modules
!   REAL(R8Ki),                  INTENT(INOUT)   :: dUdy(:,:)   !< Jacobian matrix of which we are computing the dU^{MAP}/dy^{ED} block
!   
!   INTEGER(IntKi)                               :: ErrStat     !< Error status of the operation
!   CHARACTER(*)                                 :: ErrMsg      !< Error message if ErrStat /= ErrID_None
!
!      ! Local variables:
!
!   INTEGER(IntKi)                               :: MAP_Start ! starting index of dUdy (column) where particular MAP fields are located
!   INTEGER(IntKi)                               :: ED_Start  ! starting index of dUdy (row) where particular ED fields are located
!   INTEGER(IntKi)                               :: ErrStat2
!   CHARACTER(ErrMsgLen)                         :: ErrMsg2 
!   CHARACTER(*), PARAMETER                      :: RoutineName = 'Linear_MAP_InputSolve_dy'
!
!   
!   ErrStat = ErrID_None
!   ErrMsg  = ""
!               
!   ! note that we assume this block matrix has been initialized to the identity matrix before calling this routine
!   ! We need to make six calls to SetBlockMatrix for the different output to input mappings
!   ! 1) Row 3, Col 1
!   ! 2) Row 4, Col 1
!   
!   
!   ! look at how the translational displacement gets transfered to the translational velocity and translational acceleration:
!   !-------------------------------------------------------------------------------------------------
!   ! Set the inputs from ElastoDyn:
!   !-------------------------------------------------------------------------------------------------
!      
!    !..........
!   ! dU^{MAP}/dy^{ED}
!   ! note that the 1s on the diagonal have already been set, so we will fill in the off diagonal terms.
!   !..........
!   
!   if ( p_FAST%CompMooring == Module_MAP ) then ! MAP- ElastoDyn
!              
!      !===================================================   
!      !  y_ED%PlatformPtMesh and u_MAP%Morison%DistribMesh
!      !===================================================    
!         
!            ! Transfer ED motions to HD motion input (HD inputs depend on previously calculated HD inputs from ED):
!  
!         call Linearize_Point_to_Line2( y_ED%PlatformPtMesh, u_MAP%Morison%DistribMesh, MeshMapData%ED_P_2_MAP_M_L, ErrStat2, ErrMsg2 )
!            call SetErrStat(ErrStat2,ErrMsg2,ErrStat,ErrMsg,RoutineName)
!
!         ! HD is destination in the mapping, so we want M_{tv_uD} and M_{ta_uD}
!            
!         HD_Start_td = y_FAST%Lin%Modules(MODULE_MAP)%Instance(1)%LinStartIndx(LIN_INPUT_COL)  
!         HD_Start_tr = HD_Start_td + u_MAP%Morison%DistribMesh%%NNodes * 6 ! skip 2 fields (TranslationDisp and Orientation) with 3 components before translational velocity field      
!
!            ! translational velocity:
!         if (allocated(MeshMapData%ED_P_2_MAP_M_L%dM%tv_uD )) then             
!            call SetBlockMatrix( dUdu, MeshMapData%ED_P_2_MAP_M_L%dM%tv_ud, HD_Start_tr, HD_Start_td )
!         end if
!
!            ! translational acceleration:
!         HD_Start_tr = HD_Start_tr + u_MAP%Morison%DistribMesh%%NNodes * 6 ! skip 2 fields ( TranslationVel and RotationVel)
!         if (allocated(MeshMapData%ED_P_2_MAP_M_L%dM%ta_uD )) then            
!            call SetBlockMatrix( dUdu, MeshMapData%ED_P_2_MAP_M_L%dM%ta_ud, HD_Start_tr, HD_Start_td )
!         end if
!
!   end if
!   
!   
!END SUBROUTINE Linear_MAP_InputSolve_du

!----------------------------------------------------------------------------------------------------------------------------------

!> This routine allocates the state matrices for the glue code and concatenates the module-level state matrices into
!! the first step of computing the full system state matrices. This routine returns
!! \f$ A = A^{ED} \f$, \f$ B = \begin{bmatrix} 0 & 0 & B^{ED} & 0 \end{bmatrix} \f$,
!! \f$ C = \begin{bmatrix} 0 \\ 0 \\ C^{ED} \\ 0 \end{bmatrix} \f$, and 
!! \f$ D = \begin{bmatrix} D^{IfW} & 0 & 0 & 0 \\ 0 &  D^{SrvD} & 0 & 0 \\ 0 & 0 &  D^{ED} & 0 \\ 0 & 0 & 0 &  D^{AD}\end{bmatrix}\f$.
SUBROUTINE Glue_FormDiag( p_FAST, y_FAST, ErrStat, ErrMsg )

   TYPE(FAST_ParameterType), INTENT(IN   ) :: p_FAST              !< Parameters for the glue code
   TYPE(FAST_OutputFileType),INTENT(INOUT) :: y_FAST              !< Output variables for the glue code
           
   INTEGER(IntKi),           INTENT(  OUT) :: ErrStat             !< Error status of the operation
   CHARACTER(*),             INTENT(  OUT) :: ErrMsg              !< Error message if ErrStat /= ErrID_None

   
   
      ! local variables
   INTEGER(IntKi)                          :: ThisModule          ! Module ID # 
   
   INTEGER(IntKi)                          :: i                   ! module loop counter
   INTEGER(IntKi)                          :: k                   ! module instance loop counter
   INTEGER(IntKi)                          :: r                   ! row loop counter
   INTEGER(IntKi)                          :: c                   ! column loop counter
   INTEGER(IntKi)                          :: r_start             ! row in glue matrix where module block matrix starts
   INTEGER(IntKi)                          :: c_start             ! column in glue matrix where module block matrix starts
   
   INTEGER(IntKi)                          :: ErrStat2            ! local error status
   CHARACTER(ErrMsgLen)                    :: ErrMsg2             ! local error message
   CHARACTER(*),             PARAMETER     :: RoutineName = 'Glue_FormDiag' 
   
   ErrStat = ErrID_None
   ErrMsg = ""
   
   
   
   !.....................................
   ! Allocate the state matrices if necessary:
   !.....................................

   if (.not. allocated(y_FAST%Lin%Glue%A)) then ! assume none of them are allocated
      ! A: rows = x; columns = x
      call AllocAry(y_FAST%Lin%Glue%A, y_FAST%Lin%Glue%SizeLin(LIN_ContSTATE_COL), &
                                       y_FAST%Lin%Glue%SizeLin(LIN_ContSTATE_COL), 'A', ErrStat2, ErrMsg2)
         call SetErrStat(ErrStat2,ErrMsg2,ErrStat,ErrMsg,RoutineName)
         
      !B: rows = x; columns = u
      call AllocAry(y_FAST%Lin%Glue%B, y_FAST%Lin%Glue%SizeLin(LIN_ContSTATE_COL), &
                                       y_FAST%Lin%Glue%SizeLin(LIN_INPUT_COL), 'B', ErrStat2, ErrMsg2)
         call SetErrStat(ErrStat2,ErrMsg2,ErrStat,ErrMsg,RoutineName)
         
      !C: rows = y; columns = x
      call AllocAry(y_FAST%Lin%Glue%C, y_FAST%Lin%Glue%SizeLin(LIN_OUTPUT_COL), &
                                       y_FAST%Lin%Glue%SizeLin(LIN_ContSTATE_COL), 'C', ErrStat2, ErrMsg2)
         call SetErrStat(ErrStat2,ErrMsg2,ErrStat,ErrMsg,RoutineName)
         
      !D: rows = y; columns = u
      call AllocAry(y_FAST%Lin%Glue%D, y_FAST%Lin%Glue%SizeLin(LIN_OUTPUT_COL), &
                                       y_FAST%Lin%Glue%SizeLin(LIN_INPUT_COL), 'D', ErrStat2, ErrMsg2)
         call SetErrStat(ErrStat2,ErrMsg2,ErrStat,ErrMsg,RoutineName)
                  
      if (ErrStat>=AbortErrLev) return
   end if
   
   
   ! The equations of the matrices returned from this routine are really just a general form with the null matrices removed:      
   
   ! A
   y_FAST%Lin%Glue%A = 0.0_R8Ki
   r_start = 1
   c_start = 1
   do i = 1,p_FAST%Lin_NumMods
      ThisModule = p_FAST%Lin_ModOrder( i )
      
      do k=1,size(y_FAST%Lin%Modules(ThisModule)%Instance)
         if (allocated( y_FAST%Lin%Modules(ThisModule)%Instance(k)%A) ) then
            do c=1,size( y_FAST%Lin%Modules(ThisModule)%Instance(k)%A, 2)
               do r=1,size( y_FAST%Lin%Modules(ThisModule)%Instance(k)%A, 1)
                  y_FAST%Lin%Glue%A(r_start + r - 1, c_start + c - 1) = y_FAST%Lin%Modules(ThisModule)%Instance(k)%A(r,c)
               end do
            end do
         end if
      
         r_start = r_start + y_FAST%Lin%Modules(ThisModule)%Instance(k)%SizeLin(LIN_ContSTATE_COL)
         c_start = c_start + y_FAST%Lin%Modules(ThisModule)%Instance(k)%SizeLin(LIN_ContSTATE_COL)
      end do
   end do
   
    
   ! B
   y_FAST%Lin%Glue%B = 0.0_R8Ki
   r_start = 1
   c_start = 1
   do i = 1,p_FAST%Lin_NumMods
      ThisModule = p_FAST%Lin_ModOrder( i )
      
      do k=1,size(y_FAST%Lin%Modules(ThisModule)%Instance)
         if (allocated( y_FAST%Lin%Modules(ThisModule)%Instance(k)%B) ) then
            do c=1,size( y_FAST%Lin%Modules(ThisModule)%Instance(k)%B, 2)
               do r=1,size( y_FAST%Lin%Modules(ThisModule)%Instance(k)%B, 1)
                  y_FAST%Lin%Glue%B(r_start + r - 1, c_start + c - 1) = y_FAST%Lin%Modules(ThisModule)%Instance(k)%B(r,c)
               end do
            end do
         end if
      
         r_start = r_start + y_FAST%Lin%Modules(ThisModule)%Instance(k)%SizeLin(LIN_ContSTATE_COL)
         c_start = c_start + y_FAST%Lin%Modules(ThisModule)%Instance(k)%SizeLin(LIN_INPUT_COL)
      end do
   end do
   
   ! C
   y_FAST%Lin%Glue%C = 0.0_R8Ki
   r_start = 1
   c_start = 1
   do i = 1,p_FAST%Lin_NumMods
      ThisModule = p_FAST%Lin_ModOrder( i )
      
      do k=1,size(y_FAST%Lin%Modules(ThisModule)%Instance)
         if (allocated( y_FAST%Lin%Modules(ThisModule)%Instance(k)%C) ) then
            do c=1,size( y_FAST%Lin%Modules(ThisModule)%Instance(k)%C, 2)
               do r=1,size( y_FAST%Lin%Modules(ThisModule)%Instance(k)%C, 1)
                  y_FAST%Lin%Glue%C(r_start + r - 1, c_start + c - 1) = y_FAST%Lin%Modules(ThisModule)%Instance(k)%C(r,c)
               end do
            end do
         end if
      
         r_start = r_start + y_FAST%Lin%Modules(ThisModule)%Instance(k)%SizeLin(LIN_OUTPUT_COL)
         c_start = c_start + y_FAST%Lin%Modules(ThisModule)%Instance(k)%SizeLin(LIN_ContSTATE_COL)
      end do
   end do   
   
   ! D
   y_FAST%Lin%Glue%D = 0.0_R8Ki
   r_start = 1
   c_start = 1
   do i = 1,p_FAST%Lin_NumMods
      ThisModule = p_FAST%Lin_ModOrder( i )
      
      do k=1,size(y_FAST%Lin%Modules(ThisModule)%Instance)
         if (allocated( y_FAST%Lin%Modules(ThisModule)%Instance(k)%D) ) then
            do c=1,size( y_FAST%Lin%Modules(ThisModule)%Instance(k)%D, 2)
               do r=1,size( y_FAST%Lin%Modules(ThisModule)%Instance(k)%D, 1)
                  y_FAST%Lin%Glue%D(r_start + r - 1, c_start + c - 1) = y_FAST%Lin%Modules(ThisModule)%Instance(k)%D(r,c)
               end do
            end do
         end if
      
         r_start = r_start + y_FAST%Lin%Modules(ThisModule)%Instance(k)%SizeLin(LIN_OUTPUT_COL)
         c_start = c_start + y_FAST%Lin%Modules(ThisModule)%Instance(k)%SizeLin(LIN_INPUT_COL)
      end do
   end do      
   
   
END SUBROUTINE Glue_FormDiag      
!----------------------------------------------------------------------------------------------------------------------------------
!> This routine forms the full-system state matrices for linearization: A, B, C, and D.
!! Note that it uses LAPACK_GEMM instead of MATMUL for matrix multiplications because of stack-space issues (these
!! matrices get large quickly).
SUBROUTINE Glue_StateMatrices( p_FAST, y_FAST, dUdu, dUdy, ErrStat, ErrMsg )

   TYPE(FAST_ParameterType), INTENT(IN   ) :: p_FAST              !< Parameters for the glue code
   TYPE(FAST_OutputFileType),INTENT(INOUT) :: y_FAST              !< Output variables for the glue code
   REAL(R8Ki),               INTENT(INOUT) :: dUdu(:,:)           !< glue-code Jacobian: \f$ \frac{\partial U}{\partial u} \f$; on exit will hold G^{-1}*dUdu
   REAL(R8Ki),               INTENT(INOUT) :: dUdy(:,:)           !< glue-code Jacobian: \f$ \frac{\partial U}{\partial y} \f$; on exit will hold G^{-1}*dUdy
           
   INTEGER(IntKi),           INTENT(  OUT) :: ErrStat             !< Error status of the operation
   CHARACTER(*),             INTENT(  OUT) :: ErrMsg              !< Error message if ErrStat /= ErrID_None

   
   
      ! local variables
   REAL(R8Ki), ALLOCATABLE                 :: G(:,:), tmp(:,:) ! variables for glue-code linearization
   INTEGER(IntKi), ALLOCATABLE             :: ipiv(:)
            
   INTEGER(IntKi)                          :: ErrStat2            ! local error status
   CHARACTER(ErrMsgLen)                    :: ErrMsg2             ! local error message
   CHARACTER(*),             PARAMETER     :: RoutineName = 'Glue_StateMatrices' 
   
   ErrStat = ErrID_None
   ErrMsg = ""
   
   
   
   !.....................................   
   ! allocate the glue-code state matrices; after this call they will contain the state matrices from the 
   ! modules (without glue-code influence) on their diagonals
   !.....................................   
   call Glue_FormDiag( p_FAST, y_FAST, ErrStat2, ErrMsg2 )
      call SetErrStat(ErrStat2,ErrMsg2,ErrStat,ErrMsg,RoutineName)
      if (ErrStat >=AbortErrLev) then
         call cleanup()
         return
      end if
   
      
   !if (p_FAST%LinInputs == LIN_NONE .or. p_FAST%LinOutputs == LIN_NONE) then
   !       the glue-code input-output solve doesn't affect the rest of the equations, so we'll just return early
   !   call cleanup()
   !   return
   !end if
      
   
   !..................................... 
   ! solve for state matrices:
   !..................................... 
   
   ! *** get G matrix ****
   !----------------------
   if (.not. allocated(G)) then
      call AllocAry(G, size(dUdu,1), size(dUdu,2), 'G', ErrStat2, ErrMsg2)
      call SetErrStat(ErrStat2,ErrMsg2,ErrStat,ErrMsg,RoutineName)
      
      call AllocAry( ipiv, size(dUdu,1), 'ipiv', ErrStat2, ErrMsg2 ) ! size(G,1)
      call SetErrStat(ErrStat2,ErrMsg2,ErrStat,ErrMsg,RoutineName)
            
      if (ErrStat >=AbortErrLev) then
         call cleanup()
         return
      end if            
   end if      
   
   !G = dUdu + matmul( dUdy, y_FAST%Lin%Glue%D )            
   G = dUdu
   call LAPACK_GEMM( 'N', 'N', 1.0_R8Ki, dUdy, y_FAST%Lin%Glue%D, 1.0_R8Ki, G, ErrStat2, ErrMsg2 )
      call SetErrStat(ErrStat2,ErrMsg2,ErrStat,ErrMsg,RoutineName)
      
   ! because G can be ill-conditioned, we are going to precondition with G_hat = S^(-1) * G * S
   ! we will also multiply the right-hand-side of the equations that need G inverse so that 
   ! dUdy_hat = S^(-1)*dUdy and dUdu_hat = S^(-1)*dUdu
   call Precondition(p_FAST, y_FAST, G, dUdu, dUdy)

   
   ! now we need to form G_hat^(-1) * (S^-1*dUdy) and G^(-1) * (S^-1*dUdu)   
      ! factor G for the two solves:
   CALL LAPACK_getrf( M=size(G,1), N=size(G,2), A=G, IPIV=ipiv, ErrStat=ErrStat2, ErrMsg=ErrMsg2 )
      call SetErrStat(ErrStat2,ErrMsg2,ErrStat,ErrMsg,RoutineName)
      if (ErrStat >= AbortErrLev) then
         call cleanup() 
         return
      end if
      
    ! after the this solve, dUdy holds G_hat^(-1) * dUdy_hat:
   CALL LAPACK_getrs( trans='N', N=size(G,2), A=G, IPIV=ipiv, B=dUdy, ErrStat=ErrStat2, ErrMsg=ErrMsg2 )
      call SetErrStat(ErrStat2,ErrMsg2,ErrStat,ErrMsg,RoutineName)

    ! after the this solve, dUdu holds G_hat^(-1) * dUdu_hat:
   CALL LAPACK_getrs( trans='N', N=size(G,2), A=G, IPIV=ipiv, B=dUdu, ErrStat=ErrStat2, ErrMsg=ErrMsg2 )
      call SetErrStat(ErrStat2,ErrMsg2,ErrStat,ErrMsg,RoutineName)   
         
   deallocate(G)    ! we're finished with the solves, so let's get rid of them
   deallocate(ipiv) ! we're finished with the solves, so let's get rid of them

   ! after this call, dUdu holds G^(-1)*dUdu and dUdy holds G^(-1)*dUdy:
   call Postcondition(p_FAST, y_FAST, dUdu, dUdy)

                    
   ! *** get tmp matrix  for A and C calculations ****
   !----------------------         
   call AllocAry(tmp, y_FAST%Lin%Glue%SizeLin(LIN_INPUT_COL), y_FAST%Lin%Glue%SizeLin(LIN_ContSTATE_COL), 'G^-1*dUdy*C', ErrStat2, ErrMsg2)
      call SetErrStat(ErrStat2,ErrMsg2,ErrStat,ErrMsg,RoutineName)
      if (errStat>=AbortErrLev) then
         call cleanup()
         return
      end if
      
   !tmp = G^(-1) * dUdy * diag(C)
   call LAPACK_GEMM( 'N', 'N', 1.0_R8Ki, dUdy, y_FAST%Lin%Glue%C, 0.0_R8Ki, tmp, ErrStat2, ErrMsg2 )
      call SetErrStat(ErrStat2,ErrMsg2,ErrStat,ErrMsg,RoutineName)
      
                        
   !  A
   !----------------------         
   !> \f{equation}{ A = 
   !! \begin{bmatrix} A^{ED} & 0 & 0 \\ 0 & A^{BD} & 0 \\ 0 & 0 & A^{HD}\end{bmatrix} - 
   !! \begin{bmatrix} 0 & 0 & B^{ED} & 0 & 0 & 0 & 0 \\ 0 & 0 & 0 & B^{BD} & 0 & 0 & 0 \\ 0 & 0 & 0 & 0 & 0 & B^{HD}\end{bmatrix} \,
   !! \begin{bmatrix} G \end{bmatrix}^{-1} \, \frac{\partial U}{\partial y} \, \begin{bmatrix} 0 & 0 & 0 \\ 0 & 0 & 0 \\ C^{ED} & 0 & 0 \\ 0 & C^{BD} & 0 \\ 0 & 0 & 0 \\ 0 & 0 & C^{HD} \\ 0 & 0 & 0\end{bmatrix}
   !! \f}
   !y_FAST%Lin%Glue%A = y_FAST%Lin%Glue%A - matmul( y_FAST%Lin%Glue%B, tmp )  
   call LAPACK_GEMM( 'N', 'N', -1.0_R8Ki, y_FAST%Lin%Glue%B, tmp, 1.0_R8Ki, y_FAST%Lin%Glue%A, ErrStat2, ErrMsg2 )
      call SetErrStat(ErrStat2,ErrMsg2,ErrStat,ErrMsg,RoutineName)

   !  C
   !----------------------         
   !> \f{equation}{ C = \begin{bmatrix} 0 & 0 \\ 0 & 0 \\ C^{ED} & 0 \\ 0 & C^{BD} \\ 0 & 0 \end{bmatrix} - 
   !! \begin{bmatrix} D^{IfW} & 0 & 0 & 0 & 0 \\ 0 &  D^{SrvD} & 0 & 0 & 0 \\ 0 & 0 &  D^{ED} & 0 & 0 \\ 0 & 0 & 0 & D^{BD} & 0\\ 0 & 0 & 0 & 0 & D^{AD}\end{bmatrix} \,
   !! \begin{bmatrix} G \end{bmatrix}^{-1} \, \frac{\partial U}{\partial y} \, \begin{bmatrix} 0 & 0 \\ 0 & 0 \\ C^{ED} & 0 \\ 0 & C^{BD} \\ 0 & 0 \end{bmatrix}
   !! \f}
   !y_FAST%Lin%Glue%C = y_FAST%Lin%Glue%C - matmul( y_FAST%Lin%Glue%D, tmp ) 
   call LAPACK_GEMM( 'N', 'N', -1.0_R8Ki, y_FAST%Lin%Glue%D, tmp, 1.0_R8Ki, y_FAST%Lin%Glue%C, ErrStat2, ErrMsg2 )
      call SetErrStat(ErrStat2,ErrMsg2,ErrStat,ErrMsg,RoutineName)
      
   deallocate(tmp)
   
         
   !  B
   !----------------------         
   !> \f{equation}{ B = \begin{bmatrix} 0 & 0 \\ 0 & 0 \\ B^{ED} & 0 \\ 0 & B^{BD} \\ 0 & 0 \end{bmatrix} \,
   !! \begin{bmatrix} G \end{bmatrix}^{-1} \, \frac{\partial U}{\partial u}
   !! \f}
   call AllocAry(tmp,size(y_FAST%Lin%Glue%B,1),size(y_FAST%Lin%Glue%B,2),'tmp',ErrStat2,ErrMsg2)
      call SetErrStat(ErrStat2,ErrMsg2,ErrStat,ErrMsg,RoutineName)
      if (errStat>=AbortErrLev) then
         call cleanup()
         return
      end if
   tmp = y_FAST%Lin%Glue%B   
         
   !y_FAST%Lin%Glue%B = matmul( y_FAST%Lin%Glue%B, dUdu ) 
   call LAPACK_GEMM( 'N', 'N', 1.0_R8Ki, tmp, dUdu, 0.0_R8Ki, y_FAST%Lin%Glue%B, ErrStat2, ErrMsg2 )
      call SetErrStat(ErrStat2,ErrMsg2,ErrStat,ErrMsg,RoutineName)
   deallocate(tmp)      
      
   !  D
   !----------------------         
   !> \f{equation}{ D = \begin{bmatrix} D^{IfW} & 0 & 0 & 0 & 0 \\ 0 &  D^{SrvD} & 0 & 0 & 0 \\ 0 & 0 &  D^{ED} & 0 & 0 \\ 0 & 0 & 0 & D^{BD} & 0\\ 0 & 0 & 0 & 0 & D^{AD}\end{bmatrix} \,
   !! \begin{bmatrix} G \end{bmatrix}^{-1} \, \frac{\partial U}{\partial u}
   !! \f}
   call AllocAry(tmp,size(y_FAST%Lin%Glue%D,1),size(y_FAST%Lin%Glue%D,2),'tmp',ErrStat2,ErrMsg2)
      call SetErrStat(ErrStat2,ErrMsg2,ErrStat,ErrMsg,RoutineName)
      if (errStat>=AbortErrLev) then
         call cleanup()
         return
      end if
   tmp = y_FAST%Lin%Glue%D
         
   !y_FAST%Lin%Glue%D = matmul( y_FAST%Lin%Glue%D, dUdu )
   call LAPACK_GEMM( 'N', 'N', 1.0_R8Ki, tmp, dUdu, 0.0_R8Ki, y_FAST%Lin%Glue%D, ErrStat2, ErrMsg2 )
      call SetErrStat(ErrStat2,ErrMsg2,ErrStat,ErrMsg,RoutineName)   
   deallocate(tmp)    
   
   call cleanup()
      
contains
   subroutine cleanup()
      if (allocated(ipiv)) deallocate(ipiv)     
      if (allocated(G)) deallocate(G)
      if (allocated(tmp)) deallocate(tmp)
   end subroutine cleanup   
END SUBROUTINE Glue_StateMatrices
!----------------------------------------------------------------------------------------------------------------------------------
!> This routine returns the preconditioned matrix, \f$ \hat{G} \f$, such that \f$ \hat{G} = S^(-1) G S \f$ with \f$S^(-1)\f$ defined
!! such that loads are scaled by p_FAST\%UJacSclFact. It also returns the preconditioned matrices \f$ \hat{dUdu} \f$ and 
!! \f$ \hat{dUdy} \f$ such that \f$ \hat{dUdu} = S^(-1) dUdu \f$ and
!! \f$ \hat{dUdy} = S^(-1) dUdy \f$ for the right-hand sides of the equations to be solved.
SUBROUTINE Precondition(p_FAST, y_FAST, G, dUdu, dUdy)


   TYPE(FAST_ParameterType), INTENT(IN   ) :: p_FAST              !< Parameters for the glue code
   TYPE(FAST_OutputFileType),INTENT(INOUT) :: y_FAST              !< Output variables for the glue code
   REAL(R8Ki),               INTENT(INOUT) :: G(:,:)              !< variable for glue-code linearization (in is G; out is G_hat)
   REAL(R8Ki),               INTENT(INOUT) :: dUdu(:,:)           !< jacobian in FAST linearization from right-hand-side of equation
   REAL(R8Ki),               INTENT(INOUT) :: dUdy(:,:)           !< jacobian in FAST linearization from right-hand-side of equation

   integer :: r, c
   
   !! Change G to G_hat:
   do c = 1,size(y_FAST%Lin%Glue%IsLoad_u)
   
      if ( y_FAST%Lin%Glue%IsLoad_u(c) ) then

         do r = 1,size(y_FAST%Lin%Glue%IsLoad_u)
            if ( .not. y_FAST%Lin%Glue%IsLoad_u(r) ) then
               ! column is load, but row is a motion:
               G(r,c) = G(r,c) * p_FAST%UJacSclFact
            end if
         end do
         
      else
      
         do r = 1,size(y_FAST%Lin%Glue%IsLoad_u)
            if ( y_FAST%Lin%Glue%IsLoad_u(r) ) then
               ! column is motion, but row is a load:
               G(r,c) = G(r,c) / p_FAST%UJacSclFact
            end if
         end do
         
      end if
         
   end do
   
   
   !! Change dUdu to dUdu_hat (note that multiplying on the left multiplies the entire row):
   do r = 1,size(y_FAST%Lin%Glue%IsLoad_u)
   
      if ( y_FAST%Lin%Glue%IsLoad_u(r) ) then
         dUdu(r,:) = dUdu(r,:) / p_FAST%UJacSclFact
      end if
   
   end do

   !! Change dUdy to dUdy_hat:
   do r = 1,size(y_FAST%Lin%Glue%IsLoad_u)
   
      if ( y_FAST%Lin%Glue%IsLoad_u(r) ) then
         dUdy(r,:) = dUdy(r,:) / p_FAST%UJacSclFact
      end if
   
   end do
   
   
END SUBROUTINE Precondition
!----------------------------------------------------------------------------------------------------------------------------------
!> This routine returns the matrices \f$ \tilde{dUdu} \f$ and \f$ \tilde{dUdy} \f$ such that 
!! \f$ \tilde{dUdu} = G^(-1) dUdu \f$ and
!! \f$ \tilde{dUdy} = G^(-1) dUdy \f$, which have been solved using the preconditioned system defined in fast_lin::precondition.
SUBROUTINE Postcondition(p_FAST, y_FAST, dUdu, dUdy)


   TYPE(FAST_ParameterType), INTENT(IN   ) :: p_FAST              !< Parameters for the glue code
   TYPE(FAST_OutputFileType),INTENT(INOUT) :: y_FAST              !< Output variables for the glue code
   REAL(R8Ki),               INTENT(INOUT) :: dUdu(:,:)           !< jacobian in FAST linearization from right-hand-side of equation
   REAL(R8Ki),               INTENT(INOUT) :: dUdy(:,:)           !< jacobian in FAST linearization from right-hand-side of equation

   integer :: r
   
   !! Change S^(-1) * G_hat^(-1) * dUdu_hat to G^(-1) * dUdu (note that multiplying on the left multiplies the entire row):
   do r = 1,size(y_FAST%Lin%Glue%IsLoad_u)
   
      if ( y_FAST%Lin%Glue%IsLoad_u(r) ) then
         dUdu(r,:) = dUdu(r,:) * p_FAST%UJacSclFact
      end if
   
   end do

   !! Change S^(-1) * G_hat^(-1) * dUdy_hat to G^(-1) * dUdy (note that multiplying on the left multiplies the entire row):
   do r = 1,size(y_FAST%Lin%Glue%IsLoad_u)
   
      if ( y_FAST%Lin%Glue%IsLoad_u(r) ) then
         dUdy(r,:) = dUdy(r,:) * p_FAST%UJacSclFact
      end if
   
   end do
   
   
END SUBROUTINE Postcondition
!----------------------------------------------------------------------------------------------------------------------------------
SUBROUTINE SetBlockMatrix( matrix, submatrix, RowStart, ColStart )
   REAL(R8Ki),     INTENT(INOUT)  :: matrix(:,:)      !< matrix that will have the negative of the submatrix block added to it
   REAL(R8Ki),     INTENT(IN )    :: submatrix(:,:)   !< block matrix that needs to be added to matrix
   INTEGER(IntKi), INTENT(IN )    :: RowStart         !< first row in matrix where submatrix should start
   INTEGER(IntKi), INTENT(IN )    :: ColStart         !< first column in matrix where submatrix should start

   INTEGER(IntKi)                 :: col
   INTEGER(IntKi)                 :: row

   
   do col=1,size( submatrix, 2)
      do row=1,size( submatrix, 1)
         matrix(RowStart + row - 1, ColStart + col - 1) = - submatrix(row,col) ! note the negative sign here!!!!
      end do
   end do
   
   
END SUBROUTINE SetBlockMatrix
!----------------------------------------------------------------------------------------------------------------------------------
SUBROUTINE SumBlockMatrix( matrix, submatrix, RowStart, ColStart )
   REAL(R8Ki),     INTENT(INOUT)  :: matrix(:,:)      !< matrix that will have the negative of the submatrix block added to it
   REAL(R8Ki),     INTENT(IN )    :: submatrix(:,:)   !< block matrix that needs to be added to matrix
   INTEGER(IntKi), INTENT(IN )    :: RowStart         !< first row in matrix where submatrix should start
   INTEGER(IntKi), INTENT(IN )    :: ColStart         !< first column in matrix where submatrix should start

   INTEGER(IntKi)                 :: col
   INTEGER(IntKi)                 :: row

   
   do col=1,size( submatrix, 2)
      do row=1,size( submatrix, 1)
         matrix(RowStart + row - 1, ColStart + col - 1) = matrix(RowStart + row - 1, ColStart + col - 1) &
                                                        - submatrix(row,col) ! note the negative sign here!!!!
      end do
   end do
   
   
END SUBROUTINE SumBlockMatrix
!----------------------------------------------------------------------------------------------------------------------------------
!> This routine assembles the linearization matrices for transfer of motion fields between two meshes.
!> It set the following block matrix, which is the dUdy block for transfering output (source) mesh \f$y\f$ to the
!! input (destination) mesh \f$u\f$:\n
!! \f$ M = - \begin{bmatrix} M_{mi}      & M_{f_{\times p}} & 0      & 0                & 0      & 0                \\
!!                           0           & M_{mi}           & 0      & 0                & 0      & 0                \\
!!                           M_{tv\_uS}  & 0                & M_{mi} & M_{f_{\times p}} & 0      & 0                \\
!!                           0           & 0                & 0      & M_{mi}           & 0      & 0                \\
!!                           M_{ta\_uS}  & 0                & 0      & M_{ta\_rv}       & M_{mi} & M_{f_{\times p}} \\
!!                           0           & 0                & 0      & 0                & 0      & M_{mi}           \\
!! \end{bmatrix} \f$
!! where the matrices correspond to 
!! \f$ \left\{ \begin{matrix}
!!      \vec{u}^S \\
!!      \vec{\theta}^S \\
!!      \vec{v}^S \\
!!      \vec{\omega}^S \\
!!      \vec{a}^S \\
!!      \vec{\alpha}^S \\
!! \end{matrix} \right\} \f$
SUBROUTINE Assemble_dUdy_Motions(y, u, MeshMap, BlockRowStart, BlockColStart, dUdy, skipRotVel, skipRotAcc, onlyTranslationDisp)
   TYPE(MeshType),    INTENT(IN)     :: y                      !< the output (source) mesh that is transfering motions
   TYPE(MeshType),    INTENT(IN)     :: u                      !< the input (destination) mesh that is receiving motions
   TYPE(MeshMapType), INTENT(IN)     :: MeshMap                !< the mesh mapping from y to u
   INTEGER(IntKi),    INTENT(IN)     :: BlockRowStart          !< the index of the row defining the block of dUdy to be set
   INTEGER(IntKi),    INTENT(IN)     :: BlockColStart          !< the index of the column defining the block of dUdy to be set
   REAL(R8Ki),        INTENT(INOUT)  :: dUdy(:,:)              !< full Jacobian matrix
   LOGICAL, OPTIONAL, INTENT(IN)     :: skipRotVel             !< if present and true, we skip the rotational velocity and both acceleration fields and return early
   LOGICAL, OPTIONAL, INTENT(IN)     :: onlyTranslationDisp    !< if present and true, we set only the destination translationDisp fields and return early
   LOGICAL, OPTIONAL, INTENT(IN)     :: skipRotAcc             !< if present and true, we skip the rotational acceleration field
   
   INTEGER(IntKi)                    :: row
   INTEGER(IntKi)                    :: col
   
!! \f$M_{mi}\f$ is modmesh_mapping::meshmaplinearizationtype::mi (motion identity)\n
!! \f$M_{f_{\times p}}\f$ is modmesh_mapping::meshmaplinearizationtype::fx_p \n
!! \f$M_{tv\_uD}\f$ is modmesh_mapping::meshmaplinearizationtype::tv_uD \n
!! \f$M_{tv\_uS}\f$ is modmesh_mapping::meshmaplinearizationtype::tv_uS \n
!! \f$M_{ta\_uD}\f$ is modmesh_mapping::meshmaplinearizationtype::ta_uD \n
!! \f$M_{ta\_uS}\f$ is modmesh_mapping::meshmaplinearizationtype::ta_uS \n
!! \f$M_{ta\_rv}\f$ is modmesh_mapping::meshmaplinearizationtype::ta_rv \n

      !*** row for translational displacement ***
         ! source translational displacement to destination translational displacement:
      row = BlockRowStart                    ! start of u%TranslationDisp field
      col = BlockColStart                    ! start of y%TranslationDisp field
      call SetBlockMatrix( dUdy, MeshMap%dM%mi, row, col )

         ! source orientation to destination translational displacement:
      row = BlockRowStart                    ! start of u%TranslationDisp field
      col = BlockColStart + y%NNodes*3       ! start of y%Orientation field [skip 1 field with 3 components]
      call SetBlockMatrix( dUdy, MeshMap%dM%fx_p, row, col )


      if (PRESENT(onlyTranslationDisp)) then
         if (onlyTranslationDisp) return ! destination includes only the translational displacement field, so we'll just return
      end if


      !*** row for orientation ***
         ! source orientation to destination orientation:
      row = BlockRowStart + u%NNodes*3       ! start of u%Orientation field [skip 1 field with 3 components]
      col = BlockColStart + y%NNodes*3       ! start of y%Orientation field [skip 1 field with 3 components]
      call SetBlockMatrix( dUdy, MeshMap%dM%mi, row, col )


      !*** row for translational velocity ***
         ! source translational displacement to destination translational velocity:
      row = BlockRowStart + u%NNodes*6       ! start of u%TranslationVel field [skip 2 fields with 3 components]
      col = BlockColStart                    ! start of y%TranslationDisp field
      call SetBlockMatrix( dUdy, MeshMap%dM%tv_us, row, col )

         ! source translational velocity to destination translational velocity:
      row = BlockRowStart + u%NNodes*6       ! start of u%TranslationVel field [skip 2 fields with 3 components]
      col = BlockColStart + y%NNodes*6       ! start of y%TranslationVel field [skip 2 fields with 3 components]
      call SetBlockMatrix( dUdy, MeshMap%dM%mi, row, col )

         ! source rotational velocity to destination translational velocity:
      row = BlockRowStart + u%NNodes*6       ! start of u%TranslationVel field [skip 2 fields with 3 components]
      col = BlockColStart + y%NNodes*9       ! start of y%RotationVel field [skip 3 fields with 3 components]
      call SetBlockMatrix( dUdy, MeshMap%dM%fx_p, row, col )


      if (PRESENT(skipRotVel)) then
         if (skipRotVel) return ! destination does not include rotational velocities or accelerations, so we'll just return
      end if


      !*** row for rotational velocity ***
         ! source rotational velocity to destination rotational velocity:
      row = BlockRowStart + u%NNodes*9       ! start of u%RotationVel field [skip 3 fields with 3 components]
      col = BlockColStart + y%NNodes*9       ! start of y%RotationVel field [skip 3 fields with 3 components]
      call SetBlockMatrix( dUdy, MeshMap%dM%mi, row, col )


      !*** row for translational acceleration ***
         ! source translational displacement to destination translational acceleration:
      row = BlockRowStart + u%NNodes*12      ! start of u%TranslationAcc field [skip 4 fields with 3 components]
      col = BlockColStart                    ! start of y%TranslationDisp field
      call SetBlockMatrix( dUdy, MeshMap%dM%ta_us, row, col )

         ! source rotational velocity to destination translational acceleration:
      row = BlockRowStart + u%NNodes*12      ! start of u%TranslationAcc field [skip 4 fields with 3 components]
      col = BlockColStart + y%NNodes*9       ! start of y%RotationVel field [skip 3 fields with 3 components]
      call SetBlockMatrix( dUdy, MeshMap%dM%ta_rv, row, col )

         ! source translational acceleration to destination translational acceleration:
      row = BlockRowStart + u%NNodes*12      ! start of u%TranslationAcc field [skip 4 fields with 3 components]
      col = BlockColStart + y%NNodes*12      ! start of y%TranslationAcc field [skip 4 fields with 3 components]
      call SetBlockMatrix( dUdy, MeshMap%dM%mi, row, col )

         ! source rotational acceleration to destination translational acceleration:
      row = BlockRowStart + u%NNodes*12      ! start of u%TranslationAcc field [skip 4 fields with 3 components]
      col = BlockColStart + y%NNodes*15      ! start of y%RotationAcc field [skip 5 fields with 3 components]
      call SetBlockMatrix( dUdy, MeshMap%dM%fx_p, row, col )


      if (PRESENT(skipRotAcc)) then
         if (skipRotAcc) return ! destination does not include rotational accelerations, so we'll just return
      end if


      !*** row for rotational acceleration ***
         ! source rotational acceleration to destination rotational acceleration
      row = BlockRowStart + u%NNodes*15      ! start of u%RotationAcc field [skip 5 fields with 3 components]
      col = BlockColStart + y%NNodes*15      ! start of y%RotationAcc field [skip 5 fields with 3 components]
      call SetBlockMatrix( dUdy, MeshMap%dM%mi, row, col )


END SUBROUTINE Assemble_dUdy_Motions
!----------------------------------------------------------------------------------------------------------------------------------
!> This routine assembles the linearization matrices for transfer of load fields between two meshes.
!> It set the following block matrix, which is the dUdy block for transfering output (source) mesh \f$y\f$ to the
!! input (destination) mesh \f$u\f$:\n
!! \f$ M = - \begin{bmatrix} M_{li}      & 0       \\
!!                           M_{fm}      & M_{li}  \\
!! \end{bmatrix} \f$
!! & M_{mi} & } 
!! \f$ \left\{ \begin{matrix}
!!      \vec{F}^S \\
!!      \vec{M}^S
!! \end{matrix} \right\} \f$
SUBROUTINE Assemble_dUdy_Loads(y, u, MeshMap, BlockRowStart, BlockColStart, dUdy)
   TYPE(MeshType),    INTENT(IN)     :: y             !< the output (source) mesh that is transfering loads
   TYPE(MeshType),    INTENT(IN)     :: u             !< the input (destination) mesh that is receiving loads
   TYPE(MeshMapType), INTENT(IN)     :: MeshMap       !< the mesh mapping from y to u
   INTEGER(IntKi),    INTENT(IN)     :: BlockRowStart !< the index of the row defining the block of dUdy to be set
   INTEGER(IntKi),    INTENT(IN)     :: BlockColStart !< the index of the column defining the block of dUdy to be set
   REAL(R8Ki),        INTENT(INOUT)  :: dUdy(:,:)     !< full Jacobian matrix
   
   INTEGER(IntKi)                    :: row
   INTEGER(IntKi)                    :: col
   
      !*** row for force ***
         ! source force to destination force:
      row = BlockRowStart                    ! start of u%Force field
      col = BlockColStart                    ! start of y%Force field
      call SetBlockMatrix( dUdy, MeshMap%dM%li, row, col )

      !*** row for moment ***
         ! source force to destination moment:
      row = BlockRowStart + u%NNodes*3       ! start of u%Moment field [skip 1 field with 3 components]
      col = BlockColStart                    ! start of y%Force field
      call SetBlockMatrix( dUdy, MeshMap%dM%m_f, row, col )
      
      if (allocated(y%Moment)) then
         ! source moment to destination moment:
         row = BlockRowStart + u%NNodes*3       ! start of u%Moment field [skip 1 field with 3 components]
         col = BlockColStart + y%NNodes*3       ! start of y%Moment field [skip 1 field with 3 components]
         call SetBlockMatrix( dUdy, MeshMap%dM%li, row, col )
      end if
      
END SUBROUTINE Assemble_dUdy_Loads


!----------------------------------------------------------------------------------------------------------------------------------
!> This routine returns the starting index for the u_ED%BladePtLoads(BladeNum) mesh in the FAST linearization inputs.
FUNCTION Indx_u_ED_Blade_Start(u_ED, y_FAST, BladeNum) RESULT(ED_Start)
   TYPE(FAST_OutputFileType),      INTENT(IN )  :: y_FAST           !< FAST output file data (for linearization)
   TYPE(ED_InputType),             INTENT(IN )  :: u_ED             !< ED Inputs at t
   INTEGER,                        INTENT(IN )  :: BladeNum         !< blade number to find index for
   INTEGER                                      :: k                !< blade number loop

   INTEGER                                      :: ED_Start         !< starting index of this blade mesh in ElastoDyn inputs

   ED_Start = y_FAST%Lin%Modules(Module_ED)%Instance(1)%LinStartIndx(LIN_INPUT_COL) 
   if (allocated(u_ED%BladePtLoads)) then
      do k = 1,min(BladeNum-1, size(u_ED%BladePtLoads))
         ED_Start = ED_Start + u_ED%BladePtLoads(k)%NNodes * 6  ! 3 forces + 3 moments at each node on each blade
      end do
   end if

END FUNCTION Indx_u_ED_Blade_Start
!----------------------------------------------------------------------------------------------------------------------------------
!> This routine returns the starting index for the u_ED%PlatformPtMesh mesh in the FAST linearization inputs.
FUNCTION Indx_u_ED_Platform_Start(u_ED, y_FAST) RESULT(ED_Start)
   TYPE(FAST_OutputFileType),      INTENT(IN )  :: y_FAST           !< FAST output file data (for linearization)
   TYPE(ED_InputType),             INTENT(IN )  :: u_ED             !< ED Inputs at t
   INTEGER                                      :: ED_Start         !< starting index of this mesh

   ED_Start = Indx_u_ED_Blade_Start(u_ED, y_FAST, MaxNBlades+1) ! skip all of the blades to get to start of platform
END FUNCTION Indx_u_ED_Platform_Start
!----------------------------------------------------------------------------------------------------------------------------------
!> This routine returns the starting index for the u_ED%TowerPtLoads mesh in the FAST linearization inputs.
FUNCTION Indx_u_ED_Tower_Start(u_ED, y_FAST) RESULT(ED_Start)
   TYPE(FAST_OutputFileType),      INTENT(IN )  :: y_FAST           !< FAST output file data (for linearization)
   TYPE(ED_InputType),             INTENT(IN )  :: u_ED             !< ED Inputs at t

   INTEGER                                      :: ED_Start         !< starting index of this mesh

   ED_Start = Indx_u_ED_Platform_Start(u_ED, y_FAST)
   ED_Start = ED_Start + u_ED%PlatformPtMesh%NNodes * 6            ! 3 forces + 3 moments at each node
END FUNCTION Indx_u_ED_Tower_Start
!----------------------------------------------------------------------------------------------------------------------------------
!> This routine returns the starting index for the u_ED%HubPtLoad mesh in the FAST linearization inputs.
FUNCTION Indx_u_ED_Hub_Start(u_ED, y_FAST) RESULT(ED_Start)
   TYPE(FAST_OutputFileType),      INTENT(IN )  :: y_FAST           !< FAST output file data (for linearization)
   TYPE(ED_InputType),             INTENT(IN )  :: u_ED             !< ED Inputs at t

   INTEGER                                      :: ED_Start         !< starting index of this mesh

   ED_Start = Indx_u_ED_Tower_Start(u_ED, y_FAST)
   ED_Start = ED_Start + u_ED%TowerPtLoads%NNodes * 6            ! 3 forces + 3 moments at each node
END FUNCTION Indx_u_ED_Hub_Start
!----------------------------------------------------------------------------------------------------------------------------------
!> This routine returns the starting index for the u_ED%NacelleLoads mesh in the FAST linearization inputs.
FUNCTION Indx_u_ED_Nacelle_Start(u_ED, y_FAST) RESULT(ED_Start)
   TYPE(FAST_OutputFileType),      INTENT(IN )  :: y_FAST           !< FAST output file data (for linearization)
   TYPE(ED_InputType),             INTENT(IN )  :: u_ED             !< ED Inputs at t

   INTEGER                                      :: ED_Start         !< starting index of this mesh

   ED_Start = Indx_u_ED_Hub_Start(u_ED, y_FAST)
   ED_Start = ED_Start + u_ED%HubPtLoad%NNodes * 6            ! 3 forces + 3 moments at each node
END FUNCTION Indx_u_ED_Nacelle_Start
!----------------------------------------------------------------------------------------------------------------------------------
!> This routine returns the starting index for the u_ED%BladePitchCom array in the FAST linearization inputs.
FUNCTION Indx_u_ED_BlPitchCom_Start(u_ED, y_FAST) RESULT(ED_Start)
   TYPE(FAST_OutputFileType),      INTENT(IN )  :: y_FAST           !< FAST output file data (for linearization)
   TYPE(ED_InputType),             INTENT(IN )  :: u_ED             !< ED Inputs at t

   INTEGER                                      :: ED_Start         !< starting index of this mesh

   ED_Start = Indx_u_ED_Nacelle_Start(u_ED, y_FAST)
   ED_Start = ED_Start + u_ED%NacelleLoads%NNodes * 6            ! 3 forces + 3 moments at each node
END FUNCTION Indx_u_ED_BlPitchCom_Start
!----------------------------------------------------------------------------------------------------------------------------------

!----------------------------------------------------------------------------------------------------------------------------------
!> This routine returns the starting index for the y_ED%BladeLn2Mesh(BladeNum) mesh in the FAST linearization outputs.
FUNCTION Indx_y_ED_Blade_Start(y_ED, y_FAST, BladeNum) RESULT(ED_Out_Start)
   TYPE(FAST_OutputFileType),      INTENT(IN )  :: y_FAST           !< FAST output file data (for linearization)
   TYPE(ED_OutputType),            INTENT(IN )  :: y_ED             !< ED outputs at t
   INTEGER,                        INTENT(IN )  :: BladeNum         !< blade number to find index for
   INTEGER                                      :: k                !< blade number loop

   INTEGER                                      :: ED_Out_Start     !< starting index of this blade mesh in ElastoDyn outputs

   ED_Out_Start = y_FAST%Lin%Modules(MODULE_ED)%Instance(1)%LinStartIndx(LIN_OUTPUT_COL) ! start of y_ED%BladeLn2Mesh(1)%TranslationDisp field (blade motions in y_ED)
   if (allocated(y_ED%BladeLn2Mesh)) then
      do k = 1,min(BladeNum-1,SIZE(y_ED%BladeLn2Mesh,1)) ! Loop through all blades (p_ED%NumBl)
         ED_Out_Start = ED_Out_Start + y_ED%BladeLn2Mesh(k)%NNodes*18 ! 6 fields with 3 components on each blade
      end do
   end if

END FUNCTION Indx_y_ED_Blade_Start
!----------------------------------------------------------------------------------------------------------------------------------
!> This routine returns the starting index for the y_ED%PlatformPtMesh mesh in the FAST linearization outputs.
FUNCTION Indx_y_ED_Platform_Start(y_ED, y_FAST) RESULT(ED_Out_Start)
   TYPE(FAST_OutputFileType),      INTENT(IN )  :: y_FAST           !< FAST output file data (for linearization)
   TYPE(ED_OutputType),            INTENT(IN )  :: y_ED             !< ED outputs at t

   INTEGER                                      :: ED_Out_Start     !< starting index of this mesh in ElastoDyn outputs

   ED_Out_Start = Indx_y_ED_Blade_Start(y_ED, y_FAST, MaxNBlades+1) ! skip all of the blades to get to start of platform
END FUNCTION Indx_y_ED_Platform_Start
!----------------------------------------------------------------------------------------------------------------------------------
!> This routine returns the starting index for the y_ED%TowerLn2Mesh mesh in the FAST linearization outputs.
FUNCTION Indx_y_ED_Tower_Start(y_ED, y_FAST) RESULT(ED_Out_Start)
   TYPE(FAST_OutputFileType),      INTENT(IN )  :: y_FAST           !< FAST output file data (for linearization)
   TYPE(ED_OutputType),            INTENT(IN )  :: y_ED             !< ED outputs at t

   INTEGER                                      :: ED_Out_Start     !< starting index of this mesh in ElastoDyn outputs

   ED_Out_Start = Indx_y_ED_Platform_Start(y_ED, y_FAST)
   ED_Out_Start = ED_Out_Start + y_ED%PlatformPtMesh%NNodes*18 ! 6 fields with 3 components
END FUNCTION Indx_y_ED_Tower_Start
!----------------------------------------------------------------------------------------------------------------------------------
!> This routine returns the starting index for the y_ED%HubPtMesh mesh in the FAST linearization outputs.
FUNCTION Indx_y_ED_Hub_Start(y_ED, y_FAST) RESULT(ED_Out_Start)
   TYPE(FAST_OutputFileType),      INTENT(IN )  :: y_FAST           !< FAST output file data (for linearization)
   TYPE(ED_OutputType),            INTENT(IN )  :: y_ED             !< ED outputs at t

   INTEGER                                      :: ED_Out_Start     !< starting index of this mesh in ElastoDyn outputs

   ED_Out_Start = Indx_y_ED_Tower_Start(y_ED, y_FAST)
   ED_Out_Start = ED_Out_Start + y_ED%TowerLn2Mesh%NNodes*18 ! 6 fields with 3 components
END FUNCTION Indx_y_ED_Hub_Start
!----------------------------------------------------------------------------------------------------------------------------------
!> This routine returns the starting index for the y_ED%BladeRootMotion(BladeNum) mesh in the FAST linearization outputs.
FUNCTION Indx_y_ED_BladeRoot_Start(y_ED, y_FAST, BladeNum) RESULT(ED_Out_Start)
   TYPE(FAST_OutputFileType),      INTENT(IN )  :: y_FAST           !< FAST output file data (for linearization)
   TYPE(ED_OutputType),            INTENT(IN )  :: y_ED             !< ED outputs at t
   INTEGER,                        INTENT(IN )  :: BladeNum         !< blade number to find index for
   INTEGER                                      :: k                !< blade number loop

   INTEGER                                      :: ED_Out_Start     !< starting index of this blade mesh in ElastoDyn outputs

   ED_Out_Start = Indx_y_ED_Hub_Start(y_ED, y_FAST)
   ED_Out_Start = ED_Out_Start + y_ED%HubPtMotion%NNodes*9 ! 3 fields with 3 components
   
   do k = 1,min(BladeNum-1,size(y_ED%BladeRootMotion))
      ED_Out_Start = ED_Out_Start + y_ED%BladeRootMotion(k)%NNodes*18
   end do
END FUNCTION Indx_y_ED_BladeRoot_Start
!----------------------------------------------------------------------------------------------------------------------------------
!> This routine returns the starting index for y_ED%Yaw in the FAST linearization outputs.
FUNCTION Indx_y_Yaw_Start(y_FAST, ThisModule) RESULT(ED_Out_Start)
   TYPE(FAST_OutputFileType),      INTENT(IN )  :: y_FAST           !< FAST output file data (for linearization)
   INTEGER,                        INTENT(IN )  :: ThisModule       !< which structural module this is for

   INTEGER                                      :: ED_Out_Start     !< starting index of this blade mesh in ElastoDyn outputs

   
   ED_Out_Start = y_FAST%Lin%Modules(thisModule)%Instance(1)%LinStartIndx(LIN_OUTPUT_COL) + y_FAST%Lin%Modules(thisModule)%Instance(1)%SizeLin(LIN_OUTPUT_COL) & !end of ED outputs (+1)
                - y_FAST%Lin%Modules(thisModule)%Instance(1)%NumOutputs - 3 ! start of ED where Yaw, YawRate, HSS_Spd occur (right before WriteOutputs)
                
END FUNCTION Indx_y_Yaw_Start
!----------------------------------------------------------------------------------------------------------------------------------

!----------------------------------------------------------------------------------------------------------------------------------
!> This routine returns the starting index for the u_AD%TowerMotion mesh in the FAST linearization inputs.
FUNCTION Indx_u_AD_Tower_Start(u_AD, y_FAST) RESULT(AD_Start)
   TYPE(FAST_OutputFileType),      INTENT(IN )  :: y_FAST           !< FAST output file data (for linearization)
   TYPE(AD_InputType),             INTENT(IN )  :: u_AD             !< AD Inputs at t

   INTEGER                                      :: AD_Start         !< starting index of this mesh in AeroDyn inputs

   AD_Start = y_FAST%Lin%Modules(Module_AD)%Instance(1)%LinStartIndx(LIN_INPUT_COL) 

END FUNCTION Indx_u_AD_Tower_Start
!----------------------------------------------------------------------------------------------------------------------------------
!> This routine returns the starting index for the u_AD%HubMotion mesh in the FAST linearization inputs.
FUNCTION Indx_u_AD_Hub_Start(u_AD, y_FAST) RESULT(AD_Start)
   TYPE(FAST_OutputFileType),      INTENT(IN )  :: y_FAST           !< FAST output file data (for linearization)
   TYPE(AD_InputType),             INTENT(IN )  :: u_AD             !< AD Inputs at t

   INTEGER                                      :: AD_Start         !< starting index of this mesh in AeroDyn inputs

   AD_Start = Indx_u_AD_Tower_Start(u_AD, y_FAST) + u_AD%TowerMotion%NNodes * 9  ! 3 fields (MASKID_TRANSLATIONDISP,MASKID_Orientation,MASKID_TRANSLATIONVel) with 3 components

END FUNCTION Indx_u_AD_Hub_Start
!----------------------------------------------------------------------------------------------------------------------------------
!> This routine returns the starting index for the u_AD%BladeRootMotion(k) mesh in the FAST linearization inputs.
FUNCTION Indx_u_AD_BladeRoot_Start(u_AD, y_FAST, BladeNum) RESULT(AD_Start)
   TYPE(FAST_OutputFileType),      INTENT(IN )  :: y_FAST           !< FAST output file data (for linearization)
   TYPE(AD_InputType),             INTENT(IN )  :: u_AD             !< AD Inputs at t
   INTEGER,                        INTENT(IN )  :: BladeNum         !< blade number to find index for
   INTEGER                                      :: k                !< blade number loop

   INTEGER                                      :: AD_Start         !< starting index of this mesh in AeroDyn inputs

   AD_Start = Indx_u_AD_Hub_Start(u_AD, y_FAST) + u_AD%HubMotion%NNodes * 9  ! 3 fields (MASKID_TRANSLATIONDISP,MASKID_Orientation,MASKID_RotationVel) with 3 components
   
   do k = 1,min(BladeNum-1,size(u_AD%BladeRootMotion))
      AD_Start = AD_Start + u_AD%BladeRootMotion(k)%NNodes * 3 ! 1 field (MASKID_Orientation) with 3 components
   end do
END FUNCTION Indx_u_AD_BladeRoot_Start
!----------------------------------------------------------------------------------------------------------------------------------
!> This routine returns the starting index for the u_AD%BladeMotion(k) mesh in the FAST linearization inputs.
FUNCTION Indx_u_AD_Blade_Start(u_AD, y_FAST, BladeNum) RESULT(AD_Start)
   TYPE(FAST_OutputFileType),      INTENT(IN )  :: y_FAST           !< FAST output file data (for linearization)
   TYPE(AD_InputType),             INTENT(IN )  :: u_AD             !< AD Inputs at t
   INTEGER,                        INTENT(IN )  :: BladeNum         !< blade number to find index for
   INTEGER                                      :: k                !< blade number loop

   INTEGER                                      :: AD_Start         !< starting index of this mesh in AeroDyn inputs

   AD_Start = Indx_u_AD_BladeRoot_Start(u_AD, y_FAST, MaxNBlades+1)
   
   do k = 1,min(BladeNum-1,size(u_AD%BladeMotion))
      AD_Start = AD_Start + u_AD%BladeMotion(k)%NNodes * 15 ! 5 fields (TranslationDisp, MASKID_Orientation, TranslationVel, RotationVel, TranslationAcc) with 3 components
   end do
END FUNCTION Indx_u_AD_Blade_Start
!----------------------------------------------------------------------------------------------------------------------------------
!> This routine returns the starting index for the u_AD%InflowOnBlade array in the FAST linearization inputs.
FUNCTION Indx_u_AD_BladeInflow_Start(u_AD, y_FAST) RESULT(AD_Start)
   TYPE(FAST_OutputFileType),      INTENT(IN )  :: y_FAST           !< FAST output file data (for linearization)
   TYPE(AD_InputType),             INTENT(IN )  :: u_AD             !< AD Inputs at t

   INTEGER                                      :: AD_Start         !< starting index of this array in AeroDyn inputs

   AD_Start = Indx_u_AD_Blade_Start(u_AD, y_FAST, MaxNBlades+1)

END FUNCTION Indx_u_AD_BladeInflow_Start
!----------------------------------------------------------------------------------------------------------------------------------
!----------------------------------------------------------------------------------------------------------------------------------
!> This routine returns the starting index for the u_HD%Morison%DistribMesh mesh in the FAST linearization inputs.
FUNCTION Indx_u_HD_Distrib_Start(u_HD, y_FAST) RESULT(HD_Start)
   TYPE(FAST_OutputFileType),      INTENT(IN )  :: y_FAST           !< FAST output file data (for linearization)
   TYPE(HydroDyn_InputType),       INTENT(IN )  :: u_HD             !< HD Inputs at t

   INTEGER                                      :: HD_Start         !< starting index of this mesh in HydroDyn inputs

   HD_Start = y_FAST%Lin%Modules(Module_HD)%Instance(1)%LinStartIndx(LIN_INPUT_COL) 

END FUNCTION Indx_u_HD_Distrib_Start
!----------------------------------------------------------------------------------------------------------------------------------
!> This routine returns the starting index for the u_HD%Morison%LumpedMesh mesh in the FAST linearization inputs.
FUNCTION Indx_u_HD_Lumped_Start(u_HD, y_FAST) RESULT(HD_Start)
   TYPE(FAST_OutputFileType),      INTENT(IN )  :: y_FAST           !< FAST output file data (for linearization)
   TYPE(HydroDyn_InputType),       INTENT(IN )  :: u_HD             !< HD Inputs at t

   INTEGER                                      :: HD_Start         !< starting index of this mesh in HydroDyn inputs

   HD_Start = Indx_u_HD_Distrib_Start(u_HD, y_FAST) 
   if (u_HD%Morison%DistribMesh%committed) HD_Start =  HD_Start + u_HD%Morison%DistribMesh%NNodes * 18  ! 6 fields (MASKID_TRANSLATIONDISP,MASKID_Orientation,MASKID_TRANSLATIONVel,MASKID_ROTATIONVel,MASKID_TRANSLATIONAcc,MASKID_ROTATIONAcc) with 3 components

END FUNCTION Indx_u_HD_Lumped_Start
!----------------------------------------------------------------------------------------------------------------------------------
!> This routine returns the starting index for the u_HD%Mesh mesh in the FAST linearization inputs.
FUNCTION Indx_u_HD_PlatformRef_Start(u_HD, y_FAST) RESULT(HD_Start)
   TYPE(FAST_OutputFileType),      INTENT(IN )  :: y_FAST           !< FAST output file data (for linearization)
   TYPE(HydroDyn_InputType),       INTENT(IN )  :: u_HD             !< HD Inputs at t

   INTEGER                                      :: HD_Start         !< starting index of this mesh in HydroDyn inputs

   HD_Start = Indx_u_HD_Lumped_Start(u_HD, y_FAST) 
   if (u_HD%Morison%LumpedMesh%committed)  HD_Start =  HD_Start + u_HD%Morison%LumpedMesh%NNodes * 18  ! 6 fields (MASKID_TRANSLATIONDISP,MASKID_Orientation,MASKID_TRANSLATIONVel,MASKID_ROTATIONVel,MASKID_TRANSLATIONAcc,MASKID_ROTATIONAcc) with 3 components

   END FUNCTION Indx_u_HD_PlatformRef_Start
!----------------------------------------------------------------------------------------------------------------------------------
!> This routine returns the starting index for the y_HD%Morison%DistribMesh mesh in the FAST linearization outputs.
FUNCTION Indx_y_HD_Distrib_Start(y_HD, y_FAST) RESULT(HD_Start)
   TYPE(FAST_OutputFileType),      INTENT(IN )  :: y_FAST           !< FAST output file data (for linearization)
   TYPE(HydroDyn_OutputType),      INTENT(IN )  :: y_HD             !< HD Outputs at t

   INTEGER                                      :: HD_Start         !< starting index of this mesh in HydroDyn Outputs

   HD_Start = y_FAST%Lin%Modules(Module_HD)%Instance(1)%LinStartIndx(LIN_OUTPUT_COL) 

END FUNCTION Indx_y_HD_Distrib_Start
!----------------------------------------------------------------------------------------------------------------------------------
!> This routine returns the starting index for the y_HD%Morison%LumpedMesh mesh in the FAST linearization outputs.
FUNCTION Indx_y_HD_Lumped_Start(y_HD, y_FAST) RESULT(HD_Start)
   TYPE(FAST_OutputFileType),      INTENT(IN )  :: y_FAST           !< FAST output file data (for linearization)
   TYPE(HydroDyn_OutputType),      INTENT(IN )  :: y_HD             !< HD Outputs at t

   INTEGER                                      :: HD_Start         !< starting index of this mesh in HydroDyn Outputs

   HD_Start = Indx_y_HD_Distrib_Start(y_HD, y_FAST) 
   if (y_HD%Morison%DistribMesh%committed)  HD_Start =  HD_Start + y_HD%Morison%DistribMesh%NNodes * 6  ! 2 fields (MASKID_FORCE,MASKID_MOMENT) with 3 components

END FUNCTION Indx_y_HD_Lumped_Start
!----------------------------------------------------------------------------------------------------------------------------------
!> This routine returns the starting index for the y_HD%Mesh mesh in the FAST linearization outputs.
FUNCTION Indx_y_HD_PlatformRef_Start(y_HD, y_FAST) RESULT(HD_Start)
   TYPE(FAST_OutputFileType),      INTENT(IN )  :: y_FAST           !< FAST output file data (for linearization)
   TYPE(HydroDyn_OutputType),      INTENT(IN )  :: y_HD             !< HD Outputs at t

   INTEGER                                      :: HD_Start
   
      !< starting index of this mesh in HydroDyn Outputs

   HD_Start = Indx_y_HD_Lumped_Start(y_HD, y_FAST) 
   if (y_HD%Morison%LumpedMesh%committed)  HD_Start =  HD_Start + y_HD%Morison%LumpedMesh%NNodes * 6  ! 2 fields (MASKID_FORCE,MASKID_MOMENT) with 3 components

   END FUNCTION Indx_y_HD_PlatformRef_Start
!----------------------------------------------------------------------------------------------------------------------------------
!> This routine returns the starting index for the y_HD%AllHdroOrigin mesh in the FAST linearization outputs.
FUNCTION Indx_y_HD_AllHdro_Start(y_HD, y_FAST) RESULT(HD_Start)
   TYPE(FAST_OutputFileType),      INTENT(IN )  :: y_FAST           !< FAST output file data (for linearization)
   TYPE(HydroDyn_OutputType),      INTENT(IN )  :: y_HD             !< HD Outputs at t

   INTEGER                                      :: HD_Start
   
      !< starting index of this mesh in HydroDyn Outputs

   HD_Start = Indx_y_HD_PlatformRef_Start(y_HD, y_FAST) 
   if (y_HD%Mesh%committed)  HD_Start =  HD_Start + y_HD%Mesh%NNodes * 6  ! 2 fields (MASKID_FORCE,MASKID_MOMENT) with 3 components

END FUNCTION Indx_y_HD_AllHdro_Start


!----------------------------------------------------------------------------------------------------------------------------------
!> This subroutine allocates the arrays that store the operating point at each linearization time for later producing VTK
!! files of the mode shapes.
SUBROUTINE AllocateOP(p_FAST, y_FAST, ErrStat, ErrMsg )

   TYPE(FAST_ParameterType), INTENT(IN   ) :: p_FAST              !< Parameters for the glue code
   TYPE(FAST_OutputFileType),INTENT(INOUT) :: y_FAST              !< Output variables for the glue code
     
   INTEGER(IntKi),           INTENT(  OUT) :: ErrStat             !< Error status of the operation
   CHARACTER(*),             INTENT(  OUT) :: ErrMsg              !< Error message if ErrStat /= ErrID_None

   ! local variables
   INTEGER(IntKi)                          :: ErrStat2
   CHARACTER(*), PARAMETER                 :: RoutineName = 'AllocateOP'


   ErrStat = ErrID_None
   ErrMsg  = ""
   
   !----------------------------------------------------------------------------------------
   !! copy the operating point of the states and inputs at LinTimes(i)
   !----------------------------------------------------------------------------------------
   

      ALLOCATE(       y_FAST%op%x_ED(p_FAST%NLinTimes), STAT=ErrStat2 )
         if (ErrStat2 /= 0) call SetErrStat( ErrID_Fatal, 'Error allocating arrays for VTK operating points.', ErrStat, ErrMsg, RoutineName)
      ALLOCATE(      y_FAST%op%xd_ED(p_FAST%NLinTimes), STAT=ErrStat2 )
         if (ErrStat2 /= 0) call SetErrStat( ErrID_Fatal, 'Error allocating arrays for VTK operating points.', ErrStat, ErrMsg, RoutineName)
      ALLOCATE(       y_FAST%op%z_ED(p_FAST%NLinTimes), STAT=ErrStat2 )
         if (ErrStat2 /= 0) call SetErrStat( ErrID_Fatal, 'Error allocating arrays for VTK operating points.', ErrStat, ErrMsg, RoutineName)
      ALLOCATE( y_FAST%op%OtherSt_ED(p_FAST%NLinTimes), STAT=ErrStat2 )
         if (ErrStat2 /= 0) call SetErrStat( ErrID_Fatal, 'Error allocating arrays for VTK operating points.', ErrStat, ErrMsg, RoutineName)
      ALLOCATE(       y_FAST%op%u_ED(p_FAST%NLinTimes), STAT=ErrStat2 )
         if (ErrStat2 /= 0) call SetErrStat( ErrID_Fatal, 'Error allocating arrays for VTK operating points.', ErrStat, ErrMsg, RoutineName)
      
      IF ( p_FAST%CompElast == Module_BD ) THEN
         ALLOCATE(       y_FAST%op%x_BD(p_FAST%nBeams, p_FAST%NLinTimes), STAT=ErrStat2 )
            if (ErrStat2 /= 0) call SetErrStat( ErrID_Fatal, 'Error allocating arrays for VTK operating points.', ErrStat, ErrMsg, RoutineName)
         ALLOCATE(      y_FAST%op%xd_BD(p_FAST%nBeams, p_FAST%NLinTimes), STAT=ErrStat2 )
            if (ErrStat2 /= 0) call SetErrStat( ErrID_Fatal, 'Error allocating arrays for VTK operating points.', ErrStat, ErrMsg, RoutineName)
         ALLOCATE(       y_FAST%op%z_BD(p_FAST%nBeams, p_FAST%NLinTimes), STAT=ErrStat2 )
            if (ErrStat2 /= 0) call SetErrStat( ErrID_Fatal, 'Error allocating arrays for VTK operating points.', ErrStat, ErrMsg, RoutineName)
         ALLOCATE( y_FAST%op%OtherSt_BD(p_FAST%nBeams, p_FAST%NLinTimes), STAT=ErrStat2 )
            if (ErrStat2 /= 0) call SetErrStat( ErrID_Fatal, 'Error allocating arrays for VTK operating points.', ErrStat, ErrMsg, RoutineName)
         ALLOCATE(       y_FAST%op%u_BD(p_FAST%nBeams, p_FAST%NLinTimes), STAT=ErrStat2 )
            if (ErrStat2 /= 0) call SetErrStat( ErrID_Fatal, 'Error allocating arrays for VTK operating points.', ErrStat, ErrMsg, RoutineName)
      END IF

   
      
   !IF ( p_FAST%CompAero == Module_AD14 ) THEN
   !ELSE
   IF ( p_FAST%CompAero == Module_AD ) THEN
      ALLOCATE(       y_FAST%op%x_AD(p_FAST%NLinTimes), STAT=ErrStat2 )
         if (ErrStat2 /= 0) call SetErrStat( ErrID_Fatal, 'Error allocating arrays for VTK operating points.', ErrStat, ErrMsg, RoutineName)
      ALLOCATE(      y_FAST%op%xd_AD(p_FAST%NLinTimes), STAT=ErrStat2 )
         if (ErrStat2 /= 0) call SetErrStat( ErrID_Fatal, 'Error allocating arrays for VTK operating points.', ErrStat, ErrMsg, RoutineName)
      ALLOCATE(       y_FAST%op%z_AD(p_FAST%NLinTimes), STAT=ErrStat2 )
         if (ErrStat2 /= 0) call SetErrStat( ErrID_Fatal, 'Error allocating arrays for VTK operating points.', ErrStat, ErrMsg, RoutineName)
      ALLOCATE( y_FAST%op%OtherSt_AD(p_FAST%NLinTimes), STAT=ErrStat2 )
         if (ErrStat2 /= 0) call SetErrStat( ErrID_Fatal, 'Error allocating arrays for VTK operating points.', ErrStat, ErrMsg, RoutineName)
      ALLOCATE(       y_FAST%op%u_AD(p_FAST%NLinTimes), STAT=ErrStat2 )
         if (ErrStat2 /= 0) call SetErrStat( ErrID_Fatal, 'Error allocating arrays for VTK operating points.', ErrStat, ErrMsg, RoutineName)
   END IF
         
   IF ( p_FAST%CompInflow == Module_IfW ) THEN
      ALLOCATE(       y_FAST%op%x_IfW(p_FAST%NLinTimes), STAT=ErrStat2 )
         if (ErrStat2 /= 0) call SetErrStat( ErrID_Fatal, 'Error allocating arrays for VTK operating points.', ErrStat, ErrMsg, RoutineName)
      ALLOCATE(      y_FAST%op%xd_IfW(p_FAST%NLinTimes), STAT=ErrStat2 )
         if (ErrStat2 /= 0) call SetErrStat( ErrID_Fatal, 'Error allocating arrays for VTK operating points.', ErrStat, ErrMsg, RoutineName)
      ALLOCATE(       y_FAST%op%z_IfW(p_FAST%NLinTimes), STAT=ErrStat2 )
         if (ErrStat2 /= 0) call SetErrStat( ErrID_Fatal, 'Error allocating arrays for VTK operating points.', ErrStat, ErrMsg, RoutineName)
      ALLOCATE( y_FAST%op%OtherSt_IfW(p_FAST%NLinTimes), STAT=ErrStat2 )
         if (ErrStat2 /= 0) call SetErrStat( ErrID_Fatal, 'Error allocating arrays for VTK operating points.', ErrStat, ErrMsg, RoutineName)
      ALLOCATE(       y_FAST%op%u_IfW(p_FAST%NLinTimes), STAT=ErrStat2 )
         if (ErrStat2 /= 0) call SetErrStat( ErrID_Fatal, 'Error allocating arrays for VTK operating points.', ErrStat, ErrMsg, RoutineName)
   END IF
            
      
   IF ( p_FAST%CompServo == Module_SrvD ) THEN
      ALLOCATE(       y_FAST%op%x_SrvD(p_FAST%NLinTimes), STAT=ErrStat2 )
         if (ErrStat2 /= 0) call SetErrStat( ErrID_Fatal, 'Error allocating arrays for VTK operating points.', ErrStat, ErrMsg, RoutineName)
      ALLOCATE(      y_FAST%op%xd_SrvD(p_FAST%NLinTimes), STAT=ErrStat2 )
         if (ErrStat2 /= 0) call SetErrStat( ErrID_Fatal, 'Error allocating arrays for VTK operating points.', ErrStat, ErrMsg, RoutineName)
      ALLOCATE(       y_FAST%op%z_SrvD(p_FAST%NLinTimes), STAT=ErrStat2 )
         if (ErrStat2 /= 0) call SetErrStat( ErrID_Fatal, 'Error allocating arrays for VTK operating points.', ErrStat, ErrMsg, RoutineName)
      ALLOCATE( y_FAST%op%OtherSt_SrvD(p_FAST%NLinTimes), STAT=ErrStat2 )
         if (ErrStat2 /= 0) call SetErrStat( ErrID_Fatal, 'Error allocating arrays for VTK operating points.', ErrStat, ErrMsg, RoutineName)
      ALLOCATE(       y_FAST%op%u_SrvD(p_FAST%NLinTimes), STAT=ErrStat2 )
         if (ErrStat2 /= 0) call SetErrStat( ErrID_Fatal, 'Error allocating arrays for VTK operating points.', ErrStat, ErrMsg, RoutineName)
   END IF
      
      
   IF ( p_FAST%CompHydro == Module_HD ) THEN
      ALLOCATE(       y_FAST%op%x_HD(p_FAST%NLinTimes), STAT=ErrStat2 )
         if (ErrStat2 /= 0) call SetErrStat( ErrID_Fatal, 'Error allocating arrays for VTK operating points.', ErrStat, ErrMsg, RoutineName)
      ALLOCATE(      y_FAST%op%xd_HD(p_FAST%NLinTimes), STAT=ErrStat2 )
         if (ErrStat2 /= 0) call SetErrStat( ErrID_Fatal, 'Error allocating arrays for VTK operating points.', ErrStat, ErrMsg, RoutineName)
      ALLOCATE(       y_FAST%op%z_HD(p_FAST%NLinTimes), STAT=ErrStat2 )
         if (ErrStat2 /= 0) call SetErrStat( ErrID_Fatal, 'Error allocating arrays for VTK operating points.', ErrStat, ErrMsg, RoutineName)
      ALLOCATE( y_FAST%op%OtherSt_HD(p_FAST%NLinTimes), STAT=ErrStat2 )
         if (ErrStat2 /= 0) call SetErrStat( ErrID_Fatal, 'Error allocating arrays for VTK operating points.', ErrStat, ErrMsg, RoutineName)
      ALLOCATE(       y_FAST%op%u_HD(p_FAST%NLinTimes), STAT=ErrStat2 )
         if (ErrStat2 /= 0) call SetErrStat( ErrID_Fatal, 'Error allocating arrays for VTK operating points.', ErrStat, ErrMsg, RoutineName)
   END IF
            
            
   ! SubDyn: copy final predictions to actual states
   IF ( p_FAST%CompSub == Module_SD ) THEN
      ALLOCATE(       y_FAST%op%x_SD(p_FAST%NLinTimes), STAT=ErrStat2 )
         if (ErrStat2 /= 0) call SetErrStat( ErrID_Fatal, 'Error allocating arrays for VTK operating points.', ErrStat, ErrMsg, RoutineName)
      ALLOCATE(      y_FAST%op%xd_SD(p_FAST%NLinTimes), STAT=ErrStat2 )
         if (ErrStat2 /= 0) call SetErrStat( ErrID_Fatal, 'Error allocating arrays for VTK operating points.', ErrStat, ErrMsg, RoutineName)
      ALLOCATE(       y_FAST%op%z_SD(p_FAST%NLinTimes), STAT=ErrStat2 )
         if (ErrStat2 /= 0) call SetErrStat( ErrID_Fatal, 'Error allocating arrays for VTK operating points.', ErrStat, ErrMsg, RoutineName)
      ALLOCATE( y_FAST%op%OtherSt_SD(p_FAST%NLinTimes), STAT=ErrStat2 )
         if (ErrStat2 /= 0) call SetErrStat( ErrID_Fatal, 'Error allocating arrays for VTK operating points.', ErrStat, ErrMsg, RoutineName)
      ALLOCATE(       y_FAST%op%u_SD(p_FAST%NLinTimes), STAT=ErrStat2 )
         if (ErrStat2 /= 0) call SetErrStat( ErrID_Fatal, 'Error allocating arrays for VTK operating points.', ErrStat, ErrMsg, RoutineName)
   ELSE IF ( p_FAST%CompSub == Module_ExtPtfm ) THEN
      ALLOCATE(       y_FAST%op%x_ExtPtfm(p_FAST%NLinTimes), STAT=ErrStat2 )
         if (ErrStat2 /= 0) call SetErrStat( ErrID_Fatal, 'Error allocating arrays for VTK operating points.', ErrStat, ErrMsg, RoutineName)
      ALLOCATE(      y_FAST%op%xd_ExtPtfm(p_FAST%NLinTimes), STAT=ErrStat2 )
         if (ErrStat2 /= 0) call SetErrStat( ErrID_Fatal, 'Error allocating arrays for VTK operating points.', ErrStat, ErrMsg, RoutineName)
      ALLOCATE(       y_FAST%op%z_ExtPtfm(p_FAST%NLinTimes), STAT=ErrStat2 )
         if (ErrStat2 /= 0) call SetErrStat( ErrID_Fatal, 'Error allocating arrays for VTK operating points.', ErrStat, ErrMsg, RoutineName)
      ALLOCATE( y_FAST%op%OtherSt_ExtPtfm(p_FAST%NLinTimes), STAT=ErrStat2 )
         if (ErrStat2 /= 0) call SetErrStat( ErrID_Fatal, 'Error allocating arrays for VTK operating points.', ErrStat, ErrMsg, RoutineName)
      ALLOCATE(       y_FAST%op%u_ExtPtfm(p_FAST%NLinTimes), STAT=ErrStat2 )
         if (ErrStat2 /= 0) call SetErrStat( ErrID_Fatal, 'Error allocating arrays for VTK operating points.', ErrStat, ErrMsg, RoutineName)
   END IF
         
      
   ! MAP/MoorDyn/FEAM: copy states and inputs to OP array
   IF (p_FAST%CompMooring == Module_MAP) THEN
      ALLOCATE(       y_FAST%op%x_MAP(p_FAST%NLinTimes), STAT=ErrStat2 )
         if (ErrStat2 /= 0) call SetErrStat( ErrID_Fatal, 'Error allocating arrays for VTK operating points.', ErrStat, ErrMsg, RoutineName)
      ALLOCATE(      y_FAST%op%xd_MAP(p_FAST%NLinTimes), STAT=ErrStat2 )
         if (ErrStat2 /= 0) call SetErrStat( ErrID_Fatal, 'Error allocating arrays for VTK operating points.', ErrStat, ErrMsg, RoutineName)
      ALLOCATE(       y_FAST%op%z_MAP(p_FAST%NLinTimes), STAT=ErrStat2 )
         if (ErrStat2 /= 0) call SetErrStat( ErrID_Fatal, 'Error allocating arrays for VTK operating points.', ErrStat, ErrMsg, RoutineName)
      !ALLOCATE( y_FAST%op%OtherSt_MAP(p_FAST%NLinTimes), STAT=ErrStat2 )
      !   if (ErrStat2 /= 0) call SetErrStat( ErrID_Fatal, 'Error allocating arrays for VTK operating points.', ErrStat, ErrMsg, RoutineName)
      ALLOCATE(       y_FAST%op%u_MAP(p_FAST%NLinTimes), STAT=ErrStat2 )
         if (ErrStat2 /= 0) call SetErrStat( ErrID_Fatal, 'Error allocating arrays for VTK operating points.', ErrStat, ErrMsg, RoutineName)
   ELSEIF (p_FAST%CompMooring == Module_MD) THEN
      ALLOCATE(       y_FAST%op%x_MD(p_FAST%NLinTimes), STAT=ErrStat2 )
         if (ErrStat2 /= 0) call SetErrStat( ErrID_Fatal, 'Error allocating arrays for VTK operating points.', ErrStat, ErrMsg, RoutineName)
      ALLOCATE(      y_FAST%op%xd_MD(p_FAST%NLinTimes), STAT=ErrStat2 )
         if (ErrStat2 /= 0) call SetErrStat( ErrID_Fatal, 'Error allocating arrays for VTK operating points.', ErrStat, ErrMsg, RoutineName)
      ALLOCATE(       y_FAST%op%z_MD(p_FAST%NLinTimes), STAT=ErrStat2 )
         if (ErrStat2 /= 0) call SetErrStat( ErrID_Fatal, 'Error allocating arrays for VTK operating points.', ErrStat, ErrMsg, RoutineName)
      ALLOCATE( y_FAST%op%OtherSt_MD(p_FAST%NLinTimes), STAT=ErrStat2 )
         if (ErrStat2 /= 0) call SetErrStat( ErrID_Fatal, 'Error allocating arrays for VTK operating points.', ErrStat, ErrMsg, RoutineName)
      ALLOCATE(       y_FAST%op%u_MD(p_FAST%NLinTimes), STAT=ErrStat2 )
         if (ErrStat2 /= 0) call SetErrStat( ErrID_Fatal, 'Error allocating arrays for VTK operating points.', ErrStat, ErrMsg, RoutineName)
   ELSEIF (p_FAST%CompMooring == Module_FEAM) THEN
      ALLOCATE(       y_FAST%op%x_FEAM(p_FAST%NLinTimes), STAT=ErrStat2 )
         if (ErrStat2 /= 0) call SetErrStat( ErrID_Fatal, 'Error allocating arrays for VTK operating points.', ErrStat, ErrMsg, RoutineName)
      ALLOCATE(      y_FAST%op%xd_FEAM(p_FAST%NLinTimes), STAT=ErrStat2 )
         if (ErrStat2 /= 0) call SetErrStat( ErrID_Fatal, 'Error allocating arrays for VTK operating points.', ErrStat, ErrMsg, RoutineName)
      ALLOCATE(       y_FAST%op%z_FEAM(p_FAST%NLinTimes), STAT=ErrStat2 )
         if (ErrStat2 /= 0) call SetErrStat( ErrID_Fatal, 'Error allocating arrays for VTK operating points.', ErrStat, ErrMsg, RoutineName)
      ALLOCATE( y_FAST%op%OtherSt_FEAM(p_FAST%NLinTimes), STAT=ErrStat2 )
         if (ErrStat2 /= 0) call SetErrStat( ErrID_Fatal, 'Error allocating arrays for VTK operating points.', ErrStat, ErrMsg, RoutineName)
      ALLOCATE(       y_FAST%op%u_FEAM(p_FAST%NLinTimes), STAT=ErrStat2 )
         if (ErrStat2 /= 0) call SetErrStat( ErrID_Fatal, 'Error allocating arrays for VTK operating points.', ErrStat, ErrMsg, RoutineName)
   !ELSEIF (p_FAST%CompMooring == Module_Orca) THEN
   END IF
             
         ! IceFloe/IceDyn: copy states and inputs to OP array
   IF ( p_FAST%CompIce == Module_IceF ) THEN
      ALLOCATE(       y_FAST%op%x_IceF(p_FAST%NLinTimes), STAT=ErrStat2 )
         if (ErrStat2 /= 0) call SetErrStat( ErrID_Fatal, 'Error allocating arrays for VTK operating points.', ErrStat, ErrMsg, RoutineName)
      ALLOCATE(      y_FAST%op%xd_IceF(p_FAST%NLinTimes), STAT=ErrStat2 )
         if (ErrStat2 /= 0) call SetErrStat( ErrID_Fatal, 'Error allocating arrays for VTK operating points.', ErrStat, ErrMsg, RoutineName)
      ALLOCATE(       y_FAST%op%z_IceF(p_FAST%NLinTimes), STAT=ErrStat2 )
         if (ErrStat2 /= 0) call SetErrStat( ErrID_Fatal, 'Error allocating arrays for VTK operating points.', ErrStat, ErrMsg, RoutineName)
      ALLOCATE( y_FAST%op%OtherSt_IceF(p_FAST%NLinTimes), STAT=ErrStat2 )
         if (ErrStat2 /= 0) call SetErrStat( ErrID_Fatal, 'Error allocating arrays for VTK operating points.', ErrStat, ErrMsg, RoutineName)
      ALLOCATE(       y_FAST%op%u_IceF(p_FAST%NLinTimes), STAT=ErrStat2 )
         if (ErrStat2 /= 0) call SetErrStat( ErrID_Fatal, 'Error allocating arrays for VTK operating points.', ErrStat, ErrMsg, RoutineName)
   ELSEIF ( p_FAST%CompIce == Module_IceD ) THEN
      ALLOCATE(       y_FAST%op%x_IceD(p_FAST%numIceLegs, p_FAST%NLinTimes), STAT=ErrStat2 )
         if (ErrStat2 /= 0) call SetErrStat( ErrID_Fatal, 'Error allocating arrays for VTK operating points.', ErrStat, ErrMsg, RoutineName)
      ALLOCATE(      y_FAST%op%xd_IceD(p_FAST%numIceLegs, p_FAST%NLinTimes), STAT=ErrStat2 )
         if (ErrStat2 /= 0) call SetErrStat( ErrID_Fatal, 'Error allocating arrays for VTK operating points.', ErrStat, ErrMsg, RoutineName)
      ALLOCATE(       y_FAST%op%z_IceD(p_FAST%numIceLegs, p_FAST%NLinTimes), STAT=ErrStat2 )
         if (ErrStat2 /= 0) call SetErrStat( ErrID_Fatal, 'Error allocating arrays for VTK operating points.', ErrStat, ErrMsg, RoutineName)
      ALLOCATE( y_FAST%op%OtherSt_IceD(p_FAST%numIceLegs, p_FAST%NLinTimes), STAT=ErrStat2 )
         if (ErrStat2 /= 0) call SetErrStat( ErrID_Fatal, 'Error allocating arrays for VTK operating points.', ErrStat, ErrMsg, RoutineName)
      ALLOCATE(       y_FAST%op%u_IceD(p_FAST%numIceLegs, p_FAST%NLinTimes), STAT=ErrStat2 )
         if (ErrStat2 /= 0) call SetErrStat( ErrID_Fatal, 'Error allocating arrays for VTK operating points.', ErrStat, ErrMsg, RoutineName)
   END IF
   
END SUBROUTINE AllocateOP
!----------------------------------------------------------------------------------------------------------------------------------
!> This subroutine is the inverse of SetOperatingPoint(). It saves the current operating points so they can be retrieved 
!> when visualizing mode shapes.
SUBROUTINE SaveOP(i, p_FAST, y_FAST, ED, BD, SrvD, AD, IfW, OpFM, HD, SD, ExtPtfm, MAPp, FEAM, MD, Orca, &
                         IceF, IceD, ErrStat, ErrMsg, CtrlCode )

   INTEGER(IntKi)          , INTENT(IN   ) :: i                   !< current index into LinTimes
   TYPE(FAST_ParameterType), INTENT(IN   ) :: p_FAST              !< Parameters for the glue code
   TYPE(FAST_OutputFileType),INTENT(INOUT) :: y_FAST              !< Output variables for the glue code
     
   TYPE(ElastoDyn_Data),     INTENT(INOUT) :: ED                  !< ElastoDyn data
   TYPE(BeamDyn_Data),       INTENT(INOUT) :: BD                  !< BeamDyn data
   TYPE(ServoDyn_Data),      INTENT(INOUT) :: SrvD                !< ServoDyn data
   TYPE(AeroDyn_Data),       INTENT(INOUT) :: AD                  !< AeroDyn data
   TYPE(InflowWind_Data),    INTENT(INOUT) :: IfW                 !< InflowWind data
   TYPE(OpenFOAM_Data),      INTENT(INOUT) :: OpFM                !< OpenFOAM data
   TYPE(HydroDyn_Data),      INTENT(INOUT) :: HD                  !< HydroDyn data
   TYPE(SubDyn_Data),        INTENT(INOUT) :: SD                  !< SubDyn data
   TYPE(ExtPtfm_Data),       INTENT(INOUT) :: ExtPtfm             !< ExtPtfm_MCKF data
   TYPE(MAP_Data),           INTENT(INOUT) :: MAPp                !< MAP data
   TYPE(FEAMooring_Data),    INTENT(INOUT) :: FEAM                !< FEAMooring data
   TYPE(MoorDyn_Data),       INTENT(INOUT) :: MD                  !< Data for the MoorDyn module
   TYPE(OrcaFlex_Data),      INTENT(INOUT) :: Orca                !< OrcaFlex interface data
   TYPE(IceFloe_Data),       INTENT(INOUT) :: IceF                !< IceFloe data
   TYPE(IceDyn_Data),        INTENT(INOUT) :: IceD                !< All the IceDyn data used in time-step loop

   INTEGER(IntKi),           INTENT(  OUT) :: ErrStat             !< Error status of the operation
   CHARACTER(*),             INTENT(  OUT) :: ErrMsg              !< Error message if ErrStat /= ErrID_None
   INTEGER(IntKi),           INTENT(IN   ) :: CtrlCode            !< mesh copy control code (new, vs update)

   ! local variables
   INTEGER(IntKi)                          :: k                   ! generic loop counters
   
   INTEGER(IntKi)                          :: ErrStat2
   CHARACTER(ErrMsgLen)                    :: ErrMsg2
   CHARACTER(*), PARAMETER                 :: RoutineName = 'SaveOP'


   ErrStat = ErrID_None
   ErrMsg  = ""
   
   
   !----------------------------------------------------------------------------------------
   !! copy the operating point of the states and inputs at LinTimes(i)
   !----------------------------------------------------------------------------------------
      
         ! ElastoDyn: copy states and inputs to OP array
      CALL ED_CopyContState   (ED%x( STATE_CURR), y_FAST%op%x_ED( i), CtrlCode, Errstat2, ErrMsg2)
         CALL SetErrStat(ErrStat2, ErrMsg2, ErrStat, ErrMsg, RoutineName )
      CALL ED_CopyDiscState   (ED%xd(STATE_CURR), y_FAST%op%xd_ED( i), CtrlCode, Errstat2, ErrMsg2)
         CALL SetErrStat(ErrStat2, ErrMsg2, ErrStat, ErrMsg, RoutineName )
      CALL ED_CopyConstrState (ED%z( STATE_CURR), y_FAST%op%z_ED( i), CtrlCode, Errstat2, ErrMsg2)
         CALL SetErrStat(ErrStat2, ErrMsg2, ErrStat, ErrMsg, RoutineName )
      CALL ED_CopyOtherState (ED%OtherSt( STATE_CURR), y_FAST%op%OtherSt_ED( i), CtrlCode, Errstat2, ErrMsg2)
         CALL SetErrStat(ErrStat2, ErrMsg2, ErrStat, ErrMsg, RoutineName )
      
      CALL ED_CopyInput (ED%Input(1), y_FAST%op%u_ED( i), CtrlCode, Errstat2, ErrMsg2)
         CALL SetErrStat(ErrStat2, ErrMsg2, ErrStat, ErrMsg, RoutineName )
      
         ! BeamDyn: copy states and inputs to OP array
      IF ( p_FAST%CompElast == Module_BD ) THEN
         DO k=1,p_FAST%nBeams
            CALL BD_CopyContState   (BD%x( k,STATE_CURR), y_FAST%op%x_BD(k, i), CtrlCode, Errstat2, ErrMsg2)
               CALL SetErrStat(ErrStat2, ErrMsg2, ErrStat, ErrMsg, RoutineName )
            CALL BD_CopyDiscState   (BD%xd(k,STATE_CURR), y_FAST%op%xd_BD(k, i), CtrlCode, Errstat2, ErrMsg2)
               CALL SetErrStat(ErrStat2, ErrMsg2, ErrStat, ErrMsg, RoutineName )
            CALL BD_CopyConstrState (BD%z( k,STATE_CURR), y_FAST%op%z_BD(k, i), CtrlCode, Errstat2, ErrMsg2)
               CALL SetErrStat(ErrStat2, ErrMsg2, ErrStat, ErrMsg, RoutineName )
            CALL BD_CopyOtherState (BD%OtherSt( k,STATE_CURR), y_FAST%op%OtherSt_BD(k, i), CtrlCode, Errstat2, ErrMsg2)
               CALL SetErrStat(ErrStat2, ErrMsg2, ErrStat, ErrMsg, RoutineName )
                     
            CALL BD_CopyInput (BD%Input(1,k), y_FAST%op%u_BD(k, i), CtrlCode, Errstat2, ErrMsg2)
               CALL SetErrStat(ErrStat2, ErrMsg2, ErrStat, ErrMsg, RoutineName )
                     
         END DO
      END IF

   
      
      ! AeroDyn: copy states and inputs to OP array
   !IF ( p_FAST%CompAero == Module_AD14 ) THEN
   !ELSE
   IF ( p_FAST%CompAero == Module_AD ) THEN
      CALL AD_CopyContState   (AD%x( STATE_CURR), y_FAST%op%x_AD( i), CtrlCode, Errstat2, ErrMsg2)
         CALL SetErrStat(ErrStat2, ErrMsg2, ErrStat, ErrMsg, RoutineName )
      CALL AD_CopyDiscState   (AD%xd(STATE_CURR), y_FAST%op%xd_AD( i), CtrlCode, Errstat2, ErrMsg2)
         CALL SetErrStat(ErrStat2, ErrMsg2, ErrStat, ErrMsg, RoutineName )
      CALL AD_CopyConstrState (AD%z( STATE_CURR), y_FAST%op%z_AD( i), CtrlCode, Errstat2, ErrMsg2)
         CALL SetErrStat(ErrStat2, ErrMsg2, ErrStat, ErrMsg, RoutineName )
      CALL AD_CopyOtherState (AD%OtherSt(STATE_CURR), y_FAST%op%OtherSt_AD( i), CtrlCode, Errstat2, ErrMsg2)
         CALL SetErrStat(ErrStat2, ErrMsg2, ErrStat, ErrMsg, RoutineName )

      CALL AD_CopyInput (AD%Input(1), y_FAST%op%u_AD(i), CtrlCode, Errstat2, ErrMsg2)
         CALL SetErrStat(ErrStat2, ErrMsg2, ErrStat, ErrMsg, RoutineName )
   END IF
         
   ! InflowWind: copy states and inputs to OP array
   IF ( p_FAST%CompInflow == Module_IfW ) THEN
      CALL InflowWind_CopyContState   (IfW%x( STATE_CURR), y_FAST%op%x_IfW( i), CtrlCode, Errstat2, ErrMsg2)
         CALL SetErrStat(ErrStat2, ErrMsg2, ErrStat, ErrMsg, RoutineName )
      CALL InflowWind_CopyDiscState   (IfW%xd(STATE_CURR), y_FAST%op%xd_IfW( i), CtrlCode, Errstat2, ErrMsg2)
         CALL SetErrStat(ErrStat2, ErrMsg2, ErrStat, ErrMsg, RoutineName )
      CALL InflowWind_CopyConstrState (IfW%z( STATE_CURR), y_FAST%op%z_IfW( i), CtrlCode, Errstat2, ErrMsg2)
         CALL SetErrStat(ErrStat2, ErrMsg2, ErrStat, ErrMsg, RoutineName )
      CALL InflowWind_CopyOtherState( IfW%OtherSt( STATE_CURR), y_FAST%op%OtherSt_IfW( i), CtrlCode, Errstat2, ErrMsg2)
         CALL SetErrStat(ErrStat2, ErrMsg2, ErrStat, ErrMsg, RoutineName )
               
      CALL InflowWind_CopyInput (IfW%Input(1), y_FAST%op%u_IfW(i), CtrlCode, Errstat2, ErrMsg2)
         CALL SetErrStat(ErrStat2, ErrMsg2, ErrStat, ErrMsg, RoutineName )
               
   END IF
            
      
   ! ServoDyn: copy states and inputs to OP array
   IF ( p_FAST%CompServo == Module_SrvD ) THEN
      CALL SrvD_CopyContState   (SrvD%x( STATE_CURR), y_FAST%op%x_SrvD( i), CtrlCode, Errstat2, ErrMsg2)
         CALL SetErrStat(ErrStat2, ErrMsg2, ErrStat, ErrMsg, RoutineName )
      CALL SrvD_CopyDiscState   (SrvD%xd(STATE_CURR), y_FAST%op%xd_SrvD( i), CtrlCode, Errstat2, ErrMsg2)
         CALL SetErrStat(ErrStat2, ErrMsg2, ErrStat, ErrMsg, RoutineName )
      CALL SrvD_CopyConstrState (SrvD%z( STATE_CURR), y_FAST%op%z_SrvD( i), CtrlCode, Errstat2, ErrMsg2)
         CALL SetErrStat(ErrStat2, ErrMsg2, ErrStat, ErrMsg, RoutineName )
      CALL SrvD_CopyOtherState (SrvD%OtherSt( STATE_CURR), y_FAST%op%OtherSt_SrvD( i), CtrlCode, Errstat2, ErrMsg2)
         CALL SetErrStat(ErrStat2, ErrMsg2, ErrStat, ErrMsg, RoutineName )
               
      CALL SrvD_CopyInput (SrvD%Input(1), y_FAST%op%u_SrvD(i), CtrlCode, Errstat2, ErrMsg2)
         CALL SetErrStat(ErrStat2, ErrMsg2, ErrStat, ErrMsg, RoutineName )
   END IF
      
      
   ! HydroDyn: copy states and inputs to OP array
   IF ( p_FAST%CompHydro == Module_HD ) THEN
      CALL HydroDyn_CopyContState   (HD%x( STATE_CURR), y_FAST%op%x_HD( i), CtrlCode, Errstat2, ErrMsg2)
         CALL SetErrStat(ErrStat2, ErrMsg2, ErrStat, ErrMsg, RoutineName )
      CALL HydroDyn_CopyDiscState   (HD%xd(STATE_CURR), y_FAST%op%xd_HD( i), CtrlCode, Errstat2, ErrMsg2)
         CALL SetErrStat(ErrStat2, ErrMsg2, ErrStat, ErrMsg, RoutineName )
      CALL HydroDyn_CopyConstrState (HD%z( STATE_CURR), y_FAST%op%z_HD( i), CtrlCode, Errstat2, ErrMsg2)
         CALL SetErrStat(ErrStat2, ErrMsg2, ErrStat, ErrMsg, RoutineName )
      CALL HydroDyn_CopyOtherState (HD%OtherSt(STATE_CURR), y_FAST%op%OtherSt_HD( i), CtrlCode, Errstat2, ErrMsg2)
         CALL SetErrStat(ErrStat2, ErrMsg2, ErrStat, ErrMsg, RoutineName )
               
      CALL HydroDyn_CopyInput (HD%Input(1), y_FAST%op%u_HD(i), CtrlCode, Errstat2, ErrMsg2)
         CALL SetErrStat(ErrStat2, ErrMsg2, ErrStat, ErrMsg, RoutineName )
   END IF
            
            
   ! SubDyn: copy final predictions to actual states
   IF ( p_FAST%CompSub == Module_SD ) THEN
      CALL SD_CopyContState   (y_FAST%op%x_SD(i), SD%x( STATE_CURR), CtrlCode, Errstat2, ErrMsg2)
         CALL SetErrStat(ErrStat2, ErrMsg2, ErrStat, ErrMsg, RoutineName )
      CALL SD_CopyDiscState   (y_FAST%op%xd_SD(i), SD%xd(STATE_CURR), CtrlCode, Errstat2, ErrMsg2)
         CALL SetErrStat(ErrStat2, ErrMsg2, ErrStat, ErrMsg, RoutineName )
      CALL SD_CopyConstrState( y_FAST%op%z_SD(i), SD%z( STATE_CURR), CtrlCode, Errstat2, ErrMsg2)
         CALL SetErrStat(ErrStat2, ErrMsg2, ErrStat, ErrMsg, RoutineName )
      CALL SD_CopyOtherState (y_FAST%op%OtherSt_SD(i), SD%OtherSt(STATE_CURR), CtrlCode, Errstat2, ErrMsg2)
         CALL SetErrStat(ErrStat2, ErrMsg2, ErrStat, ErrMsg, RoutineName )

      CALL SD_CopyInput (y_FAST%op%u_SD(i), SD%Input(1), CtrlCode, Errstat2, ErrMsg2)
         CALL SetErrStat(ErrStat2, ErrMsg2, ErrStat, ErrMsg, RoutineName )

   ELSE IF ( p_FAST%CompSub == Module_ExtPtfm ) THEN
      CALL ExtPtfm_CopyContState   (ExtPtfm%x( STATE_CURR), y_FAST%op%x_ExtPtfm(i), CtrlCode, Errstat2, ErrMsg2)
         CALL SetErrStat(ErrStat2, ErrMsg2, ErrStat, ErrMsg, RoutineName )
      CALL ExtPtfm_CopyDiscState   (ExtPtfm%xd(STATE_CURR), y_FAST%op%xd_ExtPtfm(i), CtrlCode, Errstat2, ErrMsg2)
         CALL SetErrStat(ErrStat2, ErrMsg2, ErrStat, ErrMsg, RoutineName )
      CALL ExtPtfm_CopyConstrState (ExtPtfm%z( STATE_CURR), y_FAST%op%z_ExtPtfm(i), CtrlCode, Errstat2, ErrMsg2)
         CALL SetErrStat(ErrStat2, ErrMsg2, ErrStat, ErrMsg, RoutineName )
      CALL ExtPtfm_CopyOtherState (ExtPtfm%OtherSt(STATE_CURR), y_FAST%op%OtherSt_ExtPtfm(i), CtrlCode, Errstat2, ErrMsg2)
         CALL SetErrStat(ErrStat2, ErrMsg2, ErrStat, ErrMsg, RoutineName )

      CALL ExtPtfm_CopyInput (ExtPtfm%Input(1), y_FAST%op%u_ExtPtfm(i), CtrlCode, Errstat2, ErrMsg2)
         CALL SetErrStat(ErrStat2, ErrMsg2, ErrStat, ErrMsg, RoutineName )
   END IF
         
      
   ! MAP/MoorDyn/FEAM: copy states and inputs to OP array
   IF (p_FAST%CompMooring == Module_MAP) THEN
      CALL MAP_CopyContState   (MAPp%x( STATE_CURR), y_FAST%op%x_MAP(i), CtrlCode, Errstat2, ErrMsg2)
         CALL SetErrStat(ErrStat2, ErrMsg2, ErrStat, ErrMsg, RoutineName )
      CALL MAP_CopyDiscState   (MAPp%xd(STATE_CURR), y_FAST%op%xd_MAP(i), CtrlCode, Errstat2, ErrMsg2)
         CALL SetErrStat(ErrStat2, ErrMsg2, ErrStat, ErrMsg, RoutineName )
      CALL MAP_CopyConstrState (MAPp%z( STATE_CURR), y_FAST%op%z_MAP(i), CtrlCode, Errstat2, ErrMsg2)
         CALL SetErrStat(ErrStat2, ErrMsg2, ErrStat, ErrMsg, RoutineName )
      !CALL MAP_CopyOtherState (MAPp%OtherSt(STATE_CURR), y_FAST%op%OtherSt_MAP(i), CtrlCode, Errstat2, ErrMsg2)
      !   CALL SetErrStat(ErrStat2, ErrMsg2, ErrStat, ErrMsg, RoutineName )

      CALL MAP_CopyInput (MAPp%Input(1), y_FAST%op%u_MAP(i), CtrlCode, Errstat2, ErrMsg2)
         CALL SetErrStat(ErrStat2, ErrMsg2, ErrStat, ErrMsg, RoutineName )
   ELSEIF (p_FAST%CompMooring == Module_MD) THEN
      CALL MD_CopyContState   (MD%x( STATE_CURR), y_FAST%op%x_MD(i), CtrlCode, Errstat2, ErrMsg2)
         CALL SetErrStat(ErrStat2, ErrMsg2, ErrStat, ErrMsg, RoutineName )
      CALL MD_CopyDiscState   (MD%xd(STATE_CURR), y_FAST%op%xd_MD(i), CtrlCode, Errstat2, ErrMsg2)
         CALL SetErrStat(ErrStat2, ErrMsg2, ErrStat, ErrMsg, RoutineName )
      CALL MD_CopyConstrState (MD%z( STATE_CURR), y_FAST%op%z_MD(i), CtrlCode, Errstat2, ErrMsg2)
         CALL SetErrStat(ErrStat2, ErrMsg2, ErrStat, ErrMsg, RoutineName )
      CALL MD_CopyOtherState (MD%OtherSt(STATE_CURR), y_FAST%op%OtherSt_MD(i), CtrlCode, Errstat2, ErrMsg2)
         CALL SetErrStat(ErrStat2, ErrMsg2, ErrStat, ErrMsg, RoutineName )
               
      CALL MD_CopyInput (MD%Input(1), y_FAST%op%u_MD(i), CtrlCode, Errstat2, ErrMsg2)
         CALL SetErrStat(ErrStat2, ErrMsg2, ErrStat, ErrMsg, RoutineName )
   ELSEIF (p_FAST%CompMooring == Module_FEAM) THEN
      CALL FEAM_CopyContState   (FEAM%x( STATE_CURR), y_FAST%op%x_FEAM(i), CtrlCode, Errstat2, ErrMsg2)
         CALL SetErrStat(ErrStat2, ErrMsg2, ErrStat, ErrMsg, RoutineName )
      CALL FEAM_CopyDiscState   (FEAM%xd(STATE_CURR), y_FAST%op%xd_FEAM(i), CtrlCode, Errstat2, ErrMsg2)
         CALL SetErrStat(ErrStat2, ErrMsg2, ErrStat, ErrMsg, RoutineName )
      CALL FEAM_CopyConstrState (FEAM%z( STATE_CURR), y_FAST%op%z_FEAM(i), CtrlCode, Errstat2, ErrMsg2)
         CALL SetErrStat(ErrStat2, ErrMsg2, ErrStat, ErrMsg, RoutineName )
      CALL FEAM_CopyOtherState (FEAM%OtherSt( STATE_CURR), y_FAST%op%OtherSt_FEAM(i), CtrlCode, Errstat2, ErrMsg2)
         CALL SetErrStat(ErrStat2, ErrMsg2, ErrStat, ErrMsg, RoutineName )
               
      CALL FEAM_CopyInput (FEAM%Input(1), y_FAST%op%u_FEAM(i), CtrlCode, Errstat2, ErrMsg2)
         CALL SetErrStat(ErrStat2, ErrMsg2, ErrStat, ErrMsg, RoutineName )
   !ELSEIF (p_FAST%CompMooring == Module_Orca) THEN
   END IF
             
         ! IceFloe/IceDyn: copy states and inputs to OP array
   IF ( p_FAST%CompIce == Module_IceF ) THEN
      CALL IceFloe_CopyContState   (IceF%x( STATE_CURR), y_FAST%op%x_IceF(i), CtrlCode, Errstat2, ErrMsg2)
         CALL SetErrStat(ErrStat2, ErrMsg2, ErrStat, ErrMsg, RoutineName )
      CALL IceFloe_CopyDiscState   (IceF%xd(STATE_CURR), y_FAST%op%xd_IceF(i), CtrlCode, Errstat2, ErrMsg2)
         CALL SetErrStat(ErrStat2, ErrMsg2, ErrStat, ErrMsg, RoutineName )
      CALL IceFloe_CopyConstrState (IceF%z( STATE_CURR), y_FAST%op%z_IceF(i), CtrlCode, Errstat2, ErrMsg2)
         CALL SetErrStat(ErrStat2, ErrMsg2, ErrStat, ErrMsg, RoutineName )
      CALL IceFloe_CopyOtherState (IceF%OtherSt(STATE_CURR), y_FAST%op%OtherSt_IceF(i), CtrlCode, Errstat2, ErrMsg2)
         CALL SetErrStat(ErrStat2, ErrMsg2, ErrStat, ErrMsg, RoutineName )
               
      CALL IceFloe_CopyInput (IceF%Input(1), y_FAST%op%u_IceF(i), CtrlCode, Errstat2, ErrMsg2)
         CALL SetErrStat(ErrStat2, ErrMsg2, ErrStat, ErrMsg, RoutineName )
   ELSEIF ( p_FAST%CompIce == Module_IceD ) THEN
      DO k=1,p_FAST%numIceLegs
         CALL IceD_CopyContState   (IceD%x( k,STATE_CURR), y_FAST%op%x_IceD(k, i), CtrlCode, Errstat2, ErrMsg2)
            CALL SetErrStat(ErrStat2, ErrMsg2, ErrStat, ErrMsg, RoutineName )
         CALL IceD_CopyDiscState   (IceD%xd(k,STATE_CURR), y_FAST%op%xd_IceD(k, i), CtrlCode, Errstat2, ErrMsg2)
            CALL SetErrStat(ErrStat2, ErrMsg2, ErrStat, ErrMsg, RoutineName )
         CALL IceD_CopyConstrState (IceD%z( k,STATE_CURR), y_FAST%op%z_IceD(k, i), CtrlCode, Errstat2, ErrMsg2)
            CALL SetErrStat(ErrStat2, ErrMsg2, ErrStat, ErrMsg, RoutineName )
         CALL IceD_CopyOtherState (IceD%OtherSt( k,STATE_CURR), y_FAST%op%OtherSt_IceD(k, i), CtrlCode, Errstat2, ErrMsg2)
            CALL SetErrStat(ErrStat2, ErrMsg2, ErrStat, ErrMsg, RoutineName )
                  
         CALL IceD_CopyInput (IceD%Input(1,k), y_FAST%op%u_IceD(k, i), CtrlCode, Errstat2, ErrMsg2)
            CALL SetErrStat(ErrStat2, ErrMsg2, ErrStat, ErrMsg, RoutineName )
      END DO
   END IF   
   
   
END SUBROUTINE SaveOP
!----------------------------------------------------------------------------------------------------------------------------------
!> This subroutine takes arrays representing the eigenvector of the states and uses it to modify the operating points for 
!! continuous states. It is highly tied to the module organizaton.
SUBROUTINE PerturbOP(t, iLinTime, iMode, p_FAST, y_FAST, ED, BD, SrvD, AD, IfW, OpFM, HD, SD, ExtPtfm, MAPp, FEAM, MD, Orca, &
                         IceF, IceD, ErrStat, ErrMsg )

   REAL(DbKi),               INTENT(IN   ) :: t
   INTEGER(IntKi),           INTENT(IN   ) :: iLinTime            !< index into LinTimes dimension of arrays (azimuth)
   INTEGER(IntKi),           INTENT(IN   ) :: iMode               !< index into Mode dimension of arrays

   TYPE(FAST_ParameterType), INTENT(IN   ) :: p_FAST              !< Parameters for the glue code
   TYPE(FAST_OutputFileType),INTENT(INOUT) :: y_FAST              !< Output variables for the glue code
     
   TYPE(ElastoDyn_Data),     INTENT(INOUT) :: ED                  !< ElastoDyn data
   TYPE(BeamDyn_Data),       INTENT(INOUT) :: BD                  !< BeamDyn data
   TYPE(ServoDyn_Data),      INTENT(INOUT) :: SrvD                !< ServoDyn data
   TYPE(AeroDyn_Data),       INTENT(INOUT) :: AD                  !< AeroDyn data
   TYPE(InflowWind_Data),    INTENT(INOUT) :: IfW                 !< InflowWind data
   TYPE(OpenFOAM_Data),      INTENT(INOUT) :: OpFM                !< OpenFOAM data
   TYPE(HydroDyn_Data),      INTENT(INOUT) :: HD                  !< HydroDyn data
   TYPE(SubDyn_Data),        INTENT(INOUT) :: SD                  !< SubDyn data
   TYPE(ExtPtfm_Data),       INTENT(INOUT) :: ExtPtfm             !< ExtPtfm_MCKF data
   TYPE(MAP_Data),           INTENT(INOUT) :: MAPp                !< MAP data
   TYPE(FEAMooring_Data),    INTENT(INOUT) :: FEAM                !< FEAMooring data
   TYPE(MoorDyn_Data),       INTENT(INOUT) :: MD                  !< Data for the MoorDyn module
   TYPE(OrcaFlex_Data),      INTENT(INOUT) :: Orca                !< OrcaFlex interface data
   TYPE(IceFloe_Data),       INTENT(INOUT) :: IceF                !< IceFloe data
   TYPE(IceDyn_Data),        INTENT(INOUT) :: IceD                !< All the IceDyn data used in time-step loop

     
   INTEGER(IntKi),           INTENT(  OUT) :: ErrStat             !< Error status of the operation
   CHARACTER(*),             INTENT(  OUT) :: ErrMsg              !< Error message if ErrStat /= ErrID_None

   ! local variables
   INTEGER(IntKi)                          :: k                   ! generic loop counters
   INTEGER(IntKi)                          :: i                   ! generic loop counters
   INTEGER(IntKi)                          :: j                   ! generic loop counters
   INTEGER(IntKi)                          :: indx                ! generic loop counters
   INTEGER(IntKi)                          :: indx_last           ! generic loop counters
   INTEGER(IntKi)                          :: i_x                 ! index into packed array
   INTEGER(IntKi)                          :: nStates             ! number of second-order states
   INTEGER(IntKi)                          :: ThisModule          ! identifier of current module
   
   CHARACTER(*), PARAMETER                 :: RoutineName = 'PerturbOP'


   ErrStat = ErrID_None
   ErrMsg  = ""


   i_x = 1

   do i = 1,p_FAST%Lin_NumMods
      ThisModule = p_FAST%Lin_ModOrder( i )

      do k=1,size(y_FAST%Lin%Modules(ThisModule)%Instance)

         if (allocated(y_FAST%Lin%Modules(ThisModule)%Instance(k)%op_x_eig_mag)) then
            do j=1,size(y_FAST%Lin%Modules(ThisModule)%Instance(k)%op_x)  ! use this for the loop because ED may have a larger op_x_eig_mag array than op_x
            
            ! this is a hack because not all modules pack the continuous states in the same way:
               if (ThisModule == Module_ED) then
                  if (j<= ED%p%DOFs%NActvDOF) then
                     indx = ED%p%DOFs%PS(j)
                  else
                     indx = ED%p%DOFs%PS(j-ED%p%DOFs%NActvDOF) + ED%p%NDOF
                  end if
               else
                  indx = j
               end if
               y_FAST%Lin%Modules(ThisModule)%Instance(k)%op_x_eig_mag(  indx) = p_FAST%VTK_modes%x_eig_magnitude(i_x, iLinTime, iMode)  ! this is going to hold the magnitude of the eigenvector
               y_FAST%Lin%Modules(ThisModule)%Instance(k)%op_x_eig_phase(indx) = p_FAST%VTK_modes%x_eig_phase(    i_x, iLinTime, iMode) ! this is going to hold the phase of the eigenvector
               i_x = i_x + 1;
            end do
         end if
         
      end do
   end do
   
   
   
         ! ElastoDyn:
      ThisModule = Module_ED
      if (allocated(y_FAST%Lin%Modules(ThisModule)%Instance(1)%op_x_eig_mag)) then
         nStates = size(y_FAST%Lin%Modules(ThisModule)%Instance(1)%op_x_eig_mag)/2
         
         call GetStateAry(p_FAST, iMode, t, ED%x( STATE_CURR)%QT,  y_FAST%Lin%Modules(ThisModule)%Instance(1)%op_x_eig_mag(         :nStates), y_FAST%Lin%Modules(ThisModule)%Instance(1)%op_x_eig_phase(         :nStates))
         call GetStateAry(p_FAST, iMode, t, ED%x( STATE_CURR)%QDT, y_FAST%Lin%Modules(ThisModule)%Instance(1)%op_x_eig_mag(1+nStates:       ), y_FAST%Lin%Modules(ThisModule)%Instance(1)%op_x_eig_phase(1+nStates:       ))
      end if

         ! BeamDyn:
      IF ( p_FAST%CompElast == Module_BD ) THEN
         ThisModule = Module_BD
         DO k=1,p_FAST%nBeams
            if (allocated(y_FAST%Lin%Modules(ThisModule)%Instance(k)%op_x_eig_mag)) then
               nStates = size(y_FAST%Lin%Modules(ThisModule)%Instance(k)%op_x_eig_mag)/2

               indx = 1
               do i=2,BD%p(k)%node_total
                  indx_last = indx + BD%p(k)%dof_node - 1
                  call GetStateAry(p_FAST, iMode, t, BD%x(k, STATE_CURR)%q(   :,i), y_FAST%Lin%Modules(ThisModule)%Instance(k)%op_x_eig_mag(        indx:indx_last        ), y_FAST%Lin%Modules(ThisModule)%Instance(k)%op_x_eig_phase(        indx:indx_last        ))
                  call GetStateAry(p_FAST, iMode, t, BD%x(k, STATE_CURR)%dqdt(:,i), y_FAST%Lin%Modules(ThisModule)%Instance(k)%op_x_eig_mag(nStates+indx:indx_last+nStates), y_FAST%Lin%Modules(ThisModule)%Instance(k)%op_x_eig_phase(nStates+indx:indx_last+nStates))
                  indx = indx_last+1
               end do
               
            end if

         END DO
      END IF
   
      
   !!!   ! AeroDyn: copy final predictions to actual states; copy current outputs to next 
   !!!!IF ( p_FAST%CompAero == Module_AD14 ) THEN
   !!!!ELSE
   IF ( p_FAST%CompAero == Module_AD ) THEN
      ThisModule = Module_AD
      if (allocated(y_FAST%Lin%Modules(ThisModule)%Instance(1)%op_x_eig_mag)) then
      
         indx = 1
            ! set linearization operating points:
         if (AD%p%BEMT%DBEMT%lin_nx>0) then
            do j=1,size(AD%x(STATE_CURR)%BEMT%DBEMT%element,2)
               do i=1,size(AD%x(STATE_CURR)%BEMT%DBEMT%element,1)
                  indx_last = indx + size(AD%x(STATE_CURR)%BEMT%DBEMT%element(i,j)%vind) - 1
                  call GetStateAry(p_FAST, iMode, t, AD%x(STATE_CURR)%BEMT%DBEMT%element(i,j)%vind, y_FAST%Lin%Modules(ThisModule)%Instance(1)%op_x_eig_mag(  indx : indx_last), &
                                                                                                    y_FAST%Lin%Modules(ThisModule)%Instance(1)%op_x_eig_phase(indx : indx_last) )
                  indx = indx_last + 1
               end do
            end do
   
            do j=1,size(AD%x(STATE_CURR)%BEMT%DBEMT%element,2)
               do i=1,size(AD%x(STATE_CURR)%BEMT%DBEMT%element,1)
                  indx_last = indx + size(AD%x(STATE_CURR)%BEMT%DBEMT%element(i,j)%vind_dot) - 1
                  call GetStateAry(p_FAST, iMode, t, AD%x(STATE_CURR)%BEMT%DBEMT%element(i,j)%vind_dot, y_FAST%Lin%Modules(ThisModule)%Instance(1)%op_x_eig_mag(  indx : indx_last), &
                                                                                                        y_FAST%Lin%Modules(ThisModule)%Instance(1)%op_x_eig_phase(indx : indx_last) )
                  indx = indx_last + 1
               end do
            end do
      
         end if
   
         if (AD%p%BEMT%UA%lin_nx>0) then
            do j=1,size(AD%x(STATE_CURR)%BEMT%UA%element,2)
               do i=1,size(AD%x(STATE_CURR)%BEMT%UA%element,1)
                  indx_last = indx + size(AD%x(STATE_CURR)%BEMT%UA%element(i,j)%x) - 1
                  call GetStateAry(p_FAST, iMode, t, AD%x(STATE_CURR)%BEMT%UA%element(i,j)%x,  y_FAST%Lin%Modules(ThisModule)%Instance(1)%op_x_eig_mag(  indx : indx_last), &
                                                                                               y_FAST%Lin%Modules(ThisModule)%Instance(1)%op_x_eig_phase(indx : indx_last) )
                  indx = indx_last + 1
               end do
            end do
         end if
      
      end if
   END IF
   !!!      
   !!!! InflowWind: copy op to actual states and inputs
   !!!IF ( p_FAST%CompInflow == Module_IfW ) THEN
   !!!END IF
   !!!         
   !!!   
   !!!! ServoDyn: copy op to actual states and inputs
   !!!IF ( p_FAST%CompServo == Module_SrvD ) THEN
   !!!END IF
      
      
   ! HydroDyn: copy op to actual states and inputs
   IF ( p_FAST%CompHydro == Module_HD ) THEN
      ThisModule = Module_HD
      if (allocated(y_FAST%Lin%Modules(ThisModule)%Instance(1)%op_x_eig_mag)) then
         nStates = HD%p%WAMIT%SS_Exctn%N
         if (nStates > 0) then
            call GetStateAry(p_FAST, iMode, t, HD%x( STATE_CURR)%WAMIT%SS_Exctn%x, y_FAST%Lin%Modules(ThisModule)%Instance(1)%op_x_eig_mag(         :nStates), y_FAST%Lin%Modules(ThisModule)%Instance(1)%op_x_eig_phase(         :nStates))
         end if
         if (nStates < size(y_FAST%Lin%Modules(ThisModule)%Instance(1)%op_x_eig_mag)) then
            call GetStateAry(p_FAST, iMode, t, HD%x( STATE_CURR)%WAMIT%SS_Rdtn%x,  y_FAST%Lin%Modules(ThisModule)%Instance(1)%op_x_eig_mag(1+nStates:       ), y_FAST%Lin%Modules(ThisModule)%Instance(1)%op_x_eig_phase(1+nStates:       ))
         end if
      end if
   END IF
            
            
   !!!! SubDyn: copy final predictions to actual states
   !!!IF ( p_FAST%CompSub == Module_SD ) THEN
   !!!ELSE IF ( p_FAST%CompSub == Module_ExtPtfm ) THEN
   !!!END IF
   !!!      
   !!!   
   !!!! MAP/MoorDyn/FEAM: copy op to actual states and inputs
   !!!IF (p_FAST%CompMooring == Module_MAP) THEN
   !!!ELSEIF (p_FAST%CompMooring == Module_MD) THEN
   !!!ELSEIF (p_FAST%CompMooring == Module_FEAM) THEN
   !!!!ELSEIF (p_FAST%CompMooring == Module_Orca) THEN
   !!!END IF
   !!!          
   !!!      ! IceFloe/IceDyn: copy op to actual states and inputs
   !!!IF ( p_FAST%CompIce == Module_IceF ) THEN
   !!!ELSEIF ( p_FAST%CompIce == Module_IceD ) THEN
   !!!   DO k=1,p_FAST%numIceLegs
   !!!   END DO
   !!!END IF   
   

END SUBROUTINE PerturbOP
!----------------------------------------------------------------------------------------------------------------------------------
SUBROUTINE SetOperatingPoint(i, p_FAST, y_FAST, m_FAST, ED, BD, SrvD, AD, IfW, OpFM, HD, SD, ExtPtfm, &
                         MAPp, FEAM, MD, Orca, IceF, IceD, ErrStat, ErrMsg )

   INTEGER(IntKi),           INTENT(IN   ) :: i                   !< Index into LinTimes (to determine which operating point to copy)
   TYPE(FAST_ParameterType), INTENT(IN   ) :: p_FAST              !< Parameters for the glue code
   TYPE(FAST_OutputFileType),INTENT(INOUT) :: y_FAST              !< Output variables for the glue code
   TYPE(FAST_MiscVarType),   INTENT(INOUT) :: m_FAST              !< Miscellaneous variables
     
   TYPE(ElastoDyn_Data),     INTENT(INOUT) :: ED                  !< ElastoDyn data
   TYPE(BeamDyn_Data),       INTENT(INOUT) :: BD                  !< BeamDyn data
   TYPE(ServoDyn_Data),      INTENT(INOUT) :: SrvD                !< ServoDyn data
   TYPE(AeroDyn_Data),       INTENT(INOUT) :: AD                  !< AeroDyn data
   TYPE(InflowWind_Data),    INTENT(INOUT) :: IfW                 !< InflowWind data
   TYPE(OpenFOAM_Data),      INTENT(INOUT) :: OpFM                !< OpenFOAM data
   TYPE(HydroDyn_Data),      INTENT(INOUT) :: HD                  !< HydroDyn data
   TYPE(SubDyn_Data),        INTENT(INOUT) :: SD                  !< SubDyn data
   TYPE(ExtPtfm_Data),       INTENT(INOUT) :: ExtPtfm             !< ExtPtfm_MCKF data
   TYPE(MAP_Data),           INTENT(INOUT) :: MAPp                !< MAP data
   TYPE(FEAMooring_Data),    INTENT(INOUT) :: FEAM                !< FEAMooring data
   TYPE(MoorDyn_Data),       INTENT(INOUT) :: MD                  !< Data for the MoorDyn module
   TYPE(OrcaFlex_Data),      INTENT(INOUT) :: Orca                !< OrcaFlex interface data
   TYPE(IceFloe_Data),       INTENT(INOUT) :: IceF                !< IceFloe data
   TYPE(IceDyn_Data),        INTENT(INOUT) :: IceD                !< All the IceDyn data used in time-step loop

   INTEGER(IntKi),           INTENT(  OUT) :: ErrStat             !< Error status of the operation
   CHARACTER(*),             INTENT(  OUT) :: ErrMsg              !< Error message if ErrStat /= ErrID_None
   
   ! local variables
   INTEGER(IntKi)                          :: k                   ! generic loop counters
   
   
   INTEGER(IntKi)                          :: ErrStat2
   CHARACTER(ErrMsgLen)                    :: ErrMsg2
   CHARACTER(*), PARAMETER                 :: RoutineName = 'SetOperatingPoint'


   ErrStat = ErrID_None
   ErrMsg  = ""
   
   
   !----------------------------------------------------------------------------------------
   !! copy the operating point of the states and inputs at LinTimes(i)
   !----------------------------------------------------------------------------------------
         ! ElastoDyn: copy op to actual states and inputs
      CALL ED_CopyContState   (y_FAST%op%x_ED( i), ED%x( STATE_CURR), MESH_UPDATECOPY, Errstat2, ErrMsg2)
         CALL SetErrStat(ErrStat2, ErrMsg2, ErrStat, ErrMsg, RoutineName )
      CALL ED_CopyDiscState   (y_FAST%op%xd_ED( i), ED%xd(STATE_CURR), MESH_UPDATECOPY, Errstat2, ErrMsg2)
         CALL SetErrStat(ErrStat2, ErrMsg2, ErrStat, ErrMsg, RoutineName )
      CALL ED_CopyConstrState (y_FAST%op%z_ED( i), ED%z( STATE_CURR), MESH_UPDATECOPY, Errstat2, ErrMsg2)
         CALL SetErrStat(ErrStat2, ErrMsg2, ErrStat, ErrMsg, RoutineName )
      CALL ED_CopyOtherState (y_FAST%op%OtherSt_ED( i), ED%OtherSt( STATE_CURR), MESH_UPDATECOPY, Errstat2, ErrMsg2)
         CALL SetErrStat(ErrStat2, ErrMsg2, ErrStat, ErrMsg, RoutineName )
      
      CALL ED_CopyInput (y_FAST%op%u_ED( i), ED%Input(1), MESH_UPDATECOPY, Errstat2, ErrMsg2)
         CALL SetErrStat(ErrStat2, ErrMsg2, ErrStat, ErrMsg, RoutineName )
      
         ! BeamDyn: copy op to actual states and inputs
      IF ( p_FAST%CompElast == Module_BD ) THEN
         DO k=1,p_FAST%nBeams
            CALL BD_CopyContState   (y_FAST%op%x_BD(k, i), BD%x( k,STATE_CURR), MESH_UPDATECOPY, Errstat2, ErrMsg2)
               CALL SetErrStat(ErrStat2, ErrMsg2, ErrStat, ErrMsg, RoutineName )
            CALL BD_CopyDiscState   (y_FAST%op%xd_BD(k, i), BD%xd(k,STATE_CURR), MESH_UPDATECOPY, Errstat2, ErrMsg2)
               CALL SetErrStat(ErrStat2, ErrMsg2, ErrStat, ErrMsg, RoutineName )
            CALL BD_CopyConstrState (y_FAST%op%z_BD(k, i), BD%z( k,STATE_CURR), MESH_UPDATECOPY, Errstat2, ErrMsg2)
               CALL SetErrStat(ErrStat2, ErrMsg2, ErrStat, ErrMsg, RoutineName )
            CALL BD_CopyOtherState (y_FAST%op%OtherSt_BD(k, i), BD%OtherSt( k,STATE_CURR), MESH_UPDATECOPY, Errstat2, ErrMsg2)
               CALL SetErrStat(ErrStat2, ErrMsg2, ErrStat, ErrMsg, RoutineName )
                     
            CALL BD_CopyInput (y_FAST%op%u_BD(k, i), BD%Input(1,k), MESH_UPDATECOPY, Errstat2, ErrMsg2)
               CALL SetErrStat(ErrStat2, ErrMsg2, ErrStat, ErrMsg, RoutineName )
                     
         END DO
      END IF
      
      ! AeroDyn: copy final predictions to actual states; copy current outputs to next 
   !IF ( p_FAST%CompAero == Module_AD14 ) THEN
   !ELSE
   IF ( p_FAST%CompAero == Module_AD ) THEN
      CALL AD_CopyContState   (y_FAST%op%x_AD( i), AD%x( STATE_CURR), MESH_UPDATECOPY, Errstat2, ErrMsg2)
         CALL SetErrStat(ErrStat2, ErrMsg2, ErrStat, ErrMsg, RoutineName )
      CALL AD_CopyDiscState   (y_FAST%op%xd_AD( i), AD%xd(STATE_CURR), MESH_UPDATECOPY, Errstat2, ErrMsg2)
         CALL SetErrStat(ErrStat2, ErrMsg2, ErrStat, ErrMsg, RoutineName )
      CALL AD_CopyConstrState (y_FAST%op%z_AD( i), AD%z( STATE_CURR), MESH_UPDATECOPY, Errstat2, ErrMsg2)
         CALL SetErrStat(ErrStat2, ErrMsg2, ErrStat, ErrMsg, RoutineName )
      CALL AD_CopyOtherState (y_FAST%op%OtherSt_AD( i), AD%OtherSt(STATE_CURR), MESH_UPDATECOPY, Errstat2, ErrMsg2)
         CALL SetErrStat(ErrStat2, ErrMsg2, ErrStat, ErrMsg, RoutineName )

      CALL AD_CopyInput (y_FAST%op%u_AD(i), AD%Input(1), MESH_UPDATECOPY, Errstat2, ErrMsg2)
         CALL SetErrStat(ErrStat2, ErrMsg2, ErrStat, ErrMsg, RoutineName )
   END IF
         
   ! InflowWind: copy op to actual states and inputs
   IF ( p_FAST%CompInflow == Module_IfW ) THEN
      CALL InflowWind_CopyContState   (y_FAST%op%x_IfW( i), IfW%x( STATE_CURR), MESH_UPDATECOPY, Errstat2, ErrMsg2)
         CALL SetErrStat(ErrStat2, ErrMsg2, ErrStat, ErrMsg, RoutineName )
      CALL InflowWind_CopyDiscState   (y_FAST%op%xd_IfW( i), IfW%xd(STATE_CURR), MESH_UPDATECOPY, Errstat2, ErrMsg2)
         CALL SetErrStat(ErrStat2, ErrMsg2, ErrStat, ErrMsg, RoutineName )
      CALL InflowWind_CopyConstrState (y_FAST%op%z_IfW( i), IfW%z( STATE_CURR), MESH_UPDATECOPY, Errstat2, ErrMsg2)
         CALL SetErrStat(ErrStat2, ErrMsg2, ErrStat, ErrMsg, RoutineName )
      CALL InflowWind_CopyOtherState (y_FAST%op%OtherSt_IfW( i), IfW%OtherSt( STATE_CURR), MESH_UPDATECOPY, Errstat2, ErrMsg2)
         CALL SetErrStat(ErrStat2, ErrMsg2, ErrStat, ErrMsg, RoutineName )
               
      CALL InflowWind_CopyInput (y_FAST%op%u_IfW(i), IfW%Input(1), MESH_UPDATECOPY, Errstat2, ErrMsg2)
         CALL SetErrStat(ErrStat2, ErrMsg2, ErrStat, ErrMsg, RoutineName )
               
   END IF
            
      
   ! ServoDyn: copy op to actual states and inputs
   IF ( p_FAST%CompServo == Module_SrvD ) THEN
      CALL SrvD_CopyContState   (y_FAST%op%x_SrvD( i), SrvD%x( STATE_CURR), MESH_UPDATECOPY, Errstat2, ErrMsg2)
         CALL SetErrStat(ErrStat2, ErrMsg2, ErrStat, ErrMsg, RoutineName )
      CALL SrvD_CopyDiscState   (y_FAST%op%xd_SrvD( i), SrvD%xd(STATE_CURR), MESH_UPDATECOPY, Errstat2, ErrMsg2)
         CALL SetErrStat(ErrStat2, ErrMsg2, ErrStat, ErrMsg, RoutineName )
      CALL SrvD_CopyConstrState (y_FAST%op%z_SrvD( i), SrvD%z( STATE_CURR), MESH_UPDATECOPY, Errstat2, ErrMsg2)
         CALL SetErrStat(ErrStat2, ErrMsg2, ErrStat, ErrMsg, RoutineName )
      CALL SrvD_CopyOtherState (y_FAST%op%OtherSt_SrvD( i), SrvD%OtherSt( STATE_CURR), MESH_UPDATECOPY, Errstat2, ErrMsg2)
         CALL SetErrStat(ErrStat2, ErrMsg2, ErrStat, ErrMsg, RoutineName )
               
      CALL SrvD_CopyInput (y_FAST%op%u_SrvD(i), SrvD%Input(1), MESH_UPDATECOPY, Errstat2, ErrMsg2)
         CALL SetErrStat(ErrStat2, ErrMsg2, ErrStat, ErrMsg, RoutineName )
   END IF
      
      
   ! HydroDyn: copy op to actual states and inputs
   IF ( p_FAST%CompHydro == Module_HD ) THEN         
      CALL HydroDyn_CopyContState   (y_FAST%op%x_HD( i), HD%x( STATE_CURR), MESH_UPDATECOPY, Errstat2, ErrMsg2)
         CALL SetErrStat(ErrStat2, ErrMsg2, ErrStat, ErrMsg, RoutineName )
      CALL HydroDyn_CopyDiscState   (y_FAST%op%xd_HD( i), HD%xd(STATE_CURR), MESH_UPDATECOPY, Errstat2, ErrMsg2)
         CALL SetErrStat(ErrStat2, ErrMsg2, ErrStat, ErrMsg, RoutineName )
      CALL HydroDyn_CopyConstrState (y_FAST%op%z_HD( i), HD%z( STATE_CURR), MESH_UPDATECOPY, Errstat2, ErrMsg2)
         CALL SetErrStat(ErrStat2, ErrMsg2, ErrStat, ErrMsg, RoutineName )
      CALL HydroDyn_CopyOtherState (y_FAST%op%OtherSt_HD( i), HD%OtherSt(STATE_CURR), MESH_UPDATECOPY, Errstat2, ErrMsg2)
         CALL SetErrStat(ErrStat2, ErrMsg2, ErrStat, ErrMsg, RoutineName )
               
      CALL HydroDyn_CopyInput (y_FAST%op%u_HD(i), HD%Input(1), MESH_UPDATECOPY, Errstat2, ErrMsg2)
         CALL SetErrStat(ErrStat2, ErrMsg2, ErrStat, ErrMsg, RoutineName )
   END IF
            
            
   ! SubDyn: copy final predictions to actual states
   IF ( p_FAST%CompSub == Module_SD ) THEN
      CALL SD_CopyContState   (y_FAST%op%x_SD(i), SD%x( STATE_CURR), MESH_UPDATECOPY, Errstat2, ErrMsg2)
         CALL SetErrStat(ErrStat2, ErrMsg2, ErrStat, ErrMsg, RoutineName )
      CALL SD_CopyDiscState   (y_FAST%op%xd_SD(i), SD%xd(STATE_CURR), MESH_UPDATECOPY, Errstat2, ErrMsg2)
         CALL SetErrStat(ErrStat2, ErrMsg2, ErrStat, ErrMsg, RoutineName )
      CALL SD_CopyConstrState( y_FAST%op%z_SD(i), SD%z( STATE_CURR), MESH_UPDATECOPY, Errstat2, ErrMsg2)
         CALL SetErrStat(ErrStat2, ErrMsg2, ErrStat, ErrMsg, RoutineName )
      CALL SD_CopyOtherState (y_FAST%op%OtherSt_SD(i), SD%OtherSt(STATE_CURR), MESH_UPDATECOPY, Errstat2, ErrMsg2)
         CALL SetErrStat(ErrStat2, ErrMsg2, ErrStat, ErrMsg, RoutineName )

      CALL SD_CopyInput (y_FAST%op%u_SD(i), SD%Input(1), MESH_UPDATECOPY, Errstat2, ErrMsg2)
         CALL SetErrStat(ErrStat2, ErrMsg2, ErrStat, ErrMsg, RoutineName )

   ELSE IF ( p_FAST%CompSub == Module_ExtPtfm ) THEN
      CALL ExtPtfm_CopyContState   (y_FAST%op%x_ExtPtfm(i), ExtPtfm%x( STATE_CURR), MESH_UPDATECOPY, Errstat2, ErrMsg2)
         CALL SetErrStat(ErrStat2, ErrMsg2, ErrStat, ErrMsg, RoutineName )
      CALL ExtPtfm_CopyDiscState   (y_FAST%op%xd_ExtPtfm(i), ExtPtfm%xd(STATE_CURR), MESH_UPDATECOPY, Errstat2, ErrMsg2)
         CALL SetErrStat(ErrStat2, ErrMsg2, ErrStat, ErrMsg, RoutineName )
      CALL ExtPtfm_CopyConstrState (y_FAST%op%z_ExtPtfm(i), ExtPtfm%z( STATE_CURR), MESH_UPDATECOPY, Errstat2, ErrMsg2)
         CALL SetErrStat(ErrStat2, ErrMsg2, ErrStat, ErrMsg, RoutineName )
      CALL ExtPtfm_CopyOtherState (y_FAST%op%OtherSt_ExtPtfm(i), ExtPtfm%OtherSt(STATE_CURR), MESH_UPDATECOPY, Errstat2, ErrMsg2)
         CALL SetErrStat(ErrStat2, ErrMsg2, ErrStat, ErrMsg, RoutineName )

      CALL ExtPtfm_CopyInput (y_FAST%op%u_ExtPtfm(i), ExtPtfm%Input(1), MESH_UPDATECOPY, Errstat2, ErrMsg2)
         CALL SetErrStat(ErrStat2, ErrMsg2, ErrStat, ErrMsg, RoutineName )
   END IF
         
      
   ! MAP/MoorDyn/FEAM: copy op to actual states and inputs
   IF (p_FAST%CompMooring == Module_MAP) THEN
      CALL MAP_CopyContState   (y_FAST%op%x_MAP(i), MAPp%x( STATE_CURR), MESH_UPDATECOPY, Errstat2, ErrMsg2)
         CALL SetErrStat(ErrStat2, ErrMsg2, ErrStat, ErrMsg, RoutineName )
      CALL MAP_CopyDiscState   (y_FAST%op%xd_MAP(i), MAPp%xd(STATE_CURR), MESH_UPDATECOPY, Errstat2, ErrMsg2)
         CALL SetErrStat(ErrStat2, ErrMsg2, ErrStat, ErrMsg, RoutineName )
      CALL MAP_CopyConstrState (y_FAST%op%z_MAP(i), MAPp%z( STATE_CURR), MESH_UPDATECOPY, Errstat2, ErrMsg2)
         CALL SetErrStat(ErrStat2, ErrMsg2, ErrStat, ErrMsg, RoutineName )
      !CALL MAP_CopyOtherState (y_FAST%op%OtherSt_MAP(i), MAPp%OtherSt(STATE_CURR), MESH_UPDATECOPY, Errstat2, ErrMsg2)
      !   CALL SetErrStat(ErrStat2, ErrMsg2, ErrStat, ErrMsg, RoutineName )

      CALL MAP_CopyInput (y_FAST%op%u_MAP(i), MAPp%Input(1), MESH_UPDATECOPY, Errstat2, ErrMsg2)
         CALL SetErrStat(ErrStat2, ErrMsg2, ErrStat, ErrMsg, RoutineName )
   ELSEIF (p_FAST%CompMooring == Module_MD) THEN
      CALL MD_CopyContState   (y_FAST%op%x_MD(i), MD%x( STATE_CURR), MESH_UPDATECOPY, Errstat2, ErrMsg2)
         CALL SetErrStat(ErrStat2, ErrMsg2, ErrStat, ErrMsg, RoutineName )
      CALL MD_CopyDiscState   (y_FAST%op%xd_MD(i), MD%xd(STATE_CURR), MESH_UPDATECOPY, Errstat2, ErrMsg2)
         CALL SetErrStat(ErrStat2, ErrMsg2, ErrStat, ErrMsg, RoutineName )
      CALL MD_CopyConstrState (y_FAST%op%z_MD(i), MD%z( STATE_CURR), MESH_UPDATECOPY, Errstat2, ErrMsg2)
         CALL SetErrStat(ErrStat2, ErrMsg2, ErrStat, ErrMsg, RoutineName )
      CALL MD_CopyOtherState (y_FAST%op%OtherSt_MD(i), MD%OtherSt(STATE_CURR), MESH_UPDATECOPY, Errstat2, ErrMsg2)
         CALL SetErrStat(ErrStat2, ErrMsg2, ErrStat, ErrMsg, RoutineName )
               
      CALL MD_CopyInput (y_FAST%op%u_MD(i), MD%Input(1), MESH_UPDATECOPY, Errstat2, ErrMsg2)
         CALL SetErrStat(ErrStat2, ErrMsg2, ErrStat, ErrMsg, RoutineName )
   ELSEIF (p_FAST%CompMooring == Module_FEAM) THEN
      CALL FEAM_CopyContState   (y_FAST%op%x_FEAM(i), FEAM%x( STATE_CURR), MESH_UPDATECOPY, Errstat2, ErrMsg2)
         CALL SetErrStat(ErrStat2, ErrMsg2, ErrStat, ErrMsg, RoutineName )
      CALL FEAM_CopyDiscState   (y_FAST%op%xd_FEAM(i), FEAM%xd(STATE_CURR), MESH_UPDATECOPY, Errstat2, ErrMsg2)
         CALL SetErrStat(ErrStat2, ErrMsg2, ErrStat, ErrMsg, RoutineName )
      CALL FEAM_CopyConstrState (y_FAST%op%z_FEAM(i), FEAM%z( STATE_CURR), MESH_UPDATECOPY, Errstat2, ErrMsg2)
         CALL SetErrStat(ErrStat2, ErrMsg2, ErrStat, ErrMsg, RoutineName )
      CALL FEAM_CopyOtherState (y_FAST%op%OtherSt_FEAM(i), FEAM%OtherSt( STATE_CURR), MESH_UPDATECOPY, Errstat2, ErrMsg2)
         CALL SetErrStat(ErrStat2, ErrMsg2, ErrStat, ErrMsg, RoutineName )
               
      CALL FEAM_CopyInput (y_FAST%op%u_FEAM(i), FEAM%Input(1), MESH_UPDATECOPY, Errstat2, ErrMsg2)
         CALL SetErrStat(ErrStat2, ErrMsg2, ErrStat, ErrMsg, RoutineName )
   !ELSEIF (p_FAST%CompMooring == Module_Orca) THEN
   END IF
             
         ! IceFloe/IceDyn: copy op to actual states and inputs
   IF ( p_FAST%CompIce == Module_IceF ) THEN
      CALL IceFloe_CopyContState   (y_FAST%op%x_IceF(i), IceF%x( STATE_CURR), MESH_UPDATECOPY, Errstat2, ErrMsg2)
         CALL SetErrStat(ErrStat2, ErrMsg2, ErrStat, ErrMsg, RoutineName )
      CALL IceFloe_CopyDiscState   (y_FAST%op%xd_IceF(i), IceF%xd(STATE_CURR), MESH_UPDATECOPY, Errstat2, ErrMsg2)
         CALL SetErrStat(ErrStat2, ErrMsg2, ErrStat, ErrMsg, RoutineName )
      CALL IceFloe_CopyConstrState (y_FAST%op%z_IceF(i), IceF%z( STATE_CURR), MESH_UPDATECOPY, Errstat2, ErrMsg2)
         CALL SetErrStat(ErrStat2, ErrMsg2, ErrStat, ErrMsg, RoutineName )
      CALL IceFloe_CopyOtherState (y_FAST%op%OtherSt_IceF(i), IceF%OtherSt(STATE_CURR), MESH_UPDATECOPY, Errstat2, ErrMsg2)
         CALL SetErrStat(ErrStat2, ErrMsg2, ErrStat, ErrMsg, RoutineName )
               
      CALL IceFloe_CopyInput (y_FAST%op%u_IceF(i), IceF%Input(1), MESH_UPDATECOPY, Errstat2, ErrMsg2)
         CALL SetErrStat(ErrStat2, ErrMsg2, ErrStat, ErrMsg, RoutineName )
   ELSEIF ( p_FAST%CompIce == Module_IceD ) THEN
      DO k=1,p_FAST%numIceLegs
         CALL IceD_CopyContState   (y_FAST%op%x_IceD(k, i), IceD%x( k,STATE_CURR), MESH_UPDATECOPY, Errstat2, ErrMsg2)
            CALL SetErrStat(ErrStat2, ErrMsg2, ErrStat, ErrMsg, RoutineName )
         CALL IceD_CopyDiscState   (y_FAST%op%xd_IceD(k, i), IceD%xd(k,STATE_CURR), MESH_UPDATECOPY, Errstat2, ErrMsg2)
            CALL SetErrStat(ErrStat2, ErrMsg2, ErrStat, ErrMsg, RoutineName )
         CALL IceD_CopyConstrState (y_FAST%op%z_IceD(k, i), IceD%z( k,STATE_CURR), MESH_UPDATECOPY, Errstat2, ErrMsg2)
            CALL SetErrStat(ErrStat2, ErrMsg2, ErrStat, ErrMsg, RoutineName )
         CALL IceD_CopyOtherState (y_FAST%op%OtherSt_IceD(k, i), IceD%OtherSt( k,STATE_CURR), MESH_UPDATECOPY, Errstat2, ErrMsg2)
            CALL SetErrStat(ErrStat2, ErrMsg2, ErrStat, ErrMsg, RoutineName )
                  
         CALL IceD_CopyInput (y_FAST%op%u_IceD(k, i), IceD%Input(1,k), MESH_UPDATECOPY, Errstat2, ErrMsg2)
            CALL SetErrStat(ErrStat2, ErrMsg2, ErrStat, ErrMsg, RoutineName )
      END DO
   END IF

END SUBROUTINE SetOperatingPoint
!----------------------------------------------------------------------------------------------------------------------------------
subroutine GetStateAry(p_FAST, iMode, t, x, x_eig_magnitude, x_eig_phase)
   INTEGER(IntKi),           INTENT(IN   ) :: iMode               !< index into Mode dimension of arrays
   TYPE(FAST_ParameterType), INTENT(IN   ) :: p_FAST              !< Parameters for the glue code
   REAL(DbKi)              , INTENT(IN   ) :: t                   !< time
   REAL(R8Ki),               INTENT(INOUT) :: x(:)                !< in: state at its operating point; out: added perturbation
   REAL(R8Ki),               INTENT(IN)    :: x_eig_magnitude(:)  !< magnitude of the eigenvector
   REAL(R8Ki),               INTENT(IN)    :: x_eig_phase(:)      !< phase of the eigenvector
      
   ! note that this assumes p_FAST%VTK_modes%VTKLinPhase is zero for VTKLinTim=2
   x = x + x_eig_magnitude * p_FAST%VTK_modes%VTKLinScale * cos( TwoPi_D * p_FAST%VTK_modes%DampedFreq_Hz(iMode)*t + x_eig_phase + p_FAST%VTK_modes%VTKLinPhase )
end subroutine GetStateAry



!----------------------------------------------------------------------------------------------------------------------------------
!----------------------------------------------------------------------------------------------------------------------------------
!> This routine performs the algorithm for computing a periodic steady-state solution.
SUBROUTINE FAST_CalcSteady( n_t_global, t_global, p_FAST, y_FAST, m_FAST, ED, BD, SrvD, AD, IfW, OpFM, HD, SD, ExtPtfm, MAPp, FEAM, MD, Orca, &
                   IceF, IceD, ErrStat, ErrMsg )

   INTEGER(IntKi),           INTENT(IN   ) :: n_t_global          !< integer time step
   REAL(DbKi),               INTENT(IN   ) :: t_global            ! current simulation time
   TYPE(FAST_ParameterType), INTENT(IN   ) :: p_FAST              !< Parameters for the glue code
   TYPE(FAST_OutputFileType),INTENT(INOUT) :: y_FAST              !< Output variables for the glue code
   TYPE(FAST_MiscVarType),   INTENT(INOUT) :: m_FAST              !< Miscellaneous variables
     
   TYPE(ElastoDyn_Data),     INTENT(INOUT) :: ED                  !< ElastoDyn data
   TYPE(BeamDyn_Data),       INTENT(INOUT) :: BD                  !< BeamDyn data
   TYPE(ServoDyn_Data),      INTENT(INOUT) :: SrvD                !< ServoDyn data
   TYPE(AeroDyn_Data),       INTENT(INOUT) :: AD                  !< AeroDyn data
   TYPE(InflowWind_Data),    INTENT(INOUT) :: IfW                 !< InflowWind data
   TYPE(OpenFOAM_Data),      INTENT(INOUT) :: OpFM                !< OpenFOAM data
   TYPE(HydroDyn_Data),      INTENT(INOUT) :: HD                  !< HydroDyn data
   TYPE(SubDyn_Data),        INTENT(INOUT) :: SD                  !< SubDyn data
   TYPE(ExtPtfm_Data),       INTENT(INOUT) :: ExtPtfm             !< ExtPtfm data
   TYPE(MAP_Data),           INTENT(INOUT) :: MAPp                !< MAP data
   TYPE(FEAMooring_Data),    INTENT(INOUT) :: FEAM                !< FEAMooring data
   TYPE(MoorDyn_Data),       INTENT(INOUT) :: MD                  !< Data for the MoorDyn module
   TYPE(OrcaFlex_Data),      INTENT(INOUT) :: Orca                !< OrcaFlex interface data
   TYPE(IceFloe_Data),       INTENT(INOUT) :: IceF                !< IceFloe data
   TYPE(IceDyn_Data),        INTENT(INOUT) :: IceD                !< All the IceDyn data used in time-step loop

   INTEGER(IntKi),           INTENT(  OUT) :: ErrStat             !< Error status of the operation
   CHARACTER(*),             INTENT(  OUT) :: ErrMsg              !< Error message if ErrStat /= ErrID_None

   ! local variables
   REAL(DbKi)                              :: DeltaAzim
   REAL(DbKi)                              :: psi                 !< psi (rotor azimuth) at which the outputs are defined
   INTEGER(IntKi)                          :: ErrStat2
   CHARACTER(ErrMsgLen)                    :: ErrMsg2
   LOGICAL                                 :: NextAzimuth
   
   CHARACTER(*), PARAMETER                 :: RoutineName = 'FAST_CalcSteady'
   
    
      ErrStat = ErrID_None
      ErrMsg  = ""


         ! get azimuth angle

      psi = ED%y%LSSTipPxa
      call Zero2TwoPi( psi )

      if (n_t_global == 0) then
            ! initialize a few things on the first call:
         call FAST_InitSteadyOutputs( psi, p_FAST, m_FAST, ED, BD, SrvD, AD, IfW, HD, SD, ExtPtfm, MAPp, FEAM, MD, Orca, &
                   IceF, IceD, ErrStat2, ErrMsg2 )
            call SetErrStat(ErrStat2, ErrMsg2, ErrStat, ErrMsg, RoutineName )
      else
         DeltaAzim =  psi - m_FAST%Lin%Psi(1)
         call Zero2TwoPi(DeltaAzim)
      
         if (DeltaAzim > p_FAST%AzimDelta) then
            call SetErrStat(ErrID_Fatal, "The rotor is spinning too fast. The time step or NLinTimes is too large when CalcSteady=true.", ErrStat, ErrMsg, RoutineName)
            return
         end if
         
            ! save the outputs and azimuth angle for possible interpolation later
         call FAST_SaveOutputs( psi, p_FAST, m_FAST, ED, BD, SrvD, AD, IfW, HD, SD, ExtPtfm, MAPp, FEAM, MD, Orca, &
                      IceF, IceD, ErrStat2, ErrMsg2 )
            call SetErrStat(ErrStat2, ErrMsg2, ErrStat, ErrMsg, RoutineName )
      end if
      if (ErrStat >= AbortErrLev) return

      
      
      if ( m_FAST%Lin%AzimTarget(m_FAST%Lin%AzimIndx-1) <= m_FAST%Lin%AzimTarget(m_FAST%Lin%AzimIndx) ) then ! the equal sign takes care of the zero-rpm case
         NextAzimuth = psi >= m_FAST%Lin%AzimTarget(m_FAST%Lin%AzimIndx)
      else
         ! this is the 2pi boundary, so we are either larger than the last target azimuth or less than the next one
         NextAzimuth = psi >= m_FAST%Lin%AzimTarget(m_FAST%Lin%AzimIndx) .and. psi < m_FAST%Lin%AzimTarget(m_FAST%Lin%AzimIndx-1)
      end if
      
      if (NextAzimuth) then
      
            ! interpolate to find y at the target azimuth
         call FAST_DiffInterpOutputs( m_FAST%Lin%AzimTarget(m_FAST%Lin%AzimIndx), p_FAST, y_FAST, m_FAST, ED, BD, SrvD, AD, IfW, HD, SD, ExtPtfm, MAPp, FEAM, MD, Orca, &
                   IceF, IceD, ErrStat, ErrMsg )
                   
         if (m_FAST%Lin%IsConverged .or. m_FAST%Lin%n_rot == 0) then ! save this operating point for linearization later
            m_FAST%Lin%LinTimes(m_FAST%Lin%AzimIndx) = t_global  
            call SaveOP(m_FAST%Lin%AzimIndx, p_FAST, y_FAST, ED, BD, SrvD, AD, IfW, OpFM, HD, SD, ExtPtfm, MAPp, FEAM, MD, Orca, &
                                  IceF, IceD, ErrStat, ErrMsg, m_FAST%Lin%CopyOP_CtrlCode )
         end if
         
             ! increment the counter to check the next azimuth:
         m_FAST%Lin%AzimIndx = m_FAST%Lin%AzimIndx + 1
         
             ! check if we've completed one rotor revolution
         if (m_FAST%Lin%AzimIndx > p_FAST%NLinTimes) then
            m_FAST%Lin%n_rot = m_FAST%Lin%n_rot + 1
         
            m_FAST%Lin%FoundSteady = m_FAST%Lin%IsConverged
            
            if (.not. m_FAST%Lin%FoundSteady) then
               ! compute the reference values for this rotor revolution
               call ComputeOutputRanges(p_FAST, y_FAST, m_FAST, SrvD%y)
               m_FAST%Lin%IsConverged = .true. ! check errors next rotor revolution
               m_FAST%Lin%AzimIndx = 1
               m_FAST%Lin%CopyOP_CtrlCode = MESH_UPDATECOPY
            end if
         end if
         
      end if
         

END SUBROUTINE FAST_CalcSteady
!----------------------------------------------------------------------------------------------------------------------------------
!> This routine initializes variables for calculating periodic steady-state solution.
SUBROUTINE FAST_InitSteadyOutputs( psi, p_FAST, m_FAST, ED, BD, SrvD, AD, IfW, HD, SD, ExtPtfm, MAPp, FEAM, MD, Orca, &
                   IceF, IceD, ErrStat, ErrMsg )

   REAL(DbKi),               INTENT(IN   ) :: psi                 !< psi (rotor azimuth) at which the outputs are defined
   TYPE(FAST_ParameterType), INTENT(IN   ) :: p_FAST              !< Parameters for the glue code
   TYPE(FAST_MiscVarType),   INTENT(INOUT) :: m_FAST              !< Miscellaneous variables
     
   TYPE(ElastoDyn_Data),     INTENT(INOUT) :: ED                  !< ElastoDyn data
   TYPE(BeamDyn_Data),       INTENT(INOUT) :: BD                  !< BeamDyn data
   TYPE(ServoDyn_Data),      INTENT(INOUT) :: SrvD                !< ServoDyn data
   TYPE(AeroDyn_Data),       INTENT(INOUT) :: AD                  !< AeroDyn data
   TYPE(InflowWind_Data),    INTENT(INOUT) :: IfW                 !< InflowWind data
   TYPE(HydroDyn_Data),      INTENT(INOUT) :: HD                  !< HydroDyn data
   TYPE(SubDyn_Data),        INTENT(INOUT) :: SD                  !< SubDyn data
   TYPE(ExtPtfm_Data),       INTENT(INOUT) :: ExtPtfm             !< ExtPtfm data
   TYPE(MAP_Data),           INTENT(INOUT) :: MAPp                !< MAP data
   TYPE(FEAMooring_Data),    INTENT(INOUT) :: FEAM                !< FEAMooring data
   TYPE(MoorDyn_Data),       INTENT(INOUT) :: MD                  !< Data for the MoorDyn module
   TYPE(OrcaFlex_Data),      INTENT(INOUT) :: Orca                !< OrcaFlex interface data
   TYPE(IceFloe_Data),       INTENT(INOUT) :: IceF                !< IceFloe data
   TYPE(IceDyn_Data),        INTENT(INOUT) :: IceD                !< All the IceDyn data used in time-step loop

   INTEGER(IntKi),           INTENT(  OUT) :: ErrStat             !< Error status of the operation
   CHARACTER(*),             INTENT(  OUT) :: ErrMsg              !< Error message if ErrStat /= ErrID_None

   ! local variables
   INTEGER(IntKi)                          :: j, k                ! loop counters
   INTEGER(IntKi)                          :: ErrStat2
   CHARACTER(ErrMsgLen)                    :: ErrMsg2
   
   CHARACTER(*), PARAMETER                 :: RoutineName = 'FAST_InitSteadyOutputs'
   
    
      ErrStat = ErrID_None
      ErrMsg  = ""
      
      do j=1,p_FAST%NLinTimes
         m_FAST%Lin%AzimTarget(j) = (j-1) * p_FAST%AzimDelta + psi
         call Zero2TwoPi( m_FAST%Lin%AzimTarget(j) )
      end do
      ! this is circular, so I am going to add points at the beginning and end to avoid 
      ! more IF statements later
      m_FAST%Lin%AzimTarget(0) = m_FAST%Lin%AzimTarget(p_FAST%NLinTimes)
      m_FAST%Lin%AzimTarget(p_FAST%NLinTimes+1) = m_FAST%Lin%AzimTarget(1)
      

         ! Azimuth angles that correspond to Output arrays for interpolation:
      !m_FAST%Lin%Psi  = psi ! initialize entire array (note that we won't be able to interpolate with a constant array
      DO j = 1, p_FAST%LinInterpOrder + 1
         m_FAST%Lin%Psi(j) = psi - (j - 1) * D2R_D  ! arbitrarily say azimuth is one degree different
      END DO
      
      
         ! ElastoDyn
         allocate( ED%Output( p_FAST%LinInterpOrder+1 ), STAT = ErrStat2 )
         if (ErrStat2 /= 0) then
            call SetErrStat(ErrID_Fatal, "Error allocating ED%Output.", ErrStat, ErrMsg, RoutineName )
         else
            do j = 1, p_FAST%LinInterpOrder + 1
               call ED_CopyOutput(ED%y, ED%Output(j), MESH_NEWCOPY, ErrStat2, ErrMsg2)
                  call SetErrStat(ErrStat2,ErrMsg2,ErrStat,ErrMsg,RoutineName )
            end do
            
            call ED_CopyOutput(ED%y, ED%y_interp, MESH_NEWCOPY, ErrStat2, ErrMsg2)
               call SetErrStat(ErrStat2,ErrMsg2,ErrStat,ErrMsg,RoutineName )
         end if
      
         ! BeamDyn
         IF (p_FAST%CompElast == Module_BD) THEN
         
            allocate( BD%Output( p_FAST%LinInterpOrder+1, p_FAST%nBeams ), STAT = ErrStat2 )
            if (ErrStat2 /= 0) then
               call SetErrStat(ErrID_Fatal, "Error allocating BD%Output.", ErrStat, ErrMsg, RoutineName )
            else
               do k=1,p_FAST%nBeams
                  do j = 1, p_FAST%LinInterpOrder + 1
                     call BD_CopyOutput(BD%y(k), BD%Output(j,k), MESH_NEWCOPY, ErrStat2, ErrMsg2)
                        call SetErrStat(ErrStat2,ErrMsg2,ErrStat,ErrMsg,RoutineName )
                  end do
               end do

               allocate( BD%y_interp( p_FAST%nBeams ), STAT = ErrStat2 )
               if (ErrStat2 /= 0) then
                  call SetErrStat(ErrID_Fatal, "Error allocating BD%Output.", ErrStat, ErrMsg, RoutineName )
               else
                  do k=1,p_FAST%nBeams
                     call BD_CopyOutput(BD%y(k), BD%y_interp(k), MESH_NEWCOPY, ErrStat2, ErrMsg2)
                        call SetErrStat(ErrStat2,ErrMsg2,ErrStat,ErrMsg,RoutineName )
                  end do
               end if
               
            end if
            
         END IF  ! BeamDyn 
         
      ! AeroDyn
      IF ( p_FAST%CompAero == Module_AD ) THEN
         
         allocate( AD%Output( p_FAST%LinInterpOrder+1 ), STAT = ErrStat2 )
         if (ErrStat2 /= 0) then
            call SetErrStat(ErrID_Fatal, "Error allocating AD%Output.", ErrStat, ErrMsg, RoutineName )
         else
            do j = 1, p_FAST%LinInterpOrder + 1
               call AD_CopyOutput(AD%y, AD%Output(j), MESH_NEWCOPY, ErrStat2, ErrMsg2)
                  call SetErrStat(ErrStat2,ErrMsg2,ErrStat,ErrMsg,RoutineName )
            end do
            
            call AD_CopyOutput(AD%y, AD%y_interp, MESH_NEWCOPY, ErrStat2, ErrMsg2)
               call SetErrStat(ErrStat2,ErrMsg2,ErrStat,ErrMsg,RoutineName )
         end if
         
      END IF  ! CompAero
      
         
      ! InflowWind
      IF ( p_FAST%CompInflow == Module_IfW ) THEN
         
         allocate( IfW%Output( p_FAST%LinInterpOrder+1 ), STAT = ErrStat2 )
         if (ErrStat2 /= 0) then
            call SetErrStat(ErrID_Fatal, "Error allocating IfW%Output.", ErrStat, ErrMsg, RoutineName )
         else
            do j = 1, p_FAST%LinInterpOrder + 1
               call InflowWind_CopyOutput(IfW%y, IfW%Output(j), MESH_NEWCOPY, ErrStat2, ErrMsg2)
                  call SetErrStat(ErrStat2,ErrMsg2,ErrStat,ErrMsg,RoutineName )
            end do
            
            call InflowWind_CopyOutput(IfW%y, IfW%y_interp, MESH_NEWCOPY, ErrStat2, ErrMsg2)
               call SetErrStat(ErrStat2,ErrMsg2,ErrStat,ErrMsg,RoutineName )
         end if
            
      END IF  ! CompInflow
      
      
      ! ServoDyn
      IF ( p_FAST%CompServo == Module_SrvD ) THEN
         
         allocate( SrvD%Output( p_FAST%LinInterpOrder+1 ), STAT = ErrStat2 )
         if (ErrStat2 /= 0) then
            call SetErrStat(ErrID_Fatal, "Error allocating SrvD%Output.", ErrStat, ErrMsg, RoutineName )
         else
            do j = 1, p_FAST%LinInterpOrder + 1
               call SrvD_CopyOutput(SrvD%y, SrvD%Output(j), MESH_NEWCOPY, ErrStat2, ErrMsg2)
                  call SetErrStat(ErrStat2,ErrMsg2,ErrStat,ErrMsg,RoutineName )
            end do
            
            call SrvD_CopyOutput(SrvD%y, SrvD%y_interp, MESH_NEWCOPY, ErrStat2, ErrMsg2)
               call SetErrStat(ErrStat2,ErrMsg2,ErrStat,ErrMsg,RoutineName )
         end if
            
      END IF  ! ServoDyn
      
      ! HydroDyn
      IF ( p_FAST%CompHydro == Module_HD ) THEN

         allocate( HD%Output( p_FAST%LinInterpOrder+1 ), STAT = ErrStat2 )
         if (ErrStat2 /= 0) then
            call SetErrStat(ErrID_Fatal, "Error allocating HD%Output.", ErrStat, ErrMsg, RoutineName )
         else
            do j = 1, p_FAST%LinInterpOrder + 1
               call HydroDyn_CopyOutput(HD%y, HD%Output(j), MESH_NEWCOPY, ErrStat2, ErrMsg2)
                  call SetErrStat(ErrStat2,ErrMsg2,ErrStat,ErrMsg,RoutineName )
            end do
            
            call HydroDyn_CopyOutput(HD%y, HD%y_interp, MESH_NEWCOPY, ErrStat2, ErrMsg2)
               call SetErrStat(ErrStat2,ErrMsg2,ErrStat,ErrMsg,RoutineName )
         end if
            
      END IF  ! HydroDyn

      
      !! SubDyn/ExtPtfm_MCKF
      !IF ( p_FAST%CompSub == Module_SD ) THEN
      !ELSE IF ( p_FAST%CompSub == Module_ExtPtfm ) THEN
      !END IF  ! SubDyn/ExtPtfm_MCKF
      
      
      ! Mooring (MAP , FEAM , MoorDyn)
      ! MAP
      IF ( p_FAST%CompMooring == Module_MAP ) THEN
         
         allocate( MAPp%Output( p_FAST%LinInterpOrder+1 ), STAT = ErrStat2 )
         if (ErrStat2 /= 0) then
            call SetErrStat(ErrID_Fatal, "Error allocating MAPp%Output.", ErrStat, ErrMsg, RoutineName )
         else
            do j = 1, p_FAST%LinInterpOrder + 1
               call MAP_CopyOutput(MAPp%y, MAPp%Output(j), MESH_NEWCOPY, ErrStat2, ErrMsg2)
                  call SetErrStat(ErrStat2,ErrMsg2,ErrStat,ErrMsg,RoutineName )
            end do
            
            call MAP_CopyOutput(MAPp%y, MAPp%y_interp, MESH_NEWCOPY, ErrStat2, ErrMsg2)
               call SetErrStat(ErrStat2,ErrMsg2,ErrStat,ErrMsg,RoutineName )
         end if
            
      !! MoorDyn
      !ELSEIF ( p_FAST%CompMooring == Module_MD ) THEN
      !! FEAM
      !ELSEIF ( p_FAST%CompMooring == Module_FEAM ) THEN
      !! OrcaFlex
      !ELSEIF ( p_FAST%CompMooring == Module_Orca ) THEN
         
      END IF  ! MAP/FEAM/MoorDyn/OrcaFlex
      
           
            
      !! Ice (IceFloe or IceDyn)
      !! IceFloe
      !IF ( p_FAST%CompIce == Module_IceF ) THEN
      !   
      !! IceDyn
      !ELSEIF ( p_FAST%CompIce == Module_IceD ) THEN
      !
      !END IF  ! IceFloe/IceDyn


END SUBROUTINE FAST_InitSteadyOutputs
!----------------------------------------------------------------------------------------------------------------------------------
!> This routine saves outputs for future interpolation at a desired azimuth.
SUBROUTINE FAST_SaveOutputs( psi, p_FAST, m_FAST, ED, BD, SrvD, AD, IfW, HD, SD, ExtPtfm, MAPp, FEAM, MD, Orca, &
                   IceF, IceD, ErrStat, ErrMsg )

   REAL(DbKi),               INTENT(IN   ) :: psi                 !< psi (rotor azimuth) at which the outputs are defined
   TYPE(FAST_ParameterType), INTENT(IN   ) :: p_FAST              !< Parameters for the glue code
   TYPE(FAST_MiscVarType),   INTENT(INOUT) :: m_FAST              !< Miscellaneous variables
     
   TYPE(ElastoDyn_Data),     INTENT(INOUT) :: ED                  !< ElastoDyn data
   TYPE(BeamDyn_Data),       INTENT(INOUT) :: BD                  !< BeamDyn data
   TYPE(ServoDyn_Data),      INTENT(INOUT) :: SrvD                !< ServoDyn data
   TYPE(AeroDyn_Data),       INTENT(INOUT) :: AD                  !< AeroDyn data
   TYPE(InflowWind_Data),    INTENT(INOUT) :: IfW                 !< InflowWind data
   TYPE(HydroDyn_Data),      INTENT(INOUT) :: HD                  !< HydroDyn data
   TYPE(SubDyn_Data),        INTENT(INOUT) :: SD                  !< SubDyn data
   TYPE(ExtPtfm_Data),       INTENT(INOUT) :: ExtPtfm             !< ExtPtfm data
   TYPE(MAP_Data),           INTENT(INOUT) :: MAPp                !< MAP data
   TYPE(FEAMooring_Data),    INTENT(INOUT) :: FEAM                !< FEAMooring data
   TYPE(MoorDyn_Data),       INTENT(INOUT) :: MD                  !< Data for the MoorDyn module
   TYPE(OrcaFlex_Data),      INTENT(INOUT) :: Orca                !< OrcaFlex interface data
   TYPE(IceFloe_Data),       INTENT(INOUT) :: IceF                !< IceFloe data
   TYPE(IceDyn_Data),        INTENT(INOUT) :: IceD                !< All the IceDyn data used in time-step loop

   INTEGER(IntKi),           INTENT(  OUT) :: ErrStat             !< Error status of the operation
   CHARACTER(*),             INTENT(  OUT) :: ErrMsg              !< Error message if ErrStat /= ErrID_None

   ! local variables
   INTEGER(IntKi)                          :: j, k                ! loop counters
   INTEGER(IntKi)                          :: ErrStat2
   CHARACTER(ErrMsgLen)                    :: ErrMsg2
   
   CHARACTER(*), PARAMETER                 :: RoutineName = 'FAST_SaveOutputs'
   
    
      ErrStat = ErrID_None
      ErrMsg  = ""
      
      DO j = p_FAST%LinInterpOrder, 1, -1
         m_FAST%Lin%Psi(j+1) = m_FAST%Lin%Psi(j)
      END DO
      
      if (psi < m_FAST%Lin%Psi(1)) then
         ! if we go around a 2pi boundary, we will subtract 2pi from the saved values so that interpolation works as expected
         m_FAST%Lin%Psi = m_FAST%Lin%Psi - TwoPi_D
      end if
      m_FAST%Lin%Psi(1)  = psi

         ! ElastoDyn
         DO j = p_FAST%LinInterpOrder, 1, -1
            CALL ED_CopyOutput(ED%Output(j), ED%Output(j+1), MESH_UPDATECOPY, Errstat2, ErrMsg2)
               CALL SetErrStat(ErrStat2,ErrMsg2,ErrStat,ErrMsg,RoutineName )
         END DO
  
         CALL ED_CopyOutput (ED%y,  ED%Output(1),  MESH_UPDATECOPY, Errstat2, ErrMsg2)
            CALL SetErrStat(ErrStat2,ErrMsg2,ErrStat,ErrMsg,RoutineName )
      
         ! BeamDyn
         IF (p_FAST%CompElast == Module_BD) THEN
         
            DO k = 1,p_FAST%nBeams
         
               DO j = p_FAST%LinInterpOrder, 1, -1
                  CALL BD_CopyOutput (BD%Output(j,k),  BD%Output(j+1,k),  MESH_UPDATECOPY, Errstat2, ErrMsg2)
                     CALL SetErrStat(ErrStat2,ErrMsg2,ErrStat,ErrMsg,RoutineName )
               END DO
  
               CALL BD_CopyOutput (BD%y(k),  BD%Output(1,k),  MESH_UPDATECOPY, Errstat2, ErrMsg2)
                  CALL SetErrStat(ErrStat2,ErrMsg2,ErrStat,ErrMsg,RoutineName )
            
            END DO ! k=p_FAST%nBeams
         
         END IF  ! BeamDyn 
         
      
      ! AeroDyn
      IF ( p_FAST%CompAero == Module_AD ) THEN
         
         DO j = p_FAST%LinInterpOrder, 1, -1
            CALL AD_CopyOutput (AD%Output(j),  AD%Output(j+1),  MESH_UPDATECOPY, Errstat2, ErrMsg2)
               CALL SetErrStat(ErrStat2,ErrMsg2,ErrStat,ErrMsg,RoutineName )
         END DO
  
         CALL AD_CopyOutput (AD%y,  AD%Output(1),  MESH_UPDATECOPY, Errstat2, ErrMsg2)
            CALL SetErrStat(ErrStat2,ErrMsg2,ErrStat,ErrMsg,RoutineName )
         
      END IF  ! CompAero
      
         
      ! InflowWind
      IF ( p_FAST%CompInflow == Module_IfW ) THEN
         
         DO j = p_FAST%LinInterpOrder, 1, -1
            CALL InflowWind_CopyOutput (IfW%Output(j),  IfW%Output(j+1),  MESH_UPDATECOPY, Errstat2, ErrMsg2)
               CALL SetErrStat(ErrStat2,ErrMsg2,ErrStat,ErrMsg,RoutineName )
         END DO
  
         CALL InflowWind_CopyOutput (IfW%y,  IfW%Output(1),  MESH_UPDATECOPY, Errstat2, ErrMsg2)
            CALL SetErrStat(ErrStat2,ErrMsg2,ErrStat,ErrMsg,RoutineName )
            
      END IF  ! CompInflow
      
      
      ! ServoDyn
      IF ( p_FAST%CompServo == Module_SrvD ) THEN
         
         DO j = p_FAST%LinInterpOrder, 1, -1
            CALL SrvD_CopyOutput (SrvD%Output(j),  SrvD%Output(j+1),  MESH_UPDATECOPY, ErrStat2, ErrMsg2)
               CALL SetErrStat(ErrStat2,ErrMsg2,ErrStat,ErrMsg,RoutineName )
         END DO
  
         CALL SrvD_CopyOutput (SrvD%y,  SrvD%Output(1),  MESH_UPDATECOPY, ErrStat2, ErrMsg2)
            CALL SetErrStat(ErrStat2,ErrMsg2,ErrStat,ErrMsg,RoutineName )
            
      END IF  ! ServoDyn       
      
      ! HydroDyn
      IF ( p_FAST%CompHydro == Module_HD ) THEN

         DO j = p_FAST%LinInterpOrder, 1, -1

            CALL HydroDyn_CopyOutput (HD%Output(j),  HD%Output(j+1),  MESH_UPDATECOPY, ErrStat2, ErrMsg2)
               CALL SetErrStat(ErrStat2,ErrMsg2,ErrStat,ErrMsg,RoutineName )
         END DO

         CALL HydroDyn_CopyOutput (HD%y,  HD%Output(1),  MESH_UPDATECOPY, Errstat2, ErrMsg2)
            CALL SetErrStat(ErrStat2,ErrMsg2,ErrStat,ErrMsg,RoutineName )
            
      END IF  ! HydroDyn

      
      !! SubDyn/ExtPtfm_MCKF
      !IF ( p_FAST%CompSub == Module_SD ) THEN
      !ELSE IF ( p_FAST%CompSub == Module_ExtPtfm ) THEN
      !END IF  ! SubDyn/ExtPtfm_MCKF
      
      
      ! Mooring (MAP , FEAM , MoorDyn)
      ! MAP
      IF ( p_FAST%CompMooring == Module_MAP ) THEN
         
         DO j = p_FAST%LinInterpOrder, 1, -1
            CALL MAP_CopyOutput (MAPp%Output(j),  MAPp%Output(j+1),  MESH_UPDATECOPY, Errstat2, ErrMsg2)
               CALL SetErrStat(ErrStat2,ErrMsg2,ErrStat,ErrMsg,RoutineName )
         END DO
  
         CALL MAP_CopyOutput (MAPp%y,  MAPp%Output(1),  MESH_UPDATECOPY, Errstat2, ErrMsg2)
            CALL SetErrStat(ErrStat2,ErrMsg2,ErrStat,ErrMsg,RoutineName )
            
      !! MoorDyn
      !ELSEIF ( p_FAST%CompMooring == Module_MD ) THEN
      !! FEAM
      !ELSEIF ( p_FAST%CompMooring == Module_FEAM ) THEN
      !! OrcaFlex
      !ELSEIF ( p_FAST%CompMooring == Module_Orca ) THEN
         
      END IF  ! MAP/FEAM/MoorDyn/OrcaFlex
      
           
            
      !! Ice (IceFloe or IceDyn)
      !! IceFloe
      !IF ( p_FAST%CompIce == Module_IceF ) THEN
      !   
      !! IceDyn
      !ELSEIF ( p_FAST%CompIce == Module_IceD ) THEN
      !
      !END IF  ! IceFloe/IceDyn


END SUBROUTINE FAST_SaveOutputs
!----------------------------------------------------------------------------------------------------------------------------------
!> This routine interpolates the outputs at the target azimuths, computes the compared to the previous rotation, and stores 
!! them for future rotation .
SUBROUTINE FAST_DiffInterpOutputs( psi_target, p_FAST, y_FAST, m_FAST, ED, BD, SrvD, AD, IfW, HD, SD, ExtPtfm, MAPp, FEAM, MD, Orca, &
                   IceF, IceD, ErrStat, ErrMsg )

   REAL(DbKi),               INTENT(IN   ) :: psi_target          !< psi (rotor azimuth) at which the outputs are requested
   TYPE(FAST_ParameterType), INTENT(IN   ) :: p_FAST              !< Parameters for the glue code
   TYPE(FAST_OutputFileType),INTENT(INOUT) :: y_FAST              !< Output variables for the glue code
   TYPE(FAST_MiscVarType),   INTENT(INOUT) :: m_FAST              !< Miscellaneous variables
     
   TYPE(ElastoDyn_Data),     INTENT(INOUT) :: ED                  !< ElastoDyn data
   TYPE(BeamDyn_Data),       INTENT(INOUT) :: BD                  !< BeamDyn data
   TYPE(ServoDyn_Data),      INTENT(INOUT) :: SrvD                !< ServoDyn data
   TYPE(AeroDyn_Data),       INTENT(INOUT) :: AD                  !< AeroDyn data
   TYPE(InflowWind_Data),    INTENT(INOUT) :: IfW                 !< InflowWind data
   TYPE(HydroDyn_Data),      INTENT(INOUT) :: HD                  !< HydroDyn data
   TYPE(SubDyn_Data),        INTENT(INOUT) :: SD                  !< SubDyn data
   TYPE(ExtPtfm_Data),       INTENT(INOUT) :: ExtPtfm             !< ExtPtfm data
   TYPE(MAP_Data),           INTENT(INOUT) :: MAPp                !< MAP data
   TYPE(FEAMooring_Data),    INTENT(INOUT) :: FEAM                !< FEAMooring data
   TYPE(MoorDyn_Data),       INTENT(INOUT) :: MD                  !< Data for the MoorDyn module
   TYPE(OrcaFlex_Data),      INTENT(INOUT) :: Orca                !< OrcaFlex interface data
   TYPE(IceFloe_Data),       INTENT(INOUT) :: IceF                !< IceFloe data
   TYPE(IceDyn_Data),        INTENT(INOUT) :: IceD                !< All the IceDyn data used in time-step loop

   INTEGER(IntKi),           INTENT(  OUT) :: ErrStat             !< Error status of the operation
   CHARACTER(*),             INTENT(  OUT) :: ErrMsg              !< Error message if ErrStat /= ErrID_None

   ! local variables
   INTEGER(IntKi)                          :: k                   ! loop counters
   INTEGER(IntKi)                          :: ErrStat2
   CHARACTER(ErrMsgLen)                    :: ErrMsg2
   REAL(DbKi)                              :: t_global
   REAL(ReKi)                              :: eps_squared
   
   CHARACTER(*), PARAMETER                 :: RoutineName = 'FAST_DiffInterpOutputs'
    
      ErrStat = ErrID_None
      ErrMsg  = ""
      t_global = 0.0_DbKi ! we don't really need this to get the output OPs

      !................................................................................................
      ! Extrapolate outputs to the target azimuth and pack into OP arrays
      !................................................................................................

         ! ElastoDyn
         CALL ED_Output_ExtrapInterp (ED%Output, m_FAST%Lin%Psi,  ED%y_interp, psi_target, ErrStat2, ErrMsg2)
            CALL SetErrStat(ErrStat2,ErrMsg2,ErrStat,ErrMsg,RoutineName )
      
         call ED_GetOP( t_global, ED%Input(1), ED%p, ED%x(STATE_CURR), ED%xd(STATE_CURR), ED%z(STATE_CURR), ED%OtherSt(STATE_CURR), &
                           ED%y_interp, ED%m, ErrStat2, ErrMsg2, y_op=y_FAST%Lin%Modules(Module_ED)%Instance(1)%op_y, NeedLogMap=.true.)
            call SetErrStat(ErrStat2,ErrMsg2,ErrStat,ErrMsg,RoutineName)
            
         ! BeamDyn
         IF (p_FAST%CompElast == Module_BD) THEN
         
            DO k = 1,p_FAST%nBeams
         
               CALL BD_Output_ExtrapInterp (BD%Output(:,k), m_FAST%Lin%Psi,  BD%y_interp(k), psi_target, ErrStat2, ErrMsg2)
                  CALL SetErrStat(ErrStat2,ErrMsg2,ErrStat,ErrMsg,RoutineName )
            
               call BD_GetOP( t_global, BD%Input(1,k), BD%p(k), BD%x(k,STATE_CURR), BD%xd(k,STATE_CURR), BD%z(k,STATE_CURR), BD%OtherSt(k,STATE_CURR), &
                           BD%y_interp(k), BD%m(k), ErrStat2, ErrMsg2, y_op=y_FAST%Lin%Modules(Module_BD)%Instance(k)%op_y, NeedLogMap=.true.)
                  call SetErrStat(ErrStat2,ErrMsg2,ErrStat,ErrMsg,RoutineName)
            END DO ! k=p_FAST%nBeams
         
         END IF  ! BeamDyn 
         
      
      ! AeroDyn
      IF ( p_FAST%CompAero == Module_AD ) THEN
         
         CALL AD_Output_ExtrapInterp (AD%Output, m_FAST%Lin%Psi,  AD%y_interp, psi_target, ErrStat2, ErrMsg2)
            CALL SetErrStat(ErrStat2,ErrMsg2,ErrStat,ErrMsg,RoutineName )
         
         call AD_GetOP( t_global, AD%Input(1), AD%p, AD%x(STATE_CURR), AD%xd(STATE_CURR), AD%z(STATE_CURR), AD%OtherSt(STATE_CURR), &
                           AD%y_interp, AD%m, ErrStat2, ErrMsg2, y_op=y_FAST%Lin%Modules(Module_AD)%Instance(1)%op_y)
            call SetErrStat(ErrStat2,ErrMsg2,ErrStat,ErrMsg,RoutineName)
      END IF  ! CompAero
      
         
      ! InflowWind
      IF ( p_FAST%CompInflow == Module_IfW ) THEN
         
         CALL InflowWind_Output_ExtrapInterp (IfW%Output, m_FAST%Lin%Psi,  IfW%y_interp, psi_target, ErrStat2, ErrMsg2)
            CALL SetErrStat(ErrStat2,ErrMsg2,ErrStat,ErrMsg,RoutineName )
            
         call InflowWind_GetOP( t_global, IfW%Input(1), IfW%p, IfW%x(STATE_CURR), IfW%xd(STATE_CURR), IfW%z(STATE_CURR), IfW%OtherSt(STATE_CURR), &
                           IfW%y_interp, IfW%m, ErrStat2, ErrMsg2, y_op=y_FAST%Lin%Modules(Module_IfW)%Instance(1)%op_y)
            call SetErrStat(ErrStat2,ErrMsg2,ErrStat,ErrMsg,RoutineName)
      END IF  ! CompInflow
      
      
      ! ServoDyn
      IF ( p_FAST%CompServo == Module_SrvD ) THEN
         
         CALL SrvD_Output_ExtrapInterp (SrvD%Output, m_FAST%Lin%Psi,  SrvD%y_interp, psi_target, ErrStat2, ErrMsg2)
            CALL SetErrStat(ErrStat2,ErrMsg2,ErrStat,ErrMsg,RoutineName )
            
         call SrvD_GetOP( t_global, SrvD%Input(1), SrvD%p, SrvD%x(STATE_CURR), SrvD%xd(STATE_CURR), SrvD%z(STATE_CURR), SrvD%OtherSt(STATE_CURR), &
                           SrvD%y_interp, SrvD%m, ErrStat2, ErrMsg2, y_op=y_FAST%Lin%Modules(Module_SrvD)%Instance(1)%op_y)
            call SetErrStat(ErrStat2,ErrMsg2,ErrStat,ErrMsg,RoutineName)
      END IF  ! ServoDyn
      
      ! HydroDyn
      IF ( p_FAST%CompHydro == Module_HD ) THEN

         CALL HydroDyn_Output_ExtrapInterp (HD%Output, m_FAST%Lin%Psi,  HD%y_interp, psi_target, ErrStat2, ErrMsg2)
            CALL SetErrStat(ErrStat2,ErrMsg2,ErrStat,ErrMsg,RoutineName )
            
         call HD_GetOP( t_global, HD%Input(1), HD%p, HD%x(STATE_CURR), HD%xd(STATE_CURR), HD%z(STATE_CURR), HD%OtherSt(STATE_CURR), &
                           HD%y_interp, HD%m, ErrStat2, ErrMsg2, y_op=y_FAST%Lin%Modules(Module_HD)%Instance(1)%op_y)
            call SetErrStat(ErrStat2,ErrMsg2,ErrStat,ErrMsg,RoutineName)
      END IF  ! HydroDyn

      
      !! SubDyn/ExtPtfm_MCKF
      !IF ( p_FAST%CompSub == Module_SD ) THEN
      !ELSE IF ( p_FAST%CompSub == Module_ExtPtfm ) THEN
      !END IF  ! SubDyn/ExtPtfm_MCKF
      
      
      ! Mooring (MAP , FEAM , MoorDyn)
      ! MAP
      IF ( p_FAST%CompMooring == Module_MAP ) THEN
         
         CALL MAP_Output_ExtrapInterp (MAPp%Output, m_FAST%Lin%Psi,  MAPp%y_interp, psi_target, ErrStat2, ErrMsg2)
            CALL SetErrStat(ErrStat2,ErrMsg2,ErrStat,ErrMsg,RoutineName )
            
         call MAP_GetOP( t_global, MAPp%Input(1), MAPp%p, MAPp%x(STATE_CURR), MAPp%xd(STATE_CURR), MAPp%z(STATE_CURR), MAPp%OtherSt, &
                           MAPp%y_interp, ErrStat2, ErrMsg2, y_op=y_FAST%Lin%Modules(Module_MAP)%Instance(1)%op_y)
            call SetErrStat(ErrStat2,ErrMsg2,ErrStat,ErrMsg,RoutineName)
      !! MoorDyn
      !ELSEIF ( p_FAST%CompMooring == Module_MD ) THEN
      !! FEAM
      !ELSEIF ( p_FAST%CompMooring == Module_FEAM ) THEN
      !! OrcaFlex
      !ELSEIF ( p_FAST%CompMooring == Module_Orca ) THEN
         
      END IF  ! MAP/FEAM/MoorDyn/OrcaFlex
      
           
            
      !! Ice (IceFloe or IceDyn)
      !! IceFloe
      !IF ( p_FAST%CompIce == Module_IceF ) THEN
      !   
      !! IceDyn
      !ELSEIF ( p_FAST%CompIce == Module_IceD ) THEN
      !
      !END IF  ! IceFloe/IceDyn

      
      call pack_in_array(p_FAST, y_FAST, m_FAST)
      
      if (m_FAST%Lin%IsConverged) then
         ! check that error equation is less than TrimTol !!!call 
         call calc_error(p_FAST, y_FAST, m_FAST, SrvD%y, eps_squared)
         m_FAST%Lin%IsConverged = eps_squared < p_FAST%TrimTol
      end if
      
      
      m_FAST%Lin%Y_prevRot(:,m_FAST%Lin%AzimIndx) = m_FAST%Lin%y_interp
      
END SUBROUTINE FAST_DiffInterpOutputs
!----------------------------------------------------------------------------------------------------------------------------------
SUBROUTINE pack_in_array(p_FAST, y_FAST, m_FAST)

   TYPE(FAST_ParameterType), INTENT(IN   ) :: p_FAST              !< Parameters for the glue code
   TYPE(FAST_MiscVarType),   INTENT(INOUT) :: m_FAST              !< Miscellaneous variables
   TYPE(FAST_OutputFileType),INTENT(INOUT) :: y_FAST              !< Output variables for the glue code
   
   INTEGER(IntKi)                          :: ThisModule          !< module identifier
   INTEGER(IntKi)                          :: ThisInstance        !< index of the module instance

   integer                                 :: i, j
   integer                                 :: ny
   integer                                 :: indx
   
   ! note that op_y may be larger than SizeLin if there are orientations; also, we are NOT including the WriteOutputs

   do i = 1,p_FAST%Lin_NumMods
      ThisModule = p_FAST%Lin_ModOrder( i )
         
      do ThisInstance=1,size(y_FAST%Lin%Modules(ThisModule)%Instance)
      
         ny = y_FAST%Lin%Modules(ThisModule)%Instance(ThisInstance)%SizeLin(LIN_OUTPUT_COL) - y_FAST%Lin%Modules(ThisModule)%Instance(ThisInstance)%NumOutputs !last column before WriteOutput occurs
         do j=1,ny
            indx = y_FAST%Lin%Modules(ThisModule)%Instance(ThisInstance)%LinStartIndx(LIN_OUTPUT_COL) + j - 1
            
            m_FAST%Lin%y_interp( indx ) = y_FAST%Lin%Modules(ThisModule)%Instance(ThisInstance)%op_y(j)
         end do
         
      end do
   end do
   
END SUBROUTINE pack_in_array
!----------------------------------------------------------------------------------------------------------------------------------
!> This function computes the error function between this rotor revolution and the previous one.
!! Angles represented in m_FAST%Lin%y_interp may have 2pi added or subtracted to allow the angles to be closer to the previous
!! rotor revolution.
SUBROUTINE calc_error(p_FAST, y_FAST, m_FAST, y_SrvD, eps_squared)

   TYPE(FAST_ParameterType), INTENT(IN   ) :: p_FAST              !< Parameters for the glue code
   TYPE(FAST_MiscVarType),   INTENT(INOUT) :: m_FAST              !< Miscellaneous variables
   TYPE(FAST_OutputFileType),INTENT(IN   ) :: y_FAST              !< Output variables for the glue code
   TYPE(SrvD_OutputType),    INTENT(IN   ) :: y_SrvD              !< Output variables for the glue code
   REAL(ReKi)               ,INTENT(  OUT) :: eps_squared         !< epsilon squared
   
   INTEGER(IntKi)                          :: ThisModule          !< module identifier
   INTEGER(IntKi)                          :: ThisInstance        !< index of the module instance

   integer                                 :: i, j
   integer                                 :: ny
   integer                                 :: indx
   real(ReKi)                              :: diff
   
   
   ! special cases for angles:
      indx = Indx_y_Yaw_Start(y_FAST, Module_ED)  ! start of ED where Yaw, YawRate, HSS_Spd occur (right before WriteOutputs)
   call AddOrSub2Pi(m_FAST%Lin%Y_prevRot( indx, m_FAST%Lin%AzimIndx ), m_FAST%Lin%y_interp( indx ))

   if (p_FAST%CompServo == Module_SrvD) then
      do i = 1, size( y_SrvD%BlPitchCom )
         indx = y_FAST%Lin%Modules(Module_SrvD)%Instance(1)%LinStartIndx(LIN_OUTPUT_COL) + i - 1
         call AddOrSub2Pi(m_FAST%Lin%Y_prevRot( indx, m_FAST%Lin%AzimIndx ), m_FAST%Lin%y_interp( indx ))
      end do
   end if
   

   ! compute the error:
   eps_squared = 0.0_ReKi
   
   do i = 1,p_FAST%Lin_NumMods
      ThisModule = p_FAST%Lin_ModOrder( i )
         
      do ThisInstance=1,size(y_FAST%Lin%Modules(ThisModule)%Instance)
      
         ny = y_FAST%Lin%Modules(ThisModule)%Instance(ThisInstance)%SizeLin(LIN_OUTPUT_COL) - y_FAST%Lin%Modules(ThisModule)%Instance(ThisInstance)%NumOutputs !last column before WriteOutput occurs
         
         do j=1,ny
            indx = y_FAST%Lin%Modules(ThisModule)%Instance(ThisInstance)%LinStartIndx(LIN_OUTPUT_COL) + j - 1
            
            if (EqualRealNos(m_FAST%Lin%y_interp( indx ), m_FAST%Lin%Y_prevRot( indx, m_FAST%Lin%AzimIndx ))) then
               diff = 0.0_ReKi ! take care of some potential numerical issues
            else
               diff = m_FAST%Lin%y_interp( indx ) - m_FAST%Lin%Y_prevRot( indx, m_FAST%Lin%AzimIndx )
            end if
            
            eps_squared = eps_squared + ( diff / m_FAST%Lin%y_ref( indx ) ) ** 2
         end do
         
      end do
   end do
   

   !.................................
   ! Normalize:
   !.................................
   eps_squared = eps_squared / ( y_FAST%Lin%Glue%SizeLin(LIN_OUTPUT_COL) - y_FAST%Lin%Glue%NumOutputs )
   
!   write(50+m_FAST%Lin%AzimIndx,'(3000(F15.7,1x))') m_FAST%Lin%y_interp, eps_squared
END SUBROUTINE calc_error
!----------------------------------------------------------------------------------------------------------------------------------
SUBROUTINE ComputeOutputRanges(p_FAST, y_FAST, m_FAST, y_SrvD)

   TYPE(FAST_ParameterType), INTENT(IN   ) :: p_FAST              !< Parameters for the glue code
   TYPE(FAST_MiscVarType),   INTENT(INOUT) :: m_FAST              !< Miscellaneous variables
   TYPE(FAST_OutputFileType),INTENT(IN   ) :: y_FAST              !< Output variables for the glue code
   TYPE(SrvD_OutputType),    INTENT(IN   ) :: y_SrvD              !< Output variables for the glue code
   
   integer                                 :: indx
   integer                                 :: i
   
   ! note that op_y may be larger than SizeLin if there are orientations; also, we are NOT including the WriteOutputs

   do indx = 1,y_FAST%Lin%Glue%SizeLin(LIN_OUTPUT_COL)
      m_FAST%Lin%y_ref(indx) = maxval( m_FAST%Lin%Y_prevRot( indx, : ) ) - minval( m_FAST%Lin%Y_prevRot( indx, : ) )
      m_FAST%Lin%y_ref(indx) = max( m_FAST%Lin%y_ref(indx), 0.01_ReKi )
!      if (m_FAST%Lin%y_ref(indx) < 1.0e-4) m_FAST%Lin%y_ref(indx) = 1.0_ReKi ! not sure why we wouldn't just do m_FAST%Lin%y_ref(indx) = max(1.0_ReKi, m_FAST%Lin%y_ref(indx)) or max(1e-4, y_ref(indx))
   end do
   
   ! special case for angles:
      indx = Indx_y_Yaw_Start(y_FAST, Module_ED)  ! start of ED where Yaw, YawRate, HSS_Spd occur (right before WriteOutputs)
   m_FAST%Lin%y_ref(indx) = min( m_FAST%Lin%y_ref(indx), Pi )

   if (p_FAST%CompServo == Module_SrvD) then
      do i = 1, size( y_SrvD%BlPitchCom )
         indx = y_FAST%Lin%Modules(Module_SrvD)%Instance(1)%LinStartIndx(LIN_OUTPUT_COL) + i - 1
         m_FAST%Lin%y_ref(indx) = min( m_FAST%Lin%y_ref(indx), Pi )
      end do
   end if
   
   ! Note: I'm ignoring the periodicity of the log maps that represent orientations
   
END SUBROUTINE ComputeOutputRanges
!----------------------------------------------------------------------------------------------------------------------------------

END MODULE FAST_Linear<|MERGE_RESOLUTION|>--- conflicted
+++ resolved
@@ -902,17 +902,6 @@
             ! finish writing the file
          call WrLinFile_txt_End(Un, p_FAST, y_FAST%Lin%Modules(Module_AD)%Instance(1) )
       end if
-<<<<<<< HEAD
-      
-#ifdef OLD_AD_LINEAR
-         ! AD doesn't need these any more, and we may need them for other modules
-      if (allocated(dYdz)) deallocate(dYdz)
-      if (allocated(dZdz)) deallocate(dZdz)
-      if (allocated(dZdu)) deallocate(dZdu)
-      if (allocated(ipiv)) deallocate(ipiv)     
-#endif
-=======
->>>>>>> 718d46f7
 
    end if
 
