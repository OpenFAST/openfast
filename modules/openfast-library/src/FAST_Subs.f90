!**********************************************************************************************************************************
! FAST_Solver.f90, FAST_Subs.f90, FAST_Lin.f90, and FAST_Mods.f90 make up the FAST glue code in the FAST Modularization Framework.
! FAST_Prog.f90, FAST_Library.f90, FAST_Prog.c are different drivers for this code.
!..................................................................................................................................
! LICENSING
! Copyright (C) 2013-2016  National Renewable Energy Laboratory
!
!    This file is part of FAST.
!
! Licensed under the Apache License, Version 2.0 (the "License");
! you may not use this file except in compliance with the License.
! You may obtain a copy of the License at
!
!     http://www.apache.org/licenses/LICENSE-2.0
!
! Unless required by applicable law or agreed to in writing, software
! distributed under the License is distributed on an "AS IS" BASIS,
! WITHOUT WARRANTIES OR CONDITIONS OF ANY KIND, either express or implied.
! See the License for the specific language governing permissions and
! limitations under the License.
!**********************************************************************************************************************************
MODULE FAST_Subs

   USE FAST_Solver
   USE FAST_Linear
   USE SC_DataEx

   IMPLICIT NONE

CONTAINS
!++++++++++++++++++++++++++++++++++++++++++++++++++++++++++++++++++++++++++++++++++++++++++++++++++++++++++++++++++++++++++++++++++
! INITIALIZATION ROUTINES
!++++++++++++++++++++++++++++++++++++++++++++++++++++++++++++++++++++++++++++++++++++++++++++++++++++++++++++++++++++++++++++++++++
!> a wrapper routine to call FAST_Initialize a the full-turbine simulation level (makes easier to write top-level driver)
SUBROUTINE FAST_InitializeAll_T( t_initial, TurbID, Turbine, ErrStat, ErrMsg, InFile, ExternInitData )

   REAL(DbKi),                        INTENT(IN   ) :: t_initial      !< initial time
   INTEGER(IntKi),                    INTENT(IN   ) :: TurbID         !< turbine Identifier (1-NumTurbines)
   TYPE(FAST_TurbineType),            INTENT(INOUT) :: Turbine        !< all data for one instance of a turbine
   INTEGER(IntKi),                    INTENT(  OUT) :: ErrStat        !< Error status of the operation
   CHARACTER(*),                      INTENT(  OUT) :: ErrMsg         !< Error message if ErrStat /= ErrID_None
   CHARACTER(*),             OPTIONAL,INTENT(IN   ) :: InFile         !< A CHARACTER string containing the name of the primary FAST input file (if not present, we'll get it from the command line)
   TYPE(FAST_ExternInitType),OPTIONAL,INTENT(IN   ) :: ExternInitData !< Initialization input data from an external source (Simulink)

   Turbine%TurbID = TurbID


   IF (PRESENT(InFile)) THEN
      IF (PRESENT(ExternInitData)) THEN
         CALL FAST_InitializeAll( t_initial, Turbine%p_FAST, Turbine%y_FAST, Turbine%m_FAST, &
                     Turbine%ED, Turbine%BD, Turbine%SrvD, Turbine%AD14, Turbine%AD, Turbine%IfW, Turbine%OpFM, Turbine%SC_DX,&
                     Turbine%HD, Turbine%SD, Turbine%ExtPtfm, Turbine%MAP, Turbine%FEAM, Turbine%MD, Turbine%Orca, &
                     Turbine%IceF, Turbine%IceD, Turbine%MeshMapData, ErrStat, ErrMsg, InFile, ExternInitData )
      ELSE
         CALL FAST_InitializeAll( t_initial, Turbine%p_FAST, Turbine%y_FAST, Turbine%m_FAST, &
                     Turbine%ED, Turbine%BD, Turbine%SrvD, Turbine%AD14, Turbine%AD, Turbine%IfW, Turbine%OpFM, Turbine%SC_DX, &
                     Turbine%HD, Turbine%SD, Turbine%ExtPtfm, Turbine%MAP, Turbine%FEAM, Turbine%MD, Turbine%Orca, &
                     Turbine%IceF, Turbine%IceD, Turbine%MeshMapData, ErrStat, ErrMsg, InFile  )
      END IF
   ELSE
      CALL FAST_InitializeAll( t_initial, Turbine%p_FAST, Turbine%y_FAST, Turbine%m_FAST, &
                     Turbine%ED, Turbine%BD, Turbine%SrvD, Turbine%AD14, Turbine%AD, Turbine%IfW, Turbine%OpFM, Turbine%SC_DX, &
                     Turbine%HD, Turbine%SD, Turbine%ExtPtfm, Turbine%MAP, Turbine%FEAM, Turbine%MD, Turbine%Orca, &
                     Turbine%IceF, Turbine%IceD, Turbine%MeshMapData, ErrStat, ErrMsg )
   END IF


END SUBROUTINE FAST_InitializeAll_T
!----------------------------------------------------------------------------------------------------------------------------------
!> Routine to call Init routine for each module. This routine sets all of the init input data for each module.
SUBROUTINE FAST_InitializeAll( t_initial, p_FAST, y_FAST, m_FAST, ED, BD, SrvD, AD14, AD, IfW, OpFM, SC_DX, HD, SD, ExtPtfm, &
                               MAPp, FEAM, MD, Orca, IceF, IceD, MeshMapData, ErrStat, ErrMsg, InFile, ExternInitData )

   use ElastoDyn_Parameters, only: Method_RK4

   REAL(DbKi),               INTENT(IN   ) :: t_initial           !< initial time
   TYPE(FAST_ParameterType), INTENT(INOUT) :: p_FAST              !< Parameters for the glue code
   TYPE(FAST_OutputFileType),INTENT(INOUT) :: y_FAST              !< Output variables for the glue code
   TYPE(FAST_MiscVarType),   INTENT(INOUT) :: m_FAST              !< Miscellaneous variables

   TYPE(ElastoDyn_Data),     INTENT(INOUT) :: ED                  !< ElastoDyn data
   TYPE(BeamDyn_Data),       INTENT(INOUT) :: BD                  !< BeamDyn data
   TYPE(ServoDyn_Data),      INTENT(INOUT) :: SrvD                !< ServoDyn data
   TYPE(AeroDyn14_Data),     INTENT(INOUT) :: AD14                !< AeroDyn14 data
   TYPE(AeroDyn_Data),       INTENT(INOUT) :: AD                  !< AeroDyn data
   TYPE(InflowWind_Data),    INTENT(INOUT) :: IfW                 !< InflowWind data
   TYPE(OpenFOAM_Data),      INTENT(INOUT) :: OpFM                !< OpenFOAM data
   TYPE(SCDataEx_Data),      INTENT(INOUT) :: SC_DX               !< SuperController exchange data
   TYPE(HydroDyn_Data),      INTENT(INOUT) :: HD                  !< HydroDyn data
   TYPE(SubDyn_Data),        INTENT(INOUT) :: SD                  !< SubDyn data
   TYPE(ExtPtfm_Data),       INTENT(INOUT) :: ExtPtfm             !< ExtPtfm_MCKF data
   TYPE(MAP_Data),           INTENT(INOUT) :: MAPp                !< MAP data
   TYPE(FEAMooring_Data),    INTENT(INOUT) :: FEAM                !< FEAMooring data
   TYPE(MoorDyn_Data),       INTENT(INOUT) :: MD                  !< Data for the MoorDyn module
   TYPE(OrcaFlex_Data),      INTENT(INOUT) :: Orca                !< OrcaFlex interface data

   TYPE(IceFloe_Data),       INTENT(INOUT) :: IceF                !< IceFloe data
   TYPE(IceDyn_Data),        INTENT(INOUT) :: IceD                !< All the IceDyn data used in time-step loop

   TYPE(FAST_ModuleMapType), INTENT(INOUT) :: MeshMapData         !< Data for mapping between modules

   INTEGER(IntKi),           INTENT(  OUT) :: ErrStat             !< Error status of the operation
   CHARACTER(*),             INTENT(  OUT) :: ErrMsg              !< Error message if ErrStat /= ErrID_None
   CHARACTER(*), OPTIONAL,   INTENT(IN   ) :: InFile              !< A CHARACTER string containing the name of the primary FAST input file (if not present, we'll get it from the command line)

   TYPE(FAST_ExternInitType), OPTIONAL, INTENT(IN) :: ExternInitData !< Initialization input data from an external source (Simulink)

   ! local variables
   CHARACTER(1024)                         :: InputFile           !< A CHARACTER string containing the name of the primary FAST input file
   TYPE(FAST_InitData)                     :: Init                !< Initialization data for all modules


   REAL(ReKi)                              :: AirDens             ! air density for initialization/normalization of OpenFOAM data
   REAL(DbKi)                              :: dt_IceD             ! tmp dt variable to ensure IceDyn doesn't specify different dt values for different legs (IceDyn instances)
   REAL(DbKi)                              :: dt_BD               ! tmp dt variable to ensure BeamDyn doesn't specify different dt values for different instances
   INTEGER(IntKi)                          :: ErrStat2
   INTEGER(IntKi)                          :: IceDim              ! dimension we're pre-allocating for number of IceDyn legs/instances
   INTEGER(IntKi)                          :: I                   ! generic loop counter
   INTEGER(IntKi)                          :: k                   ! blade loop counter
   logical                                 :: CallStart
<<<<<<< HEAD

=======
   
   
   INTEGER(IntKi)                          :: NumBl
   
>>>>>>> 4a5e14d2
   CHARACTER(ErrMsgLen)                    :: ErrMsg2

   CHARACTER(*), PARAMETER                 :: RoutineName = 'FAST_InitializeAll'


   !..........
   ErrStat = ErrID_None
   ErrMsg  = ""

   y_FAST%UnSum = -1                                                    ! set the summary file unit to -1 to indicate it's not open
   y_FAST%UnOu  = -1                                                    ! set the text output file unit to -1 to indicate it's not open
   y_FAST%UnGra = -1                                                    ! set the binary graphics output file unit to -1 to indicate it's not open

   p_FAST%WrVTK = VTK_Unknown                                           ! set this so that we can potentially output VTK information on initialization error
   p_FAST%VTK_tWidth = 1                                                ! initialize in case of error before reading the full file
   p_FAST%n_VTKTime  = 1                                                ! initialize in case of error before reading the full file
   y_FAST%VTK_LastWaveIndx = 1                                          ! Start looking for wave data at the first index
   y_FAST%VTK_count = 0                                                 ! first VTK file has 0 as output
   y_FAST%n_Out = 0                                                     ! set the number of ouptut channels to 0 to indicate there's nothing to write to the binary file
   p_FAST%ModuleInitialized = .FALSE.                                   ! (array initialization) no modules are initialized
<<<<<<< HEAD

=======
   
>>>>>>> 4a5e14d2
      ! Get the current time
   CALL DATE_AND_TIME ( Values=m_FAST%StrtTime )                        ! Let's time the whole simulation
   CALL CPU_TIME ( m_FAST%UsrTime1 )                                    ! Initial time (this zeros the start time when used as a MATLAB function)
   m_FAST%UsrTime1 = MAX( 0.0_ReKi, m_FAST%UsrTime1 )                   ! CPU_TIME: If a meaningful time cannot be returned, a processor-dependent negative value is returned


   m_FAST%t_global        = t_initial - 20.                             ! initialize this to a number < t_initial for error message in ProgAbort
   m_FAST%calcJacobian    = .TRUE.                                      ! we need to calculate the Jacobian
   m_FAST%NextJacCalcTime = m_FAST%t_global                             ! We want to calculate the Jacobian on the first step
   p_FAST%TDesc           = ''
!   p_FAST%CheckHSSBrTrqC = .false.

   y_FAST%Lin%WindSpeed = 0.0_ReKi

   if (present(ExternInitData)) then
      CallStart = .not. ExternInitData%FarmIntegration ! .and. ExternInitData%TurbineID == 1
      if (ExternInitData%TurbineID > 0) p_FAST%TDesc = 'T'//trim(num2lstr(ExternInitData%TurbineID))
   else
      CallStart = .true.
   end if


      ! Init NWTC_Library, display copyright and version information:
   if (CallStart) then
      AbortErrLev = ErrID_Fatal                                 ! Until we read otherwise from the FAST input file, we abort only on FATAL errors
      CALL FAST_ProgStart( FAST_Ver )
      p_FAST%WrSttsTime = .TRUE.
   else
      ! if we don't call the start data (e.g., from FAST.Farm), we won't override AbortErrLev either
      CALL DispNVD( FAST_Ver )
      p_FAST%WrSttsTime = .FALSE.
   end if

   IF (PRESENT(InFile)) THEN
      p_FAST%UseDWM = .FALSE.
      InputFile = InFile
   ELSE
      CALL GetInputFileName(InputFile,p_FAST%UseDWM,ErrStat2,ErrMsg2)
         CALL SetErrStat( ErrStat2, ErrMsg2, ErrStat, ErrMsg, RoutineName )
         IF (ErrStat >= AbortErrLev) THEN
            CALL Cleanup()
            RETURN
         END IF
   END IF

   ! ... Open and read input files ...
   ! also, set turbine reference position for graphics output
   p_FAST%UseSC = .FALSE.
   if (PRESENT(ExternInitData)) then
      p_FAST%TurbinePos = ExternInitData%TurbinePos
      if( (ExternInitData%NumSC2CtrlGlob .gt. 0) .or. (ExternInitData%NumSC2Ctrl .gt. 0) .or. (ExternInitData%NumCtrl2SC .gt. 0)) then
         p_FAST%UseSC = .TRUE.
      end if

      if (ExternInitData%FarmIntegration) then ! we're integrating with FAST.Farm
         CALL FAST_Init( p_FAST, m_FAST, y_FAST, t_initial, InputFile, ErrStat2, ErrMsg2, ExternInitData%TMax, OverrideAbortLev=.false., RootName=ExternInitData%RootName )
      else
         CALL FAST_Init( p_FAST, m_FAST, y_FAST, t_initial, InputFile, ErrStat2, ErrMsg2, ExternInitData%TMax, ExternInitData%TurbineID )  ! We have the name of the input file and the simulation length from somewhere else (e.g. Simulink)
      end if

   else
      p_FAST%TurbinePos = 0.0_ReKi
      CALL FAST_Init( p_FAST, m_FAST, y_FAST, t_initial, InputFile, ErrStat2, ErrMsg2 )                       ! We have the name of the input file from somewhere else (e.g. Simulink)
   end if

   CALL SetErrStat(ErrStat2, ErrMsg2, ErrStat, ErrMsg, RoutineName )
   IF (ErrStat >= AbortErrLev) THEN
      CALL Cleanup()
      RETURN
   END IF


   !...............................................................................................................................

   p_FAST%dt_module = p_FAST%dt ! initialize time steps for each module

   ! ........................
   ! initialize ElastoDyn (must be done first)
   ! ........................

   ALLOCATE( ED%Input( p_FAST%InterpOrder+1 ), ED%InputTimes( p_FAST%InterpOrder+1 ),STAT = ErrStat2 )
      IF (ErrStat2 /= 0) THEN
         CALL SetErrStat(ErrID_Fatal,"Error allocating ED%Input and ED%InputTimes.",ErrStat,ErrMsg,RoutineName)
         CALL Cleanup()
         RETURN
      END IF

   Init%InData_ED%Linearize = p_FAST%Linearize
   Init%InData_ED%InputFile = p_FAST%EDFile
   IF ( p_FAST%CompAero == Module_AD14 ) THEN
      Init%InData_ED%ADInputFile = p_FAST%AeroFile
   ELSE
      Init%InData_ED%ADInputFile = ""
   END IF

   Init%InData_ED%RootName      = TRIM(p_FAST%OutFileRoot)//'.'//TRIM(y_FAST%Module_Abrev(Module_ED))
   Init%InData_ED%CompElast     = p_FAST%CompElast == Module_ED

   CALL ED_Init( Init%InData_ED, ED%Input(1), ED%p, ED%x(STATE_CURR), ED%xd(STATE_CURR), ED%z(STATE_CURR), ED%OtherSt(STATE_CURR), &
                  ED%y, ED%m, p_FAST%dt_module( MODULE_ED ), Init%OutData_ED, ErrStat2, ErrMsg2 )
      CALL SetErrStat(ErrStat2,ErrMsg2,ErrStat,ErrMsg,RoutineName)

   p_FAST%ModuleInitialized(Module_ED) = .TRUE.
   CALL SetModuleSubstepTime(Module_ED, p_FAST, y_FAST, ErrStat2, ErrMsg2)
      CALL SetErrStat(ErrStat2,ErrMsg2,ErrStat,ErrMsg,RoutineName)

      ! bjj: added this check per jmj; perhaps it would be better in ElastoDyn, but I'll leave it here for now:
   IF ( p_FAST%TurbineType == Type_Offshore_Floating ) THEN
      IF ( ED%p%TowerBsHt < 0.0_ReKi .AND. .NOT. EqualRealNos( ED%p%TowerBsHt, 0.0_ReKi ) ) THEN
         CALL SetErrStat(ErrID_Fatal,"ElastoDyn TowerBsHt must not be negative for floating offshore systems.",ErrStat,ErrMsg,RoutineName)
      END IF
   END IF

   allocate( y_FAST%Lin%Modules(MODULE_ED)%Instance(1), stat=ErrStat2)
   if (ErrStat2 /= 0 ) then
      call SetErrStat(ErrID_Fatal, "Error allocating Lin%Modules(ED).", ErrStat, ErrMsg, RoutineName )
   else

      if (allocated(Init%OutData_ED%LinNames_y)) call move_alloc(Init%OutData_ED%LinNames_y,y_FAST%Lin%Modules(MODULE_ED)%Instance(1)%Names_y)
      if (allocated(Init%OutData_ED%LinNames_x)) call move_alloc(Init%OutData_ED%LinNames_x,y_FAST%Lin%Modules(MODULE_ED)%Instance(1)%Names_x)
      if (allocated(Init%OutData_ED%LinNames_u)) call move_alloc(Init%OutData_ED%LinNames_u,y_FAST%Lin%Modules(MODULE_ED)%Instance(1)%Names_u)
      if (allocated(Init%OutData_ED%RotFrame_y)) call move_alloc(Init%OutData_ED%RotFrame_y,y_FAST%Lin%Modules(MODULE_ED)%Instance(1)%RotFrame_y)
      if (allocated(Init%OutData_ED%RotFrame_x)) call move_alloc(Init%OutData_ED%RotFrame_x,y_FAST%Lin%Modules(MODULE_ED)%Instance(1)%RotFrame_x)
      if (allocated(Init%OutData_ED%DerivOrder_x)) call move_alloc(Init%OutData_ED%DerivOrder_x,y_FAST%Lin%Modules(MODULE_ED)%Instance(1)%DerivOrder_x)
      if (allocated(Init%OutData_ED%RotFrame_u)) call move_alloc(Init%OutData_ED%RotFrame_u,y_FAST%Lin%Modules(MODULE_ED)%Instance(1)%RotFrame_u)
      if (allocated(Init%OutData_ED%IsLoad_u  )) call move_alloc(Init%OutData_ED%IsLoad_u  ,y_FAST%Lin%Modules(MODULE_ED)%Instance(1)%IsLoad_u  )

      if (allocated(Init%OutData_ED%WriteOutputHdr)) y_FAST%Lin%Modules(MODULE_ED)%Instance(1)%NumOutputs = size(Init%OutData_ED%WriteOutputHdr)
   end if

   IF (ErrStat >= AbortErrLev) THEN
      CALL Cleanup()
      RETURN
   END IF
<<<<<<< HEAD

=======
      
   NumBl = Init%OutData_ED%NumBl
      
   
>>>>>>> 4a5e14d2
   if (p_FAST%CalcSteady) then
      if ( EqualRealNos(Init%OutData_ED%RotSpeed, 0.0_ReKi) ) then
         p_FAST%TrimCase = TrimCase_none
         p_FAST%NLinTimes = 1
         p_FAST%LinInterpOrder = 0 ! constant values
      elseif ( Init%OutData_ED%isFixed_GenDOF ) then
         p_FAST%TrimCase = TrimCase_none
      end if
   end if


   ! ........................
   ! initialize BeamDyn
   ! ........................
   IF ( p_FAST%CompElast == Module_BD ) THEN
      p_FAST%nBeams = Init%OutData_ED%NumBl          ! initialize number of BeamDyn instances = number of blades
   ELSE
      p_FAST%nBeams = 0
   END IF

   ALLOCATE( BD%Input( p_FAST%InterpOrder+1, p_FAST%nBeams ), BD%InputTimes( p_FAST%InterpOrder+1, p_FAST%nBeams ), STAT = ErrStat2 )
      IF (ErrStat2 /= 0) THEN
         CALL SetErrStat(ErrID_Fatal,"Error allocating BD%Input and BD%InputTimes.",ErrStat,ErrMsg,RoutineName)
         CALL Cleanup()
         RETURN
      END IF

   ALLOCATE( BD%x(           p_FAST%nBeams,2), &
             BD%xd(          p_FAST%nBeams,2), &
             BD%z(           p_FAST%nBeams,2), &
             BD%OtherSt(     p_FAST%nBeams,2), &
             BD%p(           p_FAST%nBeams  ), &
             BD%u(           p_FAST%nBeams  ), &
             BD%y(           p_FAST%nBeams  ), &
             BD%m(           p_FAST%nBeams  ), &
             Init%OutData_BD(p_FAST%nBeams  ), &
                                             STAT = ErrStat2 )
      IF (ErrStat2 /= 0) THEN
         CALL SetErrStat(ErrID_Fatal,"Error allocating BeamDyn state, input, and output data.",ErrStat,ErrMsg,RoutineName)
         CALL Cleanup()
         RETURN
      END IF

   IF (p_FAST%CompElast == Module_BD) THEN

      Init%InData_BD%DynamicSolve = .TRUE.       ! FAST can only couple to BeamDyn when dynamic solve is used.

      Init%InData_BD%Linearize = p_FAST%Linearize
      Init%InData_BD%gravity      = (/ 0.0_ReKi, 0.0_ReKi, -Init%OutData_ED%Gravity /)       ! "Gravitational acceleration" m/s^2

         ! now initialize BeamDyn for all beams
      dt_BD = p_FAST%dt_module( MODULE_BD )

      Init%InData_BD%HubPos = ED%y%HubPtMotion%Position(:,1)
      Init%InData_BD%HubRot = ED%y%HubPtMotion%RefOrientation(:,:,1)

      p_FAST%BD_OutputSibling = .true.

      allocate( y_FAST%Lin%Modules(MODULE_BD)%Instance(p_FAST%nBeams), stat=ErrStat2)
      if (ErrStat2 /= 0 ) then
         call SetErrStat(ErrID_Fatal, "Error allocating Lin%Modules(BD).", ErrStat, ErrMsg, RoutineName )
         CALL Cleanup()
         RETURN
      end if

      DO k=1,p_FAST%nBeams
         Init%InData_BD%RootName     = TRIM(p_FAST%OutFileRoot)//'.'//TRIM(y_FAST%Module_Abrev(Module_BD))//TRIM( Num2LStr(k) )


         Init%InData_BD%InputFile    = p_FAST%BDBldFile(k)

         Init%InData_BD%GlbPos       = ED%y%BladeRootMotion(k)%Position(:,1)          ! {:}    - - "Initial Position Vector of the local blade coordinate system"
         Init%InData_BD%GlbRot       = ED%y%BladeRootMotion(k)%RefOrientation(:,:,1)  ! {:}{:} - - "Initial direction cosine matrix of the local blade coordinate system"

         Init%InData_BD%RootDisp     = ED%y%BladeRootMotion(k)%TranslationDisp(:,1)   ! {:}    - - "Initial root displacement"
         Init%InData_BD%RootOri      = ED%y%BladeRootMotion(k)%Orientation(:,:,1)     ! {:}{:} - - "Initial root orientation"
         Init%InData_BD%RootVel(1:3) = ED%y%BladeRootMotion(k)%TranslationVel(:,1)    ! {:}    - - "Initial root velocities and angular veolcities"
         Init%InData_BD%RootVel(4:6) = ED%y%BladeRootMotion(k)%RotationVel(:,1)       ! {:}    - - "Initial root velocities and angular veolcities"

         CALL BD_Init( Init%InData_BD, BD%Input(1,k), BD%p(k),  BD%x(k,STATE_CURR), BD%xd(k,STATE_CURR), BD%z(k,STATE_CURR), &
                           BD%OtherSt(k,STATE_CURR), BD%y(k),  BD%m(k), dt_BD, Init%OutData_BD(k), ErrStat2, ErrMsg2 )
            CALL SetErrStat(ErrStat2,ErrMsg2,ErrStat,ErrMsg,RoutineName)

         !bjj: we're going to force this to have the same timestep because I don't want to have to deal with n BD modules with n timesteps.
         IF ( k == 1 ) THEN
            p_FAST%dt_module( MODULE_BD ) = dt_BD

            p_FAST%ModuleInitialized(Module_BD) = .TRUE. ! this really should be once per BD instance, but BD doesn't care so I won't go through the effort to track this
            CALL SetModuleSubstepTime(Module_BD, p_FAST, y_FAST, ErrStat2, ErrMsg2)
               CALL SetErrStat(ErrStat2,ErrMsg2,ErrStat,ErrMsg,RoutineName)
         ELSEIF ( .NOT. EqualRealNos( p_FAST%dt_module( MODULE_BD ),dt_BD )) THEN
            CALL SetErrStat(ErrID_Fatal,"All instances of BeamDyn (one per blade) must have the same time step.",ErrStat,ErrMsg,RoutineName)
         END IF

            ! We're going to do fewer computations if the BD input and output meshes that couple to AD are siblings:
         if (BD%p(k)%BldMotionNodeLoc /= BD_MESH_QP) p_FAST%BD_OutputSibling = .false.

         if (ErrStat>=AbortErrLev) exit !exit this loop so we don't get p_FAST%nBeams of the same errors
<<<<<<< HEAD

         if (allocated(Init%OutData_BD(k)%LinNames_y)) call move_alloc(Init%OutData_BD(k)%LinNames_y, y_FAST%Lin%Modules(MODULE_BD)%Instance(k)%Names_y )
         if (allocated(Init%OutData_BD(k)%LinNames_x)) call move_alloc(Init%OutData_BD(k)%LinNames_x, y_FAST%Lin%Modules(MODULE_BD)%Instance(k)%Names_x )
         if (allocated(Init%OutData_BD(k)%LinNames_u)) call move_alloc(Init%OutData_BD(k)%LinNames_u, y_FAST%Lin%Modules(MODULE_BD)%Instance(k)%Names_u )
         if (allocated(Init%OutData_BD(k)%RotFrame_y)) call move_alloc(Init%OutData_BD(k)%RotFrame_y, y_FAST%Lin%Modules(MODULE_BD)%Instance(k)%RotFrame_y )
         if (allocated(Init%OutData_BD(k)%RotFrame_x)) call move_alloc(Init%OutData_BD(k)%RotFrame_x, y_FAST%Lin%Modules(MODULE_BD)%Instance(k)%RotFrame_x )
         if (allocated(Init%OutData_BD(k)%RotFrame_u)) call move_alloc(Init%OutData_BD(k)%RotFrame_u, y_FAST%Lin%Modules(MODULE_BD)%Instance(k)%RotFrame_u )
         if (allocated(Init%OutData_BD(k)%IsLoad_u  )) call move_alloc(Init%OutData_BD(k)%IsLoad_u  , y_FAST%Lin%Modules(MODULE_BD)%Instance(k)%IsLoad_u   )
         if (allocated(Init%OutData_BD(k)%DerivOrder_x  )) call move_alloc(Init%OutData_BD(k)%DerivOrder_x  , y_FAST%Lin%Modules(MODULE_BD)%Instance(k)%DerivOrder_x   )

         if (allocated(Init%OutData_BD(k)%WriteOutputHdr)) y_FAST%Lin%Modules(MODULE_BD)%Instance(k)%NumOutputs = size(Init%OutData_BD(k)%WriteOutputHdr)

      END DO

=======
         
         if (size(y_FAST%Lin%Modules(MODULE_BD)%Instance) >= k) then ! for aero maps, we only use the first instance:
            if (allocated(Init%OutData_BD(k)%LinNames_y)) call move_alloc(Init%OutData_BD(k)%LinNames_y, y_FAST%Lin%Modules(MODULE_BD)%Instance(k)%Names_y )
            if (allocated(Init%OutData_BD(k)%LinNames_x)) call move_alloc(Init%OutData_BD(k)%LinNames_x, y_FAST%Lin%Modules(MODULE_BD)%Instance(k)%Names_x )
            if (allocated(Init%OutData_BD(k)%LinNames_u)) call move_alloc(Init%OutData_BD(k)%LinNames_u, y_FAST%Lin%Modules(MODULE_BD)%Instance(k)%Names_u )
            if (allocated(Init%OutData_BD(k)%RotFrame_y)) call move_alloc(Init%OutData_BD(k)%RotFrame_y, y_FAST%Lin%Modules(MODULE_BD)%Instance(k)%RotFrame_y )
            if (allocated(Init%OutData_BD(k)%RotFrame_x)) call move_alloc(Init%OutData_BD(k)%RotFrame_x, y_FAST%Lin%Modules(MODULE_BD)%Instance(k)%RotFrame_x )
            if (allocated(Init%OutData_BD(k)%RotFrame_u)) call move_alloc(Init%OutData_BD(k)%RotFrame_u, y_FAST%Lin%Modules(MODULE_BD)%Instance(k)%RotFrame_u )
            if (allocated(Init%OutData_BD(k)%IsLoad_u  )) call move_alloc(Init%OutData_BD(k)%IsLoad_u  , y_FAST%Lin%Modules(MODULE_BD)%Instance(k)%IsLoad_u   )
            if (allocated(Init%OutData_BD(k)%DerivOrder_x)) call move_alloc(Init%OutData_BD(k)%DerivOrder_x, y_FAST%Lin%Modules(MODULE_BD)%Instance(k)%DerivOrder_x )
         
            if (allocated(Init%OutData_BD(k)%WriteOutputHdr)) y_FAST%Lin%Modules(MODULE_BD)%Instance(k)%NumOutputs = size(Init%OutData_BD(k)%WriteOutputHdr)
         end if
         
      END DO
      
>>>>>>> 4a5e14d2
      IF (ErrStat >= AbortErrLev) THEN
         CALL Cleanup()
         RETURN
      END IF
<<<<<<< HEAD

   END IF

=======
      
   END IF         
      
>>>>>>> 4a5e14d2

   ! ........................
   ! initialize AeroDyn
   ! ........................
   ALLOCATE( AD14%Input( p_FAST%InterpOrder+1 ), AD14%InputTimes( p_FAST%InterpOrder+1 ), STAT = ErrStat2 )
      IF (ErrStat2 /= 0) THEN
         CALL SetErrStat(ErrID_Fatal,"Error allocating AD14%Input and AD14%InputTimes.",ErrStat,ErrMsg,RoutineName)
         CALL Cleanup()
         RETURN
      END IF

   ALLOCATE( AD%Input( p_FAST%InterpOrder+1 ), AD%InputTimes( p_FAST%InterpOrder+1 ), STAT = ErrStat2 )
      IF (ErrStat2 /= 0) THEN
         CALL SetErrStat(ErrID_Fatal,"Error allocating AD%Input and AD%InputTimes.",ErrStat,ErrMsg,RoutineName)
         CALL Cleanup()
         RETURN
      END IF


   IF ( p_FAST%CompAero == Module_AD14 ) THEN

      CALL AD_SetInitInput(Init%InData_AD14, Init%OutData_ED, ED%y, p_FAST, ErrStat2, ErrMsg2)            ! set the values in Init%InData_AD14
         CALL SetErrStat(ErrStat2,ErrMsg2,ErrStat,ErrMsg,RoutineName)

      CALL AD14_Init( Init%InData_AD14, AD14%Input(1), AD14%p, AD14%x(STATE_CURR), AD14%xd(STATE_CURR), AD14%z(STATE_CURR), &
                     AD14%OtherSt(STATE_CURR), AD14%y, AD14%m, p_FAST%dt_module( MODULE_AD14 ), Init%OutData_AD14, ErrStat2, ErrMsg2 )
         CALL SetErrStat(ErrStat2,ErrMsg2,ErrStat,ErrMsg,RoutineName)

      p_FAST%ModuleInitialized(Module_AD14) = .TRUE.
      CALL SetModuleSubstepTime(Module_AD14, p_FAST, y_FAST, ErrStat2, ErrMsg2)
         CALL SetErrStat(ErrStat2,ErrMsg2,ErrStat,ErrMsg,RoutineName)

         ! bjj: this really shouldn't be in the FAST glue code, but I'm going to put this check here so people don't use an invalid model
         !    and send me emails to debug numerical issues in their results.
      IF ( AD14%p%TwrProps%PJM_Version .AND. p_FAST%TurbineType == Type_Offshore_Floating ) THEN
         CALL SetErrStat(ErrID_Fatal,'AeroDyn v14 tower influence model "NEWTOWER" is invalid for models of floating offshore turbines.',ErrStat,ErrMsg,RoutineName)
      END IF

      AirDens = Init%OutData_AD14%AirDens

      IF (ErrStat >= AbortErrLev) THEN
         CALL Cleanup()
         RETURN
      END IF

   ELSEIF ( p_FAST%CompAero == Module_AD ) THEN
<<<<<<< HEAD


=======
   
      Init%InData_AD%NumBlades  = NumBl
      
      
>>>>>>> 4a5e14d2
         ! set initialization data for AD
      CALL AllocAry( Init%InData_AD%BladeRootPosition,      3, Init%InData_AD%NumBlades, 'Init%InData_AD%BladeRootPosition', errStat2, ErrMsg2)
         CALL SetErrStat(ErrStat2,ErrMsg2,ErrStat,ErrMsg,RoutineName)
      CALL AllocAry( Init%InData_AD%BladeRootOrientation,3, 3, Init%InData_AD%NumBlades, 'Init%InData_AD%BladeRootOrientation', errStat2, ErrMsg2)
         CALL SetErrStat(ErrStat2,ErrMsg2,ErrStat,ErrMsg,RoutineName)
         IF (ErrStat >= AbortErrLev) THEN
            CALL Cleanup()
            RETURN
         END IF
      Init%InData_AD%Gravity            = Init%OutData_ED%Gravity
      Init%InData_AD%Linearize          = p_FAST%Linearize
      Init%InData_AD%InputFile          = p_FAST%AeroFile
      Init%InData_AD%RootName           = p_FAST%OutFileRoot
      
      
      Init%InData_AD%HubPosition        = ED%y%HubPtMotion%Position(:,1)
      Init%InData_AD%HubOrientation     = ED%y%HubPtMotion%RefOrientation(:,:,1)
<<<<<<< HEAD

      do k=1,Init%OutData_ED%NumBl
=======
      Init%InData_AD%NacelleOrientation = ED%y%NacelleMotion%RefOrientation(:,:,1)
      
      do k=1,NumBl
>>>>>>> 4a5e14d2
         Init%InData_AD%BladeRootPosition(:,k)      = ED%y%BladeRootMotion(k)%Position(:,1)
         Init%InData_AD%BladeRootOrientation(:,:,k) = ED%y%BladeRootMotion(k)%RefOrientation(:,:,1)
      end do


      CALL AD_Init( Init%InData_AD, AD%Input(1), AD%p, AD%x(STATE_CURR), AD%xd(STATE_CURR), AD%z(STATE_CURR), &
                    AD%OtherSt(STATE_CURR), AD%y, AD%m, p_FAST%dt_module( MODULE_AD ), Init%OutData_AD, ErrStat2, ErrMsg2 )
         CALL SetErrStat(ErrStat2,ErrMsg2,ErrStat,ErrMsg,RoutineName)

      p_FAST%ModuleInitialized(Module_AD) = .TRUE.
      CALL SetModuleSubstepTime(Module_AD, p_FAST, y_FAST, ErrStat2, ErrMsg2)
         CALL SetErrStat(ErrStat2,ErrMsg2,ErrStat,ErrMsg,RoutineName)

      allocate( y_FAST%Lin%Modules(MODULE_AD)%Instance(1), stat=ErrStat2)
      if (ErrStat2 /= 0 ) then
         call SetErrStat(ErrID_Fatal, "Error allocating Lin%Modules(AD).", ErrStat, ErrMsg, RoutineName )
      else
         if (allocated(Init%OutData_AD%LinNames_u  )) call move_alloc(Init%OutData_AD%LinNames_u  ,y_FAST%Lin%Modules(MODULE_AD)%Instance(1)%Names_u )
         if (allocated(Init%OutData_AD%LinNames_y  )) call move_alloc(Init%OutData_AD%LinNames_y  ,y_FAST%Lin%Modules(MODULE_AD)%Instance(1)%Names_y )
         if (allocated(Init%OutData_AD%LinNames_x  )) call move_alloc(Init%OutData_AD%LinNames_x  ,y_FAST%Lin%Modules(MODULE_AD)%Instance(1)%Names_x )
         if (allocated(Init%OutData_AD%RotFrame_u  )) call move_alloc(Init%OutData_AD%RotFrame_u  ,y_FAST%Lin%Modules(MODULE_AD)%Instance(1)%RotFrame_u )
         if (allocated(Init%OutData_AD%RotFrame_y  )) call move_alloc(Init%OutData_AD%RotFrame_y  ,y_FAST%Lin%Modules(MODULE_AD)%Instance(1)%RotFrame_y )
         if (allocated(Init%OutData_AD%RotFrame_x  )) call move_alloc(Init%OutData_AD%RotFrame_x  ,y_FAST%Lin%Modules(MODULE_AD)%Instance(1)%RotFrame_x )
         if (allocated(Init%OutData_AD%IsLoad_u    )) call move_alloc(Init%OutData_AD%IsLoad_u    ,y_FAST%Lin%Modules(MODULE_AD)%Instance(1)%IsLoad_u   )
         if (allocated(Init%OutData_AD%DerivOrder_x)) call move_alloc(Init%OutData_AD%DerivOrder_x,y_FAST%Lin%Modules(MODULE_AD)%Instance(1)%DerivOrder_x )

         if (allocated(Init%OutData_AD%WriteOutputHdr)) y_FAST%Lin%Modules(MODULE_AD)%Instance(1)%NumOutputs = size(Init%OutData_AD%WriteOutputHdr)
      end if

      IF (ErrStat >= AbortErrLev) THEN
         CALL Cleanup()
         RETURN
      END IF

      AirDens = Init%OutData_AD%AirDens

   ELSE
      AirDens = 0.0_ReKi
   END IF ! CompAero


   ! ........................
   ! initialize InflowWind
   ! ........................
   ALLOCATE( IfW%Input( p_FAST%InterpOrder+1 ), IfW%InputTimes( p_FAST%InterpOrder+1 ), STAT = ErrStat2 )
      IF (ErrStat2 /= 0) THEN
         CALL SetErrStat(ErrID_Fatal,"Error allocating IfW%Input and IfW%InputTimes.",ErrStat,ErrMsg,RoutineName)
         CALL Cleanup()
         RETURN
      END IF

   IF ( p_FAST%CompInflow == Module_IfW ) THEN

      Init%InData_IfW%Linearize        = p_FAST%Linearize
      Init%InData_IfW%InputFileName    = p_FAST%InflowFile
      Init%InData_IfW%RootName         = TRIM(p_FAST%OutFileRoot)//'.'//TRIM(y_FAST%Module_Abrev(Module_IfW))
      Init%InData_IfW%UseInputFile     = .TRUE.
      Init%InData_IfW%FixedWindFileRootName = .FALSE.

      Init%InData_IfW%NumWindPoints = 0
      IF ( p_FAST%CompServo == Module_SrvD ) Init%InData_IfW%NumWindPoints = Init%InData_IfW%NumWindPoints + 1
      IF ( p_FAST%CompAero  == Module_AD14 ) THEN
         Init%InData_IfW%NumWindPoints = Init%InData_IfW%NumWindPoints + NumBl * AD14%Input(1)%InputMarkers(1)%NNodes + AD14%Input(1)%Twr_InputMarkers%NNodes
      ELSEIF ( p_FAST%CompAero  == Module_AD ) THEN
         Init%InData_IfW%NumWindPoints = Init%InData_IfW%NumWindPoints + AD%Input(1)%TowerMotion%NNodes
         DO k=1,NumBl
            Init%InData_IfW%NumWindPoints = Init%InData_IfW%NumWindPoints + AD%Input(1)%BladeMotion(k)%NNodes
         END DO
         if (allocated(AD%OtherSt(STATE_CURR)%WakeLocationPoints)) then
            Init%InData_IfW%NumWindPoints = Init%InData_IfW%NumWindPoints + size(AD%OtherSt(STATE_CURR)%WakeLocationPoints,DIM=2)
         end if
         Init%InData_IfW%NumWindPoints = Init%InData_IfW%NumWindPoints + AD%Input(1)%NacelleMotion%NNodes ! 1 point

      END IF

      ! lidar
      Init%InData_IfW%lidar%Tmax                   = p_FAST%TMax
      Init%InData_IfW%lidar%HubPosition            = ED%y%HubPtMotion%Position(:,1)

      IF ( PRESENT(ExternInitData) ) THEN
         Init%InData_IfW%Use4Dext = ExternInitData%FarmIntegration

         if (Init%InData_IfW%Use4Dext) then
            Init%InData_IfW%FDext%n      = ExternInitData%windGrid_n
            Init%InData_IfW%FDext%delta  = ExternInitData%windGrid_delta
            Init%InData_IfW%FDext%pZero  = ExternInitData%windGrid_pZero
         end if

         ! bjj: these lidar inputs should come from an InflowWind input file; I'm hard coding them here for now
         Init%InData_IfW%lidar%SensorType          = ExternInitData%SensorType
         Init%InData_IfW%lidar%LidRadialVel        = ExternInitData%LidRadialVel
         Init%InData_IfW%lidar%RotorApexOffsetPos  = 0.0
         Init%InData_IfW%lidar%NumPulseGate        = 0
      ELSE
         Init%InData_IfW%lidar%SensorType          = SensorType_None
         Init%InData_IfW%Use4Dext                  = .false.
      END IF

      CALL InflowWind_Init( Init%InData_IfW, IfW%Input(1), IfW%p, IfW%x(STATE_CURR), IfW%xd(STATE_CURR), IfW%z(STATE_CURR),  &
                     IfW%OtherSt(STATE_CURR), IfW%y, IfW%m, p_FAST%dt_module( MODULE_IfW ), Init%OutData_IfW, ErrStat2, ErrMsg2 )
         CALL SetErrStat(ErrStat2,ErrMsg2,ErrStat,ErrMsg,RoutineName)

      p_FAST%ModuleInitialized(Module_IfW) = .TRUE.
      CALL SetModuleSubstepTime(Module_IfW, p_FAST, y_FAST, ErrStat2, ErrMsg2)
         CALL SetErrStat(ErrStat2,ErrMsg2,ErrStat,ErrMsg,RoutineName)

      allocate( y_FAST%Lin%Modules(MODULE_IfW)%Instance(1), stat=ErrStat2)
      if (ErrStat2 /= 0 ) then
         call SetErrStat(ErrID_Fatal, "Error allocating Lin%Modules(IfW).", ErrStat, ErrMsg, RoutineName )
      else
         if (allocated(Init%OutData_IfW%LinNames_y)) call move_alloc(Init%OutData_IfW%LinNames_y,y_FAST%Lin%Modules(MODULE_IfW)%Instance(1)%Names_y )
         if (allocated(Init%OutData_IfW%LinNames_u)) call move_alloc(Init%OutData_IfW%LinNames_u,y_FAST%Lin%Modules(MODULE_IfW)%Instance(1)%Names_u )
         if (allocated(Init%OutData_IfW%RotFrame_y)) call move_alloc(Init%OutData_IfW%RotFrame_y,y_FAST%Lin%Modules(MODULE_IfW)%Instance(1)%RotFrame_y )
         if (allocated(Init%OutData_IfW%RotFrame_u)) call move_alloc(Init%OutData_IfW%RotFrame_u,y_FAST%Lin%Modules(MODULE_IfW)%Instance(1)%RotFrame_u )
         if (allocated(Init%OutData_IfW%IsLoad_u  )) call move_alloc(Init%OutData_IfW%IsLoad_u  ,y_FAST%Lin%Modules(MODULE_IfW)%Instance(1)%IsLoad_u   )

         if (allocated(Init%OutData_IfW%WriteOutputHdr)) y_FAST%Lin%Modules(MODULE_IfW)%Instance(1)%NumOutputs = size(Init%OutData_IfW%WriteOutputHdr)
         y_FAST%Lin%WindSpeed = Init%OutData_IfW%WindFileInfo%MWS
      end if

      IF (ErrStat >= AbortErrLev) THEN
         CALL Cleanup()
         RETURN
      END IF

   ELSEIF ( p_FAST%CompInflow == Module_OpFM ) THEN

      IF ( PRESENT(ExternInitData) ) THEN
         Init%InData_OpFM%NumActForcePtsBlade = ExternInitData%NumActForcePtsBlade
         Init%InData_OpFM%NumActForcePtsTower = ExternInitData%NumActForcePtsTower
      ELSE
         CALL SetErrStat( ErrID_Fatal, 'OpenFOAM integration can be used only with external input data (not the stand-alone executable).', ErrStat, ErrMsg, RoutineName )
         CALL Cleanup()
         RETURN
      END IF
      Init%InData_OpFM%BladeLength = Init%OutData_ED%BladeLength
      Init%InData_OpFM%TowerHeight = Init%OutData_ED%TowerHeight
      Init%InData_OpFM%TowerBaseHeight = Init%OutData_ED%TowerBaseHeight
      ALLOCATE(Init%InData_OpFM%StructBldRNodes( SIZE(Init%OutData_ED%BldRNodes)),  STAT=ErrStat2)
      Init%InData_OpFM%StructBldRNodes(:) = Init%OutData_ED%BldRNodes(:)
      ALLOCATE(Init%InData_OpFM%StructTwrHNodes( SIZE(Init%OutData_ED%TwrHNodes)),  STAT=ErrStat2)
      Init%InData_OpFM%StructTwrHNodes(:) = Init%OutData_ED%TwrHNodes(:)
      IF (ErrStat2 /= 0) THEN
         CALL SetErrStat(ErrID_Fatal,"Error allocating OpFM%InitInput.",ErrStat,ErrMsg,RoutineName)
         CALL Cleanup()
         RETURN
      END IF
         ! set up the data structures for integration with OpenFOAM
      CALL Init_OpFM( Init%InData_OpFM, p_FAST, AirDens, AD14%Input(1), AD%Input(1), Init%OutData_AD, AD%y, ED%y, OpFM, Init%OutData_OpFM, ErrStat2, ErrMsg2 )
         CALL SetErrStat(ErrStat2,ErrMsg2,ErrStat,ErrMsg,RoutineName)

      IF (ErrStat >= AbortErrLev) THEN
         CALL Cleanup()
         RETURN
      END IF

      !bjj: fix me!!! to do
      Init%OutData_IfW%WindFileInfo%MWS = 0.0_ReKi

   ELSE
      Init%OutData_IfW%WindFileInfo%MWS = 0.0_ReKi
   END IF   ! CompInflow

   ! ........................
   ! initialize SuperController
   ! ........................
      IF ( PRESENT(ExternInitData) ) THEN
            ! set up the data structures for integration with supercontroller
         IF ( p_FAST%UseSC ) THEN
            CALL SC_DX_Init( ExternInitData%NumSC2CtrlGlob, ExternInitData%NumSC2Ctrl, ExternInitData%NumCtrl2SC, SC_DX, ErrStat2, ErrMsg2 )
            CALL SetErrStat(ErrStat2, ErrMsg2, ErrStat, ErrMsg, RoutineName )
         END IF
      END IF

      IF (ErrStat >= AbortErrLev) THEN
         CALL Cleanup()
         RETURN
      END IF

   ! ........................
   ! some checks for AeroDyn14's Dynamic Inflow with Mean Wind Speed from InflowWind:
   ! (DO NOT COPY THIS CODE!)
   ! bjj: AeroDyn14 should not need this rule of thumb; it should check the instantaneous values when the code runs
   ! ........................

   IF ( p_FAST%CompAero == Module_AD14 ) THEN
      IF (AD14%p%DynInfl) THEN
         IF ( Init%OutData_IfW%WindFileInfo%MWS  < 8.0 ) THEN
            CALL SetErrStat(ErrID_Fatal,'AeroDyn v14 "DYNINFL" InfModel is invalid for models with wind speeds less than 8 m/s.',ErrStat,ErrMsg,RoutineName)
            !CALL SetErrStat(ErrID_Info,'Estimated average inflow wind speed is less than 8 m/s. Dynamic Inflow will be turned off.',ErrStat,ErrMess,RoutineName )
         END IF
      END IF
   END IF


   ! ........................
   ! initialize ServoDyn
   ! ........................
   ALLOCATE( SrvD%Input( p_FAST%InterpOrder+1 ), SrvD%InputTimes( p_FAST%InterpOrder+1 ), STAT = ErrStat2 )
      IF (ErrStat2 /= 0) THEN
         CALL SetErrStat(ErrID_Fatal,"Error allocating SrvD%Input and SrvD%InputTimes.",ErrStat,ErrMsg,RoutineName)
         CALL Cleanup()
         RETURN
      END IF

   IF ( p_FAST%CompServo == Module_SrvD ) THEN
      Init%InData_SrvD%InputFile     = p_FAST%ServoFile
      Init%InData_SrvD%RootName      = TRIM(p_FAST%OutFileRoot)//'.'//TRIM(y_FAST%Module_Abrev(Module_SrvD))
      Init%InData_SrvD%NumBl         = NumBl
      Init%InData_SrvD%Gravity       = (/ 0.0_ReKi, 0.0_ReKi, -Init%OutData_ED%Gravity /)       ! "Gravitational acceleration vector" m/s^2
      Init%InData_SrvD%NacPosition(1:3)        = ED%Input(1)%NacelleLoads%Position(1:3,1)
      Init%InData_SrvD%NacOrientation(1:3,1:3) = ED%Input(1)%NacelleLoads%RefOrientation(1:3,1:3,1)  ! R8Ki
      Init%InData_SrvD%TwrBasePos    = Init%OutData_ED%TwrBasePos
      Init%InData_SrvD%TwrBaseOrient = Init%OutData_ED%TwrBaseOrient                      ! R8Ki
      Init%InData_SrvD%PlatformPos(1:3)        = ED%y%PlatformPtMesh%Position(1:3,1)
      Init%InData_SrvD%PlatformOrient(1:3,1:3) = ED%y%PlatformPtMesh%Orientation(1:3,1:3,1)  ! R8Ki
      Init%InData_SrvD%TMax          = p_FAST%TMax
      Init%InData_SrvD%AirDens       = AirDens
      Init%InData_SrvD%AvgWindSpeed  = Init%OutData_IfW%WindFileInfo%MWS
      Init%InData_SrvD%Linearize     = p_FAST%Linearize
      Init%InData_SrvD%TrimCase      = p_FAST%TrimCase
      Init%InData_SrvD%TrimGain      = p_FAST%TrimGain
      Init%InData_SrvD%RotSpeedRef   = Init%OutData_ED%RotSpeed

      CALL AllocAry( Init%InData_SrvD%BladeRootPosition,      3, Init%OutData_ED%NumBl, 'Init%InData_SrvD%BladeRootPosition', errStat2, ErrMsg2)
         CALL SetErrStat(ErrStat2,ErrMsg2,ErrStat,ErrMsg,RoutineName)
      CALL AllocAry( Init%InData_SrvD%BladeRootOrientation,3, 3, Init%OutData_ED%NumBl, 'Init%InData_SrvD%BladeRootOrientation', errStat2, ErrMsg2)
         CALL SetErrStat(ErrStat2,ErrMsg2,ErrStat,ErrMsg,RoutineName)
         IF (ErrStat >= AbortErrLev) THEN
            CALL Cleanup()
            RETURN
         END IF
      do k=1,Init%OutData_ED%NumBl
         Init%InData_SrvD%BladeRootPosition(:,k)      = ED%y%BladeRootMotion(k)%Position(:,1)
         Init%InData_SrvD%BladeRootOrientation(:,:,k) = ED%y%BladeRootMotion(k)%RefOrientation(:,:,1)
      enddo

      
      IF ( PRESENT(ExternInitData) ) THEN
         Init%InData_SrvD%NumSC2CtrlGlob = ExternInitData%NumSC2CtrlGlob
         IF ( (Init%InData_SrvD%NumSC2CtrlGlob .gt. 0) ) THEN
            CALL AllocAry( Init%InData_SrvD%fromSCGlob, Init%InData_SrvD%NumSC2CtrlGlob, 'Init%InData_SrvD%fromSCGlob', ErrStat2, ErrMsg2)
            CALL SetErrStat(ErrStat2,ErrMsg2,ErrStat,ErrMsg,RoutineName)
            do i=1,Init%InData_SrvD%NumSC2CtrlGlob
               Init%InData_SrvD%fromSCGlob(i) = ExternInitData%fromSCGlob(i)
            end do
         END IF

         Init%InData_SrvD%NumSC2Ctrl = ExternInitData%NumSC2Ctrl
         IF ( (Init%InData_SrvD%NumSC2Ctrl .gt. 0) ) THEN
            CALL AllocAry( Init%InData_SrvD%fromSC, Init%InData_SrvD%NumSC2Ctrl, 'Init%InData_SrvD%fromSC', ErrStat2, ErrMsg2)
            CALL SetErrStat(ErrStat2,ErrMsg2,ErrStat,ErrMsg,RoutineName)
            do i=1,Init%InData_SrvD%NumSC2Ctrl
               Init%InData_SrvD%fromSC(i) = ExternInitData%fromSC(i)
            end do
         END IF

         Init%InData_SrvD%NumCtrl2SC = ExternInitData%NumCtrl2SC

      ELSE
         Init%InData_SrvD%NumSC2CtrlGlob = 0
         Init%InData_SrvD%NumSC2Ctrl = 0
         Init%InData_SrvD%NumCtrl2SC = 0
      END IF

      CALL AllocAry(Init%InData_SrvD%BlPitchInit, Init%OutData_ED%NumBl, 'BlPitchInit', ErrStat2, ErrMsg2)
         CALL SetErrStat(ErrStat2,ErrMsg2,ErrStat,ErrMsg,RoutineName)

      if (ErrStat >= abortErrLev) then ! make sure allocatable arrays are valid before setting them
         CALL Cleanup()
         RETURN
      end if

      Init%InData_SrvD%BlPitchInit   = Init%OutData_ED%BlPitch
      CALL SrvD_Init( Init%InData_SrvD, SrvD%Input(1), SrvD%p, SrvD%x(STATE_CURR), SrvD%xd(STATE_CURR), SrvD%z(STATE_CURR), &
                      SrvD%OtherSt(STATE_CURR), SrvD%y, SrvD%m, p_FAST%dt_module( MODULE_SrvD ), Init%OutData_SrvD, ErrStat2, ErrMsg2 )
         CALL SetErrStat(ErrStat2,ErrMsg2,ErrStat,ErrMsg,RoutineName)
      p_FAST%ModuleInitialized(Module_SrvD) = .TRUE.

      !IF ( Init%OutData_SrvD%CouplingScheme == ExplicitLoose ) THEN ...  bjj: abort if we're doing anything else!

      CALL SetModuleSubstepTime(Module_SrvD, p_FAST, y_FAST, ErrStat2, ErrMsg2)
         CALL SetErrStat(ErrStat2,ErrMsg2,ErrStat,ErrMsg,RoutineName)

      !! initialize SrvD%y%ElecPwr and SrvD%y%GenTq because they are one timestep different (used as input for the next step)?

      allocate( y_FAST%Lin%Modules(MODULE_SrvD)%Instance(1), stat=ErrStat2)
      if (ErrStat2 /= 0 ) then
         call SetErrStat(ErrID_Fatal, "Error allocating Lin%Modules(SrvD).", ErrStat, ErrMsg, RoutineName )
      else
         if (allocated(Init%OutData_SrvD%LinNames_y)) call move_alloc(Init%OutData_SrvD%LinNames_y,y_FAST%Lin%Modules(MODULE_SrvD)%Instance(1)%Names_y )
         if (allocated(Init%OutData_SrvD%LinNames_u)) call move_alloc(Init%OutData_SrvD%LinNames_u,y_FAST%Lin%Modules(MODULE_SrvD)%Instance(1)%Names_u )
         if (allocated(Init%OutData_SrvD%RotFrame_y)) call move_alloc(Init%OutData_SrvD%RotFrame_y,y_FAST%Lin%Modules(MODULE_SrvD)%Instance(1)%RotFrame_y )
         if (allocated(Init%OutData_SrvD%RotFrame_u)) call move_alloc(Init%OutData_SrvD%RotFrame_u,y_FAST%Lin%Modules(MODULE_SrvD)%Instance(1)%RotFrame_u )
         if (allocated(Init%OutData_SrvD%IsLoad_u  )) call move_alloc(Init%OutData_SrvD%IsLoad_u  ,y_FAST%Lin%Modules(MODULE_SrvD)%Instance(1)%IsLoad_u   )

         if (allocated(Init%OutData_SrvD%WriteOutputHdr)) y_FAST%Lin%Modules(MODULE_SrvD)%Instance(1)%NumOutputs = size(Init%OutData_SrvD%WriteOutputHdr)
      end if

      IF (ErrStat >= AbortErrLev) THEN
         CALL Cleanup()
         RETURN
      END IF

   ! ........................
   ! some checks for AeroDyn and ElastoDyn inputs with the high-speed shaft brake hack in ElastoDyn:
   ! (DO NOT COPY THIS CODE!)
   ! ........................
         ! bjj: this is a hack to get high-speed shaft braking in FAST v8

      IF ( Init%OutData_SrvD%UseHSSBrake ) THEN
         IF ( p_FAST%CompAero == Module_AD14 ) THEN
            IF ( AD14%p%DYNINFL ) THEN
               CALL SetErrStat(ErrID_Fatal,'AeroDyn v14 "DYNINFL" InfModel is invalid for models with high-speed shaft braking.',ErrStat,ErrMsg,RoutineName)
            END IF
         END IF


         IF ( ED%p%method == Method_RK4 ) THEN ! bjj: should be using ElastoDyn's Method_ABM4 Method_AB4 parameters
            CALL SetErrStat(ErrID_Fatal,'ElastoDyn must use the AB4 or ABM4 integration method to implement high-speed shaft braking.',ErrStat,ErrMsg,RoutineName)
         ENDIF
      END IF ! Init%OutData_SrvD%UseHSSBrake


   END IF

   ! ........................
   ! set some VTK parameters required before HydroDyn init (so we can get wave elevations for visualization)
   ! ........................

      ! get wave elevation data for visualization
   if ( p_FAST%WrVTK > VTK_None ) then
      call SetVTKParameters_B4HD(p_FAST, Init%OutData_ED, Init%InData_HD, BD, ErrStat2, ErrMsg2)
         CALL SetErrStat(ErrStat2,ErrMsg2,ErrStat,ErrMsg,RoutineName)
         IF (ErrStat >= AbortErrLev) THEN
            CALL Cleanup()
            RETURN
         END IF
   end if


   ! ........................
   ! initialize HydroDyn
   ! ........................
   ALLOCATE( HD%Input( p_FAST%InterpOrder+1 ), HD%InputTimes( p_FAST%InterpOrder+1 ), STAT = ErrStat2 )
      IF (ErrStat2 /= 0) THEN
         CALL SetErrStat(ErrID_Fatal,"Error allocating HD%Input and HD%InputTimes.",ErrStat,ErrMsg,RoutineName)
         CALL Cleanup()
         RETURN
      END IF

   IF ( p_FAST%CompHydro == Module_HD ) THEN

      Init%InData_HD%Gravity       = Init%OutData_ED%Gravity
      Init%InData_HD%UseInputFile  = .TRUE.
      Init%InData_HD%InputFile     = p_FAST%HydroFile
      Init%InData_HD%OutRootName   = p_FAST%OutFileRoot
      Init%InData_HD%TMax          = p_FAST%TMax
      Init%InData_HD%hasIce        = p_FAST%CompIce /= Module_None
      Init%InData_HD%Linearize     = p_FAST%Linearize

         ! if wave field needs an offset, modify these values (added at request of SOWFA developers):
      Init%InData_HD%PtfmLocationX = p_FAST%TurbinePos(1)
      Init%InData_HD%PtfmLocationY = p_FAST%TurbinePos(2)

      CALL HydroDyn_Init( Init%InData_HD, HD%Input(1), HD%p,  HD%x(STATE_CURR), HD%xd(STATE_CURR), HD%z(STATE_CURR), &
                          HD%OtherSt(STATE_CURR), HD%y, HD%m, p_FAST%dt_module( MODULE_HD ), Init%OutData_HD, ErrStat2, ErrMsg2 )
         CALL SetErrStat(ErrStat2,ErrMsg2,ErrStat,ErrMsg,RoutineName)

      p_FAST%ModuleInitialized(Module_HD) = .TRUE.
      CALL SetModuleSubstepTime(Module_HD, p_FAST, y_FAST, ErrStat2, ErrMsg2)
         CALL SetErrStat(ErrStat2,ErrMsg2,ErrStat,ErrMsg,RoutineName)

      allocate( y_FAST%Lin%Modules(MODULE_HD)%Instance(1), stat=ErrStat2)
      if (ErrStat2 /= 0 ) then
         call SetErrStat(ErrID_Fatal, "Error allocating Lin%Modules(HD).", ErrStat, ErrMsg, RoutineName )
      else
         if (allocated(Init%OutData_HD%LinNames_y)) call move_alloc(Init%OutData_HD%LinNames_y,y_FAST%Lin%Modules(MODULE_HD)%Instance(1)%Names_y )
         if (allocated(Init%OutData_HD%LinNames_u)) call move_alloc(Init%OutData_HD%LinNames_u,y_FAST%Lin%Modules(MODULE_HD)%Instance(1)%Names_u )
         if (allocated(Init%OutData_HD%LinNames_x)) call move_alloc(Init%OutData_HD%LinNames_x, y_FAST%Lin%Modules(MODULE_HD)%Instance(1)%Names_x )
         if (allocated(Init%OutData_HD%DerivOrder_x)) call move_alloc(Init%OutData_HD%DerivOrder_x,y_FAST%Lin%Modules(MODULE_HD)%Instance(1)%DerivOrder_x)
         if (allocated(Init%OutData_HD%IsLoad_u  )) call move_alloc(Init%OutData_HD%IsLoad_u  ,y_FAST%Lin%Modules(MODULE_HD)%Instance(1)%IsLoad_u   )

         if (allocated(Init%OutData_HD%WriteOutputHdr)) y_FAST%Lin%Modules(MODULE_HD)%Instance(1)%NumOutputs = size(Init%OutData_HD%WriteOutputHdr)
      end if

      IF (ErrStat >= AbortErrLev) THEN
         CALL Cleanup()
         RETURN
      END IF
   END IF   ! CompHydro

   ! ........................
   ! initialize SubDyn or ExtPtfm_MCKF
   ! ........................
   ALLOCATE( SD%Input( p_FAST%InterpOrder+1 ), SD%InputTimes( p_FAST%InterpOrder+1 ), STAT = ErrStat2 )
      IF (ErrStat2 /= 0) THEN
         CALL SetErrStat(ErrID_Fatal,"Error allocating SD%Input and SD%InputTimes.",ErrStat,ErrMsg,RoutineName)
         CALL Cleanup()
         RETURN
      END IF

   ALLOCATE( ExtPtfm%Input( p_FAST%InterpOrder+1 ), ExtPtfm%InputTimes( p_FAST%InterpOrder+1 ), STAT = ErrStat2 )
      IF (ErrStat2 /= 0) THEN
         CALL SetErrStat(ErrID_Fatal,"Error allocating ExtPtfm%Input and ExtPtfm%InputTimes.",ErrStat,ErrMsg,RoutineName)
         CALL Cleanup()
         RETURN
      END IF

   IF ( p_FAST%CompSub == Module_SD ) THEN

      IF ( p_FAST%CompHydro == Module_HD ) THEN
         Init%InData_SD%WtrDpth = Init%OutData_HD%WtrDpth
      ELSE
         Init%InData_SD%WtrDpth = 0.0_ReKi
      END IF
            
      Init%InData_SD%Linearize     = p_FAST%Linearize
      Init%InData_SD%g             = Init%OutData_ED%Gravity     
      !Ini%tInData_SD%UseInputFile = .TRUE. 
      Init%InData_SD%SDInputFile   = p_FAST%SubFile
      Init%InData_SD%RootName      = p_FAST%OutFileRoot
      Init%InData_SD%TP_RefPoint   = ED%y%PlatformPtMesh%Position(:,1)  ! "Interface point" where loads will be transferred to
      Init%InData_SD%SubRotateZ    = 0.0                                        ! Used by driver to rotate structure around z
      
            
      CALL SD_Init( Init%InData_SD, SD%Input(1), SD%p,  SD%x(STATE_CURR), SD%xd(STATE_CURR), SD%z(STATE_CURR),  &
                    SD%OtherSt(STATE_CURR), SD%y, SD%m, p_FAST%dt_module( MODULE_SD ), Init%OutData_SD, ErrStat2, ErrMsg2 )
         CALL SetErrStat(ErrStat2,ErrMsg2,ErrStat,ErrMsg,RoutineName)

      p_FAST%ModuleInitialized(Module_SD) = .TRUE.
      CALL SetModuleSubstepTime(Module_SD, p_FAST, y_FAST, ErrStat2, ErrMsg2)
         CALL SetErrStat(ErrStat2,ErrMsg2,ErrStat,ErrMsg,RoutineName)

      allocate( y_FAST%Lin%Modules(MODULE_SD)%Instance(1), stat=ErrStat2)
      if (ErrStat2 /= 0 ) then
         call SetErrStat(ErrID_Fatal, "Error allocating Lin%Modules(SD).", ErrStat, ErrMsg, RoutineName )
      else
         if (allocated(Init%OutData_SD%LinNames_y)) call move_alloc(Init%OutData_SD%LinNames_y,y_FAST%Lin%Modules(MODULE_SD)%Instance(1)%Names_y)
         if (allocated(Init%OutData_SD%LinNames_x)) call move_alloc(Init%OutData_SD%LinNames_x,y_FAST%Lin%Modules(MODULE_SD)%Instance(1)%Names_x)
         if (allocated(Init%OutData_SD%LinNames_u)) call move_alloc(Init%OutData_SD%LinNames_u,y_FAST%Lin%Modules(MODULE_SD)%Instance(1)%Names_u)
         if (allocated(Init%OutData_SD%RotFrame_y)) call move_alloc(Init%OutData_SD%RotFrame_y,y_FAST%Lin%Modules(MODULE_SD)%Instance(1)%RotFrame_y)
         if (allocated(Init%OutData_SD%RotFrame_x)) call move_alloc(Init%OutData_SD%RotFrame_x,y_FAST%Lin%Modules(MODULE_SD)%Instance(1)%RotFrame_x)
         if (allocated(Init%OutData_SD%RotFrame_u)) call move_alloc(Init%OutData_SD%RotFrame_u,y_FAST%Lin%Modules(MODULE_SD)%Instance(1)%RotFrame_u)
         if (allocated(Init%OutData_SD%IsLoad_u  )) call move_alloc(Init%OutData_SD%IsLoad_u  ,y_FAST%Lin%Modules(MODULE_SD)%Instance(1)%IsLoad_u  )
         if (allocated(Init%OutData_SD%WriteOutputHdr)) y_FAST%Lin%Modules(MODULE_SD)%Instance(1)%NumOutputs = size(Init%OutData_SD%WriteOutputHdr)
         if (allocated(Init%OutData_SD%DerivOrder_x)) call move_alloc(Init%OutData_SD%DerivOrder_x,y_FAST%Lin%Modules(MODULE_SD)%Instance(1)%DerivOrder_x)
      end if
               
      IF (ErrStat >= AbortErrLev) THEN
         CALL Cleanup()
         RETURN
      END IF
   ELSE IF ( p_FAST%CompSub == Module_ExtPtfm ) THEN

      Init%InData_ExtPtfm%InputFile = p_FAST%SubFile
      Init%InData_ExtPtfm%RootName  = trim(p_FAST%OutFileRoot)//'.'//TRIM(y_FAST%Module_Abrev(Module_ExtPtfm))
      Init%InData_ExtPtfm%Linearize = p_FAST%Linearize
      Init%InData_ExtPtfm%PtfmRefzt = ED%p%PtfmRefzt ! Required

      CALL ExtPtfm_Init( Init%InData_ExtPtfm, ExtPtfm%Input(1), ExtPtfm%p,  &
                         ExtPtfm%x(STATE_CURR), ExtPtfm%xd(STATE_CURR), ExtPtfm%z(STATE_CURR),  ExtPtfm%OtherSt(STATE_CURR), &
                         ExtPtfm%y, ExtPtfm%m, p_FAST%dt_module( MODULE_ExtPtfm ), Init%OutData_ExtPtfm, ErrStat2, ErrMsg2 )
         CALL SetErrStat(ErrStat2,ErrMsg2,ErrStat,ErrMsg,RoutineName)

      p_FAST%ModuleInitialized(MODULE_ExtPtfm) = .TRUE.
      CALL SetModuleSubstepTime(MODULE_ExtPtfm, p_FAST, y_FAST, ErrStat2, ErrMsg2)
         CALL SetErrStat(ErrStat2,ErrMsg2,ErrStat,ErrMsg,RoutineName)

      allocate( y_FAST%Lin%Modules(MODULE_ExtPtfm)%Instance(1), stat=ErrStat2)
      if (ErrStat2 /= 0 ) then
         call SetErrStat(ErrID_Fatal, "Error allocating Lin%Modules(ExtPtfm).", ErrStat, ErrMsg, RoutineName )
      else
         if (allocated(Init%OutData_ExtPtfm%LinNames_y)) call move_alloc(Init%OutData_ExtPtfm%LinNames_y,y_FAST%Lin%Modules(MODULE_ExtPtfm)%Instance(1)%Names_y)
         if (allocated(Init%OutData_ExtPtfm%LinNames_x)) call move_alloc(Init%OutData_ExtPtfm%LinNames_x,y_FAST%Lin%Modules(MODULE_ExtPtfm)%Instance(1)%Names_x)
         if (allocated(Init%OutData_ExtPtfm%LinNames_u)) call move_alloc(Init%OutData_ExtPtfm%LinNames_u,y_FAST%Lin%Modules(MODULE_ExtPtfm)%Instance(1)%Names_u)
         if (allocated(Init%OutData_ExtPtfm%RotFrame_y)) call move_alloc(Init%OutData_ExtPtfm%RotFrame_y,y_FAST%Lin%Modules(MODULE_ExtPtfm)%Instance(1)%RotFrame_y)
         if (allocated(Init%OutData_ExtPtfm%RotFrame_x)) call move_alloc(Init%OutData_ExtPtfm%RotFrame_x,y_FAST%Lin%Modules(MODULE_ExtPtfm)%Instance(1)%RotFrame_x)
         if (allocated(Init%OutData_ExtPtfm%RotFrame_u)) call move_alloc(Init%OutData_ExtPtfm%RotFrame_u,y_FAST%Lin%Modules(MODULE_ExtPtfm)%Instance(1)%RotFrame_u)
         if (allocated(Init%OutData_ExtPtfm%IsLoad_u  )) call move_alloc(Init%OutData_ExtPtfm%IsLoad_u  ,y_FAST%Lin%Modules(MODULE_ExtPtfm)%Instance(1)%IsLoad_u  )
         if (allocated(Init%OutData_ExtPtfm%WriteOutputHdr)) y_FAST%Lin%Modules(MODULE_ExtPtfm)%Instance(1)%NumOutputs = size(Init%OutData_ExtPtfm%WriteOutputHdr)
         if (allocated(Init%OutData_ExtPtfm%DerivOrder_x)) call move_alloc(Init%OutData_ExtPtfm%DerivOrder_x,y_FAST%Lin%Modules(MODULE_ExtPtfm)%Instance(1)%DerivOrder_x)
      end if

      IF (ErrStat >= AbortErrLev) THEN
         CALL Cleanup()
         RETURN
      END IF

   END IF

   ! ------------------------------
   ! initialize CompMooring modules
   ! ------------------------------
   ALLOCATE( MAPp%Input( p_FAST%InterpOrder+1 ), MAPp%InputTimes( p_FAST%InterpOrder+1 ), STAT = ErrStat2 )
      IF (ErrStat2 /= 0) THEN
         CALL SetErrStat(ErrID_Fatal,"Error allocating MAPp%Input and MAPp%InputTimes.",ErrStat,ErrMsg,RoutineName)
         CALL Cleanup()
         RETURN
      END IF
   ALLOCATE( MD%Input( p_FAST%InterpOrder+1 ), MD%InputTimes( p_FAST%InterpOrder+1 ), STAT = ErrStat2 )
      IF (ErrStat2 /= 0) THEN
         CALL SetErrStat(ErrID_Fatal,"Error allocating MD%Input and MD%InputTimes.",ErrStat,ErrMsg,RoutineName)
         CALL Cleanup()
         RETURN
      END IF
   ALLOCATE( FEAM%Input( p_FAST%InterpOrder+1 ), FEAM%InputTimes( p_FAST%InterpOrder+1 ), STAT = ErrStat2 )
      IF (ErrStat2 /= 0) THEN
         CALL SetErrStat(ErrID_Fatal,"Error allocating FEAM%Input and FEAM%InputTimes.",ErrStat,ErrMsg,RoutineName)
         CALL Cleanup()
         RETURN
      END IF
   ALLOCATE( Orca%Input( p_FAST%InterpOrder+1 ), Orca%InputTimes( p_FAST%InterpOrder+1 ), STAT = ErrStat2 )
      IF (ErrStat2 /= 0) THEN
         CALL SetErrStat(ErrID_Fatal,"Error allocating Orca%Input and Orca%InputTimes.",ErrStat,ErrMsg,RoutineName)
         CALL Cleanup()
         RETURN
      END IF

   ! ........................
   ! initialize MAP
   ! ........................
   IF (p_FAST%CompMooring == Module_MAP) THEN
      !bjj: until we modify this, MAP requires HydroDyn to be used. (perhaps we could send air density from AeroDyn or something...)

      CALL WrScr(NewLine) !bjj: I'm printing two blank lines here because MAP seems to be writing over the last line on the screen.


!      Init%InData_MAP%rootname          =  p_FAST%OutFileRoot        ! Output file name
      Init%InData_MAP%gravity           =  Init%OutData_ED%Gravity    ! This need to be according to g used in ElastoDyn
      Init%InData_MAP%sea_density       =  Init%OutData_HD%WtrDens    ! This needs to be set according to seawater density in HydroDyn
      Init%InData_MAP%depth             =  Init%OutData_HD%WtrDpth    ! This need to be set according to the water depth in HydroDyn

   ! differences for MAP++
      Init%InData_MAP%file_name         =  p_FAST%MooringFile        ! This needs to be set according to what is in the FAST input file.
      Init%InData_MAP%summary_file_name =  TRIM(p_FAST%OutFileRoot)//'.MAP.sum'        ! Output file name
      Init%InData_MAP%depth             = -Init%OutData_HD%WtrDpth    ! This need to be set according to the water depth in HydroDyn

      Init%InData_MAP%LinInitInp%Linearize = p_FAST%Linearize

      CALL MAP_Init( Init%InData_MAP, MAPp%Input(1), MAPp%p,  MAPp%x(STATE_CURR), MAPp%xd(STATE_CURR), MAPp%z(STATE_CURR), MAPp%OtherSt, &
                      MAPp%y, p_FAST%dt_module( MODULE_MAP ), Init%OutData_MAP, ErrStat2, ErrMsg2 )
         CALL SetErrStat(ErrStat2,ErrMsg2,ErrStat,ErrMsg,RoutineName)

      p_FAST%ModuleInitialized(Module_MAP) = .TRUE.
      CALL SetModuleSubstepTime(Module_MAP, p_FAST, y_FAST, ErrStat2, ErrMsg2)
         CALL SetErrStat(ErrStat2,ErrMsg2,ErrStat,ErrMsg,RoutineName)

      allocate( y_FAST%Lin%Modules(Module_MAP)%Instance(1), stat=ErrStat2)
      if (ErrStat2 /= 0 ) then
         call SetErrStat(ErrID_Fatal, "Error allocating Lin%Modules(MAP).", ErrStat, ErrMsg, RoutineName )
      else
         if (allocated(Init%OutData_MAP%LinInitOut%LinNames_y)) call move_alloc(Init%OutData_MAP%LinInitOut%LinNames_y,y_FAST%Lin%Modules(Module_MAP)%Instance(1)%Names_y )
         if (allocated(Init%OutData_MAP%LinInitOut%LinNames_u)) call move_alloc(Init%OutData_MAP%LinInitOut%LinNames_u,y_FAST%Lin%Modules(Module_MAP)%Instance(1)%Names_u )
         if (allocated(Init%OutData_MAP%LinInitOut%IsLoad_u  )) call move_alloc(Init%OutData_MAP%LinInitOut%IsLoad_u  ,y_FAST%Lin%Modules(Module_MAP)%Instance(1)%IsLoad_u   )

         if (allocated(Init%OutData_MAP%WriteOutputHdr)) y_FAST%Lin%Modules(Module_MAP)%Instance(1)%NumOutputs = size(Init%OutData_MAP%WriteOutputHdr)
      end if

      IF (ErrStat >= AbortErrLev) THEN
         CALL Cleanup()
         RETURN
      END IF
   ! ........................
   ! initialize MoorDyn
   ! ........................
   ELSEIF (p_FAST%CompMooring == Module_MD) THEN

      Init%InData_MD%FileName  = p_FAST%MooringFile         ! This needs to be set according to what is in the FAST input file.
      Init%InData_MD%RootName  = p_FAST%OutFileRoot

      Init%InData_MD%PtfmInit  = Init%OutData_ED%PlatformPos !ED%x(STATE_CURR)%QT(1:6)   ! initial position of the platform !bjj: this should come from Init%OutData_ED, not x_ED
      Init%InData_MD%g         = Init%OutData_ED%Gravity     ! This need to be according to g used in ElastoDyn
      Init%InData_MD%rhoW      = Init%OutData_HD%WtrDens     ! This needs to be set according to seawater density in HydroDyn
      Init%InData_MD%WtrDepth  = Init%OutData_HD%WtrDpth    ! This need to be set according to the water depth in HydroDyn

      CALL MD_Init( Init%InData_MD, MD%Input(1), MD%p, MD%x(STATE_CURR), MD%xd(STATE_CURR), MD%z(STATE_CURR), &
                    MD%OtherSt(STATE_CURR), MD%y, MD%m, p_FAST%dt_module( MODULE_MD ), Init%OutData_MD, ErrStat2, ErrMsg2 )
         CALL SetErrStat(ErrStat2,ErrMsg2,ErrStat,ErrMsg,RoutineName)

      p_FAST%ModuleInitialized(Module_MD) = .TRUE.
      CALL SetModuleSubstepTime(Module_MD, p_FAST, y_FAST, ErrStat2, ErrMsg2)
         CALL SetErrStat(ErrStat2,ErrMsg2,ErrStat,ErrMsg,RoutineName)

      IF (ErrStat >= AbortErrLev) THEN
         CALL Cleanup()
         RETURN
      END IF
   ! ........................
   ! initialize FEAM
   ! ........................
   ELSEIF (p_FAST%CompMooring == Module_FEAM) THEN

      Init%InData_FEAM%InputFile   = p_FAST%MooringFile         ! This needs to be set according to what is in the FAST input file.
      Init%InData_FEAM%RootName    = TRIM(p_FAST%OutFileRoot)//'.'//TRIM(y_FAST%Module_Abrev(Module_FEAM))

      Init%InData_FEAM%PtfmInit    = Init%OutData_ED%PlatformPos !ED%x(STATE_CURR)%QT(1:6)   ! initial position of the platform !bjj: this should come from Init%OutData_ED, not x_ED
      Init%InData_FEAM%NStepWave   = 1                          ! an arbitrary number > 0 (to set the size of the wave data, which currently contains all zero values)
      Init%InData_FEAM%gravity     = Init%OutData_ED%Gravity     ! This need to be according to g used in ElastoDyn
      Init%InData_FEAM%WtrDens     = Init%OutData_HD%WtrDens     ! This needs to be set according to seawater density in HydroDyn
!      Init%InData_FEAM%depth       =  Init%OutData_HD%WtrDpth    ! This need to be set according to the water depth in HydroDyn

      CALL FEAM_Init( Init%InData_FEAM, FEAM%Input(1), FEAM%p,  FEAM%x(STATE_CURR), FEAM%xd(STATE_CURR), FEAM%z(STATE_CURR), &
                      FEAM%OtherSt(STATE_CURR), FEAM%y, FEAM%m, p_FAST%dt_module( MODULE_FEAM ), Init%OutData_FEAM, ErrStat2, ErrMsg2 )
         CALL SetErrStat(ErrStat2,ErrMsg2,ErrStat,ErrMsg,RoutineName)

      p_FAST%ModuleInitialized(Module_FEAM) = .TRUE.
      CALL SetModuleSubstepTime(Module_FEAM, p_FAST, y_FAST, ErrStat2, ErrMsg2)
         CALL SetErrStat(ErrStat2,ErrMsg2,ErrStat,ErrMsg,RoutineName)

      IF (ErrStat >= AbortErrLev) THEN
         CALL Cleanup()
         RETURN
      END IF
   ! ........................
   ! initialize OrcaFlex Interface
   ! ........................
   ELSEIF (p_FAST%CompMooring == Module_Orca) THEN

      Init%InData_Orca%InputFile = p_FAST%MooringFile
      Init%InData_Orca%RootName  = p_FAST%OutFileRoot
      Init%InData_Orca%TMax      = p_FAST%TMax

      CALL Orca_Init( Init%InData_Orca, Orca%Input(1), Orca%p,  Orca%x(STATE_CURR), Orca%xd(STATE_CURR), Orca%z(STATE_CURR), Orca%OtherSt(STATE_CURR), &
                      Orca%y, Orca%m, p_FAST%dt_module( MODULE_Orca ), Init%OutData_Orca, ErrStat2, ErrMsg2 )
         CALL SetErrStat(ErrStat2,ErrMsg2,ErrStat,ErrMsg,RoutineName)

      p_FAST%ModuleInitialized(MODULE_Orca) = .TRUE.
      CALL SetModuleSubstepTime(MODULE_Orca, p_FAST, y_FAST, ErrStat2, ErrMsg2)
         CALL SetErrStat(ErrStat2,ErrMsg2,ErrStat,ErrMsg,RoutineName)

      IF (ErrStat >= AbortErrLev) THEN
         CALL Cleanup()
         RETURN
      END IF
   END IF

   ! ------------------------------
   ! initialize CompIce modules
   ! ------------------------------
   ALLOCATE( IceF%Input( p_FAST%InterpOrder+1 ), IceF%InputTimes( p_FAST%InterpOrder+1 ), STAT = ErrStat2 )
      IF (ErrStat2 /= 0) THEN
         CALL SetErrStat(ErrID_Fatal,"Error allocating IceF%Input and IceF%InputTimes.",ErrStat,ErrMsg,RoutineName)
         CALL Cleanup()
         RETURN
      END IF

      ! We need this to be allocated (else we have issues passing nonallocated arrays and using the first index of Input(),
      !   but we don't need the space of IceD_MaxLegs if we're not using it.
   IF ( p_FAST%CompIce /= Module_IceD ) THEN
      IceDim = 1
   ELSE
      IceDim = IceD_MaxLegs
   END IF

      ! because there may be multiple instances of IceDyn, we'll allocate arrays for that here
      ! we could allocate these after
   ALLOCATE( IceD%Input( p_FAST%InterpOrder+1, IceDim ), IceD%InputTimes( p_FAST%InterpOrder+1, IceDim ), STAT = ErrStat2 )
      IF (ErrStat2 /= 0) THEN
         CALL SetErrStat(ErrID_Fatal,"Error allocating IceD%Input and IceD%InputTimes.",ErrStat,ErrMsg,RoutineName)
         CALL Cleanup()
         RETURN
      END IF

     ALLOCATE( IceD%x(           IceDim,2), &
               IceD%xd(          IceDim,2), &
               IceD%z(           IceDim,2), &
               IceD%OtherSt(     IceDim,2), &
               IceD%p(           IceDim  ), &
               IceD%u(           IceDim  ), &
               IceD%y(           IceDim  ), &
               IceD%m(           IceDim  ), &
                                             STAT = ErrStat2 )
      IF (ErrStat2 /= 0) THEN
         CALL SetErrStat(ErrID_Fatal,"Error allocating IceD state, input, and output data.",ErrStat,ErrMsg,RoutineName)
         CALL Cleanup()
         RETURN
      END IF


   ! ........................
   ! initialize IceFloe
   ! ........................
   IF ( p_FAST%CompIce == Module_IceF ) THEN

      Init%InData_IceF%InputFile     = p_FAST%IceFile
      Init%InData_IceF%RootName      = TRIM(p_FAST%OutFileRoot)//'.'//TRIM(y_FAST%Module_Abrev(Module_IceF))
      Init%InData_IceF%simLength     = p_FAST%TMax  !bjj: IceFloe stores this as single-precision (ReKi) TMax is DbKi
      Init%InData_IceF%MSL2SWL       = Init%OutData_HD%MSL2SWL
      Init%InData_IceF%gravity       = Init%OutData_ED%Gravity

      CALL IceFloe_Init( Init%InData_IceF, IceF%Input(1), IceF%p,  IceF%x(STATE_CURR), IceF%xd(STATE_CURR), IceF%z(STATE_CURR), &
                         IceF%OtherSt(STATE_CURR), IceF%y, IceF%m, p_FAST%dt_module( MODULE_IceF ), Init%OutData_IceF, ErrStat2, ErrMsg2 )
         CALL SetErrStat(ErrStat2,ErrMsg2,ErrStat,ErrMsg,RoutineName)

      p_FAST%ModuleInitialized(Module_IceF) = .TRUE.
      CALL SetModuleSubstepTime(Module_IceF, p_FAST, y_FAST, ErrStat2, ErrMsg2)
         CALL SetErrStat(ErrStat2,ErrMsg2,ErrStat,ErrMsg,RoutineName)

      IF (ErrStat >= AbortErrLev) THEN
         CALL Cleanup()
         RETURN
      END IF
   ! ........................
   ! initialize IceDyn
   ! ........................
   ELSEIF ( p_FAST%CompIce == Module_IceD ) THEN

      Init%InData_IceD%InputFile     = p_FAST%IceFile
      Init%InData_IceD%RootName      = TRIM(p_FAST%OutFileRoot)//'.'//TRIM(y_FAST%Module_Abrev(Module_IceD))//'1'
      Init%InData_IceD%MSL2SWL       = Init%OutData_HD%MSL2SWL
      Init%InData_IceD%WtrDens       = Init%OutData_HD%WtrDens
      Init%InData_IceD%gravity       = Init%OutData_ED%Gravity
      Init%InData_IceD%TMax          = p_FAST%TMax
      Init%InData_IceD%LegNum        = 1

      CALL IceD_Init( Init%InData_IceD, IceD%Input(1,1), IceD%p(1),  IceD%x(1,STATE_CURR), IceD%xd(1,STATE_CURR), IceD%z(1,STATE_CURR), &
                      IceD%OtherSt(1,STATE_CURR), IceD%y(1), IceD%m(1), p_FAST%dt_module( MODULE_IceD ), Init%OutData_IceD, ErrStat2, ErrMsg2 )
         CALL SetErrStat(ErrStat2,ErrMsg2,ErrStat,ErrMsg,RoutineName)

      p_FAST%ModuleInitialized(Module_IceD) = .TRUE.
      CALL SetModuleSubstepTime(Module_IceD, p_FAST, y_FAST, ErrStat2, ErrMsg2)
         CALL SetErrStat(ErrStat2,ErrMsg2,ErrStat,ErrMsg,RoutineName)

         ! now initialize IceD for additional legs (if necessary)
      dt_IceD           = p_FAST%dt_module( MODULE_IceD )
      p_FAST%numIceLegs = Init%OutData_IceD%numLegs

      IF (p_FAST%numIceLegs > IceD_MaxLegs) THEN
         CALL SetErrStat(ErrID_Fatal,'IceDyn-FAST coupling is supported for up to '//TRIM(Num2LStr(IceD_MaxLegs))//' legs, but ' &
                           //TRIM(Num2LStr(p_FAST%numIceLegs))//' legs were specified.',ErrStat,ErrMsg,RoutineName)
      END IF


      DO i=2,p_FAST%numIceLegs  ! basically, we just need IceDyn to set up its meshes for inputs/outputs and possibly initial values for states
         Init%InData_IceD%LegNum = i
         Init%InData_IceD%RootName = TRIM(p_FAST%OutFileRoot)//'.'//TRIM(y_FAST%Module_Abrev(Module_IceD))//TRIM(Num2LStr(i))

         CALL IceD_Init( Init%InData_IceD, IceD%Input(1,i), IceD%p(i),  IceD%x(i,STATE_CURR), IceD%xd(i,STATE_CURR), IceD%z(i,STATE_CURR), &
                            IceD%OtherSt(i,STATE_CURR), IceD%y(i), IceD%m(i), dt_IceD, Init%OutData_IceD, ErrStat2, ErrMsg2 )
            CALL SetErrStat(ErrStat2,ErrMsg2,ErrStat,ErrMsg,RoutineName)

         !bjj: we're going to force this to have the same timestep because I don't want to have to deal with n IceD modules with n timesteps.
         IF (.NOT. EqualRealNos( p_FAST%dt_module( MODULE_IceD ),dt_IceD )) THEN
            CALL SetErrStat(ErrID_Fatal,"All instances of IceDyn (one per support-structure leg) must be the same",ErrStat,ErrMsg,RoutineName)
         END IF
      END DO

      IF (ErrStat >= AbortErrLev) THEN
         CALL Cleanup()
         RETURN
      END IF

   END IF


   ! ........................
   ! Set up output for glue code (must be done after all modules are initialized so we have their WriteOutput information)
   ! ........................

   CALL FAST_InitOutput( p_FAST, y_FAST, Init, ErrStat2, ErrMsg2 )
      CALL SetErrStat(ErrStat2,ErrMsg2,ErrStat,ErrMsg,RoutineName)


   ! -------------------------------------------------------------------------
   ! Initialize mesh-mapping data
   ! -------------------------------------------------------------------------

   CALL InitModuleMappings(p_FAST, ED, BD, AD14, AD, HD, SD, ExtPtfm, SrvD, MAPp, FEAM, MD, Orca, IceF, IceD, MeshMapData, ErrStat2, ErrMsg2)
      CALL SetErrStat(ErrStat2,ErrMsg2,ErrStat,ErrMsg,RoutineName)

      IF (ErrStat >= AbortErrLev) THEN
         CALL Cleanup()
         RETURN
      ELSEIF (ErrStat /= ErrID_None) THEN
         ! a little work-around in case the mesh mapping info messages get too long
         CALL WrScr( NewLine//TRIM(ErrMsg)//NewLine )
         ErrStat = ErrID_None
         ErrMsg = ""
      END IF

   ! -------------------------------------------------------------------------
   ! Initialize for linearization:
   ! -------------------------------------------------------------------------
   if ( p_FAST%Linearize ) then      
      ! NOTE: In the following call, we use Init%OutData_AD%BladeProps(1)%NumBlNds as the number of aero nodes on EACH blade, which 
      !       is consistent with the current AD implementation, but if AD changes this, then it must be handled here, too!
      if (p_FAST%CompAero == MODULE_AD) then
         call Init_Lin(p_FAST, y_FAST, m_FAST, AD, ED, NumBl, Init%OutData_AD%BladeProps(1)%NumBlNds, ErrStat2, ErrMsg2) 
      else
         call Init_Lin(p_FAST, y_FAST, m_FAST, AD, ED, NumBl, -1, ErrStat2, ErrMsg2) 
      endif     
         call SetErrStat(ErrStat2,ErrMsg2,ErrStat,ErrMsg,RoutineName)

         if (ErrStat >= AbortErrLev) then
            call Cleanup()
            return
         end if
   end if


   ! -------------------------------------------------------------------------
   ! Initialize data for VTK output
   ! -------------------------------------------------------------------------
   if ( p_FAST%WrVTK > VTK_None ) then
      call SetVTKParameters(p_FAST, Init%OutData_ED, Init%OutData_AD, Init%InData_HD, Init%OutData_HD, ED, BD, AD, HD, ErrStat2, ErrMsg2)
         call SetErrStat(ErrStat2,ErrMsg2,ErrStat,ErrMsg,RoutineName)
   end if

   ! -------------------------------------------------------------------------
   ! Write initialization data to FAST summary file:
   ! -------------------------------------------------------------------------
   if (p_FAST%SumPrint)  then
       CALL FAST_WrSum( p_FAST, y_FAST, MeshMapData, ErrStat2, ErrMsg2 )
          CALL SetErrStat(ErrStat2,ErrMsg2,ErrStat,ErrMsg,RoutineName)
   endif


   ! -------------------------------------------------------------------------
   ! other misc variables initialized here:
   ! -------------------------------------------------------------------------

   m_FAST%t_global        = t_initial

   ! Initialize external inputs for first step
   if ( p_FAST%CompServo == MODULE_SrvD ) then
      m_FAST%ExternInput%GenTrq     = SrvD%Input(1)%ExternalGenTrq !0.0_ReKi
      m_FAST%ExternInput%ElecPwr    = SrvD%Input(1)%ExternalElecPwr
      m_FAST%ExternInput%YawPosCom  = SrvD%Input(1)%ExternalYawPosCom
      m_FAST%ExternInput%YawRateCom = SrvD%Input(1)%ExternalYawRateCom
      m_FAST%ExternInput%HSSBrFrac  = SrvD%Input(1)%ExternalHSSBrFrac

      do i=1,SIZE(SrvD%Input(1)%ExternalBlPitchCom)
         m_FAST%ExternInput%BlPitchCom(i) = SrvD%Input(1)%ExternalBlPitchCom(i)
      end do
   end if

   m_FAST%ExternInput%LidarFocus = 1.0_ReKi  ! make this non-zero (until we add the initial position in the InflowWind input file)


   !...............................................................................................................................
   ! Destroy initializion data
   !...............................................................................................................................
   CALL Cleanup()

CONTAINS
   SUBROUTINE Cleanup()
   !...............................................................................................................................
   ! Destroy initializion data
   !...............................................................................................................................
      CALL FAST_DestroyInitData( Init, ErrStat2, ErrMsg2 )
         CALL SetErrStat(ErrStat2,ErrMsg2,ErrStat,ErrMsg,RoutineName)

   END SUBROUTINE Cleanup

END SUBROUTINE FAST_InitializeAll

!----------------------------------------------------------------------------------------------------------------------------------
!> This function returns a string describing the glue code and some of the compilation options we're using.
FUNCTION GetVersion(ThisProgVer)

   ! Passed Variables:

   TYPE(ProgDesc), INTENT( IN    ) :: ThisProgVer     !< program name/date/version description
   CHARACTER(1024)                 :: GetVersion      !< String containing a description of the compiled precision.

   CHARACTER(200)                  :: git_commit

   GetVersion = TRIM(GetNVD(ThisProgVer))//', compiled'

   IF ( Cmpl4SFun )  THEN     ! FAST has been compiled as an S-Function for Simulink
      GetVersion = TRIM(GetVersion)//' as a DLL S-Function for Simulink'
   ELSEIF ( Cmpl4LV )  THEN     ! FAST has been compiled as a DLL for Labview
      GetVersion = TRIM(GetVersion)//' as a DLL for LabVIEW'
   ENDIF

   GetVersion = TRIM(GetVersion)//' as a '//TRIM(Num2LStr(BITS_IN_ADDR))//'-bit application using'

   ! determine precision

      IF ( ReKi == SiKi )  THEN     ! Single precision
         GetVersion = TRIM(GetVersion)//' single'
      ELSEIF ( ReKi == R8Ki )  THEN ! Double precision
         GetVersion = TRIM(GetVersion)// ' double'
      ELSE                          ! Unknown precision
         GetVersion = TRIM(GetVersion)//' unknown'
      ENDIF


!   GetVersion = TRIM(GetVersion)//' precision with '//OS_Desc
   GetVersion = TRIM(GetVersion)//' precision'

   ! add git info
   git_commit = QueryGitVersion()
   GetVersion = TRIM(GetVersion)//' at commit '//git_commit

   RETURN
END FUNCTION GetVersion

!----------------------------------------------------------------------------------------------------------------------------------
!> This subroutine is called at the start (or restart) of a FAST program (or FAST.Farm). It initializes the NWTC subroutine library,
!! displays the copyright notice, and displays some version information (including addressing scheme and precision).
SUBROUTINE FAST_ProgStart(ThisProgVer)
   TYPE(ProgDesc), INTENT(IN) :: ThisProgVer     !< program name/date/version description

   ! ... Initialize NWTC Library (open console, set pi constants) ...
   ! sets the pi constants, open console for output, etc...
   CALL NWTC_Init( ProgNameIN=ThisProgVer%Name, EchoLibVer=.FALSE. )

   ! Display the copyright notice
   CALL DispCopyrightLicense( ThisProgVer%Name )

   CALL DispCompileRuntimeInfo

END SUBROUTINE FAST_ProgStart
!----------------------------------------------------------------------------------------------------------------------------------
!> This routine gets the name of the FAST input file from the command line. It also returns a logical indicating if this there
!! was a "DWM" argument after the file name.
SUBROUTINE GetInputFileName(InputFile,UseDWM,ErrStat,ErrMsg)
   CHARACTER(*),             INTENT(OUT)           :: InputFile         !< A CHARACTER string containing the name of the primary FAST input file (if not present, we'll get it from the command line)
   LOGICAL,                  INTENT(OUT)           :: UseDWM            !< whether the last argument from the command line is "DWM"
   INTEGER(IntKi),           INTENT(OUT)           :: ErrStat           !< Error status
   CHARACTER(*),             INTENT(OUT)           :: ErrMsg            !< Error message

   INTEGER(IntKi)                                  :: ErrStat2          ! local error stat
   CHARACTER(1024)                                 :: LastArg           ! A second command-line argument that will allow DWM module to be used in AeroDyn

   ErrStat = ErrID_None
   ErrMsg = ''

   UseDWM = .FALSE.  ! by default, we're not going to use the DWM module
   InputFile = ""  ! initialize to empty string to make sure it's input from the command line
   CALL CheckArgs( InputFile, ErrStat2, LastArg )  ! if ErrStat2 /= ErrID_None, we'll ignore and deal with the problem when we try to read the input file

   IF (LEN_TRIM(InputFile) == 0) THEN ! no input file was specified
      ErrStat = ErrID_Fatal
      ErrMsg  = 'The required input file was not specified on the command line.'
      RETURN
   END IF

   IF (LEN_TRIM(LastArg) > 0) THEN ! see if DWM was specified as the second option
      CALL Conv2UC( LastArg )
      IF ( TRIM(LastArg) == "DWM" ) THEN
         UseDWM    = .TRUE.
      END IF
   END IF

END SUBROUTINE GetInputFileName
!----------------------------------------------------------------------------------------------------------------------------------
!> This subroutine checks for command-line arguments, gets the root name of the input files
!! (including full path name), and creates the names of the output files.
SUBROUTINE FAST_Init( p, m_FAST, y_FAST, t_initial, InputFile, ErrStat, ErrMsg, TMax, TurbID, OverrideAbortLev, RootName )

      IMPLICIT                        NONE

   ! Passed variables

   TYPE(FAST_ParameterType), INTENT(INOUT)         :: p                 !< The parameter data for the FAST (glue-code) simulation
   TYPE(FAST_MiscVarType),   INTENT(INOUT)         :: m_FAST            !< Miscellaneous variables
   TYPE(FAST_OutputFileType),INTENT(INOUT)         :: y_FAST            !< The output data for the FAST (glue-code) simulation
   REAL(DbKi),               INTENT(IN)            :: t_initial         !< the beginning time of the simulation
   INTEGER(IntKi),           INTENT(OUT)           :: ErrStat           !< Error status
   CHARACTER(*),             INTENT(OUT)           :: ErrMsg            !< Error message
   CHARACTER(*),             INTENT(IN)            :: InputFile         !< A CHARACTER string containing the name of the primary FAST input file (if not present, we'll get it from the command line)
   REAL(DbKi),               INTENT(IN), OPTIONAL  :: TMax              !< the length of the simulation (from Simulink or FAST.Farm)
   INTEGER(IntKi),           INTENT(IN), OPTIONAL  :: TurbID            !< an ID for naming the tubine output file
   LOGICAL,                  INTENT(IN), OPTIONAL  :: OverrideAbortLev  !< whether or not we should override the abort error level (e.g., FAST.Farm)
   CHARACTER(*),             INTENT(IN), OPTIONAL  :: RootName          !< A CHARACTER string containing the root name of FAST output files, overriding normal naming convention
      ! Local variables

   INTEGER                      :: i                                    ! loop counter
   !CHARACTER(1024)              :: DirName                              ! A CHARACTER string containing the path of the current working directory


   LOGICAL                      :: OverrideAbortErrLev
   CHARACTER(*), PARAMETER      :: RoutineName = "FAST_Init"

   INTEGER(IntKi)               :: ErrStat2
   CHARACTER(ErrMsgLen)         :: ErrMsg2

      ! Initialize some variables
   ErrStat = ErrID_None
   ErrMsg = ''

   IF (PRESENT(OverrideAbortLev)) THEN
      OverrideAbortErrLev = OverrideAbortLev
   ELSE
      OverrideAbortErrLev = .true.
   END IF



   !...............................................................................................................................
   ! Set the root name of the output files based on the input file name
   !...............................................................................................................................

   if (present(RootName)) then
      p%OutFileRoot = RootName
   else
         ! Determine the root name of the primary file (will be used for output files)
      CALL GetRoot( InputFile, p%OutFileRoot )
      IF ( Cmpl4SFun )  p%OutFileRoot = TRIM( p%OutFileRoot )//'.SFunc'
      IF ( PRESENT(TurbID) ) THEN
         IF ( TurbID > 0 ) THEN
            p%OutFileRoot = TRIM( p%OutFileRoot )//'.T'//TRIM(Num2LStr(TurbID))
         END IF
      END IF

   end if
   p%VTK_OutFileRoot = p%OutFileRoot !initialize this here in case of error before it is set later


   !...............................................................................................................................
   ! Initialize the module name/date/version info:
   !...............................................................................................................................

   y_FAST%Module_Ver( Module_Glue   ) = FAST_Ver
   
   DO i=2,NumModules
      y_FAST%Module_Ver(i)%Date = 'unknown date'
      y_FAST%Module_Ver(i)%Ver  = 'unknown version'
   END DO
   y_FAST%Module_Ver( Module_IfW    )%Name = 'InflowWind'
   y_FAST%Module_Ver( Module_OpFM   )%Name = 'OpenFOAM integration'
   y_FAST%Module_Ver( Module_ED     )%Name = 'ElastoDyn'
   y_FAST%Module_Ver( Module_BD     )%Name = 'BeamDyn'
   y_FAST%Module_Ver( Module_AD14   )%Name = 'AeroDyn14'
   y_FAST%Module_Ver( Module_AD     )%Name = 'AeroDyn'
   y_FAST%Module_Ver( Module_SrvD   )%Name = 'ServoDyn'
   y_FAST%Module_Ver( Module_HD     )%Name = 'HydroDyn'
   y_FAST%Module_Ver( Module_SD     )%Name = 'SubDyn'
   y_FAST%Module_Ver( Module_ExtPtfm)%Name = 'ExtPtfm_MCKF'
   y_FAST%Module_Ver( Module_MAP    )%Name = 'MAP'
   y_FAST%Module_Ver( Module_FEAM   )%Name = 'FEAMooring'
   y_FAST%Module_Ver( Module_MD     )%Name = 'MoorDyn'
   y_FAST%Module_Ver( Module_Orca   )%Name = 'OrcaFlexInterface'
   y_FAST%Module_Ver( Module_IceF   )%Name = 'IceFloe'
   y_FAST%Module_Ver( Module_IceD   )%Name = 'IceDyn'
<<<<<<< HEAD

=======
         
   y_FAST%Module_Abrev( Module_Glue   ) = 'FAST'
>>>>>>> 4a5e14d2
   y_FAST%Module_Abrev( Module_IfW    ) = 'IfW'
   y_FAST%Module_Abrev( Module_OpFM   ) = 'OpFM'
   y_FAST%Module_Abrev( Module_ED     ) = 'ED'
   y_FAST%Module_Abrev( Module_BD     ) = 'BD'
   y_FAST%Module_Abrev( Module_AD14   ) = 'AD'
   y_FAST%Module_Abrev( Module_AD     ) = 'AD'
   y_FAST%Module_Abrev( Module_SrvD   ) = 'SrvD'
   y_FAST%Module_Abrev( Module_HD     ) = 'HD'
   y_FAST%Module_Abrev( Module_SD     ) = 'SD'
   y_FAST%Module_Abrev( Module_ExtPtfm) = 'ExtPtfm'
   y_FAST%Module_Abrev( Module_MAP    ) = 'MAP'
   y_FAST%Module_Abrev( Module_FEAM   ) = 'FEAM'
   y_FAST%Module_Abrev( Module_MD     ) = 'MD'
   y_FAST%Module_Abrev( Module_Orca   ) = 'Orca'
   y_FAST%Module_Abrev( Module_IceF   ) = 'IceF'
   y_FAST%Module_Abrev( Module_IceD   ) = 'IceD'

   p%n_substeps = 1                                                ! number of substeps for between modules and global/FAST time
   p%BD_OutputSibling = .false.

   !...............................................................................................................................
   ! Read the primary file for the glue code:
   !...............................................................................................................................
   CALL FAST_ReadPrimaryFile( InputFile, p, m_FAST, OverrideAbortErrLev, ErrStat2, ErrMsg2 )
      CALL SetErrStat( ErrStat2, ErrMsg2, ErrStat, ErrMsg, RoutineName )

      ! make sure some linearization variables are consistant
   if (.not. p%Linearize)  p%CalcSteady = .false.
   if (.not. p%CalcSteady) p%TrimCase = TrimCase_none
   m_FAST%Lin%FoundSteady = .false.
   p%LinInterpOrder = p%InterpOrder ! 1 ! always use linear (or constant) interpolation on rotor?

      ! overwrite TMax if necessary)
   IF (PRESENT(TMax)) THEN
      p%TMax = TMax
      !p%TMax = MAX( TMax, p%TMax )
   END IF

   IF ( ErrStat >= AbortErrLev ) RETURN


   p%KMax = 1                 ! after more checking, we may put this in the input file...
   !IF (p%CompIce == Module_IceF) p%KMax = 2
   p%SizeJac_Opt1 = 0  ! initialize this vector to zero; after we figure out what size the ED/SD/HD/BD meshes are, we'll fill this

   p%numIceLegs = 0           ! initialize number of support-structure legs in contact with ice (IceDyn will set this later)

   p%nBeams = 0               ! initialize number of BeamDyn instances (will be set later)

      ! determine what kind of turbine we're modeling:
   IF ( p%CompHydro == Module_HD ) THEN
      IF ( p%CompSub == Module_SD ) THEN
         p%TurbineType = Type_Offshore_Fixed
      ELSE
         p%TurbineType = Type_Offshore_Floating
      END IF
   ELSEIF ( p%CompMooring == Module_Orca ) THEN
      p%TurbineType = Type_Offshore_Floating
   ELSEIF ( p%CompSub == Module_ExtPtfm ) THEN
      p%TurbineType = Type_Offshore_Fixed
   ELSE
      p%TurbineType = Type_LandBased
   END IF


   p%n_TMax_m1  = CEILING( ( (p%TMax - t_initial) / p%DT ) ) - 1 ! We're going to go from step 0 to n_TMax (thus the -1 here)

   if (p%TMax < 1.0_DbKi) then ! log10(0) gives floating point divide-by-zero error
      p%TChanLen = MinChanLen
   else
      p%TChanLen = max( MinChanLen, int(log10(p%TMax))+7 )
   end if
   p%OutFmt_t = 'F'//trim(num2lstr( p%TChanLen ))//'.4' ! 'F10.4'

   !...............................................................................................................................
   ! Do some error checking on the inputs (validation):
   !...............................................................................................................................
   call ValidateInputData(p, m_FAST, ErrStat2, ErrMsg2)
      CALL SetErrStat( ErrStat2, ErrMsg2, ErrStat, ErrMsg, RoutineName )



   IF ( ErrStat >= AbortErrLev ) RETURN


   RETURN
END SUBROUTINE FAST_Init
!----------------------------------------------------------------------------------------------------------------------------------
!> This routine validates FAST data.
SUBROUTINE ValidateInputData(p, m_FAST, ErrStat, ErrMsg)

   TYPE(FAST_ParameterType), INTENT(INOUT)         :: p                 !< The parameter data for the FAST (glue-code) simulation
   TYPE(FAST_MiscVarType),   INTENT(IN   )         :: m_FAST            !< The misc data for the FAST (glue-code) simulation
   INTEGER(IntKi),           INTENT(  OUT)         :: ErrStat           !< Error status
   CHARACTER(*),             INTENT(  OUT)         :: ErrMsg            !< Error message

   REAL(DbKi)                                      :: TmpTime           ! A temporary variable for error checking

   INTEGER(IntKi)                                  :: i
   INTEGER(IntKi)                                  :: ErrStat2
   CHARACTER(ErrMsgLen)                            :: ErrMsg2
   CHARACTER(*), PARAMETER                         :: RoutineName='ValidateInputData'

   ErrStat = ErrID_None
   ErrMsg  = ""


   IF ( p%TMax < 0.0_DbKi  )  THEN
      CALL SetErrStat( ErrID_Fatal, 'TMax must not be a negative number.', ErrStat, ErrMsg, RoutineName )
   ELSE IF ( p%TMax < p%TStart )  THEN
      CALL SetErrStat( ErrID_Fatal, 'TMax must not be less than TStart.', ErrStat, ErrMsg, RoutineName )
   END IF

   IF ( p%n_ChkptTime < p%n_TMax_m1 ) THEN
      if (.NOT. p%WrBinOutFile) CALL SetErrStat( ErrID_Severe, 'It is highly recommended that time-marching output files be generated in binary format when generating checkpoint files.', ErrStat, ErrMsg, RoutineName )
      if (p%CompMooring==MODULE_Orca) CALL SetErrStat( ErrID_Fatal, 'Restart capability for OrcaFlexInterface is not supported. Set ChkptTime larger than TMax.', ErrStat, ErrMsg, RoutineName )
      ! also check for other features that aren't supported with restart (like ServoDyn's user-defined control routines)
   END IF

   IF ( p%DT <= 0.0_DbKi )  THEN
      CALL SetErrStat( ErrID_Fatal, 'DT must be greater than 0.', ErrStat, ErrMsg, RoutineName )
   ELSE ! Test DT and TMax to ensure numerical stability -- HINT: see the use of OnePlusEps
      TmpTime = p%TMax*EPSILON(p%DT)
      IF ( p%DT <= TmpTime ) THEN
         CALL SetErrStat( ErrID_Fatal, 'DT must be greater than '//TRIM ( Num2LStr( TmpTime ) )//' seconds.', ErrStat, ErrMsg, RoutineName )
      END IF
   END IF

      ! Check that InputFileData%OutFmt is a valid format specifier and will fit over the column headings
   CALL ChkRealFmtStr( p%OutFmt, 'OutFmt', p%FmtWidth, ErrStat2, ErrMsg2 )
      call SetErrStat(ErrStat2, ErrMsg2, ErrStat, ErrMsg, RoutineName)

   IF ( p%WrTxtOutFile .and. p%FmtWidth < MinChanLen ) CALL SetErrStat( ErrID_Warn, 'OutFmt produces a column width of '// &
         TRIM(Num2LStr(p%FmtWidth))//'), which may be too small.', ErrStat, ErrMsg, RoutineName )

   IF ( p%WrTxtOutFile .AND. p%TChanLen > ChanLen  )  THEN ! ( p%TMax > 9999.999_DbKi )
      CALL SetErrStat( ErrID_Warn, 'TMax is too large for a '//trim(num2lstr(ChanLen))//'-character time column in text tabular (time-marching) output files.'// &
                                   ' Postprocessors with this limitation may not work.', ErrStat, ErrMsg, RoutineName )
   END IF

   IF ( p%TStart      <  0.0_DbKi ) CALL SetErrStat( ErrID_Fatal, 'TStart must not be less than 0 seconds.', ErrStat, ErrMsg, RoutineName )
!  IF ( p%SttsTime    <= 0.0_DbKi ) CALL SetErrStat( ErrID_Fatal, 'SttsTime must be greater than 0 seconds.', ErrStat, ErrMsg, RoutineName )
   IF ( p%n_SttsTime  < 1_IntKi   ) CALL SetErrStat( ErrID_Fatal, 'SttsTime must be greater than 0 seconds.', ErrStat, ErrMsg, RoutineName )
   IF ( p%n_ChkptTime < 1_IntKi   ) CALL SetErrStat( ErrID_Fatal, 'ChkptTime must be greater than 0 seconds.', ErrStat, ErrMsg, RoutineName )
   IF ( p%KMax        < 1_IntKi   ) CALL SetErrStat( ErrID_Fatal, 'KMax must be greater than 0.', ErrStat, ErrMsg, RoutineName )

   IF (p%CompElast   == Module_Unknown) CALL SetErrStat( ErrID_Fatal, 'CompElast must be 1 (ElastoDyn) or 2 (BeamDyn).', ErrStat, ErrMsg, RoutineName )
   IF (p%CompAero    == Module_Unknown) CALL SetErrStat( ErrID_Fatal, 'CompAero must be 0 (None), 1 (AeroDyn14), or 2 (AeroDyn).', ErrStat, ErrMsg, RoutineName )
   IF (p%CompServo   == Module_Unknown) CALL SetErrStat( ErrID_Fatal, 'CompServo must be 0 (None) or 1 (ServoDyn).', ErrStat, ErrMsg, RoutineName )
   IF (p%CompHydro   == Module_Unknown) CALL SetErrStat( ErrID_Fatal, 'CompHydro must be 0 (None) or 1 (HydroDyn).', ErrStat, ErrMsg, RoutineName )
   IF (p%CompSub     == Module_Unknown) CALL SetErrStat( ErrID_Fatal, 'CompSub must be 0 (None), 1 (SubDyn), or 2 (ExtPtfm_MCKF).', ErrStat, ErrMsg, RoutineName )
   IF (p%CompMooring == Module_Unknown) CALL SetErrStat( ErrID_Fatal, 'CompMooring must be 0 (None), 1 (MAP), 2 (FEAMooring), 3 (MoorDyn), or 4 (OrcaFlex).', ErrStat, ErrMsg, RoutineName )
   IF (p%CompIce     == Module_Unknown) CALL SetErrStat( ErrID_Fatal, 'CompIce must be 0 (None) or 1 (IceFloe).', ErrStat, ErrMsg, RoutineName )
   IF (p%CompHydro /= Module_HD) THEN
      IF (p%CompMooring == Module_MAP) THEN
         CALL SetErrStat( ErrID_Fatal, 'HydroDyn must be used when MAP is used. Set CompHydro > 0 or CompMooring = 0 in the FAST input file.', ErrStat, ErrMsg, RoutineName )
      ELSEIF (p%CompMooring == Module_FEAM) THEN
         CALL SetErrStat( ErrID_Fatal, 'HydroDyn must be used when FEAMooring is used. Set CompHydro > 0 or CompMooring = 0 in the FAST input file.', ErrStat, ErrMsg, RoutineName )
      ELSEIF (p%CompMooring == Module_MD) THEN
         CALL SetErrStat( ErrID_Fatal, 'HydroDyn must be used when MoorDyn is used. Set CompHydro > 0 or CompMooring = 0 in the FAST input file.', ErrStat, ErrMsg, RoutineName )
      END IF
   ELSE
      IF (p%CompMooring == Module_Orca) CALL SetErrStat( ErrID_Fatal, 'HydroDyn cannot be used if OrcaFlex is used. Set CompHydro = 0 or CompMooring < 4 in the FAST input file.', ErrStat, ErrMsg, RoutineName )
      IF (p%CompSub == Module_ExtPtfm) CALL SetErrStat( ErrID_Fatal, 'HydroDyn cannot be used if ExtPtfm_MCKF is used. Set CompHydro = 0 or CompSub < 2 in the FAST input file.', ErrStat, ErrMsg, RoutineName )
   END IF


   IF (p%CompIce == Module_IceF) THEN
      IF (p%CompSub   /= Module_SD) CALL SetErrStat( ErrID_Fatal, 'SubDyn must be used when IceFloe is used. Set CompSub > 0 or CompIce = 0 in the FAST input file.', ErrStat, ErrMsg, RoutineName )
      IF (p%CompHydro /= Module_HD) CALL SetErrStat( ErrID_Fatal, 'HydroDyn must be used when IceFloe is used. Set CompHydro > 0 or CompIce = 0 in the FAST input file.', ErrStat, ErrMsg, RoutineName )
   ELSEIF (p%CompIce == Module_IceD) THEN
      IF (p%CompSub   /= Module_SD) CALL SetErrStat( ErrID_Fatal, 'SubDyn must be used when IceDyn is used. Set CompSub > 0 or CompIce = 0 in the FAST input file.', ErrStat, ErrMsg, RoutineName )
      IF (p%CompHydro /= Module_HD) CALL SetErrStat( ErrID_Fatal, 'HydroDyn must be used when IceDyn is used. Set CompHydro > 0 or CompIce = 0 in the FAST input file.', ErrStat, ErrMsg, RoutineName )
   END IF

   IF (p%CompElast == Module_BD .and. p%CompAero == Module_AD14 ) CALL SetErrStat( ErrID_Fatal, 'AeroDyn14 cannot be used when BeamDyn is used. Change CompAero or CompElast in the FAST input file.', ErrStat, ErrMsg, RoutineName )

!   IF ( p%InterpOrder < 0 .OR. p%InterpOrder > 2 ) THEN
   IF ( p%InterpOrder < 1 .OR. p%InterpOrder > 2 ) THEN
      CALL SetErrStat( ErrID_Fatal, 'InterpOrder must be 1 or 2.', ErrStat, ErrMsg, RoutineName ) ! 5/13/14 bjj: MAS and JMJ compromise for certain integrators is that InterpOrder cannot be 0
      p%InterpOrder = 1    ! Avoid problems in error handling by setting this to 0
   END IF

   IF ( p%NumCrctn < 0_IntKi ) THEN
      CALL SetErrStat( ErrID_Fatal, 'NumCrctn must be 0 or greater.', ErrStat, ErrMsg, RoutineName )
   END IF


   if ( p%WrVTK == VTK_Unknown ) then
      call SetErrStat(ErrID_Fatal, 'WrVTK must be 0 (none), 1 (initialization only), 2 (animation), or 3 (mode shapes).', ErrStat, ErrMsg, RoutineName)
   else
      if ( p%VTK_type == VTK_Unknown ) then
         call SetErrStat(ErrID_Fatal, 'VTK_type must be 1 (surfaces), 2 (basic meshes:lines/points), or 3 (all meshes).', ErrStat, ErrMsg, RoutineName)
         ! note I'm not going to write that 4 (old) is an option
      end if

      if (p%WrVTK == VTK_ModeShapes .and. .not. p%Linearize) then
         call SetErrStat(ErrID_Fatal, 'WrVTK cannot be 3 (mode shapes) when Linearize is false. (Mode shapes require linearization analysis.)', ErrStat, ErrMsg, RoutineName)
      end if
   end if

   if (p%Linearize) then

      if (p%CalcSteady) then
         if (p%NLinTimes < 1) call SetErrStat(ErrID_Fatal,'NLinTimes must be at least 1 for linearization analysis.',ErrStat, ErrMsg, RoutineName)
         if (p%TrimCase /= TrimCase_yaw .and. p%TrimCase /= TrimCase_torque .and. p%TrimCase /= TrimCase_pitch) then
            call SetErrStat(ErrID_Fatal,'TrimCase must be either 1, 2, or 3.',ErrStat, ErrMsg, RoutineName)
         end if

         if (p%TrimTol <= epsilon(p%TrimTol)) call SetErrStat(ErrID_Fatal,'TrimTol must be larger than '//trim(num2lstr(epsilon(p%TrimTol)))//'.',ErrStat, ErrMsg, RoutineName)
         if (p%Twr_Kdmp < 0.0_ReKi) call SetErrStat(ErrID_Fatal,'Twr_Kdmp must not be negative.',ErrStat, ErrMsg, RoutineName)
         if (p%Bld_Kdmp < 0.0_ReKi) call SetErrStat(ErrID_Fatal,'Bld_Kdmp must not be negative.',ErrStat, ErrMsg, RoutineName)
      else

         if (.not. allocated(m_FAST%Lin%LinTimes)) then
            call SetErrStat(ErrID_Fatal, 'NLinTimes must be at least 1 for linearization analysis.',ErrStat, ErrMsg, RoutineName)
         else
            do i=1,p%NLinTimes
               if (m_FAST%Lin%LinTimes(i) < 0) call SetErrStat(ErrID_Fatal,'LinTimes must be positive values.',ErrStat, ErrMsg, RoutineName)
            end do
            do i=2,p%NLinTimes
               if (m_FAST%Lin%LinTimes(i) <= m_FAST%Lin%LinTimes(i-1)) call SetErrStat(ErrID_Fatal,'LinTimes must be unique values entered in increasing order.',ErrStat, ErrMsg, RoutineName)
            end do

            if (m_FAST%Lin%LinTimes(p%NLinTimes) > p%TMax) call SetErrStat(ErrID_Info, 'Tmax is less than the last linearization time. Linearization analysis will not be performed after TMax.',ErrStat, ErrMsg, RoutineName)
         end if

      end if

      if (p%LinInputs < LIN_NONE .or. p%LinInputs > LIN_ALL) call SetErrStat(ErrID_Fatal,'LinInputs must be 0, 1, or 2.',ErrStat, ErrMsg, RoutineName)
      if (p%LinOutputs < LIN_NONE .or. p%LinOutputs > LIN_ALL) call SetErrStat(ErrID_Fatal,'LinOutputs must be 0, 1, or 2.',ErrStat, ErrMsg, RoutineName)

      if (p%LinOutJac) then
         if ( p%LinInputs /= LIN_ALL .or. p%LinOutputs /= LIN_ALL) then
            call SetErrStat(ErrID_Info,'LinOutJac can be used only when LinInputs=LinOutputs=2.',ErrStat, ErrMsg, RoutineName)
            p%LinOutJac = .false.
         end if
      end if

      ! now, make sure we haven't asked for any modules that we can't yet linearize:
      if (p%CompInflow == MODULE_OpFM) call SetErrStat(ErrID_Fatal,'Linearization is not implemented for the OpenFOAM coupling.',ErrStat, ErrMsg, RoutineName)
      if (p%CompAero == MODULE_AD14) call SetErrStat(ErrID_Fatal,'Linearization is not implemented for the AeroDyn v14 module.',ErrStat, ErrMsg, RoutineName)
      !if (p%CompSub   == MODULE_SD) call SetErrStat(ErrID_Fatal,'Linearization is not implemented for the SubDyn module.',ErrStat, ErrMsg, RoutineName)
      if (p%CompSub /= MODULE_None .and. p%CompSub /= MODULE_SD )     call SetErrStat(ErrID_Fatal,'Linearization is not implemented for the ExtPtfm_MCKF substructure module.',ErrStat, ErrMsg, RoutineName)
      if (p%CompMooring /= MODULE_None .and. p%CompMooring /= MODULE_MAP) call SetErrStat(ErrID_Fatal,'Linearization is not implemented for the FEAMooring or MoorDyn mooring modules.',ErrStat, ErrMsg, RoutineName)
      if (p%CompIce /= MODULE_None) call SetErrStat(ErrID_Fatal,'Linearization is not implemented for any of the ice loading modules.',ErrStat, ErrMsg, RoutineName)

   end if


   if ( p%TurbineType /= Type_LandBased .and. .not. EqualRealNos(p%TurbinePos(3), 0.0_SiKi) ) then
    call SetErrStat(ErrID_Fatal, 'Height of turbine location, TurbinePos(3), must be 0 for offshore turbines.', ErrStat, ErrMsg, RoutineName)
   end if

   !...............................................................................................................................

      ! temporary check on p_FAST%DT_out

   IF ( .NOT. EqualRealNos( p%DT_out, p%DT ) ) THEN
      IF ( p%DT_out < p%DT ) THEN
         CALL SetErrStat( ErrID_Fatal, 'DT_out must be at least DT ('//TRIM(Num2LStr(p%DT))//' s).', ErrStat, ErrMsg, RoutineName )
      ELSEIF ( .NOT. EqualRealNos( p%DT_out, p%DT * p%n_DT_Out )  ) THEN
         CALL SetErrStat( ErrID_Fatal, 'DT_out must be an integer multiple of DT.', ErrStat, ErrMsg, RoutineName )
      END IF
   END IF



END SUBROUTINE ValidateInputData
!----------------------------------------------------------------------------------------------------------------------------------
!> This routine initializes the output for the glue code, including writing the header for the primary output file.
SUBROUTINE FAST_InitOutput( p_FAST, y_FAST, Init, ErrStat, ErrMsg )

   IMPLICIT NONE

      ! Passed variables
   TYPE(FAST_ParameterType),       INTENT(IN)           :: p_FAST                                !< Glue-code simulation parameters
   TYPE(FAST_OutputFileType),      INTENT(INOUT)        :: y_FAST                                !< Glue-code simulation outputs
   TYPE(FAST_InitData),            INTENT(IN)           :: Init                                  !< Initialization data for all modules

   INTEGER(IntKi),                 INTENT(OUT)          :: ErrStat                               !< Error status
   CHARACTER(*),                   INTENT(OUT)          :: ErrMsg                                !< Error message corresponding to ErrStat


      ! Local variables.

   INTEGER(IntKi)                   :: I, J                                            ! Generic index for DO loops.
   INTEGER(IntKi)                   :: indxNext                                        ! The index of the next value to be written to an array
   INTEGER(IntKi)                   :: NumOuts                                         ! number of channels to be written to the output file(s)



   !......................................................
   ! Set the description lines to be printed in the output file
   !......................................................
   y_FAST%FileDescLines(1)  = 'Predictions were generated on '//CurDate()//' at '//CurTime()//' using '//TRIM(GetVersion(FAST_Ver))
   y_FAST%FileDescLines(2)  = 'linked with ' //' '//TRIM(GetNVD(NWTC_Ver            ))  ! we'll get the rest of the linked modules in the section below
   y_FAST%FileDescLines(3)  = 'Description from the FAST input file: '//TRIM(p_FAST%FTitle)

   !......................................................
   ! We'll fill out the rest of FileDescLines(2),
   ! and save the module version info for later use, too:
   !......................................................

   y_FAST%Module_Ver( Module_ED ) = Init%OutData_ED%Ver
   y_FAST%FileDescLines(2) = TRIM(y_FAST%FileDescLines(2) ) //'; '//TRIM(GetNVD(y_FAST%Module_Ver( Module_ED )  ))

   IF ( p_FAST%CompElast == Module_BD )  THEN
      y_FAST%Module_Ver( Module_BD ) = Init%OutData_BD(1)%Ver ! call copy routine for this type if it every uses dynamic memory
      y_FAST%FileDescLines(2)  = TRIM(y_FAST%FileDescLines(2) ) //'; '//TRIM(GetNVD(y_FAST%Module_Ver( Module_BD )))
   END IF


   IF ( p_FAST%CompInflow == Module_IfW )  THEN
      y_FAST%Module_Ver( Module_IfW ) = Init%OutData_IfW%Ver ! call copy routine for this type if it every uses dynamic memory
      y_FAST%FileDescLines(2)  = TRIM(y_FAST%FileDescLines(2) ) //'; '//TRIM(GetNVD(y_FAST%Module_Ver( Module_IfW )))
   ELSEIF ( p_FAST%CompInflow == Module_OpFM )  THEN
      y_FAST%Module_Ver( Module_OpFM ) = Init%OutData_OpFM%Ver ! call copy routine for this type if it every uses dynamic memory
      y_FAST%FileDescLines(2)  = TRIM(y_FAST%FileDescLines(2) ) //'; '//TRIM(GetNVD(y_FAST%Module_Ver( Module_OpFM )))
   END IF

   IF ( p_FAST%CompAero == Module_AD14 )  THEN
      y_FAST%Module_Ver( Module_AD14  ) = Init%OutData_AD14%Ver
      y_FAST%FileDescLines(2)  = TRIM(y_FAST%FileDescLines(2) ) //'; '//TRIM(GetNVD(y_FAST%Module_Ver( Module_AD14  ) ))
   ELSEIF ( p_FAST%CompAero == Module_AD )  THEN
      y_FAST%Module_Ver( Module_AD  ) = Init%OutData_AD%Ver
      y_FAST%FileDescLines(2)  = TRIM(y_FAST%FileDescLines(2) ) //'; '//TRIM(GetNVD(y_FAST%Module_Ver( Module_AD  ) ))
   END IF

   IF ( p_FAST%CompServo == Module_SrvD ) THEN
      y_FAST%Module_Ver( Module_SrvD ) = Init%OutData_SrvD%Ver
      y_FAST%FileDescLines(2)  = TRIM(y_FAST%FileDescLines(2) ) //'; '//TRIM(GetNVD(y_FAST%Module_Ver( Module_SrvD )))
   END IF

   IF ( p_FAST%CompHydro == Module_HD ) THEN
      y_FAST%Module_Ver( Module_HD )   = Init%OutData_HD%Ver
      y_FAST%FileDescLines(2)  = TRIM(y_FAST%FileDescLines(2) ) //'; '//TRIM(GetNVD(y_FAST%Module_Ver( Module_HD )))
   END IF

   IF ( p_FAST%CompSub == Module_SD ) THEN
      y_FAST%Module_Ver( Module_SD )   = Init%OutData_SD%Ver
      y_FAST%FileDescLines(2)  = TRIM(y_FAST%FileDescLines(2) ) //'; '//TRIM(GetNVD(y_FAST%Module_Ver( Module_SD )))
   ELSE IF ( p_FAST%CompSub == Module_ExtPtfm ) THEN
      y_FAST%Module_Ver( Module_ExtPtfm )   = Init%OutData_ExtPtfm%Ver
      y_FAST%FileDescLines(2)  = TRIM(y_FAST%FileDescLines(2) ) //'; '//TRIM(GetNVD(y_FAST%Module_Ver( Module_ExtPtfm )))
   END IF

   IF ( p_FAST%CompMooring == Module_MAP ) THEN
      y_FAST%Module_Ver( Module_MAP )   = Init%OutData_MAP%Ver
      y_FAST%FileDescLines(2)  = TRIM(y_FAST%FileDescLines(2) ) //'; '//TRIM(GetNVD(y_FAST%Module_Ver( Module_MAP )))
   ELSEIF ( p_FAST%CompMooring == Module_MD ) THEN
      y_FAST%Module_Ver( Module_MD )   = Init%OutData_MD%Ver
      y_FAST%FileDescLines(2)  = TRIM(y_FAST%FileDescLines(2) ) //'; '//TRIM(GetNVD(y_FAST%Module_Ver( Module_MD )))
   ELSEIF ( p_FAST%CompMooring == Module_FEAM ) THEN
      y_FAST%Module_Ver( Module_FEAM )   = Init%OutData_FEAM%Ver
      y_FAST%FileDescLines(2)  = TRIM(y_FAST%FileDescLines(2) ) //'; '//TRIM(GetNVD(y_FAST%Module_Ver( Module_FEAM )))
   ELSEIF ( p_FAST%CompMooring == Module_Orca ) THEN
      y_FAST%Module_Ver( Module_Orca )   = Init%OutData_Orca%Ver
      y_FAST%FileDescLines(2)  = TRIM(y_FAST%FileDescLines(2) ) //'; '//TRIM(GetNVD(y_FAST%Module_Ver( Module_Orca)))
   END IF

   IF ( p_FAST%CompIce == Module_IceF ) THEN
      y_FAST%Module_Ver( Module_IceF )   = Init%OutData_IceF%Ver
      y_FAST%FileDescLines(2)  = TRIM(y_FAST%FileDescLines(2) ) //'; '//TRIM(GetNVD(y_FAST%Module_Ver( Module_IceF )))
   ELSEIF ( p_FAST%CompIce == Module_IceD ) THEN
      y_FAST%Module_Ver( Module_IceD )   = Init%OutData_IceD%Ver
      y_FAST%FileDescLines(2)  = TRIM(y_FAST%FileDescLines(2) ) //'; '//TRIM(GetNVD(y_FAST%Module_Ver( Module_IceD )))
   END IF

   !......................................................
   ! Set the number of output columns from each module
   !......................................................
   y_FAST%numOuts = 0    ! Inintialize entire array
<<<<<<< HEAD



   !y_FAST%numOuts(Module_InfW)  = 3  !hack for now: always output 3 wind speeds at hub-height
=======
   
>>>>>>> 4a5e14d2
   IF ( ALLOCATED( Init%OutData_IfW%WriteOutputHdr  ) ) y_FAST%numOuts(Module_IfW)  = SIZE(Init%OutData_IfW%WriteOutputHdr)
   IF ( ALLOCATED( Init%OutData_OpFM%WriteOutputHdr ) ) y_FAST%numOuts(Module_OpFM) = SIZE(Init%OutData_OpFM%WriteOutputHdr)
   IF ( ALLOCATED( Init%OutData_ED%WriteOutputHdr   ) ) y_FAST%numOuts(Module_ED)   = SIZE(Init%OutData_ED%WriteOutputHdr)
do i=1,p_FAST%nBeams
   IF ( ALLOCATED( Init%OutData_BD(i)%WriteOutputHdr) ) y_FAST%numOuts(Module_BD)   = y_FAST%numOuts(Module_BD) + SIZE(Init%OutData_BD(i)%WriteOutputHdr)
end do
!ad14 doesn't have outputs:
                                                       y_FAST%numOuts(Module_AD14) = 0

   IF ( ALLOCATED( Init%OutData_AD%WriteOutputHdr     ) ) y_FAST%numOuts(Module_AD)     = SIZE(Init%OutData_AD%WriteOutputHdr)
   IF ( ALLOCATED( Init%OutData_SrvD%WriteOutputHdr   ) ) y_FAST%numOuts(Module_SrvD)   = SIZE(Init%OutData_SrvD%WriteOutputHdr)
   IF ( ALLOCATED( Init%OutData_HD%WriteOutputHdr     ) ) y_FAST%numOuts(Module_HD)     = SIZE(Init%OutData_HD%WriteOutputHdr)
   IF ( ALLOCATED( Init%OutData_SD%WriteOutputHdr     ) ) y_FAST%numOuts(Module_SD)     = SIZE(Init%OutData_SD%WriteOutputHdr)
   IF ( ALLOCATED( Init%OutData_ExtPtfm%WriteOutputHdr) ) y_FAST%numOuts(Module_ExtPtfm)= SIZE(Init%OutData_ExtPtfm%WriteOutputHdr)
   IF ( ALLOCATED( Init%OutData_MAP%WriteOutputHdr    ) ) y_FAST%numOuts(Module_MAP)    = SIZE(Init%OutData_MAP%WriteOutputHdr)
   IF ( ALLOCATED( Init%OutData_FEAM%WriteOutputHdr   ) ) y_FAST%numOuts(Module_FEAM)   = SIZE(Init%OutData_FEAM%WriteOutputHdr)
   IF ( ALLOCATED( Init%OutData_MD%WriteOutputHdr     ) ) y_FAST%numOuts(Module_MD)     = SIZE(Init%OutData_MD%WriteOutputHdr)
   IF ( ALLOCATED( Init%OutData_Orca%WriteOutputHdr   ) ) y_FAST%numOuts(Module_Orca)   = SIZE(Init%OutData_Orca%WriteOutputHdr)
   IF ( ALLOCATED( Init%OutData_IceF%WriteOutputHdr   ) ) y_FAST%numOuts(Module_IceF)   = SIZE(Init%OutData_IceF%WriteOutputHdr)
   IF ( ALLOCATED( Init%OutData_IceD%WriteOutputHdr   ) ) y_FAST%numOuts(Module_IceD)   = SIZE(Init%OutData_IceD%WriteOutputHdr)*p_FAST%numIceLegs

   !......................................................
   ! Initialize the output channel names and units
   !......................................................
      y_FAST%numOuts(Module_Glue) = 1 ! time

   
   NumOuts   = SUM( y_FAST%numOuts )

   CALL AllocAry( y_FAST%ChannelNames,NumOuts, 'ChannelNames', ErrStat, ErrMsg )
      IF ( ErrStat /= ErrID_None ) RETURN
   CALL AllocAry( y_FAST%ChannelUnits,NumOuts, 'ChannelUnits', ErrStat, ErrMsg )
      IF ( ErrStat /= ErrID_None ) RETURN

      ! Glue outputs: 
   y_FAST%ChannelNames(1) = 'Time'
   y_FAST%ChannelUnits(1) = '(s)'

   
   indxNext = y_FAST%numOuts(Module_Glue) + 1
   
   DO i=1,y_FAST%numOuts(Module_IfW) !InflowWind
      y_FAST%ChannelNames(indxNext) = Init%OutData_IfW%WriteOutputHdr(i)
      y_FAST%ChannelUnits(indxNext) = Init%OutData_IfW%WriteOutputUnt(i)
      indxNext = indxNext + 1
   END DO

   DO i=1,y_FAST%numOuts(Module_OpFM) !OpenFOAM
      y_FAST%ChannelNames(indxNext) = Init%OutData_OpFM%WriteOutputHdr(i)
      y_FAST%ChannelUnits(indxNext) = Init%OutData_OpFM%WriteOutputUnt(i)
      indxNext = indxNext + 1
   END DO

   DO i=1,y_FAST%numOuts(Module_ED) !ElastoDyn
      y_FAST%ChannelNames(indxNext) = Init%OutData_ED%WriteOutputHdr(i)
      y_FAST%ChannelUnits(indxNext) = Init%OutData_ED%WriteOutputUnt(i)
      indxNext = indxNext + 1
   END DO

   IF ( y_FAST%numOuts(Module_BD) > 0_IntKi ) THEN !BeamDyn
      do i=1,p_FAST%nBeams
         if ( allocated(Init%OutData_BD(i)%WriteOutputHdr) ) then
            do j=1,size(Init%OutData_BD(i)%WriteOutputHdr)
               y_FAST%ChannelNames(indxNext) = 'B'//TRIM(Num2Lstr(i))//trim(Init%OutData_BD(i)%WriteOutputHdr(j))
               y_FAST%ChannelUnits(indxNext) = Init%OutData_BD(i)%WriteOutputUnt(j)
               indxNext = indxNext + 1
            end do ! j
         end if
      end do
   END IF


   ! none for AeroDyn14

   DO i=1,y_FAST%numOuts(Module_AD) !AeroDyn
      y_FAST%ChannelNames(indxNext) = Init%OutData_AD%WriteOutputHdr(i)
      y_FAST%ChannelUnits(indxNext) = Init%OutData_AD%WriteOutputUnt(i)
      indxNext = indxNext + 1
   END DO

   DO i=1,y_FAST%numOuts(Module_SrvD) !ServoDyn
      y_FAST%ChannelNames(indxNext) = Init%OutData_SrvD%WriteOutputHdr(i)
      y_FAST%ChannelUnits(indxNext) = Init%OutData_SrvD%WriteOutputUnt(i)
      indxNext = indxNext + 1
   END DO

   DO i=1,y_FAST%numOuts(Module_HD) !HydroDyn
      y_FAST%ChannelNames(indxNext) = Init%OutData_HD%WriteOutputHdr(i)
      y_FAST%ChannelUnits(indxNext) = Init%OutData_HD%WriteOutputUnt(i)
      indxNext = indxNext + 1
   END DO

   DO i=1,y_FAST%numOuts(Module_SD) !SubDyn
      y_FAST%ChannelNames(indxNext) = Init%OutData_SD%WriteOutputHdr(i)
      y_FAST%ChannelUnits(indxNext) = Init%OutData_SD%WriteOutputUnt(i)
      indxNext = indxNext + 1
   END DO

   DO i=1,y_FAST%numOuts(Module_ExtPtfm) !ExtPtfm_MCKF
      y_FAST%ChannelNames(indxNext) = Init%OutData_ExtPtfm%WriteOutputHdr(i)
      y_FAST%ChannelUnits(indxNext) = Init%OutData_ExtPtfm%WriteOutputUnt(i)
      indxNext = indxNext + 1
   END DO

   DO i=1,y_FAST%numOuts(Module_MAP) !MAP
      y_FAST%ChannelNames(indxNext) = Init%OutData_MAP%WriteOutputHdr(i)
      y_FAST%ChannelUnits(indxNext) = Init%OutData_MAP%WriteOutputUnt(i)
      indxNext = indxNext + 1
   END DO

   DO i=1,y_FAST%numOuts(Module_MD) !MoorDyn
      y_FAST%ChannelNames(indxNext) = Init%OutData_MD%WriteOutputHdr(i)
      y_FAST%ChannelUnits(indxNext) = Init%OutData_MD%WriteOutputUnt(i)
      indxNext = indxNext + 1
   END DO

   DO i=1,y_FAST%numOuts(Module_FEAM) !FEAMooring
      y_FAST%ChannelNames(indxNext) = Init%OutData_FEAM%WriteOutputHdr(i)
      y_FAST%ChannelUnits(indxNext) = Init%OutData_FEAM%WriteOutputUnt(i)
      indxNext = indxNext + 1
   END DO

   DO i=1,y_FAST%numOuts(Module_Orca) !OrcaFlex
      y_FAST%ChannelNames(indxNext) = Init%OutData_Orca%WriteOutputHdr(i)
      y_FAST%ChannelUnits(indxNext) = Init%OutData_Orca%WriteOutputUnt(i)
      indxNext = indxNext + 1
   END DO

   DO i=1,y_FAST%numOuts(Module_IceF) !IceFloe
      y_FAST%ChannelNames(indxNext) = Init%OutData_IceF%WriteOutputHdr(i)
      y_FAST%ChannelUnits(indxNext) = Init%OutData_IceF%WriteOutputUnt(i)
      indxNext = indxNext + 1
   END DO

   IF ( y_FAST%numOuts(Module_IceD) > 0_IntKi ) THEN !IceDyn
      DO I=1,p_FAST%numIceLegs
         DO J=1,SIZE(Init%OutData_IceD%WriteOutputHdr)
            y_FAST%ChannelNames(indxNext) =TRIM(Init%OutData_IceD%WriteOutputHdr(J))//'L'//TRIM(Num2Lstr(I))  !bjj: do we want this "Lx" at the end?
            y_FAST%ChannelUnits(indxNext) = Init%OutData_IceD%WriteOutputUnt(J)
            indxNext = indxNext + 1
         END DO ! J
      END DO ! I
   END IF


   !......................................................
   ! Open the text output file and print the headers
   !......................................................

   IF (p_FAST%WrTxtOutFile) THEN

      y_FAST%ActualChanLen = max( MinChanLen, p_FAST%FmtWidth )
      DO I=1,NumOuts
         y_FAST%ActualChanLen = max( y_FAST%ActualChanLen, LEN_TRIM(y_FAST%ChannelNames(I)) )
         y_FAST%ActualChanLen = max( y_FAST%ActualChanLen, LEN_TRIM(y_FAST%ChannelUnits(I)) )
      ENDDO ! I

      y_FAST%OutFmt_a = '"'//p_FAST%Delim//'"'//p_FAST%OutFmt      ! format for array elements from individual modules
      if (p_FAST%FmtWidth < y_FAST%ActualChanLen) then
         y_FAST%OutFmt_a = trim(y_FAST%OutFmt_a)//','//trim(num2lstr(y_FAST%ActualChanLen - p_FAST%FmtWidth))//'x'
      end if

      CALL GetNewUnit( y_FAST%UnOu, ErrStat, ErrMsg )
         IF ( ErrStat >= AbortErrLev ) RETURN

      CALL OpenFOutFile ( y_FAST%UnOu, TRIM(p_FAST%OutFileRoot)//'.out', ErrStat, ErrMsg )
         IF ( ErrStat >= AbortErrLev ) RETURN

         ! Add some file information:

      WRITE (y_FAST%UnOu,'(/,A)')  TRIM( y_FAST%FileDescLines(1) )
      WRITE (y_FAST%UnOu,'(1X,A)') TRIM( y_FAST%FileDescLines(2) )
      WRITE (y_FAST%UnOu,'()' )    !print a blank line
      WRITE (y_FAST%UnOu,'(A)'   ) TRIM( y_FAST%FileDescLines(3) )
      WRITE (y_FAST%UnOu,'()' )    !print a blank line


         !......................................................
         ! Write the names of the output parameters on one line:
         !......................................................
      if (p_FAST%Delim /= " ") then ! trim trailing spaces if not space delimited:

         CALL WrFileNR ( y_FAST%UnOu, trim(y_FAST%ChannelNames(1)) ) ! first one is time, with a special format

         DO I=2,NumOuts
            CALL WrFileNR ( y_FAST%UnOu, p_FAST%Delim//trim(y_FAST%ChannelNames(I)) )
         ENDDO ! I
      else

         CALL WrFileNR ( y_FAST%UnOu, y_FAST%ChannelNames(1)(1:p_FAST%TChanLen) ) ! first one is time, with a special format

         DO I=2,NumOuts
            CALL WrFileNR ( y_FAST%UnOu, p_FAST%Delim//y_FAST%ChannelNames(I)(1:y_FAST%ActualChanLen) )
         ENDDO ! I
      end if

      WRITE (y_FAST%UnOu,'()')

         !......................................................
         ! Write the units of the output parameters on one line:
         !......................................................

      if (p_FAST%Delim /= " ") then

         CALL WrFileNR ( y_FAST%UnOu, trim(y_FAST%ChannelUnits(1)) )

         DO I=2,NumOuts
            CALL WrFileNR ( y_FAST%UnOu, p_FAST%Delim//trim(y_FAST%ChannelUnits(I)) )
         ENDDO ! I
      else

         CALL WrFileNR ( y_FAST%UnOu, y_FAST%ChannelUnits(1)(1:p_FAST%TChanLen) )

         DO I=2,NumOuts
            CALL WrFileNR ( y_FAST%UnOu, p_FAST%Delim//y_FAST%ChannelUnits(I)(1:y_FAST%ActualChanLen) )
         ENDDO ! I
      end if

      WRITE (y_FAST%UnOu,'()')

   END IF

   !......................................................
   ! Allocate data for binary output file
   !......................................................
   IF (p_FAST%WrBinOutFile) THEN

         ! calculate the size of the array of outputs we need to store
      y_FAST%NOutSteps = CEILING ( (p_FAST%TMax - p_FAST%TStart) / p_FAST%DT_OUT ) + 1

      CALL AllocAry( y_FAST%AllOutData, NumOuts-1, y_FAST%NOutSteps, 'AllOutData', ErrStat, ErrMsg ) ! this does not include the time channel
      IF ( ErrStat >= AbortErrLev ) RETURN
      y_FAST%AllOutData = 0.0_ReKi

      IF ( p_FAST%WrBinMod == FileFmtID_WithTime ) THEN   ! we store the entire time array
         CALL AllocAry( y_FAST%TimeData, y_FAST%NOutSteps, 'TimeData', ErrStat, ErrMsg )
         IF ( ErrStat >= AbortErrLev ) RETURN
      ELSE
         CALL AllocAry( y_FAST%TimeData, 2_IntKi, 'TimeData', ErrStat, ErrMsg )
         IF ( ErrStat >= AbortErrLev ) RETURN

         y_FAST%TimeData(1) = 0.0_DbKi           ! This is the first output time, which we will set later
         y_FAST%TimeData(2) = p_FAST%DT_out      ! This is the (constant) time between subsequent writes to the output file
      END IF

      y_FAST%n_Out = 0  !number of steps actually written to the file

   END IF

   y_FAST%VTK_count = 0  ! first VTK file has 0 as output

RETURN
END SUBROUTINE FAST_InitOutput
!----------------------------------------------------------------------------------------------------------------------------------
!> This routine reads in the primary FAST input file, does some validation, and places the values it reads in the
!!   parameter structure (p). It prints to an echo file if requested.
SUBROUTINE FAST_ReadPrimaryFile( InputFile, p, m_FAST, OverrideAbortErrLev, ErrStat, ErrMsg )

   IMPLICIT                        NONE

      ! Passed variables
   TYPE(FAST_ParameterType), INTENT(INOUT) :: p                               !< The parameter data for the FAST (glue-code) simulation
   TYPE(FAST_MiscVarType),   INTENT(INOUT) :: m_FAST                          !< Miscellaneous variables
   CHARACTER(*),             INTENT(IN)    :: InputFile                       !< Name of the file containing the primary input data
   LOGICAL,                  INTENT(IN)    :: OverrideAbortErrLev             !< Determines if we should override AbortErrLev
   INTEGER(IntKi),           INTENT(OUT)   :: ErrStat                         !< Error status
   CHARACTER(*),             INTENT(OUT)   :: ErrMsg                          !< Error message

      ! Local variables:
   REAL(DbKi)                    :: TmpRate                                   ! temporary variable to read VTK_fps before converting to #steps based on DT
   REAL(DbKi)                    :: TmpTime                                   ! temporary variable to read SttsTime and ChkptTime before converting to #steps based on DT
   INTEGER(IntKi)                :: I                                         ! loop counter
   INTEGER(IntKi)                :: UnIn                                      ! Unit number for reading file
   INTEGER(IntKi)                :: UnEc                                      ! I/O unit for echo file. If > 0, file is open for writing.

   INTEGER(IntKi)                :: IOS                                       ! Temporary Error status
   INTEGER(IntKi)                :: ErrStat2                                  ! Temporary Error status
   INTEGER(IntKi)                :: OutFileFmt                                ! An integer that indicates what kind of tabular output should be generated (1=text, 2=binary, 3=both)
   LOGICAL                       :: Echo                                      ! Determines if an echo file should be written
   LOGICAL                       :: TabDelim                                  ! Determines if text output should be delimited by tabs (true) or space (false)
   CHARACTER(ErrMsgLen)          :: ErrMsg2                                   ! Temporary Error message
   CHARACTER(1024)               :: PriPath                                   ! Path name of the primary file

   CHARACTER(10)                 :: AbortLevel                                ! String that indicates which error level should be used to abort the program: WARNING, SEVERE, or FATAL
   CHARACTER(30)                 :: Line                                      ! string for default entry in input file

   CHARACTER(*),   PARAMETER     :: RoutineName = 'FAST_ReadPrimaryFile'


      ! Initialize some variables:
   UnEc = -1
   Echo = .FALSE.                        ! Don't echo until we've read the "Echo" flag
   CALL GetPath( InputFile, PriPath )    ! Input files will be relative to the path where the primary input file is located.


      ! Get an available unit number for the file.

   CALL GetNewUnit( UnIn, ErrStat, ErrMsg )
   IF ( ErrStat >= AbortErrLev ) RETURN


      ! Open the Primary input file.

   CALL OpenFInpFile ( UnIn, InputFile, ErrStat2, ErrMsg2 )
      CALL SetErrStat( ErrStat2, ErrMsg2,ErrStat,ErrMsg,RoutineName)
      if ( ErrStat >= AbortErrLev ) then
         call cleanup()
         RETURN
      end if


   ! Read the lines up/including to the "Echo" simulation control variable
   ! If echo is FALSE, don't write these lines to the echo file.
   ! If Echo is TRUE, rewind and write on the second try.

   I = 1 !set the number of times we've read the file
   DO
   !-------------------------- HEADER ---------------------------------------------

      CALL ReadCom( UnIn, InputFile, 'File header: Module Version (line 1)', ErrStat2, ErrMsg2, UnEc )
         CALL SetErrStat( ErrStat2, ErrMsg2,ErrStat,ErrMsg,RoutineName)
         if ( ErrStat >= AbortErrLev ) then
            call cleanup()
            RETURN
         end if

      CALL ReadStr( UnIn, InputFile, p%FTitle, 'FTitle', 'File Header: File Description (line 2)', ErrStat2, ErrMsg2, UnEc )
         CALL SetErrStat( ErrStat2, ErrMsg2,ErrStat,ErrMsg,RoutineName)
         if ( ErrStat >= AbortErrLev ) then
            call cleanup()
            RETURN
         end if


   !---------------------- SIMULATION CONTROL --------------------------------------
      CALL ReadCom( UnIn, InputFile, 'Section Header: Simulation Control', ErrStat2, ErrMsg2, UnEc )
         CALL SetErrStat( ErrStat2, ErrMsg2,ErrStat,ErrMsg,RoutineName)
         if ( ErrStat >= AbortErrLev ) then
            call cleanup()
            RETURN
         end if


         ! Echo - Echo input data to <RootName>.ech (flag):
      CALL ReadVar( UnIn, InputFile, Echo, "Echo", "Echo input data to <RootName>.ech (flag)", ErrStat2, ErrMsg2, UnEc)
         CALL SetErrStat( ErrStat2, ErrMsg2,ErrStat,ErrMsg,RoutineName)
         if ( ErrStat >= AbortErrLev ) then
            call cleanup()
            RETURN
         end if


      IF (.NOT. Echo .OR. I > 1) EXIT !exit this loop

         ! Otherwise, open the echo file, then rewind the input file and echo everything we've read

      I = I + 1         ! make sure we do this only once (increment counter that says how many times we've read this file)

      CALL OpenEcho ( UnEc, TRIM(p%OutFileRoot)//'.ech', ErrStat2, ErrMsg2, FAST_Ver )
         CALL SetErrStat( ErrStat2, ErrMsg2,ErrStat,ErrMsg,RoutineName)
         if ( ErrStat >= AbortErrLev ) then
            call cleanup()
            RETURN
         end if

      IF ( UnEc > 0 )  WRITE (UnEc,'(/,A,/)')  'Data from '//TRIM(FAST_Ver%Name)//' primary input file "'//TRIM( InputFile )//'":'

      REWIND( UnIn, IOSTAT=ErrStat2 )
         IF (ErrStat2 /= 0_IntKi ) THEN
            CALL SetErrStat( ErrID_Fatal, 'Error rewinding file "'//TRIM(InputFile)//'".',ErrStat,ErrMsg,RoutineName)
            call cleanup()
            RETURN
         END IF

   END DO

   CALL WrScr( TRIM(FAST_Ver%Name)//' input file heading:' )
   CALL WrScr( '    '//TRIM( p%FTitle ) )
   CALL WrScr('')


      ! AbortLevel - Error level when simulation should abort:
   CALL ReadVar( UnIn, InputFile, AbortLevel, "AbortLevel", "Error level when simulation should abort (string)", &
                        ErrStat2, ErrMsg2, UnEc)
      CALL SetErrStat( ErrStat2, ErrMsg2,ErrStat,ErrMsg,RoutineName)
      if ( ErrStat >= AbortErrLev ) then
         call cleanup()
         RETURN
      end if

      IF (OverrideAbortErrLev) THEN
      ! Let's set the abort level here.... knowing that everything before this aborted only on FATAL errors!
         CALL Conv2UC( AbortLevel ) !convert to upper case
         SELECT CASE( TRIM(AbortLevel) )
            CASE ( "WARNING" )
               AbortErrLev = ErrID_Warn
            CASE ( "SEVERE" )
               AbortErrLev = ErrID_Severe
            CASE ( "FATAL" )
               AbortErrLev = ErrID_Fatal
            CASE DEFAULT
               CALL SetErrStat( ErrID_Fatal, 'Invalid AbortLevel specified in FAST input file. '// &
                                'Valid entries are "WARNING", "SEVERE", or "FATAL".',ErrStat,ErrMsg,RoutineName)
               call cleanup()
               RETURN
         END SELECT
      END IF


      ! TMax - Total run time (s):
   CALL ReadVar( UnIn, InputFile, p%TMax, "TMax", "Total run time (s)", ErrStat2, ErrMsg2, UnEc)
      CALL SetErrStat( ErrStat2, ErrMsg2, ErrStat, ErrMsg, RoutineName)
      if ( ErrStat >= AbortErrLev ) then
         call cleanup()
         RETURN
      end if

      ! DT - Recommended module time step (s):
   CALL ReadVar( UnIn, InputFile, p%DT, "DT", "Recommended module time step (s)", ErrStat2, ErrMsg2, UnEc)
      CALL SetErrStat( ErrStat2, ErrMsg2, ErrStat, ErrMsg, RoutineName)
      if ( ErrStat >= AbortErrLev ) then
         call cleanup()
         RETURN
      end if

      if ( EqualRealNos(p%DT, 0.0_DbKi) ) then
         ! add a fatal error here because we're going to divide by DT later in this routine:
         CALL SetErrStat( ErrID_Fatal, 'DT cannot be zero.', ErrStat, ErrMsg, RoutineName)
         call cleanup()
         return
      end if


      ! InterpOrder - Interpolation order for inputs and outputs {0=nearest neighbor ,1=linear, 2=quadratic}
   CALL ReadVar( UnIn, InputFile, p%InterpOrder, "InterpOrder", "Interpolation order "//&
                   "for inputs and outputs {0=nearest neighbor ,1=linear, 2=quadratic} (-)", ErrStat2, ErrMsg2, UnEc)
      CALL SetErrStat( ErrStat2, ErrMsg2, ErrStat, ErrMsg, RoutineName)
      if ( ErrStat >= AbortErrLev ) then
         call cleanup()
         RETURN
      end if

      ! NumCrctn - Number of predictor-corrector iterations {1=explicit calculation, i.e., no corrections}
   CALL ReadVar( UnIn, InputFile, p%NumCrctn, "NumCrctn", "Number of corrections"//&
                   "{0=explicit calculation, i.e., no corrections} (-)", ErrStat2, ErrMsg2, UnEc)
      CALL SetErrStat( ErrStat2, ErrMsg2, ErrStat, ErrMsg, RoutineName)
      if ( ErrStat >= AbortErrLev ) then
         call cleanup()
         RETURN
      end if

      ! DT_UJac - Time between calls to get Jacobians (s)
   CALL ReadVar( UnIn, InputFile, p%DT_UJac, "DT_UJac", "Time between calls to get Jacobians (s)", ErrStat2, ErrMsg2, UnEc)
      CALL SetErrStat( ErrStat2, ErrMsg2, ErrStat, ErrMsg, RoutineName)
      if ( ErrStat >= AbortErrLev ) then
         call cleanup()
         RETURN
      end if

      ! UJacSclFact - Scaling factor used in Jacobians (-)
   CALL ReadVar( UnIn, InputFile, p%UJacSclFact, "UJacSclFact", "Scaling factor used in Jacobians (-)", ErrStat2, ErrMsg2, UnEc)
      CALL SetErrStat( ErrStat2, ErrMsg2, ErrStat, ErrMsg, RoutineName)
      if ( ErrStat >= AbortErrLev ) then
         call cleanup()
         RETURN
      end if

   !---------------------- FEATURE SWITCHES AND FLAGS --------------------------------
   CALL ReadCom( UnIn, InputFile, 'Section Header: Feature Switches and Flags', ErrStat2, ErrMsg2, UnEc )
      CALL SetErrStat( ErrStat2, ErrMsg2, ErrStat, ErrMsg, RoutineName)
      if ( ErrStat >= AbortErrLev ) then
         call cleanup()
         RETURN
      end if

      ! CompElast - Compute structural dynamics (switch) {1=ElastoDyn; 2=ElastoDyn + BeamDyn for blades}:
   CALL ReadVar( UnIn, InputFile, p%CompElast, "CompElast", "Compute structural dynamics (switch) {1=ElastoDyn; 2=ElastoDyn + BeamDyn for blades}", ErrStat2, ErrMsg2, UnEc)
      CALL SetErrStat( ErrStat2, ErrMsg2, ErrStat, ErrMsg, RoutineName)
      if ( ErrStat >= AbortErrLev ) then
         call cleanup()
         RETURN
      end if

          ! immediately convert to values used inside the code:
         IF ( p%CompElast == 1 ) THEN
            p%CompElast = Module_ED
         ELSEIF ( p%CompElast == 2 ) THEN
            p%CompElast = Module_BD
         ELSE
            p%CompElast = Module_Unknown
         END IF

      ! CompInflow - inflow wind velocities (switch) {0=still air; 1=InflowWind}:
   CALL ReadVar( UnIn, InputFile, p%CompInflow, "CompInflow", "inflow wind velocities (switch) {0=still air; 1=InflowWind}", ErrStat2, ErrMsg2, UnEc)
      CALL SetErrStat( ErrStat2, ErrMsg2, ErrStat, ErrMsg, RoutineName)
      if ( ErrStat >= AbortErrLev ) then
         call cleanup()
         RETURN
      end if

          ! immediately convert to values used inside the code:
         IF ( p%CompInflow == 0 ) THEN
            p%CompInflow = Module_NONE
         ELSEIF ( p%CompInflow == 1 ) THEN
            p%CompInflow = Module_IfW
         ELSEIF ( p%CompInflow == 2 ) THEN
            p%CompInflow = Module_OpFM
         ELSE
            p%CompInflow = Module_Unknown
         END IF

      ! CompAero - Compute aerodynamic loads (switch) {0=None; 1=AeroDyn}:
   CALL ReadVar( UnIn, InputFile, p%CompAero, "CompAero", "Compute aerodynamic loads (switch) {0=None; 1=AeroDyn}", ErrStat2, ErrMsg2, UnEc)
      CALL SetErrStat( ErrStat2, ErrMsg2, ErrStat, ErrMsg, RoutineName)
      if ( ErrStat >= AbortErrLev ) then
         call cleanup()
         RETURN
      end if

          ! immediately convert to values used inside the code:
         IF ( p%CompAero == 0 ) THEN
            p%CompAero = Module_NONE
         ELSEIF ( p%CompAero == 1 ) THEN
            p%CompAero = Module_AD14
         ELSEIF ( p%CompAero == 2 ) THEN
            p%CompAero = Module_AD
         ELSE
            p%CompAero = Module_Unknown
         END IF

      ! CompServo - Compute control and electrical-drive dynamics (switch) {0=None; 1=ServoDyn}:
   CALL ReadVar( UnIn, InputFile, p%CompServo, "CompServo", "Compute control and electrical-drive dynamics (switch) {0=None; 1=ServoDyn}", ErrStat2, ErrMsg2, UnEc)
      CALL SetErrStat( ErrStat2, ErrMsg2, ErrStat, ErrMsg, RoutineName)
      if ( ErrStat >= AbortErrLev ) then
         call cleanup()
         RETURN
      end if

          ! immediately convert to values used inside the code:
         IF ( p%CompServo == 0 ) THEN
            p%CompServo = Module_NONE
         ELSEIF ( p%CompServo == 1 ) THEN
            p%CompServo = Module_SrvD
         ELSE
            p%CompServo = Module_Unknown
         END IF


      ! CompHydro - Compute hydrodynamic loads (switch) {0=None; 1=HydroDyn}:
   CALL ReadVar( UnIn, InputFile, p%CompHydro, "CompHydro", "Compute hydrodynamic loads (switch) {0=None; 1=HydroDyn}", ErrStat2, ErrMsg2, UnEc)
      CALL SetErrStat( ErrStat2, ErrMsg2, ErrStat, ErrMsg, RoutineName)
      if ( ErrStat >= AbortErrLev ) then
         call cleanup()
         RETURN
      end if

          ! immediately convert to values used inside the code:
         IF ( p%CompHydro == 0 ) THEN
            p%CompHydro = Module_NONE
         ELSEIF ( p%CompHydro == 1 ) THEN
            p%CompHydro = Module_HD
         ELSE
            p%CompHydro = Module_Unknown
         END IF

      ! CompSub - Compute sub-structural dynamics (switch) {0=None; 1=SubDyn; 2=ExtPtfm_MCKF}:
   CALL ReadVar( UnIn, InputFile, p%CompSub, "CompSub", "Compute sub-structural dynamics (switch) {0=None; 1=SubDyn}", ErrStat2, ErrMsg2, UnEc)
      CALL SetErrStat( ErrStat2, ErrMsg2, ErrStat, ErrMsg, RoutineName)
      if ( ErrStat >= AbortErrLev ) then
         call cleanup()
         RETURN
      end if

          ! immediately convert to values used inside the code:
         IF ( p%CompSub == 0 ) THEN
            p%CompSub = Module_NONE
         ELSEIF ( p%CompSub == 1 ) THEN
            p%CompSub = Module_SD
         ELSEIF ( p%CompSub == 2 ) THEN
            p%CompSub = Module_ExtPtfm
         ELSE
            p%CompSub = Module_Unknown
         END IF

      ! CompMooring - Compute mooring line dynamics (flag):
   CALL ReadVar( UnIn, InputFile, p%CompMooring, "CompMooring", "Compute mooring system (switch) {0=None; 1=MAP; 2=FEAMooring; 3=MoorDyn; 4=OrcaFlex}", ErrStat2, ErrMsg2, UnEc)
      CALL SetErrStat( ErrStat2, ErrMsg2, ErrStat, ErrMsg, RoutineName)
      if ( ErrStat >= AbortErrLev ) then
         call cleanup()
         RETURN
      end if

          ! immediately convert to values used inside the code:
         IF ( p%CompMooring == 0 ) THEN
            p%CompMooring = Module_NONE
         ELSEIF ( p%CompMooring == 1 ) THEN
            p%CompMooring = Module_MAP
         ELSEIF ( p%CompMooring == 2 ) THEN
            p%CompMooring = Module_FEAM
         ELSEIF ( p%CompMooring == 3 ) THEN
            p%CompMooring = Module_MD
         ELSEIF ( p%CompMooring == 4 ) THEN
            p%CompMooring = Module_Orca
         ELSE
            p%CompMooring = Module_Unknown
         END IF

      ! CompIce - Compute ice loads (switch) {0=None; 1=IceFloe}:
   CALL ReadVar( UnIn, InputFile, p%CompIce, "CompIce", "Compute ice loads (switch) {0=None; 1=IceFloe}", ErrStat2, ErrMsg2, UnEc)
      CALL SetErrStat( ErrStat2, ErrMsg2, ErrStat, ErrMsg, RoutineName)
      if ( ErrStat >= AbortErrLev ) then
         call cleanup()
         RETURN
      end if

          ! immediately convert to values used inside the code:
         IF ( p%CompIce == 0 ) THEN
            p%CompIce = Module_NONE
         ELSEIF ( p%CompIce == 1 ) THEN
            p%CompIce = Module_IceF
         ELSEIF ( p%CompIce == 2 ) THEN
            p%CompIce = Module_IceD
         ELSE
            p%CompIce = Module_Unknown
         END IF


   !---------------------- INPUT FILES ---------------------------------------------
   CALL ReadCom( UnIn, InputFile, 'Section Header: Input Files', ErrStat2, ErrMsg2, UnEc )
      CALL SetErrStat( ErrStat2, ErrMsg2, ErrStat, ErrMsg, RoutineName)
      if ( ErrStat >= AbortErrLev ) then
         call cleanup()
         RETURN
      end if

      ! EDFile - Name of file containing ElastoDyn input parameters (-):
   CALL ReadVar( UnIn, InputFile, p%EDFile, "EDFile", "Name of file containing ElastoDyn input parameters (-)", ErrStat2, ErrMsg2, UnEc)
      CALL SetErrStat( ErrStat2, ErrMsg2, ErrStat, ErrMsg, RoutineName)
      if ( ErrStat >= AbortErrLev ) then
         call cleanup()
         RETURN
      end if
   IF ( PathIsRelative( p%EDFile ) ) p%EDFile = TRIM(PriPath)//TRIM(p%EDFile)

DO i=1,MaxNBlades
      ! BDBldFile - Name of file containing BeamDyn blade input parameters (-):
   CALL ReadVar( UnIn, InputFile, p%BDBldFile(i), "BDBldFile("//TRIM(num2LStr(i))//")", "Name of file containing BeamDyn blade "//trim(num2lstr(i))//"input parameters (-)", ErrStat2, ErrMsg2, UnEc)
      CALL SetErrStat( ErrStat2, ErrMsg2, ErrStat, ErrMsg, RoutineName)
      if ( ErrStat >= AbortErrLev ) then
         call cleanup()
         RETURN
      end if
   IF ( PathIsRelative( p%BDBldFile(i) ) ) p%BDBldFile(i) = TRIM(PriPath)//TRIM(p%BDBldFile(i))
END DO

      ! InflowFile - Name of file containing inflow wind input parameters (-):
   CALL ReadVar( UnIn, InputFile, p%InflowFile, "InflowFile", "Name of file containing inflow wind input parameters (-)", ErrStat2, ErrMsg2, UnEc)
      CALL SetErrStat( ErrStat2, ErrMsg2, ErrStat, ErrMsg, RoutineName)
      if ( ErrStat >= AbortErrLev ) then
         call cleanup()
         RETURN
      end if
   IF ( PathIsRelative( p%InflowFile ) ) p%InflowFile = TRIM(PriPath)//TRIM(p%InflowFile)

      ! AeroFile - Name of file containing aerodynamic input parameters (-):
   CALL ReadVar( UnIn, InputFile, p%AeroFile, "AeroFile", "Name of file containing aerodynamic input parameters (-)", ErrStat2, ErrMsg2, UnEc)
      CALL SetErrStat( ErrStat2, ErrMsg2, ErrStat, ErrMsg, RoutineName)
      if ( ErrStat >= AbortErrLev ) then
         call cleanup()
         RETURN
      end if
   IF ( PathIsRelative( p%AeroFile ) ) p%AeroFile = TRIM(PriPath)//TRIM(p%AeroFile)

      ! ServoFile - Name of file containing control and electrical-drive input parameters (-):
   CALL ReadVar( UnIn, InputFile, p%ServoFile, "ServoFile", "Name of file containing control and electrical-drive input parameters (-)", ErrStat2, ErrMsg2, UnEc)
      CALL SetErrStat( ErrStat2, ErrMsg2, ErrStat, ErrMsg, RoutineName)
      if ( ErrStat >= AbortErrLev ) then
         call cleanup()
         RETURN
      end if
   IF ( PathIsRelative( p%ServoFile ) ) p%ServoFile = TRIM(PriPath)//TRIM(p%ServoFile)

      ! HydroFile - Name of file containing hydrodynamic input parameters (-):
   CALL ReadVar( UnIn, InputFile, p%HydroFile, "HydroFile", "Name of file containing hydrodynamic input parameters (-)", ErrStat2, ErrMsg2, UnEc)
      CALL SetErrStat( ErrStat2, ErrMsg2, ErrStat, ErrMsg, RoutineName)
      if ( ErrStat >= AbortErrLev ) then
         call cleanup()
         RETURN
      end if
   IF ( PathIsRelative( p%HydroFile ) ) p%HydroFile = TRIM(PriPath)//TRIM(p%HydroFile)

      ! SubFile - Name of file containing sub-structural input parameters (-):
   CALL ReadVar( UnIn, InputFile, p%SubFile, "SubFile", "Name of file containing sub-structural input parameters (-)", ErrStat2, ErrMsg2, UnEc)
      CALL SetErrStat( ErrStat2, ErrMsg2, ErrStat, ErrMsg, RoutineName)
      if ( ErrStat >= AbortErrLev ) then
         call cleanup()
         RETURN
      end if
   IF ( PathIsRelative( p%SubFile ) ) p%SubFile = TRIM(PriPath)//TRIM(p%SubFile)

      ! MooringFile - Name of file containing mooring system input parameters (-):
   CALL ReadVar( UnIn, InputFile, p%MooringFile, "MooringFile", "Name of file containing mooring system input parameters (-)", ErrStat2, ErrMsg2, UnEc)
      CALL SetErrStat( ErrStat2, ErrMsg2, ErrStat, ErrMsg, RoutineName)
      if ( ErrStat >= AbortErrLev ) then
         call cleanup()
         RETURN
      end if
   IF ( PathIsRelative( p%MooringFile ) ) p%MooringFile = TRIM(PriPath)//TRIM(p%MooringFile)

      ! IceFile - Name of file containing ice input parameters (-):
   CALL ReadVar( UnIn, InputFile, p%IceFile, "IceFile", "Name of file containing ice input parameters (-)", ErrStat2, ErrMsg2, UnEc)
      CALL SetErrStat( ErrStat2, ErrMsg2, ErrStat, ErrMsg, RoutineName)
      if ( ErrStat >= AbortErrLev ) then
         call cleanup()
         RETURN
      end if
   IF ( PathIsRelative( p%IceFile ) ) p%IceFile = TRIM(PriPath)//TRIM(p%IceFile)


   !---------------------- OUTPUT --------------------------------------------------
   CALL ReadCom( UnIn, InputFile, 'Section Header: Output', ErrStat2, ErrMsg2, UnEc )
      CALL SetErrStat( ErrStat2, ErrMsg2, ErrStat, ErrMsg, RoutineName)
      if ( ErrStat >= AbortErrLev ) then
         call cleanup()
         RETURN
      end if

      ! SumPrint - Print summary data to <RootName>.sum (flag):
   CALL ReadVar( UnIn, InputFile, p%SumPrint, "SumPrint", "Print summary data to <RootName>.sum (flag)", ErrStat2, ErrMsg2, UnEc)
      CALL SetErrStat( ErrStat2, ErrMsg2, ErrStat, ErrMsg, RoutineName)
      if ( ErrStat >= AbortErrLev ) then
         call cleanup()
         RETURN
      end if

      ! SttsTime - Amount of time between screen status messages (s):
   CALL ReadVar( UnIn, InputFile, TmpTime, "SttsTime", "Amount of time between screen status messages (s)", ErrStat2, ErrMsg2, UnEc)
      CALL SetErrStat( ErrStat2, ErrMsg2, ErrStat, ErrMsg, RoutineName)
      if ( ErrStat >= AbortErrLev ) then
         call cleanup()
         RETURN
      end if

      IF (TmpTime > p%TMax) THEN
         p%n_SttsTime = HUGE(p%n_SttsTime)
      ELSE
         p%n_SttsTime = NINT( TmpTime / p%DT )
      END IF

      ! ChkptTime - Amount of time between creating checkpoint files for potential restart (s):
   CALL ReadVar( UnIn, InputFile, TmpTime, "ChkptTime", "Amount of time between creating checkpoint files for potential restart (s)", ErrStat2, ErrMsg2, UnEc)
      CALL SetErrStat( ErrStat2, ErrMsg2, ErrStat, ErrMsg, RoutineName)
      if ( ErrStat >= AbortErrLev ) then
         call cleanup()
         RETURN
      end if

      IF (TmpTime > p%TMax) THEN
         p%n_ChkptTime = HUGE(p%n_ChkptTime)
      ELSE
         p%n_ChkptTime = NINT( TmpTime / p%DT )
      END IF

      ! DT_Out - Time step for tabular output (s):
   CALL ReadVar( UnIn, InputFile, Line, "DT_Out", "Time step for tabular output (s)", ErrStat2, ErrMsg2, UnEc)
   !CALL ReadVar( UnIn, InputFile, p%DT_Out, "DT_Out", "Time step for tabular output (s)", ErrStat2, ErrMsg2, UnEc)
      CALL SetErrStat( ErrStat2, ErrMsg2, ErrStat, ErrMsg, RoutineName)
      if ( ErrStat >= AbortErrLev ) then
         call cleanup()
         RETURN
      end if

      CALL Conv2UC( Line )
      IF ( INDEX(Line, "DEFAULT" ) == 1 ) THEN
         p%DT_Out = p%DT
      ELSE
         ! If it's not "default", read this variable; otherwise use the value in p%DT
         READ( Line, *, IOSTAT=IOS) p%DT_Out
            CALL CheckIOS ( IOS, InputFile, 'DT_Out', NumType, ErrStat2, ErrMsg2 )
            CALL SetErrStat( ErrStat2, ErrMsg2, ErrStat, ErrMsg, RoutineName)
            if ( ErrStat >= AbortErrLev ) then
               call cleanup()
               RETURN
            end if
      END IF

      p%n_DT_Out = NINT( p%DT_Out / p%DT )

      ! TStart - Time to begin tabular output (s):
   CALL ReadVar( UnIn, InputFile, p%TStart, "TStart", "Time to begin tabular output (s)", ErrStat2, ErrMsg2, UnEc)
      CALL SetErrStat( ErrStat2, ErrMsg2, ErrStat, ErrMsg, RoutineName)
      if ( ErrStat >= AbortErrLev ) then
         call cleanup()
         RETURN
      end if


      !> OutFileFmt - Format for tabular (time-marching) output file (switch) {1: text file [<RootName>.out], 2: binary file [<RootName>.outb], 4: HDF5 [<RootName>.h5], add for combinations}
      !!
      !!  Combinations of output files are possible by adding the values corresponding to each file.  The possible combination of options are therefore
      !!
      !! | `OutFileFmt` | Description                                                          |
      !! |:------------:|:---------------------------------------------------------------------|
      !! | 1            | Text file only `<RootName>.out`                                      |
      !! | 2            | Binary file only `<RootName>.outb`                                   |
      !! | 3            | Text and binary files                                                |
      !! | 4            | uncompressed binary file `<RootName>.outbu`                          |
      !! | 5            | Text and uncompressed binary files                                   |
      !! | 6  => 4      | Binary (not written) and uncompressed binary files; same as 4        |
      !! | 7  => 5      | Text, Binary (not written), and uncompressed binary files; same as 5 |
      !!

      ! OutFileFmt - Format for tabular (time-marching) output file(s) (1: text file [<RootName>.out], 2: binary file [<RootName>.outb], 3: both) (-):
   CALL ReadVar( UnIn, InputFile, OutFileFmt, "OutFileFmt", "Format for tabular (time-marching) output file(s) {0: uncompressed binary and text file, 1: text file [<RootName>.out], 2: compressed binary file [<RootName>.outb], 3: both text and compressed binary, 4: uncompressed binary <RootName>.outb]; add for combinations) (-)", ErrStat2, ErrMsg2, UnEc)
      CALL SetErrStat( ErrStat2, ErrMsg2, ErrStat, ErrMsg, RoutineName)
      if ( ErrStat >= AbortErrLev ) then
         call cleanup()
         RETURN
      end if

     if (OutFileFmt == 0) OutFileFmt = 5

         ! convert integer to binary representation of which file formats to generate:
      p%WrTxtOutFile = mod(OutFileFmt,2) == 1

      OutFileFmt = OutFileFmt / 2 ! integer division
      p%WrBinOutFile = mod(OutFileFmt,2) == 1

      OutFileFmt = OutFileFmt / 2 ! integer division
      if (mod(OutFileFmt,2) == 1) then
         ! This is a feature for the regression testing system.  It writes binary output stored as uncompressed double floating point data instead of compressed int16 data.
         ! If the compressed binary version was requested, that will not be generated
         if (p%WrBinOutFile) then
            call SetErrStat(ErrID_Warn,'Binary compressed file will not be generated because the uncompressed version was also requested.', ErrStat, ErrMsg, RoutineName)
         else
            p%WrBinOutFile = .true.
         end if
         p%WrBinMod = FileFmtID_NoCompressWithoutTime    ! A format specifier for the binary output file format (3=don't include time channel and do not pack data)
      else
         p%WrBinMod = FileFmtID_ChanLen_In               ! A format specifier for the binary output file format (4=don't include time channel; do include channel width; do pack data)
      end if

      OutFileFmt = OutFileFmt / 2 ! integer division

      if (OutFileFmt /= 0) then
         call SetErrStat( ErrID_Fatal, "OutFileFmt must be 0, 1, 2, or 3.",ErrStat,ErrMsg,RoutineName)
         call cleanup()
         return
      end if

      ! TabDelim - Use tab delimiters in text tabular output file? (flag):
   CALL ReadVar( UnIn, InputFile, TabDelim, "TabDelim", "Use tab delimiters in text tabular output file? (flag)", ErrStat2, ErrMsg2, UnEc)
      CALL SetErrStat( ErrStat2, ErrMsg2, ErrStat, ErrMsg, RoutineName)
      if ( ErrStat >= AbortErrLev ) then
         call cleanup()
         RETURN
      end if

      IF ( TabDelim ) THEN
         p%Delim = TAB
      ELSE
         p%Delim = ' '
      END IF

      ! OutFmt - Format used for text tabular output (except time).  Resulting field should be 10 characters. (-):
   CALL ReadVar( UnIn, InputFile, p%OutFmt, "OutFmt", "Format used for text tabular output (except time).  Resulting field should be 10 characters. (-)", ErrStat2, ErrMsg2, UnEc)
      CALL SetErrStat( ErrStat2, ErrMsg2, ErrStat, ErrMsg, RoutineName)
      if ( ErrStat >= AbortErrLev ) then
         call cleanup()
         RETURN
      end if


   !---------------------- LINEARIZATION -----------------------------------------------
   CALL ReadCom( UnIn, InputFile, 'Section Header: Linearization', ErrStat2, ErrMsg2, UnEc )
      CALL SetErrStat( ErrStat2, ErrMsg2, ErrStat, ErrMsg, RoutineName)
      if ( ErrStat >= AbortErrLev ) then
         call cleanup()
         RETURN
      end if


      ! Linearize - Linearization analysis (flag)
   CALL ReadVar( UnIn, InputFile, p%Linearize, "Linearize", "Linearization analysis (flag)", ErrStat2, ErrMsg2, UnEc)
      CALL SetErrStat( ErrStat2, ErrMsg2, ErrStat, ErrMsg, RoutineName)
      if ( ErrStat >= AbortErrLev ) then
         call cleanup()
         RETURN
      end if


      ! CalcSteady - Calculate a steady-state periodic operating point before linearization? [unused if Linearize=False] (flag)
   CALL ReadVar( UnIn, InputFile, p%CalcSteady, "CalcSteady", "Calculate a steady-state periodic operating point before linearization? (flag)", ErrStat2, ErrMsg2, UnEc)
      CALL SetErrStat( ErrStat2, ErrMsg2, ErrStat, ErrMsg, RoutineName)

      ! TrimCase - Controller parameter to be trimmed {1:yaw; 2:torque; 3:pitch} [used only if CalcSteady=True] (-)
   CALL ReadVar( UnIn, InputFile, p%TrimCase, "TrimCase", "Controller parameter to be trimmed {1:yaw; 2:torque; 3:pitch} (-)", ErrStat2, ErrMsg2, UnEc)
      CALL SetErrStat( ErrStat2, ErrMsg2, ErrStat, ErrMsg, RoutineName)

      ! TrimTol - Tolerance for the rotational speed convergence [used only if CalcSteady=True] (-)
   CALL ReadVar( UnIn, InputFile, p%TrimTol, "TrimTol", "Tolerance for the rotational speed convergence (-)", ErrStat2, ErrMsg2, UnEc)
      CALL SetErrStat( ErrStat2, ErrMsg2, ErrStat, ErrMsg, RoutineName)

      ! TrimGain - Proportional gain for the rotational speed error (>0) [used only if CalcSteady=True] (rad/(rad/s) for yaw or pitch; Nm/(rad/s) for torque)
   CALL ReadVar( UnIn, InputFile, p%TrimGain, "TrimGain", "Proportional gain for the rotational speed error (>0) (rad/(rad/s) for yaw or pitch; Nm/(rad/s) for torque)", ErrStat2, ErrMsg2, UnEc)
      CALL SetErrStat( ErrStat2, ErrMsg2, ErrStat, ErrMsg, RoutineName)

      ! Twr_Kdmp - Damping factor for the tower [used only if CalcSteady=True] (N/(m/s))
   CALL ReadVar( UnIn, InputFile, p%Twr_Kdmp, "Twr_Kdmp", "Damping factor for the tower (N/(m/s))", ErrStat2, ErrMsg2, UnEc)
      CALL SetErrStat( ErrStat2, ErrMsg2, ErrStat, ErrMsg, RoutineName)

      ! Bld_Kdmp - Damping factor for the blades [used only if CalcSteady=True] (N/(m/s))
   CALL ReadVar( UnIn, InputFile, p%Bld_Kdmp, "Bld_Kdmp", "Damping factor for the blades (N/(m/s))", ErrStat2, ErrMsg2, UnEc)
      CALL SetErrStat( ErrStat2, ErrMsg2, ErrStat, ErrMsg, RoutineName)

      if ( ErrStat >= AbortErrLev ) then
         call cleanup()
         RETURN
      end if

      ! NLinTimes - Number of times to linearize (or number of equally spaced azimuth steps in periodic linearized model) (-) [>=1]
   CALL ReadVar( UnIn, InputFile, p%NLinTimes, "NLinTimes", "Number of times to linearize (-) [>=1]", ErrStat2, ErrMsg2, UnEc)
      CALL SetErrStat( ErrStat2, ErrMsg2, ErrStat, ErrMsg, RoutineName)
      if ( ErrStat >= AbortErrLev ) then
         call cleanup()
         RETURN
      end if

   if (.not. p%Linearize) then
      p%CalcSteady = .false.
      p%NLinTimes = 0
   end if

         ! LinTimes - Times to linearize (s) [1 to NLinTimes]
   if (.not. p%CalcSteady .and. p%NLinTimes >= 1 ) then
      call AllocAry( m_FAST%Lin%LinTimes, p%NLinTimes, 'LinTimes', ErrStat2, ErrMsg2 )
         CALL SetErrStat( ErrStat2, ErrMsg2, ErrStat, ErrMsg, RoutineName)
         if ( ErrStat >= AbortErrLev ) then
            call cleanup()
            RETURN
         end if

      CALL ReadAry( UnIn, InputFile, m_FAST%Lin%LinTimes, p%NLinTimes, "LinTimes", "Times to linearize (s) [1 to NLinTimes]", ErrStat2, ErrMsg2, UnEc)
   else
      CALL ReadCom( UnIn, InputFile, 'Times to linearize (s) [1 to NLinTimes] ', ErrStat2, ErrMsg2, UnEc )
   end if
   CALL SetErrStat( ErrStat2, ErrMsg2,ErrStat,ErrMsg,RoutineName)
   if ( ErrStat >= AbortErrLev ) then
      call cleanup()
      RETURN
   end if

      ! LinInputs - Include inputs in linearization (switch) {0=none; 1=standard; 2=all module inputs (debug)}
   CALL ReadVar( UnIn, InputFile, p%LinInputs, "LinInputs", "Include inputs in linearization (switch) {0=none; 1=standard; 2=all module inputs (debug)}", ErrStat2, ErrMsg2, UnEc)
      CALL SetErrStat( ErrStat2, ErrMsg2, ErrStat, ErrMsg, RoutineName)
      if ( ErrStat >= AbortErrLev ) then
         call cleanup()
         RETURN
      end if

      ! LinOutputs - Include outputs in linearization (switch) (0=none; 1=from OutList(s); 2=all module outputs (debug))
   CALL ReadVar( UnIn, InputFile, p%LinOutputs, "LinOutputs", "Include outputs in linearization (switch) (0=none; 1=from OutList(s); 2=all module outputs (debug))", ErrStat2, ErrMsg2, UnEc)
      CALL SetErrStat( ErrStat2, ErrMsg2, ErrStat, ErrMsg, RoutineName)
      if ( ErrStat >= AbortErrLev ) then
         call cleanup()
         RETURN
      end if

      ! LinOutJac - Include full Jacabians in linearization output (for debug) (flag)
   CALL ReadVar( UnIn, InputFile, p%LinOutJac, "LinOutJac", "Include full Jacabians in linearization output (for debug) (flag)", ErrStat2, ErrMsg2, UnEc)
      CALL SetErrStat( ErrStat2, ErrMsg2, ErrStat, ErrMsg, RoutineName)
      if ( ErrStat >= AbortErrLev ) then
         call cleanup()
         RETURN
      end if

      ! LinOutMod - Write module-level linearization output files in addition to output for full system? (flag)
   CALL ReadVar( UnIn, InputFile, p%LinOutMod, "LinOutMod", "Write module-level linearization output files in addition to output for full system? (flag)", ErrStat2, ErrMsg2, UnEc)
      CALL SetErrStat( ErrStat2, ErrMsg2, ErrStat, ErrMsg, RoutineName)
      if ( ErrStat >= AbortErrLev ) then
         call cleanup()
         RETURN
      end if

   !---------------------- VISUALIZATION -----------------------------------------------
   CALL ReadCom( UnIn, InputFile, 'Section Header: Visualization', ErrStat2, ErrMsg2, UnEc )
      CALL SetErrStat( ErrStat2, ErrMsg2, ErrStat, ErrMsg, RoutineName)
      if ( ErrStat >= AbortErrLev ) then
         call cleanup()
         RETURN
      end if

      ! WrVTK - VTK Visualization data output: (switch) {0=none; 1=initialization data only; 2=animation; 3=mode shapes}:
   CALL ReadVar( UnIn, InputFile, p%WrVTK, "WrVTK", "Write VTK visualization files (0=none; 1=initialization data only; 2=animation; 3=mode shapes)", ErrStat2, ErrMsg2, UnEc)
      CALL SetErrStat( ErrStat2, ErrMsg2, ErrStat, ErrMsg, RoutineName)
      if ( ErrStat >= AbortErrLev ) then
         call cleanup()
         RETURN
      end if

      IF ( p%WrVTK < 0 .OR. p%WrVTK > 3 ) THEN
         p%WrVTK = VTK_Unknown
      END IF

      ! VTK_Type - Type of  VTK visualization data: (switch) {1=surfaces; 2=basic meshes (lines/points); 3=all meshes (debug)}:
   CALL ReadVar( UnIn, InputFile, p%VTK_Type, "VTK_Type", "Type of  VTK visualization data: (1=surfaces; 2=basic meshes (lines/points); 3=all meshes)", ErrStat2, ErrMsg2, UnEc)
      CALL SetErrStat( ErrStat2, ErrMsg2, ErrStat, ErrMsg, RoutineName)
      if ( ErrStat >= AbortErrLev ) then
         call cleanup()
         RETURN
      end if

          ! immediately convert to values used inside the code:
         IF ( p%VTK_Type == 0 ) THEN
            p%VTK_Type = VTK_None
         ELSEIF ( p%VTK_Type == 1 ) THEN
            p%VTK_Type = VTK_Surf
         ELSEIF ( p%VTK_Type == 2 ) THEN
            p%VTK_Type = VTK_Basic
         ELSEIF ( p%VTK_Type == 3 ) THEN
            p%VTK_Type = VTK_All
         ELSEIF ( p%VTK_Type == 4 ) THEN
            p%VTK_Type = VTK_Old
         ELSE
            p%VTK_Type = VTK_Unknown
         END IF

         !! equivalent:
         !IF ( p%VTK_Type < 0 .OR. p%VTK_Type > 4 ) THEN
         !   p%VTK_Type = VTK_Unknown
         !END IF

      ! VTK_fields - Write mesh fields to VTK data files? (flag) {true/false}:
   CALL ReadVar( UnIn, InputFile, p%VTK_fields, "VTK_fields", "Write mesh fields to VTK data files? (flag)", ErrStat2, ErrMsg2, UnEc)
      CALL SetErrStat( ErrStat2, ErrMsg2, ErrStat, ErrMsg, RoutineName)
      if ( ErrStat >= AbortErrLev ) then
         call cleanup()
         RETURN
      end if

      ! VTK_fps - Frame rate for VTK output (frames per second) {will use closest integer multiple of DT}
   CALL ReadVar( UnIn, InputFile, p%VTK_fps, "VTK_fps", "Frame rate for VTK output(fps)", ErrStat2, ErrMsg2, UnEc)
      CALL SetErrStat( ErrStat2, ErrMsg2, ErrStat, ErrMsg, RoutineName)
      if ( ErrStat >= AbortErrLev ) then
         call cleanup()
         RETURN
      end if


      ! convert frames-per-second to seconds per sample:
      if ( EqualRealNos(p%VTK_fps, 0.0_DbKi) ) then
         TmpTime = p%TMax + p%DT
      else
         TmpTime = 1.0_DbKi / p%VTK_fps
      end if

      ! now save the number of time steps between VTK file output:
      IF (p%WrVTK == VTK_ModeShapes) THEN
         p%n_VTKTime = 1
      ELSE IF (TmpTime > p%TMax) THEN
         p%n_VTKTime = HUGE(p%n_VTKTime)
      ELSE
         p%n_VTKTime = NINT( TmpTime / p%DT )
         ! I'll warn if p%n_VTKTime*p%DT is not TmpTime
         IF (p%WrVTK == VTK_Animate) THEN
            TmpRate = p%n_VTKTime*p%DT
            if (.not. EqualRealNos(TmpRate, TmpTime)) then
               call SetErrStat(ErrID_Info, '1/VTK_fps is not an integer multiple of DT. FAST will output VTK information at '//&
                              trim(num2lstr(1.0_DbKi/TmpRate))//' fps, the closest rate possible.',ErrStat,ErrMsg,RoutineName)
            end if
         END IF

      END IF

   call cleanup()
   RETURN

CONTAINS
   !...............................................................................................................................
   subroutine cleanup()
      CLOSE( UnIn )
      IF ( UnEc > 0 ) CLOSE ( UnEc )
   end subroutine cleanup
   !...............................................................................................................................
END SUBROUTINE FAST_ReadPrimaryFile
!----------------------------------------------------------------------------------------------------------------------------------
!> This subroutine sets up some of the information needed for plotting VTK surfaces. It initializes only the data needed before
!! HD initialization. (HD needs some of this data so it can return the wave elevation data we want.)
SUBROUTINE SetVTKParameters_B4HD(p_FAST, InitOutData_ED, InitInData_HD, BD, ErrStat, ErrMsg)

   TYPE(FAST_ParameterType),     INTENT(INOUT) :: p_FAST           !< The parameters of the glue code
   TYPE(ED_InitOutputType),      INTENT(IN   ) :: InitOutData_ED   !< The initialization output from structural dynamics module
   TYPE(HydroDyn_InitInputType), INTENT(INOUT) :: InitInData_HD    !< The initialization input to HydroDyn
   TYPE(BeamDyn_Data),           INTENT(IN   ) :: BD               !< BeamDyn data
   INTEGER(IntKi),               INTENT(  OUT) :: ErrStat          !< Error status of the operation
   CHARACTER(*),                 INTENT(  OUT) :: ErrMsg           !< Error message if ErrStat /= ErrID_None


   REAL(SiKi)                              :: BladeLength, Width, WidthBy2
   REAL(SiKi)                              :: dx, dy
   INTEGER(IntKi)                          :: i, j, n
   INTEGER(IntKi)                          :: ErrStat2
   CHARACTER(ErrMsgLen)                    :: ErrMsg2
   CHARACTER(*), PARAMETER                 :: RoutineName = 'SetVTKParameters_B4HD'


   ErrStat = ErrID_None
   ErrMsg  = ""

      ! Get radius for ground (blade length + hub radius):
   if ( p_FAST%CompElast == Module_BD ) then
      BladeLength = TwoNorm(BD%y(1)%BldMotion%Position(:,1) - BD%y(1)%BldMotion%Position(:,BD%y(1)%BldMotion%Nnodes))
   else
      BladeLength = InitOutData_ED%BladeLength
   end if
   p_FAST%VTK_Surface%HubRad    = InitOutData_ED%HubRad
   p_FAST%VTK_Surface%GroundRad = BladeLength + p_FAST%VTK_Surface%HubRad

   !........................................................................................................
   ! We don't use the rest of this routine for stick-figure output
   if (p_FAST%VTK_Type /= VTK_Surf) return
   !........................................................................................................

      ! initialize wave elevation data:
   if ( p_FAST%CompHydro == Module_HD ) then

      p_FAST%VTK_surface%NWaveElevPts(1) = 25
      p_FAST%VTK_surface%NWaveElevPts(2) = 25

      call allocAry( InitInData_HD%WaveElevXY, 2, p_FAST%VTK_surface%NWaveElevPts(1)*p_FAST%VTK_surface%NWaveElevPts(2), 'WaveElevXY', ErrStat2, ErrMsg2)
         call SetErrStat(ErrStat2, ErrMsg2, ErrStat, ErrMsg, RoutineName)
         if (ErrStat >= AbortErrLev) return

      Width = p_FAST%VTK_Surface%GroundRad * VTK_GroundFactor
      dx = Width / (p_FAST%VTK_surface%NWaveElevPts(1) - 1)
      dy = Width / (p_FAST%VTK_surface%NWaveElevPts(2) - 1)

      WidthBy2 = Width / 2.0_SiKi
      n = 1
      do i=1,p_FAST%VTK_surface%NWaveElevPts(1)
         do j=1,p_FAST%VTK_surface%NWaveElevPts(2)
            InitInData_HD%WaveElevXY(1,n) = dx*(i-1) - WidthBy2 !+ p_FAST%TurbinePos(1) ! HD takes p_FAST%TurbinePos into account already
            InitInData_HD%WaveElevXY(2,n) = dy*(j-1) - WidthBy2 !+ p_FAST%TurbinePos(2)
            n = n+1
         end do
      end do

   end if


END SUBROUTINE SetVTKParameters_B4HD
!----------------------------------------------------------------------------------------------------------------------------------
!> This subroutine sets up the information needed for plotting VTK surfaces.
SUBROUTINE SetVTKParameters(p_FAST, InitOutData_ED, InitOutData_AD, InitInData_HD, InitOutData_HD, ED, BD, AD, HD, ErrStat, ErrMsg)

   TYPE(FAST_ParameterType),     INTENT(INOUT) :: p_FAST           !< The parameters of the glue code
   TYPE(ED_InitOutputType),      INTENT(IN   ) :: InitOutData_ED   !< The initialization output from structural dynamics module
   TYPE(AD_InitOutputType),      INTENT(INOUT) :: InitOutData_AD   !< The initialization output from AeroDyn
   TYPE(HydroDyn_InitInputType), INTENT(INOUT) :: InitInData_HD    !< The initialization input to HydroDyn
   TYPE(HydroDyn_InitOutputType),INTENT(INOUT) :: InitOutData_HD   !< The initialization output from HydroDyn
   TYPE(ElastoDyn_Data),         INTENT(IN   ) :: ED               !< ElastoDyn data
   TYPE(BeamDyn_Data),           INTENT(IN   ) :: BD               !< BeamDyn data
   TYPE(AeroDyn_Data),           INTENT(IN   ) :: AD               !< AeroDyn data
   TYPE(HydroDyn_Data),          INTENT(IN   ) :: HD               !< HydroDyn data
   INTEGER(IntKi),               INTENT(  OUT) :: ErrStat          !< Error status of the operation
   CHARACTER(*),                 INTENT(  OUT) :: ErrMsg           !< Error message if ErrStat /= ErrID_None

   REAL(SiKi)                              :: RefPoint(3), RefLengths(2)
   REAL(SiKi)                              :: x, y
   REAL(SiKi)                              :: TwrDiam_top, TwrDiam_base, TwrRatio, TwrLength
   INTEGER(IntKi)                          :: topNode, baseNode
   INTEGER(IntKi)                          :: NumBl, k
   CHARACTER(1024)                         :: vtkroot
   INTEGER(IntKi)                          :: ErrStat2
   CHARACTER(ErrMsgLen)                    :: ErrMsg2
   CHARACTER(*), PARAMETER                 :: RoutineName = 'SetVTKParameters'


   ErrStat = ErrID_None
   ErrMsg  = ""

   ! get the name of the output directory for vtk files (in a subdirectory called "vtk" of the output directory), and
   ! create the VTK directory if it does not exist

   call GetPath ( p_FAST%OutFileRoot, p_FAST%VTK_OutFileRoot, vtkroot ) ! the returned p_FAST%VTK_OutFileRoot includes a file separator character at the end
   p_FAST%VTK_OutFileRoot = trim(p_FAST%VTK_OutFileRoot) // 'vtk'

   call MKDIR( trim(p_FAST%VTK_OutFileRoot) )

   p_FAST%VTK_OutFileRoot = trim( p_FAST%VTK_OutFileRoot ) // PathSep // trim(vtkroot)


   ! calculate the number of digits in 'y_FAST%NOutSteps' (Maximum number of output steps to be written)
   ! this will be used to pad the write-out step in the VTK filename with zeros in calls to MeshWrVTK()
   if (p_FAST%WrVTK == VTK_ModeShapes .AND. p_FAST%VTK_modes%VTKLinTim==1) then
      if (p_FAST%NLinTimes < 1) p_FAST%NLinTimes = 1 !in case we reached here with an error
      p_FAST%VTK_tWidth = CEILING( log10( real( p_FAST%NLinTimes) ) ) + 1
   else
      p_FAST%VTK_tWidth = CEILING( log10( real(p_FAST%n_TMax_m1+1, ReKi) / p_FAST%n_VTKTime ) ) + 1
   end if

   ! determine number of blades
   NumBl = InitOutData_ED%NumBl

   ! initialize the vtk data

   p_FAST%VTK_Surface%NumSectors = 25
   ! NOTE: we set p_FAST%VTK_Surface%GroundRad and p_FAST%VTK_Surface%HubRad in SetVTKParameters_B4HD


   ! write the ground or seabed reference polygon:
   RefPoint = p_FAST%TurbinePos
   if (p_FAST%CompHydro == MODULE_HD) then
      RefLengths = p_FAST%VTK_Surface%GroundRad*VTK_GroundFactor/2.0_SiKi

      ! note that p_FAST%TurbinePos(3) must be 0 for offshore turbines
      RefPoint(3) = p_FAST%TurbinePos(3) - InitOutData_HD%WtrDpth
      call WrVTK_Ground ( RefPoint, RefLengths, trim(p_FAST%VTK_OutFileRoot) // '.SeabedSurface', ErrStat2, ErrMsg2 )

      RefPoint(3) = p_FAST%TurbinePos(3) - InitOutData_HD%MSL2SWL
      call WrVTK_Ground ( RefPoint, RefLengths, trim(p_FAST%VTK_OutFileRoot) // '.StillWaterSurface', ErrStat2, ErrMsg2 )
   else
      RefLengths = p_FAST%VTK_Surface%GroundRad !array = scalar
      call WrVTK_Ground ( RefPoint, RefLengths, trim(p_FAST%VTK_OutFileRoot) // '.GroundSurface', ErrStat2, ErrMsg2 )
   end if


   !........................................................................................................
   ! We don't use the rest of this routine for stick-figure output
   if (p_FAST%VTK_Type /= VTK_Surf) return
   !........................................................................................................

      ! we're going to create a box using these dimensions
   y  =          ED%y%HubPtMotion%Position(3,  1) - ED%y%NacelleMotion%Position(3,  1)
   x  = TwoNorm( ED%y%HubPtMotion%Position(1:2,1) - ED%y%NacelleMotion%Position(1:2,1) ) - p_FAST%VTK_Surface%HubRad


   p_FAST%VTK_Surface%NacelleBox(:,1) = (/ -x,  y, 0.0_SiKi /)
   p_FAST%VTK_Surface%NacelleBox(:,2) = (/  x,  y, 0.0_SiKi /)
   p_FAST%VTK_Surface%NacelleBox(:,3) = (/  x, -y, 0.0_SiKi /)
   p_FAST%VTK_Surface%NacelleBox(:,4) = (/ -x, -y, 0.0_SiKi /)
   p_FAST%VTK_Surface%NacelleBox(:,5) = (/ -x, -y, 2*y      /)
   p_FAST%VTK_Surface%NacelleBox(:,6) = (/  x, -y, 2*y      /)
   p_FAST%VTK_Surface%NacelleBox(:,7) = (/  x,  y, 2*y      /)
   p_FAST%VTK_Surface%NacelleBox(:,8) = (/ -x,  y, 2*y      /)

   !.......................
   ! tapered tower
   !.......................

   CALL AllocAry(p_FAST%VTK_Surface%TowerRad,ED%y%TowerLn2Mesh%NNodes,'VTK_Surface%TowerRad',ErrStat2,ErrMsg2)
      CALL SetErrStat(ErrStat2,ErrMsg2,ErrStat,ErrMsg,RoutineName)
      IF (ErrStat >= AbortErrLev) RETURN

   topNode   = ED%y%TowerLn2Mesh%NNodes - 1
   baseNode  = ED%y%TowerLn2Mesh%refNode
   TwrLength = TwoNorm( ED%y%TowerLn2Mesh%position(:,topNode) - ED%y%TowerLn2Mesh%position(:,baseNode) ) ! this is the assumed length of the tower
   TwrRatio  = TwrLength / 87.6_SiKi  ! use ratio of the tower length to the length of the 5MW tower
   TwrDiam_top  = 3.87*TwrRatio
   TwrDiam_base = 6.0*TwrRatio

   TwrRatio = 0.5 * (TwrDiam_top - TwrDiam_base) / TwrLength
   do k=1,ED%y%TowerLn2Mesh%NNodes
      TwrLength = TwoNorm( ED%y%TowerLn2Mesh%position(:,k) - ED%y%TowerLn2Mesh%position(:,baseNode) )
      p_FAST%VTK_Surface%TowerRad(k) = 0.5*TwrDiam_Base + TwrRatio*TwrLength
   end do



   !.......................
   ! blade surfaces
   !.......................
   allocate(p_FAST%VTK_Surface%BladeShape(NumBl),stat=ErrStat2)
   if (errStat2/=0) then
      call setErrStat(ErrID_Fatal,'Error allocating VTK_Surface%BladeShape.',ErrStat,ErrMsg,RoutineName)
      return
   end if

   IF ( p_FAST%CompAero == Module_AD ) THEN  ! These meshes may have airfoil data associated with nodes...

      IF (ALLOCATED(InitOutData_AD%BladeShape)) THEN
         do k=1,NumBl
            call move_alloc( InitOutData_AD%BladeShape(k)%AirfoilCoords, p_FAST%VTK_Surface%BladeShape(k)%AirfoilCoords )
         end do
      ELSE
#ifndef USE_DEFAULT_BLADE_SURFACE
         call setErrStat(ErrID_Fatal,'Cannot do surface visualization without airfoil coordinates defined in AeroDyn.',ErrStat,ErrMsg,RoutineName)
         return
      END IF
   ELSE
      call setErrStat(ErrID_Fatal,'Cannot do surface visualization without using AeroDyn.',ErrStat,ErrMsg,RoutineName)
      return
   END IF
#else
      ! AD used without airfoil coordinates specified

         rootNode = 1

         DO K=1,NumBl
            tipNode  = AD%Input(1)%BladeMotion(K)%NNodes
            cylNode  = min(3,AD%Input(1)%BladeMotion(K)%Nnodes)

            call SetVTKDefaultBladeParams(AD%Input(1)%BladeMotion(K), p_FAST%VTK_Surface%BladeShape(K), tipNode, rootNode, cylNode, ErrStat2, ErrMsg2)
               CALL SetErrStat(ErrStat2,ErrMsg2,ErrStat,ErrMsg,RoutineName)
               IF (ErrStat >= AbortErrLev) RETURN
         END DO
      END IF

   ELSE IF ( p_FAST%CompElast == Module_BD ) THEN
      rootNode = 1
      DO K=1,NumBl
         tipNode  = BD%y(k)%BldMotion%NNodes
         cylNode  = min(3,BD%y(k)%BldMotion%NNodes)

         call SetVTKDefaultBladeParams(BD%y(k)%BldMotion, p_FAST%VTK_Surface%BladeShape(K), tipNode, rootNode, cylNode, ErrStat2, ErrMsg2)
            CALL SetErrStat(ErrStat2,ErrMsg2,ErrStat,ErrMsg,RoutineName)
            IF (ErrStat >= AbortErrLev) RETURN
      END DO
   ELSE
      DO K=1,NumBl
         rootNode = ED%y%BladeLn2Mesh(K)%NNodes
         tipNode  = ED%y%BladeLn2Mesh(K)%NNodes-1
         cylNode  = min(2,ED%y%BladeLn2Mesh(K)%NNodes)

         call SetVTKDefaultBladeParams(ED%y%BladeLn2Mesh(K), p_FAST%VTK_Surface%BladeShape(K), tipNode, rootNode, cylNode, ErrStat2, ErrMsg2)
            CALL SetErrStat(ErrStat2,ErrMsg2,ErrStat,ErrMsg,RoutineName)
            IF (ErrStat >= AbortErrLev) RETURN
      END DO
   END IF
#endif


   !.......................
   ! wave elevation
   !.......................

   !bjj: interpolate here instead of each time step?
   if ( allocated(InitOutData_HD%WaveElevSeries) ) then
      call move_alloc( InitInData_HD%WaveElevXY, p_FAST%VTK_Surface%WaveElevXY )
      call move_alloc( InitOutData_HD%WaveElevSeries, p_FAST%VTK_Surface%WaveElev )

         ! put the following lines in loops to avoid stack-size issues:
      do k=1,size(p_FAST%VTK_Surface%WaveElevXY,2)
         p_FAST%VTK_Surface%WaveElevXY(:,k) = p_FAST%VTK_Surface%WaveElevXY(:,k) + p_FAST%TurbinePos(1:2)
      end do

      ! note that p_FAST%TurbinePos(3) must be 0 for offshore turbines
      !do k=1,size(p_FAST%VTK_Surface%WaveElev,2)
      !   p_FAST%VTK_Surface%WaveElev(:,k) = p_FAST%VTK_Surface%WaveElev(:,k) + p_FAST%TurbinePos(3)  ! not sure this is really accurate if p_FAST%TurbinePos(3) is non-zero
      !end do

   end if

   !.......................
   ! morison surfaces
   !.......................
   
   IF ( HD%Input(1)%Morison%Mesh%Committed ) THEN      
    !TODO: FIX for visualization GJH 4/23/20  
    !  call move_alloc(InitOutData_HD%Morison%Morison_Rad, p_FAST%VTK_Surface%MorisonRad)
      
   END IF

END SUBROUTINE SetVTKParameters
!----------------------------------------------------------------------------------------------------------------------------------
!> This subroutine comes up with some default airfoils for blade surfaces for a given blade mesh, M.
SUBROUTINE SetVTKDefaultBladeParams(M, BladeShape, tipNode, rootNode, cylNode, ErrStat, ErrMsg)

   TYPE(MeshType),               INTENT(IN   ) :: M                !< The Mesh the defaults should be calculated for
   TYPE(FAST_VTK_BLSurfaceType), INTENT(INOUT) :: BladeShape       !< BladeShape to set to default values
   INTEGER(IntKi),               INTENT(IN   ) :: rootNode         !< Index of root node (innermost node) for this mesh
   INTEGER(IntKi),               INTENT(IN   ) :: tipNode          !< Index of tip node (outermost node) for this mesh
   INTEGER(IntKi),               INTENT(IN   ) :: cylNode          !< Index of last node to have a cylinder shape
   INTEGER(IntKi),               INTENT(  OUT) :: ErrStat          !< Error status of the operation
   CHARACTER(*),                 INTENT(  OUT) :: ErrMsg           !< Error message if ErrStat /= ErrID_None


   REAL(SiKi)                                  :: bladeLength, chord, pitchAxis
   REAL(SiKi)                                  :: bladeLengthFract, bladeLengthFract2, ratio, posLength ! temporary quantities
   REAL(SiKi)                                  :: cylinderLength, x, y, angle
   INTEGER(IntKi)                              :: i, j
   INTEGER(IntKi)                              :: ErrStat2
   CHARACTER(ErrMsgLen)                        :: ErrMsg2
   CHARACTER(*), PARAMETER                     :: RoutineName = 'SetVTKDefaultBladeParams'

   !Note: jmj does not like this default option

   integer, parameter :: N = 66

   ! default airfoil shape coordinates; uses S809 values from http://wind.nrel.gov/airfoils/Shapes/S809_Shape.html:
   real, parameter, dimension(N) :: xc=(/ 1.0,0.996203,0.98519,0.967844,0.945073,0.917488,0.885293,0.848455,0.80747,0.763042,0.715952,0.667064,0.617331,0.56783,0.519832,0.474243,0.428461,0.382612,0.33726,0.29297,0.250247,0.209576,0.171409,0.136174,0.104263,0.076035,0.051823,0.03191,0.01659,0.006026,0.000658,0.000204,0.0,0.000213,0.001045,0.001208,0.002398,0.009313,0.02323,0.04232,0.065877,0.093426,0.124111,0.157653,0.193738,0.231914,0.271438,0.311968,0.35337,0.395329,0.438273,0.48192,0.527928,0.576211,0.626092,0.676744,0.727211,0.776432,0.823285,0.86663,0.905365,0.938474,0.965086,0.984478,0.996141,1.0 /)
   real, parameter, dimension(N) :: yc=(/ 0.0,0.000487,0.002373,0.00596,0.011024,0.017033,0.023458,0.03028,0.037766,0.045974,0.054872,0.064353,0.074214,0.084095,0.093268,0.099392,0.10176,0.10184,0.10007,0.096703,0.091908,0.085851,0.078687,0.07058,0.061697,0.052224,0.042352,0.032299,0.02229,0.012615,0.003723,0.001942,-0.00002,-0.001794,-0.003477,-0.003724,-0.005266,-0.011499,-0.020399,-0.030269,-0.040821,-0.051923,-0.063082,-0.07373,-0.083567,-0.092442,-0.099905,-0.105281,-0.108181,-0.108011,-0.104552,-0.097347,-0.086571,-0.073979,-0.060644,-0.047441,-0.0351,-0.024204,-0.015163,-0.008204,-0.003363,-0.000487,0.000743,0.000775,0.00029,0.0 /)

   call AllocAry(BladeShape%AirfoilCoords, 2, N, M%NNodes, 'BladeShape%AirfoilCoords', ErrStat2, ErrMsg2)
      CALL SetErrStat(ErrStat2,ErrMsg2,ErrStat,ErrMsg,RoutineName)
      IF (ErrStat >= AbortErrLev) RETURN

   ! Chord length and pitch axis location are given by scaling law
   bladeLength       = TwoNorm( M%position(:,tipNode) - M%Position(:,rootNode) )
   cylinderLength    = TwoNorm( M%Position(:,cylNode) - M%Position(:,rootNode) )
   bladeLengthFract  = 0.22*bladeLength
   bladeLengthFract2 = bladeLength-bladeLengthFract != 0.78*bladeLength

   DO i=1,M%Nnodes
      posLength = TwoNorm( M%Position(:,i) - M%Position(:,rootNode) )

      IF (posLength .LE. bladeLengthFract) THEN
         ratio     = posLength/bladeLengthFract
         chord     =  (0.06 + 0.02*ratio)*bladeLength
         pitchAxis =   0.25 + 0.125*ratio
      ELSE
         chord     = (0.08 - 0.06*(posLength-bladeLengthFract)/bladeLengthFract2)*bladeLength
         pitchAxis = 0.375
      END IF

      IF (posLength .LE. cylinderLength) THEN
         ! create a cylinder for this node

         chord = chord/2.0_SiKi

         DO j=1,N
            ! normalized x,y coordinates for airfoil
            x = yc(j)
            y = xc(j) - 0.5

            angle = ATAN2( y, x)

               ! x,y coordinates for cylinder
            BladeShape%AirfoilCoords(1,j,i) = chord*COS(angle) ! x (note that "chord" is really representing chord/2 here)
            BladeShape%AirfoilCoords(2,j,i) = chord*SIN(angle) ! y (note that "chord" is really representing chord/2 here)
         END DO

      ELSE
         ! create an airfoil for this node

         DO j=1,N
            ! normalized x,y coordinates for airfoil, assuming an upwind turbine
            x = yc(j)
            y = xc(j) - pitchAxis

               ! x,y coordinates for airfoil
            BladeShape%AirfoilCoords(1,j,i) =  chord*x
            BladeShape%AirfoilCoords(2,j,i) =  chord*y
         END DO

      END IF

   END DO ! nodes on mesh

END SUBROUTINE SetVTKDefaultBladeParams
!----------------------------------------------------------------------------------------------------------------------------------
!> This routine writes the ground or seabed reference surface information in VTK format.
!! see VTK file information format for XML, here: http://www.vtk.org/wp-content/uploads/2015/04/file-formats.pdf
SUBROUTINE WrVTK_Ground ( RefPoint, HalfLengths, FileRootName, ErrStat, ErrMsg )

   REAL(SiKi),      INTENT(IN)           :: RefPoint(3)     !< reference point (plane will be created around it)
   REAL(SiKi),      INTENT(IN)           :: HalfLengths(2)  !< half of the X-Y lengths of plane surrounding RefPoint
   CHARACTER(*),    INTENT(IN)           :: FileRootName    !< Name of the file to write the output in (excluding extension)

   INTEGER(IntKi),  INTENT(OUT)          :: ErrStat         !< Indicates whether an error occurred (see NWTC_Library)
   CHARACTER(*),    INTENT(OUT)          :: ErrMsg          !< Error message associated with the ErrStat


   ! local variables
   INTEGER(IntKi)                        :: Un            ! fortran unit number
   INTEGER(IntKi)                        :: ix            ! loop counters
   CHARACTER(1024)                       :: FileName
   INTEGER(IntKi), parameter             :: NumberOfPoints = 4
   INTEGER(IntKi), parameter             :: NumberOfLines = 0
   INTEGER(IntKi), parameter             :: NumberOfPolys = 1

   INTEGER(IntKi)                        :: ErrStat2
   CHARACTER(ErrMsgLen)                  :: ErrMsg2
   CHARACTER(*),PARAMETER                :: RoutineName = 'WrVTK_Ground'

   ErrStat = ErrID_None
   ErrMsg  = ""

   !.................................................................
   ! write the data that potentially changes each time step:
   !.................................................................

   ! PolyData (.vtp) - Serial vtkPolyData (unstructured) file
   FileName = TRIM(FileRootName)//'.vtp'

   call WrVTK_header( FileName, NumberOfPoints, NumberOfLines, NumberOfPolys, Un, ErrStat2, ErrMsg2 )
      call SetErrStat(ErrStat2,ErrMsg2,ErrStat,ErrMsg,RoutineName)
      if (ErrStat >= AbortErrLev) return

! points (nodes, augmented with NumSegments):
      WRITE(Un,'(A)')         '      <Points>'
      WRITE(Un,'(A)')         '        <DataArray type="Float32" NumberOfComponents="3" format="ascii">'

      WRITE(Un,VTK_AryFmt) RefPoint(1) + HalfLengths(1) , RefPoint(2) + HalfLengths(2), RefPoint(3)
      WRITE(Un,VTK_AryFmt) RefPoint(1) + HalfLengths(1) , RefPoint(2) - HalfLengths(2), RefPoint(3)
      WRITE(Un,VTK_AryFmt) RefPoint(1) - HalfLengths(1) , RefPoint(2) - HalfLengths(2), RefPoint(3)
      WRITE(Un,VTK_AryFmt) RefPoint(1) - HalfLengths(1) , RefPoint(2) + HalfLengths(2), RefPoint(3)

      WRITE(Un,'(A)')         '        </DataArray>'
      WRITE(Un,'(A)')         '      </Points>'


      WRITE(Un,'(A)')         '      <Polys>'
      WRITE(Un,'(A)')         '        <DataArray type="Int32" Name="connectivity" format="ascii">'
      WRITE(Un,'('//trim(num2lstr(NumberOfPoints))//'(i7))') (ix, ix=0,NumberOfPoints-1)
      WRITE(Un,'(A)')         '        </DataArray>'

      WRITE(Un,'(A)')         '        <DataArray type="Int32" Name="offsets" format="ascii">'
      WRITE(Un,'(i7)') NumberOfPoints
      WRITE(Un,'(A)')         '        </DataArray>'
      WRITE(Un,'(A)')         '      </Polys>'

      call WrVTK_footer( Un )

END SUBROUTINE WrVTK_Ground
!----------------------------------------------------------------------------------------------------------------------------------
!> This subroutine sets up the information needed to initialize AeroDyn, then initializes AeroDyn
SUBROUTINE AD_SetInitInput(InitInData_AD14, InitOutData_ED, y_ED, p_FAST, ErrStat, ErrMsg)

   ! Passed variables:
   TYPE(AD14_InitInputType),INTENT(INOUT) :: InitInData_AD14  !< The initialization input to AeroDyn14
   TYPE(ED_InitOutputType), INTENT(IN)    :: InitOutData_ED   !< The initialization output from structural dynamics module
   TYPE(ED_OutputType),     INTENT(IN)    :: y_ED             !< The outputs of the structural dynamics module (meshes with position/RefOrientation set)
   TYPE(FAST_ParameterType),INTENT(IN)    :: p_FAST           !< The parameters of the glue code
   INTEGER(IntKi)                         :: ErrStat          !< Error status of the operation
   CHARACTER(*)                           :: ErrMsg           !< Error message if ErrStat /= ErrID_None

      ! Local variables

   !TYPE(AD_InitOptions)       :: ADOptions                  ! Options for AeroDyn

   INTEGER                    :: K


   ErrStat = ErrID_None
   ErrMsg  = ""


      ! Set up the AeroDyn parameters
   InitInData_AD14%ADFileName   = p_FAST%AeroFile
   InitInData_AD14%OutRootName  = p_FAST%OutFileRoot
   InitInData_AD14%WrSumFile    = p_FAST%SumPrint
   InitInData_AD14%NumBl        = InitOutData_ED%NumBl
   InitInData_AD14%UseDWM       = p_FAST%UseDWM

   InitInData_AD14%DWM%IfW%InputFileName   = p_FAST%InflowFile

      ! Hub position and orientation (relative here, but does not need to be)

   InitInData_AD14%TurbineComponents%Hub%Position(:)      = y_ED%HubPtMotion14%Position(:,1) - y_ED%HubPtMotion14%Position(:,1)  ! bjj: was 0; mesh was changed by adding p_ED%HubHt to 3rd component
   InitInData_AD14%TurbineComponents%Hub%Orientation(:,:) = y_ED%HubPtMotion14%RefOrientation(:,:,1)
   InitInData_AD14%TurbineComponents%Hub%TranslationVel   = 0.0_ReKi ! bjj: we don't need this field
   InitInData_AD14%TurbineComponents%Hub%RotationVel      = 0.0_ReKi ! bjj: we don't need this field

      ! Blade root position and orientation (relative here, but does not need to be)

   IF (.NOT. ALLOCATED( InitInData_AD14%TurbineComponents%Blade ) ) THEN
      ALLOCATE( InitInData_AD14%TurbineComponents%Blade( InitInData_AD14%NumBl ), STAT = ErrStat )
      IF ( ErrStat /= 0 ) THEN
         ErrStat = ErrID_Fatal
         ErrMsg = ' Error allocating space for InitInData_AD%TurbineComponents%Blade.'
         RETURN
      ELSE
         ErrStat = ErrID_None !reset to ErrID_None, just in case ErrID_None /= 0
      END IF
   END IF

   DO K=1, InitInData_AD14%NumBl
      InitInData_AD14%TurbineComponents%Blade(K)%Position        = y_ED%BladeRootMotion14%Position(:,K)
      InitInData_AD14%TurbineComponents%Blade(K)%Orientation     = y_ED%BladeRootMotion14%RefOrientation(:,:,K)
      InitInData_AD14%TurbineComponents%Blade(K)%TranslationVel  = 0.0_ReKi ! bjj: we don't need this field
      InitInData_AD14%TurbineComponents%Blade(K)%RotationVel     = 0.0_ReKi ! bjj: we don't need this field
   END DO


      ! Blade length
   IF (p_FAST%CompElast == Module_ED) THEN  ! note, we can't get here if we're using BeamDyn....
      InitInData_AD14%TurbineComponents%BladeLength = InitOutData_ED%BladeLength
   END IF


      ! Tower mesh ( here only because we currently need line2 meshes to contain the same nodes/elements )

   InitInData_AD14%NumTwrNodes = y_ED%TowerLn2Mesh%NNodes - 2
   IF (.NOT. ALLOCATED( InitInData_AD14%TwrNodeLocs ) ) THEN
      ALLOCATE( InitInData_AD14%TwrNodeLocs( 3, InitInData_AD14%NumTwrNodes ), STAT = ErrStat )
      IF ( ErrStat /= 0 ) THEN
         ErrStat = ErrID_Fatal
         ErrMsg = ' Error allocating space for InitInData_AD%TwrNodeLocs.'
         RETURN
      ELSE
         ErrStat = ErrID_None
      END IF
   END IF

   IF ( InitInData_AD14%NumTwrNodes > 0 ) THEN
      InitInData_AD14%TwrNodeLocs = y_ED%TowerLn2Mesh%Position(:,1:InitInData_AD14%NumTwrNodes)  ! ED has extra nodes at beginning and top and bottom of tower
   END IF

      ! hub height
   InitInData_AD14%HubHt = InitOutData_ED%HubHt


   RETURN
END SUBROUTINE AD_SetInitInput
!----------------------------------------------------------------------------------------------------------------------------------
!> This routine sets the number of subcycles (substeps) for modules at initialization, checking to make sure that their requested
!! time step is valid.
SUBROUTINE SetModuleSubstepTime(ModuleID, p_FAST, y_FAST, ErrStat, ErrMsg)
   INTEGER(IntKi),           INTENT(IN   ) :: ModuleID            !< ID of the module to check time step and set
   TYPE(FAST_ParameterType), INTENT(INOUT) :: p_FAST              !< Parameters for the glue code
   TYPE(FAST_OutputFileType),INTENT(IN   ) :: y_FAST              !< Output variables for the glue code
   INTEGER(IntKi),           INTENT(  OUT) :: ErrStat             !< Error status of the operation
   CHARACTER(*),             INTENT(  OUT) :: ErrMsg              !< Error message if ErrStat /= ErrID_None


   ErrStat = ErrID_None
   ErrMsg  = ""

   IF ( EqualRealNos( p_FAST%dt_module( ModuleID ), p_FAST%dt ) ) THEN
      p_FAST%n_substeps(ModuleID) = 1
   ELSE
      IF ( p_FAST%dt_module( ModuleID ) > p_FAST%dt ) THEN
         ErrStat = ErrID_Fatal
         ErrMsg = "The "//TRIM(y_FAST%Module_Ver(ModuleID)%Name)//" module time step ("//&
                          TRIM(Num2LStr(p_FAST%dt_module( ModuleID )))// &
                    " s) cannot be larger than FAST time step ("//TRIM(Num2LStr(p_FAST%dt))//" s)."
      ELSE
            ! calculate the number of subcycles:
         p_FAST%n_substeps(ModuleID) = NINT( p_FAST%dt / p_FAST%dt_module( ModuleID ) )

            ! let's make sure THE module DT is an exact integer divisor of the global (FAST) time step:
         IF ( .NOT. EqualRealNos( p_FAST%dt, p_FAST%dt_module( ModuleID ) * p_FAST%n_substeps(ModuleID) )  ) THEN
            ErrStat = ErrID_Fatal
            ErrMsg  = "The "//TRIM(y_FAST%Module_Ver(ModuleID)%Name)//" module time step ("//&
                              TRIM(Num2LStr(p_FAST%dt_module( ModuleID )))// &
                              " s) must be an integer divisor of the FAST time step ("//TRIM(Num2LStr(p_FAST%dt))//" s)."
         END IF

      END IF
   END IF

   RETURN

END SUBROUTINE SetModuleSubstepTime
!----------------------------------------------------------------------------------------------------------------------------------
!> This writes data to the FAST summary file.
SUBROUTINE FAST_WrSum( p_FAST, y_FAST, MeshMapData, ErrStat, ErrMsg )

   TYPE(FAST_ParameterType), INTENT(IN)    :: p_FAST                             !< Glue-code simulation parameters
   TYPE(FAST_OutputFileType),INTENT(INOUT) :: y_FAST                             !< Glue-code simulation outputs (changes value of UnSum)
   TYPE(FAST_ModuleMapType), INTENT(IN)    :: MeshMapData                        !< Data for mapping between modules
   INTEGER(IntKi),           INTENT(OUT)   :: ErrStat                            !< Error status (level)
   CHARACTER(*),             INTENT(OUT)   :: ErrMsg                             !< Message describing error reported in ErrStat

      ! local variables
   REAL(ReKi)                              :: TmpRate                            ! temporary rate for vtk output
   INTEGER(IntKi)                          :: I                                  ! temporary counter
   INTEGER(IntKi)                          :: J                                  ! temporary counter
   INTEGER(IntKi)                          :: Module_Number                      ! loop counter through the modules
   CHARACTER(200)                          :: Fmt                                ! temporary format string
   CHARACTER(200)                          :: DescStr                            ! temporary string to write text
   CHARACTER(*), PARAMETER                 :: NotUsedTxt = " [not called]"       ! text written if a module is not called
   CHARACTER(ChanLen)                      :: ChanTxt(2)                         ! temp strings to help with formatting with unknown ChanLen size

      ! Get a unit number and open the file:

   CALL GetNewUnit( y_FAST%UnSum, ErrStat, ErrMsg )
      IF ( ErrStat >= AbortErrLev ) RETURN

   CALL OpenFOutFile ( y_FAST%UnSum, TRIM(p_FAST%OutFileRoot)//'.sum', ErrStat, ErrMsg )
      IF ( ErrStat >= AbortErrLev ) RETURN

         ! Add some file information:

   !.......................... Module Versions .....................................................
   !bjj: modules in this list are ordered by the order they are specified in the FAST input file

   WRITE (y_FAST%UnSum,'(/A)') 'FAST Summary File'
   WRITE (y_FAST%UnSum,'(/A)')  TRIM( y_FAST%FileDescLines(1) )

   WRITE (y_FAST%UnSum,'(2X,A)'   )  'compiled with'
   Fmt = '(4x,A)'
   WRITE (y_FAST%UnSum,Fmt)  TRIM( GetNVD(        NWTC_Ver ) )
   WRITE (y_FAST%UnSum,Fmt)  TRIM( GetNVD( y_FAST%Module_Ver( Module_ED )   ) )

   DescStr = GetNVD( y_FAST%Module_Ver( Module_BD ) )
   IF ( p_FAST%CompElast /= Module_BD ) DescStr = TRIM(DescStr)//NotUsedTxt
   WRITE (y_FAST%UnSum,Fmt)  TRIM( DescStr )

   DescStr = GetNVD( y_FAST%Module_Ver( Module_IfW ) )
   IF ( p_FAST%CompInflow /= Module_IfW ) DescStr = TRIM(DescStr)//NotUsedTxt
   WRITE (y_FAST%UnSum,Fmt)  TRIM( DescStr )

   ! I'm not going to write the openfoam module info to the summary file
   !DescStr = GetNVD( y_FAST%Module_Ver( Module_OpFM ) )
   !IF ( p_FAST%CompInflow /= Module_OpFM ) DescStr = TRIM(DescStr)//NotUsedTxt
   !WRITE (y_FAST%UnSum,Fmt)  TRIM( DescStr )

   DescStr = GetNVD( y_FAST%Module_Ver( Module_AD14 ) )
   IF ( p_FAST%CompAero /= Module_AD14 ) DescStr = TRIM(DescStr)//NotUsedTxt
   WRITE (y_FAST%UnSum,Fmt)  TRIM( DescStr )

   DescStr = GetNVD( y_FAST%Module_Ver( Module_AD ) )
   IF ( p_FAST%CompAero /= Module_AD ) DescStr = TRIM(DescStr)//NotUsedTxt
   WRITE (y_FAST%UnSum,Fmt)  TRIM( DescStr )

   DescStr = GetNVD( y_FAST%Module_Ver( Module_SrvD ) )
   IF ( p_FAST%CompServo /= Module_SrvD ) DescStr = TRIM(DescStr)//NotUsedTxt
   WRITE (y_FAST%UnSum,Fmt)  TRIM( DescStr )

   DescStr = GetNVD( y_FAST%Module_Ver( Module_HD ) )
   IF ( p_FAST%CompHydro /= Module_HD  ) DescStr = TRIM(DescStr)//NotUsedTxt
   WRITE (y_FAST%UnSum,Fmt)  TRIM( DescStr )

   DescStr = GetNVD( y_FAST%Module_Ver( Module_SD ) )
   IF ( p_FAST%CompSub /= Module_SD ) DescStr = TRIM(DescStr)//NotUsedTxt
   WRITE (y_FAST%UnSum,Fmt)  TRIM( DescStr )

   DescStr = GetNVD( y_FAST%Module_Ver( Module_ExtPtfm ) )
   IF ( p_FAST%CompSub /= Module_ExtPtfm ) DescStr = TRIM(DescStr)//NotUsedTxt
   WRITE (y_FAST%UnSum,Fmt)  TRIM( DescStr )

   DescStr = GetNVD( y_FAST%Module_Ver( Module_MAP ) )
   IF ( p_FAST%CompMooring /= Module_MAP ) DescStr = TRIM(DescStr)//NotUsedTxt
   WRITE (y_FAST%UnSum,Fmt)  TRIM( DescStr )

   DescStr = GetNVD( y_FAST%Module_Ver( Module_FEAM ) )
   IF ( p_FAST%CompMooring /= Module_FEAM ) DescStr = TRIM(DescStr)//NotUsedTxt
   WRITE (y_FAST%UnSum,Fmt)  TRIM( DescStr )

   DescStr = GetNVD( y_FAST%Module_Ver( Module_MD ) )
   IF ( p_FAST%CompMooring /= Module_MD ) DescStr = TRIM(DescStr)//NotUsedTxt
   WRITE (y_FAST%UnSum,Fmt)  TRIM( DescStr )

   DescStr = GetNVD( y_FAST%Module_Ver( Module_Orca ) )
   IF ( p_FAST%CompMooring /= Module_Orca ) DescStr = TRIM(DescStr)//NotUsedTxt
   WRITE (y_FAST%UnSum,Fmt)  TRIM( DescStr )

   DescStr = GetNVD( y_FAST%Module_Ver( Module_IceF ) )
   IF ( p_FAST%CompIce /= Module_IceF ) DescStr = TRIM(DescStr)//NotUsedTxt
   WRITE (y_FAST%UnSum,Fmt)  TRIM( DescStr )

   DescStr = GetNVD( y_FAST%Module_Ver( Module_IceD ) )
   IF ( p_FAST%CompIce /= Module_IceD ) DescStr = TRIM(DescStr)//NotUsedTxt
   WRITE (y_FAST%UnSum,Fmt)  TRIM( DescStr )


   !.......................... Information from FAST input File ......................................
! OTHER information we could print here:
! current working directory
! output file root name
! output file time step
! output file format (text/binary)
! coupling method

   SELECT CASE ( p_FAST%TurbineType )
   CASE ( Type_LandBased )
      DescStr = 'Modeling a land-based turbine'
   CASE ( Type_Offshore_Fixed )
      DescStr = 'Modeling a fixed-bottom offshore turbine'
   CASE ( Type_Offshore_Floating )
      DescStr = 'Modeling a floating offshore turbine'
   CASE DEFAULT ! This should never happen
      DescStr=""
   END SELECT
   WRITE(y_FAST%UnSum,'(//A)') TRIM(DescStr)

   WRITE (y_FAST%UnSum,'(A)' )   'Description from the FAST input file: '
   WRITE (y_FAST%UnSum,'(2X,A)')  TRIM(p_FAST%FTitle)

   !.......................... Requested Features ...................................................

   SELECT CASE ( p_FAST%InterpOrder )
   CASE (0)
      DescStr = ' (nearest neighbor)'
   CASE (1)
      DescStr = ' (linear)'
   CASE (2)
      DescStr = ' (quadratic)'
   CASE DEFAULT
      DescStr = ' ( )'
   END SELECT

   WRITE(y_FAST%UnSum,'(/A,I1,A)'  ) 'Interpolation order for input/output time histories: ', p_FAST%InterpOrder, TRIM(DescStr)
   WRITE(y_FAST%UnSum,'( A,I2)'    ) 'Number of correction iterations: ', p_FAST%NumCrctn


   !.......................... Information About Coupling ...................................................

   IF ( ALLOCATED( MeshMapData%Jacobian_Opt1 ) ) then ! we're using option 1

      IF ( p_FAST%CompSub /= Module_None .OR. p_FAST%CompElast == Module_BD .OR. p_FAST%CompMooring == Module_Orca ) THEN  ! SubDyn-BeamDyn-HydroDyn-ElastoDyn-ExtPtfm
         DescStr = 'ElastoDyn, SubDyn, HydroDyn, OrcaFlex, ExtPtfm_MCKF, and/or BeamDyn'
      ELSE ! IF ( p_FAST%CompHydro == Module_HD ) THEN
         DescStr = "ElastoDyn to HydroDyn"
      END IF

      WRITE(y_FAST%UnSum,'( A,I6)'  ) 'Number of rows in Jacobian matrix used for coupling '//TRIM(DescStr)//': ', &
                                       SIZE(MeshMapData%Jacobian_Opt1, 1)
   END IF

   !.......................... Time step information: ...................................................

   WRITE (y_FAST%UnSum,'(//,2X,A)') " Requested Time Steps  "
   WRITE (y_FAST%UnSum,   '(2X,A)') "-------------------------------------------------"
   Fmt = '(2X,A17,2X,A15,2X,A13)'
   WRITE (y_FAST%UnSum, Fmt ) "Component        ", "Time Step (s)  ", "Subcycles (-)"
   WRITE (y_FAST%UnSum, Fmt ) "-----------------", "---------------", "-------------"
   Fmt = '(2X,A17,2X,'//TRIM(p_FAST%OutFmt)//',:,T37,2X,I8,:,A)'
   WRITE (y_FAST%UnSum, Fmt ) "FAST (glue code) ", p_FAST%DT
   DO Module_Number=2,NumModules ! assumes glue-code is module number 1 (i.e., MODULE_Glue == 1)
      IF (p_FAST%ModuleInitialized(Module_Number)) THEN
         WRITE (y_FAST%UnSum, Fmt ) y_FAST%Module_Ver(Module_Number)%Name, p_FAST%DT_module(Module_Number), p_FAST%n_substeps(Module_Number)
      END IF
   END DO
   IF ( p_FAST%n_DT_Out  == 1_IntKi ) THEN
      WRITE (y_FAST%UnSum, Fmt ) "FAST output files", p_FAST%DT_out, 1_IntKi   ! we'll write "1" instead of "1^-1"
   ELSE
      WRITE (y_FAST%UnSum, Fmt ) "FAST output files", p_FAST%DT_out, p_FAST%n_DT_Out,"^-1"
   END IF

   IF (p_FAST%WrVTK == VTK_Animate) THEN

      TmpRate = p_FAST%DT*p_FAST%n_VTKTime

      IF ( p_FAST%n_VTKTime == 1_IntKi ) THEN
         WRITE (y_FAST%UnSum, Fmt ) "VTK output files ", p_FAST%DT, 1_IntKi   ! we'll write "1" instead of "1^-1"
      ELSE
         WRITE (y_FAST%UnSum, Fmt ) "VTK output files ", TmpRate, p_FAST%n_VTKTime,"^-1"
      END IF
   ELSE
      TmpRate = p_FAST%VTK_fps
   END IF

      ! bjj: fix this; possibly add names of which files will be generated?
   IF (p_FAST%WrVTK == VTK_Animate .or. p_FAST%WrVTK == VTK_ModeShapes) THEN
      Fmt = '(2X,A17,2X,'//TRIM(p_FAST%OutFmt)//',:,T37,:,A)'

      WRITE (y_FAST%UnSum,'(//,2X,A)') " Requested Visualization Output"
      WRITE (y_FAST%UnSum,   '(2X,A)') "-------------------------------------------------"
      WRITE (y_FAST%UnSum,     Fmt   ) "Frame rate", 1.0_DbKi/TmpRate, " fps"
   END IF


   !.......................... Requested Output Channels ............................................

   WRITE (y_FAST%UnSum,'(//,2X,A)') " Requested Channels in FAST Output File(s)  "
   WRITE (y_FAST%UnSum,   '(2X,A)') "--------------------------------------------"
   Fmt = '(2X,A6,2(2X,A'//TRIM(num2lstr(ChanLen))//'),2X,A)'
   ChanTxt(1) = 'Name'
   ChanTxt(2) = 'Units'
   WRITE (y_FAST%UnSum, Fmt ) "Number", ChanTxt, "Generated by"
   ChanTxt = '--------------------' !this ought to be sufficiently long
   WRITE (y_FAST%UnSum, Fmt ) "------", ChanTxt, "------------"

   Fmt = '(4X,I4,2(2X,A'//TRIM(num2lstr(ChanLen))//'),2X,A)'
<<<<<<< HEAD
   I = 1
   WRITE (y_FAST%UnSum, Fmt ) I, y_FAST%ChannelNames(I), y_FAST%ChannelUnits(I), TRIM(FAST_Ver%Name)


=======
   I = 0
>>>>>>> 4a5e14d2
   DO Module_Number = 1,NumModules
      DO J = 1,y_FAST%numOuts( Module_Number )
         I = I + 1
         WRITE (y_FAST%UnSum, Fmt ) I, y_FAST%ChannelNames(I), y_FAST%ChannelUnits(I), TRIM(y_FAST%Module_Ver( Module_Number )%Name)
      END DO
   END DO


   !.......................... End of Summary File ............................................

   ! bjj: note that I'm not closing the summary file here, though at the present time we don't write to this file again.
   ! In the future, we may want to write additional information to this file during the simulation.
   ! bjj 4/21/2015: closing the file now because of restart. If it needs to be open later, we can change it again.

   CLOSE( y_FAST%UnSum )
   y_FAST%UnSum = -1

END SUBROUTINE FAST_WrSum
!----------------------------------------------------------------------------------------------------------------------------------

!++++++++++++++++++++++++++++++++++++++++++++++++++++++++++++++++++++++++++++++++++++++++++++++++++++++++++++++++++++++++++++++++++
! TIME-STEP SOLVER ROUTINES (includes initialization after first call to calcOutput at t=0)
!++++++++++++++++++++++++++++++++++++++++++++++++++++++++++++++++++++++++++++++++++++++++++++++++++++++++++++++++++++++++++++++++++
!> Routine that calls FAST_Solution0 for one instance of a Turbine data structure. This is a separate subroutine so that the FAST
!! driver programs do not need to change or operate on the individual module level.
SUBROUTINE FAST_Solution0_T(Turbine, ErrStat, ErrMsg)

   TYPE(FAST_TurbineType),   INTENT(INOUT) :: Turbine             !< all data for one instance of a turbine
   INTEGER(IntKi),           INTENT(  OUT) :: ErrStat             !< Error status of the operation
   CHARACTER(*),             INTENT(  OUT) :: ErrMsg              !< Error message if ErrStat /= ErrID_None


   CALL FAST_Solution0(Turbine%p_FAST, Turbine%y_FAST, Turbine%m_FAST, &
                     Turbine%ED, Turbine%BD, Turbine%SrvD, Turbine%AD14, Turbine%AD, Turbine%IfW, Turbine%OpFM, Turbine%SC_DX,&
                     Turbine%HD, Turbine%SD, Turbine%ExtPtfm, Turbine%MAP, Turbine%FEAM, Turbine%MD, Turbine%Orca, &
                     Turbine%IceF, Turbine%IceD, Turbine%MeshMapData, ErrStat, ErrMsg )

END SUBROUTINE FAST_Solution0_T
!----------------------------------------------------------------------------------------------------------------------------------
!> Routine that calls CalcOutput for the first time of the simulation (at t=0). After the initial solve, data arrays are initialized.
SUBROUTINE FAST_Solution0(p_FAST, y_FAST, m_FAST, ED, BD, SrvD, AD14, AD, IfW, OpFM, SC_DX, HD, SD, ExtPtfm, &
                          MAPp, FEAM, MD, Orca, IceF, IceD, MeshMapData, ErrStat, ErrMsg )

   TYPE(FAST_ParameterType), INTENT(IN   ) :: p_FAST              !< Parameters for the glue code
   TYPE(FAST_OutputFileType),INTENT(INOUT) :: y_FAST              !< Output variables for the glue code
   TYPE(FAST_MiscVarType),   INTENT(INOUT) :: m_FAST              !< Miscellaneous variables

   TYPE(ElastoDyn_Data),     INTENT(INOUT) :: ED                  !< ElastoDyn data
   TYPE(BeamDyn_Data),       INTENT(INOUT) :: BD                  !< BeamDyn data
   TYPE(ServoDyn_Data),      INTENT(INOUT) :: SrvD                !< ServoDyn data
   TYPE(AeroDyn14_Data),     INTENT(INOUT) :: AD14                !< AeroDyn14 data
   TYPE(AeroDyn_Data),       INTENT(INOUT) :: AD                  !< AeroDyn data
   TYPE(InflowWind_Data),    INTENT(INOUT) :: IfW                 !< InflowWind data
   TYPE(OpenFOAM_Data),      INTENT(INOUT) :: OpFM                !< OpenFOAM data
   TYPE(SCDataEx_Data),      INTENT(INOUT) :: SC_DX               !< Supercontroller exchange data
   TYPE(HydroDyn_Data),      INTENT(INOUT) :: HD                  !< HydroDyn data
   TYPE(SubDyn_Data),        INTENT(INOUT) :: SD                  !< SubDyn data
   TYPE(ExtPtfm_Data),       INTENT(INOUT) :: ExtPtfm             !< ExtPtfm_MCKF data
   TYPE(MAP_Data),           INTENT(INOUT) :: MAPp                !< MAP data
   TYPE(FEAMooring_Data),    INTENT(INOUT) :: FEAM                !< FEAMooring data
   TYPE(MoorDyn_Data),       INTENT(INOUT) :: MD                  !< Data for the MoorDyn module
   TYPE(OrcaFlex_Data),      INTENT(INOUT) :: Orca                !< OrcaFlex interface data
   TYPE(IceFloe_Data),       INTENT(INOUT) :: IceF                !< IceFloe data
   TYPE(IceDyn_Data),        INTENT(INOUT) :: IceD                !< All the IceDyn data used in time-step loop

   TYPE(FAST_ModuleMapType), INTENT(INOUT) :: MeshMapData         !< Data for mapping between modules

   INTEGER(IntKi),           INTENT(  OUT) :: ErrStat             !< Error status of the operation
   CHARACTER(*),             INTENT(  OUT) :: ErrMsg              !< Error message if ErrStat /= ErrID_None

   ! local variables
   INTEGER(IntKi), PARAMETER               :: n_t_global = -1     ! loop counter
   INTEGER(IntKi), PARAMETER               :: n_t_global_next = 0 ! loop counter
   REAL(DbKi)                              :: t_initial           ! next simulation time (t_global_next)

   INTEGER(IntKi)                          :: ErrStat2
   CHARACTER(ErrMsgLen)                    :: ErrMsg2
   CHARACTER(*), PARAMETER                 :: RoutineName = 'FAST_Solution0'


   !NOTE: m_FAST%t_global is t_initial in this routine

   ErrStat = ErrID_None
   ErrMsg  = ""

   t_initial = m_FAST%t_global ! which is used in place of t_global_next
   y_FAST%WriteThisStep = NeedWriteOutput(n_t_global_next, t_initial, p_FAST)

   IF (p_FAST%WrSttsTime) then
      CALL SimStatus_FirstTime( m_FAST%TiLstPrn, m_FAST%PrevClockTime, m_FAST%SimStrtTime, m_FAST%UsrTime2, t_initial, p_FAST%TMax, p_FAST%TDesc )
   END IF


   ! Solve input-output relations; this section of code corresponds to Eq. (35) in Gasmi et al. (2013)
   ! This code will be specific to the underlying modules

      ! the initial ServoDyn and IfW/Lidar inputs from Simulink:
   IF ( p_FAST%CompServo == Module_SrvD ) CALL SrvD_SetExternalInputs( p_FAST, m_FAST, SrvD%Input(1) )
   IF ( p_FAST%CompInflow == Module_IfW ) CALL IfW_SetExternalInputs( IfW%p, m_FAST, ED%y, IfW%Input(1) )

   CALL CalcOutputs_And_SolveForInputs(  n_t_global, t_initial,  STATE_CURR, m_FAST%calcJacobian, m_FAST%NextJacCalcTime, &
                        p_FAST, m_FAST, y_FAST%WriteThisStep, ED, BD, SrvD, AD14, AD, IfW, OpFM, HD, SD, ExtPtfm, &
                        MAPp, FEAM, MD, Orca, IceF, IceD, MeshMapData, ErrStat2, ErrMsg2 )
      CALL SetErrStat(ErrStat2, ErrMsg2, ErrStat, ErrMsg, RoutineName )

   if (p_FAST%UseSC ) then
      call SC_DX_SetInputs(p_FAST, SrvD%y, SC_DX, ErrStat2, ErrMsg2 )
      call SetErrStat( ErrStat2, ErrMsg2, ErrStat, ErrMsg, RoutineName )
   end if

   !----------------------------------------------------------------------------------------
   ! Check to see if we should output data this time step:
   !----------------------------------------------------------------------------------------

   CALL WriteOutputToFile(n_t_global_next, t_initial, p_FAST, y_FAST, ED, BD, AD14, AD, IfW, OpFM, HD, SD, ExtPtfm, SrvD, MAPp, FEAM, MD, Orca, IceF, IceD, MeshMapData, ErrStat2, ErrMsg2)
      CALL SetErrStat(ErrStat2, ErrMsg2, ErrStat, ErrMsg, RoutineName )

      ! turn off VTK output when
   if (p_FAST%WrVTK == VTK_InitOnly) then
      ! Write visualization data for initialization (and also note that we're ignoring any errors that occur doing so)

      call WriteVTK(t_initial, p_FAST, y_FAST, MeshMapData, ED, BD, AD, IfW, OpFM, HD, SD, ExtPtfm, SrvD, MAPp, FEAM, MD, Orca, IceF, IceD)

   end if


   !...............
   ! Copy values of these initial guesses for interpolation/extrapolation and
   ! initialize predicted states for j_pc loop (use MESH_NEWCOPY here so we can use MESH_UPDATE copy later)
   !...............

   ! Initialize Input-Output arrays for interpolation/extrapolation:

   CALL FAST_InitIOarrays( m_FAST%t_global, p_FAST, y_FAST, m_FAST, ED, BD, SrvD, AD14, AD, IfW, HD, SD, ExtPtfm, &
                           MAPp, FEAM, MD, Orca, IceF, IceD, ErrStat2, ErrMsg2 )
      CALL SetErrStat(ErrStat2, ErrMsg2, ErrStat, ErrMsg, RoutineName )


END SUBROUTINE FAST_Solution0
!----------------------------------------------------------------------------------------------------------------------------------
!> This routine initializes the input and output arrays stored for extrapolation. They are initialized after the first input-output solve so that the first
!! extrapolations are used with values from the solution, not just initial guesses. It also creates new copies of the state variables, which need to
!! be stored for the predictor-corrector loop.
SUBROUTINE FAST_InitIOarrays( t_initial, p_FAST, y_FAST, m_FAST, ED, BD, SrvD, AD14, AD, IfW, HD, SD, ExtPtfm, &
                              MAPp, FEAM, MD, Orca, IceF, IceD, ErrStat, ErrMsg )

   REAL(DbKi),               INTENT(IN   ) :: t_initial           !< start time of the simulation
   TYPE(FAST_ParameterType), INTENT(IN   ) :: p_FAST              !< Parameters for the glue code
   TYPE(FAST_OutputFileType),INTENT(IN   ) :: y_FAST              !< Output variables for the glue code
   TYPE(FAST_MiscVarType),   INTENT(IN   ) :: m_FAST              !< Miscellaneous variables

   TYPE(ElastoDyn_Data),     INTENT(INOUT) :: ED                  !< ElastoDyn data
   TYPE(BeamDyn_Data),       INTENT(INOUT) :: BD                  !< BeamDyn data
   TYPE(ServoDyn_Data),      INTENT(INOUT) :: SrvD                !< ServoDyn data
   TYPE(AeroDyn14_Data),     INTENT(INOUT) :: AD14                !< AeroDyn v14 data
   TYPE(AeroDyn_Data),       INTENT(INOUT) :: AD                  !< AeroDyn data
   TYPE(InflowWind_Data),    INTENT(INOUT) :: IfW                 !< InflowWind data
   TYPE(HydroDyn_Data),      INTENT(INOUT) :: HD                  !< HydroDyn data
   TYPE(SubDyn_Data),        INTENT(INOUT) :: SD                  !< SubDyn data
   TYPE(ExtPtfm_Data),       INTENT(INOUT) :: ExtPtfm             !< ExtPtfm_MCKF data
   TYPE(MAP_Data),           INTENT(INOUT) :: MAPp                !< MAP data
   TYPE(FEAMooring_Data),    INTENT(INOUT) :: FEAM                !< FEAMooring data
   TYPE(MoorDyn_Data),       INTENT(INOUT) :: MD                  !< MoorDyn data
   TYPE(OrcaFlex_Data),      INTENT(INOUT) :: Orca                !< OrcaFlex interface data
   TYPE(IceFloe_Data),       INTENT(INOUT) :: IceF                !< IceFloe data
   TYPE(IceDyn_Data),        INTENT(INOUT) :: IceD                !< All the IceDyn data used in time-step loop

   INTEGER(IntKi),           INTENT(  OUT) :: ErrStat             !< Error status of the operation
   CHARACTER(*),             INTENT(  OUT) :: ErrMsg              !< Error message if ErrStat /= ErrID_None

   ! local variables
   INTEGER(IntKi)                          :: i, j, k             ! loop counters
   INTEGER(IntKi)                          :: ErrStat2
   CHARACTER(ErrMsgLen)                    :: ErrMsg2
   CHARACTER(*), PARAMETER                 :: RoutineName = 'FAST_InitIOarrays'


   ErrStat = ErrID_None
   ErrMsg  = ""

   ! We fill ED%InputTimes with negative times, but the ED%Input values are identical for each of those times; this allows
   ! us to use, e.g., quadratic interpolation that effectively acts as a zeroth-order extrapolation and first-order extrapolation
   ! for the first and second time steps.  (The interpolation order in the ExtrapInput routines are determined as
   ! order = SIZE(ED%Input)


   DO j = 1, p_FAST%InterpOrder + 1
      ED%InputTimes(j) = t_initial - (j - 1) * p_FAST%dt
   END DO

   DO j = 2, p_FAST%InterpOrder + 1
      CALL ED_CopyInput (ED%Input(1),  ED%Input(j),  MESH_NEWCOPY, Errstat2, ErrMsg2)
         CALL SetErrStat( Errstat2, ErrMsg2, ErrStat, ErrMsg, RoutineName )
   END DO
   CALL ED_CopyInput (ED%Input(1),  ED%u,  MESH_NEWCOPY, Errstat2, ErrMsg2) ! do this to initialize meshes/allocatable arrays for output of ExtrapInterp routine
      CALL SetErrStat( Errstat2, ErrMsg2, ErrStat, ErrMsg, RoutineName )

      ! Initialize predicted states for j_pc loop:
   CALL ED_CopyContState   (ED%x( STATE_CURR), ED%x( STATE_PRED), MESH_NEWCOPY, Errstat2, ErrMsg2)
      CALL SetErrStat( Errstat2, ErrMsg2, ErrStat, ErrMsg, RoutineName )
   CALL ED_CopyDiscState   (ED%xd(STATE_CURR), ED%xd(STATE_PRED), MESH_NEWCOPY, Errstat2, ErrMsg2)
      CALL SetErrStat( Errstat2, ErrMsg2, ErrStat, ErrMsg, RoutineName )
   CALL ED_CopyConstrState (ED%z( STATE_CURR), ED%z( STATE_PRED), MESH_NEWCOPY, Errstat2, ErrMsg2)
      CALL SetErrStat( Errstat2, ErrMsg2, ErrStat, ErrMsg, RoutineName )
   CALL ED_CopyOtherState (ED%OtherSt( STATE_CURR), ED%OtherSt( STATE_PRED), MESH_NEWCOPY, Errstat2, ErrMsg2)
      CALL SetErrStat( Errstat2, ErrMsg2, ErrStat, ErrMsg, RoutineName )


   IF  (p_FAST%CompElast == Module_BD ) THEN

      DO k = 1,p_FAST%nBeams

            ! Copy values for interpolation/extrapolation:
         DO j = 1, p_FAST%InterpOrder + 1
            BD%InputTimes(j,k) = t_initial - (j - 1) * p_FAST%dt
         END DO

         DO j = 2, p_FAST%InterpOrder + 1
            CALL BD_CopyInput (BD%Input(1,k),  BD%Input(j,k),  MESH_NEWCOPY, Errstat2, ErrMsg2)
               CALL SetErrStat( Errstat2, ErrMsg2, ErrStat, ErrMsg, RoutineName )
         END DO
         CALL BD_CopyInput (BD%Input(1,k),  BD%u(k),  MESH_NEWCOPY, Errstat2, ErrMsg2) ! do this to initialize meshes/allocatable arrays for output of ExtrapInterp routine
            CALL SetErrStat( Errstat2, ErrMsg2, ErrStat, ErrMsg, RoutineName )


            ! Initialize predicted states for j_pc loop:
         CALL BD_CopyContState   (BD%x( k,STATE_CURR), BD%x( k,STATE_PRED), MESH_NEWCOPY, Errstat2, ErrMsg2)
            CALL SetErrStat( Errstat2, ErrMsg2, ErrStat, ErrMsg, RoutineName )
         CALL BD_CopyDiscState   (BD%xd(k,STATE_CURR), BD%xd(k,STATE_PRED), MESH_NEWCOPY, Errstat2, ErrMsg2)
            CALL SetErrStat( Errstat2, ErrMsg2, ErrStat, ErrMsg, RoutineName )
         CALL BD_CopyConstrState (BD%z( k,STATE_CURR), BD%z( k,STATE_PRED), MESH_NEWCOPY, Errstat2, ErrMsg2)
            CALL SetErrStat( Errstat2, ErrMsg2, ErrStat, ErrMsg, RoutineName )
         CALL BD_CopyOtherState (BD%OtherSt( k,STATE_CURR), BD%OtherSt( k,STATE_PRED), MESH_NEWCOPY, Errstat2, ErrMsg2)
            CALL SetErrStat( Errstat2, ErrMsg2, ErrStat, ErrMsg, RoutineName )

      END DO ! nBeams

   END IF ! CompElast


   IF ( p_FAST%CompServo == Module_SrvD ) THEN
      ! Initialize Input-Output arrays for interpolation/extrapolation:

      DO j = 1, p_FAST%InterpOrder + 1
         SrvD%InputTimes(j) = t_initial - (j - 1) * p_FAST%dt
         !SrvD_OutputTimes(j) = t_initial - (j - 1) * dt
      END DO

      DO j = 2, p_FAST%InterpOrder + 1
         CALL SrvD_CopyInput (SrvD%Input(1),  SrvD%Input(j),  MESH_NEWCOPY, Errstat2, ErrMsg2)
            CALL SetErrStat( Errstat2, ErrMsg2, ErrStat, ErrMsg, RoutineName )
      END DO
      CALL SrvD_CopyInput (SrvD%Input(1),  SrvD%u,  MESH_NEWCOPY, Errstat2, ErrMsg2) ! do this to initialize meshes/allocatable arrays for output of ExtrapInterp routine
         CALL SetErrStat( Errstat2, ErrMsg2, ErrStat, ErrMsg, RoutineName )

         ! Initialize predicted states for j_pc loop:
      CALL SrvD_CopyContState   (SrvD%x( STATE_CURR), SrvD%x( STATE_PRED), MESH_NEWCOPY, Errstat2, ErrMsg2)
         CALL SetErrStat( Errstat2, ErrMsg2, ErrStat, ErrMsg, RoutineName )
      CALL SrvD_CopyDiscState   (SrvD%xd(STATE_CURR), SrvD%xd(STATE_PRED), MESH_NEWCOPY, Errstat2, ErrMsg2)
         CALL SetErrStat( Errstat2, ErrMsg2, ErrStat, ErrMsg, RoutineName )
      CALL SrvD_CopyConstrState (SrvD%z( STATE_CURR), SrvD%z( STATE_PRED), MESH_NEWCOPY, Errstat2, ErrMsg2)
         CALL SetErrStat( Errstat2, ErrMsg2, ErrStat, ErrMsg, RoutineName )
      CALL SrvD_CopyOtherState( SrvD%OtherSt(STATE_CURR), SrvD%OtherSt(STATE_PRED), MESH_NEWCOPY, Errstat2, ErrMsg2)
            CALL SetErrStat( Errstat2, ErrMsg2, ErrStat, ErrMsg, RoutineName )

   END IF ! CompServo


   IF ( p_FAST%CompAero == Module_AD14 ) THEN
         ! Copy values for interpolation/extrapolation:

      DO j = 1, p_FAST%InterpOrder + 1
         AD14%InputTimes(j) = t_initial - (j - 1) * p_FAST%dt
      END DO

      DO j = 2, p_FAST%InterpOrder + 1
         CALL AD14_CopyInput (AD14%Input(1),  AD14%Input(j),  MESH_NEWCOPY, Errstat2, ErrMsg2)
            CALL SetErrStat( Errstat2, ErrMsg2, ErrStat, ErrMsg, RoutineName )
      END DO
      CALL AD14_CopyInput (AD14%Input(1),  AD14%u,  MESH_NEWCOPY, Errstat2, ErrMsg2) ! do this to initialize meshes/allocatable arrays for output of ExtrapInterp routine
         CALL SetErrStat( Errstat2, ErrMsg2, ErrStat, ErrMsg, RoutineName )


         ! Initialize predicted states for j_pc loop:
      CALL AD14_CopyContState   (AD14%x( STATE_CURR), AD14%x( STATE_PRED), MESH_NEWCOPY, Errstat2, ErrMsg2)
         CALL SetErrStat( Errstat2, ErrMsg2, ErrStat, ErrMsg, RoutineName )
      CALL AD14_CopyDiscState   (AD14%xd(STATE_CURR), AD14%xd(STATE_PRED), MESH_NEWCOPY, Errstat2, ErrMsg2)
         CALL SetErrStat( Errstat2, ErrMsg2, ErrStat, ErrMsg, RoutineName )
      CALL AD14_CopyConstrState (AD14%z( STATE_CURR), AD14%z( STATE_PRED), MESH_NEWCOPY, Errstat2, ErrMsg2)
         CALL SetErrStat( Errstat2, ErrMsg2, ErrStat, ErrMsg, RoutineName )
      CALL AD14_CopyOtherState( AD14%OtherSt(STATE_CURR), AD14%OtherSt(STATE_PRED), MESH_NEWCOPY, Errstat2, ErrMsg2)
         CALL SetErrStat( Errstat2, ErrMsg2, ErrStat, ErrMsg, RoutineName )

   ELSEIF ( p_FAST%CompAero == Module_AD ) THEN
         ! Copy values for interpolation/extrapolation:

      DO j = 1, p_FAST%InterpOrder + 1
         AD%InputTimes(j) = t_initial - (j - 1) * p_FAST%dt
      END DO

      DO j = 2, p_FAST%InterpOrder + 1
         CALL AD_CopyInput (AD%Input(1),  AD%Input(j),  MESH_NEWCOPY, Errstat2, ErrMsg2)
            CALL SetErrStat( Errstat2, ErrMsg2, ErrStat, ErrMsg, RoutineName )
      END DO
      CALL AD_CopyInput (AD%Input(1),  AD%u,  MESH_NEWCOPY, Errstat2, ErrMsg2) ! do this to initialize meshes/allocatable arrays for output of ExtrapInterp routine
         CALL SetErrStat( Errstat2, ErrMsg2, ErrStat, ErrMsg, RoutineName )


         ! Initialize predicted states for j_pc loop:
      CALL AD_CopyContState(AD%x(STATE_CURR), AD%x(STATE_PRED), MESH_NEWCOPY, Errstat2, ErrMsg2)
         CALL SetErrStat( Errstat2, ErrMsg2, ErrStat, ErrMsg, RoutineName )
      CALL AD_CopyDiscState(AD%xd(STATE_CURR), AD%xd(STATE_PRED), MESH_NEWCOPY, Errstat2, ErrMsg2)
         CALL SetErrStat( Errstat2, ErrMsg2, ErrStat, ErrMsg, RoutineName )
      CALL AD_CopyConstrState(AD%z(STATE_CURR), AD%z(STATE_PRED), MESH_NEWCOPY, Errstat2, ErrMsg2)
         CALL SetErrStat( Errstat2, ErrMsg2, ErrStat, ErrMsg, RoutineName )
      CALL AD_CopyOtherState(AD%OtherSt(STATE_CURR), AD%OtherSt(STATE_PRED), MESH_NEWCOPY, Errstat2, ErrMsg2)
         CALL SetErrStat( Errstat2, ErrMsg2, ErrStat, ErrMsg, RoutineName )

   END IF ! CompAero == Module_AD



   IF ( p_FAST%CompInflow == Module_IfW ) THEN
         ! Copy values for interpolation/extrapolation:

      DO j = 1, p_FAST%InterpOrder + 1
         IfW%InputTimes(j) = t_initial - (j - 1) * p_FAST%dt
         !IfW%OutputTimes(i) = t_initial - (j - 1) * dt
      END DO

      DO j = 2, p_FAST%InterpOrder + 1
         CALL InflowWind_CopyInput (IfW%Input(1),  IfW%Input(j),  MESH_NEWCOPY, Errstat2, ErrMsg2)
            CALL SetErrStat( Errstat2, ErrMsg2, ErrStat, ErrMsg, RoutineName )
      END DO
      CALL InflowWind_CopyInput (IfW%Input(1),  IfW%u,  MESH_NEWCOPY, Errstat2, ErrMsg2) ! do this to initialize meshes/allocatable arrays for output of ExtrapInterp routine
         CALL SetErrStat( Errstat2, ErrMsg2, ErrStat, ErrMsg, RoutineName )


         ! Initialize predicted states for j_pc loop:
      CALL InflowWind_CopyContState   (IfW%x( STATE_CURR), IfW%x( STATE_PRED), MESH_NEWCOPY, Errstat2, ErrMsg2)
         CALL SetErrStat( Errstat2, ErrMsg2, ErrStat, ErrMsg, RoutineName )
      CALL InflowWind_CopyDiscState   (IfW%xd(STATE_CURR), IfW%xd(STATE_PRED), MESH_NEWCOPY, Errstat2, ErrMsg2)
         CALL SetErrStat( Errstat2, ErrMsg2, ErrStat, ErrMsg, RoutineName )
      CALL InflowWind_CopyConstrState (IfW%z( STATE_CURR), IfW%z( STATE_PRED), MESH_NEWCOPY, Errstat2, ErrMsg2)
         CALL SetErrStat( Errstat2, ErrMsg2, ErrStat, ErrMsg, RoutineName )
      CALL InflowWind_CopyOtherState( IfW%OtherSt(STATE_CURR), IfW%OtherSt(STATE_PRED), MESH_NEWCOPY, Errstat2, ErrMsg2)
            CALL SetErrStat( Errstat2, ErrMsg2, ErrStat, ErrMsg, RoutineName )

   END IF ! CompInflow == Module_IfW


   IF ( p_FAST%CompHydro == Module_HD ) THEN
         ! Copy values for interpolation/extrapolation:
      DO j = 1, p_FAST%InterpOrder + 1
         HD%InputTimes(j) = t_initial - (j - 1) * p_FAST%dt
         !HD_OutputTimes(i) = t_initial - (j - 1) * dt
      END DO

      DO j = 2, p_FAST%InterpOrder + 1
         CALL HydroDyn_CopyInput (HD%Input(1),  HD%Input(j),  MESH_NEWCOPY, Errstat2, ErrMsg2)
            CALL SetErrStat( Errstat2, ErrMsg2, ErrStat, ErrMsg, RoutineName )
      END DO
      CALL HydroDyn_CopyInput (HD%Input(1),  HD%u,  MESH_NEWCOPY, Errstat2, ErrMsg2) ! do this to initialize meshes/allocatable arrays for output of ExtrapInterp routine
         CALL SetErrStat( Errstat2, ErrMsg2, ErrStat, ErrMsg, RoutineName )


         ! Initialize predicted states for j_pc loop:
      CALL HydroDyn_CopyContState   (HD%x( STATE_CURR), HD%x( STATE_PRED), MESH_NEWCOPY, Errstat2, ErrMsg2)
         CALL SetErrStat( Errstat2, ErrMsg2, ErrStat, ErrMsg, RoutineName )
      CALL HydroDyn_CopyDiscState   (HD%xd(STATE_CURR), HD%xd(STATE_PRED), MESH_NEWCOPY, Errstat2, ErrMsg2)
         CALL SetErrStat( Errstat2, ErrMsg2, ErrStat, ErrMsg, RoutineName )
      CALL HydroDyn_CopyConstrState (HD%z( STATE_CURR), HD%z( STATE_PRED), MESH_NEWCOPY, Errstat2, ErrMsg2)
         CALL SetErrStat( Errstat2, ErrMsg2, ErrStat, ErrMsg, RoutineName )
      CALL HydroDyn_CopyOtherState( HD%OtherSt(STATE_CURR), HD%OtherSt(STATE_PRED), MESH_NEWCOPY, Errstat2, ErrMsg2)
         CALL SetErrStat( Errstat2, ErrMsg2, ErrStat, ErrMsg, RoutineName )

   END IF !CompHydro


   IF  (p_FAST%CompSub == Module_SD ) THEN

         ! Copy values for interpolation/extrapolation:
      DO j = 1, p_FAST%InterpOrder + 1
         SD%InputTimes(j) = t_initial - (j - 1) * p_FAST%dt
         !SD_OutputTimes(i) = t_initial - (j - 1) * dt
      END DO

      DO j = 2, p_FAST%InterpOrder + 1
         CALL SD_CopyInput (SD%Input(1),  SD%Input(j),  MESH_NEWCOPY, Errstat2, ErrMsg2)
            CALL SetErrStat( Errstat2, ErrMsg2, ErrStat, ErrMsg, RoutineName )
      END DO
      CALL SD_CopyInput (SD%Input(1),  SD%u,  MESH_NEWCOPY, Errstat2, ErrMsg2) ! do this to initialize meshes/allocatable arrays for output of ExtrapInterp routine
         CALL SetErrStat( Errstat2, ErrMsg2, ErrStat, ErrMsg, RoutineName )


         ! Initialize predicted states for j_pc loop:
      CALL SD_CopyContState   (SD%x( STATE_CURR), SD%x( STATE_PRED), MESH_NEWCOPY, Errstat2, ErrMsg2)
         CALL SetErrStat( Errstat2, ErrMsg2, ErrStat, ErrMsg, RoutineName )
      CALL SD_CopyDiscState   (SD%xd(STATE_CURR), SD%xd(STATE_PRED), MESH_NEWCOPY, Errstat2, ErrMsg2)
         CALL SetErrStat( Errstat2, ErrMsg2, ErrStat, ErrMsg, RoutineName )
      CALL SD_CopyConstrState (SD%z( STATE_CURR), SD%z( STATE_PRED), MESH_NEWCOPY, Errstat2, ErrMsg2)
         CALL SetErrStat( Errstat2, ErrMsg2, ErrStat, ErrMsg, RoutineName )
      CALL SD_CopyOtherState( SD%OtherSt(STATE_CURR), SD%OtherSt(STATE_PRED), MESH_NEWCOPY, Errstat2, ErrMsg2)
         CALL SetErrStat( Errstat2, ErrMsg2, ErrStat, ErrMsg, RoutineName )

   ELSE IF (p_FAST%CompSub == Module_ExtPtfm ) THEN

         ! Copy values for interpolation/extrapolation:
      DO j = 1, p_FAST%InterpOrder + 1
         ExtPtfm%InputTimes(j) = t_initial - (j - 1) * p_FAST%dt
      END DO

      DO j = 2, p_FAST%InterpOrder + 1
         CALL ExtPtfm_CopyInput (ExtPtfm%Input(1),  ExtPtfm%Input(j),  MESH_NEWCOPY, Errstat2, ErrMsg2)
            CALL SetErrStat( Errstat2, ErrMsg2, ErrStat, ErrMsg, RoutineName )
      END DO
      CALL ExtPtfm_CopyInput (ExtPtfm%Input(1),  ExtPtfm%u,  MESH_NEWCOPY, Errstat2, ErrMsg2) ! do this to initialize meshes/allocatable arrays for output of ExtrapInterp routine
         CALL SetErrStat( Errstat2, ErrMsg2, ErrStat, ErrMsg, RoutineName )


         ! Initialize predicted states for j_pc loop:
      CALL ExtPtfm_CopyContState   (ExtPtfm%x( STATE_CURR), ExtPtfm%x( STATE_PRED), MESH_NEWCOPY, Errstat2, ErrMsg2)
         CALL SetErrStat( Errstat2, ErrMsg2, ErrStat, ErrMsg, RoutineName )
      CALL ExtPtfm_CopyDiscState   (ExtPtfm%xd(STATE_CURR), ExtPtfm%xd(STATE_PRED), MESH_NEWCOPY, Errstat2, ErrMsg2)
         CALL SetErrStat( Errstat2, ErrMsg2, ErrStat, ErrMsg, RoutineName )
      CALL ExtPtfm_CopyConstrState (ExtPtfm%z( STATE_CURR), ExtPtfm%z( STATE_PRED), MESH_NEWCOPY, Errstat2, ErrMsg2)
         CALL SetErrStat( Errstat2, ErrMsg2, ErrStat, ErrMsg, RoutineName )
      CALL ExtPtfm_CopyOtherState( ExtPtfm%OtherSt(STATE_CURR), ExtPtfm%OtherSt(STATE_PRED), MESH_NEWCOPY, Errstat2, ErrMsg2)
         CALL SetErrStat( Errstat2, ErrMsg2, ErrStat, ErrMsg, RoutineName )
   END IF ! CompSub


   IF (p_FAST%CompMooring == Module_MAP) THEN
         ! Copy values for interpolation/extrapolation:

      DO j = 1, p_FAST%InterpOrder + 1
         MAPp%InputTimes(j) = t_initial - (j - 1) * p_FAST%dt
         !MAP_OutputTimes(i) = t_initial - (j - 1) * dt
      END DO

      DO j = 2, p_FAST%InterpOrder + 1
         CALL MAP_CopyInput (MAPp%Input(1),  MAPp%Input(j),  MESH_NEWCOPY, Errstat2, ErrMsg2)
            CALL SetErrStat( Errstat2, ErrMsg2, ErrStat, ErrMsg, RoutineName )
      END DO
      CALL MAP_CopyInput (MAPp%Input(1),  MAPp%u,  MESH_NEWCOPY, Errstat2, ErrMsg2) ! do this to initialize meshes/allocatable arrays for output of ExtrapInterp routine
         CALL SetErrStat( Errstat2, ErrMsg2, ErrStat, ErrMsg, RoutineName )

         ! Initialize predicted states for j_pc loop:
      CALL MAP_CopyContState   (MAPp%x( STATE_CURR), MAPp%x( STATE_PRED), MESH_NEWCOPY, Errstat2, ErrMsg2)
         CALL SetErrStat( Errstat2, ErrMsg2, ErrStat, ErrMsg, RoutineName )
      CALL MAP_CopyDiscState   (MAPp%xd(STATE_CURR), MAPp%xd(STATE_PRED), MESH_NEWCOPY, Errstat2, ErrMsg2)
         CALL SetErrStat( Errstat2, ErrMsg2, ErrStat, ErrMsg, RoutineName )
      CALL MAP_CopyConstrState (MAPp%z( STATE_CURR), MAPp%z( STATE_PRED), MESH_NEWCOPY, Errstat2, ErrMsg2)
         CALL SetErrStat( Errstat2, ErrMsg2, ErrStat, ErrMsg, RoutineName )
      IF ( p_FAST%n_substeps( MODULE_MAP ) > 1 ) THEN
         CALL MAP_CopyOtherState( MAPp%OtherSt, MAPp%OtherSt_old, MESH_NEWCOPY, Errstat2, ErrMsg2)
            CALL SetErrStat( Errstat2, ErrMsg2, ErrStat, ErrMsg, RoutineName )
      END IF

   ELSEIF (p_FAST%CompMooring == Module_MD) THEN
         ! Copy values for interpolation/extrapolation:

      DO j = 1, p_FAST%InterpOrder + 1
         MD%InputTimes(j) = t_initial - (j - 1) * p_FAST%dt
         !MD_OutputTimes(i) = t_initial - (j - 1) * dt
      END DO

      DO j = 2, p_FAST%InterpOrder + 1
         CALL MD_CopyInput (MD%Input(1),  MD%Input(j),  MESH_NEWCOPY, Errstat2, ErrMsg2)
            CALL SetErrStat( Errstat2, ErrMsg2, ErrStat, ErrMsg, RoutineName )
      END DO
      CALL MD_CopyInput (MD%Input(1),  MD%u,  MESH_NEWCOPY, Errstat2, ErrMsg2) ! do this to initialize meshes/allocatable arrays for output of ExtrapInterp routine
         CALL SetErrStat( Errstat2, ErrMsg2, ErrStat, ErrMsg, RoutineName )

         ! Initialize predicted states for j_pc loop:
      CALL MD_CopyContState   (MD%x( STATE_CURR), MD%x( STATE_PRED), MESH_NEWCOPY, Errstat2, ErrMsg2)
         CALL SetErrStat( Errstat2, ErrMsg2, ErrStat, ErrMsg, RoutineName )
      CALL MD_CopyDiscState   (MD%xd(STATE_CURR), MD%xd(STATE_PRED), MESH_NEWCOPY, Errstat2, ErrMsg2)
         CALL SetErrStat( Errstat2, ErrMsg2, ErrStat, ErrMsg, RoutineName )
      CALL MD_CopyConstrState (MD%z( STATE_CURR), MD%z( STATE_PRED), MESH_NEWCOPY, Errstat2, ErrMsg2)
         CALL SetErrStat( Errstat2, ErrMsg2, ErrStat, ErrMsg, RoutineName )
      CALL MD_CopyOtherState( MD%OtherSt(STATE_CURR), MD%OtherSt(STATE_PRED), MESH_NEWCOPY, Errstat2, ErrMsg2)
         CALL SetErrStat( Errstat2, ErrMsg2, ErrStat, ErrMsg, RoutineName )

   ELSEIF (p_FAST%CompMooring == Module_FEAM) THEN
         ! Copy values for interpolation/extrapolation:

      DO j = 1, p_FAST%InterpOrder + 1
         FEAM%InputTimes(j) = t_initial - (j - 1) * p_FAST%dt
         !FEAM_OutputTimes(i) = t_initial - (j - 1) * dt
      END DO

      DO j = 2, p_FAST%InterpOrder + 1
         CALL FEAM_CopyInput (FEAM%Input(1),  FEAM%Input(j),  MESH_NEWCOPY, Errstat2, ErrMsg2)
            CALL SetErrStat( Errstat2, ErrMsg2, ErrStat, ErrMsg, RoutineName )
      END DO
      CALL FEAM_CopyInput (FEAM%Input(1),  FEAM%u,  MESH_NEWCOPY, Errstat2, ErrMsg2) ! do this to initialize meshes/allocatable arrays for output of ExtrapInterp routine
         CALL SetErrStat( Errstat2, ErrMsg2, ErrStat, ErrMsg, RoutineName )

         ! Initialize predicted states for j_pc loop:
      CALL FEAM_CopyContState   (FEAM%x( STATE_CURR), FEAM%x( STATE_PRED), MESH_NEWCOPY, Errstat2, ErrMsg2)
         CALL SetErrStat( Errstat2, ErrMsg2, ErrStat, ErrMsg, RoutineName )
      CALL FEAM_CopyDiscState   (FEAM%xd(STATE_CURR), FEAM%xd(STATE_PRED), MESH_NEWCOPY, Errstat2, ErrMsg2)
         CALL SetErrStat( Errstat2, ErrMsg2, ErrStat, ErrMsg, RoutineName )
      CALL FEAM_CopyConstrState (FEAM%z( STATE_CURR), FEAM%z( STATE_PRED), MESH_NEWCOPY, Errstat2, ErrMsg2)
         CALL SetErrStat( Errstat2, ErrMsg2, ErrStat, ErrMsg, RoutineName )
      CALL FEAM_CopyOtherState( FEAM%OtherSt(STATE_CURR), FEAM%OtherSt(STATE_PRED), MESH_NEWCOPY, Errstat2, ErrMsg2)
         CALL SetErrStat( Errstat2, ErrMsg2, ErrStat, ErrMsg, RoutineName )

   ELSEIF (p_FAST%CompMooring == Module_Orca) THEN
         ! Copy values for interpolation/extrapolation:

      DO j = 1, p_FAST%InterpOrder + 1
         Orca%InputTimes(j) = t_initial - (j - 1) * p_FAST%dt
      END DO

      DO j = 2, p_FAST%InterpOrder + 1
         CALL Orca_CopyInput (Orca%Input(1),  Orca%Input(j),  MESH_NEWCOPY, Errstat2, ErrMsg2)
            CALL SetErrStat( Errstat2, ErrMsg2, ErrStat, ErrMsg, RoutineName )
      END DO
      CALL Orca_CopyInput (Orca%Input(1),  Orca%u,  MESH_NEWCOPY, Errstat2, ErrMsg2) ! do this to initialize meshes/allocatable arrays for output of ExtrapInterp routine
         CALL SetErrStat( Errstat2, ErrMsg2, ErrStat, ErrMsg, RoutineName )

         ! Initialize predicted states for j_pc loop:
      CALL Orca_CopyContState   (Orca%x( STATE_CURR), Orca%x( STATE_PRED), MESH_NEWCOPY, Errstat2, ErrMsg2)
         CALL SetErrStat( Errstat2, ErrMsg2, ErrStat, ErrMsg, RoutineName )
      CALL Orca_CopyDiscState   (Orca%xd(STATE_CURR), Orca%xd(STATE_PRED), MESH_NEWCOPY, Errstat2, ErrMsg2)
         CALL SetErrStat( Errstat2, ErrMsg2, ErrStat, ErrMsg, RoutineName )
      CALL Orca_CopyConstrState (Orca%z( STATE_CURR), Orca%z( STATE_PRED), MESH_NEWCOPY, Errstat2, ErrMsg2)
         CALL SetErrStat( Errstat2, ErrMsg2, ErrStat, ErrMsg, RoutineName )
      CALL Orca_CopyOtherState( Orca%OtherSt(STATE_CURR), Orca%OtherSt(STATE_PRED), MESH_NEWCOPY, Errstat2, ErrMsg2)
         CALL SetErrStat( Errstat2, ErrMsg2, ErrStat, ErrMsg, RoutineName )
   END IF ! CompMooring


   IF  (p_FAST%CompIce == Module_IceF ) THEN

         ! Copy values for interpolation/extrapolation:
      DO j = 1, p_FAST%InterpOrder + 1
         IceF%InputTimes(j) = t_initial - (j - 1) * p_FAST%dt
         !IceF_OutputTimes(i) = t_initial - (j - 1) * dt
      END DO

      DO j = 2, p_FAST%InterpOrder + 1
         CALL IceFloe_CopyInput (IceF%Input(1),  IceF%Input(j),  MESH_NEWCOPY, Errstat2, ErrMsg2)
            CALL SetErrStat( Errstat2, ErrMsg2, ErrStat, ErrMsg, RoutineName )
      END DO
      CALL IceFloe_CopyInput (IceF%Input(1),  IceF%u,  MESH_NEWCOPY, Errstat2, ErrMsg2) ! do this to initialize meshes/allocatable arrays for output of ExtrapInterp routine
         CALL SetErrStat( Errstat2, ErrMsg2, ErrStat, ErrMsg, RoutineName )


         ! Initialize predicted states for j_pc loop:
      CALL IceFloe_CopyContState   (IceF%x( STATE_CURR), IceF%x( STATE_PRED), MESH_NEWCOPY, Errstat2, ErrMsg2)
         CALL SetErrStat( Errstat2, ErrMsg2, ErrStat, ErrMsg, RoutineName )
      CALL IceFloe_CopyDiscState   (IceF%xd(STATE_CURR), IceF%xd(STATE_PRED), MESH_NEWCOPY, Errstat2, ErrMsg2)
         CALL SetErrStat( Errstat2, ErrMsg2, ErrStat, ErrMsg, RoutineName )
      CALL IceFloe_CopyConstrState (IceF%z( STATE_CURR), IceF%z( STATE_PRED), MESH_NEWCOPY, Errstat2, ErrMsg2)
         CALL SetErrStat( Errstat2, ErrMsg2, ErrStat, ErrMsg, RoutineName )
      CALL IceFloe_CopyOtherState( IceF%OtherSt(STATE_CURR), IceF%OtherSt(STATE_PRED), MESH_NEWCOPY, Errstat2, ErrMsg2)
         CALL SetErrStat( Errstat2, ErrMsg2, ErrStat, ErrMsg, RoutineName )

   ELSEIF  (p_FAST%CompIce == Module_IceD ) THEN

      DO i = 1,p_FAST%numIceLegs

            ! Copy values for interpolation/extrapolation:
         DO j = 1, p_FAST%InterpOrder + 1
            IceD%InputTimes(j,i) = t_initial - (j - 1) * p_FAST%dt
            !IceD%OutputTimes(j,i) = t_initial - (j - 1) * dt
         END DO

         DO j = 2, p_FAST%InterpOrder + 1
            CALL IceD_CopyInput (IceD%Input(1,i),  IceD%Input(j,i),  MESH_NEWCOPY, Errstat2, ErrMsg2)
               CALL SetErrStat( Errstat2, ErrMsg2, ErrStat, ErrMsg, RoutineName )
         END DO
         CALL IceD_CopyInput (IceD%Input(1,i),  IceD%u(i),  MESH_NEWCOPY, Errstat2, ErrMsg2) ! do this to initialize meshes/allocatable arrays for output of ExtrapInterp routine
            CALL SetErrStat( Errstat2, ErrMsg2, ErrStat, ErrMsg, RoutineName )


            ! Initialize predicted states for j_pc loop:
         CALL IceD_CopyContState   (IceD%x( i,STATE_CURR), IceD%x( i,STATE_PRED), MESH_NEWCOPY, Errstat2, ErrMsg2)
            CALL SetErrStat( Errstat2, ErrMsg2, ErrStat, ErrMsg, RoutineName )
         CALL IceD_CopyDiscState   (IceD%xd(i,STATE_CURR), IceD%xd(i,STATE_PRED), MESH_NEWCOPY, Errstat2, ErrMsg2)
            CALL SetErrStat( Errstat2, ErrMsg2, ErrStat, ErrMsg, RoutineName )
         CALL IceD_CopyConstrState (IceD%z( i,STATE_CURR), IceD%z( i,STATE_PRED), MESH_NEWCOPY, Errstat2, ErrMsg2)
            CALL SetErrStat( Errstat2, ErrMsg2, ErrStat, ErrMsg, RoutineName )
         CALL IceD_CopyOtherState( IceD%OtherSt(i,STATE_CURR), IceD%OtherSt(i,STATE_PRED), MESH_NEWCOPY, Errstat2, ErrMsg2)
            CALL SetErrStat( Errstat2, ErrMsg2, ErrStat, ErrMsg, RoutineName )

      END DO ! numIceLegs

   END IF ! CompIce


END SUBROUTINE FAST_InitIOarrays
!----------------------------------------------------------------------------------------------------------------------------------
!> Routine that calls FAST_Solution for one instance of a Turbine data structure. This is a separate subroutine so that the FAST
!! driver programs do not need to change or operate on the individual module level.
SUBROUTINE FAST_Solution_T(t_initial, n_t_global, Turbine, ErrStat, ErrMsg )

   REAL(DbKi),               INTENT(IN   ) :: t_initial           !< initial time
   INTEGER(IntKi),           INTENT(IN   ) :: n_t_global          !< loop counter
   TYPE(FAST_TurbineType),   INTENT(INOUT) :: Turbine             !< all data for one instance of a turbine
   INTEGER(IntKi),           INTENT(  OUT) :: ErrStat             !< Error status of the operation
   CHARACTER(*),             INTENT(  OUT) :: ErrMsg              !< Error message if ErrStat /= ErrID_None

   CALL FAST_Solution(t_initial, n_t_global, Turbine%p_FAST, Turbine%y_FAST, Turbine%m_FAST, &
                  Turbine%ED, Turbine%BD, Turbine%SrvD, Turbine%AD14, Turbine%AD, Turbine%IfW, Turbine%OpFM, Turbine%SC_DX, &
                  Turbine%HD, Turbine%SD, Turbine%ExtPtfm, Turbine%MAP, Turbine%FEAM, Turbine%MD, Turbine%Orca, &
                  Turbine%IceF, Turbine%IceD, Turbine%MeshMapData, ErrStat, ErrMsg )

END SUBROUTINE FAST_Solution_T
!----------------------------------------------------------------------------------------------------------------------------------
!> This routine takes data from n_t_global and gets values at n_t_global + 1
SUBROUTINE FAST_Solution(t_initial, n_t_global, p_FAST, y_FAST, m_FAST, ED, BD, SrvD, AD14, AD, IfW, OpFM, SC_DX, HD, SD, ExtPtfm, &
                         MAPp, FEAM, MD, Orca, IceF, IceD, MeshMapData, ErrStat, ErrMsg )

   REAL(DbKi),               INTENT(IN   ) :: t_initial           !< initial time
   INTEGER(IntKi),           INTENT(IN   ) :: n_t_global          !< loop counter

   TYPE(FAST_ParameterType), INTENT(IN   ) :: p_FAST              !< Parameters for the glue code
   TYPE(FAST_OutputFileType),INTENT(INOUT) :: y_FAST              !< Output variables for the glue code
   TYPE(FAST_MiscVarType),   INTENT(INOUT) :: m_FAST              !< Miscellaneous variables

   TYPE(ElastoDyn_Data),     INTENT(INOUT) :: ED                  !< ElastoDyn data
   TYPE(BeamDyn_Data),       INTENT(INOUT) :: BD                  !< BeamDyn data
   TYPE(ServoDyn_Data),      INTENT(INOUT) :: SrvD                !< ServoDyn data
   TYPE(AeroDyn14_Data),     INTENT(INOUT) :: AD14                !< AeroDyn14 data
   TYPE(AeroDyn_Data),       INTENT(INOUT) :: AD                  !< AeroDyn data
   TYPE(InflowWind_Data),    INTENT(INOUT) :: IfW                 !< InflowWind data
   TYPE(OpenFOAM_Data),      INTENT(INOUT) :: OpFM                !< OpenFOAM data
   TYPE(SCDataEx_Data),      INTENT(INOUT) :: SC_DX               !< Supercontroller Exchange data
   TYPE(HydroDyn_Data),      INTENT(INOUT) :: HD                  !< HydroDyn data
   TYPE(SubDyn_Data),        INTENT(INOUT) :: SD                  !< SubDyn data
   TYPE(ExtPtfm_Data),       INTENT(INOUT) :: ExtPtfm             !< ExtPtfm_MCKF data
   TYPE(MAP_Data),           INTENT(INOUT) :: MAPp                !< MAP data
   TYPE(FEAMooring_Data),    INTENT(INOUT) :: FEAM                !< FEAMooring data
   TYPE(MoorDyn_Data),       INTENT(INOUT) :: MD                  !< Data for the MoorDyn module
   TYPE(OrcaFlex_Data),      INTENT(INOUT) :: Orca                !< OrcaFlex interface data
   TYPE(IceFloe_Data),       INTENT(INOUT) :: IceF                !< IceFloe data
   TYPE(IceDyn_Data),        INTENT(INOUT) :: IceD                !< All the IceDyn data used in time-step loop

   TYPE(FAST_ModuleMapType), INTENT(INOUT) :: MeshMapData         !< Data for mapping between modules

   INTEGER(IntKi),           INTENT(  OUT) :: ErrStat             !< Error status of the operation
   CHARACTER(*),             INTENT(  OUT) :: ErrMsg              !< Error message if ErrStat /= ErrID_None

   ! local variables
   REAL(DbKi)                              :: t_global_next       ! next simulation time (m_FAST%t_global + p_FAST%dt)
   INTEGER(IntKi)                          :: n_t_global_next     ! n_t_global + 1
   INTEGER(IntKi)                          :: j_pc                ! predictor-corrector loop counter
   INTEGER(IntKi)                          :: NumCorrections      ! number of corrections for this time step
   INTEGER(IntKi), parameter               :: MaxCorrections = 20 ! maximum number of corrections allowed
   LOGICAL                                 :: WriteThisStep       ! Whether WriteOutput values will be printed

   INTEGER(IntKi)                          :: I, k                ! generic loop counters

   !REAL(ReKi)                              :: ControlInputGuess   ! value of controller inputs


   INTEGER(IntKi)                          :: ErrStat2
   CHARACTER(ErrMsgLen)                    :: ErrMsg2
   CHARACTER(*), PARAMETER                 :: RoutineName = 'FAST_Solution'


   ErrStat  = ErrID_None
   ErrMsg   = ""
   ErrStat2 = ErrID_None
   ErrMsg2  = ""

   n_t_global_next = n_t_global+1
   t_global_next = t_initial + n_t_global_next*p_FAST%DT  ! = m_FAST%t_global + p_FAST%dt

   y_FAST%WriteThisStep = NeedWriteOutput(n_t_global_next, t_global_next, p_FAST)

      !! determine if the Jacobian should be calculated this time
   IF ( m_FAST%calcJacobian ) THEN ! this was true (possibly at initialization), so we'll advance the time for the next calculation of the Jacobian

      if (p_FAST%CompMooring == Module_Orca .and. n_t_global < 5) then
         m_FAST%NextJacCalcTime = m_FAST%t_global + p_FAST%DT  ! the jacobian calculated with OrcaFlex at t=0 is incorrect, but is okay on the 2nd step (it's not okay for OrcaFlex version 10, so I increased this to 5)
      else
         m_FAST%NextJacCalcTime = m_FAST%t_global + p_FAST%DT_UJac
      end if

   END IF

      ! set number of corrections to be used for this time step:
   IF ( p_FAST%CompElast == Module_BD ) THEN ! BD accelerations have fewer spikes with these corrections on the first several time steps
      if (n_t_global > 2) then ! this 2 should probably be related to p_FAST%InterpOrder
         NumCorrections = p_FAST%NumCrctn
      elseif (n_t_global == 0) then
         NumCorrections = max(p_FAST%NumCrctn,16)
      else
         NumCorrections = max(p_FAST%NumCrctn,1)
      end if
   ELSE
      NumCorrections = p_FAST%NumCrctn
   END IF

      ! the ServoDyn inputs from Simulink are for t, not t+dt, so we're going to overwrite the inputs from
      ! the previous step before we extrapolate these inputs:
   IF ( p_FAST%CompServo == Module_SrvD ) CALL SrvD_SetExternalInputs( p_FAST, m_FAST, SrvD%Input(1) )

   IF ( p_FAST%UseSC ) THEN
      CALL SC_DX_SetOutputs(p_FAST, SrvD%Input(1), SC_DX, ErrStat2, ErrMsg2 )
      CALL SetErrStat(ErrStat2, ErrMsg2, ErrStat, ErrMsg, RoutineName )
   END IF

   !++++++++++++++++++++++++++++++++++++++++++++++++++++++++++++++++++++++++++++++++++++++++++++++++++++++++++++++++++++++++++++
   !! ## Step 1.a: Extrapolate Inputs
   !!
   !! gives predicted values at t+dt
   !++++++++++++++++++++++++++++++++++++++++++++++++++++++++++++++++++++++++++++++++++++++++++++++++++++++++++++++++++++++++++++
   CALL FAST_ExtrapInterpMods( t_global_next, p_FAST, m_FAST, ED, BD, SrvD, AD14, AD, IfW, HD, SD, ExtPtfm, &
                               MAPp, FEAM, MD, Orca, IceF, IceD, ErrStat2, ErrMsg2 )
      CALL SetErrStat(ErrStat2, ErrMsg2, ErrStat, ErrMsg, RoutineName )


   !! predictor-corrector loop:
   j_pc = 0
   do while (j_pc <= NumCorrections)
      WriteThisStep = y_FAST%WriteThisStep .AND. j_pc==NumCorrections

   !++++++++++++++++++++++++++++++++++++++++++++++++++++++++++++++++++++++++++++++++++++++++++++++++++++++++++++++++++++++++++++
   !! ## Step 1.b: Advance states (yield state and constraint values at t_global_next)
   !!
   !! STATE_CURR values of x, xd, z, and OtherSt contain values at m_FAST%t_global;
   !! STATE_PRED values contain values at t_global_next.
   !++++++++++++++++++++++++++++++++++++++++++++++++++++++++++++++++++++++++++++++++++++++++++++++++++++++++++++++++++++++++++++

      CALL FAST_AdvanceStates( t_initial, n_t_global, p_FAST, m_FAST, ED, BD, SrvD, AD14, AD, IfW, OpFM, HD, SD, ExtPtfm, &
                               MAPp, FEAM, MD, Orca, IceF, IceD, MeshMapData, ErrStat2, ErrMsg2, WriteThisStep )
         CALL SetErrStat(ErrStat2, ErrMsg2, ErrStat, ErrMsg, RoutineName )
         IF (ErrStat >= AbortErrLev) RETURN

   !++++++++++++++++++++++++++++++++++++++++++++++++++++++++++++++++++++++++++++++++++++++++++++++++++++++++++++++++++++++++++++
   !! ## Step 1.c: Input-Output Solve
   !++++++++++++++++++++++++++++++++++++++++++++++++++++++++++++++++++++++++++++++++++++++++++++++++++++++++++++++++++++++++++++
      ! save predicted inputs for comparison with corrected value later
      !IF (p_FAST%CheckHSSBrTrqC) THEN
      !   ControlInputGuess = ED%Input(1)%HSSBrTrqC
      !END IF

      CALL CalcOutputs_And_SolveForInputs( n_t_global, t_global_next,  STATE_PRED, m_FAST%calcJacobian, m_FAST%NextJacCalcTime, &
         p_FAST, m_FAST, WriteThisStep, ED, BD, SrvD, AD14, AD, IfW, OpFM, HD, SD, ExtPtfm, MAPp, FEAM, MD, Orca, IceF, IceD, MeshMapData, ErrStat2, ErrMsg2 )
         CALL SetErrStat(ErrStat2, ErrMsg2, ErrStat, ErrMsg, RoutineName )
         IF (ErrStat >= AbortErrLev) RETURN

   !++++++++++++++++++++++++++++++++++++++++++++++++++++++++++++++++++++++++++++++++++++++++++++++++++++++++++++++++++++++++++++
   !! ## Step 2: Correct (continue in loop)
   !++++++++++++++++++++++++++++++++++++++++++++++++++++++++++++++++++++++++++++++++++++++++++++++++++++++++++++++++++++++++++++
      j_pc = j_pc + 1

      !   ! Check if the predicted inputs were significantly different than the corrected inputs
      !   ! (values before and after CalcOutputs_And_SolveForInputs)
      !if (j_pc > NumCorrections) then
      !
      !   !if (p_FAST%CheckHSSBrTrqC) then
      !   !   if ( abs(ControlInputGuess - ED%Input(1)%HSSBrTrqC) > 50.0_ReKi ) then ! I randomly picked 50 N-m
      !   !      NumCorrections = min(p_FAST%NumCrctn + 1, MaxCorrections)
      !   !      ! print *, 'correction:', t_global_next, NumCorrections
      !   !      cycle
      !   !   end if
      !   !end if
      !
      !   ! check pitch position input to structural code (not implemented, yet)
      !end if

   enddo ! j_pc

   if (p_FAST%UseSC ) then
      call SC_DX_SetInputs(p_FAST, SrvD%y, SC_DX, ErrStat2, ErrMsg2 )
      call SetErrStat( ErrStat2, ErrMsg2, ErrStat, ErrMsg, RoutineName )
   end if

   !++++++++++++++++++++++++++++++++++++++++++++++++++++++++++++++++++++++++++++++++++++++++++++++++++++++++++++++++++++++++++++
   !! ## Step 3: Save all final variables (advance to next time)
   !++++++++++++++++++++++++++++++++++++++++++++++++++++++++++++++++++++++++++++++++++++++++++++++++++++++++++++++++++++++++++++

   !----------------------------------------------------------------------------------------
   !! copy the final predicted states from step t_global_next to actual states for that step
   !----------------------------------------------------------------------------------------

      ! ElastoDyn: copy final predictions to actual states
   CALL ED_CopyContState   (ED%x( STATE_PRED), ED%x( STATE_CURR), MESH_UPDATECOPY, Errstat2, ErrMsg2)
      CALL SetErrStat(ErrStat2, ErrMsg2, ErrStat, ErrMsg, RoutineName )
   CALL ED_CopyDiscState   (ED%xd(STATE_PRED), ED%xd(STATE_CURR), MESH_UPDATECOPY, Errstat2, ErrMsg2)
      CALL SetErrStat(ErrStat2, ErrMsg2, ErrStat, ErrMsg, RoutineName )
   CALL ED_CopyConstrState (ED%z( STATE_PRED), ED%z( STATE_CURR), MESH_UPDATECOPY, Errstat2, ErrMsg2)
      CALL SetErrStat(ErrStat2, ErrMsg2, ErrStat, ErrMsg, RoutineName )
   CALL ED_CopyOtherState (ED%OtherSt( STATE_PRED), ED%OtherSt( STATE_CURR), MESH_UPDATECOPY, Errstat2, ErrMsg2)
      CALL SetErrStat(ErrStat2, ErrMsg2, ErrStat, ErrMsg, RoutineName )


      ! BeamDyn: copy final predictions to actual states
   IF ( p_FAST%CompElast == Module_BD ) THEN
      DO k=1,p_FAST%nBeams
         CALL BD_CopyContState   (BD%x( k,STATE_PRED), BD%x( k,STATE_CURR), MESH_UPDATECOPY, Errstat2, ErrMsg2)
            CALL SetErrStat(ErrStat2, ErrMsg2, ErrStat, ErrMsg, RoutineName )
         CALL BD_CopyDiscState   (BD%xd(k,STATE_PRED), BD%xd(k,STATE_CURR), MESH_UPDATECOPY, Errstat2, ErrMsg2)
            CALL SetErrStat(ErrStat2, ErrMsg2, ErrStat, ErrMsg, RoutineName )
         CALL BD_CopyConstrState (BD%z( k,STATE_PRED), BD%z( k,STATE_CURR), MESH_UPDATECOPY, Errstat2, ErrMsg2)
            CALL SetErrStat(ErrStat2, ErrMsg2, ErrStat, ErrMsg, RoutineName )
         CALL BD_CopyOtherState (BD%OtherSt( k,STATE_PRED), BD%OtherSt( k,STATE_CURR), MESH_UPDATECOPY, Errstat2, ErrMsg2)
            CALL SetErrStat(ErrStat2, ErrMsg2, ErrStat, ErrMsg, RoutineName )
      END DO
   END IF


      ! AeroDyn: copy final predictions to actual states; copy current outputs to next
   IF ( p_FAST%CompAero == Module_AD14 ) THEN
      CALL AD14_CopyContState   (AD14%x( STATE_PRED), AD14%x( STATE_CURR), MESH_UPDATECOPY, Errstat2, ErrMsg2)
         CALL SetErrStat(ErrStat2, ErrMsg2, ErrStat, ErrMsg, RoutineName )
      CALL AD14_CopyDiscState   (AD14%xd(STATE_PRED), AD14%xd(STATE_CURR), MESH_UPDATECOPY, Errstat2, ErrMsg2)
         CALL SetErrStat(ErrStat2, ErrMsg2, ErrStat, ErrMsg, RoutineName )
      CALL AD14_CopyConstrState (AD14%z( STATE_PRED), AD14%z( STATE_CURR), MESH_UPDATECOPY, Errstat2, ErrMsg2)
         CALL SetErrStat(ErrStat2, ErrMsg2, ErrStat, ErrMsg, RoutineName )
      CALL AD14_CopyOtherState (AD14%OtherSt(STATE_PRED), AD14%OtherSt(STATE_CURR), MESH_UPDATECOPY, Errstat2, ErrMsg2)
         CALL SetErrStat(ErrStat2, ErrMsg2, ErrStat, ErrMsg, RoutineName )
   ELSEIF ( p_FAST%CompAero == Module_AD ) THEN
      CALL AD_CopyContState   (AD%x( STATE_PRED), AD%x( STATE_CURR), MESH_UPDATECOPY, Errstat2, ErrMsg2)
         CALL SetErrStat(ErrStat2, ErrMsg2, ErrStat, ErrMsg, RoutineName )
      CALL AD_CopyDiscState   (AD%xd(STATE_PRED), AD%xd(STATE_CURR), MESH_UPDATECOPY, Errstat2, ErrMsg2)
         CALL SetErrStat(ErrStat2, ErrMsg2, ErrStat, ErrMsg, RoutineName )
      CALL AD_CopyConstrState (AD%z( STATE_PRED), AD%z( STATE_CURR), MESH_UPDATECOPY, Errstat2, ErrMsg2)
         CALL SetErrStat(ErrStat2, ErrMsg2, ErrStat, ErrMsg, RoutineName )
      CALL AD_CopyOtherState (AD%OtherSt(STATE_PRED), AD%OtherSt(STATE_CURR), MESH_UPDATECOPY, Errstat2, ErrMsg2)
         CALL SetErrStat(ErrStat2, ErrMsg2, ErrStat, ErrMsg, RoutineName )
   END IF


   ! InflowWind: copy final predictions to actual states; copy current outputs to next
   IF ( p_FAST%CompInflow == Module_IfW ) THEN
      CALL InflowWind_CopyContState   (IfW%x( STATE_PRED), IfW%x( STATE_CURR), MESH_UPDATECOPY, Errstat2, ErrMsg2)
         CALL SetErrStat(ErrStat2, ErrMsg2, ErrStat, ErrMsg, RoutineName )
      CALL InflowWind_CopyDiscState   (IfW%xd(STATE_PRED), IfW%xd(STATE_CURR), MESH_UPDATECOPY, Errstat2, ErrMsg2)
         CALL SetErrStat(ErrStat2, ErrMsg2, ErrStat, ErrMsg, RoutineName )
      CALL InflowWind_CopyConstrState (IfW%z( STATE_PRED), IfW%z( STATE_CURR), MESH_UPDATECOPY, Errstat2, ErrMsg2)
         CALL SetErrStat(ErrStat2, ErrMsg2, ErrStat, ErrMsg, RoutineName )
      CALL InflowWind_CopyOtherState (IfW%OtherSt( STATE_PRED), IfW%OtherSt( STATE_CURR), MESH_UPDATECOPY, Errstat2, ErrMsg2)
         CALL SetErrStat(ErrStat2, ErrMsg2, ErrStat, ErrMsg, RoutineName )
   END IF


   ! ServoDyn: copy final predictions to actual states; copy current outputs to next
   IF ( p_FAST%CompServo == Module_SrvD ) THEN
      CALL SrvD_CopyContState   (SrvD%x( STATE_PRED), SrvD%x( STATE_CURR), MESH_UPDATECOPY, Errstat2, ErrMsg2)
         CALL SetErrStat(ErrStat2, ErrMsg2, ErrStat, ErrMsg, RoutineName )
      CALL SrvD_CopyDiscState   (SrvD%xd(STATE_PRED), SrvD%xd(STATE_CURR), MESH_UPDATECOPY, Errstat2, ErrMsg2)
         CALL SetErrStat(ErrStat2, ErrMsg2, ErrStat, ErrMsg, RoutineName )
      CALL SrvD_CopyConstrState (SrvD%z( STATE_PRED), SrvD%z( STATE_CURR), MESH_UPDATECOPY, Errstat2, ErrMsg2)
         CALL SetErrStat(ErrStat2, ErrMsg2, ErrStat, ErrMsg, RoutineName )
      CALL SrvD_CopyOtherState (SrvD%OtherSt( STATE_PRED), SrvD%OtherSt( STATE_CURR), MESH_UPDATECOPY, Errstat2, ErrMsg2)
         CALL SetErrStat(ErrStat2, ErrMsg2, ErrStat, ErrMsg, RoutineName )
   END IF


   ! HydroDyn: copy final predictions to actual states
   IF ( p_FAST%CompHydro == Module_HD ) THEN
      CALL HydroDyn_CopyContState   (HD%x( STATE_PRED), HD%x( STATE_CURR), MESH_UPDATECOPY, Errstat2, ErrMsg2)
         CALL SetErrStat(ErrStat2, ErrMsg2, ErrStat, ErrMsg, RoutineName )
      CALL HydroDyn_CopyDiscState   (HD%xd(STATE_PRED), HD%xd(STATE_CURR), MESH_UPDATECOPY, Errstat2, ErrMsg2)
         CALL SetErrStat(ErrStat2, ErrMsg2, ErrStat, ErrMsg, RoutineName )
      CALL HydroDyn_CopyConstrState (HD%z( STATE_PRED), HD%z( STATE_CURR), MESH_UPDATECOPY, Errstat2, ErrMsg2)
         CALL SetErrStat(ErrStat2, ErrMsg2, ErrStat, ErrMsg, RoutineName )
      CALL HydroDyn_CopyOtherState (HD%OtherSt(STATE_PRED), HD%OtherSt(STATE_CURR), MESH_UPDATECOPY, Errstat2, ErrMsg2)
         CALL SetErrStat(ErrStat2, ErrMsg2, ErrStat, ErrMsg, RoutineName )
   END IF


   ! SubDyn: copy final predictions to actual states
   IF ( p_FAST%CompSub == Module_SD ) THEN
      CALL SD_CopyContState   (SD%x( STATE_PRED), SD%x( STATE_CURR), MESH_UPDATECOPY, Errstat2, ErrMsg2)
         CALL SetErrStat(ErrStat2, ErrMsg2, ErrStat, ErrMsg, RoutineName )
      CALL SD_CopyDiscState   (SD%xd(STATE_PRED), SD%xd(STATE_CURR), MESH_UPDATECOPY, Errstat2, ErrMsg2)
         CALL SetErrStat(ErrStat2, ErrMsg2, ErrStat, ErrMsg, RoutineName )
      CALL SD_CopyConstrState (SD%z( STATE_PRED), SD%z( STATE_CURR), MESH_UPDATECOPY, Errstat2, ErrMsg2)
         CALL SetErrStat(ErrStat2, ErrMsg2, ErrStat, ErrMsg, RoutineName )
      CALL SD_CopyOtherState (SD%OtherSt(STATE_PRED), SD%OtherSt(STATE_CURR), MESH_UPDATECOPY, Errstat2, ErrMsg2)
         CALL SetErrStat(ErrStat2, ErrMsg2, ErrStat, ErrMsg, RoutineName )
   ELSE IF ( p_FAST%CompSub == Module_ExtPtfm ) THEN
      CALL ExtPtfm_CopyContState   (ExtPtfm%x( STATE_PRED), ExtPtfm%x( STATE_CURR), MESH_UPDATECOPY, Errstat2, ErrMsg2)
         CALL SetErrStat(ErrStat2, ErrMsg2, ErrStat, ErrMsg, RoutineName )
      CALL ExtPtfm_CopyDiscState   (ExtPtfm%xd(STATE_PRED), ExtPtfm%xd(STATE_CURR), MESH_UPDATECOPY, Errstat2, ErrMsg2)
         CALL SetErrStat(ErrStat2, ErrMsg2, ErrStat, ErrMsg, RoutineName )
      CALL ExtPtfm_CopyConstrState (ExtPtfm%z( STATE_PRED), ExtPtfm%z( STATE_CURR), MESH_UPDATECOPY, Errstat2, ErrMsg2)
         CALL SetErrStat(ErrStat2, ErrMsg2, ErrStat, ErrMsg, RoutineName )
      CALL ExtPtfm_CopyOtherState (ExtPtfm%OtherSt(STATE_PRED), ExtPtfm%OtherSt(STATE_CURR), MESH_UPDATECOPY, Errstat2, ErrMsg2)
         CALL SetErrStat(ErrStat2, ErrMsg2, ErrStat, ErrMsg, RoutineName )
   END IF


   ! MAP: copy final predictions to actual states
   IF (p_FAST%CompMooring == Module_MAP) THEN
      CALL MAP_CopyContState   (MAPp%x( STATE_PRED), MAPp%x( STATE_CURR), MESH_UPDATECOPY, Errstat2, ErrMsg2)
         CALL SetErrStat(ErrStat2, ErrMsg2, ErrStat, ErrMsg, RoutineName )
      CALL MAP_CopyDiscState   (MAPp%xd(STATE_PRED), MAPp%xd(STATE_CURR), MESH_UPDATECOPY, Errstat2, ErrMsg2)
         CALL SetErrStat(ErrStat2, ErrMsg2, ErrStat, ErrMsg, RoutineName )
      CALL MAP_CopyConstrState (MAPp%z( STATE_PRED), MAPp%z( STATE_CURR), MESH_UPDATECOPY, Errstat2, ErrMsg2)
         CALL SetErrStat(ErrStat2, ErrMsg2, ErrStat, ErrMsg, RoutineName )
      !CALL MAP_CopyOtherState (MAPp%OtherSt(STATE_PRED), MAPp%OtherSt(STATE_CURR), MESH_UPDATECOPY, Errstat2, ErrMsg2)
      !   CALL SetErrStat(ErrStat2, ErrMsg2, ErrStat, ErrMsg, RoutineName )
   ELSEIF (p_FAST%CompMooring == Module_MD) THEN
      CALL MD_CopyContState   (MD%x( STATE_PRED), MD%x( STATE_CURR), MESH_UPDATECOPY, Errstat2, ErrMsg2)
         CALL SetErrStat(ErrStat2, ErrMsg2, ErrStat, ErrMsg, RoutineName )
      CALL MD_CopyDiscState   (MD%xd(STATE_PRED), MD%xd(STATE_CURR), MESH_UPDATECOPY, Errstat2, ErrMsg2)
         CALL SetErrStat(ErrStat2, ErrMsg2, ErrStat, ErrMsg, RoutineName )
      CALL MD_CopyConstrState (MD%z( STATE_PRED), MD%z( STATE_CURR), MESH_UPDATECOPY, Errstat2, ErrMsg2)
         CALL SetErrStat(ErrStat2, ErrMsg2, ErrStat, ErrMsg, RoutineName )
      CALL MD_CopyOtherState (MD%OtherSt(STATE_PRED), MD%OtherSt(STATE_CURR), MESH_UPDATECOPY, Errstat2, ErrMsg2)
         CALL SetErrStat(ErrStat2, ErrMsg2, ErrStat, ErrMsg, RoutineName )
   ELSEIF (p_FAST%CompMooring == Module_FEAM) THEN
      CALL FEAM_CopyContState   (FEAM%x( STATE_PRED), FEAM%x( STATE_CURR), MESH_UPDATECOPY, Errstat2, ErrMsg2)
         CALL SetErrStat(ErrStat2, ErrMsg2, ErrStat, ErrMsg, RoutineName )
      CALL FEAM_CopyDiscState   (FEAM%xd(STATE_PRED), FEAM%xd(STATE_CURR), MESH_UPDATECOPY, Errstat2, ErrMsg2)
         CALL SetErrStat(ErrStat2, ErrMsg2, ErrStat, ErrMsg, RoutineName )
      CALL FEAM_CopyConstrState (FEAM%z( STATE_PRED), FEAM%z( STATE_CURR), MESH_UPDATECOPY, Errstat2, ErrMsg2)
         CALL SetErrStat(ErrStat2, ErrMsg2, ErrStat, ErrMsg, RoutineName )
      CALL FEAM_CopyOtherState (FEAM%OtherSt( STATE_PRED), FEAM%OtherSt( STATE_CURR), MESH_UPDATECOPY, Errstat2, ErrMsg2)
         CALL SetErrStat(ErrStat2, ErrMsg2, ErrStat, ErrMsg, RoutineName )
   ELSEIF (p_FAST%CompMooring == Module_Orca) THEN
      CALL Orca_CopyContState   (Orca%x( STATE_PRED), Orca%x( STATE_CURR), MESH_UPDATECOPY, Errstat2, ErrMsg2)
         CALL SetErrStat(ErrStat2, ErrMsg2, ErrStat, ErrMsg, RoutineName )
      CALL Orca_CopyDiscState   (Orca%xd(STATE_PRED), Orca%xd(STATE_CURR), MESH_UPDATECOPY, Errstat2, ErrMsg2)
         CALL SetErrStat(ErrStat2, ErrMsg2, ErrStat, ErrMsg, RoutineName )
      CALL Orca_CopyConstrState (Orca%z( STATE_PRED), Orca%z( STATE_CURR), MESH_UPDATECOPY, Errstat2, ErrMsg2)
         CALL SetErrStat(ErrStat2, ErrMsg2, ErrStat, ErrMsg, RoutineName )
      CALL Orca_CopyOtherState (Orca%OtherSt( STATE_PRED), Orca%OtherSt( STATE_CURR), MESH_UPDATECOPY, Errstat2, ErrMsg2)
         CALL SetErrStat(ErrStat2, ErrMsg2, ErrStat, ErrMsg, RoutineName )
   END IF

         ! IceFloe: copy final predictions to actual states
   IF ( p_FAST%CompIce == Module_IceF ) THEN
      CALL IceFloe_CopyContState   (IceF%x( STATE_PRED), IceF%x( STATE_CURR), MESH_UPDATECOPY, Errstat2, ErrMsg2)
         CALL SetErrStat(ErrStat2, ErrMsg2, ErrStat, ErrMsg, RoutineName )
      CALL IceFloe_CopyDiscState   (IceF%xd(STATE_PRED), IceF%xd(STATE_CURR), MESH_UPDATECOPY, Errstat2, ErrMsg2)
         CALL SetErrStat(ErrStat2, ErrMsg2, ErrStat, ErrMsg, RoutineName )
      CALL IceFloe_CopyConstrState (IceF%z( STATE_PRED), IceF%z( STATE_CURR), MESH_UPDATECOPY, Errstat2, ErrMsg2)
         CALL SetErrStat(ErrStat2, ErrMsg2, ErrStat, ErrMsg, RoutineName )
      CALL IceFloe_CopyOtherState (IceF%OtherSt(STATE_PRED), IceF%OtherSt(STATE_CURR), MESH_UPDATECOPY, Errstat2, ErrMsg2)
         CALL SetErrStat(ErrStat2, ErrMsg2, ErrStat, ErrMsg, RoutineName )
   ELSEIF ( p_FAST%CompIce == Module_IceD ) THEN
      DO i=1,p_FAST%numIceLegs
         CALL IceD_CopyContState   (IceD%x( i,STATE_PRED), IceD%x( i,STATE_CURR), MESH_UPDATECOPY, Errstat2, ErrMsg2)
            CALL SetErrStat(ErrStat2, ErrMsg2, ErrStat, ErrMsg, RoutineName )
         CALL IceD_CopyDiscState   (IceD%xd(i,STATE_PRED), IceD%xd(i,STATE_CURR), MESH_UPDATECOPY, Errstat2, ErrMsg2)
            CALL SetErrStat(ErrStat2, ErrMsg2, ErrStat, ErrMsg, RoutineName )
         CALL IceD_CopyConstrState (IceD%z( i,STATE_PRED), IceD%z( i,STATE_CURR), MESH_UPDATECOPY, Errstat2, ErrMsg2)
            CALL SetErrStat(ErrStat2, ErrMsg2, ErrStat, ErrMsg, RoutineName )
         CALL IceD_CopyOtherState (IceD%OtherSt( i,STATE_PRED), IceD%OtherSt( i,STATE_CURR), MESH_UPDATECOPY, Errstat2, ErrMsg2)
            CALL SetErrStat(ErrStat2, ErrMsg2, ErrStat, ErrMsg, RoutineName )
      END DO
   END IF


   !++++++++++++++++++++++++++++++++++++++++++++++++++++++++++++++++++++++++++++++++++++++++++++++++++++++++++++++++++++++++++++
   !! We've advanced everything to the next time step:
   !++++++++++++++++++++++++++++++++++++++++++++++++++++++++++++++++++++++++++++++++++++++++++++++++++++++++++++++++++++++++++++

   !! update the global time

   m_FAST%t_global = t_global_next


   !----------------------------------------------------------------------------------------
   !! Check to see if we should output data this time step:
   !----------------------------------------------------------------------------------------

   CALL WriteOutputToFile(n_t_global_next, t_global_next, p_FAST, y_FAST, ED, BD, AD14, AD, IfW, OpFM, HD, SD, ExtPtfm, &
                          SrvD, MAPp, FEAM, MD, Orca, IceF, IceD, MeshMapData, ErrStat2, ErrMsg2)
      CALL SetErrStat(ErrStat2, ErrMsg2, ErrStat, ErrMsg, RoutineName )

   !----------------------------------------------------------------------------------------
   !! Display simulation status every SttsTime-seconds (i.e., n_SttsTime steps):
   !----------------------------------------------------------------------------------------

   IF (p_FAST%WrSttsTime) then
      IF ( MOD( n_t_global_next, p_FAST%n_SttsTime ) == 0 ) THEN
            CALL SimStatus( m_FAST%TiLstPrn, m_FAST%PrevClockTime, m_FAST%t_global, p_FAST%TMax, p_FAST%TDesc )

      ENDIF
   ENDIF

END SUBROUTINE FAST_Solution
!----------------------------------------------------------------------------------------------------------------------------------
! ROUTINES TO OUTPUT WRITE DATA TO FILE AT EACH REQUSTED TIME STEP
!----------------------------------------------------------------------------------------------------------------------------------
FUNCTION NeedWriteOutput(n_t_global, t_global, p_FAST)
   INTEGER(IntKi),           INTENT(IN   ) :: n_t_global          !< Current global time step
   REAL(DbKi),               INTENT(IN   ) :: t_global            !< Current global time
   TYPE(FAST_ParameterType), INTENT(IN   ) :: p_FAST              !< Parameters for the glue code

   LOGICAL                                 :: NeedWriteOutput     !< Function result; if true, WriteOutput values are needed on this time step

   IF ( t_global >= p_FAST%TStart )  THEN ! note that if TStart isn't an multiple of DT_out, we will not necessarially start output to the file at TStart
      NeedWriteOutput = MOD( n_t_global, p_FAST%n_DT_Out ) == 0
   ELSE
      NeedWriteOutput = .FALSE.
   END IF

END FUNCTION NeedWriteOutput
!----------------------------------------------------------------------------------------------------------------------------------
!> This routine determines if it's time to write to the output files--based on a previous call to fast_subs::needwriteoutput--, and
!! calls the routine to write to the files with the output data. It should be called after all the output solves for a given time
!! have been completed, and assumes y_FAST\%WriteThisStep has been set.
SUBROUTINE WriteOutputToFile(n_t_global, t_global, p_FAST, y_FAST, ED, BD, AD14, AD, IfW, OpFM, HD, SD, ExtPtfm, &
                             SrvD, MAPp, FEAM, MD, Orca, IceF, IceD, MeshMapData, ErrStat, ErrMsg)
!...............................................................................................................................
   INTEGER(IntKi),           INTENT(IN   ) :: n_t_global          !< Current global time step
   REAL(DbKi),               INTENT(IN   ) :: t_global            !< Current global time
   TYPE(FAST_ParameterType), INTENT(IN   ) :: p_FAST              !< Parameters for the glue code
   TYPE(FAST_OutputFileType),INTENT(INOUT) :: y_FAST              !< Output variables for the glue code

   TYPE(ElastoDyn_Data),     INTENT(IN   ) :: ED                  !< ElastoDyn data
   TYPE(BeamDyn_Data),       INTENT(IN   ) :: BD                  !< BeamDyn data
   TYPE(ServoDyn_Data),      INTENT(IN   ) :: SrvD                !< ServoDyn data
   TYPE(AeroDyn14_Data),     INTENT(IN   ) :: AD14                !< AeroDyn14 data
   TYPE(AeroDyn_Data),       INTENT(IN   ) :: AD                  !< AeroDyn data
   TYPE(InflowWind_Data),    INTENT(IN   ) :: IfW                 !< InflowWind data
   TYPE(OpenFOAM_Data),      INTENT(IN   ) :: OpFM                !< OpenFOAM data
   TYPE(HydroDyn_Data),      INTENT(IN   ) :: HD                  !< HydroDyn data
   TYPE(SubDyn_Data),        INTENT(IN   ) :: SD                  !< SubDyn data
   TYPE(ExtPtfm_Data),       INTENT(IN   ) :: ExtPtfm             !< ExtPtfm_MCKF data
   TYPE(MAP_Data),           INTENT(IN   ) :: MAPp                !< MAP data
   TYPE(FEAMooring_Data),    INTENT(IN   ) :: FEAM                !< FEAMooring data
   TYPE(MoorDyn_Data),       INTENT(IN   ) :: MD                  !< MoorDyn data
   TYPE(OrcaFlex_Data),      INTENT(IN   ) :: Orca                !< OrcaFlex interface data
   TYPE(IceFloe_Data),       INTENT(IN   ) :: IceF                !< IceFloe data
   TYPE(IceDyn_Data),        INTENT(IN   ) :: IceD                !< All the IceDyn data used in time-step loop

   TYPE(FAST_ModuleMapType), INTENT(IN   ) :: MeshMapData         !< Data for mapping between modules
   INTEGER(IntKi),           INTENT(  OUT) :: ErrStat             !< Error status of the operation
   CHARACTER(*),             INTENT(  OUT) :: ErrMsg              !< Error message if ErrStat /= ErrID_None


   CHARACTER(*), PARAMETER                 :: RoutineName = 'WriteOutputToFile'

   ErrStat = ErrID_None
   ErrMsg  = ""

      ! Write time-series channel data

  !y_FAST%WriteThisStep = NeedWriteOutput(n_t_global, t_global, p_FAST)
   IF ( y_FAST%WriteThisStep )  THEN

         ! Generate glue-code output file

         CALL WrOutputLine( t_global, p_FAST, y_FAST, IfW%y%WriteOutput, OpFM%y%WriteOutput, ED%y%WriteOutput, &
               AD%y%WriteOutput, SrvD%y%WriteOutput, HD%y%WriteOutput, SD%y%WriteOutput, ExtPtfm%y%WriteOutput, MAPp%y%WriteOutput, &
               FEAM%y%WriteOutput, MD%y%WriteOutput, Orca%y%WriteOutput, IceF%y%WriteOutput, IceD%y, BD%y, ErrStat, ErrMsg )

   ENDIF

      ! Write visualization data (and also note that we're ignoring any errors that occur doing so)
   IF ( p_FAST%WrVTK == VTK_Animate ) THEN
      IF ( MOD( n_t_global, p_FAST%n_VTKTime ) == 0 ) THEN
         call WriteVTK(t_global, p_FAST, y_FAST, MeshMapData, ED, BD, AD, IfW, OpFM, HD, SD, ExtPtfm, SrvD, MAPp, FEAM, MD, Orca, IceF, IceD)
      END IF
   END IF


END SUBROUTINE WriteOutputToFile
!----------------------------------------------------------------------------------------------------------------------------------
!> This routine writes the module output to the primary output file(s).
SUBROUTINE WrOutputLine( t, p_FAST, y_FAST, IfWOutput, OpFMOutput, EDOutput, ADOutput, SrvDOutput, HDOutput, SDOutput, ExtPtfmOutput,&
                        MAPOutput, FEAMOutput, MDOutput, OrcaOutput, IceFOutput, y_IceD, y_BD, ErrStat, ErrMsg)

   IMPLICIT                        NONE

      ! Passed variables
   REAL(DbKi), INTENT(IN)                  :: t                                  !< Current simulation time, in seconds
   TYPE(FAST_ParameterType), INTENT(IN)    :: p_FAST                             !< Glue-code simulation parameters
   TYPE(FAST_OutputFileType),INTENT(INOUT) :: y_FAST                             !< Glue-code simulation outputs


   REAL(ReKi),               INTENT(IN)    :: IfWOutput (:)                      !< InflowWind WriteOutput values
   REAL(ReKi),               INTENT(IN)    :: OpFMOutput (:)                     !< OpenFOAM WriteOutput values
   REAL(ReKi),               INTENT(IN)    :: EDOutput (:)                       !< ElastoDyn WriteOutput values
   REAL(ReKi),               INTENT(IN)    :: ADOutput (:)                       !< AeroDyn WriteOutput values
   REAL(ReKi),               INTENT(IN)    :: SrvDOutput (:)                     !< ServoDyn WriteOutput values
   REAL(ReKi),               INTENT(IN)    :: HDOutput (:)                       !< HydroDyn WriteOutput values
   REAL(ReKi),               INTENT(IN)    :: SDOutput (:)                       !< SubDyn WriteOutput values
   REAL(ReKi),               INTENT(IN)    :: ExtPtfmOutput (:)                  !< ExtPtfm_MCKF WriteOutput values
   REAL(ReKi),               INTENT(IN)    :: MAPOutput (:)                      !< MAP WriteOutput values
   REAL(ReKi),               INTENT(IN)    :: FEAMOutput (:)                     !< FEAMooring WriteOutput values
   REAL(ReKi),               INTENT(IN)    :: MDOutput (:)                       !< MoorDyn WriteOutput values
   REAL(ReKi),               INTENT(IN)    :: OrcaOutput (:)                     !< OrcaFlex interface WriteOutput values
   REAL(ReKi),               INTENT(IN)    :: IceFOutput (:)                     !< IceFloe WriteOutput values
   TYPE(IceD_OutputType),    INTENT(IN)    :: y_IceD (:)                         !< IceDyn outputs (WriteOutput values are subset)
   TYPE(BD_OutputType),      INTENT(IN)    :: y_BD (:)                           !< BeamDyn outputs (WriteOutput values are subset)

   INTEGER(IntKi),           INTENT(OUT)   :: ErrStat                            !< Error status
   CHARACTER(*),             INTENT(OUT)   :: ErrMsg                             !< Error message

      ! Local variables.

   CHARACTER(200)                   :: Frmt                                      ! A string to hold a format specifier
   CHARACTER(p_FAST%TChanLen)       :: TmpStr                                    ! temporary string to print the time output as text

   REAL(ReKi)                       :: OutputAry(SIZE(y_FAST%ChannelNames)-1)

   ErrStat = ErrID_None
   ErrMsg  = ''

   CALL FillOutputAry(p_FAST, y_FAST, IfWOutput, OpFMOutput, EDOutput, ADOutput, SrvDOutput, HDOutput, SDOutput, ExtPtfmOutput, &
                      MAPOutput, FEAMOutput, MDOutput, OrcaOutput, IceFOutput, y_IceD, y_BD, OutputAry)

   IF (p_FAST%WrTxtOutFile) THEN

         ! Write one line of tabular output:
   !   Frmt = '(F8.3,'//TRIM(Num2LStr(p%NumOuts))//'(:,A,'//TRIM( p%OutFmt )//'))'
      Frmt = '"'//p_FAST%Delim//'"'//p_FAST%OutFmt      ! format for array elements from individual modules

            ! time
      WRITE( TmpStr, '('//trim(p_FAST%OutFmt_t)//')' ) t
      CALL WrFileNR( y_FAST%UnOu, TmpStr )

         ! write the individual module output (convert to SiKi if necessary, so that we don't need to print so many digits in the exponent)
      CALL WrNumAryFileNR ( y_FAST%UnOu, REAL(OutputAry,SiKi), Frmt, ErrStat, ErrMsg )
         !IF ( ErrStat >= AbortErrLev ) RETURN

         ! write a new line (advance to the next line)
      WRITE (y_FAST%UnOu,'()')

   END IF


   IF (p_FAST%WrBinOutFile) THEN

         ! Write data to array for binary output file

      IF ( y_FAST%n_Out == y_FAST%NOutSteps ) THEN
         ErrStat = ErrID_Warn
         ErrMsg = 'Not all data could be written to the binary output file.'
         !CALL ProgWarn( 'Not all data could be written to the binary output file.' )
         !this really would only happen if we have an error somewhere else, right?
         !otherwise, we could allocate a new, larger array and move existing data
      ELSE
         y_FAST%n_Out = y_FAST%n_Out + 1

            ! store time data
         IF ( y_FAST%n_Out == 1_IntKi .OR. p_FAST%WrBinMod == FileFmtID_WithTime ) THEN
            y_FAST%TimeData(y_FAST%n_Out) = t   ! Time associated with these outputs
         END IF

            ! store individual module data
         y_FAST%AllOutData(:, y_FAST%n_Out) = OutputAry

      END IF

   END IF

   RETURN
END SUBROUTINE WrOutputLine
!----------------------------------------------------------------------------------------------------------------------------------
!> Routine that calls FillOutputAry for one instance of a Turbine data structure. This is a separate subroutine so that the FAST
!! driver programs do not need to change or operate on the individual module level. (Called from Simulink interface.)
SUBROUTINE FillOutputAry_T(Turbine, Outputs)

   TYPE(FAST_TurbineType),   INTENT(IN   ) :: Turbine                          !< all data for one instance of a turbine
   REAL(ReKi),               INTENT(  OUT) :: Outputs(:)                       !< single array of output


      CALL FillOutputAry(Turbine%p_FAST, Turbine%y_FAST, Turbine%IfW%y%WriteOutput, Turbine%OpFM%y%WriteOutput, &
                Turbine%ED%y%WriteOutput, Turbine%AD%y%WriteOutput, Turbine%SrvD%y%WriteOutput, &
                Turbine%HD%y%WriteOutput, Turbine%SD%y%WriteOutput, Turbine%ExtPtfm%y%WriteOutput, Turbine%MAP%y%WriteOutput, &
                Turbine%FEAM%y%WriteOutput, Turbine%MD%y%WriteOutput, Turbine%Orca%y%WriteOutput, &
                Turbine%IceF%y%WriteOutput, Turbine%IceD%y, Turbine%BD%y, Outputs)

END SUBROUTINE FillOutputAry_T
!----------------------------------------------------------------------------------------------------------------------------------
!> This routine concatenates all of the WriteOutput values from the module Output into one array to be written to the FAST
!! output file.
SUBROUTINE FillOutputAry(p_FAST, y_FAST, IfWOutput, OpFMOutput, EDOutput, ADOutput, SrvDOutput, HDOutput, SDOutput, ExtPtfmOutput, &
                        MAPOutput, FEAMOutput, MDOutput, OrcaOutput, IceFOutput, y_IceD, y_BD, OutputAry)

   TYPE(FAST_ParameterType), INTENT(IN)    :: p_FAST                             !< Glue-code simulation parameters
   TYPE(FAST_OutputFileType),INTENT(IN)    :: y_FAST                             !< Glue-code simulation outputs

   REAL(ReKi),               INTENT(IN)    :: IfWOutput (:)                      !< InflowWind WriteOutput values
   REAL(ReKi),               INTENT(IN)    :: OpFMOutput (:)                     !< OpenFOAM WriteOutput values
   REAL(ReKi),               INTENT(IN)    :: EDOutput (:)                       !< ElastoDyn WriteOutput values
   REAL(ReKi),               INTENT(IN)    :: ADOutput (:)                       !< AeroDyn WriteOutput values
   REAL(ReKi),               INTENT(IN)    :: SrvDOutput (:)                     !< ServoDyn WriteOutput values
   REAL(ReKi),               INTENT(IN)    :: HDOutput (:)                       !< HydroDyn WriteOutput values
   REAL(ReKi),               INTENT(IN)    :: SDOutput (:)                       !< SubDyn WriteOutput values
   REAL(ReKi),               INTENT(IN)    :: ExtPtfmOutput (:)                  !< ExtPtfm_MCKF WriteOutput values
   REAL(ReKi),               INTENT(IN)    :: MAPOutput (:)                      !< MAP WriteOutput values
   REAL(ReKi),               INTENT(IN)    :: FEAMOutput (:)                     !< FEAMooring WriteOutput values
   REAL(ReKi),               INTENT(IN)    :: MDOutput (:)                       !< MoorDyn WriteOutput values
   REAL(ReKi),               INTENT(IN)    :: OrcaOutput (:)                     !< OrcaFlex interface WriteOutput values
   REAL(ReKi),               INTENT(IN)    :: IceFOutput (:)                     !< IceFloe WriteOutput values
   TYPE(IceD_OutputType),    INTENT(IN)    :: y_IceD (:)                         !< IceDyn outputs (WriteOutput values are subset)
   TYPE(BD_OutputType),      INTENT(IN)    :: y_BD (:)                           !< BeamDyn outputs (WriteOutput values are subset)

   REAL(ReKi),               INTENT(OUT)   :: OutputAry(:)                       !< single array of output

   INTEGER(IntKi)                          :: i                                  ! loop counter
   INTEGER(IntKi)                          :: indxLast                           ! The index of the last row value to be written to AllOutData for this time step (column).
   INTEGER(IntKi)                          :: indxNext                           ! The index of the next row value to be written to AllOutData for this time step (column).


            ! store individual module data into one array for output

      indxLast = 0
      indxNext = 1
      
      IF (y_FAST%numOuts(Module_Glue) > 1) THEN ! if we output more than just the time channel....
         indxLast = indxNext + SIZE(y_FAST%DriverWriteOutput) - 1
         OutputAry(indxNext:indxLast) = y_FAST%DriverWriteOutput
         indxNext = IndxLast + 1
      END IF

      IF ( y_FAST%numOuts(Module_IfW) > 0 ) THEN
         indxLast = indxNext + SIZE(IfWOutput) - 1
         OutputAry(indxNext:indxLast) = IfWOutput
         indxNext = IndxLast + 1
      ELSEIF ( y_FAST%numOuts(Module_OpFM) > 0 ) THEN
         indxLast = indxNext + SIZE(OpFMOutput) - 1
         OutputAry(indxNext:indxLast) = OpFMOutput
         indxNext = IndxLast + 1
      END IF

      IF ( y_FAST%numOuts(Module_ED) > 0 ) THEN
         indxLast = indxNext + SIZE(EDOutput) - 1
         OutputAry(indxNext:indxLast) = EDOutput
         indxNext = IndxLast + 1
      END IF

      IF ( y_FAST%numOuts(Module_BD) > 0 ) THEN
         do i=1,SIZE(y_BD)
            indxLast = indxNext + SIZE(y_BD(i)%WriteOutput) - 1
            OutputAry(indxNext:indxLast) = y_BD(i)%WriteOutput
            indxNext = IndxLast + 1
         end do
      END IF

      IF ( y_FAST%numOuts(Module_AD) > 0 ) THEN
         indxLast = indxNext + SIZE(ADOutput) - 1
         OutputAry(indxNext:indxLast) = ADOutput
         indxNext = IndxLast + 1
      END IF

      IF ( y_FAST%numOuts(Module_SrvD) > 0 ) THEN
         indxLast = indxNext + SIZE(SrvDOutput) - 1
         OutputAry(indxNext:indxLast) = SrvDOutput
         indxNext = IndxLast + 1
      END IF

      IF ( y_FAST%numOuts(Module_HD) > 0 ) THEN
         indxLast = indxNext + SIZE(HDOutput) - 1
         OutputAry(indxNext:indxLast) = HDOutput
         indxNext = IndxLast + 1
      END IF

      IF ( y_FAST%numOuts(Module_SD) > 0 ) THEN
         indxLast = indxNext + SIZE(SDOutput) - 1
         OutputAry(indxNext:indxLast) = SDOutput
         indxNext = IndxLast + 1
      ELSE IF ( y_FAST%numOuts(Module_ExtPtfm) > 0 ) THEN
         indxLast = indxNext + SIZE(ExtPtfmOutput) - 1
         OutputAry(indxNext:indxLast) = ExtPtfmOutput
         indxNext = IndxLast + 1
      END IF

      IF ( y_FAST%numOuts(Module_MAP) > 0 ) THEN
         indxLast = indxNext + SIZE(MAPOutput) - 1
         OutputAry(indxNext:indxLast) = MAPOutput
         indxNext = IndxLast + 1
      ELSEIF ( y_FAST%numOuts(Module_MD) > 0 ) THEN
         indxLast = indxNext + SIZE(MDOutput) - 1
         OutputAry(indxNext:indxLast) = MDOutput
         indxNext = IndxLast + 1
      ELSEIF ( y_FAST%numOuts(Module_FEAM) > 0 ) THEN
         indxLast = indxNext + SIZE(FEAMOutput) - 1
         OutputAry(indxNext:indxLast) = FEAMOutput
         indxNext = IndxLast + 1
      ELSEIF ( y_FAST%numOuts(Module_Orca) > 0 ) THEN
         indxLast = indxNext + SIZE(OrcaOutput) - 1
         OutputAry(indxNext:indxLast) = OrcaOutput
         indxNext = IndxLast + 1
      END IF

      IF ( y_FAST%numOuts(Module_IceF) > 0 ) THEN
         indxLast = indxNext + SIZE(IceFOutput) - 1
         OutputAry(indxNext:indxLast) = IceFOutput
         indxNext = IndxLast + 1
      ELSEIF ( y_FAST%numOuts(Module_IceD) > 0 ) THEN
         DO i=1,p_FAST%numIceLegs
            indxLast = indxNext + SIZE(y_IceD(i)%WriteOutput) - 1
            OutputAry(indxNext:indxLast) = y_IceD(i)%WriteOutput
            indxNext = IndxLast + 1
         END DO
      END IF

END SUBROUTINE FillOutputAry
!----------------------------------------------------------------------------------------------------------------------------------
SUBROUTINE WriteVTK(t_global, p_FAST, y_FAST, MeshMapData, ED, BD, AD, IfW, OpFM, HD, SD, ExtPtfm, SrvD, MAPp, FEAM, MD, Orca, IceF, IceD)
   REAL(DbKi),               INTENT(IN   ) :: t_global            !< Current global time
   TYPE(FAST_ParameterType), INTENT(IN   ) :: p_FAST              !< Parameters for the glue code
   TYPE(FAST_OutputFileType),INTENT(INOUT) :: y_FAST              !< Output variables for the glue code (only because we're updating VTK_LastWaveIndx)
   TYPE(FAST_ModuleMapType), INTENT(IN   ) :: MeshMapData         !< Data for mapping between modules

   TYPE(ElastoDyn_Data),     INTENT(IN   ) :: ED                  !< ElastoDyn data
   TYPE(BeamDyn_Data),       INTENT(IN   ) :: BD                  !< BeamDyn data
   TYPE(ServoDyn_Data),      INTENT(IN   ) :: SrvD                !< ServoDyn data
   TYPE(AeroDyn_Data),       INTENT(IN   ) :: AD                  !< AeroDyn data
   TYPE(InflowWind_Data),    INTENT(IN   ) :: IfW                 !< InflowWind data
   TYPE(OpenFOAM_Data),      INTENT(IN   ) :: OpFM                !< OpenFOAM data
   TYPE(HydroDyn_Data),      INTENT(IN   ) :: HD                  !< HydroDyn data
   TYPE(SubDyn_Data),        INTENT(IN   ) :: SD                  !< SubDyn data
   TYPE(ExtPtfm_Data),       INTENT(IN   ) :: ExtPtfm             !< ExtPtfm_MCKF data
   TYPE(MAP_Data),           INTENT(IN   ) :: MAPp                !< MAP data
   TYPE(FEAMooring_Data),    INTENT(IN   ) :: FEAM                !< FEAMooring data
   TYPE(MoorDyn_Data),       INTENT(IN   ) :: MD                  !< MoorDyn data
   TYPE(OrcaFlex_Data),      INTENT(IN   ) :: Orca                !< OrcaFlex interface data
   TYPE(IceFloe_Data),       INTENT(IN   ) :: IceF                !< IceFloe data
   TYPE(IceDyn_Data),        INTENT(IN   ) :: IceD                !< All the IceDyn data used in time-step loop


   INTEGER(IntKi)                          :: ErrStat2
   CHARACTER(ErrMsgLen)                    :: ErrMSg2
   CHARACTER(*), PARAMETER                 :: RoutineName = 'WriteVTK'


      IF ( p_FAST%VTK_Type == VTK_Surf ) THEN
         CALL WrVTK_Surfaces(t_global, p_FAST, y_FAST, MeshMapData, ED, BD, AD, IfW, OpFM, HD, SD, SrvD, MAPp, FEAM, MD, Orca, IceF, IceD)
      ELSE IF ( p_FAST%VTK_Type == VTK_Basic ) THEN
         CALL WrVTK_BasicMeshes(p_FAST, y_FAST, MeshMapData, ED, BD, AD, IfW, OpFM, HD, SD, SrvD, MAPp, FEAM, MD, Orca, IceF, IceD)
      ELSE IF ( p_FAST%VTK_Type == VTK_All ) THEN
         CALL WrVTK_AllMeshes(p_FAST, y_FAST, MeshMapData, ED, BD, AD, IfW, OpFM, HD, SD, ExtPtfm, SrvD, MAPp, FEAM, MD, Orca, IceF, IceD)
      ELSE IF (p_FAST%VTK_Type==VTK_Old) THEN
         CALL WriteInputMeshesToFile( ED%Input(1), AD%Input(1), SD%Input(1), HD%Input(1), MAPp%Input(1), BD%Input(1,:), TRIM(p_FAST%OutFileRoot)//'.InputMeshes.bin', ErrStat2, ErrMsg2)
         CALL WriteMotionMeshesToFile(t_global, ED%y, SD%Input(1), SD%y, HD%Input(1), MAPp%Input(1), BD%y, BD%Input(1,:), y_FAST%UnGra, ErrStat2, ErrMsg2, TRIM(p_FAST%OutFileRoot)//'.gra')
   !unOut = -1
   !CALL MeshWrBin ( unOut, AD%y%BladeLoad(2), ErrStat2, ErrMsg2, 'AD_2_ED_loads.bin');  IF (ErrStat2 /= ErrID_None) CALL WrScr(TRIM(ErrMsg2))
   !CALL MeshWrBin ( unOut, ED%Input(1)%BladePtLoads(2),ErrStat2, ErrMsg2, 'AD_2_ED_loads.bin');  IF (ErrStat2 /= ErrID_None) CALL WrScr(TRIM(ErrMsg2))
   !CALL MeshMapWrBin( unOut, AD%y%BladeLoad(2), ED%Input(1)%BladePtLoads(2), MeshMapData%AD_L_2_BDED_B(2), ErrStat2, ErrMsg2, 'AD_2_ED_loads.bin' );  IF (ErrStat2 /= ErrID_None) CALL WrScr(TRIM(ErrMsg2))
   !close( unOut )
      END IF

     y_FAST%VTK_count = y_FAST%VTK_count + 1

END SUBROUTINE WriteVTK
!----------------------------------------------------------------------------------------------------------------------------------
!> This routine writes all the committed meshes to VTK-formatted files. It doesn't bother with returning an error code.
SUBROUTINE WrVTK_AllMeshes(p_FAST, y_FAST, MeshMapData, ED, BD, AD, IfW, OpFM, HD, SD, ExtPtfm, SrvD, MAPp, FEAM, MD, Orca, IceF, IceD)
   use FVW_IO, only: WrVTK_FVW

   TYPE(FAST_ParameterType), INTENT(IN   ) :: p_FAST              !< Parameters for the glue code
   TYPE(FAST_OutputFileType),INTENT(IN   ) :: y_FAST              !< Output variables for the glue code
   TYPE(FAST_ModuleMapType), INTENT(IN   ) :: MeshMapData         !< Data for mapping between modules

   TYPE(ElastoDyn_Data),     INTENT(IN   ) :: ED                  !< ElastoDyn data
   TYPE(BeamDyn_Data),       INTENT(IN   ) :: BD                  !< BeamDyn data
   TYPE(ServoDyn_Data),      INTENT(IN   ) :: SrvD                !< ServoDyn data
   TYPE(AeroDyn_Data),       INTENT(IN   ) :: AD                  !< AeroDyn data
   TYPE(InflowWind_Data),    INTENT(IN   ) :: IfW                 !< InflowWind data
   TYPE(OpenFOAM_Data),      INTENT(IN   ) :: OpFM                !< OpenFOAM data
   TYPE(HydroDyn_Data),      INTENT(IN   ) :: HD                  !< HydroDyn data
   TYPE(SubDyn_Data),        INTENT(IN   ) :: SD                  !< SubDyn data
   TYPE(ExtPtfm_Data),       INTENT(IN   ) :: ExtPtfm             !< ExtPtfm data
   TYPE(MAP_Data),           INTENT(IN   ) :: MAPp                !< MAP data
   TYPE(FEAMooring_Data),    INTENT(IN   ) :: FEAM                !< FEAMooring data
   TYPE(MoorDyn_Data),       INTENT(IN   ) :: MD                  !< MoorDyn data
   TYPE(OrcaFlex_Data),      INTENT(IN   ) :: Orca                !< OrcaFlex interface data
   TYPE(IceFloe_Data),       INTENT(IN   ) :: IceF                !< IceFloe data
   TYPE(IceDyn_Data),        INTENT(IN   ) :: IceD                !< All the IceDyn data used in time-step loop


   logical                                 :: outputFields        ! flag to determine if we want to output the HD mesh fields
   INTEGER(IntKi)                          :: NumBl, k
   INTEGER(IntKi)                          :: j                   ! counter for StC instance at location

   INTEGER(IntKi)                          :: ErrStat2
   CHARACTER(ErrMsgLen)                    :: ErrMSg2
   CHARACTER(*), PARAMETER                 :: RoutineName = 'WrVTK_AllMeshes'



   NumBl = 0
   if (allocated(ED%y%BladeRootMotion)) then
      NumBl = SIZE(ED%y%BladeRootMotion)
   end if



! I'm first going to just put all of the meshes that get mapped together, then decide if we're going to print/plot them all

!  ElastoDyn
   if (allocated(ED%Input)) then

         !  ElastoDyn outputs (motions)
      DO K=1,NumBl
         !%BladeLn2Mesh(K) used only when not BD (see below)
         call MeshWrVTK(p_FAST%TurbinePos, ED%y%BladeRootMotion(K), trim(p_FAST%VTK_OutFileRoot)//'.ED_BladeRootMotion'//trim(num2lstr(k)), y_FAST%VTK_count, p_FAST%VTK_fields, ErrStat2, ErrMsg2, p_FAST%VTK_tWidth )
      END DO

      call MeshWrVTK(p_FAST%TurbinePos, ED%y%TowerLn2Mesh, trim(p_FAST%VTK_OutFileRoot)//'.ED_TowerLn2Mesh_motion', y_FAST%VTK_count, p_FAST%VTK_fields, ErrStat2, ErrMsg2, p_FAST%VTK_tWidth )

! these will get output with their sibling input meshes
      !call MeshWrVTK(p_FAST%TurbinePos, ED%y%HubPtMotion, trim(p_FAST%VTK_OutFileRoot)//'.ED_HubPtMotion', y_FAST%VTK_count, p_FAST%VTK_fields, ErrStat2, ErrMsg2, p_FAST%VTK_tWidth )
      !call MeshWrVTK(p_FAST%TurbinePos, ED%y%NacelleMotion, trim(p_FAST%VTK_OutFileRoot)//'.ED_NacelleMotion', y_FAST%VTK_count, p_FAST%VTK_fields, ErrStat2, ErrMsg2, p_FAST%VTK_tWidth )
      !call MeshWrVTK(p_FAST%TurbinePos, ED%y%PlatformPtMesh, trim(p_FAST%VTK_OutFileRoot)//'.ED_PlatformPtMesh_motion', y_FAST%VTK_count, p_FAST%VTK_fields, ErrStat2, ErrMsg2, p_FAST%VTK_tWidth )

         !  ElastoDyn inputs (loads)
      ! %BladePtLoads used only when not BD (see below)
      call MeshWrVTK(p_FAST%TurbinePos, ED%Input(1)%TowerPtLoads, trim(p_FAST%VTK_OutFileRoot)//'.ED_TowerPtLoads', y_FAST%VTK_count, p_FAST%VTK_fields, ErrStat2, ErrMsg2, p_FAST%VTK_tWidth, ED%y%TowerLn2Mesh )
      call MeshWrVTK(p_FAST%TurbinePos, ED%Input(1)%HubPtLoad, trim(p_FAST%VTK_OutFileRoot)//'.ED_Hub', y_FAST%VTK_count, p_FAST%VTK_fields, ErrStat2, ErrMsg2, p_FAST%VTK_tWidth, ED%y%HubPtMotion )
      call MeshWrVTK(p_FAST%TurbinePos, ED%Input(1)%NacelleLoads, trim(p_FAST%VTK_OutFileRoot)//'.ED_Nacelle' ,y_FAST%VTK_count, p_FAST%VTK_fields, ErrStat2, ErrMsg2, p_FAST%VTK_tWidth, ED%y%NacelleMotion )
      call MeshWrVTK(p_FAST%TurbinePos, ED%Input(1)%PlatformPtMesh, trim(p_FAST%VTK_OutFileRoot)//'.ED_PlatformPtMesh', y_FAST%VTK_count, p_FAST%VTK_fields, ErrStat2, ErrMsg2, p_FAST%VTK_tWidth, ED%y%PlatformPtMesh )
   end if


!  BeamDyn
   IF ( p_FAST%CompElast == Module_BD .and. allocated(BD%Input) .and. allocated(BD%y)) THEN

      do K=1,NumBl
            ! BeamDyn inputs
         !call MeshWrVTK(p_FAST%TurbinePos, BD%Input(1,k)%RootMotion, trim(p_FAST%VTK_OutFileRoot)//'.BD_RootMotion'//trim(num2lstr(k)), y_FAST%VTK_count, p_FAST%VTK_fields, ErrStat2, ErrMsg2, p_FAST%VTK_tWidth )
         call MeshWrVTK(p_FAST%TurbinePos, BD%Input(1,k)%HubMotion, trim(p_FAST%VTK_OutFileRoot)//'.BD_HubMotion'//trim(num2lstr(k)), y_FAST%VTK_count, p_FAST%VTK_fields, ErrStat2, ErrMsg2, p_FAST%VTK_tWidth )
      end do
      if (allocated(MeshMapData%y_BD_BldMotion_4Loads)) then
         do K=1,NumBl
            call MeshWrVTK(p_FAST%TurbinePos, BD%Input(1,k)%DistrLoad, trim(p_FAST%VTK_OutFileRoot)//'.BD_DistrLoad'//trim(num2lstr(k)), y_FAST%VTK_count, p_FAST%VTK_fields, ErrStat2, ErrMsg2, p_FAST%VTK_tWidth, MeshMapData%y_BD_BldMotion_4Loads(k) )
            ! skipping PointLoad
         end do
      elseif (p_FAST%BD_OutputSibling) then
         do K=1,NumBl
            call MeshWrVTK(p_FAST%TurbinePos, BD%Input(1,k)%DistrLoad, trim(p_FAST%VTK_OutFileRoot)//'.BD_Blade'//trim(num2lstr(k)), y_FAST%VTK_count, p_FAST%VTK_fields, ErrStat2, ErrMsg2, p_FAST%VTK_tWidth, BD%y(k)%BldMotion )
            ! skipping PointLoad
         end do
      end if

      do K=1,NumBl
            ! BeamDyn outputs
         call MeshWrVTK(p_FAST%TurbinePos, BD%y(k)%ReactionForce, trim(p_FAST%VTK_OutFileRoot)//'.BD_ReactionForce_RootMotion'//trim(num2lstr(k)), y_FAST%VTK_count, p_FAST%VTK_fields, ErrStat2, ErrMsg2, p_FAST%VTK_tWidth, BD%Input(1,k)%RootMotion )
      end do

      if (.not. p_FAST%BD_OutputSibling) then !otherwise this mesh has been put with the DistrLoad mesh
         do K=1,NumBl
               ! BeamDyn outputs
            call MeshWrVTK(p_FAST%TurbinePos, BD%y(k)%BldMotion, trim(p_FAST%VTK_OutFileRoot)//'.BD_BldMotion'//trim(num2lstr(k)), y_FAST%VTK_count, p_FAST%VTK_fields, ErrStat2, ErrMsg2, p_FAST%VTK_tWidth )
         end do
      end if


   ELSE if (p_FAST%CompElast == Module_ED .and. allocated(ED%Input)) then
      ! ElastoDyn
      DO K=1,NumBl
         call MeshWrVTK(p_FAST%TurbinePos, ED%y%BladeLn2Mesh(K), trim(p_FAST%VTK_OutFileRoot)//'.ED_BladeLn2Mesh_motion'//trim(num2lstr(k)), y_FAST%VTK_count, p_FAST%VTK_fields, ErrStat2, ErrMsg2, p_FAST%VTK_tWidth )
         call MeshWrVTK(p_FAST%TurbinePos, ED%Input(1)%BladePtLoads(K), trim(p_FAST%VTK_OutFileRoot)//'.ED_BladePtLoads'//trim(num2lstr(k)), y_FAST%VTK_count, p_FAST%VTK_fields, ErrStat2, ErrMsg2, p_FAST%VTK_tWidth, ED%y%BladeLn2Mesh(K) )
      END DO
   END IF

!  ServoDyn
   if (allocated(SrvD%Input)) then
      IF ( ALLOCATED(SrvD%Input(1)%NStC) ) THEN
         do j=1,size(SrvD%Input(1)%NStC)
            IF ( ALLOCATED(SrvD%Input(1)%NStC(j)%Mesh) ) THEN
               IF ( SrvD%Input(1)%NStC(j)%Mesh(1)%Committed ) THEN
                  !call MeshWrVTK(p_FAST%TurbinePos, SrvD%Input(1)%NStC(j)%Mesh(1), trim(p_FAST%VTK_OutFileRoot)//'.SrvD_NStC_Motion'//trim(num2lstr(j)), y_FAST%VTK_count, p_FAST%VTK_fields, ErrStat2, ErrMsg2, p_FAST%VTK_tWidth )
                  call MeshWrVTK(p_FAST%TurbinePos, SrvD%y%NStC(j)%Mesh(1), trim(p_FAST%VTK_OutFileRoot)//'.SrvD_NStC'//trim(num2lstr(j)), y_FAST%VTK_count, p_FAST%VTK_fields, ErrStat2, ErrMsg2, p_FAST%VTK_tWidth, SrvD%Input(1)%NStC(j)%Mesh(1) )
               END IF
            ENDIF
         enddo
      ENDIF
      IF ( ALLOCATED(SrvD%Input(1)%TStC) ) THEN
         do j=1,size(SrvD%Input(1)%TStC)
            IF ( ALLOCATED(SrvD%Input(1)%TStC(j)%Mesh) ) THEN
               IF ( SrvD%Input(1)%TStC(j)%Mesh(1)%Committed ) THEN
                  !call MeshWrVTK(p_FAST%TurbinePos, SrvD%Input(1)%TStC(j)%Mesh(1), trim(p_FAST%VTK_OutFileRoot)//'.SrvD_TStC_Motion', y_FAST%VTK_count, p_FAST%VTK_fields, ErrStat2, ErrMsg2, p_FAST%VTK_tWidth )
                  call MeshWrVTK(p_FAST%TurbinePos, SrvD%y%TStC(j)%Mesh(1), trim(p_FAST%VTK_OutFileRoot)//'.SrvD_TStC'//trim(num2lstr(j)), y_FAST%VTK_count, p_FAST%VTK_fields, ErrStat2, ErrMsg2, p_FAST%VTK_tWidth, SrvD%Input(1)%TStC(j)%Mesh(1) )
               ENDIF
            ENDIF
         enddo
     ENDIF
     IF ( ALLOCATED(SrvD%Input(1)%BStC) ) THEN
        do j=1,size(SrvD%Input(1)%BStC)
           IF ( ALLOCATED(SrvD%Input(1)%BStC(j)%Mesh) ) THEN
              DO K=1,size(SrvD%Input(1)%BStC(j)%Mesh)
                 !call MeshWrVTK(p_FAST%TurbinePos, SrvD%Input(1)%BStC(j)%Mesh(k), trim(p_FAST%VTK_OutFileRoot)//'.SrvD_BStC_Motion', y_FAST%VTK_count, p_FAST%VTK_fields, ErrStat2, ErrMsg2, p_FAST%VTK_tWidth )
                 call MeshWrVTK(p_FAST%TurbinePos, SrvD%y%BStC(j)%Mesh(k), trim(p_FAST%VTK_OutFileRoot)//'.SrvD_BStC'//trim(num2lstr(j))//'B'//trim(num2lstr(k)), y_FAST%VTK_count, p_FAST%VTK_fields, ErrStat2, ErrMsg2, p_FAST%VTK_tWidth, SrvD%Input(1)%BStC(j)%Mesh(k) )
              ENDDO
           END IF
         enddo
      ENDIF
      IF ( ALLOCATED(SrvD%Input(1)%SStC) ) THEN
         do j=1,size(SrvD%Input(1)%SStC)
            IF ( ALLOCATED(SrvD%Input(1)%SStC(j)%Mesh) ) THEN
               IF ( SrvD%Input(1)%SStC(j)%Mesh(1)%Committed ) THEN
                  !call MeshWrVTK(p_FAST%TurbinePos, SrvD%Input(1)%SStC(j)%Mesh(1), trim(p_FAST%VTK_OutFileRoot)//'.SrvD_SStC_Motion', y_FAST%VTK_count, p_FAST%VTK_fields, ErrStat2, ErrMsg2, p_FAST%VTK_tWidth )
                  call MeshWrVTK(p_FAST%TurbinePos, SrvD%y%SStC(j)%Mesh(1), trim(p_FAST%VTK_OutFileRoot)//'.SrvD_SStC'//trim(num2lstr(j)), y_FAST%VTK_count, p_FAST%VTK_fields, ErrStat2, ErrMsg2, p_FAST%VTK_tWidth, SrvD%Input(1)%SStC(j)%Mesh(1) )
               ENDIF
            ENDIF
         enddo
     ENDIF
   end if


!  AeroDyn
   IF ( p_FAST%CompAero == Module_AD .and. allocated(AD%Input)) THEN

      if (allocated(AD%Input(1)%BladeRootMotion)) then

         DO K=1,NumBl
            call MeshWrVTK(p_FAST%TurbinePos, AD%Input(1)%BladeRootMotion(K), trim(p_FAST%VTK_OutFileRoot)//'.AD_BladeRootMotion'//trim(num2lstr(k)), y_FAST%VTK_count, p_FAST%VTK_fields, ErrStat2, ErrMsg2, p_FAST%VTK_tWidth )
            !call MeshWrVTK(p_FAST%TurbinePos, AD%Input(1)%BladeMotion(K), trim(p_FAST%VTK_OutFileRoot)//'.AD_BladeMotion'//trim(num2lstr(k)), y_FAST%VTK_count, p_FAST%VTK_fields, ErrStat2, ErrMsg2, p_FAST%VTK_tWidth )
         END DO

         call MeshWrVTK(p_FAST%TurbinePos, AD%Input(1)%HubMotion, trim(p_FAST%VTK_OutFileRoot)//'.AD_HubMotion', y_FAST%VTK_count, p_FAST%VTK_fields, ErrStat2, ErrMsg2, p_FAST%VTK_tWidth )
         !call MeshWrVTK(p_FAST%TurbinePos, AD%Input(1)%TowerMotion, trim(p_FAST%VTK_OutFileRoot)//'.AD_TowerMotion', y_FAST%VTK_count, p_FAST%VTK_fields, ErrStat2, ErrMsg2, p_FAST%VTK_tWidth )

         DO K=1,NumBl
            call MeshWrVTK(p_FAST%TurbinePos, AD%y%BladeLoad(K), trim(p_FAST%VTK_OutFileRoot)//'.AD_Blade'//trim(num2lstr(k)), y_FAST%VTK_count, p_FAST%VTK_fields, ErrStat2, ErrMsg2, p_FAST%VTK_tWidth, AD%Input(1)%BladeMotion(k) )
         END DO
         call MeshWrVTK(p_FAST%TurbinePos, AD%y%TowerLoad, trim(p_FAST%VTK_OutFileRoot)//'.AD_Tower', y_FAST%VTK_count, p_FAST%VTK_fields, ErrStat2, ErrMsg2, p_FAST%VTK_tWidth, AD%Input(1)%TowerMotion )

      end if

         ! FVW submodule of AD15
      if (allocated(AD%m%FVW_u)) then
         if (allocated(AD%m%FVW_u(1)%WingsMesh)) then
            DO K=1,NumBl
               call MeshWrVTK(p_FAST%TurbinePos, AD%m%FVW_u(1)%WingsMesh(k), trim(p_FAST%VTK_OutFileRoot)//'.FVW_WingsMesh'//trim(num2lstr(k)), y_FAST%VTK_count, p_FAST%VTK_fields, ErrStat2, ErrMsg2, p_FAST%VTK_tWidth, AD%Input(1)%BladeMotion(k) )
               !call MeshWrVTK(p_FAST%TurbinePos, AD%Input(1)%BladeMotion(K), trim(p_FAST%OutFileRoot)//'.AD_BladeMotion'//trim(num2lstr(k)), y_FAST%VTK_count, p_FAST%VTK_fields, ErrStat2, ErrMsg2 )
            END DO
            ! Free wake
            call WrVTK_FVW(AD%p%FVW, AD%x(1)%FVW, AD%z(1)%FVW, AD%m%FVW, trim(p_FAST%VTK_OutFileRoot)//'.FVW', y_FAST%VTK_count, p_FAST%VTK_tWidth, bladeFrame=.FALSE.)  ! bladeFrame==.FALSE. to output in global coords
         end if
      end if
   END IF
   
! HydroDyn            
   IF ( p_FAST%CompHydro == Module_HD .and. allocated(HD%Input)) THEN     
      !TODO: Fix for Visualizaton GJH 4/23/20
      !call MeshWrVTK(p_FAST%TurbinePos, HD%Input(1)%Mesh, trim(p_FAST%VTK_OutFileRoot)//'.HD_Mesh_motion', y_FAST%VTK_count, p_FAST%VTK_fields, ErrStat2, ErrMsg2 )     
      call MeshWrVTK(p_FAST%TurbinePos, HD%Input(1)%Morison%Mesh, trim(p_FAST%VTK_OutFileRoot)//'.HD_Morison_Motion', y_FAST%VTK_count, p_FAST%VTK_fields, ErrStat2, ErrMsg2, p_FAST%VTK_tWidth )
      
      if (HD%y%WamitMesh%Committed) then
!         if (p_FAST%CompSub == Module_NONE) then
!TODO         call MeshWrVTK(p_FAST%TurbinePos, HD%y%WamitMesh, trim(p_FAST%VTK_OutFileRoot)//'.HD_Mesh', y_FAST%VTK_count, p_FAST%VTK_fields, ErrStat2, ErrMsg2, p_FAST%VTK_tWidth, HD%Input(1)%WAMITMesh )
!            outputFields = .false.
!         else
            call MeshWrVTK(p_FAST%TurbinePos, HD%y%WamitMesh, trim(p_FAST%VTK_OutFileRoot)//'.HD_Mesh', y_FAST%VTK_count, p_FAST%VTK_fields, ErrStat2, ErrMsg2, p_FAST%VTK_tWidth, HD%Input(1)%WAMITMesh )
!            outputFields = p_FAST%VTK_fields
!         end if
      endif
      if (HD%y%Morison%Mesh%Committed) then
         call MeshWrVTK(p_FAST%TurbinePos, HD%y%Morison%Mesh, trim(p_FAST%VTK_OutFileRoot)//'.HD_Morison', y_FAST%VTK_count, p_FAST%VTK_fields, ErrStat2, ErrMsg2, p_FAST%VTK_tWidth, HD%Input(1)%Morison%Mesh )
      endif
   END IF

! SubDyn
   IF ( p_FAST%CompSub == Module_SD .and. allocated(SD%Input)) THEN
      !call MeshWrVTK(p_FAST%TurbinePos, SD%Input(1)%TPMesh, trim(p_FAST%VTK_OutFileRoot)//'.SD_TPMesh_motion', y_FAST%VTK_count, p_FAST%VTK_fields, ErrStat2, ErrMsg2, p_FAST%VTK_tWidth )
      call MeshWrVTK(p_FAST%TurbinePos, SD%Input(1)%LMesh, trim(p_FAST%VTK_OutFileRoot)//'.SD_LMesh_y2Mesh', y_FAST%VTK_count, p_FAST%VTK_fields, ErrStat2, ErrMsg2, p_FAST%VTK_tWidth, SD%y%y2Mesh )

      call MeshWrVTK(p_FAST%TurbinePos, SD%y%y1Mesh, trim(p_FAST%VTK_OutFileRoot)//'.SD_y1Mesh_TPMesh', y_FAST%VTK_count, p_FAST%VTK_fields, ErrStat2, ErrMsg2, p_FAST%VTK_tWidth, SD%Input(1)%TPMesh )
      !call MeshWrVTK(p_FAST%TurbinePos, SD%y%y2Mesh, trim(p_FAST%VTK_OutFileRoot)//'.SD_y2Mesh_motion', y_FAST%VTK_count, p_FAST%VTK_fields, ErrStat2, ErrMsg2, p_FAST%VTK_tWidth )
   ELSE IF ( p_FAST%CompSub == Module_ExtPtfm .and. allocated(ExtPtfm%Input)) THEN
      call MeshWrVTK(p_FAST%TurbinePos, ExtPtfm%y%PtfmMesh, trim(p_FAST%VTK_OutFileRoot)//'.ExtPtfm', y_FAST%VTK_count, p_FAST%VTK_fields, ErrStat2, ErrMsg2, p_FAST%VTK_tWidth, ExtPtfm%Input(1)%PtfmMesh )
   END IF

! MAP
   IF ( p_FAST%CompMooring == Module_MAP ) THEN
      if (allocated(MAPp%Input)) then
         call MeshWrVTK(p_FAST%TurbinePos, MAPp%y%PtFairleadLoad, trim(p_FAST%VTK_OutFileRoot)//'.MAP_PtFairlead', y_FAST%VTK_count, p_FAST%VTK_fields, ErrStat2, ErrMsg2, p_FAST%VTK_tWidth, MAPp%Input(1)%PtFairDisplacement )
         !call MeshWrVTK(p_FAST%TurbinePos, MAPp%Input(1)%PtFairDisplacement, trim(p_FAST%VTK_OutFileRoot)//'.MAP_PtFair_motion', y_FAST%VTK_count, p_FAST%VTK_fields, ErrStat2, ErrMsg2, p_FAST%VTK_tWidth )
      end if

! MoorDyn
   ELSEIF ( p_FAST%CompMooring == Module_MD ) THEN
      if (allocated(MD%Input)) then
         call MeshWrVTK(p_FAST%TurbinePos, MD%y%PtFairleadLoad, trim(p_FAST%VTK_OutFileRoot)//'.MD_PtFairlead', y_FAST%VTK_count, p_FAST%VTK_fields, ErrStat2, ErrMsg2, p_FAST%VTK_tWidth, MD%Input(1)%PtFairleadDisplacement )
         !call MeshWrVTK(p_FAST%TurbinePos, MD%Input(1)%PtFairleadDisplacement, trim(p_FAST%VTK_OutFileRoot)//'.MD_PtFair_motion', y_FAST%VTK_count, p_FAST%VTK_fields, ErrStat2, ErrMsg2, p_FAST%VTK_tWidth )
      end if

! FEAMooring
   ELSEIF ( p_FAST%CompMooring == Module_FEAM ) THEN
      if (allocated(FEAM%Input)) then
         call MeshWrVTK(p_FAST%TurbinePos, FEAM%y%PtFairleadLoad, trim(p_FAST%VTK_OutFileRoot)//'.FEAM_PtFairlead', y_FAST%VTK_count, p_FAST%VTK_fields, ErrStat2, ErrMsg2, p_FAST%VTK_tWidth, FEAM%Input(1)%PtFairleadDisplacement )
         !call MeshWrVTK(p_FAST%TurbinePos, FEAM%Input(1)%PtFairleadDisplacement, trim(p_FAST%VTK_OutFileRoot)//'.FEAM_PtFair_motion', y_FAST%VTK_count, p_FAST%VTK_fields, ErrStat2, ErrMsg2, p_FAST%VTK_tWidth )
      end if

! Orca
   ELSEIF ( p_FAST%CompMooring == Module_Orca ) THEN
      if (allocated(Orca%Input)) then
         call MeshWrVTK(p_FAST%TurbinePos, Orca%y%PtfmMesh, trim(p_FAST%VTK_OutFileRoot)//'.Orca_PtfmMesh', y_FAST%VTK_count, p_FAST%VTK_fields, ErrStat2, ErrMsg2, p_FAST%VTK_tWidth, Orca%Input(1)%PtfmMesh )
         !call MeshWrVTK(p_FAST%TurbinePos, Orca%Input(1)%PtfmMesh, trim(p_FAST%VTK_OutFileRoot)//'.Orca_PtfmMesh_motion', y_FAST%VTK_count, p_FAST%VTK_fields, ErrStat2, ErrMsg2, p_FAST%VTK_tWidth )
      end if
   END IF


! IceFloe
   IF ( p_FAST%CompIce == Module_IceF ) THEN
      if (allocated(IceF%Input)) then
         call MeshWrVTK(p_FAST%TurbinePos, IceF%y%iceMesh, trim(p_FAST%VTK_OutFileRoot)//'.IceF_iceMesh', y_FAST%VTK_count, p_FAST%VTK_fields, ErrStat2, ErrMsg2, p_FAST%VTK_tWidth, IceF%Input(1)%iceMesh )
         !call MeshWrVTK(p_FAST%TurbinePos, IceF%Input(1)%iceMesh, trim(p_FAST%VTK_OutFileRoot)//'.IceF_iceMesh_motion', y_FAST%VTK_count, p_FAST%VTK_fields, ErrStat2, ErrMsg2, p_FAST%VTK_tWidth )
      end if

! IceDyn
   ELSEIF ( p_FAST%CompIce == Module_IceD ) THEN
      if (allocated(IceD%Input)) then

         DO k = 1,p_FAST%numIceLegs
            call MeshWrVTK(p_FAST%TurbinePos, IceD%y(k)%PointMesh, trim(p_FAST%VTK_OutFileRoot)//'.IceD_PointMesh'//trim(num2lstr(k)), y_FAST%VTK_count, p_FAST%VTK_fields, ErrStat2, ErrMsg2, p_FAST%VTK_tWidth, IceD%Input(1,k)%PointMesh )
            !call MeshWrVTK(p_FAST%TurbinePos, IceD%Input(1,k)%PointMesh, trim(p_FAST%VTK_OutFileRoot)//'.IceD_PointMesh_motion'//trim(num2lstr(k)), y_FAST%VTK_count, p_FAST%VTK_fields, ErrStat2, ErrMsg2, p_FAST%VTK_tWidth )
         END DO
      end if

   END IF


END SUBROUTINE WrVTK_AllMeshes
!----------------------------------------------------------------------------------------------------------------------------------
!> This routine writes a minimal subset of meshes (enough to visualize the turbine) to VTK-formatted files. It doesn't bother with
!! returning an error code.
SUBROUTINE WrVTK_BasicMeshes(p_FAST, y_FAST, MeshMapData, ED, BD, AD, IfW, OpFM, HD, SD, SrvD, MAPp, FEAM, MD, Orca, IceF, IceD)

   TYPE(FAST_ParameterType), INTENT(IN   ) :: p_FAST              !< Parameters for the glue code
   TYPE(FAST_OutputFileType),INTENT(IN   ) :: y_FAST              !< Output variables for the glue code
   TYPE(FAST_ModuleMapType), INTENT(IN   ) :: MeshMapData         !< Data for mapping between modules

   TYPE(ElastoDyn_Data),     INTENT(IN   ) :: ED                  !< ElastoDyn data
   TYPE(BeamDyn_Data),       INTENT(IN   ) :: BD                  !< BeamDyn data
   TYPE(ServoDyn_Data),      INTENT(IN   ) :: SrvD                !< ServoDyn data
   TYPE(AeroDyn_Data),       INTENT(IN   ) :: AD                  !< AeroDyn data
   TYPE(InflowWind_Data),    INTENT(IN   ) :: IfW                 !< InflowWind data
   TYPE(OpenFOAM_Data),      INTENT(IN   ) :: OpFM                !< OpenFOAM data
   TYPE(HydroDyn_Data),      INTENT(IN   ) :: HD                  !< HydroDyn data
   TYPE(SubDyn_Data),        INTENT(IN   ) :: SD                  !< SubDyn data
   TYPE(MAP_Data),           INTENT(IN   ) :: MAPp                !< MAP data
   TYPE(FEAMooring_Data),    INTENT(IN   ) :: FEAM                !< FEAMooring data
   TYPE(MoorDyn_Data),       INTENT(IN   ) :: MD                  !< MoorDyn data
   TYPE(OrcaFlex_Data),      INTENT(IN   ) :: Orca                !< OrcaFlex interface data
   TYPE(IceFloe_Data),       INTENT(IN   ) :: IceF                !< IceFloe data
   TYPE(IceDyn_Data),        INTENT(IN   ) :: IceD                !< All the IceDyn data used in time-step loop

   logical                                 :: OutputFields
   INTEGER(IntKi)                          :: NumBl, k
   INTEGER(IntKi)                          :: ErrStat2
   CHARACTER(ErrMsgLen)                    :: ErrMSg2
   CHARACTER(*), PARAMETER                 :: RoutineName = 'WrVTK_BasicMeshes'


   NumBl = 0
   if (allocated(ED%y%BladeRootMotion)) then
      NumBl = SIZE(ED%y%BladeRootMotion)
   end if


! Blades
   IF ( p_FAST%CompAero == Module_AD ) THEN  ! These meshes may have airfoil data associated with nodes...
      DO K=1,NumBl
         call MeshWrVTK(p_FAST%TurbinePos, AD%Input(1)%BladeMotion(K), trim(p_FAST%VTK_OutFileRoot)//'.AD_Blade'//trim(num2lstr(k)), &
                        y_FAST%VTK_count, p_FAST%VTK_fields, ErrStat2, ErrMsg2, p_FAST%VTK_tWidth, Sib=AD%y%BladeLoad(K) )
      END DO
   ELSE IF ( p_FAST%CompElast == Module_BD ) THEN
      DO K=1,NumBl
         call MeshWrVTK(p_FAST%TurbinePos, BD%y(k)%BldMotion, trim(p_FAST%VTK_OutFileRoot)//'.BD_BldMotion'//trim(num2lstr(k)), &
                        y_FAST%VTK_count, p_FAST%VTK_fields, ErrStat2, ErrMsg2, p_FAST%VTK_tWidth )
      END DO
   ELSE IF ( p_FAST%CompElast == Module_ED ) THEN
      DO K=1,NumBl
         call MeshWrVTK(p_FAST%TurbinePos, ED%y%BladeLn2Mesh(K), trim(p_FAST%VTK_OutFileRoot)//'.ED_BladeLn2Mesh_motion'//trim(num2lstr(k)), &
                        y_FAST%VTK_count, p_FAST%VTK_fields, ErrStat2, ErrMsg2, p_FAST%VTK_tWidth )
      END DO
   END IF

! Nacelle
   call MeshWrVTK(p_FAST%TurbinePos, ED%y%NacelleMotion, trim(p_FAST%VTK_OutFileRoot)//'.ED_Nacelle', y_FAST%VTK_count, &
                  p_FAST%VTK_fields, ErrStat2, ErrMsg2, p_FAST%VTK_tWidth, Sib=ED%Input(1)%NacelleLoads )

! Hub
   call MeshWrVTK(p_FAST%TurbinePos, ED%y%HubPtMotion, trim(p_FAST%VTK_OutFileRoot)//'.ED_Hub', y_FAST%VTK_count, &
                  p_FAST%VTK_fields, ErrStat2, ErrMsg2, p_FAST%VTK_tWidth, Sib=ED%Input(1)%HubPtLoad )
! Tower motions
   call MeshWrVTK(p_FAST%TurbinePos, ED%y%TowerLn2Mesh, trim(p_FAST%VTK_OutFileRoot)//'.ED_TowerLn2Mesh_motion', &
                  y_FAST%VTK_count, p_FAST%VTK_fields, ErrStat2, ErrMsg2, p_FAST%VTK_tWidth )



! Substructure
!   call MeshWrVTK(p_FAST%TurbinePos, ED%y%PlatformPtMesh, trim(p_FAST%VTK_OutFileRoot)//'.ED_PlatformPtMesh_motion', y_FAST%VTK_count, p_FAST%VTK_fields, ErrStat2, ErrMsg2, p_FAST%VTK_tWidth )
!   IF ( p_FAST%CompSub == Module_SD ) THEN
!     call MeshWrVTK(p_FAST%TurbinePos, SD%Input(1)%TPMesh, trim(p_FAST%VTK_OutFileRoot)//'.SD_TPMesh_motion', y_FAST%VTK_count, p_FAST%VTK_fields, ErrStat2, ErrMsg2, p_FAST%VTK_tWidth )
!      call MeshWrVTK(p_FAST%TurbinePos, SD%y%y2Mesh, trim(p_FAST%VTK_OutFileRoot)//'.SD_y2Mesh_motion', y_FAST%VTK_count, ErrStat2, ErrMsg2, p_FAST%VTK_tWidth )
!   END IF

   IF ( p_FAST%CompHydro == Module_HD ) THEN

      if (p_FAST%CompSub == Module_NONE) then
         call MeshWrVTK(p_FAST%TurbinePos, HD%y%WAMITMesh, trim(p_FAST%VTK_OutFileRoot)//'.HD_AllHdroOrigin', y_FAST%VTK_count, p_FAST%VTK_fields, ErrStat2, ErrMsg2, p_FAST%VTK_tWidth, HD%Input(1)%WAMITMesh )
         outputFields = .false.
      else
         OutputFields = p_FAST%VTK_fields
      end if
     !TODO: Fix for Visualization GJH 4/23/20 
     call MeshWrVTK(p_FAST%TurbinePos, HD%Input(1)%Morison%Mesh, trim(p_FAST%VTK_OutFileRoot)//'.HD_Morison', &
                    y_FAST%VTK_count, OutputFields, ErrStat2, ErrMsg2, p_FAST%VTK_tWidth, Sib=HD%y%Morison%Mesh )
   END IF


! Mooring Lines?
!   IF ( p_FAST%CompMooring == Module_MAP ) THEN
!      call MeshWrVTK(p_FAST%TurbinePos, MAPp%Input(1)%PtFairDisplacement, trim(p_FAST%VTK_OutFileRoot)//'.MAP_PtFair_motion', y_FAST%VTK_count, p_FAST%VTK_fields, ErrStat2, ErrMsg2, p_FAST%VTK_tWidth )
!   ELSEIF ( p_FAST%CompMooring == Module_MD ) THEN
!      call MeshWrVTK(p_FAST%TurbinePos, MD%Input(1)%PtFairleadDisplacement, trim(p_FAST%VTK_OutFileRoot)//'.MD_PtFair_motion', y_FAST%VTK_count, p_FAST%VTK_fields, ErrStat2, ErrMsg2, p_FAST%VTK_tWidth )
!   ELSEIF ( p_FAST%CompMooring == Module_FEAM ) THEN
!      call MeshWrVTK(p_FAST%TurbinePos, FEAM%Input(1)%PtFairleadDisplacement, trim(p_FAST%VTK_OutFileRoot)//'FEAM_PtFair_motion', y_FAST%VTK_count, p_FAST%VTK_fields, ErrStat2, ErrMsg2, p_FAST%VTK_tWidth )
!   END IF


END SUBROUTINE WrVTK_BasicMeshes
!----------------------------------------------------------------------------------------------------------------------------------
!> This routine writes a minimal subset of meshes with surfaces to VTK-formatted files. It doesn't bother with
!! returning an error code.
SUBROUTINE WrVTK_Surfaces(t_global, p_FAST, y_FAST, MeshMapData, ED, BD, AD, IfW, OpFM, HD, SD, SrvD, MAPp, FEAM, MD, Orca, IceF, IceD)
   use FVW_IO, only: WrVTK_FVW

   REAL(DbKi),               INTENT(IN   ) :: t_global            !< Current global time
   TYPE(FAST_ParameterType), INTENT(IN   ) :: p_FAST              !< Parameters for the glue code
   TYPE(FAST_OutputFileType),INTENT(INOUT) :: y_FAST              !< Output variables for the glue code (only because we're updating VTK_LastWaveIndx)
   TYPE(FAST_ModuleMapType), INTENT(IN   ) :: MeshMapData         !< Data for mapping between modules

   TYPE(ElastoDyn_Data),     INTENT(IN   ) :: ED                  !< ElastoDyn data
   TYPE(BeamDyn_Data),       INTENT(IN   ) :: BD                  !< BeamDyn data
   TYPE(ServoDyn_Data),      INTENT(IN   ) :: SrvD                !< ServoDyn data
   TYPE(AeroDyn_Data),       INTENT(IN   ) :: AD                  !< AeroDyn data
   TYPE(InflowWind_Data),    INTENT(IN   ) :: IfW                 !< InflowWind data
   TYPE(OpenFOAM_Data),      INTENT(IN   ) :: OpFM                !< OpenFOAM data
   TYPE(HydroDyn_Data),      INTENT(IN   ) :: HD                  !< HydroDyn data
   TYPE(SubDyn_Data),        INTENT(IN   ) :: SD                  !< SubDyn data
   TYPE(MAP_Data),           INTENT(IN   ) :: MAPp                !< MAP data
   TYPE(FEAMooring_Data),    INTENT(IN   ) :: FEAM                !< FEAMooring data
   TYPE(MoorDyn_Data),       INTENT(IN   ) :: MD                  !< MoorDyn data
   TYPE(OrcaFlex_Data),      INTENT(IN   ) :: Orca                !< OrcaFlex interface data
   TYPE(IceFloe_Data),       INTENT(IN   ) :: IceF                !< IceFloe data
   TYPE(IceDyn_Data),        INTENT(IN   ) :: IceD                !< All the IceDyn data used in time-step loop


   logical, parameter                      :: OutputFields = .FALSE. ! due to confusion about what fields mean on a surface, we are going to just output the basic meshes if people ask for fields
   INTEGER(IntKi)                          :: NumBl, k
   INTEGER(IntKi)                          :: ErrStat2
   CHARACTER(ErrMsgLen)                    :: ErrMSg2
   CHARACTER(*), PARAMETER                 :: RoutineName = 'WrVTK_Surfaces'

   NumBl = 0
   if (allocated(ED%y%BladeRootMotion)) then
      NumBl = SIZE(ED%y%BladeRootMotion)
   end if

! Ground (written at initialization)

! Wave elevation
   if ( allocated( p_FAST%VTK_Surface%WaveElev ) ) call WrVTK_WaveElev( t_global, p_FAST, y_FAST, HD)

! Nacelle
   call MeshWrVTK_PointSurface (p_FAST%TurbinePos, ED%y%NacelleMotion, trim(p_FAST%VTK_OutFileRoot)//'.NacelleSurface', &
                                y_FAST%VTK_count, OutputFields, ErrStat2, ErrMsg2, p_FAST%VTK_tWidth , verts = p_FAST%VTK_Surface%NacelleBox, Sib=ED%Input(1)%NacelleLoads )


! Hub
   call MeshWrVTK_PointSurface (p_FAST%TurbinePos, ED%y%HubPtMotion, trim(p_FAST%VTK_OutFileRoot)//'.HubSurface', &
                                y_FAST%VTK_count, OutputFields, ErrStat2, ErrMsg2, p_FAST%VTK_tWidth , &
                                NumSegments=p_FAST%VTK_Surface%NumSectors, radius=p_FAST%VTK_Surface%HubRad, Sib=ED%Input(1)%HubPtLoad )

! Tower motions
   call MeshWrVTK_Ln2Surface (p_FAST%TurbinePos, ED%y%TowerLn2Mesh, trim(p_FAST%VTK_OutFileRoot)//'.TowerSurface', &
                              y_FAST%VTK_count, OutputFields, ErrStat2, ErrMsg2, p_FAST%VTK_tWidth, p_FAST%VTK_Surface%NumSectors, p_FAST%VTK_Surface%TowerRad )

! Blades
   IF ( p_FAST%CompAero == Module_AD ) THEN  ! These meshes may have airfoil data associated with nodes...
      DO K=1,NumBl
         call MeshWrVTK_Ln2Surface (p_FAST%TurbinePos, AD%Input(1)%BladeMotion(K), trim(p_FAST%VTK_OutFileRoot)//'.Blade'//trim(num2lstr(k))//'Surface', &
                                    y_FAST%VTK_count, OutputFields, ErrStat2, ErrMsg2, p_FAST%VTK_tWidth , verts=p_FAST%VTK_Surface%BladeShape(K)%AirfoilCoords &
                                    ,Sib=AD%y%BladeLoad(k) )
      END DO
   ELSE IF ( p_FAST%CompElast == Module_BD ) THEN
      DO K=1,NumBl
         call MeshWrVTK_Ln2Surface (p_FAST%TurbinePos, BD%y(k)%BldMotion, trim(p_FAST%VTK_OutFileRoot)//'.Blade'//trim(num2lstr(k))//'Surface', &
                                    y_FAST%VTK_count, OutputFields, ErrStat2, ErrMsg2, p_FAST%VTK_tWidth , verts=p_FAST%VTK_Surface%BladeShape(K)%AirfoilCoords )
      END DO
   ELSE IF ( p_FAST%CompElast == Module_ED ) THEN
      DO K=1,NumBl
         call MeshWrVTK_Ln2Surface (p_FAST%TurbinePos, ED%y%BladeLn2Mesh(K), trim(p_FAST%VTK_OutFileRoot)//'.Blade'//trim(num2lstr(k))//'Surface', &
                                    y_FAST%VTK_count, OutputFields, ErrStat2, ErrMsg2, p_FAST%VTK_tWidth , verts=p_FAST%VTK_Surface%BladeShape(K)%AirfoilCoords )
      END DO
   END IF

! Free wake
   if (allocated(AD%m%FVW_u)) then
      if (allocated(AD%m%FVW_u(1)%WingsMesh)) then
         call WrVTK_FVW(AD%p%FVW, AD%x(1)%FVW, AD%z(1)%FVW, AD%m%FVW, trim(p_FAST%VTK_OutFileRoot)//'.FVW', y_FAST%VTK_count, p_FAST%VTK_tWidth, bladeFrame=.FALSE.)  ! bladeFrame==.FALSE. to output in global coords
      end if
   end if


! Platform
! call MeshWrVTK_PointSurface (p_FAST%TurbinePos, ED%y%PlatformPtMesh, trim(p_FAST%VTK_OutFileRoot)//'.PlatformSurface', y_FAST%VTK_count, OutputFields, ErrStat2, ErrMsg2, Radius = p_FAST%VTK_Surface%GroundRad )


! Substructure
!   call MeshWrVTK(p_FAST%TurbinePos, ED%y%PlatformPtMesh, trim(p_FAST%VTK_OutFileRoot)//'.ED_PlatformPtMesh_motion', y_FAST%VTK_count, OutputFields, ErrStat2, ErrMsg2 )
!   IF ( p_FAST%CompSub == Module_SD ) THEN
!     call MeshWrVTK(p_FAST%TurbinePos, SD%Input(1)%TPMesh, trim(p_FAST%VTK_OutFileRoot)//'.SD_TPMesh_motion', y_FAST%VTK_count, OutputFields, ErrStat2, ErrMsg2 )     
!      call MeshWrVTK(p_FAST%TurbinePos, SD%y%y2Mesh, trim(p_FAST%VTK_OutFileRoot)//'.SD_y2Mesh_motion', y_FAST%VTK_count, OutputFields, ErrStat2, ErrMsg2 )        
!   END IF 
!TODO: Fix below section for new Morison GJH 4/23/20
   !   
   !IF ( HD%Input(1)%Morison%Mesh%Committed ) THEN 
   !   !if ( p_FAST%CompSub == Module_NONE ) then ! floating
   !   !   OutputFields = .false.
   !   !else
   !   !   OutputFields = p_FAST%VTK_fields
   !   !end if
   !      
   !   call MeshWrVTK_Ln2Surface (p_FAST%TurbinePos, HD%Input(1)%Morison%Mesh, trim(p_FAST%VTK_OutFileRoot)//'.MorisonSurface', &
   !                              y_FAST%VTK_count, OutputFields, ErrStat2, ErrMsg2, p_FAST%VTK_tWidth, p_FAST%VTK_Surface%NumSectors, &
   !                              p_FAST%VTK_Surface%MorisonRad, Sib=HD%y%Morison%Mesh )
   !END IF
   
   
! Mooring Lines?            
!   IF ( p_FAST%CompMooring == Module_MAP ) THEN
!      call MeshWrVTK(p_FAST%TurbinePos, MAPp%Input(1)%PtFairDisplacement, trim(p_FAST%VTK_OutFileRoot)//'.MAP_PtFair_motion', y_FAST%VTK_count, OutputFields, ErrStat2, ErrMsg2 )
!   ELSEIF ( p_FAST%CompMooring == Module_MD ) THEN
!      call MeshWrVTK(p_FAST%TurbinePos, MD%Input(1)%PtFairleadDisplacement, trim(p_FAST%VTK_OutFileRoot)//'.MD_PtFair_motion', y_FAST%VTK_count, OutputFields, ErrStat2, ErrMsg2 )
!   ELSEIF ( p_FAST%CompMooring == Module_FEAM ) THEN
!      call MeshWrVTK(p_FAST%TurbinePos, FEAM%Input(1)%PtFairleadDisplacement, trim(p_FAST%VTK_OutFileRoot)//'FEAM_PtFair_motion', y_FAST%VTK_count, OutputFields, ErrStat2, ErrMsg2   )
!   END IF


   if (p_FAST%VTK_fields) then
      call WrVTK_BasicMeshes(p_FAST, y_FAST, MeshMapData, ED, BD, AD, IfW, OpFM, HD, SD, SrvD, MAPp, FEAM, MD, Orca, IceF, IceD)
   end if


END SUBROUTINE WrVTK_Surfaces
!----------------------------------------------------------------------------------------------------------------------------------
!> This subroutine writes the wave elevation data for a given time step
SUBROUTINE WrVTK_WaveElev(t_global, p_FAST, y_FAST, HD)

   REAL(DbKi),               INTENT(IN   ) :: t_global            !< Current global time
   TYPE(FAST_ParameterType), INTENT(IN   ) :: p_FAST              !< Parameters for the glue code
   TYPE(FAST_OutputFileType),INTENT(INOUT) :: y_FAST              !< Output variables for the glue code

   TYPE(HydroDyn_Data),      INTENT(IN   ) :: HD                  !< HydroDyn data

   ! local variables
   INTEGER(IntKi)                        :: Un                    ! fortran unit number
   INTEGER(IntKi)                        :: n, iy, ix             ! loop counters
   REAL(SiKi)                            :: t
   CHARACTER(1024)                       :: FileName
   INTEGER(IntKi)                        :: NumberOfPoints
   INTEGER(IntKi), parameter             :: NumberOfLines = 0
   INTEGER(IntKi)                        :: NumberOfPolys
   CHARACTER(1024)                       :: Tstr
   INTEGER(IntKi)                        :: ErrStat2
   CHARACTER(ErrMsgLen)                  :: ErrMsg2
   CHARACTER(*),PARAMETER                :: RoutineName = 'WrVTK_WaveElev'


   NumberOfPoints = size(p_FAST%VTK_surface%WaveElevXY,2)
      ! I'm going to make triangles for now. we should probably just make this a structured file at some point
   NumberOfPolys  = ( p_FAST%VTK_surface%NWaveElevPts(1) - 1 ) * &
                    ( p_FAST%VTK_surface%NWaveElevPts(2) - 1 ) * 2

   !.................................................................
   ! write the data that potentially changes each time step:
   !.................................................................
   ! construct the string for the zero-padded VTK write-out step
   write(Tstr, '(i' // trim(Num2LStr(p_FAST%VTK_tWidth)) //'.'// trim(Num2LStr(p_FAST%VTK_tWidth)) // ')') y_FAST%VTK_count

   ! PolyData (.vtp) - Serial vtkPolyData (unstructured) file
   FileName = TRIM(p_FAST%VTK_OutFileRoot)//'.WaveSurface.'//TRIM(Tstr)//'.vtp'

   call WrVTK_header( FileName, NumberOfPoints, NumberOfLines, NumberOfPolys, Un, ErrStat2, ErrMsg2 )
      if (ErrStat2 >= AbortErrLev) return

! points (nodes, augmented with NumSegments):
      WRITE(Un,'(A)')         '      <Points>'
      WRITE(Un,'(A)')         '        <DataArray type="Float32" NumberOfComponents="3" format="ascii">'

      ! I'm not going to interpolate in time; I'm just going to get the index of the closest wave time value
      t = REAL(t_global,SiKi)
      call GetWaveElevIndx( t, HD%p%WaveTime, y_FAST%VTK_LastWaveIndx )

      n = 1
      do ix=1,p_FAST%VTK_surface%NWaveElevPts(1)
         do iy=1,p_FAST%VTK_surface%NWaveElevPts(2)
            WRITE(Un,VTK_AryFmt) p_FAST%VTK_surface%WaveElevXY(:,n), p_FAST%VTK_surface%WaveElev(y_FAST%VTK_LastWaveIndx,n)
            n = n+1
         end do
      end do

      WRITE(Un,'(A)')         '        </DataArray>'
      WRITE(Un,'(A)')         '      </Points>'


      WRITE(Un,'(A)')         '      <Polys>'
      WRITE(Un,'(A)')         '        <DataArray type="Int32" Name="connectivity" format="ascii">'

      do ix=1,p_FAST%VTK_surface%NWaveElevPts(1)-1
         do iy=1,p_FAST%VTK_surface%NWaveElevPts(2)-1
            n = p_FAST%VTK_surface%NWaveElevPts(1)*(ix-1)+iy - 1 ! points start at 0

            WRITE(Un,'(3(i7))') n,   n+1,                                    n+p_FAST%VTK_surface%NWaveElevPts(2)
            WRITE(Un,'(3(i7))') n+1, n+1+p_FAST%VTK_surface%NWaveElevPts(2), n+p_FAST%VTK_surface%NWaveElevPts(2)

         end do
      end do
      WRITE(Un,'(A)')         '        </DataArray>'

      WRITE(Un,'(A)')         '        <DataArray type="Int32" Name="offsets" format="ascii">'
      do n=1,NumberOfPolys
         WRITE(Un,'(i7)') 3*n
      end do
      WRITE(Un,'(A)')         '        </DataArray>'
      WRITE(Un,'(A)')         '      </Polys>'

      call WrVTK_footer( Un )

END SUBROUTINE WrVTK_WaveElev
!----------------------------------------------------------------------------------------------------------------------------------
!> This function returns the index, Ind, of the XAry closest to XValIn, where XAry is assumed to be periodic. It starts
!! searching at the value of Ind from a previous step.
SUBROUTINE GetWaveElevIndx( XValIn, XAry, Ind )

      ! Argument declarations.

   INTEGER, INTENT(INOUT)       :: Ind                ! Initial and final index into the arrays.

   REAL(SiKi), INTENT(IN)       :: XAry    (:)        !< Array of X values to be interpolated.
   REAL(SiKi), INTENT(IN)       :: XValIn             !< X value to be found


   INTEGER                      :: AryLen             ! Length of the arrays.
   REAL(SiKi)                   :: XVal               !< X to be found (wrapped/periodic)


   AryLen = size(XAry)

      ! Wrap XValIn into the range XAry(1) to XAry(AryLen)
   XVal = MOD(XValIn, XAry(AryLen))



        ! Let's check the limits first.

   IF ( XVal <= XAry(1) )  THEN
      Ind = 1
      RETURN
   ELSE IF ( XVal >= XAry(AryLen) )  THEN
      Ind = AryLen
      RETURN
   ELSE
      ! Set the Ind to the first index if we are at the beginning of XAry
      IF ( XVal <= XAry(2) )  THEN
         Ind = 1
      END IF
   END IF


     ! Let's interpolate!

   Ind = MAX( MIN( Ind, AryLen-1 ), 1 )

   DO

      IF ( XVal < XAry(Ind) )  THEN

         Ind = Ind - 1

      ELSE IF ( XVal >= XAry(Ind+1) )  THEN

         Ind = Ind + 1

      ELSE

         ! XAry(Ind) <= XVal < XAry(Ind+1)
         ! this would make it the "closest" node, but I'm not going to worry about that for visualization purposes
         !if ( XVal > (XAry(Ind+1) + XAry(Ind))/2.0_SiKi ) Ind = Ind + 1

         RETURN

      END IF

   END DO

   RETURN
END SUBROUTINE GetWaveElevIndx
!----------------------------------------------------------------------------------------------------------------------------------
!> This routine writes Input Mesh information to a binary file (for debugging). It both opens and closes the file.
SUBROUTINE WriteInputMeshesToFile(u_ED, u_AD, u_SD, u_HD, u_MAP, u_BD, FileName, ErrStat, ErrMsg)
   TYPE(ED_InputType),        INTENT(IN)  :: u_ED           !< ElastoDyn inputs
   TYPE(AD_InputType),        INTENT(IN)  :: u_AD           !< AeroDyn inputs
   TYPE(SD_InputType),        INTENT(IN)  :: u_SD           !< SubDyn inputs
   TYPE(HydroDyn_InputType),  INTENT(IN)  :: u_HD           !< HydroDyn inputs
   TYPE(MAP_InputType),       INTENT(IN)  :: u_MAP          !< MAP inputs
   TYPE(BD_InputType),        INTENT(IN)  :: u_BD(:)        !< BeamDyn inputs
   CHARACTER(*),              INTENT(IN)  :: FileName       !< Name of file to write this information to
   INTEGER(IntKi)                         :: ErrStat        !< Error status of the operation
   CHARACTER(*)                           :: ErrMsg         !< Error message if ErrStat /= ErrID_None

   INTEGER(IntKi)           :: unOut
   INTEGER(IntKi)           :: K_local
   INTEGER(B4Ki), PARAMETER :: File_ID = 3
   INTEGER(B4Ki)            :: NumBl

      ! Open the binary output file:
   unOut=-1
   CALL GetNewUnit( unOut, ErrStat, ErrMsg )
   CALL OpenBOutFile ( unOut, TRIM(FileName), ErrStat, ErrMsg )
      IF (ErrStat /= ErrID_None) RETURN

   ! note that I'm not doing anything with the errors here, so it won't tell
   ! you there was a problem writing the data unless it was the last call.

      ! Add a file identification number (in case we ever have to change this):
   WRITE( unOut, IOSTAT=ErrStat )   File_ID

      ! Add how many blade meshes there are:
   NumBl =  SIZE(u_ED%BladePtLoads,1)   ! Note that NumBl is B4Ki
   WRITE( unOut, IOSTAT=ErrStat )   NumBl

      ! Add all of the input meshes:
   DO K_local = 1,NumBl
      CALL MeshWrBin( unOut, u_ED%BladePtLoads(K_local), ErrStat, ErrMsg )
   END DO
   CALL MeshWrBin( unOut, u_ED%TowerPtLoads,            ErrStat, ErrMsg )
   CALL MeshWrBin( unOut, u_ED%PlatformPtMesh,          ErrStat, ErrMsg )
   CALL MeshWrBin( unOut, u_SD%TPMesh,                  ErrStat, ErrMsg )
   CALL MeshWrBin( unOut, u_SD%LMesh,                   ErrStat, ErrMsg )
   CALL MeshWrBin( unOut, u_HD%Morison%Mesh,      ErrStat, ErrMsg )
   CALL MeshWrBin( unOut, u_HD%WAMITMesh,                    ErrStat, ErrMsg )
   CALL MeshWrBin( unOut, u_MAP%PtFairDisplacement,     ErrStat, ErrMsg )
      ! Add how many BD blade meshes there are:
   NumBl =  SIZE(u_BD,1)   ! Note that NumBl is B4Ki
   WRITE( unOut, IOSTAT=ErrStat )   NumBl

   DO K_local = 1,NumBl
      CALL MeshWrBin( unOut, u_BD(K_local)%RootMotion, ErrStat, ErrMsg )
      CALL MeshWrBin( unOut, u_BD(K_local)%DistrLoad, ErrStat, ErrMsg )
   END DO

      ! Add how many AD blade meshes there are:
   NumBl =  SIZE(u_AD%BladeMotion,1)   ! Note that NumBl is B4Ki
   WRITE( unOut, IOSTAT=ErrStat )   NumBl

   DO K_local = 1,NumBl
      CALL MeshWrBin( unOut, u_AD%BladeMotion(k_local), ErrStat, ErrMsg )
   END DO

      ! Close the file
   CLOSE(unOut)

END SUBROUTINE WriteInputMeshesToFile
!----------------------------------------------------------------------------------------------------------------------------------
!> This routine writes motion mesh data to a binary file (for rudimentary visualization and debugging). If unOut < 0, a new file
!! will be opened for writing (FileName). It is up to the caller of this routine to close the file.
SUBROUTINE WriteMotionMeshesToFile(time, y_ED, u_SD, y_SD, u_HD, u_MAP, y_BD, u_BD, UnOut, ErrStat, ErrMsg, FileName)
   REAL(DbKi),                 INTENT(IN)    :: time           !< current simulation time
   TYPE(ED_OutputType),        INTENT(IN)    :: y_ED           !< ElastoDyn outputs
   TYPE(SD_InputType),         INTENT(IN)    :: u_SD           !< SubDyn inputs
   TYPE(SD_OutputType),        INTENT(IN)    :: y_SD           !< SubDyn outputs
   TYPE(HydroDyn_InputType),   INTENT(IN)    :: u_HD           !< HydroDyn inputs
   TYPE(MAP_InputType),        INTENT(IN)    :: u_MAP          !< MAP inputs
   TYPE(BD_OutputType),        INTENT(IN)    :: y_BD(:)        !< BeamDyn outputs
   TYPE(BD_InputType),         INTENT(IN)    :: u_BD(:)        !< BeamDyn inputs
   INTEGER(IntKi) ,            INTENT(INOUT) :: unOut          !< Unit number to write where this info should be written. If unOut < 0, a new file will be opened and the opened unit number will be returned.
   CHARACTER(*),               INTENT(IN)    :: FileName       !< If unOut < 0, FileName will be opened for writing this mesh information.

   INTEGER(IntKi), INTENT(OUT)               :: ErrStat        !< Error status of the operation
   CHARACTER(*)  , INTENT(OUT)               :: ErrMsg         !< Error message if ErrStat /= ErrID_None


   REAL(R8Ki)               :: t

   INTEGER(IntKi)           :: K_local
   INTEGER(B4Ki), PARAMETER :: File_ID = 101
   INTEGER(B4Ki)            :: NumBl

   t = time  ! convert to 8-bytes if necessary (DbKi might not be R8Ki)

   ! note that I'm not doing anything with the errors here, so it won't tell
   ! you there was a problem writing the data unless it was the last call.


      ! Open the binary output file and write a header:
   if (unOut<0) then
      CALL GetNewUnit( unOut, ErrStat, ErrMsg )

      CALL OpenBOutFile ( unOut, TRIM(FileName), ErrStat, ErrMsg )
         IF (ErrStat /= ErrID_None) RETURN

         ! Add a file identification number (in case we ever have to change this):
      WRITE( unOut, IOSTAT=ErrStat )   File_ID

         ! Add how many blade meshes there are:
      NumBl =  SIZE(y_ED%BladeLn2Mesh,1)   ! Note that NumBl is B4Ki
      WRITE( unOut, IOSTAT=ErrStat )   NumBl
      NumBl =  SIZE(y_BD,1)   ! Note that NumBl is B4Ki
      WRITE( unOut, IOSTAT=ErrStat )   NumBl
   end if

   WRITE( unOut, IOSTAT=ErrStat ) t

      ! Add all of the meshes with motions:
   DO K_local = 1,SIZE(y_ED%BladeLn2Mesh,1)
      CALL MeshWrBin( unOut, y_ED%BladeLn2Mesh(K_local), ErrStat, ErrMsg )
   END DO
   CALL MeshWrBin( unOut, y_ED%TowerLn2Mesh,            ErrStat, ErrMsg )
   CALL MeshWrBin( unOut, y_ED%PlatformPtMesh,          ErrStat, ErrMsg )
   CALL MeshWrBin( unOut, u_SD%TPMesh,                  ErrStat, ErrMsg )
   CALL MeshWrBin( unOut, y_SD%y2Mesh,                  ErrStat, ErrMsg )
   CALL MeshWrBin( unOut, u_HD%Morison%Mesh,      ErrStat, ErrMsg )
   CALL MeshWrBin( unOut, u_HD%WAMITMesh,                    ErrStat, ErrMsg )
   CALL MeshWrBin( unOut, u_MAP%PtFairDisplacement,     ErrStat, ErrMsg )
   DO K_local = 1,SIZE(y_BD,1)
      CALL MeshWrBin( unOut, u_BD(K_local)%RootMotion, ErrStat, ErrMsg )
      CALL MeshWrBin( unOut, y_BD(K_local)%BldMotion,  ErrStat, ErrMsg )
   END DO

   !
   !   ! Close the file
   !CLOSE(unOut)
   !
END SUBROUTINE WriteMotionMeshesToFile
!----------------------------------------------------------------------------------------------------------------------------------


!++++++++++++++++++++++++++++++++++++++++++++++++++++++++++++++++++++++++++++++++++++++++++++++++++++++++++++++++++++++++++++++++++
! Linerization routines
!++++++++++++++++++++++++++++++++++++++++++++++++++++++++++++++++++++++++++++++++++++++++++++++++++++++++++++++++++++++++++++++++++
!> Routine that calls FAST_Linearize_T for an array of Turbine data structures if the linearization flag is set for each individual turbine.
SUBROUTINE FAST_Linearize_Tary(t_initial, n_t_global, Turbine, ErrStat, ErrMsg)

   REAL(DbKi),               INTENT(IN   ) :: t_initial           !< initial simulation time (almost always 0)
   INTEGER(IntKi),           INTENT(IN   ) :: n_t_global          !< integer time step
   TYPE(FAST_TurbineType),   INTENT(INOUT) :: Turbine(:)          !< all data for one instance of a turbine
   INTEGER(IntKi),           INTENT(  OUT) :: ErrStat             !< Error status of the operation
   CHARACTER(*),             INTENT(  OUT) :: ErrMsg              !< Error message if ErrStat /= ErrID_None

      ! local variables
   INTEGER(IntKi)                          :: i_turb, NumTurbines
   INTEGER(IntKi)                          :: ErrStat2            ! local error status
   CHARACTER(ErrMsgLen)                    :: ErrMsg2             ! local error message
   CHARACTER(*),             PARAMETER     :: RoutineName = 'FAST_Linearize_Tary'


   NumTurbines = SIZE(Turbine)
   ErrStat = ErrID_None
   ErrMsg  = ""

   DO i_turb = 1,NumTurbines

      CALL FAST_Linearize_T(t_initial, n_t_global, Turbine(i_turb), ErrStat2, ErrMsg2 )
         CALL SetErrStat(ErrStat2, ErrMsg2, ErrStat, ErrMsg, RoutineName )
         IF (ErrStat >= AbortErrLev) RETURN

   END DO


END SUBROUTINE FAST_Linearize_Tary
!----------------------------------------------------------------------------------------------------------------------------------
!> Routine that performs lineaization at an operating point for a turbine. This is a separate subroutine so that the FAST
!! driver programs do not need to change or operate on the individual module level.
SUBROUTINE FAST_Linearize_T(t_initial, n_t_global, Turbine, ErrStat, ErrMsg)

   REAL(DbKi),               INTENT(IN   ) :: t_initial           !< initial simulation time (almost always 0)
   INTEGER(IntKi),           INTENT(IN   ) :: n_t_global          !< integer time step
   TYPE(FAST_TurbineType),   INTENT(INOUT) :: Turbine             !< all data for one instance of a turbine
   INTEGER(IntKi),           INTENT(  OUT) :: ErrStat             !< Error status of the operation
   CHARACTER(*),             INTENT(  OUT) :: ErrMsg              !< Error message if ErrStat /= ErrID_None

      ! local variables
   REAL(DbKi)                              :: t_global            ! current simulation time
   REAL(DbKi)                              :: next_lin_time       ! next simulation time where linearization analysis should be performed
   INTEGER(IntKi)                          :: iLinTime            ! loop counter
   INTEGER(IntKi)                          :: ErrStat2            ! local error status
   CHARACTER(ErrMsgLen)                    :: ErrMsg2             ! local error message
   CHARACTER(*),             PARAMETER     :: RoutineName = 'FAST_Linearize_T'


   ErrStat = ErrID_None
   ErrMsg  = ""

   if ( .not. Turbine%p_FAST%Linearize ) return

   if (.not. Turbine%p_FAST%CalcSteady) then

      if ( Turbine%m_FAST%Lin%NextLinTimeIndx <= Turbine%p_FAST%NLinTimes ) then  !bjj: maybe this logic should go in FAST_Linearize_OP???

         next_lin_time = Turbine%m_FAST%Lin%LinTimes( Turbine%m_FAST%Lin%NextLinTimeIndx )
         t_global      = t_initial + n_t_global*Turbine%p_FAST%dt

         if ( EqualRealNos( t_global, next_lin_time ) .or. t_global > next_lin_time ) then

            CALL FAST_Linearize_OP(t_global, Turbine%p_FAST, Turbine%y_FAST, Turbine%m_FAST, &
                     Turbine%ED, Turbine%BD, Turbine%SrvD, Turbine%AD, Turbine%IfW, Turbine%OpFM, &
                     Turbine%HD, Turbine%SD, Turbine%ExtPtfm, Turbine%MAP, Turbine%FEAM, Turbine%MD, Turbine%Orca, &
                     Turbine%IceF, Turbine%IceD, Turbine%MeshMapData, ErrStat2, ErrMsg2 )
               CALL SetErrStat(ErrStat2, ErrMsg2, ErrStat, ErrMsg, RoutineName )
               IF (ErrStat >= AbortErrLev) RETURN

            if (Turbine%p_FAST%WrVTK == VTK_ModeShapes) then
               if (Turbine%m_FAST%Lin%NextLinTimeIndx > Turbine%p_FAST%NLinTimes) call WrVTKCheckpoint()
            end if

         end if

      end if

   else ! CalcSteady

      t_global      = t_initial + n_t_global*Turbine%p_FAST%dt

      call FAST_CalcSteady( n_t_global, t_global, Turbine%p_FAST, Turbine%y_FAST, Turbine%m_FAST, Turbine%ED, Turbine%BD, Turbine%SrvD, &
                      Turbine%AD, Turbine%IfW, Turbine%OpFM, Turbine%HD, Turbine%SD, Turbine%ExtPtfm, Turbine%MAP, Turbine%FEAM, Turbine%MD, &
                      Turbine%Orca, Turbine%IceF, Turbine%IceD, ErrStat2, ErrMsg2 )
            call SetErrStat(ErrStat2, ErrMsg2, ErrStat, ErrMsg, RoutineName )

      if (Turbine%m_FAST%Lin%FoundSteady) then

         do iLinTime=1,Turbine%p_FAST%NLinTimes
            t_global = Turbine%m_FAST%Lin%LinTimes(iLinTime)

            call SetOperatingPoint(iLinTime, Turbine%p_FAST, Turbine%y_FAST, Turbine%m_FAST, Turbine%ED, Turbine%BD, Turbine%SrvD, &
                                      Turbine%AD, Turbine%IfW, Turbine%OpFM, Turbine%HD, Turbine%SD, Turbine%ExtPtfm, &
                                    Turbine%MAP, Turbine%FEAM, Turbine%MD, Turbine%Orca, Turbine%IceF, Turbine%IceD, ErrStat2, ErrMsg2 )
               CALL SetErrStat(ErrStat2, ErrMsg2, ErrStat, ErrMsg, RoutineName )

            if (Turbine%p_FAST%DT_UJac < Turbine%p_FAST%TMax) then
               Turbine%m_FAST%calcJacobian = .true.
               Turbine%m_FAST%NextJacCalcTime = t_global
            end if

            CALL CalcOutputs_And_SolveForInputs( -1,  t_global,  STATE_CURR, Turbine%m_FAST%calcJacobian, Turbine%m_FAST%NextJacCalcTime, &
               Turbine%p_FAST, Turbine%m_FAST, .false., Turbine%ED, Turbine%BD, Turbine%SrvD, Turbine%AD14, Turbine%AD, Turbine%IfW, Turbine%OpFM, &
               Turbine%HD, Turbine%SD, Turbine%ExtPtfm, Turbine%MAP, Turbine%FEAM, Turbine%MD, Turbine%Orca, Turbine%IceF, Turbine%IceD, Turbine%MeshMapData, ErrStat2, ErrMsg2 )
               CALL SetErrStat(ErrStat2, ErrMsg2, ErrStat, ErrMsg, RoutineName )
               IF (ErrStat >= AbortErrLev) RETURN

            CALL FAST_Linearize_OP(t_global, Turbine%p_FAST, Turbine%y_FAST, Turbine%m_FAST, &
                     Turbine%ED, Turbine%BD, Turbine%SrvD, Turbine%AD, Turbine%IfW, Turbine%OpFM, &
                     Turbine%HD, Turbine%SD, Turbine%ExtPtfm, Turbine%MAP, Turbine%FEAM, Turbine%MD, Turbine%Orca, &
                     Turbine%IceF, Turbine%IceD, Turbine%MeshMapData, ErrStat2, ErrMsg2 )
               CALL SetErrStat(ErrStat2, ErrMsg2, ErrStat, ErrMsg, RoutineName )
               IF (ErrStat >= AbortErrLev) RETURN

         end do

         if (Turbine%p_FAST%WrVTK == VTK_ModeShapes) CALL WrVTKCheckpoint()

      end if

   end if
   return

contains
   subroutine WrVTKCheckpoint()
         ! we are creating a checkpoint file for each turbine, so setting NumTurbines=1 in the file
      CALL FAST_CreateCheckpoint_T(t_initial, Turbine%p_FAST%n_TMax_m1+1, 1, Turbine, TRIM(Turbine%p_FAST%OutFileRoot)//'.ModeShapeVTK', ErrStat2, ErrMsg2 )
         CALL SetErrStat(ErrStat2, ErrMsg2, ErrStat, ErrMsg, RoutineName )
   end subroutine WrVTKCheckpoint
END SUBROUTINE FAST_Linearize_T
!----------------------------------------------------------------------------------------------------------------------------------

!++++++++++++++++++++++++++++++++++++++++++++++++++++++++++++++++++++++++++++++++++++++++++++++++++++++++++++++++++++++++++++++++++
! PROGRAM EXIT ROUTINES
!++++++++++++++++++++++++++++++++++++++++++++++++++++++++++++++++++++++++++++++++++++++++++++++++++++++++++++++++++++++++++++++++++
!> Routine that calls ExitThisProgram for one instance of a Turbine data structure. This is a separate subroutine so that the FAST
!! driver programs do not need to change or operate on the individual module level.
!! This routine should be called from glue code only (e.g., FAST_Prog.f90). It should not be called in any of these driver routines.
SUBROUTINE ExitThisProgram_T( Turbine, ErrLevel_in, StopTheProgram, ErrLocMsg, SkipRunTimeMsg )

   TYPE(FAST_TurbineType),   INTENT(INOUT) :: Turbine             !< Data for one turbine instance
   INTEGER(IntKi),           INTENT(IN)    :: ErrLevel_in         !< Error level when Error == .TRUE. (required when Error is .TRUE.)
   LOGICAL,                  INTENT(IN)    :: StopTheProgram      !< flag indicating if the program should end (false if there are more turbines to end)
   CHARACTER(*), OPTIONAL,   INTENT(IN)    :: ErrLocMsg           !< an optional message describing the location of the error
   LOGICAL,      OPTIONAL,   INTENT(IN)    :: SkipRunTimeMsg      !< an optional message describing run-time stats

   LOGICAL                                 :: SkipRunTimes

   IF (PRESENT(SkipRunTimeMsg)) THEN
      SkipRunTimes = SkipRunTimeMsg
   ELSE
      SkipRunTimes = .FALSE.
   END IF


   IF (PRESENT(ErrLocMsg)) THEN

      CALL ExitThisProgram( Turbine%p_FAST, Turbine%y_FAST, Turbine%m_FAST, &
                     Turbine%ED, Turbine%BD, Turbine%SrvD, Turbine%AD14, Turbine%AD, Turbine%IfW, Turbine%OpFM, &
                     Turbine%HD, Turbine%SD, Turbine%ExtPtfm, Turbine%MAP, Turbine%FEAM, Turbine%MD, Turbine%Orca, &
                     Turbine%IceF, Turbine%IceD, Turbine%MeshMapData, ErrLevel_in, StopTheProgram, ErrLocMsg, SkipRunTimes )

   ELSE

      CALL ExitThisProgram( Turbine%p_FAST, Turbine%y_FAST, Turbine%m_FAST, &
                     Turbine%ED, Turbine%BD, Turbine%SrvD, Turbine%AD14, Turbine%AD, Turbine%IfW, Turbine%OpFM, &
                     Turbine%HD, Turbine%SD, Turbine%ExtPtfm, Turbine%MAP, Turbine%FEAM, Turbine%MD, Turbine%Orca, &
                     Turbine%IceF, Turbine%IceD, Turbine%MeshMapData, ErrLevel_in, StopTheProgram, SkipRunTimeMsg=SkipRunTimes )

   END IF

END SUBROUTINE ExitThisProgram_T
!----------------------------------------------------------------------------------------------------------------------------------
!> This subroutine is called when FAST exits. It calls all the modules' end routines and cleans up variables declared in the
!! main program. If there was an error, it also aborts. Otherwise, it prints the run times and performs a normal exit.
!! This routine should not be called from glue code (e.g., FAST_Prog.f90) or ExitThisProgram_T only. It should not be called in any
!! of these driver routines.
SUBROUTINE ExitThisProgram( p_FAST, y_FAST, m_FAST, ED, BD, SrvD, AD14, AD, IfW, OpFM, HD, SD, ExtPtfm, &
                            MAPp, FEAM, MD, Orca, IceF, IceD, MeshMapData, ErrLevel_in, StopTheProgram, ErrLocMsg, SkipRunTimeMsg )
!...............................................................................................................................

      ! Passed arguments
   TYPE(FAST_ParameterType), INTENT(INOUT) :: p_FAST              !< Parameters for the glue code
   TYPE(FAST_OutputFileType),INTENT(INOUT) :: y_FAST              !< Output variables for the glue code
   TYPE(FAST_MiscVarType),   INTENT(INOUT) :: m_FAST              !< Miscellaneous variables

   TYPE(ElastoDyn_Data),     INTENT(INOUT) :: ED                  !< ElastoDyn data
   TYPE(BeamDyn_Data),       INTENT(INOUT) :: BD                  !< BeamDyn data
   TYPE(ServoDyn_Data),      INTENT(INOUT) :: SrvD                !< ServoDyn data
   TYPE(AeroDyn14_Data),     INTENT(INOUT) :: AD14                !< AeroDyn v14 data
   TYPE(AeroDyn_Data),       INTENT(INOUT) :: AD                  !< AeroDyn data
   TYPE(InflowWind_Data),    INTENT(INOUT) :: IfW                 !< InflowWind data
   TYPE(OpenFOAM_Data),      INTENT(INOUT) :: OpFM                !< OpenFOAM data
   TYPE(HydroDyn_Data),      INTENT(INOUT) :: HD                  !< HydroDyn data
   TYPE(SubDyn_Data),        INTENT(INOUT) :: SD                  !< SubDyn data
   TYPE(ExtPtfm_Data),       INTENT(INOUT) :: ExtPtfm             !< ExtPtfm_MCKF data
   TYPE(MAP_Data),           INTENT(INOUT) :: MAPp                !< MAP data
   TYPE(FEAMooring_Data),    INTENT(INOUT) :: FEAM                !< FEAMooring data
   TYPE(MoorDyn_Data),       INTENT(INOUT) :: MD                  !< Data for the MoorDyn module
   TYPE(OrcaFlex_Data),      INTENT(INOUT) :: Orca                !< OrcaFlex interface data
   TYPE(IceFloe_Data),       INTENT(INOUT) :: IceF                !< IceFloe data
   TYPE(IceDyn_Data),        INTENT(INOUT) :: IceD                !< All the IceDyn data used in time-step loop

   TYPE(FAST_ModuleMapType), INTENT(INOUT) :: MeshMapData         !< Data for mapping between modules

   INTEGER(IntKi),           INTENT(IN)    :: ErrLevel_in         !< Error level when Error == .TRUE. (required when Error is .TRUE.)
   LOGICAL,                  INTENT(IN)    :: StopTheProgram      !< flag indicating if the program should end (false if there are more turbines to end)
   CHARACTER(*), OPTIONAL,   INTENT(IN)    :: ErrLocMsg           !< an optional message describing the location of the error
   LOGICAL,      OPTIONAL,   INTENT(IN)    :: SkipRunTimeMsg      !< an optional message describing run-time stats


      ! Local variables:
   INTEGER(IntKi)                          :: ErrorLevel
   LOGICAL                                 :: PrintRunTimes

   INTEGER(IntKi)                          :: ErrStat2            ! Error status
   CHARACTER(ErrMsgLen)                    :: ErrMsg2             ! Error message
   CHARACTER(1224)                         :: SimMsg              ! optional message to print about where the error took place in the simulation

   CHARACTER(*), PARAMETER                 :: RoutineName = 'ExitThisProgram'


   ErrorLevel = ErrLevel_in

      ! for debugging, let's output the meshes and all of their fields
   IF ( ErrorLevel >= AbortErrLev .AND. p_FAST%WrVTK > VTK_None) THEN
      p_FAST%VTK_OutFileRoot = trim(p_FAST%VTK_OutFileRoot)//'.DebugError'
      p_FAST%VTK_fields = .true.
      CALL WrVTK_AllMeshes(p_FAST, y_FAST, MeshMapData, ED, BD, AD, IfW, OpFM, HD, SD, ExtPtfm, SrvD, MAPp, FEAM, MD, Orca, IceF, IceD)
   end if



      ! End all modules
   CALL FAST_EndMods( p_FAST, y_FAST, m_FAST, ED, BD, SrvD, AD14, AD, IfW, HD, SD, ExtPtfm, MAPp, FEAM, MD, Orca, IceF, IceD, ErrStat2, ErrMsg2 )
      IF (ErrStat2 /= ErrID_None) THEN
         CALL WrScr( NewLine//RoutineName//':'//TRIM(ErrMsg2)//NewLine )
         ErrorLevel = MAX(ErrorLevel,ErrStat2)
      END IF

      ! Destroy all data associated with FAST variables:

   CALL FAST_DestroyAll( p_FAST, y_FAST, m_FAST, ED, BD, SrvD, AD14, AD, IfW, OpFM, HD, SD, ExtPtfm, MAPp, FEAM, MD, Orca, IceF, IceD, MeshMapData, ErrStat2, ErrMsg2 )
      IF (ErrStat2 /= ErrID_None) THEN
         CALL WrScr( NewLine//RoutineName//':'//TRIM(ErrMsg2)//NewLine )
         ErrorLevel = MAX(ErrorLevel,ErrStat2)
      END IF


   !............................................................................................................................
   ! Set exit error code if there was an error;
   !............................................................................................................................
   IF ( ErrorLevel >= AbortErrLev ) THEN

      IF (PRESENT(ErrLocMsg)) THEN
         SimMsg = ErrLocMsg
      ELSE
         SimMsg = 'after the simulation completed'
      END IF

      IF (y_FAST%UnSum > 0) THEN
         CLOSE(y_FAST%UnSum)
         y_FAST%UnSum = -1
      END IF
<<<<<<< HEAD


      SimMsg = 'FAST encountered an error '//TRIM(SimMsg)//'.'//NewLine//' Simulation error level: '//TRIM(GetErrStr(ErrorLevel))
=======
      
                         
      SimMsg = TRIM(FAST_Ver%Name)//' encountered an error '//TRIM(SimMsg)//'.'//NewLine//' Simulation error level: '//TRIM(GetErrStr(ErrorLevel))
>>>>>>> 4a5e14d2
      if (StopTheProgram) then
         CALL ProgAbort( trim(SimMsg), TrapErrors=.FALSE., TimeWait=3._ReKi )  ! wait 3 seconds (in case they double-clicked and got an error)
      else
         CALL WrScr(trim(SimMsg))
      end if

   END IF

   !............................................................................................................................
   !  Write simulation times and stop
   !............................................................................................................................
   if (present(SkipRunTimeMsg)) then
      PrintRunTimes = .not. SkipRunTimeMsg
   else
      PrintRunTimes = .true.
   end if

   IF (p_FAST%WrSttsTime .and. PrintRunTimes) THEN
      CALL RunTimes( m_FAST%StrtTime, m_FAST%UsrTime1, m_FAST%SimStrtTime, m_FAST%UsrTime2, m_FAST%t_global, UnSum=y_FAST%UnSum, DescStrIn=p_FAST%TDesc )
   END IF
   IF (y_FAST%UnSum > 0) THEN
      CLOSE(y_FAST%UnSum)
      y_FAST%UnSum = -1
   END IF

   if (StopTheProgram) then
#if (defined COMPILE_SIMULINK || defined COMPILE_LABVIEW)
      ! for Simulink, this may not be a normal stop. It might call this after an error in the model.
      CALL WrScr( NewLine//' '//TRIM(FAST_Ver%Name)//' completed.'//NewLine )
#else
      CALL NormStop( )
#endif
   end if


END SUBROUTINE ExitThisProgram
!----------------------------------------------------------------------------------------------------------------------------------
!> This subroutine is called at program termination. It writes any additional output files,
!! deallocates variables for FAST file I/O and closes files.
SUBROUTINE FAST_EndOutput( p_FAST, y_FAST, m_FAST, ErrStat, ErrMsg )

   TYPE(FAST_ParameterType), INTENT(INOUT) :: p_FAST                    !< FAST Parameters
   TYPE(FAST_OutputFileType),INTENT(INOUT) :: y_FAST                    !< FAST Output
   TYPE(FAST_MiscVarType),   INTENT(IN   ) :: m_FAST                    !< Miscellaneous variables (only for the final time)

   INTEGER(IntKi),           INTENT(OUT)   :: ErrStat                   !< Error status
   CHARACTER(*),             INTENT(OUT)   :: ErrMsg                    !< Message associated with errro status

      ! local variables
   CHARACTER(LEN(y_FAST%FileDescLines)*3)  :: FileDesc                  ! The description of the run, to be written in the binary output file


      ! Initialize some values

   ErrStat = ErrID_None
   ErrMsg  = ''

   !-------------------------------------------------------------------------------------------------
   ! Write the binary output file if requested
   !-------------------------------------------------------------------------------------------------

   IF (p_FAST%WrBinOutFile .AND. y_FAST%n_Out > 0) THEN

      FileDesc = TRIM(y_FAST%FileDescLines(1))//' '//TRIM(y_FAST%FileDescLines(2))//'; '//TRIM(y_FAST%FileDescLines(3))

      CALL WrBinFAST(TRIM(p_FAST%OutFileRoot)//'.outb', Int(p_FAST%WrBinMod, B2Ki), TRIM(FileDesc), &
            y_FAST%ChannelNames, y_FAST%ChannelUnits, y_FAST%TimeData, y_FAST%AllOutData(:,1:y_FAST%n_Out), ErrStat, ErrMsg)

      IF ( ErrStat /= ErrID_None ) CALL WrScr( TRIM(GetErrStr(ErrStat))//' when writing binary output file: '//TRIM(ErrMsg) )

   END IF


   !-------------------------------------------------------------------------------------------------
   ! Close the text tabular output file and summary file (if opened)
   !-------------------------------------------------------------------------------------------------
   IF (y_FAST%UnOu  > 0) THEN ! I/O unit number for the tabular output file
      CLOSE( y_FAST%UnOu )
      y_FAST%UnOu = -1
   END IF

   IF (y_FAST%UnSum > 0) THEN ! I/O unit number for the tabular output file
      CLOSE( y_FAST%UnSum )
      y_FAST%UnSum = -1
   END IF

   IF (y_FAST%UnGra > 0) THEN ! I/O unit number for the graphics output file
      CLOSE( y_FAST%UnGra )
      y_FAST%UnGra = -1
   END IF

   !-------------------------------------------------------------------------------------------------
   ! Deallocate arrays
   !-------------------------------------------------------------------------------------------------

      ! Output
   IF ( ALLOCATED(y_FAST%AllOutData                  ) ) DEALLOCATE(y_FAST%AllOutData                  )
   IF ( ALLOCATED(y_FAST%TimeData                    ) ) DEALLOCATE(y_FAST%TimeData                    )
   IF ( ALLOCATED(y_FAST%ChannelNames                ) ) DEALLOCATE(y_FAST%ChannelNames                )
   IF ( ALLOCATED(y_FAST%ChannelUnits                ) ) DEALLOCATE(y_FAST%ChannelUnits                )


END SUBROUTINE FAST_EndOutput
!----------------------------------------------------------------------------------------------------------------------------------
!> This routine calls the end routines for each module that was previously initialized.
SUBROUTINE FAST_EndMods( p_FAST, y_FAST, m_FAST, ED, BD, SrvD, AD14, AD, IfW, HD, SD, ExtPtfm, MAPp, FEAM, MD, Orca, IceF, IceD, ErrStat, ErrMsg )

   TYPE(FAST_ParameterType), INTENT(INOUT) :: p_FAST              !< Parameters for the glue code
   TYPE(FAST_OutputFileType),INTENT(INOUT) :: y_FAST              !< Output variables for the glue code
   TYPE(FAST_MiscVarType),   INTENT(INOUT) :: m_FAST              !< Miscellaneous variables

   TYPE(ElastoDyn_Data),     INTENT(INOUT) :: ED                  !< ElastoDyn data
   TYPE(BeamDyn_Data),       INTENT(INOUT) :: BD                  !< BeamDyn data
   TYPE(ServoDyn_Data),      INTENT(INOUT) :: SrvD                !< ServoDyn data
   TYPE(AeroDyn14_Data),     INTENT(INOUT) :: AD14                !< AeroDyn v14 data
   TYPE(AeroDyn_Data),       INTENT(INOUT) :: AD                  !< AeroDyn data
   TYPE(InflowWind_Data),    INTENT(INOUT) :: IfW                 !< InflowWind data
   TYPE(HydroDyn_Data),      INTENT(INOUT) :: HD                  !< HydroDyn data
   TYPE(SubDyn_Data),        INTENT(INOUT) :: SD                  !< SubDyn data
   TYPE(ExtPtfm_Data),       INTENT(INOUT) :: ExtPtfm             !< ExtPtfm data
   TYPE(MAP_Data),           INTENT(INOUT) :: MAPp                !< MAP data
   TYPE(FEAMooring_Data),    INTENT(INOUT) :: FEAM                !< FEAMooring data
   TYPE(MoorDyn_Data),       INTENT(INOUT) :: MD                  !< Data for the MoorDyn module
   TYPE(OrcaFlex_Data),      INTENT(INOUT) :: Orca                !< OrcaFlex interface data
   TYPE(IceFloe_Data),       INTENT(INOUT) :: IceF                !< IceFloe data
   TYPE(IceDyn_Data),        INTENT(INOUT) :: IceD                !< All the IceDyn data used in time-step loop

   INTEGER(IntKi),           INTENT(  OUT) :: ErrStat             !< Error status of the operation
   CHARACTER(*),             INTENT(  OUT) :: ErrMsg              !< Error message if ErrStat /= ErrID_None

   ! local variables
   INTEGER(IntKi)                          :: i, k                ! loop counter

   INTEGER(IntKi)                          :: ErrStat2
   CHARACTER(ErrMsgLen)                    :: ErrMsg2
   CHARACTER(*), PARAMETER                 :: RoutineName = 'FAST_EndMods'

      !...............................................................................................................................
      ! End all modules (and write binary FAST output file)
      !...............................................................................................................................

   ErrStat = ErrID_None
   ErrMsg  = ""


   CALL FAST_EndOutput( p_FAST, y_FAST, m_FAST, ErrStat2, ErrMsg2 )
      CALL SetErrStat(ErrStat2, ErrMsg2, ErrStat, ErrMsg, RoutineName)

   IF ( p_FAST%ModuleInitialized(Module_ED) ) THEN
      CALL ED_End(   ED%Input(1),   ED%p,   ED%x(STATE_CURR),   ED%xd(STATE_CURR),   ED%z(STATE_CURR),   ED%OtherSt(STATE_CURR),   &
                     ED%y,          ED%m,  ErrStat2, ErrMsg2 )
      CALL SetErrStat(ErrStat2, ErrMsg2, ErrStat, ErrMsg, RoutineName)
   END IF

   IF ( p_FAST%ModuleInitialized(Module_BD) ) THEN

      DO k=1,p_FAST%nBeams
         CALL BD_End(BD%Input(1,k),  BD%p(k),  BD%x(k,STATE_CURR),  BD%xd(k,STATE_CURR),  BD%z(k,STATE_CURR), &
                        BD%OtherSt(k,STATE_CURR),  BD%y(k),  BD%m(k), ErrStat2, ErrMsg2)
         CALL SetErrStat(ErrStat2, ErrMsg2, ErrStat, ErrMsg, RoutineName)
      END DO

   END IF


   IF ( p_FAST%ModuleInitialized(Module_AD14) ) THEN
      CALL AD14_End( AD14%Input(1), AD14%p, AD14%x(STATE_CURR), AD14%xd(STATE_CURR), AD14%z(STATE_CURR), &
                     AD14%OtherSt(STATE_CURR), AD14%y, AD14%m, ErrStat2, ErrMsg2 )
      CALL SetErrStat(ErrStat2, ErrMsg2, ErrStat, ErrMsg, RoutineName)
   ELSEIF ( p_FAST%ModuleInitialized(Module_AD) ) THEN
      CALL AD_End(   AD%Input(1), AD%p, AD%x(STATE_CURR), AD%xd(STATE_CURR), AD%z(STATE_CURR), &
                     AD%OtherSt(STATE_CURR), AD%y, AD%m,  ErrStat2, ErrMsg2 )
      CALL SetErrStat(ErrStat2, ErrMsg2, ErrStat, ErrMsg, RoutineName)
   END IF

   IF ( p_FAST%ModuleInitialized(Module_IfW) ) THEN
      CALL InflowWind_End( IfW%Input(1), IfW%p, IfW%x(STATE_CURR), IfW%xd(STATE_CURR), IfW%z(STATE_CURR), IfW%OtherSt(STATE_CURR),   &
                           IfW%y, IfW%m, ErrStat2, ErrMsg2 )
      CALL SetErrStat(ErrStat2, ErrMsg2, ErrStat, ErrMsg, RoutineName)
   END IF

   IF ( p_FAST%ModuleInitialized(Module_SrvD) ) THEN
      CALL SrvD_End( SrvD%Input(1), SrvD%p, SrvD%x(STATE_CURR), SrvD%xd(STATE_CURR), SrvD%z(STATE_CURR), SrvD%OtherSt(STATE_CURR), &
                     SrvD%y, SrvD%m, ErrStat2, ErrMsg2 )
      CALL SetErrStat(ErrStat2, ErrMsg2, ErrStat, ErrMsg, RoutineName)
   END IF

   IF ( p_FAST%ModuleInitialized(Module_HD) ) THEN
      CALL HydroDyn_End( HD%Input(1), HD%p, HD%x(STATE_CURR), HD%xd(STATE_CURR), HD%z(STATE_CURR), HD%OtherSt(STATE_CURR),  &
                         HD%y, HD%m, ErrStat2, ErrMsg2)
      CALL SetErrStat(ErrStat2, ErrMsg2, ErrStat, ErrMsg, RoutineName)
   END IF

   IF ( p_FAST%ModuleInitialized(Module_SD) ) THEN
      CALL SD_End( SD%Input(1), SD%p, SD%x(STATE_CURR), SD%xd(STATE_CURR), SD%z(STATE_CURR), SD%OtherSt(STATE_CURR),   &
                   SD%y, SD%m, ErrStat2, ErrMsg2)
      CALL SetErrStat(ErrStat2, ErrMsg2, ErrStat, ErrMsg, RoutineName)
   ELSE IF ( p_FAST%ModuleInitialized(Module_ExtPtfm) ) THEN
      CALL ExtPtfm_End( ExtPtfm%Input(1), ExtPtfm%p, ExtPtfm%x(STATE_CURR), ExtPtfm%xd(STATE_CURR), ExtPtfm%z(STATE_CURR), &
                        ExtPtfm%OtherSt(STATE_CURR), ExtPtfm%y, ExtPtfm%m, ErrStat2, ErrMsg2)
      CALL SetErrStat(ErrStat2, ErrMsg2, ErrStat, ErrMsg, RoutineName)
   END IF

   IF ( p_FAST%ModuleInitialized(Module_MAP) ) THEN
      CALL MAP_End(    MAPp%Input(1),   MAPp%p,   MAPp%x(STATE_CURR),   MAPp%xd(STATE_CURR),   MAPp%z(STATE_CURR),   MAPp%OtherSt,   &
                        MAPp%y,   ErrStat2, ErrMsg2)
      CALL SetErrStat(ErrStat2, ErrMsg2, ErrStat, ErrMsg, RoutineName)
   ELSEIF ( p_FAST%ModuleInitialized(Module_MD) ) THEN
      CALL MD_End(  MD%Input(1), MD%p, MD%x(STATE_CURR), MD%xd(STATE_CURR), MD%z(STATE_CURR), MD%OtherSt(STATE_CURR), &
                    MD%y, MD%m, ErrStat2, ErrMsg2)
      CALL SetErrStat(ErrStat2, ErrMsg2, ErrStat, ErrMsg, RoutineName)
   ELSEIF ( p_FAST%ModuleInitialized(Module_FEAM) ) THEN
      CALL FEAM_End( FEAM%Input(1), FEAM%p, FEAM%x(STATE_CURR), FEAM%xd(STATE_CURR), FEAM%z(STATE_CURR),   &
                     FEAM%OtherSt(STATE_CURR), FEAM%y, FEAM%m, ErrStat2, ErrMsg2)
      CALL SetErrStat(ErrStat2, ErrMsg2, ErrStat, ErrMsg, RoutineName)
   ELSEIF ( p_FAST%ModuleInitialized(Module_Orca) ) THEN
      CALL Orca_End(   Orca%Input(1),  Orca%p,  Orca%x(STATE_CURR),  Orca%xd(STATE_CURR),  Orca%z(STATE_CURR),  Orca%OtherSt(STATE_CURR),  &
                        Orca%y,  Orca%m, ErrStat2, ErrMsg2)
      CALL SetErrStat(ErrStat2, ErrMsg2, ErrStat, ErrMsg, RoutineName)
   END IF

   IF ( p_FAST%ModuleInitialized(Module_IceF) ) THEN
      CALL IceFloe_End(IceF%Input(1), IceF%p, IceF%x(STATE_CURR), IceF%xd(STATE_CURR), IceF%z(STATE_CURR),  &
                       IceF%OtherSt(STATE_CURR), IceF%y, IceF%m, ErrStat2, ErrMsg2)
      CALL SetErrStat(ErrStat2, ErrMsg2, ErrStat, ErrMsg, RoutineName)
   ELSEIF ( p_FAST%ModuleInitialized(Module_IceD) ) THEN

      DO i=1,p_FAST%numIceLegs
         CALL IceD_End(IceD%Input(1,i),  IceD%p(i),  IceD%x(i,STATE_CURR),  IceD%xd(i,STATE_CURR),  IceD%z(i,STATE_CURR), &
                        IceD%OtherSt(i,STATE_CURR),  IceD%y(i),  IceD%m(i), ErrStat2, ErrMsg2)
         CALL SetErrStat(ErrStat2, ErrMsg2, ErrStat, ErrMsg, RoutineName)
      END DO

   END IF

END SUBROUTINE FAST_EndMods
!----------------------------------------------------------------------------------------------------------------------------------
!> This routine calls the destroy routines for each module. (It is basically a duplicate of FAST_DestroyTurbineType().)
SUBROUTINE FAST_DestroyAll( p_FAST, y_FAST, m_FAST, ED, BD, SrvD, AD14, AD, IfW, OpFM, HD, SD, ExtPtfm, &
                            MAPp, FEAM, MD, Orca, IceF, IceD, MeshMapData, ErrStat, ErrMsg )

   TYPE(FAST_ParameterType), INTENT(INOUT) :: p_FAST              !< Parameters for the glue code
   TYPE(FAST_OutputFileType),INTENT(INOUT) :: y_FAST              !< Output variables for the glue code
   TYPE(FAST_MiscVarType),   INTENT(INOUT) :: m_FAST              !< Miscellaneous variables

   TYPE(ElastoDyn_Data),     INTENT(INOUT) :: ED                  !< ElastoDyn data
   TYPE(BeamDyn_Data),       INTENT(INOUT) :: BD                  !< BeamDyn data
   TYPE(ServoDyn_Data),      INTENT(INOUT) :: SrvD                !< ServoDyn data
   TYPE(AeroDyn14_Data),     INTENT(INOUT) :: AD14                !< AeroDyn v14 data
   TYPE(AeroDyn_Data),       INTENT(INOUT) :: AD                  !< AeroDyn data
   TYPE(InflowWind_Data),    INTENT(INOUT) :: IfW                 !< InflowWind data
   TYPE(OpenFOAM_Data),      INTENT(INOUT) :: OpFM                !< OpenFOAM data
   TYPE(HydroDyn_Data),      INTENT(INOUT) :: HD                  !< HydroDyn data
   TYPE(SubDyn_Data),        INTENT(INOUT) :: SD                  !< SubDyn data
   TYPE(ExtPtfm_Data),       INTENT(INOUT) :: ExtPtfm             !< ExtPtfm data
   TYPE(MAP_Data),           INTENT(INOUT) :: MAPp                !< MAP data
   TYPE(FEAMooring_Data),    INTENT(INOUT) :: FEAM                !< FEAMooring data
   TYPE(MoorDyn_Data),       INTENT(INOUT) :: MD                  !< Data for the MoorDyn module
   TYPE(OrcaFlex_Data),      INTENT(INOUT) :: Orca                !< OrcaFlex interface data
   TYPE(IceFloe_Data),       INTENT(INOUT) :: IceF                !< IceFloe data
   TYPE(IceDyn_Data),        INTENT(INOUT) :: IceD                !< All the IceDyn data used in time-step loop

   TYPE(FAST_ModuleMapType), INTENT(INOUT) :: MeshMapData         !< Data for mapping between modules

   INTEGER(IntKi),           INTENT(  OUT) :: ErrStat             !< Error status of the operation
   CHARACTER(*),             INTENT(  OUT) :: ErrMsg              !< Error message if ErrStat /= ErrID_None

   ! local variables
   INTEGER(IntKi)                          :: ErrStat2
   CHARACTER(ErrMsgLen)                    :: ErrMsg2
   CHARACTER(*), PARAMETER                 :: RoutineName = 'FAST_DestroyAll'



   ! -------------------------------------------------------------------------
   ! Deallocate/Destroy structures associated with mesh mapping
   ! -------------------------------------------------------------------------

   ErrStat = ErrID_None
   ErrMsg  = ""


   ! FAST
   CALL FAST_DestroyParam( p_FAST, ErrStat2, ErrMsg2 )
      CALL SetErrStat(ErrStat2, ErrMsg2, ErrStat, ErrMsg, RoutineName)

   CALL FAST_DestroyOutputFileType( y_FAST, ErrStat2, ErrMsg2 )
      CALL SetErrStat(ErrStat2, ErrMsg2, ErrStat, ErrMsg, RoutineName)

   CALL FAST_DestroyMisc( m_FAST, ErrStat2, ErrMsg2 )
      CALL SetErrStat(ErrStat2, ErrMsg2, ErrStat, ErrMsg, RoutineName)

   ! ElastoDyn
   CALL FAST_DestroyElastoDyn_Data( ED, ErrStat2, ErrMsg2 )
      CALL SetErrStat(ErrStat2, ErrMsg2, ErrStat, ErrMsg, RoutineName)

   ! BeamDyn
   CALL FAST_DestroyBeamDyn_Data( BD, ErrStat2, ErrMsg2 )
      CALL SetErrStat(ErrStat2, ErrMsg2, ErrStat, ErrMsg, RoutineName)

   ! ServoDyn
   CALL FAST_DestroyServoDyn_Data( SrvD, ErrStat2, ErrMsg2 )
      CALL SetErrStat(ErrStat2, ErrMsg2, ErrStat, ErrMsg, RoutineName)

   ! AeroDyn14
   CALL FAST_DestroyAeroDyn14_Data( AD14, ErrStat2, ErrMsg2 )
      CALL SetErrStat(ErrStat2, ErrMsg2, ErrStat, ErrMsg, RoutineName)

   ! AeroDyn
   CALL FAST_DestroyAeroDyn_Data( AD, ErrStat2, ErrMsg2 )
      CALL SetErrStat(ErrStat2, ErrMsg2, ErrStat, ErrMsg, RoutineName)

   ! InflowWind
   CALL FAST_DestroyInflowWind_Data( IfW, ErrStat2, ErrMsg2 )
      CALL SetErrStat(ErrStat2, ErrMsg2, ErrStat, ErrMsg, RoutineName)

   ! OpenFOAM
   CALL FAST_DestroyOpenFOAM_Data( OpFM, ErrStat2, ErrMsg2 )
      CALL SetErrStat(ErrStat2, ErrMsg2, ErrStat, ErrMsg, RoutineName)

   ! HydroDyn
   CALL FAST_DestroyHydroDyn_Data( HD, ErrStat2, ErrMsg2 )
      CALL SetErrStat(ErrStat2, ErrMsg2, ErrStat, ErrMsg, RoutineName)

   ! SubDyn
   CALL FAST_DestroySubDyn_Data( SD, ErrStat2, ErrMsg2 )
      CALL SetErrStat(ErrStat2, ErrMsg2, ErrStat, ErrMsg, RoutineName)

   ! ExtPtfm
   CALL FAST_DestroyExtPtfm_Data( ExtPtfm, ErrStat2, ErrMsg2 )
      CALL SetErrStat(ErrStat2, ErrMsg2, ErrStat, ErrMsg, RoutineName)


   ! MAP
   CALL FAST_DestroyMAP_Data( MAPp, ErrStat2, ErrMsg2 )
      CALL SetErrStat(ErrStat2, ErrMsg2, ErrStat, ErrMsg, RoutineName)

   ! FEAMooring
   CALL FAST_DestroyFEAMooring_Data( FEAM, ErrStat2, ErrMsg2 )
      CALL SetErrStat(ErrStat2, ErrMsg2, ErrStat, ErrMsg, RoutineName)

   ! MoorDyn
   CALL FAST_DestroyMoorDyn_Data( MD, ErrStat2, ErrMsg2 )
      CALL SetErrStat(ErrStat2, ErrMsg2, ErrStat, ErrMsg, RoutineName)

   ! Orca
   CALL FAST_DestroyOrcaFlex_Data( Orca, ErrStat2, ErrMsg2 )
      CALL SetErrStat(ErrStat2, ErrMsg2, ErrStat, ErrMsg, RoutineName)


   ! IceFloe
   CALL FAST_DestroyIceFloe_Data( IceF, ErrStat2, ErrMsg2 )
      CALL SetErrStat(ErrStat2, ErrMsg2, ErrStat, ErrMsg, RoutineName)

   ! IceDyn
   CALL FAST_DestroyIceDyn_Data( IceD, ErrStat2, ErrMsg2 )
      CALL SetErrStat(ErrStat2, ErrMsg2, ErrStat, ErrMsg, RoutineName)

   ! Module (Mesh) Mapping data
   CALL FAST_DestroyModuleMapType( MeshMapData, ErrStat2, ErrMsg2 )
      CALL SetErrStat(ErrStat2, ErrMsg2, ErrStat, ErrMsg, RoutineName)



   END SUBROUTINE FAST_DestroyAll
!----------------------------------------------------------------------------------------------------------------------------------


!++++++++++++++++++++++++++++++++++++++++++++++++++++++++++++++++++++++++++++++++++++++++++++++++++++++++++++++++++++++++++++++++++
! CHECKPOINT/RESTART ROUTINES
!++++++++++++++++++++++++++++++++++++++++++++++++++++++++++++++++++++++++++++++++++++++++++++++++++++++++++++++++++++++++++++++++++
!> Routine that calls FAST_CreateCheckpoint_T for an array of Turbine data structures.
SUBROUTINE FAST_CreateCheckpoint_Tary(t_initial, n_t_global, Turbine, CheckpointRoot, ErrStat, ErrMsg)

   REAL(DbKi),               INTENT(IN   ) :: t_initial           !< initial time
   INTEGER(IntKi),           INTENT(IN   ) :: n_t_global          !< loop counter
   TYPE(FAST_TurbineType),   INTENT(INOUT) :: Turbine(:)          !< all data for all turbines
   CHARACTER(*),             INTENT(IN   ) :: CheckpointRoot      !< Rootname of checkpoint file
   INTEGER(IntKi),           INTENT(  OUT) :: ErrStat             !< Error status of the operation
   CHARACTER(*),             INTENT(  OUT) :: ErrMsg              !< Error message if ErrStat /= ErrID_None

      ! local variables
   INTEGER(IntKi)                          :: NumTurbines         ! Number of turbines in this simulation
   INTEGER(IntKi)                          :: i_turb
   INTEGER                                 :: Unit
   INTEGER(IntKi)                          :: ErrStat2            ! local error status
   CHARACTER(ErrMsgLen)                    :: ErrMsg2             ! local error message
   CHARACTER(*),             PARAMETER     :: RoutineName = 'FAST_CreateCheckpoint_Tary'


   NumTurbines = SIZE(Turbine)
   ErrStat = ErrID_None
   ErrMsg  = ""

   ! TRIM(CheckpointRoot)//'.'//TRIM(Num2LStr(Turbine%TurbID))//

      !! This allows us to put all the turbine data in one file.
   Unit = -1
   DO i_turb = 1,NumTurbines
      CALL FAST_CreateCheckpoint_T(t_initial, n_t_global, NumTurbines, Turbine(i_turb), CheckpointRoot, ErrStat2, ErrMsg2, Unit )
         CALL SetErrStat(ErrStat2, ErrMsg2, ErrStat, ErrMsg, RoutineName )
         if (ErrStat >= AbortErrLev ) then
            if (Unit > 0) close(Unit)
            RETURN
         end if

   END DO


END SUBROUTINE FAST_CreateCheckpoint_Tary
!----------------------------------------------------------------------------------------------------------------------------------
!> Routine that packs all of the data from one turbine instance into arrays and writes checkpoint files. If Unit is present and
!! greater than 0, it will append the data to an already open file. Otherwise, it opens a new file and writes header information
!! before writing the turbine data to the file.
SUBROUTINE FAST_CreateCheckpoint_T(t_initial, n_t_global, NumTurbines, Turbine, CheckpointRoot, ErrStat, ErrMsg, Unit )

   USE BladedInterface, ONLY: CallBladedDLL  ! Hack for Bladed-style DLL
   USE BladedInterface, ONLY: GH_DISCON_STATUS_CHECKPOINT

   REAL(DbKi),               INTENT(IN   ) :: t_initial           !< initial time
   INTEGER(IntKi),           INTENT(IN   ) :: n_t_global          !< loop counter
   INTEGER(IntKi),           INTENT(IN   ) :: NumTurbines         !< Number of turbines in this simulation
   TYPE(FAST_TurbineType),   INTENT(INOUT) :: Turbine             !< all data for one instance of a turbine (INTENT(OUT) only because of hack for Bladed DLL)
   CHARACTER(*),             INTENT(IN   ) :: CheckpointRoot      !< Rootname of checkpoint file
   INTEGER(IntKi),           INTENT(  OUT) :: ErrStat             !< Error status of the operation
   CHARACTER(*),             INTENT(  OUT) :: ErrMsg              !< Error message if ErrStat /= ErrID_None
   INTEGER(IntKi), OPTIONAL, INTENT(INOUT) :: Unit                !< unit number for output file

      ! local variables:
   REAL(ReKi),               ALLOCATABLE   :: ReKiBuf(:)
   REAL(DbKi),               ALLOCATABLE   :: DbKiBuf(:)
   INTEGER(IntKi),           ALLOCATABLE   :: IntKiBuf(:)

   INTEGER(B4Ki)                           :: ArraySizes(3)

   INTEGER(IntKi)                          :: unOut               ! unit number for output file
   INTEGER(IntKi)                          :: old_avrSwap1        ! previous value of avrSwap(1) !hack for Bladed DLL checkpoint/restore
   INTEGER(IntKi)                          :: ErrStat2            ! local error status
   CHARACTER(ErrMsgLen)                    :: ErrMsg2             ! local error message
   CHARACTER(*),             PARAMETER     :: RoutineName = 'FAST_CreateCheckpoint_T'

   CHARACTER(1024)                         :: FileName            ! Name of the (output) checkpoint file
   CHARACTER(1024)                         :: DLLFileName         ! Name of the (output) checkpoint file

      ! init error status
   ErrStat = ErrID_None
   ErrMsg  = ""

      ! Get the arrays of data to be stored in the output file
   CALL FAST_PackTurbineType( ReKiBuf, DbKiBuf, IntKiBuf, Turbine, ErrStat2, ErrMsg2 )
      CALL SetErrStat(ErrStat2, ErrMsg2, ErrStat, ErrMsg, RoutineName )
      if (ErrStat >= AbortErrLev ) then
         call cleanup()
         RETURN
      end if


   ArraySizes = 0
   IF ( ALLOCATED(ReKiBuf)  ) ArraySizes(1) = SIZE(ReKiBuf)
   IF ( ALLOCATED(DbKiBuf)  ) ArraySizes(2) = SIZE(DbKiBuf)
   IF ( ALLOCATED(IntKiBuf) ) ArraySizes(3) = SIZE(IntKiBuf)

   FileName    = TRIM(CheckpointRoot)//'.chkp'
   DLLFileName = TRIM(CheckpointRoot)//'.dll.chkp'

   unOut=-1
   IF (PRESENT(Unit)) unOut = Unit

   IF ( unOut < 0 ) THEN

      CALL GetNewUnit( unOut, ErrStat2, ErrMsg2 )
      CALL OpenBOutFile ( unOut, FileName, ErrStat2, ErrMsg2)
         CALL SetErrStat(ErrStat2, ErrMsg2, ErrStat, ErrMsg, RoutineName )
         if (ErrStat >= AbortErrLev ) then
            call cleanup()
            IF (.NOT. PRESENT(Unit)) THEN
               CLOSE(unOut)
               unOut = -1
            END IF

            RETURN
         end if

         ! checkpoint file header:
      WRITE (unOut, IOSTAT=ErrStat2)   INT(ReKi              ,B4Ki)     ! let's make sure we've got the correct number of bytes for reals on restart.
      WRITE (unOut, IOSTAT=ErrStat2)   INT(DbKi              ,B4Ki)     ! let's make sure we've got the correct number of bytes for doubles on restart.
      WRITE (unOut, IOSTAT=ErrStat2)   INT(IntKi             ,B4Ki)     ! let's make sure we've got the correct number of bytes for integers on restart.
      WRITE (unOut, IOSTAT=ErrStat2)   AbortErrLev
      WRITE (unOut, IOSTAT=ErrStat2)   NumTurbines                      ! Number of turbines
      WRITE (unOut, IOSTAT=ErrStat2)   t_initial                        ! initial time
      WRITE (unOut, IOSTAT=ErrStat2)   n_t_global                       ! current time step

   END IF


      ! data from current turbine at time step:
   WRITE (unOut, IOSTAT=ErrStat2)   ArraySizes                       ! Number of reals, doubles, and integers written to file
   WRITE (unOut, IOSTAT=ErrStat2)   ReKiBuf                          ! Packed reals
   WRITE (unOut, IOSTAT=ErrStat2)   DbKiBuf                          ! Packed doubles
   WRITE (unOut, IOSTAT=ErrStat2)   IntKiBuf                         ! Packed integers


   IF ( ALLOCATED(ReKiBuf)  ) DEALLOCATE(ReKiBuf)
   IF ( ALLOCATED(DbKiBuf)  ) DEALLOCATE(DbKiBuf)
   IF ( ALLOCATED(IntKiBuf) ) DEALLOCATE(IntKiBuf)

      !CALL FAST_CreateCheckpoint(t_initial, n_t_global, Turbine%p_FAST, Turbine%y_FAST, Turbine%m_FAST, &
      !            Turbine%ED, Turbine%SrvD, Turbine%AD, Turbine%IfW, &
      !            Turbine%HD, Turbine%SD, Turbine%MAP, Turbine%FEAM, Turbine%MD, &
      !            Turbine%IceF, Turbine%IceD, Turbine%MeshMapData, ErrStat, ErrMsg )


   IF (Turbine%TurbID == NumTurbines .OR. .NOT. PRESENT(Unit)) THEN
      CLOSE(unOut)
      unOut = -1
   END IF

   IF (PRESENT(Unit)) Unit = unOut

      ! A hack to pack Bladed-style DLL data
   IF (Turbine%SrvD%p%UseBladedInterface) THEN
      if (Turbine%SrvD%m%dll_data%avrSWAP( 1) > 0   ) then
            ! store value to be overwritten
         old_avrSwap1 = Turbine%SrvD%m%dll_data%avrSWAP( 1)
         FileName     = Turbine%SrvD%m%dll_data%DLL_InFile
            ! overwrite values:
         Turbine%SrvD%m%dll_data%DLL_InFile = DLLFileName
         Turbine%SrvD%m%dll_data%avrSWAP(50) = REAL( LEN_TRIM(DLLFileName) ) +1 ! No. of characters in the "INFILE"  argument (-) (we add one for the C NULL CHARACTER)
         Turbine%SrvD%m%dll_data%avrSWAP( 1) = GH_DISCON_STATUS_CHECKPOINT
         Turbine%SrvD%m%dll_data%SimStatus = Turbine%SrvD%m%dll_data%avrSWAP( 1)
         CALL CallBladedDLL(Turbine%SrvD%Input(1), Turbine%SrvD%p, Turbine%SrvD%m%dll_data, ErrStat2, ErrMsg2)
            CALL SetErrStat(ErrStat2, ErrMsg2, ErrStat, ErrMsg, RoutineName )

            ! put values back:
         Turbine%SrvD%m%dll_data%DLL_InFile = FileName
         Turbine%SrvD%m%dll_data%avrSWAP(50) = REAL( LEN_TRIM(FileName) ) +1 ! No. of characters in the "INFILE"  argument (-) (we add one for the C NULL CHARACTER)
         Turbine%SrvD%m%dll_data%avrSWAP( 1) = old_avrSwap1
         Turbine%SrvD%m%dll_data%SimStatus = Turbine%SrvD%m%dll_data%avrSWAP( 1)
      end if
   END IF

   call cleanup()

contains
   subroutine cleanup()
      IF ( ALLOCATED(ReKiBuf)  ) DEALLOCATE(ReKiBuf)
      IF ( ALLOCATED(DbKiBuf)  ) DEALLOCATE(DbKiBuf)
      IF ( ALLOCATED(IntKiBuf) ) DEALLOCATE(IntKiBuf)
   end subroutine cleanup
END SUBROUTINE FAST_CreateCheckpoint_T
!----------------------------------------------------------------------------------------------------------------------------------
!> Routine that calls FAST_RestoreFromCheckpoint_T for an array of Turbine data structures.
SUBROUTINE FAST_RestoreFromCheckpoint_Tary(t_initial, n_t_global, Turbine, CheckpointRoot, ErrStat, ErrMsg  )

   REAL(DbKi),               INTENT(IN   ) :: t_initial           !< initial time (for comparing with time from checkpoint file)
   INTEGER(IntKi),           INTENT(  OUT) :: n_t_global          !< loop counter
<<<<<<< HEAD
   TYPE(FAST_TurbineType),   INTENT(INOUT) :: Turbine(:)          !< all data for one instance of a turbine (bjj: note that is intent INOUT instead of OUT only because of a gfortran compiler memory issue)
=======
   TYPE(FAST_TurbineType),   INTENT(INOUT) :: Turbine(:)          !< all data for one instance of a turbine !intent(INOUT) instead of (IN) to attempt to avoid memory warnings in gnu compilers
>>>>>>> 4a5e14d2
   CHARACTER(*),             INTENT(IN   ) :: CheckpointRoot      !< Rootname of checkpoint file
   INTEGER(IntKi),           INTENT(  OUT) :: ErrStat             !< Error status of the operation
   CHARACTER(*),             INTENT(  OUT) :: ErrMsg              !< Error message if ErrStat /= ErrID_None

      ! local variables
   REAL(DbKi)                              :: t_initial_out
   INTEGER(IntKi)                          :: NumTurbines_out
   INTEGER(IntKi)                          :: NumTurbines         ! Number of turbines in this simulation
   INTEGER(IntKi)                          :: i_turb
   INTEGER                                 :: Unit
   INTEGER(IntKi)                          :: ErrStat2            ! local error status
   CHARACTER(ErrMsgLen)                    :: ErrMsg2             ! local error message
   CHARACTER(*),             PARAMETER     :: RoutineName = 'FAST_RestoreFromCheckpoint_Tary'


   NumTurbines = SIZE(Turbine)
   ErrStat = ErrID_None
   ErrMsg  = ""

      ! Init NWTC_Library, display copyright and version information:
   CALL FAST_ProgStart( FAST_Ver )

      ! Restore data from checkpoint file
   Unit = -1
   DO i_turb = 1,NumTurbines
      CALL FAST_RestoreFromCheckpoint_T(t_initial_out, n_t_global, NumTurbines_out, Turbine(i_turb), CheckpointRoot, ErrStat2, ErrMsg2, Unit )
         CALL SetErrStat(ErrStat2, ErrMsg2, ErrStat, ErrMsg, RoutineName )

         IF (t_initial_out /= t_initial) CALL SetErrStat(ErrID_Fatal, "invalid value of t_initial.", ErrStat, ErrMsg, RoutineName )
         IF (NumTurbines_out /= NumTurbines) CALL SetErrStat(ErrID_Fatal, "invalid value of NumTurbines.", ErrStat, ErrMsg, RoutineName )
         IF (ErrStat >= AbortErrLev) RETURN
   END DO

   CALL WrScr( ' Restarting simulation at '//TRIM(Num2LStr(n_t_global*Turbine(1)%p_FAST%DT))//' seconds.' )


END SUBROUTINE FAST_RestoreFromCheckpoint_Tary
!----------------------------------------------------------------------------------------------------------------------------------
!> This routine is the inverse of FAST_CreateCheckpoint_T. It reads data from a checkpoint file and populates data structures for
!! the turbine instance.
SUBROUTINE FAST_RestoreFromCheckpoint_T(t_initial, n_t_global, NumTurbines, Turbine, CheckpointRoot, ErrStat, ErrMsg, Unit )
   USE BladedInterface, ONLY: CallBladedDLL  ! Hack for Bladed-style DLL
   USE BladedInterface, ONLY: GH_DISCON_STATUS_RESTARTING

   REAL(DbKi),               INTENT(INOUT) :: t_initial           !< initial time
   INTEGER(IntKi),           INTENT(INOUT) :: n_t_global          !< loop counter
   INTEGER(IntKi),           INTENT(INOUT) :: NumTurbines         !< Number of turbines in this simulation
   TYPE(FAST_TurbineType),   INTENT(INOUT) :: Turbine             !< all data for one instance of a turbine (bjj: note that is intent INOUT instead of OUT only because of a gfortran compiler memory issue)
   CHARACTER(*),             INTENT(IN   ) :: CheckpointRoot      !< Rootname of checkpoint file
   INTEGER(IntKi),           INTENT(  OUT) :: ErrStat             !< Error status of the operation
   CHARACTER(*),             INTENT(  OUT) :: ErrMsg              !< Error message if ErrStat /= ErrID_None
   INTEGER(IntKi), OPTIONAL, INTENT(INOUT) :: Unit                !< unit number for output file

      ! local variables:
   REAL(ReKi),               ALLOCATABLE   :: ReKiBuf(:)
   REAL(DbKi),               ALLOCATABLE   :: DbKiBuf(:)
   INTEGER(IntKi),           ALLOCATABLE   :: IntKiBuf(:)

   INTEGER(B4Ki)                           :: ArraySizes(3)

   INTEGER(IntKi)                          :: unIn                ! unit number for input file
   INTEGER(IntKi)                          :: old_avrSwap1        ! previous value of avrSwap(1) !hack for Bladed DLL checkpoint/restore
   INTEGER(IntKi)                          :: ErrStat2            ! local error status
   CHARACTER(ErrMsgLen)                    :: ErrMsg2             ! local error message
   CHARACTER(*),             PARAMETER     :: RoutineName = 'FAST_RestoreFromCheckpoint_T'

   CHARACTER(1024)                         :: FileName            ! Name of the (input) checkpoint file
   CHARACTER(1024)                         :: DLLFileName         ! Name of the (input) checkpoint file


   ErrStat=ErrID_None
   ErrMsg=""

   FileName    = TRIM(CheckpointRoot)//'.chkp'
   DLLFileName = TRIM(CheckpointRoot)//'.dll.chkp'
   ! FileName = TRIM(CheckpointRoot)//'.cp'
   unIn=-1
   IF (PRESENT(Unit)) unIn = Unit

   IF ( unIn < 0 ) THEN

      CALL GetNewUnit( unIn, ErrStat2, ErrMsg2 )

      CALL OpenBInpFile ( unIn, FileName, ErrStat2, ErrMsg2)
         CALL SetErrStat(ErrStat2, ErrMsg2, ErrStat, ErrMsg, RoutineName )
         IF (ErrStat >= AbortErrLev ) RETURN

         ! checkpoint file header:
      READ (unIn, IOSTAT=ErrStat2)   ArraySizes     ! let's make sure we've got the correct number of bytes for reals, doubles, and integers on restart.

      IF ( ArraySizes(1) /= ReKi  ) CALL SetErrStat(ErrID_Fatal,"ReKi on restart is different than when checkpoint file was created.",ErrStat,ErrMsg,RoutineName)
      IF ( ArraySizes(2) /= DbKi  ) CALL SetErrStat(ErrID_Fatal,"DbKi on restart is different than when checkpoint file was created.",ErrStat,ErrMsg,RoutineName)
      IF ( ArraySizes(3) /= IntKi ) CALL SetErrStat(ErrID_Fatal,"IntKi on restart is different than when checkpoint file was created.",ErrStat,ErrMsg,RoutineName)
      IF (ErrStat >= AbortErrLev) THEN
         CLOSE(unIn)
         unIn = -1
         IF (PRESENT(Unit)) Unit = unIn
         RETURN
      END IF

      READ (unIn, IOSTAT=ErrStat2)   AbortErrLev
      READ (unIn, IOSTAT=ErrStat2)   NumTurbines                      ! Number of turbines
      READ (unIn, IOSTAT=ErrStat2)   t_initial                        ! initial time
      READ (unIn, IOSTAT=ErrStat2)   n_t_global                       ! current time step

   END IF

      ! in case the Turbine data structure isn't empty on entry of this routine:
   call FAST_DestroyTurbineType( Turbine, ErrStat2, ErrMsg2 )

      ! data from current time step:
   READ (unIn, IOSTAT=ErrStat2)   ArraySizes                       ! Number of reals, doubles, and integers written to file

   ALLOCATE(ReKiBuf( ArraySizes(1)), STAT=ErrStat2)
      IF (ErrStat2 /=0) CALL SetErrStat(ErrID_Fatal, "Could not allocate ReKiBuf", ErrStat, ErrMsg, RoutineName )
   ALLOCATE(DbKiBuf( ArraySizes(2)), STAT=ErrStat2)
      IF (ErrStat2 /=0) CALL SetErrStat(ErrID_Fatal, "Could not allocate DbKiBuf", ErrStat, ErrMsg, RoutineName )
   ALLOCATE(IntKiBuf(ArraySizes(3)), STAT=ErrStat2)
      IF (ErrStat2 /=0) CALL SetErrStat(ErrID_Fatal, "Could not allocate IntKiBuf", ErrStat, ErrMsg, RoutineName )

      ! Read the packed arrays
   IF (ErrStat < AbortErrLev) THEN

      READ (unIn, IOSTAT=ErrStat2)   ReKiBuf    ! Packed reals
         IF (ErrStat2 /=0) CALL SetErrStat(ErrID_Fatal, "Could not read ReKiBuf", ErrStat, ErrMsg, RoutineName )
      READ (unIn, IOSTAT=ErrStat2)   DbKiBuf    ! Packed doubles
         IF (ErrStat2 /=0) CALL SetErrStat(ErrID_Fatal, "Could not read DbKiBuf", ErrStat, ErrMsg, RoutineName )
      READ (unIn, IOSTAT=ErrStat2)   IntKiBuf   ! Packed integers
         IF (ErrStat2 /=0) CALL SetErrStat(ErrID_Fatal, "Could not read IntKiBuf", ErrStat, ErrMsg, RoutineName )

   END IF

      ! Put the arrays back in the data types
   IF (ErrStat < AbortErrLev) THEN
      CALL FAST_UnpackTurbineType( ReKiBuf, DbKiBuf, IntKiBuf, Turbine, ErrStat2, ErrMsg2 )
         CALL SetErrStat(ErrStat2, ErrMsg2, ErrStat, ErrMsg, RoutineName )
   END IF


      ! close file if necessary (do this after unpacking turbine data, so that TurbID is set)
   IF (Turbine%TurbID == NumTurbines .OR. .NOT. PRESENT(Unit)) THEN
      CLOSE(unIn)
      unIn = -1
   END IF

   IF (PRESENT(Unit)) Unit = unIn


   IF ( ALLOCATED(ReKiBuf)  ) DEALLOCATE(ReKiBuf)
   IF ( ALLOCATED(DbKiBuf)  ) DEALLOCATE(DbKiBuf)
   IF ( ALLOCATED(IntKiBuf) ) DEALLOCATE(IntKiBuf)


      ! A sort-of hack to restore MAP DLL data (in particular Turbine%MAP%OtherSt%C_Obj%object)
    ! these must be the same variables that are used in MAP_Init because they get allocated in the DLL and
    ! destroyed in MAP_End (also, inside the DLL)
   IF (Turbine%p_FAST%CompMooring == Module_MAP) THEN
      CALL MAP_Restart( Turbine%MAP%Input(1), Turbine%MAP%p, Turbine%MAP%x(STATE_CURR), Turbine%MAP%xd(STATE_CURR), &
                        Turbine%MAP%z(STATE_CURR), Turbine%MAP%OtherSt, Turbine%MAP%y, ErrStat2, ErrMsg2 )
         CALL SetErrStat(ErrStat2, ErrMsg2, ErrStat, ErrMsg, RoutineName )
   END IF


      ! A hack to restore Bladed-style DLL data
   if (Turbine%SrvD%p%UseBladedInterface) then
      if (Turbine%SrvD%m%dll_data%avrSWAP( 1) > 0   ) then ! this isn't allocated if UseBladedInterface is FALSE
            ! store value to be overwritten
         old_avrSwap1 = Turbine%SrvD%m%dll_data%avrSWAP( 1)
         FileName     = Turbine%SrvD%m%dll_data%DLL_InFile
            ! overwrite values before calling DLL:
         Turbine%SrvD%m%dll_data%DLL_InFile = DLLFileName
         Turbine%SrvD%m%dll_data%avrSWAP(50) = REAL( LEN_TRIM(DLLFileName) ) +1 ! No. of characters in the "INFILE"  argument (-) (we add one for the C NULL CHARACTER)
         Turbine%SrvD%m%dll_data%avrSWAP( 1) = GH_DISCON_STATUS_RESTARTING
         Turbine%SrvD%m%dll_data%SimStatus = Turbine%SrvD%m%dll_data%avrSWAP( 1)
         CALL CallBladedDLL(Turbine%SrvD%Input(1), Turbine%SrvD%p,  Turbine%SrvD%m%dll_data, ErrStat2, ErrMsg2)
            CALL SetErrStat(ErrStat2, ErrMsg2, ErrStat, ErrMsg, RoutineName )
            ! put values back:
         Turbine%SrvD%m%dll_data%DLL_InFile = FileName
         Turbine%SrvD%m%dll_data%avrSWAP(50) = REAL( LEN_TRIM(FileName) ) +1 ! No. of characters in the "INFILE"  argument (-) (we add one for the C NULL CHARACTER)
         Turbine%SrvD%m%dll_data%avrSWAP( 1) = old_avrSwap1
         Turbine%SrvD%m%dll_data%SimStatus = Turbine%SrvD%m%dll_data%avrSWAP( 1)
      end if
   end if

      ! deal with sibling meshes here:
   ! (ignoring for now; they are not going to be siblings on restart)

   ! deal with files that were open:
   IF (Turbine%p_FAST%WrTxtOutFile) THEN
      CALL OpenFunkFileAppend ( Turbine%y_FAST%UnOu, TRIM(Turbine%p_FAST%OutFileRoot)//'.out', ErrStat2, ErrMsg2)
      IF ( ErrStat2 >= AbortErrLev ) RETURN
      CALL SetErrStat(ErrStat2, ErrMsg2, ErrStat, ErrMsg, RoutineName )
      CALL WrFileNR ( Turbine%y_FAST%UnOu, '#Restarting here')
      WRITE(Turbine%y_FAST%UnOu, '()')
   END IF
   ! (ignoring for now; will have fort.x files if any were open [though I printed a warning about not outputting binary files earlier])


END SUBROUTINE FAST_RestoreFromCheckpoint_T
!----------------------------------------------------------------------------------------------------------------------------------

!----------------------------------------------------------------------------------------------------------------------------------
!> Routine that calls FAST_RestoreForVTKModeShape_T for an array of Turbine data structures.
SUBROUTINE FAST_RestoreForVTKModeShape_Tary(t_initial, Turbine, InputFileName, ErrStat, ErrMsg  )

   REAL(DbKi),               INTENT(IN   ) :: t_initial           !< initial time (for comparing with time from checkpoint file)
<<<<<<< HEAD
   TYPE(FAST_TurbineType),   INTENT(INOUT) :: Turbine(:)          !< all data for one instance of a turbine (bjj: note that is intent INOUT instead of OUT only because of a gfortran compiler memory issue)
=======
   TYPE(FAST_TurbineType),   INTENT(INOUT) :: Turbine(:)          !< all data for one instance of a turbine !intent(INOUT) instead of (IN) to attempt to avoid memory warnings in gnu compilers
>>>>>>> 4a5e14d2
   CHARACTER(*),             INTENT(IN   ) :: InputFileName       !< Name of the input file
   INTEGER(IntKi),           INTENT(  OUT) :: ErrStat             !< Error status of the operation
   CHARACTER(*),             INTENT(  OUT) :: ErrMsg              !< Error message if ErrStat /= ErrID_None

      ! local variables
   INTEGER(IntKi)                          :: i_turb
   INTEGER(IntKi)                          :: n_t_global          !< loop counter
   INTEGER(IntKi)                          :: NumTurbines         ! Number of turbines in this simulation
   INTEGER(IntKi)                          :: ErrStat2            ! local error status
   CHARACTER(ErrMsgLen)                    :: ErrMsg2             ! local error message
   CHARACTER(*),             PARAMETER     :: RoutineName = 'FAST_RestoreForVTKModeShape_Tary'


   ErrStat = ErrID_None
   ErrMsg  = ""

   NumTurbines = SIZE(Turbine)
   if (NumTurbines /=1) then
      call SetErrStat(ErrID_Fatal, "Mode-shape visualization is not available for multiple turbines.", ErrStat, ErrMsg, RoutineName)
      return
   end if


   CALL ReadModeShapeFile( Turbine(1)%p_FAST, trim(InputFileName), ErrStat2, ErrMsg2, checkpointOnly=.true. )
      CALL SetErrStat(ErrStat2, ErrMsg2, ErrStat, ErrMsg, RoutineName )
      if (ErrStat >= AbortErrLev) return

   CALL FAST_RestoreFromCheckpoint_Tary( t_initial, n_t_global, Turbine, trim(Turbine(1)%p_FAST%VTK_modes%CheckpointRoot), ErrStat2, ErrMsg2 )
      CALL SetErrStat(ErrStat2, ErrMsg2, ErrStat, ErrMsg, RoutineName )


   DO i_turb = 1,NumTurbines
      if (.not. allocated(Turbine(i_turb)%m_FAST%Lin%LinTimes)) then
         call SetErrStat(ErrID_Fatal, "Mode-shape visualization requires a checkpoint file from a simulation with linearization analysis, but NLinTimes is 0.", ErrStat, ErrMsg, RoutineName)
         return
      end if

      CALL FAST_RestoreForVTKModeShape_T(t_initial, Turbine(i_turb)%p_FAST, Turbine(i_turb)%y_FAST, Turbine(i_turb)%m_FAST, &
                  Turbine(i_turb)%ED, Turbine(i_turb)%BD, Turbine(i_turb)%SrvD, Turbine(i_turb)%AD14, Turbine(i_turb)%AD, Turbine(i_turb)%IfW, Turbine(i_turb)%OpFM, &
                  Turbine(i_turb)%HD, Turbine(i_turb)%SD, Turbine(i_turb)%ExtPtfm, Turbine(i_turb)%MAP, Turbine(i_turb)%FEAM, Turbine(i_turb)%MD, Turbine(i_turb)%Orca, &
                  Turbine(i_turb)%IceF, Turbine(i_turb)%IceD, Turbine(i_turb)%MeshMapData, trim(InputFileName), ErrStat2, ErrMsg2 )
      CALL SetErrStat(ErrStat2, ErrMsg2, ErrStat, ErrMsg, RoutineName )
   END DO


END SUBROUTINE FAST_RestoreForVTKModeShape_Tary

!----------------------------------------------------------------------------------------------------------------------------------
!> This routine calculates the motions generated by mode shapes and outputs VTK data for it
SUBROUTINE FAST_RestoreForVTKModeShape_T(t_initial, p_FAST, y_FAST, m_FAST, ED, BD, SrvD, AD14, AD, IfW, OpFM, HD, SD, ExtPtfm, &
                         MAPp, FEAM, MD, Orca, IceF, IceD, MeshMapData, InputFileName, ErrStat, ErrMsg )

   REAL(DbKi),               INTENT(IN   ) :: t_initial           !< initial time

   TYPE(FAST_ParameterType), INTENT(INOUT) :: p_FAST              !< Parameters for the glue code
   TYPE(FAST_OutputFileType),INTENT(INOUT) :: y_FAST              !< Output variables for the glue code
   TYPE(FAST_MiscVarType),   INTENT(INOUT) :: m_FAST              !< Miscellaneous variables

   TYPE(ElastoDyn_Data),     INTENT(INOUT) :: ED                  !< ElastoDyn data
   TYPE(BeamDyn_Data),       INTENT(INOUT) :: BD                  !< BeamDyn data
   TYPE(ServoDyn_Data),      INTENT(INOUT) :: SrvD                !< ServoDyn data
   TYPE(AeroDyn14_Data),     INTENT(INOUT) :: AD14                !< AeroDyn14 data
   TYPE(AeroDyn_Data),       INTENT(INOUT) :: AD                  !< AeroDyn data
   TYPE(InflowWind_Data),    INTENT(INOUT) :: IfW                 !< InflowWind data
   TYPE(OpenFOAM_Data),      INTENT(INOUT) :: OpFM                !< OpenFOAM data
   TYPE(HydroDyn_Data),      INTENT(INOUT) :: HD                  !< HydroDyn data
   TYPE(SubDyn_Data),        INTENT(INOUT) :: SD                  !< SubDyn data
   TYPE(ExtPtfm_Data),       INTENT(INOUT) :: ExtPtfm             !< ExtPtfm_MCKF data
   TYPE(MAP_Data),           INTENT(INOUT) :: MAPp                !< MAP data
   TYPE(FEAMooring_Data),    INTENT(INOUT) :: FEAM                !< FEAMooring data
   TYPE(MoorDyn_Data),       INTENT(INOUT) :: MD                  !< Data for the MoorDyn module
   TYPE(OrcaFlex_Data),      INTENT(INOUT) :: Orca                !< OrcaFlex interface data
   TYPE(IceFloe_Data),       INTENT(INOUT) :: IceF                !< IceFloe data
   TYPE(IceDyn_Data),        INTENT(INOUT) :: IceD                !< All the IceDyn data used in time-step loop

   TYPE(FAST_ModuleMapType), INTENT(INOUT) :: MeshMapData         !< Data for mapping between modules
   CHARACTER(*),             INTENT(IN   ) :: InputFileName       !< Name of the input file

   INTEGER(IntKi),           INTENT(  OUT) :: ErrStat             !< Error status of the operation
   CHARACTER(*),             INTENT(  OUT) :: ErrMsg              !< Error message if ErrStat /= ErrID_None

   ! local variables
   REAL(DbKi)                              :: dt                  ! time
   REAL(DbKi)                              :: tprime              ! time
   INTEGER(IntKi)                          :: nt

   INTEGER(IntKi)                          :: iLinTime            ! generic loop counters
   INTEGER(IntKi)                          :: it                  ! generic loop counters
   INTEGER(IntKi)                          :: iMode               ! generic loop counters
   INTEGER(IntKi)                          :: ModeNo              ! mode number
   INTEGER(IntKi)                          :: NLinTimes

   INTEGER(IntKi)                          :: ErrStat2
   CHARACTER(ErrMsgLen)                    :: ErrMsg2
   CHARACTER(*), PARAMETER                 :: RoutineName = 'FAST_RestoreForVTKModeShape_T'
   CHARACTER(1024)                         :: VTK_RootName


   ErrStat = ErrID_None
   ErrMsg  = ""

   CALL ReadModeShapeFile( p_FAST, trim(InputFileName), ErrStat2, ErrMsg2 )
      CALL SetErrStat(ErrStat2, ErrMsg2, ErrStat, ErrMsg, RoutineName )
      if (ErrStat >= AbortErrLev) return

   call ReadModeShapeMatlabFile( p_FAST, ErrStat2, ErrMsg2 )
      CALL SetErrStat(ErrStat2, ErrMsg2, ErrStat, ErrMsg, RoutineName )
      if (ErrStat >= AbortErrLev ) return

   y_FAST%WriteThisStep = .true.
   y_FAST%UnSum = -1

   NLinTimes = min( p_FAST%VTK_modes%VTKNLinTimes, size(p_FAST%VTK_modes%x_eig_magnitude,2), p_FAST%NLinTimes )

   VTK_RootName = p_FAST%VTK_OutFileRoot

   select case (p_FAST%VTK_modes%VTKLinTim)
   case (1)

      do iMode = 1,p_FAST%VTK_modes%VTKLinModes
         ModeNo = p_FAST%VTK_modes%VTKModes(iMode)

         call  GetTimeConstants(p_FAST%VTK_modes%DampedFreq_Hz(ModeNo), p_FAST%VTK_fps, nt, dt, p_FAST%VTK_tWidth )
         if (nt > 500) cycle

         p_FAST%VTK_OutFileRoot = trim(VTK_RootName)//'.Mode'//trim(num2lstr(ModeNo))
         y_FAST%VTK_count = 1  ! we are skipping the reference meshes by starting at 1
         do iLinTime = 1,NLinTimes
            tprime = m_FAST%Lin%LinTimes(iLinTime) - m_FAST%Lin%LinTimes(1)

            if (p_FAST%DT_UJac < p_FAST%TMax) then
               m_FAST%calcJacobian = .true.
               m_FAST%NextJacCalcTime = m_FAST%Lin%LinTimes(iLinTime)
            end if

            call SetOperatingPoint(iLinTime, p_FAST, y_FAST, m_FAST, ED, BD, SrvD, AD, IfW, OpFM, HD, SD, ExtPtfm, &
                                    MAPp, FEAM, MD, Orca, IceF, IceD, ErrStat2, ErrMsg2 )
               CALL SetErrStat(ErrStat2, ErrMsg2, ErrStat, ErrMsg, RoutineName )

               ! set perturbation of states based on x_eig magnitude and phase
            call PerturbOP(tprime, iLinTime, ModeNo, p_FAST, y_FAST, ED, BD, SrvD, AD, IfW, OpFM, HD, SD, ExtPtfm, MAPp, FEAM, MD, Orca, &
                        IceF, IceD, ErrStat2, ErrMsg2 )
               CALL SetErrStat(ErrStat2, ErrMsg2, ErrStat, ErrMsg, RoutineName )
               IF (ErrStat >= AbortErrLev) RETURN

            CALL CalcOutputs_And_SolveForInputs( -1,  m_FAST%Lin%LinTimes(iLinTime),  STATE_CURR, m_FAST%calcJacobian, m_FAST%NextJacCalcTime, &
               p_FAST, m_FAST, .true., ED, BD, SrvD, AD14, AD, IfW, OpFM, HD, SD, ExtPtfm, MAPp, FEAM, MD, Orca, IceF, IceD, MeshMapData, ErrStat2, ErrMsg2 )
               CALL SetErrStat(ErrStat2, ErrMsg2, ErrStat, ErrMsg, RoutineName )
               IF (ErrStat >= AbortErrLev) RETURN

            call WriteVTK(m_FAST%Lin%LinTimes(iLinTime), p_FAST, y_FAST, MeshMapData, ED, BD, AD, IfW, OpFM, HD, SD, ExtPtfm, SrvD, MAPp, FEAM, MD, Orca, IceF, IceD)

         end do ! iLinTime
      end do ! iMode

   case (2)

      do iMode = 1,p_FAST%VTK_modes%VTKLinModes
         ModeNo = p_FAST%VTK_modes%VTKModes(iMode)

         call  GetTimeConstants(p_FAST%VTK_modes%DampedFreq_Hz(ModeNo), p_FAST%VTK_fps, nt, dt, p_FAST%VTK_tWidth )
         if (nt > 500) cycle

         do iLinTime = 1,NLinTimes
            p_FAST%VTK_OutFileRoot = trim(VTK_RootName)//'.Mode'//trim(num2lstr(ModeNo))//'.LinTime'//trim(num2lstr(iLinTime))
            y_FAST%VTK_count = 1  ! we are skipping the reference meshes by starting at 1

            if (p_FAST%DT_UJac < p_FAST%TMax) then
               m_FAST%calcJacobian = .true.
               m_FAST%NextJacCalcTime = m_FAST%Lin%LinTimes(iLinTime)
            end if

            do it = 1,nt
               tprime = (it-1)*dt

               call SetOperatingPoint(iLinTime, p_FAST, y_FAST, m_FAST, ED, BD, SrvD, AD, IfW, OpFM, HD, SD, ExtPtfm, &
                                     MAPp, FEAM, MD, Orca, IceF, IceD, ErrStat2, ErrMsg2 )
                  CALL SetErrStat(ErrStat2, ErrMsg2, ErrStat, ErrMsg, RoutineName )

                  ! set perturbation of states based on x_eig magnitude and phase
               call PerturbOP(tprime, iLinTime, ModeNo, p_FAST, y_FAST, ED, BD, SrvD, AD, IfW, OpFM, HD, SD, ExtPtfm, MAPp, FEAM, MD, Orca, &
                         IceF, IceD, ErrStat2, ErrMsg2 )
                  CALL SetErrStat(ErrStat2, ErrMsg2, ErrStat, ErrMsg, RoutineName )
                  IF (ErrStat >= AbortErrLev) RETURN

               CALL CalcOutputs_And_SolveForInputs( -1, m_FAST%Lin%LinTimes(iLinTime),  STATE_CURR, m_FAST%calcJacobian, m_FAST%NextJacCalcTime, &
                  p_FAST, m_FAST, .true., ED, BD, SrvD, AD14, AD, IfW, OpFM, HD, SD, ExtPtfm, MAPp, FEAM, MD, Orca, IceF, IceD, MeshMapData, ErrStat2, ErrMsg2 )
                  CALL SetErrStat(ErrStat2, ErrMsg2, ErrStat, ErrMsg, RoutineName )
                  IF (ErrStat >= AbortErrLev) RETURN

               call WriteVTK(m_FAST%Lin%LinTimes(iLinTime)+tprime, p_FAST, y_FAST, MeshMapData, ED, BD, AD, IfW, OpFM, HD, SD, ExtPtfm, SrvD, MAPp, FEAM, MD, Orca, IceF, IceD)

            end do


         end do ! iLinTime
      end do   ! iMode

   end select

END SUBROUTINE FAST_RestoreForVTKModeShape_T
!----------------------------------------------------------------------------------------------------------------------------------
SUBROUTINE GetTimeConstants(DampedFreq_Hz, VTK_fps, nt, dt, VTK_tWidth )
   REAL(R8Ki),     INTENT(IN   ) :: DampedFreq_Hz
   REAL(DbKi),     INTENT(IN   ) :: VTK_fps
   INTEGER(IntKi), INTENT(  OUT) :: nt  !< number of steps
   REAL(DbKi),     INTENT(  OUT) :: dt  !< time step
   INTEGER(IntKi), INTENT(  OUT) :: VTK_tWidth

   REAL(DbKi)                              :: cycle_time          ! time for one cycle of mode
   INTEGER(IntKi)                          :: NCycles
   INTEGER(IntKi), PARAMETER               :: MinFrames = 5

   if (DampedFreq_Hz <= 0.0_DbKi) then
      nt = huge(nt)
      dt = epsilon(dt)
      VTK_tWidth = 1
      return
   end if

   nt = 1
   NCycles = 0
   do while (nt<MinFrames)
      NCycles = NCycles + 1
      cycle_time = NCycles * 1.0_DbKi / DampedFreq_Hz

      nt = NINT( max(1.0_DbKi, VTK_fps) * cycle_time )
   end do

   dt = cycle_time / nt

   VTK_tWidth = CEILING( log10( real(nt) ) ) + 1

END SUBROUTINE GetTimeConstants
!----------------------------------------------------------------------------------------------------------------------------------
SUBROUTINE ReadModeShapeMatlabFile(p_FAST, ErrStat, ErrMsg)
   TYPE(FAST_ParameterType), INTENT(INOUT) :: p_FAST              !< Parameters for the glue code
   INTEGER(IntKi),           INTENT(  OUT) :: ErrStat             !< Error status of the operation
   CHARACTER(*),             INTENT(  OUT) :: ErrMsg              !< Error message if ErrStat /= ErrID_None

   ! local variables
   INTEGER(IntKi)                          :: ErrStat2
   CHARACTER(ErrMsgLen)                    :: ErrMsg2
   CHARACTER(*), PARAMETER                 :: RoutineName = 'ReadModeShapeMatlabFile'

   INTEGER(4)                              :: FileType
   INTEGER(4)                              :: nModes
   INTEGER(4)                              :: nStates
   INTEGER(4)                              :: NLinTimes
   INTEGER(IntKi)                          :: iMode
   INTEGER(IntKi)                          :: UnIn

   ErrStat = ErrID_None
   ErrMsg  = ""

      !  Open data file.
   CALL GetNewUnit( UnIn, ErrStat2, ErrMsg2 )

   CALL OpenBInpFile ( UnIn, trim(p_FAST%VTK_modes%MatlabFileName), ErrStat2, ErrMsg2 )
      CALL SetErrStat( ErrStat2, ErrMsg2, ErrStat, ErrMsg, RoutineName )
      IF (ErrStat >= AbortErrLev) RETURN

      ! Process the requested data records of this file.

   CALL WrScr ( NewLine//' =======================================================' )
   CALL WrScr ( ' Reading in data from file "'//TRIM( p_FAST%VTK_modes%MatlabFileName )//'".'//NewLine )


      ! Read some of the header information.

   READ (UnIn, IOSTAT=ErrStat2)  FileType    ! placeholder for future file format changes
   IF ( ErrStat2 /= 0 )  THEN
      CALL SetErrStat ( ErrID_Fatal, 'Fatal error reading FileType from file "'//TRIM( p_FAST%VTK_modes%MatlabFileName )//'".', ErrStat, ErrMsg, RoutineName )
      RETURN
   ENDIF

   READ (UnIn, IOSTAT=ErrStat2)  nModes    ! number of modes in the file
   IF ( ErrStat2 /= 0 )  THEN
      CALL SetErrStat ( ErrID_Fatal, 'Fatal error reading nModes from file "'//TRIM( p_FAST%VTK_modes%MatlabFileName )//'".', ErrStat, ErrMsg, RoutineName )
      RETURN
   ENDIF

   READ (UnIn, IOSTAT=ErrStat2)  nStates    ! number of states in the file
   IF ( ErrStat2 /= 0 )  THEN
      CALL SetErrStat ( ErrID_Fatal, 'Fatal error reading nStates from file "'//TRIM( p_FAST%VTK_modes%MatlabFileName )//'".', ErrStat, ErrMsg, RoutineName )
      RETURN
   ENDIF

   READ (UnIn, IOSTAT=ErrStat2)  NLinTimes    ! number of linearization times / azimuths in the file
   IF ( ErrStat2 /= 0 )  THEN
      CALL SetErrStat ( ErrID_Fatal, 'Fatal error reading NLinTimes from file "'//TRIM( p_FAST%VTK_modes%MatlabFileName )//'".', ErrStat, ErrMsg, RoutineName )
      RETURN
   ENDIF

   ALLOCATE( p_FAST%VTK_Modes%NaturalFreq_Hz(nModes), &
             p_FAST%VTK_Modes%DampingRatio(  nModes), &
             p_FAST%VTK_Modes%DampedFreq_Hz( nModes),   STAT=ErrStat2 )
      IF ( ErrStat2 /= 0 )  THEN
         CALL SetErrStat ( ErrID_Fatal, 'Error allocating arrays to read from file.', ErrStat, ErrMsg, RoutineName )
         RETURN
      ENDIF


   READ(UnIn, IOSTAT=ErrStat2) p_FAST%VTK_Modes%NaturalFreq_Hz ! read entire array
   IF ( ErrStat2 /= 0 )  THEN
      CALL SetErrStat ( ErrID_Fatal, 'Fatal error reading NaturalFreq_Hz array from file "'//TRIM( p_FAST%VTK_modes%MatlabFileName )//'".', ErrStat, ErrMsg, RoutineName )
      RETURN
   ENDIF

   READ(UnIn, IOSTAT=ErrStat2) p_FAST%VTK_Modes%DampingRatio ! read entire array
   IF ( ErrStat2 /= 0 )  THEN
      CALL SetErrStat ( ErrID_Fatal, 'Fatal error reading DampingRatio array from file "'//TRIM( p_FAST%VTK_modes%MatlabFileName )//'".', ErrStat, ErrMsg, RoutineName )
      RETURN
   ENDIF

   READ(UnIn, IOSTAT=ErrStat2) p_FAST%VTK_Modes%DampedFreq_Hz ! read entire array
   IF ( ErrStat2 /= 0 )  THEN
      CALL SetErrStat ( ErrID_Fatal, 'Fatal error reading DampedFreq_Hz array from file "'//TRIM( p_FAST%VTK_modes%MatlabFileName )//'".', ErrStat, ErrMsg, RoutineName )
      RETURN
   ENDIF

   if (nModes < p_FAST%VTK_Modes%VTKLinModes) CALL SetErrStat(ErrID_Severe,'Number of modes requested exceeds the number of modes in the linearization analysis file "'//TRIM( p_FAST%VTK_modes%MatlabFileName )//'".', ErrStat, ErrMsg, RoutineName)
   if (NLinTimes /= p_FAST%NLinTimes) CALL SetErrStat(ErrID_Severe,'Number of times linearization was performed is not the same as the number of linearization times in the linearization analysis file "'//TRIM( p_FAST%VTK_modes%MatlabFileName )//'".', ErrStat, ErrMsg, RoutineName)


      !Let's read only the number of modes we need to use
   nModes = min( nModes, p_FAST%VTK_Modes%VTKLinModes )

   ALLOCATE( p_FAST%VTK_Modes%x_eig_magnitude(nStates, NLinTimes, nModes), &
             p_FAST%VTK_Modes%x_eig_phase(    nStates, NLinTimes, nModes), STAT=ErrStat2 )
      IF ( ErrStat2 /= 0 )  THEN
         CALL SetErrStat ( ErrID_Fatal, 'Error allocating arrays to read from file.', ErrStat, ErrMsg, RoutineName )
         RETURN
      ENDIF

    do iMode = 1,nModes

      READ(UnIn, IOSTAT=ErrStat2) p_FAST%VTK_Modes%x_eig_magnitude(:,:,iMode) ! read data for one mode
      IF ( ErrStat2 /= 0 )  THEN
         CALL SetErrStat ( ErrID_Fatal, 'Fatal error reading x_eig_magnitude from file "'//TRIM( p_FAST%VTK_modes%MatlabFileName )//'".', ErrStat, ErrMsg, RoutineName )
         RETURN
      ENDIF

      READ(UnIn, IOSTAT=ErrStat2) p_FAST%VTK_Modes%x_eig_phase(:,:,iMode) ! read data for one mode
      IF ( ErrStat2 /= 0 )  THEN
         CALL SetErrStat ( ErrID_Fatal, 'Fatal error reading x_eig_phase from file "'//TRIM( p_FAST%VTK_modes%MatlabFileName )//'".', ErrStat, ErrMsg, RoutineName )
         RETURN
      ENDIF

    end do

END SUBROUTINE ReadModeShapeMatlabFile
!----------------------------------------------------------------------------------------------------------------------------------
SUBROUTINE ReadModeShapeFile(p_FAST, InputFile, ErrStat, ErrMsg, checkpointOnly)
   TYPE(FAST_ParameterType),     INTENT(INOUT) :: p_FAST          !< Parameters for the glue code
   CHARACTER(*),                 INTENT(IN   ) :: InputFile       !< Name of the text input file to read
   INTEGER(IntKi),               INTENT(  OUT) :: ErrStat         !< Error status of the operation
   CHARACTER(*),                 INTENT(  OUT) :: ErrMsg          !< Error message if ErrStat /= ErrID_None
   LOGICAL,      OPTIONAL,       INTENT(IN   ) :: checkpointOnly  !< Whether to return after reading checkpoint file name

   ! local variables
   INTEGER(IntKi)                          :: ErrStat2
   CHARACTER(ErrMsgLen)                    :: ErrMsg2
   CHARACTER(*), PARAMETER                 :: RoutineName = 'ReadModeShapeFile'

   CHARACTER(1024)                         :: PriPath            ! Path name of the primary file
   INTEGER(IntKi)                          :: i
   INTEGER(IntKi)                          :: UnIn
   INTEGER(IntKi)                          :: UnEc
   LOGICAL                                 :: VTKLinTimes1

   ErrStat = ErrID_None
   ErrMsg  = ""
   UnEc = -1

   CALL GetPath( InputFile, PriPath )    ! Input files will be relative to the path where the primary input file is located.

      !  Open data file.
   CALL GetNewUnit( UnIn, ErrStat2, ErrMsg2 )

   CALL OpenFInpFile ( UnIn, InputFile, ErrStat2, ErrMsg2 )
      CALL SetErrStat( ErrStat2, ErrMsg2, ErrStat, ErrMsg, RoutineName )
      IF (ErrStat >= AbortErrLev) RETURN


   CALL ReadCom( UnIn, InputFile, 'File header: (line 1)', ErrStat2, ErrMsg2, UnEc )
      CALL SetErrStat( ErrStat2, ErrMsg2, ErrStat, ErrMsg, RoutineName )

   CALL ReadCom( UnIn, InputFile, 'File header: (line 2)', ErrStat2, ErrMsg2, UnEc )
      CALL SetErrStat( ErrStat2, ErrMsg2, ErrStat, ErrMsg, RoutineName )

   !----------- FILE NAMES ----------------------------------------------------
   CALL ReadCom( UnIn, InputFile, 'Section Header: File Names', ErrStat2, ErrMsg2, UnEc )
      CALL SetErrStat( ErrStat2, ErrMsg2, ErrStat, ErrMsg, RoutineName )

   CALL ReadVar( UnIn, InputFile, p_FAST%VTK_modes%CheckpointRoot, 'CheckpointRoot', 'Name of the checkpoint file written by FAST when linearization data was produced', ErrStat2, ErrMsg2, UnEc )
      CALL SetErrStat( ErrStat2, ErrMsg2, ErrStat, ErrMsg, RoutineName )

   IF ( PathIsRelative( p_FAST%VTK_modes%CheckpointRoot ) ) p_FAST%VTK_modes%CheckpointRoot = TRIM(PriPath)//TRIM(p_FAST%VTK_modes%CheckpointRoot)

   if (present(checkpointOnly)) then
      if (checkpointOnly) then
         call cleanup()
         return
      end if
   end if


   CALL ReadVar( UnIn, InputFile, p_FAST%VTK_modes%MatlabFileName, 'MatlabFileName', 'Name of the file with eigenvectors written by Matlab', ErrStat2, ErrMsg2, UnEc )
      CALL SetErrStat( ErrStat2, ErrMsg2, ErrStat, ErrMsg, RoutineName )
      IF ( ErrStat >= AbortErrLev ) THEN
         CALL Cleanup()
         RETURN
      END IF
   IF ( PathIsRelative( p_FAST%VTK_modes%MatlabFileName ) ) p_FAST%VTK_modes%MatlabFileName = TRIM(PriPath)//TRIM(p_FAST%VTK_modes%MatlabFileName)

   !----------- VISUALIZATION OPTIONS ------------------------------------------

   CALL ReadCom( UnIn, InputFile, 'Section Header: Visualization Options', ErrStat2, ErrMsg2, UnEc )
      CALL SetErrStat( ErrStat2, ErrMsg2, ErrStat, ErrMsg, RoutineName )

   CALL ReadVar( UnIn, InputFile, p_FAST%VTK_modes%VTKLinModes, 'VTKLinModes', 'Number of modes to visualize', ErrStat2, ErrMsg2, UnEc )
      CALL SetErrStat( ErrStat2, ErrMsg2, ErrStat, ErrMsg, RoutineName )


   if (p_FAST%VTK_modes%VTKLinModes <= 0) CALL SetErrStat( ErrID_Fatal, "VTKLinModes must be a positive number.", ErrStat, ErrMsg, RoutineName )

   if (ErrStat >= AbortErrLev) then
      CALL Cleanup()
      RETURN
   end if


   call AllocAry( p_FAST%VTK_modes%VTKModes, p_FAST%VTK_modes%VTKLinModes, 'VTKModes', ErrStat2, ErrMsg2)
      call SetErrStat( ErrStat2, ErrMsg2, ErrStat, ErrMsg, RoutineName )
      if ( ErrStat >= AbortErrLev ) then
         call Cleanup()
         return
      end if

   p_FAST%VTK_modes%VTKModes = -1

   CALL ReadAry( UnIn, InputFile, p_FAST%VTK_modes%VTKModes, p_FAST%VTK_modes%VTKLinModes, 'VTKModes', 'List of modes to visualize', ErrStat2, ErrMsg2, UnEc )
   ! note that we don't check the ErrStat here; if the user entered fewer than p_FAST%VTK_modes%VTKLinModes values, we will use the
   ! last entry to fill in remaining values.
   !Check 1st value, we need at least one good value from user or throw error
   IF (p_FAST%VTK_modes%VTKModes(1) < 0 ) THEN
      call SetErrStat( ErrID_Fatal, "VTKModes must contain positive numbers.", ErrStat, ErrMsg, RoutineName )
         CALL CleanUp()
         RETURN
   ELSE
      DO i = 2, p_FAST%VTK_modes%VTKLinModes
         IF ( p_FAST%VTK_modes%VTKModes(i) < 0 ) THEN
            p_FAST%VTK_modes%VTKModes(i)=p_FAST%VTK_modes%VTKModes(i-1) + 1
         ENDIF
      ENDDO
   ENDIF


   CALL ReadVar( UnIn, InputFile, p_FAST%VTK_modes%VTKLinScale, 'VTKLinScale', 'Mode shape visualization scaling factor', ErrStat2, ErrMsg2, UnEc )
      CALL SetErrStat( ErrStat2, ErrMsg2, ErrStat, ErrMsg, RoutineName )

   CALL ReadVar( UnIn, InputFile, p_FAST%VTK_modes%VTKLinTim, 'VTKLinTim', 'Switch to make one animation for all LinTimes together (1) or separate animations for each LinTimes(2)', ErrStat2, ErrMsg2, UnEc )
      CALL SetErrStat( ErrStat2, ErrMsg2, ErrStat, ErrMsg, RoutineName )

   CALL ReadVar( UnIn, InputFile, VTKLinTimes1, 'VTKLinTimes1', 'If VTKLinTim=2, visualize modes at LinTimes(1) only?', ErrStat2, ErrMsg2, UnEc )
      CALL SetErrStat( ErrStat2, ErrMsg2, ErrStat, ErrMsg, RoutineName )


   CALL ReadVar( UnIn, InputFile, p_FAST%VTK_modes%VTKLinPhase, 'VTKLinPhase', 'Phase when making one animation for all LinTimes together (used only when VTKLinTim=1)', ErrStat2, ErrMsg2, UnEc )
      CALL SetErrStat( ErrStat2, ErrMsg2, ErrStat, ErrMsg, RoutineName )

! overwrite these based on inputs:

      if (p_FAST%VTK_modes%VTKLinTim == 2) then
         p_FAST%VTK_modes%VTKLinPhase = 0      ! "Phase when making one animation for all LinTimes together (used only when VTKLinTim=1)" -

         if (VTKLinTimes1) then
            p_FAST%VTK_modes%VTKNLinTimes = 1
         else
            p_FAST%VTK_modes%VTKNLinTimes = p_FAST%NLinTimes
         end if
      else
         p_FAST%VTK_modes%VTKNLinTimes = p_FAST%NLinTimes
      end if

contains
   SUBROUTINE Cleanup()
      IF (UnIn > 0) CLOSE(UnIn)
   END SUBROUTINE Cleanup

END SUBROUTINE ReadModeShapeFile
!----------------------------------------------------------------------------------------------------------------------------------
END MODULE FAST_Subs
!----------------------------------------------------------------------------------------------------------------------------------<|MERGE_RESOLUTION|>--- conflicted
+++ resolved
@@ -118,14 +118,10 @@
    INTEGER(IntKi)                          :: I                   ! generic loop counter
    INTEGER(IntKi)                          :: k                   ! blade loop counter
    logical                                 :: CallStart
-<<<<<<< HEAD
-
-=======
    
    
    INTEGER(IntKi)                          :: NumBl
    
->>>>>>> 4a5e14d2
    CHARACTER(ErrMsgLen)                    :: ErrMsg2
 
    CHARACTER(*), PARAMETER                 :: RoutineName = 'FAST_InitializeAll'
@@ -146,11 +142,7 @@
    y_FAST%VTK_count = 0                                                 ! first VTK file has 0 as output
    y_FAST%n_Out = 0                                                     ! set the number of ouptut channels to 0 to indicate there's nothing to write to the binary file
    p_FAST%ModuleInitialized = .FALSE.                                   ! (array initialization) no modules are initialized
-<<<<<<< HEAD
-
-=======
    
->>>>>>> 4a5e14d2
       ! Get the current time
    CALL DATE_AND_TIME ( Values=m_FAST%StrtTime )                        ! Let's time the whole simulation
    CALL CPU_TIME ( m_FAST%UsrTime1 )                                    ! Initial time (this zeros the start time when used as a MATLAB function)
@@ -285,14 +277,10 @@
       CALL Cleanup()
       RETURN
    END IF
-<<<<<<< HEAD
-
-=======
       
    NumBl = Init%OutData_ED%NumBl
       
    
->>>>>>> 4a5e14d2
    if (p_FAST%CalcSteady) then
       if ( EqualRealNos(Init%OutData_ED%RotSpeed, 0.0_ReKi) ) then
          p_FAST%TrimCase = TrimCase_none
@@ -391,22 +379,6 @@
          if (BD%p(k)%BldMotionNodeLoc /= BD_MESH_QP) p_FAST%BD_OutputSibling = .false.
 
          if (ErrStat>=AbortErrLev) exit !exit this loop so we don't get p_FAST%nBeams of the same errors
-<<<<<<< HEAD
-
-         if (allocated(Init%OutData_BD(k)%LinNames_y)) call move_alloc(Init%OutData_BD(k)%LinNames_y, y_FAST%Lin%Modules(MODULE_BD)%Instance(k)%Names_y )
-         if (allocated(Init%OutData_BD(k)%LinNames_x)) call move_alloc(Init%OutData_BD(k)%LinNames_x, y_FAST%Lin%Modules(MODULE_BD)%Instance(k)%Names_x )
-         if (allocated(Init%OutData_BD(k)%LinNames_u)) call move_alloc(Init%OutData_BD(k)%LinNames_u, y_FAST%Lin%Modules(MODULE_BD)%Instance(k)%Names_u )
-         if (allocated(Init%OutData_BD(k)%RotFrame_y)) call move_alloc(Init%OutData_BD(k)%RotFrame_y, y_FAST%Lin%Modules(MODULE_BD)%Instance(k)%RotFrame_y )
-         if (allocated(Init%OutData_BD(k)%RotFrame_x)) call move_alloc(Init%OutData_BD(k)%RotFrame_x, y_FAST%Lin%Modules(MODULE_BD)%Instance(k)%RotFrame_x )
-         if (allocated(Init%OutData_BD(k)%RotFrame_u)) call move_alloc(Init%OutData_BD(k)%RotFrame_u, y_FAST%Lin%Modules(MODULE_BD)%Instance(k)%RotFrame_u )
-         if (allocated(Init%OutData_BD(k)%IsLoad_u  )) call move_alloc(Init%OutData_BD(k)%IsLoad_u  , y_FAST%Lin%Modules(MODULE_BD)%Instance(k)%IsLoad_u   )
-         if (allocated(Init%OutData_BD(k)%DerivOrder_x  )) call move_alloc(Init%OutData_BD(k)%DerivOrder_x  , y_FAST%Lin%Modules(MODULE_BD)%Instance(k)%DerivOrder_x   )
-
-         if (allocated(Init%OutData_BD(k)%WriteOutputHdr)) y_FAST%Lin%Modules(MODULE_BD)%Instance(k)%NumOutputs = size(Init%OutData_BD(k)%WriteOutputHdr)
-
-      END DO
-
-=======
          
          if (size(y_FAST%Lin%Modules(MODULE_BD)%Instance) >= k) then ! for aero maps, we only use the first instance:
             if (allocated(Init%OutData_BD(k)%LinNames_y)) call move_alloc(Init%OutData_BD(k)%LinNames_y, y_FAST%Lin%Modules(MODULE_BD)%Instance(k)%Names_y )
@@ -423,20 +395,14 @@
          
       END DO
       
->>>>>>> 4a5e14d2
       IF (ErrStat >= AbortErrLev) THEN
          CALL Cleanup()
          RETURN
       END IF
-<<<<<<< HEAD
-
-   END IF
-
-=======
       
-   END IF         
-      
->>>>>>> 4a5e14d2
+
+   END IF
+
 
    ! ........................
    ! initialize AeroDyn
@@ -483,15 +449,10 @@
       END IF
 
    ELSEIF ( p_FAST%CompAero == Module_AD ) THEN
-<<<<<<< HEAD
-
-
-=======
    
       Init%InData_AD%NumBlades  = NumBl
       
       
->>>>>>> 4a5e14d2
          ! set initialization data for AD
       CALL AllocAry( Init%InData_AD%BladeRootPosition,      3, Init%InData_AD%NumBlades, 'Init%InData_AD%BladeRootPosition', errStat2, ErrMsg2)
          CALL SetErrStat(ErrStat2,ErrMsg2,ErrStat,ErrMsg,RoutineName)
@@ -509,14 +470,9 @@
       
       Init%InData_AD%HubPosition        = ED%y%HubPtMotion%Position(:,1)
       Init%InData_AD%HubOrientation     = ED%y%HubPtMotion%RefOrientation(:,:,1)
-<<<<<<< HEAD
-
-      do k=1,Init%OutData_ED%NumBl
-=======
       Init%InData_AD%NacelleOrientation = ED%y%NacelleMotion%RefOrientation(:,:,1)
       
       do k=1,NumBl
->>>>>>> 4a5e14d2
          Init%InData_AD%BladeRootPosition(:,k)      = ED%y%BladeRootMotion(k)%Position(:,1)
          Init%InData_AD%BladeRootOrientation(:,:,k) = ED%y%BladeRootMotion(k)%RefOrientation(:,:,1)
       end do
@@ -1555,12 +1511,8 @@
    y_FAST%Module_Ver( Module_Orca   )%Name = 'OrcaFlexInterface'
    y_FAST%Module_Ver( Module_IceF   )%Name = 'IceFloe'
    y_FAST%Module_Ver( Module_IceD   )%Name = 'IceDyn'
-<<<<<<< HEAD
-
-=======
          
    y_FAST%Module_Abrev( Module_Glue   ) = 'FAST'
->>>>>>> 4a5e14d2
    y_FAST%Module_Abrev( Module_IfW    ) = 'IfW'
    y_FAST%Module_Abrev( Module_OpFM   ) = 'OpFM'
    y_FAST%Module_Abrev( Module_ED     ) = 'ED'
@@ -1934,14 +1886,7 @@
    ! Set the number of output columns from each module
    !......................................................
    y_FAST%numOuts = 0    ! Inintialize entire array
-<<<<<<< HEAD
-
-
-
-   !y_FAST%numOuts(Module_InfW)  = 3  !hack for now: always output 3 wind speeds at hub-height
-=======
    
->>>>>>> 4a5e14d2
    IF ( ALLOCATED( Init%OutData_IfW%WriteOutputHdr  ) ) y_FAST%numOuts(Module_IfW)  = SIZE(Init%OutData_IfW%WriteOutputHdr)
    IF ( ALLOCATED( Init%OutData_OpFM%WriteOutputHdr ) ) y_FAST%numOuts(Module_OpFM) = SIZE(Init%OutData_OpFM%WriteOutputHdr)
    IF ( ALLOCATED( Init%OutData_ED%WriteOutputHdr   ) ) y_FAST%numOuts(Module_ED)   = SIZE(Init%OutData_ED%WriteOutputHdr)
@@ -3799,14 +3744,7 @@
    WRITE (y_FAST%UnSum, Fmt ) "------", ChanTxt, "------------"
 
    Fmt = '(4X,I4,2(2X,A'//TRIM(num2lstr(ChanLen))//'),2X,A)'
-<<<<<<< HEAD
-   I = 1
-   WRITE (y_FAST%UnSum, Fmt ) I, y_FAST%ChannelNames(I), y_FAST%ChannelUnits(I), TRIM(FAST_Ver%Name)
-
-
-=======
    I = 0
->>>>>>> 4a5e14d2
    DO Module_Number = 1,NumModules
       DO J = 1,y_FAST%numOuts( Module_Number )
          I = I + 1
@@ -6209,15 +6147,9 @@
          CLOSE(y_FAST%UnSum)
          y_FAST%UnSum = -1
       END IF
-<<<<<<< HEAD
-
-
-      SimMsg = 'FAST encountered an error '//TRIM(SimMsg)//'.'//NewLine//' Simulation error level: '//TRIM(GetErrStr(ErrorLevel))
-=======
       
                          
       SimMsg = TRIM(FAST_Ver%Name)//' encountered an error '//TRIM(SimMsg)//'.'//NewLine//' Simulation error level: '//TRIM(GetErrStr(ErrorLevel))
->>>>>>> 4a5e14d2
       if (StopTheProgram) then
          CALL ProgAbort( trim(SimMsg), TrapErrors=.FALSE., TimeWait=3._ReKi )  ! wait 3 seconds (in case they double-clicked and got an error)
       else
@@ -6774,11 +6706,7 @@
 
    REAL(DbKi),               INTENT(IN   ) :: t_initial           !< initial time (for comparing with time from checkpoint file)
    INTEGER(IntKi),           INTENT(  OUT) :: n_t_global          !< loop counter
-<<<<<<< HEAD
-   TYPE(FAST_TurbineType),   INTENT(INOUT) :: Turbine(:)          !< all data for one instance of a turbine (bjj: note that is intent INOUT instead of OUT only because of a gfortran compiler memory issue)
-=======
    TYPE(FAST_TurbineType),   INTENT(INOUT) :: Turbine(:)          !< all data for one instance of a turbine !intent(INOUT) instead of (IN) to attempt to avoid memory warnings in gnu compilers
->>>>>>> 4a5e14d2
    CHARACTER(*),             INTENT(IN   ) :: CheckpointRoot      !< Rootname of checkpoint file
    INTEGER(IntKi),           INTENT(  OUT) :: ErrStat             !< Error status of the operation
    CHARACTER(*),             INTENT(  OUT) :: ErrMsg              !< Error message if ErrStat /= ErrID_None
@@ -6985,11 +6913,7 @@
 SUBROUTINE FAST_RestoreForVTKModeShape_Tary(t_initial, Turbine, InputFileName, ErrStat, ErrMsg  )
 
    REAL(DbKi),               INTENT(IN   ) :: t_initial           !< initial time (for comparing with time from checkpoint file)
-<<<<<<< HEAD
-   TYPE(FAST_TurbineType),   INTENT(INOUT) :: Turbine(:)          !< all data for one instance of a turbine (bjj: note that is intent INOUT instead of OUT only because of a gfortran compiler memory issue)
-=======
    TYPE(FAST_TurbineType),   INTENT(INOUT) :: Turbine(:)          !< all data for one instance of a turbine !intent(INOUT) instead of (IN) to attempt to avoid memory warnings in gnu compilers
->>>>>>> 4a5e14d2
    CHARACTER(*),             INTENT(IN   ) :: InputFileName       !< Name of the input file
    INTEGER(IntKi),           INTENT(  OUT) :: ErrStat             !< Error status of the operation
    CHARACTER(*),             INTENT(  OUT) :: ErrMsg              !< Error message if ErrStat /= ErrID_None
