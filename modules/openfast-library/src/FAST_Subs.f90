!**********************************************************************************************************************************
! FAST_Solver.f90, FAST_Subs.f90, FAST_Lin.f90, and FAST_Mods.f90 make up the FAST glue code in the FAST Modularization Framework.
! FAST_Prog.f90, FAST_Library.f90, FAST_Prog.c are different drivers for this code.
!..................................................................................................................................
! LICENSING
! Copyright (C) 2013-2016  National Renewable Energy Laboratory
!
!    This file is part of FAST.
!
! Licensed under the Apache License, Version 2.0 (the "License");
! you may not use this file except in compliance with the License.
! You may obtain a copy of the License at
!
!     http://www.apache.org/licenses/LICENSE-2.0
!
! Unless required by applicable law or agreed to in writing, software
! distributed under the License is distributed on an "AS IS" BASIS,
! WITHOUT WARRANTIES OR CONDITIONS OF ANY KIND, either express or implied.
! See the License for the specific language governing permissions and
! limitations under the License.
!**********************************************************************************************************************************
MODULE FAST_Subs

   USE FAST_Solver
   USE FAST_Linear

   IMPLICIT NONE

CONTAINS
!++++++++++++++++++++++++++++++++++++++++++++++++++++++++++++++++++++++++++++++++++++++++++++++++++++++++++++++++++++++++++++++++++
! INITIALIZATION ROUTINES
!++++++++++++++++++++++++++++++++++++++++++++++++++++++++++++++++++++++++++++++++++++++++++++++++++++++++++++++++++++++++++++++++++
!> a wrapper routine to call FAST_Initialize a the full-turbine simulation level (makes easier to write top-level driver)
SUBROUTINE FAST_InitializeAll_T( t_initial, TurbID, Turbine, ErrStat, ErrMsg, InFile, ExternInitData )

   REAL(DbKi),                        INTENT(IN   ) :: t_initial      !< initial time
   INTEGER(IntKi),                    INTENT(IN   ) :: TurbID         !< turbine Identifier (1-NumTurbines)
   TYPE(FAST_TurbineType),            INTENT(INOUT) :: Turbine        !< all data for one instance of a turbine
   INTEGER(IntKi),                    INTENT(  OUT) :: ErrStat        !< Error status of the operation
   CHARACTER(*),                      INTENT(  OUT) :: ErrMsg         !< Error message if ErrStat /= ErrID_None
   CHARACTER(*),             OPTIONAL,INTENT(IN   ) :: InFile         !< A CHARACTER string containing the name of the primary FAST input file (if not present, we'll get it from the command line)   
   TYPE(FAST_ExternInitType),OPTIONAL,INTENT(IN   ) :: ExternInitData !< Initialization input data from an external source (Simulink)
   
   Turbine%TurbID = TurbID  
   
   
   IF (PRESENT(InFile)) THEN
      IF (PRESENT(ExternInitData)) THEN
         CALL FAST_InitializeAll( t_initial, Turbine%p_FAST, Turbine%y_FAST, Turbine%m_FAST, &
                     Turbine%ED, Turbine%BD, Turbine%SrvD, Turbine%AD14, Turbine%AD, Turbine%IfW, Turbine%OpFM, Turbine%SC,&
                     Turbine%HD, Turbine%SD, Turbine%ExtPtfm, Turbine%MAP, Turbine%FEAM, Turbine%MD, Turbine%Orca, &
                     Turbine%IceF, Turbine%IceD, Turbine%SlD, Turbine%MeshMapData, ErrStat, ErrMsg, InFile, ExternInitData )
      ELSE         
         CALL FAST_InitializeAll( t_initial, Turbine%p_FAST, Turbine%y_FAST, Turbine%m_FAST, &
                     Turbine%ED, Turbine%BD, Turbine%SrvD, Turbine%AD14, Turbine%AD, Turbine%IfW, Turbine%OpFM, Turbine%SC, &
                     Turbine%HD, Turbine%SD, Turbine%ExtPtfm, Turbine%MAP, Turbine%FEAM, Turbine%MD, Turbine%Orca, &
                     Turbine%IceF, Turbine%IceD, Turbine%SlD, Turbine%MeshMapData, ErrStat, ErrMsg, InFile  )
      END IF
   ELSE
      CALL FAST_InitializeAll( t_initial, Turbine%p_FAST, Turbine%y_FAST, Turbine%m_FAST, &
                     Turbine%ED, Turbine%BD, Turbine%SrvD, Turbine%AD14, Turbine%AD, Turbine%IfW, Turbine%OpFM, Turbine%SC, &
                     Turbine%HD, Turbine%SD, Turbine%ExtPtfm, Turbine%MAP, Turbine%FEAM, Turbine%MD, Turbine%Orca, &
                     Turbine%IceF, Turbine%IceD, Turbine%SlD, Turbine%MeshMapData, ErrStat, ErrMsg )
   END IF
   
         
END SUBROUTINE FAST_InitializeAll_T
!----------------------------------------------------------------------------------------------------------------------------------
!> Routine to call Init routine for each module. This routine sets all of the init input data for each module.
SUBROUTINE FAST_InitializeAll( t_initial, p_FAST, y_FAST, m_FAST, ED, BD, SrvD, AD14, AD, IfW, OpFM, SC, HD, SD, ExtPtfm, &
                               MAPp, FEAM, MD, Orca, IceF, IceD, SlD, MeshMapData, ErrStat, ErrMsg, InFile, ExternInitData )

   use ElastoDyn_Parameters, only: Method_RK4

   REAL(DbKi),               INTENT(IN   ) :: t_initial           !< initial time
   TYPE(FAST_ParameterType), INTENT(INOUT) :: p_FAST              !< Parameters for the glue code
   TYPE(FAST_OutputFileType),INTENT(INOUT) :: y_FAST              !< Output variables for the glue code
   TYPE(FAST_MiscVarType),   INTENT(INOUT) :: m_FAST              !< Miscellaneous variables
     
   TYPE(ElastoDyn_Data),     INTENT(INOUT) :: ED                  !< ElastoDyn data
   TYPE(BeamDyn_Data),       INTENT(INOUT) :: BD                  !< BeamDyn data
   TYPE(ServoDyn_Data),      INTENT(INOUT) :: SrvD                !< ServoDyn data
   TYPE(AeroDyn14_Data),     INTENT(INOUT) :: AD14                !< AeroDyn14 data
   TYPE(AeroDyn_Data),       INTENT(INOUT) :: AD                  !< AeroDyn data
   TYPE(InflowWind_Data),    INTENT(INOUT) :: IfW                 !< InflowWind data
   TYPE(OpenFOAM_Data),      INTENT(INOUT) :: OpFM                !< OpenFOAM data
   TYPE(SuperController_Data), INTENT(INOUT) :: SC                !< SuperController data
   TYPE(HydroDyn_Data),      INTENT(INOUT) :: HD                  !< HydroDyn data
   TYPE(SubDyn_Data),        INTENT(INOUT) :: SD                  !< SubDyn data
   TYPE(SoilDyn_Data),       INTENT(INOUT) :: SlD                 !< SoilDyn data
   TYPE(ExtPtfm_Data),       INTENT(INOUT) :: ExtPtfm             !< ExtPtfm_MCKF data
   TYPE(MAP_Data),           INTENT(INOUT) :: MAPp                !< MAP data
   TYPE(FEAMooring_Data),    INTENT(INOUT) :: FEAM                !< FEAMooring data
   TYPE(MoorDyn_Data),       INTENT(INOUT) :: MD                  !< Data for the MoorDyn module
   TYPE(OrcaFlex_Data),      INTENT(INOUT) :: Orca                !< OrcaFlex interface data
   
   TYPE(IceFloe_Data),       INTENT(INOUT) :: IceF                !< IceFloe data
   TYPE(IceDyn_Data),        INTENT(INOUT) :: IceD                !< All the IceDyn data used in time-step loop

   TYPE(FAST_ModuleMapType), INTENT(INOUT) :: MeshMapData         !< Data for mapping between modules
      
   INTEGER(IntKi),           INTENT(  OUT) :: ErrStat             !< Error status of the operation
   CHARACTER(*),             INTENT(  OUT) :: ErrMsg              !< Error message if ErrStat /= ErrID_None
   CHARACTER(*), OPTIONAL,   INTENT(IN   ) :: InFile              !< A CHARACTER string containing the name of the primary FAST input file (if not present, we'll get it from the command line)
   
   TYPE(FAST_ExternInitType), OPTIONAL, INTENT(IN) :: ExternInitData !< Initialization input data from an external source (Simulink)
   
   ! local variables      
   CHARACTER(1024)                         :: InputFile           !< A CHARACTER string containing the name of the primary FAST input file
   TYPE(FAST_InitData)                     :: Init                !< Initialization data for all modules

<<<<<<< HEAD
   TYPE(ED_InitInputType)                  :: InitInData_ED       ! Initialization input data
   TYPE(ED_InitOutputType)                 :: InitOutData_ED      ! Initialization output data
   
   TYPE(BD_InitInputType)                  :: InitInData_BD       ! Initialization input data
   TYPE(BD_InitOutputType), ALLOCATABLE    :: InitOutData_BD(:)   ! Initialization output data
                                           
   TYPE(SrvD_InitInputType)                :: InitInData_SrvD     ! Initialization input data
   TYPE(SrvD_InitOutputType)               :: InitOutData_SrvD    ! Initialization output data
                                           
   TYPE(AD14_InitInputType)                :: InitInData_AD14     ! Initialization input data
   TYPE(AD14_InitOutputType)               :: InitOutData_AD14    ! Initialization output data
                                           
   TYPE(AD_InitInputType)                  :: InitInData_AD       ! Initialization input data
   TYPE(AD_InitOutputType)                 :: InitOutData_AD      ! Initialization output data
      
   TYPE(InflowWind_InitInputType)          :: InitInData_IfW      ! Initialization input data
   TYPE(InflowWind_InitOutputType)         :: InitOutData_IfW     ! Initialization output data
   
   TYPE(OpFM_InitInputType)                :: InitInData_OpFM     ! Initialization input data
   TYPE(OpFM_InitOutputType)               :: InitOutData_OpFM    ! Initialization output data
      
   TYPE(SC_InitInputType)                  :: InitInData_SC       ! Initialization input data
   TYPE(SC_InitOutputType)                 :: InitOutData_SC      ! Initialization output data

   TYPE(HydroDyn_InitInputType)            :: InitInData_HD       ! Initialization input data
   TYPE(HydroDyn_InitOutputType)           :: InitOutData_HD      ! Initialization output data
                                           
   TYPE(SD_InitInputType)                  :: InitInData_SD       ! Initialization input data
   TYPE(SD_InitOutputType)                 :: InitOutData_SD      ! Initialization output data
                                           
   TYPE(ExtPtfm_InitInputType)             :: InitInData_ExtPtfm  ! Initialization input data
   TYPE(ExtPtfm_InitOutputType)            :: InitOutData_ExtPtfm ! Initialization output data
                                           
   TYPE(MAP_InitInputType)                 :: InitInData_MAP      ! Initialization input data
   TYPE(MAP_InitOutputType)                :: InitOutData_MAP     ! Initialization output data
                                           
   TYPE(FEAM_InitInputType)                :: InitInData_FEAM     ! Initialization input data
   TYPE(FEAM_InitOutputType)               :: InitOutData_FEAM    ! Initialization output data
                                           
   TYPE(MD_InitInputType)                  :: InitInData_MD       ! Initialization input data
   TYPE(MD_InitOutputType)                 :: InitOutData_MD      ! Initialization output data
             
   TYPE(Orca_InitInputType)                :: InitInData_Orca     ! Initialization input data
   TYPE(Orca_InitOutputType)               :: InitOutData_Orca    ! Initialization output data
   
   TYPE(IceFloe_InitInputType)             :: InitInData_IceF     ! Initialization input data
   TYPE(IceFloe_InitOutputType)            :: InitOutData_IceF    ! Initialization output data
                                           
   TYPE(IceD_InitInputType)                :: InitInData_IceD     ! Initialization input data
   TYPE(IceD_InitOutputType)               :: InitOutData_IceD    ! Initialization output data (each instance will have the same output channels)

   TYPE(SlD_InitInputType)                 :: InitInData_SlD      ! Initialization input data
   TYPE(SlD_InitOutputType)                :: InitOutData_SlD     ! Initialization output data

=======
       
>>>>>>> f2517ec6
   REAL(ReKi)                              :: AirDens             ! air density for initialization/normalization of OpenFOAM data
   REAL(DbKi)                              :: dt_IceD             ! tmp dt variable to ensure IceDyn doesn't specify different dt values for different legs (IceDyn instances)
   REAL(DbKi)                              :: dt_BD               ! tmp dt variable to ensure BeamDyn doesn't specify different dt values for different instances
   INTEGER(IntKi)                          :: ErrStat2
   INTEGER(IntKi)                          :: IceDim              ! dimension we're pre-allocating for number of IceDyn legs/instances
   INTEGER(IntKi)                          :: I                   ! generic loop counter
   INTEGER(IntKi)                          :: k                   ! blade loop counter
   logical                                 :: CallStart
   
   CHARACTER(ErrMsgLen)                    :: ErrMsg2
                                           
   CHARACTER(*), PARAMETER                 :: RoutineName = 'FAST_InitializeAll'       
   
   
   !..........
   ErrStat = ErrID_None
   ErrMsg  = ""
      
   y_FAST%UnSum = -1                                                    ! set the summary file unit to -1 to indicate it's not open
   y_FAST%UnOu  = -1                                                    ! set the text output file unit to -1 to indicate it's not open
   y_FAST%UnGra = -1                                                    ! set the binary graphics output file unit to -1 to indicate it's not open
   
   p_FAST%WrVTK = VTK_Unknown                                           ! set this so that we can potentially output VTK information on initialization error
   p_FAST%VTK_tWidth = 1                                                ! initialize in case of error before reading the full file
   p_FAST%n_VTKTime  = 1                                                ! initialize in case of error before reading the full file
   y_FAST%VTK_LastWaveIndx = 1                                          ! Start looking for wave data at the first index
   y_FAST%VTK_count = 0                                                 ! first VTK file has 0 as output      
   y_FAST%n_Out = 0                                                     ! set the number of ouptut channels to 0 to indicate there's nothing to write to the binary file
   p_FAST%ModuleInitialized = .FALSE.                                   ! (array initialization) no modules are initialized 
   
      ! Get the current time
   CALL DATE_AND_TIME ( Values=m_FAST%StrtTime )                        ! Let's time the whole simulation
   CALL CPU_TIME ( m_FAST%UsrTime1 )                                    ! Initial time (this zeros the start time when used as a MATLAB function)
   m_FAST%UsrTime1 = MAX( 0.0_ReKi, m_FAST%UsrTime1 )                   ! CPU_TIME: If a meaningful time cannot be returned, a processor-dependent negative value is returned
   

   m_FAST%t_global        = t_initial - 20.                             ! initialize this to a number < t_initial for error message in ProgAbort
   m_FAST%calcJacobian    = .TRUE.                                      ! we need to calculate the Jacobian
   m_FAST%NextJacCalcTime = m_FAST%t_global                             ! We want to calculate the Jacobian on the first step
   p_FAST%TDesc           = ''
!   p_FAST%CheckHSSBrTrqC = .false.

   y_FAST%Lin%WindSpeed = 0.0_ReKi
   
   if (present(ExternInitData)) then
      CallStart = .not. ExternInitData%FarmIntegration ! .and. ExternInitData%TurbineID == 1
      if (ExternInitData%TurbineID > 0) p_FAST%TDesc = 'T'//trim(num2lstr(ExternInitData%TurbineID)) 
   else
      CallStart = .true.
   end if
           
   
      ! Init NWTC_Library, display copyright and version information:
   if (CallStart) then
      AbortErrLev = ErrID_Fatal                                 ! Until we read otherwise from the FAST input file, we abort only on FATAL errors
      CALL FAST_ProgStart( FAST_Ver )
      p_FAST%WrSttsTime = .TRUE.
   else
      ! if we don't call the start data (e.g., from FAST.Farm), we won't override AbortErrLev either 
      CALL DispNVD( FAST_Ver )
      p_FAST%WrSttsTime = .FALSE.
   end if
   
   IF (PRESENT(InFile)) THEN
      p_FAST%UseDWM = .FALSE.
      InputFile = InFile
   ELSE
      CALL GetInputFileName(InputFile,p_FAST%UseDWM,ErrStat2,ErrMsg2)            
         CALL SetErrStat( ErrStat2, ErrMsg2, ErrStat, ErrMsg, RoutineName )
         IF (ErrStat >= AbortErrLev) THEN
            CALL Cleanup()
            RETURN
         END IF
   END IF
   
   ! ... Open and read input files ...
   ! also, set turbine reference position for graphics output
   if (PRESENT(ExternInitData)) then
      p_FAST%TurbinePos = ExternInitData%TurbinePos
      
      if (ExternInitData%FarmIntegration) then ! we're integrating with FAST.Farm
         CALL FAST_Init( p_FAST, m_FAST, y_FAST, t_initial, InputFile, ErrStat2, ErrMsg2, ExternInitData%TMax, OverrideAbortLev=.false., RootName=ExternInitData%RootName )         
      else
         CALL FAST_Init( p_FAST, m_FAST, y_FAST, t_initial, InputFile, ErrStat2, ErrMsg2, ExternInitData%TMax, ExternInitData%TurbineID )  ! We have the name of the input file and the simulation length from somewhere else (e.g. Simulink)         
      end if
      
   else
      p_FAST%TurbinePos = 0.0_ReKi
      CALL FAST_Init( p_FAST, m_FAST, y_FAST, t_initial, InputFile, ErrStat2, ErrMsg2 )                       ! We have the name of the input file from somewhere else (e.g. Simulink)
   end if
         
   CALL SetErrStat(ErrStat2, ErrMsg2, ErrStat, ErrMsg, RoutineName )
   IF (ErrStat >= AbortErrLev) THEN
      CALL Cleanup()
      RETURN
   END IF
      
      
   !...............................................................................................................................  
      
   p_FAST%dt_module = p_FAST%dt ! initialize time steps for each module   

   ! ........................
   ! initialize ElastoDyn (must be done first)
   ! ........................
   
   ALLOCATE( ED%Input( p_FAST%InterpOrder+1 ), ED%InputTimes( p_FAST%InterpOrder+1 ),STAT = ErrStat2 )
      IF (ErrStat2 /= 0) THEN
         CALL SetErrStat(ErrID_Fatal,"Error allocating ED%Input and ED%InputTimes.",ErrStat,ErrMsg,RoutineName)
         CALL Cleanup()
         RETURN
      END IF
      
   Init%InData_ED%Linearize = p_FAST%Linearize
   Init%InData_ED%InputFile = p_FAST%EDFile
   IF ( p_FAST%CompAero == Module_AD14 ) THEN
      Init%InData_ED%ADInputFile = p_FAST%AeroFile
   ELSE
      Init%InData_ED%ADInputFile = ""
   END IF
   
   Init%InData_ED%RootName      = TRIM(p_FAST%OutFileRoot)//'.'//TRIM(y_FAST%Module_Abrev(Module_ED))
   Init%InData_ED%CompElast     = p_FAST%CompElast == Module_ED

   CALL ED_Init( Init%InData_ED, ED%Input(1), ED%p, ED%x(STATE_CURR), ED%xd(STATE_CURR), ED%z(STATE_CURR), ED%OtherSt(STATE_CURR), &
                  ED%y, ED%m, p_FAST%dt_module( MODULE_ED ), Init%OutData_ED, ErrStat2, ErrMsg2 )
      CALL SetErrStat(ErrStat2,ErrMsg2,ErrStat,ErrMsg,RoutineName)
      
   p_FAST%ModuleInitialized(Module_ED) = .TRUE.
   CALL SetModuleSubstepTime(Module_ED, p_FAST, y_FAST, ErrStat2, ErrMsg2)
      CALL SetErrStat(ErrStat2,ErrMsg2,ErrStat,ErrMsg,RoutineName)
      
      ! bjj: added this check per jmj; perhaps it would be better in ElastoDyn, but I'll leave it here for now:
   IF ( p_FAST%TurbineType == Type_Offshore_Floating ) THEN
      IF ( ED%p%TowerBsHt < 0.0_ReKi .AND. .NOT. EqualRealNos( ED%p%TowerBsHt, 0.0_ReKi ) ) THEN
         CALL SetErrStat(ErrID_Fatal,"ElastoDyn TowerBsHt must not be negative for floating offshore systems.",ErrStat,ErrMsg,RoutineName)
      END IF      
   END IF   

   allocate( y_FAST%Lin%Modules(MODULE_ED)%Instance(1), stat=ErrStat2)
   if (ErrStat2 /= 0 ) then
      call SetErrStat(ErrID_Fatal, "Error allocating Lin%Modules(ED).", ErrStat, ErrMsg, RoutineName )
   else
   
      if (allocated(Init%OutData_ED%LinNames_y)) call move_alloc(Init%OutData_ED%LinNames_y,y_FAST%Lin%Modules(MODULE_ED)%Instance(1)%Names_y)
      if (allocated(Init%OutData_ED%LinNames_x)) call move_alloc(Init%OutData_ED%LinNames_x,y_FAST%Lin%Modules(MODULE_ED)%Instance(1)%Names_x)
      if (allocated(Init%OutData_ED%LinNames_u)) call move_alloc(Init%OutData_ED%LinNames_u,y_FAST%Lin%Modules(MODULE_ED)%Instance(1)%Names_u)
      if (allocated(Init%OutData_ED%RotFrame_y)) call move_alloc(Init%OutData_ED%RotFrame_y,y_FAST%Lin%Modules(MODULE_ED)%Instance(1)%RotFrame_y)
      if (allocated(Init%OutData_ED%RotFrame_x)) call move_alloc(Init%OutData_ED%RotFrame_x,y_FAST%Lin%Modules(MODULE_ED)%Instance(1)%RotFrame_x)
      if (allocated(Init%OutData_ED%DerivOrder_x)) call move_alloc(Init%OutData_ED%DerivOrder_x,y_FAST%Lin%Modules(MODULE_ED)%Instance(1)%DerivOrder_x)
      if (allocated(Init%OutData_ED%RotFrame_u)) call move_alloc(Init%OutData_ED%RotFrame_u,y_FAST%Lin%Modules(MODULE_ED)%Instance(1)%RotFrame_u)
      if (allocated(Init%OutData_ED%IsLoad_u  )) call move_alloc(Init%OutData_ED%IsLoad_u  ,y_FAST%Lin%Modules(MODULE_ED)%Instance(1)%IsLoad_u  )
         
      if (allocated(Init%OutData_ED%WriteOutputHdr)) y_FAST%Lin%Modules(MODULE_ED)%Instance(1)%NumOutputs = size(Init%OutData_ED%WriteOutputHdr)
   end if

   IF (ErrStat >= AbortErrLev) THEN
      CALL Cleanup()
      RETURN
   END IF
   
   if (p_FAST%CalcSteady) then
      if ( EqualRealNos(Init%OutData_ED%RotSpeed, 0.0_ReKi) ) then
         p_FAST%TrimCase = TrimCase_none
         p_FAST%NLinTimes = 1
         p_FAST%LinInterpOrder = 0 ! constant values
      elseif ( Init%OutData_ED%isFixed_GenDOF ) then
         p_FAST%TrimCase = TrimCase_none
      end if
   end if
   
   
   ! ........................
   ! initialize BeamDyn 
   ! ........................
   IF ( p_FAST%CompElast == Module_BD ) THEN      
      p_FAST%nBeams = Init%OutData_ED%NumBl          ! initialize number of BeamDyn instances = number of blades      
   ELSE
      p_FAST%nBeams = 0
   END IF

   ALLOCATE( BD%Input( p_FAST%InterpOrder+1, p_FAST%nBeams ), BD%InputTimes( p_FAST%InterpOrder+1, p_FAST%nBeams ), STAT = ErrStat2 )
      IF (ErrStat2 /= 0) THEN
         CALL SetErrStat(ErrID_Fatal,"Error allocating BD%Input and BD%InputTimes.",ErrStat,ErrMsg,RoutineName)
         CALL Cleanup()
         RETURN
      END IF  
                        
   ALLOCATE( BD%x(           p_FAST%nBeams,2), &
             BD%xd(          p_FAST%nBeams,2), &
             BD%z(           p_FAST%nBeams,2), &
             BD%OtherSt(     p_FAST%nBeams,2), &
             BD%p(           p_FAST%nBeams  ), &
             BD%u(           p_FAST%nBeams  ), &
             BD%y(           p_FAST%nBeams  ), &
             BD%m(           p_FAST%nBeams  ), &
             Init%OutData_BD(p_FAST%nBeams  ), &
                                             STAT = ErrStat2 )                                                  
      IF (ErrStat2 /= 0) THEN
         CALL SetErrStat(ErrID_Fatal,"Error allocating BeamDyn state, input, and output data.",ErrStat,ErrMsg,RoutineName)
         CALL Cleanup()
         RETURN
      END IF        
   
   IF (p_FAST%CompElast == Module_BD) THEN

      Init%InData_BD%DynamicSolve = .TRUE.       ! FAST can only couple to BeamDyn when dynamic solve is used.

      Init%InData_BD%Linearize = p_FAST%Linearize
      Init%InData_BD%gravity      = (/ 0.0_ReKi, 0.0_ReKi, -Init%OutData_ED%Gravity /)       ! "Gravitational acceleration" m/s^2
      
         ! now initialize BeamDyn for all beams
      dt_BD = p_FAST%dt_module( MODULE_BD )
                        
      Init%InData_BD%HubPos = ED%y%HubPtMotion%Position(:,1)
      Init%InData_BD%HubRot = ED%y%HubPtMotion%RefOrientation(:,:,1)
            
      p_FAST%BD_OutputSibling = .true.
      
      allocate( y_FAST%Lin%Modules(MODULE_BD)%Instance(p_FAST%nBeams), stat=ErrStat2)
      if (ErrStat2 /= 0 ) then
         call SetErrStat(ErrID_Fatal, "Error allocating Lin%Modules(BD).", ErrStat, ErrMsg, RoutineName )
         CALL Cleanup()
         RETURN
      end if

      DO k=1,p_FAST%nBeams
         Init%InData_BD%RootName     = TRIM(p_FAST%OutFileRoot)//'.'//TRIM(y_FAST%Module_Abrev(Module_BD))//TRIM( Num2LStr(k) )
         
         
         Init%InData_BD%InputFile    = p_FAST%BDBldFile(k)
         
         Init%InData_BD%GlbPos       = ED%y%BladeRootMotion(k)%Position(:,1)          ! {:}    - - "Initial Position Vector of the local blade coordinate system"
         Init%InData_BD%GlbRot       = ED%y%BladeRootMotion(k)%RefOrientation(:,:,1)  ! {:}{:} - - "Initial direction cosine matrix of the local blade coordinate system"
         
         Init%InData_BD%RootDisp     = ED%y%BladeRootMotion(k)%TranslationDisp(:,1)   ! {:}    - - "Initial root displacement"
         Init%InData_BD%RootOri      = ED%y%BladeRootMotion(k)%Orientation(:,:,1)     ! {:}{:} - - "Initial root orientation"
         Init%InData_BD%RootVel(1:3) = ED%y%BladeRootMotion(k)%TranslationVel(:,1)    ! {:}    - - "Initial root velocities and angular veolcities"                  
         Init%InData_BD%RootVel(4:6) = ED%y%BladeRootMotion(k)%RotationVel(:,1)       ! {:}    - - "Initial root velocities and angular veolcities"                  
                           
         CALL BD_Init( Init%InData_BD, BD%Input(1,k), BD%p(k),  BD%x(k,STATE_CURR), BD%xd(k,STATE_CURR), BD%z(k,STATE_CURR), &
                           BD%OtherSt(k,STATE_CURR), BD%y(k),  BD%m(k), dt_BD, Init%OutData_BD(k), ErrStat2, ErrMsg2 )
            CALL SetErrStat(ErrStat2,ErrMsg2,ErrStat,ErrMsg,RoutineName)  
            
         !bjj: we're going to force this to have the same timestep because I don't want to have to deal with n BD modules with n timesteps.
         IF ( k == 1 ) THEN
            p_FAST%dt_module( MODULE_BD ) = dt_BD
            
            p_FAST%ModuleInitialized(Module_BD) = .TRUE. ! this really should be once per BD instance, but BD doesn't care so I won't go through the effort to track this
            CALL SetModuleSubstepTime(Module_BD, p_FAST, y_FAST, ErrStat2, ErrMsg2)
               CALL SetErrStat(ErrStat2,ErrMsg2,ErrStat,ErrMsg,RoutineName)            
         ELSEIF ( .NOT. EqualRealNos( p_FAST%dt_module( MODULE_BD ),dt_BD )) THEN
            CALL SetErrStat(ErrID_Fatal,"All instances of BeamDyn (one per blade) must have the same time step.",ErrStat,ErrMsg,RoutineName)
         END IF

            ! We're going to do fewer computations if the BD input and output meshes that couple to AD are siblings:
         if (BD%p(k)%BldMotionNodeLoc /= BD_MESH_QP) p_FAST%BD_OutputSibling = .false.
      
         if (ErrStat>=AbortErrLev) exit !exit this loop so we don't get p_FAST%nBeams of the same errors
         
         if (allocated(Init%OutData_BD(k)%LinNames_y)) call move_alloc(Init%OutData_BD(k)%LinNames_y, y_FAST%Lin%Modules(MODULE_BD)%Instance(k)%Names_y )
         if (allocated(Init%OutData_BD(k)%LinNames_x)) call move_alloc(Init%OutData_BD(k)%LinNames_x, y_FAST%Lin%Modules(MODULE_BD)%Instance(k)%Names_x )
         if (allocated(Init%OutData_BD(k)%LinNames_u)) call move_alloc(Init%OutData_BD(k)%LinNames_u, y_FAST%Lin%Modules(MODULE_BD)%Instance(k)%Names_u )
         if (allocated(Init%OutData_BD(k)%RotFrame_y)) call move_alloc(Init%OutData_BD(k)%RotFrame_y, y_FAST%Lin%Modules(MODULE_BD)%Instance(k)%RotFrame_y )
         if (allocated(Init%OutData_BD(k)%RotFrame_x)) call move_alloc(Init%OutData_BD(k)%RotFrame_x, y_FAST%Lin%Modules(MODULE_BD)%Instance(k)%RotFrame_x )
         if (allocated(Init%OutData_BD(k)%RotFrame_u)) call move_alloc(Init%OutData_BD(k)%RotFrame_u, y_FAST%Lin%Modules(MODULE_BD)%Instance(k)%RotFrame_u )
         if (allocated(Init%OutData_BD(k)%IsLoad_u  )) call move_alloc(Init%OutData_BD(k)%IsLoad_u  , y_FAST%Lin%Modules(MODULE_BD)%Instance(k)%IsLoad_u   )
         if (allocated(Init%OutData_BD(k)%DerivOrder_x  )) call move_alloc(Init%OutData_BD(k)%DerivOrder_x  , y_FAST%Lin%Modules(MODULE_BD)%Instance(k)%DerivOrder_x   )
         
         if (allocated(Init%OutData_BD(k)%WriteOutputHdr)) y_FAST%Lin%Modules(MODULE_BD)%Instance(k)%NumOutputs = size(Init%OutData_BD(k)%WriteOutputHdr)
         
      END DO
               
      IF (ErrStat >= AbortErrLev) THEN
         CALL Cleanup()
         RETURN
      END IF           
      
   END IF         
      

   ! ........................
   ! initialize AeroDyn 
   ! ........................
   ALLOCATE( AD14%Input( p_FAST%InterpOrder+1 ), AD14%InputTimes( p_FAST%InterpOrder+1 ), STAT = ErrStat2 )
      IF (ErrStat2 /= 0) THEN
         CALL SetErrStat(ErrID_Fatal,"Error allocating AD14%Input and AD14%InputTimes.",ErrStat,ErrMsg,RoutineName)
         CALL Cleanup()
         RETURN
      END IF
     
   ALLOCATE( AD%Input( p_FAST%InterpOrder+1 ), AD%InputTimes( p_FAST%InterpOrder+1 ), STAT = ErrStat2 )
      IF (ErrStat2 /= 0) THEN
         CALL SetErrStat(ErrID_Fatal,"Error allocating AD%Input and AD%InputTimes.",ErrStat,ErrMsg,RoutineName)
         CALL Cleanup()
         RETURN
      END IF
      
      
   IF ( p_FAST%CompAero == Module_AD14 ) THEN
               
      CALL AD_SetInitInput(Init%InData_AD14, Init%OutData_ED, ED%y, p_FAST, ErrStat2, ErrMsg2)            ! set the values in Init%InData_AD14
         CALL SetErrStat(ErrStat2,ErrMsg2,ErrStat,ErrMsg,RoutineName)
                                       
      CALL AD14_Init( Init%InData_AD14, AD14%Input(1), AD14%p, AD14%x(STATE_CURR), AD14%xd(STATE_CURR), AD14%z(STATE_CURR), &
                     AD14%OtherSt(STATE_CURR), AD14%y, AD14%m, p_FAST%dt_module( MODULE_AD14 ), Init%OutData_AD14, ErrStat2, ErrMsg2 )
         CALL SetErrStat(ErrStat2,ErrMsg2,ErrStat,ErrMsg,RoutineName)

      p_FAST%ModuleInitialized(Module_AD14) = .TRUE.            
      CALL SetModuleSubstepTime(Module_AD14, p_FAST, y_FAST, ErrStat2, ErrMsg2)
         CALL SetErrStat(ErrStat2,ErrMsg2,ErrStat,ErrMsg,RoutineName)
      
         ! bjj: this really shouldn't be in the FAST glue code, but I'm going to put this check here so people don't use an invalid model 
         !    and send me emails to debug numerical issues in their results.
      IF ( AD14%p%TwrProps%PJM_Version .AND. p_FAST%TurbineType == Type_Offshore_Floating ) THEN
         CALL SetErrStat(ErrID_Fatal,'AeroDyn v14 tower influence model "NEWTOWER" is invalid for models of floating offshore turbines.',ErrStat,ErrMsg,RoutineName)
      END IF         
            
      AirDens = Init%OutData_AD14%AirDens
      
      IF (ErrStat >= AbortErrLev) THEN
         CALL Cleanup()
         RETURN
      END IF       
      
   ELSEIF ( p_FAST%CompAero == Module_AD ) THEN
      
      
         ! set initialization data for AD
      CALL AllocAry( Init%InData_AD%BladeRootPosition,      3, Init%OutData_ED%NumBl, 'Init%InData_AD%BladeRootPosition', errStat2, ErrMsg2)
         CALL SetErrStat(ErrStat2,ErrMsg2,ErrStat,ErrMsg,RoutineName)
      CALL AllocAry( Init%InData_AD%BladeRootOrientation,3, 3, Init%OutData_ED%NumBl, 'Init%InData_AD%BladeRootOrientation', errStat2, ErrMsg2)
         CALL SetErrStat(ErrStat2,ErrMsg2,ErrStat,ErrMsg,RoutineName)
         IF (ErrStat >= AbortErrLev) THEN
            CALL Cleanup()
            RETURN
         END IF
      Init%InData_AD%Gravity            = Init%OutData_ED%Gravity      
      Init%InData_AD%Linearize          = p_FAST%Linearize
      Init%InData_AD%InputFile          = p_FAST%AeroFile
      Init%InData_AD%NumBlades          = Init%OutData_ED%NumBl
      Init%InData_AD%RootName           = p_FAST%OutFileRoot
      Init%InData_AD%HubPosition        = ED%y%HubPtMotion%Position(:,1)
      Init%InData_AD%HubOrientation     = ED%y%HubPtMotion%RefOrientation(:,:,1)
      
      do k=1,Init%OutData_ED%NumBl
         Init%InData_AD%BladeRootPosition(:,k)      = ED%y%BladeRootMotion(k)%Position(:,1)
         Init%InData_AD%BladeRootOrientation(:,:,k) = ED%y%BladeRootMotion(k)%RefOrientation(:,:,1)
      end do
      
            
      CALL AD_Init( Init%InData_AD, AD%Input(1), AD%p, AD%x(STATE_CURR), AD%xd(STATE_CURR), AD%z(STATE_CURR), &
                    AD%OtherSt(STATE_CURR), AD%y, AD%m, p_FAST%dt_module( MODULE_AD ), Init%OutData_AD, ErrStat2, ErrMsg2 )
         CALL SetErrStat(ErrStat2,ErrMsg2,ErrStat,ErrMsg,RoutineName)

      p_FAST%ModuleInitialized(Module_AD) = .TRUE.            
      CALL SetModuleSubstepTime(Module_AD, p_FAST, y_FAST, ErrStat2, ErrMsg2)
         CALL SetErrStat(ErrStat2,ErrMsg2,ErrStat,ErrMsg,RoutineName)
                               
      allocate( y_FAST%Lin%Modules(MODULE_AD)%Instance(1), stat=ErrStat2)
      if (ErrStat2 /= 0 ) then
         call SetErrStat(ErrID_Fatal, "Error allocating Lin%Modules(AD).", ErrStat, ErrMsg, RoutineName )
      else
         if (allocated(Init%OutData_AD%LinNames_u)) call move_alloc(Init%OutData_AD%LinNames_u,y_FAST%Lin%Modules(MODULE_AD)%Instance(1)%Names_u )
         if (allocated(Init%OutData_AD%LinNames_y)) call move_alloc(Init%OutData_AD%LinNames_y,y_FAST%Lin%Modules(MODULE_AD)%Instance(1)%Names_y )
         if (allocated(Init%OutData_AD%LinNames_z)) call move_alloc(Init%OutData_AD%LinNames_z,y_FAST%Lin%Modules(MODULE_AD)%Instance(1)%Names_z )
         if (allocated(Init%OutData_AD%RotFrame_u)) call move_alloc(Init%OutData_AD%RotFrame_u,y_FAST%Lin%Modules(MODULE_AD)%Instance(1)%RotFrame_u )
         if (allocated(Init%OutData_AD%RotFrame_y)) call move_alloc(Init%OutData_AD%RotFrame_y,y_FAST%Lin%Modules(MODULE_AD)%Instance(1)%RotFrame_y )
         if (allocated(Init%OutData_AD%RotFrame_z)) call move_alloc(Init%OutData_AD%RotFrame_z,y_FAST%Lin%Modules(MODULE_AD)%Instance(1)%RotFrame_z )
         if (allocated(Init%OutData_AD%IsLoad_u  )) call move_alloc(Init%OutData_AD%IsLoad_u  ,y_FAST%Lin%Modules(MODULE_AD)%Instance(1)%IsLoad_u   )
         
         if (allocated(Init%OutData_AD%WriteOutputHdr)) y_FAST%Lin%Modules(MODULE_AD)%Instance(1)%NumOutputs = size(Init%OutData_AD%WriteOutputHdr)
      end if
      
      IF (ErrStat >= AbortErrLev) THEN
         CALL Cleanup()
         RETURN
      END IF       
      
      AirDens = Init%OutData_AD%AirDens
      
   ELSE
      AirDens = 0.0_ReKi
   END IF ! CompAero
   
               
   ! ........................
   ! initialize InflowWind
   ! ........................   
   ALLOCATE( IfW%Input( p_FAST%InterpOrder+1 ), IfW%InputTimes( p_FAST%InterpOrder+1 ), STAT = ErrStat2 )
      IF (ErrStat2 /= 0) THEN
         CALL SetErrStat(ErrID_Fatal,"Error allocating IfW%Input and IfW%InputTimes.",ErrStat,ErrMsg,RoutineName)
         CALL Cleanup()
         RETURN
      END IF
              
   IF ( p_FAST%CompInflow == Module_IfW ) THEN
      
      Init%InData_IfW%Linearize        = p_FAST%Linearize
      Init%InData_IfW%InputFileName    = p_FAST%InflowFile
      Init%InData_IfW%RootName         = TRIM(p_FAST%OutFileRoot)//'.'//TRIM(y_FAST%Module_Abrev(Module_IfW))
      Init%InData_IfW%UseInputFile     = .TRUE.
   
      Init%InData_IfW%NumWindPoints = 0      
      IF ( p_FAST%CompServo == Module_SrvD ) Init%InData_IfW%NumWindPoints = Init%InData_IfW%NumWindPoints + 1
      IF ( p_FAST%CompAero  == Module_AD14 ) THEN
         Init%InData_IfW%NumWindPoints = Init%InData_IfW%NumWindPoints + Init%OutData_ED%NumBl * AD14%Input(1)%InputMarkers(1)%NNodes + AD14%Input(1)%Twr_InputMarkers%NNodes
      ELSEIF ( p_FAST%CompAero  == Module_AD ) THEN
         Init%InData_IfW%NumWindPoints = Init%InData_IfW%NumWindPoints + AD%Input(1)%TowerMotion%NNodes
         DO k=1,Init%OutData_ED%NumBl
            Init%InData_IfW%NumWindPoints = Init%InData_IfW%NumWindPoints + AD%Input(1)%BladeMotion(k)%NNodes
         END DO
         if (allocated(AD%OtherSt(STATE_CURR)%WakeLocationPoints)) then
            Init%InData_IfW%NumWindPoints = Init%InData_IfW%NumWindPoints + size(AD%OtherSt(STATE_CURR)%WakeLocationPoints,DIM=2)
         end if
      END IF
      
      ! lidar        
      Init%InData_IfW%lidar%Tmax                   = p_FAST%TMax
      Init%InData_IfW%lidar%HubPosition            = ED%y%HubPtMotion%Position(:,1) 
      
      IF ( PRESENT(ExternInitData) ) THEN
         Init%InData_IfW%Use4Dext = ExternInitData%FarmIntegration

         if (Init%InData_IfW%Use4Dext) then
            Init%InData_IfW%FDext%n      = ExternInitData%windGrid_n
            Init%InData_IfW%FDext%delta  = ExternInitData%windGrid_delta
            Init%InData_IfW%FDext%pZero  = ExternInitData%windGrid_pZero
         end if
         
         ! bjj: these lidar inputs should come from an InflowWind input file; I'm hard coding them here for now
         Init%InData_IfW%lidar%SensorType          = ExternInitData%SensorType   
         Init%InData_IfW%lidar%LidRadialVel        = ExternInitData%LidRadialVel   
         Init%InData_IfW%lidar%RotorApexOffsetPos  = 0.0         
         Init%InData_IfW%lidar%NumPulseGate        = 0
      ELSE
         Init%InData_IfW%lidar%SensorType          = SensorType_None
         Init%InData_IfW%Use4Dext                  = .false.
      END IF
                                     
      CALL InflowWind_Init( Init%InData_IfW, IfW%Input(1), IfW%p, IfW%x(STATE_CURR), IfW%xd(STATE_CURR), IfW%z(STATE_CURR),  &
                     IfW%OtherSt(STATE_CURR), IfW%y, IfW%m, p_FAST%dt_module( MODULE_IfW ), Init%OutData_IfW, ErrStat2, ErrMsg2 )
         CALL SetErrStat(ErrStat2,ErrMsg2,ErrStat,ErrMsg,RoutineName)

      p_FAST%ModuleInitialized(Module_IfW) = .TRUE.            
      CALL SetModuleSubstepTime(Module_IfW, p_FAST, y_FAST, ErrStat2, ErrMsg2)
         CALL SetErrStat(ErrStat2,ErrMsg2,ErrStat,ErrMsg,RoutineName)
         
      allocate( y_FAST%Lin%Modules(MODULE_IfW)%Instance(1), stat=ErrStat2)
      if (ErrStat2 /= 0 ) then
         call SetErrStat(ErrID_Fatal, "Error allocating Lin%Modules(IfW).", ErrStat, ErrMsg, RoutineName )
      else
         if (allocated(Init%OutData_IfW%LinNames_y)) call move_alloc(Init%OutData_IfW%LinNames_y,y_FAST%Lin%Modules(MODULE_IfW)%Instance(1)%Names_y )
         if (allocated(Init%OutData_IfW%LinNames_u)) call move_alloc(Init%OutData_IfW%LinNames_u,y_FAST%Lin%Modules(MODULE_IfW)%Instance(1)%Names_u )
         if (allocated(Init%OutData_IfW%RotFrame_y)) call move_alloc(Init%OutData_IfW%RotFrame_y,y_FAST%Lin%Modules(MODULE_IfW)%Instance(1)%RotFrame_y )
         if (allocated(Init%OutData_IfW%RotFrame_u)) call move_alloc(Init%OutData_IfW%RotFrame_u,y_FAST%Lin%Modules(MODULE_IfW)%Instance(1)%RotFrame_u )
         if (allocated(Init%OutData_IfW%IsLoad_u  )) call move_alloc(Init%OutData_IfW%IsLoad_u  ,y_FAST%Lin%Modules(MODULE_IfW)%Instance(1)%IsLoad_u   )

         if (allocated(Init%OutData_IfW%WriteOutputHdr)) y_FAST%Lin%Modules(MODULE_IfW)%Instance(1)%NumOutputs = size(Init%OutData_IfW%WriteOutputHdr)
         y_FAST%Lin%WindSpeed = Init%OutData_IfW%WindFileInfo%MWS
      end if
      
      IF (ErrStat >= AbortErrLev) THEN
         CALL Cleanup()
         RETURN
      END IF       
      
   ELSEIF ( p_FAST%CompInflow == Module_OpFM ) THEN
      
      IF ( PRESENT(ExternInitData) ) THEN
         Init%InData_OpFM%NumSC2Ctrl = ExternInitData%NumSC2Ctrl
         Init%InData_OpFM%NumCtrl2SC = ExternInitData%NumCtrl2SC  
         Init%InData_OpFM%NumActForcePtsBlade = ExternInitData%NumActForcePtsBlade
         Init%InData_OpFM%NumActForcePtsTower = ExternInitData%NumActForcePtsTower 
      ELSE
         CALL SetErrStat( ErrID_Fatal, 'OpenFOAM integration can be used only with external input data (not the stand-alone executable).', ErrStat, ErrMsg, RoutineName )
         CALL Cleanup()
         RETURN         
      END IF
      Init%InData_OpFM%BladeLength = Init%OutData_ED%BladeLength
      Init%InData_OpFM%TowerHeight = Init%OutData_ED%TowerHeight
      Init%InData_OpFM%TowerBaseHeight = Init%OutData_ED%TowerBaseHeight
      ALLOCATE(Init%InData_OpFM%StructBldRNodes( SIZE(Init%OutData_ED%BldRNodes)),  STAT=ErrStat2)
      Init%InData_OpFM%StructBldRNodes(:) = Init%OutData_ED%BldRNodes(:)
      ALLOCATE(Init%InData_OpFM%StructTwrHNodes( SIZE(Init%OutData_ED%TwrHNodes)),  STAT=ErrStat2)
      Init%InData_OpFM%StructTwrHNodes(:) = Init%OutData_ED%TwrHNodes(:)
      IF (ErrStat2 /= 0) THEN
         CALL SetErrStat(ErrID_Fatal,"Error allocating OpFM%InitInput.",ErrStat,ErrMsg,RoutineName)
         CALL Cleanup()
         RETURN
      END IF
         ! set up the data structures for integration with OpenFOAM
      CALL Init_OpFM( Init%InData_OpFM, p_FAST, AirDens, AD14%Input(1), AD%Input(1), Init%OutData_AD, AD%y, ED%y, OpFM, Init%OutData_OpFM, ErrStat2, ErrMsg2 )
         CALL SetErrStat(ErrStat2,ErrMsg2,ErrStat,ErrMsg,RoutineName)
      
      IF (ErrStat >= AbortErrLev) THEN
         CALL Cleanup()
         RETURN
      END IF       
                  
      !bjj: fix me!!! to do
      Init%OutData_IfW%WindFileInfo%MWS = 0.0_ReKi
      
   ELSE
      Init%OutData_IfW%WindFileInfo%MWS = 0.0_ReKi
   END IF   ! CompInflow
   
   ! ........................
   ! initialize SuperController
   ! ........................   
      IF ( PRESENT(ExternInitData) ) THEN
         Init%InData_SC%NumSC2Ctrl = ExternInitData%NumSC2Ctrl
         Init%InData_SC%NumCtrl2SC = ExternInitData%NumCtrl2SC  
      ELSE
         Init%InData_SC%NumSC2Ctrl = 0
         Init%InData_SC%NumCtrl2SC = 0
      END IF
      
         ! set up the data structures for integration with supercontroller
      CALL Init_SC( Init%InData_SC, SC, ErrStat2, ErrMsg2 )
      CALL SetErrStat(ErrStat2,ErrMsg2,ErrStat,ErrMsg,RoutineName)
      
      IF (ErrStat >= AbortErrLev) THEN
         CALL Cleanup()
         RETURN
      END IF       

   ! ........................
   ! some checks for AeroDyn14's Dynamic Inflow with Mean Wind Speed from InflowWind:
   ! (DO NOT COPY THIS CODE!)
   ! bjj: AeroDyn14 should not need this rule of thumb; it should check the instantaneous values when the code runs
   ! ........................   
   
   IF ( p_FAST%CompAero == Module_AD14 ) THEN
      IF (AD14%p%DynInfl) THEN               
         IF ( Init%OutData_IfW%WindFileInfo%MWS  < 8.0 ) THEN
            CALL SetErrStat(ErrID_Fatal,'AeroDyn v14 "DYNINFL" InfModel is invalid for models with wind speeds less than 8 m/s.',ErrStat,ErrMsg,RoutineName)
            !CALL SetErrStat(ErrID_Info,'Estimated average inflow wind speed is less than 8 m/s. Dynamic Inflow will be turned off.',ErrStat,ErrMess,RoutineName )
         END IF
      END IF      
   END IF
   
   
   ! ........................
   ! initialize ServoDyn 
   ! ........................
   ALLOCATE( SrvD%Input( p_FAST%InterpOrder+1 ), SrvD%InputTimes( p_FAST%InterpOrder+1 ), STAT = ErrStat2 )
      IF (ErrStat2 /= 0) THEN
         CALL SetErrStat(ErrID_Fatal,"Error allocating SrvD%Input and SrvD%InputTimes.",ErrStat,ErrMsg,RoutineName)
         CALL Cleanup()
         RETURN
      END IF
      
   IF ( p_FAST%CompServo == Module_SrvD ) THEN
      Init%InData_SrvD%InputFile     = p_FAST%ServoFile
      Init%InData_SrvD%RootName      = TRIM(p_FAST%OutFileRoot)//'.'//TRIM(y_FAST%Module_Abrev(Module_SrvD))
      Init%InData_SrvD%NumBl         = Init%OutData_ED%NumBl
      Init%InData_SrvD%gravity       = Init%OutData_ED%gravity
      Init%InData_SrvD%r_N_O_G       = ED%Input(1)%NacelleLoads%Position(:,1)
      Init%InData_SrvD%r_TwrBase     = Init%OutData_ED%TwrBasePos
      Init%InData_SrvD%TMax          = p_FAST%TMax
      Init%InData_SrvD%AirDens       = AirDens
      Init%InData_SrvD%AvgWindSpeed  = Init%OutData_IfW%WindFileInfo%MWS
      Init%InData_SrvD%Linearize     = p_FAST%Linearize
      Init%InData_SrvD%TrimCase      = p_FAST%TrimCase
      Init%InData_SrvD%TrimGain      = p_FAST%TrimGain
      Init%InData_SrvD%RotSpeedRef   = Init%OutData_ED%RotSpeed
      
      IF ( PRESENT(ExternInitData) ) THEN
         Init%InData_SrvD%NumSC2Ctrl = ExternInitData%NumSC2Ctrl
         Init%InData_SrvD%NumCtrl2SC = ExternInitData%NumCtrl2SC
      ELSE
         Init%InData_SrvD%NumSC2Ctrl = 0
         Init%InData_SrvD%NumCtrl2SC = 0
      END IF      
            
      CALL AllocAry(Init%InData_SrvD%BlPitchInit, Init%OutData_ED%NumBl, 'BlPitchInit', ErrStat2, ErrMsg2)
         CALL SetErrStat(ErrStat2,ErrMsg2,ErrStat,ErrMsg,RoutineName)

      if (ErrStat >= abortErrLev) then ! make sure allocatable arrays are valid before setting them
         CALL Cleanup()
         RETURN
      end if

      Init%InData_SrvD%BlPitchInit   = Init%OutData_ED%BlPitch
      CALL SrvD_Init( Init%InData_SrvD, SrvD%Input(1), SrvD%p, SrvD%x(STATE_CURR), SrvD%xd(STATE_CURR), SrvD%z(STATE_CURR), &
                      SrvD%OtherSt(STATE_CURR), SrvD%y, SrvD%m, p_FAST%dt_module( MODULE_SrvD ), Init%OutData_SrvD, ErrStat2, ErrMsg2 )
         CALL SetErrStat(ErrStat2,ErrMsg2,ErrStat,ErrMsg,RoutineName)
      p_FAST%ModuleInitialized(Module_SrvD) = .TRUE.

      !IF ( Init%OutData_SrvD%CouplingScheme == ExplicitLoose ) THEN ...  bjj: abort if we're doing anything else!

      CALL SetModuleSubstepTime(Module_SrvD, p_FAST, y_FAST, ErrStat2, ErrMsg2)
         CALL SetErrStat(ErrStat2,ErrMsg2,ErrStat,ErrMsg,RoutineName)

      !! initialize SrvD%y%ElecPwr and SrvD%y%GenTq because they are one timestep different (used as input for the next step)?
                  
      allocate( y_FAST%Lin%Modules(MODULE_SrvD)%Instance(1), stat=ErrStat2)
      if (ErrStat2 /= 0 ) then
         call SetErrStat(ErrID_Fatal, "Error allocating Lin%Modules(SrvD).", ErrStat, ErrMsg, RoutineName )
      else
         if (allocated(Init%OutData_SrvD%LinNames_y)) call move_alloc(Init%OutData_SrvD%LinNames_y,y_FAST%Lin%Modules(MODULE_SrvD)%Instance(1)%Names_y )
         if (allocated(Init%OutData_SrvD%LinNames_u)) call move_alloc(Init%OutData_SrvD%LinNames_u,y_FAST%Lin%Modules(MODULE_SrvD)%Instance(1)%Names_u )
         if (allocated(Init%OutData_SrvD%RotFrame_y)) call move_alloc(Init%OutData_SrvD%RotFrame_y,y_FAST%Lin%Modules(MODULE_SrvD)%Instance(1)%RotFrame_y )
         if (allocated(Init%OutData_SrvD%RotFrame_u)) call move_alloc(Init%OutData_SrvD%RotFrame_u,y_FAST%Lin%Modules(MODULE_SrvD)%Instance(1)%RotFrame_u )
         if (allocated(Init%OutData_SrvD%IsLoad_u  )) call move_alloc(Init%OutData_SrvD%IsLoad_u  ,y_FAST%Lin%Modules(MODULE_SrvD)%Instance(1)%IsLoad_u   )

         if (allocated(Init%OutData_SrvD%WriteOutputHdr)) y_FAST%Lin%Modules(MODULE_SrvD)%Instance(1)%NumOutputs = size(Init%OutData_SrvD%WriteOutputHdr)
      end if
      
      IF (ErrStat >= AbortErrLev) THEN
         CALL Cleanup()
         RETURN
      END IF
      
   ! ........................
   ! some checks for AeroDyn and ElastoDyn inputs with the high-speed shaft brake hack in ElastoDyn:
   ! (DO NOT COPY THIS CODE!)
   ! ........................   
         ! bjj: this is a hack to get high-speed shaft braking in FAST v8
      
      IF ( Init%OutData_SrvD%UseHSSBrake ) THEN
         IF ( p_FAST%CompAero == Module_AD14 ) THEN
            IF ( AD14%p%DYNINFL ) THEN
               CALL SetErrStat(ErrID_Fatal,'AeroDyn v14 "DYNINFL" InfModel is invalid for models with high-speed shaft braking.',ErrStat,ErrMsg,RoutineName)
            END IF
         END IF
         

         IF ( ED%p%method == Method_RK4 ) THEN ! bjj: should be using ElastoDyn's Method_ABM4 Method_AB4 parameters
            CALL SetErrStat(ErrID_Fatal,'ElastoDyn must use the AB4 or ABM4 integration method to implement high-speed shaft braking.',ErrStat,ErrMsg,RoutineName)
         ENDIF
      END IF ! Init%OutData_SrvD%UseHSSBrake
      
      
   END IF

   ! ........................
   ! set some VTK parameters required before HydroDyn init (so we can get wave elevations for visualization)
   ! ........................
   
      ! get wave elevation data for visualization
   if ( p_FAST%WrVTK > VTK_None ) then   
      call SetVTKParameters_B4HD(p_FAST, Init%OutData_ED, Init%InData_HD, BD, ErrStat2, ErrMsg2)
         CALL SetErrStat(ErrStat2,ErrMsg2,ErrStat,ErrMsg,RoutineName)
         IF (ErrStat >= AbortErrLev) THEN
            CALL Cleanup()
            RETURN
         END IF       
   end if
   
   
   ! ........................
   ! initialize HydroDyn 
   ! ........................
   ALLOCATE( HD%Input( p_FAST%InterpOrder+1 ), HD%InputTimes( p_FAST%InterpOrder+1 ), STAT = ErrStat2 )
      IF (ErrStat2 /= 0) THEN
         CALL SetErrStat(ErrID_Fatal,"Error allocating HD%Input and HD%InputTimes.",ErrStat,ErrMsg,RoutineName)
         CALL Cleanup()
         RETURN
      END IF
      
   IF ( p_FAST%CompHydro == Module_HD ) THEN

      Init%InData_HD%Gravity       = Init%OutData_ED%Gravity
      Init%InData_HD%UseInputFile  = .TRUE.
      Init%InData_HD%InputFile     = p_FAST%HydroFile
      Init%InData_HD%OutRootName   = p_FAST%OutFileRoot
      Init%InData_HD%TMax          = p_FAST%TMax
      Init%InData_HD%hasIce        = p_FAST%CompIce /= Module_None
      Init%InData_HD%Linearize     = p_FAST%Linearize
      
         ! if wave field needs an offset, modify these values (added at request of SOWFA developers):
      Init%InData_HD%PtfmLocationX = p_FAST%TurbinePos(1) 
      Init%InData_HD%PtfmLocationY = p_FAST%TurbinePos(2)
      
      CALL HydroDyn_Init( Init%InData_HD, HD%Input(1), HD%p,  HD%x(STATE_CURR), HD%xd(STATE_CURR), HD%z(STATE_CURR), &
                          HD%OtherSt(STATE_CURR), HD%y, HD%m, p_FAST%dt_module( MODULE_HD ), Init%OutData_HD, ErrStat2, ErrMsg2 )
         CALL SetErrStat(ErrStat2,ErrMsg2,ErrStat,ErrMsg,RoutineName)
         
      p_FAST%ModuleInitialized(Module_HD) = .TRUE.
      CALL SetModuleSubstepTime(Module_HD, p_FAST, y_FAST, ErrStat2, ErrMsg2)
         CALL SetErrStat(ErrStat2,ErrMsg2,ErrStat,ErrMsg,RoutineName)
         
      allocate( y_FAST%Lin%Modules(MODULE_HD)%Instance(1), stat=ErrStat2)
      if (ErrStat2 /= 0 ) then
         call SetErrStat(ErrID_Fatal, "Error allocating Lin%Modules(HD).", ErrStat, ErrMsg, RoutineName )
      else
         if (allocated(Init%OutData_HD%LinNames_y)) call move_alloc(Init%OutData_HD%LinNames_y,y_FAST%Lin%Modules(MODULE_HD)%Instance(1)%Names_y )
         if (allocated(Init%OutData_HD%LinNames_u)) call move_alloc(Init%OutData_HD%LinNames_u,y_FAST%Lin%Modules(MODULE_HD)%Instance(1)%Names_u )
         if (allocated(Init%OutData_HD%LinNames_x)) call move_alloc(Init%OutData_HD%LinNames_x, y_FAST%Lin%Modules(MODULE_HD)%Instance(1)%Names_x )
! LIN-TODO: Determine if we need to create this data even though we don't have rotating frames in HD
         !if (allocated(Init%OutData_HD%RotFrame_y)) call move_alloc(Init%OutData_HD%RotFrame_y,y_FAST%Lin%Modules(MODULE_HD)%Instance(1)%RotFrame_y )
         !if (allocated(Init%OutData_HD%RotFrame_u)) call move_alloc(Init%OutData_HD%RotFrame_u,y_FAST%Lin%Modules(MODULE_HD)%Instance(1)%RotFrame_u )
         if (allocated(Init%OutData_HD%DerivOrder_x)) call move_alloc(Init%OutData_HD%DerivOrder_x,y_FAST%Lin%Modules(MODULE_HD)%Instance(1)%DerivOrder_x)
         if (allocated(Init%OutData_HD%IsLoad_u  )) call move_alloc(Init%OutData_HD%IsLoad_u  ,y_FAST%Lin%Modules(MODULE_HD)%Instance(1)%IsLoad_u   )

         if (allocated(Init%OutData_HD%WriteOutputHdr)) y_FAST%Lin%Modules(MODULE_HD)%Instance(1)%NumOutputs = size(Init%OutData_HD%WriteOutputHdr)
      end if
     
      IF (ErrStat >= AbortErrLev) THEN
         CALL Cleanup()
         RETURN
      END IF       
   END IF   ! CompHydro

   ! ........................
   ! initialize SoilDyn
   ! ........................
   ALLOCATE( SlD%Input( p_FAST%InterpOrder+1 ), SlD%InputTimes( p_FAST%InterpOrder+1 ), STAT = ErrStat2 )
      IF (ErrStat2 /= 0) THEN
         CALL SetErrStat(ErrID_Fatal,"Error allocating SlD%Input and SlD%InputTimes.",ErrStat,ErrMsg,RoutineName)
         CALL Cleanup()
         RETURN
      END IF

  IF ( p_FAST%CompSoil == Module_SlD .and. p_FAST%CompSub == Module_SD ) THEN

      IF ( p_FAST%CompHydro == Module_HD ) THEN
         InitInData_SlD%WtrDpth = InitOutData_HD%WtrDpth
      ELSE
         InitInData_SlD%WtrDpth = 0.0_ReKi
      END IF

      !InitInData_SlD%UseInputFile   = .TRUE.
      InitInData_SlD%InputFile      = p_FAST%SoilFile
      InitInData_SlD%RootName       = p_FAST%OutFileRoot
      InitInData_SlD%SlDNonLinearForcePortionOnly = .true. ! SoilDyn will only return the Non-Linear portion of the reaction force

      CALL SlD_Init( InitInData_SlD, SlD%Input(1), SlD%p,  SlD%x(STATE_CURR), SlD%xd(STATE_CURR), SlD%z(STATE_CURR),  &
                    SlD%OtherSt(STATE_CURR), SlD%y, SlD%m, p_FAST%dt_module( MODULE_SlD ), InitOutData_SlD, ErrStat2, ErrMsg2 )
         CALL SetErrStat(ErrStat2,ErrMsg2,ErrStat,ErrMsg,RoutineName)

      p_FAST%ModuleInitialized(Module_SlD) = .TRUE.
      CALL SetModuleSubstepTime(Module_SlD, p_FAST, y_FAST, ErrStat2, ErrMsg2)
         CALL SetErrStat(ErrStat2,ErrMsg2,ErrStat,ErrMsg,RoutineName)

      IF (ErrStat >= AbortErrLev) THEN
         CALL Cleanup()
         RETURN
      END IF
      ! Add interfaces as we develop them.
   END IF

   ! ........................
   ! initialize SubDyn or ExtPtfm_MCKF
   ! ........................
   ALLOCATE( SD%Input( p_FAST%InterpOrder+1 ), SD%InputTimes( p_FAST%InterpOrder+1 ), STAT = ErrStat2 )
      IF (ErrStat2 /= 0) THEN
         CALL SetErrStat(ErrID_Fatal,"Error allocating SD%Input and SD%InputTimes.",ErrStat,ErrMsg,RoutineName)
         CALL Cleanup()
         RETURN
      END IF

   ALLOCATE( ExtPtfm%Input( p_FAST%InterpOrder+1 ), ExtPtfm%InputTimes( p_FAST%InterpOrder+1 ), STAT = ErrStat2 )
      IF (ErrStat2 /= 0) THEN
         CALL SetErrStat(ErrID_Fatal,"Error allocating ExtPtfm%Input and ExtPtfm%InputTimes.",ErrStat,ErrMsg,RoutineName)
         CALL Cleanup()
         RETURN
      END IF
      
   IF ( p_FAST%CompSub == Module_SD ) THEN
          
      IF ( p_FAST%CompHydro == Module_HD ) THEN
         Init%InData_SD%WtrDpth = Init%OutData_HD%WtrDpth
      ELSE
         Init%InData_SD%WtrDpth = 0.0_ReKi
      END IF
            
<<<<<<< HEAD
      InitInData_SD%g             = InitOutData_ED%Gravity     
      !InitInData_SD%UseInputFile = .TRUE. 
      InitInData_SD%SDInputFile   = p_FAST%SubFile
      InitInData_SD%RootName      = p_FAST%OutFileRoot
      InitInData_SD%TP_RefPoint   = ED%Output(1)%PlatformPtMesh%Position(:,1)  ! bjj: not sure what this is supposed to be 
      InitInData_SD%SubRotateZ    = 0.0                                        ! Rotation of substructure.  Only used with SD driver, so set to 0 here. 

      if ( p_FAST%CompSoil == Module_SlD ) then
            ! Copy over the soil stiffness matrices
         if (allocated(SlD%p%Stiffness)) then
            call AllocAry(InitInData_SD%SoilStiffness,size(SlD%p%Stiffness,1),size(SlD%p%Stiffness,2),size(SlD%p%Stiffness,3),'SoilStiffness',ErrStat2,ErrMsg2)
               CALL SetErrStat(ErrStat2,ErrMsg2,ErrStat,ErrMsg,RoutineName)
            IF (ErrStat >= AbortErrLev) THEN
               CALL Cleanup()
               RETURN
            END IF   
            InitInData_SD%SoilStiffness = SlD%p%Stiffness
         endif
            ! make a copy of the SoilMesh to pass over
         if (SlD%Input(1)%SoilMesh%Initialized) then
            CALL MeshCopy ( SrcMesh  = SlD%Input(1)%SoilMesh &
                          , DestMesh = InitInData_SD%SoilMesh &
                          , CtrlCode = MESH_COUSIN      &
                          , IOS      = COMPONENT_OUTPUT &
                          , ErrStat  = ErrStat2         &
                          , ErrMess  = ErrMsg2          ) 
            endif
      endif
=======
      Init%InData_SD%g             = Init%OutData_ED%Gravity     
      !Init%InData_SD%UseInputFile = .TRUE. 
      Init%InData_SD%SDInputFile   = p_FAST%SubFile
      Init%InData_SD%RootName      = p_FAST%OutFileRoot
      Init%InData_SD%TP_RefPoint   = ED%y%PlatformPtMesh%Position(:,1)  ! bjj: not sure what this is supposed to be 
      Init%InData_SD%SubRotateZ    = 0.0                                ! bjj: not sure what this is supposed to be 
      
>>>>>>> f2517ec6
            
      CALL SD_Init( Init%InData_SD, SD%Input(1), SD%p,  SD%x(STATE_CURR), SD%xd(STATE_CURR), SD%z(STATE_CURR),  &
                    SD%OtherSt(STATE_CURR), SD%y, SD%m, p_FAST%dt_module( MODULE_SD ), Init%OutData_SD, ErrStat2, ErrMsg2 )
         CALL SetErrStat(ErrStat2,ErrMsg2,ErrStat,ErrMsg,RoutineName)
         
      p_FAST%ModuleInitialized(Module_SD) = .TRUE.
      CALL SetModuleSubstepTime(Module_SD, p_FAST, y_FAST, ErrStat2, ErrMsg2)
         CALL SetErrStat(ErrStat2,ErrMsg2,ErrStat,ErrMsg,RoutineName)
               
      IF (ErrStat >= AbortErrLev) THEN
         CALL Cleanup()
         RETURN
      END IF   
   ELSE IF ( p_FAST%CompSub == Module_ExtPtfm ) THEN

      Init%InData_ExtPtfm%InputFile = p_FAST%SubFile
      Init%InData_ExtPtfm%RootName  = trim(p_FAST%OutFileRoot)//'.'//TRIM(y_FAST%Module_Abrev(Module_ExtPtfm))
      Init%InData_ExtPtfm%Linearize = p_FAST%Linearize
      Init%InData_ExtPtfm%PtfmRefzt = ED%p%PtfmRefzt ! Required
      
      CALL ExtPtfm_Init( Init%InData_ExtPtfm, ExtPtfm%Input(1), ExtPtfm%p,  &
                         ExtPtfm%x(STATE_CURR), ExtPtfm%xd(STATE_CURR), ExtPtfm%z(STATE_CURR),  ExtPtfm%OtherSt(STATE_CURR), &
                         ExtPtfm%y, ExtPtfm%m, p_FAST%dt_module( MODULE_ExtPtfm ), Init%OutData_ExtPtfm, ErrStat2, ErrMsg2 )
         CALL SetErrStat(ErrStat2,ErrMsg2,ErrStat,ErrMsg,RoutineName)
         
      p_FAST%ModuleInitialized(MODULE_ExtPtfm) = .TRUE.
      CALL SetModuleSubstepTime(MODULE_ExtPtfm, p_FAST, y_FAST, ErrStat2, ErrMsg2)
         CALL SetErrStat(ErrStat2,ErrMsg2,ErrStat,ErrMsg,RoutineName)

      allocate( y_FAST%Lin%Modules(MODULE_ExtPtfm)%Instance(1), stat=ErrStat2)
      if (ErrStat2 /= 0 ) then
         call SetErrStat(ErrID_Fatal, "Error allocating Lin%Modules(ExtPtfm).", ErrStat, ErrMsg, RoutineName )
      else
         if (allocated(Init%OutData_ExtPtfm%LinNames_y)) call move_alloc(Init%OutData_ExtPtfm%LinNames_y,y_FAST%Lin%Modules(MODULE_ExtPtfm)%Instance(1)%Names_y)
         if (allocated(Init%OutData_ExtPtfm%LinNames_x)) call move_alloc(Init%OutData_ExtPtfm%LinNames_x,y_FAST%Lin%Modules(MODULE_ExtPtfm)%Instance(1)%Names_x)
         if (allocated(Init%OutData_ExtPtfm%LinNames_u)) call move_alloc(Init%OutData_ExtPtfm%LinNames_u,y_FAST%Lin%Modules(MODULE_ExtPtfm)%Instance(1)%Names_u)
         if (allocated(Init%OutData_ExtPtfm%RotFrame_y)) call move_alloc(Init%OutData_ExtPtfm%RotFrame_y,y_FAST%Lin%Modules(MODULE_ExtPtfm)%Instance(1)%RotFrame_y)
         if (allocated(Init%OutData_ExtPtfm%RotFrame_x)) call move_alloc(Init%OutData_ExtPtfm%RotFrame_x,y_FAST%Lin%Modules(MODULE_ExtPtfm)%Instance(1)%RotFrame_x)
         if (allocated(Init%OutData_ExtPtfm%RotFrame_u)) call move_alloc(Init%OutData_ExtPtfm%RotFrame_u,y_FAST%Lin%Modules(MODULE_ExtPtfm)%Instance(1)%RotFrame_u)
         if (allocated(Init%OutData_ExtPtfm%IsLoad_u  )) call move_alloc(Init%OutData_ExtPtfm%IsLoad_u  ,y_FAST%Lin%Modules(MODULE_ExtPtfm)%Instance(1)%IsLoad_u  )
         if (allocated(Init%OutData_ExtPtfm%WriteOutputHdr)) y_FAST%Lin%Modules(MODULE_ExtPtfm)%Instance(1)%NumOutputs = size(Init%OutData_ExtPtfm%WriteOutputHdr)
      end if
               
      IF (ErrStat >= AbortErrLev) THEN
         CALL Cleanup()
         RETURN
      END IF   
      
   END IF

   ! ------------------------------
   ! initialize CompMooring modules 
   ! ------------------------------
   ALLOCATE( MAPp%Input( p_FAST%InterpOrder+1 ), MAPp%InputTimes( p_FAST%InterpOrder+1 ), STAT = ErrStat2 )
      IF (ErrStat2 /= 0) THEN
         CALL SetErrStat(ErrID_Fatal,"Error allocating MAPp%Input and MAPp%InputTimes.",ErrStat,ErrMsg,RoutineName)
         CALL Cleanup()
         RETURN
      END IF
   ALLOCATE( MD%Input( p_FAST%InterpOrder+1 ), MD%InputTimes( p_FAST%InterpOrder+1 ), STAT = ErrStat2 )
      IF (ErrStat2 /= 0) THEN
         CALL SetErrStat(ErrID_Fatal,"Error allocating MD%Input and MD%InputTimes.",ErrStat,ErrMsg,RoutineName)
         CALL Cleanup()
         RETURN
      END IF   
   ALLOCATE( FEAM%Input( p_FAST%InterpOrder+1 ), FEAM%InputTimes( p_FAST%InterpOrder+1 ), STAT = ErrStat2 )
      IF (ErrStat2 /= 0) THEN
         CALL SetErrStat(ErrID_Fatal,"Error allocating FEAM%Input and FEAM%InputTimes.",ErrStat,ErrMsg,RoutineName)
         CALL Cleanup()
         RETURN
      END IF   
   ALLOCATE( Orca%Input( p_FAST%InterpOrder+1 ), Orca%InputTimes( p_FAST%InterpOrder+1 ), STAT = ErrStat2 )
      IF (ErrStat2 /= 0) THEN
         CALL SetErrStat(ErrID_Fatal,"Error allocating Orca%Input and Orca%InputTimes.",ErrStat,ErrMsg,RoutineName)
         CALL Cleanup()
         RETURN
      END IF   
      
   ! ........................
   ! initialize MAP 
   ! ........................
   IF (p_FAST%CompMooring == Module_MAP) THEN
      !bjj: until we modify this, MAP requires HydroDyn to be used. (perhaps we could send air density from AeroDyn or something...)
      
      CALL WrScr(NewLine) !bjj: I'm printing two blank lines here because MAP seems to be writing over the last line on the screen.
      

!      Init%InData_MAP%rootname          =  p_FAST%OutFileRoot        ! Output file name 
      Init%InData_MAP%gravity           =  Init%OutData_ED%Gravity    ! This need to be according to g used in ElastoDyn
      Init%InData_MAP%sea_density       =  Init%OutData_HD%WtrDens    ! This needs to be set according to seawater density in HydroDyn
      Init%InData_MAP%depth             =  Init%OutData_HD%WtrDpth    ! This need to be set according to the water depth in HydroDyn
                  
   ! differences for MAP++
      Init%InData_MAP%file_name         =  p_FAST%MooringFile        ! This needs to be set according to what is in the FAST input file. 
      Init%InData_MAP%summary_file_name =  TRIM(p_FAST%OutFileRoot)//'.MAP.sum'        ! Output file name 
      Init%InData_MAP%depth             = -Init%OutData_HD%WtrDpth    ! This need to be set according to the water depth in HydroDyn
            
      Init%InData_MAP%LinInitInp%Linearize = p_FAST%Linearize   
      
      CALL MAP_Init( Init%InData_MAP, MAPp%Input(1), MAPp%p,  MAPp%x(STATE_CURR), MAPp%xd(STATE_CURR), MAPp%z(STATE_CURR), MAPp%OtherSt, &
                      MAPp%y, p_FAST%dt_module( MODULE_MAP ), Init%OutData_MAP, ErrStat2, ErrMsg2 )
         CALL SetErrStat(ErrStat2,ErrMsg2,ErrStat,ErrMsg,RoutineName)
         
      p_FAST%ModuleInitialized(Module_MAP) = .TRUE.
      CALL SetModuleSubstepTime(Module_MAP, p_FAST, y_FAST, ErrStat2, ErrMsg2)
         CALL SetErrStat(ErrStat2,ErrMsg2,ErrStat,ErrMsg,RoutineName)
         
      allocate( y_FAST%Lin%Modules(Module_MAP)%Instance(1), stat=ErrStat2)
      if (ErrStat2 /= 0 ) then
         call SetErrStat(ErrID_Fatal, "Error allocating Lin%Modules(MAP).", ErrStat, ErrMsg, RoutineName )
      else
         if (allocated(Init%OutData_MAP%LinInitOut%LinNames_y)) call move_alloc(Init%OutData_MAP%LinInitOut%LinNames_y,y_FAST%Lin%Modules(Module_MAP)%Instance(1)%Names_y )
         if (allocated(Init%OutData_MAP%LinInitOut%LinNames_u)) call move_alloc(Init%OutData_MAP%LinInitOut%LinNames_u,y_FAST%Lin%Modules(Module_MAP)%Instance(1)%Names_u )
! LIN-TODO: Determine if we need to create this data even though we don't have rotating frames in MAP
         !if (allocated(Init%OutData_MAP%LinInitOut%RotFrame_y)) call move_alloc(Init%OutData_MAP%LinInitOut%RotFrame_y,y_FAST%Lin%Modules(Module_MAP)%Instance(1)%RotFrame_y )
         !if (allocated(Init%OutData_MAP%LinInitOut%RotFrame_u)) call move_alloc(Init%OutData_MAP%LinInitOut%RotFrame_u,y_FAST%Lin%Modules(Module_MAP)%Instance(1)%RotFrame_u )
         if (allocated(Init%OutData_MAP%LinInitOut%IsLoad_u  )) call move_alloc(Init%OutData_MAP%LinInitOut%IsLoad_u  ,y_FAST%Lin%Modules(Module_MAP)%Instance(1)%IsLoad_u   )

         if (allocated(Init%OutData_MAP%WriteOutputHdr)) y_FAST%Lin%Modules(Module_MAP)%Instance(1)%NumOutputs = size(Init%OutData_MAP%WriteOutputHdr)
      end if
      
      IF (ErrStat >= AbortErrLev) THEN
         CALL Cleanup()
         RETURN
      END IF              
   ! ........................
   ! initialize MoorDyn 
   ! ........................
   ELSEIF (p_FAST%CompMooring == Module_MD) THEN
                        
      Init%InData_MD%FileName  = p_FAST%MooringFile         ! This needs to be set according to what is in the FAST input file. 
      Init%InData_MD%RootName  = p_FAST%OutFileRoot
      
      Init%InData_MD%PtfmInit  = Init%OutData_ED%PlatformPos !ED%x(STATE_CURR)%QT(1:6)   ! initial position of the platform !bjj: this should come from Init%OutData_ED, not x_ED
      Init%InData_MD%g         = Init%OutData_ED%Gravity     ! This need to be according to g used in ElastoDyn 
      Init%InData_MD%rhoW      = Init%OutData_HD%WtrDens     ! This needs to be set according to seawater density in HydroDyn      
      Init%InData_MD%WtrDepth  = Init%OutData_HD%WtrDpth    ! This need to be set according to the water depth in HydroDyn
            
      CALL MD_Init( Init%InData_MD, MD%Input(1), MD%p, MD%x(STATE_CURR), MD%xd(STATE_CURR), MD%z(STATE_CURR), &
                    MD%OtherSt(STATE_CURR), MD%y, MD%m, p_FAST%dt_module( MODULE_MD ), Init%OutData_MD, ErrStat2, ErrMsg2 )
         CALL SetErrStat(ErrStat2,ErrMsg2,ErrStat,ErrMsg,RoutineName)
         
      p_FAST%ModuleInitialized(Module_MD) = .TRUE.
      CALL SetModuleSubstepTime(Module_MD, p_FAST, y_FAST, ErrStat2, ErrMsg2)
         CALL SetErrStat(ErrStat2,ErrMsg2,ErrStat,ErrMsg,RoutineName)
      
      IF (ErrStat >= AbortErrLev) THEN
         CALL Cleanup()
         RETURN
      END IF
   ! ........................
   ! initialize FEAM 
   ! ........................
   ELSEIF (p_FAST%CompMooring == Module_FEAM) THEN
            
      Init%InData_FEAM%InputFile   = p_FAST%MooringFile         ! This needs to be set according to what is in the FAST input file. 
      Init%InData_FEAM%RootName    = TRIM(p_FAST%OutFileRoot)//'.'//TRIM(y_FAST%Module_Abrev(Module_FEAM))
      
      Init%InData_FEAM%PtfmInit    = Init%OutData_ED%PlatformPos !ED%x(STATE_CURR)%QT(1:6)   ! initial position of the platform !bjj: this should come from Init%OutData_ED, not x_ED
      Init%InData_FEAM%NStepWave   = 1                          ! an arbitrary number > 0 (to set the size of the wave data, which currently contains all zero values)     
      Init%InData_FEAM%gravity     = Init%OutData_ED%Gravity     ! This need to be according to g used in ElastoDyn 
      Init%InData_FEAM%WtrDens     = Init%OutData_HD%WtrDens     ! This needs to be set according to seawater density in HydroDyn      
!      Init%InData_FEAM%depth       =  Init%OutData_HD%WtrDpth    ! This need to be set according to the water depth in HydroDyn
            
      CALL FEAM_Init( Init%InData_FEAM, FEAM%Input(1), FEAM%p,  FEAM%x(STATE_CURR), FEAM%xd(STATE_CURR), FEAM%z(STATE_CURR), &
                      FEAM%OtherSt(STATE_CURR), FEAM%y, FEAM%m, p_FAST%dt_module( MODULE_FEAM ), Init%OutData_FEAM, ErrStat2, ErrMsg2 )
         CALL SetErrStat(ErrStat2,ErrMsg2,ErrStat,ErrMsg,RoutineName)
         
      p_FAST%ModuleInitialized(Module_FEAM) = .TRUE.
      CALL SetModuleSubstepTime(Module_FEAM, p_FAST, y_FAST, ErrStat2, ErrMsg2)
         CALL SetErrStat(ErrStat2,ErrMsg2,ErrStat,ErrMsg,RoutineName)
      
      IF (ErrStat >= AbortErrLev) THEN
         CALL Cleanup()
         RETURN
      END IF              
   ! ........................
   ! initialize OrcaFlex Interface 
   ! ........................
   ELSEIF (p_FAST%CompMooring == Module_Orca) THEN
            
      Init%InData_Orca%InputFile = p_FAST%MooringFile
      Init%InData_Orca%RootName  = p_FAST%OutFileRoot
      Init%InData_Orca%TMax      = p_FAST%TMax 
                  
      CALL Orca_Init( Init%InData_Orca, Orca%Input(1), Orca%p,  Orca%x(STATE_CURR), Orca%xd(STATE_CURR), Orca%z(STATE_CURR), Orca%OtherSt(STATE_CURR), &
                      Orca%y, Orca%m, p_FAST%dt_module( MODULE_Orca ), Init%OutData_Orca, ErrStat2, ErrMsg2 )
         CALL SetErrStat(ErrStat2,ErrMsg2,ErrStat,ErrMsg,RoutineName)
         
      p_FAST%ModuleInitialized(MODULE_Orca) = .TRUE.
      CALL SetModuleSubstepTime(MODULE_Orca, p_FAST, y_FAST, ErrStat2, ErrMsg2)
         CALL SetErrStat(ErrStat2,ErrMsg2,ErrStat,ErrMsg,RoutineName)
      
      IF (ErrStat >= AbortErrLev) THEN
         CALL Cleanup()
         RETURN
      END IF
   END IF

   ! ------------------------------
   ! initialize CompIce modules 
   ! ------------------------------
   ALLOCATE( IceF%Input( p_FAST%InterpOrder+1 ), IceF%InputTimes( p_FAST%InterpOrder+1 ), STAT = ErrStat2 )
      IF (ErrStat2 /= 0) THEN
         CALL SetErrStat(ErrID_Fatal,"Error allocating IceF%Input and IceF%InputTimes.",ErrStat,ErrMsg,RoutineName)
         CALL Cleanup()
         RETURN
      END IF  
      
      ! We need this to be allocated (else we have issues passing nonallocated arrays and using the first index of Input(),
      !   but we don't need the space of IceD_MaxLegs if we're not using it. 
   IF ( p_FAST%CompIce /= Module_IceD ) THEN   
      IceDim = 1
   ELSE
      IceDim = IceD_MaxLegs
   END IF
      
      ! because there may be multiple instances of IceDyn, we'll allocate arrays for that here
      ! we could allocate these after 
   ALLOCATE( IceD%Input( p_FAST%InterpOrder+1, IceDim ), IceD%InputTimes( p_FAST%InterpOrder+1, IceDim ), STAT = ErrStat2 )
      IF (ErrStat2 /= 0) THEN
         CALL SetErrStat(ErrID_Fatal,"Error allocating IceD%Input and IceD%InputTimes.",ErrStat,ErrMsg,RoutineName)
         CALL Cleanup()
         RETURN
      END IF  
      
     ALLOCATE( IceD%x(           IceDim,2), &
               IceD%xd(          IceDim,2), &
               IceD%z(           IceDim,2), &
               IceD%OtherSt(     IceDim,2), &
               IceD%p(           IceDim  ), &
               IceD%u(           IceDim  ), &
               IceD%y(           IceDim  ), &
               IceD%m(           IceDim  ), &
                                             STAT = ErrStat2 )                                                  
      IF (ErrStat2 /= 0) THEN
         CALL SetErrStat(ErrID_Fatal,"Error allocating IceD state, input, and output data.",ErrStat,ErrMsg,RoutineName)
         CALL Cleanup()
         RETURN
      END IF      
         
         
   ! ........................
   ! initialize IceFloe 
   ! ........................
   IF ( p_FAST%CompIce == Module_IceF ) THEN
                      
      Init%InData_IceF%InputFile     = p_FAST%IceFile
      Init%InData_IceF%RootName      = TRIM(p_FAST%OutFileRoot)//'.'//TRIM(y_FAST%Module_Abrev(Module_IceF))     
      Init%InData_IceF%simLength     = p_FAST%TMax  !bjj: IceFloe stores this as single-precision (ReKi) TMax is DbKi
      Init%InData_IceF%MSL2SWL       = Init%OutData_HD%MSL2SWL
      Init%InData_IceF%gravity       = Init%OutData_ED%Gravity
      
      CALL IceFloe_Init( Init%InData_IceF, IceF%Input(1), IceF%p,  IceF%x(STATE_CURR), IceF%xd(STATE_CURR), IceF%z(STATE_CURR), &
                         IceF%OtherSt(STATE_CURR), IceF%y, IceF%m, p_FAST%dt_module( MODULE_IceF ), Init%OutData_IceF, ErrStat2, ErrMsg2 )
         CALL SetErrStat(ErrStat2,ErrMsg2,ErrStat,ErrMsg,RoutineName)
         
      p_FAST%ModuleInitialized(Module_IceF) = .TRUE.
      CALL SetModuleSubstepTime(Module_IceF, p_FAST, y_FAST, ErrStat2, ErrMsg2)
         CALL SetErrStat(ErrStat2,ErrMsg2,ErrStat,ErrMsg,RoutineName)
              
      IF (ErrStat >= AbortErrLev) THEN
         CALL Cleanup()
         RETURN
      END IF              
   ! ........................
   ! initialize IceDyn 
   ! ........................
   ELSEIF ( p_FAST%CompIce == Module_IceD ) THEN  
      
      Init%InData_IceD%InputFile     = p_FAST%IceFile
      Init%InData_IceD%RootName      = TRIM(p_FAST%OutFileRoot)//'.'//TRIM(y_FAST%Module_Abrev(Module_IceD))//'1'     
      Init%InData_IceD%MSL2SWL       = Init%OutData_HD%MSL2SWL      
      Init%InData_IceD%WtrDens       = Init%OutData_HD%WtrDens    
      Init%InData_IceD%gravity       = Init%OutData_ED%Gravity
      Init%InData_IceD%TMax          = p_FAST%TMax
      Init%InData_IceD%LegNum        = 1
      
      CALL IceD_Init( Init%InData_IceD, IceD%Input(1,1), IceD%p(1),  IceD%x(1,STATE_CURR), IceD%xd(1,STATE_CURR), IceD%z(1,STATE_CURR), &
                      IceD%OtherSt(1,STATE_CURR), IceD%y(1), IceD%m(1), p_FAST%dt_module( MODULE_IceD ), Init%OutData_IceD, ErrStat2, ErrMsg2 )
         CALL SetErrStat(ErrStat2,ErrMsg2,ErrStat,ErrMsg,RoutineName)
         
      p_FAST%ModuleInitialized(Module_IceD) = .TRUE.
      CALL SetModuleSubstepTime(Module_IceD, p_FAST, y_FAST, ErrStat2, ErrMsg2)
         CALL SetErrStat(ErrStat2,ErrMsg2,ErrStat,ErrMsg,RoutineName)
         
         ! now initialize IceD for additional legs (if necessary)
      dt_IceD           = p_FAST%dt_module( MODULE_IceD )
      p_FAST%numIceLegs = Init%OutData_IceD%numLegs     
      
      IF (p_FAST%numIceLegs > IceD_MaxLegs) THEN
         CALL SetErrStat(ErrID_Fatal,'IceDyn-FAST coupling is supported for up to '//TRIM(Num2LStr(IceD_MaxLegs))//' legs, but ' &
                           //TRIM(Num2LStr(p_FAST%numIceLegs))//' legs were specified.',ErrStat,ErrMsg,RoutineName)
      END IF
                  

      DO i=2,p_FAST%numIceLegs  ! basically, we just need IceDyn to set up its meshes for inputs/outputs and possibly initial values for states
         Init%InData_IceD%LegNum = i
         Init%InData_IceD%RootName = TRIM(p_FAST%OutFileRoot)//'.'//TRIM(y_FAST%Module_Abrev(Module_IceD))//TRIM(Num2LStr(i))     
         
         CALL IceD_Init( Init%InData_IceD, IceD%Input(1,i), IceD%p(i),  IceD%x(i,STATE_CURR), IceD%xd(i,STATE_CURR), IceD%z(i,STATE_CURR), &
                            IceD%OtherSt(i,STATE_CURR), IceD%y(i), IceD%m(i), dt_IceD, Init%OutData_IceD, ErrStat2, ErrMsg2 )
            CALL SetErrStat(ErrStat2,ErrMsg2,ErrStat,ErrMsg,RoutineName)
            
         !bjj: we're going to force this to have the same timestep because I don't want to have to deal with n IceD modules with n timesteps.
         IF (.NOT. EqualRealNos( p_FAST%dt_module( MODULE_IceD ),dt_IceD )) THEN
            CALL SetErrStat(ErrID_Fatal,"All instances of IceDyn (one per support-structure leg) must be the same",ErrStat,ErrMsg,RoutineName)
         END IF
      END DO
            
      IF (ErrStat >= AbortErrLev) THEN
         CALL Cleanup()
         RETURN
      END IF           
      
   END IF   
   

   ! ........................
   ! Set up output for glue code (must be done after all modules are initialized so we have their WriteOutput information)
   ! ........................

<<<<<<< HEAD
   CALL FAST_InitOutput( p_FAST, y_FAST, InitOutData_ED, InitOutData_BD, InitOutData_SrvD, InitOutData_AD14, InitOutData_AD, &
                         InitOutData_IfW, InitOutData_OpFM, InitOutData_HD, InitOutData_SD, InitOutData_ExtPtfm, InitOutData_MAP, &
                         InitOutData_FEAM, InitOutData_MD, InitOutData_Orca, InitOutData_IceF, InitOutData_IceD, InitOutData_SlD, ErrStat2, ErrMsg2 )
=======
   CALL FAST_InitOutput( p_FAST, y_FAST, Init, ErrStat2, ErrMsg2 )
>>>>>>> f2517ec6
      CALL SetErrStat(ErrStat2,ErrMsg2,ErrStat,ErrMsg,RoutineName)


   ! -------------------------------------------------------------------------
   ! Initialize mesh-mapping data
   ! -------------------------------------------------------------------------

   CALL InitModuleMappings(p_FAST, ED, BD, AD14, AD, HD, SD, ExtPtfm, SrvD, MAPp, FEAM, MD, Orca, IceF, IceD, SlD, MeshMapData, ErrStat2, ErrMsg2)
      CALL SetErrStat(ErrStat2,ErrMsg2,ErrStat,ErrMsg,RoutineName)

      IF (ErrStat >= AbortErrLev) THEN
         CALL Cleanup()
         RETURN
      ELSEIF (ErrStat /= ErrID_None) THEN
         ! a little work-around in case the mesh mapping info messages get too long
         CALL WrScr( NewLine//TRIM(ErrMsg)//NewLine )
         ErrStat = ErrID_None
         ErrMsg = ""
      END IF
      
   ! -------------------------------------------------------------------------
   ! Initialize for linearization:
   ! -------------------------------------------------------------------------
   if ( p_FAST%Linearize ) then      
      call Init_Lin(p_FAST, y_FAST, m_FAST, AD, ED, Init%OutData_ED%NumBl, ErrStat2, ErrMsg2)      
         call SetErrStat(ErrStat2,ErrMsg2,ErrStat,ErrMsg,RoutineName)

         if (ErrStat >= AbortErrLev) then
            call Cleanup()
            return
         end if      
   end if
   
      
   ! -------------------------------------------------------------------------
   ! Initialize data for VTK output
   ! -------------------------------------------------------------------------
   if ( p_FAST%WrVTK > VTK_None ) then
      call SetVTKParameters(p_FAST, Init%OutData_ED, Init%OutData_AD, Init%InData_HD, Init%OutData_HD, ED, BD, AD, HD, ErrStat2, ErrMsg2)      
         call SetErrStat(ErrStat2,ErrMsg2,ErrStat,ErrMsg,RoutineName)
   end if
   
   ! -------------------------------------------------------------------------
   ! Write initialization data to FAST summary file:
   ! -------------------------------------------------------------------------
   if (p_FAST%SumPrint)  then
       CALL FAST_WrSum( p_FAST, y_FAST, MeshMapData, ErrStat2, ErrMsg2 )
          CALL SetErrStat(ErrStat2,ErrMsg2,ErrStat,ErrMsg,RoutineName)
   endif
   
   
   ! -------------------------------------------------------------------------
   ! other misc variables initialized here:
   ! -------------------------------------------------------------------------
      
   m_FAST%t_global        = t_initial
         
   ! Initialize external inputs for first step  
   if ( p_FAST%CompServo == MODULE_SrvD ) then      
      m_FAST%ExternInput%GenTrq     = SrvD%Input(1)%ExternalGenTrq !0.0_ReKi
      m_FAST%ExternInput%ElecPwr    = SrvD%Input(1)%ExternalElecPwr
      m_FAST%ExternInput%YawPosCom  = SrvD%Input(1)%ExternalYawPosCom
      m_FAST%ExternInput%YawRateCom = SrvD%Input(1)%ExternalYawRateCom
      m_FAST%ExternInput%HSSBrFrac  = SrvD%Input(1)%ExternalHSSBrFrac
      
      do i=1,SIZE(SrvD%Input(1)%ExternalBlPitchCom)
         m_FAST%ExternInput%BlPitchCom(i) = SrvD%Input(1)%ExternalBlPitchCom(i)
      end do   
   end if
   
   m_FAST%ExternInput%LidarFocus = 1.0_ReKi  ! make this non-zero (until we add the initial position in the InflowWind input file)
         
   
   !...............................................................................................................................
   ! Destroy initializion data
   !...............................................................................................................................      
   CALL Cleanup()
   
CONTAINS
   SUBROUTINE Cleanup()
   !...............................................................................................................................
   ! Destroy initializion data
   !...............................................................................................................................
      CALL FAST_DestroyInitData( Init, ErrStat2, ErrMsg2 )
         CALL SetErrStat(ErrStat2,ErrMsg2,ErrStat,ErrMsg,RoutineName)
   
<<<<<<< HEAD
      CALL FEAM_DestroyInitInput(  InitInData_FEAM,  ErrStat2, ErrMsg2 )
         CALL SetErrStat(ErrStat2,ErrMsg2,ErrStat,ErrMsg,RoutineName)
      CALL FEAM_DestroyInitOutput( InitOutData_FEAM, ErrStat2, ErrMsg2 )
         CALL SetErrStat(ErrStat2,ErrMsg2,ErrStat,ErrMsg,RoutineName)

      CALL MD_DestroyInitInput(  InitInData_MD,  ErrStat2, ErrMsg2 )
         CALL SetErrStat(ErrStat2,ErrMsg2,ErrStat,ErrMsg,RoutineName)
      CALL MD_DestroyInitOutput( InitOutData_MD, ErrStat2, ErrMsg2 )
         CALL SetErrStat(ErrStat2,ErrMsg2,ErrStat,ErrMsg,RoutineName)
                  
      CALL Orca_DestroyInitInput(  InitInData_Orca,  ErrStat2, ErrMsg2 )
         CALL SetErrStat(ErrStat2,ErrMsg2,ErrStat,ErrMsg,RoutineName)
      CALL Orca_DestroyInitOutput( InitOutData_Orca, ErrStat2, ErrMsg2 )
         CALL SetErrStat(ErrStat2,ErrMsg2,ErrStat,ErrMsg,RoutineName)
                  
      CALL IceFloe_DestroyInitInput(  InitInData_IceF,  ErrStat2, ErrMsg2 )
         CALL SetErrStat(ErrStat2,ErrMsg2,ErrStat,ErrMsg,RoutineName)
      CALL IceFloe_DestroyInitOutput( InitOutData_IceF, ErrStat2, ErrMsg2 )
         CALL SetErrStat(ErrStat2,ErrMsg2,ErrStat,ErrMsg,RoutineName)
   
      CALL IceD_DestroyInitInput(  InitInData_IceD,  ErrStat2, ErrMsg2 )
         CALL SetErrStat(ErrStat2,ErrMsg2,ErrStat,ErrMsg,RoutineName)
      CALL IceD_DestroyInitOutput( InitOutData_IceD, ErrStat2, ErrMsg2 )
         CALL SetErrStat(ErrStat2,ErrMsg2,ErrStat,ErrMsg,RoutineName) 

      CALL SlD_DestroyInitInput(  InitInData_SlD,  ErrStat2, ErrMsg2 )
         CALL SetErrStat(ErrStat2,ErrMsg2,ErrStat,ErrMsg,RoutineName)
      CALL SlD_DestroyInitOutput( InitOutData_SlD, ErrStat2, ErrMsg2 )
         CALL SetErrStat(ErrStat2,ErrMsg2,ErrStat,ErrMsg,RoutineName)

=======
>>>>>>> f2517ec6
   END SUBROUTINE Cleanup

END SUBROUTINE FAST_InitializeAll

!----------------------------------------------------------------------------------------------------------------------------------
!> This function returns a string describing the glue code and some of the compilation options we're using.
FUNCTION GetVersion(ThisProgVer)

   ! Passed Variables:

   TYPE(ProgDesc), INTENT( IN    ) :: ThisProgVer     !< program name/date/version description
   CHARACTER(1024)                 :: GetVersion      !< String containing a description of the compiled precision.
   
   CHARACTER(200)                  :: git_commit
   
   GetVersion = TRIM(GetNVD(ThisProgVer))//', compiled'

   IF ( Cmpl4SFun )  THEN     ! FAST has been compiled as an S-Function for Simulink
      GetVersion = TRIM(GetVersion)//' as a DLL S-Function for Simulink'
   ELSEIF ( Cmpl4LV )  THEN     ! FAST has been compiled as a DLL for Labview
      GetVersion = TRIM(GetVersion)//' as a DLL for LabVIEW'
   ENDIF   
   
   GetVersion = TRIM(GetVersion)//' as a '//TRIM(Num2LStr(BITS_IN_ADDR))//'-bit application using'
   
   ! determine precision

      IF ( ReKi == SiKi )  THEN     ! Single precision
         GetVersion = TRIM(GetVersion)//' single'
      ELSEIF ( ReKi == R8Ki )  THEN ! Double precision
         GetVersion = TRIM(GetVersion)// ' double'
      ELSE                          ! Unknown precision
         GetVersion = TRIM(GetVersion)//' unknown'
      ENDIF
      

!   GetVersion = TRIM(GetVersion)//' precision with '//OS_Desc
   GetVersion = TRIM(GetVersion)//' precision'

   ! add git info
   git_commit = QueryGitVersion()
   GetVersion = TRIM(GetVersion)//' at commit '//git_commit

   RETURN
END FUNCTION GetVersion

!----------------------------------------------------------------------------------------------------------------------------------
!> This subroutine is called at the start (or restart) of a FAST program (or FAST.Farm). It initializes the NWTC subroutine library,
!! displays the copyright notice, and displays some version information (including addressing scheme and precision).
SUBROUTINE FAST_ProgStart(ThisProgVer)
   TYPE(ProgDesc), INTENT(IN) :: ThisProgVer     !< program name/date/version description
   
   ! ... Initialize NWTC Library (open console, set pi constants) ...
   ! sets the pi constants, open console for output, etc...
   CALL NWTC_Init( ProgNameIN=ThisProgVer%Name, EchoLibVer=.FALSE. )
   
   ! Display the copyright notice
   CALL DispCopyrightLicense( ThisProgVer%Name )
   
   CALL DispCompileRuntimeInfo

END SUBROUTINE FAST_ProgStart
!----------------------------------------------------------------------------------------------------------------------------------
!> This routine gets the name of the FAST input file from the command line. It also returns a logical indicating if this there
!! was a "DWM" argument after the file name.
SUBROUTINE GetInputFileName(InputFile,UseDWM,ErrStat,ErrMsg)
   CHARACTER(*),             INTENT(OUT)           :: InputFile         !< A CHARACTER string containing the name of the primary FAST input file (if not present, we'll get it from the command line)
   LOGICAL,                  INTENT(OUT)           :: UseDWM            !< whether the last argument from the command line is "DWM"
   INTEGER(IntKi),           INTENT(OUT)           :: ErrStat           !< Error status
   CHARACTER(*),             INTENT(OUT)           :: ErrMsg            !< Error message
   
   INTEGER(IntKi)                                  :: ErrStat2          ! local error stat
   CHARACTER(1024)                                 :: LastArg           ! A second command-line argument that will allow DWM module to be used in AeroDyn
   
   ErrStat = ErrID_None
   ErrMsg = ''
   
   UseDWM = .FALSE.  ! by default, we're not going to use the DWM module
   InputFile = ""  ! initialize to empty string to make sure it's input from the command line
   CALL CheckArgs( InputFile, ErrStat2, LastArg )  ! if ErrStat2 /= ErrID_None, we'll ignore and deal with the problem when we try to read the input file
      
   IF (LEN_TRIM(InputFile) == 0) THEN ! no input file was specified
      ErrStat = ErrID_Fatal
      ErrMsg  = 'The required input file was not specified on the command line.'
      RETURN
   END IF            
      
   IF (LEN_TRIM(LastArg) > 0) THEN ! see if DWM was specified as the second option
      CALL Conv2UC( LastArg )
      IF ( TRIM(LastArg) == "DWM" ) THEN
         UseDWM    = .TRUE.
      END IF
   END IF   
   
END SUBROUTINE GetInputFileName
!----------------------------------------------------------------------------------------------------------------------------------
!> This subroutine checks for command-line arguments, gets the root name of the input files
!! (including full path name), and creates the names of the output files.
SUBROUTINE FAST_Init( p, m_FAST, y_FAST, t_initial, InputFile, ErrStat, ErrMsg, TMax, TurbID, OverrideAbortLev, RootName )

      IMPLICIT                        NONE

   ! Passed variables

   TYPE(FAST_ParameterType), INTENT(INOUT)         :: p                 !< The parameter data for the FAST (glue-code) simulation
   TYPE(FAST_MiscVarType),   INTENT(INOUT)         :: m_FAST            !< Miscellaneous variables
   TYPE(FAST_OutputFileType),INTENT(INOUT)         :: y_FAST            !< The output data for the FAST (glue-code) simulation
   REAL(DbKi),               INTENT(IN)            :: t_initial         !< the beginning time of the simulation
   INTEGER(IntKi),           INTENT(OUT)           :: ErrStat           !< Error status
   CHARACTER(*),             INTENT(OUT)           :: ErrMsg            !< Error message
   CHARACTER(*),             INTENT(IN)            :: InputFile         !< A CHARACTER string containing the name of the primary FAST input file (if not present, we'll get it from the command line)
   REAL(DbKi),               INTENT(IN), OPTIONAL  :: TMax              !< the length of the simulation (from Simulink or FAST.Farm)
   INTEGER(IntKi),           INTENT(IN), OPTIONAL  :: TurbID            !< an ID for naming the tubine output file
   LOGICAL,                  INTENT(IN), OPTIONAL  :: OverrideAbortLev  !< whether or not we should override the abort error level (e.g., FAST.Farm)
   CHARACTER(*),             INTENT(IN), OPTIONAL  :: RootName          !< A CHARACTER string containing the root name of FAST output files, overriding normal naming convention
      ! Local variables

   INTEGER                      :: i                                    ! loop counter
   !CHARACTER(1024)              :: DirName                              ! A CHARACTER string containing the path of the current working directory


   LOGICAL                      :: OverrideAbortErrLev  
   CHARACTER(*), PARAMETER      :: RoutineName = "FAST_Init"
   
   INTEGER(IntKi)               :: ErrStat2
   CHARACTER(ErrMsgLen)         :: ErrMsg2
   
      ! Initialize some variables
   ErrStat = ErrID_None
   ErrMsg = ''
   
   IF (PRESENT(OverrideAbortLev)) THEN
      OverrideAbortErrLev = OverrideAbortLev
   ELSE
      OverrideAbortErrLev = .true.
   END IF
   

   
   !...............................................................................................................................
   ! Set the root name of the output files based on the input file name
   !...............................................................................................................................
   
   if (present(RootName)) then
      p%OutFileRoot = RootName
   else         
         ! Determine the root name of the primary file (will be used for output files)
      CALL GetRoot( InputFile, p%OutFileRoot )
      IF ( Cmpl4SFun )  p%OutFileRoot = TRIM( p%OutFileRoot )//'.SFunc'
      IF ( PRESENT(TurbID) ) THEN
         IF ( TurbID > 0 ) THEN
            p%OutFileRoot = TRIM( p%OutFileRoot )//'.T'//TRIM(Num2LStr(TurbID))
         END IF
      END IF
   
   end if
   p%VTK_OutFileRoot = p%OutFileRoot !initialize this here in case of error before it is set later
   
   
   !...............................................................................................................................
   ! Initialize the module name/date/version info:
   !...............................................................................................................................

   DO i=1,NumModules
      y_FAST%Module_Ver(i)%Date = 'unknown date'
      y_FAST%Module_Ver(i)%Ver  = 'unknown version'
   END DO       
   y_FAST%Module_Ver( Module_IfW    )%Name = 'InflowWind'
   y_FAST%Module_Ver( Module_OpFM   )%Name = 'OpenFOAM integration'
   y_FAST%Module_Ver( Module_ED     )%Name = 'ElastoDyn'
   y_FAST%Module_Ver( Module_BD     )%Name = 'BeamDyn'
   y_FAST%Module_Ver( Module_AD14   )%Name = 'AeroDyn14'
   y_FAST%Module_Ver( Module_AD     )%Name = 'AeroDyn'
   y_FAST%Module_Ver( Module_SrvD   )%Name = 'ServoDyn'
   y_FAST%Module_Ver( Module_HD     )%Name = 'HydroDyn'
   y_FAST%Module_Ver( Module_SD     )%Name = 'SubDyn'
   y_FAST%Module_Ver( Module_ExtPtfm)%Name = 'ExtPtfm_MCKF'
   y_FAST%Module_Ver( Module_MAP    )%Name = 'MAP'
   y_FAST%Module_Ver( Module_FEAM   )%Name = 'FEAMooring'
   y_FAST%Module_Ver( Module_MD     )%Name = 'MoorDyn'
   y_FAST%Module_Ver( Module_Orca   )%Name = 'OrcaFlexInterface'
   y_FAST%Module_Ver( Module_IceF   )%Name = 'IceFloe'
   y_FAST%Module_Ver( Module_IceD   )%Name = 'IceDyn'
   y_FAST%Module_Ver( Module_SlD    )%Name = 'SoilDyn'
         
   y_FAST%Module_Abrev( Module_IfW    ) = 'IfW'
   y_FAST%Module_Abrev( Module_OpFM   ) = 'OpFM'
   y_FAST%Module_Abrev( Module_ED     ) = 'ED'
   y_FAST%Module_Abrev( Module_BD     ) = 'BD'
   y_FAST%Module_Abrev( Module_AD14   ) = 'AD'
   y_FAST%Module_Abrev( Module_AD     ) = 'AD'
   y_FAST%Module_Abrev( Module_SrvD   ) = 'SrvD'
   y_FAST%Module_Abrev( Module_HD     ) = 'HD'
   y_FAST%Module_Abrev( Module_SD     ) = 'SD'
   y_FAST%Module_Abrev( Module_ExtPtfm) = 'ExtPtfm'
   y_FAST%Module_Abrev( Module_MAP    ) = 'MAP'
   y_FAST%Module_Abrev( Module_FEAM   ) = 'FEAM'
   y_FAST%Module_Abrev( Module_MD     ) = 'MD'
   y_FAST%Module_Abrev( Module_Orca   ) = 'Orca'
   y_FAST%Module_Abrev( Module_IceF   ) = 'IceF'
   y_FAST%Module_Abrev( Module_IceD   ) = 'IceD'   
   y_FAST%Module_Abrev( Module_SlD    ) = 'SlD'
   
   p%n_substeps = 1                                                ! number of substeps for between modules and global/FAST time
   p%BD_OutputSibling = .false.
   
   !...............................................................................................................................
   ! Read the primary file for the glue code:
   !...............................................................................................................................
   CALL FAST_ReadPrimaryFile( InputFile, p, m_FAST, OverrideAbortErrLev, ErrStat2, ErrMsg2 )
      CALL SetErrStat( ErrStat2, ErrMsg2, ErrStat, ErrMsg, RoutineName ) 

      ! make sure some linearization variables are consistant
   if (.not. p%Linearize)  p%CalcSteady = .false.
   if (.not. p%CalcSteady) p%TrimCase = TrimCase_none
   m_FAST%Lin%FoundSteady = .false.
   p%LinInterpOrder = p%InterpOrder ! 1 ! always use linear (or constant) interpolation on rotor?

      ! overwrite TMax if necessary)
   IF (PRESENT(TMax)) THEN
      p%TMax = TMax
      !p%TMax = MAX( TMax, p%TMax )
   END IF
   
   IF ( ErrStat >= AbortErrLev ) RETURN


   p%KMax = 1                 ! after more checking, we may put this in the input file...
   !IF (p%CompIce == Module_IceF) p%KMax = 2
   p%SizeJac_Opt1 = 0  ! initialize this vector to zero; after we figure out what size the ED/SD/HD/BD meshes are, we'll fill this
   
   p%numIceLegs = 0           ! initialize number of support-structure legs in contact with ice (IceDyn will set this later)
   
   p%nBeams = 0               ! initialize number of BeamDyn instances (will be set later)
   
      ! determine what kind of turbine we're modeling:
   IF ( p%CompHydro == Module_HD ) THEN
      IF ( p%CompSub == Module_SD ) THEN
         p%TurbineType = Type_Offshore_Fixed
      ELSE
         p%TurbineType = Type_Offshore_Floating
      END IF
   ELSEIF ( p%CompMooring == Module_Orca ) THEN
      p%TurbineType = Type_Offshore_Floating
   ELSEIF ( p%CompSub == Module_ExtPtfm ) THEN
      p%TurbineType = Type_Offshore_Fixed
   ELSE      
      p%TurbineType = Type_LandBased
   END IF   
         
    
   p%n_TMax_m1  = CEILING( ( (p%TMax - t_initial) / p%DT ) ) - 1 ! We're going to go from step 0 to n_TMax (thus the -1 here)

   if (p%TMax < 1.0_DbKi) then ! log10(0) gives floating point divide-by-zero error
      p%TChanLen = MinChanLen
   else
      p%TChanLen = max( MinChanLen, int(log10(p%TMax))+7 )
   end if
   p%OutFmt_t = 'F'//trim(num2lstr( p%TChanLen ))//'.4' ! 'F10.4'    
    
   !...............................................................................................................................
   ! Do some error checking on the inputs (validation):
   !...............................................................................................................................   
   call ValidateInputData(p, m_FAST, ErrStat2, ErrMsg2)    
      CALL SetErrStat( ErrStat2, ErrMsg2, ErrStat, ErrMsg, RoutineName ) 
    

   
   IF ( ErrStat >= AbortErrLev ) RETURN
   
   
   RETURN
END SUBROUTINE FAST_Init
!----------------------------------------------------------------------------------------------------------------------------------
!> This routine validates FAST data.
SUBROUTINE ValidateInputData(p, m_FAST, ErrStat, ErrMsg)

   TYPE(FAST_ParameterType), INTENT(INOUT)         :: p                 !< The parameter data for the FAST (glue-code) simulation
   TYPE(FAST_MiscVarType),   INTENT(IN   )         :: m_FAST            !< The misc data for the FAST (glue-code) simulation
   INTEGER(IntKi),           INTENT(  OUT)         :: ErrStat           !< Error status
   CHARACTER(*),             INTENT(  OUT)         :: ErrMsg            !< Error message

   REAL(DbKi)                                      :: TmpTime           ! A temporary variable for error checking
   
   INTEGER(IntKi)                                  :: i
   INTEGER(IntKi)                                  :: ErrStat2          
   CHARACTER(ErrMsgLen)                            :: ErrMsg2            
   CHARACTER(*), PARAMETER                         :: RoutineName='ValidateInputData'
   
   ErrStat = ErrID_None
   ErrMsg  = ""
   
   
   IF ( p%TMax < 0.0_DbKi  )  THEN
      CALL SetErrStat( ErrID_Fatal, 'TMax must not be a negative number.', ErrStat, ErrMsg, RoutineName )
   ELSE IF ( p%TMax < p%TStart )  THEN
      CALL SetErrStat( ErrID_Fatal, 'TMax must not be less than TStart.', ErrStat, ErrMsg, RoutineName )
   END IF

   IF ( p%n_ChkptTime < p%n_TMax_m1 ) THEN
      if (.NOT. p%WrBinOutFile) CALL SetErrStat( ErrID_Severe, 'It is highly recommended that time-marching output files be generated in binary format when generating checkpoint files.', ErrStat, ErrMsg, RoutineName )
      if (p%CompMooring==MODULE_Orca) CALL SetErrStat( ErrID_Fatal, 'Restart capability for OrcaFlexInterface is not supported. Set ChkptTime larger than TMax.', ErrStat, ErrMsg, RoutineName )
      ! also check for other features that aren't supported with restart (like ServoDyn's user-defined control routines)
   END IF
      
   IF ( p%DT <= 0.0_DbKi )  THEN
      CALL SetErrStat( ErrID_Fatal, 'DT must be greater than 0.', ErrStat, ErrMsg, RoutineName )
   ELSE ! Test DT and TMax to ensure numerical stability -- HINT: see the use of OnePlusEps
      TmpTime = p%TMax*EPSILON(p%DT)
      IF ( p%DT <= TmpTime ) THEN
         CALL SetErrStat( ErrID_Fatal, 'DT must be greater than '//TRIM ( Num2LStr( TmpTime ) )//' seconds.', ErrStat, ErrMsg, RoutineName )
      END IF
   END IF

      ! Check that InputFileData%OutFmt is a valid format specifier and will fit over the column headings
   CALL ChkRealFmtStr( p%OutFmt, 'OutFmt', p%FmtWidth, ErrStat2, ErrMsg2 )
      call SetErrStat(ErrStat2, ErrMsg2, ErrStat, ErrMsg, RoutineName)

   IF ( p%WrTxtOutFile .and. p%FmtWidth < MinChanLen ) CALL SetErrStat( ErrID_Warn, 'OutFmt produces a column width of '// &
         TRIM(Num2LStr(p%FmtWidth))//'), which may be too small.', ErrStat, ErrMsg, RoutineName )
   
   IF ( p%WrTxtOutFile .AND. p%TChanLen > ChanLen  )  THEN ! ( p%TMax > 9999.999_DbKi )
      CALL SetErrStat( ErrID_Warn, 'TMax is too large for a '//trim(num2lstr(ChanLen))//'-character time column in text tabular (time-marching) output files.'// &
                                   ' Postprocessors with this limitation may not work.', ErrStat, ErrMsg, RoutineName )
   END IF

   IF ( p%TStart      <  0.0_DbKi ) CALL SetErrStat( ErrID_Fatal, 'TStart must not be less than 0 seconds.', ErrStat, ErrMsg, RoutineName )
!  IF ( p%SttsTime    <= 0.0_DbKi ) CALL SetErrStat( ErrID_Fatal, 'SttsTime must be greater than 0 seconds.', ErrStat, ErrMsg, RoutineName )
   IF ( p%n_SttsTime  < 1_IntKi   ) CALL SetErrStat( ErrID_Fatal, 'SttsTime must be greater than 0 seconds.', ErrStat, ErrMsg, RoutineName )
   IF ( p%n_ChkptTime < 1_IntKi   ) CALL SetErrStat( ErrID_Fatal, 'ChkptTime must be greater than 0 seconds.', ErrStat, ErrMsg, RoutineName )
   IF ( p%KMax        < 1_IntKi   ) CALL SetErrStat( ErrID_Fatal, 'KMax must be greater than 0.', ErrStat, ErrMsg, RoutineName )
   
   IF (p%CompElast   == Module_Unknown) CALL SetErrStat( ErrID_Fatal, 'CompElast must be 1 (ElastoDyn) or 2 (BeamDyn).', ErrStat, ErrMsg, RoutineName )   
   IF (p%CompAero    == Module_Unknown) CALL SetErrStat( ErrID_Fatal, 'CompAero must be 0 (None), 1 (AeroDyn14), or 2 (AeroDyn).', ErrStat, ErrMsg, RoutineName )
   IF (p%CompServo   == Module_Unknown) CALL SetErrStat( ErrID_Fatal, 'CompServo must be 0 (None) or 1 (ServoDyn).', ErrStat, ErrMsg, RoutineName )
   IF (p%CompHydro   == Module_Unknown) CALL SetErrStat( ErrID_Fatal, 'CompHydro must be 0 (None) or 1 (HydroDyn).', ErrStat, ErrMsg, RoutineName )
   IF (p%CompSub     == Module_Unknown) CALL SetErrStat( ErrID_Fatal, 'CompSub must be 0 (None), 1 (SubDyn), or 2 (ExtPtfm_MCKF).', ErrStat, ErrMsg, RoutineName )
   IF (p%CompMooring == Module_Unknown) CALL SetErrStat( ErrID_Fatal, 'CompMooring must be 0 (None), 1 (MAP), 2 (FEAMooring), 3 (MoorDyn), or 4 (OrcaFlex).', ErrStat, ErrMsg, RoutineName )
   IF (p%CompIce     == Module_Unknown) CALL SetErrStat( ErrID_Fatal, 'CompIce must be 0 (None) or 1 (IceFloe).', ErrStat, ErrMsg, RoutineName )
   IF (p%CompSoil    == Module_Unknown) CALL SetErrStat( ErrID_Fatal, 'CompSoil must be 0 (None) or 1 (coupled to SubDyn).', ErrStat, ErrMsg, RoutineName )
   IF (p%CompHydro /= Module_HD) THEN
      IF (p%CompMooring == Module_MAP) THEN
         CALL SetErrStat( ErrID_Fatal, 'HydroDyn must be used when MAP is used. Set CompHydro > 0 or CompMooring = 0 in the FAST input file.', ErrStat, ErrMsg, RoutineName )
      ELSEIF (p%CompMooring == Module_FEAM) THEN
         CALL SetErrStat( ErrID_Fatal, 'HydroDyn must be used when FEAMooring is used. Set CompHydro > 0 or CompMooring = 0 in the FAST input file.', ErrStat, ErrMsg, RoutineName )
      END IF
   ELSE
      IF (p%CompMooring == Module_Orca) CALL SetErrStat( ErrID_Fatal, 'HydroDyn cannot be used if OrcaFlex is used. Set CompHydro = 0 or CompMooring < 4 in the FAST input file.', ErrStat, ErrMsg, RoutineName )
      IF (p%CompSub == Module_ExtPtfm) CALL SetErrStat( ErrID_Fatal, 'HydroDyn cannot be used if ExtPtfm_MCKF is used. Set CompHydro = 0 or CompSub < 2 in the FAST input file.', ErrStat, ErrMsg, RoutineName )
   END IF

   
   IF (p%CompIce == Module_IceF) THEN
      IF (p%CompSub   /= Module_SD) CALL SetErrStat( ErrID_Fatal, 'SubDyn must be used when IceFloe is used. Set CompSub > 0 or CompIce = 0 in the FAST input file.', ErrStat, ErrMsg, RoutineName )
      IF (p%CompHydro /= Module_HD) CALL SetErrStat( ErrID_Fatal, 'HydroDyn must be used when IceFloe is used. Set CompHydro > 0 or CompIce = 0 in the FAST input file.', ErrStat, ErrMsg, RoutineName )
   ELSEIF (p%CompIce == Module_IceD) THEN
      IF (p%CompSub   /= Module_SD) CALL SetErrStat( ErrID_Fatal, 'SubDyn must be used when IceDyn is used. Set CompSub > 0 or CompIce = 0 in the FAST input file.', ErrStat, ErrMsg, RoutineName )
      IF (p%CompHydro /= Module_HD) CALL SetErrStat( ErrID_Fatal, 'HydroDyn must be used when IceDyn is used. Set CompHydro > 0 or CompIce = 0 in the FAST input file.', ErrStat, ErrMsg, RoutineName )
   END IF
   
   IF (p%CompElast == Module_BD .and.       p%CompAero == Module_AD14 ) CALL SetErrStat( ErrID_Fatal, 'AeroDyn14 cannot be used when BeamDyn is used. Change CompAero or CompElast in the FAST input file.', ErrStat, ErrMsg, RoutineName )
   IF (p%CompSoil == Module_SlD .and. .not. p%CompSub  == Module_SD   ) CALL SetErrStat( ErrID_Fatal, 'SoilDyn cannot be used without SubDyn.  Change CompSub or CompSoil in the FAST input file.', ErrStat, ErrMsg, RoutineName )
   
!   IF ( p%InterpOrder < 0 .OR. p%InterpOrder > 2 ) THEN
   IF ( p%InterpOrder < 1 .OR. p%InterpOrder > 2 ) THEN
      CALL SetErrStat( ErrID_Fatal, 'InterpOrder must be 1 or 2.', ErrStat, ErrMsg, RoutineName ) ! 5/13/14 bjj: MAS and JMJ compromise for certain integrators is that InterpOrder cannot be 0
      p%InterpOrder = 1    ! Avoid problems in error handling by setting this to 0
   END IF

   IF ( p%NumCrctn < 0_IntKi ) THEN
      CALL SetErrStat( ErrID_Fatal, 'NumCrctn must be 0 or greater.', ErrStat, ErrMsg, RoutineName )
   END IF   
   
   
   if ( p%WrVTK == VTK_Unknown ) then
      call SetErrStat(ErrID_Fatal, 'WrVTK must be 0 (none), 1 (initialization only), 2 (animation), or 3 (mode shapes).', ErrStat, ErrMsg, RoutineName)
   else
      if ( p%VTK_type == VTK_Unknown ) then
         call SetErrStat(ErrID_Fatal, 'VTK_type must be 1 (surfaces), 2 (basic meshes:lines/points), or 3 (all meshes).', ErrStat, ErrMsg, RoutineName)
         ! note I'm not going to write that 4 (old) is an option
      end if
      
      if (p%WrVTK == VTK_ModeShapes .and. .not. p%Linearize) then
         call SetErrStat(ErrID_Fatal, 'WrVTK cannot be 3 (mode shapes) when Linearize is false. (Mode shapes require linearization analysis.)', ErrStat, ErrMsg, RoutineName)
      end if
   end if
      
   if (p%Linearize) then
   
      if (p%CalcSteady) then
         if (p%NLinTimes < 1) call SetErrStat(ErrID_Fatal,'NLinTimes must be at least 1 for linearization analysis.',ErrStat, ErrMsg, RoutineName)
         if (p%TrimCase /= TrimCase_yaw .and. p%TrimCase /= TrimCase_torque .and. p%TrimCase /= TrimCase_pitch) then
            call SetErrStat(ErrID_Fatal,'TrimCase must be either 1, 2, or 3.',ErrStat, ErrMsg, RoutineName)
         end if
         
         if (p%TrimTol <= epsilon(p%TrimTol)) call SetErrStat(ErrID_Fatal,'TrimTol must be larger than '//trim(num2lstr(epsilon(p%TrimTol)))//'.',ErrStat, ErrMsg, RoutineName)
         if (p%Twr_Kdmp < 0.0_ReKi) call SetErrStat(ErrID_Fatal,'Twr_Kdmp must not be negative.',ErrStat, ErrMsg, RoutineName)
         if (p%Bld_Kdmp < 0.0_ReKi) call SetErrStat(ErrID_Fatal,'Bld_Kdmp must not be negative.',ErrStat, ErrMsg, RoutineName)
      else
   
         if (.not. allocated(m_FAST%Lin%LinTimes)) then
            call SetErrStat(ErrID_Fatal, 'NLinTimes must be at least 1 for linearization analysis.',ErrStat, ErrMsg, RoutineName)
         else
            do i=1,p%NLinTimes
               if (m_FAST%Lin%LinTimes(i) < 0) call SetErrStat(ErrID_Fatal,'LinTimes must be positive values.',ErrStat, ErrMsg, RoutineName)
            end do
            do i=2,p%NLinTimes
               if (m_FAST%Lin%LinTimes(i) <= m_FAST%Lin%LinTimes(i-1)) call SetErrStat(ErrID_Fatal,'LinTimes must be unique values entered in increasing order.',ErrStat, ErrMsg, RoutineName)
            end do
            
            if (m_FAST%Lin%LinTimes(p%NLinTimes) > p%TMax) call SetErrStat(ErrID_Info, 'Tmax is less than the last linearization time. Linearization analysis will not be performed after TMax.',ErrStat, ErrMsg, RoutineName)
         end if
         
      end if
      
      if (p%LinInputs < LIN_NONE .or. p%LinInputs > LIN_ALL) call SetErrStat(ErrID_Fatal,'LinInputs must be 0, 1, or 2.',ErrStat, ErrMsg, RoutineName)
      if (p%LinOutputs < LIN_NONE .or. p%LinOutputs > LIN_ALL) call SetErrStat(ErrID_Fatal,'LinOutputs must be 0, 1, or 2.',ErrStat, ErrMsg, RoutineName)
      
      if (p%LinOutJac) then
         if ( p%LinInputs /= LIN_ALL .or. p%LinOutputs /= LIN_ALL) then
            call SetErrStat(ErrID_Info,'LinOutJac can be used only when LinInputs=LinOutputs=2.',ErrStat, ErrMsg, RoutineName)
            p%LinOutJac = .false.
         end if
      end if
      
      ! now, make sure we haven't asked for any modules that we can't yet linearize:
      if (p%CompInflow == MODULE_OpFM) call SetErrStat(ErrID_Fatal,'Linearization is not implemented for the OpenFOAM coupling.',ErrStat, ErrMsg, RoutineName)
      if (p%CompAero == MODULE_AD14) call SetErrStat(ErrID_Fatal,'Linearization is not implemented for the AeroDyn v14 module.',ErrStat, ErrMsg, RoutineName)
      !if (p%CompSub   == MODULE_SD) call SetErrStat(ErrID_Fatal,'Linearization is not implemented for the SubDyn module.',ErrStat, ErrMsg, RoutineName)
      if (p%CompSub /= MODULE_None) call SetErrStat(ErrID_Fatal,'Linearization is not implemented for the any of the substructure modules.',ErrStat, ErrMsg, RoutineName)
      if (p%CompMooring /= MODULE_None .and. p%CompMooring /= MODULE_MAP) call SetErrStat(ErrID_Fatal,'Linearization is not implemented for the FEAMooring or MoorDyn mooring modules.',ErrStat, ErrMsg, RoutineName)
      if (p%CompIce /= MODULE_None) call SetErrStat(ErrID_Fatal,'Linearization is not implemented for any of the ice loading modules.',ErrStat, ErrMsg, RoutineName)
                  
   end if
      
   
   if ( p%TurbineType /= Type_LandBased .and. .not. EqualRealNos(p%TurbinePos(3), 0.0_SiKi) ) then
    call SetErrStat(ErrID_Fatal, 'Height of turbine location, TurbinePos(3), must be 0 for offshore turbines.', ErrStat, ErrMsg, RoutineName)
   end if

   !...............................................................................................................................

      ! temporary check on p_FAST%DT_out 

   IF ( .NOT. EqualRealNos( p%DT_out, p%DT ) ) THEN
      IF ( p%DT_out < p%DT ) THEN
         CALL SetErrStat( ErrID_Fatal, 'DT_out must be at least DT ('//TRIM(Num2LStr(p%DT))//' s).', ErrStat, ErrMsg, RoutineName )
      ELSEIF ( .NOT. EqualRealNos( p%DT_out, p%DT * p%n_DT_Out )  ) THEN
         CALL SetErrStat( ErrID_Fatal, 'DT_out must be an integer multiple of DT.', ErrStat, ErrMsg, RoutineName )
      END IF
   END IF
   
   

END SUBROUTINE ValidateInputData
!----------------------------------------------------------------------------------------------------------------------------------
!> This routine initializes the output for the glue code, including writing the header for the primary output file.
<<<<<<< HEAD
SUBROUTINE FAST_InitOutput( p_FAST, y_FAST, InitOutData_ED, InitOutData_BD, InitOutData_SrvD, InitOutData_AD14, InitOutData_AD, &
                            InitOutData_IfW, InitOutData_OpFM, InitOutData_HD, InitOutData_SD, InitOutData_ExtPtfm, InitOutData_MAP, &
                            InitOutData_FEAM, InitOutData_MD, InitOutData_Orca, InitOutData_IceF, InitOutData_IceD, InitOutData_SlD, &
                            ErrStat, ErrMsg )
=======
SUBROUTINE FAST_InitOutput( p_FAST, y_FAST, Init, ErrStat, ErrMsg )
>>>>>>> f2517ec6

   IMPLICIT NONE

      ! Passed variables
   TYPE(FAST_ParameterType),       INTENT(IN)           :: p_FAST                                !< Glue-code simulation parameters
   TYPE(FAST_OutputFileType),      INTENT(INOUT)        :: y_FAST                                !< Glue-code simulation outputs
<<<<<<< HEAD

   TYPE(ED_InitOutputType),        INTENT(IN)           :: InitOutData_ED                        !< Initialization output for ElastoDyn
   TYPE(BD_InitOutputType),        INTENT(IN)           :: InitOutData_BD(:)                     !< Initialization output for BeamDyn (each instance)
   TYPE(SrvD_InitOutputType),      INTENT(IN)           :: InitOutData_SrvD                      !< Initialization output for ServoDyn
   TYPE(AD14_InitOutputType),      INTENT(IN)           :: InitOutData_AD14                      !< Initialization output for AeroDyn14
   TYPE(AD_InitOutputType),        INTENT(IN)           :: InitOutData_AD                        !< Initialization output for AeroDyn
   TYPE(InflowWind_InitOutputType),INTENT(IN)           :: InitOutData_IfW                       !< Initialization output for InflowWind
   TYPE(OpFM_InitOutputType),      INTENT(IN)           :: InitOutData_OpFM                      !< Initialization output for OpenFOAM
   TYPE(HydroDyn_InitOutputType),  INTENT(IN)           :: InitOutData_HD                        !< Initialization output for HydroDyn
   TYPE(SD_InitOutputType),        INTENT(IN)           :: InitOutData_SD                        !< Initialization output for SubDyn
   TYPE(ExtPtfm_InitOutputType),   INTENT(IN)           :: InitOutData_ExtPtfm                   !< Initialization output for ExtPtfm_MCKF
   TYPE(MAP_InitOutputType),       INTENT(IN)           :: InitOutData_MAP                       !< Initialization output for MAP
   TYPE(Orca_InitOutputType),      INTENT(IN)           :: InitOutData_Orca                      !< Initialization output for OrcaFlex interface
   TYPE(FEAM_InitOutputType),      INTENT(IN)           :: InitOutData_FEAM                      !< Initialization output for FEAMooring
   TYPE(MD_InitOutputType),        INTENT(IN)           :: InitOutData_MD                        !< Initialization output for MoorDyn
   TYPE(IceFloe_InitOutputType),   INTENT(IN)           :: InitOutData_IceF                      !< Initialization output for IceFloe
   TYPE(IceD_InitOutputType),      INTENT(IN)           :: InitOutData_IceD                      !< Initialization output for IceDyn
   TYPE(SlD_InitOutputType),       INTENT(IN)           :: InitOutData_SlD                       !< Initialization output for SoilDyn
=======
   TYPE(FAST_InitData),            INTENT(IN)           :: Init                                  !< Initialization data for all modules
>>>>>>> f2517ec6

   INTEGER(IntKi),                 INTENT(OUT)          :: ErrStat                               !< Error status
   CHARACTER(*),                   INTENT(OUT)          :: ErrMsg                                !< Error message corresponding to ErrStat


      ! Local variables.

   INTEGER(IntKi)                   :: I, J                                            ! Generic index for DO loops.
   INTEGER(IntKi)                   :: indxNext                                        ! The index of the next value to be written to an array
   INTEGER(IntKi)                   :: NumOuts                                         ! number of channels to be written to the output file(s)



   !......................................................
   ! Set the description lines to be printed in the output file
   !......................................................
   y_FAST%FileDescLines(1)  = 'Predictions were generated on '//CurDate()//' at '//CurTime()//' using '//TRIM(GetVersion(FAST_Ver))
   y_FAST%FileDescLines(2)  = 'linked with ' //' '//TRIM(GetNVD(NWTC_Ver            ))  ! we'll get the rest of the linked modules in the section below
   y_FAST%FileDescLines(3)  = 'Description from the FAST input file: '//TRIM(p_FAST%FTitle)
   
   !......................................................
   ! We'll fill out the rest of FileDescLines(2), 
   ! and save the module version info for later use, too:
   !......................................................

   y_FAST%Module_Ver( Module_ED ) = Init%OutData_ED%Ver
   y_FAST%FileDescLines(2) = TRIM(y_FAST%FileDescLines(2) ) //'; '//TRIM(GetNVD(y_FAST%Module_Ver( Module_ED )  ))

   IF ( p_FAST%CompElast == Module_BD )  THEN
      y_FAST%Module_Ver( Module_BD ) = Init%OutData_BD(1)%Ver ! call copy routine for this type if it every uses dynamic memory     
      y_FAST%FileDescLines(2)  = TRIM(y_FAST%FileDescLines(2) ) //'; '//TRIM(GetNVD(y_FAST%Module_Ver( Module_BD ))) 
   END IF   
   
   
   IF ( p_FAST%CompInflow == Module_IfW )  THEN
      y_FAST%Module_Ver( Module_IfW ) = Init%OutData_IfW%Ver ! call copy routine for this type if it every uses dynamic memory     
      y_FAST%FileDescLines(2)  = TRIM(y_FAST%FileDescLines(2) ) //'; '//TRIM(GetNVD(y_FAST%Module_Ver( Module_IfW ))) 
   ELSEIF ( p_FAST%CompInflow == Module_OpFM )  THEN
      y_FAST%Module_Ver( Module_OpFM ) = Init%OutData_OpFM%Ver ! call copy routine for this type if it every uses dynamic memory     
      y_FAST%FileDescLines(2)  = TRIM(y_FAST%FileDescLines(2) ) //'; '//TRIM(GetNVD(y_FAST%Module_Ver( Module_OpFM ))) 
   END IF   
   
   IF ( p_FAST%CompAero == Module_AD14 )  THEN
      y_FAST%Module_Ver( Module_AD14  ) = Init%OutData_AD14%Ver     
      y_FAST%FileDescLines(2)  = TRIM(y_FAST%FileDescLines(2) ) //'; '//TRIM(GetNVD(y_FAST%Module_Ver( Module_AD14  ) ))                  
   ELSEIF ( p_FAST%CompAero == Module_AD )  THEN
      y_FAST%Module_Ver( Module_AD  ) = Init%OutData_AD%Ver     
      y_FAST%FileDescLines(2)  = TRIM(y_FAST%FileDescLines(2) ) //'; '//TRIM(GetNVD(y_FAST%Module_Ver( Module_AD  ) ))                  
   END IF

   IF ( p_FAST%CompServo == Module_SrvD ) THEN
      y_FAST%Module_Ver( Module_SrvD ) = Init%OutData_SrvD%Ver
      y_FAST%FileDescLines(2)  = TRIM(y_FAST%FileDescLines(2) ) //'; '//TRIM(GetNVD(y_FAST%Module_Ver( Module_SrvD )))
   END IF
         
   IF ( p_FAST%CompHydro == Module_HD ) THEN
      y_FAST%Module_Ver( Module_HD )   = Init%OutData_HD%Ver
      y_FAST%FileDescLines(2)  = TRIM(y_FAST%FileDescLines(2) ) //'; '//TRIM(GetNVD(y_FAST%Module_Ver( Module_HD )))
   END IF

   IF ( p_FAST%CompSub == Module_SD ) THEN
      y_FAST%Module_Ver( Module_SD )   = Init%OutData_SD%Ver
      y_FAST%FileDescLines(2)  = TRIM(y_FAST%FileDescLines(2) ) //'; '//TRIM(GetNVD(y_FAST%Module_Ver( Module_SD )))
   ELSE IF ( p_FAST%CompSub == Module_ExtPtfm ) THEN
      y_FAST%Module_Ver( Module_ExtPtfm )   = Init%OutData_ExtPtfm%Ver
      y_FAST%FileDescLines(2)  = TRIM(y_FAST%FileDescLines(2) ) //'; '//TRIM(GetNVD(y_FAST%Module_Ver( Module_ExtPtfm )))
   END IF

   IF ( p_FAST%CompMooring == Module_MAP ) THEN
      y_FAST%Module_Ver( Module_MAP )   = Init%OutData_MAP%Ver
      y_FAST%FileDescLines(2)  = TRIM(y_FAST%FileDescLines(2) ) //'; '//TRIM(GetNVD(y_FAST%Module_Ver( Module_MAP )))
   ELSEIF ( p_FAST%CompMooring == Module_MD ) THEN
      y_FAST%Module_Ver( Module_MD )   = Init%OutData_MD%Ver
      y_FAST%FileDescLines(2)  = TRIM(y_FAST%FileDescLines(2) ) //'; '//TRIM(GetNVD(y_FAST%Module_Ver( Module_MD )))
   ELSEIF ( p_FAST%CompMooring == Module_FEAM ) THEN
      y_FAST%Module_Ver( Module_FEAM )   = Init%OutData_FEAM%Ver
      y_FAST%FileDescLines(2)  = TRIM(y_FAST%FileDescLines(2) ) //'; '//TRIM(GetNVD(y_FAST%Module_Ver( Module_FEAM )))
   ELSEIF ( p_FAST%CompMooring == Module_Orca ) THEN
      y_FAST%Module_Ver( Module_Orca )   = Init%OutData_Orca%Ver
      y_FAST%FileDescLines(2)  = TRIM(y_FAST%FileDescLines(2) ) //'; '//TRIM(GetNVD(y_FAST%Module_Ver( Module_Orca)))
   END IF   
   
   IF ( p_FAST%CompIce == Module_IceF ) THEN
      y_FAST%Module_Ver( Module_IceF )   = Init%OutData_IceF%Ver
      y_FAST%FileDescLines(2)  = TRIM(y_FAST%FileDescLines(2) ) //'; '//TRIM(GetNVD(y_FAST%Module_Ver( Module_IceF )))
   ELSEIF ( p_FAST%CompIce == Module_IceD ) THEN
      y_FAST%Module_Ver( Module_IceD )   = Init%OutData_IceD%Ver
      y_FAST%FileDescLines(2)  = TRIM(y_FAST%FileDescLines(2) ) //'; '//TRIM(GetNVD(y_FAST%Module_Ver( Module_IceD )))   
   END IF      

   IF ( p_FAST%CompSoil == Module_SlD ) THEN
      y_FAST%Module_Ver( Module_SlD )   = InitOutData_SlD%Ver
      y_FAST%FileDescLines(2)  = TRIM(y_FAST%FileDescLines(2) ) //'; '//TRIM(GetNVD(y_FAST%Module_Ver( Module_SlD )))
   END IF

   !......................................................
   ! Set the number of output columns from each module
   !......................................................
   y_FAST%numOuts = 0    ! Inintialize entire array
   
   
   
   !y_FAST%numOuts(Module_InfW)  = 3  !hack for now: always output 3 wind speeds at hub-height
   IF ( ALLOCATED( Init%OutData_IfW%WriteOutputHdr  ) ) y_FAST%numOuts(Module_IfW)  = SIZE(Init%OutData_IfW%WriteOutputHdr)
   IF ( ALLOCATED( Init%OutData_OpFM%WriteOutputHdr ) ) y_FAST%numOuts(Module_OpFM) = SIZE(Init%OutData_OpFM%WriteOutputHdr)
   IF ( ALLOCATED( Init%OutData_ED%WriteOutputHdr   ) ) y_FAST%numOuts(Module_ED)   = SIZE(Init%OutData_ED%WriteOutputHdr)
do i=1,p_FAST%nBeams
   IF ( ALLOCATED( Init%OutData_BD(i)%WriteOutputHdr) ) y_FAST%numOuts(Module_BD)   = y_FAST%numOuts(Module_BD) + SIZE(Init%OutData_BD(i)%WriteOutputHdr)
end do   
!ad14 doesn't have outputs:
                                                       y_FAST%numOuts(Module_AD14) = 0
                                                       
<<<<<<< HEAD
   IF ( ALLOCATED( InitOutData_AD%WriteOutputHdr     ) ) y_FAST%numOuts(Module_AD)     = SIZE(InitOutData_AD%WriteOutputHdr)
   IF ( ALLOCATED( InitOutData_SrvD%WriteOutputHdr   ) ) y_FAST%numOuts(Module_SrvD)   = SIZE(InitOutData_SrvD%WriteOutputHdr)
   IF ( ALLOCATED( InitOutData_HD%WriteOutputHdr     ) ) y_FAST%numOuts(Module_HD)     = SIZE(InitOutData_HD%WriteOutputHdr)
   IF ( ALLOCATED( InitOutData_SD%WriteOutputHdr     ) ) y_FAST%numOuts(Module_SD)     = SIZE(InitOutData_SD%WriteOutputHdr)
   IF ( ALLOCATED( InitOutData_ExtPtfm%WriteOutputHdr) ) y_FAST%numOuts(Module_ExtPtfm)= SIZE(InitOutData_ExtPtfm%WriteOutputHdr)
   IF ( ALLOCATED( InitOutData_MAP%WriteOutputHdr    ) ) y_FAST%numOuts(Module_MAP)    = SIZE(InitOutData_MAP%WriteOutputHdr)
   IF ( ALLOCATED( InitOutData_FEAM%WriteOutputHdr   ) ) y_FAST%numOuts(Module_FEAM)   = SIZE(InitOutData_FEAM%WriteOutputHdr)
   IF ( ALLOCATED( InitOutData_MD%WriteOutputHdr     ) ) y_FAST%numOuts(Module_MD)     = SIZE(InitOutData_MD%WriteOutputHdr)
   IF ( ALLOCATED( InitOutData_Orca%WriteOutputHdr   ) ) y_FAST%numOuts(Module_Orca)   = SIZE(InitOutData_Orca%WriteOutputHdr)
   IF ( ALLOCATED( InitOutData_IceF%WriteOutputHdr   ) ) y_FAST%numOuts(Module_IceF)   = SIZE(InitOutData_IceF%WriteOutputHdr)
   IF ( ALLOCATED( InitOutData_IceD%WriteOutputHdr   ) ) y_FAST%numOuts(Module_IceD)   = SIZE(InitOutData_IceD%WriteOutputHdr)*p_FAST%numIceLegs         
   IF ( ALLOCATED( InitOutData_SlD%WriteOutputHdr    ) ) y_FAST%numOuts(Module_SlD)    = SIZE(InitOutData_SlD%WriteOutputHdr)
=======
   IF ( ALLOCATED( Init%OutData_AD%WriteOutputHdr     ) ) y_FAST%numOuts(Module_AD)     = SIZE(Init%OutData_AD%WriteOutputHdr)
   IF ( ALLOCATED( Init%OutData_SrvD%WriteOutputHdr   ) ) y_FAST%numOuts(Module_SrvD)   = SIZE(Init%OutData_SrvD%WriteOutputHdr)
   IF ( ALLOCATED( Init%OutData_HD%WriteOutputHdr     ) ) y_FAST%numOuts(Module_HD)     = SIZE(Init%OutData_HD%WriteOutputHdr)
   IF ( ALLOCATED( Init%OutData_SD%WriteOutputHdr     ) ) y_FAST%numOuts(Module_SD)     = SIZE(Init%OutData_SD%WriteOutputHdr)
   IF ( ALLOCATED( Init%OutData_ExtPtfm%WriteOutputHdr) ) y_FAST%numOuts(Module_ExtPtfm)= SIZE(Init%OutData_ExtPtfm%WriteOutputHdr)
   IF ( ALLOCATED( Init%OutData_MAP%WriteOutputHdr    ) ) y_FAST%numOuts(Module_MAP)    = SIZE(Init%OutData_MAP%WriteOutputHdr)
   IF ( ALLOCATED( Init%OutData_FEAM%WriteOutputHdr   ) ) y_FAST%numOuts(Module_FEAM)   = SIZE(Init%OutData_FEAM%WriteOutputHdr)
   IF ( ALLOCATED( Init%OutData_MD%WriteOutputHdr     ) ) y_FAST%numOuts(Module_MD)     = SIZE(Init%OutData_MD%WriteOutputHdr)
   IF ( ALLOCATED( Init%OutData_Orca%WriteOutputHdr   ) ) y_FAST%numOuts(Module_Orca)   = SIZE(Init%OutData_Orca%WriteOutputHdr)
   IF ( ALLOCATED( Init%OutData_IceF%WriteOutputHdr   ) ) y_FAST%numOuts(Module_IceF)   = SIZE(Init%OutData_IceF%WriteOutputHdr)
   IF ( ALLOCATED( Init%OutData_IceD%WriteOutputHdr   ) ) y_FAST%numOuts(Module_IceD)   = SIZE(Init%OutData_IceD%WriteOutputHdr)*p_FAST%numIceLegs         
>>>>>>> f2517ec6
   
   !......................................................
   ! Initialize the output channel names and units
   !......................................................
   NumOuts   = 1 + SUM( y_FAST%numOuts )

   CALL AllocAry( y_FAST%ChannelNames,NumOuts, 'ChannelNames', ErrStat, ErrMsg )
      IF ( ErrStat /= ErrID_None ) RETURN
   CALL AllocAry( y_FAST%ChannelUnits,NumOuts, 'ChannelUnits', ErrStat, ErrMsg )
      IF ( ErrStat /= ErrID_None ) RETURN

   y_FAST%ChannelNames(1) = 'Time'
   y_FAST%ChannelUnits(1) = '(s)'

   indxNext = 2
   DO i=1,y_FAST%numOuts(Module_IfW) !InflowWind
      y_FAST%ChannelNames(indxNext) = Init%OutData_IfW%WriteOutputHdr(i)
      y_FAST%ChannelUnits(indxNext) = Init%OutData_IfW%WriteOutputUnt(i)
      indxNext = indxNext + 1
   END DO

   DO i=1,y_FAST%numOuts(Module_OpFM) !OpenFOAM
      y_FAST%ChannelNames(indxNext) = Init%OutData_OpFM%WriteOutputHdr(i)
      y_FAST%ChannelUnits(indxNext) = Init%OutData_OpFM%WriteOutputUnt(i)
      indxNext = indxNext + 1
   END DO   

   DO i=1,y_FAST%numOuts(Module_ED) !ElastoDyn
      y_FAST%ChannelNames(indxNext) = Init%OutData_ED%WriteOutputHdr(i)
      y_FAST%ChannelUnits(indxNext) = Init%OutData_ED%WriteOutputUnt(i)
      indxNext = indxNext + 1
   END DO   

   IF ( y_FAST%numOuts(Module_BD) > 0_IntKi ) THEN !BeamDyn
      do i=1,p_FAST%nBeams
         if ( allocated(Init%OutData_BD(i)%WriteOutputHdr) ) then            
            do j=1,size(Init%OutData_BD(i)%WriteOutputHdr) 
               y_FAST%ChannelNames(indxNext) = 'B'//TRIM(Num2Lstr(i))//trim(Init%OutData_BD(i)%WriteOutputHdr(j))
               y_FAST%ChannelUnits(indxNext) = Init%OutData_BD(i)%WriteOutputUnt(j)
               indxNext = indxNext + 1
            end do ! j            
         end if         
      end do                 
   END IF
   
   
   ! none for AeroDyn14 
   
   DO i=1,y_FAST%numOuts(Module_AD) !AeroDyn
      y_FAST%ChannelNames(indxNext) = Init%OutData_AD%WriteOutputHdr(i)
      y_FAST%ChannelUnits(indxNext) = Init%OutData_AD%WriteOutputUnt(i)
      indxNext = indxNext + 1
   END DO   
   
   DO i=1,y_FAST%numOuts(Module_SrvD) !ServoDyn
      y_FAST%ChannelNames(indxNext) = Init%OutData_SrvD%WriteOutputHdr(i)
      y_FAST%ChannelUnits(indxNext) = Init%OutData_SrvD%WriteOutputUnt(i)
      indxNext = indxNext + 1
   END DO   

   DO i=1,y_FAST%numOuts(Module_HD) !HydroDyn
      y_FAST%ChannelNames(indxNext) = Init%OutData_HD%WriteOutputHdr(i)
      y_FAST%ChannelUnits(indxNext) = Init%OutData_HD%WriteOutputUnt(i)
      indxNext = indxNext + 1
   END DO      

   DO i=1,y_FAST%numOuts(Module_SD) !SubDyn
      y_FAST%ChannelNames(indxNext) = Init%OutData_SD%WriteOutputHdr(i)
      y_FAST%ChannelUnits(indxNext) = Init%OutData_SD%WriteOutputUnt(i)
      indxNext = indxNext + 1
   END DO      

   DO i=1,y_FAST%numOuts(Module_ExtPtfm) !ExtPtfm_MCKF
      y_FAST%ChannelNames(indxNext) = Init%OutData_ExtPtfm%WriteOutputHdr(i)
      y_FAST%ChannelUnits(indxNext) = Init%OutData_ExtPtfm%WriteOutputUnt(i)
      indxNext = indxNext + 1
   END DO      
   
   DO i=1,y_FAST%numOuts(Module_MAP) !MAP
      y_FAST%ChannelNames(indxNext) = Init%OutData_MAP%WriteOutputHdr(i)
      y_FAST%ChannelUnits(indxNext) = Init%OutData_MAP%WriteOutputUnt(i)
      indxNext = indxNext + 1
   END DO      
   
   DO i=1,y_FAST%numOuts(Module_MD) !MoorDyn
      y_FAST%ChannelNames(indxNext) = Init%OutData_MD%WriteOutputHdr(i)
      y_FAST%ChannelUnits(indxNext) = Init%OutData_MD%WriteOutputUnt(i)
      indxNext = indxNext + 1
   END DO      

   DO i=1,y_FAST%numOuts(Module_FEAM) !FEAMooring
      y_FAST%ChannelNames(indxNext) = Init%OutData_FEAM%WriteOutputHdr(i)
      y_FAST%ChannelUnits(indxNext) = Init%OutData_FEAM%WriteOutputUnt(i)
      indxNext = indxNext + 1
   END DO      

   DO i=1,y_FAST%numOuts(Module_Orca) !OrcaFlex
      y_FAST%ChannelNames(indxNext) = Init%OutData_Orca%WriteOutputHdr(i)
      y_FAST%ChannelUnits(indxNext) = Init%OutData_Orca%WriteOutputUnt(i)
      indxNext = indxNext + 1
   END DO         
   
   DO i=1,y_FAST%numOuts(Module_IceF) !IceFloe
      y_FAST%ChannelNames(indxNext) = Init%OutData_IceF%WriteOutputHdr(i)
      y_FAST%ChannelUnits(indxNext) = Init%OutData_IceF%WriteOutputUnt(i)
      indxNext = indxNext + 1
   END DO         
   
   IF ( y_FAST%numOuts(Module_IceD) > 0_IntKi ) THEN !IceDyn
      DO I=1,p_FAST%numIceLegs         
         DO J=1,SIZE(Init%OutData_IceD%WriteOutputHdr) 
            y_FAST%ChannelNames(indxNext) =TRIM(Init%OutData_IceD%WriteOutputHdr(J))//'L'//TRIM(Num2Lstr(I))  !bjj: do we want this "Lx" at the end?
            y_FAST%ChannelUnits(indxNext) = Init%OutData_IceD%WriteOutputUnt(J)
            indxNext = indxNext + 1
         END DO ! J
      END DO ! I
   END IF   

   IF ( y_FAST%numOuts(Module_SlD) > 0_IntKi ) THEN !SoilDyn
      indxLast = indxNext + y_FAST%numOuts(Module_SlD) - 1
      y_FAST%ChannelNames(indxNext:indxLast) = InitOutData_SlD%WriteOutputHdr
      y_FAST%ChannelUnits(indxNext:indxLast) = InitOutData_SlD%WriteOutputUnt
      indxNext = indxLast + 1
   END IF


   !......................................................
   ! Open the text output file and print the headers
   !......................................................

   IF (p_FAST%WrTxtOutFile) THEN

      y_FAST%ActualChanLen = max( MinChanLen, p_FAST%FmtWidth )
      DO I=1,NumOuts
         y_FAST%ActualChanLen = max( y_FAST%ActualChanLen, LEN_TRIM(y_FAST%ChannelNames(I)) )
         y_FAST%ActualChanLen = max( y_FAST%ActualChanLen, LEN_TRIM(y_FAST%ChannelUnits(I)) )
      ENDDO ! I

      y_FAST%OutFmt_a = '"'//p_FAST%Delim//'"'//p_FAST%OutFmt      ! format for array elements from individual modules
      if (p_FAST%FmtWidth < y_FAST%ActualChanLen) then
         y_FAST%OutFmt_a = trim(y_FAST%OutFmt_a)//','//trim(num2lstr(y_FAST%ActualChanLen - p_FAST%FmtWidth))//'x'
      end if
      
      CALL GetNewUnit( y_FAST%UnOu, ErrStat, ErrMsg )
         IF ( ErrStat >= AbortErrLev ) RETURN

      CALL OpenFOutFile ( y_FAST%UnOu, TRIM(p_FAST%OutFileRoot)//'.out', ErrStat, ErrMsg )
         IF ( ErrStat >= AbortErrLev ) RETURN

         ! Add some file information:

      WRITE (y_FAST%UnOu,'(/,A)')  TRIM( y_FAST%FileDescLines(1) )
      WRITE (y_FAST%UnOu,'(1X,A)') TRIM( y_FAST%FileDescLines(2) )
      WRITE (y_FAST%UnOu,'()' )    !print a blank line
      WRITE (y_FAST%UnOu,'(A)'   ) TRIM( y_FAST%FileDescLines(3) )
      WRITE (y_FAST%UnOu,'()' )    !print a blank line


         !......................................................
         ! Write the names of the output parameters on one line:
         !......................................................
      if (p_FAST%Delim /= " ") then ! trim trailing spaces if not space delimited:

         CALL WrFileNR ( y_FAST%UnOu, trim(y_FAST%ChannelNames(1)) ) ! first one is time, with a special format

         DO I=2,NumOuts
            CALL WrFileNR ( y_FAST%UnOu, p_FAST%Delim//trim(y_FAST%ChannelNames(I)) )
         ENDDO ! I
      else
      
         CALL WrFileNR ( y_FAST%UnOu, y_FAST%ChannelNames(1)(1:p_FAST%TChanLen) ) ! first one is time, with a special format

         DO I=2,NumOuts
            CALL WrFileNR ( y_FAST%UnOu, p_FAST%Delim//y_FAST%ChannelNames(I)(1:y_FAST%ActualChanLen) )
         ENDDO ! I
      end if

      WRITE (y_FAST%UnOu,'()')

         !......................................................
         ! Write the units of the output parameters on one line:
         !......................................................

      if (p_FAST%Delim /= " ") then
      
         CALL WrFileNR ( y_FAST%UnOu, trim(y_FAST%ChannelUnits(1)) )

         DO I=2,NumOuts
            CALL WrFileNR ( y_FAST%UnOu, p_FAST%Delim//trim(y_FAST%ChannelUnits(I)) )
         ENDDO ! I
      else
      
         CALL WrFileNR ( y_FAST%UnOu, y_FAST%ChannelUnits(1)(1:p_FAST%TChanLen) )

         DO I=2,NumOuts
            CALL WrFileNR ( y_FAST%UnOu, p_FAST%Delim//y_FAST%ChannelUnits(I)(1:y_FAST%ActualChanLen) )
         ENDDO ! I
      end if

      WRITE (y_FAST%UnOu,'()')

   END IF

   !......................................................
   ! Allocate data for binary output file
   !......................................................
   IF (p_FAST%WrBinOutFile) THEN

         ! calculate the size of the array of outputs we need to store
      y_FAST%NOutSteps = CEILING ( (p_FAST%TMax - p_FAST%TStart) / p_FAST%DT_OUT ) + 1

      CALL AllocAry( y_FAST%AllOutData, NumOuts-1, y_FAST%NOutSteps, 'AllOutData', ErrStat, ErrMsg )
      y_FAST%AllOutData = 0.0_ReKi
      IF ( ErrStat >= AbortErrLev ) RETURN

      IF ( p_FAST%WrBinMod == FileFmtID_WithTime ) THEN   ! we store the entire time array
         CALL AllocAry( y_FAST%TimeData, y_FAST%NOutSteps, 'TimeData', ErrStat, ErrMsg )
         IF ( ErrStat >= AbortErrLev ) RETURN
      ELSE  
         CALL AllocAry( y_FAST%TimeData, 2_IntKi, 'TimeData', ErrStat, ErrMsg )
         IF ( ErrStat >= AbortErrLev ) RETURN

         y_FAST%TimeData(1) = 0.0_DbKi           ! This is the first output time, which we will set later
         y_FAST%TimeData(2) = p_FAST%DT_out      ! This is the (constant) time between subsequent writes to the output file
      END IF

      y_FAST%n_Out = 0  !number of steps actually written to the file

   END IF

   y_FAST%VTK_count = 0  ! first VTK file has 0 as output

RETURN
END SUBROUTINE FAST_InitOutput
!----------------------------------------------------------------------------------------------------------------------------------
!> This routine reads in the primary FAST input file, does some validation, and places the values it reads in the
!!   parameter structure (p). It prints to an echo file if requested.
SUBROUTINE FAST_ReadPrimaryFile( InputFile, p, m_FAST, OverrideAbortErrLev, ErrStat, ErrMsg )

   IMPLICIT                        NONE

      ! Passed variables
   TYPE(FAST_ParameterType), INTENT(INOUT) :: p                               !< The parameter data for the FAST (glue-code) simulation
   TYPE(FAST_MiscVarType),   INTENT(INOUT) :: m_FAST                          !< Miscellaneous variables
   CHARACTER(*),             INTENT(IN)    :: InputFile                       !< Name of the file containing the primary input data
   LOGICAL,                  INTENT(IN)    :: OverrideAbortErrLev             !< Determines if we should override AbortErrLev
   INTEGER(IntKi),           INTENT(OUT)   :: ErrStat                         !< Error status
   CHARACTER(*),             INTENT(OUT)   :: ErrMsg                          !< Error message

      ! Local variables:
   REAL(DbKi)                    :: TmpRate                                   ! temporary variable to read VTK_fps before converting to #steps based on DT
   REAL(DbKi)                    :: TmpTime                                   ! temporary variable to read SttsTime and ChkptTime before converting to #steps based on DT
   INTEGER(IntKi)                :: I                                         ! loop counter
   INTEGER(IntKi)                :: UnIn                                      ! Unit number for reading file
   INTEGER(IntKi)                :: UnEc                                      ! I/O unit for echo file. If > 0, file is open for writing.

   INTEGER(IntKi)                :: IOS                                       ! Temporary Error status
   INTEGER(IntKi)                :: ErrStat2                                  ! Temporary Error status
   INTEGER(IntKi)                :: OutFileFmt                                ! An integer that indicates what kind of tabular output should be generated (1=text, 2=binary, 3=both)
   LOGICAL                       :: Echo                                      ! Determines if an echo file should be written
   LOGICAL                       :: TabDelim                                  ! Determines if text output should be delimited by tabs (true) or space (false)
   CHARACTER(ErrMsgLen)          :: ErrMsg2                                   ! Temporary Error message
   CHARACTER(1024)               :: PriPath                                   ! Path name of the primary file

   CHARACTER(10)                 :: AbortLevel                                ! String that indicates which error level should be used to abort the program: WARNING, SEVERE, or FATAL
   CHARACTER(30)                 :: Line                                      ! string for default entry in input file

   CHARACTER(*),   PARAMETER     :: RoutineName = 'FAST_ReadPrimaryFile'
   

      ! Initialize some variables:
   UnEc = -1
   Echo = .FALSE.                        ! Don't echo until we've read the "Echo" flag
   CALL GetPath( InputFile, PriPath )    ! Input files will be relative to the path where the primary input file is located.


      ! Get an available unit number for the file.

   CALL GetNewUnit( UnIn, ErrStat, ErrMsg )
   IF ( ErrStat >= AbortErrLev ) RETURN


      ! Open the Primary input file.

   CALL OpenFInpFile ( UnIn, InputFile, ErrStat2, ErrMsg2 )
      CALL SetErrStat( ErrStat2, ErrMsg2,ErrStat,ErrMsg,RoutineName)
      if ( ErrStat >= AbortErrLev ) then
         call cleanup()
         RETURN        
      end if


   ! Read the lines up/including to the "Echo" simulation control variable
   ! If echo is FALSE, don't write these lines to the echo file.
   ! If Echo is TRUE, rewind and write on the second try.

   I = 1 !set the number of times we've read the file
   DO
   !-------------------------- HEADER ---------------------------------------------

      CALL ReadCom( UnIn, InputFile, 'File header: Module Version (line 1)', ErrStat2, ErrMsg2, UnEc )
         CALL SetErrStat( ErrStat2, ErrMsg2,ErrStat,ErrMsg,RoutineName)
         if ( ErrStat >= AbortErrLev ) then
            call cleanup()
            RETURN        
         end if

      CALL ReadStr( UnIn, InputFile, p%FTitle, 'FTitle', 'File Header: File Description (line 2)', ErrStat2, ErrMsg2, UnEc )
         CALL SetErrStat( ErrStat2, ErrMsg2,ErrStat,ErrMsg,RoutineName)
         if ( ErrStat >= AbortErrLev ) then
            call cleanup()
            RETURN        
         end if


   !---------------------- SIMULATION CONTROL --------------------------------------
      CALL ReadCom( UnIn, InputFile, 'Section Header: Simulation Control', ErrStat2, ErrMsg2, UnEc )
         CALL SetErrStat( ErrStat2, ErrMsg2,ErrStat,ErrMsg,RoutineName)
         if ( ErrStat >= AbortErrLev ) then
            call cleanup()
            RETURN        
         end if


         ! Echo - Echo input data to <RootName>.ech (flag):
      CALL ReadVar( UnIn, InputFile, Echo, "Echo", "Echo input data to <RootName>.ech (flag)", ErrStat2, ErrMsg2, UnEc)
         CALL SetErrStat( ErrStat2, ErrMsg2,ErrStat,ErrMsg,RoutineName)
         if ( ErrStat >= AbortErrLev ) then
            call cleanup()
            RETURN        
         end if


      IF (.NOT. Echo .OR. I > 1) EXIT !exit this loop

         ! Otherwise, open the echo file, then rewind the input file and echo everything we've read

      I = I + 1         ! make sure we do this only once (increment counter that says how many times we've read this file)

      CALL OpenEcho ( UnEc, TRIM(p%OutFileRoot)//'.ech', ErrStat2, ErrMsg2, FAST_Ver )
         CALL SetErrStat( ErrStat2, ErrMsg2,ErrStat,ErrMsg,RoutineName)
         if ( ErrStat >= AbortErrLev ) then
            call cleanup()
            RETURN        
         end if

      IF ( UnEc > 0 )  WRITE (UnEc,'(/,A,/)')  'Data from '//TRIM(FAST_Ver%Name)//' primary input file "'//TRIM( InputFile )//'":'

      REWIND( UnIn, IOSTAT=ErrStat2 )
         IF (ErrStat2 /= 0_IntKi ) THEN
            CALL SetErrStat( ErrID_Fatal, 'Error rewinding file "'//TRIM(InputFile)//'".',ErrStat,ErrMsg,RoutineName)
            call cleanup()
            RETURN        
         END IF

   END DO

   CALL WrScr( TRIM(FAST_Ver%Name)//' input file heading:' )
   CALL WrScr( '    '//TRIM( p%FTitle ) )
   CALL WrScr('')


      ! AbortLevel - Error level when simulation should abort:
   CALL ReadVar( UnIn, InputFile, AbortLevel, "AbortLevel", "Error level when simulation should abort (string)", &
                        ErrStat2, ErrMsg2, UnEc)
      CALL SetErrStat( ErrStat2, ErrMsg2,ErrStat,ErrMsg,RoutineName)
      if ( ErrStat >= AbortErrLev ) then
         call cleanup()
         RETURN        
      end if

      IF (OverrideAbortErrLev) THEN
      ! Let's set the abort level here.... knowing that everything before this aborted only on FATAL errors!
         CALL Conv2UC( AbortLevel ) !convert to upper case
         SELECT CASE( TRIM(AbortLevel) )
            CASE ( "WARNING" )
               AbortErrLev = ErrID_Warn
            CASE ( "SEVERE" )
               AbortErrLev = ErrID_Severe
            CASE ( "FATAL" )
               AbortErrLev = ErrID_Fatal
            CASE DEFAULT
               CALL SetErrStat( ErrID_Fatal, 'Invalid AbortLevel specified in FAST input file. '// &
                                'Valid entries are "WARNING", "SEVERE", or "FATAL".',ErrStat,ErrMsg,RoutineName)
               call cleanup()
               RETURN
         END SELECT
      END IF
      

      ! TMax - Total run time (s):
   CALL ReadVar( UnIn, InputFile, p%TMax, "TMax", "Total run time (s)", ErrStat2, ErrMsg2, UnEc)
      CALL SetErrStat( ErrStat2, ErrMsg2, ErrStat, ErrMsg, RoutineName)
      if ( ErrStat >= AbortErrLev ) then
         call cleanup()
         RETURN        
      end if
      
      ! DT - Recommended module time step (s):
   CALL ReadVar( UnIn, InputFile, p%DT, "DT", "Recommended module time step (s)", ErrStat2, ErrMsg2, UnEc)
      CALL SetErrStat( ErrStat2, ErrMsg2, ErrStat, ErrMsg, RoutineName)
      if ( ErrStat >= AbortErrLev ) then
         call cleanup()
         RETURN        
      end if
      
      if ( EqualRealNos(p%DT, 0.0_DbKi) ) then
         ! add a fatal error here because we're going to divide by DT later in this routine:
         CALL SetErrStat( ErrID_Fatal, 'DT cannot be zero.', ErrStat, ErrMsg, RoutineName)
         call cleanup()
         return
      end if
      
      
      ! InterpOrder - Interpolation order for inputs and outputs {0=nearest neighbor ,1=linear, 2=quadratic}
   CALL ReadVar( UnIn, InputFile, p%InterpOrder, "InterpOrder", "Interpolation order "//&
                   "for inputs and outputs {0=nearest neighbor ,1=linear, 2=quadratic} (-)", ErrStat2, ErrMsg2, UnEc)
      CALL SetErrStat( ErrStat2, ErrMsg2, ErrStat, ErrMsg, RoutineName)
      if ( ErrStat >= AbortErrLev ) then
         call cleanup()
         RETURN        
      end if

      ! NumCrctn - Number of predictor-corrector iterations {1=explicit calculation, i.e., no corrections}
   CALL ReadVar( UnIn, InputFile, p%NumCrctn, "NumCrctn", "Number of corrections"//&
                   "{0=explicit calculation, i.e., no corrections} (-)", ErrStat2, ErrMsg2, UnEc)
      CALL SetErrStat( ErrStat2, ErrMsg2, ErrStat, ErrMsg, RoutineName)
      if ( ErrStat >= AbortErrLev ) then
         call cleanup()
         RETURN        
      end if

      ! DT_UJac - Time between calls to get Jacobians (s)
   CALL ReadVar( UnIn, InputFile, p%DT_UJac, "DT_UJac", "Time between calls to get Jacobians (s)", ErrStat2, ErrMsg2, UnEc)
      CALL SetErrStat( ErrStat2, ErrMsg2, ErrStat, ErrMsg, RoutineName)
      if ( ErrStat >= AbortErrLev ) then
         call cleanup()
         RETURN        
      end if

      ! UJacSclFact - Scaling factor used in Jacobians (-)
   CALL ReadVar( UnIn, InputFile, p%UJacSclFact, "UJacSclFact", "Scaling factor used in Jacobians (-)", ErrStat2, ErrMsg2, UnEc)
      CALL SetErrStat( ErrStat2, ErrMsg2, ErrStat, ErrMsg, RoutineName)
      if ( ErrStat >= AbortErrLev ) then
         call cleanup()
         RETURN        
      end if
                  
   !---------------------- FEATURE SWITCHES AND FLAGS --------------------------------
   CALL ReadCom( UnIn, InputFile, 'Section Header: Feature Switches and Flags', ErrStat2, ErrMsg2, UnEc )
      CALL SetErrStat( ErrStat2, ErrMsg2, ErrStat, ErrMsg, RoutineName)
      if ( ErrStat >= AbortErrLev ) then
         call cleanup()
         RETURN        
      end if

      ! CompElast - Compute structural dynamics (switch) {1=ElastoDyn; 2=ElastoDyn + BeamDyn for blades}:
   CALL ReadVar( UnIn, InputFile, p%CompElast, "CompElast", "Compute structural dynamics (switch) {1=ElastoDyn; 2=ElastoDyn + BeamDyn for blades}", ErrStat2, ErrMsg2, UnEc)
      CALL SetErrStat( ErrStat2, ErrMsg2, ErrStat, ErrMsg, RoutineName)
      if ( ErrStat >= AbortErrLev ) then
         call cleanup()
         RETURN        
      end if
      
          ! immediately convert to values used inside the code:
         IF ( p%CompElast == 1 ) THEN 
            p%CompElast = Module_ED
         ELSEIF ( p%CompElast == 2 ) THEN
            p%CompElast = Module_BD
         ELSE
            p%CompElast = Module_Unknown
         END IF
                                  
      ! CompInflow - inflow wind velocities (switch) {0=still air; 1=InflowWind}:
   CALL ReadVar( UnIn, InputFile, p%CompInflow, "CompInflow", "inflow wind velocities (switch) {0=still air; 1=InflowWind}", ErrStat2, ErrMsg2, UnEc)
      CALL SetErrStat( ErrStat2, ErrMsg2, ErrStat, ErrMsg, RoutineName)
      if ( ErrStat >= AbortErrLev ) then
         call cleanup()
         RETURN        
      end if
      
          ! immediately convert to values used inside the code:
         IF ( p%CompInflow == 0 ) THEN 
            p%CompInflow = Module_NONE
         ELSEIF ( p%CompInflow == 1 ) THEN
            p%CompInflow = Module_IfW
         ELSEIF ( p%CompInflow == 2 ) THEN
            p%CompInflow = Module_OpFM
         ELSE
            p%CompInflow = Module_Unknown
         END IF

      ! CompAero - Compute aerodynamic loads (switch) {0=None; 1=AeroDyn}:
   CALL ReadVar( UnIn, InputFile, p%CompAero, "CompAero", "Compute aerodynamic loads (switch) {0=None; 1=AeroDyn}", ErrStat2, ErrMsg2, UnEc)
      CALL SetErrStat( ErrStat2, ErrMsg2, ErrStat, ErrMsg, RoutineName)
      if ( ErrStat >= AbortErrLev ) then
         call cleanup()
         RETURN        
      end if
      
          ! immediately convert to values used inside the code:
         IF ( p%CompAero == 0 ) THEN 
            p%CompAero = Module_NONE
         ELSEIF ( p%CompAero == 1 ) THEN
            p%CompAero = Module_AD14
         ELSEIF ( p%CompAero == 2 ) THEN
            p%CompAero = Module_AD
         ELSE
            p%CompAero = Module_Unknown
         END IF

      ! CompServo - Compute control and electrical-drive dynamics (switch) {0=None; 1=ServoDyn}:
   CALL ReadVar( UnIn, InputFile, p%CompServo, "CompServo", "Compute control and electrical-drive dynamics (switch) {0=None; 1=ServoDyn}", ErrStat2, ErrMsg2, UnEc)
      CALL SetErrStat( ErrStat2, ErrMsg2, ErrStat, ErrMsg, RoutineName)
      if ( ErrStat >= AbortErrLev ) then
         call cleanup()
         RETURN        
      end if
      
          ! immediately convert to values used inside the code:
         IF ( p%CompServo == 0 ) THEN 
            p%CompServo = Module_NONE
         ELSEIF ( p%CompServo == 1 ) THEN
            p%CompServo = Module_SrvD
         ELSE
            p%CompServo = Module_Unknown
         END IF
      
      
      ! CompHydro - Compute hydrodynamic loads (switch) {0=None; 1=HydroDyn}:
   CALL ReadVar( UnIn, InputFile, p%CompHydro, "CompHydro", "Compute hydrodynamic loads (switch) {0=None; 1=HydroDyn}", ErrStat2, ErrMsg2, UnEc)
      CALL SetErrStat( ErrStat2, ErrMsg2, ErrStat, ErrMsg, RoutineName)
      if ( ErrStat >= AbortErrLev ) then
         call cleanup()
         RETURN        
      end if
      
          ! immediately convert to values used inside the code:
         IF ( p%CompHydro == 0 ) THEN 
            p%CompHydro = Module_NONE
         ELSEIF ( p%CompHydro == 1 ) THEN
            p%CompHydro = Module_HD
         ELSE
            p%CompHydro = Module_Unknown
         END IF
         
      ! CompSub - Compute sub-structural dynamics (switch) {0=None; 1=SubDyn; 2=ExtPtfm_MCKF}:
   CALL ReadVar( UnIn, InputFile, p%CompSub, "CompSub", "Compute sub-structural dynamics (switch) {0=None; 1=SubDyn}", ErrStat2, ErrMsg2, UnEc)
      CALL SetErrStat( ErrStat2, ErrMsg2, ErrStat, ErrMsg, RoutineName)
      if ( ErrStat >= AbortErrLev ) then
         call cleanup()
         RETURN        
      end if
      
          ! immediately convert to values used inside the code:
         IF ( p%CompSub == 0 ) THEN 
            p%CompSub = Module_NONE
         ELSEIF ( p%CompSub == 1 ) THEN
            p%CompSub = Module_SD
         ELSEIF ( p%CompSub == 2 ) THEN
            p%CompSub = Module_ExtPtfm
         ELSE
            p%CompSub = Module_Unknown
         END IF
         
      ! CompMooring - Compute mooring line dynamics (flag):
   CALL ReadVar( UnIn, InputFile, p%CompMooring, "CompMooring", "Compute mooring system (switch) {0=None; 1=MAP; 2=FEAMooring; 3=MoorDyn; 4=OrcaFlex}", ErrStat2, ErrMsg2, UnEc)
      CALL SetErrStat( ErrStat2, ErrMsg2, ErrStat, ErrMsg, RoutineName)
      if ( ErrStat >= AbortErrLev ) then
         call cleanup()
         RETURN        
      end if
      
          ! immediately convert to values used inside the code:
         IF ( p%CompMooring == 0 ) THEN 
            p%CompMooring = Module_NONE
         ELSEIF ( p%CompMooring == 1 ) THEN
            p%CompMooring = Module_MAP
         ELSEIF ( p%CompMooring == 2 ) THEN
            p%CompMooring = Module_FEAM
         ELSEIF ( p%CompMooring == 3 ) THEN
            p%CompMooring = Module_MD
         ELSEIF ( p%CompMooring == 4 ) THEN
            p%CompMooring = Module_Orca            
         ELSE
            p%CompMooring = Module_Unknown
         END IF      
      
      ! CompIce - Compute ice loads (switch) {0=None; 1=IceFloe}:
   CALL ReadVar( UnIn, InputFile, p%CompIce, "CompIce", "Compute ice loads (switch) {0=None; 1=IceFloe}", ErrStat2, ErrMsg2, UnEc)
      CALL SetErrStat( ErrStat2, ErrMsg2, ErrStat, ErrMsg, RoutineName)
      if ( ErrStat >= AbortErrLev ) then
         call cleanup()
         RETURN        
      end if
      
          ! immediately convert to values used inside the code:
         IF ( p%CompIce == 0 ) THEN 
            p%CompIce = Module_NONE
         ELSEIF ( p%CompIce == 1 ) THEN
            p%CompIce = Module_IceF
         ELSEIF ( p%CompIce == 2 ) THEN
            p%CompIce = Module_IceD
         ELSE
            p%CompIce = Module_Unknown
         END IF

      ! CompSoil - Compute sub-structural dynamics (switch) {0=None; 1=SoilDyn; 2=ExtPtfm_MCKF}:
   CALL ReadVar( UnIn, InputFile, p%CompSoil, "CompSoil", "Compute soil-structural dynamics (switch) {0=None; 1=SoilDyn}", ErrStat2, ErrMsg2, UnEc)
      CALL SetErrStat( ErrStat2, ErrMsg2, ErrStat, ErrMsg, RoutineName)
      if ( ErrStat >= AbortErrLev ) then
         call cleanup()
         RETURN
      end if

          ! immediately convert to values used inside the code:
         IF ( p%CompSoil == 0 ) THEN
            p%CompSoil = Module_NONE
         ELSEIF ( p%CompSoil == 1 ) THEN
            p%CompSoil = Module_SlD
         ELSE
            p%CompSoil = Module_Unknown
         END IF


   !---------------------- INPUT FILES ---------------------------------------------
   CALL ReadCom( UnIn, InputFile, 'Section Header: Input Files', ErrStat2, ErrMsg2, UnEc )
      CALL SetErrStat( ErrStat2, ErrMsg2, ErrStat, ErrMsg, RoutineName)
      if ( ErrStat >= AbortErrLev ) then
         call cleanup()
         RETURN        
      end if

      ! EDFile - Name of file containing ElastoDyn input parameters (-):
   CALL ReadVar( UnIn, InputFile, p%EDFile, "EDFile", "Name of file containing ElastoDyn input parameters (-)", ErrStat2, ErrMsg2, UnEc)
      CALL SetErrStat( ErrStat2, ErrMsg2, ErrStat, ErrMsg, RoutineName)
      if ( ErrStat >= AbortErrLev ) then
         call cleanup()
         RETURN        
      end if
   IF ( PathIsRelative( p%EDFile ) ) p%EDFile = TRIM(PriPath)//TRIM(p%EDFile)

DO i=1,MaxNBlades
      ! BDBldFile - Name of file containing BeamDyn blade input parameters (-):
   CALL ReadVar( UnIn, InputFile, p%BDBldFile(i), "BDBldFile("//TRIM(num2LStr(i))//")", "Name of file containing BeamDyn blade "//trim(num2lstr(i))//"input parameters (-)", ErrStat2, ErrMsg2, UnEc)
      CALL SetErrStat( ErrStat2, ErrMsg2, ErrStat, ErrMsg, RoutineName)
      if ( ErrStat >= AbortErrLev ) then
         call cleanup()
         RETURN        
      end if
   IF ( PathIsRelative( p%BDBldFile(i) ) ) p%BDBldFile(i) = TRIM(PriPath)//TRIM(p%BDBldFile(i))
END DO
   
      ! InflowFile - Name of file containing inflow wind input parameters (-):
   CALL ReadVar( UnIn, InputFile, p%InflowFile, "InflowFile", "Name of file containing inflow wind input parameters (-)", ErrStat2, ErrMsg2, UnEc)
      CALL SetErrStat( ErrStat2, ErrMsg2, ErrStat, ErrMsg, RoutineName)
      if ( ErrStat >= AbortErrLev ) then
         call cleanup()
         RETURN        
      end if
   IF ( PathIsRelative( p%InflowFile ) ) p%InflowFile = TRIM(PriPath)//TRIM(p%InflowFile)

      ! AeroFile - Name of file containing aerodynamic input parameters (-):
   CALL ReadVar( UnIn, InputFile, p%AeroFile, "AeroFile", "Name of file containing aerodynamic input parameters (-)", ErrStat2, ErrMsg2, UnEc)
      CALL SetErrStat( ErrStat2, ErrMsg2, ErrStat, ErrMsg, RoutineName)
      if ( ErrStat >= AbortErrLev ) then
         call cleanup()
         RETURN        
      end if
   IF ( PathIsRelative( p%AeroFile ) ) p%AeroFile = TRIM(PriPath)//TRIM(p%AeroFile)

      ! ServoFile - Name of file containing control and electrical-drive input parameters (-):
   CALL ReadVar( UnIn, InputFile, p%ServoFile, "ServoFile", "Name of file containing control and electrical-drive input parameters (-)", ErrStat2, ErrMsg2, UnEc)
      CALL SetErrStat( ErrStat2, ErrMsg2, ErrStat, ErrMsg, RoutineName)
      if ( ErrStat >= AbortErrLev ) then
         call cleanup()
         RETURN        
      end if
   IF ( PathIsRelative( p%ServoFile ) ) p%ServoFile = TRIM(PriPath)//TRIM(p%ServoFile)

      ! HydroFile - Name of file containing hydrodynamic input parameters (-):
   CALL ReadVar( UnIn, InputFile, p%HydroFile, "HydroFile", "Name of file containing hydrodynamic input parameters (-)", ErrStat2, ErrMsg2, UnEc)
      CALL SetErrStat( ErrStat2, ErrMsg2, ErrStat, ErrMsg, RoutineName)
      if ( ErrStat >= AbortErrLev ) then
         call cleanup()
         RETURN        
      end if
   IF ( PathIsRelative( p%HydroFile ) ) p%HydroFile = TRIM(PriPath)//TRIM(p%HydroFile)

      ! SubFile - Name of file containing sub-structural input parameters (-):
   CALL ReadVar( UnIn, InputFile, p%SubFile, "SubFile", "Name of file containing sub-structural input parameters (-)", ErrStat2, ErrMsg2, UnEc)
      CALL SetErrStat( ErrStat2, ErrMsg2, ErrStat, ErrMsg, RoutineName)
      if ( ErrStat >= AbortErrLev ) then
         call cleanup()
         RETURN        
      end if
   IF ( PathIsRelative( p%SubFile ) ) p%SubFile = TRIM(PriPath)//TRIM(p%SubFile)

      ! MooringFile - Name of file containing mooring system input parameters (-):
   CALL ReadVar( UnIn, InputFile, p%MooringFile, "MooringFile", "Name of file containing mooring system input parameters (-)", ErrStat2, ErrMsg2, UnEc)
      CALL SetErrStat( ErrStat2, ErrMsg2, ErrStat, ErrMsg, RoutineName)
      if ( ErrStat >= AbortErrLev ) then
         call cleanup()
         RETURN        
      end if
   IF ( PathIsRelative( p%MooringFile ) ) p%MooringFile = TRIM(PriPath)//TRIM(p%MooringFile)
  
      ! IceFile - Name of file containing ice input parameters (-):
   CALL ReadVar( UnIn, InputFile, p%IceFile, "IceFile", "Name of file containing ice input parameters (-)", ErrStat2, ErrMsg2, UnEc)
      CALL SetErrStat( ErrStat2, ErrMsg2, ErrStat, ErrMsg, RoutineName)
      if ( ErrStat >= AbortErrLev ) then
         call cleanup()
         RETURN        
      end if
   IF ( PathIsRelative( p%IceFile ) ) p%IceFile = TRIM(PriPath)//TRIM(p%IceFile)

      ! SoilFile - Name of file containing soil-structural input parameters (-):
   CALL ReadVar( UnIn, InputFile, p%SoilFile, "SoilFile", "Name of file containing soil-structural input parameters (-)", ErrStat2, ErrMsg2, UnEc)
      CALL SetErrStat( ErrStat2, ErrMsg2, ErrStat, ErrMsg, RoutineName)
      if ( ErrStat >= AbortErrLev ) then
         call cleanup()
         RETURN
      end if
   IF ( PathIsRelative( p%SoilFile ) ) p%SoilFile = TRIM(PriPath)//TRIM(p%SoilFile)



   !---------------------- OUTPUT --------------------------------------------------
   CALL ReadCom( UnIn, InputFile, 'Section Header: Output', ErrStat2, ErrMsg2, UnEc )
      CALL SetErrStat( ErrStat2, ErrMsg2, ErrStat, ErrMsg, RoutineName)
      if ( ErrStat >= AbortErrLev ) then
         call cleanup()
         RETURN        
      end if

      ! SumPrint - Print summary data to <RootName>.sum (flag):
   CALL ReadVar( UnIn, InputFile, p%SumPrint, "SumPrint", "Print summary data to <RootName>.sum (flag)", ErrStat2, ErrMsg2, UnEc)
      CALL SetErrStat( ErrStat2, ErrMsg2, ErrStat, ErrMsg, RoutineName)
      if ( ErrStat >= AbortErrLev ) then
         call cleanup()
         RETURN        
      end if

      ! SttsTime - Amount of time between screen status messages (s):
   CALL ReadVar( UnIn, InputFile, TmpTime, "SttsTime", "Amount of time between screen status messages (s)", ErrStat2, ErrMsg2, UnEc)
      CALL SetErrStat( ErrStat2, ErrMsg2, ErrStat, ErrMsg, RoutineName)
      if ( ErrStat >= AbortErrLev ) then
         call cleanup()
         RETURN        
      end if
      
      IF (TmpTime > p%TMax) THEN
         p%n_SttsTime = HUGE(p%n_SttsTime)
      ELSE         
         p%n_SttsTime = NINT( TmpTime / p%DT )
      END IF

      ! ChkptTime - Amount of time between creating checkpoint files for potential restart (s):
   CALL ReadVar( UnIn, InputFile, TmpTime, "ChkptTime", "Amount of time between creating checkpoint files for potential restart (s)", ErrStat2, ErrMsg2, UnEc)
      CALL SetErrStat( ErrStat2, ErrMsg2, ErrStat, ErrMsg, RoutineName)
      if ( ErrStat >= AbortErrLev ) then
         call cleanup()
         RETURN        
      end if
      
      IF (TmpTime > p%TMax) THEN
         p%n_ChkptTime = HUGE(p%n_ChkptTime)
      ELSE         
         p%n_ChkptTime = NINT( TmpTime / p%DT )
      END IF
      
      ! DT_Out - Time step for tabular output (s):
   CALL ReadVar( UnIn, InputFile, Line, "DT_Out", "Time step for tabular output (s)", ErrStat2, ErrMsg2, UnEc)
   !CALL ReadVar( UnIn, InputFile, p%DT_Out, "DT_Out", "Time step for tabular output (s)", ErrStat2, ErrMsg2, UnEc)
      CALL SetErrStat( ErrStat2, ErrMsg2, ErrStat, ErrMsg, RoutineName)
      if ( ErrStat >= AbortErrLev ) then
         call cleanup()
         RETURN        
      end if
      
      CALL Conv2UC( Line )
      IF ( INDEX(Line, "DEFAULT" ) == 1 ) THEN 
         p%DT_Out = p%DT
      ELSE
         ! If it's not "default", read this variable; otherwise use the value in p%DT
         READ( Line, *, IOSTAT=IOS) p%DT_Out
            CALL CheckIOS ( IOS, InputFile, 'DT_Out', NumType, ErrStat2, ErrMsg2 )
            CALL SetErrStat( ErrStat2, ErrMsg2, ErrStat, ErrMsg, RoutineName)
            if ( ErrStat >= AbortErrLev ) then
               call cleanup()
               RETURN        
            end if
      END IF
          
      p%n_DT_Out = NINT( p%DT_Out / p%DT )
      
      ! TStart - Time to begin tabular output (s):
   CALL ReadVar( UnIn, InputFile, p%TStart, "TStart", "Time to begin tabular output (s)", ErrStat2, ErrMsg2, UnEc)
      CALL SetErrStat( ErrStat2, ErrMsg2, ErrStat, ErrMsg, RoutineName)
      if ( ErrStat >= AbortErrLev ) then
         call cleanup()
         RETURN        
      end if


      !> OutFileFmt - Format for tabular (time-marching) output file (switch) {1: text file [<RootName>.out], 2: binary file [<RootName>.outb], 4: HDF5 [<RootName>.h5], add for combinations}
      !!
      !!  Combinations of output files are possible by adding the values corresponding to each file.  The possible combination of options are therefore
      !!
      !! | `OutFileFmt` | Description                                                          |
      !! |:------------:|:---------------------------------------------------------------------|
      !! | 1            | Text file only `<RootName>.out`                                      |
      !! | 2            | Binary file only `<RootName>.outb`                                   |
      !! | 3            | Text and binary files                                                |
      !! | 4            | uncompressed binary file `<RootName>.outbu`                          |
      !! | 5            | Text and uncompressed binary files                                   |
      !! | 6  => 4      | Binary (not written) and uncompressed binary files; same as 4        |
      !! | 7  => 5      | Text, Binary (not written), and uncompressed binary files; same as 5 |
      !!

      ! OutFileFmt - Format for tabular (time-marching) output file(s) (1: text file [<RootName>.out], 2: binary file [<RootName>.outb], 3: both) (-):
   CALL ReadVar( UnIn, InputFile, OutFileFmt, "OutFileFmt", "Format for tabular (time-marching) output file(s) {0: uncompressed binary and text file, 1: text file [<RootName>.out], 2: compressed binary file [<RootName>.outb], 3: both text and compressed binary, 4: uncompressed binary <RootName>.outb]; add for combinations) (-)", ErrStat2, ErrMsg2, UnEc)
      CALL SetErrStat( ErrStat2, ErrMsg2, ErrStat, ErrMsg, RoutineName)
      if ( ErrStat >= AbortErrLev ) then
         call cleanup()
         RETURN
      end if

     if (OutFileFmt == 0) OutFileFmt = 5

         ! convert integer to binary representation of which file formats to generate:
      p%WrTxtOutFile = mod(OutFileFmt,2) == 1
      
      OutFileFmt = OutFileFmt / 2 ! integer division
      p%WrBinOutFile = mod(OutFileFmt,2) == 1

      OutFileFmt = OutFileFmt / 2 ! integer division
      if (mod(OutFileFmt,2) == 1) then
         ! This is a feature for the regression testing system.  It writes binary output stored as uncompressed double floating point data instead of compressed int16 data.
         ! If the compressed binary version was requested, that will not be generated
         if (p%WrBinOutFile) then
            call SetErrStat(ErrID_Warn,'Binary compressed file will not be generated because the uncompressed version was also requested.', ErrStat, ErrMsg, RoutineName)
         else
            p%WrBinOutFile = .true.
         end if
         p%WrBinMod = FileFmtID_NoCompressWithoutTime    ! A format specifier for the binary output file format (3=don't include time channel and do not pack data)
      else
         p%WrBinMod = FileFmtID_ChanLen_In               ! A format specifier for the binary output file format (4=don't include time channel; do include channel width; do pack data)
      end if

      OutFileFmt = OutFileFmt / 2 ! integer division

      if (OutFileFmt /= 0) then
         call SetErrStat( ErrID_Fatal, "OutFileFmt must be 0, 1, 2, or 3.",ErrStat,ErrMsg,RoutineName)
         call cleanup()
         return
      end if
      
      ! TabDelim - Use tab delimiters in text tabular output file? (flag):
   CALL ReadVar( UnIn, InputFile, TabDelim, "TabDelim", "Use tab delimiters in text tabular output file? (flag)", ErrStat2, ErrMsg2, UnEc)
      CALL SetErrStat( ErrStat2, ErrMsg2, ErrStat, ErrMsg, RoutineName)
      if ( ErrStat >= AbortErrLev ) then
         call cleanup()
         RETURN        
      end if

      IF ( TabDelim ) THEN
         p%Delim = TAB
      ELSE
         p%Delim = ' '
      END IF

      ! OutFmt - Format used for text tabular output (except time).  Resulting field should be 10 characters. (-):
   CALL ReadVar( UnIn, InputFile, p%OutFmt, "OutFmt", "Format used for text tabular output (except time).  Resulting field should be 10 characters. (-)", ErrStat2, ErrMsg2, UnEc)
      CALL SetErrStat( ErrStat2, ErrMsg2, ErrStat, ErrMsg, RoutineName)
      if ( ErrStat >= AbortErrLev ) then
         call cleanup()
         RETURN        
      end if

      
   !---------------------- LINEARIZATION -----------------------------------------------
   CALL ReadCom( UnIn, InputFile, 'Section Header: Linearization', ErrStat2, ErrMsg2, UnEc )
      CALL SetErrStat( ErrStat2, ErrMsg2, ErrStat, ErrMsg, RoutineName)
      if ( ErrStat >= AbortErrLev ) then
         call cleanup()
         RETURN        
      end if

      
      ! Linearize - Linearization analysis (flag)
   CALL ReadVar( UnIn, InputFile, p%Linearize, "Linearize", "Linearization analysis (flag)", ErrStat2, ErrMsg2, UnEc)
      CALL SetErrStat( ErrStat2, ErrMsg2, ErrStat, ErrMsg, RoutineName)
      if ( ErrStat >= AbortErrLev ) then
         call cleanup()
         RETURN        
      end if      
      
      
      ! CalcSteady - Calculate a steady-state periodic operating point before linearization? [unused if Linearize=False] (flag)
   CALL ReadVar( UnIn, InputFile, p%CalcSteady, "CalcSteady", "Calculate a steady-state periodic operating point before linearization? (flag)", ErrStat2, ErrMsg2, UnEc)
      CALL SetErrStat( ErrStat2, ErrMsg2, ErrStat, ErrMsg, RoutineName)
      
      ! TrimCase - Controller parameter to be trimmed {1:yaw; 2:torque; 3:pitch} [used only if CalcSteady=True] (-)
   CALL ReadVar( UnIn, InputFile, p%TrimCase, "TrimCase", "Controller parameter to be trimmed {1:yaw; 2:torque; 3:pitch} (-)", ErrStat2, ErrMsg2, UnEc)   
      CALL SetErrStat( ErrStat2, ErrMsg2, ErrStat, ErrMsg, RoutineName)
      
      ! TrimTol - Tolerance for the rotational speed convergence [used only if CalcSteady=True] (-)
   CALL ReadVar( UnIn, InputFile, p%TrimTol, "TrimTol", "Tolerance for the rotational speed convergence (-)", ErrStat2, ErrMsg2, UnEc)
      CALL SetErrStat( ErrStat2, ErrMsg2, ErrStat, ErrMsg, RoutineName)
      
      ! TrimGain - Proportional gain for the rotational speed error (>0) [used only if CalcSteady=True] (rad/(rad/s) for yaw or pitch; Nm/(rad/s) for torque)
   CALL ReadVar( UnIn, InputFile, p%TrimGain, "TrimGain", "Proportional gain for the rotational speed error (>0) (rad/(rad/s) for yaw or pitch; Nm/(rad/s) for torque)", ErrStat2, ErrMsg2, UnEc)
      CALL SetErrStat( ErrStat2, ErrMsg2, ErrStat, ErrMsg, RoutineName)
      
      ! Twr_Kdmp - Damping factor for the tower [used only if CalcSteady=True] (N/(m/s))
   CALL ReadVar( UnIn, InputFile, p%Twr_Kdmp, "Twr_Kdmp", "Damping factor for the tower (N/(m/s))", ErrStat2, ErrMsg2, UnEc)
      CALL SetErrStat( ErrStat2, ErrMsg2, ErrStat, ErrMsg, RoutineName)
      
      ! Bld_Kdmp - Damping factor for the blades [used only if CalcSteady=True] (N/(m/s))
   CALL ReadVar( UnIn, InputFile, p%Bld_Kdmp, "Bld_Kdmp", "Damping factor for the blades (N/(m/s))", ErrStat2, ErrMsg2, UnEc)
      CALL SetErrStat( ErrStat2, ErrMsg2, ErrStat, ErrMsg, RoutineName)
      
      if ( ErrStat >= AbortErrLev ) then
         call cleanup()
         RETURN
      end if

      ! NLinTimes - Number of times to linearize (or number of equally spaced azimuth steps in periodic linearized model) (-) [>=1]
   CALL ReadVar( UnIn, InputFile, p%NLinTimes, "NLinTimes", "Number of times to linearize (-) [>=1]", ErrStat2, ErrMsg2, UnEc)
      CALL SetErrStat( ErrStat2, ErrMsg2, ErrStat, ErrMsg, RoutineName)
      if ( ErrStat >= AbortErrLev ) then
         call cleanup()
         RETURN
      end if

   if (.not. p%Linearize) then
      p%CalcSteady = .false.
      p%NLinTimes = 0
   end if
   
         ! LinTimes - Times to linearize (s) [1 to NLinTimes]
   if (.not. p%CalcSteady .and. p%NLinTimes >= 1 ) then
      call AllocAry( m_FAST%Lin%LinTimes, p%NLinTimes, 'LinTimes', ErrStat2, ErrMsg2 )
         CALL SetErrStat( ErrStat2, ErrMsg2, ErrStat, ErrMsg, RoutineName)
         if ( ErrStat >= AbortErrLev ) then
            call cleanup()
            RETURN
         end if
      
      CALL ReadAry( UnIn, InputFile, m_FAST%Lin%LinTimes, p%NLinTimes, "LinTimes", "Times to linearize (s) [1 to NLinTimes]", ErrStat2, ErrMsg2, UnEc)
   else
      CALL ReadCom( UnIn, InputFile, 'Times to linearize (s) [1 to NLinTimes] ', ErrStat2, ErrMsg2, UnEc )
   end if
   CALL SetErrStat( ErrStat2, ErrMsg2,ErrStat,ErrMsg,RoutineName)
   if ( ErrStat >= AbortErrLev ) then
      call cleanup()
      RETURN
   end if
   
      ! LinInputs - Include inputs in linearization (switch) {0=none; 1=standard; 2=all module inputs (debug)}
   CALL ReadVar( UnIn, InputFile, p%LinInputs, "LinInputs", "Include inputs in linearization (switch) {0=none; 1=standard; 2=all module inputs (debug)}", ErrStat2, ErrMsg2, UnEc)
      CALL SetErrStat( ErrStat2, ErrMsg2, ErrStat, ErrMsg, RoutineName)
      if ( ErrStat >= AbortErrLev ) then
         call cleanup()
         RETURN        
      end if

      ! LinOutputs - Include outputs in linearization (switch) (0=none; 1=from OutList(s); 2=all module outputs (debug))
   CALL ReadVar( UnIn, InputFile, p%LinOutputs, "LinOutputs", "Include outputs in linearization (switch) (0=none; 1=from OutList(s); 2=all module outputs (debug))", ErrStat2, ErrMsg2, UnEc)
      CALL SetErrStat( ErrStat2, ErrMsg2, ErrStat, ErrMsg, RoutineName)
      if ( ErrStat >= AbortErrLev ) then
         call cleanup()
         RETURN        
      end if

      ! LinOutJac - Include full Jacabians in linearization output (for debug) (flag)
   CALL ReadVar( UnIn, InputFile, p%LinOutJac, "LinOutJac", "Include full Jacabians in linearization output (for debug) (flag)", ErrStat2, ErrMsg2, UnEc)
      CALL SetErrStat( ErrStat2, ErrMsg2, ErrStat, ErrMsg, RoutineName)
      if ( ErrStat >= AbortErrLev ) then
         call cleanup()
         RETURN        
      end if
      
      ! LinOutMod - Write module-level linearization output files in addition to output for full system? (flag)
   CALL ReadVar( UnIn, InputFile, p%LinOutMod, "LinOutMod", "Write module-level linearization output files in addition to output for full system? (flag)", ErrStat2, ErrMsg2, UnEc)
      CALL SetErrStat( ErrStat2, ErrMsg2, ErrStat, ErrMsg, RoutineName)
      if ( ErrStat >= AbortErrLev ) then
         call cleanup()
         RETURN        
      end if
      
   !---------------------- VISUALIZATION -----------------------------------------------
   CALL ReadCom( UnIn, InputFile, 'Section Header: Visualization', ErrStat2, ErrMsg2, UnEc )
      CALL SetErrStat( ErrStat2, ErrMsg2, ErrStat, ErrMsg, RoutineName)
      if ( ErrStat >= AbortErrLev ) then
         call cleanup()
         RETURN        
      end if

      ! WrVTK - VTK Visualization data output: (switch) {0=none; 1=initialization data only; 2=animation; 3=mode shapes}:
   CALL ReadVar( UnIn, InputFile, p%WrVTK, "WrVTK", "Write VTK visualization files (0=none; 1=initialization data only; 2=animation; 3=mode shapes)", ErrStat2, ErrMsg2, UnEc)
      CALL SetErrStat( ErrStat2, ErrMsg2, ErrStat, ErrMsg, RoutineName)
      if ( ErrStat >= AbortErrLev ) then
         call cleanup()
         RETURN        
      end if
      
      IF ( p%WrVTK < 0 .OR. p%WrVTK > 3 ) THEN 
         p%WrVTK = VTK_Unknown
      END IF
      
      ! VTK_Type - Type of  VTK visualization data: (switch) {1=surfaces; 2=basic meshes (lines/points); 3=all meshes (debug)}:
   CALL ReadVar( UnIn, InputFile, p%VTK_Type, "VTK_Type", "Type of  VTK visualization data: (1=surfaces; 2=basic meshes (lines/points); 3=all meshes)", ErrStat2, ErrMsg2, UnEc)
      CALL SetErrStat( ErrStat2, ErrMsg2, ErrStat, ErrMsg, RoutineName)
      if ( ErrStat >= AbortErrLev ) then
         call cleanup()
         RETURN        
      end if
            
          ! immediately convert to values used inside the code:
         IF ( p%VTK_Type == 0 ) THEN 
            p%VTK_Type = VTK_None
         ELSEIF ( p%VTK_Type == 1 ) THEN
            p%VTK_Type = VTK_Surf
         ELSEIF ( p%VTK_Type == 2 ) THEN
            p%VTK_Type = VTK_Basic
         ELSEIF ( p%VTK_Type == 3 ) THEN
            p%VTK_Type = VTK_All
         ELSEIF ( p%VTK_Type == 4 ) THEN
            p%VTK_Type = VTK_Old
         ELSE
            p%VTK_Type = VTK_Unknown
         END IF
         
         !! equivalent:
         !IF ( p%VTK_Type < 0 .OR. p%VTK_Type > 4 ) THEN 
         !   p%VTK_Type = VTK_Unknown
         !END IF
         
      ! VTK_fields - Write mesh fields to VTK data files? (flag) {true/false}:
   CALL ReadVar( UnIn, InputFile, p%VTK_fields, "VTK_fields", "Write mesh fields to VTK data files? (flag)", ErrStat2, ErrMsg2, UnEc)
      CALL SetErrStat( ErrStat2, ErrMsg2, ErrStat, ErrMsg, RoutineName)
      if ( ErrStat >= AbortErrLev ) then
         call cleanup()
         RETURN        
      end if
      
      ! VTK_fps - Frame rate for VTK output (frames per second) {will use closest integer multiple of DT} 
   CALL ReadVar( UnIn, InputFile, p%VTK_fps, "VTK_fps", "Frame rate for VTK output(fps)", ErrStat2, ErrMsg2, UnEc)
      CALL SetErrStat( ErrStat2, ErrMsg2, ErrStat, ErrMsg, RoutineName)
      if ( ErrStat >= AbortErrLev ) then
         call cleanup()
         RETURN        
      end if
      
    
      ! convert frames-per-second to seconds per sample:
      if ( EqualRealNos(p%VTK_fps, 0.0_DbKi) ) then
         TmpTime = p%TMax + p%DT
      else
         TmpTime = 1.0_DbKi / p%VTK_fps
      end if
      
      ! now save the number of time steps between VTK file output:      
      IF (p%WrVTK == VTK_ModeShapes) THEN
         p%n_VTKTime = 1
      ELSE IF (TmpTime > p%TMax) THEN
         p%n_VTKTime = HUGE(p%n_VTKTime)
      ELSE
         p%n_VTKTime = NINT( TmpTime / p%DT )
         ! I'll warn if p%n_VTKTime*p%DT is not TmpTime 
         IF (p%WrVTK == VTK_Animate) THEN
            TmpRate = p%n_VTKTime*p%DT
            if (.not. EqualRealNos(TmpRate, TmpTime)) then
               call SetErrStat(ErrID_Info, '1/VTK_fps is not an integer multiple of DT. FAST will output VTK information at '//&
                              trim(num2lstr(1.0_DbKi/TmpRate))//' fps, the closest rate possible.',ErrStat,ErrMsg,RoutineName)
            end if
         END IF
                  
      END IF

   call cleanup()
   RETURN

CONTAINS
   !...............................................................................................................................
   subroutine cleanup()
      CLOSE( UnIn )
      IF ( UnEc > 0 ) CLOSE ( UnEc )   
   end subroutine cleanup
   !...............................................................................................................................
END SUBROUTINE FAST_ReadPrimaryFile
!----------------------------------------------------------------------------------------------------------------------------------
!> This subroutine sets up some of the information needed for plotting VTK surfaces. It initializes only the data needed before 
!! HD initialization. (HD needs some of this data so it can return the wave elevation data we want.)
SUBROUTINE SetVTKParameters_B4HD(p_FAST, InitOutData_ED, InitInData_HD, BD, ErrStat, ErrMsg)

   TYPE(FAST_ParameterType),     INTENT(INOUT) :: p_FAST           !< The parameters of the glue code
   TYPE(ED_InitOutputType),      INTENT(IN   ) :: InitOutData_ED   !< The initialization output from structural dynamics module
   TYPE(HydroDyn_InitInputType), INTENT(INOUT) :: InitInData_HD    !< The initialization input to HydroDyn
   TYPE(BeamDyn_Data),           INTENT(IN   ) :: BD               !< BeamDyn data
   INTEGER(IntKi),               INTENT(  OUT) :: ErrStat          !< Error status of the operation
   CHARACTER(*),                 INTENT(  OUT) :: ErrMsg           !< Error message if ErrStat /= ErrID_None

      
   REAL(SiKi)                              :: BladeLength, Width, WidthBy2
   REAL(SiKi)                              :: dx, dy                
   INTEGER(IntKi)                          :: i, j, n
   INTEGER(IntKi)                          :: ErrStat2
   CHARACTER(ErrMsgLen)                    :: ErrMsg2
   CHARACTER(*), PARAMETER                 :: RoutineName = 'SetVTKParameters_B4HD'
   
         
   ErrStat = ErrID_None
   ErrMsg  = ""
   
      ! Get radius for ground (blade length + hub radius):
   if ( p_FAST%CompElast == Module_BD ) then  
      BladeLength = TwoNorm(BD%y(1)%BldMotion%Position(:,1) - BD%y(1)%BldMotion%Position(:,BD%y(1)%BldMotion%Nnodes))
   else
      BladeLength = InitOutData_ED%BladeLength 
   end if
   p_FAST%VTK_Surface%HubRad    = InitOutData_ED%HubRad
   p_FAST%VTK_Surface%GroundRad = BladeLength + p_FAST%VTK_Surface%HubRad

   !........................................................................................................
   ! We don't use the rest of this routine for stick-figure output
   if (p_FAST%VTK_Type /= VTK_Surf) return  
   !........................................................................................................
      
      ! initialize wave elevation data:
   if ( p_FAST%CompHydro == Module_HD ) then
      
      p_FAST%VTK_surface%NWaveElevPts(1) = 25
      p_FAST%VTK_surface%NWaveElevPts(2) = 25
            
      call allocAry( InitInData_HD%WaveElevXY, 2, p_FAST%VTK_surface%NWaveElevPts(1)*p_FAST%VTK_surface%NWaveElevPts(2), 'WaveElevXY', ErrStat2, ErrMsg2)
         call SetErrStat(ErrStat2, ErrMsg2, ErrStat, ErrMsg, RoutineName)
         if (ErrStat >= AbortErrLev) return

      Width = p_FAST%VTK_Surface%GroundRad * VTK_GroundFactor
      dx = Width / (p_FAST%VTK_surface%NWaveElevPts(1) - 1)
      dy = Width / (p_FAST%VTK_surface%NWaveElevPts(2) - 1)
            
      WidthBy2 = Width / 2.0_SiKi
      n = 1
      do i=1,p_FAST%VTK_surface%NWaveElevPts(1)
         do j=1,p_FAST%VTK_surface%NWaveElevPts(2)
            InitInData_HD%WaveElevXY(1,n) = dx*(i-1) - WidthBy2 !+ p_FAST%TurbinePos(1) ! HD takes p_FAST%TurbinePos into account already
            InitInData_HD%WaveElevXY(2,n) = dy*(j-1) - WidthBy2 !+ p_FAST%TurbinePos(2)
            n = n+1
         end do
      end do
      
   end if
         
      
END SUBROUTINE SetVTKParameters_B4HD
!----------------------------------------------------------------------------------------------------------------------------------
!> This subroutine sets up the information needed for plotting VTK surfaces.
SUBROUTINE SetVTKParameters(p_FAST, InitOutData_ED, InitOutData_AD, InitInData_HD, InitOutData_HD, ED, BD, AD, HD, ErrStat, ErrMsg)

   TYPE(FAST_ParameterType),     INTENT(INOUT) :: p_FAST           !< The parameters of the glue code
   TYPE(ED_InitOutputType),      INTENT(IN   ) :: InitOutData_ED   !< The initialization output from structural dynamics module
   TYPE(AD_InitOutputType),      INTENT(INOUT) :: InitOutData_AD   !< The initialization output from AeroDyn
   TYPE(HydroDyn_InitInputType), INTENT(INOUT) :: InitInData_HD    !< The initialization input to HydroDyn
   TYPE(HydroDyn_InitOutputType),INTENT(INOUT) :: InitOutData_HD   !< The initialization output from HydroDyn
   TYPE(ElastoDyn_Data),         INTENT(IN   ) :: ED               !< ElastoDyn data
   TYPE(BeamDyn_Data),           INTENT(IN   ) :: BD               !< BeamDyn data
   TYPE(AeroDyn_Data),           INTENT(IN   ) :: AD               !< AeroDyn data
   TYPE(HydroDyn_Data),          INTENT(IN   ) :: HD               !< HydroDyn data
   INTEGER(IntKi),               INTENT(  OUT) :: ErrStat          !< Error status of the operation
   CHARACTER(*),                 INTENT(  OUT) :: ErrMsg           !< Error message if ErrStat /= ErrID_None

   REAL(SiKi)                              :: RefPoint(3), RefLengths(2)               
   REAL(SiKi)                              :: x, y                
   REAL(SiKi)                              :: TwrDiam_top, TwrDiam_base, TwrRatio, TwrLength
   INTEGER(IntKi)                          :: topNode, baseNode
   INTEGER(IntKi)                          :: NumBl, k
   CHARACTER(1024)                         :: vtkroot
   INTEGER(IntKi)                          :: ErrStat2
   CHARACTER(ErrMsgLen)                    :: ErrMsg2
   CHARACTER(*), PARAMETER                 :: RoutineName = 'SetVTKParameters'
   
         
   ErrStat = ErrID_None
   ErrMsg  = ""
   
   ! get the name of the output directory for vtk files (in a subdirectory called "vtk" of the output directory), and
   ! create the VTK directory if it does not exist
   
   call GetPath ( p_FAST%OutFileRoot, p_FAST%VTK_OutFileRoot, vtkroot ) ! the returned p_FAST%VTK_OutFileRoot includes a file separator character at the end
   p_FAST%VTK_OutFileRoot = trim(p_FAST%VTK_OutFileRoot) // 'vtk'
   
   call MKDIR( trim(p_FAST%VTK_OutFileRoot) )

   p_FAST%VTK_OutFileRoot = trim( p_FAST%VTK_OutFileRoot ) // PathSep // trim(vtkroot)
   
   
   ! calculate the number of digits in 'y_FAST%NOutSteps' (Maximum number of output steps to be written)
   ! this will be used to pad the write-out step in the VTK filename with zeros in calls to MeshWrVTK()
   if (p_FAST%WrVTK == VTK_ModeShapes .AND. p_FAST%VTK_modes%VTKLinTim==1) then
      if (p_FAST%NLinTimes < 1) p_FAST%NLinTimes = 1 !in case we reached here with an error
      p_FAST%VTK_tWidth = CEILING( log10( real( p_FAST%NLinTimes) ) ) + 1
   else
      p_FAST%VTK_tWidth = CEILING( log10( real(p_FAST%n_TMax_m1+1, ReKi) / p_FAST%n_VTKTime ) ) + 1
   end if
   
   ! determine number of blades
   NumBl = InitOutData_ED%NumBl

   ! initialize the vtk data

   p_FAST%VTK_Surface%NumSectors = 25   
   ! NOTE: we set p_FAST%VTK_Surface%GroundRad and p_FAST%VTK_Surface%HubRad in SetVTKParameters_B4HD
   
   
   ! write the ground or seabed reference polygon:
   RefPoint = p_FAST%TurbinePos
   if (p_FAST%CompHydro == MODULE_HD) then
      RefLengths = p_FAST%VTK_Surface%GroundRad*VTK_GroundFactor/2.0_SiKi
      
      ! note that p_FAST%TurbinePos(3) must be 0 for offshore turbines
      RefPoint(3) = p_FAST%TurbinePos(3) - InitOutData_HD%WtrDpth      
      call WrVTK_Ground ( RefPoint, RefLengths, trim(p_FAST%VTK_OutFileRoot) // '.SeabedSurface', ErrStat2, ErrMsg2 )   
      
      RefPoint(3) = p_FAST%TurbinePos(3) - InitOutData_HD%MSL2SWL    
      call WrVTK_Ground ( RefPoint, RefLengths, trim(p_FAST%VTK_OutFileRoot) // '.StillWaterSurface', ErrStat2, ErrMsg2 )       
   else
      RefLengths = p_FAST%VTK_Surface%GroundRad !array = scalar
      call WrVTK_Ground ( RefPoint, RefLengths, trim(p_FAST%VTK_OutFileRoot) // '.GroundSurface', ErrStat2, ErrMsg2 )         
   end if
   
   
   !........................................................................................................
   ! We don't use the rest of this routine for stick-figure output
   if (p_FAST%VTK_Type /= VTK_Surf) return  
   !........................................................................................................
            
      ! we're going to create a box using these dimensions
   y  =          ED%y%HubPtMotion%Position(3,  1) - ED%y%NacelleMotion%Position(3,  1)
   x  = TwoNorm( ED%y%HubPtMotion%Position(1:2,1) - ED%y%NacelleMotion%Position(1:2,1) ) - p_FAST%VTK_Surface%HubRad

   
   p_FAST%VTK_Surface%NacelleBox(:,1) = (/ -x,  y, 0.0_SiKi /)
   p_FAST%VTK_Surface%NacelleBox(:,2) = (/  x,  y, 0.0_SiKi /) 
   p_FAST%VTK_Surface%NacelleBox(:,3) = (/  x, -y, 0.0_SiKi /)
   p_FAST%VTK_Surface%NacelleBox(:,4) = (/ -x, -y, 0.0_SiKi /) 
   p_FAST%VTK_Surface%NacelleBox(:,5) = (/ -x, -y, 2*y      /)
   p_FAST%VTK_Surface%NacelleBox(:,6) = (/  x, -y, 2*y      /) 
   p_FAST%VTK_Surface%NacelleBox(:,7) = (/  x,  y, 2*y      /)
   p_FAST%VTK_Surface%NacelleBox(:,8) = (/ -x,  y, 2*y      /) 
   
   !.......................
   ! tapered tower
   !.......................
      
   CALL AllocAry(p_FAST%VTK_Surface%TowerRad,ED%y%TowerLn2Mesh%NNodes,'VTK_Surface%TowerRad',ErrStat2,ErrMsg2)
      CALL SetErrStat(ErrStat2,ErrMsg2,ErrStat,ErrMsg,RoutineName)
      IF (ErrStat >= AbortErrLev) RETURN

   topNode   = ED%y%TowerLn2Mesh%NNodes - 1
   baseNode  = ED%y%TowerLn2Mesh%refNode
   TwrLength = TwoNorm( ED%y%TowerLn2Mesh%position(:,topNode) - ED%y%TowerLn2Mesh%position(:,baseNode) ) ! this is the assumed length of the tower
   TwrRatio  = TwrLength / 87.6_SiKi  ! use ratio of the tower length to the length of the 5MW tower
   TwrDiam_top  = 3.87*TwrRatio
   TwrDiam_base = 6.0*TwrRatio
   
   TwrRatio = 0.5 * (TwrDiam_top - TwrDiam_base) / TwrLength
   do k=1,ED%y%TowerLn2Mesh%NNodes
      TwrLength = TwoNorm( ED%y%TowerLn2Mesh%position(:,k) - ED%y%TowerLn2Mesh%position(:,baseNode) ) 
      p_FAST%VTK_Surface%TowerRad(k) = 0.5*TwrDiam_Base + TwrRatio*TwrLength
   end do
         

   
   !.......................
   ! blade surfaces
   !.......................
   allocate(p_FAST%VTK_Surface%BladeShape(NumBl),stat=ErrStat2)
   if (errStat2/=0) then
      call setErrStat(ErrID_Fatal,'Error allocating VTK_Surface%BladeShape.',ErrStat,ErrMsg,RoutineName)
      return
   end if
            
   IF ( p_FAST%CompAero == Module_AD ) THEN  ! These meshes may have airfoil data associated with nodes...

      IF (ALLOCATED(InitOutData_AD%BladeShape)) THEN
         do k=1,NumBl   
            call move_alloc( InitOutData_AD%BladeShape(k)%AirfoilCoords, p_FAST%VTK_Surface%BladeShape(k)%AirfoilCoords )
         end do
      ELSE
#ifndef USE_DEFAULT_BLADE_SURFACE
         call setErrStat(ErrID_Fatal,'Cannot do surface visualization without airfoil coordinates defined in AeroDyn.',ErrStat,ErrMsg,RoutineName)
         return
      END IF
   ELSE
      call setErrStat(ErrID_Fatal,'Cannot do surface visualization without using AeroDyn.',ErrStat,ErrMsg,RoutineName)
      return
   END IF      
#else
      ! AD used without airfoil coordinates specified

         rootNode = 1
      
         DO K=1,NumBl   
            tipNode  = AD%Input(1)%BladeMotion(K)%NNodes
            cylNode  = min(3,AD%Input(1)%BladeMotion(K)%Nnodes)
         
            call SetVTKDefaultBladeParams(AD%Input(1)%BladeMotion(K), p_FAST%VTK_Surface%BladeShape(K), tipNode, rootNode, cylNode, ErrStat2, ErrMsg2)
               CALL SetErrStat(ErrStat2,ErrMsg2,ErrStat,ErrMsg,RoutineName)
               IF (ErrStat >= AbortErrLev) RETURN
         END DO                           
      END IF
      
   ELSE IF ( p_FAST%CompElast == Module_BD ) THEN
      rootNode = 1      
      DO K=1,NumBl   
         tipNode  = BD%y(k)%BldMotion%NNodes
         cylNode  = min(3,BD%y(k)%BldMotion%NNodes)
         
         call SetVTKDefaultBladeParams(BD%y(k)%BldMotion, p_FAST%VTK_Surface%BladeShape(K), tipNode, rootNode, cylNode, ErrStat2, ErrMsg2)
            CALL SetErrStat(ErrStat2,ErrMsg2,ErrStat,ErrMsg,RoutineName)
            IF (ErrStat >= AbortErrLev) RETURN
      END DO      
   ELSE
      DO K=1,NumBl   
         rootNode = ED%y%BladeLn2Mesh(K)%NNodes     
         tipNode  = ED%y%BladeLn2Mesh(K)%NNodes-1
         cylNode  = min(2,ED%y%BladeLn2Mesh(K)%NNodes)
         
         call SetVTKDefaultBladeParams(ED%y%BladeLn2Mesh(K), p_FAST%VTK_Surface%BladeShape(K), tipNode, rootNode, cylNode, ErrStat2, ErrMsg2)
            CALL SetErrStat(ErrStat2,ErrMsg2,ErrStat,ErrMsg,RoutineName)
            IF (ErrStat >= AbortErrLev) RETURN
      END DO  
   END IF   
#endif 
   
   
   !.......................
   ! wave elevation 
   !.......................

   !bjj: interpolate here instead of each time step?
   if ( allocated(InitOutData_HD%WaveElevSeries) ) then
      call move_alloc( InitInData_HD%WaveElevXY, p_FAST%VTK_Surface%WaveElevXY )
      call move_alloc( InitOutData_HD%WaveElevSeries, p_FAST%VTK_Surface%WaveElev )
      
         ! put the following lines in loops to avoid stack-size issues:
      do k=1,size(p_FAST%VTK_Surface%WaveElevXY,2)
         p_FAST%VTK_Surface%WaveElevXY(:,k) = p_FAST%VTK_Surface%WaveElevXY(:,k) + p_FAST%TurbinePos(1:2)
      end do
         
      ! note that p_FAST%TurbinePos(3) must be 0 for offshore turbines
      !do k=1,size(p_FAST%VTK_Surface%WaveElev,2)
      !   p_FAST%VTK_Surface%WaveElev(:,k) = p_FAST%VTK_Surface%WaveElev(:,k) + p_FAST%TurbinePos(3)  ! not sure this is really accurate if p_FAST%TurbinePos(3) is non-zero
      !end do
      
   end if
   
   !.......................
   ! morison surfaces
   !.......................
   
   IF ( HD%Input(1)%Morison%DistribMesh%Committed ) THEN      
      
      call move_alloc(InitOutData_HD%Morison%Morison_Rad, p_FAST%VTK_Surface%MorisonRad)
      
   END IF
   
END SUBROUTINE SetVTKParameters
!----------------------------------------------------------------------------------------------------------------------------------
!> This subroutine comes up with some default airfoils for blade surfaces for a given blade mesh, M.
SUBROUTINE SetVTKDefaultBladeParams(M, BladeShape, tipNode, rootNode, cylNode, ErrStat, ErrMsg)

   TYPE(MeshType),               INTENT(IN   ) :: M                !< The Mesh the defaults should be calculated for
   TYPE(FAST_VTK_BLSurfaceType), INTENT(INOUT) :: BladeShape       !< BladeShape to set to default values
   INTEGER(IntKi),               INTENT(IN   ) :: rootNode         !< Index of root node (innermost node) for this mesh
   INTEGER(IntKi),               INTENT(IN   ) :: tipNode          !< Index of tip node (outermost node) for this mesh
   INTEGER(IntKi),               INTENT(IN   ) :: cylNode          !< Index of last node to have a cylinder shape
   INTEGER(IntKi),               INTENT(  OUT) :: ErrStat          !< Error status of the operation
   CHARACTER(*),                 INTENT(  OUT) :: ErrMsg           !< Error message if ErrStat /= ErrID_None

      
   REAL(SiKi)                                  :: bladeLength, chord, pitchAxis
   REAL(SiKi)                                  :: bladeLengthFract, bladeLengthFract2, ratio, posLength ! temporary quantities               
   REAL(SiKi)                                  :: cylinderLength, x, y, angle               
   INTEGER(IntKi)                              :: i, j
   INTEGER(IntKi)                              :: ErrStat2
   CHARACTER(ErrMsgLen)                        :: ErrMsg2
   CHARACTER(*), PARAMETER                     :: RoutineName = 'SetVTKDefaultBladeParams'
   
   !Note: jmj does not like this default option

   integer, parameter :: N = 66
   
   ! default airfoil shape coordinates; uses S809 values from http://wind.nrel.gov/airfoils/Shapes/S809_Shape.html:   
   real, parameter, dimension(N) :: xc=(/ 1.0,0.996203,0.98519,0.967844,0.945073,0.917488,0.885293,0.848455,0.80747,0.763042,0.715952,0.667064,0.617331,0.56783,0.519832,0.474243,0.428461,0.382612,0.33726,0.29297,0.250247,0.209576,0.171409,0.136174,0.104263,0.076035,0.051823,0.03191,0.01659,0.006026,0.000658,0.000204,0.0,0.000213,0.001045,0.001208,0.002398,0.009313,0.02323,0.04232,0.065877,0.093426,0.124111,0.157653,0.193738,0.231914,0.271438,0.311968,0.35337,0.395329,0.438273,0.48192,0.527928,0.576211,0.626092,0.676744,0.727211,0.776432,0.823285,0.86663,0.905365,0.938474,0.965086,0.984478,0.996141,1.0 /)
   real, parameter, dimension(N) :: yc=(/ 0.0,0.000487,0.002373,0.00596,0.011024,0.017033,0.023458,0.03028,0.037766,0.045974,0.054872,0.064353,0.074214,0.084095,0.093268,0.099392,0.10176,0.10184,0.10007,0.096703,0.091908,0.085851,0.078687,0.07058,0.061697,0.052224,0.042352,0.032299,0.02229,0.012615,0.003723,0.001942,-0.00002,-0.001794,-0.003477,-0.003724,-0.005266,-0.011499,-0.020399,-0.030269,-0.040821,-0.051923,-0.063082,-0.07373,-0.083567,-0.092442,-0.099905,-0.105281,-0.108181,-0.108011,-0.104552,-0.097347,-0.086571,-0.073979,-0.060644,-0.047441,-0.0351,-0.024204,-0.015163,-0.008204,-0.003363,-0.000487,0.000743,0.000775,0.00029,0.0 /)

   call AllocAry(BladeShape%AirfoilCoords, 2, N, M%NNodes, 'BladeShape%AirfoilCoords', ErrStat2, ErrMsg2)
      CALL SetErrStat(ErrStat2,ErrMsg2,ErrStat,ErrMsg,RoutineName)
      IF (ErrStat >= AbortErrLev) RETURN
         
   ! Chord length and pitch axis location are given by scaling law
   bladeLength       = TwoNorm( M%position(:,tipNode) - M%Position(:,rootNode) )
   cylinderLength    = TwoNorm( M%Position(:,cylNode) - M%Position(:,rootNode) )
   bladeLengthFract  = 0.22*bladeLength
   bladeLengthFract2 = bladeLength-bladeLengthFract != 0.78*bladeLength
   
   DO i=1,M%Nnodes
      posLength = TwoNorm( M%Position(:,i) - M%Position(:,rootNode) )
         
      IF (posLength .LE. bladeLengthFract) THEN
         ratio     = posLength/bladeLengthFract
         chord     =  (0.06 + 0.02*ratio)*bladeLength
         pitchAxis =   0.25 + 0.125*ratio
      ELSE
         chord     = (0.08 - 0.06*(posLength-bladeLengthFract)/bladeLengthFract2)*bladeLength
         pitchAxis = 0.375
      END IF
         
      IF (posLength .LE. cylinderLength) THEN 
         ! create a cylinder for this node
         
         chord = chord/2.0_SiKi
         
         DO j=1,N
            ! normalized x,y coordinates for airfoil
            x = yc(j)
            y = xc(j) - 0.5
                     
            angle = ATAN2( y, x)
         
               ! x,y coordinates for cylinder
            BladeShape%AirfoilCoords(1,j,i) = chord*COS(angle) ! x (note that "chord" is really representing chord/2 here)
            BladeShape%AirfoilCoords(2,j,i) = chord*SIN(angle) ! y (note that "chord" is really representing chord/2 here)
         END DO                                                     
         
      ELSE
         ! create an airfoil for this node
            
         DO j=1,N                  
            ! normalized x,y coordinates for airfoil, assuming an upwind turbine
            x = yc(j)
            y = xc(j) - pitchAxis
                  
               ! x,y coordinates for airfoil
            BladeShape%AirfoilCoords(1,j,i) =  chord*x
            BladeShape%AirfoilCoords(2,j,i) =  chord*y                        
         END DO
         
      END IF
      
   END DO ! nodes on mesh
         
END SUBROUTINE SetVTKDefaultBladeParams
!----------------------------------------------------------------------------------------------------------------------------------
!> This routine writes the ground or seabed reference surface information in VTK format.
!! see VTK file information format for XML, here: http://www.vtk.org/wp-content/uploads/2015/04/file-formats.pdf
SUBROUTINE WrVTK_Ground ( RefPoint, HalfLengths, FileRootName, ErrStat, ErrMsg )
      
   REAL(SiKi),      INTENT(IN)           :: RefPoint(3)     !< reference point (plane will be created around it)
   REAL(SiKi),      INTENT(IN)           :: HalfLengths(2)  !< half of the X-Y lengths of plane surrounding RefPoint
   CHARACTER(*),    INTENT(IN)           :: FileRootName    !< Name of the file to write the output in (excluding extension)
   
   INTEGER(IntKi),  INTENT(OUT)          :: ErrStat         !< Indicates whether an error occurred (see NWTC_Library)
   CHARACTER(*),    INTENT(OUT)          :: ErrMsg          !< Error message associated with the ErrStat


   ! local variables
   INTEGER(IntKi)                        :: Un            ! fortran unit number
   INTEGER(IntKi)                        :: ix            ! loop counters
   CHARACTER(1024)                       :: FileName
   INTEGER(IntKi), parameter             :: NumberOfPoints = 4
   INTEGER(IntKi), parameter             :: NumberOfLines = 0
   INTEGER(IntKi), parameter             :: NumberOfPolys = 1
        
   INTEGER(IntKi)                        :: ErrStat2 
   CHARACTER(ErrMsgLen)                  :: ErrMsg2
   CHARACTER(*),PARAMETER                :: RoutineName = 'WrVTK_Ground'
   
   ErrStat = ErrID_None
   ErrMsg  = ""
   
   !.................................................................
   ! write the data that potentially changes each time step:
   !.................................................................
      
   ! PolyData (.vtp) - Serial vtkPolyData (unstructured) file
   FileName = TRIM(FileRootName)//'.vtp'
      
   call WrVTK_header( FileName, NumberOfPoints, NumberOfLines, NumberOfPolys, Un, ErrStat2, ErrMsg2 )    
      call SetErrStat(ErrStat2,ErrMsg2,ErrStat,ErrMsg,RoutineName)
      if (ErrStat >= AbortErrLev) return
         
! points (nodes, augmented with NumSegments):   
      WRITE(Un,'(A)')         '      <Points>'
      WRITE(Un,'(A)')         '        <DataArray type="Float32" NumberOfComponents="3" format="ascii">'
               
      WRITE(Un,VTK_AryFmt) RefPoint(1) + HalfLengths(1) , RefPoint(2) + HalfLengths(2), RefPoint(3)
      WRITE(Un,VTK_AryFmt) RefPoint(1) + HalfLengths(1) , RefPoint(2) - HalfLengths(2), RefPoint(3)
      WRITE(Un,VTK_AryFmt) RefPoint(1) - HalfLengths(1) , RefPoint(2) - HalfLengths(2), RefPoint(3)
      WRITE(Un,VTK_AryFmt) RefPoint(1) - HalfLengths(1) , RefPoint(2) + HalfLengths(2), RefPoint(3)
            
      WRITE(Un,'(A)')         '        </DataArray>'
      WRITE(Un,'(A)')         '      </Points>'
  
                  
      WRITE(Un,'(A)')         '      <Polys>'      
      WRITE(Un,'(A)')         '        <DataArray type="Int32" Name="connectivity" format="ascii">'         
      WRITE(Un,'('//trim(num2lstr(NumberOfPoints))//'(i7))') (ix, ix=0,NumberOfPoints-1)                   
      WRITE(Un,'(A)')         '        </DataArray>'      
      
      WRITE(Un,'(A)')         '        <DataArray type="Int32" Name="offsets" format="ascii">'            
      WRITE(Un,'(i7)') NumberOfPoints
      WRITE(Un,'(A)')         '        </DataArray>'
      WRITE(Un,'(A)')         '      </Polys>'      
            
      call WrVTK_footer( Un )       
                     
END SUBROUTINE WrVTK_Ground
!----------------------------------------------------------------------------------------------------------------------------------
!> This subroutine sets up the information needed to initialize AeroDyn, then initializes AeroDyn
SUBROUTINE AD_SetInitInput(InitInData_AD14, InitOutData_ED, y_ED, p_FAST, ErrStat, ErrMsg)

   ! Passed variables:
   TYPE(AD14_InitInputType),INTENT(INOUT) :: InitInData_AD14  !< The initialization input to AeroDyn14
   TYPE(ED_InitOutputType), INTENT(IN)    :: InitOutData_ED   !< The initialization output from structural dynamics module
   TYPE(ED_OutputType),     INTENT(IN)    :: y_ED             !< The outputs of the structural dynamics module (meshes with position/RefOrientation set)
   TYPE(FAST_ParameterType),INTENT(IN)    :: p_FAST           !< The parameters of the glue code
   INTEGER(IntKi)                         :: ErrStat          !< Error status of the operation
   CHARACTER(*)                           :: ErrMsg           !< Error message if ErrStat /= ErrID_None

      ! Local variables

   !TYPE(AD_InitOptions)       :: ADOptions                  ! Options for AeroDyn

   INTEGER                    :: K


   ErrStat = ErrID_None
   ErrMsg  = ""
   
   
      ! Set up the AeroDyn parameters
   InitInData_AD14%ADFileName   = p_FAST%AeroFile
   InitInData_AD14%OutRootName  = p_FAST%OutFileRoot
   InitInData_AD14%WrSumFile    = p_FAST%SumPrint      
   InitInData_AD14%NumBl        = InitOutData_ED%NumBl
   InitInData_AD14%UseDWM       = p_FAST%UseDWM
   
   InitInData_AD14%DWM%IfW%InputFileName   = p_FAST%InflowFile
   
      ! Hub position and orientation (relative here, but does not need to be)

   InitInData_AD14%TurbineComponents%Hub%Position(:)      = y_ED%HubPtMotion14%Position(:,1) - y_ED%HubPtMotion14%Position(:,1)  ! bjj: was 0; mesh was changed by adding p_ED%HubHt to 3rd component
   InitInData_AD14%TurbineComponents%Hub%Orientation(:,:) = y_ED%HubPtMotion14%RefOrientation(:,:,1)
   InitInData_AD14%TurbineComponents%Hub%TranslationVel   = 0.0_ReKi ! bjj: we don't need this field
   InitInData_AD14%TurbineComponents%Hub%RotationVel      = 0.0_ReKi ! bjj: we don't need this field

      ! Blade root position and orientation (relative here, but does not need to be)

   IF (.NOT. ALLOCATED( InitInData_AD14%TurbineComponents%Blade ) ) THEN
      ALLOCATE( InitInData_AD14%TurbineComponents%Blade( InitInData_AD14%NumBl ), STAT = ErrStat )
      IF ( ErrStat /= 0 ) THEN
         ErrStat = ErrID_Fatal
         ErrMsg = ' Error allocating space for InitInData_AD%TurbineComponents%Blade.'
         RETURN
      ELSE
         ErrStat = ErrID_None !reset to ErrID_None, just in case ErrID_None /= 0
      END IF
   END IF

   DO K=1, InitInData_AD14%NumBl
      InitInData_AD14%TurbineComponents%Blade(K)%Position        = y_ED%BladeRootMotion14%Position(:,K)
      InitInData_AD14%TurbineComponents%Blade(K)%Orientation     = y_ED%BladeRootMotion14%RefOrientation(:,:,K)
      InitInData_AD14%TurbineComponents%Blade(K)%TranslationVel  = 0.0_ReKi ! bjj: we don't need this field
      InitInData_AD14%TurbineComponents%Blade(K)%RotationVel     = 0.0_ReKi ! bjj: we don't need this field      
   END DO
  

      ! Blade length
   IF (p_FAST%CompElast == Module_ED) THEN  ! note, we can't get here if we're using BeamDyn....
      InitInData_AD14%TurbineComponents%BladeLength = InitOutData_ED%BladeLength
   END IF
   
   
      ! Tower mesh ( here only because we currently need line2 meshes to contain the same nodes/elements )
      
   InitInData_AD14%NumTwrNodes = y_ED%TowerLn2Mesh%NNodes - 2
   IF (.NOT. ALLOCATED( InitInData_AD14%TwrNodeLocs ) ) THEN
      ALLOCATE( InitInData_AD14%TwrNodeLocs( 3, InitInData_AD14%NumTwrNodes ), STAT = ErrStat )
      IF ( ErrStat /= 0 ) THEN
         ErrStat = ErrID_Fatal
         ErrMsg = ' Error allocating space for InitInData_AD%TwrNodeLocs.'
         RETURN
      ELSE
         ErrStat = ErrID_None
      END IF
   END IF   
   
   IF ( InitInData_AD14%NumTwrNodes > 0 ) THEN
      InitInData_AD14%TwrNodeLocs = y_ED%TowerLn2Mesh%Position(:,1:InitInData_AD14%NumTwrNodes)  ! ED has extra nodes at beginning and top and bottom of tower
   END IF
   
      ! hub height         
   InitInData_AD14%HubHt = InitOutData_ED%HubHt
             

   RETURN
END SUBROUTINE AD_SetInitInput
!----------------------------------------------------------------------------------------------------------------------------------
!> This routine sets the number of subcycles (substeps) for modules at initialization, checking to make sure that their requested 
!! time step is valid.
SUBROUTINE SetModuleSubstepTime(ModuleID, p_FAST, y_FAST, ErrStat, ErrMsg)
   INTEGER(IntKi),           INTENT(IN   ) :: ModuleID            !< ID of the module to check time step and set
   TYPE(FAST_ParameterType), INTENT(INOUT) :: p_FAST              !< Parameters for the glue code
   TYPE(FAST_OutputFileType),INTENT(IN   ) :: y_FAST              !< Output variables for the glue code
   INTEGER(IntKi),           INTENT(  OUT) :: ErrStat             !< Error status of the operation
   CHARACTER(*),             INTENT(  OUT) :: ErrMsg              !< Error message if ErrStat /= ErrID_None

      
   ErrStat = ErrID_None
   ErrMsg  = "" 
   
   IF ( EqualRealNos( p_FAST%dt_module( ModuleID ), p_FAST%dt ) ) THEN
      p_FAST%n_substeps(ModuleID) = 1
   ELSE
      IF ( p_FAST%dt_module( ModuleID ) > p_FAST%dt ) THEN
         ErrStat = ErrID_Fatal
         ErrMsg = "The "//TRIM(y_FAST%Module_Ver(ModuleID)%Name)//" module time step ("//&
                          TRIM(Num2LStr(p_FAST%dt_module( ModuleID )))// &
                    " s) cannot be larger than FAST time step ("//TRIM(Num2LStr(p_FAST%dt))//" s)."
      ELSE
            ! calculate the number of subcycles:
         p_FAST%n_substeps(ModuleID) = NINT( p_FAST%dt / p_FAST%dt_module( ModuleID ) )
            
            ! let's make sure THE module DT is an exact integer divisor of the global (FAST) time step:
         IF ( .NOT. EqualRealNos( p_FAST%dt, p_FAST%dt_module( ModuleID ) * p_FAST%n_substeps(ModuleID) )  ) THEN
            ErrStat = ErrID_Fatal
            ErrMsg  = "The "//TRIM(y_FAST%Module_Ver(ModuleID)%Name)//" module time step ("//&
                              TRIM(Num2LStr(p_FAST%dt_module( ModuleID )))// &
                              " s) must be an integer divisor of the FAST time step ("//TRIM(Num2LStr(p_FAST%dt))//" s)."
         END IF
            
      END IF
   END IF      
                 
   RETURN
      
END SUBROUTINE SetModuleSubstepTime   
!----------------------------------------------------------------------------------------------------------------------------------
!> This writes data to the FAST summary file.
SUBROUTINE FAST_WrSum( p_FAST, y_FAST, MeshMapData, ErrStat, ErrMsg )

   TYPE(FAST_ParameterType), INTENT(IN)    :: p_FAST                             !< Glue-code simulation parameters
   TYPE(FAST_OutputFileType),INTENT(INOUT) :: y_FAST                             !< Glue-code simulation outputs (changes value of UnSum)
   TYPE(FAST_ModuleMapType), INTENT(IN)    :: MeshMapData                        !< Data for mapping between modules
   INTEGER(IntKi),           INTENT(OUT)   :: ErrStat                            !< Error status (level)
   CHARACTER(*),             INTENT(OUT)   :: ErrMsg                             !< Message describing error reported in ErrStat

      ! local variables
   REAL(ReKi)                              :: TmpRate                            ! temporary rate for vtk output
   INTEGER(IntKi)                          :: I                                  ! temporary counter
   INTEGER(IntKi)                          :: J                                  ! temporary counter
   INTEGER(IntKi)                          :: Module_Number                      ! loop counter through the modules
   CHARACTER(200)                          :: Fmt                                ! temporary format string
   CHARACTER(200)                          :: DescStr                            ! temporary string to write text
   CHARACTER(*), PARAMETER                 :: NotUsedTxt = " [not called]"       ! text written if a module is not called
   CHARACTER(ChanLen)                      :: ChanTxt(2)                         ! temp strings to help with formatting with unknown ChanLen size
   
      ! Get a unit number and open the file:

   CALL GetNewUnit( y_FAST%UnSum, ErrStat, ErrMsg )
      IF ( ErrStat >= AbortErrLev ) RETURN

   CALL OpenFOutFile ( y_FAST%UnSum, TRIM(p_FAST%OutFileRoot)//'.sum', ErrStat, ErrMsg )
      IF ( ErrStat >= AbortErrLev ) RETURN

         ! Add some file information:

   !.......................... Module Versions .....................................................
   !bjj: modules in this list are ordered by the order they are specified in the FAST input file

   WRITE (y_FAST%UnSum,'(/A)') 'FAST Summary File'
   WRITE (y_FAST%UnSum,'(/A)')  TRIM( y_FAST%FileDescLines(1) )

   WRITE (y_FAST%UnSum,'(2X,A)'   )  'compiled with'
   Fmt = '(4x,A)'
   WRITE (y_FAST%UnSum,Fmt)  TRIM( GetNVD(        NWTC_Ver ) )
   WRITE (y_FAST%UnSum,Fmt)  TRIM( GetNVD( y_FAST%Module_Ver( Module_ED )   ) )

   DescStr = GetNVD( y_FAST%Module_Ver( Module_BD ) )
   IF ( p_FAST%CompElast /= Module_BD ) DescStr = TRIM(DescStr)//NotUsedTxt
   WRITE (y_FAST%UnSum,Fmt)  TRIM( DescStr )
      
   DescStr = GetNVD( y_FAST%Module_Ver( Module_IfW ) )
   IF ( p_FAST%CompInflow /= Module_IfW ) DescStr = TRIM(DescStr)//NotUsedTxt
   WRITE (y_FAST%UnSum,Fmt)  TRIM( DescStr )
   
   ! I'm not going to write the openfoam module info to the summary file
   !DescStr = GetNVD( y_FAST%Module_Ver( Module_OpFM ) )
   !IF ( p_FAST%CompInflow /= Module_OpFM ) DescStr = TRIM(DescStr)//NotUsedTxt
   !WRITE (y_FAST%UnSum,Fmt)  TRIM( DescStr )
      
   DescStr = GetNVD( y_FAST%Module_Ver( Module_AD14 ) )
   IF ( p_FAST%CompAero /= Module_AD14 ) DescStr = TRIM(DescStr)//NotUsedTxt
   WRITE (y_FAST%UnSum,Fmt)  TRIM( DescStr )
      
   DescStr = GetNVD( y_FAST%Module_Ver( Module_AD ) )
   IF ( p_FAST%CompAero /= Module_AD ) DescStr = TRIM(DescStr)//NotUsedTxt
   WRITE (y_FAST%UnSum,Fmt)  TRIM( DescStr )
     
   DescStr = GetNVD( y_FAST%Module_Ver( Module_SrvD ) )
   IF ( p_FAST%CompServo /= Module_SrvD ) DescStr = TRIM(DescStr)//NotUsedTxt
   WRITE (y_FAST%UnSum,Fmt)  TRIM( DescStr )  
   
   DescStr = GetNVD( y_FAST%Module_Ver( Module_HD ) )
   IF ( p_FAST%CompHydro /= Module_HD  ) DescStr = TRIM(DescStr)//NotUsedTxt
   WRITE (y_FAST%UnSum,Fmt)  TRIM( DescStr )
   
   DescStr = GetNVD( y_FAST%Module_Ver( Module_SD ) )
   IF ( p_FAST%CompSub /= Module_SD ) DescStr = TRIM(DescStr)//NotUsedTxt
   WRITE (y_FAST%UnSum,Fmt)  TRIM( DescStr )
   
   DescStr = GetNVD( y_FAST%Module_Ver( Module_ExtPtfm ) )
   IF ( p_FAST%CompSub /= Module_ExtPtfm ) DescStr = TRIM(DescStr)//NotUsedTxt
   WRITE (y_FAST%UnSum,Fmt)  TRIM( DescStr )
   
   DescStr = GetNVD( y_FAST%Module_Ver( Module_MAP ) )
   IF ( p_FAST%CompMooring /= Module_MAP ) DescStr = TRIM(DescStr)//NotUsedTxt
   WRITE (y_FAST%UnSum,Fmt)  TRIM( DescStr )

   DescStr = GetNVD( y_FAST%Module_Ver( Module_FEAM ) )
   IF ( p_FAST%CompMooring /= Module_FEAM ) DescStr = TRIM(DescStr)//NotUsedTxt
   WRITE (y_FAST%UnSum,Fmt)  TRIM( DescStr )
   
   DescStr = GetNVD( y_FAST%Module_Ver( Module_MD ) )
   IF ( p_FAST%CompMooring /= Module_MD ) DescStr = TRIM(DescStr)//NotUsedTxt
   WRITE (y_FAST%UnSum,Fmt)  TRIM( DescStr )
   
   DescStr = GetNVD( y_FAST%Module_Ver( Module_Orca ) )
   IF ( p_FAST%CompMooring /= Module_Orca ) DescStr = TRIM(DescStr)//NotUsedTxt
   WRITE (y_FAST%UnSum,Fmt)  TRIM( DescStr )
   
   DescStr = GetNVD( y_FAST%Module_Ver( Module_IceF ) )
   IF ( p_FAST%CompIce /= Module_IceF ) DescStr = TRIM(DescStr)//NotUsedTxt
   WRITE (y_FAST%UnSum,Fmt)  TRIM( DescStr )
   
   DescStr = GetNVD( y_FAST%Module_Ver( Module_IceD ) )
   IF ( p_FAST%CompIce /= Module_IceD ) DescStr = TRIM(DescStr)//NotUsedTxt
   WRITE (y_FAST%UnSum,Fmt)  TRIM( DescStr )

   DescStr = GetNVD( y_FAST%Module_Ver( Module_SlD ) )
   IF ( p_FAST%CompSoil /= Module_SlD ) DescStr = TRIM(DescStr)//NotUsedTxt
   WRITE (y_FAST%UnSum,Fmt)  TRIM( DescStr )

   
   !.......................... Information from FAST input File ......................................
! OTHER information we could print here:   
! current working directory
! output file root name
! output file time step
! output file format (text/binary)
! coupling method

   SELECT CASE ( p_FAST%TurbineType )
   CASE ( Type_LandBased )
      DescStr = 'Modeling a land-based turbine'
   CASE ( Type_Offshore_Fixed )
      DescStr = 'Modeling a fixed-bottom offshore turbine'
   CASE ( Type_Offshore_Floating )
      DescStr = 'Modeling a floating offshore turbine'
   CASE DEFAULT ! This should never happen
      DescStr=""
   END SELECT                  
   WRITE(y_FAST%UnSum,'(//A)') TRIM(DescStr)

   WRITE (y_FAST%UnSum,'(A)' )   'Description from the FAST input file: '
   WRITE (y_FAST%UnSum,'(2X,A)')  TRIM(p_FAST%FTitle)

   !.......................... Requested Features ...................................................
   
   SELECT CASE ( p_FAST%InterpOrder )
   CASE (0)
      DescStr = ' (nearest neighbor)'
   CASE (1)
      DescStr = ' (linear)'
   CASE (2)
      DescStr = ' (quadratic)'
   CASE DEFAULT 
      DescStr = ' ( )'
   END SELECT               
   
   WRITE(y_FAST%UnSum,'(/A,I1,A)'  ) 'Interpolation order for input/output time histories: ', p_FAST%InterpOrder, TRIM(DescStr)
   WRITE(y_FAST%UnSum,'( A,I2)'    ) 'Number of correction iterations: ', p_FAST%NumCrctn
   
      
   !.......................... Information About Coupling ...................................................
      
   IF ( ALLOCATED( MeshMapData%Jacobian_Opt1 ) ) then ! we're using option 1
      
      IF ( p_FAST%CompSub /= Module_None .OR. p_FAST%CompElast == Module_BD .OR. p_FAST%CompMooring == Module_Orca ) THEN  ! SubDyn-BeamDyn-HydroDyn-ElastoDyn-ExtPtfm
         DescStr = 'ElastoDyn, SubDyn, HydroDyn, OrcaFlex, ExtPtfm_MCKF, and/or BeamDyn'                  
      ELSE ! IF ( p_FAST%CompHydro == Module_HD ) THEN
         DescStr = "ElastoDyn to HydroDyn"
      END IF
                  
      WRITE(y_FAST%UnSum,'( A,I6)'  ) 'Number of rows in Jacobian matrix used for coupling '//TRIM(DescStr)//': ', &
                                       SIZE(MeshMapData%Jacobian_Opt1, 1)
   END IF

   !.......................... Time step information: ...................................................
   
   WRITE (y_FAST%UnSum,'(//,2X,A)') " Requested Time Steps  "
   WRITE (y_FAST%UnSum,   '(2X,A)') "-------------------------------------------------"
   Fmt = '(2X,A17,2X,A15,2X,A13)'
   WRITE (y_FAST%UnSum, Fmt ) "Component        ", "Time Step (s)  ", "Subcycles (-)"
   WRITE (y_FAST%UnSum, Fmt ) "-----------------", "---------------", "-------------"
   Fmt = '(2X,A17,2X,'//TRIM(p_FAST%OutFmt)//',:,T37,2X,I8,:,A)'
   WRITE (y_FAST%UnSum, Fmt ) "FAST (glue code) ", p_FAST%DT
   DO Module_Number=1,NumModules
      IF (p_FAST%ModuleInitialized(Module_Number)) THEN
         WRITE (y_FAST%UnSum, Fmt ) y_FAST%Module_Ver(Module_Number)%Name, p_FAST%DT_module(Module_Number), p_FAST%n_substeps(Module_Number)
      END IF
   END DO
   IF ( p_FAST%n_DT_Out  == 1_IntKi ) THEN
      WRITE (y_FAST%UnSum, Fmt ) "FAST output files", p_FAST%DT_out, 1_IntKi   ! we'll write "1" instead of "1^-1"
   ELSE
      WRITE (y_FAST%UnSum, Fmt ) "FAST output files", p_FAST%DT_out, p_FAST%n_DT_Out,"^-1"
   END IF

   IF (p_FAST%WrVTK == VTK_Animate) THEN
      
      TmpRate = p_FAST%DT*p_FAST%n_VTKTime
      
      IF ( p_FAST%n_VTKTime == 1_IntKi ) THEN
         WRITE (y_FAST%UnSum, Fmt ) "VTK output files ", p_FAST%DT, 1_IntKi   ! we'll write "1" instead of "1^-1"
      ELSE
         WRITE (y_FAST%UnSum, Fmt ) "VTK output files ", TmpRate, p_FAST%n_VTKTime,"^-1"
      END IF
   ELSE
      TmpRate = p_FAST%VTK_fps
   END IF

      ! bjj: fix this; possibly add names of which files will be generated?
   IF (p_FAST%WrVTK == VTK_Animate .or. p_FAST%WrVTK == VTK_ModeShapes) THEN
      Fmt = '(2X,A17,2X,'//TRIM(p_FAST%OutFmt)//',:,T37,:,A)'

      WRITE (y_FAST%UnSum,'(//,2X,A)') " Requested Visualization Output"
      WRITE (y_FAST%UnSum,   '(2X,A)') "-------------------------------------------------"
      WRITE (y_FAST%UnSum,     Fmt   ) "Frame rate", 1.0_DbKi/TmpRate, " fps"
   END IF

   
   !.......................... Requested Output Channels ............................................

   WRITE (y_FAST%UnSum,'(//,2X,A)') " Requested Channels in FAST Output File(s)  "
   WRITE (y_FAST%UnSum,   '(2X,A)') "--------------------------------------------"
   Fmt = '(2X,A6,2(2X,A'//TRIM(num2lstr(ChanLen))//'),2X,A)'
   ChanTxt(1) = 'Name'
   ChanTxt(2) = 'Units'
   WRITE (y_FAST%UnSum, Fmt ) "Number", ChanTxt, "Generated by"
   ChanTxt = '--------------------' !this ought to be sufficiently long
   WRITE (y_FAST%UnSum, Fmt ) "------", ChanTxt, "------------"

   Fmt = '(4X,I4,2(2X,A'//TRIM(num2lstr(ChanLen))//'),2X,A)'
   I = 1
   WRITE (y_FAST%UnSum, Fmt ) I, y_FAST%ChannelNames(I), y_FAST%ChannelUnits(I), TRIM(FAST_Ver%Name)

   
   DO Module_Number = 1,NumModules
      DO J = 1,y_FAST%numOuts( Module_Number )
         I = I + 1
         WRITE (y_FAST%UnSum, Fmt ) I, y_FAST%ChannelNames(I), y_FAST%ChannelUnits(I), TRIM(y_FAST%Module_Ver( Module_Number )%Name)
      END DO
   END DO
      
   
   !.......................... End of Summary File ............................................
   
   ! bjj: note that I'm not closing the summary file here, though at the present time we don't write to this file again.
   ! In the future, we may want to write additional information to this file during the simulation.
   ! bjj 4/21/2015: closing the file now because of restart. If it needs to be open later, we can change it again.
   
   CLOSE( y_FAST%UnSum )        
   y_FAST%UnSum = -1

END SUBROUTINE FAST_WrSum
!----------------------------------------------------------------------------------------------------------------------------------

!++++++++++++++++++++++++++++++++++++++++++++++++++++++++++++++++++++++++++++++++++++++++++++++++++++++++++++++++++++++++++++++++++
! TIME-STEP SOLVER ROUTINES (includes initialization after first call to calcOutput at t=0)
!++++++++++++++++++++++++++++++++++++++++++++++++++++++++++++++++++++++++++++++++++++++++++++++++++++++++++++++++++++++++++++++++++
!> Routine that calls FAST_Solution0 for one instance of a Turbine data structure. This is a separate subroutine so that the FAST 
!! driver programs do not need to change or operate on the individual module level. 
SUBROUTINE FAST_Solution0_T(Turbine, ErrStat, ErrMsg)

   TYPE(FAST_TurbineType),   INTENT(INOUT) :: Turbine             !< all data for one instance of a turbine
   INTEGER(IntKi),           INTENT(  OUT) :: ErrStat             !< Error status of the operation
   CHARACTER(*),             INTENT(  OUT) :: ErrMsg              !< Error message if ErrStat /= ErrID_None


      CALL FAST_Solution0(Turbine%p_FAST, Turbine%y_FAST, Turbine%m_FAST, &
                     Turbine%ED, Turbine%BD, Turbine%SrvD, Turbine%AD14, Turbine%AD, Turbine%IfW, Turbine%OpFM, &
                     Turbine%HD, Turbine%SD, Turbine%ExtPtfm, Turbine%MAP, Turbine%FEAM, Turbine%MD, Turbine%Orca, &
                     Turbine%IceF, Turbine%IceD, Turbine%SlD, Turbine%MeshMapData, ErrStat, ErrMsg )
      
END SUBROUTINE FAST_Solution0_T
!----------------------------------------------------------------------------------------------------------------------------------
!> Routine that calls CalcOutput for the first time of the simulation (at t=0). After the initial solve, data arrays are initialized.
SUBROUTINE FAST_Solution0(p_FAST, y_FAST, m_FAST, ED, BD, SrvD, AD14, AD, IfW, OpFM, HD, SD, ExtPtfm, &
                          MAPp, FEAM, MD, Orca, IceF, IceD, SlD, MeshMapData, ErrStat, ErrMsg )

   TYPE(FAST_ParameterType), INTENT(IN   ) :: p_FAST              !< Parameters for the glue code
   TYPE(FAST_OutputFileType),INTENT(INOUT) :: y_FAST              !< Output variables for the glue code
   TYPE(FAST_MiscVarType),   INTENT(INOUT) :: m_FAST              !< Miscellaneous variables
     
   TYPE(ElastoDyn_Data),     INTENT(INOUT) :: ED                  !< ElastoDyn data
   TYPE(BeamDyn_Data),       INTENT(INOUT) :: BD                  !< BeamDyn data
   TYPE(ServoDyn_Data),      INTENT(INOUT) :: SrvD                !< ServoDyn data
   TYPE(AeroDyn14_Data),     INTENT(INOUT) :: AD14                !< AeroDyn14 data
   TYPE(AeroDyn_Data),       INTENT(INOUT) :: AD                  !< AeroDyn data
   TYPE(InflowWind_Data),    INTENT(INOUT) :: IfW                 !< InflowWind data
   TYPE(OpenFOAM_Data),      INTENT(INOUT) :: OpFM                !< OpenFOAM data
   TYPE(HydroDyn_Data),      INTENT(INOUT) :: HD                  !< HydroDyn data
   TYPE(SubDyn_Data),        INTENT(INOUT) :: SD                  !< SubDyn data
   TYPE(ExtPtfm_Data),       INTENT(INOUT) :: ExtPtfm             !< ExtPtfm_MCKF data
   TYPE(MAP_Data),           INTENT(INOUT) :: MAPp                !< MAP data
   TYPE(FEAMooring_Data),    INTENT(INOUT) :: FEAM                !< FEAMooring data
   TYPE(MoorDyn_Data),       INTENT(INOUT) :: MD                  !< Data for the MoorDyn module
   TYPE(OrcaFlex_Data),      INTENT(INOUT) :: Orca                !< OrcaFlex interface data
   TYPE(IceFloe_Data),       INTENT(INOUT) :: IceF                !< IceFloe data
   TYPE(IceDyn_Data),        INTENT(INOUT) :: IceD                !< All the IceDyn data used in time-step loop
   TYPE(SoilDyn_Data),       INTENT(INOUT) :: SlD                 !< SoilDyn data

   TYPE(FAST_ModuleMapType), INTENT(INOUT) :: MeshMapData         !< Data for mapping between modules
      
   INTEGER(IntKi),           INTENT(  OUT) :: ErrStat             !< Error status of the operation
   CHARACTER(*),             INTENT(  OUT) :: ErrMsg              !< Error message if ErrStat /= ErrID_None
   
   ! local variables
   INTEGER(IntKi), PARAMETER               :: n_t_global = -1     ! loop counter
   INTEGER(IntKi), PARAMETER               :: n_t_global_next = 0 ! loop counter
   REAL(DbKi)                              :: t_initial           ! next simulation time (t_global_next)
   
   INTEGER(IntKi)                          :: ErrStat2
   CHARACTER(ErrMsgLen)                    :: ErrMsg2
   CHARACTER(*), PARAMETER                 :: RoutineName = 'FAST_Solution0'

   
   !NOTE: m_FAST%t_global is t_initial in this routine
   
   ErrStat = ErrID_None
   ErrMsg  = ""
   
   t_initial = m_FAST%t_global ! which is used in place of t_global_next
   y_FAST%WriteThisStep = NeedWriteOutput(n_t_global_next, t_initial, p_FAST)

   IF (p_FAST%WrSttsTime) then
      CALL SimStatus_FirstTime( m_FAST%TiLstPrn, m_FAST%PrevClockTime, m_FAST%SimStrtTime, m_FAST%UsrTime2, t_initial, p_FAST%TMax, p_FAST%TDesc )
   END IF
   

   ! Solve input-output relations; this section of code corresponds to Eq. (35) in Gasmi et al. (2013)
   ! This code will be specific to the underlying modules
   
      ! the initial ServoDyn and IfW/Lidar inputs from Simulink:
   IF ( p_FAST%CompServo == Module_SrvD ) CALL SrvD_SetExternalInputs( p_FAST, m_FAST, SrvD%Input(1) )   
   IF ( p_FAST%CompInflow == Module_IfW ) CALL IfW_SetExternalInputs( IfW%p, m_FAST, ED%y, IfW%Input(1) )  

<<<<<<< HEAD
   CALL CalcOutputs_And_SolveForInputs(  n_t_global, m_FAST%t_global,  STATE_CURR, m_FAST%calcJacobian, m_FAST%NextJacCalcTime, &
                        p_FAST, m_FAST, ED, BD, SrvD, AD14, AD, IfW, OpFM, HD, SD, ExtPtfm, &
                        MAPp, FEAM, MD, Orca, IceF, IceD, SlD, MeshMapData, ErrStat2, ErrMsg2 )
=======
   CALL CalcOutputs_And_SolveForInputs(  n_t_global, t_initial,  STATE_CURR, m_FAST%calcJacobian, m_FAST%NextJacCalcTime, &
                        p_FAST, m_FAST, y_FAST%WriteThisStep, ED, BD, SrvD, AD14, AD, IfW, OpFM, HD, SD, ExtPtfm, &
                        MAPp, FEAM, MD, Orca, IceF, IceD, MeshMapData, ErrStat2, ErrMsg2 )
>>>>>>> f2517ec6
      CALL SetErrStat(ErrStat2, ErrMsg2, ErrStat, ErrMsg, RoutineName )
   
            
   !----------------------------------------------------------------------------------------
   ! Check to see if we should output data this time step:
   !----------------------------------------------------------------------------------------

<<<<<<< HEAD
   CALL WriteOutputToFile(0, m_FAST%t_global, p_FAST, y_FAST, ED, BD, AD14, AD, IfW, OpFM, HD, SD, ExtPtfm, SrvD, MAPp, FEAM, MD, Orca, IceF, IceD, SlD, MeshMapData, ErrStat2, ErrMsg2)
=======
   CALL WriteOutputToFile(n_t_global_next, t_initial, p_FAST, y_FAST, ED, BD, AD14, AD, IfW, OpFM, HD, SD, ExtPtfm, SrvD, MAPp, FEAM, MD, Orca, IceF, IceD, MeshMapData, ErrStat2, ErrMsg2)   
>>>>>>> f2517ec6
      CALL SetErrStat(ErrStat2, ErrMsg2, ErrStat, ErrMsg, RoutineName )

      ! turn off VTK output when
   if (p_FAST%WrVTK == VTK_InitOnly) then
      ! Write visualization data for initialization (and also note that we're ignoring any errors that occur doing so)

<<<<<<< HEAD
      IF ( p_FAST%VTK_Type == VTK_Surf ) THEN
         CALL WrVTK_Surfaces(m_FAST%t_global, p_FAST, y_FAST, MeshMapData, ED, BD, AD14, AD, IfW, OpFM, HD, SD, SrvD, MAPp, FEAM, MD, Orca, IceF, IceD, SlD)
      ELSE IF ( p_FAST%VTK_Type == VTK_Basic ) THEN
         CALL WrVTK_BasicMeshes(p_FAST, y_FAST, MeshMapData, ED, BD, AD14, AD, IfW, OpFM, HD, SD, SrvD, MAPp, FEAM, MD, Orca, IceF, IceD, SlD)
      ELSE IF ( p_FAST%VTK_Type == VTK_All ) THEN
         CALL WrVTK_AllMeshes(p_FAST, y_FAST, MeshMapData, ED, BD, AD14, AD, IfW, OpFM, HD, SD, ExtPtfm, SrvD, MAPp, FEAM, MD, Orca, IceF, IceD, SlD)
      ELSE IF (p_FAST%VTK_Type==VTK_Old) THEN
         CALL WriteInputMeshesToFile( ED%Input(1), AD%Input(1), SD%Input(1), HD%Input(1), MAPp%Input(1), BD%Input(1,:), TRIM(p_FAST%OutFileRoot)//'.InputMeshes.bin', ErrStat2, ErrMsg2)                                    
   !unOut = -1
   !CALL MeshWrBin ( unOut, AD%y%BladeLoad(2), ErrStat2, ErrMsg2, 'AD_2_ED_loads.bin');  IF (ErrStat2 /= ErrID_None) CALL WrScr(TRIM(ErrMsg2))
   !CALL MeshWrBin ( unOut, ED%Input(1)%BladePtLoads(2),ErrStat2, ErrMsg2, 'AD_2_ED_loads.bin');  IF (ErrStat2 /= ErrID_None) CALL WrScr(TRIM(ErrMsg2))            
   !CALL MeshMapWrBin( unOut, AD%y%BladeLoad(2), ED%Input(1)%BladePtLoads(2), MeshMapData%AD_L_2_BDED_B(2), ErrStat2, ErrMsg2, 'AD_2_ED_loads.bin' );  IF (ErrStat2 /= ErrID_None) CALL WrScr(TRIM(ErrMsg2))
   !close( unOut )
      END IF
         
      y_FAST%VTK_count = y_FAST%VTK_count + 1
=======
      call WriteVTK(t_initial, p_FAST, y_FAST, MeshMapData, ED, BD, AD, IfW, OpFM, HD, SD, ExtPtfm, SrvD, MAPp, FEAM, MD, Orca, IceF, IceD)
>>>>>>> f2517ec6
         
   end if      

                  
   !...............
   ! Copy values of these initial guesses for interpolation/extrapolation and 
   ! initialize predicted states for j_pc loop (use MESH_NEWCOPY here so we can use MESH_UPDATE copy later)
   !...............
         
   ! Initialize Input-Output arrays for interpolation/extrapolation:

   CALL FAST_InitIOarrays( m_FAST%t_global, p_FAST, y_FAST, m_FAST, ED, BD, SrvD, AD14, AD, IfW, HD, SD, ExtPtfm, &
                           MAPp, FEAM, MD, Orca, IceF, IceD, SlD, ErrStat2, ErrMsg2 )
      CALL SetErrStat(ErrStat2, ErrMsg2, ErrStat, ErrMsg, RoutineName )
         

END SUBROUTINE FAST_Solution0
!----------------------------------------------------------------------------------------------------------------------------------
!> This routine initializes the input and output arrays stored for extrapolation. They are initialized after the first input-output solve so that the first
!! extrapolations are used with values from the solution, not just initial guesses. It also creates new copies of the state variables, which need to 
!! be stored for the predictor-corrector loop.
SUBROUTINE FAST_InitIOarrays( t_initial, p_FAST, y_FAST, m_FAST, ED, BD, SrvD, AD14, AD, IfW, HD, SD, ExtPtfm, &
                              MAPp, FEAM, MD, Orca, IceF, IceD, SlD, ErrStat, ErrMsg )

   REAL(DbKi),               INTENT(IN   ) :: t_initial           !< start time of the simulation 
   TYPE(FAST_ParameterType), INTENT(IN   ) :: p_FAST              !< Parameters for the glue code
   TYPE(FAST_OutputFileType),INTENT(IN   ) :: y_FAST              !< Output variables for the glue code
   TYPE(FAST_MiscVarType),   INTENT(IN   ) :: m_FAST              !< Miscellaneous variables
     
   TYPE(ElastoDyn_Data),     INTENT(INOUT) :: ED                  !< ElastoDyn data
   TYPE(BeamDyn_Data),       INTENT(INOUT) :: BD                  !< BeamDyn data
   TYPE(ServoDyn_Data),      INTENT(INOUT) :: SrvD                !< ServoDyn data
   TYPE(AeroDyn14_Data),     INTENT(INOUT) :: AD14                !< AeroDyn v14 data
   TYPE(AeroDyn_Data),       INTENT(INOUT) :: AD                  !< AeroDyn data
   TYPE(InflowWind_Data),    INTENT(INOUT) :: IfW                 !< InflowWind data
   TYPE(HydroDyn_Data),      INTENT(INOUT) :: HD                  !< HydroDyn data
   TYPE(SubDyn_Data),        INTENT(INOUT) :: SD                  !< SubDyn data
   TYPE(ExtPtfm_Data),       INTENT(INOUT) :: ExtPtfm             !< ExtPtfm_MCKF data
   TYPE(MAP_Data),           INTENT(INOUT) :: MAPp                !< MAP data
   TYPE(FEAMooring_Data),    INTENT(INOUT) :: FEAM                !< FEAMooring data
   TYPE(MoorDyn_Data),       INTENT(INOUT) :: MD                  !< MoorDyn data
   TYPE(OrcaFlex_Data),      INTENT(INOUT) :: Orca                !< OrcaFlex interface data
   TYPE(IceFloe_Data),       INTENT(INOUT) :: IceF                !< IceFloe data
   TYPE(IceDyn_Data),        INTENT(INOUT) :: IceD                !< All the IceDyn data used in time-step loop
   TYPE(SoilDyn_Data),       INTENT(INOUT) :: SlD                 !< SoilDyn data
      
   INTEGER(IntKi),           INTENT(  OUT) :: ErrStat             !< Error status of the operation
   CHARACTER(*),             INTENT(  OUT) :: ErrMsg              !< Error message if ErrStat /= ErrID_None

   ! local variables
   INTEGER(IntKi)                          :: i, j, k             ! loop counters
   INTEGER(IntKi)                          :: ErrStat2
   CHARACTER(ErrMsgLen)                    :: ErrMsg2
   CHARACTER(*), PARAMETER                 :: RoutineName = 'FAST_InitIOarrays'       
   
   
   ErrStat = ErrID_None
   ErrMsg  = ""
   
   ! We fill ED%InputTimes with negative times, but the ED%Input values are identical for each of those times; this allows
   ! us to use, e.g., quadratic interpolation that effectively acts as a zeroth-order extrapolation and first-order extrapolation
   ! for the first and second time steps.  (The interpolation order in the ExtrapInput routines are determined as
   ! order = SIZE(ED%Input)

   
   DO j = 1, p_FAST%InterpOrder + 1
      ED%InputTimes(j) = t_initial - (j - 1) * p_FAST%dt
      !ED_OutputTimes(j) = t_initial - (j - 1) * dt
   END DO

   DO j = 2, p_FAST%InterpOrder + 1
      CALL ED_CopyInput (ED%Input(1),  ED%Input(j),  MESH_NEWCOPY, Errstat2, ErrMsg2)
         CALL SetErrStat( Errstat2, ErrMsg2, ErrStat, ErrMsg, RoutineName )
   END DO
   CALL ED_CopyInput (ED%Input(1),  ED%u,  MESH_NEWCOPY, Errstat2, ErrMsg2) ! do this to initialize meshes/allocatable arrays for output of ExtrapInterp routine
      CALL SetErrStat( Errstat2, ErrMsg2, ErrStat, ErrMsg, RoutineName )
   
      ! Initialize predicted states for j_pc loop:
   CALL ED_CopyContState   (ED%x( STATE_CURR), ED%x( STATE_PRED), MESH_NEWCOPY, Errstat2, ErrMsg2)
      CALL SetErrStat( Errstat2, ErrMsg2, ErrStat, ErrMsg, RoutineName )
   CALL ED_CopyDiscState   (ED%xd(STATE_CURR), ED%xd(STATE_PRED), MESH_NEWCOPY, Errstat2, ErrMsg2)  
      CALL SetErrStat( Errstat2, ErrMsg2, ErrStat, ErrMsg, RoutineName )
   CALL ED_CopyConstrState (ED%z( STATE_CURR), ED%z( STATE_PRED), MESH_NEWCOPY, Errstat2, ErrMsg2)
      CALL SetErrStat( Errstat2, ErrMsg2, ErrStat, ErrMsg, RoutineName )   
   CALL ED_CopyOtherState (ED%OtherSt( STATE_CURR), ED%OtherSt( STATE_PRED), MESH_NEWCOPY, Errstat2, ErrMsg2)
      CALL SetErrStat( Errstat2, ErrMsg2, ErrStat, ErrMsg, RoutineName )   
      
   
   IF  (p_FAST%CompElast == Module_BD ) THEN      

      DO k = 1,p_FAST%nBeams
         
            ! Copy values for interpolation/extrapolation:
         DO j = 1, p_FAST%InterpOrder + 1
            BD%InputTimes(j,k) = t_initial - (j - 1) * p_FAST%dt
         END DO

         DO j = 2, p_FAST%InterpOrder + 1
            CALL BD_CopyInput (BD%Input(1,k),  BD%Input(j,k),  MESH_NEWCOPY, Errstat2, ErrMsg2)
               CALL SetErrStat( Errstat2, ErrMsg2, ErrStat, ErrMsg, RoutineName )
         END DO
         CALL BD_CopyInput (BD%Input(1,k),  BD%u(k),  MESH_NEWCOPY, Errstat2, ErrMsg2) ! do this to initialize meshes/allocatable arrays for output of ExtrapInterp routine
            CALL SetErrStat( Errstat2, ErrMsg2, ErrStat, ErrMsg, RoutineName )      
                               
                     
            ! Initialize predicted states for j_pc loop:
         CALL BD_CopyContState   (BD%x( k,STATE_CURR), BD%x( k,STATE_PRED), MESH_NEWCOPY, Errstat2, ErrMsg2)
            CALL SetErrStat( Errstat2, ErrMsg2, ErrStat, ErrMsg, RoutineName )
         CALL BD_CopyDiscState   (BD%xd(k,STATE_CURR), BD%xd(k,STATE_PRED), MESH_NEWCOPY, Errstat2, ErrMsg2)  
            CALL SetErrStat( Errstat2, ErrMsg2, ErrStat, ErrMsg, RoutineName )
         CALL BD_CopyConstrState (BD%z( k,STATE_CURR), BD%z( k,STATE_PRED), MESH_NEWCOPY, Errstat2, ErrMsg2)
            CALL SetErrStat( Errstat2, ErrMsg2, ErrStat, ErrMsg, RoutineName )
         CALL BD_CopyOtherState (BD%OtherSt( k,STATE_CURR), BD%OtherSt( k,STATE_PRED), MESH_NEWCOPY, Errstat2, ErrMsg2)
            CALL SetErrStat( Errstat2, ErrMsg2, ErrStat, ErrMsg, RoutineName )
         
      END DO ! nBeams
      
   END IF ! CompElast            
      
   
   IF ( p_FAST%CompServo == Module_SrvD ) THEN      
      ! Initialize Input-Output arrays for interpolation/extrapolation:
         
      DO j = 1, p_FAST%InterpOrder + 1
         SrvD%InputTimes(j) = t_initial - (j - 1) * p_FAST%dt
         !SrvD_OutputTimes(j) = t_initial - (j - 1) * dt
      END DO

      DO j = 2, p_FAST%InterpOrder + 1
         CALL SrvD_CopyInput (SrvD%Input(1),  SrvD%Input(j),  MESH_NEWCOPY, Errstat2, ErrMsg2)
            CALL SetErrStat( Errstat2, ErrMsg2, ErrStat, ErrMsg, RoutineName )
      END DO
      CALL SrvD_CopyInput (SrvD%Input(1),  SrvD%u,  MESH_NEWCOPY, Errstat2, ErrMsg2) ! do this to initialize meshes/allocatable arrays for output of ExtrapInterp routine
         CALL SetErrStat( Errstat2, ErrMsg2, ErrStat, ErrMsg, RoutineName )
   
         ! Initialize predicted states for j_pc loop:
      CALL SrvD_CopyContState   (SrvD%x( STATE_CURR), SrvD%x( STATE_PRED), MESH_NEWCOPY, Errstat2, ErrMsg2)
         CALL SetErrStat( Errstat2, ErrMsg2, ErrStat, ErrMsg, RoutineName )
      CALL SrvD_CopyDiscState   (SrvD%xd(STATE_CURR), SrvD%xd(STATE_PRED), MESH_NEWCOPY, Errstat2, ErrMsg2)  
         CALL SetErrStat( Errstat2, ErrMsg2, ErrStat, ErrMsg, RoutineName )
      CALL SrvD_CopyConstrState (SrvD%z( STATE_CURR), SrvD%z( STATE_PRED), MESH_NEWCOPY, Errstat2, ErrMsg2)
         CALL SetErrStat( Errstat2, ErrMsg2, ErrStat, ErrMsg, RoutineName )
      CALL SrvD_CopyOtherState( SrvD%OtherSt(STATE_CURR), SrvD%OtherSt(STATE_PRED), MESH_NEWCOPY, Errstat2, ErrMsg2)
            CALL SetErrStat( Errstat2, ErrMsg2, ErrStat, ErrMsg, RoutineName )   
         
   END IF ! CompServo
   
   
   IF ( p_FAST%CompAero == Module_AD14 ) THEN      
         ! Copy values for interpolation/extrapolation:

      DO j = 1, p_FAST%InterpOrder + 1
         AD14%InputTimes(j) = t_initial - (j - 1) * p_FAST%dt
      END DO

      DO j = 2, p_FAST%InterpOrder + 1
         CALL AD14_CopyInput (AD14%Input(1),  AD14%Input(j),  MESH_NEWCOPY, Errstat2, ErrMsg2)
            CALL SetErrStat( Errstat2, ErrMsg2, ErrStat, ErrMsg, RoutineName )
      END DO
      CALL AD14_CopyInput (AD14%Input(1),  AD14%u,  MESH_NEWCOPY, Errstat2, ErrMsg2) ! do this to initialize meshes/allocatable arrays for output of ExtrapInterp routine
         CALL SetErrStat( Errstat2, ErrMsg2, ErrStat, ErrMsg, RoutineName )


         ! Initialize predicted states for j_pc loop:
      CALL AD14_CopyContState   (AD14%x( STATE_CURR), AD14%x( STATE_PRED), MESH_NEWCOPY, Errstat2, ErrMsg2)
         CALL SetErrStat( Errstat2, ErrMsg2, ErrStat, ErrMsg, RoutineName )
      CALL AD14_CopyDiscState   (AD14%xd(STATE_CURR), AD14%xd(STATE_PRED), MESH_NEWCOPY, Errstat2, ErrMsg2)  
         CALL SetErrStat( Errstat2, ErrMsg2, ErrStat, ErrMsg, RoutineName )
      CALL AD14_CopyConstrState (AD14%z( STATE_CURR), AD14%z( STATE_PRED), MESH_NEWCOPY, Errstat2, ErrMsg2)
         CALL SetErrStat( Errstat2, ErrMsg2, ErrStat, ErrMsg, RoutineName )      
      CALL AD14_CopyOtherState( AD14%OtherSt(STATE_CURR), AD14%OtherSt(STATE_PRED), MESH_NEWCOPY, Errstat2, ErrMsg2)
         CALL SetErrStat( Errstat2, ErrMsg2, ErrStat, ErrMsg, RoutineName )   

   ELSEIF ( p_FAST%CompAero == Module_AD ) THEN      
         ! Copy values for interpolation/extrapolation:
   
      DO j = 1, p_FAST%InterpOrder + 1
         AD%InputTimes(j) = t_initial - (j - 1) * p_FAST%dt
      END DO
   
      DO j = 2, p_FAST%InterpOrder + 1
         CALL AD_CopyInput (AD%Input(1),  AD%Input(j),  MESH_NEWCOPY, Errstat2, ErrMsg2)
            CALL SetErrStat( Errstat2, ErrMsg2, ErrStat, ErrMsg, RoutineName )
      END DO
      CALL AD_CopyInput (AD%Input(1),  AD%u,  MESH_NEWCOPY, Errstat2, ErrMsg2) ! do this to initialize meshes/allocatable arrays for output of ExtrapInterp routine
         CALL SetErrStat( Errstat2, ErrMsg2, ErrStat, ErrMsg, RoutineName )
   
   
         ! Initialize predicted states for j_pc loop:
      CALL AD_CopyContState(AD%x(STATE_CURR), AD%x(STATE_PRED), MESH_NEWCOPY, Errstat2, ErrMsg2)
         CALL SetErrStat( Errstat2, ErrMsg2, ErrStat, ErrMsg, RoutineName )
      CALL AD_CopyDiscState(AD%xd(STATE_CURR), AD%xd(STATE_PRED), MESH_NEWCOPY, Errstat2, ErrMsg2)  
         CALL SetErrStat( Errstat2, ErrMsg2, ErrStat, ErrMsg, RoutineName )
      CALL AD_CopyConstrState(AD%z(STATE_CURR), AD%z(STATE_PRED), MESH_NEWCOPY, Errstat2, ErrMsg2)
         CALL SetErrStat( Errstat2, ErrMsg2, ErrStat, ErrMsg, RoutineName )      
      CALL AD_CopyOtherState(AD%OtherSt(STATE_CURR), AD%OtherSt(STATE_PRED), MESH_NEWCOPY, Errstat2, ErrMsg2)
         CALL SetErrStat( Errstat2, ErrMsg2, ErrStat, ErrMsg, RoutineName )   
            
   END IF ! CompAero == Module_AD    
   
   
   
   IF ( p_FAST%CompInflow == Module_IfW ) THEN      
         ! Copy values for interpolation/extrapolation:

      DO j = 1, p_FAST%InterpOrder + 1
         IfW%InputTimes(j) = t_initial - (j - 1) * p_FAST%dt
         !IfW%OutputTimes(i) = t_initial - (j - 1) * dt
      END DO

      DO j = 2, p_FAST%InterpOrder + 1
         CALL InflowWind_CopyInput (IfW%Input(1),  IfW%Input(j),  MESH_NEWCOPY, Errstat2, ErrMsg2)
            CALL SetErrStat( Errstat2, ErrMsg2, ErrStat, ErrMsg, RoutineName )
      END DO
      CALL InflowWind_CopyInput (IfW%Input(1),  IfW%u,  MESH_NEWCOPY, Errstat2, ErrMsg2) ! do this to initialize meshes/allocatable arrays for output of ExtrapInterp routine
         CALL SetErrStat( Errstat2, ErrMsg2, ErrStat, ErrMsg, RoutineName )


         ! Initialize predicted states for j_pc loop:
      CALL InflowWind_CopyContState   (IfW%x( STATE_CURR), IfW%x( STATE_PRED), MESH_NEWCOPY, Errstat2, ErrMsg2)
         CALL SetErrStat( Errstat2, ErrMsg2, ErrStat, ErrMsg, RoutineName )
      CALL InflowWind_CopyDiscState   (IfW%xd(STATE_CURR), IfW%xd(STATE_PRED), MESH_NEWCOPY, Errstat2, ErrMsg2)  
         CALL SetErrStat( Errstat2, ErrMsg2, ErrStat, ErrMsg, RoutineName )
      CALL InflowWind_CopyConstrState (IfW%z( STATE_CURR), IfW%z( STATE_PRED), MESH_NEWCOPY, Errstat2, ErrMsg2)
         CALL SetErrStat( Errstat2, ErrMsg2, ErrStat, ErrMsg, RoutineName )      
      CALL InflowWind_CopyOtherState( IfW%OtherSt(STATE_CURR), IfW%OtherSt(STATE_PRED), MESH_NEWCOPY, Errstat2, ErrMsg2)
            CALL SetErrStat( Errstat2, ErrMsg2, ErrStat, ErrMsg, RoutineName )   

   END IF ! CompInflow == Module_IfW 
      
   
   IF ( p_FAST%CompHydro == Module_HD ) THEN      
         ! Copy values for interpolation/extrapolation:
      DO j = 1, p_FAST%InterpOrder + 1
         HD%InputTimes(j) = t_initial - (j - 1) * p_FAST%dt
         !HD_OutputTimes(i) = t_initial - (j - 1) * dt
      END DO

      DO j = 2, p_FAST%InterpOrder + 1
         CALL HydroDyn_CopyInput (HD%Input(1),  HD%Input(j),  MESH_NEWCOPY, Errstat2, ErrMsg2)
            CALL SetErrStat( Errstat2, ErrMsg2, ErrStat, ErrMsg, RoutineName )
      END DO
      CALL HydroDyn_CopyInput (HD%Input(1),  HD%u,  MESH_NEWCOPY, Errstat2, ErrMsg2) ! do this to initialize meshes/allocatable arrays for output of ExtrapInterp routine
         CALL SetErrStat( Errstat2, ErrMsg2, ErrStat, ErrMsg, RoutineName )


         ! Initialize predicted states for j_pc loop:
      CALL HydroDyn_CopyContState   (HD%x( STATE_CURR), HD%x( STATE_PRED), MESH_NEWCOPY, Errstat2, ErrMsg2)
         CALL SetErrStat( Errstat2, ErrMsg2, ErrStat, ErrMsg, RoutineName )
      CALL HydroDyn_CopyDiscState   (HD%xd(STATE_CURR), HD%xd(STATE_PRED), MESH_NEWCOPY, Errstat2, ErrMsg2)  
         CALL SetErrStat( Errstat2, ErrMsg2, ErrStat, ErrMsg, RoutineName )
      CALL HydroDyn_CopyConstrState (HD%z( STATE_CURR), HD%z( STATE_PRED), MESH_NEWCOPY, Errstat2, ErrMsg2)
         CALL SetErrStat( Errstat2, ErrMsg2, ErrStat, ErrMsg, RoutineName )
      CALL HydroDyn_CopyOtherState( HD%OtherSt(STATE_CURR), HD%OtherSt(STATE_PRED), MESH_NEWCOPY, Errstat2, ErrMsg2)
         CALL SetErrStat( Errstat2, ErrMsg2, ErrStat, ErrMsg, RoutineName )   
      
   END IF !CompHydro
         
   
   IF  (p_FAST%CompSub == Module_SD ) THEN      

         ! Copy values for interpolation/extrapolation:
      DO j = 1, p_FAST%InterpOrder + 1
         SD%InputTimes(j) = t_initial - (j - 1) * p_FAST%dt
         !SD_OutputTimes(i) = t_initial - (j - 1) * dt
      END DO

      DO j = 2, p_FAST%InterpOrder + 1
         CALL SD_CopyInput (SD%Input(1),  SD%Input(j),  MESH_NEWCOPY, Errstat2, ErrMsg2)
            CALL SetErrStat( Errstat2, ErrMsg2, ErrStat, ErrMsg, RoutineName )
      END DO
      CALL SD_CopyInput (SD%Input(1),  SD%u,  MESH_NEWCOPY, Errstat2, ErrMsg2) ! do this to initialize meshes/allocatable arrays for output of ExtrapInterp routine
         CALL SetErrStat( Errstat2, ErrMsg2, ErrStat, ErrMsg, RoutineName )      
                               
         
         ! Initialize predicted states for j_pc loop:
      CALL SD_CopyContState   (SD%x( STATE_CURR), SD%x( STATE_PRED), MESH_NEWCOPY, Errstat2, ErrMsg2)
         CALL SetErrStat( Errstat2, ErrMsg2, ErrStat, ErrMsg, RoutineName )
      CALL SD_CopyDiscState   (SD%xd(STATE_CURR), SD%xd(STATE_PRED), MESH_NEWCOPY, Errstat2, ErrMsg2)  
         CALL SetErrStat( Errstat2, ErrMsg2, ErrStat, ErrMsg, RoutineName )
      CALL SD_CopyConstrState (SD%z( STATE_CURR), SD%z( STATE_PRED), MESH_NEWCOPY, Errstat2, ErrMsg2)
         CALL SetErrStat( Errstat2, ErrMsg2, ErrStat, ErrMsg, RoutineName )
      CALL SD_CopyOtherState( SD%OtherSt(STATE_CURR), SD%OtherSt(STATE_PRED), MESH_NEWCOPY, Errstat2, ErrMsg2)
         CALL SetErrStat( Errstat2, ErrMsg2, ErrStat, ErrMsg, RoutineName )   
         
   ELSE IF (p_FAST%CompSub == Module_ExtPtfm ) THEN      

         ! Copy values for interpolation/extrapolation:
      DO j = 1, p_FAST%InterpOrder + 1
         ExtPtfm%InputTimes(j) = t_initial - (j - 1) * p_FAST%dt
      END DO

      DO j = 2, p_FAST%InterpOrder + 1
         CALL ExtPtfm_CopyInput (ExtPtfm%Input(1),  ExtPtfm%Input(j),  MESH_NEWCOPY, Errstat2, ErrMsg2)
            CALL SetErrStat( Errstat2, ErrMsg2, ErrStat, ErrMsg, RoutineName )
      END DO
      CALL ExtPtfm_CopyInput (ExtPtfm%Input(1),  ExtPtfm%u,  MESH_NEWCOPY, Errstat2, ErrMsg2) ! do this to initialize meshes/allocatable arrays for output of ExtrapInterp routine
         CALL SetErrStat( Errstat2, ErrMsg2, ErrStat, ErrMsg, RoutineName )      
                               
         
         ! Initialize predicted states for j_pc loop:
      CALL ExtPtfm_CopyContState   (ExtPtfm%x( STATE_CURR), ExtPtfm%x( STATE_PRED), MESH_NEWCOPY, Errstat2, ErrMsg2)
         CALL SetErrStat( Errstat2, ErrMsg2, ErrStat, ErrMsg, RoutineName )
      CALL ExtPtfm_CopyDiscState   (ExtPtfm%xd(STATE_CURR), ExtPtfm%xd(STATE_PRED), MESH_NEWCOPY, Errstat2, ErrMsg2)  
         CALL SetErrStat( Errstat2, ErrMsg2, ErrStat, ErrMsg, RoutineName )
      CALL ExtPtfm_CopyConstrState (ExtPtfm%z( STATE_CURR), ExtPtfm%z( STATE_PRED), MESH_NEWCOPY, Errstat2, ErrMsg2)
         CALL SetErrStat( Errstat2, ErrMsg2, ErrStat, ErrMsg, RoutineName )
      CALL ExtPtfm_CopyOtherState( ExtPtfm%OtherSt(STATE_CURR), ExtPtfm%OtherSt(STATE_PRED), MESH_NEWCOPY, Errstat2, ErrMsg2)
         CALL SetErrStat( Errstat2, ErrMsg2, ErrStat, ErrMsg, RoutineName )   
   END IF ! CompSub         
      
   
   IF (p_FAST%CompMooring == Module_MAP) THEN      
         ! Copy values for interpolation/extrapolation:

      DO j = 1, p_FAST%InterpOrder + 1
         MAPp%InputTimes(j) = t_initial - (j - 1) * p_FAST%dt
         !MAP_OutputTimes(i) = t_initial - (j - 1) * dt
      END DO

      DO j = 2, p_FAST%InterpOrder + 1
         CALL MAP_CopyInput (MAPp%Input(1),  MAPp%Input(j),  MESH_NEWCOPY, Errstat2, ErrMsg2)
            CALL SetErrStat( Errstat2, ErrMsg2, ErrStat, ErrMsg, RoutineName )
      END DO
      CALL MAP_CopyInput (MAPp%Input(1),  MAPp%u,  MESH_NEWCOPY, Errstat2, ErrMsg2) ! do this to initialize meshes/allocatable arrays for output of ExtrapInterp routine
         CALL SetErrStat( Errstat2, ErrMsg2, ErrStat, ErrMsg, RoutineName )
               
         ! Initialize predicted states for j_pc loop:
      CALL MAP_CopyContState   (MAPp%x( STATE_CURR), MAPp%x( STATE_PRED), MESH_NEWCOPY, Errstat2, ErrMsg2)
         CALL SetErrStat( Errstat2, ErrMsg2, ErrStat, ErrMsg, RoutineName )
      CALL MAP_CopyDiscState   (MAPp%xd(STATE_CURR), MAPp%xd(STATE_PRED), MESH_NEWCOPY, Errstat2, ErrMsg2)  
         CALL SetErrStat( Errstat2, ErrMsg2, ErrStat, ErrMsg, RoutineName )
      CALL MAP_CopyConstrState (MAPp%z( STATE_CURR), MAPp%z( STATE_PRED), MESH_NEWCOPY, Errstat2, ErrMsg2)
         CALL SetErrStat( Errstat2, ErrMsg2, ErrStat, ErrMsg, RoutineName )
      IF ( p_FAST%n_substeps( MODULE_MAP ) > 1 ) THEN
         CALL MAP_CopyOtherState( MAPp%OtherSt, MAPp%OtherSt_old, MESH_NEWCOPY, Errstat2, ErrMsg2)
            CALL SetErrStat( Errstat2, ErrMsg2, ErrStat, ErrMsg, RoutineName )   
      END IF  
      
   ELSEIF (p_FAST%CompMooring == Module_MD) THEN      
         ! Copy values for interpolation/extrapolation:

      DO j = 1, p_FAST%InterpOrder + 1
         MD%InputTimes(j) = t_initial - (j - 1) * p_FAST%dt
         !MD_OutputTimes(i) = t_initial - (j - 1) * dt
      END DO

      DO j = 2, p_FAST%InterpOrder + 1
         CALL MD_CopyInput (MD%Input(1),  MD%Input(j),  MESH_NEWCOPY, Errstat2, ErrMsg2)
            CALL SetErrStat( Errstat2, ErrMsg2, ErrStat, ErrMsg, RoutineName )
      END DO
      CALL MD_CopyInput (MD%Input(1),  MD%u,  MESH_NEWCOPY, Errstat2, ErrMsg2) ! do this to initialize meshes/allocatable arrays for output of ExtrapInterp routine
         CALL SetErrStat( Errstat2, ErrMsg2, ErrStat, ErrMsg, RoutineName )
               
         ! Initialize predicted states for j_pc loop:
      CALL MD_CopyContState   (MD%x( STATE_CURR), MD%x( STATE_PRED), MESH_NEWCOPY, Errstat2, ErrMsg2)
         CALL SetErrStat( Errstat2, ErrMsg2, ErrStat, ErrMsg, RoutineName )
      CALL MD_CopyDiscState   (MD%xd(STATE_CURR), MD%xd(STATE_PRED), MESH_NEWCOPY, Errstat2, ErrMsg2)  
         CALL SetErrStat( Errstat2, ErrMsg2, ErrStat, ErrMsg, RoutineName )
      CALL MD_CopyConstrState (MD%z( STATE_CURR), MD%z( STATE_PRED), MESH_NEWCOPY, Errstat2, ErrMsg2)
         CALL SetErrStat( Errstat2, ErrMsg2, ErrStat, ErrMsg, RoutineName )
      CALL MD_CopyOtherState( MD%OtherSt(STATE_CURR), MD%OtherSt(STATE_PRED), MESH_NEWCOPY, Errstat2, ErrMsg2)
         CALL SetErrStat( Errstat2, ErrMsg2, ErrStat, ErrMsg, RoutineName )   
      
   ELSEIF (p_FAST%CompMooring == Module_FEAM) THEN      
         ! Copy values for interpolation/extrapolation:

      DO j = 1, p_FAST%InterpOrder + 1
         FEAM%InputTimes(j) = t_initial - (j - 1) * p_FAST%dt
         !FEAM_OutputTimes(i) = t_initial - (j - 1) * dt
      END DO

      DO j = 2, p_FAST%InterpOrder + 1
         CALL FEAM_CopyInput (FEAM%Input(1),  FEAM%Input(j),  MESH_NEWCOPY, Errstat2, ErrMsg2)
            CALL SetErrStat( Errstat2, ErrMsg2, ErrStat, ErrMsg, RoutineName )
      END DO
      CALL FEAM_CopyInput (FEAM%Input(1),  FEAM%u,  MESH_NEWCOPY, Errstat2, ErrMsg2) ! do this to initialize meshes/allocatable arrays for output of ExtrapInterp routine
         CALL SetErrStat( Errstat2, ErrMsg2, ErrStat, ErrMsg, RoutineName )
               
         ! Initialize predicted states for j_pc loop:
      CALL FEAM_CopyContState   (FEAM%x( STATE_CURR), FEAM%x( STATE_PRED), MESH_NEWCOPY, Errstat2, ErrMsg2)
         CALL SetErrStat( Errstat2, ErrMsg2, ErrStat, ErrMsg, RoutineName )
      CALL FEAM_CopyDiscState   (FEAM%xd(STATE_CURR), FEAM%xd(STATE_PRED), MESH_NEWCOPY, Errstat2, ErrMsg2)  
         CALL SetErrStat( Errstat2, ErrMsg2, ErrStat, ErrMsg, RoutineName )
      CALL FEAM_CopyConstrState (FEAM%z( STATE_CURR), FEAM%z( STATE_PRED), MESH_NEWCOPY, Errstat2, ErrMsg2)
         CALL SetErrStat( Errstat2, ErrMsg2, ErrStat, ErrMsg, RoutineName )
      CALL FEAM_CopyOtherState( FEAM%OtherSt(STATE_CURR), FEAM%OtherSt(STATE_PRED), MESH_NEWCOPY, Errstat2, ErrMsg2)
         CALL SetErrStat( Errstat2, ErrMsg2, ErrStat, ErrMsg, RoutineName )   
      
   ELSEIF (p_FAST%CompMooring == Module_Orca) THEN      
         ! Copy values for interpolation/extrapolation:

      DO j = 1, p_FAST%InterpOrder + 1
         Orca%InputTimes(j) = t_initial - (j - 1) * p_FAST%dt
      END DO

      DO j = 2, p_FAST%InterpOrder + 1
         CALL Orca_CopyInput (Orca%Input(1),  Orca%Input(j),  MESH_NEWCOPY, Errstat2, ErrMsg2)
            CALL SetErrStat( Errstat2, ErrMsg2, ErrStat, ErrMsg, RoutineName )
      END DO
      CALL Orca_CopyInput (Orca%Input(1),  Orca%u,  MESH_NEWCOPY, Errstat2, ErrMsg2) ! do this to initialize meshes/allocatable arrays for output of ExtrapInterp routine
         CALL SetErrStat( Errstat2, ErrMsg2, ErrStat, ErrMsg, RoutineName )
               
         ! Initialize predicted states for j_pc loop:
      CALL Orca_CopyContState   (Orca%x( STATE_CURR), Orca%x( STATE_PRED), MESH_NEWCOPY, Errstat2, ErrMsg2)
         CALL SetErrStat( Errstat2, ErrMsg2, ErrStat, ErrMsg, RoutineName )
      CALL Orca_CopyDiscState   (Orca%xd(STATE_CURR), Orca%xd(STATE_PRED), MESH_NEWCOPY, Errstat2, ErrMsg2)  
         CALL SetErrStat( Errstat2, ErrMsg2, ErrStat, ErrMsg, RoutineName )
      CALL Orca_CopyConstrState (Orca%z( STATE_CURR), Orca%z( STATE_PRED), MESH_NEWCOPY, Errstat2, ErrMsg2)
         CALL SetErrStat( Errstat2, ErrMsg2, ErrStat, ErrMsg, RoutineName )
      CALL Orca_CopyOtherState( Orca%OtherSt(STATE_CURR), Orca%OtherSt(STATE_PRED), MESH_NEWCOPY, Errstat2, ErrMsg2)
         CALL SetErrStat( Errstat2, ErrMsg2, ErrStat, ErrMsg, RoutineName )   
   END IF ! CompMooring
                 
   
   IF  (p_FAST%CompIce == Module_IceF ) THEN      

         ! Copy values for interpolation/extrapolation:
      DO j = 1, p_FAST%InterpOrder + 1
         IceF%InputTimes(j) = t_initial - (j - 1) * p_FAST%dt
         !IceF_OutputTimes(i) = t_initial - (j - 1) * dt
      END DO

      DO j = 2, p_FAST%InterpOrder + 1
         CALL IceFloe_CopyInput (IceF%Input(1),  IceF%Input(j),  MESH_NEWCOPY, Errstat2, ErrMsg2)
            CALL SetErrStat( Errstat2, ErrMsg2, ErrStat, ErrMsg, RoutineName )
      END DO
      CALL IceFloe_CopyInput (IceF%Input(1),  IceF%u,  MESH_NEWCOPY, Errstat2, ErrMsg2) ! do this to initialize meshes/allocatable arrays for output of ExtrapInterp routine
         CALL SetErrStat( Errstat2, ErrMsg2, ErrStat, ErrMsg, RoutineName )      
                               
         
         ! Initialize predicted states for j_pc loop:
      CALL IceFloe_CopyContState   (IceF%x( STATE_CURR), IceF%x( STATE_PRED), MESH_NEWCOPY, Errstat2, ErrMsg2)
         CALL SetErrStat( Errstat2, ErrMsg2, ErrStat, ErrMsg, RoutineName )
      CALL IceFloe_CopyDiscState   (IceF%xd(STATE_CURR), IceF%xd(STATE_PRED), MESH_NEWCOPY, Errstat2, ErrMsg2)  
         CALL SetErrStat( Errstat2, ErrMsg2, ErrStat, ErrMsg, RoutineName )
      CALL IceFloe_CopyConstrState (IceF%z( STATE_CURR), IceF%z( STATE_PRED), MESH_NEWCOPY, Errstat2, ErrMsg2)
         CALL SetErrStat( Errstat2, ErrMsg2, ErrStat, ErrMsg, RoutineName )
      CALL IceFloe_CopyOtherState( IceF%OtherSt(STATE_CURR), IceF%OtherSt(STATE_PRED), MESH_NEWCOPY, Errstat2, ErrMsg2)
         CALL SetErrStat( Errstat2, ErrMsg2, ErrStat, ErrMsg, RoutineName )   
      
   ELSEIF  (p_FAST%CompIce == Module_IceD ) THEN      

      DO i = 1,p_FAST%numIceLegs
         
            ! Copy values for interpolation/extrapolation:
         DO j = 1, p_FAST%InterpOrder + 1
            IceD%InputTimes(j,i) = t_initial - (j - 1) * p_FAST%dt
            !IceD%OutputTimes(j,i) = t_initial - (j - 1) * dt
         END DO

         DO j = 2, p_FAST%InterpOrder + 1
            CALL IceD_CopyInput (IceD%Input(1,i),  IceD%Input(j,i),  MESH_NEWCOPY, Errstat2, ErrMsg2)
               CALL SetErrStat( Errstat2, ErrMsg2, ErrStat, ErrMsg, RoutineName )
         END DO
         CALL IceD_CopyInput (IceD%Input(1,i),  IceD%u(i),  MESH_NEWCOPY, Errstat2, ErrMsg2) ! do this to initialize meshes/allocatable arrays for output of ExtrapInterp routine
            CALL SetErrStat( Errstat2, ErrMsg2, ErrStat, ErrMsg, RoutineName )      
                               
         
            ! Initialize predicted states for j_pc loop:
         CALL IceD_CopyContState   (IceD%x( i,STATE_CURR), IceD%x( i,STATE_PRED), MESH_NEWCOPY, Errstat2, ErrMsg2)
            CALL SetErrStat( Errstat2, ErrMsg2, ErrStat, ErrMsg, RoutineName )
         CALL IceD_CopyDiscState   (IceD%xd(i,STATE_CURR), IceD%xd(i,STATE_PRED), MESH_NEWCOPY, Errstat2, ErrMsg2)  
            CALL SetErrStat( Errstat2, ErrMsg2, ErrStat, ErrMsg, RoutineName )
         CALL IceD_CopyConstrState (IceD%z( i,STATE_CURR), IceD%z( i,STATE_PRED), MESH_NEWCOPY, Errstat2, ErrMsg2)
            CALL SetErrStat( Errstat2, ErrMsg2, ErrStat, ErrMsg, RoutineName )
         CALL IceD_CopyOtherState( IceD%OtherSt(i,STATE_CURR), IceD%OtherSt(i,STATE_PRED), MESH_NEWCOPY, Errstat2, ErrMsg2)
            CALL SetErrStat( Errstat2, ErrMsg2, ErrStat, ErrMsg, RoutineName )   
         
      END DO ! numIceLegs
      
   END IF ! CompIce            


      ! SoilDyn
   IF  (p_FAST%CompSoil == Module_SlD ) THEN      

         ! Copy values for interpolation/extrapolation:
      DO j = 1, p_FAST%InterpOrder + 1
         SlD%InputTimes(j) = t_initial - (j - 1) * p_FAST%dt
         !SlD_OutputTimes(i) = t_initial - (j - 1) * dt
      END DO

      DO j = 2, p_FAST%InterpOrder + 1
         CALL SlD_CopyInput (SlD%Input(1),  SlD%Input(j),  MESH_NEWCOPY, Errstat2, ErrMsg2)
            CALL SetErrStat( Errstat2, ErrMsg2, ErrStat, ErrMsg, RoutineName )
      END DO
      CALL SlD_CopyInput (SlD%Input(1),  SlD%u,  MESH_NEWCOPY, Errstat2, ErrMsg2) ! do this to initialize meshes/allocatable arrays for output of ExtrapInterp routine
         CALL SetErrStat( Errstat2, ErrMsg2, ErrStat, ErrMsg, RoutineName )      
                               
         
         ! Initialize predicted states for j_pc loop:
      CALL SlD_CopyContState   (SlD%x( STATE_CURR), SlD%x( STATE_PRED), MESH_NEWCOPY, Errstat2, ErrMsg2)
         CALL SetErrStat( Errstat2, ErrMsg2, ErrStat, ErrMsg, RoutineName )
      CALL SlD_CopyDiscState   (SlD%xd(STATE_CURR), SlD%xd(STATE_PRED), MESH_NEWCOPY, Errstat2, ErrMsg2)  
         CALL SetErrStat( Errstat2, ErrMsg2, ErrStat, ErrMsg, RoutineName )
      CALL SlD_CopyConstrState (SlD%z( STATE_CURR), SlD%z( STATE_PRED), MESH_NEWCOPY, Errstat2, ErrMsg2)
         CALL SetErrStat( Errstat2, ErrMsg2, ErrStat, ErrMsg, RoutineName )
      CALL SlD_CopyOtherState( SlD%OtherSt(STATE_CURR), SlD%OtherSt(STATE_PRED), MESH_NEWCOPY, Errstat2, ErrMsg2)
         CALL SetErrStat( Errstat2, ErrMsg2, ErrStat, ErrMsg, RoutineName )   

   END IF   ! SoilDyn 
   
END SUBROUTINE FAST_InitIOarrays
!----------------------------------------------------------------------------------------------------------------------------------
!> Routine that calls FAST_Solution for one instance of a Turbine data structure. This is a separate subroutine so that the FAST
!! driver programs do not need to change or operate on the individual module level. 
SUBROUTINE FAST_Solution_T(t_initial, n_t_global, Turbine, ErrStat, ErrMsg )

   REAL(DbKi),               INTENT(IN   ) :: t_initial           !< initial time
   INTEGER(IntKi),           INTENT(IN   ) :: n_t_global          !< loop counter
   TYPE(FAST_TurbineType),   INTENT(INOUT) :: Turbine             !< all data for one instance of a turbine
   INTEGER(IntKi),           INTENT(  OUT) :: ErrStat             !< Error status of the operation
   CHARACTER(*),             INTENT(  OUT) :: ErrMsg              !< Error message if ErrStat /= ErrID_None
   
      CALL FAST_Solution(t_initial, n_t_global, Turbine%p_FAST, Turbine%y_FAST, Turbine%m_FAST, &
                  Turbine%ED, Turbine%BD, Turbine%SrvD, Turbine%AD14, Turbine%AD, Turbine%IfW, Turbine%OpFM, &
                  Turbine%HD, Turbine%SD, Turbine%ExtPtfm, Turbine%MAP, Turbine%FEAM, Turbine%MD, Turbine%Orca, &
                  Turbine%IceF, Turbine%IceD, Turbine%SlD, Turbine%MeshMapData, ErrStat, ErrMsg )                  
                  
END SUBROUTINE FAST_Solution_T
!----------------------------------------------------------------------------------------------------------------------------------
!> This routine takes data from n_t_global and gets values at n_t_global + 1
SUBROUTINE FAST_Solution(t_initial, n_t_global, p_FAST, y_FAST, m_FAST, ED, BD, SrvD, AD14, AD, IfW, OpFM, HD, SD, ExtPtfm, &
                         MAPp, FEAM, MD, Orca, IceF, IceD, SlD, MeshMapData, ErrStat, ErrMsg )

   REAL(DbKi),               INTENT(IN   ) :: t_initial           !< initial time
   INTEGER(IntKi),           INTENT(IN   ) :: n_t_global          !< loop counter

   TYPE(FAST_ParameterType), INTENT(IN   ) :: p_FAST              !< Parameters for the glue code
   TYPE(FAST_OutputFileType),INTENT(INOUT) :: y_FAST              !< Output variables for the glue code
   TYPE(FAST_MiscVarType),   INTENT(INOUT) :: m_FAST              !< Miscellaneous variables
     
   TYPE(ElastoDyn_Data),     INTENT(INOUT) :: ED                  !< ElastoDyn data
   TYPE(BeamDyn_Data),       INTENT(INOUT) :: BD                  !< BeamDyn data
   TYPE(ServoDyn_Data),      INTENT(INOUT) :: SrvD                !< ServoDyn data
   TYPE(AeroDyn14_Data),     INTENT(INOUT) :: AD14                !< AeroDyn14 data
   TYPE(AeroDyn_Data),       INTENT(INOUT) :: AD                  !< AeroDyn data
   TYPE(InflowWind_Data),    INTENT(INOUT) :: IfW                 !< InflowWind data
   TYPE(OpenFOAM_Data),      INTENT(INOUT) :: OpFM                !< OpenFOAM data
   TYPE(HydroDyn_Data),      INTENT(INOUT) :: HD                  !< HydroDyn data
   TYPE(SubDyn_Data),        INTENT(INOUT) :: SD                  !< SubDyn data
   TYPE(ExtPtfm_Data),       INTENT(INOUT) :: ExtPtfm             !< ExtPtfm_MCKF data
   TYPE(MAP_Data),           INTENT(INOUT) :: MAPp                !< MAP data
   TYPE(FEAMooring_Data),    INTENT(INOUT) :: FEAM                !< FEAMooring data
   TYPE(MoorDyn_Data),       INTENT(INOUT) :: MD                  !< Data for the MoorDyn module
   TYPE(OrcaFlex_Data),      INTENT(INOUT) :: Orca                !< OrcaFlex interface data
   TYPE(IceFloe_Data),       INTENT(INOUT) :: IceF                !< IceFloe data
   TYPE(IceDyn_Data),        INTENT(INOUT) :: IceD                !< All the IceDyn data used in time-step loop
   TYPE(SoilDyn_Data),       INTENT(INOUT) :: SlD                 !< SoilDyn data

   TYPE(FAST_ModuleMapType), INTENT(INOUT) :: MeshMapData         !< Data for mapping between modules
      
   INTEGER(IntKi),           INTENT(  OUT) :: ErrStat             !< Error status of the operation
   CHARACTER(*),             INTENT(  OUT) :: ErrMsg              !< Error message if ErrStat /= ErrID_None
   
   ! local variables
   REAL(DbKi)                              :: t_global_next       ! next simulation time (m_FAST%t_global + p_FAST%dt)
   INTEGER(IntKi)                          :: n_t_global_next     ! n_t_global + 1
   INTEGER(IntKi)                          :: j_pc                ! predictor-corrector loop counter 
   INTEGER(IntKi)                          :: NumCorrections      ! number of corrections for this time step 
   INTEGER(IntKi), parameter               :: MaxCorrections = 20 ! maximum number of corrections allowed
   LOGICAL                                 :: WriteThisStep       ! Whether WriteOutput values will be printed
   
   INTEGER(IntKi)                          :: I, k                ! generic loop counters

   !REAL(ReKi)                              :: ControlInputGuess   ! value of controller inputs
   
   
   INTEGER(IntKi)                          :: ErrStat2
   CHARACTER(ErrMsgLen)                    :: ErrMsg2
   CHARACTER(*), PARAMETER                 :: RoutineName = 'FAST_Solution'


   ErrStat = ErrID_None
   ErrMsg  = ""
   
   n_t_global_next = n_t_global+1
   t_global_next = t_initial + n_t_global_next*p_FAST%DT  ! = m_FAST%t_global + p_FAST%dt
   
   y_FAST%WriteThisStep = NeedWriteOutput(n_t_global_next, t_global_next, p_FAST)

      !! determine if the Jacobian should be calculated this time
   IF ( m_FAST%calcJacobian ) THEN ! this was true (possibly at initialization), so we'll advance the time for the next calculation of the Jacobian
      
      if (p_FAST%CompMooring == Module_Orca .and. n_t_global < 5) then
         m_FAST%NextJacCalcTime = m_FAST%t_global + p_FAST%DT  ! the jacobian calculated with OrcaFlex at t=0 is incorrect, but is okay on the 2nd step (it's not okay for OrcaFlex version 10, so I increased this to 5)
      else
         m_FAST%NextJacCalcTime = m_FAST%t_global + p_FAST%DT_UJac
      end if
      
   END IF
      
      ! set number of corrections to be used for this time step:
   IF ( p_FAST%CompElast == Module_BD .or. p_FAST%CompSoil == Module_SlD ) THEN ! BD accelerations have fewer spikes with these corrections on the first several time steps, and SoilDyn works better with HydroDyn.
      if (n_t_global > 2) then ! this 2 should probably be related to p_FAST%InterpOrder
         NumCorrections = p_FAST%NumCrctn
      elseif (n_t_global == 0) then
         NumCorrections = max(p_FAST%NumCrctn,16)
      else      
         NumCorrections = max(p_FAST%NumCrctn,1)
      end if
   ELSE
      NumCorrections = p_FAST%NumCrctn
   END IF   
   
      ! the ServoDyn inputs from Simulink are for t, not t+dt, so we're going to overwrite the inputs from
      ! the previous step before we extrapolate these inputs:
   IF ( p_FAST%CompServo == Module_SrvD ) CALL SrvD_SetExternalInputs( p_FAST, m_FAST, SrvD%Input(1) )   
   
   !++++++++++++++++++++++++++++++++++++++++++++++++++++++++++++++++++++++++++++++++++++++++++++++++++++++++++++++++++++++++++++
   !! ## Step 1.a: Extrapolate Inputs 
   !!
   !! gives predicted values at t+dt
   !++++++++++++++++++++++++++++++++++++++++++++++++++++++++++++++++++++++++++++++++++++++++++++++++++++++++++++++++++++++++++++
<<<<<<< HEAD
   CALL FAST_ExtrapInterpMods( t_global_next, p_FAST, y_FAST, m_FAST, ED, BD, SrvD, AD14, AD, IfW, HD, SD, ExtPtfm, &
                               MAPp, FEAM, MD, Orca, IceF, IceD, SlD, ErrStat2, ErrMsg2 )
=======
   CALL FAST_ExtrapInterpMods( t_global_next, p_FAST, m_FAST, ED, BD, SrvD, AD14, AD, IfW, HD, SD, ExtPtfm, &
                               MAPp, FEAM, MD, Orca, IceF, IceD, ErrStat2, ErrMsg2 )
>>>>>>> f2517ec6
      CALL SetErrStat(ErrStat2, ErrMsg2, ErrStat, ErrMsg, RoutineName )

      
   !! predictor-corrector loop:
   j_pc = 0
   do while (j_pc <= NumCorrections)
      WriteThisStep = y_FAST%WriteThisStep .AND. j_pc==NumCorrections
      
   !++++++++++++++++++++++++++++++++++++++++++++++++++++++++++++++++++++++++++++++++++++++++++++++++++++++++++++++++++++++++++++
   !! ## Step 1.b: Advance states (yield state and constraint values at t_global_next)
   !!
   !! STATE_CURR values of x, xd, z, and OtherSt contain values at m_FAST%t_global;
   !! STATE_PRED values contain values at t_global_next.
   !++++++++++++++++++++++++++++++++++++++++++++++++++++++++++++++++++++++++++++++++++++++++++++++++++++++++++++++++++++++++++++
      
<<<<<<< HEAD
      CALL FAST_AdvanceStates( t_initial, n_t_global, p_FAST, y_FAST, m_FAST, ED, BD, SrvD, AD14, AD, IfW, OpFM, HD, SD, ExtPtfm, &
                               MAPp, FEAM, MD, Orca, IceF, IceD, SlD, MeshMapData, ErrStat2, ErrMsg2 )               
=======
      CALL FAST_AdvanceStates( t_initial, n_t_global, p_FAST, m_FAST, ED, BD, SrvD, AD14, AD, IfW, OpFM, HD, SD, ExtPtfm, &
                               MAPp, FEAM, MD, Orca, IceF, IceD, MeshMapData, ErrStat2, ErrMsg2, WriteThisStep )               
>>>>>>> f2517ec6
         CALL SetErrStat(ErrStat2, ErrMsg2, ErrStat, ErrMsg, RoutineName )
         IF (ErrStat >= AbortErrLev) RETURN
         
   !++++++++++++++++++++++++++++++++++++++++++++++++++++++++++++++++++++++++++++++++++++++++++++++++++++++++++++++++++++++++++++
   !! ## Step 1.c: Input-Output Solve      
   !++++++++++++++++++++++++++++++++++++++++++++++++++++++++++++++++++++++++++++++++++++++++++++++++++++++++++++++++++++++++++++
      ! save predicted inputs for comparison with corrected value later
      !IF (p_FAST%CheckHSSBrTrqC) THEN
      !   ControlInputGuess = ED%Input(1)%HSSBrTrqC
      !END IF
        
      CALL CalcOutputs_And_SolveForInputs( n_t_global, t_global_next,  STATE_PRED, m_FAST%calcJacobian, m_FAST%NextJacCalcTime, &
<<<<<<< HEAD
         p_FAST, m_FAST, ED, BD, SrvD, AD14, AD, IfW, OpFM, HD, SD, ExtPtfm, MAPp, FEAM, MD, Orca, IceF, IceD, SlD, MeshMapData, ErrStat2, ErrMsg2 )            
=======
         p_FAST, m_FAST, WriteThisStep, ED, BD, SrvD, AD14, AD, IfW, OpFM, HD, SD, ExtPtfm, MAPp, FEAM, MD, Orca, IceF, IceD, MeshMapData, ErrStat2, ErrMsg2 )
>>>>>>> f2517ec6
         CALL SetErrStat(ErrStat2, ErrMsg2, ErrStat, ErrMsg, RoutineName )
         IF (ErrStat >= AbortErrLev) RETURN
         
   !++++++++++++++++++++++++++++++++++++++++++++++++++++++++++++++++++++++++++++++++++++++++++++++++++++++++++++++++++++++++++++
   !! ## Step 2: Correct (continue in loop) 
   !++++++++++++++++++++++++++++++++++++++++++++++++++++++++++++++++++++++++++++++++++++++++++++++++++++++++++++++++++++++++++++
      j_pc = j_pc + 1

      !   ! Check if the predicted inputs were significantly different than the corrected inputs 
      !   ! (values before and after CalcOutputs_And_SolveForInputs)
      !if (j_pc > NumCorrections) then
      !
      !   !if (p_FAST%CheckHSSBrTrqC) then
      !   !   if ( abs(ControlInputGuess - ED%Input(1)%HSSBrTrqC) > 50.0_ReKi ) then ! I randomly picked 50 N-m
      !   !      NumCorrections = min(p_FAST%NumCrctn + 1, MaxCorrections)
      !   !      ! print *, 'correction:', t_global_next, NumCorrections
      !   !      cycle
      !   !   end if
      !   !end if
      !
      !   ! check pitch position input to structural code (not implemented, yet)
      !end if

   enddo ! j_pc
      
   !++++++++++++++++++++++++++++++++++++++++++++++++++++++++++++++++++++++++++++++++++++++++++++++++++++++++++++++++++++++++++++
   !! ## Step 3: Save all final variables (advance to next time)
   !++++++++++++++++++++++++++++++++++++++++++++++++++++++++++++++++++++++++++++++++++++++++++++++++++++++++++++++++++++++++++++
      
   !----------------------------------------------------------------------------------------
   !! copy the final predicted states from step t_global_next to actual states for that step
   !----------------------------------------------------------------------------------------
      
      ! ElastoDyn: copy final predictions to actual states
   CALL ED_CopyContState   (ED%x( STATE_PRED), ED%x( STATE_CURR), MESH_UPDATECOPY, Errstat2, ErrMsg2)
      CALL SetErrStat(ErrStat2, ErrMsg2, ErrStat, ErrMsg, RoutineName )
   CALL ED_CopyDiscState   (ED%xd(STATE_PRED), ED%xd(STATE_CURR), MESH_UPDATECOPY, Errstat2, ErrMsg2)  
      CALL SetErrStat(ErrStat2, ErrMsg2, ErrStat, ErrMsg, RoutineName )
   CALL ED_CopyConstrState (ED%z( STATE_PRED), ED%z( STATE_CURR), MESH_UPDATECOPY, Errstat2, ErrMsg2)      
      CALL SetErrStat(ErrStat2, ErrMsg2, ErrStat, ErrMsg, RoutineName )
   CALL ED_CopyOtherState (ED%OtherSt( STATE_PRED), ED%OtherSt( STATE_CURR), MESH_UPDATECOPY, Errstat2, ErrMsg2)      
      CALL SetErrStat(ErrStat2, ErrMsg2, ErrStat, ErrMsg, RoutineName )
      
      
      ! BeamDyn: copy final predictions to actual states
   IF ( p_FAST%CompElast == Module_BD ) THEN
      DO k=1,p_FAST%nBeams
         CALL BD_CopyContState   (BD%x( k,STATE_PRED), BD%x( k,STATE_CURR), MESH_UPDATECOPY, Errstat2, ErrMsg2)
            CALL SetErrStat(ErrStat2, ErrMsg2, ErrStat, ErrMsg, RoutineName )
         CALL BD_CopyDiscState   (BD%xd(k,STATE_PRED), BD%xd(k,STATE_CURR), MESH_UPDATECOPY, Errstat2, ErrMsg2)  
            CALL SetErrStat(ErrStat2, ErrMsg2, ErrStat, ErrMsg, RoutineName )
         CALL BD_CopyConstrState (BD%z( k,STATE_PRED), BD%z( k,STATE_CURR), MESH_UPDATECOPY, Errstat2, ErrMsg2)
            CALL SetErrStat(ErrStat2, ErrMsg2, ErrStat, ErrMsg, RoutineName )
         CALL BD_CopyOtherState (BD%OtherSt( k,STATE_PRED), BD%OtherSt( k,STATE_CURR), MESH_UPDATECOPY, Errstat2, ErrMsg2)
            CALL SetErrStat(ErrStat2, ErrMsg2, ErrStat, ErrMsg, RoutineName )
      END DO
   END IF

   
      ! AeroDyn: copy final predictions to actual states; copy current outputs to next 
   IF ( p_FAST%CompAero == Module_AD14 ) THEN
      CALL AD14_CopyContState   (AD14%x( STATE_PRED), AD14%x( STATE_CURR), MESH_UPDATECOPY, Errstat2, ErrMsg2)
         CALL SetErrStat(ErrStat2, ErrMsg2, ErrStat, ErrMsg, RoutineName )
      CALL AD14_CopyDiscState   (AD14%xd(STATE_PRED), AD14%xd(STATE_CURR), MESH_UPDATECOPY, Errstat2, ErrMsg2)  
         CALL SetErrStat(ErrStat2, ErrMsg2, ErrStat, ErrMsg, RoutineName )
      CALL AD14_CopyConstrState (AD14%z( STATE_PRED), AD14%z( STATE_CURR), MESH_UPDATECOPY, Errstat2, ErrMsg2)      
         CALL SetErrStat(ErrStat2, ErrMsg2, ErrStat, ErrMsg, RoutineName )
      CALL AD14_CopyOtherState (AD14%OtherSt(STATE_PRED), AD14%OtherSt(STATE_CURR), MESH_UPDATECOPY, Errstat2, ErrMsg2)      
         CALL SetErrStat(ErrStat2, ErrMsg2, ErrStat, ErrMsg, RoutineName )
   ELSEIF ( p_FAST%CompAero == Module_AD ) THEN
      CALL AD_CopyContState   (AD%x( STATE_PRED), AD%x( STATE_CURR), MESH_UPDATECOPY, Errstat2, ErrMsg2)
         CALL SetErrStat(ErrStat2, ErrMsg2, ErrStat, ErrMsg, RoutineName )
      CALL AD_CopyDiscState   (AD%xd(STATE_PRED), AD%xd(STATE_CURR), MESH_UPDATECOPY, Errstat2, ErrMsg2)  
         CALL SetErrStat(ErrStat2, ErrMsg2, ErrStat, ErrMsg, RoutineName )
      CALL AD_CopyConstrState (AD%z( STATE_PRED), AD%z( STATE_CURR), MESH_UPDATECOPY, Errstat2, ErrMsg2)      
         CALL SetErrStat(ErrStat2, ErrMsg2, ErrStat, ErrMsg, RoutineName )
      CALL AD_CopyOtherState (AD%OtherSt(STATE_PRED), AD%OtherSt(STATE_CURR), MESH_UPDATECOPY, Errstat2, ErrMsg2)      
         CALL SetErrStat(ErrStat2, ErrMsg2, ErrStat, ErrMsg, RoutineName )
   END IF
            
      
   ! InflowWind: copy final predictions to actual states; copy current outputs to next 
   IF ( p_FAST%CompInflow == Module_IfW ) THEN
      CALL InflowWind_CopyContState   (IfW%x( STATE_PRED), IfW%x( STATE_CURR), MESH_UPDATECOPY, Errstat2, ErrMsg2)
         CALL SetErrStat(ErrStat2, ErrMsg2, ErrStat, ErrMsg, RoutineName )
      CALL InflowWind_CopyDiscState   (IfW%xd(STATE_PRED), IfW%xd(STATE_CURR), MESH_UPDATECOPY, Errstat2, ErrMsg2)  
         CALL SetErrStat(ErrStat2, ErrMsg2, ErrStat, ErrMsg, RoutineName )
      CALL InflowWind_CopyConstrState (IfW%z( STATE_PRED), IfW%z( STATE_CURR), MESH_UPDATECOPY, Errstat2, ErrMsg2)      
         CALL SetErrStat(ErrStat2, ErrMsg2, ErrStat, ErrMsg, RoutineName )
      CALL InflowWind_CopyOtherState (IfW%OtherSt( STATE_PRED), IfW%OtherSt( STATE_CURR), MESH_UPDATECOPY, Errstat2, ErrMsg2)      
         CALL SetErrStat(ErrStat2, ErrMsg2, ErrStat, ErrMsg, RoutineName )
   END IF
            
      
   ! ServoDyn: copy final predictions to actual states; copy current outputs to next 
   IF ( p_FAST%CompServo == Module_SrvD ) THEN
      CALL SrvD_CopyContState   (SrvD%x( STATE_PRED), SrvD%x( STATE_CURR), MESH_UPDATECOPY, Errstat2, ErrMsg2)
         CALL SetErrStat(ErrStat2, ErrMsg2, ErrStat, ErrMsg, RoutineName )
      CALL SrvD_CopyDiscState   (SrvD%xd(STATE_PRED), SrvD%xd(STATE_CURR), MESH_UPDATECOPY, Errstat2, ErrMsg2)  
         CALL SetErrStat(ErrStat2, ErrMsg2, ErrStat, ErrMsg, RoutineName )
      CALL SrvD_CopyConstrState (SrvD%z( STATE_PRED), SrvD%z( STATE_CURR), MESH_UPDATECOPY, Errstat2, ErrMsg2)      
         CALL SetErrStat(ErrStat2, ErrMsg2, ErrStat, ErrMsg, RoutineName )
      CALL SrvD_CopyOtherState (SrvD%OtherSt( STATE_PRED), SrvD%OtherSt( STATE_CURR), MESH_UPDATECOPY, Errstat2, ErrMsg2)      
         CALL SetErrStat(ErrStat2, ErrMsg2, ErrStat, ErrMsg, RoutineName )
   END IF
      
      
   ! HydroDyn: copy final predictions to actual states
   IF ( p_FAST%CompHydro == Module_HD ) THEN         
      CALL HydroDyn_CopyContState   (HD%x( STATE_PRED), HD%x( STATE_CURR), MESH_UPDATECOPY, Errstat2, ErrMsg2)
         CALL SetErrStat(ErrStat2, ErrMsg2, ErrStat, ErrMsg, RoutineName )
      CALL HydroDyn_CopyDiscState   (HD%xd(STATE_PRED), HD%xd(STATE_CURR), MESH_UPDATECOPY, Errstat2, ErrMsg2)  
         CALL SetErrStat(ErrStat2, ErrMsg2, ErrStat, ErrMsg, RoutineName )
      CALL HydroDyn_CopyConstrState (HD%z( STATE_PRED), HD%z( STATE_CURR), MESH_UPDATECOPY, Errstat2, ErrMsg2)
         CALL SetErrStat(ErrStat2, ErrMsg2, ErrStat, ErrMsg, RoutineName )
      CALL HydroDyn_CopyOtherState (HD%OtherSt(STATE_PRED), HD%OtherSt(STATE_CURR), MESH_UPDATECOPY, Errstat2, ErrMsg2)
         CALL SetErrStat(ErrStat2, ErrMsg2, ErrStat, ErrMsg, RoutineName )
   END IF
            
            
   ! SubDyn: copy final predictions to actual states
   IF ( p_FAST%CompSub == Module_SD ) THEN
      CALL SD_CopyContState   (SD%x( STATE_PRED), SD%x( STATE_CURR), MESH_UPDATECOPY, Errstat2, ErrMsg2)
         CALL SetErrStat(ErrStat2, ErrMsg2, ErrStat, ErrMsg, RoutineName )
      CALL SD_CopyDiscState   (SD%xd(STATE_PRED), SD%xd(STATE_CURR), MESH_UPDATECOPY, Errstat2, ErrMsg2)  
         CALL SetErrStat(ErrStat2, ErrMsg2, ErrStat, ErrMsg, RoutineName )
      CALL SD_CopyConstrState (SD%z( STATE_PRED), SD%z( STATE_CURR), MESH_UPDATECOPY, Errstat2, ErrMsg2)
         CALL SetErrStat(ErrStat2, ErrMsg2, ErrStat, ErrMsg, RoutineName )
      CALL SD_CopyOtherState (SD%OtherSt(STATE_PRED), SD%OtherSt(STATE_CURR), MESH_UPDATECOPY, Errstat2, ErrMsg2)
         CALL SetErrStat(ErrStat2, ErrMsg2, ErrStat, ErrMsg, RoutineName )
   ELSE IF ( p_FAST%CompSub == Module_ExtPtfm ) THEN
      CALL ExtPtfm_CopyContState   (ExtPtfm%x( STATE_PRED), ExtPtfm%x( STATE_CURR), MESH_UPDATECOPY, Errstat2, ErrMsg2)
         CALL SetErrStat(ErrStat2, ErrMsg2, ErrStat, ErrMsg, RoutineName )
      CALL ExtPtfm_CopyDiscState   (ExtPtfm%xd(STATE_PRED), ExtPtfm%xd(STATE_CURR), MESH_UPDATECOPY, Errstat2, ErrMsg2)  
         CALL SetErrStat(ErrStat2, ErrMsg2, ErrStat, ErrMsg, RoutineName )
      CALL ExtPtfm_CopyConstrState (ExtPtfm%z( STATE_PRED), ExtPtfm%z( STATE_CURR), MESH_UPDATECOPY, Errstat2, ErrMsg2)
         CALL SetErrStat(ErrStat2, ErrMsg2, ErrStat, ErrMsg, RoutineName )
      CALL ExtPtfm_CopyOtherState (ExtPtfm%OtherSt(STATE_PRED), ExtPtfm%OtherSt(STATE_CURR), MESH_UPDATECOPY, Errstat2, ErrMsg2)
         CALL SetErrStat(ErrStat2, ErrMsg2, ErrStat, ErrMsg, RoutineName )
   END IF
         
      
   ! MAP: copy final predictions to actual states
   IF (p_FAST%CompMooring == Module_MAP) THEN
      CALL MAP_CopyContState   (MAPp%x( STATE_PRED), MAPp%x( STATE_CURR), MESH_UPDATECOPY, Errstat2, ErrMsg2)
         CALL SetErrStat(ErrStat2, ErrMsg2, ErrStat, ErrMsg, RoutineName )
      CALL MAP_CopyDiscState   (MAPp%xd(STATE_PRED), MAPp%xd(STATE_CURR), MESH_UPDATECOPY, Errstat2, ErrMsg2)  
         CALL SetErrStat(ErrStat2, ErrMsg2, ErrStat, ErrMsg, RoutineName )
      CALL MAP_CopyConstrState (MAPp%z( STATE_PRED), MAPp%z( STATE_CURR), MESH_UPDATECOPY, Errstat2, ErrMsg2)
         CALL SetErrStat(ErrStat2, ErrMsg2, ErrStat, ErrMsg, RoutineName )
      !CALL MAP_CopyOtherState (MAPp%OtherSt(STATE_PRED), MAPp%OtherSt(STATE_CURR), MESH_UPDATECOPY, Errstat2, ErrMsg2)
      !   CALL SetErrStat(ErrStat2, ErrMsg2, ErrStat, ErrMsg, RoutineName )
   ELSEIF (p_FAST%CompMooring == Module_MD) THEN
      CALL MD_CopyContState   (MD%x( STATE_PRED), MD%x( STATE_CURR), MESH_UPDATECOPY, Errstat2, ErrMsg2)
         CALL SetErrStat(ErrStat2, ErrMsg2, ErrStat, ErrMsg, RoutineName )
      CALL MD_CopyDiscState   (MD%xd(STATE_PRED), MD%xd(STATE_CURR), MESH_UPDATECOPY, Errstat2, ErrMsg2)  
         CALL SetErrStat(ErrStat2, ErrMsg2, ErrStat, ErrMsg, RoutineName )
      CALL MD_CopyConstrState (MD%z( STATE_PRED), MD%z( STATE_CURR), MESH_UPDATECOPY, Errstat2, ErrMsg2)
         CALL SetErrStat(ErrStat2, ErrMsg2, ErrStat, ErrMsg, RoutineName )
      CALL MD_CopyOtherState (MD%OtherSt(STATE_PRED), MD%OtherSt(STATE_CURR), MESH_UPDATECOPY, Errstat2, ErrMsg2)
         CALL SetErrStat(ErrStat2, ErrMsg2, ErrStat, ErrMsg, RoutineName )
   ELSEIF (p_FAST%CompMooring == Module_FEAM) THEN
      CALL FEAM_CopyContState   (FEAM%x( STATE_PRED), FEAM%x( STATE_CURR), MESH_UPDATECOPY, Errstat2, ErrMsg2)
         CALL SetErrStat(ErrStat2, ErrMsg2, ErrStat, ErrMsg, RoutineName )
      CALL FEAM_CopyDiscState   (FEAM%xd(STATE_PRED), FEAM%xd(STATE_CURR), MESH_UPDATECOPY, Errstat2, ErrMsg2)  
         CALL SetErrStat(ErrStat2, ErrMsg2, ErrStat, ErrMsg, RoutineName )
      CALL FEAM_CopyConstrState (FEAM%z( STATE_PRED), FEAM%z( STATE_CURR), MESH_UPDATECOPY, Errstat2, ErrMsg2)
         CALL SetErrStat(ErrStat2, ErrMsg2, ErrStat, ErrMsg, RoutineName )
      CALL FEAM_CopyOtherState (FEAM%OtherSt( STATE_PRED), FEAM%OtherSt( STATE_CURR), MESH_UPDATECOPY, Errstat2, ErrMsg2)
         CALL SetErrStat(ErrStat2, ErrMsg2, ErrStat, ErrMsg, RoutineName )
   ELSEIF (p_FAST%CompMooring == Module_Orca) THEN
      CALL Orca_CopyContState   (Orca%x( STATE_PRED), Orca%x( STATE_CURR), MESH_UPDATECOPY, Errstat2, ErrMsg2)
         CALL SetErrStat(ErrStat2, ErrMsg2, ErrStat, ErrMsg, RoutineName )
      CALL Orca_CopyDiscState   (Orca%xd(STATE_PRED), Orca%xd(STATE_CURR), MESH_UPDATECOPY, Errstat2, ErrMsg2)  
         CALL SetErrStat(ErrStat2, ErrMsg2, ErrStat, ErrMsg, RoutineName )
      CALL Orca_CopyConstrState (Orca%z( STATE_PRED), Orca%z( STATE_CURR), MESH_UPDATECOPY, Errstat2, ErrMsg2)
         CALL SetErrStat(ErrStat2, ErrMsg2, ErrStat, ErrMsg, RoutineName )
      CALL Orca_CopyOtherState (Orca%OtherSt( STATE_PRED), Orca%OtherSt( STATE_CURR), MESH_UPDATECOPY, Errstat2, ErrMsg2)
         CALL SetErrStat(ErrStat2, ErrMsg2, ErrStat, ErrMsg, RoutineName )
   END IF
             
         ! IceFloe: copy final predictions to actual states
   IF ( p_FAST%CompIce == Module_IceF ) THEN
      CALL IceFloe_CopyContState   (IceF%x( STATE_PRED), IceF%x( STATE_CURR), MESH_UPDATECOPY, Errstat2, ErrMsg2)
         CALL SetErrStat(ErrStat2, ErrMsg2, ErrStat, ErrMsg, RoutineName )
      CALL IceFloe_CopyDiscState   (IceF%xd(STATE_PRED), IceF%xd(STATE_CURR), MESH_UPDATECOPY, Errstat2, ErrMsg2)  
         CALL SetErrStat(ErrStat2, ErrMsg2, ErrStat, ErrMsg, RoutineName )
      CALL IceFloe_CopyConstrState (IceF%z( STATE_PRED), IceF%z( STATE_CURR), MESH_UPDATECOPY, Errstat2, ErrMsg2)
         CALL SetErrStat(ErrStat2, ErrMsg2, ErrStat, ErrMsg, RoutineName )
      CALL IceFloe_CopyOtherState (IceF%OtherSt(STATE_PRED), IceF%OtherSt(STATE_CURR), MESH_UPDATECOPY, Errstat2, ErrMsg2)
         CALL SetErrStat(ErrStat2, ErrMsg2, ErrStat, ErrMsg, RoutineName )
   ELSEIF ( p_FAST%CompIce == Module_IceD ) THEN
      DO i=1,p_FAST%numIceLegs
         CALL IceD_CopyContState   (IceD%x( i,STATE_PRED), IceD%x( i,STATE_CURR), MESH_UPDATECOPY, Errstat2, ErrMsg2)
            CALL SetErrStat(ErrStat2, ErrMsg2, ErrStat, ErrMsg, RoutineName )
         CALL IceD_CopyDiscState   (IceD%xd(i,STATE_PRED), IceD%xd(i,STATE_CURR), MESH_UPDATECOPY, Errstat2, ErrMsg2)  
            CALL SetErrStat(ErrStat2, ErrMsg2, ErrStat, ErrMsg, RoutineName )
         CALL IceD_CopyConstrState (IceD%z( i,STATE_PRED), IceD%z( i,STATE_CURR), MESH_UPDATECOPY, Errstat2, ErrMsg2)
            CALL SetErrStat(ErrStat2, ErrMsg2, ErrStat, ErrMsg, RoutineName )
         CALL IceD_CopyOtherState (IceD%OtherSt( i,STATE_PRED), IceD%OtherSt( i,STATE_CURR), MESH_UPDATECOPY, Errstat2, ErrMsg2)
            CALL SetErrStat(ErrStat2, ErrMsg2, ErrStat, ErrMsg, RoutineName )
      END DO
   END IF

            
   !++++++++++++++++++++++++++++++++++++++++++++++++++++++++++++++++++++++++++++++++++++++++++++++++++++++++++++++++++++++++++++
   !! We've advanced everything to the next time step: 
   !++++++++++++++++++++++++++++++++++++++++++++++++++++++++++++++++++++++++++++++++++++++++++++++++++++++++++++++++++++++++++++                       
      
   !! update the global time 
  
   m_FAST%t_global = t_global_next 
      
      
   !----------------------------------------------------------------------------------------
   !! Check to see if we should output data this time step:
   !----------------------------------------------------------------------------------------

<<<<<<< HEAD
   CALL WriteOutputToFile(n_t_global+1, m_FAST%t_global, p_FAST, y_FAST, ED, BD, AD14, AD, IfW, OpFM, HD, SD, ExtPtfm, &
                          SrvD, MAPp, FEAM, MD, Orca, IceF, IceD, SlD, MeshMapData, ErrStat2, ErrMsg2)
=======
   CALL WriteOutputToFile(n_t_global_next, t_global_next, p_FAST, y_FAST, ED, BD, AD14, AD, IfW, OpFM, HD, SD, ExtPtfm, &
                          SrvD, MAPp, FEAM, MD, Orca, IceF, IceD, MeshMapData, ErrStat2, ErrMsg2)
>>>>>>> f2517ec6
      CALL SetErrStat(ErrStat2, ErrMsg2, ErrStat, ErrMsg, RoutineName )

   !----------------------------------------------------------------------------------------
   !! Display simulation status every SttsTime-seconds (i.e., n_SttsTime steps):
   !----------------------------------------------------------------------------------------   
      
   IF (p_FAST%WrSttsTime) then
      IF ( MOD( n_t_global_next, p_FAST%n_SttsTime ) == 0 ) THEN
            CALL SimStatus( m_FAST%TiLstPrn, m_FAST%PrevClockTime, m_FAST%t_global, p_FAST%TMax, p_FAST%TDesc )

      ENDIF
   ENDIF
     
END SUBROUTINE FAST_Solution
!----------------------------------------------------------------------------------------------------------------------------------
! ROUTINES TO OUTPUT WRITE DATA TO FILE AT EACH REQUSTED TIME STEP
!----------------------------------------------------------------------------------------------------------------------------------
FUNCTION NeedWriteOutput(n_t_global, t_global, p_FAST)
   INTEGER(IntKi),           INTENT(IN   ) :: n_t_global          !< Current global time step
   REAL(DbKi),               INTENT(IN   ) :: t_global            !< Current global time
   TYPE(FAST_ParameterType), INTENT(IN   ) :: p_FAST              !< Parameters for the glue code
   
   LOGICAL                                 :: NeedWriteOutput     !< Function result; if true, WriteOutput values are needed on this time step

   IF ( t_global >= p_FAST%TStart )  THEN ! note that if TStart isn't an multiple of DT_out, we will not necessarially start output to the file at TStart
      NeedWriteOutput = MOD( n_t_global, p_FAST%n_DT_Out ) == 0
   ELSE
      NeedWriteOutput = .FALSE.
   END IF

END FUNCTION NeedWriteOutput
!----------------------------------------------------------------------------------------------------------------------------------
!> This routine determines if it's time to write to the output files--based on a previous call to fast_subs::needwriteoutput--, and 
!! calls the routine to write to the files with the output data. It should be called after all the output solves for a given time 
!! have been completed, and assumes y_FAST\%WriteThisStep has been set.
SUBROUTINE WriteOutputToFile(n_t_global, t_global, p_FAST, y_FAST, ED, BD, AD14, AD, IfW, OpFM, HD, SD, ExtPtfm, &
                             SrvD, MAPp, FEAM, MD, Orca, IceF, IceD, SlD, MeshMapData, ErrStat, ErrMsg)
!...............................................................................................................................
   INTEGER(IntKi),           INTENT(IN   ) :: n_t_global          !< Current global time step
   REAL(DbKi),               INTENT(IN   ) :: t_global            !< Current global time
   TYPE(FAST_ParameterType), INTENT(IN   ) :: p_FAST              !< Parameters for the glue code
   TYPE(FAST_OutputFileType),INTENT(INOUT) :: y_FAST              !< Output variables for the glue code

   TYPE(ElastoDyn_Data),     INTENT(IN   ) :: ED                  !< ElastoDyn data
   TYPE(BeamDyn_Data),       INTENT(IN   ) :: BD                  !< BeamDyn data
   TYPE(ServoDyn_Data),      INTENT(IN   ) :: SrvD                !< ServoDyn data
   TYPE(AeroDyn14_Data),     INTENT(IN   ) :: AD14                !< AeroDyn14 data
   TYPE(AeroDyn_Data),       INTENT(IN   ) :: AD                  !< AeroDyn data
   TYPE(InflowWind_Data),    INTENT(IN   ) :: IfW                 !< InflowWind data
   TYPE(OpenFOAM_Data),      INTENT(IN   ) :: OpFM                !< OpenFOAM data
   TYPE(HydroDyn_Data),      INTENT(IN   ) :: HD                  !< HydroDyn data
   TYPE(SubDyn_Data),        INTENT(IN   ) :: SD                  !< SubDyn data
   TYPE(ExtPtfm_Data),       INTENT(IN   ) :: ExtPtfm             !< ExtPtfm_MCKF data
   TYPE(MAP_Data),           INTENT(IN   ) :: MAPp                !< MAP data
   TYPE(FEAMooring_Data),    INTENT(IN   ) :: FEAM                !< FEAMooring data
   TYPE(MoorDyn_Data),       INTENT(IN   ) :: MD                  !< MoorDyn data
   TYPE(OrcaFlex_Data),      INTENT(IN   ) :: Orca                !< OrcaFlex interface data
   TYPE(IceFloe_Data),       INTENT(IN   ) :: IceF                !< IceFloe data
   TYPE(IceDyn_Data),        INTENT(IN   ) :: IceD                !< All the IceDyn data used in time-step loop
   TYPE(SoilDyn_Data),       INTENT(IN   ) :: SlD                 !< SoilDyn data

   TYPE(FAST_ModuleMapType), INTENT(IN   ) :: MeshMapData         !< Data for mapping between modules
   INTEGER(IntKi),           INTENT(  OUT) :: ErrStat             !< Error status of the operation
   CHARACTER(*),             INTENT(  OUT) :: ErrMsg              !< Error message if ErrStat /= ErrID_None


   CHARACTER(*), PARAMETER                 :: RoutineName = 'WriteOutputToFile'
      
   ErrStat = ErrID_None
   ErrMsg  = ""
   
      ! Write time-series channel data
   
  !y_FAST%WriteThisStep = NeedWriteOutput(n_t_global, t_global, p_FAST)
   IF ( y_FAST%WriteThisStep )  THEN

         ! Generate glue-code output file

<<<<<<< HEAD
            ! Generate glue-code output file

            CALL WrOutputLine( t_global, p_FAST, y_FAST, IfW%y%WriteOutput, OpFM%y%WriteOutput, ED%Output(1)%WriteOutput, &
                  AD%y%WriteOutput, SrvD%y%WriteOutput, HD%y%WriteOutput, SD%y%WriteOutput, ExtPtfm%y%WriteOutput, MAPp%y%WriteOutput, &
                  FEAM%y%WriteOutput, MD%y%WriteOutput, Orca%y%WriteOutput, IceF%y%WriteOutput, SlD%y%WriteOutput, IceD%y, BD%y, ErrStat, ErrMsg )
                                                                      
      END IF
=======
         CALL WrOutputLine( t_global, p_FAST, y_FAST, IfW%y%WriteOutput, OpFM%y%WriteOutput, ED%y%WriteOutput, &
               AD%y%WriteOutput, SrvD%y%WriteOutput, HD%y%WriteOutput, SD%y%WriteOutput, ExtPtfm%y%WriteOutput, MAPp%y%WriteOutput, &
               FEAM%y%WriteOutput, MD%y%WriteOutput, Orca%y%WriteOutput, IceF%y%WriteOutput, IceD%y, BD%y, ErrStat, ErrMsg )
>>>>>>> f2517ec6

   ENDIF
      
      ! Write visualization data (and also note that we're ignoring any errors that occur doing so)
   IF ( p_FAST%WrVTK == VTK_Animate ) THEN
      IF ( MOD( n_t_global, p_FAST%n_VTKTime ) == 0 ) THEN
<<<<<<< HEAD
         
         IF ( p_FAST%VTK_Type == VTK_Surf ) THEN
            CALL WrVTK_Surfaces(t_global, p_FAST, y_FAST, MeshMapData, ED, BD, AD14, AD, IfW, OpFM, HD, SD, SrvD, MAPp, FEAM, MD, Orca, IceF, IceD, SlD)
         ELSE IF ( p_FAST%VTK_Type == VTK_Basic ) THEN
            CALL WrVTK_BasicMeshes(p_FAST, y_FAST, MeshMapData, ED, BD, AD14, AD, IfW, OpFM, HD, SD, SrvD, MAPp, FEAM, MD, Orca, IceF, IceD, SlD)
         ELSE IF ( p_FAST%VTK_Type == VTK_All ) THEN
            CALL WrVTK_AllMeshes(p_FAST, y_FAST, MeshMapData, ED, BD, AD14, AD, IfW, OpFM, HD, SD, ExtPtfm, SrvD, MAPp, FEAM, MD, Orca, IceF, IceD, SlD)
         ELSE IF (p_FAST%VTK_Type==VTK_Old) THEN                           
            CALL WriteMotionMeshesToFile(t_global, ED%Output(1), SD%Input(1), SD%y, HD%Input(1), MAPp%Input(1), BD%y, BD%Input(1,:), y_FAST%UnGra, ErrStat2, ErrMsg2, TRIM(p_FAST%OutFileRoot)//'.gra') 
         END IF
         
         y_FAST%VTK_count = y_FAST%VTK_count + 1         
=======
         call WriteVTK(t_global, p_FAST, y_FAST, MeshMapData, ED, BD, AD, IfW, OpFM, HD, SD, ExtPtfm, SrvD, MAPp, FEAM, MD, Orca, IceF, IceD)
>>>>>>> f2517ec6
      END IF
   END IF
   
            
END SUBROUTINE WriteOutputToFile
!----------------------------------------------------------------------------------------------------------------------------------
!> This routine writes the module output to the primary output file(s).
SUBROUTINE WrOutputLine( t, p_FAST, y_FAST, IfWOutput, OpFMOutput, EDOutput, ADOutput, SrvDOutput, HDOutput, SDOutput, ExtPtfmOutput,&
                        MAPOutput, FEAMOutput, MDOutput, OrcaOutput, IceFOutput, SlDOutput, y_IceD, y_BD, ErrStat, ErrMsg)

   IMPLICIT                        NONE
   
      ! Passed variables
   REAL(DbKi), INTENT(IN)                  :: t                                  !< Current simulation time, in seconds
   TYPE(FAST_ParameterType), INTENT(IN)    :: p_FAST                             !< Glue-code simulation parameters
   TYPE(FAST_OutputFileType),INTENT(INOUT) :: y_FAST                             !< Glue-code simulation outputs


   REAL(ReKi),               INTENT(IN)    :: IfWOutput (:)                      !< InflowWind WriteOutput values
   REAL(ReKi),               INTENT(IN)    :: OpFMOutput (:)                     !< OpenFOAM WriteOutput values
   REAL(ReKi),               INTENT(IN)    :: EDOutput (:)                       !< ElastoDyn WriteOutput values
   REAL(ReKi),               INTENT(IN)    :: ADOutput (:)                       !< AeroDyn WriteOutput values
   REAL(ReKi),               INTENT(IN)    :: SrvDOutput (:)                     !< ServoDyn WriteOutput values
   REAL(ReKi),               INTENT(IN)    :: HDOutput (:)                       !< HydroDyn WriteOutput values
   REAL(ReKi),               INTENT(IN)    :: SDOutput (:)                       !< SubDyn WriteOutput values
   REAL(ReKi),               INTENT(IN)    :: ExtPtfmOutput (:)                  !< ExtPtfm_MCKF WriteOutput values
   REAL(ReKi),               INTENT(IN)    :: MAPOutput (:)                      !< MAP WriteOutput values
   REAL(ReKi),               INTENT(IN)    :: FEAMOutput (:)                     !< FEAMooring WriteOutput values
   REAL(ReKi),               INTENT(IN)    :: MDOutput (:)                       !< MoorDyn WriteOutput values
   REAL(ReKi),               INTENT(IN)    :: OrcaOutput (:)                     !< OrcaFlex interface WriteOutput values
   REAL(ReKi),               INTENT(IN)    :: IceFOutput (:)                     !< IceFloe WriteOutput values
   REAL(ReKi),               INTENT(IN)    :: SlDOutput (:)                      !< SoilDyn WriteOutput values
   TYPE(IceD_OutputType),    INTENT(IN)    :: y_IceD (:)                         !< IceDyn outputs (WriteOutput values are subset)
   TYPE(BD_OutputType),      INTENT(IN)    :: y_BD (:)                           !< BeamDyn outputs (WriteOutput values are subset)

   INTEGER(IntKi),           INTENT(OUT)   :: ErrStat                            !< Error status
   CHARACTER(*),             INTENT(OUT)   :: ErrMsg                             !< Error message

      ! Local variables.

   CHARACTER(200)                   :: Frmt                                      ! A string to hold a format specifier
   CHARACTER(p_FAST%TChanLen)       :: TmpStr                                    ! temporary string to print the time output as text

   REAL(ReKi)                       :: OutputAry(SIZE(y_FAST%ChannelNames)-1)

   ErrStat = ErrID_None
   ErrMsg  = ''
   
   CALL FillOutputAry(p_FAST, y_FAST, IfWOutput, OpFMOutput, EDOutput, ADOutput, SrvDOutput, HDOutput, SDOutput, ExtPtfmOutput, &
                      MAPOutput, FEAMOutput, MDOutput, OrcaOutput, IceFOutput, SlDOutput, y_IceD, y_BD, OutputAry)   

   IF (p_FAST%WrTxtOutFile) THEN

         ! Write one line of tabular output:
   !   Frmt = '(F8.3,'//TRIM(Num2LStr(p%NumOuts))//'(:,A,'//TRIM( p%OutFmt )//'))'
      Frmt = '"'//p_FAST%Delim//'"'//p_FAST%OutFmt      ! format for array elements from individual modules

            ! time
      WRITE( TmpStr, '('//trim(p_FAST%OutFmt_t)//')' ) t
      CALL WrFileNR( y_FAST%UnOu, TmpStr )

         ! write the individual module output (convert to SiKi if necessary, so that we don't need to print so many digits in the exponent)
      CALL WrNumAryFileNR ( y_FAST%UnOu, REAL(OutputAry,SiKi), Frmt, ErrStat, ErrMsg )
         !IF ( ErrStat >= AbortErrLev ) RETURN
      
         ! write a new line (advance to the next line)
      WRITE (y_FAST%UnOu,'()')

   END IF


   IF (p_FAST%WrBinOutFile) THEN

         ! Write data to array for binary output file

      IF ( y_FAST%n_Out == y_FAST%NOutSteps ) THEN
         ErrStat = ErrID_Warn
         ErrMsg = 'Not all data could be written to the binary output file.'
         !CALL ProgWarn( 'Not all data could be written to the binary output file.' )
         !this really would only happen if we have an error somewhere else, right?
         !otherwise, we could allocate a new, larger array and move existing data
      ELSE
         y_FAST%n_Out = y_FAST%n_Out + 1

            ! store time data
         IF ( y_FAST%n_Out == 1_IntKi .OR. p_FAST%WrBinMod == FileFmtID_WithTime ) THEN
            y_FAST%TimeData(y_FAST%n_Out) = t   ! Time associated with these outputs
         END IF

            ! store individual module data
         y_FAST%AllOutData(:, y_FAST%n_Out) = OutputAry
         
      END IF      

   END IF

   RETURN
END SUBROUTINE WrOutputLine
!----------------------------------------------------------------------------------------------------------------------------------
!> Routine that calls FillOutputAry for one instance of a Turbine data structure. This is a separate subroutine so that the FAST
!! driver programs do not need to change or operate on the individual module level. (Called from Simulink interface.) 
SUBROUTINE FillOutputAry_T(Turbine, Outputs)
                   
   TYPE(FAST_TurbineType),   INTENT(IN   ) :: Turbine                          !< all data for one instance of a turbine
   REAL(ReKi),               INTENT(  OUT) :: Outputs(:)                       !< single array of output 
   

      CALL FillOutputAry(Turbine%p_FAST, Turbine%y_FAST, Turbine%IfW%y%WriteOutput, Turbine%OpFM%y%WriteOutput, &
                Turbine%ED%y%WriteOutput, Turbine%AD%y%WriteOutput, Turbine%SrvD%y%WriteOutput, &
                Turbine%HD%y%WriteOutput, Turbine%SD%y%WriteOutput, Turbine%ExtPtfm%y%WriteOutput, Turbine%MAP%y%WriteOutput, &
                Turbine%FEAM%y%WriteOutput, Turbine%MD%y%WriteOutput, Turbine%Orca%y%WriteOutput, &
                Turbine%IceF%y%WriteOutput, Turbine%SlD%y%WriteOutput, Turbine%IceD%y, Turbine%BD%y, Outputs)   
                        
END SUBROUTINE FillOutputAry_T                        
!----------------------------------------------------------------------------------------------------------------------------------
!> This routine concatenates all of the WriteOutput values from the module Output into one array to be written to the FAST 
!! output file.
SUBROUTINE FillOutputAry(p_FAST, y_FAST, IfWOutput, OpFMOutput, EDOutput, ADOutput, SrvDOutput, HDOutput, SDOutput, ExtPtfmOutput, &
                        MAPOutput, FEAMOutput, MDOutput, OrcaOutput, IceFOutput, SlDOutput, y_IceD, y_BD, OutputAry)

   TYPE(FAST_ParameterType), INTENT(IN)    :: p_FAST                             !< Glue-code simulation parameters
   TYPE(FAST_OutputFileType),INTENT(IN)    :: y_FAST                             !< Glue-code simulation outputs

   REAL(ReKi),               INTENT(IN)    :: IfWOutput (:)                      !< InflowWind WriteOutput values
   REAL(ReKi),               INTENT(IN)    :: OpFMOutput (:)                     !< OpenFOAM WriteOutput values
   REAL(ReKi),               INTENT(IN)    :: EDOutput (:)                       !< ElastoDyn WriteOutput values
   REAL(ReKi),               INTENT(IN)    :: ADOutput (:)                       !< AeroDyn WriteOutput values
   REAL(ReKi),               INTENT(IN)    :: SrvDOutput (:)                     !< ServoDyn WriteOutput values
   REAL(ReKi),               INTENT(IN)    :: HDOutput (:)                       !< HydroDyn WriteOutput values
   REAL(ReKi),               INTENT(IN)    :: SDOutput (:)                       !< SubDyn WriteOutput values
   REAL(ReKi),               INTENT(IN)    :: ExtPtfmOutput (:)                  !< ExtPtfm_MCKF WriteOutput values
   REAL(ReKi),               INTENT(IN)    :: MAPOutput (:)                      !< MAP WriteOutput values
   REAL(ReKi),               INTENT(IN)    :: FEAMOutput (:)                     !< FEAMooring WriteOutput values
   REAL(ReKi),               INTENT(IN)    :: MDOutput (:)                       !< MoorDyn WriteOutput values
   REAL(ReKi),               INTENT(IN)    :: OrcaOutput (:)                     !< OrcaFlex interface WriteOutput values
   REAL(ReKi),               INTENT(IN)    :: IceFOutput (:)                     !< IceFloe WriteOutput values
   REAL(ReKi),               INTENT(IN)    :: SlDOutput (:)                      !< SoilDyn WriteOutput values
   TYPE(IceD_OutputType),    INTENT(IN)    :: y_IceD (:)                         !< IceDyn outputs (WriteOutput values are subset)
   TYPE(BD_OutputType),      INTENT(IN)    :: y_BD (:)                           !< BeamDyn outputs (WriteOutput values are subset)

   REAL(ReKi),               INTENT(OUT)   :: OutputAry(:)                       !< single array of output 
   
   INTEGER(IntKi)                          :: i                                  ! loop counter
   INTEGER(IntKi)                          :: indxLast                           ! The index of the last row value to be written to AllOutData for this time step (column).
   INTEGER(IntKi)                          :: indxNext                           ! The index of the next row value to be written to AllOutData for this time step (column).
   
   
            ! store individual module data into one array for output

      indxLast = 0
      indxNext = 1

      IF ( y_FAST%numOuts(Module_IfW) > 0 ) THEN
         indxLast = indxNext + SIZE(IfWOutput) - 1
         OutputAry(indxNext:indxLast) = IfWOutput
         indxNext = IndxLast + 1
      ELSEIF ( y_FAST%numOuts(Module_OpFM) > 0 ) THEN
         indxLast = indxNext + SIZE(OpFMOutput) - 1
         OutputAry(indxNext:indxLast) = OpFMOutput
         indxNext = IndxLast + 1
      END IF

      IF ( y_FAST%numOuts(Module_ED) > 0 ) THEN
         indxLast = indxNext + SIZE(EDOutput) - 1
         OutputAry(indxNext:indxLast) = EDOutput
         indxNext = IndxLast + 1
      END IF
         
      IF ( y_FAST%numOuts(Module_BD) > 0 ) THEN
         do i=1,SIZE(y_BD)
            indxLast = indxNext + SIZE(y_BD(i)%WriteOutput) - 1
            OutputAry(indxNext:indxLast) = y_BD(i)%WriteOutput
            indxNext = IndxLast + 1
         end do         
      END IF            
      
      IF ( y_FAST%numOuts(Module_AD) > 0 ) THEN
         indxLast = indxNext + SIZE(ADOutput) - 1
         OutputAry(indxNext:indxLast) = ADOutput
         indxNext = IndxLast + 1
      END IF
         
      IF ( y_FAST%numOuts(Module_SrvD) > 0 ) THEN
         indxLast = indxNext + SIZE(SrvDOutput) - 1
         OutputAry(indxNext:indxLast) = SrvDOutput
         indxNext = IndxLast + 1
      END IF

      IF ( y_FAST%numOuts(Module_HD) > 0 ) THEN
         indxLast = indxNext + SIZE(HDOutput) - 1
         OutputAry(indxNext:indxLast) = HDOutput
         indxNext = IndxLast + 1
      END IF

      IF ( y_FAST%numOuts(Module_SD) > 0 ) THEN
         indxLast = indxNext + SIZE(SDOutput) - 1
         OutputAry(indxNext:indxLast) = SDOutput
         indxNext = IndxLast + 1
      ELSE IF ( y_FAST%numOuts(Module_ExtPtfm) > 0 ) THEN
         indxLast = indxNext + SIZE(ExtPtfmOutput) - 1
         OutputAry(indxNext:indxLast) = ExtPtfmOutput
         indxNext = IndxLast + 1
      END IF
                  
      IF ( y_FAST%numOuts(Module_MAP) > 0 ) THEN
         indxLast = indxNext + SIZE(MAPOutput) - 1
         OutputAry(indxNext:indxLast) = MAPOutput
         indxNext = IndxLast + 1
      ELSEIF ( y_FAST%numOuts(Module_MD) > 0 ) THEN
         indxLast = indxNext + SIZE(MDOutput) - 1
         OutputAry(indxNext:indxLast) = MDOutput
         indxNext = IndxLast + 1
      ELSEIF ( y_FAST%numOuts(Module_FEAM) > 0 ) THEN
         indxLast = indxNext + SIZE(FEAMOutput) - 1
         OutputAry(indxNext:indxLast) = FEAMOutput
         indxNext = IndxLast + 1
      ELSEIF ( y_FAST%numOuts(Module_Orca) > 0 ) THEN
         indxLast = indxNext + SIZE(OrcaOutput) - 1
         OutputAry(indxNext:indxLast) = OrcaOutput
         indxNext = IndxLast + 1
      END IF
         
      IF ( y_FAST%numOuts(Module_IceF) > 0 ) THEN
         indxLast = indxNext + SIZE(IceFOutput) - 1
         OutputAry(indxNext:indxLast) = IceFOutput
         indxNext = IndxLast + 1
      ELSEIF ( y_FAST%numOuts(Module_IceD) > 0 ) THEN
         DO i=1,p_FAST%numIceLegs
            indxLast = indxNext + SIZE(y_IceD(i)%WriteOutput) - 1
            OutputAry(indxNext:indxLast) = y_IceD(i)%WriteOutput
            indxNext = IndxLast + 1
         END DO            
      END IF     

      IF ( y_FAST%numOuts(Module_SlD) > 0 ) THEN
         indxLast = indxNext + SIZE(SlDOutput) - 1
         OutputAry(indxNext:indxLast) = SlDOutput
         indxNext = IndxLast + 1
      END IF
                  
END SUBROUTINE FillOutputAry
!----------------------------------------------------------------------------------------------------------------------------------
SUBROUTINE WriteVTK(t_global, p_FAST, y_FAST, MeshMapData, ED, BD, AD, IfW, OpFM, HD, SD, ExtPtfm, SrvD, MAPp, FEAM, MD, Orca, IceF, IceD)
   REAL(DbKi),               INTENT(IN   ) :: t_global            !< Current global time
   TYPE(FAST_ParameterType), INTENT(IN   ) :: p_FAST              !< Parameters for the glue code
   TYPE(FAST_OutputFileType),INTENT(INOUT) :: y_FAST              !< Output variables for the glue code (only because we're updating VTK_LastWaveIndx)
   TYPE(FAST_ModuleMapType), INTENT(IN   ) :: MeshMapData         !< Data for mapping between modules

   TYPE(ElastoDyn_Data),     INTENT(IN   ) :: ED                  !< ElastoDyn data
   TYPE(BeamDyn_Data),       INTENT(IN   ) :: BD                  !< BeamDyn data
   TYPE(ServoDyn_Data),      INTENT(IN   ) :: SrvD                !< ServoDyn data
   TYPE(AeroDyn_Data),       INTENT(IN   ) :: AD                  !< AeroDyn data
   TYPE(InflowWind_Data),    INTENT(IN   ) :: IfW                 !< InflowWind data
   TYPE(OpenFOAM_Data),      INTENT(IN   ) :: OpFM                !< OpenFOAM data
   TYPE(HydroDyn_Data),      INTENT(IN   ) :: HD                  !< HydroDyn data
   TYPE(SubDyn_Data),        INTENT(IN   ) :: SD                  !< SubDyn data
   TYPE(ExtPtfm_Data),       INTENT(IN   ) :: ExtPtfm             !< ExtPtfm_MCKF data
   TYPE(MAP_Data),           INTENT(IN   ) :: MAPp                !< MAP data
   TYPE(FEAMooring_Data),    INTENT(IN   ) :: FEAM                !< FEAMooring data
   TYPE(MoorDyn_Data),       INTENT(IN   ) :: MD                  !< MoorDyn data
   TYPE(OrcaFlex_Data),      INTENT(IN   ) :: Orca                !< OrcaFlex interface data
   TYPE(IceFloe_Data),       INTENT(IN   ) :: IceF                !< IceFloe data
   TYPE(IceDyn_Data),        INTENT(IN   ) :: IceD                !< All the IceDyn data used in time-step loop


   INTEGER(IntKi)                          :: ErrStat2
   CHARACTER(ErrMsgLen)                    :: ErrMSg2
   CHARACTER(*), PARAMETER                 :: RoutineName = 'WriteVTK'


      IF ( p_FAST%VTK_Type == VTK_Surf ) THEN
         CALL WrVTK_Surfaces(t_global, p_FAST, y_FAST, MeshMapData, ED, BD, AD, IfW, OpFM, HD, SD, SrvD, MAPp, FEAM, MD, Orca, IceF, IceD)
      ELSE IF ( p_FAST%VTK_Type == VTK_Basic ) THEN
         CALL WrVTK_BasicMeshes(p_FAST, y_FAST, MeshMapData, ED, BD, AD, IfW, OpFM, HD, SD, SrvD, MAPp, FEAM, MD, Orca, IceF, IceD)
      ELSE IF ( p_FAST%VTK_Type == VTK_All ) THEN
         CALL WrVTK_AllMeshes(p_FAST, y_FAST, MeshMapData, ED, BD, AD, IfW, OpFM, HD, SD, ExtPtfm, SrvD, MAPp, FEAM, MD, Orca, IceF, IceD)
      ELSE IF (p_FAST%VTK_Type==VTK_Old) THEN
         CALL WriteInputMeshesToFile( ED%Input(1), AD%Input(1), SD%Input(1), HD%Input(1), MAPp%Input(1), BD%Input(1,:), TRIM(p_FAST%OutFileRoot)//'.InputMeshes.bin', ErrStat2, ErrMsg2)
         CALL WriteMotionMeshesToFile(t_global, ED%y, SD%Input(1), SD%y, HD%Input(1), MAPp%Input(1), BD%y, BD%Input(1,:), y_FAST%UnGra, ErrStat2, ErrMsg2, TRIM(p_FAST%OutFileRoot)//'.gra') 
   !unOut = -1
   !CALL MeshWrBin ( unOut, AD%y%BladeLoad(2), ErrStat2, ErrMsg2, 'AD_2_ED_loads.bin');  IF (ErrStat2 /= ErrID_None) CALL WrScr(TRIM(ErrMsg2))
   !CALL MeshWrBin ( unOut, ED%Input(1)%BladePtLoads(2),ErrStat2, ErrMsg2, 'AD_2_ED_loads.bin');  IF (ErrStat2 /= ErrID_None) CALL WrScr(TRIM(ErrMsg2))
   !CALL MeshMapWrBin( unOut, AD%y%BladeLoad(2), ED%Input(1)%BladePtLoads(2), MeshMapData%AD_L_2_BDED_B(2), ErrStat2, ErrMsg2, 'AD_2_ED_loads.bin' );  IF (ErrStat2 /= ErrID_None) CALL WrScr(TRIM(ErrMsg2))
   !close( unOut )
      END IF
         
     y_FAST%VTK_count = y_FAST%VTK_count + 1

END SUBROUTINE WriteVTK
!----------------------------------------------------------------------------------------------------------------------------------
!> This routine writes all the committed meshes to VTK-formatted files. It doesn't bother with returning an error code.
<<<<<<< HEAD
SUBROUTINE WrVTK_AllMeshes(p_FAST, y_FAST, MeshMapData, ED, BD, AD14, AD, IfW, OpFM, HD, SD, ExtPtfm, SrvD, MAPp, FEAM, MD, Orca, IceF, IceD, SlD)
=======
SUBROUTINE WrVTK_AllMeshes(p_FAST, y_FAST, MeshMapData, ED, BD, AD, IfW, OpFM, HD, SD, ExtPtfm, SrvD, MAPp, FEAM, MD, Orca, IceF, IceD)
   use FVW_IO, only: WrVTK_FVW
>>>>>>> f2517ec6

   TYPE(FAST_ParameterType), INTENT(IN   ) :: p_FAST              !< Parameters for the glue code
   TYPE(FAST_OutputFileType),INTENT(IN   ) :: y_FAST              !< Output variables for the glue code
   TYPE(FAST_ModuleMapType), INTENT(IN   ) :: MeshMapData         !< Data for mapping between modules

   TYPE(ElastoDyn_Data),     INTENT(IN   ) :: ED                  !< ElastoDyn data
   TYPE(BeamDyn_Data),       INTENT(IN   ) :: BD                  !< BeamDyn data
   TYPE(ServoDyn_Data),      INTENT(IN   ) :: SrvD                !< ServoDyn data
   TYPE(AeroDyn_Data),       INTENT(IN   ) :: AD                  !< AeroDyn data
   TYPE(InflowWind_Data),    INTENT(IN   ) :: IfW                 !< InflowWind data
   TYPE(OpenFOAM_Data),      INTENT(IN   ) :: OpFM                !< OpenFOAM data
   TYPE(HydroDyn_Data),      INTENT(IN   ) :: HD                  !< HydroDyn data
   TYPE(SubDyn_Data),        INTENT(IN   ) :: SD                  !< SubDyn data
   TYPE(ExtPtfm_Data),       INTENT(IN   ) :: ExtPtfm             !< ExtPtfm data
   TYPE(MAP_Data),           INTENT(IN   ) :: MAPp                !< MAP data
   TYPE(FEAMooring_Data),    INTENT(IN   ) :: FEAM                !< FEAMooring data
   TYPE(MoorDyn_Data),       INTENT(IN   ) :: MD                  !< MoorDyn data
   TYPE(OrcaFlex_Data),      INTENT(IN   ) :: Orca                !< OrcaFlex interface data
   TYPE(IceFloe_Data),       INTENT(IN   ) :: IceF                !< IceFloe data
   TYPE(IceDyn_Data),        INTENT(IN   ) :: IceD                !< All the IceDyn data used in time-step loop
   TYPE(SoilDyn_Data),       INTENT(IN   ) :: SlD                 !< SoilDyn data


   logical                                 :: outputFields        ! flag to determine if we want to output the HD mesh fields
   INTEGER(IntKi)                          :: NumBl, k

   INTEGER(IntKi)                          :: ErrStat2
   CHARACTER(ErrMsgLen)                    :: ErrMSg2
   CHARACTER(*), PARAMETER                 :: RoutineName = 'WrVTK_AllMeshes'

   
   
   NumBl = 0
   if (allocated(ED%y%BladeRootMotion)) then
      NumBl = SIZE(ED%y%BladeRootMotion)
   end if
   
   
   
! I'm first going to just put all of the meshes that get mapped together, then decide if we're going to print/plot them all
         
!  ElastoDyn
   if (allocated(ED%Input)) then
   
         !  ElastoDyn outputs (motions)
      DO K=1,NumBl        
         !%BladeLn2Mesh(K) used only when not BD (see below)
         call MeshWrVTK(p_FAST%TurbinePos, ED%y%BladeRootMotion(K), trim(p_FAST%VTK_OutFileRoot)//'.ED_BladeRootMotion'//trim(num2lstr(k)), y_FAST%VTK_count, p_FAST%VTK_fields, ErrStat2, ErrMsg2, p_FAST%VTK_tWidth )
      END DO
      
      call MeshWrVTK(p_FAST%TurbinePos, ED%y%TowerLn2Mesh, trim(p_FAST%VTK_OutFileRoot)//'.ED_TowerLn2Mesh_motion', y_FAST%VTK_count, p_FAST%VTK_fields, ErrStat2, ErrMsg2, p_FAST%VTK_tWidth )     

! these will get output with their sibling input meshes
      !call MeshWrVTK(p_FAST%TurbinePos, ED%y%HubPtMotion, trim(p_FAST%VTK_OutFileRoot)//'.ED_HubPtMotion', y_FAST%VTK_count, p_FAST%VTK_fields, ErrStat2, ErrMsg2, p_FAST%VTK_tWidth )
      !call MeshWrVTK(p_FAST%TurbinePos, ED%y%NacelleMotion, trim(p_FAST%VTK_OutFileRoot)//'.ED_NacelleMotion', y_FAST%VTK_count, p_FAST%VTK_fields, ErrStat2, ErrMsg2, p_FAST%VTK_tWidth )
      !call MeshWrVTK(p_FAST%TurbinePos, ED%y%PlatformPtMesh, trim(p_FAST%VTK_OutFileRoot)//'.ED_PlatformPtMesh_motion', y_FAST%VTK_count, p_FAST%VTK_fields, ErrStat2, ErrMsg2, p_FAST%VTK_tWidth )
      
         !  ElastoDyn inputs (loads)
      ! %BladePtLoads used only when not BD (see below)
      call MeshWrVTK(p_FAST%TurbinePos, ED%Input(1)%TowerPtLoads, trim(p_FAST%VTK_OutFileRoot)//'.ED_TowerPtLoads', y_FAST%VTK_count, p_FAST%VTK_fields, ErrStat2, ErrMsg2, p_FAST%VTK_tWidth, ED%y%TowerLn2Mesh )
      call MeshWrVTK(p_FAST%TurbinePos, ED%Input(1)%HubPtLoad, trim(p_FAST%VTK_OutFileRoot)//'.ED_Hub', y_FAST%VTK_count, p_FAST%VTK_fields, ErrStat2, ErrMsg2, p_FAST%VTK_tWidth, ED%y%HubPtMotion )
      call MeshWrVTK(p_FAST%TurbinePos, ED%Input(1)%NacelleLoads, trim(p_FAST%VTK_OutFileRoot)//'.ED_Nacelle' ,y_FAST%VTK_count, p_FAST%VTK_fields, ErrStat2, ErrMsg2, p_FAST%VTK_tWidth, ED%y%NacelleMotion )
      call MeshWrVTK(p_FAST%TurbinePos, ED%Input(1)%PlatformPtMesh, trim(p_FAST%VTK_OutFileRoot)//'.ED_PlatformPtMesh', y_FAST%VTK_count, p_FAST%VTK_fields, ErrStat2, ErrMsg2, p_FAST%VTK_tWidth, ED%y%PlatformPtMesh )
   end if
   
   
!  BeamDyn
   IF ( p_FAST%CompElast == Module_BD .and. allocated(BD%Input) .and. allocated(BD%y)) THEN
            
      do K=1,NumBl        
            ! BeamDyn inputs
         !call MeshWrVTK(p_FAST%TurbinePos, BD%Input(1,k)%RootMotion, trim(p_FAST%VTK_OutFileRoot)//'.BD_RootMotion'//trim(num2lstr(k)), y_FAST%VTK_count, p_FAST%VTK_fields, ErrStat2, ErrMsg2, p_FAST%VTK_tWidth )
         call MeshWrVTK(p_FAST%TurbinePos, BD%Input(1,k)%HubMotion, trim(p_FAST%VTK_OutFileRoot)//'.BD_HubMotion'//trim(num2lstr(k)), y_FAST%VTK_count, p_FAST%VTK_fields, ErrStat2, ErrMsg2, p_FAST%VTK_tWidth )
      end do
      if (allocated(MeshMapData%y_BD_BldMotion_4Loads)) then
         do K=1,NumBl 
            call MeshWrVTK(p_FAST%TurbinePos, BD%Input(1,k)%DistrLoad, trim(p_FAST%VTK_OutFileRoot)//'.BD_DistrLoad'//trim(num2lstr(k)), y_FAST%VTK_count, p_FAST%VTK_fields, ErrStat2, ErrMsg2, p_FAST%VTK_tWidth, MeshMapData%y_BD_BldMotion_4Loads(k) )
            ! skipping PointLoad
         end do
      elseif (p_FAST%BD_OutputSibling) then
         do K=1,NumBl
            call MeshWrVTK(p_FAST%TurbinePos, BD%Input(1,k)%DistrLoad, trim(p_FAST%VTK_OutFileRoot)//'.BD_Blade'//trim(num2lstr(k)), y_FAST%VTK_count, p_FAST%VTK_fields, ErrStat2, ErrMsg2, p_FAST%VTK_tWidth, BD%y(k)%BldMotion )
            ! skipping PointLoad
         end do
      end if
      
      do K=1,NumBl
            ! BeamDyn outputs
         call MeshWrVTK(p_FAST%TurbinePos, BD%y(k)%ReactionForce, trim(p_FAST%VTK_OutFileRoot)//'.BD_ReactionForce_RootMotion'//trim(num2lstr(k)), y_FAST%VTK_count, p_FAST%VTK_fields, ErrStat2, ErrMsg2, p_FAST%VTK_tWidth, BD%Input(1,k)%RootMotion )
      end do  
      
      if (.not. p_FAST%BD_OutputSibling) then !otherwise this mesh has been put with the DistrLoad mesh
         do K=1,NumBl
               ! BeamDyn outputs
         call MeshWrVTK(p_FAST%TurbinePos, BD%y(k)%BldMotion, trim(p_FAST%VTK_OutFileRoot)//'.BD_BldMotion'//trim(num2lstr(k)), y_FAST%VTK_count, p_FAST%VTK_fields, ErrStat2, ErrMsg2, p_FAST%VTK_tWidth )
      end do  
      end if
      
      
   ELSE if (p_FAST%CompElast == Module_ED .and. allocated(ED%Input)) then
      ! ElastoDyn
      DO K=1,NumBl        
         call MeshWrVTK(p_FAST%TurbinePos, ED%y%BladeLn2Mesh(K), trim(p_FAST%VTK_OutFileRoot)//'.ED_BladeLn2Mesh_motion'//trim(num2lstr(k)), y_FAST%VTK_count, p_FAST%VTK_fields, ErrStat2, ErrMsg2, p_FAST%VTK_tWidth )
         call MeshWrVTK(p_FAST%TurbinePos, ED%Input(1)%BladePtLoads(K), trim(p_FAST%VTK_OutFileRoot)//'.ED_BladePtLoads'//trim(num2lstr(k)), y_FAST%VTK_count, p_FAST%VTK_fields, ErrStat2, ErrMsg2, p_FAST%VTK_tWidth, ED%y%BladeLn2Mesh(K) )
      END DO      
   END IF
            
!  ServoDyn
   if (allocated(SrvD%Input)) then
      IF ( SrvD%Input(1)%NTMD%Mesh%Committed ) THEN         
         !call MeshWrVTK(p_FAST%TurbinePos, SrvD%Input(1)%NTMD%Mesh, trim(p_FAST%VTK_OutFileRoot)//'.SrvD_NTMD_Motion', y_FAST%VTK_count, p_FAST%VTK_fields, ErrStat2, ErrMsg2, p_FAST%VTK_tWidth )
         call MeshWrVTK(p_FAST%TurbinePos, SrvD%y%NTMD%Mesh, trim(p_FAST%VTK_OutFileRoot)//'.SrvD_NTMD', y_FAST%VTK_count, p_FAST%VTK_fields, ErrStat2, ErrMsg2, p_FAST%VTK_tWidth, SrvD%Input(1)%TTMD%Mesh )
      END IF      
      IF ( SrvD%Input(1)%TTMD%Mesh%Committed ) THEN 
         !call MeshWrVTK(p_FAST%TurbinePos, SrvD%Input(1)%TTMD%Mesh, trim(p_FAST%VTK_OutFileRoot)//'.SrvD_TTMD_Motion', y_FAST%VTK_count, p_FAST%VTK_fields, ErrStat2, ErrMsg2, p_FAST%VTK_tWidth )
         call MeshWrVTK(p_FAST%TurbinePos, SrvD%y%TTMD%Mesh, trim(p_FAST%VTK_OutFileRoot)//'.SrvD_TTMD', y_FAST%VTK_count, p_FAST%VTK_fields, ErrStat2, ErrMsg2, p_FAST%VTK_tWidth, SrvD%Input(1)%TTMD%Mesh )
      END IF   
   end if
   
      
!  AeroDyn   
   IF ( p_FAST%CompAero == Module_AD .and. allocated(AD%Input)) THEN 
               
      if (allocated(AD%Input(1)%BladeRootMotion)) then      
      
         DO K=1,NumBl   
            call MeshWrVTK(p_FAST%TurbinePos, AD%Input(1)%BladeRootMotion(K), trim(p_FAST%VTK_OutFileRoot)//'.AD_BladeRootMotion'//trim(num2lstr(k)), y_FAST%VTK_count, p_FAST%VTK_fields, ErrStat2, ErrMsg2, p_FAST%VTK_tWidth )
            !call MeshWrVTK(p_FAST%TurbinePos, AD%Input(1)%BladeMotion(K), trim(p_FAST%VTK_OutFileRoot)//'.AD_BladeMotion'//trim(num2lstr(k)), y_FAST%VTK_count, p_FAST%VTK_fields, ErrStat2, ErrMsg2, p_FAST%VTK_tWidth )
         END DO            

         call MeshWrVTK(p_FAST%TurbinePos, AD%Input(1)%HubMotion, trim(p_FAST%VTK_OutFileRoot)//'.AD_HubMotion', y_FAST%VTK_count, p_FAST%VTK_fields, ErrStat2, ErrMsg2, p_FAST%VTK_tWidth )
         !call MeshWrVTK(p_FAST%TurbinePos, AD%Input(1)%TowerMotion, trim(p_FAST%VTK_OutFileRoot)//'.AD_TowerMotion', y_FAST%VTK_count, p_FAST%VTK_fields, ErrStat2, ErrMsg2, p_FAST%VTK_tWidth )
               
         DO K=1,NumBl   
            call MeshWrVTK(p_FAST%TurbinePos, AD%y%BladeLoad(K), trim(p_FAST%VTK_OutFileRoot)//'.AD_Blade'//trim(num2lstr(k)), y_FAST%VTK_count, p_FAST%VTK_fields, ErrStat2, ErrMsg2, p_FAST%VTK_tWidth, AD%Input(1)%BladeMotion(k) )
         END DO            
         call MeshWrVTK(p_FAST%TurbinePos, AD%y%TowerLoad, trim(p_FAST%VTK_OutFileRoot)//'.AD_Tower', y_FAST%VTK_count, p_FAST%VTK_fields, ErrStat2, ErrMsg2, p_FAST%VTK_tWidth, AD%Input(1)%TowerMotion )
         
      end if

         ! FVW submodule of AD15
      if (allocated(AD%m%FVW_u)) then
         if (allocated(AD%m%FVW_u(1)%WingsMesh)) then
            DO K=1,NumBl
               call MeshWrVTK(p_FAST%TurbinePos, AD%m%FVW_u(1)%WingsMesh(k), trim(p_FAST%VTK_OutFileRoot)//'.FVW_WingsMesh'//trim(num2lstr(k)), y_FAST%VTK_count, p_FAST%VTK_fields, ErrStat2, ErrMsg2, p_FAST%VTK_tWidth, AD%Input(1)%BladeMotion(k) )
               !call MeshWrVTK(p_FAST%TurbinePos, AD%Input(1)%BladeMotion(K), trim(p_FAST%OutFileRoot)//'.AD_BladeMotion'//trim(num2lstr(k)), y_FAST%VTK_count, p_FAST%VTK_fields, ErrStat2, ErrMsg2 )
            END DO
            ! Free wake
            call WrVTK_FVW(AD%p%FVW, AD%x(1)%FVW, AD%z(1)%FVW, AD%m%FVW, trim(p_FAST%VTK_OutFileRoot)//'.FVW', y_FAST%VTK_count, p_FAST%VTK_tWidth, bladeFrame=.FALSE.)  ! bladeFrame==.FALSE. to output in global coords
         end if
      end if
   END IF
   
! HydroDyn            
   IF ( p_FAST%CompHydro == Module_HD .and. allocated(HD%Input)) THEN       
      !call MeshWrVTK(p_FAST%TurbinePos, HD%Input(1)%Mesh, trim(p_FAST%VTK_OutFileRoot)//'.HD_Mesh_motion', y_FAST%VTK_count, p_FAST%VTK_fields, ErrStat2, ErrMsg2 )     
      !call MeshWrVTK(p_FAST%TurbinePos, HD%Input(1)%Morison%LumpedMesh, trim(p_FAST%VTK_OutFileRoot)//'.HD_MorisonLumped_motion', y_FAST%VTK_count, p_FAST%VTK_fields, ErrStat2, ErrMsg2 )     
      !call MeshWrVTK(p_FAST%TurbinePos, HD%Input(1)%Morison%DistribMesh, trim(p_FAST%VTK_OutFileRoot)//'.HD_MorisonDistrib_motion', y_FAST%VTK_count, p_FAST%VTK_fields, ErrStat2, ErrMsg2 )     
      
      if (p_FAST%CompSub == Module_NONE) then
         call MeshWrVTK(p_FAST%TurbinePos, HD%y%AllHdroOrigin, trim(p_FAST%VTK_OutFileRoot)//'.HD_AllHdroOrigin', y_FAST%VTK_count, p_FAST%VTK_fields, ErrStat2, ErrMsg2, p_FAST%VTK_tWidth, HD%Input(1)%Mesh )
         outputFields = .false.
      else         
         call MeshWrVTK(p_FAST%TurbinePos, HD%y%Mesh, trim(p_FAST%VTK_OutFileRoot)//'.HD_Mesh', y_FAST%VTK_count, p_FAST%VTK_fields, ErrStat2, ErrMsg2, p_FAST%VTK_tWidth, HD%Input(1)%Mesh )
         outputFields = p_FAST%VTK_fields
      end if
      call MeshWrVTK(p_FAST%TurbinePos, HD%y%Morison%LumpedMesh, trim(p_FAST%VTK_OutFileRoot)//'.HD_MorisonLumped', y_FAST%VTK_count, outputFields, ErrStat2, ErrMsg2, p_FAST%VTK_tWidth, HD%Input(1)%Morison%LumpedMesh )
      call MeshWrVTK(p_FAST%TurbinePos, HD%y%Morison%DistribMesh, trim(p_FAST%VTK_OutFileRoot)//'.HD_MorisonDistrib', y_FAST%VTK_count, outputFields, ErrStat2, ErrMsg2, p_FAST%VTK_tWidth, HD%Input(1)%Morison%DistribMesh )
      
                  
   END IF
   
! SubDyn   
   IF ( p_FAST%CompSub == Module_SD .and. allocated(SD%Input)) THEN
      !call MeshWrVTK(p_FAST%TurbinePos, SD%Input(1)%TPMesh, trim(p_FAST%VTK_OutFileRoot)//'.SD_TPMesh_motion', y_FAST%VTK_count, p_FAST%VTK_fields, ErrStat2, ErrMsg2, p_FAST%VTK_tWidth )
      call MeshWrVTK(p_FAST%TurbinePos, SD%Input(1)%LMesh, trim(p_FAST%VTK_OutFileRoot)//'.SD_LMesh_y2Mesh', y_FAST%VTK_count, p_FAST%VTK_fields, ErrStat2, ErrMsg2, p_FAST%VTK_tWidth, SD%y%y2Mesh )
      
      call MeshWrVTK(p_FAST%TurbinePos, SD%y%y1Mesh, trim(p_FAST%VTK_OutFileRoot)//'.SD_y1Mesh_TPMesh', y_FAST%VTK_count, p_FAST%VTK_fields, ErrStat2, ErrMsg2, p_FAST%VTK_tWidth, SD%Input(1)%TPMesh )
      !call MeshWrVTK(p_FAST%TurbinePos, SD%y%y2Mesh, trim(p_FAST%VTK_OutFileRoot)//'.SD_y2Mesh_motion', y_FAST%VTK_count, p_FAST%VTK_fields, ErrStat2, ErrMsg2, p_FAST%VTK_tWidth )
   ELSE IF ( p_FAST%CompSub == Module_ExtPtfm .and. allocated(ExtPtfm%Input)) THEN
      call MeshWrVTK(p_FAST%TurbinePos, ExtPtfm%y%PtfmMesh, trim(p_FAST%VTK_OutFileRoot)//'.ExtPtfm', y_FAST%VTK_count, p_FAST%VTK_fields, ErrStat2, ErrMsg2, p_FAST%VTK_tWidth, ExtPtfm%Input(1)%PtfmMesh )
   END IF     
       
! MAP
   IF ( p_FAST%CompMooring == Module_MAP ) THEN
      if (allocated(MAPp%Input)) then
         call MeshWrVTK(p_FAST%TurbinePos, MAPp%y%PtFairleadLoad, trim(p_FAST%VTK_OutFileRoot)//'.MAP_PtFairlead', y_FAST%VTK_count, p_FAST%VTK_fields, ErrStat2, ErrMsg2, p_FAST%VTK_tWidth, MAPp%Input(1)%PtFairDisplacement )
         !call MeshWrVTK(p_FAST%TurbinePos, MAPp%Input(1)%PtFairDisplacement, trim(p_FAST%VTK_OutFileRoot)//'.MAP_PtFair_motion', y_FAST%VTK_count, p_FAST%VTK_fields, ErrStat2, ErrMsg2, p_FAST%VTK_tWidth )
      end if
      
! MoorDyn      
   ELSEIF ( p_FAST%CompMooring == Module_MD ) THEN
      if (allocated(MD%Input)) then
         call MeshWrVTK(p_FAST%TurbinePos, MD%y%PtFairleadLoad, trim(p_FAST%VTK_OutFileRoot)//'.MD_PtFairlead', y_FAST%VTK_count, p_FAST%VTK_fields, ErrStat2, ErrMsg2, p_FAST%VTK_tWidth, MD%Input(1)%PtFairleadDisplacement )
         !call MeshWrVTK(p_FAST%TurbinePos, MD%Input(1)%PtFairleadDisplacement, trim(p_FAST%VTK_OutFileRoot)//'.MD_PtFair_motion', y_FAST%VTK_count, p_FAST%VTK_fields, ErrStat2, ErrMsg2, p_FAST%VTK_tWidth )
      end if
      
! FEAMooring                   
   ELSEIF ( p_FAST%CompMooring == Module_FEAM ) THEN
      if (allocated(FEAM%Input)) then
         call MeshWrVTK(p_FAST%TurbinePos, FEAM%y%PtFairleadLoad, trim(p_FAST%VTK_OutFileRoot)//'.FEAM_PtFairlead', y_FAST%VTK_count, p_FAST%VTK_fields, ErrStat2, ErrMsg2, p_FAST%VTK_tWidth, FEAM%Input(1)%PtFairleadDisplacement )
         !call MeshWrVTK(p_FAST%TurbinePos, FEAM%Input(1)%PtFairleadDisplacement, trim(p_FAST%VTK_OutFileRoot)//'.FEAM_PtFair_motion', y_FAST%VTK_count, p_FAST%VTK_fields, ErrStat2, ErrMsg2, p_FAST%VTK_tWidth )
      end if
      
! Orca      
   ELSEIF ( p_FAST%CompMooring == Module_Orca ) THEN
      if (allocated(Orca%Input)) then
         call MeshWrVTK(p_FAST%TurbinePos, Orca%y%PtfmMesh, trim(p_FAST%VTK_OutFileRoot)//'.Orca_PtfmMesh', y_FAST%VTK_count, p_FAST%VTK_fields, ErrStat2, ErrMsg2, p_FAST%VTK_tWidth, Orca%Input(1)%PtfmMesh )
         !call MeshWrVTK(p_FAST%TurbinePos, Orca%Input(1)%PtfmMesh, trim(p_FAST%VTK_OutFileRoot)//'.Orca_PtfmMesh_motion', y_FAST%VTK_count, p_FAST%VTK_fields, ErrStat2, ErrMsg2, p_FAST%VTK_tWidth )
      end if
   END IF
            
         
! IceFloe      
   IF ( p_FAST%CompIce == Module_IceF ) THEN
      if (allocated(IceF%Input)) then
         call MeshWrVTK(p_FAST%TurbinePos, IceF%y%iceMesh, trim(p_FAST%VTK_OutFileRoot)//'.IceF_iceMesh', y_FAST%VTK_count, p_FAST%VTK_fields, ErrStat2, ErrMsg2, p_FAST%VTK_tWidth, IceF%Input(1)%iceMesh )
         !call MeshWrVTK(p_FAST%TurbinePos, IceF%Input(1)%iceMesh, trim(p_FAST%VTK_OutFileRoot)//'.IceF_iceMesh_motion', y_FAST%VTK_count, p_FAST%VTK_fields, ErrStat2, ErrMsg2, p_FAST%VTK_tWidth )
      end if
      
! IceDyn
   ELSEIF ( p_FAST%CompIce == Module_IceD ) THEN
      if (allocated(IceD%Input)) then
            
         DO k = 1,p_FAST%numIceLegs
            call MeshWrVTK(p_FAST%TurbinePos, IceD%y(k)%PointMesh, trim(p_FAST%VTK_OutFileRoot)//'.IceD_PointMesh'//trim(num2lstr(k)), y_FAST%VTK_count, p_FAST%VTK_fields, ErrStat2, ErrMsg2, p_FAST%VTK_tWidth, IceD%Input(1,k)%PointMesh )
            !call MeshWrVTK(p_FAST%TurbinePos, IceD%Input(1,k)%PointMesh, trim(p_FAST%VTK_OutFileRoot)//'.IceD_PointMesh_motion'//trim(num2lstr(k)), y_FAST%VTK_count, p_FAST%VTK_fields, ErrStat2, ErrMsg2, p_FAST%VTK_tWidth )
         END DO
      end if
      
   END IF
   
! SoilDyn
   IF ( p_FAST%CompSoil == Module_SlD .and. allocated(SlD%Input)) THEN
      call MeshWrVTK(p_FAST%TurbinePos, SlD%Input(1)%SoilMesh, trim(VTK_path)//'.SlD_u_SoilMesh', y_FAST%VTK_count, p_FAST%VTK_fields, ErrStat2, ErrMsg2, Twidth, SlD%y%SoilMesh )

      call MeshWrVTK(p_FAST%TurbinePos, SlD%y%SoilMesh, trim(VTK_path)//'.SlD_y_SoilMesh', y_FAST%VTK_count, p_FAST%VTK_fields, ErrStat2, ErrMsg2, Twidth, SlD%Input(1)%SoilMesh )
   END IF


END SUBROUTINE WrVTK_AllMeshes 
!----------------------------------------------------------------------------------------------------------------------------------
!> This routine writes a minimal subset of meshes (enough to visualize the turbine) to VTK-formatted files. It doesn't bother with 
!! returning an error code.
<<<<<<< HEAD
SUBROUTINE WrVTK_BasicMeshes(p_FAST, y_FAST, MeshMapData, ED, BD, AD14, AD, IfW, OpFM, HD, SD, SrvD, MAPp, FEAM, MD, Orca, IceF, IceD, SlD)
=======
SUBROUTINE WrVTK_BasicMeshes(p_FAST, y_FAST, MeshMapData, ED, BD, AD, IfW, OpFM, HD, SD, SrvD, MAPp, FEAM, MD, Orca, IceF, IceD)
>>>>>>> f2517ec6

   TYPE(FAST_ParameterType), INTENT(IN   ) :: p_FAST              !< Parameters for the glue code
   TYPE(FAST_OutputFileType),INTENT(IN   ) :: y_FAST              !< Output variables for the glue code
   TYPE(FAST_ModuleMapType), INTENT(IN   ) :: MeshMapData         !< Data for mapping between modules

   TYPE(ElastoDyn_Data),     INTENT(IN   ) :: ED                  !< ElastoDyn data
   TYPE(BeamDyn_Data),       INTENT(IN   ) :: BD                  !< BeamDyn data
   TYPE(ServoDyn_Data),      INTENT(IN   ) :: SrvD                !< ServoDyn data
   TYPE(AeroDyn_Data),       INTENT(IN   ) :: AD                  !< AeroDyn data
   TYPE(InflowWind_Data),    INTENT(IN   ) :: IfW                 !< InflowWind data
   TYPE(OpenFOAM_Data),      INTENT(IN   ) :: OpFM                !< OpenFOAM data
   TYPE(HydroDyn_Data),      INTENT(IN   ) :: HD                  !< HydroDyn data
   TYPE(SubDyn_Data),        INTENT(IN   ) :: SD                  !< SubDyn data
   TYPE(MAP_Data),           INTENT(IN   ) :: MAPp                !< MAP data
   TYPE(FEAMooring_Data),    INTENT(IN   ) :: FEAM                !< FEAMooring data
   TYPE(MoorDyn_Data),       INTENT(IN   ) :: MD                  !< MoorDyn data
   TYPE(OrcaFlex_Data),      INTENT(IN   ) :: Orca                !< OrcaFlex interface data
   TYPE(IceFloe_Data),       INTENT(IN   ) :: IceF                !< IceFloe data
   TYPE(IceDyn_Data),        INTENT(IN   ) :: IceD                !< All the IceDyn data used in time-step loop
   TYPE(SoilDyn_Data),       INTENT(IN   ) :: SlD                 !< SoilDyn data

   logical                                 :: OutputFields
   INTEGER(IntKi)                          :: NumBl, k
   INTEGER(IntKi)                          :: ErrStat2
   CHARACTER(ErrMsgLen)                    :: ErrMSg2
   CHARACTER(*), PARAMETER                 :: RoutineName = 'WrVTK_BasicMeshes'


   NumBl = 0
   if (allocated(ED%y%BladeRootMotion)) then
      NumBl = SIZE(ED%y%BladeRootMotion)
   end if

   
! Blades
   IF ( p_FAST%CompAero == Module_AD ) THEN  ! These meshes may have airfoil data associated with nodes...
      DO K=1,NumBl   
         call MeshWrVTK(p_FAST%TurbinePos, AD%Input(1)%BladeMotion(K), trim(p_FAST%VTK_OutFileRoot)//'.AD_Blade'//trim(num2lstr(k)), &
                        y_FAST%VTK_count, p_FAST%VTK_fields, ErrStat2, ErrMsg2, p_FAST%VTK_tWidth, Sib=AD%y%BladeLoad(K) )
      END DO                  
   ELSE IF ( p_FAST%CompElast == Module_BD ) THEN
      DO K=1,NumBl                 
         call MeshWrVTK(p_FAST%TurbinePos, BD%y(k)%BldMotion, trim(p_FAST%VTK_OutFileRoot)//'.BD_BldMotion'//trim(num2lstr(k)), &
                        y_FAST%VTK_count, p_FAST%VTK_fields, ErrStat2, ErrMsg2, p_FAST%VTK_tWidth )
      END DO  
   ELSE IF ( p_FAST%CompElast == Module_ED ) THEN
      DO K=1,NumBl        
         call MeshWrVTK(p_FAST%TurbinePos, ED%y%BladeLn2Mesh(K), trim(p_FAST%VTK_OutFileRoot)//'.ED_BladeLn2Mesh_motion'//trim(num2lstr(k)), &
                        y_FAST%VTK_count, p_FAST%VTK_fields, ErrStat2, ErrMsg2, p_FAST%VTK_tWidth )
      END DO  
   END IF   
   
! Nacelle
   call MeshWrVTK(p_FAST%TurbinePos, ED%y%NacelleMotion, trim(p_FAST%VTK_OutFileRoot)//'.ED_Nacelle', y_FAST%VTK_count, &
                  p_FAST%VTK_fields, ErrStat2, ErrMsg2, p_FAST%VTK_tWidth, Sib=ED%Input(1)%NacelleLoads )
            
! Hub
   call MeshWrVTK(p_FAST%TurbinePos, ED%y%HubPtMotion, trim(p_FAST%VTK_OutFileRoot)//'.ED_Hub', y_FAST%VTK_count, &
                  p_FAST%VTK_fields, ErrStat2, ErrMsg2, p_FAST%VTK_tWidth, Sib=ED%Input(1)%HubPtLoad )
! Tower motions
   call MeshWrVTK(p_FAST%TurbinePos, ED%y%TowerLn2Mesh, trim(p_FAST%VTK_OutFileRoot)//'.ED_TowerLn2Mesh_motion', &
                  y_FAST%VTK_count, p_FAST%VTK_fields, ErrStat2, ErrMsg2, p_FAST%VTK_tWidth )

   
   
! Substructure   
!   call MeshWrVTK(p_FAST%TurbinePos, ED%y%PlatformPtMesh, trim(p_FAST%VTK_OutFileRoot)//'.ED_PlatformPtMesh_motion', y_FAST%VTK_count, p_FAST%VTK_fields, ErrStat2, ErrMsg2, p_FAST%VTK_tWidth )
!   IF ( p_FAST%CompSub == Module_SD ) THEN
!     call MeshWrVTK(p_FAST%TurbinePos, SD%Input(1)%TPMesh, trim(p_FAST%VTK_OutFileRoot)//'.SD_TPMesh_motion', y_FAST%VTK_count, p_FAST%VTK_fields, ErrStat2, ErrMsg2, p_FAST%VTK_tWidth )
!      call MeshWrVTK(p_FAST%TurbinePos, SD%y%y2Mesh, trim(p_FAST%VTK_OutFileRoot)//'.SD_y2Mesh_motion', y_FAST%VTK_count, ErrStat2, ErrMsg2, p_FAST%VTK_tWidth )
!   END IF     
      
   IF ( p_FAST%CompHydro == Module_HD ) THEN 
      
      if (p_FAST%CompSub == Module_NONE) then
         call MeshWrVTK(p_FAST%TurbinePos, HD%y%AllHdroOrigin, trim(p_FAST%VTK_OutFileRoot)//'.HD_AllHdroOrigin', y_FAST%VTK_count, p_FAST%VTK_fields, ErrStat2, ErrMsg2, p_FAST%VTK_tWidth, HD%Input(1)%Mesh )
         outputFields = .false.
      else         
         OutputFields = p_FAST%VTK_fields
      end if
      
      call MeshWrVTK(p_FAST%TurbinePos, HD%Input(1)%Morison%DistribMesh, trim(p_FAST%VTK_OutFileRoot)//'.HD_MorisonDistrib', &
                     y_FAST%VTK_count, OutputFields, ErrStat2, ErrMsg2, p_FAST%VTK_tWidth, Sib=HD%y%Morison%DistribMesh )
   END IF
   
   
! Mooring Lines?            
!   IF ( p_FAST%CompMooring == Module_MAP ) THEN
!      call MeshWrVTK(p_FAST%TurbinePos, MAPp%Input(1)%PtFairDisplacement, trim(p_FAST%VTK_OutFileRoot)//'.MAP_PtFair_motion', y_FAST%VTK_count, p_FAST%VTK_fields, ErrStat2, ErrMsg2, p_FAST%VTK_tWidth )
!   ELSEIF ( p_FAST%CompMooring == Module_MD ) THEN
!      call MeshWrVTK(p_FAST%TurbinePos, MD%Input(1)%PtFairleadDisplacement, trim(p_FAST%VTK_OutFileRoot)//'.MD_PtFair_motion', y_FAST%VTK_count, p_FAST%VTK_fields, ErrStat2, ErrMsg2, p_FAST%VTK_tWidth )
!   ELSEIF ( p_FAST%CompMooring == Module_FEAM ) THEN
!      call MeshWrVTK(p_FAST%TurbinePos, FEAM%Input(1)%PtFairleadDisplacement, trim(p_FAST%VTK_OutFileRoot)//'FEAM_PtFair_motion', y_FAST%VTK_count, p_FAST%VTK_fields, ErrStat2, ErrMsg2, p_FAST%VTK_tWidth )
!   END IF

! SoilDyn
!   IF ( p_FAST%CompSub == Module_SlD ) THEN
!     call MeshWrVTK(p_FAST%TurbinePos, SlD%Input(1)%SoilMesh, trim(p_FAST%OutFileRoot)//'.SlD_uSoilMesh_motion', y_FAST%VTK_count, OutputFields, ErrStat2, ErrMsg2 )
!      call MeshWrVTK(p_FAST%TurbinePos, SlD%y%SoilMesh, trim(p_FAST%OutFileRoot)//'.SlD_ySoilMesh_motion', y_FAST%VTK_count, OutputFields, ErrStat2, ErrMsg2 )
!   END IF


END SUBROUTINE WrVTK_BasicMeshes 
!----------------------------------------------------------------------------------------------------------------------------------
!> This routine writes a minimal subset of meshes with surfaces to VTK-formatted files. It doesn't bother with 
!! returning an error code.
<<<<<<< HEAD
SUBROUTINE WrVTK_Surfaces(t_global, p_FAST, y_FAST, MeshMapData, ED, BD, AD14, AD, IfW, OpFM, HD, SD, SrvD, MAPp, FEAM, MD, Orca, IceF, IceD, SlD)
=======
SUBROUTINE WrVTK_Surfaces(t_global, p_FAST, y_FAST, MeshMapData, ED, BD, AD, IfW, OpFM, HD, SD, SrvD, MAPp, FEAM, MD, Orca, IceF, IceD)
   use FVW_IO, only: WrVTK_FVW
>>>>>>> f2517ec6

   REAL(DbKi),               INTENT(IN   ) :: t_global            !< Current global time
   TYPE(FAST_ParameterType), INTENT(IN   ) :: p_FAST              !< Parameters for the glue code
   TYPE(FAST_OutputFileType),INTENT(INOUT) :: y_FAST              !< Output variables for the glue code (only because we're updating VTK_LastWaveIndx)
   TYPE(FAST_ModuleMapType), INTENT(IN   ) :: MeshMapData         !< Data for mapping between modules

   TYPE(ElastoDyn_Data),     INTENT(IN   ) :: ED                  !< ElastoDyn data
   TYPE(BeamDyn_Data),       INTENT(IN   ) :: BD                  !< BeamDyn data
   TYPE(ServoDyn_Data),      INTENT(IN   ) :: SrvD                !< ServoDyn data
   TYPE(AeroDyn_Data),       INTENT(IN   ) :: AD                  !< AeroDyn data
   TYPE(InflowWind_Data),    INTENT(IN   ) :: IfW                 !< InflowWind data
   TYPE(OpenFOAM_Data),      INTENT(IN   ) :: OpFM                !< OpenFOAM data
   TYPE(HydroDyn_Data),      INTENT(IN   ) :: HD                  !< HydroDyn data
   TYPE(SubDyn_Data),        INTENT(IN   ) :: SD                  !< SubDyn data
   TYPE(MAP_Data),           INTENT(IN   ) :: MAPp                !< MAP data
   TYPE(FEAMooring_Data),    INTENT(IN   ) :: FEAM                !< FEAMooring data
   TYPE(MoorDyn_Data),       INTENT(IN   ) :: MD                  !< MoorDyn data
   TYPE(OrcaFlex_Data),      INTENT(IN   ) :: Orca                !< OrcaFlex interface data
   TYPE(IceFloe_Data),       INTENT(IN   ) :: IceF                !< IceFloe data
   TYPE(IceDyn_Data),        INTENT(IN   ) :: IceD                !< All the IceDyn data used in time-step loop
   TYPE(SoilDyn_Data),       INTENT(IN   ) :: SlD                 !< SoilDyn data


   logical, parameter                      :: OutputFields = .FALSE. ! due to confusion about what fields mean on a surface, we are going to just output the basic meshes if people ask for fields
   INTEGER(IntKi)                          :: NumBl, k
   INTEGER(IntKi)                          :: ErrStat2
   CHARACTER(ErrMsgLen)                    :: ErrMSg2
   CHARACTER(*), PARAMETER                 :: RoutineName = 'WrVTK_Surfaces'

   NumBl = 0
   if (allocated(ED%y%BladeRootMotion)) then
      NumBl = SIZE(ED%y%BladeRootMotion)
   end if

! Ground (written at initialization)
   
! Wave elevation
   if ( allocated( p_FAST%VTK_Surface%WaveElev ) ) call WrVTK_WaveElev( t_global, p_FAST, y_FAST, HD)
   
! Nacelle
   call MeshWrVTK_PointSurface (p_FAST%TurbinePos, ED%y%NacelleMotion, trim(p_FAST%VTK_OutFileRoot)//'.NacelleSurface', &
                                y_FAST%VTK_count, OutputFields, ErrStat2, ErrMsg2, p_FAST%VTK_tWidth , verts = p_FAST%VTK_Surface%NacelleBox, Sib=ED%Input(1)%NacelleLoads )
   
   
! Hub
   call MeshWrVTK_PointSurface (p_FAST%TurbinePos, ED%y%HubPtMotion, trim(p_FAST%VTK_OutFileRoot)//'.HubSurface', &
                                y_FAST%VTK_count, OutputFields, ErrStat2, ErrMsg2, p_FAST%VTK_tWidth , &
                                NumSegments=p_FAST%VTK_Surface%NumSectors, radius=p_FAST%VTK_Surface%HubRad, Sib=ED%Input(1)%HubPtLoad )
   
! Tower motions
   call MeshWrVTK_Ln2Surface (p_FAST%TurbinePos, ED%y%TowerLn2Mesh, trim(p_FAST%VTK_OutFileRoot)//'.TowerSurface', &
                              y_FAST%VTK_count, OutputFields, ErrStat2, ErrMsg2, p_FAST%VTK_tWidth, p_FAST%VTK_Surface%NumSectors, p_FAST%VTK_Surface%TowerRad )
   
! Blades
   IF ( p_FAST%CompAero == Module_AD ) THEN  ! These meshes may have airfoil data associated with nodes...
      DO K=1,NumBl
         call MeshWrVTK_Ln2Surface (p_FAST%TurbinePos, AD%Input(1)%BladeMotion(K), trim(p_FAST%VTK_OutFileRoot)//'.Blade'//trim(num2lstr(k))//'Surface', &
                                    y_FAST%VTK_count, OutputFields, ErrStat2, ErrMsg2, p_FAST%VTK_tWidth , verts=p_FAST%VTK_Surface%BladeShape(K)%AirfoilCoords &
                                    ,Sib=AD%y%BladeLoad(k) )
      END DO                  
   ELSE IF ( p_FAST%CompElast == Module_BD ) THEN
      DO K=1,NumBl                 
         call MeshWrVTK_Ln2Surface (p_FAST%TurbinePos, BD%y(k)%BldMotion, trim(p_FAST%VTK_OutFileRoot)//'.Blade'//trim(num2lstr(k))//'Surface', &
                                    y_FAST%VTK_count, OutputFields, ErrStat2, ErrMsg2, p_FAST%VTK_tWidth , verts=p_FAST%VTK_Surface%BladeShape(K)%AirfoilCoords )
      END DO  
   ELSE IF ( p_FAST%CompElast == Module_ED ) THEN
      DO K=1,NumBl        
         call MeshWrVTK_Ln2Surface (p_FAST%TurbinePos, ED%y%BladeLn2Mesh(K), trim(p_FAST%VTK_OutFileRoot)//'.Blade'//trim(num2lstr(k))//'Surface', &
                                    y_FAST%VTK_count, OutputFields, ErrStat2, ErrMsg2, p_FAST%VTK_tWidth , verts=p_FAST%VTK_Surface%BladeShape(K)%AirfoilCoords )
      END DO  
   END IF   

! Free wake
   if (allocated(AD%m%FVW_u)) then
      if (allocated(AD%m%FVW_u(1)%WingsMesh)) then
         call WrVTK_FVW(AD%p%FVW, AD%x(1)%FVW, AD%z(1)%FVW, AD%m%FVW, trim(p_FAST%VTK_OutFileRoot)//'.FVW', y_FAST%VTK_count, p_FAST%VTK_tWidth, bladeFrame=.FALSE.)  ! bladeFrame==.FALSE. to output in global coords
      end if   
   end if   

   
! Platform
! call MeshWrVTK_PointSurface (p_FAST%TurbinePos, ED%y%PlatformPtMesh, trim(p_FAST%VTK_OutFileRoot)//'.PlatformSurface', y_FAST%VTK_count, OutputFields, ErrStat2, ErrMsg2, Radius = p_FAST%VTK_Surface%GroundRad )
   
   
! Substructure   
!   call MeshWrVTK(p_FAST%TurbinePos, ED%y%PlatformPtMesh, trim(p_FAST%VTK_OutFileRoot)//'.ED_PlatformPtMesh_motion', y_FAST%VTK_count, OutputFields, ErrStat2, ErrMsg2 )     
!   IF ( p_FAST%CompSub == Module_SD ) THEN
!     call MeshWrVTK(p_FAST%TurbinePos, SD%Input(1)%TPMesh, trim(p_FAST%VTK_OutFileRoot)//'.SD_TPMesh_motion', y_FAST%VTK_count, OutputFields, ErrStat2, ErrMsg2 )     
!      call MeshWrVTK(p_FAST%TurbinePos, SD%y%y2Mesh, trim(p_FAST%VTK_OutFileRoot)//'.SD_y2Mesh_motion', y_FAST%VTK_count, OutputFields, ErrStat2, ErrMsg2 )        
!   END IF     
      
   IF ( HD%Input(1)%Morison%DistribMesh%Committed ) THEN 
      !if ( p_FAST%CompSub == Module_NONE ) then ! floating
      !   OutputFields = .false.
      !else
      !   OutputFields = p_FAST%VTK_fields
      !end if
         
      call MeshWrVTK_Ln2Surface (p_FAST%TurbinePos, HD%Input(1)%Morison%DistribMesh, trim(p_FAST%VTK_OutFileRoot)//'.MorisonSurface', &
                                 y_FAST%VTK_count, OutputFields, ErrStat2, ErrMsg2, p_FAST%VTK_tWidth, p_FAST%VTK_Surface%NumSectors, &
                                 p_FAST%VTK_Surface%MorisonRad, Sib=HD%y%Morison%DistribMesh )
   END IF
   
   
! Mooring Lines?            
!   IF ( p_FAST%CompMooring == Module_MAP ) THEN
!      call MeshWrVTK(p_FAST%TurbinePos, MAPp%Input(1)%PtFairDisplacement, trim(p_FAST%VTK_OutFileRoot)//'.MAP_PtFair_motion', y_FAST%VTK_count, OutputFields, ErrStat2, ErrMsg2 )        
!   ELSEIF ( p_FAST%CompMooring == Module_MD ) THEN
!      call MeshWrVTK(p_FAST%TurbinePos, MD%Input(1)%PtFairleadDisplacement, trim(p_FAST%VTK_OutFileRoot)//'.MD_PtFair_motion', y_FAST%VTK_count, OutputFields, ErrStat2, ErrMsg2 )        
!   ELSEIF ( p_FAST%CompMooring == Module_FEAM ) THEN
!      call MeshWrVTK(p_FAST%TurbinePos, FEAM%Input(1)%PtFairleadDisplacement, trim(p_FAST%VTK_OutFileRoot)//'FEAM_PtFair_motion', y_FAST%VTK_count, OutputFields, ErrStat2, ErrMsg2   )        
!   END IF

! SoilDyn
!   IF ( p_FAST%CompSub == Module_SlD ) THEN
!     call MeshWrVTK(p_FAST%TurbinePos, SlD%Input(1)%SoilMesh, trim(p_FAST%OutFileRoot)//'.SlD_uSoilMesh_motion', y_FAST%VTK_count, OutputFields, ErrStat2, ErrMsg2 )
!      call MeshWrVTK(p_FAST%TurbinePos, SlD%y%SoilMesh, trim(p_FAST%OutFileRoot)//'.SlD_ySoilMesh_motion', y_FAST%VTK_count, OutputFields, ErrStat2, ErrMsg2 )
!   END IF

   if (p_FAST%VTK_fields) then
<<<<<<< HEAD
      call WrVTK_BasicMeshes(p_FAST, y_FAST, MeshMapData, ED, BD, AD14, AD, IfW, OpFM, HD, SD, SrvD, MAPp, FEAM, MD, Orca, IceF, IceD, SlD)
=======
      call WrVTK_BasicMeshes(p_FAST, y_FAST, MeshMapData, ED, BD, AD, IfW, OpFM, HD, SD, SrvD, MAPp, FEAM, MD, Orca, IceF, IceD)
>>>>>>> f2517ec6
   end if
   
   
END SUBROUTINE WrVTK_Surfaces 
!----------------------------------------------------------------------------------------------------------------------------------
!> This subroutine writes the wave elevation data for a given time step
SUBROUTINE WrVTK_WaveElev(t_global, p_FAST, y_FAST, HD)

   REAL(DbKi),               INTENT(IN   ) :: t_global            !< Current global time
   TYPE(FAST_ParameterType), INTENT(IN   ) :: p_FAST              !< Parameters for the glue code
   TYPE(FAST_OutputFileType),INTENT(INOUT) :: y_FAST              !< Output variables for the glue code

   TYPE(HydroDyn_Data),      INTENT(IN   ) :: HD                  !< HydroDyn data

   ! local variables
   INTEGER(IntKi)                        :: Un                    ! fortran unit number
   INTEGER(IntKi)                        :: n, iy, ix             ! loop counters
   REAL(SiKi)                            :: t
   CHARACTER(1024)                       :: FileName
   INTEGER(IntKi)                        :: NumberOfPoints 
   INTEGER(IntKi), parameter             :: NumberOfLines = 0
   INTEGER(IntKi)                        :: NumberOfPolys
   CHARACTER(1024)                       :: Tstr
   INTEGER(IntKi)                        :: ErrStat2 
   CHARACTER(ErrMsgLen)                  :: ErrMsg2
   CHARACTER(*),PARAMETER                :: RoutineName = 'WrVTK_WaveElev'

   
   NumberOfPoints = size(p_FAST%VTK_surface%WaveElevXY,2)
      ! I'm going to make triangles for now. we should probably just make this a structured file at some point
   NumberOfPolys  = ( p_FAST%VTK_surface%NWaveElevPts(1) - 1 ) * &
                    ( p_FAST%VTK_surface%NWaveElevPts(2) - 1 ) * 2
   
   !.................................................................
   ! write the data that potentially changes each time step:
   !.................................................................
   ! construct the string for the zero-padded VTK write-out step
   write(Tstr, '(i' // trim(Num2LStr(p_FAST%VTK_tWidth)) //'.'// trim(Num2LStr(p_FAST%VTK_tWidth)) // ')') y_FAST%VTK_count
      
   ! PolyData (.vtp) - Serial vtkPolyData (unstructured) file
   FileName = TRIM(p_FAST%VTK_OutFileRoot)//'.WaveSurface.'//TRIM(Tstr)//'.vtp'
      
   call WrVTK_header( FileName, NumberOfPoints, NumberOfLines, NumberOfPolys, Un, ErrStat2, ErrMsg2 )    
      if (ErrStat2 >= AbortErrLev) return
         
! points (nodes, augmented with NumSegments):   
      WRITE(Un,'(A)')         '      <Points>'
      WRITE(Un,'(A)')         '        <DataArray type="Float32" NumberOfComponents="3" format="ascii">'

      ! I'm not going to interpolate in time; I'm just going to get the index of the closest wave time value
      t = REAL(t_global,SiKi)
      call GetWaveElevIndx( t, HD%p%WaveTime, y_FAST%VTK_LastWaveIndx )
      
      n = 1
      do ix=1,p_FAST%VTK_surface%NWaveElevPts(1)
         do iy=1,p_FAST%VTK_surface%NWaveElevPts(2)            
            WRITE(Un,VTK_AryFmt) p_FAST%VTK_surface%WaveElevXY(:,n), p_FAST%VTK_surface%WaveElev(y_FAST%VTK_LastWaveIndx,n) 
            n = n+1
         end do
      end do
                     
      WRITE(Un,'(A)')         '        </DataArray>'
      WRITE(Un,'(A)')         '      </Points>'
  
                  
      WRITE(Un,'(A)')         '      <Polys>'      
      WRITE(Un,'(A)')         '        <DataArray type="Int32" Name="connectivity" format="ascii">'         
      
      do ix=1,p_FAST%VTK_surface%NWaveElevPts(1)-1
         do iy=1,p_FAST%VTK_surface%NWaveElevPts(2)-1
            n = p_FAST%VTK_surface%NWaveElevPts(1)*(ix-1)+iy - 1 ! points start at 0
            
            WRITE(Un,'(3(i7))') n,   n+1,                                    n+p_FAST%VTK_surface%NWaveElevPts(2)
            WRITE(Un,'(3(i7))') n+1, n+1+p_FAST%VTK_surface%NWaveElevPts(2), n+p_FAST%VTK_surface%NWaveElevPts(2)
            
         end do
      end do            
      WRITE(Un,'(A)')         '        </DataArray>'      
      
      WRITE(Un,'(A)')         '        <DataArray type="Int32" Name="offsets" format="ascii">'                  
      do n=1,NumberOfPolys
         WRITE(Un,'(i7)') 3*n
      end do      
      WRITE(Un,'(A)')         '        </DataArray>'
      WRITE(Un,'(A)')         '      </Polys>'      
                  
      call WrVTK_footer( Un )       
      
END SUBROUTINE WrVTK_WaveElev  
!----------------------------------------------------------------------------------------------------------------------------------
!> This function returns the index, Ind, of the XAry closest to XValIn, where XAry is assumed to be periodic. It starts
!! searching at the value of Ind from a previous step.
SUBROUTINE GetWaveElevIndx( XValIn, XAry, Ind )

      ! Argument declarations.

   INTEGER, INTENT(INOUT)       :: Ind                ! Initial and final index into the arrays.

   REAL(SiKi), INTENT(IN)       :: XAry    (:)        !< Array of X values to be interpolated.
   REAL(SiKi), INTENT(IN)       :: XValIn             !< X value to be found

   
   INTEGER                      :: AryLen             ! Length of the arrays.
   REAL(SiKi)                   :: XVal               !< X to be found (wrapped/periodic)
   
   
   AryLen = size(XAry)
   
      ! Wrap XValIn into the range XAry(1) to XAry(AryLen)
   XVal = MOD(XValIn, XAry(AryLen))

   
   
        ! Let's check the limits first.

   IF ( XVal <= XAry(1) )  THEN
      Ind = 1
      RETURN
   ELSE IF ( XVal >= XAry(AryLen) )  THEN
      Ind = AryLen
      RETURN
   ELSE
      ! Set the Ind to the first index if we are at the beginning of XAry
      IF ( XVal <= XAry(2) )  THEN  
         Ind = 1
      END IF      
   END IF


     ! Let's interpolate!

   Ind = MAX( MIN( Ind, AryLen-1 ), 1 )

   DO

      IF ( XVal < XAry(Ind) )  THEN

         Ind = Ind - 1

      ELSE IF ( XVal >= XAry(Ind+1) )  THEN

         Ind = Ind + 1

      ELSE
         
         ! XAry(Ind) <= XVal < XAry(Ind+1)
         ! this would make it the "closest" node, but I'm not going to worry about that for visualization purposes
         !if ( XVal > (XAry(Ind+1) + XAry(Ind))/2.0_SiKi ) Ind = Ind + 1

         RETURN

      END IF

   END DO

   RETURN
END SUBROUTINE GetWaveElevIndx   
!----------------------------------------------------------------------------------------------------------------------------------
!> This routine writes Input Mesh information to a binary file (for debugging). It both opens and closes the file.
SUBROUTINE WriteInputMeshesToFile(u_ED, u_AD, u_SD, u_HD, u_MAP, u_BD, FileName, ErrStat, ErrMsg) 
   TYPE(ED_InputType),        INTENT(IN)  :: u_ED           !< ElastoDyn inputs
   TYPE(AD_InputType),        INTENT(IN)  :: u_AD           !< AeroDyn inputs
   TYPE(SD_InputType),        INTENT(IN)  :: u_SD           !< SubDyn inputs
   TYPE(HydroDyn_InputType),  INTENT(IN)  :: u_HD           !< HydroDyn inputs
   TYPE(MAP_InputType),       INTENT(IN)  :: u_MAP          !< MAP inputs
   TYPE(BD_InputType),        INTENT(IN)  :: u_BD(:)        !< BeamDyn inputs
   CHARACTER(*),              INTENT(IN)  :: FileName       !< Name of file to write this information to
   INTEGER(IntKi)                         :: ErrStat        !< Error status of the operation
   CHARACTER(*)                           :: ErrMsg         !< Error message if ErrStat /= ErrID_None

   INTEGER(IntKi)           :: unOut
   INTEGER(IntKi)           :: K_local
   INTEGER(B4Ki), PARAMETER :: File_ID = 3
   INTEGER(B4Ki)            :: NumBl

      ! Open the binary output file:
   unOut=-1      
   CALL GetNewUnit( unOut, ErrStat, ErrMsg )
   CALL OpenBOutFile ( unOut, TRIM(FileName), ErrStat, ErrMsg )
      IF (ErrStat /= ErrID_None) RETURN

   ! note that I'm not doing anything with the errors here, so it won't tell
   ! you there was a problem writing the data unless it was the last call.

      ! Add a file identification number (in case we ever have to change this):
   WRITE( unOut, IOSTAT=ErrStat )   File_ID

      ! Add how many blade meshes there are:
   NumBl =  SIZE(u_ED%BladePtLoads,1)   ! Note that NumBl is B4Ki 
   WRITE( unOut, IOSTAT=ErrStat )   NumBl
      
      ! Add all of the input meshes:
   DO K_local = 1,NumBl
      CALL MeshWrBin( unOut, u_ED%BladePtLoads(K_local), ErrStat, ErrMsg )
   END DO            
   CALL MeshWrBin( unOut, u_ED%TowerPtLoads,            ErrStat, ErrMsg )
   CALL MeshWrBin( unOut, u_ED%PlatformPtMesh,          ErrStat, ErrMsg )
   CALL MeshWrBin( unOut, u_SD%TPMesh,                  ErrStat, ErrMsg )
   CALL MeshWrBin( unOut, u_SD%LMesh,                   ErrStat, ErrMsg )
   CALL MeshWrBin( unOut, u_HD%Morison%distribMesh,     ErrStat, ErrMsg )
   CALL MeshWrBin( unOut, u_HD%Morison%lumpedMesh,      ErrStat, ErrMsg )
   CALL MeshWrBin( unOut, u_HD%Mesh,                    ErrStat, ErrMsg )
   CALL MeshWrBin( unOut, u_MAP%PtFairDisplacement,     ErrStat, ErrMsg )
      ! Add how many BD blade meshes there are:
   NumBl =  SIZE(u_BD,1)   ! Note that NumBl is B4Ki 
   WRITE( unOut, IOSTAT=ErrStat )   NumBl
   
   DO K_local = 1,NumBl
      CALL MeshWrBin( unOut, u_BD(K_local)%RootMotion, ErrStat, ErrMsg )
      CALL MeshWrBin( unOut, u_BD(K_local)%DistrLoad, ErrStat, ErrMsg )
   END DO            
      
      ! Add how many AD blade meshes there are:
   NumBl =  SIZE(u_AD%BladeMotion,1)   ! Note that NumBl is B4Ki 
   WRITE( unOut, IOSTAT=ErrStat )   NumBl
   
   DO K_local = 1,NumBl
      CALL MeshWrBin( unOut, u_AD%BladeMotion(k_local), ErrStat, ErrMsg )
   END DO    
      
      ! Close the file
   CLOSE(unOut)
         
END SUBROUTINE WriteInputMeshesToFile   
!----------------------------------------------------------------------------------------------------------------------------------
!> This routine writes motion mesh data to a binary file (for rudimentary visualization and debugging). If unOut < 0, a new file
!! will be opened for writing (FileName). It is up to the caller of this routine to close the file.
SUBROUTINE WriteMotionMeshesToFile(time, y_ED, u_SD, y_SD, u_HD, u_MAP, y_BD, u_BD, UnOut, ErrStat, ErrMsg, FileName) 
   REAL(DbKi),                 INTENT(IN)    :: time           !< current simulation time 
   TYPE(ED_OutputType),        INTENT(IN)    :: y_ED           !< ElastoDyn outputs
   TYPE(SD_InputType),         INTENT(IN)    :: u_SD           !< SubDyn inputs
   TYPE(SD_OutputType),        INTENT(IN)    :: y_SD           !< SubDyn outputs
   TYPE(HydroDyn_InputType),   INTENT(IN)    :: u_HD           !< HydroDyn inputs
   TYPE(MAP_InputType),        INTENT(IN)    :: u_MAP          !< MAP inputs
   TYPE(BD_OutputType),        INTENT(IN)    :: y_BD(:)        !< BeamDyn outputs
   TYPE(BD_InputType),         INTENT(IN)    :: u_BD(:)        !< BeamDyn inputs
   INTEGER(IntKi) ,            INTENT(INOUT) :: unOut          !< Unit number to write where this info should be written. If unOut < 0, a new file will be opened and the opened unit number will be returned.
   CHARACTER(*),               INTENT(IN)    :: FileName       !< If unOut < 0, FileName will be opened for writing this mesh information.
   
   INTEGER(IntKi), INTENT(OUT)               :: ErrStat        !< Error status of the operation
   CHARACTER(*)  , INTENT(OUT)               :: ErrMsg         !< Error message if ErrStat /= ErrID_None
   
   
   REAL(R8Ki)               :: t
      
   INTEGER(IntKi)           :: K_local
   INTEGER(B4Ki), PARAMETER :: File_ID = 101
   INTEGER(B4Ki)            :: NumBl
      
   t = time  ! convert to 8-bytes if necessary (DbKi might not be R8Ki)
   
   ! note that I'm not doing anything with the errors here, so it won't tell
   ! you there was a problem writing the data unless it was the last call.
   
   
      ! Open the binary output file and write a header:
   if (unOut<0) then
      CALL GetNewUnit( unOut, ErrStat, ErrMsg )
      
      CALL OpenBOutFile ( unOut, TRIM(FileName), ErrStat, ErrMsg )
         IF (ErrStat /= ErrID_None) RETURN
               
         ! Add a file identification number (in case we ever have to change this):
      WRITE( unOut, IOSTAT=ErrStat )   File_ID
      
         ! Add how many blade meshes there are:
      NumBl =  SIZE(y_ED%BladeLn2Mesh,1)   ! Note that NumBl is B4Ki 
      WRITE( unOut, IOSTAT=ErrStat )   NumBl
      NumBl =  SIZE(y_BD,1)   ! Note that NumBl is B4Ki 
      WRITE( unOut, IOSTAT=ErrStat )   NumBl
   end if
   
   WRITE( unOut, IOSTAT=ErrStat ) t          
   
      ! Add all of the meshes with motions:
   DO K_local = 1,SIZE(y_ED%BladeLn2Mesh,1)
      CALL MeshWrBin( unOut, y_ED%BladeLn2Mesh(K_local), ErrStat, ErrMsg )
   END DO            
   CALL MeshWrBin( unOut, y_ED%TowerLn2Mesh,            ErrStat, ErrMsg )
   CALL MeshWrBin( unOut, y_ED%PlatformPtMesh,          ErrStat, ErrMsg )
   CALL MeshWrBin( unOut, u_SD%TPMesh,                  ErrStat, ErrMsg )
   CALL MeshWrBin( unOut, y_SD%y2Mesh,                  ErrStat, ErrMsg )
   CALL MeshWrBin( unOut, u_HD%Morison%distribMesh,     ErrStat, ErrMsg )
   CALL MeshWrBin( unOut, u_HD%Morison%lumpedMesh,      ErrStat, ErrMsg )
   CALL MeshWrBin( unOut, u_HD%Mesh,                    ErrStat, ErrMsg )
   CALL MeshWrBin( unOut, u_MAP%PtFairDisplacement,     ErrStat, ErrMsg )
   DO K_local = 1,SIZE(y_BD,1)
      CALL MeshWrBin( unOut, u_BD(K_local)%RootMotion, ErrStat, ErrMsg )
      CALL MeshWrBin( unOut, y_BD(K_local)%BldMotion,  ErrStat, ErrMsg )
   END DO            
      
   !   
   !   ! Close the file
   !CLOSE(unOut)
   !      
END SUBROUTINE WriteMotionMeshesToFile   
!----------------------------------------------------------------------------------------------------------------------------------

   
!++++++++++++++++++++++++++++++++++++++++++++++++++++++++++++++++++++++++++++++++++++++++++++++++++++++++++++++++++++++++++++++++++
! Linerization routines   
!++++++++++++++++++++++++++++++++++++++++++++++++++++++++++++++++++++++++++++++++++++++++++++++++++++++++++++++++++++++++++++++++++
!> Routine that calls FAST_Linearize_T for an array of Turbine data structures if the linearization flag is set for each individual turbine. 
SUBROUTINE FAST_Linearize_Tary(t_initial, n_t_global, Turbine, ErrStat, ErrMsg)

   REAL(DbKi),               INTENT(IN   ) :: t_initial           !< initial simulation time (almost always 0)
   INTEGER(IntKi),           INTENT(IN   ) :: n_t_global          !< integer time step   
   TYPE(FAST_TurbineType),   INTENT(INOUT) :: Turbine(:)          !< all data for one instance of a turbine
   INTEGER(IntKi),           INTENT(  OUT) :: ErrStat             !< Error status of the operation
   CHARACTER(*),             INTENT(  OUT) :: ErrMsg              !< Error message if ErrStat /= ErrID_None

      ! local variables
   INTEGER(IntKi)                          :: i_turb, NumTurbines
   INTEGER(IntKi)                          :: ErrStat2            ! local error status
   CHARACTER(ErrMsgLen)                    :: ErrMsg2             ! local error message
   CHARACTER(*),             PARAMETER     :: RoutineName = 'FAST_Linearize_Tary' 
   
   
   NumTurbines = SIZE(Turbine)   
   ErrStat = ErrID_None
   ErrMsg  = ""
      
   DO i_turb = 1,NumTurbines
      
      CALL FAST_Linearize_T(t_initial, n_t_global, Turbine(i_turb), ErrStat2, ErrMsg2 )
         CALL SetErrStat(ErrStat2, ErrMsg2, ErrStat, ErrMsg, RoutineName )
         IF (ErrStat >= AbortErrLev) RETURN
      
   END DO
  
   
END SUBROUTINE FAST_Linearize_Tary
!----------------------------------------------------------------------------------------------------------------------------------
!> Routine that performs lineaization at an operating point for a turbine. This is a separate subroutine so that the FAST
!! driver programs do not need to change or operate on the individual module level. 
SUBROUTINE FAST_Linearize_T(t_initial, n_t_global, Turbine, ErrStat, ErrMsg)

   REAL(DbKi),               INTENT(IN   ) :: t_initial           !< initial simulation time (almost always 0)
   INTEGER(IntKi),           INTENT(IN   ) :: n_t_global          !< integer time step   
   TYPE(FAST_TurbineType),   INTENT(INOUT) :: Turbine             !< all data for one instance of a turbine
   INTEGER(IntKi),           INTENT(  OUT) :: ErrStat             !< Error status of the operation
   CHARACTER(*),             INTENT(  OUT) :: ErrMsg              !< Error message if ErrStat /= ErrID_None

      ! local variables
   REAL(DbKi)                              :: t_global            ! current simulation time
   REAL(DbKi)                              :: next_lin_time       ! next simulation time where linearization analysis should be performed
   INTEGER(IntKi)                          :: iLinTime            ! loop counter
   INTEGER(IntKi)                          :: ErrStat2            ! local error status
   CHARACTER(ErrMsgLen)                    :: ErrMsg2             ! local error message
   CHARACTER(*),             PARAMETER     :: RoutineName = 'FAST_Linearize_T'

            
   ErrStat = ErrID_None
   ErrMsg  = ""
   
   if ( .not. Turbine%p_FAST%Linearize ) return
   
   if (.not. Turbine%p_FAST%CalcSteady) then
   
      if ( Turbine%m_FAST%Lin%NextLinTimeIndx <= Turbine%p_FAST%NLinTimes ) then  !bjj: maybe this logic should go in FAST_Linearize_OP???
      
         next_lin_time = Turbine%m_FAST%Lin%LinTimes( Turbine%m_FAST%Lin%NextLinTimeIndx )
         t_global      = t_initial + n_t_global*Turbine%p_FAST%dt
   
         if ( EqualRealNos( t_global, next_lin_time ) .or. t_global > next_lin_time ) then
         
            CALL FAST_Linearize_OP(t_global, Turbine%p_FAST, Turbine%y_FAST, Turbine%m_FAST, &
                     Turbine%ED, Turbine%BD, Turbine%SrvD, Turbine%AD, Turbine%IfW, Turbine%OpFM, &
                     Turbine%HD, Turbine%SD, Turbine%ExtPtfm, Turbine%MAP, Turbine%FEAM, Turbine%MD, Turbine%Orca, &
                     Turbine%IceF, Turbine%IceD, Turbine%MeshMapData, ErrStat2, ErrMsg2 )  
               CALL SetErrStat(ErrStat2, ErrMsg2, ErrStat, ErrMsg, RoutineName )
               IF (ErrStat >= AbortErrLev) RETURN
         
            if (Turbine%p_FAST%WrVTK == VTK_ModeShapes) then
               if (Turbine%m_FAST%Lin%NextLinTimeIndx > Turbine%p_FAST%NLinTimes) call WrVTKCheckpoint()
            end if
         
         end if

      end if
   
   else ! CalcSteady

      t_global      = t_initial + n_t_global*Turbine%p_FAST%dt
      
      call FAST_CalcSteady( n_t_global, t_global, Turbine%p_FAST, Turbine%y_FAST, Turbine%m_FAST, Turbine%ED, Turbine%BD, Turbine%SrvD, &
                      Turbine%AD, Turbine%IfW, Turbine%OpFM, Turbine%HD, Turbine%SD, Turbine%ExtPtfm, Turbine%MAP, Turbine%FEAM, Turbine%MD, &
                      Turbine%Orca, Turbine%IceF, Turbine%IceD, ErrStat2, ErrMsg2 )
            call SetErrStat(ErrStat2, ErrMsg2, ErrStat, ErrMsg, RoutineName )

      if (Turbine%m_FAST%Lin%FoundSteady) then
      
         do iLinTime=1,Turbine%p_FAST%NLinTimes
            t_global = Turbine%m_FAST%Lin%LinTimes(iLinTime)

            call SetOperatingPoint(iLinTime, Turbine%p_FAST, Turbine%y_FAST, Turbine%m_FAST, Turbine%ED, Turbine%BD, Turbine%SrvD, &
                                      Turbine%AD, Turbine%IfW, Turbine%OpFM, Turbine%HD, Turbine%SD, Turbine%ExtPtfm, &
                                    Turbine%MAP, Turbine%FEAM, Turbine%MD, Turbine%Orca, Turbine%IceF, Turbine%IceD, ErrStat2, ErrMsg2 )
               CALL SetErrStat(ErrStat2, ErrMsg2, ErrStat, ErrMsg, RoutineName )
               
            if (Turbine%p_FAST%DT_UJac < Turbine%p_FAST%TMax) then
               Turbine%m_FAST%calcJacobian = .true.
               Turbine%m_FAST%NextJacCalcTime = t_global
            end if

            CALL CalcOutputs_And_SolveForInputs( -1,  t_global,  STATE_CURR, Turbine%m_FAST%calcJacobian, Turbine%m_FAST%NextJacCalcTime, &
               Turbine%p_FAST, Turbine%m_FAST, .false., Turbine%ED, Turbine%BD, Turbine%SrvD, Turbine%AD14, Turbine%AD, Turbine%IfW, Turbine%OpFM, &
               Turbine%HD, Turbine%SD, Turbine%ExtPtfm, Turbine%MAP, Turbine%FEAM, Turbine%MD, Turbine%Orca, Turbine%IceF, Turbine%IceD, Turbine%MeshMapData, ErrStat2, ErrMsg2 )
               CALL SetErrStat(ErrStat2, ErrMsg2, ErrStat, ErrMsg, RoutineName )
               IF (ErrStat >= AbortErrLev) RETURN

            CALL FAST_Linearize_OP(t_global, Turbine%p_FAST, Turbine%y_FAST, Turbine%m_FAST, &
                     Turbine%ED, Turbine%BD, Turbine%SrvD, Turbine%AD, Turbine%IfW, Turbine%OpFM, &
                     Turbine%HD, Turbine%SD, Turbine%ExtPtfm, Turbine%MAP, Turbine%FEAM, Turbine%MD, Turbine%Orca, &
                     Turbine%IceF, Turbine%IceD, Turbine%MeshMapData, ErrStat2, ErrMsg2 )  
               CALL SetErrStat(ErrStat2, ErrMsg2, ErrStat, ErrMsg, RoutineName )
               IF (ErrStat >= AbortErrLev) RETURN
               
         end do

         if (Turbine%p_FAST%WrVTK == VTK_ModeShapes) CALL WrVTKCheckpoint()
      
      end if
      
   end if
   return
   
contains
   subroutine WrVTKCheckpoint()
         ! we are creating a checkpoint file for each turbine, so setting NumTurbines=1 in the file
      CALL FAST_CreateCheckpoint_T(t_initial, Turbine%p_FAST%n_TMax_m1+1, 1, Turbine, TRIM(Turbine%p_FAST%OutFileRoot)//'.ModeShapeVTK', ErrStat2, ErrMsg2 )
         CALL SetErrStat(ErrStat2, ErrMsg2, ErrStat, ErrMsg, RoutineName )
   end subroutine WrVTKCheckpoint
END SUBROUTINE FAST_Linearize_T   
!----------------------------------------------------------------------------------------------------------------------------------
   
!++++++++++++++++++++++++++++++++++++++++++++++++++++++++++++++++++++++++++++++++++++++++++++++++++++++++++++++++++++++++++++++++++
! PROGRAM EXIT ROUTINES
!++++++++++++++++++++++++++++++++++++++++++++++++++++++++++++++++++++++++++++++++++++++++++++++++++++++++++++++++++++++++++++++++++
!> Routine that calls ExitThisProgram for one instance of a Turbine data structure. This is a separate subroutine so that the FAST
!! driver programs do not need to change or operate on the individual module level. 
!! This routine should be called from glue code only (e.g., FAST_Prog.f90). It should not be called in any of these driver routines.
SUBROUTINE ExitThisProgram_T( Turbine, ErrLevel_in, StopTheProgram, ErrLocMsg, SkipRunTimeMsg )
   
   TYPE(FAST_TurbineType),   INTENT(INOUT) :: Turbine             !< Data for one turbine instance
   INTEGER(IntKi),           INTENT(IN)    :: ErrLevel_in         !< Error level when Error == .TRUE. (required when Error is .TRUE.)
   LOGICAL,                  INTENT(IN)    :: StopTheProgram      !< flag indicating if the program should end (false if there are more turbines to end)
   CHARACTER(*), OPTIONAL,   INTENT(IN)    :: ErrLocMsg           !< an optional message describing the location of the error
   LOGICAL,      OPTIONAL,   INTENT(IN)    :: SkipRunTimeMsg      !< an optional message describing run-time stats
   
   LOGICAL                                 :: SkipRunTimes
   
   IF (PRESENT(SkipRunTimeMsg)) THEN
      SkipRunTimes = SkipRunTimeMsg
   ELSE
      SkipRunTimes = .FALSE.
   END IF
   
   
   IF (PRESENT(ErrLocMsg)) THEN
      
      CALL ExitThisProgram( Turbine%p_FAST, Turbine%y_FAST, Turbine%m_FAST, &
                     Turbine%ED, Turbine%BD, Turbine%SrvD, Turbine%AD14, Turbine%AD, Turbine%IfW, Turbine%OpFM, &
                     Turbine%HD, Turbine%SD, Turbine%ExtPtfm, Turbine%MAP, Turbine%FEAM, Turbine%MD, Turbine%Orca, &
<<<<<<< HEAD
                     Turbine%IceF, Turbine%IceD, Turbine%SlD, Turbine%MeshMapData, ErrLevel_in, StopTheProgram, ErrLocMsg )
=======
                     Turbine%IceF, Turbine%IceD, Turbine%MeshMapData, ErrLevel_in, StopTheProgram, ErrLocMsg, SkipRunTimes )
>>>>>>> f2517ec6
   
   ELSE     
      
      CALL ExitThisProgram( Turbine%p_FAST, Turbine%y_FAST, Turbine%m_FAST, &
                     Turbine%ED, Turbine%BD, Turbine%SrvD, Turbine%AD14, Turbine%AD, Turbine%IfW, Turbine%OpFM, &
                     Turbine%HD, Turbine%SD, Turbine%ExtPtfm, Turbine%MAP, Turbine%FEAM, Turbine%MD, Turbine%Orca, &
<<<<<<< HEAD
                     Turbine%IceF, Turbine%IceD, Turbine%SlD, Turbine%MeshMapData, ErrLevel_in, StopTheProgram )
=======
                     Turbine%IceF, Turbine%IceD, Turbine%MeshMapData, ErrLevel_in, StopTheProgram, SkipRunTimeMsg=SkipRunTimes )
>>>>>>> f2517ec6
      
   END IF

END SUBROUTINE ExitThisProgram_T
!----------------------------------------------------------------------------------------------------------------------------------
!> This subroutine is called when FAST exits. It calls all the modules' end routines and cleans up variables declared in the
!! main program. If there was an error, it also aborts. Otherwise, it prints the run times and performs a normal exit.
!! This routine should not be called from glue code (e.g., FAST_Prog.f90) or ExitThisProgram_T only. It should not be called in any 
!! of these driver routines.
SUBROUTINE ExitThisProgram( p_FAST, y_FAST, m_FAST, ED, BD, SrvD, AD14, AD, IfW, OpFM, HD, SD, ExtPtfm, &
<<<<<<< HEAD
                            MAPp, FEAM, MD, Orca, IceF, IceD, SlD, MeshMapData, ErrLevel_in, StopTheProgram, ErrLocMsg )
=======
                            MAPp, FEAM, MD, Orca, IceF, IceD, MeshMapData, ErrLevel_in, StopTheProgram, ErrLocMsg, SkipRunTimeMsg )
>>>>>>> f2517ec6
!...............................................................................................................................

      ! Passed arguments
   TYPE(FAST_ParameterType), INTENT(INOUT) :: p_FAST              !< Parameters for the glue code
   TYPE(FAST_OutputFileType),INTENT(INOUT) :: y_FAST              !< Output variables for the glue code
   TYPE(FAST_MiscVarType),   INTENT(INOUT) :: m_FAST              !< Miscellaneous variables
     
   TYPE(ElastoDyn_Data),     INTENT(INOUT) :: ED                  !< ElastoDyn data
   TYPE(BeamDyn_Data),       INTENT(INOUT) :: BD                  !< BeamDyn data
   TYPE(ServoDyn_Data),      INTENT(INOUT) :: SrvD                !< ServoDyn data
   TYPE(AeroDyn14_Data),     INTENT(INOUT) :: AD14                !< AeroDyn v14 data
   TYPE(AeroDyn_Data),       INTENT(INOUT) :: AD                  !< AeroDyn data
   TYPE(InflowWind_Data),    INTENT(INOUT) :: IfW                 !< InflowWind data
   TYPE(OpenFOAM_Data),      INTENT(INOUT) :: OpFM                !< OpenFOAM data
   TYPE(HydroDyn_Data),      INTENT(INOUT) :: HD                  !< HydroDyn data
   TYPE(SubDyn_Data),        INTENT(INOUT) :: SD                  !< SubDyn data
   TYPE(ExtPtfm_Data),       INTENT(INOUT) :: ExtPtfm             !< ExtPtfm_MCKF data
   TYPE(MAP_Data),           INTENT(INOUT) :: MAPp                !< MAP data
   TYPE(FEAMooring_Data),    INTENT(INOUT) :: FEAM                !< FEAMooring data
   TYPE(MoorDyn_Data),       INTENT(INOUT) :: MD                  !< Data for the MoorDyn module
   TYPE(OrcaFlex_Data),      INTENT(INOUT) :: Orca                !< OrcaFlex interface data
   TYPE(IceFloe_Data),       INTENT(INOUT) :: IceF                !< IceFloe data
   TYPE(IceDyn_Data),        INTENT(INOUT) :: IceD                !< All the IceDyn data used in time-step loop
   TYPE(SoilDyn_Data),       INTENT(INOUT) :: SlD                 !< SoilDyn data

   TYPE(FAST_ModuleMapType), INTENT(INOUT) :: MeshMapData         !< Data for mapping between modules

   INTEGER(IntKi),           INTENT(IN)    :: ErrLevel_in         !< Error level when Error == .TRUE. (required when Error is .TRUE.)
   LOGICAL,                  INTENT(IN)    :: StopTheProgram      !< flag indicating if the program should end (false if there are more turbines to end)
   CHARACTER(*), OPTIONAL,   INTENT(IN)    :: ErrLocMsg           !< an optional message describing the location of the error
   LOGICAL,      OPTIONAL,   INTENT(IN)    :: SkipRunTimeMsg      !< an optional message describing run-time stats


      ! Local variables:            
   INTEGER(IntKi)                          :: ErrorLevel
   LOGICAL                                 :: PrintRunTimes
                                          
   INTEGER(IntKi)                          :: ErrStat2            ! Error status
   CHARACTER(ErrMsgLen)                    :: ErrMsg2             ! Error message
   CHARACTER(1224)                         :: SimMsg              ! optional message to print about where the error took place in the simulation
   
   CHARACTER(*), PARAMETER                 :: RoutineName = 'ExitThisProgram'       
   
      
   ErrorLevel = ErrLevel_in
      
      ! for debugging, let's output the meshes and all of their fields
   IF ( ErrorLevel >= AbortErrLev .AND. p_FAST%WrVTK > VTK_None) THEN
      p_FAST%VTK_OutFileRoot = trim(p_FAST%VTK_OutFileRoot)//'.DebugError'
      p_FAST%VTK_fields = .true.
<<<<<<< HEAD
      CALL WrVTK_AllMeshes(p_FAST, y_FAST, MeshMapData, ED, BD, AD14, AD, IfW, OpFM, HD, SD, ExtPtfm, SrvD, MAPp, FEAM, MD, Orca, IceF, IceD, SlD)
      p_FAST%OutFileRoot = TmpOutFileRoot
=======
      CALL WrVTK_AllMeshes(p_FAST, y_FAST, MeshMapData, ED, BD, AD, IfW, OpFM, HD, SD, ExtPtfm, SrvD, MAPp, FEAM, MD, Orca, IceF, IceD)
>>>>>>> f2517ec6
   end if
   
   
      
      ! End all modules
   CALL FAST_EndMods( p_FAST, y_FAST, m_FAST, ED, BD, SrvD, AD14, AD, IfW, HD, SD, ExtPtfm, MAPp, FEAM, MD, Orca, IceF, IceD, SlD, ErrStat2, ErrMsg2 )
      IF (ErrStat2 /= ErrID_None) THEN
         CALL WrScr( NewLine//RoutineName//':'//TRIM(ErrMsg2)//NewLine )
         ErrorLevel = MAX(ErrorLevel,ErrStat2)
      END IF
                  
      ! Destroy all data associated with FAST variables:

   CALL FAST_DestroyAll( p_FAST, y_FAST, m_FAST, ED, BD, SrvD, AD14, AD, IfW, OpFM, HD, SD, ExtPtfm, MAPp, FEAM, MD, Orca, IceF, IceD, SlD, MeshMapData, ErrStat2, ErrMsg2 )
      IF (ErrStat2 /= ErrID_None) THEN
         CALL WrScr( NewLine//RoutineName//':'//TRIM(ErrMsg2)//NewLine )
         ErrorLevel = MAX(ErrorLevel,ErrStat2)
      END IF

      
   !............................................................................................................................
   ! Set exit error code if there was an error;
   !............................................................................................................................
   IF ( ErrorLevel >= AbortErrLev ) THEN
      
      IF (PRESENT(ErrLocMsg)) THEN
         SimMsg = ErrLocMsg
      ELSE
         SimMsg = 'after the simulation completed'
      END IF
      
      IF (y_FAST%UnSum > 0) THEN
         CLOSE(y_FAST%UnSum)
         y_FAST%UnSum = -1
      END IF
      
                         
      SimMsg = 'FAST encountered an error '//TRIM(SimMsg)//'.'//NewLine//' Simulation error level: '//TRIM(GetErrStr(ErrorLevel))
      if (StopTheProgram) then
         CALL ProgAbort( trim(SimMsg), TrapErrors=.FALSE., TimeWait=3._ReKi )  ! wait 3 seconds (in case they double-clicked and got an error)
      else
         CALL WrScr(trim(SimMsg))
      end if
                        
   END IF
      
   !............................................................................................................................
   !  Write simulation times and stop
   !............................................................................................................................
   if (present(SkipRunTimeMsg)) then
      PrintRunTimes = .not. SkipRunTimeMsg
   else
      PrintRunTimes = .true.
   end if
   
   IF (p_FAST%WrSttsTime .and. PrintRunTimes) THEN
      CALL RunTimes( m_FAST%StrtTime, m_FAST%UsrTime1, m_FAST%SimStrtTime, m_FAST%UsrTime2, m_FAST%t_global, UnSum=y_FAST%UnSum, DescStrIn=p_FAST%TDesc )
   END IF
   IF (y_FAST%UnSum > 0) THEN
      CLOSE(y_FAST%UnSum)
      y_FAST%UnSum = -1
   END IF

   if (StopTheProgram) then
#if (defined COMPILE_SIMULINK || defined COMPILE_LABVIEW)
      ! for Simulink, this may not be a normal stop. It might call this after an error in the model.
      CALL WrScr( NewLine//' '//TRIM(FAST_Ver%Name)//' completed.'//NewLine )
#else   
      CALL NormStop( )
#endif   
   end if


END SUBROUTINE ExitThisProgram
!----------------------------------------------------------------------------------------------------------------------------------
!> This subroutine is called at program termination. It writes any additional output files,
!! deallocates variables for FAST file I/O and closes files.
SUBROUTINE FAST_EndOutput( p_FAST, y_FAST, m_FAST, ErrStat, ErrMsg )

   TYPE(FAST_ParameterType), INTENT(INOUT) :: p_FAST                    !< FAST Parameters
   TYPE(FAST_OutputFileType),INTENT(INOUT) :: y_FAST                    !< FAST Output
   TYPE(FAST_MiscVarType),   INTENT(IN   ) :: m_FAST                    !< Miscellaneous variables (only for the final time)

   INTEGER(IntKi),           INTENT(OUT)   :: ErrStat                   !< Error status
   CHARACTER(*),             INTENT(OUT)   :: ErrMsg                    !< Message associated with errro status

      ! local variables
   CHARACTER(LEN(y_FAST%FileDescLines)*3)  :: FileDesc                  ! The description of the run, to be written in the binary output file


      ! Initialize some values

   ErrStat = ErrID_None
   ErrMsg  = ''

   !-------------------------------------------------------------------------------------------------
   ! Write the binary output file if requested
   !-------------------------------------------------------------------------------------------------

   IF (p_FAST%WrBinOutFile .AND. y_FAST%n_Out > 0) THEN

      FileDesc = TRIM(y_FAST%FileDescLines(1))//' '//TRIM(y_FAST%FileDescLines(2))//'; '//TRIM(y_FAST%FileDescLines(3))

      CALL WrBinFAST(TRIM(p_FAST%OutFileRoot)//'.outb', Int(p_FAST%WrBinMod, B2Ki), TRIM(FileDesc), &
            y_FAST%ChannelNames, y_FAST%ChannelUnits, y_FAST%TimeData, y_FAST%AllOutData(:,1:y_FAST%n_Out), ErrStat, ErrMsg)

      IF ( ErrStat /= ErrID_None ) CALL WrScr( TRIM(GetErrStr(ErrStat))//' when writing binary output file: '//TRIM(ErrMsg) )

   END IF


   !-------------------------------------------------------------------------------------------------
   ! Close the text tabular output file and summary file (if opened)
   !-------------------------------------------------------------------------------------------------
   IF (y_FAST%UnOu  > 0) THEN ! I/O unit number for the tabular output file
      CLOSE( y_FAST%UnOu )         
      y_FAST%UnOu = -1
   END IF
   
   IF (y_FAST%UnSum > 0) THEN ! I/O unit number for the tabular output file
      CLOSE( y_FAST%UnSum )        
      y_FAST%UnSum = -1
   END IF

   IF (y_FAST%UnGra > 0) THEN ! I/O unit number for the graphics output file
      CLOSE( y_FAST%UnGra )        
      y_FAST%UnGra = -1
   END IF
   
   !-------------------------------------------------------------------------------------------------
   ! Deallocate arrays
   !-------------------------------------------------------------------------------------------------

      ! Output
   IF ( ALLOCATED(y_FAST%AllOutData                  ) ) DEALLOCATE(y_FAST%AllOutData                  )
   IF ( ALLOCATED(y_FAST%TimeData                    ) ) DEALLOCATE(y_FAST%TimeData                    )
   IF ( ALLOCATED(y_FAST%ChannelNames                ) ) DEALLOCATE(y_FAST%ChannelNames                )
   IF ( ALLOCATED(y_FAST%ChannelUnits                ) ) DEALLOCATE(y_FAST%ChannelUnits                )


END SUBROUTINE FAST_EndOutput
!----------------------------------------------------------------------------------------------------------------------------------
!> This routine calls the end routines for each module that was previously initialized.
SUBROUTINE FAST_EndMods( p_FAST, y_FAST, m_FAST, ED, BD, SrvD, AD14, AD, IfW, HD, SD, ExtPtfm, MAPp, FEAM, MD, Orca, IceF, IceD, SlD, ErrStat, ErrMsg )

   TYPE(FAST_ParameterType), INTENT(INOUT) :: p_FAST              !< Parameters for the glue code
   TYPE(FAST_OutputFileType),INTENT(INOUT) :: y_FAST              !< Output variables for the glue code
   TYPE(FAST_MiscVarType),   INTENT(INOUT) :: m_FAST              !< Miscellaneous variables
     
   TYPE(ElastoDyn_Data),     INTENT(INOUT) :: ED                  !< ElastoDyn data
   TYPE(BeamDyn_Data),       INTENT(INOUT) :: BD                  !< BeamDyn data
   TYPE(ServoDyn_Data),      INTENT(INOUT) :: SrvD                !< ServoDyn data
   TYPE(AeroDyn14_Data),     INTENT(INOUT) :: AD14                !< AeroDyn v14 data
   TYPE(AeroDyn_Data),       INTENT(INOUT) :: AD                  !< AeroDyn data
   TYPE(InflowWind_Data),    INTENT(INOUT) :: IfW                 !< InflowWind data
   TYPE(HydroDyn_Data),      INTENT(INOUT) :: HD                  !< HydroDyn data
   TYPE(SubDyn_Data),        INTENT(INOUT) :: SD                  !< SubDyn data
   TYPE(ExtPtfm_Data),       INTENT(INOUT) :: ExtPtfm             !< ExtPtfm data
   TYPE(MAP_Data),           INTENT(INOUT) :: MAPp                !< MAP data
   TYPE(FEAMooring_Data),    INTENT(INOUT) :: FEAM                !< FEAMooring data
   TYPE(MoorDyn_Data),       INTENT(INOUT) :: MD                  !< Data for the MoorDyn module
   TYPE(OrcaFlex_Data),      INTENT(INOUT) :: Orca                !< OrcaFlex interface data
   TYPE(IceFloe_Data),       INTENT(INOUT) :: IceF                !< IceFloe data
   TYPE(IceDyn_Data),        INTENT(INOUT) :: IceD                !< All the IceDyn data used in time-step loop
   TYPE(SoilDyn_Data),       INTENT(INOUT) :: SlD                 !< SoilDyn data

      
   INTEGER(IntKi),           INTENT(  OUT) :: ErrStat             !< Error status of the operation
   CHARACTER(*),             INTENT(  OUT) :: ErrMsg              !< Error message if ErrStat /= ErrID_None
   
   ! local variables
   INTEGER(IntKi)                          :: i, k                ! loop counter
   
   INTEGER(IntKi)                          :: ErrStat2
   CHARACTER(ErrMsgLen)                    :: ErrMsg2
   CHARACTER(*), PARAMETER                 :: RoutineName = 'FAST_EndMods'
                  
      !...............................................................................................................................
      ! End all modules (and write binary FAST output file)
      !...............................................................................................................................

   ErrStat = ErrID_None
   ErrMsg  = ""
            
      
   CALL FAST_EndOutput( p_FAST, y_FAST, m_FAST, ErrStat2, ErrMsg2 )
      CALL SetErrStat(ErrStat2, ErrMsg2, ErrStat, ErrMsg, RoutineName)

   IF ( p_FAST%ModuleInitialized(Module_ED) ) THEN
      CALL ED_End(   ED%Input(1),   ED%p,   ED%x(STATE_CURR),   ED%xd(STATE_CURR),   ED%z(STATE_CURR),   ED%OtherSt(STATE_CURR),   &
                     ED%y,          ED%m,  ErrStat2, ErrMsg2 )
      CALL SetErrStat(ErrStat2, ErrMsg2, ErrStat, ErrMsg, RoutineName)
   END IF

   IF ( p_FAST%ModuleInitialized(Module_BD) ) THEN
         
      DO k=1,p_FAST%nBeams                     
         CALL BD_End(BD%Input(1,k),  BD%p(k),  BD%x(k,STATE_CURR),  BD%xd(k,STATE_CURR),  BD%z(k,STATE_CURR), &
                        BD%OtherSt(k,STATE_CURR),  BD%y(k),  BD%m(k), ErrStat2, ErrMsg2)
         CALL SetErrStat(ErrStat2, ErrMsg2, ErrStat, ErrMsg, RoutineName)            
      END DO
         
   END IF   
   
   
   IF ( p_FAST%ModuleInitialized(Module_AD14) ) THEN
      CALL AD14_End( AD14%Input(1), AD14%p, AD14%x(STATE_CURR), AD14%xd(STATE_CURR), AD14%z(STATE_CURR), &
                     AD14%OtherSt(STATE_CURR), AD14%y, AD14%m, ErrStat2, ErrMsg2 )
      CALL SetErrStat(ErrStat2, ErrMsg2, ErrStat, ErrMsg, RoutineName)
   ELSEIF ( p_FAST%ModuleInitialized(Module_AD) ) THEN
      CALL AD_End(   AD%Input(1), AD%p, AD%x(STATE_CURR), AD%xd(STATE_CURR), AD%z(STATE_CURR), &
                     AD%OtherSt(STATE_CURR), AD%y, AD%m,  ErrStat2, ErrMsg2 )
      CALL SetErrStat(ErrStat2, ErrMsg2, ErrStat, ErrMsg, RoutineName)   
   END IF
      
   IF ( p_FAST%ModuleInitialized(Module_IfW) ) THEN
      CALL InflowWind_End( IfW%Input(1), IfW%p, IfW%x(STATE_CURR), IfW%xd(STATE_CURR), IfW%z(STATE_CURR), IfW%OtherSt(STATE_CURR),   &
                           IfW%y, IfW%m, ErrStat2, ErrMsg2 )
      CALL SetErrStat(ErrStat2, ErrMsg2, ErrStat, ErrMsg, RoutineName)
   END IF   
   
   IF ( p_FAST%ModuleInitialized(Module_SrvD) ) THEN
      CALL SrvD_End( SrvD%Input(1), SrvD%p, SrvD%x(STATE_CURR), SrvD%xd(STATE_CURR), SrvD%z(STATE_CURR), SrvD%OtherSt(STATE_CURR), &
                     SrvD%y, SrvD%m, ErrStat2, ErrMsg2 )
      CALL SetErrStat(ErrStat2, ErrMsg2, ErrStat, ErrMsg, RoutineName)
   END IF

   IF ( p_FAST%ModuleInitialized(Module_HD) ) THEN
      CALL HydroDyn_End( HD%Input(1), HD%p, HD%x(STATE_CURR), HD%xd(STATE_CURR), HD%z(STATE_CURR), HD%OtherSt(STATE_CURR),  &
                         HD%y, HD%m, ErrStat2, ErrMsg2)
      CALL SetErrStat(ErrStat2, ErrMsg2, ErrStat, ErrMsg, RoutineName)
   END IF

   IF ( p_FAST%ModuleInitialized(Module_SD) ) THEN
      CALL SD_End( SD%Input(1), SD%p, SD%x(STATE_CURR), SD%xd(STATE_CURR), SD%z(STATE_CURR), SD%OtherSt(STATE_CURR),   &
                   SD%y, SD%m, ErrStat2, ErrMsg2)
      CALL SetErrStat(ErrStat2, ErrMsg2, ErrStat, ErrMsg, RoutineName)
   ELSE IF ( p_FAST%ModuleInitialized(Module_ExtPtfm) ) THEN
      CALL ExtPtfm_End( ExtPtfm%Input(1), ExtPtfm%p, ExtPtfm%x(STATE_CURR), ExtPtfm%xd(STATE_CURR), ExtPtfm%z(STATE_CURR), &
                        ExtPtfm%OtherSt(STATE_CURR), ExtPtfm%y, ExtPtfm%m, ErrStat2, ErrMsg2)
      CALL SetErrStat(ErrStat2, ErrMsg2, ErrStat, ErrMsg, RoutineName)
   END IF
      
   IF ( p_FAST%ModuleInitialized(Module_MAP) ) THEN
      CALL MAP_End(    MAPp%Input(1),   MAPp%p,   MAPp%x(STATE_CURR),   MAPp%xd(STATE_CURR),   MAPp%z(STATE_CURR),   MAPp%OtherSt,   &
                        MAPp%y,   ErrStat2, ErrMsg2)
      CALL SetErrStat(ErrStat2, ErrMsg2, ErrStat, ErrMsg, RoutineName)
   ELSEIF ( p_FAST%ModuleInitialized(Module_MD) ) THEN
      CALL MD_End(  MD%Input(1), MD%p, MD%x(STATE_CURR), MD%xd(STATE_CURR), MD%z(STATE_CURR), MD%OtherSt(STATE_CURR), &
                    MD%y, MD%m, ErrStat2, ErrMsg2)
      CALL SetErrStat(ErrStat2, ErrMsg2, ErrStat, ErrMsg, RoutineName)
   ELSEIF ( p_FAST%ModuleInitialized(Module_FEAM) ) THEN
      CALL FEAM_End( FEAM%Input(1), FEAM%p, FEAM%x(STATE_CURR), FEAM%xd(STATE_CURR), FEAM%z(STATE_CURR),   &
                     FEAM%OtherSt(STATE_CURR), FEAM%y, FEAM%m, ErrStat2, ErrMsg2)
      CALL SetErrStat(ErrStat2, ErrMsg2, ErrStat, ErrMsg, RoutineName)
   ELSEIF ( p_FAST%ModuleInitialized(Module_Orca) ) THEN
      CALL Orca_End(   Orca%Input(1),  Orca%p,  Orca%x(STATE_CURR),  Orca%xd(STATE_CURR),  Orca%z(STATE_CURR),  Orca%OtherSt(STATE_CURR),  &
                        Orca%y,  Orca%m, ErrStat2, ErrMsg2)
      CALL SetErrStat(ErrStat2, ErrMsg2, ErrStat, ErrMsg, RoutineName)
   END IF
      
   IF ( p_FAST%ModuleInitialized(Module_IceF) ) THEN
      CALL IceFloe_End(IceF%Input(1), IceF%p, IceF%x(STATE_CURR), IceF%xd(STATE_CURR), IceF%z(STATE_CURR),  &
                       IceF%OtherSt(STATE_CURR), IceF%y, IceF%m, ErrStat2, ErrMsg2)
      CALL SetErrStat(ErrStat2, ErrMsg2, ErrStat, ErrMsg, RoutineName)
   ELSEIF ( p_FAST%ModuleInitialized(Module_IceD) ) THEN
         
      DO i=1,p_FAST%numIceLegs                     
         CALL IceD_End(IceD%Input(1,i),  IceD%p(i),  IceD%x(i,STATE_CURR),  IceD%xd(i,STATE_CURR),  IceD%z(i,STATE_CURR), &
                        IceD%OtherSt(i,STATE_CURR),  IceD%y(i),  IceD%m(i), ErrStat2, ErrMsg2)
         CALL SetErrStat(ErrStat2, ErrMsg2, ErrStat, ErrMsg, RoutineName)            
      END DO
         
   END IF   

   IF ( p_FAST%ModuleInitialized(Module_SlD) ) THEN
      CALL SlD_End( SlD%Input(1), SlD%p, SlD%x(STATE_CURR), SlD%xd(STATE_CURR), SlD%z(STATE_CURR), SlD%OtherSt(STATE_CURR),   &
                   SlD%y, SlD%m, ErrStat2, ErrMsg2)
      CALL SetErrStat(ErrStat2, ErrMsg2, ErrStat, ErrMsg, RoutineName)
   END IF
                     
END SUBROUTINE FAST_EndMods
!----------------------------------------------------------------------------------------------------------------------------------
!> This routine calls the destroy routines for each module. (It is basically a duplicate of FAST_DestroyTurbineType().)
SUBROUTINE FAST_DestroyAll( p_FAST, y_FAST, m_FAST, ED, BD, SrvD, AD14, AD, IfW, OpFM, HD, SD, ExtPtfm, &
                            MAPp, FEAM, MD, Orca, IceF, IceD, SlD, MeshMapData, ErrStat, ErrMsg )

   TYPE(FAST_ParameterType), INTENT(INOUT) :: p_FAST              !< Parameters for the glue code
   TYPE(FAST_OutputFileType),INTENT(INOUT) :: y_FAST              !< Output variables for the glue code
   TYPE(FAST_MiscVarType),   INTENT(INOUT) :: m_FAST              !< Miscellaneous variables
     
   TYPE(ElastoDyn_Data),     INTENT(INOUT) :: ED                  !< ElastoDyn data
   TYPE(BeamDyn_Data),       INTENT(INOUT) :: BD                  !< BeamDyn data
   TYPE(ServoDyn_Data),      INTENT(INOUT) :: SrvD                !< ServoDyn data
   TYPE(AeroDyn14_Data),     INTENT(INOUT) :: AD14                !< AeroDyn v14 data
   TYPE(AeroDyn_Data),       INTENT(INOUT) :: AD                  !< AeroDyn data
   TYPE(InflowWind_Data),    INTENT(INOUT) :: IfW                 !< InflowWind data
   TYPE(OpenFOAM_Data),      INTENT(INOUT) :: OpFM                !< OpenFOAM data
   TYPE(HydroDyn_Data),      INTENT(INOUT) :: HD                  !< HydroDyn data
   TYPE(SubDyn_Data),        INTENT(INOUT) :: SD                  !< SubDyn data
   TYPE(ExtPtfm_Data),       INTENT(INOUT) :: ExtPtfm             !< ExtPtfm data
   TYPE(MAP_Data),           INTENT(INOUT) :: MAPp                !< MAP data
   TYPE(FEAMooring_Data),    INTENT(INOUT) :: FEAM                !< FEAMooring data
   TYPE(MoorDyn_Data),       INTENT(INOUT) :: MD                  !< Data for the MoorDyn module
   TYPE(OrcaFlex_Data),      INTENT(INOUT) :: Orca                !< OrcaFlex interface data
   TYPE(IceFloe_Data),       INTENT(INOUT) :: IceF                !< IceFloe data
   TYPE(IceDyn_Data),        INTENT(INOUT) :: IceD                !< All the IceDyn data used in time-step loop
   TYPE(SoilDyn_Data),       INTENT(INOUT) :: SlD                 !< SoilDyn data

   TYPE(FAST_ModuleMapType), INTENT(INOUT) :: MeshMapData         !< Data for mapping between modules
      
   INTEGER(IntKi),           INTENT(  OUT) :: ErrStat             !< Error status of the operation
   CHARACTER(*),             INTENT(  OUT) :: ErrMsg              !< Error message if ErrStat /= ErrID_None
   
   ! local variables
   INTEGER(IntKi)                          :: ErrStat2
   CHARACTER(ErrMsgLen)                    :: ErrMsg2
   CHARACTER(*), PARAMETER                 :: RoutineName = 'FAST_DestroyAll'


   
   ! -------------------------------------------------------------------------
   ! Deallocate/Destroy structures associated with mesh mapping
   ! -------------------------------------------------------------------------

   ErrStat = ErrID_None
   ErrMsg  = ""
   
   
   ! FAST      
   CALL FAST_DestroyParam( p_FAST, ErrStat2, ErrMsg2 )
      CALL SetErrStat(ErrStat2, ErrMsg2, ErrStat, ErrMsg, RoutineName)
   
   CALL FAST_DestroyOutputFileType( y_FAST, ErrStat2, ErrMsg2 )
      CALL SetErrStat(ErrStat2, ErrMsg2, ErrStat, ErrMsg, RoutineName)
   
   CALL FAST_DestroyMisc( m_FAST, ErrStat2, ErrMsg2 )
      CALL SetErrStat(ErrStat2, ErrMsg2, ErrStat, ErrMsg, RoutineName)
   
   ! ElastoDyn
   CALL FAST_DestroyElastoDyn_Data( ED, ErrStat2, ErrMsg2 )
      CALL SetErrStat(ErrStat2, ErrMsg2, ErrStat, ErrMsg, RoutineName)      
      
   ! BeamDyn
   CALL FAST_DestroyBeamDyn_Data( BD, ErrStat2, ErrMsg2 )
      CALL SetErrStat(ErrStat2, ErrMsg2, ErrStat, ErrMsg, RoutineName)            
      
   ! ServoDyn
   CALL FAST_DestroyServoDyn_Data( SrvD, ErrStat2, ErrMsg2 )
      CALL SetErrStat(ErrStat2, ErrMsg2, ErrStat, ErrMsg, RoutineName)      
   
   ! AeroDyn14
   CALL FAST_DestroyAeroDyn14_Data( AD14, ErrStat2, ErrMsg2 )
      CALL SetErrStat(ErrStat2, ErrMsg2, ErrStat, ErrMsg, RoutineName)      

   ! AeroDyn
   CALL FAST_DestroyAeroDyn_Data( AD, ErrStat2, ErrMsg2 )
      CALL SetErrStat(ErrStat2, ErrMsg2, ErrStat, ErrMsg, RoutineName)            
      
   ! InflowWind
   CALL FAST_DestroyInflowWind_Data( IfW, ErrStat2, ErrMsg2 )
      CALL SetErrStat(ErrStat2, ErrMsg2, ErrStat, ErrMsg, RoutineName)            
      
   ! OpenFOAM
   CALL FAST_DestroyOpenFOAM_Data( OpFM, ErrStat2, ErrMsg2 )
      CALL SetErrStat(ErrStat2, ErrMsg2, ErrStat, ErrMsg, RoutineName)            
            
   ! HydroDyn
   CALL FAST_DestroyHydroDyn_Data( HD, ErrStat2, ErrMsg2 )
      CALL SetErrStat(ErrStat2, ErrMsg2, ErrStat, ErrMsg, RoutineName)      
   
   ! SubDyn
   CALL FAST_DestroySubDyn_Data( SD, ErrStat2, ErrMsg2 )
      CALL SetErrStat(ErrStat2, ErrMsg2, ErrStat, ErrMsg, RoutineName)      
      
   ! ExtPtfm
   CALL FAST_DestroyExtPtfm_Data( ExtPtfm, ErrStat2, ErrMsg2 )
      CALL SetErrStat(ErrStat2, ErrMsg2, ErrStat, ErrMsg, RoutineName)      
      
      
   ! MAP      
   CALL FAST_DestroyMAP_Data( MAPp, ErrStat2, ErrMsg2 )
      CALL SetErrStat(ErrStat2, ErrMsg2, ErrStat, ErrMsg, RoutineName)      
            
   ! FEAMooring 
   CALL FAST_DestroyFEAMooring_Data( FEAM, ErrStat2, ErrMsg2 )
      CALL SetErrStat(ErrStat2, ErrMsg2, ErrStat, ErrMsg, RoutineName)      

   ! MoorDyn 
   CALL FAST_DestroyMoorDyn_Data( MD, ErrStat2, ErrMsg2 )
      CALL SetErrStat(ErrStat2, ErrMsg2, ErrStat, ErrMsg, RoutineName)      

   ! Orca 
   CALL FAST_DestroyOrcaFlex_Data( Orca, ErrStat2, ErrMsg2 )
      CALL SetErrStat(ErrStat2, ErrMsg2, ErrStat, ErrMsg, RoutineName)      
      
      
   ! IceFloe
   CALL FAST_DestroyIceFloe_Data( IceF, ErrStat2, ErrMsg2 )
      CALL SetErrStat(ErrStat2, ErrMsg2, ErrStat, ErrMsg, RoutineName)      
            
   ! IceDyn
   CALL FAST_DestroyIceDyn_Data( IceD, ErrStat2, ErrMsg2 )
      CALL SetErrStat(ErrStat2, ErrMsg2, ErrStat, ErrMsg, RoutineName)      

   ! SoilDyn
   CALL FAST_DestroySoilDyn_Data( SlD, ErrStat2, ErrMsg2 )
      CALL SetErrStat(ErrStat2, ErrMsg2, ErrStat, ErrMsg, RoutineName)

   ! Module (Mesh) Mapping data
   CALL FAST_DestroyModuleMapType( MeshMapData, ErrStat2, ErrMsg2 )
      CALL SetErrStat(ErrStat2, ErrMsg2, ErrStat, ErrMsg, RoutineName)            
       
      
   
   END SUBROUTINE FAST_DestroyAll
!----------------------------------------------------------------------------------------------------------------------------------
   
   
!++++++++++++++++++++++++++++++++++++++++++++++++++++++++++++++++++++++++++++++++++++++++++++++++++++++++++++++++++++++++++++++++++
! CHECKPOINT/RESTART ROUTINES
!++++++++++++++++++++++++++++++++++++++++++++++++++++++++++++++++++++++++++++++++++++++++++++++++++++++++++++++++++++++++++++++++++
!> Routine that calls FAST_CreateCheckpoint_T for an array of Turbine data structures. 
SUBROUTINE FAST_CreateCheckpoint_Tary(t_initial, n_t_global, Turbine, CheckpointRoot, ErrStat, ErrMsg)

   REAL(DbKi),               INTENT(IN   ) :: t_initial           !< initial time
   INTEGER(IntKi),           INTENT(IN   ) :: n_t_global          !< loop counter
   TYPE(FAST_TurbineType),   INTENT(INOUT) :: Turbine(:)          !< all data for all turbines
   CHARACTER(*),             INTENT(IN   ) :: CheckpointRoot      !< Rootname of checkpoint file
   INTEGER(IntKi),           INTENT(  OUT) :: ErrStat             !< Error status of the operation
   CHARACTER(*),             INTENT(  OUT) :: ErrMsg              !< Error message if ErrStat /= ErrID_None

      ! local variables
   INTEGER(IntKi)                          :: NumTurbines         ! Number of turbines in this simulation
   INTEGER(IntKi)                          :: i_turb
   INTEGER                                 :: Unit
   INTEGER(IntKi)                          :: ErrStat2            ! local error status
   CHARACTER(ErrMsgLen)                    :: ErrMsg2             ! local error message
   CHARACTER(*),             PARAMETER     :: RoutineName = 'FAST_CreateCheckpoint_Tary' 
   
   
   NumTurbines = SIZE(Turbine)   
   ErrStat = ErrID_None
   ErrMsg  = ""
   
   ! TRIM(CheckpointRoot)//'.'//TRIM(Num2LStr(Turbine%TurbID))//
   
      !! This allows us to put all the turbine data in one file.
   Unit = -1         
   DO i_turb = 1,NumTurbines
      CALL FAST_CreateCheckpoint_T(t_initial, n_t_global, NumTurbines, Turbine(i_turb), CheckpointRoot, ErrStat2, ErrMsg2, Unit )
         CALL SetErrStat(ErrStat2, ErrMsg2, ErrStat, ErrMsg, RoutineName )
         if (ErrStat >= AbortErrLev ) then
            if (Unit > 0) close(Unit)
            RETURN
         end if
         
   END DO
               
   
END SUBROUTINE FAST_CreateCheckpoint_Tary
!----------------------------------------------------------------------------------------------------------------------------------
!> Routine that packs all of the data from one turbine instance into arrays and writes checkpoint files. If Unit is present and 
!! greater than 0, it will append the data to an already open file. Otherwise, it opens a new file and writes header information
!! before writing the turbine data to the file.
SUBROUTINE FAST_CreateCheckpoint_T(t_initial, n_t_global, NumTurbines, Turbine, CheckpointRoot, ErrStat, ErrMsg, Unit )

   USE BladedInterface, ONLY: CallBladedDLL  ! Hack for Bladed-style DLL
   USE BladedInterface, ONLY: GH_DISCON_STATUS_CHECKPOINT

   REAL(DbKi),               INTENT(IN   ) :: t_initial           !< initial time
   INTEGER(IntKi),           INTENT(IN   ) :: n_t_global          !< loop counter
   INTEGER(IntKi),           INTENT(IN   ) :: NumTurbines         !< Number of turbines in this simulation
   TYPE(FAST_TurbineType),   INTENT(INOUT) :: Turbine             !< all data for one instance of a turbine (INTENT(OUT) only because of hack for Bladed DLL)
   CHARACTER(*),             INTENT(IN   ) :: CheckpointRoot      !< Rootname of checkpoint file
   INTEGER(IntKi),           INTENT(  OUT) :: ErrStat             !< Error status of the operation
   CHARACTER(*),             INTENT(  OUT) :: ErrMsg              !< Error message if ErrStat /= ErrID_None
   INTEGER(IntKi), OPTIONAL, INTENT(INOUT) :: Unit                !< unit number for output file 
   
      ! local variables:
   REAL(ReKi),               ALLOCATABLE   :: ReKiBuf(:)
   REAL(DbKi),               ALLOCATABLE   :: DbKiBuf(:)
   INTEGER(IntKi),           ALLOCATABLE   :: IntKiBuf(:)
   
   INTEGER(B4Ki)                           :: ArraySizes(3) 
   
   INTEGER(IntKi)                          :: unOut               ! unit number for output file 
   INTEGER(IntKi)                          :: old_avrSwap1        ! previous value of avrSwap(1) !hack for Bladed DLL checkpoint/restore
   INTEGER(IntKi)                          :: ErrStat2            ! local error status
   CHARACTER(ErrMsgLen)                    :: ErrMsg2             ! local error message
   CHARACTER(*),             PARAMETER     :: RoutineName = 'FAST_CreateCheckpoint_T' 
  
   CHARACTER(1024)                         :: FileName            ! Name of the (output) checkpoint file
   CHARACTER(1024)                         :: DLLFileName         ! Name of the (output) checkpoint file
   
      ! init error status
   ErrStat = ErrID_None
   ErrMsg  = ""
   
      ! Get the arrays of data to be stored in the output file
   CALL FAST_PackTurbineType( ReKiBuf, DbKiBuf, IntKiBuf, Turbine, ErrStat2, ErrMsg2 )
      CALL SetErrStat(ErrStat2, ErrMsg2, ErrStat, ErrMsg, RoutineName )
      if (ErrStat >= AbortErrLev ) then
         call cleanup()
         RETURN
      end if
      
      
   ArraySizes = 0   
   IF ( ALLOCATED(ReKiBuf)  ) ArraySizes(1) = SIZE(ReKiBuf)
   IF ( ALLOCATED(DbKiBuf)  ) ArraySizes(2) = SIZE(DbKiBuf)
   IF ( ALLOCATED(IntKiBuf) ) ArraySizes(3) = SIZE(IntKiBuf)

   FileName    = TRIM(CheckpointRoot)//'.chkp'
   DLLFileName = TRIM(CheckpointRoot)//'.dll.chkp'

   unOut=-1      
   IF (PRESENT(Unit)) unOut = Unit
         
   IF ( unOut < 0 ) THEN

      CALL GetNewUnit( unOut, ErrStat2, ErrMsg2 )      
      CALL OpenBOutFile ( unOut, FileName, ErrStat2, ErrMsg2)
         CALL SetErrStat(ErrStat2, ErrMsg2, ErrStat, ErrMsg, RoutineName )
         if (ErrStat >= AbortErrLev ) then
            call cleanup()
            IF (.NOT. PRESENT(Unit)) THEN
               CLOSE(unOut)
               unOut = -1
            END IF
                        
            RETURN
         end if
  
         ! checkpoint file header:
      WRITE (unOut, IOSTAT=ErrStat2)   INT(ReKi              ,B4Ki)     ! let's make sure we've got the correct number of bytes for reals on restart.
      WRITE (unOut, IOSTAT=ErrStat2)   INT(DbKi              ,B4Ki)     ! let's make sure we've got the correct number of bytes for doubles on restart.
      WRITE (unOut, IOSTAT=ErrStat2)   INT(IntKi             ,B4Ki)     ! let's make sure we've got the correct number of bytes for integers on restart.
      WRITE (unOut, IOSTAT=ErrStat2)   AbortErrLev
      WRITE (unOut, IOSTAT=ErrStat2)   NumTurbines                      ! Number of turbines
      WRITE (unOut, IOSTAT=ErrStat2)   t_initial                        ! initial time
      WRITE (unOut, IOSTAT=ErrStat2)   n_t_global                       ! current time step
   
   END IF
      
      
      ! data from current turbine at time step:
   WRITE (unOut, IOSTAT=ErrStat2)   ArraySizes                       ! Number of reals, doubles, and integers written to file
   WRITE (unOut, IOSTAT=ErrStat2)   ReKiBuf                          ! Packed reals
   WRITE (unOut, IOSTAT=ErrStat2)   DbKiBuf                          ! Packed doubles
   WRITE (unOut, IOSTAT=ErrStat2)   IntKiBuf                         ! Packed integers
      
      
   IF ( ALLOCATED(ReKiBuf)  ) DEALLOCATE(ReKiBuf)
   IF ( ALLOCATED(DbKiBuf)  ) DEALLOCATE(DbKiBuf)
   IF ( ALLOCATED(IntKiBuf) ) DEALLOCATE(IntKiBuf)
   
      !CALL FAST_CreateCheckpoint(t_initial, n_t_global, Turbine%p_FAST, Turbine%y_FAST, Turbine%m_FAST, &
      !            Turbine%ED, Turbine%SrvD, Turbine%AD, Turbine%IfW, &
      !            Turbine%HD, Turbine%SD, Turbine%MAP, Turbine%FEAM, Turbine%MD, &
      !            Turbine%IceF, Turbine%IceD, Turbine%MeshMapData, ErrStat, ErrMsg )              
   
      
   IF (Turbine%TurbID == NumTurbines .OR. .NOT. PRESENT(Unit)) THEN
      CLOSE(unOut)
      unOut = -1
   END IF
   
   IF (PRESENT(Unit)) Unit = unOut
      
      ! A hack to pack Bladed-style DLL data
   IF (Turbine%SrvD%p%UseBladedInterface) THEN
      if (Turbine%SrvD%m%dll_data%avrSWAP( 1) > 0   ) then
            ! store value to be overwritten
         old_avrSwap1 = Turbine%SrvD%m%dll_data%avrSWAP( 1) 
         FileName     = Turbine%SrvD%m%dll_data%DLL_InFile
            ! overwrite values:
         Turbine%SrvD%m%dll_data%DLL_InFile = DLLFileName
         Turbine%SrvD%m%dll_data%avrSWAP(50) = REAL( LEN_TRIM(DLLFileName) ) +1 ! No. of characters in the "INFILE"  argument (-) (we add one for the C NULL CHARACTER)
         Turbine%SrvD%m%dll_data%avrSWAP( 1) = GH_DISCON_STATUS_CHECKPOINT
         Turbine%SrvD%m%dll_data%SimStatus = Turbine%SrvD%m%dll_data%avrSWAP( 1)
         CALL CallBladedDLL(Turbine%SrvD%Input(1), Turbine%SrvD%p, Turbine%SrvD%m%dll_data, ErrStat2, ErrMsg2)
            CALL SetErrStat(ErrStat2, ErrMsg2, ErrStat, ErrMsg, RoutineName )

            ! put values back:
         Turbine%SrvD%m%dll_data%DLL_InFile = FileName
         Turbine%SrvD%m%dll_data%avrSWAP(50) = REAL( LEN_TRIM(FileName) ) +1 ! No. of characters in the "INFILE"  argument (-) (we add one for the C NULL CHARACTER)
         Turbine%SrvD%m%dll_data%avrSWAP( 1) = old_avrSwap1
         Turbine%SrvD%m%dll_data%SimStatus = Turbine%SrvD%m%dll_data%avrSWAP( 1)
      end if      
   END IF
   
   call cleanup()
   
contains
   subroutine cleanup()
      IF ( ALLOCATED(ReKiBuf)  ) DEALLOCATE(ReKiBuf)
      IF ( ALLOCATED(DbKiBuf)  ) DEALLOCATE(DbKiBuf)
      IF ( ALLOCATED(IntKiBuf) ) DEALLOCATE(IntKiBuf)   
   end subroutine cleanup                  
END SUBROUTINE FAST_CreateCheckpoint_T
!----------------------------------------------------------------------------------------------------------------------------------
!> Routine that calls FAST_RestoreFromCheckpoint_T for an array of Turbine data structures. 
SUBROUTINE FAST_RestoreFromCheckpoint_Tary(t_initial, n_t_global, Turbine, CheckpointRoot, ErrStat, ErrMsg  )

   REAL(DbKi),               INTENT(IN   ) :: t_initial           !< initial time (for comparing with time from checkpoint file)
   INTEGER(IntKi),           INTENT(  OUT) :: n_t_global          !< loop counter
   TYPE(FAST_TurbineType),   INTENT(  OUT) :: Turbine(:)          !< all data for one instance of a turbine
   CHARACTER(*),             INTENT(IN   ) :: CheckpointRoot      !< Rootname of checkpoint file
   INTEGER(IntKi),           INTENT(  OUT) :: ErrStat             !< Error status of the operation
   CHARACTER(*),             INTENT(  OUT) :: ErrMsg              !< Error message if ErrStat /= ErrID_None

      ! local variables
   REAL(DbKi)                              :: t_initial_out
   INTEGER(IntKi)                          :: NumTurbines_out
   INTEGER(IntKi)                          :: NumTurbines         ! Number of turbines in this simulation
   INTEGER(IntKi)                          :: i_turb
   INTEGER                                 :: Unit
   INTEGER(IntKi)                          :: ErrStat2            ! local error status
   CHARACTER(ErrMsgLen)                    :: ErrMsg2             ! local error message
   CHARACTER(*),             PARAMETER     :: RoutineName = 'FAST_RestoreFromCheckpoint_Tary' 
   
   
   NumTurbines = SIZE(Turbine)   
   ErrStat = ErrID_None
   ErrMsg  = ""
   
      ! Init NWTC_Library, display copyright and version information:
   CALL FAST_ProgStart( FAST_Ver )
   
      ! Restore data from checkpoint file
   Unit = -1         
   DO i_turb = 1,NumTurbines
      CALL FAST_RestoreFromCheckpoint_T(t_initial_out, n_t_global, NumTurbines_out, Turbine(i_turb), CheckpointRoot, ErrStat2, ErrMsg2, Unit )
         CALL SetErrStat(ErrStat2, ErrMsg2, ErrStat, ErrMsg, RoutineName )

         IF (t_initial_out /= t_initial) CALL SetErrStat(ErrID_Fatal, "invalid value of t_initial.", ErrStat, ErrMsg, RoutineName )
         IF (NumTurbines_out /= NumTurbines) CALL SetErrStat(ErrID_Fatal, "invalid value of NumTurbines.", ErrStat, ErrMsg, RoutineName )
         IF (ErrStat >= AbortErrLev) RETURN
   END DO

   CALL WrScr( ' Restarting simulation at '//TRIM(Num2LStr(n_t_global*Turbine(1)%p_FAST%DT))//' seconds.' )
   
   
END SUBROUTINE FAST_RestoreFromCheckpoint_Tary
!----------------------------------------------------------------------------------------------------------------------------------
!> This routine is the inverse of FAST_CreateCheckpoint_T. It reads data from a checkpoint file and populates data structures for 
!! the turbine instance.
SUBROUTINE FAST_RestoreFromCheckpoint_T(t_initial, n_t_global, NumTurbines, Turbine, CheckpointRoot, ErrStat, ErrMsg, Unit )
   USE BladedInterface, ONLY: CallBladedDLL  ! Hack for Bladed-style DLL
   USE BladedInterface, ONLY: GH_DISCON_STATUS_RESTARTING

   REAL(DbKi),               INTENT(INOUT) :: t_initial           !< initial time
   INTEGER(IntKi),           INTENT(INOUT) :: n_t_global          !< loop counter
   INTEGER(IntKi),           INTENT(INOUT) :: NumTurbines         !< Number of turbines in this simulation
   TYPE(FAST_TurbineType),   INTENT(INOUT) :: Turbine             !< all data for one instance of a turbine (bjj: note that is intent INOUT instead of OUT only because of a gfortran compiler memory issue)
   CHARACTER(*),             INTENT(IN   ) :: CheckpointRoot      !< Rootname of checkpoint file
   INTEGER(IntKi),           INTENT(  OUT) :: ErrStat             !< Error status of the operation
   CHARACTER(*),             INTENT(  OUT) :: ErrMsg              !< Error message if ErrStat /= ErrID_None
   INTEGER(IntKi), OPTIONAL, INTENT(INOUT) :: Unit                !< unit number for output file 
   
      ! local variables:
   REAL(ReKi),               ALLOCATABLE   :: ReKiBuf(:)
   REAL(DbKi),               ALLOCATABLE   :: DbKiBuf(:)
   INTEGER(IntKi),           ALLOCATABLE   :: IntKiBuf(:)
   
   INTEGER(B4Ki)                           :: ArraySizes(3) 
   
   INTEGER(IntKi)                          :: unIn                ! unit number for input file 
   INTEGER(IntKi)                          :: old_avrSwap1        ! previous value of avrSwap(1) !hack for Bladed DLL checkpoint/restore
   INTEGER(IntKi)                          :: ErrStat2            ! local error status
   CHARACTER(ErrMsgLen)                    :: ErrMsg2             ! local error message
   CHARACTER(*),             PARAMETER     :: RoutineName = 'FAST_RestoreFromCheckpoint_T' 

   CHARACTER(1024)                         :: FileName            ! Name of the (input) checkpoint file
   CHARACTER(1024)                         :: DLLFileName         ! Name of the (input) checkpoint file

            
   ErrStat=ErrID_None
   ErrMsg=""
   
   FileName    = TRIM(CheckpointRoot)//'.chkp'
   DLLFileName = TRIM(CheckpointRoot)//'.dll.chkp'
   ! FileName = TRIM(CheckpointRoot)//'.cp'   
   unIn=-1      
   IF (PRESENT(Unit)) unIn = Unit
         
   IF ( unIn < 0 ) THEN
   
      CALL GetNewUnit( unIn, ErrStat2, ErrMsg2 )
      
      CALL OpenBInpFile ( unIn, FileName, ErrStat2, ErrMsg2)
         CALL SetErrStat(ErrStat2, ErrMsg2, ErrStat, ErrMsg, RoutineName )
         IF (ErrStat >= AbortErrLev ) RETURN
   
         ! checkpoint file header:
      READ (unIn, IOSTAT=ErrStat2)   ArraySizes     ! let's make sure we've got the correct number of bytes for reals, doubles, and integers on restart.
      
      IF ( ArraySizes(1) /= ReKi  ) CALL SetErrStat(ErrID_Fatal,"ReKi on restart is different than when checkpoint file was created.",ErrStat,ErrMsg,RoutineName)
      IF ( ArraySizes(2) /= DbKi  ) CALL SetErrStat(ErrID_Fatal,"DbKi on restart is different than when checkpoint file was created.",ErrStat,ErrMsg,RoutineName)
      IF ( ArraySizes(3) /= IntKi ) CALL SetErrStat(ErrID_Fatal,"IntKi on restart is different than when checkpoint file was created.",ErrStat,ErrMsg,RoutineName)
      IF (ErrStat >= AbortErrLev) THEN
         CLOSE(unIn)
         unIn = -1
         IF (PRESENT(Unit)) Unit = unIn
         RETURN
      END IF
      
      READ (unIn, IOSTAT=ErrStat2)   AbortErrLev
      READ (unIn, IOSTAT=ErrStat2)   NumTurbines                      ! Number of turbines
      READ (unIn, IOSTAT=ErrStat2)   t_initial                        ! initial time
      READ (unIn, IOSTAT=ErrStat2)   n_t_global                       ! current time step
   
   END IF
      
      ! in case the Turbine data structure isn't empty on entry of this routine:
   call FAST_DestroyTurbineType( Turbine, ErrStat2, ErrMsg2 )   
   
      ! data from current time step:
   READ (unIn, IOSTAT=ErrStat2)   ArraySizes                       ! Number of reals, doubles, and integers written to file
   
   ALLOCATE(ReKiBuf( ArraySizes(1)), STAT=ErrStat2)
      IF (ErrStat2 /=0) CALL SetErrStat(ErrID_Fatal, "Could not allocate ReKiBuf", ErrStat, ErrMsg, RoutineName )
   ALLOCATE(DbKiBuf( ArraySizes(2)), STAT=ErrStat2)
      IF (ErrStat2 /=0) CALL SetErrStat(ErrID_Fatal, "Could not allocate DbKiBuf", ErrStat, ErrMsg, RoutineName )
   ALLOCATE(IntKiBuf(ArraySizes(3)), STAT=ErrStat2)
      IF (ErrStat2 /=0) CALL SetErrStat(ErrID_Fatal, "Could not allocate IntKiBuf", ErrStat, ErrMsg, RoutineName )
      
      ! Read the packed arrays
   IF (ErrStat < AbortErrLev) THEN
      
      READ (unIn, IOSTAT=ErrStat2)   ReKiBuf    ! Packed reals
         IF (ErrStat2 /=0) CALL SetErrStat(ErrID_Fatal, "Could not read ReKiBuf", ErrStat, ErrMsg, RoutineName )         
      READ (unIn, IOSTAT=ErrStat2)   DbKiBuf    ! Packed doubles
         IF (ErrStat2 /=0) CALL SetErrStat(ErrID_Fatal, "Could not read DbKiBuf", ErrStat, ErrMsg, RoutineName )         
      READ (unIn, IOSTAT=ErrStat2)   IntKiBuf   ! Packed integers
         IF (ErrStat2 /=0) CALL SetErrStat(ErrID_Fatal, "Could not read IntKiBuf", ErrStat, ErrMsg, RoutineName )         
                  
   END IF
                           
      ! Put the arrays back in the data types
   IF (ErrStat < AbortErrLev) THEN
      CALL FAST_UnpackTurbineType( ReKiBuf, DbKiBuf, IntKiBuf, Turbine, ErrStat2, ErrMsg2 )
         CALL SetErrStat(ErrStat2, ErrMsg2, ErrStat, ErrMsg, RoutineName )
   END IF
   
   
      ! close file if necessary (do this after unpacking turbine data, so that TurbID is set)     
   IF (Turbine%TurbID == NumTurbines .OR. .NOT. PRESENT(Unit)) THEN
      CLOSE(unIn)
      unIn = -1
   END IF
   
   IF (PRESENT(Unit)) Unit = unIn
      
   
   IF ( ALLOCATED(ReKiBuf)  ) DEALLOCATE(ReKiBuf)
   IF ( ALLOCATED(DbKiBuf)  ) DEALLOCATE(DbKiBuf)
   IF ( ALLOCATED(IntKiBuf) ) DEALLOCATE(IntKiBuf)    
   
   
      ! A sort-of hack to restore MAP DLL data (in particular Turbine%MAP%OtherSt%C_Obj%object)
    ! these must be the same variables that are used in MAP_Init because they get allocated in the DLL and
    ! destroyed in MAP_End (also, inside the DLL)
   IF (Turbine%p_FAST%CompMooring == Module_MAP) THEN
      CALL MAP_Restart( Turbine%MAP%Input(1), Turbine%MAP%p, Turbine%MAP%x(STATE_CURR), Turbine%MAP%xd(STATE_CURR), &
                        Turbine%MAP%z(STATE_CURR), Turbine%MAP%OtherSt, Turbine%MAP%y, ErrStat2, ErrMsg2 )   
         CALL SetErrStat(ErrStat2, ErrMsg2, ErrStat, ErrMsg, RoutineName )                           
   END IF
   
   
      ! A hack to restore Bladed-style DLL data
   if (Turbine%SrvD%p%UseBladedInterface) then
      if (Turbine%SrvD%m%dll_data%avrSWAP( 1) > 0   ) then ! this isn't allocated if UseBladedInterface is FALSE
            ! store value to be overwritten
         old_avrSwap1 = Turbine%SrvD%m%dll_data%avrSWAP( 1) 
         FileName     = Turbine%SrvD%m%dll_data%DLL_InFile
            ! overwrite values before calling DLL:
         Turbine%SrvD%m%dll_data%DLL_InFile = DLLFileName
         Turbine%SrvD%m%dll_data%avrSWAP(50) = REAL( LEN_TRIM(DLLFileName) ) +1 ! No. of characters in the "INFILE"  argument (-) (we add one for the C NULL CHARACTER)
         Turbine%SrvD%m%dll_data%avrSWAP( 1) = GH_DISCON_STATUS_RESTARTING
         Turbine%SrvD%m%dll_data%SimStatus = Turbine%SrvD%m%dll_data%avrSWAP( 1)
         CALL CallBladedDLL(Turbine%SrvD%Input(1), Turbine%SrvD%p,  Turbine%SrvD%m%dll_data, ErrStat2, ErrMsg2)
            CALL SetErrStat(ErrStat2, ErrMsg2, ErrStat, ErrMsg, RoutineName )                           
            ! put values back:
         Turbine%SrvD%m%dll_data%DLL_InFile = FileName
         Turbine%SrvD%m%dll_data%avrSWAP(50) = REAL( LEN_TRIM(FileName) ) +1 ! No. of characters in the "INFILE"  argument (-) (we add one for the C NULL CHARACTER)
         Turbine%SrvD%m%dll_data%avrSWAP( 1) = old_avrSwap1
         Turbine%SrvD%m%dll_data%SimStatus = Turbine%SrvD%m%dll_data%avrSWAP( 1)
      end if      
   end if   
   
      ! deal with sibling meshes here:
   ! (ignoring for now; they are not going to be siblings on restart)
   
   ! deal with files that were open:
   IF (Turbine%p_FAST%WrTxtOutFile) THEN
      CALL OpenFunkFileAppend ( Turbine%y_FAST%UnOu, TRIM(Turbine%p_FAST%OutFileRoot)//'.out', ErrStat2, ErrMsg2)
      IF ( ErrStat2 >= AbortErrLev ) RETURN
      CALL SetErrStat(ErrStat2, ErrMsg2, ErrStat, ErrMsg, RoutineName )
      CALL WrFileNR ( Turbine%y_FAST%UnOu, '#Restarting here')
      WRITE(Turbine%y_FAST%UnOu, '()')
   END IF
   ! (ignoring for now; will have fort.x files if any were open [though I printed a warning about not outputting binary files earlier])
      

END SUBROUTINE FAST_RestoreFromCheckpoint_T
!----------------------------------------------------------------------------------------------------------------------------------

!----------------------------------------------------------------------------------------------------------------------------------
!> Routine that calls FAST_RestoreForVTKModeShape_T for an array of Turbine data structures. 
SUBROUTINE FAST_RestoreForVTKModeShape_Tary(t_initial, Turbine, InputFileName, ErrStat, ErrMsg  )

   REAL(DbKi),               INTENT(IN   ) :: t_initial           !< initial time (for comparing with time from checkpoint file)
   TYPE(FAST_TurbineType),   INTENT(  OUT) :: Turbine(:)          !< all data for one instance of a turbine
   CHARACTER(*),             INTENT(IN   ) :: InputFileName       !< Name of the input file
   INTEGER(IntKi),           INTENT(  OUT) :: ErrStat             !< Error status of the operation
   CHARACTER(*),             INTENT(  OUT) :: ErrMsg              !< Error message if ErrStat /= ErrID_None

      ! local variables
   INTEGER(IntKi)                          :: i_turb
   INTEGER(IntKi)                          :: n_t_global          !< loop counter
   INTEGER(IntKi)                          :: NumTurbines         ! Number of turbines in this simulation
   INTEGER(IntKi)                          :: ErrStat2            ! local error status
   CHARACTER(ErrMsgLen)                    :: ErrMsg2             ! local error message
   CHARACTER(*),             PARAMETER     :: RoutineName = 'FAST_RestoreForVTKModeShape_Tary'
   
   
   ErrStat = ErrID_None
   ErrMsg  = ""

   NumTurbines = SIZE(Turbine)
   if (NumTurbines /=1) then
      call SetErrStat(ErrID_Fatal, "Mode-shape visualization is not available for multiple turbines.", ErrStat, ErrMsg, RoutineName)
      return
   end if
   

   CALL ReadModeShapeFile( Turbine(1)%p_FAST, trim(InputFileName), ErrStat2, ErrMsg2, checkpointOnly=.true. )
      CALL SetErrStat(ErrStat2, ErrMsg2, ErrStat, ErrMsg, RoutineName )
      if (ErrStat >= AbortErrLev) return
   
   CALL FAST_RestoreFromCheckpoint_Tary( t_initial, n_t_global, Turbine, trim(Turbine(1)%p_FAST%VTK_modes%CheckpointRoot), ErrStat2, ErrMsg2 )
      CALL SetErrStat(ErrStat2, ErrMsg2, ErrStat, ErrMsg, RoutineName )


   DO i_turb = 1,NumTurbines
      if (.not. allocated(Turbine(i_turb)%m_FAST%Lin%LinTimes)) then
         call SetErrStat(ErrID_Fatal, "Mode-shape visualization requires a checkpoint file from a simulation with linearization analysis, but NLinTimes is 0.", ErrStat, ErrMsg, RoutineName)
         return
      end if
      
      CALL FAST_RestoreForVTKModeShape_T(t_initial, Turbine(i_turb)%p_FAST, Turbine(i_turb)%y_FAST, Turbine(i_turb)%m_FAST, &
                  Turbine(i_turb)%ED, Turbine(i_turb)%BD, Turbine(i_turb)%SrvD, Turbine(i_turb)%AD14, Turbine(i_turb)%AD, Turbine(i_turb)%IfW, Turbine(i_turb)%OpFM, &
                  Turbine(i_turb)%HD, Turbine(i_turb)%SD, Turbine(i_turb)%ExtPtfm, Turbine(i_turb)%MAP, Turbine(i_turb)%FEAM, Turbine(i_turb)%MD, Turbine(i_turb)%Orca, &
                  Turbine(i_turb)%IceF, Turbine(i_turb)%IceD, Turbine(i_turb)%MeshMapData, trim(InputFileName), ErrStat2, ErrMsg2 )
      CALL SetErrStat(ErrStat2, ErrMsg2, ErrStat, ErrMsg, RoutineName )
   END DO

   
END SUBROUTINE FAST_RestoreForVTKModeShape_Tary

!----------------------------------------------------------------------------------------------------------------------------------
!> This routine calculates the motions generated by mode shapes and outputs VTK data for it
SUBROUTINE FAST_RestoreForVTKModeShape_T(t_initial, p_FAST, y_FAST, m_FAST, ED, BD, SrvD, AD14, AD, IfW, OpFM, HD, SD, ExtPtfm, &
                         MAPp, FEAM, MD, Orca, IceF, IceD, MeshMapData, InputFileName, ErrStat, ErrMsg )

   REAL(DbKi),               INTENT(IN   ) :: t_initial           !< initial time

   TYPE(FAST_ParameterType), INTENT(INOUT) :: p_FAST              !< Parameters for the glue code
   TYPE(FAST_OutputFileType),INTENT(INOUT) :: y_FAST              !< Output variables for the glue code
   TYPE(FAST_MiscVarType),   INTENT(INOUT) :: m_FAST              !< Miscellaneous variables
     
   TYPE(ElastoDyn_Data),     INTENT(INOUT) :: ED                  !< ElastoDyn data
   TYPE(BeamDyn_Data),       INTENT(INOUT) :: BD                  !< BeamDyn data
   TYPE(ServoDyn_Data),      INTENT(INOUT) :: SrvD                !< ServoDyn data
   TYPE(AeroDyn14_Data),     INTENT(INOUT) :: AD14                !< AeroDyn14 data
   TYPE(AeroDyn_Data),       INTENT(INOUT) :: AD                  !< AeroDyn data
   TYPE(InflowWind_Data),    INTENT(INOUT) :: IfW                 !< InflowWind data
   TYPE(OpenFOAM_Data),      INTENT(INOUT) :: OpFM                !< OpenFOAM data
   TYPE(HydroDyn_Data),      INTENT(INOUT) :: HD                  !< HydroDyn data
   TYPE(SubDyn_Data),        INTENT(INOUT) :: SD                  !< SubDyn data
   TYPE(ExtPtfm_Data),       INTENT(INOUT) :: ExtPtfm             !< ExtPtfm_MCKF data
   TYPE(MAP_Data),           INTENT(INOUT) :: MAPp                !< MAP data
   TYPE(FEAMooring_Data),    INTENT(INOUT) :: FEAM                !< FEAMooring data
   TYPE(MoorDyn_Data),       INTENT(INOUT) :: MD                  !< Data for the MoorDyn module
   TYPE(OrcaFlex_Data),      INTENT(INOUT) :: Orca                !< OrcaFlex interface data
   TYPE(IceFloe_Data),       INTENT(INOUT) :: IceF                !< IceFloe data
   TYPE(IceDyn_Data),        INTENT(INOUT) :: IceD                !< All the IceDyn data used in time-step loop

   TYPE(FAST_ModuleMapType), INTENT(INOUT) :: MeshMapData         !< Data for mapping between modules
   CHARACTER(*),             INTENT(IN   ) :: InputFileName       !< Name of the input file
      
   INTEGER(IntKi),           INTENT(  OUT) :: ErrStat             !< Error status of the operation
   CHARACTER(*),             INTENT(  OUT) :: ErrMsg              !< Error message if ErrStat /= ErrID_None
   
   ! local variables
   REAL(DbKi)                              :: dt                  ! time
   REAL(DbKi)                              :: tprime              ! time
   INTEGER(IntKi)                          :: nt                
   
   INTEGER(IntKi)                          :: iLinTime            ! generic loop counters
   INTEGER(IntKi)                          :: it                  ! generic loop counters
   INTEGER(IntKi)                          :: iMode               ! generic loop counters
   INTEGER(IntKi)                          :: ModeNo              ! mode number
   INTEGER(IntKi)                          :: NLinTimes
   
   INTEGER(IntKi)                          :: ErrStat2
   CHARACTER(ErrMsgLen)                    :: ErrMsg2
   CHARACTER(*), PARAMETER                 :: RoutineName = 'FAST_RestoreForVTKModeShape_T'
   CHARACTER(1024)                         :: VTK_RootName


   ErrStat = ErrID_None
   ErrMsg  = ""
   
   CALL ReadModeShapeFile( p_FAST, trim(InputFileName), ErrStat2, ErrMsg2 )
      CALL SetErrStat(ErrStat2, ErrMsg2, ErrStat, ErrMsg, RoutineName )
      if (ErrStat >= AbortErrLev) return   
   
   call ReadModeShapeMatlabFile( p_FAST, ErrStat2, ErrMsg2 )
      CALL SetErrStat(ErrStat2, ErrMsg2, ErrStat, ErrMsg, RoutineName )
      if (ErrStat >= AbortErrLev ) return
   
   y_FAST%WriteThisStep = .true.
   y_FAST%UnSum = -1
   
   NLinTimes = min( p_FAST%VTK_modes%VTKNLinTimes, size(p_FAST%VTK_modes%x_eig_magnitude,2), p_FAST%NLinTimes )

   VTK_RootName = p_FAST%VTK_OutFileRoot
   
   select case (p_FAST%VTK_modes%VTKLinTim)
   case (1)
   
      do iMode = 1,p_FAST%VTK_modes%VTKLinModes
         ModeNo = p_FAST%VTK_modes%VTKModes(iMode)
         
         call  GetTimeConstants(p_FAST%VTK_modes%DampedFreq_Hz(ModeNo), p_FAST%VTK_fps, nt, dt, p_FAST%VTK_tWidth )
         if (nt > 500) cycle
         
         p_FAST%VTK_OutFileRoot = trim(VTK_RootName)//'.Mode'//trim(num2lstr(ModeNo))
         y_FAST%VTK_count = 1  ! we are skipping the reference meshes by starting at 1
         do iLinTime = 1,NLinTimes
            tprime = m_FAST%Lin%LinTimes(iLinTime) - m_FAST%Lin%LinTimes(1)

            if (p_FAST%DT_UJac < p_FAST%TMax) then
               m_FAST%calcJacobian = .true.
               m_FAST%NextJacCalcTime = m_FAST%Lin%LinTimes(iLinTime)
            end if

            call SetOperatingPoint(iLinTime, p_FAST, y_FAST, m_FAST, ED, BD, SrvD, AD, IfW, OpFM, HD, SD, ExtPtfm, &
                                    MAPp, FEAM, MD, Orca, IceF, IceD, ErrStat2, ErrMsg2 )
               CALL SetErrStat(ErrStat2, ErrMsg2, ErrStat, ErrMsg, RoutineName )

               ! set perturbation of states based on x_eig magnitude and phase
            call PerturbOP(tprime, iLinTime, ModeNo, p_FAST, y_FAST, ED, BD, SrvD, AD, IfW, OpFM, HD, SD, ExtPtfm, MAPp, FEAM, MD, Orca, &
                        IceF, IceD, ErrStat2, ErrMsg2 )
               CALL SetErrStat(ErrStat2, ErrMsg2, ErrStat, ErrMsg, RoutineName )
               IF (ErrStat >= AbortErrLev) RETURN

            CALL CalcOutputs_And_SolveForInputs( -1,  m_FAST%Lin%LinTimes(iLinTime),  STATE_CURR, m_FAST%calcJacobian, m_FAST%NextJacCalcTime, &
               p_FAST, m_FAST, .true., ED, BD, SrvD, AD14, AD, IfW, OpFM, HD, SD, ExtPtfm, MAPp, FEAM, MD, Orca, IceF, IceD, MeshMapData, ErrStat2, ErrMsg2 )
               CALL SetErrStat(ErrStat2, ErrMsg2, ErrStat, ErrMsg, RoutineName )
               IF (ErrStat >= AbortErrLev) RETURN

            call WriteVTK(m_FAST%Lin%LinTimes(iLinTime), p_FAST, y_FAST, MeshMapData, ED, BD, AD, IfW, OpFM, HD, SD, ExtPtfm, SrvD, MAPp, FEAM, MD, Orca, IceF, IceD)

         end do ! iLinTime
      end do ! iMode
   
   case (2)
   
      do iMode = 1,p_FAST%VTK_modes%VTKLinModes
         ModeNo = p_FAST%VTK_modes%VTKModes(iMode)

         call  GetTimeConstants(p_FAST%VTK_modes%DampedFreq_Hz(ModeNo), p_FAST%VTK_fps, nt, dt, p_FAST%VTK_tWidth )
         if (nt > 500) cycle
         
         do iLinTime = 1,NLinTimes
            p_FAST%VTK_OutFileRoot = trim(VTK_RootName)//'.Mode'//trim(num2lstr(ModeNo))//'.LinTime'//trim(num2lstr(iLinTime))
            y_FAST%VTK_count = 1  ! we are skipping the reference meshes by starting at 1

            if (p_FAST%DT_UJac < p_FAST%TMax) then
               m_FAST%calcJacobian = .true.
               m_FAST%NextJacCalcTime = m_FAST%Lin%LinTimes(iLinTime)
            end if
            
            do it = 1,nt
               tprime = (it-1)*dt
               
               call SetOperatingPoint(iLinTime, p_FAST, y_FAST, m_FAST, ED, BD, SrvD, AD, IfW, OpFM, HD, SD, ExtPtfm, &
                                     MAPp, FEAM, MD, Orca, IceF, IceD, ErrStat2, ErrMsg2 )
                  CALL SetErrStat(ErrStat2, ErrMsg2, ErrStat, ErrMsg, RoutineName )
                  
                  ! set perturbation of states based on x_eig magnitude and phase
               call PerturbOP(tprime, iLinTime, ModeNo, p_FAST, y_FAST, ED, BD, SrvD, AD, IfW, OpFM, HD, SD, ExtPtfm, MAPp, FEAM, MD, Orca, &
                         IceF, IceD, ErrStat2, ErrMsg2 )
                  CALL SetErrStat(ErrStat2, ErrMsg2, ErrStat, ErrMsg, RoutineName )
                  IF (ErrStat >= AbortErrLev) RETURN

               CALL CalcOutputs_And_SolveForInputs( -1, m_FAST%Lin%LinTimes(iLinTime),  STATE_CURR, m_FAST%calcJacobian, m_FAST%NextJacCalcTime, &
                  p_FAST, m_FAST, .true., ED, BD, SrvD, AD14, AD, IfW, OpFM, HD, SD, ExtPtfm, MAPp, FEAM, MD, Orca, IceF, IceD, MeshMapData, ErrStat2, ErrMsg2 )
                  CALL SetErrStat(ErrStat2, ErrMsg2, ErrStat, ErrMsg, RoutineName )
                  IF (ErrStat >= AbortErrLev) RETURN

               call WriteVTK(m_FAST%Lin%LinTimes(iLinTime)+tprime, p_FAST, y_FAST, MeshMapData, ED, BD, AD, IfW, OpFM, HD, SD, ExtPtfm, SrvD, MAPp, FEAM, MD, Orca, IceF, IceD)

            end do
            
            
         end do ! iLinTime
      end do   ! iMode
   
   end select
   
END SUBROUTINE FAST_RestoreForVTKModeShape_T
!----------------------------------------------------------------------------------------------------------------------------------
SUBROUTINE GetTimeConstants(DampedFreq_Hz, VTK_fps, nt, dt, VTK_tWidth )
   REAL(R8Ki),     INTENT(IN   ) :: DampedFreq_Hz
   REAL(DbKi),     INTENT(IN   ) :: VTK_fps
   INTEGER(IntKi), INTENT(  OUT) :: nt  !< number of steps
   REAL(DbKi),     INTENT(  OUT) :: dt  !< time step
   INTEGER(IntKi), INTENT(  OUT) :: VTK_tWidth
   
   REAL(DbKi)                              :: cycle_time          ! time for one cycle of mode
   INTEGER(IntKi)                          :: NCycles
   INTEGER(IntKi), PARAMETER               :: MinFrames = 5
   
   if (DampedFreq_Hz <= 0.0_DbKi) then
      nt = huge(nt)
      dt = epsilon(dt)
      VTK_tWidth = 1
      return
   end if
   
   nt = 1
   NCycles = 0
   do while (nt<MinFrames)
      NCycles = NCycles + 1
      cycle_time = NCycles * 1.0_DbKi / DampedFreq_Hz
            
      nt = NINT( max(1.0_DbKi, VTK_fps) * cycle_time )
   end do
         
   dt = cycle_time / nt
   
   VTK_tWidth = CEILING( log10( real(nt) ) ) + 1
   
END SUBROUTINE GetTimeConstants
!----------------------------------------------------------------------------------------------------------------------------------
SUBROUTINE ReadModeShapeMatlabFile(p_FAST, ErrStat, ErrMsg)
   TYPE(FAST_ParameterType), INTENT(INOUT) :: p_FAST              !< Parameters for the glue code
   INTEGER(IntKi),           INTENT(  OUT) :: ErrStat             !< Error status of the operation
   CHARACTER(*),             INTENT(  OUT) :: ErrMsg              !< Error message if ErrStat /= ErrID_None
   
   ! local variables
   INTEGER(IntKi)                          :: ErrStat2
   CHARACTER(ErrMsgLen)                    :: ErrMsg2
   CHARACTER(*), PARAMETER                 :: RoutineName = 'ReadModeShapeMatlabFile'
   
   INTEGER(4)                              :: FileType
   INTEGER(4)                              :: nModes
   INTEGER(4)                              :: nStates
   INTEGER(4)                              :: NLinTimes
   INTEGER(IntKi)                          :: iMode
   INTEGER(IntKi)                          :: UnIn

   ErrStat = ErrID_None
   ErrMsg  = ""

      !  Open data file.
   CALL GetNewUnit( UnIn, ErrStat2, ErrMsg2 )

   CALL OpenBInpFile ( UnIn, trim(p_FAST%VTK_modes%MatlabFileName), ErrStat2, ErrMsg2 )
      CALL SetErrStat( ErrStat2, ErrMsg2, ErrStat, ErrMsg, RoutineName )
      IF (ErrStat >= AbortErrLev) RETURN
      
      ! Process the requested data records of this file.

   CALL WrScr ( NewLine//' =======================================================' )
   CALL WrScr ( ' Reading in data from file "'//TRIM( p_FAST%VTK_modes%MatlabFileName )//'".'//NewLine )


      ! Read some of the header information.

   READ (UnIn, IOSTAT=ErrStat2)  FileType    ! placeholder for future file format changes
   IF ( ErrStat2 /= 0 )  THEN
      CALL SetErrStat ( ErrID_Fatal, 'Fatal error reading FileType from file "'//TRIM( p_FAST%VTK_modes%MatlabFileName )//'".', ErrStat, ErrMsg, RoutineName )
      RETURN
   ENDIF   

   READ (UnIn, IOSTAT=ErrStat2)  nModes    ! number of modes in the file
   IF ( ErrStat2 /= 0 )  THEN
      CALL SetErrStat ( ErrID_Fatal, 'Fatal error reading nModes from file "'//TRIM( p_FAST%VTK_modes%MatlabFileName )//'".', ErrStat, ErrMsg, RoutineName )
      RETURN
   ENDIF   

   READ (UnIn, IOSTAT=ErrStat2)  nStates    ! number of states in the file
   IF ( ErrStat2 /= 0 )  THEN
      CALL SetErrStat ( ErrID_Fatal, 'Fatal error reading nStates from file "'//TRIM( p_FAST%VTK_modes%MatlabFileName )//'".', ErrStat, ErrMsg, RoutineName )
      RETURN
   ENDIF   

   READ (UnIn, IOSTAT=ErrStat2)  NLinTimes    ! number of linearization times / azimuths in the file
   IF ( ErrStat2 /= 0 )  THEN
      CALL SetErrStat ( ErrID_Fatal, 'Fatal error reading NLinTimes from file "'//TRIM( p_FAST%VTK_modes%MatlabFileName )//'".', ErrStat, ErrMsg, RoutineName )
      RETURN
   ENDIF   
   
   ALLOCATE( p_FAST%VTK_Modes%NaturalFreq_Hz(nModes), &
             p_FAST%VTK_Modes%DampingRatio(  nModes), &
             p_FAST%VTK_Modes%DampedFreq_Hz( nModes),   STAT=ErrStat2 )
      IF ( ErrStat2 /= 0 )  THEN
         CALL SetErrStat ( ErrID_Fatal, 'Error allocating arrays to read from file.', ErrStat, ErrMsg, RoutineName )
         RETURN
      ENDIF

      
   READ(UnIn, IOSTAT=ErrStat2) p_FAST%VTK_Modes%NaturalFreq_Hz ! read entire array
   IF ( ErrStat2 /= 0 )  THEN
      CALL SetErrStat ( ErrID_Fatal, 'Fatal error reading NaturalFreq_Hz array from file "'//TRIM( p_FAST%VTK_modes%MatlabFileName )//'".', ErrStat, ErrMsg, RoutineName )
      RETURN
   ENDIF
   
   READ(UnIn, IOSTAT=ErrStat2) p_FAST%VTK_Modes%DampingRatio ! read entire array
   IF ( ErrStat2 /= 0 )  THEN
      CALL SetErrStat ( ErrID_Fatal, 'Fatal error reading DampingRatio array from file "'//TRIM( p_FAST%VTK_modes%MatlabFileName )//'".', ErrStat, ErrMsg, RoutineName )
      RETURN
   ENDIF

   READ(UnIn, IOSTAT=ErrStat2) p_FAST%VTK_Modes%DampedFreq_Hz ! read entire array
   IF ( ErrStat2 /= 0 )  THEN
      CALL SetErrStat ( ErrID_Fatal, 'Fatal error reading DampedFreq_Hz array from file "'//TRIM( p_FAST%VTK_modes%MatlabFileName )//'".', ErrStat, ErrMsg, RoutineName )
      RETURN
   ENDIF
   
   if (nModes < p_FAST%VTK_Modes%VTKLinModes) CALL SetErrStat(ErrID_Severe,'Number of modes requested exceeds the number of modes in the linearization analysis file "'//TRIM( p_FAST%VTK_modes%MatlabFileName )//'".', ErrStat, ErrMsg, RoutineName)
   if (NLinTimes /= p_FAST%NLinTimes) CALL SetErrStat(ErrID_Severe,'Number of times linearization was performed is not the same as the number of linearization times in the linearization analysis file "'//TRIM( p_FAST%VTK_modes%MatlabFileName )//'".', ErrStat, ErrMsg, RoutineName)
   
   
      !Let's read only the number of modes we need to use
   nModes = min( nModes, p_FAST%VTK_Modes%VTKLinModes )
   
   ALLOCATE( p_FAST%VTK_Modes%x_eig_magnitude(nStates, NLinTimes, nModes), &
             p_FAST%VTK_Modes%x_eig_phase(    nStates, NLinTimes, nModes), STAT=ErrStat2 )
      IF ( ErrStat2 /= 0 )  THEN
         CALL SetErrStat ( ErrID_Fatal, 'Error allocating arrays to read from file.', ErrStat, ErrMsg, RoutineName )
         RETURN
      ENDIF
   
    do iMode = 1,nModes
    
      READ(UnIn, IOSTAT=ErrStat2) p_FAST%VTK_Modes%x_eig_magnitude(:,:,iMode) ! read data for one mode
      IF ( ErrStat2 /= 0 )  THEN
         CALL SetErrStat ( ErrID_Fatal, 'Fatal error reading x_eig_magnitude from file "'//TRIM( p_FAST%VTK_modes%MatlabFileName )//'".', ErrStat, ErrMsg, RoutineName )
         RETURN
      ENDIF
      
      READ(UnIn, IOSTAT=ErrStat2) p_FAST%VTK_Modes%x_eig_phase(:,:,iMode) ! read data for one mode
      IF ( ErrStat2 /= 0 )  THEN
         CALL SetErrStat ( ErrID_Fatal, 'Fatal error reading x_eig_phase from file "'//TRIM( p_FAST%VTK_modes%MatlabFileName )//'".', ErrStat, ErrMsg, RoutineName )
         RETURN
      ENDIF

    end do

END SUBROUTINE ReadModeShapeMatlabFile
!----------------------------------------------------------------------------------------------------------------------------------
SUBROUTINE ReadModeShapeFile(p_FAST, InputFile, ErrStat, ErrMsg, checkpointOnly)
   TYPE(FAST_ParameterType),     INTENT(INOUT) :: p_FAST          !< Parameters for the glue code
   CHARACTER(*),                 INTENT(IN   ) :: InputFile       !< Name of the text input file to read
   INTEGER(IntKi),               INTENT(  OUT) :: ErrStat         !< Error status of the operation
   CHARACTER(*),                 INTENT(  OUT) :: ErrMsg          !< Error message if ErrStat /= ErrID_None
   LOGICAL,      OPTIONAL,       INTENT(IN   ) :: checkpointOnly  !< Whether to return after reading checkpoint file name
   
   ! local variables
   INTEGER(IntKi)                          :: ErrStat2
   CHARACTER(ErrMsgLen)                    :: ErrMsg2
   CHARACTER(*), PARAMETER                 :: RoutineName = 'ReadModeShapeFile'
   
   CHARACTER(1024)                         :: PriPath            ! Path name of the primary file
   INTEGER(IntKi)                          :: i
   INTEGER(IntKi)                          :: UnIn
   INTEGER(IntKi)                          :: UnEc
   LOGICAL                                 :: VTKLinTimes1

   ErrStat = ErrID_None
   ErrMsg  = ""
   UnEc = -1

   CALL GetPath( InputFile, PriPath )    ! Input files will be relative to the path where the primary input file is located.
   
      !  Open data file.
   CALL GetNewUnit( UnIn, ErrStat2, ErrMsg2 )

   CALL OpenFInpFile ( UnIn, InputFile, ErrStat2, ErrMsg2 )
      CALL SetErrStat( ErrStat2, ErrMsg2, ErrStat, ErrMsg, RoutineName )
      IF (ErrStat >= AbortErrLev) RETURN
      
      
   CALL ReadCom( UnIn, InputFile, 'File header: (line 1)', ErrStat2, ErrMsg2, UnEc )
      CALL SetErrStat( ErrStat2, ErrMsg2, ErrStat, ErrMsg, RoutineName )
      
   CALL ReadCom( UnIn, InputFile, 'File header: (line 2)', ErrStat2, ErrMsg2, UnEc )
      CALL SetErrStat( ErrStat2, ErrMsg2, ErrStat, ErrMsg, RoutineName )
   
   !----------- FILE NAMES ----------------------------------------------------
   CALL ReadCom( UnIn, InputFile, 'Section Header: File Names', ErrStat2, ErrMsg2, UnEc )
      CALL SetErrStat( ErrStat2, ErrMsg2, ErrStat, ErrMsg, RoutineName )

   CALL ReadVar( UnIn, InputFile, p_FAST%VTK_modes%CheckpointRoot, 'CheckpointRoot', 'Name of the checkpoint file written by FAST when linearization data was produced', ErrStat2, ErrMsg2, UnEc )
      CALL SetErrStat( ErrStat2, ErrMsg2, ErrStat, ErrMsg, RoutineName )
      
   IF ( PathIsRelative( p_FAST%VTK_modes%CheckpointRoot ) ) p_FAST%VTK_modes%CheckpointRoot = TRIM(PriPath)//TRIM(p_FAST%VTK_modes%CheckpointRoot)
      
   if (present(checkpointOnly)) then
      if (checkpointOnly) then
         call cleanup()
         return
      end if
   end if
   
      
   CALL ReadVar( UnIn, InputFile, p_FAST%VTK_modes%MatlabFileName, 'MatlabFileName', 'Name of the file with eigenvectors written by Matlab', ErrStat2, ErrMsg2, UnEc )
      CALL SetErrStat( ErrStat2, ErrMsg2, ErrStat, ErrMsg, RoutineName )
      IF ( ErrStat >= AbortErrLev ) THEN
         CALL Cleanup()
         RETURN
      END IF
   IF ( PathIsRelative( p_FAST%VTK_modes%MatlabFileName ) ) p_FAST%VTK_modes%MatlabFileName = TRIM(PriPath)//TRIM(p_FAST%VTK_modes%MatlabFileName)
   
   !----------- VISUALIZATION OPTIONS ------------------------------------------
   
   CALL ReadCom( UnIn, InputFile, 'Section Header: Visualization Options', ErrStat2, ErrMsg2, UnEc )
      CALL SetErrStat( ErrStat2, ErrMsg2, ErrStat, ErrMsg, RoutineName )

   CALL ReadVar( UnIn, InputFile, p_FAST%VTK_modes%VTKLinModes, 'VTKLinModes', 'Number of modes to visualize', ErrStat2, ErrMsg2, UnEc )
      CALL SetErrStat( ErrStat2, ErrMsg2, ErrStat, ErrMsg, RoutineName )
      

   if (p_FAST%VTK_modes%VTKLinModes <= 0) CALL SetErrStat( ErrID_Fatal, "VTKLinModes must be a positive number.", ErrStat, ErrMsg, RoutineName )

   if (ErrStat >= AbortErrLev) then
      CALL Cleanup()
      RETURN
   end if

   
   call AllocAry( p_FAST%VTK_modes%VTKModes, p_FAST%VTK_modes%VTKLinModes, 'VTKModes', ErrStat2, ErrMsg2)
      call SetErrStat( ErrStat2, ErrMsg2, ErrStat, ErrMsg, RoutineName )
      if ( ErrStat >= AbortErrLev ) then
         call Cleanup()
         return
      end if

   p_FAST%VTK_modes%VTKModes = -1
      
   CALL ReadAry( UnIn, InputFile, p_FAST%VTK_modes%VTKModes, p_FAST%VTK_modes%VTKLinModes, 'VTKModes', 'List of modes to visualize', ErrStat2, ErrMsg2, UnEc )
   ! note that we don't check the ErrStat here; if the user entered fewer than p_FAST%VTK_modes%VTKLinModes values, we will use the
   ! last entry to fill in remaining values.
   !Check 1st value, we need at least one good value from user or throw error
   IF (p_FAST%VTK_modes%VTKModes(1) < 0 ) THEN
      call SetErrStat( ErrID_Fatal, "VTKModes must contain positive numbers.", ErrStat, ErrMsg, RoutineName )
         CALL CleanUp()
         RETURN
   ELSE
      DO i = 2, p_FAST%VTK_modes%VTKLinModes
         IF ( p_FAST%VTK_modes%VTKModes(i) < 0 ) THEN
            p_FAST%VTK_modes%VTKModes(i)=p_FAST%VTK_modes%VTKModes(i-1) + 1
         ENDIF
      ENDDO
   ENDIF


   CALL ReadVar( UnIn, InputFile, p_FAST%VTK_modes%VTKLinScale, 'VTKLinScale', 'Mode shape visualization scaling factor', ErrStat2, ErrMsg2, UnEc )
      CALL SetErrStat( ErrStat2, ErrMsg2, ErrStat, ErrMsg, RoutineName )
   
   CALL ReadVar( UnIn, InputFile, p_FAST%VTK_modes%VTKLinTim, 'VTKLinTim', 'Switch to make one animation for all LinTimes together (1) or separate animations for each LinTimes(2)', ErrStat2, ErrMsg2, UnEc )
      CALL SetErrStat( ErrStat2, ErrMsg2, ErrStat, ErrMsg, RoutineName )
      
   CALL ReadVar( UnIn, InputFile, VTKLinTimes1, 'VTKLinTimes1', 'If VTKLinTim=2, visualize modes at LinTimes(1) only?', ErrStat2, ErrMsg2, UnEc )
      CALL SetErrStat( ErrStat2, ErrMsg2, ErrStat, ErrMsg, RoutineName )
      

   CALL ReadVar( UnIn, InputFile, p_FAST%VTK_modes%VTKLinPhase, 'VTKLinPhase', 'Phase when making one animation for all LinTimes together (used only when VTKLinTim=1)', ErrStat2, ErrMsg2, UnEc )
      CALL SetErrStat( ErrStat2, ErrMsg2, ErrStat, ErrMsg, RoutineName )
      
! overwrite these based on inputs:
      
      if (p_FAST%VTK_modes%VTKLinTim == 2) then
         p_FAST%VTK_modes%VTKLinPhase = 0      ! "Phase when making one animation for all LinTimes together (used only when VTKLinTim=1)" -
         
         if (VTKLinTimes1) then
            p_FAST%VTK_modes%VTKNLinTimes = 1
         else
            p_FAST%VTK_modes%VTKNLinTimes = p_FAST%NLinTimes
         end if
      else
         p_FAST%VTK_modes%VTKNLinTimes = p_FAST%NLinTimes
      end if
      
contains
   SUBROUTINE Cleanup()
      IF (UnIn > 0) CLOSE(UnIn)
   END SUBROUTINE Cleanup

END SUBROUTINE ReadModeShapeFile
!----------------------------------------------------------------------------------------------------------------------------------
END MODULE FAST_Subs
!----------------------------------------------------------------------------------------------------------------------------------<|MERGE_RESOLUTION|>--- conflicted
+++ resolved
@@ -109,64 +109,6 @@
    CHARACTER(1024)                         :: InputFile           !< A CHARACTER string containing the name of the primary FAST input file
    TYPE(FAST_InitData)                     :: Init                !< Initialization data for all modules
 
-<<<<<<< HEAD
-   TYPE(ED_InitInputType)                  :: InitInData_ED       ! Initialization input data
-   TYPE(ED_InitOutputType)                 :: InitOutData_ED      ! Initialization output data
-   
-   TYPE(BD_InitInputType)                  :: InitInData_BD       ! Initialization input data
-   TYPE(BD_InitOutputType), ALLOCATABLE    :: InitOutData_BD(:)   ! Initialization output data
-                                           
-   TYPE(SrvD_InitInputType)                :: InitInData_SrvD     ! Initialization input data
-   TYPE(SrvD_InitOutputType)               :: InitOutData_SrvD    ! Initialization output data
-                                           
-   TYPE(AD14_InitInputType)                :: InitInData_AD14     ! Initialization input data
-   TYPE(AD14_InitOutputType)               :: InitOutData_AD14    ! Initialization output data
-                                           
-   TYPE(AD_InitInputType)                  :: InitInData_AD       ! Initialization input data
-   TYPE(AD_InitOutputType)                 :: InitOutData_AD      ! Initialization output data
-      
-   TYPE(InflowWind_InitInputType)          :: InitInData_IfW      ! Initialization input data
-   TYPE(InflowWind_InitOutputType)         :: InitOutData_IfW     ! Initialization output data
-   
-   TYPE(OpFM_InitInputType)                :: InitInData_OpFM     ! Initialization input data
-   TYPE(OpFM_InitOutputType)               :: InitOutData_OpFM    ! Initialization output data
-      
-   TYPE(SC_InitInputType)                  :: InitInData_SC       ! Initialization input data
-   TYPE(SC_InitOutputType)                 :: InitOutData_SC      ! Initialization output data
-
-   TYPE(HydroDyn_InitInputType)            :: InitInData_HD       ! Initialization input data
-   TYPE(HydroDyn_InitOutputType)           :: InitOutData_HD      ! Initialization output data
-                                           
-   TYPE(SD_InitInputType)                  :: InitInData_SD       ! Initialization input data
-   TYPE(SD_InitOutputType)                 :: InitOutData_SD      ! Initialization output data
-                                           
-   TYPE(ExtPtfm_InitInputType)             :: InitInData_ExtPtfm  ! Initialization input data
-   TYPE(ExtPtfm_InitOutputType)            :: InitOutData_ExtPtfm ! Initialization output data
-                                           
-   TYPE(MAP_InitInputType)                 :: InitInData_MAP      ! Initialization input data
-   TYPE(MAP_InitOutputType)                :: InitOutData_MAP     ! Initialization output data
-                                           
-   TYPE(FEAM_InitInputType)                :: InitInData_FEAM     ! Initialization input data
-   TYPE(FEAM_InitOutputType)               :: InitOutData_FEAM    ! Initialization output data
-                                           
-   TYPE(MD_InitInputType)                  :: InitInData_MD       ! Initialization input data
-   TYPE(MD_InitOutputType)                 :: InitOutData_MD      ! Initialization output data
-             
-   TYPE(Orca_InitInputType)                :: InitInData_Orca     ! Initialization input data
-   TYPE(Orca_InitOutputType)               :: InitOutData_Orca    ! Initialization output data
-   
-   TYPE(IceFloe_InitInputType)             :: InitInData_IceF     ! Initialization input data
-   TYPE(IceFloe_InitOutputType)            :: InitOutData_IceF    ! Initialization output data
-                                           
-   TYPE(IceD_InitInputType)                :: InitInData_IceD     ! Initialization input data
-   TYPE(IceD_InitOutputType)               :: InitOutData_IceD    ! Initialization output data (each instance will have the same output channels)
-
-   TYPE(SlD_InitInputType)                 :: InitInData_SlD      ! Initialization input data
-   TYPE(SlD_InitOutputType)                :: InitOutData_SlD     ! Initialization output data
-
-=======
-       
->>>>>>> f2517ec6
    REAL(ReKi)                              :: AirDens             ! air density for initialization/normalization of OpenFOAM data
    REAL(DbKi)                              :: dt_IceD             ! tmp dt variable to ensure IceDyn doesn't specify different dt values for different legs (IceDyn instances)
    REAL(DbKi)                              :: dt_BD               ! tmp dt variable to ensure BeamDyn doesn't specify different dt values for different instances
@@ -886,18 +828,18 @@
   IF ( p_FAST%CompSoil == Module_SlD .and. p_FAST%CompSub == Module_SD ) THEN
 
       IF ( p_FAST%CompHydro == Module_HD ) THEN
-         InitInData_SlD%WtrDpth = InitOutData_HD%WtrDpth
+         Init%InData_SlD%WtrDpth = Init%OutData_HD%WtrDpth
       ELSE
-         InitInData_SlD%WtrDpth = 0.0_ReKi
+         Init%InData_SlD%WtrDpth = 0.0_ReKi
       END IF
 
-      !InitInData_SlD%UseInputFile   = .TRUE.
-      InitInData_SlD%InputFile      = p_FAST%SoilFile
-      InitInData_SlD%RootName       = p_FAST%OutFileRoot
-      InitInData_SlD%SlDNonLinearForcePortionOnly = .true. ! SoilDyn will only return the Non-Linear portion of the reaction force
-
-      CALL SlD_Init( InitInData_SlD, SlD%Input(1), SlD%p,  SlD%x(STATE_CURR), SlD%xd(STATE_CURR), SlD%z(STATE_CURR),  &
-                    SlD%OtherSt(STATE_CURR), SlD%y, SlD%m, p_FAST%dt_module( MODULE_SlD ), InitOutData_SlD, ErrStat2, ErrMsg2 )
+      !Init%InData_SlD%UseInputFile   = .TRUE.
+      Init%InData_SlD%InputFile      = p_FAST%SoilFile
+      Init%InData_SlD%RootName       = p_FAST%OutFileRoot
+      Init%InData_SlD%SlDNonLinearForcePortionOnly = .true. ! SoilDyn will only return the Non-Linear portion of the reaction force
+
+      CALL SlD_Init( Init%InData_SlD, SlD%Input(1), SlD%p,  SlD%x(STATE_CURR), SlD%xd(STATE_CURR), SlD%z(STATE_CURR),  &
+                    SlD%OtherSt(STATE_CURR), SlD%y, SlD%m, p_FAST%dt_module( MODULE_SlD ), Init%OutData_SlD, ErrStat2, ErrMsg2 )
          CALL SetErrStat(ErrStat2,ErrMsg2,ErrStat,ErrMsg,RoutineName)
 
       p_FAST%ModuleInitialized(Module_SlD) = .TRUE.
@@ -936,44 +878,34 @@
          Init%InData_SD%WtrDpth = 0.0_ReKi
       END IF
             
-<<<<<<< HEAD
-      InitInData_SD%g             = InitOutData_ED%Gravity     
-      !InitInData_SD%UseInputFile = .TRUE. 
-      InitInData_SD%SDInputFile   = p_FAST%SubFile
-      InitInData_SD%RootName      = p_FAST%OutFileRoot
-      InitInData_SD%TP_RefPoint   = ED%Output(1)%PlatformPtMesh%Position(:,1)  ! bjj: not sure what this is supposed to be 
-      InitInData_SD%SubRotateZ    = 0.0                                        ! Rotation of substructure.  Only used with SD driver, so set to 0 here. 
+      Init%InData_SD%g             = Init%OutData_ED%Gravity     
+      !Init%InData_SD%UseInputFile = .TRUE. 
+      Init%InData_SD%SDInputFile   = p_FAST%SubFile
+      Init%InData_SD%RootName      = p_FAST%OutFileRoot
+      Init%InData_SD%TP_RefPoint   = ED%y%PlatformPtMesh%Position(:,1)  ! bjj: not sure what this is supposed to be 
+      Init%InData_SD%SubRotateZ    = 0.0                                ! Rotation of substructure.  Only used with SD driver, so set to 0 here. 
 
       if ( p_FAST%CompSoil == Module_SlD ) then
             ! Copy over the soil stiffness matrices
          if (allocated(SlD%p%Stiffness)) then
-            call AllocAry(InitInData_SD%SoilStiffness,size(SlD%p%Stiffness,1),size(SlD%p%Stiffness,2),size(SlD%p%Stiffness,3),'SoilStiffness',ErrStat2,ErrMsg2)
+            call AllocAry(Init%InData_SD%SoilStiffness,size(SlD%p%Stiffness,1),size(SlD%p%Stiffness,2),size(SlD%p%Stiffness,3),'SoilStiffness',ErrStat2,ErrMsg2)
                CALL SetErrStat(ErrStat2,ErrMsg2,ErrStat,ErrMsg,RoutineName)
             IF (ErrStat >= AbortErrLev) THEN
                CALL Cleanup()
                RETURN
             END IF   
-            InitInData_SD%SoilStiffness = SlD%p%Stiffness
+            Init%InData_SD%SoilStiffness = SlD%p%Stiffness
          endif
             ! make a copy of the SoilMesh to pass over
          if (SlD%Input(1)%SoilMesh%Initialized) then
-            CALL MeshCopy ( SrcMesh  = SlD%Input(1)%SoilMesh &
-                          , DestMesh = InitInData_SD%SoilMesh &
+            CALL MeshCopy ( SrcMesh  = SlD%y%SoilMesh &
+                          , DestMesh = Init%InData_SD%SoilMesh &
                           , CtrlCode = MESH_COUSIN      &
                           , IOS      = COMPONENT_OUTPUT &
                           , ErrStat  = ErrStat2         &
                           , ErrMess  = ErrMsg2          ) 
             endif
       endif
-=======
-      Init%InData_SD%g             = Init%OutData_ED%Gravity     
-      !Init%InData_SD%UseInputFile = .TRUE. 
-      Init%InData_SD%SDInputFile   = p_FAST%SubFile
-      Init%InData_SD%RootName      = p_FAST%OutFileRoot
-      Init%InData_SD%TP_RefPoint   = ED%y%PlatformPtMesh%Position(:,1)  ! bjj: not sure what this is supposed to be 
-      Init%InData_SD%SubRotateZ    = 0.0                                ! bjj: not sure what this is supposed to be 
-      
->>>>>>> f2517ec6
             
       CALL SD_Init( Init%InData_SD, SD%Input(1), SD%p,  SD%x(STATE_CURR), SD%xd(STATE_CURR), SD%z(STATE_CURR),  &
                     SD%OtherSt(STATE_CURR), SD%y, SD%m, p_FAST%dt_module( MODULE_SD ), Init%OutData_SD, ErrStat2, ErrMsg2 )
@@ -1296,13 +1228,7 @@
    ! Set up output for glue code (must be done after all modules are initialized so we have their WriteOutput information)
    ! ........................
 
-<<<<<<< HEAD
-   CALL FAST_InitOutput( p_FAST, y_FAST, InitOutData_ED, InitOutData_BD, InitOutData_SrvD, InitOutData_AD14, InitOutData_AD, &
-                         InitOutData_IfW, InitOutData_OpFM, InitOutData_HD, InitOutData_SD, InitOutData_ExtPtfm, InitOutData_MAP, &
-                         InitOutData_FEAM, InitOutData_MD, InitOutData_Orca, InitOutData_IceF, InitOutData_IceD, InitOutData_SlD, ErrStat2, ErrMsg2 )
-=======
    CALL FAST_InitOutput( p_FAST, y_FAST, Init, ErrStat2, ErrMsg2 )
->>>>>>> f2517ec6
       CALL SetErrStat(ErrStat2,ErrMsg2,ErrStat,ErrMsg,RoutineName)
 
 
@@ -1389,39 +1315,6 @@
       CALL FAST_DestroyInitData( Init, ErrStat2, ErrMsg2 )
          CALL SetErrStat(ErrStat2,ErrMsg2,ErrStat,ErrMsg,RoutineName)
    
-<<<<<<< HEAD
-      CALL FEAM_DestroyInitInput(  InitInData_FEAM,  ErrStat2, ErrMsg2 )
-         CALL SetErrStat(ErrStat2,ErrMsg2,ErrStat,ErrMsg,RoutineName)
-      CALL FEAM_DestroyInitOutput( InitOutData_FEAM, ErrStat2, ErrMsg2 )
-         CALL SetErrStat(ErrStat2,ErrMsg2,ErrStat,ErrMsg,RoutineName)
-
-      CALL MD_DestroyInitInput(  InitInData_MD,  ErrStat2, ErrMsg2 )
-         CALL SetErrStat(ErrStat2,ErrMsg2,ErrStat,ErrMsg,RoutineName)
-      CALL MD_DestroyInitOutput( InitOutData_MD, ErrStat2, ErrMsg2 )
-         CALL SetErrStat(ErrStat2,ErrMsg2,ErrStat,ErrMsg,RoutineName)
-                  
-      CALL Orca_DestroyInitInput(  InitInData_Orca,  ErrStat2, ErrMsg2 )
-         CALL SetErrStat(ErrStat2,ErrMsg2,ErrStat,ErrMsg,RoutineName)
-      CALL Orca_DestroyInitOutput( InitOutData_Orca, ErrStat2, ErrMsg2 )
-         CALL SetErrStat(ErrStat2,ErrMsg2,ErrStat,ErrMsg,RoutineName)
-                  
-      CALL IceFloe_DestroyInitInput(  InitInData_IceF,  ErrStat2, ErrMsg2 )
-         CALL SetErrStat(ErrStat2,ErrMsg2,ErrStat,ErrMsg,RoutineName)
-      CALL IceFloe_DestroyInitOutput( InitOutData_IceF, ErrStat2, ErrMsg2 )
-         CALL SetErrStat(ErrStat2,ErrMsg2,ErrStat,ErrMsg,RoutineName)
-   
-      CALL IceD_DestroyInitInput(  InitInData_IceD,  ErrStat2, ErrMsg2 )
-         CALL SetErrStat(ErrStat2,ErrMsg2,ErrStat,ErrMsg,RoutineName)
-      CALL IceD_DestroyInitOutput( InitOutData_IceD, ErrStat2, ErrMsg2 )
-         CALL SetErrStat(ErrStat2,ErrMsg2,ErrStat,ErrMsg,RoutineName) 
-
-      CALL SlD_DestroyInitInput(  InitInData_SlD,  ErrStat2, ErrMsg2 )
-         CALL SetErrStat(ErrStat2,ErrMsg2,ErrStat,ErrMsg,RoutineName)
-      CALL SlD_DestroyInitOutput( InitOutData_SlD, ErrStat2, ErrMsg2 )
-         CALL SetErrStat(ErrStat2,ErrMsg2,ErrStat,ErrMsg,RoutineName)
-
-=======
->>>>>>> f2517ec6
    END SUBROUTINE Cleanup
 
 END SUBROUTINE FAST_InitializeAll
@@ -1879,42 +1772,14 @@
 END SUBROUTINE ValidateInputData
 !----------------------------------------------------------------------------------------------------------------------------------
 !> This routine initializes the output for the glue code, including writing the header for the primary output file.
-<<<<<<< HEAD
-SUBROUTINE FAST_InitOutput( p_FAST, y_FAST, InitOutData_ED, InitOutData_BD, InitOutData_SrvD, InitOutData_AD14, InitOutData_AD, &
-                            InitOutData_IfW, InitOutData_OpFM, InitOutData_HD, InitOutData_SD, InitOutData_ExtPtfm, InitOutData_MAP, &
-                            InitOutData_FEAM, InitOutData_MD, InitOutData_Orca, InitOutData_IceF, InitOutData_IceD, InitOutData_SlD, &
-                            ErrStat, ErrMsg )
-=======
 SUBROUTINE FAST_InitOutput( p_FAST, y_FAST, Init, ErrStat, ErrMsg )
->>>>>>> f2517ec6
 
    IMPLICIT NONE
 
       ! Passed variables
    TYPE(FAST_ParameterType),       INTENT(IN)           :: p_FAST                                !< Glue-code simulation parameters
    TYPE(FAST_OutputFileType),      INTENT(INOUT)        :: y_FAST                                !< Glue-code simulation outputs
-<<<<<<< HEAD
-
-   TYPE(ED_InitOutputType),        INTENT(IN)           :: InitOutData_ED                        !< Initialization output for ElastoDyn
-   TYPE(BD_InitOutputType),        INTENT(IN)           :: InitOutData_BD(:)                     !< Initialization output for BeamDyn (each instance)
-   TYPE(SrvD_InitOutputType),      INTENT(IN)           :: InitOutData_SrvD                      !< Initialization output for ServoDyn
-   TYPE(AD14_InitOutputType),      INTENT(IN)           :: InitOutData_AD14                      !< Initialization output for AeroDyn14
-   TYPE(AD_InitOutputType),        INTENT(IN)           :: InitOutData_AD                        !< Initialization output for AeroDyn
-   TYPE(InflowWind_InitOutputType),INTENT(IN)           :: InitOutData_IfW                       !< Initialization output for InflowWind
-   TYPE(OpFM_InitOutputType),      INTENT(IN)           :: InitOutData_OpFM                      !< Initialization output for OpenFOAM
-   TYPE(HydroDyn_InitOutputType),  INTENT(IN)           :: InitOutData_HD                        !< Initialization output for HydroDyn
-   TYPE(SD_InitOutputType),        INTENT(IN)           :: InitOutData_SD                        !< Initialization output for SubDyn
-   TYPE(ExtPtfm_InitOutputType),   INTENT(IN)           :: InitOutData_ExtPtfm                   !< Initialization output for ExtPtfm_MCKF
-   TYPE(MAP_InitOutputType),       INTENT(IN)           :: InitOutData_MAP                       !< Initialization output for MAP
-   TYPE(Orca_InitOutputType),      INTENT(IN)           :: InitOutData_Orca                      !< Initialization output for OrcaFlex interface
-   TYPE(FEAM_InitOutputType),      INTENT(IN)           :: InitOutData_FEAM                      !< Initialization output for FEAMooring
-   TYPE(MD_InitOutputType),        INTENT(IN)           :: InitOutData_MD                        !< Initialization output for MoorDyn
-   TYPE(IceFloe_InitOutputType),   INTENT(IN)           :: InitOutData_IceF                      !< Initialization output for IceFloe
-   TYPE(IceD_InitOutputType),      INTENT(IN)           :: InitOutData_IceD                      !< Initialization output for IceDyn
-   TYPE(SlD_InitOutputType),       INTENT(IN)           :: InitOutData_SlD                       !< Initialization output for SoilDyn
-=======
    TYPE(FAST_InitData),            INTENT(IN)           :: Init                                  !< Initialization data for all modules
->>>>>>> f2517ec6
 
    INTEGER(IntKi),                 INTENT(OUT)          :: ErrStat                               !< Error status
    CHARACTER(*),                   INTENT(OUT)          :: ErrMsg                                !< Error message corresponding to ErrStat
@@ -2006,7 +1871,7 @@
    END IF      
 
    IF ( p_FAST%CompSoil == Module_SlD ) THEN
-      y_FAST%Module_Ver( Module_SlD )   = InitOutData_SlD%Ver
+      y_FAST%Module_Ver( Module_SlD )   = Init%OutData_SlD%Ver
       y_FAST%FileDescLines(2)  = TRIM(y_FAST%FileDescLines(2) ) //'; '//TRIM(GetNVD(y_FAST%Module_Ver( Module_SlD )))
    END IF
 
@@ -2027,20 +1892,6 @@
 !ad14 doesn't have outputs:
                                                        y_FAST%numOuts(Module_AD14) = 0
                                                        
-<<<<<<< HEAD
-   IF ( ALLOCATED( InitOutData_AD%WriteOutputHdr     ) ) y_FAST%numOuts(Module_AD)     = SIZE(InitOutData_AD%WriteOutputHdr)
-   IF ( ALLOCATED( InitOutData_SrvD%WriteOutputHdr   ) ) y_FAST%numOuts(Module_SrvD)   = SIZE(InitOutData_SrvD%WriteOutputHdr)
-   IF ( ALLOCATED( InitOutData_HD%WriteOutputHdr     ) ) y_FAST%numOuts(Module_HD)     = SIZE(InitOutData_HD%WriteOutputHdr)
-   IF ( ALLOCATED( InitOutData_SD%WriteOutputHdr     ) ) y_FAST%numOuts(Module_SD)     = SIZE(InitOutData_SD%WriteOutputHdr)
-   IF ( ALLOCATED( InitOutData_ExtPtfm%WriteOutputHdr) ) y_FAST%numOuts(Module_ExtPtfm)= SIZE(InitOutData_ExtPtfm%WriteOutputHdr)
-   IF ( ALLOCATED( InitOutData_MAP%WriteOutputHdr    ) ) y_FAST%numOuts(Module_MAP)    = SIZE(InitOutData_MAP%WriteOutputHdr)
-   IF ( ALLOCATED( InitOutData_FEAM%WriteOutputHdr   ) ) y_FAST%numOuts(Module_FEAM)   = SIZE(InitOutData_FEAM%WriteOutputHdr)
-   IF ( ALLOCATED( InitOutData_MD%WriteOutputHdr     ) ) y_FAST%numOuts(Module_MD)     = SIZE(InitOutData_MD%WriteOutputHdr)
-   IF ( ALLOCATED( InitOutData_Orca%WriteOutputHdr   ) ) y_FAST%numOuts(Module_Orca)   = SIZE(InitOutData_Orca%WriteOutputHdr)
-   IF ( ALLOCATED( InitOutData_IceF%WriteOutputHdr   ) ) y_FAST%numOuts(Module_IceF)   = SIZE(InitOutData_IceF%WriteOutputHdr)
-   IF ( ALLOCATED( InitOutData_IceD%WriteOutputHdr   ) ) y_FAST%numOuts(Module_IceD)   = SIZE(InitOutData_IceD%WriteOutputHdr)*p_FAST%numIceLegs         
-   IF ( ALLOCATED( InitOutData_SlD%WriteOutputHdr    ) ) y_FAST%numOuts(Module_SlD)    = SIZE(InitOutData_SlD%WriteOutputHdr)
-=======
    IF ( ALLOCATED( Init%OutData_AD%WriteOutputHdr     ) ) y_FAST%numOuts(Module_AD)     = SIZE(Init%OutData_AD%WriteOutputHdr)
    IF ( ALLOCATED( Init%OutData_SrvD%WriteOutputHdr   ) ) y_FAST%numOuts(Module_SrvD)   = SIZE(Init%OutData_SrvD%WriteOutputHdr)
    IF ( ALLOCATED( Init%OutData_HD%WriteOutputHdr     ) ) y_FAST%numOuts(Module_HD)     = SIZE(Init%OutData_HD%WriteOutputHdr)
@@ -2052,7 +1903,7 @@
    IF ( ALLOCATED( Init%OutData_Orca%WriteOutputHdr   ) ) y_FAST%numOuts(Module_Orca)   = SIZE(Init%OutData_Orca%WriteOutputHdr)
    IF ( ALLOCATED( Init%OutData_IceF%WriteOutputHdr   ) ) y_FAST%numOuts(Module_IceF)   = SIZE(Init%OutData_IceF%WriteOutputHdr)
    IF ( ALLOCATED( Init%OutData_IceD%WriteOutputHdr   ) ) y_FAST%numOuts(Module_IceD)   = SIZE(Init%OutData_IceD%WriteOutputHdr)*p_FAST%numIceLegs         
->>>>>>> f2517ec6
+   IF ( ALLOCATED( Init%OutData_SlD%WriteOutputHdr    ) ) y_FAST%numOuts(Module_SlD)    = SIZE(Init%OutData_SlD%WriteOutputHdr)
    
    !......................................................
    ! Initialize the output channel names and units
@@ -2171,12 +2022,11 @@
       END DO ! I
    END IF   
 
-   IF ( y_FAST%numOuts(Module_SlD) > 0_IntKi ) THEN !SoilDyn
-      indxLast = indxNext + y_FAST%numOuts(Module_SlD) - 1
-      y_FAST%ChannelNames(indxNext:indxLast) = InitOutData_SlD%WriteOutputHdr
-      y_FAST%ChannelUnits(indxNext:indxLast) = InitOutData_SlD%WriteOutputUnt
-      indxNext = indxLast + 1
-   END IF
+   DO i=1,y_FAST%numOuts(Module_SlD) !SoilDyn
+      y_FAST%ChannelNames(indxNext) = Init%OutData_SlD%WriteOutputHdr(i)
+      y_FAST%ChannelUnits(indxNext) = Init%OutData_SlD%WriteOutputUnt(i)
+      indxNext = indxNext + 1
+   END DO
 
 
    !......................................................
@@ -4026,15 +3876,9 @@
    IF ( p_FAST%CompServo == Module_SrvD ) CALL SrvD_SetExternalInputs( p_FAST, m_FAST, SrvD%Input(1) )   
    IF ( p_FAST%CompInflow == Module_IfW ) CALL IfW_SetExternalInputs( IfW%p, m_FAST, ED%y, IfW%Input(1) )  
 
-<<<<<<< HEAD
-   CALL CalcOutputs_And_SolveForInputs(  n_t_global, m_FAST%t_global,  STATE_CURR, m_FAST%calcJacobian, m_FAST%NextJacCalcTime, &
-                        p_FAST, m_FAST, ED, BD, SrvD, AD14, AD, IfW, OpFM, HD, SD, ExtPtfm, &
-                        MAPp, FEAM, MD, Orca, IceF, IceD, SlD, MeshMapData, ErrStat2, ErrMsg2 )
-=======
    CALL CalcOutputs_And_SolveForInputs(  n_t_global, t_initial,  STATE_CURR, m_FAST%calcJacobian, m_FAST%NextJacCalcTime, &
                         p_FAST, m_FAST, y_FAST%WriteThisStep, ED, BD, SrvD, AD14, AD, IfW, OpFM, HD, SD, ExtPtfm, &
-                        MAPp, FEAM, MD, Orca, IceF, IceD, MeshMapData, ErrStat2, ErrMsg2 )
->>>>>>> f2517ec6
+                        MAPp, FEAM, MD, Orca, IceF, IceD, SlD, MeshMapData, ErrStat2, ErrMsg2 )
       CALL SetErrStat(ErrStat2, ErrMsg2, ErrStat, ErrMsg, RoutineName )
    
             
@@ -4042,37 +3886,14 @@
    ! Check to see if we should output data this time step:
    !----------------------------------------------------------------------------------------
 
-<<<<<<< HEAD
-   CALL WriteOutputToFile(0, m_FAST%t_global, p_FAST, y_FAST, ED, BD, AD14, AD, IfW, OpFM, HD, SD, ExtPtfm, SrvD, MAPp, FEAM, MD, Orca, IceF, IceD, SlD, MeshMapData, ErrStat2, ErrMsg2)
-=======
-   CALL WriteOutputToFile(n_t_global_next, t_initial, p_FAST, y_FAST, ED, BD, AD14, AD, IfW, OpFM, HD, SD, ExtPtfm, SrvD, MAPp, FEAM, MD, Orca, IceF, IceD, MeshMapData, ErrStat2, ErrMsg2)   
->>>>>>> f2517ec6
+   CALL WriteOutputToFile(n_t_global_next, t_initial, p_FAST, y_FAST, ED, BD, AD14, AD, IfW, OpFM, HD, SD, ExtPtfm, SrvD, MAPp, FEAM, MD, Orca, IceF, IceD, SlD, MeshMapData, ErrStat2, ErrMsg2)   
       CALL SetErrStat(ErrStat2, ErrMsg2, ErrStat, ErrMsg, RoutineName )
 
       ! turn off VTK output when
    if (p_FAST%WrVTK == VTK_InitOnly) then
       ! Write visualization data for initialization (and also note that we're ignoring any errors that occur doing so)
 
-<<<<<<< HEAD
-      IF ( p_FAST%VTK_Type == VTK_Surf ) THEN
-         CALL WrVTK_Surfaces(m_FAST%t_global, p_FAST, y_FAST, MeshMapData, ED, BD, AD14, AD, IfW, OpFM, HD, SD, SrvD, MAPp, FEAM, MD, Orca, IceF, IceD, SlD)
-      ELSE IF ( p_FAST%VTK_Type == VTK_Basic ) THEN
-         CALL WrVTK_BasicMeshes(p_FAST, y_FAST, MeshMapData, ED, BD, AD14, AD, IfW, OpFM, HD, SD, SrvD, MAPp, FEAM, MD, Orca, IceF, IceD, SlD)
-      ELSE IF ( p_FAST%VTK_Type == VTK_All ) THEN
-         CALL WrVTK_AllMeshes(p_FAST, y_FAST, MeshMapData, ED, BD, AD14, AD, IfW, OpFM, HD, SD, ExtPtfm, SrvD, MAPp, FEAM, MD, Orca, IceF, IceD, SlD)
-      ELSE IF (p_FAST%VTK_Type==VTK_Old) THEN
-         CALL WriteInputMeshesToFile( ED%Input(1), AD%Input(1), SD%Input(1), HD%Input(1), MAPp%Input(1), BD%Input(1,:), TRIM(p_FAST%OutFileRoot)//'.InputMeshes.bin', ErrStat2, ErrMsg2)                                    
-   !unOut = -1
-   !CALL MeshWrBin ( unOut, AD%y%BladeLoad(2), ErrStat2, ErrMsg2, 'AD_2_ED_loads.bin');  IF (ErrStat2 /= ErrID_None) CALL WrScr(TRIM(ErrMsg2))
-   !CALL MeshWrBin ( unOut, ED%Input(1)%BladePtLoads(2),ErrStat2, ErrMsg2, 'AD_2_ED_loads.bin');  IF (ErrStat2 /= ErrID_None) CALL WrScr(TRIM(ErrMsg2))            
-   !CALL MeshMapWrBin( unOut, AD%y%BladeLoad(2), ED%Input(1)%BladePtLoads(2), MeshMapData%AD_L_2_BDED_B(2), ErrStat2, ErrMsg2, 'AD_2_ED_loads.bin' );  IF (ErrStat2 /= ErrID_None) CALL WrScr(TRIM(ErrMsg2))
-   !close( unOut )
-      END IF
-         
-      y_FAST%VTK_count = y_FAST%VTK_count + 1
-=======
-      call WriteVTK(t_initial, p_FAST, y_FAST, MeshMapData, ED, BD, AD, IfW, OpFM, HD, SD, ExtPtfm, SrvD, MAPp, FEAM, MD, Orca, IceF, IceD)
->>>>>>> f2517ec6
+      call WriteVTK(t_initial, p_FAST, y_FAST, MeshMapData, ED, BD, AD, IfW, OpFM, HD, SD, ExtPtfm, SrvD, MAPp, FEAM, MD, Orca, IceF, IceD, SlD)
          
    end if      
 
@@ -4688,13 +4509,8 @@
    !!
    !! gives predicted values at t+dt
    !++++++++++++++++++++++++++++++++++++++++++++++++++++++++++++++++++++++++++++++++++++++++++++++++++++++++++++++++++++++++++++
-<<<<<<< HEAD
-   CALL FAST_ExtrapInterpMods( t_global_next, p_FAST, y_FAST, m_FAST, ED, BD, SrvD, AD14, AD, IfW, HD, SD, ExtPtfm, &
+   CALL FAST_ExtrapInterpMods( t_global_next, p_FAST, m_FAST, ED, BD, SrvD, AD14, AD, IfW, HD, SD, ExtPtfm, &
                                MAPp, FEAM, MD, Orca, IceF, IceD, SlD, ErrStat2, ErrMsg2 )
-=======
-   CALL FAST_ExtrapInterpMods( t_global_next, p_FAST, m_FAST, ED, BD, SrvD, AD14, AD, IfW, HD, SD, ExtPtfm, &
-                               MAPp, FEAM, MD, Orca, IceF, IceD, ErrStat2, ErrMsg2 )
->>>>>>> f2517ec6
       CALL SetErrStat(ErrStat2, ErrMsg2, ErrStat, ErrMsg, RoutineName )
 
       
@@ -4710,13 +4526,8 @@
    !! STATE_PRED values contain values at t_global_next.
    !++++++++++++++++++++++++++++++++++++++++++++++++++++++++++++++++++++++++++++++++++++++++++++++++++++++++++++++++++++++++++++
       
-<<<<<<< HEAD
-      CALL FAST_AdvanceStates( t_initial, n_t_global, p_FAST, y_FAST, m_FAST, ED, BD, SrvD, AD14, AD, IfW, OpFM, HD, SD, ExtPtfm, &
-                               MAPp, FEAM, MD, Orca, IceF, IceD, SlD, MeshMapData, ErrStat2, ErrMsg2 )               
-=======
       CALL FAST_AdvanceStates( t_initial, n_t_global, p_FAST, m_FAST, ED, BD, SrvD, AD14, AD, IfW, OpFM, HD, SD, ExtPtfm, &
-                               MAPp, FEAM, MD, Orca, IceF, IceD, MeshMapData, ErrStat2, ErrMsg2, WriteThisStep )               
->>>>>>> f2517ec6
+                               MAPp, FEAM, MD, Orca, IceF, IceD, SlD, MeshMapData, ErrStat2, ErrMsg2, WriteThisStep )               
          CALL SetErrStat(ErrStat2, ErrMsg2, ErrStat, ErrMsg, RoutineName )
          IF (ErrStat >= AbortErrLev) RETURN
          
@@ -4729,11 +4540,7 @@
       !END IF
         
       CALL CalcOutputs_And_SolveForInputs( n_t_global, t_global_next,  STATE_PRED, m_FAST%calcJacobian, m_FAST%NextJacCalcTime, &
-<<<<<<< HEAD
-         p_FAST, m_FAST, ED, BD, SrvD, AD14, AD, IfW, OpFM, HD, SD, ExtPtfm, MAPp, FEAM, MD, Orca, IceF, IceD, SlD, MeshMapData, ErrStat2, ErrMsg2 )            
-=======
-         p_FAST, m_FAST, WriteThisStep, ED, BD, SrvD, AD14, AD, IfW, OpFM, HD, SD, ExtPtfm, MAPp, FEAM, MD, Orca, IceF, IceD, MeshMapData, ErrStat2, ErrMsg2 )
->>>>>>> f2517ec6
+         p_FAST, m_FAST, WriteThisStep, ED, BD, SrvD, AD14, AD, IfW, OpFM, HD, SD, ExtPtfm, MAPp, FEAM, MD, Orca, IceF, IceD, SlD, MeshMapData, ErrStat2, ErrMsg2 )
          CALL SetErrStat(ErrStat2, ErrMsg2, ErrStat, ErrMsg, RoutineName )
          IF (ErrStat >= AbortErrLev) RETURN
          
@@ -4952,13 +4759,8 @@
    !! Check to see if we should output data this time step:
    !----------------------------------------------------------------------------------------
 
-<<<<<<< HEAD
-   CALL WriteOutputToFile(n_t_global+1, m_FAST%t_global, p_FAST, y_FAST, ED, BD, AD14, AD, IfW, OpFM, HD, SD, ExtPtfm, &
+   CALL WriteOutputToFile(n_t_global_next, t_global_next, p_FAST, y_FAST, ED, BD, AD14, AD, IfW, OpFM, HD, SD, ExtPtfm, &
                           SrvD, MAPp, FEAM, MD, Orca, IceF, IceD, SlD, MeshMapData, ErrStat2, ErrMsg2)
-=======
-   CALL WriteOutputToFile(n_t_global_next, t_global_next, p_FAST, y_FAST, ED, BD, AD14, AD, IfW, OpFM, HD, SD, ExtPtfm, &
-                          SrvD, MAPp, FEAM, MD, Orca, IceF, IceD, MeshMapData, ErrStat2, ErrMsg2)
->>>>>>> f2517ec6
       CALL SetErrStat(ErrStat2, ErrMsg2, ErrStat, ErrMsg, RoutineName )
 
    !----------------------------------------------------------------------------------------
@@ -5037,41 +4839,16 @@
 
          ! Generate glue-code output file
 
-<<<<<<< HEAD
-            ! Generate glue-code output file
-
-            CALL WrOutputLine( t_global, p_FAST, y_FAST, IfW%y%WriteOutput, OpFM%y%WriteOutput, ED%Output(1)%WriteOutput, &
-                  AD%y%WriteOutput, SrvD%y%WriteOutput, HD%y%WriteOutput, SD%y%WriteOutput, ExtPtfm%y%WriteOutput, MAPp%y%WriteOutput, &
-                  FEAM%y%WriteOutput, MD%y%WriteOutput, Orca%y%WriteOutput, IceF%y%WriteOutput, SlD%y%WriteOutput, IceD%y, BD%y, ErrStat, ErrMsg )
-                                                                      
-      END IF
-=======
          CALL WrOutputLine( t_global, p_FAST, y_FAST, IfW%y%WriteOutput, OpFM%y%WriteOutput, ED%y%WriteOutput, &
                AD%y%WriteOutput, SrvD%y%WriteOutput, HD%y%WriteOutput, SD%y%WriteOutput, ExtPtfm%y%WriteOutput, MAPp%y%WriteOutput, &
-               FEAM%y%WriteOutput, MD%y%WriteOutput, Orca%y%WriteOutput, IceF%y%WriteOutput, IceD%y, BD%y, ErrStat, ErrMsg )
->>>>>>> f2517ec6
+               FEAM%y%WriteOutput, MD%y%WriteOutput, Orca%y%WriteOutput, IceF%y%WriteOutput, SlD%y%WriteOutput, IceD%y, BD%y, ErrStat, ErrMsg )
 
    ENDIF
       
       ! Write visualization data (and also note that we're ignoring any errors that occur doing so)
    IF ( p_FAST%WrVTK == VTK_Animate ) THEN
       IF ( MOD( n_t_global, p_FAST%n_VTKTime ) == 0 ) THEN
-<<<<<<< HEAD
-         
-         IF ( p_FAST%VTK_Type == VTK_Surf ) THEN
-            CALL WrVTK_Surfaces(t_global, p_FAST, y_FAST, MeshMapData, ED, BD, AD14, AD, IfW, OpFM, HD, SD, SrvD, MAPp, FEAM, MD, Orca, IceF, IceD, SlD)
-         ELSE IF ( p_FAST%VTK_Type == VTK_Basic ) THEN
-            CALL WrVTK_BasicMeshes(p_FAST, y_FAST, MeshMapData, ED, BD, AD14, AD, IfW, OpFM, HD, SD, SrvD, MAPp, FEAM, MD, Orca, IceF, IceD, SlD)
-         ELSE IF ( p_FAST%VTK_Type == VTK_All ) THEN
-            CALL WrVTK_AllMeshes(p_FAST, y_FAST, MeshMapData, ED, BD, AD14, AD, IfW, OpFM, HD, SD, ExtPtfm, SrvD, MAPp, FEAM, MD, Orca, IceF, IceD, SlD)
-         ELSE IF (p_FAST%VTK_Type==VTK_Old) THEN                           
-            CALL WriteMotionMeshesToFile(t_global, ED%Output(1), SD%Input(1), SD%y, HD%Input(1), MAPp%Input(1), BD%y, BD%Input(1,:), y_FAST%UnGra, ErrStat2, ErrMsg2, TRIM(p_FAST%OutFileRoot)//'.gra') 
-         END IF
-         
-         y_FAST%VTK_count = y_FAST%VTK_count + 1         
-=======
-         call WriteVTK(t_global, p_FAST, y_FAST, MeshMapData, ED, BD, AD, IfW, OpFM, HD, SD, ExtPtfm, SrvD, MAPp, FEAM, MD, Orca, IceF, IceD)
->>>>>>> f2517ec6
+         call WriteVTK(t_global, p_FAST, y_FAST, MeshMapData, ED, BD, AD, IfW, OpFM, HD, SD, ExtPtfm, SrvD, MAPp, FEAM, MD, Orca, IceF, IceD, SlD)
       END IF
    END IF
    
@@ -5314,7 +5091,7 @@
                   
 END SUBROUTINE FillOutputAry
 !----------------------------------------------------------------------------------------------------------------------------------
-SUBROUTINE WriteVTK(t_global, p_FAST, y_FAST, MeshMapData, ED, BD, AD, IfW, OpFM, HD, SD, ExtPtfm, SrvD, MAPp, FEAM, MD, Orca, IceF, IceD)
+SUBROUTINE WriteVTK(t_global, p_FAST, y_FAST, MeshMapData, ED, BD, AD, IfW, OpFM, HD, SD, ExtPtfm, SrvD, MAPp, FEAM, MD, Orca, IceF, IceD, SlD)
    REAL(DbKi),               INTENT(IN   ) :: t_global            !< Current global time
    TYPE(FAST_ParameterType), INTENT(IN   ) :: p_FAST              !< Parameters for the glue code
    TYPE(FAST_OutputFileType),INTENT(INOUT) :: y_FAST              !< Output variables for the glue code (only because we're updating VTK_LastWaveIndx)
@@ -5335,6 +5112,7 @@
    TYPE(OrcaFlex_Data),      INTENT(IN   ) :: Orca                !< OrcaFlex interface data
    TYPE(IceFloe_Data),       INTENT(IN   ) :: IceF                !< IceFloe data
    TYPE(IceDyn_Data),        INTENT(IN   ) :: IceD                !< All the IceDyn data used in time-step loop
+   TYPE(SoilDyn_Data),       INTENT(IN   ) :: SlD                 !< SoilDyn data
 
 
    INTEGER(IntKi)                          :: ErrStat2
@@ -5343,11 +5121,11 @@
 
 
       IF ( p_FAST%VTK_Type == VTK_Surf ) THEN
-         CALL WrVTK_Surfaces(t_global, p_FAST, y_FAST, MeshMapData, ED, BD, AD, IfW, OpFM, HD, SD, SrvD, MAPp, FEAM, MD, Orca, IceF, IceD)
+         CALL WrVTK_Surfaces(t_global, p_FAST, y_FAST, MeshMapData, ED, BD, AD, IfW, OpFM, HD, SD, SrvD, MAPp, FEAM, MD, Orca, IceF, IceD, SlD)
       ELSE IF ( p_FAST%VTK_Type == VTK_Basic ) THEN
-         CALL WrVTK_BasicMeshes(p_FAST, y_FAST, MeshMapData, ED, BD, AD, IfW, OpFM, HD, SD, SrvD, MAPp, FEAM, MD, Orca, IceF, IceD)
+         CALL WrVTK_BasicMeshes(p_FAST, y_FAST, MeshMapData, ED, BD, AD, IfW, OpFM, HD, SD, SrvD, MAPp, FEAM, MD, Orca, IceF, IceD, SlD)
       ELSE IF ( p_FAST%VTK_Type == VTK_All ) THEN
-         CALL WrVTK_AllMeshes(p_FAST, y_FAST, MeshMapData, ED, BD, AD, IfW, OpFM, HD, SD, ExtPtfm, SrvD, MAPp, FEAM, MD, Orca, IceF, IceD)
+         CALL WrVTK_AllMeshes(p_FAST, y_FAST, MeshMapData, ED, BD, AD, IfW, OpFM, HD, SD, ExtPtfm, SrvD, MAPp, FEAM, MD, Orca, IceF, IceD, SlD)
       ELSE IF (p_FAST%VTK_Type==VTK_Old) THEN
          CALL WriteInputMeshesToFile( ED%Input(1), AD%Input(1), SD%Input(1), HD%Input(1), MAPp%Input(1), BD%Input(1,:), TRIM(p_FAST%OutFileRoot)//'.InputMeshes.bin', ErrStat2, ErrMsg2)
          CALL WriteMotionMeshesToFile(t_global, ED%y, SD%Input(1), SD%y, HD%Input(1), MAPp%Input(1), BD%y, BD%Input(1,:), y_FAST%UnGra, ErrStat2, ErrMsg2, TRIM(p_FAST%OutFileRoot)//'.gra') 
@@ -5363,12 +5141,8 @@
 END SUBROUTINE WriteVTK
 !----------------------------------------------------------------------------------------------------------------------------------
 !> This routine writes all the committed meshes to VTK-formatted files. It doesn't bother with returning an error code.
-<<<<<<< HEAD
-SUBROUTINE WrVTK_AllMeshes(p_FAST, y_FAST, MeshMapData, ED, BD, AD14, AD, IfW, OpFM, HD, SD, ExtPtfm, SrvD, MAPp, FEAM, MD, Orca, IceF, IceD, SlD)
-=======
-SUBROUTINE WrVTK_AllMeshes(p_FAST, y_FAST, MeshMapData, ED, BD, AD, IfW, OpFM, HD, SD, ExtPtfm, SrvD, MAPp, FEAM, MD, Orca, IceF, IceD)
+SUBROUTINE WrVTK_AllMeshes(p_FAST, y_FAST, MeshMapData, ED, BD, AD, IfW, OpFM, HD, SD, ExtPtfm, SrvD, MAPp, FEAM, MD, Orca, IceF, IceD, SlD)
    use FVW_IO, only: WrVTK_FVW
->>>>>>> f2517ec6
 
    TYPE(FAST_ParameterType), INTENT(IN   ) :: p_FAST              !< Parameters for the glue code
    TYPE(FAST_OutputFileType),INTENT(IN   ) :: y_FAST              !< Output variables for the glue code
@@ -5603,9 +5377,9 @@
    
 ! SoilDyn
    IF ( p_FAST%CompSoil == Module_SlD .and. allocated(SlD%Input)) THEN
-      call MeshWrVTK(p_FAST%TurbinePos, SlD%Input(1)%SoilMesh, trim(VTK_path)//'.SlD_u_SoilMesh', y_FAST%VTK_count, p_FAST%VTK_fields, ErrStat2, ErrMsg2, Twidth, SlD%y%SoilMesh )
-
-      call MeshWrVTK(p_FAST%TurbinePos, SlD%y%SoilMesh, trim(VTK_path)//'.SlD_y_SoilMesh', y_FAST%VTK_count, p_FAST%VTK_fields, ErrStat2, ErrMsg2, Twidth, SlD%Input(1)%SoilMesh )
+      call MeshWrVTK(p_FAST%TurbinePos, SlD%Input(1)%SoilMesh, trim(p_FAST%VTK_OutFileRoot)//'.SlD_u_SoilMesh', y_FAST%VTK_count, p_FAST%VTK_fields, ErrStat2, ErrMsg2, p_FAST%VTK_tWidth, SlD%y%SoilMesh )
+
+      call MeshWrVTK(p_FAST%TurbinePos, SlD%y%SoilMesh, trim(p_FAST%VTK_OutFileRoot)//'.SlD_y_SoilMesh', y_FAST%VTK_count, p_FAST%VTK_fields, ErrStat2, ErrMsg2, p_FAST%VTK_tWidth, SlD%Input(1)%SoilMesh )
    END IF
 
 
@@ -5613,11 +5387,7 @@
 !----------------------------------------------------------------------------------------------------------------------------------
 !> This routine writes a minimal subset of meshes (enough to visualize the turbine) to VTK-formatted files. It doesn't bother with 
 !! returning an error code.
-<<<<<<< HEAD
-SUBROUTINE WrVTK_BasicMeshes(p_FAST, y_FAST, MeshMapData, ED, BD, AD14, AD, IfW, OpFM, HD, SD, SrvD, MAPp, FEAM, MD, Orca, IceF, IceD, SlD)
-=======
-SUBROUTINE WrVTK_BasicMeshes(p_FAST, y_FAST, MeshMapData, ED, BD, AD, IfW, OpFM, HD, SD, SrvD, MAPp, FEAM, MD, Orca, IceF, IceD)
->>>>>>> f2517ec6
+SUBROUTINE WrVTK_BasicMeshes(p_FAST, y_FAST, MeshMapData, ED, BD, AD, IfW, OpFM, HD, SD, SrvD, MAPp, FEAM, MD, Orca, IceF, IceD, SlD)
 
    TYPE(FAST_ParameterType), INTENT(IN   ) :: p_FAST              !< Parameters for the glue code
    TYPE(FAST_OutputFileType),INTENT(IN   ) :: y_FAST              !< Output variables for the glue code
@@ -5724,12 +5494,8 @@
 !----------------------------------------------------------------------------------------------------------------------------------
 !> This routine writes a minimal subset of meshes with surfaces to VTK-formatted files. It doesn't bother with 
 !! returning an error code.
-<<<<<<< HEAD
-SUBROUTINE WrVTK_Surfaces(t_global, p_FAST, y_FAST, MeshMapData, ED, BD, AD14, AD, IfW, OpFM, HD, SD, SrvD, MAPp, FEAM, MD, Orca, IceF, IceD, SlD)
-=======
-SUBROUTINE WrVTK_Surfaces(t_global, p_FAST, y_FAST, MeshMapData, ED, BD, AD, IfW, OpFM, HD, SD, SrvD, MAPp, FEAM, MD, Orca, IceF, IceD)
+SUBROUTINE WrVTK_Surfaces(t_global, p_FAST, y_FAST, MeshMapData, ED, BD, AD, IfW, OpFM, HD, SD, SrvD, MAPp, FEAM, MD, Orca, IceF, IceD, SlD)
    use FVW_IO, only: WrVTK_FVW
->>>>>>> f2517ec6
 
    REAL(DbKi),               INTENT(IN   ) :: t_global            !< Current global time
    TYPE(FAST_ParameterType), INTENT(IN   ) :: p_FAST              !< Parameters for the glue code
@@ -5850,11 +5616,7 @@
 !   END IF
 
    if (p_FAST%VTK_fields) then
-<<<<<<< HEAD
-      call WrVTK_BasicMeshes(p_FAST, y_FAST, MeshMapData, ED, BD, AD14, AD, IfW, OpFM, HD, SD, SrvD, MAPp, FEAM, MD, Orca, IceF, IceD, SlD)
-=======
-      call WrVTK_BasicMeshes(p_FAST, y_FAST, MeshMapData, ED, BD, AD, IfW, OpFM, HD, SD, SrvD, MAPp, FEAM, MD, Orca, IceF, IceD)
->>>>>>> f2517ec6
+      call WrVTK_BasicMeshes(p_FAST, y_FAST, MeshMapData, ED, BD, AD, IfW, OpFM, HD, SD, SrvD, MAPp, FEAM, MD, Orca, IceF, IceD, SlD)
    end if
    
    
@@ -6262,7 +6024,7 @@
 
             CALL CalcOutputs_And_SolveForInputs( -1,  t_global,  STATE_CURR, Turbine%m_FAST%calcJacobian, Turbine%m_FAST%NextJacCalcTime, &
                Turbine%p_FAST, Turbine%m_FAST, .false., Turbine%ED, Turbine%BD, Turbine%SrvD, Turbine%AD14, Turbine%AD, Turbine%IfW, Turbine%OpFM, &
-               Turbine%HD, Turbine%SD, Turbine%ExtPtfm, Turbine%MAP, Turbine%FEAM, Turbine%MD, Turbine%Orca, Turbine%IceF, Turbine%IceD, Turbine%MeshMapData, ErrStat2, ErrMsg2 )
+               Turbine%HD, Turbine%SD, Turbine%ExtPtfm, Turbine%MAP, Turbine%FEAM, Turbine%MD, Turbine%Orca, Turbine%IceF, Turbine%IceD, Turbine%SlD, Turbine%MeshMapData, ErrStat2, ErrMsg2 )
                CALL SetErrStat(ErrStat2, ErrMsg2, ErrStat, ErrMsg, RoutineName )
                IF (ErrStat >= AbortErrLev) RETURN
 
@@ -6319,22 +6081,14 @@
       CALL ExitThisProgram( Turbine%p_FAST, Turbine%y_FAST, Turbine%m_FAST, &
                      Turbine%ED, Turbine%BD, Turbine%SrvD, Turbine%AD14, Turbine%AD, Turbine%IfW, Turbine%OpFM, &
                      Turbine%HD, Turbine%SD, Turbine%ExtPtfm, Turbine%MAP, Turbine%FEAM, Turbine%MD, Turbine%Orca, &
-<<<<<<< HEAD
-                     Turbine%IceF, Turbine%IceD, Turbine%SlD, Turbine%MeshMapData, ErrLevel_in, StopTheProgram, ErrLocMsg )
-=======
-                     Turbine%IceF, Turbine%IceD, Turbine%MeshMapData, ErrLevel_in, StopTheProgram, ErrLocMsg, SkipRunTimes )
->>>>>>> f2517ec6
+                     Turbine%IceF, Turbine%IceD, Turbine%SlD, Turbine%MeshMapData, ErrLevel_in, StopTheProgram, ErrLocMsg, SkipRunTimes )
    
    ELSE     
       
       CALL ExitThisProgram( Turbine%p_FAST, Turbine%y_FAST, Turbine%m_FAST, &
                      Turbine%ED, Turbine%BD, Turbine%SrvD, Turbine%AD14, Turbine%AD, Turbine%IfW, Turbine%OpFM, &
                      Turbine%HD, Turbine%SD, Turbine%ExtPtfm, Turbine%MAP, Turbine%FEAM, Turbine%MD, Turbine%Orca, &
-<<<<<<< HEAD
-                     Turbine%IceF, Turbine%IceD, Turbine%SlD, Turbine%MeshMapData, ErrLevel_in, StopTheProgram )
-=======
-                     Turbine%IceF, Turbine%IceD, Turbine%MeshMapData, ErrLevel_in, StopTheProgram, SkipRunTimeMsg=SkipRunTimes )
->>>>>>> f2517ec6
+                     Turbine%IceF, Turbine%IceD, Turbine%SlD, Turbine%MeshMapData, ErrLevel_in, StopTheProgram, SkipRunTimeMsg=SkipRunTimes )
       
    END IF
 
@@ -6345,11 +6099,7 @@
 !! This routine should not be called from glue code (e.g., FAST_Prog.f90) or ExitThisProgram_T only. It should not be called in any 
 !! of these driver routines.
 SUBROUTINE ExitThisProgram( p_FAST, y_FAST, m_FAST, ED, BD, SrvD, AD14, AD, IfW, OpFM, HD, SD, ExtPtfm, &
-<<<<<<< HEAD
-                            MAPp, FEAM, MD, Orca, IceF, IceD, SlD, MeshMapData, ErrLevel_in, StopTheProgram, ErrLocMsg )
-=======
-                            MAPp, FEAM, MD, Orca, IceF, IceD, MeshMapData, ErrLevel_in, StopTheProgram, ErrLocMsg, SkipRunTimeMsg )
->>>>>>> f2517ec6
+                            MAPp, FEAM, MD, Orca, IceF, IceD, SlD, MeshMapData, ErrLevel_in, StopTheProgram, ErrLocMsg, SkipRunTimeMsg )
 !...............................................................................................................................
 
       ! Passed arguments
@@ -6400,12 +6150,7 @@
    IF ( ErrorLevel >= AbortErrLev .AND. p_FAST%WrVTK > VTK_None) THEN
       p_FAST%VTK_OutFileRoot = trim(p_FAST%VTK_OutFileRoot)//'.DebugError'
       p_FAST%VTK_fields = .true.
-<<<<<<< HEAD
-      CALL WrVTK_AllMeshes(p_FAST, y_FAST, MeshMapData, ED, BD, AD14, AD, IfW, OpFM, HD, SD, ExtPtfm, SrvD, MAPp, FEAM, MD, Orca, IceF, IceD, SlD)
-      p_FAST%OutFileRoot = TmpOutFileRoot
-=======
-      CALL WrVTK_AllMeshes(p_FAST, y_FAST, MeshMapData, ED, BD, AD, IfW, OpFM, HD, SD, ExtPtfm, SrvD, MAPp, FEAM, MD, Orca, IceF, IceD)
->>>>>>> f2517ec6
+      CALL WrVTK_AllMeshes(p_FAST, y_FAST, MeshMapData, ED, BD, AD, IfW, OpFM, HD, SD, ExtPtfm, SrvD, MAPp, FEAM, MD, Orca, IceF, IceD, SlD)
    end if
    
    
@@ -7261,7 +7006,7 @@
       CALL FAST_RestoreForVTKModeShape_T(t_initial, Turbine(i_turb)%p_FAST, Turbine(i_turb)%y_FAST, Turbine(i_turb)%m_FAST, &
                   Turbine(i_turb)%ED, Turbine(i_turb)%BD, Turbine(i_turb)%SrvD, Turbine(i_turb)%AD14, Turbine(i_turb)%AD, Turbine(i_turb)%IfW, Turbine(i_turb)%OpFM, &
                   Turbine(i_turb)%HD, Turbine(i_turb)%SD, Turbine(i_turb)%ExtPtfm, Turbine(i_turb)%MAP, Turbine(i_turb)%FEAM, Turbine(i_turb)%MD, Turbine(i_turb)%Orca, &
-                  Turbine(i_turb)%IceF, Turbine(i_turb)%IceD, Turbine(i_turb)%MeshMapData, trim(InputFileName), ErrStat2, ErrMsg2 )
+                  Turbine(i_turb)%IceF, Turbine(i_turb)%IceD, Turbine(i_turb)%SlD, Turbine(i_turb)%MeshMapData, trim(InputFileName), ErrStat2, ErrMsg2 )
       CALL SetErrStat(ErrStat2, ErrMsg2, ErrStat, ErrMsg, RoutineName )
    END DO
 
@@ -7271,7 +7016,7 @@
 !----------------------------------------------------------------------------------------------------------------------------------
 !> This routine calculates the motions generated by mode shapes and outputs VTK data for it
 SUBROUTINE FAST_RestoreForVTKModeShape_T(t_initial, p_FAST, y_FAST, m_FAST, ED, BD, SrvD, AD14, AD, IfW, OpFM, HD, SD, ExtPtfm, &
-                         MAPp, FEAM, MD, Orca, IceF, IceD, MeshMapData, InputFileName, ErrStat, ErrMsg )
+                         MAPp, FEAM, MD, Orca, IceF, IceD, SlD, MeshMapData, InputFileName, ErrStat, ErrMsg )
 
    REAL(DbKi),               INTENT(IN   ) :: t_initial           !< initial time
 
@@ -7295,6 +7040,7 @@
    TYPE(OrcaFlex_Data),      INTENT(INOUT) :: Orca                !< OrcaFlex interface data
    TYPE(IceFloe_Data),       INTENT(INOUT) :: IceF                !< IceFloe data
    TYPE(IceDyn_Data),        INTENT(INOUT) :: IceD                !< All the IceDyn data used in time-step loop
+   TYPE(SoilDyn_Data),       INTENT(INOUT) :: SlD                 !< SoilDyn data
 
    TYPE(FAST_ModuleMapType), INTENT(INOUT) :: MeshMapData         !< Data for mapping between modules
    CHARACTER(*),             INTENT(IN   ) :: InputFileName       !< Name of the input file
@@ -7367,11 +7113,11 @@
                IF (ErrStat >= AbortErrLev) RETURN
 
             CALL CalcOutputs_And_SolveForInputs( -1,  m_FAST%Lin%LinTimes(iLinTime),  STATE_CURR, m_FAST%calcJacobian, m_FAST%NextJacCalcTime, &
-               p_FAST, m_FAST, .true., ED, BD, SrvD, AD14, AD, IfW, OpFM, HD, SD, ExtPtfm, MAPp, FEAM, MD, Orca, IceF, IceD, MeshMapData, ErrStat2, ErrMsg2 )
+               p_FAST, m_FAST, .true., ED, BD, SrvD, AD14, AD, IfW, OpFM, HD, SD, ExtPtfm, MAPp, FEAM, MD, Orca, IceF, IceD, SlD, MeshMapData, ErrStat2, ErrMsg2 )
                CALL SetErrStat(ErrStat2, ErrMsg2, ErrStat, ErrMsg, RoutineName )
                IF (ErrStat >= AbortErrLev) RETURN
 
-            call WriteVTK(m_FAST%Lin%LinTimes(iLinTime), p_FAST, y_FAST, MeshMapData, ED, BD, AD, IfW, OpFM, HD, SD, ExtPtfm, SrvD, MAPp, FEAM, MD, Orca, IceF, IceD)
+            call WriteVTK(m_FAST%Lin%LinTimes(iLinTime), p_FAST, y_FAST, MeshMapData, ED, BD, AD, IfW, OpFM, HD, SD, ExtPtfm, SrvD, MAPp, FEAM, MD, Orca, IceF, IceD, SlD)
 
          end do ! iLinTime
       end do ! iMode
@@ -7407,11 +7153,11 @@
                   IF (ErrStat >= AbortErrLev) RETURN
 
                CALL CalcOutputs_And_SolveForInputs( -1, m_FAST%Lin%LinTimes(iLinTime),  STATE_CURR, m_FAST%calcJacobian, m_FAST%NextJacCalcTime, &
-                  p_FAST, m_FAST, .true., ED, BD, SrvD, AD14, AD, IfW, OpFM, HD, SD, ExtPtfm, MAPp, FEAM, MD, Orca, IceF, IceD, MeshMapData, ErrStat2, ErrMsg2 )
+                  p_FAST, m_FAST, .true., ED, BD, SrvD, AD14, AD, IfW, OpFM, HD, SD, ExtPtfm, MAPp, FEAM, MD, Orca, IceF, IceD, SlD, MeshMapData, ErrStat2, ErrMsg2 )
                   CALL SetErrStat(ErrStat2, ErrMsg2, ErrStat, ErrMsg, RoutineName )
                   IF (ErrStat >= AbortErrLev) RETURN
 
-               call WriteVTK(m_FAST%Lin%LinTimes(iLinTime)+tprime, p_FAST, y_FAST, MeshMapData, ED, BD, AD, IfW, OpFM, HD, SD, ExtPtfm, SrvD, MAPp, FEAM, MD, Orca, IceF, IceD)
+               call WriteVTK(m_FAST%Lin%LinTimes(iLinTime)+tprime, p_FAST, y_FAST, MeshMapData, ED, BD, AD, IfW, OpFM, HD, SD, ExtPtfm, SrvD, MAPp, FEAM, MD, Orca, IceF, IceD, SlD)
 
             end do
             
