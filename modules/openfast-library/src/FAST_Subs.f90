--- conflicted
+++ resolved
@@ -4294,8 +4294,6 @@
 
       ! the initial ServoDyn and IfW/Lidar inputs from Simulink:
    IF ( p_FAST%CompServo == Module_SrvD ) CALL SrvD_SetExternalInputs( p_FAST, m_FAST, SrvD%Input(1) )
-<<<<<<< HEAD
-   IF ( p_FAST%CompInflow == Module_IfW ) CALL IfW_SetExternalInputs( IfW%p, m_FAST, ED%y, IfW%Input(1) )
 
    if ( P_FAST%CompSeaSt == Module_SeaSt .and. y_FAST%WriteThisStep) then
       ! note: SeaState has no inputs and only calculates WriteOutputs, so we don't need to call CalcOutput unless we are writing to the file
@@ -4303,10 +4301,6 @@
          call SetErrStat( ErrStat2, ErrMsg2, ErrStat, ErrMsg, RoutineName ) 
    end if
    
-=======
-  
-  
->>>>>>> d125157d
    CALL CalcOutputs_And_SolveForInputs(  n_t_global, t_initial,  STATE_CURR, m_FAST%calcJacobian, m_FAST%NextJacCalcTime, &
                         p_FAST, m_FAST, y_FAST%WriteThisStep, ED, BD, SrvD, AD14, AD, IfW, OpFM, HD, SD, ExtPtfm, &
                         MAPp, FEAM, MD, Orca, IceF, IceD, MeshMapData, ErrStat2, ErrMsg2 )
@@ -5760,10 +5754,7 @@
 ! SubDyn
    IF ( p_FAST%CompSub == Module_SD .and. allocated(SD%Input)) THEN
       !call MeshWrVTK(p_FAST%TurbinePos, SD%Input(1)%TPMesh, trim(p_FAST%VTK_OutFileRoot)//'.SD_TPMesh_motion', y_FAST%VTK_count, p_FAST%VTK_fields, ErrStat2, ErrMsg2, p_FAST%VTK_tWidth )
-<<<<<<< HEAD
-=======
       call MeshWrVTK(p_FAST%TurbinePos, SD%Input(1)%LMesh, trim(p_FAST%VTK_OutFileRoot)//'.SD_LMesh_y2Mesh', y_FAST%VTK_count, p_FAST%VTK_fields, ErrStat2, ErrMsg2, p_FAST%VTK_tWidth, SD%y%y2Mesh )
->>>>>>> d125157d
       call MeshWrVTK(p_FAST%TurbinePos, SD%Input(1)%LMesh, trim(p_FAST%VTK_OutFileRoot)//'.SD_LMesh_y3Mesh', y_FAST%VTK_count, p_FAST%VTK_fields, ErrStat2, ErrMsg2, p_FAST%VTK_tWidth, SD%y%y3Mesh )
 
       call MeshWrVTK(p_FAST%TurbinePos, SD%y%y1Mesh, trim(p_FAST%VTK_OutFileRoot)//'.SD_y1Mesh_TPMesh', y_FAST%VTK_count, p_FAST%VTK_fields, ErrStat2, ErrMsg2, p_FAST%VTK_tWidth, SD%Input(1)%TPMesh )
