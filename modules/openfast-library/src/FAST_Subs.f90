!**********************************************************************************************************************************
! FAST_Solver.f90, FAST_Subs.f90, FAST_Lin.f90, and FAST_Mods.f90 make up the FAST glue code in the FAST Modularization Framework.
! FAST_Prog.f90, FAST_Library.f90, FAST_Prog.c are different drivers for this code.
!..................................................................................................................................
! LICENSING
! Copyright (C) 2013-2016  National Renewable Energy Laboratory
!
!    This file is part of FAST.
!
! Licensed under the Apache License, Version 2.0 (the "License");
! you may not use this file except in compliance with the License.
! You may obtain a copy of the License at
!
!     http://www.apache.org/licenses/LICENSE-2.0
!
! Unless required by applicable law or agreed to in writing, software
! distributed under the License is distributed on an "AS IS" BASIS,
! WITHOUT WARRANTIES OR CONDITIONS OF ANY KIND, either express or implied.
! See the License for the specific language governing permissions and
! limitations under the License.
!**********************************************************************************************************************************
MODULE FAST_Subs

   USE FAST_Solver
   USE FAST_Linear
   USE SC_DataEx

   IMPLICIT NONE

CONTAINS
!++++++++++++++++++++++++++++++++++++++++++++++++++++++++++++++++++++++++++++++++++++++++++++++++++++++++++++++++++++++++++++++++++
! INITIALIZATION ROUTINES
!++++++++++++++++++++++++++++++++++++++++++++++++++++++++++++++++++++++++++++++++++++++++++++++++++++++++++++++++++++++++++++++++++
!> a wrapper routine to call FAST_Initialize a the full-turbine simulation level (makes easier to write top-level driver)
SUBROUTINE FAST_InitializeAll_T( t_initial, TurbID, Turbine, ErrStat, ErrMsg, InFile, ExternInitData )

   REAL(DbKi),                        INTENT(IN   ) :: t_initial      !< initial time
   INTEGER(IntKi),                    INTENT(IN   ) :: TurbID         !< turbine Identifier (1-NumTurbines)
   TYPE(FAST_TurbineType),            INTENT(INOUT) :: Turbine        !< all data for one instance of a turbine
   INTEGER(IntKi),                    INTENT(  OUT) :: ErrStat        !< Error status of the operation
   CHARACTER(*),                      INTENT(  OUT) :: ErrMsg         !< Error message if ErrStat /= ErrID_None
   CHARACTER(*),             OPTIONAL,INTENT(IN   ) :: InFile         !< A CHARACTER string containing the name of the primary FAST input file (if not present, we'll get it from the command line)
   TYPE(FAST_ExternInitType),OPTIONAL,INTENT(IN   ) :: ExternInitData !< Initialization input data from an external source (Simulink)

   Turbine%TurbID = TurbID


   IF (PRESENT(InFile)) THEN
      IF (PRESENT(ExternInitData)) THEN
         CALL FAST_InitializeAll( t_initial, Turbine%p_FAST, Turbine%y_FAST, Turbine%m_FAST, &
                     Turbine%ED, Turbine%BD, Turbine%SrvD, Turbine%AD14, Turbine%AD, Turbine%IfW, Turbine%OpFM, Turbine%SC_DX,&
                     Turbine%SeaSt, Turbine%HD, Turbine%SD, Turbine%ExtPtfm, Turbine%MAP, Turbine%FEAM, Turbine%MD, Turbine%Orca, &
                     Turbine%IceF, Turbine%IceD, Turbine%MeshMapData, ErrStat, ErrMsg, InFile, ExternInitData )
      ELSE
         CALL FAST_InitializeAll( t_initial, Turbine%p_FAST, Turbine%y_FAST, Turbine%m_FAST, &
                     Turbine%ED, Turbine%BD, Turbine%SrvD, Turbine%AD14, Turbine%AD, Turbine%IfW, Turbine%OpFM, Turbine%SC_DX, &
                     Turbine%SeaSt, Turbine%HD, Turbine%SD, Turbine%ExtPtfm, Turbine%MAP, Turbine%FEAM, Turbine%MD, Turbine%Orca, &
                     Turbine%IceF, Turbine%IceD, Turbine%MeshMapData, ErrStat, ErrMsg, InFile  )
      END IF
   ELSE
      CALL FAST_InitializeAll( t_initial, Turbine%p_FAST, Turbine%y_FAST, Turbine%m_FAST, &
                     Turbine%ED, Turbine%BD, Turbine%SrvD, Turbine%AD14, Turbine%AD, Turbine%IfW, Turbine%OpFM, Turbine%SC_DX, &
                     Turbine%SeaSt, Turbine%HD, Turbine%SD, Turbine%ExtPtfm, Turbine%MAP, Turbine%FEAM, Turbine%MD, Turbine%Orca, &
                     Turbine%IceF, Turbine%IceD, Turbine%MeshMapData, ErrStat, ErrMsg )
   END IF


END SUBROUTINE FAST_InitializeAll_T
!----------------------------------------------------------------------------------------------------------------------------------
!> Routine to call Init routine for each module. This routine sets all of the init input data for each module.
SUBROUTINE FAST_InitializeAll( t_initial, p_FAST, y_FAST, m_FAST, ED, BD, SrvD, AD14, AD, IfW, OpFM, SC_DX, SeaSt, HD, SD, ExtPtfm, &
                               MAPp, FEAM, MD, Orca, IceF, IceD, MeshMapData, ErrStat, ErrMsg, InFile, ExternInitData )

   use ElastoDyn_Parameters, only: Method_RK4

   REAL(DbKi),               INTENT(IN   ) :: t_initial           !< initial time
   TYPE(FAST_ParameterType), INTENT(INOUT) :: p_FAST              !< Parameters for the glue code
   TYPE(FAST_OutputFileType),INTENT(INOUT) :: y_FAST              !< Output variables for the glue code
   TYPE(FAST_MiscVarType),   INTENT(INOUT) :: m_FAST              !< Miscellaneous variables

   TYPE(ElastoDyn_Data),     INTENT(INOUT) :: ED                  !< ElastoDyn data
   TYPE(BeamDyn_Data),       INTENT(INOUT) :: BD                  !< BeamDyn data
   TYPE(ServoDyn_Data),      INTENT(INOUT) :: SrvD                !< ServoDyn data
   TYPE(AeroDyn14_Data),     INTENT(INOUT) :: AD14                !< AeroDyn14 data
   TYPE(AeroDyn_Data),       INTENT(INOUT) :: AD                  !< AeroDyn data
   TYPE(InflowWind_Data),    INTENT(INOUT) :: IfW                 !< InflowWind data
   TYPE(OpenFOAM_Data),      INTENT(INOUT) :: OpFM                !< OpenFOAM data
   TYPE(SCDataEx_Data),      INTENT(INOUT) :: SC_DX               !< SuperController exchange data
   TYPE(SeaState_Data),      INTENT(INOUT) :: SeaSt               !< SeaState data
   TYPE(HydroDyn_Data),      INTENT(INOUT) :: HD                  !< HydroDyn data
   TYPE(SubDyn_Data),        INTENT(INOUT) :: SD                  !< SubDyn data
   TYPE(ExtPtfm_Data),       INTENT(INOUT) :: ExtPtfm             !< ExtPtfm_MCKF data
   TYPE(MAP_Data),           INTENT(INOUT) :: MAPp                !< MAP data
   TYPE(FEAMooring_Data),    INTENT(INOUT) :: FEAM                !< FEAMooring data
   TYPE(MoorDyn_Data),       INTENT(INOUT) :: MD                  !< Data for the MoorDyn module
   TYPE(OrcaFlex_Data),      INTENT(INOUT) :: Orca                !< OrcaFlex interface data

   TYPE(IceFloe_Data),       INTENT(INOUT) :: IceF                !< IceFloe data
   TYPE(IceDyn_Data),        INTENT(INOUT) :: IceD                !< All the IceDyn data used in time-step loop

   TYPE(FAST_ModuleMapType), INTENT(INOUT) :: MeshMapData         !< Data for mapping between modules

   INTEGER(IntKi),           INTENT(  OUT) :: ErrStat             !< Error status of the operation
   CHARACTER(*),             INTENT(  OUT) :: ErrMsg              !< Error message if ErrStat /= ErrID_None
   CHARACTER(*), OPTIONAL,   INTENT(IN   ) :: InFile              !< A CHARACTER string containing the name of the primary FAST input file (if not present, we'll get it from the command line)

   TYPE(FAST_ExternInitType), OPTIONAL, INTENT(IN) :: ExternInitData !< Initialization input data from an external source (Simulink)

   ! local variables
   CHARACTER(1024)                         :: InputFile           !< A CHARACTER string containing the name of the primary FAST input file
   TYPE(FAST_InitData)                     :: Init                !< Initialization data for all modules


   REAL(ReKi)                              :: AirDens             ! air density for initialization/normalization of OpenFOAM data
   REAL(DbKi)                              :: dt_IceD             ! tmp dt variable to ensure IceDyn doesn't specify different dt values for different legs (IceDyn instances)
   REAL(DbKi)                              :: dt_BD               ! tmp dt variable to ensure BeamDyn doesn't specify different dt values for different instances
   INTEGER(IntKi)                          :: ErrStat2
   INTEGER(IntKi)                          :: IceDim              ! dimension we're pre-allocating for number of IceDyn legs/instances
   INTEGER(IntKi)                          :: I                   ! generic loop counter
   INTEGER(IntKi)                          :: k                   ! blade loop counter
   logical                                 :: CallStart
   
   
   INTEGER(IntKi)                          :: NumBl
   
   CHARACTER(ErrMsgLen)                    :: ErrMsg2

   CHARACTER(*), PARAMETER                 :: RoutineName = 'FAST_InitializeAll'


   !..........
   ErrStat = ErrID_None
   ErrMsg  = ""

   y_FAST%UnSum = -1                                                    ! set the summary file unit to -1 to indicate it's not open
   y_FAST%UnOu  = -1                                                    ! set the text output file unit to -1 to indicate it's not open
   y_FAST%UnGra = -1                                                    ! set the binary graphics output file unit to -1 to indicate it's not open

   p_FAST%WrVTK = VTK_Unknown                                           ! set this so that we can potentially output VTK information on initialization error
   p_FAST%VTK_tWidth = 1                                                ! initialize in case of error before reading the full file
   p_FAST%n_VTKTime  = 1                                                ! initialize in case of error before reading the full file
   y_FAST%VTK_LastWaveIndx = 1                                          ! Start looking for wave data at the first index
   y_FAST%VTK_count = 0                                                 ! first VTK file has 0 as output
   y_FAST%n_Out = 0                                                     ! set the number of ouptut channels to 0 to indicate there's nothing to write to the binary file
   p_FAST%ModuleInitialized = .FALSE.                                   ! (array initialization) no modules are initialized
   
      ! Get the current time
   CALL DATE_AND_TIME ( Values=m_FAST%StrtTime )                        ! Let's time the whole simulation
   CALL CPU_TIME ( m_FAST%UsrTime1 )                                    ! Initial time (this zeros the start time when used as a MATLAB function)
   m_FAST%UsrTime1 = MAX( 0.0_ReKi, m_FAST%UsrTime1 )                   ! CPU_TIME: If a meaningful time cannot be returned, a processor-dependent negative value is returned


   m_FAST%t_global        = t_initial - 20.                             ! initialize this to a number < t_initial for error message in ProgAbort
   m_FAST%calcJacobian    = .TRUE.                                      ! we need to calculate the Jacobian
   m_FAST%NextJacCalcTime = m_FAST%t_global                             ! We want to calculate the Jacobian on the first step
   p_FAST%TDesc           = ''
!   p_FAST%CheckHSSBrTrqC = .false.

   y_FAST%Lin%WindSpeed = 0.0_ReKi

   if (present(ExternInitData)) then
      CallStart = .not. ExternInitData%FarmIntegration ! .and. ExternInitData%TurbineID == 1
      if (ExternInitData%TurbineID > 0) p_FAST%TDesc = 'T'//trim(num2lstr(ExternInitData%TurbineID))
   else
      CallStart = .true.
   end if


      ! Init NWTC_Library, display copyright and version information:
   if (CallStart) then
      AbortErrLev = ErrID_Fatal                                 ! Until we read otherwise from the FAST input file, we abort only on FATAL errors
      CALL FAST_ProgStart( FAST_Ver )
      p_FAST%WrSttsTime = .TRUE.
   else
      ! if we don't call the start data (e.g., from FAST.Farm), we won't override AbortErrLev either
      CALL DispNVD( FAST_Ver )
      p_FAST%WrSttsTime = .FALSE.
   end if

   IF (PRESENT(InFile)) THEN
      p_FAST%UseDWM = .FALSE.
      InputFile = InFile
   ELSE
      CALL GetInputFileName(InputFile,p_FAST%UseDWM,ErrStat2,ErrMsg2)
         CALL SetErrStat( ErrStat2, ErrMsg2, ErrStat, ErrMsg, RoutineName )
         IF (ErrStat >= AbortErrLev) THEN
            CALL Cleanup()
            RETURN
         END IF
   END IF

   ! ... Open and read input files ...
   ! also, set turbine reference position for graphics output
   p_FAST%UseSC = .FALSE.
   if (PRESENT(ExternInitData)) then
      p_FAST%TurbinePos = ExternInitData%TurbinePos
      if( (ExternInitData%NumSC2CtrlGlob .gt. 0) .or. (ExternInitData%NumSC2Ctrl .gt. 0) .or. (ExternInitData%NumCtrl2SC .gt. 0)) then
         p_FAST%UseSC = .TRUE.
      end if

      if (ExternInitData%FarmIntegration) then ! we're integrating with FAST.Farm
         CALL FAST_Init( p_FAST, m_FAST, y_FAST, t_initial, InputFile, ErrStat2, ErrMsg2, ExternInitData%TMax, OverrideAbortLev=.false., RootName=ExternInitData%RootName )
      else
         CALL FAST_Init( p_FAST, m_FAST, y_FAST, t_initial, InputFile, ErrStat2, ErrMsg2, ExternInitData%TMax, ExternInitData%TurbineID )  ! We have the name of the input file and the simulation length from somewhere else (e.g. Simulink)
      end if

   else
      p_FAST%TurbinePos = 0.0_ReKi
      CALL FAST_Init( p_FAST, m_FAST, y_FAST, t_initial, InputFile, ErrStat2, ErrMsg2 )                       ! We have the name of the input file from somewhere else (e.g. Simulink)
   end if

   CALL SetErrStat(ErrStat2, ErrMsg2, ErrStat, ErrMsg, RoutineName )
   IF (ErrStat >= AbortErrLev) THEN
      CALL Cleanup()
      RETURN
   END IF


   !...............................................................................................................................

   p_FAST%dt_module = p_FAST%dt ! initialize time steps for each module

   ! ........................
   ! initialize ElastoDyn (must be done first)
   ! ........................

   ALLOCATE( ED%Input( p_FAST%InterpOrder+1 ), ED%InputTimes( p_FAST%InterpOrder+1 ),STAT = ErrStat2 )
      IF (ErrStat2 /= 0) THEN
         CALL SetErrStat(ErrID_Fatal,"Error allocating ED%Input and ED%InputTimes.",ErrStat,ErrMsg,RoutineName)
         CALL Cleanup()
         RETURN
      END IF

   Init%InData_ED%Linearize = p_FAST%Linearize
   Init%InData_ED%InputFile = p_FAST%EDFile
   IF ( p_FAST%CompAero == Module_AD14 ) THEN
      Init%InData_ED%ADInputFile = p_FAST%AeroFile
   ELSE
      Init%InData_ED%ADInputFile = ""
   END IF

   Init%InData_ED%RootName      = TRIM(p_FAST%OutFileRoot)//'.'//TRIM(y_FAST%Module_Abrev(Module_ED))
   Init%InData_ED%CompElast     = p_FAST%CompElast == Module_ED

   Init%InData_ED%Gravity       = p_FAST%Gravity

   CALL ED_Init( Init%InData_ED, ED%Input(1), ED%p, ED%x(STATE_CURR), ED%xd(STATE_CURR), ED%z(STATE_CURR), ED%OtherSt(STATE_CURR), &
                  ED%y, ED%m, p_FAST%dt_module( MODULE_ED ), Init%OutData_ED, ErrStat2, ErrMsg2 )
      CALL SetErrStat(ErrStat2,ErrMsg2,ErrStat,ErrMsg,RoutineName)

   p_FAST%ModuleInitialized(Module_ED) = .TRUE.
   CALL SetModuleSubstepTime(Module_ED, p_FAST, y_FAST, ErrStat2, ErrMsg2)
      CALL SetErrStat(ErrStat2,ErrMsg2,ErrStat,ErrMsg,RoutineName)

      ! bjj: added this check per jmj; perhaps it would be better in ElastoDyn, but I'll leave it here for now:
   IF ( p_FAST%TurbineType == Type_Offshore_Floating ) THEN
      IF ( ED%p%TowerBsHt < 0.0_ReKi .AND. .NOT. EqualRealNos( ED%p%TowerBsHt, 0.0_ReKi ) ) THEN
         CALL SetErrStat(ErrID_Fatal,"ElastoDyn TowerBsHt must not be negative for floating offshore systems.",ErrStat,ErrMsg,RoutineName)
      END IF
   END IF

   allocate( y_FAST%Lin%Modules(MODULE_ED)%Instance(1), stat=ErrStat2)
   if (ErrStat2 /= 0 ) then
      call SetErrStat(ErrID_Fatal, "Error allocating Lin%Modules(ED).", ErrStat, ErrMsg, RoutineName )
   else

      if (allocated(Init%OutData_ED%LinNames_y)) call move_alloc(Init%OutData_ED%LinNames_y,y_FAST%Lin%Modules(MODULE_ED)%Instance(1)%Names_y)
      if (allocated(Init%OutData_ED%LinNames_x)) call move_alloc(Init%OutData_ED%LinNames_x,y_FAST%Lin%Modules(MODULE_ED)%Instance(1)%Names_x)
      if (allocated(Init%OutData_ED%LinNames_u)) call move_alloc(Init%OutData_ED%LinNames_u,y_FAST%Lin%Modules(MODULE_ED)%Instance(1)%Names_u)
      if (allocated(Init%OutData_ED%RotFrame_y)) call move_alloc(Init%OutData_ED%RotFrame_y,y_FAST%Lin%Modules(MODULE_ED)%Instance(1)%RotFrame_y)
      if (allocated(Init%OutData_ED%RotFrame_x)) call move_alloc(Init%OutData_ED%RotFrame_x,y_FAST%Lin%Modules(MODULE_ED)%Instance(1)%RotFrame_x)
      if (allocated(Init%OutData_ED%DerivOrder_x)) call move_alloc(Init%OutData_ED%DerivOrder_x,y_FAST%Lin%Modules(MODULE_ED)%Instance(1)%DerivOrder_x)
      if (allocated(Init%OutData_ED%RotFrame_u)) call move_alloc(Init%OutData_ED%RotFrame_u,y_FAST%Lin%Modules(MODULE_ED)%Instance(1)%RotFrame_u)
      if (allocated(Init%OutData_ED%IsLoad_u  )) call move_alloc(Init%OutData_ED%IsLoad_u  ,y_FAST%Lin%Modules(MODULE_ED)%Instance(1)%IsLoad_u  )

      if (allocated(Init%OutData_ED%WriteOutputHdr)) y_FAST%Lin%Modules(MODULE_ED)%Instance(1)%NumOutputs = size(Init%OutData_ED%WriteOutputHdr)
   end if

   IF (ErrStat >= AbortErrLev) THEN
      CALL Cleanup()
      RETURN
   END IF
      
   NumBl = Init%OutData_ED%NumBl
      
   
   if (p_FAST%CalcSteady) then
      if ( EqualRealNos(Init%OutData_ED%RotSpeed, 0.0_ReKi) ) then
         p_FAST%TrimCase = TrimCase_none
         p_FAST%NLinTimes = 1
         p_FAST%LinInterpOrder = 0 ! constant values
      elseif ( Init%OutData_ED%isFixed_GenDOF ) then
         p_FAST%TrimCase = TrimCase_none
      end if
   end if


   ! ........................
   ! initialize BeamDyn
   ! ........................
   IF ( p_FAST%CompElast == Module_BD ) THEN
      p_FAST%nBeams = Init%OutData_ED%NumBl          ! initialize number of BeamDyn instances = number of blades
   ELSE
      p_FAST%nBeams = 0
   END IF

   ALLOCATE( BD%Input( p_FAST%InterpOrder+1, p_FAST%nBeams ), BD%InputTimes( p_FAST%InterpOrder+1, p_FAST%nBeams ), STAT = ErrStat2 )
      IF (ErrStat2 /= 0) THEN
         CALL SetErrStat(ErrID_Fatal,"Error allocating BD%Input and BD%InputTimes.",ErrStat,ErrMsg,RoutineName)
         CALL Cleanup()
         RETURN
      END IF

   ALLOCATE( BD%x(           p_FAST%nBeams,2), &
             BD%xd(          p_FAST%nBeams,2), &
             BD%z(           p_FAST%nBeams,2), &
             BD%OtherSt(     p_FAST%nBeams,2), &
             BD%p(           p_FAST%nBeams  ), &
             BD%u(           p_FAST%nBeams  ), &
             BD%y(           p_FAST%nBeams  ), &
             BD%m(           p_FAST%nBeams  ), &
             Init%OutData_BD(p_FAST%nBeams  ), &
                                             STAT = ErrStat2 )
      IF (ErrStat2 /= 0) THEN
         CALL SetErrStat(ErrID_Fatal,"Error allocating BeamDyn state, input, and output data.",ErrStat,ErrMsg,RoutineName)
         CALL Cleanup()
         RETURN
      END IF

   IF (p_FAST%CompElast == Module_BD) THEN

      Init%InData_BD%DynamicSolve = .TRUE.       ! FAST can only couple to BeamDyn when dynamic solve is used.

      Init%InData_BD%Linearize = p_FAST%Linearize
      Init%InData_BD%gravity      = (/ 0.0_ReKi, 0.0_ReKi, -p_FAST%Gravity /)       ! "Gravitational acceleration" m/s^2
      
         ! now initialize BeamDyn for all beams
      dt_BD = p_FAST%dt_module( MODULE_BD )

      Init%InData_BD%HubPos = ED%y%HubPtMotion%Position(:,1)
      Init%InData_BD%HubRot = ED%y%HubPtMotion%RefOrientation(:,:,1)

      p_FAST%BD_OutputSibling = .true.

      allocate( y_FAST%Lin%Modules(MODULE_BD)%Instance(p_FAST%nBeams), stat=ErrStat2)
      if (ErrStat2 /= 0 ) then
         call SetErrStat(ErrID_Fatal, "Error allocating Lin%Modules(BD).", ErrStat, ErrMsg, RoutineName )
         CALL Cleanup()
         RETURN
      end if

      DO k=1,p_FAST%nBeams
         Init%InData_BD%RootName     = TRIM(p_FAST%OutFileRoot)//'.'//TRIM(y_FAST%Module_Abrev(Module_BD))//TRIM( Num2LStr(k) )


         Init%InData_BD%InputFile    = p_FAST%BDBldFile(k)

         Init%InData_BD%GlbPos       = ED%y%BladeRootMotion(k)%Position(:,1)          ! {:}    - - "Initial Position Vector of the local blade coordinate system"
         Init%InData_BD%GlbRot       = ED%y%BladeRootMotion(k)%RefOrientation(:,:,1)  ! {:}{:} - - "Initial direction cosine matrix of the local blade coordinate system"

         Init%InData_BD%RootDisp     = ED%y%BladeRootMotion(k)%TranslationDisp(:,1)   ! {:}    - - "Initial root displacement"
         Init%InData_BD%RootOri      = ED%y%BladeRootMotion(k)%Orientation(:,:,1)     ! {:}{:} - - "Initial root orientation"
         Init%InData_BD%RootVel(1:3) = ED%y%BladeRootMotion(k)%TranslationVel(:,1)    ! {:}    - - "Initial root velocities and angular veolcities"
         Init%InData_BD%RootVel(4:6) = ED%y%BladeRootMotion(k)%RotationVel(:,1)       ! {:}    - - "Initial root velocities and angular veolcities"

         CALL BD_Init( Init%InData_BD, BD%Input(1,k), BD%p(k),  BD%x(k,STATE_CURR), BD%xd(k,STATE_CURR), BD%z(k,STATE_CURR), &
                           BD%OtherSt(k,STATE_CURR), BD%y(k),  BD%m(k), dt_BD, Init%OutData_BD(k), ErrStat2, ErrMsg2 )
            CALL SetErrStat(ErrStat2,ErrMsg2,ErrStat,ErrMsg,RoutineName)

         !bjj: we're going to force this to have the same timestep because I don't want to have to deal with n BD modules with n timesteps.
         IF ( k == 1 ) THEN
            p_FAST%dt_module( MODULE_BD ) = dt_BD

            p_FAST%ModuleInitialized(Module_BD) = .TRUE. ! this really should be once per BD instance, but BD doesn't care so I won't go through the effort to track this
            CALL SetModuleSubstepTime(Module_BD, p_FAST, y_FAST, ErrStat2, ErrMsg2)
               CALL SetErrStat(ErrStat2,ErrMsg2,ErrStat,ErrMsg,RoutineName)
         ELSEIF ( .NOT. EqualRealNos( p_FAST%dt_module( MODULE_BD ),dt_BD )) THEN
            CALL SetErrStat(ErrID_Fatal,"All instances of BeamDyn (one per blade) must have the same time step.",ErrStat,ErrMsg,RoutineName)
         END IF

            ! We're going to do fewer computations if the BD input and output meshes that couple to AD are siblings:
         if (BD%p(k)%BldMotionNodeLoc /= BD_MESH_QP) p_FAST%BD_OutputSibling = .false.

         if (ErrStat>=AbortErrLev) exit !exit this loop so we don't get p_FAST%nBeams of the same errors
         
         if (size(y_FAST%Lin%Modules(MODULE_BD)%Instance) >= k) then ! for aero maps, we only use the first instance:
            if (allocated(Init%OutData_BD(k)%LinNames_y)) call move_alloc(Init%OutData_BD(k)%LinNames_y, y_FAST%Lin%Modules(MODULE_BD)%Instance(k)%Names_y )
            if (allocated(Init%OutData_BD(k)%LinNames_x)) call move_alloc(Init%OutData_BD(k)%LinNames_x, y_FAST%Lin%Modules(MODULE_BD)%Instance(k)%Names_x )
            if (allocated(Init%OutData_BD(k)%LinNames_u)) call move_alloc(Init%OutData_BD(k)%LinNames_u, y_FAST%Lin%Modules(MODULE_BD)%Instance(k)%Names_u )
            if (allocated(Init%OutData_BD(k)%RotFrame_y)) call move_alloc(Init%OutData_BD(k)%RotFrame_y, y_FAST%Lin%Modules(MODULE_BD)%Instance(k)%RotFrame_y )
            if (allocated(Init%OutData_BD(k)%RotFrame_x)) call move_alloc(Init%OutData_BD(k)%RotFrame_x, y_FAST%Lin%Modules(MODULE_BD)%Instance(k)%RotFrame_x )
            if (allocated(Init%OutData_BD(k)%RotFrame_u)) call move_alloc(Init%OutData_BD(k)%RotFrame_u, y_FAST%Lin%Modules(MODULE_BD)%Instance(k)%RotFrame_u )
            if (allocated(Init%OutData_BD(k)%IsLoad_u  )) call move_alloc(Init%OutData_BD(k)%IsLoad_u  , y_FAST%Lin%Modules(MODULE_BD)%Instance(k)%IsLoad_u   )
            if (allocated(Init%OutData_BD(k)%DerivOrder_x)) call move_alloc(Init%OutData_BD(k)%DerivOrder_x, y_FAST%Lin%Modules(MODULE_BD)%Instance(k)%DerivOrder_x )
         
            if (allocated(Init%OutData_BD(k)%WriteOutputHdr)) y_FAST%Lin%Modules(MODULE_BD)%Instance(k)%NumOutputs = size(Init%OutData_BD(k)%WriteOutputHdr)
         end if
         
      END DO
      
      IF (ErrStat >= AbortErrLev) THEN
         CALL Cleanup()
         RETURN
      END IF
      

   END IF


   ! ........................
   ! initialize AeroDyn
   ! ........................
   ALLOCATE( AD14%Input( p_FAST%InterpOrder+1 ), AD14%InputTimes( p_FAST%InterpOrder+1 ), STAT = ErrStat2 )
      IF (ErrStat2 /= 0) THEN
         CALL SetErrStat(ErrID_Fatal,"Error allocating AD14%Input and AD14%InputTimes.",ErrStat,ErrMsg,RoutineName)
         CALL Cleanup()
         RETURN
      END IF

   ALLOCATE( AD%Input( p_FAST%InterpOrder+1 ), AD%InputTimes( p_FAST%InterpOrder+1 ), STAT = ErrStat2 )
      IF (ErrStat2 /= 0) THEN
         CALL SetErrStat(ErrID_Fatal,"Error allocating AD%Input and AD%InputTimes.",ErrStat,ErrMsg,RoutineName)
         CALL Cleanup()
         RETURN
      END IF


   IF ( p_FAST%CompAero == Module_AD14 ) THEN

      CALL AD_SetInitInput(Init%InData_AD14, Init%OutData_ED, ED%y, p_FAST, ErrStat2, ErrMsg2)            ! set the values in Init%InData_AD14
         CALL SetErrStat(ErrStat2,ErrMsg2,ErrStat,ErrMsg,RoutineName)

      CALL AD14_Init( Init%InData_AD14, AD14%Input(1), AD14%p, AD14%x(STATE_CURR), AD14%xd(STATE_CURR), AD14%z(STATE_CURR), &
                     AD14%OtherSt(STATE_CURR), AD14%y, AD14%m, p_FAST%dt_module( MODULE_AD14 ), Init%OutData_AD14, ErrStat2, ErrMsg2 )
         CALL SetErrStat(ErrStat2,ErrMsg2,ErrStat,ErrMsg,RoutineName)

      p_FAST%ModuleInitialized(Module_AD14) = .TRUE.
      CALL SetModuleSubstepTime(Module_AD14, p_FAST, y_FAST, ErrStat2, ErrMsg2)
         CALL SetErrStat(ErrStat2,ErrMsg2,ErrStat,ErrMsg,RoutineName)

         ! bjj: this really shouldn't be in the FAST glue code, but I'm going to put this check here so people don't use an invalid model
         !    and send me emails to debug numerical issues in their results.
      IF ( AD14%p%TwrProps%PJM_Version .AND. p_FAST%TurbineType == Type_Offshore_Floating ) THEN
         CALL SetErrStat(ErrID_Fatal,'AeroDyn v14 tower influence model "NEWTOWER" is invalid for models of floating offshore turbines.',ErrStat,ErrMsg,RoutineName)
      END IF

      AirDens = Init%OutData_AD14%AirDens

      IF (ErrStat >= AbortErrLev) THEN
         CALL Cleanup()
         RETURN
      END IF

   ELSEIF ( p_FAST%CompAero == Module_AD ) THEN
   
      allocate(Init%InData_AD%rotors(1), stat=ErrStat2) 
      if (ErrStat2 /= 0 ) then
         call SetErrStat( ErrID_Fatal, 'Allocating rotors', errStat, errMsg, RoutineName )
         call Cleanup()
         return
      end if
   
      Init%InData_AD%rotors(1)%NumBlades  = NumBl
      
      
         ! set initialization data for AD
      CALL AllocAry( Init%InData_AD%rotors(1)%BladeRootPosition,      3, Init%InData_AD%rotors(1)%NumBlades, 'Init%InData_AD%BladeRootPosition', errStat2, ErrMsg2)
         CALL SetErrStat(ErrStat2,ErrMsg2,ErrStat,ErrMsg,RoutineName)
      CALL AllocAry( Init%InData_AD%rotors(1)%BladeRootOrientation,3, 3, Init%InData_AD%rotors(1)%NumBlades, 'Init%InData_AD%BladeRootOrientation', errStat2, ErrMsg2)
         CALL SetErrStat(ErrStat2,ErrMsg2,ErrStat,ErrMsg,RoutineName)
         IF (ErrStat >= AbortErrLev) THEN
            CALL Cleanup()
            RETURN
         END IF
      Init%InData_AD%Gravity            = p_FAST%Gravity      
      Init%InData_AD%Linearize          = p_FAST%Linearize
      Init%InData_AD%InputFile          = p_FAST%AeroFile
      Init%InData_AD%RootName           = p_FAST%OutFileRoot
      Init%InData_AD%MHK                = p_FAST%MHK
      if ( p_FAST%MHK == 0 ) then
         Init%InData_AD%defFldDens      = p_FAST%AirDens
      elseif ( p_FAST%MHK == 1 ) then
         Init%InData_AD%defFldDens      = p_FAST%WtrDens
      end if
      Init%InData_AD%defKinVisc         = p_FAST%KinVisc
      Init%InData_AD%defSpdSound        = p_FAST%SpdSound
      Init%InData_AD%defPatm            = p_FAST%Patm
      Init%InData_AD%defPvap            = p_FAST%Pvap
      Init%InData_AD%WtrDpth            = p_FAST%WtrDpth
      Init%InData_AD%MSL2SWL            = p_FAST%MSL2SWL
      
      
      Init%InData_AD%rotors(1)%HubPosition        = ED%y%HubPtMotion%Position(:,1)
      Init%InData_AD%rotors(1)%HubOrientation     = ED%y%HubPtMotion%RefOrientation(:,:,1)
      Init%InData_AD%rotors(1)%NacellePosition    = ED%y%NacelleMotion%Position(:,1)
      Init%InData_AD%rotors(1)%NacelleOrientation = ED%y%NacelleMotion%RefOrientation(:,:,1)
      
      do k=1,NumBl
         Init%InData_AD%rotors(1)%BladeRootPosition(:,k)      = ED%y%BladeRootMotion(k)%Position(:,1)
         Init%InData_AD%rotors(1)%BladeRootOrientation(:,:,k) = ED%y%BladeRootMotion(k)%RefOrientation(:,:,1)
      end do
      
      CALL AD_Init( Init%InData_AD, AD%Input(1), AD%p, AD%x(STATE_CURR), AD%xd(STATE_CURR), AD%z(STATE_CURR), &
                    AD%OtherSt(STATE_CURR), AD%y, AD%m, p_FAST%dt_module( MODULE_AD ), Init%OutData_AD, ErrStat2, ErrMsg2 )
         CALL SetErrStat(ErrStat2,ErrMsg2,ErrStat,ErrMsg,RoutineName)

      p_FAST%ModuleInitialized(Module_AD) = .TRUE.
      CALL SetModuleSubstepTime(Module_AD, p_FAST, y_FAST, ErrStat2, ErrMsg2)
         CALL SetErrStat(ErrStat2,ErrMsg2,ErrStat,ErrMsg,RoutineName)

      allocate( y_FAST%Lin%Modules(MODULE_AD)%Instance(1), stat=ErrStat2)
      if (ErrStat2 /= 0 ) then
         call SetErrStat(ErrID_Fatal, "Error allocating Lin%Modules(AD).", ErrStat, ErrMsg, RoutineName )
      else
         if (allocated(Init%OutData_AD%rotors(1)%LinNames_u  )) call move_alloc(Init%OutData_AD%rotors(1)%LinNames_u  ,y_FAST%Lin%Modules(MODULE_AD)%Instance(1)%Names_u )
         if (allocated(Init%OutData_AD%rotors(1)%LinNames_y  )) call move_alloc(Init%OutData_AD%rotors(1)%LinNames_y  ,y_FAST%Lin%Modules(MODULE_AD)%Instance(1)%Names_y )
         if (allocated(Init%OutData_AD%rotors(1)%LinNames_x  )) call move_alloc(Init%OutData_AD%rotors(1)%LinNames_x  ,y_FAST%Lin%Modules(MODULE_AD)%Instance(1)%Names_x )
         if (allocated(Init%OutData_AD%rotors(1)%RotFrame_u  )) call move_alloc(Init%OutData_AD%rotors(1)%RotFrame_u  ,y_FAST%Lin%Modules(MODULE_AD)%Instance(1)%RotFrame_u )
         if (allocated(Init%OutData_AD%rotors(1)%RotFrame_y  )) call move_alloc(Init%OutData_AD%rotors(1)%RotFrame_y  ,y_FAST%Lin%Modules(MODULE_AD)%Instance(1)%RotFrame_y )
         if (allocated(Init%OutData_AD%rotors(1)%RotFrame_x  )) call move_alloc(Init%OutData_AD%rotors(1)%RotFrame_x  ,y_FAST%Lin%Modules(MODULE_AD)%Instance(1)%RotFrame_x )
         if (allocated(Init%OutData_AD%rotors(1)%IsLoad_u    )) call move_alloc(Init%OutData_AD%rotors(1)%IsLoad_u    ,y_FAST%Lin%Modules(MODULE_AD)%Instance(1)%IsLoad_u   )
         if (allocated(Init%OutData_AD%rotors(1)%DerivOrder_x)) call move_alloc(Init%OutData_AD%rotors(1)%DerivOrder_x,y_FAST%Lin%Modules(MODULE_AD)%Instance(1)%DerivOrder_x )

         if (allocated(Init%OutData_AD%rotors(1)%WriteOutputHdr)) y_FAST%Lin%Modules(MODULE_AD)%Instance(1)%NumOutputs = size(Init%OutData_AD%rotors(1)%WriteOutputHdr)
      end if

      IF (ErrStat >= AbortErrLev) THEN
         CALL Cleanup()
         RETURN
      END IF       
      
      AirDens = Init%OutData_AD%rotors(1)%AirDens
      
   ELSE
      AirDens = 0.0_ReKi
   END IF ! CompAero


   ! ........................
   ! initialize InflowWind
   ! ........................
   ALLOCATE( IfW%Input( p_FAST%InterpOrder+1 ), IfW%InputTimes( p_FAST%InterpOrder+1 ), STAT = ErrStat2 )
      IF (ErrStat2 /= 0) THEN
         CALL SetErrStat(ErrID_Fatal,"Error allocating IfW%Input and IfW%InputTimes.",ErrStat,ErrMsg,RoutineName)
         CALL Cleanup()
         RETURN
      END IF

   IF ( p_FAST%CompInflow == Module_IfW ) THEN

      Init%InData_IfW%Linearize        = p_FAST%Linearize
      Init%InData_IfW%InputFileName    = p_FAST%InflowFile
      Init%InData_IfW%RootName         = TRIM(p_FAST%OutFileRoot)//'.'//TRIM(y_FAST%Module_Abrev(Module_IfW))
      Init%InData_IfW%UseInputFile     = .TRUE.
      Init%InData_IfW%FixedWindFileRootName = .FALSE.

      Init%InData_IfW%NumWindPoints = 0
      IF ( p_FAST%CompServo == Module_SrvD ) Init%InData_IfW%NumWindPoints = Init%InData_IfW%NumWindPoints + 1
      IF ( p_FAST%CompAero  == Module_AD14 ) THEN
         Init%InData_IfW%NumWindPoints = Init%InData_IfW%NumWindPoints + NumBl * AD14%Input(1)%InputMarkers(1)%NNodes + AD14%Input(1)%Twr_InputMarkers%NNodes
      ELSEIF ( p_FAST%CompAero  == Module_AD ) THEN
         ! Blade
         DO k=1,NumBl
            Init%InData_IfW%NumWindPoints = Init%InData_IfW%NumWindPoints + AD%Input(1)%rotors(1)%BladeMotion(k)%NNodes
         END DO
         ! Tower
         Init%InData_IfW%NumWindPoints = Init%InData_IfW%NumWindPoints + AD%Input(1)%rotors(1)%TowerMotion%NNodes
         ! Nacelle
         if (AD%Input(1)%rotors(1)%NacelleMotion%Committed) then
            Init%InData_IfW%NumWindPoints = Init%InData_IfW%NumWindPoints + AD%Input(1)%rotors(1)%NacelleMotion%NNodes ! 1 point
         endif
         ! Wake
         if (allocated(AD%OtherSt(STATE_CURR)%WakeLocationPoints)) then
            Init%InData_IfW%NumWindPoints = Init%InData_IfW%NumWindPoints + size(AD%OtherSt(STATE_CURR)%WakeLocationPoints,DIM=2)
         end if

      END IF

      ! lidar
      Init%InData_IfW%lidar%Tmax                   = p_FAST%TMax
      Init%InData_IfW%lidar%HubPosition            = ED%y%HubPtMotion%Position(:,1)

      IF ( PRESENT(ExternInitData) ) THEN
         Init%InData_IfW%Use4Dext = ExternInitData%FarmIntegration

         if (Init%InData_IfW%Use4Dext) then
            Init%InData_IfW%FDext%n      = ExternInitData%windGrid_n
            Init%InData_IfW%FDext%delta  = ExternInitData%windGrid_delta
            Init%InData_IfW%FDext%pZero  = ExternInitData%windGrid_pZero
         end if

         ! bjj: these lidar inputs should come from an InflowWind input file; I'm hard coding them here for now
         Init%InData_IfW%lidar%SensorType          = ExternInitData%SensorType
         Init%InData_IfW%lidar%LidRadialVel        = ExternInitData%LidRadialVel
         Init%InData_IfW%lidar%RotorApexOffsetPos  = 0.0
         Init%InData_IfW%lidar%NumPulseGate        = 0
      ELSE
         Init%InData_IfW%lidar%SensorType          = SensorType_None
         Init%InData_IfW%Use4Dext                  = .false.
      END IF

      CALL InflowWind_Init( Init%InData_IfW, IfW%Input(1), IfW%p, IfW%x(STATE_CURR), IfW%xd(STATE_CURR), IfW%z(STATE_CURR),  &
                     IfW%OtherSt(STATE_CURR), IfW%y, IfW%m, p_FAST%dt_module( MODULE_IfW ), Init%OutData_IfW, ErrStat2, ErrMsg2 )
         CALL SetErrStat(ErrStat2,ErrMsg2,ErrStat,ErrMsg,RoutineName)

      p_FAST%ModuleInitialized(Module_IfW) = .TRUE.
      CALL SetModuleSubstepTime(Module_IfW, p_FAST, y_FAST, ErrStat2, ErrMsg2)
         CALL SetErrStat(ErrStat2,ErrMsg2,ErrStat,ErrMsg,RoutineName)

      allocate( y_FAST%Lin%Modules(MODULE_IfW)%Instance(1), stat=ErrStat2)
      if (ErrStat2 /= 0 ) then
         call SetErrStat(ErrID_Fatal, "Error allocating Lin%Modules(IfW).", ErrStat, ErrMsg, RoutineName )
      else
         if (allocated(Init%OutData_IfW%LinNames_y)) call move_alloc(Init%OutData_IfW%LinNames_y,y_FAST%Lin%Modules(MODULE_IfW)%Instance(1)%Names_y )
         if (allocated(Init%OutData_IfW%LinNames_u)) call move_alloc(Init%OutData_IfW%LinNames_u,y_FAST%Lin%Modules(MODULE_IfW)%Instance(1)%Names_u )
         if (allocated(Init%OutData_IfW%RotFrame_y)) call move_alloc(Init%OutData_IfW%RotFrame_y,y_FAST%Lin%Modules(MODULE_IfW)%Instance(1)%RotFrame_y )
         if (allocated(Init%OutData_IfW%RotFrame_u)) call move_alloc(Init%OutData_IfW%RotFrame_u,y_FAST%Lin%Modules(MODULE_IfW)%Instance(1)%RotFrame_u )
         if (allocated(Init%OutData_IfW%IsLoad_u  )) call move_alloc(Init%OutData_IfW%IsLoad_u  ,y_FAST%Lin%Modules(MODULE_IfW)%Instance(1)%IsLoad_u   )

         if (allocated(Init%OutData_IfW%WriteOutputHdr)) y_FAST%Lin%Modules(MODULE_IfW)%Instance(1)%NumOutputs = size(Init%OutData_IfW%WriteOutputHdr)
         y_FAST%Lin%WindSpeed = Init%OutData_IfW%WindFileInfo%MWS
      end if

      IF (ErrStat >= AbortErrLev) THEN
         CALL Cleanup()
         RETURN
      END IF

   ELSEIF ( p_FAST%CompInflow == Module_OpFM ) THEN

      IF ( PRESENT(ExternInitData) ) THEN
         Init%InData_OpFM%NumActForcePtsBlade = ExternInitData%NumActForcePtsBlade
         Init%InData_OpFM%NumActForcePtsTower = ExternInitData%NumActForcePtsTower
      ELSE
         CALL SetErrStat( ErrID_Fatal, 'OpenFOAM integration can be used only with external input data (not the stand-alone executable).', ErrStat, ErrMsg, RoutineName )
         CALL Cleanup()
         RETURN
      END IF
      Init%InData_OpFM%BladeLength = Init%OutData_ED%BladeLength
      Init%InData_OpFM%TowerHeight = Init%OutData_ED%TowerHeight
      Init%InData_OpFM%TowerBaseHeight = Init%OutData_ED%TowerBaseHeight
      ALLOCATE(Init%InData_OpFM%StructBldRNodes( SIZE(Init%OutData_ED%BldRNodes)),  STAT=ErrStat2)
      Init%InData_OpFM%StructBldRNodes(:) = Init%OutData_ED%BldRNodes(:)
      ALLOCATE(Init%InData_OpFM%StructTwrHNodes( SIZE(Init%OutData_ED%TwrHNodes)),  STAT=ErrStat2)
      Init%InData_OpFM%StructTwrHNodes(:) = Init%OutData_ED%TwrHNodes(:)
      IF (ErrStat2 /= 0) THEN
         CALL SetErrStat(ErrID_Fatal,"Error allocating OpFM%InitInput.",ErrStat,ErrMsg,RoutineName)
         CALL Cleanup()
         RETURN
      END IF
         ! set up the data structures for integration with OpenFOAM
      CALL Init_OpFM( Init%InData_OpFM, p_FAST, AirDens, AD14%Input(1), AD%Input(1), Init%OutData_AD, AD%y, ED%y, OpFM, Init%OutData_OpFM, ErrStat2, ErrMsg2 )
         CALL SetErrStat(ErrStat2,ErrMsg2,ErrStat,ErrMsg,RoutineName)

      IF (ErrStat >= AbortErrLev) THEN
         CALL Cleanup()
         RETURN
      END IF

      !bjj: fix me!!! to do
      Init%OutData_IfW%WindFileInfo%MWS = 0.0_ReKi

   ELSE
      Init%OutData_IfW%WindFileInfo%MWS = 0.0_ReKi
   END IF   ! CompInflow

   ! ........................
   ! initialize SuperController
   ! ........................
      IF ( PRESENT(ExternInitData) ) THEN
            ! set up the data structures for integration with supercontroller
         IF ( p_FAST%UseSC ) THEN
            CALL SC_DX_Init( ExternInitData%NumSC2CtrlGlob, ExternInitData%NumSC2Ctrl, ExternInitData%NumCtrl2SC, SC_DX, ErrStat2, ErrMsg2 )
            CALL SetErrStat(ErrStat2, ErrMsg2, ErrStat, ErrMsg, RoutineName )
         ELSE
            SC_DX%u%c_obj%toSC_Len       = 0
            SC_DX%u%c_obj%toSC           = C_NULL_PTR
            SC_DX%y%c_obj%fromSC_Len     = 0
            SC_DX%y%c_obj%fromSC         = C_NULL_PTR
            SC_DX%y%c_obj%fromSCglob_Len = 0
            SC_DX%y%c_obj%fromSCglob     = C_NULL_PTR
         END IF
      END IF

      IF (ErrStat >= AbortErrLev) THEN
         CALL Cleanup()
         RETURN
      END IF

   ! ........................
   ! some checks for AeroDyn14's Dynamic Inflow with Mean Wind Speed from InflowWind:
   ! (DO NOT COPY THIS CODE!)
   ! bjj: AeroDyn14 should not need this rule of thumb; it should check the instantaneous values when the code runs
   ! ........................

   IF ( p_FAST%CompAero == Module_AD14 ) THEN
      IF (AD14%p%DynInfl) THEN
         IF ( Init%OutData_IfW%WindFileInfo%MWS  < 8.0 ) THEN
            CALL SetErrStat(ErrID_Fatal,'AeroDyn v14 "DYNINFL" InfModel is invalid for models with wind speeds less than 8 m/s.',ErrStat,ErrMsg,RoutineName)
            !CALL SetErrStat(ErrID_Info,'Estimated average inflow wind speed is less than 8 m/s. Dynamic Inflow will be turned off.',ErrStat,ErrMess,RoutineName )
         END IF
      END IF
   END IF


   ! ........................
   ! set some VTK parameters required before HydroDyn init (so we can get wave elevations for visualization)
   ! ........................

      ! get wave elevation data for visualization
   if ( p_FAST%WrVTK > VTK_None ) then
      call SetVTKParameters_B4HD(p_FAST, Init%OutData_ED, Init%InData_HD, BD, ErrStat2, ErrMsg2)
         CALL SetErrStat(ErrStat2,ErrMsg2,ErrStat,ErrMsg,RoutineName)
         IF (ErrStat >= AbortErrLev) THEN
            CALL Cleanup()
            RETURN
         END IF
   end if

   ! ........................
   ! initialize SeaStates
   ! ........................
<<<<<<< HEAD
=======
   ALLOCATE( SeaSt%Input( p_FAST%InterpOrder+1 ), SeaSt%InputTimes( p_FAST%InterpOrder+1 ), STAT = ErrStat2 )
      IF (ErrStat2 /= 0) THEN
         CALL SetErrStat(ErrID_Fatal,"Error allocating SeaSt%Input and SeaSt%InputTimes.",ErrStat,ErrMsg,RoutineName)
         CALL Cleanup()
         RETURN
      END IF

>>>>>>> b88e2a8d
   if ( p_FAST%CompSeaSt == Module_SeaSt ) then

      Init%InData_SeaSt%Gravity       = p_FAST%Gravity
      Init%InData_SeaSt%defWtrDens    = p_FAST%WtrDens
      Init%InData_SeaSt%defWtrDpth    = p_FAST%WtrDpth
      Init%InData_SeaSt%defMSL2SWL    = p_FAST%MSL2SWL
      Init%InData_SeaSt%UseInputFile  = .TRUE.
      Init%InData_SeaSt%InputFile     = p_FAST%SeaStFile
      Init%InData_SeaSt%OutRootName   = p_FAST%OutFileRoot
      Init%InData_SeaSt%TMax          = p_FAST%TMax
      
      CALL SeaSt_Init( Init%InData_SeaSt, SeaSt%Input(1), SeaSt%p,  SeaSt%x(STATE_CURR), SeaSt%xd(STATE_CURR), SeaSt%z(STATE_CURR), &
                          SeaSt%OtherSt(STATE_CURR), SeaSt%y, SeaSt%m, p_FAST%dt_module( MODULE_SeaSt ), Init%OutData_SeaSt, ErrStat2, ErrMsg2 )
         CALL SetErrStat(ErrStat2,ErrMsg2,ErrStat,ErrMsg,RoutineName)
         
      p_FAST%ModuleInitialized(Module_SeaSt) = .TRUE.
      CALL SetModuleSubstepTime(Module_SeaSt, p_FAST, y_FAST, ErrStat2, ErrMsg2)
         CALL SetErrStat(ErrStat2,ErrMsg2,ErrStat,ErrMsg,RoutineName)
         
      IF (ErrStat >= AbortErrLev) THEN
         CALL Cleanup()
         RETURN
      END IF  
      
      ! Need to set up other module's InitInput data here because we will also need to clean up SeaState data and would rather not defer that cleanup
      if ( p_FAST%CompHydro == Module_HD ) then
         Init%InData_HD%NStepWave      =  Init%OutData_SeaSt%NStepWave
         Init%InData_HD%NStepWave2     =  Init%OutData_SeaSt%NStepWave2
         Init%InData_HD%RhoXg          =  Init%OutData_SeaSt%RhoXg
         Init%InData_HD%WaveMod        =  Init%OutData_SeaSt%WaveMod
         Init%InData_HD%CurrMod        =  Init%OutData_SeaSt%CurrMod
         Init%InData_HD%WaveStMod      =  Init%OutData_SeaSt%WaveStMod
         Init%InData_HD%WaveDirMod     =  Init%OutData_SeaSt%WaveDirMod
         Init%InData_HD%WvLowCOff      =  Init%OutData_SeaSt%WvLowCOff 
         Init%InData_HD%WvHiCOff       =  Init%OutData_SeaSt%WvHiCOff  
         Init%InData_HD%WvLowCOffD     =  Init%OutData_SeaSt%WvLowCOffD
         Init%InData_HD%WvHiCOffD      =  Init%OutData_SeaSt%WvHiCOffD 
         Init%InData_HD%WvLowCOffS     =  Init%OutData_SeaSt%WvLowCOffS
         Init%InData_HD%WvHiCOffS      =  Init%OutData_SeaSt%WvHiCOffS 
         Init%InData_HD%WvDiffQTFF     =  Init%OutData_SeaSt%WvDiffQTFF
         Init%InData_HD%WvSumQTFF      =  Init%OutData_SeaSt%WvSumQTFF 
         Init%InData_HD%WaveDirMin     =  Init%OutData_SeaSt%WaveDirMin  
         Init%InData_HD%WaveDirMax     =  Init%OutData_SeaSt%WaveDirMax  
         Init%InData_HD%WaveDir        =  Init%OutData_SeaSt%WaveDir     
         Init%InData_HD%WaveMultiDir   =  Init%OutData_SeaSt%WaveMultiDir
         Init%InData_HD%WaveDOmega     =  Init%OutData_SeaSt%WaveDOmega  
<<<<<<< HEAD
         Init%InData_HD%MCFD           =  Init%OutData_SeaSt%MCFD
=======
>>>>>>> b88e2a8d
         CALL MOVE_ALLOC(  Init%OutData_SeaSt%WaveElev0, Init%InData_HD%WaveElev0 )  
         Init%InData_HD%WaveTime       => Init%OutData_SeaSt%WaveTime  
         Init%InData_HD%WaveDynP       => Init%OutData_SeaSt%WaveDynP  
         Init%InData_HD%WaveAcc        => Init%OutData_SeaSt%WaveAcc   
<<<<<<< HEAD
         Init%InData_HD%WaveVel        => Init%OutData_SeaSt%WaveVel 
         Init%InData_HD%PWaveDynP0     => Init%OutData_SeaSt%PWaveDynP0  
         Init%InData_HD%PWaveAcc0      => Init%OutData_SeaSt%PWaveAcc0   
         Init%InData_HD%PWaveVel0      => Init%OutData_SeaSt%PWaveVel0   
=======
         Init%InData_HD%WaveVel        => Init%OutData_SeaSt%WaveVel   
>>>>>>> b88e2a8d
         Init%InData_HD%WaveElevC0     => Init%OutData_SeaSt%WaveElevC0
         CALL MOVE_ALLOC( Init%OutData_SeaSt%WaveElevC, Init%InData_HD%WaveElevC )
         Init%InData_HD%WaveDirArr     => Init%OutData_SeaSt%WaveDirArr
         Init%InData_HD%WaveElev1      => Init%OutData_SeaSt%WaveElev1
         Init%InData_HD%WaveElev2      => Init%OutData_SeaSt%WaveElev2
         
<<<<<<< HEAD
         Init%InData_HD%WaveAccMCF     => Init%OutData_SeaSt%WaveAccMCF
         Init%InData_HD%PWaveAccMCF0   => Init%OutData_SeaSt%PWaveAccMCF0
         
=======
>>>>>>> b88e2a8d
         call SeaSt_Interp_CopyParam(Init%OutData_SeaSt%SeaSt_Interp_p, Init%InData_HD%SeaSt_Interp_p, 0, ErrStat, ErrMsg )
         
      end if
      
      
      ! Now that all modules have been handled their pointer data, we need to nullify some of the SeaState InitOut pointers
      ! The modules which were handed the data will be deallocating it.
      
      ! NOTE: this may need to change once other modules start using SeaState
      nullify(Init%OutData_SeaSt%WaveDynP)   
      nullify(Init%OutData_SeaSt%WaveAcc)    
<<<<<<< HEAD
      nullify(Init%OutData_SeaSt%WaveVel)  
      nullify(Init%OutData_SeaSt%PWaveDynP0)   
      nullify(Init%OutData_SeaSt%PWaveAcc0)    
      nullify(Init%OutData_SeaSt%PWaveVel0)  
=======
      nullify(Init%OutData_SeaSt%WaveVel)     
>>>>>>> b88e2a8d
      nullify(Init%OutData_SeaSt%WaveTime)
      nullify(Init%OutData_SeaSt%WaveElevC0)
      nullify(Init%OutData_SeaSt%WaveDirArr)
      nullify(Init%OutData_SeaSt%WaveElev1)
      nullify(Init%OutData_SeaSt%WaveElev2)
<<<<<<< HEAD
      nullify(Init%OutData_SeaSt%WaveAccMCF)
      nullify(Init%OutData_SeaSt%PWaveAccMCF0)
=======
>>>>>>> b88e2a8d
      
   end if
   
   ! ........................
   ! initialize HydroDyn
   ! ........................
   ALLOCATE( HD%Input( p_FAST%InterpOrder+1 ), HD%InputTimes( p_FAST%InterpOrder+1 ), STAT = ErrStat2 )
      IF (ErrStat2 /= 0) THEN
         CALL SetErrStat(ErrID_Fatal,"Error allocating HD%Input and HD%InputTimes.",ErrStat,ErrMsg,RoutineName)
         CALL Cleanup()
         RETURN
      END IF

   IF ( p_FAST%CompHydro == Module_HD ) THEN

      Init%InData_HD%Gravity       = p_FAST%Gravity
      Init%InData_HD%defWtrDens    = p_FAST%WtrDens
      Init%InData_HD%defWtrDpth    = p_FAST%WtrDpth
      Init%InData_HD%defMSL2SWL    = p_FAST%MSL2SWL
      Init%InData_HD%UseInputFile  = .TRUE.
      Init%InData_HD%InputFile     = p_FAST%HydroFile
      Init%InData_HD%OutRootName   = p_FAST%OutFileRoot
      Init%InData_HD%TMax          = p_FAST%TMax
      Init%InData_HD%hasIce        = p_FAST%CompIce /= Module_None
      Init%InData_HD%Linearize     = p_FAST%Linearize

         ! if wave field needs an offset, modify these values (added at request of SOWFA developers):
      Init%InData_HD%PtfmLocationX = p_FAST%TurbinePos(1)
      Init%InData_HD%PtfmLocationY = p_FAST%TurbinePos(2)

      CALL HydroDyn_Init( Init%InData_HD, HD%Input(1), HD%p,  HD%x(STATE_CURR), HD%xd(STATE_CURR), HD%z(STATE_CURR), &
                          HD%OtherSt(STATE_CURR), HD%y, HD%m, p_FAST%dt_module( MODULE_HD ), Init%OutData_HD, ErrStat2, ErrMsg2 )
         CALL SetErrStat(ErrStat2,ErrMsg2,ErrStat,ErrMsg,RoutineName)
      ! 1) Nullify the HD Init Input pointers (do this now in case HD_Init failed)
      ! 2) Now, when HydroDyn_DestroyInitInput is called and hence SeaState_DestroyInitOutput, we will not deallocate data which is still in use because the is associated test will fail.
      nullify(Init%InData_HD%WaveElevC0)
      nullify(Init%InData_HD%WaveDirArr)
      nullify(Init%InData_HD%WaveDynP)   
      nullify(Init%InData_HD%WaveAcc)    
      nullify(Init%InData_HD%WaveVel)      
      nullify(Init%InData_HD%WaveTime)
      nullify(Init%InData_HD%WaveElev1)
      nullify(Init%InData_HD%WaveElev2)
  
      ! If HD_Init failed, cleanup and exit 
      IF (ErrStat >= AbortErrLev) THEN
         CALL Cleanup()
         RETURN
      END IF

      p_FAST%ModuleInitialized(Module_HD) = .TRUE.
      CALL SetModuleSubstepTime(Module_HD, p_FAST, y_FAST, ErrStat2, ErrMsg2)
         CALL SetErrStat(ErrStat2,ErrMsg2,ErrStat,ErrMsg,RoutineName)

      IF (ErrStat >= AbortErrLev) THEN
         CALL Cleanup()
         RETURN
      END IF

      allocate( y_FAST%Lin%Modules(MODULE_HD)%Instance(1), stat=ErrStat2)
      if (ErrStat2 /= 0 ) then
         call SetErrStat(ErrID_Fatal, "Error allocating Lin%Modules(HD).", ErrStat, ErrMsg, RoutineName )
      else
         if (allocated(Init%OutData_HD%LinNames_y)) call move_alloc(Init%OutData_HD%LinNames_y,y_FAST%Lin%Modules(MODULE_HD)%Instance(1)%Names_y )
         if (allocated(Init%OutData_HD%LinNames_u)) call move_alloc(Init%OutData_HD%LinNames_u,y_FAST%Lin%Modules(MODULE_HD)%Instance(1)%Names_u )
         if (allocated(Init%OutData_HD%LinNames_x)) call move_alloc(Init%OutData_HD%LinNames_x, y_FAST%Lin%Modules(MODULE_HD)%Instance(1)%Names_x )
         if (allocated(Init%OutData_HD%DerivOrder_x)) call move_alloc(Init%OutData_HD%DerivOrder_x,y_FAST%Lin%Modules(MODULE_HD)%Instance(1)%DerivOrder_x)
         if (allocated(Init%OutData_HD%IsLoad_u  )) call move_alloc(Init%OutData_HD%IsLoad_u  ,y_FAST%Lin%Modules(MODULE_HD)%Instance(1)%IsLoad_u   )

         if (allocated(Init%OutData_HD%WriteOutputHdr)) y_FAST%Lin%Modules(MODULE_HD)%Instance(1)%NumOutputs = size(Init%OutData_HD%WriteOutputHdr)
      end if

         ! 1) Nullify the HD Init Input pointers
         ! 2) Now, when HydroDyn_DestroyInitInput is called and hence SeaState_DestroyInitOutput, we will not deallocate data which is still in use because the is associated test will fail.
    
         nullify(Init%InData_HD%WaveElevC0)
         nullify(Init%InData_HD%WaveDirArr)
         nullify(Init%InData_HD%WaveDynP)   
         nullify(Init%InData_HD%WaveAcc)    
         nullify(Init%InData_HD%WaveVel) 
         nullify(Init%InData_HD%PWaveDynP0)   
         nullify(Init%InData_HD%PWaveAcc0)    
         nullify(Init%InData_HD%PWaveVel0)      
         nullify(Init%InData_HD%WaveTime)
         nullify(Init%InData_HD%WaveElev1)
         nullify(Init%InData_HD%WaveElev2)
         nullify(Init%InData_HD%WaveAccMCF)
         nullify(Init%InData_HD%PWaveAccMCF0)
   
      IF (ErrStat >= AbortErrLev) THEN
         CALL Cleanup()
         RETURN
      END IF
   END IF   ! CompHydro

   ! ........................
   ! initialize SubDyn or ExtPtfm_MCKF
   ! ........................
   ALLOCATE( SD%Input( p_FAST%InterpOrder+1 ), SD%InputTimes( p_FAST%InterpOrder+1 ), STAT = ErrStat2 )
      IF (ErrStat2 /= 0) THEN
         CALL SetErrStat(ErrID_Fatal,"Error allocating SD%Input and SD%InputTimes.",ErrStat,ErrMsg,RoutineName)
         CALL Cleanup()
         RETURN
      END IF

   ALLOCATE( ExtPtfm%Input( p_FAST%InterpOrder+1 ), ExtPtfm%InputTimes( p_FAST%InterpOrder+1 ), STAT = ErrStat2 )
      IF (ErrStat2 /= 0) THEN
         CALL SetErrStat(ErrID_Fatal,"Error allocating ExtPtfm%Input and ExtPtfm%InputTimes.",ErrStat,ErrMsg,RoutineName)
         CALL Cleanup()
         RETURN
      END IF

   IF ( p_FAST%CompSub == Module_SD ) THEN

      IF ( p_FAST%CompHydro == Module_HD ) THEN
         Init%InData_SD%WtrDpth = Init%OutData_HD%WtrDpth
      ELSE
         Init%InData_SD%WtrDpth = 0.0_ReKi
      END IF
            
      Init%InData_SD%Linearize     = p_FAST%Linearize
      Init%InData_SD%g             = p_FAST%Gravity     
      !Ini%tInData_SD%UseInputFile = .TRUE. 
      Init%InData_SD%SDInputFile   = p_FAST%SubFile
      Init%InData_SD%RootName      = p_FAST%OutFileRoot
      Init%InData_SD%TP_RefPoint   = ED%y%PlatformPtMesh%Position(:,1)  ! "Interface point" where loads will be transferred to
      Init%InData_SD%SubRotateZ    = 0.0                                        ! Used by driver to rotate structure around z
      
            
      CALL SD_Init( Init%InData_SD, SD%Input(1), SD%p,  SD%x(STATE_CURR), SD%xd(STATE_CURR), SD%z(STATE_CURR),  &
                    SD%OtherSt(STATE_CURR), SD%y, SD%m, p_FAST%dt_module( MODULE_SD ), Init%OutData_SD, ErrStat2, ErrMsg2 )
         CALL SetErrStat(ErrStat2,ErrMsg2,ErrStat,ErrMsg,RoutineName)

      p_FAST%ModuleInitialized(Module_SD) = .TRUE.
      CALL SetModuleSubstepTime(Module_SD, p_FAST, y_FAST, ErrStat2, ErrMsg2)
         CALL SetErrStat(ErrStat2,ErrMsg2,ErrStat,ErrMsg,RoutineName)

      allocate( y_FAST%Lin%Modules(MODULE_SD)%Instance(1), stat=ErrStat2)
      if (ErrStat2 /= 0 ) then
         call SetErrStat(ErrID_Fatal, "Error allocating Lin%Modules(SD).", ErrStat, ErrMsg, RoutineName )
      else
         if (allocated(Init%OutData_SD%LinNames_y)) call move_alloc(Init%OutData_SD%LinNames_y,y_FAST%Lin%Modules(MODULE_SD)%Instance(1)%Names_y)
         if (allocated(Init%OutData_SD%LinNames_x)) call move_alloc(Init%OutData_SD%LinNames_x,y_FAST%Lin%Modules(MODULE_SD)%Instance(1)%Names_x)
         if (allocated(Init%OutData_SD%LinNames_u)) call move_alloc(Init%OutData_SD%LinNames_u,y_FAST%Lin%Modules(MODULE_SD)%Instance(1)%Names_u)
         if (allocated(Init%OutData_SD%RotFrame_y)) call move_alloc(Init%OutData_SD%RotFrame_y,y_FAST%Lin%Modules(MODULE_SD)%Instance(1)%RotFrame_y)
         if (allocated(Init%OutData_SD%RotFrame_x)) call move_alloc(Init%OutData_SD%RotFrame_x,y_FAST%Lin%Modules(MODULE_SD)%Instance(1)%RotFrame_x)
         if (allocated(Init%OutData_SD%RotFrame_u)) call move_alloc(Init%OutData_SD%RotFrame_u,y_FAST%Lin%Modules(MODULE_SD)%Instance(1)%RotFrame_u)
         if (allocated(Init%OutData_SD%IsLoad_u  )) call move_alloc(Init%OutData_SD%IsLoad_u  ,y_FAST%Lin%Modules(MODULE_SD)%Instance(1)%IsLoad_u  )
         if (allocated(Init%OutData_SD%WriteOutputHdr)) y_FAST%Lin%Modules(MODULE_SD)%Instance(1)%NumOutputs = size(Init%OutData_SD%WriteOutputHdr)
         if (allocated(Init%OutData_SD%DerivOrder_x)) call move_alloc(Init%OutData_SD%DerivOrder_x,y_FAST%Lin%Modules(MODULE_SD)%Instance(1)%DerivOrder_x)
      end if
               
      IF (ErrStat >= AbortErrLev) THEN
         CALL Cleanup()
         RETURN
      END IF
   ELSE IF ( p_FAST%CompSub == Module_ExtPtfm ) THEN

      Init%InData_ExtPtfm%InputFile = p_FAST%SubFile
      Init%InData_ExtPtfm%RootName  = trim(p_FAST%OutFileRoot)//'.'//TRIM(y_FAST%Module_Abrev(Module_ExtPtfm))
      Init%InData_ExtPtfm%Linearize = p_FAST%Linearize
      Init%InData_ExtPtfm%PtfmRefzt = ED%p%PtfmRefzt ! Required

      CALL ExtPtfm_Init( Init%InData_ExtPtfm, ExtPtfm%Input(1), ExtPtfm%p,  &
                         ExtPtfm%x(STATE_CURR), ExtPtfm%xd(STATE_CURR), ExtPtfm%z(STATE_CURR),  ExtPtfm%OtherSt(STATE_CURR), &
                         ExtPtfm%y, ExtPtfm%m, p_FAST%dt_module( MODULE_ExtPtfm ), Init%OutData_ExtPtfm, ErrStat2, ErrMsg2 )
         CALL SetErrStat(ErrStat2,ErrMsg2,ErrStat,ErrMsg,RoutineName)

      p_FAST%ModuleInitialized(MODULE_ExtPtfm) = .TRUE.
      CALL SetModuleSubstepTime(MODULE_ExtPtfm, p_FAST, y_FAST, ErrStat2, ErrMsg2)
         CALL SetErrStat(ErrStat2,ErrMsg2,ErrStat,ErrMsg,RoutineName)

      allocate( y_FAST%Lin%Modules(MODULE_ExtPtfm)%Instance(1), stat=ErrStat2)
      if (ErrStat2 /= 0 ) then
         call SetErrStat(ErrID_Fatal, "Error allocating Lin%Modules(ExtPtfm).", ErrStat, ErrMsg, RoutineName )
      else
         if (allocated(Init%OutData_ExtPtfm%LinNames_y)) call move_alloc(Init%OutData_ExtPtfm%LinNames_y,y_FAST%Lin%Modules(MODULE_ExtPtfm)%Instance(1)%Names_y)
         if (allocated(Init%OutData_ExtPtfm%LinNames_x)) call move_alloc(Init%OutData_ExtPtfm%LinNames_x,y_FAST%Lin%Modules(MODULE_ExtPtfm)%Instance(1)%Names_x)
         if (allocated(Init%OutData_ExtPtfm%LinNames_u)) call move_alloc(Init%OutData_ExtPtfm%LinNames_u,y_FAST%Lin%Modules(MODULE_ExtPtfm)%Instance(1)%Names_u)
         if (allocated(Init%OutData_ExtPtfm%RotFrame_y)) call move_alloc(Init%OutData_ExtPtfm%RotFrame_y,y_FAST%Lin%Modules(MODULE_ExtPtfm)%Instance(1)%RotFrame_y)
         if (allocated(Init%OutData_ExtPtfm%RotFrame_x)) call move_alloc(Init%OutData_ExtPtfm%RotFrame_x,y_FAST%Lin%Modules(MODULE_ExtPtfm)%Instance(1)%RotFrame_x)
         if (allocated(Init%OutData_ExtPtfm%RotFrame_u)) call move_alloc(Init%OutData_ExtPtfm%RotFrame_u,y_FAST%Lin%Modules(MODULE_ExtPtfm)%Instance(1)%RotFrame_u)
         if (allocated(Init%OutData_ExtPtfm%IsLoad_u  )) call move_alloc(Init%OutData_ExtPtfm%IsLoad_u  ,y_FAST%Lin%Modules(MODULE_ExtPtfm)%Instance(1)%IsLoad_u  )
         if (allocated(Init%OutData_ExtPtfm%WriteOutputHdr)) y_FAST%Lin%Modules(MODULE_ExtPtfm)%Instance(1)%NumOutputs = size(Init%OutData_ExtPtfm%WriteOutputHdr)
         if (allocated(Init%OutData_ExtPtfm%DerivOrder_x)) call move_alloc(Init%OutData_ExtPtfm%DerivOrder_x,y_FAST%Lin%Modules(MODULE_ExtPtfm)%Instance(1)%DerivOrder_x)
      end if

      IF (ErrStat >= AbortErrLev) THEN
         CALL Cleanup()
         RETURN
      END IF

   END IF

   ! ------------------------------
   ! initialize CompMooring modules
   ! ------------------------------
   ALLOCATE( MAPp%Input( p_FAST%InterpOrder+1 ), MAPp%InputTimes( p_FAST%InterpOrder+1 ), STAT = ErrStat2 )
      IF (ErrStat2 /= 0) THEN
         CALL SetErrStat(ErrID_Fatal,"Error allocating MAPp%Input and MAPp%InputTimes.",ErrStat,ErrMsg,RoutineName)
         CALL Cleanup()
         RETURN
      END IF
   ALLOCATE( MD%Input( p_FAST%InterpOrder+1 ), MD%InputTimes( p_FAST%InterpOrder+1 ), STAT = ErrStat2 )
      IF (ErrStat2 /= 0) THEN
         CALL SetErrStat(ErrID_Fatal,"Error allocating MD%Input and MD%InputTimes.",ErrStat,ErrMsg,RoutineName)
         CALL Cleanup()
         RETURN
      END IF
   ALLOCATE( FEAM%Input( p_FAST%InterpOrder+1 ), FEAM%InputTimes( p_FAST%InterpOrder+1 ), STAT = ErrStat2 )
      IF (ErrStat2 /= 0) THEN
         CALL SetErrStat(ErrID_Fatal,"Error allocating FEAM%Input and FEAM%InputTimes.",ErrStat,ErrMsg,RoutineName)
         CALL Cleanup()
         RETURN
      END IF
   ALLOCATE( Orca%Input( p_FAST%InterpOrder+1 ), Orca%InputTimes( p_FAST%InterpOrder+1 ), STAT = ErrStat2 )
      IF (ErrStat2 /= 0) THEN
         CALL SetErrStat(ErrID_Fatal,"Error allocating Orca%Input and Orca%InputTimes.",ErrStat,ErrMsg,RoutineName)
         CALL Cleanup()
         RETURN
      END IF

   ! ........................
   ! initialize MAP
   ! ........................
   IF (p_FAST%CompMooring == Module_MAP) THEN
      !bjj: until we modify this, MAP requires HydroDyn to be used. (perhaps we could send air density from AeroDyn or something...)

      CALL WrScr(NewLine) !bjj: I'm printing two blank lines here because MAP seems to be writing over the last line on the screen.

!      Init%InData_MAP%rootname          =  p_FAST%OutFileRoot        ! Output file name 
      Init%InData_MAP%gravity           =  p_FAST%Gravity    ! This need to be according to g from driver
      Init%InData_MAP%sea_density       =  Init%OutData_HD%WtrDens    ! This needs to be set according to seawater density in HydroDyn
      Init%InData_MAP%depth             =  Init%OutData_HD%WtrDpth    ! This need to be set according to the water depth in HydroDyn

   ! differences for MAP++
      Init%InData_MAP%file_name         =  p_FAST%MooringFile        ! This needs to be set according to what is in the FAST input file.
      Init%InData_MAP%summary_file_name =  TRIM(p_FAST%OutFileRoot)//'.MAP.sum'        ! Output file name
      Init%InData_MAP%depth             = -Init%OutData_HD%WtrDpth    ! This need to be set according to the water depth in HydroDyn

      Init%InData_MAP%LinInitInp%Linearize = p_FAST%Linearize

      CALL MAP_Init( Init%InData_MAP, MAPp%Input(1), MAPp%p,  MAPp%x(STATE_CURR), MAPp%xd(STATE_CURR), MAPp%z(STATE_CURR), MAPp%OtherSt, &
                      MAPp%y, p_FAST%dt_module( MODULE_MAP ), Init%OutData_MAP, ErrStat2, ErrMsg2 )
         CALL SetErrStat(ErrStat2,ErrMsg2,ErrStat,ErrMsg,RoutineName)

      p_FAST%ModuleInitialized(Module_MAP) = .TRUE.
      CALL SetModuleSubstepTime(Module_MAP, p_FAST, y_FAST, ErrStat2, ErrMsg2)
         CALL SetErrStat(ErrStat2,ErrMsg2,ErrStat,ErrMsg,RoutineName)

      allocate( y_FAST%Lin%Modules(Module_MAP)%Instance(1), stat=ErrStat2)
      if (ErrStat2 /= 0 ) then
         call SetErrStat(ErrID_Fatal, "Error allocating Lin%Modules(MAP).", ErrStat, ErrMsg, RoutineName )
      else
         if (allocated(Init%OutData_MAP%LinInitOut%LinNames_y)) call move_alloc(Init%OutData_MAP%LinInitOut%LinNames_y,y_FAST%Lin%Modules(Module_MAP)%Instance(1)%Names_y )
         if (allocated(Init%OutData_MAP%LinInitOut%LinNames_u)) call move_alloc(Init%OutData_MAP%LinInitOut%LinNames_u,y_FAST%Lin%Modules(Module_MAP)%Instance(1)%Names_u )
         if (allocated(Init%OutData_MAP%LinInitOut%IsLoad_u  )) call move_alloc(Init%OutData_MAP%LinInitOut%IsLoad_u  ,y_FAST%Lin%Modules(Module_MAP)%Instance(1)%IsLoad_u   )

         if (allocated(Init%OutData_MAP%WriteOutputHdr)) y_FAST%Lin%Modules(Module_MAP)%Instance(1)%NumOutputs = size(Init%OutData_MAP%WriteOutputHdr)
      end if

      IF (ErrStat >= AbortErrLev) THEN
         CALL Cleanup()
         RETURN
      END IF
   ! ........................
   ! initialize MoorDyn
   ! ........................
   ELSEIF (p_FAST%CompMooring == Module_MD) THEN

      Init%InData_MD%FileName  = p_FAST%MooringFile         ! This needs to be set according to what is in the FAST input file.
      Init%InData_MD%RootName  = p_FAST%OutFileRoot

      Init%InData_MD%PtfmInit  = Init%OutData_ED%PlatformPos !ED%x(STATE_CURR)%QT(1:6)   ! initial position of the platform !bjj: this should come from Init%OutData_ED, not x_ED
      Init%InData_MD%g         = p_FAST%Gravity     ! This need to be according to g from driver
      Init%InData_MD%rhoW      = Init%OutData_HD%WtrDens     ! This needs to be set according to seawater density in HydroDyn      
      Init%InData_MD%WtrDepth  = Init%OutData_HD%WtrDpth    ! This need to be set according to the water depth in HydroDyn

      CALL MD_Init( Init%InData_MD, MD%Input(1), MD%p, MD%x(STATE_CURR), MD%xd(STATE_CURR), MD%z(STATE_CURR), &
                    MD%OtherSt(STATE_CURR), MD%y, MD%m, p_FAST%dt_module( MODULE_MD ), Init%OutData_MD, ErrStat2, ErrMsg2 )
         CALL SetErrStat(ErrStat2,ErrMsg2,ErrStat,ErrMsg,RoutineName)

      p_FAST%ModuleInitialized(Module_MD) = .TRUE.
      CALL SetModuleSubstepTime(Module_MD, p_FAST, y_FAST, ErrStat2, ErrMsg2)
         CALL SetErrStat(ErrStat2,ErrMsg2,ErrStat,ErrMsg,RoutineName)

      IF (ErrStat >= AbortErrLev) THEN
         CALL Cleanup()
         RETURN
      END IF
   ! ........................
   ! initialize FEAM
   ! ........................
   ELSEIF (p_FAST%CompMooring == Module_FEAM) THEN

      Init%InData_FEAM%InputFile   = p_FAST%MooringFile         ! This needs to be set according to what is in the FAST input file.
      Init%InData_FEAM%RootName    = TRIM(p_FAST%OutFileRoot)//'.'//TRIM(y_FAST%Module_Abrev(Module_FEAM))

      Init%InData_FEAM%PtfmInit    = Init%OutData_ED%PlatformPos !ED%x(STATE_CURR)%QT(1:6)   ! initial position of the platform !bjj: this should come from Init%OutData_ED, not x_ED
      Init%InData_FEAM%NStepWave   = 1                          ! an arbitrary number > 0 (to set the size of the wave data, which currently contains all zero values)     
      Init%InData_FEAM%gravity     = p_FAST%Gravity     ! This need to be according to g from driver
      Init%InData_FEAM%WtrDens     = Init%OutData_HD%WtrDens     ! This needs to be set according to seawater density in HydroDyn      
!      Init%InData_FEAM%depth       =  Init%OutData_HD%WtrDpth    ! This need to be set according to the water depth in HydroDyn

      CALL FEAM_Init( Init%InData_FEAM, FEAM%Input(1), FEAM%p,  FEAM%x(STATE_CURR), FEAM%xd(STATE_CURR), FEAM%z(STATE_CURR), &
                      FEAM%OtherSt(STATE_CURR), FEAM%y, FEAM%m, p_FAST%dt_module( MODULE_FEAM ), Init%OutData_FEAM, ErrStat2, ErrMsg2 )
         CALL SetErrStat(ErrStat2,ErrMsg2,ErrStat,ErrMsg,RoutineName)

      p_FAST%ModuleInitialized(Module_FEAM) = .TRUE.
      CALL SetModuleSubstepTime(Module_FEAM, p_FAST, y_FAST, ErrStat2, ErrMsg2)
         CALL SetErrStat(ErrStat2,ErrMsg2,ErrStat,ErrMsg,RoutineName)

      IF (ErrStat >= AbortErrLev) THEN
         CALL Cleanup()
         RETURN
      END IF
   ! ........................
   ! initialize OrcaFlex Interface
   ! ........................
   ELSEIF (p_FAST%CompMooring == Module_Orca) THEN

      Init%InData_Orca%InputFile = p_FAST%MooringFile
      Init%InData_Orca%RootName  = p_FAST%OutFileRoot
      Init%InData_Orca%TMax      = p_FAST%TMax

      CALL Orca_Init( Init%InData_Orca, Orca%Input(1), Orca%p,  Orca%x(STATE_CURR), Orca%xd(STATE_CURR), Orca%z(STATE_CURR), Orca%OtherSt(STATE_CURR), &
                      Orca%y, Orca%m, p_FAST%dt_module( MODULE_Orca ), Init%OutData_Orca, ErrStat2, ErrMsg2 )
         CALL SetErrStat(ErrStat2,ErrMsg2,ErrStat,ErrMsg,RoutineName)

      p_FAST%ModuleInitialized(MODULE_Orca) = .TRUE.
      CALL SetModuleSubstepTime(MODULE_Orca, p_FAST, y_FAST, ErrStat2, ErrMsg2)
         CALL SetErrStat(ErrStat2,ErrMsg2,ErrStat,ErrMsg,RoutineName)

      IF (ErrStat >= AbortErrLev) THEN
         CALL Cleanup()
         RETURN
      END IF
   END IF

   ! ------------------------------
   ! initialize CompIce modules
   ! ------------------------------
   ALLOCATE( IceF%Input( p_FAST%InterpOrder+1 ), IceF%InputTimes( p_FAST%InterpOrder+1 ), STAT = ErrStat2 )
      IF (ErrStat2 /= 0) THEN
         CALL SetErrStat(ErrID_Fatal,"Error allocating IceF%Input and IceF%InputTimes.",ErrStat,ErrMsg,RoutineName)
         CALL Cleanup()
         RETURN
      END IF

      ! We need this to be allocated (else we have issues passing nonallocated arrays and using the first index of Input(),
      !   but we don't need the space of IceD_MaxLegs if we're not using it.
   IF ( p_FAST%CompIce /= Module_IceD ) THEN
      IceDim = 1
   ELSE
      IceDim = IceD_MaxLegs
   END IF

      ! because there may be multiple instances of IceDyn, we'll allocate arrays for that here
      ! we could allocate these after
   ALLOCATE( IceD%Input( p_FAST%InterpOrder+1, IceDim ), IceD%InputTimes( p_FAST%InterpOrder+1, IceDim ), STAT = ErrStat2 )
      IF (ErrStat2 /= 0) THEN
         CALL SetErrStat(ErrID_Fatal,"Error allocating IceD%Input and IceD%InputTimes.",ErrStat,ErrMsg,RoutineName)
         CALL Cleanup()
         RETURN
      END IF

     ALLOCATE( IceD%x(           IceDim,2), &
               IceD%xd(          IceDim,2), &
               IceD%z(           IceDim,2), &
               IceD%OtherSt(     IceDim,2), &
               IceD%p(           IceDim  ), &
               IceD%u(           IceDim  ), &
               IceD%y(           IceDim  ), &
               IceD%m(           IceDim  ), &
                                             STAT = ErrStat2 )
      IF (ErrStat2 /= 0) THEN
         CALL SetErrStat(ErrID_Fatal,"Error allocating IceD state, input, and output data.",ErrStat,ErrMsg,RoutineName)
         CALL Cleanup()
         RETURN
      END IF


   ! ........................
   ! initialize IceFloe
   ! ........................
   IF ( p_FAST%CompIce == Module_IceF ) THEN

      Init%InData_IceF%InputFile     = p_FAST%IceFile
      Init%InData_IceF%RootName      = TRIM(p_FAST%OutFileRoot)//'.'//TRIM(y_FAST%Module_Abrev(Module_IceF))
      Init%InData_IceF%simLength     = p_FAST%TMax  !bjj: IceFloe stores this as single-precision (ReKi) TMax is DbKi
      Init%InData_IceF%MSL2SWL       = Init%OutData_HD%MSL2SWL
      Init%InData_IceF%gravity       = p_FAST%Gravity
      
      CALL IceFloe_Init( Init%InData_IceF, IceF%Input(1), IceF%p,  IceF%x(STATE_CURR), IceF%xd(STATE_CURR), IceF%z(STATE_CURR), &
                         IceF%OtherSt(STATE_CURR), IceF%y, IceF%m, p_FAST%dt_module( MODULE_IceF ), Init%OutData_IceF, ErrStat2, ErrMsg2 )
         CALL SetErrStat(ErrStat2,ErrMsg2,ErrStat,ErrMsg,RoutineName)

      p_FAST%ModuleInitialized(Module_IceF) = .TRUE.
      CALL SetModuleSubstepTime(Module_IceF, p_FAST, y_FAST, ErrStat2, ErrMsg2)
         CALL SetErrStat(ErrStat2,ErrMsg2,ErrStat,ErrMsg,RoutineName)

      IF (ErrStat >= AbortErrLev) THEN
         CALL Cleanup()
         RETURN
      END IF
   ! ........................
   ! initialize IceDyn
   ! ........................
   ELSEIF ( p_FAST%CompIce == Module_IceD ) THEN

      Init%InData_IceD%InputFile     = p_FAST%IceFile
      Init%InData_IceD%RootName      = TRIM(p_FAST%OutFileRoot)//'.'//TRIM(y_FAST%Module_Abrev(Module_IceD))//'1'     
      Init%InData_IceD%MSL2SWL       = Init%OutData_HD%MSL2SWL      
      Init%InData_IceD%WtrDens       = Init%OutData_HD%WtrDens    
      Init%InData_IceD%gravity       = p_FAST%Gravity
      Init%InData_IceD%TMax          = p_FAST%TMax
      Init%InData_IceD%LegNum        = 1

      CALL IceD_Init( Init%InData_IceD, IceD%Input(1,1), IceD%p(1),  IceD%x(1,STATE_CURR), IceD%xd(1,STATE_CURR), IceD%z(1,STATE_CURR), &
                      IceD%OtherSt(1,STATE_CURR), IceD%y(1), IceD%m(1), p_FAST%dt_module( MODULE_IceD ), Init%OutData_IceD, ErrStat2, ErrMsg2 )
         CALL SetErrStat(ErrStat2,ErrMsg2,ErrStat,ErrMsg,RoutineName)

      p_FAST%ModuleInitialized(Module_IceD) = .TRUE.
      CALL SetModuleSubstepTime(Module_IceD, p_FAST, y_FAST, ErrStat2, ErrMsg2)
         CALL SetErrStat(ErrStat2,ErrMsg2,ErrStat,ErrMsg,RoutineName)

         ! now initialize IceD for additional legs (if necessary)
      dt_IceD           = p_FAST%dt_module( MODULE_IceD )
      p_FAST%numIceLegs = Init%OutData_IceD%numLegs

      IF (p_FAST%numIceLegs > IceD_MaxLegs) THEN
         CALL SetErrStat(ErrID_Fatal,'IceDyn-FAST coupling is supported for up to '//TRIM(Num2LStr(IceD_MaxLegs))//' legs, but ' &
                           //TRIM(Num2LStr(p_FAST%numIceLegs))//' legs were specified.',ErrStat,ErrMsg,RoutineName)
      END IF


      DO i=2,p_FAST%numIceLegs  ! basically, we just need IceDyn to set up its meshes for inputs/outputs and possibly initial values for states
         Init%InData_IceD%LegNum = i
         Init%InData_IceD%RootName = TRIM(p_FAST%OutFileRoot)//'.'//TRIM(y_FAST%Module_Abrev(Module_IceD))//TRIM(Num2LStr(i))

         CALL IceD_Init( Init%InData_IceD, IceD%Input(1,i), IceD%p(i),  IceD%x(i,STATE_CURR), IceD%xd(i,STATE_CURR), IceD%z(i,STATE_CURR), &
                            IceD%OtherSt(i,STATE_CURR), IceD%y(i), IceD%m(i), dt_IceD, Init%OutData_IceD, ErrStat2, ErrMsg2 )
            CALL SetErrStat(ErrStat2,ErrMsg2,ErrStat,ErrMsg,RoutineName)

         !bjj: we're going to force this to have the same timestep because I don't want to have to deal with n IceD modules with n timesteps.
         IF (.NOT. EqualRealNos( p_FAST%dt_module( MODULE_IceD ),dt_IceD )) THEN
            CALL SetErrStat(ErrID_Fatal,"All instances of IceDyn (one per support-structure leg) must be the same",ErrStat,ErrMsg,RoutineName)
         END IF
      END DO

      IF (ErrStat >= AbortErrLev) THEN
         CALL Cleanup()
         RETURN
      END IF

   END IF


   ! ........................
   ! initialize ServoDyn 
   ! ........................
   ALLOCATE( SrvD%Input( p_FAST%InterpOrder+1 ), SrvD%InputTimes( p_FAST%InterpOrder+1 ), STAT = ErrStat2 )
      IF (ErrStat2 /= 0) THEN
         CALL SetErrStat(ErrID_Fatal,"Error allocating SrvD%Input and SrvD%InputTimes.",ErrStat,ErrMsg,RoutineName)
         CALL Cleanup()
         RETURN
      END IF
      
   IF ( p_FAST%CompServo == Module_SrvD ) THEN
      Init%InData_SrvD%InputFile     = p_FAST%ServoFile
      Init%InData_SrvD%RootName      = TRIM(p_FAST%OutFileRoot)//'.'//TRIM(y_FAST%Module_Abrev(Module_SrvD))
      Init%InData_SrvD%NumBl         = Init%OutData_ED%NumBl
      Init%InData_SrvD%Gravity       = (/ 0.0_ReKi, 0.0_ReKi, -p_FAST%Gravity /)       ! "Gravitational acceleration vector" m/s^2
      Init%InData_SrvD%NacRefPos(1:3)        = ED%y%NacelleMotion%Position(1:3,1)
      Init%InData_SrvD%NacTransDisp(1:3)     = ED%y%NacelleMotion%TranslationDisp(1:3,1)     ! R8Ki
      Init%InData_SrvD%NacRefOrient(1:3,1:3) = ED%y%NacelleMotion%RefOrientation(1:3,1:3,1)  ! R8Ki
      Init%InData_SrvD%NacOrient(1:3,1:3)    = ED%y%NacelleMotion%Orientation(1:3,1:3,1)     ! R8Ki
      Init%InData_SrvD%TwrBaseRefPos         = Init%OutData_ED%TwrBaseRefPos
      Init%InData_SrvD%TwrBaseTransDisp      = Init%OutData_ED%TwrBaseTransDisp
      Init%InData_SrvD%TwrBaseRefOrient      = Init%OutData_ED%TwrBaseRefOrient              ! R8Ki
      Init%InData_SrvD%TwrBaseOrient         = Init%OutData_ED%TwrBaseOrient                 ! R8Ki
      Init%InData_SrvD%PtfmRefPos(1:3)       = ED%y%PlatformPtMesh%Position(1:3,1)
      Init%InData_SrvD%PtfmTransDisp(1:3)    = ED%y%PlatformPtMesh%TranslationDisp(1:3,1)
      Init%InData_SrvD%PtfmRefOrient(1:3,1:3)= ED%y%PlatformPtMesh%RefOrientation(1:3,1:3,1) ! R8Ki
      Init%InData_SrvD%PtfmOrient(1:3,1:3)   = ED%y%PlatformPtMesh%Orientation(1:3,1:3,1)    ! R8Ki
      Init%InData_SrvD%TMax          = p_FAST%TMax
      Init%InData_SrvD%AirDens       = AirDens
      Init%InData_SrvD%AvgWindSpeed  = Init%OutData_IfW%WindFileInfo%MWS
      Init%InData_SrvD%Linearize     = p_FAST%Linearize
      Init%InData_SrvD%TrimCase      = p_FAST%TrimCase
      Init%InData_SrvD%TrimGain      = p_FAST%TrimGain
      Init%InData_SrvD%RotSpeedRef   = Init%OutData_ED%RotSpeed
      Init%InData_SrvD%InterpOrder   = p_FAST%InterpOrder

      CALL AllocAry( Init%InData_SrvD%BladeRootRefPos,         3, Init%OutData_ED%NumBl, 'Init%InData_SrvD%BladeRootRefPos',     errStat2, ErrMsg2)
         CALL SetErrStat(ErrStat2,ErrMsg2,ErrStat,ErrMsg,RoutineName)
      CALL AllocAry( Init%InData_SrvD%BladeRootTransDisp,      3, Init%OutData_ED%NumBl, 'Init%InData_SrvD%BladeRootTransDisp',  errStat2, ErrMsg2)
         CALL SetErrStat(ErrStat2,ErrMsg2,ErrStat,ErrMsg,RoutineName)
      CALL AllocAry( Init%InData_SrvD%BladeRootRefOrient,   3, 3, Init%OutData_ED%NumBl, 'Init%InData_SrvD%BladeRootRefOrient',  errStat2, ErrMsg2)
         CALL SetErrStat(ErrStat2,ErrMsg2,ErrStat,ErrMsg,RoutineName)
      CALL AllocAry( Init%InData_SrvD%BladeRootOrient,      3, 3, Init%OutData_ED%NumBl, 'Init%InData_SrvD%BladeRootOrient',     errStat2, ErrMsg2)
         CALL SetErrStat(ErrStat2,ErrMsg2,ErrStat,ErrMsg,RoutineName)
         IF (ErrStat >= AbortErrLev) THEN
            CALL Cleanup()
            RETURN
         END IF
      do k=1,Init%OutData_ED%NumBl
         Init%InData_SrvD%BladeRootRefPos(:,k)     = ED%y%BladeRootMotion(k)%Position(:,1)
         Init%InData_SrvD%BladeRootTransDisp(:,k)  = ED%y%BladeRootMotion(k)%TranslationDisp(:,1)
         Init%InData_SrvD%BladeRootRefOrient(:,:,k)= ED%y%BladeRootMotion(k)%RefOrientation(:,:,1)
         Init%InData_SrvD%BladeRootOrient(:,:,k)   = ED%y%BladeRootMotion(k)%Orientation(:,:,1)
      enddo

      
      IF ( PRESENT(ExternInitData) ) THEN
         Init%InData_SrvD%NumSC2CtrlGlob = ExternInitData%NumSC2CtrlGlob
         IF ( (Init%InData_SrvD%NumSC2CtrlGlob > 0) ) THEN
            CALL AllocAry( Init%InData_SrvD%fromSCGlob, Init%InData_SrvD%NumSC2CtrlGlob, 'Init%InData_SrvD%fromSCGlob', ErrStat2, ErrMsg2)
               CALL SetErrStat(ErrStat2,ErrMsg2,ErrStat,ErrMsg,RoutineName)
               IF (ErrStat >= AbortErrLev) THEN
                  CALL Cleanup()
                  RETURN
               END IF
               
            do i=1,Init%InData_SrvD%NumSC2CtrlGlob
               Init%InData_SrvD%fromSCGlob(i) = ExternInitData%fromSCGlob(i)
            end do
         END IF

         Init%InData_SrvD%NumSC2Ctrl = ExternInitData%NumSC2Ctrl
         IF ( (Init%InData_SrvD%NumSC2Ctrl > 0) ) THEN
            CALL AllocAry( Init%InData_SrvD%fromSC, Init%InData_SrvD%NumSC2Ctrl, 'Init%InData_SrvD%fromSC', ErrStat2, ErrMsg2)
               CALL SetErrStat(ErrStat2,ErrMsg2,ErrStat,ErrMsg,RoutineName)
               IF (ErrStat >= AbortErrLev) THEN
                  CALL Cleanup()
                  RETURN
               END IF
            
            do i=1,Init%InData_SrvD%NumSC2Ctrl
               Init%InData_SrvD%fromSC(i) = ExternInitData%fromSC(i)
            end do
         END IF

         Init%InData_SrvD%NumCtrl2SC = ExternInitData%NumCtrl2SC

      ELSE
         Init%InData_SrvD%NumSC2CtrlGlob = 0
         Init%InData_SrvD%NumSC2Ctrl = 0
         Init%InData_SrvD%NumCtrl2SC = 0
      END IF     

      ! Set cable controls inputs (if requested by other modules)  -- There is probably a nicer way to do this, but this will work for now.
      call SetSrvDCableControls()
  
            
      CALL AllocAry(Init%InData_SrvD%BlPitchInit, Init%OutData_ED%NumBl, 'BlPitchInit', ErrStat2, ErrMsg2)
         CALL SetErrStat(ErrStat2,ErrMsg2,ErrStat,ErrMsg,RoutineName)

      if (ErrStat >= abortErrLev) then ! make sure allocatable arrays are valid before setting them
         CALL Cleanup()
         RETURN
      end if

      Init%InData_SrvD%BlPitchInit   = Init%OutData_ED%BlPitch
      CALL SrvD_Init( Init%InData_SrvD, SrvD%Input(1), SrvD%p, SrvD%x(STATE_CURR), SrvD%xd(STATE_CURR), SrvD%z(STATE_CURR), &
                      SrvD%OtherSt(STATE_CURR), SrvD%y, SrvD%m, p_FAST%dt_module( MODULE_SrvD ), Init%OutData_SrvD, ErrStat2, ErrMsg2 )
         CALL SetErrStat(ErrStat2,ErrMsg2,ErrStat,ErrMsg,RoutineName)
      p_FAST%ModuleInitialized(Module_SrvD) = .TRUE.

      !IF ( Init%OutData_SrvD%CouplingScheme == ExplicitLoose ) THEN ...  bjj: abort if we're doing anything else!

      CALL SetModuleSubstepTime(Module_SrvD, p_FAST, y_FAST, ErrStat2, ErrMsg2)
         CALL SetErrStat(ErrStat2,ErrMsg2,ErrStat,ErrMsg,RoutineName)

      !! initialize SrvD%y%ElecPwr and SrvD%y%GenTq because they are one timestep different (used as input for the next step)?
                  
      allocate( y_FAST%Lin%Modules(MODULE_SrvD)%Instance(1), stat=ErrStat2)
      if (ErrStat2 /= 0 ) then
         call SetErrStat(ErrID_Fatal, "Error allocating Lin%Modules(SrvD).", ErrStat, ErrMsg, RoutineName )
      else
         if (allocated(Init%OutData_SrvD%LinNames_y)) call move_alloc(Init%OutData_SrvD%LinNames_y,y_FAST%Lin%Modules(MODULE_SrvD)%Instance(1)%Names_y )
         if (allocated(Init%OutData_SrvD%LinNames_u)) call move_alloc(Init%OutData_SrvD%LinNames_u,y_FAST%Lin%Modules(MODULE_SrvD)%Instance(1)%Names_u )
         if (allocated(Init%OutData_SrvD%LinNames_x)) call move_alloc(Init%OutData_SrvD%LinNames_x,y_FAST%Lin%Modules(MODULE_SrvD)%Instance(1)%Names_x )
         if (allocated(Init%OutData_SrvD%RotFrame_y)) call move_alloc(Init%OutData_SrvD%RotFrame_y,y_FAST%Lin%Modules(MODULE_SrvD)%Instance(1)%RotFrame_y )
         if (allocated(Init%OutData_SrvD%RotFrame_u)) call move_alloc(Init%OutData_SrvD%RotFrame_u,y_FAST%Lin%Modules(MODULE_SrvD)%Instance(1)%RotFrame_u )
         if (allocated(Init%OutData_SrvD%RotFrame_x)) call move_alloc(Init%OutData_SrvD%RotFrame_x,y_FAST%Lin%Modules(MODULE_SrvD)%Instance(1)%RotFrame_x )
         if (allocated(Init%OutData_SrvD%IsLoad_u  )) call move_alloc(Init%OutData_SrvD%IsLoad_u  ,y_FAST%Lin%Modules(MODULE_SrvD)%Instance(1)%IsLoad_u   )
         if (allocated(Init%OutData_SrvD%DerivOrder_x)) call move_alloc(Init%OutData_SrvD%DerivOrder_x,y_FAST%Lin%Modules(MODULE_SrvD)%Instance(1)%DerivOrder_x)

         if (allocated(Init%OutData_SrvD%WriteOutputHdr)) y_FAST%Lin%Modules(MODULE_SrvD)%Instance(1)%NumOutputs = size(Init%OutData_SrvD%WriteOutputHdr)
      end if
      
      IF (ErrStat >= AbortErrLev) THEN
         CALL Cleanup()
         RETURN
      END IF
      
   ! ........................
   ! some checks for AeroDyn and ElastoDyn inputs with the high-speed shaft brake hack in ElastoDyn:
   ! (DO NOT COPY THIS CODE!)
   ! ........................   
         ! bjj: this is a hack to get high-speed shaft braking in FAST v8
      
      IF ( Init%OutData_SrvD%UseHSSBrake ) THEN
         IF ( p_FAST%CompAero == Module_AD14 ) THEN
            IF ( AD14%p%DYNINFL ) THEN
               CALL SetErrStat(ErrID_Fatal,'AeroDyn v14 "DYNINFL" InfModel is invalid for models with high-speed shaft braking.',ErrStat,ErrMsg,RoutineName)
            END IF
         END IF
         

         IF ( ED%p%method == Method_RK4 ) THEN ! bjj: should be using ElastoDyn's Method_ABM4 Method_AB4 parameters
            CALL SetErrStat(ErrID_Fatal,'ElastoDyn must use the AB4 or ABM4 integration method to implement high-speed shaft braking.',ErrStat,ErrMsg,RoutineName)
         ENDIF
      END IF ! Init%OutData_SrvD%UseHSSBrake
      
      
   END IF


   ! ........................
   ! Set up output for glue code (must be done after all modules are initialized so we have their WriteOutput information)
   ! ........................

   CALL FAST_InitOutput( p_FAST, y_FAST, Init, ErrStat2, ErrMsg2 )
      CALL SetErrStat(ErrStat2,ErrMsg2,ErrStat,ErrMsg,RoutineName)


   ! -------------------------------------------------------------------------
   ! Initialize mesh-mapping data
   ! -------------------------------------------------------------------------

   CALL InitModuleMappings(p_FAST, ED, BD, AD14, AD, HD, SD, ExtPtfm, SrvD, MAPp, FEAM, MD, Orca, IceF, IceD, MeshMapData, ErrStat2, ErrMsg2)
      CALL SetErrStat(ErrStat2,ErrMsg2,ErrStat,ErrMsg,RoutineName)

      IF (ErrStat >= AbortErrLev) THEN
         CALL Cleanup()
         RETURN
      ELSEIF (ErrStat /= ErrID_None) THEN
         ! a little work-around in case the mesh mapping info messages get too long
         CALL WrScr( NewLine//TRIM(ErrMsg)//NewLine )
         ErrStat = ErrID_None
         ErrMsg = ""
      END IF

   ! -------------------------------------------------------------------------
   ! Initialize for linearization:
   ! -------------------------------------------------------------------------
   if ( p_FAST%Linearize ) then      
      ! NOTE: In the following call, we use Init%OutData_AD%BladeProps(1)%NumBlNds as the number of aero nodes on EACH blade, which 
      !       is consistent with the current AD implementation, but if AD changes this, then it must be handled here, too!
      if (p_FAST%CompAero == MODULE_AD) then
         call Init_Lin(p_FAST, y_FAST, m_FAST, AD, ED, NumBl, Init%OutData_AD%rotors(1)%BladeProps(1)%NumBlNds, ErrStat2, ErrMsg2) 
      else
         call Init_Lin(p_FAST, y_FAST, m_FAST, AD, ED, NumBl, -1, ErrStat2, ErrMsg2) 
      endif     
         call SetErrStat(ErrStat2,ErrMsg2,ErrStat,ErrMsg,RoutineName)

         if (ErrStat >= AbortErrLev) then
            call Cleanup()
            return
         end if
   end if


   ! -------------------------------------------------------------------------
   ! Initialize data for VTK output
   ! -------------------------------------------------------------------------
   if ( p_FAST%WrVTK > VTK_None ) then
      call SetVTKParameters(p_FAST, Init%OutData_ED, Init%OutData_AD, Init%InData_HD, Init%OutData_HD, ED, BD, AD, HD, ErrStat2, ErrMsg2)
         call SetErrStat(ErrStat2,ErrMsg2,ErrStat,ErrMsg,RoutineName)
   end if

   ! -------------------------------------------------------------------------
   ! Write initialization data to FAST summary file:
   ! -------------------------------------------------------------------------
   if (p_FAST%SumPrint)  then
       CALL FAST_WrSum( p_FAST, y_FAST, MeshMapData, ErrStat2, ErrMsg2 )
          CALL SetErrStat(ErrStat2,ErrMsg2,ErrStat,ErrMsg,RoutineName)
   endif


   ! -------------------------------------------------------------------------
   ! other misc variables initialized here:
   ! -------------------------------------------------------------------------

   m_FAST%t_global        = t_initial

   ! Initialize external inputs for first step
   if ( p_FAST%CompServo == MODULE_SrvD ) then
      m_FAST%ExternInput%GenTrq     = SrvD%Input(1)%ExternalGenTrq !0.0_ReKi
      m_FAST%ExternInput%ElecPwr    = SrvD%Input(1)%ExternalElecPwr
      m_FAST%ExternInput%YawPosCom  = SrvD%Input(1)%ExternalYawPosCom
      m_FAST%ExternInput%YawRateCom = SrvD%Input(1)%ExternalYawRateCom
      m_FAST%ExternInput%HSSBrFrac  = SrvD%Input(1)%ExternalHSSBrFrac

      do i=1,SIZE(SrvD%Input(1)%ExternalBlPitchCom)
         m_FAST%ExternInput%BlPitchCom(i) = SrvD%Input(1)%ExternalBlPitchCom(i)
      end do

      do i=1,SIZE(SrvD%Input(1)%ExternalBlAirfoilCom)
         m_FAST%ExternInput%BlAirfoilCom(i) = SrvD%Input(1)%ExternalBlAirfoilCom(i)
      end do

         ! Cable Controls (only 20 channels are passed to simulink, but may be less or more in SrvD)
      if (allocated(SrvD%Input(1)%ExternalCableDeltaL)) then
         do i=1,min(SIZE(m_FAST%ExternInput%CableDeltaL),SIZE(SrvD%Input(1)%ExternalCableDeltaL))
            m_FAST%ExternInput%CableDeltaL(i) = SrvD%Input(1)%ExternalCableDeltaL(i)
         end do
      else  ! Initialize to zero for consistency
         m_FAST%ExternInput%CableDeltaL = 0.0_Reki
      endif
      if (allocated(SrvD%Input(1)%ExternalCableDeltaLdot)) then
         do i=1,min(SIZE(m_FAST%ExternInput%CableDeltaLdot),SIZE(SrvD%Input(1)%ExternalCableDeltaLdot))
            m_FAST%ExternInput%CableDeltaLdot(i) = SrvD%Input(1)%ExternalCableDeltaLdot(i)
         end do
      else  ! Initialize to zero for consistency
         m_FAST%ExternInput%CableDeltaLdot = 0.0_Reki
      endif
   end if

   m_FAST%ExternInput%LidarFocus = 1.0_ReKi  ! make this non-zero (until we add the initial position in the InflowWind input file)


   !...............................................................................................................................
   ! Destroy initializion data
   !...............................................................................................................................
   CALL Cleanup()

CONTAINS
   SUBROUTINE Cleanup()
   !...............................................................................................................................
   ! Destroy initializion data
   !...............................................................................................................................
      CALL FAST_DestroyInitData( Init, ErrStat2, ErrMsg2 )
         CALL SetErrStat(ErrStat2,ErrMsg2,ErrStat,ErrMsg,RoutineName)

   END SUBROUTINE Cleanup

   SUBROUTINE SetSrvDCableControls()
      ! There is probably a better method for doint this, but this will work for now.  Kind of an ugly bit of hacking.
      Init%InData_SrvD%NumCableControl = 0
      if (allocated(Init%OutData_SD%CableCChanRqst)) then
         Init%InData_SrvD%NumCableControl = max(Init%InData_SrvD%NumCableControl, size(Init%OutData_SD%CableCChanRqst))
      endif
      if (allocated(Init%OutData_MD%CableCChanRqst)) then
         Init%InData_SrvD%NumCableControl = max(Init%InData_SrvD%NumCableControl, size(Init%OutData_MD%CableCChanRqst))
      endif
      ! Set an array listing which modules requested which channels.
      !     They may not all be requested, so check the arrays returned from them during initialization.
      if (Init%InData_SrvD%NumCableControl > 0) then
         call AllocAry(Init%InData_SrvD%CableControlRequestor, Init%InData_SrvD%NumCableControl, 'CableControlRequestor', ErrStat2, ErrMsg2)
            call SetErrStat(ErrStat2,ErrMsg2,ErrStat,ErrMsg,RoutineName)
         if (ErrStat >= abortErrLev) then ! make sure allocatable arrays are valid before setting them
            call Cleanup()
            return
         endif
         !  Fill a string array that we pass to SrvD containing info about which module is using which of the
         !  requested channels.  This is not strictly necessary, but will greatly simplify troubleshooting erros
         !  with the setup later.
         Init%InData_SrvD%CableControlRequestor = ''
         do I=1,Init%InData_SrvD%NumCableControl
            ! SD -- lots of logic here since we don't know if SD did the requesting of the channels
            if (allocated(Init%OutData_SD%CableCChanRqst)) then
               if (I <= size(Init%OutData_SD%CableCChanRqst)) then
                  if (Init%OutData_SD%CableCChanRqst(I)) then
                     if (len_trim(Init%InData_SrvD%CableControlRequestor(I))>0) Init%InData_SrvD%CableControlRequestor(I) = trim(Init%InData_SrvD%CableControlRequestor(I))//', '
                     Init%InData_SrvD%CableControlRequestor(I) = trim(Init%InData_SrvD%CableControlRequestor(I))//trim(y_FAST%Module_Ver( Module_SD )%Name)
                  endif
               endif
            endif
            ! MD -- lots of logic here since we don't know if MD did the requesting of the channels
            if (allocated(Init%OutData_MD%CableCChanRqst)) then
               if (I <= size(Init%OutData_MD%CableCChanRqst)) then
                  if (Init%OutData_MD%CableCChanRqst(I)) then
                     if (len_trim(Init%InData_SrvD%CableControlRequestor(I))>0) Init%InData_SrvD%CableControlRequestor(I) = trim(Init%InData_SrvD%CableControlRequestor(I))//', '
                     Init%InData_SrvD%CableControlRequestor(I) = trim(Init%InData_SrvD%CableControlRequestor(I))//trim(y_FAST%Module_Ver( Module_MD )%Name)
                  endif
               endif
            endif
         enddo
      endif

      !  Now that we actually know which channels are requested, resize the arrays sent into SD and MD.  They can both handle
      !  larger and sparse arrays. They will simply ignore the channels they aren't looking for.,
      if (Init%InData_SrvD%NumCableControl > 0) then
         !  SD has one array (CableDeltaL)
         if (allocated(SD%Input)) then
            if (allocated(SD%Input(1)%CableDeltaL)) then
               if (size(SD%Input(1)%CableDeltaL)<Init%InData_SrvD%NumCableControl) then
                  deallocate(SD%Input(1)%CableDeltaL)
                  call AllocAry(SD%Input(1)%CableDeltaL,Init%InData_SrvD%NumCableControl,'SD%Input(1)%CableDeltaL', ErrStat2, ErrMsg2)
                     call SetErrStat(ErrStat2,ErrMsg2,ErrStat,ErrMsg,RoutineName)
                  if (ErrStat >= abortErrLev) then ! make sure allocatable arrays are valid before setting them
                     call Cleanup()
                     return
                  endif
                  SD%Input(1)%CableDeltaL = 0.0_ReKi
               endif
            endif
         endif
         ! Resize the MD arrays as needed -- They may have requested different inputs, but we are passing larger arrays if necessary.
         !  MD has two arrays (DeltaL, DeltaLdot)
         if (allocated(MD%Input)) then
            if (allocated(MD%Input(1)%DeltaL)) then
               if (size(MD%Input(1)%DeltaL)<Init%InData_SrvD%NumCableControl) then
                  deallocate(MD%Input(1)%DeltaL)
                  call AllocAry(MD%Input(1)%DeltaL,Init%InData_SrvD%NumCableControl,'MD%Input(1)%DeltaL', ErrStat2, ErrMsg2)
                     call SetErrStat(ErrStat2,ErrMsg2,ErrStat,ErrMsg,RoutineName)
                  if (ErrStat >= abortErrLev) then ! make sure allocatable arrays are valid before setting them
                     call Cleanup()
                     return
                  endif
                  MD%Input(1)%DeltaL = 0.0_ReKi
               endif
            endif
         endif
         if (allocated(MD%Input)) then
            if (allocated(MD%Input(1)%DeltaLdot)) then
               if (size(MD%Input(1)%DeltaLdot)<Init%InData_SrvD%NumCableControl) then
                  deallocate(MD%Input(1)%DeltaLdot)
                  call AllocAry(MD%Input(1)%DeltaLdot,Init%InData_SrvD%NumCableControl,'MD%Input(1)%DeltaLdot', ErrStat2, ErrMsg2)
                     call SetErrStat(ErrStat2,ErrMsg2,ErrStat,ErrMsg,RoutineName)
                  if (ErrStat >= abortErrLev) then ! make sure allocatable arrays are valid before setting them
                     call Cleanup()
                     return
                  endif
                  MD%Input(1)%DeltaLdot = 0.0_ReKi
               endif
            endif
         endif
      endif
   END SUBROUTINE SetSrvDCableControls

END SUBROUTINE FAST_InitializeAll

!----------------------------------------------------------------------------------------------------------------------------------
!> This function returns a string describing the glue code and some of the compilation options we're using.
FUNCTION GetVersion(ThisProgVer)

   ! Passed Variables:

   TYPE(ProgDesc), INTENT( IN    ) :: ThisProgVer     !< program name/date/version description
   CHARACTER(1024)                 :: GetVersion      !< String containing a description of the compiled precision.

   CHARACTER(200)                  :: git_commit

   GetVersion = TRIM(GetNVD(ThisProgVer))//', compiled'

   IF ( Cmpl4SFun )  THEN     ! FAST has been compiled as an S-Function for Simulink
      GetVersion = TRIM(GetVersion)//' as a DLL S-Function for Simulink'
   ELSEIF ( Cmpl4LV )  THEN     ! FAST has been compiled as a DLL for Labview
      GetVersion = TRIM(GetVersion)//' as a DLL for LabVIEW'
   ENDIF

   GetVersion = TRIM(GetVersion)//' as a '//TRIM(Num2LStr(BITS_IN_ADDR))//'-bit application using'

   ! determine precision

      IF ( ReKi == SiKi )  THEN     ! Single precision
         GetVersion = TRIM(GetVersion)//' single'
      ELSEIF ( ReKi == R8Ki )  THEN ! Double precision
         GetVersion = TRIM(GetVersion)// ' double'
      ELSE                          ! Unknown precision
         GetVersion = TRIM(GetVersion)//' unknown'
      ENDIF


!   GetVersion = TRIM(GetVersion)//' precision with '//OS_Desc
   GetVersion = TRIM(GetVersion)//' precision'

   ! add git info
   git_commit = QueryGitVersion()
   GetVersion = TRIM(GetVersion)//' at commit '//git_commit

   RETURN
END FUNCTION GetVersion

!----------------------------------------------------------------------------------------------------------------------------------
!> This subroutine is called at the start (or restart) of a FAST program (or FAST.Farm). It initializes the NWTC subroutine library,
!! displays the copyright notice, and displays some version information (including addressing scheme and precision).
SUBROUTINE FAST_ProgStart(ThisProgVer)
   TYPE(ProgDesc), INTENT(IN) :: ThisProgVer     !< program name/date/version description

   ! ... Initialize NWTC Library
   ! sets the pi constants, open console for output, etc...
   CALL NWTC_Init( ProgNameIN=ThisProgVer%Name, EchoLibVer=.FALSE. )

   ! Display the copyright notice
   CALL DispCopyrightLicense( ThisProgVer%Name )

   CALL DispCompileRuntimeInfo

END SUBROUTINE FAST_ProgStart
!----------------------------------------------------------------------------------------------------------------------------------
!> This routine gets the name of the FAST input file from the command line. It also returns a logical indicating if this there
!! was a "DWM" argument after the file name.
SUBROUTINE GetInputFileName(InputFile,UseDWM,ErrStat,ErrMsg)
   CHARACTER(*),             INTENT(OUT)           :: InputFile         !< A CHARACTER string containing the name of the primary FAST input file (if not present, we'll get it from the command line)
   LOGICAL,                  INTENT(OUT)           :: UseDWM            !< whether the last argument from the command line is "DWM"
   INTEGER(IntKi),           INTENT(OUT)           :: ErrStat           !< Error status
   CHARACTER(*),             INTENT(OUT)           :: ErrMsg            !< Error message

   INTEGER(IntKi)                                  :: ErrStat2          ! local error stat
   CHARACTER(1024)                                 :: LastArg           ! A second command-line argument that will allow DWM module to be used in AeroDyn

   ErrStat = ErrID_None
   ErrMsg = ''

   UseDWM = .FALSE.  ! by default, we're not going to use the DWM module
   InputFile = ""  ! initialize to empty string to make sure it's input from the command line
   CALL CheckArgs( InputFile, ErrStat2, LastArg )  ! if ErrStat2 /= ErrID_None, we'll ignore and deal with the problem when we try to read the input file

   IF (LEN_TRIM(InputFile) == 0) THEN ! no input file was specified
      ErrStat = ErrID_Fatal
      ErrMsg  = 'The required input file was not specified on the command line.'
      RETURN
   END IF

   IF (LEN_TRIM(LastArg) > 0) THEN ! see if DWM was specified as the second option
      CALL Conv2UC( LastArg )
      IF ( TRIM(LastArg) == "DWM" ) THEN
         UseDWM    = .TRUE.
      END IF
   END IF

END SUBROUTINE GetInputFileName
!----------------------------------------------------------------------------------------------------------------------------------
!> This subroutine checks for command-line arguments, gets the root name of the input files
!! (including full path name), and creates the names of the output files.
SUBROUTINE FAST_Init( p, m_FAST, y_FAST, t_initial, InputFile, ErrStat, ErrMsg, TMax, TurbID, OverrideAbortLev, RootName )

      IMPLICIT                        NONE

   ! Passed variables

   TYPE(FAST_ParameterType), INTENT(INOUT)         :: p                 !< The parameter data for the FAST (glue-code) simulation
   TYPE(FAST_MiscVarType),   INTENT(INOUT)         :: m_FAST            !< Miscellaneous variables
   TYPE(FAST_OutputFileType),INTENT(INOUT)         :: y_FAST            !< The output data for the FAST (glue-code) simulation
   REAL(DbKi),               INTENT(IN)            :: t_initial         !< the beginning time of the simulation
   INTEGER(IntKi),           INTENT(OUT)           :: ErrStat           !< Error status
   CHARACTER(*),             INTENT(OUT)           :: ErrMsg            !< Error message
   CHARACTER(*),             INTENT(IN)            :: InputFile         !< A CHARACTER string containing the name of the primary FAST input file (if not present, we'll get it from the command line)
   REAL(DbKi),               INTENT(IN), OPTIONAL  :: TMax              !< the length of the simulation (from Simulink or FAST.Farm)
   INTEGER(IntKi),           INTENT(IN), OPTIONAL  :: TurbID            !< an ID for naming the tubine output file
   LOGICAL,                  INTENT(IN), OPTIONAL  :: OverrideAbortLev  !< whether or not we should override the abort error level (e.g., FAST.Farm)
   CHARACTER(*),             INTENT(IN), OPTIONAL  :: RootName          !< A CHARACTER string containing the root name of FAST output files, overriding normal naming convention
      ! Local variables

   INTEGER                      :: i                                    ! loop counter
   !CHARACTER(1024)              :: DirName                              ! A CHARACTER string containing the path of the current working directory


   LOGICAL                      :: OverrideAbortErrLev
   CHARACTER(*), PARAMETER      :: RoutineName = "FAST_Init"

   INTEGER(IntKi)               :: ErrStat2
   CHARACTER(ErrMsgLen)         :: ErrMsg2

      ! Initialize some variables
   ErrStat = ErrID_None
   ErrMsg = ''

   IF (PRESENT(OverrideAbortLev)) THEN
      OverrideAbortErrLev = OverrideAbortLev
   ELSE
      OverrideAbortErrLev = .true.
   END IF



   !...............................................................................................................................
   ! Set the root name of the output files based on the input file name
   !...............................................................................................................................

   if (present(RootName)) then
      p%OutFileRoot = RootName
   else
         ! Determine the root name of the primary file (will be used for output files)
      CALL GetRoot( InputFile, p%OutFileRoot )
      IF ( Cmpl4SFun )  p%OutFileRoot = TRIM( p%OutFileRoot )//'.SFunc'
      IF ( PRESENT(TurbID) ) THEN
         IF ( TurbID > 0 ) THEN
            p%OutFileRoot = TRIM( p%OutFileRoot )//'.T'//TRIM(Num2LStr(TurbID))
         END IF
      END IF

   end if
   p%VTK_OutFileRoot = p%OutFileRoot !initialize this here in case of error before it is set later


   !...............................................................................................................................
   ! Initialize the module name/date/version info:
   !...............................................................................................................................

   y_FAST%Module_Ver( Module_Glue   ) = FAST_Ver
   
   DO i=2,NumModules
      y_FAST%Module_Ver(i)%Date = 'unknown date'
      y_FAST%Module_Ver(i)%Ver  = 'unknown version'
   END DO
   y_FAST%Module_Ver( Module_IfW    )%Name = 'InflowWind'
   y_FAST%Module_Ver( Module_OpFM   )%Name = 'OpenFOAM integration'
   y_FAST%Module_Ver( Module_ED     )%Name = 'ElastoDyn'
   y_FAST%Module_Ver( Module_BD     )%Name = 'BeamDyn'
   y_FAST%Module_Ver( Module_AD14   )%Name = 'AeroDyn14'
   y_FAST%Module_Ver( Module_AD     )%Name = 'AeroDyn'
   y_FAST%Module_Ver( Module_SrvD   )%Name = 'ServoDyn'
   y_FAST%Module_Ver( Module_HD     )%Name = 'HydroDyn'
   y_FAST%Module_Ver( Module_SD     )%Name = 'SubDyn'
   y_FAST%Module_Ver( Module_ExtPtfm)%Name = 'ExtPtfm_MCKF'
   y_FAST%Module_Ver( Module_MAP    )%Name = 'MAP'
   y_FAST%Module_Ver( Module_FEAM   )%Name = 'FEAMooring'
   y_FAST%Module_Ver( Module_MD     )%Name = 'MoorDyn'
   y_FAST%Module_Ver( Module_Orca   )%Name = 'OrcaFlexInterface'
   y_FAST%Module_Ver( Module_IceF   )%Name = 'IceFloe'
   y_FAST%Module_Ver( Module_IceD   )%Name = 'IceDyn'
         
   y_FAST%Module_Abrev( Module_Glue   ) = 'FAST'
   y_FAST%Module_Abrev( Module_IfW    ) = 'IfW'
   y_FAST%Module_Abrev( Module_OpFM   ) = 'OpFM'
   y_FAST%Module_Abrev( Module_ED     ) = 'ED'
   y_FAST%Module_Abrev( Module_BD     ) = 'BD'
   y_FAST%Module_Abrev( Module_AD14   ) = 'AD'
   y_FAST%Module_Abrev( Module_AD     ) = 'AD'
   y_FAST%Module_Abrev( Module_SrvD   ) = 'SrvD'
   y_FAST%Module_Abrev( Module_HD     ) = 'HD'
   y_FAST%Module_Abrev( Module_SD     ) = 'SD'
   y_FAST%Module_Abrev( Module_ExtPtfm) = 'ExtPtfm'
   y_FAST%Module_Abrev( Module_MAP    ) = 'MAP'
   y_FAST%Module_Abrev( Module_FEAM   ) = 'FEAM'
   y_FAST%Module_Abrev( Module_MD     ) = 'MD'
   y_FAST%Module_Abrev( Module_Orca   ) = 'Orca'
   y_FAST%Module_Abrev( Module_IceF   ) = 'IceF'
   y_FAST%Module_Abrev( Module_IceD   ) = 'IceD'

   p%n_substeps = 1                                                ! number of substeps for between modules and global/FAST time
   p%BD_OutputSibling = .false.

   !...............................................................................................................................
   ! Read the primary file for the glue code:
   !...............................................................................................................................
   CALL FAST_ReadPrimaryFile( InputFile, p, m_FAST, OverrideAbortErrLev, ErrStat2, ErrMsg2 )
      CALL SetErrStat( ErrStat2, ErrMsg2, ErrStat, ErrMsg, RoutineName )

      ! make sure some linearization variables are consistant
   if (.not. p%Linearize)  p%CalcSteady = .false.
   if (.not. p%CalcSteady) p%TrimCase = TrimCase_none
   m_FAST%Lin%FoundSteady = .false.
   p%LinInterpOrder = p%InterpOrder ! 1 ! always use linear (or constant) interpolation on rotor?

      ! overwrite TMax if necessary)
   IF (PRESENT(TMax)) THEN
      p%TMax = TMax
      !p%TMax = MAX( TMax, p%TMax )
   END IF

   IF ( ErrStat >= AbortErrLev ) RETURN


   p%KMax = 1                 ! after more checking, we may put this in the input file...
   !IF (p%CompIce == Module_IceF) p%KMax = 2
   p%SizeJac_Opt1 = 0  ! initialize this vector to zero; after we figure out what size the ED/SD/HD/BD meshes are, we'll fill this

   p%numIceLegs = 0           ! initialize number of support-structure legs in contact with ice (IceDyn will set this later)

   p%nBeams = 0               ! initialize number of BeamDyn instances (will be set later)

      ! determine what kind of turbine we're modeling:
   IF ( p%CompHydro == Module_HD .and. p%MHK == 0) THEN
      IF ( p%CompSub == Module_SD ) THEN
         p%TurbineType = Type_Offshore_Fixed
      ELSE
         p%TurbineType = Type_Offshore_Floating
      END IF
   ELSEIF ( p%CompMooring == Module_Orca .and. p%MHK == 0) THEN
      p%TurbineType = Type_Offshore_Floating
   ELSEIF ( p%CompSub == Module_ExtPtfm .and. p%MHK == 0) THEN
      p%TurbineType = Type_Offshore_Fixed
   ELSEIF ( p%MHK == 1 ) THEN
         p%TurbineType = Type_MHK_Fixed
   ELSEIF ( p%MHK == 2 ) THEN
         p%TurbineType = Type_MHK_Floating
   ELSE      
      p%TurbineType = Type_LandBased
   END IF


   p%n_TMax_m1  = CEILING( ( (p%TMax - t_initial) / p%DT ) ) - 1 ! We're going to go from step 0 to n_TMax (thus the -1 here)

   if (p%TMax < 1.0_DbKi) then ! log10(0) gives floating point divide-by-zero error
      p%TChanLen = MinChanLen
   else
      p%TChanLen = max( MinChanLen, int(log10(p%TMax))+7 )
   end if
   p%OutFmt_t = 'F'//trim(num2lstr( p%TChanLen ))//'.4' ! 'F10.4'

   !...............................................................................................................................
   ! Do some error checking on the inputs (validation):
   !...............................................................................................................................
   call ValidateInputData(p, m_FAST, ErrStat2, ErrMsg2)
      CALL SetErrStat( ErrStat2, ErrMsg2, ErrStat, ErrMsg, RoutineName )



   IF ( ErrStat >= AbortErrLev ) RETURN


   RETURN
END SUBROUTINE FAST_Init
!----------------------------------------------------------------------------------------------------------------------------------
!> This routine validates FAST data.
SUBROUTINE ValidateInputData(p, m_FAST, ErrStat, ErrMsg)

   TYPE(FAST_ParameterType), INTENT(INOUT)         :: p                 !< The parameter data for the FAST (glue-code) simulation
   TYPE(FAST_MiscVarType),   INTENT(IN   )         :: m_FAST            !< The misc data for the FAST (glue-code) simulation
   INTEGER(IntKi),           INTENT(  OUT)         :: ErrStat           !< Error status
   CHARACTER(*),             INTENT(  OUT)         :: ErrMsg            !< Error message

   REAL(DbKi)                                      :: TmpTime           ! A temporary variable for error checking

   INTEGER(IntKi)                                  :: i
   INTEGER(IntKi)                                  :: ErrStat2
   CHARACTER(ErrMsgLen)                            :: ErrMsg2
   CHARACTER(*), PARAMETER                         :: RoutineName='ValidateInputData'

   ErrStat = ErrID_None
   ErrMsg  = ""


   IF ( p%TMax < 0.0_DbKi  )  THEN
      CALL SetErrStat( ErrID_Fatal, 'TMax must not be a negative number.', ErrStat, ErrMsg, RoutineName )
   ELSE IF ( p%TMax < p%TStart )  THEN
      CALL SetErrStat( ErrID_Fatal, 'TMax must not be less than TStart.', ErrStat, ErrMsg, RoutineName )
   END IF

   IF ( p%n_ChkptTime < p%n_TMax_m1 ) THEN
      if (.NOT. p%WrBinOutFile) CALL SetErrStat( ErrID_Severe, 'It is highly recommended that time-marching output files be generated in binary format when generating checkpoint files.', ErrStat, ErrMsg, RoutineName )
      if (p%CompMooring==MODULE_Orca) CALL SetErrStat( ErrID_Fatal, 'Restart capability for OrcaFlexInterface is not supported. Set ChkptTime larger than TMax.', ErrStat, ErrMsg, RoutineName )
      ! also check for other features that aren't supported with restart (like ServoDyn's user-defined control routines)
   END IF

   IF ( p%DT <= 0.0_DbKi )  THEN
      CALL SetErrStat( ErrID_Fatal, 'DT must be greater than 0.', ErrStat, ErrMsg, RoutineName )
   ELSE ! Test DT and TMax to ensure numerical stability -- HINT: see the use of OnePlusEps
      TmpTime = p%TMax*EPSILON(p%DT)
      IF ( p%DT <= TmpTime ) THEN
         CALL SetErrStat( ErrID_Fatal, 'DT must be greater than '//TRIM ( Num2LStr( TmpTime ) )//' seconds.', ErrStat, ErrMsg, RoutineName )
      END IF
   END IF

      ! Check that InputFileData%OutFmt is a valid format specifier and will fit over the column headings
   CALL ChkRealFmtStr( p%OutFmt, 'OutFmt', p%FmtWidth, ErrStat2, ErrMsg2 )
      call SetErrStat(ErrStat2, ErrMsg2, ErrStat, ErrMsg, RoutineName)

   IF ( p%WrTxtOutFile .and. p%FmtWidth < MinChanLen ) CALL SetErrStat( ErrID_Warn, 'OutFmt produces a column width of '// &
         TRIM(Num2LStr(p%FmtWidth))//'), which may be too small.', ErrStat, ErrMsg, RoutineName )

   IF ( p%WrTxtOutFile .AND. p%TChanLen > ChanLen  )  THEN ! ( p%TMax > 9999.999_DbKi )
      CALL SetErrStat( ErrID_Warn, 'TMax is too large for a '//trim(num2lstr(ChanLen))//'-character time column in text tabular (time-marching) output files.'// &
                                   ' Postprocessors with this limitation may not work.', ErrStat, ErrMsg, RoutineName )
   END IF

   IF ( p%TStart      <  0.0_DbKi ) CALL SetErrStat( ErrID_Fatal, 'TStart must not be less than 0 seconds.', ErrStat, ErrMsg, RoutineName )
!  IF ( p%SttsTime    <= 0.0_DbKi ) CALL SetErrStat( ErrID_Fatal, 'SttsTime must be greater than 0 seconds.', ErrStat, ErrMsg, RoutineName )
   IF ( p%n_SttsTime  < 1_IntKi   ) CALL SetErrStat( ErrID_Fatal, 'SttsTime must be greater than 0 seconds.', ErrStat, ErrMsg, RoutineName )
   IF ( p%n_ChkptTime < 1_IntKi   ) CALL SetErrStat( ErrID_Fatal, 'ChkptTime must be greater than 0 seconds.', ErrStat, ErrMsg, RoutineName )
   IF ( p%KMax        < 1_IntKi   ) CALL SetErrStat( ErrID_Fatal, 'KMax must be greater than 0.', ErrStat, ErrMsg, RoutineName )

   IF (p%CompElast   == Module_Unknown) CALL SetErrStat( ErrID_Fatal, 'CompElast must be 1 (ElastoDyn) or 2 (BeamDyn).', ErrStat, ErrMsg, RoutineName )
   IF (p%CompAero    == Module_Unknown) CALL SetErrStat( ErrID_Fatal, 'CompAero must be 0 (None), 1 (AeroDyn14), or 2 (AeroDyn).', ErrStat, ErrMsg, RoutineName )
   IF (p%CompServo   == Module_Unknown) CALL SetErrStat( ErrID_Fatal, 'CompServo must be 0 (None) or 1 (ServoDyn).', ErrStat, ErrMsg, RoutineName )
   IF (p%CompSeaSt   == Module_Unknown) CALL SetErrStat( ErrID_Fatal, 'CompSeaSt must be 0 (None) or 1 (SeaState).', ErrStat, ErrMsg, RoutineName )
   IF (p%CompHydro   == Module_Unknown) CALL SetErrStat( ErrID_Fatal, 'CompHydro must be 0 (None) or 1 (HydroDyn).', ErrStat, ErrMsg, RoutineName )
   IF (p%CompSub     == Module_Unknown) CALL SetErrStat( ErrID_Fatal, 'CompSub must be 0 (None), 1 (SubDyn), or 2 (ExtPtfm_MCKF).', ErrStat, ErrMsg, RoutineName )
   IF (p%CompMooring == Module_Unknown) CALL SetErrStat( ErrID_Fatal, 'CompMooring must be 0 (None), 1 (MAP), 2 (FEAMooring), 3 (MoorDyn), or 4 (OrcaFlex).', ErrStat, ErrMsg, RoutineName )
   IF (p%CompIce     == Module_Unknown) CALL SetErrStat( ErrID_Fatal, 'CompIce must be 0 (None) or 1 (IceFloe).', ErrStat, ErrMsg, RoutineName )
   
      ! NOTE: If future modules consume SeaState data, then their checks should be added to this routine. 12/1/21 GJH
   if (p%CompHydro == Module_HD .and. p%CompSeaSt==0) then
      CALL SetErrStat( ErrID_Fatal, 'SeaState must be used when HydroDyn is used. Set CompSeaSt = 1 in the FAST input file.', ErrStat, ErrMsg, RoutineName )
   end if
   
   IF (p%CompHydro /= Module_HD) THEN
      IF (p%CompMooring == Module_MAP) THEN
         CALL SetErrStat( ErrID_Fatal, 'HydroDyn must be used when MAP is used. Set CompHydro > 0 or CompMooring = 0 in the FAST input file.', ErrStat, ErrMsg, RoutineName )
      ELSEIF (p%CompMooring == Module_FEAM) THEN
         CALL SetErrStat( ErrID_Fatal, 'HydroDyn must be used when FEAMooring is used. Set CompHydro > 0 or CompMooring = 0 in the FAST input file.', ErrStat, ErrMsg, RoutineName )
      ELSEIF (p%CompMooring == Module_MD) THEN
         CALL SetErrStat( ErrID_Fatal, 'HydroDyn must be used when MoorDyn is used. Set CompHydro > 0 or CompMooring = 0 in the FAST input file.', ErrStat, ErrMsg, RoutineName )
      END IF
   ELSE
      IF (p%CompMooring == Module_Orca) CALL SetErrStat( ErrID_Fatal, 'HydroDyn cannot be used if OrcaFlex is used. Set CompHydro = 0 or CompMooring < 4 in the FAST input file.', ErrStat, ErrMsg, RoutineName )
      IF (p%CompSub == Module_ExtPtfm) CALL SetErrStat( ErrID_Fatal, 'HydroDyn cannot be used if ExtPtfm_MCKF is used. Set CompHydro = 0 or CompSub < 2 in the FAST input file.', ErrStat, ErrMsg, RoutineName )
   END IF


   IF (p%CompIce == Module_IceF) THEN
      IF (p%CompSub   /= Module_SD) CALL SetErrStat( ErrID_Fatal, 'SubDyn must be used when IceFloe is used. Set CompSub > 0 or CompIce = 0 in the FAST input file.', ErrStat, ErrMsg, RoutineName )
      IF (p%CompHydro /= Module_HD) CALL SetErrStat( ErrID_Fatal, 'HydroDyn must be used when IceFloe is used. Set CompHydro > 0 or CompIce = 0 in the FAST input file.', ErrStat, ErrMsg, RoutineName )
   ELSEIF (p%CompIce == Module_IceD) THEN
      IF (p%CompSub   /= Module_SD) CALL SetErrStat( ErrID_Fatal, 'SubDyn must be used when IceDyn is used. Set CompSub > 0 or CompIce = 0 in the FAST input file.', ErrStat, ErrMsg, RoutineName )
      IF (p%CompHydro /= Module_HD) CALL SetErrStat( ErrID_Fatal, 'HydroDyn must be used when IceDyn is used. Set CompHydro > 0 or CompIce = 0 in the FAST input file.', ErrStat, ErrMsg, RoutineName )
   END IF

   IF (p%CompElast == Module_BD .and. p%CompAero == Module_AD14 ) CALL SetErrStat( ErrID_Fatal, 'AeroDyn14 cannot be used when BeamDyn is used. Change CompAero or CompElast in the FAST input file.', ErrStat, ErrMsg, RoutineName )
   
   IF (p%MHK /= 0) CALL SetErrStat( ErrID_Fatal, 'MHK switch must be 0 in the FAST input file. Functionality to model an MHK turbine has not yet been implemented.', ErrStat, ErrMsg, RoutineName ) ! hkr (4/6/21) Remove after MHK functionality is implemented

   IF (p%MHK /= 0 .and. p%MHK /= 1 .and. p%MHK /= 2) CALL SetErrStat( ErrID_Fatal, 'MHK switch is invalid. Set MHK to 0, 1, or 2 in the FAST input file.', ErrStat, ErrMsg, RoutineName )

   IF (p%MHK == 2) CALL SetErrStat( ErrID_Fatal, 'Functionality to model a floating MHK turbine has not yet been implemented.', ErrStat, ErrMsg, RoutineName )

   IF (p%MHK == 1 .and. p%CompAero == Module_AD14 .or. p%MHK == 2 .and. p%CompAero == Module_AD14) CALL SetErrStat( ErrID_Fatal, 'AeroDyn14 cannot be used with an MHK turbine. Change CompAero or MHK in the FAST input file.', ErrStat, ErrMsg, RoutineName )

   IF (p%Gravity < 0.0_ReKi) CALL SetErrStat( ErrID_Fatal, 'Gravity must not be negative.', ErrStat, ErrMsg, RoutineName )

   IF (p%WtrDpth < 0.0_ReKi) CALL SetErrStat( ErrID_Fatal, 'WtrDpth must not be negative.', ErrStat, ErrMsg, RoutineName )

!   IF ( p%InterpOrder < 0 .OR. p%InterpOrder > 2 ) THEN
   IF ( p%InterpOrder < 1 .OR. p%InterpOrder > 2 ) THEN
      CALL SetErrStat( ErrID_Fatal, 'InterpOrder must be 1 or 2.', ErrStat, ErrMsg, RoutineName ) ! 5/13/14 bjj: MAS and JMJ compromise for certain integrators is that InterpOrder cannot be 0
      p%InterpOrder = 1    ! Avoid problems in error handling by setting this to 0
   END IF

   IF ( p%NumCrctn < 0_IntKi ) THEN
      CALL SetErrStat( ErrID_Fatal, 'NumCrctn must be 0 or greater.', ErrStat, ErrMsg, RoutineName )
   END IF


   if ( p%WrVTK == VTK_Unknown ) then
      call SetErrStat(ErrID_Fatal, 'WrVTK must be 0 (none), 1 (initialization only), 2 (animation), or 3 (mode shapes).', ErrStat, ErrMsg, RoutineName)
   else
      if ( p%VTK_type == VTK_Unknown ) then
         call SetErrStat(ErrID_Fatal, 'VTK_type must be 1 (surfaces), 2 (basic meshes:lines/points), or 3 (all meshes).', ErrStat, ErrMsg, RoutineName)
         ! note I'm not going to write that 4 (old) is an option
      end if

      if (p%WrVTK == VTK_ModeShapes .and. .not. p%Linearize) then
         call SetErrStat(ErrID_Fatal, 'WrVTK cannot be 3 (mode shapes) when Linearize is false. (Mode shapes require linearization analysis.)', ErrStat, ErrMsg, RoutineName)
      end if
   end if

   if (p%Linearize) then

      if (p%CalcSteady) then
         if (p%NLinTimes < 1) call SetErrStat(ErrID_Fatal,'NLinTimes must be at least 1 for linearization analysis.',ErrStat, ErrMsg, RoutineName)
         if (p%TrimCase /= TrimCase_yaw .and. p%TrimCase /= TrimCase_torque .and. p%TrimCase /= TrimCase_pitch) then
            call SetErrStat(ErrID_Fatal,'TrimCase must be either 1, 2, or 3.',ErrStat, ErrMsg, RoutineName)
         end if

         if (p%TrimTol <= epsilon(p%TrimTol)) call SetErrStat(ErrID_Fatal,'TrimTol must be larger than '//trim(num2lstr(epsilon(p%TrimTol)))//'.',ErrStat, ErrMsg, RoutineName)
         if (p%Twr_Kdmp < 0.0_ReKi) call SetErrStat(ErrID_Fatal,'Twr_Kdmp must not be negative.',ErrStat, ErrMsg, RoutineName)
         if (p%Bld_Kdmp < 0.0_ReKi) call SetErrStat(ErrID_Fatal,'Bld_Kdmp must not be negative.',ErrStat, ErrMsg, RoutineName)
      else

         if (.not. allocated(m_FAST%Lin%LinTimes)) then
            call SetErrStat(ErrID_Fatal, 'NLinTimes must be at least 1 for linearization analysis.',ErrStat, ErrMsg, RoutineName)
         else
            do i=1,p%NLinTimes
               if (m_FAST%Lin%LinTimes(i) < 0) call SetErrStat(ErrID_Fatal,'LinTimes must be positive values.',ErrStat, ErrMsg, RoutineName)
            end do
            do i=2,p%NLinTimes
               if (m_FAST%Lin%LinTimes(i) <= m_FAST%Lin%LinTimes(i-1)) call SetErrStat(ErrID_Fatal,'LinTimes must be unique values entered in increasing order.',ErrStat, ErrMsg, RoutineName)
            end do

            if (m_FAST%Lin%LinTimes(p%NLinTimes) > p%TMax) call SetErrStat(ErrID_Info, 'Tmax is less than the last linearization time. Linearization analysis will not be performed after TMax.',ErrStat, ErrMsg, RoutineName)
         end if

      end if

      if (p%LinInputs < LIN_NONE .or. p%LinInputs > LIN_ALL) call SetErrStat(ErrID_Fatal,'LinInputs must be 0, 1, or 2.',ErrStat, ErrMsg, RoutineName)
      if (p%LinOutputs < LIN_NONE .or. p%LinOutputs > LIN_ALL) call SetErrStat(ErrID_Fatal,'LinOutputs must be 0, 1, or 2.',ErrStat, ErrMsg, RoutineName)

      if (p%LinOutJac) then
         if ( p%LinInputs /= LIN_ALL .or. p%LinOutputs /= LIN_ALL) then
            call SetErrStat(ErrID_Info,'LinOutJac can be used only when LinInputs=LinOutputs=2.',ErrStat, ErrMsg, RoutineName)
            p%LinOutJac = .false.
         end if
      end if

      ! now, make sure we haven't asked for any modules that we can't yet linearize:
      if (p%CompInflow == MODULE_OpFM) call SetErrStat(ErrID_Fatal,'Linearization is not implemented for the OpenFOAM coupling.',ErrStat, ErrMsg, RoutineName)
      if (p%CompAero == MODULE_AD14) call SetErrStat(ErrID_Fatal,'Linearization is not implemented for the AeroDyn v14 module.',ErrStat, ErrMsg, RoutineName)
      !if (p%CompSub   == MODULE_SD) call SetErrStat(ErrID_Fatal,'Linearization is not implemented for the SubDyn module.',ErrStat, ErrMsg, RoutineName)
      if (p%CompSub /= MODULE_None .and. p%CompSub /= MODULE_SD )     call SetErrStat(ErrID_Fatal,'Linearization is not implemented for the ExtPtfm_MCKF substructure module.',ErrStat, ErrMsg, RoutineName)
      if (p%CompMooring /= MODULE_None .and. p%CompMooring /= MODULE_MAP) call SetErrStat(ErrID_Fatal,'Linearization is not implemented for the FEAMooring or MoorDyn mooring modules.',ErrStat, ErrMsg, RoutineName)
      if (p%CompIce /= MODULE_None) call SetErrStat(ErrID_Fatal,'Linearization is not implemented for any of the ice loading modules.',ErrStat, ErrMsg, RoutineName)

   end if
      
   
   if ( (p%TurbineType == Type_Offshore_Fixed .or. p%TurbineType == Type_Offshore_Floating) .and. .not. EqualRealNos(p%TurbinePos(3), 0.0_SiKi) ) then
    call SetErrStat(ErrID_Fatal, 'Height of turbine location, TurbinePos(3), must be 0 for offshore turbines.', ErrStat, ErrMsg, RoutineName)
   end if

   !...............................................................................................................................

      ! temporary check on p_FAST%DT_out

   IF ( .NOT. EqualRealNos( p%DT_out, p%DT ) ) THEN
      IF ( p%DT_out < p%DT ) THEN
         CALL SetErrStat( ErrID_Fatal, 'DT_out must be at least DT ('//TRIM(Num2LStr(p%DT))//' s).', ErrStat, ErrMsg, RoutineName )
      ELSEIF ( .NOT. EqualRealNos( p%DT_out, p%DT * p%n_DT_Out )  ) THEN
         CALL SetErrStat( ErrID_Fatal, 'DT_out must be an integer multiple of DT.', ErrStat, ErrMsg, RoutineName )
      END IF
   END IF



END SUBROUTINE ValidateInputData
!----------------------------------------------------------------------------------------------------------------------------------
!> This routine initializes the output for the glue code, including writing the header for the primary output file.
SUBROUTINE FAST_InitOutput( p_FAST, y_FAST, Init, ErrStat, ErrMsg )

   IMPLICIT NONE

      ! Passed variables
   TYPE(FAST_ParameterType),       INTENT(IN)           :: p_FAST                                !< Glue-code simulation parameters
   TYPE(FAST_OutputFileType),      INTENT(INOUT)        :: y_FAST                                !< Glue-code simulation outputs
   TYPE(FAST_InitData),            INTENT(IN)           :: Init                                  !< Initialization data for all modules

   INTEGER(IntKi),                 INTENT(OUT)          :: ErrStat                               !< Error status
   CHARACTER(*),                   INTENT(OUT)          :: ErrMsg                                !< Error message corresponding to ErrStat


      ! Local variables.

   INTEGER(IntKi)                   :: I, J                                            ! Generic index for DO loops.
   INTEGER(IntKi)                   :: indxNext                                        ! The index of the next value to be written to an array
   INTEGER(IntKi)                   :: NumOuts                                         ! number of channels to be written to the output file(s)



   !......................................................
   ! Set the description lines to be printed in the output file
   !......................................................
   y_FAST%FileDescLines(1)  = 'Predictions were generated on '//CurDate()//' at '//CurTime()//' using '//TRIM(GetVersion(FAST_Ver))
   y_FAST%FileDescLines(2)  = 'linked with ' //' '//TRIM(GetNVD(NWTC_Ver            ))  ! we'll get the rest of the linked modules in the section below
   y_FAST%FileDescLines(3)  = 'Description from the FAST input file: '//TRIM(p_FAST%FTitle)

   !......................................................
   ! We'll fill out the rest of FileDescLines(2),
   ! and save the module version info for later use, too:
   !......................................................

   y_FAST%Module_Ver( Module_ED ) = Init%OutData_ED%Ver
   y_FAST%FileDescLines(2) = TRIM(y_FAST%FileDescLines(2) ) //'; '//TRIM(GetNVD(y_FAST%Module_Ver( Module_ED )  ))

   IF ( p_FAST%CompElast == Module_BD )  THEN
      y_FAST%Module_Ver( Module_BD ) = Init%OutData_BD(1)%Ver ! call copy routine for this type if it every uses dynamic memory
      y_FAST%FileDescLines(2)  = TRIM(y_FAST%FileDescLines(2) ) //'; '//TRIM(GetNVD(y_FAST%Module_Ver( Module_BD )))
   END IF


   IF ( p_FAST%CompInflow == Module_IfW )  THEN
      y_FAST%Module_Ver( Module_IfW ) = Init%OutData_IfW%Ver ! call copy routine for this type if it every uses dynamic memory
      y_FAST%FileDescLines(2)  = TRIM(y_FAST%FileDescLines(2) ) //'; '//TRIM(GetNVD(y_FAST%Module_Ver( Module_IfW )))
   ELSEIF ( p_FAST%CompInflow == Module_OpFM )  THEN
      y_FAST%Module_Ver( Module_OpFM ) = Init%OutData_OpFM%Ver ! call copy routine for this type if it every uses dynamic memory
      y_FAST%FileDescLines(2)  = TRIM(y_FAST%FileDescLines(2) ) //'; '//TRIM(GetNVD(y_FAST%Module_Ver( Module_OpFM )))
   END IF

   IF ( p_FAST%CompAero == Module_AD14 )  THEN
      y_FAST%Module_Ver( Module_AD14  ) = Init%OutData_AD14%Ver
      y_FAST%FileDescLines(2)  = TRIM(y_FAST%FileDescLines(2) ) //'; '//TRIM(GetNVD(y_FAST%Module_Ver( Module_AD14  ) ))
   ELSEIF ( p_FAST%CompAero == Module_AD )  THEN
      y_FAST%Module_Ver( Module_AD  ) = Init%OutData_AD%Ver
      y_FAST%FileDescLines(2)  = TRIM(y_FAST%FileDescLines(2) ) //'; '//TRIM(GetNVD(y_FAST%Module_Ver( Module_AD  ) ))
   END IF

   IF ( p_FAST%CompServo == Module_SrvD ) THEN
      y_FAST%Module_Ver( Module_SrvD ) = Init%OutData_SrvD%Ver
      y_FAST%FileDescLines(2)  = TRIM(y_FAST%FileDescLines(2) ) //'; '//TRIM(GetNVD(y_FAST%Module_Ver( Module_SrvD )))
   END IF

   IF ( p_FAST%CompHydro == Module_HD ) THEN
      y_FAST%Module_Ver( Module_HD )   = Init%OutData_HD%Ver
      y_FAST%FileDescLines(2)  = TRIM(y_FAST%FileDescLines(2) ) //'; '//TRIM(GetNVD(y_FAST%Module_Ver( Module_HD )))
   END IF

   IF ( p_FAST%CompSub == Module_SD ) THEN
      y_FAST%Module_Ver( Module_SD )   = Init%OutData_SD%Ver
      y_FAST%FileDescLines(2)  = TRIM(y_FAST%FileDescLines(2) ) //'; '//TRIM(GetNVD(y_FAST%Module_Ver( Module_SD )))
   ELSE IF ( p_FAST%CompSub == Module_ExtPtfm ) THEN
      y_FAST%Module_Ver( Module_ExtPtfm )   = Init%OutData_ExtPtfm%Ver
      y_FAST%FileDescLines(2)  = TRIM(y_FAST%FileDescLines(2) ) //'; '//TRIM(GetNVD(y_FAST%Module_Ver( Module_ExtPtfm )))
   END IF

   IF ( p_FAST%CompMooring == Module_MAP ) THEN
      y_FAST%Module_Ver( Module_MAP )   = Init%OutData_MAP%Ver
      y_FAST%FileDescLines(2)  = TRIM(y_FAST%FileDescLines(2) ) //'; '//TRIM(GetNVD(y_FAST%Module_Ver( Module_MAP )))
   ELSEIF ( p_FAST%CompMooring == Module_MD ) THEN
      y_FAST%Module_Ver( Module_MD )   = Init%OutData_MD%Ver
      y_FAST%FileDescLines(2)  = TRIM(y_FAST%FileDescLines(2) ) //'; '//TRIM(GetNVD(y_FAST%Module_Ver( Module_MD )))
   ELSEIF ( p_FAST%CompMooring == Module_FEAM ) THEN
      y_FAST%Module_Ver( Module_FEAM )   = Init%OutData_FEAM%Ver
      y_FAST%FileDescLines(2)  = TRIM(y_FAST%FileDescLines(2) ) //'; '//TRIM(GetNVD(y_FAST%Module_Ver( Module_FEAM )))
   ELSEIF ( p_FAST%CompMooring == Module_Orca ) THEN
      y_FAST%Module_Ver( Module_Orca )   = Init%OutData_Orca%Ver
      y_FAST%FileDescLines(2)  = TRIM(y_FAST%FileDescLines(2) ) //'; '//TRIM(GetNVD(y_FAST%Module_Ver( Module_Orca)))
   END IF

   IF ( p_FAST%CompIce == Module_IceF ) THEN
      y_FAST%Module_Ver( Module_IceF )   = Init%OutData_IceF%Ver
      y_FAST%FileDescLines(2)  = TRIM(y_FAST%FileDescLines(2) ) //'; '//TRIM(GetNVD(y_FAST%Module_Ver( Module_IceF )))
   ELSEIF ( p_FAST%CompIce == Module_IceD ) THEN
      y_FAST%Module_Ver( Module_IceD )   = Init%OutData_IceD%Ver
      y_FAST%FileDescLines(2)  = TRIM(y_FAST%FileDescLines(2) ) //'; '//TRIM(GetNVD(y_FAST%Module_Ver( Module_IceD )))
   END IF

   !......................................................
   ! Set the number of output columns from each module
   !......................................................
   y_FAST%numOuts = 0    ! Inintialize entire array
   
   IF ( ALLOCATED( Init%OutData_IfW%WriteOutputHdr  ) ) y_FAST%numOuts(Module_IfW)  = SIZE(Init%OutData_IfW%WriteOutputHdr)
   IF ( ALLOCATED( Init%OutData_OpFM%WriteOutputHdr ) ) y_FAST%numOuts(Module_OpFM) = SIZE(Init%OutData_OpFM%WriteOutputHdr)
   IF ( ALLOCATED( Init%OutData_ED%WriteOutputHdr   ) ) y_FAST%numOuts(Module_ED)   = SIZE(Init%OutData_ED%WriteOutputHdr)
do i=1,p_FAST%nBeams
   IF ( ALLOCATED( Init%OutData_BD(i)%WriteOutputHdr) ) y_FAST%numOuts(Module_BD)   = y_FAST%numOuts(Module_BD) + SIZE(Init%OutData_BD(i)%WriteOutputHdr)
end do
!ad14 doesn't have outputs:
                                                       y_FAST%numOuts(Module_AD14) = 0
                                                       
   IF ( ALLOCATED( Init%OutData_AD%rotors)) then
      IF ( ALLOCATED( Init%OutData_AD%rotors(1)%WriteOutputHdr)) y_FAST%numOuts(Module_AD) = SIZE(Init%OutData_AD%rotors(1)%WriteOutputHdr)
   ENDIF
   IF ( ALLOCATED( Init%OutData_SrvD%WriteOutputHdr   ) ) y_FAST%numOuts(Module_SrvD)   = SIZE(Init%OutData_SrvD%WriteOutputHdr)
   IF ( ALLOCATED( Init%OutData_SeaSt%WriteOutputHdr  ) ) y_FAST%numOuts(Module_SeaSt)  = SIZE(Init%OutData_SeaSt%WriteOutputHdr)
   IF ( ALLOCATED( Init%OutData_HD%WriteOutputHdr     ) ) y_FAST%numOuts(Module_HD)     = SIZE(Init%OutData_HD%WriteOutputHdr)
   IF ( ALLOCATED( Init%OutData_SD%WriteOutputHdr     ) ) y_FAST%numOuts(Module_SD)     = SIZE(Init%OutData_SD%WriteOutputHdr)
   IF ( ALLOCATED( Init%OutData_ExtPtfm%WriteOutputHdr) ) y_FAST%numOuts(Module_ExtPtfm)= SIZE(Init%OutData_ExtPtfm%WriteOutputHdr)
   IF ( ALLOCATED( Init%OutData_MAP%WriteOutputHdr    ) ) y_FAST%numOuts(Module_MAP)    = SIZE(Init%OutData_MAP%WriteOutputHdr)
   IF ( ALLOCATED( Init%OutData_FEAM%WriteOutputHdr   ) ) y_FAST%numOuts(Module_FEAM)   = SIZE(Init%OutData_FEAM%WriteOutputHdr)
   IF ( ALLOCATED( Init%OutData_MD%WriteOutputHdr     ) ) y_FAST%numOuts(Module_MD)     = SIZE(Init%OutData_MD%WriteOutputHdr)
   IF ( ALLOCATED( Init%OutData_Orca%WriteOutputHdr   ) ) y_FAST%numOuts(Module_Orca)   = SIZE(Init%OutData_Orca%WriteOutputHdr)
   IF ( ALLOCATED( Init%OutData_IceF%WriteOutputHdr   ) ) y_FAST%numOuts(Module_IceF)   = SIZE(Init%OutData_IceF%WriteOutputHdr)
   IF ( ALLOCATED( Init%OutData_IceD%WriteOutputHdr   ) ) y_FAST%numOuts(Module_IceD)   = SIZE(Init%OutData_IceD%WriteOutputHdr)*p_FAST%numIceLegs

   !......................................................
   ! Initialize the output channel names and units
   !......................................................
      y_FAST%numOuts(Module_Glue) = 1 ! time

   
   NumOuts   = SUM( y_FAST%numOuts )

   CALL AllocAry( y_FAST%ChannelNames,NumOuts, 'ChannelNames', ErrStat, ErrMsg )
      IF ( ErrStat /= ErrID_None ) RETURN
   CALL AllocAry( y_FAST%ChannelUnits,NumOuts, 'ChannelUnits', ErrStat, ErrMsg )
      IF ( ErrStat /= ErrID_None ) RETURN

      ! Glue outputs: 
   y_FAST%ChannelNames(1) = 'Time'
   y_FAST%ChannelUnits(1) = '(s)'

   
   indxNext = y_FAST%numOuts(Module_Glue) + 1
   
   DO i=1,y_FAST%numOuts(Module_IfW) !InflowWind
      y_FAST%ChannelNames(indxNext) = Init%OutData_IfW%WriteOutputHdr(i)
      y_FAST%ChannelUnits(indxNext) = Init%OutData_IfW%WriteOutputUnt(i)
      indxNext = indxNext + 1
   END DO

   DO i=1,y_FAST%numOuts(Module_OpFM) !OpenFOAM
      y_FAST%ChannelNames(indxNext) = Init%OutData_OpFM%WriteOutputHdr(i)
      y_FAST%ChannelUnits(indxNext) = Init%OutData_OpFM%WriteOutputUnt(i)
      indxNext = indxNext + 1
   END DO

   DO i=1,y_FAST%numOuts(Module_ED) !ElastoDyn
      y_FAST%ChannelNames(indxNext) = Init%OutData_ED%WriteOutputHdr(i)
      y_FAST%ChannelUnits(indxNext) = Init%OutData_ED%WriteOutputUnt(i)
      indxNext = indxNext + 1
   END DO

   IF ( y_FAST%numOuts(Module_BD) > 0_IntKi ) THEN !BeamDyn
      do i=1,p_FAST%nBeams
         if ( allocated(Init%OutData_BD(i)%WriteOutputHdr) ) then
            do j=1,size(Init%OutData_BD(i)%WriteOutputHdr)
               y_FAST%ChannelNames(indxNext) = 'B'//TRIM(Num2Lstr(i))//trim(Init%OutData_BD(i)%WriteOutputHdr(j))
               y_FAST%ChannelUnits(indxNext) = Init%OutData_BD(i)%WriteOutputUnt(j)
               indxNext = indxNext + 1
            end do ! j
         end if
      end do
   END IF


   ! none for AeroDyn14

   DO i=1,y_FAST%numOuts(Module_AD) !AeroDyn
      y_FAST%ChannelNames(indxNext) = Init%OutData_AD%rotors(1)%WriteOutputHdr(i)
      y_FAST%ChannelUnits(indxNext) = Init%OutData_AD%rotors(1)%WriteOutputUnt(i)
      indxNext = indxNext + 1
   END DO

   DO i=1,y_FAST%numOuts(Module_SrvD) !ServoDyn
      y_FAST%ChannelNames(indxNext) = Init%OutData_SrvD%WriteOutputHdr(i)
      y_FAST%ChannelUnits(indxNext) = Init%OutData_SrvD%WriteOutputUnt(i)
      indxNext = indxNext + 1
   END DO

   DO i=1,y_FAST%numOuts(Module_SeaSt) !SeaState
      y_FAST%ChannelNames(indxNext) = Init%OutData_SeaSt%WriteOutputHdr(i)
      y_FAST%ChannelUnits(indxNext) = Init%OutData_SeaSt%WriteOutputUnt(i)
      indxNext = indxNext + 1
   END DO
   
   DO i=1,y_FAST%numOuts(Module_HD) !HydroDyn
      y_FAST%ChannelNames(indxNext) = Init%OutData_HD%WriteOutputHdr(i)
      y_FAST%ChannelUnits(indxNext) = Init%OutData_HD%WriteOutputUnt(i)
      indxNext = indxNext + 1
   END DO

   DO i=1,y_FAST%numOuts(Module_SD) !SubDyn
      y_FAST%ChannelNames(indxNext) = Init%OutData_SD%WriteOutputHdr(i)
      y_FAST%ChannelUnits(indxNext) = Init%OutData_SD%WriteOutputUnt(i)
      indxNext = indxNext + 1
   END DO

   DO i=1,y_FAST%numOuts(Module_ExtPtfm) !ExtPtfm_MCKF
      y_FAST%ChannelNames(indxNext) = Init%OutData_ExtPtfm%WriteOutputHdr(i)
      y_FAST%ChannelUnits(indxNext) = Init%OutData_ExtPtfm%WriteOutputUnt(i)
      indxNext = indxNext + 1
   END DO

   DO i=1,y_FAST%numOuts(Module_MAP) !MAP
      y_FAST%ChannelNames(indxNext) = Init%OutData_MAP%WriteOutputHdr(i)
      y_FAST%ChannelUnits(indxNext) = Init%OutData_MAP%WriteOutputUnt(i)
      indxNext = indxNext + 1
   END DO

   DO i=1,y_FAST%numOuts(Module_MD) !MoorDyn
      y_FAST%ChannelNames(indxNext) = Init%OutData_MD%WriteOutputHdr(i)
      y_FAST%ChannelUnits(indxNext) = Init%OutData_MD%WriteOutputUnt(i)
      indxNext = indxNext + 1
   END DO

   DO i=1,y_FAST%numOuts(Module_FEAM) !FEAMooring
      y_FAST%ChannelNames(indxNext) = Init%OutData_FEAM%WriteOutputHdr(i)
      y_FAST%ChannelUnits(indxNext) = Init%OutData_FEAM%WriteOutputUnt(i)
      indxNext = indxNext + 1
   END DO

   DO i=1,y_FAST%numOuts(Module_Orca) !OrcaFlex
      y_FAST%ChannelNames(indxNext) = Init%OutData_Orca%WriteOutputHdr(i)
      y_FAST%ChannelUnits(indxNext) = Init%OutData_Orca%WriteOutputUnt(i)
      indxNext = indxNext + 1
   END DO

   DO i=1,y_FAST%numOuts(Module_IceF) !IceFloe
      y_FAST%ChannelNames(indxNext) = Init%OutData_IceF%WriteOutputHdr(i)
      y_FAST%ChannelUnits(indxNext) = Init%OutData_IceF%WriteOutputUnt(i)
      indxNext = indxNext + 1
   END DO

   IF ( y_FAST%numOuts(Module_IceD) > 0_IntKi ) THEN !IceDyn
      DO I=1,p_FAST%numIceLegs
         DO J=1,SIZE(Init%OutData_IceD%WriteOutputHdr)
            y_FAST%ChannelNames(indxNext) =TRIM(Init%OutData_IceD%WriteOutputHdr(J))//'L'//TRIM(Num2Lstr(I))  !bjj: do we want this "Lx" at the end?
            y_FAST%ChannelUnits(indxNext) = Init%OutData_IceD%WriteOutputUnt(J)
            indxNext = indxNext + 1
         END DO ! J
      END DO ! I
   END IF


   !......................................................
   ! Open the text output file and print the headers
   !......................................................

   IF (p_FAST%WrTxtOutFile) THEN

      y_FAST%ActualChanLen = max( MinChanLen, p_FAST%FmtWidth )
      DO I=1,NumOuts
         y_FAST%ActualChanLen = max( y_FAST%ActualChanLen, LEN_TRIM(y_FAST%ChannelNames(I)) )
         y_FAST%ActualChanLen = max( y_FAST%ActualChanLen, LEN_TRIM(y_FAST%ChannelUnits(I)) )
      ENDDO ! I

      y_FAST%OutFmt_a = '"'//p_FAST%Delim//'"'//p_FAST%OutFmt      ! format for array elements from individual modules
      if (p_FAST%FmtWidth < y_FAST%ActualChanLen) then
         y_FAST%OutFmt_a = trim(y_FAST%OutFmt_a)//','//trim(num2lstr(y_FAST%ActualChanLen - p_FAST%FmtWidth))//'x'
      end if

      CALL GetNewUnit( y_FAST%UnOu, ErrStat, ErrMsg )
         IF ( ErrStat >= AbortErrLev ) RETURN

      CALL OpenFOutFile ( y_FAST%UnOu, TRIM(p_FAST%OutFileRoot)//'.out', ErrStat, ErrMsg )
         IF ( ErrStat >= AbortErrLev ) RETURN

         ! Add some file information:

      WRITE (y_FAST%UnOu,'(/,A)')  TRIM( y_FAST%FileDescLines(1) )
      WRITE (y_FAST%UnOu,'(1X,A)') TRIM( y_FAST%FileDescLines(2) )
      WRITE (y_FAST%UnOu,'()' )    !print a blank line
      WRITE (y_FAST%UnOu,'(A)'   ) TRIM( y_FAST%FileDescLines(3) )
      WRITE (y_FAST%UnOu,'()' )    !print a blank line


         !......................................................
         ! Write the names of the output parameters on one line:
         !......................................................
      if (p_FAST%Delim /= " ") then ! trim trailing spaces if not space delimited:

         CALL WrFileNR ( y_FAST%UnOu, trim(y_FAST%ChannelNames(1)) ) ! first one is time, with a special format

         DO I=2,NumOuts
            CALL WrFileNR ( y_FAST%UnOu, p_FAST%Delim//trim(y_FAST%ChannelNames(I)) )
         ENDDO ! I
      else

         CALL WrFileNR ( y_FAST%UnOu, y_FAST%ChannelNames(1)(1:p_FAST%TChanLen) ) ! first one is time, with a special format

         DO I=2,NumOuts
            CALL WrFileNR ( y_FAST%UnOu, p_FAST%Delim//y_FAST%ChannelNames(I)(1:y_FAST%ActualChanLen) )
         ENDDO ! I
      end if

      WRITE (y_FAST%UnOu,'()')

         !......................................................
         ! Write the units of the output parameters on one line:
         !......................................................

      if (p_FAST%Delim /= " ") then

         CALL WrFileNR ( y_FAST%UnOu, trim(y_FAST%ChannelUnits(1)) )

         DO I=2,NumOuts
            CALL WrFileNR ( y_FAST%UnOu, p_FAST%Delim//trim(y_FAST%ChannelUnits(I)) )
         ENDDO ! I
      else

         CALL WrFileNR ( y_FAST%UnOu, y_FAST%ChannelUnits(1)(1:p_FAST%TChanLen) )

         DO I=2,NumOuts
            CALL WrFileNR ( y_FAST%UnOu, p_FAST%Delim//y_FAST%ChannelUnits(I)(1:y_FAST%ActualChanLen) )
         ENDDO ! I
      end if

      WRITE (y_FAST%UnOu,'()')

   END IF

   !......................................................
   ! Allocate data for binary output file
   !......................................................
   IF (p_FAST%WrBinOutFile) THEN

         ! calculate the size of the array of outputs we need to store
      y_FAST%NOutSteps = CEILING ( (p_FAST%TMax - p_FAST%TStart) / p_FAST%DT_OUT ) + 1

      CALL AllocAry( y_FAST%AllOutData, NumOuts-1, y_FAST%NOutSteps, 'AllOutData', ErrStat, ErrMsg ) ! this does not include the time channel
      IF ( ErrStat >= AbortErrLev ) RETURN
      y_FAST%AllOutData = 0.0_ReKi

      IF ( p_FAST%WrBinMod == FileFmtID_WithTime ) THEN   ! we store the entire time array
         CALL AllocAry( y_FAST%TimeData, y_FAST%NOutSteps, 'TimeData', ErrStat, ErrMsg )
         IF ( ErrStat >= AbortErrLev ) RETURN
      ELSE
         CALL AllocAry( y_FAST%TimeData, 2_IntKi, 'TimeData', ErrStat, ErrMsg )
         IF ( ErrStat >= AbortErrLev ) RETURN

         y_FAST%TimeData(1) = 0.0_DbKi           ! This is the first output time, which we will set later
         y_FAST%TimeData(2) = p_FAST%DT_out      ! This is the (constant) time between subsequent writes to the output file
      END IF

      y_FAST%n_Out = 0  !number of steps actually written to the file

   END IF

   y_FAST%VTK_count = 0  ! first VTK file has 0 as output

RETURN
END SUBROUTINE FAST_InitOutput
!----------------------------------------------------------------------------------------------------------------------------------
!> This routine reads in the primary FAST input file, does some validation, and places the values it reads in the
!!   parameter structure (p). It prints to an echo file if requested.
SUBROUTINE FAST_ReadPrimaryFile( InputFile, p, m_FAST, OverrideAbortErrLev, ErrStat, ErrMsg )

   IMPLICIT                        NONE

      ! Passed variables
   TYPE(FAST_ParameterType), INTENT(INOUT) :: p                               !< The parameter data for the FAST (glue-code) simulation
   TYPE(FAST_MiscVarType),   INTENT(INOUT) :: m_FAST                          !< Miscellaneous variables
   CHARACTER(*),             INTENT(IN)    :: InputFile                       !< Name of the file containing the primary input data
   LOGICAL,                  INTENT(IN)    :: OverrideAbortErrLev             !< Determines if we should override AbortErrLev
   INTEGER(IntKi),           INTENT(OUT)   :: ErrStat                         !< Error status
   CHARACTER(*),             INTENT(OUT)   :: ErrMsg                          !< Error message

      ! Local variables:
   REAL(DbKi)                    :: TmpRate                                   ! temporary variable to read VTK_fps before converting to #steps based on DT
   REAL(DbKi)                    :: TmpTime                                   ! temporary variable to read SttsTime and ChkptTime before converting to #steps based on DT
   INTEGER(IntKi)                :: I                                         ! loop counter
   INTEGER(IntKi)                :: UnIn                                      ! Unit number for reading file
   INTEGER(IntKi)                :: UnEc                                      ! I/O unit for echo file. If > 0, file is open for writing.

   INTEGER(IntKi)                :: IOS                                       ! Temporary Error status
   INTEGER(IntKi)                :: ErrStat2                                  ! Temporary Error status
   INTEGER(IntKi)                :: OutFileFmt                                ! An integer that indicates what kind of tabular output should be generated (1=text, 2=binary, 3=both)
   LOGICAL                       :: Echo                                      ! Determines if an echo file should be written
   LOGICAL                       :: TabDelim                                  ! Determines if text output should be delimited by tabs (true) or space (false)
   CHARACTER(ErrMsgLen)          :: ErrMsg2                                   ! Temporary Error message
   CHARACTER(1024)               :: PriPath                                   ! Path name of the primary file

   CHARACTER(10)                 :: AbortLevel                                ! String that indicates which error level should be used to abort the program: WARNING, SEVERE, or FATAL
   CHARACTER(30)                 :: Line                                      ! string for default entry in input file

   CHARACTER(*),   PARAMETER     :: RoutineName = 'FAST_ReadPrimaryFile'


      ! Initialize some variables:
   UnEc = -1
   Echo = .FALSE.                        ! Don't echo until we've read the "Echo" flag
   CALL GetPath( InputFile, PriPath )    ! Input files will be relative to the path where the primary input file is located.


      ! Get an available unit number for the file.

   CALL GetNewUnit( UnIn, ErrStat, ErrMsg )
   IF ( ErrStat >= AbortErrLev ) RETURN


      ! Open the Primary input file.

   CALL OpenFInpFile ( UnIn, InputFile, ErrStat2, ErrMsg2 )
      CALL SetErrStat( ErrStat2, ErrMsg2,ErrStat,ErrMsg,RoutineName)
      if ( ErrStat >= AbortErrLev ) then
         call cleanup()
         RETURN
      end if


   ! Read the lines up/including to the "Echo" simulation control variable
   ! If echo is FALSE, don't write these lines to the echo file.
   ! If Echo is TRUE, rewind and write on the second try.

   I = 1 !set the number of times we've read the file
   DO
   !-------------------------- HEADER ---------------------------------------------

      CALL ReadCom( UnIn, InputFile, 'File header: Module Version (line 1)', ErrStat2, ErrMsg2, UnEc )
         CALL SetErrStat( ErrStat2, ErrMsg2,ErrStat,ErrMsg,RoutineName)
         if ( ErrStat >= AbortErrLev ) then
            call cleanup()
            RETURN
         end if

      CALL ReadStr( UnIn, InputFile, p%FTitle, 'FTitle', 'File Header: File Description (line 2)', ErrStat2, ErrMsg2, UnEc )
         CALL SetErrStat( ErrStat2, ErrMsg2,ErrStat,ErrMsg,RoutineName)
         if ( ErrStat >= AbortErrLev ) then
            call cleanup()
            RETURN
         end if


   !---------------------- SIMULATION CONTROL --------------------------------------
      CALL ReadCom( UnIn, InputFile, 'Section Header: Simulation Control', ErrStat2, ErrMsg2, UnEc )
         CALL SetErrStat( ErrStat2, ErrMsg2,ErrStat,ErrMsg,RoutineName)
         if ( ErrStat >= AbortErrLev ) then
            call cleanup()
            RETURN
         end if


         ! Echo - Echo input data to <RootName>.ech (flag):
      CALL ReadVar( UnIn, InputFile, Echo, "Echo", "Echo input data to <RootName>.ech (flag)", ErrStat2, ErrMsg2, UnEc)
         CALL SetErrStat( ErrStat2, ErrMsg2,ErrStat,ErrMsg,RoutineName)
         if ( ErrStat >= AbortErrLev ) then
            call cleanup()
            RETURN
         end if


      IF (.NOT. Echo .OR. I > 1) EXIT !exit this loop

         ! Otherwise, open the echo file, then rewind the input file and echo everything we've read

      I = I + 1         ! make sure we do this only once (increment counter that says how many times we've read this file)

      CALL OpenEcho ( UnEc, TRIM(p%OutFileRoot)//'.ech', ErrStat2, ErrMsg2, FAST_Ver )
         CALL SetErrStat( ErrStat2, ErrMsg2,ErrStat,ErrMsg,RoutineName)
         if ( ErrStat >= AbortErrLev ) then
            call cleanup()
            RETURN
         end if

      IF ( UnEc > 0 )  WRITE (UnEc,'(/,A,/)')  'Data from '//TRIM(FAST_Ver%Name)//' primary input file "'//TRIM( InputFile )//'":'

      REWIND( UnIn, IOSTAT=ErrStat2 )
         IF (ErrStat2 /= 0_IntKi ) THEN
            CALL SetErrStat( ErrID_Fatal, 'Error rewinding file "'//TRIM(InputFile)//'".',ErrStat,ErrMsg,RoutineName)
            call cleanup()
            RETURN
         END IF

   END DO

   CALL WrScr( TRIM(FAST_Ver%Name)//' input file heading:' )
   CALL WrScr( '    '//TRIM( p%FTitle ) )
   CALL WrScr('')


      ! AbortLevel - Error level when simulation should abort:
   CALL ReadVar( UnIn, InputFile, AbortLevel, "AbortLevel", "Error level when simulation should abort (string)", &
                        ErrStat2, ErrMsg2, UnEc)
      CALL SetErrStat( ErrStat2, ErrMsg2,ErrStat,ErrMsg,RoutineName)
      if ( ErrStat >= AbortErrLev ) then
         call cleanup()
         RETURN
      end if

      IF (OverrideAbortErrLev) THEN
      ! Let's set the abort level here.... knowing that everything before this aborted only on FATAL errors!
         CALL Conv2UC( AbortLevel ) !convert to upper case
         SELECT CASE( TRIM(AbortLevel) )
            CASE ( "WARNING" )
               AbortErrLev = ErrID_Warn
            CASE ( "SEVERE" )
               AbortErrLev = ErrID_Severe
            CASE ( "FATAL" )
               AbortErrLev = ErrID_Fatal
            CASE DEFAULT
               CALL SetErrStat( ErrID_Fatal, 'Invalid AbortLevel specified in FAST input file. '// &
                                'Valid entries are "WARNING", "SEVERE", or "FATAL".',ErrStat,ErrMsg,RoutineName)
               call cleanup()
               RETURN
         END SELECT
      END IF


      ! TMax - Total run time (s):
   CALL ReadVar( UnIn, InputFile, p%TMax, "TMax", "Total run time (s)", ErrStat2, ErrMsg2, UnEc)
      CALL SetErrStat( ErrStat2, ErrMsg2, ErrStat, ErrMsg, RoutineName)
      if ( ErrStat >= AbortErrLev ) then
         call cleanup()
         RETURN
      end if

      ! DT - Recommended module time step (s):
   CALL ReadVar( UnIn, InputFile, p%DT, "DT", "Recommended module time step (s)", ErrStat2, ErrMsg2, UnEc)
      CALL SetErrStat( ErrStat2, ErrMsg2, ErrStat, ErrMsg, RoutineName)
      if ( ErrStat >= AbortErrLev ) then
         call cleanup()
         RETURN
      end if

      if ( EqualRealNos(p%DT, 0.0_DbKi) ) then
         ! add a fatal error here because we're going to divide by DT later in this routine:
         CALL SetErrStat( ErrID_Fatal, 'DT cannot be zero.', ErrStat, ErrMsg, RoutineName)
         call cleanup()
         return
      end if


      ! InterpOrder - Interpolation order for inputs and outputs {0=nearest neighbor ,1=linear, 2=quadratic}
   CALL ReadVar( UnIn, InputFile, p%InterpOrder, "InterpOrder", "Interpolation order "//&
                   "for inputs and outputs {0=nearest neighbor ,1=linear, 2=quadratic} (-)", ErrStat2, ErrMsg2, UnEc)
      CALL SetErrStat( ErrStat2, ErrMsg2, ErrStat, ErrMsg, RoutineName)
      if ( ErrStat >= AbortErrLev ) then
         call cleanup()
         RETURN
      end if

      ! NumCrctn - Number of predictor-corrector iterations {1=explicit calculation, i.e., no corrections}
   CALL ReadVar( UnIn, InputFile, p%NumCrctn, "NumCrctn", "Number of corrections"//&
                   "{0=explicit calculation, i.e., no corrections} (-)", ErrStat2, ErrMsg2, UnEc)
      CALL SetErrStat( ErrStat2, ErrMsg2, ErrStat, ErrMsg, RoutineName)
      if ( ErrStat >= AbortErrLev ) then
         call cleanup()
         RETURN
      end if

      ! DT_UJac - Time between calls to get Jacobians (s)
   CALL ReadVar( UnIn, InputFile, p%DT_UJac, "DT_UJac", "Time between calls to get Jacobians (s)", ErrStat2, ErrMsg2, UnEc)
      CALL SetErrStat( ErrStat2, ErrMsg2, ErrStat, ErrMsg, RoutineName)
      if ( ErrStat >= AbortErrLev ) then
         call cleanup()
         RETURN
      end if

      ! UJacSclFact - Scaling factor used in Jacobians (-)
   CALL ReadVar( UnIn, InputFile, p%UJacSclFact, "UJacSclFact", "Scaling factor used in Jacobians (-)", ErrStat2, ErrMsg2, UnEc)
      CALL SetErrStat( ErrStat2, ErrMsg2, ErrStat, ErrMsg, RoutineName)
      if ( ErrStat >= AbortErrLev ) then
         call cleanup()
         RETURN
      end if

   !---------------------- FEATURE SWITCHES AND FLAGS --------------------------------
   CALL ReadCom( UnIn, InputFile, 'Section Header: Feature Switches and Flags', ErrStat2, ErrMsg2, UnEc )
      CALL SetErrStat( ErrStat2, ErrMsg2, ErrStat, ErrMsg, RoutineName)
      if ( ErrStat >= AbortErrLev ) then
         call cleanup()
         RETURN
      end if

      ! CompElast - Compute structural dynamics (switch) {1=ElastoDyn; 2=ElastoDyn + BeamDyn for blades}:
   CALL ReadVar( UnIn, InputFile, p%CompElast, "CompElast", "Compute structural dynamics (switch) {1=ElastoDyn; 2=ElastoDyn + BeamDyn for blades}", ErrStat2, ErrMsg2, UnEc)
      CALL SetErrStat( ErrStat2, ErrMsg2, ErrStat, ErrMsg, RoutineName)
      if ( ErrStat >= AbortErrLev ) then
         call cleanup()
         RETURN
      end if

          ! immediately convert to values used inside the code:
         IF ( p%CompElast == 1 ) THEN
            p%CompElast = Module_ED
         ELSEIF ( p%CompElast == 2 ) THEN
            p%CompElast = Module_BD
         ELSE
            p%CompElast = Module_Unknown
         END IF

      ! CompInflow - inflow wind velocities (switch) {0=still air; 1=InflowWind}:
   CALL ReadVar( UnIn, InputFile, p%CompInflow, "CompInflow", "inflow wind velocities (switch) {0=still air; 1=InflowWind}", ErrStat2, ErrMsg2, UnEc)
      CALL SetErrStat( ErrStat2, ErrMsg2, ErrStat, ErrMsg, RoutineName)
      if ( ErrStat >= AbortErrLev ) then
         call cleanup()
         RETURN
      end if

          ! immediately convert to values used inside the code:
         IF ( p%CompInflow == 0 ) THEN
            p%CompInflow = Module_NONE
         ELSEIF ( p%CompInflow == 1 ) THEN
            p%CompInflow = Module_IfW
         ELSEIF ( p%CompInflow == 2 ) THEN
            p%CompInflow = Module_OpFM
         ELSE
            p%CompInflow = Module_Unknown
         END IF

      ! CompAero - Compute aerodynamic loads (switch) {0=None; 1=AeroDyn}:
   CALL ReadVar( UnIn, InputFile, p%CompAero, "CompAero", "Compute aerodynamic loads (switch) {0=None; 1=AeroDyn}", ErrStat2, ErrMsg2, UnEc)
      CALL SetErrStat( ErrStat2, ErrMsg2, ErrStat, ErrMsg, RoutineName)
      if ( ErrStat >= AbortErrLev ) then
         call cleanup()
         RETURN
      end if

          ! immediately convert to values used inside the code:
         IF ( p%CompAero == 0 ) THEN
            p%CompAero = Module_NONE
         ELSEIF ( p%CompAero == 1 ) THEN
            p%CompAero = Module_AD14
         ELSEIF ( p%CompAero == 2 ) THEN
            p%CompAero = Module_AD
         ELSE
            p%CompAero = Module_Unknown
         END IF

      ! CompServo - Compute control and electrical-drive dynamics (switch) {0=None; 1=ServoDyn}:
   CALL ReadVar( UnIn, InputFile, p%CompServo, "CompServo", "Compute control and electrical-drive dynamics (switch) {0=None; 1=ServoDyn}", ErrStat2, ErrMsg2, UnEc)
      CALL SetErrStat( ErrStat2, ErrMsg2, ErrStat, ErrMsg, RoutineName)
      if ( ErrStat >= AbortErrLev ) then
         call cleanup()
         RETURN
      end if

          ! immediately convert to values used inside the code:
         IF ( p%CompServo == 0 ) THEN
            p%CompServo = Module_NONE
         ELSEIF ( p%CompServo == 1 ) THEN
            p%CompServo = Module_SrvD
         ELSE
            p%CompServo = Module_Unknown
         END IF


      ! CompSeaSt - Compute sea state information (switch) {0=None; 1=SeaState}:
   CALL ReadVar( UnIn, InputFile, p%CompSeaSt, "CompSeaSt", "Compute sea state information (switch) {0=None; 1=SeaState}}", ErrStat2, ErrMsg2, UnEc)
      CALL SetErrStat( ErrStat2, ErrMsg2, ErrStat, ErrMsg, RoutineName)
      if ( ErrStat >= AbortErrLev ) then
         call cleanup()
         RETURN
      end if

         ! immediately convert to values used inside the code:
         IF ( p%CompSeaSt == 0 ) THEN
            p%CompSeaSt = Module_NONE
         ELSEIF ( p%CompSeaSt == 1 ) THEN
            p%CompSeaSt = Module_SeaSt
         ELSE
            p%CompSeaSt = Module_Unknown
         END IF

      ! CompHydro - Compute hydrodynamic loads (switch) {0=None; 1=HydroDyn}:
   CALL ReadVar( UnIn, InputFile, p%CompHydro, "CompHydro", "Compute hydrodynamic loads (switch) {0=None; 1=HydroDyn}", ErrStat2, ErrMsg2, UnEc)
      CALL SetErrStat( ErrStat2, ErrMsg2, ErrStat, ErrMsg, RoutineName)
      if ( ErrStat >= AbortErrLev ) then
         call cleanup()
         RETURN
      end if

          ! immediately convert to values used inside the code:
         IF ( p%CompHydro == 0 ) THEN
            p%CompHydro = Module_NONE
         ELSEIF ( p%CompHydro == 1 ) THEN
            p%CompHydro = Module_HD
         ELSE
            p%CompHydro = Module_Unknown
         END IF

      ! CompSub - Compute sub-structural dynamics (switch) {0=None; 1=SubDyn; 2=ExtPtfm_MCKF}:
   CALL ReadVar( UnIn, InputFile, p%CompSub, "CompSub", "Compute sub-structural dynamics (switch) {0=None; 1=SubDyn}", ErrStat2, ErrMsg2, UnEc)
      CALL SetErrStat( ErrStat2, ErrMsg2, ErrStat, ErrMsg, RoutineName)
      if ( ErrStat >= AbortErrLev ) then
         call cleanup()
         RETURN
      end if

          ! immediately convert to values used inside the code:
         IF ( p%CompSub == 0 ) THEN
            p%CompSub = Module_NONE
         ELSEIF ( p%CompSub == 1 ) THEN
            p%CompSub = Module_SD
         ELSEIF ( p%CompSub == 2 ) THEN
            p%CompSub = Module_ExtPtfm
         ELSE
            p%CompSub = Module_Unknown
         END IF

      ! CompMooring - Compute mooring line dynamics (flag):
   CALL ReadVar( UnIn, InputFile, p%CompMooring, "CompMooring", "Compute mooring system (switch) {0=None; 1=MAP; 2=FEAMooring; 3=MoorDyn; 4=OrcaFlex}", ErrStat2, ErrMsg2, UnEc)
      CALL SetErrStat( ErrStat2, ErrMsg2, ErrStat, ErrMsg, RoutineName)
      if ( ErrStat >= AbortErrLev ) then
         call cleanup()
         RETURN
      end if

          ! immediately convert to values used inside the code:
         IF ( p%CompMooring == 0 ) THEN
            p%CompMooring = Module_NONE
         ELSEIF ( p%CompMooring == 1 ) THEN
            p%CompMooring = Module_MAP
         ELSEIF ( p%CompMooring == 2 ) THEN
            p%CompMooring = Module_FEAM
         ELSEIF ( p%CompMooring == 3 ) THEN
            p%CompMooring = Module_MD
         ELSEIF ( p%CompMooring == 4 ) THEN
            p%CompMooring = Module_Orca
         ELSE
            p%CompMooring = Module_Unknown
         END IF

      ! CompIce - Compute ice loads (switch) {0=None; 1=IceFloe}:
   CALL ReadVar( UnIn, InputFile, p%CompIce, "CompIce", "Compute ice loads (switch) {0=None; 1=IceFloe}", ErrStat2, ErrMsg2, UnEc)
      CALL SetErrStat( ErrStat2, ErrMsg2, ErrStat, ErrMsg, RoutineName)
      if ( ErrStat >= AbortErrLev ) then
         call cleanup()
         RETURN
      end if

          ! immediately convert to values used inside the code:
         IF ( p%CompIce == 0 ) THEN
            p%CompIce = Module_NONE
         ELSEIF ( p%CompIce == 1 ) THEN
            p%CompIce = Module_IceF
         ELSEIF ( p%CompIce == 2 ) THEN
            p%CompIce = Module_IceD
         ELSE
            p%CompIce = Module_Unknown
         END IF
               
      ! MHK - MHK turbine type (switch) {0=Not an MHK turbine; 1=Fixed MHK turbine; 2=Floating MHK turbine}:
   CALL ReadVar( UnIn, InputFile, p%MHK, "MHK", "MHK turbine type (switch) {0=Not an MHK turbine; 1=Fixed MHK turbine; 2=Floating MHK turbine}", ErrStat2, ErrMsg2, UnEc)
      CALL SetErrStat( ErrStat2, ErrMsg2, ErrStat, ErrMsg, RoutineName)
      if ( ErrStat >= AbortErrLev ) then
         call cleanup()
         RETURN        
      end if

   !---------------------- ENVIRONMENTAL CONDITIONS --------------------------------
   CALL ReadCom( UnIn, InputFile, 'Section Header: Environmental Conditions', ErrStat2, ErrMsg2, UnEc )
      CALL SetErrStat( ErrStat2, ErrMsg2, ErrStat, ErrMsg, RoutineName)
      if ( ErrStat >= AbortErrLev ) then
         call cleanup()
         RETURN        
      end if   
      
      ! Gravity - Gravitational acceleration (m/s^2):
   CALL ReadVar( UnIn, InputFile, p%Gravity, "Gravity", "Gravitational acceleration (m/s^2)", ErrStat2, ErrMsg2, UnEc)
      CALL SetErrStat( ErrStat2, ErrMsg2, ErrStat, ErrMsg, RoutineName)
      if ( ErrStat >= AbortErrLev ) then
         call cleanup()
         RETURN        
      end if

         ! AirDens - Air density (kg/m^3):
   CALL ReadVar( UnIn, InputFile, p%AirDens, "AirDens", "Air density (kg/m^3)", ErrStat2, ErrMsg2, UnEc)
      CALL SetErrStat( ErrStat2, ErrMsg2, ErrStat, ErrMsg, RoutineName)
      if ( ErrStat >= AbortErrLev ) then
         call cleanup()
         RETURN        
      end if

         ! WtrDens - Water density (kg/m^3):
   CALL ReadVar( UnIn, InputFile, p%WtrDens, "WtrDens", "Water density (kg/m^3)", ErrStat2, ErrMsg2, UnEc)
      CALL SetErrStat( ErrStat2, ErrMsg2, ErrStat, ErrMsg, RoutineName)
      if ( ErrStat >= AbortErrLev ) then
         call cleanup()
         RETURN        
      end if

         ! KinVisc - Kinematic viscosity of working fluid (m^2/s):
   CALL ReadVar( UnIn, InputFile, p%KinVisc, "KinVisc", "Kinematic viscosity of working fluid (m^2/s)", ErrStat2, ErrMsg2, UnEc)
      CALL SetErrStat( ErrStat2, ErrMsg2, ErrStat, ErrMsg, RoutineName)
      if ( ErrStat >= AbortErrLev ) then
         call cleanup()
         RETURN        
      end if

         ! SpdSound - Speed of sound in working fluid (m/s):
   CALL ReadVar( UnIn, InputFile, p%SpdSound, "SpdSound", "Speed of sound in working fluid (m/s)", ErrStat2, ErrMsg2, UnEc)
      CALL SetErrStat( ErrStat2, ErrMsg2, ErrStat, ErrMsg, RoutineName)
      if ( ErrStat >= AbortErrLev ) then
         call cleanup()
         RETURN        
      end if

         ! Patm - Atmospheric pressure (Pa):
   CALL ReadVar( UnIn, InputFile, p%Patm, "Patm", "Atmospheric pressure (Pa)", ErrStat2, ErrMsg2, UnEc)
      CALL SetErrStat( ErrStat2, ErrMsg2, ErrStat, ErrMsg, RoutineName)
      if ( ErrStat >= AbortErrLev ) then
         call cleanup()
         RETURN        
      end if

         ! Pvap - Vapour pressure of working fluid (Pa):
   CALL ReadVar( UnIn, InputFile, p%Pvap, "Pvap", "Vapour pressure of working fluid (Pa)", ErrStat2, ErrMsg2, UnEc)
      CALL SetErrStat( ErrStat2, ErrMsg2, ErrStat, ErrMsg, RoutineName)
      if ( ErrStat >= AbortErrLev ) then
         call cleanup()
         RETURN        
      end if

         ! WtrDpth - Water depth (m):
   CALL ReadVar( UnIn, InputFile, p%WtrDpth, "WtrDpth", "Water depth (m)", ErrStat2, ErrMsg2, UnEc)
      CALL SetErrStat( ErrStat2, ErrMsg2, ErrStat, ErrMsg, RoutineName)
      if ( ErrStat >= AbortErrLev ) then
         call cleanup()
         RETURN        
      end if

         ! MSL2SWL - Offset between still-water level and mean sea level (m):
   CALL ReadVar( UnIn, InputFile, p%MSL2SWL, "MSL2SWL", "Offset between still-water level and mean sea level (m)", ErrStat2, ErrMsg2, UnEc)
      CALL SetErrStat( ErrStat2, ErrMsg2, ErrStat, ErrMsg, RoutineName)
      if ( ErrStat >= AbortErrLev ) then
         call cleanup()
         RETURN        
      end if

   !---------------------- INPUT FILES ---------------------------------------------
   CALL ReadCom( UnIn, InputFile, 'Section Header: Input Files', ErrStat2, ErrMsg2, UnEc )
      CALL SetErrStat( ErrStat2, ErrMsg2, ErrStat, ErrMsg, RoutineName)
      if ( ErrStat >= AbortErrLev ) then
         call cleanup()
         RETURN
      end if

      ! EDFile - Name of file containing ElastoDyn input parameters (-):
   CALL ReadVar( UnIn, InputFile, p%EDFile, "EDFile", "Name of file containing ElastoDyn input parameters (-)", ErrStat2, ErrMsg2, UnEc)
      CALL SetErrStat( ErrStat2, ErrMsg2, ErrStat, ErrMsg, RoutineName)
      if ( ErrStat >= AbortErrLev ) then
         call cleanup()
         RETURN
      end if
   IF ( PathIsRelative( p%EDFile ) ) p%EDFile = TRIM(PriPath)//TRIM(p%EDFile)

DO i=1,MaxNBlades
      ! BDBldFile - Name of file containing BeamDyn blade input parameters (-):
   CALL ReadVar( UnIn, InputFile, p%BDBldFile(i), "BDBldFile("//TRIM(num2LStr(i))//")", "Name of file containing BeamDyn blade "//trim(num2lstr(i))//"input parameters (-)", ErrStat2, ErrMsg2, UnEc)
      CALL SetErrStat( ErrStat2, ErrMsg2, ErrStat, ErrMsg, RoutineName)
      if ( ErrStat >= AbortErrLev ) then
         call cleanup()
         RETURN
      end if
   IF ( PathIsRelative( p%BDBldFile(i) ) ) p%BDBldFile(i) = TRIM(PriPath)//TRIM(p%BDBldFile(i))
END DO

      ! InflowFile - Name of file containing inflow wind input parameters (-):
   CALL ReadVar( UnIn, InputFile, p%InflowFile, "InflowFile", "Name of file containing inflow wind input parameters (-)", ErrStat2, ErrMsg2, UnEc)
      CALL SetErrStat( ErrStat2, ErrMsg2, ErrStat, ErrMsg, RoutineName)
      if ( ErrStat >= AbortErrLev ) then
         call cleanup()
         RETURN
      end if
   IF ( PathIsRelative( p%InflowFile ) ) p%InflowFile = TRIM(PriPath)//TRIM(p%InflowFile)

      ! AeroFile - Name of file containing aerodynamic input parameters (-):
   CALL ReadVar( UnIn, InputFile, p%AeroFile, "AeroFile", "Name of file containing aerodynamic input parameters (-)", ErrStat2, ErrMsg2, UnEc)
      CALL SetErrStat( ErrStat2, ErrMsg2, ErrStat, ErrMsg, RoutineName)
      if ( ErrStat >= AbortErrLev ) then
         call cleanup()
         RETURN
      end if
   IF ( PathIsRelative( p%AeroFile ) ) p%AeroFile = TRIM(PriPath)//TRIM(p%AeroFile)

      ! ServoFile - Name of file containing control and electrical-drive input parameters (-):
   CALL ReadVar( UnIn, InputFile, p%ServoFile, "ServoFile", "Name of file containing control and electrical-drive input parameters (-)", ErrStat2, ErrMsg2, UnEc)
      CALL SetErrStat( ErrStat2, ErrMsg2, ErrStat, ErrMsg, RoutineName)
      if ( ErrStat >= AbortErrLev ) then
         call cleanup()
         RETURN
      end if
   IF ( PathIsRelative( p%ServoFile ) ) p%ServoFile = TRIM(PriPath)//TRIM(p%ServoFile)

      ! SeaStFile - Name of file containing sea state input parameters (-):
   CALL ReadVar( UnIn, InputFile, p%SeaStFile, "SeaStFile", "Name of file containing sea state input parameters (-)", ErrStat2, ErrMsg2, UnEc)
      CALL SetErrStat( ErrStat2, ErrMsg2, ErrStat, ErrMsg, RoutineName)
      if ( ErrStat >= AbortErrLev ) then
         call cleanup()
         RETURN
      end if
<<<<<<< HEAD
   IF ( PathIsRelative( p%HydroFile ) ) p%HydroFile = TRIM(PriPath)//TRIM(p%HydroFile)
=======
   IF ( PathIsRelative( p%SeaStFile ) ) p%SeaStFile = TRIM(PriPath)//TRIM(p%SeaStFile)
>>>>>>> b88e2a8d

      ! HydroFile - Name of file containing hydrodynamic input parameters (-):
   CALL ReadVar( UnIn, InputFile, p%HydroFile, "HydroFile", "Name of file containing hydrodynamic input parameters (-)", ErrStat2, ErrMsg2, UnEc)
      CALL SetErrStat( ErrStat2, ErrMsg2, ErrStat, ErrMsg, RoutineName)
      if ( ErrStat >= AbortErrLev ) then
         call cleanup()
         RETURN
      end if
   IF ( PathIsRelative( p%HydroFile ) ) p%HydroFile = TRIM(PriPath)//TRIM(p%HydroFile)

      ! SubFile - Name of file containing sub-structural input parameters (-):
   CALL ReadVar( UnIn, InputFile, p%SubFile, "SubFile", "Name of file containing sub-structural input parameters (-)", ErrStat2, ErrMsg2, UnEc)
      CALL SetErrStat( ErrStat2, ErrMsg2, ErrStat, ErrMsg, RoutineName)
      if ( ErrStat >= AbortErrLev ) then
         call cleanup()
         RETURN
      end if
   IF ( PathIsRelative( p%SubFile ) ) p%SubFile = TRIM(PriPath)//TRIM(p%SubFile)

      ! MooringFile - Name of file containing mooring system input parameters (-):
   CALL ReadVar( UnIn, InputFile, p%MooringFile, "MooringFile", "Name of file containing mooring system input parameters (-)", ErrStat2, ErrMsg2, UnEc)
      CALL SetErrStat( ErrStat2, ErrMsg2, ErrStat, ErrMsg, RoutineName)
      if ( ErrStat >= AbortErrLev ) then
         call cleanup()
         RETURN
      end if
   IF ( PathIsRelative( p%MooringFile ) ) p%MooringFile = TRIM(PriPath)//TRIM(p%MooringFile)

      ! IceFile - Name of file containing ice input parameters (-):
   CALL ReadVar( UnIn, InputFile, p%IceFile, "IceFile", "Name of file containing ice input parameters (-)", ErrStat2, ErrMsg2, UnEc)
      CALL SetErrStat( ErrStat2, ErrMsg2, ErrStat, ErrMsg, RoutineName)
      if ( ErrStat >= AbortErrLev ) then
         call cleanup()
         RETURN
      end if
   IF ( PathIsRelative( p%IceFile ) ) p%IceFile = TRIM(PriPath)//TRIM(p%IceFile)


   !---------------------- OUTPUT --------------------------------------------------
   CALL ReadCom( UnIn, InputFile, 'Section Header: Output', ErrStat2, ErrMsg2, UnEc )
      CALL SetErrStat( ErrStat2, ErrMsg2, ErrStat, ErrMsg, RoutineName)
      if ( ErrStat >= AbortErrLev ) then
         call cleanup()
         RETURN
      end if

      ! SumPrint - Print summary data to <RootName>.sum (flag):
   CALL ReadVar( UnIn, InputFile, p%SumPrint, "SumPrint", "Print summary data to <RootName>.sum (flag)", ErrStat2, ErrMsg2, UnEc)
      CALL SetErrStat( ErrStat2, ErrMsg2, ErrStat, ErrMsg, RoutineName)
      if ( ErrStat >= AbortErrLev ) then
         call cleanup()
         RETURN
      end if

      ! SttsTime - Amount of time between screen status messages (s):
   CALL ReadVar( UnIn, InputFile, TmpTime, "SttsTime", "Amount of time between screen status messages (s)", ErrStat2, ErrMsg2, UnEc)
      CALL SetErrStat( ErrStat2, ErrMsg2, ErrStat, ErrMsg, RoutineName)
      if ( ErrStat >= AbortErrLev ) then
         call cleanup()
         RETURN
      end if

      IF (TmpTime > p%TMax) THEN
         p%n_SttsTime = HUGE(p%n_SttsTime)
      ELSE
         p%n_SttsTime = NINT( TmpTime / p%DT )
      END IF

      ! ChkptTime - Amount of time between creating checkpoint files for potential restart (s):
   CALL ReadVar( UnIn, InputFile, TmpTime, "ChkptTime", "Amount of time between creating checkpoint files for potential restart (s)", ErrStat2, ErrMsg2, UnEc)
      CALL SetErrStat( ErrStat2, ErrMsg2, ErrStat, ErrMsg, RoutineName)
      if ( ErrStat >= AbortErrLev ) then
         call cleanup()
         RETURN
      end if

      IF (TmpTime > p%TMax) THEN
         p%n_ChkptTime = HUGE(p%n_ChkptTime)
      ELSE
         p%n_ChkptTime = NINT( TmpTime / p%DT )
      END IF

      ! DT_Out - Time step for tabular output (s):
   CALL ReadVar( UnIn, InputFile, Line, "DT_Out", "Time step for tabular output (s)", ErrStat2, ErrMsg2, UnEc)
   !CALL ReadVar( UnIn, InputFile, p%DT_Out, "DT_Out", "Time step for tabular output (s)", ErrStat2, ErrMsg2, UnEc)
      CALL SetErrStat( ErrStat2, ErrMsg2, ErrStat, ErrMsg, RoutineName)
      if ( ErrStat >= AbortErrLev ) then
         call cleanup()
         RETURN
      end if

      CALL Conv2UC( Line )
      IF ( INDEX(Line, "DEFAULT" ) == 1 ) THEN
         p%DT_Out = p%DT
      ELSE
         ! If it's not "default", read this variable; otherwise use the value in p%DT
         READ( Line, *, IOSTAT=IOS) p%DT_Out
            CALL CheckIOS ( IOS, InputFile, 'DT_Out', NumType, ErrStat2, ErrMsg2 )
            CALL SetErrStat( ErrStat2, ErrMsg2, ErrStat, ErrMsg, RoutineName)
            if ( ErrStat >= AbortErrLev ) then
               call cleanup()
               RETURN
            end if
      END IF

      p%n_DT_Out = NINT( p%DT_Out / p%DT )

      ! TStart - Time to begin tabular output (s):
   CALL ReadVar( UnIn, InputFile, p%TStart, "TStart", "Time to begin tabular output (s)", ErrStat2, ErrMsg2, UnEc)
      CALL SetErrStat( ErrStat2, ErrMsg2, ErrStat, ErrMsg, RoutineName)
      if ( ErrStat >= AbortErrLev ) then
         call cleanup()
         RETURN
      end if


      !> OutFileFmt - Format for tabular (time-marching) output file (switch) {1: text file [<RootName>.out], 2: binary file [<RootName>.outb], 4: HDF5 [<RootName>.h5], add for combinations}
      !!
      !!  Combinations of output files are possible by adding the values corresponding to each file.  The possible combination of options are therefore
      !!
      !! | `OutFileFmt` | Description                                                          |
      !! |:------------:|:---------------------------------------------------------------------|
      !! | 1            | Text file only `<RootName>.out`                                      |
      !! | 2            | Binary file only `<RootName>.outb`                                   |
      !! | 3            | Text and binary files                                                |
      !! | 4            | uncompressed binary file `<RootName>.outbu`                          |
      !! | 5            | Text and uncompressed binary files                                   |
      !! | 6  => 4      | Binary (not written) and uncompressed binary files; same as 4        |
      !! | 7  => 5      | Text, Binary (not written), and uncompressed binary files; same as 5 |
      !!

      ! OutFileFmt - Format for tabular (time-marching) output file(s) (1: text file [<RootName>.out], 2: binary file [<RootName>.outb], 3: both) (-):
   CALL ReadVar( UnIn, InputFile, OutFileFmt, "OutFileFmt", "Format for tabular (time-marching) output file(s) {0: uncompressed binary and text file, 1: text file [<RootName>.out], 2: compressed binary file [<RootName>.outb], 3: both text and compressed binary, 4: uncompressed binary <RootName>.outb]; add for combinations) (-)", ErrStat2, ErrMsg2, UnEc)
      CALL SetErrStat( ErrStat2, ErrMsg2, ErrStat, ErrMsg, RoutineName)
      if ( ErrStat >= AbortErrLev ) then
         call cleanup()
         RETURN
      end if

     if (OutFileFmt == 0) OutFileFmt = 5

         ! convert integer to binary representation of which file formats to generate:
      p%WrTxtOutFile = mod(OutFileFmt,2) == 1

      OutFileFmt = OutFileFmt / 2 ! integer division
      p%WrBinOutFile = mod(OutFileFmt,2) == 1

      OutFileFmt = OutFileFmt / 2 ! integer division
      if (mod(OutFileFmt,2) == 1) then
         ! This is a feature for the regression testing system.  It writes binary output stored as uncompressed double floating point data instead of compressed int16 data.
         ! If the compressed binary version was requested, that will not be generated
         if (p%WrBinOutFile) then
            call SetErrStat(ErrID_Warn,'Binary compressed file will not be generated because the uncompressed version was also requested.', ErrStat, ErrMsg, RoutineName)
         else
            p%WrBinOutFile = .true.
         end if
         p%WrBinMod = FileFmtID_NoCompressWithoutTime    ! A format specifier for the binary output file format (3=don't include time channel and do not pack data)
      else
         p%WrBinMod = FileFmtID_ChanLen_In               ! A format specifier for the binary output file format (4=don't include time channel; do include channel width; do pack data)
      end if

      OutFileFmt = OutFileFmt / 2 ! integer division

      if (OutFileFmt /= 0) then
         call SetErrStat( ErrID_Fatal, "OutFileFmt must be 0, 1, 2, or 3.",ErrStat,ErrMsg,RoutineName)
         call cleanup()
         return
      end if

      ! TabDelim - Use tab delimiters in text tabular output file? (flag):
   CALL ReadVar( UnIn, InputFile, TabDelim, "TabDelim", "Use tab delimiters in text tabular output file? (flag)", ErrStat2, ErrMsg2, UnEc)
      CALL SetErrStat( ErrStat2, ErrMsg2, ErrStat, ErrMsg, RoutineName)
      if ( ErrStat >= AbortErrLev ) then
         call cleanup()
         RETURN
      end if

      IF ( TabDelim ) THEN
         p%Delim = TAB
      ELSE
         p%Delim = ' '
      END IF

      ! OutFmt - Format used for text tabular output (except time).  Resulting field should be 10 characters. (-):
   CALL ReadVar( UnIn, InputFile, p%OutFmt, "OutFmt", "Format used for text tabular output (except time).  Resulting field should be 10 characters. (-)", ErrStat2, ErrMsg2, UnEc)
      CALL SetErrStat( ErrStat2, ErrMsg2, ErrStat, ErrMsg, RoutineName)
      if ( ErrStat >= AbortErrLev ) then
         call cleanup()
         RETURN
      end if


   !---------------------- LINEARIZATION -----------------------------------------------
   CALL ReadCom( UnIn, InputFile, 'Section Header: Linearization', ErrStat2, ErrMsg2, UnEc )
      CALL SetErrStat( ErrStat2, ErrMsg2, ErrStat, ErrMsg, RoutineName)
      if ( ErrStat >= AbortErrLev ) then
         call cleanup()
         RETURN
      end if


      ! Linearize - Linearization analysis (flag)
   CALL ReadVar( UnIn, InputFile, p%Linearize, "Linearize", "Linearization analysis (flag)", ErrStat2, ErrMsg2, UnEc)
      CALL SetErrStat( ErrStat2, ErrMsg2, ErrStat, ErrMsg, RoutineName)
      if ( ErrStat >= AbortErrLev ) then
         call cleanup()
         RETURN
      end if


      ! CalcSteady - Calculate a steady-state periodic operating point before linearization? [unused if Linearize=False] (flag)
   CALL ReadVar( UnIn, InputFile, p%CalcSteady, "CalcSteady", "Calculate a steady-state periodic operating point before linearization? (flag)", ErrStat2, ErrMsg2, UnEc)
      CALL SetErrStat( ErrStat2, ErrMsg2, ErrStat, ErrMsg, RoutineName)

      ! TrimCase - Controller parameter to be trimmed {1:yaw; 2:torque; 3:pitch} [used only if CalcSteady=True] (-)
   CALL ReadVar( UnIn, InputFile, p%TrimCase, "TrimCase", "Controller parameter to be trimmed {1:yaw; 2:torque; 3:pitch} (-)", ErrStat2, ErrMsg2, UnEc)
      CALL SetErrStat( ErrStat2, ErrMsg2, ErrStat, ErrMsg, RoutineName)

      ! TrimTol - Tolerance for the rotational speed convergence [used only if CalcSteady=True] (-)
   CALL ReadVar( UnIn, InputFile, p%TrimTol, "TrimTol", "Tolerance for the rotational speed convergence (-)", ErrStat2, ErrMsg2, UnEc)
      CALL SetErrStat( ErrStat2, ErrMsg2, ErrStat, ErrMsg, RoutineName)

      ! TrimGain - Proportional gain for the rotational speed error (>0) [used only if CalcSteady=True] (rad/(rad/s) for yaw or pitch; Nm/(rad/s) for torque)
   CALL ReadVar( UnIn, InputFile, p%TrimGain, "TrimGain", "Proportional gain for the rotational speed error (>0) (rad/(rad/s) for yaw or pitch; Nm/(rad/s) for torque)", ErrStat2, ErrMsg2, UnEc)
      CALL SetErrStat( ErrStat2, ErrMsg2, ErrStat, ErrMsg, RoutineName)

      ! Twr_Kdmp - Damping factor for the tower [used only if CalcSteady=True] (N/(m/s))
   CALL ReadVar( UnIn, InputFile, p%Twr_Kdmp, "Twr_Kdmp", "Damping factor for the tower (N/(m/s))", ErrStat2, ErrMsg2, UnEc)
      CALL SetErrStat( ErrStat2, ErrMsg2, ErrStat, ErrMsg, RoutineName)

      ! Bld_Kdmp - Damping factor for the blades [used only if CalcSteady=True] (N/(m/s))
   CALL ReadVar( UnIn, InputFile, p%Bld_Kdmp, "Bld_Kdmp", "Damping factor for the blades (N/(m/s))", ErrStat2, ErrMsg2, UnEc)
      CALL SetErrStat( ErrStat2, ErrMsg2, ErrStat, ErrMsg, RoutineName)

      if ( ErrStat >= AbortErrLev ) then
         call cleanup()
         RETURN
      end if

      ! NLinTimes - Number of times to linearize (or number of equally spaced azimuth steps in periodic linearized model) (-) [>=1]
   CALL ReadVar( UnIn, InputFile, p%NLinTimes, "NLinTimes", "Number of times to linearize (-) [>=1]", ErrStat2, ErrMsg2, UnEc)
      CALL SetErrStat( ErrStat2, ErrMsg2, ErrStat, ErrMsg, RoutineName)
      if ( ErrStat >= AbortErrLev ) then
         call cleanup()
         RETURN
      end if

   if (.not. p%Linearize) then
      p%CalcSteady = .false.
      p%NLinTimes = 0
   end if

         ! LinTimes - Times to linearize (s) [1 to NLinTimes]
   if (.not. p%CalcSteady .and. p%NLinTimes >= 1 ) then
      call AllocAry( m_FAST%Lin%LinTimes, p%NLinTimes, 'LinTimes', ErrStat2, ErrMsg2 )
         CALL SetErrStat( ErrStat2, ErrMsg2, ErrStat, ErrMsg, RoutineName)
         if ( ErrStat >= AbortErrLev ) then
            call cleanup()
            RETURN
         end if

      CALL ReadAry( UnIn, InputFile, m_FAST%Lin%LinTimes, p%NLinTimes, "LinTimes", "Times to linearize (s) [1 to NLinTimes]", ErrStat2, ErrMsg2, UnEc)
   else
      CALL ReadCom( UnIn, InputFile, 'Times to linearize (s) [1 to NLinTimes] ', ErrStat2, ErrMsg2, UnEc )
   end if
   CALL SetErrStat( ErrStat2, ErrMsg2,ErrStat,ErrMsg,RoutineName)
   if ( ErrStat >= AbortErrLev ) then
      call cleanup()
      RETURN
   end if

      ! LinInputs - Include inputs in linearization (switch) {0=none; 1=standard; 2=all module inputs (debug)}
   CALL ReadVar( UnIn, InputFile, p%LinInputs, "LinInputs", "Include inputs in linearization (switch) {0=none; 1=standard; 2=all module inputs (debug)}", ErrStat2, ErrMsg2, UnEc)
      CALL SetErrStat( ErrStat2, ErrMsg2, ErrStat, ErrMsg, RoutineName)
      if ( ErrStat >= AbortErrLev ) then
         call cleanup()
         RETURN
      end if

      ! LinOutputs - Include outputs in linearization (switch) (0=none; 1=from OutList(s); 2=all module outputs (debug))
   CALL ReadVar( UnIn, InputFile, p%LinOutputs, "LinOutputs", "Include outputs in linearization (switch) (0=none; 1=from OutList(s); 2=all module outputs (debug))", ErrStat2, ErrMsg2, UnEc)
      CALL SetErrStat( ErrStat2, ErrMsg2, ErrStat, ErrMsg, RoutineName)
      if ( ErrStat >= AbortErrLev ) then
         call cleanup()
         RETURN
      end if

      ! LinOutJac - Include full Jacabians in linearization output (for debug) (flag)
   CALL ReadVar( UnIn, InputFile, p%LinOutJac, "LinOutJac", "Include full Jacabians in linearization output (for debug) (flag)", ErrStat2, ErrMsg2, UnEc)
      CALL SetErrStat( ErrStat2, ErrMsg2, ErrStat, ErrMsg, RoutineName)
      if ( ErrStat >= AbortErrLev ) then
         call cleanup()
         RETURN
      end if

      ! LinOutMod - Write module-level linearization output files in addition to output for full system? (flag)
   CALL ReadVar( UnIn, InputFile, p%LinOutMod, "LinOutMod", "Write module-level linearization output files in addition to output for full system? (flag)", ErrStat2, ErrMsg2, UnEc)
      CALL SetErrStat( ErrStat2, ErrMsg2, ErrStat, ErrMsg, RoutineName)
      if ( ErrStat >= AbortErrLev ) then
         call cleanup()
         RETURN
      end if

   !---------------------- VISUALIZATION -----------------------------------------------
   CALL ReadCom( UnIn, InputFile, 'Section Header: Visualization', ErrStat2, ErrMsg2, UnEc )
      CALL SetErrStat( ErrStat2, ErrMsg2, ErrStat, ErrMsg, RoutineName)
      if ( ErrStat >= AbortErrLev ) then
         call cleanup()
         RETURN
      end if

      ! WrVTK - VTK Visualization data output: (switch) {0=none; 1=initialization data only; 2=animation; 3=mode shapes}:
   CALL ReadVar( UnIn, InputFile, p%WrVTK, "WrVTK", "Write VTK visualization files (0=none; 1=initialization data only; 2=animation; 3=mode shapes)", ErrStat2, ErrMsg2, UnEc)
      CALL SetErrStat( ErrStat2, ErrMsg2, ErrStat, ErrMsg, RoutineName)
      if ( ErrStat >= AbortErrLev ) then
         call cleanup()
         RETURN
      end if

      IF ( p%WrVTK < 0 .OR. p%WrVTK > 3 ) THEN
         p%WrVTK = VTK_Unknown
      END IF

      ! VTK_Type - Type of  VTK visualization data: (switch) {1=surfaces; 2=basic meshes (lines/points); 3=all meshes (debug)}:
   CALL ReadVar( UnIn, InputFile, p%VTK_Type, "VTK_Type", "Type of  VTK visualization data: (1=surfaces; 2=basic meshes (lines/points); 3=all meshes)", ErrStat2, ErrMsg2, UnEc)
      CALL SetErrStat( ErrStat2, ErrMsg2, ErrStat, ErrMsg, RoutineName)
      if ( ErrStat >= AbortErrLev ) then
         call cleanup()
         RETURN
      end if

          ! immediately convert to values used inside the code:
         IF ( p%VTK_Type == 0 ) THEN
            p%VTK_Type = VTK_None
         ELSEIF ( p%VTK_Type == 1 ) THEN
            p%VTK_Type = VTK_Surf
         ELSEIF ( p%VTK_Type == 2 ) THEN
            p%VTK_Type = VTK_Basic
         ELSEIF ( p%VTK_Type == 3 ) THEN
            p%VTK_Type = VTK_All
         ELSEIF ( p%VTK_Type == 4 ) THEN
            p%VTK_Type = VTK_Old
         ELSE
            p%VTK_Type = VTK_Unknown
         END IF

         !! equivalent:
         !IF ( p%VTK_Type < 0 .OR. p%VTK_Type > 4 ) THEN
         !   p%VTK_Type = VTK_Unknown
         !END IF

      ! VTK_fields - Write mesh fields to VTK data files? (flag) {true/false}:
   CALL ReadVar( UnIn, InputFile, p%VTK_fields, "VTK_fields", "Write mesh fields to VTK data files? (flag)", ErrStat2, ErrMsg2, UnEc)
      CALL SetErrStat( ErrStat2, ErrMsg2, ErrStat, ErrMsg, RoutineName)
      if ( ErrStat >= AbortErrLev ) then
         call cleanup()
         RETURN
      end if

      ! VTK_fps - Frame rate for VTK output (frames per second) {will use closest integer multiple of DT}
   CALL ReadVar( UnIn, InputFile, p%VTK_fps, "VTK_fps", "Frame rate for VTK output(fps)", ErrStat2, ErrMsg2, UnEc)
      CALL SetErrStat( ErrStat2, ErrMsg2, ErrStat, ErrMsg, RoutineName)
      if ( ErrStat >= AbortErrLev ) then
         call cleanup()
         RETURN
      end if


      ! convert frames-per-second to seconds per sample:
      if ( EqualRealNos(p%VTK_fps, 0.0_DbKi) ) then
         TmpTime = p%TMax + p%DT
      else
         TmpTime = 1.0_DbKi / p%VTK_fps
      end if

      ! now save the number of time steps between VTK file output:
      IF (p%WrVTK == VTK_ModeShapes) THEN
         p%n_VTKTime = 1
      ELSE IF (TmpTime > p%TMax) THEN
         p%n_VTKTime = HUGE(p%n_VTKTime)
      ELSE
         p%n_VTKTime = NINT( TmpTime / p%DT )
         ! I'll warn if p%n_VTKTime*p%DT is not TmpTime
         IF (p%WrVTK == VTK_Animate) THEN
            TmpRate = p%n_VTKTime*p%DT
            if (.not. EqualRealNos(TmpRate, TmpTime)) then
               call SetErrStat(ErrID_Info, '1/VTK_fps is not an integer multiple of DT. FAST will output VTK information at '//&
                              trim(num2lstr(1.0_DbKi/TmpRate))//' fps, the closest rate possible.',ErrStat,ErrMsg,RoutineName)
            end if
         END IF

      END IF

   call cleanup()
   RETURN

CONTAINS
   !...............................................................................................................................
   subroutine cleanup()
      CLOSE( UnIn )
      IF ( UnEc > 0 ) CLOSE ( UnEc )
   end subroutine cleanup
   !...............................................................................................................................
END SUBROUTINE FAST_ReadPrimaryFile
!----------------------------------------------------------------------------------------------------------------------------------
!> This subroutine sets up some of the information needed for plotting VTK surfaces. It initializes only the data needed before
!! HD initialization. (HD needs some of this data so it can return the wave elevation data we want.)
SUBROUTINE SetVTKParameters_B4HD(p_FAST, InitOutData_ED, InitInData_HD, BD, ErrStat, ErrMsg)

   TYPE(FAST_ParameterType),     INTENT(INOUT) :: p_FAST           !< The parameters of the glue code
   TYPE(ED_InitOutputType),      INTENT(IN   ) :: InitOutData_ED   !< The initialization output from structural dynamics module
   TYPE(HydroDyn_InitInputType), INTENT(INOUT) :: InitInData_HD    !< The initialization input to HydroDyn
   TYPE(BeamDyn_Data),           INTENT(IN   ) :: BD               !< BeamDyn data
   INTEGER(IntKi),               INTENT(  OUT) :: ErrStat          !< Error status of the operation
   CHARACTER(*),                 INTENT(  OUT) :: ErrMsg           !< Error message if ErrStat /= ErrID_None


   REAL(SiKi)                              :: BladeLength, Width, WidthBy2
   REAL(SiKi)                              :: dx, dy
   INTEGER(IntKi)                          :: i, j, n
   INTEGER(IntKi)                          :: ErrStat2
   CHARACTER(ErrMsgLen)                    :: ErrMsg2
   CHARACTER(*), PARAMETER                 :: RoutineName = 'SetVTKParameters_B4HD'


   ErrStat = ErrID_None
   ErrMsg  = ""

      ! Get radius for ground (blade length + hub radius):
   if ( p_FAST%CompElast == Module_BD ) then
      BladeLength = TwoNorm(BD%y(1)%BldMotion%Position(:,1) - BD%y(1)%BldMotion%Position(:,BD%y(1)%BldMotion%Nnodes))
   else
      BladeLength = InitOutData_ED%BladeLength
   end if
   p_FAST%VTK_Surface%HubRad    = InitOutData_ED%HubRad
   p_FAST%VTK_Surface%GroundRad = BladeLength + p_FAST%VTK_Surface%HubRad

   !........................................................................................................
   ! We don't use the rest of this routine for stick-figure output
   if (p_FAST%VTK_Type /= VTK_Surf) return
   !........................................................................................................

      ! initialize wave elevation data:
   if ( p_FAST%CompHydro == Module_HD ) then

      p_FAST%VTK_surface%NWaveElevPts(1) = 25
      p_FAST%VTK_surface%NWaveElevPts(2) = 25

      call allocAry( InitInData_HD%WaveElevXY, 2, p_FAST%VTK_surface%NWaveElevPts(1)*p_FAST%VTK_surface%NWaveElevPts(2), 'WaveElevXY', ErrStat2, ErrMsg2)
         call SetErrStat(ErrStat2, ErrMsg2, ErrStat, ErrMsg, RoutineName)
         if (ErrStat >= AbortErrLev) return

      Width = p_FAST%VTK_Surface%GroundRad * VTK_GroundFactor
      dx = Width / (p_FAST%VTK_surface%NWaveElevPts(1) - 1)
      dy = Width / (p_FAST%VTK_surface%NWaveElevPts(2) - 1)

      WidthBy2 = Width / 2.0_SiKi
      n = 1
      do i=1,p_FAST%VTK_surface%NWaveElevPts(1)
         do j=1,p_FAST%VTK_surface%NWaveElevPts(2)
            InitInData_HD%WaveElevXY(1,n) = dx*(i-1) - WidthBy2 !+ p_FAST%TurbinePos(1) ! HD takes p_FAST%TurbinePos into account already
            InitInData_HD%WaveElevXY(2,n) = dy*(j-1) - WidthBy2 !+ p_FAST%TurbinePos(2)
            n = n+1
         end do
      end do

   end if


END SUBROUTINE SetVTKParameters_B4HD
!----------------------------------------------------------------------------------------------------------------------------------
!> This subroutine sets up the information needed for plotting VTK surfaces.
SUBROUTINE SetVTKParameters(p_FAST, InitOutData_ED, InitOutData_AD, InitInData_HD, InitOutData_HD, ED, BD, AD, HD, ErrStat, ErrMsg)

   TYPE(FAST_ParameterType),     INTENT(INOUT) :: p_FAST           !< The parameters of the glue code
   TYPE(ED_InitOutputType),      INTENT(IN   ) :: InitOutData_ED   !< The initialization output from structural dynamics module
   TYPE(AD_InitOutputType),      INTENT(INOUT) :: InitOutData_AD   !< The initialization output from AeroDyn
   TYPE(HydroDyn_InitInputType), INTENT(INOUT) :: InitInData_HD    !< The initialization input to HydroDyn
   TYPE(HydroDyn_InitOutputType),INTENT(INOUT) :: InitOutData_HD   !< The initialization output from HydroDyn
   TYPE(ElastoDyn_Data),         INTENT(IN   ) :: ED               !< ElastoDyn data
   TYPE(BeamDyn_Data),           INTENT(IN   ) :: BD               !< BeamDyn data
   TYPE(AeroDyn_Data),           INTENT(IN   ) :: AD               !< AeroDyn data
   TYPE(HydroDyn_Data),          INTENT(IN   ) :: HD               !< HydroDyn data
   INTEGER(IntKi),               INTENT(  OUT) :: ErrStat          !< Error status of the operation
   CHARACTER(*),                 INTENT(  OUT) :: ErrMsg           !< Error message if ErrStat /= ErrID_None

   REAL(SiKi)                              :: RefPoint(3), RefLengths(2)
   REAL(SiKi)                              :: x, y
   REAL(SiKi)                              :: TwrDiam_top, TwrDiam_base, TwrRatio, TwrLength
   INTEGER(IntKi)                          :: topNode, baseNode
   INTEGER(IntKi)                          :: NumBl, k
   CHARACTER(1024)                         :: vtkroot
   INTEGER(IntKi)                          :: ErrStat2
   CHARACTER(ErrMsgLen)                    :: ErrMsg2
   CHARACTER(*), PARAMETER                 :: RoutineName = 'SetVTKParameters'


   ErrStat = ErrID_None
   ErrMsg  = ""

   ! get the name of the output directory for vtk files (in a subdirectory called "vtk" of the output directory), and
   ! create the VTK directory if it does not exist

   call GetPath ( p_FAST%OutFileRoot, p_FAST%VTK_OutFileRoot, vtkroot ) ! the returned p_FAST%VTK_OutFileRoot includes a file separator character at the end
   p_FAST%VTK_OutFileRoot = trim(p_FAST%VTK_OutFileRoot) // 'vtk'

   call MKDIR( trim(p_FAST%VTK_OutFileRoot) )

   p_FAST%VTK_OutFileRoot = trim( p_FAST%VTK_OutFileRoot ) // PathSep // trim(vtkroot)


   ! calculate the number of digits in 'y_FAST%NOutSteps' (Maximum number of output steps to be written)
   ! this will be used to pad the write-out step in the VTK filename with zeros in calls to MeshWrVTK()
   if (p_FAST%WrVTK == VTK_ModeShapes .AND. p_FAST%VTK_modes%VTKLinTim==1) then
      if (p_FAST%NLinTimes < 1) p_FAST%NLinTimes = 1 !in case we reached here with an error
      p_FAST%VTK_tWidth = CEILING( log10( real( p_FAST%NLinTimes) ) ) + 1
   else
      p_FAST%VTK_tWidth = CEILING( log10( real(p_FAST%n_TMax_m1+1, ReKi) / p_FAST%n_VTKTime ) ) + 1
   end if

   ! determine number of blades
   NumBl = InitOutData_ED%NumBl

   ! initialize the vtk data

   p_FAST%VTK_Surface%NumSectors = 25
   ! NOTE: we set p_FAST%VTK_Surface%GroundRad and p_FAST%VTK_Surface%HubRad in SetVTKParameters_B4HD


   ! write the ground or seabed reference polygon:
   RefPoint = p_FAST%TurbinePos
   if (p_FAST%CompHydro == MODULE_HD) then
      RefLengths = p_FAST%VTK_Surface%GroundRad*VTK_GroundFactor/2.0_SiKi

      ! note that p_FAST%TurbinePos(3) must be 0 for offshore turbines
      RefPoint(3) = p_FAST%TurbinePos(3) - InitOutData_HD%WtrDpth
      call WrVTK_Ground ( RefPoint, RefLengths, trim(p_FAST%VTK_OutFileRoot) // '.SeabedSurface', ErrStat2, ErrMsg2 )

      RefPoint(3) = p_FAST%TurbinePos(3) - InitOutData_HD%MSL2SWL
      call WrVTK_Ground ( RefPoint, RefLengths, trim(p_FAST%VTK_OutFileRoot) // '.StillWaterSurface', ErrStat2, ErrMsg2 )
   else
      RefLengths = p_FAST%VTK_Surface%GroundRad !array = scalar
      call WrVTK_Ground ( RefPoint, RefLengths, trim(p_FAST%VTK_OutFileRoot) // '.GroundSurface', ErrStat2, ErrMsg2 )
   end if


   !........................................................................................................
   ! We don't use the rest of this routine for stick-figure output
   if (p_FAST%VTK_Type /= VTK_Surf) return
   !........................................................................................................

      ! we're going to create a box using these dimensions
   y  =          ED%y%HubPtMotion%Position(3,  1) - ED%y%NacelleMotion%Position(3,  1)
   x  = TwoNorm( ED%y%HubPtMotion%Position(1:2,1) - ED%y%NacelleMotion%Position(1:2,1) ) - p_FAST%VTK_Surface%HubRad


   p_FAST%VTK_Surface%NacelleBox(:,1) = (/ -x,  y, 0.0_SiKi /)
   p_FAST%VTK_Surface%NacelleBox(:,2) = (/  x,  y, 0.0_SiKi /)
   p_FAST%VTK_Surface%NacelleBox(:,3) = (/  x, -y, 0.0_SiKi /)
   p_FAST%VTK_Surface%NacelleBox(:,4) = (/ -x, -y, 0.0_SiKi /)
   p_FAST%VTK_Surface%NacelleBox(:,5) = (/ -x, -y, 2*y      /)
   p_FAST%VTK_Surface%NacelleBox(:,6) = (/  x, -y, 2*y      /)
   p_FAST%VTK_Surface%NacelleBox(:,7) = (/  x,  y, 2*y      /)
   p_FAST%VTK_Surface%NacelleBox(:,8) = (/ -x,  y, 2*y      /)

   !.......................
   ! tapered tower
   !.......................

   CALL AllocAry(p_FAST%VTK_Surface%TowerRad,ED%y%TowerLn2Mesh%NNodes,'VTK_Surface%TowerRad',ErrStat2,ErrMsg2)
      CALL SetErrStat(ErrStat2,ErrMsg2,ErrStat,ErrMsg,RoutineName)
      IF (ErrStat >= AbortErrLev) RETURN

   topNode   = ED%y%TowerLn2Mesh%NNodes - 1
   baseNode  = ED%y%TowerLn2Mesh%refNode
   TwrLength = TwoNorm( ED%y%TowerLn2Mesh%position(:,topNode) - ED%y%TowerLn2Mesh%position(:,baseNode) ) ! this is the assumed length of the tower
   TwrRatio  = TwrLength / 87.6_SiKi  ! use ratio of the tower length to the length of the 5MW tower
   TwrDiam_top  = 3.87*TwrRatio
   TwrDiam_base = 6.0*TwrRatio

   TwrRatio = 0.5 * (TwrDiam_top - TwrDiam_base) / TwrLength
   do k=1,ED%y%TowerLn2Mesh%NNodes
      TwrLength = TwoNorm( ED%y%TowerLn2Mesh%position(:,k) - ED%y%TowerLn2Mesh%position(:,baseNode) )
      p_FAST%VTK_Surface%TowerRad(k) = 0.5*TwrDiam_Base + TwrRatio*TwrLength
   end do



   !.......................
   ! blade surfaces
   !.......................
   allocate(p_FAST%VTK_Surface%BladeShape(NumBl),stat=ErrStat2)
   if (errStat2/=0) then
      call setErrStat(ErrID_Fatal,'Error allocating VTK_Surface%BladeShape.',ErrStat,ErrMsg,RoutineName)
      return
   end if

   IF ( p_FAST%CompAero == Module_AD ) THEN  ! These meshes may have airfoil data associated with nodes...

      IF (ALLOCATED(InitOutData_AD%rotors(1)%BladeShape)) THEN
         do k=1,NumBl   
            call move_alloc( InitOutData_AD%rotors(1)%BladeShape(k)%AirfoilCoords, p_FAST%VTK_Surface%BladeShape(k)%AirfoilCoords )
         end do
      ELSE
#ifndef USE_DEFAULT_BLADE_SURFACE
         call setErrStat(ErrID_Fatal,'Cannot do surface visualization without airfoil coordinates defined in AeroDyn.',ErrStat,ErrMsg,RoutineName)
         return
      END IF
   ELSE
      call setErrStat(ErrID_Fatal,'Cannot do surface visualization without using AeroDyn.',ErrStat,ErrMsg,RoutineName)
      return
   END IF
#else
      ! AD used without airfoil coordinates specified

         rootNode = 1
      
         DO K=1,NumBl   
            tipNode  = AD%Input(1)%rotors(1)%BladeMotion(K)%NNodes
            cylNode  = min(3,AD%Input(1)%rotors(1)%BladeMotion(K)%Nnodes)
         
            call SetVTKDefaultBladeParams(AD%Input(1)%rotors(1)%BladeMotion(K), p_FAST%VTK_Surface%BladeShape(K), tipNode, rootNode, cylNode, ErrStat2, ErrMsg2)
               CALL SetErrStat(ErrStat2,ErrMsg2,ErrStat,ErrMsg,RoutineName)
               IF (ErrStat >= AbortErrLev) RETURN
         END DO
      END IF

   ELSE IF ( p_FAST%CompElast == Module_BD ) THEN
      rootNode = 1
      DO K=1,NumBl
         tipNode  = BD%y(k)%BldMotion%NNodes
         cylNode  = min(3,BD%y(k)%BldMotion%NNodes)

         call SetVTKDefaultBladeParams(BD%y(k)%BldMotion, p_FAST%VTK_Surface%BladeShape(K), tipNode, rootNode, cylNode, ErrStat2, ErrMsg2)
            CALL SetErrStat(ErrStat2,ErrMsg2,ErrStat,ErrMsg,RoutineName)
            IF (ErrStat >= AbortErrLev) RETURN
      END DO
   ELSE
      DO K=1,NumBl
         rootNode = ED%y%BladeLn2Mesh(K)%NNodes
         tipNode  = ED%y%BladeLn2Mesh(K)%NNodes-1
         cylNode  = min(2,ED%y%BladeLn2Mesh(K)%NNodes)

         call SetVTKDefaultBladeParams(ED%y%BladeLn2Mesh(K), p_FAST%VTK_Surface%BladeShape(K), tipNode, rootNode, cylNode, ErrStat2, ErrMsg2)
            CALL SetErrStat(ErrStat2,ErrMsg2,ErrStat,ErrMsg,RoutineName)
            IF (ErrStat >= AbortErrLev) RETURN
      END DO
   END IF
#endif


   !.......................
   ! wave elevation
   !.......................

   !bjj: interpolate here instead of each time step?
   if ( allocated(InitOutData_HD%WaveElevSeries) ) then
      call move_alloc( InitInData_HD%WaveElevXY, p_FAST%VTK_Surface%WaveElevXY )
      call move_alloc( InitOutData_HD%WaveElevSeries, p_FAST%VTK_Surface%WaveElev )

         ! put the following lines in loops to avoid stack-size issues:
      do k=1,size(p_FAST%VTK_Surface%WaveElevXY,2)
         p_FAST%VTK_Surface%WaveElevXY(:,k) = p_FAST%VTK_Surface%WaveElevXY(:,k) + p_FAST%TurbinePos(1:2)
      end do

      ! note that p_FAST%TurbinePos(3) must be 0 for offshore turbines
      !do k=1,size(p_FAST%VTK_Surface%WaveElev,2)
      !   p_FAST%VTK_Surface%WaveElev(:,k) = p_FAST%VTK_Surface%WaveElev(:,k) + p_FAST%TurbinePos(3)  ! not sure this is really accurate if p_FAST%TurbinePos(3) is non-zero
      !end do

   end if

   !.......................
   ! morison surfaces
   !.......................
   
   IF ( HD%Input(1)%Morison%Mesh%Committed ) THEN      
    !TODO: FIX for visualization GJH 4/23/20  
    !  call move_alloc(InitOutData_HD%Morison%Morison_Rad, p_FAST%VTK_Surface%MorisonRad)
      
   END IF

END SUBROUTINE SetVTKParameters
!----------------------------------------------------------------------------------------------------------------------------------
!> This subroutine comes up with some default airfoils for blade surfaces for a given blade mesh, M.
SUBROUTINE SetVTKDefaultBladeParams(M, BladeShape, tipNode, rootNode, cylNode, ErrStat, ErrMsg)

   TYPE(MeshType),               INTENT(IN   ) :: M                !< The Mesh the defaults should be calculated for
   TYPE(FAST_VTK_BLSurfaceType), INTENT(INOUT) :: BladeShape       !< BladeShape to set to default values
   INTEGER(IntKi),               INTENT(IN   ) :: rootNode         !< Index of root node (innermost node) for this mesh
   INTEGER(IntKi),               INTENT(IN   ) :: tipNode          !< Index of tip node (outermost node) for this mesh
   INTEGER(IntKi),               INTENT(IN   ) :: cylNode          !< Index of last node to have a cylinder shape
   INTEGER(IntKi),               INTENT(  OUT) :: ErrStat          !< Error status of the operation
   CHARACTER(*),                 INTENT(  OUT) :: ErrMsg           !< Error message if ErrStat /= ErrID_None


   REAL(SiKi)                                  :: bladeLength, chord, pitchAxis
   REAL(SiKi)                                  :: bladeLengthFract, bladeLengthFract2, ratio, posLength ! temporary quantities
   REAL(SiKi)                                  :: cylinderLength, x, y, angle
   INTEGER(IntKi)                              :: i, j
   INTEGER(IntKi)                              :: ErrStat2
   CHARACTER(ErrMsgLen)                        :: ErrMsg2
   CHARACTER(*), PARAMETER                     :: RoutineName = 'SetVTKDefaultBladeParams'

   !Note: jmj does not like this default option

   integer, parameter :: N = 66

   ! default airfoil shape coordinates; uses S809 values from http://wind.nrel.gov/airfoils/Shapes/S809_Shape.html:
   real, parameter, dimension(N) :: xc=(/ 1.0,0.996203,0.98519,0.967844,0.945073,0.917488,0.885293,0.848455,0.80747,0.763042,0.715952,0.667064,0.617331,0.56783,0.519832,0.474243,0.428461,0.382612,0.33726,0.29297,0.250247,0.209576,0.171409,0.136174,0.104263,0.076035,0.051823,0.03191,0.01659,0.006026,0.000658,0.000204,0.0,0.000213,0.001045,0.001208,0.002398,0.009313,0.02323,0.04232,0.065877,0.093426,0.124111,0.157653,0.193738,0.231914,0.271438,0.311968,0.35337,0.395329,0.438273,0.48192,0.527928,0.576211,0.626092,0.676744,0.727211,0.776432,0.823285,0.86663,0.905365,0.938474,0.965086,0.984478,0.996141,1.0 /)
   real, parameter, dimension(N) :: yc=(/ 0.0,0.000487,0.002373,0.00596,0.011024,0.017033,0.023458,0.03028,0.037766,0.045974,0.054872,0.064353,0.074214,0.084095,0.093268,0.099392,0.10176,0.10184,0.10007,0.096703,0.091908,0.085851,0.078687,0.07058,0.061697,0.052224,0.042352,0.032299,0.02229,0.012615,0.003723,0.001942,-0.00002,-0.001794,-0.003477,-0.003724,-0.005266,-0.011499,-0.020399,-0.030269,-0.040821,-0.051923,-0.063082,-0.07373,-0.083567,-0.092442,-0.099905,-0.105281,-0.108181,-0.108011,-0.104552,-0.097347,-0.086571,-0.073979,-0.060644,-0.047441,-0.0351,-0.024204,-0.015163,-0.008204,-0.003363,-0.000487,0.000743,0.000775,0.00029,0.0 /)

   call AllocAry(BladeShape%AirfoilCoords, 2, N, M%NNodes, 'BladeShape%AirfoilCoords', ErrStat2, ErrMsg2)
      CALL SetErrStat(ErrStat2,ErrMsg2,ErrStat,ErrMsg,RoutineName)
      IF (ErrStat >= AbortErrLev) RETURN

   ! Chord length and pitch axis location are given by scaling law
   bladeLength       = TwoNorm( M%position(:,tipNode) - M%Position(:,rootNode) )
   cylinderLength    = TwoNorm( M%Position(:,cylNode) - M%Position(:,rootNode) )
   bladeLengthFract  = 0.22*bladeLength
   bladeLengthFract2 = bladeLength-bladeLengthFract != 0.78*bladeLength

   DO i=1,M%Nnodes
      posLength = TwoNorm( M%Position(:,i) - M%Position(:,rootNode) )

      IF (posLength .LE. bladeLengthFract) THEN
         ratio     = posLength/bladeLengthFract
         chord     =  (0.06 + 0.02*ratio)*bladeLength
         pitchAxis =   0.25 + 0.125*ratio
      ELSE
         chord     = (0.08 - 0.06*(posLength-bladeLengthFract)/bladeLengthFract2)*bladeLength
         pitchAxis = 0.375
      END IF

      IF (posLength .LE. cylinderLength) THEN
         ! create a cylinder for this node

         chord = chord/2.0_SiKi

         DO j=1,N
            ! normalized x,y coordinates for airfoil
            x = yc(j)
            y = xc(j) - 0.5

            angle = ATAN2( y, x)

               ! x,y coordinates for cylinder
            BladeShape%AirfoilCoords(1,j,i) = chord*COS(angle) ! x (note that "chord" is really representing chord/2 here)
            BladeShape%AirfoilCoords(2,j,i) = chord*SIN(angle) ! y (note that "chord" is really representing chord/2 here)
         END DO

      ELSE
         ! create an airfoil for this node

         DO j=1,N
            ! normalized x,y coordinates for airfoil, assuming an upwind turbine
            x = yc(j)
            y = xc(j) - pitchAxis

               ! x,y coordinates for airfoil
            BladeShape%AirfoilCoords(1,j,i) =  chord*x
            BladeShape%AirfoilCoords(2,j,i) =  chord*y
         END DO

      END IF

   END DO ! nodes on mesh

END SUBROUTINE SetVTKDefaultBladeParams
!----------------------------------------------------------------------------------------------------------------------------------
!> This routine writes the ground or seabed reference surface information in VTK format.
!! see VTK file information format for XML, here: http://www.vtk.org/wp-content/uploads/2015/04/file-formats.pdf
SUBROUTINE WrVTK_Ground ( RefPoint, HalfLengths, FileRootName, ErrStat, ErrMsg )

   REAL(SiKi),      INTENT(IN)           :: RefPoint(3)     !< reference point (plane will be created around it)
   REAL(SiKi),      INTENT(IN)           :: HalfLengths(2)  !< half of the X-Y lengths of plane surrounding RefPoint
   CHARACTER(*),    INTENT(IN)           :: FileRootName    !< Name of the file to write the output in (excluding extension)

   INTEGER(IntKi),  INTENT(OUT)          :: ErrStat         !< Indicates whether an error occurred (see NWTC_Library)
   CHARACTER(*),    INTENT(OUT)          :: ErrMsg          !< Error message associated with the ErrStat


   ! local variables
   INTEGER(IntKi)                        :: Un            ! fortran unit number
   INTEGER(IntKi)                        :: ix            ! loop counters
   CHARACTER(1024)                       :: FileName
   INTEGER(IntKi), parameter             :: NumberOfPoints = 4
   INTEGER(IntKi), parameter             :: NumberOfLines = 0
   INTEGER(IntKi), parameter             :: NumberOfPolys = 1

   INTEGER(IntKi)                        :: ErrStat2
   CHARACTER(ErrMsgLen)                  :: ErrMsg2
   CHARACTER(*),PARAMETER                :: RoutineName = 'WrVTK_Ground'

   ErrStat = ErrID_None
   ErrMsg  = ""

   !.................................................................
   ! write the data that potentially changes each time step:
   !.................................................................

   ! PolyData (.vtp) - Serial vtkPolyData (unstructured) file
   FileName = TRIM(FileRootName)//'.vtp'

   call WrVTK_header( FileName, NumberOfPoints, NumberOfLines, NumberOfPolys, Un, ErrStat2, ErrMsg2 )
      call SetErrStat(ErrStat2,ErrMsg2,ErrStat,ErrMsg,RoutineName)
      if (ErrStat >= AbortErrLev) return

! points (nodes, augmented with NumSegments):
      WRITE(Un,'(A)')         '      <Points>'
      WRITE(Un,'(A)')         '        <DataArray type="Float32" NumberOfComponents="3" format="ascii">'

      WRITE(Un,VTK_AryFmt) RefPoint(1) + HalfLengths(1) , RefPoint(2) + HalfLengths(2), RefPoint(3)
      WRITE(Un,VTK_AryFmt) RefPoint(1) + HalfLengths(1) , RefPoint(2) - HalfLengths(2), RefPoint(3)
      WRITE(Un,VTK_AryFmt) RefPoint(1) - HalfLengths(1) , RefPoint(2) - HalfLengths(2), RefPoint(3)
      WRITE(Un,VTK_AryFmt) RefPoint(1) - HalfLengths(1) , RefPoint(2) + HalfLengths(2), RefPoint(3)

      WRITE(Un,'(A)')         '        </DataArray>'
      WRITE(Un,'(A)')         '      </Points>'


      WRITE(Un,'(A)')         '      <Polys>'
      WRITE(Un,'(A)')         '        <DataArray type="Int32" Name="connectivity" format="ascii">'
      WRITE(Un,'('//trim(num2lstr(NumberOfPoints))//'(i7))') (ix, ix=0,NumberOfPoints-1)
      WRITE(Un,'(A)')         '        </DataArray>'

      WRITE(Un,'(A)')         '        <DataArray type="Int32" Name="offsets" format="ascii">'
      WRITE(Un,'(i7)') NumberOfPoints
      WRITE(Un,'(A)')         '        </DataArray>'
      WRITE(Un,'(A)')         '      </Polys>'

      call WrVTK_footer( Un )

END SUBROUTINE WrVTK_Ground
!----------------------------------------------------------------------------------------------------------------------------------
!> This subroutine sets up the information needed to initialize AeroDyn, then initializes AeroDyn
SUBROUTINE AD_SetInitInput(InitInData_AD14, InitOutData_ED, y_ED, p_FAST, ErrStat, ErrMsg)

   ! Passed variables:
   TYPE(AD14_InitInputType),INTENT(INOUT) :: InitInData_AD14  !< The initialization input to AeroDyn14
   TYPE(ED_InitOutputType), INTENT(IN)    :: InitOutData_ED   !< The initialization output from structural dynamics module
   TYPE(ED_OutputType),     INTENT(IN)    :: y_ED             !< The outputs of the structural dynamics module (meshes with position/RefOrientation set)
   TYPE(FAST_ParameterType),INTENT(IN)    :: p_FAST           !< The parameters of the glue code
   INTEGER(IntKi)                         :: ErrStat          !< Error status of the operation
   CHARACTER(*)                           :: ErrMsg           !< Error message if ErrStat /= ErrID_None

      ! Local variables

   !TYPE(AD_InitOptions)       :: ADOptions                  ! Options for AeroDyn

   INTEGER                    :: K


   ErrStat = ErrID_None
   ErrMsg  = ""


      ! Set up the AeroDyn parameters
   InitInData_AD14%ADFileName   = p_FAST%AeroFile
   InitInData_AD14%OutRootName  = p_FAST%OutFileRoot
   InitInData_AD14%WrSumFile    = p_FAST%SumPrint
   InitInData_AD14%NumBl        = InitOutData_ED%NumBl
   InitInData_AD14%UseDWM       = p_FAST%UseDWM

   InitInData_AD14%DWM%IfW%InputFileName   = p_FAST%InflowFile

      ! Hub position and orientation (relative here, but does not need to be)

   InitInData_AD14%TurbineComponents%Hub%Position(:)      = y_ED%HubPtMotion14%Position(:,1) - y_ED%HubPtMotion14%Position(:,1)  ! bjj: was 0; mesh was changed by adding p_ED%HubHt to 3rd component
   InitInData_AD14%TurbineComponents%Hub%Orientation(:,:) = y_ED%HubPtMotion14%RefOrientation(:,:,1)
   InitInData_AD14%TurbineComponents%Hub%TranslationVel   = 0.0_ReKi ! bjj: we don't need this field
   InitInData_AD14%TurbineComponents%Hub%RotationVel      = 0.0_ReKi ! bjj: we don't need this field

      ! Blade root position and orientation (relative here, but does not need to be)

   IF (.NOT. ALLOCATED( InitInData_AD14%TurbineComponents%Blade ) ) THEN
      ALLOCATE( InitInData_AD14%TurbineComponents%Blade( InitInData_AD14%NumBl ), STAT = ErrStat )
      IF ( ErrStat /= 0 ) THEN
         ErrStat = ErrID_Fatal
         ErrMsg = ' Error allocating space for InitInData_AD%TurbineComponents%Blade.'
         RETURN
      ELSE
         ErrStat = ErrID_None !reset to ErrID_None, just in case ErrID_None /= 0
      END IF
   END IF

   DO K=1, InitInData_AD14%NumBl
      InitInData_AD14%TurbineComponents%Blade(K)%Position        = y_ED%BladeRootMotion14%Position(:,K)
      InitInData_AD14%TurbineComponents%Blade(K)%Orientation     = y_ED%BladeRootMotion14%RefOrientation(:,:,K)
      InitInData_AD14%TurbineComponents%Blade(K)%TranslationVel  = 0.0_ReKi ! bjj: we don't need this field
      InitInData_AD14%TurbineComponents%Blade(K)%RotationVel     = 0.0_ReKi ! bjj: we don't need this field
   END DO


      ! Blade length
   IF (p_FAST%CompElast == Module_ED) THEN  ! note, we can't get here if we're using BeamDyn....
      InitInData_AD14%TurbineComponents%BladeLength = InitOutData_ED%BladeLength
   END IF


      ! Tower mesh ( here only because we currently need line2 meshes to contain the same nodes/elements )

   InitInData_AD14%NumTwrNodes = y_ED%TowerLn2Mesh%NNodes - 2
   IF (.NOT. ALLOCATED( InitInData_AD14%TwrNodeLocs ) ) THEN
      ALLOCATE( InitInData_AD14%TwrNodeLocs( 3, InitInData_AD14%NumTwrNodes ), STAT = ErrStat )
      IF ( ErrStat /= 0 ) THEN
         ErrStat = ErrID_Fatal
         ErrMsg = ' Error allocating space for InitInData_AD%TwrNodeLocs.'
         RETURN
      ELSE
         ErrStat = ErrID_None
      END IF
   END IF

   IF ( InitInData_AD14%NumTwrNodes > 0 ) THEN
      InitInData_AD14%TwrNodeLocs = y_ED%TowerLn2Mesh%Position(:,1:InitInData_AD14%NumTwrNodes)  ! ED has extra nodes at beginning and top and bottom of tower
   END IF

      ! hub height
   InitInData_AD14%HubHt = InitOutData_ED%HubHt


   RETURN
END SUBROUTINE AD_SetInitInput
!----------------------------------------------------------------------------------------------------------------------------------
!> This routine sets the number of subcycles (substeps) for modules at initialization, checking to make sure that their requested
!! time step is valid.
SUBROUTINE SetModuleSubstepTime(ModuleID, p_FAST, y_FAST, ErrStat, ErrMsg)
   INTEGER(IntKi),           INTENT(IN   ) :: ModuleID            !< ID of the module to check time step and set
   TYPE(FAST_ParameterType), INTENT(INOUT) :: p_FAST              !< Parameters for the glue code
   TYPE(FAST_OutputFileType),INTENT(IN   ) :: y_FAST              !< Output variables for the glue code
   INTEGER(IntKi),           INTENT(  OUT) :: ErrStat             !< Error status of the operation
   CHARACTER(*),             INTENT(  OUT) :: ErrMsg              !< Error message if ErrStat /= ErrID_None


   ErrStat = ErrID_None
   ErrMsg  = ""

   IF ( EqualRealNos( p_FAST%dt_module( ModuleID ), p_FAST%dt ) ) THEN
      p_FAST%n_substeps(ModuleID) = 1
   ELSE
      IF ( p_FAST%dt_module( ModuleID ) > p_FAST%dt ) THEN
         ErrStat = ErrID_Fatal
         ErrMsg = "The "//TRIM(y_FAST%Module_Ver(ModuleID)%Name)//" module time step ("//&
                          TRIM(Num2LStr(p_FAST%dt_module( ModuleID )))// &
                    " s) cannot be larger than FAST time step ("//TRIM(Num2LStr(p_FAST%dt))//" s)."
      ELSE
            ! calculate the number of subcycles:
         p_FAST%n_substeps(ModuleID) = NINT( p_FAST%dt / p_FAST%dt_module( ModuleID ) )

            ! let's make sure THE module DT is an exact integer divisor of the global (FAST) time step:
         IF ( .NOT. EqualRealNos( p_FAST%dt, p_FAST%dt_module( ModuleID ) * p_FAST%n_substeps(ModuleID) )  ) THEN
            ErrStat = ErrID_Fatal
            ErrMsg  = "The "//TRIM(y_FAST%Module_Ver(ModuleID)%Name)//" module time step ("//&
                              TRIM(Num2LStr(p_FAST%dt_module( ModuleID )))// &
                              " s) must be an integer divisor of the FAST time step ("//TRIM(Num2LStr(p_FAST%dt))//" s)."
         END IF

      END IF
   END IF

   RETURN

END SUBROUTINE SetModuleSubstepTime
!----------------------------------------------------------------------------------------------------------------------------------
!> This writes data to the FAST summary file.
SUBROUTINE FAST_WrSum( p_FAST, y_FAST, MeshMapData, ErrStat, ErrMsg )

   TYPE(FAST_ParameterType), INTENT(IN)    :: p_FAST                             !< Glue-code simulation parameters
   TYPE(FAST_OutputFileType),INTENT(INOUT) :: y_FAST                             !< Glue-code simulation outputs (changes value of UnSum)
   TYPE(FAST_ModuleMapType), INTENT(IN)    :: MeshMapData                        !< Data for mapping between modules
   INTEGER(IntKi),           INTENT(OUT)   :: ErrStat                            !< Error status (level)
   CHARACTER(*),             INTENT(OUT)   :: ErrMsg                             !< Message describing error reported in ErrStat

      ! local variables
   REAL(ReKi)                              :: TmpRate                            ! temporary rate for vtk output
   INTEGER(IntKi)                          :: I                                  ! temporary counter
   INTEGER(IntKi)                          :: J                                  ! temporary counter
   INTEGER(IntKi)                          :: Module_Number                      ! loop counter through the modules
   CHARACTER(200)                          :: Fmt                                ! temporary format string
   CHARACTER(200)                          :: DescStr                            ! temporary string to write text
   CHARACTER(*), PARAMETER                 :: NotUsedTxt = " [not called]"       ! text written if a module is not called
   CHARACTER(ChanLen)                      :: ChanTxt(2)                         ! temp strings to help with formatting with unknown ChanLen size

      ! Get a unit number and open the file:

   CALL GetNewUnit( y_FAST%UnSum, ErrStat, ErrMsg )
      IF ( ErrStat >= AbortErrLev ) RETURN

   CALL OpenFOutFile ( y_FAST%UnSum, TRIM(p_FAST%OutFileRoot)//'.sum', ErrStat, ErrMsg )
      IF ( ErrStat >= AbortErrLev ) RETURN

         ! Add some file information:

   !.......................... Module Versions .....................................................
   !bjj: modules in this list are ordered by the order they are specified in the FAST input file

   WRITE (y_FAST%UnSum,'(/A)') 'FAST Summary File'
   WRITE (y_FAST%UnSum,'(/A)')  TRIM( y_FAST%FileDescLines(1) )

   WRITE (y_FAST%UnSum,'(2X,A)'   )  'compiled with'
   Fmt = '(4x,A)'
   WRITE (y_FAST%UnSum,Fmt)  TRIM( GetNVD(        NWTC_Ver ) )
   WRITE (y_FAST%UnSum,Fmt)  TRIM( GetNVD( y_FAST%Module_Ver( Module_ED )   ) )

   DescStr = GetNVD( y_FAST%Module_Ver( Module_BD ) )
   IF ( p_FAST%CompElast /= Module_BD ) DescStr = TRIM(DescStr)//NotUsedTxt
   WRITE (y_FAST%UnSum,Fmt)  TRIM( DescStr )

   DescStr = GetNVD( y_FAST%Module_Ver( Module_IfW ) )
   IF ( p_FAST%CompInflow /= Module_IfW ) DescStr = TRIM(DescStr)//NotUsedTxt
   WRITE (y_FAST%UnSum,Fmt)  TRIM( DescStr )

   ! I'm not going to write the openfoam module info to the summary file
   !DescStr = GetNVD( y_FAST%Module_Ver( Module_OpFM ) )
   !IF ( p_FAST%CompInflow /= Module_OpFM ) DescStr = TRIM(DescStr)//NotUsedTxt
   !WRITE (y_FAST%UnSum,Fmt)  TRIM( DescStr )

   DescStr = GetNVD( y_FAST%Module_Ver( Module_AD14 ) )
   IF ( p_FAST%CompAero /= Module_AD14 ) DescStr = TRIM(DescStr)//NotUsedTxt
   WRITE (y_FAST%UnSum,Fmt)  TRIM( DescStr )

   DescStr = GetNVD( y_FAST%Module_Ver( Module_AD ) )
   IF ( p_FAST%CompAero /= Module_AD ) DescStr = TRIM(DescStr)//NotUsedTxt
   WRITE (y_FAST%UnSum,Fmt)  TRIM( DescStr )

   DescStr = GetNVD( y_FAST%Module_Ver( Module_SrvD ) )
   IF ( p_FAST%CompServo /= Module_SrvD ) DescStr = TRIM(DescStr)//NotUsedTxt
   WRITE (y_FAST%UnSum,Fmt)  TRIM( DescStr )

   DescStr = GetNVD( y_FAST%Module_Ver( Module_HD ) )
   IF ( p_FAST%CompHydro /= Module_HD  ) DescStr = TRIM(DescStr)//NotUsedTxt
   WRITE (y_FAST%UnSum,Fmt)  TRIM( DescStr )

   DescStr = GetNVD( y_FAST%Module_Ver( Module_SD ) )
   IF ( p_FAST%CompSub /= Module_SD ) DescStr = TRIM(DescStr)//NotUsedTxt
   WRITE (y_FAST%UnSum,Fmt)  TRIM( DescStr )

   DescStr = GetNVD( y_FAST%Module_Ver( Module_ExtPtfm ) )
   IF ( p_FAST%CompSub /= Module_ExtPtfm ) DescStr = TRIM(DescStr)//NotUsedTxt
   WRITE (y_FAST%UnSum,Fmt)  TRIM( DescStr )

   DescStr = GetNVD( y_FAST%Module_Ver( Module_MAP ) )
   IF ( p_FAST%CompMooring /= Module_MAP ) DescStr = TRIM(DescStr)//NotUsedTxt
   WRITE (y_FAST%UnSum,Fmt)  TRIM( DescStr )

   DescStr = GetNVD( y_FAST%Module_Ver( Module_FEAM ) )
   IF ( p_FAST%CompMooring /= Module_FEAM ) DescStr = TRIM(DescStr)//NotUsedTxt
   WRITE (y_FAST%UnSum,Fmt)  TRIM( DescStr )

   DescStr = GetNVD( y_FAST%Module_Ver( Module_MD ) )
   IF ( p_FAST%CompMooring /= Module_MD ) DescStr = TRIM(DescStr)//NotUsedTxt
   WRITE (y_FAST%UnSum,Fmt)  TRIM( DescStr )

   DescStr = GetNVD( y_FAST%Module_Ver( Module_Orca ) )
   IF ( p_FAST%CompMooring /= Module_Orca ) DescStr = TRIM(DescStr)//NotUsedTxt
   WRITE (y_FAST%UnSum,Fmt)  TRIM( DescStr )

   DescStr = GetNVD( y_FAST%Module_Ver( Module_IceF ) )
   IF ( p_FAST%CompIce /= Module_IceF ) DescStr = TRIM(DescStr)//NotUsedTxt
   WRITE (y_FAST%UnSum,Fmt)  TRIM( DescStr )

   DescStr = GetNVD( y_FAST%Module_Ver( Module_IceD ) )
   IF ( p_FAST%CompIce /= Module_IceD ) DescStr = TRIM(DescStr)//NotUsedTxt
   WRITE (y_FAST%UnSum,Fmt)  TRIM( DescStr )


   !.......................... Information from FAST input File ......................................
! OTHER information we could print here:
! current working directory
! output file root name
! output file time step
! output file format (text/binary)
! coupling method

   SELECT CASE ( p_FAST%TurbineType )
   CASE ( Type_LandBased )
      DescStr = 'Modeling a land-based turbine'
   CASE ( Type_Offshore_Fixed )
      DescStr = 'Modeling a fixed-bottom offshore turbine'
   CASE ( Type_Offshore_Floating )
      DescStr = 'Modeling a floating offshore turbine'
   CASE ( Type_MHK_Fixed )
      DescStr = 'Modeling a fixed-bottom MHK turbine'
   CASE ( Type_MHK_Floating )
      DescStr = 'Modeling a floating MHK turbine'
   CASE DEFAULT ! This should never happen
      DescStr=""
   END SELECT
   WRITE(y_FAST%UnSum,'(//A)') TRIM(DescStr)

   WRITE (y_FAST%UnSum,'(A)' )   'Description from the FAST input file: '
   WRITE (y_FAST%UnSum,'(2X,A)')  TRIM(p_FAST%FTitle)

   !.......................... Requested Features ...................................................

   SELECT CASE ( p_FAST%InterpOrder )
   CASE (0)
      DescStr = ' (nearest neighbor)'
   CASE (1)
      DescStr = ' (linear)'
   CASE (2)
      DescStr = ' (quadratic)'
   CASE DEFAULT
      DescStr = ' ( )'
   END SELECT

   WRITE(y_FAST%UnSum,'(/A,I1,A)'  ) 'Interpolation order for input/output time histories: ', p_FAST%InterpOrder, TRIM(DescStr)
   WRITE(y_FAST%UnSum,'( A,I2)'    ) 'Number of correction iterations: ', p_FAST%NumCrctn


   !.......................... Information About Coupling ...................................................

   IF ( ALLOCATED( MeshMapData%Jacobian_Opt1 ) ) then ! we're using option 1

      IF ( p_FAST%CompSub /= Module_None .OR. p_FAST%CompElast == Module_BD .OR. p_FAST%CompMooring == Module_Orca ) THEN  ! SubDyn-BeamDyn-HydroDyn-ElastoDyn-ExtPtfm
         DescStr = 'ElastoDyn, SubDyn, HydroDyn, OrcaFlex, ExtPtfm_MCKF, and/or BeamDyn'
      ELSE ! IF ( p_FAST%CompHydro == Module_HD ) THEN
         DescStr = "ElastoDyn to HydroDyn"
      END IF

      WRITE(y_FAST%UnSum,'( A,I6)'  ) 'Number of rows in Jacobian matrix used for coupling '//TRIM(DescStr)//': ', &
                                       SIZE(MeshMapData%Jacobian_Opt1, 1)
   END IF

   !.......................... Time step information: ...................................................

   WRITE (y_FAST%UnSum,'(//,2X,A)') " Requested Time Steps  "
   WRITE (y_FAST%UnSum,   '(2X,A)') "-------------------------------------------------"
   Fmt = '(2X,A17,2X,A15,2X,A13)'
   WRITE (y_FAST%UnSum, Fmt ) "Component        ", "Time Step (s)  ", "Subcycles (-)"
   WRITE (y_FAST%UnSum, Fmt ) "-----------------", "---------------", "-------------"
   Fmt = '(2X,A17,2X,'//TRIM(p_FAST%OutFmt)//',:,T37,2X,I8,:,A)'
   WRITE (y_FAST%UnSum, Fmt ) "FAST (glue code) ", p_FAST%DT
   DO Module_Number=2,NumModules ! assumes glue-code is module number 1 (i.e., MODULE_Glue == 1)
      IF (p_FAST%ModuleInitialized(Module_Number)) THEN
         WRITE (y_FAST%UnSum, Fmt ) y_FAST%Module_Ver(Module_Number)%Name, p_FAST%DT_module(Module_Number), p_FAST%n_substeps(Module_Number)
      END IF
   END DO
   IF ( p_FAST%n_DT_Out  == 1_IntKi ) THEN
      WRITE (y_FAST%UnSum, Fmt ) "FAST output files", p_FAST%DT_out, 1_IntKi   ! we'll write "1" instead of "1^-1"
   ELSE
      WRITE (y_FAST%UnSum, Fmt ) "FAST output files", p_FAST%DT_out, p_FAST%n_DT_Out,"^-1"
   END IF

   IF (p_FAST%WrVTK == VTK_Animate) THEN

      TmpRate = p_FAST%DT*p_FAST%n_VTKTime

      IF ( p_FAST%n_VTKTime == 1_IntKi ) THEN
         WRITE (y_FAST%UnSum, Fmt ) "VTK output files ", p_FAST%DT, 1_IntKi   ! we'll write "1" instead of "1^-1"
      ELSE
         WRITE (y_FAST%UnSum, Fmt ) "VTK output files ", TmpRate, p_FAST%n_VTKTime,"^-1"
      END IF
   ELSE
      TmpRate = p_FAST%VTK_fps
   END IF

      ! bjj: fix this; possibly add names of which files will be generated?
   IF (p_FAST%WrVTK == VTK_Animate .or. p_FAST%WrVTK == VTK_ModeShapes) THEN
      Fmt = '(2X,A17,2X,'//TRIM(p_FAST%OutFmt)//',:,T37,:,A)'

      WRITE (y_FAST%UnSum,'(//,2X,A)') " Requested Visualization Output"
      WRITE (y_FAST%UnSum,   '(2X,A)') "-------------------------------------------------"
      WRITE (y_FAST%UnSum,     Fmt   ) "Frame rate", 1.0_DbKi/TmpRate, " fps"
   END IF


   !.......................... Requested Output Channels ............................................

   WRITE (y_FAST%UnSum,'(//,2X,A)') " Requested Channels in FAST Output File(s)  "
   WRITE (y_FAST%UnSum,   '(2X,A)') "--------------------------------------------"
   Fmt = '(2X,A6,2(2X,A'//TRIM(num2lstr(ChanLen))//'),2X,A)'
   ChanTxt(1) = 'Name'
   ChanTxt(2) = 'Units'
   WRITE (y_FAST%UnSum, Fmt ) "Number", ChanTxt, "Generated by"
   ChanTxt = '--------------------' !this ought to be sufficiently long
   WRITE (y_FAST%UnSum, Fmt ) "------", ChanTxt, "------------"

   Fmt = '(4X,I4,2(2X,A'//TRIM(num2lstr(ChanLen))//'),2X,A)'
   I = 0
   DO Module_Number = 1,NumModules
      DO J = 1,y_FAST%numOuts( Module_Number )
         I = I + 1
         WRITE (y_FAST%UnSum, Fmt ) I, y_FAST%ChannelNames(I), y_FAST%ChannelUnits(I), TRIM(y_FAST%Module_Ver( Module_Number )%Name)
      END DO
   END DO


   !.......................... End of Summary File ............................................

   ! bjj: note that I'm not closing the summary file here, though at the present time we don't write to this file again.
   ! In the future, we may want to write additional information to this file during the simulation.
   ! bjj 4/21/2015: closing the file now because of restart. If it needs to be open later, we can change it again.

   CLOSE( y_FAST%UnSum )
   y_FAST%UnSum = -1

END SUBROUTINE FAST_WrSum
!----------------------------------------------------------------------------------------------------------------------------------

!++++++++++++++++++++++++++++++++++++++++++++++++++++++++++++++++++++++++++++++++++++++++++++++++++++++++++++++++++++++++++++++++++
! TIME-STEP SOLVER ROUTINES (includes initialization after first call to calcOutput at t=0)
!++++++++++++++++++++++++++++++++++++++++++++++++++++++++++++++++++++++++++++++++++++++++++++++++++++++++++++++++++++++++++++++++++
!> Routine that calls FAST_Solution0 for one instance of a Turbine data structure. This is a separate subroutine so that the FAST
!! driver programs do not need to change or operate on the individual module level.
SUBROUTINE FAST_Solution0_T(Turbine, ErrStat, ErrMsg)

   TYPE(FAST_TurbineType),   INTENT(INOUT) :: Turbine             !< all data for one instance of a turbine
   INTEGER(IntKi),           INTENT(  OUT) :: ErrStat             !< Error status of the operation
   CHARACTER(*),             INTENT(  OUT) :: ErrMsg              !< Error message if ErrStat /= ErrID_None


   CALL FAST_Solution0(Turbine%p_FAST, Turbine%y_FAST, Turbine%m_FAST, &
                     Turbine%ED, Turbine%BD, Turbine%SrvD, Turbine%AD14, Turbine%AD, Turbine%IfW, Turbine%OpFM, Turbine%SC_DX,&
                     Turbine%SeaSt, Turbine%HD, Turbine%SD, Turbine%ExtPtfm, Turbine%MAP, Turbine%FEAM, Turbine%MD, Turbine%Orca, &
                     Turbine%IceF, Turbine%IceD, Turbine%MeshMapData, ErrStat, ErrMsg )

END SUBROUTINE FAST_Solution0_T
!----------------------------------------------------------------------------------------------------------------------------------
!> Routine that calls CalcOutput for the first time of the simulation (at t=0). After the initial solve, data arrays are initialized.
SUBROUTINE FAST_Solution0(p_FAST, y_FAST, m_FAST, ED, BD, SrvD, AD14, AD, IfW, OpFM, SC_DX, SeaSt, HD, SD, ExtPtfm, &
                          MAPp, FEAM, MD, Orca, IceF, IceD, MeshMapData, ErrStat, ErrMsg )

   TYPE(FAST_ParameterType), INTENT(IN   ) :: p_FAST              !< Parameters for the glue code
   TYPE(FAST_OutputFileType),INTENT(INOUT) :: y_FAST              !< Output variables for the glue code
   TYPE(FAST_MiscVarType),   INTENT(INOUT) :: m_FAST              !< Miscellaneous variables

   TYPE(ElastoDyn_Data),     INTENT(INOUT) :: ED                  !< ElastoDyn data
   TYPE(BeamDyn_Data),       INTENT(INOUT) :: BD                  !< BeamDyn data
   TYPE(ServoDyn_Data),      INTENT(INOUT) :: SrvD                !< ServoDyn data
   TYPE(AeroDyn14_Data),     INTENT(INOUT) :: AD14                !< AeroDyn14 data
   TYPE(AeroDyn_Data),       INTENT(INOUT) :: AD                  !< AeroDyn data
   TYPE(InflowWind_Data),    INTENT(INOUT) :: IfW                 !< InflowWind data
   TYPE(OpenFOAM_Data),      INTENT(INOUT) :: OpFM                !< OpenFOAM data
   TYPE(SCDataEx_Data),      INTENT(INOUT) :: SC_DX               !< Supercontroller exchange data
   TYPE(SeaState_Data),      INTENT(INOUT) :: SeaSt               !< SeaState data
   TYPE(HydroDyn_Data),      INTENT(INOUT) :: HD                  !< HydroDyn data
   TYPE(SubDyn_Data),        INTENT(INOUT) :: SD                  !< SubDyn data
   TYPE(ExtPtfm_Data),       INTENT(INOUT) :: ExtPtfm             !< ExtPtfm_MCKF data
   TYPE(MAP_Data),           INTENT(INOUT) :: MAPp                !< MAP data
   TYPE(FEAMooring_Data),    INTENT(INOUT) :: FEAM                !< FEAMooring data
   TYPE(MoorDyn_Data),       INTENT(INOUT) :: MD                  !< Data for the MoorDyn module
   TYPE(OrcaFlex_Data),      INTENT(INOUT) :: Orca                !< OrcaFlex interface data
   TYPE(IceFloe_Data),       INTENT(INOUT) :: IceF                !< IceFloe data
   TYPE(IceDyn_Data),        INTENT(INOUT) :: IceD                !< All the IceDyn data used in time-step loop

   TYPE(FAST_ModuleMapType), INTENT(INOUT) :: MeshMapData         !< Data for mapping between modules

   INTEGER(IntKi),           INTENT(  OUT) :: ErrStat             !< Error status of the operation
   CHARACTER(*),             INTENT(  OUT) :: ErrMsg              !< Error message if ErrStat /= ErrID_None

   ! local variables
   INTEGER(IntKi), PARAMETER               :: n_t_global = -1     ! loop counter
   INTEGER(IntKi), PARAMETER               :: n_t_global_next = 0 ! loop counter
   REAL(DbKi)                              :: t_initial           ! next simulation time (t_global_next)

   INTEGER(IntKi)                          :: ErrStat2
   CHARACTER(ErrMsgLen)                    :: ErrMsg2
   CHARACTER(*), PARAMETER                 :: RoutineName = 'FAST_Solution0'


   !NOTE: m_FAST%t_global is t_initial in this routine

   ErrStat = ErrID_None
   ErrMsg  = ""

   t_initial = m_FAST%t_global ! which is used in place of t_global_next
   y_FAST%WriteThisStep = NeedWriteOutput(n_t_global_next, t_initial, p_FAST)

   IF (p_FAST%WrSttsTime) then
      CALL SimStatus_FirstTime( m_FAST%TiLstPrn, m_FAST%PrevClockTime, m_FAST%SimStrtTime, m_FAST%UsrTime2, t_initial, p_FAST%TMax, p_FAST%TDesc )
   END IF


   ! Solve input-output relations; this section of code corresponds to Eq. (35) in Gasmi et al. (2013)
   ! This code will be specific to the underlying modules

      ! the initial ServoDyn and IfW/Lidar inputs from Simulink:
   IF ( p_FAST%CompServo == Module_SrvD ) CALL SrvD_SetExternalInputs( p_FAST, m_FAST, SrvD%Input(1) )
   IF ( p_FAST%CompInflow == Module_IfW ) CALL IfW_SetExternalInputs( IfW%p, m_FAST, ED%y, IfW%Input(1) )

   if ( P_FAST%CompSeaSt == Module_SeaSt ) then
      call SeaSt_CalcOutput( t_initial, SeaSt%u, SeaSt%p, SeaSt%x(1), SeaSt%xd(1), SeaSt%z(1), SeaSt%OtherSt(1), SeaSt%y, SeaSt%m, ErrStat2, ErrMsg2 )
         call SetErrStat( ErrStat2, ErrMsg2, ErrStat, ErrMsg, RoutineName ) 
   end if
   
   CALL CalcOutputs_And_SolveForInputs(  n_t_global, t_initial,  STATE_CURR, m_FAST%calcJacobian, m_FAST%NextJacCalcTime, &
                        p_FAST, m_FAST, y_FAST%WriteThisStep, ED, BD, SrvD, AD14, AD, IfW, OpFM, HD, SD, ExtPtfm, &
                        MAPp, FEAM, MD, Orca, IceF, IceD, MeshMapData, ErrStat2, ErrMsg2 )
      CALL SetErrStat(ErrStat2, ErrMsg2, ErrStat, ErrMsg, RoutineName )

   if (p_FAST%UseSC ) then
      call SC_DX_SetInputs(p_FAST, SrvD%y, SC_DX, ErrStat2, ErrMsg2 )
      call SetErrStat( ErrStat2, ErrMsg2, ErrStat, ErrMsg, RoutineName )
   end if

   !----------------------------------------------------------------------------------------
   ! Check to see if we should output data this time step:
   !----------------------------------------------------------------------------------------

   CALL WriteOutputToFile(n_t_global_next, t_initial, p_FAST, y_FAST, ED, BD, AD14, AD, IfW, OpFM, SeaSt, HD, SD, ExtPtfm, SrvD, MAPp, FEAM, MD, Orca, IceF, IceD, MeshMapData, ErrStat2, ErrMsg2)
      CALL SetErrStat(ErrStat2, ErrMsg2, ErrStat, ErrMsg, RoutineName )

      ! turn off VTK output when
   if (p_FAST%WrVTK == VTK_InitOnly) then
      ! Write visualization data for initialization (and also note that we're ignoring any errors that occur doing so)

      call WriteVTK(t_initial, p_FAST, y_FAST, MeshMapData, ED, BD, AD, IfW, OpFM, HD, SD, ExtPtfm, SrvD, MAPp, FEAM, MD, Orca, IceF, IceD)

   end if


   !...............
   ! Copy values of these initial guesses for interpolation/extrapolation and
   ! initialize predicted states for j_pc loop (use MESH_NEWCOPY here so we can use MESH_UPDATE copy later)
   !...............

   ! Initialize Input-Output arrays for interpolation/extrapolation:

   CALL FAST_InitIOarrays( m_FAST%t_global, p_FAST, y_FAST, m_FAST, ED, BD, SrvD, AD14, AD, IfW, HD, SD, ExtPtfm, &
                           MAPp, FEAM, MD, Orca, IceF, IceD, ErrStat2, ErrMsg2 )
      CALL SetErrStat(ErrStat2, ErrMsg2, ErrStat, ErrMsg, RoutineName )


END SUBROUTINE FAST_Solution0
!----------------------------------------------------------------------------------------------------------------------------------
!> This routine initializes the input and output arrays stored for extrapolation. They are initialized after the first input-output solve so that the first
!! extrapolations are used with values from the solution, not just initial guesses. It also creates new copies of the state variables, which need to
!! be stored for the predictor-corrector loop.
SUBROUTINE FAST_InitIOarrays( t_initial, p_FAST, y_FAST, m_FAST, ED, BD, SrvD, AD14, AD, IfW, HD, SD, ExtPtfm, &
                              MAPp, FEAM, MD, Orca, IceF, IceD, ErrStat, ErrMsg )

   REAL(DbKi),               INTENT(IN   ) :: t_initial           !< start time of the simulation
   TYPE(FAST_ParameterType), INTENT(IN   ) :: p_FAST              !< Parameters for the glue code
   TYPE(FAST_OutputFileType),INTENT(IN   ) :: y_FAST              !< Output variables for the glue code
   TYPE(FAST_MiscVarType),   INTENT(IN   ) :: m_FAST              !< Miscellaneous variables

   TYPE(ElastoDyn_Data),     INTENT(INOUT) :: ED                  !< ElastoDyn data
   TYPE(BeamDyn_Data),       INTENT(INOUT) :: BD                  !< BeamDyn data
   TYPE(ServoDyn_Data),      INTENT(INOUT) :: SrvD                !< ServoDyn data
   TYPE(AeroDyn14_Data),     INTENT(INOUT) :: AD14                !< AeroDyn v14 data
   TYPE(AeroDyn_Data),       INTENT(INOUT) :: AD                  !< AeroDyn data
   TYPE(InflowWind_Data),    INTENT(INOUT) :: IfW                 !< InflowWind data
   TYPE(HydroDyn_Data),      INTENT(INOUT) :: HD                  !< HydroDyn data
   TYPE(SubDyn_Data),        INTENT(INOUT) :: SD                  !< SubDyn data
   TYPE(ExtPtfm_Data),       INTENT(INOUT) :: ExtPtfm             !< ExtPtfm_MCKF data
   TYPE(MAP_Data),           INTENT(INOUT) :: MAPp                !< MAP data
   TYPE(FEAMooring_Data),    INTENT(INOUT) :: FEAM                !< FEAMooring data
   TYPE(MoorDyn_Data),       INTENT(INOUT) :: MD                  !< MoorDyn data
   TYPE(OrcaFlex_Data),      INTENT(INOUT) :: Orca                !< OrcaFlex interface data
   TYPE(IceFloe_Data),       INTENT(INOUT) :: IceF                !< IceFloe data
   TYPE(IceDyn_Data),        INTENT(INOUT) :: IceD                !< All the IceDyn data used in time-step loop

   INTEGER(IntKi),           INTENT(  OUT) :: ErrStat             !< Error status of the operation
   CHARACTER(*),             INTENT(  OUT) :: ErrMsg              !< Error message if ErrStat /= ErrID_None

   ! local variables
   INTEGER(IntKi)                          :: i, j, k             ! loop counters
   INTEGER(IntKi)                          :: ErrStat2
   CHARACTER(ErrMsgLen)                    :: ErrMsg2
   CHARACTER(*), PARAMETER                 :: RoutineName = 'FAST_InitIOarrays'


   ErrStat = ErrID_None
   ErrMsg  = ""

   ! We fill ED%InputTimes with negative times, but the ED%Input values are identical for each of those times; this allows
   ! us to use, e.g., quadratic interpolation that effectively acts as a zeroth-order extrapolation and first-order extrapolation
   ! for the first and second time steps.  (The interpolation order in the ExtrapInput routines are determined as
   ! order = SIZE(ED%Input)


   DO j = 1, p_FAST%InterpOrder + 1
      ED%InputTimes(j) = t_initial - (j - 1) * p_FAST%dt
   END DO

   DO j = 2, p_FAST%InterpOrder + 1
      CALL ED_CopyInput (ED%Input(1),  ED%Input(j),  MESH_NEWCOPY, Errstat2, ErrMsg2)
         CALL SetErrStat( Errstat2, ErrMsg2, ErrStat, ErrMsg, RoutineName )
   END DO
   CALL ED_CopyInput (ED%Input(1),  ED%u,  MESH_NEWCOPY, Errstat2, ErrMsg2) ! do this to initialize meshes/allocatable arrays for output of ExtrapInterp routine
      CALL SetErrStat( Errstat2, ErrMsg2, ErrStat, ErrMsg, RoutineName )

      ! Initialize predicted states for j_pc loop:
   CALL ED_CopyContState   (ED%x( STATE_CURR), ED%x( STATE_PRED), MESH_NEWCOPY, Errstat2, ErrMsg2)
      CALL SetErrStat( Errstat2, ErrMsg2, ErrStat, ErrMsg, RoutineName )
   CALL ED_CopyDiscState   (ED%xd(STATE_CURR), ED%xd(STATE_PRED), MESH_NEWCOPY, Errstat2, ErrMsg2)
      CALL SetErrStat( Errstat2, ErrMsg2, ErrStat, ErrMsg, RoutineName )
   CALL ED_CopyConstrState (ED%z( STATE_CURR), ED%z( STATE_PRED), MESH_NEWCOPY, Errstat2, ErrMsg2)
      CALL SetErrStat( Errstat2, ErrMsg2, ErrStat, ErrMsg, RoutineName )
   CALL ED_CopyOtherState (ED%OtherSt( STATE_CURR), ED%OtherSt( STATE_PRED), MESH_NEWCOPY, Errstat2, ErrMsg2)
      CALL SetErrStat( Errstat2, ErrMsg2, ErrStat, ErrMsg, RoutineName )


   IF  (p_FAST%CompElast == Module_BD ) THEN

      DO k = 1,p_FAST%nBeams

            ! Copy values for interpolation/extrapolation:
         DO j = 1, p_FAST%InterpOrder + 1
            BD%InputTimes(j,k) = t_initial - (j - 1) * p_FAST%dt
         END DO

         DO j = 2, p_FAST%InterpOrder + 1
            CALL BD_CopyInput (BD%Input(1,k),  BD%Input(j,k),  MESH_NEWCOPY, Errstat2, ErrMsg2)
               CALL SetErrStat( Errstat2, ErrMsg2, ErrStat, ErrMsg, RoutineName )
         END DO
         CALL BD_CopyInput (BD%Input(1,k),  BD%u(k),  MESH_NEWCOPY, Errstat2, ErrMsg2) ! do this to initialize meshes/allocatable arrays for output of ExtrapInterp routine
            CALL SetErrStat( Errstat2, ErrMsg2, ErrStat, ErrMsg, RoutineName )


            ! Initialize predicted states for j_pc loop:
         CALL BD_CopyContState   (BD%x( k,STATE_CURR), BD%x( k,STATE_PRED), MESH_NEWCOPY, Errstat2, ErrMsg2)
            CALL SetErrStat( Errstat2, ErrMsg2, ErrStat, ErrMsg, RoutineName )
         CALL BD_CopyDiscState   (BD%xd(k,STATE_CURR), BD%xd(k,STATE_PRED), MESH_NEWCOPY, Errstat2, ErrMsg2)
            CALL SetErrStat( Errstat2, ErrMsg2, ErrStat, ErrMsg, RoutineName )
         CALL BD_CopyConstrState (BD%z( k,STATE_CURR), BD%z( k,STATE_PRED), MESH_NEWCOPY, Errstat2, ErrMsg2)
            CALL SetErrStat( Errstat2, ErrMsg2, ErrStat, ErrMsg, RoutineName )
         CALL BD_CopyOtherState (BD%OtherSt( k,STATE_CURR), BD%OtherSt( k,STATE_PRED), MESH_NEWCOPY, Errstat2, ErrMsg2)
            CALL SetErrStat( Errstat2, ErrMsg2, ErrStat, ErrMsg, RoutineName )

      END DO ! nBeams

   END IF ! CompElast


   IF ( p_FAST%CompServo == Module_SrvD ) THEN
      ! Initialize Input-Output arrays for interpolation/extrapolation:

      DO j = 1, p_FAST%InterpOrder + 1
         SrvD%InputTimes(j) = t_initial - (j - 1) * p_FAST%dt
         !SrvD_OutputTimes(j) = t_initial - (j - 1) * dt
      END DO

      DO j = 2, p_FAST%InterpOrder + 1
         CALL SrvD_CopyInput (SrvD%Input(1),  SrvD%Input(j),  MESH_NEWCOPY, Errstat2, ErrMsg2)
            CALL SetErrStat( Errstat2, ErrMsg2, ErrStat, ErrMsg, RoutineName )
      END DO
      CALL SrvD_CopyInput (SrvD%Input(1),  SrvD%u,  MESH_NEWCOPY, Errstat2, ErrMsg2) ! do this to initialize meshes/allocatable arrays for output of ExtrapInterp routine
         CALL SetErrStat( Errstat2, ErrMsg2, ErrStat, ErrMsg, RoutineName )

         ! Initialize predicted states for j_pc loop:
      CALL SrvD_CopyContState   (SrvD%x( STATE_CURR), SrvD%x( STATE_PRED), MESH_NEWCOPY, Errstat2, ErrMsg2)
         CALL SetErrStat( Errstat2, ErrMsg2, ErrStat, ErrMsg, RoutineName )
      CALL SrvD_CopyDiscState   (SrvD%xd(STATE_CURR), SrvD%xd(STATE_PRED), MESH_NEWCOPY, Errstat2, ErrMsg2)
         CALL SetErrStat( Errstat2, ErrMsg2, ErrStat, ErrMsg, RoutineName )
      CALL SrvD_CopyConstrState (SrvD%z( STATE_CURR), SrvD%z( STATE_PRED), MESH_NEWCOPY, Errstat2, ErrMsg2)
         CALL SetErrStat( Errstat2, ErrMsg2, ErrStat, ErrMsg, RoutineName )
      CALL SrvD_CopyOtherState( SrvD%OtherSt(STATE_CURR), SrvD%OtherSt(STATE_PRED), MESH_NEWCOPY, Errstat2, ErrMsg2)
            CALL SetErrStat( Errstat2, ErrMsg2, ErrStat, ErrMsg, RoutineName )

   END IF ! CompServo


   IF ( p_FAST%CompAero == Module_AD14 ) THEN
         ! Copy values for interpolation/extrapolation:

      DO j = 1, p_FAST%InterpOrder + 1
         AD14%InputTimes(j) = t_initial - (j - 1) * p_FAST%dt
      END DO

      DO j = 2, p_FAST%InterpOrder + 1
         CALL AD14_CopyInput (AD14%Input(1),  AD14%Input(j),  MESH_NEWCOPY, Errstat2, ErrMsg2)
            CALL SetErrStat( Errstat2, ErrMsg2, ErrStat, ErrMsg, RoutineName )
      END DO
      CALL AD14_CopyInput (AD14%Input(1),  AD14%u,  MESH_NEWCOPY, Errstat2, ErrMsg2) ! do this to initialize meshes/allocatable arrays for output of ExtrapInterp routine
         CALL SetErrStat( Errstat2, ErrMsg2, ErrStat, ErrMsg, RoutineName )


         ! Initialize predicted states for j_pc loop:
      CALL AD14_CopyContState   (AD14%x( STATE_CURR), AD14%x( STATE_PRED), MESH_NEWCOPY, Errstat2, ErrMsg2)
         CALL SetErrStat( Errstat2, ErrMsg2, ErrStat, ErrMsg, RoutineName )
      CALL AD14_CopyDiscState   (AD14%xd(STATE_CURR), AD14%xd(STATE_PRED), MESH_NEWCOPY, Errstat2, ErrMsg2)
         CALL SetErrStat( Errstat2, ErrMsg2, ErrStat, ErrMsg, RoutineName )
      CALL AD14_CopyConstrState (AD14%z( STATE_CURR), AD14%z( STATE_PRED), MESH_NEWCOPY, Errstat2, ErrMsg2)
         CALL SetErrStat( Errstat2, ErrMsg2, ErrStat, ErrMsg, RoutineName )
      CALL AD14_CopyOtherState( AD14%OtherSt(STATE_CURR), AD14%OtherSt(STATE_PRED), MESH_NEWCOPY, Errstat2, ErrMsg2)
         CALL SetErrStat( Errstat2, ErrMsg2, ErrStat, ErrMsg, RoutineName )

   ELSEIF ( p_FAST%CompAero == Module_AD ) THEN
         ! Copy values for interpolation/extrapolation:

      DO j = 1, p_FAST%InterpOrder + 1
         AD%InputTimes(j) = t_initial - (j - 1) * p_FAST%dt
      END DO

      DO j = 2, p_FAST%InterpOrder + 1
         CALL AD_CopyInput (AD%Input(1),  AD%Input(j),  MESH_NEWCOPY, Errstat2, ErrMsg2)
            CALL SetErrStat( Errstat2, ErrMsg2, ErrStat, ErrMsg, RoutineName )
      END DO
      CALL AD_CopyInput (AD%Input(1),  AD%u,  MESH_NEWCOPY, Errstat2, ErrMsg2) ! do this to initialize meshes/allocatable arrays for output of ExtrapInterp routine
         CALL SetErrStat( Errstat2, ErrMsg2, ErrStat, ErrMsg, RoutineName )


         ! Initialize predicted states for j_pc loop:
      CALL AD_CopyContState(AD%x(STATE_CURR), AD%x(STATE_PRED), MESH_NEWCOPY, Errstat2, ErrMsg2)
         CALL SetErrStat( Errstat2, ErrMsg2, ErrStat, ErrMsg, RoutineName )
      CALL AD_CopyDiscState(AD%xd(STATE_CURR), AD%xd(STATE_PRED), MESH_NEWCOPY, Errstat2, ErrMsg2)
         CALL SetErrStat( Errstat2, ErrMsg2, ErrStat, ErrMsg, RoutineName )
      CALL AD_CopyConstrState(AD%z(STATE_CURR), AD%z(STATE_PRED), MESH_NEWCOPY, Errstat2, ErrMsg2)
         CALL SetErrStat( Errstat2, ErrMsg2, ErrStat, ErrMsg, RoutineName )
      CALL AD_CopyOtherState(AD%OtherSt(STATE_CURR), AD%OtherSt(STATE_PRED), MESH_NEWCOPY, Errstat2, ErrMsg2)
         CALL SetErrStat( Errstat2, ErrMsg2, ErrStat, ErrMsg, RoutineName )

   END IF ! CompAero == Module_AD



   IF ( p_FAST%CompInflow == Module_IfW ) THEN
         ! Copy values for interpolation/extrapolation:

      DO j = 1, p_FAST%InterpOrder + 1
         IfW%InputTimes(j) = t_initial - (j - 1) * p_FAST%dt
         !IfW%OutputTimes(i) = t_initial - (j - 1) * dt
      END DO

      DO j = 2, p_FAST%InterpOrder + 1
         CALL InflowWind_CopyInput (IfW%Input(1),  IfW%Input(j),  MESH_NEWCOPY, Errstat2, ErrMsg2)
            CALL SetErrStat( Errstat2, ErrMsg2, ErrStat, ErrMsg, RoutineName )
      END DO
      CALL InflowWind_CopyInput (IfW%Input(1),  IfW%u,  MESH_NEWCOPY, Errstat2, ErrMsg2) ! do this to initialize meshes/allocatable arrays for output of ExtrapInterp routine
         CALL SetErrStat( Errstat2, ErrMsg2, ErrStat, ErrMsg, RoutineName )


         ! Initialize predicted states for j_pc loop:
      CALL InflowWind_CopyContState   (IfW%x( STATE_CURR), IfW%x( STATE_PRED), MESH_NEWCOPY, Errstat2, ErrMsg2)
         CALL SetErrStat( Errstat2, ErrMsg2, ErrStat, ErrMsg, RoutineName )
      CALL InflowWind_CopyDiscState   (IfW%xd(STATE_CURR), IfW%xd(STATE_PRED), MESH_NEWCOPY, Errstat2, ErrMsg2)
         CALL SetErrStat( Errstat2, ErrMsg2, ErrStat, ErrMsg, RoutineName )
      CALL InflowWind_CopyConstrState (IfW%z( STATE_CURR), IfW%z( STATE_PRED), MESH_NEWCOPY, Errstat2, ErrMsg2)
         CALL SetErrStat( Errstat2, ErrMsg2, ErrStat, ErrMsg, RoutineName )
      CALL InflowWind_CopyOtherState( IfW%OtherSt(STATE_CURR), IfW%OtherSt(STATE_PRED), MESH_NEWCOPY, Errstat2, ErrMsg2)
            CALL SetErrStat( Errstat2, ErrMsg2, ErrStat, ErrMsg, RoutineName )

   END IF ! CompInflow == Module_IfW


   IF ( p_FAST%CompHydro == Module_HD ) THEN
         ! Copy values for interpolation/extrapolation:
      DO j = 1, p_FAST%InterpOrder + 1
         HD%InputTimes(j) = t_initial - (j - 1) * p_FAST%dt
         !HD_OutputTimes(i) = t_initial - (j - 1) * dt
      END DO

      DO j = 2, p_FAST%InterpOrder + 1
         CALL HydroDyn_CopyInput (HD%Input(1),  HD%Input(j),  MESH_NEWCOPY, Errstat2, ErrMsg2)
            CALL SetErrStat( Errstat2, ErrMsg2, ErrStat, ErrMsg, RoutineName )
      END DO
      CALL HydroDyn_CopyInput (HD%Input(1),  HD%u,  MESH_NEWCOPY, Errstat2, ErrMsg2) ! do this to initialize meshes/allocatable arrays for output of ExtrapInterp routine
         CALL SetErrStat( Errstat2, ErrMsg2, ErrStat, ErrMsg, RoutineName )


         ! Initialize predicted states for j_pc loop:
      CALL HydroDyn_CopyContState   (HD%x( STATE_CURR), HD%x( STATE_PRED), MESH_NEWCOPY, Errstat2, ErrMsg2)
         CALL SetErrStat( Errstat2, ErrMsg2, ErrStat, ErrMsg, RoutineName )
      CALL HydroDyn_CopyDiscState   (HD%xd(STATE_CURR), HD%xd(STATE_PRED), MESH_NEWCOPY, Errstat2, ErrMsg2)
         CALL SetErrStat( Errstat2, ErrMsg2, ErrStat, ErrMsg, RoutineName )
      CALL HydroDyn_CopyConstrState (HD%z( STATE_CURR), HD%z( STATE_PRED), MESH_NEWCOPY, Errstat2, ErrMsg2)
         CALL SetErrStat( Errstat2, ErrMsg2, ErrStat, ErrMsg, RoutineName )
      CALL HydroDyn_CopyOtherState( HD%OtherSt(STATE_CURR), HD%OtherSt(STATE_PRED), MESH_NEWCOPY, Errstat2, ErrMsg2)
         CALL SetErrStat( Errstat2, ErrMsg2, ErrStat, ErrMsg, RoutineName )

   END IF !CompHydro


   IF  (p_FAST%CompSub == Module_SD ) THEN

         ! Copy values for interpolation/extrapolation:
      DO j = 1, p_FAST%InterpOrder + 1
         SD%InputTimes(j) = t_initial - (j - 1) * p_FAST%dt
         !SD_OutputTimes(i) = t_initial - (j - 1) * dt
      END DO

      DO j = 2, p_FAST%InterpOrder + 1
         CALL SD_CopyInput (SD%Input(1),  SD%Input(j),  MESH_NEWCOPY, Errstat2, ErrMsg2)
            CALL SetErrStat( Errstat2, ErrMsg2, ErrStat, ErrMsg, RoutineName )
      END DO
      CALL SD_CopyInput (SD%Input(1),  SD%u,  MESH_NEWCOPY, Errstat2, ErrMsg2) ! do this to initialize meshes/allocatable arrays for output of ExtrapInterp routine
         CALL SetErrStat( Errstat2, ErrMsg2, ErrStat, ErrMsg, RoutineName )


         ! Initialize predicted states for j_pc loop:
      CALL SD_CopyContState   (SD%x( STATE_CURR), SD%x( STATE_PRED), MESH_NEWCOPY, Errstat2, ErrMsg2)
         CALL SetErrStat( Errstat2, ErrMsg2, ErrStat, ErrMsg, RoutineName )
      CALL SD_CopyDiscState   (SD%xd(STATE_CURR), SD%xd(STATE_PRED), MESH_NEWCOPY, Errstat2, ErrMsg2)
         CALL SetErrStat( Errstat2, ErrMsg2, ErrStat, ErrMsg, RoutineName )
      CALL SD_CopyConstrState (SD%z( STATE_CURR), SD%z( STATE_PRED), MESH_NEWCOPY, Errstat2, ErrMsg2)
         CALL SetErrStat( Errstat2, ErrMsg2, ErrStat, ErrMsg, RoutineName )
      CALL SD_CopyOtherState( SD%OtherSt(STATE_CURR), SD%OtherSt(STATE_PRED), MESH_NEWCOPY, Errstat2, ErrMsg2)
         CALL SetErrStat( Errstat2, ErrMsg2, ErrStat, ErrMsg, RoutineName )

   ELSE IF (p_FAST%CompSub == Module_ExtPtfm ) THEN

         ! Copy values for interpolation/extrapolation:
      DO j = 1, p_FAST%InterpOrder + 1
         ExtPtfm%InputTimes(j) = t_initial - (j - 1) * p_FAST%dt
      END DO

      DO j = 2, p_FAST%InterpOrder + 1
         CALL ExtPtfm_CopyInput (ExtPtfm%Input(1),  ExtPtfm%Input(j),  MESH_NEWCOPY, Errstat2, ErrMsg2)
            CALL SetErrStat( Errstat2, ErrMsg2, ErrStat, ErrMsg, RoutineName )
      END DO
      CALL ExtPtfm_CopyInput (ExtPtfm%Input(1),  ExtPtfm%u,  MESH_NEWCOPY, Errstat2, ErrMsg2) ! do this to initialize meshes/allocatable arrays for output of ExtrapInterp routine
         CALL SetErrStat( Errstat2, ErrMsg2, ErrStat, ErrMsg, RoutineName )


         ! Initialize predicted states for j_pc loop:
      CALL ExtPtfm_CopyContState   (ExtPtfm%x( STATE_CURR), ExtPtfm%x( STATE_PRED), MESH_NEWCOPY, Errstat2, ErrMsg2)
         CALL SetErrStat( Errstat2, ErrMsg2, ErrStat, ErrMsg, RoutineName )
      CALL ExtPtfm_CopyDiscState   (ExtPtfm%xd(STATE_CURR), ExtPtfm%xd(STATE_PRED), MESH_NEWCOPY, Errstat2, ErrMsg2)
         CALL SetErrStat( Errstat2, ErrMsg2, ErrStat, ErrMsg, RoutineName )
      CALL ExtPtfm_CopyConstrState (ExtPtfm%z( STATE_CURR), ExtPtfm%z( STATE_PRED), MESH_NEWCOPY, Errstat2, ErrMsg2)
         CALL SetErrStat( Errstat2, ErrMsg2, ErrStat, ErrMsg, RoutineName )
      CALL ExtPtfm_CopyOtherState( ExtPtfm%OtherSt(STATE_CURR), ExtPtfm%OtherSt(STATE_PRED), MESH_NEWCOPY, Errstat2, ErrMsg2)
         CALL SetErrStat( Errstat2, ErrMsg2, ErrStat, ErrMsg, RoutineName )
   END IF ! CompSub


   IF (p_FAST%CompMooring == Module_MAP) THEN
         ! Copy values for interpolation/extrapolation:

      DO j = 1, p_FAST%InterpOrder + 1
         MAPp%InputTimes(j) = t_initial - (j - 1) * p_FAST%dt
         !MAP_OutputTimes(i) = t_initial - (j - 1) * dt
      END DO

      DO j = 2, p_FAST%InterpOrder + 1
         CALL MAP_CopyInput (MAPp%Input(1),  MAPp%Input(j),  MESH_NEWCOPY, Errstat2, ErrMsg2)
            CALL SetErrStat( Errstat2, ErrMsg2, ErrStat, ErrMsg, RoutineName )
      END DO
      CALL MAP_CopyInput (MAPp%Input(1),  MAPp%u,  MESH_NEWCOPY, Errstat2, ErrMsg2) ! do this to initialize meshes/allocatable arrays for output of ExtrapInterp routine
         CALL SetErrStat( Errstat2, ErrMsg2, ErrStat, ErrMsg, RoutineName )

         ! Initialize predicted states for j_pc loop:
      CALL MAP_CopyContState   (MAPp%x( STATE_CURR), MAPp%x( STATE_PRED), MESH_NEWCOPY, Errstat2, ErrMsg2)
         CALL SetErrStat( Errstat2, ErrMsg2, ErrStat, ErrMsg, RoutineName )
      CALL MAP_CopyDiscState   (MAPp%xd(STATE_CURR), MAPp%xd(STATE_PRED), MESH_NEWCOPY, Errstat2, ErrMsg2)
         CALL SetErrStat( Errstat2, ErrMsg2, ErrStat, ErrMsg, RoutineName )
      CALL MAP_CopyConstrState (MAPp%z( STATE_CURR), MAPp%z( STATE_PRED), MESH_NEWCOPY, Errstat2, ErrMsg2)
         CALL SetErrStat( Errstat2, ErrMsg2, ErrStat, ErrMsg, RoutineName )
      IF ( p_FAST%n_substeps( MODULE_MAP ) > 1 ) THEN
         CALL MAP_CopyOtherState( MAPp%OtherSt, MAPp%OtherSt_old, MESH_NEWCOPY, Errstat2, ErrMsg2)
            CALL SetErrStat( Errstat2, ErrMsg2, ErrStat, ErrMsg, RoutineName )
      END IF

   ELSEIF (p_FAST%CompMooring == Module_MD) THEN
         ! Copy values for interpolation/extrapolation:

      DO j = 1, p_FAST%InterpOrder + 1
         MD%InputTimes(j) = t_initial - (j - 1) * p_FAST%dt
         !MD_OutputTimes(i) = t_initial - (j - 1) * dt
      END DO

      DO j = 2, p_FAST%InterpOrder + 1
         CALL MD_CopyInput (MD%Input(1),  MD%Input(j),  MESH_NEWCOPY, Errstat2, ErrMsg2)
            CALL SetErrStat( Errstat2, ErrMsg2, ErrStat, ErrMsg, RoutineName )
      END DO
      CALL MD_CopyInput (MD%Input(1),  MD%u,  MESH_NEWCOPY, Errstat2, ErrMsg2) ! do this to initialize meshes/allocatable arrays for output of ExtrapInterp routine
         CALL SetErrStat( Errstat2, ErrMsg2, ErrStat, ErrMsg, RoutineName )

         ! Initialize predicted states for j_pc loop:
      CALL MD_CopyContState   (MD%x( STATE_CURR), MD%x( STATE_PRED), MESH_NEWCOPY, Errstat2, ErrMsg2)
         CALL SetErrStat( Errstat2, ErrMsg2, ErrStat, ErrMsg, RoutineName )
      CALL MD_CopyDiscState   (MD%xd(STATE_CURR), MD%xd(STATE_PRED), MESH_NEWCOPY, Errstat2, ErrMsg2)
         CALL SetErrStat( Errstat2, ErrMsg2, ErrStat, ErrMsg, RoutineName )
      CALL MD_CopyConstrState (MD%z( STATE_CURR), MD%z( STATE_PRED), MESH_NEWCOPY, Errstat2, ErrMsg2)
         CALL SetErrStat( Errstat2, ErrMsg2, ErrStat, ErrMsg, RoutineName )
      CALL MD_CopyOtherState( MD%OtherSt(STATE_CURR), MD%OtherSt(STATE_PRED), MESH_NEWCOPY, Errstat2, ErrMsg2)
         CALL SetErrStat( Errstat2, ErrMsg2, ErrStat, ErrMsg, RoutineName )

   ELSEIF (p_FAST%CompMooring == Module_FEAM) THEN
         ! Copy values for interpolation/extrapolation:

      DO j = 1, p_FAST%InterpOrder + 1
         FEAM%InputTimes(j) = t_initial - (j - 1) * p_FAST%dt
         !FEAM_OutputTimes(i) = t_initial - (j - 1) * dt
      END DO

      DO j = 2, p_FAST%InterpOrder + 1
         CALL FEAM_CopyInput (FEAM%Input(1),  FEAM%Input(j),  MESH_NEWCOPY, Errstat2, ErrMsg2)
            CALL SetErrStat( Errstat2, ErrMsg2, ErrStat, ErrMsg, RoutineName )
      END DO
      CALL FEAM_CopyInput (FEAM%Input(1),  FEAM%u,  MESH_NEWCOPY, Errstat2, ErrMsg2) ! do this to initialize meshes/allocatable arrays for output of ExtrapInterp routine
         CALL SetErrStat( Errstat2, ErrMsg2, ErrStat, ErrMsg, RoutineName )

         ! Initialize predicted states for j_pc loop:
      CALL FEAM_CopyContState   (FEAM%x( STATE_CURR), FEAM%x( STATE_PRED), MESH_NEWCOPY, Errstat2, ErrMsg2)
         CALL SetErrStat( Errstat2, ErrMsg2, ErrStat, ErrMsg, RoutineName )
      CALL FEAM_CopyDiscState   (FEAM%xd(STATE_CURR), FEAM%xd(STATE_PRED), MESH_NEWCOPY, Errstat2, ErrMsg2)
         CALL SetErrStat( Errstat2, ErrMsg2, ErrStat, ErrMsg, RoutineName )
      CALL FEAM_CopyConstrState (FEAM%z( STATE_CURR), FEAM%z( STATE_PRED), MESH_NEWCOPY, Errstat2, ErrMsg2)
         CALL SetErrStat( Errstat2, ErrMsg2, ErrStat, ErrMsg, RoutineName )
      CALL FEAM_CopyOtherState( FEAM%OtherSt(STATE_CURR), FEAM%OtherSt(STATE_PRED), MESH_NEWCOPY, Errstat2, ErrMsg2)
         CALL SetErrStat( Errstat2, ErrMsg2, ErrStat, ErrMsg, RoutineName )

   ELSEIF (p_FAST%CompMooring == Module_Orca) THEN
         ! Copy values for interpolation/extrapolation:

      DO j = 1, p_FAST%InterpOrder + 1
         Orca%InputTimes(j) = t_initial - (j - 1) * p_FAST%dt
      END DO

      DO j = 2, p_FAST%InterpOrder + 1
         CALL Orca_CopyInput (Orca%Input(1),  Orca%Input(j),  MESH_NEWCOPY, Errstat2, ErrMsg2)
            CALL SetErrStat( Errstat2, ErrMsg2, ErrStat, ErrMsg, RoutineName )
      END DO
      CALL Orca_CopyInput (Orca%Input(1),  Orca%u,  MESH_NEWCOPY, Errstat2, ErrMsg2) ! do this to initialize meshes/allocatable arrays for output of ExtrapInterp routine
         CALL SetErrStat( Errstat2, ErrMsg2, ErrStat, ErrMsg, RoutineName )

         ! Initialize predicted states for j_pc loop:
      CALL Orca_CopyContState   (Orca%x( STATE_CURR), Orca%x( STATE_PRED), MESH_NEWCOPY, Errstat2, ErrMsg2)
         CALL SetErrStat( Errstat2, ErrMsg2, ErrStat, ErrMsg, RoutineName )
      CALL Orca_CopyDiscState   (Orca%xd(STATE_CURR), Orca%xd(STATE_PRED), MESH_NEWCOPY, Errstat2, ErrMsg2)
         CALL SetErrStat( Errstat2, ErrMsg2, ErrStat, ErrMsg, RoutineName )
      CALL Orca_CopyConstrState (Orca%z( STATE_CURR), Orca%z( STATE_PRED), MESH_NEWCOPY, Errstat2, ErrMsg2)
         CALL SetErrStat( Errstat2, ErrMsg2, ErrStat, ErrMsg, RoutineName )
      CALL Orca_CopyOtherState( Orca%OtherSt(STATE_CURR), Orca%OtherSt(STATE_PRED), MESH_NEWCOPY, Errstat2, ErrMsg2)
         CALL SetErrStat( Errstat2, ErrMsg2, ErrStat, ErrMsg, RoutineName )
   END IF ! CompMooring


   IF  (p_FAST%CompIce == Module_IceF ) THEN

         ! Copy values for interpolation/extrapolation:
      DO j = 1, p_FAST%InterpOrder + 1
         IceF%InputTimes(j) = t_initial - (j - 1) * p_FAST%dt
         !IceF_OutputTimes(i) = t_initial - (j - 1) * dt
      END DO

      DO j = 2, p_FAST%InterpOrder + 1
         CALL IceFloe_CopyInput (IceF%Input(1),  IceF%Input(j),  MESH_NEWCOPY, Errstat2, ErrMsg2)
            CALL SetErrStat( Errstat2, ErrMsg2, ErrStat, ErrMsg, RoutineName )
      END DO
      CALL IceFloe_CopyInput (IceF%Input(1),  IceF%u,  MESH_NEWCOPY, Errstat2, ErrMsg2) ! do this to initialize meshes/allocatable arrays for output of ExtrapInterp routine
         CALL SetErrStat( Errstat2, ErrMsg2, ErrStat, ErrMsg, RoutineName )


         ! Initialize predicted states for j_pc loop:
      CALL IceFloe_CopyContState   (IceF%x( STATE_CURR), IceF%x( STATE_PRED), MESH_NEWCOPY, Errstat2, ErrMsg2)
         CALL SetErrStat( Errstat2, ErrMsg2, ErrStat, ErrMsg, RoutineName )
      CALL IceFloe_CopyDiscState   (IceF%xd(STATE_CURR), IceF%xd(STATE_PRED), MESH_NEWCOPY, Errstat2, ErrMsg2)
         CALL SetErrStat( Errstat2, ErrMsg2, ErrStat, ErrMsg, RoutineName )
      CALL IceFloe_CopyConstrState (IceF%z( STATE_CURR), IceF%z( STATE_PRED), MESH_NEWCOPY, Errstat2, ErrMsg2)
         CALL SetErrStat( Errstat2, ErrMsg2, ErrStat, ErrMsg, RoutineName )
      CALL IceFloe_CopyOtherState( IceF%OtherSt(STATE_CURR), IceF%OtherSt(STATE_PRED), MESH_NEWCOPY, Errstat2, ErrMsg2)
         CALL SetErrStat( Errstat2, ErrMsg2, ErrStat, ErrMsg, RoutineName )

   ELSEIF  (p_FAST%CompIce == Module_IceD ) THEN

      DO i = 1,p_FAST%numIceLegs

            ! Copy values for interpolation/extrapolation:
         DO j = 1, p_FAST%InterpOrder + 1
            IceD%InputTimes(j,i) = t_initial - (j - 1) * p_FAST%dt
            !IceD%OutputTimes(j,i) = t_initial - (j - 1) * dt
         END DO

         DO j = 2, p_FAST%InterpOrder + 1
            CALL IceD_CopyInput (IceD%Input(1,i),  IceD%Input(j,i),  MESH_NEWCOPY, Errstat2, ErrMsg2)
               CALL SetErrStat( Errstat2, ErrMsg2, ErrStat, ErrMsg, RoutineName )
         END DO
         CALL IceD_CopyInput (IceD%Input(1,i),  IceD%u(i),  MESH_NEWCOPY, Errstat2, ErrMsg2) ! do this to initialize meshes/allocatable arrays for output of ExtrapInterp routine
            CALL SetErrStat( Errstat2, ErrMsg2, ErrStat, ErrMsg, RoutineName )


            ! Initialize predicted states for j_pc loop:
         CALL IceD_CopyContState   (IceD%x( i,STATE_CURR), IceD%x( i,STATE_PRED), MESH_NEWCOPY, Errstat2, ErrMsg2)
            CALL SetErrStat( Errstat2, ErrMsg2, ErrStat, ErrMsg, RoutineName )
         CALL IceD_CopyDiscState   (IceD%xd(i,STATE_CURR), IceD%xd(i,STATE_PRED), MESH_NEWCOPY, Errstat2, ErrMsg2)
            CALL SetErrStat( Errstat2, ErrMsg2, ErrStat, ErrMsg, RoutineName )
         CALL IceD_CopyConstrState (IceD%z( i,STATE_CURR), IceD%z( i,STATE_PRED), MESH_NEWCOPY, Errstat2, ErrMsg2)
            CALL SetErrStat( Errstat2, ErrMsg2, ErrStat, ErrMsg, RoutineName )
         CALL IceD_CopyOtherState( IceD%OtherSt(i,STATE_CURR), IceD%OtherSt(i,STATE_PRED), MESH_NEWCOPY, Errstat2, ErrMsg2)
            CALL SetErrStat( Errstat2, ErrMsg2, ErrStat, ErrMsg, RoutineName )

      END DO ! numIceLegs

   END IF ! CompIce


END SUBROUTINE FAST_InitIOarrays
!----------------------------------------------------------------------------------------------------------------------------------
!> Routine that calls FAST_Solution for one instance of a Turbine data structure. This is a separate subroutine so that the FAST
!! driver programs do not need to change or operate on the individual module level.
SUBROUTINE FAST_Solution_T(t_initial, n_t_global, Turbine, ErrStat, ErrMsg )

   REAL(DbKi),               INTENT(IN   ) :: t_initial           !< initial time
   INTEGER(IntKi),           INTENT(IN   ) :: n_t_global          !< loop counter
   TYPE(FAST_TurbineType),   INTENT(INOUT) :: Turbine             !< all data for one instance of a turbine
   INTEGER(IntKi),           INTENT(  OUT) :: ErrStat             !< Error status of the operation
   CHARACTER(*),             INTENT(  OUT) :: ErrMsg              !< Error message if ErrStat /= ErrID_None

   CALL FAST_Solution(t_initial, n_t_global, Turbine%p_FAST, Turbine%y_FAST, Turbine%m_FAST, &
                  Turbine%ED, Turbine%BD, Turbine%SrvD, Turbine%AD14, Turbine%AD, Turbine%IfW, Turbine%OpFM, Turbine%SC_DX, &
                  Turbine%SeaSt, Turbine%HD, Turbine%SD, Turbine%ExtPtfm, Turbine%MAP, Turbine%FEAM, Turbine%MD, Turbine%Orca, &
                  Turbine%IceF, Turbine%IceD, Turbine%MeshMapData, ErrStat, ErrMsg )

END SUBROUTINE FAST_Solution_T
!----------------------------------------------------------------------------------------------------------------------------------
!> This routine takes data from n_t_global and gets values at n_t_global + 1
SUBROUTINE FAST_Solution(t_initial, n_t_global, p_FAST, y_FAST, m_FAST, ED, BD, SrvD, AD14, AD, IfW, OpFM, SC_DX, SeaSt, HD, SD, ExtPtfm, &
                         MAPp, FEAM, MD, Orca, IceF, IceD, MeshMapData, ErrStat, ErrMsg )

   REAL(DbKi),               INTENT(IN   ) :: t_initial           !< initial time
   INTEGER(IntKi),           INTENT(IN   ) :: n_t_global          !< loop counter

   TYPE(FAST_ParameterType), INTENT(IN   ) :: p_FAST              !< Parameters for the glue code
   TYPE(FAST_OutputFileType),INTENT(INOUT) :: y_FAST              !< Output variables for the glue code
   TYPE(FAST_MiscVarType),   INTENT(INOUT) :: m_FAST              !< Miscellaneous variables

   TYPE(ElastoDyn_Data),     INTENT(INOUT) :: ED                  !< ElastoDyn data
   TYPE(BeamDyn_Data),       INTENT(INOUT) :: BD                  !< BeamDyn data
   TYPE(ServoDyn_Data),      INTENT(INOUT) :: SrvD                !< ServoDyn data
   TYPE(AeroDyn14_Data),     INTENT(INOUT) :: AD14                !< AeroDyn14 data
   TYPE(AeroDyn_Data),       INTENT(INOUT) :: AD                  !< AeroDyn data
   TYPE(InflowWind_Data),    INTENT(INOUT) :: IfW                 !< InflowWind data
   TYPE(OpenFOAM_Data),      INTENT(INOUT) :: OpFM                !< OpenFOAM data
   TYPE(SCDataEx_Data),      INTENT(INOUT) :: SC_DX               !< Supercontroller Exchange data
   TYPE(SeaState_Data),      INTENT(INOUT) :: SeaSt               !< SeaState data
   TYPE(HydroDyn_Data),      INTENT(INOUT) :: HD                  !< HydroDyn data
   TYPE(SubDyn_Data),        INTENT(INOUT) :: SD                  !< SubDyn data
   TYPE(ExtPtfm_Data),       INTENT(INOUT) :: ExtPtfm             !< ExtPtfm_MCKF data
   TYPE(MAP_Data),           INTENT(INOUT) :: MAPp                !< MAP data
   TYPE(FEAMooring_Data),    INTENT(INOUT) :: FEAM                !< FEAMooring data
   TYPE(MoorDyn_Data),       INTENT(INOUT) :: MD                  !< Data for the MoorDyn module
   TYPE(OrcaFlex_Data),      INTENT(INOUT) :: Orca                !< OrcaFlex interface data
   TYPE(IceFloe_Data),       INTENT(INOUT) :: IceF                !< IceFloe data
   TYPE(IceDyn_Data),        INTENT(INOUT) :: IceD                !< All the IceDyn data used in time-step loop

   TYPE(FAST_ModuleMapType), INTENT(INOUT) :: MeshMapData         !< Data for mapping between modules

   INTEGER(IntKi),           INTENT(  OUT) :: ErrStat             !< Error status of the operation
   CHARACTER(*),             INTENT(  OUT) :: ErrMsg              !< Error message if ErrStat /= ErrID_None

   ! local variables
   REAL(DbKi)                              :: t_global_next       ! next simulation time (m_FAST%t_global + p_FAST%dt)
   INTEGER(IntKi)                          :: n_t_global_next     ! n_t_global + 1
   INTEGER(IntKi)                          :: j_pc                ! predictor-corrector loop counter
   INTEGER(IntKi)                          :: NumCorrections      ! number of corrections for this time step
   INTEGER(IntKi), parameter               :: MaxCorrections = 20 ! maximum number of corrections allowed
   LOGICAL                                 :: WriteThisStep       ! Whether WriteOutput values will be printed

   INTEGER(IntKi)                          :: I, k                ! generic loop counters

   !REAL(ReKi)                              :: ControlInputGuess   ! value of controller inputs


   INTEGER(IntKi)                          :: ErrStat2
   CHARACTER(ErrMsgLen)                    :: ErrMsg2
   CHARACTER(*), PARAMETER                 :: RoutineName = 'FAST_Solution'


   ErrStat  = ErrID_None
   ErrMsg   = ""
   ErrStat2 = ErrID_None
   ErrMsg2  = ""

   n_t_global_next = n_t_global+1
   t_global_next = t_initial + n_t_global_next*p_FAST%DT  ! = m_FAST%t_global + p_FAST%dt

   y_FAST%WriteThisStep = NeedWriteOutput(n_t_global_next, t_global_next, p_FAST)

      !! determine if the Jacobian should be calculated this time
   IF ( m_FAST%calcJacobian ) THEN ! this was true (possibly at initialization), so we'll advance the time for the next calculation of the Jacobian

      if (p_FAST%CompMooring == Module_Orca .and. n_t_global < 5) then
         m_FAST%NextJacCalcTime = m_FAST%t_global + p_FAST%DT  ! the jacobian calculated with OrcaFlex at t=0 is incorrect, but is okay on the 2nd step (it's not okay for OrcaFlex version 10, so I increased this to 5)
      else
         m_FAST%NextJacCalcTime = m_FAST%t_global + p_FAST%DT_UJac
      end if

   END IF

      ! set number of corrections to be used for this time step:
   IF ( p_FAST%CompElast == Module_BD ) THEN ! BD accelerations have fewer spikes with these corrections on the first several time steps
      if (n_t_global > 2) then ! this 2 should probably be related to p_FAST%InterpOrder
         NumCorrections = p_FAST%NumCrctn
      elseif (n_t_global == 0) then
         NumCorrections = max(p_FAST%NumCrctn,16)
      else
         NumCorrections = max(p_FAST%NumCrctn,1)
      end if
   ELSE
      NumCorrections = p_FAST%NumCrctn
   END IF

      ! the ServoDyn inputs from Simulink are for t, not t+dt, so we're going to overwrite the inputs from
      ! the previous step before we extrapolate these inputs:
   IF ( p_FAST%CompServo == Module_SrvD ) CALL SrvD_SetExternalInputs( p_FAST, m_FAST, SrvD%Input(1) )

   IF ( p_FAST%UseSC ) THEN
      CALL SC_DX_SetOutputs(p_FAST, SrvD%Input(1), SC_DX, ErrStat2, ErrMsg2 )
      CALL SetErrStat(ErrStat2, ErrMsg2, ErrStat, ErrMsg, RoutineName )
   END IF

   !++++++++++++++++++++++++++++++++++++++++++++++++++++++++++++++++++++++++++++++++++++++++++++++++++++++++++++++++++++++++++++
   !! ## Step 1.a: Extrapolate Inputs
   !!
   !! gives predicted values at t+dt
   !++++++++++++++++++++++++++++++++++++++++++++++++++++++++++++++++++++++++++++++++++++++++++++++++++++++++++++++++++++++++++++
   CALL FAST_ExtrapInterpMods( t_global_next, p_FAST, m_FAST, ED, BD, SrvD, AD14, AD, IfW, HD, SD, ExtPtfm, &
                               MAPp, FEAM, MD, Orca, IceF, IceD, ErrStat2, ErrMsg2 )
      CALL SetErrStat(ErrStat2, ErrMsg2, ErrStat, ErrMsg, RoutineName )


   !! predictor-corrector loop:
   j_pc = 0
   do while (j_pc <= NumCorrections)
      WriteThisStep = y_FAST%WriteThisStep .AND. j_pc==NumCorrections

   !++++++++++++++++++++++++++++++++++++++++++++++++++++++++++++++++++++++++++++++++++++++++++++++++++++++++++++++++++++++++++++
   !! ## Step 1.b: Advance states (yield state and constraint values at t_global_next)
   !!
   !! STATE_CURR values of x, xd, z, and OtherSt contain values at m_FAST%t_global;
   !! STATE_PRED values contain values at t_global_next.
   !++++++++++++++++++++++++++++++++++++++++++++++++++++++++++++++++++++++++++++++++++++++++++++++++++++++++++++++++++++++++++++

      CALL FAST_AdvanceStates( t_initial, n_t_global, p_FAST, m_FAST, ED, BD, SrvD, AD14, AD, IfW, OpFM, HD, SD, ExtPtfm, &
                               MAPp, FEAM, MD, Orca, IceF, IceD, MeshMapData, ErrStat2, ErrMsg2, WriteThisStep )
         CALL SetErrStat(ErrStat2, ErrMsg2, ErrStat, ErrMsg, RoutineName )
         IF (ErrStat >= AbortErrLev) RETURN

   !++++++++++++++++++++++++++++++++++++++++++++++++++++++++++++++++++++++++++++++++++++++++++++++++++++++++++++++++++++++++++++
   !! ## Step 1.c: Input-Output Solve
   !++++++++++++++++++++++++++++++++++++++++++++++++++++++++++++++++++++++++++++++++++++++++++++++++++++++++++++++++++++++++++++
      ! save predicted inputs for comparison with corrected value later
      !IF (p_FAST%CheckHSSBrTrqC) THEN
      !   ControlInputGuess = ED%Input(1)%HSSBrTrqC
      !END IF

      CALL CalcOutputs_And_SolveForInputs( n_t_global, t_global_next,  STATE_PRED, m_FAST%calcJacobian, m_FAST%NextJacCalcTime, &
         p_FAST, m_FAST, WriteThisStep, ED, BD, SrvD, AD14, AD, IfW, OpFM, HD, SD, ExtPtfm, MAPp, FEAM, MD, Orca, IceF, IceD, MeshMapData, ErrStat2, ErrMsg2 )
         CALL SetErrStat(ErrStat2, ErrMsg2, ErrStat, ErrMsg, RoutineName )
         IF (ErrStat >= AbortErrLev) RETURN

   !++++++++++++++++++++++++++++++++++++++++++++++++++++++++++++++++++++++++++++++++++++++++++++++++++++++++++++++++++++++++++++
   !! ## Step 2: Correct (continue in loop)
   !++++++++++++++++++++++++++++++++++++++++++++++++++++++++++++++++++++++++++++++++++++++++++++++++++++++++++++++++++++++++++++
      j_pc = j_pc + 1

      !   ! Check if the predicted inputs were significantly different than the corrected inputs
      !   ! (values before and after CalcOutputs_And_SolveForInputs)
      !if (j_pc > NumCorrections) then
      !
      !   !if (p_FAST%CheckHSSBrTrqC) then
      !   !   if ( abs(ControlInputGuess - ED%Input(1)%HSSBrTrqC) > 50.0_ReKi ) then ! I randomly picked 50 N-m
      !   !      NumCorrections = min(p_FAST%NumCrctn + 1, MaxCorrections)
      !   !      ! print *, 'correction:', t_global_next, NumCorrections
      !   !      cycle
      !   !   end if
      !   !end if
      !
      !   ! check pitch position input to structural code (not implemented, yet)
      !end if

   enddo ! j_pc

   if (p_FAST%UseSC ) then
      call SC_DX_SetInputs(p_FAST, SrvD%y, SC_DX, ErrStat2, ErrMsg2 )
      call SetErrStat( ErrStat2, ErrMsg2, ErrStat, ErrMsg, RoutineName )
   end if

   !++++++++++++++++++++++++++++++++++++++++++++++++++++++++++++++++++++++++++++++++++++++++++++++++++++++++++++++++++++++++++++
   !! ## Step 3: Save all final variables (advance to next time)
   !++++++++++++++++++++++++++++++++++++++++++++++++++++++++++++++++++++++++++++++++++++++++++++++++++++++++++++++++++++++++++++

   !----------------------------------------------------------------------------------------
   !! copy the final predicted states from step t_global_next to actual states for that step
   !----------------------------------------------------------------------------------------

      ! ElastoDyn: copy final predictions to actual states
   CALL ED_CopyContState   (ED%x( STATE_PRED), ED%x( STATE_CURR), MESH_UPDATECOPY, Errstat2, ErrMsg2)
      CALL SetErrStat(ErrStat2, ErrMsg2, ErrStat, ErrMsg, RoutineName )
   CALL ED_CopyDiscState   (ED%xd(STATE_PRED), ED%xd(STATE_CURR), MESH_UPDATECOPY, Errstat2, ErrMsg2)
      CALL SetErrStat(ErrStat2, ErrMsg2, ErrStat, ErrMsg, RoutineName )
   CALL ED_CopyConstrState (ED%z( STATE_PRED), ED%z( STATE_CURR), MESH_UPDATECOPY, Errstat2, ErrMsg2)
      CALL SetErrStat(ErrStat2, ErrMsg2, ErrStat, ErrMsg, RoutineName )
   CALL ED_CopyOtherState (ED%OtherSt( STATE_PRED), ED%OtherSt( STATE_CURR), MESH_UPDATECOPY, Errstat2, ErrMsg2)
      CALL SetErrStat(ErrStat2, ErrMsg2, ErrStat, ErrMsg, RoutineName )


      ! BeamDyn: copy final predictions to actual states
   IF ( p_FAST%CompElast == Module_BD ) THEN
      DO k=1,p_FAST%nBeams
         CALL BD_CopyContState   (BD%x( k,STATE_PRED), BD%x( k,STATE_CURR), MESH_UPDATECOPY, Errstat2, ErrMsg2)
            CALL SetErrStat(ErrStat2, ErrMsg2, ErrStat, ErrMsg, RoutineName )
         CALL BD_CopyDiscState   (BD%xd(k,STATE_PRED), BD%xd(k,STATE_CURR), MESH_UPDATECOPY, Errstat2, ErrMsg2)
            CALL SetErrStat(ErrStat2, ErrMsg2, ErrStat, ErrMsg, RoutineName )
         CALL BD_CopyConstrState (BD%z( k,STATE_PRED), BD%z( k,STATE_CURR), MESH_UPDATECOPY, Errstat2, ErrMsg2)
            CALL SetErrStat(ErrStat2, ErrMsg2, ErrStat, ErrMsg, RoutineName )
         CALL BD_CopyOtherState (BD%OtherSt( k,STATE_PRED), BD%OtherSt( k,STATE_CURR), MESH_UPDATECOPY, Errstat2, ErrMsg2)
            CALL SetErrStat(ErrStat2, ErrMsg2, ErrStat, ErrMsg, RoutineName )
      END DO
   END IF


      ! AeroDyn: copy final predictions to actual states; copy current outputs to next
   IF ( p_FAST%CompAero == Module_AD14 ) THEN
      CALL AD14_CopyContState   (AD14%x( STATE_PRED), AD14%x( STATE_CURR), MESH_UPDATECOPY, Errstat2, ErrMsg2)
         CALL SetErrStat(ErrStat2, ErrMsg2, ErrStat, ErrMsg, RoutineName )
      CALL AD14_CopyDiscState   (AD14%xd(STATE_PRED), AD14%xd(STATE_CURR), MESH_UPDATECOPY, Errstat2, ErrMsg2)
         CALL SetErrStat(ErrStat2, ErrMsg2, ErrStat, ErrMsg, RoutineName )
      CALL AD14_CopyConstrState (AD14%z( STATE_PRED), AD14%z( STATE_CURR), MESH_UPDATECOPY, Errstat2, ErrMsg2)
         CALL SetErrStat(ErrStat2, ErrMsg2, ErrStat, ErrMsg, RoutineName )
      CALL AD14_CopyOtherState (AD14%OtherSt(STATE_PRED), AD14%OtherSt(STATE_CURR), MESH_UPDATECOPY, Errstat2, ErrMsg2)
         CALL SetErrStat(ErrStat2, ErrMsg2, ErrStat, ErrMsg, RoutineName )
   ELSEIF ( p_FAST%CompAero == Module_AD ) THEN
      CALL AD_CopyContState   (AD%x( STATE_PRED), AD%x( STATE_CURR), MESH_UPDATECOPY, Errstat2, ErrMsg2)
         CALL SetErrStat(ErrStat2, ErrMsg2, ErrStat, ErrMsg, RoutineName )
      CALL AD_CopyDiscState   (AD%xd(STATE_PRED), AD%xd(STATE_CURR), MESH_UPDATECOPY, Errstat2, ErrMsg2)
         CALL SetErrStat(ErrStat2, ErrMsg2, ErrStat, ErrMsg, RoutineName )
      CALL AD_CopyConstrState (AD%z( STATE_PRED), AD%z( STATE_CURR), MESH_UPDATECOPY, Errstat2, ErrMsg2)
         CALL SetErrStat(ErrStat2, ErrMsg2, ErrStat, ErrMsg, RoutineName )
      CALL AD_CopyOtherState (AD%OtherSt(STATE_PRED), AD%OtherSt(STATE_CURR), MESH_UPDATECOPY, Errstat2, ErrMsg2)
         CALL SetErrStat(ErrStat2, ErrMsg2, ErrStat, ErrMsg, RoutineName )
   END IF


   ! InflowWind: copy final predictions to actual states; copy current outputs to next
   IF ( p_FAST%CompInflow == Module_IfW ) THEN
      CALL InflowWind_CopyContState   (IfW%x( STATE_PRED), IfW%x( STATE_CURR), MESH_UPDATECOPY, Errstat2, ErrMsg2)
         CALL SetErrStat(ErrStat2, ErrMsg2, ErrStat, ErrMsg, RoutineName )
      CALL InflowWind_CopyDiscState   (IfW%xd(STATE_PRED), IfW%xd(STATE_CURR), MESH_UPDATECOPY, Errstat2, ErrMsg2)
         CALL SetErrStat(ErrStat2, ErrMsg2, ErrStat, ErrMsg, RoutineName )
      CALL InflowWind_CopyConstrState (IfW%z( STATE_PRED), IfW%z( STATE_CURR), MESH_UPDATECOPY, Errstat2, ErrMsg2)
         CALL SetErrStat(ErrStat2, ErrMsg2, ErrStat, ErrMsg, RoutineName )
      CALL InflowWind_CopyOtherState (IfW%OtherSt( STATE_PRED), IfW%OtherSt( STATE_CURR), MESH_UPDATECOPY, Errstat2, ErrMsg2)
         CALL SetErrStat(ErrStat2, ErrMsg2, ErrStat, ErrMsg, RoutineName )
   END IF


   ! ServoDyn: copy final predictions to actual states; copy current outputs to next
   IF ( p_FAST%CompServo == Module_SrvD ) THEN
      CALL SrvD_CopyContState   (SrvD%x( STATE_PRED), SrvD%x( STATE_CURR), MESH_UPDATECOPY, Errstat2, ErrMsg2)
         CALL SetErrStat(ErrStat2, ErrMsg2, ErrStat, ErrMsg, RoutineName )
      CALL SrvD_CopyDiscState   (SrvD%xd(STATE_PRED), SrvD%xd(STATE_CURR), MESH_UPDATECOPY, Errstat2, ErrMsg2)
         CALL SetErrStat(ErrStat2, ErrMsg2, ErrStat, ErrMsg, RoutineName )
      CALL SrvD_CopyConstrState (SrvD%z( STATE_PRED), SrvD%z( STATE_CURR), MESH_UPDATECOPY, Errstat2, ErrMsg2)
         CALL SetErrStat(ErrStat2, ErrMsg2, ErrStat, ErrMsg, RoutineName )
      CALL SrvD_CopyOtherState (SrvD%OtherSt( STATE_PRED), SrvD%OtherSt( STATE_CURR), MESH_UPDATECOPY, Errstat2, ErrMsg2)
         CALL SetErrStat(ErrStat2, ErrMsg2, ErrStat, ErrMsg, RoutineName )
   END IF

   if ( P_FAST%CompSeaSt == Module_SeaSt ) then
      call SeaSt_CalcOutput( t_global_next, SeaSt%u, SeaSt%p, SeaSt%x(1), SeaSt%xd(1), SeaSt%z(1), SeaSt%OtherSt(1), SeaSt%y, SeaSt%m, ErrStat2, ErrMsg2 )
         call SetErrStat( ErrStat2, ErrMsg2, ErrStat, ErrMsg, RoutineName ) 
   end if

   ! HydroDyn: copy final predictions to actual states
   IF ( p_FAST%CompHydro == Module_HD ) THEN
      CALL HydroDyn_CopyContState   (HD%x( STATE_PRED), HD%x( STATE_CURR), MESH_UPDATECOPY, Errstat2, ErrMsg2)
         CALL SetErrStat(ErrStat2, ErrMsg2, ErrStat, ErrMsg, RoutineName )
      CALL HydroDyn_CopyDiscState   (HD%xd(STATE_PRED), HD%xd(STATE_CURR), MESH_UPDATECOPY, Errstat2, ErrMsg2)
         CALL SetErrStat(ErrStat2, ErrMsg2, ErrStat, ErrMsg, RoutineName )
      CALL HydroDyn_CopyConstrState (HD%z( STATE_PRED), HD%z( STATE_CURR), MESH_UPDATECOPY, Errstat2, ErrMsg2)
         CALL SetErrStat(ErrStat2, ErrMsg2, ErrStat, ErrMsg, RoutineName )
      CALL HydroDyn_CopyOtherState (HD%OtherSt(STATE_PRED), HD%OtherSt(STATE_CURR), MESH_UPDATECOPY, Errstat2, ErrMsg2)
         CALL SetErrStat(ErrStat2, ErrMsg2, ErrStat, ErrMsg, RoutineName )
   END IF


   ! SubDyn: copy final predictions to actual states
   IF ( p_FAST%CompSub == Module_SD ) THEN
      CALL SD_CopyContState   (SD%x( STATE_PRED), SD%x( STATE_CURR), MESH_UPDATECOPY, Errstat2, ErrMsg2)
         CALL SetErrStat(ErrStat2, ErrMsg2, ErrStat, ErrMsg, RoutineName )
      CALL SD_CopyDiscState   (SD%xd(STATE_PRED), SD%xd(STATE_CURR), MESH_UPDATECOPY, Errstat2, ErrMsg2)
         CALL SetErrStat(ErrStat2, ErrMsg2, ErrStat, ErrMsg, RoutineName )
      CALL SD_CopyConstrState (SD%z( STATE_PRED), SD%z( STATE_CURR), MESH_UPDATECOPY, Errstat2, ErrMsg2)
         CALL SetErrStat(ErrStat2, ErrMsg2, ErrStat, ErrMsg, RoutineName )
      CALL SD_CopyOtherState (SD%OtherSt(STATE_PRED), SD%OtherSt(STATE_CURR), MESH_UPDATECOPY, Errstat2, ErrMsg2)
         CALL SetErrStat(ErrStat2, ErrMsg2, ErrStat, ErrMsg, RoutineName )
   ELSE IF ( p_FAST%CompSub == Module_ExtPtfm ) THEN
      CALL ExtPtfm_CopyContState   (ExtPtfm%x( STATE_PRED), ExtPtfm%x( STATE_CURR), MESH_UPDATECOPY, Errstat2, ErrMsg2)
         CALL SetErrStat(ErrStat2, ErrMsg2, ErrStat, ErrMsg, RoutineName )
      CALL ExtPtfm_CopyDiscState   (ExtPtfm%xd(STATE_PRED), ExtPtfm%xd(STATE_CURR), MESH_UPDATECOPY, Errstat2, ErrMsg2)
         CALL SetErrStat(ErrStat2, ErrMsg2, ErrStat, ErrMsg, RoutineName )
      CALL ExtPtfm_CopyConstrState (ExtPtfm%z( STATE_PRED), ExtPtfm%z( STATE_CURR), MESH_UPDATECOPY, Errstat2, ErrMsg2)
         CALL SetErrStat(ErrStat2, ErrMsg2, ErrStat, ErrMsg, RoutineName )
      CALL ExtPtfm_CopyOtherState (ExtPtfm%OtherSt(STATE_PRED), ExtPtfm%OtherSt(STATE_CURR), MESH_UPDATECOPY, Errstat2, ErrMsg2)
         CALL SetErrStat(ErrStat2, ErrMsg2, ErrStat, ErrMsg, RoutineName )
   END IF


   ! MAP: copy final predictions to actual states
   IF (p_FAST%CompMooring == Module_MAP) THEN
      CALL MAP_CopyContState   (MAPp%x( STATE_PRED), MAPp%x( STATE_CURR), MESH_UPDATECOPY, Errstat2, ErrMsg2)
         CALL SetErrStat(ErrStat2, ErrMsg2, ErrStat, ErrMsg, RoutineName )
      CALL MAP_CopyDiscState   (MAPp%xd(STATE_PRED), MAPp%xd(STATE_CURR), MESH_UPDATECOPY, Errstat2, ErrMsg2)
         CALL SetErrStat(ErrStat2, ErrMsg2, ErrStat, ErrMsg, RoutineName )
      CALL MAP_CopyConstrState (MAPp%z( STATE_PRED), MAPp%z( STATE_CURR), MESH_UPDATECOPY, Errstat2, ErrMsg2)
         CALL SetErrStat(ErrStat2, ErrMsg2, ErrStat, ErrMsg, RoutineName )
      !CALL MAP_CopyOtherState (MAPp%OtherSt(STATE_PRED), MAPp%OtherSt(STATE_CURR), MESH_UPDATECOPY, Errstat2, ErrMsg2)
      !   CALL SetErrStat(ErrStat2, ErrMsg2, ErrStat, ErrMsg, RoutineName )
   ELSEIF (p_FAST%CompMooring == Module_MD) THEN
      CALL MD_CopyContState   (MD%x( STATE_PRED), MD%x( STATE_CURR), MESH_UPDATECOPY, Errstat2, ErrMsg2)
         CALL SetErrStat(ErrStat2, ErrMsg2, ErrStat, ErrMsg, RoutineName )
      CALL MD_CopyDiscState   (MD%xd(STATE_PRED), MD%xd(STATE_CURR), MESH_UPDATECOPY, Errstat2, ErrMsg2)
         CALL SetErrStat(ErrStat2, ErrMsg2, ErrStat, ErrMsg, RoutineName )
      CALL MD_CopyConstrState (MD%z( STATE_PRED), MD%z( STATE_CURR), MESH_UPDATECOPY, Errstat2, ErrMsg2)
         CALL SetErrStat(ErrStat2, ErrMsg2, ErrStat, ErrMsg, RoutineName )
      CALL MD_CopyOtherState (MD%OtherSt(STATE_PRED), MD%OtherSt(STATE_CURR), MESH_UPDATECOPY, Errstat2, ErrMsg2)
         CALL SetErrStat(ErrStat2, ErrMsg2, ErrStat, ErrMsg, RoutineName )
   ELSEIF (p_FAST%CompMooring == Module_FEAM) THEN
      CALL FEAM_CopyContState   (FEAM%x( STATE_PRED), FEAM%x( STATE_CURR), MESH_UPDATECOPY, Errstat2, ErrMsg2)
         CALL SetErrStat(ErrStat2, ErrMsg2, ErrStat, ErrMsg, RoutineName )
      CALL FEAM_CopyDiscState   (FEAM%xd(STATE_PRED), FEAM%xd(STATE_CURR), MESH_UPDATECOPY, Errstat2, ErrMsg2)
         CALL SetErrStat(ErrStat2, ErrMsg2, ErrStat, ErrMsg, RoutineName )
      CALL FEAM_CopyConstrState (FEAM%z( STATE_PRED), FEAM%z( STATE_CURR), MESH_UPDATECOPY, Errstat2, ErrMsg2)
         CALL SetErrStat(ErrStat2, ErrMsg2, ErrStat, ErrMsg, RoutineName )
      CALL FEAM_CopyOtherState (FEAM%OtherSt( STATE_PRED), FEAM%OtherSt( STATE_CURR), MESH_UPDATECOPY, Errstat2, ErrMsg2)
         CALL SetErrStat(ErrStat2, ErrMsg2, ErrStat, ErrMsg, RoutineName )
   ELSEIF (p_FAST%CompMooring == Module_Orca) THEN
      CALL Orca_CopyContState   (Orca%x( STATE_PRED), Orca%x( STATE_CURR), MESH_UPDATECOPY, Errstat2, ErrMsg2)
         CALL SetErrStat(ErrStat2, ErrMsg2, ErrStat, ErrMsg, RoutineName )
      CALL Orca_CopyDiscState   (Orca%xd(STATE_PRED), Orca%xd(STATE_CURR), MESH_UPDATECOPY, Errstat2, ErrMsg2)
         CALL SetErrStat(ErrStat2, ErrMsg2, ErrStat, ErrMsg, RoutineName )
      CALL Orca_CopyConstrState (Orca%z( STATE_PRED), Orca%z( STATE_CURR), MESH_UPDATECOPY, Errstat2, ErrMsg2)
         CALL SetErrStat(ErrStat2, ErrMsg2, ErrStat, ErrMsg, RoutineName )
      CALL Orca_CopyOtherState (Orca%OtherSt( STATE_PRED), Orca%OtherSt( STATE_CURR), MESH_UPDATECOPY, Errstat2, ErrMsg2)
         CALL SetErrStat(ErrStat2, ErrMsg2, ErrStat, ErrMsg, RoutineName )
   END IF

         ! IceFloe: copy final predictions to actual states
   IF ( p_FAST%CompIce == Module_IceF ) THEN
      CALL IceFloe_CopyContState   (IceF%x( STATE_PRED), IceF%x( STATE_CURR), MESH_UPDATECOPY, Errstat2, ErrMsg2)
         CALL SetErrStat(ErrStat2, ErrMsg2, ErrStat, ErrMsg, RoutineName )
      CALL IceFloe_CopyDiscState   (IceF%xd(STATE_PRED), IceF%xd(STATE_CURR), MESH_UPDATECOPY, Errstat2, ErrMsg2)
         CALL SetErrStat(ErrStat2, ErrMsg2, ErrStat, ErrMsg, RoutineName )
      CALL IceFloe_CopyConstrState (IceF%z( STATE_PRED), IceF%z( STATE_CURR), MESH_UPDATECOPY, Errstat2, ErrMsg2)
         CALL SetErrStat(ErrStat2, ErrMsg2, ErrStat, ErrMsg, RoutineName )
      CALL IceFloe_CopyOtherState (IceF%OtherSt(STATE_PRED), IceF%OtherSt(STATE_CURR), MESH_UPDATECOPY, Errstat2, ErrMsg2)
         CALL SetErrStat(ErrStat2, ErrMsg2, ErrStat, ErrMsg, RoutineName )
   ELSEIF ( p_FAST%CompIce == Module_IceD ) THEN
      DO i=1,p_FAST%numIceLegs
         CALL IceD_CopyContState   (IceD%x( i,STATE_PRED), IceD%x( i,STATE_CURR), MESH_UPDATECOPY, Errstat2, ErrMsg2)
            CALL SetErrStat(ErrStat2, ErrMsg2, ErrStat, ErrMsg, RoutineName )
         CALL IceD_CopyDiscState   (IceD%xd(i,STATE_PRED), IceD%xd(i,STATE_CURR), MESH_UPDATECOPY, Errstat2, ErrMsg2)
            CALL SetErrStat(ErrStat2, ErrMsg2, ErrStat, ErrMsg, RoutineName )
         CALL IceD_CopyConstrState (IceD%z( i,STATE_PRED), IceD%z( i,STATE_CURR), MESH_UPDATECOPY, Errstat2, ErrMsg2)
            CALL SetErrStat(ErrStat2, ErrMsg2, ErrStat, ErrMsg, RoutineName )
         CALL IceD_CopyOtherState (IceD%OtherSt( i,STATE_PRED), IceD%OtherSt( i,STATE_CURR), MESH_UPDATECOPY, Errstat2, ErrMsg2)
            CALL SetErrStat(ErrStat2, ErrMsg2, ErrStat, ErrMsg, RoutineName )
      END DO
   END IF


   !++++++++++++++++++++++++++++++++++++++++++++++++++++++++++++++++++++++++++++++++++++++++++++++++++++++++++++++++++++++++++++
   !! We've advanced everything to the next time step:
   !++++++++++++++++++++++++++++++++++++++++++++++++++++++++++++++++++++++++++++++++++++++++++++++++++++++++++++++++++++++++++++

   !! update the global time

   m_FAST%t_global = t_global_next


   !----------------------------------------------------------------------------------------
   !! Check to see if we should output data this time step:
   !----------------------------------------------------------------------------------------

   CALL WriteOutputToFile(n_t_global_next, t_global_next, p_FAST, y_FAST, ED, BD, AD14, AD, IfW, OpFM, SeaSt, HD, SD, ExtPtfm, &
                          SrvD, MAPp, FEAM, MD, Orca, IceF, IceD, MeshMapData, ErrStat2, ErrMsg2)
      CALL SetErrStat(ErrStat2, ErrMsg2, ErrStat, ErrMsg, RoutineName )

   !----------------------------------------------------------------------------------------
   !! Display simulation status every SttsTime-seconds (i.e., n_SttsTime steps):
   !----------------------------------------------------------------------------------------

   IF (p_FAST%WrSttsTime) then
      IF ( MOD( n_t_global_next, p_FAST%n_SttsTime ) == 0 ) THEN
            CALL SimStatus( m_FAST%TiLstPrn, m_FAST%PrevClockTime, m_FAST%t_global, p_FAST%TMax, p_FAST%TDesc )

      ENDIF
   ENDIF

END SUBROUTINE FAST_Solution
!----------------------------------------------------------------------------------------------------------------------------------
! ROUTINES TO OUTPUT WRITE DATA TO FILE AT EACH REQUSTED TIME STEP
!----------------------------------------------------------------------------------------------------------------------------------
FUNCTION NeedWriteOutput(n_t_global, t_global, p_FAST)
   INTEGER(IntKi),           INTENT(IN   ) :: n_t_global          !< Current global time step
   REAL(DbKi),               INTENT(IN   ) :: t_global            !< Current global time
   TYPE(FAST_ParameterType), INTENT(IN   ) :: p_FAST              !< Parameters for the glue code

   LOGICAL                                 :: NeedWriteOutput     !< Function result; if true, WriteOutput values are needed on this time step

   IF ( t_global >= p_FAST%TStart )  THEN ! note that if TStart isn't an multiple of DT_out, we will not necessarially start output to the file at TStart
      NeedWriteOutput = MOD( n_t_global, p_FAST%n_DT_Out ) == 0
   ELSE
      NeedWriteOutput = .FALSE.
   END IF

END FUNCTION NeedWriteOutput
!----------------------------------------------------------------------------------------------------------------------------------
!> This routine determines if it's time to write to the output files--based on a previous call to fast_subs::needwriteoutput--, and
!! calls the routine to write to the files with the output data. It should be called after all the output solves for a given time
!! have been completed, and assumes y_FAST\%WriteThisStep has been set.
SUBROUTINE WriteOutputToFile(n_t_global, t_global, p_FAST, y_FAST, ED, BD, AD14, AD, IfW, OpFM, SeaSt, HD, SD, ExtPtfm, &
                             SrvD, MAPp, FEAM, MD, Orca, IceF, IceD, MeshMapData, ErrStat, ErrMsg)
!...............................................................................................................................
   INTEGER(IntKi),           INTENT(IN   ) :: n_t_global          !< Current global time step
   REAL(DbKi),               INTENT(IN   ) :: t_global            !< Current global time
   TYPE(FAST_ParameterType), INTENT(IN   ) :: p_FAST              !< Parameters for the glue code
   TYPE(FAST_OutputFileType),INTENT(INOUT) :: y_FAST              !< Output variables for the glue code

   TYPE(ElastoDyn_Data),     INTENT(IN   ) :: ED                  !< ElastoDyn data
   TYPE(BeamDyn_Data),       INTENT(IN   ) :: BD                  !< BeamDyn data
   TYPE(ServoDyn_Data),      INTENT(IN   ) :: SrvD                !< ServoDyn data
   TYPE(AeroDyn14_Data),     INTENT(IN   ) :: AD14                !< AeroDyn14 data
   TYPE(AeroDyn_Data),       INTENT(IN   ) :: AD                  !< AeroDyn data
   TYPE(InflowWind_Data),    INTENT(IN   ) :: IfW                 !< InflowWind data
   TYPE(OpenFOAM_Data),      INTENT(IN   ) :: OpFM                !< OpenFOAM data
   TYPE(SeaState_Data),      INTENT(IN   ) :: SeaSt               !< SeaState data
   TYPE(HydroDyn_Data),      INTENT(IN   ) :: HD                  !< HydroDyn data
   TYPE(SubDyn_Data),        INTENT(IN   ) :: SD                  !< SubDyn data
   TYPE(ExtPtfm_Data),       INTENT(IN   ) :: ExtPtfm             !< ExtPtfm_MCKF data
   TYPE(MAP_Data),           INTENT(IN   ) :: MAPp                !< MAP data
   TYPE(FEAMooring_Data),    INTENT(IN   ) :: FEAM                !< FEAMooring data
   TYPE(MoorDyn_Data),       INTENT(IN   ) :: MD                  !< MoorDyn data
   TYPE(OrcaFlex_Data),      INTENT(IN   ) :: Orca                !< OrcaFlex interface data
   TYPE(IceFloe_Data),       INTENT(IN   ) :: IceF                !< IceFloe data
   TYPE(IceDyn_Data),        INTENT(IN   ) :: IceD                !< All the IceDyn data used in time-step loop

   TYPE(FAST_ModuleMapType), INTENT(IN   ) :: MeshMapData         !< Data for mapping between modules
   INTEGER(IntKi),           INTENT(  OUT) :: ErrStat             !< Error status of the operation
   CHARACTER(*),             INTENT(  OUT) :: ErrMsg              !< Error message if ErrStat /= ErrID_None


   CHARACTER(*), PARAMETER                 :: RoutineName = 'WriteOutputToFile'

   ErrStat = ErrID_None
   ErrMsg  = ""

      ! Write time-series channel data

  !y_FAST%WriteThisStep = NeedWriteOutput(n_t_global, t_global, p_FAST)
   IF ( y_FAST%WriteThisStep )  THEN

         ! Generate glue-code output file
         CALL WrOutputLine( t_global, p_FAST, y_FAST, IfW%y%WriteOutput, OpFM%y%WriteOutput, ED%y%WriteOutput, &
               AD%y, SrvD%y%WriteOutput, SeaSt%y%WriteOutput, HD%y%WriteOutput, SD%y%WriteOutput, ExtPtfm%y%WriteOutput, MAPp%y%WriteOutput, &
               FEAM%y%WriteOutput, MD%y%WriteOutput, Orca%y%WriteOutput, IceF%y%WriteOutput, IceD%y, BD%y, ErrStat, ErrMsg )

   ENDIF

      ! Write visualization data (and also note that we're ignoring any errors that occur doing so)
   IF ( p_FAST%WrVTK == VTK_Animate ) THEN
      IF ( MOD( n_t_global, p_FAST%n_VTKTime ) == 0 ) THEN
         call WriteVTK(t_global, p_FAST, y_FAST, MeshMapData, ED, BD, AD, IfW, OpFM, HD, SD, ExtPtfm, SrvD, MAPp, FEAM, MD, Orca, IceF, IceD)
      END IF
   END IF


END SUBROUTINE WriteOutputToFile
!----------------------------------------------------------------------------------------------------------------------------------
!> This routine writes the module output to the primary output file(s).
SUBROUTINE WrOutputLine( t, p_FAST, y_FAST, IfWOutput, OpFMOutput, EDOutput, y_AD, SrvDOutput, SeaStOutput, HDOutput, SDOutput, ExtPtfmOutput,&
                        MAPOutput, FEAMOutput, MDOutput, OrcaOutput, IceFOutput, y_IceD, y_BD, ErrStat, ErrMsg)

   IMPLICIT                        NONE

      ! Passed variables
   REAL(DbKi), INTENT(IN)                  :: t                                  !< Current simulation time, in seconds
   TYPE(FAST_ParameterType), INTENT(IN)    :: p_FAST                             !< Glue-code simulation parameters
   TYPE(FAST_OutputFileType),INTENT(INOUT) :: y_FAST                             !< Glue-code simulation outputs


   REAL(ReKi), ALLOCATABLE,  INTENT(IN)    :: IfWOutput (:)                      !< InflowWind WriteOutput values
   REAL(ReKi), ALLOCATABLE,  INTENT(IN)    :: OpFMOutput (:)                     !< OpenFOAM WriteOutput values
   REAL(ReKi), ALLOCATABLE,  INTENT(IN)    :: EDOutput (:)                       !< ElastoDyn WriteOutput values
   TYPE(AD_OutputType),      INTENT(IN)    :: y_AD                               !< AeroDyn outputs (WriteOutput values are subset of allocated Rotors)
   REAL(ReKi), ALLOCATABLE,  INTENT(IN)    :: SrvDOutput (:)                     !< ServoDyn WriteOutput values
   REAL(ReKi), ALLOCATABLE,  INTENT(IN)    :: SeaStOutput (:)                    !< SeaState WriteOutput values
   REAL(ReKi), ALLOCATABLE,  INTENT(IN)    :: HDOutput (:)                       !< HydroDyn WriteOutput values
   REAL(ReKi), ALLOCATABLE,  INTENT(IN)    :: SDOutput (:)                       !< SubDyn WriteOutput values
   REAL(ReKi), ALLOCATABLE,  INTENT(IN)    :: ExtPtfmOutput (:)                  !< ExtPtfm_MCKF WriteOutput values
   REAL(ReKi), ALLOCATABLE,  INTENT(IN)    :: MAPOutput (:)                      !< MAP WriteOutput values
   REAL(ReKi), ALLOCATABLE,  INTENT(IN)    :: FEAMOutput (:)                     !< FEAMooring WriteOutput values
   REAL(ReKi), ALLOCATABLE,  INTENT(IN)    :: MDOutput (:)                       !< MoorDyn WriteOutput values
   REAL(ReKi), ALLOCATABLE,  INTENT(IN)    :: OrcaOutput (:)                     !< OrcaFlex interface WriteOutput values
   REAL(ReKi), ALLOCATABLE,  INTENT(IN)    :: IceFOutput (:)                     !< IceFloe WriteOutput values
   TYPE(IceD_OutputType),    INTENT(IN)    :: y_IceD (:)                         !< IceDyn outputs (WriteOutput values are subset)
   TYPE(BD_OutputType),      INTENT(IN)    :: y_BD (:)                           !< BeamDyn outputs (WriteOutput values are subset)

   INTEGER(IntKi),           INTENT(OUT)   :: ErrStat                            !< Error status
   CHARACTER(*),             INTENT(OUT)   :: ErrMsg                             !< Error message

      ! Local variables.

   CHARACTER(200)                   :: Frmt                                      ! A string to hold a format specifier
   CHARACTER(p_FAST%TChanLen)       :: TmpStr                                    ! temporary string to print the time output as text

   REAL(ReKi)                       :: OutputAry(SIZE(y_FAST%ChannelNames)-1)

   ErrStat = ErrID_None
   ErrMsg  = ''
   
   CALL FillOutputAry(p_FAST, y_FAST, IfWOutput, OpFMOutput, EDOutput, y_AD, SrvDOutput, SeaStOutput, HDOutput, SDOutput, ExtPtfmOutput, &
                      MAPOutput, FEAMOutput, MDOutput, OrcaOutput, IceFOutput, y_IceD, y_BD, OutputAry)   

   IF (p_FAST%WrTxtOutFile) THEN

         ! Write one line of tabular output:
   !   Frmt = '(F8.3,'//TRIM(Num2LStr(p%NumOuts))//'(:,A,'//TRIM( p%OutFmt )//'))'
      Frmt = '"'//p_FAST%Delim//'"'//p_FAST%OutFmt      ! format for array elements from individual modules

            ! time
      WRITE( TmpStr, '('//trim(p_FAST%OutFmt_t)//')' ) t
      CALL WrFileNR( y_FAST%UnOu, TmpStr )

         ! write the individual module output (convert to SiKi if necessary, so that we don't need to print so many digits in the exponent)
      CALL WrNumAryFileNR ( y_FAST%UnOu, REAL(OutputAry,SiKi), Frmt, ErrStat, ErrMsg )
         !IF ( ErrStat >= AbortErrLev ) RETURN

         ! write a new line (advance to the next line)
      WRITE (y_FAST%UnOu,'()')

   END IF


   IF (p_FAST%WrBinOutFile) THEN

         ! Write data to array for binary output file

      IF ( y_FAST%n_Out == y_FAST%NOutSteps ) THEN
         ErrStat = ErrID_Warn
         ErrMsg = 'Not all data could be written to the binary output file.'
         !CALL ProgWarn( 'Not all data could be written to the binary output file.' )
         !this really would only happen if we have an error somewhere else, right?
         !otherwise, we could allocate a new, larger array and move existing data
      ELSE
         y_FAST%n_Out = y_FAST%n_Out + 1

            ! store time data
         IF ( y_FAST%n_Out == 1_IntKi .OR. p_FAST%WrBinMod == FileFmtID_WithTime ) THEN
            y_FAST%TimeData(y_FAST%n_Out) = t   ! Time associated with these outputs
         END IF

            ! store individual module data
         y_FAST%AllOutData(:, y_FAST%n_Out) = OutputAry

      END IF

   END IF

   RETURN
END SUBROUTINE WrOutputLine
!----------------------------------------------------------------------------------------------------------------------------------
!> Routine that calls FillOutputAry for one instance of a Turbine data structure. This is a separate subroutine so that the FAST
!! driver programs do not need to change or operate on the individual module level. (Called from Simulink interface.)
SUBROUTINE FillOutputAry_T(Turbine, Outputs)

   TYPE(FAST_TurbineType),   INTENT(IN   ) :: Turbine                          !< all data for one instance of a turbine
   REAL(ReKi),               INTENT(  OUT) :: Outputs(:)                       !< single array of output


      CALL FillOutputAry(Turbine%p_FAST, Turbine%y_FAST, Turbine%IfW%y%WriteOutput, Turbine%OpFM%y%WriteOutput, &
                Turbine%ED%y%WriteOutput, Turbine%AD%y, Turbine%SrvD%y%WriteOutput, &
                Turbine%SeaSt%y%WriteOutput, Turbine%HD%y%WriteOutput, Turbine%SD%y%WriteOutput, Turbine%ExtPtfm%y%WriteOutput, Turbine%MAP%y%WriteOutput, &
                Turbine%FEAM%y%WriteOutput, Turbine%MD%y%WriteOutput, Turbine%Orca%y%WriteOutput, &
                Turbine%IceF%y%WriteOutput, Turbine%IceD%y, Turbine%BD%y, Outputs)

END SUBROUTINE FillOutputAry_T
!----------------------------------------------------------------------------------------------------------------------------------
!> This routine concatenates all of the WriteOutput values from the module Output into one array to be written to the FAST
!! output file.
SUBROUTINE FillOutputAry(p_FAST, y_FAST, IfWOutput, OpFMOutput, EDOutput, y_AD, SrvDOutput, SeaStOutput, HDOutput, SDOutput, ExtPtfmOutput, &
                        MAPOutput, FEAMOutput, MDOutput, OrcaOutput, IceFOutput, y_IceD, y_BD, OutputAry)

   TYPE(FAST_ParameterType), INTENT(IN)    :: p_FAST                             !< Glue-code simulation parameters
   TYPE(FAST_OutputFileType),INTENT(IN)    :: y_FAST                             !< Glue-code simulation outputs

   REAL(ReKi), ALLOCATABLE,  INTENT(IN)    :: IfWOutput (:)                      !< InflowWind WriteOutput values
   REAL(ReKi), ALLOCATABLE,  INTENT(IN)    :: OpFMOutput (:)                     !< OpenFOAM WriteOutput values
   REAL(ReKi), ALLOCATABLE,  INTENT(IN)    :: EDOutput (:)                       !< ElastoDyn WriteOutput values
   TYPE(AD_OutputType),      INTENT(IN)    :: y_AD                               !< AeroDyn outputs (WriteOutput values are subset of allocated Rotors)
   REAL(ReKi), ALLOCATABLE,  INTENT(IN)    :: SrvDOutput (:)                     !< ServoDyn WriteOutput values
   REAL(ReKi), ALLOCATABLE,  INTENT(IN)    :: SeaStOutput (:)                    !< SeaState WriteOutput values
   REAL(ReKi), ALLOCATABLE,  INTENT(IN)    :: HDOutput (:)                       !< HydroDyn WriteOutput values
   REAL(ReKi), ALLOCATABLE,  INTENT(IN)    :: SDOutput (:)                       !< SubDyn WriteOutput values
   REAL(ReKi), ALLOCATABLE,  INTENT(IN)    :: ExtPtfmOutput (:)                  !< ExtPtfm_MCKF WriteOutput values
   REAL(ReKi), ALLOCATABLE,  INTENT(IN)    :: MAPOutput (:)                      !< MAP WriteOutput values
   REAL(ReKi), ALLOCATABLE,  INTENT(IN)    :: FEAMOutput (:)                     !< FEAMooring WriteOutput values
   REAL(ReKi), ALLOCATABLE,  INTENT(IN)    :: MDOutput (:)                       !< MoorDyn WriteOutput values
   REAL(ReKi), ALLOCATABLE,  INTENT(IN)    :: OrcaOutput (:)                     !< OrcaFlex interface WriteOutput values
   REAL(ReKi), ALLOCATABLE,  INTENT(IN)    :: IceFOutput (:)                     !< IceFloe WriteOutput values
   TYPE(IceD_OutputType),    INTENT(IN)    :: y_IceD (:)                         !< IceDyn outputs (WriteOutput values are subset)
   TYPE(BD_OutputType),      INTENT(IN)    :: y_BD (:)                           !< BeamDyn outputs (WriteOutput values are subset)

   REAL(ReKi),               INTENT(OUT)   :: OutputAry(:)                       !< single array of output

   INTEGER(IntKi)                          :: i                                  ! loop counter
   INTEGER(IntKi)                          :: indxLast                           ! The index of the last row value to be written to AllOutData for this time step (column).
   INTEGER(IntKi)                          :: indxNext                           ! The index of the next row value to be written to AllOutData for this time step (column).


            ! store individual module data into one array for output

      indxLast = 0
      indxNext = 1
      
      IF (y_FAST%numOuts(Module_Glue) > 1) THEN ! if we output more than just the time channel....
         indxLast = indxNext + SIZE(y_FAST%DriverWriteOutput) - 1
         OutputAry(indxNext:indxLast) = y_FAST%DriverWriteOutput
         indxNext = IndxLast + 1
      END IF

      IF ( y_FAST%numOuts(Module_IfW) > 0 ) THEN
         indxLast = indxNext + SIZE(IfWOutput) - 1
         OutputAry(indxNext:indxLast) = IfWOutput
         indxNext = IndxLast + 1
      ELSEIF ( y_FAST%numOuts(Module_OpFM) > 0 ) THEN
         indxLast = indxNext + SIZE(OpFMOutput) - 1
         OutputAry(indxNext:indxLast) = OpFMOutput
         indxNext = IndxLast + 1
      END IF

      IF ( y_FAST%numOuts(Module_ED) > 0 ) THEN
         indxLast = indxNext + SIZE(EDOutput) - 1
         OutputAry(indxNext:indxLast) = EDOutput
         indxNext = IndxLast + 1
      END IF

      IF ( y_FAST%numOuts(Module_BD) > 0 ) THEN
         do i=1,SIZE(y_BD)
            indxLast = indxNext + SIZE(y_BD(i)%WriteOutput) - 1
            OutputAry(indxNext:indxLast) = y_BD(i)%WriteOutput
            indxNext = IndxLast + 1
         end do
      END IF

      IF ( y_FAST%numOuts(Module_AD) > 0 ) THEN
         do i=1,SIZE(y_AD%Rotors)
            if (allocated(y_AD%Rotors(i)%WriteOutput)) then
               indxLast = indxNext + SIZE(y_AD%Rotors(i)%WriteOutput) - 1
               OutputAry(indxNext:indxLast) = y_AD%Rotors(i)%WriteOutput
               indxNext = IndxLast + 1
            endif
         end do         
      END IF            
         
      IF ( y_FAST%numOuts(Module_SrvD) > 0 ) THEN
         indxLast = indxNext + SIZE(SrvDOutput) - 1
         OutputAry(indxNext:indxLast) = SrvDOutput
         indxNext = IndxLast + 1
      END IF

      IF ( y_FAST%numOuts(Module_SeaSt) > 0 ) THEN
         indxLast = indxNext + SIZE(SeaStOutput) - 1
         OutputAry(indxNext:indxLast) = SeaStOutput
         indxNext = IndxLast + 1
      END IF
      
      IF ( y_FAST%numOuts(Module_HD) > 0 ) THEN
         indxLast = indxNext + SIZE(HDOutput) - 1
         OutputAry(indxNext:indxLast) = HDOutput
         indxNext = IndxLast + 1
      END IF

      IF ( y_FAST%numOuts(Module_SD) > 0 ) THEN
         indxLast = indxNext + SIZE(SDOutput) - 1
         OutputAry(indxNext:indxLast) = SDOutput
         indxNext = IndxLast + 1
      ELSE IF ( y_FAST%numOuts(Module_ExtPtfm) > 0 ) THEN
         indxLast = indxNext + SIZE(ExtPtfmOutput) - 1
         OutputAry(indxNext:indxLast) = ExtPtfmOutput
         indxNext = IndxLast + 1
      END IF

      IF ( y_FAST%numOuts(Module_MAP) > 0 ) THEN
         indxLast = indxNext + SIZE(MAPOutput) - 1
         OutputAry(indxNext:indxLast) = MAPOutput
         indxNext = IndxLast + 1
      ELSEIF ( y_FAST%numOuts(Module_MD) > 0 ) THEN
         indxLast = indxNext + SIZE(MDOutput) - 1
         OutputAry(indxNext:indxLast) = MDOutput
         indxNext = IndxLast + 1
      ELSEIF ( y_FAST%numOuts(Module_FEAM) > 0 ) THEN
         indxLast = indxNext + SIZE(FEAMOutput) - 1
         OutputAry(indxNext:indxLast) = FEAMOutput
         indxNext = IndxLast + 1
      ELSEIF ( y_FAST%numOuts(Module_Orca) > 0 ) THEN
         indxLast = indxNext + SIZE(OrcaOutput) - 1
         OutputAry(indxNext:indxLast) = OrcaOutput
         indxNext = IndxLast + 1
      END IF

      IF ( y_FAST%numOuts(Module_IceF) > 0 ) THEN
         indxLast = indxNext + SIZE(IceFOutput) - 1
         OutputAry(indxNext:indxLast) = IceFOutput
         indxNext = IndxLast + 1
      ELSEIF ( y_FAST%numOuts(Module_IceD) > 0 ) THEN
         DO i=1,p_FAST%numIceLegs
            indxLast = indxNext + SIZE(y_IceD(i)%WriteOutput) - 1
            OutputAry(indxNext:indxLast) = y_IceD(i)%WriteOutput
            indxNext = IndxLast + 1
         END DO
      END IF

END SUBROUTINE FillOutputAry
!----------------------------------------------------------------------------------------------------------------------------------
SUBROUTINE WriteVTK(t_global, p_FAST, y_FAST, MeshMapData, ED, BD, AD, IfW, OpFM, HD, SD, ExtPtfm, SrvD, MAPp, FEAM, MD, Orca, IceF, IceD)
   REAL(DbKi),               INTENT(IN   ) :: t_global            !< Current global time
   TYPE(FAST_ParameterType), INTENT(IN   ) :: p_FAST              !< Parameters for the glue code
   TYPE(FAST_OutputFileType),INTENT(INOUT) :: y_FAST              !< Output variables for the glue code (only because we're updating VTK_LastWaveIndx)
   TYPE(FAST_ModuleMapType), INTENT(IN   ) :: MeshMapData         !< Data for mapping between modules

   TYPE(ElastoDyn_Data),     INTENT(IN   ) :: ED                  !< ElastoDyn data
   TYPE(BeamDyn_Data),       INTENT(IN   ) :: BD                  !< BeamDyn data
   TYPE(ServoDyn_Data),      INTENT(IN   ) :: SrvD                !< ServoDyn data
   TYPE(AeroDyn_Data),       INTENT(IN   ) :: AD                  !< AeroDyn data
   TYPE(InflowWind_Data),    INTENT(IN   ) :: IfW                 !< InflowWind data
   TYPE(OpenFOAM_Data),      INTENT(IN   ) :: OpFM                !< OpenFOAM data
   TYPE(HydroDyn_Data),      INTENT(IN   ) :: HD                  !< HydroDyn data
   TYPE(SubDyn_Data),        INTENT(IN   ) :: SD                  !< SubDyn data
   TYPE(ExtPtfm_Data),       INTENT(IN   ) :: ExtPtfm             !< ExtPtfm_MCKF data
   TYPE(MAP_Data),           INTENT(IN   ) :: MAPp                !< MAP data
   TYPE(FEAMooring_Data),    INTENT(IN   ) :: FEAM                !< FEAMooring data
   TYPE(MoorDyn_Data),       INTENT(IN   ) :: MD                  !< MoorDyn data
   TYPE(OrcaFlex_Data),      INTENT(IN   ) :: Orca                !< OrcaFlex interface data
   TYPE(IceFloe_Data),       INTENT(IN   ) :: IceF                !< IceFloe data
   TYPE(IceDyn_Data),        INTENT(IN   ) :: IceD                !< All the IceDyn data used in time-step loop


   INTEGER(IntKi)                          :: ErrStat2
   CHARACTER(ErrMsgLen)                    :: ErrMSg2
   CHARACTER(*), PARAMETER                 :: RoutineName = 'WriteVTK'


      IF ( p_FAST%VTK_Type == VTK_Surf ) THEN
         CALL WrVTK_Surfaces(t_global, p_FAST, y_FAST, MeshMapData, ED, BD, AD, IfW, OpFM, HD, SD, SrvD, MAPp, FEAM, MD, Orca, IceF, IceD)
      ELSE IF ( p_FAST%VTK_Type == VTK_Basic ) THEN
         CALL WrVTK_BasicMeshes(p_FAST, y_FAST, MeshMapData, ED, BD, AD, IfW, OpFM, HD, SD, SrvD, MAPp, FEAM, MD, Orca, IceF, IceD)
      ELSE IF ( p_FAST%VTK_Type == VTK_All ) THEN
         CALL WrVTK_AllMeshes(p_FAST, y_FAST, MeshMapData, ED, BD, AD, IfW, OpFM, HD, SD, ExtPtfm, SrvD, MAPp, FEAM, MD, Orca, IceF, IceD)
      ELSE IF (p_FAST%VTK_Type==VTK_Old) THEN
         CALL WriteInputMeshesToFile( ED%Input(1), AD%Input(1), SD%Input(1), HD%Input(1), MAPp%Input(1), BD%Input(1,:), TRIM(p_FAST%OutFileRoot)//'.InputMeshes.bin', ErrStat2, ErrMsg2)
         CALL WriteMotionMeshesToFile(t_global, ED%y, SD%Input(1), SD%y, HD%Input(1), MAPp%Input(1), BD%y, BD%Input(1,:), y_FAST%UnGra, ErrStat2, ErrMsg2, TRIM(p_FAST%OutFileRoot)//'.gra')
   !unOut = -1
   !CALL MeshWrBin ( unOut, AD%y%BladeLoad(2), ErrStat2, ErrMsg2, 'AD_2_ED_loads.bin');  IF (ErrStat2 /= ErrID_None) CALL WrScr(TRIM(ErrMsg2))
   !CALL MeshWrBin ( unOut, ED%Input(1)%BladePtLoads(2),ErrStat2, ErrMsg2, 'AD_2_ED_loads.bin');  IF (ErrStat2 /= ErrID_None) CALL WrScr(TRIM(ErrMsg2))
   !CALL MeshMapWrBin( unOut, AD%y%BladeLoad(2), ED%Input(1)%BladePtLoads(2), MeshMapData%AD_L_2_BDED_B(2), ErrStat2, ErrMsg2, 'AD_2_ED_loads.bin' );  IF (ErrStat2 /= ErrID_None) CALL WrScr(TRIM(ErrMsg2))
   !close( unOut )
      END IF

     y_FAST%VTK_count = y_FAST%VTK_count + 1

END SUBROUTINE WriteVTK
!----------------------------------------------------------------------------------------------------------------------------------
!> This routine writes all the committed meshes to VTK-formatted files. It doesn't bother with returning an error code.
SUBROUTINE WrVTK_AllMeshes(p_FAST, y_FAST, MeshMapData, ED, BD, AD, IfW, OpFM, HD, SD, ExtPtfm, SrvD, MAPp, FEAM, MD, Orca, IceF, IceD)
   use FVW_IO, only: WrVTK_FVW

   TYPE(FAST_ParameterType), INTENT(IN   ) :: p_FAST              !< Parameters for the glue code
   TYPE(FAST_OutputFileType),INTENT(IN   ) :: y_FAST              !< Output variables for the glue code
   TYPE(FAST_ModuleMapType), INTENT(IN   ) :: MeshMapData         !< Data for mapping between modules

   TYPE(ElastoDyn_Data),     INTENT(IN   ) :: ED                  !< ElastoDyn data
   TYPE(BeamDyn_Data),       INTENT(IN   ) :: BD                  !< BeamDyn data
   TYPE(ServoDyn_Data),      INTENT(IN   ) :: SrvD                !< ServoDyn data
   TYPE(AeroDyn_Data),       INTENT(IN   ) :: AD                  !< AeroDyn data
   TYPE(InflowWind_Data),    INTENT(IN   ) :: IfW                 !< InflowWind data
   TYPE(OpenFOAM_Data),      INTENT(IN   ) :: OpFM                !< OpenFOAM data
   TYPE(HydroDyn_Data),      INTENT(IN   ) :: HD                  !< HydroDyn data
   TYPE(SubDyn_Data),        INTENT(IN   ) :: SD                  !< SubDyn data
   TYPE(ExtPtfm_Data),       INTENT(IN   ) :: ExtPtfm             !< ExtPtfm data
   TYPE(MAP_Data),           INTENT(IN   ) :: MAPp                !< MAP data
   TYPE(FEAMooring_Data),    INTENT(IN   ) :: FEAM                !< FEAMooring data
   TYPE(MoorDyn_Data),       INTENT(IN   ) :: MD                  !< MoorDyn data
   TYPE(OrcaFlex_Data),      INTENT(IN   ) :: Orca                !< OrcaFlex interface data
   TYPE(IceFloe_Data),       INTENT(IN   ) :: IceF                !< IceFloe data
   TYPE(IceDyn_Data),        INTENT(IN   ) :: IceD                !< All the IceDyn data used in time-step loop


!   logical                                 :: outputFields        ! flag to determine if we want to output the HD mesh fields
   INTEGER(IntKi)                          :: NumBl, k
   INTEGER(IntKi)                          :: j                   ! counter for StC instance at location

   INTEGER(IntKi)                          :: ErrStat2
   CHARACTER(ErrMsgLen)                    :: ErrMSg2
   CHARACTER(*), PARAMETER                 :: RoutineName = 'WrVTK_AllMeshes'



   NumBl = 0
   if (allocated(ED%y%BladeRootMotion)) then
      NumBl = SIZE(ED%y%BladeRootMotion)
   end if



! I'm first going to just put all of the meshes that get mapped together, then decide if we're going to print/plot them all

!  ElastoDyn
   if (allocated(ED%Input)) then

         !  ElastoDyn outputs (motions)
      DO K=1,NumBl
         !%BladeLn2Mesh(K) used only when not BD (see below)
         call MeshWrVTK(p_FAST%TurbinePos, ED%y%BladeRootMotion(K), trim(p_FAST%VTK_OutFileRoot)//'.ED_BladeRootMotion'//trim(num2lstr(k)), y_FAST%VTK_count, p_FAST%VTK_fields, ErrStat2, ErrMsg2, p_FAST%VTK_tWidth )
      END DO

      call MeshWrVTK(p_FAST%TurbinePos, ED%y%TowerLn2Mesh, trim(p_FAST%VTK_OutFileRoot)//'.ED_TowerLn2Mesh_motion', y_FAST%VTK_count, p_FAST%VTK_fields, ErrStat2, ErrMsg2, p_FAST%VTK_tWidth )

! these will get output with their sibling input meshes
      !call MeshWrVTK(p_FAST%TurbinePos, ED%y%HubPtMotion, trim(p_FAST%VTK_OutFileRoot)//'.ED_HubPtMotion', y_FAST%VTK_count, p_FAST%VTK_fields, ErrStat2, ErrMsg2, p_FAST%VTK_tWidth )
      !call MeshWrVTK(p_FAST%TurbinePos, ED%y%NacelleMotion, trim(p_FAST%VTK_OutFileRoot)//'.ED_NacelleMotion', y_FAST%VTK_count, p_FAST%VTK_fields, ErrStat2, ErrMsg2, p_FAST%VTK_tWidth )
      !call MeshWrVTK(p_FAST%TurbinePos, ED%y%PlatformPtMesh, trim(p_FAST%VTK_OutFileRoot)//'.ED_PlatformPtMesh_motion', y_FAST%VTK_count, p_FAST%VTK_fields, ErrStat2, ErrMsg2, p_FAST%VTK_tWidth )

         !  ElastoDyn inputs (loads)
      ! %BladePtLoads used only when not BD (see below)
      call MeshWrVTK(p_FAST%TurbinePos, ED%Input(1)%TowerPtLoads, trim(p_FAST%VTK_OutFileRoot)//'.ED_TowerPtLoads', y_FAST%VTK_count, p_FAST%VTK_fields, ErrStat2, ErrMsg2, p_FAST%VTK_tWidth, ED%y%TowerLn2Mesh )
      call MeshWrVTK(p_FAST%TurbinePos, ED%Input(1)%HubPtLoad, trim(p_FAST%VTK_OutFileRoot)//'.ED_Hub', y_FAST%VTK_count, p_FAST%VTK_fields, ErrStat2, ErrMsg2, p_FAST%VTK_tWidth, ED%y%HubPtMotion )
      call MeshWrVTK(p_FAST%TurbinePos, ED%Input(1)%NacelleLoads, trim(p_FAST%VTK_OutFileRoot)//'.ED_Nacelle' ,y_FAST%VTK_count, p_FAST%VTK_fields, ErrStat2, ErrMsg2, p_FAST%VTK_tWidth, ED%y%NacelleMotion )
      call MeshWrVTK(p_FAST%TurbinePos, ED%Input(1)%PlatformPtMesh, trim(p_FAST%VTK_OutFileRoot)//'.ED_PlatformPtMesh', y_FAST%VTK_count, p_FAST%VTK_fields, ErrStat2, ErrMsg2, p_FAST%VTK_tWidth, ED%y%PlatformPtMesh )
   end if


!  BeamDyn
   IF ( p_FAST%CompElast == Module_BD .and. allocated(BD%Input) .and. allocated(BD%y)) THEN

      do K=1,NumBl
            ! BeamDyn inputs
         !call MeshWrVTK(p_FAST%TurbinePos, BD%Input(1,k)%RootMotion, trim(p_FAST%VTK_OutFileRoot)//'.BD_RootMotion'//trim(num2lstr(k)), y_FAST%VTK_count, p_FAST%VTK_fields, ErrStat2, ErrMsg2, p_FAST%VTK_tWidth )
         call MeshWrVTK(p_FAST%TurbinePos, BD%Input(1,k)%HubMotion, trim(p_FAST%VTK_OutFileRoot)//'.BD_HubMotion'//trim(num2lstr(k)), y_FAST%VTK_count, p_FAST%VTK_fields, ErrStat2, ErrMsg2, p_FAST%VTK_tWidth )
      end do
      if (allocated(MeshMapData%y_BD_BldMotion_4Loads)) then
         do K=1,NumBl
            call MeshWrVTK(p_FAST%TurbinePos, BD%Input(1,k)%DistrLoad, trim(p_FAST%VTK_OutFileRoot)//'.BD_DistrLoad'//trim(num2lstr(k)), y_FAST%VTK_count, p_FAST%VTK_fields, ErrStat2, ErrMsg2, p_FAST%VTK_tWidth, MeshMapData%y_BD_BldMotion_4Loads(k) )
            ! skipping PointLoad
         end do
      elseif (p_FAST%BD_OutputSibling) then
         do K=1,NumBl
            call MeshWrVTK(p_FAST%TurbinePos, BD%Input(1,k)%DistrLoad, trim(p_FAST%VTK_OutFileRoot)//'.BD_Blade'//trim(num2lstr(k)), y_FAST%VTK_count, p_FAST%VTK_fields, ErrStat2, ErrMsg2, p_FAST%VTK_tWidth, BD%y(k)%BldMotion )
            ! skipping PointLoad
         end do
      end if

      do K=1,NumBl
            ! BeamDyn outputs
         call MeshWrVTK(p_FAST%TurbinePos, BD%y(k)%ReactionForce, trim(p_FAST%VTK_OutFileRoot)//'.BD_ReactionForce_RootMotion'//trim(num2lstr(k)), y_FAST%VTK_count, p_FAST%VTK_fields, ErrStat2, ErrMsg2, p_FAST%VTK_tWidth, BD%Input(1,k)%RootMotion )
      end do

      if (.not. p_FAST%BD_OutputSibling) then !otherwise this mesh has been put with the DistrLoad mesh
         do K=1,NumBl
               ! BeamDyn outputs
            call MeshWrVTK(p_FAST%TurbinePos, BD%y(k)%BldMotion, trim(p_FAST%VTK_OutFileRoot)//'.BD_BldMotion'//trim(num2lstr(k)), y_FAST%VTK_count, p_FAST%VTK_fields, ErrStat2, ErrMsg2, p_FAST%VTK_tWidth )
         end do
      end if


   ELSE if (p_FAST%CompElast == Module_ED .and. allocated(ED%Input)) then
      ! ElastoDyn
      DO K=1,NumBl
         call MeshWrVTK(p_FAST%TurbinePos, ED%y%BladeLn2Mesh(K), trim(p_FAST%VTK_OutFileRoot)//'.ED_BladeLn2Mesh_motion'//trim(num2lstr(k)), y_FAST%VTK_count, p_FAST%VTK_fields, ErrStat2, ErrMsg2, p_FAST%VTK_tWidth )
         call MeshWrVTK(p_FAST%TurbinePos, ED%Input(1)%BladePtLoads(K), trim(p_FAST%VTK_OutFileRoot)//'.ED_BladePtLoads'//trim(num2lstr(k)), y_FAST%VTK_count, p_FAST%VTK_fields, ErrStat2, ErrMsg2, p_FAST%VTK_tWidth, ED%y%BladeLn2Mesh(K) )
      END DO
   END IF

!  ServoDyn
   if (allocated(SrvD%Input)) then
      IF ( ALLOCATED(SrvD%Input(1)%NStCMotionMesh) ) THEN
         do j=1,size(SrvD%Input(1)%NStCMotionMesh)
            IF ( SrvD%Input(1)%NStCMotionMesh(j)%Committed ) THEN
               call MeshWrVTK(p_FAST%TurbinePos, SrvD%y%NStCLoadMesh(j), trim(p_FAST%VTK_OutFileRoot)//'.SrvD_NStC'//trim(num2lstr(j)), y_FAST%VTK_count, p_FAST%VTK_fields, ErrStat2, ErrMsg2, p_FAST%VTK_tWidth, SrvD%Input(1)%NStCMotionMesh(j) )
            ENDIF
         enddo
      ENDIF
      IF ( ALLOCATED(SrvD%Input(1)%TStCMotionMesh) ) THEN
         do j=1,size(SrvD%Input(1)%TStCMotionMesh)
            IF ( SrvD%Input(1)%TStCMotionMesh(j)%Committed ) THEN
               call MeshWrVTK(p_FAST%TurbinePos, SrvD%y%TStCLoadMesh(j), trim(p_FAST%VTK_OutFileRoot)//'.SrvD_TStC'//trim(num2lstr(j)), y_FAST%VTK_count, p_FAST%VTK_fields, ErrStat2, ErrMsg2, p_FAST%VTK_tWidth, SrvD%Input(1)%TStCMotionMesh(j) )
            ENDIF
         enddo
     ENDIF
     IF ( ALLOCATED(SrvD%Input(1)%BStCMotionMesh) ) THEN
        do j=1,size(SrvD%Input(1)%BStCMotionMesh,2)
           DO K=1,size(SrvD%Input(1)%BStCMotionMesh,1)
              call MeshWrVTK(p_FAST%TurbinePos, SrvD%y%BStCLoadMesh(k,j), trim(p_FAST%VTK_OutFileRoot)//'.SrvD_BStC'//trim(num2lstr(j))//'B'//trim(num2lstr(k)), y_FAST%VTK_count, p_FAST%VTK_fields, ErrStat2, ErrMsg2, p_FAST%VTK_tWidth, SrvD%Input(1)%BStCMotionMesh(k,j) )
           ENDDO
         enddo
      ENDIF
      IF ( ALLOCATED(SrvD%Input(1)%SStCMotionMesh) ) THEN
         do j=1,size(SrvD%Input(1)%SStCMotionMesh)
            IF ( SrvD%Input(1)%SStCMotionMesh(j)%Committed ) THEN
               call MeshWrVTK(p_FAST%TurbinePos, SrvD%y%SStCLoadMesh(j), trim(p_FAST%VTK_OutFileRoot)//'.SrvD_SStC'//trim(num2lstr(j)), y_FAST%VTK_count, p_FAST%VTK_fields, ErrStat2, ErrMsg2, p_FAST%VTK_tWidth, SrvD%Input(1)%SStCMotionMesh(j) )
            ENDIF
         enddo
     ENDIF
   end if
   
      
!  AeroDyn   
   IF ( p_FAST%CompAero == Module_AD .and. allocated(AD%Input)) THEN 
               
      if (allocated(AD%Input(1)%rotors(1)%BladeRootMotion)) then      
      
         DO K=1,NumBl   
            call MeshWrVTK(p_FAST%TurbinePos, AD%Input(1)%rotors(1)%BladeRootMotion(K), trim(p_FAST%VTK_OutFileRoot)//'.AD_BladeRootMotion'//trim(num2lstr(k)), y_FAST%VTK_count, p_FAST%VTK_fields, ErrStat2, ErrMsg2, p_FAST%VTK_tWidth )
            !call MeshWrVTK(p_FAST%TurbinePos, AD%Input(1)%BladeMotion(K), trim(p_FAST%VTK_OutFileRoot)//'.AD_BladeMotion'//trim(num2lstr(k)), y_FAST%VTK_count, p_FAST%VTK_fields, ErrStat2, ErrMsg2, p_FAST%VTK_tWidth )
         END DO

         call MeshWrVTK(p_FAST%TurbinePos, AD%Input(1)%rotors(1)%HubMotion, trim(p_FAST%VTK_OutFileRoot)//'.AD_HubMotion', y_FAST%VTK_count, p_FAST%VTK_fields, ErrStat2, ErrMsg2, p_FAST%VTK_tWidth )
         !call MeshWrVTK(p_FAST%TurbinePos, AD%Input(1)%TowerMotion, trim(p_FAST%VTK_OutFileRoot)//'.AD_TowerMotion', y_FAST%VTK_count, p_FAST%VTK_fields, ErrStat2, ErrMsg2, p_FAST%VTK_tWidth )
               
         DO K=1,NumBl   
            call MeshWrVTK(p_FAST%TurbinePos, AD%y%rotors(1)%BladeLoad(K), trim(p_FAST%VTK_OutFileRoot)//'.AD_Blade'//trim(num2lstr(k)), y_FAST%VTK_count, p_FAST%VTK_fields, ErrStat2, ErrMsg2, p_FAST%VTK_tWidth, AD%Input(1)%rotors(1)%BladeMotion(k) )
         END DO            
         call MeshWrVTK(p_FAST%TurbinePos, AD%y%rotors(1)%TowerLoad, trim(p_FAST%VTK_OutFileRoot)//'.AD_Tower', y_FAST%VTK_count, p_FAST%VTK_fields, ErrStat2, ErrMsg2, p_FAST%VTK_tWidth, AD%Input(1)%rotors(1)%TowerMotion )
         
      end if

         ! FVW submodule of AD15
      if (allocated(AD%m%FVW_u)) then
         if (allocated(AD%m%FVW_u(1)%WingsMesh)) then
            DO K=1,NumBl
               call MeshWrVTK(p_FAST%TurbinePos, AD%m%FVW_u(1)%WingsMesh(k), trim(p_FAST%VTK_OutFileRoot)//'.FVW_WingsMesh'//trim(num2lstr(k)), y_FAST%VTK_count, p_FAST%VTK_fields, ErrStat2, ErrMsg2, p_FAST%VTK_tWidth, AD%Input(1)%rotors(1)%BladeMotion(k) )
               !call MeshWrVTK(p_FAST%TurbinePos, AD%Input(1)%BladeMotion(K), trim(p_FAST%OutFileRoot)//'.AD_BladeMotion'//trim(num2lstr(k)), y_FAST%VTK_count, p_FAST%VTK_fields, ErrStat2, ErrMsg2 )
            END DO
            ! Free wake
            call WrVTK_FVW(AD%p%FVW, AD%x(1)%FVW, AD%z(1)%FVW, AD%m%FVW, trim(p_FAST%VTK_OutFileRoot)//'.FVW', y_FAST%VTK_count, p_FAST%VTK_tWidth, bladeFrame=.FALSE.)  ! bladeFrame==.FALSE. to output in global coords
         end if
      end if
   END IF
   
! HydroDyn            
   IF ( p_FAST%CompHydro == Module_HD .and. allocated(HD%Input)) THEN     
      !TODO: Fix for Visualizaton GJH 4/23/20
      !call MeshWrVTK(p_FAST%TurbinePos, HD%Input(1)%Mesh, trim(p_FAST%VTK_OutFileRoot)//'.HD_Mesh_motion', y_FAST%VTK_count, p_FAST%VTK_fields, ErrStat2, ErrMsg2 )     
      call MeshWrVTK(p_FAST%TurbinePos, HD%Input(1)%Morison%Mesh, trim(p_FAST%VTK_OutFileRoot)//'.HD_Morison_Motion', y_FAST%VTK_count, p_FAST%VTK_fields, ErrStat2, ErrMsg2, p_FAST%VTK_tWidth )
      
      if (HD%y%WamitMesh%Committed) then
!         if (p_FAST%CompSub == Module_NONE) then
!TODO         call MeshWrVTK(p_FAST%TurbinePos, HD%y%WamitMesh, trim(p_FAST%VTK_OutFileRoot)//'.HD_Mesh', y_FAST%VTK_count, p_FAST%VTK_fields, ErrStat2, ErrMsg2, p_FAST%VTK_tWidth, HD%Input(1)%WAMITMesh )
!            outputFields = .false.
!         else
            call MeshWrVTK(p_FAST%TurbinePos, HD%y%WamitMesh, trim(p_FAST%VTK_OutFileRoot)//'.HD_Mesh', y_FAST%VTK_count, p_FAST%VTK_fields, ErrStat2, ErrMsg2, p_FAST%VTK_tWidth, HD%Input(1)%WAMITMesh )
!            outputFields = p_FAST%VTK_fields
!         end if
      endif
      if (HD%y%Morison%Mesh%Committed) then
         call MeshWrVTK(p_FAST%TurbinePos, HD%y%Morison%Mesh, trim(p_FAST%VTK_OutFileRoot)//'.HD_Morison', y_FAST%VTK_count, p_FAST%VTK_fields, ErrStat2, ErrMsg2, p_FAST%VTK_tWidth, HD%Input(1)%Morison%Mesh )
      endif
   END IF

! SubDyn
   IF ( p_FAST%CompSub == Module_SD .and. allocated(SD%Input)) THEN
      !call MeshWrVTK(p_FAST%TurbinePos, SD%Input(1)%TPMesh, trim(p_FAST%VTK_OutFileRoot)//'.SD_TPMesh_motion', y_FAST%VTK_count, p_FAST%VTK_fields, ErrStat2, ErrMsg2, p_FAST%VTK_tWidth )
      call MeshWrVTK(p_FAST%TurbinePos, SD%Input(1)%LMesh, trim(p_FAST%VTK_OutFileRoot)//'.SD_LMesh_y2Mesh', y_FAST%VTK_count, p_FAST%VTK_fields, ErrStat2, ErrMsg2, p_FAST%VTK_tWidth, SD%y%y2Mesh )

      call MeshWrVTK(p_FAST%TurbinePos, SD%y%y1Mesh, trim(p_FAST%VTK_OutFileRoot)//'.SD_y1Mesh_TPMesh', y_FAST%VTK_count, p_FAST%VTK_fields, ErrStat2, ErrMsg2, p_FAST%VTK_tWidth, SD%Input(1)%TPMesh )
      !call MeshWrVTK(p_FAST%TurbinePos, SD%y%y2Mesh, trim(p_FAST%VTK_OutFileRoot)//'.SD_y2Mesh_motion', y_FAST%VTK_count, p_FAST%VTK_fields, ErrStat2, ErrMsg2, p_FAST%VTK_tWidth )
      !call MeshWrVTK(p_FAST%TurbinePos, SD%y%y3Mesh, trim(p_FAST%VTK_OutFileRoot)//'.SD_y3Mesh_motion', y_FAST%VTK_count, p_FAST%VTK_fields, ErrStat2, ErrMsg2, p_FAST%VTK_tWidth )
   ELSE IF ( p_FAST%CompSub == Module_ExtPtfm .and. allocated(ExtPtfm%Input)) THEN
      call MeshWrVTK(p_FAST%TurbinePos, ExtPtfm%y%PtfmMesh, trim(p_FAST%VTK_OutFileRoot)//'.ExtPtfm', y_FAST%VTK_count, p_FAST%VTK_fields, ErrStat2, ErrMsg2, p_FAST%VTK_tWidth, ExtPtfm%Input(1)%PtfmMesh )
   END IF

! MAP
   IF ( p_FAST%CompMooring == Module_MAP ) THEN
      if (allocated(MAPp%Input)) then
         call MeshWrVTK(p_FAST%TurbinePos, MAPp%y%PtFairleadLoad, trim(p_FAST%VTK_OutFileRoot)//'.MAP_PtFairlead', y_FAST%VTK_count, p_FAST%VTK_fields, ErrStat2, ErrMsg2, p_FAST%VTK_tWidth, MAPp%Input(1)%PtFairDisplacement )
         !call MeshWrVTK(p_FAST%TurbinePos, MAPp%Input(1)%PtFairDisplacement, trim(p_FAST%VTK_OutFileRoot)//'.MAP_PtFair_motion', y_FAST%VTK_count, p_FAST%VTK_fields, ErrStat2, ErrMsg2, p_FAST%VTK_tWidth )
      end if

! MoorDyn
   ELSEIF ( p_FAST%CompMooring == Module_MD ) THEN
      if (allocated(MD%Input)) then
         call MeshWrVTK(p_FAST%TurbinePos, MD%y%PtFairleadLoad, trim(p_FAST%VTK_OutFileRoot)//'.MD_PtFairlead', y_FAST%VTK_count, p_FAST%VTK_fields, ErrStat2, ErrMsg2, p_FAST%VTK_tWidth, MD%Input(1)%PtFairleadDisplacement )
         !call MeshWrVTK(p_FAST%TurbinePos, MD%Input(1)%PtFairleadDisplacement, trim(p_FAST%VTK_OutFileRoot)//'.MD_PtFair_motion', y_FAST%VTK_count, p_FAST%VTK_fields, ErrStat2, ErrMsg2, p_FAST%VTK_tWidth )
      end if

! FEAMooring
   ELSEIF ( p_FAST%CompMooring == Module_FEAM ) THEN
      if (allocated(FEAM%Input)) then
         call MeshWrVTK(p_FAST%TurbinePos, FEAM%y%PtFairleadLoad, trim(p_FAST%VTK_OutFileRoot)//'.FEAM_PtFairlead', y_FAST%VTK_count, p_FAST%VTK_fields, ErrStat2, ErrMsg2, p_FAST%VTK_tWidth, FEAM%Input(1)%PtFairleadDisplacement )
         !call MeshWrVTK(p_FAST%TurbinePos, FEAM%Input(1)%PtFairleadDisplacement, trim(p_FAST%VTK_OutFileRoot)//'.FEAM_PtFair_motion', y_FAST%VTK_count, p_FAST%VTK_fields, ErrStat2, ErrMsg2, p_FAST%VTK_tWidth )
      end if

! Orca
   ELSEIF ( p_FAST%CompMooring == Module_Orca ) THEN
      if (allocated(Orca%Input)) then
         call MeshWrVTK(p_FAST%TurbinePos, Orca%y%PtfmMesh, trim(p_FAST%VTK_OutFileRoot)//'.Orca_PtfmMesh', y_FAST%VTK_count, p_FAST%VTK_fields, ErrStat2, ErrMsg2, p_FAST%VTK_tWidth, Orca%Input(1)%PtfmMesh )
         !call MeshWrVTK(p_FAST%TurbinePos, Orca%Input(1)%PtfmMesh, trim(p_FAST%VTK_OutFileRoot)//'.Orca_PtfmMesh_motion', y_FAST%VTK_count, p_FAST%VTK_fields, ErrStat2, ErrMsg2, p_FAST%VTK_tWidth )
      end if
   END IF


! IceFloe
   IF ( p_FAST%CompIce == Module_IceF ) THEN
      if (allocated(IceF%Input)) then
         call MeshWrVTK(p_FAST%TurbinePos, IceF%y%iceMesh, trim(p_FAST%VTK_OutFileRoot)//'.IceF_iceMesh', y_FAST%VTK_count, p_FAST%VTK_fields, ErrStat2, ErrMsg2, p_FAST%VTK_tWidth, IceF%Input(1)%iceMesh )
         !call MeshWrVTK(p_FAST%TurbinePos, IceF%Input(1)%iceMesh, trim(p_FAST%VTK_OutFileRoot)//'.IceF_iceMesh_motion', y_FAST%VTK_count, p_FAST%VTK_fields, ErrStat2, ErrMsg2, p_FAST%VTK_tWidth )
      end if

! IceDyn
   ELSEIF ( p_FAST%CompIce == Module_IceD ) THEN
      if (allocated(IceD%Input)) then

         DO k = 1,p_FAST%numIceLegs
            call MeshWrVTK(p_FAST%TurbinePos, IceD%y(k)%PointMesh, trim(p_FAST%VTK_OutFileRoot)//'.IceD_PointMesh'//trim(num2lstr(k)), y_FAST%VTK_count, p_FAST%VTK_fields, ErrStat2, ErrMsg2, p_FAST%VTK_tWidth, IceD%Input(1,k)%PointMesh )
            !call MeshWrVTK(p_FAST%TurbinePos, IceD%Input(1,k)%PointMesh, trim(p_FAST%VTK_OutFileRoot)//'.IceD_PointMesh_motion'//trim(num2lstr(k)), y_FAST%VTK_count, p_FAST%VTK_fields, ErrStat2, ErrMsg2, p_FAST%VTK_tWidth )
         END DO
      end if

   END IF


END SUBROUTINE WrVTK_AllMeshes
!----------------------------------------------------------------------------------------------------------------------------------
!> This routine writes a minimal subset of meshes (enough to visualize the turbine) to VTK-formatted files. It doesn't bother with
!! returning an error code.
SUBROUTINE WrVTK_BasicMeshes(p_FAST, y_FAST, MeshMapData, ED, BD, AD, IfW, OpFM, HD, SD, SrvD, MAPp, FEAM, MD, Orca, IceF, IceD)

   TYPE(FAST_ParameterType), INTENT(IN   ) :: p_FAST              !< Parameters for the glue code
   TYPE(FAST_OutputFileType),INTENT(IN   ) :: y_FAST              !< Output variables for the glue code
   TYPE(FAST_ModuleMapType), INTENT(IN   ) :: MeshMapData         !< Data for mapping between modules

   TYPE(ElastoDyn_Data),     INTENT(IN   ) :: ED                  !< ElastoDyn data
   TYPE(BeamDyn_Data),       INTENT(IN   ) :: BD                  !< BeamDyn data
   TYPE(ServoDyn_Data),      INTENT(IN   ) :: SrvD                !< ServoDyn data
   TYPE(AeroDyn_Data),       INTENT(IN   ) :: AD                  !< AeroDyn data
   TYPE(InflowWind_Data),    INTENT(IN   ) :: IfW                 !< InflowWind data
   TYPE(OpenFOAM_Data),      INTENT(IN   ) :: OpFM                !< OpenFOAM data
   TYPE(HydroDyn_Data),      INTENT(IN   ) :: HD                  !< HydroDyn data
   TYPE(SubDyn_Data),        INTENT(IN   ) :: SD                  !< SubDyn data
   TYPE(MAP_Data),           INTENT(IN   ) :: MAPp                !< MAP data
   TYPE(FEAMooring_Data),    INTENT(IN   ) :: FEAM                !< FEAMooring data
   TYPE(MoorDyn_Data),       INTENT(IN   ) :: MD                  !< MoorDyn data
   TYPE(OrcaFlex_Data),      INTENT(IN   ) :: Orca                !< OrcaFlex interface data
   TYPE(IceFloe_Data),       INTENT(IN   ) :: IceF                !< IceFloe data
   TYPE(IceDyn_Data),        INTENT(IN   ) :: IceD                !< All the IceDyn data used in time-step loop

   logical                                 :: OutputFields
   INTEGER(IntKi)                          :: NumBl, k
   INTEGER(IntKi)                          :: ErrStat2
   CHARACTER(ErrMsgLen)                    :: ErrMSg2
   CHARACTER(*), PARAMETER                 :: RoutineName = 'WrVTK_BasicMeshes'


   NumBl = 0
   if (allocated(ED%y%BladeRootMotion)) then
      NumBl = SIZE(ED%y%BladeRootMotion)
   end if


! Blades
   IF ( p_FAST%CompAero == Module_AD ) THEN  ! These meshes may have airfoil data associated with nodes...
      DO K=1,NumBl   
         call MeshWrVTK(p_FAST%TurbinePos, AD%Input(1)%rotors(1)%BladeMotion(K), trim(p_FAST%VTK_OutFileRoot)//'.AD_Blade'//trim(num2lstr(k)), &
                        y_FAST%VTK_count, p_FAST%VTK_fields, ErrStat2, ErrMsg2, p_FAST%VTK_tWidth, Sib=AD%y%rotors(1)%BladeLoad(K) )
      END DO                  
   ELSE IF ( p_FAST%CompElast == Module_BD ) THEN
      DO K=1,NumBl
         call MeshWrVTK(p_FAST%TurbinePos, BD%y(k)%BldMotion, trim(p_FAST%VTK_OutFileRoot)//'.BD_BldMotion'//trim(num2lstr(k)), &
                        y_FAST%VTK_count, p_FAST%VTK_fields, ErrStat2, ErrMsg2, p_FAST%VTK_tWidth )
      END DO
   ELSE IF ( p_FAST%CompElast == Module_ED ) THEN
      DO K=1,NumBl
         call MeshWrVTK(p_FAST%TurbinePos, ED%y%BladeLn2Mesh(K), trim(p_FAST%VTK_OutFileRoot)//'.ED_BladeLn2Mesh_motion'//trim(num2lstr(k)), &
                        y_FAST%VTK_count, p_FAST%VTK_fields, ErrStat2, ErrMsg2, p_FAST%VTK_tWidth )
      END DO
   END IF

! Nacelle
   call MeshWrVTK(p_FAST%TurbinePos, ED%y%NacelleMotion, trim(p_FAST%VTK_OutFileRoot)//'.ED_Nacelle', y_FAST%VTK_count, &
                  p_FAST%VTK_fields, ErrStat2, ErrMsg2, p_FAST%VTK_tWidth, Sib=ED%Input(1)%NacelleLoads )

! Hub
   call MeshWrVTK(p_FAST%TurbinePos, ED%y%HubPtMotion, trim(p_FAST%VTK_OutFileRoot)//'.ED_Hub', y_FAST%VTK_count, &
                  p_FAST%VTK_fields, ErrStat2, ErrMsg2, p_FAST%VTK_tWidth, Sib=ED%Input(1)%HubPtLoad )
! Tower motions
   call MeshWrVTK(p_FAST%TurbinePos, ED%y%TowerLn2Mesh, trim(p_FAST%VTK_OutFileRoot)//'.ED_TowerLn2Mesh_motion', &
                  y_FAST%VTK_count, p_FAST%VTK_fields, ErrStat2, ErrMsg2, p_FAST%VTK_tWidth )



! Substructure
!   call MeshWrVTK(p_FAST%TurbinePos, ED%y%PlatformPtMesh, trim(p_FAST%VTK_OutFileRoot)//'.ED_PlatformPtMesh_motion', y_FAST%VTK_count, p_FAST%VTK_fields, ErrStat2, ErrMsg2, p_FAST%VTK_tWidth )
!   IF ( p_FAST%CompSub == Module_SD ) THEN
!     call MeshWrVTK(p_FAST%TurbinePos, SD%Input(1)%TPMesh, trim(p_FAST%VTK_OutFileRoot)//'.SD_TPMesh_motion', y_FAST%VTK_count, p_FAST%VTK_fields, ErrStat2, ErrMsg2, p_FAST%VTK_tWidth )
!      call MeshWrVTK(p_FAST%TurbinePos, SD%y%y2Mesh, trim(p_FAST%VTK_OutFileRoot)//'.SD_y2Mesh_motion', y_FAST%VTK_count, ErrStat2, ErrMsg2, p_FAST%VTK_tWidth )
!      call MeshWrVTK(p_FAST%TurbinePos, SD%y%y3Mesh, trim(p_FAST%VTK_OutFileRoot)//'.SD_y3Mesh_motion', y_FAST%VTK_count, ErrStat2, ErrMsg2, p_FAST%VTK_tWidth )
!   END IF

   IF ( p_FAST%CompHydro == Module_HD ) THEN

      if (p_FAST%CompSub == Module_NONE) then
         call MeshWrVTK(p_FAST%TurbinePos, HD%y%WAMITMesh, trim(p_FAST%VTK_OutFileRoot)//'.HD_AllHdroOrigin', y_FAST%VTK_count, p_FAST%VTK_fields, ErrStat2, ErrMsg2, p_FAST%VTK_tWidth, HD%Input(1)%WAMITMesh )
         outputFields = .false.
      else
         OutputFields = p_FAST%VTK_fields
      end if
     !TODO: Fix for Visualization GJH 4/23/20 
     call MeshWrVTK(p_FAST%TurbinePos, HD%Input(1)%Morison%Mesh, trim(p_FAST%VTK_OutFileRoot)//'.HD_Morison', &
                    y_FAST%VTK_count, OutputFields, ErrStat2, ErrMsg2, p_FAST%VTK_tWidth, Sib=HD%y%Morison%Mesh )
   END IF


! Mooring Lines?
!   IF ( p_FAST%CompMooring == Module_MAP ) THEN
!      call MeshWrVTK(p_FAST%TurbinePos, MAPp%Input(1)%PtFairDisplacement, trim(p_FAST%VTK_OutFileRoot)//'.MAP_PtFair_motion', y_FAST%VTK_count, p_FAST%VTK_fields, ErrStat2, ErrMsg2, p_FAST%VTK_tWidth )
!   ELSEIF ( p_FAST%CompMooring == Module_MD ) THEN
!      call MeshWrVTK(p_FAST%TurbinePos, MD%Input(1)%PtFairleadDisplacement, trim(p_FAST%VTK_OutFileRoot)//'.MD_PtFair_motion', y_FAST%VTK_count, p_FAST%VTK_fields, ErrStat2, ErrMsg2, p_FAST%VTK_tWidth )
!   ELSEIF ( p_FAST%CompMooring == Module_FEAM ) THEN
!      call MeshWrVTK(p_FAST%TurbinePos, FEAM%Input(1)%PtFairleadDisplacement, trim(p_FAST%VTK_OutFileRoot)//'FEAM_PtFair_motion', y_FAST%VTK_count, p_FAST%VTK_fields, ErrStat2, ErrMsg2, p_FAST%VTK_tWidth )
!   END IF


END SUBROUTINE WrVTK_BasicMeshes
!----------------------------------------------------------------------------------------------------------------------------------
!> This routine writes a minimal subset of meshes with surfaces to VTK-formatted files. It doesn't bother with
!! returning an error code.
SUBROUTINE WrVTK_Surfaces(t_global, p_FAST, y_FAST, MeshMapData, ED, BD, AD, IfW, OpFM, HD, SD, SrvD, MAPp, FEAM, MD, Orca, IceF, IceD)
   use FVW_IO, only: WrVTK_FVW

   REAL(DbKi),               INTENT(IN   ) :: t_global            !< Current global time
   TYPE(FAST_ParameterType), INTENT(IN   ) :: p_FAST              !< Parameters for the glue code
   TYPE(FAST_OutputFileType),INTENT(INOUT) :: y_FAST              !< Output variables for the glue code (only because we're updating VTK_LastWaveIndx)
   TYPE(FAST_ModuleMapType), INTENT(IN   ) :: MeshMapData         !< Data for mapping between modules

   TYPE(ElastoDyn_Data),     INTENT(IN   ) :: ED                  !< ElastoDyn data
   TYPE(BeamDyn_Data),       INTENT(IN   ) :: BD                  !< BeamDyn data
   TYPE(ServoDyn_Data),      INTENT(IN   ) :: SrvD                !< ServoDyn data
   TYPE(AeroDyn_Data),       INTENT(IN   ) :: AD                  !< AeroDyn data
   TYPE(InflowWind_Data),    INTENT(IN   ) :: IfW                 !< InflowWind data
   TYPE(OpenFOAM_Data),      INTENT(IN   ) :: OpFM                !< OpenFOAM data
   TYPE(HydroDyn_Data),      INTENT(IN   ) :: HD                  !< HydroDyn data
   TYPE(SubDyn_Data),        INTENT(IN   ) :: SD                  !< SubDyn data
   TYPE(MAP_Data),           INTENT(IN   ) :: MAPp                !< MAP data
   TYPE(FEAMooring_Data),    INTENT(IN   ) :: FEAM                !< FEAMooring data
   TYPE(MoorDyn_Data),       INTENT(IN   ) :: MD                  !< MoorDyn data
   TYPE(OrcaFlex_Data),      INTENT(IN   ) :: Orca                !< OrcaFlex interface data
   TYPE(IceFloe_Data),       INTENT(IN   ) :: IceF                !< IceFloe data
   TYPE(IceDyn_Data),        INTENT(IN   ) :: IceD                !< All the IceDyn data used in time-step loop


   logical, parameter                      :: OutputFields = .FALSE. ! due to confusion about what fields mean on a surface, we are going to just output the basic meshes if people ask for fields
   INTEGER(IntKi)                          :: NumBl, k
   INTEGER(IntKi)                          :: ErrStat2
   CHARACTER(ErrMsgLen)                    :: ErrMSg2
   CHARACTER(*), PARAMETER                 :: RoutineName = 'WrVTK_Surfaces'

   NumBl = 0
   if (allocated(ED%y%BladeRootMotion)) then
      NumBl = SIZE(ED%y%BladeRootMotion)
   end if

! Ground (written at initialization)

! Wave elevation
   if ( allocated( p_FAST%VTK_Surface%WaveElev ) ) call WrVTK_WaveElev( t_global, p_FAST, y_FAST, HD)

! Nacelle
   call MeshWrVTK_PointSurface (p_FAST%TurbinePos, ED%y%NacelleMotion, trim(p_FAST%VTK_OutFileRoot)//'.NacelleSurface', &
                                y_FAST%VTK_count, OutputFields, ErrStat2, ErrMsg2, p_FAST%VTK_tWidth , verts = p_FAST%VTK_Surface%NacelleBox, Sib=ED%Input(1)%NacelleLoads )


! Hub
   call MeshWrVTK_PointSurface (p_FAST%TurbinePos, ED%y%HubPtMotion, trim(p_FAST%VTK_OutFileRoot)//'.HubSurface', &
                                y_FAST%VTK_count, OutputFields, ErrStat2, ErrMsg2, p_FAST%VTK_tWidth , &
                                NumSegments=p_FAST%VTK_Surface%NumSectors, radius=p_FAST%VTK_Surface%HubRad, Sib=ED%Input(1)%HubPtLoad )

! Tower motions
   call MeshWrVTK_Ln2Surface (p_FAST%TurbinePos, ED%y%TowerLn2Mesh, trim(p_FAST%VTK_OutFileRoot)//'.TowerSurface', &
                              y_FAST%VTK_count, OutputFields, ErrStat2, ErrMsg2, p_FAST%VTK_tWidth, p_FAST%VTK_Surface%NumSectors, p_FAST%VTK_Surface%TowerRad )

! Blades
   IF ( p_FAST%CompAero == Module_AD ) THEN  ! These meshes may have airfoil data associated with nodes...
      DO K=1,NumBl
         call MeshWrVTK_Ln2Surface (p_FAST%TurbinePos, AD%Input(1)%rotors(1)%BladeMotion(K), trim(p_FAST%VTK_OutFileRoot)//'.Blade'//trim(num2lstr(k))//'Surface', &
                                    y_FAST%VTK_count, OutputFields, ErrStat2, ErrMsg2, p_FAST%VTK_tWidth , verts=p_FAST%VTK_Surface%BladeShape(K)%AirfoilCoords &
                                    ,Sib=AD%y%rotors(1)%BladeLoad(k) )
      END DO                  
   ELSE IF ( p_FAST%CompElast == Module_BD ) THEN
      DO K=1,NumBl
         call MeshWrVTK_Ln2Surface (p_FAST%TurbinePos, BD%y(k)%BldMotion, trim(p_FAST%VTK_OutFileRoot)//'.Blade'//trim(num2lstr(k))//'Surface', &
                                    y_FAST%VTK_count, OutputFields, ErrStat2, ErrMsg2, p_FAST%VTK_tWidth , verts=p_FAST%VTK_Surface%BladeShape(K)%AirfoilCoords )
      END DO
   ELSE IF ( p_FAST%CompElast == Module_ED ) THEN
      DO K=1,NumBl
         call MeshWrVTK_Ln2Surface (p_FAST%TurbinePos, ED%y%BladeLn2Mesh(K), trim(p_FAST%VTK_OutFileRoot)//'.Blade'//trim(num2lstr(k))//'Surface', &
                                    y_FAST%VTK_count, OutputFields, ErrStat2, ErrMsg2, p_FAST%VTK_tWidth , verts=p_FAST%VTK_Surface%BladeShape(K)%AirfoilCoords )
      END DO
   END IF

! Free wake
   if (allocated(AD%m%FVW_u)) then
      if (allocated(AD%m%FVW_u(1)%WingsMesh)) then
         call WrVTK_FVW(AD%p%FVW, AD%x(1)%FVW, AD%z(1)%FVW, AD%m%FVW, trim(p_FAST%VTK_OutFileRoot)//'.FVW', y_FAST%VTK_count, p_FAST%VTK_tWidth, bladeFrame=.FALSE.)  ! bladeFrame==.FALSE. to output in global coords
      end if
   end if


! Platform
! call MeshWrVTK_PointSurface (p_FAST%TurbinePos, ED%y%PlatformPtMesh, trim(p_FAST%VTK_OutFileRoot)//'.PlatformSurface', y_FAST%VTK_count, OutputFields, ErrStat2, ErrMsg2, Radius = p_FAST%VTK_Surface%GroundRad )


! Substructure
!   call MeshWrVTK(p_FAST%TurbinePos, ED%y%PlatformPtMesh, trim(p_FAST%VTK_OutFileRoot)//'.ED_PlatformPtMesh_motion', y_FAST%VTK_count, OutputFields, ErrStat2, ErrMsg2 )
!   IF ( p_FAST%CompSub == Module_SD ) THEN
!     call MeshWrVTK(p_FAST%TurbinePos, SD%Input(1)%TPMesh, trim(p_FAST%VTK_OutFileRoot)//'.SD_TPMesh_motion', y_FAST%VTK_count, OutputFields, ErrStat2, ErrMsg2 )     
!      call MeshWrVTK(p_FAST%TurbinePos, SD%y%y2Mesh, trim(p_FAST%VTK_OutFileRoot)//'.SD_y2Mesh_motion', y_FAST%VTK_count, OutputFields, ErrStat2, ErrMsg2 )        
!      call MeshWrVTK(p_FAST%TurbinePos, SD%y%y3Mesh, trim(p_FAST%VTK_OutFileRoot)//'.SD_y3Mesh_motion', y_FAST%VTK_count, OutputFields, ErrStat2, ErrMsg2 )        
!   END IF 
!TODO: Fix below section for new Morison GJH 4/23/20
   !   
   !IF ( HD%Input(1)%Morison%Mesh%Committed ) THEN 
   !   !if ( p_FAST%CompSub == Module_NONE ) then ! floating
   !   !   OutputFields = .false.
   !   !else
   !   !   OutputFields = p_FAST%VTK_fields
   !   !end if
   !      
   !   call MeshWrVTK_Ln2Surface (p_FAST%TurbinePos, HD%Input(1)%Morison%Mesh, trim(p_FAST%VTK_OutFileRoot)//'.MorisonSurface', &
   !                              y_FAST%VTK_count, OutputFields, ErrStat2, ErrMsg2, p_FAST%VTK_tWidth, p_FAST%VTK_Surface%NumSectors, &
   !                              p_FAST%VTK_Surface%MorisonRad, Sib=HD%y%Morison%Mesh )
   !END IF
   
   
! Mooring Lines?            
!   IF ( p_FAST%CompMooring == Module_MAP ) THEN
!      call MeshWrVTK(p_FAST%TurbinePos, MAPp%Input(1)%PtFairDisplacement, trim(p_FAST%VTK_OutFileRoot)//'.MAP_PtFair_motion', y_FAST%VTK_count, OutputFields, ErrStat2, ErrMsg2 )
!   ELSEIF ( p_FAST%CompMooring == Module_MD ) THEN
!      call MeshWrVTK(p_FAST%TurbinePos, MD%Input(1)%PtFairleadDisplacement, trim(p_FAST%VTK_OutFileRoot)//'.MD_PtFair_motion', y_FAST%VTK_count, OutputFields, ErrStat2, ErrMsg2 )
!   ELSEIF ( p_FAST%CompMooring == Module_FEAM ) THEN
!      call MeshWrVTK(p_FAST%TurbinePos, FEAM%Input(1)%PtFairleadDisplacement, trim(p_FAST%VTK_OutFileRoot)//'FEAM_PtFair_motion', y_FAST%VTK_count, OutputFields, ErrStat2, ErrMsg2   )
!   END IF


   if (p_FAST%VTK_fields) then
      call WrVTK_BasicMeshes(p_FAST, y_FAST, MeshMapData, ED, BD, AD, IfW, OpFM, HD, SD, SrvD, MAPp, FEAM, MD, Orca, IceF, IceD)
   end if


END SUBROUTINE WrVTK_Surfaces
!----------------------------------------------------------------------------------------------------------------------------------
!> This subroutine writes the wave elevation data for a given time step
SUBROUTINE WrVTK_WaveElev(t_global, p_FAST, y_FAST, HD)

   REAL(DbKi),               INTENT(IN   ) :: t_global            !< Current global time
   TYPE(FAST_ParameterType), INTENT(IN   ) :: p_FAST              !< Parameters for the glue code
   TYPE(FAST_OutputFileType),INTENT(INOUT) :: y_FAST              !< Output variables for the glue code

   TYPE(HydroDyn_Data),      INTENT(IN   ) :: HD                  !< HydroDyn data

   ! local variables
   INTEGER(IntKi)                        :: Un                    ! fortran unit number
   INTEGER(IntKi)                        :: n, iy, ix             ! loop counters
   REAL(SiKi)                            :: t
   CHARACTER(1024)                       :: FileName
   INTEGER(IntKi)                        :: NumberOfPoints
   INTEGER(IntKi), parameter             :: NumberOfLines = 0
   INTEGER(IntKi)                        :: NumberOfPolys
   CHARACTER(1024)                       :: Tstr
   INTEGER(IntKi)                        :: ErrStat2
   CHARACTER(ErrMsgLen)                  :: ErrMsg2
   CHARACTER(*),PARAMETER                :: RoutineName = 'WrVTK_WaveElev'


   NumberOfPoints = size(p_FAST%VTK_surface%WaveElevXY,2)
      ! I'm going to make triangles for now. we should probably just make this a structured file at some point
   NumberOfPolys  = ( p_FAST%VTK_surface%NWaveElevPts(1) - 1 ) * &
                    ( p_FAST%VTK_surface%NWaveElevPts(2) - 1 ) * 2

   !.................................................................
   ! write the data that potentially changes each time step:
   !.................................................................
   ! construct the string for the zero-padded VTK write-out step
   write(Tstr, '(i' // trim(Num2LStr(p_FAST%VTK_tWidth)) //'.'// trim(Num2LStr(p_FAST%VTK_tWidth)) // ')') y_FAST%VTK_count

   ! PolyData (.vtp) - Serial vtkPolyData (unstructured) file
   FileName = TRIM(p_FAST%VTK_OutFileRoot)//'.WaveSurface.'//TRIM(Tstr)//'.vtp'

   call WrVTK_header( FileName, NumberOfPoints, NumberOfLines, NumberOfPolys, Un, ErrStat2, ErrMsg2 )
      if (ErrStat2 >= AbortErrLev) return

! points (nodes, augmented with NumSegments):
      WRITE(Un,'(A)')         '      <Points>'
      WRITE(Un,'(A)')         '        <DataArray type="Float32" NumberOfComponents="3" format="ascii">'

      ! I'm not going to interpolate in time; I'm just going to get the index of the closest wave time value
      t = REAL(t_global,SiKi)
      call GetWaveElevIndx( t, HD%p%WaveTime, y_FAST%VTK_LastWaveIndx )

      n = 1
      do ix=1,p_FAST%VTK_surface%NWaveElevPts(1)
         do iy=1,p_FAST%VTK_surface%NWaveElevPts(2)
            WRITE(Un,VTK_AryFmt) p_FAST%VTK_surface%WaveElevXY(:,n), p_FAST%VTK_surface%WaveElev(y_FAST%VTK_LastWaveIndx,n)
            n = n+1
         end do
      end do

      WRITE(Un,'(A)')         '        </DataArray>'
      WRITE(Un,'(A)')         '      </Points>'


      WRITE(Un,'(A)')         '      <Polys>'
      WRITE(Un,'(A)')         '        <DataArray type="Int32" Name="connectivity" format="ascii">'

      do ix=1,p_FAST%VTK_surface%NWaveElevPts(1)-1
         do iy=1,p_FAST%VTK_surface%NWaveElevPts(2)-1
            n = p_FAST%VTK_surface%NWaveElevPts(1)*(ix-1)+iy - 1 ! points start at 0

            WRITE(Un,'(3(i7))') n,   n+1,                                    n+p_FAST%VTK_surface%NWaveElevPts(2)
            WRITE(Un,'(3(i7))') n+1, n+1+p_FAST%VTK_surface%NWaveElevPts(2), n+p_FAST%VTK_surface%NWaveElevPts(2)

         end do
      end do
      WRITE(Un,'(A)')         '        </DataArray>'

      WRITE(Un,'(A)')         '        <DataArray type="Int32" Name="offsets" format="ascii">'
      do n=1,NumberOfPolys
         WRITE(Un,'(i7)') 3*n
      end do
      WRITE(Un,'(A)')         '        </DataArray>'
      WRITE(Un,'(A)')         '      </Polys>'

      call WrVTK_footer( Un )

END SUBROUTINE WrVTK_WaveElev
!----------------------------------------------------------------------------------------------------------------------------------
!> This function returns the index, Ind, of the XAry closest to XValIn, where XAry is assumed to be periodic. It starts
!! searching at the value of Ind from a previous step.
SUBROUTINE GetWaveElevIndx( XValIn, XAry, Ind )

      ! Argument declarations.

   INTEGER, INTENT(INOUT)       :: Ind                ! Initial and final index into the arrays.

   REAL(SiKi), INTENT(IN)       :: XAry    (:)        !< Array of X values to be interpolated.
   REAL(SiKi), INTENT(IN)       :: XValIn             !< X value to be found


   INTEGER                      :: AryLen             ! Length of the arrays.
   REAL(SiKi)                   :: XVal               !< X to be found (wrapped/periodic)


   AryLen = size(XAry)

      ! Wrap XValIn into the range XAry(1) to XAry(AryLen)
   XVal = MOD(XValIn, XAry(AryLen))



        ! Let's check the limits first.

   IF ( XVal <= XAry(1) )  THEN
      Ind = 1
      RETURN
   ELSE IF ( XVal >= XAry(AryLen) )  THEN
      Ind = AryLen
      RETURN
   ELSE
      ! Set the Ind to the first index if we are at the beginning of XAry
      IF ( XVal <= XAry(2) )  THEN
         Ind = 1
      END IF
   END IF


     ! Let's interpolate!

   Ind = MAX( MIN( Ind, AryLen-1 ), 1 )

   DO

      IF ( XVal < XAry(Ind) )  THEN

         Ind = Ind - 1

      ELSE IF ( XVal >= XAry(Ind+1) )  THEN

         Ind = Ind + 1

      ELSE

         ! XAry(Ind) <= XVal < XAry(Ind+1)
         ! this would make it the "closest" node, but I'm not going to worry about that for visualization purposes
         !if ( XVal > (XAry(Ind+1) + XAry(Ind))/2.0_SiKi ) Ind = Ind + 1

         RETURN

      END IF

   END DO

   RETURN
END SUBROUTINE GetWaveElevIndx
!----------------------------------------------------------------------------------------------------------------------------------
!> This routine writes Input Mesh information to a binary file (for debugging). It both opens and closes the file.
SUBROUTINE WriteInputMeshesToFile(u_ED, u_AD, u_SD, u_HD, u_MAP, u_BD, FileName, ErrStat, ErrMsg)
   TYPE(ED_InputType),        INTENT(IN)  :: u_ED           !< ElastoDyn inputs
   TYPE(AD_InputType),        INTENT(IN)  :: u_AD           !< AeroDyn inputs
   TYPE(SD_InputType),        INTENT(IN)  :: u_SD           !< SubDyn inputs
   TYPE(HydroDyn_InputType),  INTENT(IN)  :: u_HD           !< HydroDyn inputs
   TYPE(MAP_InputType),       INTENT(IN)  :: u_MAP          !< MAP inputs
   TYPE(BD_InputType),        INTENT(IN)  :: u_BD(:)        !< BeamDyn inputs
   CHARACTER(*),              INTENT(IN)  :: FileName       !< Name of file to write this information to
   INTEGER(IntKi)                         :: ErrStat        !< Error status of the operation
   CHARACTER(*)                           :: ErrMsg         !< Error message if ErrStat /= ErrID_None

   INTEGER(IntKi)           :: unOut
   INTEGER(IntKi)           :: K_local
   INTEGER(B4Ki), PARAMETER :: File_ID = 3
   INTEGER(B4Ki)            :: NumBl

      ! Open the binary output file:
   unOut=-1
   CALL GetNewUnit( unOut, ErrStat, ErrMsg )
   CALL OpenBOutFile ( unOut, TRIM(FileName), ErrStat, ErrMsg )
      IF (ErrStat /= ErrID_None) RETURN

   ! note that I'm not doing anything with the errors here, so it won't tell
   ! you there was a problem writing the data unless it was the last call.

      ! Add a file identification number (in case we ever have to change this):
   WRITE( unOut, IOSTAT=ErrStat )   File_ID

      ! Add how many blade meshes there are:
   NumBl =  SIZE(u_ED%BladePtLoads,1)   ! Note that NumBl is B4Ki
   WRITE( unOut, IOSTAT=ErrStat )   NumBl

      ! Add all of the input meshes:
   DO K_local = 1,NumBl
      CALL MeshWrBin( unOut, u_ED%BladePtLoads(K_local), ErrStat, ErrMsg )
   END DO
   CALL MeshWrBin( unOut, u_ED%TowerPtLoads,            ErrStat, ErrMsg )
   CALL MeshWrBin( unOut, u_ED%PlatformPtMesh,          ErrStat, ErrMsg )
   CALL MeshWrBin( unOut, u_SD%TPMesh,                  ErrStat, ErrMsg )
   CALL MeshWrBin( unOut, u_SD%LMesh,                   ErrStat, ErrMsg )
   CALL MeshWrBin( unOut, u_HD%Morison%Mesh,      ErrStat, ErrMsg )
   CALL MeshWrBin( unOut, u_HD%WAMITMesh,                    ErrStat, ErrMsg )
   CALL MeshWrBin( unOut, u_MAP%PtFairDisplacement,     ErrStat, ErrMsg )
      ! Add how many BD blade meshes there are:
   NumBl =  SIZE(u_BD,1)   ! Note that NumBl is B4Ki
   WRITE( unOut, IOSTAT=ErrStat )   NumBl

   DO K_local = 1,NumBl
      CALL MeshWrBin( unOut, u_BD(K_local)%RootMotion, ErrStat, ErrMsg )
      CALL MeshWrBin( unOut, u_BD(K_local)%DistrLoad, ErrStat, ErrMsg )
   END DO

      ! Add how many AD blade meshes there are:
   NumBl =  SIZE(u_AD%rotors(1)%BladeMotion,1)   ! Note that NumBl is B4Ki 
   WRITE( unOut, IOSTAT=ErrStat )   NumBl

   DO K_local = 1,NumBl
      CALL MeshWrBin( unOut, u_AD%rotors(1)%BladeMotion(k_local), ErrStat, ErrMsg )
   END DO    
      
      ! Close the file
   CLOSE(unOut)

END SUBROUTINE WriteInputMeshesToFile
!----------------------------------------------------------------------------------------------------------------------------------
!> This routine writes motion mesh data to a binary file (for rudimentary visualization and debugging). If unOut < 0, a new file
!! will be opened for writing (FileName). It is up to the caller of this routine to close the file.
SUBROUTINE WriteMotionMeshesToFile(time, y_ED, u_SD, y_SD, u_HD, u_MAP, y_BD, u_BD, UnOut, ErrStat, ErrMsg, FileName)
   REAL(DbKi),                 INTENT(IN)    :: time           !< current simulation time
   TYPE(ED_OutputType),        INTENT(IN)    :: y_ED           !< ElastoDyn outputs
   TYPE(SD_InputType),         INTENT(IN)    :: u_SD           !< SubDyn inputs
   TYPE(SD_OutputType),        INTENT(IN)    :: y_SD           !< SubDyn outputs
   TYPE(HydroDyn_InputType),   INTENT(IN)    :: u_HD           !< HydroDyn inputs
   TYPE(MAP_InputType),        INTENT(IN)    :: u_MAP          !< MAP inputs
   TYPE(BD_OutputType),        INTENT(IN)    :: y_BD(:)        !< BeamDyn outputs
   TYPE(BD_InputType),         INTENT(IN)    :: u_BD(:)        !< BeamDyn inputs
   INTEGER(IntKi) ,            INTENT(INOUT) :: unOut          !< Unit number to write where this info should be written. If unOut < 0, a new file will be opened and the opened unit number will be returned.
   CHARACTER(*),               INTENT(IN)    :: FileName       !< If unOut < 0, FileName will be opened for writing this mesh information.

   INTEGER(IntKi), INTENT(OUT)               :: ErrStat        !< Error status of the operation
   CHARACTER(*)  , INTENT(OUT)               :: ErrMsg         !< Error message if ErrStat /= ErrID_None


   REAL(R8Ki)               :: t

   INTEGER(IntKi)           :: K_local
   INTEGER(B4Ki), PARAMETER :: File_ID = 101
   INTEGER(B4Ki)            :: NumBl

   t = time  ! convert to 8-bytes if necessary (DbKi might not be R8Ki)

   ! note that I'm not doing anything with the errors here, so it won't tell
   ! you there was a problem writing the data unless it was the last call.


      ! Open the binary output file and write a header:
   if (unOut<0) then
      CALL GetNewUnit( unOut, ErrStat, ErrMsg )

      CALL OpenBOutFile ( unOut, TRIM(FileName), ErrStat, ErrMsg )
         IF (ErrStat /= ErrID_None) RETURN

         ! Add a file identification number (in case we ever have to change this):
      WRITE( unOut, IOSTAT=ErrStat )   File_ID

         ! Add how many blade meshes there are:
      NumBl =  SIZE(y_ED%BladeLn2Mesh,1)   ! Note that NumBl is B4Ki
      WRITE( unOut, IOSTAT=ErrStat )   NumBl
      NumBl =  SIZE(y_BD,1)   ! Note that NumBl is B4Ki
      WRITE( unOut, IOSTAT=ErrStat )   NumBl
   end if

   WRITE( unOut, IOSTAT=ErrStat ) t

      ! Add all of the meshes with motions:
   DO K_local = 1,SIZE(y_ED%BladeLn2Mesh,1)
      CALL MeshWrBin( unOut, y_ED%BladeLn2Mesh(K_local), ErrStat, ErrMsg )
   END DO
   CALL MeshWrBin( unOut, y_ED%TowerLn2Mesh,            ErrStat, ErrMsg )
   CALL MeshWrBin( unOut, y_ED%PlatformPtMesh,          ErrStat, ErrMsg )
   CALL MeshWrBin( unOut, u_SD%TPMesh,                  ErrStat, ErrMsg )
   CALL MeshWrBin( unOut, y_SD%y2Mesh,                  ErrStat, ErrMsg )
   CALL MeshWrBin( unOut, y_SD%y3Mesh,                  ErrStat, ErrMsg )
   CALL MeshWrBin( unOut, u_HD%Morison%Mesh,      ErrStat, ErrMsg )
   CALL MeshWrBin( unOut, u_HD%WAMITMesh,                    ErrStat, ErrMsg )
   CALL MeshWrBin( unOut, u_MAP%PtFairDisplacement,     ErrStat, ErrMsg )
   DO K_local = 1,SIZE(y_BD,1)
      CALL MeshWrBin( unOut, u_BD(K_local)%RootMotion, ErrStat, ErrMsg )
      CALL MeshWrBin( unOut, y_BD(K_local)%BldMotion,  ErrStat, ErrMsg )
   END DO

   !
   !   ! Close the file
   !CLOSE(unOut)
   !
END SUBROUTINE WriteMotionMeshesToFile
!----------------------------------------------------------------------------------------------------------------------------------


!++++++++++++++++++++++++++++++++++++++++++++++++++++++++++++++++++++++++++++++++++++++++++++++++++++++++++++++++++++++++++++++++++
! Linerization routines
!++++++++++++++++++++++++++++++++++++++++++++++++++++++++++++++++++++++++++++++++++++++++++++++++++++++++++++++++++++++++++++++++++
!> Routine that calls FAST_Linearize_T for an array of Turbine data structures if the linearization flag is set for each individual turbine.
SUBROUTINE FAST_Linearize_Tary(t_initial, n_t_global, Turbine, ErrStat, ErrMsg)

   REAL(DbKi),               INTENT(IN   ) :: t_initial           !< initial simulation time (almost always 0)
   INTEGER(IntKi),           INTENT(IN   ) :: n_t_global          !< integer time step
   TYPE(FAST_TurbineType),   INTENT(INOUT) :: Turbine(:)          !< all data for one instance of a turbine
   INTEGER(IntKi),           INTENT(  OUT) :: ErrStat             !< Error status of the operation
   CHARACTER(*),             INTENT(  OUT) :: ErrMsg              !< Error message if ErrStat /= ErrID_None

      ! local variables
   INTEGER(IntKi)                          :: i_turb, NumTurbines
   INTEGER(IntKi)                          :: ErrStat2            ! local error status
   CHARACTER(ErrMsgLen)                    :: ErrMsg2             ! local error message
   CHARACTER(*),             PARAMETER     :: RoutineName = 'FAST_Linearize_Tary'


   NumTurbines = SIZE(Turbine)
   ErrStat = ErrID_None
   ErrMsg  = ""

   DO i_turb = 1,NumTurbines

      CALL FAST_Linearize_T(t_initial, n_t_global, Turbine(i_turb), ErrStat2, ErrMsg2 )
         CALL SetErrStat(ErrStat2, ErrMsg2, ErrStat, ErrMsg, RoutineName )
         IF (ErrStat >= AbortErrLev) RETURN

   END DO


END SUBROUTINE FAST_Linearize_Tary
!----------------------------------------------------------------------------------------------------------------------------------
!> Routine that performs lineaization at an operating point for a turbine. This is a separate subroutine so that the FAST
!! driver programs do not need to change or operate on the individual module level.
SUBROUTINE FAST_Linearize_T(t_initial, n_t_global, Turbine, ErrStat, ErrMsg)

   REAL(DbKi),               INTENT(IN   ) :: t_initial           !< initial simulation time (almost always 0)
   INTEGER(IntKi),           INTENT(IN   ) :: n_t_global          !< integer time step
   TYPE(FAST_TurbineType),   INTENT(INOUT) :: Turbine             !< all data for one instance of a turbine
   INTEGER(IntKi),           INTENT(  OUT) :: ErrStat             !< Error status of the operation
   CHARACTER(*),             INTENT(  OUT) :: ErrMsg              !< Error message if ErrStat /= ErrID_None

      ! local variables
   REAL(DbKi)                              :: t_global            ! current simulation time
   REAL(DbKi)                              :: next_lin_time       ! next simulation time where linearization analysis should be performed
   INTEGER(IntKi)                          :: iLinTime            ! loop counter
   INTEGER(IntKi)                          :: ErrStat2            ! local error status
   CHARACTER(ErrMsgLen)                    :: ErrMsg2             ! local error message
   CHARACTER(*),             PARAMETER     :: RoutineName = 'FAST_Linearize_T'


   ErrStat = ErrID_None
   ErrMsg  = ""

   if ( .not. Turbine%p_FAST%Linearize ) return

   if (.not. Turbine%p_FAST%CalcSteady) then

      if ( Turbine%m_FAST%Lin%NextLinTimeIndx <= Turbine%p_FAST%NLinTimes ) then  !bjj: maybe this logic should go in FAST_Linearize_OP???

         next_lin_time = Turbine%m_FAST%Lin%LinTimes( Turbine%m_FAST%Lin%NextLinTimeIndx )
         t_global      = t_initial + n_t_global*Turbine%p_FAST%dt

         if ( EqualRealNos( t_global, next_lin_time ) .or. t_global > next_lin_time ) then

            CALL FAST_Linearize_OP(t_global, Turbine%p_FAST, Turbine%y_FAST, Turbine%m_FAST, &
                     Turbine%ED, Turbine%BD, Turbine%SrvD, Turbine%AD, Turbine%IfW, Turbine%OpFM, &
                     Turbine%HD, Turbine%SD, Turbine%ExtPtfm, Turbine%MAP, Turbine%FEAM, Turbine%MD, Turbine%Orca, &
                     Turbine%IceF, Turbine%IceD, Turbine%MeshMapData, ErrStat2, ErrMsg2 )
               CALL SetErrStat(ErrStat2, ErrMsg2, ErrStat, ErrMsg, RoutineName )
               IF (ErrStat >= AbortErrLev) RETURN

            if (Turbine%p_FAST%WrVTK == VTK_ModeShapes) then
               if (Turbine%m_FAST%Lin%NextLinTimeIndx > Turbine%p_FAST%NLinTimes) call WrVTKCheckpoint()
            end if

         end if

      end if

   else ! CalcSteady

      t_global      = t_initial + n_t_global*Turbine%p_FAST%dt

      call FAST_CalcSteady( n_t_global, t_global, Turbine%p_FAST, Turbine%y_FAST, Turbine%m_FAST, Turbine%ED, Turbine%BD, Turbine%SrvD, &
                      Turbine%AD, Turbine%IfW, Turbine%OpFM, Turbine%HD, Turbine%SD, Turbine%ExtPtfm, Turbine%MAP, Turbine%FEAM, Turbine%MD, &
                      Turbine%Orca, Turbine%IceF, Turbine%IceD, ErrStat2, ErrMsg2 )
            call SetErrStat(ErrStat2, ErrMsg2, ErrStat, ErrMsg, RoutineName )

      if (Turbine%m_FAST%Lin%FoundSteady) then
         if (Turbine%m_FAST%Lin%ForceLin) then
            Turbine%p_FAST%NLinTimes=1
         endif

         do iLinTime=1,Turbine%p_FAST%NLinTimes
            t_global = Turbine%m_FAST%Lin%LinTimes(iLinTime)

            call SetOperatingPoint(iLinTime, Turbine%p_FAST, Turbine%y_FAST, Turbine%m_FAST, Turbine%ED, Turbine%BD, Turbine%SrvD, &
                                      Turbine%AD, Turbine%IfW, Turbine%OpFM, Turbine%HD, Turbine%SD, Turbine%ExtPtfm, &
                                    Turbine%MAP, Turbine%FEAM, Turbine%MD, Turbine%Orca, Turbine%IceF, Turbine%IceD, ErrStat2, ErrMsg2 )
               CALL SetErrStat(ErrStat2, ErrMsg2, ErrStat, ErrMsg, RoutineName )

            if (Turbine%p_FAST%DT_UJac < Turbine%p_FAST%TMax) then
               Turbine%m_FAST%calcJacobian = .true.
               Turbine%m_FAST%NextJacCalcTime = t_global
            end if

            CALL CalcOutputs_And_SolveForInputs( -1,  t_global,  STATE_CURR, Turbine%m_FAST%calcJacobian, Turbine%m_FAST%NextJacCalcTime, &
               Turbine%p_FAST, Turbine%m_FAST, .false., Turbine%ED, Turbine%BD, Turbine%SrvD, Turbine%AD14, Turbine%AD, Turbine%IfW, Turbine%OpFM, &
               Turbine%HD, Turbine%SD, Turbine%ExtPtfm, Turbine%MAP, Turbine%FEAM, Turbine%MD, Turbine%Orca, Turbine%IceF, Turbine%IceD, Turbine%MeshMapData, ErrStat2, ErrMsg2 )
               CALL SetErrStat(ErrStat2, ErrMsg2, ErrStat, ErrMsg, RoutineName )
               IF (ErrStat >= AbortErrLev) RETURN

            CALL FAST_Linearize_OP(t_global, Turbine%p_FAST, Turbine%y_FAST, Turbine%m_FAST, &
                     Turbine%ED, Turbine%BD, Turbine%SrvD, Turbine%AD, Turbine%IfW, Turbine%OpFM, &
                     Turbine%HD, Turbine%SD, Turbine%ExtPtfm, Turbine%MAP, Turbine%FEAM, Turbine%MD, Turbine%Orca, &
                     Turbine%IceF, Turbine%IceD, Turbine%MeshMapData, ErrStat2, ErrMsg2 )
               CALL SetErrStat(ErrStat2, ErrMsg2, ErrStat, ErrMsg, RoutineName )
               IF (ErrStat >= AbortErrLev) RETURN

         end do

         if (Turbine%p_FAST%WrVTK == VTK_ModeShapes) CALL WrVTKCheckpoint()

         if (Turbine%m_FAST%Lin%ForceLin) then
            ErrStat2 = ErrID_Warn
            ErrMsg2  = 'Linearization was forced at simulation end. The linearized model may not be sufficiently representative of the solution in steady state.'
            CALL SetErrStat(ErrStat2, ErrMsg2, ErrStat, ErrMsg, RoutineName )
         endif

      end if

   end if
   return

contains
   subroutine WrVTKCheckpoint()
         ! we are creating a checkpoint file for each turbine, so setting NumTurbines=1 in the file
      CALL FAST_CreateCheckpoint_T(t_initial, Turbine%p_FAST%n_TMax_m1+1, 1, Turbine, TRIM(Turbine%p_FAST%OutFileRoot)//'.ModeShapeVTK', ErrStat2, ErrMsg2 )
         CALL SetErrStat(ErrStat2, ErrMsg2, ErrStat, ErrMsg, RoutineName )
   end subroutine WrVTKCheckpoint
END SUBROUTINE FAST_Linearize_T
!----------------------------------------------------------------------------------------------------------------------------------

!++++++++++++++++++++++++++++++++++++++++++++++++++++++++++++++++++++++++++++++++++++++++++++++++++++++++++++++++++++++++++++++++++
! PROGRAM EXIT ROUTINES
!++++++++++++++++++++++++++++++++++++++++++++++++++++++++++++++++++++++++++++++++++++++++++++++++++++++++++++++++++++++++++++++++++
!> Routine that calls ExitThisProgram for one instance of a Turbine data structure. This is a separate subroutine so that the FAST
!! driver programs do not need to change or operate on the individual module level.
!! This routine should be called from glue code only (e.g., FAST_Prog.f90). It should not be called in any of these driver routines.
SUBROUTINE ExitThisProgram_T( Turbine, ErrLevel_in, StopTheProgram, ErrLocMsg, SkipRunTimeMsg )

   TYPE(FAST_TurbineType),   INTENT(INOUT) :: Turbine             !< Data for one turbine instance
   INTEGER(IntKi),           INTENT(IN)    :: ErrLevel_in         !< Error level when Error == .TRUE. (required when Error is .TRUE.)
   LOGICAL,                  INTENT(IN)    :: StopTheProgram      !< flag indicating if the program should end (false if there are more turbines to end)
   CHARACTER(*), OPTIONAL,   INTENT(IN)    :: ErrLocMsg           !< an optional message describing the location of the error
   LOGICAL,      OPTIONAL,   INTENT(IN)    :: SkipRunTimeMsg      !< an optional message describing run-time stats

   LOGICAL                                 :: SkipRunTimes

   IF (PRESENT(SkipRunTimeMsg)) THEN
      SkipRunTimes = SkipRunTimeMsg
   ELSE
      SkipRunTimes = .FALSE.
   END IF


   IF (PRESENT(ErrLocMsg)) THEN

      CALL ExitThisProgram( Turbine%p_FAST, Turbine%y_FAST, Turbine%m_FAST, &
                     Turbine%ED, Turbine%BD, Turbine%SrvD, Turbine%AD14, Turbine%AD, Turbine%IfW, Turbine%OpFM, &
                     Turbine%HD, Turbine%SD, Turbine%ExtPtfm, Turbine%MAP, Turbine%FEAM, Turbine%MD, Turbine%Orca, &
                     Turbine%IceF, Turbine%IceD, Turbine%MeshMapData, ErrLevel_in, StopTheProgram, ErrLocMsg, SkipRunTimes )

   ELSE

      CALL ExitThisProgram( Turbine%p_FAST, Turbine%y_FAST, Turbine%m_FAST, &
                     Turbine%ED, Turbine%BD, Turbine%SrvD, Turbine%AD14, Turbine%AD, Turbine%IfW, Turbine%OpFM, &
                     Turbine%HD, Turbine%SD, Turbine%ExtPtfm, Turbine%MAP, Turbine%FEAM, Turbine%MD, Turbine%Orca, &
                     Turbine%IceF, Turbine%IceD, Turbine%MeshMapData, ErrLevel_in, StopTheProgram, SkipRunTimeMsg=SkipRunTimes )

   END IF

END SUBROUTINE ExitThisProgram_T
!----------------------------------------------------------------------------------------------------------------------------------
!> This subroutine is called when FAST exits. It calls all the modules' end routines and cleans up variables declared in the
!! main program. If there was an error, it also aborts. Otherwise, it prints the run times and performs a normal exit.
!! This routine should not be called from glue code (e.g., FAST_Prog.f90) or ExitThisProgram_T only. It should not be called in any
!! of these driver routines.
SUBROUTINE ExitThisProgram( p_FAST, y_FAST, m_FAST, ED, BD, SrvD, AD14, AD, IfW, OpFM, HD, SD, ExtPtfm, &
                            MAPp, FEAM, MD, Orca, IceF, IceD, MeshMapData, ErrLevel_in, StopTheProgram, ErrLocMsg, SkipRunTimeMsg )
!...............................................................................................................................

      ! Passed arguments
   TYPE(FAST_ParameterType), INTENT(INOUT) :: p_FAST              !< Parameters for the glue code
   TYPE(FAST_OutputFileType),INTENT(INOUT) :: y_FAST              !< Output variables for the glue code
   TYPE(FAST_MiscVarType),   INTENT(INOUT) :: m_FAST              !< Miscellaneous variables

   TYPE(ElastoDyn_Data),     INTENT(INOUT) :: ED                  !< ElastoDyn data
   TYPE(BeamDyn_Data),       INTENT(INOUT) :: BD                  !< BeamDyn data
   TYPE(ServoDyn_Data),      INTENT(INOUT) :: SrvD                !< ServoDyn data
   TYPE(AeroDyn14_Data),     INTENT(INOUT) :: AD14                !< AeroDyn v14 data
   TYPE(AeroDyn_Data),       INTENT(INOUT) :: AD                  !< AeroDyn data
   TYPE(InflowWind_Data),    INTENT(INOUT) :: IfW                 !< InflowWind data
   TYPE(OpenFOAM_Data),      INTENT(INOUT) :: OpFM                !< OpenFOAM data
   TYPE(HydroDyn_Data),      INTENT(INOUT) :: HD                  !< HydroDyn data
   TYPE(SubDyn_Data),        INTENT(INOUT) :: SD                  !< SubDyn data
   TYPE(ExtPtfm_Data),       INTENT(INOUT) :: ExtPtfm             !< ExtPtfm_MCKF data
   TYPE(MAP_Data),           INTENT(INOUT) :: MAPp                !< MAP data
   TYPE(FEAMooring_Data),    INTENT(INOUT) :: FEAM                !< FEAMooring data
   TYPE(MoorDyn_Data),       INTENT(INOUT) :: MD                  !< Data for the MoorDyn module
   TYPE(OrcaFlex_Data),      INTENT(INOUT) :: Orca                !< OrcaFlex interface data
   TYPE(IceFloe_Data),       INTENT(INOUT) :: IceF                !< IceFloe data
   TYPE(IceDyn_Data),        INTENT(INOUT) :: IceD                !< All the IceDyn data used in time-step loop

   TYPE(FAST_ModuleMapType), INTENT(INOUT) :: MeshMapData         !< Data for mapping between modules

   INTEGER(IntKi),           INTENT(IN)    :: ErrLevel_in         !< Error level when Error == .TRUE. (required when Error is .TRUE.)
   LOGICAL,                  INTENT(IN)    :: StopTheProgram      !< flag indicating if the program should end (false if there are more turbines to end)
   CHARACTER(*), OPTIONAL,   INTENT(IN)    :: ErrLocMsg           !< an optional message describing the location of the error
   LOGICAL,      OPTIONAL,   INTENT(IN)    :: SkipRunTimeMsg      !< an optional message describing run-time stats


      ! Local variables:
   INTEGER(IntKi)                          :: ErrorLevel
   LOGICAL                                 :: PrintRunTimes

   INTEGER(IntKi)                          :: ErrStat2            ! Error status
   CHARACTER(ErrMsgLen)                    :: ErrMsg2             ! Error message
   CHARACTER(1224)                         :: SimMsg              ! optional message to print about where the error took place in the simulation

   CHARACTER(*), PARAMETER                 :: RoutineName = 'ExitThisProgram'


   ErrorLevel = ErrLevel_in

      ! for debugging, let's output the meshes and all of their fields
   IF ( ErrorLevel >= AbortErrLev .AND. p_FAST%WrVTK > VTK_None .and. .not. m_FAST%Lin%FoundSteady) THEN
      p_FAST%VTK_OutFileRoot = trim(p_FAST%VTK_OutFileRoot)//'.DebugError'
      p_FAST%VTK_fields = .true.
      CALL WrVTK_AllMeshes(p_FAST, y_FAST, MeshMapData, ED, BD, AD, IfW, OpFM, HD, SD, ExtPtfm, SrvD, MAPp, FEAM, MD, Orca, IceF, IceD)
   end if



      ! End all modules
   CALL FAST_EndMods( p_FAST, y_FAST, m_FAST, ED, BD, SrvD, AD14, AD, IfW, HD, SD, ExtPtfm, MAPp, FEAM, MD, Orca, IceF, IceD, ErrStat2, ErrMsg2 )
      IF (ErrStat2 /= ErrID_None) THEN
         CALL WrScr( NewLine//RoutineName//':'//TRIM(ErrMsg2)//NewLine )
         ErrorLevel = MAX(ErrorLevel,ErrStat2)
      END IF

      ! Destroy all data associated with FAST variables:

   CALL FAST_DestroyAll( p_FAST, y_FAST, m_FAST, ED, BD, SrvD, AD14, AD, IfW, OpFM, HD, SD, ExtPtfm, MAPp, FEAM, MD, Orca, IceF, IceD, MeshMapData, ErrStat2, ErrMsg2 )
      IF (ErrStat2 /= ErrID_None) THEN
         CALL WrScr( NewLine//RoutineName//':'//TRIM(ErrMsg2)//NewLine )
         ErrorLevel = MAX(ErrorLevel,ErrStat2)
      END IF


   !............................................................................................................................
   ! Set exit error code if there was an error;
   !............................................................................................................................
   IF ( ErrorLevel >= AbortErrLev ) THEN

      IF (PRESENT(ErrLocMsg)) THEN
         SimMsg = ErrLocMsg
      ELSE
         SimMsg = 'after the simulation completed'
      END IF

      IF (y_FAST%UnSum > 0) THEN
         CLOSE(y_FAST%UnSum)
         y_FAST%UnSum = -1
      END IF
      
                         
      SimMsg = TRIM(FAST_Ver%Name)//' encountered an error '//TRIM(SimMsg)//'.'//NewLine//' Simulation error level: '//TRIM(GetErrStr(ErrorLevel))
      if (StopTheProgram) then
         CALL ProgAbort( trim(SimMsg), TrapErrors=.FALSE., TimeWait=3._ReKi )  ! wait 3 seconds (in case they double-clicked and got an error)
      else
         CALL WrScr(trim(SimMsg))
      end if

   END IF

   !............................................................................................................................
   !  Write simulation times and stop
   !............................................................................................................................
   if (present(SkipRunTimeMsg)) then
      PrintRunTimes = .not. SkipRunTimeMsg
   else
      PrintRunTimes = .true.
   end if

   IF (p_FAST%WrSttsTime .and. PrintRunTimes) THEN
      CALL RunTimes( m_FAST%StrtTime, m_FAST%UsrTime1, m_FAST%SimStrtTime, m_FAST%UsrTime2, m_FAST%t_global, UnSum=y_FAST%UnSum, DescStrIn=p_FAST%TDesc )
   END IF
   IF (y_FAST%UnSum > 0) THEN
      CLOSE(y_FAST%UnSum)
      y_FAST%UnSum = -1
   END IF

   if (StopTheProgram) then
#if (defined COMPILE_SIMULINK || defined COMPILE_LABVIEW)
      ! for Simulink, this may not be a normal stop. It might call this after an error in the model.
      CALL WrScr( NewLine//' '//TRIM(FAST_Ver%Name)//' completed.'//NewLine )
#else
      CALL NormStop( )
#endif
   end if


END SUBROUTINE ExitThisProgram
!----------------------------------------------------------------------------------------------------------------------------------
!> This subroutine is called at program termination. It writes any additional output files,
!! deallocates variables for FAST file I/O and closes files.
SUBROUTINE FAST_EndOutput( p_FAST, y_FAST, m_FAST, ErrStat, ErrMsg )

   TYPE(FAST_ParameterType), INTENT(INOUT) :: p_FAST                    !< FAST Parameters
   TYPE(FAST_OutputFileType),INTENT(INOUT) :: y_FAST                    !< FAST Output
   TYPE(FAST_MiscVarType),   INTENT(IN   ) :: m_FAST                    !< Miscellaneous variables (only for the final time)

   INTEGER(IntKi),           INTENT(OUT)   :: ErrStat                   !< Error status
   CHARACTER(*),             INTENT(OUT)   :: ErrMsg                    !< Message associated with errro status

      ! local variables
   CHARACTER(LEN(y_FAST%FileDescLines)*3)  :: FileDesc                  ! The description of the run, to be written in the binary output file


      ! Initialize some values

   ErrStat = ErrID_None
   ErrMsg  = ''

   !-------------------------------------------------------------------------------------------------
   ! Write the binary output file if requested
   !-------------------------------------------------------------------------------------------------

   IF (p_FAST%WrBinOutFile .AND. y_FAST%n_Out > 0) THEN

      FileDesc = TRIM(y_FAST%FileDescLines(1))//' '//TRIM(y_FAST%FileDescLines(2))//'; '//TRIM(y_FAST%FileDescLines(3))

      CALL WrBinFAST(TRIM(p_FAST%OutFileRoot)//'.outb', Int(p_FAST%WrBinMod, B2Ki), TRIM(FileDesc), &
            y_FAST%ChannelNames, y_FAST%ChannelUnits, y_FAST%TimeData, y_FAST%AllOutData(:,1:y_FAST%n_Out), ErrStat, ErrMsg)

      IF ( ErrStat /= ErrID_None ) CALL WrScr( TRIM(GetErrStr(ErrStat))//' when writing binary output file: '//TRIM(ErrMsg) )

   END IF


   !-------------------------------------------------------------------------------------------------
   ! Close the text tabular output file and summary file (if opened)
   !-------------------------------------------------------------------------------------------------
   IF (y_FAST%UnOu  > 0) THEN ! I/O unit number for the tabular output file
      CLOSE( y_FAST%UnOu )
      y_FAST%UnOu = -1
   END IF

   IF (y_FAST%UnSum > 0) THEN ! I/O unit number for the tabular output file
      CLOSE( y_FAST%UnSum )
      y_FAST%UnSum = -1
   END IF

   IF (y_FAST%UnGra > 0) THEN ! I/O unit number for the graphics output file
      CLOSE( y_FAST%UnGra )
      y_FAST%UnGra = -1
   END IF

   !-------------------------------------------------------------------------------------------------
   ! Deallocate arrays
   !-------------------------------------------------------------------------------------------------

      ! Output
   IF ( ALLOCATED(y_FAST%AllOutData                  ) ) DEALLOCATE(y_FAST%AllOutData                  )
   IF ( ALLOCATED(y_FAST%TimeData                    ) ) DEALLOCATE(y_FAST%TimeData                    )
   IF ( ALLOCATED(y_FAST%ChannelNames                ) ) DEALLOCATE(y_FAST%ChannelNames                )
   IF ( ALLOCATED(y_FAST%ChannelUnits                ) ) DEALLOCATE(y_FAST%ChannelUnits                )


END SUBROUTINE FAST_EndOutput
!----------------------------------------------------------------------------------------------------------------------------------
!> This routine calls the end routines for each module that was previously initialized.
SUBROUTINE FAST_EndMods( p_FAST, y_FAST, m_FAST, ED, BD, SrvD, AD14, AD, IfW, HD, SD, ExtPtfm, MAPp, FEAM, MD, Orca, IceF, IceD, ErrStat, ErrMsg )

   TYPE(FAST_ParameterType), INTENT(INOUT) :: p_FAST              !< Parameters for the glue code
   TYPE(FAST_OutputFileType),INTENT(INOUT) :: y_FAST              !< Output variables for the glue code
   TYPE(FAST_MiscVarType),   INTENT(INOUT) :: m_FAST              !< Miscellaneous variables

   TYPE(ElastoDyn_Data),     INTENT(INOUT) :: ED                  !< ElastoDyn data
   TYPE(BeamDyn_Data),       INTENT(INOUT) :: BD                  !< BeamDyn data
   TYPE(ServoDyn_Data),      INTENT(INOUT) :: SrvD                !< ServoDyn data
   TYPE(AeroDyn14_Data),     INTENT(INOUT) :: AD14                !< AeroDyn v14 data
   TYPE(AeroDyn_Data),       INTENT(INOUT) :: AD                  !< AeroDyn data
   TYPE(InflowWind_Data),    INTENT(INOUT) :: IfW                 !< InflowWind data
   TYPE(HydroDyn_Data),      INTENT(INOUT) :: HD                  !< HydroDyn data
   TYPE(SubDyn_Data),        INTENT(INOUT) :: SD                  !< SubDyn data
   TYPE(ExtPtfm_Data),       INTENT(INOUT) :: ExtPtfm             !< ExtPtfm data
   TYPE(MAP_Data),           INTENT(INOUT) :: MAPp                !< MAP data
   TYPE(FEAMooring_Data),    INTENT(INOUT) :: FEAM                !< FEAMooring data
   TYPE(MoorDyn_Data),       INTENT(INOUT) :: MD                  !< Data for the MoorDyn module
   TYPE(OrcaFlex_Data),      INTENT(INOUT) :: Orca                !< OrcaFlex interface data
   TYPE(IceFloe_Data),       INTENT(INOUT) :: IceF                !< IceFloe data
   TYPE(IceDyn_Data),        INTENT(INOUT) :: IceD                !< All the IceDyn data used in time-step loop

   INTEGER(IntKi),           INTENT(  OUT) :: ErrStat             !< Error status of the operation
   CHARACTER(*),             INTENT(  OUT) :: ErrMsg              !< Error message if ErrStat /= ErrID_None

   ! local variables
   INTEGER(IntKi)                          :: i, k                ! loop counter

   INTEGER(IntKi)                          :: ErrStat2
   CHARACTER(ErrMsgLen)                    :: ErrMsg2
   CHARACTER(*), PARAMETER                 :: RoutineName = 'FAST_EndMods'

      !...............................................................................................................................
      ! End all modules (and write binary FAST output file)
      !...............................................................................................................................

   ErrStat = ErrID_None
   ErrMsg  = ""


   CALL FAST_EndOutput( p_FAST, y_FAST, m_FAST, ErrStat2, ErrMsg2 )
      CALL SetErrStat(ErrStat2, ErrMsg2, ErrStat, ErrMsg, RoutineName)

   IF ( p_FAST%ModuleInitialized(Module_ED) ) THEN
      CALL ED_End(   ED%Input(1),   ED%p,   ED%x(STATE_CURR),   ED%xd(STATE_CURR),   ED%z(STATE_CURR),   ED%OtherSt(STATE_CURR),   &
                     ED%y,          ED%m,  ErrStat2, ErrMsg2 )
      CALL SetErrStat(ErrStat2, ErrMsg2, ErrStat, ErrMsg, RoutineName)
   END IF

   IF ( p_FAST%ModuleInitialized(Module_BD) ) THEN

      DO k=1,p_FAST%nBeams
         CALL BD_End(BD%Input(1,k),  BD%p(k),  BD%x(k,STATE_CURR),  BD%xd(k,STATE_CURR),  BD%z(k,STATE_CURR), &
                        BD%OtherSt(k,STATE_CURR),  BD%y(k),  BD%m(k), ErrStat2, ErrMsg2)
         CALL SetErrStat(ErrStat2, ErrMsg2, ErrStat, ErrMsg, RoutineName)
      END DO

   END IF


   IF ( p_FAST%ModuleInitialized(Module_AD14) ) THEN
      CALL AD14_End( AD14%Input(1), AD14%p, AD14%x(STATE_CURR), AD14%xd(STATE_CURR), AD14%z(STATE_CURR), &
                     AD14%OtherSt(STATE_CURR), AD14%y, AD14%m, ErrStat2, ErrMsg2 )
      CALL SetErrStat(ErrStat2, ErrMsg2, ErrStat, ErrMsg, RoutineName)
   ELSEIF ( p_FAST%ModuleInitialized(Module_AD) ) THEN
      CALL AD_End(   AD%Input(1), AD%p, AD%x(STATE_CURR), AD%xd(STATE_CURR), AD%z(STATE_CURR), &
                     AD%OtherSt(STATE_CURR), AD%y, AD%m,  ErrStat2, ErrMsg2 )
      CALL SetErrStat(ErrStat2, ErrMsg2, ErrStat, ErrMsg, RoutineName)
   END IF

   IF ( p_FAST%ModuleInitialized(Module_IfW) ) THEN
      CALL InflowWind_End( IfW%Input(1), IfW%p, IfW%x(STATE_CURR), IfW%xd(STATE_CURR), IfW%z(STATE_CURR), IfW%OtherSt(STATE_CURR),   &
                           IfW%y, IfW%m, ErrStat2, ErrMsg2 )
      CALL SetErrStat(ErrStat2, ErrMsg2, ErrStat, ErrMsg, RoutineName)
   END IF

   IF ( p_FAST%ModuleInitialized(Module_SrvD) ) THEN
      CALL SrvD_End( SrvD%Input(1), SrvD%p, SrvD%x(STATE_CURR), SrvD%xd(STATE_CURR), SrvD%z(STATE_CURR), SrvD%OtherSt(STATE_CURR), &
                     SrvD%y, SrvD%m, ErrStat2, ErrMsg2 )
      CALL SetErrStat(ErrStat2, ErrMsg2, ErrStat, ErrMsg, RoutineName)
   END IF

   IF ( p_FAST%ModuleInitialized(Module_HD) ) THEN
      CALL HydroDyn_End( HD%Input(1), HD%p, HD%x(STATE_CURR), HD%xd(STATE_CURR), HD%z(STATE_CURR), HD%OtherSt(STATE_CURR),  &
                         HD%y, HD%m, ErrStat2, ErrMsg2)
      CALL SetErrStat(ErrStat2, ErrMsg2, ErrStat, ErrMsg, RoutineName)
   END IF

   IF ( p_FAST%ModuleInitialized(Module_SD) ) THEN
      CALL SD_End( SD%Input(1), SD%p, SD%x(STATE_CURR), SD%xd(STATE_CURR), SD%z(STATE_CURR), SD%OtherSt(STATE_CURR),   &
                   SD%y, SD%m, ErrStat2, ErrMsg2)
      CALL SetErrStat(ErrStat2, ErrMsg2, ErrStat, ErrMsg, RoutineName)
   ELSE IF ( p_FAST%ModuleInitialized(Module_ExtPtfm) ) THEN
      CALL ExtPtfm_End( ExtPtfm%Input(1), ExtPtfm%p, ExtPtfm%x(STATE_CURR), ExtPtfm%xd(STATE_CURR), ExtPtfm%z(STATE_CURR), &
                        ExtPtfm%OtherSt(STATE_CURR), ExtPtfm%y, ExtPtfm%m, ErrStat2, ErrMsg2)
      CALL SetErrStat(ErrStat2, ErrMsg2, ErrStat, ErrMsg, RoutineName)
   END IF

   IF ( p_FAST%ModuleInitialized(Module_MAP) ) THEN
      CALL MAP_End(    MAPp%Input(1),   MAPp%p,   MAPp%x(STATE_CURR),   MAPp%xd(STATE_CURR),   MAPp%z(STATE_CURR),   MAPp%OtherSt,   &
                        MAPp%y,   ErrStat2, ErrMsg2)
      CALL SetErrStat(ErrStat2, ErrMsg2, ErrStat, ErrMsg, RoutineName)
   ELSEIF ( p_FAST%ModuleInitialized(Module_MD) ) THEN
      CALL MD_End(  MD%Input(1), MD%p, MD%x(STATE_CURR), MD%xd(STATE_CURR), MD%z(STATE_CURR), MD%OtherSt(STATE_CURR), &
                    MD%y, MD%m, ErrStat2, ErrMsg2)
      CALL SetErrStat(ErrStat2, ErrMsg2, ErrStat, ErrMsg, RoutineName)
   ELSEIF ( p_FAST%ModuleInitialized(Module_FEAM) ) THEN
      CALL FEAM_End( FEAM%Input(1), FEAM%p, FEAM%x(STATE_CURR), FEAM%xd(STATE_CURR), FEAM%z(STATE_CURR),   &
                     FEAM%OtherSt(STATE_CURR), FEAM%y, FEAM%m, ErrStat2, ErrMsg2)
      CALL SetErrStat(ErrStat2, ErrMsg2, ErrStat, ErrMsg, RoutineName)
   ELSEIF ( p_FAST%ModuleInitialized(Module_Orca) ) THEN
      CALL Orca_End(   Orca%Input(1),  Orca%p,  Orca%x(STATE_CURR),  Orca%xd(STATE_CURR),  Orca%z(STATE_CURR),  Orca%OtherSt(STATE_CURR),  &
                        Orca%y,  Orca%m, ErrStat2, ErrMsg2)
      CALL SetErrStat(ErrStat2, ErrMsg2, ErrStat, ErrMsg, RoutineName)
   END IF

   IF ( p_FAST%ModuleInitialized(Module_IceF) ) THEN
      CALL IceFloe_End(IceF%Input(1), IceF%p, IceF%x(STATE_CURR), IceF%xd(STATE_CURR), IceF%z(STATE_CURR),  &
                       IceF%OtherSt(STATE_CURR), IceF%y, IceF%m, ErrStat2, ErrMsg2)
      CALL SetErrStat(ErrStat2, ErrMsg2, ErrStat, ErrMsg, RoutineName)
   ELSEIF ( p_FAST%ModuleInitialized(Module_IceD) ) THEN

      DO i=1,p_FAST%numIceLegs
         CALL IceD_End(IceD%Input(1,i),  IceD%p(i),  IceD%x(i,STATE_CURR),  IceD%xd(i,STATE_CURR),  IceD%z(i,STATE_CURR), &
                        IceD%OtherSt(i,STATE_CURR),  IceD%y(i),  IceD%m(i), ErrStat2, ErrMsg2)
         CALL SetErrStat(ErrStat2, ErrMsg2, ErrStat, ErrMsg, RoutineName)
      END DO

   END IF

END SUBROUTINE FAST_EndMods
!----------------------------------------------------------------------------------------------------------------------------------
!> This routine calls the destroy routines for each module. (It is basically a duplicate of FAST_DestroyTurbineType().)
SUBROUTINE FAST_DestroyAll( p_FAST, y_FAST, m_FAST, ED, BD, SrvD, AD14, AD, IfW, OpFM, HD, SD, ExtPtfm, &
                            MAPp, FEAM, MD, Orca, IceF, IceD, MeshMapData, ErrStat, ErrMsg )

   TYPE(FAST_ParameterType), INTENT(INOUT) :: p_FAST              !< Parameters for the glue code
   TYPE(FAST_OutputFileType),INTENT(INOUT) :: y_FAST              !< Output variables for the glue code
   TYPE(FAST_MiscVarType),   INTENT(INOUT) :: m_FAST              !< Miscellaneous variables

   TYPE(ElastoDyn_Data),     INTENT(INOUT) :: ED                  !< ElastoDyn data
   TYPE(BeamDyn_Data),       INTENT(INOUT) :: BD                  !< BeamDyn data
   TYPE(ServoDyn_Data),      INTENT(INOUT) :: SrvD                !< ServoDyn data
   TYPE(AeroDyn14_Data),     INTENT(INOUT) :: AD14                !< AeroDyn v14 data
   TYPE(AeroDyn_Data),       INTENT(INOUT) :: AD                  !< AeroDyn data
   TYPE(InflowWind_Data),    INTENT(INOUT) :: IfW                 !< InflowWind data
   TYPE(OpenFOAM_Data),      INTENT(INOUT) :: OpFM                !< OpenFOAM data
   TYPE(HydroDyn_Data),      INTENT(INOUT) :: HD                  !< HydroDyn data
   TYPE(SubDyn_Data),        INTENT(INOUT) :: SD                  !< SubDyn data
   TYPE(ExtPtfm_Data),       INTENT(INOUT) :: ExtPtfm             !< ExtPtfm data
   TYPE(MAP_Data),           INTENT(INOUT) :: MAPp                !< MAP data
   TYPE(FEAMooring_Data),    INTENT(INOUT) :: FEAM                !< FEAMooring data
   TYPE(MoorDyn_Data),       INTENT(INOUT) :: MD                  !< Data for the MoorDyn module
   TYPE(OrcaFlex_Data),      INTENT(INOUT) :: Orca                !< OrcaFlex interface data
   TYPE(IceFloe_Data),       INTENT(INOUT) :: IceF                !< IceFloe data
   TYPE(IceDyn_Data),        INTENT(INOUT) :: IceD                !< All the IceDyn data used in time-step loop

   TYPE(FAST_ModuleMapType), INTENT(INOUT) :: MeshMapData         !< Data for mapping between modules

   INTEGER(IntKi),           INTENT(  OUT) :: ErrStat             !< Error status of the operation
   CHARACTER(*),             INTENT(  OUT) :: ErrMsg              !< Error message if ErrStat /= ErrID_None

   ! local variables
   INTEGER(IntKi)                          :: ErrStat2
   CHARACTER(ErrMsgLen)                    :: ErrMsg2
   CHARACTER(*), PARAMETER                 :: RoutineName = 'FAST_DestroyAll'



   ! -------------------------------------------------------------------------
   ! Deallocate/Destroy structures associated with mesh mapping
   ! -------------------------------------------------------------------------

   ErrStat = ErrID_None
   ErrMsg  = ""


   ! FAST
   CALL FAST_DestroyParam( p_FAST, ErrStat2, ErrMsg2 )
      CALL SetErrStat(ErrStat2, ErrMsg2, ErrStat, ErrMsg, RoutineName)

   CALL FAST_DestroyOutputFileType( y_FAST, ErrStat2, ErrMsg2 )
      CALL SetErrStat(ErrStat2, ErrMsg2, ErrStat, ErrMsg, RoutineName)

   CALL FAST_DestroyMisc( m_FAST, ErrStat2, ErrMsg2 )
      CALL SetErrStat(ErrStat2, ErrMsg2, ErrStat, ErrMsg, RoutineName)

   ! ElastoDyn
   CALL FAST_DestroyElastoDyn_Data( ED, ErrStat2, ErrMsg2 )
      CALL SetErrStat(ErrStat2, ErrMsg2, ErrStat, ErrMsg, RoutineName)

   ! BeamDyn
   CALL FAST_DestroyBeamDyn_Data( BD, ErrStat2, ErrMsg2 )
      CALL SetErrStat(ErrStat2, ErrMsg2, ErrStat, ErrMsg, RoutineName)

   ! ServoDyn
   CALL FAST_DestroyServoDyn_Data( SrvD, ErrStat2, ErrMsg2 )
      CALL SetErrStat(ErrStat2, ErrMsg2, ErrStat, ErrMsg, RoutineName)

   ! AeroDyn14
   CALL FAST_DestroyAeroDyn14_Data( AD14, ErrStat2, ErrMsg2 )
      CALL SetErrStat(ErrStat2, ErrMsg2, ErrStat, ErrMsg, RoutineName)

   ! AeroDyn
   CALL FAST_DestroyAeroDyn_Data( AD, ErrStat2, ErrMsg2 )
      CALL SetErrStat(ErrStat2, ErrMsg2, ErrStat, ErrMsg, RoutineName)

   ! InflowWind
   CALL FAST_DestroyInflowWind_Data( IfW, ErrStat2, ErrMsg2 )
      CALL SetErrStat(ErrStat2, ErrMsg2, ErrStat, ErrMsg, RoutineName)

   ! OpenFOAM
   CALL FAST_DestroyOpenFOAM_Data( OpFM, ErrStat2, ErrMsg2 )
      CALL SetErrStat(ErrStat2, ErrMsg2, ErrStat, ErrMsg, RoutineName)

   ! HydroDyn
   CALL FAST_DestroyHydroDyn_Data( HD, ErrStat2, ErrMsg2 )
      CALL SetErrStat(ErrStat2, ErrMsg2, ErrStat, ErrMsg, RoutineName)

   ! SubDyn
   CALL FAST_DestroySubDyn_Data( SD, ErrStat2, ErrMsg2 )
      CALL SetErrStat(ErrStat2, ErrMsg2, ErrStat, ErrMsg, RoutineName)

   ! ExtPtfm
   CALL FAST_DestroyExtPtfm_Data( ExtPtfm, ErrStat2, ErrMsg2 )
      CALL SetErrStat(ErrStat2, ErrMsg2, ErrStat, ErrMsg, RoutineName)


   ! MAP
   CALL FAST_DestroyMAP_Data( MAPp, ErrStat2, ErrMsg2 )
      CALL SetErrStat(ErrStat2, ErrMsg2, ErrStat, ErrMsg, RoutineName)

   ! FEAMooring
   CALL FAST_DestroyFEAMooring_Data( FEAM, ErrStat2, ErrMsg2 )
      CALL SetErrStat(ErrStat2, ErrMsg2, ErrStat, ErrMsg, RoutineName)

   ! MoorDyn
   CALL FAST_DestroyMoorDyn_Data( MD, ErrStat2, ErrMsg2 )
      CALL SetErrStat(ErrStat2, ErrMsg2, ErrStat, ErrMsg, RoutineName)

   ! Orca
   CALL FAST_DestroyOrcaFlex_Data( Orca, ErrStat2, ErrMsg2 )
      CALL SetErrStat(ErrStat2, ErrMsg2, ErrStat, ErrMsg, RoutineName)


   ! IceFloe
   CALL FAST_DestroyIceFloe_Data( IceF, ErrStat2, ErrMsg2 )
      CALL SetErrStat(ErrStat2, ErrMsg2, ErrStat, ErrMsg, RoutineName)

   ! IceDyn
   CALL FAST_DestroyIceDyn_Data( IceD, ErrStat2, ErrMsg2 )
      CALL SetErrStat(ErrStat2, ErrMsg2, ErrStat, ErrMsg, RoutineName)

   ! Module (Mesh) Mapping data
   CALL FAST_DestroyModuleMapType( MeshMapData, ErrStat2, ErrMsg2 )
      CALL SetErrStat(ErrStat2, ErrMsg2, ErrStat, ErrMsg, RoutineName)



   END SUBROUTINE FAST_DestroyAll
!----------------------------------------------------------------------------------------------------------------------------------


!++++++++++++++++++++++++++++++++++++++++++++++++++++++++++++++++++++++++++++++++++++++++++++++++++++++++++++++++++++++++++++++++++
! CHECKPOINT/RESTART ROUTINES
!++++++++++++++++++++++++++++++++++++++++++++++++++++++++++++++++++++++++++++++++++++++++++++++++++++++++++++++++++++++++++++++++++
!> Routine that calls FAST_CreateCheckpoint_T for an array of Turbine data structures.
SUBROUTINE FAST_CreateCheckpoint_Tary(t_initial, n_t_global, Turbine, CheckpointRoot, ErrStat, ErrMsg)

   REAL(DbKi),               INTENT(IN   ) :: t_initial           !< initial time
   INTEGER(IntKi),           INTENT(IN   ) :: n_t_global          !< loop counter
   TYPE(FAST_TurbineType),   INTENT(INOUT) :: Turbine(:)          !< all data for all turbines
   CHARACTER(*),             INTENT(IN   ) :: CheckpointRoot      !< Rootname of checkpoint file
   INTEGER(IntKi),           INTENT(  OUT) :: ErrStat             !< Error status of the operation
   CHARACTER(*),             INTENT(  OUT) :: ErrMsg              !< Error message if ErrStat /= ErrID_None

      ! local variables
   INTEGER(IntKi)                          :: NumTurbines         ! Number of turbines in this simulation
   INTEGER(IntKi)                          :: i_turb
   INTEGER                                 :: Unit
   INTEGER(IntKi)                          :: ErrStat2            ! local error status
   CHARACTER(ErrMsgLen)                    :: ErrMsg2             ! local error message
   CHARACTER(*),             PARAMETER     :: RoutineName = 'FAST_CreateCheckpoint_Tary'


   NumTurbines = SIZE(Turbine)
   ErrStat = ErrID_None
   ErrMsg  = ""

   ! TRIM(CheckpointRoot)//'.'//TRIM(Num2LStr(Turbine%TurbID))//

      !! This allows us to put all the turbine data in one file.
   Unit = -1
   DO i_turb = 1,NumTurbines
      CALL FAST_CreateCheckpoint_T(t_initial, n_t_global, NumTurbines, Turbine(i_turb), CheckpointRoot, ErrStat2, ErrMsg2, Unit )
         CALL SetErrStat(ErrStat2, ErrMsg2, ErrStat, ErrMsg, RoutineName )
         if (ErrStat >= AbortErrLev ) then
            if (Unit > 0) close(Unit)
            RETURN
         end if

   END DO


END SUBROUTINE FAST_CreateCheckpoint_Tary
!----------------------------------------------------------------------------------------------------------------------------------
!> Routine that packs all of the data from one turbine instance into arrays and writes checkpoint files. If Unit is present and
!! greater than 0, it will append the data to an already open file. Otherwise, it opens a new file and writes header information
!! before writing the turbine data to the file.
SUBROUTINE FAST_CreateCheckpoint_T(t_initial, n_t_global, NumTurbines, Turbine, CheckpointRoot, ErrStat, ErrMsg, Unit )

   USE BladedInterface, ONLY: CallBladedDLL  ! Hack for Bladed-style DLL
   USE BladedInterface, ONLY: GH_DISCON_STATUS_CHECKPOINT

   REAL(DbKi),               INTENT(IN   ) :: t_initial           !< initial time
   INTEGER(IntKi),           INTENT(IN   ) :: n_t_global          !< loop counter
   INTEGER(IntKi),           INTENT(IN   ) :: NumTurbines         !< Number of turbines in this simulation
   TYPE(FAST_TurbineType),   INTENT(INOUT) :: Turbine             !< all data for one instance of a turbine (INTENT(OUT) only because of hack for Bladed DLL)
   CHARACTER(*),             INTENT(IN   ) :: CheckpointRoot      !< Rootname of checkpoint file
   INTEGER(IntKi),           INTENT(  OUT) :: ErrStat             !< Error status of the operation
   CHARACTER(*),             INTENT(  OUT) :: ErrMsg              !< Error message if ErrStat /= ErrID_None
   INTEGER(IntKi), OPTIONAL, INTENT(INOUT) :: Unit                !< unit number for output file

      ! local variables:
   REAL(ReKi),               ALLOCATABLE   :: ReKiBuf(:)
   REAL(DbKi),               ALLOCATABLE   :: DbKiBuf(:)
   INTEGER(IntKi),           ALLOCATABLE   :: IntKiBuf(:)

   INTEGER(B4Ki)                           :: ArraySizes(3)

   INTEGER(IntKi)                          :: unOut               ! unit number for output file
   INTEGER(IntKi)                          :: old_avrSwap1        ! previous value of avrSwap(1) !hack for Bladed DLL checkpoint/restore
   INTEGER(IntKi)                          :: ErrStat2            ! local error status
   CHARACTER(ErrMsgLen)                    :: ErrMsg2             ! local error message
   CHARACTER(*),             PARAMETER     :: RoutineName = 'FAST_CreateCheckpoint_T'

   CHARACTER(1024)                         :: FileName            ! Name of the (output) checkpoint file
   CHARACTER(1024)                         :: DLLFileName         ! Name of the (output) checkpoint file

      ! init error status
   ErrStat = ErrID_None
   ErrMsg  = ""

      ! Get the arrays of data to be stored in the output file
   CALL FAST_PackTurbineType( ReKiBuf, DbKiBuf, IntKiBuf, Turbine, ErrStat2, ErrMsg2 )
      CALL SetErrStat(ErrStat2, ErrMsg2, ErrStat, ErrMsg, RoutineName )
      if (ErrStat >= AbortErrLev ) then
         call cleanup()
         RETURN
      end if


   ArraySizes = 0
   IF ( ALLOCATED(ReKiBuf)  ) ArraySizes(1) = SIZE(ReKiBuf)
   IF ( ALLOCATED(DbKiBuf)  ) ArraySizes(2) = SIZE(DbKiBuf)
   IF ( ALLOCATED(IntKiBuf) ) ArraySizes(3) = SIZE(IntKiBuf)

   FileName    = TRIM(CheckpointRoot)//'.chkp'
   DLLFileName = TRIM(CheckpointRoot)//'.dll.chkp'

   unOut=-1
   IF (PRESENT(Unit)) unOut = Unit

   IF ( unOut < 0 ) THEN

      CALL GetNewUnit( unOut, ErrStat2, ErrMsg2 )
      CALL OpenBOutFile ( unOut, FileName, ErrStat2, ErrMsg2)
         CALL SetErrStat(ErrStat2, ErrMsg2, ErrStat, ErrMsg, RoutineName )
         if (ErrStat >= AbortErrLev ) then
            call cleanup()
            IF (.NOT. PRESENT(Unit)) THEN
               CLOSE(unOut)
               unOut = -1
            END IF

            RETURN
         end if

         ! checkpoint file header:
      WRITE (unOut, IOSTAT=ErrStat2)   INT(ReKi              ,B4Ki)     ! let's make sure we've got the correct number of bytes for reals on restart.
      WRITE (unOut, IOSTAT=ErrStat2)   INT(DbKi              ,B4Ki)     ! let's make sure we've got the correct number of bytes for doubles on restart.
      WRITE (unOut, IOSTAT=ErrStat2)   INT(IntKi             ,B4Ki)     ! let's make sure we've got the correct number of bytes for integers on restart.
      WRITE (unOut, IOSTAT=ErrStat2)   AbortErrLev
      WRITE (unOut, IOSTAT=ErrStat2)   NumTurbines                      ! Number of turbines
      WRITE (unOut, IOSTAT=ErrStat2)   t_initial                        ! initial time
      WRITE (unOut, IOSTAT=ErrStat2)   n_t_global                       ! current time step

   END IF


      ! data from current turbine at time step:
   WRITE (unOut, IOSTAT=ErrStat2)   ArraySizes                       ! Number of reals, doubles, and integers written to file
   WRITE (unOut, IOSTAT=ErrStat2)   ReKiBuf                          ! Packed reals
   WRITE (unOut, IOSTAT=ErrStat2)   DbKiBuf                          ! Packed doubles
   WRITE (unOut, IOSTAT=ErrStat2)   IntKiBuf                         ! Packed integers


   IF ( ALLOCATED(ReKiBuf)  ) DEALLOCATE(ReKiBuf)
   IF ( ALLOCATED(DbKiBuf)  ) DEALLOCATE(DbKiBuf)
   IF ( ALLOCATED(IntKiBuf) ) DEALLOCATE(IntKiBuf)

      !CALL FAST_CreateCheckpoint(t_initial, n_t_global, Turbine%p_FAST, Turbine%y_FAST, Turbine%m_FAST, &
      !            Turbine%ED, Turbine%SrvD, Turbine%AD, Turbine%IfW, &
      !            Turbine%HD, Turbine%SD, Turbine%MAP, Turbine%FEAM, Turbine%MD, &
      !            Turbine%IceF, Turbine%IceD, Turbine%MeshMapData, ErrStat, ErrMsg )


   IF (Turbine%TurbID == NumTurbines .OR. .NOT. PRESENT(Unit)) THEN
      CLOSE(unOut)
      unOut = -1
   END IF

   IF (PRESENT(Unit)) Unit = unOut

      ! A hack to pack Bladed-style DLL data
   IF (Turbine%SrvD%p%UseBladedInterface) THEN
      if (Turbine%SrvD%m%dll_data%avrSWAP( 1) > 0   ) then
            ! store value to be overwritten
         old_avrSwap1 = Turbine%SrvD%m%dll_data%avrSWAP( 1)
         FileName     = Turbine%SrvD%m%dll_data%DLL_InFile
            ! overwrite values:
         Turbine%SrvD%m%dll_data%DLL_InFile = DLLFileName
         Turbine%SrvD%m%dll_data%avrSWAP(50) = REAL( LEN_TRIM(DLLFileName) ) +1 ! No. of characters in the "INFILE"  argument (-) (we add one for the C NULL CHARACTER)
         Turbine%SrvD%m%dll_data%avrSWAP( 1) = GH_DISCON_STATUS_CHECKPOINT
         Turbine%SrvD%m%dll_data%SimStatus = Turbine%SrvD%m%dll_data%avrSWAP( 1)
         CALL CallBladedDLL(Turbine%SrvD%Input(1), Turbine%SrvD%p, Turbine%SrvD%m%dll_data, ErrStat2, ErrMsg2)
            CALL SetErrStat(ErrStat2, ErrMsg2, ErrStat, ErrMsg, RoutineName )

            ! put values back:
         Turbine%SrvD%m%dll_data%DLL_InFile = FileName
         Turbine%SrvD%m%dll_data%avrSWAP(50) = REAL( LEN_TRIM(FileName) ) +1 ! No. of characters in the "INFILE"  argument (-) (we add one for the C NULL CHARACTER)
         Turbine%SrvD%m%dll_data%avrSWAP( 1) = old_avrSwap1
         Turbine%SrvD%m%dll_data%SimStatus = Turbine%SrvD%m%dll_data%avrSWAP( 1)
      end if
   END IF

   call cleanup()

contains
   subroutine cleanup()
      IF ( ALLOCATED(ReKiBuf)  ) DEALLOCATE(ReKiBuf)
      IF ( ALLOCATED(DbKiBuf)  ) DEALLOCATE(DbKiBuf)
      IF ( ALLOCATED(IntKiBuf) ) DEALLOCATE(IntKiBuf)
   end subroutine cleanup
END SUBROUTINE FAST_CreateCheckpoint_T
!----------------------------------------------------------------------------------------------------------------------------------
!> Routine that calls FAST_RestoreFromCheckpoint_T for an array of Turbine data structures.
SUBROUTINE FAST_RestoreFromCheckpoint_Tary(t_initial, n_t_global, Turbine, CheckpointRoot, ErrStat, ErrMsg  )

   REAL(DbKi),               INTENT(IN   ) :: t_initial           !< initial time (for comparing with time from checkpoint file)
   INTEGER(IntKi),           INTENT(  OUT) :: n_t_global          !< loop counter
   TYPE(FAST_TurbineType),   INTENT(INOUT) :: Turbine(:)          !< all data for one instance of a turbine !intent(INOUT) instead of (IN) to attempt to avoid memory warnings in gnu compilers
   CHARACTER(*),             INTENT(IN   ) :: CheckpointRoot      !< Rootname of checkpoint file
   INTEGER(IntKi),           INTENT(  OUT) :: ErrStat             !< Error status of the operation
   CHARACTER(*),             INTENT(  OUT) :: ErrMsg              !< Error message if ErrStat /= ErrID_None

      ! local variables
   REAL(DbKi)                              :: t_initial_out
   INTEGER(IntKi)                          :: NumTurbines_out
   INTEGER(IntKi)                          :: NumTurbines         ! Number of turbines in this simulation
   INTEGER(IntKi)                          :: i_turb
   INTEGER                                 :: Unit
   INTEGER(IntKi)                          :: ErrStat2            ! local error status
   CHARACTER(ErrMsgLen)                    :: ErrMsg2             ! local error message
   CHARACTER(*),             PARAMETER     :: RoutineName = 'FAST_RestoreFromCheckpoint_Tary'


   NumTurbines = SIZE(Turbine)
   ErrStat = ErrID_None
   ErrMsg  = ""

      ! Init NWTC_Library, display copyright and version information:
   CALL FAST_ProgStart( FAST_Ver )

      ! Restore data from checkpoint file
   Unit = -1
   DO i_turb = 1,NumTurbines
      CALL FAST_RestoreFromCheckpoint_T(t_initial_out, n_t_global, NumTurbines_out, Turbine(i_turb), CheckpointRoot, ErrStat2, ErrMsg2, Unit )
         CALL SetErrStat(ErrStat2, ErrMsg2, ErrStat, ErrMsg, RoutineName )

         IF (t_initial_out /= t_initial) CALL SetErrStat(ErrID_Fatal, "invalid value of t_initial.", ErrStat, ErrMsg, RoutineName )
         IF (NumTurbines_out /= NumTurbines) CALL SetErrStat(ErrID_Fatal, "invalid value of NumTurbines.", ErrStat, ErrMsg, RoutineName )
         IF (ErrStat >= AbortErrLev) RETURN
   END DO

   CALL WrScr( ' Restarting simulation at '//TRIM(Num2LStr(n_t_global*Turbine(1)%p_FAST%DT))//' seconds.' )


END SUBROUTINE FAST_RestoreFromCheckpoint_Tary
!----------------------------------------------------------------------------------------------------------------------------------
!> This routine is the inverse of FAST_CreateCheckpoint_T. It reads data from a checkpoint file and populates data structures for
!! the turbine instance.
SUBROUTINE FAST_RestoreFromCheckpoint_T(t_initial, n_t_global, NumTurbines, Turbine, CheckpointRoot, ErrStat, ErrMsg, Unit )
   USE BladedInterface, ONLY: CallBladedDLL  ! Hack for Bladed-style DLL
   USE BladedInterface, ONLY: GH_DISCON_STATUS_RESTARTING

   REAL(DbKi),               INTENT(INOUT) :: t_initial           !< initial time
   INTEGER(IntKi),           INTENT(INOUT) :: n_t_global          !< loop counter
   INTEGER(IntKi),           INTENT(INOUT) :: NumTurbines         !< Number of turbines in this simulation
   TYPE(FAST_TurbineType),   INTENT(INOUT) :: Turbine             !< all data for one instance of a turbine (bjj: note that is intent INOUT instead of OUT only because of a gfortran compiler memory issue)
   CHARACTER(*),             INTENT(IN   ) :: CheckpointRoot      !< Rootname of checkpoint file
   INTEGER(IntKi),           INTENT(  OUT) :: ErrStat             !< Error status of the operation
   CHARACTER(*),             INTENT(  OUT) :: ErrMsg              !< Error message if ErrStat /= ErrID_None
   INTEGER(IntKi), OPTIONAL, INTENT(INOUT) :: Unit                !< unit number for output file

      ! local variables:
   REAL(ReKi),               ALLOCATABLE   :: ReKiBuf(:)
   REAL(DbKi),               ALLOCATABLE   :: DbKiBuf(:)
   INTEGER(IntKi),           ALLOCATABLE   :: IntKiBuf(:)

   INTEGER(B4Ki)                           :: ArraySizes(3)

   INTEGER(IntKi)                          :: unIn                ! unit number for input file
   INTEGER(IntKi)                          :: old_avrSwap1        ! previous value of avrSwap(1) !hack for Bladed DLL checkpoint/restore
   INTEGER(IntKi)                          :: ErrStat2            ! local error status
   CHARACTER(ErrMsgLen)                    :: ErrMsg2             ! local error message
   CHARACTER(*),             PARAMETER     :: RoutineName = 'FAST_RestoreFromCheckpoint_T'

   CHARACTER(1024)                         :: FileName            ! Name of the (input) checkpoint file
   CHARACTER(1024)                         :: DLLFileName         ! Name of the (input) checkpoint file


   ErrStat=ErrID_None
   ErrMsg=""

   FileName    = TRIM(CheckpointRoot)//'.chkp'
   DLLFileName = TRIM(CheckpointRoot)//'.dll.chkp'
   ! FileName = TRIM(CheckpointRoot)//'.cp'
   unIn=-1
   IF (PRESENT(Unit)) unIn = Unit

   IF ( unIn < 0 ) THEN

      CALL GetNewUnit( unIn, ErrStat2, ErrMsg2 )

      CALL OpenBInpFile ( unIn, FileName, ErrStat2, ErrMsg2)
         CALL SetErrStat(ErrStat2, ErrMsg2, ErrStat, ErrMsg, RoutineName )
         IF (ErrStat >= AbortErrLev ) RETURN

         ! checkpoint file header:
      READ (unIn, IOSTAT=ErrStat2)   ArraySizes     ! let's make sure we've got the correct number of bytes for reals, doubles, and integers on restart.

      IF ( ArraySizes(1) /= ReKi  ) CALL SetErrStat(ErrID_Fatal,"ReKi on restart is different than when checkpoint file was created.",ErrStat,ErrMsg,RoutineName)
      IF ( ArraySizes(2) /= DbKi  ) CALL SetErrStat(ErrID_Fatal,"DbKi on restart is different than when checkpoint file was created.",ErrStat,ErrMsg,RoutineName)
      IF ( ArraySizes(3) /= IntKi ) CALL SetErrStat(ErrID_Fatal,"IntKi on restart is different than when checkpoint file was created.",ErrStat,ErrMsg,RoutineName)
      IF (ErrStat >= AbortErrLev) THEN
         CLOSE(unIn)
         unIn = -1
         IF (PRESENT(Unit)) Unit = unIn
         RETURN
      END IF

      READ (unIn, IOSTAT=ErrStat2)   AbortErrLev
      READ (unIn, IOSTAT=ErrStat2)   NumTurbines                      ! Number of turbines
      READ (unIn, IOSTAT=ErrStat2)   t_initial                        ! initial time
      READ (unIn, IOSTAT=ErrStat2)   n_t_global                       ! current time step

   END IF

      ! in case the Turbine data structure isn't empty on entry of this routine:
   call FAST_DestroyTurbineType( Turbine, ErrStat2, ErrMsg2 )

      ! data from current time step:
   READ (unIn, IOSTAT=ErrStat2)   ArraySizes                       ! Number of reals, doubles, and integers written to file

   ALLOCATE(ReKiBuf( ArraySizes(1)), STAT=ErrStat2)
      IF (ErrStat2 /=0) CALL SetErrStat(ErrID_Fatal, "Could not allocate ReKiBuf", ErrStat, ErrMsg, RoutineName )
   ALLOCATE(DbKiBuf( ArraySizes(2)), STAT=ErrStat2)
      IF (ErrStat2 /=0) CALL SetErrStat(ErrID_Fatal, "Could not allocate DbKiBuf", ErrStat, ErrMsg, RoutineName )
   ALLOCATE(IntKiBuf(ArraySizes(3)), STAT=ErrStat2)
      IF (ErrStat2 /=0) CALL SetErrStat(ErrID_Fatal, "Could not allocate IntKiBuf", ErrStat, ErrMsg, RoutineName )

      ! Read the packed arrays
   IF (ErrStat < AbortErrLev) THEN

      READ (unIn, IOSTAT=ErrStat2)   ReKiBuf    ! Packed reals
         IF (ErrStat2 /=0) CALL SetErrStat(ErrID_Fatal, "Could not read ReKiBuf", ErrStat, ErrMsg, RoutineName )
      READ (unIn, IOSTAT=ErrStat2)   DbKiBuf    ! Packed doubles
         IF (ErrStat2 /=0) CALL SetErrStat(ErrID_Fatal, "Could not read DbKiBuf", ErrStat, ErrMsg, RoutineName )
      READ (unIn, IOSTAT=ErrStat2)   IntKiBuf   ! Packed integers
         IF (ErrStat2 /=0) CALL SetErrStat(ErrID_Fatal, "Could not read IntKiBuf", ErrStat, ErrMsg, RoutineName )

   END IF

      ! Put the arrays back in the data types
   IF (ErrStat < AbortErrLev) THEN
      CALL FAST_UnpackTurbineType( ReKiBuf, DbKiBuf, IntKiBuf, Turbine, ErrStat2, ErrMsg2 )
         CALL SetErrStat(ErrStat2, ErrMsg2, ErrStat, ErrMsg, RoutineName )
   END IF


      ! close file if necessary (do this after unpacking turbine data, so that TurbID is set)
   IF (Turbine%TurbID == NumTurbines .OR. .NOT. PRESENT(Unit)) THEN
      CLOSE(unIn)
      unIn = -1
   END IF

   IF (PRESENT(Unit)) Unit = unIn


   IF ( ALLOCATED(ReKiBuf)  ) DEALLOCATE(ReKiBuf)
   IF ( ALLOCATED(DbKiBuf)  ) DEALLOCATE(DbKiBuf)
   IF ( ALLOCATED(IntKiBuf) ) DEALLOCATE(IntKiBuf)


      ! A sort-of hack to restore MAP DLL data (in particular Turbine%MAP%OtherSt%C_Obj%object)
    ! these must be the same variables that are used in MAP_Init because they get allocated in the DLL and
    ! destroyed in MAP_End (also, inside the DLL)
   IF (Turbine%p_FAST%CompMooring == Module_MAP) THEN
      CALL MAP_Restart( Turbine%MAP%Input(1), Turbine%MAP%p, Turbine%MAP%x(STATE_CURR), Turbine%MAP%xd(STATE_CURR), &
                        Turbine%MAP%z(STATE_CURR), Turbine%MAP%OtherSt, Turbine%MAP%y, ErrStat2, ErrMsg2 )
         CALL SetErrStat(ErrStat2, ErrMsg2, ErrStat, ErrMsg, RoutineName )
   END IF


      ! A hack to restore Bladed-style DLL data
   if (Turbine%SrvD%p%UseBladedInterface) then
      if (Turbine%SrvD%m%dll_data%avrSWAP( 1) > 0   ) then ! this isn't allocated if UseBladedInterface is FALSE
            ! store value to be overwritten
         old_avrSwap1 = Turbine%SrvD%m%dll_data%avrSWAP( 1)
         FileName     = Turbine%SrvD%m%dll_data%DLL_InFile
            ! overwrite values before calling DLL:
         Turbine%SrvD%m%dll_data%DLL_InFile = DLLFileName
         Turbine%SrvD%m%dll_data%avrSWAP(50) = REAL( LEN_TRIM(DLLFileName) ) +1 ! No. of characters in the "INFILE"  argument (-) (we add one for the C NULL CHARACTER)
         Turbine%SrvD%m%dll_data%avrSWAP( 1) = GH_DISCON_STATUS_RESTARTING
         Turbine%SrvD%m%dll_data%SimStatus = Turbine%SrvD%m%dll_data%avrSWAP( 1)
         CALL CallBladedDLL(Turbine%SrvD%Input(1), Turbine%SrvD%p,  Turbine%SrvD%m%dll_data, ErrStat2, ErrMsg2)
            CALL SetErrStat(ErrStat2, ErrMsg2, ErrStat, ErrMsg, RoutineName )
            ! put values back:
         Turbine%SrvD%m%dll_data%DLL_InFile = FileName
         Turbine%SrvD%m%dll_data%avrSWAP(50) = REAL( LEN_TRIM(FileName) ) +1 ! No. of characters in the "INFILE"  argument (-) (we add one for the C NULL CHARACTER)
         Turbine%SrvD%m%dll_data%avrSWAP( 1) = old_avrSwap1
         Turbine%SrvD%m%dll_data%SimStatus = Turbine%SrvD%m%dll_data%avrSWAP( 1)
      end if
   end if

      ! deal with sibling meshes here:
   ! (ignoring for now; they are not going to be siblings on restart)

   ! deal with files that were open:
   IF (Turbine%p_FAST%WrTxtOutFile) THEN
      CALL OpenFunkFileAppend ( Turbine%y_FAST%UnOu, TRIM(Turbine%p_FAST%OutFileRoot)//'.out', ErrStat2, ErrMsg2)
      IF ( ErrStat2 >= AbortErrLev ) RETURN
      CALL SetErrStat(ErrStat2, ErrMsg2, ErrStat, ErrMsg, RoutineName )
      CALL WrFileNR ( Turbine%y_FAST%UnOu, '#Restarting here')
      WRITE(Turbine%y_FAST%UnOu, '()')
   END IF
   ! (ignoring for now; will have fort.x files if any were open [though I printed a warning about not outputting binary files earlier])


END SUBROUTINE FAST_RestoreFromCheckpoint_T
!----------------------------------------------------------------------------------------------------------------------------------

!----------------------------------------------------------------------------------------------------------------------------------
!> Routine that calls FAST_RestoreForVTKModeShape_T for an array of Turbine data structures.
SUBROUTINE FAST_RestoreForVTKModeShape_Tary(t_initial, Turbine, InputFileName, ErrStat, ErrMsg  )

   REAL(DbKi),               INTENT(IN   ) :: t_initial           !< initial time (for comparing with time from checkpoint file)
   TYPE(FAST_TurbineType),   INTENT(INOUT) :: Turbine(:)          !< all data for one instance of a turbine !intent(INOUT) instead of (IN) to attempt to avoid memory warnings in gnu compilers
   CHARACTER(*),             INTENT(IN   ) :: InputFileName       !< Name of the input file
   INTEGER(IntKi),           INTENT(  OUT) :: ErrStat             !< Error status of the operation
   CHARACTER(*),             INTENT(  OUT) :: ErrMsg              !< Error message if ErrStat /= ErrID_None

      ! local variables
   INTEGER(IntKi)                          :: i_turb
   INTEGER(IntKi)                          :: n_t_global          !< loop counter
   INTEGER(IntKi)                          :: NumTurbines         ! Number of turbines in this simulation
   INTEGER(IntKi)                          :: ErrStat2            ! local error status
   CHARACTER(ErrMsgLen)                    :: ErrMsg2             ! local error message
   CHARACTER(*),             PARAMETER     :: RoutineName = 'FAST_RestoreForVTKModeShape_Tary'


   ErrStat = ErrID_None
   ErrMsg  = ""

   NumTurbines = SIZE(Turbine)
   if (NumTurbines /=1) then
      call SetErrStat(ErrID_Fatal, "Mode-shape visualization is not available for multiple turbines.", ErrStat, ErrMsg, RoutineName)
      return
   end if


   CALL ReadModeShapeFile( Turbine(1)%p_FAST, trim(InputFileName), ErrStat2, ErrMsg2, checkpointOnly=.true. )
      CALL SetErrStat(ErrStat2, ErrMsg2, ErrStat, ErrMsg, RoutineName )
      if (ErrStat >= AbortErrLev) return

   CALL FAST_RestoreFromCheckpoint_Tary( t_initial, n_t_global, Turbine, trim(Turbine(1)%p_FAST%VTK_modes%CheckpointRoot), ErrStat2, ErrMsg2 )
      CALL SetErrStat(ErrStat2, ErrMsg2, ErrStat, ErrMsg, RoutineName )


   DO i_turb = 1,NumTurbines
      if (.not. allocated(Turbine(i_turb)%m_FAST%Lin%LinTimes)) then
         call SetErrStat(ErrID_Fatal, "Mode-shape visualization requires a checkpoint file from a simulation with linearization analysis, but NLinTimes is 0.", ErrStat, ErrMsg, RoutineName)
         return
      end if

      CALL FAST_RestoreForVTKModeShape_T(t_initial, Turbine(i_turb)%p_FAST, Turbine(i_turb)%y_FAST, Turbine(i_turb)%m_FAST, &
                  Turbine(i_turb)%ED, Turbine(i_turb)%BD, Turbine(i_turb)%SrvD, Turbine(i_turb)%AD14, Turbine(i_turb)%AD, Turbine(i_turb)%IfW, Turbine(i_turb)%OpFM, &
                  Turbine(i_turb)%HD, Turbine(i_turb)%SD, Turbine(i_turb)%ExtPtfm, Turbine(i_turb)%MAP, Turbine(i_turb)%FEAM, Turbine(i_turb)%MD, Turbine(i_turb)%Orca, &
                  Turbine(i_turb)%IceF, Turbine(i_turb)%IceD, Turbine(i_turb)%MeshMapData, trim(InputFileName), ErrStat2, ErrMsg2 )
      CALL SetErrStat(ErrStat2, ErrMsg2, ErrStat, ErrMsg, RoutineName )
   END DO


END SUBROUTINE FAST_RestoreForVTKModeShape_Tary

!----------------------------------------------------------------------------------------------------------------------------------
!> This routine calculates the motions generated by mode shapes and outputs VTK data for it
SUBROUTINE FAST_RestoreForVTKModeShape_T(t_initial, p_FAST, y_FAST, m_FAST, ED, BD, SrvD, AD14, AD, IfW, OpFM, HD, SD, ExtPtfm, &
                         MAPp, FEAM, MD, Orca, IceF, IceD, MeshMapData, InputFileName, ErrStat, ErrMsg )

   REAL(DbKi),               INTENT(IN   ) :: t_initial           !< initial time

   TYPE(FAST_ParameterType), INTENT(INOUT) :: p_FAST              !< Parameters for the glue code
   TYPE(FAST_OutputFileType),INTENT(INOUT) :: y_FAST              !< Output variables for the glue code
   TYPE(FAST_MiscVarType),   INTENT(INOUT) :: m_FAST              !< Miscellaneous variables

   TYPE(ElastoDyn_Data),     INTENT(INOUT) :: ED                  !< ElastoDyn data
   TYPE(BeamDyn_Data),       INTENT(INOUT) :: BD                  !< BeamDyn data
   TYPE(ServoDyn_Data),      INTENT(INOUT) :: SrvD                !< ServoDyn data
   TYPE(AeroDyn14_Data),     INTENT(INOUT) :: AD14                !< AeroDyn14 data
   TYPE(AeroDyn_Data),       INTENT(INOUT) :: AD                  !< AeroDyn data
   TYPE(InflowWind_Data),    INTENT(INOUT) :: IfW                 !< InflowWind data
   TYPE(OpenFOAM_Data),      INTENT(INOUT) :: OpFM                !< OpenFOAM data
   TYPE(HydroDyn_Data),      INTENT(INOUT) :: HD                  !< HydroDyn data
   TYPE(SubDyn_Data),        INTENT(INOUT) :: SD                  !< SubDyn data
   TYPE(ExtPtfm_Data),       INTENT(INOUT) :: ExtPtfm             !< ExtPtfm_MCKF data
   TYPE(MAP_Data),           INTENT(INOUT) :: MAPp                !< MAP data
   TYPE(FEAMooring_Data),    INTENT(INOUT) :: FEAM                !< FEAMooring data
   TYPE(MoorDyn_Data),       INTENT(INOUT) :: MD                  !< Data for the MoorDyn module
   TYPE(OrcaFlex_Data),      INTENT(INOUT) :: Orca                !< OrcaFlex interface data
   TYPE(IceFloe_Data),       INTENT(INOUT) :: IceF                !< IceFloe data
   TYPE(IceDyn_Data),        INTENT(INOUT) :: IceD                !< All the IceDyn data used in time-step loop

   TYPE(FAST_ModuleMapType), INTENT(INOUT) :: MeshMapData         !< Data for mapping between modules
   CHARACTER(*),             INTENT(IN   ) :: InputFileName       !< Name of the input file

   INTEGER(IntKi),           INTENT(  OUT) :: ErrStat             !< Error status of the operation
   CHARACTER(*),             INTENT(  OUT) :: ErrMsg              !< Error message if ErrStat /= ErrID_None

   ! local variables
   REAL(DbKi)                              :: dt                  ! time
   REAL(DbKi)                              :: tprime              ! time
   INTEGER(IntKi)                          :: nt

   INTEGER(IntKi)                          :: iLinTime            ! generic loop counters
   INTEGER(IntKi)                          :: it                  ! generic loop counters
   INTEGER(IntKi)                          :: iMode               ! generic loop counters
   INTEGER(IntKi)                          :: ModeNo              ! mode number
   INTEGER(IntKi)                          :: NLinTimes

   INTEGER(IntKi)                          :: ErrStat2
   CHARACTER(ErrMsgLen)                    :: ErrMsg2
   CHARACTER(*), PARAMETER                 :: RoutineName = 'FAST_RestoreForVTKModeShape_T'
   CHARACTER(1024)                         :: VTK_RootName


   ErrStat = ErrID_None
   ErrMsg  = ""

   CALL ReadModeShapeFile( p_FAST, trim(InputFileName), ErrStat2, ErrMsg2 )
      CALL SetErrStat(ErrStat2, ErrMsg2, ErrStat, ErrMsg, RoutineName )
      if (ErrStat >= AbortErrLev) return

   call ReadModeShapeMatlabFile( p_FAST, ErrStat2, ErrMsg2 )
      CALL SetErrStat(ErrStat2, ErrMsg2, ErrStat, ErrMsg, RoutineName )
      if (ErrStat >= AbortErrLev ) return

   y_FAST%WriteThisStep = .true.
   y_FAST%UnSum = -1

   NLinTimes = min( p_FAST%VTK_modes%VTKNLinTimes, size(p_FAST%VTK_modes%x_eig_magnitude,2), p_FAST%NLinTimes )

   VTK_RootName = p_FAST%VTK_OutFileRoot

   select case (p_FAST%VTK_modes%VTKLinTim)
   case (1)

      do iMode = 1,p_FAST%VTK_modes%VTKLinModes
         ModeNo = p_FAST%VTK_modes%VTKModes(iMode)

         call  GetTimeConstants(p_FAST%VTK_modes%DampedFreq_Hz(ModeNo), p_FAST%VTK_fps, nt, dt, p_FAST%VTK_tWidth )
         if (nt > 500) cycle

         p_FAST%VTK_OutFileRoot = trim(VTK_RootName)//'.Mode'//trim(num2lstr(ModeNo))
         y_FAST%VTK_count = 1  ! we are skipping the reference meshes by starting at 1
         do iLinTime = 1,NLinTimes
            tprime = m_FAST%Lin%LinTimes(iLinTime) - m_FAST%Lin%LinTimes(1)

            if (p_FAST%DT_UJac < p_FAST%TMax) then
               m_FAST%calcJacobian = .true.
               m_FAST%NextJacCalcTime = m_FAST%Lin%LinTimes(iLinTime)
            end if

            call SetOperatingPoint(iLinTime, p_FAST, y_FAST, m_FAST, ED, BD, SrvD, AD, IfW, OpFM, HD, SD, ExtPtfm, &
                                    MAPp, FEAM, MD, Orca, IceF, IceD, ErrStat2, ErrMsg2 )
               CALL SetErrStat(ErrStat2, ErrMsg2, ErrStat, ErrMsg, RoutineName )

               ! set perturbation of states based on x_eig magnitude and phase
            call PerturbOP(tprime, iLinTime, ModeNo, p_FAST, y_FAST, ED, BD, SrvD, AD, IfW, OpFM, HD, SD, ExtPtfm, MAPp, FEAM, MD, Orca, &
                        IceF, IceD, ErrStat2, ErrMsg2 )
               CALL SetErrStat(ErrStat2, ErrMsg2, ErrStat, ErrMsg, RoutineName )
               IF (ErrStat >= AbortErrLev) RETURN

            CALL CalcOutputs_And_SolveForInputs( -1,  m_FAST%Lin%LinTimes(iLinTime),  STATE_CURR, m_FAST%calcJacobian, m_FAST%NextJacCalcTime, &
               p_FAST, m_FAST, .true., ED, BD, SrvD, AD14, AD, IfW, OpFM, HD, SD, ExtPtfm, MAPp, FEAM, MD, Orca, IceF, IceD, MeshMapData, ErrStat2, ErrMsg2 )
               CALL SetErrStat(ErrStat2, ErrMsg2, ErrStat, ErrMsg, RoutineName )
               IF (ErrStat >= AbortErrLev) RETURN

            call WriteVTK(m_FAST%Lin%LinTimes(iLinTime), p_FAST, y_FAST, MeshMapData, ED, BD, AD, IfW, OpFM, HD, SD, ExtPtfm, SrvD, MAPp, FEAM, MD, Orca, IceF, IceD)

         end do ! iLinTime
      end do ! iMode

   case (2)

      do iMode = 1,p_FAST%VTK_modes%VTKLinModes
         ModeNo = p_FAST%VTK_modes%VTKModes(iMode)

         call  GetTimeConstants(p_FAST%VTK_modes%DampedFreq_Hz(ModeNo), p_FAST%VTK_fps, nt, dt, p_FAST%VTK_tWidth )
         if (nt > 500) cycle

         do iLinTime = 1,NLinTimes
            p_FAST%VTK_OutFileRoot = trim(VTK_RootName)//'.Mode'//trim(num2lstr(ModeNo))//'.LinTime'//trim(num2lstr(iLinTime))
            y_FAST%VTK_count = 1  ! we are skipping the reference meshes by starting at 1

            if (p_FAST%DT_UJac < p_FAST%TMax) then
               m_FAST%calcJacobian = .true.
               m_FAST%NextJacCalcTime = m_FAST%Lin%LinTimes(iLinTime)
            end if

            do it = 1,nt
               tprime = (it-1)*dt

               call SetOperatingPoint(iLinTime, p_FAST, y_FAST, m_FAST, ED, BD, SrvD, AD, IfW, OpFM, HD, SD, ExtPtfm, &
                                     MAPp, FEAM, MD, Orca, IceF, IceD, ErrStat2, ErrMsg2 )
                  CALL SetErrStat(ErrStat2, ErrMsg2, ErrStat, ErrMsg, RoutineName )

                  ! set perturbation of states based on x_eig magnitude and phase
               call PerturbOP(tprime, iLinTime, ModeNo, p_FAST, y_FAST, ED, BD, SrvD, AD, IfW, OpFM, HD, SD, ExtPtfm, MAPp, FEAM, MD, Orca, &
                         IceF, IceD, ErrStat2, ErrMsg2 )
                  CALL SetErrStat(ErrStat2, ErrMsg2, ErrStat, ErrMsg, RoutineName )
                  IF (ErrStat >= AbortErrLev) RETURN

               CALL CalcOutputs_And_SolveForInputs( -1, m_FAST%Lin%LinTimes(iLinTime),  STATE_CURR, m_FAST%calcJacobian, m_FAST%NextJacCalcTime, &
                  p_FAST, m_FAST, .true., ED, BD, SrvD, AD14, AD, IfW, OpFM, HD, SD, ExtPtfm, MAPp, FEAM, MD, Orca, IceF, IceD, MeshMapData, ErrStat2, ErrMsg2 )
                  CALL SetErrStat(ErrStat2, ErrMsg2, ErrStat, ErrMsg, RoutineName )
                  IF (ErrStat >= AbortErrLev) RETURN

               call WriteVTK(m_FAST%Lin%LinTimes(iLinTime)+tprime, p_FAST, y_FAST, MeshMapData, ED, BD, AD, IfW, OpFM, HD, SD, ExtPtfm, SrvD, MAPp, FEAM, MD, Orca, IceF, IceD)

            end do


         end do ! iLinTime
      end do   ! iMode

   end select

END SUBROUTINE FAST_RestoreForVTKModeShape_T
!----------------------------------------------------------------------------------------------------------------------------------
SUBROUTINE GetTimeConstants(DampedFreq_Hz, VTK_fps, nt, dt, VTK_tWidth )
   REAL(R8Ki),     INTENT(IN   ) :: DampedFreq_Hz
   REAL(DbKi),     INTENT(IN   ) :: VTK_fps
   INTEGER(IntKi), INTENT(  OUT) :: nt  !< number of steps
   REAL(DbKi),     INTENT(  OUT) :: dt  !< time step
   INTEGER(IntKi), INTENT(  OUT) :: VTK_tWidth

   REAL(DbKi)                              :: cycle_time          ! time for one cycle of mode
   INTEGER(IntKi)                          :: NCycles
   INTEGER(IntKi), PARAMETER               :: MinFrames = 5

   if (DampedFreq_Hz <= 0.0_DbKi) then
      nt = huge(nt)
      dt = epsilon(dt)
      VTK_tWidth = 1
      return
   end if

   nt = 1
   NCycles = 0
   do while (nt<MinFrames)
      NCycles = NCycles + 1
      cycle_time = NCycles * 1.0_DbKi / DampedFreq_Hz

      nt = NINT( max(1.0_DbKi, VTK_fps) * cycle_time )
   end do

   dt = cycle_time / nt

   VTK_tWidth = CEILING( log10( real(nt) ) ) + 1

END SUBROUTINE GetTimeConstants
!----------------------------------------------------------------------------------------------------------------------------------
SUBROUTINE ReadModeShapeMatlabFile(p_FAST, ErrStat, ErrMsg)
   TYPE(FAST_ParameterType), INTENT(INOUT) :: p_FAST              !< Parameters for the glue code
   INTEGER(IntKi),           INTENT(  OUT) :: ErrStat             !< Error status of the operation
   CHARACTER(*),             INTENT(  OUT) :: ErrMsg              !< Error message if ErrStat /= ErrID_None

   ! local variables
   INTEGER(IntKi)                          :: ErrStat2
   CHARACTER(ErrMsgLen)                    :: ErrMsg2
   CHARACTER(*), PARAMETER                 :: RoutineName = 'ReadModeShapeMatlabFile'

   INTEGER(4)                              :: FileType
   INTEGER(4)                              :: nModes
   INTEGER(4)                              :: nStates
   INTEGER(4)                              :: NLinTimes
   INTEGER(IntKi)                          :: iMode
   INTEGER(IntKi)                          :: UnIn

   ErrStat = ErrID_None
   ErrMsg  = ""

      !  Open data file.
   CALL GetNewUnit( UnIn, ErrStat2, ErrMsg2 )

   CALL OpenBInpFile ( UnIn, trim(p_FAST%VTK_modes%MatlabFileName), ErrStat2, ErrMsg2 )
      CALL SetErrStat( ErrStat2, ErrMsg2, ErrStat, ErrMsg, RoutineName )
      IF (ErrStat >= AbortErrLev) RETURN

      ! Process the requested data records of this file.

   CALL WrScr ( NewLine//' =======================================================' )
   CALL WrScr ( ' Reading in data from file "'//TRIM( p_FAST%VTK_modes%MatlabFileName )//'".'//NewLine )


      ! Read some of the header information.

   READ (UnIn, IOSTAT=ErrStat2)  FileType    ! placeholder for future file format changes
   IF ( ErrStat2 /= 0 )  THEN
      CALL SetErrStat ( ErrID_Fatal, 'Fatal error reading FileType from file "'//TRIM( p_FAST%VTK_modes%MatlabFileName )//'".', ErrStat, ErrMsg, RoutineName )
      RETURN
   ENDIF

   READ (UnIn, IOSTAT=ErrStat2)  nModes    ! number of modes in the file
   IF ( ErrStat2 /= 0 )  THEN
      CALL SetErrStat ( ErrID_Fatal, 'Fatal error reading nModes from file "'//TRIM( p_FAST%VTK_modes%MatlabFileName )//'".', ErrStat, ErrMsg, RoutineName )
      RETURN
   ENDIF

   READ (UnIn, IOSTAT=ErrStat2)  nStates    ! number of states in the file
   IF ( ErrStat2 /= 0 )  THEN
      CALL SetErrStat ( ErrID_Fatal, 'Fatal error reading nStates from file "'//TRIM( p_FAST%VTK_modes%MatlabFileName )//'".', ErrStat, ErrMsg, RoutineName )
      RETURN
   ENDIF

   READ (UnIn, IOSTAT=ErrStat2)  NLinTimes    ! number of linearization times / azimuths in the file
   IF ( ErrStat2 /= 0 )  THEN
      CALL SetErrStat ( ErrID_Fatal, 'Fatal error reading NLinTimes from file "'//TRIM( p_FAST%VTK_modes%MatlabFileName )//'".', ErrStat, ErrMsg, RoutineName )
      RETURN
   ENDIF

   ALLOCATE( p_FAST%VTK_Modes%NaturalFreq_Hz(nModes), &
             p_FAST%VTK_Modes%DampingRatio(  nModes), &
             p_FAST%VTK_Modes%DampedFreq_Hz( nModes),   STAT=ErrStat2 )
      IF ( ErrStat2 /= 0 )  THEN
         CALL SetErrStat ( ErrID_Fatal, 'Error allocating arrays to read from file.', ErrStat, ErrMsg, RoutineName )
         RETURN
      ENDIF


   READ(UnIn, IOSTAT=ErrStat2) p_FAST%VTK_Modes%NaturalFreq_Hz ! read entire array
   IF ( ErrStat2 /= 0 )  THEN
      CALL SetErrStat ( ErrID_Fatal, 'Fatal error reading NaturalFreq_Hz array from file "'//TRIM( p_FAST%VTK_modes%MatlabFileName )//'".', ErrStat, ErrMsg, RoutineName )
      RETURN
   ENDIF

   READ(UnIn, IOSTAT=ErrStat2) p_FAST%VTK_Modes%DampingRatio ! read entire array
   IF ( ErrStat2 /= 0 )  THEN
      CALL SetErrStat ( ErrID_Fatal, 'Fatal error reading DampingRatio array from file "'//TRIM( p_FAST%VTK_modes%MatlabFileName )//'".', ErrStat, ErrMsg, RoutineName )
      RETURN
   ENDIF

   READ(UnIn, IOSTAT=ErrStat2) p_FAST%VTK_Modes%DampedFreq_Hz ! read entire array
   IF ( ErrStat2 /= 0 )  THEN
      CALL SetErrStat ( ErrID_Fatal, 'Fatal error reading DampedFreq_Hz array from file "'//TRIM( p_FAST%VTK_modes%MatlabFileName )//'".', ErrStat, ErrMsg, RoutineName )
      RETURN
   ENDIF

   if (nModes < p_FAST%VTK_Modes%VTKLinModes) CALL SetErrStat(ErrID_Severe,'Number of modes requested exceeds the number of modes in the linearization analysis file "'//TRIM( p_FAST%VTK_modes%MatlabFileName )//'".', ErrStat, ErrMsg, RoutineName)
   if (NLinTimes /= p_FAST%NLinTimes) CALL SetErrStat(ErrID_Severe,'Number of times linearization was performed is not the same as the number of linearization times in the linearization analysis file "'//TRIM( p_FAST%VTK_modes%MatlabFileName )//'".', ErrStat, ErrMsg, RoutineName)


      !Let's read only the number of modes we need to use
   nModes = min( nModes, p_FAST%VTK_Modes%VTKLinModes )

   ALLOCATE( p_FAST%VTK_Modes%x_eig_magnitude(nStates, NLinTimes, nModes), &
             p_FAST%VTK_Modes%x_eig_phase(    nStates, NLinTimes, nModes), STAT=ErrStat2 )
      IF ( ErrStat2 /= 0 )  THEN
         CALL SetErrStat ( ErrID_Fatal, 'Error allocating arrays to read from file.', ErrStat, ErrMsg, RoutineName )
         RETURN
      ENDIF

    do iMode = 1,nModes

      READ(UnIn, IOSTAT=ErrStat2) p_FAST%VTK_Modes%x_eig_magnitude(:,:,iMode) ! read data for one mode
      IF ( ErrStat2 /= 0 )  THEN
         CALL SetErrStat ( ErrID_Fatal, 'Fatal error reading x_eig_magnitude from file "'//TRIM( p_FAST%VTK_modes%MatlabFileName )//'".', ErrStat, ErrMsg, RoutineName )
         RETURN
      ENDIF

      READ(UnIn, IOSTAT=ErrStat2) p_FAST%VTK_Modes%x_eig_phase(:,:,iMode) ! read data for one mode
      IF ( ErrStat2 /= 0 )  THEN
         CALL SetErrStat ( ErrID_Fatal, 'Fatal error reading x_eig_phase from file "'//TRIM( p_FAST%VTK_modes%MatlabFileName )//'".', ErrStat, ErrMsg, RoutineName )
         RETURN
      ENDIF

    end do

END SUBROUTINE ReadModeShapeMatlabFile
!----------------------------------------------------------------------------------------------------------------------------------
SUBROUTINE ReadModeShapeFile(p_FAST, InputFile, ErrStat, ErrMsg, checkpointOnly)
   TYPE(FAST_ParameterType),     INTENT(INOUT) :: p_FAST          !< Parameters for the glue code
   CHARACTER(*),                 INTENT(IN   ) :: InputFile       !< Name of the text input file to read
   INTEGER(IntKi),               INTENT(  OUT) :: ErrStat         !< Error status of the operation
   CHARACTER(*),                 INTENT(  OUT) :: ErrMsg          !< Error message if ErrStat /= ErrID_None
   LOGICAL,      OPTIONAL,       INTENT(IN   ) :: checkpointOnly  !< Whether to return after reading checkpoint file name

   ! local variables
   INTEGER(IntKi)                          :: ErrStat2
   CHARACTER(ErrMsgLen)                    :: ErrMsg2
   CHARACTER(*), PARAMETER                 :: RoutineName = 'ReadModeShapeFile'

   CHARACTER(1024)                         :: PriPath            ! Path name of the primary file
   INTEGER(IntKi)                          :: i
   INTEGER(IntKi)                          :: UnIn
   INTEGER(IntKi)                          :: UnEc
   LOGICAL                                 :: VTKLinTimes1

   ErrStat = ErrID_None
   ErrMsg  = ""
   UnEc = -1

   CALL GetPath( InputFile, PriPath )    ! Input files will be relative to the path where the primary input file is located.

      !  Open data file.
   CALL GetNewUnit( UnIn, ErrStat2, ErrMsg2 )

   CALL OpenFInpFile ( UnIn, InputFile, ErrStat2, ErrMsg2 )
      CALL SetErrStat( ErrStat2, ErrMsg2, ErrStat, ErrMsg, RoutineName )
      IF (ErrStat >= AbortErrLev) RETURN


   CALL ReadCom( UnIn, InputFile, 'File header: (line 1)', ErrStat2, ErrMsg2, UnEc )
      CALL SetErrStat( ErrStat2, ErrMsg2, ErrStat, ErrMsg, RoutineName )

   CALL ReadCom( UnIn, InputFile, 'File header: (line 2)', ErrStat2, ErrMsg2, UnEc )
      CALL SetErrStat( ErrStat2, ErrMsg2, ErrStat, ErrMsg, RoutineName )

   !----------- FILE NAMES ----------------------------------------------------
   CALL ReadCom( UnIn, InputFile, 'Section Header: File Names', ErrStat2, ErrMsg2, UnEc )
      CALL SetErrStat( ErrStat2, ErrMsg2, ErrStat, ErrMsg, RoutineName )

   CALL ReadVar( UnIn, InputFile, p_FAST%VTK_modes%CheckpointRoot, 'CheckpointRoot', 'Name of the checkpoint file written by FAST when linearization data was produced', ErrStat2, ErrMsg2, UnEc )
      CALL SetErrStat( ErrStat2, ErrMsg2, ErrStat, ErrMsg, RoutineName )

   IF ( PathIsRelative( p_FAST%VTK_modes%CheckpointRoot ) ) p_FAST%VTK_modes%CheckpointRoot = TRIM(PriPath)//TRIM(p_FAST%VTK_modes%CheckpointRoot)

   if (present(checkpointOnly)) then
      if (checkpointOnly) then
         call cleanup()
         return
      end if
   end if


   CALL ReadVar( UnIn, InputFile, p_FAST%VTK_modes%MatlabFileName, 'MatlabFileName', 'Name of the file with eigenvectors written by Matlab', ErrStat2, ErrMsg2, UnEc )
      CALL SetErrStat( ErrStat2, ErrMsg2, ErrStat, ErrMsg, RoutineName )
      IF ( ErrStat >= AbortErrLev ) THEN
         CALL Cleanup()
         RETURN
      END IF
   IF ( PathIsRelative( p_FAST%VTK_modes%MatlabFileName ) ) p_FAST%VTK_modes%MatlabFileName = TRIM(PriPath)//TRIM(p_FAST%VTK_modes%MatlabFileName)

   !----------- VISUALIZATION OPTIONS ------------------------------------------

   CALL ReadCom( UnIn, InputFile, 'Section Header: Visualization Options', ErrStat2, ErrMsg2, UnEc )
      CALL SetErrStat( ErrStat2, ErrMsg2, ErrStat, ErrMsg, RoutineName )

   CALL ReadVar( UnIn, InputFile, p_FAST%VTK_modes%VTKLinModes, 'VTKLinModes', 'Number of modes to visualize', ErrStat2, ErrMsg2, UnEc )
      CALL SetErrStat( ErrStat2, ErrMsg2, ErrStat, ErrMsg, RoutineName )


   if (p_FAST%VTK_modes%VTKLinModes <= 0) CALL SetErrStat( ErrID_Fatal, "VTKLinModes must be a positive number.", ErrStat, ErrMsg, RoutineName )

   if (ErrStat >= AbortErrLev) then
      CALL Cleanup()
      RETURN
   end if


   call AllocAry( p_FAST%VTK_modes%VTKModes, p_FAST%VTK_modes%VTKLinModes, 'VTKModes', ErrStat2, ErrMsg2)
      call SetErrStat( ErrStat2, ErrMsg2, ErrStat, ErrMsg, RoutineName )
      if ( ErrStat >= AbortErrLev ) then
         call Cleanup()
         return
      end if

   p_FAST%VTK_modes%VTKModes = -1

   CALL ReadAry( UnIn, InputFile, p_FAST%VTK_modes%VTKModes, p_FAST%VTK_modes%VTKLinModes, 'VTKModes', 'List of modes to visualize', ErrStat2, ErrMsg2, UnEc )
   ! note that we don't check the ErrStat here; if the user entered fewer than p_FAST%VTK_modes%VTKLinModes values, we will use the
   ! last entry to fill in remaining values.
   !Check 1st value, we need at least one good value from user or throw error
   IF (p_FAST%VTK_modes%VTKModes(1) < 0 ) THEN
      call SetErrStat( ErrID_Fatal, "VTKModes must contain positive numbers.", ErrStat, ErrMsg, RoutineName )
         CALL CleanUp()
         RETURN
   ELSE
      DO i = 2, p_FAST%VTK_modes%VTKLinModes
         IF ( p_FAST%VTK_modes%VTKModes(i) < 0 ) THEN
            p_FAST%VTK_modes%VTKModes(i)=p_FAST%VTK_modes%VTKModes(i-1) + 1
         ENDIF
      ENDDO
   ENDIF


   CALL ReadVar( UnIn, InputFile, p_FAST%VTK_modes%VTKLinScale, 'VTKLinScale', 'Mode shape visualization scaling factor', ErrStat2, ErrMsg2, UnEc )
      CALL SetErrStat( ErrStat2, ErrMsg2, ErrStat, ErrMsg, RoutineName )

   CALL ReadVar( UnIn, InputFile, p_FAST%VTK_modes%VTKLinTim, 'VTKLinTim', 'Switch to make one animation for all LinTimes together (1) or separate animations for each LinTimes(2)', ErrStat2, ErrMsg2, UnEc )
      CALL SetErrStat( ErrStat2, ErrMsg2, ErrStat, ErrMsg, RoutineName )

   CALL ReadVar( UnIn, InputFile, VTKLinTimes1, 'VTKLinTimes1', 'If VTKLinTim=2, visualize modes at LinTimes(1) only?', ErrStat2, ErrMsg2, UnEc )
      CALL SetErrStat( ErrStat2, ErrMsg2, ErrStat, ErrMsg, RoutineName )


   CALL ReadVar( UnIn, InputFile, p_FAST%VTK_modes%VTKLinPhase, 'VTKLinPhase', 'Phase when making one animation for all LinTimes together (used only when VTKLinTim=1)', ErrStat2, ErrMsg2, UnEc )
      CALL SetErrStat( ErrStat2, ErrMsg2, ErrStat, ErrMsg, RoutineName )

! overwrite these based on inputs:

      if (p_FAST%VTK_modes%VTKLinTim == 2) then
         p_FAST%VTK_modes%VTKLinPhase = 0      ! "Phase when making one animation for all LinTimes together (used only when VTKLinTim=1)" -

         if (VTKLinTimes1) then
            p_FAST%VTK_modes%VTKNLinTimes = 1
         else
            p_FAST%VTK_modes%VTKNLinTimes = p_FAST%NLinTimes
         end if
      else
         p_FAST%VTK_modes%VTKNLinTimes = p_FAST%NLinTimes
      end if

contains
   SUBROUTINE Cleanup()
      IF (UnIn > 0) CLOSE(UnIn)
   END SUBROUTINE Cleanup

END SUBROUTINE ReadModeShapeFile
!----------------------------------------------------------------------------------------------------------------------------------
END MODULE FAST_Subs
!----------------------------------------------------------------------------------------------------------------------------------<|MERGE_RESOLUTION|>--- conflicted
+++ resolved
@@ -720,8 +720,6 @@
    ! ........................
    ! initialize SeaStates
    ! ........................
-<<<<<<< HEAD
-=======
    ALLOCATE( SeaSt%Input( p_FAST%InterpOrder+1 ), SeaSt%InputTimes( p_FAST%InterpOrder+1 ), STAT = ErrStat2 )
       IF (ErrStat2 /= 0) THEN
          CALL SetErrStat(ErrID_Fatal,"Error allocating SeaSt%Input and SeaSt%InputTimes.",ErrStat,ErrMsg,RoutineName)
@@ -729,7 +727,6 @@
          RETURN
       END IF
 
->>>>>>> b88e2a8d
    if ( p_FAST%CompSeaSt == Module_SeaSt ) then
 
       Init%InData_SeaSt%Gravity       = p_FAST%Gravity
@@ -776,34 +773,24 @@
          Init%InData_HD%WaveDir        =  Init%OutData_SeaSt%WaveDir     
          Init%InData_HD%WaveMultiDir   =  Init%OutData_SeaSt%WaveMultiDir
          Init%InData_HD%WaveDOmega     =  Init%OutData_SeaSt%WaveDOmega  
-<<<<<<< HEAD
          Init%InData_HD%MCFD           =  Init%OutData_SeaSt%MCFD
-=======
->>>>>>> b88e2a8d
          CALL MOVE_ALLOC(  Init%OutData_SeaSt%WaveElev0, Init%InData_HD%WaveElev0 )  
          Init%InData_HD%WaveTime       => Init%OutData_SeaSt%WaveTime  
          Init%InData_HD%WaveDynP       => Init%OutData_SeaSt%WaveDynP  
          Init%InData_HD%WaveAcc        => Init%OutData_SeaSt%WaveAcc   
-<<<<<<< HEAD
          Init%InData_HD%WaveVel        => Init%OutData_SeaSt%WaveVel 
          Init%InData_HD%PWaveDynP0     => Init%OutData_SeaSt%PWaveDynP0  
          Init%InData_HD%PWaveAcc0      => Init%OutData_SeaSt%PWaveAcc0   
          Init%InData_HD%PWaveVel0      => Init%OutData_SeaSt%PWaveVel0   
-=======
-         Init%InData_HD%WaveVel        => Init%OutData_SeaSt%WaveVel   
->>>>>>> b88e2a8d
          Init%InData_HD%WaveElevC0     => Init%OutData_SeaSt%WaveElevC0
          CALL MOVE_ALLOC( Init%OutData_SeaSt%WaveElevC, Init%InData_HD%WaveElevC )
          Init%InData_HD%WaveDirArr     => Init%OutData_SeaSt%WaveDirArr
          Init%InData_HD%WaveElev1      => Init%OutData_SeaSt%WaveElev1
          Init%InData_HD%WaveElev2      => Init%OutData_SeaSt%WaveElev2
          
-<<<<<<< HEAD
          Init%InData_HD%WaveAccMCF     => Init%OutData_SeaSt%WaveAccMCF
          Init%InData_HD%PWaveAccMCF0   => Init%OutData_SeaSt%PWaveAccMCF0
          
-=======
->>>>>>> b88e2a8d
          call SeaSt_Interp_CopyParam(Init%OutData_SeaSt%SeaSt_Interp_p, Init%InData_HD%SeaSt_Interp_p, 0, ErrStat, ErrMsg )
          
       end if
@@ -815,24 +802,17 @@
       ! NOTE: this may need to change once other modules start using SeaState
       nullify(Init%OutData_SeaSt%WaveDynP)   
       nullify(Init%OutData_SeaSt%WaveAcc)    
-<<<<<<< HEAD
       nullify(Init%OutData_SeaSt%WaveVel)  
       nullify(Init%OutData_SeaSt%PWaveDynP0)   
       nullify(Init%OutData_SeaSt%PWaveAcc0)    
       nullify(Init%OutData_SeaSt%PWaveVel0)  
-=======
-      nullify(Init%OutData_SeaSt%WaveVel)     
->>>>>>> b88e2a8d
       nullify(Init%OutData_SeaSt%WaveTime)
       nullify(Init%OutData_SeaSt%WaveElevC0)
       nullify(Init%OutData_SeaSt%WaveDirArr)
       nullify(Init%OutData_SeaSt%WaveElev1)
       nullify(Init%OutData_SeaSt%WaveElev2)
-<<<<<<< HEAD
       nullify(Init%OutData_SeaSt%WaveAccMCF)
       nullify(Init%OutData_SeaSt%PWaveAccMCF0)
-=======
->>>>>>> b88e2a8d
       
    end if
    
@@ -905,23 +885,6 @@
          if (allocated(Init%OutData_HD%WriteOutputHdr)) y_FAST%Lin%Modules(MODULE_HD)%Instance(1)%NumOutputs = size(Init%OutData_HD%WriteOutputHdr)
       end if
 
-         ! 1) Nullify the HD Init Input pointers
-         ! 2) Now, when HydroDyn_DestroyInitInput is called and hence SeaState_DestroyInitOutput, we will not deallocate data which is still in use because the is associated test will fail.
-    
-         nullify(Init%InData_HD%WaveElevC0)
-         nullify(Init%InData_HD%WaveDirArr)
-         nullify(Init%InData_HD%WaveDynP)   
-         nullify(Init%InData_HD%WaveAcc)    
-         nullify(Init%InData_HD%WaveVel) 
-         nullify(Init%InData_HD%PWaveDynP0)   
-         nullify(Init%InData_HD%PWaveAcc0)    
-         nullify(Init%InData_HD%PWaveVel0)      
-         nullify(Init%InData_HD%WaveTime)
-         nullify(Init%InData_HD%WaveElev1)
-         nullify(Init%InData_HD%WaveElev2)
-         nullify(Init%InData_HD%WaveAccMCF)
-         nullify(Init%InData_HD%PWaveAccMCF0)
-   
       IF (ErrStat >= AbortErrLev) THEN
          CALL Cleanup()
          RETURN
@@ -3051,11 +3014,7 @@
          call cleanup()
          RETURN
       end if
-<<<<<<< HEAD
-   IF ( PathIsRelative( p%HydroFile ) ) p%HydroFile = TRIM(PriPath)//TRIM(p%HydroFile)
-=======
    IF ( PathIsRelative( p%SeaStFile ) ) p%SeaStFile = TRIM(PriPath)//TRIM(p%SeaStFile)
->>>>>>> b88e2a8d
 
       ! HydroFile - Name of file containing hydrodynamic input parameters (-):
    CALL ReadVar( UnIn, InputFile, p%HydroFile, "HydroFile", "Name of file containing hydrodynamic input parameters (-)", ErrStat2, ErrMsg2, UnEc)
