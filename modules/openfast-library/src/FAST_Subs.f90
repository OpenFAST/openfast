--- conflicted
+++ resolved
@@ -498,11 +498,8 @@
       Init%InData_AD%rotors(1)%HubOrientation     = ED%y%HubPtMotion%RefOrientation(:,:,1)
       Init%InData_AD%rotors(1)%NacellePosition    = ED%y%NacelleMotion%Position(:,1)
       Init%InData_AD%rotors(1)%NacelleOrientation = ED%y%NacelleMotion%RefOrientation(:,:,1)
-<<<<<<< HEAD
       ! Note: not passing tailfin position and orientation at init
-=======
       Init%InData_AD%rotors(1)%AeroProjMod        = APM_BEM_NoSweepPitchTwist
->>>>>>> a449a52c
       
       do k=1,NumBl
          Init%InData_AD%rotors(1)%BladeRootPosition(:,k)      = ED%y%BladeRootMotion(k)%Position(:,1)
@@ -578,16 +575,14 @@
          if (AD%Input(1)%rotors(1)%NacelleMotion%Committed) then
             Init%InData_IfW%NumWindPoints = Init%InData_IfW%NumWindPoints + AD%Input(1)%rotors(1)%NacelleMotion%NNodes ! 1 point
          endif
-<<<<<<< HEAD
+         ! Hub
+         if (AD%Input(1)%rotors(1)%HubMotion%Committed) then
+            Init%InData_IfW%NumWindPoints = Init%InData_IfW%NumWindPoints + AD%Input(1)%rotors(1)%HubMotion%NNodes ! 1 point
+         endif
          ! TailFin
          if (AD%Input(1)%rotors(1)%TFinMotion%Committed) then
             Init%InData_IfW%NumWindPoints = Init%InData_IfW%NumWindPoints + AD%Input(1)%rotors(1)%TFinMotion%NNodes ! 1 point
-=======
-         ! Hub
-         if (AD%Input(1)%rotors(1)%HubMotion%Committed) then
-            Init%InData_IfW%NumWindPoints = Init%InData_IfW%NumWindPoints + AD%Input(1)%rotors(1)%HubMotion%NNodes ! 1 point
->>>>>>> a449a52c
-         endif
+         end if
          ! Wake
          if (allocated(AD%OtherSt(STATE_CURR)%WakeLocationPoints)) then
             Init%InData_IfW%NumWindPoints = Init%InData_IfW%NumWindPoints + size(AD%OtherSt(STATE_CURR)%WakeLocationPoints,DIM=2)
