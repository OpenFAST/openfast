--- conflicted
+++ resolved
@@ -838,7 +838,6 @@
          RETURN
       END IF  
       
-<<<<<<< HEAD
       IF ( p_FAST%MHK .NE. 0_IntKi .AND. p_FAST%CompInflow == Module_IfW) THEN
          ! Simulating an MHK turbine; load dynamic current from IfW
          SeaSt%p%WaveField%CurrField  => Init%OutData_IfW%FlowField
@@ -848,36 +847,7 @@
       ELSE
          SeaSt%p%WaveField%hasCurrField = .FALSE.
       END IF
-
-      ! Need to set up other module's InitInput data here because we will also need to clean up SeaState data and would rather not defer that cleanup
-      if ( p_FAST%CompHydro == Module_HD ) then
-         Init%InData_HD%NStepWave      =  Init%OutData_SeaSt%NStepWave
-         Init%InData_HD%NStepWave2     =  Init%OutData_SeaSt%NStepWave2
-         Init%InData_HD%RhoXg          =  Init%OutData_SeaSt%RhoXg
-         Init%InData_HD%WaveMod        =  Init%OutData_SeaSt%WaveMod
-         Init%InData_HD%WaveStMod      =  Init%OutData_SeaSt%WaveStMod
-         Init%InData_HD%WaveDirMod     =  Init%OutData_SeaSt%WaveDirMod
-         Init%InData_HD%WvLowCOff      =  Init%OutData_SeaSt%WvLowCOff 
-         Init%InData_HD%WvHiCOff       =  Init%OutData_SeaSt%WvHiCOff  
-         Init%InData_HD%WvLowCOffD     =  Init%OutData_SeaSt%WvLowCOffD
-         Init%InData_HD%WvHiCOffD      =  Init%OutData_SeaSt%WvHiCOffD 
-         Init%InData_HD%WvLowCOffS     =  Init%OutData_SeaSt%WvLowCOffS
-         Init%InData_HD%WvHiCOffS      =  Init%OutData_SeaSt%WvHiCOffS 
-         Init%InData_HD%InvalidWithSSExctn = Init%OutData_SeaSt%InvalidWithSSExctn
-         
-         Init%InData_HD%WaveDirMin     =  Init%OutData_SeaSt%WaveDirMin  
-         Init%InData_HD%WaveDirMax     =  Init%OutData_SeaSt%WaveDirMax  
-         Init%InData_HD%WaveDir        =  Init%OutData_SeaSt%WaveDir     
-         Init%InData_HD%WaveMultiDir   =  Init%OutData_SeaSt%WaveMultiDir
-         Init%InData_HD%WaveDOmega     =  Init%OutData_SeaSt%WaveDOmega  
-         Init%InData_HD%MCFD           =  Init%OutData_SeaSt%MCFD
-
-         Init%InData_HD%WaveField => Init%OutData_SeaSt%WaveField
-                  
-      end if
-      
-=======
->>>>>>> 1f127565
+     
    end if
    
    ! ........................
