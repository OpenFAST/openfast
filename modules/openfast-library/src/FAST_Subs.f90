--- conflicted
+++ resolved
@@ -512,17 +512,10 @@
       IF (ErrStat >= AbortErrLev) THEN
          CALL Cleanup()
          RETURN
-<<<<<<< HEAD
-      END IF
-
-      AirDens = Init%OutData_AD%AirDens
-
-=======
       END IF       
       
       AirDens = Init%OutData_AD%rotors(1)%AirDens
       
->>>>>>> 36412808
    ELSE
       AirDens = 0.0_ReKi
    END IF ! CompAero
@@ -1909,15 +1902,10 @@
 end do
 !ad14 doesn't have outputs:
                                                        y_FAST%numOuts(Module_AD14) = 0
-<<<<<<< HEAD
-
-   IF ( ALLOCATED( Init%OutData_AD%WriteOutputHdr     ) ) y_FAST%numOuts(Module_AD)     = SIZE(Init%OutData_AD%WriteOutputHdr)
-=======
                                                        
    IF ( ALLOCATED( Init%OutData_AD%rotors)) then
       IF ( ALLOCATED( Init%OutData_AD%rotors(1)%WriteOutputHdr)) y_FAST%numOuts(Module_AD) = SIZE(Init%OutData_AD%rotors(1)%WriteOutputHdr)
    ENDIF
->>>>>>> 36412808
    IF ( ALLOCATED( Init%OutData_SrvD%WriteOutputHdr   ) ) y_FAST%numOuts(Module_SrvD)   = SIZE(Init%OutData_SrvD%WriteOutputHdr)
    IF ( ALLOCATED( Init%OutData_HD%WriteOutputHdr     ) ) y_FAST%numOuts(Module_HD)     = SIZE(Init%OutData_HD%WriteOutputHdr)
    IF ( ALLOCATED( Init%OutData_SD%WriteOutputHdr     ) ) y_FAST%numOuts(Module_SD)     = SIZE(Init%OutData_SD%WriteOutputHdr)
@@ -3188,15 +3176,9 @@
 
    IF ( p_FAST%CompAero == Module_AD ) THEN  ! These meshes may have airfoil data associated with nodes...
 
-<<<<<<< HEAD
-      IF (ALLOCATED(InitOutData_AD%BladeShape)) THEN
-         do k=1,NumBl
-            call move_alloc( InitOutData_AD%BladeShape(k)%AirfoilCoords, p_FAST%VTK_Surface%BladeShape(k)%AirfoilCoords )
-=======
       IF (ALLOCATED(InitOutData_AD%rotors(1)%BladeShape)) THEN
          do k=1,NumBl   
             call move_alloc( InitOutData_AD%rotors(1)%BladeShape(k)%AirfoilCoords, p_FAST%VTK_Surface%BladeShape(k)%AirfoilCoords )
->>>>>>> 36412808
          end do
       ELSE
 #ifndef USE_DEFAULT_BLADE_SURFACE
@@ -3211,21 +3193,12 @@
       ! AD used without airfoil coordinates specified
 
          rootNode = 1
-<<<<<<< HEAD
-
-         DO K=1,NumBl
-            tipNode  = AD%Input(1)%BladeMotion(K)%NNodes
-            cylNode  = min(3,AD%Input(1)%BladeMotion(K)%Nnodes)
-
-            call SetVTKDefaultBladeParams(AD%Input(1)%BladeMotion(K), p_FAST%VTK_Surface%BladeShape(K), tipNode, rootNode, cylNode, ErrStat2, ErrMsg2)
-=======
       
          DO K=1,NumBl   
             tipNode  = AD%Input(1)%rotors(1)%BladeMotion(K)%NNodes
             cylNode  = min(3,AD%Input(1)%rotors(1)%BladeMotion(K)%Nnodes)
          
             call SetVTKDefaultBladeParams(AD%Input(1)%rotors(1)%BladeMotion(K), p_FAST%VTK_Surface%BladeShape(K), tipNode, rootNode, cylNode, ErrStat2, ErrMsg2)
->>>>>>> 36412808
                CALL SetErrStat(ErrStat2,ErrMsg2,ErrStat,ErrMsg,RoutineName)
                IF (ErrStat >= AbortErrLev) RETURN
          END DO
@@ -5284,17 +5257,6 @@
          enddo
      ENDIF
    end if
-<<<<<<< HEAD
-
-
-!  AeroDyn
-   IF ( p_FAST%CompAero == Module_AD .and. allocated(AD%Input)) THEN
-
-      if (allocated(AD%Input(1)%BladeRootMotion)) then
-
-         DO K=1,NumBl
-            call MeshWrVTK(p_FAST%TurbinePos, AD%Input(1)%BladeRootMotion(K), trim(p_FAST%VTK_OutFileRoot)//'.AD_BladeRootMotion'//trim(num2lstr(k)), y_FAST%VTK_count, p_FAST%VTK_fields, ErrStat2, ErrMsg2, p_FAST%VTK_tWidth )
-=======
    
       
 !  AeroDyn   
@@ -5304,27 +5266,17 @@
       
          DO K=1,NumBl   
             call MeshWrVTK(p_FAST%TurbinePos, AD%Input(1)%rotors(1)%BladeRootMotion(K), trim(p_FAST%VTK_OutFileRoot)//'.AD_BladeRootMotion'//trim(num2lstr(k)), y_FAST%VTK_count, p_FAST%VTK_fields, ErrStat2, ErrMsg2, p_FAST%VTK_tWidth )
->>>>>>> 36412808
             !call MeshWrVTK(p_FAST%TurbinePos, AD%Input(1)%BladeMotion(K), trim(p_FAST%VTK_OutFileRoot)//'.AD_BladeMotion'//trim(num2lstr(k)), y_FAST%VTK_count, p_FAST%VTK_fields, ErrStat2, ErrMsg2, p_FAST%VTK_tWidth )
          END DO
 
          call MeshWrVTK(p_FAST%TurbinePos, AD%Input(1)%rotors(1)%HubMotion, trim(p_FAST%VTK_OutFileRoot)//'.AD_HubMotion', y_FAST%VTK_count, p_FAST%VTK_fields, ErrStat2, ErrMsg2, p_FAST%VTK_tWidth )
          !call MeshWrVTK(p_FAST%TurbinePos, AD%Input(1)%TowerMotion, trim(p_FAST%VTK_OutFileRoot)//'.AD_TowerMotion', y_FAST%VTK_count, p_FAST%VTK_fields, ErrStat2, ErrMsg2, p_FAST%VTK_tWidth )
-<<<<<<< HEAD
-
-         DO K=1,NumBl
-            call MeshWrVTK(p_FAST%TurbinePos, AD%y%BladeLoad(K), trim(p_FAST%VTK_OutFileRoot)//'.AD_Blade'//trim(num2lstr(k)), y_FAST%VTK_count, p_FAST%VTK_fields, ErrStat2, ErrMsg2, p_FAST%VTK_tWidth, AD%Input(1)%BladeMotion(k) )
-         END DO
-         call MeshWrVTK(p_FAST%TurbinePos, AD%y%TowerLoad, trim(p_FAST%VTK_OutFileRoot)//'.AD_Tower', y_FAST%VTK_count, p_FAST%VTK_fields, ErrStat2, ErrMsg2, p_FAST%VTK_tWidth, AD%Input(1)%TowerMotion )
-
-=======
                
          DO K=1,NumBl   
             call MeshWrVTK(p_FAST%TurbinePos, AD%y%rotors(1)%BladeLoad(K), trim(p_FAST%VTK_OutFileRoot)//'.AD_Blade'//trim(num2lstr(k)), y_FAST%VTK_count, p_FAST%VTK_fields, ErrStat2, ErrMsg2, p_FAST%VTK_tWidth, AD%Input(1)%rotors(1)%BladeMotion(k) )
          END DO            
          call MeshWrVTK(p_FAST%TurbinePos, AD%y%rotors(1)%TowerLoad, trim(p_FAST%VTK_OutFileRoot)//'.AD_Tower', y_FAST%VTK_count, p_FAST%VTK_fields, ErrStat2, ErrMsg2, p_FAST%VTK_tWidth, AD%Input(1)%rotors(1)%TowerMotion )
          
->>>>>>> 36412808
       end if
 
          ! FVW submodule of AD15
@@ -5461,17 +5413,10 @@
 
 ! Blades
    IF ( p_FAST%CompAero == Module_AD ) THEN  ! These meshes may have airfoil data associated with nodes...
-<<<<<<< HEAD
-      DO K=1,NumBl
-         call MeshWrVTK(p_FAST%TurbinePos, AD%Input(1)%BladeMotion(K), trim(p_FAST%VTK_OutFileRoot)//'.AD_Blade'//trim(num2lstr(k)), &
-                        y_FAST%VTK_count, p_FAST%VTK_fields, ErrStat2, ErrMsg2, p_FAST%VTK_tWidth, Sib=AD%y%BladeLoad(K) )
-      END DO
-=======
       DO K=1,NumBl   
          call MeshWrVTK(p_FAST%TurbinePos, AD%Input(1)%rotors(1)%BladeMotion(K), trim(p_FAST%VTK_OutFileRoot)//'.AD_Blade'//trim(num2lstr(k)), &
                         y_FAST%VTK_count, p_FAST%VTK_fields, ErrStat2, ErrMsg2, p_FAST%VTK_tWidth, Sib=AD%y%rotors(1)%BladeLoad(K) )
       END DO                  
->>>>>>> 36412808
    ELSE IF ( p_FAST%CompElast == Module_BD ) THEN
       DO K=1,NumBl
          call MeshWrVTK(p_FAST%TurbinePos, BD%y(k)%BldMotion, trim(p_FAST%VTK_OutFileRoot)//'.BD_BldMotion'//trim(num2lstr(k)), &
@@ -5591,13 +5536,8 @@
       DO K=1,NumBl
          call MeshWrVTK_Ln2Surface (p_FAST%TurbinePos, AD%Input(1)%rotors(1)%BladeMotion(K), trim(p_FAST%VTK_OutFileRoot)//'.Blade'//trim(num2lstr(k))//'Surface', &
                                     y_FAST%VTK_count, OutputFields, ErrStat2, ErrMsg2, p_FAST%VTK_tWidth , verts=p_FAST%VTK_Surface%BladeShape(K)%AirfoilCoords &
-<<<<<<< HEAD
-                                    ,Sib=AD%y%BladeLoad(k) )
-      END DO
-=======
                                     ,Sib=AD%y%rotors(1)%BladeLoad(k) )
       END DO                  
->>>>>>> 36412808
    ELSE IF ( p_FAST%CompElast == Module_BD ) THEN
       DO K=1,NumBl
          call MeshWrVTK_Ln2Surface (p_FAST%TurbinePos, BD%y(k)%BldMotion, trim(p_FAST%VTK_OutFileRoot)//'.Blade'//trim(num2lstr(k))//'Surface', &
@@ -5867,23 +5807,13 @@
    END DO
 
       ! Add how many AD blade meshes there are:
-<<<<<<< HEAD
-   NumBl =  SIZE(u_AD%BladeMotion,1)   ! Note that NumBl is B4Ki
-=======
    NumBl =  SIZE(u_AD%rotors(1)%BladeMotion,1)   ! Note that NumBl is B4Ki 
->>>>>>> 36412808
    WRITE( unOut, IOSTAT=ErrStat )   NumBl
 
    DO K_local = 1,NumBl
-<<<<<<< HEAD
-      CALL MeshWrBin( unOut, u_AD%BladeMotion(k_local), ErrStat, ErrMsg )
-   END DO
-
-=======
       CALL MeshWrBin( unOut, u_AD%rotors(1)%BladeMotion(k_local), ErrStat, ErrMsg )
    END DO    
       
->>>>>>> 36412808
       ! Close the file
    CLOSE(unOut)
 
