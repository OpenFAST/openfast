--- conflicted
+++ resolved
@@ -83,22 +83,13 @@
    ErrMsg_c = C_NULL_CHAR
 end subroutine
 !==================================================================================================================================
-<<<<<<< HEAD
-subroutine FAST_Sizes(iTurb, InputFileName_c, AbortErrLev_c, NumOuts_c, dt_c, dt_out_c, tmax_c, ErrStat_c, ErrMsg_c, ChannelNames_c, TMax, InitInpAry) BIND (C, NAME='FAST_Sizes')
-   IMPLICIT NONE
-=======
 subroutine FAST_Sizes(iTurb_c, InputFileName_c, AbortErrLev_c, NumOuts_c, dt_c, dt_out_c, tmax_c, ErrStat_c, ErrMsg_c, ChannelNames_c, TMax, InitInpAry) BIND (C, NAME='FAST_Sizes')
    IMPLICIT NONE 
->>>>>>> 00ba4949
 #ifndef IMPLICIT_DLLEXPORT
 !DEC$ ATTRIBUTES DLLEXPORT :: FAST_Sizes
 !GCC$ ATTRIBUTES DLLEXPORT :: FAST_Sizes
 #endif
-<<<<<<< HEAD
-   INTEGER(C_INT),         INTENT(IN   ) :: iTurb            ! Turbine number
-=======
-   INTEGER(C_INT),         INTENT(IN   ) :: iTurb_c      ! Turbine number, c indexing (starts at 0 for first turbine)
->>>>>>> 00ba4949
+   INTEGER(C_INT),         INTENT(IN   ) :: iTurb_c      ! Turbine number, c indexing (starts at 0 for first turbine)
    CHARACTER(KIND=C_CHAR), INTENT(IN   ) :: InputFileName_c(IntfStrLen)
    INTEGER(C_INT),         INTENT(  OUT) :: AbortErrLev_c
    INTEGER(C_INT),         INTENT(  OUT) :: NumOuts_c
@@ -115,17 +106,12 @@
    CHARACTER(IntfStrLen)               :: InputFileName
    INTEGER                             :: i, j, k
    TYPE(FAST_ExternInitType)           :: ExternInitData
-<<<<<<< HEAD
-
-      ! transfer the character array from C to a Fortran string:
-=======
    integer(IntKi)                      :: iTurb       ! turbine number: Fortran indexing (starts at 1 for first turbine)
 
       ! transfer turbine index number from C to Fortran indexing (0 to 1 start)
    iTurb = int(iTurb_c,IntKi) + 1
    
       ! transfer the character array from C to a Fortran string:   
->>>>>>> 00ba4949
    InputFileName = TRANSFER( InputFileName_c, InputFileName )
    I = INDEX(InputFileName,C_NULL_CHAR) - 1            ! if this has a c null character at the end...
    IF ( I > 0 ) InputFileName = InputFileName(1:I)     ! remove it
@@ -198,52 +184,33 @@
 
 end subroutine FAST_Sizes
 !==================================================================================================================================
-<<<<<<< HEAD
-subroutine FAST_Start(iTurb, NumInputs_c, NumOutputs_c, InputAry, OutputAry, ErrStat_c, ErrMsg_c) BIND (C, NAME='FAST_Start')
-   IMPLICIT NONE
-=======
 subroutine FAST_Start(iTurb_c, NumInputs_c, NumOutputs_c, InputAry, OutputAry, ErrStat_c, ErrMsg_c) BIND (C, NAME='FAST_Start')
    IMPLICIT NONE 
->>>>>>> 00ba4949
 #ifndef IMPLICIT_DLLEXPORT
 !DEC$ ATTRIBUTES DLLEXPORT :: FAST_Start
 !GCC$ ATTRIBUTES DLLEXPORT :: FAST_Start
 #endif
-<<<<<<< HEAD
-   INTEGER(C_INT),         INTENT(IN   ) :: iTurb            ! Turbine number
-=======
-   INTEGER(C_INT),         INTENT(IN   ) :: iTurb_c      ! Turbine number, c indexing (starts at 0 for first turbine)
->>>>>>> 00ba4949
+   INTEGER(C_INT),         INTENT(IN   ) :: iTurb_c      ! Turbine number, c indexing (starts at 0 for first turbine)
    INTEGER(C_INT),         INTENT(IN   ) :: NumInputs_c
    INTEGER(C_INT),         INTENT(IN   ) :: NumOutputs_c
    REAL(C_DOUBLE),         INTENT(IN   ) :: InputAry(NumInputs_c)
    REAL(C_DOUBLE),         INTENT(  OUT) :: OutputAry(NumOutputs_c)
    INTEGER(C_INT),         INTENT(  OUT) :: ErrStat_c
    CHARACTER(KIND=C_CHAR), INTENT(  OUT) :: ErrMsg_c(IntfStrLen)
-<<<<<<< HEAD
-
-=======
    
->>>>>>> 00ba4949
 
    ! local
    CHARACTER(IntfStrLen)                 :: InputFileName
    INTEGER                               :: i
    REAL(ReKi)                            :: Outputs(NumOutputs_c-1)
 
-<<<<<<< HEAD
+   integer(IntKi)                        :: iTurb       ! turbine number: Fortran indexing (starts at 1 for first turbine)
    INTEGER(IntKi)                        :: ErrStat2                                ! Error status
    CHARACTER(IntfStrLen-1)               :: ErrMsg2                                 ! Error message  (this needs to be static so that it will print in Matlab's mex library)
 
-=======
-   integer(IntKi)                        :: iTurb       ! turbine number: Fortran indexing (starts at 1 for first turbine)
-   INTEGER(IntKi)                        :: ErrStat2                                ! Error status
-   CHARACTER(IntfStrLen-1)               :: ErrMsg2                                 ! Error message  (this needs to be static so that it will print in Matlab's mex library)
-
-      ! transfer turbine index number from C to Fortran indexing (0 to 1 start)
-   iTurb = int(iTurb_c,IntKi) + 1
-
->>>>>>> 00ba4949
+      ! transfer turbine index number from C to Fortran indexing (0 to 1 start)
+   iTurb = int(iTurb_c,IntKi) + 1
+
       ! initialize variables:
    n_t_global = 0
 
@@ -291,11 +258,7 @@
 !DEC$ ATTRIBUTES DLLEXPORT :: FAST_Update
 !GCC$ ATTRIBUTES DLLEXPORT :: FAST_Update
 #endif
-<<<<<<< HEAD
-   INTEGER(C_INT),         INTENT(IN   ) :: iTurb            ! Turbine number
-=======
-   INTEGER(C_INT),         INTENT(IN   ) :: iTurb_c      ! Turbine number, c indexing (starts at 0 for first turbine)
->>>>>>> 00ba4949
+   INTEGER(C_INT),         INTENT(IN   ) :: iTurb_c      ! Turbine number, c indexing (starts at 0 for first turbine)
    INTEGER(C_INT),         INTENT(IN   ) :: NumInputs_c
    INTEGER(C_INT),         INTENT(IN   ) :: NumOutputs_c
    REAL(C_DOUBLE),         INTENT(IN   ) :: InputAry(NumInputs_c)
@@ -312,12 +275,9 @@
    INTEGER(IntKi)                        :: ErrStat2                                ! Error status
    CHARACTER(IntfStrLen-1)               :: ErrMsg2                                 ! Error message  (this needs to be static so that it will print in Matlab's mex library)
 
-<<<<<<< HEAD
-=======
-      ! transfer turbine index number from C to Fortran indexing (0 to 1 start)
-   iTurb = int(iTurb_c,IntKi) + 1
-
->>>>>>> 00ba4949
+      ! transfer turbine index number from C to Fortran indexing (0 to 1 start)
+   iTurb = int(iTurb_c,IntKi) + 1
+
    EndSimulationEarly = .FALSE.
 
    IF ( n_t_global > Turbine(iTurb)%p_FAST%n_TMax_m1 ) THEN !finish
@@ -429,11 +389,7 @@
 
    IMPLICIT  NONE
 
-<<<<<<< HEAD
-   INTEGER(C_INT),         INTENT(IN   ) :: iTurb            ! Turbine number
-=======
    INTEGER(IntKi),         INTENT(IN   ) :: iTurb      ! Turbine number, Fortran indexing (starts at 1 for first turbine)
->>>>>>> 00ba4949
    INTEGER(C_INT),         INTENT(IN   ) :: NumInputs_c
    REAL(C_DOUBLE),         INTENT(IN   ) :: InputAry(NumInputs_c)                   ! Inputs from Simulink
    TYPE(FAST_MiscVarType), INTENT(INOUT) :: m_FAST                                  ! Miscellaneous variables
@@ -466,11 +422,7 @@
 !DEC$ ATTRIBUTES DLLEXPORT :: FAST_End
 !GCC$ ATTRIBUTES DLLEXPORT :: FAST_End
 #endif
-<<<<<<< HEAD
-   INTEGER(C_INT),         INTENT(IN   ) :: iTurb            ! Turbine number
-=======
-   INTEGER(C_INT),         INTENT(IN   ) :: iTurb_c      ! Turbine number, c indexing (starts at 0 for first turbine)
->>>>>>> 00ba4949
+   INTEGER(C_INT),         INTENT(IN   ) :: iTurb_c      ! Turbine number, c indexing (starts at 0 for first turbine)
    LOGICAL(C_BOOL),        INTENT(IN)    :: StopTheProgram   ! flag indicating if the program should end (false if there are more turbines to end)
    integer(IntKi)                        :: iTurb       ! turbine number: Fortran indexing (starts at 1 for first turbine)
 
@@ -487,11 +439,7 @@
 !DEC$ ATTRIBUTES DLLEXPORT :: FAST_CreateCheckpoint
 !GCC$ ATTRIBUTES DLLEXPORT :: FAST_CreateCheckpoint
 #endif
-<<<<<<< HEAD
-   INTEGER(C_INT),         INTENT(IN   ) :: iTurb            ! Turbine number
-=======
-   INTEGER(C_INT),         INTENT(IN   ) :: iTurb_c      ! Turbine number, c indexing (starts at 0 for first turbine)
->>>>>>> 00ba4949
+   INTEGER(C_INT),         INTENT(IN   ) :: iTurb_c      ! Turbine number, c indexing (starts at 0 for first turbine)
    CHARACTER(KIND=C_CHAR), INTENT(IN   ) :: CheckpointRootName_c(IntfStrLen)
    INTEGER(C_INT),         INTENT(  OUT) :: ErrStat_c
    CHARACTER(KIND=C_CHAR), INTENT(  OUT) :: ErrMsg_c(IntfStrLen)
@@ -500,18 +448,12 @@
    CHARACTER(IntfStrLen)                 :: CheckpointRootName
    INTEGER(IntKi)                        :: I
    INTEGER(IntKi)                        :: Unit
-<<<<<<< HEAD
-
-
-      ! transfer the character array from C to a Fortran string:
-=======
    integer(IntKi)                        :: iTurb       ! turbine number: Fortran indexing (starts at 1 for first turbine)
 
       ! transfer turbine index number from C to Fortran indexing (0 to 1 start)
    iTurb = int(iTurb_c,IntKi) + 1
 
       ! transfer the character array from C to a Fortran string:   
->>>>>>> 00ba4949
    CheckpointRootName = TRANSFER( CheckpointRootName_c, CheckpointRootName )
    I = INDEX(CheckpointRootName,C_NULL_CHAR) - 1                 ! if this has a c null character at the end...
    IF ( I > 0 ) CheckpointRootName = CheckpointRootName(1:I)     ! remove it
@@ -542,11 +484,7 @@
 !DEC$ ATTRIBUTES DLLEXPORT :: FAST_Restart
 !GCC$ ATTRIBUTES DLLEXPORT :: FAST_Restart
 #endif
-<<<<<<< HEAD
-   INTEGER(C_INT),         INTENT(IN   ) :: iTurb            ! Turbine number
-=======
-   INTEGER(C_INT),         INTENT(IN   ) :: iTurb_c      ! Turbine number, c indexing (starts at 0 for first turbine)
->>>>>>> 00ba4949
+   INTEGER(C_INT),         INTENT(IN   ) :: iTurb_c      ! Turbine number, c indexing (starts at 0 for first turbine)
    CHARACTER(KIND=C_CHAR), INTENT(IN   ) :: CheckpointRootName_c(IntfStrLen)
    INTEGER(C_INT),         INTENT(  OUT) :: AbortErrLev_c
    INTEGER(C_INT),         INTENT(  OUT) :: NumOuts_c
@@ -561,16 +499,11 @@
    INTEGER(IntKi)                        :: Unit
    REAL(DbKi)                            :: t_initial_out
    INTEGER(IntKi)                        :: NumTurbines_out
-<<<<<<< HEAD
-   CHARACTER(*),           PARAMETER     :: RoutineName = 'FAST_Restart'
-
-=======
    integer(IntKi)                        :: iTurb       ! turbine number: Fortran indexing (starts at 1 for first turbine)
    CHARACTER(*),           PARAMETER     :: RoutineName = 'FAST_Restart' 
 
       ! transfer turbine index number from C to Fortran indexing (0 to 1 start)
    iTurb = int(iTurb_c,IntKi) + 1
->>>>>>> 00ba4949
 
       ! transfer the character array from C to a Fortran string:
    CheckpointRootName = TRANSFER( CheckpointRootName_c, CheckpointRootName )
@@ -602,32 +535,18 @@
 end subroutine FAST_Restart
 
 !==================================================================================================================================
-<<<<<<< HEAD
-subroutine FAST_ExtLoads_Init(iTurb, TMax, InputFileName_c, TurbID, OutFileRoot_c, TurbPosn, AbortErrLev_c, dtDriver_c, dt_c, NumBl_c, &
-     az_blend_mean_c, az_blend_delta_c, vel_mean_c, wind_dir_c, z_ref_c, shear_exp_c, &
-     ExtLd_Input_from_FAST, ExtLd_Parameter_from_FAST, ExtLd_Output_to_FAST, SC_DX_Input_from_FAST, SC_DX_Output_to_FAST, ErrStat_c, ErrMsg_c) BIND (C, NAME='FAST_ExtLoads_Init')
-!DEC$ ATTRIBUTES DLLEXPORT::FAST_ExtLoads_Init
-=======
 subroutine FAST_ExtLoads_Init(iTurb_c, TMax, InputFileName_c, TurbIDforName, OutFileRoot_c, TurbPosn, AbortErrLev_c, dtDriver_c, dt_c, NumBl_c, &
      az_blend_mean_c, az_blend_delta_c, vel_mean_c, wind_dir_c, z_ref_c, shear_exp_c, &
      ExtLd_Input_from_FAST, ExtLd_Parameter_from_FAST, ExtLd_Output_to_FAST, SC_DX_Input_from_FAST, SC_DX_Output_to_FAST, ErrStat_c, ErrMsg_c) BIND (C, NAME='FAST_ExtLoads_Init')
->>>>>>> 00ba4949
    IMPLICIT NONE
 #ifndef IMPLICIT_DLLEXPORT
 !DEC$ ATTRIBUTES DLLEXPORT :: FAST_ExtLoads_Init
 !GCC$ ATTRIBUTES DLLEXPORT :: FAST_ExtLoads_Init
 #endif
-<<<<<<< HEAD
-   INTEGER(C_INT),         INTENT(IN   ) :: iTurb            ! Turbine number
-   REAL(C_DOUBLE),         INTENT(IN   ) :: TMax
-   CHARACTER(KIND=C_CHAR), INTENT(IN   ) :: InputFileName_c(IntfStrLen)
-   INTEGER(C_INT),         INTENT(IN   ) :: TurbID           ! Need not be same as iTurb
-=======
    INTEGER(C_INT),         INTENT(IN   ) :: iTurb_c      ! Turbine number, c indexing (starts at 0 for first turbine)
    REAL(C_DOUBLE),         INTENT(IN   ) :: TMax
    CHARACTER(KIND=C_CHAR), INTENT(IN   ) :: InputFileName_c(IntfStrLen)
    INTEGER(C_INT),         INTENT(IN   ) :: TurbIDforName   ! Need not be same as iTurb
->>>>>>> 00ba4949
    CHARACTER(KIND=C_CHAR), INTENT(  OUT) :: OutFileRoot_c(IntfStrLen)
    REAL(C_FLOAT),          INTENT(IN   ) :: TurbPosn(3)
    REAL(C_DOUBLE),         INTENT(IN   ) :: dtDriver_c
@@ -653,18 +572,12 @@
    INTEGER(C_INT)                        :: i
    TYPE(FAST_ExternInitType)             :: ExternInitData
    INTEGER(IntKi)                        :: CompLoadsType
-<<<<<<< HEAD
-
+   integer(IntKi)                        :: iTurb       ! turbine number: Fortran indexing (starts at 1 for first turbine)
    CHARACTER(*),           PARAMETER     :: RoutineName = 'FAST_ExtLoads_Init'
 
-=======
-   integer(IntKi)                        :: iTurb       ! turbine number: Fortran indexing (starts at 1 for first turbine)
-   CHARACTER(*),           PARAMETER     :: RoutineName = 'FAST_ExtLoads_Init'
-
-      ! transfer turbine index number from C to Fortran indexing (0 to 1 start)
-   iTurb = int(iTurb_c,IntKi) + 1
-
->>>>>>> 00ba4949
+      ! transfer turbine index number from C to Fortran indexing (0 to 1 start)
+   iTurb = int(iTurb_c,IntKi) + 1
+
       ! transfer the character array from C to a Fortran string:
    InputFileName = TRANSFER( InputFileName_c, InputFileName )
    I = INDEX(InputFileName,C_NULL_CHAR) - 1            ! if this has a c null character at the end...
@@ -676,11 +589,7 @@
    ErrMsg = ""
 
    ExternInitData%TMax = TMax
-<<<<<<< HEAD
-   ExternInitData%TurbineID = TurbID
-=======
    ExternInitData%TurbIDforName = TurbIDforName
->>>>>>> 00ba4949
    ExternInitData%TurbinePos = TurbPosn
    ExternInitData%SensorType = SensorType_None
    ExternInitData%NumSC2CtrlGlob = 0
@@ -727,31 +636,19 @@
 
 end subroutine FAST_ExtLoads_Init
 !==================================================================================================================================
-<<<<<<< HEAD
-subroutine FAST_ExtInfw_Init(iTurb, TMax, InputFileName_c, TurbID, OutFileRoot_c, NumSC2CtrlGlob, NumSC2Ctrl, NumCtrl2SC, InitSCOutputsGlob, InitSCOutputsTurbine, NumActForcePtsBlade, NumActForcePtsTower, TurbPosn, AbortErrLev_c, dtDriver_c, dt_c, InflowType, NumBl_c, NumBlElem_c, NumTwrElem_c, NodeClusterType_c, &
-                          ExtInfw_Input_from_FAST, ExtInfw_Output_to_FAST, SC_DX_Input_from_FAST, SC_DX_Output_to_FAST, ErrStat_c, ErrMsg_c) BIND (C, NAME='FAST_ExtInfw_Init')
-=======
 subroutine FAST_ExtInfw_Init(iTurb_c, TMax, InputFileName_c, TurbIDforName, OutFileRoot_c, NumSC2CtrlGlob, NumSC2Ctrl, NumCtrl2SC, &
                         InitSCOutputsGlob, InitSCOutputsTurbine, NumActForcePtsBlade, NumActForcePtsTower, TurbPosn, AbortErrLev_c, &
                         dtDriver_c, dt_c, InflowType, NumBl_c, NumBlElem_c, NumTwrElem_c, NodeClusterType_c, &
                         ExtInfw_Input_from_FAST, ExtInfw_Output_to_FAST, SC_DX_Input_from_FAST, SC_DX_Output_to_FAST, ErrStat_c, ErrMsg_c) BIND (C, NAME='FAST_ExtInfw_Init')
->>>>>>> 00ba4949
    IMPLICIT NONE
 #ifndef IMPLICIT_DLLEXPORT
 !DEC$ ATTRIBUTES DLLEXPORT :: FAST_ExtInfw_Init
 !GCC$ ATTRIBUTES DLLEXPORT :: FAST_ExtInfw_Init
 #endif
-<<<<<<< HEAD
-   INTEGER(C_INT),            INTENT(IN   ) :: iTurb            ! Turbine number
-   REAL(C_DOUBLE),            INTENT(IN   ) :: TMax
-   CHARACTER(KIND=C_CHAR),    INTENT(IN   ) :: InputFileName_c(IntfStrLen)
-   INTEGER(C_INT),            INTENT(IN   ) :: TurbID           ! Need not be same as iTurb
-=======
    INTEGER(C_INT),            INTENT(IN   ) :: iTurb_c          ! Turbine number
    REAL(C_DOUBLE),            INTENT(IN   ) :: TMax
    CHARACTER(KIND=C_CHAR),    INTENT(IN   ) :: InputFileName_c(IntfStrLen)
    INTEGER(C_INT),            INTENT(IN   ) :: TurbIDforName    ! Need not be same as iTurb_c
->>>>>>> 00ba4949
    CHARACTER(KIND=C_CHAR), INTENT(  OUT) :: OutFileRoot_c(IntfStrLen)    ! Root of output and restart file name
    INTEGER(C_INT),            INTENT(IN   ) :: NumSC2CtrlGlob   ! Supercontroller global outputs = controller global inputs
    INTEGER(C_INT),            INTENT(IN   ) :: NumSC2Ctrl       ! Supercontroller outputs = controller inputs
@@ -780,19 +677,13 @@
    CHARACTER(IntfStrLen)                 :: InputFileName
    INTEGER(C_INT)                        :: i
    TYPE(FAST_ExternInitType)             :: ExternInitData
-<<<<<<< HEAD
+   integer(IntKi)                        :: iTurb       ! turbine number: Fortran indexing (starts at 1 for first turbine)
 
    CHARACTER(*),           PARAMETER     :: RoutineName = 'FAST_ExtInfw_Init'
 
-=======
-   integer(IntKi)                        :: iTurb       ! turbine number: Fortran indexing (starts at 1 for first turbine)
-
-   CHARACTER(*),           PARAMETER     :: RoutineName = 'FAST_ExtInfw_Init'
-
-      ! transfer turbine index number from C to Fortran indexing (0 to 1 start)
-   iTurb = int(iTurb_c,IntKi) + 1
-
->>>>>>> 00ba4949
+      ! transfer turbine index number from C to Fortran indexing (0 to 1 start)
+   iTurb = int(iTurb_c,IntKi) + 1
+
       ! transfer the character array from C to a Fortran string:
    InputFileName = TRANSFER( InputFileName_c, InputFileName )
    I = INDEX(InputFileName,C_NULL_CHAR) - 1            ! if this has a c null character at the end...
@@ -806,8 +697,6 @@
    NumBl_c       = 0    ! initialize here in case of error
    NumBlElem_c   = 0    ! initialize here in case of error
 
-<<<<<<< HEAD
-=======
       ! Check TurbIDforName -- must be 0 or larger
    if (TurbIDforName < 0) then
       ErrStat = ErrID_Fatal
@@ -815,7 +704,6 @@
       if (Failed()) return
    endif
  
->>>>>>> 00ba4949
    ExternInitData%TMax = TMax
    ExternInitData%TurbIDforName = TurbIDforName
    ExternInitData%TurbinePos = TurbPosn
@@ -937,33 +825,21 @@
 end subroutine
 
 !==================================================================================================================================
-<<<<<<< HEAD
-subroutine FAST_CFD_Solution0(iTurb, ErrStat_c, ErrMsg_c) BIND (C, NAME='FAST_CFD_Solution0')
-=======
 subroutine FAST_CFD_Solution0(iTurb_c, ErrStat_c, ErrMsg_c) BIND (C, NAME='FAST_CFD_Solution0')
->>>>>>> 00ba4949
    IMPLICIT NONE
 #ifndef IMPLICIT_DLLEXPORT
 !DEC$ ATTRIBUTES DLLEXPORT :: FAST_CFD_Solution0
 !GCC$ ATTRIBUTES DLLEXPORT :: FAST_CFD_Solution0
 #endif
-<<<<<<< HEAD
-   INTEGER(C_INT),         INTENT(IN   ) :: iTurb            ! Turbine number
-   INTEGER(C_INT),         INTENT(  OUT) :: ErrStat_c
-   CHARACTER(KIND=C_CHAR), INTENT(  OUT) :: ErrMsg_c(IntfStrLen)
-
+   INTEGER(C_INT),         INTENT(IN   ) :: iTurb_c      ! Turbine number, c indexing (starts at 0 for first turbine)
+   INTEGER(C_INT),         INTENT(  OUT) :: ErrStat_c
+   CHARACTER(KIND=C_CHAR), INTENT(  OUT) :: ErrMsg_c(IntfStrLen)
+
+   integer(IntKi)                        :: iTurb       ! turbine number: Fortran indexing (starts at 1 for first turbine)
    CHARACTER(*),           PARAMETER     :: RoutineName = 'FAST_CFD_Solution0'
-=======
-   INTEGER(C_INT),         INTENT(IN   ) :: iTurb_c      ! Turbine number, c indexing (starts at 0 for first turbine)
-   INTEGER(C_INT),         INTENT(  OUT) :: ErrStat_c
-   CHARACTER(KIND=C_CHAR), INTENT(  OUT) :: ErrMsg_c(IntfStrLen)
-
-   integer(IntKi)                        :: iTurb       ! turbine number: Fortran indexing (starts at 1 for first turbine)
-   CHARACTER(*),           PARAMETER     :: RoutineName = 'FAST_CFD_Solution0'
-
-      ! transfer turbine index number from C to Fortran indexing (0 to 1 start)
-   iTurb = int(iTurb_c,IntKi) + 1
->>>>>>> 00ba4949
+
+      ! transfer turbine index number from C to Fortran indexing (0 to 1 start)
+   iTurb = int(iTurb_c,IntKi) + 1
 
    call FAST_Solution0_T(Turbine(iTurb), ErrStat, ErrMsg )
 
@@ -978,17 +854,6 @@
 
 end subroutine FAST_CFD_Solution0
 !==================================================================================================================================
-<<<<<<< HEAD
-subroutine FAST_CFD_InitIOarrays_SubStep(iTurb, ErrStat_c, ErrMsg_c) BIND (C, NAME='FAST_CFD_InitIOarrays_SubStep')
-!DEC$ ATTRIBUTES DLLEXPORT::FAST_CFD_InitIOarrays_SubStep
-  IMPLICIT NONE
-#ifndef IMPLICIT_DLLEXPORT
-!GCC$ ATTRIBUTES DLLEXPORT :: FAST_CFD_InitIOarrays_SubStep
-#endif
-   INTEGER(C_INT),         INTENT(IN   ) :: iTurb            ! Turbine number
-   INTEGER(C_INT),         INTENT(  OUT) :: ErrStat_c
-   CHARACTER(KIND=C_CHAR), INTENT(  OUT) :: ErrMsg_c(IntfStrLen)
-=======
 subroutine FAST_CFD_InitIOarrays_SubStep(iTurb_c, ErrStat_c, ErrMsg_c) BIND (C, NAME='FAST_CFD_InitIOarrays_SubStep')
   IMPLICIT NONE
 #ifndef IMPLICIT_DLLEXPORT
@@ -1002,7 +867,6 @@
 
       ! transfer turbine index number from C to Fortran indexing (0 to 1 start)
    iTurb = int(iTurb_c,IntKi) + 1
->>>>>>> 00ba4949
 
    call FAST_InitIOarrays_SubStep_T(t_initial, Turbine(iTurb), ErrStat, ErrMsg )
 
@@ -1013,22 +877,14 @@
 
 end subroutine FAST_CFD_InitIOarrays_SubStep
 !==================================================================================================================================
-<<<<<<< HEAD
-subroutine FAST_ExtInfw_Restart(iTurb, CheckpointRootName_c, AbortErrLev_c, dt_c, numblades_c, numElementsPerBlade_c, numElementsTower_c, n_t_global_c, &
-=======
 subroutine FAST_ExtInfw_Restart(iTurb_c, CheckpointRootName_c, AbortErrLev_c, dt_c, numblades_c, numElementsPerBlade_c, numElementsTower_c, n_t_global_c, &
->>>>>>> 00ba4949
                       ExtInfw_Input_from_FAST, ExtInfw_Output_to_FAST, SC_DX_Input_from_FAST, SC_DX_Output_to_FAST, ErrStat_c, ErrMsg_c) BIND (C, NAME='FAST_ExtInfw_Restart')
    IMPLICIT NONE
 #ifndef IMPLICIT_DLLEXPORT
 !DEC$ ATTRIBUTES DLLEXPORT :: FAST_ExtInfw_Restart
 !GCC$ ATTRIBUTES DLLEXPORT :: FAST_ExtInfw_Restart
 #endif
-<<<<<<< HEAD
-   INTEGER(C_INT),            INTENT(IN   ) :: iTurb            ! Turbine number
-=======
    INTEGER(C_INT),            INTENT(IN   ) :: iTurb_c      ! Turbine number, c indexing (starts at 0 for first turbine)
->>>>>>> 00ba4949
    CHARACTER(KIND=C_CHAR),    INTENT(IN   ) :: CheckpointRootName_c(IntfStrLen)
    INTEGER(C_INT),            INTENT(  OUT) :: AbortErrLev_c
    INTEGER(C_INT),            INTENT(  OUT) :: numblades_c
@@ -1050,17 +906,12 @@
    INTEGER(IntKi)                        :: Unit
    REAL(DbKi)                            :: t_initial_out
    INTEGER(IntKi)                        :: NumTurbines_out
-<<<<<<< HEAD
+   integer(IntKi)                        :: iTurb       ! turbine number: Fortran indexing (starts at 1 for first turbine)
    CHARACTER(*),           PARAMETER     :: RoutineName = 'FAST_Restart'
 
-=======
-   integer(IntKi)                        :: iTurb       ! turbine number: Fortran indexing (starts at 1 for first turbine)
-   CHARACTER(*),           PARAMETER     :: RoutineName = 'FAST_Restart'
-
-      ! transfer turbine index number from C to Fortran indexing (0 to 1 start)
-   iTurb = int(iTurb_c,IntKi) + 1
-
->>>>>>> 00ba4949
+      ! transfer turbine index number from C to Fortran indexing (0 to 1 start)
+   iTurb = int(iTurb_c,IntKi) + 1
+
    CALL NWTC_Init()
       ! transfer the character array from C to a Fortran string:
    CheckpointRootName = TRANSFER( CheckpointRootName_c, CheckpointRootName )
@@ -1103,12 +954,10 @@
    call SetExternalInflow_pointers(iTurb, ExtInfw_Input_from_FAST, ExtInfw_Output_to_FAST, SC_DX_Input_from_FAST, SC_DX_Output_to_FAST)
 
 end subroutine FAST_ExtInfw_Restart
-<<<<<<< HEAD
 !==================================================================================================================================
 subroutine FAST_ExtLoads_Restart(iTurb, CheckpointRootName_c, AbortErrLev_c, dt_c, numblades_c, &
      n_t_global_c, ExtLd_Input_from_FAST, ExtLd_Parameter_from_FAST, ExtLd_Output_to_FAST, &
      SC_DX_Input_from_FAST, SC_DX_Output_to_FAST, ErrStat_c, ErrMsg_c) BIND (C, NAME='FAST_ExtLoads_Restart')
-!DEC$ ATTRIBUTES DLLEXPORT::FAST_ExtLoads_Restart
    IMPLICIT NONE
 #ifndef IMPLICIT_DLLEXPORT
 !DEC$ ATTRIBUTES DLLEXPORT :: FAST_ExtLoads_Restart
@@ -1185,88 +1034,6 @@
 
 end subroutine FAST_ExtLoads_Restart
 !==================================================================================================================================
-=======
-!==================================================================================================================================
-subroutine FAST_ExtLoads_Restart(iTurb, CheckpointRootName_c, AbortErrLev_c, dt_c, numblades_c, &
-     n_t_global_c, ExtLd_Input_from_FAST, ExtLd_Parameter_from_FAST, ExtLd_Output_to_FAST, &
-     SC_DX_Input_from_FAST, SC_DX_Output_to_FAST, ErrStat_c, ErrMsg_c) BIND (C, NAME='FAST_ExtLoads_Restart')
-   IMPLICIT NONE
-#ifndef IMPLICIT_DLLEXPORT
-!DEC$ ATTRIBUTES DLLEXPORT :: FAST_ExtLoads_Restart
-!GCC$ ATTRIBUTES DLLEXPORT :: FAST_ExtLoads_Restart
-#endif
-   INTEGER(C_INT),         INTENT(IN   ) :: iTurb            ! Turbine number
-   CHARACTER(KIND=C_CHAR), INTENT(IN   ) :: CheckpointRootName_c(IntfStrLen)
-   INTEGER(C_INT),         INTENT(  OUT) :: AbortErrLev_c
-   INTEGER(C_INT),         INTENT(  OUT) :: numblades_c
-   REAL(C_DOUBLE),         INTENT(  OUT) :: dt_c
-   INTEGER(C_INT),         INTENT(  OUT) :: n_t_global_c
-   TYPE(ExtLdDX_InputType_C),     INTENT(  OUT) :: ExtLd_Input_from_FAST
-   TYPE(ExtLdDX_ParameterType_C), INTENT(  OUT) :: ExtLd_Parameter_from_FAST
-   TYPE(ExtLdDX_OutputType_C),    INTENT(  OUT) :: ExtLd_Output_to_FAST
-   TYPE(SC_DX_InputType_C),       INTENT(INOUT) :: SC_DX_Input_from_FAST
-   TYPE(SC_DX_OutputType_C),      INTENT(INOUT) :: SC_DX_Output_to_FAST
-   INTEGER(C_INT),         INTENT(  OUT) :: ErrStat_c
-   CHARACTER(KIND=C_CHAR), INTENT(  OUT) :: ErrMsg_c(IntfStrLen)
-
-   ! local variables
-   INTEGER(C_INT)                        :: NumOuts_c
-   CHARACTER(IntfStrLen)                 :: CheckpointRootName
-   INTEGER(IntKi)                        :: I
-   INTEGER(IntKi)                        :: Unit
-   REAL(DbKi)                            :: t_initial_out
-   INTEGER(IntKi)                        :: NumTurbines_out
-   INTEGER(IntKi)                        :: CompLoadsType
-   CHARACTER(*),           PARAMETER     :: RoutineName = 'FAST_Restart'
-
-   CALL NWTC_Init()
-      ! transfer the character array from C to a Fortran string:
-   CheckpointRootName = TRANSFER( CheckpointRootName_c, CheckpointRootName )
-   I = INDEX(CheckpointRootName,C_NULL_CHAR) - 1                 ! if this has a c null character at the end...
-   IF ( I > 0 ) CheckpointRootName = CheckpointRootName(1:I)     ! remove it
-
-   Unit = -1
-   CALL FAST_RestoreFromCheckpoint_T(t_initial_out, n_t_global, NumTurbines_out, Turbine(iTurb), CheckpointRootName, ErrStat, ErrMsg, Unit )
-
-   if (ErrStat .ne. ErrID_None) then
-      ErrStat_c = ErrStat
-      ErrMsg_c  = TRANSFER( trim(ErrMsg)//C_NULL_CHAR, ErrMsg_c )
-      return
-   end if
-
-   ! check that these are valid:
-   IF (t_initial_out /= t_initial) CALL SetErrStat(ErrID_Fatal, "invalid value of t_initial.", ErrStat, ErrMsg, RoutineName )
-   IF (NumTurbines_out /= 1) CALL SetErrStat(ErrID_Fatal, "invalid value of NumTurbines.", ErrStat, ErrMsg, RoutineName )
-
-   ! transfer Fortran variables to C:
-   n_t_global_c  = n_t_global
-   AbortErrLev_c = AbortErrLev
-   NumOuts_c     = min(MAXOUTPUTS, 1 + SUM( Turbine(iTurb)%y_FAST%numOuts )) ! includes time
-   numblades_c = Turbine(iTurb)%ED%p%NumBl
-   dt_c          = Turbine(iTurb)%p_FAST%dt
-
-#ifdef CONSOLE_FILE
-   if (ErrStat .ne. ErrID_None) call wrscr1(trim(ErrMsg))
-#endif
-
-   CompLoadsType = Turbine(iTurb)%p_FAST%CompAero
-
-   if ( (CompLoadsType .ne. Module_ExtLd) ) then
-      CALL SetErrStat(ErrID_Fatal, "CompAero is not set to 3 for use of the External Loads module. Use a different initialization call for this turbine.", ErrStat, ErrMsg, RoutineName )
-      ErrStat_c = ErrStat
-      ErrMsg_c  = TRANSFER( trim(ErrMsg)//C_NULL_CHAR, ErrMsg_c )
-      return
-   end if
-
-   write(*,*) 'Finished restoring OpenFAST from checkpoint'
-   call SetExtLoads_pointers(iTurb, ExtLd_Input_from_FAST, ExtLd_Parameter_from_FAST, ExtLd_Output_to_FAST)
-
-   ErrStat_c     = ErrStat
-   ErrMsg_c      = TRANSFER( trim(ErrMsg)//C_NULL_CHAR, ErrMsg_c )
-
-end subroutine FAST_ExtLoads_Restart
-!==================================================================================================================================
->>>>>>> 00ba4949
 subroutine SetExtLoads_pointers(iTurb, ExtLd_iFromOF, ExtLd_pFromOF, ExtLd_oToOF)
 
    IMPLICIT NONE
@@ -1347,24 +1114,26 @@
    end if
 
 end subroutine SetExternalInflow_pointers
-<<<<<<< HEAD
-!==================================================================================================================================
-subroutine FAST_CFD_Prework(iTurb, ErrStat_c, ErrMsg_c) BIND (C, NAME='FAST_CFD_Prework')
-!DEC$ ATTRIBUTES DLLEXPORT::FAST_CFD_Prework
-   IMPLICIT NONE
-#ifndef IMPLICIT_DLLEXPORT
+!==================================================================================================================================
+subroutine FAST_CFD_Prework(iTurb_c, ErrStat_c, ErrMsg_c) BIND (C, NAME='FAST_CFD_Prework')
+   IMPLICIT NONE
+#ifndef IMPLICIT_DLLEXPORT
+!DEC$ ATTRIBUTES DLLEXPORT :: FAST_CFD_Prework
 !GCC$ ATTRIBUTES DLLEXPORT :: FAST_CFD_Prework
 #endif
-   INTEGER(C_INT),         INTENT(IN   ) :: iTurb            ! Turbine number
-   INTEGER(C_INT),         INTENT(  OUT) :: ErrStat_c
-   CHARACTER(KIND=C_CHAR), INTENT(  OUT) :: ErrMsg_c(IntfStrLen)
-
+   INTEGER(C_INT),         INTENT(IN   ) :: iTurb_c      ! Turbine number, c indexing (starts at 0 for first turbine)
+   INTEGER(C_INT),         INTENT(  OUT) :: ErrStat_c
+   CHARACTER(KIND=C_CHAR), INTENT(  OUT) :: ErrMsg_c(IntfStrLen)
+   integer(IntKi)                        :: iTurb       ! turbine number: Fortran indexing (starts at 1 for first turbine)
+
+      ! transfer turbine index number from C to Fortran indexing (0 to 1 start)
+   iTurb = int(iTurb_c,IntKi) + 1
 
    IF ( n_t_global > Turbine(iTurb)%p_FAST%n_TMax_m1 ) THEN !finish
 
       ! we can't continue because we might over-step some arrays that are allocated to the size of the simulation
 
-      if (iTurb .eq. (NumTurbines-1) ) then
+      if (iTurb == NumTurbines) then
          IF (n_t_global == Turbine(iTurb)%p_FAST%n_TMax_m1 + 1) THEN  ! we call update an extra time in Simulink, which we can ignore until the time shift with outputs is solved
             n_t_global = n_t_global + 1
             ErrStat_c = ErrID_None
@@ -1379,110 +1148,6 @@
 
    ELSE
 
-      ! if(Turbine(iTurb)%SC%p%scOn) then
-      !    CALL SC_SetOutputs(Turbine(iTurb)%p_FAST, Turbine(iTurb)%SrvD%Input(1), Turbine(iTurb)%SC, ErrStat, ErrMsg)
-      ! end if
-
-      CALL FAST_Prework_T( t_initial, n_t_global, Turbine(iTurb), ErrStat, ErrMsg )
-
-      ErrStat_c = ErrStat
-      ErrMsg = TRIM(ErrMsg)//C_NULL_CHAR
-      ErrMsg_c  = TRANSFER( ErrMsg//C_NULL_CHAR, ErrMsg_c )
-   END IF
-
-end subroutine FAST_CFD_Prework
-!==================================================================================================================================
-subroutine FAST_CFD_UpdateStates(iTurb, ErrStat_c, ErrMsg_c) BIND (C, NAME='FAST_CFD_UpdateStates')
-!DEC$ ATTRIBUTES DLLEXPORT::FAST_CFD_UpdateStates
-   IMPLICIT NONE
-#ifndef IMPLICIT_DLLEXPORT
-!GCC$ ATTRIBUTES DLLEXPORT :: FAST_CFD_UpdateStates
-#endif
-   INTEGER(C_INT),         INTENT(IN   ) :: iTurb            ! Turbine number
-   INTEGER(C_INT),         INTENT(  OUT) :: ErrStat_c
-   CHARACTER(KIND=C_CHAR), INTENT(  OUT) :: ErrMsg_c(IntfStrLen)
-
-
-   IF ( n_t_global > Turbine(iTurb)%p_FAST%n_TMax_m1 ) THEN !finish
-
-      ! we can't continue because we might over-step some arrays that are allocated to the size of the simulation
-
-      if (iTurb .eq. (NumTurbines-1) ) then
-         IF (n_t_global == Turbine(iTurb)%p_FAST%n_TMax_m1 + 1) THEN  ! we call update an extra time in Simulink, which we can ignore until the time shift with outputs is solved
-            n_t_global = n_t_global + 1
-            ErrStat_c = ErrID_None
-            ErrMsg = C_NULL_CHAR
-            ErrMsg_c = TRANSFER( ErrMsg//C_NULL_CHAR, ErrMsg_c )
-         ELSE
-            ErrStat_c = ErrID_Info
-            ErrMsg = "Simulation completed."//C_NULL_CHAR
-            ErrMsg_c = TRANSFER( ErrMsg//C_NULL_CHAR, ErrMsg_c )
-         END IF
-      end if
-
-   ELSE
-
-      CALL FAST_UpdateStates_T( t_initial, n_t_global, Turbine(iTurb), ErrStat, ErrMsg )
-
-      ErrStat_c = ErrStat
-      ErrMsg = TRIM(ErrMsg)//C_NULL_CHAR
-      ErrMsg_c  = TRANSFER( ErrMsg//C_NULL_CHAR, ErrMsg_c )
-   END IF
-
-end subroutine FAST_CFD_UpdateStates
-!==================================================================================================================================
-subroutine FAST_CFD_AdvanceToNextTimeStep(iTurb, ErrStat_c, ErrMsg_c) BIND (C, NAME='FAST_CFD_AdvanceToNextTimeStep')
-!DEC$ ATTRIBUTES DLLEXPORT::FAST_CFD_AdvanceToNextTimeStep
-   IMPLICIT NONE
-#ifndef IMPLICIT_DLLEXPORT
-!GCC$ ATTRIBUTES DLLEXPORT :: FAST_CFD_AdvanceToNextTimeStep
-#endif
-   INTEGER(C_INT),         INTENT(IN   ) :: iTurb            ! Turbine number
-   INTEGER(C_INT),         INTENT(  OUT) :: ErrStat_c
-   CHARACTER(KIND=C_CHAR), INTENT(  OUT) :: ErrMsg_c(IntfStrLen)
-
-=======
-!==================================================================================================================================
-subroutine FAST_CFD_Prework(iTurb_c, ErrStat_c, ErrMsg_c) BIND (C, NAME='FAST_CFD_Prework')
-   IMPLICIT NONE
-#ifndef IMPLICIT_DLLEXPORT
-!DEC$ ATTRIBUTES DLLEXPORT :: FAST_CFD_Prework
-!GCC$ ATTRIBUTES DLLEXPORT :: FAST_CFD_Prework
-#endif
-   INTEGER(C_INT),         INTENT(IN   ) :: iTurb_c      ! Turbine number, c indexing (starts at 0 for first turbine)
-   INTEGER(C_INT),         INTENT(  OUT) :: ErrStat_c
-   CHARACTER(KIND=C_CHAR), INTENT(  OUT) :: ErrMsg_c(IntfStrLen)
-   integer(IntKi)                        :: iTurb       ! turbine number: Fortran indexing (starts at 1 for first turbine)
-
-      ! transfer turbine index number from C to Fortran indexing (0 to 1 start)
-   iTurb = int(iTurb_c,IntKi) + 1
->>>>>>> 00ba4949
-
-   IF ( n_t_global > Turbine(iTurb)%p_FAST%n_TMax_m1 ) THEN !finish
-
-      ! we can't continue because we might over-step some arrays that are allocated to the size of the simulation
-
-<<<<<<< HEAD
-      if (iTurb .eq. (NumTurbines-1) ) then
-=======
-      if (iTurb == NumTurbines) then
->>>>>>> 00ba4949
-         IF (n_t_global == Turbine(iTurb)%p_FAST%n_TMax_m1 + 1) THEN  ! we call update an extra time in Simulink, which we can ignore until the time shift with outputs is solved
-            n_t_global = n_t_global + 1
-            ErrStat_c = ErrID_None
-            ErrMsg = C_NULL_CHAR
-            ErrMsg_c = TRANSFER( ErrMsg//C_NULL_CHAR, ErrMsg_c )
-         ELSE
-            ErrStat_c = ErrID_Info
-            ErrMsg = "Simulation completed."//C_NULL_CHAR
-            ErrMsg_c = TRANSFER( ErrMsg//C_NULL_CHAR, ErrMsg_c )
-         END IF
-      end if
-
-   ELSE
-
-<<<<<<< HEAD
-=======
       ! if(Turbine(iTurb)%SC%p%scOn) then
       !    CALL SC_SetOutputs(Turbine(iTurb)%p_FAST, Turbine(iTurb)%SrvD%Input(1), Turbine(iTurb)%SC, ErrStat, ErrMsg)
       ! end if
@@ -1571,16 +1236,12 @@
 
    ELSE
 
->>>>>>> 00ba4949
       CALL FAST_AdvanceToNextTimeStep_T( t_initial, n_t_global, Turbine(iTurb), ErrStat, ErrMsg )
 
       ! if(Turbine(iTurb)%SC%p%scOn) then
       !    CALL SC_SetInputs(Turbine(iTurb)%p_FAST, Turbine(iTurb)%SrvD%y, Turbine(iTurb)%SC, ErrStat, ErrMsg)
       ! end if
 
-<<<<<<< HEAD
-      if (iTurb .eq. (NumTurbines-1) ) then
-=======
       if (iTurb == NumTurbines ) then
          n_t_global = n_t_global + 1
       end if
@@ -1647,7 +1308,6 @@
       CALL FAST_Solution_T( t_initial, n_t_global, Turbine(iTurb), ErrStat, ErrMsg )
 
       if (iTurb == NumTurbines ) then
->>>>>>> 00ba4949
          n_t_global = n_t_global + 1
       end if
 
@@ -1657,109 +1317,6 @@
    END IF
 
 
-<<<<<<< HEAD
-end subroutine FAST_CFD_AdvanceToNextTimeStep
-!==================================================================================================================================
-subroutine FAST_CFD_WriteOutput(iTurb, ErrStat_c, ErrMsg_c) BIND (C, NAME='FAST_CFD_WriteOutput')
-!DEC$ ATTRIBUTES DLLEXPORT::FAST_CFD_WriteOutput
-   IMPLICIT NONE
-#ifndef IMPLICIT_DLLEXPORT
-!GCC$ ATTRIBUTES DLLEXPORT :: FAST_CFD_WriteOutput
-#endif
-   INTEGER(C_INT),         INTENT(IN   ) :: iTurb            ! Turbine number
-   INTEGER(C_INT),         INTENT(  OUT) :: ErrStat_c
-   CHARACTER(KIND=C_CHAR), INTENT(  OUT) :: ErrMsg_c(IntfStrLen)
-
-   CALL FAST_WriteOutput_T( t_initial, n_t_global, Turbine(iTurb), ErrStat, ErrMsg )
-
-end subroutine FAST_CFD_WriteOutput
-!==================================================================================================================================
-subroutine FAST_CFD_Step(iTurb, ErrStat_c, ErrMsg_c) BIND (C, NAME='FAST_CFD_Step')
-   IMPLICIT NONE
-#ifndef IMPLICIT_DLLEXPORT
-!DEC$ ATTRIBUTES DLLEXPORT :: FAST_CFD_Step
-!GCC$ ATTRIBUTES DLLEXPORT :: FAST_CFD_Step
-#endif
-   INTEGER(C_INT),         INTENT(IN   ) :: iTurb            ! Turbine number
-   INTEGER(C_INT),         INTENT(  OUT) :: ErrStat_c
-   CHARACTER(KIND=C_CHAR), INTENT(  OUT) :: ErrMsg_c(IntfStrLen)
-
-
-   IF ( n_t_global > Turbine(iTurb)%p_FAST%n_TMax_m1 ) THEN !finish
-
-      ! we can't continue because we might over-step some arrays that are allocated to the size of the simulation
-
-      if (iTurb .eq. (NumTurbines-1) ) then
-         IF (n_t_global == Turbine(iTurb)%p_FAST%n_TMax_m1 + 1) THEN  ! we call update an extra time in Simulink, which we can ignore until the time shift with outputs is solved
-            n_t_global = n_t_global + 1
-            ErrStat_c = ErrID_None
-            ErrMsg = C_NULL_CHAR
-            ErrMsg_c = TRANSFER( ErrMsg//C_NULL_CHAR, ErrMsg_c )
-         ELSE
-            ErrStat_c = ErrID_Info
-            ErrMsg = "Simulation completed."//C_NULL_CHAR
-            ErrMsg_c = TRANSFER( ErrMsg//C_NULL_CHAR, ErrMsg_c )
-         END IF
-      end if
-
-   ELSE
-
-      CALL FAST_Solution_T( t_initial, n_t_global, Turbine(iTurb), ErrStat, ErrMsg )
-
-      if (iTurb .eq. (NumTurbines-1) ) then
-         n_t_global = n_t_global + 1
-      end if
-
-      ErrStat_c = ErrStat
-      ErrMsg = TRIM(ErrMsg)//C_NULL_CHAR
-      ErrMsg_c  = TRANSFER( ErrMsg//C_NULL_CHAR, ErrMsg_c )
-   END IF
-
-
-end subroutine FAST_CFD_Step
-!==================================================================================================================================
-subroutine FAST_CFD_Reset_SubStep(iTurb, n_timesteps, ErrStat_c, ErrMsg_c) BIND (C, NAME='FAST_CFD_Reset_SubStep')
-  IMPLICIT NONE
-#ifndef IMPLICIT_DLLEXPORT
-  !DEC$ ATTRIBUTES DLLEXPORT :: FAST_CFD_Reset_SubStep
-  !GCC$ ATTRIBUTES DLLEXPORT :: FAST_CFD_Reset_SubStep
-#endif
-  INTEGER(C_INT),         INTENT(IN   ) :: iTurb            ! Turbine number
-  INTEGER(C_INT),         INTENT(IN   ) :: n_timesteps      ! Number of time steps to go back
-  INTEGER(C_INT),         INTENT(  OUT) :: ErrStat_c
-  CHARACTER(KIND=C_CHAR), INTENT(  OUT) :: ErrMsg_c(IntfStrLen)
-
-  CALL FAST_Reset_SubStep_T(t_initial, n_t_global-n_timesteps, n_timesteps, Turbine(iTurb), ErrStat, ErrMsg )
-
-  if (iTurb .eq. (NumTurbines-1) ) then
-     n_t_global = n_t_global - n_timesteps
-  end if
-
-  ErrStat_c = ErrStat
-  ErrMsg = TRIM(ErrMsg)//C_NULL_CHAR
-  ErrMsg_c  = TRANSFER( ErrMsg//C_NULL_CHAR, ErrMsg_c )
-
-
-end subroutine FAST_CFD_Reset_SubStep
-!==================================================================================================================================
-subroutine FAST_CFD_Store_SubStep(iTurb, n_t_global, ErrStat_c, ErrMsg_c) BIND (C, NAME='FAST_CFD_Store_SubStep')
-  IMPLICIT NONE
-#ifndef IMPLICIT_DLLEXPORT
-  !DEC$ ATTRIBUTES DLLEXPORT :: FAST_CFD_Store_SubStep
-  !GCC$ ATTRIBUTES DLLEXPORT :: FAST_CFD_Store_SubStep
-#endif
-  INTEGER(C_INT),         INTENT(IN   ) :: iTurb            ! Turbine number
-  INTEGER(C_INT),         INTENT(IN   ) :: n_t_global       !< loop counter
-  INTEGER(C_INT),         INTENT(  OUT) :: ErrStat_c
-  CHARACTER(KIND=C_CHAR), INTENT(  OUT) :: ErrMsg_c(IntfStrLen)
-
-  CALL FAST_Store_SubStep_T(t_initial, n_t_global, Turbine(iTurb), ErrStat, ErrMsg )
-
-  ErrStat_c = ErrStat
-  ErrMsg = TRIM(ErrMsg)//C_NULL_CHAR
-  ErrMsg_c  = TRANSFER( ErrMsg//C_NULL_CHAR, ErrMsg_c )
-
-=======
 end subroutine FAST_CFD_Step
 !==================================================================================================================================
 subroutine FAST_CFD_Reset_SubStep(iTurb_c, n_timesteps, ErrStat_c, ErrMsg_c) BIND (C, NAME='FAST_CFD_Reset_SubStep')
@@ -1809,7 +1366,6 @@
    ErrStat_c = ErrStat
    ErrMsg = TRIM(ErrMsg)//C_NULL_CHAR
    ErrMsg_c  = TRANSFER( ErrMsg//C_NULL_CHAR, ErrMsg_c )
->>>>>>> 00ba4949
 
 end subroutine FAST_CFD_Store_SubStep
 !==================================================================================================================================
