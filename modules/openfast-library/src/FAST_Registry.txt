--- conflicted
+++ resolved
@@ -658,14 +658,10 @@
 typedef	^	FAST_ModuleMapType	MeshMapType	BDED_L_2_AD_L_B	{:}	-	-	"Map ElastoDyn BladeLn2Mesh point meshes OR BeamDyn BldMotion line2 meshes to AeroDyn14 InputMarkers OR AeroDyn BladeMotion line2 meshes"
 typedef	^	FAST_ModuleMapType	MeshMapType	AD_L_2_BDED_B	{:}	-	-	"Map AeroDyn14 InputMarkers or AeroDyn BladeLoad line2 meshes to ElastoDyn BladePtLoad point meshes or BeamDyn BldMotion line2 meshes"
 typedef	^	FAST_ModuleMapType	MeshMapType	BD_L_2_BD_L	{:}	-	-	"Map BeamDyn BldMotion output meshes to locations on the BD input DistrLoad mesh stored in MeshMapType%y_BD_BldMotion_4Loads (BD input and output meshes are not siblings and in fact have nodes at different locations"
-<<<<<<< HEAD
 typedef	^	FAST_ModuleMapType	MeshMapType	SED_P_2_AD_L_B	{:}	-	-	"Map Simplified-ElastoDyn BladeRoot point meshes to rigid AeroDyn BladeMotion line2 meshes"
 typedef	^	FAST_ModuleMapType	MeshMapType	SED_P_2_AD_P_R	{:}	-	-	"Map Simplified-ElastoDyn BladeRootMotion point meshes to AeroDyn BladeRootMotion point meshes"
 typedef	^	FAST_ModuleMapType	MeshMapType	AD_L_2_SED_P	{:}	-	-	"Map AeroDyn blade load output mesh to Simplified-ElastoDyn Hub point mesh"
-# ED <-> AD (nacelle, tower, hub, blade root)
-=======
 # ED <-> AD (nacelle, tower, hub, blade root, tailfin)
->>>>>>> fb9aec73
 typedef	^	FAST_ModuleMapType	MeshMapType	ED_P_2_AD_P_N	-	-	-	"Map ElastoDyn Nacelle point motion mesh to AeroDyn Nacelle point motion mesh"
 typedef	^	FAST_ModuleMapType	MeshMapType	AD_P_2_ED_P_N	-	-	-	"Map AeroDyn Nacelle point load mesh to ElastoDyn nacelle point load mesh"
 typedef	^	FAST_ModuleMapType	MeshMapType	ED_P_2_AD_P_TF	-	-	-	"Map ElastoDyn TailFin CM point motion mesh to AeroDyn TailFin ref point motion mesh"
