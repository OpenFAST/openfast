###################################################################################################################################
# Registry for FAST v8 in the FAST Modularization Framework
# This Registry file is used to create FAST_Types which contains data used in the FAST glue code.
# It also contains copy, destroy, pack, and unpack routines associated with each defined data types.
# See the NWTC Programmer's Handbook for further information on the format/contents of this file.
#
# Entries are of the form
# <keyword>	<ModuleName/ModName>	<TypeName>	<FieldType>	<FieldName>	<Dims>	<IO>	<DNAME>	<DESCRIP>	<UNITS>
#
# Use ^ as a shortcut for the value in the same column from the previous line.
###################################################################################################################################
# ...... Include files (definitions from NWTC Library and module components) ............................................................................
include	Registry_NWTC_Library.txt
usefrom	ElastoDyn_Registry.txt
usefrom	Registry_BeamDyn.txt
usefrom	ServoDyn_Registry.txt
usefrom	Registry-AD14.txt
usefrom	AeroDyn_Registry.txt
usefrom	SubDyn_Registry.txt
usefrom	HydroDyn.txt
usefrom	IceFloe_FASTRegistry.inp
usefrom	InflowWind.txt
usefrom	OpenFOAM_Registry.txt
#usefrom	SuperController_Registry.txt
usefrom	SC_DataEx_Registry.txt
usefrom	Registry_IceDyn.txt
usefrom	FEAM_Registry.txt
usefrom	MAP_Registry.txt
usefrom	MoorDyn_Registry.txt
usefrom	OrcaFlexInterface.txt
usefrom	ExtPtfm_MCKF_Registry.txt

# ...... Constants ............................................................................

# MODULE IDENTIFIERS:
# NOTE WELL: The order of these modules is the order they get written to the output file;
# Make sure the module identifiers start at 1 and that this order matches the orders in WrOutputLine and FAST_InitOutput!!!
param	FAST	-	INTEGER	Module_Unknown	-	-1	-	"Unknown"	-
param	^	-	INTEGER	Module_None	-	0	-	"No module selected"	-
param	^	-	INTEGER	Module_IfW	-	1	-	"InflowWind"	-
param	^	-	INTEGER	Module_OpFM	-	2	-	"OpenFOAM"	-
param	^	-	INTEGER	Module_ED	-	3	-	"ElastoDyn"	-
param	^	-	INTEGER	Module_BD	-	4	-	"BeamDyn"	-
param	^	-	INTEGER	Module_AD14	-	5	-	"AeroDyn14"	-
param	^	-	INTEGER	Module_AD	-	6	-	"AeroDyn"	-
param	^	-	INTEGER	Module_SrvD	-	7	-	"ServoDyn"	-
param	^	-	INTEGER	Module_HD	-	8	-	"HydroDyn"	-
param	^	-	INTEGER	Module_SD	-	9	-	"SubDyn"	-
param	^	-	INTEGER	Module_ExtPtfm	-	10	-	"External Platform Loading MCKF"	-
param	^	-	INTEGER	Module_MAP	-	11	-	"MAP (Mooring Analysis Program)"	-
param	^	-	INTEGER	Module_FEAM	-	12	-	"FEAMooring"	-
param	^	-	INTEGER	Module_MD	-	13	-	"MoorDyn"	-
param	^	-	INTEGER	Module_Orca	-	14	-	"OrcaFlex integration (HD/Mooring)"	-
param	^	-	INTEGER	Module_IceF	-	15	-	"IceFloe"	-
param	^	-	INTEGER	Module_IceD	-	16	-	"IceDyn"	-
param	^	-	INTEGER	NumModules	-	16	-	"The number of modules available in FAST"	-
# Other Constants
param	^	-	INTEGER	MaxNBlades	-	3	-	"Maximum number of blades allowed on a turbine"	-
param	^	-	INTEGER	IceD_MaxLegs	-	4	-	"because I don't know how many legs there are before calling IceD_Init and I don't want to copy the data because of sibling mesh issues, I'm going to allocate IceD based on this number"	-
# ...... Data for VTK surface visualization ............................................................................
typedef	^	FAST_VTK_BLSurfaceType	SiKi	AirfoilCoords	{:}{:}{:}	-	-	"x,y coordinates for airfoil around each blade node on a blade (relative to reference)"	-
# ...... Data for VTK surface visualization ............................................................................
typedef	^	FAST_VTK_SurfaceType	IntKi	NumSectors	-	-	-	"number of sectors in which to split circles (higher number gives smoother surface)"	-
typedef	^	FAST_VTK_SurfaceType	SiKi	HubRad	-	-	-	"Preconed hub radius (distance from the rotor apex to the blade root)"	m
typedef	^	FAST_VTK_SurfaceType	SiKi	GroundRad	-	-	-	"radius for plotting circle on ground"	m
typedef	^	FAST_VTK_SurfaceType	SiKi	NacelleBox	{3}{8}	-	-	"X-Y-Z locations of 8 points that define the nacelle box, relative to the nacelle position"	m
typedef	^	FAST_VTK_SurfaceType	SiKi	TowerRad	{:}	-	-	"radius of each ED tower node"	m
typedef	^	FAST_VTK_SurfaceType	IntKi	NWaveElevPts	{2}	-	-	"number of points for wave elevation visualization"	-
typedef	^	FAST_VTK_SurfaceType	SiKi	WaveElevXY	{:}{:}	-	-	"X-Y locations for WaveElev output (for visualization).  First dimension is the X (1) and Y (2) coordinate.  Second dimension is the point number."	"m,-"
typedef	^	FAST_VTK_SurfaceType	SiKi	WaveElev	{:}{:}	-	-	"wave elevation at WaveElevXY; first dimension is time step; second dimension is point number"	"m,-"
typedef	^	FAST_VTK_SurfaceType	FAST_VTK_BLSurfaceType	BladeShape	{:}	-	-	"AirfoilCoords for each blade"	m
typedef	^	FAST_VTK_SurfaceType	SiKi	MorisonRad	{:}	-	-	"radius of each Morison node"	m


typedef   ^   FAST_VTK_ModeShapeType   CHARACTER(1024)  CheckpointRoot -   -  -  "name of the checkpoint file written by FAST when linearization data was produced"
typedef   ^   FAST_VTK_ModeShapeType   CHARACTER(1024)  MatlabFileName -   -  -  "name of the file with eigenvectors written by Matlab"
typedef   ^   FAST_VTK_ModeShapeType   IntKi    VTKLinModes         -      -  -  "Number of modes to visualize" -
typedef   ^   FAST_VTK_ModeShapeType   IntKi    VTKModes          {:}      -  -  "Which modes to visualize" -
typedef   ^   FAST_VTK_ModeShapeType   IntKi    VTKLinTim           -      -  -  "Switch to make one animation for all LinTimes together (1) or separate animations for each LinTimes(2)" -
typedef   ^   FAST_VTK_ModeShapeType   IntKi    VTKNLinTimes        -      -  -  "number of linearization times to use when VTKLinTim==2" -
typedef   ^   FAST_VTK_ModeShapeType   ReKi     VTKLinScale         -      -  -  "Mode shape visualization scaling factor" -
typedef   ^   FAST_VTK_ModeShapeType   ReKi     VTKLinPhase         -      -  -  "Phase when making one animation for all LinTimes together (used only when VTKLinTim=1)" -
typedef   ^   FAST_VTK_ModeShapeType   R8Ki     DampingRatio    {:}        -  -  "damping ratios from mbc3 analysis" -
typedef   ^   FAST_VTK_ModeShapeType   R8Ki     NaturalFreq_Hz  {:}        -  -  "natural frequency from mbc3 analysis" -
typedef   ^   FAST_VTK_ModeShapeType   R8Ki     DampedFreq_Hz   {:}        -  -  "damped frequency from mbc3 analysis" -
typedef   ^   FAST_VTK_ModeShapeType   R8Ki     x_eig_magnitude {:}{:}{:}  -  -  "magnitude of eigenvector (dimension 1=state, dim 2= azimuth, dim 3 = mode)" -
typedef   ^   FAST_VTK_ModeShapeType   R8Ki     x_eig_phase     {:}{:}{:}  -  -  "phase of eigenvector (dimension 1=state, dim 2= azimuth, dim 3 = mode)" -


# ..... FAST_ParameterType data .......................................................................................................
# Misc data for coupling:
typedef	FAST	FAST_ParameterType	DbKi	DT	-	-	-	"Integration time step [global time]"	s
typedef	^	FAST_ParameterType	DbKi	DT_module	{NumModules}	-	-	"Integration time step [global time]"	s
typedef	^	FAST_ParameterType	IntKi	n_substeps	{NumModules}	-	-	"The number of module substeps for advancing states from t_global to t_global_next"	-
typedef	^	FAST_ParameterType	INTEGER	n_TMax_m1	-	-	-	"The time step of TMax - dt (the end time of the simulation)"	(-)
typedef	^	FAST_ParameterType	DbKi	TMax	-	-	-	"Total run time"	s
typedef	^	FAST_ParameterType	IntKi	InterpOrder	-	-	-	"Interpolation order {0,1,2}"	-
typedef	^	FAST_ParameterType	IntKi	NumCrctn	-	-	-	"Number of correction iterations"	-
typedef	^	FAST_ParameterType	IntKi	KMax	-	-	-	"Maximum number of input-output-solve iterations (KMax >= 1)"	-
typedef	^	FAST_ParameterType	IntKi	numIceLegs	-	-	-	"number of suport-structure legs in contact with ice (IceDyn coupling)"	-
typedef	^	FAST_ParameterType	IntKi	nBeams	-	-	-	"number of BeamDyn instances"	-
typedef	^	FAST_ParameterType	LOGICAL	BD_OutputSibling	-	-	-	"flag to determine if BD input is sibling of output mesh"	-
typedef	^	FAST_ParameterType	LOGICAL	ModuleInitialized	{NumModules}	-	-	"An array determining if the module has been initialized"	-
# Data for Jacobians:
typedef	^	FAST_ParameterType	DbKi	DT_Ujac	-	-	-	"Time between when we need to re-calculate these Jacobians"	s
typedef	^	FAST_ParameterType	Reki	UJacSclFact	-	-	-	"Scaling factor used to get similar magnitudes between accelerations, forces, and moments in Jacobians"	-
typedef	^	FAST_ParameterType	IntKi	SizeJac_Opt1	{9}	-	-	"(1)=size of matrix; (2)=size of ED portion; (3)=size of SD portion [2 meshes]; (4)=size of HD portion; (5)=size of BD portion blade 1; (6)=size of BD portion blade 2; (7)=size of BD portion blade 3; (8)=size of Orca portion; (9)=size of ExtPtfm portion;"	-
# Feature switches and flags:
typedef	^	FAST_ParameterType	IntKi	CompElast	-	-	-	"Compute blade loads (switch) {Module_ED; Module_BD}"	-
typedef	^	FAST_ParameterType	IntKi	CompInflow	-	-	-	"Compute inflow wind conditions (switch) {Module_None; Module_IfW; Module_OpFM}"	-
typedef	^	FAST_ParameterType	IntKi	CompAero	-	-	-	"Compute aerodynamic loads (switch) {Module_None; Module_AD14; Module_AD}"	-
typedef	^	FAST_ParameterType	IntKi	CompServo	-	-	-	"Compute control and electrical-drive dynamics (switch) {Module_None; Module_SrvD}"	-
typedef	^	FAST_ParameterType	IntKi	CompHydro	-	-	-	"Compute hydrodynamic loads (switch) {Module_None; Module_HD}"	-
typedef	^	FAST_ParameterType	IntKi	CompSub	-	-	-	"Compute sub-structural dynamics (switch) {Module_None; Module_HD}"	-
typedef	^	FAST_ParameterType	IntKi	CompMooring	-	-	-	"Compute mooring system (switch) {Module_None; Module_MAP; Module_FEAM; Module_MD; Module_Orca}"	-
typedef	^	FAST_ParameterType	IntKi	CompIce	-	-	-	"Compute ice loading (switch) {Module_None; Module_IceF, Module_IceD}"	-
typedef	^	FAST_ParameterType	LOGICAL	UseDWM	-	-	-	"Use the DWM module in AeroDyn"	-
typedef	^	FAST_ParameterType	LOGICAL	Linearize	-	-	-	"Linearization analysis (flag)"	-
# Input file names:
typedef	^	FAST_ParameterType	CHARACTER(1024)	EDFile	-	-	-	"The name of the ElastoDyn input file"	-
typedef	^	FAST_ParameterType	CHARACTER(1024)	BDBldFile	{MaxNBlades}	-	-	"Name of files containing BeamDyn inputs for each blade"	-
typedef	^	FAST_ParameterType	CHARACTER(1024)	InflowFile	-	-	-	"Name of file containing inflow wind input parameters"	-
typedef	^	FAST_ParameterType	CHARACTER(1024)	AeroFile	-	-	-	"Name of file containing aerodynamic input parameters"	-
typedef	^	FAST_ParameterType	CHARACTER(1024)	ServoFile	-	-	-	"Name of file containing control and electrical-drive input parameters"	-
typedef	^	FAST_ParameterType	CHARACTER(1024)	HydroFile	-	-	-	"Name of file containing hydrodynamic input parameters"	-
typedef	^	FAST_ParameterType	CHARACTER(1024)	SubFile	-	-	-	"Name of file containing sub-structural input parameters"	-
typedef	^	FAST_ParameterType	CHARACTER(1024)	MooringFile	-	-	-	"Name of file containing mooring system input parameters"	-
typedef	^	FAST_ParameterType	CHARACTER(1024)	IceFile	-	-	-	"Name of file containing ice loading input parameters"	-
#  Parameters for file/screen output
#typedef	^	FAST_ParameterType	DbKi	SttsTime	-	-	-	"Amount of time between screen status messages"	s
typedef	^	FAST_ParameterType	DbKi	TStart	-	-	-	"Time to begin tabular output"	s
typedef	^	FAST_ParameterType	DbKi	DT_Out	-	-	-	"Time step for tabular output"	s
typedef	^	FAST_ParameterType	LOGICAL	WrSttsTime	-	-	-	"Whether we should write the status times to the screen"	-
typedef	^	FAST_ParameterType	INTEGER	n_SttsTime	-	-	-	"Number of time steps between screen status messages"	-
typedef	^	FAST_ParameterType	INTEGER	n_ChkptTime	-	-	-	"Number of time steps between writing checkpoint files"	-
typedef	^	FAST_ParameterType	INTEGER	n_DT_Out	-	-	-	"Number of time steps between writing a line in the time-marching output files"	-
typedef	^	FAST_ParameterType	INTEGER	n_VTKTime	-	-	-	"Number of time steps between writing VTK files"	-
typedef	^	FAST_ParameterType	IntKi	TurbineType	-	-	-	"Type_LandBased, Type_Offshore_Fixed, or Type_Offshore_Floating"	-
typedef	^	FAST_ParameterType	LOGICAL	WrBinOutFile	-	-	-	"Write a binary output file? (.outb)"	-
typedef	^	FAST_ParameterType	LOGICAL	WrTxtOutFile	-	-	-	"Write a text (formatted) output file? (.out)"	-
typedef	^	FAST_ParameterType	IntKi	WrBinMod	-	-	-	"If writing binary, which file format is to be written [1, 2, or 3]"	-
typedef	^	FAST_ParameterType	LOGICAL	SumPrint	-	-	-	"Print summary data to file? (.sum)"	-
typedef	^	FAST_ParameterType	INTEGER	WrVTK	-	0	-	"VTK Visualization data output: (switch) {0=none; 1=initialization data only; 2=animation}"	-
typedef	^	FAST_ParameterType	INTEGER	VTK_Type	-	-	-	"Type of  VTK visualization data: (switch) {1=surfaces; 2=basic meshes (lines/points); 3=all meshes (debug)}"	-
typedef	^	FAST_ParameterType	LOGICAL	VTK_fields	-	-	-	"Write mesh fields to VTK data files? (flag) {true/false}"	-
typedef	^	FAST_ParameterType	CHARACTER(1)	Delim	-	-	-	"Delimiter between columns of text output file (.out): space or tab"	-
typedef	^	FAST_ParameterType	CHARACTER(20)	OutFmt	-	-	-	"Format used for text tabular output (except time); resulting field should be 10 characters"	-
typedef	^	FAST_ParameterType	CHARACTER(20)	OutFmt_t	-	-	-	"Format used for time channel in text tabular output; resulting field should be 10 characters"	-
typedef	^	FAST_ParameterType	IntKi	FmtWidth	-	-	-	"width of the time OutFmt specifier"	-
typedef	^	FAST_ParameterType	IntKi	TChanLen	-	-	-	"width of the time channel"	-
typedef	^	FAST_ParameterType	CHARACTER(1024)	OutFileRoot	-	-	-	"The rootname of the output files"	-
typedef	^	FAST_ParameterType	CHARACTER(1024)	FTitle	-	-	-	"The description line from the FAST (glue-code) input file"	-
typedef	^	FAST_ParameterType	CHARACTER(1024)	VTK_OutFileRoot	-	"''"	-	"The rootname of the VTK output files"	-
typedef	^	FAST_ParameterType	INTEGER	VTK_tWidth	-	-	-	"Width of number of files for leading zeros in file name format"	-
typedef	^	FAST_ParameterType	DbKi	VTK_fps	-	-	-	"number of frames per second to output VTK data" -
typedef	^	FAST_ParameterType	FAST_VTK_SurfaceType	VTK_surface	-	-	-	"Data for VTK surface visualization"
typedef	^	FAST_ParameterType	SiKi	TurbinePos	{3}	-	-	"Initial position of turbine base (origin used for graphics)"	m
typedef	^	FAST_ParameterType	CHARACTER(4)	Tdesc	-	-	-	"description of turbine ID (for FAST.Farm) screen printing"	

#  Parameters for linearization
typedef	^	FAST_ParameterType	LOGICAL	CalcSteady	-	-	-	"Calculate a steady-state periodic operating point before linearization [unused if Linearize=False]"	-
typedef	^	FAST_ParameterType	IntKi	TrimCase	-	-	-	"Controller parameter to be trimmed {1:yaw; 2:torque; 3:pitch} [unused if Linearize=False; used only if CalcSteady=True]"	-
typedef	^	FAST_ParameterType	ReKi	TrimTol	-	-	-	"Tolerance for the rotational speed convergence (>0) [unused if Linearize=False; used only if CalcSteady=True]"	-
typedef	^	FAST_ParameterType	ReKi	TrimGain	-	-	-	"Proportional gain for the rotational speed error (>0) [unused if Linearize=False; used only if CalcSteady=True]"	"rad/(rad/s) for yaw or pitch; Nm/(rad/s) for torque"
typedef	^	FAST_ParameterType	ReKi	Twr_Kdmp	-	-	-	"Damping factor for the tower [unused if Linearize=False; used only if CalcSteady=True]"	"N/(m/s)"
typedef	^	FAST_ParameterType	ReKi	Bld_Kdmp	-	-	-	"Damping factor for the blades [unused if Linearize=False; used only if CalcSteady=True]"	"N/(m/s)"
typedef	^	FAST_ParameterType	IntKi	NLinTimes	-	-	-	"Number of LinTimes, or equally-spaced azimuth steps in periodic linearized model (>0)[unused if Linearize=False]"	-
typedef  ^  FAST_ParameterType  DbKi    AzimDelta   -  -  -  "difference between two consecutive azimuth positions in CalcSteady algorithm" rad

typedef	^	FAST_ParameterType	IntKi	LinInputs	-	-	-	"Inputs included in linearization (switch) {0=none; 1=standard; 2=all module inputs (debug)} [unused if Linearize=False]"	-
typedef	^	FAST_ParameterType	IntKi	LinOutputs	-	-	-	"Outputs included in linearization (switch) {0=none; 1=from OutList(s); 2=all module outputs (debug)} [unused if Linearize=False]"	-
typedef	^	FAST_ParameterType	LOGICAL	LinOutJac	-	-	-	"Include full Jacabians in linearization output (for debug) (flag) [unused if Linearize=False; used only if LinInputs=LinOutputs=2]"	-
typedef	^	FAST_ParameterType	LOGICAL	LinOutMod	-	-	-	"Write module-level linearization output files in addition to output for full system? (flag) [unused if Linearize=False]"	-
<<<<<<< HEAD
typedef	^	FAST_ParameterType	FAST_VTK_SurfaceType	VTK_surface	-	-	-	"Data for VTK surface visualization"
typedef	^	FAST_ParameterType	SiKi	TurbinePos	{3}	-	-	"Initial position of turbine base (origin used for graphics)"	m
typedef ^       FAST_ParameterType	LOGICAL	UseSC 	-	-	-	"Use Supercontroller"	-  
typedef	^	FAST_ParameterType	IntKi	SizeLin	{NumModules+1}{3}	-	-	"dimension 1 is the module (numModules+1 is glue): dimension 2 is the size of (1) the module's inputs,  (2) the module's linearized outputs, and (3) the module's continuous states"	-
typedef	^	FAST_ParameterType	IntKi	LinStartIndx	{NumModules}{3}	-	-	"dimension 1 is the module ID: dimension 2 is the starting index in combined matrices of (1) the module's inputs, (2) the module's linearized outputs, and (3) the module's continuous states"	-
=======
typedef	^	FAST_ParameterType	FAST_VTK_ModeShapeType	VTK_modes	-	-	-	"Data for VTK mode-shape visualization"

typedef ^       FAST_ParameterType	LOGICAL	UseSupercontroller	-	-	-	"Use Supercontroller"	-  
>>>>>>> 26b3433e
typedef	^	FAST_ParameterType	IntKi	Lin_NumMods	-	-	-	"number of modules in the linearization"
typedef	^	FAST_ParameterType	IntKi	Lin_ModOrder	{NumModules}	-	-	"indices that determine which order the modules are in the glue-code linearization matrix"
typedef  ^  FAST_ParameterType  IntKi    LinInterpOrder     -  -  -  "Interpolation order for CalcSteady solution" -
#typedef	^	FAST_ParameterType	LOGICAL	CheckHSSBrTrqC	-	-	-	"Flag to determine if we should check HSSBrTrqC extrapolation to ElastoDyn"	-


# SAVED OPERATING POINT DATA FOR VTKLIN (visualization of mode shapes from linearization analysis)
# ..... IceDyn OP data .......................................................................................................
typedef   FAST   FAST_LinStateSave   IceD_ContinuousStateType               x_IceD    {:}{:} -   -   "Continuous states"
typedef   ^      ^                   IceD_DiscreteStateType                xd_IceD    {:}{:} -   -   "Discrete states"
typedef   ^      ^                   IceD_ConstraintStateType               z_IceD    {:}{:} -   -   "Constraint states"
typedef   ^      ^                   IceD_OtherStateType              OtherSt_IceD    {:}{:} -   -   "Other states"
typedef   ^      ^                   IceD_InputType                         u_IceD    {:}{:} -   -   "System inputs"
# ..... BeamDyn OP data .......................................................................................................
typedef   FAST   FAST_LinStateSave   BD_ContinuousStateType                 x_BD      {:}{:} -   -   "Continuous states"
typedef   ^      ^                   BD_DiscreteStateType                  xd_BD      {:}{:} -   -   "Discrete states"
typedef   ^      ^                   BD_ConstraintStateType                 z_BD      {:}{:} -   -   "Constraint states"
typedef   ^      ^                   BD_OtherStateType                OtherSt_BD      {:}{:} -   -   "Other states"
typedef   ^      ^                   BD_InputType                           u_BD      {:}{:} -   -   "System inputs"
# ..... ElastoDyn OP data .....................................................................................................
typedef   FAST   FAST_LinStateSave   ED_ContinuousStateType                 x_ED      {:}    -   -   "Continuous states"
typedef   ^      ^                   ED_DiscreteStateType                  xd_ED      {:}    -   -   "Discrete states"
typedef   ^      ^                   ED_ConstraintStateType                 z_ED      {:}    -   -   "Constraint states"
typedef   ^      ^                   ED_OtherStateType                OtherSt_ED      {:}    -   -   "Other states"
typedef   ^      ^                   ED_InputType                           u_ED      {:}    -   -   "System inputs"
# ..... ServoDyn OP data .......................................................................................................
typedef   FAST   FAST_LinStateSave   SrvD_ContinuousStateType               x_SrvD    {:}    -   -   "Continuous states"
typedef   ^      ^                   SrvD_DiscreteStateType                xd_SrvD    {:}    -   -   "Discrete states"
typedef   ^      ^                   SrvD_ConstraintStateType               z_SrvD    {:}    -   -   "Constraint states"
typedef   ^      ^                   SrvD_OtherStateType              OtherSt_SrvD    {:}    -   -   "Other states"
typedef   ^      ^                   SrvD_InputType                         u_SrvD    {:}    -   -   "System inputs"
# ..... No AeroDyn14 data .....................................................................................................
# ..... AeroDyn OP data .......................................................................................................
typedef   FAST   FAST_LinStateSave   AD_ContinuousStateType                 x_AD      {:}    -   -   "Continuous states"
typedef   ^      ^                   AD_DiscreteStateType                  xd_AD      {:}    -   -   "Discrete states"
typedef   ^      ^                   AD_ConstraintStateType                 z_AD      {:}    -   -   "Constraint states"
typedef   ^      ^                   AD_OtherStateType                OtherSt_AD      {:}    -   -   "Other states"
typedef   ^      ^                   AD_InputType                           u_AD      {:}    -   -   "System inputs"
# ..... InflowWind OP data .......................................................................................................
typedef   FAST   FAST_LinStateSave   InflowWind_ContinuousStateType         x_IfW     {:}    -   -   "Continuous states"
typedef   ^      ^                   InflowWind_DiscreteStateType          xd_IfW     {:}    -   -   "Discrete states"
typedef   ^      ^                   InflowWind_ConstraintStateType         z_IfW     {:}    -   -   "Constraint states"
typedef   ^      ^                   InflowWind_OtherStateType        OtherSt_IfW     {:}    -   -   "Other states"
typedef   ^      ^                   InflowWind_InputType                   u_IfW     {:}    -   -   "System inputs"
# ..... No OpenFOAM integration data .......................................................................................................
# ..... SubDyn OP data .......................................................................................................
typedef   FAST   FAST_LinStateSave   SD_ContinuousStateType                 x_SD      {:}    -   -   "Continuous states"
typedef   ^      ^                   SD_DiscreteStateType                  xd_SD      {:}    -   -   "Discrete states"
typedef   ^      ^                   SD_ConstraintStateType                 z_SD      {:}    -   -   "Constraint states"
typedef   ^      ^                   SD_OtherStateType                OtherSt_SD      {:}    -   -   "Other states"
typedef   ^      ^                   SD_InputType                           u_SD      {:}    -   -   "System inputs"
# ..... ExtPtfm OP data .......................................................................................................
typedef   FAST   FAST_LinStateSave   ExtPtfm_ContinuousStateType            x_ExtPtfm {:}    -   -   "Continuous states"
typedef   ^      ^                   ExtPtfm_DiscreteStateType             xd_ExtPtfm {:}    -   -   "Discrete states"
typedef   ^      ^                   ExtPtfm_ConstraintStateType            z_ExtPtfm {:}    -   -   "Constraint states"
typedef   ^      ^                   ExtPtfm_OtherStateType           OtherSt_ExtPtfm {:}    -   -   "Other states"
typedef   ^      ^                   ExtPtfm_InputType                      u_ExtPtfm {:}    -   -   "System inputs"
# ..... HydroDyn OP data .......................................................................................................
typedef   FAST   FAST_LinStateSave   HydroDyn_ContinuousStateType           x_HD      {:}    -   -   "Continuous states"
typedef   ^      ^                   HydroDyn_DiscreteStateType            xd_HD      {:}    -   -   "Discrete states"
typedef   ^      ^                   HydroDyn_ConstraintStateType           z_HD      {:}    -   -   "Constraint states"
typedef   ^      ^                   HydroDyn_OtherStateType          OtherSt_HD      {:}    -   -   "Other states"
typedef   ^      ^                   HydroDyn_InputType                     u_HD      {:}    -   -   "System inputs"
# ..... IceFloe OP data .......................................................................................................
typedef   FAST   FAST_LinStateSave   IceFloe_ContinuousStateType            x_IceF    {:}    -   -   "Continuous states"
typedef   ^      ^                   IceFloe_DiscreteStateType             xd_IceF    {:}    -   -   "Discrete states"
typedef   ^      ^                   IceFloe_ConstraintStateType            z_IceF    {:}    -   -   "Constraint states"
typedef   ^      ^                   IceFloe_OtherStateType           OtherSt_IceF    {:}    -   -   "Other states"
typedef   ^      ^                   IceFloe_InputType                      u_IceF    {:}    -   -   "System inputs"
# ..... MAP OP data .......................................................................................................
typedef   FAST   FAST_LinStateSave   MAP_ContinuousStateType                x_MAP     {:}    -   -   "Continuous states"
typedef   ^      ^                   MAP_DiscreteStateType                 xd_MAP     {:}    -   -   "Discrete states"
typedef   ^      ^                   MAP_ConstraintStateType                z_MAP     {:}    -   -   "Constraint states"
#typedef   ^      ^                   MAP_OtherStateType               OtherSt_MAP     {:}    -   -   "Other states"
typedef   ^      ^                   MAP_InputType                          u_MAP     {:}    -   -   "System inputs"
# ..... FEAMooring OP data .......................................................................................................
typedef   FAST   FAST_LinStateSave   FEAM_ContinuousStateType               x_FEAM    {:}    -   -   "Continuous states"
typedef   ^      ^                   FEAM_DiscreteStateType                xd_FEAM    {:}    -   -   "Discrete states"
typedef   ^      ^                   FEAM_ConstraintStateType               z_FEAM    {:}    -   -   "Constraint states"
typedef   ^      ^                   FEAM_OtherStateType              OtherSt_FEAM    {:}    -   -   "Other states"
typedef   ^      ^                   FEAM_InputType                         u_FEAM    {:}    -   -   "System inputs"
# ..... MoorDyn OP data .......................................................................................................
typedef   FAST   FAST_LinStateSave   MD_ContinuousStateType                 x_MD      {:}    -   -   "Continuous states"
typedef   ^      ^                   MD_DiscreteStateType                  xd_MD      {:}    -   -   "Discrete states"
typedef   ^      ^                   MD_ConstraintStateType                 z_MD      {:}    -   -   "Constraint states"
typedef   ^      ^                   MD_OtherStateType                OtherSt_MD      {:}    -   -   "Other states"
typedef   ^      ^                   MD_InputType                           u_MD      {:}    -   -   "System inputs"
# ..... NO OrcaFlex OP data .......................................................................................................

# ..... FAST_LinType data .......................................................................................................
typedef	FAST	FAST_LinType	CHARACTER(LinChanLen)	Names_u	{:}	-	-	"Names of the linearized inputs"
typedef	^	FAST_LinType	CHARACTER(LinChanLen)	Names_y	{:}	-	-	"Names of the linearized outputs"
typedef	^	FAST_LinType	CHARACTER(LinChanLen)	Names_x	{:}	-	-	"Names of the linearized continuous states"
typedef	^	FAST_LinType	CHARACTER(LinChanLen)	Names_xd	{:}	-	-	"Names of the linearized discrete states"
typedef	^	FAST_LinType	CHARACTER(LinChanLen)	Names_z	{:}	-	-	"Names of the linearized constraint states"
typedef	^	FAST_LinType	ReKi	op_u	{:}	-	-	"input operating point"
typedef	^	FAST_LinType	ReKi	op_y	{:}	-	-	"output operating point"
typedef	^	FAST_LinType	ReKi	op_x	{:}	-	-	"continuous state operating point"
typedef	^	FAST_LinType	ReKi	op_dx	{:}	-	-	"1st time derivative of continuous state operating point"
typedef	^	FAST_LinType	ReKi	op_xd	{:}	-	-	"discrete state operating point"
typedef	^	FAST_LinType	ReKi	op_z	{:}	-	-	"constraint state operating point"
typedef	^	FAST_LinType	R8Ki	op_x_eig_mag	{:}	-	-	"continuous state eigenvector magnitude"
typedef	^	FAST_LinType	R8Ki	op_x_eig_phase	{:}	-	-	"continuous state eigenvector phase"
typedef	^	FAST_LinType	Logical	Use_u	{:}	-	-	"array same size as names_u, which indicates if this input is used in linearization output file"
typedef	^	FAST_LinType	Logical	Use_y	{:}	-	-	"array same size as names_y, which indicates if this output is used in linearization output file"
typedef	^	FAST_LinType	R8Ki	A	{:}{:}	-	-	"A matrix"
typedef	^	FAST_LinType	R8Ki	B	{:}{:}	-	-	"B matrix"
typedef	^	FAST_LinType	R8Ki	C	{:}{:}	-	-	"C matrix"
typedef	^	FAST_LinType	R8Ki	D	{:}{:}	-	-	"D matrix"
typedef	^	FAST_LinType	R8Ki	StateRotation	{:}{:}	-	-	"Matrix that rotates the continuous states"
typedef	^	FAST_LinType	R8Ki	StateRel_x	{:}{:}	-	-	"Matrix that defines the continuous states relative to root motion"
typedef	^	FAST_LinType	R8Ki	StateRel_xdot	{:}{:}	-	-	"Matrix that defines the continuous states relative to root motion"
typedef	^	FAST_LinType	Logical	IsLoad_u	{:}	-	-	"Whether the input is a load (used for scaling for potentially ill-conditioned G matrix)"
typedef	^	FAST_LinType	Logical	RotFrame_u	{:}	-	-	"Whether corresponding input is in rotating frame"
typedef	^	FAST_LinType	Logical	RotFrame_y	{:}	-	-	"Whether corresponding output is in rotating frame"
typedef	^	FAST_LinType	Logical	RotFrame_x	{:}	-	-	"Whether corresponding continuous state is in rotating frame"
typedef	^	FAST_LinType	Logical	RotFrame_z	{:}	-	-	"Whether corresponding constraint state is in rotating frame"
typedef	^	FAST_LinType	IntKi 	DerivOrder_x	{:}	-	-	"Derivative order for continuous states"
typedef	^	FAST_LinType	IntKi	SizeLin	{3}	-	-	"sizes of (1) the module's inputs,  (2) the module's linearized outputs, and (3) the module's continuous states"	-
typedef	^	FAST_LinType	IntKi	LinStartIndx	{3}	-	-	"the starting index in combined matrices of (1) the module's inputs, (2) the module's linearized outputs, and (3) the module's continuous states"	-
typedef	^	FAST_LinType	IntKi	NumOutputs	-	-	-	"number of WriteOutputs in each linearized module"	-

# ..... FAST_ModLinType data (for output) ...........................................................................................
typedef	^	FAST_ModLinType	FAST_LinType	Instance	{:}	-	-	"Linearization data for each module instance (e.g., 3 blades for BD)"

# ..... FAST_LinFileType data .......................................................................................................
typedef	FAST	FAST_LinFileType	FAST_ModLinType	Modules	{NumModules}	-	-	"Linearization data for each module"
typedef	^	FAST_LinFileType	FAST_LinType	Glue	-	-	-	"Linearization data for the glue code (coupled system)"
typedef	^	FAST_LinFileType	ReKi	RotSpeed	-	-	-	"Rotor azimuth angular speed"	rad/s
typedef	^	FAST_LinFileType	ReKi	Azimuth	-	-	-	"Rotor azimuth position"	rad
typedef	^	FAST_LinFileType	ReKi	WindSpeed	-	-	-	"Wind speed at reference height"	m/s


# ..... FAST_MiscLinType data .......................................................................................................
typedef  ^  FAST_MiscLinType  DbKi     LinTimes       {:} -  -  "List of times at which to linearize" s
typedef  ^  FAST_MiscLinType  IntKi    CopyOP_CtrlCode -  -  -  "mesh control code for copy type (new on first call; update otherwise)" -
typedef  ^  FAST_MiscLinType  DbKi     AzimTarget     {:} -  -  "target azimuth positions in CalcSteady algorithm" rad
typedef  ^  FAST_MiscLinType  logical  IsConverged     -  -  -  "whether the error calculation in the CalcSteady algorithm is converged" -
typedef  ^  FAST_MiscLinType  logical  FoundSteady     -  -  -  "whether the CalcSteady algorithm found a steady-state solution" -
typedef  ^  FAST_MiscLinType  IntKi    n_rot           -  -  -  "number of rotations completed in CalcSteady algorithm" -
typedef  ^  FAST_MiscLinType  IntKi    AzimIndx        -  -  -  "index into target azimuth array in CalcSteady algorithm" -
typedef  ^  FAST_MiscLinType  IntKi    NextLinTimeIndx -  -  -  "index for next time in LinTimes where linearization should occur" -
typedef  ^  FAST_MiscLinType  DbKi     Psi            {:} -  -  "Azimuth angle at the current and previous time steps (uses LinInterpOrder); DbKi so that we can use registry-generated extrap/interp routines" -
typedef  ^  FAST_MiscLinType  ReKi     y_interp       {:} -  -  "Interpolated outputs packed into an array" -
typedef  ^  FAST_MiscLinType  ReKi     y_ref          {:} -  -  "Reference output range for CalcSteady error calculation" -
typedef  ^  FAST_MiscLinType  ReKi     Y_prevRot   {:}{:} -  -  "Linearization outputs from previous rotor revolution at each target azimuth " -


# ..... FAST_OutputFileType data .......................................................................................................
typedef	FAST	FAST_OutputFileType	DbKi	TimeData	{:}	-	-	"Array to contain the time output data for the binary file (first output time and a time [fixed] increment)"
typedef	^	FAST_OutputFileType	ReKi	AllOutData	{:}{:}	-	-	"Array to contain all the output data (time history of all outputs); Index 1 is NumOuts, Index 2 is Time step"
typedef	^	FAST_OutputFileType	IntKi	n_Out	-	-	-	"Time index into the AllOutData array"
typedef	^	FAST_OutputFileType	IntKi	NOutSteps	-	-	-	"Maximum number of output steps"
typedef	^	FAST_OutputFileType	IntKi	numOuts	{NumModules}	-	-	"number of outputs to print from each module"
typedef	^	FAST_OutputFileType	IntKi	UnOu	-	-1	-	"I/O unit number for the tabular output file"
typedef	^	FAST_OutputFileType	IntKi	UnSum	-	-1	-	"I/O unit number for the summary file"
typedef	^	FAST_OutputFileType	IntKi	UnGra	-	-1	-	"I/O unit number for mesh graphics"
typedef	^	FAST_OutputFileType	CHARACTER(1024)	FileDescLines	{3}	-	-	"Description lines to include in output files (header, time run, plus module names/versions)"
typedef	^	FAST_OutputFileType	CHARACTER(ChanLen)	ChannelNames	{:}	-	-	"Names of the output channels"
typedef	^	FAST_OutputFileType	CHARACTER(ChanLen)	ChannelUnits	{:}	-	-	"Units for the output channels"
typedef	^	FAST_OutputFileType	ProgDesc	Module_Ver	{NumModules}	-	-	"version information from all modules"
typedef	^	FAST_OutputFileType	CHARACTER(ChanLen)	Module_Abrev	{NumModules}	-	-	"abbreviation for module (used in file output naming conventions)"
typedef	^	FAST_OutputFileType	LOGICAL	WriteThisStep	-	-	-	"Whether this step will be written in the FAST output files"
typedef	^	FAST_OutputFileType	IntKi	VTK_count	-	-	-	"Number of VTK files written (for naming output files)"
typedef	^	FAST_OutputFileType	IntKi	VTK_LastWaveIndx	-	-	-	"last index into wave array"	-
typedef	^	FAST_OutputFileType	FAST_LinFileType	Lin	-	-	-	"linearization data for output"
typedef	^	FAST_OutputFileType	IntKi	ActualChanLen	-	-	-	"width of the column headers output in the text and/or binary file"	-
typedef	^	FAST_OutputFileType	CHARACTER(30)	OutFmt_a	-	-	-	"Format used for text tabular output (except time); combines OutFmt with delim and appropriate spaces"	-
typedef   ^   FAST_OutputFileType   FAST_LinStateSave   op   -   -   -   "operating points of states and inputs for VTK output of mode shapes"


# ..... IceDyn data .......................................................................................................
# [ the last dimension of each allocatable array is for the instance of IceDyn being used ]
# note that I'm making the allocatable-for-instance-used part INSIDE the data type (as opposed to an array of IceDyn_Data types) because I want to pass arrays of x, xd, z, x_pred, etc)
typedef	FAST	IceDyn_Data	IceD_ContinuousStateType	x	{:}{:}	-	-	"Continuous states"
typedef	^	^	IceD_DiscreteStateType	xd	{:}{:}	-	-	"Discrete states"
typedef	^	^	IceD_ConstraintStateType	z	{:}{:}	-	-	"Constraint states"
typedef	^	^	IceD_OtherStateType	OtherSt	{:}{:}	-	-	"Other states"
typedef	^	^	IceD_ParameterType	p	{:}	-	-	"Parameters"
typedef	^	^	IceD_InputType	u	{:}	-	-	"System inputs"
typedef	^	^	IceD_OutputType	y	{:}	-	-	"System outputs"
typedef	^	^	IceD_MiscVarType	m	{:}	-	-	"Misc/optimization variables"
typedef	^	^	IceD_InputType	Input	{:}{:}	-	-	"Array of inputs associated with InputTimes"
typedef	^	^	DbKi	InputTimes	{:}{:}	-	-	"Array of times associated with Input Array"

# ..... BeamDyn data .......................................................................................................
# [ the last dimension of each allocatable array is for the instance of BeamDyn being used ]
# note that I'm making the allocatable-for-instance-used part INSIDE the data type (as opposed to an array of IceDyn_Data types) because I want to pass arrays of x, xd, z, x_pred, etc)
typedef	FAST	BeamDyn_Data	BD_ContinuousStateType	x	{:}{:}	-	-	"Continuous states"
typedef	^	^	BD_DiscreteStateType	xd	{:}{:}	-	-	"Discrete states"
typedef	^	^	BD_ConstraintStateType	z	{:}{:}	-	-	"Constraint states"
typedef	^	^	BD_OtherStateType	OtherSt	{:}{:}	-	-	"Other states"
typedef	^	^	BD_ParameterType	p	{:}	-	-	"Parameters"
typedef	^	^	BD_InputType	u	{:}	-	-	"System inputs"
typedef	^	^	BD_OutputType	y	{:}	-	-	"System outputs"
typedef	^	^	BD_MiscVarType	m	{:}	-	-	"Misc/optimization variables"
typedef	^	^	BD_OutputType	Output	{:}{:}	-	-	"Array of outputs associated with CalcSteady Azimuths"
typedef	^	^	BD_OutputType	y_interp	{:}	-	-	"interpolated system outputs for CalcSteady"
typedef	^	^	BD_InputType	Input	{:}{:}	-	-	"Array of inputs associated with InputTimes"
typedef	^	^	DbKi	InputTimes	{:}{:}	-	-	"Array of times associated with Input Array"

# ..... ElastoDyn data .......................................................................................................
typedef	FAST	ElastoDyn_Data	ED_ContinuousStateType	x	{2}	-	-	"Continuous states"
typedef	^	^	ED_DiscreteStateType	xd	{2}	-	-	"Discrete states"
typedef	^	^	ED_ConstraintStateType	z	{2}	-	-	"Constraint states"
typedef	^	^	ED_OtherStateType	OtherSt	{2}	-	-	"Other states"
typedef	^	^	ED_ParameterType	p	-	-	-	"Parameters"
typedef	^	^	ED_InputType	u	-	-	-	"System inputs"
typedef	^	^	ED_OutputType	y	-	-	-	"System outputs"
typedef	^	^	ED_MiscVarType	m	-	-	-	"Misc (optimization) variables not associated with time"
typedef	^	^	ED_OutputType	Output	{:}	-	-	"Array of outputs associated with CalcSteady Azimuths"
typedef	^	^	ED_OutputType	y_interp	-	-	-	"interpolated system outputs for CalcSteady"
typedef	^	^	ED_InputType	Input	{:}	-	-	"Array of inputs associated with InputTimes"
typedef	^	^	DbKi	InputTimes	{:}	-	-	"Array of times associated with Input Array"


# ..... ServoDyn data .......................................................................................................
typedef	FAST	ServoDyn_Data	SrvD_ContinuousStateType	x	{2}	-	-	"Continuous states"
typedef	^	^	SrvD_DiscreteStateType	xd	{2}	-	-	"Discrete states"
typedef	^	^	SrvD_ConstraintStateType	z	{2}	-	-	"Constraint states"
typedef	^	^	SrvD_OtherStateType	OtherSt	{2}	-	-	"Other states"
typedef	^	^	SrvD_ParameterType	p	-	-	-	"Parameters"
typedef	^	^	SrvD_InputType	u	-	-	-	"System inputs"
typedef	^	^	SrvD_OutputType	y	-	-	-	"System outputs"
typedef	^	^	SrvD_MiscVarType	m	-	-	-	"Misc (optimization) variables not associated with time"
typedef	^	^	SrvD_OutputType	Output	{:}	-	-	"Array of outputs associated with CalcSteady Azimuths"
typedef	^	^	SrvD_OutputType	y_interp	-	-	-	"interpolated system outputs for CalcSteady"
typedef	^	^	SrvD_InputType	Input	{:}	-	-	"Array of inputs associated with InputTimes"
typedef	^	^	DbKi	InputTimes	{:}	-	-	"Array of times associated with Input Array"

# ..... AeroDyn14 data .......................................................................................................
typedef	FAST	AeroDyn14_Data	AD14_ContinuousStateType	x	{2}	-	-	"Continuous states"
typedef	^	^	AD14_DiscreteStateType	xd	{2}	-	-	"Discrete states"
typedef	^	^	AD14_ConstraintStateType	z	{2}	-	-	"Constraint states"
typedef	^	^	AD14_OtherStateType	OtherSt	{2}	-	-	"Other states"
typedef	^	^	AD14_ParameterType	p	-	-	-	"Parameters"
typedef	^	^	AD14_InputType	u	-	-	-	"System inputs"
typedef	^	^	AD14_OutputType	y	-	-	-	"System outputs"
typedef	^	^	AD14_MiscVarType	m	-	-	-	"Misc/optimization variables"
typedef	^	^	AD14_InputType	Input	{:}	-	-	"Array of inputs associated with InputTimes"
typedef	^	^	DbKi	InputTimes	{:}	-	-	"Array of times associated with Input Array"

# ..... AeroDyn data .......................................................................................................
typedef	FAST	AeroDyn_Data	AD_ContinuousStateType	x	{2}	-	-	"Continuous states"
typedef	^	^	AD_DiscreteStateType	xd	{2}	-	-	"Discrete states"
typedef	^	^	AD_ConstraintStateType	z	{2}	-	-	"Constraint states"
typedef	^	^	AD_OtherStateType	OtherSt	{2}	-	-	"Other states"
typedef	^	^	AD_ParameterType	p	-	-	-	"Parameters"
typedef	^	^	AD_InputType	u	-	-	-	"System inputs"
typedef	^	^	AD_OutputType	y	-	-	-	"System outputs"
typedef	^	^	AD_MiscVarType	m	-	-	-	"Misc/optimization variables"
typedef	^	^	AD_OutputType	Output	{:}	-	-	"Array of outputs associated with CalcSteady Azimuths"
typedef	^	^	AD_OutputType	y_interp	-	-	-	"interpolated system outputs for CalcSteady"
typedef	^	^	AD_InputType	Input	{:}	-	-	"Array of inputs associated with InputTimes"
typedef	^	^	DbKi	InputTimes	{:}	-	-	"Array of times associated with Input Array"

# ..... InflowWind data .......................................................................................................
typedef	FAST	InflowWind_Data	InflowWind_ContinuousStateType	x	{2}	-	-	"Continuous states"
typedef	^	^	InflowWind_DiscreteStateType	xd	{2}	-	-	"Discrete states"
typedef	^	^	InflowWind_ConstraintStateType	z	{2}	-	-	"Constraint states"
typedef	^	^	InflowWind_OtherStateType	OtherSt	{2}	-	-	"Other states"
typedef	^	^	InflowWind_ParameterType	p	-	-	-	"Parameters"
typedef	^	^	InflowWind_InputType	u	-	-	-	"System inputs"
typedef	^	^	InflowWind_OutputType	y	-	-	-	"System outputs"
typedef	^	^	InflowWind_MiscVarType	m	-	-	-	"Misc/optimization variables"
typedef	^	^	InflowWind_OutputType	Output	{:}	-	-	"Array of outputs associated with CalcSteady Azimuths"
typedef	^	^	InflowWind_OutputType	y_interp	-	-	-	"interpolated system outputs for CalcSteady"
typedef	^	^	InflowWind_InputType	Input	{:}	-	-	"Array of inputs associated with InputTimes"
typedef	^	^	DbKi	InputTimes	{:}	-	-	"Array of times associated with Input Array"

# ..... OpenFOAM integration data .......................................................................................................
typedef	FAST	OpenFOAM_Data	OpFM_InputType	u	-	-	-	"System inputs"
typedef	^	^	OpFM_OutputType	y	-	-	-	"System outputs"
typedef	^	^	OpFM_ParameterType	p	-	-	-	"Parameters"
typedef	^	^	OpFM_MiscVarType	m	-	-	-	"Parameters"

# ..... SuperController integration data .......................................................................................................
typedef	FAST	SCDataEx_Data	SC_DX_InputType	u	-	-	-	"System inputs"
typedef	^	^	SC_DX_OutputType	y	-	-	-	"System outputs"
typedef	^	^	SC_DX_ParameterType	p	-	-	-	"System parameters"

# ..... SubDyn data .......................................................................................................
typedef	FAST	SubDyn_Data	SD_ContinuousStateType	x	{2}	-	-	"Continuous states"
typedef	^	^	SD_DiscreteStateType	xd	{2}	-	-	"Discrete states"
typedef	^	^	SD_ConstraintStateType	z	{2}	-	-	"Constraint states"
typedef	^	^	SD_OtherStateType	OtherSt	{2}	-	-	"Other states"
typedef	^	^	SD_ParameterType	p	-	-	-	"Parameters"
typedef	^	^	SD_InputType	u	-	-	-	"System inputs"
typedef	^	^	SD_OutputType	y	-	-	-	"System outputs"
typedef	^	^	SD_MiscVarType	m	-	-	-	"Misc/optimization variables"
typedef	^	^	SD_InputType	Input	{:}	-	-	"Array of inputs associated with InputTimes"
typedef	^	^	DbKi	InputTimes	{:}	-	-	"Array of times associated with Input Array"

# ..... ExtPtfm data .......................................................................................................
typedef	FAST	ExtPtfm_Data	ExtPtfm_ContinuousStateType	x	{2}	-	-	"Continuous states"
typedef	^	^	ExtPtfm_DiscreteStateType	xd	{2}	-	-	"Discrete states"
typedef	^	^	ExtPtfm_ConstraintStateType	z	{2}	-	-	"Constraint states"
typedef	^	^	ExtPtfm_OtherStateType	OtherSt	{2}	-	-	"Other states"
typedef	^	^	ExtPtfm_ParameterType	p	-	-	-	"Parameters"
typedef	^	^	ExtPtfm_InputType	u	-	-	-	"System inputs"
typedef	^	^	ExtPtfm_OutputType	y	-	-	-	"System outputs"
typedef	^	^	ExtPtfm_MiscVarType	m	-	-	-	"Misc/optimization variables"
typedef	^	^	ExtPtfm_InputType	Input	{:}	-	-	"Array of inputs associated with InputTimes"
typedef	^	^	DbKi	InputTimes	{:}	-	-	"Array of times associated with Input Array"

# ..... HydroDyn data .......................................................................................................
typedef	FAST	HydroDyn_Data	HydroDyn_ContinuousStateType	x	{2}	-	-	"Continuous states"
typedef	^	^	HydroDyn_DiscreteStateType	xd	{2}	-	-	"Discrete states"
typedef	^	^	HydroDyn_ConstraintStateType	z	{2}	-	-	"Constraint states"
typedef	^	^	HydroDyn_OtherStateType	OtherSt	{2}	-	-	"Other states"
typedef	^	^	HydroDyn_ParameterType	p	-	-	-	"Parameters"
typedef	^	^	HydroDyn_InputType	u	-	-	-	"System inputs"
typedef	^	^	HydroDyn_OutputType	y	-	-	-	"System outputs"
typedef	^	^	HydroDyn_MiscVarType	m	-	-	-	"Misc/optimization variables"
typedef	^	^	HydroDyn_OutputType	Output	{:}	-	-	"Array of outputs associated with CalcSteady Azimuths"
typedef	^	^	HydroDyn_OutputType	y_interp	-	-	-	"interpolated system outputs for CalcSteady"
typedef	^	^	HydroDyn_InputType	Input	{:}	-	-	"Array of inputs associated with InputTimes"
typedef	^	^	DbKi	InputTimes	{:}	-	-	"Array of times associated with Input Array"

# ..... IceFloe data .......................................................................................................
typedef	FAST	IceFloe_Data	IceFloe_ContinuousStateType	x	{2}	-	-	"Continuous states"
typedef	^	^	IceFloe_DiscreteStateType	xd	{2}	-	-	"Discrete states"
typedef	^	^	IceFloe_ConstraintStateType	z	{2}	-	-	"Constraint states"
typedef	^	^	IceFloe_OtherStateType	OtherSt	{2}	-	-	"Other states"
typedef	^	^	IceFloe_ParameterType	p	-	-	-	"Parameters"
typedef	^	^	IceFloe_InputType	u	-	-	-	"System inputs"
typedef	^	^	IceFloe_OutputType	y	-	-	-	"System outputs"
typedef	^	^	IceFloe_MiscVarType	m	-	-	-	"Misc/optimization variables"
typedef	^	^	IceFloe_InputType	Input	{:}	-	-	"Array of inputs associated with InputTimes"
typedef	^	^	DbKi	InputTimes	{:}	-	-	"Array of times associated with Input Array"

# ..... MAP data .......................................................................................................
typedef	FAST	MAP_Data	MAP_ContinuousStateType	x	{2}	-	-	"Continuous states"
typedef	^	^	MAP_DiscreteStateType	xd	{2}	-	-	"Discrete states"
typedef	^	^	MAP_ConstraintStateType	z	{2}	-	-	"Constraint states"
typedef	^	^	MAP_OtherStateType	OtherSt	-	-	-	"Other/optimization states"
typedef	^	^	MAP_ParameterType	p	-	-	-	"Parameters"
typedef	^	^	MAP_InputType	u	-	-	-	"System inputs"
typedef	^	^	MAP_OutputType	y	-	-	-	"System outputs"
typedef	^	^	MAP_OtherStateType	OtherSt_old	-	-	-	"Other/optimization states (copied for the case of subcycling)"
typedef	^	^	MAP_OutputType	Output	{:}	-	-	"Array of outputs associated with CalcSteady Azimuths"
typedef	^	^	MAP_OutputType	y_interp	-	-	-	"interpolated system outputs for CalcSteady"
typedef	^	^	MAP_InputType	Input	{:}	-	-	"Array of inputs associated with InputTimes"
typedef	^	^	DbKi	InputTimes	{:}	-	-	"Array of times associated with Input Array"

# ..... FEAMooring data .......................................................................................................
typedef	FAST	FEAMooring_Data	FEAM_ContinuousStateType	x	{2}	-	-	"Continuous states"
typedef	^	^	FEAM_DiscreteStateType	xd	{2}	-	-	"Discrete states"
typedef	^	^	FEAM_ConstraintStateType	z	{2}	-	-	"Constraint states"
typedef	^	^	FEAM_OtherStateType	OtherSt	{2}	-	-	"Other states"
typedef	^	^	FEAM_ParameterType	p	-	-	-	"Parameters"
typedef	^	^	FEAM_InputType	u	-	-	-	"System inputs"
typedef	^	^	FEAM_OutputType	y	-	-	-	"System outputs"
typedef	^	^	FEAM_MiscVarType	m	-	-	-	"Misc/optimization variables"
typedef	^	^	FEAM_InputType	Input	{:}	-	-	"Array of inputs associated with InputTimes"
typedef	^	^	DbKi	InputTimes	{:}	-	-	"Array of times associated with Input Array"

# ..... MoorDyn data .......................................................................................................
typedef	FAST	MoorDyn_Data	MD_ContinuousStateType	x	{2}	-	-	"Continuous states"
typedef	^	^	MD_DiscreteStateType	xd	{2}	-	-	"Discrete states"
typedef	^	^	MD_ConstraintStateType	z	{2}	-	-	"Constraint states"
typedef	^	^	MD_OtherStateType	OtherSt	{2}	-	-	"Other states"
typedef	^	^	MD_ParameterType	p	-	-	-	"Parameters"
typedef	^	^	MD_InputType	u	-	-	-	"System inputs"
typedef	^	^	MD_OutputType	y	-	-	-	"System outputs"
typedef	^	^	MD_MiscVarType	m	-	-	-	"Misc/optimization variables"
typedef	^	^	MD_InputType	Input	{:}	-	-	"Array of inputs associated with InputTimes"
typedef	^	^	DbKi	InputTimes	{:}	-	-	"Array of times associated with Input Array"

# ..... OrcaFlex data .......................................................................................................
typedef	FAST	OrcaFlex_Data	Orca_ContinuousStateType	x	{2}	-	-	"Continuous states"
typedef	^	^	Orca_DiscreteStateType	xd	{2}	-	-	"Discrete states"
typedef	^	^	Orca_ConstraintStateType	z	{2}	-	-	"Constraint states"
typedef	^	^	Orca_OtherStateType	OtherSt	{2}	-	-	"Other states"
typedef	^	^	Orca_ParameterType	p	-	-	-	"Parameters"
typedef	^	^	Orca_InputType	u	-	-	-	"System inputs"
typedef	^	^	Orca_OutputType	y	-	-	-	"System outputs"
typedef	^	^	Orca_MiscVarType	m	-	-	-	"Misc/optimization variables"
typedef	^	^	Orca_InputType	Input	{:}	-	-	"Array of inputs associated with InputTimes"
typedef	^	^	DbKi	InputTimes	{:}	-	-	"Array of times associated with Input Array"

# ..... FAST_ModuleMapType data .......................................................................................................
# ! Data structures for mapping and coupling the various modules together
# ED <-> BD
typedef	FAST	FAST_ModuleMapType	MeshMapType	ED_P_2_BD_P	{:}	-	-	"Map ElastoDyn BladeRootMotion meshes to BeamDyn RootMotion point meshes"
typedef	FAST	FAST_ModuleMapType	MeshMapType	BD_P_2_ED_P	{:}	-	-	"Map BeamDyn ReactionForce loads point meshes to ElastoDyn HubPtLoad point mesh"
typedef	FAST	FAST_ModuleMapType	MeshMapType	ED_P_2_BD_P_Hub	{:}	-	-	"ElastoDyn hub to BeamDyn for hub orientation necessary for pitch actuator"
# ED <-> HD
typedef	FAST	FAST_ModuleMapType	MeshMapType	ED_P_2_HD_W_P	-	-	-	"Map ElastoDyn PlatformPtMesh to HydroDyn WAMIT Point"
typedef	^	FAST_ModuleMapType	MeshMapType	HD_W_P_2_ED_P	-	-	-	"Map HydroDyn WAMIT Point (from either y%Mesh or y%AllHydroOrigin) to ElastoDyn PlatformPtMesh"
typedef	^	FAST_ModuleMapType	MeshMapType	ED_P_2_HD_M_P	-	-	-	"Map ElastoDyn PlatformPtMesh to HydroDyn Morison Point"
typedef	^	FAST_ModuleMapType	MeshMapType	HD_M_P_2_ED_P	-	-	-	"Map HydroDyn Morison Point to ElastoDyn PlatformPtMesh"
typedef	^	FAST_ModuleMapType	MeshMapType	ED_P_2_HD_M_L	-	-	-	"Map ElastoDyn PlatformPtMesh to HydroDyn Morison Line2"
typedef	^	FAST_ModuleMapType	MeshMapType	HD_M_L_2_ED_P	-	-	-	"Map HydroDyn Morison Line2 to ElastoDyn PlatformPtMesh"
# ED <-> Mooring (MAP, FEAM, MoorDyn, OrcaFlex)
typedef	^	FAST_ModuleMapType	MeshMapType	ED_P_2_Mooring_P	-	-	-	"Map ElastoDyn PlatformPtMesh to MAP/FEAM/MoorDyn/OrcaFlex point mesh"
typedef	^	FAST_ModuleMapType	MeshMapType	Mooring_P_2_ED_P	-	-	-	"Map FEAM/MAP/MoorDyn/OrcaFlex point mesh to ElastoDyn PlatformPtMesh"
# ED <-> SD or User-Platform (ExtPtfm_MCKF)
typedef	^	FAST_ModuleMapType	MeshMapType	ED_P_2_SD_TP	-	-	-	"Map ElastoDyn PlatformPtMesh to SubDyn transition-piece point mesh"
typedef	^	FAST_ModuleMapType	MeshMapType	SD_TP_2_ED_P	-	-	-	"Map SubDyn transition-piece point mesh to ElastoDyn PlatformPtMesh"
# SD <-> HD
typedef	^	FAST_ModuleMapType	MeshMapType	SD_P_2_HD_M_P	-	-	-	"Map SubDyn y2Mesh Point to HydroDyn Morison Point"
typedef	^	FAST_ModuleMapType	MeshMapType	HD_M_P_2_SD_P	-	-	-	"Map HydroDyn Morison Point to SubDyn y2Mesh Point"
typedef	^	FAST_ModuleMapType	MeshMapType	SD_P_2_HD_M_L	-	-	-	"Map SubDyn y2Mesh Point to HydroDyn Morison Line2"
typedef	^	FAST_ModuleMapType	MeshMapType	HD_M_L_2_SD_P	-	-	-	"Map HydroDyn Morison Line2 to SubDyn y2Mesh Point"
# ED <-> SrvD/TMD
typedef	^	FAST_ModuleMapType	MeshMapType	ED_P_2_SrvD_P_N	-	-	-	"Map ElastoDyn Nacelle point mesh to ServoDyn/TMD point mesh"
typedef	^	FAST_ModuleMapType	MeshMapType	SrvD_P_2_ED_P_N	-	-	-	"Map ServoDyn nacelle point mesh to ElastoDyn point mesh on the nacelle"
typedef	^	FAST_ModuleMapType	MeshMapType	ED_L_2_SrvD_P_T	-	-	-	"Map ElastoDyn tower line2 mesh to ServoDyn/TTMD point mesh"
typedef	^	FAST_ModuleMapType	MeshMapType	SrvD_P_2_ED_P_T	-	-	-	"Map ServoDyn tower point mesh to ElastoDyn point load mesh on the tower"
# ED/BD <-> AD (blades)
typedef	^	FAST_ModuleMapType	MeshMapType	BDED_L_2_AD_L_B	{:}	-	-	"Map ElastoDyn BladeLn2Mesh point meshes OR BeamDyn BldMotion line2 meshes to AeroDyn14 InputMarkers OR AeroDyn BladeMotion line2 meshes"
typedef	^	FAST_ModuleMapType	MeshMapType	AD_L_2_BDED_B	{:}	-	-	"Map AeroDyn14 InputMarkers or AeroDyn BladeLoad line2 meshes to ElastoDyn BladePtLoad point meshes or BeamDyn BldMotion line2 meshes"
typedef	^	FAST_ModuleMapType	MeshMapType	BD_L_2_BD_L	{:}	-	-	"Map BeamDyn BldMotion output meshes to locations on the BD input DistrLoad mesh stored in MeshMapType%y_BD_BldMotion_4Loads (BD input and output meshes are not siblings and in fact have nodes at different locations"
# ED <-> AD (tower, hub, blade root)
typedef	^	FAST_ModuleMapType	MeshMapType	ED_L_2_AD_L_T	-	-	-	"Map ElastoDyn TowerLn2Mesh line2 mesh to AeroDyn14 Twr_InputMarkers or AeroDyn TowerMotion line2 mesh"
typedef	^	FAST_ModuleMapType	MeshMapType	AD_L_2_ED_P_T	-	-	-	"Map AeroDyn14 Twr_InputMarkers or AeroDyn TowerLoad line2 mesh to ElastoDyn TowerPtLoads point mesh"
typedef	^	FAST_ModuleMapType	MeshMapType	ED_P_2_AD_P_R	{:}	-	-	"Map ElastoDyn BladeRootMotion point meshes to AeroDyn BladeRootMotion point meshes"
typedef	^	FAST_ModuleMapType	MeshMapType	ED_P_2_AD_P_H	-	-	-	"Map ElastoDyn HubPtMotion point mesh to AeroDyn HubMotion point mesh"
# IceF <-> SD
typedef	^	FAST_ModuleMapType	MeshMapType	IceF_P_2_SD_P	-	-	-	"Map IceFloe point mesh to SubDyn y2Mesh point mesh"
typedef	^	FAST_ModuleMapType	MeshMapType	SD_P_2_IceF_P	-	-	-	"Map SubDyn y2Mesh point mesh to IceFloe point mesh"
# IceD <-> SD
typedef	^	FAST_ModuleMapType	MeshMapType	IceD_P_2_SD_P	{:}	-	-	"Map IceDyn point mesh to SubDyn y2Mesh point mesh"
typedef	^	FAST_ModuleMapType	MeshMapType	SD_P_2_IceD_P	{:}	-	-	"Map SubDyn y2Mesh point mesh to IceDyn point mesh"
# Stored Jacobians:
typedef	^	FAST_ModuleMapType	ReKi	Jacobian_Opt1	{:}{:}	-	-	"Stored Jacobian in ED_HD_InputOutputSolve or FullOpt1_InputOutputSolve"
typedef	^	FAST_ModuleMapType	Integer	Jacobian_pivot	{:}	-	-	"Pivot array used for LU decomposition of Jacobian_Opt1"
typedef	^	FAST_ModuleMapType	Integer	Jac_u_indx	{:}{:}	-	-	"matrix to help fill/pack the u vector in computing the jacobian"
# Temporary copies of input meshes (stored here so we don't have to keep allocating/destroying them)
typedef	^	FAST_ModuleMapType	MeshType	u_ED_PlatformPtMesh	-	-	-	"copy of ED input mesh"
typedef	^	FAST_ModuleMapType	MeshType	u_ED_PlatformPtMesh_2	-	-	-	"copy of ED input mesh (used only for temporary storage)"
typedef	^	FAST_ModuleMapType	MeshType	u_SD_TPMesh	-	-	-	"copy of SD input mesh"
typedef	^	FAST_ModuleMapType	MeshType	u_SD_LMesh	-	-	-	"copy of SD input mesh"
typedef	^	FAST_ModuleMapType	MeshType	u_SD_LMesh_2	-	-	-	"copy of SD input mesh (used only for temporary storage)"
typedef	^	FAST_ModuleMapType	MeshType	u_HD_M_LumpedMesh	-	-	-	"copy of HD input mesh"
typedef	^	FAST_ModuleMapType	MeshType	u_HD_M_DistribMesh	-	-	-	"copy of HD input mesh"
typedef	^	FAST_ModuleMapType	MeshType	u_HD_Mesh	-	-	-	"copy of HD input mesh"
typedef	^	FAST_ModuleMapType	MeshType	u_ED_HubPtLoad	-	-	-	"copy of  ED input mesh"
typedef	^	FAST_ModuleMapType	MeshType	u_ED_HubPtLoad_2	-	-	-	"copy of  ED input mesh"
typedef	^	FAST_ModuleMapType	MeshType	u_BD_RootMotion	{:}	-	-	"copy of  BD input meshes"
typedef	^	FAST_ModuleMapType	MeshType	y_BD_BldMotion_4Loads	{:}	-	-	"BD blade motion output at locations on DistrLoad input meshes"
typedef	^	FAST_ModuleMapType	MeshType	u_Orca_PtfmMesh	-	-	-	"copy of Orca PtfmMesh input mesh"
typedef	^	FAST_ModuleMapType	MeshType	u_ExtPtfm_PtfmMesh	-	-	-	"copy of ExtPtfm_MCKF PtfmMesh input mesh"
# ..... FAST_ExternalInput data .......................................................................................................
typedef	FAST	FAST_ExternInputType	ReKi	GenTrq	-	-	-	"generator torque input from Simulink/Labview"
typedef	^	FAST_ExternInputType	ReKi	ElecPwr	-	-	-	"electric power input from Simulink/Labview"
typedef	^	FAST_ExternInputType	ReKi	YawPosCom	-	-	2pi	"yaw position command from Simulink/Labview"
typedef	^	FAST_ExternInputType	ReKi	YawRateCom	-	-	-	"yaw rate command from Simulink/Labview"
typedef	^	FAST_ExternInputType	ReKi	BlPitchCom	3	-	2pi	"blade pitch commands from Simulink/Labview"	"rad"
typedef	^	FAST_ExternInputType	ReKi	HSSBrFrac	-	-	-	"Fraction of full braking torque: 0 (off) <= HSSBrFrac <= 1 (full) from Simulink or LabVIEW"
typedef	^	FAST_ExternInputType	ReKi	LidarFocus	3	-	-	"lidar focus (relative to lidar location)"	m


# ..... FAST_InitData data .......................................................................................................
typedef   ^   FAST_InitData    ED_InitInputType             InData_ED       -  -  -  "ED Initialization input data"
typedef   ^   FAST_InitData    ED_InitOutputType           OutData_ED       -  -  -  "ED Initialization output data"
typedef   ^   FAST_InitData    BD_InitInputType             InData_BD       -  -  -  "BD Initialization input data"
typedef   ^   FAST_InitData    BD_InitOutputType           OutData_BD       :  -  -  "BD Initialization output data"
typedef   ^   FAST_InitData    SrvD_InitInputType           InData_SrvD     -  -  -  "SrvD Initialization input data"
typedef   ^   FAST_InitData    SrvD_InitOutputType         OutData_SrvD     -  -  -  "SrvD Initialization output data"
typedef   ^   FAST_InitData    AD14_InitInputType           InData_AD14     -  -  -  "AD14 Initialization input data"
typedef   ^   FAST_InitData    AD14_InitOutputType         OutData_AD14     -  -  -  "AD14 Initialization output data"
typedef   ^   FAST_InitData    AD_InitInputType             InData_AD       -  -  -  "AD Initialization input data"
typedef   ^   FAST_InitData    AD_InitOutputType           OutData_AD       -  -  -  "AD Initialization output data"
typedef   ^   FAST_InitData    InflowWind_InitInputType     InData_IfW      -  -  -  "IfW Initialization input data"
typedef   ^   FAST_InitData    InflowWind_InitOutputType   OutData_IfW      -  -  -  "IfW Initialization output data"
typedef   ^   FAST_InitData    OpFM_InitInputType           InData_OpFM     -  -  -  "OpFM Initialization input data"
typedef   ^   FAST_InitData    OpFM_InitOutputType         OutData_OpFM     -  -  -  "OpFM Initialization output data"
typedef   ^   FAST_InitData    HydroDyn_InitInputType       InData_HD       -  -  -  "HD Initialization input data"
typedef   ^   FAST_InitData    HydroDyn_InitOutputType     OutData_HD       -  -  -  "HD Initialization output data"
typedef   ^   FAST_InitData    SD_InitInputType             InData_SD       -  -  -  "SD Initialization input data"
typedef   ^   FAST_InitData    SD_InitOutputType           OutData_SD       -  -  -  "SD Initialization output data"
typedef   ^   FAST_InitData    ExtPtfm_InitInputType        InData_ExtPtfm  -  -  -  "ExtPtfm Initialization input data"
typedef   ^   FAST_InitData    ExtPtfm_InitOutputType      OutData_ExtPtfm  -  -  -  "ExtPtfm Initialization output data"
typedef   ^   FAST_InitData    MAP_InitInputType            InData_MAP      -  -  -  "MAP Initialization input data"
typedef   ^   FAST_InitData    MAP_InitOutputType          OutData_MAP      -  -  -  "MAP Initialization output data"
typedef   ^   FAST_InitData    FEAM_InitInputType           InData_FEAM     -  -  -  "FEAM Initialization input data"
typedef   ^   FAST_InitData    FEAM_InitOutputType         OutData_FEAM     -  -  -  "FEAM Initialization output data"
typedef   ^   FAST_InitData    MD_InitInputType             InData_MD       -  -  -  "MD Initialization input data"
typedef   ^   FAST_InitData    MD_InitOutputType           OutData_MD       -  -  -  "MD Initialization output data"
typedef   ^   FAST_InitData    Orca_InitInputType           InData_Orca     -  -  -  "Orca Initialization input data"
typedef   ^   FAST_InitData    Orca_InitOutputType         OutData_Orca     -  -  -  "Orca Initialization output data"
typedef   ^   FAST_InitData    IceFloe_InitInputType        InData_IceF     -  -  -  "IceF Initialization input data"
typedef   ^   FAST_InitData    IceFloe_InitOutputType      OutData_IceF     -  -  -  "IceF Initialization output data"
typedef   ^   FAST_InitData    IceD_InitInputType           InData_IceD     -  -  -  "IceD Initialization input data"
typedef   ^   FAST_InitData    IceD_InitOutputType         OutData_IceD     -  -  -  "IceD Initialization output data (each instance will have the same output channels)"
typedef   ^   FAST_InitData    SC_InitInputType             InData_SC       -  -  -  "SC Initialization input data"
typedef   ^   FAST_InitData    SC_InitOutputType           OutData_SC       -  -  -  "SC Initialization output data"


# ..... FAST_MiscVarType data .......................................................................................................
typedef	FAST	FAST_MiscVarType	DbKi	TiLstPrn	-	-	-	"The simulation time of the last print (to file)"	(s)
typedef	^	FAST_MiscVarType	DbKi	t_global	-	-	-	"Current simulation time (for global/FAST simulation)"	(s)
typedef	^	FAST_MiscVarType	DbKi	NextJacCalcTime	-	-	-	"Time between calculating Jacobians in the HD-ED and SD-ED simulations"	(s)
typedef	^	FAST_MiscVarType	ReKi	PrevClockTime	-	-	-	"Clock time at start of simulation in seconds"	(s)
typedef	^	FAST_MiscVarType	ReKi	UsrTime1	-	-	-	"User CPU time for simulation initialization"	(s)
typedef	^	FAST_MiscVarType	ReKi	UsrTime2	-	-	-	"User CPU time for simulation (without intialization)"	(s)
typedef	^	FAST_MiscVarType	INTEGER	StrtTime	{8}	-	-	"Start time of simulation (including intialization)"
typedef	^	FAST_MiscVarType	INTEGER	SimStrtTime	{8}	-	-	"Start time of simulation (after initialization)"
#typedef	^	FAST_MiscVarType	IntKi	n_t_global	-	-	-	"simulation time step, loop counter for global (FAST) simulation"	(s)
typedef	^	FAST_MiscVarType	Logical	calcJacobian	-	-	-	"Should we calculate Jacobians in Option 1?"	(flag)
typedef	^	FAST_MiscVarType	FAST_ExternInputType	ExternInput	-	-	-	"external input values"	-
typedef	^	FAST_MiscVarType	FAST_MiscLinType	Lin	-	-	-	"misc data for linearization analysis"	-

# ..... FAST External Initialization Input data .......................................................................................................
typedef	^	FAST_ExternInitType	DbKi	Tmax	-	-1	-	"External code specified Tmax"	s
typedef	^	FAST_ExternInitType	IntKi	SensorType	-	SensorType_None	-	"lidar sensor type, which should not be pulsed at the moment; this input should be replaced with a section in the InflowWind input file"	-
typedef	^	FAST_ExternInitType	LOGICAL	LidRadialVel	-	-	-	"TRUE => return radial component, FALSE => return 'x' direction estimate"	-
typedef	^	FAST_ExternInitType	IntKi	TurbineID	-	0	-	"ID number for turbine (used to create output file naming convention)"	-
typedef	^	FAST_ExternInitType	ReKi	TurbinePos	{3}	-	-	"Initial position of turbine base (origin used in future for graphics)"	m
typedef	^	FAST_ExternInitType	IntKi	NumSC2CtrlGlob	-	-	-	"number of global controller inputs [from supercontroller]"	-
typedef	^	FAST_ExternInitType	IntKi	NumSC2Ctrl	-	-	-	"number of turbine specific controller inputs [from supercontroller]"	-
typedef	^	FAST_ExternInitType	IntKi	NumCtrl2SC	-	-	-	"number of controller outputs [to supercontroller]"	-
typedef	^	FAST_ExternInitType	ReKi	fromSCGlob	{:}	-	-	"Initial global inputs to the controller [from the supercontroller]"	-
typedef	^	FAST_ExternInitType	ReKi	fromSC	{:}	-	-	"Initial turbine specific inputs to the controller [from the supercontroller]"	-
typedef	^	FAST_ExternInitType	logical	FarmIntegration	-	.false.	-	"whether this is called from FAST.Farm (or another program that doesn't want FAST to call all of the init stuff first)"	-
typedef	^	FAST_ExternInitType	IntKi	windGrid_n	4	-	-	"number of grid points in the x, y, z, and t directions for IfW"	-
typedef	^	FAST_ExternInitType	ReKi	windGrid_delta	4	-	-	"size between 2 consecutive grid points in each grid direction for IfW"	"m,m,m,s"
typedef	^	FAST_ExternInitType	ReKi	windGrid_pZero	3	-	-	"fixed position of the XYZ grid (i.e., XYZ coordinates of IfW m%V(:,1,1,1,:))"	m
typedef	^	FAST_ExternInitType	CHARACTER(1024)	RootName	-	-	-	"Root name of FAST output files (overrides normal operation)"	-
typedef	^	FAST_ExternInitType	IntKi	NumActForcePtsBlade	-	-	-	"number of actuator line force points in blade"	-
typedef	^	FAST_ExternInitType	IntKi	NumActForcePtsTower	-	-	-	"number of actuator line force points in tower"	-


# ..... FAST Turbine Data (one realization) .......................................................................................................
typedef	^	FAST_TurbineType	IntKi	TurbID	-	1	-	"Turbine ID Number"	-
typedef	^	FAST_TurbineType	FAST_ParameterType	p_FAST	-	-	-	"Parameters for the glue code"	-
typedef	^	FAST_TurbineType	FAST_OutputFileType	y_FAST	-	-	-	"Output variables for the glue code"	-
typedef	^	FAST_TurbineType	FAST_MiscVarType	m_FAST	-	-	-	"Miscellaneous variables"	-
typedef	^	FAST_TurbineType	FAST_ModuleMapType	MeshMapData	-	-	-	"Data for mapping between modules"	-
typedef	^	FAST_TurbineType	ElastoDyn_Data	ED	-	-	-	"Data for the ElastoDyn module"	-
typedef	^	FAST_TurbineType	BeamDyn_Data	BD	-	-	-	"Data for the BeamDyn module"	-
typedef	^	FAST_TurbineType	ServoDyn_Data	SrvD	-	-	-	"Data for the ServoDyn module"	-
typedef	^	FAST_TurbineType	AeroDyn_Data	AD	-	-	-	"Data for the AeroDyn module"	-
typedef	^	FAST_TurbineType	AeroDyn14_Data	AD14	-	-	-	"Data for the AeroDyn14 module"	-
typedef	^	FAST_TurbineType	InflowWind_Data	IfW	-	-	-	"Data for InflowWind module"	-
typedef	^	FAST_TurbineType	OpenFOAM_Data	OpFM	-	-	-	"Data for OpenFOAM integration module"	-
typedef	^	FAST_TurbineType	SCDataEx_Data	SC_DX	-	-	-	"Data for SuperController integration module"	-
typedef	^	FAST_TurbineType	HydroDyn_Data	HD	-	-	-	"Data for the HydroDyn module"	-
typedef	^	FAST_TurbineType	SubDyn_Data	SD	-	-	-	"Data for the SubDyn module"	-
typedef	^	FAST_TurbineType	MAP_Data	MAP	-	-	-	"Data for the MAP (Mooring Analysis Program) module"	-
typedef	^	FAST_TurbineType	FEAMooring_Data	FEAM	-	-	-	"Data for the FEAMooring module"	-
typedef	^	FAST_TurbineType	MoorDyn_Data	MD	-	-	-	"Data for the MoorDyn module"	-
typedef	^	FAST_TurbineType	OrcaFlex_Data	Orca	-	-	-	"Data for the OrcaFlex interface module"	-
typedef	^	FAST_TurbineType	IceFloe_Data	IceF	-	-	-	"Data for the IceFloe module"	-
typedef	^	FAST_TurbineType	IceDyn_Data	IceD	-	-	-	"Data for the IceDyn module"	-
typedef	^	FAST_TurbineType	ExtPtfm_Data	ExtPtfm	-	-	-	"Data for the ExtPtfm (external platform loading) module"	-
#typedef	^	FAST_TurbineType	FAST_InitData	Init	-	-	-	"Data for all modules at initialization"	-<|MERGE_RESOLUTION|>--- conflicted
+++ resolved
@@ -171,17 +171,9 @@
 typedef	^	FAST_ParameterType	IntKi	LinOutputs	-	-	-	"Outputs included in linearization (switch) {0=none; 1=from OutList(s); 2=all module outputs (debug)} [unused if Linearize=False]"	-
 typedef	^	FAST_ParameterType	LOGICAL	LinOutJac	-	-	-	"Include full Jacabians in linearization output (for debug) (flag) [unused if Linearize=False; used only if LinInputs=LinOutputs=2]"	-
 typedef	^	FAST_ParameterType	LOGICAL	LinOutMod	-	-	-	"Write module-level linearization output files in addition to output for full system? (flag) [unused if Linearize=False]"	-
-<<<<<<< HEAD
-typedef	^	FAST_ParameterType	FAST_VTK_SurfaceType	VTK_surface	-	-	-	"Data for VTK surface visualization"
-typedef	^	FAST_ParameterType	SiKi	TurbinePos	{3}	-	-	"Initial position of turbine base (origin used for graphics)"	m
+typedef	^	FAST_ParameterType	FAST_VTK_ModeShapeType	VTK_modes	-	-	-	"Data for VTK mode-shape visualization" -
+
 typedef ^       FAST_ParameterType	LOGICAL	UseSC 	-	-	-	"Use Supercontroller"	-  
-typedef	^	FAST_ParameterType	IntKi	SizeLin	{NumModules+1}{3}	-	-	"dimension 1 is the module (numModules+1 is glue): dimension 2 is the size of (1) the module's inputs,  (2) the module's linearized outputs, and (3) the module's continuous states"	-
-typedef	^	FAST_ParameterType	IntKi	LinStartIndx	{NumModules}{3}	-	-	"dimension 1 is the module ID: dimension 2 is the starting index in combined matrices of (1) the module's inputs, (2) the module's linearized outputs, and (3) the module's continuous states"	-
-=======
-typedef	^	FAST_ParameterType	FAST_VTK_ModeShapeType	VTK_modes	-	-	-	"Data for VTK mode-shape visualization"
-
-typedef ^       FAST_ParameterType	LOGICAL	UseSupercontroller	-	-	-	"Use Supercontroller"	-  
->>>>>>> 26b3433e
 typedef	^	FAST_ParameterType	IntKi	Lin_NumMods	-	-	-	"number of modules in the linearization"
 typedef	^	FAST_ParameterType	IntKi	Lin_ModOrder	{NumModules}	-	-	"indices that determine which order the modules are in the glue-code linearization matrix"
 typedef  ^  FAST_ParameterType  IntKi    LinInterpOrder     -  -  -  "Interpolation order for CalcSteady solution" -
@@ -350,7 +342,7 @@
 typedef	^	FAST_OutputFileType	FAST_LinFileType	Lin	-	-	-	"linearization data for output"
 typedef	^	FAST_OutputFileType	IntKi	ActualChanLen	-	-	-	"width of the column headers output in the text and/or binary file"	-
 typedef	^	FAST_OutputFileType	CHARACTER(30)	OutFmt_a	-	-	-	"Format used for text tabular output (except time); combines OutFmt with delim and appropriate spaces"	-
-typedef   ^   FAST_OutputFileType   FAST_LinStateSave   op   -   -   -   "operating points of states and inputs for VTK output of mode shapes"
+typedef   ^   FAST_OutputFileType   FAST_LinStateSave   op   -   -   -   "operating points of states and inputs for VTK output of mode shapes" -
 
 
 # ..... IceDyn data .......................................................................................................
@@ -669,8 +661,6 @@
 typedef   ^   FAST_InitData    IceFloe_InitOutputType      OutData_IceF     -  -  -  "IceF Initialization output data"
 typedef   ^   FAST_InitData    IceD_InitInputType           InData_IceD     -  -  -  "IceD Initialization input data"
 typedef   ^   FAST_InitData    IceD_InitOutputType         OutData_IceD     -  -  -  "IceD Initialization output data (each instance will have the same output channels)"
-typedef   ^   FAST_InitData    SC_InitInputType             InData_SC       -  -  -  "SC Initialization input data"
-typedef   ^   FAST_InitData    SC_InitOutputType           OutData_SC       -  -  -  "SC Initialization output data"
 
 
 # ..... FAST_MiscVarType data .......................................................................................................
