--- conflicted
+++ resolved
@@ -602,11 +602,7 @@
 typedef	^	FAST_ModuleMapType	MeshMapType	SStC_P_P_2_ED_P	{:}	-	-	"Map ServoDyn/SStC platform point mesh load   to ElastoDyn     point load mesh"
 typedef	^	FAST_ModuleMapType	MeshMapType	ED_P_2_SStC_P_P	{:}	-	-	"Map ElastoDyn     platform point mesh motion to ServoDyn/SStC point mesh"
 typedef	^	FAST_ModuleMapType	MeshMapType	SStC_P_P_2_SD_P	{:}	-	-	"Map ServoDyn/SStC platform point mesh load   to SubDyn        point load mesh"
-<<<<<<< HEAD
-typedef	^	FAST_ModuleMapType	MeshMapType	SD_P_2_SStC_P_P	{:}	-	-	"Map SubDyn        platform point mesh motion to ServoDyn/SStC point mesh"
-=======
 typedef	^	FAST_ModuleMapType	MeshMapType	SDy3_P_2_SStC_P_P	{:}	-	-	"Map SubDyn        y3mesh   point mesh motion to ServoDyn/SStC point mesh"
->>>>>>> 955efc7f
 # ED --> SrvD -- PlatformPtMesh motion to SrvD%PtfmMotionMesh for passing to DLL
 typedef	^	FAST_ModuleMapType	MeshMapType	ED_P_2_SrvD_P_P	-   	-	-	"Map ElastoDyn     platform point mesh motion to ServoDyn      point mesh -- for passing to controller"
 # ED/BD <-> AD (blades)
