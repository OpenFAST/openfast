--- conflicted
+++ resolved
@@ -37,25 +37,6 @@
 # Make sure the module identifiers start at 1 and that this order matches the orders in WrOutputLine and FAST_InitOutput!!!
 param	FAST	-	INTEGER	Module_Unknown	-	-1	-	"Unknown"	-
 param	^	-	INTEGER	Module_None	-	0	-	"No module selected"	-
-<<<<<<< HEAD
-param	^	-	INTEGER	Module_IfW	-	1	-	"InflowWind"	-
-param	^	-	INTEGER	Module_OpFM	-	2	-	"OpenFOAM"	-
-param	^	-	INTEGER	Module_ED	-	3	-	"ElastoDyn"	-
-param	^	-	INTEGER	Module_BD	-	4	-	"BeamDyn"	-
-param	^	-	INTEGER	Module_AD14	-	5	-	"AeroDyn14"	-
-param	^	-	INTEGER	Module_AD	-	6	-	"AeroDyn"	-
-param	^	-	INTEGER	Module_SrvD	-	7	-	"ServoDyn"	-
-param	^	-	INTEGER	Module_HD	-	8	-	"HydroDyn"	-
-param	^	-	INTEGER	Module_SD	-	9	-	"SubDyn"	-
-param	^	-	INTEGER	Module_ExtPtfm	-	10	-	"External Platform Loading MCKF"	-
-param	^	-	INTEGER	Module_MAP	-	11	-	"MAP (Mooring Analysis Program)"	-
-param	^	-	INTEGER	Module_FEAM	-	12	-	"FEAMooring"	-
-param	^	-	INTEGER	Module_MD	-	13	-	"MoorDyn"	-
-param	^	-	INTEGER	Module_Orca	-	14	-	"OrcaFlex integration (HD/Mooring)"	-
-param	^	-	INTEGER	Module_IceF	-	15	-	"IceFloe"	-
-param	^	-	INTEGER	Module_IceD	-	16	-	"IceDyn"	-
-param	^	-	INTEGER	Module_SlD	-	17	-	"SoilDyn"	-
-=======
 param	^	-	INTEGER	Module_Glue	-	1	-	"Glue code"	-
 param	^	-	INTEGER	Module_IfW	-	2	-	"InflowWind"	-
 param	^	-	INTEGER	Module_OpFM	-	3	-	"OpenFOAM"	-
@@ -73,8 +54,8 @@
 param	^	-	INTEGER	Module_Orca	-	15	-	"OrcaFlex integration (HD/Mooring)"	-
 param	^	-	INTEGER	Module_IceF	-	16	-	"IceFloe"	-
 param	^	-	INTEGER	Module_IceD	-	17	-	"IceDyn"	-
->>>>>>> 34ef10ef
-param	^	-	INTEGER	NumModules	-	17	-	"The number of modules available in FAST"	-
+param	^	-	INTEGER	Module_SlD	-	18	-	"SoilDyn"	-
+param	^	-	INTEGER	NumModules	-	18	-	"The number of modules available in FAST"	-
 # Other Constants
 param	^	-	INTEGER	MaxNBlades	-	3	-	"Maximum number of blades allowed on a turbine"	-
 param	^	-	INTEGER	IceD_MaxLegs	-	4	-	"because I don't know how many legs there are before calling IceD_Init and I don't want to copy the data because of sibling mesh issues, I'm going to allocate IceD based on this number"	-
@@ -136,11 +117,8 @@
 typedef	^	FAST_ParameterType	IntKi	CompSub	-	-	-	"Compute sub-structural dynamics (switch) {Module_None; Module_SD}"	-
 typedef	^	FAST_ParameterType	IntKi	CompMooring	-	-	-	"Compute mooring system (switch) {Module_None; Module_MAP; Module_FEAM; Module_MD; Module_Orca}"	-
 typedef	^	FAST_ParameterType	IntKi	CompIce	-	-	-	"Compute ice loading (switch) {Module_None; Module_IceF, Module_IceD}"	-
-<<<<<<< HEAD
 typedef	^	FAST_ParameterType	IntKi	CompSoil	-	-	-	"Compute soil-structural dynamics (switch) {Module_None; Module_SlD}"	-
-=======
 typedef	^	FAST_ParameterType	IntKi	MHK	        -	-	-	"MHK turbine type (switch) {0=Not an MHK turbine; 1=Fixed MHK turbine; 2=Floating MHK turbine}"	-
->>>>>>> 34ef10ef
 typedef	^	FAST_ParameterType	LOGICAL	UseDWM	-	-	-	"Use the DWM module in AeroDyn"	-
 typedef	^	FAST_ParameterType	LOGICAL	Linearize	-	-	-	"Linearization analysis (flag)"	-
 # Environmental conditions:
@@ -665,16 +643,11 @@
 typedef	^	FAST_ModuleMapType	MeshMapType	IceF_P_2_SD_P	-	-	-	"Map IceFloe point mesh to SubDyn LMesh point mesh"
 typedef	^	FAST_ModuleMapType	MeshMapType	SDy3_P_2_IceF_P	-	-	-	"Map SubDyn y3Mesh point mesh to IceFloe point mesh"
 # IceD <-> SD
-<<<<<<< HEAD
-typedef	^	FAST_ModuleMapType	MeshMapType	IceD_P_2_SD_P	{:}	-	-	"Map IceDyn point mesh to SubDyn y2Mesh point mesh"
-typedef	^	FAST_ModuleMapType	MeshMapType	SD_P_2_IceD_P	{:}	-	-	"Map SubDyn y2Mesh point mesh to IceDyn point mesh"
+typedef	^	FAST_ModuleMapType	MeshMapType	IceD_P_2_SD_P	{:}	-	-	"Map IceDyn point mesh to SubDyn LMesh point mesh"
+typedef	^	FAST_ModuleMapType	MeshMapType	SDy3_P_2_IceD_P	{:}	-	-	"Map SubDyn y3Mesh point mesh to IceDyn point mesh"
 # SlD <-> SD
 typedef	^	FAST_ModuleMapType	MeshMapType	SlD_P_2_SD_P	-	-	-	"Map SoilDyn point mesh to SubDyn y2Mesh point mesh"
 typedef	^	FAST_ModuleMapType	MeshMapType	SD_P_2_SlD_P	-	-	-	"Map SubDyn y2Mesh point mesh to SoilDyn point mesh"
-=======
-typedef	^	FAST_ModuleMapType	MeshMapType	IceD_P_2_SD_P	{:}	-	-	"Map IceDyn point mesh to SubDyn LMesh point mesh"
-typedef	^	FAST_ModuleMapType	MeshMapType	SDy3_P_2_IceD_P	{:}	-	-	"Map SubDyn y3Mesh point mesh to IceDyn point mesh"
->>>>>>> 34ef10ef
 # Stored Jacobians:
 typedef	^	FAST_ModuleMapType	ReKi	Jacobian_Opt1	{:}{:}	-	-	"Stored Jacobian in ED_HD_InputOutputSolve or FullOpt1_InputOutputSolve"
 typedef	^	FAST_ModuleMapType	Integer	Jacobian_pivot	{:}	-	-	"Pivot array used for LU decomposition of Jacobian_Opt1"
@@ -757,13 +730,8 @@
 typedef   ^   FAST_InitData    IceFloe_InitOutputType      OutData_IceF     -  -  -  "IceF Initialization output data"
 typedef   ^   FAST_InitData    IceD_InitInputType           InData_IceD     -  -  -  "IceD Initialization input data"
 typedef   ^   FAST_InitData    IceD_InitOutputType         OutData_IceD     -  -  -  "IceD Initialization output data (each instance will have the same output channels)"
-<<<<<<< HEAD
-typedef   ^   FAST_InitData    SC_InitInputType             InData_SC       -  -  -  "SC Initialization input data"
-typedef   ^   FAST_InitData    SC_InitOutputType           OutData_SC       -  -  -  "SC Initialization output data"
 typedef   ^   FAST_InitData    SlD_InitInputType            InData_SlD      -  -  -  "SlD Initialization input data"
 typedef   ^   FAST_InitData    SlD_InitOutputType          OutData_SlD      -  -  -  "SlD Initialization output data"
-=======
->>>>>>> 34ef10ef
 
 
 # ..... FAST External Initialization Input data .......................................................................................................
