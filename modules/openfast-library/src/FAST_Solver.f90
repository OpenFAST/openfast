--- conflicted
+++ resolved
@@ -177,15 +177,9 @@
      
 END SUBROUTINE BD_InputSolve
 !----------------------------------------------------------------------------------------------------------------------------------
-<<<<<<< HEAD
-!> This routine sets the inputs required for ED--using the Option 2 solve method; currently the only input not solved in this routine
-!! are the fields on PlatformPtMesh and HubPtLoad,  which are solved in option 1.
-SUBROUTINE ED_InputSolve( p_FAST, u_ED, y_ED, p_AD14, y_AD14, y_AD, y_ADsk, y_SrvD, u_AD, u_ADsk, u_SrvD, MeshMapData, ErrStat, ErrMsg )
-=======
 !> This routine sets the inputs required for ED--using the Option 2 solve method. Currently the only inputs not solved in this routine
 !! are the fields on PlatformPtMesh, which are solved in Option 1. The fields on HubPtLoad are solved in both Option 2 and Option 1.
-SUBROUTINE ED_InputSolve( p_FAST, u_ED, y_ED, p_AD14, y_AD14, y_AD, y_SrvD, u_AD, u_SrvD, MeshMapData, ErrStat, ErrMsg )
->>>>>>> ce24848b
+SUBROUTINE ED_InputSolve( p_FAST, u_ED, y_ED, p_AD14, y_AD14, y_AD, y_ADsk, y_SrvD, u_AD, u_ADsk, u_SrvD, MeshMapData, ErrStat, ErrMsg )
 !..................................................................................................................................
 
    TYPE(FAST_ParameterType),       INTENT(IN   )  :: p_FAST                   !< Glue-code simulation parameters
@@ -4888,13 +4882,19 @@
                CALL SetErrStat( ErrStat2, ErrMsg2, ErrStat, ErrMsg, RoutineName//':ED_2_AD_RootMotion('//TRIM(Num2LStr(K))//')' )
          END DO
          
-<<<<<<< HEAD
-         
-            ! Hub point mesh
-         CALL MeshMapCreate( ED%y%HubPtMotion, AD%Input(1)%rotors(1)%HubMotion, MeshMapData%ED_P_2_AD_P_H, ErrStat2, ErrMsg2 )
-            CALL SetErrStat( ErrStat2, ErrMsg2, ErrStat, ErrMsg, RoutineName//':ED_2_AD_HubMotion' )
-         
-         
+      
+            ! Hub point mesh:
+         IF ( AD%Input(1)%rotors(1)%HubMotion%Committed ) THEN
+            CALL MeshMapCreate( ED%y%HubPtMotion, AD%Input(1)%rotors(1)%HubMotion, MeshMapData%ED_P_2_AD_P_H, ErrStat2, ErrMsg2 )
+               CALL SetErrStat( ErrStat2, ErrMsg2, ErrStat, ErrMsg, RoutineName//':ED_2_AD_HubMotion' )
+            CALL MeshMapCreate( AD%y%rotors(1)%HubLoad, ED%Input(1)%HubPtLoad,  MeshMapData%AD_P_2_ED_P_H, ErrStat2, ErrMsg2 )
+               CALL SetErrStat( ErrStat2, ErrMsg2, ErrStat, ErrMsg, RoutineName//':AD_2_ED_HubLoad' )
+
+            CALL MeshCopy( ED%Input(1)%HubPtLoad, MeshMapData%u_ED_HubPtLoad, MESH_NEWCOPY, ErrStat2, ErrMsg2 )
+               CALL SetErrStat( ErrStat2, ErrMsg2, ErrStat, ErrMsg, RoutineName//':u_ED_HubPtLoad' )
+         END IF
+         
+      
             ! Tower mesh:
          IF ( AD%Input(1)%rotors(1)%TowerMotion%Committed ) THEN
             CALL MeshMapCreate( ED%y%TowerLn2Mesh, AD%Input(1)%rotors(1)%TowerMotion, MeshMapData%ED_L_2_AD_L_T, ErrStat2, ErrMsg2 )
@@ -4916,51 +4916,8 @@
                CALL MeshCopy( ED%Input(1)%NacelleLoads, MeshMapData%u_ED_NacelleLoads, MESH_NEWCOPY, ErrStat2, ErrMsg2 )
                   CALL SetErrStat( ErrStat2, ErrMsg2, ErrStat, ErrMsg, RoutineName//':u_ED_NacelleLoads' )
             endif
-         endif
-      ENDIF
-=======
-         ! blade root meshes
-      DO K=1,NumBl         
-         CALL MeshMapCreate( ED%y%BladeRootMotion(K), AD%Input(1)%rotors(1)%BladeRootMotion(K), MeshMapData%ED_P_2_AD_P_R(K), ErrStat2, ErrMsg2 )
-            CALL SetErrStat( ErrStat2, ErrMsg2, ErrStat, ErrMsg, RoutineName//':ED_2_AD_RootMotion('//TRIM(Num2LStr(K))//')' )
-      END DO
-      
-      
-         ! Hub point mesh:
-      IF ( AD%Input(1)%rotors(1)%HubMotion%Committed ) THEN
-         CALL MeshMapCreate( ED%y%HubPtMotion, AD%Input(1)%rotors(1)%HubMotion, MeshMapData%ED_P_2_AD_P_H, ErrStat2, ErrMsg2 )
-            CALL SetErrStat( ErrStat2, ErrMsg2, ErrStat, ErrMsg, RoutineName//':ED_2_AD_HubMotion' )
-         CALL MeshMapCreate( AD%y%rotors(1)%HubLoad, ED%Input(1)%HubPtLoad,  MeshMapData%AD_P_2_ED_P_H, ErrStat2, ErrMsg2 )
-            CALL SetErrStat( ErrStat2, ErrMsg2, ErrStat, ErrMsg, RoutineName//':AD_2_ED_HubLoad' )
-
-         CALL MeshCopy( ED%Input(1)%HubPtLoad, MeshMapData%u_ED_HubPtLoad, MESH_NEWCOPY, ErrStat2, ErrMsg2 )
-            CALL SetErrStat( ErrStat2, ErrMsg2, ErrStat, ErrMsg, RoutineName//':u_ED_HubPtLoad' )
+         END IF
       END IF
-      
-      
-         ! Tower mesh:
-      IF ( AD%Input(1)%rotors(1)%TowerMotion%Committed ) THEN
-         CALL MeshMapCreate( ED%y%TowerLn2Mesh, AD%Input(1)%rotors(1)%TowerMotion, MeshMapData%ED_L_2_AD_L_T, ErrStat2, ErrMsg2 )
-            CALL SetErrStat( ErrStat2, ErrMsg2, ErrStat, ErrMsg, RoutineName//':ED_2_AD_TowerMotion' )
-            
-         IF ( AD%y%rotors(1)%TowerLoad%Committed ) THEN            
-            CALL MeshMapCreate( AD%y%rotors(1)%TowerLoad, ED%Input(1)%TowerPtLoads,  MeshMapData%AD_L_2_ED_P_T, ErrStat2, ErrMsg2 )
-               CALL SetErrStat( ErrStat2, ErrMsg2, ErrStat, ErrMsg, RoutineName//':AD_2_ED_TowerLoad' )
-         END IF         
-      END IF
-            
-         ! Nacelle mesh:
-      IF ( AD%Input(1)%rotors(1)%NacelleMotion%Committed ) THEN
-         CALL MeshMapCreate( ED%y%NacelleMotion, AD%Input(1)%rotors(1)%NacelleMotion, MeshMapData%ED_P_2_AD_P_N, ErrStat2, ErrMsg2 )
-            CALL SetErrStat( ErrStat2, ErrMsg2, ErrStat, ErrMsg, RoutineName//':ED_2_AD_NacelleMotion' )
-         CALL MeshMapCreate( AD%y%rotors(1)%NacelleLoad, ED%Input(1)%NacelleLoads,  MeshMapData%AD_P_2_ED_P_N, ErrStat2, ErrMsg2 )
-            CALL SetErrStat( ErrStat2, ErrMsg2, ErrStat, ErrMsg, RoutineName//':AD_2_ED_NacelleLoads' )
-         if (.not. MeshMapData%u_ED_NacelleLoads%Committed ) then    ! May have been set for NStC intance
-            CALL MeshCopy( ED%Input(1)%NacelleLoads, MeshMapData%u_ED_NacelleLoads, MESH_NEWCOPY, ErrStat2, ErrMsg2 )
-               CALL SetErrStat( ErrStat2, ErrMsg2, ErrStat, ErrMsg, RoutineName//':u_ED_NacelleLoads' )
-         endif
-      END IF
->>>>>>> ce24848b
       
 
       IF ( p_FAST%CompElast == Module_SED ) then
