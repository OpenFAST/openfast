!**********************************************************************************************************************************
! FAST_Solver.f90, FAST_Subs.f90, FAST_Lin.f90, and FAST_Mods.f90 make up the FAST glue code in the FAST Modularization Framework.
! FAST_Prog.f90, FAST_Library.f90, FAST_Prog.c are different drivers for this code.
!..................................................................................................................................
! LICENSING
! Copyright (C) 2013-2016  National Renewable Energy Laboratory
!
!    This file is part of FAST.
!
! Licensed under the Apache License, Version 2.0 (the "License");
! you may not use this file except in compliance with the License.
! You may obtain a copy of the License at
!
!     http://www.apache.org/licenses/LICENSE-2.0
!
! Unless required by applicable law or agreed to in writing, software
! distributed under the License is distributed on an "AS IS" BASIS,
! WITHOUT WARRANTIES OR CONDITIONS OF ANY KIND, either express or implied.
! See the License for the specific language governing permissions and
! limitations under the License.
!**********************************************************************************************************************************
!> This module contains the routines used by FAST to solve input-output equations and to advance states.
MODULE FAST_Solver

   USE NWTC_Library
   USE NWTC_LAPACK

   USE FAST_ModTypes
      
   USE AeroDyn
   USE AeroDyn14
   USE InflowWind
   USE ElastoDyn
   USE BeamDyn
   USE FEAMooring
   USE MoorDyn
   USE MAP
   USE OrcaFlexInterface
   USE HydroDyn
   USE IceDyn
   USE IceFloe
   USE ServoDyn
   USE SubDyn
   USE OpenFOAM
   USE SuperController
   Use ExtPtfm_MCKF
   

   IMPLICIT NONE

CONTAINS
!----------------------------------------------------------------------------------------------------------------------------------
!> This routine sets the inputs required for BD--using the Option 2 solve method; currently the only inputs solved in this routine
!! are the blade distributed loads from AD15; other inputs are solved in option 1.
SUBROUTINE BD_InputSolve( p_FAST, BD, y_AD, u_AD, y_ED, MeshMapData, ErrStat, ErrMsg )
!..................................................................................................................................

   TYPE(FAST_ParameterType),       INTENT(IN   )  :: p_FAST                   !< Glue-code simulation parameters
   TYPE(BeamDyn_Data),             INTENT(INOUT)  :: BD                       !< BD Inputs at t
   TYPE(AD_OutputType),            INTENT(IN   )  :: y_AD                     !< AeroDyn outputs
   TYPE(AD_InputType),             INTENT(IN   )  :: u_AD                     !< AD inputs (for AD-BD load transfer)
   TYPE(ED_OutputType),            INTENT(IN   )  :: y_ED                     !< ElastoDyn outputs
   
   TYPE(FAST_ModuleMapType),       INTENT(INOUT)  :: MeshMapData              !< Data for mapping between modules
   INTEGER(IntKi),                 INTENT(  OUT)  :: ErrStat                  !< Error status
   CHARACTER(*),                   INTENT(  OUT)  :: ErrMsg                   !< Error message
   
      ! local variables
   REAL(R8Ki)                                     :: omega_c(3)               ! variable for adding damping
   REAL(R8Ki)                                     :: r(3)                     ! variable for adding damping
   REAL(R8Ki)                                     :: r_hub(3)                 ! variable for adding damping
   REAL(R8Ki)                                     :: Vrot(3)                  ! variable for adding damping

   INTEGER(IntKi)                                 :: J                        ! Loops through blade nodes
   INTEGER(IntKi)                                 :: K                        ! Loops through blades
   INTEGER(IntKi)                                 :: ErrStat2                 ! temporary Error status of the operation
   CHARACTER(ErrMsgLen)                           :: ErrMsg2                  ! temporary Error message if ErrStat /= ErrID_None
   CHARACTER(*), PARAMETER                        :: RoutineName = 'BD_InputSolve' 

      ! Initialize error status
      
   ErrStat = ErrID_None
   ErrMsg = ""

            
      ! BD inputs on blade from AeroDyn
   IF (p_FAST%CompElast == Module_BD) THEN 
      
      IF ( p_FAST%CompAero == Module_AD ) THEN
         
         if (p_FAST%BD_OutputSibling) then
            
            DO K = 1,p_FAST%nBeams ! Loop through all blades
                                    
               CALL Transfer_Line2_to_Line2( y_AD%BladeLoad(k), BD%Input(1,k)%DistrLoad, MeshMapData%AD_L_2_BDED_B(k), ErrStat2, ErrMsg2, u_AD%BladeMotion(k), BD%y(k)%BldMotion )
                  CALL SetErrStat(ErrStat2, ErrMsg2, ErrStat, ErrMsg, RoutineName)
               
            END DO
            
         else
            DO K = 1,p_FAST%nBeams ! Loop through all blades
            
               ! need to transfer the BD output blade motions to nodes on a sibling of the BD blade motion mesh:
               CALL Transfer_Line2_to_Line2( BD%y(k)%BldMotion, MeshMapData%y_BD_BldMotion_4Loads(k), MeshMapData%BD_L_2_BD_L(k), ErrStat2, ErrMsg2 )
                  CALL SetErrStat(ErrStat2, ErrMsg2, ErrStat, ErrMsg, RoutineName)
                        
               CALL Transfer_Line2_to_Line2( y_AD%BladeLoad(k), BD%Input(1,k)%DistrLoad, MeshMapData%AD_L_2_BDED_B(k), ErrStat2, ErrMsg2, u_AD%BladeMotion(k), MeshMapData%y_BD_BldMotion_4Loads(k) )
                  CALL SetErrStat(ErrStat2, ErrMsg2, ErrStat, ErrMsg, RoutineName)
               
            END DO
         end if
         
                  
      ELSE

         DO K = 1,p_FAST%nBeams ! Loop through all blades
            BD%Input(1,k)%DistrLoad%Force  = 0.0_ReKi
            BD%Input(1,k)%DistrLoad%Moment = 0.0_ReKi
         END DO         
         
      END IF
      
   END IF
      
         ! add damping in blades for linearization convergence
   if (p_FAST%CalcSteady) then
   
      ! note that this assumes sibling meshes for input and output
   
         omega_c = y_ED%RotSpeed * y_ED%HubPtMotion%Orientation(1,:,1)
         r_hub   = y_ED%HubPtMotion%Position(:,1) + y_ED%HubPtMotion%TranslationDisp(:,1)

         if (p_FAST%BD_OutputSibling) then
            
            do k = 1,p_FAST%nBeams ! Loop through all blades
               do j = 1,BD%Input(1,k)%DistrLoad%NNodes
                  r = BD%y(k)%BldMotion%Position(:,j) + BD%y(k)%BldMotion%TranslationDisp(:,j) - r_hub
                  Vrot = cross_product(omega_c, r)
                  BD%Input(1,k)%DistrLoad%Force(:,j) = BD%Input(1,k)%DistrLoad%Force(:,j) - p_FAST%Bld_Kdmp * ( BD%y(k)%BldMotion%TranslationVel(:,j) - Vrot )
               end do
            end do
         
         else
            
            do k = 1,p_FAST%nBeams ! Loop through all blades
               do j = 1,BD%Input(1,k)%DistrLoad%NNodes
                  r = MeshMapData%y_BD_BldMotion_4Loads(k)%Position(:,j) + MeshMapData%y_BD_BldMotion_4Loads(k)%TranslationDisp(:,j) - r_hub
                  Vrot = cross_product(omega_c, r)
                  BD%Input(1,k)%DistrLoad%Force(:,j) = BD%Input(1,k)%DistrLoad%Force(:,j) - p_FAST%Bld_Kdmp * ( MeshMapData%y_BD_BldMotion_4Loads(k)%TranslationVel(:,j) - Vrot )
               end do
            end do
            
         end if

   end if
     
END SUBROUTINE BD_InputSolve
!----------------------------------------------------------------------------------------------------------------------------------
!> This routine sets the inputs required for ED--using the Option 2 solve method; currently the only input not solved in this routine
!! are the fields on PlatformPtMesh and HubPtLoad,  which are solved in option 1.
SUBROUTINE ED_InputSolve( p_FAST, u_ED, y_ED, p_AD14, y_AD14, y_AD, y_SrvD, u_AD, u_SrvD, MeshMapData, ErrStat, ErrMsg )
!..................................................................................................................................

   TYPE(FAST_ParameterType),       INTENT(IN   )  :: p_FAST                   !< Glue-code simulation parameters
   TYPE(ED_InputType),             INTENT(INOUT)  :: u_ED                     !< ED Inputs at t
   TYPE(ED_OutputType),            INTENT(IN   )  :: y_ED                     !< ElastoDyn outputs (need translation displacement on meshes for loads mapping)
   TYPE(AD14_ParameterType),       INTENT(IN   )  :: p_AD14                   !< AeroDyn14 parameters (a hack because the AD14 meshes aren't set up properly)
   TYPE(AD14_OutputType),          INTENT(IN   )  :: y_AD14                   !< AeroDyn14 outputs
   TYPE(AD_OutputType),            INTENT(IN   )  :: y_AD                     !< AeroDyn outputs
   TYPE(AD_InputType),             INTENT(IN   )  :: u_AD                     !< AD inputs (for AD-ED load transfer)
   TYPE(SrvD_OutputType),          INTENT(IN   )  :: y_SrvD                   !< ServoDyn outputs
   TYPE(SrvD_InputType),           INTENT(IN   )  :: u_SrvD                   !< ServoDyn inputs
   
   TYPE(FAST_ModuleMapType),       INTENT(INOUT)  :: MeshMapData              !< Data for mapping between modules
   INTEGER(IntKi),                 INTENT(  OUT)  :: ErrStat                  !< Error status
   CHARACTER(*),                   INTENT(  OUT)  :: ErrMsg                   !< Error message
   
      ! local variables
   REAL(R8Ki)                                     :: omega_c(3)               ! variable for adding damping
   REAL(R8Ki)                                     :: r(3)                     ! variable for adding damping
   REAL(R8Ki)                                     :: r_hub(3)                 ! variable for adding damping
   REAL(R8Ki)                                     :: Vrot(3)                  ! variable for adding damping
   
   INTEGER(IntKi)                                 :: J                        ! Loops through nodes / elements
   INTEGER(IntKi)                                 :: K                        ! Loops through blades
   INTEGER(IntKi)                                 :: ErrStat2                 ! temporary Error status of the operation
   CHARACTER(ErrMsgLen)                           :: ErrMsg2                  ! temporary Error message if ErrStat /= ErrID_None
   CHARACTER(*), PARAMETER                        :: RoutineName = 'ED_InputSolve' 
!bjj: make these misc vars to avoid reallocation each step!   
   real(reKi)                                     :: Force(3,u_ED%TowerPtLoads%Nnodes) 
   real(reKi)                                     :: Moment(3,u_ED%TowerPtLoads%Nnodes)
   
   
      ! Initialize error status
      
   ErrStat = ErrID_None
   ErrMsg = ""

   Force = 0.0_ReKi
   Moment = 0.0_ReKi
   
      ! ED inputs from ServoDyn
   IF ( p_FAST%CompServo == Module_SrvD ) THEN

      u_ED%GenTrq     = y_SrvD%GenTrq
      u_ED%HSSBrTrqC  = y_SrvD%HSSBrTrqC
      u_ED%BlPitchCom = y_SrvD%BlPitchCom
      u_ED%YawMom     = y_SrvD%YawMom
   !   u_ED%TBDrCon    = y_SrvD%TBDrCon !array
   
      IF (y_SrvD%NTMD%Mesh%Committed) THEN
      
         CALL Transfer_Point_to_Point( y_SrvD%NTMD%Mesh, u_ED%NacelleLoads, MeshMapData%SrvD_P_2_ED_P_N, ErrStat2, ErrMsg2, u_SrvD%NTMD%Mesh, y_ED%NacelleMotion )
            CALL SetErrStat(ErrStat2,ErrMsg2,ErrStat, ErrMsg,RoutineName//':u_ED%NacelleLoads' )      
            
      END IF
   
      IF (y_SrvD%TTMD%Mesh%Committed) THEN
      
         CALL Transfer_Point_to_Point( y_SrvD%TTMD%Mesh, u_ED%TowerPtLoads, MeshMapData%SrvD_P_2_ED_P_T, ErrStat2, ErrMsg2, u_SrvD%TTMD%Mesh, y_ED%TowerLn2Mesh )
            CALL SetErrStat(ErrStat2,ErrMsg2,ErrStat, ErrMsg,RoutineName//':u_ED%TowerPtLoads' )      

         ! we'll need to add this to the loads from AeroDyn, later, so we're going to transfer to a temp mesh here instead of u_ED%TowerPtLoads
            Force  = u_ED%TowerPtLoads%force
            Moment = u_ED%TowerPtLoads%moment
                        
      END IF
            
   ELSE !we'll just take the initial guesses..
   END IF

            
      ! ED inputs on blade from AeroDyn
   IF (p_FAST%CompElast == Module_ED) THEN 
      
      IF ( p_FAST%CompAero == Module_AD14 ) THEN   
      
         DO K = 1,SIZE(u_ED%BladePtLoads,1) ! Loop through all blades (p_ED%NumBl)
            DO J = 1,y_AD14%OutputLoads(K)%Nnodes ! Loop through the blade nodes / elements (p_ED%BldNodes)

               u_ED%BladePtLoads(K)%Force(:,J)  = y_AD14%OutputLoads(K)%Force(:,J)*p_AD14%Blade%DR(J)
               u_ED%BladePtLoads(K)%Moment(:,J) = y_AD14%OutputLoads(K)%Moment(:,J)*p_AD14%Blade%DR(J)
            
            END DO !J
         END DO   !K 
      ELSEIF ( p_FAST%CompAero == Module_AD ) THEN
         
         DO K = 1,SIZE(u_ED%BladePtLoads,1) ! Loop through all blades (p_ED%NumBl)
            CALL Transfer_Line2_to_Point( y_AD%BladeLoad(k), u_ED%BladePtLoads(k), MeshMapData%AD_L_2_BDED_B(k), ErrStat2, ErrMsg2, u_AD%BladeMotion(k), y_ED%BladeLn2Mesh(k) )
               CALL SetErrStat(ErrStat2, ErrMsg2, ErrStat, ErrMsg, RoutineName)
         END DO
                  
      ELSE
         !p_FAST%CompAero = Module_None
         DO K = 1,SIZE(u_ED%BladePtLoads,1) ! Loop through all blades (p_ED%NumBl)
            u_ED%BladePtLoads(K)%Force  = 0.0_ReKi
            u_ED%BladePtLoads(K)%Moment = 0.0_ReKi
         END DO         
         
      END IF
      
   END IF
      
                  
   IF ( p_FAST%CompAero == Module_AD14 ) THEN   
      u_ED%TowerPtLoads%Force  = 0.0_ReKi
      u_ED%TowerPtLoads%Moment = 0.0_ReKi
            
         ! add aero force to the tower, if it's provided:
      IF ( y_AD14%Twr_OutputLoads%Committed ) THEN
      
         ! we're mapping loads, so we also need the sibling meshes' displacements:
         
   !      CALL Transfer_Line2_to_Line2( )
      
         J = y_AD14%Twr_OutputLoads%NNodes
         
         IF ( y_AD14%Twr_OutputLoads%FIELDMASK(MASKID_FORCE) ) &
            u_ED%TowerPtLoads%Force(:,1:J)  = u_ED%TowerPtLoads%Force( :,1:J) + y_AD14%Twr_OutputLoads%Force*p_AD14%TwrProps%TwrNodeWidth(j)
         
         IF ( y_AD14%Twr_OutputLoads%FIELDMASK(MASKID_MOMENT) ) &
            u_ED%TowerPtLoads%Moment(:,1:J) = u_ED%TowerPtLoads%Moment(:,1:J) + y_AD14%Twr_OutputLoads%Moment*p_AD14%TwrProps%TwrNodeWidth(j) 
      
      END IF   
      
   ELSEIF ( p_FAST%CompAero == Module_AD ) THEN
      
      IF ( y_AD%TowerLoad%Committed ) THEN
         CALL Transfer_Line2_to_Point( y_AD%TowerLoad, u_ED%TowerPtLoads, MeshMapData%AD_L_2_ED_P_T, ErrStat2, ErrMsg2, u_AD%TowerMotion, y_ED%TowerLn2Mesh )
            CALL SetErrStat(ErrStat2, ErrMsg2, ErrStat, ErrMsg, RoutineName)         
      END IF
            
   ELSE
      u_ED%TowerPtLoads%Force  = 0.0_ReKi
      u_ED%TowerPtLoads%Moment = 0.0_ReKi      
   END IF

      ! add potential loads from TMD module:
   u_ED%TowerPtLoads%Force  = u_ED%TowerPtLoads%Force  + Force
   u_ED%TowerPtLoads%Moment = u_ED%TowerPtLoads%Moment + Moment     
         
   
   u_ED%TwrAddedMass  = 0.0_ReKi
   u_ED%PtfmAddedMass = 0.0_ReKi
               
   
      ! add damping in blades and tower for linearization convergence
   if (p_FAST%CalcSteady) then
   
      ! note that this assumes sibling meshes for input and output (the ED bladeLn2Mesh has the same first same first BladePtLoads%NNodes nodes as BladePtLoads, so this is okay)
      do j = 1,u_ED%TowerPtLoads%NNodes ! u_ED%TowerPtLoads%NNodes is two less than y_ED%TowerLn2Mesh%NNodes
         u_ED%TowerPtLoads%Force(:,j) = u_ED%TowerPtLoads%Force(:,j) - p_FAST%Twr_Kdmp * y_ED%TowerLn2Mesh%TranslationVel(:,j)
      end do

      IF (p_FAST%CompElast == Module_ED) THEN 
         omega_c = y_ED%RotSpeed * y_ED%HubPtMotion%Orientation(1,:,1)
         r_hub   = y_ED%HubPtMotion%Position(:,1) + y_ED%HubPtMotion%TranslationDisp(:,1)
         
         do k=1,SIZE(u_ED%BladePtLoads,1)
            do j = 1,u_ED%BladePtLoads(k)%NNodes
               r = y_ED%BladeLn2Mesh(k)%Position(:,j) + y_ED%BladeLn2Mesh(k)%TranslationDisp(:,j) - r_hub
               Vrot = cross_product(omega_c, r)
               u_ED%BladePtLoads(k)%Force(:,j) = u_ED%BladePtLoads(k)%Force(:,j) - p_FAST%Bld_Kdmp * ( y_ED%BladeLn2Mesh(k)%TranslationVel(:,j) - Vrot )
            end do
         end do
      END IF
      
   end if
   
END SUBROUTINE ED_InputSolve
!----------------------------------------------------------------------------------------------------------------------------------
!> This routine determines the points in space where InflowWind needs to compute wind speeds.
SUBROUTINE IfW_InputSolve( p_FAST, m_FAST, u_IfW, p_IfW, u_AD14, u_AD, OtherSt_AD, y_ED, ErrStat, ErrMsg )

   TYPE(InflowWind_InputType),     INTENT(INOUT)   :: u_IfW(:)    !< The inputs to InflowWind
   TYPE(InflowWind_ParameterType), INTENT(IN   )   :: p_IfW       !< The parameters to InflowWind   
   TYPE(AD14_InputType),           INTENT(IN)      :: u_AD14      !< The input meshes (already calculated) from AeroDyn14
   TYPE(AD_InputType),             INTENT(IN)      :: u_AD        !< The input meshes (already calculated) from AeroDyn
   TYPE(AD_OtherStateType),        INTENT(IN)      :: OtherSt_AD  !< The wake points from AeroDyn are in here (Free Vortex Wake)
   TYPE(ED_OutputType),            INTENT(IN)      :: y_ED        !< The outputs of the structural dynamics module (for IfW Lidar)
   TYPE(FAST_ParameterType),       INTENT(IN   )   :: p_FAST      !< FAST parameter data 
   TYPE(FAST_MiscVarType),         INTENT(IN   )   :: m_FAST      !< misc FAST data, including inputs from external codes like Simulink      
   
   INTEGER(IntKi)                                  :: ErrStat     !< Error status of the operation
   CHARACTER(*)                                    :: ErrMsg      !< Error message if ErrStat /= ErrID_None

      ! Local variables:

   INTEGER(IntKi)                                  :: J           ! Loops through nodes / elements.
   INTEGER(IntKi)                                  :: K           ! Loops through blades.
   INTEGER(IntKi)                                  :: Node        ! Node number for blade/node on mesh


   ErrStat = ErrID_None
   ErrMsg  = ""
      
   
      ! Fill input array for InflowWind
   
   Node = 0      
   IF (p_FAST%CompServo == MODULE_SrvD) THEN
      Node = Node + 1
      u_IfW(1)%PositionXYZ(:,Node) = y_ED%HubPtMotion%Position(:,1) ! undisplaced position. Maybe we want to use the displaced position (y_ED%HubPtMotion%TranslationDisp) at some point in time.
   END IF       
            
   IF (p_FAST%CompAero == MODULE_AD14) THEN   
         
      DO K = 1,SIZE(u_AD14%InputMarkers)
         DO J = 1,u_AD14%InputMarkers(K)%nnodes  !this mesh isn't properly set up (it's got the global [absolute] position and no reference position)
            Node = Node + 1
            u_IfW(1)%PositionXYZ(:,Node) = u_AD14%InputMarkers(K)%Position(:,J)
         END DO !J = 1,p%BldNodes ! Loop through the blade nodes / elements
      END DO !K = 1,p%NumBl         
                  
      DO J=1,u_AD14%Twr_InputMarkers%nnodes
         Node = Node + 1      
         u_IfW(1)%PositionXYZ(:,Node) = u_AD14%Twr_InputMarkers%TranslationDisp(:,J) + u_AD14%Twr_InputMarkers%Position(:,J)
      END DO      
         
   ELSEIF (p_FAST%CompAero == MODULE_AD) THEN               
      
      DO K = 1,SIZE(u_AD%BladeMotion)
         DO J = 1,u_AD%BladeMotion(k)%Nnodes
            
            Node = Node + 1
            u_IfW(1)%PositionXYZ(:,Node) = u_AD%BladeMotion(k)%TranslationDisp(:,j) + u_AD%BladeMotion(k)%Position(:,j)
            
         END DO !J = 1,p%BldNodes ! Loop through the blade nodes / elements
      END DO !K = 1,p%NumBl         

      DO J=1,u_AD%TowerMotion%nnodes
         Node = Node + 1
         u_IfW(1)%PositionXYZ(:,Node) = u_AD%TowerMotion%TranslationDisp(:,J) + u_AD%TowerMotion%Position(:,J)
      END DO      
                  
         ! vortex points from FVW in AD15
      if (allocated(OtherSt_AD%WakeLocationPoints)) then
         do J=1,size(OtherSt_AD%WakeLocationPoints,DIM=2)
            Node = Node + 1
            u_IfW(1)%PositionXYZ(:,Node) = OtherSt_AD%WakeLocationPoints(:,J)
            ! rewrite the history of this so that extrapolation doesn't make a mess of things
            do k=2,size(u_IfW)
               if (allocated(u_IfW(k)%PositionXYZ))   u_IfW(k)%PositionXYZ(:,Node) = u_IfW(1)%PositionXYZ(:,Node)
            end do
         enddo
      end if
   END IF
   
               
   CALL IfW_SetExternalInputs( p_IfW, m_FAST, y_ED, u_IfW(1) )


END SUBROUTINE IfW_InputSolve
!----------------------------------------------------------------------------------------------------------------------------------
!> This routine sets the inputs required for InflowWind from an external source (Simulink)
SUBROUTINE IfW_SetExternalInputs( p_IfW, m_FAST, y_ED, u_IfW )
!..................................................................................................................................

   TYPE(InflowWind_ParameterType),   INTENT(IN)     :: p_IfW        !< InflowWind parameters
   TYPE(FAST_MiscVarType),           INTENT(IN)     :: m_FAST       !< Glue-code misc variables (including inputs from external sources like Simulink)
   TYPE(ED_OutputType),              INTENT(IN)     :: y_ED         !< The outputs of the structural dynamics module
   TYPE(InflowWind_InputType),       INTENT(INOUT)  :: u_IfW        !< InflowWind Inputs at t

   
   ! bjj: this is a total hack to get the lidar inputs into InflowWind. We should use a mesh to take care of this messiness (and, really this Lidar Focus should come
   ! from Fortran (a scanning pattern or file-lookup inside InflowWind), not MATLAB.
            
   u_IfW%lidar%LidPosition = y_ED%HubPtMotion%Position(:,1) + y_ED%HubPtMotion%TranslationDisp(:,1) & ! rotor apex position (absolute)
                                                            + p_IfW%lidar%RotorApexOffsetPos            ! lidar offset-from-rotor-apex position
      
   u_IfW%lidar%MsrPosition = m_FAST%ExternInput%LidarFocus + u_IfW%lidar%LidPosition


END SUBROUTINE IfW_SetExternalInputs
!----------------------------------------------------------------------------------------------------------------------------------
!> This routine sets the AeroDyn wind inflow inputs.
SUBROUTINE AD_InputSolve_IfW( p_FAST, u_AD, y_IfW, y_OpFM, ErrStat, ErrMsg )

      ! Passed variables
   TYPE(FAST_ParameterType),    INTENT(IN   )   :: p_FAST      !< FAST parameter data    
   TYPE(AD_InputType),          INTENT(INOUT)   :: u_AD        !< The inputs to AeroDyn
   TYPE(InflowWind_OutputType), INTENT(IN)      :: y_IfW       !< The outputs from InflowWind
   TYPE(OpFM_OutputType),       INTENT(IN)      :: y_OpFM      !< outputs from the OpenFOAM integration module
   
   INTEGER(IntKi)                               :: ErrStat     !< Error status of the operation
   CHARACTER(*)                                 :: ErrMsg      !< Error message if ErrStat /= ErrID_None

      ! Local variables:

   INTEGER(IntKi)                               :: J           ! Loops through nodes / elements.
   INTEGER(IntKi)                               :: K           ! Loops through blades.
   INTEGER(IntKi)                               :: NumBl
   INTEGER(IntKi)                               :: NNodes
   INTEGER(IntKi)                               :: node

   
   ErrStat = ErrID_None
   ErrMsg  = ""
               
   !-------------------------------------------------------------------------------------------------
   ! Set the inputs from inflow wind:
   !-------------------------------------------------------------------------------------------------
   IF (p_FAST%CompInflow == MODULE_IfW) THEN

      if (p_FAST%CompServo == MODULE_SrvD) then
         node = 2
      else
         node = 1
      end if
      
      
      NumBl  = size(u_AD%InflowOnBlade,3)
      Nnodes = size(u_AD%InflowOnBlade,2)
      
      do k=1,NumBl
         do j=1,Nnodes
            u_AD%InflowOnBlade(:,j,k) = y_IfW%VelocityUVW(:,node)
            node = node + 1
         end do
      end do
                  
      if ( allocated(u_AD%InflowOnTower) ) then
         Nnodes = size(u_AD%InflowOnTower,2)
         do j=1,Nnodes
            u_AD%InflowOnTower(:,j) = y_IfW%VelocityUVW(:,node)
            node = node + 1
         end do      
      end if
         ! velocity at vortex wake points velocity array handoff here
      if ( allocated(u_AD%InflowWakeVel) ) then
         Nnodes = size(u_AD%InflowWakeVel,DIM=2)
         do j=1,Nnodes
            u_AD%InflowWakeVel(:,j) = y_IfW%VelocityUVW(:,node)
            node = node + 1
         end do
      end if

         
   ELSEIF ( p_FAST%CompInflow == MODULE_OpFM ) THEN
      node = 2 !start of inputs to AD15

      NumBl  = size(u_AD%InflowOnBlade,3)
      Nnodes = size(u_AD%InflowOnBlade,2)
      
      do k=1,NumBl
         do j=1,Nnodes
            u_AD%InflowOnBlade(1,j,k) = y_OpFM%u(node)
            u_AD%InflowOnBlade(2,j,k) = y_OpFM%v(node)
            u_AD%InflowOnBlade(3,j,k) = y_OpFM%w(node)
            node = node + 1
         end do
      end do
                  
      if ( allocated(u_AD%InflowOnTower) ) then
         Nnodes = size(u_AD%InflowOnTower,2)
         do j=1,Nnodes
            u_AD%InflowOnTower(1,j) = y_OpFM%u(node)
            u_AD%InflowOnTower(2,j) = y_OpFM%v(node)
            u_AD%InflowOnTower(3,j) = y_OpFM%w(node)
            node = node + 1
         end do      
      end if      
      
   ELSE
      
      u_AD%InflowOnBlade = 0.0_ReKi ! whole array
      
   END IF
   
   
END SUBROUTINE AD_InputSolve_IfW
!----------------------------------------------------------------------------------------------------------------------------------
!> This routine sets all the AeroDyn inputs, except for the wind inflow values.
SUBROUTINE AD_InputSolve_NoIfW( p_FAST, u_AD, y_SrvD, y_ED, BD, MeshMapData, ErrStat, ErrMsg )

      ! Passed variables
   TYPE(FAST_ParameterType),    INTENT(IN   )   :: p_FAST      !< FAST parameter data    
   TYPE(AD_InputType),          INTENT(INOUT)   :: u_AD        !< The inputs to AeroDyn14
   TYPE(SrvD_OutputType),       INTENT(IN   )   :: y_SrvD      !< ServoDyn outputs
   TYPE(ED_OutputType),         INTENT(IN)      :: y_ED        !< The outputs from the structural dynamics module
   TYPE(BeamDyn_Data),          INTENT(IN)      :: BD          !< The data from BeamDyn (want the outputs only, but it's in an array)
   TYPE(FAST_ModuleMapType),    INTENT(INOUT)   :: MeshMapData !< Data for mapping between modules
   
   INTEGER(IntKi)                               :: ErrStat     !< Error status of the operation
   CHARACTER(*)                                 :: ErrMsg      !< Error message if ErrStat /= ErrID_None

      ! Local variables:

   INTEGER(IntKi)                               :: K           ! Loops through blades
   INTEGER(IntKi)                               :: k_bl        ! Loops through blades
   INTEGER(IntKi)                               :: k_bn        ! Loops through blade nodes
   INTEGER(IntKi)                               :: ErrStat2
   CHARACTER(ErrMsgLen)                         :: ErrMsg2 
   CHARACTER(*), PARAMETER                      :: RoutineName = 'AD_InputSolve_NoIfW'

   
   ErrStat = ErrID_None
   ErrMsg  = ""
               
   
   !-------------------------------------------------------------------------------------------------
   ! Set the inputs from ElastoDyn and/or BeamDyn:
   !-------------------------------------------------------------------------------------------------
   
      ! tower
   IF (u_AD%TowerMotion%Committed) THEN
      
      CALL Transfer_Line2_to_Line2( y_ED%TowerLn2Mesh, u_AD%TowerMotion, MeshMapData%ED_L_2_AD_L_T, ErrStat2, ErrMsg2 )
         CALL SetErrStat(ErrStat2,ErrMsg2,ErrStat,ErrMsg,RoutineName//':u_AD%TowerMotion' )      
            
   END IF
   
      
      ! hub
   CALL Transfer_Point_to_Point( y_ED%HubPtMotion, u_AD%HubMotion, MeshMapData%ED_P_2_AD_P_H, ErrStat2, ErrMsg2 )
      CALL SetErrStat(ErrStat2,ErrMsg2,ErrStat,ErrMsg,RoutineName//':u_AD%HubMotion' )      
   
   
      ! blade root   
   DO k=1,size(y_ED%BladeRootMotion)
      CALL Transfer_Point_to_Point( y_ED%BladeRootMotion(k), u_AD%BladeRootMotion(k), MeshMapData%ED_P_2_AD_P_R(k), ErrStat2, ErrMsg2 )
         CALL SetErrStat(ErrStat2,ErrMsg2,ErrStat,ErrMsg,RoutineName//':u_AD%BladeRootMotion('//trim(num2lstr(k))//')' )      
   END DO
      
   
      ! blades
   IF (p_FAST%CompElast == Module_ED ) THEN
      
      DO k=1,size(y_ED%BladeLn2Mesh)
         CALL Transfer_Line2_to_Line2( y_ED%BladeLn2Mesh(k), u_AD%BladeMotion(k), MeshMapData%BDED_L_2_AD_L_B(k), ErrStat2, ErrMsg2 )
            CALL SetErrStat(ErrStat2,ErrMsg2,ErrStat,ErrMsg,RoutineName//':u_AD%BladeMotion('//trim(num2lstr(k))//')' )   
      END DO
      
   ELSEIF (p_FAST%CompElast == Module_BD ) THEN
      
         ! get them from BeamDyn
      DO k=1,size(u_AD%BladeMotion)
         CALL Transfer_Line2_to_Line2( BD%y(k)%BldMotion, u_AD%BladeMotion(k), MeshMapData%BDED_L_2_AD_L_B(k), ErrStat2, ErrMsg2 )
            CALL SetErrStat(ErrStat2,ErrMsg2,ErrStat,ErrMsg,RoutineName//':u_AD%BladeMotion('//trim(num2lstr(k))//')' )   
      END DO
      
            
   END IF
   
   
      ! Set Conrol parameter (i.e. flaps) if using ServoDyn
      ! bem:   This takes in flap deflection for each blade (only one flap deflection angle per blade),
      !        from ServoDyn (which comes from Bladed style DLL controller)
      !  Commanded Airfoil UserProp for blade (must be same units as given in AD15 airfoil tables)
      !  This is passed to AD15 to be interpolated with the airfoil table userprop column
      !  (might be used for airfoil flap angles for example)
   if (p_FAST%CompServo == Module_SrvD) then
      DO k_bl=1,size(u_AD%UserProp,DIM=2)
          DO k_bn=1,size(u_AD%UserProp,DIM=1)
            u_AD%UserProp(k_bn , k_bl) = y_SrvD%BlAirfoilCom(k_bl)      ! Must be same units as given in airfoil (no unit conversions handled in code)
          END DO
      END DO
   endif

   
END SUBROUTINE AD_InputSolve_NoIfW
!----------------------------------------------------------------------------------------------------------------------------------
!> This routine sets the AeroDyn14 wind inflow inputs.
SUBROUTINE AD14_InputSolve_IfW( p_FAST, u_AD14, y_IfW, y_OpFM, ErrStat, ErrMsg )
!,,,,,,,,,,,,,,,,,,,,,,,,,,,,,,,,,,,,,,,,,,,,,,,,,,,,,,,,,,,,,,,,,,,,,,,,,,,,,,,,,,,,,,,,,,,,,,,,,,,,,,,,,,,,,,,,,,,,,,,,,,,,,,,,,,,

      ! Passed variables
   TYPE(FAST_ParameterType),    INTENT(IN   )   :: p_FAST      !< parameter FAST data    
   TYPE(AD14_InputType),        INTENT(INOUT)   :: u_AD14      !< The inputs to AeroDyn14
   TYPE(InflowWind_OutputType), INTENT(IN)      :: y_IfW       !< The outputs from InflowWind
   TYPE(OpFM_OutputType),       INTENT(IN)      :: y_OpFM      !< outputs from the OpenFOAM integration module
   
   INTEGER(IntKi)                               :: ErrStat     !< Error status of the operation
   CHARACTER(*)                                 :: ErrMsg      !< Error message if ErrStat /= ErrID_None

      ! Local variables:

   INTEGER(IntKi)                               :: NumBl
   INTEGER(IntKi)                               :: BldNodes

   
   ErrStat = ErrID_None
   ErrMsg  = ""

   NumBl    = SIZE(u_AD14%InputMarkers,1)
   BldNodes = u_AD14%InputMarkers(1)%Nnodes
               
   !-------------------------------------------------------------------------------------------------
   ! Set the inputs from inflow wind:
   !-------------------------------------------------------------------------------------------------
   IF (p_FAST%CompInflow == MODULE_IfW) THEN
      IF (p_FAST%CompServo == MODULE_SrvD) THEN
         u_AD14%InflowVelocity = y_IfW%VelocityUVW(:,2:)  ! first point is used for ServoDyn input
      ELSE
         u_AD14%InflowVelocity = y_IfW%VelocityUVW(:,:)  
      END IF               
   ELSEIF ( p_FAST%CompInflow == MODULE_OpFM ) THEN
      u_AD14%InflowVelocity(1,:) = y_OpFM%u(2:)      
      u_AD14%InflowVelocity(2,:) = y_OpFM%v(2:)
      u_AD14%InflowVelocity(3,:) = y_OpFM%w(2:)  
   ELSE
      u_AD14%InflowVelocity = 0.0_ReKi           ! whole array
   END IF
      
   u_AD14%AvgInfVel = y_IfW%DiskVel
  
   
END SUBROUTINE AD14_InputSolve_IfW
!----------------------------------------------------------------------------------------------------------------------------------
!> This routine sets all the AeroDyn14 inputs, except for the wind inflow values.
!! THIS ROUTINE IS A HACK TO GET THE OUTPUTS FROM ELASTODYN INTO AERODYN14. DO NOT COPY OR USE IN NEW CODE!
SUBROUTINE AD14_InputSolve_NoIfW( p_FAST, u_AD14, y_ED, MeshMapData, ErrStat, ErrMsg )
!,,,,,,,,,,,,,,,,,,,,,,,,,,,,,,,,,,,,,,,,,,,,,,,,,,,,,,,,,,,,,,,,,,,,,,,,,,,,,,,,,,,,,,,,,,,,,,,,,,,,,,,,,,,,,,,,,,,,,,,,,,,,,,,,,,,

      ! Passed variables
   TYPE(FAST_ParameterType),    INTENT(IN   )   :: p_FAST      !< parameter FAST data    
   TYPE(AD14_InputType),        INTENT(INOUT)   :: u_AD14      !< The inputs to AeroDyn14
   TYPE(ED_OutputType),         INTENT(IN)      :: y_ED        !< The outputs from the structural dynamics module
   TYPE(FAST_ModuleMapType),    INTENT(INOUT)   :: MeshMapData !< Data for mapping between modules
   
   INTEGER(IntKi)                               :: ErrStat     !< Error status of the operation
   CHARACTER(*)                                 :: ErrMsg      !< Error message if ErrStat /= ErrID_None

      ! Local variables:

   INTEGER(IntKi)                               :: J           ! Loops through nodes / elements.
   INTEGER(IntKi)                               :: K           ! Loops through blades.
   INTEGER(IntKi)                               :: NodeNum     ! Node number for blade/node on mesh
   INTEGER(IntKi)                               :: NumBl
   INTEGER(IntKi)                               :: BldNodes

   
   ErrStat = ErrID_None
   ErrMsg  = ""

   NumBl    = SIZE(u_AD14%InputMarkers,1)
   BldNodes = u_AD14%InputMarkers(1)%Nnodes
   
               
   !-------------------------------------------------------------------------------------------------
   ! Blade positions, orientations, and velocities:
   !-------------------------------------------------------------------------------------------------
   IF (p_FAST%CompElast == Module_ED) THEN
      DO K = 1,NumBl !p%NumBl ! Loop through all blades
      
         !CALL Transfer_Line2_to_Line2( y_ED%BladeLn2Mesh(K), u_AD%InputMarkers(K), MeshMapData%BDED_L_2_AD_L_B(K), ErrStat, ErrMsg )
         !   IF (ErrStat >= AbortErrLev ) RETURN
         
         u_AD14%InputMarkers(K)%RotationVel = 0.0_ReKi ! bjj: we don't need this field
      
         DO J = 1,BldNodes !p%BldNodes ! Loop through the blade nodes / elements

            NodeNum = J         ! note that this assumes ED has same discretization as AD
         
            u_AD14%InputMarkers(K)%Position(:,J)       = y_ED%BladeLn2Mesh(K)%TranslationDisp(:,NodeNum) + y_ED%BladeLn2Mesh(K)%Position(:,NodeNum) 
            u_AD14%InputMarkers(K)%Orientation(:,:,J)  = y_ED%BladeLn2Mesh(K)%Orientation(:,:,NodeNum)
            u_AD14%InputMarkers(K)%TranslationVel(:,J) = y_ED%BladeLn2Mesh(K)%TranslationVel(:,NodeNum)
            u_AD14%InputMarkers(K)%TranslationAcc(:,J) = y_ED%BladeLn2Mesh(K)%TranslationAcc(:,NodeNum)
                  
         END DO !J = 1,p%BldNodes ! Loop through the blade nodes / elements
      END DO !K = 1,p%NumBl
   ELSE
      ! just leave them as the initial guesses?
      DO K = 1,NumBl
         u_AD14%InputMarkers(K)%RotationVel    = 0.0_ReKi
         u_AD14%InputMarkers(K)%TranslationVel = 0.0_ReKi
         u_AD14%InputMarkers(K)%TranslationAcc = 0.0_ReKi
      END DO
      
   END IF
   
   !-------------------------------------------------------------------------------------------------
   ! Hub positions, orientations, and velocities:
   !  (note that these may have to be adjusted in ElastoDyn as AeroDyn gets rewritten)
   !-------------------------------------------------------------------------------------------------
   u_AD14%TurbineComponents%Hub%Position    = y_ED%HubPtMotion14%TranslationDisp(:,1) +  y_ED%HubPtMotion14%Position(:,1)
   u_AD14%TurbineComponents%Hub%Orientation = y_ED%HubPtMotion14%Orientation(:,:,1)   
   u_AD14%TurbineComponents%Hub%RotationVel = y_ED%HubPtMotion14%RotationVel(:,1)
   
   u_AD14%TurbineComponents%Hub%TranslationVel = 0.0_ReKi !bjj we don't need this field
   !-------------------------------------------------------------------------------------------------
   ! Blade root orientations:
   !-------------------------------------------------------------------------------------------------
   
   DO K=1,NumBl
      u_AD14%TurbineComponents%Blade(K)%Orientation = y_ED%BladeRootMotion14%Orientation(:,:,K)
      
      u_AD14%TurbineComponents%Blade(K)%Position       = 0.0_ReKi !bjj we don't need this field
      u_AD14%TurbineComponents%Blade(K)%RotationVel    = 0.0_ReKi !bjj we don't need this field
      u_AD14%TurbineComponents%Blade(K)%TranslationVel = 0.0_ReKi !bjj we don't need this field
   END DO
            

   !-------------------------------------------------------------------------------------------------
   ! RotorFurl position, orientation, rotational velocity:
   !-------------------------------------------------------------------------------------------------

   u_AD14%TurbineComponents%RotorFurl%Position    = y_ED%RotorFurlMotion14%TranslationDisp(:,1) + y_ED%RotorFurlMotion14%Position(:,1)  
   u_AD14%TurbineComponents%RotorFurl%Orientation = y_ED%RotorFurlMotion14%Orientation(:,:,1)         
   u_AD14%TurbineComponents%RotorFurl%RotationVel = y_ED%RotorFurlMotion14%RotationVel(:,1)
   u_AD14%TurbineComponents%RotorFurl%TranslationVel = 0.0_ReKi !bjj we don't need this field
   
   !-------------------------------------------------------------------------------------------------
   ! Nacelle position, orientation, rotational velocity:
   !-------------------------------------------------------------------------------------------------      

   u_AD14%TurbineComponents%Nacelle%Position    = y_ED%NacelleMotion%TranslationDisp(:,1) + y_ED%NacelleMotion%Position(:,1)
   u_AD14%TurbineComponents%Nacelle%Orientation = y_ED%NacelleMotion%Orientation(:,:,1)      
   u_AD14%TurbineComponents%Nacelle%RotationVel = y_ED%NacelleMotion%RotationVel(:,1)  
   u_AD14%TurbineComponents%Nacelle%TranslationVel = 0.0_ReKi !bjj we don't need this field
   
   !-------------------------------------------------------------------------------------------------
   ! Tower base position, rotational velocity:
   !-------------------------------------------------------------------------------------------------      
   
   
      ! Tower base position should be rT(0) instead of rZ, but AeroDyn needs this for
      ! the HubVDue2Yaw calculation:
   u_AD14%TurbineComponents%Tower%Position     = y_ED%TowerBaseMotion14%TranslationDisp(:,1) + y_ED%TowerBaseMotion14%Position(:,1)
   u_AD14%TurbineComponents%Tower%RotationVel  = y_ED%TowerBaseMotion14%RotationVel(:,1)
   u_AD14%TurbineComponents%Tower%Orientation    = 0.0_ReKi !bjj we don't need this field
   u_AD14%TurbineComponents%Tower%TranslationVel = 0.0_ReKi !bjj we don't need this field
  

   !-------------------------------------------------------------------------------------------------
   ! Tower mesh info: Twr_InputMarkers
   !-------------------------------------------------------------------------------------------------      
   
   IF ( u_AD14%Twr_InputMarkers%Committed ) THEN
      
      !CALL Transfer_Line2_to_Line2( y_ED%TowerLn2Mesh, u_AD%Twr_InputMarkers, MeshMapData%ED_L_2_AD_L_T, ErrStat, ErrMsg )
      !   IF (ErrStat >= AbortErrLev ) RETURN   
      
      J = u_AD14%Twr_InputMarkers%NNodes
      u_AD14%Twr_InputMarkers%TranslationDisp = y_ED%TowerLn2Mesh%TranslationDisp(:,1:J)
      u_AD14%Twr_InputMarkers%Orientation     = y_ED%TowerLn2Mesh%Orientation    (:,:,1:J)
      
   END IF
      
   !-------------------------------------------------------------------------------------------------
   ! If using MulTabLoc feature, set it here:
   !-------------------------------------------------------------------------------------------------      
   
   !  u_AD14%MulTabLoc(IElements,IBlades) = ???
   
END SUBROUTINE AD14_InputSolve_NoIfW
!----------------------------------------------------------------------------------------------------------------------------------
!> This routine sets the inputs required for the Supercontroller
SUBROUTINE SC_InputSolve( p_FAST, m_FAST, u_SC, y_SrvD, MeshMapData, ErrStat, ErrMsg )
!..................................................................................................................................

   TYPE(FAST_ParameterType),         INTENT(IN)     :: p_FAST       !< Glue-code simulation parameters
   TYPE(FAST_MiscVarType),           INTENT(IN)     :: m_FAST       !< Glue-code misc variables (including inputs from external sources like Simulink)
   TYPE(SC_InputType),               INTENT(INOUT)  :: u_SC         !< Supercontroller Inputs at t
   TYPE(SrvD_OutputType),            INTENT(IN)     :: y_SrvD       !< ServoDyn outputs
   TYPE(FAST_ModuleMapType),         INTENT(INOUT)  :: MeshMapData  !< Data for mapping between modules
   INTEGER(IntKi),                   INTENT(  OUT)  :: ErrStat      !< Error status
   CHARACTER(*),                     INTENT(  OUT)  :: ErrMsg       !< Error message

   INTEGER(IntKi)                                   :: k            ! blade loop counter
   
   INTEGER(IntKi)                                   :: ErrStat2                 ! temporary Error status of the operation
   CHARACTER(ErrMsgLen)                             :: ErrMsg2                  ! temporary Error message if ErrStat /= ErrID_None
   CHARACTER(*), PARAMETER                          :: RoutineName = 'SC_InputSolve' 
   
   
   ErrStat = ErrID_None
   ErrMsg  = ""

   IF ( p_FAST%UseSupercontroller )  THEN

      if ( allocated(y_SrvD%Supercontroller) ) then
         u_SC%toSC = y_SrvD%Supercontroller
      end if

   END IF
                        
END SUBROUTINE SC_InputSolve
!----------------------------------------------------------------------------------------------------------------------------------
!> This routine sets the inputs required for ServoDyn
<<<<<<< HEAD
SUBROUTINE SrvD_InputSolve( p_FAST, m_FAST, u_SrvD, y_ED, y_IfW, y_OpFM, y_SC, y_BD, MeshMapData, ErrStat, ErrMsg, y_SrvD_prev )
=======
SUBROUTINE SrvD_InputSolve( p_FAST, m_FAST, u_SrvD, y_ED, y_IfW, y_OpFM, y_BD, MeshMapData, ErrStat, ErrMsg )
>>>>>>> ff33ca1c
!..................................................................................................................................

   TYPE(FAST_ParameterType),         INTENT(IN)     :: p_FAST       !< Glue-code simulation parameters
   TYPE(FAST_MiscVarType),           INTENT(IN)     :: m_FAST       !< Glue-code misc variables (including inputs from external sources like Simulink)
   TYPE(SrvD_InputType),             INTENT(INOUT)  :: u_SrvD       !< ServoDyn Inputs at t
   TYPE(ED_OutputType),              INTENT(IN)     :: y_ED         !< ElastoDyn outputs
   TYPE(InflowWind_OutputType),      INTENT(IN)     :: y_IfW        !< InflowWind outputs
   TYPE(OpFM_OutputType),            INTENT(IN)     :: y_OpFM       !< OpenFOAM outputs
   TYPE(SC_OutputType),              INTENT(IN)     :: y_SC         !< Supercontroller outputs
   TYPE(BD_OutputType),              INTENT(IN)     :: y_BD(:)      !< BD Outputs
   TYPE(FAST_ModuleMapType),         INTENT(INOUT)  :: MeshMapData  !< Data for mapping between modules
   INTEGER(IntKi),                   INTENT(  OUT)  :: ErrStat      !< Error status
   CHARACTER(*),                     INTENT(  OUT)  :: ErrMsg       !< Error message
!  TYPE(AD_OutputType),              INTENT(IN)     :: y_AD         !< AeroDyn outputs

   INTEGER(IntKi)                                   :: k            ! blade loop counter
   
   INTEGER(IntKi)                                   :: ErrStat2                 ! temporary Error status of the operation
   CHARACTER(ErrMsgLen)                             :: ErrMsg2                  ! temporary Error message if ErrStat /= ErrID_None
   CHARACTER(*), PARAMETER                          :: RoutineName = 'SrvD_InputSolve' 
   
   
   ErrStat = ErrID_None
   ErrMsg  = ""

      ! Calculate horizontal hub-height wind direction (positive about zi-axis); these are
      !   zero if there is no wind input when InflowWind is not used:
   
   IF ( p_FAST%CompInflow == Module_IfW )  THEN 

      u_SrvD%WindDir  = ATAN2( y_IfW%VelocityUVW(2,1), y_IfW%VelocityUVW(1,1) )
      u_SrvD%YawErr   = u_SrvD%WindDir - y_ED%YawAngle
      u_SrvD%HorWindV = SQRT( y_IfW%VelocityUVW(1,1)**2 + y_IfW%VelocityUVW(2,1)**2 )

   ELSEIF ( p_FAST%CompInflow == Module_OpFM )  THEN 
      
      u_SrvD%WindDir  = ATAN2( y_OpFM%v(1), y_OpFM%u(1) )
      u_SrvD%YawErr   = u_SrvD%WindDir - y_ED%YawAngle
      u_SrvD%HorWindV = SQRT( y_OpFM%u(1)**2 + y_OpFM%v(1)**2 )
<<<<<<< HEAD

=======
      
      if ( allocated(u_SrvD%SuperController) ) then
         u_SrvD%SuperController = y_OpFM%SuperController
      end if
            
>>>>>>> ff33ca1c
   ELSE  ! No wind inflow

      u_SrvD%WindDir  = 0.0
      u_SrvD%HorWindV = 0.0

   ENDIF

<<<<<<< HEAD

   IF ( p_FAST%UseSupercontroller )  THEN
      
      if ( allocated(u_SrvD%SuperControllerGlob) ) then
         u_SrvD%SuperControllerGlob = y_SC%fromSCglob
      end if

      if ( allocated(u_SrvD%SuperControllerTurbine) ) then
         u_SrvD%SuperControllerTurbine = y_SC%fromSC
      end if

   ENDIF

      ! ServoDyn inputs from ServoDyn outputs at previous step
      ! Jason says this violates the framework, but it's only for the Bladed DLL, which itself violates the framework, so I don't care.
   IF (PRESENT(y_SrvD_prev)) THEN
      u_SrvD%ElecPwr_prev = y_SrvD_prev%ElecPwr  ! we want to know the electrical power from the previous time step  (for the Bladed DLL)
      u_SrvD%GenTrq_prev  = y_SrvD_prev%GenTrq   ! we want to know the electrical generator torque from the previous time step  (for the Bladed DLL)
   ! Otherwise, we'll use the guess provided by the module (this only happens at Step=0)
   END IF
=======
   

      
      ! ServoDyn inputs from combination of InflowWind and ElastoDyn

   u_SrvD%YawAngle  = y_ED%YawAngle !nacelle yaw plus platform yaw
   u_SrvD%YawErr    = u_SrvD%WindDir - u_SrvD%YawAngle ! the nacelle yaw error estimate (positive about zi-axis)

>>>>>>> ff33ca1c

      ! ServoDyn inputs from ElastoDyn
   u_SrvD%Yaw       = y_ED%Yaw  !nacelle yaw
   u_SrvD%YawRate   = y_ED%YawRate
   u_SrvD%BlPitch   = y_ED%BlPitch
   u_SrvD%LSS_Spd   = y_ED%LSS_Spd
   u_SrvD%HSS_Spd   = y_ED%HSS_Spd
   u_SrvD%RotSpeed  = y_ED%RotSpeed
   
   IF ( p_FAST%CompElast == Module_BD )  THEN    

         ! translate "b" system output from BD into "c" system for SrvD
      do k=1,p_FAST%nBeams
         u_SrvD%RootMxc(k) =  y_BD(k)%RootMxr*COS(y_ED%BlPitch(k)) + y_BD(k)%RootMyr*SIN(y_ED%BlPitch(k))
         u_SrvD%RootMyc(k) = -y_BD(k)%RootMxr*SIN(y_ED%BlPitch(k)) + y_BD(k)%RootMyr*COS(y_ED%BlPitch(k))      
      end do
      
   ELSE
      u_SrvD%RootMxc = y_ED%RootMxc ! fixed-size arrays: always size 3
      u_SrvD%RootMyc = y_ED%RootMyc ! fixed-size arrays: always size 3
   END IF

   
   u_SrvD%YawBrTAxp = y_ED%YawBrTAxp
   u_SrvD%YawBrTAyp = y_ED%YawBrTAyp
   u_SrvD%LSSTipPxa = y_ED%LSSTipPxa

   u_SrvD%LSSTipMxa = y_ED%LSSTipMxa
   u_SrvD%LSSTipMya = y_ED%LSSTipMya
   u_SrvD%LSSTipMza = y_ED%LSSTipMza
   u_SrvD%LSSTipMys = y_ED%LSSTipMys
   u_SrvD%LSSTipMzs = y_ED%LSSTipMzs
   
   u_SrvD%YawBrMyn  = y_ED%YawBrMyn
   u_SrvD%YawBrMzn  = y_ED%YawBrMzn
   u_SrvD%NcIMURAxs = y_ED%NcIMURAxs
   u_SrvD%NcIMURAys = y_ED%NcIMURAys
   u_SrvD%NcIMURAzs = y_ED%NcIMURAzs

   u_SrvD%RotPwr    = y_ED%RotPwr

   !   ! ServoDyn inputs from AeroDyn
   !IF ( p_FAST%CompAero == Module_AD ) THEN
   !ELSE
   !END IF
   !
   
   IF (u_SrvD%NTMD%Mesh%Committed) THEN
      
      CALL Transfer_Point_to_Point( y_ED%NacelleMotion, u_SrvD%NTMD%Mesh, MeshMapData%ED_P_2_SrvD_P_N, ErrStat2, ErrMsg2 )
         call SetErrStat(ErrStat2,ErrMsg2,ErrStat,ErrMsg,RoutineName)
            
   END IF

   IF (u_SrvD%TTMD%Mesh%Committed) THEN
      
      CALL Transfer_Line2_to_Point( y_ED%TowerLn2Mesh, u_SrvD%TTMD%Mesh, MeshMapData%ED_L_2_SrvD_P_T, ErrStat2, ErrMsg2 )
         call SetErrStat(ErrStat2,ErrMsg2,ErrStat,ErrMsg,RoutineName)
            
   END IF
   
   
#ifdef SIMULINK_TIMESHIFT   
      ! we're going to use the extrapolated values instead of the old values (Simulink inputs are from t, not t+dt)
   CALL SrvD_SetExternalInputs( p_FAST, m_FAST, u_SrvD )
#endif
      
                        
END SUBROUTINE SrvD_InputSolve
!----------------------------------------------------------------------------------------------------------------------------------
!> This routine sets the inputs required for ServoDyn from an external source (Simulink)
SUBROUTINE SrvD_SetExternalInputs( p_FAST, m_FAST, u_SrvD )
!..................................................................................................................................

   TYPE(FAST_ParameterType),         INTENT(IN)     :: p_FAST       !< Glue-code simulation parameters
   TYPE(FAST_MiscVarType),           INTENT(IN)     :: m_FAST       !< Glue-code misc variables (including inputs from external sources like Simulink)
   TYPE(SrvD_InputType),             INTENT(INOUT)  :: u_SrvD       !< ServoDyn Inputs at t

      ! local variables
   INTEGER(IntKi)                                   :: i            ! loop counter
   
      ! we are going to use extrapolated values because these external values from Simulink are at n instead of n+1
   u_SrvD%ExternalGenTrq       =  m_FAST%ExternInput%GenTrq     
   u_SrvD%ExternalElecPwr      =  m_FAST%ExternInput%ElecPwr    
   u_SrvD%ExternalYawPosCom    =  m_FAST%ExternInput%YawPosCom  
   u_SrvD%ExternalYawRateCom   =  m_FAST%ExternInput%YawRateCom 
   u_SrvD%ExternalHSSBrFrac    =  m_FAST%ExternInput%HSSBrFrac 

   if (ALLOCATED(u_SrvD%ExternalBlPitchCom)) then !there should be no reason this isn't allocated, but OpenFOAM is acting strange...
      do i=1,SIZE(u_SrvD%ExternalBlPitchCom)
         u_SrvD%ExternalBlPitchCom(i)   = m_FAST%ExternInput%BlPitchCom(i)
      end do
   end if

END SUBROUTINE SrvD_SetExternalInputs
!----------------------------------------------------------------------------------------------------------------------------------
!> This routine transfers the SD outputs into inputs required for HD
SUBROUTINE Transfer_SD_to_HD( y_SD, u_HD_M_LumpedMesh, u_HD_M_DistribMesh, MeshMapData, ErrStat, ErrMsg )
!..................................................................................................................................
   TYPE(SD_OutputType),         INTENT(IN   ) :: y_SD                         !< The outputs of the structural dynamics module
   TYPE(MeshType),              INTENT(INOUT) :: u_HD_M_LumpedMesh            !< HydroDyn input mesh (separated here so that we can use temp meshes in ED_SD_HD_InputSolve)
   TYPE(MeshType),              INTENT(INOUT) :: u_HD_M_DistribMesh           !< HydroDyn input mesh (separated here so that we can use temp meshes in ED_SD_HD_InputSolve)
   TYPE(FAST_ModuleMapType),    INTENT(INOUT) :: MeshMapData                  !< data for mapping meshes

   INTEGER(IntKi),              INTENT(  OUT) :: ErrStat                      !< Error status of the operation
   CHARACTER(*),                INTENT(  OUT) :: ErrMsg                       !< Error message if ErrStat /= ErrID_None
   
      ! local variables
   INTEGER(IntKi)                             :: ErrStat2                     ! temporary Error status of the operation
   CHARACTER(ErrMsgLen)                       :: ErrMsg2                      ! temporary Error message if ErrStat /= ErrID_None
      
      
   ErrStat = ErrID_None
   ErrMsg = ""
   
       
   IF ( u_HD_M_LumpedMesh%Committed ) THEN 

      ! These are the motions for the lumped point loads associated viscous drag on the WAMIT body and/or filled/flooded lumped forces of the WAMIT body
      CALL Transfer_Point_to_Point( y_SD%y2Mesh, u_HD_M_LumpedMesh, MeshMapData%SD_P_2_HD_M_P, ErrStat2, ErrMsg2 )
         CALL SetErrStat(ErrStat2,ErrMsg2,ErrStat, ErrMsg,'Transfer_SD_to_HD (u_HD%Morison%LumpedMesh)' )      
         
   END IF
   
   IF ( u_HD_M_DistribMesh%Committed ) THEN 
         
      ! These are the motions for the HD line2 (distributed) loads associated viscous drag on the WAMIT body and/or filled/flooded distributed forces of the WAMIT body
      CALL Transfer_Point_to_Line2( y_SD%y2Mesh, u_HD_M_DistribMesh, MeshMapData%SD_P_2_HD_M_L, ErrStat2, ErrMsg2 )
         CALL SetErrStat(ErrStat2,ErrMsg2,ErrStat, ErrMsg,'Transfer_SD_to_HD (u_HD%Morison%DistribMesh)' )      
   END IF
   
END SUBROUTINE Transfer_SD_to_HD
!----------------------------------------------------------------------------------------------------------------------------------
!> This routine transfers the platform motion output of the structural module (ED) into inputs required for HD
SUBROUTINE Transfer_PlatformMotion_to_HD( PlatformMotion, u_HD, MeshMapData, ErrStat, ErrMsg )
!..................................................................................................................................
   TYPE(MeshType),              INTENT(IN   ) :: PlatformMotion               !< The platform motion outputs of the structural dynamics module
   TYPE(HydroDyn_InputType),    INTENT(INOUT) :: u_HD                         !< HydroDyn input
   TYPE(FAST_ModuleMapType),    INTENT(INOUT) :: MeshMapData                  !< data for mapping meshes between modules

   INTEGER(IntKi),              INTENT(OUT)   :: ErrStat                      !< Error status of the operation
   CHARACTER(*),                INTENT(OUT)   :: ErrMsg                       !< Error message if ErrStat /= ErrID_None
   
      ! local variables
   INTEGER(IntKi)                             :: ErrStat2                     ! temporary Error status of the operation
   CHARACTER(ErrMsgLen)                       :: ErrMsg2                      ! temporary Error message if ErrStat /= ErrID_None
   CHARACTER(*), PARAMETER                    :: RoutineName = 'Transfer_PlatformMotion_to_HD'
      
      
   ErrStat = ErrID_None
   ErrMsg = ""
   
   !bjj: We do this without all the extra meshcopy/destroy calls with u_mapped because these inputs are only from one mesh
   
   IF ( u_HD%Mesh%Committed ) THEN

      ! These are the motions for the lumped point loads associated the WAMIT body and include: hydrostatics, radiation memory effect,
      !    wave kinematics, additional preload, additional stiffness, additional linear damping, additional quadratic damping,
      !    hydrodynamic added mass

      CALL Transfer_Point_to_Point( PlatformMotion, u_HD%Mesh, MeshMapData%ED_P_2_HD_W_P, ErrStat2, ErrMsg2 )
         CALL SetErrStat(ErrStat2,ErrMsg2,ErrStat, ErrMsg, RoutineName//' (u_HD%Mesh)' )

   END IF !WAMIT
   
   
   IF ( u_HD%Morison%LumpedMesh%Committed ) THEN 

      ! These are the motions for the lumped point loads associated viscous drag on the WAMIT body and/or filled/flooded lumped forces of the WAMIT body
      CALL Transfer_Point_to_Point( PlatformMotion, u_HD%Morison%LumpedMesh, MeshMapData%ED_P_2_HD_M_P, ErrStat2, ErrMsg2 )
         CALL SetErrStat(ErrStat2,ErrMsg2,ErrStat, ErrMsg, RoutineName//' (u_HD%Morison%LumpedMesh)' )
         
   END IF
   
   IF ( u_HD%Morison%DistribMesh%Committed ) THEN 
         
      ! These are the motions for the line2 (distributed) loads associated viscous drag on the WAMIT body and/or filled/flooded distributed forces of the WAMIT body
      CALL Transfer_Point_to_Line2( PlatformMotion, u_HD%Morison%DistribMesh, MeshMapData%ED_P_2_HD_M_L, ErrStat2, ErrMsg2 )
         CALL SetErrStat(ErrStat2,ErrMsg2,ErrStat, ErrMsg, RoutineName//' (u_HD%Morison%DistribMesh)' )

   END IF
   
END SUBROUTINE Transfer_PlatformMotion_to_HD
!----------------------------------------------------------------------------------------------------------------------------------
!> This routine transfers the ED outputs into inputs required for HD, SD, ExtPtfm, BD, MAP, and/or FEAM
SUBROUTINE Transfer_ED_to_HD_SD_BD_Mooring( p_FAST, y_ED, u_HD, u_SD, u_ExtPtfm, u_MAP, u_FEAM, u_MD, u_Orca, u_BD, MeshMapData, ErrStat, ErrMsg )
!..................................................................................................................................
   TYPE(FAST_ParameterType),    INTENT(IN)    :: p_FAST                       !< Glue-code simulation parameters
   TYPE(ED_OutputType),         INTENT(IN   ) :: y_ED                         !< The outputs of the structural dynamics module
   TYPE(HydroDyn_InputType),    INTENT(INOUT) :: u_HD                         !< HydroDyn input
   TYPE(SD_InputType),          INTENT(INOUT) :: u_SD                         !< SubDyn input
   TYPE(ExtPtfm_InputType),     INTENT(INOUT) :: u_ExtPtfm                    !< ExtPtfm_MCKF input
   TYPE(MAP_InputType),         INTENT(INOUT) :: u_MAP                        !< MAP input
   TYPE(FEAM_InputType),        INTENT(INOUT) :: u_FEAM                       !< FEAM input
   TYPE(MD_InputType),          INTENT(INOUT) :: u_MD                         !< MoorDyn input
   TYPE(Orca_InputType),        INTENT(INOUT) :: u_Orca                       !< OrcaFlex input
   TYPE(BD_InputType),          INTENT(INOUT) :: u_BD(:)                      !< BeamDyn inputs
   TYPE(FAST_ModuleMapType),    INTENT(INOUT) :: MeshMapData                  !< data for mapping meshes between modules

   INTEGER(IntKi),              INTENT(OUT)   :: ErrStat                      !< Error status of the operation
   CHARACTER(*),                INTENT(OUT)   :: ErrMsg                       !< Error message if ErrStat /= ErrID_None
   
      ! local variables
   INTEGER(IntKi)                             :: ErrStat2                     ! temporary Error status of the operation
   CHARACTER(ErrMsgLen)                       :: ErrMsg2                      ! temporary Error message if ErrStat /= ErrID_None
   CHARACTER(*), PARAMETER                    :: RoutineName = 'Transfer_ED_to_HD_SD_BD_Mooring'   
      
   ErrStat = ErrID_None
   ErrMsg = ""
     
      ! transfer ED outputs to other modules used in option 1:
            
   IF ( p_FAST%CompSub == Module_SD  ) THEN
      
         ! Map ED (motion) outputs to SD inputs:                     
      CALL Transfer_Point_to_Point( y_ED%PlatformPtMesh, u_SD%TPMesh, MeshMapData%ED_P_2_SD_TP, ErrStat2, ErrMsg2 ) 
         CALL SetErrStat(ErrStat2,ErrMsg2,ErrStat, ErrMsg,RoutineName//':u_SD%TPMesh' )

      IF ( p_FAST%CompHydro == Module_HD ) call TransferFixedBottomToHD()
      
   ELSEIF ( p_FAST%CompSub == Module_ExtPtfm ) THEN
      
         ! Map ED (motion) outputs to ExtPtfm inputs:                     
      CALL Transfer_Point_to_Point( y_ED%PlatformPtMesh, u_ExtPtfm%PtfmMesh, MeshMapData%ED_P_2_SD_TP, ErrStat2, ErrMsg2 ) 
         CALL SetErrStat(ErrStat2,ErrMsg2,ErrStat, ErrMsg,RoutineName//':u_ExtPtfm%PtfmMesh' )
            
      IF ( p_FAST%CompHydro == Module_HD ) call TransferFixedBottomToHD()
                  
   ELSEIF ( p_FAST%CompHydro == Module_HD ) THEN
         ! Map ED outputs to HD inputs:
      CALL Transfer_PlatformMotion_to_HD( y_ED%PlatformPtMesh, u_HD, MeshMapData, ErrStat2, ErrMsg2 )                        
         CALL SetErrStat(ErrStat2,ErrMsg2,ErrStat, ErrMsg,RoutineName )
            
   END IF
   
   

   
   IF ( p_FAST%CompElast == Module_BD .and. BD_Solve_Option1) THEN
      ! map ED root and hub motion outputs to BeamDyn:
      CALL Transfer_ED_to_BD(y_ED, u_BD, MeshMapData, ErrStat2, ErrMsg2 )
         CALL SetErrStat(ErrStat2,ErrMsg2,ErrStat, ErrMsg,RoutineName )
         
   END IF
      
   
   IF ( p_FAST%CompMooring == Module_MAP ) THEN
      
         ! motions:
      CALL Transfer_Point_to_Point( y_ED%PlatformPtMesh, u_MAP%PtFairDisplacement, MeshMapData%ED_P_2_Mooring_P, ErrStat2, ErrMsg2 )
         CALL SetErrStat(ErrStat2,ErrMsg2,ErrStat, ErrMsg,RoutineName//'u_MAP%PtFairDisplacement' )
                                 
   ELSEIF ( p_FAST%CompMooring == Module_MD ) THEN
         ! motions:
      CALL Transfer_Point_to_Point( y_ED%PlatformPtMesh, u_MD%PtFairleadDisplacement, MeshMapData%ED_P_2_Mooring_P, ErrStat2, ErrMsg2 )
         CALL SetErrStat(ErrStat2,ErrMsg2,ErrStat, ErrMsg,RoutineName//'u_MD%PtFairleadDisplacement' )
                        
   ELSEIF ( p_FAST%CompMooring == Module_FEAM ) THEN
         ! motions:
      CALL Transfer_Point_to_Point( y_ED%PlatformPtMesh, u_FEAM%PtFairleadDisplacement, MeshMapData%ED_P_2_Mooring_P, ErrStat2, ErrMsg2 )
         CALL SetErrStat(ErrStat2,ErrMsg2,ErrStat, ErrMsg,RoutineName//'u_FEAM%PtFairleadDisplacement' )
                        
   ELSEIF ( p_FAST%CompMooring == Module_Orca ) THEN
         ! motions:
      CALL Transfer_Point_to_Point( y_ED%PlatformPtMesh, u_Orca%PtfmMesh, MeshMapData%ED_P_2_Mooring_P, ErrStat2, ErrMsg2 )
         CALL SetErrStat(ErrStat2,ErrMsg2,ErrStat, ErrMsg,RoutineName//'u_Orca%PtfmMesh' )
   END IF
   
contains
   subroutine TransferFixedBottomToHD()
      IF ( u_HD%Mesh%Committed ) THEN

         ! These are the motions for the lumped point loads associated the WAMIT body and include: hydrostatics, radiation memory effect,
         !    wave kinematics, additional preload, additional stiffness, additional linear damping, additional quadratic damping,
         !    hydrodynamic added mass

         CALL Transfer_Point_to_Point( y_ED%PlatformPtMesh, u_HD%Mesh, MeshMapData%ED_P_2_HD_W_P, ErrStat2, ErrMsg2 )
            CALL SetErrStat(ErrStat2,ErrMsg2,ErrStat, ErrMsg, RoutineName//' (u_HD%Mesh)' )

      END IF !WAMIT
   end subroutine
END SUBROUTINE Transfer_ED_to_HD_SD_BD_Mooring
!----------------------------------------------------------------------------------------------------------------------------------
!> This routine sets the inputs required for MAP.
SUBROUTINE MAP_InputSolve( u_MAP, y_ED, MeshMapData, ErrStat, ErrMsg )
!..................................................................................................................................

      ! Passed variables
   TYPE(MAP_InputType),         INTENT(INOUT) :: u_MAP                        !< MAP input
   TYPE(ED_OutputType),         INTENT(IN   ) :: y_ED                         !< The outputs of the structural dynamics module
   TYPE(FAST_ModuleMapType),    INTENT(INOUT) :: MeshMapData                  !< data for mapping meshes between modules

   INTEGER(IntKi),              INTENT(  OUT) :: ErrStat                      !< Error status of the operation
   CHARACTER(*)  ,              INTENT(  OUT) :: ErrMsg                       !< Error message if ErrStat /= ErrID_None


      !----------------------------------------------------------------------------------------------------
      ! Map ED outputs to MAP inputs
      !----------------------------------------------------------------------------------------------------
      ! motions:
   CALL Transfer_Point_to_Point( y_ED%PlatformPtMesh, u_MAP%PtFairDisplacement, MeshMapData%ED_P_2_Mooring_P, ErrStat, ErrMsg )


END SUBROUTINE MAP_InputSolve
!----------------------------------------------------------------------------------------------------------------------------------
!> This routine sets the inputs required for FEAM.
SUBROUTINE FEAM_InputSolve( u_FEAM, y_ED, MeshMapData, ErrStat, ErrMsg )
!..................................................................................................................................

      ! Passed variables
   TYPE(FEAM_InputType),        INTENT(INOUT) :: u_FEAM                       !< FEAM input
   TYPE(ED_OutputType),         INTENT(IN   ) :: y_ED                         !< The outputs of the structural dynamics module
   TYPE(FAST_ModuleMapType),    INTENT(INOUT) :: MeshMapData                  !< data for mapping meshes between modules

   INTEGER(IntKi),              INTENT(  OUT) :: ErrStat                      !< Error status of the operation
   CHARACTER(*)  ,              INTENT(  OUT) :: ErrMsg                       !< Error message if ErrStat /= ErrID_None


      !----------------------------------------------------------------------------------------------------
      ! Map ED outputs to FEAM inputs
      !----------------------------------------------------------------------------------------------------
      ! motions:
   CALL Transfer_Point_to_Point( y_ED%PlatformPtMesh, u_FEAM%PtFairleadDisplacement, MeshMapData%ED_P_2_Mooring_P, ErrStat, ErrMsg )


END SUBROUTINE FEAM_InputSolve
!----------------------------------------------------------------------------------------------------------------------------------
!> This routine sets the inputs required for MoorDyn.
SUBROUTINE MD_InputSolve( u_MD, y_ED, MeshMapData, ErrStat, ErrMsg )
!..................................................................................................................................

      ! Passed variables
   TYPE(MD_InputType),          INTENT(INOUT) :: u_MD                         !< MoorDyn input
   TYPE(ED_OutputType),         INTENT(IN   ) :: y_ED                         !< The outputs of the structural dynamics module
   TYPE(FAST_ModuleMapType),    INTENT(INOUT) :: MeshMapData                  !< data for mapping meshes between modules

   INTEGER(IntKi),              INTENT(  OUT) :: ErrStat                      !< Error status of the operation
   CHARACTER(*)  ,              INTENT(  OUT) :: ErrMsg                       !< Error message if ErrStat /= ErrID_None


      !----------------------------------------------------------------------------------------------------
      ! Map ED outputs to MoorDyn inputs
      !----------------------------------------------------------------------------------------------------
      ! motions:
   CALL Transfer_Point_to_Point( y_ED%PlatformPtMesh, u_MD%PtFairleadDisplacement, MeshMapData%ED_P_2_Mooring_P, ErrStat, ErrMsg )


END SUBROUTINE MD_InputSolve
!----------------------------------------------------------------------------------------------------------------------------------
!> This routine sets the inputs required for IceFloe.
SUBROUTINE IceFloe_InputSolve( u_IceF, y_SD, MeshMapData, ErrStat, ErrMsg )
!..................................................................................................................................

      ! Passed variables
   TYPE(IceFloe_InputType),     INTENT(INOUT) :: u_IceF                       !< IceFloe input
   TYPE(SD_OutputType),         INTENT(IN   ) :: y_SD                         !< SubDyn outputs
   TYPE(FAST_ModuleMapType),    INTENT(INOUT) :: MeshMapData                  !< data for mapping meshes between modules

   INTEGER(IntKi),              INTENT(  OUT) :: ErrStat                      !< Error status of the operation
   CHARACTER(*)  ,              INTENT(  OUT) :: ErrMsg                       !< Error message if ErrStat /= ErrID_None


      !----------------------------------------------------------------------------------------------------
      ! Map SD outputs to IceFloe inputs
      !----------------------------------------------------------------------------------------------------
      ! motions:
   CALL Transfer_Point_to_Point( y_SD%y2Mesh, u_IceF%IceMesh, MeshMapData%SD_P_2_IceF_P, ErrStat, ErrMsg )

END SUBROUTINE IceFloe_InputSolve
!----------------------------------------------------------------------------------------------------------------------------------
!> This routine sets the inputs required for IceFloe.
SUBROUTINE IceD_InputSolve( u_IceD, y_SD, MeshMapData, legNum, ErrStat, ErrMsg )
!..................................................................................................................................

      ! Passed variables
   TYPE(IceD_InputType),        INTENT(INOUT) :: u_IceD                       !< IceDyn input
   TYPE(SD_OutputType),         INTENT(IN   ) :: y_SD                         !< SubDyn outputs
   TYPE(FAST_ModuleMapType),    INTENT(INOUT) :: MeshMapData                  !< data for mapping meshes between modules
   INTEGER(IntKi),              INTENT(IN   ) :: legNum                       !< which instance of IceDyn we're using

   INTEGER(IntKi),              INTENT(  OUT) :: ErrStat                      !< Error status of the operation
   CHARACTER(*)  ,              INTENT(  OUT) :: ErrMsg                       !< Error message if ErrStat /= ErrID_None


      !----------------------------------------------------------------------------------------------------
      ! Map SD outputs to IceFloe inputs
      !----------------------------------------------------------------------------------------------------
      ! motions:
   CALL Transfer_Point_to_Point( y_SD%y2Mesh, u_IceD%PointMesh, MeshMapData%SD_P_2_IceD_P(legNum), ErrStat, ErrMsg )

END SUBROUTINE IceD_InputSolve
!----------------------------------------------------------------------------------------------------------------------------------
!> This routine sets the inputs required for IceFloe.
SUBROUTINE Transfer_ED_to_BD( y_ED, u_BD, MeshMapData, ErrStat, ErrMsg )
!..................................................................................................................................

      ! Passed variables
   TYPE(BD_InputType),          INTENT(INOUT) :: u_BD(:)                      !< BeamDyn inputs
   TYPE(ED_OutputType),         INTENT(IN   ) :: y_ED                         !< ElastoDyn outputs
   TYPE(FAST_ModuleMapType),    INTENT(INOUT) :: MeshMapData                  !< data for mapping meshes between modules
   
   INTEGER(IntKi),              INTENT(  OUT) :: ErrStat                      !< Error status of the operation
   CHARACTER(*)  ,              INTENT(  OUT) :: ErrMsg                       !< Error message if ErrStat /= ErrID_None

      

   
      ! local variables
   INTEGER(IntKi)                             :: k
   INTEGER(IntKi)                             :: ErrStat2                  ! temporary Error status of the operation
   CHARACTER(ErrMsgLen)                       :: ErrMsg2                   ! temporary Error message if ErrStat /= ErrID_None

   CHARACTER(*), PARAMETER                    :: RoutineName = 'Transfer_ED_to_BD'   
   
   ErrStat = ErrID_None
   ErrMsg = ""   
   
      !----------------------------------------------------------------------------------------------------
      ! Map ED outputs to BeamDyn inputs
      !----------------------------------------------------------------------------------------------------
      ! motions:
   do k = 1,size(y_ED%BladeRootMotion)
      CALL Transfer_Point_to_Point( y_ED%BladeRootMotion(k), u_BD(k)%RootMotion, MeshMapData%ED_P_2_BD_P(k), ErrStat2, ErrMsg2 )
         call SetErrStat(ErrStat2,ErrMsg2,ErrStat,ErrMsg,RoutineName)

      CALL Transfer_Point_to_Point( y_ED%HubPtMotion, u_BD(k)%HubMotion, MeshMapData%ED_P_2_BD_P_Hub(k), ErrStat2, ErrMsg2 )
         call SetErrStat(ErrStat2,ErrMsg2,ErrStat,ErrMsg,RoutineName)         
   end do
   

END SUBROUTINE Transfer_ED_to_BD
!----------------------------------------------------------------------------------------------------------------------------------
!> This routine sets the inputs required for IceFloe.
SUBROUTINE Transfer_ED_to_BD_tmp( y_ED, MeshMapData, ErrStat, ErrMsg )
!..................................................................................................................................

      ! Passed variables
   TYPE(ED_OutputType),         INTENT(IN   ) :: y_ED                         !< ElastoDyn outputs
   TYPE(FAST_ModuleMapType),    INTENT(INOUT) :: MeshMapData                  !< data for mapping meshes between modules
   
   INTEGER(IntKi),              INTENT(  OUT) :: ErrStat                      !< Error status of the operation
   CHARACTER(*)  ,              INTENT(  OUT) :: ErrMsg                       !< Error message if ErrStat /= ErrID_None

      

   
      ! local variables
   INTEGER(IntKi)                             :: k
   INTEGER(IntKi)                             :: ErrStat2                  ! temporary Error status of the operation
   CHARACTER(ErrMsgLen)                       :: ErrMsg2                   ! temporary Error message if ErrStat /= ErrID_None

   CHARACTER(*), PARAMETER                    :: RoutineName = 'Transfer_ED_to_BD_tmp'   
   
   ErrStat = ErrID_None
   ErrMsg = ""   
   
      !----------------------------------------------------------------------------------------------------
      ! Map ED outputs to BeamDyn inputs
      !----------------------------------------------------------------------------------------------------
      ! motions:
   do k = 1,size(y_ED%BladeRootMotion)
      CALL Transfer_Point_to_Point( y_ED%BladeRootMotion(k), MeshMapData%u_BD_RootMotion(k), MeshMapData%ED_P_2_BD_P(k), ErrStat2, ErrMsg2 )
         call SetErrStat(ErrStat2,ErrMsg2,ErrStat,ErrMsg,RoutineName)
   
   end do
   

END SUBROUTINE Transfer_ED_to_BD_tmp
!----------------------------------------------------------------------------------------------------------------------------------
!> This routine transfers the HD outputs into inputs required for ED. Note that this *adds* to the values already in 
!! u_SD_LMesh (so initialize it before calling this routine).
SUBROUTINE Transfer_HD_to_SD( u_mapped, u_SD_LMesh, u_mapped_positions, y_HD, u_HD_M_LumpedMesh, u_HD_M_DistribMesh, MeshMapData, ErrStat, ErrMsg )
!..................................................................................................................................
   TYPE(MeshType),                 INTENT(INOUT)  :: u_mapped                 !< temporary copy of SD mesh (an argument to avoid another temporary mesh copy)
   TYPE(MeshType),                 INTENT(INOUT)  :: u_SD_LMesh               !< SD Inputs on LMesh at t (separate so we can call from FullOpt1_InputOutputSolve with temp meshes)
   TYPE(MeshType),                 INTENT(IN   )  :: u_mapped_positions       !< Mesh sibling of u_mapped, with displaced positions
   TYPE(HydroDyn_OutputType),      INTENT(IN   )  :: y_HD                     !< HydroDyn outputs
   TYPE(MeshType),                 INTENT(IN   )  :: u_HD_M_LumpedMesh        !< HydroDyn input mesh (separate so we can call from FullOpt1_InputOutputSolve with temp meshes)
   TYPE(MeshType),                 INTENT(IN   )  :: u_HD_M_DistribMesh       !< HydroDyn input mesh (separate so we can call from FullOpt1_InputOutputSolve with temp meshes)
   
   TYPE(FAST_ModuleMapType),       INTENT(INOUT)  :: MeshMapData              !< Data for mapping between modules
   INTEGER(IntKi),                 INTENT(  OUT)  :: ErrStat                  !< Error status
   CHARACTER(*),                   INTENT(  OUT)  :: ErrMsg                   !< Error message
   
      ! local variables
   INTEGER(IntKi)                                 :: ErrStat2                  ! temporary Error status of the operation
   CHARACTER(ErrMsgLen)                           :: ErrMsg2                   ! temporary Error message if ErrStat /= ErrID_None

   CHARACTER(*), PARAMETER                        :: RoutineName = 'Transfer_HD_to_SD'   
   
   ErrStat = ErrID_None
   ErrMsg = ""
         
   !assumes u_SD%LMesh%Committed   (i.e., u_SD_LMesh%Committed)
         
      IF ( y_HD%Morison%LumpedMesh%Committed ) THEN      
         ! we're mapping loads, so we also need the sibling meshes' displacements:
         CALL Transfer_Point_to_Point( y_HD%Morison%LumpedMesh, u_mapped, MeshMapData%HD_M_P_2_SD_P, ErrStat2, ErrMsg2, u_HD_M_LumpedMesh, u_mapped_positions )   
            CALL SetErrStat(ErrStat2, ErrMsg2, ErrStat, ErrMsg, RoutineName)
            IF (ErrStat >= AbortErrLev) RETURN
         
         u_SD_LMesh%Force  = u_SD_LMesh%Force  + u_mapped%Force
         u_SD_LMesh%Moment = u_SD_LMesh%Moment + u_mapped%Moment     
         
#ifdef DEBUG_MESH_TRANSFER              
         CALL WrScr('********************************************************')
         CALL WrScr('****   SD to HD point-to-point (morison lumped)    *****')
         CALL WrScr('********************************************************')
         CALL WriteMappingTransferToFile(u_mapped, u_mapped_positions, u_HD_M_LumpedMesh, y_HD%Morison%LumpedMesh,&
               MeshMapData%SD_P_2_HD_M_P, MeshMapData%HD_M_P_2_SD_P, &
               'SD_y2_HD_ML_Meshes_t'//TRIM(Num2LStr(0))//'.bin' )
         !print *
         !pause
         
#endif         
                  
      END IF
      
      IF ( y_HD%Morison%DistribMesh%Committed ) THEN      
         ! we're mapping loads, so we also need the sibling meshes' displacements:
         CALL Transfer_Line2_to_Point( y_HD%Morison%DistribMesh, u_mapped, MeshMapData%HD_M_L_2_SD_P, ErrStat2, ErrMsg2, u_HD_M_DistribMesh, u_mapped_positions )   
            CALL SetErrStat(ErrStat2, ErrMsg2, ErrStat, ErrMsg, RoutineName)
            IF (ErrStat >= AbortErrLev) RETURN
         
         u_SD_LMesh%Force  = u_SD_LMesh%Force  + u_mapped%Force
         u_SD_LMesh%Moment = u_SD_LMesh%Moment + u_mapped%Moment

#ifdef DEBUG_MESH_TRANSFER        
         CALL WrScr('********************************************************')
         CALL WrScr('**** SD to HD point-to-line2 (morison distributed) *****')
         CALL WrScr('********************************************************')
         CALL WriteMappingTransferToFile(u_mapped, u_mapped_positions, u_HD_M_DistribMesh,y_HD%Morison%DistribMesh,&
               MeshMapData%SD_P_2_HD_M_L, MeshMapData%HD_M_L_2_SD_P, &
               'SD_y2_HD_MD_Meshes_t'//TRIM(Num2LStr(0))//'.bin' )         
         !print *
        ! pause
#endif         
                  
      END IF

END SUBROUTINE Transfer_HD_to_SD
!----------------------------------------------------------------------------------------------------------------------------------
!> function to return the size of perturbation in calculating jacobian with finite differences. Currently hard-coded to return 1.
REAL(ReKi) FUNCTION GetPerturb(x)
   REAL(ReKi), INTENT(IN) :: x         !< value that we want to perturb
      
   !GetPerturb = sqrt( EPSILON(x)) * max( abs(x), 1._ReKi)  
!      GetPerturb = 1.0e6
   GetPerturb = 1.0
      
END FUNCTION GetPerturb
!----------------------------------------------------------------------------------------------------------------------------------
!> This routine performs the Input-Output solve for ED and HD.
!! Note that this has been customized for the physics in the problems and is not a general solution.
SUBROUTINE ED_HD_InputOutputSolve(  this_time, p_FAST, calcJacobian &
                                  , u_ED, p_ED, x_ED, xd_ED, z_ED, OtherSt_ED, y_ED, m_ED &
                                  , u_HD, p_HD, x_HD, xd_HD, z_HD, OtherSt_HD, y_HD, m_HD & 
                                  , u_MAP, y_MAP, u_FEAM, y_FEAM, u_MD, y_MD & 
                                  , MeshMapData , ErrStat, ErrMsg, WriteThisStep )
!..................................................................................................................................

   USE ElastoDyn
   USE HydroDyn

      ! Passed variables

   REAL(DbKi)                        , INTENT(IN   ) :: this_time                 !< The current simulation time (actual or time of prediction)
   TYPE(FAST_ParameterType)          , INTENT(IN   ) :: p_FAST                    !< Glue-code simulation parameters
   LOGICAL                           , INTENT(IN   ) :: calcJacobian              !< Should we calculate Jacobians this time? (should be TRUE on initialization, then can be false [significantly reducing computational time])
   
      !ElastoDyn:                    
   TYPE(ED_ContinuousStateType)      , INTENT(IN   ) :: x_ED                      !< Continuous states
   TYPE(ED_DiscreteStateType)        , INTENT(IN   ) :: xd_ED                     !< Discrete states
   TYPE(ED_ConstraintStateType)      , INTENT(IN   ) :: z_ED                      !< Constraint states
   TYPE(ED_OtherStateType)           , INTENT(INOUT) :: OtherSt_ED                !< Other states
   TYPE(ED_ParameterType)            , INTENT(IN   ) :: p_ED                      !< Parameters
   TYPE(ED_InputType)                , INTENT(INOUT) :: u_ED                      !< System inputs
   TYPE(ED_OutputType)               , INTENT(INOUT) :: y_ED                      !< System outputs
   TYPE(ED_MiscVarType)              , INTENT(INOUT) :: m_ED                      !< misc/optimization variables
   
      !HydroDyn: 
   TYPE(HydroDyn_ContinuousStateType), INTENT(IN   ) :: x_HD                      !< Continuous states
   TYPE(HydroDyn_DiscreteStateType)  , INTENT(IN   ) :: xd_HD                     !< Discrete states
   TYPE(HydroDyn_ConstraintStateType), INTENT(IN   ) :: z_HD                      !< Constraint states
   TYPE(HydroDyn_OtherStateType)     , INTENT(INOUT) :: OtherSt_HD                !< Other states
   TYPE(HydroDyn_ParameterType)      , INTENT(IN   ) :: p_HD                      !< Parameters
   TYPE(HydroDyn_InputType)          , INTENT(INOUT) :: u_HD                      !< System inputs
   TYPE(HydroDyn_OutputType)         , INTENT(INOUT) :: y_HD                      !< System outputs
   TYPE(HydroDyn_MiscVarType)        , INTENT(INOUT) :: m_HD                      !< misc/optimization variables

      ! MAP/FEAM/MoorDyn:
   TYPE(MAP_OutputType),              INTENT(IN   )  :: y_MAP                     !< MAP outputs
   TYPE(MAP_InputType),               INTENT(INOUT)  :: u_MAP                     !< MAP inputs (INOUT just because I don't want to use another tempoarary mesh and we'll overwrite this later)
   TYPE(FEAM_OutputType),             INTENT(IN   )  :: y_FEAM                    !< FEAM outputs
   TYPE(FEAM_InputType),              INTENT(INOUT)  :: u_FEAM                    !< FEAM inputs (INOUT just because I don't want to use another tempoarary mesh and we'll overwrite this later)
   TYPE(MD_OutputType),               INTENT(IN   )  :: y_MD                      !< MoorDyn outputs
   TYPE(MD_InputType),                INTENT(INOUT)  :: u_MD                      !< MoorDyn inputs (INOUT just because I don't want to use another tempoarary mesh and we'll overwrite this later)
      
   TYPE(FAST_ModuleMapType)          , INTENT(INOUT) :: MeshMapData               !< data for mapping meshes between modules
   INTEGER(IntKi)                    , INTENT(  OUT) :: ErrStat                   !< Error status of the operation
   CHARACTER(*)                      , INTENT(  OUT) :: ErrMsg                    !< Error message if ErrStat /= ErrID_None
   LOGICAL                           , INTENT(IN   ) :: WriteThisStep             !< Will we print the WriteOutput values this step?

   ! Local variables:
   INTEGER,                                PARAMETER :: NumInputs = SizeJac_ED_HD !12
   REAL(ReKi),                             PARAMETER :: TOL_Squared = (1.0E-4)**2 !not currently used because KMax = 1
   REAL(ReKi)                                        :: ThisPerturb               ! an arbitrary perturbation (these are linear, so it shouldn't matter)
   
   REAL(ReKi)                                        :: u(           NumInputs)   ! 6 loads, 6 accelerations
   REAL(ReKi)                                        :: u_perturb(   NumInputs)   ! 6 loads, 6 accelerations
   REAL(ReKi)                                        :: u_delta(     NumInputs)   !
   REAL(ReKi)                                        :: Fn_U_perturb(NumInputs)   ! value of U with perturbations
   REAL(ReKi)                                        :: Fn_U_Resid(  NumInputs)   ! Residual of U
   
                                                                                  
   TYPE(ED_OutputType)                               :: y_ED_input                ! Copy of system outputs sent to this routine (routine input value)
   TYPE(ED_InputType)                                :: u_ED_perturb              ! Perturbed system inputs
   TYPE(ED_OutputType)                               :: y_ED_perturb              ! Perturbed system outputs
   TYPE(HydroDyn_InputType)                          :: u_HD_perturb              ! Perturbed system inputs
   TYPE(HydroDyn_OutputType)                         :: y_HD_perturb              ! Perturbed system outputs
                                                                                  
                                                                                  
   INTEGER(IntKi)                                    :: i                         ! loop counter (jacobian column number)
   INTEGER(IntKi)                                    :: K                         ! Input-output-solve iteration counter
   INTEGER(IntKi)                                    :: ErrStat2                  ! temporary Error status of the operation
   CHARACTER(ErrMsgLen)                              :: ErrMsg2                   ! temporary Error message if ErrStat /= ErrID_None
   
   CHARACTER(*), PARAMETER                           :: RoutineName = 'ED_HD_InputOutputSolve'
   
#ifdef OUTPUT_ADDEDMASS   
   REAL(ReKi)                                        :: AddedMassMatrix(6,6)
   INTEGER                                           :: UnAM
#endif
#ifdef OUTPUT_JACOBIAN
   INTEGER                                           :: UnJac
#endif

   ! Note: p_FAST%UJacSclFact is a scaling factor that gets us similar magnitudes between loads and accelerations...
 
!bjj: note, that this routine may have a problem if there is remapping done
    
   ErrStat = ErrID_None
   ErrMsg  = ""

   ! note this routine should be called only
   ! IF ( p_FAST%CompHydro == Module_HD .AND. p_FAST%CompSub == Module_None .and. p_FAST%CompElast /= Module_BD ) 
                           
      !----------------------------------------------------------------------------------------------------
      ! Some more record keeping stuff:
      !---------------------------------------------------------------------------------------------------- 
         
         ! We need to know the outputs that were sent to this routine:
      CALL ED_CopyOutput( y_ED, y_ED_input, MESH_NEWCOPY, ErrStat2, ErrMsg2)
         CALL SetErrStat( ErrStat2, ErrMsg2, ErrStat, ErrMsg, RoutineName )
         
         ! Local copies for perturbing inputs and outputs (computing Jacobian):
      IF ( calcJacobian ) THEN         
         CALL ED_CopyInput(  u_ED, u_ED_perturb, MESH_NEWCOPY, ErrStat2, ErrMsg2 )
            CALL SetErrStat( ErrStat2, ErrMsg2, ErrStat, ErrMsg, RoutineName )       
         CALL ED_CopyOutput( y_ED, y_ED_perturb, MESH_NEWCOPY, ErrStat2, ErrMsg2 )
            CALL SetErrStat( ErrStat2, ErrMsg2, ErrStat, ErrMsg, RoutineName )
         CALL HydroDyn_CopyInput(  u_HD, u_HD_perturb, MESH_NEWCOPY, ErrStat2, ErrMsg2 )
            CALL SetErrStat( ErrStat2, ErrMsg2, ErrStat, ErrMsg, RoutineName )
         CALL HydroDyn_CopyOutput( y_HD, y_HD_perturb, MESH_NEWCOPY, ErrStat2, ErrMsg2 )
            CALL SetErrStat( ErrStat2, ErrMsg2, ErrStat, ErrMsg, RoutineName )
      END IF
         
      IF (ErrStat >= AbortErrLev) THEN
         CALL CleanUp()
         RETURN
      END IF
      
      !----------------------------------------------------------------------------------------------------
      ! set up u vector, using local initial guesses:
      !----------------------------------------------------------------------------------------------------                      
      
         ! make hydrodyn inputs consistant with elastodyn outputs 
         ! (do this because we're using outputs in the u vector):
         CALL Transfer_PlatformMotion_to_HD(y_ED_input%PlatformPtMesh,  u_HD, MeshMapData, ErrStat2, ErrMsg2 ) ! get u_HD from y_ED_input
            CALL SetErrStat( ErrStat2, ErrMsg2, ErrStat, ErrMsg, RoutineName )
            
      
         u( 1: 3) = u_ED%PlatformPtMesh%Force(:,1) / p_FAST%UJacSclFact
         u( 4: 6) = u_ED%PlatformPtMesh%Moment(:,1) / p_FAST%UJacSclFact  
         u( 7: 9) = y_ED_input%PlatformPtMesh%TranslationAcc(:,1)
         u(10:12) = y_ED_input%PlatformPtMesh%RotationAcc(:,1)
            
      K = 0
      
      DO
         
         !-------------------------------------------------------------------------------------------------
         ! Calculate outputs at this_time, based on inputs at this_time
         !-------------------------------------------------------------------------------------------------
         
         CALL ED_CalcOutput( this_time, u_ED, p_ED, x_ED, xd_ED, z_ED, OtherSt_ED, y_ED, m_ED, ErrStat2, ErrMsg2 )
            CALL SetErrStat( ErrStat2, ErrMsg2, ErrStat, ErrMsg, RoutineName )
                                 
         CALL HydroDyn_CalcOutput( this_time, u_HD, p_HD, x_HD, xd_HD, z_HD, OtherSt_HD, y_HD, m_HD, ErrStat2, ErrMsg2 )
            CALL SetErrStat( ErrStat2, ErrMsg2, ErrStat, ErrMsg, RoutineName )      
            
         IF (ErrStat >= AbortErrLev) THEN
            CALL CleanUp()
            RETURN
         END IF
      
         IF ( K >= p_FAST%KMax ) EXIT
         
                                                            
         !-------------------------------------------------------------------------------------------------
         ! Calculate Jacobian: partial U/partial u:
         ! (note that we don't want to change u_ED or u_HD here)
         !-------------------------------------------------------------------------------------------------
         
         CALL U_ED_HD_Residual(y_ED, y_HD, u, Fn_U_Resid)   ! U_ED_HD_Residual checks for error
            IF (ErrStat >= AbortErrLev) THEN
               CALL CleanUp()
               RETURN
            END IF         
         
         IF ( calcJacobian ) THEN
            
            !...............................
            ! Get ElastoDyn's contribution:
            !...............................
            DO i=1,6 !call ED_CalcOutput
                  
               CALL ED_CopyInput(  u_ED, u_ED_perturb, MESH_UPDATECOPY, ErrStat2, ErrMsg2 )
                  CALL SetErrStat( ErrStat2, ErrMsg2, ErrStat, ErrMsg, RoutineName )            
               u_perturb = u            
               CALL Perturb_u( i, u_perturb, u_ED_perturb=u_ED_perturb, perturb=ThisPerturb ) ! perturb u and u_ED by ThisPerturb [routine sets ThisPerturb]
                  
               ! calculate outputs with perturbed inputs:
               CALL ED_CalcOutput( this_time, u_ED_perturb, p_ED, x_ED, xd_ED, z_ED, OtherSt_ED, y_ED_perturb, m_ED, ErrStat2, ErrMsg2 ) !calculate y_ED_perturb
                  CALL SetErrStat( ErrStat2, ErrMsg2, ErrStat, ErrMsg, RoutineName )            
                  
                  
               CALL U_ED_HD_Residual(y_ED_perturb, y_HD, u_perturb, Fn_U_perturb) ! get this perturbation, U_perturb
                  IF ( ErrStat >= AbortErrLev ) RETURN ! U_ED_HD_Residual checks for error
                  
               IF (ErrStat >= AbortErrLev) THEN
                  CALL CleanUp()
                  RETURN
               END IF         
                  
                  
               MeshMapData%Jacobian_Opt1(:,i) = (Fn_U_perturb - Fn_U_Resid) / ThisPerturb
                  
            END DO ! ElastoDyn contribution ( columns 1-6 )
               
            !...............................
            ! Get HydroDyn's contribution:
            !...............................
            DO i=7,12 !call HD_CalcOutput
                  
               ! we want to perturb u_HD, but we're going to perturb the input y_ED and transfer that to HD to get u_HD
               CALL ED_CopyOutput( y_ED_input, y_ED_perturb, MESH_UPDATECOPY, ErrStat2, ErrMsg2 )         
                  CALL SetErrStat( ErrStat2, ErrMsg2, ErrStat, ErrMsg, RoutineName )                                   
               u_perturb = u            
               CALL Perturb_u( i, u_perturb, y_ED_perturb=y_ED_perturb, perturb=ThisPerturb ) ! perturb u and y_ED by ThisPerturb [routine sets ThisPerturb]
               CALL Transfer_PlatformMotion_to_HD( y_ED_perturb%PlatformPtMesh, u_HD_perturb, MeshMapData, ErrStat2, ErrMsg2 ) ! get u_HD_perturb
                  CALL SetErrStat( ErrStat2, ErrMsg2, ErrStat, ErrMsg, RoutineName )                                   
                  
               ! calculate outputs with perturbed inputs:
               CALL HydroDyn_CalcOutput( this_time, u_HD_perturb, p_HD, x_HD, xd_HD, z_HD, OtherSt_HD, y_HD_perturb, m_HD, ErrStat2, ErrMsg2 )
                  CALL SetErrStat( ErrStat2, ErrMsg2, ErrStat, ErrMsg, RoutineName )
                  
                  
               CALL U_ED_HD_Residual(y_ED, y_HD_perturb, u_perturb, Fn_U_perturb) ! get this perturbation  ! U_ED_HD_Residual checks for error                      
                  IF ( ErrStat >= AbortErrLev ) THEN
                     CALL CleanUp()
                     RETURN 
                  END IF
                  
               MeshMapData%Jacobian_Opt1(:,i) = (Fn_U_perturb - Fn_U_Resid) / ThisPerturb
                                                                  
            END DO ! HydroDyn contribution ( columns 7-12 )

#ifdef OUTPUT_ADDEDMASS  
   UnAM = -1
   CALL GetNewUnit( UnAM, ErrStat, ErrMsg )
   CALL OpenFOutFile( UnAM, TRIM(p_FAST%OutFileRoot)//'.AddedMassMatrix', ErrStat2, ErrMsg2)
      CALL SetErrStat( ErrStat2, ErrMsg2, ErrStat, ErrMsg, RoutineName )               
      IF ( ErrStat >= AbortErrLev ) THEN
         CALL CleanUp()
         RETURN 
      END IF

   AddedMassMatrix = MeshMapData%Jacobian_Opt1(1:6,7:12) * p_FAST%UJacSclFact   
   CALL WrMatrix(AddedMassMatrix,UnAM, p_FAST%OutFmt)
   CLOSE( UnAM )
#endif   
#ifdef OUTPUT_JACOBIAN
   UnJac = -1
   CALL GetNewUnit( UnJac, ErrStat2, ErrMsg2 )
   CALL OpenFOutFile( UnJac, TRIM(p_FAST%OutFileRoot)//'.'//TRIM(num2lstr(this_time))//'.Jacobian2', ErrStat2, ErrMsg2)
      CALL SetErrStat( ErrStat2, ErrMsg2, ErrStat, ErrMsg, RoutineName )               
      IF ( ErrStat >= AbortErrLev ) THEN
         CALL CleanUp()
         RETURN 
      END IF
      
   CALL WrFileNR(UnJac, '  ')
      CALL WrFileNR(UnJac, ' ElastoDyn_Force_X') 
      CALL WrFileNR(UnJac, ' ElastoDyn_Force_Y') 
      CALL WrFileNR(UnJac, ' ElastoDyn_Force_Z') 
      CALL WrFileNR(UnJac, ' ElastoDyn_Moment_X') 
      CALL WrFileNR(UnJac, ' ElastoDyn_Moment_Y') 
      CALL WrFileNR(UnJac, ' ElastoDyn_Moment_Z') 
   
      CALL WrFileNR(UnJac, ' y_ED_TranslationAcc_X') 
      CALL WrFileNR(UnJac, ' y_ED_TranslationAcc_Y') 
      CALL WrFileNR(UnJac, ' y_ED_TranslationAcc_Z') 
      CALL WrFileNR(UnJac, ' y_ED_RotationAcc_X') 
      CALL WrFileNR(UnJac, ' y_ED_RotationAcc_Y') 
      CALL WrFileNR(UnJac, ' y_ED_RotationAcc_Z') 
   WRITE(UnJac,'()')    
      
   CALL WrMatrix(MeshMapData%Jacobian_Opt1,UnJac, p_FAST%OutFmt)
   CLOSE( UnJac )      
#endif   
            
            
               ! Get the LU decomposition of this matrix using a LAPACK routine: 
               ! The result is of the form MeshMapDat%Jacobian_Opt1 = P * L * U 

            CALL LAPACK_getrf( M=NumInputs, N=NumInputs, A=MeshMapData%Jacobian_Opt1, IPIV=MeshMapData%Jacobian_pivot, ErrStat=ErrStat2, ErrMsg=ErrMsg2 )
               CALL SetErrStat( ErrStat2, ErrMsg2, ErrStat, ErrMsg, RoutineName )
            
               IF ( ErrStat >= AbortErrLev ) THEN
                  CALL CleanUp()
                  RETURN 
               END IF               
         END IF         
            
         !-------------------------------------------------------------------------------------------------
         ! Solve for delta u: Jac*u_delta = - Fn_U_Resid
         !  using the LAPACK routine 
         !-------------------------------------------------------------------------------------------------
         
         u_delta = -Fn_U_Resid
         CALL LAPACK_getrs( TRANS='N', N=NumInputs, A=MeshMapData%Jacobian_Opt1, IPIV=MeshMapData%Jacobian_pivot, B=u_delta, &
                            ErrStat=ErrStat2, ErrMsg=ErrMsg2 )
               CALL SetErrStat( ErrStat2, ErrMsg2, ErrStat, ErrMsg, RoutineName ) 
               IF ( ErrStat >= AbortErrLev ) THEN
                  CALL CleanUp()
                  RETURN 
               END IF
      
         !-------------------------------------------------------------------------------------------------
         ! check for error, update inputs (u_ED and u_HD), and iterate again
         !-------------------------------------------------------------------------------------------------
                  
!         IF ( DOT_PRODUCT(u_delta, u_delta) <= TOL_Squared ) EXIT
         
         u = u + u_delta
                  
         u_ED%PlatformPtMesh%Force( :,1)               = u_ED%PlatformPtMesh%Force( :,1)               + u_delta( 1: 3) * p_FAST%UJacSclFact 
         u_ED%PlatformPtMesh%Moment(:,1)               = u_ED%PlatformPtMesh%Moment(:,1)               + u_delta( 4: 6) * p_FAST%UJacSclFact
         y_ED_input%PlatformPtMesh%TranslationAcc(:,1) = y_ED_input%PlatformPtMesh%TranslationAcc(:,1) + u_delta( 7: 9)
         y_ED_input%PlatformPtMesh%RotationAcc(   :,1) = y_ED_input%PlatformPtMesh%RotationAcc(   :,1) + u_delta(10:12)
                  
         CALL Transfer_PlatformMotion_to_HD( y_ED_input%PlatformPtMesh, u_HD, MeshMapData, ErrStat2, ErrMsg2 ) ! get u_HD with u_delta changes
            CALL SetErrStat( ErrStat2, ErrMsg2, ErrStat, ErrMsg, RoutineName )
         
         K = K + 1
         
      END DO ! K
            
   
      CALL CleanUp()
      
CONTAINS                                 
   !...............................................................................................................................
   SUBROUTINE Perturb_u( n, u_perturb, u_ED_perturb, y_ED_perturb, perturb )
   ! This routine perturbs the nth element of the u array (and ED input/output it corresponds to)
   !...............................................................................................................................
!   REAL( ReKi ),                       INTENT(IN)    :: this_U(NumInputs)
   INTEGER( IntKi )                  , INTENT(IN   ) :: n
   REAL( ReKi )                      , INTENT(INOUT) :: u_perturb(numInputs)
   TYPE(ED_InputType) , OPTIONAL     , INTENT(INOUT) :: u_ED_perturb           ! System inputs   (needed only when 1 <= n <=  6)
   TYPE(ED_OutputType), OPTIONAL     , INTENT(INOUT) :: y_ED_perturb           ! System outputs  (needed only when 7 <= n <= 12)
   REAL( ReKi )                      , INTENT(  OUT) :: perturb
   
   if ( n <= 6 ) then ! ED u
   
      if ( n <= 3 ) then         
         perturb = GetPerturb( u_ED_perturb%PlatformPtMesh%Force(n   ,1) )         
         u_ED_perturb%PlatformPtMesh%Force(n   ,1) = u_ED_perturb%PlatformPtMesh%Force(n   ,1) + perturb * p_FAST%UJacSclFact 
      else
         perturb = GetPerturb( u_ED_perturb%PlatformPtMesh%Moment(n-3,1) )         
         u_ED_perturb%PlatformPtMesh%Moment(n-3,1) = u_ED_perturb%PlatformPtMesh%Moment(n-3,1) + perturb * p_FAST%UJacSclFact 
      end if
                  
   else ! ED y = HD u
      
      if ( n <= 9 ) then         
         perturb = GetPerturb( y_ED_perturb%PlatformPtMesh%TranslationAcc(n-6,1) )         
         y_ED_perturb%PlatformPtMesh%TranslationAcc(n-6,1) = y_ED_perturb%PlatformPtMesh%TranslationAcc(n-6,1) + perturb
      else
         perturb = GetPerturb( y_ED_perturb%PlatformPtMesh%RotationAcc(n-9,1) )         
         y_ED_perturb%PlatformPtMesh%RotationAcc(   n-9,1) = y_ED_perturb%PlatformPtMesh%RotationAcc(   n-9,1) + perturb
      end if
                  
   end if
           
   u_perturb(n) = u_perturb(n) + perturb
   
        
   END SUBROUTINE Perturb_u
   !...............................................................................................................................
   SUBROUTINE U_ED_HD_Residual( y_ED2, y_HD2, u_IN, U_Resid)
   !...............................................................................................................................
                                  
   TYPE(ED_OutputType), TARGET       , INTENT(IN   ) :: y_ED2                  ! System outputs
   TYPE(HydroDyn_OutputType)         , INTENT(IN   ) :: y_HD2                  ! System outputs
   REAL(ReKi)                        , INTENT(IN   ) :: u_in(NumInputs)
   REAL(ReKi)                        , INTENT(  OUT) :: U_Resid(NumInputs)

   TYPE(MeshType), POINTER                           :: PlatformMotions
   
   PlatformMotions => y_ED2%PlatformPtMesh

      !   ! Transfer motions:
      
   !..................
   ! Set mooring line inputs (which don't have acceleration fields)
   !..................
   
      IF ( p_FAST%CompMooring == Module_MAP ) THEN
         
         ! note: MAP_InputSolve must be called before setting ED loads inputs (so that motions are known for loads [moment] mapping)      
         CALL MAP_InputSolve( u_map, y_ED2, MeshMapData, ErrStat2, ErrMsg2 )
            CALL SetErrStat( ErrStat2, ErrMsg2, ErrStat, ErrMsg, RoutineName )
                                 
         CALL Transfer_Point_to_Point( y_MAP%PtFairleadLoad, MeshMapData%u_ED_PlatformPtMesh_2, MeshMapData%Mooring_P_2_ED_P, ErrStat2, ErrMsg2, u_MAP%PtFairDisplacement, PlatformMotions ) !u_MAP and y_ED contain the displacements needed for moment calculations
            CALL SetErrStat( ErrStat2, ErrMsg2, ErrStat, ErrMsg, RoutineName )
                 
      ELSEIF ( p_FAST%CompMooring == Module_MD ) THEN
         
         ! note: MD_InputSolve must be called before setting ED loads inputs (so that motions are known for loads [moment] mapping)      
         CALL MD_InputSolve( u_MD, y_ED2, MeshMapData, ErrStat2, ErrMsg2 )
            CALL SetErrStat( ErrStat2, ErrMsg2, ErrStat, ErrMsg, RoutineName )
                 
         CALL Transfer_Point_to_Point( y_MD%PtFairleadLoad, MeshMapData%u_ED_PlatformPtMesh_2, MeshMapData%Mooring_P_2_ED_P, ErrStat2, ErrMsg2, u_MD%PtFairleadDisplacement, PlatformMotions ) !u_MD and y_ED contain the displacements needed for moment calculations
            CALL SetErrStat( ErrStat2, ErrMsg2, ErrStat, ErrMsg, RoutineName )
            
      ELSEIF ( p_FAST%CompMooring == Module_FEAM ) THEN
         
         ! note: FEAM_InputSolve must be called before setting ED loads inputs (so that motions are known for loads [moment] mapping)      
         CALL FEAM_InputSolve( u_FEAM, y_ED2, MeshMapData, ErrStat2, ErrMsg2 )
            CALL SetErrStat( ErrStat2, ErrMsg2, ErrStat, ErrMsg, RoutineName )
                 
         CALL Transfer_Point_to_Point( y_FEAM%PtFairleadLoad, MeshMapData%u_ED_PlatformPtMesh_2, MeshMapData%Mooring_P_2_ED_P, ErrStat2, ErrMsg2, u_FEAM%PtFairleadDisplacement, PlatformMotions ) !u_FEAM and y_ED contain the displacements needed for moment calculations
            CALL SetErrStat( ErrStat2, ErrMsg2, ErrStat, ErrMsg, RoutineName )
            
      ELSE
         
         MeshMapData%u_ED_PlatformPtMesh_2%Force  = 0.0_ReKi
         MeshMapData%u_ED_PlatformPtMesh_2%Moment = 0.0_ReKi
         
      END IF

   ! we use copies of the input meshes (we don't need to update values in the original data structures):            
      
!bjj: why don't we update u_HD2 here? shouldn't we update before using it to transfer the loads?
   
      CALL Transfer_Point_to_Point( PlatformMotions, MeshMapData%u_HD_Mesh, MeshMapData%ED_P_2_HD_W_P, ErrStat2, ErrMsg2) 
         CALL SetErrStat( ErrStat2, ErrMsg2, ErrStat, ErrMsg, RoutineName )
         
         ! we're mapping loads, so we also need the sibling meshes' displacements:
      CALL Transfer_Point_to_Point( y_HD2%AllHdroOrigin, MeshMapData%u_ED_PlatformPtMesh, MeshMapData%HD_W_P_2_ED_P, ErrStat2, ErrMsg2, MeshMapData%u_HD_Mesh, PlatformMotions) !u_HD and u_mapped_positions contain the displaced positions for load calculations
         CALL SetErrStat( ErrStat2, ErrMsg2, ErrStat, ErrMsg, RoutineName )

      MeshMapData%u_ED_PlatformPtMesh%Force  = MeshMapData%u_ED_PlatformPtMesh%Force  + MeshMapData%u_ED_PlatformPtMesh_2%Force
      MeshMapData%u_ED_PlatformPtMesh%Moment = MeshMapData%u_ED_PlatformPtMesh%Moment + MeshMapData%u_ED_PlatformPtMesh_2%Moment
                                       
            
      U_Resid( 1: 3) = u_in( 1: 3) - MeshMapData%u_ED_PlatformPtMesh%Force(:,1) / p_FAST%UJacSclFact
      U_Resid( 4: 6) = u_in( 4: 6) - MeshMapData%u_ED_PlatformPtMesh%Moment(:,1) / p_FAST%UJacSclFact
      
      U_Resid( 7: 9) = u_in( 7: 9) - PlatformMotions%TranslationAcc(:,1)
      U_Resid(10:12) = u_in(10:12) - PlatformMotions%RotationAcc(:,1)
      
      PlatformMotions => NULL()
            
   END SUBROUTINE U_ED_HD_Residual   
   !...............................................................................................................................
   SUBROUTINE CleanUp()
      INTEGER(IntKi)             :: ErrStat3    ! The error identifier (ErrStat)
      CHARACTER(ErrMsgLen)       :: ErrMsg3     ! The error message (ErrMsg)
                  
      CALL ED_DestroyOutput(y_ED_input, ErrStat3, ErrMsg3 )
         IF (ErrStat3 /= ErrID_None) CALL WrScr(RoutineName//'/ED_DestroyOutput: '//TRIM(ErrMsg3) )
         
      IF ( calcJacobian ) THEN
         CALL ED_DestroyInput( u_ED_perturb, ErrStat3, ErrMsg3 )
            IF (ErrStat3 /= ErrID_None) CALL WrScr(RoutineName//'/ED_DestroyInput: '//TRIM(ErrMsg3) )
         CALL ED_DestroyOutput(y_ED_perturb, ErrStat3, ErrMsg3 )
            IF (ErrStat3 /= ErrID_None) CALL WrScr(RoutineName//'/ED_DestroyOutput: '//TRIM(ErrMsg3) )
         
         CALL HydroDyn_DestroyInput( u_HD_perturb, ErrStat3, ErrMsg3 )
            IF (ErrStat3 /= ErrID_None) CALL WrScr(RoutineName//'/HydroDyn_DestroyInput: '//TRIM(ErrMsg3) )
         CALL HydroDyn_DestroyOutput(y_HD_perturb, ErrStat3, ErrMsg3 )
            IF (ErrStat3 /= ErrID_None) CALL WrScr(RoutineName//'/HydroDyn_DestroyOutput: '//TRIM(ErrMsg3) )                        
      END IF
      
   
      
   END SUBROUTINE CleanUp
   !...............................................................................................................................
END SUBROUTINE ED_HD_InputOutputSolve
!----------------------------------------------------------------------------------------------------------------------------------
!> This routine performs the Input-Output solve for ED, SD, HD, BD, and/or the OrcaFlex Interface.
!! Note that this has been customized for the physics in the problems and is not a general solution.
SUBROUTINE FullOpt1_InputOutputSolve( this_time, p_FAST, calcJacobian &
                                     , u_ED,     p_ED,     x_ED,     xd_ED,     z_ED,     OtherSt_ED,     y_ED,     m_ED      &
                                     , u_SD,     p_SD,     x_SD,     xd_SD,     z_SD,     OtherSt_SD,     y_SD,     m_SD      & 
                                     , u_ExtPtfm,p_ExtPtfm,x_ExtPtfm,xd_ExtPtfm,z_ExtPtfm,OtherSt_ExtPtfm,y_ExtPtfm,m_ExtPtfm & 
                                     , u_HD,     p_HD,     x_HD,     xd_HD,     z_HD,     OtherSt_HD,     y_HD,     m_HD      & 
                                     , u_BD,     p_BD,     x_BD,     xd_BD,     z_BD,     OtherSt_BD,     y_BD,     m_BD      & 
                                     , u_Orca,   p_Orca,   x_Orca,   xd_Orca,   z_Orca,   OtherSt_Orca,   y_Orca,   m_Orca    & 
                                     , u_MAP,  y_MAP  &
                                     , u_FEAM, y_FEAM & 
                                     , u_MD,   y_MD   & 
                                     , u_IceF, y_IceF & 
                                     , u_IceD, y_IceD & 
                                     , MeshMapData , ErrStat, ErrMsg, WriteThisStep )
!..................................................................................................................................

   USE ElastoDyn
   USE SubDyn
   USE HydroDyn
   USE BeamDyn
   USE OrcaFlexInterface

      ! Passed variables

   REAL(DbKi)                        , INTENT(IN   ) :: this_time                 !< The current simulation time (actual or time of prediction)
   TYPE(FAST_ParameterType)          , INTENT(IN   ) :: p_FAST                    !< Glue-code simulation parameters
   LOGICAL                           , INTENT(IN   ) :: calcJacobian              !< Should we calculate Jacobians this time?
                                                                                  
      !ElastoDyn:                                                                 
   TYPE(ED_ContinuousStateType)      , INTENT(IN   ) :: x_ED                      !< Continuous states
   TYPE(ED_DiscreteStateType)        , INTENT(IN   ) :: xd_ED                     !< Discrete states
   TYPE(ED_ConstraintStateType)      , INTENT(IN   ) :: z_ED                      !< Constraint states
   TYPE(ED_OtherStateType)           , INTENT(IN   ) :: OtherSt_ED                !< Other states
   TYPE(ED_ParameterType)            , INTENT(IN   ) :: p_ED                      !< Parameters
   TYPE(ED_InputType)                , INTENT(INOUT) :: u_ED                      !< System inputs
   TYPE(ED_OutputType), TARGET       , INTENT(INOUT) :: y_ED                      !< System outputs
   TYPE(ED_MiscVarType)              , INTENT(INOUT) :: m_ED                      !< misc/optimization variables
         
      !BeamDyn (one instance per blade):                                                                 
   TYPE(BD_ContinuousStateType)      , INTENT(IN   ) :: x_BD(:)                   !< Continuous states
   TYPE(BD_DiscreteStateType)        , INTENT(IN   ) :: xd_BD(:)                  !< Discrete states
   TYPE(BD_ConstraintStateType)      , INTENT(IN   ) :: z_BD(:)                   !< Constraint states
   TYPE(BD_OtherStateType)           , INTENT(IN   ) :: OtherSt_BD(:)             !< Other/optimization states
   TYPE(BD_ParameterType)            , INTENT(IN   ) :: p_BD(:)                   !< Parameters
   TYPE(BD_InputType)                , INTENT(INOUT) :: u_BD(:)                   !< System inputs
   TYPE(BD_OutputType)               , INTENT(INOUT) :: y_BD(:)                   !< System outputs
   TYPE(BD_MiscVarType)              , INTENT(INOUT) :: m_BD(:)                   !< misc/optimization variables
   
      !SubDyn:                                                                    
   TYPE(SD_ContinuousStateType)      , INTENT(IN   ) :: x_SD                      !< Continuous states
   TYPE(SD_DiscreteStateType)        , INTENT(IN   ) :: xd_SD                     !< Discrete states
   TYPE(SD_ConstraintStateType)      , INTENT(IN   ) :: z_SD                      !< Constraint states
   TYPE(SD_OtherStateType)           , INTENT(IN   ) :: OtherSt_SD                !< Other states
   TYPE(SD_ParameterType)            , INTENT(IN   ) :: p_SD                      !< Parameters
   TYPE(SD_InputType)                , INTENT(INOUT) :: u_SD                      !< System inputs
   TYPE(SD_OutputType)               , INTENT(INOUT) :: y_SD                      !< System outputs
   TYPE(SD_MiscVarType)              , INTENT(INOUT) :: m_SD                      !< misc/optimization variables
          
      !ExtPtfm:                                                                    
   TYPE(ExtPtfm_ContinuousStateType) , INTENT(IN   ) :: x_ExtPtfm                 !< Continuous states
   TYPE(ExtPtfm_DiscreteStateType)   , INTENT(IN   ) :: xd_ExtPtfm                !< Discrete states
   TYPE(ExtPtfm_ConstraintStateType) , INTENT(IN   ) :: z_ExtPtfm                 !< Constraint states
   TYPE(ExtPtfm_OtherStateType)      , INTENT(IN   ) :: OtherSt_ExtPtfm           !< Other states
   TYPE(ExtPtfm_ParameterType)       , INTENT(IN   ) :: p_ExtPtfm                 !< Parameters
   TYPE(ExtPtfm_InputType)           , INTENT(INOUT) :: u_ExtPtfm                 !< System inputs
   TYPE(ExtPtfm_OutputType)          , INTENT(INOUT) :: y_ExtPtfm                 !< System outputs
   TYPE(ExtPtfm_MiscVarType)         , INTENT(INOUT) :: m_ExtPtfm                 !< misc/optimization variables
          
      !HydroDyn: 
   TYPE(HydroDyn_ContinuousStateType), INTENT(IN   ) :: x_HD                      !< Continuous states
   TYPE(HydroDyn_DiscreteStateType)  , INTENT(IN   ) :: xd_HD                     !< Discrete states
   TYPE(HydroDyn_ConstraintStateType), INTENT(IN   ) :: z_HD                      !< Constraint states
   TYPE(HydroDyn_OtherStateType)     , INTENT(INOUT) :: OtherSt_HD                !< Other states
   TYPE(HydroDyn_ParameterType)      , INTENT(IN   ) :: p_HD                      !< Parameters
   TYPE(HydroDyn_InputType)          , INTENT(INOUT) :: u_HD                      !< System inputs
   TYPE(HydroDyn_OutputType)         , INTENT(INOUT) :: y_HD                      !< System outputs
   TYPE(HydroDyn_MiscVarType)        , INTENT(INOUT) :: m_HD                      !< misc/optimization variables
   
      !OrcaFlex: 
   TYPE(Orca_ContinuousStateType),     INTENT(IN   ) :: x_Orca                    !< Continuous states
   TYPE(Orca_DiscreteStateType)  ,     INTENT(IN   ) :: xd_Orca                   !< Discrete states
   TYPE(Orca_ConstraintStateType),     INTENT(IN   ) :: z_Orca                    !< Constraint states
   TYPE(Orca_OtherStateType)     ,     INTENT(IN   ) :: OtherSt_Orca              !< Other states
   TYPE(Orca_ParameterType)      ,     INTENT(IN   ) :: p_Orca                    !< Parameters
   TYPE(Orca_InputType)          ,     INTENT(INOUT) :: u_Orca                    !< System inputs
   TYPE(Orca_OutputType)         ,     INTENT(INOUT) :: y_Orca                    !< System outputs
   TYPE(Orca_MiscVarType)        ,     INTENT(INOUT) :: m_Orca                    !< misc/optimization variables
   
   
      ! MAP/FEAM/MoorDyn/IceFloe/IceDyn:
   TYPE(MAP_OutputType),              INTENT(IN   )  :: y_MAP                     !< MAP outputs 
   TYPE(MAP_InputType),               INTENT(INOUT)  :: u_MAP                     !< MAP inputs (INOUT just because I don't want to use another tempoarary mesh and we'll overwrite this later)
   TYPE(FEAM_OutputType),             INTENT(IN   )  :: y_FEAM                    !< FEAM outputs  
   TYPE(FEAM_InputType),              INTENT(INOUT)  :: u_FEAM                    !< FEAM inputs (INOUT just because I don't want to use another tempoarary mesh and we'll overwrite this later)
   TYPE(MD_OutputType),               INTENT(IN   )  :: y_MD                      !< MoorDyn outputs  
   TYPE(MD_InputType),                INTENT(INOUT)  :: u_MD                      !< MoorDyn inputs (INOUT just because I don't want to use another tempoarary mesh and we'll overwrite this later)
   TYPE(IceFloe_OutputType),          INTENT(IN   )  :: y_IceF                    !< IceFloe outputs  
   TYPE(IceFloe_InputType),           INTENT(INOUT)  :: u_IceF                    !< IceFloe inputs (INOUT just because I don't want to use another tempoarary mesh and we'll overwrite this later)
   TYPE(IceD_OutputType),             INTENT(IN   )  :: y_IceD(:)                 !< IceDyn outputs  
   TYPE(IceD_InputType),              INTENT(INOUT)  :: u_IceD(:)                 !< IceDyn inputs (INOUT just because I don't want to use another tempoarary mesh and we'll overwrite this later)
      
   TYPE(FAST_ModuleMapType)          , INTENT(INOUT) :: MeshMapData               !< data for mapping meshes between modules
   INTEGER(IntKi)                    , INTENT(  OUT) :: ErrStat                   !< Error status of the operation
   CHARACTER(*)                      , INTENT(  OUT) :: ErrMsg                    !< Error message if ErrStat /= ErrID_None
   LOGICAL                           , INTENT(IN   ) :: WriteThisStep             !< Will we print the WriteOutput values this step?

   ! Local variables:
   REAL(ReKi),                             PARAMETER :: TOL_Squared = (1.0E-4)**2 !not currently used because KMax = 1
   REAL(ReKi)                                        :: ThisPerturb               ! an arbitrary perturbation (these are linear, so it shouldn't matter)
   
   CHARACTER(*),                           PARAMETER :: RoutineName = 'FullOpt1_InputOutputSolve'
   
!bjj: store these so that we don't reallocate every time?   
   REAL(ReKi)                                        :: u(           p_FAST%SizeJac_Opt1(1))   ! size of loads/accelerations passed between the 6 modules
   REAL(ReKi)                                        :: u_perturb(   p_FAST%SizeJac_Opt1(1))   ! size of loads/accelerations passed between the 6 modules
   REAL(ReKi)                                        :: u_delta(     p_FAST%SizeJac_Opt1(1))   ! size of loads/accelerations passed between the 6 modules
   REAL(ReKi)                                        :: Fn_U_perturb(p_FAST%SizeJac_Opt1(1))   ! value of U with perturbations
   REAL(ReKi)                                        :: Fn_U_Resid(  p_FAST%SizeJac_Opt1(1))   ! Residual of U
                                                                                           
   TYPE(ED_InputType)                                :: u_ED_perturb              ! Perturbed system inputs
   TYPE(ED_OutputType)                               :: y_ED_perturb              ! Perturbed system outputs
   TYPE(SD_InputType)                                :: u_SD_perturb              ! Perturbed system inputs
   TYPE(SD_OutputType)                               :: y_SD_perturb              ! Perturbed system outputs
   TYPE(HydroDyn_InputType)                          :: u_HD_perturb              ! Perturbed system inputs
   TYPE(HydroDyn_OutputType)                         :: y_HD_perturb              ! Perturbed system outputs
   TYPE(BD_InputType)                                :: u_BD_perturb              ! Perturbed system inputs
   TYPE(BD_OutputType), ALLOCATABLE                  :: y_BD_perturb(:)           ! Perturbed system outputs
   TYPE(Orca_InputType)                              :: u_Orca_perturb            ! Perturbed system inputs
   TYPE(Orca_OutputType)                             :: y_Orca_perturb            ! Perturbed system outputs
   TYPE(ExtPtfm_InputType)                           :: u_ExtPtfm_perturb         ! Perturbed system inputs
   TYPE(ExtPtfm_OutputType)                          :: y_ExtPtfm_perturb         ! Perturbed system outputs
                                                                                  
                                                                                  
   INTEGER(IntKi)                                    :: i,j                       ! loop counters (jacobian column number)
   INTEGER(IntKi)                                    :: nb                        ! loop counter (blade number)
   INTEGER(IntKi)                                    :: K                         ! Input-output-solve iteration counter
   INTEGER(IntKi)                                    :: ErrStat2                  ! temporary Error status of the operation
   CHARACTER(ErrMsgLen)                              :: ErrMsg2                   ! temporary Error message if ErrStat /= ErrID_None
   
   TYPE(MeshType), POINTER                           :: PlatformMotionMesh
   
#ifdef OUTPUT_ADDEDMASS   
   REAL(ReKi)                                        :: AddedMassMatrix(6,6)
   INTEGER                                           :: UnAM
   INTEGER                                           :: AMIndx   
#endif
#ifdef OUTPUT_JACOBIAN
   INTEGER                                           :: UnJac
   INTEGER                                           :: TmpIndx   
#endif
   
   LOGICAL                                           :: GetWriteOutput            ! flag to determine if we need WriteOutputs from this call to CalcOutput
   
   ! Note: p_FAST%UJacSclFact is a scaling factor that gets us similar magnitudes between loads and accelerations...
 
!bjj: note, that this routine may have a problem if there is remapping done
    
   ErrStat = ErrID_None
   ErrMsg  = ""
   
      !----------------------------------------------------------------------------------------------------
      ! Some record keeping stuff:
      !----------------------------------------------------------------------------------------------------      
                  
         ! Local copies for perturbing inputs and outputs (computing Jacobian):
      IF ( calcJacobian ) THEN         
         
         CALL ED_CopyInput(  u_ED, u_ED_perturb, MESH_NEWCOPY, ErrStat2, ErrMsg2 )
            CALL SetErrStat( ErrStat2, 'u_ED_perturb:'//ErrMsg2, ErrStat, ErrMsg, RoutineName  )
         CALL ED_CopyOutput( y_ED, y_ED_perturb, MESH_NEWCOPY, ErrStat2, ErrMsg2 )         
            CALL SetErrStat( ErrStat2, 'y_ED_perturb:'//ErrMsg2, ErrStat, ErrMsg, RoutineName  )
            
         IF ( p_FAST%CompSub == Module_SD ) THEN   
            CALL SD_CopyInput(  u_SD, u_SD_perturb, MESH_NEWCOPY, ErrStat2, ErrMsg2 )           
               CALL SetErrStat( ErrStat2, 'u_SD_perturb:'//ErrMsg2, ErrStat, ErrMsg, RoutineName  )
            CALL SD_CopyOutput( y_SD, y_SD_perturb, MESH_NEWCOPY, ErrStat2, ErrMsg2 )  
               CALL SetErrStat( ErrStat2, 'y_SD_perturb:'//ErrMsg2, ErrStat, ErrMsg, RoutineName  )
         ELSEIF ( p_FAST%CompSub == Module_ExtPtfm ) THEN   
            CALL ExtPtfm_CopyInput(  u_ExtPtfm, u_ExtPtfm_perturb, MESH_NEWCOPY, ErrStat2, ErrMsg2 )           
               CALL SetErrStat( ErrStat2, 'u_ExtPtfm_perturb:'//ErrMsg2, ErrStat, ErrMsg, RoutineName  )
            CALL ExtPtfm_CopyOutput( y_ExtPtfm, y_ExtPtfm_perturb, MESH_NEWCOPY, ErrStat2, ErrMsg2 )  
               CALL SetErrStat( ErrStat2, 'y_ExtPtfm_perturb:'//ErrMsg2, ErrStat, ErrMsg, RoutineName  )
         END IF
            
         IF ( p_FAST%CompHydro == Module_HD ) THEN            
            CALL HydroDyn_CopyInput(  u_HD, u_HD_perturb, MESH_NEWCOPY, ErrStat2, ErrMsg2 )           
               CALL SetErrStat( ErrStat2, 'u_HD_perturb:'//ErrMsg2, ErrStat, ErrMsg, RoutineName  )
            CALL HydroDyn_CopyOutput( y_HD, y_HD_perturb, MESH_NEWCOPY, ErrStat2, ErrMsg2 )  
               CALL SetErrStat( ErrStat2, 'y_HD_perturb:'//ErrMsg2, ErrStat, ErrMsg, RoutineName  )
         END IF
         
         IF ( p_FAST%CompElast == Module_BD .and. BD_Solve_Option1) THEN    
            ALLOCATE( y_BD_perturb(p_FAST%nBeams) , STAT = ErrStat2 )
            if (ErrStat2 /= 0) then
               call SetErrStat( ErrID_Fatal, 'Error allocating y_BD_perturb.', ErrStat, ErrMsg, RoutineName )
               call CleanUp()
               return
            end if
            
            !bjj: if this mesh could have different number of nodes per instance, we'd need an array. (but, it's a single point) 
            CALL BD_CopyInput(  u_BD(1), u_BD_perturb, MESH_NEWCOPY, ErrStat2, ErrMsg2 )           
               CALL SetErrStat( ErrStat2, 'u_BD_perturb:'//ErrMsg2, ErrStat, ErrMsg, RoutineName  )
            do nb=1,p_FAST%nBeams
               CALL BD_CopyOutput( y_BD(nb), y_BD_perturb(nb), MESH_NEWCOPY, ErrStat2, ErrMsg2 )  
                  CALL SetErrStat( ErrStat2, 'y_BD_perturb:'//ErrMsg2, ErrStat, ErrMsg, RoutineName  )
            end do
            
         END IF
         
         IF ( p_FAST%CompMooring == Module_Orca ) THEN
            CALL Orca_CopyInput(  u_Orca, u_Orca_perturb, MESH_NEWCOPY, ErrStat2, ErrMsg2 )           
               CALL SetErrStat( ErrStat2, 'u_Orca_perturb:'//ErrMsg2, ErrStat, ErrMsg, RoutineName  )
            CALL Orca_CopyOutput( y_Orca, y_Orca_perturb, MESH_NEWCOPY, ErrStat2, ErrMsg2 )  
               CALL SetErrStat( ErrStat2, 'y_Orca_perturb:'//ErrMsg2, ErrStat, ErrMsg, RoutineName  )         
         END IF
         
         IF (ErrStat >= AbortErrLev) THEN
            CALL CleanUp()
            RETURN
         END IF
         
      END IF
         
      !----------------------------------------------------------------------------------------------------
      ! set up u vector, using local initial guesses:
      !---------------------------------------------------------------------------------------------------- 
      
      ! we need BeamDyn input mesh to be an array of meshes, so first we'll copy into temporary storage:
      DO nb=1,p_FAST%nBeams
         call MeshCopy( u_BD(nb)%RootMotion, MeshMapData%u_BD_RootMotion(nb), MESH_UPDATECOPY, ErrStat2, ErrMsg2 )
            CALL SetErrStat( ErrStat2, ErrMsg2, ErrStat, ErrMsg, RoutineName  )
      END DO
      
      CALL Create_FullOpt1_UVector(u, u_ED%PlatformPtMesh, u_SD%TPMesh, u_SD%LMesh, u_HD%Morison%LumpedMesh, &
               u_HD%Morison%DistribMesh, u_HD%Mesh, u_ED%HubPtLoad, MeshMapData%u_BD_RootMotion, u_Orca%PtfmMesh, &
               u_ExtPtfm%PtfmMesh, p_FAST )
                  
      K = 0
      
      DO
         
         !-------------------------------------------------------------------------------------------------
         ! Calculate outputs at this_time, based on inputs at this_time
         !-------------------------------------------------------------------------------------------------
         GetWriteOutput = WriteThisStep .and. K >= p_FAST%KMax ! we need this only on the last call to BD
         
         CALL ED_CalcOutput( this_time, u_ED, p_ED, x_ED, xd_ED, z_ED, OtherSt_ED, y_ED, m_ED, ErrStat2, ErrMsg2 )
            CALL SetErrStat( ErrStat2, ErrMsg2, ErrStat, ErrMsg, RoutineName  )
                                 
         IF ( p_FAST%CompSub == Module_SD ) THEN            
            CALL SD_CalcOutput( this_time, u_SD, p_SD, x_SD, xd_SD, z_SD, OtherSt_SD, y_SD, m_SD, ErrStat2, ErrMsg2 )
               CALL SetErrStat( ErrStat2, ErrMsg2, ErrStat, ErrMsg, RoutineName  )
         ELSEIF ( p_FAST%CompSub == Module_ExtPtfm ) THEN            
            CALL ExtPtfm_CalcOutput( this_time, u_ExtPtfm, p_ExtPtfm, x_ExtPtfm, xd_ExtPtfm, z_ExtPtfm, OtherSt_ExtPtfm, &
                                     y_ExtPtfm, m_ExtPtfm, ErrStat2, ErrMsg2 )
               CALL SetErrStat( ErrStat2, ErrMsg2, ErrStat, ErrMsg, RoutineName  )
         END IF
            
         IF ( p_FAST%CompHydro == Module_HD ) THEN 
            CALL HydroDyn_CalcOutput( this_time, u_HD, p_HD, x_HD, xd_HD, z_HD, OtherSt_HD, y_HD, m_HD, ErrStat2, ErrMsg2 )
               CALL SetErrStat( ErrStat2, ErrMsg2, ErrStat, ErrMsg, RoutineName  )
         END IF
         
         IF ( p_FAST%CompElast == Module_BD .and. BD_Solve_Option1) THEN
            do nb=1,p_FAST%nBeams
               CALL BD_CalcOutput( this_time, u_BD(nb), p_BD(nb), x_BD(nb), xd_BD(nb), z_BD(nb), OtherSt_BD(nb), y_BD(nb), m_BD(nb), ErrStat2, ErrMsg2, GetWriteOutput )
                  CALL SetErrStat( ErrStat2, ErrMsg2, ErrStat, ErrMsg, RoutineName  )
            end do            
         END IF
         
         IF ( p_FAST%CompMooring == Module_Orca ) THEN 
            CALL Orca_CalcOutput( this_time, u_Orca, p_Orca, x_Orca, xd_Orca, z_Orca, OtherSt_Orca, y_Orca, m_Orca, ErrStat2, ErrMsg2 )
               CALL SetErrStat( ErrStat2, ErrMsg2, ErrStat, ErrMsg, RoutineName  )
         END IF
         
         
         IF ( ErrStat >= AbortErrLev ) THEN
            CALL CleanUp()
            RETURN      
         END IF
               
         
         IF ( K >= p_FAST%KMax ) EXIT
         
                                                            
         !-------------------------------------------------------------------------------------------------
         ! Calculate Jacobian: partial U/partial u:
         ! (note that we don't want to change u_ED, u_SD, u_HD, u_BD, u_ExtPtfm, or u_Orca, here)
         !-------------------------------------------------------------------------------------------------
         
         CALL U_FullOpt1_Residual(y_ED, y_SD, y_HD, y_BD, y_Orca, y_ExtPtfm, u, Fn_U_Resid)    !May set errors here...              
            IF ( ErrStat >= AbortErrLev ) THEN
               CALL CleanUp()
               RETURN      
            END IF
         
         IF ( calcJacobian ) THEN
            i = 0
            
            !...............................
            ! Get ElastoDyn's contribution:
            !...............................
            DO j=1,p_FAST%SizeJac_Opt1(2) !call ED_CalcOutput
               i = i + 1
               
               ! perturb u_ED:
               CALL ED_CopyInput(  u_ED, u_ED_perturb, MESH_UPDATECOPY, ErrStat2, ErrMsg2 )
                  CALL SetErrStat( ErrStat2, ErrMsg2, ErrStat, ErrMsg, RoutineName  )
               u_perturb = u            
               CALL Perturb_u_FullOpt1( p_FAST, MeshMapData%Jac_u_indx, i, u_perturb, u_ED_perturb=u_ED_perturb, perturb=ThisPerturb ) ! perturb u and u_ED by ThisPerturb [routine sets ThisPerturb]
                  
               ! calculate outputs with perturbed inputs:
               CALL ED_CalcOutput( this_time, u_ED_perturb, p_ED, x_ED, xd_ED, z_ED, OtherSt_ED, y_ED_perturb, m_ED, ErrStat2, ErrMsg2 ) !calculate y_ED_perturb
                  CALL SetErrStat( ErrStat2, ErrMsg2, ErrStat, ErrMsg, RoutineName  )
                  
                  
               CALL U_FullOpt1_Residual(y_ED_perturb, y_SD, y_HD, y_BD, y_Orca, y_ExtPtfm, u_perturb, Fn_U_perturb) ! get this perturbation, U_perturb
               
               
               IF ( ErrStat >= AbortErrLev ) THEN
                  CALL CleanUp()
                  RETURN      
               END IF
            
                MeshMapData%Jacobian_Opt1(:,i) = (Fn_U_perturb - Fn_U_Resid) / ThisPerturb
                  
            END DO ! ElastoDyn contribution ( columns 1-p_FAST%SizeJac_Opt1(2) )
               
            !...............................
            ! Get SubDyn's contribution:  (note if p_FAST%CompSub /= Module_SD, SizeJac_Opt1(3) = 0)
            !...............................               
            DO j=1,p_FAST%SizeJac_Opt1(3) !call SD_CalcOutput
               i = i + 1 ! i = j + p_FAST%SizeJac_Opt1(2)
                              
               ! perturb u_SD:
               CALL SD_CopyInput(  u_SD, u_SD_perturb, MESH_UPDATECOPY, ErrStat2, ErrMsg2 )
                  CALL SetErrStat( ErrStat2, ErrMsg2, ErrStat, ErrMsg, RoutineName  )
               u_perturb = u            
               CALL Perturb_u_FullOpt1( p_FAST, MeshMapData%Jac_u_indx, i, u_perturb, u_SD_perturb=u_SD_perturb, perturb=ThisPerturb ) ! perturb u and u_SD by ThisPerturb [routine sets ThisPerturb]
                  
               ! calculate outputs with perturbed inputs:
               CALL SD_CalcOutput( this_time, u_SD_perturb, p_SD, x_SD, xd_SD, z_SD, OtherSt_SD, y_SD_perturb, m_SD, ErrStat2, ErrMsg2 )
                  CALL SetErrStat( ErrStat2, ErrMsg2, ErrStat, ErrMsg, RoutineName  )
                  
                  
               CALL U_FullOpt1_Residual(y_ED, y_SD_perturb, y_HD, y_BD, y_Orca, y_ExtPtfm, u_perturb, Fn_U_perturb) ! get this perturbation    
               
               IF ( ErrStat >= AbortErrLev ) THEN
                  CALL CleanUp()
                  RETURN      
               END IF                  
               
               MeshMapData%Jacobian_Opt1(:,i) = (Fn_U_perturb - Fn_U_Resid) / ThisPerturb
                                    
            END DO ! SubDyn contribution
            
                  
            !...............................
            ! Get HydroDyn's contribution: (note if p_FAST%CompHydro /= Module_HD, SizeJac_Opt1(4) = 0)
            !...............................             
            DO j=1,p_FAST%SizeJac_Opt1(4) !call HydroDyn_CalcOutput            
               i = i + 1 ! i = j + p_FAST%SizeJac_Opt1(2) + p_FAST%SizeJac_Opt1(3) 

               ! perturb u_HD:
               CALL HydroDyn_CopyInput(  u_HD, u_HD_perturb, MESH_UPDATECOPY, ErrStat2, ErrMsg2 )
                  CALL SetErrStat( ErrStat2, ErrMsg2, ErrStat, ErrMsg, RoutineName  )
               u_perturb = u            
               CALL Perturb_u_FullOpt1( p_FAST, MeshMapData%Jac_u_indx, i, u_perturb, u_HD_perturb=u_HD_perturb, perturb=ThisPerturb ) ! perturb u and u_HD by ThisPerturb [routine sets ThisPerturb]
                  
               ! calculate outputs with perturbed inputs:
               CALL HydroDyn_CalcOutput( this_time, u_HD_perturb, p_HD, x_HD, xd_HD, z_HD, OtherSt_HD, y_HD_perturb, m_HD, ErrStat2, ErrMsg2 )
                  CALL SetErrStat( ErrStat2, ErrMsg2, ErrStat, ErrMsg, RoutineName  )
                  
               CALL U_FullOpt1_Residual(y_ED, y_SD, y_HD_perturb, y_BD, y_Orca, y_ExtPtfm, u_perturb, Fn_U_perturb) ! get this perturbation  
               
               IF ( ErrStat >= AbortErrLev ) THEN
                  CALL CleanUp()
                  RETURN      
               END IF                  
               
               MeshMapData%Jacobian_Opt1(:,i) = (Fn_U_perturb - Fn_U_Resid) / ThisPerturb
                                             
            END DO !HydroDyn contribution
            
            !...............................
            ! Get BeamDyn's contribution: (note if p_FAST%CompElast /= Module_BD, SizeJac_Opt1(5) = 0)
            !............................... 
            DO nb=1,p_FAST%nBeams
               CALL BD_CopyOutput(y_BD(nb),y_BD_perturb(nb),MESH_UPDATECOPY,ErrStat2,ErrMsg2)
                  CALL SetErrStat( ErrStat2, ErrMsg2, ErrStat, ErrMsg, RoutineName  )
            END DO
                        
            DO nb=1,p_FAST%nBeams
               
               ! make sure we perturb the outputs from only the current blade (overwrite the previous perturbation with y_BD values)
               if (nb > 1) then               
                  CALL BD_CopyOutput(  y_BD(nb-1), y_BD_perturb(nb-1), MESH_UPDATECOPY, ErrStat2, ErrMsg2 )
                     CALL SetErrStat( ErrStat2, ErrMsg2, ErrStat, ErrMsg, RoutineName  )
               end if
               
               
               DO j=1,p_FAST%SizeJac_Opt1(4+nb) !call BD_CalcOutput            
                  i = i + 1 ! i = j + sum(p_FAST%SizeJac_Opt1(2:3+nb))
                  ! perturb u_BD:
                  CALL BD_CopyInput(  u_BD(nb), u_BD_perturb, MESH_UPDATECOPY, ErrStat2, ErrMsg2 )
                     CALL SetErrStat( ErrStat2, ErrMsg2, ErrStat, ErrMsg, RoutineName  )
                  u_perturb = u            
                  CALL Perturb_u_FullOpt1( p_FAST, MeshMapData%Jac_u_indx, i, u_perturb, u_BD_perturb=u_BD_perturb, perturb=ThisPerturb ) ! perturb u and u_HD by ThisPerturb [routine sets ThisPerturb]
                  
                  ! calculate outputs with perturbed inputs:
                  CALL BD_CalcOutput( this_time, u_BD_perturb, p_BD(nb), x_BD(nb), xd_BD(nb), z_BD(nb), OtherSt_BD(nb), y_BD_perturb(nb), m_BD(nb), ErrStat2, ErrMsg2, .false. ) ! We don't use the WriteOutput when computing the Jacobian
                     CALL SetErrStat( ErrStat2, ErrMsg2, ErrStat, ErrMsg, RoutineName  )
                  CALL U_FullOpt1_Residual(y_ED, y_SD, y_HD, y_BD_perturb, y_Orca, y_ExtPtfm, u_perturb, Fn_U_perturb) ! get this perturbation  
               
                  IF ( ErrStat >= AbortErrLev ) THEN
                     CALL CleanUp()
                     RETURN      
                  END IF                  
               
                  MeshMapData%Jacobian_Opt1(:,i) = (Fn_U_perturb - Fn_U_Resid) / ThisPerturb
               END DO
               
               
            END DO !BeamDyn contribution          
            
            
            !...............................
            ! Get OrcaFlex's contribution: (note if p_FAST%CompMooring /= Module_Orca, SizeJac_Opt1(8) = 0)
            !...............................
            DO j=1,p_FAST%SizeJac_Opt1(8) !call Orca_CalcOutput            
               i = i + 1

               ! perturb u_Orca:
               CALL Orca_CopyInput(  u_Orca, u_Orca_perturb, MESH_UPDATECOPY, ErrStat2, ErrMsg2 )
                  CALL SetErrStat( ErrStat2, ErrMsg2, ErrStat, ErrMsg, RoutineName  )
               u_perturb = u            
               CALL Perturb_u_FullOpt1( p_FAST, MeshMapData%Jac_u_indx, i, u_perturb, u_Orca_perturb=u_Orca_perturb, perturb=ThisPerturb ) ! perturb u and u_Orca by ThisPerturb [routine sets ThisPerturb]
                  
               ! calculate outputs with perturbed inputs:
               CALL Orca_CalcOutput( this_time, u_Orca_perturb, p_Orca, x_Orca, xd_Orca, z_Orca, OtherSt_Orca, y_Orca_perturb, m_Orca, ErrStat2, ErrMsg2 )
                  CALL SetErrStat( ErrStat2, ErrMsg2, ErrStat, ErrMsg, RoutineName  )
                  
               CALL U_FullOpt1_Residual(y_ED, y_SD, y_HD, y_BD, y_Orca_perturb, y_ExtPtfm, u_perturb, Fn_U_perturb) ! get this perturbation  
               
               IF ( ErrStat >= AbortErrLev ) THEN
                  CALL CleanUp()
                  RETURN      
               END IF                  
               
               MeshMapData%Jacobian_Opt1(:,i) = (Fn_U_perturb - Fn_U_Resid) / ThisPerturb
                                             
            END DO !OrcaFlex contribution            
            
            
            !...............................
            ! Get ExtPtfm's contribution: (note if p_FAST%CompSub /= Module_ExtPtfm, SizeJac_Opt1(9) = 0)
            !...............................             
            DO j=1,p_FAST%SizeJac_Opt1(9) !call ExtPtfm_CalcOutput            
               i = i + 1

               ! perturb u_ExtPtfm:
               CALL ExtPtfm_CopyInput(  u_ExtPtfm, u_ExtPtfm_perturb, MESH_UPDATECOPY, ErrStat2, ErrMsg2 )
                  CALL SetErrStat( ErrStat2, ErrMsg2, ErrStat, ErrMsg, RoutineName  )
               u_perturb = u            
               CALL Perturb_u_FullOpt1( p_FAST, MeshMapData%Jac_u_indx, i, u_perturb, u_ExtPtfm_perturb=u_ExtPtfm_perturb, perturb=ThisPerturb ) ! perturb u and u_ExtPtfm by ThisPerturb [routine sets ThisPerturb]
                  
               ! calculate outputs with perturbed inputs:
               CALL ExtPtfm_CalcOutput( this_time, u_ExtPtfm_perturb, p_ExtPtfm, x_ExtPtfm, xd_ExtPtfm, z_ExtPtfm, &
                                        OtherSt_ExtPtfm, y_ExtPtfm_perturb, m_ExtPtfm, ErrStat2, ErrMsg2 )
                  CALL SetErrStat( ErrStat2, ErrMsg2, ErrStat, ErrMsg, RoutineName  )
                  
               CALL U_FullOpt1_Residual(y_ED, y_SD, y_HD, y_BD, y_Orca, y_ExtPtfm_perturb, u_perturb, Fn_U_perturb) ! get this perturbation  
               
               IF ( ErrStat >= AbortErrLev ) THEN
                  CALL CleanUp()
                  RETURN      
               END IF                  
               
               MeshMapData%Jacobian_Opt1(:,i) = (Fn_U_perturb - Fn_U_Resid) / ThisPerturb
                                             
            END DO !ExtPtfm contribution                
            
#ifdef OUTPUT_ADDEDMASS  
IF (p_FAST%CompHydro == Module_HD ) THEN
   UnAM = -1
   CALL GetNewUnit( UnAM, ErrStat2, ErrMsg2 )
   CALL OpenFOutFile( UnAM, TRIM(p_FAST%OutFileRoot)//'.AddedMassMatrix', ErrStat2, ErrMsg2)
      CALL SetErrStat( ErrStat2, ErrMsg2, ErrStat, ErrMsg, RoutineName  )
      IF ( ErrStat >= AbortErrLev ) RETURN               
   
   AMIndx = p_FAST%SizeJac_Opt1(1) - 5 - sum(p_FAST%SizeJac_Opt1(5:)) !the start of the HydroDyn Mesh inputs in the Jacobian
   AddedMassMatrix = MeshMapData%Jacobian_Opt1(1:6,AMIndx:(AMIndx+5)) * p_FAST%UJacSclFact   
   CALL WrMatrix(AddedMassMatrix,UnAM, p_FAST%OutFmt)
   CLOSE( UnAM )
END IF
#endif
#ifdef OUTPUT_JACOBIAN
   UnJac = -1
   CALL GetNewUnit( UnJac, ErrStat2, ErrMsg2 )
   CALL OpenFOutFile( UnJac, TRIM(p_FAST%OutFileRoot)//'.'//TRIM(num2lstr(this_time))//'.Jacobian', ErrStat2, ErrMsg2)
      CALL SetErrStat( ErrStat2, ErrMsg2, ErrStat, ErrMsg, RoutineName  )
      IF ( ErrStat >= AbortErrLev ) RETURN               
      
   CALL WrFileNR(UnJac, '  ')
   IF (p_FAST%CompHydro == Module_HD .or. p_FAST%CompSub /= Module_None .or. p_FAST%CompMooring == Module_Orca) then   
      CALL WrFileNR(UnJac, ' ElastoDyn_Ptfm_Force_X') 
      CALL WrFileNR(UnJac, ' ElastoDyn_Ptfm_Force_Y') 
      CALL WrFileNR(UnJac, ' ElastoDyn_Ptfm_Force_Z') 
      CALL WrFileNR(UnJac, ' ElastoDyn_Ptfm_Moment_X') 
      CALL WrFileNR(UnJac, ' ElastoDyn_Ptfm_Moment_Y') 
      CALL WrFileNR(UnJac, ' ElastoDyn_Ptfm_Moment_Z') 
   end if
   
   IF (p_FAST%CompElast == Module_BD .and. BD_Solve_Option1) then
      CALL WrFileNR(UnJac, ' ElastoDyn_hub_Force_X') 
      CALL WrFileNR(UnJac, ' ElastoDyn_hub_Force_Y') 
      CALL WrFileNR(UnJac, ' ElastoDyn_hub_Force_Z') 
      CALL WrFileNR(UnJac, ' ElastoDyn_hub_Moment_X') 
      CALL WrFileNR(UnJac, ' ElastoDyn_hub_Moment_Y') 
      CALL WrFileNR(UnJac, ' ElastoDyn_hub_Moment_Z')       
   END IF
   
   
   DO TmpIndx=1,u_SD%TPMesh%NNodes
      CALL WrFileNR(UnJac, ' SD_TPMesh_TranslationAcc_X_'//TRIM(Num2LStr(TmpIndx))) 
      CALL WrFileNR(UnJac, ' SD_TPMesh_TranslationAcc_Y_'//TRIM(Num2LStr(TmpIndx))) 
      CALL WrFileNR(UnJac, ' SD_TPMesh_TranslationAcc_Z_'//TRIM(Num2LStr(TmpIndx))) 
   END DO

   DO TmpIndx=1,u_SD%TPMesh%NNodes
      CALL WrFileNR(UnJac, ' SD_TPMesh_RotationAcc_X_'//TRIM(Num2LStr(TmpIndx))) 
      CALL WrFileNR(UnJac, ' SD_TPMesh_RotationAcc_Y_'//TRIM(Num2LStr(TmpIndx))) 
      CALL WrFileNR(UnJac, ' SD_TPMesh_RotationAcc_Z_'//TRIM(Num2LStr(TmpIndx))) 
   END DO
            
   IF ( p_FAST%CompHydro == Module_HD ) THEN   ! this SD mesh linked only when HD is enabled
      DO TmpIndx=1,u_SD%LMesh%NNodes
         CALL WrFileNR(UnJac, ' SD_LMesh_Force_X_'//TRIM(Num2LStr(TmpIndx))) 
         CALL WrFileNR(UnJac, ' SD_LMesh_Force_Y_'//TRIM(Num2LStr(TmpIndx))) 
         CALL WrFileNR(UnJac, ' SD_LMesh_Force_Z_'//TRIM(Num2LStr(TmpIndx))) 
      END DO      
      DO TmpIndx=1,u_SD%LMesh%NNodes
         CALL WrFileNR(UnJac, ' SD_LMesh_Moment_X_'//TRIM(Num2LStr(TmpIndx))) 
         CALL WrFileNR(UnJac, ' SD_LMesh_Moment_Y_'//TRIM(Num2LStr(TmpIndx))) 
         CALL WrFileNR(UnJac, ' SD_LMesh_Moment_Z_'//TRIM(Num2LStr(TmpIndx))) 
      END DO                  
   END IF
   
   DO TmpIndx=1,u_HD%Morison%LumpedMesh%NNodes
      CALL WrFileNR(UnJac, ' HD_M_Lumped_TranslationAcc_X_'//TRIM(Num2LStr(TmpIndx))) 
      CALL WrFileNR(UnJac, ' HD_M_Lumped_TranslationAcc_Y_'//TRIM(Num2LStr(TmpIndx))) 
      CALL WrFileNR(UnJac, ' HD_M_Lumped_TranslationAcc_Z_'//TRIM(Num2LStr(TmpIndx))) 
   END DO   
   DO TmpIndx=1,u_HD%Morison%LumpedMesh%NNodes
      CALL WrFileNR(UnJac, ' HD_M_Lumped_RotationAcc_X_'//TRIM(Num2LStr(TmpIndx))) 
      CALL WrFileNR(UnJac, ' HD_M_Lumped_RotationAcc_Y_'//TRIM(Num2LStr(TmpIndx))) 
      CALL WrFileNR(UnJac, ' HD_M_Lumped_RotationAcc_Z_'//TRIM(Num2LStr(TmpIndx))) 
   END DO   

   DO TmpIndx=1,u_HD%Morison%DistribMesh%NNodes
      CALL WrFileNR(UnJac, ' HD_M_Distrib_TranslationAcc_X_'//TRIM(Num2LStr(TmpIndx))) 
      CALL WrFileNR(UnJac, ' HD_M_Distrib_TranslationAcc_Y_'//TRIM(Num2LStr(TmpIndx))) 
      CALL WrFileNR(UnJac, ' HD_M_Distrib_TranslationAcc_Z_'//TRIM(Num2LStr(TmpIndx))) 
   END DO   
   DO TmpIndx=1,u_HD%Morison%DistribMesh%NNodes
      CALL WrFileNR(UnJac, ' HD_M_Distrib_RotationAcc_X_'//TRIM(Num2LStr(TmpIndx))) 
      CALL WrFileNR(UnJac, ' HD_M_Distrib_RotationAcc_Y_'//TRIM(Num2LStr(TmpIndx))) 
      CALL WrFileNR(UnJac, ' HD_M_Distrib_RotationAcc_Z_'//TRIM(Num2LStr(TmpIndx))) 
   END DO     
       
   DO TmpIndx=1,u_HD%Mesh%NNodes
      CALL WrFileNR(UnJac, ' HD_Mesh_TranslationAcc_X_'//TRIM(Num2LStr(TmpIndx))) 
      CALL WrFileNR(UnJac, ' HD_Mesh_TranslationAcc_Y_'//TRIM(Num2LStr(TmpIndx))) 
      CALL WrFileNR(UnJac, ' HD_Mesh_TranslationAcc_Z_'//TRIM(Num2LStr(TmpIndx))) 
   END DO   
   DO TmpIndx=1,u_HD%Mesh%NNodes
      CALL WrFileNR(UnJac, ' HD_Mesh_RotationAcc_X_'//TRIM(Num2LStr(TmpIndx))) 
      CALL WrFileNR(UnJac, ' HD_Mesh_RotationAcc_Y_'//TRIM(Num2LStr(TmpIndx))) 
      CALL WrFileNR(UnJac, ' HD_Mesh_RotationAcc_Z_'//TRIM(Num2LStr(TmpIndx))) 
   END DO 
   
   DO nb=1,p_FAST%nBeams
      CALL WrFileNR(UnJac, ' BD_Root'//trim(num2lstr(nb))//'Motion_TranslationAcc_X') 
      CALL WrFileNR(UnJac, ' BD_Root'//trim(num2lstr(nb))//'Motion_TranslationAcc_Y') 
      CALL WrFileNR(UnJac, ' BD_Root'//trim(num2lstr(nb))//'Motion_TranslationAcc_Z') 
      CALL WrFileNR(UnJac, ' BD_Root'//trim(num2lstr(nb))//'Motion_RotationAcc_X') 
      CALL WrFileNR(UnJac, ' BD_Root'//trim(num2lstr(nb))//'Motion_RotationAcc_Y') 
      CALL WrFileNR(UnJac, ' BD_Root'//trim(num2lstr(nb))//'Motion_RotationAcc_Z') 
   END DO
         
   DO TmpIndx=1,u_Orca%PtfmMesh%NNodes
      CALL WrFileNR(UnJac, ' Orca_PtfmMesh_TranslationAcc_X_'//TRIM(Num2LStr(TmpIndx))) 
      CALL WrFileNR(UnJac, ' Orca_PtfmMesh_TranslationAcc_Y_'//TRIM(Num2LStr(TmpIndx))) 
      CALL WrFileNR(UnJac, ' Orca_PtfmMesh_TranslationAcc_Z_'//TRIM(Num2LStr(TmpIndx))) 
   END DO

   DO TmpIndx=1,u_Orca%PtfmMesh%NNodes
      CALL WrFileNR(UnJac, ' Orca_PtfmMesh_RotationAcc_X_'//TRIM(Num2LStr(TmpIndx))) 
      CALL WrFileNR(UnJac, ' Orca_PtfmMesh_RotationAcc_Y_'//TRIM(Num2LStr(TmpIndx))) 
      CALL WrFileNR(UnJac, ' Orca_PtfmMesh_RotationAcc_Z_'//TRIM(Num2LStr(TmpIndx))) 
   END DO
   
   DO TmpIndx=1,u_ExtPtfm%PtfmMesh%NNodes
      CALL WrFileNR(UnJac, ' ExtPtfm_PtfmMesh_RotationAcc_X_'//TRIM(Num2LStr(TmpIndx))) 
      CALL WrFileNR(UnJac, ' ExtPtfm_PtfmMesh_RotationAcc_Y_'//TRIM(Num2LStr(TmpIndx))) 
      CALL WrFileNR(UnJac, ' ExtPtfm_PtfmMesh_RotationAcc_Z_'//TRIM(Num2LStr(TmpIndx))) 
   END DO
   
   
   WRITE(UnJac,'()')    
      
   CALL WrMatrix(MeshMapData%Jacobian_Opt1,UnJac, p_FAST%OutFmt)
   CLOSE( UnJac )

#endif               
            
            
               ! Get the LU decomposition of this matrix using a LAPACK routine: 
               ! The result is of the form MeshMapDat%Jacobian_Opt1 = P * L * U 

            CALL LAPACK_getrf( M=p_FAST%SizeJac_Opt1(1), N=p_FAST%SizeJac_Opt1(1), &
                              A=MeshMapData%Jacobian_Opt1, IPIV=MeshMapData%Jacobian_pivot, &
                              ErrStat=ErrStat2, ErrMsg=ErrMsg2 )
               CALL SetErrStat( ErrStat2, ErrMsg2, ErrStat, ErrMsg, RoutineName  )
               IF ( ErrStat >= AbortErrLev ) THEN
                  CALL CleanUp()
                  RETURN 
               END IF
            
         END IF         
            
         !-------------------------------------------------------------------------------------------------
         ! Solve for delta u: Jac*u_delta = - Fn_U_Resid
         !  using the LAPACK routine 
         !-------------------------------------------------------------------------------------------------
         
         u_delta = -Fn_U_Resid
         CALL LAPACK_getrs( TRANS="N", N=p_FAST%SizeJac_Opt1(1), A=MeshMapData%Jacobian_Opt1, &
                            IPIV=MeshMapData%Jacobian_pivot, B=u_delta, ErrStat=ErrStat2, ErrMsg=ErrMsg2 )
               CALL SetErrStat( ErrStat2, ErrMsg2, ErrStat, ErrMsg, RoutineName  )
               IF ( ErrStat >= AbortErrLev ) THEN
                  CALL CleanUp()
                  RETURN 
               END IF

         !-------------------------------------------------------------------------------------------------
         ! check for error, update inputs (u_ED and u_HD), and iterate again
         !-------------------------------------------------------------------------------------------------
                  
!         IF ( DOT_PRODUCT(u_delta, u_delta) <= TOL_Squared ) EXIT
         
         u = u + u_delta                  
         CALL Add_FullOpt1_u_delta( p_FAST, MeshMapData%Jac_u_indx, u_delta, u_ED, u_SD, u_HD, u_BD, u_Orca, u_ExtPtfm )
                           
         K = K + 1
         
      END DO ! K
               
      !...............................................
      ! This is effectively doing option 2, where we set the input velocities and displacements based on the outputs we just calculated
      !...............................................
      
      PlatformMotionMesh => y_ED%PlatformPtMesh
      
      
      ! BD motion inputs: (from ED)
      IF (p_FAST%CompElast == Module_BD .and. BD_Solve_Option1) THEN
         
            ! Make copies of the accelerations we just solved for (so we don't overwrite them)         
         do nb = 1,p_FAST%nBeams            
            MeshMapData%u_BD_RootMotion(nb)%RotationAcc     = u_BD(nb)%RootMotion%RotationAcc
            MeshMapData%u_BD_RootMotion(nb)%TranslationAcc  = u_BD(nb)%RootMotion%TranslationAcc                  
         end do
         
         call Transfer_ED_to_BD(y_ED, u_BD, MeshMapData, ErrStat2, ErrMsg2 )
            call SetErrStat( ErrStat2, ErrMsg2, ErrStat, ErrMsg, RoutineName  )
                  
            ! put the acceleration data (calucluted in this routine) back         
         do nb = 1,p_FAST%nBeams            
            u_BD(nb)%RootMotion%RotationAcc    = MeshMapData%u_BD_RootMotion(nb)%RotationAcc   
            u_BD(nb)%RootMotion%TranslationAcc = MeshMapData%u_BD_RootMotion(nb)%TranslationAcc                  
         end do
         
      END IF
            
      
      !...............
      ! HD motion inputs: (from SD and ED)
      IF (p_FAST%CompHydro == Module_HD ) THEN
      
         ! Make copies of the accelerations we just solved for (so we don't overwrite them)         
         IF (MeshMapData%u_HD_M_LumpedMesh%Committed) THEN
             MeshMapData%u_HD_M_LumpedMesh%RotationAcc     = u_HD%Morison%LumpedMesh%RotationAcc
             MeshMapData%u_HD_M_LumpedMesh%TranslationAcc  = u_HD%Morison%LumpedMesh%TranslationAcc
         ENDIF
         IF (MeshMapData%u_HD_M_DistribMesh%Committed) THEN
             MeshMapData%u_HD_M_DistribMesh%RotationAcc    = u_HD%Morison%DistribMesh%RotationAcc
             MeshMapData%u_HD_M_DistribMesh%TranslationAcc = u_HD%Morison%DistribMesh%TranslationAcc
         ENDIF
         IF (MeshMapData%u_HD_Mesh%Committed) THEN
             MeshMapData%u_HD_Mesh%RotationAcc             = u_HD%Mesh%RotationAcc   
             MeshMapData%u_HD_Mesh%TranslationAcc          = u_HD%Mesh%TranslationAcc
         ENDIF

            ! transfer the output data to inputs
            
         IF ( p_FAST%CompSub == Module_SD ) THEN
               ! Map SD outputs to HD inputs (keeping the accelerations we just calculated)
         
            CALL Transfer_SD_to_HD( y_SD, u_HD%Morison%LumpedMesh, u_HD%Morison%DistribMesh, MeshMapData, ErrStat2, ErrMsg2 )      
               CALL SetErrStat( ErrStat2, ErrMsg2, ErrStat, ErrMsg, RoutineName  )
               
               ! Map ED outputs to HD inputs (keeping the accelerations we just calculated):
               
            CALL Transfer_Point_to_Point( PlatformMotionMesh, u_HD%Mesh, MeshMapData%ED_P_2_HD_W_P, ErrStat2, ErrMsg2 ) 
               CALL SetErrStat( ErrStat2, ErrMsg2, ErrStat, ErrMsg, RoutineName  )
                                             
         ELSE
            
            CALL Transfer_PlatformMotion_to_HD( PlatformMotionMesh, u_HD, MeshMapData, ErrStat2, ErrMsg2 )
               CALL SetErrStat( ErrStat2, ErrMsg2, ErrStat, ErrMsg, RoutineName  )
         
         END IF

         
         ! put the acceleration data (calucluted in this routine) back         
         IF (MeshMapData%u_HD_M_LumpedMesh%Committed) THEN
             u_HD%Morison%LumpedMesh%RotationAcc     = MeshMapData%u_HD_M_LumpedMesh%RotationAcc
             u_HD%Morison%LumpedMesh%TranslationAcc  = MeshMapData%u_HD_M_LumpedMesh%TranslationAcc  
         ENDIF
         IF (MeshMapData%u_HD_M_DistribMesh%Committed) THEN
             u_HD%Morison%DistribMesh%RotationAcc    = MeshMapData%u_HD_M_DistribMesh%RotationAcc    
             u_HD%Morison%DistribMesh%TranslationAcc = MeshMapData%u_HD_M_DistribMesh%TranslationAcc 
         ENDIF
         IF (MeshMapData%u_HD_Mesh%Committed) THEN
             u_HD%Mesh%RotationAcc                   = MeshMapData%u_HD_Mesh%RotationAcc    
             u_HD%Mesh%TranslationAcc                = MeshMapData%u_HD_Mesh%TranslationAcc 
         ENDIF
         
         !......
                          
      END IF
      
      IF ( p_FAST%CompSub == Module_SD ) THEN       
         !...............
         ! SD motion inputs: (from ED)
                
            ! Map ED outputs to SD inputs (keeping the accelerations we just calculated):
      
         MeshMapData%u_SD_TPMesh%RotationAcc    = u_SD%TPMesh%RotationAcc   
         MeshMapData%u_SD_TPMesh%TranslationAcc = u_SD%TPMesh%TranslationAcc
         
         CALL Transfer_Point_to_Point( PlatformMotionMesh, u_SD%TPMesh, MeshMapData%ED_P_2_SD_TP, ErrStat2, ErrMsg2 ) 
            CALL SetErrStat( ErrStat2, ErrMsg2, ErrStat, ErrMsg, RoutineName  )
                  
               
         u_SD%TPMesh%RotationAcc    = MeshMapData%u_SD_TPMesh%RotationAcc    
         u_SD%TPMesh%TranslationAcc = MeshMapData%u_SD_TPMesh%TranslationAcc    
         
      ELSE IF ( p_FAST%CompSub == Module_ExtPtfm ) THEN       
         !...............
         ! ExtPtfm motion inputs: (from ED)
                
            ! Map ED outputs to ExtPtfm inputs (keeping the accelerations we just calculated):
      
         MeshMapData%u_ExtPtfm_PtfmMesh%RotationAcc    = u_ExtPtfm%PtfmMesh%RotationAcc   
         MeshMapData%u_ExtPtfm_PtfmMesh%TranslationAcc = u_ExtPtfm%PtfmMesh%TranslationAcc
         
         CALL Transfer_Point_to_Point( PlatformMotionMesh, u_ExtPtfm%PtfmMesh, MeshMapData%ED_P_2_SD_TP, ErrStat2, ErrMsg2 ) 
            CALL SetErrStat( ErrStat2, ErrMsg2, ErrStat, ErrMsg, RoutineName  )
                                 
         u_ExtPtfm%PtfmMesh%RotationAcc    = MeshMapData%u_ExtPtfm_PtfmMesh%RotationAcc    
         u_ExtPtfm%PtfmMesh%TranslationAcc = MeshMapData%u_ExtPtfm_PtfmMesh%TranslationAcc          
      END IF
         
      
      IF ( p_FAST%CompMooring == Module_Orca ) THEN       
         !...............
         ! Orca motion inputs: (from ED)
                
            ! Map ED outputs to Orca inputs (keeping the accelerations we just calculated):
      
         MeshMapData%u_Orca_PtfmMesh%RotationAcc    = u_Orca%PtfmMesh%RotationAcc   
         MeshMapData%u_Orca_PtfmMesh%TranslationAcc = u_Orca%PtfmMesh%TranslationAcc
         
         CALL Transfer_Point_to_Point( PlatformMotionMesh, u_Orca%PtfmMesh, MeshMapData%ED_P_2_Mooring_P, ErrStat2, ErrMsg2 ) 
            CALL SetErrStat( ErrStat2, ErrMsg2, ErrStat, ErrMsg, RoutineName  )
                                 
         u_Orca%PtfmMesh%RotationAcc    = MeshMapData%u_Orca_PtfmMesh%RotationAcc    
         u_Orca%PtfmMesh%TranslationAcc = MeshMapData%u_Orca_PtfmMesh%TranslationAcc    
      END IF
      
      !...............................................
      ! We're finished
      !...............................................
      CALL CleanUp()
      
CONTAINS                                 
   !...............................................................................................................................
   SUBROUTINE U_FullOpt1_Residual( y_ED2, y_SD2, y_HD2, y_BD2, y_Orca2, y_ExtPtfm2, u_IN, U_Resid)
   ! transfer outputs of ED, HD, SD, BD, and OrcaFlex (and any additional loads that get summed with them) into inputs for ED, HD, SD, BD, and OrcaFlex
   !...............................................................................................................................
                                  
   TYPE(ED_OutputType), TARGET       , INTENT(IN   ) :: y_ED2                  ! System outputs
   TYPE(SD_OutputType)               , INTENT(IN   ) :: y_SD2                  ! System outputs
   TYPE(HydroDyn_OutputType)         , INTENT(IN   ) :: y_HD2                  ! System outputs
   TYPE(BD_OutputType)               , INTENT(IN   ) :: y_BD2(:)               ! System outputs
   TYPE(Orca_OutputType)             , INTENT(IN   ) :: y_Orca2                ! System outputs
   TYPE(ExtPtfm_OutputType)          , INTENT(IN   ) :: y_ExtPtfm2             ! System outputs
   REAL(ReKi)                        , INTENT(IN   ) :: u_in(:)
   REAL(ReKi)                        , INTENT(  OUT) :: U_Resid(:)

   INTEGER(IntKi)                                    :: i                      ! counter for ice leg and beamdyn loops
   TYPE(MeshType), POINTER                           :: PlatformMotions
   
   PlatformMotions => y_ED2%PlatformPtMesh
   
   !..................
   ! Set mooring line and ice inputs (which don't have acceleration fields and aren't used elsewhere in this routine, thus we're using the actual inputs (not a copy) 
   ! Note that these values get overwritten at the completion of this routine.)
   !..................
   
      IF ( p_FAST%CompMooring == Module_MAP ) THEN
         
         ! note: MAP_InputSolve must be called before setting ED loads inputs (so that motions are known for loads [moment] mapping)      
         CALL MAP_InputSolve( u_map, y_ED2, MeshMapData, ErrStat2, ErrMsg2 )
            CALL SetErrStat(ErrStat2,ErrMsg2, ErrStat, ErrMsg, RoutineName)
                                 
      ELSEIF ( p_FAST%CompMooring == Module_MD ) THEN
         
         ! note: MD_InputSolve must be called before setting ED loads inputs (so that motions are known for loads [moment] mapping)      
         CALL MD_InputSolve( u_MD, y_ED2, MeshMapData, ErrStat2, ErrMsg2 )
            CALL SetErrStat(ErrStat2,ErrMsg2, ErrStat, ErrMsg, RoutineName)       
                        
      ELSEIF ( p_FAST%CompMooring == Module_FEAM ) THEN
         
         ! note: FEAM_InputSolve must be called before setting ED loads inputs (so that motions are known for loads [moment] mapping)      
         CALL FEAM_InputSolve( u_FEAM, y_ED2, MeshMapData, ErrStat2, ErrMsg2 )
            CALL SetErrStat(ErrStat2,ErrMsg2, ErrStat, ErrMsg, RoutineName) 
            
      ELSEIF ( p_FAST%CompMooring == Module_Orca ) THEN
                        
            ! Map ED motion output to Orca inputs:  
         ! note: must be called before setting ED loads inputs (so that Orca motions are known for loads [moment] mapping)
         CALL Transfer_Point_to_Point( PlatformMotions, MeshMapData%u_Orca_PtfmMesh, MeshMapData%ED_P_2_Mooring_P, ErrStat2, ErrMsg2 ) 
            CALL SetErrStat(ErrStat2,ErrMsg2, ErrStat, ErrMsg, RoutineName)      
                        
      END IF     
   
      
      IF ( p_FAST%CompIce == Module_IceF ) THEN
         
         CALL IceFloe_InputSolve(  u_IceF, y_SD2, MeshMapData, ErrStat2, ErrMsg2 )
            CALL SetErrStat(ErrStat2,ErrMsg2, ErrStat, ErrMsg, RoutineName)       
                                 
      ELSEIF ( p_FAST%CompIce == Module_IceD ) THEN
         
         DO i=1,p_FAST%numIceLegs
            
            CALL IceD_InputSolve(  u_IceD(i), y_SD2, MeshMapData, i, ErrStat2, ErrMsg2 )
               CALL SetErrStat(ErrStat2,ErrMsg2, ErrStat, ErrMsg, RoutineName)  
               
         END DO
         
      END IF  
      
      IF ( p_FAST%CompElast == Module_BD .and. BD_Solve_Option1) THEN
         
         ! Transfer ED motions to BD inputs:
         call Transfer_ED_to_BD_tmp( y_ED2, MeshMapData, ErrStat2, ErrMsg2 )   ! sets MeshMapData%u_BD_RootMotion(:)
            CALL SetErrStat(ErrStat2,ErrMsg2, ErrStat, ErrMsg, RoutineName)
            
         ! Transfer BD loads to ED hub input:
         ! we're mapping loads, so we also need the sibling meshes' displacements:
         MeshMapData%u_ED_HubPtLoad%Force  = 0.0_ReKi
         MeshMapData%u_ED_HubPtLoad%Moment = 0.0_ReKi
         do i=1,p_FAST%nBeams            
            CALL Transfer_Point_to_Point( y_BD2(i)%ReactionForce, MeshMapData%u_ED_HubPtLoad_2, MeshMapData%BD_P_2_ED_P(i), ErrStat2, ErrMsg2, MeshMapData%u_BD_RootMotion(i), y_ED2%HubPtMotion) !u_BD_RootMotion and y_ED2%HubPtMotion contain the displaced positions for load calculations
               CALL SetErrStat(ErrStat2,ErrMsg2, ErrStat, ErrMsg, RoutineName)
               
            MeshMapData%u_ED_HubPtLoad%Force  = MeshMapData%u_ED_HubPtLoad%Force  + MeshMapData%u_ED_HubPtLoad_2%Force  
            MeshMapData%u_ED_HubPtLoad%Moment = MeshMapData%u_ED_HubPtLoad%Moment + MeshMapData%u_ED_HubPtLoad_2%Moment                
         end do
      END IF
            
      
      IF ( p_FAST%CompSub == Module_SD ) THEN
      
         IF ( p_FAST%CompHydro == Module_HD ) THEN
            
            ! initialize these SD loads inputs here in case HD is used  (note from initialiazation that these meshes don't exist if HD isn't used)       
            MeshMapData%u_SD_LMesh%Force  = 0.0_ReKi
            MeshMapData%u_SD_LMesh%Moment = 0.0_ReKi
      
            
      !..................
      ! Get HD inputs on Morison%LumpedMesh and Morison%DistribMesh
      !..................
   
               ! SD motions to HD:
            CALL Transfer_SD_to_HD( y_SD2, MeshMapData%u_HD_M_LumpedMesh, MeshMapData%u_HD_M_DistribMesh, MeshMapData, ErrStat2, ErrMsg2 )
               CALL SetErrStat(ErrStat2,ErrMsg2, ErrStat, ErrMsg, RoutineName)       
      
   
               ! Map ED motion output to HD inputs:
            CALL Transfer_Point_to_Point( PlatformMotions, MeshMapData%u_HD_Mesh, MeshMapData%ED_P_2_HD_W_P, ErrStat2, ErrMsg2 ) 
               CALL SetErrStat(ErrStat2,ErrMsg2, ErrStat, ErrMsg, RoutineName)      
               
      !..................
      ! Get SD loads inputs (MeshMapData%u_HD_M_LumpedMesh and MeshMapData%u_HD_M_DistribMesh meshes must be set first)
      !..................
         
            ! Loads (outputs) from HD meshes transfered to SD LMesh (zero them out first because they get summed in Transfer_HD_to_SD)
         
            CALL Transfer_HD_to_SD( MeshMapData%u_SD_LMesh_2, MeshMapData%u_SD_LMesh, y_SD2%Y2Mesh, y_HD2, MeshMapData%u_HD_M_LumpedMesh, MeshMapData%u_HD_M_DistribMesh, MeshMapData, ErrStat2, ErrMsg2 )
               CALL SetErrStat(ErrStat2,ErrMsg2, ErrStat, ErrMsg, RoutineName)               
         

            IF ( p_FAST%CompIce == Module_IceF ) THEN
               
               ! SD loads from IceFloe:
               IF ( y_IceF%iceMesh%Committed ) THEN      
                  ! we're mapping loads, so we also need the sibling meshes' displacements:
                  CALL Transfer_Point_to_Point( y_IceF%iceMesh, MeshMapData%u_SD_LMesh_2, MeshMapData%IceF_P_2_SD_P, ErrStat2, ErrMsg2, u_IceF%iceMesh, y_SD2%Y2Mesh )   
                     CALL SetErrStat(ErrStat2,ErrMsg2, ErrStat, ErrMsg, RoutineName)

                  MeshMapData%u_SD_LMesh%Force  = MeshMapData%u_SD_LMesh%Force  + MeshMapData%u_SD_LMesh_2%Force
                  MeshMapData%u_SD_LMesh%Moment = MeshMapData%u_SD_LMesh%Moment + MeshMapData%u_SD_LMesh_2%Moment    
                  
!...          
#ifdef DEBUG_MESH_TRANSFER_ICE
   if (.not. calcJacobian) then
         CALL WrScr('********************************************************')
         CALL WrScr('****   IceF to SD point-to-point                   *****')
         CALL WrScr('********************************************************')
         CALL WriteMappingTransferToFile(MeshMapData%u_SD_LMesh_2, y_SD2%Y2Mesh, u_IceF%iceMesh, y_IceF%iceMesh,&
               MeshMapData%SD_P_2_IceF_P, MeshMapData%IceF_P_2_SD_P, &
               'SD_y2_IceF_Meshes_t'//TRIM(Num2LStr(this_time))//'.I.bin' )
         !print *
         !pause         
   end IF         
#endif                
                                    
               END IF !Module_IceF
               
            ELSEIF ( p_FAST%CompIce == Module_IceD ) THEN
               
                ! SD loads from IceDyn:
               DO i=1,p_FAST%numIceLegs
                  
                  IF ( y_IceD(i)%PointMesh%Committed ) THEN      
                     ! we're mapping loads, so we also need the sibling meshes' displacements:
                     CALL Transfer_Point_to_Point( y_IceD(i)%PointMesh, MeshMapData%u_SD_LMesh_2, MeshMapData%IceD_P_2_SD_P(i), ErrStat2, ErrMsg2, u_IceD(i)%PointMesh, y_SD2%Y2Mesh )   
                        CALL SetErrStat(ErrStat2,ErrMsg2, ErrStat, ErrMsg, RoutineName)

                     MeshMapData%u_SD_LMesh%Force  = MeshMapData%u_SD_LMesh%Force  + MeshMapData%u_SD_LMesh_2%Force
                     MeshMapData%u_SD_LMesh%Moment = MeshMapData%u_SD_LMesh%Moment + MeshMapData%u_SD_LMesh_2%Moment    
                     
                  END IF
                  
               END DO
               
            END IF   ! Ice loading
               
         END IF ! HD is used (IceFloe/IceDyn can't be used unless HydroDyn is used)


         
      !..................
      ! Get SD motions input
      !..................
         
         ! Motions (outputs) at ED platform ref point transfered to SD transition piece (input):
         CALL Transfer_Point_to_Point( PlatformMotions, MeshMapData%u_SD_TPMesh, MeshMapData%ED_P_2_SD_TP, ErrStat2, ErrMsg2 )   
            CALL SetErrStat(ErrStat2,ErrMsg2, ErrStat, ErrMsg, RoutineName)
            
      !..................
      ! Get ED loads input (from SD and possibly HD)
      !..................
            
         ! Loads (outputs) on the SD transition piece transfered to ED input location/mesh:
            ! we're mapping loads, so we also need the sibling meshes' displacements:
         CALL Transfer_Point_to_Point( y_SD2%Y1Mesh, MeshMapData%u_ED_PlatformPtMesh, MeshMapData%SD_TP_2_ED_P, ErrStat2, ErrMsg2, MeshMapData%u_SD_TPMesh, PlatformMotions ) !MeshMapData%u_SD_TPMesh contains the orientations needed for moment calculations
            CALL SetErrStat(ErrStat2,ErrMsg2, ErrStat, ErrMsg, RoutineName)
                        
               ! WAMIT loads from HD get added to this load:
         IF ( y_HD2%Mesh%Committed  ) THEN
   
            ! we're mapping loads, so we also need the sibling meshes' displacements:
            CALL Transfer_Point_to_Point( y_HD2%Mesh, MeshMapData%u_ED_PlatformPtMesh_2, MeshMapData%HD_W_P_2_ED_P, ErrStat2, ErrMsg2, MeshMapData%u_HD_Mesh, PlatformMotions ) !u_SD contains the orientations needed for moment calculations
               CALL SetErrStat(ErrStat2,ErrMsg2, ErrStat, ErrMsg, RoutineName)
         
            MeshMapData%u_ED_PlatformPtMesh%Force  = MeshMapData%u_ED_PlatformPtMesh%Force  + MeshMapData%u_ED_PlatformPtMesh_2%Force
            MeshMapData%u_ED_PlatformPtMesh%Moment = MeshMapData%u_ED_PlatformPtMesh%Moment + MeshMapData%u_ED_PlatformPtMesh_2%Moment
   
         END IF              
            
      ELSE IF (p_FAST%CompSub == Module_ExtPtfm) THEN
         
         !..................
         ! Get ExtPtfm motions input
         !..................
         
            ! Motions (outputs) at ED platform ref point transfered to ExtPtfm PtfmMesh (input):
            CALL Transfer_Point_to_Point( PlatformMotions, MeshMapData%u_ExtPtfm_PtfmMesh, MeshMapData%ED_P_2_SD_TP, ErrStat2, ErrMsg2 )
               CALL SetErrStat(ErrStat2,ErrMsg2, ErrStat, ErrMsg, RoutineName)
            
         !..................
         ! Get ED loads input (from SD and possibly HD)
         !..................
            
            ! Loads (outputs) on the ExtPtfm platform mesh transfered to ED input location/mesh:
               ! we're mapping loads, so we also need the sibling meshes' displacements:
            CALL Transfer_Point_to_Point( y_ExtPtfm2%PtfmMesh, MeshMapData%u_ED_PlatformPtMesh, MeshMapData%SD_TP_2_ED_P, ErrStat2, ErrMsg2, MeshMapData%u_ExtPtfm_PtfmMesh, PlatformMotions )
               CALL SetErrStat(ErrStat2,ErrMsg2, ErrStat, ErrMsg, RoutineName)
         
      ELSE IF ( p_FAST%CompHydro == Module_HD ) THEN 

      !..................
      ! Get HD inputs on 3 meshes
      !..................
         
         ! Map ED motion outputs to HD inputs:
         ! basically, we want to call Transfer_PlatformMotion_to_HD, except we have the meshes in a different data structure (not a copy of u_HD)
         ! CALL Transfer_PlatformMotion_to_HD( y_ED2%PlatformPtMesh, u_HD, MeshMapData, ErrStat2, ErrMsg2 ) 
         ! so, here are the transfers, again.
         
         
         ! These are the motions for the lumped point loads associated the WAMIT body:
         CALL Transfer_Point_to_Point( PlatformMotions, MeshMapData%u_HD_Mesh, MeshMapData%ED_P_2_HD_W_P, ErrStat2, ErrMsg2 )
            CALL SetErrStat(ErrStat2,ErrMsg2, ErrStat, ErrMsg, RoutineName)
   
         ! These are the motions for the lumped point loads associated viscous drag on the WAMIT body and/or filled/flooded lumped forces of the WAMIT body
         if (MeshMapData%u_HD_M_LumpedMesh%Committed) then
             CALL Transfer_Point_to_Point( PlatformMotions, MeshMapData%u_HD_M_LumpedMesh, MeshMapData%ED_P_2_HD_M_P, ErrStat2, ErrMsg2 )
                CALL SetErrStat(ErrStat2,ErrMsg2, ErrStat, ErrMsg, RoutineName)
         endif
                  
         ! These are the motions for the line2 (distributed) loads associated viscous drag on the WAMIT body and/or filled/flooded distributed forces of the WAMIT body
         if (MeshMapData%u_HD_M_DistribMesh%Committed) then
             CALL Transfer_Point_to_Line2( PlatformMotions, MeshMapData%u_HD_M_DistribMesh, MeshMapData%ED_P_2_HD_M_L, ErrStat2, ErrMsg2 )
                CALL SetErrStat(ErrStat2,ErrMsg2, ErrStat, ErrMsg, RoutineName)
         endif
            
      !..................
      ! Get ED loads input (from HD only)
      !..................
            
            ! we're mapping loads, so we also need the sibling meshes' displacements:
         CALL Transfer_Point_to_Point( y_HD2%AllHdroOrigin, MeshMapData%u_ED_PlatformPtMesh, MeshMapData%HD_W_P_2_ED_P, ErrStat2, ErrMsg2, MeshMapData%u_HD_Mesh, PlatformMotions) !u_HD and u_mapped_positions contain the displaced positions for load calculations
            CALL SetErrStat(ErrStat2,ErrMsg2, ErrStat, ErrMsg, RoutineName)
                                      
      ELSE
         
            ! When using OrcaFlex, we need to zero this out
         MeshMapData%u_ED_PlatformPtMesh%Force  = 0.0_ReKi         
         MeshMapData%u_ED_PlatformPtMesh%Moment = 0.0_ReKi
         
      END IF
      
   !..................
   ! Get remaining portion of ED loads input on MeshMapData%u_ED_PlatformPtMesh (must do this after MeshMapData%u_SD_TPMesh and MeshMapData%u_HD_Mesh are set)
   !   at this point, MeshMapData%u_ED_PlatformPtMesh contains the portion of loads from SD and/or HD
   !..................
                     
         
         ! Get the loads for ED from a mooring module and add them:
      IF ( p_FAST%CompMooring == Module_MAP ) THEN
         CALL Transfer_Point_to_Point( y_MAP%PtFairleadLoad, MeshMapData%u_ED_PlatformPtMesh_2, MeshMapData%Mooring_P_2_ED_P, ErrStat2, ErrMsg2, u_MAP%PtFairDisplacement, PlatformMotions ) !u_MAP and y_ED contain the displacements needed for moment calculations
            CALL SetErrStat(ErrStat2,ErrMsg2, ErrStat, ErrMsg, RoutineName)               
            
         MeshMapData%u_ED_PlatformPtMesh%Force  = MeshMapData%u_ED_PlatformPtMesh%Force  + MeshMapData%u_ED_PlatformPtMesh_2%Force
         MeshMapData%u_ED_PlatformPtMesh%Moment = MeshMapData%u_ED_PlatformPtMesh%Moment + MeshMapData%u_ED_PlatformPtMesh_2%Moment
            
      ELSEIF ( p_FAST%CompMooring == Module_MD ) THEN
         CALL Transfer_Point_to_Point( y_MD%PtFairleadLoad, MeshMapData%u_ED_PlatformPtMesh_2, MeshMapData%Mooring_P_2_ED_P, ErrStat2, ErrMsg2, u_MD%PtFairleadDisplacement, PlatformMotions ) !u_MD and y_ED contain the displacements needed for moment calculations
            CALL SetErrStat(ErrStat2,ErrMsg2, ErrStat, ErrMsg, RoutineName)  
            
         MeshMapData%u_ED_PlatformPtMesh%Force  = MeshMapData%u_ED_PlatformPtMesh%Force  + MeshMapData%u_ED_PlatformPtMesh_2%Force
         MeshMapData%u_ED_PlatformPtMesh%Moment = MeshMapData%u_ED_PlatformPtMesh%Moment + MeshMapData%u_ED_PlatformPtMesh_2%Moment            

      ELSEIF ( p_FAST%CompMooring == Module_FEAM ) THEN
         CALL Transfer_Point_to_Point( y_FEAM%PtFairleadLoad, MeshMapData%u_ED_PlatformPtMesh_2, MeshMapData%Mooring_P_2_ED_P, ErrStat2, ErrMsg2, u_FEAM%PtFairleadDisplacement, PlatformMotions ) !u_FEAM and y_ED contain the displacements needed for moment calculations
            CALL SetErrStat(ErrStat2,ErrMsg2, ErrStat, ErrMsg, RoutineName)  
            
         MeshMapData%u_ED_PlatformPtMesh%Force  = MeshMapData%u_ED_PlatformPtMesh%Force  + MeshMapData%u_ED_PlatformPtMesh_2%Force
         MeshMapData%u_ED_PlatformPtMesh%Moment = MeshMapData%u_ED_PlatformPtMesh%Moment + MeshMapData%u_ED_PlatformPtMesh_2%Moment            
         
      ELSEIF ( p_FAST%CompMooring == Module_Orca ) THEN
         CALL Transfer_Point_to_Point( y_Orca2%PtfmMesh, MeshMapData%u_ED_PlatformPtMesh_2, MeshMapData%Mooring_P_2_ED_P, ErrStat2, ErrMsg2, MeshMapData%u_Orca_PtfmMesh, PlatformMotions ) !u_Orca_PtfmMesh and y_ED contain the displacements needed for moment calculations
            CALL SetErrStat(ErrStat2,ErrMsg2, ErrStat, ErrMsg, RoutineName)  
            
         MeshMapData%u_ED_PlatformPtMesh%Force  = MeshMapData%u_ED_PlatformPtMesh%Force  + MeshMapData%u_ED_PlatformPtMesh_2%Force
         MeshMapData%u_ED_PlatformPtMesh%Moment = MeshMapData%u_ED_PlatformPtMesh%Moment + MeshMapData%u_ED_PlatformPtMesh_2%Moment            
      END IF
                                                   
   !..................
   ! Calculate the residual with these new inputs:
   !..................                  
         
      CALL Create_FullOpt1_UVector(U_Resid, MeshMapData%u_ED_PlatformPtMesh, MeshMapData%u_SD_TPMesh, MeshMapData%u_SD_LMesh, &
                                   MeshMapData%u_HD_M_LumpedMesh,   MeshMapData%u_HD_M_DistribMesh, MeshMapData%u_HD_Mesh, &
                                   MeshMapData%u_ED_HubPtLoad, MeshMapData%u_BD_RootMotion, MeshMapData%u_Orca_PtfmMesh, &
                                   MeshMapData%u_ExtPtfm_PtfmMesh, p_FAST ) 
         
      U_Resid = u_in - U_Resid
   
      PlatformMotions => NULL()
            
   END SUBROUTINE U_FullOpt1_Residual   
   !...............................................................................................................................
   SUBROUTINE CleanUp()
      INTEGER(IntKi)             :: ErrStat3    ! The error identifier (ErrStat)
      CHARACTER(ErrMsgLen)       :: ErrMsg3     ! The error message (ErrMsg)
         
      IF ( calcJacobian ) THEN
         CALL ED_DestroyInput( u_ED_perturb, ErrStat3, ErrMsg3 )
            IF (ErrStat3 /= ErrID_None) CALL WrScr(' '//RoutineName//TRIM(ErrMsg3) )
         CALL ED_DestroyOutput(y_ED_perturb, ErrStat3, ErrMsg3 )
            IF (ErrStat3 /= ErrID_None) CALL WrScr(' '//RoutineName//TRIM(ErrMsg3) )
         
         CALL SD_DestroyInput( u_SD_perturb, ErrStat3, ErrMsg3 )
            IF (ErrStat3 /= ErrID_None) CALL WrScr(' '//RoutineName//TRIM(ErrMsg3) )
         CALL SD_DestroyOutput(y_SD_perturb, ErrStat3, ErrMsg3 )
            IF (ErrStat3 /= ErrID_None) CALL WrScr(' '//RoutineName//TRIM(ErrMsg3) )

         CALL HydroDyn_DestroyInput( u_HD_perturb, ErrStat3, ErrMsg3 )
            IF (ErrStat3 /= ErrID_None) CALL WrScr(' '//RoutineName//TRIM(ErrMsg3) )
         CALL HydroDyn_DestroyOutput(y_HD_perturb, ErrStat3, ErrMsg3 )
            IF (ErrStat3 /= ErrID_None) CALL WrScr(' '//RoutineName//TRIM(ErrMsg3) )
            
         CALL BD_DestroyInput( u_BD_perturb, ErrStat3, ErrMsg3 )
            IF (ErrStat3 /= ErrID_None) CALL WrScr(' '//RoutineName//TRIM(ErrMsg3) )
         if (allocated(y_BD_perturb)) then
            do nb=1,size(y_BD_perturb) 
               CALL BD_DestroyOutput(y_BD_perturb(nb), ErrStat3, ErrMsg3 )
                  IF (ErrStat3 /= ErrID_None) CALL WrScr(' '//RoutineName//TRIM(ErrMsg3) )
            end do
            deallocate(y_BD_perturb)
         end if
             
         CALL Orca_DestroyInput( u_Orca_perturb, ErrStat3, ErrMsg3 )
            IF (ErrStat3 /= ErrID_None) CALL WrScr(' '//RoutineName//TRIM(ErrMsg3) )
         CALL Orca_DestroyOutput(y_Orca_perturb, ErrStat3, ErrMsg3 )
            IF (ErrStat3 /= ErrID_None) CALL WrScr(' '//RoutineName//TRIM(ErrMsg3) )
       
         CALL ExtPtfm_DestroyInput( u_ExtPtfm_perturb, ErrStat3, ErrMsg3 )
            IF (ErrStat3 /= ErrID_None) CALL WrScr(' '//RoutineName//TRIM(ErrMsg3) )
         CALL ExtPtfm_DestroyOutput(y_ExtPtfm_perturb, ErrStat3, ErrMsg3 )
            IF (ErrStat3 /= ErrID_None) CALL WrScr(' '//RoutineName//TRIM(ErrMsg3) )
            
      END IF
      
   
   END SUBROUTINE CleanUp
   !...............................................................................................................................
END SUBROUTINE FullOpt1_InputOutputSolve
!----------------------------------------------------------------------------------------------------------------------------------
!> This routine initializes the array that maps rows/columns of the Jacobian to specific mesh fields.
!! Do not change the order of this packing without changing subroutine Create_FullOpt1_UVector()!
SUBROUTINE Init_FullOpt1_Jacobian( p_FAST, MeshMapData, ED_PlatformPtMesh, SD_TPMesh, SD_LMesh, HD_M_LumpedMesh, HD_M_DistribMesh, &
                                   HD_WAMIT_Mesh, ED_HubPtLoad, u_BD, Orca_PtfmMesh, ExtPtfm_PtfmMesh, ErrStat, ErrMsg)

   TYPE(FAST_ParameterType)          , INTENT(INOUT) :: p_FAST                !< FAST parameters               
   TYPE(FAST_ModuleMapType)          , INTENT(INOUT) :: MeshMapData           !< data that maps meshes together
   
      ! input meshes for each of the 4 modules:
   TYPE(MeshType)                    , INTENT(IN   ) :: ED_PlatformPtMesh     !< ElastoDyn's PlatformPtMesh
   TYPE(MeshType)                    , INTENT(IN   ) :: ED_HubPtLoad          !< ElastoDyn's HubPtLoad mesh
   TYPE(MeshType)                    , INTENT(IN   ) :: SD_TPMesh             !< SubDyn's TP (transition piece) mesh
   TYPE(MeshType)                    , INTENT(IN   ) :: SD_LMesh              !< SubDyn's LMesh
   TYPE(MeshType)                    , INTENT(IN   ) :: HD_M_LumpedMesh       !< HydroDyn's Morison Lumped Mesh
   TYPE(MeshType)                    , INTENT(IN   ) :: HD_M_DistribMesh      !< HydroDyn's Morison Distributed Mesh
   TYPE(MeshType)                    , INTENT(IN   ) :: HD_WAMIT_Mesh         !< HydroDyn's WAMIT mesh
   TYPE(BD_InputType)                , INTENT(IN   ) :: u_BD(:)               !< inputs for each instance of the BeamDyn module (for the RootMotion meshes)
   TYPE(MeshType)                    , INTENT(IN   ) :: Orca_PtfmMesh         !< OrcaFlex interface PtfmMesh
   TYPE(MeshType)                    , INTENT(IN   ) :: ExtPtfm_PtfmMesh      !< ExtPtfm_MCKF interface PtfmMesh
   
   INTEGER(IntKi)                    , INTENT(  OUT) :: ErrStat               !< Error status of the operation
   CHARACTER(*)                      , INTENT(  OUT) :: ErrMsg                !< Error message if ErrStat /= ErrID_None
   
   CHARACTER(*), PARAMETER                           :: RoutineName = 'Init_FullOpt1_Jacobian'
   
      ! local variables:
   INTEGER(IntKi)                :: i, j, k, index
   
   ErrStat = ErrID_None
   ErrMsg  = ""
   
      ! determine how many inputs there are between the 6 modules (ED, SD, HD, BD, Orca, ExtPtfm)
   p_FAST%SizeJac_Opt1 = 0 ! initialize whole array
   
   if (p_FAST%CompHydro == Module_HD .or. p_FAST%CompSub /= Module_None .or. p_FAST%CompMooring == Module_Orca) then
      p_FAST%SizeJac_Opt1(2) = ED_PlatformPtMesh%NNodes*6        ! ED inputs: 3 forces and 3 moments per node (only 1 node)
   else
      p_FAST%SizeJac_Opt1(2) = 0
   end if
   
                  
   p_FAST%SizeJac_Opt1(3) = SD_TPMesh%NNodes*6                    ! SD inputs: 6 accelerations per node (size of SD input from ED) 
   IF ( p_FAST%CompHydro == Module_HD ) THEN   
      p_FAST%SizeJac_Opt1(3) = p_FAST%SizeJac_Opt1(3) &   
                                    + SD_LMesh%NNodes *6          ! SD inputs: 6 loads per node (size of SD input from HD)       
   END IF
               
   p_FAST%SizeJac_Opt1(4) = HD_M_LumpedMesh%NNodes *6 &    ! HD inputs: 6 accelerations per node (on each Morison mesh) 
                                 + HD_M_DistribMesh%NNodes*6 &    ! HD inputs: 6 accelerations per node (on each Morison mesh)
                                 + HD_WAMIT_Mesh%NNodes*6         ! HD inputs: 6 accelerations per node (on the WAMIT mesh)      
   
   IF ( p_FAST%CompElast == Module_BD .and. BD_Solve_Option1) THEN   
      p_FAST%SizeJac_Opt1(2) = p_FAST%SizeJac_Opt1(2) &   
                                     + ED_HubPtLoad%NNodes *6     ! ED inputs: 6 loads per node (size of ED input from BD)
      
      p_FAST%SizeJac_Opt1(5:7) = 0 ! assumes a max of 3 blades
      do k=1,size(u_BD)
         p_FAST%SizeJac_Opt1(4+k) = u_BD(k)%RootMotion%NNodes *6   ! BD inputs: 6 accelerations per node (size of BD input from ED)         
      end do
            
   END IF
        
   if ( p_FAST%CompMooring == Module_Orca ) then   
      p_FAST%SizeJac_Opt1(8) = Orca_PtfmMesh%NNodes*6
   else
      p_FAST%SizeJac_Opt1(8) = 0
   end if
   
   if ( p_FAST%CompSub == Module_ExtPtfm ) then   
      p_FAST%SizeJac_Opt1(9) = ExtPtfm_PtfmMesh%NNodes*6
   else
      p_FAST%SizeJac_Opt1(9) = 0
   end if
   
                       
                              
   p_FAST%SizeJac_Opt1(1) = sum( p_FAST%SizeJac_Opt1 )   ! all the inputs from these modules
                  

      ! allocate matrix to store jacobian 
   CALL AllocAry( MeshMapData%Jacobian_Opt1, p_FAST%SizeJac_Opt1(1), p_FAST%SizeJac_Opt1(1), "Jacobian for full option 1", ErrStat, ErrMsg )
      IF ( ErrStat /= ErrID_None ) RETURN
         
      ! allocate matrix to store index to help us figure out what the ith value of the u vector really means
   ALLOCATE ( MeshMapData%Jac_u_indx( p_FAST%SizeJac_Opt1(1), 3 ), STAT = ErrStat )
      IF ( ErrStat /= 0 ) THEN
         ErrStat = ErrID_Fatal
         ErrMsg = 'Cannot allocate Jac_u_indx.'
         RETURN
      END IF
         
   ! fill matrix to store index to help us figure out what the ith value of the u vector really means
   ! ( see Create_FullOpt1_UVector() ... these MUST match )
   ! column 1 indicates module's mesh and field
   ! column 2 indicates the first index of the acceleration/load field
   ! column 3 is the node
      
   !...............
   ! ED inputs:   
   !...............
   
   index = 1
   if (p_FAST%CompHydro == Module_HD .or. p_FAST%CompSub /= Module_None .or. p_FAST%CompMooring == Module_Orca) then
   
      do i=1,ED_PlatformPtMesh%NNodes
         do j=1,3
            MeshMapData%Jac_u_indx(index,1) =  1 !Module/Mesh/Field: u_ED%PlatformPtMesh%Force = 1
            MeshMapData%Jac_u_indx(index,2) =  j !index:  j
            MeshMapData%Jac_u_indx(index,3) =  i !Node:   i
            index = index + 1
         end do !j      
      end do !i
   
      do i=1,ED_PlatformPtMesh%NNodes
         do j=1,3
            MeshMapData%Jac_u_indx(index,1) =  2 !Module/Mesh/Field: u_ED%PlatformPtMesh%Moment = 2
            MeshMapData%Jac_u_indx(index,2) =  j !index:  j
            MeshMapData%Jac_u_indx(index,3) =  i !Node:   i
            index = index + 1
         end do !j      
      end do !i
      
   end if
   
   
   if (p_FAST%CompElast == Module_BD .and. BD_Solve_Option1) then
      
      do i=1,ED_HubPtLoad%NNodes
         do j=1,3
            MeshMapData%Jac_u_indx(index,1) =  3 !Module/Mesh/Field: u_ED%HubPtMesh%Force = 3
            MeshMapData%Jac_u_indx(index,2) =  j !index:  j
            MeshMapData%Jac_u_indx(index,3) =  i !Node:   i
            index = index + 1
         end do !j      
      end do !i
      
      
      do i=1,ED_HubPtLoad%NNodes
         do j=1,3
            MeshMapData%Jac_u_indx(index,1) =  4 !Module/Mesh/Field: u_ED%HubPtMesh%Moment = 4
            MeshMapData%Jac_u_indx(index,2) =  j !index:  j
            MeshMapData%Jac_u_indx(index,3) =  i !Node:   i
            index = index + 1
         end do !j      
      end do !i

   end if
   
      
   !...............
   ! SD inputs:   
   !...............
      
   ! SD_TPMesh                        
   do i=1,SD_TPMesh%NNodes
      do j=1,3
         MeshMapData%Jac_u_indx(index,1) =  5 !Module/Mesh/Field: u_SD%TPMesh%TranslationAcc = 5
         MeshMapData%Jac_u_indx(index,2) =  j !index:  j
         MeshMapData%Jac_u_indx(index,3) =  i !Node:   i
         index = index + 1                  
      end do !j                             
   end do !i                                
                                            
   do i=1,SD_TPMesh%NNodes                  
      do j=1,3                              
         MeshMapData%Jac_u_indx(index,1) =  6 !Module/Mesh/Field:  u_SD%TPMesh%RotationAcc = 6
         MeshMapData%Jac_u_indx(index,2) =  j !index:  j
         MeshMapData%Jac_u_indx(index,3) =  i !Node:   i
         index = index + 1
      end do !j      
   end do !i   
   
   IF ( p_FAST%CompHydro == Module_HD ) THEN   ! this SD mesh linked only when HD is enabled
   
      ! SD_LMesh
      do i=1,SD_LMesh%NNodes
         do j=1,3
            MeshMapData%Jac_u_indx(index,1) =  7 !Module/Mesh/Field: u_SD%LMesh%Force = 7
            MeshMapData%Jac_u_indx(index,2) =  j !index:  j
            MeshMapData%Jac_u_indx(index,3) =  i !Node:   i
            index = index + 1                  
         end do !j                             
      end do !i                                
                                            
      do i=1,SD_LMesh%NNodes                   
         do j=1,3                              
            MeshMapData%Jac_u_indx(index,1) =  8 !Module/Mesh/Field: u_SD%LMesh%Moment = 8
            MeshMapData%Jac_u_indx(index,2) =  j !index:  j
            MeshMapData%Jac_u_indx(index,3) =  i !Node:   i
            index = index + 1
         end do !j      
      end do !i 
      
   END IF
   
   !...............
   ! HD inputs:
   !...............
         
   !(Morison%LumpedMesh)
   do i=1,HD_M_LumpedMesh%NNodes
      do j=1,3
         MeshMapData%Jac_u_indx(index,1) =  9 !Module/Mesh/Field: u_HD%Morison%LumpedMesh%TranslationAcc = 9
         MeshMapData%Jac_u_indx(index,2) =  j !index:  j
         MeshMapData%Jac_u_indx(index,3) =  i !Node:   i
         index = index + 1
      end do !j      
   end do !i
   
   do i=1,HD_M_LumpedMesh%NNodes
      do j=1,3
         MeshMapData%Jac_u_indx(index,1) = 10 !Module/Mesh/Field:  u_HD%Morison%LumpedMesh%RotationAcc = 10
         MeshMapData%Jac_u_indx(index,2) =  j !index:  j
         MeshMapData%Jac_u_indx(index,3) =  i !Node:   i
         index = index + 1
      end do !j      
   end do !i     
   
   
   !(Morison%DistribMesh)
   do i=1,HD_M_DistribMesh%NNodes
      do j=1,3
         MeshMapData%Jac_u_indx(index,1) = 11 !Module/Mesh/Field: u_HD%Morison%DistribMesh%TranslationAcc = 11
         MeshMapData%Jac_u_indx(index,2) =  j !index:  j
         MeshMapData%Jac_u_indx(index,3) =  i !Node:   i
         index = index + 1
      end do !j      
   end do !i
   
   do i=1,HD_M_DistribMesh%NNodes
      do j=1,3
         MeshMapData%Jac_u_indx(index,1) = 12 !Module/Mesh/Field:  u_HD%Morison%DistribMesh%RotationAcc = 12
         MeshMapData%Jac_u_indx(index,2) =  j !index:  j
         MeshMapData%Jac_u_indx(index,3) =  i !Node:   i
         index = index + 1
      end do !j      
   end do !i     
   
   !(Mesh)
   do i=1,HD_WAMIT_Mesh%NNodes
      do j=1,3
         MeshMapData%Jac_u_indx(index,1) = 13 !Module/Mesh/Field: u_HD%Mesh%TranslationAcc = 13
         MeshMapData%Jac_u_indx(index,2) =  j !index:  j
         MeshMapData%Jac_u_indx(index,3) =  i !Node:   i
         index = index + 1
      end do !j      
   end do !i
   
   do i=1,HD_WAMIT_Mesh%NNodes
      do j=1,3
         MeshMapData%Jac_u_indx(index,1) = 14 !Module/Mesh/Field:  u_HD%Mesh%RotationAcc = 14
         MeshMapData%Jac_u_indx(index,2) =  j !index:  j
         MeshMapData%Jac_u_indx(index,3) =  i !Node:   i
         index = index + 1
      end do !j      
   end do !i        
   
   !...............
   ! BD inputs:
   !...............
   
   if (p_FAST%CompElast == Module_BD .and. BD_Solve_Option1) then
                 
      do k=1,size(u_BD)
         
         do i=1,u_BD(k)%RootMotion%NNodes
            do j=1,3
               MeshMapData%Jac_u_indx(index,1) =  13 + 2*k !Module/Mesh/Field: u_BD(k)%RootMotion%TranslationAcc = 15 (k=1), 17 (k=2), 19 (k=3)
               MeshMapData%Jac_u_indx(index,2) =  j !index:  j
               MeshMapData%Jac_u_indx(index,3) =  i !Node:   i
               index = index + 1
            end do !j      
         end do !i
      
         do i=1,u_BD(k)%RootMotion%NNodes
            do j=1,3
               MeshMapData%Jac_u_indx(index,1) =  14 + 2*k !Module/Mesh/Field: u_BD(k)%RootMotion%RotationAcc = 16 (k=1), 18 (k=2), 20 (k=3)
               MeshMapData%Jac_u_indx(index,2) =  j !index:  j
               MeshMapData%Jac_u_indx(index,3) =  i !Node:   i
               index = index + 1
            end do !j      
         end do !i
                  
      end do !k
                  
   end if
   
   !...............
   ! Orca inputs:   
   !...............
      
   ! Orca_PtfmMesh
   do i=1,Orca_PtfmMesh%NNodes
      do j=1,3
         MeshMapData%Jac_u_indx(index,1) =  21 !Module/Mesh/Field: u_Orca%PtfmMesh%TranslationAcc = 21
         MeshMapData%Jac_u_indx(index,2) =  j !index:  j
         MeshMapData%Jac_u_indx(index,3) =  i !Node:   i
         index = index + 1                  
      end do !j                             
   end do !i                                
                                            
   do i=1,Orca_PtfmMesh%NNodes                  
      do j=1,3                              
         MeshMapData%Jac_u_indx(index,1) =  22 !Module/Mesh/Field:  u_Orca%PtfmMesh%RotationAcc = 22
         MeshMapData%Jac_u_indx(index,2) =  j !index:  j
         MeshMapData%Jac_u_indx(index,3) =  i !Node:   i
         index = index + 1
      end do !j      
   end do !i      
   
   !...............
   ! ExtPtfm inputs:   
   !...............
      
   ! ExtPtfm_PtfmMesh
   do i=1,ExtPtfm_PtfmMesh%NNodes
      do j=1,3
         MeshMapData%Jac_u_indx(index,1) =  23 !Module/Mesh/Field: u_ExtPtfm%PtfmMesh%TranslationAcc = 23
         MeshMapData%Jac_u_indx(index,2) =  j !index:  j
         MeshMapData%Jac_u_indx(index,3) =  i !Node:   i
         index = index + 1                  
      end do !j                             
   end do !i                                
                                            
   do i=1,ExtPtfm_PtfmMesh%NNodes                  
      do j=1,3                              
         MeshMapData%Jac_u_indx(index,1) =  24 !Module/Mesh/Field:  u_ExtPtfm%PtfmMesh%RotationAcc = 24
         MeshMapData%Jac_u_indx(index,2) =  j !index:  j
         MeshMapData%Jac_u_indx(index,3) =  i !Node:   i
         index = index + 1
      end do !j      
   end do !i
   
   
END SUBROUTINE Init_FullOpt1_Jacobian
!----------------------------------------------------------------------------------------------------------------------------------
!> This routine basically packs the relevant parts of the modules' input meshes for use in this InputOutput solve.
!! Do not change the order of this packing without changing subroutine Init_FullOpt1_Jacobian()!
SUBROUTINE Create_FullOpt1_UVector(u, ED_PlatformPtMesh, SD_TPMesh, SD_LMesh, HD_M_LumpedMesh, HD_M_DistribMesh, HD_WAMIT_Mesh, &
                                         ED_HubPtLoad,  BD_RootMotion, Orca_PtfmMesh, ExtPtfm_PtfmMesh, p_FAST )
!..................................................................................................................................
   
   REAL(ReKi)                        , INTENT(INOUT) :: u(:)                      !< output u vector
   
      ! input meshes for each of the 3 modules:
   TYPE(MeshType)                    , INTENT(IN   ) :: ED_PlatformPtMesh         !< ElastoDyn PlatformPt mesh
   TYPE(MeshType)                    , INTENT(IN   ) :: SD_TPMesh                 !< SubDyn TP mesh
   TYPE(MeshType)                    , INTENT(IN   ) :: SD_LMesh                  !< SubDyn Lmesh
   TYPE(MeshType)                    , INTENT(IN   ) :: HD_M_LumpedMesh           !< HydroDyn Morison Lumped mesh
   TYPE(MeshType)                    , INTENT(IN   ) :: HD_M_DistribMesh          !< HydroDyn Morison distributed mesh
   TYPE(MeshType)                    , INTENT(IN   ) :: HD_WAMIT_Mesh             !< HydroDyn WAMIT mesh
   TYPE(MeshType)                    , INTENT(IN   ) :: ED_HubPtLoad              !< ElastoDyn HubPt mesh
   TYPE(MeshType)                    , INTENT(IN   ) :: BD_RootMotion(:)          !< BeamDyn RootMotion meshes
   TYPE(MeshType)                    , INTENT(IN   ) :: Orca_PtfmMesh             !< OrcaFlex interface PtfmMesh
   TYPE(MeshType)                    , INTENT(IN   ) :: ExtPtfm_PtfmMesh          !< ExtPtfm interface PtfmMesh
   
   TYPE(FAST_ParameterType)          , INTENT(IN   ) :: p_FAST                    !< FAST parameters
   
   
      ! local variables:
   INTEGER(IntKi)                :: i, k, indx_first, indx_last
   
   !...............
   ! ED inputs:   
   !...............
   if (p_FAST%CompHydro == Module_HD .or. p_FAST%CompSub /= Module_None .or. p_FAST%CompMooring == MODULE_Orca) then
      u( 1: 3) = ED_PlatformPtMesh%Force(:,1) / p_FAST%UJacSclFact
      u( 4: 6) = ED_PlatformPtMesh%Moment(:,1) / p_FAST%UJacSclFact    
      indx_first = 7   
   else
      indx_first = 1   
   end if
   
   
   if (p_FAST%CompElast == Module_BD .and. BD_Solve_Option1) then
      
      do i=1,ED_HubPtLoad%NNodes
         indx_last  = indx_first + 2 
         u(indx_first:indx_last) = ED_HubPtLoad%Force(:,i) / p_FAST%UJacSclFact
         indx_first = indx_last + 1
      end do
     
      do i=1,ED_HubPtLoad%NNodes
         indx_last  = indx_first + 2 
         u(indx_first:indx_last) = ED_HubPtLoad%Moment(:,i) / p_FAST%UJacSclFact
         indx_first = indx_last + 1
      end do
      
   end if
   

   !...............
   ! SD inputs (SD_TPMesh):      
   !...............
   do i=1,SD_TPMesh%NNodes 
      indx_last  = indx_first + 2
      u(indx_first:indx_last) = SD_TPMesh%TranslationAcc(:,i) 
      indx_first = indx_last + 1
   end do

   do i=1,SD_TPMesh%NNodes 
      indx_last  = indx_first + 2
      u(indx_first:indx_last) = SD_TPMesh%RotationAcc(:,i) 
      indx_first = indx_last + 1
   end do
         
   if ( p_FAST%CompHydro == Module_HD ) then   ! this SD mesh linked only when HD is enabled
      ! SD inputs (SD_LMesh):        
      do i=1,SD_LMesh%NNodes
         indx_last  = indx_first + 2 
         u(indx_first:indx_last) = SD_LMesh%Force(:,i) / p_FAST%UJacSclFact
         indx_first = indx_last + 1
      end do
     
      do i=1,SD_LMesh%NNodes
         indx_last  = indx_first + 2 
         u(indx_first:indx_last) = SD_LMesh%Moment(:,i) / p_FAST%UJacSclFact
         indx_first = indx_last + 1
      end do
   end if
   
   !...............
   ! HD inputs (Morison%LumpedMesh):
   !...............
   do i=1,HD_M_LumpedMesh%NNodes
      indx_last  = indx_first + 2 
      u(indx_first:indx_last) = HD_M_LumpedMesh%TranslationAcc(:,i)
      indx_first = indx_last + 1
   end do
      
   do i=1,HD_M_LumpedMesh%NNodes
      indx_last  = indx_first + 2 
      u(indx_first:indx_last) = HD_M_LumpedMesh%RotationAcc(:,i)
      indx_first = indx_last + 1
   end do
      
   ! HD inputs (Morison%DistribMesh):
   do i=1,HD_M_DistribMesh%NNodes
      indx_last  = indx_first + 2 
      u(indx_first:indx_last) = HD_M_DistribMesh%TranslationAcc(:,i)
      indx_first = indx_last + 1
   end do
      
   do i=1,HD_M_DistribMesh%NNodes
      indx_last  = indx_first + 2 
      u(indx_first:indx_last) = HD_M_DistribMesh%RotationAcc(:,i)
      indx_first = indx_last + 1
   end do
                  
   ! HD inputs (Mesh):
   do i=1,HD_WAMIT_Mesh%NNodes
      indx_last  = indx_first + 2 
      u(indx_first:indx_last) = HD_WAMIT_Mesh%TranslationAcc(:,i)
      indx_first = indx_last + 1
   end do
      
   do i=1,HD_WAMIT_Mesh%NNodes
      indx_last  = indx_first + 2 
      u(indx_first:indx_last) = HD_WAMIT_Mesh%RotationAcc(:,i)
      indx_first = indx_last + 1
   end do   
   
   !...............
   ! BD inputs:
   !...............   
   if (p_FAST%CompElast == Module_BD .and. BD_Solve_Option1) then
      
      do k=1,p_FAST%nBeams
         
         do i=1,BD_RootMotion(k)%NNodes
            indx_last  = indx_first + 2 
            u(indx_first:indx_last) = BD_RootMotion(k)%TranslationAcc(:,i)
            indx_first = indx_last + 1
         end do !i
      
         do i=1,BD_RootMotion(k)%NNodes
            indx_last  = indx_first + 2 
            u(indx_first:indx_last) = BD_RootMotion(k)%RotationAcc(:,i)
            indx_first = indx_last + 1
         end do !i
                  
      end do !k      
      
   end if
   
   !...............
   ! Orca inputs (Orca_PtfmMesh):      
   !...............
   do i=1,Orca_PtfmMesh%NNodes 
      indx_last  = indx_first + 2
      u(indx_first:indx_last) = Orca_PtfmMesh%TranslationAcc(:,i) 
      indx_first = indx_last + 1
   end do

   do i=1,Orca_PtfmMesh%NNodes 
      indx_last  = indx_first + 2
      u(indx_first:indx_last) = Orca_PtfmMesh%RotationAcc(:,i) 
      indx_first = indx_last + 1
   end do   
   
   !...............
   ! ExtPtfm inputs (ExtPtfm_PtfmMesh):      
   !...............
   do i=1,ExtPtfm_PtfmMesh%NNodes 
      indx_last  = indx_first + 2
      u(indx_first:indx_last) = ExtPtfm_PtfmMesh%TranslationAcc(:,i) 
      indx_first = indx_last + 1
   end do

   do i=1,ExtPtfm_PtfmMesh%NNodes 
      indx_last  = indx_first + 2
      u(indx_first:indx_last) = ExtPtfm_PtfmMesh%RotationAcc(:,i) 
      indx_first = indx_last + 1
   end do   
   
   
END SUBROUTINE Create_FullOpt1_UVector
!----------------------------------------------------------------------------------------------------------------------------------
!> This routine adds u_delta to the corresponding mesh field and scales it as appropriate
SUBROUTINE Add_FullOpt1_u_delta( p_FAST, Jac_u_indx, u_delta, u_ED, u_SD, u_HD, u_BD, u_Orca, u_ExtPtfm )
!..................................................................................................................................
   TYPE(FAST_ParameterType)            , INTENT(IN   ) :: p_FAST           !< Glue-code simulation parameters
   INTEGER( IntKi )                    , INTENT(IN   ) :: Jac_u_indx(:,:)  !< Index to map Jacobian u-vector into mesh fields 
   REAL( ReKi )                        , INTENT(IN   ) :: u_delta(:)       !< The delta amount to add to the appropriate mesh fields 
   TYPE(ED_InputType)                  , INTENT(INOUT) :: u_ED             !< ED System inputs 
   TYPE(SD_InputType)                  , INTENT(INOUT) :: u_SD             !< SD System inputs 
   TYPE(HydroDyn_InputType)            , INTENT(INOUT) :: u_HD             !< SD System inputs 
   TYPE(BD_InputType)                  , INTENT(INOUT) :: u_BD(:)          !< BD System inputs 
   TYPE(Orca_InputType)                , INTENT(INOUT) :: u_Orca           !< Orca System inputs 
   TYPE(ExtPtfm_InputType)             , INTENT(INOUT) :: u_ExtPtfm        !< ExtPtfm System inputs 
   
   ! local variables
   INTEGER                                             :: n
   INTEGER                                             :: fieldIndx
   INTEGER                                             :: node
   
   
   DO n = 1,SIZE(u_delta)
      
      fieldIndx = Jac_u_indx(n,2) 
      node      = Jac_u_indx(n,3) 
   
         ! determine which mesh we're trying to perturb and perturb the input:
      SELECT CASE( Jac_u_indx(n,1) )
      
      CASE ( 1) !Module/Mesh/Field: u_ED%PlatformPtMesh%Force = 1
         u_ED%PlatformPtMesh%Force( fieldIndx,node) = u_ED%PlatformPtMesh%Force( fieldIndx,node) + u_delta(n) * p_FAST%UJacSclFact       
      CASE ( 2) !Module/Mesh/Field: u_ED%PlatformPtMesh%Moment = 2
         u_ED%PlatformPtMesh%Moment(fieldIndx,node) = u_ED%PlatformPtMesh%Moment(fieldIndx,node) + u_delta(n) * p_FAST%UJacSclFact       
      CASE ( 3) !Module/Mesh/Field: u_ED%HubPtMesh%Force = 3
         u_ED%HubPtLoad%Force( fieldIndx,node) = u_ED%HubPtLoad%Force( fieldIndx,node) + u_delta(n) * p_FAST%UJacSclFact     
      CASE ( 4) !Module/Mesh/Field: u_ED%HubPtMesh%Moment = 4
         u_ED%HubPtLoad%Moment(fieldIndx,node) = u_ED%HubPtLoad%Moment(fieldIndx,node) + u_delta(n) * p_FAST%UJacSclFact     
               
      CASE ( 5) !Module/Mesh/Field: u_SD%TPMesh%TranslationAcc = 5
         u_SD%TPMesh%TranslationAcc(fieldIndx,node) = u_SD%TPMesh%TranslationAcc(fieldIndx,node) + u_delta(n)        
      CASE ( 6) !Module/Mesh/Field: u_SD%TPMesh%RotationAcc = 6
         u_SD%TPMesh%RotationAcc(   fieldIndx,node) = u_SD%TPMesh%RotationAcc(   fieldIndx,node) + u_delta(n)        
      CASE ( 7) !Module/Mesh/Field: u_SD%LMesh%Force = 7
         u_SD%LMesh%Force( fieldIndx,node) = u_SD%LMesh%Force( fieldIndx,node) + u_delta(n) * p_FAST%UJacSclFact     
      CASE ( 8) !Module/Mesh/Field: u_SD%LMesh%Moment = 8
         u_SD%LMesh%Moment(fieldIndx,node) = u_SD%LMesh%Moment(fieldIndx,node) + u_delta(n) * p_FAST%UJacSclFact     
      
      CASE ( 9) !Module/Mesh/Field: u_HD%Morison%LumpedMesh%TranslationAcc = 9
         u_HD%Morison%LumpedMesh%TranslationAcc(fieldIndx,node) = u_HD%Morison%LumpedMesh%TranslationAcc(fieldIndx,node) + u_delta(n)        
      CASE (10) !Module/Mesh/Field: u_HD%Morison%LumpedMesh%RotationAcc = 10
         u_HD%Morison%LumpedMesh%RotationAcc(   fieldIndx,node) = u_HD%Morison%LumpedMesh%RotationAcc(   fieldIndx,node) + u_delta(n)        
      CASE (11) !Module/Mesh/Field: u_HD%Morison%DistribMesh%TranslationAcc = 11
         u_HD%Morison%DistribMesh%TranslationAcc(fieldIndx,node) = u_HD%Morison%DistribMesh%TranslationAcc(fieldIndx,node) + u_delta(n)        
      CASE (12) !Module/Mesh/Field: u_HD%Morison%DistribMesh%RotationAcc = 12
         u_HD%Morison%DistribMesh%RotationAcc(   fieldIndx,node) = u_HD%Morison%DistribMesh%RotationAcc(   fieldIndx,node) + u_delta(n)      
      CASE (13) !Module/Mesh/Field: u_HD%Mesh%TranslationAcc = 13
         u_HD%Mesh%TranslationAcc(   fieldIndx,node) = u_HD%Mesh%TranslationAcc(   fieldIndx,node) + u_delta(n)      
      CASE (14) !Module/Mesh/Field: u_HD%Mesh%RotationAcc = 14
         u_HD%Mesh%RotationAcc(      fieldIndx,node) = u_HD%Mesh%RotationAcc(      fieldIndx,node) + u_delta(n)     
         
      CASE (15) !Module/Mesh/Field: u_BD(1)%RootMotion%TranslationAcc = 15 (k=1)
         u_BD(1)%RootMotion%TranslationAcc(fieldIndx,node) = u_BD(1)%RootMotion%TranslationAcc(fieldIndx,node) + u_delta(n)      
      CASE (16) !Module/Mesh/Field: u_BD(1)%RootMotion%RotationAcc = 16 (k=1)
         u_BD(1)%RootMotion%RotationAcc(   fieldIndx,node) = u_BD(1)%RootMotion%RotationAcc(   fieldIndx,node) + u_delta(n)     
      CASE (17) !Module/Mesh/Field: u_BD(2)%RootMotion%TranslationAcc = 17 (k=2)
         u_BD(2)%RootMotion%TranslationAcc(fieldIndx,node) = u_BD(2)%RootMotion%TranslationAcc(fieldIndx,node) + u_delta(n)      
      CASE (18) !Module/Mesh/Field: u_BD(2)%RootMotion%RotationAcc = 18 (k=2)
         u_BD(2)%RootMotion%RotationAcc(   fieldIndx,node) = u_BD(2)%RootMotion%RotationAcc(   fieldIndx,node) + u_delta(n)     
      CASE (19) !Module/Mesh/Field: u_BD(3)%RootMotion%TranslationAcc = 19 (k=3)
         u_BD(3)%RootMotion%TranslationAcc(fieldIndx,node) = u_BD(3)%RootMotion%TranslationAcc(fieldIndx,node) + u_delta(n)      
      CASE (20) !Module/Mesh/Field: u_BD(3)%RootMotion%RotationAcc = 20 (k=3)
         u_BD(3)%RootMotion%RotationAcc(   fieldIndx,node) = u_BD(3)%RootMotion%RotationAcc(   fieldIndx,node) + u_delta(n)     
         
      CASE (21) !Module/Mesh/Field: u_Orca%PtfmMesh%TranslationAcc = 21
         u_Orca%PtfmMesh%TranslationAcc(   fieldIndx,node) = u_Orca%PtfmMesh%TranslationAcc(   fieldIndx,node) + u_delta(n)      
      CASE (22) !Module/Mesh/Field: u_Orca%PtfmMesh%RotationAcc = 22
         u_Orca%PtfmMesh%RotationAcc(      fieldIndx,node) = u_Orca%PtfmMesh%RotationAcc(      fieldIndx,node) + u_delta(n)     
         
      CASE (23) !Module/Mesh/Field: u_ExtPtfm%PtfmMesh%TranslationAcc = 23
         u_ExtPtfm%PtfmMesh%TranslationAcc(   fieldIndx,node) = u_ExtPtfm%PtfmMesh%TranslationAcc(   fieldIndx,node) + u_delta(n)      
      CASE (24) !Module/Mesh/Field: u_ExtPtfm%PtfmMesh%RotationAcc = 24
         u_ExtPtfm%PtfmMesh%RotationAcc(      fieldIndx,node) = u_ExtPtfm%PtfmMesh%RotationAcc(      fieldIndx,node) + u_delta(n)     
         
      END SELECT
                                   
   END DO
   
END SUBROUTINE Add_FullOpt1_u_delta
!----------------------------------------------------------------------------------------------------------------------------------
!> This routine perturbs the nth element of the u array (and mesh/field it corresponds to)
SUBROUTINE Perturb_u_FullOpt1( p_FAST, Jac_u_indx, n, u_perturb, u_ED_perturb, u_SD_perturb, u_HD_perturb, u_BD_perturb, &
                               u_Orca_perturb, u_ExtPtfm_perturb, perturb )
!...............................................................................................................................
   TYPE(FAST_ParameterType)            , INTENT(IN   ) :: p_FAST                 !< Glue-code simulation parameters
   INTEGER( IntKi )                    , INTENT(IN   ) :: Jac_u_indx(:,:)        !< Index to map Jacobian u-vector into mesh fields 
   INTEGER( IntKi )                    , INTENT(IN   ) :: n                      !< number of array element to use 
   REAL( ReKi )                        , INTENT(INOUT) :: u_perturb(:)           !< array to be perturbed
   TYPE(ED_InputType),        OPTIONAL , INTENT(INOUT) :: u_ED_perturb           !< ED System inputs  (needed only when                                  1 <= n <= NumEDNodes=NumEDNodes)
   TYPE(SD_InputType),        OPTIONAL , INTENT(INOUT) :: u_SD_perturb           !< SD System inputs  (needed only when NumEDNodes                      +1 <= n <= NumEDNodes+NumSDNodes) [if SD is used] 
   TYPE(HydroDyn_InputType),  OPTIONAL , INTENT(INOUT) :: u_HD_perturb           !< HD System inputs  (needed only when NumEDNodes+NumSDNodes           +1 <= n <= NumEDNodes+NumSDNodes+NumHDNodes) [if HD is used and SD is used. if SD not used, 
   TYPE(BD_InputType),        OPTIONAL , INTENT(INOUT) :: u_BD_perturb           !< BD System inputs  (needed only when NumEDNodes+NumSDNodes+NumHDNodes+1 <= n <= inf) [if BD is used]
   TYPE(Orca_InputType),      OPTIONAL , INTENT(INOUT) :: u_Orca_perturb         !< Orca System inputs  (needed only when NumEDNodes+NumSDNodes+NumHDNodes+NumBDNodes+1 <= n <= inf) [if Orca is used]
   TYPE(ExtPtfm_InputType),   OPTIONAL , INTENT(INOUT) :: u_ExtPtfm_perturb      !< ExtPtfm System inputs  (needed only when NumEDNodes+NumSDNodes+NumHDNodes+NumBDNodes+NumOcraNodes+1 <= n <= inf) [if ExtPtfm is used]
   REAL( ReKi )                        , INTENT(  OUT) :: perturb                !< amount that u_perturb(n) was perturbed
   
   ! local variables
   INTEGER                                             :: fieldIndx
   INTEGER                                             :: node
   
      
   fieldIndx = Jac_u_indx(n,2) 
   node      = Jac_u_indx(n,3) 
   
      ! determine which mesh we're trying to perturb and perturb the input:
   SELECT CASE( Jac_u_indx(n,1) )
      
   CASE ( 1) !Module/Mesh/Field: u_ED%PlatformPtMesh%Force = 1
      perturb = GetPerturb( u_ED_perturb%PlatformPtMesh%Force(fieldIndx , node) )
      u_ED_perturb%PlatformPtMesh%Force( fieldIndx,node) = u_ED_perturb%PlatformPtMesh%Force( fieldIndx,node) + perturb * p_FAST%UJacSclFact       
   CASE ( 2) !Module/Mesh/Field: u_ED%PlatformPtMesh%Moment = 2
      perturb = GetPerturb( u_ED_perturb%PlatformPtMesh%Moment(fieldIndx , node) )
      u_ED_perturb%PlatformPtMesh%Moment(fieldIndx,node) = u_ED_perturb%PlatformPtMesh%Moment(fieldIndx,node) + perturb * p_FAST%UJacSclFact             
   CASE ( 3) !Module/Mesh/Field: u_ED%HubPtMesh%Force = 3
      perturb = GetPerturb( u_ED_perturb%HubPtLoad%Force(fieldIndx , node) )
      u_ED_perturb%HubPtLoad%Force(   fieldIndx,node) = u_ED_perturb%HubPtLoad%Force(   fieldIndx,node) + perturb * p_FAST%UJacSclFact     
   CASE ( 4) !Module/Mesh/Field: u_ED%HubPtMesh%Moment = 4
      perturb = GetPerturb( u_ED_perturb%HubPtLoad%Moment(fieldIndx , node) )
      u_ED_perturb%HubPtLoad%Moment(  fieldIndx,node) = u_ED_perturb%HubPtLoad%Moment(  fieldIndx,node) + perturb * p_FAST%UJacSclFact     
               
   CASE ( 5) !Module/Mesh/Field: u_SD%TPMesh%TranslationAcc = 5
      perturb = GetPerturb( u_SD_perturb%TPMesh%TranslationAcc(fieldIndx , node) )
      u_SD_perturb%TPMesh%TranslationAcc(fieldIndx,node) = u_SD_perturb%TPMesh%TranslationAcc(fieldIndx,node) + perturb        
   CASE ( 6) !Module/Mesh/Field: u_SD%TPMesh%RotationAcc = 6
      perturb = GetPerturb( u_SD_perturb%TPMesh%RotationAcc(fieldIndx , node) )
      u_SD_perturb%TPMesh%RotationAcc(   fieldIndx,node) = u_SD_perturb%TPMesh%RotationAcc(   fieldIndx,node) + perturb        
   CASE ( 7) !Module/Mesh/Field: u_SD%LMesh%Force = 7
      perturb = GetPerturb( u_SD_perturb%LMesh%Force(fieldIndx , node) )
      u_SD_perturb%LMesh%Force( fieldIndx,node) = u_SD_perturb%LMesh%Force( fieldIndx,node) + perturb * p_FAST%UJacSclFact     
   CASE ( 8) !Module/Mesh/Field: u_SD%LMesh%Moment = 8
      perturb = GetPerturb( u_SD_perturb%LMesh%Moment(fieldIndx , node) )
      u_SD_perturb%LMesh%Moment(fieldIndx,node) = u_SD_perturb%LMesh%Moment(fieldIndx,node) + perturb * p_FAST%UJacSclFact     
      
   CASE ( 9) !Module/Mesh/Field: u_HD%Morison%LumpedMesh%TranslationAcc = 9
      perturb = GetPerturb( u_HD_perturb%Morison%LumpedMesh%TranslationAcc(fieldIndx , node) )
      u_HD_perturb%Morison%LumpedMesh%TranslationAcc(fieldIndx,node) = u_HD_perturb%Morison%LumpedMesh%TranslationAcc(fieldIndx,node) + perturb        
   CASE ( 10) !Module/Mesh/Field: u_HD%Morison%LumpedMesh%RotationAcc = 10
      perturb = GetPerturb( u_HD_perturb%Morison%LumpedMesh%RotationAcc(fieldIndx , node) )
      u_HD_perturb%Morison%LumpedMesh%RotationAcc(   fieldIndx,node) = u_HD_perturb%Morison%LumpedMesh%RotationAcc(   fieldIndx,node) + perturb        
   CASE (11) !Module/Mesh/Field: u_HD%Morison%DistribMesh%TranslationAcc = 11
      perturb = GetPerturb( u_HD_perturb%Morison%DistribMesh%TranslationAcc(fieldIndx , node) )
      u_HD_perturb%Morison%DistribMesh%TranslationAcc(fieldIndx,node) = u_HD_perturb%Morison%DistribMesh%TranslationAcc(fieldIndx,node) + perturb        
   CASE (12) !Module/Mesh/Field: u_HD%Morison%DistribMesh%RotationAcc = 12
      perturb = GetPerturb( u_HD_perturb%Morison%DistribMesh%RotationAcc(fieldIndx , node) )
      u_HD_perturb%Morison%DistribMesh%RotationAcc(   fieldIndx,node) = u_HD_perturb%Morison%DistribMesh%RotationAcc(   fieldIndx,node) + perturb      
   CASE (13) !Module/Mesh/Field: u_HD%Mesh%TranslationAcc = 13
      perturb = GetPerturb( u_HD_perturb%Mesh%TranslationAcc(fieldIndx , node) )
      u_HD_perturb%Mesh%TranslationAcc(fieldIndx,node) = u_HD_perturb%Mesh%TranslationAcc(fieldIndx,node) + perturb      
   CASE (14) !Module/Mesh/Field: u_HD%Mesh%RotationAcc = 14
      perturb = GetPerturb( u_HD_perturb%Mesh%RotationAcc(fieldIndx , node) )
      u_HD_perturb%Mesh%RotationAcc(   fieldIndx,node) = u_HD_perturb%Mesh%RotationAcc(   fieldIndx,node) + perturb      
            
   CASE (15) !Module/Mesh/Field: u_BD(1)%RootMotion%TranslationAcc = 15 (k=1)
      perturb = GetPerturb( u_BD_perturb%RootMotion%TranslationAcc(fieldIndx , node) )
      u_BD_perturb%RootMotion%TranslationAcc(fieldIndx,node) = u_BD_perturb%RootMotion%TranslationAcc(fieldIndx,node) + perturb      
   CASE (16) !Module/Mesh/Field: u_BD(1)%RootMotion%RotationAcc = 16 (k=1)
      perturb = GetPerturb( u_BD_perturb%RootMotion%RotationAcc(fieldIndx , node) )
      u_BD_perturb%RootMotion%RotationAcc(   fieldIndx,node) = u_BD_perturb%RootMotion%RotationAcc(   fieldIndx,node) + perturb      
   CASE (17) !Module/Mesh/Field: u_BD(2)%RootMotion%TranslationAcc = 17 (k=2)
      perturb = GetPerturb( u_BD_perturb%RootMotion%TranslationAcc(fieldIndx , node) )
      u_BD_perturb%RootMotion%TranslationAcc(fieldIndx,node) = u_BD_perturb%RootMotion%TranslationAcc(fieldIndx,node) + perturb      
   CASE (18) !Module/Mesh/Field: u_BD(2)%RootMotion%RotationAcc = 18 (k=2)
      perturb = GetPerturb( u_BD_perturb%RootMotion%RotationAcc(fieldIndx , node) )
      u_BD_perturb%RootMotion%RotationAcc(   fieldIndx,node) = u_BD_perturb%RootMotion%RotationAcc(   fieldIndx,node) + perturb      
   CASE (19) !Module/Mesh/Field: u_BD(3)%RootMotion%TranslationAcc = 19 (k=3)
      perturb = GetPerturb( u_BD_perturb%RootMotion%TranslationAcc(fieldIndx , node) )
      u_BD_perturb%RootMotion%TranslationAcc(fieldIndx,node) = u_BD_perturb%RootMotion%TranslationAcc(fieldIndx,node) + perturb      
   CASE (20) !Module/Mesh/Field: u_BD(3)%RootMotion%RotationAcc = 20 (k=3)
      perturb = GetPerturb( u_BD_perturb%RootMotion%RotationAcc(fieldIndx , node) )
      u_BD_perturb%RootMotion%RotationAcc(   fieldIndx,node) = u_BD_perturb%RootMotion%RotationAcc(   fieldIndx,node) + perturb      
            
   CASE (21) !Module/Mesh/Field: u_Orca%PtfmMesh%TranslationAcc = 21
      perturb = GetPerturb( u_Orca_perturb%PtfmMesh%TranslationAcc(fieldIndx , node) )
      u_Orca_perturb%PtfmMesh%TranslationAcc(fieldIndx,node) = u_Orca_perturb%PtfmMesh%TranslationAcc(fieldIndx,node) + perturb      
   CASE (22) !Module/Mesh/Field: u_Orca%PtfmMesh%RotationAcc = 22
      perturb = GetPerturb( u_Orca_perturb%PtfmMesh%RotationAcc(fieldIndx , node) )
      u_Orca_perturb%PtfmMesh%RotationAcc(   fieldIndx,node) = u_Orca_perturb%PtfmMesh%RotationAcc(   fieldIndx,node) + perturb      
      
   CASE (23) !Module/Mesh/Field: u_ExtPtfm%PtfmMesh%TranslationAcc = 21
      perturb = GetPerturb( u_ExtPtfm_perturb%PtfmMesh%TranslationAcc(fieldIndx , node) )
      u_ExtPtfm_perturb%PtfmMesh%TranslationAcc(fieldIndx,node) = u_ExtPtfm_perturb%PtfmMesh%TranslationAcc(fieldIndx,node) + perturb      
   CASE (24) !Module/Mesh/Field: u_ExtPtfm%PtfmMesh%RotationAcc = 22
      perturb = GetPerturb( u_ExtPtfm_perturb%PtfmMesh%RotationAcc(fieldIndx , node) )
      u_ExtPtfm_perturb%PtfmMesh%RotationAcc(   fieldIndx,node) = u_ExtPtfm_perturb%PtfmMesh%RotationAcc(   fieldIndx,node) + perturb      
      
   END SELECT
                                   
   u_perturb(n) = u_perturb(n) + perturb
   
        
END SUBROUTINE Perturb_u_FullOpt1
!----------------------------------------------------------------------------------------------------------------------------------
!> This routine resets the remap flags on all of the meshes
SUBROUTINE ResetRemapFlags(p_FAST, ED, BD, AD14, AD, HD, SD, ExtPtfm, SrvD, MAPp, FEAM, MD, Orca, IceF, IceD )
!...............................................................................................................................

   TYPE(FAST_ParameterType), INTENT(IN   ) :: p_FAST              !< Parameters for the glue code

   TYPE(ElastoDyn_Data),     INTENT(INOUT) :: ED                  !< ElastoDyn data
   TYPE(BeamDyn_Data),       INTENT(INOUT) :: BD                  !< BeamDyn data
   TYPE(ServoDyn_Data),      INTENT(INOUT) :: SrvD                !< ServoDyn data
   TYPE(AeroDyn_Data),       INTENT(INOUT) :: AD                  !< AeroDyn data
   TYPE(AeroDyn14_Data),     INTENT(INOUT) :: AD14                !< AeroDyn14 data
   TYPE(HydroDyn_Data),      INTENT(INOUT) :: HD                  !< HydroDyn data
   TYPE(SubDyn_Data),        INTENT(INOUT) :: SD                  !< SubDyn data
   TYPE(ExtPtfm_Data),       INTENT(INOUT) :: ExtPtfm             !< ExtPtfm data
   TYPE(MAP_Data),           INTENT(INOUT) :: MAPp                !< MAP data
   TYPE(FEAMooring_Data),    INTENT(INOUT) :: FEAM                !< FEAMooring data
   TYPE(MoorDyn_Data),       INTENT(INOUT) :: MD                  !< MoorDyn data
   TYPE(OrcaFlex_Data),      INTENT(INOUT) :: Orca                !< OrcaFlex interface data
   TYPE(IceFloe_Data),       INTENT(INOUT) :: IceF                !< IceFloe data
   TYPE(IceDyn_Data),        INTENT(INOUT) :: IceD                !< All the IceDyn data used in time-step loop

   !local variable(s)

   INTEGER(IntKi) :: i  ! counter for ice legs
   INTEGER(IntKi) :: k  ! counter for blades
         
   !.....................................................................
   ! Reset each mesh's RemapFlag (after calling all InputSolve routines):
   !.....................................................................     
   
   ! ElastoDyn meshes
   ED%Input( 1)%PlatformPtMesh%RemapFlag        = .FALSE.
   ED%y%PlatformPtMesh%RemapFlag                = .FALSE.
   ED%Input( 1)%TowerPtLoads%RemapFlag          = .FALSE.
   ED%y%TowerLn2Mesh%RemapFlag                  = .FALSE.
   DO K=1,SIZE(ED%y%BladeRootMotion)
      ED%y%BladeRootMotion(K)%RemapFlag         = .FALSE.
   END DO
   if (allocated(ED%Input(1)%BladePtLoads)) then   
      DO K=1,SIZE(ED%Input(1)%BladePtLoads)
         ED%Input( 1)%BladePtLoads(K)%RemapFlag = .FALSE.
         ED%y%BladeLn2Mesh(K)%RemapFlag         = .FALSE.
      END DO
   end if
   
   ED%Input( 1)%NacelleLoads%RemapFlag  = .FALSE.
   ED%y%NacelleMotion%RemapFlag         = .FALSE.
   ED%Input( 1)%HubPtLoad%RemapFlag     = .FALSE.
   ED%y%HubPtMotion%RemapFlag           = .FALSE.
            
   ! BeamDyn meshes
   IF ( p_FAST%CompElast == Module_BD ) THEN
      DO i=1,p_FAST%nBeams            
         BD%Input(1,i)%RootMotion%RemapFlag = .FALSE.
         BD%Input(1,i)%PointLoad%RemapFlag  = .FALSE.
         BD%Input(1,i)%DistrLoad%RemapFlag  = .FALSE.
         BD%Input(1,i)%HubMotion%RemapFlag  = .FALSE.
             
         BD%y(i)%ReactionForce%RemapFlag    = .FALSE.
         BD%y(i)%BldMotion%RemapFlag        = .FALSE.
      END DO                  
   END IF
      
   ! AeroDyn meshes
   IF ( p_FAST%CompAero == Module_AD14 ) THEN
         
      DO k=1,SIZE(AD14%Input(1)%InputMarkers)
         AD14%Input(1)%InputMarkers(k)%RemapFlag = .FALSE.
               AD14%y%OutputLoads(  k)%RemapFlag = .FALSE.
      END DO
                  
      IF (AD14%Input(1)%Twr_InputMarkers%Committed) THEN
         AD14%Input(1)%Twr_InputMarkers%RemapFlag = .FALSE.
                AD14%y%Twr_OutputLoads%RemapFlag  = .FALSE.
      END IF
   ELSEIF ( p_FAST%CompAero == Module_AD ) THEN
               
      AD%Input(1)%HubMotion%RemapFlag = .FALSE.

      IF (AD%Input(1)%TowerMotion%Committed) THEN
          AD%Input(1)%TowerMotion%RemapFlag = .FALSE.
          
         IF (AD%y%TowerLoad%Committed) THEN
                  AD%y%TowerLoad%RemapFlag = .FALSE.
         END IF      
      END IF      
      
      DO k=1,SIZE(AD%Input(1)%BladeMotion)
         AD%Input(1)%BladeRootMotion(k)%RemapFlag = .FALSE.
         AD%Input(1)%BladeMotion(    k)%RemapFlag = .FALSE.
                AD%y%BladeLoad(      k)%RemapFlag = .FALSE.
      END DO
                                    
   END IF
   
   
   ! ServoDyn
   IF ( p_FAST%CompServo == Module_SrvD ) THEN
      IF (SrvD%y%NTMD%Mesh%Committed) THEN
         SrvD%y%NTMD%Mesh%RemapFlag        = .FALSE.
         SrvD%Input(1)%NTMD%Mesh%RemapFlag = .FALSE.
      END IF
            
      IF (SrvD%y%TTMD%Mesh%Committed) THEN
         SrvD%y%TTMD%Mesh%RemapFlag        = .FALSE.
         SrvD%Input(1)%TTMD%Mesh%RemapFlag = .FALSE.
      END IF      
   END IF
      
   
   ! HydroDyn
   IF ( p_FAST%CompHydro == Module_HD ) THEN
      IF (HD%Input(1)%Mesh%Committed) THEN
         HD%Input(1)%Mesh%RemapFlag               = .FALSE.
                HD%y%Mesh%RemapFlag               = .FALSE.  
                HD%y%AllHdroOrigin%RemapFlag      = .FALSE.
      END IF
      IF (HD%Input(1)%Morison%LumpedMesh%Committed) THEN
         HD%Input(1)%Morison%LumpedMesh%RemapFlag  = .FALSE.
                HD%y%Morison%LumpedMesh%RemapFlag  = .FALSE.
      END IF
      IF (HD%Input(1)%Morison%DistribMesh%Committed) THEN
         HD%Input(1)%Morison%DistribMesh%RemapFlag = .FALSE.
                HD%y%Morison%DistribMesh%RemapFlag = .FALSE.
      END IF
   END IF

   ! SubDyn
   IF ( p_FAST%CompSub == Module_SD ) THEN
      IF (SD%Input(1)%TPMesh%Committed) THEN
         SD%Input(1)%TPMesh%RemapFlag = .FALSE.
                SD%y%Y1Mesh%RemapFlag = .FALSE.
      END IF    
         
      IF (SD%Input(1)%LMesh%Committed) THEN
         SD%Input(1)%LMesh%RemapFlag  = .FALSE.
                SD%y%Y2Mesh%RemapFlag = .FALSE.
      END IF    
   ELSE IF ( p_FAST%CompSub == Module_ExtPtfm ) THEN
      IF (ExtPtfm%Input(1)%PtfmMesh%Committed) THEN
         ExtPtfm%Input(1)%PtfmMesh%RemapFlag = .FALSE.
                ExtPtfm%y%PtfmMesh%RemapFlag = .FALSE.
      END IF    
   END IF
      
      
   ! MAP , FEAM , MoorDyn, OrcaFlex
   IF ( p_FAST%CompMooring == Module_MAP ) THEN
      MAPp%Input(1)%PtFairDisplacement%RemapFlag      = .FALSE.
             MAPp%y%PtFairleadLoad%RemapFlag          = .FALSE.
   ELSEIF ( p_FAST%CompMooring == Module_MD ) THEN
      MD%Input(1)%PtFairleadDisplacement%RemapFlag    = .FALSE.
           MD%y%PtFairleadLoad%RemapFlag              = .FALSE.         
   ELSEIF ( p_FAST%CompMooring == Module_FEAM ) THEN
      FEAM%Input(1)%PtFairleadDisplacement%RemapFlag  = .FALSE.
             FEAM%y%PtFairleadLoad%RemapFlag          = .FALSE.         
   ELSEIF ( p_FAST%CompMooring == Module_Orca ) THEN
      Orca%Input(1)%PtfmMesh%RemapFlag  = .FALSE.
             Orca%y%PtfmMesh%RemapFlag  = .FALSE.         
   END IF
         
   ! IceFloe, IceDyn
   IF ( p_FAST%CompIce == Module_IceF ) THEN
      IF (IceF%Input(1)%iceMesh%Committed) THEN
         IceF%Input(1)%iceMesh%RemapFlag = .FALSE.
                IceF%y%iceMesh%RemapFlag = .FALSE.
      END IF    
   ELSEIF ( p_FAST%CompIce == Module_IceD ) THEN
      DO i=1,p_FAST%numIceLegs
         IF (IceD%Input(1,i)%PointMesh%Committed) THEN
            IceD%Input(1,i)%PointMesh%RemapFlag = .FALSE.
                  IceD%y(i)%PointMesh%RemapFlag = .FALSE.
         END IF    
      END DO         
   END IF
      
END SUBROUTINE ResetRemapFlags  
!----------------------------------------------------------------------------------------------------------------------------------
!> This routine initializes all of the mapping data structures needed between the various modules.
SUBROUTINE InitModuleMappings(p_FAST, ED, BD, AD14, AD, HD, SD, ExtPtfm, SrvD, MAPp, FEAM, MD, Orca, IceF, IceD, MeshMapData, ErrStat, ErrMsg)
!...............................................................................................................................
   
   TYPE(FAST_ParameterType),   INTENT(INOUT) :: p_FAST              !< Parameters for the glue code

   TYPE(ElastoDyn_Data),TARGET,INTENT(INOUT) :: ED                  !< ElastoDyn data
   TYPE(BeamDyn_Data),         INTENT(INOUT) :: BD                  !< BeamDyn data
   TYPE(ServoDyn_Data),        INTENT(INOUT) :: SrvD                !< ServoDyn data
   TYPE(AeroDyn_Data),         INTENT(INOUT) :: AD                  !< AeroDyn data
   TYPE(AeroDyn14_Data),       INTENT(INOUT) :: AD14                !< AeroDyn14 data
   TYPE(HydroDyn_Data),        INTENT(INOUT) :: HD                  !< HydroDyn data
   TYPE(SubDyn_Data),          INTENT(INOUT) :: SD                  !< SubDyn data
   TYPE(ExtPtfm_Data),         INTENT(INOUT) :: ExtPtfm             !< ExtPtfm data
   TYPE(MAP_Data),             INTENT(INOUT) :: MAPp                !< MAP data
   TYPE(FEAMooring_Data),      INTENT(INOUT) :: FEAM                !< FEAMooring data
   TYPE(MoorDyn_Data),         INTENT(INOUT) :: MD                  !< MoorDyn data
   TYPE(OrcaFlex_Data),        INTENT(INOUT) :: Orca                !< OrcaFlex interface data
   TYPE(IceFloe_Data),         INTENT(INOUT) :: IceF                !< IceFloe data
   TYPE(IceDyn_Data),          INTENT(INOUT) :: IceD                !< All the IceDyn data used in time-step loop

   TYPE(FAST_ModuleMapType),   INTENT(INOUT) :: MeshMapData         !< Data for mapping between modules
   
   
   INTEGER(IntKi),             INTENT(  OUT) :: ErrStat             !< Error status of the operation
   CHARACTER(*),               INTENT(  OUT) :: ErrMsg              !< Error message if ErrStat /= ErrID_None
   

   INTEGER                                   :: K, i    ! loop counters
   INTEGER                                   :: NumBl   ! number of blades
   INTEGER(IntKi)                            :: ErrStat2
   CHARACTER(ErrMsgLen)                      :: ErrMSg2
   CHARACTER(*), PARAMETER                   :: RoutineName = 'InitModuleMappings'
   
   TYPE(MeshType), POINTER                   :: PlatformMotion
   TYPE(MeshType), POINTER                   :: PlatformLoads
   !............................................................................................................................
   
   ErrStat = ErrID_None
   ErrMsg  = ""
   
   NumBl   = SIZE(ED%y%BladeRootMotion,1)
   PlatformMotion => ED%y%PlatformPtMesh
   PlatformLoads  => ED%Input(1)%PlatformPtMesh

   !............................................................................................................................
   ! Create the data structures and mappings in MeshMapType 
   !............................................................................................................................
   
!-------------------------
!  ElastoDyn <-> BeamDyn
!-------------------------
   IF ( p_FAST%CompElast == Module_BD ) THEN
      
      ! Blade meshes: (allocate two mapping data structures to number of blades, then allocate data inside the structures)
      ALLOCATE( MeshMapData%ED_P_2_BD_P(NumBl), MeshMapData%BD_P_2_ED_P(NumBl), STAT=ErrStat2 )
         IF ( ErrStat2 /= 0 ) THEN
            CALL SetErrStat( ErrID_Fatal, 'Error allocating MeshMapData%ED_P_2_BD_P and MeshMapData%BD_P_2_ED_P.', &
                            ErrStat, ErrMsg, RoutineName )
            RETURN
         END IF
         
      DO K=1,NumBl         
         CALL MeshMapCreate( ED%y%BladeRootMotion(K), BD%Input(1,k)%RootMotion, MeshMapData%ED_P_2_BD_P(K), ErrStat2, ErrMsg2 )
            CALL SetErrStat( ErrStat2, ErrMsg2, ErrStat, ErrMsg, RoutineName//':ED_2_BD_BladeRootMotion('//TRIM(Num2LStr(K))//')' )
         CALL MeshMapCreate( BD%y(k)%ReactionForce, ED%Input(1)%HubPtLoad,  MeshMapData%BD_P_2_ED_P(K), ErrStat2, ErrMsg2 )
            CALL SetErrStat( ErrStat2, ErrMsg2, ErrStat, ErrMsg, RoutineName//':BD_2_ED_ReactionLoad('//TRIM(Num2LStr(K))//')' )
      END DO      
      
      ! Hub meshes:
      ALLOCATE( MeshMapData%ED_P_2_BD_P_Hub(NumBl), STAT=ErrStat2 )
         IF ( ErrStat2 /= 0 ) THEN
            CALL SetErrStat( ErrID_Fatal, 'Error allocating MeshMapData%ED_P_2_BD_P_Hub.', ErrStat, ErrMsg, RoutineName )
            RETURN
         END IF
         
      DO K=1,NumBl         
         CALL MeshMapCreate( ED%y%HubPtMotion, BD%Input(1,k)%HubMotion, MeshMapData%ED_P_2_BD_P_Hub(K), ErrStat2, ErrMsg2 )
            CALL SetErrStat( ErrStat2, ErrMsg2, ErrStat, ErrMsg, RoutineName//':ED_2_BD_HubMotion('//TRIM(Num2LStr(K))//')' )
      END DO      
            
   END IF
   
   
!-------------------------
!  ElastoDyn <-> ServoDyn
!-------------------------
      
   IF ( SrvD%Input(1)%NTMD%Mesh%Committed ) THEN ! ED-SrvD
         
      CALL MeshMapCreate( ED%y%NacelleMotion, SrvD%Input(1)%NTMD%Mesh, MeshMapData%ED_P_2_SrvD_P_N, ErrStat2, ErrMsg2 )
         CALL SetErrStat( ErrStat2, ErrMsg2, ErrStat, ErrMsg, RoutineName//':ED_2_SrvD_NacelleMotion' )
      CALL MeshMapCreate( SrvD%y%NTMD%Mesh, ED%Input(1)%NacelleLoads,  MeshMapData%SrvD_P_2_ED_P_N, ErrStat2, ErrMsg2 )
         CALL SetErrStat( ErrStat2, ErrMsg2, ErrStat, ErrMsg, RoutineName//':SrvD_2_ED_NacelleLoads' )
   
   END IF   
   
   IF ( SrvD%Input(1)%TTMD%Mesh%Committed ) THEN ! ED-SrvD
         
      CALL MeshMapCreate( ED%y%TowerLn2Mesh, SrvD%Input(1)%TTMD%Mesh, MeshMapData%ED_L_2_SrvD_P_T, ErrStat2, ErrMsg2 )
         CALL SetErrStat( ErrStat2, ErrMsg2, ErrStat, ErrMsg, RoutineName//':ED_2_SrvD_TowerMotion' )
      CALL MeshMapCreate( SrvD%y%TTMD%Mesh, ED%Input(1)%TowerPtLoads,  MeshMapData%SrvD_P_2_ED_P_T, ErrStat2, ErrMsg2 )
         CALL SetErrStat( ErrStat2, ErrMsg2, ErrStat, ErrMsg, RoutineName//':SrvD_2_ED_TowerLoad' )
   
   END IF
   
!-------------------------
!  ElastoDyn <-> AeroDyn14
!-------------------------
   
   IF ( p_FAST%CompAero == Module_AD14 ) THEN ! ED-AD14
         
      ! Blade meshes: (allocate two mapping data structures to number of blades, then allocate data inside the structures)
      ! AD14 does not properly set up its blade meshes, so we can't use this
      !ALLOCATE( MeshMapData%BDED_L_2_AD_L_B(NumBl), MeshMapData%AD_L_2_BDED_B(NumBl), STAT=ErrStat2 )
      !   IF ( ErrStat2 /= 0 ) THEN
      !      CALL SetErrStat( ErrID_Fatal, 'Error allocating MeshMapData%BDED_L_2_AD_L_B and MeshMapData%AD_L_2_BDED_B.', &
      !                      ErrStat, ErrMsg, RoutineName )
      !      RETURN
      !   END IF
      !   
      !DO K=1,NumBl         
      !   CALL MeshMapCreate( AD14%y%OutputLoads(K), ED%Input(1)%BladePtLoads(K),  MeshMapData%AD_L_2_BDED_B(K), ErrStat2, ErrMsg2 )
      !      CALL SetErrStat( ErrStat2, ErrMsg2, ErrStat, ErrMsg, RoutineName//':AD_L_2_BDED_B('//TRIM(Num2LStr(K))//')' )
      !END DO
         
      ! Tower mesh:
      IF ( AD14%Input(1)%Twr_InputMarkers%Committed ) THEN
         CALL MeshMapCreate( ED%y%TowerLn2Mesh, AD14%Input(1)%Twr_InputMarkers, MeshMapData%ED_L_2_AD_L_T, ErrStat2, ErrMsg2 )
            CALL SetErrStat( ErrStat2, ErrMsg2, ErrStat, ErrMsg, RoutineName//':ED_2_AD_TowerMotion' )
         CALL MeshMapCreate( AD14%y%Twr_OutputLoads, ED%Input(1)%TowerPtLoads,  MeshMapData%AD_L_2_ED_P_T, ErrStat2, ErrMsg2 )
            CALL SetErrStat( ErrStat2, ErrMsg2, ErrStat, ErrMsg, RoutineName//':AD_2_ED_TowerLoad' )
      END IF
               
      IF (ErrStat >= AbortErrLev ) RETURN
      
   ELSEIF ( p_FAST%CompAero == Module_AD ) THEN ! ED-AD and/or BD-AD

      ! allocate per-blade space for mapping to structural module
      
         ! Blade root meshes
      ALLOCATE( MeshMapData%ED_P_2_AD_P_R(NumBl), STAT=ErrStat2 )
         IF ( ErrStat2 /= 0 ) THEN
            CALL SetErrStat( ErrID_Fatal, 'Error allocating MeshMapData%ED_P_2_AD_P_R.', ErrStat, ErrMsg, RoutineName )
            RETURN
         END IF      
         
      ! Blade meshes: (allocate two mapping data structures to number of blades, then allocate data inside the structures)                  
      ALLOCATE( MeshMapData%BDED_L_2_AD_L_B(NumBl), MeshMapData%AD_L_2_BDED_B(NumBl), STAT=ErrStat2 )
         IF ( ErrStat2 /= 0 ) THEN
            CALL SetErrStat( ErrID_Fatal, 'Error allocating MeshMapData%BDED_L_2_AD_L_B and MeshMapData%AD_L_2_BDED_B.', &
                              ErrStat, ErrMsg, RoutineName )
            RETURN
         END IF
         
         

!-------------------------
!  ElastoDyn <-> AeroDyn
!-------------------------
         
         ! blade root meshes
      DO K=1,NumBl         
         CALL MeshMapCreate( ED%y%BladeRootMotion(K), AD%Input(1)%BladeRootMotion(K), MeshMapData%ED_P_2_AD_P_R(K), ErrStat2, ErrMsg2 )
            CALL SetErrStat( ErrStat2, ErrMsg2, ErrStat, ErrMsg, RoutineName//':ED_2_AD_RootMotion('//TRIM(Num2LStr(K))//')' )
      END DO
      
      
         ! Hub point mesh
      CALL MeshMapCreate( ED%y%HubPtMotion, AD%Input(1)%HubMotion, MeshMapData%ED_P_2_AD_P_H, ErrStat2, ErrMsg2 )
         CALL SetErrStat( ErrStat2, ErrMsg2, ErrStat, ErrMsg, RoutineName//':ED_2_AD_HubMotion' )
      
      
         ! Tower mesh:
      IF ( AD%Input(1)%TowerMotion%Committed ) THEN
         CALL MeshMapCreate( ED%y%TowerLn2Mesh, AD%Input(1)%TowerMotion, MeshMapData%ED_L_2_AD_L_T, ErrStat2, ErrMsg2 )
            CALL SetErrStat( ErrStat2, ErrMsg2, ErrStat, ErrMsg, RoutineName//':ED_2_AD_TowerMotion' )
            
         IF ( AD%y%TowerLoad%Committed ) THEN            
            CALL MeshMapCreate( AD%y%TowerLoad, ED%Input(1)%TowerPtLoads,  MeshMapData%AD_L_2_ED_P_T, ErrStat2, ErrMsg2 )
               CALL SetErrStat( ErrStat2, ErrMsg2, ErrStat, ErrMsg, RoutineName//':AD_2_ED_TowerLoad' )
         END IF         
      END IF
      
                     
      IF ( p_FAST%CompElast == Module_ED ) then
         
            ! Blade meshes: 
         DO K=1,NumBl         
            CALL MeshMapCreate( ED%y%BladeLn2Mesh(K), AD%Input(1)%BladeMotion(K), MeshMapData%BDED_L_2_AD_L_B(K), ErrStat2, ErrMsg2 )
               CALL SetErrStat( ErrStat2, ErrMsg2, ErrStat, ErrMsg, RoutineName//':ED_2_AD_BladeMotion('//TRIM(Num2LStr(K))//')' )
            CALL MeshMapCreate( AD%y%BladeLoad(K), ED%Input(1)%BladePtLoads(K),  MeshMapData%AD_L_2_BDED_B(K), ErrStat2, ErrMsg2 )
               CALL SetErrStat( ErrStat2, ErrMsg2, ErrStat, ErrMsg, RoutineName//':AD_2_ED_BladeLoad('//TRIM(Num2LStr(K))//')' )
         END DO
         
      ELSEIF ( p_FAST%CompElast == Module_BD ) then
         
!-------------------------
!  BeamDyn <-> AeroDyn
!-------------------------
            
         ! connect AD mesh with BeamDyn
         DO K=1,NumBl         
            CALL MeshMapCreate( BD%y(k)%BldMotion, AD%Input(1)%BladeMotion(K), MeshMapData%BDED_L_2_AD_L_B(K), ErrStat2, ErrMsg2 )
               CALL SetErrStat( ErrStat2, ErrMsg2, ErrStat, ErrMsg, RoutineName//':BD_2_AD_BladeMotion('//TRIM(Num2LStr(K))//')' )
            CALL MeshMapCreate( AD%y%BladeLoad(K), BD%Input(1,k)%DistrLoad,  MeshMapData%AD_L_2_BDED_B(K), ErrStat2, ErrMsg2 )
               CALL SetErrStat( ErrStat2, ErrMsg2, ErrStat, ErrMsg, RoutineName//':AD_2_BD_BladeLoad('//TRIM(Num2LStr(K))//')' )
         END DO
         
!-------------------------
!  BeamDyn <-> BeamDyn
!-------------------------
         if (.not. p_FAST%BD_OutputSibling) then            
            
            ! Blade meshes for load transfer: (allocate meshes at BD input locations for motions transferred from BD output locations)                  
            ALLOCATE( MeshMapData%BD_L_2_BD_L(NumBl), MeshMapData%y_BD_BldMotion_4Loads(NumBl), STAT=ErrStat2 )
               IF ( ErrStat2 /= 0 ) THEN
                  CALL SetErrStat( ErrID_Fatal, 'Error allocating MeshMapData%BD_L_2_BD_L and MeshMapData%y_BD_BldMotion_4Loads.', &
                                    ErrStat, ErrMsg, RoutineName )
                  RETURN
               END IF
         
            DO K=1,NumBl         
                  ! create the new mesh:
               CALL MeshCopy ( SrcMesh  = BD%Input(1,k)%DistrLoad &
                              , DestMesh = MeshMapData%y_BD_BldMotion_4Loads(k) &
                              , CtrlCode = MESH_SIBLING     &
                              , IOS      = COMPONENT_OUTPUT &
                              , TranslationDisp = .TRUE.    &
                              , Orientation     = .TRUE.    &
                              , RotationVel     = .TRUE.    &
                              , TranslationVel  = .TRUE.    &
                              , RotationAcc     = .TRUE.    &
                              , TranslationAcc  = .TRUE.    &
                              , ErrStat  = ErrStat2         &
                              , ErrMess  = ErrMsg2          ) 
                  CALL SetErrStat( ErrStat2, ErrMsg2, ErrStat, ErrMsg, RoutineName )         
                  IF (ErrStat >= AbortErrLev) RETURN
                                    
                  ! create the mapping:
               CALL MeshMapCreate( BD%y(k)%BldMotion, MeshMapData%y_BD_BldMotion_4Loads(k), MeshMapData%BD_L_2_BD_L(K), ErrStat2, ErrMsg2 )
                  CALL SetErrStat( ErrStat2, ErrMsg2, ErrStat, ErrMsg, RoutineName//':BD_2_BD_BladeMotion('//TRIM(Num2LStr(K))//')' )         
            END DO
            
         end if !.not. p_FAST%BD_OutputSibling
      
      END IF ! CompElast
      
   END IF ! AeroDyn/AeroDyn14 to structural code
   
      
      
   IF ( p_FAST%CompHydro == Module_HD ) THEN ! HydroDyn-{ElastoDyn or SubDyn}
         
         
!-------------------------
!  HydroDyn <-> ElastoDyn
!-------------------------
      IF ( p_FAST%CompSub /= Module_SD ) THEN ! all of these get mapped to ElastoDyn ! (offshore floating)
      
            ! we're just going to assume PlatformLoads and PlatformMotion are committed
               
         IF ( HD%y%AllHdroOrigin%Committed  ) THEN ! meshes for floating
               ! HydroDyn WAMIT point mesh to/from ElastoDyn point mesh
            CALL MeshMapCreate( HD%y%AllHdroOrigin, PlatformLoads, MeshMapData%HD_W_P_2_ED_P, ErrStat2, ErrMsg2 )
               CALL SetErrStat( ErrStat2, ErrMsg2, ErrStat, ErrMsg, RoutineName//':HD_W_P_2_Ptfm' )
            CALL MeshMapCreate( PlatformMotion, HD%Input(1)%Mesh, MeshMapData%ED_P_2_HD_W_P, ErrStat2, ErrMsg2 )
               CALL SetErrStat( ErrStat2, ErrMsg2, ErrStat, ErrMsg, RoutineName//':Ptfm_2_HD_W_P' )
         END IF
            
            ! ElastoDyn point mesh HydroDyn Morison point mesh (ED sets inputs, but gets outputs from HD%y%AllHdroOrigin in floating case)
         IF ( HD%Input(1)%Morison%LumpedMesh%Committed  ) THEN
            CALL MeshMapCreate( PlatformMotion, HD%Input(1)%Morison%LumpedMesh, MeshMapData%ED_P_2_HD_M_P, ErrStat2, ErrMsg2 )
               CALL SetErrStat( ErrStat2, ErrMsg2, ErrStat, ErrMsg, RoutineName//':Ptfm_2_HD_M_P' )
         END IF
            
            ! ElastoDyn point mesh to HydroDyn Morison line mesh (ED sets inputs, but gets outputs from HD%y%AllHdroOrigin in floating case)
         IF ( HD%Input(1)%Morison%DistribMesh%Committed ) THEN
            CALL MeshMapCreate( PlatformMotion,  HD%Input(1)%Morison%DistribMesh, MeshMapData%ED_P_2_HD_M_L, ErrStat2, ErrMsg2 )
               CALL SetErrStat( ErrStat2, ErrMsg2, ErrStat, ErrMsg, RoutineName//':Ptfm_2_HD_M_L' )
         END IF

                        
      ELSE ! these get mapped to ElastoDyn AND SubDyn (in ED_SD_HD coupling)  ! offshore fixed
            
            ! HydroDyn WAMIT mesh to ElastoDyn point mesh
         IF ( HD%y%Mesh%Committed  ) THEN
               ! HydroDyn WAMIT point mesh to ElastoDyn point mesh ! meshes for fixed-bottom
            CALL MeshMapCreate( HD%y%Mesh, PlatformLoads, MeshMapData%HD_W_P_2_ED_P, ErrStat2, ErrMsg2 )
               CALL SetErrStat( ErrStat2, ErrMsg2, ErrStat, ErrMsg, RoutineName//':HD_W_P_2_Ptfm' )                  
            CALL MeshMapCreate( PlatformMotion, HD%Input(1)%Mesh, MeshMapData%ED_P_2_HD_W_P, ErrStat2, ErrMsg2 )
               CALL SetErrStat( ErrStat2, ErrMsg2, ErrStat, ErrMsg, RoutineName//':Ptfm_2_HD_W_P' )                  
         END IF             
            
!-------------------------
!  HydroDyn <-> SubDyn
!-------------------------                     
                     
            ! HydroDyn Morison point mesh to SubDyn point mesh
         IF ( HD%y%Morison%LumpedMesh%Committed ) THEN
            
            CALL MeshMapCreate( HD%y%Morison%LumpedMesh, SD%Input(1)%LMesh,  MeshMapData%HD_M_P_2_SD_P, ErrStat2, ErrMsg2 )
               CALL SetErrStat( ErrStat2, ErrMsg2, ErrStat, ErrMsg, RoutineName//':HD_M_P_2_SD_P' )                  
            CALL MeshMapCreate( SD%y%y2Mesh,  HD%Input(1)%Morison%LumpedMesh, MeshMapData%SD_P_2_HD_M_P, ErrStat2, ErrMsg2 )
               CALL SetErrStat( ErrStat2, ErrMsg2, ErrStat, ErrMsg, RoutineName//':SD_P_2_HD_M_P' )                  
                              
         END IF
            
            ! HydroDyn Morison line mesh to SubDyn point mesh
         IF ( HD%y%Morison%DistribMesh%Committed ) THEN
               
            CALL MeshMapCreate( HD%y%Morison%DistribMesh, SD%Input(1)%LMesh,  MeshMapData%HD_M_L_2_SD_P, ErrStat2, ErrMsg2 )
               CALL SetErrStat( ErrStat2, ErrMsg2, ErrStat, ErrMsg, RoutineName//':HD_M_L_2_SD_P' )                  
            CALL MeshMapCreate( SD%y%y2Mesh,  HD%Input(1)%Morison%DistribMesh, MeshMapData%SD_P_2_HD_M_L, ErrStat2, ErrMsg2 )
               CALL SetErrStat( ErrStat2, ErrMsg2, ErrStat, ErrMsg, RoutineName//':SD_P_2_HD_M_L' )                  
                  
         END IF

         
      END IF ! HydroDyn-SubDyn
      
      IF (ErrStat >= AbortErrLev ) RETURN
    
   END IF !HydroDyn-{ElastoDyn or SubDyn}

      
!-------------------------
!  ElastoDyn <-> SubDyn
!-------------------------
   IF ( p_FAST%CompSub == Module_SD ) THEN
                           
      ! NOTE: the MeshMapCreate routine returns fatal errors if either mesh is not committed
      
         ! SubDyn transition piece point mesh to/from ElastoDyn point mesh
      CALL MeshMapCreate( SD%y%Y1mesh, PlatformLoads,  MeshMapData%SD_TP_2_ED_P, ErrStat2, ErrMsg2 )
         CALL SetErrStat( ErrStat2, ErrMsg2, ErrStat, ErrMsg, RoutineName//':SD_TP_2_Ptfm' )                  
      CALL MeshMapCreate( PlatformMotion, SD%Input(1)%TPMesh,  MeshMapData%ED_P_2_SD_TP, ErrStat2, ErrMsg2 )
         CALL SetErrStat( ErrStat2, ErrMsg2, ErrStat, ErrMsg, RoutineName//':Ptfm_2_SD_TP' )                  
   
!-------------------------
!  ElastoDyn <-> ExtPtfm
!-------------------------
   ELSE IF ( p_FAST%CompSub == Module_ExtPtfm ) THEN
                           
      ! NOTE: the MeshMapCreate routine returns fatal errors if either mesh is not committed
      
         ! ExtPtfm PtfmMesh point mesh to/from ElastoDyn point mesh
      CALL MeshMapCreate( ExtPtfm%y%PtfmMesh, PlatformLoads,  MeshMapData%SD_TP_2_ED_P, ErrStat2, ErrMsg2 )
         CALL SetErrStat( ErrStat2, ErrMsg2, ErrStat, ErrMsg, RoutineName//':SD_TP_2_Ptfm' )                  
      CALL MeshMapCreate( PlatformMotion, ExtPtfm%Input(1)%PtfmMesh,  MeshMapData%ED_P_2_SD_TP, ErrStat2, ErrMsg2 )
         CALL SetErrStat( ErrStat2, ErrMsg2, ErrStat, ErrMsg, RoutineName//':Ptfm_2_SD_TP' )                  
   
   END IF ! SubDyn-ElastoDyn      
      
      
   IF ( p_FAST%CompMooring == Module_MAP ) THEN
!-------------------------
!  ElastoDyn <-> MAP
!-------------------------      
      
         ! MAP point mesh to/from ElastoDyn point mesh
      CALL MeshMapCreate( MAPp%y%PtFairleadLoad, PlatformLoads,  MeshMapData%Mooring_P_2_ED_P, ErrStat2, ErrMsg2 )
         CALL SetErrStat( ErrStat2, ErrMsg2, ErrStat, ErrMsg, RoutineName//':Mooring_P_2_Ptfm' )                  
      CALL MeshMapCreate( PlatformMotion, MAPp%Input(1)%PtFairDisplacement,  MeshMapData%ED_P_2_Mooring_P, ErrStat2, ErrMsg2 )
         CALL SetErrStat( ErrStat2, ErrMsg2, ErrStat, ErrMsg, RoutineName//':Ptfm_2_Mooring_P' )                  

   ELSEIF ( p_FAST%CompMooring == Module_MD ) THEN
!-------------------------
!  ElastoDyn <-> MoorDyn
!-------------------------      
      
         ! MoorDyn point mesh to/from ElastoDyn point mesh
      CALL MeshMapCreate( MD%y%PtFairleadLoad, PlatformLoads,  MeshMapData%Mooring_P_2_ED_P, ErrStat2, ErrMsg2 )
         CALL SetErrStat( ErrStat2, ErrMsg2, ErrStat, ErrMsg, RoutineName//':Mooring_P_2_Ptfm' )                  
      CALL MeshMapCreate( PlatformMotion, MD%Input(1)%PtFairleadDisplacement,  MeshMapData%ED_P_2_Mooring_P, ErrStat2, ErrMsg2 )
         CALL SetErrStat( ErrStat2, ErrMsg2, ErrStat, ErrMsg, RoutineName//':Ptfm_2_Mooring_P' )                  
                   
   ELSEIF ( p_FAST%CompMooring == Module_FEAM ) THEN
!-------------------------
!  ElastoDyn <-> FEAMooring
!-------------------------      
      
         ! FEAMooring point mesh to/from ElastoDyn point mesh
      CALL MeshMapCreate( FEAM%y%PtFairleadLoad, PlatformLoads,  MeshMapData%Mooring_P_2_ED_P, ErrStat2, ErrMsg2 )
         CALL SetErrStat( ErrStat2, ErrMsg2, ErrStat, ErrMsg, RoutineName//':Mooring_P_2_Ptfm' )                  
      CALL MeshMapCreate( PlatformMotion, FEAM%Input(1)%PtFairleadDisplacement,  MeshMapData%ED_P_2_Mooring_P, ErrStat2, ErrMsg2 )
         CALL SetErrStat( ErrStat2, ErrMsg2, ErrStat, ErrMsg, RoutineName//':Ptfm_2_Mooring_P' )                           
         
   ELSEIF ( p_FAST%CompMooring == Module_Orca ) THEN
!-------------------------
!  ElastoDyn <-> OrcaFlex
!-------------------------      
      
         ! OrcaFlex point mesh to/from ElastoDyn point mesh
      CALL MeshMapCreate( Orca%y%PtfmMesh, PlatformLoads,  MeshMapData%Mooring_P_2_ED_P, ErrStat2, ErrMsg2 )
         CALL SetErrStat( ErrStat2, ErrMsg2, ErrStat, ErrMsg, RoutineName//':Mooring_P_2_Ptfm' )                  
      CALL MeshMapCreate( PlatformMotion, Orca%Input(1)%PtfmMesh,  MeshMapData%ED_P_2_Mooring_P, ErrStat2, ErrMsg2 )
         CALL SetErrStat( ErrStat2, ErrMsg2, ErrStat, ErrMsg, RoutineName//':Ptfm_2_Mooring_P' )                           

   END IF   ! MAP-ElastoDyn ; FEAM-ElastoDyn; Orca-ElastoDyn
            
         
!-------------------------
!  SubDyn <-> IceFloe
!-------------------------      
      
   IF ( p_FAST%CompIce == Module_IceF ) THEN
   
         ! IceFloe iceMesh point mesh to SubDyn LMesh point mesh              
      CALL MeshMapCreate( IceF%y%iceMesh, SD%Input(1)%LMesh,  MeshMapData%IceF_P_2_SD_P, ErrStat2, ErrMsg2 )
         CALL SetErrStat( ErrStat2, ErrMsg2, ErrStat, ErrMsg, RoutineName//':IceF_P_2_SD_P' )                  
         ! SubDyn y2Mesh point mesh to IceFloe iceMesh point mesh 
      CALL MeshMapCreate( SD%y%y2Mesh, IceF%Input(1)%iceMesh,  MeshMapData%SD_P_2_IceF_P, ErrStat2, ErrMsg2 )
         CALL SetErrStat( ErrStat2, ErrMsg2, ErrStat, ErrMsg, RoutineName//':SD_P_2_IceF_P' )                  
                              
!-------------------------
!  SubDyn <-> IceDyn
!-------------------------      
      
   ELSEIF ( p_FAST%CompIce == Module_IceD ) THEN
   
      ALLOCATE( MeshMapData%IceD_P_2_SD_P( p_FAST%numIceLegs )  , & 
                MeshMapData%SD_P_2_IceD_P( p_FAST%numIceLegs )  , Stat=ErrStat2 )
      IF (ErrStat2 /= 0 ) THEN
         CALL SetErrStat( ErrID_Fatal, 'Unable to allocate IceD_P_2_SD_P and SD_P_2_IceD_P', ErrStat, ErrMsg, RoutineName )                  
         RETURN
      END IF
         
      DO i = 1,p_FAST%numIceLegs
            
            ! IceDyn PointMesh point mesh to SubDyn LMesh point mesh              
         CALL MeshMapCreate( IceD%y(i)%PointMesh, SD%Input(1)%LMesh,  MeshMapData%IceD_P_2_SD_P(i), ErrStat2, ErrMsg2 )
            CALL SetErrStat( ErrStat2, ErrMsg2, ErrStat, ErrMsg, RoutineName//':IceD_P_2_SD_P('//TRIM(num2LStr(i))//')' )                  
            ! SubDyn y2Mesh point mesh to IceDyn PointMesh point mesh 
         CALL MeshMapCreate( SD%y%y2Mesh, IceD%Input(1,i)%PointMesh,  MeshMapData%SD_P_2_IceD_P(i), ErrStat2, ErrMsg2 )
            CALL SetErrStat( ErrStat2, ErrMsg2, ErrStat, ErrMsg, RoutineName//':SD_P_2_IceD_P('//TRIM(num2LStr(i))//')' )                  
               
      END DO
                        
   END IF   ! SubDyn-IceFloe
      
   IF (ErrStat >= AbortErrLev ) RETURN   
      
   !............................................................................................................................
   ! Initialize the Jacobian structures:
   !............................................................................................................................
   !IF ( p_FAST%TurbineType == Type_Offshore_Fixed ) THEN 
   IF ( p_FAST%CompSub /= Module_None .OR. (p_FAST%CompElast == Module_BD .and. BD_Solve_Option1) .or. p_FAST%CompMooring == Module_Orca) THEN  !.OR. p_FAST%CompHydro == Module_HD ) THEN         
      CALL Init_FullOpt1_Jacobian( p_FAST, MeshMapData, ED%Input(1)%PlatformPtMesh, SD%Input(1)%TPMesh, SD%Input(1)%LMesh, &
                                    HD%Input(1)%Morison%LumpedMesh, HD%Input(1)%Morison%DistribMesh, HD%Input(1)%Mesh, &
                                    ED%Input(1)%HubPtLoad, BD%Input(1,:), Orca%Input(1)%PtfmMesh, ExtPtfm%Input(1)%PtfmMesh, ErrStat2, ErrMsg2)
         CALL SetErrStat( ErrStat2, ErrMsg2, ErrStat, ErrMsg, RoutineName )                 
   ELSEIF ( p_FAST%CompHydro == Module_HD ) THEN
         CALL AllocAry( MeshMapData%Jacobian_Opt1, SizeJac_ED_HD, SizeJac_ED_HD, 'Jacobian for Ptfm-HD coupling', ErrStat2, ErrMsg2 )
         CALL SetErrStat( ErrStat2, ErrMsg2, ErrStat, ErrMsg, RoutineName )                 
   END IF
   
   IF ( ALLOCATED( MeshMapData%Jacobian_Opt1 ) ) THEN   
      CALL AllocAry( MeshMapData%Jacobian_pivot, SIZE(MeshMapData%Jacobian_Opt1), 'Pivot array for Jacobian LU decomposition', ErrStat2, ErrMsg2 )
         CALL SetErrStat( ErrStat2, ErrMsg2, ErrStat, ErrMsg, RoutineName )                 
   END IF
   
   IF (ErrStat >= AbortErrLev ) RETURN   
   
   !............................................................................................................................
   ! reset the remap flags (do this before making the copies else the copies will always have remap = true)
   !............................................................................................................................
   CALL ResetRemapFlags(p_FAST, ED, BD, AD14, AD, HD, SD, ExtPtfm, SrvD, MAPp, FEAM, MD, Orca, IceF, IceD )      
            
   !............................................................................................................................
   ! initialize the temporary input meshes (for input-output solves in Solve Option 1):
   ! (note that we do this after ResetRemapFlags() so that the copies have remap=false)
   !............................................................................................................................
   IF ( p_FAST%CompHydro == Module_HD .OR. p_FAST%CompSub /= Module_None .OR. (p_FAST%CompElast == Module_BD .and. BD_Solve_Option1) &
         .or. p_FAST%CompMooring == Module_Orca) THEN
                  
         ! Temporary meshes for transfering inputs to ED, HD, BD, Orca, and SD
      CALL MeshCopy ( ED%Input(1)%HubPtLoad, MeshMapData%u_ED_HubPtLoad, MESH_NEWCOPY, ErrStat2, ErrMsg2 )      
         CALL SetErrStat( ErrStat2, ErrMsg2, ErrStat, ErrMsg, RoutineName//':u_ED_HubPtLoad' )                 
            
      CALL MeshCopy ( ED%Input(1)%PlatformPtMesh, MeshMapData%u_ED_PlatformPtMesh, MESH_NEWCOPY, ErrStat2, ErrMsg2 )      
         CALL SetErrStat( ErrStat2, ErrMsg2, ErrStat, ErrMsg, RoutineName//':u_ED_PlatformPtMesh' )                 

      CALL MeshCopy ( ED%Input(1)%PlatformPtMesh, MeshMapData%u_ED_PlatformPtMesh_2, MESH_NEWCOPY, ErrStat2, ErrMsg2 )      
         CALL SetErrStat( ErrStat2, ErrMsg2, ErrStat, ErrMsg, RoutineName//':u_ED_PlatformPtMesh_2' )                 
                        
             
      IF ( p_FAST%CompElast == Module_BD ) THEN
      
            ! Temporary meshes for transfering inputs to ED and BD
         CALL MeshCopy ( ED%Input(1)%HubPtLoad, MeshMapData%u_ED_HubPtLoad_2, MESH_NEWCOPY, ErrStat2, ErrMsg2 )      
            CALL SetErrStat( ErrStat2, ErrMsg2, ErrStat, ErrMsg, RoutineName//':u_ED_HubPtLoad_2' )     
            
         allocate( MeshMapData%u_BD_RootMotion( p_FAST%nBeams ), STAT = ErrStat2 )
         if (ErrStat2 /= 0) then
            CALL SetErrStat( ErrID_Fatal, "Error allocating u_BD_RootMotion", ErrStat, ErrMsg, RoutineName )     
            return
         end if
         
         do k=1,p_FAST%nBeams
            CALL MeshCopy ( BD%Input(1,k)%RootMotion, MeshMapData%u_BD_RootMotion(k), MESH_NEWCOPY, ErrStat2, ErrMsg2 )      
               CALL SetErrStat( ErrStat2, ErrMsg2, ErrStat, ErrMsg, RoutineName//':u_BD_RootMotion('//trim(num2lstr(k))//')' )                 
         end do
         
                              
      END IF         
         
      IF ( p_FAST%CompSub == Module_SD ) THEN
         
         CALL MeshCopy ( SD%Input(1)%TPMesh, MeshMapData%u_SD_TPMesh, MESH_NEWCOPY, ErrStat2, ErrMsg2 )      
            CALL SetErrStat( ErrStat2, ErrMsg2, ErrStat, ErrMsg, RoutineName//':u_SD_TPMesh' )                 
               
         IF ( p_FAST%CompHydro == Module_HD ) THEN
               
            CALL MeshCopy ( SD%Input(1)%LMesh, MeshMapData%u_SD_LMesh, MESH_NEWCOPY, ErrStat2, ErrMsg2 )      
               CALL SetErrStat( ErrStat2, ErrMsg2, ErrStat, ErrMsg, RoutineName//':u_SD_LMesh' )                 
                  
            CALL MeshCopy ( SD%Input(1)%LMesh, MeshMapData%u_SD_LMesh_2, MESH_NEWCOPY, ErrStat2, ErrMsg2 )      
               CALL SetErrStat( ErrStat2, ErrMsg2, ErrStat, ErrMsg, RoutineName//':u_SD_LMesh_2' )                 
                              
         END IF
               
      ELSE IF ( p_FAST%CompSub == Module_ExtPtfm ) THEN
         
         CALL MeshCopy ( ExtPtfm%Input(1)%PtfmMesh, MeshMapData%u_ExtPtfm_PtfmMesh, MESH_NEWCOPY, ErrStat2, ErrMsg2 )      
            CALL SetErrStat( ErrStat2, ErrMsg2, ErrStat, ErrMsg, RoutineName//':u_ExtPtfm_PtfmMesh' ) 
            
      END IF
         
      IF ( p_FAST%CompHydro == Module_HD ) THEN
            
         CALL MeshCopy ( HD%Input(1)%Mesh, MeshMapData%u_HD_Mesh, MESH_NEWCOPY, ErrStat2, ErrMsg2 )      
            CALL SetErrStat( ErrStat2, ErrMsg2, ErrStat, ErrMsg, RoutineName//':u_HD_Mesh' )                 
                  
         CALL MeshCopy ( HD%Input(1)%Morison%LumpedMesh, MeshMapData%u_HD_M_LumpedMesh, MESH_NEWCOPY, ErrStat2, ErrMsg2 )      
            CALL SetErrStat( ErrStat2, ErrMsg2, ErrStat, ErrMsg, RoutineName//':u_HD_M_LumpedMesh' )                 

         CALL MeshCopy ( HD%Input(1)%Morison%DistribMesh, MeshMapData%u_HD_M_DistribMesh, MESH_NEWCOPY, ErrStat2, ErrMsg2 )      
            CALL SetErrStat( ErrStat2, ErrMsg2, ErrStat, ErrMsg, RoutineName//':u_HD_M_DistribMesh' )                 
                                    
      END IF
          
      IF ( p_FAST%CompMooring == Module_Orca ) THEN
         
         CALL MeshCopy ( Orca%Input(1)%PtfmMesh, MeshMapData%u_Orca_PtfmMesh, MESH_NEWCOPY, ErrStat2, ErrMsg2 )      
            CALL SetErrStat( ErrStat2, ErrMsg2, ErrStat, ErrMsg, RoutineName//':u_Orca_PtfmMesh' )                 
                              
      END IF
      
      
   END IF
   
   

   !............................................................................................................................

      
END SUBROUTINE InitModuleMappings
!----------------------------------------------------------------------------------------------------------------------------------
!> This subroutine solves the input-output relations for all of the modules. It is a subroutine because it gets done twice--
!! once at the start of the n_t_global loop and once in the j_pc loop, using different states.
!! *** Note that modules that do not have direct feedthrough should be called first. ***
<<<<<<< HEAD
SUBROUTINE CalcOutputs_And_SolveForInputs( n_t_global, this_time, this_state, calcJacobian, NextJacCalcTime, p_FAST, m_FAST, &
               ED, BD, SrvD, AD14, AD, IfW, OpFM, SC, HD, SD, ExtPtfm, MAPp, FEAM, MD, Orca, IceF, IceD, MeshMapData, ErrStat, ErrMsg )
=======
SUBROUTINE CalcOutputs_And_SolveForInputs( n_t_global, this_time, this_state, calcJacobian, NextJacCalcTime, &
               p_FAST, m_FAST, WriteThisStep, ED, BD, &
               SrvD, AD14, AD, IfW, OpFM, HD, SD, ExtPtfm, MAPp, FEAM, MD, Orca, IceF, IceD, MeshMapData, ErrStat, ErrMsg )
>>>>>>> ff33ca1c
   REAL(DbKi)              , intent(in   ) :: this_time           !< The current simulation time (actual or time of prediction)
   INTEGER(IntKi)          , intent(in   ) :: this_state          !< Index into the state array (current or predicted states)
   INTEGER(IntKi)          , intent(in   ) :: n_t_global          !< current time step (used only for SrvD hack)
   LOGICAL                 , intent(inout) :: calcJacobian        !< Should we calculate Jacobians in Option 1?
   REAL(DbKi)              , intent(in   ) :: NextJacCalcTime     !< Time between calculating Jacobians in the HD-ED and SD-ED simulations
      
   TYPE(FAST_ParameterType), INTENT(IN   ) :: p_FAST              !< Parameters for the glue code
   TYPE(FAST_MiscVarType),   INTENT(IN   ) :: m_FAST              !< Misc variables (including external inputs) for the glue code
   LOGICAL                 , INTENT(IN   ) :: WriteThisStep       !< Will we print the WriteOutput values this step?

   TYPE(ElastoDyn_Data),     INTENT(INOUT) :: ED                  !< ElastoDyn data
   TYPE(BeamDyn_Data),       INTENT(INOUT) :: BD                  !< BeamDyn data
   TYPE(ServoDyn_Data),      INTENT(INOUT) :: SrvD                !< ServoDyn data
   TYPE(AeroDyn14_Data),     INTENT(INOUT) :: AD14                !< AeroDyn14 data
   TYPE(AeroDyn_Data),       INTENT(INOUT) :: AD                  !< AeroDyn data
   TYPE(InflowWind_Data),    INTENT(INOUT) :: IfW                 !< InflowWind data
   TYPE(OpenFOAM_Data),      INTENT(INOUT) :: OpFM                !< OpenFOAM data
   TYPE(Supercontroller_Data), INTENT(INOUT) :: SC                !< Supercontroller data
   TYPE(HydroDyn_Data),      INTENT(INOUT) :: HD                  !< HydroDyn data
   TYPE(SubDyn_Data),        INTENT(INOUT) :: SD                  !< SubDyn data
   TYPE(ExtPtfm_Data),       INTENT(INOUT) :: ExtPtfm             !< ExtPtfm data
   TYPE(MAP_Data),           INTENT(INOUT) :: MAPp                !< MAP data
   TYPE(FEAMooring_Data),    INTENT(INOUT) :: FEAM                !< FEAMooring data
   TYPE(MoorDyn_Data),       INTENT(INOUT) :: MD                  !< Data for the MoorDyn module
   TYPE(OrcaFlex_Data),      INTENT(INOUT) :: Orca                !< OrcaFlex interface data
   TYPE(IceFloe_Data),       INTENT(INOUT) :: IceF                !< IceFloe data
   TYPE(IceDyn_Data),        INTENT(INOUT) :: IceD                !< All the IceDyn data used in time-step loop

   TYPE(FAST_ModuleMapType), INTENT(INOUT) :: MeshMapData         !< Data for mapping between modules
   
   
   INTEGER(IntKi),           INTENT(  OUT) :: ErrStat             !< Error status of the operation
   CHARACTER(*),             INTENT(  OUT) :: ErrMsg              !< Error message if ErrStat /= ErrID_None
   
   INTEGER(IntKi)                          :: ErrStat2
   CHARACTER(ErrMsgLen)                    :: ErrMSg2
   CHARACTER(*), PARAMETER                 :: RoutineName = 'CalcOutputs_And_SolveForInputs'
   
   
#ifdef OUTPUT_MASS_MATRIX   
   INTEGER                                 :: UnMM
#endif
   
   
   !++++++++++++++++++++++++++++++++++++++++++++++++++++++++++++++++++++++++++++++++++++++++++++++++++++++++++++++++++++++++++++
   ! Option 1: Solve for consistent inputs and outputs, which is required when Y has direct feedthrough in modules coupled together
   ! bjj: If you are doing this option at the beginning as well as the end (after option 2), you must initialize the values of
   ! MAPp%y,
   !++++++++++++++++++++++++++++++++++++++++++++++++++++++++++++++++++++++++++++++++++++++++++++++++++++++++++++++++++++++++++++

   ErrStat = ErrID_None
   ErrMsg  = ""
   
   IF ( EqualRealNos( this_time, NextJacCalcTime ) .OR. NextJacCalcTime < this_time )  THEN
      calcJacobian = .TRUE.
   ELSE         
      calcJacobian = .FALSE.
   END IF
      

   !> ## This is OPTION 2 before OPTION 1:
   !!    
   !!  For cases with HydroDyn, BeamDyn, OrcaFlex interface, and/or SubDyn, it calls ED_CalcOuts (a time-sink) 3 times per step/correction 
   !! (plus the 6 calls when calculating the Jacobian).
   !! In cases without HydroDyn or SubDyn, it is the same as Option 1 before 2 (with 1 call to ED_CalcOuts either way).
   !!   
   !! Option 1 before 2 usually requires a correction step, whereas Option 2 before Option 1 often does not. Thus we are using this option, calling
   !! ED_CalcOuts 3 times (option 2 before 1 with no correction step) instead of 4 times (option1 before 2 with one correction step). 
   !! Note that this analysis may change if/when AeroDyn14 (and ServoDyn?) generate different outputs on correction steps. (Currently, AeroDyn (v14) 
   !! returns old values until time advances.)
   !! Also note that AD15's DBEMT module (and UA?) is heavily time-dependent without calling the structural code first (DBEMT's filters do not deal 
   !! well with the extrapolated inputs).
   !!
   !! ## Algorithm:


      !> Solve option 2 (modules without direct feedthrough):
<<<<<<< HEAD
   CALL SolveOption2(this_time, this_state, p_FAST, m_FAST, ED, BD, AD14, AD, SrvD, IfW, OpFM, SC, MeshMapData, ErrStat2, ErrMsg2, n_t_global < 0)
      CALL SetErrStat( ErrStat2, ErrMsg2, ErrStat, ErrMsg, RoutineName )  
         
#ifdef OUTPUT_MASS_MATRIX      
if (n_t_global == 0) then   
   UnMM = -1
   CALL GetNewUnit( UnMM, ErrStat2, ErrMsg2 )
   CALL OpenFOutFile( UnMM, TRIM(p_FAST%OutFileRoot)//'.EDMassMatrix', ErrStat2, ErrMsg2)
      CALL SetErrStat( ErrStat2, ErrMsg2, ErrStat, ErrMsg, RoutineName  )
      IF ( ErrStat >= AbortErrLev ) RETURN                  
   CALL WrMatrix(ED%m%AugMat,UnMM, p_FAST%OutFmt)
   CLOSE( UnMM )      
end if
#endif
               
=======
   CALL SolveOption2(this_time, this_state, p_FAST, m_FAST, ED, BD, AD14, AD, SrvD, IfW, OpFM, MeshMapData, ErrStat2, ErrMsg2, n_t_global < 0, WriteThisStep)
      CALL SetErrStat( ErrStat2, ErrMsg2, ErrStat, ErrMsg, RoutineName )  

#ifdef OUTPUT_MASS_MATRIX
   if (n_t_global == 0) then   
      UnMM = -1
      CALL GetNewUnit( UnMM, ErrStat2, ErrMsg2 )
      CALL OpenFOutFile( UnMM, TRIM(p_FAST%OutFileRoot)//'.EDMassMatrix', ErrStat2, ErrMsg2)
         CALL SetErrStat( ErrStat2, ErrMsg2, ErrStat, ErrMsg, RoutineName  )
         IF ( ErrStat >= AbortErrLev ) RETURN                  
      CALL WrMatrix(ED%m%AugMat,UnMM, p_FAST%OutFmt)
      CLOSE( UnMM )      
   end if
#endif

>>>>>>> ff33ca1c
      !> transfer ED outputs to other modules used in option 1:
   CALL Transfer_ED_to_HD_SD_BD_Mooring( p_FAST, ED%y, HD%Input(1), SD%Input(1), ExtPtfm%Input(1), &
                                         MAPp%Input(1), FEAM%Input(1), MD%Input(1), &
                                         Orca%Input(1), BD%Input(1,:), MeshMapData, ErrStat2, ErrMsg2 )         
      CALL SetErrStat( ErrStat2, ErrMsg2, ErrStat, ErrMsg, RoutineName )                                     
      
      !> Solve option 1 (rigorous solve on loads/accelerations)
   CALL SolveOption1(this_time, this_state, calcJacobian, p_FAST, ED, BD, HD, SD, ExtPtfm, MAPp, FEAM, MD, Orca, IceF, IceD, MeshMapData, ErrStat2, ErrMsg2, WriteThisStep)
      CALL SetErrStat( ErrStat2, ErrMsg2, ErrStat, ErrMsg, RoutineName )  

      
      !> Now use the ElastoDyn and BD outputs from option1 to update the inputs for InflowWind, AeroDyn, and ServoDyn (necessary only if they have states)
                     
   IF ( p_FAST%CompAero == Module_AD14 ) THEN
      
      CALL AD14_InputSolve_NoIfW( p_FAST, AD14%Input(1), ED%y, MeshMapData, ErrStat2, ErrMsg2 )   
         CALL SetErrStat( ErrStat2, ErrMsg2, ErrStat, ErrMsg, RoutineName )        
               
         ! because we're not calling InflowWind_CalcOutput or getting new values from OpenFOAM, 
         ! this probably can be skipped
      CALL AD14_InputSolve_IfW( p_FAST, AD14%Input(1), IfW%y, OpFM%y, ErrStat2, ErrMsg2 )   
         CALL SetErrStat( ErrStat2, ErrMsg2, ErrStat, ErrMsg, RoutineName )                       
         
   ELSEIF ( p_FAST%CompAero == Module_AD ) THEN
      
      CALL AD_InputSolve_NoIfW( p_FAST, AD%Input(1), SrvD%y, ED%y, BD, MeshMapData, ErrStat2, ErrMsg2 )   
         CALL SetErrStat( ErrStat2, ErrMsg2, ErrStat, ErrMsg, RoutineName )        

         ! because we're not calling InflowWind_CalcOutput or getting new values from OpenFOAM, 
         ! this probably can be skipped; 
         ! @todo: alternatively, we could call InflowWind_CalcOutput, too.
      CALL AD_InputSolve_IfW( p_FAST, AD%Input(1), IfW%y, OpFM%y, ErrStat2, ErrMsg2 )   
         CALL SetErrStat( ErrStat2, ErrMsg2, ErrStat, ErrMsg, RoutineName )                       

   END IF

   IF ( p_FAST%CompInflow == Module_IfW ) THEN
      CALL IfW_InputSolve( p_FAST, m_FAST, IfW%Input(:), IfW%p, AD14%Input(1), AD%Input(1), AD%OtherSt(1), ED%y, ErrStat2, ErrMsg2 )
         CALL SetErrStat( ErrStat2, ErrMsg2, ErrStat, ErrMsg, RoutineName )  
   ELSE IF ( p_FAST%CompInflow == Module_OpFM ) THEN
   ! OpenFOAM is the driver and it sets these inputs outside of this solve; the OpenFOAM inputs and outputs thus don't change 
   !   in this scenario until OpenFOAM takes another step  **this is a source of error, but it is the way the OpenFOAM-FAST7 coupling
   !   works, so I'm not going to spend time that I don't have now to fix it**
      CALL OpFM_SetInputs( p_FAST, AD14%p, AD14%Input(1), AD14%y, AD%Input(1), AD%y, ED%y, SrvD%y, OpFM, ErrStat2, ErrMsg2 )
         CALL SetErrStat( ErrStat2, ErrMsg2, ErrStat, ErrMsg, RoutineName )        
   END IF
   
   
   IF ( p_FAST%CompServo == Module_SrvD  ) THEN         
<<<<<<< HEAD
      CALL SrvD_InputSolve( p_FAST, m_FAST, SrvD%Input(1), ED%Output(1), IfW%y, OpFM%y, SC%y, BD%y, MeshmapData, ErrStat2, ErrMsg2, SrvD%y )    ! At initialization, we don't have a previous value, so we'll use the guess inputs instead. note that this violates the framework.... (done for the Bladed DLL)
=======
      CALL SrvD_InputSolve( p_FAST, m_FAST, SrvD%Input(1), ED%y, IfW%y, OpFM%y, BD%y, MeshmapData, ErrStat2, ErrMsg2 )
>>>>>>> ff33ca1c
      CALL SetErrStat( ErrStat2, ErrMsg2, ErrStat, ErrMsg, RoutineName )  
   END IF

   IF (p_FAST%CompSC == Module_SC ) THEN
      CALL SC_InputSolve(p_FAST, m_FAST, SC%u, SrvD%y, MeshMapData, ErrStat2, ErrMsg2)
      CALL SetErrStat( ErrStat2, ErrMsg2, ErrStat, ErrMsg, RoutineName )
   END IF
             
   IF (p_FAST%CompElast == Module_BD .and. .NOT. BD_Solve_Option1) THEN            
      ! map ED root and hub motion outputs to BeamDyn:
      CALL Transfer_ED_to_BD(ED%y, BD%Input(1,:), MeshMapData, ErrStat2, ErrMsg2 )
         CALL SetErrStat(ErrStat2,ErrMsg2,ErrStat, ErrMsg,RoutineName )      
   END IF

   !.....................................................................
   ! Reset each mesh's RemapFlag (after calling all InputSolve routines):
   !.....................................................................              
         
   CALL ResetRemapFlags(p_FAST, ED, BD, AD14, AD, HD, SD, ExtPtfm, SrvD, MAPp, FEAM, MD, Orca, IceF, IceD)         
         
                        
END SUBROUTINE CalcOutputs_And_SolveForInputs
!----------------------------------------------------------------------------------------------------------------------------------
!> This routine implements the "option 1" solve for all inputs with direct links to HD, SD, ExtPtfm, MAP, OrcaFlex interface, and the ED 
!! platform reference point. Also in solve option 1 are the BD-ED blade root coupling.
SUBROUTINE SolveOption1(this_time, this_state, calcJacobian, p_FAST, ED, BD, HD, SD, ExtPtfm, MAPp, FEAM, MD, Orca, IceF, IceD, MeshMapData, ErrStat, ErrMsg, WriteThisStep )
!...............................................................................................................................
   REAL(DbKi)              , intent(in   ) :: this_time           !< The current simulation time (actual or time of prediction)
   INTEGER(IntKi)          , intent(in   ) :: this_state          !< Index into the state array (current or predicted states)
   LOGICAL                 , intent(in   ) :: calcJacobian        !< Should we calculate Jacobians in Option 1?

   TYPE(FAST_ParameterType), INTENT(IN   ) :: p_FAST              !< Parameters for the glue code

   TYPE(ElastoDyn_Data),     INTENT(INOUT) :: ED                  !< ElastoDyn data
   TYPE(BeamDyn_Data),       INTENT(INOUT) :: BD                  !< BeamDyn data
   !TYPE(ServoDyn_Data),      INTENT(INOUT) :: SrvD                ! ServoDyn data
   !TYPE(AeroDyn14_Data),     INTENT(INOUT) :: AD14                ! AeroDyn14 data
   TYPE(HydroDyn_Data),      INTENT(INOUT) :: HD                  !< HydroDyn data
   TYPE(SubDyn_Data),        INTENT(INOUT) :: SD                  !< SubDyn data
   TYPE(ExtPtfm_Data),       INTENT(INOUT) :: ExtPtfm             !< ExtPtfm data
   TYPE(MAP_Data),           INTENT(INOUT) :: MAPp                !< MAP data
   TYPE(FEAMooring_Data),    INTENT(INOUT) :: FEAM                !< FEAMooring data
   TYPE(MoorDyn_Data),       INTENT(INOUT) :: MD                  !< MoorDyn data
   TYPE(OrcaFlex_Data),      INTENT(INOUT) :: Orca                !< OrcaFlex interface data
   TYPE(IceFloe_Data),       INTENT(INOUT) :: IceF                !< IceFloe data
   TYPE(IceDyn_Data),        INTENT(INOUT) :: IceD                !< All the IceDyn data used in time-step loop

   TYPE(FAST_ModuleMapType), INTENT(INOUT) :: MeshMapData         !< Data for mapping between modules
   
   
   INTEGER(IntKi),           INTENT(  OUT) :: ErrStat             !< Error status of the operation
   CHARACTER(*),             INTENT(  OUT) :: ErrMsg              !< Error message if ErrStat /= ErrID_None
   LOGICAL                 , INTENT(IN   ) :: WriteThisStep       !< Will we print the WriteOutput values this step?
   

   INTEGER                                 :: i                   ! loop counter
   INTEGER(IntKi)                          :: ErrStat2
   CHARACTER(ErrMsgLen)                    :: ErrMSg2
   
   CHARACTER(*), PARAMETER                 :: RoutineName = 'SolveOption1'       
   
   !............................................................................................................................   
   !++++++++++++++++++++++++++++++++++++++++++++++++++++++++++++++++++++++++++++++++++++++++++++++++++++++++++++++++++++++++++++
   !> Option 1: solve for consistent inputs and outputs, which is required when Y has direct feedthrough in 
   !!           modules coupled together
   !++++++++++++++++++++++++++++++++++++++++++++++++++++++++++++++++++++++++++++++++++++++++++++++++++++++++++++++++++++++++++++
               
   ErrStat = ErrID_None
   ErrMsg  = ""
   
   ! Because MAP, FEAM, MoorDyn, IceDyn, and IceFloe do not contain acceleration inputs, we do this outside the DO loop in the ED{_SD}_HD_InputOutput solves.       
   IF ( p_FAST%CompMooring == Module_MAP ) THEN
                  
      CALL MAP_CalcOutput( this_time, MAPp%Input(1), MAPp%p, MAPp%x(this_state), MAPp%xd(this_state), MAPp%z(this_state), &
                            MAPp%OtherSt, MAPp%y, ErrStat2, ErrMsg2 )
         CALL SetErrStat( ErrStat2, ErrMsg2, ErrStat, ErrMsg, RoutineName )

   ELSEIF ( p_FAST%CompMooring == Module_MD ) THEN
         
      CALL MD_CalcOutput( this_time, MD%Input(1), MD%p, MD%x(this_state), MD%xd(this_state), MD%z(this_state), &
                            MD%OtherSt(this_state), MD%y, MD%m, ErrStat2, ErrMsg2 )
         CALL SetErrStat( ErrStat2, ErrMsg2, ErrStat, ErrMsg, RoutineName )
         
   ELSEIF ( p_FAST%CompMooring == Module_FEAM ) THEN
         
      CALL FEAM_CalcOutput( this_time, FEAM%Input(1), FEAM%p, FEAM%x(this_state), FEAM%xd(this_state), FEAM%z(this_state), &
                            FEAM%OtherSt(this_state), FEAM%y, FEAM%m, ErrStat2, ErrMsg2 )
         CALL SetErrStat( ErrStat2, ErrMsg2, ErrStat, ErrMsg, RoutineName )
                        
   END IF
      
   IF ( p_FAST%CompIce == Module_IceF ) THEN
                  
      CALL IceFloe_CalcOutput( this_time, IceF%Input(1), IceF%p, IceF%x(this_state), IceF%xd(this_state), IceF%z(this_state), &
                                 IceF%OtherSt(this_state), IceF%y, IceF%m, ErrStat2, ErrMsg2 )
         CALL SetErrStat( ErrStat2, ErrMsg2, ErrStat, ErrMsg, RoutineName )
      
   ELSEIF ( p_FAST%CompIce == Module_IceD ) THEN
         
      DO i=1,p_FAST%numIceLegs                  
         CALL IceD_CalcOutput( this_time, IceD%Input(1,i), IceD%p(i), IceD%x(i,this_state), IceD%xd(i,this_state), &
                                 IceD%z(i,this_state), IceD%OtherSt(i,this_state), IceD%y(i), IceD%m(i), ErrStat2, ErrMsg2 )
            CALL SetErrStat( ErrStat2, ErrMsg2, ErrStat, ErrMsg, RoutineName )
      END DO
         
   END IF
            
   IF (ErrStat >= AbortErrLev) RETURN      
   
   IF ( p_FAST%CompSub /= Module_None .OR. (p_FAST%CompElast == Module_BD .and. BD_Solve_Option1) .OR. p_FAST%CompMooring == Module_Orca ) THEN !.OR. p_FAST%CompHydro == Module_HD ) THEN
                                 
      CALL FullOpt1_InputOutputSolve(  this_time, p_FAST, calcJacobian &
          ,      ED%Input(1),     ED%p,     ED%x(  this_state),     ED%xd(  this_state),     ED%z(  this_state),     ED%OtherSt(  this_state),     ED%y, ED%m &
          ,      SD%Input(1),     SD%p,     SD%x(  this_state),     SD%xd(  this_state),     SD%z(  this_state),     SD%OtherSt(  this_state),     SD%y    , SD%m & 
          , ExtPtfm%Input(1),ExtPtfm%p,ExtPtfm%x(  this_state),ExtPtfm%xd(  this_state),ExtPtfm%z(  this_state),ExtPtfm%OtherSt(  this_state),ExtPtfm%y,ExtPtfm%m & 
          ,      HD%Input(1),     HD%p,     HD%x(  this_state),     HD%xd(  this_state),     HD%z(  this_state),     HD%OtherSt(  this_state),     HD%y    , HD%m & 
          ,      BD%Input(1,:),   BD%p,     BD%x(:,this_state),     BD%xd(:,this_state),     BD%z(:,this_state),     BD%OtherSt(:,this_state),     BD%y    , BD%m & 
          ,    Orca%Input(1),   Orca%p,   Orca%x( this_state),    Orca%xd(  this_state),   Orca%z(  this_state),   Orca%OtherSt(  this_state),   Orca%y  , Orca%m & 
          ,    MAPp%Input(1),   MAPp%y &
          ,    FEAM%Input(1),   FEAM%y &   
          ,      MD%Input(1),     MD%y &   
          ,    IceF%Input(1),   IceF%y &
          ,    IceD%Input(1,:), IceD%y &    ! bjj: I don't really want to make temp copies of input types. perhaps we should pass the whole Input() structure? (likewise for BD)...
          , MeshMapData , ErrStat2, ErrMsg2, WriteThisStep )         
         CALL SetErrStat( ErrStat2, ErrMsg2, ErrStat, ErrMsg, RoutineName )
                        
               
   ELSEIF ( p_FAST%CompHydro == Module_HD ) THEN
                                                    
      CALL ED_HD_InputOutputSolve(  this_time, p_FAST, calcJacobian &
                                    , ED%Input(1), ED%p, ED%x(this_state), ED%xd(this_state), ED%z(this_state), ED%OtherSt(this_state), ED%y,  ED%m &
                                    , HD%Input(1), HD%p, HD%x(this_state), HD%xd(this_state), HD%z(this_state), HD%OtherSt(this_state), HD%y,  HD%m & 
                                    , MAPp%Input(1), MAPp%y, FEAM%Input(1), FEAM%y, MD%Input(1), MD%y &          
                                    , MeshMapData , ErrStat2, ErrMsg2, WriteThisStep )
         CALL SetErrStat( ErrStat2, ErrMsg2, ErrStat, ErrMsg, RoutineName )
                                                                  
   END IF ! HD, BD, and/or SD coupled to ElastoDyn
                         
!..................
! Set mooring line and ice inputs (which don't have acceleration fields)
!..................
   
   IF ( p_FAST%CompMooring == Module_MAP ) THEN
         
      ! note: MAP_InputSolve must be called before setting ED loads inputs (so that motions are known for loads [moment] mapping)      
      CALL MAP_InputSolve( MAPp%Input(1), ED%y, MeshMapData, ErrStat2, ErrMsg2 )
         CALL SetErrStat( ErrStat2, ErrMsg2, ErrStat, ErrMsg, RoutineName )
                                 
   ELSEIF ( p_FAST%CompMooring == Module_MD ) THEN
         
      ! note: MD_InputSolve must be called before setting ED loads inputs (so that motions are known for loads [moment] mapping)      
      CALL MD_InputSolve( MD%Input(1), ED%y, MeshMapData, ErrStat2, ErrMsg2 )
         CALL SetErrStat( ErrStat2, ErrMsg2, ErrStat, ErrMsg, RoutineName )
                        
   ELSEIF ( p_FAST%CompMooring == Module_FEAM ) THEN
         
      ! note: FEAM_InputSolve must be called before setting ED loads inputs (so that motions are known for loads [moment] mapping)      
      CALL FEAM_InputSolve( FEAM%Input(1), ED%y, MeshMapData, ErrStat2, ErrMsg2 )
         CALL SetErrStat( ErrStat2, ErrMsg2, ErrStat, ErrMsg, RoutineName )
                        
   END IF        
      
   IF ( p_FAST%CompIce == Module_IceF ) THEN
         
      CALL IceFloe_InputSolve(  IceF%Input(1), SD%y, MeshMapData, ErrStat2, ErrMsg2 )
         CALL SetErrStat( ErrStat2, ErrMsg2, ErrStat, ErrMsg, RoutineName )
                                 
   ELSEIF ( p_FAST%CompIce == Module_IceD ) THEN
         
      DO i=1,p_FAST%numIceLegs
            
         CALL IceD_InputSolve(  IceD%Input(1,i), SD%y, MeshMapData, i, ErrStat2, ErrMsg2 )
            CALL SetErrStat( ErrStat2, ErrMsg2, ErrStat, ErrMsg, RoutineName//':IceD_InputSolve' )
               
      END DO
         
   END IF        
      
#ifdef DEBUG_MESH_TRANSFER_ICE
      CALL WrScr('********************************************************')
      CALL WrScr('****   IceF to SD point-to-point                   *****')
      CALL WrScr('********************************************************')
      CALL WriteMappingTransferToFile(SD%Input(1)%LMesh, SD%y%Y2Mesh, IceF%Input(1)%iceMesh, IceF%y%iceMesh,&
            MeshMapData%SD_P_2_IceF_P, MeshMapData%IceF_P_2_SD_P, &
            'SD_y2_IceF_Meshes_t'//TRIM(Num2LStr(0))//'.PI.bin' )

         
      CALL WriteMappingTransferToFile(SD%Input(1)%LMesh, SD%y%Y2Mesh, HD%Input(1)%Morison%LumpedMesh, HD%y%Morison%LumpedMesh,&
            MeshMapData%SD_P_2_HD_M_P, MeshMapData%HD_M_P_2_SD_P, &
            'SD_y2_HD_M_L_Meshes_t'//TRIM(Num2LStr(0))//'.PHL.bin' )
         
      CALL WriteMappingTransferToFile(SD%Input(1)%LMesh, SD%y%Y2Mesh, HD%Input(1)%Morison%DistribMesh, HD%y%Morison%DistribMesh,&
            MeshMapData%SD_P_2_HD_M_L, MeshMapData%HD_M_L_2_SD_P, &
            'SD_y2_HD_M_D_Meshes_t'//TRIM(Num2LStr(0))//'.PHD.bin' )
         
         
      !print *
      !pause         
#endif         
                  
END SUBROUTINE SolveOption1
!----------------------------------------------------------------------------------------------------------------------------------
!> This routine implements the first part of the "option 2" solve for inputs that apply to BeamDyn and AeroDyn 
SUBROUTINE SolveOption2a_Inp2BD(this_time, this_state, p_FAST, m_FAST, ED, BD, AD14, AD, SrvD, IfW, OpFM, MeshMapData, ErrStat, ErrMsg, WriteThisStep)
   REAL(DbKi)              , intent(in   ) :: this_time           !< The current simulation time (actual or time of prediction)
   INTEGER(IntKi)          , intent(in   ) :: this_state          !< Index into the state array (current or predicted states)

   TYPE(FAST_ParameterType), INTENT(IN   ) :: p_FAST              !< Parameters for the glue code
   TYPE(FAST_MiscVarType),   INTENT(IN   ) :: m_FAST              !< Misc variables for the glue code (including external inputs)

   TYPE(ElastoDyn_Data),     INTENT(INOUT) :: ED                  !< ElastoDyn data
   TYPE(BeamDyn_Data),       INTENT(INOUT) :: BD                  !< BeamDyn data
   TYPE(ServoDyn_Data),      INTENT(INOUT) :: SrvD                !< ServoDyn data
   TYPE(AeroDyn14_Data),     INTENT(INOUT) :: AD14                !< AeroDyn14 data
   TYPE(AeroDyn_Data),       INTENT(INOUT) :: AD                  !< AeroDyn data
   TYPE(InflowWind_Data),    INTENT(INOUT) :: IfW                 !< InflowWind data
   TYPE(OpenFOAM_Data),      INTENT(INOUT) :: OpFM                !< OpenFOAM data
   TYPE(FAST_ModuleMapType), INTENT(INOUT) :: MeshMapData         !< Data for mapping between modules
   
   
   INTEGER(IntKi),           INTENT(  OUT) :: ErrStat             !< Error status of the operation
   CHARACTER(*),             INTENT(  OUT) :: ErrMsg              !< Error message if ErrStat /= ErrID_None
   LOGICAL                 , INTENT(IN   ) :: WriteThisStep       !< Will we print the WriteOutput values this step?

   INTEGER(IntKi)                          :: ErrStat2
   CHARACTER(ErrMsgLen)                    :: ErrMSg2
   
   CHARACTER(*), PARAMETER                 :: RoutineName = 'SolveOption2a_Inp2BD'
   
   !++++++++++++++++++++++++++++++++++++++++++++++++++++++++++++++++++++++++++++++++++++++++++++++++++++++++++++++++++++++++++++
   !> ++ Option 2: Solve for inputs based only on the current outputs. 
   !!    This is much faster than option 1 when the coupled modules do not have direct feedthrough.
   !++++++++++++++++++++++++++++++++++++++++++++++++++++++++++++++++++++++++++++++++++++++++++++++++++++++++++++++++++++++++++++
            
   ErrStat = ErrID_None
   ErrMsg  = ""
   
      CALL ED_CalcOutput( this_time, ED%Input(1), ED%p, ED%x(this_state), ED%xd(this_state), ED%z(this_state), ED%OtherSt(this_state), ED%y, ED%m, ErrStat2, ErrMsg2 )
         CALL SetErrStat( ErrStat2, ErrMsg2, ErrStat, ErrMsg, RoutineName )

      IF ( p_FAST%CompElast == Module_BD ) THEN
<<<<<<< HEAD
      ! map ED root and hub motion outputs to BeamDyn:
      CALL Transfer_ED_to_BD(ED%Output(1), BD%Input(1,:), MeshMapData, ErrStat2, ErrMsg2 )
         CALL SetErrStat(ErrStat2,ErrMsg2,ErrStat, ErrMsg,RoutineName )
=======
         ! map ED root and hub motion outputs to BeamDyn:
         CALL Transfer_ED_to_BD(ED%y, BD%Input(1,:), MeshMapData, ErrStat2, ErrMsg2 )
            CALL SetErrStat(ErrStat2,ErrMsg2,ErrStat, ErrMsg,RoutineName )
>>>>>>> ff33ca1c
      END IF
         

END SUBROUTINE SolveOption2a_Inp2BD
!----------------------------------------------------------------------------------------------------------------------------------
!> This routine implements the first part of the "option 2" solve for inputs that apply to AeroDyn & InflowWind
SUBROUTINE SolveOption2b_Inp2IfW(this_time, this_state, p_FAST, m_FAST, ED, BD, AD14, AD, SrvD, IfW, OpFM, MeshMapData, ErrStat, ErrMsg, WriteThisStep)
   REAL(DbKi)              , intent(in   ) :: this_time           !< The current simulation time (actual or time of prediction)
   INTEGER(IntKi)          , intent(in   ) :: this_state          !< Index into the state array (current or predicted states)

   TYPE(FAST_ParameterType), INTENT(IN   ) :: p_FAST              !< Parameters for the glue code
   TYPE(FAST_MiscVarType),   INTENT(IN   ) :: m_FAST              !< Misc variables for the glue code (including external inputs)

   TYPE(ElastoDyn_Data),     INTENT(INOUT) :: ED                  !< ElastoDyn data
   TYPE(BeamDyn_Data),       INTENT(INOUT) :: BD                  !< BeamDyn data
   TYPE(ServoDyn_Data),      INTENT(INOUT) :: SrvD                !< ServoDyn data
   TYPE(AeroDyn14_Data),     INTENT(INOUT) :: AD14                !< AeroDyn14 data
   TYPE(AeroDyn_Data),       INTENT(INOUT) :: AD                  !< AeroDyn data
   TYPE(InflowWind_Data),    INTENT(INOUT) :: IfW                 !< InflowWind data
   TYPE(OpenFOAM_Data),      INTENT(INOUT) :: OpFM                !< OpenFOAM data

   TYPE(FAST_ModuleMapType), INTENT(INOUT) :: MeshMapData         !< Data for mapping between modules
   
   
   INTEGER(IntKi),           INTENT(  OUT) :: ErrStat             !< Error status of the operation
   CHARACTER(*),             INTENT(  OUT) :: ErrMsg              !< Error message if ErrStat /= ErrID_None
   LOGICAL                 , INTENT(IN   ) :: WriteThisStep       !< Will we print the WriteOutput values this step?

   INTEGER(IntKi)                          :: k
   INTEGER(IntKi)                          :: ErrStat2
   CHARACTER(ErrMsgLen)                    :: ErrMSg2
   
   CHARACTER(*), PARAMETER                 :: RoutineName = 'SolveOption2b_Inp2IfW'
   
   !++++++++++++++++++++++++++++++++++++++++++++++++++++++++++++++++++++++++++++++++++++++++++++++++++++++++++++++++++++++++++++
   !> ++ Option 2: Solve for inputs based only on the current outputs. 
   !!    This is much faster than option 1 when the coupled modules do not have direct feedthrough.
   !++++++++++++++++++++++++++++++++++++++++++++++++++++++++++++++++++++++++++++++++++++++++++++++++++++++++++++++++++++++++++++
            
   ErrStat = ErrID_None
   ErrMsg  = ""
   

      IF ( p_FAST%CompElast == Module_BD .AND. .NOT. BD_Solve_Option1 ) THEN
         DO k=1,p_FAST%nBeams
<<<<<<< HEAD
         CALL BD_CalcOutput( this_time, BD%Input(1,k), BD%p(k), BD%x(k,this_state), BD%xd(k,this_state),&
                              BD%z(k,this_state), BD%OtherSt(k,this_state), BD%y(k), BD%m(k), ErrStat2, ErrMsg2 )
            CALL SetErrStat( ErrStat2, ErrMsg2, ErrStat, ErrMsg, RoutineName )
=======
            CALL BD_CalcOutput( this_time, BD%Input(1,k), BD%p(k), BD%x(k,this_state), BD%xd(k,this_state),&
                                 BD%z(k,this_state), BD%OtherSt(k,this_state), BD%y(k), BD%m(k), ErrStat2, ErrMsg2, .false. ) ! this WriteOutput will get overwritten in solve option 1
               CALL SetErrStat( ErrStat2, ErrMsg2, ErrStat, ErrMsg, RoutineName )
>>>>>>> ff33ca1c
         END DO
      END IF

      ! find the positions where we want inflow wind in AeroDyn (i.e., set all the motion inputs to AeroDyn)
   IF ( p_FAST%CompAero == Module_AD14 ) THEN 
      
      CALL AD14_InputSolve_NoIfW( p_FAST, AD14%Input(1), ED%y, MeshMapData, ErrStat2, ErrMsg2 )
         CALL SetErrStat( ErrStat2, ErrMsg2, ErrStat, ErrMsg, RoutineName )      
      
   ELSE IF ( p_FAST%CompAero == Module_AD ) THEN 
                        
         ! note that this uses BD outputs, which are from the previous step (and need to be initialized)
      CALL AD_InputSolve_NoIfW( p_FAST, AD%Input(1), SrvD%y, ED%y, BD, MeshMapData, ErrStat2, ErrMsg2 )
         CALL SetErrStat( ErrStat2, ErrMsg2, ErrStat, ErrMsg, RoutineName ) 
         
   END IF
   
   IF (p_FAST%CompInflow == Module_IfW) THEN
      ! must be done after ED_CalcOutput and before AD_CalcOutput and SrvD
      CALL IfW_InputSolve( p_FAST, m_FAST, IfW%Input(:), IfW%p, AD14%Input(1), AD%Input(1), AD%OtherSt(1), ED%y, ErrStat2, ErrMsg2 )
         CALL SetErrStat( ErrStat2, ErrMsg2, ErrStat, ErrMsg, RoutineName )
   !ELSE IF ( p_FAST%CompInflow == Module_OpFM ) THEN
   ! ! OpenFOAM is the driver and it computes outputs outside of this solve; the OpenFOAM inputs and outputs thus don't change 
   ! !   in this scenario until OpenFOAM takes another step  **this is a source of error, but it is the way the OpenFOAM-FAST7 coupling
   ! !   works, so I'm not going to spend time that I don't have now to fix it**
   !   CALL OpFM_SetInputs( p_FAST, AD14%p, AD14%Input(1), AD14%y, AD%Input(1), AD%y, ED%y, SrvD%y, OpFM, ErrStat2, ErrMsg2 )
   !      CALL SetErrStat( ErrStat2, ErrMsg2, ErrStat, ErrMsg, RoutineName ) 
   END IF
            
   
END SUBROUTINE SolveOption2b_Inp2IfW
!----------------------------------------------------------------------------------------------------------------------------------
!> This routine implements the first part of the "option 2" solve for inputs that apply to AeroDyn and ServoDyn.
<<<<<<< HEAD
SUBROUTINE SolveOption2c_Inp2AD_SrvD(this_time, this_state, p_FAST, m_FAST, ED, BD, AD14, AD, SrvD, IfW, OpFM, SC, MeshMapData, ErrStat, ErrMsg, firstCall)
   LOGICAL                 , intent(in   ) :: firstCall           !< flag to determine how to call ServoDyn (a hack)
=======
SUBROUTINE SolveOption2c_Inp2AD_SrvD(this_time, this_state, p_FAST, m_FAST, ED, BD, AD14, AD, SrvD, IfW, OpFM, MeshMapData, ErrStat, ErrMsg, WriteThisStep)
>>>>>>> ff33ca1c
   REAL(DbKi)              , intent(in   ) :: this_time           !< The current simulation time (actual or time of prediction)
   INTEGER(IntKi)          , intent(in   ) :: this_state          !< Index into the state array (current or predicted states)

   TYPE(FAST_ParameterType), INTENT(IN   ) :: p_FAST              !< Parameters for the glue code
   TYPE(FAST_MiscVarType),   INTENT(IN   ) :: m_FAST              !< Misc variables for the glue code (including external inputs)

   TYPE(ElastoDyn_Data),     INTENT(INOUT) :: ED                  !< ElastoDyn data
   TYPE(BeamDyn_Data),       INTENT(INOUT) :: BD                  !< BeamDyn data
   TYPE(ServoDyn_Data),      INTENT(INOUT) :: SrvD                !< ServoDyn data
   TYPE(AeroDyn14_Data),     INTENT(INOUT) :: AD14                !< AeroDyn14 data
   TYPE(AeroDyn_Data),       INTENT(INOUT) :: AD                  !< AeroDyn data
   TYPE(InflowWind_Data),    INTENT(INOUT) :: IfW                 !< InflowWind data
   TYPE(OpenFOAM_Data),      INTENT(INOUT) :: OpFM                !< OpenFOAM data
   TYPE(Supercontroller_Data), INTENT(IN ) :: SC                  !< Supercontroller data

   TYPE(FAST_ModuleMapType), INTENT(INOUT) :: MeshMapData         !< Data for mapping between modules
   
   
   INTEGER(IntKi),           INTENT(  OUT) :: ErrStat             !< Error status of the operation
   CHARACTER(*),             INTENT(  OUT) :: ErrMsg              !< Error message if ErrStat /= ErrID_None
   LOGICAL                 , INTENT(IN   ) :: WriteThisStep       !< Will we print the WriteOutput values this step?

   INTEGER(IntKi)                          :: ErrStat2
   CHARACTER(ErrMsgLen)                    :: ErrMSg2
   
   CHARACTER(*), PARAMETER                 :: RoutineName = 'SolveOption2c_Inp2AD_SrvD'
   
   !++++++++++++++++++++++++++++++++++++++++++++++++++++++++++++++++++++++++++++++++++++++++++++++++++++++++++++++++++++++++++++
   !> ++ Option 2: Solve for inputs based only on the current outputs. 
   !!    This is much faster than option 1 when the coupled modules do not have direct feedthrough.
   !++++++++++++++++++++++++++++++++++++++++++++++++++++++++++++++++++++++++++++++++++++++++++++++++++++++++++++++++++++++++++++
            
   ErrStat = ErrID_None
   ErrMsg  = ""

         
   IF (p_FAST%CompInflow == Module_IfW) THEN

      CALL InflowWind_CalcOutput( this_time, IfW%Input(1), IfW%p, IfW%x(this_state), IfW%xd(this_state), IfW%z(this_state), &
                                  IfW%OtherSt(this_state), IfW%y, IfW%m, ErrStat2, ErrMsg2 )
         CALL SetErrStat( ErrStat2, ErrMsg2, ErrStat, ErrMsg, RoutineName )         
   !ELSE IF ( p_FAST%CompInflow == Module_OpFM ) THEN
   ! ! OpenFOAM is the driver and it computes outputs outside of this solve; the OpenFOAM inputs and outputs thus don't change 
   ! !   in this scenario until OpenFOAM takes another step  **this is a source of error, but it is the way the OpenFOAM-FAST7 coupling
   ! !   works, so I'm not going to spend time that I don't have now to fix it**
   !   CALL OpFM_SetInputs( p_FAST, AD14%p, AD14%Input(1), AD14%y, AD%Input(1), AD%y, ED%y, SrvD%y, OpFM, ErrStat2, ErrMsg2 )
   !      CALL SetErrStat( ErrStat2, ErrMsg2, ErrStat, ErrMsg, RoutineName ) 
   !   CALL OpFM_SetWriteOutput(OpFM)
      
   END IF
   
   IF ( p_FAST%CompAero == Module_AD14 ) THEN 
                        
      CALL AD14_InputSolve_IfW( p_FAST, AD14%Input(1), IfW%y, OpFM%y, ErrStat2, ErrMsg2 )
         CALL SetErrStat( ErrStat2, ErrMsg2, ErrStat, ErrMsg, RoutineName )
         
   ELSE IF ( p_FAST%CompAero == Module_AD ) THEN 
                        
      CALL AD_InputSolve_IfW( p_FAST, AD%Input(1), IfW%y, OpFM%y, ErrStat2, ErrMsg2 )
         CALL SetErrStat( ErrStat2, ErrMsg2, ErrStat, ErrMsg, RoutineName )
         
   END IF
      
                       
   IF ( p_FAST%CompServo == Module_SrvD  ) THEN

<<<<<<< HEAD
      !!!CALL SrvD_InputSolve( p_FAST, m_FAST, SrvD%Input(1), ED%Output(1), IfW%y, OpFM%y, BD%y, MeshMapData, ErrStat2, ErrMsg2 )
      !!!   CALL SetErrStat( ErrStat2, ErrMsg2, ErrStat, ErrMsg, RoutineName )
         ! note that the inputs at step(n) for ServoDyn include the outputs from step(n-1)
      IF ( firstCall ) THEN
         CALL SrvD_InputSolve( p_FAST, m_FAST, SrvD%Input(1), ED%Output(1), IfW%y, OpFM%y, SC%y, BD%y, MeshMapData, ErrStat2, ErrMsg2 )    ! At initialization, we don't have a previous value, so we'll use the guess inputs instead. note that this violates the framework.... (done for the Bladed DLL)
      ELSE
         CALL SrvD_InputSolve( p_FAST, m_FAST, SrvD%Input(1), ED%Output(1), IfW%y, OpFM%y, SC%y, BD%y, MeshMapData, ErrStat2, ErrMsg2, SrvD%y ) ! note that this uses the outputs from the previous step, violating the framework for the Bladed DLL (if SrvD%y is used in another way, this will need to be changed)
      END IF
      CALL SetErrStat( ErrStat2, ErrMsg2, ErrStat, ErrMsg, RoutineName )
=======
      CALL SrvD_InputSolve( p_FAST, m_FAST, SrvD%Input(1), ED%y, IfW%y, OpFM%y, BD%y, MeshMapData, ErrStat2, ErrMsg2 )
         CALL SetErrStat( ErrStat2, ErrMsg2, ErrStat, ErrMsg, RoutineName )
>>>>>>> ff33ca1c

   END IF
   
END SUBROUTINE SolveOption2c_Inp2AD_SrvD
!----------------------------------------------------------------------------------------------------------------------------------
!> This routine implements the "option 2" solve for all inputs without direct links to HD, SD, MAP, or the ED platform reference 
!! point.
<<<<<<< HEAD
SUBROUTINE SolveOption2(this_time, this_state, p_FAST, m_FAST, ED, BD, AD14, AD, SrvD, IfW, OpFM, SC, MeshMapData, ErrStat, ErrMsg, firstCall)
=======
SUBROUTINE SolveOption2(this_time, this_state, p_FAST, m_FAST, ED, BD, AD14, AD, SrvD, IfW, OpFM, MeshMapData, ErrStat, ErrMsg, firstCall, WriteThisStep)
>>>>>>> ff33ca1c
!...............................................................................................................................
   LOGICAL                 , intent(in   ) :: firstCall           !< flag to determine how to call ServoDyn (a hack)
   REAL(DbKi)              , intent(in   ) :: this_time           !< The current simulation time (actual or time of prediction)
   INTEGER(IntKi)          , intent(in   ) :: this_state          !< Index into the state array (current or predicted states)

   TYPE(FAST_ParameterType), INTENT(IN   ) :: p_FAST              !< Parameters for the glue code
   TYPE(FAST_MiscVarType),   INTENT(IN   ) :: m_FAST              !< Misc variables for the glue code (including external inputs)

   TYPE(ElastoDyn_Data),     INTENT(INOUT) :: ED                  !< ElastoDyn data
   TYPE(BeamDyn_Data),       INTENT(INOUT) :: BD                  !< BeamDyn data
   TYPE(ServoDyn_Data),      INTENT(INOUT) :: SrvD                !< ServoDyn data
   TYPE(AeroDyn14_Data),     INTENT(INOUT) :: AD14                !< AeroDyn14 data
   TYPE(AeroDyn_Data),       INTENT(INOUT) :: AD                  !< AeroDyn data
   TYPE(InflowWind_Data),    INTENT(INOUT) :: IfW                 !< InflowWind data
   TYPE(OpenFOAM_Data),      INTENT(INOUT) :: OpFM                !< OpenFOAM data
   TYPE(Supercontroller_Data), INTENT(INOUT) :: SC                !< Supercontroller data

   TYPE(FAST_ModuleMapType), INTENT(INOUT) :: MeshMapData         !< Data for mapping between modules
   
   
   INTEGER(IntKi),           INTENT(  OUT) :: ErrStat             !< Error status of the operation
   CHARACTER(*),             INTENT(  OUT) :: ErrMsg              !< Error message if ErrStat /= ErrID_None
   LOGICAL                 , INTENT(IN   ) :: WriteThisStep       !< Will we print the WriteOutput values this step?

   INTEGER(IntKi)                          :: ErrStat2
   CHARACTER(ErrMsgLen)                    :: ErrMSg2
   
   CHARACTER(*), PARAMETER                 :: RoutineName = 'SolveOption2'
   
   !++++++++++++++++++++++++++++++++++++++++++++++++++++++++++++++++++++++++++++++++++++++++++++++++++++++++++++++++++++++++++++
   !> ++ Option 2: Solve for inputs based only on the current outputs. 
   !!    This is much faster than option 1 when the coupled modules do not have direct feedthrough.
   !++++++++++++++++++++++++++++++++++++++++++++++++++++++++++++++++++++++++++++++++++++++++++++++++++++++++++++++++++++++++++++
            
   ErrStat = ErrID_None
   ErrMsg  = ""
   
   
      ! SolveOption2* routines are being called in FAST_AdvanceStates, but the first time we call CalcOutputs_And_SolveForInputs, we haven't called the AdvanceStates routine
   IF (firstCall) THEN
      ! call ElastoDyn's CalcOutput & compute BD inputs from ED: 
      CALL SolveOption2a_Inp2BD(this_time, this_state, p_FAST, m_FAST, ED, BD, AD14, AD, SrvD, IfW, OpFM, MeshMapData, ErrStat2, ErrMsg2, WriteThisStep)
         CALL SetErrStat( ErrStat2, ErrMsg2, ErrStat, ErrMsg, RoutineName )
      ! compute AD position inputs; compute all of IfW inputs from ED/BD outputs: 
      CALL SolveOption2b_Inp2IfW(this_time, this_state, p_FAST, m_FAST, ED, BD, AD14, AD, SrvD, IfW, OpFM, MeshMapData, ErrStat2, ErrMsg2, WriteThisStep)
         CALL SetErrStat( ErrStat2, ErrMsg2, ErrStat, ErrMsg, RoutineName )
      ! call IfW's CalcOutput; transfer wind-inflow inputs to AD; compute all of SrvD inputs: 
<<<<<<< HEAD
      CALL SolveOption2c_Inp2AD_SrvD(this_time, this_state, p_FAST, m_FAST, ED, BD, AD14, AD, SrvD, IfW, OpFM, SC, MeshMapData, ErrStat2, ErrMsg2, firstCall)
=======
      CALL SolveOption2c_Inp2AD_SrvD(this_time, this_state, p_FAST, m_FAST, ED, BD, AD14, AD, SrvD, IfW, OpFM, MeshMapData, ErrStat2, ErrMsg2, WriteThisStep)
>>>>>>> ff33ca1c
         CALL SetErrStat( ErrStat2, ErrMsg2, ErrStat, ErrMsg, RoutineName )
  ! ELSE ! these subroutines are called in the AdvanceStates routine before BD, IfW, AD, and SrvD states are updated. This gives a more accurate solution that would otherwise require a correction step.
   END IF

   IF ( p_FAST%CompAero == Module_AD14 ) THEN 
                        
      CALL AD14_CalcOutput( this_time, AD14%Input(1), AD14%p, AD14%x(this_state), AD14%xd(this_state), AD14%z(this_state), &
                       AD14%OtherSt(this_state), AD14%y, AD14%m, ErrStat2, ErrMsg2 )
         CALL SetErrStat( ErrStat2, ErrMsg2, ErrStat, ErrMsg, RoutineName )
        
   ELSE IF ( p_FAST%CompAero == Module_AD ) THEN 
                        
      CALL AD_CalcOutput( this_time, AD%Input(1), AD%p, AD%x(this_state), AD%xd(this_state), AD%z(this_state), &
                       AD%OtherSt(this_state), AD%y, AD%m, ErrStat2, ErrMsg2, WriteThisStep )
         CALL SetErrStat( ErrStat2, ErrMsg2, ErrStat, ErrMsg, RoutineName )
   END IF
      

   IF ( p_FAST%CompServo == Module_SrvD  ) THEN

      CALL SrvD_CalcOutput( this_time, SrvD%Input(1), SrvD%p, SrvD%x(this_state), SrvD%xd(this_state), SrvD%z(this_state), &
                             SrvD%OtherSt(this_state), SrvD%y, SrvD%m, ErrStat2, ErrMsg2 )
         CALL SetErrStat( ErrStat2, ErrMsg2, ErrStat, ErrMsg, RoutineName )

   END IF
      
   IF (p_FAST%CompSC == Module_SC ) THEN
      CALL SC_InputSolve(p_FAST, m_FAST, SC%u, SrvD%y, MeshMapData, ErrStat2, ErrMsg2)
      CALL SetErrStat( ErrStat2, ErrMsg2, ErrStat, ErrMsg, RoutineName )
   END IF

   IF ( p_FAST%CompInflow == Module_OpFM ) THEN
   ! OpenFOAM is the driver and it computes outputs outside of this solve; the OpenFOAM inputs and outputs thus don't change 
   !   in this scenario until OpenFOAM takes another step  **this is a source of error, but it is the way the OpenFOAM-FAST7 coupling
   !   works, so I'm not going to spend time that I don't have now to fix it** 
   ! note that I'm setting these inputs AFTER the call to ServoDyn so OpenFOAM gets all the inputs updated at the same step
      CALL OpFM_SetInputs( p_FAST, AD14%p, AD14%Input(1), AD14%y, AD%Input(1), AD%y, ED%y, SrvD%y, OpFM, ErrStat2, ErrMsg2 )
         CALL SetErrStat( ErrStat2, ErrMsg2, ErrStat, ErrMsg, RoutineName ) 
      CALL OpFM_SetWriteOutput(OpFM)
      
   END IF   
              
      
   !bjj: note ED%Input(1) may be a sibling mesh of output, but ED%u is not (routine may update something that needs to be shared between siblings)      
   CALL ED_InputSolve( p_FAST, ED%Input(1), ED%y, AD14%p, AD14%y, AD%y, SrvD%y, AD%Input(1), SrvD%Input(1), MeshMapData, ErrStat2, ErrMsg2 )
      CALL SetErrStat( ErrStat2, ErrMsg2, ErrStat, ErrMsg, RoutineName )
   
   CALL BD_InputSolve( p_FAST, BD, AD%y, AD%Input(1), ED%y, MeshMapData, ErrStat2, ErrMsg2 )
      CALL SetErrStat( ErrStat2, ErrMsg2, ErrStat, ErrMsg, RoutineName )
            
END SUBROUTINE SolveOption2
!----------------------------------------------------------------------------------------------------------------------------------
!> This routines advances the states of each module 
<<<<<<< HEAD
SUBROUTINE FAST_AdvanceStates( t_initial, n_t_global, p_FAST, y_FAST, m_FAST, ED, BD, SrvD, AD14, AD, IfW, OpFM, SC, HD, SD, ExtPtfm, &
                               MAPp, FEAM, MD, Orca, IceF, IceD, MeshMapData, ErrStat, ErrMsg )
=======
SUBROUTINE FAST_AdvanceStates( t_initial, n_t_global, p_FAST, m_FAST, ED, BD, SrvD, AD14, AD, IfW, OpFM, HD, SD, ExtPtfm, &
                                MAPp, FEAM, MD, Orca, IceF, IceD, MeshMapData, ErrStat, ErrMsg, WriteThisStep )
>>>>>>> ff33ca1c

   REAL(DbKi),               INTENT(IN   ) :: t_initial           !< initial simulation time (almost always 0)
   INTEGER(IntKi),           INTENT(IN   ) :: n_t_global          !< integer time step   
   TYPE(FAST_ParameterType), INTENT(IN   ) :: p_FAST              !< Parameters for the glue code
   TYPE(FAST_MiscVarType),   INTENT(IN   ) :: m_FAST              !< Miscellaneous variables
     
   TYPE(ElastoDyn_Data),     INTENT(INOUT) :: ED                  !< ElastoDyn data
   TYPE(BeamDyn_Data),       INTENT(INOUT) :: BD                  !< BeamDyn data
   TYPE(ServoDyn_Data),      INTENT(INOUT) :: SrvD                !< ServoDyn data
   TYPE(AeroDyn14_Data),     INTENT(INOUT) :: AD14                !< AeroDyn v14 data
   TYPE(AeroDyn_Data),       INTENT(INOUT) :: AD                  !< AeroDyn data
   TYPE(InflowWind_Data),    INTENT(INOUT) :: IfW                 !< InflowWind data
   TYPE(OpenFOAM_Data),      INTENT(INOUT) :: OpFM                !< OpenFOAM data
   TYPE(Supercontroller_Data), INTENT(INOUT) :: SC                !< Supercontroller data
   TYPE(HydroDyn_Data),      INTENT(INOUT) :: HD                  !< HydroDyn data
   TYPE(SubDyn_Data),        INTENT(INOUT) :: SD                  !< SubDyn data
   TYPE(ExtPtfm_Data),       INTENT(INOUT) :: ExtPtfm             !< ExtPtfm data
   TYPE(MAP_Data),           INTENT(INOUT) :: MAPp                !< MAP data
   TYPE(FEAMooring_Data),    INTENT(INOUT) :: FEAM                !< FEAMooring data
   TYPE(MoorDyn_Data),       INTENT(INOUT) :: MD                  !< Data for the MoorDyn module
   TYPE(OrcaFlex_Data),      INTENT(INOUT) :: Orca                !< OrcaFlex interface data
   TYPE(IceFloe_Data),       INTENT(INOUT) :: IceF                !< IceFloe data
   TYPE(IceDyn_Data),        INTENT(INOUT) :: IceD                !< All the IceDyn data used in time-step loop
   
   TYPE(FAST_ModuleMapType), INTENT(INOUT) :: MeshMapData         !< Data for mapping between modules (added to help BD get better root motion inputs)

   INTEGER(IntKi),           INTENT(  OUT) :: ErrStat             !< Error status of the operation
   CHARACTER(*),             INTENT(  OUT) :: ErrMsg              !< Error message if ErrStat /= ErrID_None
   LOGICAL                 , INTENT(IN   ) :: WriteThisStep       !< Will we print the WriteOutput values this step (for optimizations with SolveOption2)?

   ! local variables
   INTEGER(IntKi)                          :: i, k                ! loop counters
   
   REAL(DbKi)                              :: t_module            ! Current simulation time for module 
   REAL(DbKi)                              :: t_global_next       ! Simulation time for computing outputs
   INTEGER(IntKi)                          :: j_ss                ! substep loop counter 
   INTEGER(IntKi)                          :: n_t_module          ! simulation time step, loop counter for individual modules
   INTEGER(IntKi)                          :: ErrStat2
   CHARACTER(ErrMsgLen)                    :: ErrMsg2
   CHARACTER(*), PARAMETER                 :: RoutineName = 'FAST_AdvanceStates'       
   
   
   
   ErrStat = ErrID_None
   ErrMsg  = ""

   t_global_next = (n_t_global+1) * p_FAST%dt + t_initial

   !----------------------------------------------------------------------------------------
   ! copy the states at step m_FAST%t_global and get prediction for step t_global_next
   ! (note that we need to copy the states because UpdateStates updates the values
   ! and we need to have the old values [at m_FAST%t_global] for the next j_pc step)
   !----------------------------------------------------------------------------------------
   ! ElastoDyn: get predicted states
   CALL ED_CopyContState   (ED%x( STATE_CURR), ED%x( STATE_PRED), MESH_UPDATECOPY, Errstat2, ErrMsg2)
      CALL SetErrStat( Errstat2, ErrMsg2, ErrStat, ErrMsg, RoutineName )
   CALL ED_CopyDiscState   (ED%xd(STATE_CURR), ED%xd(STATE_PRED), MESH_UPDATECOPY, Errstat2, ErrMsg2)  
      CALL SetErrStat( Errstat2, ErrMsg2, ErrStat, ErrMsg, RoutineName )
   CALL ED_CopyConstrState (ED%z( STATE_CURR), ED%z( STATE_PRED), MESH_UPDATECOPY, Errstat2, ErrMsg2)
      CALL SetErrStat( Errstat2, ErrMsg2, ErrStat, ErrMsg, RoutineName )
   CALL ED_CopyOtherState (ED%OtherSt( STATE_CURR), ED%OtherSt( STATE_PRED), MESH_UPDATECOPY, Errstat2, ErrMsg2)
      CALL SetErrStat( Errstat2, ErrMsg2, ErrStat, ErrMsg, RoutineName )

   DO j_ss = 1, p_FAST%n_substeps( MODULE_ED )
      n_t_module = n_t_global*p_FAST%n_substeps( MODULE_ED ) + j_ss - 1
      t_module   = n_t_module*p_FAST%dt_module( MODULE_ED ) + t_initial
            
      CALL ED_UpdateStates( t_module, n_t_module, ED%Input, ED%InputTimes, ED%p, ED%x(STATE_PRED), ED%xd(STATE_PRED), &
                            ED%z(STATE_PRED), ED%OtherSt(STATE_PRED), ED%m, ErrStat2, ErrMsg2 )
         CALL SetErrStat( Errstat2, ErrMsg2, ErrStat, ErrMsg, RoutineName )
         IF (ErrStat >= AbortErrLev) RETURN
   END DO !j_ss
      

      ! BeamDyn doesn't like extrapolated rotations, so we will calculate them from ED and transfer instead of doing a correction step. 
      ! (Also calls ED_CalcOutput here so that we can use it for AeroDyn optimization, too):
   CALL SolveOption2a_Inp2BD(t_global_next, STATE_PRED, p_FAST, m_FAST, ED, BD, AD14, AD, SrvD, IfW, OpFM, MeshMapData, ErrStat2, ErrMsg2, WriteThisStep)
      CALL SetErrStat( ErrStat2, ErrMsg2, ErrStat, ErrMsg, RoutineName )
         
   IF ( p_FAST%CompElast == Module_BD ) THEN
            
      DO k=1,p_FAST%nBeams
            
         CALL BD_CopyContState   (BD%x( k,STATE_CURR),BD%x( k,STATE_PRED), MESH_UPDATECOPY, Errstat2, ErrMsg2)
            CALL SetErrStat( Errstat2, ErrMsg2, ErrStat, ErrMsg, RoutineName )
         CALL BD_CopyDiscState   (BD%xd(k,STATE_CURR),BD%xd(k,STATE_PRED), MESH_UPDATECOPY, Errstat2, ErrMsg2)  
            CALL SetErrStat( Errstat2, ErrMsg2, ErrStat, ErrMsg, RoutineName )
         CALL BD_CopyConstrState (BD%z( k,STATE_CURR),BD%z( k,STATE_PRED), MESH_UPDATECOPY, Errstat2, ErrMsg2)
            CALL SetErrStat( Errstat2, ErrMsg2, ErrStat, ErrMsg, RoutineName )
         CALL BD_CopyOtherState (BD%OtherSt( k,STATE_CURR),BD%OtherSt( k,STATE_PRED), MESH_UPDATECOPY, Errstat2, ErrMsg2)
            CALL SetErrStat( Errstat2, ErrMsg2, ErrStat, ErrMsg, RoutineName )
            
         DO j_ss = 1, p_FAST%n_substeps( Module_BD )
            n_t_module = n_t_global*p_FAST%n_substeps( Module_BD ) + j_ss - 1
            t_module   = n_t_module*p_FAST%dt_module( Module_BD ) + t_initial
                           
            CALL BD_UpdateStates( t_module, n_t_module, BD%Input(:,k), BD%InputTimes(:,k), BD%p(k), BD%x(k,STATE_PRED), &
                                       BD%xd(k,STATE_PRED), BD%z(k,STATE_PRED), BD%OtherSt(k,STATE_PRED), BD%m(k), ErrStat2, ErrMsg2 )
               CALL SetErrStat( Errstat2, ErrMsg2, ErrStat, ErrMsg, RoutineName//':B'//trim(num2lstr(k)))
         END DO !j_ss
               
      END DO !nBeams
      IF (ErrStat >= AbortErrLev) RETURN
      
   END IF !CompElast
   

      ! because AeroDyn DBEMT states depend heavily on getting inputs correct, we are overwriting its inputs with updated structural outputs here
   CALL SolveOption2b_Inp2IfW(t_global_next, STATE_PRED, p_FAST, m_FAST, ED, BD, AD14, AD, SrvD, IfW, OpFM, MeshMapData, ErrStat2, ErrMsg2, WriteThisStep)
      CALL SetErrStat( ErrStat2, ErrMsg2, ErrStat, ErrMsg, RoutineName )
   
                        
   ! InflowWind: get predicted states
   IF ( p_FAST%CompInflow == Module_IfW ) THEN
      CALL InflowWind_CopyContState   (IfW%x( STATE_CURR), IfW%x( STATE_PRED), MESH_UPDATECOPY, Errstat2, ErrMsg2)
         CALL SetErrStat( Errstat2, ErrMsg2, ErrStat, ErrMsg, RoutineName )
      CALL InflowWind_CopyDiscState   (IfW%xd(STATE_CURR), IfW%xd(STATE_PRED), MESH_UPDATECOPY, Errstat2, ErrMsg2)  
         CALL SetErrStat( Errstat2, ErrMsg2, ErrStat, ErrMsg, RoutineName )
      CALL InflowWind_CopyConstrState (IfW%z( STATE_CURR), IfW%z( STATE_PRED), MESH_UPDATECOPY, Errstat2, ErrMsg2)
         CALL SetErrStat( Errstat2, ErrMsg2, ErrStat, ErrMsg, RoutineName )            
      CALL InflowWind_CopyOtherState( IfW%OtherSt(STATE_CURR), IfW%OtherSt(STATE_PRED), MESH_UPDATECOPY, Errstat2, ErrMsg2)
         CALL SetErrStat( Errstat2, ErrMsg2, ErrStat, ErrMsg, RoutineName )
            
      DO j_ss = 1, p_FAST%n_substeps( MODULE_IfW )
         n_t_module = n_t_global*p_FAST%n_substeps( MODULE_IfW ) + j_ss - 1
         t_module   = n_t_module*p_FAST%dt_module( MODULE_IfW ) + t_initial
            
         CALL InflowWind_UpdateStates( t_module, n_t_module, IfW%Input, IfW%InputTimes, IfW%p, IfW%x(STATE_PRED), IfW%xd(STATE_PRED), &
                                       IfW%z(STATE_PRED), IfW%OtherSt(STATE_PRED), IfW%m, ErrStat2, ErrMsg2 )
            CALL SetErrStat( Errstat2, ErrMsg2, ErrStat, ErrMsg, RoutineName )
      END DO !j_ss
   END IF
   
   
      ! because AeroDyn DBEMT states depend heavily on getting inputs correct, we are overwriting its inputs with updated inflow outputs here
<<<<<<< HEAD
   CALL SolveOption2c_Inp2AD_SrvD(t_global_next, STATE_PRED, p_FAST, m_FAST, ED, BD, AD14, AD, SrvD, IfW, OpFM, SC, MeshMapData, ErrStat2, ErrMsg2, .false.)
=======
   CALL SolveOption2c_Inp2AD_SrvD(t_global_next, STATE_PRED, p_FAST, m_FAST, ED, BD, AD14, AD, SrvD, IfW, OpFM, MeshMapData, ErrStat2, ErrMsg2, WriteThisStep)
>>>>>>> ff33ca1c
      CALL SetErrStat( ErrStat2, ErrMsg2, ErrStat, ErrMsg, RoutineName )
   
   ! AeroDyn: get predicted states
   IF ( p_FAST%CompAero == Module_AD14 ) THEN
      CALL AD14_CopyContState   (AD14%x( STATE_CURR), AD14%x( STATE_PRED), MESH_UPDATECOPY, Errstat2, ErrMsg2)
         CALL SetErrStat( Errstat2, ErrMsg2, ErrStat, ErrMsg, RoutineName )
      CALL AD14_CopyDiscState   (AD14%xd(STATE_CURR), AD14%xd(STATE_PRED), MESH_UPDATECOPY, Errstat2, ErrMsg2)  
         CALL SetErrStat( Errstat2, ErrMsg2, ErrStat, ErrMsg, RoutineName )
      CALL AD14_CopyConstrState (AD14%z( STATE_CURR), AD14%z( STATE_PRED), MESH_UPDATECOPY, Errstat2, ErrMsg2)
         CALL SetErrStat( Errstat2, ErrMsg2, ErrStat, ErrMsg, RoutineName )
      CALL AD14_CopyOtherState( AD14%OtherSt(STATE_CURR), AD14%OtherSt(STATE_PRED), MESH_UPDATECOPY, Errstat2, ErrMsg2)
         CALL SetErrStat( Errstat2, ErrMsg2, ErrStat, ErrMsg, RoutineName )
            
      DO j_ss = 1, p_FAST%n_substeps( MODULE_AD14 )
         n_t_module = n_t_global*p_FAST%n_substeps( MODULE_AD14 ) + j_ss - 1
         t_module   = n_t_module*p_FAST%dt_module( MODULE_AD14 ) + t_initial
            
         CALL AD14_UpdateStates( t_module, n_t_module, AD14%Input, AD14%InputTimes, AD14%p, AD14%x(STATE_PRED), &
                                AD14%xd(STATE_PRED), AD14%z(STATE_PRED), AD14%OtherSt(STATE_PRED), AD14%m, ErrStat2, ErrMsg2 )
            CALL SetErrStat( Errstat2, ErrMsg2, ErrStat, ErrMsg, RoutineName )
      END DO !j_ss
   ELSEIF ( p_FAST%CompAero == Module_AD ) THEN
      CALL AD_CopyContState   (AD%x( STATE_CURR), AD%x( STATE_PRED), MESH_UPDATECOPY, Errstat2, ErrMsg2)
         CALL SetErrStat( Errstat2, ErrMsg2, ErrStat, ErrMsg, RoutineName )
      CALL AD_CopyDiscState   (AD%xd(STATE_CURR), AD%xd(STATE_PRED), MESH_UPDATECOPY, Errstat2, ErrMsg2)  
         CALL SetErrStat( Errstat2, ErrMsg2, ErrStat, ErrMsg, RoutineName )
      CALL AD_CopyConstrState (AD%z( STATE_CURR), AD%z( STATE_PRED), MESH_UPDATECOPY, Errstat2, ErrMsg2)
         CALL SetErrStat( Errstat2, ErrMsg2, ErrStat, ErrMsg, RoutineName )
      CALL AD_CopyOtherState( AD%OtherSt(STATE_CURR), AD%OtherSt(STATE_PRED), MESH_UPDATECOPY, Errstat2, ErrMsg2)
         CALL SetErrStat( Errstat2, ErrMsg2, ErrStat, ErrMsg, RoutineName )

      DO j_ss = 1, p_FAST%n_substeps( MODULE_AD )
         n_t_module = n_t_global*p_FAST%n_substeps( MODULE_AD ) + j_ss - 1
         t_module   = n_t_module*p_FAST%dt_module( MODULE_AD ) + t_initial
            
         CALL AD_UpdateStates( t_module, n_t_module, AD%Input, AD%InputTimes, AD%p, AD%x(STATE_PRED), &
                               AD%xd(STATE_PRED), AD%z(STATE_PRED), AD%OtherSt(STATE_PRED), AD%m, ErrStat2, ErrMsg2 )
            CALL SetErrStat( Errstat2, ErrMsg2, ErrStat, ErrMsg, RoutineName )
            ! We don't want to extrapolate any values for the WakeLocations (those are exactly calculated) 
         if (allocated(AD%OtherSt(STATE_PRED)%WakeLocationPoints)) then
            AD%OtherSt(STATE_CURR)%WakeLocationPoints = AD%OtherSt(STATE_PRED)%WakeLocationPoints
         endif
      END DO !j_ss
   END IF            

   
   ! ServoDyn: get predicted states
   IF ( p_FAST%CompServo == Module_SrvD ) THEN
      CALL SrvD_CopyContState   (SrvD%x( STATE_CURR), SrvD%x( STATE_PRED), MESH_UPDATECOPY, Errstat2, ErrMsg2)
         CALL SetErrStat( Errstat2, ErrMsg2, ErrStat, ErrMsg, RoutineName )
      CALL SrvD_CopyDiscState   (SrvD%xd(STATE_CURR), SrvD%xd(STATE_PRED), MESH_UPDATECOPY, Errstat2, ErrMsg2)
         CALL SetErrStat( Errstat2, ErrMsg2, ErrStat, ErrMsg, RoutineName )
      CALL SrvD_CopyConstrState (SrvD%z( STATE_CURR), SrvD%z( STATE_PRED), MESH_UPDATECOPY, Errstat2, ErrMsg2)
         CALL SetErrStat( Errstat2, ErrMsg2, ErrStat, ErrMsg, RoutineName )
      CALL SrvD_CopyOtherState (SrvD%OtherSt( STATE_CURR), SrvD%OtherSt( STATE_PRED), MESH_UPDATECOPY, Errstat2, ErrMsg2)
         CALL SetErrStat( Errstat2, ErrMsg2, ErrStat, ErrMsg, RoutineName )
                     
      DO j_ss = 1, p_FAST%n_substeps( Module_SrvD )
         n_t_module = n_t_global*p_FAST%n_substeps( Module_SrvD ) + j_ss - 1
         t_module   = n_t_module*p_FAST%dt_module( Module_SrvD ) + t_initial
               
         CALL SrvD_UpdateStates( t_module, n_t_module, SrvD%Input, SrvD%InputTimes, SrvD%p, SrvD%x(STATE_PRED), SrvD%xd(STATE_PRED), &
                 SrvD%z(STATE_PRED), SrvD%OtherSt(STATE_PRED), SrvD%m, ErrStat2, ErrMsg2 )
            CALL SetErrStat( Errstat2, ErrMsg2, ErrStat, ErrMsg, RoutineName )
            if (ErrStat >= AbortErrLev) return
      END DO !j_ss
   END IF            
            

   ! HydroDyn: get predicted states
   IF ( p_FAST%CompHydro == Module_HD ) THEN
      CALL HydroDyn_CopyContState   (HD%x( STATE_CURR), HD%x( STATE_PRED), MESH_UPDATECOPY, Errstat2, ErrMsg2)
         CALL SetErrStat( Errstat2, ErrMsg2, ErrStat, ErrMsg, RoutineName )
      CALL HydroDyn_CopyDiscState   (HD%xd(STATE_CURR), HD%xd(STATE_PRED), MESH_UPDATECOPY, Errstat2, ErrMsg2)  
         CALL SetErrStat( Errstat2, ErrMsg2, ErrStat, ErrMsg, RoutineName )
      CALL HydroDyn_CopyConstrState (HD%z( STATE_CURR), HD%z( STATE_PRED), MESH_UPDATECOPY, Errstat2, ErrMsg2)
         CALL SetErrStat( Errstat2, ErrMsg2, ErrStat, ErrMsg, RoutineName )            
      CALL HydroDyn_CopyOtherState( HD%OtherSt(STATE_CURR), HD%OtherSt(STATE_PRED), MESH_UPDATECOPY, Errstat2, ErrMsg2)
         CALL SetErrStat( Errstat2, ErrMsg2, ErrStat, ErrMsg, RoutineName )
         
      DO j_ss = 1, p_FAST%n_substeps( Module_HD )
         n_t_module = n_t_global*p_FAST%n_substeps( Module_HD ) + j_ss - 1
         t_module   = n_t_module*p_FAST%dt_module( Module_HD ) + t_initial
               
         CALL HydroDyn_UpdateStates( t_module, n_t_module, HD%Input, HD%InputTimes, HD%p, HD%x(STATE_PRED), HD%xd(STATE_PRED), &
                                     HD%z(STATE_PRED), HD%OtherSt(STATE_PRED), HD%m, ErrStat2, ErrMsg2 )
            CALL SetErrStat( Errstat2, ErrMsg2, ErrStat, ErrMsg, RoutineName )
      END DO !j_ss
            
   END IF
            
         
   ! SubDyn/ExtPtfm: get predicted states
   IF ( p_FAST%CompSub == Module_SD ) THEN
      CALL SD_CopyContState   (SD%x( STATE_CURR), SD%x( STATE_PRED), MESH_UPDATECOPY, Errstat2, ErrMsg2)
         CALL SetErrStat( Errstat2, ErrMsg2, ErrStat, ErrMsg, RoutineName )
      CALL SD_CopyDiscState   (SD%xd(STATE_CURR), SD%xd(STATE_PRED), MESH_UPDATECOPY, Errstat2, ErrMsg2)
         CALL SetErrStat( Errstat2, ErrMsg2, ErrStat, ErrMsg, RoutineName )
      CALL SD_CopyConstrState (SD%z( STATE_CURR), SD%z( STATE_PRED), MESH_UPDATECOPY, Errstat2, ErrMsg2)
         CALL SetErrStat( Errstat2, ErrMsg2, ErrStat, ErrMsg, RoutineName )
      CALL SD_CopyOtherState( SD%OtherSt(STATE_CURR), SD%OtherSt(STATE_PRED), MESH_UPDATECOPY, Errstat2, ErrMsg2)
         CALL SetErrStat( Errstat2, ErrMsg2, ErrStat, ErrMsg, RoutineName )
            
      DO j_ss = 1, p_FAST%n_substeps( Module_SD )
         n_t_module = n_t_global*p_FAST%n_substeps( Module_SD ) + j_ss - 1
         t_module   = n_t_module*p_FAST%dt_module( Module_SD ) + t_initial
               
         CALL SD_UpdateStates( t_module, n_t_module, SD%Input, SD%InputTimes, SD%p, SD%x(STATE_PRED), SD%xd(STATE_PRED), & 
                               SD%z(STATE_PRED), SD%OtherSt(STATE_PRED), SD%m, ErrStat2, ErrMsg2 )
            CALL SetErrStat( Errstat2, ErrMsg2, ErrStat, ErrMsg, RoutineName )
      END DO !j_ss
   ! ExtPtfm: get predicted states
   ELSE IF ( p_FAST%CompSub == Module_ExtPtfm ) THEN
      CALL ExtPtfm_CopyContState   (ExtPtfm%x( STATE_CURR), ExtPtfm%x( STATE_PRED), MESH_UPDATECOPY, Errstat2, ErrMsg2)
         CALL SetErrStat( Errstat2, ErrMsg2, ErrStat, ErrMsg, RoutineName )
      CALL ExtPtfm_CopyDiscState   (ExtPtfm%xd(STATE_CURR), ExtPtfm%xd(STATE_PRED), MESH_UPDATECOPY, Errstat2, ErrMsg2)
         CALL SetErrStat( Errstat2, ErrMsg2, ErrStat, ErrMsg, RoutineName )
      CALL ExtPtfm_CopyConstrState (ExtPtfm%z( STATE_CURR), ExtPtfm%z( STATE_PRED), MESH_UPDATECOPY, Errstat2, ErrMsg2)
         CALL SetErrStat( Errstat2, ErrMsg2, ErrStat, ErrMsg, RoutineName )
      CALL ExtPtfm_CopyOtherState( ExtPtfm%OtherSt(STATE_CURR), ExtPtfm%OtherSt(STATE_PRED), MESH_UPDATECOPY, Errstat2, ErrMsg2)
         CALL SetErrStat( Errstat2, ErrMsg2, ErrStat, ErrMsg, RoutineName )
            
      DO j_ss = 1, p_FAST%n_substeps( Module_ExtPtfm )
         n_t_module = n_t_global*p_FAST%n_substeps( Module_ExtPtfm ) + j_ss - 1
         t_module   = n_t_module*p_FAST%dt_module( Module_ExtPtfm ) + t_initial
               
         CALL ExtPtfm_UpdateStates( t_module, n_t_module, ExtPtfm%Input, ExtPtfm%InputTimes, ExtPtfm%p, ExtPtfm%x(STATE_PRED), &
                                   ExtPtfm%xd(STATE_PRED), ExtPtfm%z(STATE_PRED), ExtPtfm%OtherSt(STATE_PRED), ExtPtfm%m, ErrStat2, ErrMsg2 )
            CALL SetErrStat( Errstat2, ErrMsg2, ErrStat, ErrMsg, RoutineName )
      END DO !j_ss   
   END IF
            
            
   ! Mooring: MAP/FEAM/MD/Orca: get predicted states
   IF (p_FAST%CompMooring == Module_MAP) THEN
      CALL MAP_CopyContState   (MAPp%x( STATE_CURR), MAPp%x( STATE_PRED), MESH_UPDATECOPY, Errstat2, ErrMsg2)
         CALL SetErrStat( Errstat2, ErrMsg2, ErrStat, ErrMsg, RoutineName )
      CALL MAP_CopyDiscState   (MAPp%xd(STATE_CURR), MAPp%xd(STATE_PRED), MESH_UPDATECOPY, Errstat2, ErrMsg2)  
         CALL SetErrStat( Errstat2, ErrMsg2, ErrStat, ErrMsg, RoutineName )
      CALL MAP_CopyConstrState (MAPp%z( STATE_CURR), MAPp%z( STATE_PRED), MESH_UPDATECOPY, Errstat2, ErrMsg2)
         CALL SetErrStat( Errstat2, ErrMsg2, ErrStat, ErrMsg, RoutineName )

            ! OtherStates in MAP++ acts like misc variables:
      !CALL MAP_CopyOtherState( MAPp%OtherSt(STATE_CURR), MAPp%OtherSt(STATE_PRED), MESH_UPDATECOPY, Errstat2, ErrMsg2)
      !   CALL SetErrStat( Errstat2, ErrMsg2, ErrStat, ErrMsg, RoutineName )
         
      DO j_ss = 1, p_FAST%n_substeps( Module_MAP )
         n_t_module = n_t_global*p_FAST%n_substeps( Module_MAP ) + j_ss - 1
         t_module   = n_t_module*p_FAST%dt_module( Module_MAP ) + t_initial
               
         CALL MAP_UpdateStates( t_module, n_t_module, MAPp%Input, MAPp%InputTimes, MAPp%p, MAPp%x(STATE_PRED), MAPp%xd(STATE_PRED), MAPp%z(STATE_PRED), MAPp%OtherSt, ErrStat2, ErrMsg2 )
            CALL SetErrStat( Errstat2, ErrMsg2, ErrStat, ErrMsg, RoutineName )
      END DO !j_ss
               
   ELSEIF (p_FAST%CompMooring == Module_MD) THEN
      CALL MD_CopyContState   (MD%x( STATE_CURR), MD%x( STATE_PRED), MESH_UPDATECOPY, Errstat2, ErrMsg2)
         CALL SetErrStat( Errstat2, ErrMsg2, ErrStat, ErrMsg, RoutineName )
      CALL MD_CopyDiscState   (MD%xd(STATE_CURR), MD%xd(STATE_PRED), MESH_UPDATECOPY, Errstat2, ErrMsg2)
         CALL SetErrStat( Errstat2, ErrMsg2, ErrStat, ErrMsg, RoutineName )
      CALL MD_CopyConstrState (MD%z( STATE_CURR), MD%z( STATE_PRED), MESH_UPDATECOPY, Errstat2, ErrMsg2)
         CALL SetErrStat( Errstat2, ErrMsg2, ErrStat, ErrMsg, RoutineName )         
      CALL MD_CopyOtherState( MD%OtherSt(STATE_CURR), MD%OtherSt(STATE_PRED), MESH_UPDATECOPY, Errstat2, ErrMsg2)
         CALL SetErrStat( Errstat2, ErrMsg2, ErrStat, ErrMsg, RoutineName )
            
      DO j_ss = 1, p_FAST%n_substeps( Module_MD )
         n_t_module = n_t_global*p_FAST%n_substeps( Module_MD ) + j_ss - 1
         t_module   = n_t_module*p_FAST%dt_module( Module_MD ) + t_initial
               
         CALL MD_UpdateStates( t_module, n_t_module, MD%Input, MD%InputTimes, MD%p, MD%x(STATE_PRED), MD%xd(STATE_PRED), &
                               MD%z(STATE_PRED), MD%OtherSt(STATE_PRED), MD%m, ErrStat2, ErrMsg2 )
            CALL SetErrStat( Errstat2, ErrMsg2, ErrStat, ErrMsg, RoutineName )
      END DO !j_ss
               
   ELSEIF (p_FAST%CompMooring == Module_FEAM) THEN
      CALL FEAM_CopyContState   (FEAM%x( STATE_CURR), FEAM%x( STATE_PRED), MESH_UPDATECOPY, Errstat2, ErrMsg2)
         CALL SetErrStat( Errstat2, ErrMsg2, ErrStat, ErrMsg, RoutineName )
      CALL FEAM_CopyDiscState   (FEAM%xd(STATE_CURR), FEAM%xd(STATE_PRED), MESH_UPDATECOPY, Errstat2, ErrMsg2)
         CALL SetErrStat( Errstat2, ErrMsg2, ErrStat, ErrMsg, RoutineName )
      CALL FEAM_CopyConstrState (FEAM%z( STATE_CURR), FEAM%z( STATE_PRED), MESH_UPDATECOPY, Errstat2, ErrMsg2)
         CALL SetErrStat( Errstat2, ErrMsg2, ErrStat, ErrMsg, RoutineName )         
      CALL FEAM_CopyOtherState( FEAM%OtherSt(STATE_CURR), FEAM%OtherSt(STATE_PRED), MESH_UPDATECOPY, Errstat2, ErrMsg2)
         CALL SetErrStat( Errstat2, ErrMsg2, ErrStat, ErrMsg, RoutineName )
            
      DO j_ss = 1, p_FAST%n_substeps( Module_FEAM )
         n_t_module = n_t_global*p_FAST%n_substeps( Module_FEAM ) + j_ss - 1
         t_module   = n_t_module*p_FAST%dt_module( Module_FEAM ) + t_initial
               
         CALL FEAM_UpdateStates( t_module, n_t_module, FEAM%Input, FEAM%InputTimes, FEAM%p, FEAM%x(STATE_PRED), FEAM%xd(STATE_PRED), &
                                  FEAM%z(STATE_PRED), FEAM%OtherSt(STATE_PRED), FEAM%m, ErrStat2, ErrMsg2 )
            CALL SetErrStat( Errstat2, ErrMsg2, ErrStat, ErrMsg, RoutineName )
      END DO !j_ss
            
   ELSEIF (p_FAST%CompMooring == Module_Orca) THEN
      CALL Orca_CopyContState   (Orca%x( STATE_CURR), Orca%x( STATE_PRED), MESH_UPDATECOPY, Errstat2, ErrMsg2)
         CALL SetErrStat( Errstat2, ErrMsg2, ErrStat, ErrMsg, RoutineName )
      CALL Orca_CopyDiscState   (Orca%xd(STATE_CURR), Orca%xd(STATE_PRED), MESH_UPDATECOPY, Errstat2, ErrMsg2)
         CALL SetErrStat( Errstat2, ErrMsg2, ErrStat, ErrMsg, RoutineName )
      CALL Orca_CopyConstrState (Orca%z( STATE_CURR), Orca%z( STATE_PRED), MESH_UPDATECOPY, Errstat2, ErrMsg2)
         CALL SetErrStat( Errstat2, ErrMsg2, ErrStat, ErrMsg, RoutineName )         
      CALL Orca_CopyOtherState( Orca%OtherSt(STATE_CURR), Orca%OtherSt(STATE_PRED), MESH_UPDATECOPY, Errstat2, ErrMsg2)
         CALL SetErrStat( Errstat2, ErrMsg2, ErrStat, ErrMsg, RoutineName )
            
      DO j_ss = 1, p_FAST%n_substeps( Module_Orca )
         n_t_module = n_t_global*p_FAST%n_substeps( Module_Orca ) + j_ss - 1
         t_module   = n_t_module*p_FAST%dt_module( Module_Orca ) + t_initial
               
         CALL Orca_UpdateStates( t_module, n_t_module, Orca%Input, Orca%InputTimes, Orca%p, Orca%x(STATE_PRED), &
                                 Orca%xd(STATE_PRED), Orca%z(STATE_PRED), Orca%OtherSt(STATE_PRED), Orca%m, ErrStat2, ErrMsg2 )
            CALL SetErrStat( Errstat2, ErrMsg2, ErrStat, ErrMsg, RoutineName )
      END DO !j_ss
               
   END IF
             
         
   ! IceFloe/IceDyn: get predicted states
   IF ( p_FAST%CompIce == Module_IceF ) THEN
      CALL IceFloe_CopyContState   (IceF%x( STATE_CURR), IceF%x( STATE_PRED), MESH_UPDATECOPY, Errstat2, ErrMsg2)
         CALL SetErrStat( Errstat2, ErrMsg2, ErrStat, ErrMsg, RoutineName )
      CALL IceFloe_CopyDiscState   (IceF%xd(STATE_CURR), IceF%xd(STATE_PRED), MESH_UPDATECOPY, Errstat2, ErrMsg2)  
         CALL SetErrStat( Errstat2, ErrMsg2, ErrStat, ErrMsg, RoutineName )
      CALL IceFloe_CopyConstrState (IceF%z( STATE_CURR), IceF%z( STATE_PRED), MESH_UPDATECOPY, Errstat2, ErrMsg2)
         CALL SetErrStat( Errstat2, ErrMsg2, ErrStat, ErrMsg, RoutineName )
      CALL IceFloe_CopyOtherState( IceF%OtherSt(STATE_CURR), IceF%OtherSt(STATE_PRED), MESH_UPDATECOPY, Errstat2, ErrMsg2)
         CALL SetErrStat( Errstat2, ErrMsg2, ErrStat, ErrMsg, RoutineName )
            
      DO j_ss = 1, p_FAST%n_substeps( Module_IceF )
         n_t_module = n_t_global*p_FAST%n_substeps( Module_IceF ) + j_ss - 1
         t_module   = n_t_module*p_FAST%dt_module( Module_IceF ) + t_initial
               
         CALL IceFloe_UpdateStates( t_module, n_t_module, IceF%Input, IceF%InputTimes, IceF%p, IceF%x(STATE_PRED), &
                                    IceF%xd(STATE_PRED), IceF%z(STATE_PRED), IceF%OtherSt(STATE_PRED), IceF%m, ErrStat2, ErrMsg2 )
            CALL SetErrStat( Errstat2, ErrMsg2, ErrStat, ErrMsg, RoutineName )
      END DO !j_ss
   ELSEIF ( p_FAST%CompIce == Module_IceD ) THEN
            
      DO i=1,p_FAST%numIceLegs
            
         CALL IceD_CopyContState   (IceD%x( i,STATE_CURR),IceD%x( i,STATE_PRED), MESH_UPDATECOPY, Errstat2, ErrMsg2)
            CALL SetErrStat( Errstat2, ErrMsg2, ErrStat, ErrMsg, RoutineName )
         CALL IceD_CopyDiscState   (IceD%xd(i,STATE_CURR),IceD%xd(i,STATE_PRED), MESH_UPDATECOPY, Errstat2, ErrMsg2)  
            CALL SetErrStat( Errstat2, ErrMsg2, ErrStat, ErrMsg, RoutineName )
         CALL IceD_CopyConstrState (IceD%z( i,STATE_CURR),IceD%z( i,STATE_PRED), MESH_UPDATECOPY, Errstat2, ErrMsg2)
            CALL SetErrStat( Errstat2, ErrMsg2, ErrStat, ErrMsg, RoutineName )
         CALL IceD_CopyOtherState( IceD%OtherSt(i,STATE_CURR), IceD%OtherSt(i,STATE_PRED), MESH_UPDATECOPY, Errstat2, ErrMsg2)
            CALL SetErrStat( Errstat2, ErrMsg2, ErrStat, ErrMsg, RoutineName )
            
         DO j_ss = 1, p_FAST%n_substeps( Module_IceD )
            n_t_module = n_t_global*p_FAST%n_substeps( Module_IceD ) + j_ss - 1
            t_module   = n_t_module*p_FAST%dt_module( Module_IceD ) + t_initial
               
            CALL IceD_UpdateStates( t_module, n_t_module, IceD%Input(:,i), IceD%InputTimes(:,i), IceD%p(i), IceD%x(i,STATE_PRED), &
                                       IceD%xd(i,STATE_PRED), IceD%z(i,STATE_PRED), IceD%OtherSt(i,STATE_PRED), IceD%m(i), ErrStat2, ErrMsg2 )
               CALL SetErrStat( Errstat2, ErrMsg2, ErrStat, ErrMsg, RoutineName )
         END DO !j_ss
      END DO
         
   END IF
         
END SUBROUTINE FAST_AdvanceStates
!----------------------------------------------------------------------------------------------------------------------------------
!> This routine extrapolates inputs to modules to give predicted values at t+dt.
SUBROUTINE FAST_ExtrapInterpMods( t_global_next, p_FAST, m_FAST, ED, BD, SrvD, AD14, AD, IfW, HD, SD, ExtPtfm, MAPp, FEAM, MD, Orca, &
                   IceF, IceD, ErrStat, ErrMsg )

   REAL(DbKi),               INTENT(IN   ) :: t_global_next       !< next global time step (t + dt), at which we're extrapolating inputs (and ED outputs)
   TYPE(FAST_ParameterType), INTENT(IN   ) :: p_FAST              !< Parameters for the glue code
   TYPE(FAST_MiscVarType),   INTENT(IN   ) :: m_FAST              !< Miscellaneous variables
     
   TYPE(ElastoDyn_Data),     INTENT(INOUT) :: ED                  !< ElastoDyn data
   TYPE(BeamDyn_Data),       INTENT(INOUT) :: BD                  !< BeamDyn data
   TYPE(ServoDyn_Data),      INTENT(INOUT) :: SrvD                !< ServoDyn data
   TYPE(AeroDyn14_Data),     INTENT(INOUT) :: AD14                !< AeroDyn14 data
   TYPE(AeroDyn_Data),       INTENT(INOUT) :: AD                  !< AeroDyn data
   TYPE(InflowWind_Data),    INTENT(INOUT) :: IfW                 !< InflowWind data
   TYPE(HydroDyn_Data),      INTENT(INOUT) :: HD                  !< HydroDyn data
   TYPE(SubDyn_Data),        INTENT(INOUT) :: SD                  !< SubDyn data
   TYPE(ExtPtfm_Data),       INTENT(INOUT) :: ExtPtfm             !< ExtPtfm data
   TYPE(MAP_Data),           INTENT(INOUT) :: MAPp                !< MAP data
   TYPE(FEAMooring_Data),    INTENT(INOUT) :: FEAM                !< FEAMooring data
   TYPE(MoorDyn_Data),       INTENT(INOUT) :: MD                  !< Data for the MoorDyn module
   TYPE(OrcaFlex_Data),      INTENT(INOUT) :: Orca                !< OrcaFlex interface data
   TYPE(IceFloe_Data),       INTENT(INOUT) :: IceF                !< IceFloe data
   TYPE(IceDyn_Data),        INTENT(INOUT) :: IceD                !< All the IceDyn data used in time-step loop

   !TYPE(FAST_ModuleMapType), INTENT(INOUT) :: MeshMapData         ! Data for mapping between modules
      
   INTEGER(IntKi),           INTENT(  OUT) :: ErrStat             !< Error status of the operation
   CHARACTER(*),             INTENT(  OUT) :: ErrMsg              !< Error message if ErrStat /= ErrID_None

   ! local variables
   INTEGER(IntKi)                          :: i, j, k             ! loop counters
   INTEGER(IntKi)                          :: ErrStat2
   CHARACTER(ErrMsgLen)                    :: ErrMsg2
   
   CHARACTER(*), PARAMETER                 :: RoutineName = 'FAST_ExtrapInterpMods'       
   
      !++++++++++++++++++++++++++++++++++++++++++++++++++++++++++++++++++++++++++++++++++++++++++++++++++++++++++++++++++++++++++++
      ! Step 1.a: Extrapolate Inputs (gives predicted values at t+dt)
      ! 
      ! a) Extrapolate inputs
      !    to t + dt (i.e., t_global_next); will only be used by modules with an implicit dependence on input data.
      ! b) Shift "window" of the ModName%Input
      !++++++++++++++++++++++++++++++++++++++++++++++++++++++++++++++++++++++++++++++++++++++++++++++++++++++++++++++++++++++++++++
    
      ErrStat = ErrID_None
      ErrMsg  = ""
      
      ! ElastoDyn
      CALL ED_Input_ExtrapInterp(ED%Input, ED%InputTimes, ED%u, t_global_next, ErrStat2, ErrMsg2)
         CALL SetErrStat(ErrStat2,ErrMsg2,ErrStat,ErrMsg,RoutineName )
  
      DO j = p_FAST%InterpOrder, 1, -1
         CALL ED_CopyInput (ED%Input(j),  ED%Input(j+1),  MESH_UPDATECOPY, Errstat2, ErrMsg2)
            CALL SetErrStat(ErrStat2,ErrMsg2,ErrStat,ErrMsg,RoutineName )
         ED%InputTimes(j+1) = ED%InputTimes(j)
         !ED_OutputTimes(j+1) = ED_OutputTimes(j)
      END DO
  
      CALL ED_CopyInput (ED%u,  ED%Input(1),  MESH_UPDATECOPY, Errstat2, ErrMsg2)
         CALL SetErrStat(ErrStat2,ErrMsg2,ErrStat,ErrMsg,RoutineName )
      ED%InputTimes(1)  = t_global_next
      !ED_OutputTimes(1) = t_global_next 
  
      
      ! BeamDyn
      IF (p_FAST%CompElast == Module_BD) THEN
         
         DO k = 1,p_FAST%nBeams
         
            CALL BD_Input_ExtrapInterp(BD%Input(:,k), BD%InputTimes(:,k), BD%u(k), t_global_next, ErrStat2, ErrMsg2)
               CALL SetErrStat(ErrStat2,ErrMsg2,ErrStat,ErrMsg,RoutineName )
            
            ! Shift "window" of BD%Input 
  
            DO j = p_FAST%InterpOrder, 1, -1
               CALL BD_CopyInput (BD%Input(j,k),  BD%Input(j+1,k),  MESH_UPDATECOPY, Errstat2, ErrMsg2)
                  CALL SetErrStat(ErrStat2,ErrMsg2,ErrStat,ErrMsg,RoutineName )
               BD%InputTimes(j+1,k) = BD%InputTimes(j,k)
            END DO
  
            CALL BD_CopyInput (BD%u(k),  BD%Input(1,k),  MESH_UPDATECOPY, Errstat2, ErrMsg2)
               CALL SetErrStat(ErrStat2,ErrMsg2,ErrStat,ErrMsg,RoutineName )
            BD%InputTimes(1,k) = t_global_next          
            
         END DO ! k=p_FAST%nBeams
         
      END IF  ! BeamDyn 
      
      ! AeroDyn v14
      IF ( p_FAST%CompAero == Module_AD14 ) THEN
         
         CALL AD14_Input_ExtrapInterp(AD14%Input, AD14%InputTimes, AD14%u, t_global_next, ErrStat2, ErrMsg2)
            CALL SetErrStat(ErrStat2,ErrMsg2,ErrStat,ErrMsg,RoutineName )
            
         ! Shift "window" of AD14%Input
  
         DO j = p_FAST%InterpOrder, 1, -1
            CALL AD14_CopyInput (AD14%Input(j),  AD14%Input(j+1),  MESH_UPDATECOPY, Errstat2, ErrMsg2)
               CALL SetErrStat(ErrStat2,ErrMsg2,ErrStat,ErrMsg,RoutineName )
            AD14%InputTimes(j+1)  = AD14%InputTimes(j)
         END DO
  
         CALL AD14_CopyInput (AD14%u,  AD14%Input(1),  MESH_UPDATECOPY, Errstat2, ErrMsg2)
            CALL SetErrStat(ErrStat2,ErrMsg2,ErrStat,ErrMsg,RoutineName )
         AD14%InputTimes(1)  = t_global_next          
            
      ELSEIF ( p_FAST%CompAero == Module_AD ) THEN
         
         CALL AD_Input_ExtrapInterp(AD%Input, AD%InputTimes, AD%u, t_global_next, ErrStat2, ErrMsg2)
            CALL SetErrStat(ErrStat2,ErrMsg2,ErrStat,ErrMsg,RoutineName )
                        
         ! Shift "window" of AD%Input 
  
         DO j = p_FAST%InterpOrder, 1, -1
            CALL AD_CopyInput (AD%Input(j),  AD%Input(j+1),  MESH_UPDATECOPY, Errstat2, ErrMsg2)
               CALL SetErrStat(ErrStat2,ErrMsg2,ErrStat,ErrMsg,RoutineName )
            AD%InputTimes(j+1)  = AD%InputTimes(j)
         END DO
  
         CALL AD_CopyInput (AD%u,  AD%Input(1),  MESH_UPDATECOPY, Errstat2, ErrMsg2)
            CALL SetErrStat(ErrStat2,ErrMsg2,ErrStat,ErrMsg,RoutineName )
         AD%InputTimes(1)  = t_global_next    
         
      END IF  ! CompAero      
      
         
      ! InflowWind
      IF ( p_FAST%CompInflow == Module_IfW ) THEN
         
         CALL InflowWind_Input_ExtrapInterp(IfW%Input, IfW%InputTimes, IfW%u, t_global_next, ErrStat2, ErrMsg2)
            CALL SetErrStat(ErrStat2,ErrMsg2,ErrStat,ErrMsg,RoutineName )
            
         ! Shift "window" of IfW%Input
  
         DO j = p_FAST%InterpOrder, 1, -1
            CALL InflowWind_CopyInput (IfW%Input(j),  IfW%Input(j+1),  MESH_UPDATECOPY, Errstat2, ErrMsg2)
               CALL SetErrStat(ErrStat2,ErrMsg2,ErrStat,ErrMsg,RoutineName )
            IfW%InputTimes(j+1)  = IfW%InputTimes(j)
         END DO
  
         CALL InflowWind_CopyInput (IfW%u,  IfW%Input(1),  MESH_UPDATECOPY, Errstat2, ErrMsg2)
            CALL SetErrStat(ErrStat2,ErrMsg2,ErrStat,ErrMsg,RoutineName )
         IfW%InputTimes(1)  = t_global_next          
            
      END IF  ! CompInflow          
      
      
      ! ServoDyn
      IF ( p_FAST%CompServo == Module_SrvD ) THEN
         
         CALL SrvD_Input_ExtrapInterp(SrvD%Input, SrvD%InputTimes, SrvD%u, t_global_next, ErrStat2, ErrMsg2)
            CALL SetErrStat(ErrStat2,ErrMsg2,ErrStat,ErrMsg,RoutineName )
            
         ! Shift "window" of SrvD%Input
  
         DO j = p_FAST%InterpOrder, 1, -1
            CALL SrvD_CopyInput (SrvD%Input(j),  SrvD%Input(j+1),  MESH_UPDATECOPY, ErrStat2, ErrMsg2)
               CALL SetErrStat(ErrStat2,ErrMsg2,ErrStat,ErrMsg,RoutineName )
            SrvD%InputTimes(j+1)  = SrvD%InputTimes(j)
         END DO
  
         CALL SrvD_CopyInput (SrvD%u,  SrvD%Input(1),  MESH_UPDATECOPY, ErrStat2, ErrMsg2)
            CALL SetErrStat(ErrStat2,ErrMsg2,ErrStat,ErrMsg,RoutineName )
         SrvD%InputTimes(1)  = t_global_next          
            
      END IF  ! ServoDyn       
      
      ! HydroDyn
      IF ( p_FAST%CompHydro == Module_HD ) THEN

         CALL HydroDyn_Input_ExtrapInterp(HD%Input, HD%InputTimes, HD%u, t_global_next, ErrStat2, ErrMsg2)
            CALL SetErrStat(ErrStat2,ErrMsg2,ErrStat,ErrMsg,RoutineName )
            
         ! Shift "window" of HD%Input
            
         DO j = p_FAST%InterpOrder, 1, -1

            CALL HydroDyn_CopyInput (HD%Input(j),  HD%Input(j+1),  MESH_UPDATECOPY, ErrStat2, ErrMsg2)
               CALL SetErrStat(ErrStat2,ErrMsg2,ErrStat,ErrMsg,RoutineName )
            HD%InputTimes(j+1) = HD%InputTimes(j)
         END DO

         CALL HydroDyn_CopyInput (HD%u,  HD%Input(1),  MESH_UPDATECOPY, Errstat2, ErrMsg2)
            CALL SetErrStat(ErrStat2,ErrMsg2,ErrStat,ErrMsg,RoutineName )
         HD%InputTimes(1) = t_global_next          
            
      END IF  ! HydroDyn

      
      ! SubDyn/ExtPtfm_MCKF
      IF ( p_FAST%CompSub == Module_SD ) THEN

         CALL SD_Input_ExtrapInterp(SD%Input, SD%InputTimes, SD%u, t_global_next, ErrStat2, ErrMsg2)
            CALL SetErrStat(ErrStat2,ErrMsg2,ErrStat,ErrMsg,RoutineName )
            
         ! Shift "window" of SD%Input
  
         DO j = p_FAST%InterpOrder, 1, -1
            CALL SD_CopyInput (SD%Input(j),  SD%Input(j+1),  MESH_UPDATECOPY, Errstat2, ErrMsg2)
               CALL SetErrStat(ErrStat2,ErrMsg2,ErrStat,ErrMsg,RoutineName )
            SD%InputTimes(j+1) = SD%InputTimes(j)
         END DO
  
         CALL SD_CopyInput (SD%u,  SD%Input(1),  MESH_UPDATECOPY, Errstat2, ErrMsg2)
            CALL SetErrStat(ErrStat2,ErrMsg2,ErrStat,ErrMsg,RoutineName )
         SD%InputTimes(1) = t_global_next          
            
      ELSE IF ( p_FAST%CompSub == Module_ExtPtfm ) THEN

         CALL ExtPtfm_Input_ExtrapInterp(ExtPtfm%Input, ExtPtfm%InputTimes, ExtPtfm%u, t_global_next, ErrStat2, ErrMsg2)
            CALL SetErrStat(ErrStat2,ErrMsg2,ErrStat,ErrMsg,RoutineName )
                        
         ! Shift "window" of ExtPtfm%Input
  
         DO j = p_FAST%InterpOrder, 1, -1
            CALL ExtPtfm_CopyInput (ExtPtfm%Input(j),  ExtPtfm%Input(j+1),  MESH_UPDATECOPY, Errstat2, ErrMsg2)
               CALL SetErrStat(ErrStat2,ErrMsg2,ErrStat,ErrMsg,RoutineName )
            ExtPtfm%InputTimes(j+1) = ExtPtfm%InputTimes(j)
         END DO
  
         CALL ExtPtfm_CopyInput (ExtPtfm%u,  ExtPtfm%Input(1),  MESH_UPDATECOPY, Errstat2, ErrMsg2)
            CALL SetErrStat(ErrStat2,ErrMsg2,ErrStat,ErrMsg,RoutineName )
         ExtPtfm%InputTimes(1) = t_global_next          
      END IF  ! SubDyn/ExtPtfm_MCKF
      
      
      ! Mooring (MAP , FEAM , MoorDyn)
      ! MAP
      IF ( p_FAST%CompMooring == Module_MAP ) THEN
         
         CALL MAP_Input_ExtrapInterp(MAPp%Input, MAPp%InputTimes, MAPp%u, t_global_next, ErrStat2, ErrMsg2)
            CALL SetErrStat(ErrStat2,ErrMsg2,ErrStat,ErrMsg,RoutineName )
            
         ! Shift "window" of MAPp%Input
  
         DO j = p_FAST%InterpOrder, 1, -1
            CALL MAP_CopyInput (MAPp%Input(j),  MAPp%Input(j+1),  MESH_UPDATECOPY, Errstat2, ErrMsg2)
               CALL SetErrStat(ErrStat2,ErrMsg2,ErrStat,ErrMsg,RoutineName )
            MAPp%InputTimes(j+1) = MAPp%InputTimes(j)
         END DO
  
         CALL MAP_CopyInput (MAPp%u,  MAPp%Input(1),  MESH_UPDATECOPY, Errstat2, ErrMsg2)
            CALL SetErrStat(ErrStat2,ErrMsg2,ErrStat,ErrMsg,RoutineName )
         MAPp%InputTimes(1) = t_global_next          
            
      ! MoorDyn
      ELSEIF ( p_FAST%CompMooring == Module_MD ) THEN
         
         CALL MD_Input_ExtrapInterp(MD%Input, MD%InputTimes, MD%u, t_global_next, ErrStat2, ErrMsg2)
            CALL SetErrStat(ErrStat2,ErrMsg2,ErrStat,ErrMsg,RoutineName )
            
         ! Shift "window" of MD%Input
  
         DO j = p_FAST%InterpOrder, 1, -1
            CALL MD_CopyInput (MD%Input(j),  MD%Input(j+1),  MESH_UPDATECOPY, Errstat2, ErrMsg2)
               CALL SetErrStat(ErrStat2,ErrMsg2,ErrStat,ErrMsg,RoutineName )
            MD%InputTimes( j+1) = MD%InputTimes( j)
         END DO
  
         CALL MD_CopyInput (MD%u,  MD%Input(1),  MESH_UPDATECOPY, Errstat2, ErrMsg2)
            CALL SetErrStat(ErrStat2,ErrMsg2,ErrStat,ErrMsg,RoutineName )
         MD%InputTimes(1)  = t_global_next          
         
      ! FEAM
      ELSEIF ( p_FAST%CompMooring == Module_FEAM ) THEN
         
         CALL FEAM_Input_ExtrapInterp(FEAM%Input, FEAM%InputTimes, FEAM%u, t_global_next, ErrStat2, ErrMsg2)
            CALL SetErrStat(ErrStat2,ErrMsg2,ErrStat,ErrMsg,RoutineName )
            
         ! Shift "window" of FEAM%Input
  
         DO j = p_FAST%InterpOrder, 1, -1
            CALL FEAM_CopyInput (FEAM%Input(j),  FEAM%Input(j+1),  MESH_UPDATECOPY, Errstat2, ErrMsg2)
               CALL SetErrStat(ErrStat2,ErrMsg2,ErrStat,ErrMsg,RoutineName )
            FEAM%InputTimes( j+1) = FEAM%InputTimes( j)
         END DO
  
         CALL FEAM_CopyInput (FEAM%u,  FEAM%Input(1),  MESH_UPDATECOPY, Errstat2, ErrMsg2)
            CALL SetErrStat(ErrStat2,ErrMsg2,ErrStat,ErrMsg,RoutineName )
         FEAM%InputTimes(1)  = t_global_next          
         
      ! OrcaFlex
      ELSEIF ( p_FAST%CompMooring == Module_Orca ) THEN
         
         CALL Orca_Input_ExtrapInterp(Orca%Input, Orca%InputTimes, Orca%u, t_global_next, ErrStat2, ErrMsg2)
            CALL SetErrStat(ErrStat2,ErrMsg2,ErrStat,ErrMsg,RoutineName )
                        
         ! Shift "window" of Orca%Input
  
         DO j = p_FAST%InterpOrder, 1, -1
            CALL Orca_CopyInput (Orca%Input(j),  Orca%Input(j+1),  MESH_UPDATECOPY, Errstat2, ErrMsg2)
               CALL SetErrStat(ErrStat2,ErrMsg2,ErrStat,ErrMsg,RoutineName )
            Orca%InputTimes( j+1) = Orca%InputTimes( j)
         END DO
  
         CALL Orca_CopyInput (Orca%u,  Orca%Input(1),  MESH_UPDATECOPY, Errstat2, ErrMsg2)
            CALL SetErrStat(ErrStat2,ErrMsg2,ErrStat,ErrMsg,RoutineName )
         Orca%InputTimes(1)  = t_global_next          
         
      END IF  ! MAP/FEAM/MoorDyn/OrcaFlex
      
           
            
      ! Ice (IceFloe or IceDyn)
      ! IceFloe
      IF ( p_FAST%CompIce == Module_IceF ) THEN
         
         CALL IceFloe_Input_ExtrapInterp(IceF%Input, IceF%InputTimes, IceF%u, t_global_next, ErrStat2, ErrMsg2)
            CALL SetErrStat(ErrStat2,ErrMsg2,ErrStat,ErrMsg,RoutineName )
            
         ! Shift "window" of IceF%Input
  
         DO j = p_FAST%InterpOrder, 1, -1
            CALL IceFloe_CopyInput (IceF%Input(j),  IceF%Input(j+1),  MESH_UPDATECOPY, Errstat2, ErrMsg2)
               CALL SetErrStat(ErrStat2,ErrMsg2,ErrStat,ErrMsg,RoutineName )
            IceF%InputTimes(j+1) = IceF%InputTimes(j)
         END DO
  
         CALL IceFloe_CopyInput (IceF%u,  IceF%Input(1),  MESH_UPDATECOPY, Errstat2, ErrMsg2)
            CALL SetErrStat(ErrStat2,ErrMsg2,ErrStat,ErrMsg,RoutineName )
         IceF%InputTimes(1) = t_global_next          
            
      ! IceDyn
      ELSEIF ( p_FAST%CompIce == Module_IceD ) THEN
         
         DO i = 1,p_FAST%numIceLegs
         
            CALL IceD_Input_ExtrapInterp(IceD%Input(:,i), IceD%InputTimes(:,i), IceD%u(i), t_global_next, ErrStat2, ErrMsg2)
               CALL SetErrStat(ErrStat2,ErrMsg2,ErrStat,ErrMsg,RoutineName )
            
            ! Shift "window" of IceD%Input
  
            DO j = p_FAST%InterpOrder, 1, -1
               CALL IceD_CopyInput (IceD%Input(j,i),  IceD%Input(j+1,i),  MESH_UPDATECOPY, Errstat2, ErrMsg2)
                  CALL SetErrStat(ErrStat2,ErrMsg2,ErrStat,ErrMsg,RoutineName )
               IceD%InputTimes(j+1,i) = IceD%InputTimes(j,i)
            END DO
  
            CALL IceD_CopyInput (IceD%u(i),  IceD%Input(1,i),  MESH_UPDATECOPY, Errstat2, ErrMsg2)
               CALL SetErrStat(ErrStat2,ErrMsg2,ErrStat,ErrMsg,RoutineName )
            IceD%InputTimes(1,i) = t_global_next          
            
         END DO ! numIceLegs
         
      
      END IF  ! IceFloe/IceDyn


END SUBROUTINE FAST_ExtrapInterpMods
!----------------------------------------------------------------------------------------------------------------------------------
                   
                   
                   
END MODULE FAST_Solver<|MERGE_RESOLUTION|>--- conflicted
+++ resolved
@@ -838,11 +838,7 @@
 END SUBROUTINE SC_InputSolve
 !----------------------------------------------------------------------------------------------------------------------------------
 !> This routine sets the inputs required for ServoDyn
-<<<<<<< HEAD
-SUBROUTINE SrvD_InputSolve( p_FAST, m_FAST, u_SrvD, y_ED, y_IfW, y_OpFM, y_SC, y_BD, MeshMapData, ErrStat, ErrMsg, y_SrvD_prev )
-=======
-SUBROUTINE SrvD_InputSolve( p_FAST, m_FAST, u_SrvD, y_ED, y_IfW, y_OpFM, y_BD, MeshMapData, ErrStat, ErrMsg )
->>>>>>> ff33ca1c
+SUBROUTINE SrvD_InputSolve( p_FAST, m_FAST, u_SrvD, y_ED, y_IfW, y_OpFM, y_SC, y_BD, MeshMapData, ErrStat, ErrMsg )
 !..................................................................................................................................
 
    TYPE(FAST_ParameterType),         INTENT(IN)     :: p_FAST       !< Glue-code simulation parameters
@@ -882,15 +878,7 @@
       u_SrvD%WindDir  = ATAN2( y_OpFM%v(1), y_OpFM%u(1) )
       u_SrvD%YawErr   = u_SrvD%WindDir - y_ED%YawAngle
       u_SrvD%HorWindV = SQRT( y_OpFM%u(1)**2 + y_OpFM%v(1)**2 )
-<<<<<<< HEAD
-
-=======
-      
-      if ( allocated(u_SrvD%SuperController) ) then
-         u_SrvD%SuperController = y_OpFM%SuperController
-      end if
-            
->>>>>>> ff33ca1c
+
    ELSE  ! No wind inflow
 
       u_SrvD%WindDir  = 0.0
@@ -898,7 +886,6 @@
 
    ENDIF
 
-<<<<<<< HEAD
 
    IF ( p_FAST%UseSupercontroller )  THEN
       
@@ -912,15 +899,6 @@
 
    ENDIF
 
-      ! ServoDyn inputs from ServoDyn outputs at previous step
-      ! Jason says this violates the framework, but it's only for the Bladed DLL, which itself violates the framework, so I don't care.
-   IF (PRESENT(y_SrvD_prev)) THEN
-      u_SrvD%ElecPwr_prev = y_SrvD_prev%ElecPwr  ! we want to know the electrical power from the previous time step  (for the Bladed DLL)
-      u_SrvD%GenTrq_prev  = y_SrvD_prev%GenTrq   ! we want to know the electrical generator torque from the previous time step  (for the Bladed DLL)
-   ! Otherwise, we'll use the guess provided by the module (this only happens at Step=0)
-   END IF
-=======
-   
 
       
       ! ServoDyn inputs from combination of InflowWind and ElastoDyn
@@ -928,7 +906,6 @@
    u_SrvD%YawAngle  = y_ED%YawAngle !nacelle yaw plus platform yaw
    u_SrvD%YawErr    = u_SrvD%WindDir - u_SrvD%YawAngle ! the nacelle yaw error estimate (positive about zi-axis)
 
->>>>>>> ff33ca1c
 
       ! ServoDyn inputs from ElastoDyn
    u_SrvD%Yaw       = y_ED%Yaw  !nacelle yaw
@@ -4558,14 +4535,9 @@
 !> This subroutine solves the input-output relations for all of the modules. It is a subroutine because it gets done twice--
 !! once at the start of the n_t_global loop and once in the j_pc loop, using different states.
 !! *** Note that modules that do not have direct feedthrough should be called first. ***
-<<<<<<< HEAD
-SUBROUTINE CalcOutputs_And_SolveForInputs( n_t_global, this_time, this_state, calcJacobian, NextJacCalcTime, p_FAST, m_FAST, &
-               ED, BD, SrvD, AD14, AD, IfW, OpFM, SC, HD, SD, ExtPtfm, MAPp, FEAM, MD, Orca, IceF, IceD, MeshMapData, ErrStat, ErrMsg )
-=======
 SUBROUTINE CalcOutputs_And_SolveForInputs( n_t_global, this_time, this_state, calcJacobian, NextJacCalcTime, &
                p_FAST, m_FAST, WriteThisStep, ED, BD, &
-               SrvD, AD14, AD, IfW, OpFM, HD, SD, ExtPtfm, MAPp, FEAM, MD, Orca, IceF, IceD, MeshMapData, ErrStat, ErrMsg )
->>>>>>> ff33ca1c
+               SrvD, AD14, AD, IfW, OpFM, SC, HD, SD, ExtPtfm, MAPp, FEAM, MD, Orca, IceF, IceD, MeshMapData, ErrStat, ErrMsg )
    REAL(DbKi)              , intent(in   ) :: this_time           !< The current simulation time (actual or time of prediction)
    INTEGER(IntKi)          , intent(in   ) :: this_state          !< Index into the state array (current or predicted states)
    INTEGER(IntKi)          , intent(in   ) :: n_t_global          !< current time step (used only for SrvD hack)
@@ -4643,24 +4615,7 @@
 
 
       !> Solve option 2 (modules without direct feedthrough):
-<<<<<<< HEAD
-   CALL SolveOption2(this_time, this_state, p_FAST, m_FAST, ED, BD, AD14, AD, SrvD, IfW, OpFM, SC, MeshMapData, ErrStat2, ErrMsg2, n_t_global < 0)
-      CALL SetErrStat( ErrStat2, ErrMsg2, ErrStat, ErrMsg, RoutineName )  
-         
-#ifdef OUTPUT_MASS_MATRIX      
-if (n_t_global == 0) then   
-   UnMM = -1
-   CALL GetNewUnit( UnMM, ErrStat2, ErrMsg2 )
-   CALL OpenFOutFile( UnMM, TRIM(p_FAST%OutFileRoot)//'.EDMassMatrix', ErrStat2, ErrMsg2)
-      CALL SetErrStat( ErrStat2, ErrMsg2, ErrStat, ErrMsg, RoutineName  )
-      IF ( ErrStat >= AbortErrLev ) RETURN                  
-   CALL WrMatrix(ED%m%AugMat,UnMM, p_FAST%OutFmt)
-   CLOSE( UnMM )      
-end if
-#endif
-               
-=======
-   CALL SolveOption2(this_time, this_state, p_FAST, m_FAST, ED, BD, AD14, AD, SrvD, IfW, OpFM, MeshMapData, ErrStat2, ErrMsg2, n_t_global < 0, WriteThisStep)
+   CALL SolveOption2(this_time, this_state, p_FAST, m_FAST, ED, BD, AD14, AD, SrvD, IfW, OpFM, SC, MeshMapData, ErrStat2, ErrMsg2, n_t_global < 0, WriteThisStep)
       CALL SetErrStat( ErrStat2, ErrMsg2, ErrStat, ErrMsg, RoutineName )  
 
 #ifdef OUTPUT_MASS_MATRIX
@@ -4675,7 +4630,6 @@
    end if
 #endif
 
->>>>>>> ff33ca1c
       !> transfer ED outputs to other modules used in option 1:
    CALL Transfer_ED_to_HD_SD_BD_Mooring( p_FAST, ED%y, HD%Input(1), SD%Input(1), ExtPtfm%Input(1), &
                                          MAPp%Input(1), FEAM%Input(1), MD%Input(1), &
@@ -4725,11 +4679,7 @@
    
    
    IF ( p_FAST%CompServo == Module_SrvD  ) THEN         
-<<<<<<< HEAD
-      CALL SrvD_InputSolve( p_FAST, m_FAST, SrvD%Input(1), ED%Output(1), IfW%y, OpFM%y, SC%y, BD%y, MeshmapData, ErrStat2, ErrMsg2, SrvD%y )    ! At initialization, we don't have a previous value, so we'll use the guess inputs instead. note that this violates the framework.... (done for the Bladed DLL)
-=======
-      CALL SrvD_InputSolve( p_FAST, m_FAST, SrvD%Input(1), ED%y, IfW%y, OpFM%y, BD%y, MeshmapData, ErrStat2, ErrMsg2 )
->>>>>>> ff33ca1c
+      CALL SrvD_InputSolve( p_FAST, m_FAST, SrvD%Input(1), ED%y, IfW%y, OpFM%y, SC%y, BD%y, MeshmapData, ErrStat2, ErrMsg2 )
       CALL SetErrStat( ErrStat2, ErrMsg2, ErrStat, ErrMsg, RoutineName )  
    END IF
 
@@ -4971,15 +4921,9 @@
          CALL SetErrStat( ErrStat2, ErrMsg2, ErrStat, ErrMsg, RoutineName )
 
       IF ( p_FAST%CompElast == Module_BD ) THEN
-<<<<<<< HEAD
-      ! map ED root and hub motion outputs to BeamDyn:
-      CALL Transfer_ED_to_BD(ED%Output(1), BD%Input(1,:), MeshMapData, ErrStat2, ErrMsg2 )
-         CALL SetErrStat(ErrStat2,ErrMsg2,ErrStat, ErrMsg,RoutineName )
-=======
          ! map ED root and hub motion outputs to BeamDyn:
          CALL Transfer_ED_to_BD(ED%y, BD%Input(1,:), MeshMapData, ErrStat2, ErrMsg2 )
             CALL SetErrStat(ErrStat2,ErrMsg2,ErrStat, ErrMsg,RoutineName )
->>>>>>> ff33ca1c
       END IF
          
 
@@ -5025,15 +4969,9 @@
 
       IF ( p_FAST%CompElast == Module_BD .AND. .NOT. BD_Solve_Option1 ) THEN
          DO k=1,p_FAST%nBeams
-<<<<<<< HEAD
-         CALL BD_CalcOutput( this_time, BD%Input(1,k), BD%p(k), BD%x(k,this_state), BD%xd(k,this_state),&
-                              BD%z(k,this_state), BD%OtherSt(k,this_state), BD%y(k), BD%m(k), ErrStat2, ErrMsg2 )
-            CALL SetErrStat( ErrStat2, ErrMsg2, ErrStat, ErrMsg, RoutineName )
-=======
             CALL BD_CalcOutput( this_time, BD%Input(1,k), BD%p(k), BD%x(k,this_state), BD%xd(k,this_state),&
                                  BD%z(k,this_state), BD%OtherSt(k,this_state), BD%y(k), BD%m(k), ErrStat2, ErrMsg2, .false. ) ! this WriteOutput will get overwritten in solve option 1
                CALL SetErrStat( ErrStat2, ErrMsg2, ErrStat, ErrMsg, RoutineName )
->>>>>>> ff33ca1c
          END DO
       END IF
 
@@ -5067,12 +5005,7 @@
 END SUBROUTINE SolveOption2b_Inp2IfW
 !----------------------------------------------------------------------------------------------------------------------------------
 !> This routine implements the first part of the "option 2" solve for inputs that apply to AeroDyn and ServoDyn.
-<<<<<<< HEAD
-SUBROUTINE SolveOption2c_Inp2AD_SrvD(this_time, this_state, p_FAST, m_FAST, ED, BD, AD14, AD, SrvD, IfW, OpFM, SC, MeshMapData, ErrStat, ErrMsg, firstCall)
-   LOGICAL                 , intent(in   ) :: firstCall           !< flag to determine how to call ServoDyn (a hack)
-=======
-SUBROUTINE SolveOption2c_Inp2AD_SrvD(this_time, this_state, p_FAST, m_FAST, ED, BD, AD14, AD, SrvD, IfW, OpFM, MeshMapData, ErrStat, ErrMsg, WriteThisStep)
->>>>>>> ff33ca1c
+SUBROUTINE SolveOption2c_Inp2AD_SrvD(this_time, this_state, p_FAST, m_FAST, ED, BD, AD14, AD, SrvD, IfW, OpFM, SC, MeshMapData, ErrStat, ErrMsg, WriteThisStep)
    REAL(DbKi)              , intent(in   ) :: this_time           !< The current simulation time (actual or time of prediction)
    INTEGER(IntKi)          , intent(in   ) :: this_state          !< Index into the state array (current or predicted states)
 
@@ -5139,32 +5072,16 @@
                        
    IF ( p_FAST%CompServo == Module_SrvD  ) THEN
 
-<<<<<<< HEAD
-      !!!CALL SrvD_InputSolve( p_FAST, m_FAST, SrvD%Input(1), ED%Output(1), IfW%y, OpFM%y, BD%y, MeshMapData, ErrStat2, ErrMsg2 )
-      !!!   CALL SetErrStat( ErrStat2, ErrMsg2, ErrStat, ErrMsg, RoutineName )
-         ! note that the inputs at step(n) for ServoDyn include the outputs from step(n-1)
-      IF ( firstCall ) THEN
-         CALL SrvD_InputSolve( p_FAST, m_FAST, SrvD%Input(1), ED%Output(1), IfW%y, OpFM%y, SC%y, BD%y, MeshMapData, ErrStat2, ErrMsg2 )    ! At initialization, we don't have a previous value, so we'll use the guess inputs instead. note that this violates the framework.... (done for the Bladed DLL)
-      ELSE
-         CALL SrvD_InputSolve( p_FAST, m_FAST, SrvD%Input(1), ED%Output(1), IfW%y, OpFM%y, SC%y, BD%y, MeshMapData, ErrStat2, ErrMsg2, SrvD%y ) ! note that this uses the outputs from the previous step, violating the framework for the Bladed DLL (if SrvD%y is used in another way, this will need to be changed)
-      END IF
-      CALL SetErrStat( ErrStat2, ErrMsg2, ErrStat, ErrMsg, RoutineName )
-=======
-      CALL SrvD_InputSolve( p_FAST, m_FAST, SrvD%Input(1), ED%y, IfW%y, OpFM%y, BD%y, MeshMapData, ErrStat2, ErrMsg2 )
+      CALL SrvD_InputSolve( p_FAST, m_FAST, SrvD%Input(1), ED%y, IfW%y, OpFM%y, SC%y, BD%y, MeshMapData, ErrStat2, ErrMsg2 )
+
          CALL SetErrStat( ErrStat2, ErrMsg2, ErrStat, ErrMsg, RoutineName )
->>>>>>> ff33ca1c
-
    END IF
    
 END SUBROUTINE SolveOption2c_Inp2AD_SrvD
 !----------------------------------------------------------------------------------------------------------------------------------
 !> This routine implements the "option 2" solve for all inputs without direct links to HD, SD, MAP, or the ED platform reference 
 !! point.
-<<<<<<< HEAD
-SUBROUTINE SolveOption2(this_time, this_state, p_FAST, m_FAST, ED, BD, AD14, AD, SrvD, IfW, OpFM, SC, MeshMapData, ErrStat, ErrMsg, firstCall)
-=======
-SUBROUTINE SolveOption2(this_time, this_state, p_FAST, m_FAST, ED, BD, AD14, AD, SrvD, IfW, OpFM, MeshMapData, ErrStat, ErrMsg, firstCall, WriteThisStep)
->>>>>>> ff33ca1c
+SUBROUTINE SolveOption2(this_time, this_state, p_FAST, m_FAST, ED, BD, AD14, AD, SrvD, IfW, OpFM, SC, MeshMapData, ErrStat, ErrMsg, firstCall, WriteThisStep)
 !...............................................................................................................................
    LOGICAL                 , intent(in   ) :: firstCall           !< flag to determine how to call ServoDyn (a hack)
    REAL(DbKi)              , intent(in   ) :: this_time           !< The current simulation time (actual or time of prediction)
@@ -5212,11 +5129,7 @@
       CALL SolveOption2b_Inp2IfW(this_time, this_state, p_FAST, m_FAST, ED, BD, AD14, AD, SrvD, IfW, OpFM, MeshMapData, ErrStat2, ErrMsg2, WriteThisStep)
          CALL SetErrStat( ErrStat2, ErrMsg2, ErrStat, ErrMsg, RoutineName )
       ! call IfW's CalcOutput; transfer wind-inflow inputs to AD; compute all of SrvD inputs: 
-<<<<<<< HEAD
-      CALL SolveOption2c_Inp2AD_SrvD(this_time, this_state, p_FAST, m_FAST, ED, BD, AD14, AD, SrvD, IfW, OpFM, SC, MeshMapData, ErrStat2, ErrMsg2, firstCall)
-=======
-      CALL SolveOption2c_Inp2AD_SrvD(this_time, this_state, p_FAST, m_FAST, ED, BD, AD14, AD, SrvD, IfW, OpFM, MeshMapData, ErrStat2, ErrMsg2, WriteThisStep)
->>>>>>> ff33ca1c
+      CALL SolveOption2c_Inp2AD_SrvD(this_time, this_state, p_FAST, m_FAST, ED, BD, AD14, AD, SrvD, IfW, OpFM, SC, MeshMapData, ErrStat2, ErrMsg2, WriteThisStep)
          CALL SetErrStat( ErrStat2, ErrMsg2, ErrStat, ErrMsg, RoutineName )
   ! ELSE ! these subroutines are called in the AdvanceStates routine before BD, IfW, AD, and SrvD states are updated. This gives a more accurate solution that would otherwise require a correction step.
    END IF
@@ -5269,14 +5182,9 @@
             
 END SUBROUTINE SolveOption2
 !----------------------------------------------------------------------------------------------------------------------------------
-!> This routines advances the states of each module 
-<<<<<<< HEAD
-SUBROUTINE FAST_AdvanceStates( t_initial, n_t_global, p_FAST, y_FAST, m_FAST, ED, BD, SrvD, AD14, AD, IfW, OpFM, SC, HD, SD, ExtPtfm, &
-                               MAPp, FEAM, MD, Orca, IceF, IceD, MeshMapData, ErrStat, ErrMsg )
-=======
-SUBROUTINE FAST_AdvanceStates( t_initial, n_t_global, p_FAST, m_FAST, ED, BD, SrvD, AD14, AD, IfW, OpFM, HD, SD, ExtPtfm, &
-                                MAPp, FEAM, MD, Orca, IceF, IceD, MeshMapData, ErrStat, ErrMsg, WriteThisStep )
->>>>>>> ff33ca1c
+!> This routines advances the states of each module
+SUBROUTINE FAST_AdvanceStates( t_initial, n_t_global, p_FAST, m_FAST, ED, BD, SrvD, AD14, AD, IfW, OpFM, SC, HD, SD, ExtPtfm, &
+                               MAPp, FEAM, MD, Orca, IceF, IceD, MeshMapData, ErrStat, ErrMsg, WriteThisStep )
 
    REAL(DbKi),               INTENT(IN   ) :: t_initial           !< initial simulation time (almost always 0)
    INTEGER(IntKi),           INTENT(IN   ) :: n_t_global          !< integer time step   
@@ -5412,11 +5320,7 @@
    
    
       ! because AeroDyn DBEMT states depend heavily on getting inputs correct, we are overwriting its inputs with updated inflow outputs here
-<<<<<<< HEAD
-   CALL SolveOption2c_Inp2AD_SrvD(t_global_next, STATE_PRED, p_FAST, m_FAST, ED, BD, AD14, AD, SrvD, IfW, OpFM, SC, MeshMapData, ErrStat2, ErrMsg2, .false.)
-=======
-   CALL SolveOption2c_Inp2AD_SrvD(t_global_next, STATE_PRED, p_FAST, m_FAST, ED, BD, AD14, AD, SrvD, IfW, OpFM, MeshMapData, ErrStat2, ErrMsg2, WriteThisStep)
->>>>>>> ff33ca1c
+   CALL SolveOption2c_Inp2AD_SrvD(t_global_next, STATE_PRED, p_FAST, m_FAST, ED, BD, AD14, AD, SrvD, IfW, OpFM, SC, MeshMapData, ErrStat2, ErrMsg2, WriteThisStep)
       CALL SetErrStat( ErrStat2, ErrMsg2, ErrStat, ErrMsg, RoutineName )
    
    ! AeroDyn: get predicted states
