--- conflicted
+++ resolved
@@ -551,110 +551,8 @@
 END SUBROUTINE IfW_InputSolve
 
 !----------------------------------------------------------------------------------------------------------------------------------
-<<<<<<< HEAD
-=======
-!> This routine sets the AeroDyn wind inflow inputs.
-SUBROUTINE AD_InputSolve_IfW( p_FAST, u_AD, y_IfW, y_ExtInfw, ErrStat, ErrMsg )
-
-      ! Passed variables
-   TYPE(FAST_ParameterType),    INTENT(IN   )   :: p_FAST      !< FAST parameter data    
-   TYPE(AD_InputType),          INTENT(INOUT)   :: u_AD        !< The inputs to AeroDyn
-   TYPE(InflowWind_OutputType), INTENT(IN)      :: y_IfW       !< The outputs from InflowWind
-   TYPE(ExtInfw_OutputType),    INTENT(IN)      :: y_ExtInfw   !< outputs from the ExternalInflow integration module
-   
-   INTEGER(IntKi)                               :: ErrStat     !< Error status of the operation
-   CHARACTER(*)                                 :: ErrMsg      !< Error message if ErrStat /= ErrID_None
-
-      ! Local variables:
-
-   INTEGER(IntKi)                               :: J           ! Loops through nodes / elements.
-   INTEGER(IntKi)                               :: K           ! Loops through blades.
-   INTEGER(IntKi)                               :: NumBl
-   INTEGER(IntKi)                               :: NNodes
-   INTEGER(IntKi)                               :: node
-
-   
-   ErrStat = ErrID_None
-   ErrMsg  = ""
-               
-   !-------------------------------------------------------------------------------------------------
-   ! Set the inputs from inflow wind:
-   !-------------------------------------------------------------------------------------------------
-   IF (p_FAST%CompInflow == MODULE_IfW) THEN
-
-      if (p_FAST%CompServo == MODULE_SrvD) then
-         node = 2
-      else
-         node = 1
-      end if
-
-      ! Set the external wind from inflowwin into the AeroDyn inputs. Node counter is incremented
-      call AD_GetExternalWind(u_AD, y_IfW%VelocityUVW, node, errStat, errMsg)
-
-   ELSEIF ( p_FAST%CompInflow == MODULE_ExtInfw ) THEN
-      node = 2 !start of inputs to AD15
-
-      NumBl  = size(u_AD%rotors(1)%InflowOnBlade,3)
-      Nnodes = size(u_AD%rotors(1)%InflowOnBlade,2)
-
-      ! Hub -- first point
-      if (u_AD%rotors(1)%HubMotion%NNodes > 0) then
-         u_AD%rotors(1)%InflowOnHub(1) = y_ExtInfw%u(1)
-         u_AD%rotors(1)%InflowOnHub(2) = y_ExtInfw%v(1)
-         u_AD%rotors(1)%InflowOnHub(3) = y_ExtInfw%w(1)
-      else
-         u_AD%rotors(1)%InflowOnHub = 0.0_ReKi
-      end if
-
-      do k=1,NumBl
-         do j=1,Nnodes
-            u_AD%rotors(1)%InflowOnBlade(1,j,k) = y_ExtInfw%u(node)
-            u_AD%rotors(1)%InflowOnBlade(2,j,k) = y_ExtInfw%v(node)
-            u_AD%rotors(1)%InflowOnBlade(3,j,k) = y_ExtInfw%w(node)
-            node = node + 1
-         end do
-      end do
-                  
-      if ( allocated(u_AD%rotors(1)%InflowOnTower) ) then
-         Nnodes = size(u_AD%rotors(1)%InflowOnTower,2)
-         do j=1,Nnodes
-            u_AD%rotors(1)%InflowOnTower(1,j) = y_ExtInfw%u(node)
-            u_AD%rotors(1)%InflowOnTower(2,j) = y_ExtInfw%v(node)
-            u_AD%rotors(1)%InflowOnTower(3,j) = y_ExtInfw%w(node)
-            node = node + 1
-         end do      
-      end if
-      
-      ! Nacelle
-      if (u_AD%rotors(1)%NacelleMotion%NNodes > 0) then
-         u_AD%rotors(1)%InflowOnNacelle(1) = y_ExtInfw%u(node)
-         u_AD%rotors(1)%InflowOnNacelle(2) = y_ExtInfw%v(node)
-         u_AD%rotors(1)%InflowOnNacelle(3) = y_ExtInfw%w(node)
-         node = node + 1
-      else
-         u_AD%rotors(1)%InflowOnNacelle = 0.0_ReKi
-      end if
-      
-      ! TailFin
-      if (u_AD%rotors(1)%TFinMotion%NNodes > 0) then
-         u_AD%rotors(1)%InflowOnTailFin(1) = y_ExtInfw%u(node)
-         u_AD%rotors(1)%InflowOnTailFin(2) = y_ExtInfw%v(node)
-         u_AD%rotors(1)%InflowOnTailFin(3) = y_ExtInfw%w(node)
-         node = node + 1
-      else
-         u_AD%rotors(1)%InflowOnTailFin = 0.0_ReKi
-      end if
-      
-   ELSE
-      
-      u_AD%rotors(1)%InflowOnBlade = 0.0_ReKi ! whole array
-      
-   END IF
-   
-   
-END SUBROUTINE AD_InputSolve_IfW
 !----------------------------------------------------------------------------------------------------------------------------------
-
+!FIXME: ExtLoads does needs to use the new method for setting the values in the IfW pointers
 SUBROUTINE AD_InputSolve_IfW_ExtLoads( p_FAST, u_AD, p_ExtLd, ErrStat, ErrMsg )
 
   type(FAST_ParameterType), intent(in)   :: p_FAST     !< FAST parameter data
@@ -674,36 +572,39 @@
   ErrStat = ErrID_None
   ErrMsg = ''
   
-  pi = acos(-1.0)
-  NumBl  = size(u_AD%rotors(1)%InflowOnBlade,3)
-  Nnodes = size(u_AD%rotors(1)%InflowOnBlade,2)
-
-  do k=1,NumBl
-     do j=1,Nnodes
-        !Get position first
-        z = u_AD%rotors(1)%BladeMotion(k)%Position(3,j) + u_AD%rotors(1)%BladeMotion(k)%TranslationDisp(3,j)
-        mean_vel = p_ExtLd%vel_mean * ( (z/p_ExtLd%z_ref) ** p_ExtLd%shear_exp)
-        u_AD%rotors(1)%InflowOnBlade(1,j,k) = -mean_vel * sin(p_ExtLd%wind_dir * pi / 180.0)
-        u_AD%rotors(1)%InflowOnBlade(2,j,k) = -mean_vel * cos(p_ExtLd%wind_dir * pi / 180.0)
-        u_AD%rotors(1)%InflowOnBlade(3,j,k) = 0.0
-     end do
-  end do
-
-  if ( allocated(u_AD%rotors(1)%InflowOnTower) ) then
-     Nnodes = size(u_AD%rotors(1)%InflowOnTower,2)
-     do j=1,Nnodes
-        !Get position first
-        z = u_AD%rotors(1)%TowerMotion%Position(3,j) + u_AD%rotors(1)%TowerMotion%TranslationDisp(3,j)
-        mean_vel = p_ExtLd%vel_mean * ( (z/p_ExtLd%z_ref) ** p_ExtLd%shear_exp)
-        u_AD%rotors(1)%InflowOnTower(1,j) = -mean_vel * sin(p_ExtLd%wind_dir * pi / 180.0)
-        u_AD%rotors(1)%InflowOnTower(2,j) = -mean_vel * cos(p_ExtLd%wind_dir * pi / 180.0)
-        u_AD%rotors(1)%InflowOnTower(3,j) = 0.0
-     end do
-  end if
+!  pi = acos(-1.0)
+!  NumBl  = size(u_AD%rotors(1)%InflowOnBlade,3)
+!  Nnodes = size(u_AD%rotors(1)%InflowOnBlade,2)
+!
+!  do k=1,NumBl
+!     do j=1,Nnodes
+!        !Get position first
+!        z = u_AD%rotors(1)%BladeMotion(k)%Position(3,j) + u_AD%rotors(1)%BladeMotion(k)%TranslationDisp(3,j)
+!        mean_vel = p_ExtLd%vel_mean * ( (z/p_ExtLd%z_ref) ** p_ExtLd%shear_exp)
+!        u_AD%rotors(1)%InflowOnBlade(1,j,k) = -mean_vel * sin(p_ExtLd%wind_dir * pi / 180.0)
+!        u_AD%rotors(1)%InflowOnBlade(2,j,k) = -mean_vel * cos(p_ExtLd%wind_dir * pi / 180.0)
+!        u_AD%rotors(1)%InflowOnBlade(3,j,k) = 0.0
+!     end do
+!  end do
+!
+!  if ( allocated(u_AD%rotors(1)%InflowOnTower) ) then
+!     Nnodes = size(u_AD%rotors(1)%InflowOnTower,2)
+!     do j=1,Nnodes
+!        !Get position first
+!        z = u_AD%rotors(1)%TowerMotion%Position(3,j) + u_AD%rotors(1)%TowerMotion%TranslationDisp(3,j)
+!        mean_vel = p_ExtLd%vel_mean * ( (z/p_ExtLd%z_ref) ** p_ExtLd%shear_exp)
+!        u_AD%rotors(1)%InflowOnTower(1,j) = -mean_vel * sin(p_ExtLd%wind_dir * pi / 180.0)
+!        u_AD%rotors(1)%InflowOnTower(2,j) = -mean_vel * cos(p_ExtLd%wind_dir * pi / 180.0)
+!        u_AD%rotors(1)%InflowOnTower(3,j) = 0.0
+!     end do
+!  end if
 
 END SUBROUTINE AD_InputSolve_IfW_ExtLoads
+
+
+
+
 !----------------------------------------------------------------------------------------------------------------------------------
->>>>>>> 5ea42c12
 !> This routine sets all the AeroDyn inputs, except for the wind inflow values.
 SUBROUTINE AD_InputSolve_NoIfW( p_FAST, u_AD, y_SrvD, y_ED, BD, MeshMapData, ErrStat, ErrMsg )
 
@@ -5668,19 +5569,6 @@
       CALL AD14_InputSolve_IfW( p_FAST, AD14%Input(1), IfW%y, ErrStat2, ErrMsg2 )
          CALL SetErrStat( ErrStat2, ErrMsg2, ErrStat, ErrMsg, RoutineName )
          
-<<<<<<< HEAD
-=======
-   ELSE IF ( p_FAST%CompAero == Module_AD ) THEN 
-                        
-      CALL AD_InputSolve_IfW( p_FAST, AD%Input(1), IfW%y, ExtInfw%y, ErrStat2, ErrMsg2 )
-         CALL SetErrStat( ErrStat2, ErrMsg2, ErrStat, ErrMsg, RoutineName )
-   
-   ELSE IF (p_FAST%CompAero == Module_ExtLd ) THEN
-
-      CALL AD_InputSolve_IfW_ExtLoads( p_FAST, AD%Input(1), ExtLd%p, ErrStat2, ErrMsg2 )
-         CALL SetErrStat( ErrStat2, ErrMsg2, ErrStat, ErrMsg, RoutineName )
-
->>>>>>> 5ea42c12
    END IF
       
                        
@@ -5757,9 +5645,6 @@
         
    ELSE IF ( p_FAST%CompAero == Module_AD ) THEN 
                         
-      CALL AD_InputSolve_IfW( p_FAST, AD%Input(1), IfW%y, ExtInfw%y, ErrStat2, ErrMsg2 )
-         CALL SetErrStat( ErrStat2, ErrMsg2, ErrStat, ErrMsg, RoutineName )
-
       CALL AD_CalcOutput( this_time, AD%Input(1), AD%p, AD%x(this_state), AD%xd(this_state), AD%z(this_state), &
                        AD%OtherSt(this_state), AD%y, AD%m, ErrStat2, ErrMsg2, WriteThisStep )
          CALL SetErrStat( ErrStat2, ErrMsg2, ErrStat, ErrMsg, RoutineName )
