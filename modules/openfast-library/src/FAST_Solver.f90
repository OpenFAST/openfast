!**********************************************************************************************************************************
! FAST_Solver.f90, FAST_Subs.f90, FAST_Lin.f90, and FAST_Mods.f90 make up the FAST glue code in the FAST Modularization Framework.
! FAST_Prog.f90, FAST_Library.f90, FAST_Prog.c are different drivers for this code.
!..................................................................................................................................
! LICENSING
! Copyright (C) 2013-2016  National Renewable Energy Laboratory
!
!    This file is part of FAST.
!
! Licensed under the Apache License, Version 2.0 (the "License");
! you may not use this file except in compliance with the License.
! You may obtain a copy of the License at
!
!     http://www.apache.org/licenses/LICENSE-2.0
!
! Unless required by applicable law or agreed to in writing, software
! distributed under the License is distributed on an "AS IS" BASIS,
! WITHOUT WARRANTIES OR CONDITIONS OF ANY KIND, either express or implied.
! See the License for the specific language governing permissions and
! limitations under the License.
!**********************************************************************************************************************************
!> This module contains the routines used by FAST to solve input-output equations and to advance states.
MODULE FAST_Solver

   USE NWTC_Library
   USE NWTC_LAPACK

   USE FAST_ModTypes
      
   USE AeroDyn
   USE AeroDyn14
   USE InflowWind
   USE ElastoDyn
   USE BeamDyn
   USE FEAMooring
   USE MoorDyn
   USE MAP
   USE OrcaFlexInterface
   USE HydroDyn
   USE IceDyn
   USE IceFloe
   USE ServoDyn
   USE SubDyn
   USE OpenFOAM
   Use ExtPtfm_MCKF
   

   IMPLICIT NONE

CONTAINS
!----------------------------------------------------------------------------------------------------------------------------------
!> This routine sets the inputs required for BD--using the Option 2 solve method; currently the only inputs solved in this routine
!! are the blade distributed loads from AD15; other inputs are solved in option 1.
SUBROUTINE BD_InputSolve( p_FAST, BD, y_AD, u_AD, y_ED, y_SrvD, u_SrvD, MeshMapData, ErrStat, ErrMsg )
!..................................................................................................................................

   TYPE(FAST_ParameterType),       INTENT(IN   )  :: p_FAST                   !< Glue-code simulation parameters
   TYPE(BeamDyn_Data),             INTENT(INOUT)  :: BD                       !< BD Inputs at t
   TYPE(AD_OutputType),            INTENT(IN   )  :: y_AD                     !< AeroDyn outputs
   TYPE(AD_InputType),             INTENT(IN   )  :: u_AD                     !< AD inputs (for AD-BD load transfer)
   TYPE(ED_OutputType),            INTENT(IN   )  :: y_ED                     !< ElastoDyn outputs
   TYPE(SrvD_OutputType),          INTENT(IN   )  :: y_SrvD                   !< ServoDyn outputs
   TYPE(SrvD_InputType),           INTENT(IN   )  :: u_SrvD                   !< ServoDyn Inputs (for SrvD-BD load transfer) 

   TYPE(FAST_ModuleMapType),       INTENT(INOUT)  :: MeshMapData              !< Data for mapping between modules
   INTEGER(IntKi),                 INTENT(  OUT)  :: ErrStat                  !< Error status
   CHARACTER(*),                   INTENT(  OUT)  :: ErrMsg                   !< Error message
   
      ! local variables
   REAL(R8Ki)                                     :: omega_c(3)               ! variable for adding damping
   REAL(R8Ki)                                     :: r(3)                     ! variable for adding damping
   REAL(R8Ki)                                     :: r_hub(3)                 ! variable for adding damping
   REAL(R8Ki)                                     :: Vrot(3)                  ! variable for adding damping

   INTEGER(IntKi)                                 :: I                        ! Loops through blade nodes
   INTEGER(IntKi)                                 :: J                        ! Loops through SrvD instances 
   INTEGER(IntKi)                                 :: K                        ! Loops through blades
   INTEGER(IntKi)                                 :: ErrStat2                 ! temporary Error status of the operation
   CHARACTER(ErrMsgLen)                           :: ErrMsg2                  ! temporary Error message if ErrStat /= ErrID_None
   CHARACTER(*), PARAMETER                        :: RoutineName = 'BD_InputSolve' 


      ! Initialize error status
   ErrStat = ErrID_None
   ErrMsg = ""


      ! BD inputs on blade from AeroDyn
   IF (p_FAST%CompElast == Module_BD) THEN 
      
      IF ( p_FAST%CompAero == Module_AD ) THEN
         
         if (p_FAST%BD_OutputSibling) then
            
            DO K = 1,p_FAST%nBeams ! Loop through all blades
                                    
               CALL Transfer_Line2_to_Line2( y_AD%rotors(1)%BladeLoad(k), BD%Input(1,k)%DistrLoad, MeshMapData%AD_L_2_BDED_B(k), ErrStat2, ErrMsg2, u_AD%rotors(1)%BladeMotion(k), BD%y(k)%BldMotion )
                  CALL SetErrStat(ErrStat2, ErrMsg2, ErrStat, ErrMsg, RoutineName)
               
            END DO
            
         else
            DO K = 1,p_FAST%nBeams ! Loop through all blades
            
               ! need to transfer the BD output blade motions to nodes on a sibling of the BD blade motion mesh:
               CALL Transfer_Line2_to_Line2( BD%y(k)%BldMotion, MeshMapData%y_BD_BldMotion_4Loads(k), MeshMapData%BD_L_2_BD_L(k), ErrStat2, ErrMsg2 )
                  CALL SetErrStat(ErrStat2, ErrMsg2, ErrStat, ErrMsg, RoutineName)
                        
               CALL Transfer_Line2_to_Line2( y_AD%rotors(1)%BladeLoad(k), BD%Input(1,k)%DistrLoad, MeshMapData%AD_L_2_BDED_B(k), ErrStat2, ErrMsg2, u_AD%rotors(1)%BladeMotion(k), MeshMapData%y_BD_BldMotion_4Loads(k) )
                  CALL SetErrStat(ErrStat2, ErrMsg2, ErrStat, ErrMsg, RoutineName)
               
            END DO
         end if
         
      ELSE

         DO K = 1,p_FAST%nBeams ! Loop through all blades
            BD%Input(1,k)%DistrLoad%Force  = 0.0_ReKi
            BD%Input(1,k)%DistrLoad%Moment = 0.0_ReKi
         END DO         
         
      END IF

      ! Add blade loads from StrucCtrl in SrvD to BD loads
      IF ( p_FAST%CompServo == Module_SrvD .and. allocated(y_SrvD%BStCLoadMesh)) THEN
         do j=1,size(y_SrvD%BStCLoadMesh,2)
            DO K = 1,p_FAST%nBeams ! Loop through all blades
               IF (y_SrvD%BStCLoadMesh(K,J)%Committed) THEN
                  MeshMapData%u_BD_DistrLoad(k)%Force  = 0.0_ReKi
                  MeshMapData%u_BD_DistrLoad(k)%Moment = 0.0_ReKi
                  CALL Transfer_Point_to_Line2( y_SrvD%BStCLoadMesh(k,J), MeshMapData%u_BD_DistrLoad(k), MeshMapData%BStC_P_2_BD_P_B(k,j), ErrStat2, ErrMsg2, u_SrvD%BStCMotionMesh(k,J), BD%y(k)%BldMotion )
                     CALL SetErrStat(ErrStat2,ErrMsg2,ErrStat, ErrMsg,RoutineName//':u_BD_DistrLoad' )
                  do I = 1,BD%Input(1,k)%DistrLoad%Nnodes ! Loop through the tower nodes / elements
                     BD%Input(1,k)%DistrLoad%Force(:,I)  =  BD%Input(1,k)%DistrLoad%Force(:,I)  + MeshMapData%u_BD_DistrLoad(k)%Force(:,I)
                     BD%Input(1,k)%DistrLoad%Moment(:,I) =  BD%Input(1,k)%DistrLoad%Moment(:,I) + MeshMapData%u_BD_DistrLoad(k)%Moment(:,I)
                  enddo
               ENDIF
            ENDDO
         enddo
      ENDIF

   END IF
      
         ! add damping in blades for linearization convergence
   if (p_FAST%CalcSteady) then
   
      ! note that this assumes sibling meshes for input and output
   
         omega_c = y_ED%RotSpeed * y_ED%HubPtMotion%Orientation(1,:,1)
         r_hub   = y_ED%HubPtMotion%Position(:,1) + y_ED%HubPtMotion%TranslationDisp(:,1)

         if (p_FAST%BD_OutputSibling) then
            
            do k = 1,p_FAST%nBeams ! Loop through all blades
               do j = 1,BD%Input(1,k)%DistrLoad%NNodes
                  r = BD%y(k)%BldMotion%Position(:,j) + BD%y(k)%BldMotion%TranslationDisp(:,j) - r_hub
                  Vrot = cross_product(omega_c, r)
                  BD%Input(1,k)%DistrLoad%Force(:,j) = BD%Input(1,k)%DistrLoad%Force(:,j) - p_FAST%Bld_Kdmp * ( BD%y(k)%BldMotion%TranslationVel(:,j) - Vrot )
               end do
            end do
         
         else
            
            do k = 1,p_FAST%nBeams ! Loop through all blades
               do j = 1,BD%Input(1,k)%DistrLoad%NNodes
                  r = MeshMapData%y_BD_BldMotion_4Loads(k)%Position(:,j) + MeshMapData%y_BD_BldMotion_4Loads(k)%TranslationDisp(:,j) - r_hub
                  Vrot = cross_product(omega_c, r)
                  BD%Input(1,k)%DistrLoad%Force(:,j) = BD%Input(1,k)%DistrLoad%Force(:,j) - p_FAST%Bld_Kdmp * ( MeshMapData%y_BD_BldMotion_4Loads(k)%TranslationVel(:,j) - Vrot )
               end do
            end do
            
         end if

   end if
     
END SUBROUTINE BD_InputSolve
!----------------------------------------------------------------------------------------------------------------------------------
!> This routine sets the inputs required for ED--using the Option 2 solve method; currently the only input not solved in this routine
!! are the fields on PlatformPtMesh and HubPtLoad,  which are solved in option 1.
SUBROUTINE ED_InputSolve( p_FAST, u_ED, y_ED, p_AD14, y_AD14, y_AD, y_SrvD, u_AD, u_SrvD, MeshMapData, ErrStat, ErrMsg )
!..................................................................................................................................

   TYPE(FAST_ParameterType),       INTENT(IN   )  :: p_FAST                   !< Glue-code simulation parameters
   TYPE(ED_InputType),             INTENT(INOUT)  :: u_ED                     !< ED Inputs at t
   TYPE(ED_OutputType),            INTENT(IN   )  :: y_ED                     !< ElastoDyn outputs (need translation displacement on meshes for loads mapping)
   TYPE(AD14_ParameterType),       INTENT(IN   )  :: p_AD14                   !< AeroDyn14 parameters (a hack because the AD14 meshes aren't set up properly)
   TYPE(AD14_OutputType),          INTENT(IN   )  :: y_AD14                   !< AeroDyn14 outputs
   TYPE(AD_OutputType),            INTENT(IN   )  :: y_AD                     !< AeroDyn outputs
   TYPE(AD_InputType),             INTENT(IN   )  :: u_AD                     !< AD inputs (for AD-ED load transfer)
   TYPE(SrvD_OutputType),          INTENT(IN   )  :: y_SrvD                   !< ServoDyn outputs
   TYPE(SrvD_InputType),           INTENT(IN   )  :: u_SrvD                   !< ServoDyn inputs
   
   TYPE(FAST_ModuleMapType),       INTENT(INOUT)  :: MeshMapData              !< Data for mapping between modules
   INTEGER(IntKi),                 INTENT(  OUT)  :: ErrStat                  !< Error status
   CHARACTER(*),                   INTENT(  OUT)  :: ErrMsg                   !< Error message
   
      ! local variables
   REAL(R8Ki)                                     :: omega_c(3)               ! variable for adding damping
   REAL(R8Ki)                                     :: r(3)                     ! variable for adding damping
   REAL(R8Ki)                                     :: r_hub(3)                 ! variable for adding damping
   REAL(R8Ki)                                     :: Vrot(3)                  ! variable for adding damping
   
   INTEGER(IntKi)                                 :: J                        ! Loops through nodes / elements
   INTEGER(IntKi)                                 :: i                        ! Loops through nodes / elements
   INTEGER(IntKi)                                 :: K                        ! Loops through blades
   INTEGER(IntKi)                                 :: ErrStat2                 ! temporary Error status of the operation
   CHARACTER(ErrMsgLen)                           :: ErrMsg2                  ! temporary Error message if ErrStat /= ErrID_None
   CHARACTER(*), PARAMETER                        :: RoutineName = 'ED_InputSolve' 

!   TYPE(MeshType), POINTER                        :: PlatformMotion
!   TYPE(MeshType), POINTER                        :: PlatformLoads

      ! Initialize error status
   ErrStat = ErrID_None
   ErrMsg = ""

           
      ! ED inputs on blade from AeroDyn
   IF (p_FAST%CompElast == Module_ED) THEN 
      
      IF ( p_FAST%CompAero == Module_AD14 ) THEN   
      
         DO K = 1,SIZE(u_ED%BladePtLoads,1) ! Loop through all blades (p_ED%NumBl)
            DO J = 1,y_AD14%OutputLoads(K)%Nnodes ! Loop through the blade nodes / elements (p_ED%BldNodes)

               u_ED%BladePtLoads(K)%Force(:,J)  = y_AD14%OutputLoads(K)%Force(:,J)*p_AD14%Blade%DR(J)
               u_ED%BladePtLoads(K)%Moment(:,J) = y_AD14%OutputLoads(K)%Moment(:,J)*p_AD14%Blade%DR(J)
            
            END DO !J
         END DO   !K 
      ELSEIF ( p_FAST%CompAero == Module_AD ) THEN
         
         DO K = 1,SIZE(u_ED%BladePtLoads,1) ! Loop through all blades (p_ED%NumBl)
            CALL Transfer_Line2_to_Point( y_AD%rotors(1)%BladeLoad(k), u_ED%BladePtLoads(k), MeshMapData%AD_L_2_BDED_B(k), ErrStat2, ErrMsg2, u_AD%rotors(1)%BladeMotion(k), y_ED%BladeLn2Mesh(k) )
               CALL SetErrStat(ErrStat2, ErrMsg2, ErrStat, ErrMsg, RoutineName)
         END DO
                  
      ELSE
         !p_FAST%CompAero = Module_None
         DO K = 1,SIZE(u_ED%BladePtLoads,1) ! Loop through all blades (p_ED%NumBl)
            u_ED%BladePtLoads(K)%Force  = 0.0_ReKi
            u_ED%BladePtLoads(K)%Moment = 0.0_ReKi
         END DO         
         
      END IF
      
   END IF
      
                  
   u_ED%TowerPtLoads%Force  = 0.0_ReKi
   u_ED%TowerPtLoads%Moment = 0.0_ReKi
   IF ( p_FAST%CompAero == Module_AD14 ) THEN   
            
         ! add aero force to the tower, if it's provided:
      IF ( y_AD14%Twr_OutputLoads%Committed ) THEN
      
         ! we're mapping loads, so we also need the sibling meshes' displacements:
         
   !      CALL Transfer_Line2_to_Line2( )
      
         J = y_AD14%Twr_OutputLoads%NNodes
         
         IF ( y_AD14%Twr_OutputLoads%FIELDMASK(MASKID_FORCE) ) &
            u_ED%TowerPtLoads%Force(:,1:J)  = u_ED%TowerPtLoads%Force( :,1:J) + y_AD14%Twr_OutputLoads%Force*p_AD14%TwrProps%TwrNodeWidth(j)
         
         IF ( y_AD14%Twr_OutputLoads%FIELDMASK(MASKID_MOMENT) ) &
            u_ED%TowerPtLoads%Moment(:,1:J) = u_ED%TowerPtLoads%Moment(:,1:J) + y_AD14%Twr_OutputLoads%Moment*p_AD14%TwrProps%TwrNodeWidth(j) 
      
      END IF   
      
   ELSEIF ( p_FAST%CompAero == Module_AD ) THEN
      
      IF ( y_AD%rotors(1)%TowerLoad%Committed ) THEN
         CALL Transfer_Line2_to_Point( y_AD%rotors(1)%TowerLoad, u_ED%TowerPtLoads, MeshMapData%AD_L_2_ED_P_T, ErrStat2, ErrMsg2, u_AD%rotors(1)%TowerMotion, y_ED%TowerLn2Mesh )
            CALL SetErrStat(ErrStat2, ErrMsg2, ErrStat, ErrMsg, RoutineName)         
      END IF
            
   ELSE
      u_ED%TowerPtLoads%Force  = 0.0_ReKi
      u_ED%TowerPtLoads%Moment = 0.0_ReKi      
   END IF

   ! Initialize here so because we may be adding loads from SrvD/NStC with AD nacelle drag:
   u_ED%NacelleLoads%Force = 0.0_ReKi
   u_ED%NacelleLoads%Moment = 0.0_ReKi

      ! ED inputs from ServoDyn
   IF ( p_FAST%CompServo == Module_SrvD ) THEN

      u_ED%GenTrq     = y_SrvD%GenTrq
      u_ED%HSSBrTrqC  = y_SrvD%HSSBrTrqC
      u_ED%BlPitchCom = y_SrvD%BlPitchCom
      u_ED%YawMom     = y_SrvD%YawMom
   !   u_ED%TBDrCon    = y_SrvD%TBDrCon !array
  
<<<<<<< HEAD
      ! StrucCtrl loads 
      IF ( ALLOCATED(y_SrvD%NStCLoadMesh) ) THEN        ! Nacelle
         do j=1,size(y_SrvD%NStCLoadMesh)
            IF (y_SrvD%NStCLoadMesh(j)%Committed) THEN
               CALL Transfer_Point_to_Point( y_SrvD%NStCLoadMesh(j), u_ED%NacelleLoads, MeshMapData%NStC_P_2_ED_P_N(j), ErrStat2, ErrMsg2, u_SrvD%NStCMotionMesh(j), y_ED%NacelleMotion )
                  CALL SetErrStat(ErrStat2,ErrMsg2,ErrStat, ErrMsg,RoutineName//':u_ED%NacelleLoads' )
=======
      ! StrucCtrl loads
      IF ( ALLOCATED(y_SrvD%NStCLoadMesh) ) THEN        ! Nacelle
         do j=1,size(y_SrvD%NStCLoadMesh)
            IF (y_SrvD%NStCLoadMesh(j)%Committed) THEN
               CALL Transfer_Point_to_Point( y_SrvD%NStCLoadMesh(j), MeshMapData%u_ED_NacelleLoads, MeshMapData%NStC_P_2_ED_P_N(j), ErrStat2, ErrMsg2, u_SrvD%NStCMotionMesh(j), y_ED%NacelleMotion )
                  CALL SetErrStat(ErrStat2,ErrMsg2,ErrStat, ErrMsg,RoutineName//':u_ED%NacelleLoads' )
               u_ED%NacelleLoads%Force  = u_ED%NacelleLoads%Force +  MeshMapData%u_ED_NacelleLoads%Force
               u_ED%NacelleLoads%Moment = u_ED%NacelleLoads%Moment + MeshMapData%u_ED_NacelleLoads%Moment
>>>>>>> 955efc7f
            ENDIF
         enddo
      END IF
   
      IF ( ALLOCATED(y_SrvD%TStCLoadMesh) ) THEN        ! Tower
         do j=1,size(y_SrvD%TStCLoadMesh)
            IF (y_SrvD%TStCLoadMesh(j)%Committed) THEN      ! size 1 only for TStC
               MeshMapData%u_ED_TowerPtLoads%Force  = 0.0_ReKi
               MeshMapData%u_ED_TowerPtLoads%Moment = 0.0_ReKi
               CALL Transfer_Point_to_Point( y_SrvD%TStCLoadMesh(j), MeshMapData%u_ED_TowerPtLoads, MeshMapData%TStC_P_2_ED_P_T(j), ErrStat2, ErrMsg2, u_SrvD%TStCMotionMesh(j), y_ED%TowerLn2Mesh )
                  CALL SetErrStat(ErrStat2,ErrMsg2,ErrStat, ErrMsg,RoutineName//':u_ED%TowerPtLoads' )      
               do K = 1,u_ED%TowerPtLoads%Nnodes ! Loop through the tower nodes / elements
                  u_ED%TowerPtLoads%Force(:,K)  = u_ED%TowerPtLoads%Force(:,K)  + MeshMapData%u_ED_TowerPtLoads%Force(:,K)
                  u_ED%TowerPtLoads%Moment(:,K) = u_ED%TowerPtLoads%Moment(:,K) + MeshMapData%u_ED_TowerPtLoads%Moment(:,K)     
               enddo
            ENDIF        
         enddo
      ENDIF

      IF (p_FAST%CompElast == Module_ED) THEN
         IF ( ALLOCATED(y_SrvD%BStCLoadMesh) ) THEN        ! Blades
            do j=1,size(y_SrvD%BStCLoadMesh,2)
               DO K = 1,SIZE(u_ED%BladePtLoads,1) ! Loop through all blades (p_ED%NumBl)
                  IF (y_SrvD%BStCLoadMesh(k,j)%Committed) THEN
                     MeshMapData%u_ED_BladePtLoads(k)%Force  = 0.0_ReKi
                     MeshMapData%u_ED_BladePtLoads(k)%Moment = 0.0_ReKi
                     CALL Transfer_Point_to_Point( y_SrvD%BStCLoadMesh(k,j), MeshMapData%u_ED_BladePtLoads(k), MeshMapData%BStC_P_2_ED_P_B(k,j), ErrStat2, ErrMsg2, u_SrvD%BStCMotionMesh(k,j), y_ED%BladeLn2Mesh(k) )
                        CALL SetErrStat(ErrStat2,ErrMsg2,ErrStat, ErrMsg,RoutineName//':u_ED%BladePtLoads' )
                     do I = 1,u_ED%BladePtLoads(k)%Nnodes ! Loop through the tower nodes / elements
                        u_ED%BladePtLoads(k)%Force(:,I)  = u_ED%BladePtLoads(k)%Force(:,I)  + MeshMapData%u_ED_BladePtLoads(k)%Force(:,I)
                        u_ED%BladePtLoads(k)%Moment(:,I) = u_ED%BladePtLoads(k)%Moment(:,I) + MeshMapData%u_ED_BladePtLoads(k)%Moment(:,I)
                     enddo
                  END IF
               ENDDO
            enddo
         ENDIF
      ENDIF

      IF ( p_FAST%CompSub /= Module_SD ) THEN         ! Platform loads if not SD
         IF ( ALLOCATED(y_SrvD%SStCLoadMesh) ) THEN        ! Platform
            do j=1,size(y_SrvD%SStCLoadMesh)
               IF (y_SrvD%SStCLoadMesh(j)%Committed) THEN
                  CALL Transfer_Point_to_Point( y_SrvD%SStCLoadMesh(j), MeshMapData%u_ED_PlatformPtMesh, MeshMapData%SStC_P_P_2_ED_P(j), ErrStat2, ErrMsg2, u_SrvD%SStCMotionMesh(j), y_ED%PlatformPtMesh )
                     CALL SetErrStat(ErrStat2,ErrMsg2,ErrStat, ErrMsg,RoutineName//':u_ED%PlatformPtMesh' )
                  u_ED%PlatformPtMesh%Force  = u_ED%PlatformPtMesh%Force  + MeshMapData%u_ED_PlatformPtMesh%Force
                  u_ED%PlatformPtMesh%Moment = u_ED%PlatformPtMesh%Moment + MeshMapData%u_ED_PlatformPtMesh%Moment
               ENDIF
            enddo
         ENDIF
      ENDIF
   END IF

 
   
   u_ED%TwrAddedMass  = 0.0_ReKi
   u_ED%PtfmAddedMass = 0.0_ReKi
               
   IF ( p_FAST%CompAero == Module_AD ) THEN ! we have to do this after the nacelle loads from StrucCtrl NStC
         IF ( u_AD%rotors(1)%NacelleMotion%Committed ) THEN
            CALL Transfer_Point_to_Point( y_AD%rotors(1)%NacelleLoad, MeshMapData%u_ED_NacelleLoads, MeshMapData%AD_P_2_ED_P_N, ErrStat2, ErrMsg2, u_AD%rotors(1)%NacelleMotion, y_ED%NacelleMotion )
               CALL SetErrStat(ErrStat2, ErrMsg2, ErrStat, ErrMsg, RoutineName)
               
            u_ED%NacelleLoads%Force  = u_ED%NacelleLoads%Force +  MeshMapData%u_ED_NacelleLoads%Force
            u_ED%NacelleLoads%Moment = u_ED%NacelleLoads%Moment + MeshMapData%u_ED_NacelleLoads%Moment
         END IF
   END IF

      ! add damping in blades and tower for linearization convergence
   if (p_FAST%CalcSteady) then
   
      ! note that this assumes sibling meshes for input and output (the ED bladeLn2Mesh has the same first same first BladePtLoads%NNodes nodes as BladePtLoads, so this is okay)
      do j = 1,u_ED%TowerPtLoads%NNodes ! u_ED%TowerPtLoads%NNodes is two less than y_ED%TowerLn2Mesh%NNodes
         u_ED%TowerPtLoads%Force(:,j) = u_ED%TowerPtLoads%Force(:,j) - p_FAST%Twr_Kdmp * y_ED%TowerLn2Mesh%TranslationVel(:,j)
      end do

      IF (p_FAST%CompElast == Module_ED) THEN 
         omega_c = y_ED%RotSpeed * y_ED%HubPtMotion%Orientation(1,:,1)
         r_hub   = y_ED%HubPtMotion%Position(:,1) + y_ED%HubPtMotion%TranslationDisp(:,1)
         
         do k=1,SIZE(u_ED%BladePtLoads,1)
            do j = 1,u_ED%BladePtLoads(k)%NNodes
               r = y_ED%BladeLn2Mesh(k)%Position(:,j) + y_ED%BladeLn2Mesh(k)%TranslationDisp(:,j) - r_hub
               Vrot = cross_product(omega_c, r)
               u_ED%BladePtLoads(k)%Force(:,j) = u_ED%BladePtLoads(k)%Force(:,j) - p_FAST%Bld_Kdmp * ( y_ED%BladeLn2Mesh(k)%TranslationVel(:,j) - Vrot )
            end do
         end do
      END IF
      
   end if
   
END SUBROUTINE ED_InputSolve
!----------------------------------------------------------------------------------------------------------------------------------
!> This routine determines the points in space where InflowWind needs to compute wind speeds.
SUBROUTINE IfW_InputSolve( p_FAST, m_FAST, u_IfW, p_IfW, u_AD14, u_AD, OtherSt_AD, y_ED, ErrStat, ErrMsg )

   TYPE(InflowWind_InputType),     INTENT(INOUT)   :: u_IfW       !< The inputs to InflowWind
   TYPE(InflowWind_ParameterType), INTENT(IN   )   :: p_IfW       !< The parameters to InflowWind   
   TYPE(AD14_InputType),           INTENT(IN)      :: u_AD14      !< The input meshes (already calculated) from AeroDyn14
   TYPE(AD_InputType),             INTENT(IN)      :: u_AD        !< The input meshes (already calculated) from AeroDyn
   TYPE(AD_OtherStateType),        INTENT(IN)      :: OtherSt_AD  !< The wake points from AeroDyn are in here (Free Vortex Wake)
   TYPE(ED_OutputType),            INTENT(IN)      :: y_ED        !< The outputs of the structural dynamics module (for IfW Lidar)
   TYPE(FAST_ParameterType),       INTENT(IN   )   :: p_FAST      !< FAST parameter data 
   TYPE(FAST_MiscVarType),         INTENT(IN   )   :: m_FAST      !< misc FAST data, including inputs from external codes like Simulink      
   
   INTEGER(IntKi)                                  :: ErrStat     !< Error status of the operation
   CHARACTER(*)                                    :: ErrMsg      !< Error message if ErrStat /= ErrID_None

      ! Local variables:

   INTEGER(IntKi)                                  :: J           ! Loops through nodes / elements.
   INTEGER(IntKi)                                  :: K           ! Loops through blades.
   INTEGER(IntKi)                                  :: Node        ! Node number for blade/node on mesh


   ErrStat = ErrID_None
   ErrMsg  = ""
      
   
      ! Fill input array for InflowWind
   
   Node = 0      
   IF (p_FAST%CompServo == MODULE_SrvD) THEN
      Node = Node + 1
      u_IfW%PositionXYZ(:,Node) = y_ED%HubPtMotion%Position(:,1) ! undisplaced position. Maybe we want to use the displaced position (y_ED%HubPtMotion%TranslationDisp) at some point in time.
   END IF       
            
   IF (p_FAST%CompAero == MODULE_AD14) THEN   
         
      DO K = 1,SIZE(u_AD14%InputMarkers)
         DO J = 1,u_AD14%InputMarkers(K)%nnodes  !this mesh isn't properly set up (it's got the global [absolute] position and no reference position)
            Node = Node + 1
            u_IfW%PositionXYZ(:,Node) = u_AD14%InputMarkers(K)%Position(:,J)
         END DO !J = 1,p%BldNodes ! Loop through the blade nodes / elements
      END DO !K = 1,p%NumBl         
                  
      DO J=1,u_AD14%Twr_InputMarkers%nnodes
         Node = Node + 1      
         u_IfW%PositionXYZ(:,Node) = u_AD14%Twr_InputMarkers%TranslationDisp(:,J) + u_AD14%Twr_InputMarkers%Position(:,J)
      END DO      
         
   ELSEIF (p_FAST%CompAero == MODULE_AD) THEN               
      
      DO K = 1,SIZE(u_AD%rotors(1)%BladeMotion)
         DO J = 1,u_AD%rotors(1)%BladeMotion(k)%Nnodes
            
            Node = Node + 1
            u_IfW%PositionXYZ(:,Node) = u_AD%rotors(1)%BladeMotion(k)%TranslationDisp(:,j) + u_AD%rotors(1)%BladeMotion(k)%Position(:,j)
            
         END DO !J = 1,p%BldNodes ! Loop through the blade nodes / elements
      END DO !K = 1,p%NumBl         

      DO J=1,u_AD%rotors(1)%TowerMotion%nnodes
         Node = Node + 1
         u_IfW%PositionXYZ(:,Node) = u_AD%rotors(1)%TowerMotion%TranslationDisp(:,J) + u_AD%rotors(1)%TowerMotion%Position(:,J)
      END DO      
      
      if (u_AD%rotors(1)%NacelleMotion%Committed) then
         Node = Node + 1
         u_IfW%PositionXYZ(:,Node) = u_AD%rotors(1)%NacelleMotion%TranslationDisp(:,1) + u_AD%rotors(1)%NacelleMotion%Position(:,1)
      end if
      
!      if (u_AD%HubMotion%Committed) then
!         Node = Node + 1
!         u_IfW%PositionXYZ(:,Node) = u_AD%HubMotion%TranslationDisp(:,1) + u_AD%HubMotion%Position(:,1)
!      end if
                  
      ! vortex points from FVW in AD15 (should be at then end, since not "rotor dependent"
      if (allocated(OtherSt_AD%WakeLocationPoints)) then
         do J=1,size(OtherSt_AD%WakeLocationPoints,DIM=2)
            Node = Node + 1
            u_IfW%PositionXYZ(:,Node) = OtherSt_AD%WakeLocationPoints(:,J)
         enddo
      end if
      
   END IF
   
               
   CALL IfW_SetExternalInputs( p_IfW, m_FAST, y_ED, u_IfW )


END SUBROUTINE IfW_InputSolve
!----------------------------------------------------------------------------------------------------------------------------------
!> This routine sets the inputs required for InflowWind from an external source (Simulink)
SUBROUTINE IfW_SetExternalInputs( p_IfW, m_FAST, y_ED, u_IfW )
!..................................................................................................................................

   TYPE(InflowWind_ParameterType),   INTENT(IN)     :: p_IfW        !< InflowWind parameters
   TYPE(FAST_MiscVarType),           INTENT(IN)     :: m_FAST       !< Glue-code misc variables (including inputs from external sources like Simulink)
   TYPE(ED_OutputType),              INTENT(IN)     :: y_ED         !< The outputs of the structural dynamics module
   TYPE(InflowWind_InputType),       INTENT(INOUT)  :: u_IfW        !< InflowWind Inputs at t

   
   ! bjj: this is a total hack to get the lidar inputs into InflowWind. We should use a mesh to take care of this messiness (and, really this Lidar Focus should come
   ! from Fortran (a scanning pattern or file-lookup inside InflowWind), not MATLAB.
            
   u_IfW%lidar%LidPosition = y_ED%HubPtMotion%Position(:,1) + y_ED%HubPtMotion%TranslationDisp(:,1) & ! rotor apex position (absolute)
                                                            + p_IfW%lidar%RotorApexOffsetPos            ! lidar offset-from-rotor-apex position
      
   u_IfW%lidar%MsrPosition = m_FAST%ExternInput%LidarFocus + u_IfW%lidar%LidPosition


END SUBROUTINE IfW_SetExternalInputs
!----------------------------------------------------------------------------------------------------------------------------------
!> This routine sets the AeroDyn wind inflow inputs.
SUBROUTINE AD_InputSolve_IfW( p_FAST, u_AD, y_IfW, y_OpFM, ErrStat, ErrMsg )

      ! Passed variables
   TYPE(FAST_ParameterType),    INTENT(IN   )   :: p_FAST      !< FAST parameter data    
   TYPE(AD_InputType),          INTENT(INOUT)   :: u_AD        !< The inputs to AeroDyn
   TYPE(InflowWind_OutputType), INTENT(IN)      :: y_IfW       !< The outputs from InflowWind
   TYPE(OpFM_OutputType),       INTENT(IN)      :: y_OpFM      !< outputs from the OpenFOAM integration module
   
   INTEGER(IntKi)                               :: ErrStat     !< Error status of the operation
   CHARACTER(*)                                 :: ErrMsg      !< Error message if ErrStat /= ErrID_None

      ! Local variables:

   INTEGER(IntKi)                               :: J           ! Loops through nodes / elements.
   INTEGER(IntKi)                               :: K           ! Loops through blades.
   INTEGER(IntKi)                               :: NumBl
   INTEGER(IntKi)                               :: NNodes
   INTEGER(IntKi)                               :: node

   
   ErrStat = ErrID_None
   ErrMsg  = ""
               
   !-------------------------------------------------------------------------------------------------
   ! Set the inputs from inflow wind:
   !-------------------------------------------------------------------------------------------------
   IF (p_FAST%CompInflow == MODULE_IfW) THEN

      if (p_FAST%CompServo == MODULE_SrvD) then
         node = 2
      else
         node = 1
      end if
      
      
      NumBl  = size(u_AD%rotors(1)%InflowOnBlade,3)
      Nnodes = size(u_AD%rotors(1)%InflowOnBlade,2)
      
      do k=1,NumBl
         do j=1,Nnodes
            u_AD%rotors(1)%InflowOnBlade(:,j,k) = y_IfW%VelocityUVW(:,node)
            node = node + 1
         end do
      end do
                  
      if ( allocated(u_AD%rotors(1)%InflowOnTower) ) then
         Nnodes = size(u_AD%rotors(1)%InflowOnTower,2)
         do j=1,Nnodes
            u_AD%rotors(1)%InflowOnTower(:,j) = y_IfW%VelocityUVW(:,node)
            node = node + 1
         end do      
      end if

      if (u_AD%rotors(1)%NacelleMotion%NNodes > 0) then
         u_AD%rotors(1)%InflowOnNacelle(:) = y_IfW%VelocityUVW(:,node)
         node = node + 1
      else
         u_AD%rotors(1)%InflowOnNacelle = 0.0_ReKi
      end if
         
!      if (u_AD%HubMotion%NNodes > 0) then
!         u_AD%InflowOnHub(:) = y_IfW%VelocityUVW(:,node)
!         node = node + 1
!      else
!         u_AD%InflowOnHub = 0.0_ReKi
!      end if

      ! vortex points from FVW in AD15 (should be at then end, since not "rotor dependent"
      if ( allocated(u_AD%InflowWakeVel) ) then
         Nnodes = size(u_AD%InflowWakeVel,DIM=2)
         do j=1,Nnodes
            u_AD%InflowWakeVel(:,j) = y_IfW%VelocityUVW(:,node)
            node = node + 1
         end do
      end if

   ELSEIF ( p_FAST%CompInflow == MODULE_OpFM ) THEN
      node = 2 !start of inputs to AD15

      NumBl  = size(u_AD%rotors(1)%InflowOnBlade,3)
      Nnodes = size(u_AD%rotors(1)%InflowOnBlade,2)
      
      do k=1,NumBl
         do j=1,Nnodes
            u_AD%rotors(1)%InflowOnBlade(1,j,k) = y_OpFM%u(node)
            u_AD%rotors(1)%InflowOnBlade(2,j,k) = y_OpFM%v(node)
            u_AD%rotors(1)%InflowOnBlade(3,j,k) = y_OpFM%w(node)
            node = node + 1
         end do
      end do
                  
      if ( allocated(u_AD%rotors(1)%InflowOnTower) ) then
         Nnodes = size(u_AD%rotors(1)%InflowOnTower,2)
         do j=1,Nnodes
            u_AD%rotors(1)%InflowOnTower(1,j) = y_OpFM%u(node)
            u_AD%rotors(1)%InflowOnTower(2,j) = y_OpFM%v(node)
            u_AD%rotors(1)%InflowOnTower(3,j) = y_OpFM%w(node)
            node = node + 1
         end do      
      end if
      
      if (u_AD%rotors(1)%NacelleMotion%NNodes > 0) then
         u_AD%rotors(1)%InflowOnNacelle(1) = y_OpFM%u(node)
         u_AD%rotors(1)%InflowOnNacelle(2) = y_OpFM%v(node)
         u_AD%rotors(1)%InflowOnNacelle(3) = y_OpFM%w(node)
         node = node + 1
      else
         u_AD%rotors(1)%InflowOnNacelle = 0.0_ReKi
      end if
      
!      if (u_AD%HubMotion%NNodes > 0) then
!         u_AD%InflowOnHub(1) = y_OpFM%u(node)
!         u_AD%InflowOnHub(2) = y_OpFM%v(node)
!         u_AD%InflowOnHub(3) = y_OpFM%w(node)
!         node = node + 1
!      else
!         u_AD%InflowOnHub = 0.0_ReKi
!      end if
      
   ELSE
      
      u_AD%rotors(1)%InflowOnBlade = 0.0_ReKi ! whole array
      
   END IF
   
   
END SUBROUTINE AD_InputSolve_IfW
!----------------------------------------------------------------------------------------------------------------------------------
!> This routine sets all the AeroDyn inputs, except for the wind inflow values.
SUBROUTINE AD_InputSolve_NoIfW( p_FAST, u_AD, y_SrvD, y_ED, BD, MeshMapData, ErrStat, ErrMsg )

      ! Passed variables
   TYPE(FAST_ParameterType),    INTENT(IN   )   :: p_FAST      !< FAST parameter data    
   TYPE(AD_InputType),          INTENT(INOUT)   :: u_AD        !< The inputs to AeroDyn14
   TYPE(SrvD_OutputType),       INTENT(IN   )   :: y_SrvD      !< ServoDyn outputs
   TYPE(ED_OutputType),         INTENT(IN)      :: y_ED        !< The outputs from the structural dynamics module
   TYPE(BeamDyn_Data),          INTENT(IN)      :: BD          !< The data from BeamDyn (want the outputs only, but it's in an array)
   TYPE(FAST_ModuleMapType),    INTENT(INOUT)   :: MeshMapData !< Data for mapping between modules
   
   INTEGER(IntKi)                               :: ErrStat     !< Error status of the operation
   CHARACTER(*)                                 :: ErrMsg      !< Error message if ErrStat /= ErrID_None

      ! Local variables:

   INTEGER(IntKi)                               :: K           ! Loops through blades
   INTEGER(IntKi)                               :: k_bl        ! Loops through blades
   INTEGER(IntKi)                               :: k_bn        ! Loops through blade nodes
   INTEGER(IntKi)                               :: ErrStat2
   CHARACTER(ErrMsgLen)                         :: ErrMsg2 
   CHARACTER(*), PARAMETER                      :: RoutineName = 'AD_InputSolve_NoIfW'

   
   ErrStat = ErrID_None
   ErrMsg  = ""
               
   
   !-------------------------------------------------------------------------------------------------
   ! Set the inputs from ElastoDyn and/or BeamDyn:
   !-------------------------------------------------------------------------------------------------
   
      ! tower
   IF (u_AD%rotors(1)%TowerMotion%Committed) THEN
      
      CALL Transfer_Line2_to_Line2( y_ED%TowerLn2Mesh, u_AD%rotors(1)%TowerMotion, MeshMapData%ED_L_2_AD_L_T, ErrStat2, ErrMsg2 )
         CALL SetErrStat(ErrStat2,ErrMsg2,ErrStat,ErrMsg,RoutineName//':u_AD%TowerMotion' )      
            
   END IF
   
      
      ! hub
   CALL Transfer_Point_to_Point( y_ED%HubPtMotion, u_AD%rotors(1)%HubMotion, MeshMapData%ED_P_2_AD_P_H, ErrStat2, ErrMsg2 )
      CALL SetErrStat(ErrStat2,ErrMsg2,ErrStat,ErrMsg,RoutineName//':u_AD%HubMotion' )      
   
   
      ! blade root   
   DO k=1,size(y_ED%BladeRootMotion)
      CALL Transfer_Point_to_Point( y_ED%BladeRootMotion(k), u_AD%rotors(1)%BladeRootMotion(k), MeshMapData%ED_P_2_AD_P_R(k), ErrStat2, ErrMsg2 )
         CALL SetErrStat(ErrStat2,ErrMsg2,ErrStat,ErrMsg,RoutineName//':u_AD%BladeRootMotion('//trim(num2lstr(k))//')' )      
   END DO
      
   
      ! blades
   IF (p_FAST%CompElast == Module_ED ) THEN
      
      DO k=1,size(y_ED%BladeLn2Mesh)
         CALL Transfer_Line2_to_Line2( y_ED%BladeLn2Mesh(k), u_AD%rotors(1)%BladeMotion(k), MeshMapData%BDED_L_2_AD_L_B(k), ErrStat2, ErrMsg2 )
            CALL SetErrStat(ErrStat2,ErrMsg2,ErrStat,ErrMsg,RoutineName//':u_AD%BladeMotion('//trim(num2lstr(k))//')' )   
      END DO
      
   ELSEIF (p_FAST%CompElast == Module_BD ) THEN
      
         ! get them from BeamDyn
      DO k=1,size(u_AD%rotors(1)%BladeMotion)
         CALL Transfer_Line2_to_Line2( BD%y(k)%BldMotion, u_AD%rotors(1)%BladeMotion(k), MeshMapData%BDED_L_2_AD_L_B(k), ErrStat2, ErrMsg2 )
            CALL SetErrStat(ErrStat2,ErrMsg2,ErrStat,ErrMsg,RoutineName//':u_AD%BladeMotion('//trim(num2lstr(k))//')' )   
      END DO
      
   END IF
      
      ! nacelle
   IF (u_AD%rotors(1)%NacelleMotion%Committed) THEN
      
      CALL Transfer_Point_to_Point( y_ED%NacelleMotion, u_AD%rotors(1)%NacelleMotion, MeshMapData%ED_P_2_AD_P_N, ErrStat2, ErrMsg2 )
         call SetErrStat(ErrStat2,ErrMsg2,ErrStat,ErrMsg,RoutineName)
            
   END IF
      

   
   
      ! Set Conrol parameter (i.e. flaps) if using ServoDyn
      ! bem:   This takes in flap deflection for each blade (only one flap deflection angle per blade),
      !        from ServoDyn (which comes from Bladed style DLL controller)
      !  Commanded Airfoil UserProp for blade (must be same units as given in AD15 airfoil tables)
      !  This is passed to AD15 to be interpolated with the airfoil table userprop column
      !  (might be used for airfoil flap angles for example)
   if (p_FAST%CompServo == Module_SrvD) then
      DO k_bl=1,size(u_AD%rotors(1)%UserProp,DIM=2)
          DO k_bn=1,size(u_AD%rotors(1)%UserProp,DIM=1)
            u_AD%rotors(1)%UserProp(k_bn , k_bl) = y_SrvD%BlAirfoilCom(k_bl)      ! Must be same units as given in airfoil (no unit conversions handled in code)
          END DO
      END DO
   endif

   
END SUBROUTINE AD_InputSolve_NoIfW
!----------------------------------------------------------------------------------------------------------------------------------
!> This routine sets the AeroDyn14 wind inflow inputs.
SUBROUTINE AD14_InputSolve_IfW( p_FAST, u_AD14, y_IfW, y_OpFM, ErrStat, ErrMsg )
!,,,,,,,,,,,,,,,,,,,,,,,,,,,,,,,,,,,,,,,,,,,,,,,,,,,,,,,,,,,,,,,,,,,,,,,,,,,,,,,,,,,,,,,,,,,,,,,,,,,,,,,,,,,,,,,,,,,,,,,,,,,,,,,,,,,

      ! Passed variables
   TYPE(FAST_ParameterType),    INTENT(IN   )   :: p_FAST      !< parameter FAST data    
   TYPE(AD14_InputType),        INTENT(INOUT)   :: u_AD14      !< The inputs to AeroDyn14
   TYPE(InflowWind_OutputType), INTENT(IN)      :: y_IfW       !< The outputs from InflowWind
   TYPE(OpFM_OutputType),       INTENT(IN)      :: y_OpFM      !< outputs from the OpenFOAM integration module
   
   INTEGER(IntKi)                               :: ErrStat     !< Error status of the operation
   CHARACTER(*)                                 :: ErrMsg      !< Error message if ErrStat /= ErrID_None

      ! Local variables:

   INTEGER(IntKi)                               :: NumBl
   INTEGER(IntKi)                               :: BldNodes

   
   ErrStat = ErrID_None
   ErrMsg  = ""

   NumBl    = SIZE(u_AD14%InputMarkers,1)
   BldNodes = u_AD14%InputMarkers(1)%Nnodes
               
   !-------------------------------------------------------------------------------------------------
   ! Set the inputs from inflow wind:
   !-------------------------------------------------------------------------------------------------
   IF (p_FAST%CompInflow == MODULE_IfW) THEN
      IF (p_FAST%CompServo == MODULE_SrvD) THEN
         u_AD14%InflowVelocity = y_IfW%VelocityUVW(:,2:)  ! first point is used for ServoDyn input
      ELSE
         u_AD14%InflowVelocity = y_IfW%VelocityUVW(:,:)  
      END IF               
   ELSEIF ( p_FAST%CompInflow == MODULE_OpFM ) THEN
      u_AD14%InflowVelocity(1,:) = y_OpFM%u(2:)      
      u_AD14%InflowVelocity(2,:) = y_OpFM%v(2:)
      u_AD14%InflowVelocity(3,:) = y_OpFM%w(2:)  
   ELSE
      u_AD14%InflowVelocity = 0.0_ReKi           ! whole array
   END IF
      
   u_AD14%AvgInfVel = y_IfW%DiskVel
  
   
END SUBROUTINE AD14_InputSolve_IfW
!----------------------------------------------------------------------------------------------------------------------------------
!> This routine sets all the AeroDyn14 inputs, except for the wind inflow values.
!! THIS ROUTINE IS A HACK TO GET THE OUTPUTS FROM ELASTODYN INTO AERODYN14. DO NOT COPY OR USE IN NEW CODE!
SUBROUTINE AD14_InputSolve_NoIfW( p_FAST, u_AD14, y_ED, MeshMapData, ErrStat, ErrMsg )
!,,,,,,,,,,,,,,,,,,,,,,,,,,,,,,,,,,,,,,,,,,,,,,,,,,,,,,,,,,,,,,,,,,,,,,,,,,,,,,,,,,,,,,,,,,,,,,,,,,,,,,,,,,,,,,,,,,,,,,,,,,,,,,,,,,,

      ! Passed variables
   TYPE(FAST_ParameterType),    INTENT(IN   )   :: p_FAST      !< parameter FAST data    
   TYPE(AD14_InputType),        INTENT(INOUT)   :: u_AD14      !< The inputs to AeroDyn14
   TYPE(ED_OutputType),         INTENT(IN)      :: y_ED        !< The outputs from the structural dynamics module
   TYPE(FAST_ModuleMapType),    INTENT(INOUT)   :: MeshMapData !< Data for mapping between modules
   
   INTEGER(IntKi)                               :: ErrStat     !< Error status of the operation
   CHARACTER(*)                                 :: ErrMsg      !< Error message if ErrStat /= ErrID_None

      ! Local variables:

   INTEGER(IntKi)                               :: J           ! Loops through nodes / elements.
   INTEGER(IntKi)                               :: K           ! Loops through blades.
   INTEGER(IntKi)                               :: NodeNum     ! Node number for blade/node on mesh
   INTEGER(IntKi)                               :: NumBl
   INTEGER(IntKi)                               :: BldNodes

   
   ErrStat = ErrID_None
   ErrMsg  = ""

   NumBl    = SIZE(u_AD14%InputMarkers,1)
   BldNodes = u_AD14%InputMarkers(1)%Nnodes
   
               
   !-------------------------------------------------------------------------------------------------
   ! Blade positions, orientations, and velocities:
   !-------------------------------------------------------------------------------------------------
   IF (p_FAST%CompElast == Module_ED) THEN
      DO K = 1,NumBl !p%NumBl ! Loop through all blades
      
         !CALL Transfer_Line2_to_Line2( y_ED%BladeLn2Mesh(K), u_AD%InputMarkers(K), MeshMapData%BDED_L_2_AD_L_B(K), ErrStat, ErrMsg )
         !   IF (ErrStat >= AbortErrLev ) RETURN
         
         u_AD14%InputMarkers(K)%RotationVel = 0.0_ReKi ! bjj: we don't need this field
      
         DO J = 1,BldNodes !p%BldNodes ! Loop through the blade nodes / elements

            NodeNum = J         ! note that this assumes ED has same discretization as AD
         
            u_AD14%InputMarkers(K)%Position(:,J)       = y_ED%BladeLn2Mesh(K)%TranslationDisp(:,NodeNum) + y_ED%BladeLn2Mesh(K)%Position(:,NodeNum) 
            u_AD14%InputMarkers(K)%Orientation(:,:,J)  = y_ED%BladeLn2Mesh(K)%Orientation(:,:,NodeNum)
            u_AD14%InputMarkers(K)%TranslationVel(:,J) = y_ED%BladeLn2Mesh(K)%TranslationVel(:,NodeNum)
            u_AD14%InputMarkers(K)%TranslationAcc(:,J) = y_ED%BladeLn2Mesh(K)%TranslationAcc(:,NodeNum)
                  
         END DO !J = 1,p%BldNodes ! Loop through the blade nodes / elements
      END DO !K = 1,p%NumBl
   ELSE
      ! just leave them as the initial guesses?
      DO K = 1,NumBl
         u_AD14%InputMarkers(K)%RotationVel    = 0.0_ReKi
         u_AD14%InputMarkers(K)%TranslationVel = 0.0_ReKi
         u_AD14%InputMarkers(K)%TranslationAcc = 0.0_ReKi
      END DO
      
   END IF
   
   !-------------------------------------------------------------------------------------------------
   ! Hub positions, orientations, and velocities:
   !  (note that these may have to be adjusted in ElastoDyn as AeroDyn gets rewritten)
   !-------------------------------------------------------------------------------------------------
   u_AD14%TurbineComponents%Hub%Position    = y_ED%HubPtMotion14%TranslationDisp(:,1) +  y_ED%HubPtMotion14%Position(:,1)
   u_AD14%TurbineComponents%Hub%Orientation = y_ED%HubPtMotion14%Orientation(:,:,1)   
   u_AD14%TurbineComponents%Hub%RotationVel = y_ED%HubPtMotion14%RotationVel(:,1)
   
   u_AD14%TurbineComponents%Hub%TranslationVel = 0.0_ReKi !bjj we don't need this field
   !-------------------------------------------------------------------------------------------------
   ! Blade root orientations:
   !-------------------------------------------------------------------------------------------------
   
   DO K=1,NumBl
      u_AD14%TurbineComponents%Blade(K)%Orientation = y_ED%BladeRootMotion14%Orientation(:,:,K)
      
      u_AD14%TurbineComponents%Blade(K)%Position       = 0.0_ReKi !bjj we don't need this field
      u_AD14%TurbineComponents%Blade(K)%RotationVel    = 0.0_ReKi !bjj we don't need this field
      u_AD14%TurbineComponents%Blade(K)%TranslationVel = 0.0_ReKi !bjj we don't need this field
   END DO
            

   !-------------------------------------------------------------------------------------------------
   ! RotorFurl position, orientation, rotational velocity:
   !-------------------------------------------------------------------------------------------------

   u_AD14%TurbineComponents%RotorFurl%Position    = y_ED%RotorFurlMotion14%TranslationDisp(:,1) + y_ED%RotorFurlMotion14%Position(:,1)  
   u_AD14%TurbineComponents%RotorFurl%Orientation = y_ED%RotorFurlMotion14%Orientation(:,:,1)         
   u_AD14%TurbineComponents%RotorFurl%RotationVel = y_ED%RotorFurlMotion14%RotationVel(:,1)
   u_AD14%TurbineComponents%RotorFurl%TranslationVel = 0.0_ReKi !bjj we don't need this field
   
   !-------------------------------------------------------------------------------------------------
   ! Nacelle position, orientation, rotational velocity:
   !-------------------------------------------------------------------------------------------------      

   u_AD14%TurbineComponents%Nacelle%Position    = y_ED%NacelleMotion%TranslationDisp(:,1) + y_ED%NacelleMotion%Position(:,1)
   u_AD14%TurbineComponents%Nacelle%Orientation = y_ED%NacelleMotion%Orientation(:,:,1)      
   u_AD14%TurbineComponents%Nacelle%RotationVel = y_ED%NacelleMotion%RotationVel(:,1)  
   u_AD14%TurbineComponents%Nacelle%TranslationVel = 0.0_ReKi !bjj we don't need this field
   
   !-------------------------------------------------------------------------------------------------
   ! Tower base position, rotational velocity:
   !-------------------------------------------------------------------------------------------------      
   
   
      ! Tower base position should be rT(0) instead of rZ, but AeroDyn needs this for
      ! the HubVDue2Yaw calculation:
   u_AD14%TurbineComponents%Tower%Position     = y_ED%TowerBaseMotion14%TranslationDisp(:,1) + y_ED%TowerBaseMotion14%Position(:,1)
   u_AD14%TurbineComponents%Tower%RotationVel  = y_ED%TowerBaseMotion14%RotationVel(:,1)
   u_AD14%TurbineComponents%Tower%Orientation    = 0.0_ReKi !bjj we don't need this field
   u_AD14%TurbineComponents%Tower%TranslationVel = 0.0_ReKi !bjj we don't need this field
  

   !-------------------------------------------------------------------------------------------------
   ! Tower mesh info: Twr_InputMarkers
   !-------------------------------------------------------------------------------------------------      
   
   IF ( u_AD14%Twr_InputMarkers%Committed ) THEN
      
      !CALL Transfer_Line2_to_Line2( y_ED%TowerLn2Mesh, u_AD%Twr_InputMarkers, MeshMapData%ED_L_2_AD_L_T, ErrStat, ErrMsg )
      !   IF (ErrStat >= AbortErrLev ) RETURN   
      
      J = u_AD14%Twr_InputMarkers%NNodes
      u_AD14%Twr_InputMarkers%TranslationDisp = y_ED%TowerLn2Mesh%TranslationDisp(:,1:J)
      u_AD14%Twr_InputMarkers%Orientation     = y_ED%TowerLn2Mesh%Orientation    (:,:,1:J)
      
   END IF
      
   !-------------------------------------------------------------------------------------------------
   ! If using MulTabLoc feature, set it here:
   !-------------------------------------------------------------------------------------------------      
   
   !  u_AD14%MulTabLoc(IElements,IBlades) = ???
   
END SUBROUTINE AD14_InputSolve_NoIfW

!----------------------------------------------------------------------------------------------------------------------------------
!> This routine sets the inputs required for ServoDyn
SUBROUTINE SrvD_InputSolve( p_FAST, m_FAST, u_SrvD, y_ED, y_IfW, y_OpFM, y_BD, y_SD, MeshMapData, ErrStat, ErrMsg )
!..................................................................................................................................

   TYPE(FAST_ParameterType),         INTENT(IN)     :: p_FAST       !< Glue-code simulation parameters
   TYPE(FAST_MiscVarType),           INTENT(IN)     :: m_FAST       !< Glue-code misc variables (including inputs from external sources like Simulink)
   TYPE(SrvD_InputType),             INTENT(INOUT)  :: u_SrvD       !< ServoDyn Inputs at t
   TYPE(ED_OutputType),TARGET,       INTENT(IN)     :: y_ED         !< ElastoDyn outputs
   TYPE(InflowWind_OutputType),      INTENT(IN)     :: y_IfW        !< InflowWind outputs
   TYPE(OpFM_OutputType),            INTENT(IN)     :: y_OpFM       !< OpenFOAM outputs
   TYPE(BD_OutputType),              INTENT(IN)     :: y_BD(:)      !< BD Outputs
   TYPE(SD_OutputType),              INTENT(IN)     :: y_SD         !< SD Outputs
   TYPE(FAST_ModuleMapType),         INTENT(INOUT)  :: MeshMapData  !< Data for mapping between modules
   INTEGER(IntKi),                   INTENT(  OUT)  :: ErrStat      !< Error status
   CHARACTER(*),                     INTENT(  OUT)  :: ErrMsg       !< Error message
!  TYPE(AD_OutputType),              INTENT(IN)     :: y_AD         !< AeroDyn outputs

   INTEGER(IntKi)                                   :: k            ! blade loop counter
   INTEGER(IntKi)                                   :: j            ! StC instance counter
   TYPE(MeshType), POINTER                          :: PlatformMotion
   
   INTEGER(IntKi)                                   :: ErrStat2                 ! temporary Error status of the operation
   CHARACTER(ErrMsgLen)                             :: ErrMsg2                  ! temporary Error message if ErrStat /= ErrID_None
   CHARACTER(*), PARAMETER                          :: RoutineName = 'SrvD_InputSolve' 
   
   PlatformMotion => y_ED%PlatformPtMesh
   
   ErrStat = ErrID_None
   ErrMsg  = ""

      ! Calculate horizontal hub-height wind direction (positive about zi-axis); these are
      !   zero if there is no wind input when InflowWind is not used:
   
   IF ( p_FAST%CompInflow == Module_IfW )  THEN 

      u_SrvD%WindDir  = ATAN2( y_IfW%VelocityUVW(2,1), y_IfW%VelocityUVW(1,1) )
      u_SrvD%HorWindV = SQRT( y_IfW%VelocityUVW(1,1)**2 + y_IfW%VelocityUVW(2,1)**2 )

   ELSEIF ( p_FAST%CompInflow == Module_OpFM )  THEN 
      
      u_SrvD%WindDir  = ATAN2( y_OpFM%v(1), y_OpFM%u(1) )
      u_SrvD%HorWindV = SQRT( y_OpFM%u(1)**2 + y_OpFM%v(1)**2 )

   ELSE  ! No wind inflow

      u_SrvD%WindDir  = 0.0
      u_SrvD%HorWindV = 0.0

   ENDIF

   



      
      ! ServoDyn inputs from combination of InflowWind and ElastoDyn

   u_SrvD%YawAngle  = y_ED%YawAngle !nacelle yaw plus platform yaw
   u_SrvD%YawErr    = u_SrvD%WindDir - u_SrvD%YawAngle ! the nacelle yaw error estimate (positive about zi-axis)


      ! ServoDyn inputs from ElastoDyn
   u_SrvD%Yaw       = y_ED%Yaw  !nacelle yaw
   u_SrvD%YawRate   = y_ED%YawRate
   u_SrvD%BlPitch   = y_ED%BlPitch
   u_SrvD%LSS_Spd   = y_ED%LSS_Spd
   u_SrvD%HSS_Spd   = y_ED%HSS_Spd
   u_SrvD%RotSpeed  = y_ED%RotSpeed
   
   IF ( p_FAST%CompElast == Module_BD )  THEN    

         ! translate "b" system output from BD into "c" system for SrvD
      do k=1,p_FAST%nBeams
         u_SrvD%RootMxc(k) =  y_BD(k)%RootMxr*COS(y_ED%BlPitch(k)) + y_BD(k)%RootMyr*SIN(y_ED%BlPitch(k))
         u_SrvD%RootMyc(k) = -y_BD(k)%RootMxr*SIN(y_ED%BlPitch(k)) + y_BD(k)%RootMyr*COS(y_ED%BlPitch(k))
      end do
      
   ELSE
      u_SrvD%RootMxc = y_ED%RootMxc ! fixed-size arrays: always size 3
      u_SrvD%RootMyc = y_ED%RootMyc ! fixed-size arrays: always size 3
   END IF

   
   u_SrvD%YawBrTAxp = y_ED%YawBrTAxp
   u_SrvD%YawBrTAyp = y_ED%YawBrTAyp
   u_SrvD%LSSTipPxa = y_ED%LSSTipPxa

   u_SrvD%LSSTipMxa = y_ED%LSSTipMxa
   u_SrvD%LSSTipMya = y_ED%LSSTipMya
   u_SrvD%LSSTipMza = y_ED%LSSTipMza
   u_SrvD%LSSTipMys = y_ED%LSSTipMys
   u_SrvD%LSSTipMzs = y_ED%LSSTipMzs
   
   u_SrvD%YawBrMyn  = y_ED%YawBrMyn
   u_SrvD%YawBrMzn  = y_ED%YawBrMzn
   u_SrvD%NcIMURAxs = y_ED%NcIMURAxs
   u_SrvD%NcIMURAys = y_ED%NcIMURAys
   u_SrvD%NcIMURAzs = y_ED%NcIMURAzs

   u_SrvD%RotPwr    = y_ED%RotPwr

   !   ! ServoDyn inputs from AeroDyn
   !IF ( p_FAST%CompAero == Module_AD ) THEN
   !ELSE
   !END IF
   !

   ! Platform motion mesh to pass to DLL -- NOTE: this is only the transition piece motion, and only passed when DLL is used
   IF (y_ED%PlatformPtMesh%Committed .and. u_SrvD%PtfmMotionMesh%Committed ) THEN
      CALL Transfer_Point_to_Point( y_ED%PlatformPtMesh, u_SrvD%PtfmMotionMesh, MeshMapData%ED_P_2_SrvD_P_P, ErrStat2, ErrMsg2 )
         call SetErrStat(ErrStat2,ErrMsg2,ErrStat,ErrMsg,RoutineName)
   ENDIF

   
   ! StrucCtrl input motion meshes
   IF ( ALLOCATED(u_SrvD%NStCMotionMesh) ) THEN
      do j = 1,size(u_SrvD%NStCMotionMesh)
         IF (u_SrvD%NStCMotionMesh(j)%Committed) THEN
            CALL Transfer_Point_to_Point( y_ED%NacelleMotion, u_SrvD%NStCMotionMesh(j), MeshMapData%ED_P_2_NStC_P_N(j), ErrStat2, ErrMsg2 )
               call SetErrStat(ErrStat2,ErrMsg2,ErrStat,ErrMsg,RoutineName)
         ENDIF
      enddo
   ENDIF

   IF ( ALLOCATED(u_SrvD%TStCMotionMesh) ) THEN
      do j=1,size(u_SrvD%TStCMotionMesh)
         IF (u_SrvD%TStCMotionMesh(j)%Committed) THEN
            CALL Transfer_Line2_to_Point( y_ED%TowerLn2Mesh, u_SrvD%TStCMotionMesh(j), MeshMapData%ED_L_2_TStC_P_T(j), ErrStat2, ErrMsg2 )
               call SetErrStat(ErrStat2,ErrMsg2,ErrStat,ErrMsg,RoutineName)
         ENDIF
      enddo
   ENDIF
   
   ! Blade StrucCtrl
   IF ( p_FAST%CompElast == Module_ED ) then
      IF ( ALLOCATED(u_SrvD%BStCMotionMesh) ) THEN
         do j=1,size(u_SrvD%BStCMotionMesh,2)
            DO K = 1,SIZE(y_ED%BladeLn2Mesh,1)
               IF (u_SrvD%BStCMotionMesh(K,j)%Committed) THEN
                  CALL Transfer_Line2_to_Point( y_ED%BladeLn2Mesh(K), u_SrvD%BStCMotionMesh(K,j), MeshMapData%ED_L_2_BStC_P_B(K,j), ErrStat2, ErrMsg2 )
                     call SetErrStat(ErrStat2,ErrMsg2,ErrStat,ErrMsg,RoutineName)
               ENDIF
            ENDDO
         enddo
      ENDIF
   ELSEIF ( p_FAST%CompElast == Module_BD ) THEN
      IF ( ALLOCATED(u_SrvD%BStCMotionMesh) ) THEN
         do j=1,size(u_SrvD%BStCMotionMesh,2)
            DO K = 1,SIZE(y_BD,1)
               IF (u_SrvD%BStCMotionMesh(K,j)%Committed) THEN
                  CALL Transfer_Line2_to_Point( y_BD(k)%BldMotion, u_SrvD%BStCMotionMesh(K,j), MeshMapData%BD_L_2_BStC_P_B(K,j), ErrStat2, ErrMsg2 )
                     call SetErrStat(ErrStat2,ErrMsg2,ErrStat,ErrMsg,RoutineName)
               ENDIF
            ENDDO
         enddo
      ENDIF
   ENDIF

   ! Platform
   IF ( p_FAST%CompServo == Module_SrvD .and. p_FAST%CompSub /= Module_SD ) THEN
      call Transfer_ED_to_SStC( u_SrvD, y_ED, MeshMapData, ErrStat2, ErrMsg2 )
         call SetErrStat(ErrStat2,ErrMsg2,ErrStat,ErrMsg,RoutineName)
   ELSE
      call Transfer_SD_to_SStC( u_SrvD, y_SD, MeshMapData, ErrStat2, ErrMsg2 )
         call SetErrStat(ErrStat2,ErrMsg2,ErrStat,ErrMsg,RoutineName)
   ENDIF

   ! Transfer any cable length info from SD or MD
   !  --> SrvD, SD, and MD are not setup for this yet.  Add here if feedback is ever required

#ifdef SIMULINK_TIMESHIFT   
      ! we're going to use the extrapolated values instead of the old values (Simulink inputs are from t, not t+dt)
   CALL SrvD_SetExternalInputs( p_FAST, m_FAST, u_SrvD )
#endif
      
                        
END SUBROUTINE SrvD_InputSolve
!----------------------------------------------------------------------------------------------------------------------------------
!> This routine sets the inputs for the SrvD%SStC mesh motion from ElastoDyn
SUBROUTINE Transfer_ED_to_SStC( u_SrvD, y_ED, MeshMapData, ErrStat, ErrMsg )
!..................................................................................................................................
   TYPE(SrvD_InputType),        INTENT(INOUT) :: u_SrvD              !< ServoDyn input
   TYPE(ED_OutputType),         INTENT(IN   ) :: y_ED                !< The outputs of the structural dynamics module
   TYPE(FAST_ModuleMapType),    INTENT(INOUT) :: MeshMapData         !< data for mapping meshes between modules
   INTEGER(IntKi),              INTENT(  OUT) :: ErrStat             !< Error status of the operation
   CHARACTER(*)  ,              INTENT(  OUT) :: ErrMsg              !< Error message if ErrStat /= ErrID_None
   INTEGER(IntKi)                             :: ErrStat2            ! temporary Error status of the operation
   CHARACTER(ErrMsgLen)                       :: ErrMsg2             ! temporary Error message if ErrStat /= ErrID_None
   integer(IntKi)                             :: j                   ! Generic counter

   ErrStat  =  ErrID_None
   ErrMsg   =  ''
      !----------------------------------------------------------------------------------------------------
      !  Map ElastoDyn platform point mesh motion to ServoDyn/SStC point mesh -- motions
      !----------------------------------------------------------------------------------------------------
      ! motions:
   IF ( ALLOCATED(u_SrvD%SStCMotionMesh) ) THEN
      do j=1,size(u_SrvD%SStCMotionMesh)
         IF (u_SrvD%SStCMotionMesh(j)%Committed) THEN
            CALL Transfer_Point_to_Point( y_ED%PlatformPtMesh, u_SrvD%SStCMotionMesh(j), MeshMapData%ED_P_2_SStC_P_P(j), ErrStat2, ErrMsg2 )
               call SetErrStat(ErrStat2,ErrMsg2,ErrStat,ErrMsg,'Transfer_ED_to_SStC')
         ENDIF
      enddo
   ENDIF
END SUBROUTINE Transfer_ED_to_SStC
!----------------------------------------------------------------------------------------------------------------------------------
!> This routine sets the inputs for the SrvD%SStC mesh motion from SubDyn
SUBROUTINE Transfer_SD_to_SStC( u_SrvD, y_SD, MeshMapData, ErrStat, ErrMsg )
!..................................................................................................................................
   TYPE(SrvD_InputType),        INTENT(INOUT) :: u_SrvD              !< ServoDyn input
   TYPE(SD_OutputType),         INTENT(IN   ) :: y_SD                !< The outputs of the structural dynamics module
   TYPE(FAST_ModuleMapType),    INTENT(INOUT) :: MeshMapData         !< data for mapping meshes between modules
   INTEGER(IntKi),              INTENT(  OUT) :: ErrStat             !< Error status of the operation
   CHARACTER(*)  ,              INTENT(  OUT) :: ErrMsg              !< Error message if ErrStat /= ErrID_None
   INTEGER(IntKi)                             :: ErrStat2            ! temporary Error status of the operation
   CHARACTER(ErrMsgLen)                       :: ErrMsg2             ! temporary Error message if ErrStat /= ErrID_None
   integer(IntKi)                             :: j                   ! Generic counter

   ErrStat  =  ErrID_None
   ErrMsg   =  ''
      !----------------------------------------------------------------------------------------------------
      !  Map SubDyn platform point mesh motion to ServoDyn/SStC point mesh -- motions
      !----------------------------------------------------------------------------------------------------
      ! motions:
   IF ( ALLOCATED(u_SrvD%SStCMotionMesh) ) THEN
      do j=1,size(u_SrvD%SStCMotionMesh)
         IF (u_SrvD%SStCMotionMesh(j)%Committed) THEN
<<<<<<< HEAD
            CALL Transfer_Point_to_Point( y_SD%y2Mesh, u_SrvD%SStCMotionMesh(j), MeshMapData%SD_P_2_SStC_P_P(j), ErrStat2, ErrMsg2 )
=======
            CALL Transfer_Point_to_Point( y_SD%y3Mesh, u_SrvD%SStCMotionMesh(j), MeshMapData%SDy3_P_2_SStC_P_P(j), ErrStat2, ErrMsg2 )
>>>>>>> 955efc7f
               call SetErrStat(ErrStat2,ErrMsg2,ErrStat,ErrMsg,'Transfer_SD_to_SStC')
         ENDIF
      enddo
   ENDIF
END SUBROUTINE Transfer_SD_to_SStC
!----------------------------------------------------------------------------------------------------------------------------------
!> This routine sets the inputs required for ServoDyn from an external source (Simulink)
SUBROUTINE SrvD_SetExternalInputs( p_FAST, m_FAST, u_SrvD )
!..................................................................................................................................

   TYPE(FAST_ParameterType),         INTENT(IN)     :: p_FAST       !< Glue-code simulation parameters
   TYPE(FAST_MiscVarType),           INTENT(IN)     :: m_FAST       !< Glue-code misc variables (including inputs from external sources like Simulink)
   TYPE(SrvD_InputType),             INTENT(INOUT)  :: u_SrvD       !< ServoDyn Inputs at t

      ! local variables
   INTEGER(IntKi)                                   :: i            ! loop counter
   
      ! we are going to use extrapolated values because these external values from Simulink are at n instead of n+1
   u_SrvD%ExternalGenTrq       =  m_FAST%ExternInput%GenTrq     
   u_SrvD%ExternalElecPwr      =  m_FAST%ExternInput%ElecPwr    
   u_SrvD%ExternalYawPosCom    =  m_FAST%ExternInput%YawPosCom  
   u_SrvD%ExternalYawRateCom   =  m_FAST%ExternInput%YawRateCom 
   u_SrvD%ExternalHSSBrFrac    =  m_FAST%ExternInput%HSSBrFrac 

   if (ALLOCATED(u_SrvD%ExternalBlPitchCom)) then !there should be no reason this isn't allocated, but OpenFOAM is acting strange...
      do i=1,SIZE(u_SrvD%ExternalBlPitchCom)
         u_SrvD%ExternalBlPitchCom(i)   = m_FAST%ExternInput%BlPitchCom(i)
      end do
   end if

   if (ALLOCATED(u_SrvD%ExternalBlAirfoilCom)) then ! Added Blade Flap use with Simulink
      do i=1,SIZE(u_SrvD%ExternalBlAirfoilCom)
         u_SrvD%ExternalBlAirfoilCom(i)   = m_FAST%ExternInput%BlAirfoilCom(i)
      end do
   end if

   ! Cable controls
   if (ALLOCATED(u_SrvD%ExternalCableDeltaL)) then ! This is only allocated if cable control signals are requested
      do i=1,min(SIZE(u_SrvD%ExternalCableDeltaL),SIZE(m_FAST%ExternInput%CableDeltaL))
         u_SrvD%ExternalCableDeltaL(i) = m_FAST%ExternInput%CableDeltaL(i)
      end do
   end if
   if (ALLOCATED(u_SrvD%ExternalCableDeltaLdot)) then ! This is only allocated if cable control signals are requested
      do i=1,min(SIZE(u_SrvD%ExternalCableDeltaLdot),SIZE(m_FAST%ExternInput%CableDeltaLdot))
         u_SrvD%ExternalCableDeltaLdot(i) = m_FAST%ExternInput%CableDeltaLdot(i)
      end do
   end if

   ! StC controls
   ! This is a placeholder for where StC controls would be passed if they are enabled from Simulink

END SUBROUTINE SrvD_SetExternalInputs
!----------------------------------------------------------------------------------------------------------------------------------
!> This routine transfers the SD outputs into inputs required for HD
SUBROUTINE Transfer_SD_to_HD( y_SD, u_HD_W_Mesh, u_HD_M_Mesh, MeshMapData, ErrStat, ErrMsg )
!..................................................................................................................................
   TYPE(SD_OutputType),         INTENT(IN   ) :: y_SD                         !< The outputs of the structural dynamics module
   TYPE(MeshType),              INTENT(INOUT) :: u_HD_W_Mesh                  !< HydroDyn input mesh (separated here so that we can use temp meshes in ED_SD_HD_InputSolve)
   TYPE(MeshType),              INTENT(INOUT) :: u_HD_M_Mesh                  !< HydroDyn input mesh (separated here so that we can use temp meshes in ED_SD_HD_InputSolve)
   TYPE(FAST_ModuleMapType),    INTENT(INOUT) :: MeshMapData                  !< data for mapping meshes

   INTEGER(IntKi),              INTENT(  OUT) :: ErrStat                      !< Error status of the operation
   CHARACTER(*),                INTENT(  OUT) :: ErrMsg                       !< Error message if ErrStat /= ErrID_None
   
      ! local variables
   INTEGER(IntKi)                             :: ErrStat2                     ! temporary Error status of the operation
   CHARACTER(ErrMsgLen)                       :: ErrMsg2                      ! temporary Error message if ErrStat /= ErrID_None
      
      
   ErrStat = ErrID_None
   ErrMsg = ""
   
   IF ( u_HD_W_Mesh%Committed ) THEN 

      ! These are the motions for the lumped point loads associated viscous drag on the WAMIT body and/or filled/flooded lumped forces of the WAMIT body
      CALL Transfer_Point_to_Point( y_SD%y2Mesh, u_HD_W_Mesh, MeshMapData%SD_P_2_HD_W_P, ErrStat2, ErrMsg2 )
         CALL SetErrStat(ErrStat2,ErrMsg2,ErrStat, ErrMsg,'Transfer_SD_to_HD (u_HD%WAMITMesh)' )      
         
   END IF    
   IF ( u_HD_M_Mesh%Committed ) THEN 

      ! These are the motions for the lumped point loads associated viscous drag on the WAMIT body and/or filled/flooded lumped forces of the WAMIT body
      CALL Transfer_Point_to_Point( y_SD%y2Mesh, u_HD_M_Mesh, MeshMapData%SD_P_2_HD_M_P, ErrStat2, ErrMsg2 )
         CALL SetErrStat(ErrStat2,ErrMsg2,ErrStat, ErrMsg,'Transfer_SD_to_HD (u_HD%Morison%Mesh)' )      
         
   END IF
   
END SUBROUTINE Transfer_SD_to_HD
!----------------------------------------------------------------------------------------------------------------------------------
!> This routine transfers the platform motion output of the structural module (ED) into inputs required for HD
SUBROUTINE Transfer_PlatformMotion_to_HD( PlatformMotion, u_HD, MeshMapData, ErrStat, ErrMsg )
!..................................................................................................................................
   TYPE(MeshType),              INTENT(IN   ) :: PlatformMotion               !< The platform motion outputs of the structural dynamics module
   TYPE(HydroDyn_InputType),    INTENT(INOUT) :: u_HD                         !< HydroDyn input
   TYPE(FAST_ModuleMapType),    INTENT(INOUT) :: MeshMapData                  !< data for mapping meshes between modules

   INTEGER(IntKi),              INTENT(OUT)   :: ErrStat                      !< Error status of the operation
   CHARACTER(*),                INTENT(OUT)   :: ErrMsg                       !< Error message if ErrStat /= ErrID_None
   
      ! local variables
   INTEGER(IntKi)                             :: ErrStat2                     ! temporary Error status of the operation
   CHARACTER(ErrMsgLen)                       :: ErrMsg2                      ! temporary Error message if ErrStat /= ErrID_None
   CHARACTER(*), PARAMETER                    :: RoutineName = 'Transfer_PlatformMotion_to_HD'
      
      
   ErrStat = ErrID_None
   ErrMsg = ""
   
   ! This is for case of rigid substructure
   
   !bjj: We do this without all the extra meshcopy/destroy calls with u_mapped because these inputs are only from one mesh
   
   ! Transfer the ED outputs of the platform motions to the HD input of which represents the same data
   CALL Transfer_Point_to_Point( PlatformMotion, u_HD%PRPMesh, MeshMapData%ED_P_2_HD_PRP_P, ErrStat2, ErrMsg2 )
         CALL SetErrStat(ErrStat2,ErrMsg2,ErrStat, ErrMsg,'Transfer_ED_to_HD (u_HD%PRPMesh)' )
         
   IF ( u_HD%WAMITMesh%Committed ) THEN
 
      ! These are the motions for the lumped point loads associated the WAMIT body(ies) and include: hydrostatics, radiation memory effect,
      !    wave kinematics, additional preload, additional stiffness, additional linear damping, additional quadratic damping,
      !    hydrodynamic added mass

      CALL Transfer_Point_to_Point( PlatformMotion, u_HD%WAMITMesh, MeshMapData%ED_P_2_HD_W_P, ErrStat2, ErrMsg2 )
         CALL SetErrStat(ErrStat2,ErrMsg2,ErrStat, ErrMsg, RoutineName//' (u_HD%WAMITMesh)' )

   END IF !WAMIT
   
   
   IF ( u_HD%Morison%Mesh%Committed ) THEN 

      ! These are the motions for the lumped point loads associated viscous drag on the WAMIT body and/or filled/flooded lumped forces of the WAMIT body
      CALL Transfer_Point_to_Point( PlatformMotion, u_HD%Morison%Mesh, MeshMapData%ED_P_2_HD_M_P, ErrStat2, ErrMsg2 )
         CALL SetErrStat(ErrStat2,ErrMsg2,ErrStat, ErrMsg, RoutineName//' (u_HD%Morison%Mesh)' )
         
   END IF
   
END SUBROUTINE Transfer_PlatformMotion_to_HD
!----------------------------------------------------------------------------------------------------------------------------------
!> This routine transfers the SrvD outputs into inputs required for SD MDM
SUBROUTINE Transfer_SrvD_to_SD_MD( p_FAST, y_SrvD, u_SD, u_MD )
!..................................................................................................................................
   TYPE(FAST_ParameterType),    INTENT(IN)    :: p_FAST                       !< Glue-code simulation parameters
   TYPE(SrvD_OutputType),       INTENT(IN   ) :: y_SrvD                       !< SrvD input
   TYPE(SD_InputType),          INTENT(INOUT) :: u_SD                         !< SubDyn input
   TYPE(MD_InputType),          INTENT(INOUT) :: u_MD                         !< MoorDyn input

   if (p_FAST%CompServo /= Module_SrvD) return

      ! transfer SrvD outputs to other modules used in option 1:
   IF ( p_FAST%CompSub == Module_SD ) THEN
      if (allocated(u_SD%CableDeltaL) .and. allocated(y_SrvD%CableDeltaL)) then
         u_SD%CableDeltaL  =  y_SrvD%CableDeltaL   ! these should be sized identically during init
      endif
   ENDIF

   IF ( p_FAST%CompMooring == Module_MD ) THEN
      if (allocated(u_MD%DeltaL) .and. allocated(y_SrvD%CableDeltaL)) then
         u_MD%DeltaL    =  y_SrvD%CableDeltaL      ! these should be sized identically during init
      endif
      if (allocated(u_MD%DeltaLdot) .and. allocated(y_SrvD%CableDeltaLdot)) then
         u_MD%DeltaLdot =  y_SrvD%CableDeltaLdot   ! these should be sized identically during init
      endif
   ENDIF
END SUBROUTINE Transfer_SrvD_to_SD_MD
!----------------------------------------------------------------------------------------------------------------------------------
!> This routine transfers the ED outputs into inputs required for HD, SD, ExtPtfm, BD, MAP, and/or FEAM
SUBROUTINE Transfer_ED_to_HD_SD_BD_Mooring( p_FAST, y_ED, u_HD, u_SD, u_ExtPtfm, u_MAP, u_FEAM, u_MD, u_Orca, u_BD, u_SrvD, MeshMapData, ErrStat, ErrMsg )
!..................................................................................................................................
   TYPE(FAST_ParameterType),    INTENT(IN)    :: p_FAST                       !< Glue-code simulation parameters
   TYPE(ED_OutputType),         INTENT(IN   ) :: y_ED                         !< The outputs of the structural dynamics module
   TYPE(HydroDyn_InputType),    INTENT(INOUT) :: u_HD                         !< HydroDyn input
   TYPE(SD_InputType),          INTENT(INOUT) :: u_SD                         !< SubDyn input
   TYPE(ExtPtfm_InputType),     INTENT(INOUT) :: u_ExtPtfm                    !< ExtPtfm_MCKF input
   TYPE(MAP_InputType),         INTENT(INOUT) :: u_MAP                        !< MAP input
   TYPE(FEAM_InputType),        INTENT(INOUT) :: u_FEAM                       !< FEAM input
   TYPE(MD_InputType),          INTENT(INOUT) :: u_MD                         !< MoorDyn input
   TYPE(Orca_InputType),        INTENT(INOUT) :: u_Orca                       !< OrcaFlex input
   TYPE(BD_InputType),          INTENT(INOUT) :: u_BD(:)                      !< BeamDyn inputs
   TYPE(SrvD_InputType),        INTENT(INOUT) :: u_SrvD                       !< SrvD input
   TYPE(FAST_ModuleMapType),    INTENT(INOUT) :: MeshMapData                  !< data for mapping meshes between modules

   INTEGER(IntKi),              INTENT(OUT)   :: ErrStat                      !< Error status of the operation
   CHARACTER(*),                INTENT(OUT)   :: ErrMsg                       !< Error message if ErrStat /= ErrID_None
   
      ! local variables
   INTEGER(IntKi)                             :: ErrStat2                     ! temporary Error status of the operation
   CHARACTER(ErrMsgLen)                       :: ErrMsg2                      ! temporary Error message if ErrStat /= ErrID_None
   CHARACTER(*), PARAMETER                    :: RoutineName = 'Transfer_ED_to_HD_SD_BD_Mooring'   
      
   ErrStat = ErrID_None
   ErrMsg = ""
     
      ! transfer ED outputs to other modules used in option 1:
            
   IF ( p_FAST%CompSub == Module_SD  ) THEN
      
         ! Map ED (motion) outputs to SD inputs:                     
      CALL Transfer_Point_to_Point( y_ED%PlatformPtMesh, u_SD%TPMesh, MeshMapData%ED_P_2_SD_TP, ErrStat2, ErrMsg2 ) 
         CALL SetErrStat(ErrStat2,ErrMsg2,ErrStat, ErrMsg,RoutineName//':u_SD%TPMesh' )

      IF ( p_FAST%CompHydro == Module_HD ) call TransferEDToHD_PRP()
      
   ELSEIF ( p_FAST%CompSub == Module_ExtPtfm ) THEN
      
         ! Map ED (motion) outputs to ExtPtfm inputs:                     
      CALL Transfer_Point_to_Point( y_ED%PlatformPtMesh, u_ExtPtfm%PtfmMesh, MeshMapData%ED_P_2_SD_TP, ErrStat2, ErrMsg2 ) 
         CALL SetErrStat(ErrStat2,ErrMsg2,ErrStat, ErrMsg,RoutineName//':u_ExtPtfm%PtfmMesh' )
            
      if ( p_FAST%CompHydro == Module_HD ) then
             ! Map ED outputs to HD inputs:
         CALL Transfer_PlatformMotion_to_HD( y_ED%PlatformPtMesh, u_HD, MeshMapData, ErrStat2, ErrMsg2 )                        
            CALL SetErrStat(ErrStat2,ErrMsg2,ErrStat, ErrMsg,RoutineName )
         ! TODO: GJH Used to be the following GJH 5/13/2020
         !  call TransferFixedBottomToHD()
      end if
     
                  
   ELSEIF ( p_FAST%CompHydro == Module_HD ) THEN
         ! Map ED outputs to HD inputs:
      CALL Transfer_PlatformMotion_to_HD( y_ED%PlatformPtMesh, u_HD, MeshMapData, ErrStat2, ErrMsg2 )                        
         CALL SetErrStat(ErrStat2,ErrMsg2,ErrStat, ErrMsg,RoutineName )
            
   END IF
   
   

   
   IF ( p_FAST%CompElast == Module_BD .and. BD_Solve_Option1) THEN
      ! map ED root and hub motion outputs to BeamDyn:
      CALL Transfer_ED_to_BD(y_ED, u_BD, MeshMapData, ErrStat2, ErrMsg2 )
         CALL SetErrStat(ErrStat2,ErrMsg2,ErrStat, ErrMsg,RoutineName )
         
   END IF
      
   if (  p_FAST%CompSub /= Module_SD ) then
      IF ( p_FAST%CompMooring == Module_MAP  ) THEN
   !TODO: GJH I do not have plan documentation for the External Platform connection to MAP GJH 8/11/2020      
            ! motions:
         CALL Transfer_Point_to_Point( y_ED%PlatformPtMesh, u_MAP%PtFairDisplacement, MeshMapData%ED_P_2_Mooring_P, ErrStat2, ErrMsg2 )
            CALL SetErrStat(ErrStat2,ErrMsg2,ErrStat, ErrMsg,RoutineName//'u_MAP%PtFairDisplacement' )
                                 
      ELSEIF ( p_FAST%CompMooring == Module_MD ) THEN
            ! motions:
         CALL Transfer_Point_to_Point( y_ED%PlatformPtMesh, u_MD%CoupledKinematics, MeshMapData%ED_P_2_Mooring_P, ErrStat2, ErrMsg2 )
            CALL SetErrStat(ErrStat2,ErrMsg2,ErrStat, ErrMsg,RoutineName//'u_MD%CoupledKinematics' )
                        
      ELSEIF ( p_FAST%CompMooring == Module_FEAM ) THEN
            ! motions:
         CALL Transfer_Point_to_Point( y_ED%PlatformPtMesh, u_FEAM%PtFairleadDisplacement, MeshMapData%ED_P_2_Mooring_P, ErrStat2, ErrMsg2 )
            CALL SetErrStat(ErrStat2,ErrMsg2,ErrStat, ErrMsg,RoutineName//'u_FEAM%PtFairleadDisplacement' )
                        
      ELSEIF ( p_FAST%CompMooring == Module_Orca ) THEN
            ! motions:
         CALL Transfer_Point_to_Point( y_ED%PlatformPtMesh, u_Orca%PtfmMesh, MeshMapData%ED_P_2_Mooring_P, ErrStat2, ErrMsg2 )
            CALL SetErrStat(ErrStat2,ErrMsg2,ErrStat, ErrMsg,RoutineName//'u_Orca%PtfmMesh' )
      END IF
   end if
   

      ! Map motions for ServodDyn Structural control (TMD) if used.
   IF ( p_FAST%CompServo == Module_SrvD .and. p_FAST%CompSub /= Module_SD ) THEN
      call Transfer_ED_to_SStC( u_SrvD, y_ED, MeshMapData, ErrStat2, ErrMsg2 )
         call SetErrStat(ErrStat2,ErrMsg2,ErrStat,ErrMsg,RoutineName//'u_SrvD%SStCMotionMesh')
  ENDIF

contains
   subroutine TransferEDToHD_PRP()
      
         ! These are the motions for the lumped point loads associated the WAMIT body and include: hydrostatics, radiation memory effect,
         !    wave kinematics, additional preload, additional stiffness, additional linear damping, additional quadratic damping,
         !    hydrodynamic added mass

         CALL Transfer_Point_to_Point( y_ED%PlatformPtMesh, u_HD%PRPMesh, MeshMapData%ED_P_2_HD_PRP_P, ErrStat2, ErrMsg2 )
            CALL SetErrStat(ErrStat2,ErrMsg2,ErrStat, ErrMsg, RoutineName//' (u_HD%PRPMesh)' )

   end subroutine
   
   subroutine TransferFixedBottomToHD()
      IF ( u_HD%WAMITMesh%Committed ) THEN
!TODO: GJH Do we still need this?  ExtPtfm ?  GJH 5/11/2020
         ! These are the motions for the lumped point loads associated the WAMIT body and include: hydrostatics, radiation memory effect,
         !    wave kinematics, additional preload, additional stiffness, additional linear damping, additional quadratic damping,
         !    hydrodynamic added mass

         CALL Transfer_Point_to_Point( y_ED%PlatformPtMesh, u_HD%WAMITMesh, MeshMapData%ED_P_2_HD_W_P, ErrStat2, ErrMsg2 )
            CALL SetErrStat(ErrStat2,ErrMsg2,ErrStat, ErrMsg, RoutineName//' (u_HD%Mesh)' )

      END IF !WAMIT
   end subroutine
END SUBROUTINE Transfer_ED_to_HD_SD_BD_Mooring

!----------------------------------------------------------------------------------------------------------------------------------
!> This routine sets the inputs required for IceFloe.
SUBROUTINE IceFloe_InputSolve( u_IceF, y_SD, MeshMapData, ErrStat, ErrMsg )
!..................................................................................................................................

      ! Passed variables
   TYPE(IceFloe_InputType),     INTENT(INOUT) :: u_IceF                       !< IceFloe input
   TYPE(SD_OutputType),         INTENT(IN   ) :: y_SD                         !< SubDyn outputs
   TYPE(FAST_ModuleMapType),    INTENT(INOUT) :: MeshMapData                  !< data for mapping meshes between modules

   INTEGER(IntKi),              INTENT(  OUT) :: ErrStat                      !< Error status of the operation
   CHARACTER(*)  ,              INTENT(  OUT) :: ErrMsg                       !< Error message if ErrStat /= ErrID_None


      !----------------------------------------------------------------------------------------------------
      ! Map SD outputs to IceFloe inputs
      !----------------------------------------------------------------------------------------------------
      ! motions:
   CALL Transfer_Point_to_Point( y_SD%y3Mesh, u_IceF%IceMesh, MeshMapData%SDy3_P_2_IceF_P, ErrStat, ErrMsg )

END SUBROUTINE IceFloe_InputSolve
!----------------------------------------------------------------------------------------------------------------------------------
!> This routine sets the inputs required for IceFloe.
SUBROUTINE IceD_InputSolve( u_IceD, y_SD, MeshMapData, legNum, ErrStat, ErrMsg )
!..................................................................................................................................

      ! Passed variables
   TYPE(IceD_InputType),        INTENT(INOUT) :: u_IceD                       !< IceDyn input
   TYPE(SD_OutputType),         INTENT(IN   ) :: y_SD                         !< SubDyn outputs
   TYPE(FAST_ModuleMapType),    INTENT(INOUT) :: MeshMapData                  !< data for mapping meshes between modules
   INTEGER(IntKi),              INTENT(IN   ) :: legNum                       !< which instance of IceDyn we're using

   INTEGER(IntKi),              INTENT(  OUT) :: ErrStat                      !< Error status of the operation
   CHARACTER(*)  ,              INTENT(  OUT) :: ErrMsg                       !< Error message if ErrStat /= ErrID_None


      !----------------------------------------------------------------------------------------------------
      ! Map SD outputs to IceFloe inputs
      !----------------------------------------------------------------------------------------------------
      ! motions:
   CALL Transfer_Point_to_Point( y_SD%y3Mesh, u_IceD%PointMesh, MeshMapData%SDy3_P_2_IceD_P(legNum), ErrStat, ErrMsg )

END SUBROUTINE IceD_InputSolve
!----------------------------------------------------------------------------------------------------------------------------------
!> This routine sets the inputs required for BeamDyn.
SUBROUTINE Transfer_ED_to_BD( y_ED, u_BD, MeshMapData, ErrStat, ErrMsg )
!..................................................................................................................................

      ! Passed variables
   TYPE(BD_InputType),          INTENT(INOUT) :: u_BD(:)                      !< BeamDyn inputs
   TYPE(ED_OutputType),         INTENT(IN   ) :: y_ED                         !< ElastoDyn outputs
   TYPE(FAST_ModuleMapType),    INTENT(INOUT) :: MeshMapData                  !< data for mapping meshes between modules
   
   INTEGER(IntKi),              INTENT(  OUT) :: ErrStat                      !< Error status of the operation
   CHARACTER(*)  ,              INTENT(  OUT) :: ErrMsg                       !< Error message if ErrStat /= ErrID_None

      

   
      ! local variables
   INTEGER(IntKi)                             :: k
   INTEGER(IntKi)                             :: ErrStat2                  ! temporary Error status of the operation
   CHARACTER(ErrMsgLen)                       :: ErrMsg2                   ! temporary Error message if ErrStat /= ErrID_None

   CHARACTER(*), PARAMETER                    :: RoutineName = 'Transfer_ED_to_BD'   
   
   ErrStat = ErrID_None
   ErrMsg = ""   
   
      !----------------------------------------------------------------------------------------------------
      ! Map ED outputs to BeamDyn inputs
      !----------------------------------------------------------------------------------------------------
      ! motions:
   do k = 1,size(y_ED%BladeRootMotion)
      CALL Transfer_Point_to_Point( y_ED%BladeRootMotion(k), u_BD(k)%RootMotion, MeshMapData%ED_P_2_BD_P(k), ErrStat2, ErrMsg2 )
         call SetErrStat(ErrStat2,ErrMsg2,ErrStat,ErrMsg,RoutineName)

      CALL Transfer_Point_to_Point( y_ED%HubPtMotion, u_BD(k)%HubMotion, MeshMapData%ED_P_2_BD_P_Hub(k), ErrStat2, ErrMsg2 )
         call SetErrStat(ErrStat2,ErrMsg2,ErrStat,ErrMsg,RoutineName)         
   end do
   

END SUBROUTINE Transfer_ED_to_BD
!----------------------------------------------------------------------------------------------------------------------------------
!> This routine sets the inputs required for IceFloe.
SUBROUTINE Transfer_ED_to_BD_tmp( y_ED, MeshMapData, ErrStat, ErrMsg )
!..................................................................................................................................

      ! Passed variables
   TYPE(ED_OutputType),         INTENT(IN   ) :: y_ED                         !< ElastoDyn outputs
   TYPE(FAST_ModuleMapType),    INTENT(INOUT) :: MeshMapData                  !< data for mapping meshes between modules
   
   INTEGER(IntKi),              INTENT(  OUT) :: ErrStat                      !< Error status of the operation
   CHARACTER(*)  ,              INTENT(  OUT) :: ErrMsg                       !< Error message if ErrStat /= ErrID_None

      

   
      ! local variables
   INTEGER(IntKi)                             :: k
   INTEGER(IntKi)                             :: ErrStat2                  ! temporary Error status of the operation
   CHARACTER(ErrMsgLen)                       :: ErrMsg2                   ! temporary Error message if ErrStat /= ErrID_None

   CHARACTER(*), PARAMETER                    :: RoutineName = 'Transfer_ED_to_BD_tmp'   
   
   ErrStat = ErrID_None
   ErrMsg = ""   
   
      !----------------------------------------------------------------------------------------------------
      ! Map ED outputs to BeamDyn inputs
      !----------------------------------------------------------------------------------------------------
      ! motions:
   do k = 1,size(y_ED%BladeRootMotion)
      CALL Transfer_Point_to_Point( y_ED%BladeRootMotion(k), MeshMapData%u_BD_RootMotion(k), MeshMapData%ED_P_2_BD_P(k), ErrStat2, ErrMsg2 )
         call SetErrStat(ErrStat2,ErrMsg2,ErrStat,ErrMsg,RoutineName)
   
   end do
   

END SUBROUTINE Transfer_ED_to_BD_tmp
!----------------------------------------------------------------------------------------------------------------------------------
!> This routine transfers the HD outputs into inputs required for ED. Note that this *adds* to the values already in 
!! u_SD_LMesh (so initialize it before calling this routine).
SUBROUTINE Transfer_HD_to_SD( u_mapped, u_SD_LMesh, u_mapped_positions, y_HD, u_HD_W_Mesh, u_HD_M_Mesh, MeshMapData, ErrStat, ErrMsg )
!..................................................................................................................................
   TYPE(MeshType),                 INTENT(INOUT)  :: u_mapped                 !< temporary copy of SD mesh (an argument to avoid another temporary mesh copy)
   TYPE(MeshType),                 INTENT(INOUT)  :: u_SD_LMesh               !< SD Inputs on LMesh at t (separate so we can call from FullOpt1_InputOutputSolve with temp meshes)
   TYPE(MeshType),                 INTENT(IN   )  :: u_mapped_positions       !< Mesh sibling of u_mapped, with displaced positions
   TYPE(HydroDyn_OutputType),      INTENT(IN   )  :: y_HD                     !< HydroDyn outputs
   TYPE(MeshType),                 INTENT(IN   )  :: u_HD_W_Mesh              !< HydroDyn WAMIT input mesh (separate so we can call from FullOpt1_InputOutputSolve with temp meshes)
   TYPE(MeshType),                 INTENT(IN   )  :: u_HD_M_Mesh              !< HydroDyn Morison input mesh (separate so we can call from FullOpt1_InputOutputSolve with temp meshes)
   
   TYPE(FAST_ModuleMapType),       INTENT(INOUT)  :: MeshMapData              !< Data for mapping between modules
   INTEGER(IntKi),                 INTENT(  OUT)  :: ErrStat                  !< Error status
   CHARACTER(*),                   INTENT(  OUT)  :: ErrMsg                   !< Error message
   
      ! local variables
   INTEGER(IntKi)                                 :: ErrStat2                  ! temporary Error status of the operation
   CHARACTER(ErrMsgLen)                           :: ErrMsg2                   ! temporary Error message if ErrStat /= ErrID_None

   CHARACTER(*), PARAMETER                        :: RoutineName = 'Transfer_HD_to_SD'   
   
   ErrStat = ErrID_None
   ErrMsg = ""
         
   !assumes u_SD%LMesh%Committed   (i.e., u_SD_LMesh%Committed)
      IF ( y_HD%WAMITMesh%Committed ) THEN      
         ! we're mapping loads, so we also need the sibling meshes' displacements:
         CALL Transfer_Point_to_Point( y_HD%WAMITMesh, u_mapped, MeshMapData%HD_W_P_2_SD_P, ErrStat2, ErrMsg2, u_HD_W_Mesh, u_mapped_positions )   
            CALL SetErrStat(ErrStat2, ErrMsg2, ErrStat, ErrMsg, RoutineName)
            IF (ErrStat >= AbortErrLev) RETURN
         
         u_SD_LMesh%Force  = u_SD_LMesh%Force  + u_mapped%Force
         u_SD_LMesh%Moment = u_SD_LMesh%Moment + u_mapped%Moment     
         
#ifdef DEBUG_MESH_TRANSFER              
         CALL WrScr('********************************************************')
         CALL WrScr('****   SD to HD point-to-point (WAMIT)             *****')
         CALL WrScr('********************************************************')
         CALL WriteMappingTransferToFile(u_mapped, u_mapped_positions, u_HD_W_Mesh, y_HD%WAMITMesh,&
               MeshMapData%SD_P_2_HD_W_P, MeshMapData%HD_M_P_2_SD_P, &
               'SD_y2_HD_WP_Meshes_t'//TRIM(Num2LStr(0))//'.bin' )
         !print *
         !pause
         
#endif                          
      END IF   
      
      IF ( y_HD%Morison%Mesh%Committed ) THEN      
         ! we're mapping loads, so we also need the sibling meshes' displacements:
         CALL Transfer_Point_to_Point( y_HD%Morison%Mesh, u_mapped, MeshMapData%HD_M_P_2_SD_P, ErrStat2, ErrMsg2, u_HD_M_Mesh, u_mapped_positions )   
            CALL SetErrStat(ErrStat2, ErrMsg2, ErrStat, ErrMsg, RoutineName)
            IF (ErrStat >= AbortErrLev) RETURN
         
         u_SD_LMesh%Force  = u_SD_LMesh%Force  + u_mapped%Force
         u_SD_LMesh%Moment = u_SD_LMesh%Moment + u_mapped%Moment     
         
#ifdef DEBUG_MESH_TRANSFER              
         CALL WrScr('********************************************************')
         CALL WrScr('****   SD to HD point-to-point (morison)           *****')
         CALL WrScr('********************************************************')
         CALL WriteMappingTransferToFile(u_mapped, u_mapped_positions, u_HD_M_Mesh, y_HD%Morison%Mesh,&
               MeshMapData%SD_P_2_HD_M_P, MeshMapData%HD_M_P_2_SD_P, &
               'SD_y2_HD_MP_Meshes_t'//TRIM(Num2LStr(0))//'.bin' )
         !print *
         !pause
         
#endif         
                  
      END IF
      

END SUBROUTINE Transfer_HD_to_SD
!----------------------------------------------------------------------------------------------------------------------------------
!> function to return the size of perturbation in calculating jacobian with finite differences. Currently hard-coded to return 1.
REAL(ReKi) FUNCTION GetPerturb(x)
   REAL(ReKi), INTENT(IN) :: x         !< value that we want to perturb
      
   !GetPerturb = sqrt( EPSILON(x)) * max( abs(x), 1._ReKi)  
!      GetPerturb = 1.0e6
   GetPerturb = 1.0
      
END FUNCTION GetPerturb
!----------------------------------------------------------------------------------------------------------------------------------
!> This routine performs the Input-Output solve for ED and HD.
!! Note that this has been customized for the physics in the problems and is not a general solution.
!! This is only called is there is no substructure model (RIGID substructure)
SUBROUTINE ED_HD_InputOutputSolve(  this_time, p_FAST, calcJacobian &
                                  , u_ED, p_ED, x_ED, xd_ED, z_ED, OtherSt_ED, y_ED, m_ED &
                                  , u_HD, p_HD, x_HD, xd_HD, z_HD, OtherSt_HD, y_HD, m_HD & 
                                  , u_MAP, y_MAP, u_FEAM, y_FEAM, u_MD, y_MD, u_SrvD, y_SrvD & 
                                  , MeshMapData , ErrStat, ErrMsg, WriteThisStep )
!..................................................................................................................................

   USE ElastoDyn
   USE HydroDyn

      ! Passed variables

   REAL(DbKi)                        , INTENT(IN   ) :: this_time                 !< The current simulation time (actual or time of prediction)
   TYPE(FAST_ParameterType)          , INTENT(IN   ) :: p_FAST                    !< Glue-code simulation parameters
   LOGICAL                           , INTENT(IN   ) :: calcJacobian              !< Should we calculate Jacobians this time? (should be TRUE on initialization, then can be false [significantly reducing computational time])
   
      !ElastoDyn:                    
   TYPE(ED_ContinuousStateType)      , INTENT(IN   ) :: x_ED                      !< Continuous states
   TYPE(ED_DiscreteStateType)        , INTENT(IN   ) :: xd_ED                     !< Discrete states
   TYPE(ED_ConstraintStateType)      , INTENT(IN   ) :: z_ED                      !< Constraint states
   TYPE(ED_OtherStateType)           , INTENT(INOUT) :: OtherSt_ED                !< Other states
   TYPE(ED_ParameterType)            , INTENT(IN   ) :: p_ED                      !< Parameters
   TYPE(ED_InputType)                , INTENT(INOUT) :: u_ED                      !< System inputs
   TYPE(ED_OutputType)               , INTENT(INOUT) :: y_ED                      !< System outputs
   TYPE(ED_MiscVarType)              , INTENT(INOUT) :: m_ED                      !< misc/optimization variables
   
      !HydroDyn: 
   TYPE(HydroDyn_ContinuousStateType), INTENT(IN   ) :: x_HD                      !< Continuous states
   TYPE(HydroDyn_DiscreteStateType)  , INTENT(IN   ) :: xd_HD                     !< Discrete states
   TYPE(HydroDyn_ConstraintStateType), INTENT(IN   ) :: z_HD                      !< Constraint states
   TYPE(HydroDyn_OtherStateType)     , INTENT(INOUT) :: OtherSt_HD                !< Other states
   TYPE(HydroDyn_ParameterType)      , INTENT(IN   ) :: p_HD                      !< Parameters
   TYPE(HydroDyn_InputType)          , INTENT(INOUT) :: u_HD                      !< System inputs
   TYPE(HydroDyn_OutputType)         , INTENT(INOUT) :: y_HD                      !< System outputs
   TYPE(HydroDyn_MiscVarType)        , INTENT(INOUT) :: m_HD                      !< misc/optimization variables

      ! MAP/FEAM/MoorDyn:
   TYPE(MAP_OutputType),              INTENT(IN   )  :: y_MAP                     !< MAP outputs
   TYPE(MAP_InputType),               INTENT(INOUT)  :: u_MAP                     !< MAP inputs (INOUT just because I don't want to use another tempoarary mesh and we'll overwrite this later)
   TYPE(FEAM_OutputType),             INTENT(IN   )  :: y_FEAM                    !< FEAM outputs
   TYPE(FEAM_InputType),              INTENT(INOUT)  :: u_FEAM                    !< FEAM inputs (INOUT just because I don't want to use another tempoarary mesh and we'll overwrite this later)
   TYPE(MD_OutputType),               INTENT(IN   )  :: y_MD                      !< MoorDyn outputs
   TYPE(MD_InputType),                INTENT(INOUT)  :: u_MD                      !< MoorDyn inputs (INOUT just because I don't want to use another tempoarary mesh and we'll overwrite this later)

      ! SrvD for TMD at platform
   TYPE(SrvD_OutputType),             INTENT(IN   )  :: y_SrvD                    !< SrvD outputs
   TYPE(SrvD_InputType),              INTENT(INOUT)  :: u_SrvD                    !< SrvD inputs (INOUT just because I don't want to use another tempoarary mesh and we'll overwrite this later)
      
   TYPE(FAST_ModuleMapType)          , INTENT(INOUT) :: MeshMapData               !< data for mapping meshes between modules
   INTEGER(IntKi)                    , INTENT(  OUT) :: ErrStat                   !< Error status of the operation
   CHARACTER(*)                      , INTENT(  OUT) :: ErrMsg                    !< Error message if ErrStat /= ErrID_None
   LOGICAL                           , INTENT(IN   ) :: WriteThisStep             !< Will we print the WriteOutput values this step?

   ! Local variables:
   INTEGER,                                PARAMETER :: NumInputs = SizeJac_ED_HD !12
   REAL(ReKi),                             PARAMETER :: TOL_Squared = (1.0E-4)**2 !not currently used because KMax = 1
   REAL(ReKi)                                        :: ThisPerturb               ! an arbitrary perturbation (these are linear, so it shouldn't matter)
   
   REAL(ReKi)                                        :: u(           NumInputs)   ! 6 loads, 6 accelerations
   REAL(ReKi)                                        :: u_perturb(   NumInputs)   ! 6 loads, 6 accelerations
   REAL(ReKi)                                        :: u_delta(     NumInputs)   !
   REAL(ReKi)                                        :: Fn_U_perturb(NumInputs)   ! value of U with perturbations
   REAL(ReKi)                                        :: Fn_U_Resid(  NumInputs)   ! Residual of U
   
                                                                                  
   TYPE(ED_OutputType)                               :: y_ED_input                ! Copy of system outputs sent to this routine (routine input value)
   TYPE(ED_InputType)                                :: u_ED_perturb              ! Perturbed system inputs
   TYPE(ED_OutputType)                               :: y_ED_perturb              ! Perturbed system outputs
   TYPE(HydroDyn_InputType)                          :: u_HD_perturb              ! Perturbed system inputs
   TYPE(HydroDyn_OutputType)                         :: y_HD_perturb              ! Perturbed system outputs
                                                                                  
                                                                                  
   INTEGER(IntKi)                                    :: i                         ! loop counter (jacobian column number)
   INTEGER(IntKi)                                    :: K                         ! Input-output-solve iteration counter
   INTEGER(IntKi)                                    :: ErrStat2                  ! temporary Error status of the operation
   CHARACTER(ErrMsgLen)                              :: ErrMsg2                   ! temporary Error message if ErrStat /= ErrID_None
   
   CHARACTER(*), PARAMETER                           :: RoutineName = 'ED_HD_InputOutputSolve'
   
#ifdef OUTPUT_ADDEDMASS   
   REAL(ReKi)                                        :: AddedMassMatrix(6,6)
   INTEGER                                           :: UnAM
#endif
#ifdef OUTPUT_JACOBIAN
   INTEGER                                           :: UnJac
#endif

   ! Note: p_FAST%UJacSclFact is a scaling factor that gets us similar magnitudes between loads and accelerations...
 
!bjj: note, that this routine may have a problem if there is remapping done
    
   ErrStat = ErrID_None
   ErrMsg  = ""

   ! note this routine should be called only
   ! IF ( p_FAST%CompHydro == Module_HD .AND. p_FAST%CompSub == Module_None .and. p_FAST%CompElast /= Module_BD ) 
                           
      !----------------------------------------------------------------------------------------------------
      ! Some more record keeping stuff:
      !---------------------------------------------------------------------------------------------------- 
         
         ! We need to know the outputs that were sent to this routine:
      CALL ED_CopyOutput( y_ED, y_ED_input, MESH_NEWCOPY, ErrStat2, ErrMsg2)
         CALL SetErrStat( ErrStat2, ErrMsg2, ErrStat, ErrMsg, RoutineName )
         
         ! Local copies for perturbing inputs and outputs (computing Jacobian):
      IF ( calcJacobian ) THEN         
         CALL ED_CopyInput(  u_ED, u_ED_perturb, MESH_NEWCOPY, ErrStat2, ErrMsg2 )
            CALL SetErrStat( ErrStat2, ErrMsg2, ErrStat, ErrMsg, RoutineName )       
         CALL ED_CopyOutput( y_ED, y_ED_perturb, MESH_NEWCOPY, ErrStat2, ErrMsg2 )
            CALL SetErrStat( ErrStat2, ErrMsg2, ErrStat, ErrMsg, RoutineName )
         CALL HydroDyn_CopyInput(  u_HD, u_HD_perturb, MESH_NEWCOPY, ErrStat2, ErrMsg2 )
            CALL SetErrStat( ErrStat2, ErrMsg2, ErrStat, ErrMsg, RoutineName )
         CALL HydroDyn_CopyOutput( y_HD, y_HD_perturb, MESH_NEWCOPY, ErrStat2, ErrMsg2 )
            CALL SetErrStat( ErrStat2, ErrMsg2, ErrStat, ErrMsg, RoutineName )
      END IF
         
      IF (ErrStat >= AbortErrLev) THEN
         CALL CleanUp()
         RETURN
      END IF
      
      !----------------------------------------------------------------------------------------------------
      ! set up u vector, using local initial guesses:
      !----------------------------------------------------------------------------------------------------                      
      
         ! make hydrodyn inputs consistant with elastodyn outputs 
         ! (do this because we're using outputs in the u vector):
         CALL Transfer_PlatformMotion_to_HD(y_ED_input%PlatformPtMesh,  u_HD, MeshMapData, ErrStat2, ErrMsg2 ) ! get u_HD from y_ED_input
            CALL SetErrStat( ErrStat2, ErrMsg2, ErrStat, ErrMsg, RoutineName )
            
      
         u( 1: 3) = u_ED%PlatformPtMesh%Force(:,1) / p_FAST%UJacSclFact
         u( 4: 6) = u_ED%PlatformPtMesh%Moment(:,1) / p_FAST%UJacSclFact  
         u( 7: 9) = y_ED_input%PlatformPtMesh%TranslationAcc(:,1)
         u(10:12) = y_ED_input%PlatformPtMesh%RotationAcc(:,1)
            
      K = 0
      
      DO
         
         !-------------------------------------------------------------------------------------------------
         ! Calculate outputs at this_time, based on inputs at this_time
         !-------------------------------------------------------------------------------------------------
         
         CALL ED_CalcOutput( this_time, u_ED, p_ED, x_ED, xd_ED, z_ED, OtherSt_ED, y_ED, m_ED, ErrStat2, ErrMsg2 )
            CALL SetErrStat( ErrStat2, ErrMsg2, ErrStat, ErrMsg, RoutineName )
                                 
         CALL HydroDyn_CalcOutput( this_time, u_HD, p_HD, x_HD, xd_HD, z_HD, OtherSt_HD, y_HD, m_HD, ErrStat2, ErrMsg2 )
            CALL SetErrStat( ErrStat2, ErrMsg2, ErrStat, ErrMsg, RoutineName )      
 !write(*,*) 'y_HD%Morison%Mesh%Force', y_HD%Morison%Mesh%Force 
 !write(*,*) 'y_HD%Morison%Mesh%Moment', y_HD%Morison%Mesh%Moment
         IF (ErrStat >= AbortErrLev) THEN
            CALL CleanUp()
            RETURN
         END IF
      
         IF ( K >= p_FAST%KMax ) EXIT
         
                                                            
         !-------------------------------------------------------------------------------------------------
         ! Calculate Jacobian: partial U/partial u:
         ! (note that we don't want to change u_ED or u_HD here)
         !-------------------------------------------------------------------------------------------------
         
         CALL U_ED_HD_Residual(y_ED, y_HD, u, Fn_U_Resid)   ! U_ED_HD_Residual checks for error
            IF (ErrStat >= AbortErrLev) THEN
               CALL CleanUp()
               RETURN
            END IF         
         
         IF ( calcJacobian ) THEN
            
            !...............................
            ! Get ElastoDyn's contribution:
            !...............................
            DO i=1,6 !call ED_CalcOutput
                  
               CALL ED_CopyInput(  u_ED, u_ED_perturb, MESH_UPDATECOPY, ErrStat2, ErrMsg2 )
                  CALL SetErrStat( ErrStat2, ErrMsg2, ErrStat, ErrMsg, RoutineName )            
               u_perturb = u            
               CALL Perturb_u( i, u_perturb, u_ED_perturb=u_ED_perturb, perturb=ThisPerturb ) ! perturb u and u_ED by ThisPerturb [routine sets ThisPerturb]
                  
               ! calculate outputs with perturbed inputs:
               CALL ED_CalcOutput( this_time, u_ED_perturb, p_ED, x_ED, xd_ED, z_ED, OtherSt_ED, y_ED_perturb, m_ED, ErrStat2, ErrMsg2 ) !calculate y_ED_perturb
                  CALL SetErrStat( ErrStat2, ErrMsg2, ErrStat, ErrMsg, RoutineName )            
                  
                  
               CALL U_ED_HD_Residual(y_ED_perturb, y_HD, u_perturb, Fn_U_perturb) ! get this perturbation, U_perturb
                  IF ( ErrStat >= AbortErrLev ) RETURN ! U_ED_HD_Residual checks for error
                  
               IF (ErrStat >= AbortErrLev) THEN
                  CALL CleanUp()
                  RETURN
               END IF         
                  
                  
               MeshMapData%Jacobian_Opt1(:,i) = (Fn_U_perturb - Fn_U_Resid) / ThisPerturb
                  
            END DO ! ElastoDyn contribution ( columns 1-6 )
               
            !...............................
            ! Get HydroDyn's contribution:
            !...............................
            DO i=7,12 !call HD_CalcOutput
                  
               ! we want to perturb u_HD, but we're going to perturb the input y_ED and transfer that to HD to get u_HD
               CALL ED_CopyOutput( y_ED_input, y_ED_perturb, MESH_UPDATECOPY, ErrStat2, ErrMsg2 )         
                  CALL SetErrStat( ErrStat2, ErrMsg2, ErrStat, ErrMsg, RoutineName )                                   
               u_perturb = u            
               CALL Perturb_u( i, u_perturb, y_ED_perturb=y_ED_perturb, perturb=ThisPerturb ) ! perturb u and y_ED by ThisPerturb [routine sets ThisPerturb]
               CALL Transfer_PlatformMotion_to_HD( y_ED_perturb%PlatformPtMesh, u_HD_perturb, MeshMapData, ErrStat2, ErrMsg2 ) ! get u_HD_perturb
                  CALL SetErrStat( ErrStat2, ErrMsg2, ErrStat, ErrMsg, RoutineName )                                   
                  
               ! calculate outputs with perturbed inputs:
               CALL HydroDyn_CalcOutput( this_time, u_HD_perturb, p_HD, x_HD, xd_HD, z_HD, OtherSt_HD, y_HD_perturb, m_HD, ErrStat2, ErrMsg2 )
                  CALL SetErrStat( ErrStat2, ErrMsg2, ErrStat, ErrMsg, RoutineName )
                  
                  
               CALL U_ED_HD_Residual(y_ED, y_HD_perturb, u_perturb, Fn_U_perturb) ! get this perturbation  ! U_ED_HD_Residual checks for error                      
                  IF ( ErrStat >= AbortErrLev ) THEN
                     CALL CleanUp()
                     RETURN 
                  END IF
                  
               MeshMapData%Jacobian_Opt1(:,i) = (Fn_U_perturb - Fn_U_Resid) / ThisPerturb
                                                                  
            END DO ! HydroDyn contribution ( columns 7-12 )

#ifdef OUTPUT_ADDEDMASS  
   UnAM = -1
   CALL GetNewUnit( UnAM, ErrStat, ErrMsg )
   CALL OpenFOutFile( UnAM, TRIM(p_FAST%OutFileRoot)//'.AddedMassMatrix', ErrStat2, ErrMsg2)
      CALL SetErrStat( ErrStat2, ErrMsg2, ErrStat, ErrMsg, RoutineName )               
      IF ( ErrStat >= AbortErrLev ) THEN
         CALL CleanUp()
         RETURN 
      END IF

   AddedMassMatrix = MeshMapData%Jacobian_Opt1(1:6,7:12) * p_FAST%UJacSclFact   
   CALL WrMatrix(AddedMassMatrix,UnAM, p_FAST%OutFmt)
   CLOSE( UnAM )
#endif   
#ifdef OUTPUT_JACOBIAN
   UnJac = -1
   CALL GetNewUnit( UnJac, ErrStat2, ErrMsg2 )
   CALL OpenFOutFile( UnJac, TRIM(p_FAST%OutFileRoot)//'.'//TRIM(num2lstr(this_time))//'.Jacobian2', ErrStat2, ErrMsg2)
      CALL SetErrStat( ErrStat2, ErrMsg2, ErrStat, ErrMsg, RoutineName )               
      IF ( ErrStat >= AbortErrLev ) THEN
         CALL CleanUp()
         RETURN 
      END IF
      
   CALL WrFileNR(UnJac, '  ')
      CALL WrFileNR(UnJac, ' ElastoDyn_Force_X') 
      CALL WrFileNR(UnJac, ' ElastoDyn_Force_Y') 
      CALL WrFileNR(UnJac, ' ElastoDyn_Force_Z') 
      CALL WrFileNR(UnJac, ' ElastoDyn_Moment_X') 
      CALL WrFileNR(UnJac, ' ElastoDyn_Moment_Y') 
      CALL WrFileNR(UnJac, ' ElastoDyn_Moment_Z') 
   
      CALL WrFileNR(UnJac, ' y_ED_TranslationAcc_X') 
      CALL WrFileNR(UnJac, ' y_ED_TranslationAcc_Y') 
      CALL WrFileNR(UnJac, ' y_ED_TranslationAcc_Z') 
      CALL WrFileNR(UnJac, ' y_ED_RotationAcc_X') 
      CALL WrFileNR(UnJac, ' y_ED_RotationAcc_Y') 
      CALL WrFileNR(UnJac, ' y_ED_RotationAcc_Z') 
   WRITE(UnJac,'()')    
      
   CALL WrMatrix(MeshMapData%Jacobian_Opt1,UnJac, p_FAST%OutFmt)
   CLOSE( UnJac )      
#endif   
            
            
               ! Get the LU decomposition of this matrix using a LAPACK routine: 
               ! The result is of the form MeshMapDat%Jacobian_Opt1 = P * L * U 

            CALL LAPACK_getrf( M=NumInputs, N=NumInputs, A=MeshMapData%Jacobian_Opt1, IPIV=MeshMapData%Jacobian_pivot, ErrStat=ErrStat2, ErrMsg=ErrMsg2 )
               CALL SetErrStat( ErrStat2, ErrMsg2, ErrStat, ErrMsg, RoutineName )
            
               IF ( ErrStat >= AbortErrLev ) THEN
                  CALL CleanUp()
                  RETURN 
               END IF               
         END IF         
            
         !-------------------------------------------------------------------------------------------------
         ! Solve for delta u: Jac*u_delta = - Fn_U_Resid
         !  using the LAPACK routine 
         !-------------------------------------------------------------------------------------------------
         
         u_delta = -Fn_U_Resid
         CALL LAPACK_getrs( TRANS='N', N=NumInputs, A=MeshMapData%Jacobian_Opt1, IPIV=MeshMapData%Jacobian_pivot, B=u_delta, &
                            ErrStat=ErrStat2, ErrMsg=ErrMsg2 )
               CALL SetErrStat( ErrStat2, ErrMsg2, ErrStat, ErrMsg, RoutineName ) 
               IF ( ErrStat >= AbortErrLev ) THEN
                  CALL CleanUp()
                  RETURN 
               END IF
      
         !-------------------------------------------------------------------------------------------------
         ! check for error, update inputs (u_ED and u_HD), and iterate again
         !-------------------------------------------------------------------------------------------------
                  
!         IF ( DOT_PRODUCT(u_delta, u_delta) <= TOL_Squared ) EXIT
         
         u = u + u_delta
                  
         u_ED%PlatformPtMesh%Force( :,1)               = u_ED%PlatformPtMesh%Force( :,1)               + u_delta( 1: 3) * p_FAST%UJacSclFact 
         u_ED%PlatformPtMesh%Moment(:,1)               = u_ED%PlatformPtMesh%Moment(:,1)               + u_delta( 4: 6) * p_FAST%UJacSclFact
         y_ED_input%PlatformPtMesh%TranslationAcc(:,1) = y_ED_input%PlatformPtMesh%TranslationAcc(:,1) + u_delta( 7: 9)
         y_ED_input%PlatformPtMesh%RotationAcc(   :,1) = y_ED_input%PlatformPtMesh%RotationAcc(   :,1) + u_delta(10:12)
                  
         CALL Transfer_PlatformMotion_to_HD( y_ED_input%PlatformPtMesh, u_HD, MeshMapData, ErrStat2, ErrMsg2 ) ! get u_HD with u_delta changes
            CALL SetErrStat( ErrStat2, ErrMsg2, ErrStat, ErrMsg, RoutineName )
         
         K = K + 1
         
      END DO ! K
            
   
      CALL CleanUp()
      
CONTAINS                                 
   !...............................................................................................................................
   SUBROUTINE Perturb_u( n, u_perturb, u_ED_perturb, y_ED_perturb, perturb )
   ! This routine perturbs the nth element of the u array (and ED input/output it corresponds to)
   !...............................................................................................................................
!   REAL( ReKi ),                       INTENT(IN)    :: this_U(NumInputs)
   INTEGER( IntKi )                  , INTENT(IN   ) :: n
   REAL( ReKi )                      , INTENT(INOUT) :: u_perturb(numInputs)
   TYPE(ED_InputType) , OPTIONAL     , INTENT(INOUT) :: u_ED_perturb           ! System inputs   (needed only when 1 <= n <=  6)
   TYPE(ED_OutputType), OPTIONAL     , INTENT(INOUT) :: y_ED_perturb           ! System outputs  (needed only when 7 <= n <= 12)
   REAL( ReKi )                      , INTENT(  OUT) :: perturb
   
   if ( n <= 6 ) then ! ED u
   
      if ( n <= 3 ) then         
         perturb = GetPerturb( u_ED_perturb%PlatformPtMesh%Force(n   ,1) )         
         u_ED_perturb%PlatformPtMesh%Force(n   ,1) = u_ED_perturb%PlatformPtMesh%Force(n   ,1) + perturb * p_FAST%UJacSclFact 
      else
         perturb = GetPerturb( u_ED_perturb%PlatformPtMesh%Moment(n-3,1) )         
         u_ED_perturb%PlatformPtMesh%Moment(n-3,1) = u_ED_perturb%PlatformPtMesh%Moment(n-3,1) + perturb * p_FAST%UJacSclFact 
      end if
                  
   else ! ED y = HD u
      
      if ( n <= 9 ) then         
         perturb = GetPerturb( y_ED_perturb%PlatformPtMesh%TranslationAcc(n-6,1) )         
         y_ED_perturb%PlatformPtMesh%TranslationAcc(n-6,1) = y_ED_perturb%PlatformPtMesh%TranslationAcc(n-6,1) + perturb
      else
         perturb = GetPerturb( y_ED_perturb%PlatformPtMesh%RotationAcc(n-9,1) )         
         y_ED_perturb%PlatformPtMesh%RotationAcc(   n-9,1) = y_ED_perturb%PlatformPtMesh%RotationAcc(   n-9,1) + perturb
      end if
                  
   end if
           
   u_perturb(n) = u_perturb(n) + perturb
   
        
   END SUBROUTINE Perturb_u
   !...............................................................................................................................
   SUBROUTINE U_ED_HD_Residual( y_ED2, y_HD2, u_IN, U_Resid)
   !...............................................................................................................................
                                  
   TYPE(ED_OutputType), TARGET       , INTENT(IN   ) :: y_ED2                  ! System outputs
   TYPE(HydroDyn_OutputType)         , INTENT(IN   ) :: y_HD2                  ! System outputs
   REAL(ReKi)                        , INTENT(IN   ) :: u_in(NumInputs)
   REAL(ReKi)                        , INTENT(  OUT) :: U_Resid(NumInputs)

   integer(IntKi)                                    :: j                      ! Generic counter
   TYPE(MeshType), POINTER                           :: PlatformMotions
   
   PlatformMotions => y_ED2%PlatformPtMesh

   ! This is only called is there is no flexible substructure model (RIGID substructure)
   
      !   ! Transfer motions:
   
   !..................
   ! Set mooring line inputs (which don't have acceleration fields)
   !..................
   
      IF ( p_FAST%CompMooring == Module_MAP ) THEN
         
         ! note: MAP_InputSolve must be called before setting ED loads inputs (so that motions are known for loads [moment] mapping)  
         CALL Transfer_Point_to_Point( y_ED2%PlatformPtMesh, u_MAP%PtFairDisplacement, MeshMapData%ED_P_2_Mooring_P, ErrStat, ErrMsg )
            CALL SetErrStat( ErrStat2, ErrMsg2, ErrStat, ErrMsg, RoutineName )
                                 
         CALL Transfer_Point_to_Point( y_MAP%PtFairleadLoad, MeshMapData%u_ED_PlatformPtMesh, MeshMapData%Mooring_P_2_ED_P, ErrStat2, ErrMsg2, u_MAP%PtFairDisplacement, PlatformMotions ) !u_MAP and y_ED contain the displacements needed for moment calculations
            CALL SetErrStat( ErrStat2, ErrMsg2, ErrStat, ErrMsg, RoutineName )
                 
      ELSEIF ( p_FAST%CompMooring == Module_MD ) THEN
         
         ! note: MD_InputSolve must be called before setting ED loads inputs (so that motions are known for loads [moment] mapping) 
         CALL Transfer_Point_to_Point( y_ED2%PlatformPtMesh, u_MD%CoupledKinematics, MeshMapData%ED_P_2_Mooring_P, ErrStat, ErrMsg )
            CALL SetErrStat( ErrStat2, ErrMsg2, ErrStat, ErrMsg, RoutineName )
                 
         CALL Transfer_Point_to_Point( y_MD%CoupledLoads, MeshMapData%u_ED_PlatformPtMesh, MeshMapData%Mooring_P_2_ED_P, ErrStat2, ErrMsg2, u_MD%CoupledKinematics, PlatformMotions ) !u_MD and y_ED contain the displacements needed for moment calculations
            CALL SetErrStat( ErrStat2, ErrMsg2, ErrStat, ErrMsg, RoutineName )
            
      ELSEIF ( p_FAST%CompMooring == Module_FEAM ) THEN
         
         ! note: FEAM_InputSolve must be called before setting ED loads inputs (so that motions are known for loads [moment] mapping)
         CALL Transfer_Point_to_Point( y_ED2%PlatformPtMesh, u_FEAM%PtFairleadDisplacement, MeshMapData%ED_P_2_Mooring_P, ErrStat, ErrMsg )
            CALL SetErrStat( ErrStat2, ErrMsg2, ErrStat, ErrMsg, RoutineName )
                 
         CALL Transfer_Point_to_Point( y_FEAM%PtFairleadLoad, MeshMapData%u_ED_PlatformPtMesh, MeshMapData%Mooring_P_2_ED_P, ErrStat2, ErrMsg2, u_FEAM%PtFairleadDisplacement, PlatformMotions ) !u_FEAM and y_ED contain the displacements needed for moment calculations
            CALL SetErrStat( ErrStat2, ErrMsg2, ErrStat, ErrMsg, RoutineName )
            
      ELSE
         
         MeshMapData%u_ED_PlatformPtMesh%Force  = 0.0_ReKi
         MeshMapData%u_ED_PlatformPtMesh%Moment = 0.0_ReKi
         
      END IF


      ! Map motions for ServodDyn Structural control (TMD) if used and forces from the TMD to the platform
      IF ( p_FAST%CompServo == Module_SrvD .and. p_FAST%CompSub /= Module_SD ) THEN
         call Transfer_ED_to_SStC( u_SrvD, y_ED, MeshMapData, ErrStat2, ErrMsg2 )
            call SetErrStat(ErrStat2,ErrMsg2,ErrStat,ErrMsg,RoutineName//'u_SrvD%SStC%Mesh')
            ! we're mapping loads, so we also need the sibling meshes' displacements:
          IF ( ALLOCATED(y_SrvD%SStCLoadMesh) ) THEN        ! Platform
            do j=1,size(y_SrvD%SStCLoadMesh)
               IF (y_SrvD%SStCLoadMesh(j)%Committed) THEN
                  CALL Transfer_Point_to_Point( y_SrvD%SStCLoadMesh(j), MeshMapData%u_ED_PlatformPtMesh_2, MeshMapData%SStC_P_P_2_ED_P(j), ErrStat2, ErrMsg2, u_SrvD%SStCMotionMesh(j), PlatformMotions )
                     CALL SetErrStat(ErrStat2,ErrMsg2,ErrStat, ErrMsg,RoutineName//':u_ED%PlatformPtMesh' )
                  MeshMapData%u_ED_PlatformPtMesh%Force  = MeshMapData%u_ED_PlatformPtMesh%Force  + MeshMapData%u_ED_PlatformPtMesh_2%Force
                  MeshMapData%u_ED_PlatformPtMesh%Moment = MeshMapData%u_ED_PlatformPtMesh%Moment + MeshMapData%u_ED_PlatformPtMesh_2%Moment
               ENDIF
            enddo
         ENDIF
      ENDIF


   ! we use copies of the input meshes (we don't need to update values in the original data structures):            
      
!bjj: why don't we update u_HD2 here? shouldn't we update before using it to transfer the loads?
      if ( y_HD2%WAMITMesh%Committed ) then
            ! Need to transfer motions first
         CALL Transfer_Point_to_Point( PlatformMotions, MeshMapData%u_HD_W_Mesh, MeshMapData%ED_P_2_HD_W_P, ErrStat2, ErrMsg2) 
            CALL SetErrStat( ErrStat2, ErrMsg2, ErrStat, ErrMsg, RoutineName )
         
            ! we're mapping loads, so we also need the sibling meshes' displacements:
         CALL Transfer_Point_to_Point( y_HD2%WAMITMesh, MeshMapData%u_ED_PlatformPtMesh_2, MeshMapData%HD_W_P_2_ED_P, ErrStat2, ErrMsg2, MeshMapData%u_HD_W_Mesh, PlatformMotions) !u_HD and u_mapped_positions contain the displaced positions for load calculations
            CALL SetErrStat( ErrStat2, ErrMsg2, ErrStat, ErrMsg, RoutineName )

         MeshMapData%u_ED_PlatformPtMesh%Force  = MeshMapData%u_ED_PlatformPtMesh%Force  + MeshMapData%u_ED_PlatformPtMesh_2%Force
         MeshMapData%u_ED_PlatformPtMesh%Moment = MeshMapData%u_ED_PlatformPtMesh%Moment + MeshMapData%u_ED_PlatformPtMesh_2%Moment
      end if                                 
      if ( y_HD2%Morison%Mesh%Committed ) then
            ! Need to transfer motions first
         CALL Transfer_Point_to_Point( PlatformMotions, MeshMapData%u_HD_M_Mesh, MeshMapData%ED_P_2_HD_M_P, ErrStat2, ErrMsg2) 
            CALL SetErrStat( ErrStat2, ErrMsg2, ErrStat, ErrMsg, RoutineName )
         
            ! we're mapping loads, so we also need the sibling meshes' displacements:
         CALL Transfer_Point_to_Point( y_HD2%Morison%Mesh, MeshMapData%u_ED_PlatformPtMesh_2, MeshMapData%HD_M_P_2_ED_P, ErrStat2, ErrMsg2, MeshMapData%u_HD_M_Mesh, PlatformMotions) !u_HD and u_mapped_positions contain the displaced positions for load calculations
            CALL SetErrStat( ErrStat2, ErrMsg2, ErrStat, ErrMsg, RoutineName )

         MeshMapData%u_ED_PlatformPtMesh%Force  = MeshMapData%u_ED_PlatformPtMesh%Force  + MeshMapData%u_ED_PlatformPtMesh_2%Force
         MeshMapData%u_ED_PlatformPtMesh%Moment = MeshMapData%u_ED_PlatformPtMesh%Moment + MeshMapData%u_ED_PlatformPtMesh_2%Moment
      end if       
      U_Resid( 1: 3) = u_in( 1: 3) - MeshMapData%u_ED_PlatformPtMesh%Force(:,1) / p_FAST%UJacSclFact
      U_Resid( 4: 6) = u_in( 4: 6) - MeshMapData%u_ED_PlatformPtMesh%Moment(:,1) / p_FAST%UJacSclFact
      
      U_Resid( 7: 9) = u_in( 7: 9) - PlatformMotions%TranslationAcc(:,1)
      U_Resid(10:12) = u_in(10:12) - PlatformMotions%RotationAcc(:,1)
      
      PlatformMotions => NULL()
            
   END SUBROUTINE U_ED_HD_Residual   
   !...............................................................................................................................
   SUBROUTINE CleanUp()
      INTEGER(IntKi)             :: ErrStat3    ! The error identifier (ErrStat)
      CHARACTER(ErrMsgLen)       :: ErrMsg3     ! The error message (ErrMsg)
                  
      CALL ED_DestroyOutput(y_ED_input, ErrStat3, ErrMsg3 )
         IF (ErrStat3 /= ErrID_None) CALL WrScr(RoutineName//'/ED_DestroyOutput: '//TRIM(ErrMsg3) )
         
      IF ( calcJacobian ) THEN
         CALL ED_DestroyInput( u_ED_perturb, ErrStat3, ErrMsg3 )
            IF (ErrStat3 /= ErrID_None) CALL WrScr(RoutineName//'/ED_DestroyInput: '//TRIM(ErrMsg3) )
         CALL ED_DestroyOutput(y_ED_perturb, ErrStat3, ErrMsg3 )
            IF (ErrStat3 /= ErrID_None) CALL WrScr(RoutineName//'/ED_DestroyOutput: '//TRIM(ErrMsg3) )
         
         CALL HydroDyn_DestroyInput( u_HD_perturb, ErrStat3, ErrMsg3 )
            IF (ErrStat3 /= ErrID_None) CALL WrScr(RoutineName//'/HydroDyn_DestroyInput: '//TRIM(ErrMsg3) )
         CALL HydroDyn_DestroyOutput(y_HD_perturb, ErrStat3, ErrMsg3 )
            IF (ErrStat3 /= ErrID_None) CALL WrScr(RoutineName//'/HydroDyn_DestroyOutput: '//TRIM(ErrMsg3) )                        
      END IF
      
   
      
   END SUBROUTINE CleanUp
   !...............................................................................................................................
END SUBROUTINE ED_HD_InputOutputSolve
!----------------------------------------------------------------------------------------------------------------------------------
!> This routine performs the Input-Output solve for ED, SD, HD, BD, and/or the OrcaFlex Interface.
!! Note that this has been customized for the physics in the problems and is not a general solution.
SUBROUTINE FullOpt1_InputOutputSolve( this_time, p_FAST, calcJacobian &
                                     , u_ED,     p_ED,     x_ED,     xd_ED,     z_ED,     OtherSt_ED,     y_ED,     m_ED      &
                                     , u_SD,     p_SD,     x_SD,     xd_SD,     z_SD,     OtherSt_SD,     y_SD,     m_SD      & 
                                     , u_ExtPtfm,p_ExtPtfm,x_ExtPtfm,xd_ExtPtfm,z_ExtPtfm,OtherSt_ExtPtfm,y_ExtPtfm,m_ExtPtfm & 
                                     , u_HD,     p_HD,     x_HD,     xd_HD,     z_HD,     OtherSt_HD,     y_HD,     m_HD      & 
                                     , u_BD,     p_BD,     x_BD,     xd_BD,     z_BD,     OtherSt_BD,     y_BD,     m_BD      & 
                                     , u_Orca,   p_Orca,   x_Orca,   xd_Orca,   z_Orca,   OtherSt_Orca,   y_Orca,   m_Orca    & 
                                     , u_MAP,  y_MAP  &
                                     , u_FEAM, y_FEAM & 
                                     , u_MD,   y_MD   & 
                                     , u_IceF, y_IceF & 
                                     , u_IceD, y_IceD & 
                                     , u_SrvD, y_SrvD & 
                                     , MeshMapData , ErrStat, ErrMsg, WriteThisStep )
!..................................................................................................................................

   USE ElastoDyn
   USE SubDyn
   USE HydroDyn
   USE BeamDyn
   USE OrcaFlexInterface

      ! Passed variables

   REAL(DbKi)                        , INTENT(IN   ) :: this_time                 !< The current simulation time (actual or time of prediction)
   TYPE(FAST_ParameterType)          , INTENT(IN   ) :: p_FAST                    !< Glue-code simulation parameters
   LOGICAL                           , INTENT(IN   ) :: calcJacobian              !< Should we calculate Jacobians this time?
                                                                                  
      !ElastoDyn:                                                                 
   TYPE(ED_ContinuousStateType)      , INTENT(IN   ) :: x_ED                      !< Continuous states
   TYPE(ED_DiscreteStateType)        , INTENT(IN   ) :: xd_ED                     !< Discrete states
   TYPE(ED_ConstraintStateType)      , INTENT(IN   ) :: z_ED                      !< Constraint states
   TYPE(ED_OtherStateType)           , INTENT(IN   ) :: OtherSt_ED                !< Other states
   TYPE(ED_ParameterType)            , INTENT(IN   ) :: p_ED                      !< Parameters
   TYPE(ED_InputType)                , INTENT(INOUT) :: u_ED                      !< System inputs
   TYPE(ED_OutputType), TARGET       , INTENT(INOUT) :: y_ED                      !< System outputs
   TYPE(ED_MiscVarType)              , INTENT(INOUT) :: m_ED                      !< misc/optimization variables
         
      !BeamDyn (one instance per blade):                                                                 
   TYPE(BD_ContinuousStateType)      , INTENT(IN   ) :: x_BD(:)                   !< Continuous states
   TYPE(BD_DiscreteStateType)        , INTENT(IN   ) :: xd_BD(:)                  !< Discrete states
   TYPE(BD_ConstraintStateType)      , INTENT(IN   ) :: z_BD(:)                   !< Constraint states
   TYPE(BD_OtherStateType)           , INTENT(IN   ) :: OtherSt_BD(:)             !< Other/optimization states
   TYPE(BD_ParameterType)            , INTENT(IN   ) :: p_BD(:)                   !< Parameters
   TYPE(BD_InputType)                , INTENT(INOUT) :: u_BD(:)                   !< System inputs
   TYPE(BD_OutputType)               , INTENT(INOUT) :: y_BD(:)                   !< System outputs
   TYPE(BD_MiscVarType)              , INTENT(INOUT) :: m_BD(:)                   !< misc/optimization variables
   
      !SubDyn:                                                                    
   TYPE(SD_ContinuousStateType)      , INTENT(IN   ) :: x_SD                      !< Continuous states
   TYPE(SD_DiscreteStateType)        , INTENT(IN   ) :: xd_SD                     !< Discrete states
   TYPE(SD_ConstraintStateType)      , INTENT(IN   ) :: z_SD                      !< Constraint states
   TYPE(SD_OtherStateType)           , INTENT(IN   ) :: OtherSt_SD                !< Other states
   TYPE(SD_ParameterType)            , INTENT(IN   ) :: p_SD                      !< Parameters
   TYPE(SD_InputType)                , INTENT(INOUT) :: u_SD                      !< System inputs
   TYPE(SD_OutputType)               , INTENT(INOUT) :: y_SD                      !< System outputs
   TYPE(SD_MiscVarType)              , INTENT(INOUT) :: m_SD                      !< misc/optimization variables
          
      !ExtPtfm:                                                                    
   TYPE(ExtPtfm_ContinuousStateType) , INTENT(IN   ) :: x_ExtPtfm                 !< Continuous states
   TYPE(ExtPtfm_DiscreteStateType)   , INTENT(IN   ) :: xd_ExtPtfm                !< Discrete states
   TYPE(ExtPtfm_ConstraintStateType) , INTENT(IN   ) :: z_ExtPtfm                 !< Constraint states
   TYPE(ExtPtfm_OtherStateType)      , INTENT(IN   ) :: OtherSt_ExtPtfm           !< Other states
   TYPE(ExtPtfm_ParameterType)       , INTENT(IN   ) :: p_ExtPtfm                 !< Parameters
   TYPE(ExtPtfm_InputType)           , INTENT(INOUT) :: u_ExtPtfm                 !< System inputs
   TYPE(ExtPtfm_OutputType)          , INTENT(INOUT) :: y_ExtPtfm                 !< System outputs
   TYPE(ExtPtfm_MiscVarType)         , INTENT(INOUT) :: m_ExtPtfm                 !< misc/optimization variables
          
      !HydroDyn: 
   TYPE(HydroDyn_ContinuousStateType), INTENT(IN   ) :: x_HD                      !< Continuous states
   TYPE(HydroDyn_DiscreteStateType)  , INTENT(IN   ) :: xd_HD                     !< Discrete states
   TYPE(HydroDyn_ConstraintStateType), INTENT(IN   ) :: z_HD                      !< Constraint states
   TYPE(HydroDyn_OtherStateType)     , INTENT(INOUT) :: OtherSt_HD                !< Other states
   TYPE(HydroDyn_ParameterType)      , INTENT(IN   ) :: p_HD                      !< Parameters
   TYPE(HydroDyn_InputType)          , INTENT(INOUT) :: u_HD                      !< System inputs
   TYPE(HydroDyn_OutputType)         , INTENT(INOUT) :: y_HD                      !< System outputs
   TYPE(HydroDyn_MiscVarType)        , INTENT(INOUT) :: m_HD                      !< misc/optimization variables
   
      !OrcaFlex: 
   TYPE(Orca_ContinuousStateType),     INTENT(IN   ) :: x_Orca                    !< Continuous states
   TYPE(Orca_DiscreteStateType)  ,     INTENT(IN   ) :: xd_Orca                   !< Discrete states
   TYPE(Orca_ConstraintStateType),     INTENT(IN   ) :: z_Orca                    !< Constraint states
   TYPE(Orca_OtherStateType)     ,     INTENT(IN   ) :: OtherSt_Orca              !< Other states
   TYPE(Orca_ParameterType)      ,     INTENT(IN   ) :: p_Orca                    !< Parameters
   TYPE(Orca_InputType)          ,     INTENT(INOUT) :: u_Orca                    !< System inputs
   TYPE(Orca_OutputType)         ,     INTENT(INOUT) :: y_Orca                    !< System outputs
   TYPE(Orca_MiscVarType)        ,     INTENT(INOUT) :: m_Orca                    !< misc/optimization variables
   
   
      ! MAP/FEAM/MoorDyn/IceFloe/IceDyn:
   TYPE(MAP_OutputType),              INTENT(IN   )  :: y_MAP                     !< MAP outputs 
   TYPE(MAP_InputType),               INTENT(INOUT)  :: u_MAP                     !< MAP inputs (INOUT just because I don't want to use another tempoarary mesh and we'll overwrite this later)
   TYPE(FEAM_OutputType),             INTENT(IN   )  :: y_FEAM                    !< FEAM outputs  
   TYPE(FEAM_InputType),              INTENT(INOUT)  :: u_FEAM                    !< FEAM inputs (INOUT just because I don't want to use another tempoarary mesh and we'll overwrite this later)
   TYPE(MD_OutputType),               INTENT(IN   )  :: y_MD                      !< MoorDyn outputs  
   TYPE(MD_InputType),                INTENT(INOUT)  :: u_MD                      !< MoorDyn inputs (INOUT just because I don't want to use another tempoarary mesh and we'll overwrite this later)
   TYPE(IceFloe_OutputType),          INTENT(IN   )  :: y_IceF                    !< IceFloe outputs  
   TYPE(IceFloe_InputType),           INTENT(INOUT)  :: u_IceF                    !< IceFloe inputs (INOUT just because I don't want to use another tempoarary mesh and we'll overwrite this later)
   TYPE(IceD_OutputType),             INTENT(IN   )  :: y_IceD(:)                 !< IceDyn outputs  
   TYPE(IceD_InputType),              INTENT(INOUT)  :: u_IceD(:)                 !< IceDyn inputs (INOUT just because I don't want to use another tempoarary mesh and we'll overwrite this later)
   TYPE(SrvD_OutputType),             INTENT(IN   )  :: y_SrvD                    !< SrvD outputs  
   TYPE(SrvD_InputType),              INTENT(INOUT)  :: u_SrvD                    !< SrvD inputs (INOUT just because I don't want to use another tempoarary mesh and we'll overwrite this later)
      
   TYPE(FAST_ModuleMapType)          , INTENT(INOUT) :: MeshMapData               !< data for mapping meshes between modules
   INTEGER(IntKi)                    , INTENT(  OUT) :: ErrStat                   !< Error status of the operation
   CHARACTER(*)                      , INTENT(  OUT) :: ErrMsg                    !< Error message if ErrStat /= ErrID_None
   LOGICAL                           , INTENT(IN   ) :: WriteThisStep             !< Will we print the WriteOutput values this step?

   ! Local variables:
   REAL(ReKi),                             PARAMETER :: TOL_Squared = (1.0E-4)**2 !not currently used because KMax = 1
   REAL(ReKi)                                        :: ThisPerturb               ! an arbitrary perturbation (these are linear, so it shouldn't matter)
   
   CHARACTER(*),                           PARAMETER :: RoutineName = 'FullOpt1_InputOutputSolve'
   
!bjj: store these so that we don't reallocate every time?   
   REAL(ReKi)                                        :: u(           p_FAST%SizeJac_Opt1(1))   ! size of loads/accelerations passed between the 6 modules
   REAL(ReKi)                                        :: u_perturb(   p_FAST%SizeJac_Opt1(1))   ! size of loads/accelerations passed between the 6 modules
   REAL(ReKi)                                        :: u_delta(     p_FAST%SizeJac_Opt1(1))   ! size of loads/accelerations passed between the 6 modules
   REAL(ReKi)                                        :: Fn_U_perturb(p_FAST%SizeJac_Opt1(1))   ! value of U with perturbations
   REAL(ReKi)                                        :: Fn_U_Resid(  p_FAST%SizeJac_Opt1(1))   ! Residual of U
                                                                                           
   TYPE(ED_InputType)                                :: u_ED_perturb              ! Perturbed system inputs
   TYPE(ED_OutputType)                               :: y_ED_perturb              ! Perturbed system outputs
   TYPE(SD_InputType)                                :: u_SD_perturb              ! Perturbed system inputs
   TYPE(SD_OutputType)                               :: y_SD_perturb              ! Perturbed system outputs
   TYPE(HydroDyn_InputType)                          :: u_HD_perturb              ! Perturbed system inputs
   TYPE(HydroDyn_OutputType)                         :: y_HD_perturb              ! Perturbed system outputs
   TYPE(BD_InputType)                                :: u_BD_perturb              ! Perturbed system inputs
   TYPE(BD_OutputType), ALLOCATABLE                  :: y_BD_perturb(:)           ! Perturbed system outputs
   TYPE(Orca_InputType)                              :: u_Orca_perturb            ! Perturbed system inputs
   TYPE(Orca_OutputType)                             :: y_Orca_perturb            ! Perturbed system outputs
   TYPE(ExtPtfm_InputType)                           :: u_ExtPtfm_perturb         ! Perturbed system inputs
   TYPE(ExtPtfm_OutputType)                          :: y_ExtPtfm_perturb         ! Perturbed system outputs
                                                                                  
                                                                                  
   INTEGER(IntKi)                                    :: i,j                       ! loop counters (jacobian column number)
   INTEGER(IntKi)                                    :: nb                        ! loop counter (blade number)
   INTEGER(IntKi)                                    :: K                         ! Input-output-solve iteration counter
   INTEGER(IntKi)                                    :: ErrStat2                  ! temporary Error status of the operation
   CHARACTER(ErrMsgLen)                              :: ErrMsg2                   ! temporary Error message if ErrStat /= ErrID_None
   
   TYPE(MeshType), POINTER                           :: PlatformMotionMesh
   
#ifdef OUTPUT_ADDEDMASS   
   REAL(ReKi)                                        :: AddedMassMatrix(6,6)
   INTEGER                                           :: UnAM
   INTEGER                                           :: AMIndx   
#endif
#ifdef OUTPUT_JACOBIAN
   INTEGER                                           :: UnJac
   INTEGER                                           :: TmpIndx   
#endif
   
   LOGICAL                                           :: GetWriteOutput            ! flag to determine if we need WriteOutputs from this call to CalcOutput
   
   ! Note: p_FAST%UJacSclFact is a scaling factor that gets us similar magnitudes between loads and accelerations...
 
!bjj: note, that this routine may have a problem if there is remapping done
    
   ErrStat = ErrID_None
   ErrMsg  = ""
   
      !----------------------------------------------------------------------------------------------------
      ! Some record keeping stuff:
      !----------------------------------------------------------------------------------------------------      
                  
         ! Local copies for perturbing inputs and outputs (computing Jacobian):
      IF ( calcJacobian ) THEN         
         
         CALL ED_CopyInput(  u_ED, u_ED_perturb, MESH_NEWCOPY, ErrStat2, ErrMsg2 )
            CALL SetErrStat( ErrStat2, 'u_ED_perturb:'//ErrMsg2, ErrStat, ErrMsg, RoutineName  )
         CALL ED_CopyOutput( y_ED, y_ED_perturb, MESH_NEWCOPY, ErrStat2, ErrMsg2 )         
            CALL SetErrStat( ErrStat2, 'y_ED_perturb:'//ErrMsg2, ErrStat, ErrMsg, RoutineName  )
            
         IF ( p_FAST%CompSub == Module_SD ) THEN   
            CALL SD_CopyInput(  u_SD, u_SD_perturb, MESH_NEWCOPY, ErrStat2, ErrMsg2 )           
               CALL SetErrStat( ErrStat2, 'u_SD_perturb:'//ErrMsg2, ErrStat, ErrMsg, RoutineName  )
            CALL SD_CopyOutput( y_SD, y_SD_perturb, MESH_NEWCOPY, ErrStat2, ErrMsg2 )  
               CALL SetErrStat( ErrStat2, 'y_SD_perturb:'//ErrMsg2, ErrStat, ErrMsg, RoutineName  )
         ELSEIF ( p_FAST%CompSub == Module_ExtPtfm ) THEN   
            CALL ExtPtfm_CopyInput(  u_ExtPtfm, u_ExtPtfm_perturb, MESH_NEWCOPY, ErrStat2, ErrMsg2 )           
               CALL SetErrStat( ErrStat2, 'u_ExtPtfm_perturb:'//ErrMsg2, ErrStat, ErrMsg, RoutineName  )
            CALL ExtPtfm_CopyOutput( y_ExtPtfm, y_ExtPtfm_perturb, MESH_NEWCOPY, ErrStat2, ErrMsg2 )  
               CALL SetErrStat( ErrStat2, 'y_ExtPtfm_perturb:'//ErrMsg2, ErrStat, ErrMsg, RoutineName  )
         END IF
            
         IF ( p_FAST%CompHydro == Module_HD ) THEN            
            CALL HydroDyn_CopyInput(  u_HD, u_HD_perturb, MESH_NEWCOPY, ErrStat2, ErrMsg2 )           
               CALL SetErrStat( ErrStat2, 'u_HD_perturb:'//ErrMsg2, ErrStat, ErrMsg, RoutineName  )
            CALL HydroDyn_CopyOutput( y_HD, y_HD_perturb, MESH_NEWCOPY, ErrStat2, ErrMsg2 )  
               CALL SetErrStat( ErrStat2, 'y_HD_perturb:'//ErrMsg2, ErrStat, ErrMsg, RoutineName  )
         END IF
         
         IF ( p_FAST%CompElast == Module_BD .and. BD_Solve_Option1) THEN    
            ALLOCATE( y_BD_perturb(p_FAST%nBeams) , STAT = ErrStat2 )
            if (ErrStat2 /= 0) then
               call SetErrStat( ErrID_Fatal, 'Error allocating y_BD_perturb.', ErrStat, ErrMsg, RoutineName )
               call CleanUp()
               return
            end if
            
            !bjj: if this mesh could have different number of nodes per instance, we'd need an array. (but, it's a single point) 
            CALL BD_CopyInput(  u_BD(1), u_BD_perturb, MESH_NEWCOPY, ErrStat2, ErrMsg2 )           
               CALL SetErrStat( ErrStat2, 'u_BD_perturb:'//ErrMsg2, ErrStat, ErrMsg, RoutineName  )
            do nb=1,p_FAST%nBeams
               CALL BD_CopyOutput( y_BD(nb), y_BD_perturb(nb), MESH_NEWCOPY, ErrStat2, ErrMsg2 )  
                  CALL SetErrStat( ErrStat2, 'y_BD_perturb:'//ErrMsg2, ErrStat, ErrMsg, RoutineName  )
            end do
            
         END IF
         
         IF ( p_FAST%CompMooring == Module_Orca ) THEN
            CALL Orca_CopyInput(  u_Orca, u_Orca_perturb, MESH_NEWCOPY, ErrStat2, ErrMsg2 )           
               CALL SetErrStat( ErrStat2, 'u_Orca_perturb:'//ErrMsg2, ErrStat, ErrMsg, RoutineName  )
            CALL Orca_CopyOutput( y_Orca, y_Orca_perturb, MESH_NEWCOPY, ErrStat2, ErrMsg2 )  
               CALL SetErrStat( ErrStat2, 'y_Orca_perturb:'//ErrMsg2, ErrStat, ErrMsg, RoutineName  )         
         END IF
         
         IF (ErrStat >= AbortErrLev) THEN
            CALL CleanUp()
            RETURN
         END IF
         
      END IF
         
      !----------------------------------------------------------------------------------------------------
      ! set up u vector, using local initial guesses:
      !---------------------------------------------------------------------------------------------------- 
      
      ! we need BeamDyn input mesh to be an array of meshes, so first we'll copy into temporary storage:
      DO nb=1,p_FAST%nBeams
         call MeshCopy( u_BD(nb)%RootMotion, MeshMapData%u_BD_RootMotion(nb), MESH_UPDATECOPY, ErrStat2, ErrMsg2 )
            CALL SetErrStat( ErrStat2, ErrMsg2, ErrStat, ErrMsg, RoutineName  )
      END DO
      
      CALL Create_FullOpt1_UVector(u, u_ED%PlatformPtMesh, u_SD%TPMesh, u_SD%LMesh,  &
               u_HD%Morison%Mesh, u_HD%WAMITMesh, u_ED%HubPtLoad, MeshMapData%u_BD_RootMotion, u_Orca%PtfmMesh, &
               u_ExtPtfm%PtfmMesh, p_FAST )
                  
      K = 0
      
      DO
         
         !-------------------------------------------------------------------------------------------------
         ! Calculate outputs at this_time, based on inputs at this_time
         !-------------------------------------------------------------------------------------------------
         GetWriteOutput = WriteThisStep .and. K >= p_FAST%KMax ! we need this only on the last call to BD
         
         CALL ED_CalcOutput( this_time, u_ED, p_ED, x_ED, xd_ED, z_ED, OtherSt_ED, y_ED, m_ED, ErrStat2, ErrMsg2 )
            CALL SetErrStat( ErrStat2, ErrMsg2, ErrStat, ErrMsg, RoutineName  )
                                 
         IF ( p_FAST%CompSub == Module_SD ) THEN            
            CALL SD_CalcOutput( this_time, u_SD, p_SD, x_SD, xd_SD, z_SD, OtherSt_SD, y_SD, m_SD, ErrStat2, ErrMsg2 )
               CALL SetErrStat( ErrStat2, ErrMsg2, ErrStat, ErrMsg, RoutineName  )
         ELSEIF ( p_FAST%CompSub == Module_ExtPtfm ) THEN            
            CALL ExtPtfm_CalcOutput( this_time, u_ExtPtfm, p_ExtPtfm, x_ExtPtfm, xd_ExtPtfm, z_ExtPtfm, OtherSt_ExtPtfm, &
                                     y_ExtPtfm, m_ExtPtfm, ErrStat2, ErrMsg2 )
               CALL SetErrStat( ErrStat2, ErrMsg2, ErrStat, ErrMsg, RoutineName  )
         END IF
            
         IF ( p_FAST%CompHydro == Module_HD ) THEN 
            CALL HydroDyn_CalcOutput( this_time, u_HD, p_HD, x_HD, xd_HD, z_HD, OtherSt_HD, y_HD, m_HD, ErrStat2, ErrMsg2 )
               CALL SetErrStat( ErrStat2, ErrMsg2, ErrStat, ErrMsg, RoutineName  )
         END IF
         
         IF ( p_FAST%CompElast == Module_BD .and. BD_Solve_Option1) THEN
            do nb=1,p_FAST%nBeams
               CALL BD_CalcOutput( this_time, u_BD(nb), p_BD(nb), x_BD(nb), xd_BD(nb), z_BD(nb), OtherSt_BD(nb), y_BD(nb), m_BD(nb), ErrStat2, ErrMsg2, GetWriteOutput )
                  CALL SetErrStat( ErrStat2, ErrMsg2, ErrStat, ErrMsg, RoutineName  )
            end do            
         END IF
         
         IF ( p_FAST%CompMooring == Module_Orca ) THEN 
            CALL Orca_CalcOutput( this_time, u_Orca, p_Orca, x_Orca, xd_Orca, z_Orca, OtherSt_Orca, y_Orca, m_Orca, ErrStat2, ErrMsg2 )
               CALL SetErrStat( ErrStat2, ErrMsg2, ErrStat, ErrMsg, RoutineName  )
         END IF
         
         
         IF ( ErrStat >= AbortErrLev ) THEN
            CALL CleanUp()
            RETURN      
         END IF
               
         
         IF ( K >= p_FAST%KMax ) EXIT
         
                                                            
         !-------------------------------------------------------------------------------------------------
         ! Calculate Jacobian: partial U/partial u:
         ! (note that we don't want to change u_ED, u_SD, u_HD, u_BD, u_ExtPtfm, or u_Orca, here)
         !-------------------------------------------------------------------------------------------------
         
         CALL U_FullOpt1_Residual(y_ED, y_SD, y_HD, y_BD, y_Orca, y_ExtPtfm, u, Fn_U_Resid)    !May set errors here...              
            IF ( ErrStat >= AbortErrLev ) THEN
               CALL CleanUp()
               RETURN      
            END IF
         
         IF ( calcJacobian ) THEN
            i = 0
            
            !...............................
            ! Get ElastoDyn's contribution:
            !...............................
            DO j=1,p_FAST%SizeJac_Opt1(2) !call ED_CalcOutput
               i = i + 1
               
               ! perturb u_ED:
               CALL ED_CopyInput(  u_ED, u_ED_perturb, MESH_UPDATECOPY, ErrStat2, ErrMsg2 )
                  CALL SetErrStat( ErrStat2, ErrMsg2, ErrStat, ErrMsg, RoutineName  )
               u_perturb = u            
               CALL Perturb_u_FullOpt1( p_FAST, MeshMapData%Jac_u_indx, i, u_perturb, u_ED_perturb=u_ED_perturb, perturb=ThisPerturb ) ! perturb u and u_ED by ThisPerturb [routine sets ThisPerturb]
                  
               ! calculate outputs with perturbed inputs:
               CALL ED_CalcOutput( this_time, u_ED_perturb, p_ED, x_ED, xd_ED, z_ED, OtherSt_ED, y_ED_perturb, m_ED, ErrStat2, ErrMsg2 ) !calculate y_ED_perturb
                  CALL SetErrStat( ErrStat2, ErrMsg2, ErrStat, ErrMsg, RoutineName  )
                  
                  
               CALL U_FullOpt1_Residual(y_ED_perturb, y_SD, y_HD, y_BD, y_Orca, y_ExtPtfm, u_perturb, Fn_U_perturb) ! get this perturbation, U_perturb
               
               
               IF ( ErrStat >= AbortErrLev ) THEN
                  CALL CleanUp()
                  RETURN      
               END IF
            
                MeshMapData%Jacobian_Opt1(:,i) = (Fn_U_perturb - Fn_U_Resid) / ThisPerturb
                  
            END DO ! ElastoDyn contribution ( columns 1-p_FAST%SizeJac_Opt1(2) )
               
            !...............................
            ! Get SubDyn's contribution:  (note if p_FAST%CompSub /= Module_SD, SizeJac_Opt1(3) = 0)
            !...............................               
            DO j=1,p_FAST%SizeJac_Opt1(3) !call SD_CalcOutput
               i = i + 1 ! i = j + p_FAST%SizeJac_Opt1(2)
                              
               ! perturb u_SD:
               CALL SD_CopyInput(  u_SD, u_SD_perturb, MESH_UPDATECOPY, ErrStat2, ErrMsg2 )
                  CALL SetErrStat( ErrStat2, ErrMsg2, ErrStat, ErrMsg, RoutineName  )
               u_perturb = u            
               CALL Perturb_u_FullOpt1( p_FAST, MeshMapData%Jac_u_indx, i, u_perturb, u_SD_perturb=u_SD_perturb, perturb=ThisPerturb ) ! perturb u and u_SD by ThisPerturb [routine sets ThisPerturb]
                  
               ! calculate outputs with perturbed inputs:
               CALL SD_CalcOutput( this_time, u_SD_perturb, p_SD, x_SD, xd_SD, z_SD, OtherSt_SD, y_SD_perturb, m_SD, ErrStat2, ErrMsg2 )
                  CALL SetErrStat( ErrStat2, ErrMsg2, ErrStat, ErrMsg, RoutineName  )
                  
                  
               CALL U_FullOpt1_Residual(y_ED, y_SD_perturb, y_HD, y_BD, y_Orca, y_ExtPtfm, u_perturb, Fn_U_perturb) ! get this perturbation    
               
               IF ( ErrStat >= AbortErrLev ) THEN
                  CALL CleanUp()
                  RETURN      
               END IF                  
               
               MeshMapData%Jacobian_Opt1(:,i) = (Fn_U_perturb - Fn_U_Resid) / ThisPerturb
                                    
            END DO ! SubDyn contribution
            
                  
            !...............................
            ! Get HydroDyn's contribution: (note if p_FAST%CompHydro /= Module_HD, SizeJac_Opt1(4) = 0)
            !...............................             
            DO j=1,p_FAST%SizeJac_Opt1(4) !call HydroDyn_CalcOutput            
               i = i + 1 ! i = j + p_FAST%SizeJac_Opt1(2) + p_FAST%SizeJac_Opt1(3) 

               ! perturb u_HD:
               CALL HydroDyn_CopyInput(  u_HD, u_HD_perturb, MESH_UPDATECOPY, ErrStat2, ErrMsg2 )
                  CALL SetErrStat( ErrStat2, ErrMsg2, ErrStat, ErrMsg, RoutineName  )
               u_perturb = u            
               CALL Perturb_u_FullOpt1( p_FAST, MeshMapData%Jac_u_indx, i, u_perturb, u_HD_perturb=u_HD_perturb, perturb=ThisPerturb ) ! perturb u and u_HD by ThisPerturb [routine sets ThisPerturb]
                  
               ! calculate outputs with perturbed inputs:
               CALL HydroDyn_CalcOutput( this_time, u_HD_perturb, p_HD, x_HD, xd_HD, z_HD, OtherSt_HD, y_HD_perturb, m_HD, ErrStat2, ErrMsg2 )
                  CALL SetErrStat( ErrStat2, ErrMsg2, ErrStat, ErrMsg, RoutineName  )
                  
               CALL U_FullOpt1_Residual(y_ED, y_SD, y_HD_perturb, y_BD, y_Orca, y_ExtPtfm, u_perturb, Fn_U_perturb) ! get this perturbation  
               
               IF ( ErrStat >= AbortErrLev ) THEN
                  CALL CleanUp()
                  RETURN      
               END IF                  
               
               MeshMapData%Jacobian_Opt1(:,i) = (Fn_U_perturb - Fn_U_Resid) / ThisPerturb
                                             
            END DO !HydroDyn contribution
            
            !...............................
            ! Get BeamDyn's contribution: (note if p_FAST%CompElast /= Module_BD, SizeJac_Opt1(5) = 0)
            !............................... 
            DO nb=1,p_FAST%nBeams
               CALL BD_CopyOutput(y_BD(nb),y_BD_perturb(nb),MESH_UPDATECOPY,ErrStat2,ErrMsg2)
                  CALL SetErrStat( ErrStat2, ErrMsg2, ErrStat, ErrMsg, RoutineName  )
            END DO
                        
            DO nb=1,p_FAST%nBeams
               
               ! make sure we perturb the outputs from only the current blade (overwrite the previous perturbation with y_BD values)
               if (nb > 1) then               
                  CALL BD_CopyOutput(  y_BD(nb-1), y_BD_perturb(nb-1), MESH_UPDATECOPY, ErrStat2, ErrMsg2 )
                     CALL SetErrStat( ErrStat2, ErrMsg2, ErrStat, ErrMsg, RoutineName  )
               end if
               
               
               DO j=1,p_FAST%SizeJac_Opt1(4+nb) !call BD_CalcOutput            
                  i = i + 1 ! i = j + sum(p_FAST%SizeJac_Opt1(2:3+nb))
                  ! perturb u_BD:
                  CALL BD_CopyInput(  u_BD(nb), u_BD_perturb, MESH_UPDATECOPY, ErrStat2, ErrMsg2 )
                     CALL SetErrStat( ErrStat2, ErrMsg2, ErrStat, ErrMsg, RoutineName  )
                  u_perturb = u            
                  CALL Perturb_u_FullOpt1( p_FAST, MeshMapData%Jac_u_indx, i, u_perturb, u_BD_perturb=u_BD_perturb, perturb=ThisPerturb ) ! perturb u and u_HD by ThisPerturb [routine sets ThisPerturb]
                  
                  ! calculate outputs with perturbed inputs:
                  CALL BD_CalcOutput( this_time, u_BD_perturb, p_BD(nb), x_BD(nb), xd_BD(nb), z_BD(nb), OtherSt_BD(nb), y_BD_perturb(nb), m_BD(nb), ErrStat2, ErrMsg2, .false. ) ! We don't use the WriteOutput when computing the Jacobian
                     CALL SetErrStat( ErrStat2, ErrMsg2, ErrStat, ErrMsg, RoutineName  )
                  CALL U_FullOpt1_Residual(y_ED, y_SD, y_HD, y_BD_perturb, y_Orca, y_ExtPtfm, u_perturb, Fn_U_perturb) ! get this perturbation  
               
                  IF ( ErrStat >= AbortErrLev ) THEN
                     CALL CleanUp()
                     RETURN      
                  END IF                  
               
                  MeshMapData%Jacobian_Opt1(:,i) = (Fn_U_perturb - Fn_U_Resid) / ThisPerturb
               END DO
               
               
            END DO !BeamDyn contribution          
            
            
            !...............................
            ! Get OrcaFlex's contribution: (note if p_FAST%CompMooring /= Module_Orca, SizeJac_Opt1(8) = 0)
            !...............................
            DO j=1,p_FAST%SizeJac_Opt1(8) !call Orca_CalcOutput            
               i = i + 1

               ! perturb u_Orca:
               CALL Orca_CopyInput(  u_Orca, u_Orca_perturb, MESH_UPDATECOPY, ErrStat2, ErrMsg2 )
                  CALL SetErrStat( ErrStat2, ErrMsg2, ErrStat, ErrMsg, RoutineName  )
               u_perturb = u            
               CALL Perturb_u_FullOpt1( p_FAST, MeshMapData%Jac_u_indx, i, u_perturb, u_Orca_perturb=u_Orca_perturb, perturb=ThisPerturb ) ! perturb u and u_Orca by ThisPerturb [routine sets ThisPerturb]
                  
               ! calculate outputs with perturbed inputs:
               CALL Orca_CalcOutput( this_time, u_Orca_perturb, p_Orca, x_Orca, xd_Orca, z_Orca, OtherSt_Orca, y_Orca_perturb, m_Orca, ErrStat2, ErrMsg2 )
                  CALL SetErrStat( ErrStat2, ErrMsg2, ErrStat, ErrMsg, RoutineName  )
                  
               CALL U_FullOpt1_Residual(y_ED, y_SD, y_HD, y_BD, y_Orca_perturb, y_ExtPtfm, u_perturb, Fn_U_perturb) ! get this perturbation  
               
               IF ( ErrStat >= AbortErrLev ) THEN
                  CALL CleanUp()
                  RETURN      
               END IF                  
               
               MeshMapData%Jacobian_Opt1(:,i) = (Fn_U_perturb - Fn_U_Resid) / ThisPerturb
                                             
            END DO !OrcaFlex contribution            
            
            
            !...............................
            ! Get ExtPtfm's contribution: (note if p_FAST%CompSub /= Module_ExtPtfm, SizeJac_Opt1(9) = 0)
            !...............................             
            DO j=1,p_FAST%SizeJac_Opt1(9) !call ExtPtfm_CalcOutput            
               i = i + 1

               ! perturb u_ExtPtfm:
               CALL ExtPtfm_CopyInput(  u_ExtPtfm, u_ExtPtfm_perturb, MESH_UPDATECOPY, ErrStat2, ErrMsg2 )
                  CALL SetErrStat( ErrStat2, ErrMsg2, ErrStat, ErrMsg, RoutineName  )
               u_perturb = u            
               CALL Perturb_u_FullOpt1( p_FAST, MeshMapData%Jac_u_indx, i, u_perturb, u_ExtPtfm_perturb=u_ExtPtfm_perturb, perturb=ThisPerturb ) ! perturb u and u_ExtPtfm by ThisPerturb [routine sets ThisPerturb]
                  
               ! calculate outputs with perturbed inputs:
               CALL ExtPtfm_CalcOutput( this_time, u_ExtPtfm_perturb, p_ExtPtfm, x_ExtPtfm, xd_ExtPtfm, z_ExtPtfm, &
                                        OtherSt_ExtPtfm, y_ExtPtfm_perturb, m_ExtPtfm, ErrStat2, ErrMsg2 )
                  CALL SetErrStat( ErrStat2, ErrMsg2, ErrStat, ErrMsg, RoutineName  )
                  
               CALL U_FullOpt1_Residual(y_ED, y_SD, y_HD, y_BD, y_Orca, y_ExtPtfm_perturb, u_perturb, Fn_U_perturb) ! get this perturbation  
               
               IF ( ErrStat >= AbortErrLev ) THEN
                  CALL CleanUp()
                  RETURN      
               END IF                  
               
               MeshMapData%Jacobian_Opt1(:,i) = (Fn_U_perturb - Fn_U_Resid) / ThisPerturb
                                             
            END DO !ExtPtfm contribution                
            
#ifdef OUTPUT_ADDEDMASS  
IF (p_FAST%CompHydro == Module_HD ) THEN
   UnAM = -1
   CALL GetNewUnit( UnAM, ErrStat2, ErrMsg2 )
   CALL OpenFOutFile( UnAM, TRIM(p_FAST%OutFileRoot)//'.AddedMassMatrix', ErrStat2, ErrMsg2)
      CALL SetErrStat( ErrStat2, ErrMsg2, ErrStat, ErrMsg, RoutineName  )
      IF ( ErrStat >= AbortErrLev ) RETURN               
   
   AMIndx = p_FAST%SizeJac_Opt1(1) - 5 - sum(p_FAST%SizeJac_Opt1(5:)) !the start of the HydroDyn Mesh inputs in the Jacobian
   AddedMassMatrix = MeshMapData%Jacobian_Opt1(1:6,AMIndx:(AMIndx+5)) * p_FAST%UJacSclFact   
   CALL WrMatrix(AddedMassMatrix,UnAM, p_FAST%OutFmt)
   CLOSE( UnAM )
END IF
#endif
#ifdef OUTPUT_JACOBIAN
   UnJac = -1
   CALL GetNewUnit( UnJac, ErrStat2, ErrMsg2 )
   CALL OpenFOutFile( UnJac, TRIM(p_FAST%OutFileRoot)//'.'//TRIM(num2lstr(this_time))//'.Jacobian', ErrStat2, ErrMsg2)
      CALL SetErrStat( ErrStat2, ErrMsg2, ErrStat, ErrMsg, RoutineName  )
      IF ( ErrStat >= AbortErrLev ) RETURN               
      
   CALL WrFileNR(UnJac, '  ')
   IF (p_FAST%CompHydro == Module_HD .or. p_FAST%CompSub /= Module_None .or. p_FAST%CompMooring == Module_Orca) then   
      CALL WrFileNR(UnJac, ' ElastoDyn_Ptfm_Force_X') 
      CALL WrFileNR(UnJac, ' ElastoDyn_Ptfm_Force_Y') 
      CALL WrFileNR(UnJac, ' ElastoDyn_Ptfm_Force_Z') 
      CALL WrFileNR(UnJac, ' ElastoDyn_Ptfm_Moment_X') 
      CALL WrFileNR(UnJac, ' ElastoDyn_Ptfm_Moment_Y') 
      CALL WrFileNR(UnJac, ' ElastoDyn_Ptfm_Moment_Z') 
   end if
   
   IF (p_FAST%CompElast == Module_BD .and. BD_Solve_Option1) then
      CALL WrFileNR(UnJac, ' ElastoDyn_hub_Force_X') 
      CALL WrFileNR(UnJac, ' ElastoDyn_hub_Force_Y') 
      CALL WrFileNR(UnJac, ' ElastoDyn_hub_Force_Z') 
      CALL WrFileNR(UnJac, ' ElastoDyn_hub_Moment_X') 
      CALL WrFileNR(UnJac, ' ElastoDyn_hub_Moment_Y') 
      CALL WrFileNR(UnJac, ' ElastoDyn_hub_Moment_Z')       
   END IF
   
   
   DO TmpIndx=1,u_SD%TPMesh%NNodes
      CALL WrFileNR(UnJac, ' SD_TPMesh_TranslationAcc_X_'//TRIM(Num2LStr(TmpIndx))) 
      CALL WrFileNR(UnJac, ' SD_TPMesh_TranslationAcc_Y_'//TRIM(Num2LStr(TmpIndx))) 
      CALL WrFileNR(UnJac, ' SD_TPMesh_TranslationAcc_Z_'//TRIM(Num2LStr(TmpIndx))) 
   END DO

   DO TmpIndx=1,u_SD%TPMesh%NNodes
      CALL WrFileNR(UnJac, ' SD_TPMesh_RotationAcc_X_'//TRIM(Num2LStr(TmpIndx))) 
      CALL WrFileNR(UnJac, ' SD_TPMesh_RotationAcc_Y_'//TRIM(Num2LStr(TmpIndx))) 
      CALL WrFileNR(UnJac, ' SD_TPMesh_RotationAcc_Z_'//TRIM(Num2LStr(TmpIndx))) 
   END DO
            
   IF ( p_FAST%CompHydro == Module_HD ) THEN   ! this SD mesh linked only when HD is enabled
      DO TmpIndx=1,u_SD%LMesh%NNodes
         CALL WrFileNR(UnJac, ' SD_LMesh_Force_X_'//TRIM(Num2LStr(TmpIndx))) 
         CALL WrFileNR(UnJac, ' SD_LMesh_Force_Y_'//TRIM(Num2LStr(TmpIndx))) 
         CALL WrFileNR(UnJac, ' SD_LMesh_Force_Z_'//TRIM(Num2LStr(TmpIndx))) 
      END DO      
      DO TmpIndx=1,u_SD%LMesh%NNodes
         CALL WrFileNR(UnJac, ' SD_LMesh_Moment_X_'//TRIM(Num2LStr(TmpIndx))) 
         CALL WrFileNR(UnJac, ' SD_LMesh_Moment_Y_'//TRIM(Num2LStr(TmpIndx))) 
         CALL WrFileNR(UnJac, ' SD_LMesh_Moment_Z_'//TRIM(Num2LStr(TmpIndx))) 
      END DO                  
   END IF
   
   DO TmpIndx=1,u_HD%Morison%Mesh%NNodes
      CALL WrFileNR(UnJac, ' HD_M_Mesh_TranslationAcc_X_'//TRIM(Num2LStr(TmpIndx))) 
      CALL WrFileNR(UnJac, ' HD_M_Mesh_TranslationAcc_Y_'//TRIM(Num2LStr(TmpIndx))) 
      CALL WrFileNR(UnJac, ' HD_M_Mesh_TranslationAcc_Z_'//TRIM(Num2LStr(TmpIndx))) 
   END DO   
   DO TmpIndx=1,u_HD%Morison%Mesh%NNodes
      CALL WrFileNR(UnJac, ' HD_M_Mesh_RotationAcc_X_'//TRIM(Num2LStr(TmpIndx))) 
      CALL WrFileNR(UnJac, ' HD_M_Mesh_RotationAcc_Y_'//TRIM(Num2LStr(TmpIndx))) 
      CALL WrFileNR(UnJac, ' HD_M_Mesh_RotationAcc_Z_'//TRIM(Num2LStr(TmpIndx))) 
   END DO   
       
   DO TmpIndx=1,u_HD%WAMITMesh%NNodes
      CALL WrFileNR(UnJac, ' HD_W_Mesh_TranslationAcc_X_'//TRIM(Num2LStr(TmpIndx))) 
      CALL WrFileNR(UnJac, ' HD_W_Mesh_TranslationAcc_Y_'//TRIM(Num2LStr(TmpIndx))) 
      CALL WrFileNR(UnJac, ' HD_W_Mesh_TranslationAcc_Z_'//TRIM(Num2LStr(TmpIndx))) 
   END DO   
   DO TmpIndx=1,u_HD%WAMITMesh%NNodes
      CALL WrFileNR(UnJac, ' HD_W_Mesh_RotationAcc_X_'//TRIM(Num2LStr(TmpIndx))) 
      CALL WrFileNR(UnJac, ' HD_W_Mesh_RotationAcc_Y_'//TRIM(Num2LStr(TmpIndx))) 
      CALL WrFileNR(UnJac, ' HD_W_Mesh_RotationAcc_Z_'//TRIM(Num2LStr(TmpIndx))) 
   END DO 
   
   DO nb=1,p_FAST%nBeams
      CALL WrFileNR(UnJac, ' BD_Root'//trim(num2lstr(nb))//'Motion_TranslationAcc_X') 
      CALL WrFileNR(UnJac, ' BD_Root'//trim(num2lstr(nb))//'Motion_TranslationAcc_Y') 
      CALL WrFileNR(UnJac, ' BD_Root'//trim(num2lstr(nb))//'Motion_TranslationAcc_Z') 
      CALL WrFileNR(UnJac, ' BD_Root'//trim(num2lstr(nb))//'Motion_RotationAcc_X') 
      CALL WrFileNR(UnJac, ' BD_Root'//trim(num2lstr(nb))//'Motion_RotationAcc_Y') 
      CALL WrFileNR(UnJac, ' BD_Root'//trim(num2lstr(nb))//'Motion_RotationAcc_Z') 
   END DO
         
   DO TmpIndx=1,u_Orca%PtfmMesh%NNodes
      CALL WrFileNR(UnJac, ' Orca_PtfmMesh_TranslationAcc_X_'//TRIM(Num2LStr(TmpIndx))) 
      CALL WrFileNR(UnJac, ' Orca_PtfmMesh_TranslationAcc_Y_'//TRIM(Num2LStr(TmpIndx))) 
      CALL WrFileNR(UnJac, ' Orca_PtfmMesh_TranslationAcc_Z_'//TRIM(Num2LStr(TmpIndx))) 
   END DO

   DO TmpIndx=1,u_Orca%PtfmMesh%NNodes
      CALL WrFileNR(UnJac, ' Orca_PtfmMesh_RotationAcc_X_'//TRIM(Num2LStr(TmpIndx))) 
      CALL WrFileNR(UnJac, ' Orca_PtfmMesh_RotationAcc_Y_'//TRIM(Num2LStr(TmpIndx))) 
      CALL WrFileNR(UnJac, ' Orca_PtfmMesh_RotationAcc_Z_'//TRIM(Num2LStr(TmpIndx))) 
   END DO
   
   DO TmpIndx=1,u_ExtPtfm%PtfmMesh%NNodes
      CALL WrFileNR(UnJac, ' ExtPtfm_PtfmMesh_RotationAcc_X_'//TRIM(Num2LStr(TmpIndx))) 
      CALL WrFileNR(UnJac, ' ExtPtfm_PtfmMesh_RotationAcc_Y_'//TRIM(Num2LStr(TmpIndx))) 
      CALL WrFileNR(UnJac, ' ExtPtfm_PtfmMesh_RotationAcc_Z_'//TRIM(Num2LStr(TmpIndx))) 
   END DO
   
   
   WRITE(UnJac,'()')    
      
   CALL WrMatrix(MeshMapData%Jacobian_Opt1,UnJac, p_FAST%OutFmt)
   CLOSE( UnJac )

#endif               
            
            
               ! Get the LU decomposition of this matrix using a LAPACK routine: 
               ! The result is of the form MeshMapDat%Jacobian_Opt1 = P * L * U 

            CALL LAPACK_getrf( M=p_FAST%SizeJac_Opt1(1), N=p_FAST%SizeJac_Opt1(1), &
                              A=MeshMapData%Jacobian_Opt1, IPIV=MeshMapData%Jacobian_pivot, &
                              ErrStat=ErrStat2, ErrMsg=ErrMsg2 )
               CALL SetErrStat( ErrStat2, ErrMsg2, ErrStat, ErrMsg, RoutineName  )
               IF ( ErrStat >= AbortErrLev ) THEN
                  CALL CleanUp()
                  RETURN 
               END IF
            
         END IF         
            
         !-------------------------------------------------------------------------------------------------
         ! Solve for delta u: Jac*u_delta = - Fn_U_Resid
         !  using the LAPACK routine 
         !-------------------------------------------------------------------------------------------------
         
         u_delta = -Fn_U_Resid
         CALL LAPACK_getrs( TRANS="N", N=p_FAST%SizeJac_Opt1(1), A=MeshMapData%Jacobian_Opt1, &
                            IPIV=MeshMapData%Jacobian_pivot, B=u_delta, ErrStat=ErrStat2, ErrMsg=ErrMsg2 )
               CALL SetErrStat( ErrStat2, ErrMsg2, ErrStat, ErrMsg, RoutineName  )
               IF ( ErrStat >= AbortErrLev ) THEN
                  CALL CleanUp()
                  RETURN 
               END IF

         !-------------------------------------------------------------------------------------------------
         ! check for error, update inputs (u_ED and u_HD), and iterate again
         !-------------------------------------------------------------------------------------------------
                  
!         IF ( DOT_PRODUCT(u_delta, u_delta) <= TOL_Squared ) EXIT
         
         u = u + u_delta                  
         CALL Add_FullOpt1_u_delta( p_FAST, MeshMapData%Jac_u_indx, u_delta, u_ED, u_SD, u_HD, u_BD, u_Orca, u_ExtPtfm )
                           
         K = K + 1
         
      END DO ! K
               
      !...............................................
      ! This is effectively doing option 2, where we set the input velocities and displacements based on the outputs we just calculated
      !...............................................
      
      PlatformMotionMesh => y_ED%PlatformPtMesh
      
      
      ! BD motion inputs: (from ED)
      IF (p_FAST%CompElast == Module_BD .and. BD_Solve_Option1) THEN
         
            ! Make copies of the accelerations we just solved for (so we don't overwrite them)         
         do nb = 1,p_FAST%nBeams            
            MeshMapData%u_BD_RootMotion(nb)%RotationAcc     = u_BD(nb)%RootMotion%RotationAcc
            MeshMapData%u_BD_RootMotion(nb)%TranslationAcc  = u_BD(nb)%RootMotion%TranslationAcc                  
         end do
         
         call Transfer_ED_to_BD(y_ED, u_BD, MeshMapData, ErrStat2, ErrMsg2 )
            call SetErrStat( ErrStat2, ErrMsg2, ErrStat, ErrMsg, RoutineName  )
                  
            ! put the acceleration data (calucluted in this routine) back         
         do nb = 1,p_FAST%nBeams            
            u_BD(nb)%RootMotion%RotationAcc    = MeshMapData%u_BD_RootMotion(nb)%RotationAcc   
            u_BD(nb)%RootMotion%TranslationAcc = MeshMapData%u_BD_RootMotion(nb)%TranslationAcc                  
         end do
         
      END IF
            
      
      !...............
      ! HD motion inputs: (from SD and ED)
      IF (p_FAST%CompHydro == Module_HD ) THEN
      
         ! Make copies of the accelerations we just solved for (so we don't overwrite them)         
         IF (MeshMapData%u_HD_M_Mesh%Committed) THEN
             MeshMapData%u_HD_M_Mesh%RotationAcc     = u_HD%Morison%Mesh%RotationAcc
             MeshMapData%u_HD_M_Mesh%TranslationAcc  = u_HD%Morison%Mesh%TranslationAcc
         ENDIF
        
         IF (MeshMapData%u_HD_W_Mesh%Committed) THEN
             MeshMapData%u_HD_W_Mesh%RotationAcc             = u_HD%WAMITMesh%RotationAcc   
             MeshMapData%u_HD_W_Mesh%TranslationAcc          = u_HD%WAMITMesh%TranslationAcc
         ENDIF

            ! transfer the output data to inputs
            
         IF ( p_FAST%CompSub == Module_SD ) THEN
               ! Map SD outputs to HD inputs (keeping the accelerations we just calculated)
         
            CALL Transfer_SD_to_HD( y_SD, u_HD%WAMITMesh, u_HD%Morison%Mesh, MeshMapData, ErrStat2, ErrMsg2 )      
               CALL SetErrStat( ErrStat2, ErrMsg2, ErrStat, ErrMsg, RoutineName  )
               
            ! Map ED outputs to HD inputs (keeping the accelerations we just calculated):
               
                ! Transfer the ED outputs of the platform motions to the HD input of which represents the same data
            CALL Transfer_Point_to_Point( PlatformMotionMesh, u_HD%PRPMesh, MeshMapData%ED_P_2_HD_PRP_P, ErrStat2, ErrMsg2 )
               CALL SetErrStat(ErrStat2,ErrMsg2,ErrStat, ErrMsg, RoutineName )
                                             
         ELSE
            
            CALL Transfer_PlatformMotion_to_HD( PlatformMotionMesh, u_HD, MeshMapData, ErrStat2, ErrMsg2 )
               CALL SetErrStat( ErrStat2, ErrMsg2, ErrStat, ErrMsg, RoutineName  )
         
         END IF

         
         ! put the acceleration data (calucluted in this routine) back         
         IF (MeshMapData%u_HD_M_Mesh%Committed) THEN
             u_HD%Morison%Mesh%RotationAcc     = MeshMapData%u_HD_M_Mesh%RotationAcc
             u_HD%Morison%Mesh%TranslationAcc  = MeshMapData%u_HD_M_Mesh%TranslationAcc  
         ENDIF
        
         IF (MeshMapData%u_HD_W_Mesh%Committed) THEN
             u_HD%WAMITMesh%RotationAcc                   = MeshMapData%u_HD_W_Mesh%RotationAcc    
             u_HD%WAMITMesh%TranslationAcc                = MeshMapData%u_HD_W_Mesh%TranslationAcc 
         ENDIF
         
         !......
                          
      END IF
      
      IF ( p_FAST%CompSub == Module_SD ) THEN       
         !...............
         ! SD motion inputs: (from ED)
                
            ! Map ED outputs to SD inputs (keeping the accelerations we just calculated):
      
         MeshMapData%u_SD_TPMesh%RotationAcc    = u_SD%TPMesh%RotationAcc   
         MeshMapData%u_SD_TPMesh%TranslationAcc = u_SD%TPMesh%TranslationAcc
         
         CALL Transfer_Point_to_Point( PlatformMotionMesh, u_SD%TPMesh, MeshMapData%ED_P_2_SD_TP, ErrStat2, ErrMsg2 ) 
            CALL SetErrStat( ErrStat2, ErrMsg2, ErrStat, ErrMsg, RoutineName  )
                  
               
         u_SD%TPMesh%RotationAcc    = MeshMapData%u_SD_TPMesh%RotationAcc    
         u_SD%TPMesh%TranslationAcc = MeshMapData%u_SD_TPMesh%TranslationAcc    
         
      ELSE IF ( p_FAST%CompSub == Module_ExtPtfm ) THEN       
         !...............
         ! ExtPtfm motion inputs: (from ED)
                
            ! Map ED outputs to ExtPtfm inputs (keeping the accelerations we just calculated):
      
         MeshMapData%u_ExtPtfm_PtfmMesh%RotationAcc    = u_ExtPtfm%PtfmMesh%RotationAcc   
         MeshMapData%u_ExtPtfm_PtfmMesh%TranslationAcc = u_ExtPtfm%PtfmMesh%TranslationAcc
         
         CALL Transfer_Point_to_Point( PlatformMotionMesh, u_ExtPtfm%PtfmMesh, MeshMapData%ED_P_2_SD_TP, ErrStat2, ErrMsg2 ) 
            CALL SetErrStat( ErrStat2, ErrMsg2, ErrStat, ErrMsg, RoutineName  )
                                 
         u_ExtPtfm%PtfmMesh%RotationAcc    = MeshMapData%u_ExtPtfm_PtfmMesh%RotationAcc    
         u_ExtPtfm%PtfmMesh%TranslationAcc = MeshMapData%u_ExtPtfm_PtfmMesh%TranslationAcc          
      END IF
         
      
      IF ( p_FAST%CompMooring == Module_Orca ) THEN       
         !...............
         ! Orca motion inputs: (from ED)
                
            ! Map ED outputs to Orca inputs (keeping the accelerations we just calculated):
      
         MeshMapData%u_Orca_PtfmMesh%RotationAcc    = u_Orca%PtfmMesh%RotationAcc   
         MeshMapData%u_Orca_PtfmMesh%TranslationAcc = u_Orca%PtfmMesh%TranslationAcc
         
         CALL Transfer_Point_to_Point( PlatformMotionMesh, u_Orca%PtfmMesh, MeshMapData%ED_P_2_Mooring_P, ErrStat2, ErrMsg2 ) 
            CALL SetErrStat( ErrStat2, ErrMsg2, ErrStat, ErrMsg, RoutineName  )
                                 
         u_Orca%PtfmMesh%RotationAcc    = MeshMapData%u_Orca_PtfmMesh%RotationAcc    
         u_Orca%PtfmMesh%TranslationAcc = MeshMapData%u_Orca_PtfmMesh%TranslationAcc    
      END IF
      
      !...............................................
      ! We're finished
      !...............................................
      CALL CleanUp()
      
CONTAINS                                 
   !...............................................................................................................................
   SUBROUTINE U_FullOpt1_Residual( y_ED2, y_SD2, y_HD2, y_BD2, y_Orca2, y_ExtPtfm2, u_IN, U_Resid)
   ! transfer outputs of ED, HD, SD, BD, and OrcaFlex (and any additional loads that get summed with them) into inputs for ED, HD, SD, BD, and OrcaFlex
   !...............................................................................................................................
                                  
   TYPE(ED_OutputType), TARGET       , INTENT(IN   ) :: y_ED2                  ! System outputs
   TYPE(SD_OutputType)               , INTENT(IN   ) :: y_SD2                  ! System outputs
   TYPE(HydroDyn_OutputType)         , INTENT(IN   ) :: y_HD2                  ! System outputs
   TYPE(BD_OutputType)               , INTENT(IN   ) :: y_BD2(:)               ! System outputs
   TYPE(Orca_OutputType)             , INTENT(IN   ) :: y_Orca2                ! System outputs
   TYPE(ExtPtfm_OutputType)          , INTENT(IN   ) :: y_ExtPtfm2             ! System outputs
   REAL(ReKi)                        , INTENT(IN   ) :: u_in(:)
   REAL(ReKi)                        , INTENT(  OUT) :: U_Resid(:)

   INTEGER(IntKi)                                    :: i                      ! counter for ice leg and beamdyn loops
   INTEGER(IntKi)                                    :: k                      ! counter for SrvD TMD instances
   TYPE(MeshType), POINTER                           :: PlatformMotions
   
   PlatformMotions => y_ED2%PlatformPtMesh
   
   
   !..................
   ! Set mooring line and ice inputs (which don't have acceleration fields and aren't used elsewhere in this routine, thus we're using the actual inputs (not a copy) 
   ! Note that these values get overwritten at the completion of this routine.)
   !..................

   
      IF ( p_FAST%CompMooring == Module_MAP ) THEN
         
         ! note: MAP_InputSolve must be called before setting ED loads inputs (so that motions are known for loads [moment] mapping)      
         if ( p_FAST%CompSub == Module_SD ) then
            CALL Transfer_Point_to_Point( y_SD2%y3Mesh, u_MAP%PtFairDisplacement, MeshMapData%SDy3_P_2_Mooring_P, ErrStat, ErrMsg )
               CALL SetErrStat(ErrStat2,ErrMsg2, ErrStat, ErrMsg, RoutineName)
         else
            CALL Transfer_Point_to_Point( y_ED2%PlatformPtMesh, u_MAP%PtFairDisplacement, MeshMapData%ED_P_2_Mooring_P, ErrStat, ErrMsg )
               CALL SetErrStat(ErrStat2,ErrMsg2, ErrStat, ErrMsg, RoutineName)
         end if
            
      ELSEIF ( p_FAST%CompMooring == Module_MD ) THEN
         
         ! note: MD_InputSolve must be called before setting ED loads inputs (so that motions are known for loads [moment] mapping)
         if ( p_FAST%CompSub == Module_SD ) then
<<<<<<< HEAD
            CALL Transfer_Point_to_Point( y_SD2%y2Mesh, u_MD%CoupledKinematics, MeshMapData%SD_P_2_Mooring_P, ErrStat, ErrMsg )
=======
            CALL Transfer_Point_to_Point( y_SD2%y3Mesh, u_MD%PtFairleadDisplacement, MeshMapData%SDy3_P_2_Mooring_P, ErrStat, ErrMsg )
>>>>>>> 955efc7f
               CALL SetErrStat(ErrStat2,ErrMsg2, ErrStat, ErrMsg, RoutineName)
         else
            CALL Transfer_Point_to_Point( y_ED2%PlatformPtMesh, u_MD%CoupledKinematics, MeshMapData%ED_P_2_Mooring_P, ErrStat, ErrMsg )
               CALL SetErrStat(ErrStat2,ErrMsg2, ErrStat, ErrMsg, RoutineName)       
         end if
         
      ELSEIF ( p_FAST%CompMooring == Module_FEAM ) THEN
         
         ! note: FEAM_InputSolve must be called before setting ED loads inputs (so that motions are known for loads [moment] mapping)
         if ( p_FAST%CompSub == Module_SD ) then
            CALL Transfer_Point_to_Point( y_SD2%y3Mesh, u_FEAM%PtFairleadDisplacement, MeshMapData%SDy3_P_2_Mooring_P, ErrStat, ErrMsg )
               CALL SetErrStat(ErrStat2,ErrMsg2, ErrStat, ErrMsg, RoutineName)
         else
            CALL Transfer_Point_to_Point( y_ED2%PlatformPtMesh, u_FEAM%PtFairleadDisplacement, MeshMapData%ED_P_2_Mooring_P, ErrStat, ErrMsg )
             CALL SetErrStat(ErrStat2,ErrMsg2, ErrStat, ErrMsg, RoutineName) 
         end if
            
      ELSEIF ( p_FAST%CompMooring == Module_Orca ) THEN
                        
            ! Map ED motion output to Orca inputs:  
         ! note: must be called before setting ED loads inputs (so that Orca motions are known for loads [moment] mapping)
         CALL Transfer_Point_to_Point( PlatformMotions, MeshMapData%u_Orca_PtfmMesh, MeshMapData%ED_P_2_Mooring_P, ErrStat2, ErrMsg2 ) 
            CALL SetErrStat(ErrStat2,ErrMsg2, ErrStat, ErrMsg, RoutineName)      
                        
      END IF     
   
      
      
      IF ( p_FAST%CompIce == Module_IceF ) THEN
         
         CALL IceFloe_InputSolve(  u_IceF, y_SD2, MeshMapData, ErrStat2, ErrMsg2 )
            CALL SetErrStat(ErrStat2,ErrMsg2, ErrStat, ErrMsg, RoutineName)       
                                 
      ELSEIF ( p_FAST%CompIce == Module_IceD ) THEN
         
         DO i=1,p_FAST%numIceLegs
            
            CALL IceD_InputSolve(  u_IceD(i), y_SD2, MeshMapData, i, ErrStat2, ErrMsg2 )
               CALL SetErrStat(ErrStat2,ErrMsg2, ErrStat, ErrMsg, RoutineName)  
               
         END DO
         
      END IF  


   !..................
   ! Set motions for the ServoDyn Structural control for platform inputs (this has accelerations, but we assume the loads generated are small)
   ! Note that these values get overwritten at the completion of this routine.)
   !..................
      IF ( p_FAST%CompServo == Module_SrvD .and. p_FAST%CompSub == Module_SD ) THEN
         call Transfer_SD_to_SStC( u_SrvD, y_SD2, MeshMapData, ErrStat2, ErrMsg2 )
            call SetErrStat(ErrStat2,ErrMsg2,ErrStat,ErrMsg,RoutineName)
      ENDIF


      IF ( p_FAST%CompElast == Module_BD .and. BD_Solve_Option1) THEN
         
         ! Transfer ED motions to BD inputs:
         call Transfer_ED_to_BD_tmp( y_ED2, MeshMapData, ErrStat2, ErrMsg2 )   ! sets MeshMapData%u_BD_RootMotion(:)
            CALL SetErrStat(ErrStat2,ErrMsg2, ErrStat, ErrMsg, RoutineName)
            
         ! Transfer BD loads to ED hub input:
         ! we're mapping loads, so we also need the sibling meshes' displacements:
         MeshMapData%u_ED_HubPtLoad%Force  = 0.0_ReKi
         MeshMapData%u_ED_HubPtLoad%Moment = 0.0_ReKi
         do i=1,p_FAST%nBeams            
            CALL Transfer_Point_to_Point( y_BD2(i)%ReactionForce, MeshMapData%u_ED_HubPtLoad_2, MeshMapData%BD_P_2_ED_P(i), ErrStat2, ErrMsg2, MeshMapData%u_BD_RootMotion(i), y_ED2%HubPtMotion) !u_BD_RootMotion and y_ED2%HubPtMotion contain the displaced positions for load calculations
               CALL SetErrStat(ErrStat2,ErrMsg2, ErrStat, ErrMsg, RoutineName)
               
            MeshMapData%u_ED_HubPtLoad%Force  = MeshMapData%u_ED_HubPtLoad%Force  + MeshMapData%u_ED_HubPtLoad_2%Force  
            MeshMapData%u_ED_HubPtLoad%Moment = MeshMapData%u_ED_HubPtLoad%Moment + MeshMapData%u_ED_HubPtLoad_2%Moment                
         end do
      END IF
            
      
      IF ( p_FAST%CompSub == Module_SD ) THEN
      
         IF ( p_FAST%CompHydro == Module_HD ) THEN
            
            ! initialize these SD loads inputs here in case HD is used  (note from initialiazation that these meshes don't exist if HD isn't used)
            MeshMapData%u_SD_LMesh%Force  = 0.0_ReKi
            MeshMapData%u_SD_LMesh%Moment = 0.0_ReKi

            
      !..................
      ! Get HD inputs on Morison%Mesh and WAMITMesh
      !..................
   
               ! SD motions to HD:
            CALL Transfer_SD_to_HD( y_SD2, MeshMapData%u_HD_W_Mesh, MeshMapData%u_HD_M_Mesh, MeshMapData, ErrStat2, ErrMsg2 )
               CALL SetErrStat(ErrStat2,ErrMsg2, ErrStat, ErrMsg, RoutineName)       
      
               
      !..................
      ! Get SD loads inputs (MeshMapData%u_HD_W_Mesh and MeshMapData%u_HD_M_Mesh meshes must be set first)
      !..................
         
            ! Loads (outputs) from HD meshes transfered to SD LMesh (zero them out first because they get summed in Transfer_HD_to_SD)
         
            CALL Transfer_HD_to_SD( MeshMapData%u_SD_LMesh_2, MeshMapData%u_SD_LMesh, y_SD2%Y2Mesh, y_HD2, MeshMapData%u_HD_W_Mesh, MeshMapData%u_HD_M_Mesh, MeshMapData, ErrStat2, ErrMsg2 )
               CALL SetErrStat(ErrStat2,ErrMsg2, ErrStat, ErrMsg, RoutineName)               
         

            IF ( p_FAST%CompIce == Module_IceF ) THEN
               
               ! SD loads from IceFloe:
               IF ( y_IceF%iceMesh%Committed ) THEN      
                  ! we're mapping loads, so we also need the sibling meshes' displacements:
                  CALL Transfer_Point_to_Point( y_IceF%iceMesh, MeshMapData%u_SD_LMesh_2, MeshMapData%IceF_P_2_SD_P, ErrStat2, ErrMsg2, u_IceF%iceMesh, y_SD2%Y3Mesh )   
                     CALL SetErrStat(ErrStat2,ErrMsg2, ErrStat, ErrMsg, RoutineName)

                  MeshMapData%u_SD_LMesh%Force  = MeshMapData%u_SD_LMesh%Force  + MeshMapData%u_SD_LMesh_2%Force
                  MeshMapData%u_SD_LMesh%Moment = MeshMapData%u_SD_LMesh%Moment + MeshMapData%u_SD_LMesh_2%Moment    
                  
!...          
#ifdef DEBUG_MESH_TRANSFER_ICE
   if (.not. calcJacobian) then
         CALL WrScr('********************************************************')
         CALL WrScr('****   IceF to SD point-to-point                   *****')
         CALL WrScr('********************************************************')
         CALL WriteMappingTransferToFile(MeshMapData%u_SD_LMesh_2, y_SD2%Y3Mesh, u_IceF%iceMesh, y_IceF%iceMesh,&
               MeshMapData%SDy3_P_2_IceF_P, MeshMapData%IceF_P_2_SD_P, &
               'SD_y2_IceF_Meshes_t'//TRIM(Num2LStr(this_time))//'.I.bin' )
         !print *
         !pause         
   end IF         
#endif                
                                    
               END IF !Module_IceF
               
            ELSEIF ( p_FAST%CompIce == Module_IceD ) THEN
               
                ! SD loads from IceDyn:
               DO i=1,p_FAST%numIceLegs
                  
                  IF ( y_IceD(i)%PointMesh%Committed ) THEN      
                     ! we're mapping loads, so we also need the sibling meshes' displacements:
                     CALL Transfer_Point_to_Point( y_IceD(i)%PointMesh, MeshMapData%u_SD_LMesh_2, MeshMapData%IceD_P_2_SD_P(i), ErrStat2, ErrMsg2, u_IceD(i)%PointMesh, y_SD2%Y3Mesh )   
                        CALL SetErrStat(ErrStat2,ErrMsg2, ErrStat, ErrMsg, RoutineName)

                     MeshMapData%u_SD_LMesh%Force  = MeshMapData%u_SD_LMesh%Force  + MeshMapData%u_SD_LMesh_2%Force
                     MeshMapData%u_SD_LMesh%Moment = MeshMapData%u_SD_LMesh%Moment + MeshMapData%u_SD_LMesh_2%Moment    
                     
                  END IF
                  
               END DO
               
            END IF   ! Ice loading
         
         END IF ! HD is used (IceFloe/IceDyn can't be used unless HydroDyn is used)
               
      !..................
      ! Get SD loads inputs from ServoDyn Structural control 
      !..................

         IF ( p_FAST%CompServo == Module_SrvD .and. allocated(y_SrvD%SStCLoadMesh) ) THEN
            do k=1,size(y_SrvD%SStCLoadMesh)
               IF (y_SrvD%SStCLoadMesh(k)%Committed) THEN      ! size 1 only for SStC
<<<<<<< HEAD
                  CALL Transfer_Point_to_Point( y_SrvD%SStCLoadMesh(k), MeshMapData%u_SD_LMesh_2, MeshMapData%SStC_P_P_2_SD_P(k), ErrStat2, ErrMsg2, u_SrvD%SStCMotionMesh(k), y_SD2%Y2Mesh )
=======
                  CALL Transfer_Point_to_Point( y_SrvD%SStCLoadMesh(k), MeshMapData%u_SD_LMesh_2, MeshMapData%SStC_P_P_2_SD_P(k), ErrStat2, ErrMsg2, u_SrvD%SStCMotionMesh(k), y_SD2%Y3Mesh )
>>>>>>> 955efc7f
                     CALL SetErrStat(ErrStat2,ErrMsg2,ErrStat, ErrMsg,RoutineName )
                  MeshMapData%u_SD_LMesh%Force  = MeshMapData%u_SD_LMesh%Force  + MeshMapData%u_SD_LMesh_2%Force
                  MeshMapData%u_SD_LMesh%Moment = MeshMapData%u_SD_LMesh%Moment + MeshMapData%u_SD_LMesh_2%Moment    
               ENDIF        
            enddo
         ENDIF


         
      !..................
      ! Get SD motions input
      !..................
         
         ! Motions (outputs) at ED platform ref point transfered to SD transition piece (input):
         CALL Transfer_Point_to_Point( PlatformMotions, MeshMapData%u_SD_TPMesh, MeshMapData%ED_P_2_SD_TP, ErrStat2, ErrMsg2 )   
            CALL SetErrStat(ErrStat2,ErrMsg2, ErrStat, ErrMsg, RoutineName)
            
      !..................
      ! Get ED loads input (from SD and possibly HD)
      !..................
            
         ! Loads (outputs) on the SD transition piece transfered to ED input location/mesh:
            ! we're mapping loads, so we also need the sibling meshes' displacements:
         CALL Transfer_Point_to_Point( y_SD2%Y1Mesh, MeshMapData%u_ED_PlatformPtMesh, MeshMapData%SD_TP_2_ED_P, ErrStat2, ErrMsg2, MeshMapData%u_SD_TPMesh, PlatformMotions ) !MeshMapData%u_SD_TPMesh contains the orientations needed for moment calculations
            CALL SetErrStat(ErrStat2,ErrMsg2, ErrStat, ErrMsg, RoutineName)
                            
            
      ELSE IF (p_FAST%CompSub == Module_ExtPtfm) THEN
                 
         !..................
         ! Get ExtPtfm motions input
         !..................
         
            ! Motions (outputs) at ED platform ref point transfered to ExtPtfm PtfmMesh (input):
            CALL Transfer_Point_to_Point( PlatformMotions, MeshMapData%u_ExtPtfm_PtfmMesh, MeshMapData%ED_P_2_SD_TP, ErrStat2, ErrMsg2 )
               CALL SetErrStat(ErrStat2,ErrMsg2, ErrStat, ErrMsg, RoutineName)
            
         !..................
         ! Get ED loads input (from SD and possibly HD)
         !..................
            
            ! Loads (outputs) on the ExtPtfm platform mesh transfered to ED input location/mesh:
               ! we're mapping loads, so we also need the sibling meshes' displacements:
            CALL Transfer_Point_to_Point( y_ExtPtfm2%PtfmMesh, MeshMapData%u_ED_PlatformPtMesh, MeshMapData%SD_TP_2_ED_P, ErrStat2, ErrMsg2, MeshMapData%u_ExtPtfm_PtfmMesh, PlatformMotions )
               CALL SetErrStat(ErrStat2,ErrMsg2, ErrStat, ErrMsg, RoutineName)
         
      ELSE IF ( p_FAST%CompHydro == Module_HD ) THEN 

      ! Rigid Substructure case
 
      !..................
      ! Get HD inputs on 3 meshes
      !..................
         
         ! Map ED motion outputs to HD inputs:
         ! basically, we want to call Transfer_PlatformMotion_to_HD, except we have the meshes in a different data structure (not a copy of u_HD)
         ! CALL Transfer_PlatformMotion_to_HD( y_ED2%PlatformPtMesh, u_HD, MeshMapData, ErrStat2, ErrMsg2 ) 
         ! so, here are the transfers, again.
         
         ! Motions from ED to HD for mesh mapping
               
         ! These are the motions for the lumped point loads associated the WAMIT body:
         if (MeshMapData%u_HD_W_Mesh%Committed) then
            CALL Transfer_Point_to_Point( PlatformMotions, MeshMapData%u_HD_W_Mesh, MeshMapData%ED_P_2_HD_W_P, ErrStat2, ErrMsg2 )
               CALL SetErrStat(ErrStat2,ErrMsg2, ErrStat, ErrMsg, RoutineName)
         endif
         
         ! These are the motions for the lumped point loads associated viscous drag on the WAMIT body and/or filled/flooded lumped forces of the WAMIT body
         if (MeshMapData%u_HD_M_Mesh%Committed) then
             CALL Transfer_Point_to_Point( PlatformMotions, MeshMapData%u_HD_M_Mesh, MeshMapData%ED_P_2_HD_M_P, ErrStat2, ErrMsg2 )
                CALL SetErrStat(ErrStat2,ErrMsg2, ErrStat, ErrMsg, RoutineName)
         endif
                  
        
            
      !..................
      ! Get ED loads input (from HD only)
      !..................
         MeshMapData%u_ED_PlatformPtMesh%Force  = 0.0_ReKi         
         MeshMapData%u_ED_PlatformPtMesh%Moment = 0.0_ReKi
         
            ! we're mapping loads, so we also need the sibling meshes' displacements:
         if ( y_HD2%WAMITMesh%Committed) then 
            CALL Transfer_Point_to_Point( y_HD2%WAMITMesh, MeshMapData%u_ED_PlatformPtMesh, MeshMapData%HD_W_P_2_ED_P, ErrStat2, ErrMsg2, MeshMapData%u_HD_W_Mesh, PlatformMotions) !u_HD and u_mapped_positions contain the displaced positions for load calculations
               CALL SetErrStat(ErrStat2,ErrMsg2, ErrStat, ErrMsg, RoutineName)
         end if
         
         if ( y_HD2%Morison%Mesh%Committed ) then  
            CALL Transfer_Point_to_Point( y_HD2%Morison%Mesh, MeshMapData%u_ED_PlatformPtMesh_2, MeshMapData%HD_M_P_2_ED_P, ErrStat2, ErrMsg2, MeshMapData%u_HD_M_Mesh, PlatformMotions ) !u_MAP and y_ED contain the displacements needed for moment calculations
               CALL SetErrStat(ErrStat2,ErrMsg2, ErrStat, ErrMsg, RoutineName)               
            
            MeshMapData%u_ED_PlatformPtMesh%Force  = MeshMapData%u_ED_PlatformPtMesh%Force  + MeshMapData%u_ED_PlatformPtMesh_2%Force
            MeshMapData%u_ED_PlatformPtMesh%Moment = MeshMapData%u_ED_PlatformPtMesh%Moment + MeshMapData%u_ED_PlatformPtMesh_2%Moment
         end if
         
      ELSE
         
            ! When using OrcaFlex, we need to zero this out
         MeshMapData%u_ED_PlatformPtMesh%Force  = 0.0_ReKi         
         MeshMapData%u_ED_PlatformPtMesh%Moment = 0.0_ReKi
         
      END IF
      
   !..................
   ! Get remaining portion of ED loads input on MeshMapData%u_ED_PlatformPtMesh (must do this after MeshMapData%u_SD_TPMesh and MeshMapData%u_HD_W_Mesh are set)
   !   at this point, MeshMapData%u_ED_PlatformPtMesh contains the portion of loads from SD and/or HD
   !..................
  
         
         ! Get the loads for ED/SD from a mooring module and add them:
      IF ( p_FAST%CompMooring == Module_MAP ) THEN
         if ( p_FAST%CompSub == Module_SD ) then
            CALL Transfer_Point_to_Point( y_MAP%PtFairleadLoad, MeshMapData%u_SD_LMesh_2, MeshMapData%Mooring_P_2_SD_P, ErrStat2, ErrMsg2, u_MAP%PtFairDisplacement, y_SD2%Y3Mesh ) !u_MAP and y_SD contain the displacements needed for moment calculations
               CALL SetErrStat(ErrStat2,ErrMsg2, ErrStat, ErrMsg, RoutineName)               
            
            MeshMapData%u_SD_LMesh%Force  = MeshMapData%u_SD_LMesh%Force  + MeshMapData%u_SD_LMesh_2%Force
            MeshMapData%u_SD_LMesh%Moment = MeshMapData%u_SD_LMesh%Moment + MeshMapData%u_SD_LMesh_2%Moment 
         else
            CALL Transfer_Point_to_Point( y_MAP%PtFairleadLoad, MeshMapData%u_ED_PlatformPtMesh_2, MeshMapData%Mooring_P_2_ED_P, ErrStat2, ErrMsg2, u_MAP%PtFairDisplacement, PlatformMotions ) !u_MAP and y_ED contain the displacements needed for moment calculations
               CALL SetErrStat(ErrStat2,ErrMsg2, ErrStat, ErrMsg, RoutineName)               
            
            MeshMapData%u_ED_PlatformPtMesh%Force  = MeshMapData%u_ED_PlatformPtMesh%Force  + MeshMapData%u_ED_PlatformPtMesh_2%Force
            MeshMapData%u_ED_PlatformPtMesh%Moment = MeshMapData%u_ED_PlatformPtMesh%Moment + MeshMapData%u_ED_PlatformPtMesh_2%Moment
         end if   
         
      ELSEIF ( p_FAST%CompMooring == Module_MD ) THEN
         if ( p_FAST%CompSub == Module_SD ) then
<<<<<<< HEAD
            CALL Transfer_Point_to_Point( y_MD%CoupledLoads, MeshMapData%u_SD_LMesh_2, MeshMapData%Mooring_P_2_SD_P, ErrStat2, ErrMsg2, u_MD%CoupledKinematics, y_SD2%Y2Mesh ) !u_MD and y_SD contain the displacements needed for moment calculations
=======
            CALL Transfer_Point_to_Point( y_MD%PtFairleadLoad, MeshMapData%u_SD_LMesh_2, MeshMapData%Mooring_P_2_SD_P, ErrStat2, ErrMsg2, u_MD%PtFairleadDisplacement, y_SD2%Y3Mesh ) !u_MD and y_SD contain the displacements needed for moment calculations
>>>>>>> 955efc7f
               CALL SetErrStat(ErrStat2,ErrMsg2, ErrStat, ErrMsg, RoutineName)               
            
            MeshMapData%u_SD_LMesh%Force  = MeshMapData%u_SD_LMesh%Force  + MeshMapData%u_SD_LMesh_2%Force
            MeshMapData%u_SD_LMesh%Moment = MeshMapData%u_SD_LMesh%Moment + MeshMapData%u_SD_LMesh_2%Moment 
         else
            CALL Transfer_Point_to_Point( y_MD%CoupledLoads, MeshMapData%u_ED_PlatformPtMesh_2, MeshMapData%Mooring_P_2_ED_P, ErrStat2, ErrMsg2, u_MD%CoupledKinematics, PlatformMotions ) !u_MD and y_ED contain the displacements needed for moment calculations
               CALL SetErrStat(ErrStat2,ErrMsg2, ErrStat, ErrMsg, RoutineName)  
            
            MeshMapData%u_ED_PlatformPtMesh%Force  = MeshMapData%u_ED_PlatformPtMesh%Force  + MeshMapData%u_ED_PlatformPtMesh_2%Force
            MeshMapData%u_ED_PlatformPtMesh%Moment = MeshMapData%u_ED_PlatformPtMesh%Moment + MeshMapData%u_ED_PlatformPtMesh_2%Moment            
         end if
         
      ELSEIF ( p_FAST%CompMooring == Module_FEAM ) THEN
         if ( p_FAST%CompSub == Module_SD ) then
            CALL Transfer_Point_to_Point( y_FEAM%PtFairleadLoad, MeshMapData%u_SD_LMesh_2, MeshMapData%Mooring_P_2_SD_P, ErrStat2, ErrMsg2, u_FEAM%PtFairleadDisplacement, y_SD2%Y3Mesh ) !u_FEAM and y_SD contain the displacements needed for moment calculations
               CALL SetErrStat(ErrStat2,ErrMsg2, ErrStat, ErrMsg, RoutineName)               
            
            MeshMapData%u_SD_LMesh%Force  = MeshMapData%u_SD_LMesh%Force  + MeshMapData%u_SD_LMesh_2%Force
            MeshMapData%u_SD_LMesh%Moment = MeshMapData%u_SD_LMesh%Moment + MeshMapData%u_SD_LMesh_2%Moment 
         else
            CALL Transfer_Point_to_Point( y_FEAM%PtFairleadLoad, MeshMapData%u_ED_PlatformPtMesh_2, MeshMapData%Mooring_P_2_ED_P, ErrStat2, ErrMsg2, u_FEAM%PtFairleadDisplacement, PlatformMotions ) !u_FEAM and y_ED contain the displacements needed for moment calculations
               CALL SetErrStat(ErrStat2,ErrMsg2, ErrStat, ErrMsg, RoutineName)  
            
            MeshMapData%u_ED_PlatformPtMesh%Force  = MeshMapData%u_ED_PlatformPtMesh%Force  + MeshMapData%u_ED_PlatformPtMesh_2%Force
            MeshMapData%u_ED_PlatformPtMesh%Moment = MeshMapData%u_ED_PlatformPtMesh%Moment + MeshMapData%u_ED_PlatformPtMesh_2%Moment            
         end if
         
      ELSEIF ( p_FAST%CompMooring == Module_Orca ) THEN
         CALL Transfer_Point_to_Point( y_Orca2%PtfmMesh, MeshMapData%u_ED_PlatformPtMesh_2, MeshMapData%Mooring_P_2_ED_P, ErrStat2, ErrMsg2, MeshMapData%u_Orca_PtfmMesh, PlatformMotions ) !u_Orca_PtfmMesh and y_ED contain the displacements needed for moment calculations
            CALL SetErrStat(ErrStat2,ErrMsg2, ErrStat, ErrMsg, RoutineName)  
            
         MeshMapData%u_ED_PlatformPtMesh%Force  = MeshMapData%u_ED_PlatformPtMesh%Force  + MeshMapData%u_ED_PlatformPtMesh_2%Force
         MeshMapData%u_ED_PlatformPtMesh%Moment = MeshMapData%u_ED_PlatformPtMesh%Moment + MeshMapData%u_ED_PlatformPtMesh_2%Moment            
      END IF
                                                   

         ! Map the forces from the platform mounted TMD (from ServoDyn) to the platform reference point
      IF ( p_FAST%CompServo == Module_SrvD .and. p_FAST%CompSub /= Module_SD .and. allocated(y_SrvD%SStCLoadMesh)) THEN
         do k=1,size(y_SrvD%SStCLoadMesh)
            IF (y_SrvD%SStCLoadMesh(k)%Committed) THEN      ! size 1 only for SStC
               CALL Transfer_Point_to_Point( y_SrvD%SStCLoadMesh(k), MeshMapData%u_ED_PlatformPtMesh_2, MeshMapData%SStC_P_P_2_ED_P(k), ErrStat2, ErrMsg2, u_SrvD%SStCMotionMesh(k), PlatformMotions )
                  CALL SetErrStat(ErrStat2,ErrMsg2,ErrStat, ErrMsg,RoutineName//':u_ED%PlatformPtMesh' )
               MeshMapData%u_ED_PlatformPtMesh%Force  = MeshMapData%u_ED_PlatformPtMesh%Force  + MeshMapData%u_ED_PlatformPtMesh_2%Force
               MeshMapData%u_ED_PlatformPtMesh%Moment = MeshMapData%u_ED_PlatformPtMesh%Moment + MeshMapData%u_ED_PlatformPtMesh_2%Moment
            ENDIF
         enddo
      ENDIF

   !..................
   ! Calculate the residual with these new inputs:
   !..................                  
         
      CALL Create_FullOpt1_UVector(U_Resid, MeshMapData%u_ED_PlatformPtMesh, MeshMapData%u_SD_TPMesh, MeshMapData%u_SD_LMesh, &
                                   MeshMapData%u_HD_M_Mesh, MeshMapData%u_HD_W_Mesh, &
                                   MeshMapData%u_ED_HubPtLoad, MeshMapData%u_BD_RootMotion, MeshMapData%u_Orca_PtfmMesh, &
                                   MeshMapData%u_ExtPtfm_PtfmMesh, p_FAST ) 
         
      U_Resid = u_in - U_Resid
   
      PlatformMotions => NULL()
            
   END SUBROUTINE U_FullOpt1_Residual   
   !...............................................................................................................................
   SUBROUTINE CleanUp()
      INTEGER(IntKi)             :: ErrStat3    ! The error identifier (ErrStat)
      CHARACTER(ErrMsgLen)       :: ErrMsg3     ! The error message (ErrMsg)
      INTEGER(IntKi)             :: nb_local
         
      IF ( calcJacobian ) THEN
         CALL ED_DestroyInput( u_ED_perturb, ErrStat3, ErrMsg3 )
            IF (ErrStat3 /= ErrID_None) CALL WrScr(' '//RoutineName//TRIM(ErrMsg3) )
         CALL ED_DestroyOutput(y_ED_perturb, ErrStat3, ErrMsg3 )
            IF (ErrStat3 /= ErrID_None) CALL WrScr(' '//RoutineName//TRIM(ErrMsg3) )
         
         CALL SD_DestroyInput( u_SD_perturb, ErrStat3, ErrMsg3 )
            IF (ErrStat3 /= ErrID_None) CALL WrScr(' '//RoutineName//TRIM(ErrMsg3) )
         CALL SD_DestroyOutput(y_SD_perturb, ErrStat3, ErrMsg3 )
            IF (ErrStat3 /= ErrID_None) CALL WrScr(' '//RoutineName//TRIM(ErrMsg3) )

         CALL HydroDyn_DestroyInput( u_HD_perturb, ErrStat3, ErrMsg3 )
            IF (ErrStat3 /= ErrID_None) CALL WrScr(' '//RoutineName//TRIM(ErrMsg3) )
         CALL HydroDyn_DestroyOutput(y_HD_perturb, ErrStat3, ErrMsg3 )
            IF (ErrStat3 /= ErrID_None) CALL WrScr(' '//RoutineName//TRIM(ErrMsg3) )
            
         CALL BD_DestroyInput( u_BD_perturb, ErrStat3, ErrMsg3 )
            IF (ErrStat3 /= ErrID_None) CALL WrScr(' '//RoutineName//TRIM(ErrMsg3) )
         if (allocated(y_BD_perturb)) then
            do nb_local=1,size(y_BD_perturb) 
               CALL BD_DestroyOutput(y_BD_perturb(nb_local), ErrStat3, ErrMsg3 )
                  IF (ErrStat3 /= ErrID_None) CALL WrScr(' '//RoutineName//TRIM(ErrMsg3) )
            end do
            deallocate(y_BD_perturb)
         end if
             
         CALL Orca_DestroyInput( u_Orca_perturb, ErrStat3, ErrMsg3 )
            IF (ErrStat3 /= ErrID_None) CALL WrScr(' '//RoutineName//TRIM(ErrMsg3) )
         CALL Orca_DestroyOutput(y_Orca_perturb, ErrStat3, ErrMsg3 )
            IF (ErrStat3 /= ErrID_None) CALL WrScr(' '//RoutineName//TRIM(ErrMsg3) )
       
         CALL ExtPtfm_DestroyInput( u_ExtPtfm_perturb, ErrStat3, ErrMsg3 )
            IF (ErrStat3 /= ErrID_None) CALL WrScr(' '//RoutineName//TRIM(ErrMsg3) )
         CALL ExtPtfm_DestroyOutput(y_ExtPtfm_perturb, ErrStat3, ErrMsg3 )
            IF (ErrStat3 /= ErrID_None) CALL WrScr(' '//RoutineName//TRIM(ErrMsg3) )
            
      END IF
      
   
   END SUBROUTINE CleanUp
   !...............................................................................................................................
END SUBROUTINE FullOpt1_InputOutputSolve
!----------------------------------------------------------------------------------------------------------------------------------
!> This routine initializes the array that maps rows/columns of the Jacobian to specific mesh fields.
!! Do not change the order of this packing without changing subroutine Create_FullOpt1_UVector()!
SUBROUTINE Init_FullOpt1_Jacobian( p_FAST, MeshMapData, ED_PlatformPtMesh, SD_TPMesh, SD_LMesh, HD_M_Mesh,  &
                                   HD_WAMIT_Mesh, ED_HubPtLoad, u_BD, Orca_PtfmMesh, ExtPtfm_PtfmMesh, ErrStat, ErrMsg)

   TYPE(FAST_ParameterType)          , INTENT(INOUT) :: p_FAST                !< FAST parameters               
   TYPE(FAST_ModuleMapType)          , INTENT(INOUT) :: MeshMapData           !< data that maps meshes together
   
      ! input meshes for each of the 4 modules:
   TYPE(MeshType)                    , INTENT(IN   ) :: ED_PlatformPtMesh     !< ElastoDyn's PlatformPtMesh
   TYPE(MeshType)                    , INTENT(IN   ) :: ED_HubPtLoad          !< ElastoDyn's HubPtLoad mesh
   TYPE(MeshType)                    , INTENT(IN   ) :: SD_TPMesh             !< SubDyn's TP (transition piece) mesh
   TYPE(MeshType)                    , INTENT(IN   ) :: SD_LMesh              !< SubDyn's LMesh
   TYPE(MeshType)                    , INTENT(IN   ) :: HD_M_Mesh             !< HydroDyn's Morison Lumped Mesh
   TYPE(MeshType)                    , INTENT(IN   ) :: HD_WAMIT_Mesh         !< HydroDyn's WAMIT mesh
   TYPE(BD_InputType)                , INTENT(IN   ) :: u_BD(:)               !< inputs for each instance of the BeamDyn module (for the RootMotion meshes)
   TYPE(MeshType)                    , INTENT(IN   ) :: Orca_PtfmMesh         !< OrcaFlex interface PtfmMesh
   TYPE(MeshType)                    , INTENT(IN   ) :: ExtPtfm_PtfmMesh      !< ExtPtfm_MCKF interface PtfmMesh
   
   INTEGER(IntKi)                    , INTENT(  OUT) :: ErrStat               !< Error status of the operation
   CHARACTER(*)                      , INTENT(  OUT) :: ErrMsg                !< Error message if ErrStat /= ErrID_None
   
   CHARACTER(*), PARAMETER                           :: RoutineName = 'Init_FullOpt1_Jacobian'
   
      ! local variables:
   INTEGER(IntKi)                :: i, j, k, index
   
   ErrStat = ErrID_None
   ErrMsg  = ""
   
      ! determine how many inputs there are between the 6 modules (ED, SD, HD, BD, Orca, ExtPtfm)
   p_FAST%SizeJac_Opt1 = 0 ! initialize whole array
   
   if (p_FAST%CompHydro == Module_HD .or. p_FAST%CompSub /= Module_None .or. p_FAST%CompMooring == Module_Orca) then
      p_FAST%SizeJac_Opt1(2) = ED_PlatformPtMesh%NNodes*6        ! ED inputs: 3 forces and 3 moments per node (only 1 node)
   else
      p_FAST%SizeJac_Opt1(2) = 0
   end if
   
                  
   p_FAST%SizeJac_Opt1(3) = SD_TPMesh%NNodes*6                    ! SD inputs: 6 accelerations per node (size of SD input from ED) 
   IF ( p_FAST%CompHydro == Module_HD ) THEN   
      p_FAST%SizeJac_Opt1(3) = p_FAST%SizeJac_Opt1(3) &   
                                    + SD_LMesh%NNodes *6          ! SD inputs: 6 loads per node (size of SD input from HD)       
   END IF
               
   p_FAST%SizeJac_Opt1(4) = HD_M_Mesh%NNodes *6 &                 ! HD inputs: 6 accelerations per node (on each Morison mesh) 
                                 + HD_WAMIT_Mesh%NNodes*6         ! HD inputs: 6 accelerations per node (on the WAMIT mesh)      
   
   IF ( p_FAST%CompElast == Module_BD .and. BD_Solve_Option1) THEN   
      p_FAST%SizeJac_Opt1(2) = p_FAST%SizeJac_Opt1(2) &   
                                     + ED_HubPtLoad%NNodes *6     ! ED inputs: 6 loads per node (size of ED input from BD)
      
      p_FAST%SizeJac_Opt1(5:7) = 0 ! assumes a max of 3 blades
      do k=1,size(u_BD)
         p_FAST%SizeJac_Opt1(4+k) = u_BD(k)%RootMotion%NNodes *6   ! BD inputs: 6 accelerations per node (size of BD input from ED)         
      end do
            
   END IF
        
   if ( p_FAST%CompMooring == Module_Orca ) then   
      p_FAST%SizeJac_Opt1(8) = Orca_PtfmMesh%NNodes*6
   else
      p_FAST%SizeJac_Opt1(8) = 0
   end if
   
   if ( p_FAST%CompSub == Module_ExtPtfm ) then   
      p_FAST%SizeJac_Opt1(9) = ExtPtfm_PtfmMesh%NNodes*6
   else
      p_FAST%SizeJac_Opt1(9) = 0
   end if
   
                       
                              
   p_FAST%SizeJac_Opt1(1) = sum( p_FAST%SizeJac_Opt1 )   ! all the inputs from these modules
                  

      ! allocate matrix to store jacobian 
   CALL AllocAry( MeshMapData%Jacobian_Opt1, p_FAST%SizeJac_Opt1(1), p_FAST%SizeJac_Opt1(1), "Jacobian for full option 1", ErrStat, ErrMsg )
      IF ( ErrStat /= ErrID_None ) RETURN
         
      ! allocate matrix to store index to help us figure out what the ith value of the u vector really means
   ALLOCATE ( MeshMapData%Jac_u_indx( p_FAST%SizeJac_Opt1(1), 3 ), STAT = ErrStat )
      IF ( ErrStat /= 0 ) THEN
         ErrStat = ErrID_Fatal
         ErrMsg = 'Cannot allocate Jac_u_indx.'
         RETURN
      END IF
         
   ! fill matrix to store index to help us figure out what the ith value of the u vector really means
   ! ( see Create_FullOpt1_UVector() ... these MUST match )
   ! column 1 indicates module's mesh and field
   ! column 2 indicates the first index of the acceleration/load field
   ! column 3 is the node
      
   !...............
   ! ED inputs:   
   !...............
   
   index = 1
   if (p_FAST%CompHydro == Module_HD .or. p_FAST%CompSub /= Module_None .or. p_FAST%CompMooring == Module_Orca) then
   
      do i=1,ED_PlatformPtMesh%NNodes
         do j=1,3
            MeshMapData%Jac_u_indx(index,1) =  1 !Module/Mesh/Field: u_ED%PlatformPtMesh%Force = 1
            MeshMapData%Jac_u_indx(index,2) =  j !index:  j
            MeshMapData%Jac_u_indx(index,3) =  i !Node:   i
            index = index + 1
         end do !j      
      end do !i
   
      do i=1,ED_PlatformPtMesh%NNodes
         do j=1,3
            MeshMapData%Jac_u_indx(index,1) =  2 !Module/Mesh/Field: u_ED%PlatformPtMesh%Moment = 2
            MeshMapData%Jac_u_indx(index,2) =  j !index:  j
            MeshMapData%Jac_u_indx(index,3) =  i !Node:   i
            index = index + 1
         end do !j      
      end do !i
      
   end if
   
   
   if (p_FAST%CompElast == Module_BD .and. BD_Solve_Option1) then
      
      do i=1,ED_HubPtLoad%NNodes
         do j=1,3
            MeshMapData%Jac_u_indx(index,1) =  3 !Module/Mesh/Field: u_ED%HubPtMesh%Force = 3
            MeshMapData%Jac_u_indx(index,2) =  j !index:  j
            MeshMapData%Jac_u_indx(index,3) =  i !Node:   i
            index = index + 1
         end do !j      
      end do !i
      
      
      do i=1,ED_HubPtLoad%NNodes
         do j=1,3
            MeshMapData%Jac_u_indx(index,1) =  4 !Module/Mesh/Field: u_ED%HubPtMesh%Moment = 4
            MeshMapData%Jac_u_indx(index,2) =  j !index:  j
            MeshMapData%Jac_u_indx(index,3) =  i !Node:   i
            index = index + 1
         end do !j      
      end do !i

   end if
   
      
   !...............
   ! SD inputs:   
   !...............
      
   ! SD_TPMesh                        
   do i=1,SD_TPMesh%NNodes
      do j=1,3
         MeshMapData%Jac_u_indx(index,1) =  5 !Module/Mesh/Field: u_SD%TPMesh%TranslationAcc = 5
         MeshMapData%Jac_u_indx(index,2) =  j !index:  j
         MeshMapData%Jac_u_indx(index,3) =  i !Node:   i
         index = index + 1                  
      end do !j                             
   end do !i                                
                                            
   do i=1,SD_TPMesh%NNodes                  
      do j=1,3                              
         MeshMapData%Jac_u_indx(index,1) =  6 !Module/Mesh/Field:  u_SD%TPMesh%RotationAcc = 6
         MeshMapData%Jac_u_indx(index,2) =  j !index:  j
         MeshMapData%Jac_u_indx(index,3) =  i !Node:   i
         index = index + 1
      end do !j      
   end do !i   
   
   IF ( p_FAST%CompHydro == Module_HD ) THEN   ! this SD mesh linked only when HD is enabled
   
      ! SD_LMesh
      do i=1,SD_LMesh%NNodes
         do j=1,3
            MeshMapData%Jac_u_indx(index,1) =  7 !Module/Mesh/Field: u_SD%LMesh%Force = 7
            MeshMapData%Jac_u_indx(index,2) =  j !index:  j
            MeshMapData%Jac_u_indx(index,3) =  i !Node:   i
            index = index + 1                  
         end do !j                             
      end do !i                                
                                            
      do i=1,SD_LMesh%NNodes                   
         do j=1,3                              
            MeshMapData%Jac_u_indx(index,1) =  8 !Module/Mesh/Field: u_SD%LMesh%Moment = 8
            MeshMapData%Jac_u_indx(index,2) =  j !index:  j
            MeshMapData%Jac_u_indx(index,3) =  i !Node:   i
            index = index + 1
         end do !j      
      end do !i 
      
   END IF
   
   !...............
   ! HD inputs:
   !...............
         
   !(Morison%Mesh)
   do i=1,HD_M_Mesh%NNodes
      do j=1,3
         MeshMapData%Jac_u_indx(index,1) =  9 !Module/Mesh/Field: u_HD%Morison%Mesh%TranslationAcc = 9
         MeshMapData%Jac_u_indx(index,2) =  j !index:  j
         MeshMapData%Jac_u_indx(index,3) =  i !Node:   i
         index = index + 1
      end do !j      
   end do !i
   
   do i=1,HD_M_Mesh%NNodes
      do j=1,3
         MeshMapData%Jac_u_indx(index,1) = 10 !Module/Mesh/Field:  u_HD%Morison%Mesh%RotationAcc = 10
         MeshMapData%Jac_u_indx(index,2) =  j !index:  j
         MeshMapData%Jac_u_indx(index,3) =  i !Node:   i
         index = index + 1
      end do !j      
   end do !i     
   
   
   !(Mesh)
   do i=1,HD_WAMIT_Mesh%NNodes
      do j=1,3
         MeshMapData%Jac_u_indx(index,1) = 11 !Module/Mesh/Field: u_HD%WAMITMesh%TranslationAcc = 11
         MeshMapData%Jac_u_indx(index,2) =  j !index:  j
         MeshMapData%Jac_u_indx(index,3) =  i !Node:   i
         index = index + 1
      end do !j      
   end do !i
   
   do i=1,HD_WAMIT_Mesh%NNodes
      do j=1,3
         MeshMapData%Jac_u_indx(index,1) = 12 !Module/Mesh/Field:  u_HD%WAMITMesh%RotationAcc = 12
         MeshMapData%Jac_u_indx(index,2) =  j !index:  j
         MeshMapData%Jac_u_indx(index,3) =  i !Node:   i
         index = index + 1
      end do !j      
   end do !i        
   
   !...............
   ! BD inputs:
   !...............
   
   if (p_FAST%CompElast == Module_BD .and. BD_Solve_Option1) then
                 
      do k=1,size(u_BD)
         
         do i=1,u_BD(k)%RootMotion%NNodes
            do j=1,3
               MeshMapData%Jac_u_indx(index,1) =  11 + 2*k !Module/Mesh/Field: u_BD(k)%RootMotion%TranslationAcc = 13 (k=1), 15 (k=2), 17 (k=3)
               MeshMapData%Jac_u_indx(index,2) =  j !index:  j
               MeshMapData%Jac_u_indx(index,3) =  i !Node:   i
               index = index + 1
            end do !j      
         end do !i
      
         do i=1,u_BD(k)%RootMotion%NNodes
            do j=1,3
               MeshMapData%Jac_u_indx(index,1) =  12 + 2*k !Module/Mesh/Field: u_BD(k)%RootMotion%RotationAcc = 14 (k=1), 16 (k=2), 18 (k=3)
               MeshMapData%Jac_u_indx(index,2) =  j !index:  j
               MeshMapData%Jac_u_indx(index,3) =  i !Node:   i
               index = index + 1
            end do !j      
         end do !i
                  
      end do !k
                  
   end if
   
   !...............
   ! Orca inputs:   
   !...............
      
   ! Orca_PtfmMesh
   do i=1,Orca_PtfmMesh%NNodes
      do j=1,3
         MeshMapData%Jac_u_indx(index,1) =  19 !Module/Mesh/Field: u_Orca%PtfmMesh%TranslationAcc = 19
         MeshMapData%Jac_u_indx(index,2) =  j !index:  j
         MeshMapData%Jac_u_indx(index,3) =  i !Node:   i
         index = index + 1                  
      end do !j                             
   end do !i                                
                                            
   do i=1,Orca_PtfmMesh%NNodes                  
      do j=1,3                              
         MeshMapData%Jac_u_indx(index,1) =  20 !Module/Mesh/Field:  u_Orca%PtfmMesh%RotationAcc = 20
         MeshMapData%Jac_u_indx(index,2) =  j !index:  j
         MeshMapData%Jac_u_indx(index,3) =  i !Node:   i
         index = index + 1
      end do !j      
   end do !i      
   
   !...............
   ! ExtPtfm inputs:   
   !...............
      
   ! ExtPtfm_PtfmMesh
   do i=1,ExtPtfm_PtfmMesh%NNodes
      do j=1,3
         MeshMapData%Jac_u_indx(index,1) =  21 !Module/Mesh/Field: u_ExtPtfm%PtfmMesh%TranslationAcc = 21
         MeshMapData%Jac_u_indx(index,2) =  j !index:  j
         MeshMapData%Jac_u_indx(index,3) =  i !Node:   i
         index = index + 1                  
      end do !j                             
   end do !i                                
                                            
   do i=1,ExtPtfm_PtfmMesh%NNodes                  
      do j=1,3                              
         MeshMapData%Jac_u_indx(index,1) =  22 !Module/Mesh/Field:  u_ExtPtfm%PtfmMesh%RotationAcc = 22
         MeshMapData%Jac_u_indx(index,2) =  j !index:  j
         MeshMapData%Jac_u_indx(index,3) =  i !Node:   i
         index = index + 1
      end do !j      
   end do !i
   
   
END SUBROUTINE Init_FullOpt1_Jacobian
!----------------------------------------------------------------------------------------------------------------------------------
!> This routine basically packs the relevant parts of the modules' input meshes for use in this InputOutput solve.
!! Do not change the order of this packing without changing subroutine Init_FullOpt1_Jacobian()!
SUBROUTINE Create_FullOpt1_UVector(u, ED_PlatformPtMesh, SD_TPMesh, SD_LMesh, HD_M_Mesh, HD_WAMIT_Mesh, &
                                         ED_HubPtLoad,  BD_RootMotion, Orca_PtfmMesh, ExtPtfm_PtfmMesh, p_FAST )
!..................................................................................................................................
   
   REAL(ReKi)                        , INTENT(INOUT) :: u(:)                      !< output u vector
   
      ! input meshes for each of the 3 modules:
   TYPE(MeshType)                    , INTENT(IN   ) :: ED_PlatformPtMesh         !< ElastoDyn PlatformPt mesh
   TYPE(MeshType)                    , INTENT(IN   ) :: SD_TPMesh                 !< SubDyn TP mesh
   TYPE(MeshType)                    , INTENT(IN   ) :: SD_LMesh                  !< SubDyn Lmesh
   TYPE(MeshType)                    , INTENT(IN   ) :: HD_M_Mesh                 !< HydroDyn Morison Lumped mesh
   TYPE(MeshType)                    , INTENT(IN   ) :: HD_WAMIT_Mesh             !< HydroDyn WAMIT mesh
   TYPE(MeshType)                    , INTENT(IN   ) :: ED_HubPtLoad              !< ElastoDyn HubPt mesh
   TYPE(MeshType)                    , INTENT(IN   ) :: BD_RootMotion(:)          !< BeamDyn RootMotion meshes
   TYPE(MeshType)                    , INTENT(IN   ) :: Orca_PtfmMesh             !< OrcaFlex interface PtfmMesh
   TYPE(MeshType)                    , INTENT(IN   ) :: ExtPtfm_PtfmMesh          !< ExtPtfm interface PtfmMesh
   
   TYPE(FAST_ParameterType)          , INTENT(IN   ) :: p_FAST                    !< FAST parameters
   
   
      ! local variables:
   INTEGER(IntKi)                :: i, k, indx_first, indx_last
   
   !...............
   ! ED inputs:   
   !...............
   if (p_FAST%CompHydro == Module_HD .or. p_FAST%CompSub /= Module_None .or. p_FAST%CompMooring == MODULE_Orca) then
      u( 1: 3) = ED_PlatformPtMesh%Force(:,1) / p_FAST%UJacSclFact
      u( 4: 6) = ED_PlatformPtMesh%Moment(:,1) / p_FAST%UJacSclFact    
      indx_first = 7   
   else
      indx_first = 1   
   end if
   
   
   if (p_FAST%CompElast == Module_BD .and. BD_Solve_Option1) then
      
      do i=1,ED_HubPtLoad%NNodes
         indx_last  = indx_first + 2 
         u(indx_first:indx_last) = ED_HubPtLoad%Force(:,i) / p_FAST%UJacSclFact
         indx_first = indx_last + 1
      end do
     
      do i=1,ED_HubPtLoad%NNodes
         indx_last  = indx_first + 2 
         u(indx_first:indx_last) = ED_HubPtLoad%Moment(:,i) / p_FAST%UJacSclFact
         indx_first = indx_last + 1
      end do
      
   end if
   

   !...............
   ! SD inputs (SD_TPMesh):      
   !...............
   do i=1,SD_TPMesh%NNodes 
      indx_last  = indx_first + 2
      u(indx_first:indx_last) = SD_TPMesh%TranslationAcc(:,i) 
      indx_first = indx_last + 1
   end do

   do i=1,SD_TPMesh%NNodes 
      indx_last  = indx_first + 2
      u(indx_first:indx_last) = SD_TPMesh%RotationAcc(:,i) 
      indx_first = indx_last + 1
   end do
         
   if ( p_FAST%CompHydro == Module_HD ) then   ! this SD mesh linked only when HD is enabled
      ! SD inputs (SD_LMesh):        
      do i=1,SD_LMesh%NNodes
         indx_last  = indx_first + 2 
         u(indx_first:indx_last) = SD_LMesh%Force(:,i) / p_FAST%UJacSclFact
         indx_first = indx_last + 1
      end do
     
      do i=1,SD_LMesh%NNodes
         indx_last  = indx_first + 2 
         u(indx_first:indx_last) = SD_LMesh%Moment(:,i) / p_FAST%UJacSclFact
         indx_first = indx_last + 1
      end do
   end if
   
   !...............
   ! HD inputs (Morison%Mesh):
   !...............
   do i=1,HD_M_Mesh%NNodes
      indx_last  = indx_first + 2 
      u(indx_first:indx_last) = HD_M_Mesh%TranslationAcc(:,i)
      indx_first = indx_last + 1
   end do
      
   do i=1,HD_M_Mesh%NNodes
      indx_last  = indx_first + 2 
      u(indx_first:indx_last) = HD_M_Mesh%RotationAcc(:,i)
      indx_first = indx_last + 1
   end do
                  
   ! HD inputs (Mesh):
   do i=1,HD_WAMIT_Mesh%NNodes
      indx_last  = indx_first + 2 
      u(indx_first:indx_last) = HD_WAMIT_Mesh%TranslationAcc(:,i)
      indx_first = indx_last + 1
   end do
      
   do i=1,HD_WAMIT_Mesh%NNodes
      indx_last  = indx_first + 2 
      u(indx_first:indx_last) = HD_WAMIT_Mesh%RotationAcc(:,i)
      indx_first = indx_last + 1
   end do   
   
   !...............
   ! BD inputs:
   !...............   
   if (p_FAST%CompElast == Module_BD .and. BD_Solve_Option1) then
      
      do k=1,p_FAST%nBeams
         
         do i=1,BD_RootMotion(k)%NNodes
            indx_last  = indx_first + 2 
            u(indx_first:indx_last) = BD_RootMotion(k)%TranslationAcc(:,i)
            indx_first = indx_last + 1
         end do !i
      
         do i=1,BD_RootMotion(k)%NNodes
            indx_last  = indx_first + 2 
            u(indx_first:indx_last) = BD_RootMotion(k)%RotationAcc(:,i)
            indx_first = indx_last + 1
         end do !i
                  
      end do !k      
      
   end if
   
   !...............
   ! Orca inputs (Orca_PtfmMesh):      
   !...............
   do i=1,Orca_PtfmMesh%NNodes 
      indx_last  = indx_first + 2
      u(indx_first:indx_last) = Orca_PtfmMesh%TranslationAcc(:,i) 
      indx_first = indx_last + 1
   end do

   do i=1,Orca_PtfmMesh%NNodes 
      indx_last  = indx_first + 2
      u(indx_first:indx_last) = Orca_PtfmMesh%RotationAcc(:,i) 
      indx_first = indx_last + 1
   end do   
   
   !...............
   ! ExtPtfm inputs (ExtPtfm_PtfmMesh):      
   !...............
   do i=1,ExtPtfm_PtfmMesh%NNodes 
      indx_last  = indx_first + 2
      u(indx_first:indx_last) = ExtPtfm_PtfmMesh%TranslationAcc(:,i) 
      indx_first = indx_last + 1
   end do

   do i=1,ExtPtfm_PtfmMesh%NNodes 
      indx_last  = indx_first + 2
      u(indx_first:indx_last) = ExtPtfm_PtfmMesh%RotationAcc(:,i) 
      indx_first = indx_last + 1
   end do   
   
   
END SUBROUTINE Create_FullOpt1_UVector
!----------------------------------------------------------------------------------------------------------------------------------
!> This routine adds u_delta to the corresponding mesh field and scales it as appropriate
SUBROUTINE Add_FullOpt1_u_delta( p_FAST, Jac_u_indx, u_delta, u_ED, u_SD, u_HD, u_BD, u_Orca, u_ExtPtfm )
!..................................................................................................................................
   TYPE(FAST_ParameterType)            , INTENT(IN   ) :: p_FAST           !< Glue-code simulation parameters
   INTEGER( IntKi )                    , INTENT(IN   ) :: Jac_u_indx(:,:)  !< Index to map Jacobian u-vector into mesh fields 
   REAL( ReKi )                        , INTENT(IN   ) :: u_delta(:)       !< The delta amount to add to the appropriate mesh fields 
   TYPE(ED_InputType)                  , INTENT(INOUT) :: u_ED             !< ED System inputs 
   TYPE(SD_InputType)                  , INTENT(INOUT) :: u_SD             !< SD System inputs 
   TYPE(HydroDyn_InputType)            , INTENT(INOUT) :: u_HD             !< SD System inputs 
   TYPE(BD_InputType)                  , INTENT(INOUT) :: u_BD(:)          !< BD System inputs 
   TYPE(Orca_InputType)                , INTENT(INOUT) :: u_Orca           !< Orca System inputs 
   TYPE(ExtPtfm_InputType)             , INTENT(INOUT) :: u_ExtPtfm        !< ExtPtfm System inputs 
   
   ! local variables
   INTEGER                                             :: n
   INTEGER                                             :: fieldIndx
   INTEGER                                             :: node
   
   
   DO n = 1,SIZE(u_delta)
      
      fieldIndx = Jac_u_indx(n,2) 
      node      = Jac_u_indx(n,3) 
   
         ! determine which mesh we're trying to perturb and perturb the input:
      SELECT CASE( Jac_u_indx(n,1) )
      
      CASE ( 1) !Module/Mesh/Field: u_ED%PlatformPtMesh%Force = 1
         u_ED%PlatformPtMesh%Force( fieldIndx,node) = u_ED%PlatformPtMesh%Force( fieldIndx,node) + u_delta(n) * p_FAST%UJacSclFact       
      CASE ( 2) !Module/Mesh/Field: u_ED%PlatformPtMesh%Moment = 2
         u_ED%PlatformPtMesh%Moment(fieldIndx,node) = u_ED%PlatformPtMesh%Moment(fieldIndx,node) + u_delta(n) * p_FAST%UJacSclFact       
      CASE ( 3) !Module/Mesh/Field: u_ED%HubPtMesh%Force = 3
         u_ED%HubPtLoad%Force( fieldIndx,node) = u_ED%HubPtLoad%Force( fieldIndx,node) + u_delta(n) * p_FAST%UJacSclFact     
      CASE ( 4) !Module/Mesh/Field: u_ED%HubPtMesh%Moment = 4
         u_ED%HubPtLoad%Moment(fieldIndx,node) = u_ED%HubPtLoad%Moment(fieldIndx,node) + u_delta(n) * p_FAST%UJacSclFact     
               
      CASE ( 5) !Module/Mesh/Field: u_SD%TPMesh%TranslationAcc = 5
         u_SD%TPMesh%TranslationAcc(fieldIndx,node) = u_SD%TPMesh%TranslationAcc(fieldIndx,node) + u_delta(n)        
      CASE ( 6) !Module/Mesh/Field: u_SD%TPMesh%RotationAcc = 6
         u_SD%TPMesh%RotationAcc(   fieldIndx,node) = u_SD%TPMesh%RotationAcc(   fieldIndx,node) + u_delta(n)        
      CASE ( 7) !Module/Mesh/Field: u_SD%LMesh%Force = 7
         u_SD%LMesh%Force( fieldIndx,node) = u_SD%LMesh%Force( fieldIndx,node) + u_delta(n) * p_FAST%UJacSclFact     
      CASE ( 8) !Module/Mesh/Field: u_SD%LMesh%Moment = 8
         u_SD%LMesh%Moment(fieldIndx,node) = u_SD%LMesh%Moment(fieldIndx,node) + u_delta(n) * p_FAST%UJacSclFact     
      
      CASE ( 9) !Module/Mesh/Field: u_HD%Morison%Mesh%TranslationAcc = 9
         u_HD%Morison%Mesh%TranslationAcc(fieldIndx,node) = u_HD%Morison%Mesh%TranslationAcc(fieldIndx,node) + u_delta(n)        
      CASE (10) !Module/Mesh/Field: u_HD%Morison%Mesh%RotationAcc = 10
         u_HD%Morison%Mesh%RotationAcc(   fieldIndx,node) = u_HD%Morison%Mesh%RotationAcc(   fieldIndx,node) + u_delta(n)        
            
      CASE (11) !Module/Mesh/Field: u_HD%WAMITMesh%TranslationAcc = 11
         u_HD%WAMITMesh%TranslationAcc(   fieldIndx,node) = u_HD%WAMITMesh%TranslationAcc(   fieldIndx,node) + u_delta(n)      
      CASE (12) !Module/Mesh/Field: u_HD%WAMITMesh%RotationAcc = 12
         u_HD%WAMITMesh%RotationAcc(      fieldIndx,node) = u_HD%WAMITMesh%RotationAcc(      fieldIndx,node) + u_delta(n)     
         
      CASE (13) !Module/Mesh/Field: u_BD(1)%RootMotion%TranslationAcc = 13 (k=1)
         u_BD(1)%RootMotion%TranslationAcc(fieldIndx,node) = u_BD(1)%RootMotion%TranslationAcc(fieldIndx,node) + u_delta(n)      
      CASE (14) !Module/Mesh/Field: u_BD(1)%RootMotion%RotationAcc = 14 (k=1)
         u_BD(1)%RootMotion%RotationAcc(   fieldIndx,node) = u_BD(1)%RootMotion%RotationAcc(   fieldIndx,node) + u_delta(n)     
      CASE (15) !Module/Mesh/Field: u_BD(2)%RootMotion%TranslationAcc = 15 (k=2)
         u_BD(2)%RootMotion%TranslationAcc(fieldIndx,node) = u_BD(2)%RootMotion%TranslationAcc(fieldIndx,node) + u_delta(n)      
      CASE (16) !Module/Mesh/Field: u_BD(2)%RootMotion%RotationAcc = 16 (k=2)
         u_BD(2)%RootMotion%RotationAcc(   fieldIndx,node) = u_BD(2)%RootMotion%RotationAcc(   fieldIndx,node) + u_delta(n)     
      CASE (17) !Module/Mesh/Field: u_BD(3)%RootMotion%TranslationAcc = 17 (k=3)
         u_BD(3)%RootMotion%TranslationAcc(fieldIndx,node) = u_BD(3)%RootMotion%TranslationAcc(fieldIndx,node) + u_delta(n)      
      CASE (18) !Module/Mesh/Field: u_BD(3)%RootMotion%RotationAcc = 18 (k=3)
         u_BD(3)%RootMotion%RotationAcc(   fieldIndx,node) = u_BD(3)%RootMotion%RotationAcc(   fieldIndx,node) + u_delta(n)     
         
      CASE (19) !Module/Mesh/Field: u_Orca%PtfmMesh%TranslationAcc = 19
         u_Orca%PtfmMesh%TranslationAcc(   fieldIndx,node) = u_Orca%PtfmMesh%TranslationAcc(   fieldIndx,node) + u_delta(n)      
      CASE (20) !Module/Mesh/Field: u_Orca%PtfmMesh%RotationAcc = 20
         u_Orca%PtfmMesh%RotationAcc(      fieldIndx,node) = u_Orca%PtfmMesh%RotationAcc(      fieldIndx,node) + u_delta(n)     
         
      CASE (21) !Module/Mesh/Field: u_ExtPtfm%PtfmMesh%TranslationAcc = 21
         u_ExtPtfm%PtfmMesh%TranslationAcc(   fieldIndx,node) = u_ExtPtfm%PtfmMesh%TranslationAcc(   fieldIndx,node) + u_delta(n)      
      CASE (22) !Module/Mesh/Field: u_ExtPtfm%PtfmMesh%RotationAcc = 22
         u_ExtPtfm%PtfmMesh%RotationAcc(      fieldIndx,node) = u_ExtPtfm%PtfmMesh%RotationAcc(      fieldIndx,node) + u_delta(n)     
         
      END SELECT
                                   
   END DO
   
END SUBROUTINE Add_FullOpt1_u_delta
!----------------------------------------------------------------------------------------------------------------------------------
!> This routine perturbs the nth element of the u array (and mesh/field it corresponds to)
SUBROUTINE Perturb_u_FullOpt1( p_FAST, Jac_u_indx, n, u_perturb, u_ED_perturb, u_SD_perturb, u_HD_perturb, u_BD_perturb, &
                               u_Orca_perturb, u_ExtPtfm_perturb, perturb )
!...............................................................................................................................
   TYPE(FAST_ParameterType)            , INTENT(IN   ) :: p_FAST                 !< Glue-code simulation parameters
   INTEGER( IntKi )                    , INTENT(IN   ) :: Jac_u_indx(:,:)        !< Index to map Jacobian u-vector into mesh fields 
   INTEGER( IntKi )                    , INTENT(IN   ) :: n                      !< number of array element to use 
   REAL( ReKi )                        , INTENT(INOUT) :: u_perturb(:)           !< array to be perturbed
   TYPE(ED_InputType),        OPTIONAL , INTENT(INOUT) :: u_ED_perturb           !< ED System inputs  (needed only when                                  1 <= n <= NumEDNodes=NumEDNodes)
   TYPE(SD_InputType),        OPTIONAL , INTENT(INOUT) :: u_SD_perturb           !< SD System inputs  (needed only when NumEDNodes                      +1 <= n <= NumEDNodes+NumSDNodes) [if SD is used] 
   TYPE(HydroDyn_InputType),  OPTIONAL , INTENT(INOUT) :: u_HD_perturb           !< HD System inputs  (needed only when NumEDNodes+NumSDNodes           +1 <= n <= NumEDNodes+NumSDNodes+NumHDNodes) [if HD is used and SD is used. if SD not used, 
   TYPE(BD_InputType),        OPTIONAL , INTENT(INOUT) :: u_BD_perturb           !< BD System inputs  (needed only when NumEDNodes+NumSDNodes+NumHDNodes+1 <= n <= inf) [if BD is used]
   TYPE(Orca_InputType),      OPTIONAL , INTENT(INOUT) :: u_Orca_perturb         !< Orca System inputs  (needed only when NumEDNodes+NumSDNodes+NumHDNodes+NumBDNodes+1 <= n <= inf) [if Orca is used]
   TYPE(ExtPtfm_InputType),   OPTIONAL , INTENT(INOUT) :: u_ExtPtfm_perturb      !< ExtPtfm System inputs  (needed only when NumEDNodes+NumSDNodes+NumHDNodes+NumBDNodes+NumOcraNodes+1 <= n <= inf) [if ExtPtfm is used]
   REAL( ReKi )                        , INTENT(  OUT) :: perturb                !< amount that u_perturb(n) was perturbed
   
   ! local variables
   INTEGER                                             :: fieldIndx
   INTEGER                                             :: node
   
      
   fieldIndx = Jac_u_indx(n,2) 
   node      = Jac_u_indx(n,3) 
   
      ! determine which mesh we're trying to perturb and perturb the input:
   SELECT CASE( Jac_u_indx(n,1) )
      
   CASE ( 1) !Module/Mesh/Field: u_ED%PlatformPtMesh%Force = 1
      perturb = GetPerturb( u_ED_perturb%PlatformPtMesh%Force(fieldIndx , node) )
      u_ED_perturb%PlatformPtMesh%Force( fieldIndx,node) = u_ED_perturb%PlatformPtMesh%Force( fieldIndx,node) + perturb * p_FAST%UJacSclFact       
   CASE ( 2) !Module/Mesh/Field: u_ED%PlatformPtMesh%Moment = 2
      perturb = GetPerturb( u_ED_perturb%PlatformPtMesh%Moment(fieldIndx , node) )
      u_ED_perturb%PlatformPtMesh%Moment(fieldIndx,node) = u_ED_perturb%PlatformPtMesh%Moment(fieldIndx,node) + perturb * p_FAST%UJacSclFact             
   CASE ( 3) !Module/Mesh/Field: u_ED%HubPtMesh%Force = 3
      perturb = GetPerturb( u_ED_perturb%HubPtLoad%Force(fieldIndx , node) )
      u_ED_perturb%HubPtLoad%Force(   fieldIndx,node) = u_ED_perturb%HubPtLoad%Force(   fieldIndx,node) + perturb * p_FAST%UJacSclFact     
   CASE ( 4) !Module/Mesh/Field: u_ED%HubPtMesh%Moment = 4
      perturb = GetPerturb( u_ED_perturb%HubPtLoad%Moment(fieldIndx , node) )
      u_ED_perturb%HubPtLoad%Moment(  fieldIndx,node) = u_ED_perturb%HubPtLoad%Moment(  fieldIndx,node) + perturb * p_FAST%UJacSclFact     
               
   CASE ( 5) !Module/Mesh/Field: u_SD%TPMesh%TranslationAcc = 5
      perturb = GetPerturb( u_SD_perturb%TPMesh%TranslationAcc(fieldIndx , node) )
      u_SD_perturb%TPMesh%TranslationAcc(fieldIndx,node) = u_SD_perturb%TPMesh%TranslationAcc(fieldIndx,node) + perturb        
   CASE ( 6) !Module/Mesh/Field: u_SD%TPMesh%RotationAcc = 6
      perturb = GetPerturb( u_SD_perturb%TPMesh%RotationAcc(fieldIndx , node) )
      u_SD_perturb%TPMesh%RotationAcc(   fieldIndx,node) = u_SD_perturb%TPMesh%RotationAcc(   fieldIndx,node) + perturb        
   CASE ( 7) !Module/Mesh/Field: u_SD%LMesh%Force = 7
      perturb = GetPerturb( u_SD_perturb%LMesh%Force(fieldIndx , node) )
      u_SD_perturb%LMesh%Force( fieldIndx,node) = u_SD_perturb%LMesh%Force( fieldIndx,node) + perturb * p_FAST%UJacSclFact     
   CASE ( 8) !Module/Mesh/Field: u_SD%LMesh%Moment = 8
      perturb = GetPerturb( u_SD_perturb%LMesh%Moment(fieldIndx , node) )
      u_SD_perturb%LMesh%Moment(fieldIndx,node) = u_SD_perturb%LMesh%Moment(fieldIndx,node) + perturb * p_FAST%UJacSclFact     
      
   CASE ( 9) !Module/Mesh/Field: u_HD%Morison%Mesh%TranslationAcc = 9
      perturb = GetPerturb( u_HD_perturb%Morison%Mesh%TranslationAcc(fieldIndx , node) )
      u_HD_perturb%Morison%Mesh%TranslationAcc(fieldIndx,node) = u_HD_perturb%Morison%Mesh%TranslationAcc(fieldIndx,node) + perturb        
   CASE ( 10) !Module/Mesh/Field: u_HD%Morison%Mesh%RotationAcc = 10
      perturb = GetPerturb( u_HD_perturb%Morison%Mesh%RotationAcc(fieldIndx , node) )
      u_HD_perturb%Morison%Mesh%RotationAcc(   fieldIndx,node) = u_HD_perturb%Morison%Mesh%RotationAcc(   fieldIndx,node) + perturb        
   
   CASE (11) !Module/Mesh/Field: u_HD%WAMITMesh%TranslationAcc = 11
      perturb = GetPerturb( u_HD_perturb%WAMITMesh%TranslationAcc(fieldIndx , node) )
      u_HD_perturb%WAMITMesh%TranslationAcc(fieldIndx,node) = u_HD_perturb%WAMITMesh%TranslationAcc(fieldIndx,node) + perturb      
   CASE (12) !Module/Mesh/Field: u_HD%WAMITMesh%RotationAcc = 12
      perturb = GetPerturb( u_HD_perturb%WAMITMesh%RotationAcc(fieldIndx , node) )
      u_HD_perturb%WAMITMesh%RotationAcc(   fieldIndx,node) = u_HD_perturb%WAMITMesh%RotationAcc(   fieldIndx,node) + perturb      
            
   CASE (13) !Module/Mesh/Field: u_BD(1)%RootMotion%TranslationAcc = 13 (k=1)
      perturb = GetPerturb( u_BD_perturb%RootMotion%TranslationAcc(fieldIndx , node) )
      u_BD_perturb%RootMotion%TranslationAcc(fieldIndx,node) = u_BD_perturb%RootMotion%TranslationAcc(fieldIndx,node) + perturb      
   CASE (14) !Module/Mesh/Field: u_BD(1)%RootMotion%RotationAcc = 14 (k=1)
      perturb = GetPerturb( u_BD_perturb%RootMotion%RotationAcc(fieldIndx , node) )
      u_BD_perturb%RootMotion%RotationAcc(   fieldIndx,node) = u_BD_perturb%RootMotion%RotationAcc(   fieldIndx,node) + perturb      
   CASE (15) !Module/Mesh/Field: u_BD(2)%RootMotion%TranslationAcc = 15 (k=2)
      perturb = GetPerturb( u_BD_perturb%RootMotion%TranslationAcc(fieldIndx , node) )
      u_BD_perturb%RootMotion%TranslationAcc(fieldIndx,node) = u_BD_perturb%RootMotion%TranslationAcc(fieldIndx,node) + perturb      
   CASE (16) !Module/Mesh/Field: u_BD(2)%RootMotion%RotationAcc = 16 (k=2)
      perturb = GetPerturb( u_BD_perturb%RootMotion%RotationAcc(fieldIndx , node) )
      u_BD_perturb%RootMotion%RotationAcc(   fieldIndx,node) = u_BD_perturb%RootMotion%RotationAcc(   fieldIndx,node) + perturb      
   CASE (17) !Module/Mesh/Field: u_BD(3)%RootMotion%TranslationAcc = 17 (k=3)
      perturb = GetPerturb( u_BD_perturb%RootMotion%TranslationAcc(fieldIndx , node) )
      u_BD_perturb%RootMotion%TranslationAcc(fieldIndx,node) = u_BD_perturb%RootMotion%TranslationAcc(fieldIndx,node) + perturb      
   CASE (18) !Module/Mesh/Field: u_BD(3)%RootMotion%RotationAcc = 18 (k=3)
      perturb = GetPerturb( u_BD_perturb%RootMotion%RotationAcc(fieldIndx , node) )
      u_BD_perturb%RootMotion%RotationAcc(   fieldIndx,node) = u_BD_perturb%RootMotion%RotationAcc(   fieldIndx,node) + perturb      
            
   CASE (19) !Module/Mesh/Field: u_Orca%PtfmMesh%TranslationAcc = 19
      perturb = GetPerturb( u_Orca_perturb%PtfmMesh%TranslationAcc(fieldIndx , node) )
      u_Orca_perturb%PtfmMesh%TranslationAcc(fieldIndx,node) = u_Orca_perturb%PtfmMesh%TranslationAcc(fieldIndx,node) + perturb      
   CASE (20) !Module/Mesh/Field: u_Orca%PtfmMesh%RotationAcc = 20
      perturb = GetPerturb( u_Orca_perturb%PtfmMesh%RotationAcc(fieldIndx , node) )
      u_Orca_perturb%PtfmMesh%RotationAcc(   fieldIndx,node) = u_Orca_perturb%PtfmMesh%RotationAcc(   fieldIndx,node) + perturb      
      
   CASE (21) !Module/Mesh/Field: u_ExtPtfm%PtfmMesh%TranslationAcc = 21
      perturb = GetPerturb( u_ExtPtfm_perturb%PtfmMesh%TranslationAcc(fieldIndx , node) )
      u_ExtPtfm_perturb%PtfmMesh%TranslationAcc(fieldIndx,node) = u_ExtPtfm_perturb%PtfmMesh%TranslationAcc(fieldIndx,node) + perturb      
   CASE (22) !Module/Mesh/Field: u_ExtPtfm%PtfmMesh%RotationAcc = 22
      perturb = GetPerturb( u_ExtPtfm_perturb%PtfmMesh%RotationAcc(fieldIndx , node) )
      u_ExtPtfm_perturb%PtfmMesh%RotationAcc(   fieldIndx,node) = u_ExtPtfm_perturb%PtfmMesh%RotationAcc(   fieldIndx,node) + perturb      
      
   END SELECT
                                   
   u_perturb(n) = u_perturb(n) + perturb
   
        
END SUBROUTINE Perturb_u_FullOpt1
!----------------------------------------------------------------------------------------------------------------------------------
!> This routine resets the remap flags on all of the meshes
SUBROUTINE ResetRemapFlags(p_FAST, ED, BD, AD14, AD, HD, SD, ExtPtfm, SrvD, MAPp, FEAM, MD, Orca, IceF, IceD )
!...............................................................................................................................

   TYPE(FAST_ParameterType), INTENT(IN   ) :: p_FAST              !< Parameters for the glue code

   TYPE(ElastoDyn_Data),     INTENT(INOUT) :: ED                  !< ElastoDyn data
   TYPE(BeamDyn_Data),       INTENT(INOUT) :: BD                  !< BeamDyn data
   TYPE(ServoDyn_Data),      INTENT(INOUT) :: SrvD                !< ServoDyn data
   TYPE(AeroDyn_Data),       INTENT(INOUT) :: AD                  !< AeroDyn data
   TYPE(AeroDyn14_Data),     INTENT(INOUT) :: AD14                !< AeroDyn14 data
   TYPE(HydroDyn_Data),      INTENT(INOUT) :: HD                  !< HydroDyn data
   TYPE(SubDyn_Data),        INTENT(INOUT) :: SD                  !< SubDyn data
   TYPE(ExtPtfm_Data),       INTENT(INOUT) :: ExtPtfm             !< ExtPtfm data
   TYPE(MAP_Data),           INTENT(INOUT) :: MAPp                !< MAP data
   TYPE(FEAMooring_Data),    INTENT(INOUT) :: FEAM                !< FEAMooring data
   TYPE(MoorDyn_Data),       INTENT(INOUT) :: MD                  !< MoorDyn data
   TYPE(OrcaFlex_Data),      INTENT(INOUT) :: Orca                !< OrcaFlex interface data
   TYPE(IceFloe_Data),       INTENT(INOUT) :: IceF                !< IceFloe data
   TYPE(IceDyn_Data),        INTENT(INOUT) :: IceD                !< All the IceDyn data used in time-step loop

   !local variable(s)

   INTEGER(IntKi) :: i  ! counter for ice legs
   INTEGER(IntKi) :: k  ! counter for blades
   INTEGER(IntKi) :: j  ! Counter for StC instances
         
   !.....................................................................
   ! Reset each mesh's RemapFlag (after calling all InputSolve routines):
   !.....................................................................     
   
   ! ElastoDyn meshes
   ED%Input( 1)%PlatformPtMesh%RemapFlag        = .FALSE.
   ED%y%PlatformPtMesh%RemapFlag                = .FALSE.
   ED%Input( 1)%TowerPtLoads%RemapFlag          = .FALSE.
   ED%y%TowerLn2Mesh%RemapFlag                  = .FALSE.
   DO K=1,SIZE(ED%y%BladeRootMotion)
      ED%y%BladeRootMotion(K)%RemapFlag         = .FALSE.
   END DO
   if (allocated(ED%Input(1)%BladePtLoads)) then   
      DO K=1,SIZE(ED%Input(1)%BladePtLoads)
         ED%Input( 1)%BladePtLoads(K)%RemapFlag = .FALSE.
         ED%y%BladeLn2Mesh(K)%RemapFlag         = .FALSE.
      END DO
   end if
   
   ED%Input( 1)%NacelleLoads%RemapFlag  = .FALSE.
   ED%y%NacelleMotion%RemapFlag         = .FALSE.
   ED%Input( 1)%HubPtLoad%RemapFlag     = .FALSE.
   ED%y%HubPtMotion%RemapFlag           = .FALSE.
            
   ! BeamDyn meshes
   IF ( p_FAST%CompElast == Module_BD ) THEN
      DO i=1,p_FAST%nBeams            
         BD%Input(1,i)%RootMotion%RemapFlag = .FALSE.
         BD%Input(1,i)%PointLoad%RemapFlag  = .FALSE.
         BD%Input(1,i)%DistrLoad%RemapFlag  = .FALSE.
         BD%Input(1,i)%HubMotion%RemapFlag  = .FALSE.
             
         BD%y(i)%ReactionForce%RemapFlag    = .FALSE.
         BD%y(i)%BldMotion%RemapFlag        = .FALSE.
      END DO                  
   END IF
      
   ! AeroDyn meshes
   IF ( p_FAST%CompAero == Module_AD14 ) THEN
         
      DO k=1,SIZE(AD14%Input(1)%InputMarkers)
         AD14%Input(1)%InputMarkers(k)%RemapFlag = .FALSE.
               AD14%y%OutputLoads(  k)%RemapFlag = .FALSE.
      END DO
                  
      IF (AD14%Input(1)%Twr_InputMarkers%Committed) THEN
         AD14%Input(1)%Twr_InputMarkers%RemapFlag = .FALSE.
                AD14%y%Twr_OutputLoads%RemapFlag  = .FALSE.
      END IF
   ELSEIF ( p_FAST%CompAero == Module_AD ) THEN
               
      AD%Input(1)%rotors(1)%HubMotion%RemapFlag = .FALSE.

      IF (AD%Input(1)%rotors(1)%TowerMotion%Committed) THEN
          AD%Input(1)%rotors(1)%TowerMotion%RemapFlag = .FALSE.
          
         IF (AD%y%rotors(1)%TowerLoad%Committed) THEN
                  AD%y%rotors(1)%TowerLoad%RemapFlag = .FALSE.
         END IF      
      END IF
      
      IF (AD%Input(1)%rotors(1)%NacelleMotion%Committed) THEN
         AD%Input(1)%rotors(1)%NacelleMotion%RemapFlag = .FALSE.
         AD%y%rotors(1)%NacelleLoad%RemapFlag = .FALSE.
      END IF
      
      DO k=1,SIZE(AD%Input(1)%rotors(1)%BladeMotion)
         AD%Input(1)%rotors(1)%BladeRootMotion(k)%RemapFlag = .FALSE.
         AD%Input(1)%rotors(1)%BladeMotion(    k)%RemapFlag = .FALSE.
                AD%y%rotors(1)%BladeLoad(      k)%RemapFlag = .FALSE.
      END DO
                                    
   END IF
   
   
   ! ServoDyn -- StrucCtrl meshes
   IF ( p_FAST%CompServo == Module_SrvD ) THEN
      IF ( ALLOCATED(SrvD%y%NStCLoadMesh) ) THEN
         do j=1,size(SrvD%y%NStCLoadMesh)
            IF (SrvD%y%NStCLoadMesh(j)%Committed) THEN
               SrvD%y%NStCLoadMesh(j)%RemapFlag        = .FALSE.
               SrvD%Input(1)%NStCMotionMesh(j)%RemapFlag = .FALSE.
            END IF
         enddo
      END IF

      IF ( ALLOCATED(SrvD%y%TStCLoadMesh) ) THEN
         do j=1,size(SrvD%y%TStCLoadMesh)
            IF (SrvD%y%TStCLoadMesh(j)%Committed) THEN
               SrvD%y%TStCLoadMesh(j)%RemapFlag        = .FALSE.
               SrvD%Input(1)%TStCMotionMesh(j)%RemapFlag = .FALSE.
            END IF
         enddo
      ENDIF

      IF ( ALLOCATED(SrvD%y%BStCLoadMesh) ) THEN
         do j=1,size(SrvD%y%BStCLoadMesh,2)
            DO K = 1,SIZE(SrvD%y%BStCLoadMesh,1)
               IF (SrvD%y%BStCLoadMesh(K,j)%Committed) THEN
                  SrvD%y%BStCLoadMesh(K,j)%RemapFlag        = .FALSE.
                  SrvD%Input(1)%BStCMotionMesh(K,j)%RemapFlag = .FALSE.
               END IF
            END DO
         enddo
      ENDIF

      IF ( ALLOCATED(SrvD%y%SStCLoadMesh) ) THEN
         do j=1,size(SrvD%y%SStCLoadMesh)
            IF (SrvD%y%SStCLoadMesh(j)%Committed) THEN
               SrvD%y%SStCLoadMesh(j)%RemapFlag        = .FALSE.
               SrvD%Input(1)%SStCMotionMesh(j)%RemapFlag = .FALSE.
            END IF
         enddo
      ENDIF

   END IF
   
   ! HydroDyn
   IF ( p_FAST%CompHydro == Module_HD ) THEN
      HD%Input(1)%PRPMesh%RemapFlag       = .FALSE.
      IF (HD%Input(1)%WAMITMesh%Committed) THEN
          HD%Input(1)%WAMITMesh%RemapFlag  = .FALSE.
                 HD%y%WAMITMesh%RemapFlag  = .FALSE.                
      END IF
      IF (HD%Input(1)%Morison%Mesh%Committed) THEN
          HD%Input(1)%Morison%Mesh%RemapFlag  = .FALSE.
                 HD%y%Morison%Mesh%RemapFlag  = .FALSE.
      END IF
   END IF

   ! SubDyn
   IF ( p_FAST%CompSub == Module_SD ) THEN
      IF (SD%Input(1)%TPMesh%Committed) THEN
         SD%Input(1)%TPMesh%RemapFlag = .FALSE.
                SD%y%Y1Mesh%RemapFlag = .FALSE.
      END IF    
         
      IF (SD%Input(1)%LMesh%Committed) THEN
         SD%Input(1)%LMesh%RemapFlag  = .FALSE.
                SD%y%Y2Mesh%RemapFlag = .FALSE.
                SD%y%Y3Mesh%RemapFlag = .FALSE.
      END IF    
   ELSE IF ( p_FAST%CompSub == Module_ExtPtfm ) THEN
      IF (ExtPtfm%Input(1)%PtfmMesh%Committed) THEN
         ExtPtfm%Input(1)%PtfmMesh%RemapFlag = .FALSE.
                ExtPtfm%y%PtfmMesh%RemapFlag = .FALSE.
      END IF    
   END IF
      
      
   ! MAP , FEAM , MoorDyn, OrcaFlex
   IF ( p_FAST%CompMooring == Module_MAP ) THEN
      MAPp%Input(1)%PtFairDisplacement%RemapFlag      = .FALSE.
             MAPp%y%PtFairleadLoad%RemapFlag          = .FALSE.
   ELSEIF ( p_FAST%CompMooring == Module_MD ) THEN
      MD%Input(1)%CoupledKinematics%RemapFlag    = .FALSE.
           MD%y%CoupledLoads%RemapFlag              = .FALSE.         
   ELSEIF ( p_FAST%CompMooring == Module_FEAM ) THEN
      FEAM%Input(1)%PtFairleadDisplacement%RemapFlag  = .FALSE.
             FEAM%y%PtFairleadLoad%RemapFlag          = .FALSE.         
   ELSEIF ( p_FAST%CompMooring == Module_Orca ) THEN
      Orca%Input(1)%PtfmMesh%RemapFlag  = .FALSE.
             Orca%y%PtfmMesh%RemapFlag  = .FALSE.         
   END IF
         
   ! IceFloe, IceDyn
   IF ( p_FAST%CompIce == Module_IceF ) THEN
      IF (IceF%Input(1)%iceMesh%Committed) THEN
         IceF%Input(1)%iceMesh%RemapFlag = .FALSE.
                IceF%y%iceMesh%RemapFlag = .FALSE.
      END IF    
   ELSEIF ( p_FAST%CompIce == Module_IceD ) THEN
      DO i=1,p_FAST%numIceLegs
         IF (IceD%Input(1,i)%PointMesh%Committed) THEN
            IceD%Input(1,i)%PointMesh%RemapFlag = .FALSE.
                  IceD%y(i)%PointMesh%RemapFlag = .FALSE.
         END IF    
      END DO         
   END IF
      
END SUBROUTINE ResetRemapFlags  
!----------------------------------------------------------------------------------------------------------------------------------
!> This routine initializes all of the mapping data structures needed between the various modules.
SUBROUTINE InitModuleMappings(p_FAST, ED, BD, AD14, AD, HD, SD, ExtPtfm, SrvD, MAPp, FEAM, MD, Orca, IceF, IceD, MeshMapData, ErrStat, ErrMsg)
!...............................................................................................................................
   
   TYPE(FAST_ParameterType),   INTENT(INOUT) :: p_FAST              !< Parameters for the glue code

   TYPE(ElastoDyn_Data),TARGET,INTENT(INOUT) :: ED                  !< ElastoDyn data
   TYPE(BeamDyn_Data),         INTENT(INOUT) :: BD                  !< BeamDyn data
   TYPE(ServoDyn_Data),        INTENT(INOUT) :: SrvD                !< ServoDyn data
   TYPE(AeroDyn_Data),         INTENT(INOUT) :: AD                  !< AeroDyn data
   TYPE(AeroDyn14_Data),       INTENT(INOUT) :: AD14                !< AeroDyn14 data
   TYPE(HydroDyn_Data),        INTENT(INOUT) :: HD                  !< HydroDyn data
   TYPE(SubDyn_Data),          INTENT(INOUT) :: SD                  !< SubDyn data
   TYPE(ExtPtfm_Data),         INTENT(INOUT) :: ExtPtfm             !< ExtPtfm data
   TYPE(MAP_Data),             INTENT(INOUT) :: MAPp                !< MAP data
   TYPE(FEAMooring_Data),      INTENT(INOUT) :: FEAM                !< FEAMooring data
   TYPE(MoorDyn_Data),         INTENT(INOUT) :: MD                  !< MoorDyn data
   TYPE(OrcaFlex_Data),        INTENT(INOUT) :: Orca                !< OrcaFlex interface data
   TYPE(IceFloe_Data),         INTENT(INOUT) :: IceF                !< IceFloe data
   TYPE(IceDyn_Data),          INTENT(INOUT) :: IceD                !< All the IceDyn data used in time-step loop

   TYPE(FAST_ModuleMapType),   INTENT(INOUT) :: MeshMapData         !< Data for mapping between modules
   
   
   INTEGER(IntKi),             INTENT(  OUT) :: ErrStat             !< Error status of the operation
   CHARACTER(*),               INTENT(  OUT) :: ErrMsg              !< Error message if ErrStat /= ErrID_None
   

   INTEGER                                   :: K, i    ! loop counters
   INTEGER                                   :: j       ! loop counter for StC instance
   INTEGER                                   :: NumBl   ! number of blades
   INTEGER(IntKi)                            :: ErrStat2
   CHARACTER(ErrMsgLen)                      :: ErrMSg2
   CHARACTER(*), PARAMETER                   :: RoutineName = 'InitModuleMappings'
   
   TYPE(MeshType), POINTER                   :: PlatformMotion
   TYPE(MeshType), POINTER                   :: PlatformLoads
   !............................................................................................................................
   
   ErrStat = ErrID_None
   ErrMsg  = ""
   
   NumBl   = SIZE(ED%y%BladeRootMotion,1)
   PlatformMotion => ED%y%PlatformPtMesh
   PlatformLoads  => ED%Input(1)%PlatformPtMesh

   !............................................................................................................................
   ! Create the data structures and mappings in MeshMapType 
   !............................................................................................................................
   
!-------------------------
!  ElastoDyn <-> BeamDyn
!-------------------------
   IF ( p_FAST%CompElast == Module_BD ) THEN
      
      ! Blade meshes: (allocate two mapping data structures to number of blades, then allocate data inside the structures)
      ALLOCATE( MeshMapData%ED_P_2_BD_P(NumBl), MeshMapData%BD_P_2_ED_P(NumBl), STAT=ErrStat2 )
         IF ( ErrStat2 /= 0 ) THEN
            CALL SetErrStat( ErrID_Fatal, 'Error allocating MeshMapData%ED_P_2_BD_P and MeshMapData%BD_P_2_ED_P.', &
                            ErrStat, ErrMsg, RoutineName )
            RETURN
         END IF
         
      DO K=1,NumBl
         CALL MeshMapCreate( ED%y%BladeRootMotion(K), BD%Input(1,k)%RootMotion, MeshMapData%ED_P_2_BD_P(K), ErrStat2, ErrMsg2 )
            CALL SetErrStat( ErrStat2, ErrMsg2, ErrStat, ErrMsg, RoutineName//':ED_2_BD_BladeRootMotion('//TRIM(Num2LStr(K))//')' )
         CALL MeshMapCreate( BD%y(k)%ReactionForce, ED%Input(1)%HubPtLoad,  MeshMapData%BD_P_2_ED_P(K), ErrStat2, ErrMsg2 )
            CALL SetErrStat( ErrStat2, ErrMsg2, ErrStat, ErrMsg, RoutineName//':BD_2_ED_ReactionLoad('//TRIM(Num2LStr(K))//')' )
      END DO      
      
      ! Hub meshes:
      ALLOCATE( MeshMapData%ED_P_2_BD_P_Hub(NumBl), STAT=ErrStat2 )
         IF ( ErrStat2 /= 0 ) THEN
            CALL SetErrStat( ErrID_Fatal, 'Error allocating MeshMapData%ED_P_2_BD_P_Hub.', ErrStat, ErrMsg, RoutineName )
            RETURN
         END IF
         
      DO K=1,NumBl
         CALL MeshMapCreate( ED%y%HubPtMotion, BD%Input(1,k)%HubMotion, MeshMapData%ED_P_2_BD_P_Hub(K), ErrStat2, ErrMsg2 )
            CALL SetErrStat( ErrStat2, ErrMsg2, ErrStat, ErrMsg, RoutineName//':ED_2_BD_HubMotion('//TRIM(Num2LStr(K))//')' )
      END DO      
            
   END IF
   

   IF ( p_FAST%CompServo == Module_SrvD ) THEN
!-------------------------
!  ServoDyn <-> ElastoDyn
!-------------------------
         !  Nacelle TMD
      IF ( ALLOCATED(SrvD%Input(1)%NStCMotionMesh) ) THEN
         j=size(SrvD%Input(1)%NStCMotionMesh)
         ALLOCATE( MeshMapData%ED_P_2_NStC_P_N(j), MeshMapData%NStC_P_2_ED_P_N(j), STAT=ErrStat2 )
            IF ( ErrStat2 /= 0 ) THEN
               CALL SetErrStat( ErrID_Fatal, 'Error allocating MeshMapData%ED_P_2_NStC_P_N and MeshMapData%NStC_P_2_ED_P_N.', &
                               ErrStat, ErrMsg, RoutineName )
               RETURN
            END IF
         do j=1,size(SrvD%Input(1)%NStCMotionMesh)
            IF ( SrvD%Input(1)%NStCMotionMesh(j)%Committed ) THEN
               CALL MeshMapCreate( ED%y%NacelleMotion, SrvD%Input(1)%NStCMotionMesh(j), MeshMapData%ED_P_2_NStC_P_N(j), ErrStat2, ErrMsg2 )
                  CALL SetErrStat( ErrStat2, ErrMsg2, ErrStat, ErrMsg, RoutineName//':ED_2_SrvD_NacelleMotion' )
               CALL MeshMapCreate( SrvD%y%NStCLoadMesh(j), ED%Input(1)%NacelleLoads,  MeshMapData%NStC_P_2_ED_P_N(j), ErrStat2, ErrMsg2 )
                  CALL SetErrStat( ErrStat2, ErrMsg2, ErrStat, ErrMsg, RoutineName//':SrvD_2_ED_NacelleLoads' )
            ENDIF
         enddo
         CALL MeshCopy( ED%Input(1)%NacelleLoads, MeshMapData%u_ED_NacelleLoads, MESH_NEWCOPY, ErrStat2, ErrMsg2 )
            CALL SetErrStat( ErrStat2, ErrMsg2, ErrStat, ErrMsg, RoutineName//':u_ED_NacelleLoads' )
      END IF
 
         !  Tower TMD
      IF ( ALLOCATED(SrvD%Input(1)%TStCMotionMesh) ) THEN
         j=size(SrvD%Input(1)%TStCMotionMesh)
         ALLOCATE( MeshMapData%ED_L_2_TStC_P_T(j), MeshMapData%TStC_P_2_ED_P_T(j), STAT=ErrStat2 )
            IF ( ErrStat2 /= 0 ) THEN
               CALL SetErrStat( ErrID_Fatal, 'Error allocating MeshMapData%ED_L_2_TStC_P_T and MeshMapData%TStC_P_2_ED_P_T.', &
                               ErrStat, ErrMsg, RoutineName )
               RETURN
            END IF
         do j=1,size(SrvD%Input(1)%TStCMotionMesh)
            IF ( SrvD%Input(1)%TStCMotionMesh(j)%Committed ) THEN
               CALL MeshMapCreate( ED%y%TowerLn2Mesh, SrvD%Input(1)%TStCMotionMesh(j), MeshMapData%ED_L_2_TStC_P_T(j), ErrStat2, ErrMsg2 )
                  CALL SetErrStat( ErrStat2, ErrMsg2, ErrStat, ErrMsg, RoutineName//':ED_2_SrvD_TowerMotion' )
               CALL MeshMapCreate( SrvD%y%TStCLoadMesh(j), ED%Input(1)%TowerPtLoads,  MeshMapData%TStC_P_2_ED_P_T(j), ErrStat2, ErrMsg2 )
                  CALL SetErrStat( ErrStat2, ErrMsg2, ErrStat, ErrMsg, RoutineName//':SrvD_2_ED_TowerLoad' )
               CALL MeshCopy ( ED%Input(1)%TowerPtLoads, MeshMapData%u_ED_TowerPtLoads, MESH_NEWCOPY, ErrStat2, ErrMsg2 )      
                  CALL SetErrStat( ErrStat2, ErrMsg2, ErrStat, ErrMsg, RoutineName//':u_ED_TowerPtLoads' )                 
            ENDIF
         enddo
      ENDIF

!-------------------------
!  ServoDyn <-> Blades
!-------------------------
      IF ( ALLOCATED(SrvD%Input(1)%BStCMotionMesh) ) THEN
         IF ( p_FAST%CompElast == Module_ED ) then       ! ElastoDyn Blades
            j=size(SrvD%Input(1)%BStCMotionMesh,2)
            ALLOCATE( MeshMapData%ED_L_2_BStC_P_B(NumBl,j), MeshMapData%BStC_P_2_ED_P_B(NumBl,j), MeshMapData%u_ED_BladePtLoads(NumBl), STAT=ErrStat2 )
               IF ( ErrStat2 /= 0 ) THEN
                  CALL SetErrStat( ErrID_Fatal, 'Error allocating MeshMapData%ED_L_2_BStC_P_B and MeshMapData%BStC_P_2_ED_P_B and MeshMapData%u_ED_BladePtLoads.', &
                                  ErrStat, ErrMsg, RoutineName )
                  RETURN
               END IF
            do j=1,size(SrvD%Input(1)%BStCMotionMesh,2)
               DO K = 1,NumBl
                  IF ( SrvD%Input(1)%BStCMotionMesh(K,j)%Committed ) THEN
                     CALL MeshMapCreate( ED%y%BladeLn2Mesh(K), SrvD%Input(1)%BStCMotionMesh(K,j), MeshMapData%ED_L_2_BStC_P_B(K,j), ErrStat2, ErrMsg2 )
                        CALL SetErrStat( ErrStat2, ErrMsg2, ErrStat, ErrMsg, RoutineName//':ED_L_2_BStC_P_B' )
                     CALL MeshMapCreate( SrvD%y%BStCLoadMesh(K,j), ED%Input(1)%BladePtLoads(K),  MeshMapData%BStC_P_2_ED_P_B(K,j), ErrStat2, ErrMsg2 )
                        CALL SetErrStat( ErrStat2, ErrMsg2, ErrStat, ErrMsg, RoutineName//':BStC_P_2_ED_P_B' )
                  END IF
               ENDDO
            enddo
            do K = 1,NumBl
               CALL MeshCopy ( ED%Input(1)%BladePtLoads(K), MeshMapData%u_ED_BladePtLoads(K), MESH_NEWCOPY, ErrStat2, ErrMsg2 )
                  CALL SetErrStat( ErrStat2, ErrMsg2, ErrStat, ErrMsg, RoutineName//':u_ED_BladePtLoads('//trim(num2lstr(j))//','//trim(num2lstr(k))//')' )
            enddo
         ELSEIF ( p_FAST%CompElast == Module_BD ) THEN      ! BeamDyn Blades
            j=size(SrvD%Input(1)%BStCMotionMesh,2)
            ALLOCATE( MeshMapData%BD_L_2_BStC_P_B(NumBl,j), MeshMapData%BStC_P_2_BD_P_B(NumBl,j), MeshMapData%u_BD_DistrLoad(NumBl), STAT=ErrStat2 )
               IF ( ErrStat2 /= 0 ) THEN
                  CALL SetErrStat( ErrID_Fatal, 'Error allocating MeshMapData%BD_L_2_BStC_P_B and MeshMapData%BStC_P_2_BD_P_B and MeshMapData%u_BD_DistrLoad.', &
                                  ErrStat, ErrMsg, RoutineName )
                  RETURN
               END IF
            do j=1,size(SrvD%Input(1)%BStCMotionMesh,2)
               DO K = 1,NumBl
                  IF ( SrvD%Input(1)%BStCMotionMesh(K,j)%Committed ) THEN
                     CALL MeshMapCreate( BD%y(k)%BldMotion, SrvD%Input(1)%BStCMotionMesh(K,j), MeshMapData%BD_L_2_BStC_P_B(K,j), ErrStat2, ErrMsg2 )
                        CALL SetErrStat( ErrStat2, ErrMsg2, ErrStat, ErrMsg, RoutineName//':BD_L_2_BStC_P_B' )
                     CALL MeshMapCreate( SrvD%y%BStCLoadMesh(K,j), BD%Input(1,k)%DistrLoad,  MeshMapData%BStC_P_2_BD_P_B(K,j), ErrStat2, ErrMsg2 )
                        CALL SetErrStat( ErrStat2, ErrMsg2, ErrStat, ErrMsg, RoutineName//':BStC_P_2_BD_P_B' )
                  END IF
               ENDDO
            enddo
            do K = 1,NumBl
               CALL MeshCopy ( BD%Input(1,k)%DistrLoad, MeshMapData%u_BD_DistrLoad(k), MESH_NEWCOPY, ErrStat2, ErrMsg2 )
                  CALL SetErrStat( ErrStat2, ErrMsg2, ErrStat, ErrMsg, RoutineName//':u_BD_DistrLoad('//trim(num2lstr(k))//')' )
            enddo
         ENDIF
      ENDIF

!-------------------------
!  ServoDyn <-> Platform
!-------------------------
      ! ServoDyn platform point mesh from ElastoDyn platform point mesh -- Motions passed to DLL
      IF ( SrvD%Input(1)%PtfmMotionMesh%Committed ) THEN
         CALL MeshMapCreate( PlatformMotion, SrvD%Input(1)%PtfmMotionMesh, MeshMapData%ED_P_2_SrvD_P_P, ErrStat2, ErrMsg2 )
            CALL SetErrStat( ErrStat2, ErrMsg2, ErrStat, ErrMsg, RoutineName//':ED_P_2_SrvD_P_P' )
      ENDIF


      IF ( ALLOCATED(SrvD%Input(1)%SStCMotionMesh) ) THEN
         IF ( p_FAST%CompSub /= Module_SD ) THEN ! all of these get mapped to ElastoDyn ! (offshore floating with rigid substructure)
            j=size(SrvD%Input(1)%SStCMotionMesh)
            ALLOCATE( MeshMapData%SStC_P_P_2_ED_P(j), MeshMapData%ED_P_2_SStC_P_P(j), STAT=ErrStat2 )
               IF ( ErrStat2 /= 0 ) THEN
                  CALL SetErrStat( ErrID_Fatal, 'Error allocating MeshMapData%SStC_P_P_2_ED_P and MeshMapData%ED_P_2_SStC_P_P.', &
                                  ErrStat, ErrMsg, RoutineName )
                  RETURN
               END IF
            do j=1,size(SrvD%Input(1)%SStCMotionMesh)
               IF ( SrvD%Input(1)%SStCMotionMesh(j)%Committed ) THEN      ! Single point per SStC instance
                  ! ServoDyn SStC point mesh to/from ElastoDyn point mesh
                  CALL MeshMapCreate( PlatformMotion, SrvD%Input(1)%SStCMotionMesh(j), MeshMapData%ED_P_2_SStC_P_P(j), ErrStat2, ErrMsg2 )
                     CALL SetErrStat( ErrStat2, ErrMsg2, ErrStat, ErrMsg, RoutineName//':ED_P_2_SStC_P_P' )
                  CALL MeshMapCreate( SrvD%y%SStCLoadMesh(j), PlatformLoads, MeshMapData%SStC_P_P_2_ED_P(j), ErrStat2, ErrMsg2 )
                     CALL SetErrStat( ErrStat2, ErrMsg2, ErrStat, ErrMsg, RoutineName//':SStC_P_P_2_ED_P' )       
               ENDIF
            enddo
         ELSE  ! SubDyn is used
            j=size(SrvD%Input(1)%SStCMotionMesh)
<<<<<<< HEAD
            ALLOCATE( MeshMapData%SStC_P_P_2_SD_P(j), MeshMapData%SD_P_2_SStC_P_P(j), STAT=ErrStat2 )
               IF ( ErrStat2 /= 0 ) THEN
                  CALL SetErrStat( ErrID_Fatal, 'Error allocating MeshMapData%SStC_P_P_2_SD_P and MeshMapData%SD_P_2_SStC_P_P.', &
=======
            ALLOCATE( MeshMapData%SStC_P_P_2_SD_P(j), MeshMapData%SDy3_P_2_SStC_P_P(j), STAT=ErrStat2 )
               IF ( ErrStat2 /= 0 ) THEN
                  CALL SetErrStat( ErrID_Fatal, 'Error allocating MeshMapData%SStC_P_P_2_SD_P and MeshMapData%SDy3_P_2_SStC_P_P.', &
>>>>>>> 955efc7f
                                  ErrStat, ErrMsg, RoutineName )
                  RETURN
               END IF
            do j=1,size(SrvD%Input(1)%SStCMotionMesh)
               IF ( SrvD%Input(1)%SStCMotionMesh(j)%Committed ) THEN      ! Single point per SStC instance
                  ! ServoDyn SStC point mesh to/from SubDyn point mesh
                  CALL MeshMapCreate( SrvD%y%SStCLoadMesh(j), SD%Input(1)%LMesh, MeshMapData%SStC_P_P_2_SD_P(j), ErrStat2, ErrMsg2 )
                     CALL SetErrStat( ErrStat2, ErrMsg2, ErrStat, ErrMsg, RoutineName//':SStC_P_P_2_SD_P' )       
<<<<<<< HEAD
                  CALL MeshMapCreate( SD%y%y2Mesh, SrvD%Input(1)%SStCMotionMesh(j), MeshMapData%SD_P_2_SStC_P_P(j), ErrStat2, ErrMsg2 )
                     CALL SetErrStat( ErrStat2, ErrMsg2, ErrStat, ErrMsg, RoutineName//':SD_P_2_SStC_P_P' )
=======
                  CALL MeshMapCreate( SD%y%y3Mesh, SrvD%Input(1)%SStCMotionMesh(j), MeshMapData%SDy3_P_2_SStC_P_P(j), ErrStat2, ErrMsg2 )
                     CALL SetErrStat( ErrStat2, ErrMsg2, ErrStat, ErrMsg, RoutineName//':SDy3_P_2_SStC_P_P' )
>>>>>>> 955efc7f
               ENDIF
            enddo
          ENDIF
      ENDIF
   ENDIF



!-------------------------
!  ElastoDyn <-> AeroDyn14
!-------------------------
   
   IF ( p_FAST%CompAero == Module_AD14 ) THEN ! ED-AD14
         
      ! Blade meshes: (allocate two mapping data structures to number of blades, then allocate data inside the structures)
      ! AD14 does not properly set up its blade meshes, so we can't use this
      !ALLOCATE( MeshMapData%BDED_L_2_AD_L_B(NumBl), MeshMapData%AD_L_2_BDED_B(NumBl), STAT=ErrStat2 )
      !   IF ( ErrStat2 /= 0 ) THEN
      !      CALL SetErrStat( ErrID_Fatal, 'Error allocating MeshMapData%BDED_L_2_AD_L_B and MeshMapData%AD_L_2_BDED_B.', &
      !                      ErrStat, ErrMsg, RoutineName )
      !      RETURN
      !   END IF
      !   
      !DO K=1,NumBl         
      !   CALL MeshMapCreate( AD14%y%OutputLoads(K), ED%Input(1)%BladePtLoads(K),  MeshMapData%AD_L_2_BDED_B(K), ErrStat2, ErrMsg2 )
      !      CALL SetErrStat( ErrStat2, ErrMsg2, ErrStat, ErrMsg, RoutineName//':AD_L_2_BDED_B('//TRIM(Num2LStr(K))//')' )
      !END DO
         
      ! Tower mesh:
      IF ( AD14%Input(1)%Twr_InputMarkers%Committed ) THEN
         CALL MeshMapCreate( ED%y%TowerLn2Mesh, AD14%Input(1)%Twr_InputMarkers, MeshMapData%ED_L_2_AD_L_T, ErrStat2, ErrMsg2 )
            CALL SetErrStat( ErrStat2, ErrMsg2, ErrStat, ErrMsg, RoutineName//':ED_2_AD_TowerMotion' )
         CALL MeshMapCreate( AD14%y%Twr_OutputLoads, ED%Input(1)%TowerPtLoads,  MeshMapData%AD_L_2_ED_P_T, ErrStat2, ErrMsg2 )
            CALL SetErrStat( ErrStat2, ErrMsg2, ErrStat, ErrMsg, RoutineName//':AD_2_ED_TowerLoad' )
      END IF
               
      IF (ErrStat >= AbortErrLev ) RETURN
      
   ELSEIF ( p_FAST%CompAero == Module_AD ) THEN ! ED-AD and/or BD-AD

      ! allocate per-blade space for mapping to structural module
      
         ! Blade root meshes
      ALLOCATE( MeshMapData%ED_P_2_AD_P_R(NumBl), STAT=ErrStat2 )
         IF ( ErrStat2 /= 0 ) THEN
            CALL SetErrStat( ErrID_Fatal, 'Error allocating MeshMapData%ED_P_2_AD_P_R.', ErrStat, ErrMsg, RoutineName )
            RETURN
         END IF      
         
      ! Blade meshes: (allocate two mapping data structures to number of blades, then allocate data inside the structures)
      ALLOCATE( MeshMapData%BDED_L_2_AD_L_B(NumBl), MeshMapData%AD_L_2_BDED_B(NumBl), STAT=ErrStat2 )
         IF ( ErrStat2 /= 0 ) THEN
            CALL SetErrStat( ErrID_Fatal, 'Error allocating MeshMapData%BDED_L_2_AD_L_B and MeshMapData%AD_L_2_BDED_B.', &
                              ErrStat, ErrMsg, RoutineName )
            RETURN
         END IF
         
         
         
!-------------------------
!  ElastoDyn <-> AeroDyn
!-------------------------
         
         ! blade root meshes
      DO K=1,NumBl         
         CALL MeshMapCreate( ED%y%BladeRootMotion(K), AD%Input(1)%rotors(1)%BladeRootMotion(K), MeshMapData%ED_P_2_AD_P_R(K), ErrStat2, ErrMsg2 )
            CALL SetErrStat( ErrStat2, ErrMsg2, ErrStat, ErrMsg, RoutineName//':ED_2_AD_RootMotion('//TRIM(Num2LStr(K))//')' )
      END DO
      
      
         ! Hub point mesh
      CALL MeshMapCreate( ED%y%HubPtMotion, AD%Input(1)%rotors(1)%HubMotion, MeshMapData%ED_P_2_AD_P_H, ErrStat2, ErrMsg2 )
         CALL SetErrStat( ErrStat2, ErrMsg2, ErrStat, ErrMsg, RoutineName//':ED_2_AD_HubMotion' )
      
      
         ! Tower mesh:
      IF ( AD%Input(1)%rotors(1)%TowerMotion%Committed ) THEN
         CALL MeshMapCreate( ED%y%TowerLn2Mesh, AD%Input(1)%rotors(1)%TowerMotion, MeshMapData%ED_L_2_AD_L_T, ErrStat2, ErrMsg2 )
            CALL SetErrStat( ErrStat2, ErrMsg2, ErrStat, ErrMsg, RoutineName//':ED_2_AD_TowerMotion' )
            
         IF ( AD%y%rotors(1)%TowerLoad%Committed ) THEN            
            CALL MeshMapCreate( AD%y%rotors(1)%TowerLoad, ED%Input(1)%TowerPtLoads,  MeshMapData%AD_L_2_ED_P_T, ErrStat2, ErrMsg2 )
               CALL SetErrStat( ErrStat2, ErrMsg2, ErrStat, ErrMsg, RoutineName//':AD_2_ED_TowerLoad' )
         END IF         
      END IF
            
         ! Nacelle mesh:
      IF ( AD%Input(1)%rotors(1)%NacelleMotion%Committed ) THEN
         CALL MeshMapCreate( ED%y%NacelleMotion, AD%Input(1)%rotors(1)%NacelleMotion, MeshMapData%ED_P_2_AD_P_N, ErrStat2, ErrMsg2 )
            CALL SetErrStat( ErrStat2, ErrMsg2, ErrStat, ErrMsg, RoutineName//':ED_2_AD_NacelleMotion' )
         CALL MeshMapCreate( AD%y%rotors(1)%NacelleLoad, ED%Input(1)%NacelleLoads,  MeshMapData%AD_P_2_ED_P_N, ErrStat2, ErrMsg2 )
            CALL SetErrStat( ErrStat2, ErrMsg2, ErrStat, ErrMsg, RoutineName//':AD_2_ED_NacelleLoads' )
         if (.not. MeshMapData%u_ED_NacelleLoads%Committed ) then    ! May have been set for NStC intance
            CALL MeshCopy( ED%Input(1)%NacelleLoads, MeshMapData%u_ED_NacelleLoads, MESH_NEWCOPY, ErrStat2, ErrMsg2 )
               CALL SetErrStat( ErrStat2, ErrMsg2, ErrStat, ErrMsg, RoutineName//':u_ED_NacelleLoads' )
         endif
      endif
      
      IF ( p_FAST%CompElast == Module_ED ) then
         
            ! Blade meshes: 
         DO K=1,NumBl         
            CALL MeshMapCreate( ED%y%BladeLn2Mesh(K), AD%Input(1)%rotors(1)%BladeMotion(K), MeshMapData%BDED_L_2_AD_L_B(K), ErrStat2, ErrMsg2 )
               CALL SetErrStat( ErrStat2, ErrMsg2, ErrStat, ErrMsg, RoutineName//':ED_2_AD_BladeMotion('//TRIM(Num2LStr(K))//')' )
            CALL MeshMapCreate( AD%y%rotors(1)%BladeLoad(K), ED%Input(1)%BladePtLoads(K),  MeshMapData%AD_L_2_BDED_B(K), ErrStat2, ErrMsg2 )
               CALL SetErrStat( ErrStat2, ErrMsg2, ErrStat, ErrMsg, RoutineName//':AD_2_ED_BladeLoad('//TRIM(Num2LStr(K))//')' )
         END DO
         
      ELSEIF ( p_FAST%CompElast == Module_BD ) then
         
!-------------------------
!  BeamDyn <-> AeroDyn
!-------------------------
            
         ! connect AD mesh with BeamDyn
         DO K=1,NumBl         
            CALL MeshMapCreate( BD%y(k)%BldMotion, AD%Input(1)%rotors(1)%BladeMotion(K), MeshMapData%BDED_L_2_AD_L_B(K), ErrStat2, ErrMsg2 )
               CALL SetErrStat( ErrStat2, ErrMsg2, ErrStat, ErrMsg, RoutineName//':BD_2_AD_BladeMotion('//TRIM(Num2LStr(K))//')' )
            CALL MeshMapCreate( AD%y%rotors(1)%BladeLoad(K), BD%Input(1,k)%DistrLoad,  MeshMapData%AD_L_2_BDED_B(K), ErrStat2, ErrMsg2 )
               CALL SetErrStat( ErrStat2, ErrMsg2, ErrStat, ErrMsg, RoutineName//':AD_2_BD_BladeLoad('//TRIM(Num2LStr(K))//')' )
         END DO
         
!-------------------------
!  BeamDyn <-> BeamDyn
!-------------------------
         if (.not. p_FAST%BD_OutputSibling) then            
            
            ! Blade meshes for load transfer: (allocate meshes at BD input locations for motions transferred from BD output locations)                  
            ALLOCATE( MeshMapData%BD_L_2_BD_L(NumBl), MeshMapData%y_BD_BldMotion_4Loads(NumBl), STAT=ErrStat2 )
               IF ( ErrStat2 /= 0 ) THEN
                  CALL SetErrStat( ErrID_Fatal, 'Error allocating MeshMapData%BD_L_2_BD_L and MeshMapData%y_BD_BldMotion_4Loads.', &
                                    ErrStat, ErrMsg, RoutineName )
                  RETURN
               END IF
         
            DO K=1,NumBl         
                  ! create the new mesh:
               CALL MeshCopy ( SrcMesh  = BD%Input(1,k)%DistrLoad &
                              , DestMesh = MeshMapData%y_BD_BldMotion_4Loads(k) &
                              , CtrlCode = MESH_SIBLING     &
                              , IOS      = COMPONENT_OUTPUT &
                              , TranslationDisp = .TRUE.    &
                              , Orientation     = .TRUE.    &
                              , RotationVel     = .TRUE.    &
                              , TranslationVel  = .TRUE.    &
                              , RotationAcc     = .TRUE.    &
                              , TranslationAcc  = .TRUE.    &
                              , ErrStat  = ErrStat2         &
                              , ErrMess  = ErrMsg2          ) 
                  CALL SetErrStat( ErrStat2, ErrMsg2, ErrStat, ErrMsg, RoutineName )         
                  IF (ErrStat >= AbortErrLev) RETURN
                                    
                  ! create the mapping:
               CALL MeshMapCreate( BD%y(k)%BldMotion, MeshMapData%y_BD_BldMotion_4Loads(k), MeshMapData%BD_L_2_BD_L(K), ErrStat2, ErrMsg2 )
                  CALL SetErrStat( ErrStat2, ErrMsg2, ErrStat, ErrMsg, RoutineName//':BD_2_BD_BladeMotion('//TRIM(Num2LStr(K))//')' )         
            END DO
            
         end if !.not. p_FAST%BD_OutputSibling
      
      END IF ! CompElast
      
   END IF ! AeroDyn/AeroDyn14 to structural code
   
      
      
   IF ( p_FAST%CompHydro == Module_HD ) THEN ! HydroDyn-{ElastoDyn or SubDyn}
    
      ! Regardless of the offshore configuration, ED platform motions will be mapped to the PRPMesh of HD
      ! we're just going to assume PlatformLoads and PlatformMotion are committed
      CALL MeshMapCreate( PlatformMotion, HD%Input(1)%PRPMesh, MeshMapData%ED_P_2_HD_PRP_P, ErrStat2, ErrMsg2 )
         CALL SetErrStat( ErrStat2, ErrMsg2, ErrStat, ErrMsg, RoutineName//':ED_P_2_HD_PRP_P' )
         
!-------------------------
!  HydroDyn <-> ElastoDyn
!-------------------------
      IF ( p_FAST%CompSub /= Module_SD ) THEN ! all of these get mapped to ElastoDyn ! (offshore floating with rigid substructure)
      
         IF ( HD%y%WAMITMesh%Committed  ) THEN ! meshes for floating
               ! HydroDyn WAMIT point mesh to/from ElastoDyn point mesh
            CALL MeshMapCreate( HD%y%WAMITMesh, PlatformLoads, MeshMapData%HD_W_P_2_ED_P, ErrStat2, ErrMsg2 )
               CALL SetErrStat( ErrStat2, ErrMsg2, ErrStat, ErrMsg, RoutineName//':HD_W_P_2_ED_P' )       
            CALL MeshMapCreate( PlatformMotion, HD%Input(1)%WAMITMesh, MeshMapData%ED_P_2_HD_W_P, ErrStat2, ErrMsg2 )
               CALL SetErrStat( ErrStat2, ErrMsg2, ErrStat, ErrMsg, RoutineName//':ED_P_2_HD_W_P' )
         END IF            
            
            ! ElastoDyn point mesh HydroDyn Morison point mesh (ED sets inputs, but gets outputs from HD%y%WAMITMesh in floating case)
         IF ( HD%Input(1)%Morison%Mesh%Committed  ) THEN  
            CALL MeshMapCreate( HD%y%Morison%Mesh, PlatformLoads, MeshMapData%HD_M_P_2_ED_P, ErrStat2, ErrMsg2 )
               CALL SetErrStat( ErrStat2, ErrMsg2, ErrStat, ErrMsg, RoutineName//':HD_M_P_2_ED_P' )
            CALL MeshMapCreate( PlatformMotion,  HD%Input(1)%Morison%Mesh, MeshMapData%ED_P_2_HD_M_P, ErrStat2, ErrMsg2 )
               CALL SetErrStat( ErrStat2, ErrMsg2, ErrStat, ErrMsg, RoutineName//':ED_P_2_HD_M_P' )                  
         END IF
                        
      ELSE ! these get mapped to ElastoDyn AND SubDyn (in ED_SD_HD coupling)  ! offshore with substructure flexibility
   
             
            
!-------------------------
!  HydroDyn <-> SubDyn
!-------------------------                     
                     
            ! HydroDyn Morison point mesh to SubDyn point mesh
         IF ( HD%y%Morison%Mesh%Committed ) THEN
            
            CALL MeshMapCreate( HD%y%Morison%Mesh, SD%Input(1)%LMesh,  MeshMapData%HD_M_P_2_SD_P, ErrStat2, ErrMsg2 )
               CALL SetErrStat( ErrStat2, ErrMsg2, ErrStat, ErrMsg, RoutineName//':HD_M_P_2_SD_P' )                  
            CALL MeshMapCreate( SD%y%y2Mesh,  HD%Input(1)%Morison%Mesh, MeshMapData%SD_P_2_HD_M_P, ErrStat2, ErrMsg2 )
               CALL SetErrStat( ErrStat2, ErrMsg2, ErrStat, ErrMsg, RoutineName//':SD_P_2_HD_M_P' )                                           
         END IF
        
            ! HydroDyn WAMIT point mesh to SD point mesh 
         IF ( HD%y%WAMITMesh%Committed  ) THEN
  
            CALL MeshMapCreate( HD%y%WAMITMesh, SD%Input(1)%LMesh, MeshMapData%HD_W_P_2_SD_P, ErrStat2, ErrMsg2 )
               CALL SetErrStat( ErrStat2, ErrMsg2, ErrStat, ErrMsg, RoutineName//':HD_W_P_2_SD_P' ) 
            CALL MeshMapCreate( SD%y%y2Mesh,  HD%Input(1)%WAMITMesh, MeshMapData%SD_P_2_HD_W_P, ErrStat2, ErrMsg2 )
               CALL SetErrStat( ErrStat2, ErrMsg2, ErrStat, ErrMsg, RoutineName//':SD_P_2_HD_W_P' )
                  
         END IF             
         
      END IF ! HydroDyn-SubDyn
      
      IF (ErrStat >= AbortErrLev ) RETURN
    
   END IF !HydroDyn-{ElastoDyn or SubDyn}

      
!-------------------------
!  ElastoDyn <-> SubDyn
!-------------------------
   IF ( p_FAST%CompSub == Module_SD ) THEN
                           
      ! NOTE: the MeshMapCreate routine returns fatal errors if either mesh is not committed
      
         ! SubDyn transition piece point mesh to/from ElastoDyn point mesh
      CALL MeshMapCreate( SD%y%Y1mesh, PlatformLoads,  MeshMapData%SD_TP_2_ED_P, ErrStat2, ErrMsg2 )
         CALL SetErrStat( ErrStat2, ErrMsg2, ErrStat, ErrMsg, RoutineName//':SD_TP_2_Ptfm' )                  
      CALL MeshMapCreate( PlatformMotion, SD%Input(1)%TPMesh,  MeshMapData%ED_P_2_SD_TP, ErrStat2, ErrMsg2 )
         CALL SetErrStat( ErrStat2, ErrMsg2, ErrStat, ErrMsg, RoutineName//':Ptfm_2_SD_TP' )                  
   
!-------------------------
!  ElastoDyn <-> ExtPtfm
!-------------------------
   ELSE IF ( p_FAST%CompSub == Module_ExtPtfm ) THEN
                           
      ! NOTE: the MeshMapCreate routine returns fatal errors if either mesh is not committed
      
         ! ExtPtfm PtfmMesh point mesh to/from ElastoDyn point mesh
      CALL MeshMapCreate( ExtPtfm%y%PtfmMesh, PlatformLoads,  MeshMapData%SD_TP_2_ED_P, ErrStat2, ErrMsg2 )
         CALL SetErrStat( ErrStat2, ErrMsg2, ErrStat, ErrMsg, RoutineName//':SD_TP_2_Ptfm' )                  
      CALL MeshMapCreate( PlatformMotion, ExtPtfm%Input(1)%PtfmMesh,  MeshMapData%ED_P_2_SD_TP, ErrStat2, ErrMsg2 )
         CALL SetErrStat( ErrStat2, ErrMsg2, ErrStat, ErrMsg, RoutineName//':Ptfm_2_SD_TP' )                  
   
   END IF ! SubDyn-ElastoDyn      
      
      
   IF ( p_FAST%CompMooring == Module_MAP ) THEN
      
      IF ( p_FAST%CompSub == Module_SD ) THEN
!-------------------------
!  SubDyn <-> MAP
!-------------------------              
      ! MAP point mesh to/from SubDyn point mesh
         CALL MeshMapCreate( MAPp%y%PtFairleadLoad, SD%Input(1)%LMesh,  MeshMapData%Mooring_P_2_SD_P, ErrStat2, ErrMsg2 )
            CALL SetErrStat( ErrStat2, ErrMsg2, ErrStat, ErrMsg, RoutineName//':Mooring_P_2_SD_P' )                  
         CALL MeshMapCreate( SD%y%y3Mesh, MAPp%Input(1)%PtFairDisplacement,  MeshMapData%SDy3_P_2_Mooring_P, ErrStat2, ErrMsg2 )
            CALL SetErrStat( ErrStat2, ErrMsg2, ErrStat, ErrMsg, RoutineName//':SDy3_P_2_Mooring_P' )                
      ELSE        
!-------------------------
!  ElastoDyn <-> MAP
!-------------------------            
            ! MAP point mesh to/from ElastoDyn point mesh
         CALL MeshMapCreate( MAPp%y%PtFairleadLoad, PlatformLoads,  MeshMapData%Mooring_P_2_ED_P, ErrStat2, ErrMsg2 )
            CALL SetErrStat( ErrStat2, ErrMsg2, ErrStat, ErrMsg, RoutineName//':Mooring_P_2_Ptfm' )                  
         CALL MeshMapCreate( PlatformMotion, MAPp%Input(1)%PtFairDisplacement,  MeshMapData%ED_P_2_Mooring_P, ErrStat2, ErrMsg2 )
            CALL SetErrStat( ErrStat2, ErrMsg2, ErrStat, ErrMsg, RoutineName//':Ptfm_2_Mooring_P' )              
      END IF ! p_FAST%CompSub == Module_SD
      
   ELSEIF ( p_FAST%CompMooring == Module_MD ) THEN
      IF ( p_FAST%CompSub == Module_SD ) THEN
!-------------------------
!  SubDyn <-> MoorDyn
!-------------------------              
      ! MoorDyn point mesh to/from SubDyn point mesh
         CALL MeshMapCreate( MD%y%CoupledLoads, SD%Input(1)%LMesh,  MeshMapData%Mooring_P_2_SD_P, ErrStat2, ErrMsg2 )
            CALL SetErrStat( ErrStat2, ErrMsg2, ErrStat, ErrMsg, RoutineName//':Mooring_P_2_SD_P' )                  
<<<<<<< HEAD
         CALL MeshMapCreate( SD%y%y2Mesh, MD%Input(1)%CoupledKinematics,  MeshMapData%SD_P_2_Mooring_P, ErrStat2, ErrMsg2 )
            CALL SetErrStat( ErrStat2, ErrMsg2, ErrStat, ErrMsg, RoutineName//':SD_P_2_Mooring_P' )              
=======
         CALL MeshMapCreate( SD%y%y3Mesh, MD%Input(1)%PtFairleadDisplacement,  MeshMapData%SDy3_P_2_Mooring_P, ErrStat2, ErrMsg2 )
            CALL SetErrStat( ErrStat2, ErrMsg2, ErrStat, ErrMsg, RoutineName//':SDy3_P_2_Mooring_P' )              
>>>>>>> 955efc7f
      ELSE        
!-------------------------
!  ElastoDyn <-> MoorDyn
!-------------------------          
            ! MoorDyn point mesh to/from ElastoDyn point mesh
         CALL MeshMapCreate( MD%y%CoupledLoads, PlatformLoads,  MeshMapData%Mooring_P_2_ED_P, ErrStat2, ErrMsg2 )
            CALL SetErrStat( ErrStat2, ErrMsg2, ErrStat, ErrMsg, RoutineName//':Mooring_P_2_Ptfm' )                  
         CALL MeshMapCreate( PlatformMotion, MD%Input(1)%CoupledKinematics,  MeshMapData%ED_P_2_Mooring_P, ErrStat2, ErrMsg2 )
            CALL SetErrStat( ErrStat2, ErrMsg2, ErrStat, ErrMsg, RoutineName//':Ptfm_2_Mooring_P' )                  
      END IF ! p_FAST%CompSub == Module_SD
      
   ELSEIF ( p_FAST%CompMooring == Module_FEAM ) THEN
      IF ( p_FAST%CompSub == Module_SD ) THEN
!-------------------------
!  SubDyn <-> FEAMooring
!-------------------------              
         ! FEAMooring point mesh to/from SubDyn point mesh
         CALL MeshMapCreate( FEAM%y%PtFairleadLoad, SD%Input(1)%LMesh,  MeshMapData%Mooring_P_2_SD_P, ErrStat2, ErrMsg2 )
            CALL SetErrStat( ErrStat2, ErrMsg2, ErrStat, ErrMsg, RoutineName//':Mooring_P_2_SD_P' )                  
         CALL MeshMapCreate( SD%y%y3Mesh, FEAM%Input(1)%PtFairleadDisplacement,  MeshMapData%SDy3_P_2_Mooring_P, ErrStat2, ErrMsg2 )
            CALL SetErrStat( ErrStat2, ErrMsg2, ErrStat, ErrMsg, RoutineName//':SDy3_P_2_Mooring_P' )              
      ELSE  
!-------------------------
!  ElastoDyn <-> FEAMooring
!-------------------------          
         ! FEAMooring point mesh to/from ElastoDyn point mesh
         CALL MeshMapCreate( FEAM%y%PtFairleadLoad, PlatformLoads,  MeshMapData%Mooring_P_2_ED_P, ErrStat2, ErrMsg2 )
            CALL SetErrStat( ErrStat2, ErrMsg2, ErrStat, ErrMsg, RoutineName//':Mooring_P_2_Ptfm' )                  
         CALL MeshMapCreate( PlatformMotion, FEAM%Input(1)%PtFairleadDisplacement,  MeshMapData%ED_P_2_Mooring_P, ErrStat2, ErrMsg2 )
            CALL SetErrStat( ErrStat2, ErrMsg2, ErrStat, ErrMsg, RoutineName//':Ptfm_2_Mooring_P' )                           
      END IF ! p_FAST%CompSub == Module_SD  
      
   ELSEIF ( p_FAST%CompMooring == Module_Orca ) THEN
      
!-------------------------
!  ElastoDyn <-> OrcaFlex
!-------------------------      
      
         ! OrcaFlex point mesh to/from ElastoDyn point mesh
      CALL MeshMapCreate( Orca%y%PtfmMesh, PlatformLoads,  MeshMapData%Mooring_P_2_ED_P, ErrStat2, ErrMsg2 )
         CALL SetErrStat( ErrStat2, ErrMsg2, ErrStat, ErrMsg, RoutineName//':Mooring_P_2_Ptfm' )                  
      CALL MeshMapCreate( PlatformMotion, Orca%Input(1)%PtfmMesh,  MeshMapData%ED_P_2_Mooring_P, ErrStat2, ErrMsg2 )
         CALL SetErrStat( ErrStat2, ErrMsg2, ErrStat, ErrMsg, RoutineName//':Ptfm_2_Mooring_P' )                           

   END IF   ! MAP-ElastoDyn ; FEAM-ElastoDyn; Orca-ElastoDyn
            
         
!-------------------------
!  SubDyn <-> IceFloe
!-------------------------      
      
   IF ( p_FAST%CompIce == Module_IceF ) THEN
   
         ! IceFloe iceMesh point mesh to SubDyn LMesh point mesh              
      CALL MeshMapCreate( IceF%y%iceMesh, SD%Input(1)%LMesh,  MeshMapData%IceF_P_2_SD_P, ErrStat2, ErrMsg2 )
         CALL SetErrStat( ErrStat2, ErrMsg2, ErrStat, ErrMsg, RoutineName//':IceF_P_2_SD_P' )                  
         ! SubDyn y3Mesh point mesh to IceFloe iceMesh point mesh 
      CALL MeshMapCreate( SD%y%y3Mesh, IceF%Input(1)%iceMesh,  MeshMapData%SDy3_P_2_IceF_P, ErrStat2, ErrMsg2 )
         CALL SetErrStat( ErrStat2, ErrMsg2, ErrStat, ErrMsg, RoutineName//':SDy3_P_2_IceF_P' )                  
                              
!-------------------------
!  SubDyn <-> IceDyn
!-------------------------      
      
   ELSEIF ( p_FAST%CompIce == Module_IceD ) THEN
   
      ALLOCATE( MeshMapData%IceD_P_2_SD_P(   p_FAST%numIceLegs )  , & 
                MeshMapData%SDy3_P_2_IceD_P( p_FAST%numIceLegs )  , Stat=ErrStat2 )
      IF (ErrStat2 /= 0 ) THEN
         CALL SetErrStat( ErrID_Fatal, 'Unable to allocate IceD_P_2_SD_P and SDy3_P_2_IceD_P', ErrStat, ErrMsg, RoutineName )                  
         RETURN
      END IF
         
      DO i = 1,p_FAST%numIceLegs
            
            ! IceDyn PointMesh point mesh to SubDyn LMesh point mesh              
         CALL MeshMapCreate( IceD%y(i)%PointMesh, SD%Input(1)%LMesh,  MeshMapData%IceD_P_2_SD_P(i), ErrStat2, ErrMsg2 )
            CALL SetErrStat( ErrStat2, ErrMsg2, ErrStat, ErrMsg, RoutineName//':IceD_P_2_SD_P('//TRIM(num2LStr(i))//')' )                  
            ! SubDyn y3Mesh point mesh to IceDyn PointMesh point mesh 
         CALL MeshMapCreate( SD%y%y3Mesh, IceD%Input(1,i)%PointMesh,  MeshMapData%SDy3_P_2_IceD_P(i), ErrStat2, ErrMsg2 )
            CALL SetErrStat( ErrStat2, ErrMsg2, ErrStat, ErrMsg, RoutineName//':SDy3_P_2_IceD_P('//TRIM(num2LStr(i))//')' )                  
               
      END DO
                        
   END IF   ! SubDyn-IceFloe
      
   IF (ErrStat >= AbortErrLev ) RETURN   
      
   !............................................................................................................................
   ! Initialize the Jacobian structures:
   !............................................................................................................................
   !IF ( p_FAST%TurbineType == Type_Offshore_Fixed ) THEN 
   IF ( p_FAST%CompSub /= Module_None .OR. (p_FAST%CompElast == Module_BD .and. BD_Solve_Option1) .or. p_FAST%CompMooring == Module_Orca) THEN  !.OR. p_FAST%CompHydro == Module_HD ) THEN         
      CALL Init_FullOpt1_Jacobian( p_FAST, MeshMapData, ED%Input(1)%PlatformPtMesh, SD%Input(1)%TPMesh, SD%Input(1)%LMesh, &
                                    HD%Input(1)%Morison%Mesh, HD%Input(1)%WAMITMesh, &
                                    ED%Input(1)%HubPtLoad, BD%Input(1,:), Orca%Input(1)%PtfmMesh, ExtPtfm%Input(1)%PtfmMesh, ErrStat2, ErrMsg2)
         CALL SetErrStat( ErrStat2, ErrMsg2, ErrStat, ErrMsg, RoutineName )                 
   ELSEIF ( p_FAST%CompHydro == Module_HD ) THEN
         CALL AllocAry( MeshMapData%Jacobian_Opt1, SizeJac_ED_HD, SizeJac_ED_HD, 'Jacobian for Ptfm-HD coupling', ErrStat2, ErrMsg2 )
         CALL SetErrStat( ErrStat2, ErrMsg2, ErrStat, ErrMsg, RoutineName )                 
   END IF
   
   IF ( ALLOCATED( MeshMapData%Jacobian_Opt1 ) ) THEN   
      CALL AllocAry( MeshMapData%Jacobian_pivot, SIZE(MeshMapData%Jacobian_Opt1), 'Pivot array for Jacobian LU decomposition', ErrStat2, ErrMsg2 )
         CALL SetErrStat( ErrStat2, ErrMsg2, ErrStat, ErrMsg, RoutineName )                 
   END IF
   
   IF (ErrStat >= AbortErrLev ) RETURN   
   
   !............................................................................................................................
   ! reset the remap flags (do this before making the copies else the copies will always have remap = true)
   !............................................................................................................................
   CALL ResetRemapFlags(p_FAST, ED, BD, AD14, AD, HD, SD, ExtPtfm, SrvD, MAPp, FEAM, MD, Orca, IceF, IceD )      
            
   !............................................................................................................................
   ! initialize the temporary input meshes (for input-output solves in Solve Option 1):
   ! (note that we do this after ResetRemapFlags() so that the copies have remap=false)
   !............................................................................................................................
   IF ( p_FAST%CompHydro == Module_HD .OR. p_FAST%CompSub /= Module_None .OR. (p_FAST%CompElast == Module_BD .and. BD_Solve_Option1) &
         .or. p_FAST%CompMooring == Module_Orca) THEN
                  
         ! Temporary meshes for transfering inputs to ED, HD, BD, Orca, and SD
      CALL MeshCopy ( ED%Input(1)%HubPtLoad, MeshMapData%u_ED_HubPtLoad, MESH_NEWCOPY, ErrStat2, ErrMsg2 )      
         CALL SetErrStat( ErrStat2, ErrMsg2, ErrStat, ErrMsg, RoutineName//':u_ED_HubPtLoad' )                 
            
      CALL MeshCopy ( ED%Input(1)%PlatformPtMesh, MeshMapData%u_ED_PlatformPtMesh, MESH_NEWCOPY, ErrStat2, ErrMsg2 )      
         CALL SetErrStat( ErrStat2, ErrMsg2, ErrStat, ErrMsg, RoutineName//':u_ED_PlatformPtMesh' )                 

      CALL MeshCopy ( ED%Input(1)%PlatformPtMesh, MeshMapData%u_ED_PlatformPtMesh_2, MESH_NEWCOPY, ErrStat2, ErrMsg2 )      
         CALL SetErrStat( ErrStat2, ErrMsg2, ErrStat, ErrMsg, RoutineName//':u_ED_PlatformPtMesh_2' )                 

             
      IF ( p_FAST%CompElast == Module_BD ) THEN
      
            ! Temporary meshes for transfering inputs to ED and BD
         CALL MeshCopy ( ED%Input(1)%HubPtLoad, MeshMapData%u_ED_HubPtLoad_2, MESH_NEWCOPY, ErrStat2, ErrMsg2 )      
            CALL SetErrStat( ErrStat2, ErrMsg2, ErrStat, ErrMsg, RoutineName//':u_ED_HubPtLoad_2' )     
            
         allocate( MeshMapData%u_BD_RootMotion( p_FAST%nBeams ), STAT = ErrStat2 )
         if (ErrStat2 /= 0) then
            CALL SetErrStat( ErrID_Fatal, "Error allocating u_BD_RootMotion", ErrStat, ErrMsg, RoutineName )     
            return
         end if
         
         do k=1,p_FAST%nBeams
            CALL MeshCopy ( BD%Input(1,k)%RootMotion, MeshMapData%u_BD_RootMotion(k), MESH_NEWCOPY, ErrStat2, ErrMsg2 )      
               CALL SetErrStat( ErrStat2, ErrMsg2, ErrStat, ErrMsg, RoutineName//':u_BD_RootMotion('//trim(num2lstr(k))//')' )                 
         end do
         
                              
      END IF         
         
      IF ( p_FAST%CompSub == Module_SD ) THEN
         
         CALL MeshCopy ( SD%Input(1)%TPMesh, MeshMapData%u_SD_TPMesh, MESH_NEWCOPY, ErrStat2, ErrMsg2 )      
            CALL SetErrStat( ErrStat2, ErrMsg2, ErrStat, ErrMsg, RoutineName//':u_SD_TPMesh' )                 
               
         IF ( p_FAST%CompHydro == Module_HD ) THEN
               
            CALL MeshCopy ( SD%Input(1)%LMesh, MeshMapData%u_SD_LMesh, MESH_NEWCOPY, ErrStat2, ErrMsg2 )      
               CALL SetErrStat( ErrStat2, ErrMsg2, ErrStat, ErrMsg, RoutineName//':u_SD_LMesh' )                 

            CALL MeshCopy ( SD%Input(1)%LMesh, MeshMapData%u_SD_LMesh_2, MESH_NEWCOPY, ErrStat2, ErrMsg2 )
               CALL SetErrStat( ErrStat2, ErrMsg2, ErrStat, ErrMsg, RoutineName//':u_SD_LMesh_2' )
                              
         END IF

      ELSE IF ( p_FAST%CompSub == Module_ExtPtfm ) THEN
         
         CALL MeshCopy ( ExtPtfm%Input(1)%PtfmMesh, MeshMapData%u_ExtPtfm_PtfmMesh, MESH_NEWCOPY, ErrStat2, ErrMsg2 )      
            CALL SetErrStat( ErrStat2, ErrMsg2, ErrStat, ErrMsg, RoutineName//':u_ExtPtfm_PtfmMesh' ) 
            
      END IF
         
      IF ( p_FAST%CompHydro == Module_HD ) THEN
         
         !TODO: GJH Is this needed, I created it as a place holder, 5/11/2020
         !CALL MeshCopy ( HD%Input(1)%PRPMesh, MeshMapData%u_HD_PRP_Mesh, MESH_NEWCOPY, ErrStat2, ErrMsg2 )      
         !   CALL SetErrStat( ErrStat2, ErrMsg2, ErrStat, ErrMsg, RoutineName//':u_HD_PRP_Mesh' )
            
         CALL MeshCopy ( HD%Input(1)%WAMITMesh, MeshMapData%u_HD_W_Mesh, MESH_NEWCOPY, ErrStat2, ErrMsg2 )      
            CALL SetErrStat( ErrStat2, ErrMsg2, ErrStat, ErrMsg, RoutineName//':u_HD_W_Mesh' )                 
                  
         CALL MeshCopy ( HD%Input(1)%Morison%Mesh, MeshMapData%u_HD_M_Mesh, MESH_NEWCOPY, ErrStat2, ErrMsg2 )      
            CALL SetErrStat( ErrStat2, ErrMsg2, ErrStat, ErrMsg, RoutineName//':u_HD_M_Mesh' )                         
                                    
      END IF
          
      IF ( p_FAST%CompMooring == Module_Orca ) THEN
         
         CALL MeshCopy ( Orca%Input(1)%PtfmMesh, MeshMapData%u_Orca_PtfmMesh, MESH_NEWCOPY, ErrStat2, ErrMsg2 )      
            CALL SetErrStat( ErrStat2, ErrMsg2, ErrStat, ErrMsg, RoutineName//':u_Orca_PtfmMesh' )                 
                              
      END IF
      
      
   ELSEIF ( p_FAST%CompSub /= Module_SD ) THEN     ! Platform loads from SrvD Structural control (TMDs) if not SD
      IF ( ALLOCATED(SrvD%Input(1)%SStCMotionMesh) ) THEN ! Platform TMD loads
         CALL MeshCopy ( ED%Input(1)%PlatformPtMesh, MeshMapData%u_ED_PlatformPtMesh, MESH_NEWCOPY, ErrStat2, ErrMsg2 )
            CALL SetErrStat( ErrStat2, ErrMsg2, ErrStat, ErrMsg, RoutineName//':u_ED_PlatformPtMesh' )
      ENDIF

   END IF
   
   

   !............................................................................................................................

      
END SUBROUTINE InitModuleMappings
!----------------------------------------------------------------------------------------------------------------------------------
!> This subroutine solves the input-output relations for all of the modules. It is a subroutine because it gets done twice--
!! once at the start of the n_t_global loop and once in the j_pc loop, using different states.
!! *** Note that modules that do not have direct feedthrough should be called first. ***
SUBROUTINE CalcOutputs_And_SolveForInputs( n_t_global, this_time, this_state, calcJacobian, NextJacCalcTime, &
               p_FAST, m_FAST, WriteThisStep, ED, BD, &
               SrvD, AD14, AD, IfW, OpFM, HD, SD, ExtPtfm, MAPp, FEAM, MD, Orca, IceF, IceD, MeshMapData, ErrStat, ErrMsg )
   REAL(DbKi)              , intent(in   ) :: this_time           !< The current simulation time (actual or time of prediction)
   INTEGER(IntKi)          , intent(in   ) :: this_state          !< Index into the state array (current or predicted states)
   INTEGER(IntKi)          , intent(in   ) :: n_t_global          !< current time step (used only for SrvD hack)
   LOGICAL                 , intent(inout) :: calcJacobian        !< Should we calculate Jacobians in Option 1?
   REAL(DbKi)              , intent(in   ) :: NextJacCalcTime     !< Time between calculating Jacobians in the HD-ED and SD-ED simulations
      
   TYPE(FAST_ParameterType), INTENT(IN   ) :: p_FAST              !< Parameters for the glue code
   TYPE(FAST_MiscVarType),   INTENT(IN   ) :: m_FAST              !< Misc variables (including external inputs) for the glue code
   LOGICAL                 , INTENT(IN   ) :: WriteThisStep       !< Will we print the WriteOutput values this step?

   TYPE(ElastoDyn_Data),     INTENT(INOUT) :: ED                  !< ElastoDyn data
   TYPE(BeamDyn_Data),       INTENT(INOUT) :: BD                  !< BeamDyn data
   TYPE(ServoDyn_Data),      INTENT(INOUT) :: SrvD                !< ServoDyn data
   TYPE(AeroDyn14_Data),     INTENT(INOUT) :: AD14                !< AeroDyn14 data
   TYPE(AeroDyn_Data),       INTENT(INOUT) :: AD                  !< AeroDyn data
   TYPE(InflowWind_Data),    INTENT(INOUT) :: IfW                 !< InflowWind data
   TYPE(OpenFOAM_Data),      INTENT(INOUT) :: OpFM                !< OpenFOAM data
   TYPE(HydroDyn_Data),      INTENT(INOUT) :: HD                  !< HydroDyn data
   TYPE(SubDyn_Data),        INTENT(INOUT) :: SD                  !< SubDyn data
   TYPE(ExtPtfm_Data),       INTENT(INOUT) :: ExtPtfm             !< ExtPtfm data
   TYPE(MAP_Data),           INTENT(INOUT) :: MAPp                !< MAP data
   TYPE(FEAMooring_Data),    INTENT(INOUT) :: FEAM                !< FEAMooring data
   TYPE(MoorDyn_Data),       INTENT(INOUT) :: MD                  !< Data for the MoorDyn module
   TYPE(OrcaFlex_Data),      INTENT(INOUT) :: Orca                !< OrcaFlex interface data
   TYPE(IceFloe_Data),       INTENT(INOUT) :: IceF                !< IceFloe data
   TYPE(IceDyn_Data),        INTENT(INOUT) :: IceD                !< All the IceDyn data used in time-step loop

   TYPE(FAST_ModuleMapType), INTENT(INOUT) :: MeshMapData         !< Data for mapping between modules
   
   
   INTEGER(IntKi),           INTENT(  OUT) :: ErrStat             !< Error status of the operation
   CHARACTER(*),             INTENT(  OUT) :: ErrMsg              !< Error message if ErrStat /= ErrID_None
   
   INTEGER(IntKi)                          :: ErrStat2
   CHARACTER(ErrMsgLen)                    :: ErrMSg2
   CHARACTER(*), PARAMETER                 :: RoutineName = 'CalcOutputs_And_SolveForInputs'
   
   
#ifdef OUTPUT_MASS_MATRIX   
   INTEGER                                 :: UnMM
#endif
   
   
   !++++++++++++++++++++++++++++++++++++++++++++++++++++++++++++++++++++++++++++++++++++++++++++++++++++++++++++++++++++++++++++
   ! Option 1: Solve for consistent inputs and outputs, which is required when Y has direct feedthrough in modules coupled together
   ! bjj: If you are doing this option at the beginning as well as the end (after option 2), you must initialize the values of
   ! MAPp%y,
   !++++++++++++++++++++++++++++++++++++++++++++++++++++++++++++++++++++++++++++++++++++++++++++++++++++++++++++++++++++++++++++

   ErrStat = ErrID_None
   ErrMsg  = ""
   
   IF ( EqualRealNos( this_time, NextJacCalcTime ) .OR. NextJacCalcTime < this_time )  THEN
      calcJacobian = .TRUE.
   ELSE         
      calcJacobian = .FALSE.
   END IF
      

   !> ## This is OPTION 2 before OPTION 1:
   !!    
   !!  For cases with HydroDyn, BeamDyn, OrcaFlex interface, and/or SubDyn, it calls ED_CalcOuts (a time-sink) 3 times per step/correction 
   !! (plus the 6 calls when calculating the Jacobian).
   !! In cases without HydroDyn or SubDyn, it is the same as Option 1 before 2 (with 1 call to ED_CalcOuts either way).
   !!   
   !! Option 1 before 2 usually requires a correction step, whereas Option 2 before Option 1 often does not. Thus we are using this option, calling
   !! ED_CalcOuts 3 times (option 2 before 1 with no correction step) instead of 4 times (option1 before 2 with one correction step). 
   !! Note that this analysis may change if/when AeroDyn14 (and ServoDyn?) generate different outputs on correction steps. (Currently, AeroDyn (v14) 
   !! returns old values until time advances.)
   !! Also note that AD15's DBEMT module (and UA?) is heavily time-dependent without calling the structural code first (DBEMT's filters do not deal 
   !! well with the extrapolated inputs).
   !!
   !! ## Algorithm:


      !> Solve option 2 (modules without direct feedthrough):
   CALL SolveOption2(this_time, this_state, p_FAST, m_FAST, ED, BD, AD14, AD, SD, SrvD, IfW, OpFM, MeshMapData, ErrStat2, ErrMsg2, n_t_global < 0, WriteThisStep)
      CALL SetErrStat( ErrStat2, ErrMsg2, ErrStat, ErrMsg, RoutineName )  

#ifdef OUTPUT_MASS_MATRIX
   if (n_t_global == 0) then   
      UnMM = -1
      CALL GetNewUnit( UnMM, ErrStat2, ErrMsg2 )
      CALL OpenFOutFile( UnMM, TRIM(p_FAST%OutFileRoot)//'.EDMassMatrix', ErrStat2, ErrMsg2)
         CALL SetErrStat( ErrStat2, ErrMsg2, ErrStat, ErrMsg, RoutineName  )
         IF ( ErrStat >= AbortErrLev ) RETURN                  
      CALL WrMatrix(ED%m%AugMat,UnMM, p_FAST%OutFmt)
      CLOSE( UnMM )      
   end if
#endif


      !> transfer SrvD outputs to other modules used in option 1:
   call Transfer_SrvD_to_SD_MD( p_FAST, SrvD%y, SD%Input(1), MD%Input(1) )

      !> transfer ED outputs to other modules used in option 1:
   CALL Transfer_ED_to_HD_SD_BD_Mooring( p_FAST, ED%y, HD%Input(1), SD%Input(1), ExtPtfm%Input(1), &
                                         MAPp%Input(1), FEAM%Input(1), MD%Input(1), &
                                         Orca%Input(1), BD%Input(1,:), SrvD%Input(1), MeshMapData, ErrStat2, ErrMsg2 )         
      CALL SetErrStat( ErrStat2, ErrMsg2, ErrStat, ErrMsg, RoutineName )                                     
      
   IF ( p_FAST%CompSub == Module_SD .and. p_FAST%CompHydro == Module_HD ) THEN            
      CALL SD_CalcOutput( this_time, SD%Input(1), SD%p, SD%x(this_state), SD%xd(this_state), SD%z(this_state), SD%OtherSt(this_state), SD%y, SD%m, ErrStat2, ErrMsg2 )
         CALL SetErrStat( ErrStat2, ErrMsg2, ErrStat, ErrMsg, RoutineName  )
      call Transfer_SD_to_HD( SD%y, HD%Input(1)%WAMITMesh, HD%Input(1)%Morison%Mesh, MeshMapData, ErrStat, ErrMsg )
      
      IF ( p_FAST%CompMooring == Module_MAP ) THEN         
         CALL Transfer_Point_to_Point( SD%y%y3Mesh, MAPp%Input(1)%PtFairDisplacement, MeshMapData%SDy3_P_2_Mooring_P, ErrStat, ErrMsg )
            CALL SetErrStat(ErrStat2,ErrMsg2, ErrStat, ErrMsg, RoutineName)
      ELSEIF ( p_FAST%CompMooring == Module_MD ) THEN
<<<<<<< HEAD
         CALL Transfer_Point_to_Point( SD%y%y2Mesh, MD%Input(1)%CoupledKinematics, MeshMapData%SD_P_2_Mooring_P, ErrStat, ErrMsg )
=======
         CALL Transfer_Point_to_Point( SD%y%y3Mesh, MD%Input(1)%PtFairleadDisplacement, MeshMapData%SDy3_P_2_Mooring_P, ErrStat, ErrMsg )
>>>>>>> 955efc7f
            CALL SetErrStat(ErrStat2,ErrMsg2, ErrStat, ErrMsg, RoutineName)
      ELSEIF ( p_FAST%CompMooring == Module_FEAM ) THEN
         CALL Transfer_Point_to_Point( SD%y%y3Mesh, FEAM%Input(1)%PtFairleadDisplacement, MeshMapData%SDy3_P_2_Mooring_P, ErrStat, ErrMsg )
            CALL SetErrStat(ErrStat2,ErrMsg2, ErrStat, ErrMsg, RoutineName)                  
      END IF     
   END IF
   
      !> Solve option 1 (rigorous solve on loads/accelerations)
   CALL SolveOption1(this_time, this_state, calcJacobian, p_FAST, ED, BD, HD, SD, ExtPtfm, MAPp, FEAM, MD, Orca, IceF, IceD, SrvD, MeshMapData, ErrStat2, ErrMsg2, WriteThisStep)
      CALL SetErrStat( ErrStat2, ErrMsg2, ErrStat, ErrMsg, RoutineName )  

      
      !> Now use the ElastoDyn and BD outputs from option1 to update the inputs for InflowWind, AeroDyn, and ServoDyn (necessary only if they have states)
                     
   IF ( p_FAST%CompAero == Module_AD14 ) THEN
      
      CALL AD14_InputSolve_NoIfW( p_FAST, AD14%Input(1), ED%y, MeshMapData, ErrStat2, ErrMsg2 )   
         CALL SetErrStat( ErrStat2, ErrMsg2, ErrStat, ErrMsg, RoutineName )        
               
         ! because we're not calling InflowWind_CalcOutput or getting new values from OpenFOAM, 
         ! this probably can be skipped
      CALL AD14_InputSolve_IfW( p_FAST, AD14%Input(1), IfW%y, OpFM%y, ErrStat2, ErrMsg2 )   
         CALL SetErrStat( ErrStat2, ErrMsg2, ErrStat, ErrMsg, RoutineName )                       
         
   ELSEIF ( p_FAST%CompAero == Module_AD ) THEN
      
      CALL AD_InputSolve_NoIfW( p_FAST, AD%Input(1), SrvD%y, ED%y, BD, MeshMapData, ErrStat2, ErrMsg2 )   
         CALL SetErrStat( ErrStat2, ErrMsg2, ErrStat, ErrMsg, RoutineName )        

         ! because we're not calling InflowWind_CalcOutput or getting new values from OpenFOAM, 
         ! this probably can be skipped; 
         ! @todo: alternatively, we could call InflowWind_CalcOutput, too.
      CALL AD_InputSolve_IfW( p_FAST, AD%Input(1), IfW%y, OpFM%y, ErrStat2, ErrMsg2 )   
         CALL SetErrStat( ErrStat2, ErrMsg2, ErrStat, ErrMsg, RoutineName )                       

   END IF

   IF ( p_FAST%CompInflow == Module_IfW ) THEN
      CALL IfW_InputSolve( p_FAST, m_FAST, IfW%Input(1), IfW%p, AD14%Input(1), AD%Input(1), AD%OtherSt(this_state), ED%y, ErrStat2, ErrMsg2 )
         CALL SetErrStat( ErrStat2, ErrMsg2, ErrStat, ErrMsg, RoutineName )  
   ELSE IF ( p_FAST%CompInflow == Module_OpFM ) THEN
   ! OpenFOAM is the driver and it sets these inputs outside of this solve; the OpenFOAM inputs and outputs thus don't change 
   !   in this scenario until OpenFOAM takes another step  **this is a source of error, but it is the way the OpenFOAM-FAST7 coupling
   !   works, so I'm not going to spend time that I don't have now to fix it**
      CALL OpFM_SetInputs( p_FAST, AD14%p, AD14%Input(1), AD14%y, AD%Input(1), AD%y, ED%y, SrvD%y, OpFM, ErrStat2, ErrMsg2 )
         CALL SetErrStat( ErrStat2, ErrMsg2, ErrStat, ErrMsg, RoutineName )        
   END IF
   
   
   IF ( p_FAST%CompServo == Module_SrvD  ) THEN         
      CALL SrvD_InputSolve( p_FAST, m_FAST, SrvD%Input(1), ED%y, IfW%y, OpFM%y, BD%y, SD%y, MeshmapData, ErrStat2, ErrMsg2 )
      CALL SetErrStat( ErrStat2, ErrMsg2, ErrStat, ErrMsg, RoutineName )  
   END IF         
             
   IF (p_FAST%CompElast == Module_BD .and. .NOT. BD_Solve_Option1) THEN            
      ! map ED root and hub motion outputs to BeamDyn:
      CALL Transfer_ED_to_BD(ED%y, BD%Input(1,:), MeshMapData, ErrStat2, ErrMsg2 )
         CALL SetErrStat(ErrStat2,ErrMsg2,ErrStat, ErrMsg,RoutineName )      
   END IF

   !.....................................................................
   ! Reset each mesh's RemapFlag (after calling all InputSolve routines):
   !.....................................................................              
         
   CALL ResetRemapFlags(p_FAST, ED, BD, AD14, AD, HD, SD, ExtPtfm, SrvD, MAPp, FEAM, MD, Orca, IceF, IceD)         
         
                        
END SUBROUTINE CalcOutputs_And_SolveForInputs
!----------------------------------------------------------------------------------------------------------------------------------
!> This routine implements the "option 1" solve for all inputs with direct links to HD, SD, ExtPtfm, MAP, OrcaFlex interface, and the ED 
!! platform reference point. Also in solve option 1 are the BD-ED blade root coupling.
SUBROUTINE SolveOption1(this_time, this_state, calcJacobian, p_FAST, ED, BD, HD, SD, ExtPtfm, MAPp, FEAM, MD, Orca, IceF, IceD, SrvD, MeshMapData, ErrStat, ErrMsg, WriteThisStep )
!...............................................................................................................................
   REAL(DbKi)              , intent(in   ) :: this_time           !< The current simulation time (actual or time of prediction)
   INTEGER(IntKi)          , intent(in   ) :: this_state          !< Index into the state array (current or predicted states)
   LOGICAL                 , intent(in   ) :: calcJacobian        !< Should we calculate Jacobians in Option 1?

   TYPE(FAST_ParameterType), INTENT(IN   ) :: p_FAST              !< Parameters for the glue code

   TYPE(ElastoDyn_Data),     INTENT(INOUT) :: ED                  !< ElastoDyn data
   TYPE(BeamDyn_Data),       INTENT(INOUT) :: BD                  !< BeamDyn data
   TYPE(ServoDyn_Data),      INTENT(INOUT) :: SrvD                ! ServoDyn data
   !TYPE(AeroDyn14_Data),     INTENT(INOUT) :: AD14                ! AeroDyn14 data
   TYPE(HydroDyn_Data),      INTENT(INOUT) :: HD                  !< HydroDyn data
   TYPE(SubDyn_Data),        INTENT(INOUT) :: SD                  !< SubDyn data
   TYPE(ExtPtfm_Data),       INTENT(INOUT) :: ExtPtfm             !< ExtPtfm data
   TYPE(MAP_Data),           INTENT(INOUT) :: MAPp                !< MAP data
   TYPE(FEAMooring_Data),    INTENT(INOUT) :: FEAM                !< FEAMooring data
   TYPE(MoorDyn_Data),       INTENT(INOUT) :: MD                  !< MoorDyn data
   TYPE(OrcaFlex_Data),      INTENT(INOUT) :: Orca                !< OrcaFlex interface data
   TYPE(IceFloe_Data),       INTENT(INOUT) :: IceF                !< IceFloe data
   TYPE(IceDyn_Data),        INTENT(INOUT) :: IceD                !< All the IceDyn data used in time-step loop

   TYPE(FAST_ModuleMapType), INTENT(INOUT) :: MeshMapData         !< Data for mapping between modules
   
   
   INTEGER(IntKi),           INTENT(  OUT) :: ErrStat             !< Error status of the operation
   CHARACTER(*),             INTENT(  OUT) :: ErrMsg              !< Error message if ErrStat /= ErrID_None
   LOGICAL                 , INTENT(IN   ) :: WriteThisStep       !< Will we print the WriteOutput values this step?
   

   INTEGER                                 :: i                   ! loop counter
   INTEGER(IntKi)                          :: ErrStat2
   CHARACTER(ErrMsgLen)                    :: ErrMSg2
   
   CHARACTER(*), PARAMETER                 :: RoutineName = 'SolveOption1'       
   
   !............................................................................................................................   
   !++++++++++++++++++++++++++++++++++++++++++++++++++++++++++++++++++++++++++++++++++++++++++++++++++++++++++++++++++++++++++++
   !> Option 1: solve for consistent inputs and outputs, which is required when Y has direct feedthrough in 
   !!           modules coupled together
   !++++++++++++++++++++++++++++++++++++++++++++++++++++++++++++++++++++++++++++++++++++++++++++++++++++++++++++++++++++++++++++
               
   ErrStat = ErrID_None
   ErrMsg  = ""
   
   ! Because MAP, FEAM, MoorDyn, IceDyn, and IceFloe do not contain acceleration inputs, we do this outside the DO loop in the ED{_SD}_HD_InputOutput solves.       
   IF ( p_FAST%CompMooring == Module_MAP ) THEN
                  
      CALL MAP_CalcOutput( this_time, MAPp%Input(1), MAPp%p, MAPp%x(this_state), MAPp%xd(this_state), MAPp%z(this_state), &
                            MAPp%OtherSt, MAPp%y, ErrStat2, ErrMsg2 )
         CALL SetErrStat( ErrStat2, ErrMsg2, ErrStat, ErrMsg, RoutineName )

   ELSEIF ( p_FAST%CompMooring == Module_MD ) THEN
         
      CALL MD_CalcOutput( this_time, MD%Input(1), MD%p, MD%x(this_state), MD%xd(this_state), MD%z(this_state), &
                            MD%OtherSt(this_state), MD%y, MD%m, ErrStat2, ErrMsg2 )
         CALL SetErrStat( ErrStat2, ErrMsg2, ErrStat, ErrMsg, RoutineName )
         
   ELSEIF ( p_FAST%CompMooring == Module_FEAM ) THEN
         
      CALL FEAM_CalcOutput( this_time, FEAM%Input(1), FEAM%p, FEAM%x(this_state), FEAM%xd(this_state), FEAM%z(this_state), &
                            FEAM%OtherSt(this_state), FEAM%y, FEAM%m, ErrStat2, ErrMsg2 )
         CALL SetErrStat( ErrStat2, ErrMsg2, ErrStat, ErrMsg, RoutineName )
                        
   END IF
      
   IF ( p_FAST%CompIce == Module_IceF ) THEN
                  
      CALL IceFloe_CalcOutput( this_time, IceF%Input(1), IceF%p, IceF%x(this_state), IceF%xd(this_state), IceF%z(this_state), &
                                 IceF%OtherSt(this_state), IceF%y, IceF%m, ErrStat2, ErrMsg2 )
         CALL SetErrStat( ErrStat2, ErrMsg2, ErrStat, ErrMsg, RoutineName )
      
   ELSEIF ( p_FAST%CompIce == Module_IceD ) THEN
         
      DO i=1,p_FAST%numIceLegs                  
         CALL IceD_CalcOutput( this_time, IceD%Input(1,i), IceD%p(i), IceD%x(i,this_state), IceD%xd(i,this_state), &
                                 IceD%z(i,this_state), IceD%OtherSt(i,this_state), IceD%y(i), IceD%m(i), ErrStat2, ErrMsg2 )
            CALL SetErrStat( ErrStat2, ErrMsg2, ErrStat, ErrMsg, RoutineName )
      END DO
         
   END IF
      

   ! the Structural control (TMD) from ServoDyn requires recalculating SrvD if we are using it.  While it uses accelerations,
   ! the masses involved are small enough compared to the platform that we don't need to account for them in the jacobian
   IF ( p_FAST%CompServo == Module_SrvD .and. allocated(SrvD%Input(1)%SStCMotionMesh) ) THEN
      ! need loads from SrvD%y%SStC%Mesh
      CALL SrvD_CalcOutput( this_time, SrvD%Input(1), SrvD%p, SrvD%x(this_state), SrvD%xd(this_state), SrvD%z(this_state), &
                            SrvD%OtherSt(this_state), SrvD%y, SrvD%m, ErrStat2, ErrMsg2 )
         CALL SetErrStat( ErrStat2, ErrMsg2, ErrStat, ErrMsg, RoutineName )
   END IF

 
   IF (ErrStat >= AbortErrLev) RETURN      
   
   IF ( p_FAST%CompSub /= Module_None .OR. (p_FAST%CompElast == Module_BD .and. BD_Solve_Option1) .OR. p_FAST%CompMooring == Module_Orca ) THEN !.OR. p_FAST%CompHydro == Module_HD ) THEN
                                 
      CALL FullOpt1_InputOutputSolve(  this_time, p_FAST, calcJacobian &
          ,      ED%Input(1),     ED%p,     ED%x(  this_state),     ED%xd(  this_state),     ED%z(  this_state),     ED%OtherSt(  this_state),     ED%y, ED%m &
          ,      SD%Input(1),     SD%p,     SD%x(  this_state),     SD%xd(  this_state),     SD%z(  this_state),     SD%OtherSt(  this_state),     SD%y    , SD%m & 
          , ExtPtfm%Input(1),ExtPtfm%p,ExtPtfm%x(  this_state),ExtPtfm%xd(  this_state),ExtPtfm%z(  this_state),ExtPtfm%OtherSt(  this_state),ExtPtfm%y,ExtPtfm%m & 
          ,      HD%Input(1),     HD%p,     HD%x(  this_state),     HD%xd(  this_state),     HD%z(  this_state),     HD%OtherSt(  this_state),     HD%y    , HD%m & 
          ,      BD%Input(1,:),   BD%p,     BD%x(:,this_state),     BD%xd(:,this_state),     BD%z(:,this_state),     BD%OtherSt(:,this_state),     BD%y    , BD%m & 
          ,    Orca%Input(1),   Orca%p,   Orca%x( this_state),    Orca%xd(  this_state),   Orca%z(  this_state),   Orca%OtherSt(  this_state),   Orca%y  , Orca%m & 
          ,    MAPp%Input(1),   MAPp%y &
          ,    FEAM%Input(1),   FEAM%y &   
          ,      MD%Input(1),     MD%y &   
          ,    IceF%Input(1),   IceF%y &
          ,    IceD%Input(1,:), IceD%y &    ! bjj: I don't really want to make temp copies of input types. perhaps we should pass the whole Input() structure? (likewise for BD)...
          ,    SrvD%Input(1),   SrvD%y &
          , MeshMapData , ErrStat2, ErrMsg2, WriteThisStep )         
         CALL SetErrStat( ErrStat2, ErrMsg2, ErrStat, ErrMsg, RoutineName )
                        
               
   ELSEIF ( p_FAST%CompHydro == Module_HD ) THEN  ! No substructure model
                                                    
      CALL ED_HD_InputOutputSolve(  this_time, p_FAST, calcJacobian &
                                    , ED%Input(1), ED%p, ED%x(this_state), ED%xd(this_state), ED%z(this_state), ED%OtherSt(this_state), ED%y,  ED%m &
                                    , HD%Input(1), HD%p, HD%x(this_state), HD%xd(this_state), HD%z(this_state), HD%OtherSt(this_state), HD%y,  HD%m & 
                                    , MAPp%Input(1), MAPp%y, FEAM%Input(1), FEAM%y, MD%Input(1), MD%y, SrvD%Input(1), SrvD%y &          
                                    , MeshMapData , ErrStat2, ErrMsg2, WriteThisStep )
         CALL SetErrStat( ErrStat2, ErrMsg2, ErrStat, ErrMsg, RoutineName )
                                                                  
   END IF ! HD, BD, and/or SD coupled to ElastoDyn
                         
!..................
! Set mooring line and ice inputs (which don't have acceleration fields)
!..................

   
   IF ( p_FAST%CompMooring == Module_MAP ) THEN
         
      ! note: MAP_InputSolve must be called before setting ED loads inputs (so that motions are known for loads [moment] mapping)   
      if ( p_FAST%CompSub == Module_SD ) then
            CALL Transfer_Point_to_Point( SD%y%y3Mesh, MAPp%Input(1)%PtFairDisplacement, MeshMapData%SDy3_P_2_Mooring_P, ErrStat, ErrMsg )
               CALL SetErrStat(ErrStat2,ErrMsg2, ErrStat, ErrMsg, RoutineName)
      else
         CALL Transfer_Point_to_Point( ED%y%PlatformPtMesh, MAPp%Input(1)%PtFairDisplacement, MeshMapData%ED_P_2_Mooring_P, ErrStat, ErrMsg )
          CALL SetErrStat( ErrStat2, ErrMsg2, ErrStat, ErrMsg, RoutineName )
      end if
                                 
   ELSEIF ( p_FAST%CompMooring == Module_MD ) THEN
         
      ! note: MD_InputSolve must be called before setting ED loads inputs (so that motions are known for loads [moment] mapping)
      if ( p_FAST%CompSub == Module_SD ) then
<<<<<<< HEAD
            CALL Transfer_Point_to_Point( SD%y%y2Mesh, MD%Input(1)%CoupledKinematics, MeshMapData%SD_P_2_Mooring_P, ErrStat, ErrMsg )
=======
            CALL Transfer_Point_to_Point( SD%y%y3Mesh, MD%Input(1)%PtFairleadDisplacement, MeshMapData%SDy3_P_2_Mooring_P, ErrStat, ErrMsg )
>>>>>>> 955efc7f
               CALL SetErrStat(ErrStat2,ErrMsg2, ErrStat, ErrMsg, RoutineName)
      else
         CALL Transfer_Point_to_Point( ED%y%PlatformPtMesh, MD%Input(1)%CoupledKinematics, MeshMapData%ED_P_2_Mooring_P, ErrStat, ErrMsg )
          CALL SetErrStat( ErrStat2, ErrMsg2, ErrStat, ErrMsg, RoutineName )
      endif
                        
   ELSEIF ( p_FAST%CompMooring == Module_FEAM ) THEN
         
      ! note: FEAM_InputSolve must be called before setting ED loads inputs (so that motions are known for loads [moment] mapping)
      if ( p_FAST%CompSub == Module_SD ) then
            CALL Transfer_Point_to_Point( SD%y%y3Mesh, FEAM%Input(1)%PtFairleadDisplacement, MeshMapData%SDy3_P_2_Mooring_P, ErrStat, ErrMsg )
               CALL SetErrStat(ErrStat2,ErrMsg2, ErrStat, ErrMsg, RoutineName)
      else
         CALL Transfer_Point_to_Point( ED%y%PlatformPtMesh, FEAM%Input(1)%PtFairleadDisplacement, MeshMapData%ED_P_2_Mooring_P, ErrStat, ErrMsg )
          CALL SetErrStat( ErrStat2, ErrMsg2, ErrStat, ErrMsg, RoutineName )
      end if
                        
   END IF        
      
   IF ( p_FAST%CompIce == Module_IceF ) THEN
         
      CALL IceFloe_InputSolve(  IceF%Input(1), SD%y, MeshMapData, ErrStat2, ErrMsg2 )
         CALL SetErrStat( ErrStat2, ErrMsg2, ErrStat, ErrMsg, RoutineName )
                                 
   ELSEIF ( p_FAST%CompIce == Module_IceD ) THEN
         
      DO i=1,p_FAST%numIceLegs
            
         CALL IceD_InputSolve(  IceD%Input(1,i), SD%y, MeshMapData, i, ErrStat2, ErrMsg2 )
            CALL SetErrStat( ErrStat2, ErrMsg2, ErrStat, ErrMsg, RoutineName//':IceD_InputSolve' )
               
      END DO
         
   END IF        


      ! Map motions for ServodDyn Structural control (TMD) if used.
   IF ( p_FAST%CompServo == Module_SrvD ) THEN
      IF ( p_FAST%CompSub /= Module_SD ) THEN
         call Transfer_ED_to_SStC( SrvD%Input(1), ED%y, MeshMapData, ErrStat2, ErrMsg2 )
            call SetErrStat(ErrStat2,ErrMsg2,ErrStat,ErrMsg,RoutineName)
      ELSEIF ( p_FAST%CompSub == Module_SD ) THEN
         call Transfer_SD_to_SStC( SrvD%Input(1), SD%y, MeshMapData, ErrStat2, ErrMsg2 )
            call SetErrStat(ErrStat2,ErrMsg2,ErrStat,ErrMsg,RoutineName)
      ENDIF
   END IF

      
#ifdef DEBUG_MESH_TRANSFER_ICE
      CALL WrScr('********************************************************')
      CALL WrScr('****   IceF to SD point-to-point                   *****')
      CALL WrScr('********************************************************')
      CALL WriteMappingTransferToFile(SD%Input(1)%LMesh, SD%y%Y3Mesh, IceF%Input(1)%iceMesh, IceF%y%iceMesh,&
            MeshMapData%SDy3_P_2_IceF_P, MeshMapData%IceF_P_2_SD_P, &
            'SD_y3_IceF_Meshes_t'//TRIM(Num2LStr(0))//'.PI.bin' )

         
      CALL WriteMappingTransferToFile(SD%Input(1)%LMesh, SD%y%Y2Mesh, HD%Input(1)%Morison%Mesh, HD%y%Morison%Mesh,&
            MeshMapData%SD_P_2_HD_M_P, MeshMapData%HD_M_P_2_SD_P, &
            'SD_y2_HD_M_L_Meshes_t'//TRIM(Num2LStr(0))//'.PHL.bin' )
      
         
         
      !print *
      !pause         
#endif         
                  
END SUBROUTINE SolveOption1
!----------------------------------------------------------------------------------------------------------------------------------
!> This routine implements the first part of the "option 2" solve for inputs that apply to BeamDyn and AeroDyn 
SUBROUTINE SolveOption2a_Inp2BD(this_time, this_state, p_FAST, m_FAST, ED, BD, AD14, AD, SrvD, IfW, OpFM, MeshMapData, ErrStat, ErrMsg, WriteThisStep)
   REAL(DbKi)              , intent(in   ) :: this_time           !< The current simulation time (actual or time of prediction)
   INTEGER(IntKi)          , intent(in   ) :: this_state          !< Index into the state array (current or predicted states)

   TYPE(FAST_ParameterType), INTENT(IN   ) :: p_FAST              !< Parameters for the glue code
   TYPE(FAST_MiscVarType),   INTENT(IN   ) :: m_FAST              !< Misc variables for the glue code (including external inputs)

   TYPE(ElastoDyn_Data),     INTENT(INOUT) :: ED                  !< ElastoDyn data
   TYPE(BeamDyn_Data),       INTENT(INOUT) :: BD                  !< BeamDyn data
   TYPE(ServoDyn_Data),      INTENT(INOUT) :: SrvD                !< ServoDyn data
   TYPE(AeroDyn14_Data),     INTENT(INOUT) :: AD14                !< AeroDyn14 data
   TYPE(AeroDyn_Data),       INTENT(INOUT) :: AD                  !< AeroDyn data
   TYPE(InflowWind_Data),    INTENT(INOUT) :: IfW                 !< InflowWind data
   TYPE(OpenFOAM_Data),      INTENT(INOUT) :: OpFM                !< OpenFOAM data
   TYPE(FAST_ModuleMapType), INTENT(INOUT) :: MeshMapData         !< Data for mapping between modules
   
   
   INTEGER(IntKi),           INTENT(  OUT) :: ErrStat             !< Error status of the operation
   CHARACTER(*),             INTENT(  OUT) :: ErrMsg              !< Error message if ErrStat /= ErrID_None
   LOGICAL                 , INTENT(IN   ) :: WriteThisStep       !< Will we print the WriteOutput values this step?

   INTEGER(IntKi)                          :: ErrStat2
   CHARACTER(ErrMsgLen)                    :: ErrMSg2
   
   CHARACTER(*), PARAMETER                 :: RoutineName = 'SolveOption2a_Inp2BD'
   
   !++++++++++++++++++++++++++++++++++++++++++++++++++++++++++++++++++++++++++++++++++++++++++++++++++++++++++++++++++++++++++++
   !> ++ Option 2: Solve for inputs based only on the current outputs. 
   !!    This is much faster than option 1 when the coupled modules do not have direct feedthrough.
   !++++++++++++++++++++++++++++++++++++++++++++++++++++++++++++++++++++++++++++++++++++++++++++++++++++++++++++++++++++++++++++
            
   ErrStat = ErrID_None
   ErrMsg  = ""
   
      CALL ED_CalcOutput( this_time, ED%Input(1), ED%p, ED%x(this_state), ED%xd(this_state), ED%z(this_state), ED%OtherSt(this_state), ED%y, ED%m, ErrStat2, ErrMsg2 )
         CALL SetErrStat( ErrStat2, ErrMsg2, ErrStat, ErrMsg, RoutineName )

      IF ( p_FAST%CompElast == Module_BD ) THEN
         ! map ED root and hub motion outputs to BeamDyn:
         CALL Transfer_ED_to_BD(ED%y, BD%Input(1,:), MeshMapData, ErrStat2, ErrMsg2 )
            CALL SetErrStat(ErrStat2,ErrMsg2,ErrStat, ErrMsg,RoutineName )
      END IF
         

END SUBROUTINE SolveOption2a_Inp2BD
!----------------------------------------------------------------------------------------------------------------------------------
!> This routine implements the first part of the "option 2" solve for inputs that apply to AeroDyn & InflowWind
SUBROUTINE SolveOption2b_Inp2IfW(this_time, this_state, p_FAST, m_FAST, ED, BD, AD14, AD, SrvD, IfW, OpFM, MeshMapData, ErrStat, ErrMsg, WriteThisStep)
   REAL(DbKi)              , intent(in   ) :: this_time           !< The current simulation time (actual or time of prediction)
   INTEGER(IntKi)          , intent(in   ) :: this_state          !< Index into the state array (current or predicted states)

   TYPE(FAST_ParameterType), INTENT(IN   ) :: p_FAST              !< Parameters for the glue code
   TYPE(FAST_MiscVarType),   INTENT(IN   ) :: m_FAST              !< Misc variables for the glue code (including external inputs)

   TYPE(ElastoDyn_Data),     INTENT(INOUT) :: ED                  !< ElastoDyn data
   TYPE(BeamDyn_Data),       INTENT(INOUT) :: BD                  !< BeamDyn data
   TYPE(ServoDyn_Data),      INTENT(INOUT) :: SrvD                !< ServoDyn data
   TYPE(AeroDyn14_Data),     INTENT(INOUT) :: AD14                !< AeroDyn14 data
   TYPE(AeroDyn_Data),       INTENT(INOUT) :: AD                  !< AeroDyn data
   TYPE(InflowWind_Data),    INTENT(INOUT) :: IfW                 !< InflowWind data
   TYPE(OpenFOAM_Data),      INTENT(INOUT) :: OpFM                !< OpenFOAM data

   TYPE(FAST_ModuleMapType), INTENT(INOUT) :: MeshMapData         !< Data for mapping between modules
   
   
   INTEGER(IntKi),           INTENT(  OUT) :: ErrStat             !< Error status of the operation
   CHARACTER(*),             INTENT(  OUT) :: ErrMsg              !< Error message if ErrStat /= ErrID_None
   LOGICAL                 , INTENT(IN   ) :: WriteThisStep       !< Will we print the WriteOutput values this step?

   INTEGER(IntKi)                          :: k
   INTEGER(IntKi)                          :: ErrStat2
   CHARACTER(ErrMsgLen)                    :: ErrMSg2
   
   CHARACTER(*), PARAMETER                 :: RoutineName = 'SolveOption2b_Inp2IfW'
   
   !++++++++++++++++++++++++++++++++++++++++++++++++++++++++++++++++++++++++++++++++++++++++++++++++++++++++++++++++++++++++++++
   !> ++ Option 2: Solve for inputs based only on the current outputs. 
   !!    This is much faster than option 1 when the coupled modules do not have direct feedthrough.
   !++++++++++++++++++++++++++++++++++++++++++++++++++++++++++++++++++++++++++++++++++++++++++++++++++++++++++++++++++++++++++++
            
   ErrStat = ErrID_None
   ErrMsg  = ""
   

      IF ( p_FAST%CompElast == Module_BD .AND. .NOT. BD_Solve_Option1 ) THEN
         DO k=1,p_FAST%nBeams
            CALL BD_CalcOutput( this_time, BD%Input(1,k), BD%p(k), BD%x(k,this_state), BD%xd(k,this_state),&
                                 BD%z(k,this_state), BD%OtherSt(k,this_state), BD%y(k), BD%m(k), ErrStat2, ErrMsg2, .false. ) ! this WriteOutput will get overwritten in solve option 1
               CALL SetErrStat( ErrStat2, ErrMsg2, ErrStat, ErrMsg, RoutineName )
         END DO
      END IF

      ! find the positions where we want inflow wind in AeroDyn (i.e., set all the motion inputs to AeroDyn)
   IF ( p_FAST%CompAero == Module_AD14 ) THEN 
      
      CALL AD14_InputSolve_NoIfW( p_FAST, AD14%Input(1), ED%y, MeshMapData, ErrStat2, ErrMsg2 )
         CALL SetErrStat( ErrStat2, ErrMsg2, ErrStat, ErrMsg, RoutineName )      
      
   ELSE IF ( p_FAST%CompAero == Module_AD ) THEN 
                        
         ! note that this uses BD outputs, which are from the previous step (and need to be initialized)
      CALL AD_InputSolve_NoIfW( p_FAST, AD%Input(1), SrvD%y, ED%y, BD, MeshMapData, ErrStat2, ErrMsg2 )
         CALL SetErrStat( ErrStat2, ErrMsg2, ErrStat, ErrMsg, RoutineName ) 
         
   END IF
   
   IF (p_FAST%CompInflow == Module_IfW) THEN
      ! must be done after ED_CalcOutput and before AD_CalcOutput and SrvD
      CALL IfW_InputSolve( p_FAST, m_FAST, IfW%Input(1), IfW%p, AD14%Input(1), AD%Input(1), AD%OtherSt(this_state), ED%y, ErrStat2, ErrMsg2 ) ! do we want this to be curr states
         CALL SetErrStat( ErrStat2, ErrMsg2, ErrStat, ErrMsg, RoutineName )
   !ELSE IF ( p_FAST%CompInflow == Module_OpFM ) THEN
   ! ! OpenFOAM is the driver and it computes outputs outside of this solve; the OpenFOAM inputs and outputs thus don't change 
   ! !   in this scenario until OpenFOAM takes another step  **this is a source of error, but it is the way the OpenFOAM-FAST7 coupling
   ! !   works, so I'm not going to spend time that I don't have now to fix it**
   !   CALL OpFM_SetInputs( p_FAST, AD14%p, AD14%Input(1), AD14%y, AD%Input(1), AD%y, ED%y, SrvD%y, OpFM, ErrStat2, ErrMsg2 )
   !      CALL SetErrStat( ErrStat2, ErrMsg2, ErrStat, ErrMsg, RoutineName ) 
   END IF
            
   
END SUBROUTINE SolveOption2b_Inp2IfW
!----------------------------------------------------------------------------------------------------------------------------------
!> This routine implements the first part of the "option 2" solve for inputs that apply to AeroDyn and ServoDyn.
SUBROUTINE SolveOption2c_Inp2AD_SrvD(this_time, this_state, p_FAST, m_FAST, ED, BD, AD14, AD, SD, SrvD, IfW, OpFM, MeshMapData, ErrStat, ErrMsg, WriteThisStep)
   REAL(DbKi)              , intent(in   ) :: this_time           !< The current simulation time (actual or time of prediction)
   INTEGER(IntKi)          , intent(in   ) :: this_state          !< Index into the state array (current or predicted states)

   TYPE(FAST_ParameterType), INTENT(IN   ) :: p_FAST              !< Parameters for the glue code
   TYPE(FAST_MiscVarType),   INTENT(IN   ) :: m_FAST              !< Misc variables for the glue code (including external inputs)

   TYPE(ElastoDyn_Data),     INTENT(INOUT) :: ED                  !< ElastoDyn data
   TYPE(BeamDyn_Data),       INTENT(INOUT) :: BD                  !< BeamDyn data
   TYPE(SubDyn_Data),        INTENT(INOUT) :: SD                  !< SubDyn data
   TYPE(ServoDyn_Data),      INTENT(INOUT) :: SrvD                !< ServoDyn data
   TYPE(AeroDyn14_Data),     INTENT(INOUT) :: AD14                !< AeroDyn14 data
   TYPE(AeroDyn_Data),       INTENT(INOUT) :: AD                  !< AeroDyn data
   TYPE(InflowWind_Data),    INTENT(INOUT) :: IfW                 !< InflowWind data
   TYPE(OpenFOAM_Data),      INTENT(INOUT) :: OpFM                !< OpenFOAM data
   TYPE(FAST_ModuleMapType), INTENT(INOUT) :: MeshMapData         !< Data for mapping between modules
   
   
   INTEGER(IntKi),           INTENT(  OUT) :: ErrStat             !< Error status of the operation
   CHARACTER(*),             INTENT(  OUT) :: ErrMsg              !< Error message if ErrStat /= ErrID_None
   LOGICAL                 , INTENT(IN   ) :: WriteThisStep       !< Will we print the WriteOutput values this step?

   INTEGER(IntKi)                          :: ErrStat2
   CHARACTER(ErrMsgLen)                    :: ErrMSg2
   
   CHARACTER(*), PARAMETER                 :: RoutineName = 'SolveOption2c_Inp2AD_SrvD'
   
   !++++++++++++++++++++++++++++++++++++++++++++++++++++++++++++++++++++++++++++++++++++++++++++++++++++++++++++++++++++++++++++
   !> ++ Option 2: Solve for inputs based only on the current outputs. 
   !!    This is much faster than option 1 when the coupled modules do not have direct feedthrough.
   !++++++++++++++++++++++++++++++++++++++++++++++++++++++++++++++++++++++++++++++++++++++++++++++++++++++++++++++++++++++++++++
            
   ErrStat = ErrID_None
   ErrMsg  = ""

         
   IF (p_FAST%CompInflow == Module_IfW) THEN

      CALL InflowWind_CalcOutput( this_time, IfW%Input(1), IfW%p, IfW%x(this_state), IfW%xd(this_state), IfW%z(this_state), &
                                  IfW%OtherSt(this_state), IfW%y, IfW%m, ErrStat2, ErrMsg2 )
         CALL SetErrStat( ErrStat2, ErrMsg2, ErrStat, ErrMsg, RoutineName )         
   !ELSE IF ( p_FAST%CompInflow == Module_OpFM ) THEN
   ! ! OpenFOAM is the driver and it computes outputs outside of this solve; the OpenFOAM inputs and outputs thus don't change 
   ! !   in this scenario until OpenFOAM takes another step  **this is a source of error, but it is the way the OpenFOAM-FAST7 coupling
   ! !   works, so I'm not going to spend time that I don't have now to fix it**
   !   CALL OpFM_SetInputs( p_FAST, AD14%p, AD14%Input(1), AD14%y, AD%Input(1), AD%y, ED%y, SrvD%y, OpFM, ErrStat2, ErrMsg2 )
   !      CALL SetErrStat( ErrStat2, ErrMsg2, ErrStat, ErrMsg, RoutineName ) 
   !   CALL OpFM_SetWriteOutput(OpFM)
      
   END IF
   
   IF ( p_FAST%CompAero == Module_AD14 ) THEN 
                        
      CALL AD14_InputSolve_IfW( p_FAST, AD14%Input(1), IfW%y, OpFM%y, ErrStat2, ErrMsg2 )
         CALL SetErrStat( ErrStat2, ErrMsg2, ErrStat, ErrMsg, RoutineName )
         
   ELSE IF ( p_FAST%CompAero == Module_AD ) THEN 
                        
      CALL AD_InputSolve_IfW( p_FAST, AD%Input(1), IfW%y, OpFM%y, ErrStat2, ErrMsg2 )
         CALL SetErrStat( ErrStat2, ErrMsg2, ErrStat, ErrMsg, RoutineName )
         
   END IF
      
                       
   IF ( p_FAST%CompServo == Module_SrvD  ) THEN

      CALL SrvD_InputSolve( p_FAST, m_FAST, SrvD%Input(1), ED%y, IfW%y, OpFM%y, BD%y, SD%y, MeshMapData, ErrStat2, ErrMsg2 )

         CALL SetErrStat( ErrStat2, ErrMsg2, ErrStat, ErrMsg, RoutineName )
   END IF
   
END SUBROUTINE SolveOption2c_Inp2AD_SrvD
!----------------------------------------------------------------------------------------------------------------------------------
!> This routine implements the "option 2" solve for all inputs without direct links to HD, SD, MAP, or the ED platform reference 
!! point.
SUBROUTINE SolveOption2(this_time, this_state, p_FAST, m_FAST, ED, BD, AD14, AD, SD, SrvD, IfW, OpFM, MeshMapData, ErrStat, ErrMsg, firstCall, WriteThisStep)
!...............................................................................................................................
   LOGICAL                 , intent(in   ) :: firstCall           !< flag to determine how to call ServoDyn (a hack)
   REAL(DbKi)              , intent(in   ) :: this_time           !< The current simulation time (actual or time of prediction)
   INTEGER(IntKi)          , intent(in   ) :: this_state          !< Index into the state array (current or predicted states)

   TYPE(FAST_ParameterType), INTENT(IN   ) :: p_FAST              !< Parameters for the glue code
   TYPE(FAST_MiscVarType),   INTENT(IN   ) :: m_FAST              !< Misc variables for the glue code (including external inputs)

   TYPE(ElastoDyn_Data),     INTENT(INOUT) :: ED                  !< ElastoDyn data
   TYPE(BeamDyn_Data),       INTENT(INOUT) :: BD                  !< BeamDyn data
   TYPE(SubDyn_Data),        INTENT(INOUT) :: SD                  !< SubDyn data
   TYPE(ServoDyn_Data),      INTENT(INOUT) :: SrvD                !< ServoDyn data
   TYPE(AeroDyn14_Data),     INTENT(INOUT) :: AD14                !< AeroDyn14 data
   TYPE(AeroDyn_Data),       INTENT(INOUT) :: AD                  !< AeroDyn data
   TYPE(InflowWind_Data),    INTENT(INOUT) :: IfW                 !< InflowWind data
   TYPE(OpenFOAM_Data),      INTENT(INOUT) :: OpFM                !< OpenFOAM data

   TYPE(FAST_ModuleMapType), INTENT(INOUT) :: MeshMapData         !< Data for mapping between modules
   
   
   INTEGER(IntKi),           INTENT(  OUT) :: ErrStat             !< Error status of the operation
   CHARACTER(*),             INTENT(  OUT) :: ErrMsg              !< Error message if ErrStat /= ErrID_None
   LOGICAL                 , INTENT(IN   ) :: WriteThisStep       !< Will we print the WriteOutput values this step?

   INTEGER(IntKi)                          :: ErrStat2
   CHARACTER(ErrMsgLen)                    :: ErrMSg2
   
   CHARACTER(*), PARAMETER                 :: RoutineName = 'SolveOption2'
   
   !++++++++++++++++++++++++++++++++++++++++++++++++++++++++++++++++++++++++++++++++++++++++++++++++++++++++++++++++++++++++++++
   !> ++ Option 2: Solve for inputs based only on the current outputs. 
   !!    This is much faster than option 1 when the coupled modules do not have direct feedthrough.
   !++++++++++++++++++++++++++++++++++++++++++++++++++++++++++++++++++++++++++++++++++++++++++++++++++++++++++++++++++++++++++++
            
   ErrStat = ErrID_None
   ErrMsg  = ""
   
   
      ! SolveOption2* routines are being called in FAST_AdvanceStates, but the first time we call CalcOutputs_And_SolveForInputs, we haven't called the AdvanceStates routine
   IF (firstCall) THEN
      ! call ElastoDyn's CalcOutput & compute BD inputs from ED: 
      CALL SolveOption2a_Inp2BD(this_time, this_state, p_FAST, m_FAST, ED, BD, AD14, AD, SrvD, IfW, OpFM, MeshMapData, ErrStat2, ErrMsg2, WriteThisStep)
         CALL SetErrStat( ErrStat2, ErrMsg2, ErrStat, ErrMsg, RoutineName )
      ! compute AD position inputs; compute all of IfW inputs from ED/BD outputs: 
      CALL SolveOption2b_Inp2IfW(this_time, this_state, p_FAST, m_FAST, ED, BD, AD14, AD, SrvD, IfW, OpFM, MeshMapData, ErrStat2, ErrMsg2, WriteThisStep)
         CALL SetErrStat( ErrStat2, ErrMsg2, ErrStat, ErrMsg, RoutineName )
      ! call IfW's CalcOutput; transfer wind-inflow inputs to AD; compute all of SrvD inputs: 
      CALL SolveOption2c_Inp2AD_SrvD(this_time, this_state, p_FAST, m_FAST, ED, BD, AD14, AD, SD, SrvD, IfW, OpFM, MeshMapData, ErrStat2, ErrMsg2, WriteThisStep)
         CALL SetErrStat( ErrStat2, ErrMsg2, ErrStat, ErrMsg, RoutineName )
  ! ELSE ! these subroutines are called in the AdvanceStates routine before BD, IfW, AD, and SrvD states are updated. This gives a more accurate solution that would otherwise require a correction step.
   END IF

   IF ( p_FAST%CompAero == Module_AD14 ) THEN 
                        
      CALL AD14_CalcOutput( this_time, AD14%Input(1), AD14%p, AD14%x(this_state), AD14%xd(this_state), AD14%z(this_state), &
                       AD14%OtherSt(this_state), AD14%y, AD14%m, ErrStat2, ErrMsg2 )
         CALL SetErrStat( ErrStat2, ErrMsg2, ErrStat, ErrMsg, RoutineName )
        
   ELSE IF ( p_FAST%CompAero == Module_AD ) THEN 
                        
      CALL AD_CalcOutput( this_time, AD%Input(1), AD%p, AD%x(this_state), AD%xd(this_state), AD%z(this_state), &
                       AD%OtherSt(this_state), AD%y, AD%m, ErrStat2, ErrMsg2, WriteThisStep )
         CALL SetErrStat( ErrStat2, ErrMsg2, ErrStat, ErrMsg, RoutineName )
   END IF
      

   IF ( p_FAST%CompServo == Module_SrvD  ) THEN

      CALL SrvD_CalcOutput( this_time, SrvD%Input(1), SrvD%p, SrvD%x(this_state), SrvD%xd(this_state), SrvD%z(this_state), &
                             SrvD%OtherSt(this_state), SrvD%y, SrvD%m, ErrStat2, ErrMsg2 )
         CALL SetErrStat( ErrStat2, ErrMsg2, ErrStat, ErrMsg, RoutineName )

   END IF
      

   IF ( p_FAST%CompInflow == Module_OpFM ) THEN
   ! OpenFOAM is the driver and it computes outputs outside of this solve; the OpenFOAM inputs and outputs thus don't change 
   !   in this scenario until OpenFOAM takes another step  **this is a source of error, but it is the way the OpenFOAM-FAST7 coupling
   !   works, so I'm not going to spend time that I don't have now to fix it** 
   ! note that I'm setting these inputs AFTER the call to ServoDyn so OpenFOAM gets all the inputs updated at the same step
      CALL OpFM_SetInputs( p_FAST, AD14%p, AD14%Input(1), AD14%y, AD%Input(1), AD%y, ED%y, SrvD%y, OpFM, ErrStat2, ErrMsg2 )
         CALL SetErrStat( ErrStat2, ErrMsg2, ErrStat, ErrMsg, RoutineName ) 
      CALL OpFM_SetWriteOutput(OpFM)
      
   END IF   
              
      
   !bjj: note ED%Input(1) may be a sibling mesh of output, but ED%u is not (routine may update something that needs to be shared between siblings)      
   CALL ED_InputSolve( p_FAST, ED%Input(1), ED%y, AD14%p, AD14%y, AD%y, SrvD%y, AD%Input(1), SrvD%Input(1), MeshMapData, ErrStat2, ErrMsg2 )
      CALL SetErrStat( ErrStat2, ErrMsg2, ErrStat, ErrMsg, RoutineName )
   
   CALL BD_InputSolve( p_FAST, BD, AD%y, AD%Input(1), ED%y, SrvD%y, SrvD%Input(1), MeshMapData, ErrStat2, ErrMsg2 )
      CALL SetErrStat( ErrStat2, ErrMsg2, ErrStat, ErrMsg, RoutineName )
            
END SUBROUTINE SolveOption2
!----------------------------------------------------------------------------------------------------------------------------------
!> This routines advances the states of each module
SUBROUTINE FAST_AdvanceStates( t_initial, n_t_global, p_FAST, m_FAST, ED, BD, SrvD, AD14, AD, IfW, OpFM, HD, SD, ExtPtfm, &
                               MAPp, FEAM, MD, Orca, IceF, IceD, MeshMapData, ErrStat, ErrMsg, WriteThisStep )

   REAL(DbKi),               INTENT(IN   ) :: t_initial           !< initial simulation time (almost always 0)
   INTEGER(IntKi),           INTENT(IN   ) :: n_t_global          !< integer time step   
   TYPE(FAST_ParameterType), INTENT(IN   ) :: p_FAST              !< Parameters for the glue code
   TYPE(FAST_MiscVarType),   INTENT(IN   ) :: m_FAST              !< Miscellaneous variables
     
   TYPE(ElastoDyn_Data),     INTENT(INOUT) :: ED                  !< ElastoDyn data
   TYPE(BeamDyn_Data),       INTENT(INOUT) :: BD                  !< BeamDyn data
   TYPE(ServoDyn_Data),      INTENT(INOUT) :: SrvD                !< ServoDyn data
   TYPE(AeroDyn14_Data),     INTENT(INOUT) :: AD14                !< AeroDyn v14 data
   TYPE(AeroDyn_Data),       INTENT(INOUT) :: AD                  !< AeroDyn data
   TYPE(InflowWind_Data),    INTENT(INOUT) :: IfW                 !< InflowWind data
   TYPE(OpenFOAM_Data),      INTENT(INOUT) :: OpFM                !< OpenFOAM data
   TYPE(HydroDyn_Data),      INTENT(INOUT) :: HD                  !< HydroDyn data
   TYPE(SubDyn_Data),        INTENT(INOUT) :: SD                  !< SubDyn data
   TYPE(ExtPtfm_Data),       INTENT(INOUT) :: ExtPtfm             !< ExtPtfm data
   TYPE(MAP_Data),           INTENT(INOUT) :: MAPp                !< MAP data
   TYPE(FEAMooring_Data),    INTENT(INOUT) :: FEAM                !< FEAMooring data
   TYPE(MoorDyn_Data),       INTENT(INOUT) :: MD                  !< Data for the MoorDyn module
   TYPE(OrcaFlex_Data),      INTENT(INOUT) :: Orca                !< OrcaFlex interface data
   TYPE(IceFloe_Data),       INTENT(INOUT) :: IceF                !< IceFloe data
   TYPE(IceDyn_Data),        INTENT(INOUT) :: IceD                !< All the IceDyn data used in time-step loop
   
   TYPE(FAST_ModuleMapType), INTENT(INOUT) :: MeshMapData         !< Data for mapping between modules (added to help BD get better root motion inputs)

   INTEGER(IntKi),           INTENT(  OUT) :: ErrStat             !< Error status of the operation
   CHARACTER(*),             INTENT(  OUT) :: ErrMsg              !< Error message if ErrStat /= ErrID_None
   LOGICAL                 , INTENT(IN   ) :: WriteThisStep       !< Will we print the WriteOutput values this step (for optimizations with SolveOption2)?

   ! local variables
   INTEGER(IntKi)                          :: i, k                ! loop counters
   
   REAL(DbKi)                              :: t_module            ! Current simulation time for module 
   REAL(DbKi)                              :: t_global_next       ! Simulation time for computing outputs
   INTEGER(IntKi)                          :: j_ss                ! substep loop counter 
   INTEGER(IntKi)                          :: n_t_module          ! simulation time step, loop counter for individual modules
   INTEGER(IntKi)                          :: ErrStat2
   CHARACTER(ErrMsgLen)                    :: ErrMsg2
   CHARACTER(*), PARAMETER                 :: RoutineName = 'FAST_AdvanceStates'       
   
   
   
   ErrStat = ErrID_None
   ErrMsg  = ""

   t_global_next = (n_t_global+1) * p_FAST%dt + t_initial

   !----------------------------------------------------------------------------------------
   ! copy the states at step m_FAST%t_global and get prediction for step t_global_next
   ! (note that we need to copy the states because UpdateStates updates the values
   ! and we need to have the old values [at m_FAST%t_global] for the next j_pc step)
   !----------------------------------------------------------------------------------------
   ! ElastoDyn: get predicted states
   CALL ED_CopyContState   (ED%x( STATE_CURR), ED%x( STATE_PRED), MESH_UPDATECOPY, Errstat2, ErrMsg2)
      CALL SetErrStat( Errstat2, ErrMsg2, ErrStat, ErrMsg, RoutineName )
   CALL ED_CopyDiscState   (ED%xd(STATE_CURR), ED%xd(STATE_PRED), MESH_UPDATECOPY, Errstat2, ErrMsg2)  
      CALL SetErrStat( Errstat2, ErrMsg2, ErrStat, ErrMsg, RoutineName )
   CALL ED_CopyConstrState (ED%z( STATE_CURR), ED%z( STATE_PRED), MESH_UPDATECOPY, Errstat2, ErrMsg2)
      CALL SetErrStat( Errstat2, ErrMsg2, ErrStat, ErrMsg, RoutineName )
   CALL ED_CopyOtherState (ED%OtherSt( STATE_CURR), ED%OtherSt( STATE_PRED), MESH_UPDATECOPY, Errstat2, ErrMsg2)
      CALL SetErrStat( Errstat2, ErrMsg2, ErrStat, ErrMsg, RoutineName )

   DO j_ss = 1, p_FAST%n_substeps( MODULE_ED )
      n_t_module = n_t_global*p_FAST%n_substeps( MODULE_ED ) + j_ss - 1
      t_module   = n_t_module*p_FAST%dt_module( MODULE_ED ) + t_initial
            
      CALL ED_UpdateStates( t_module, n_t_module, ED%Input, ED%InputTimes, ED%p, ED%x(STATE_PRED), ED%xd(STATE_PRED), &
                            ED%z(STATE_PRED), ED%OtherSt(STATE_PRED), ED%m, ErrStat2, ErrMsg2 )
         CALL SetErrStat( Errstat2, ErrMsg2, ErrStat, ErrMsg, RoutineName )
         IF (ErrStat >= AbortErrLev) RETURN
   END DO !j_ss
      

      ! BeamDyn doesn't like extrapolated rotations, so we will calculate them from ED and transfer instead of doing a correction step. 
      ! (Also calls ED_CalcOutput here so that we can use it for AeroDyn optimization, too):
   CALL SolveOption2a_Inp2BD(t_global_next, STATE_PRED, p_FAST, m_FAST, ED, BD, AD14, AD, SrvD, IfW, OpFM, MeshMapData, ErrStat2, ErrMsg2, WriteThisStep)
      CALL SetErrStat( ErrStat2, ErrMsg2, ErrStat, ErrMsg, RoutineName )
         
   IF ( p_FAST%CompElast == Module_BD ) THEN
            
      DO k=1,p_FAST%nBeams
            
         CALL BD_CopyContState   (BD%x( k,STATE_CURR),BD%x( k,STATE_PRED), MESH_UPDATECOPY, Errstat2, ErrMsg2)
            CALL SetErrStat( Errstat2, ErrMsg2, ErrStat, ErrMsg, RoutineName )
         CALL BD_CopyDiscState   (BD%xd(k,STATE_CURR),BD%xd(k,STATE_PRED), MESH_UPDATECOPY, Errstat2, ErrMsg2)  
            CALL SetErrStat( Errstat2, ErrMsg2, ErrStat, ErrMsg, RoutineName )
         CALL BD_CopyConstrState (BD%z( k,STATE_CURR),BD%z( k,STATE_PRED), MESH_UPDATECOPY, Errstat2, ErrMsg2)
            CALL SetErrStat( Errstat2, ErrMsg2, ErrStat, ErrMsg, RoutineName )
         CALL BD_CopyOtherState (BD%OtherSt( k,STATE_CURR),BD%OtherSt( k,STATE_PRED), MESH_UPDATECOPY, Errstat2, ErrMsg2)
            CALL SetErrStat( Errstat2, ErrMsg2, ErrStat, ErrMsg, RoutineName )
            
         DO j_ss = 1, p_FAST%n_substeps( Module_BD )
            n_t_module = n_t_global*p_FAST%n_substeps( Module_BD ) + j_ss - 1
            t_module   = n_t_module*p_FAST%dt_module( Module_BD ) + t_initial
                           
            CALL BD_UpdateStates( t_module, n_t_module, BD%Input(:,k), BD%InputTimes(:,k), BD%p(k), BD%x(k,STATE_PRED), &
                                       BD%xd(k,STATE_PRED), BD%z(k,STATE_PRED), BD%OtherSt(k,STATE_PRED), BD%m(k), ErrStat2, ErrMsg2 )
               CALL SetErrStat( Errstat2, ErrMsg2, ErrStat, ErrMsg, RoutineName//':B'//trim(num2lstr(k)))
         END DO !j_ss
               
      END DO !nBeams
      IF (ErrStat >= AbortErrLev) RETURN
      
   END IF !CompElast
   

      ! because AeroDyn DBEMT states depend heavily on getting inputs correct, we are overwriting its inputs with updated structural outputs here
   CALL SolveOption2b_Inp2IfW(t_global_next, STATE_PRED, p_FAST, m_FAST, ED, BD, AD14, AD, SrvD, IfW, OpFM, MeshMapData, ErrStat2, ErrMsg2, WriteThisStep)
      CALL SetErrStat( ErrStat2, ErrMsg2, ErrStat, ErrMsg, RoutineName )
   
                        
   ! InflowWind: get predicted states
   IF ( p_FAST%CompInflow == Module_IfW ) THEN
      CALL InflowWind_CopyContState   (IfW%x( STATE_CURR), IfW%x( STATE_PRED), MESH_UPDATECOPY, Errstat2, ErrMsg2)
         CALL SetErrStat( Errstat2, ErrMsg2, ErrStat, ErrMsg, RoutineName )
      CALL InflowWind_CopyDiscState   (IfW%xd(STATE_CURR), IfW%xd(STATE_PRED), MESH_UPDATECOPY, Errstat2, ErrMsg2)  
         CALL SetErrStat( Errstat2, ErrMsg2, ErrStat, ErrMsg, RoutineName )
      CALL InflowWind_CopyConstrState (IfW%z( STATE_CURR), IfW%z( STATE_PRED), MESH_UPDATECOPY, Errstat2, ErrMsg2)
         CALL SetErrStat( Errstat2, ErrMsg2, ErrStat, ErrMsg, RoutineName )            
      CALL InflowWind_CopyOtherState( IfW%OtherSt(STATE_CURR), IfW%OtherSt(STATE_PRED), MESH_UPDATECOPY, Errstat2, ErrMsg2)
         CALL SetErrStat( Errstat2, ErrMsg2, ErrStat, ErrMsg, RoutineName )
            
      DO j_ss = 1, p_FAST%n_substeps( MODULE_IfW )
         n_t_module = n_t_global*p_FAST%n_substeps( MODULE_IfW ) + j_ss - 1
         t_module   = n_t_module*p_FAST%dt_module( MODULE_IfW ) + t_initial
            
         CALL InflowWind_UpdateStates( t_module, n_t_module, IfW%Input, IfW%InputTimes, IfW%p, IfW%x(STATE_PRED), IfW%xd(STATE_PRED), &
                                       IfW%z(STATE_PRED), IfW%OtherSt(STATE_PRED), IfW%m, ErrStat2, ErrMsg2 )
            CALL SetErrStat( Errstat2, ErrMsg2, ErrStat, ErrMsg, RoutineName )
      END DO !j_ss
   END IF
   
   
      ! because AeroDyn DBEMT states depend heavily on getting inputs correct, we are overwriting its inputs with updated inflow outputs here
   CALL SolveOption2c_Inp2AD_SrvD(t_global_next, STATE_PRED, p_FAST, m_FAST, ED, BD, AD14, AD, SD, SrvD, IfW, OpFM, MeshMapData, ErrStat2, ErrMsg2, WriteThisStep)
      CALL SetErrStat( ErrStat2, ErrMsg2, ErrStat, ErrMsg, RoutineName )
   
   ! AeroDyn: get predicted states
   IF ( p_FAST%CompAero == Module_AD14 ) THEN
      CALL AD14_CopyContState   (AD14%x( STATE_CURR), AD14%x( STATE_PRED), MESH_UPDATECOPY, Errstat2, ErrMsg2)
         CALL SetErrStat( Errstat2, ErrMsg2, ErrStat, ErrMsg, RoutineName )
      CALL AD14_CopyDiscState   (AD14%xd(STATE_CURR), AD14%xd(STATE_PRED), MESH_UPDATECOPY, Errstat2, ErrMsg2)  
         CALL SetErrStat( Errstat2, ErrMsg2, ErrStat, ErrMsg, RoutineName )
      CALL AD14_CopyConstrState (AD14%z( STATE_CURR), AD14%z( STATE_PRED), MESH_UPDATECOPY, Errstat2, ErrMsg2)
         CALL SetErrStat( Errstat2, ErrMsg2, ErrStat, ErrMsg, RoutineName )
      CALL AD14_CopyOtherState( AD14%OtherSt(STATE_CURR), AD14%OtherSt(STATE_PRED), MESH_UPDATECOPY, Errstat2, ErrMsg2)
         CALL SetErrStat( Errstat2, ErrMsg2, ErrStat, ErrMsg, RoutineName )
            
      DO j_ss = 1, p_FAST%n_substeps( MODULE_AD14 )
         n_t_module = n_t_global*p_FAST%n_substeps( MODULE_AD14 ) + j_ss - 1
         t_module   = n_t_module*p_FAST%dt_module( MODULE_AD14 ) + t_initial
            
         CALL AD14_UpdateStates( t_module, n_t_module, AD14%Input, AD14%InputTimes, AD14%p, AD14%x(STATE_PRED), &
                                AD14%xd(STATE_PRED), AD14%z(STATE_PRED), AD14%OtherSt(STATE_PRED), AD14%m, ErrStat2, ErrMsg2 )
            CALL SetErrStat( Errstat2, ErrMsg2, ErrStat, ErrMsg, RoutineName )
      END DO !j_ss
   ELSEIF ( p_FAST%CompAero == Module_AD ) THEN
      CALL AD_CopyContState   (AD%x( STATE_CURR), AD%x( STATE_PRED), MESH_UPDATECOPY, Errstat2, ErrMsg2)
         CALL SetErrStat( Errstat2, ErrMsg2, ErrStat, ErrMsg, RoutineName )
      CALL AD_CopyDiscState   (AD%xd(STATE_CURR), AD%xd(STATE_PRED), MESH_UPDATECOPY, Errstat2, ErrMsg2)  
         CALL SetErrStat( Errstat2, ErrMsg2, ErrStat, ErrMsg, RoutineName )
      CALL AD_CopyConstrState (AD%z( STATE_CURR), AD%z( STATE_PRED), MESH_UPDATECOPY, Errstat2, ErrMsg2)
         CALL SetErrStat( Errstat2, ErrMsg2, ErrStat, ErrMsg, RoutineName )
      CALL AD_CopyOtherState( AD%OtherSt(STATE_CURR), AD%OtherSt(STATE_PRED), MESH_UPDATECOPY, Errstat2, ErrMsg2)
         CALL SetErrStat( Errstat2, ErrMsg2, ErrStat, ErrMsg, RoutineName )

      DO j_ss = 1, p_FAST%n_substeps( MODULE_AD )
         n_t_module = n_t_global*p_FAST%n_substeps( MODULE_AD ) + j_ss - 1
         t_module   = n_t_module*p_FAST%dt_module( MODULE_AD ) + t_initial
            
         CALL AD_UpdateStates( t_module, n_t_module, AD%Input, AD%InputTimes, AD%p, AD%x(STATE_PRED), &
                               AD%xd(STATE_PRED), AD%z(STATE_PRED), AD%OtherSt(STATE_PRED), AD%m, ErrStat2, ErrMsg2 )
            CALL SetErrStat( Errstat2, ErrMsg2, ErrStat, ErrMsg, RoutineName )
      END DO !j_ss
   END IF            

   
   ! ServoDyn: get predicted states
   IF ( p_FAST%CompServo == Module_SrvD ) THEN
      CALL SrvD_CopyContState   (SrvD%x( STATE_CURR), SrvD%x( STATE_PRED), MESH_UPDATECOPY, Errstat2, ErrMsg2)
         CALL SetErrStat( Errstat2, ErrMsg2, ErrStat, ErrMsg, RoutineName )
      CALL SrvD_CopyDiscState   (SrvD%xd(STATE_CURR), SrvD%xd(STATE_PRED), MESH_UPDATECOPY, Errstat2, ErrMsg2)
         CALL SetErrStat( Errstat2, ErrMsg2, ErrStat, ErrMsg, RoutineName )
      CALL SrvD_CopyConstrState (SrvD%z( STATE_CURR), SrvD%z( STATE_PRED), MESH_UPDATECOPY, Errstat2, ErrMsg2)
         CALL SetErrStat( Errstat2, ErrMsg2, ErrStat, ErrMsg, RoutineName )
      CALL SrvD_CopyOtherState (SrvD%OtherSt( STATE_CURR), SrvD%OtherSt( STATE_PRED), MESH_UPDATECOPY, Errstat2, ErrMsg2)
         CALL SetErrStat( Errstat2, ErrMsg2, ErrStat, ErrMsg, RoutineName )
                     
      DO j_ss = 1, p_FAST%n_substeps( Module_SrvD )
         n_t_module = n_t_global*p_FAST%n_substeps( Module_SrvD ) + j_ss - 1
         t_module   = n_t_module*p_FAST%dt_module( Module_SrvD ) + t_initial
               
         CALL SrvD_UpdateStates( t_module, n_t_module, SrvD%Input, SrvD%InputTimes, SrvD%p, SrvD%x(STATE_PRED), SrvD%xd(STATE_PRED), &
                 SrvD%z(STATE_PRED), SrvD%OtherSt(STATE_PRED), SrvD%m, ErrStat2, ErrMsg2 )
            CALL SetErrStat( Errstat2, ErrMsg2, ErrStat, ErrMsg, RoutineName )
            if (ErrStat >= AbortErrLev) return
      END DO !j_ss
   END IF            
            

   ! HydroDyn: get predicted states
   IF ( p_FAST%CompHydro == Module_HD ) THEN
      CALL HydroDyn_CopyContState   (HD%x( STATE_CURR), HD%x( STATE_PRED), MESH_UPDATECOPY, Errstat2, ErrMsg2)
         CALL SetErrStat( Errstat2, ErrMsg2, ErrStat, ErrMsg, RoutineName )
      CALL HydroDyn_CopyDiscState   (HD%xd(STATE_CURR), HD%xd(STATE_PRED), MESH_UPDATECOPY, Errstat2, ErrMsg2)  
         CALL SetErrStat( Errstat2, ErrMsg2, ErrStat, ErrMsg, RoutineName )
      CALL HydroDyn_CopyConstrState (HD%z( STATE_CURR), HD%z( STATE_PRED), MESH_UPDATECOPY, Errstat2, ErrMsg2)
         CALL SetErrStat( Errstat2, ErrMsg2, ErrStat, ErrMsg, RoutineName )            
      CALL HydroDyn_CopyOtherState( HD%OtherSt(STATE_CURR), HD%OtherSt(STATE_PRED), MESH_UPDATECOPY, Errstat2, ErrMsg2)
         CALL SetErrStat( Errstat2, ErrMsg2, ErrStat, ErrMsg, RoutineName )
         
      DO j_ss = 1, p_FAST%n_substeps( Module_HD )
         n_t_module = n_t_global*p_FAST%n_substeps( Module_HD ) + j_ss - 1
         t_module   = n_t_module*p_FAST%dt_module( Module_HD ) + t_initial
               
         CALL HydroDyn_UpdateStates( t_module, n_t_module, HD%Input, HD%InputTimes, HD%p, HD%x(STATE_PRED), HD%xd(STATE_PRED), &
                                     HD%z(STATE_PRED), HD%OtherSt(STATE_PRED), HD%m, ErrStat2, ErrMsg2 )
            CALL SetErrStat( Errstat2, ErrMsg2, ErrStat, ErrMsg, RoutineName )
      END DO !j_ss
            
   END IF
            
         
   ! SubDyn/ExtPtfm: get predicted states
   IF ( p_FAST%CompSub == Module_SD ) THEN
      CALL SD_CopyContState   (SD%x( STATE_CURR), SD%x( STATE_PRED), MESH_UPDATECOPY, Errstat2, ErrMsg2)
         CALL SetErrStat( Errstat2, ErrMsg2, ErrStat, ErrMsg, RoutineName )
      CALL SD_CopyDiscState   (SD%xd(STATE_CURR), SD%xd(STATE_PRED), MESH_UPDATECOPY, Errstat2, ErrMsg2)
         CALL SetErrStat( Errstat2, ErrMsg2, ErrStat, ErrMsg, RoutineName )
      CALL SD_CopyConstrState (SD%z( STATE_CURR), SD%z( STATE_PRED), MESH_UPDATECOPY, Errstat2, ErrMsg2)
         CALL SetErrStat( Errstat2, ErrMsg2, ErrStat, ErrMsg, RoutineName )
      CALL SD_CopyOtherState( SD%OtherSt(STATE_CURR), SD%OtherSt(STATE_PRED), MESH_UPDATECOPY, Errstat2, ErrMsg2)
         CALL SetErrStat( Errstat2, ErrMsg2, ErrStat, ErrMsg, RoutineName )
            
      DO j_ss = 1, p_FAST%n_substeps( Module_SD )
         n_t_module = n_t_global*p_FAST%n_substeps( Module_SD ) + j_ss - 1
         t_module   = n_t_module*p_FAST%dt_module( Module_SD ) + t_initial
               
         CALL SD_UpdateStates( t_module, n_t_module, SD%Input, SD%InputTimes, SD%p, SD%x(STATE_PRED), SD%xd(STATE_PRED), & 
                               SD%z(STATE_PRED), SD%OtherSt(STATE_PRED), SD%m, ErrStat2, ErrMsg2 )
            CALL SetErrStat( Errstat2, ErrMsg2, ErrStat, ErrMsg, RoutineName )
      END DO !j_ss
   ! ExtPtfm: get predicted states
   ELSE IF ( p_FAST%CompSub == Module_ExtPtfm ) THEN
      CALL ExtPtfm_CopyContState   (ExtPtfm%x( STATE_CURR), ExtPtfm%x( STATE_PRED), MESH_UPDATECOPY, Errstat2, ErrMsg2)
         CALL SetErrStat( Errstat2, ErrMsg2, ErrStat, ErrMsg, RoutineName )
      CALL ExtPtfm_CopyDiscState   (ExtPtfm%xd(STATE_CURR), ExtPtfm%xd(STATE_PRED), MESH_UPDATECOPY, Errstat2, ErrMsg2)
         CALL SetErrStat( Errstat2, ErrMsg2, ErrStat, ErrMsg, RoutineName )
      CALL ExtPtfm_CopyConstrState (ExtPtfm%z( STATE_CURR), ExtPtfm%z( STATE_PRED), MESH_UPDATECOPY, Errstat2, ErrMsg2)
         CALL SetErrStat( Errstat2, ErrMsg2, ErrStat, ErrMsg, RoutineName )
      CALL ExtPtfm_CopyOtherState( ExtPtfm%OtherSt(STATE_CURR), ExtPtfm%OtherSt(STATE_PRED), MESH_UPDATECOPY, Errstat2, ErrMsg2)
         CALL SetErrStat( Errstat2, ErrMsg2, ErrStat, ErrMsg, RoutineName )
            
      DO j_ss = 1, p_FAST%n_substeps( Module_ExtPtfm )
         n_t_module = n_t_global*p_FAST%n_substeps( Module_ExtPtfm ) + j_ss - 1
         t_module   = n_t_module*p_FAST%dt_module( Module_ExtPtfm ) + t_initial
               
         CALL ExtPtfm_UpdateStates( t_module, n_t_module, ExtPtfm%Input, ExtPtfm%InputTimes, ExtPtfm%p, ExtPtfm%x(STATE_PRED), &
                                   ExtPtfm%xd(STATE_PRED), ExtPtfm%z(STATE_PRED), ExtPtfm%OtherSt(STATE_PRED), ExtPtfm%m, ErrStat2, ErrMsg2 )
            CALL SetErrStat( Errstat2, ErrMsg2, ErrStat, ErrMsg, RoutineName )
      END DO !j_ss   
   END IF
            
            
   ! Mooring: MAP/FEAM/MD/Orca: get predicted states
   IF (p_FAST%CompMooring == Module_MAP) THEN
      CALL MAP_CopyContState   (MAPp%x( STATE_CURR), MAPp%x( STATE_PRED), MESH_UPDATECOPY, Errstat2, ErrMsg2)
         CALL SetErrStat( Errstat2, ErrMsg2, ErrStat, ErrMsg, RoutineName )
      CALL MAP_CopyDiscState   (MAPp%xd(STATE_CURR), MAPp%xd(STATE_PRED), MESH_UPDATECOPY, Errstat2, ErrMsg2)  
         CALL SetErrStat( Errstat2, ErrMsg2, ErrStat, ErrMsg, RoutineName )
      CALL MAP_CopyConstrState (MAPp%z( STATE_CURR), MAPp%z( STATE_PRED), MESH_UPDATECOPY, Errstat2, ErrMsg2)
         CALL SetErrStat( Errstat2, ErrMsg2, ErrStat, ErrMsg, RoutineName )

            ! OtherStates in MAP++ acts like misc variables:
      !CALL MAP_CopyOtherState( MAPp%OtherSt(STATE_CURR), MAPp%OtherSt(STATE_PRED), MESH_UPDATECOPY, Errstat2, ErrMsg2)
      !   CALL SetErrStat( Errstat2, ErrMsg2, ErrStat, ErrMsg, RoutineName )
         
      DO j_ss = 1, p_FAST%n_substeps( Module_MAP )
         n_t_module = n_t_global*p_FAST%n_substeps( Module_MAP ) + j_ss - 1
         t_module   = n_t_module*p_FAST%dt_module( Module_MAP ) + t_initial
               
         CALL MAP_UpdateStates( t_module, n_t_module, MAPp%Input, MAPp%InputTimes, MAPp%p, MAPp%x(STATE_PRED), MAPp%xd(STATE_PRED), MAPp%z(STATE_PRED), MAPp%OtherSt, ErrStat2, ErrMsg2 )
            CALL SetErrStat( Errstat2, ErrMsg2, ErrStat, ErrMsg, RoutineName )
      END DO !j_ss
               
   ELSEIF (p_FAST%CompMooring == Module_MD) THEN
      CALL MD_CopyContState   (MD%x( STATE_CURR), MD%x( STATE_PRED), MESH_UPDATECOPY, Errstat2, ErrMsg2)
         CALL SetErrStat( Errstat2, ErrMsg2, ErrStat, ErrMsg, RoutineName )
      CALL MD_CopyDiscState   (MD%xd(STATE_CURR), MD%xd(STATE_PRED), MESH_UPDATECOPY, Errstat2, ErrMsg2)
         CALL SetErrStat( Errstat2, ErrMsg2, ErrStat, ErrMsg, RoutineName )
      CALL MD_CopyConstrState (MD%z( STATE_CURR), MD%z( STATE_PRED), MESH_UPDATECOPY, Errstat2, ErrMsg2)
         CALL SetErrStat( Errstat2, ErrMsg2, ErrStat, ErrMsg, RoutineName )         
      CALL MD_CopyOtherState( MD%OtherSt(STATE_CURR), MD%OtherSt(STATE_PRED), MESH_UPDATECOPY, Errstat2, ErrMsg2)
         CALL SetErrStat( Errstat2, ErrMsg2, ErrStat, ErrMsg, RoutineName )
            
      DO j_ss = 1, p_FAST%n_substeps( Module_MD )
         n_t_module = n_t_global*p_FAST%n_substeps( Module_MD ) + j_ss - 1
         t_module   = n_t_module*p_FAST%dt_module( Module_MD ) + t_initial
               
         CALL MD_UpdateStates( t_module, n_t_module, MD%Input, MD%InputTimes, MD%p, MD%x(STATE_PRED), MD%xd(STATE_PRED), &
                               MD%z(STATE_PRED), MD%OtherSt(STATE_PRED), MD%m, ErrStat2, ErrMsg2 )
            CALL SetErrStat( Errstat2, ErrMsg2, ErrStat, ErrMsg, RoutineName )
      END DO !j_ss
               
   ELSEIF (p_FAST%CompMooring == Module_FEAM) THEN
      CALL FEAM_CopyContState   (FEAM%x( STATE_CURR), FEAM%x( STATE_PRED), MESH_UPDATECOPY, Errstat2, ErrMsg2)
         CALL SetErrStat( Errstat2, ErrMsg2, ErrStat, ErrMsg, RoutineName )
      CALL FEAM_CopyDiscState   (FEAM%xd(STATE_CURR), FEAM%xd(STATE_PRED), MESH_UPDATECOPY, Errstat2, ErrMsg2)
         CALL SetErrStat( Errstat2, ErrMsg2, ErrStat, ErrMsg, RoutineName )
      CALL FEAM_CopyConstrState (FEAM%z( STATE_CURR), FEAM%z( STATE_PRED), MESH_UPDATECOPY, Errstat2, ErrMsg2)
         CALL SetErrStat( Errstat2, ErrMsg2, ErrStat, ErrMsg, RoutineName )         
      CALL FEAM_CopyOtherState( FEAM%OtherSt(STATE_CURR), FEAM%OtherSt(STATE_PRED), MESH_UPDATECOPY, Errstat2, ErrMsg2)
         CALL SetErrStat( Errstat2, ErrMsg2, ErrStat, ErrMsg, RoutineName )
            
      DO j_ss = 1, p_FAST%n_substeps( Module_FEAM )
         n_t_module = n_t_global*p_FAST%n_substeps( Module_FEAM ) + j_ss - 1
         t_module   = n_t_module*p_FAST%dt_module( Module_FEAM ) + t_initial
               
         CALL FEAM_UpdateStates( t_module, n_t_module, FEAM%Input, FEAM%InputTimes, FEAM%p, FEAM%x(STATE_PRED), FEAM%xd(STATE_PRED), &
                                  FEAM%z(STATE_PRED), FEAM%OtherSt(STATE_PRED), FEAM%m, ErrStat2, ErrMsg2 )
            CALL SetErrStat( Errstat2, ErrMsg2, ErrStat, ErrMsg, RoutineName )
      END DO !j_ss
            
   ELSEIF (p_FAST%CompMooring == Module_Orca) THEN
      CALL Orca_CopyContState   (Orca%x( STATE_CURR), Orca%x( STATE_PRED), MESH_UPDATECOPY, Errstat2, ErrMsg2)
         CALL SetErrStat( Errstat2, ErrMsg2, ErrStat, ErrMsg, RoutineName )
      CALL Orca_CopyDiscState   (Orca%xd(STATE_CURR), Orca%xd(STATE_PRED), MESH_UPDATECOPY, Errstat2, ErrMsg2)
         CALL SetErrStat( Errstat2, ErrMsg2, ErrStat, ErrMsg, RoutineName )
      CALL Orca_CopyConstrState (Orca%z( STATE_CURR), Orca%z( STATE_PRED), MESH_UPDATECOPY, Errstat2, ErrMsg2)
         CALL SetErrStat( Errstat2, ErrMsg2, ErrStat, ErrMsg, RoutineName )         
      CALL Orca_CopyOtherState( Orca%OtherSt(STATE_CURR), Orca%OtherSt(STATE_PRED), MESH_UPDATECOPY, Errstat2, ErrMsg2)
         CALL SetErrStat( Errstat2, ErrMsg2, ErrStat, ErrMsg, RoutineName )
            
      DO j_ss = 1, p_FAST%n_substeps( Module_Orca )
         n_t_module = n_t_global*p_FAST%n_substeps( Module_Orca ) + j_ss - 1
         t_module   = n_t_module*p_FAST%dt_module( Module_Orca ) + t_initial
               
         CALL Orca_UpdateStates( t_module, n_t_module, Orca%Input, Orca%InputTimes, Orca%p, Orca%x(STATE_PRED), &
                                 Orca%xd(STATE_PRED), Orca%z(STATE_PRED), Orca%OtherSt(STATE_PRED), Orca%m, ErrStat2, ErrMsg2 )
            CALL SetErrStat( Errstat2, ErrMsg2, ErrStat, ErrMsg, RoutineName )
      END DO !j_ss
               
   END IF
             
         
   ! IceFloe/IceDyn: get predicted states
   IF ( p_FAST%CompIce == Module_IceF ) THEN
      CALL IceFloe_CopyContState   (IceF%x( STATE_CURR), IceF%x( STATE_PRED), MESH_UPDATECOPY, Errstat2, ErrMsg2)
         CALL SetErrStat( Errstat2, ErrMsg2, ErrStat, ErrMsg, RoutineName )
      CALL IceFloe_CopyDiscState   (IceF%xd(STATE_CURR), IceF%xd(STATE_PRED), MESH_UPDATECOPY, Errstat2, ErrMsg2)  
         CALL SetErrStat( Errstat2, ErrMsg2, ErrStat, ErrMsg, RoutineName )
      CALL IceFloe_CopyConstrState (IceF%z( STATE_CURR), IceF%z( STATE_PRED), MESH_UPDATECOPY, Errstat2, ErrMsg2)
         CALL SetErrStat( Errstat2, ErrMsg2, ErrStat, ErrMsg, RoutineName )
      CALL IceFloe_CopyOtherState( IceF%OtherSt(STATE_CURR), IceF%OtherSt(STATE_PRED), MESH_UPDATECOPY, Errstat2, ErrMsg2)
         CALL SetErrStat( Errstat2, ErrMsg2, ErrStat, ErrMsg, RoutineName )
            
      DO j_ss = 1, p_FAST%n_substeps( Module_IceF )
         n_t_module = n_t_global*p_FAST%n_substeps( Module_IceF ) + j_ss - 1
         t_module   = n_t_module*p_FAST%dt_module( Module_IceF ) + t_initial
               
         CALL IceFloe_UpdateStates( t_module, n_t_module, IceF%Input, IceF%InputTimes, IceF%p, IceF%x(STATE_PRED), &
                                    IceF%xd(STATE_PRED), IceF%z(STATE_PRED), IceF%OtherSt(STATE_PRED), IceF%m, ErrStat2, ErrMsg2 )
            CALL SetErrStat( Errstat2, ErrMsg2, ErrStat, ErrMsg, RoutineName )
      END DO !j_ss
   ELSEIF ( p_FAST%CompIce == Module_IceD ) THEN
            
      DO i=1,p_FAST%numIceLegs
            
         CALL IceD_CopyContState   (IceD%x( i,STATE_CURR),IceD%x( i,STATE_PRED), MESH_UPDATECOPY, Errstat2, ErrMsg2)
            CALL SetErrStat( Errstat2, ErrMsg2, ErrStat, ErrMsg, RoutineName )
         CALL IceD_CopyDiscState   (IceD%xd(i,STATE_CURR),IceD%xd(i,STATE_PRED), MESH_UPDATECOPY, Errstat2, ErrMsg2)  
            CALL SetErrStat( Errstat2, ErrMsg2, ErrStat, ErrMsg, RoutineName )
         CALL IceD_CopyConstrState (IceD%z( i,STATE_CURR),IceD%z( i,STATE_PRED), MESH_UPDATECOPY, Errstat2, ErrMsg2)
            CALL SetErrStat( Errstat2, ErrMsg2, ErrStat, ErrMsg, RoutineName )
         CALL IceD_CopyOtherState( IceD%OtherSt(i,STATE_CURR), IceD%OtherSt(i,STATE_PRED), MESH_UPDATECOPY, Errstat2, ErrMsg2)
            CALL SetErrStat( Errstat2, ErrMsg2, ErrStat, ErrMsg, RoutineName )
            
         DO j_ss = 1, p_FAST%n_substeps( Module_IceD )
            n_t_module = n_t_global*p_FAST%n_substeps( Module_IceD ) + j_ss - 1
            t_module   = n_t_module*p_FAST%dt_module( Module_IceD ) + t_initial
               
            CALL IceD_UpdateStates( t_module, n_t_module, IceD%Input(:,i), IceD%InputTimes(:,i), IceD%p(i), IceD%x(i,STATE_PRED), &
                                       IceD%xd(i,STATE_PRED), IceD%z(i,STATE_PRED), IceD%OtherSt(i,STATE_PRED), IceD%m(i), ErrStat2, ErrMsg2 )
               CALL SetErrStat( Errstat2, ErrMsg2, ErrStat, ErrMsg, RoutineName )
         END DO !j_ss
      END DO
         
   END IF
         
END SUBROUTINE FAST_AdvanceStates
!----------------------------------------------------------------------------------------------------------------------------------
!> This routine extrapolates inputs to modules to give predicted values at t+dt.
SUBROUTINE FAST_ExtrapInterpMods( t_global_next, p_FAST, m_FAST, ED, BD, SrvD, AD14, AD, IfW, HD, SD, ExtPtfm, MAPp, FEAM, MD, Orca, &
                   IceF, IceD, ErrStat, ErrMsg )

   REAL(DbKi),               INTENT(IN   ) :: t_global_next       !< next global time step (t + dt), at which we're extrapolating inputs (and ED outputs)
   TYPE(FAST_ParameterType), INTENT(IN   ) :: p_FAST              !< Parameters for the glue code
   TYPE(FAST_MiscVarType),   INTENT(IN   ) :: m_FAST              !< Miscellaneous variables
     
   TYPE(ElastoDyn_Data),     INTENT(INOUT) :: ED                  !< ElastoDyn data
   TYPE(BeamDyn_Data),       INTENT(INOUT) :: BD                  !< BeamDyn data
   TYPE(ServoDyn_Data),      INTENT(INOUT) :: SrvD                !< ServoDyn data
   TYPE(AeroDyn14_Data),     INTENT(INOUT) :: AD14                !< AeroDyn14 data
   TYPE(AeroDyn_Data),       INTENT(INOUT) :: AD                  !< AeroDyn data
   TYPE(InflowWind_Data),    INTENT(INOUT) :: IfW                 !< InflowWind data
   TYPE(HydroDyn_Data),      INTENT(INOUT) :: HD                  !< HydroDyn data
   TYPE(SubDyn_Data),        INTENT(INOUT) :: SD                  !< SubDyn data
   TYPE(ExtPtfm_Data),       INTENT(INOUT) :: ExtPtfm             !< ExtPtfm data
   TYPE(MAP_Data),           INTENT(INOUT) :: MAPp                !< MAP data
   TYPE(FEAMooring_Data),    INTENT(INOUT) :: FEAM                !< FEAMooring data
   TYPE(MoorDyn_Data),       INTENT(INOUT) :: MD                  !< Data for the MoorDyn module
   TYPE(OrcaFlex_Data),      INTENT(INOUT) :: Orca                !< OrcaFlex interface data
   TYPE(IceFloe_Data),       INTENT(INOUT) :: IceF                !< IceFloe data
   TYPE(IceDyn_Data),        INTENT(INOUT) :: IceD                !< All the IceDyn data used in time-step loop

   !TYPE(FAST_ModuleMapType), INTENT(INOUT) :: MeshMapData         ! Data for mapping between modules
      
   INTEGER(IntKi),           INTENT(  OUT) :: ErrStat             !< Error status of the operation
   CHARACTER(*),             INTENT(  OUT) :: ErrMsg              !< Error message if ErrStat /= ErrID_None

   ! local variables
   INTEGER(IntKi)                          :: i, j, k             ! loop counters
   INTEGER(IntKi)                          :: ErrStat2
   CHARACTER(ErrMsgLen)                    :: ErrMsg2
   
   CHARACTER(*), PARAMETER                 :: RoutineName = 'FAST_ExtrapInterpMods'       
   
      !++++++++++++++++++++++++++++++++++++++++++++++++++++++++++++++++++++++++++++++++++++++++++++++++++++++++++++++++++++++++++++
      ! Step 1.a: Extrapolate Inputs (gives predicted values at t+dt)
      ! 
      ! a) Extrapolate inputs
      !    to t + dt (i.e., t_global_next); will only be used by modules with an implicit dependence on input data.
      ! b) Shift "window" of the ModName%Input
      !++++++++++++++++++++++++++++++++++++++++++++++++++++++++++++++++++++++++++++++++++++++++++++++++++++++++++++++++++++++++++++
    
      ErrStat = ErrID_None
      ErrMsg  = ""
      
      ! ElastoDyn
      CALL ED_Input_ExtrapInterp(ED%Input, ED%InputTimes, ED%u, t_global_next, ErrStat2, ErrMsg2)
         CALL SetErrStat(ErrStat2,ErrMsg2,ErrStat,ErrMsg,RoutineName )

      DO j = p_FAST%InterpOrder, 1, -1
         CALL ED_CopyInput (ED%Input(j),  ED%Input(j+1),  MESH_UPDATECOPY, Errstat2, ErrMsg2)
            CALL SetErrStat(ErrStat2,ErrMsg2,ErrStat,ErrMsg,RoutineName )
         ED%InputTimes(j+1) = ED%InputTimes(j)
      END DO
  
      CALL ED_CopyInput (ED%u,  ED%Input(1),  MESH_UPDATECOPY, Errstat2, ErrMsg2)
         CALL SetErrStat(ErrStat2,ErrMsg2,ErrStat,ErrMsg,RoutineName )
      ED%InputTimes(1)  = t_global_next
  
      
      ! BeamDyn
      IF (p_FAST%CompElast == Module_BD) THEN
         
         DO k = 1,p_FAST%nBeams
         
            CALL BD_Input_ExtrapInterp(BD%Input(:,k), BD%InputTimes(:,k), BD%u(k), t_global_next, ErrStat2, ErrMsg2)
               CALL SetErrStat(ErrStat2,ErrMsg2,ErrStat,ErrMsg,RoutineName )
            
            ! Shift "window" of BD%Input 
  
            DO j = p_FAST%InterpOrder, 1, -1
               CALL BD_CopyInput (BD%Input(j,k),  BD%Input(j+1,k),  MESH_UPDATECOPY, Errstat2, ErrMsg2)
                  CALL SetErrStat(ErrStat2,ErrMsg2,ErrStat,ErrMsg,RoutineName )
               BD%InputTimes(j+1,k) = BD%InputTimes(j,k)
            END DO
  
            CALL BD_CopyInput (BD%u(k),  BD%Input(1,k),  MESH_UPDATECOPY, Errstat2, ErrMsg2)
               CALL SetErrStat(ErrStat2,ErrMsg2,ErrStat,ErrMsg,RoutineName )
            BD%InputTimes(1,k) = t_global_next          
            
         END DO ! k=p_FAST%nBeams
         
      END IF  ! BeamDyn 
      
      ! AeroDyn v14
      IF ( p_FAST%CompAero == Module_AD14 ) THEN
         
         CALL AD14_Input_ExtrapInterp(AD14%Input, AD14%InputTimes, AD14%u, t_global_next, ErrStat2, ErrMsg2)
            CALL SetErrStat(ErrStat2,ErrMsg2,ErrStat,ErrMsg,RoutineName )
            
         ! Shift "window" of AD14%Input
  
         DO j = p_FAST%InterpOrder, 1, -1
            CALL AD14_CopyInput (AD14%Input(j),  AD14%Input(j+1),  MESH_UPDATECOPY, Errstat2, ErrMsg2)
               CALL SetErrStat(ErrStat2,ErrMsg2,ErrStat,ErrMsg,RoutineName )
            AD14%InputTimes(j+1)  = AD14%InputTimes(j)
         END DO
  
         CALL AD14_CopyInput (AD14%u,  AD14%Input(1),  MESH_UPDATECOPY, Errstat2, ErrMsg2)
            CALL SetErrStat(ErrStat2,ErrMsg2,ErrStat,ErrMsg,RoutineName )
         AD14%InputTimes(1)  = t_global_next          
            
      ELSEIF ( p_FAST%CompAero == Module_AD ) THEN
         
         CALL AD_Input_ExtrapInterp(AD%Input, AD%InputTimes, AD%u, t_global_next, ErrStat2, ErrMsg2)
            CALL SetErrStat(ErrStat2,ErrMsg2,ErrStat,ErrMsg,RoutineName )
                        
         ! Shift "window" of AD%Input 
  
         DO j = p_FAST%InterpOrder, 1, -1
            CALL AD_CopyInput (AD%Input(j),  AD%Input(j+1),  MESH_UPDATECOPY, Errstat2, ErrMsg2)
               CALL SetErrStat(ErrStat2,ErrMsg2,ErrStat,ErrMsg,RoutineName )
            AD%InputTimes(j+1)  = AD%InputTimes(j)
         END DO
  
         CALL AD_CopyInput (AD%u,  AD%Input(1),  MESH_UPDATECOPY, Errstat2, ErrMsg2)
            CALL SetErrStat(ErrStat2,ErrMsg2,ErrStat,ErrMsg,RoutineName )
         AD%InputTimes(1)  = t_global_next    
         
      END IF  ! CompAero      
      
         
      ! InflowWind
      IF ( p_FAST%CompInflow == Module_IfW ) THEN
         
         CALL InflowWind_Input_ExtrapInterp(IfW%Input, IfW%InputTimes, IfW%u, t_global_next, ErrStat2, ErrMsg2)
            CALL SetErrStat(ErrStat2,ErrMsg2,ErrStat,ErrMsg,RoutineName )
            
         ! Shift "window" of IfW%Input
  
         DO j = p_FAST%InterpOrder, 1, -1
            CALL InflowWind_CopyInput (IfW%Input(j),  IfW%Input(j+1),  MESH_UPDATECOPY, Errstat2, ErrMsg2)
               CALL SetErrStat(ErrStat2,ErrMsg2,ErrStat,ErrMsg,RoutineName )
            IfW%InputTimes(j+1)  = IfW%InputTimes(j)
         END DO
  
         CALL InflowWind_CopyInput (IfW%u,  IfW%Input(1),  MESH_UPDATECOPY, Errstat2, ErrMsg2)
            CALL SetErrStat(ErrStat2,ErrMsg2,ErrStat,ErrMsg,RoutineName )
         IfW%InputTimes(1)  = t_global_next          
            
      END IF  ! CompInflow          
      
      
      ! ServoDyn
      IF ( p_FAST%CompServo == Module_SrvD ) THEN
         
         CALL SrvD_Input_ExtrapInterp(SrvD%Input, SrvD%InputTimes, SrvD%u, t_global_next, ErrStat2, ErrMsg2)
            CALL SetErrStat(ErrStat2,ErrMsg2,ErrStat,ErrMsg,RoutineName )
            
         ! Shift "window" of SrvD%Input
  
         DO j = p_FAST%InterpOrder, 1, -1
            CALL SrvD_CopyInput (SrvD%Input(j),  SrvD%Input(j+1),  MESH_UPDATECOPY, ErrStat2, ErrMsg2)
               CALL SetErrStat(ErrStat2,ErrMsg2,ErrStat,ErrMsg,RoutineName )
            SrvD%InputTimes(j+1)  = SrvD%InputTimes(j)
         END DO
  
         CALL SrvD_CopyInput (SrvD%u,  SrvD%Input(1),  MESH_UPDATECOPY, ErrStat2, ErrMsg2)
            CALL SetErrStat(ErrStat2,ErrMsg2,ErrStat,ErrMsg,RoutineName )
         SrvD%InputTimes(1)  = t_global_next          
            
      END IF  ! ServoDyn       
      
      ! HydroDyn
      IF ( p_FAST%CompHydro == Module_HD ) THEN

         CALL HydroDyn_Input_ExtrapInterp(HD%Input, HD%InputTimes, HD%u, t_global_next, ErrStat2, ErrMsg2)
            CALL SetErrStat(ErrStat2,ErrMsg2,ErrStat,ErrMsg,RoutineName )
            
         ! Shift "window" of HD%Input
            
         DO j = p_FAST%InterpOrder, 1, -1

            CALL HydroDyn_CopyInput (HD%Input(j),  HD%Input(j+1),  MESH_UPDATECOPY, ErrStat2, ErrMsg2)
               CALL SetErrStat(ErrStat2,ErrMsg2,ErrStat,ErrMsg,RoutineName )
            HD%InputTimes(j+1) = HD%InputTimes(j)
         END DO

         CALL HydroDyn_CopyInput (HD%u,  HD%Input(1),  MESH_UPDATECOPY, Errstat2, ErrMsg2)
            CALL SetErrStat(ErrStat2,ErrMsg2,ErrStat,ErrMsg,RoutineName )
         HD%InputTimes(1) = t_global_next          
            
      END IF  ! HydroDyn

      
      ! SubDyn/ExtPtfm_MCKF
      IF ( p_FAST%CompSub == Module_SD ) THEN

         CALL SD_Input_ExtrapInterp(SD%Input, SD%InputTimes, SD%u, t_global_next, ErrStat2, ErrMsg2)
            CALL SetErrStat(ErrStat2,ErrMsg2,ErrStat,ErrMsg,RoutineName )
            
         ! Shift "window" of SD%Input
  
         DO j = p_FAST%InterpOrder, 1, -1
            CALL SD_CopyInput (SD%Input(j),  SD%Input(j+1),  MESH_UPDATECOPY, Errstat2, ErrMsg2)
               CALL SetErrStat(ErrStat2,ErrMsg2,ErrStat,ErrMsg,RoutineName )
            SD%InputTimes(j+1) = SD%InputTimes(j)
         END DO
  
         CALL SD_CopyInput (SD%u,  SD%Input(1),  MESH_UPDATECOPY, Errstat2, ErrMsg2)
            CALL SetErrStat(ErrStat2,ErrMsg2,ErrStat,ErrMsg,RoutineName )
         SD%InputTimes(1) = t_global_next          
            
      ELSE IF ( p_FAST%CompSub == Module_ExtPtfm ) THEN

         CALL ExtPtfm_Input_ExtrapInterp(ExtPtfm%Input, ExtPtfm%InputTimes, ExtPtfm%u, t_global_next, ErrStat2, ErrMsg2)
            CALL SetErrStat(ErrStat2,ErrMsg2,ErrStat,ErrMsg,RoutineName )
                        
         ! Shift "window" of ExtPtfm%Input
  
         DO j = p_FAST%InterpOrder, 1, -1
            CALL ExtPtfm_CopyInput (ExtPtfm%Input(j),  ExtPtfm%Input(j+1),  MESH_UPDATECOPY, Errstat2, ErrMsg2)
               CALL SetErrStat(ErrStat2,ErrMsg2,ErrStat,ErrMsg,RoutineName )
            ExtPtfm%InputTimes(j+1) = ExtPtfm%InputTimes(j)
         END DO
  
         CALL ExtPtfm_CopyInput (ExtPtfm%u,  ExtPtfm%Input(1),  MESH_UPDATECOPY, Errstat2, ErrMsg2)
            CALL SetErrStat(ErrStat2,ErrMsg2,ErrStat,ErrMsg,RoutineName )
         ExtPtfm%InputTimes(1) = t_global_next          
      END IF  ! SubDyn/ExtPtfm_MCKF
      
      
      ! Mooring (MAP , FEAM , MoorDyn)
      ! MAP
      IF ( p_FAST%CompMooring == Module_MAP ) THEN
         
         CALL MAP_Input_ExtrapInterp(MAPp%Input, MAPp%InputTimes, MAPp%u, t_global_next, ErrStat2, ErrMsg2)
            CALL SetErrStat(ErrStat2,ErrMsg2,ErrStat,ErrMsg,RoutineName )
            
         ! Shift "window" of MAPp%Input
  
         DO j = p_FAST%InterpOrder, 1, -1
            CALL MAP_CopyInput (MAPp%Input(j),  MAPp%Input(j+1),  MESH_UPDATECOPY, Errstat2, ErrMsg2)
               CALL SetErrStat(ErrStat2,ErrMsg2,ErrStat,ErrMsg,RoutineName )
            MAPp%InputTimes(j+1) = MAPp%InputTimes(j)
         END DO
  
         CALL MAP_CopyInput (MAPp%u,  MAPp%Input(1),  MESH_UPDATECOPY, Errstat2, ErrMsg2)
            CALL SetErrStat(ErrStat2,ErrMsg2,ErrStat,ErrMsg,RoutineName )
         MAPp%InputTimes(1) = t_global_next          
            
      ! MoorDyn
      ELSEIF ( p_FAST%CompMooring == Module_MD ) THEN
         
         CALL MD_Input_ExtrapInterp(MD%Input, MD%InputTimes, MD%u, t_global_next, ErrStat2, ErrMsg2)
            CALL SetErrStat(ErrStat2,ErrMsg2,ErrStat,ErrMsg,RoutineName )
            
         ! Shift "window" of MD%Input
  
         DO j = p_FAST%InterpOrder, 1, -1
            CALL MD_CopyInput (MD%Input(j),  MD%Input(j+1),  MESH_UPDATECOPY, Errstat2, ErrMsg2)
               CALL SetErrStat(ErrStat2,ErrMsg2,ErrStat,ErrMsg,RoutineName )
            MD%InputTimes( j+1) = MD%InputTimes( j)
         END DO
  
         CALL MD_CopyInput (MD%u,  MD%Input(1),  MESH_UPDATECOPY, Errstat2, ErrMsg2)
            CALL SetErrStat(ErrStat2,ErrMsg2,ErrStat,ErrMsg,RoutineName )
         MD%InputTimes(1)  = t_global_next          
         
      ! FEAM
      ELSEIF ( p_FAST%CompMooring == Module_FEAM ) THEN
         
         CALL FEAM_Input_ExtrapInterp(FEAM%Input, FEAM%InputTimes, FEAM%u, t_global_next, ErrStat2, ErrMsg2)
            CALL SetErrStat(ErrStat2,ErrMsg2,ErrStat,ErrMsg,RoutineName )
            
         ! Shift "window" of FEAM%Input
  
         DO j = p_FAST%InterpOrder, 1, -1
            CALL FEAM_CopyInput (FEAM%Input(j),  FEAM%Input(j+1),  MESH_UPDATECOPY, Errstat2, ErrMsg2)
               CALL SetErrStat(ErrStat2,ErrMsg2,ErrStat,ErrMsg,RoutineName )
            FEAM%InputTimes( j+1) = FEAM%InputTimes( j)
         END DO
  
         CALL FEAM_CopyInput (FEAM%u,  FEAM%Input(1),  MESH_UPDATECOPY, Errstat2, ErrMsg2)
            CALL SetErrStat(ErrStat2,ErrMsg2,ErrStat,ErrMsg,RoutineName )
         FEAM%InputTimes(1)  = t_global_next          
         
      ! OrcaFlex
      ELSEIF ( p_FAST%CompMooring == Module_Orca ) THEN
         
         CALL Orca_Input_ExtrapInterp(Orca%Input, Orca%InputTimes, Orca%u, t_global_next, ErrStat2, ErrMsg2)
            CALL SetErrStat(ErrStat2,ErrMsg2,ErrStat,ErrMsg,RoutineName )
                        
         ! Shift "window" of Orca%Input
  
         DO j = p_FAST%InterpOrder, 1, -1
            CALL Orca_CopyInput (Orca%Input(j),  Orca%Input(j+1),  MESH_UPDATECOPY, Errstat2, ErrMsg2)
               CALL SetErrStat(ErrStat2,ErrMsg2,ErrStat,ErrMsg,RoutineName )
            Orca%InputTimes( j+1) = Orca%InputTimes( j)
         END DO
  
         CALL Orca_CopyInput (Orca%u,  Orca%Input(1),  MESH_UPDATECOPY, Errstat2, ErrMsg2)
            CALL SetErrStat(ErrStat2,ErrMsg2,ErrStat,ErrMsg,RoutineName )
         Orca%InputTimes(1)  = t_global_next          
         
      END IF  ! MAP/FEAM/MoorDyn/OrcaFlex
      
           
            
      ! Ice (IceFloe or IceDyn)
      ! IceFloe
      IF ( p_FAST%CompIce == Module_IceF ) THEN
         
         CALL IceFloe_Input_ExtrapInterp(IceF%Input, IceF%InputTimes, IceF%u, t_global_next, ErrStat2, ErrMsg2)
            CALL SetErrStat(ErrStat2,ErrMsg2,ErrStat,ErrMsg,RoutineName )
            
         ! Shift "window" of IceF%Input
  
         DO j = p_FAST%InterpOrder, 1, -1
            CALL IceFloe_CopyInput (IceF%Input(j),  IceF%Input(j+1),  MESH_UPDATECOPY, Errstat2, ErrMsg2)
               CALL SetErrStat(ErrStat2,ErrMsg2,ErrStat,ErrMsg,RoutineName )
            IceF%InputTimes(j+1) = IceF%InputTimes(j)
         END DO
  
         CALL IceFloe_CopyInput (IceF%u,  IceF%Input(1),  MESH_UPDATECOPY, Errstat2, ErrMsg2)
            CALL SetErrStat(ErrStat2,ErrMsg2,ErrStat,ErrMsg,RoutineName )
         IceF%InputTimes(1) = t_global_next          
            
      ! IceDyn
      ELSEIF ( p_FAST%CompIce == Module_IceD ) THEN
         
         DO i = 1,p_FAST%numIceLegs
         
            CALL IceD_Input_ExtrapInterp(IceD%Input(:,i), IceD%InputTimes(:,i), IceD%u(i), t_global_next, ErrStat2, ErrMsg2)
               CALL SetErrStat(ErrStat2,ErrMsg2,ErrStat,ErrMsg,RoutineName )
            
            ! Shift "window" of IceD%Input
  
            DO j = p_FAST%InterpOrder, 1, -1
               CALL IceD_CopyInput (IceD%Input(j,i),  IceD%Input(j+1,i),  MESH_UPDATECOPY, Errstat2, ErrMsg2)
                  CALL SetErrStat(ErrStat2,ErrMsg2,ErrStat,ErrMsg,RoutineName )
               IceD%InputTimes(j+1,i) = IceD%InputTimes(j,i)
            END DO
  
            CALL IceD_CopyInput (IceD%u(i),  IceD%Input(1,i),  MESH_UPDATECOPY, Errstat2, ErrMsg2)
               CALL SetErrStat(ErrStat2,ErrMsg2,ErrStat,ErrMsg,RoutineName )
            IceD%InputTimes(1,i) = t_global_next          
            
         END DO ! numIceLegs
         
      
      END IF  ! IceFloe/IceDyn


END SUBROUTINE FAST_ExtrapInterpMods
!----------------------------------------------------------------------------------------------------------------------------------
                   
                   
                   
END MODULE FAST_Solver<|MERGE_RESOLUTION|>--- conflicted
+++ resolved
@@ -293,14 +293,6 @@
       u_ED%YawMom     = y_SrvD%YawMom
    !   u_ED%TBDrCon    = y_SrvD%TBDrCon !array
   
-<<<<<<< HEAD
-      ! StrucCtrl loads 
-      IF ( ALLOCATED(y_SrvD%NStCLoadMesh) ) THEN        ! Nacelle
-         do j=1,size(y_SrvD%NStCLoadMesh)
-            IF (y_SrvD%NStCLoadMesh(j)%Committed) THEN
-               CALL Transfer_Point_to_Point( y_SrvD%NStCLoadMesh(j), u_ED%NacelleLoads, MeshMapData%NStC_P_2_ED_P_N(j), ErrStat2, ErrMsg2, u_SrvD%NStCMotionMesh(j), y_ED%NacelleMotion )
-                  CALL SetErrStat(ErrStat2,ErrMsg2,ErrStat, ErrMsg,RoutineName//':u_ED%NacelleLoads' )
-=======
       ! StrucCtrl loads
       IF ( ALLOCATED(y_SrvD%NStCLoadMesh) ) THEN        ! Nacelle
          do j=1,size(y_SrvD%NStCLoadMesh)
@@ -309,7 +301,6 @@
                   CALL SetErrStat(ErrStat2,ErrMsg2,ErrStat, ErrMsg,RoutineName//':u_ED%NacelleLoads' )
                u_ED%NacelleLoads%Force  = u_ED%NacelleLoads%Force +  MeshMapData%u_ED_NacelleLoads%Force
                u_ED%NacelleLoads%Moment = u_ED%NacelleLoads%Moment + MeshMapData%u_ED_NacelleLoads%Moment
->>>>>>> 955efc7f
             ENDIF
          enddo
       END IF
@@ -1154,11 +1145,7 @@
    IF ( ALLOCATED(u_SrvD%SStCMotionMesh) ) THEN
       do j=1,size(u_SrvD%SStCMotionMesh)
          IF (u_SrvD%SStCMotionMesh(j)%Committed) THEN
-<<<<<<< HEAD
-            CALL Transfer_Point_to_Point( y_SD%y2Mesh, u_SrvD%SStCMotionMesh(j), MeshMapData%SD_P_2_SStC_P_P(j), ErrStat2, ErrMsg2 )
-=======
             CALL Transfer_Point_to_Point( y_SD%y3Mesh, u_SrvD%SStCMotionMesh(j), MeshMapData%SDy3_P_2_SStC_P_P(j), ErrStat2, ErrMsg2 )
->>>>>>> 955efc7f
                call SetErrStat(ErrStat2,ErrMsg2,ErrStat,ErrMsg,'Transfer_SD_to_SStC')
          ENDIF
       enddo
@@ -2983,11 +2970,7 @@
          
          ! note: MD_InputSolve must be called before setting ED loads inputs (so that motions are known for loads [moment] mapping)
          if ( p_FAST%CompSub == Module_SD ) then
-<<<<<<< HEAD
-            CALL Transfer_Point_to_Point( y_SD2%y2Mesh, u_MD%CoupledKinematics, MeshMapData%SD_P_2_Mooring_P, ErrStat, ErrMsg )
-=======
-            CALL Transfer_Point_to_Point( y_SD2%y3Mesh, u_MD%PtFairleadDisplacement, MeshMapData%SDy3_P_2_Mooring_P, ErrStat, ErrMsg )
->>>>>>> 955efc7f
+            CALL Transfer_Point_to_Point( y_SD2%y3Mesh, u_MD%CoupledKinematics, MeshMapData%SDy3_P_2_Mooring_P, ErrStat, ErrMsg )
                CALL SetErrStat(ErrStat2,ErrMsg2, ErrStat, ErrMsg, RoutineName)
          else
             CALL Transfer_Point_to_Point( y_ED2%PlatformPtMesh, u_MD%CoupledKinematics, MeshMapData%ED_P_2_Mooring_P, ErrStat, ErrMsg )
@@ -3146,11 +3129,7 @@
          IF ( p_FAST%CompServo == Module_SrvD .and. allocated(y_SrvD%SStCLoadMesh) ) THEN
             do k=1,size(y_SrvD%SStCLoadMesh)
                IF (y_SrvD%SStCLoadMesh(k)%Committed) THEN      ! size 1 only for SStC
-<<<<<<< HEAD
-                  CALL Transfer_Point_to_Point( y_SrvD%SStCLoadMesh(k), MeshMapData%u_SD_LMesh_2, MeshMapData%SStC_P_P_2_SD_P(k), ErrStat2, ErrMsg2, u_SrvD%SStCMotionMesh(k), y_SD2%Y2Mesh )
-=======
                   CALL Transfer_Point_to_Point( y_SrvD%SStCLoadMesh(k), MeshMapData%u_SD_LMesh_2, MeshMapData%SStC_P_P_2_SD_P(k), ErrStat2, ErrMsg2, u_SrvD%SStCMotionMesh(k), y_SD2%Y3Mesh )
->>>>>>> 955efc7f
                      CALL SetErrStat(ErrStat2,ErrMsg2,ErrStat, ErrMsg,RoutineName )
                   MeshMapData%u_SD_LMesh%Force  = MeshMapData%u_SD_LMesh%Force  + MeshMapData%u_SD_LMesh_2%Force
                   MeshMapData%u_SD_LMesh%Moment = MeshMapData%u_SD_LMesh%Moment + MeshMapData%u_SD_LMesh_2%Moment    
@@ -3278,11 +3257,7 @@
          
       ELSEIF ( p_FAST%CompMooring == Module_MD ) THEN
          if ( p_FAST%CompSub == Module_SD ) then
-<<<<<<< HEAD
-            CALL Transfer_Point_to_Point( y_MD%CoupledLoads, MeshMapData%u_SD_LMesh_2, MeshMapData%Mooring_P_2_SD_P, ErrStat2, ErrMsg2, u_MD%CoupledKinematics, y_SD2%Y2Mesh ) !u_MD and y_SD contain the displacements needed for moment calculations
-=======
-            CALL Transfer_Point_to_Point( y_MD%PtFairleadLoad, MeshMapData%u_SD_LMesh_2, MeshMapData%Mooring_P_2_SD_P, ErrStat2, ErrMsg2, u_MD%PtFairleadDisplacement, y_SD2%Y3Mesh ) !u_MD and y_SD contain the displacements needed for moment calculations
->>>>>>> 955efc7f
+            CALL Transfer_Point_to_Point( y_MD%CoupledLoads, MeshMapData%u_SD_LMesh_2, MeshMapData%Mooring_P_2_SD_P, ErrStat2, ErrMsg2, u_MD%CoupledKinematics, y_SD2%Y3Mesh ) !u_MD and y_SD contain the displacements needed for moment calculations
                CALL SetErrStat(ErrStat2,ErrMsg2, ErrStat, ErrMsg, RoutineName)               
             
             MeshMapData%u_SD_LMesh%Force  = MeshMapData%u_SD_LMesh%Force  + MeshMapData%u_SD_LMesh_2%Force
@@ -4489,15 +4464,9 @@
             enddo
          ELSE  ! SubDyn is used
             j=size(SrvD%Input(1)%SStCMotionMesh)
-<<<<<<< HEAD
-            ALLOCATE( MeshMapData%SStC_P_P_2_SD_P(j), MeshMapData%SD_P_2_SStC_P_P(j), STAT=ErrStat2 )
-               IF ( ErrStat2 /= 0 ) THEN
-                  CALL SetErrStat( ErrID_Fatal, 'Error allocating MeshMapData%SStC_P_P_2_SD_P and MeshMapData%SD_P_2_SStC_P_P.', &
-=======
             ALLOCATE( MeshMapData%SStC_P_P_2_SD_P(j), MeshMapData%SDy3_P_2_SStC_P_P(j), STAT=ErrStat2 )
                IF ( ErrStat2 /= 0 ) THEN
                   CALL SetErrStat( ErrID_Fatal, 'Error allocating MeshMapData%SStC_P_P_2_SD_P and MeshMapData%SDy3_P_2_SStC_P_P.', &
->>>>>>> 955efc7f
                                   ErrStat, ErrMsg, RoutineName )
                   RETURN
                END IF
@@ -4506,13 +4475,8 @@
                   ! ServoDyn SStC point mesh to/from SubDyn point mesh
                   CALL MeshMapCreate( SrvD%y%SStCLoadMesh(j), SD%Input(1)%LMesh, MeshMapData%SStC_P_P_2_SD_P(j), ErrStat2, ErrMsg2 )
                      CALL SetErrStat( ErrStat2, ErrMsg2, ErrStat, ErrMsg, RoutineName//':SStC_P_P_2_SD_P' )       
-<<<<<<< HEAD
-                  CALL MeshMapCreate( SD%y%y2Mesh, SrvD%Input(1)%SStCMotionMesh(j), MeshMapData%SD_P_2_SStC_P_P(j), ErrStat2, ErrMsg2 )
-                     CALL SetErrStat( ErrStat2, ErrMsg2, ErrStat, ErrMsg, RoutineName//':SD_P_2_SStC_P_P' )
-=======
                   CALL MeshMapCreate( SD%y%y3Mesh, SrvD%Input(1)%SStCMotionMesh(j), MeshMapData%SDy3_P_2_SStC_P_P(j), ErrStat2, ErrMsg2 )
                      CALL SetErrStat( ErrStat2, ErrMsg2, ErrStat, ErrMsg, RoutineName//':SDy3_P_2_SStC_P_P' )
->>>>>>> 955efc7f
                ENDIF
             enddo
           ENDIF
@@ -4799,13 +4763,8 @@
       ! MoorDyn point mesh to/from SubDyn point mesh
          CALL MeshMapCreate( MD%y%CoupledLoads, SD%Input(1)%LMesh,  MeshMapData%Mooring_P_2_SD_P, ErrStat2, ErrMsg2 )
             CALL SetErrStat( ErrStat2, ErrMsg2, ErrStat, ErrMsg, RoutineName//':Mooring_P_2_SD_P' )                  
-<<<<<<< HEAD
-         CALL MeshMapCreate( SD%y%y2Mesh, MD%Input(1)%CoupledKinematics,  MeshMapData%SD_P_2_Mooring_P, ErrStat2, ErrMsg2 )
-            CALL SetErrStat( ErrStat2, ErrMsg2, ErrStat, ErrMsg, RoutineName//':SD_P_2_Mooring_P' )              
-=======
-         CALL MeshMapCreate( SD%y%y3Mesh, MD%Input(1)%PtFairleadDisplacement,  MeshMapData%SDy3_P_2_Mooring_P, ErrStat2, ErrMsg2 )
+         CALL MeshMapCreate( SD%y%y3Mesh, MD%Input(1)%CoupledKinematics,  MeshMapData%SDy3_P_2_Mooring_P, ErrStat2, ErrMsg2 )
             CALL SetErrStat( ErrStat2, ErrMsg2, ErrStat, ErrMsg, RoutineName//':SDy3_P_2_Mooring_P' )              
->>>>>>> 955efc7f
       ELSE        
 !-------------------------
 !  ElastoDyn <-> MoorDyn
@@ -5133,11 +5092,7 @@
          CALL Transfer_Point_to_Point( SD%y%y3Mesh, MAPp%Input(1)%PtFairDisplacement, MeshMapData%SDy3_P_2_Mooring_P, ErrStat, ErrMsg )
             CALL SetErrStat(ErrStat2,ErrMsg2, ErrStat, ErrMsg, RoutineName)
       ELSEIF ( p_FAST%CompMooring == Module_MD ) THEN
-<<<<<<< HEAD
-         CALL Transfer_Point_to_Point( SD%y%y2Mesh, MD%Input(1)%CoupledKinematics, MeshMapData%SD_P_2_Mooring_P, ErrStat, ErrMsg )
-=======
-         CALL Transfer_Point_to_Point( SD%y%y3Mesh, MD%Input(1)%PtFairleadDisplacement, MeshMapData%SDy3_P_2_Mooring_P, ErrStat, ErrMsg )
->>>>>>> 955efc7f
+         CALL Transfer_Point_to_Point( SD%y%y3Mesh, MD%Input(1)%CoupledKinematics, MeshMapData%SDy3_P_2_Mooring_P, ErrStat, ErrMsg )
             CALL SetErrStat(ErrStat2,ErrMsg2, ErrStat, ErrMsg, RoutineName)
       ELSEIF ( p_FAST%CompMooring == Module_FEAM ) THEN
          CALL Transfer_Point_to_Point( SD%y%y3Mesh, FEAM%Input(1)%PtFairleadDisplacement, MeshMapData%SDy3_P_2_Mooring_P, ErrStat, ErrMsg )
@@ -5354,11 +5309,7 @@
          
       ! note: MD_InputSolve must be called before setting ED loads inputs (so that motions are known for loads [moment] mapping)
       if ( p_FAST%CompSub == Module_SD ) then
-<<<<<<< HEAD
-            CALL Transfer_Point_to_Point( SD%y%y2Mesh, MD%Input(1)%CoupledKinematics, MeshMapData%SD_P_2_Mooring_P, ErrStat, ErrMsg )
-=======
-            CALL Transfer_Point_to_Point( SD%y%y3Mesh, MD%Input(1)%PtFairleadDisplacement, MeshMapData%SDy3_P_2_Mooring_P, ErrStat, ErrMsg )
->>>>>>> 955efc7f
+            CALL Transfer_Point_to_Point( SD%y%y3Mesh, MD%Input(1)%CoupledKinematics, MeshMapData%SDy3_P_2_Mooring_P, ErrStat, ErrMsg )
                CALL SetErrStat(ErrStat2,ErrMsg2, ErrStat, ErrMsg, RoutineName)
       else
          CALL Transfer_Point_to_Point( ED%y%PlatformPtMesh, MD%Input(1)%CoupledKinematics, MeshMapData%ED_P_2_Mooring_P, ErrStat, ErrMsg )
