--- conflicted
+++ resolved
@@ -480,23 +480,17 @@
          Node = Node + 1
          u_IfW%PositionXYZ(:,Node) = u_AD%rotors(1)%NacelleMotion%TranslationDisp(:,1) + u_AD%rotors(1)%NacelleMotion%Position(:,1)
       end if
-      
-<<<<<<< HEAD
+
       ! Hub
-!      if (u_AD%HubMotion%Committed) then
-!         Node = Node + 1
-!         u_IfW%PositionXYZ(:,Node) = u_AD%HubMotion%TranslationDisp(:,1) + u_AD%HubMotion%Position(:,1)
-!      end if
-
+      if (u_AD%rotors(1)%HubMotion%Committed) then
+         Node = Node + 1
+         u_IfW%PositionXYZ(:,Node) = u_AD%rotors(1)%HubMotion%TranslationDisp(:,1) + u_AD%rotors(1)%HubMotion%Position(:,1)
+      end if
+      
       ! TailFin
       if (u_AD%rotors(1)%TFinMotion%Committed) then
          Node = Node + 1
          u_IfW%PositionXYZ(:,Node) = u_AD%rotors(1)%TFinMotion%TranslationDisp(:,1) + u_AD%rotors(1)%TFinMotion%Position(:,1)
-=======
-      if (u_AD%rotors(1)%HubMotion%Committed) then
-         Node = Node + 1
-         u_IfW%PositionXYZ(:,Node) = u_AD%rotors(1)%HubMotion%TranslationDisp(:,1) + u_AD%rotors(1)%HubMotion%Position(:,1)
->>>>>>> a449a52c
       end if
                   
       ! vortex points from FVW in AD15 (should be at then end, since not "rotor dependent"
@@ -658,15 +652,15 @@
          u_AD%rotors(1)%InflowOnNacelle = 0.0_ReKi
       end if
       
-<<<<<<< HEAD
-!      if (u_AD%HubMotion%NNodes > 0) then
-!         u_AD%InflowOnHub(1) = y_OpFM%u(node)
-!         u_AD%InflowOnHub(2) = y_OpFM%v(node)
-!         u_AD%InflowOnHub(3) = y_OpFM%w(node)
-!         node = node + 1
-!      else
-!         u_AD%InflowOnHub = 0.0_ReKi
-!      end if
+      ! Hub
+      if (u_AD%rotors(1)%HubMotion%NNodes > 0) then
+         u_AD%rotors(1)%InflowOnHub(1) = y_OpFM%u(node)
+         u_AD%rotors(1)%InflowOnHub(2) = y_OpFM%v(node)
+         u_AD%rotors(1)%InflowOnHub(3) = y_OpFM%w(node)
+         node = node + 1
+      else
+         u_AD%rotors(1)%InflowOnHub = 0.0_ReKi
+      end if
 
       ! TailFin
       if (u_AD%rotors(1)%TFinMotion%NNodes > 0) then
@@ -676,15 +670,6 @@
          node = node + 1
       else
          u_AD%rotors(1)%InflowOnTailFin = 0.0_ReKi
-=======
-      if (u_AD%rotors(1)%HubMotion%NNodes > 0) then
-         u_AD%rotors(1)%InflowOnHub(1) = y_OpFM%u(node)
-         u_AD%rotors(1)%InflowOnHub(2) = y_OpFM%v(node)
-         u_AD%rotors(1)%InflowOnHub(3) = y_OpFM%w(node)
-         node = node + 1
-      else
-         u_AD%rotors(1)%InflowOnHub = 0.0_ReKi
->>>>>>> a449a52c
       end if
       
    ELSE
@@ -4691,7 +4676,6 @@
             CALL MeshCopy( ED%Input(1)%NacelleLoads, MeshMapData%u_ED_NacelleLoads, MESH_NEWCOPY, ErrStat2, ErrMsg2 )
                CALL SetErrStat( ErrStat2, ErrMsg2, ErrStat, ErrMsg, RoutineName//':u_ED_NacelleLoads' )
          endif
-<<<<<<< HEAD
       endif
 
       ! Tailfin mesh:
@@ -4701,9 +4685,6 @@
          CALL MeshMapCreate( AD%y%rotors(1)%TFinLoad, ED%Input(1)%TFinCMLoads,  MeshMapData%AD_P_2_ED_P_TF, ErrStat2, ErrMsg2 )
             CALL SetErrStat( ErrStat2, ErrMsg2, ErrStat, ErrMsg, RoutineName//':AD_2_ED_TailFinLoads' )
       endif
-=======
-      END IF
->>>>>>> a449a52c
       
       IF ( p_FAST%CompElast == Module_ED ) then
          
