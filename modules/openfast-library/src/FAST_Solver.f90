!**********************************************************************************************************************************
! FAST_Solver.f90, FAST_Subs.f90, FAST_Lin.f90, and FAST_Mods.f90 make up the FAST glue code in the FAST Modularization Framework.
! FAST_Prog.f90, FAST_Library.f90, FAST_Prog.c are different drivers for this code.
!..................................................................................................................................
! LICENSING
! Copyright (C) 2013-2016  National Renewable Energy Laboratory
!
!    This file is part of FAST.
!
! Licensed under the Apache License, Version 2.0 (the "License");
! you may not use this file except in compliance with the License.
! You may obtain a copy of the License at
!
!     http://www.apache.org/licenses/LICENSE-2.0
!
! Unless required by applicable law or agreed to in writing, software
! distributed under the License is distributed on an "AS IS" BASIS,
! WITHOUT WARRANTIES OR CONDITIONS OF ANY KIND, either express or implied.
! See the License for the specific language governing permissions and
! limitations under the License.
!**********************************************************************************************************************************
!> This module contains the routines used by FAST to solve input-output equations and to advance states.
MODULE FAST_Solver

   USE NWTC_Library
   USE NWTC_LAPACK

   USE FAST_ModTypes
      
   USE AeroDyn
   USE AeroDisk
   USE AeroDyn14
   USE InflowWind
   USE ElastoDyn
   USE SED
   USE BeamDyn
   USE FEAMooring
   USE MoorDyn
   USE MAP
   USE OrcaFlexInterface
   USE HydroDyn
   USE IceDyn
   USE IceFloe
   USE ServoDyn
   USE SubDyn
   USE OpenFOAM
   Use ExtPtfm_MCKF
   

   IMPLICIT NONE

CONTAINS
!----------------------------------------------------------------------------------------------------------------------------------
!> This routine sets the inputs required for BD--using the Option 2 solve method; currently the only inputs solved in this routine
!! are the blade distributed loads from AD15; other inputs are solved in option 1.
SUBROUTINE BD_InputSolve( p_FAST, BD, y_AD, u_AD, y_ED, y_SrvD, u_SrvD, MeshMapData, ErrStat, ErrMsg )
!..................................................................................................................................

   TYPE(FAST_ParameterType),       INTENT(IN   )  :: p_FAST                   !< Glue-code simulation parameters
   TYPE(BeamDyn_Data),             INTENT(INOUT)  :: BD                       !< BD Inputs at t
   TYPE(AD_OutputType),            INTENT(IN   )  :: y_AD                     !< AeroDyn outputs
   TYPE(AD_InputType),             INTENT(IN   )  :: u_AD                     !< AD inputs (for AD-BD load transfer)
   TYPE(ED_OutputType),            INTENT(IN   )  :: y_ED                     !< ElastoDyn outputs
   TYPE(SrvD_OutputType),          INTENT(IN   )  :: y_SrvD                   !< ServoDyn outputs
   TYPE(SrvD_InputType),           INTENT(IN   )  :: u_SrvD                   !< ServoDyn Inputs (for SrvD-BD load transfer) 

   TYPE(FAST_ModuleMapType),       INTENT(INOUT)  :: MeshMapData              !< Data for mapping between modules
   INTEGER(IntKi),                 INTENT(  OUT)  :: ErrStat                  !< Error status
   CHARACTER(*),                   INTENT(  OUT)  :: ErrMsg                   !< Error message
   
      ! local variables
   REAL(R8Ki)                                     :: omega_c(3)               ! variable for adding damping
   REAL(R8Ki)                                     :: r(3)                     ! variable for adding damping
   REAL(R8Ki)                                     :: r_hub(3)                 ! variable for adding damping
   REAL(R8Ki)                                     :: Vrot(3)                  ! variable for adding damping

   INTEGER(IntKi)                                 :: I                        ! Loops through blade nodes
   INTEGER(IntKi)                                 :: J                        ! Loops through SrvD instances 
   INTEGER(IntKi)                                 :: K                        ! Loops through blades
   INTEGER(IntKi)                                 :: ErrStat2                 ! temporary Error status of the operation
   CHARACTER(ErrMsgLen)                           :: ErrMsg2                  ! temporary Error message if ErrStat /= ErrID_None
   CHARACTER(*), PARAMETER                        :: RoutineName = 'BD_InputSolve' 


      ! Initialize error status
   ErrStat = ErrID_None
   ErrMsg = ""


      ! BD inputs on blade from AeroDyn
   IF (p_FAST%CompElast == Module_BD) THEN 
      
      IF ( p_FAST%CompAero == Module_AD ) THEN
         
         if (p_FAST%BD_OutputSibling) then
            
            DO K = 1,p_FAST%nBeams ! Loop through all blades
                                    
               CALL Transfer_Line2_to_Line2( y_AD%rotors(1)%BladeLoad(k), BD%Input(1,k)%DistrLoad, MeshMapData%AD_L_2_BDED_B(k), ErrStat2, ErrMsg2, u_AD%rotors(1)%BladeMotion(k), BD%y(k)%BldMotion )
                  CALL SetErrStat(ErrStat2, ErrMsg2, ErrStat, ErrMsg, RoutineName)
               
            END DO
            
         else
            DO K = 1,p_FAST%nBeams ! Loop through all blades
            
               ! need to transfer the BD output blade motions to nodes on a sibling of the BD blade motion mesh:
               CALL Transfer_Line2_to_Line2( BD%y(k)%BldMotion, MeshMapData%y_BD_BldMotion_4Loads(k), MeshMapData%BD_L_2_BD_L(k), ErrStat2, ErrMsg2 )
                  CALL SetErrStat(ErrStat2, ErrMsg2, ErrStat, ErrMsg, RoutineName)
                        
               CALL Transfer_Line2_to_Line2( y_AD%rotors(1)%BladeLoad(k), BD%Input(1,k)%DistrLoad, MeshMapData%AD_L_2_BDED_B(k), ErrStat2, ErrMsg2, u_AD%rotors(1)%BladeMotion(k), MeshMapData%y_BD_BldMotion_4Loads(k) )
                  CALL SetErrStat(ErrStat2, ErrMsg2, ErrStat, ErrMsg, RoutineName)
               
            END DO
         end if
         
      ELSE

         DO K = 1,p_FAST%nBeams ! Loop through all blades
            BD%Input(1,k)%DistrLoad%Force  = 0.0_ReKi
            BD%Input(1,k)%DistrLoad%Moment = 0.0_ReKi
         END DO         
         
      END IF

      ! Add blade loads from StrucCtrl in SrvD to BD loads
      IF ( p_FAST%CompServo == Module_SrvD .and. allocated(y_SrvD%BStCLoadMesh)) THEN
         do j=1,size(y_SrvD%BStCLoadMesh,2)
            DO K = 1,p_FAST%nBeams ! Loop through all blades
               IF (y_SrvD%BStCLoadMesh(K,J)%Committed) THEN
                  MeshMapData%u_BD_DistrLoad(k)%Force  = 0.0_ReKi
                  MeshMapData%u_BD_DistrLoad(k)%Moment = 0.0_ReKi
                  CALL Transfer_Point_to_Line2( y_SrvD%BStCLoadMesh(k,J), MeshMapData%u_BD_DistrLoad(k), MeshMapData%BStC_P_2_BD_P_B(k,j), ErrStat2, ErrMsg2, u_SrvD%BStCMotionMesh(k,J), BD%y(k)%BldMotion )
                     CALL SetErrStat(ErrStat2,ErrMsg2,ErrStat, ErrMsg,RoutineName//':u_BD_DistrLoad' )
                  do I = 1,BD%Input(1,k)%DistrLoad%Nnodes ! Loop through the tower nodes / elements
                     BD%Input(1,k)%DistrLoad%Force(:,I)  =  BD%Input(1,k)%DistrLoad%Force(:,I)  + MeshMapData%u_BD_DistrLoad(k)%Force(:,I)
                     BD%Input(1,k)%DistrLoad%Moment(:,I) =  BD%Input(1,k)%DistrLoad%Moment(:,I) + MeshMapData%u_BD_DistrLoad(k)%Moment(:,I)
                  enddo
               ENDIF
            ENDDO
         enddo
      ENDIF

   END IF
      
         ! add damping in blades for linearization convergence
   if (p_FAST%CalcSteady) then
   
      ! note that this assumes sibling meshes for input and output
   
         omega_c = y_ED%RotSpeed * y_ED%HubPtMotion%Orientation(1,:,1)
         r_hub   = y_ED%HubPtMotion%Position(:,1) + y_ED%HubPtMotion%TranslationDisp(:,1)

         if (p_FAST%BD_OutputSibling) then
            
            do k = 1,p_FAST%nBeams ! Loop through all blades
               do j = 1,BD%Input(1,k)%DistrLoad%NNodes
                  r = BD%y(k)%BldMotion%Position(:,j) + BD%y(k)%BldMotion%TranslationDisp(:,j) - r_hub
                  Vrot = cross_product(omega_c, r)
                  BD%Input(1,k)%DistrLoad%Force(:,j) = BD%Input(1,k)%DistrLoad%Force(:,j) - p_FAST%Bld_Kdmp * ( BD%y(k)%BldMotion%TranslationVel(:,j) - Vrot )
               end do
            end do
         
         else
            
            do k = 1,p_FAST%nBeams ! Loop through all blades
               do j = 1,BD%Input(1,k)%DistrLoad%NNodes
                  r = MeshMapData%y_BD_BldMotion_4Loads(k)%Position(:,j) + MeshMapData%y_BD_BldMotion_4Loads(k)%TranslationDisp(:,j) - r_hub
                  Vrot = cross_product(omega_c, r)
                  BD%Input(1,k)%DistrLoad%Force(:,j) = BD%Input(1,k)%DistrLoad%Force(:,j) - p_FAST%Bld_Kdmp * ( MeshMapData%y_BD_BldMotion_4Loads(k)%TranslationVel(:,j) - Vrot )
               end do
            end do
            
         end if

   end if
     
END SUBROUTINE BD_InputSolve
!----------------------------------------------------------------------------------------------------------------------------------
!> This routine sets the inputs required for ED--using the Option 2 solve method. Currently the only inputs not solved in this routine
!! are the fields on PlatformPtMesh, which are solved in Option 1. The fields on HubPtLoad are solved in both Option 2 and Option 1.
SUBROUTINE ED_InputSolve( p_FAST, u_ED, y_ED, p_AD14, y_AD14, y_AD, y_ADsk, y_SrvD, u_AD, u_ADsk, u_SrvD, MeshMapData, ErrStat, ErrMsg )
!..................................................................................................................................

   TYPE(FAST_ParameterType),       INTENT(IN   )  :: p_FAST                   !< Glue-code simulation parameters
   TYPE(ED_InputType),             INTENT(INOUT)  :: u_ED                     !< ED Inputs at t
   TYPE(ED_OutputType),            INTENT(IN   )  :: y_ED                     !< ElastoDyn outputs (need translation displacement on meshes for loads mapping)
   TYPE(AD14_ParameterType),       INTENT(IN   )  :: p_AD14                   !< AeroDyn14 parameters (a hack because the AD14 meshes aren't set up properly)
   TYPE(AD14_OutputType),          INTENT(IN   )  :: y_AD14                   !< AeroDyn14 outputs
   TYPE(AD_OutputType),            INTENT(IN   )  :: y_AD                     !< AeroDyn outputs
   TYPE(ADsk_OutputType),          INTENT(IN   )  :: y_ADsk                   !< AeroDisk outputs
   TYPE(AD_InputType),             INTENT(IN   )  :: u_AD                     !< AD inputs (for AD-ED load transfer)
   TYPE(ADsk_InputType),           INTENT(IN   )  :: u_ADsk                   !< ADsk inputs (for ADsk-ED load transfer)
   TYPE(SrvD_OutputType),          INTENT(IN   )  :: y_SrvD                   !< ServoDyn outputs
   TYPE(SrvD_InputType),           INTENT(IN   )  :: u_SrvD                   !< ServoDyn inputs
   
   TYPE(FAST_ModuleMapType),       INTENT(INOUT)  :: MeshMapData              !< Data for mapping between modules
   INTEGER(IntKi),                 INTENT(  OUT)  :: ErrStat                  !< Error status
   CHARACTER(*),                   INTENT(  OUT)  :: ErrMsg                   !< Error message
   
      ! local variables
   REAL(R8Ki)                                     :: omega_c(3)               ! variable for adding damping
   REAL(R8Ki)                                     :: r(3)                     ! variable for adding damping
   REAL(R8Ki)                                     :: r_hub(3)                 ! variable for adding damping
   REAL(R8Ki)                                     :: Vrot(3)                  ! variable for adding damping
   
   INTEGER(IntKi)                                 :: J                        ! Loops through nodes / elements
   INTEGER(IntKi)                                 :: i                        ! Loops through nodes / elements
   INTEGER(IntKi)                                 :: K                        ! Loops through blades
   INTEGER(IntKi)                                 :: ErrStat2                 ! temporary Error status of the operation
   CHARACTER(ErrMsgLen)                           :: ErrMsg2                  ! temporary Error message if ErrStat /= ErrID_None
   CHARACTER(*), PARAMETER                        :: RoutineName = 'ED_InputSolve' 

!   TYPE(MeshType), POINTER                        :: PlatformMotion
!   TYPE(MeshType), POINTER                        :: PlatformLoads

      ! Initialize error status
   ErrStat = ErrID_None
   ErrMsg = ""


      ! ED inputs on hub
   if (p_FAST%CompAero == Module_ADsk) then
      CALL Transfer_Point_to_Point( y_ADsk%AeroLoads, u_ED%HubPtLoad, MeshMapData%ADsk_P_2_ED_P_H, ErrStat2, ErrMsg2, u_ADsk%HubMotion, y_ED%HubPtMotion )
         CALL SetErrStat(ErrStat2, ErrMsg2, ErrStat, ErrMsg, RoutineName)
   endif

      ! ED inputs on blade from AeroDyn
   IF (p_FAST%CompElast == Module_ED) THEN 
      
      IF ( p_FAST%CompAero == Module_AD14 ) THEN   
      
         DO K = 1,SIZE(u_ED%BladePtLoads,1) ! Loop through all blades (p_ED%NumBl)
            DO J = 1,y_AD14%OutputLoads(K)%Nnodes ! Loop through the blade nodes / elements (p_ED%BldNodes)

               u_ED%BladePtLoads(K)%Force(:,J)  = y_AD14%OutputLoads(K)%Force(:,J)*p_AD14%Blade%DR(J)
               u_ED%BladePtLoads(K)%Moment(:,J) = y_AD14%OutputLoads(K)%Moment(:,J)*p_AD14%Blade%DR(J)
            
            END DO !J
         END DO   !K 
      ELSEIF ( p_FAST%CompAero == Module_AD ) THEN
         
         DO K = 1,SIZE(u_ED%BladePtLoads,1) ! Loop through all blades (p_ED%NumBl)
            CALL Transfer_Line2_to_Point( y_AD%rotors(1)%BladeLoad(k), u_ED%BladePtLoads(k), MeshMapData%AD_L_2_BDED_B(k), ErrStat2, ErrMsg2, u_AD%rotors(1)%BladeMotion(k), y_ED%BladeLn2Mesh(k) )
               CALL SetErrStat(ErrStat2, ErrMsg2, ErrStat, ErrMsg, RoutineName)
         END DO
                  
      ELSE
         !p_FAST%CompAero = Module_None
         DO K = 1,SIZE(u_ED%BladePtLoads,1) ! Loop through all blades (p_ED%NumBl)
            u_ED%BladePtLoads(K)%Force  = 0.0_ReKi
            u_ED%BladePtLoads(K)%Moment = 0.0_ReKi
         END DO         
         
      END IF
      
   END IF
      
                  
   u_ED%TowerPtLoads%Force  = 0.0_ReKi
   u_ED%TowerPtLoads%Moment = 0.0_ReKi
   IF ( p_FAST%CompAero == Module_AD14 ) THEN   
            
         ! add aero force to the tower, if it's provided:
      IF ( y_AD14%Twr_OutputLoads%Committed ) THEN
      
         ! we're mapping loads, so we also need the sibling meshes' displacements:
         
   !      CALL Transfer_Line2_to_Line2( )
      
         J = y_AD14%Twr_OutputLoads%NNodes
         
         IF ( y_AD14%Twr_OutputLoads%FIELDMASK(MASKID_FORCE) ) &
            u_ED%TowerPtLoads%Force(:,1:J)  = u_ED%TowerPtLoads%Force( :,1:J) + y_AD14%Twr_OutputLoads%Force*p_AD14%TwrProps%TwrNodeWidth(j)
         
         IF ( y_AD14%Twr_OutputLoads%FIELDMASK(MASKID_MOMENT) ) &
            u_ED%TowerPtLoads%Moment(:,1:J) = u_ED%TowerPtLoads%Moment(:,1:J) + y_AD14%Twr_OutputLoads%Moment*p_AD14%TwrProps%TwrNodeWidth(j) 
      
      END IF   
      
   ELSEIF ( p_FAST%CompAero == Module_AD ) THEN
      
      IF ( y_AD%rotors(1)%TowerLoad%Committed ) THEN
         CALL Transfer_Line2_to_Point( y_AD%rotors(1)%TowerLoad, u_ED%TowerPtLoads, MeshMapData%AD_L_2_ED_P_T, ErrStat2, ErrMsg2, u_AD%rotors(1)%TowerMotion, y_ED%TowerLn2Mesh )
            CALL SetErrStat(ErrStat2, ErrMsg2, ErrStat, ErrMsg, RoutineName)         
      END IF
            
   ELSE
      u_ED%TowerPtLoads%Force  = 0.0_ReKi
      u_ED%TowerPtLoads%Moment = 0.0_ReKi      
   END IF

   ! Initialize here so because we may be adding loads from SrvD/NStC with AD nacelle drag:
   u_ED%NacelleLoads%Force = 0.0_ReKi
   u_ED%NacelleLoads%Moment = 0.0_ReKi

      ! ED inputs from ServoDyn
   IF ( p_FAST%CompServo == Module_SrvD ) THEN

      u_ED%GenTrq     = y_SrvD%GenTrq
      u_ED%HSSBrTrqC  = y_SrvD%HSSBrTrqC
      u_ED%BlPitchCom = y_SrvD%BlPitchCom
      u_ED%YawMom     = y_SrvD%YawMom
   !   u_ED%TBDrCon    = y_SrvD%TBDrCon !array
  
      ! StrucCtrl loads
      IF ( ALLOCATED(y_SrvD%NStCLoadMesh) ) THEN        ! Nacelle
         do j=1,size(y_SrvD%NStCLoadMesh)
            IF (y_SrvD%NStCLoadMesh(j)%Committed) THEN
               CALL Transfer_Point_to_Point( y_SrvD%NStCLoadMesh(j), MeshMapData%u_ED_NacelleLoads, MeshMapData%NStC_P_2_ED_P_N(j), ErrStat2, ErrMsg2, u_SrvD%NStCMotionMesh(j), y_ED%NacelleMotion )
                  CALL SetErrStat(ErrStat2,ErrMsg2,ErrStat, ErrMsg,RoutineName//':u_ED%NacelleLoads' )
               u_ED%NacelleLoads%Force  = u_ED%NacelleLoads%Force +  MeshMapData%u_ED_NacelleLoads%Force
               u_ED%NacelleLoads%Moment = u_ED%NacelleLoads%Moment + MeshMapData%u_ED_NacelleLoads%Moment
            ENDIF
         enddo
      END IF
   
      IF ( ALLOCATED(y_SrvD%TStCLoadMesh) ) THEN        ! Tower
         do j=1,size(y_SrvD%TStCLoadMesh)
            IF (y_SrvD%TStCLoadMesh(j)%Committed) THEN      ! size 1 only for TStC
               MeshMapData%u_ED_TowerPtLoads%Force  = 0.0_ReKi
               MeshMapData%u_ED_TowerPtLoads%Moment = 0.0_ReKi
               CALL Transfer_Point_to_Point( y_SrvD%TStCLoadMesh(j), MeshMapData%u_ED_TowerPtLoads, MeshMapData%TStC_P_2_ED_P_T(j), ErrStat2, ErrMsg2, u_SrvD%TStCMotionMesh(j), y_ED%TowerLn2Mesh )
                  CALL SetErrStat(ErrStat2,ErrMsg2,ErrStat, ErrMsg,RoutineName//':u_ED%TowerPtLoads' )      
               do K = 1,u_ED%TowerPtLoads%Nnodes ! Loop through the tower nodes / elements
                  u_ED%TowerPtLoads%Force(:,K)  = u_ED%TowerPtLoads%Force(:,K)  + MeshMapData%u_ED_TowerPtLoads%Force(:,K)
                  u_ED%TowerPtLoads%Moment(:,K) = u_ED%TowerPtLoads%Moment(:,K) + MeshMapData%u_ED_TowerPtLoads%Moment(:,K)     
               enddo
            ENDIF        
         enddo
      ENDIF

      IF (p_FAST%CompElast == Module_ED) THEN
         IF ( ALLOCATED(y_SrvD%BStCLoadMesh) ) THEN        ! Blades
            do j=1,size(y_SrvD%BStCLoadMesh,2)
               DO K = 1,SIZE(u_ED%BladePtLoads,1) ! Loop through all blades (p_ED%NumBl)
                  IF (y_SrvD%BStCLoadMesh(k,j)%Committed) THEN
                     MeshMapData%u_ED_BladePtLoads(k)%Force  = 0.0_ReKi
                     MeshMapData%u_ED_BladePtLoads(k)%Moment = 0.0_ReKi
                     CALL Transfer_Point_to_Point( y_SrvD%BStCLoadMesh(k,j), MeshMapData%u_ED_BladePtLoads(k), MeshMapData%BStC_P_2_ED_P_B(k,j), ErrStat2, ErrMsg2, u_SrvD%BStCMotionMesh(k,j), y_ED%BladeLn2Mesh(k) )
                        CALL SetErrStat(ErrStat2,ErrMsg2,ErrStat, ErrMsg,RoutineName//':u_ED%BladePtLoads' )
                     do I = 1,u_ED%BladePtLoads(k)%Nnodes ! Loop through the tower nodes / elements
                        u_ED%BladePtLoads(k)%Force(:,I)  = u_ED%BladePtLoads(k)%Force(:,I)  + MeshMapData%u_ED_BladePtLoads(k)%Force(:,I)
                        u_ED%BladePtLoads(k)%Moment(:,I) = u_ED%BladePtLoads(k)%Moment(:,I) + MeshMapData%u_ED_BladePtLoads(k)%Moment(:,I)
                     enddo
                  END IF
               ENDDO
            enddo
         ENDIF
      ENDIF

      IF ( p_FAST%CompSub /= Module_SD ) THEN         ! Platform loads if not SD
         IF ( ALLOCATED(y_SrvD%SStCLoadMesh) ) THEN        ! Platform
            do j=1,size(y_SrvD%SStCLoadMesh)
               IF (y_SrvD%SStCLoadMesh(j)%Committed) THEN
                  CALL Transfer_Point_to_Point( y_SrvD%SStCLoadMesh(j), MeshMapData%u_ED_PlatformPtMesh, MeshMapData%SStC_P_P_2_ED_P(j), ErrStat2, ErrMsg2, u_SrvD%SStCMotionMesh(j), y_ED%PlatformPtMesh )
                     CALL SetErrStat(ErrStat2,ErrMsg2,ErrStat, ErrMsg,RoutineName//':u_ED%PlatformPtMesh' )
                  u_ED%PlatformPtMesh%Force  = u_ED%PlatformPtMesh%Force  + MeshMapData%u_ED_PlatformPtMesh%Force
                  u_ED%PlatformPtMesh%Moment = u_ED%PlatformPtMesh%Moment + MeshMapData%u_ED_PlatformPtMesh%Moment
               ENDIF
            enddo
         ENDIF
      ENDIF
   END IF

 
   
   u_ED%TwrAddedMass  = 0.0_ReKi
   u_ED%PtfmAddedMass = 0.0_ReKi
               
   IF ( p_FAST%CompAero == Module_AD ) THEN ! we have to do this after the nacelle loads from StrucCtrl NStC
         ! Transfer AeroDyn nacelle loads to ElastoDyn. Store on intermediate mesh from MeshMapData
         IF ( u_AD%rotors(1)%NacelleMotion%Committed ) THEN
            CALL Transfer_Point_to_Point( y_AD%rotors(1)%NacelleLoad, MeshMapData%u_ED_NacelleLoads, MeshMapData%AD_P_2_ED_P_N, ErrStat2, ErrMsg2, u_AD%rotors(1)%NacelleMotion, y_ED%NacelleMotion )
               CALL SetErrStat(ErrStat2, ErrMsg2, ErrStat, ErrMsg, RoutineName)
               
            u_ED%NacelleLoads%Force  = u_ED%NacelleLoads%Force +  MeshMapData%u_ED_NacelleLoads%Force
            u_ED%NacelleLoads%Moment = u_ED%NacelleLoads%Moment + MeshMapData%u_ED_NacelleLoads%Moment
         END IF
         ! Transfer AeroDyn TailFin loads to ElastoDyn
         IF ( u_AD%rotors(1)%TFinMotion%Committed ) THEN
            CALL Transfer_Point_to_Point( y_AD%rotors(1)%TFinLoad, u_ED%TFinCMLoads, MeshMapData%AD_P_2_ED_P_TF, ErrStat2, ErrMsg2, u_AD%rotors(1)%TFinMotion, y_ED%TFinCMMotion )
               CALL SetErrStat(ErrStat2, ErrMsg2, ErrStat, ErrMsg, RoutineName)
         END IF
   END IF

   IF ( p_FAST%CompAero == Module_AD .and. p_FAST%MHK > 0 .and. .not. (p_FAST%CompElast == Module_BD .and. BD_Solve_Option1)) THEN
      u_ED%HubPtLoad%Force = 0.0_ReKi
      u_ED%HubPtLoad%Moment = 0.0_ReKi
      IF ( u_AD%rotors(1)%HubMotion%Committed ) THEN
         CALL Transfer_Point_to_Point( y_AD%rotors(1)%HubLoad, MeshMapData%u_ED_HubPtLoad, MeshMapData%AD_P_2_ED_P_H, ErrStat2, ErrMsg2, u_AD%rotors(1)%HubMotion, y_ED%HubPtMotion )
            CALL SetErrStat(ErrStat2, ErrMsg2, ErrStat, ErrMsg, RoutineName)
            
         u_ED%HubPtLoad%Force  = u_ED%HubPtLoad%Force +  MeshMapData%u_ED_HubPtLoad%Force
         u_ED%HubPtLoad%Moment = u_ED%HubPtLoad%Moment + MeshMapData%u_ED_HubPtLoad%Moment
      END IF
   END IF

      ! add damping in blades and tower for linearization convergence
   if (p_FAST%CalcSteady) then
   
      ! note that this assumes sibling meshes for input and output (the ED bladeLn2Mesh has the same first same first BladePtLoads%NNodes nodes as BladePtLoads, so this is okay)
      do j = 1,u_ED%TowerPtLoads%NNodes ! u_ED%TowerPtLoads%NNodes is two less than y_ED%TowerLn2Mesh%NNodes
         u_ED%TowerPtLoads%Force(:,j) = u_ED%TowerPtLoads%Force(:,j) - p_FAST%Twr_Kdmp * y_ED%TowerLn2Mesh%TranslationVel(:,j)
      end do

      IF (p_FAST%CompElast == Module_ED) THEN 
         omega_c = y_ED%RotSpeed * y_ED%HubPtMotion%Orientation(1,:,1)
         r_hub   = y_ED%HubPtMotion%Position(:,1) + y_ED%HubPtMotion%TranslationDisp(:,1)
         
         do k=1,SIZE(u_ED%BladePtLoads,1)
            do j = 1,u_ED%BladePtLoads(k)%NNodes
               r = y_ED%BladeLn2Mesh(k)%Position(:,j) + y_ED%BladeLn2Mesh(k)%TranslationDisp(:,j) - r_hub
               Vrot = cross_product(omega_c, r)
               u_ED%BladePtLoads(k)%Force(:,j) = u_ED%BladePtLoads(k)%Force(:,j) - p_FAST%Bld_Kdmp * ( y_ED%BladeLn2Mesh(k)%TranslationVel(:,j) - Vrot )
            end do
         end do
      END IF
   end if
END SUBROUTINE ED_InputSolve


!----------------------------------------------------------------------------------------------------------------------------------
!> This routine sets the inputs required for SED--using the Option 2 solve method; currently the only input not solved in this routine
!! are the fields on PlatformPtMesh and HubPtLoad,  which are solved in option 1.
SUBROUTINE SED_InputSolve( p_FAST, u_SED, y_SED, y_AD, y_ADsk, y_SrvD, u_AD, u_ADsk, u_SrvD, MeshMapData, ErrStat, ErrMsg )
   TYPE(FAST_ParameterType),       INTENT(IN   )  :: p_FAST                   !< Glue-code simulation parameters
   TYPE(SED_InputType),            INTENT(INOUT)  :: u_SED                    !< SED Inputs at t
   TYPE(SED_OutputType),           INTENT(INOUT)  :: y_SED                    !< Simplified-ElastoDyn outputs (need translation displacement on meshes for loads mapping)
   TYPE(AD_OutputType),            INTENT(IN   )  :: y_AD                     !< AeroDyn outputs
   TYPE(ADsk_OutputType),          INTENT(IN   )  :: y_ADsk                   !< AeroDisk outputs
   TYPE(AD_InputType),             INTENT(IN   )  :: u_AD                     !< AD inputs (for AD-ED load transfer)
   TYPE(ADsk_InputType),           INTENT(IN   )  :: u_ADsk                   !< ADsk inputs (for ADsk-ED load transfer)
   TYPE(SrvD_OutputType),          INTENT(IN   )  :: y_SrvD                   !< ServoDyn outputs
   TYPE(SrvD_InputType),           INTENT(IN   )  :: u_SrvD                   !< ServoDyn inputs

   TYPE(FAST_ModuleMapType),       INTENT(INOUT)  :: MeshMapData              !< Data for mapping between modules
   INTEGER(IntKi),                 INTENT(  OUT)  :: ErrStat                  !< Error status
   CHARACTER(*),                   INTENT(  OUT)  :: ErrMsg                   !< Error message

   INTEGER(IntKi)                                 :: k                        ! Loops through blades
   INTEGER(IntKi)                                 :: ErrStat2                 ! temporary Error status of the operation
   CHARACTER(ErrMsgLen)                           :: ErrMsg2                  ! temporary Error message if ErrStat /= ErrID_None
   CHARACTER(*), PARAMETER                        :: RoutineName = 'SED_InputSolve'

   ErrStat = ErrID_None
   ErrMsg  = ""

   !-----------
   ! Aero Loads
   !-----------
   u_SED%HubPtLoad%Force  = 0.0_ReKi
   u_SED%HubPtLoad%Moment = 0.0_ReKi

   if (p_FAST%CompAero == Module_AD) then

      ! AD --> SED hub
      do k=1,size(y_AD%rotors(1)%BladeLoad)
         !u_BD_RootMotion and y_ED2%HubPtMotion contain the displaced positions for load calculations
         CALL Transfer_Line2_to_Point( y_AD%rotors(1)%BladeLoad(k), MeshMapData%u_SED_HubPtLoad, MeshMapData%AD_L_2_SED_P(k), ErrStat2, ErrMsg2, u_AD%rotors(1)%BladeMotion(k), y_SED%HubPtMotion)
         if (Failed()) return
         u_SED%HubPtLoad%Force  = u_SED%HubPtLoad%Force  + MeshMapData%u_SED_HubPtLoad%Force  
         u_SED%HubPtLoad%Moment = u_SED%HubPtLoad%Moment + MeshMapData%u_SED_HubPtLoad%Moment                
      end do

   elseif (p_FAST%CompAero == Module_ADsk) then

      ! ADsk --> SED hub
      CALL Transfer_Point_to_Point( y_ADsk%AeroLoads, u_SED%HubPtLoad, MeshMapData%ADsk_P_2_SED_P_H, ErrStat2, ErrMsg2, u_ADsk%HubMotion, y_SED%HubPtMotion )
      if (Failed()) return

   endif


   !-----------
   ! Controls
   !-----------
   if ( p_FAST%CompServo == Module_SrvD ) then
      u_SED%GenTrq      = y_SrvD%GenTrq
      u_SED%HSSBrTrqC   = y_SrvD%HSSBrTrqC
      u_SED%BlPitchCom  = y_SrvD%BlPitchCom
      u_SED%YawPosCom   = y_SrvD%YawPosCom
      u_SED%YawRateCom  = y_SrvD%YawRateCom
   endif

contains
   logical function Failed()
        call SetErrStat(ErrStat2, ErrMsg2, ErrStat, ErrMsg, RoutineName)
        Failed =  ErrStat >= AbortErrLev
        !if (Failed) call CleanUp()
   end function Failed
END SUBROUTINE SED_InputSolve


!----------------------------------------------------------------------------------------------------------------------------------
!> This routine determines the points in space where InflowWind needs to compute wind speeds.
SUBROUTINE IfW_InputSolve( p_FAST, m_FAST, u_IfW, p_IfW, u_AD14, u_AD, OtherSt_AD, y_ED, y_SED, ErrStat, ErrMsg )
   TYPE(InflowWind_InputType),     INTENT(INOUT)   :: u_IfW       !< The inputs to InflowWind
   TYPE(InflowWind_ParameterType), INTENT(IN   )   :: p_IfW       !< The parameters to InflowWind   
   TYPE(AD14_InputType),           INTENT(IN)      :: u_AD14      !< The input meshes (already calculated) from AeroDyn14
   TYPE(AD_InputType),             INTENT(IN)      :: u_AD        !< The input meshes (already calculated) from AeroDyn
   TYPE(AD_OtherStateType),        INTENT(IN)      :: OtherSt_AD  !< The wake points from AeroDyn are in here (Free Vortex Wake)
   TYPE(ED_OutputType),            INTENT(IN)      :: y_ED        !< The outputs of the structural dynamics module (for IfW Lidar)
   TYPE(SED_OutputType),           INTENT(IN   )   :: y_SED       !< The outputs of the structural dynamics module (for IfW Lidar)
   TYPE(FAST_ParameterType),       INTENT(IN   )   :: p_FAST      !< FAST parameter data 
   TYPE(FAST_MiscVarType),         INTENT(IN   )   :: m_FAST      !< misc FAST data, including inputs from external codes like Simulink      
   
   INTEGER(IntKi)                                  :: ErrStat     !< Error status of the operation
   CHARACTER(*)                                    :: ErrMsg      !< Error message if ErrStat /= ErrID_None

      ! Local variables:

   INTEGER(IntKi)                                  :: J           ! Loops through nodes / elements.
   INTEGER(IntKi)                                  :: K           ! Loops through blades.
   INTEGER(IntKi)                                  :: Node        ! Node number for blade/node on mesh


   ErrStat = ErrID_None
   ErrMsg  = ""
      
   
      ! Fill input array for InflowWind
   
   Node = 0      
   IF (p_FAST%CompServo == MODULE_SrvD) THEN
      Node = Node + 1
      if (p_FAST%CompElast == Module_SED) then
         u_IfW%PositionXYZ(:,Node) = y_SED%HubPtMotion%Position(:,1)
      else
         u_IfW%PositionXYZ(:,Node) = y_ED%HubPtMotion%Position(:,1) ! undisplaced position. Maybe we want to use the displaced position (y_ED%HubPtMotion%TranslationDisp) at some point in time.
      endif
   END IF       
            
   IF (p_FAST%CompAero == MODULE_AD14) THEN   
         
      DO K = 1,SIZE(u_AD14%InputMarkers)
         DO J = 1,u_AD14%InputMarkers(K)%nnodes  !this mesh isn't properly set up (it's got the global [absolute] position and no reference position)
            Node = Node + 1
            u_IfW%PositionXYZ(:,Node) = u_AD14%InputMarkers(K)%Position(:,J)
         END DO !J = 1,p%BldNodes ! Loop through the blade nodes / elements
      END DO !K = 1,p%NumBl         
                  
      DO J=1,u_AD14%Twr_InputMarkers%nnodes
         Node = Node + 1      
         u_IfW%PositionXYZ(:,Node) = u_AD14%Twr_InputMarkers%TranslationDisp(:,J) + u_AD14%Twr_InputMarkers%Position(:,J)
      END DO      
         
   ELSEIF (p_FAST%CompAero == MODULE_AD) THEN               
      
      ! Set u_IfW%PositionXYZ needed by AeroDyn (node counter will be incremented)
      call AD_SetExternalWindPositions(u_AD, OtherSt_AD, u_IfW%PositionXYZ, node, errStat, errMsg)
      
   END IF
   
   if (p_FAST%CompElast == Module_SED) then
      u_IfW%HubPosition    = y_SED%HubPtMotion%Position(:,1) + y_SED%HubPtMotion%TranslationDisp(:,1)
      u_IfW%HubOrientation = y_SED%HubPtMotion%Orientation(:,:,1)
   else
      u_IfW%HubPosition    = y_ED%HubPtMotion%Position(:,1) + y_ED%HubPtMotion%TranslationDisp(:,1)
      u_IfW%HubOrientation = y_ED%HubPtMotion%Orientation(:,:,1)
   endif
   
               
   CALL IfW_SetExternalInputs( p_FAST, p_IfW, m_FAST, y_ED, y_SED, u_IfW )


END SUBROUTINE IfW_InputSolve
!----------------------------------------------------------------------------------------------------------------------------------
!> This routine sets the inputs required for InflowWind from an external source (Simulink)
SUBROUTINE IfW_SetExternalInputs( p_FAST, p_IfW, m_FAST, y_ED, y_SED, u_IfW )
!..................................................................................................................................

   TYPE(FAST_ParameterType),         INTENT(IN   )  :: p_FAST       !< FAST parameter data 
   TYPE(InflowWind_ParameterType),   INTENT(IN)     :: p_IfW        !< InflowWind parameters
   TYPE(FAST_MiscVarType),           INTENT(IN)     :: m_FAST       !< Glue-code misc variables (including inputs from external sources like Simulink)
   TYPE(ED_OutputType),              INTENT(IN)     :: y_ED         !< The outputs of the structural dynamics module
   TYPE(SED_OutputType),             INTENT(IN)     :: y_SED        !< The outputs of the structural dynamics module
   TYPE(InflowWind_InputType),       INTENT(INOUT)  :: u_IfW        !< InflowWind Inputs at t

   
   ! bjj: this is a total hack to get the lidar inputs into InflowWind. We should use a mesh to take care of this messiness (and, really this Lidar Focus should come
   ! from Fortran (a scanning pattern or file-lookup inside InflowWind), not MATLAB.

   if (p_FAST%CompElast == Module_SED) then
      u_IfW%lidar%LidPosition = y_SED%HubPtMotion%Position(:,1) + y_SED%HubPtMotion%TranslationDisp(:,1) & ! rotor apex position (absolute)
                                                               + p_IfW%lidar%RotorApexOffsetPos            ! lidar offset-from-rotor-apex position
   else
      u_IfW%lidar%LidPosition = y_ED%HubPtMotion%Position(:,1) + y_ED%HubPtMotion%TranslationDisp(:,1) & ! rotor apex position (absolute)
                                                               + p_IfW%lidar%RotorApexOffsetPos            ! lidar offset-from-rotor-apex position
   endif
      
   u_IfW%lidar%MsrPosition = m_FAST%ExternInput%LidarFocus + u_IfW%lidar%LidPosition


END SUBROUTINE IfW_SetExternalInputs
!----------------------------------------------------------------------------------------------------------------------------------
!> This routine sets the AeroDyn wind inflow inputs.
SUBROUTINE AD_InputSolve_IfW( p_FAST, u_AD, y_IfW, y_OpFM, ErrStat, ErrMsg )

      ! Passed variables
   TYPE(FAST_ParameterType),    INTENT(IN   )   :: p_FAST      !< FAST parameter data    
   TYPE(AD_InputType),          INTENT(INOUT)   :: u_AD        !< The inputs to AeroDyn
   TYPE(InflowWind_OutputType), INTENT(IN)      :: y_IfW       !< The outputs from InflowWind
   TYPE(OpFM_OutputType),       INTENT(IN)      :: y_OpFM      !< outputs from the OpenFOAM integration module
   
   INTEGER(IntKi)                               :: ErrStat     !< Error status of the operation
   CHARACTER(*)                                 :: ErrMsg      !< Error message if ErrStat /= ErrID_None

      ! Local variables:

   INTEGER(IntKi)                               :: J           ! Loops through nodes / elements.
   INTEGER(IntKi)                               :: K           ! Loops through blades.
   INTEGER(IntKi)                               :: NumBl
   INTEGER(IntKi)                               :: NNodes
   INTEGER(IntKi)                               :: node

   
   ErrStat = ErrID_None
   ErrMsg  = ""
               
   !-------------------------------------------------------------------------------------------------
   ! Set the inputs from inflow wind:
   !-------------------------------------------------------------------------------------------------
   IF (p_FAST%CompInflow == MODULE_IfW) THEN

      if (p_FAST%CompServo == MODULE_SrvD) then
         node = 2
      else
         node = 1
      end if

      ! Set the external wind from inflowwin into the AeroDyn inputs. Node counter is incremented
      call AD_GetExternalWind(u_AD, y_IfW%VelocityUVW, node, errStat, errMsg)

   ELSEIF ( p_FAST%CompInflow == MODULE_OpFM ) THEN
      node = 2 !start of inputs to AD15

      NumBl  = size(u_AD%rotors(1)%InflowOnBlade,3)
      Nnodes = size(u_AD%rotors(1)%InflowOnBlade,2)
      
      do k=1,NumBl
         do j=1,Nnodes
            u_AD%rotors(1)%InflowOnBlade(1,j,k) = y_OpFM%u(node)
            u_AD%rotors(1)%InflowOnBlade(2,j,k) = y_OpFM%v(node)
            u_AD%rotors(1)%InflowOnBlade(3,j,k) = y_OpFM%w(node)
            node = node + 1
         end do
      end do
                  
      if ( allocated(u_AD%rotors(1)%InflowOnTower) ) then
         Nnodes = size(u_AD%rotors(1)%InflowOnTower,2)
         do j=1,Nnodes
            u_AD%rotors(1)%InflowOnTower(1,j) = y_OpFM%u(node)
            u_AD%rotors(1)%InflowOnTower(2,j) = y_OpFM%v(node)
            u_AD%rotors(1)%InflowOnTower(3,j) = y_OpFM%w(node)
            node = node + 1
         end do      
      end if
      
      ! Nacelle
      if (u_AD%rotors(1)%NacelleMotion%NNodes > 0) then
!        for cfd we will lump the hub and nacelle together
         u_AD%rotors(1)%InflowOnNacelle(1) = y_OpFM%u(1)
         u_AD%rotors(1)%InflowOnNacelle(2) = y_OpFM%v(1)
         u_AD%rotors(1)%InflowOnNacelle(3) = y_OpFM%w(1)
         node = node + 1
      else
         u_AD%rotors(1)%InflowOnNacelle = 0.0_ReKi
      end if
      
      ! Hub
      if (u_AD%rotors(1)%HubMotion%NNodes > 0) then
         u_AD%rotors(1)%InflowOnHub(1) = y_OpFM%u(node)
         u_AD%rotors(1)%InflowOnHub(2) = y_OpFM%v(node)
         u_AD%rotors(1)%InflowOnHub(3) = y_OpFM%w(node)
         node = node + 1
      else
         u_AD%rotors(1)%InflowOnHub = 0.0_ReKi
      end if

      ! TailFin
      if (u_AD%rotors(1)%TFinMotion%NNodes > 0) then
         u_AD%rotors(1)%InflowOnTailFin(1) = y_OpFM%u(node)
         u_AD%rotors(1)%InflowOnTailFin(2) = y_OpFM%v(node)
         u_AD%rotors(1)%InflowOnTailFin(3) = y_OpFM%w(node)
         node = node + 1
      else
         u_AD%rotors(1)%InflowOnTailFin = 0.0_ReKi
      end if
      
   ELSE
      
      u_AD%rotors(1)%InflowOnBlade = 0.0_ReKi ! whole array
      
   END IF
   
   
END SUBROUTINE AD_InputSolve_IfW
!----------------------------------------------------------------------------------------------------------------------------------
!> This routine sets all the AeroDyn inputs, except for the wind inflow values.
SUBROUTINE AD_InputSolve_NoIfW( p_FAST, u_AD, y_SrvD, y_ED, y_SED, BD, MeshMapData, ErrStat, ErrMsg )

      ! Passed variables
   TYPE(FAST_ParameterType),    INTENT(IN   )   :: p_FAST      !< FAST parameter data    
   TYPE(AD_InputType),          INTENT(INOUT)   :: u_AD        !< The inputs to AeroDyn14
   TYPE(SrvD_OutputType),       INTENT(IN   )   :: y_SrvD      !< ServoDyn outputs
   TYPE(ED_OutputType),         INTENT(IN)      :: y_ED        !< The outputs from the structural dynamics module ED
   TYPE(SED_OutputType),        INTENT(IN)      :: y_SED       !< The outputs from the structural dynamics module SED
   TYPE(BeamDyn_Data),          INTENT(IN)      :: BD          !< The data from BeamDyn (want the outputs only, but it's in an array)
   TYPE(FAST_ModuleMapType),    INTENT(INOUT)   :: MeshMapData !< Data for mapping between modules
   
   INTEGER(IntKi)                               :: ErrStat     !< Error status of the operation
   CHARACTER(*)                                 :: ErrMsg      !< Error message if ErrStat /= ErrID_None

      ! Local variables:

   INTEGER(IntKi)                               :: K           ! Loops through blades
   INTEGER(IntKi)                               :: k_bl        ! Loops through blades
   INTEGER(IntKi)                               :: k_bn        ! Loops through blade nodes
   INTEGER(IntKi)                               :: ErrStat2
   CHARACTER(ErrMsgLen)                         :: ErrMsg2 
   CHARACTER(*), PARAMETER                      :: RoutineName = 'AD_InputSolve_NoIfW'

   
   ErrStat = ErrID_None
   ErrMsg  = ""
               
   
   !-------------------------------------------------------------------------------------------------
   ! Set the inputs from ElastoDyn and/or BeamDyn:
   !-------------------------------------------------------------------------------------------------
   
      ! tower
   IF (u_AD%rotors(1)%TowerMotion%Committed) then
      if (y_SED%TowerLn2Mesh%Committed) then
         CALL Transfer_Line2_to_Line2( y_SED%TowerLn2Mesh, u_AD%rotors(1)%TowerMotion, MeshMapData%SED_L_2_AD_L_T, ErrStat2, ErrMsg2 )
            CALL SetErrStat(ErrStat2,ErrMsg2,ErrStat,ErrMsg,RoutineName//':u_AD%TowerMotion' )
      elseif (y_ED%TowerLn2Mesh%Committed) then
         CALL Transfer_Line2_to_Line2( y_ED%TowerLn2Mesh, u_AD%rotors(1)%TowerMotion, MeshMapData%ED_L_2_AD_L_T, ErrStat2, ErrMsg2 )
            CALL SetErrStat(ErrStat2,ErrMsg2,ErrStat,ErrMsg,RoutineName//':u_AD%TowerMotion' )
      endif
   END IF
   
      
      ! hub
   if (p_FAST%CompElast == Module_SED) then
      CALL Transfer_Point_to_Point( y_SED%HubPtMotion, u_AD%rotors(1)%HubMotion, MeshMapData%SED_P_2_AD_P_H, ErrStat2, ErrMsg2 )
         CALL SetErrStat(ErrStat2,ErrMsg2,ErrStat,ErrMsg,RoutineName//':u_AD%HubMotion' )
   else
      CALL Transfer_Point_to_Point( y_ED%HubPtMotion, u_AD%rotors(1)%HubMotion, MeshMapData%ED_P_2_AD_P_H, ErrStat2, ErrMsg2 )
         CALL SetErrStat(ErrStat2,ErrMsg2,ErrStat,ErrMsg,RoutineName//':u_AD%HubMotion' )
   endif
   
   
      ! blade root   
   if (p_FAST%CompElast == Module_SED) then
      DO k=1,size(y_SED%BladeRootMotion)
         CALL Transfer_Point_to_Point( y_SED%BladeRootMotion(k), u_AD%rotors(1)%BladeRootMotion(k), MeshMapData%SED_P_2_AD_P_R(k), ErrStat2, ErrMsg2 )
            CALL SetErrStat(ErrStat2,ErrMsg2,ErrStat,ErrMsg,RoutineName//':u_AD%BladeRootMotion('//trim(num2lstr(k))//')' )
      END DO
   else
      DO k=1,size(y_ED%BladeRootMotion)
         CALL Transfer_Point_to_Point( y_ED%BladeRootMotion(k), u_AD%rotors(1)%BladeRootMotion(k), MeshMapData%ED_P_2_AD_P_R(k), ErrStat2, ErrMsg2 )
            CALL SetErrStat(ErrStat2,ErrMsg2,ErrStat,ErrMsg,RoutineName//':u_AD%BladeRootMotion('//trim(num2lstr(k))//')' )
      END DO
   endif
      
   
      ! blades
   IF (p_FAST%CompElast == Module_SED) THEN
      ! get rigid motion from SED
      DO k=1,size(u_AD%rotors(1)%BladeMotion)
         CALL Transfer_Point_to_Line2( y_SED%BladeRootMotion(k), u_AD%rotors(1)%BladeMotion(k), MeshMapData%SED_P_2_AD_L_B(k), ErrStat2, ErrMsg2 )
            CALL SetErrStat(ErrStat2,ErrMsg2,ErrStat,ErrMsg,RoutineName//':u_AD%BladeMotion('//trim(num2lstr(k))//')' )   
      END DO

   ELSEIF (p_FAST%CompElast == Module_ED ) THEN
      
      DO k=1,size(y_ED%BladeLn2Mesh)
         CALL Transfer_Line2_to_Line2( y_ED%BladeLn2Mesh(k), u_AD%rotors(1)%BladeMotion(k), MeshMapData%BDED_L_2_AD_L_B(k), ErrStat2, ErrMsg2 )
            CALL SetErrStat(ErrStat2,ErrMsg2,ErrStat,ErrMsg,RoutineName//':u_AD%BladeMotion('//trim(num2lstr(k))//')' )   
      END DO
      
   ELSEIF (p_FAST%CompElast == Module_BD ) THEN
      
         ! get them from BeamDyn
      DO k=1,size(u_AD%rotors(1)%BladeMotion)
         CALL Transfer_Line2_to_Line2( BD%y(k)%BldMotion, u_AD%rotors(1)%BladeMotion(k), MeshMapData%BDED_L_2_AD_L_B(k), ErrStat2, ErrMsg2 )
            CALL SetErrStat(ErrStat2,ErrMsg2,ErrStat,ErrMsg,RoutineName//':u_AD%BladeMotion('//trim(num2lstr(k))//')' )   
      END DO
      
   END IF
      
      ! nacelle
   IF (u_AD%rotors(1)%NacelleMotion%Committed) THEN
      if (p_FAST%CompElast == Module_SED) then
         CALL Transfer_Point_to_Point( y_SED%NacelleMotion, u_AD%rotors(1)%NacelleMotion, MeshMapData%SED_P_2_AD_P_N, ErrStat2, ErrMsg2 )
            call SetErrStat(ErrStat2,ErrMsg2,ErrStat,ErrMsg,RoutineName)
      else
         CALL Transfer_Point_to_Point( y_ED%NacelleMotion, u_AD%rotors(1)%NacelleMotion, MeshMapData%ED_P_2_AD_P_N, ErrStat2, ErrMsg2 )
            call SetErrStat(ErrStat2,ErrMsg2,ErrStat,ErrMsg,RoutineName)
      endif
   END IF

   ! Tailfin - Transfer ElastoDyn CM motion to AeroDyn ref point motion
   IF (u_AD%rotors(1)%TFinMotion%Committed) THEN
      CALL Transfer_Point_to_Point( y_ED%TFinCMMotion, u_AD%rotors(1)%TFinMotion, MeshMapData%ED_P_2_AD_P_TF, ErrStat2, ErrMsg2 )
         call SetErrStat(ErrStat2,ErrMsg2,ErrStat,ErrMsg,RoutineName)
   END IF
      

   
   
      ! Set Control parameter (i.e. flaps) if using ServoDyn
      ! bem:   This takes in flap deflection for each blade (only one flap deflection angle per blade),
      !        from ServoDyn (which comes from Bladed style DLL controller)
      !  Commanded Airfoil UserProp for blade (must be same units as given in AD15 airfoil tables)
      !  This is passed to AD15 to be interpolated with the airfoil table userprop column
      !  (might be used for airfoil flap angles for example)
   if (p_FAST%CompServo == Module_SrvD) then
      DO k_bl=1,size(u_AD%rotors(1)%UserProp,DIM=2)
          DO k_bn=1,size(u_AD%rotors(1)%UserProp,DIM=1)
            u_AD%rotors(1)%UserProp(k_bn , k_bl) = y_SrvD%BlAirfoilCom(k_bl)      ! Must be same units as given in airfoil (no unit conversions handled in code)
          END DO
      END DO
   endif

   
END SUBROUTINE AD_InputSolve_NoIfW
!----------------------------------------------------------------------------------------------------------------------------------
!> This routine sets the AeroDyn14 wind inflow inputs.
SUBROUTINE AD14_InputSolve_IfW( p_FAST, u_AD14, y_IfW, y_OpFM, ErrStat, ErrMsg )
!,,,,,,,,,,,,,,,,,,,,,,,,,,,,,,,,,,,,,,,,,,,,,,,,,,,,,,,,,,,,,,,,,,,,,,,,,,,,,,,,,,,,,,,,,,,,,,,,,,,,,,,,,,,,,,,,,,,,,,,,,,,,,,,,,,,

      ! Passed variables
   TYPE(FAST_ParameterType),    INTENT(IN   )   :: p_FAST      !< parameter FAST data    
   TYPE(AD14_InputType),        INTENT(INOUT)   :: u_AD14      !< The inputs to AeroDyn14
   TYPE(InflowWind_OutputType), INTENT(IN)      :: y_IfW       !< The outputs from InflowWind
   TYPE(OpFM_OutputType),       INTENT(IN)      :: y_OpFM      !< outputs from the OpenFOAM integration module
   
   INTEGER(IntKi)                               :: ErrStat     !< Error status of the operation
   CHARACTER(*)                                 :: ErrMsg      !< Error message if ErrStat /= ErrID_None

      ! Local variables:

   INTEGER(IntKi)                               :: NumBl
   INTEGER(IntKi)                               :: BldNodes

   
   ErrStat = ErrID_None
   ErrMsg  = ""

   NumBl    = SIZE(u_AD14%InputMarkers,1)
   BldNodes = u_AD14%InputMarkers(1)%Nnodes
               
   !-------------------------------------------------------------------------------------------------
   ! Set the inputs from inflow wind:
   !-------------------------------------------------------------------------------------------------
   IF (p_FAST%CompInflow == MODULE_IfW) THEN
      IF (p_FAST%CompServo == MODULE_SrvD) THEN
         u_AD14%InflowVelocity = y_IfW%VelocityUVW(:,2:)  ! first point is used for ServoDyn input
      ELSE
         u_AD14%InflowVelocity = y_IfW%VelocityUVW(:,:)  
      END IF               
   ELSEIF ( p_FAST%CompInflow == MODULE_OpFM ) THEN
      u_AD14%InflowVelocity(1,:) = y_OpFM%u(2:)      
      u_AD14%InflowVelocity(2,:) = y_OpFM%v(2:)
      u_AD14%InflowVelocity(3,:) = y_OpFM%w(2:)  
   ELSE
      u_AD14%InflowVelocity = 0.0_ReKi           ! whole array
   END IF
      
   u_AD14%AvgInfVel = y_IfW%DiskVel
  
   
END SUBROUTINE AD14_InputSolve_IfW
!----------------------------------------------------------------------------------------------------------------------------------
!> This routine sets all the AeroDyn14 inputs, except for the wind inflow values.
!! THIS ROUTINE IS A HACK TO GET THE OUTPUTS FROM ELASTODYN INTO AERODYN14. DO NOT COPY OR USE IN NEW CODE!
SUBROUTINE AD14_InputSolve_NoIfW( p_FAST, u_AD14, y_ED, MeshMapData, ErrStat, ErrMsg )
!,,,,,,,,,,,,,,,,,,,,,,,,,,,,,,,,,,,,,,,,,,,,,,,,,,,,,,,,,,,,,,,,,,,,,,,,,,,,,,,,,,,,,,,,,,,,,,,,,,,,,,,,,,,,,,,,,,,,,,,,,,,,,,,,,,,

      ! Passed variables
   TYPE(FAST_ParameterType),    INTENT(IN   )   :: p_FAST      !< parameter FAST data    
   TYPE(AD14_InputType),        INTENT(INOUT)   :: u_AD14      !< The inputs to AeroDyn14
   TYPE(ED_OutputType),         INTENT(IN)      :: y_ED        !< The outputs from the structural dynamics module
   TYPE(FAST_ModuleMapType),    INTENT(INOUT)   :: MeshMapData !< Data for mapping between modules
   
   INTEGER(IntKi)                               :: ErrStat     !< Error status of the operation
   CHARACTER(*)                                 :: ErrMsg      !< Error message if ErrStat /= ErrID_None

      ! Local variables:

   INTEGER(IntKi)                               :: J           ! Loops through nodes / elements.
   INTEGER(IntKi)                               :: K           ! Loops through blades.
   INTEGER(IntKi)                               :: NodeNum     ! Node number for blade/node on mesh
   INTEGER(IntKi)                               :: NumBl
   INTEGER(IntKi)                               :: BldNodes

   
   ErrStat = ErrID_None
   ErrMsg  = ""

   NumBl    = SIZE(u_AD14%InputMarkers,1)
   BldNodes = u_AD14%InputMarkers(1)%Nnodes
   
               
   !-------------------------------------------------------------------------------------------------
   ! Blade positions, orientations, and velocities:
   !-------------------------------------------------------------------------------------------------
   IF (p_FAST%CompElast == Module_ED) THEN
      DO K = 1,NumBl !p%NumBl ! Loop through all blades
      
         !CALL Transfer_Line2_to_Line2( y_ED%BladeLn2Mesh(K), u_AD%InputMarkers(K), MeshMapData%BDED_L_2_AD_L_B(K), ErrStat, ErrMsg )
         !   IF (ErrStat >= AbortErrLev ) RETURN
         
         u_AD14%InputMarkers(K)%RotationVel = 0.0_ReKi ! bjj: we don't need this field
      
         DO J = 1,BldNodes !p%BldNodes ! Loop through the blade nodes / elements

            NodeNum = J         ! note that this assumes ED has same discretization as AD
         
            u_AD14%InputMarkers(K)%Position(:,J)       = y_ED%BladeLn2Mesh(K)%TranslationDisp(:,NodeNum) + y_ED%BladeLn2Mesh(K)%Position(:,NodeNum) 
            u_AD14%InputMarkers(K)%Orientation(:,:,J)  = y_ED%BladeLn2Mesh(K)%Orientation(:,:,NodeNum)
            u_AD14%InputMarkers(K)%TranslationVel(:,J) = y_ED%BladeLn2Mesh(K)%TranslationVel(:,NodeNum)
            u_AD14%InputMarkers(K)%TranslationAcc(:,J) = y_ED%BladeLn2Mesh(K)%TranslationAcc(:,NodeNum)
                  
         END DO !J = 1,p%BldNodes ! Loop through the blade nodes / elements
      END DO !K = 1,p%NumBl
   ELSE
      ! just leave them as the initial guesses?
      DO K = 1,NumBl
         u_AD14%InputMarkers(K)%RotationVel    = 0.0_ReKi
         u_AD14%InputMarkers(K)%TranslationVel = 0.0_ReKi
         u_AD14%InputMarkers(K)%TranslationAcc = 0.0_ReKi
      END DO
      
   END IF
   
   !-------------------------------------------------------------------------------------------------
   ! Hub positions, orientations, and velocities:
   !  (note that these may have to be adjusted in ElastoDyn as AeroDyn gets rewritten)
   !-------------------------------------------------------------------------------------------------
   u_AD14%TurbineComponents%Hub%Position    = y_ED%HubPtMotion14%TranslationDisp(:,1) +  y_ED%HubPtMotion14%Position(:,1)
   u_AD14%TurbineComponents%Hub%Orientation = y_ED%HubPtMotion14%Orientation(:,:,1)   
   u_AD14%TurbineComponents%Hub%RotationVel = y_ED%HubPtMotion14%RotationVel(:,1)
   
   u_AD14%TurbineComponents%Hub%TranslationVel = 0.0_ReKi !bjj we don't need this field
   !-------------------------------------------------------------------------------------------------
   ! Blade root orientations:
   !-------------------------------------------------------------------------------------------------
   
   DO K=1,NumBl
      u_AD14%TurbineComponents%Blade(K)%Orientation = y_ED%BladeRootMotion14%Orientation(:,:,K)
      
      u_AD14%TurbineComponents%Blade(K)%Position       = 0.0_ReKi !bjj we don't need this field
      u_AD14%TurbineComponents%Blade(K)%RotationVel    = 0.0_ReKi !bjj we don't need this field
      u_AD14%TurbineComponents%Blade(K)%TranslationVel = 0.0_ReKi !bjj we don't need this field
   END DO
            

   !-------------------------------------------------------------------------------------------------
   ! RotorFurl position, orientation, rotational velocity:
   !-------------------------------------------------------------------------------------------------

   u_AD14%TurbineComponents%RotorFurl%Position    = y_ED%RotorFurlMotion14%TranslationDisp(:,1) + y_ED%RotorFurlMotion14%Position(:,1)  
   u_AD14%TurbineComponents%RotorFurl%Orientation = y_ED%RotorFurlMotion14%Orientation(:,:,1)         
   u_AD14%TurbineComponents%RotorFurl%RotationVel = y_ED%RotorFurlMotion14%RotationVel(:,1)
   u_AD14%TurbineComponents%RotorFurl%TranslationVel = 0.0_ReKi !bjj we don't need this field
   
   !-------------------------------------------------------------------------------------------------
   ! Nacelle position, orientation, rotational velocity:
   !-------------------------------------------------------------------------------------------------      

   u_AD14%TurbineComponents%Nacelle%Position    = y_ED%NacelleMotion%TranslationDisp(:,1) + y_ED%NacelleMotion%Position(:,1)
   u_AD14%TurbineComponents%Nacelle%Orientation = y_ED%NacelleMotion%Orientation(:,:,1)      
   u_AD14%TurbineComponents%Nacelle%RotationVel = y_ED%NacelleMotion%RotationVel(:,1)  
   u_AD14%TurbineComponents%Nacelle%TranslationVel = 0.0_ReKi !bjj we don't need this field
   
   !-------------------------------------------------------------------------------------------------
   ! Tower base position, rotational velocity:
   !-------------------------------------------------------------------------------------------------      
   
   
      ! Tower base position should be rT(0) instead of rZ, but AeroDyn needs this for
      ! the HubVDue2Yaw calculation:
   u_AD14%TurbineComponents%Tower%Position     = y_ED%TowerBaseMotion14%TranslationDisp(:,1) + y_ED%TowerBaseMotion14%Position(:,1)
   u_AD14%TurbineComponents%Tower%RotationVel  = y_ED%TowerBaseMotion14%RotationVel(:,1)
   u_AD14%TurbineComponents%Tower%Orientation    = 0.0_ReKi !bjj we don't need this field
   u_AD14%TurbineComponents%Tower%TranslationVel = 0.0_ReKi !bjj we don't need this field
  

   !-------------------------------------------------------------------------------------------------
   ! Tower mesh info: Twr_InputMarkers
   !-------------------------------------------------------------------------------------------------      
   
   IF ( u_AD14%Twr_InputMarkers%Committed ) THEN
      
      !CALL Transfer_Line2_to_Line2( y_ED%TowerLn2Mesh, u_AD%Twr_InputMarkers, MeshMapData%ED_L_2_AD_L_T, ErrStat, ErrMsg )
      !   IF (ErrStat >= AbortErrLev ) RETURN   
      
      J = u_AD14%Twr_InputMarkers%NNodes
      u_AD14%Twr_InputMarkers%TranslationDisp = y_ED%TowerLn2Mesh%TranslationDisp(:,1:J)
      u_AD14%Twr_InputMarkers%Orientation     = y_ED%TowerLn2Mesh%Orientation    (:,:,1:J)
      
   END IF
      
   !-------------------------------------------------------------------------------------------------
   ! If using MulTabLoc feature, set it here:
   !-------------------------------------------------------------------------------------------------      
   
   !  u_AD14%MulTabLoc(IElements,IBlades) = ???
   
END SUBROUTINE AD14_InputSolve_NoIfW


!----------------------------------------------------------------------------------------------------------------------------------
!> This routine sets all the AeroDisk wind inputs
!  NOTE: ADsk is not currently allowed with OpenFOAM (it doesn't make much sense to do)
subroutine ADsk_InputSolve_IfW( p_FAST, u_ADsk, y_IfW, y_OpFM, ErrStat, ErrMsg )
   TYPE(FAST_ParameterType),    INTENT(IN   )   :: p_FAST      !< FAST parameter data
   TYPE(ADsk_InputType),        INTENT(INOUT)   :: u_ADsk      !< The inputs to AeroDyn
   TYPE(InflowWind_OutputType), INTENT(IN   )   :: y_IfW       !< The outputs from InflowWind
   TYPE(OpFM_OutputType),       INTENT(IN   )   :: y_OpFM      !< outputs from the OpenFOAM integration module
   INTEGER(IntKi),              intent(  out)   :: ErrStat     !< Error status of the operation
   CHARACTER(*),                intent(  out)   :: ErrMsg      !< Error message if ErrStat /= ErrID_None
   ErrStat = ErrID_None
   ErrMsg  = ""

   !-------------------------------------------------------------------------------------------------
   ! Set the inputs from inflow wind:
   !-------------------------------------------------------------------------------------------------
   IF (p_FAST%CompInflow == MODULE_IfW) THEN
      u_ADsk%VWind = y_IfW%DiskVel
   ELSEIF ( p_FAST%CompInflow == MODULE_OpFM ) THEN
      !FIXME: may need to write a routine to calculate disk average vel from OpFM
      !u_ADsk%AvgInfVel = y_IfW%DiskVel
      u_ADsk%VWind = 0.0_ReKi
   END IF
 end subroutine ADsk_InputSolve_IfW


!----------------------------------------------------------------------------------------------------------------------------------
!> This routine sets all the AeroDisk, except for the wind inflow values.
SUBROUTINE ADsk_InputSolve_NoIfW( p_FAST, u_ADsk, y_ED, y_SED, MeshMapData, ErrStat, ErrMsg )
   TYPE(FAST_ParameterType),    INTENT(IN   )   :: p_FAST      !< parameter FAST data
   TYPE(ADsk_InputType),        INTENT(INOUT)   :: u_ADsk      !< The inputs to AeroDyn14
   TYPE(ED_OutputType),         INTENT(IN   )   :: y_ED        !< The outputs from the structural dynamics module
   TYPE(SED_OutputType),        INTENT(IN   )   :: y_SED        !< The outputs from the structural dynamics module
   TYPE(FAST_ModuleMapType),    INTENT(INOUT)   :: MeshMapData !< Data for mapping between modules
   INTEGER(IntKi),              intent(  out)   :: ErrStat     !< Error status of the operation
   CHARACTER(*),                intent(  out)   :: ErrMsg      !< Error message if ErrStat /= ErrID_None
   ErrStat = ErrID_None
   ErrMsg  = ""

   !-------------------------------------------------------------------------------------------------
   ! Hub positions, orientations, and velocities:
   !-------------------------------------------------------------------------------------------------
   if (p_FAST%CompElast == Module_SED) then
      CALL Transfer_Point_to_Point( y_SED%HubPtMotion, u_ADsk%HubMotion, MeshMapData%SED_P_2_ADsk_P_H, ErrStat, ErrMsg )
      u_ADsk%RotSpeed   = y_SED%RotSpeed
      u_ADsk%BlPitch    = y_SED%BlPitch(1)   ! ADsk only uses collective blade pitch
   else
      CALL Transfer_Point_to_Point( y_ED%HubPtMotion, u_ADsk%HubMotion, MeshMapData%ED_P_2_ADsk_P_H, ErrStat, ErrMsg )
      u_ADsk%RotSpeed   = y_ED%RotSpeed
      u_ADsk%BlPitch    = y_ED%BlPitch(1)    ! ADsk only uses collective blade pitch
   endif

END SUBROUTINE ADsk_InputSolve_NoIfW


!----------------------------------------------------------------------------------------------------------------------------------
!> This routine sets the inputs required for ServoDyn when ED is used
SUBROUTINE SrvD_InputSolve( p_FAST, m_FAST, u_SrvD, y_ED, y_SED, y_IfW, y_OpFM, y_BD, y_SD, MeshMapData, ErrStat, ErrMsg )
!..................................................................................................................................

   TYPE(FAST_ParameterType),         INTENT(IN)     :: p_FAST       !< Glue-code simulation parameters
   TYPE(FAST_MiscVarType),           INTENT(IN)     :: m_FAST       !< Glue-code misc variables (including inputs from external sources like Simulink)
   TYPE(SrvD_InputType),             INTENT(INOUT)  :: u_SrvD       !< ServoDyn Inputs at t
   TYPE(ED_OutputType),TARGET,       INTENT(IN)     :: y_ED         !< ElastoDyn outputs
   TYPE(SED_OutputType),TARGET,      INTENT(IN)     :: y_SED        !< Simplified-ElastoDyn outputs
   TYPE(InflowWind_OutputType),      INTENT(IN)     :: y_IfW        !< InflowWind outputs
   TYPE(OpFM_OutputType),            INTENT(IN)     :: y_OpFM       !< OpenFOAM outputs
   TYPE(BD_OutputType),              INTENT(IN)     :: y_BD(:)      !< BD Outputs
   TYPE(SD_OutputType),              INTENT(IN)     :: y_SD         !< SD Outputs
   TYPE(FAST_ModuleMapType),         INTENT(INOUT)  :: MeshMapData  !< Data for mapping between modules
   INTEGER(IntKi),                   INTENT(  OUT)  :: ErrStat      !< Error status
   CHARACTER(*),                     INTENT(  OUT)  :: ErrMsg       !< Error message
!  TYPE(AD_OutputType),              INTENT(IN)     :: y_AD         !< AeroDyn outputs

   INTEGER(IntKi)                                   :: k            ! blade loop counter
   INTEGER(IntKi)                                   :: j            ! StC instance counter
   TYPE(MeshType), POINTER                          :: PlatformMotion
   
   INTEGER(IntKi)                                   :: ErrStat2                 ! temporary Error status of the operation
   CHARACTER(ErrMsgLen)                             :: ErrMsg2                  ! temporary Error message if ErrStat /= ErrID_None
   CHARACTER(*), PARAMETER                          :: RoutineName = 'SrvD_InputSolve' 
  
   if (p_FAST%CompElast == Module_SED) then 
      PlatformMotion => y_SED%PlatformPtMesh
   else
      PlatformMotion => y_ED%PlatformPtMesh
   endif
   
   ErrStat = ErrID_None
   ErrMsg  = ""

      ! Calculate horizontal hub-height wind direction (positive about zi-axis); these are
      !   zero if there is no wind input when InflowWind is not used:
   
   IF ( p_FAST%CompInflow == Module_IfW )  THEN 

      u_SrvD%WindDir  = ATAN2( y_IfW%VelocityUVW(2,1), y_IfW%VelocityUVW(1,1) )
      u_SrvD%HorWindV = SQRT( y_IfW%VelocityUVW(1,1)**2 + y_IfW%VelocityUVW(2,1)**2 )

   ELSEIF ( p_FAST%CompInflow == Module_OpFM )  THEN 
      
      u_SrvD%WindDir  = ATAN2( y_OpFM%v(1), y_OpFM%u(1) )
      u_SrvD%HorWindV = SQRT( y_OpFM%u(1)**2 + y_OpFM%v(1)**2 )

   ELSE  ! No wind inflow

      u_SrvD%WindDir  = 0.0
      u_SrvD%HorWindV = 0.0

   ENDIF



   if (p_FAST%CompElast == Module_SED) then
         ! ServoDyn inputs from combination of InflowWind and ElastoDyn
      u_SrvD%YawAngle  = y_SED%Yaw     !nacelle yaw (platform rigid)
      u_SrvD%YawErr    = u_SrvD%WindDir - u_SrvD%YawAngle ! the nacelle yaw error estimate (positive about zi-axis)

         ! ServoDyn inputs from Simplified-ElastoDyn
      u_SrvD%Yaw       = y_SED%Yaw  !nacelle yaw
      u_SrvD%YawRate   = y_SED%YawRate
      u_SrvD%LSS_Spd   = y_SED%RotSpeed
      u_SrvD%HSS_Spd   = y_SED%HSS_Spd
      u_SrvD%RotSpeed  = y_SED%RotSpeed
      u_SrvD%BlPitch   = y_SED%BlPitch

         ! root moments
      u_SrvD%RootMxc = 0.0_ReKi      ! y_ED%RootMxc ! fixed-size arrays: always size 3
      u_SrvD%RootMyc = 0.0_ReKi      ! y_ED%RootMyc ! fixed-size arrays: always size 3

      u_SrvD%YawBrTAxp = 0.0_ReKi      ! y_ED%YawBrTAxp
      u_SrvD%YawBrTAyp = 0.0_ReKi      ! y_ED%YawBrTAyp
      u_SrvD%LSSTipPxa = y_SED%LSSTipPxa

      u_SrvD%LSSTipMxa = y_SED%RotTrq
      u_SrvD%LSSTipMya = 0.0_ReKi      !  y_ED%LSSTipMya
      u_SrvD%LSSTipMza = 0.0_ReKi      !  y_ED%LSSTipMza
      u_SrvD%LSSTipMys = 0.0_ReKi      !  y_ED%LSSTipMys
      u_SrvD%LSSTipMzs = 0.0_ReKi      !  y_ED%LSSTipMzs

      u_SrvD%YawBrMyn  = 0.0_ReKi      !  y_ED%YawBrMyn
      u_SrvD%YawBrMzn  = 0.0_ReKi      !  y_ED%YawBrMzn
      u_SrvD%NcIMURAxs = 0.0_ReKi      !  y_ED%NcIMURAxs
      u_SrvD%NcIMURAys = 0.0_ReKi      !  y_ED%NcIMURAys
      u_SrvD%NcIMURAzs = 0.0_ReKi      !  y_ED%NcIMURAzs

      u_SrvD%RotPwr    = y_SED%RotPwr

   else
         
         ! ServoDyn inputs from combination of InflowWind and ElastoDyn
 
      u_SrvD%YawAngle  = y_ED%YawAngle !nacelle yaw plus platform yaw
      u_SrvD%YawErr    = u_SrvD%WindDir - u_SrvD%YawAngle ! the nacelle yaw error estimate (positive about zi-axis)
 
 
         ! ServoDyn inputs from ElastoDyn
      u_SrvD%Yaw       = y_ED%Yaw  !nacelle yaw
      u_SrvD%YawRate   = y_ED%YawRate
      u_SrvD%BlPitch   = y_ED%BlPitch
      u_SrvD%LSS_Spd   = y_ED%LSS_Spd
      u_SrvD%HSS_Spd   = y_ED%HSS_Spd
      u_SrvD%RotSpeed  = y_ED%RotSpeed
      
      IF ( p_FAST%CompElast == Module_BD )  THEN    
 
            ! translate "b" system output from BD into "c" system for SrvD
         do k=1,p_FAST%nBeams
            u_SrvD%RootMxc(k) =  y_BD(k)%RootMxr*COS(y_ED%BlPitch(k)) + y_BD(k)%RootMyr*SIN(y_ED%BlPitch(k))
            u_SrvD%RootMyc(k) = -y_BD(k)%RootMxr*SIN(y_ED%BlPitch(k)) + y_BD(k)%RootMyr*COS(y_ED%BlPitch(k))
         end do
         
      ELSE
         u_SrvD%RootMxc = y_ED%RootMxc ! fixed-size arrays: always size 3
         u_SrvD%RootMyc = y_ED%RootMyc ! fixed-size arrays: always size 3
      END IF
 
      
      u_SrvD%YawBrTAxp = y_ED%YawBrTAxp
      u_SrvD%YawBrTAyp = y_ED%YawBrTAyp
      u_SrvD%LSSTipPxa = y_ED%LSSTipPxa
 
      u_SrvD%LSSTipMxa = y_ED%LSSTipMxa
      u_SrvD%LSSTipMya = y_ED%LSSTipMya
      u_SrvD%LSSTipMza = y_ED%LSSTipMza
      u_SrvD%LSSTipMys = y_ED%LSSTipMys
      u_SrvD%LSSTipMzs = y_ED%LSSTipMzs
      
      u_SrvD%YawBrMyn  = y_ED%YawBrMyn
      u_SrvD%YawBrMzn  = y_ED%YawBrMzn
      u_SrvD%NcIMURAxs = y_ED%NcIMURAxs
      u_SrvD%NcIMURAys = y_ED%NcIMURAys
      u_SrvD%NcIMURAzs = y_ED%NcIMURAzs
 
      u_SrvD%RotPwr    = y_ED%RotPwr
 
      !   ! ServoDyn inputs from AeroDyn
      !IF ( p_FAST%CompAero == Module_AD ) THEN
      !ELSE
      !END IF
      !
 
      ! StrucCtrl input motion meshes
      IF ( ALLOCATED(u_SrvD%NStCMotionMesh) ) THEN
         do j = 1,size(u_SrvD%NStCMotionMesh)
            IF (u_SrvD%NStCMotionMesh(j)%Committed) THEN
               CALL Transfer_Point_to_Point( y_ED%NacelleMotion, u_SrvD%NStCMotionMesh(j), MeshMapData%ED_P_2_NStC_P_N(j), ErrStat2, ErrMsg2 )
                  call SetErrStat(ErrStat2,ErrMsg2,ErrStat,ErrMsg,RoutineName)
            ENDIF
         enddo
      ENDIF
 
      IF ( ALLOCATED(u_SrvD%TStCMotionMesh) ) THEN
         do j=1,size(u_SrvD%TStCMotionMesh)
            IF (u_SrvD%TStCMotionMesh(j)%Committed) THEN
               CALL Transfer_Line2_to_Point( y_ED%TowerLn2Mesh, u_SrvD%TStCMotionMesh(j), MeshMapData%ED_L_2_TStC_P_T(j), ErrStat2, ErrMsg2 )
                  call SetErrStat(ErrStat2,ErrMsg2,ErrStat,ErrMsg,RoutineName)
            ENDIF
         enddo
      ENDIF
      
      ! Blade StrucCtrl
      IF ( p_FAST%CompElast == Module_ED ) then
         IF ( ALLOCATED(u_SrvD%BStCMotionMesh) ) THEN
            do j=1,size(u_SrvD%BStCMotionMesh,2)
               DO K = 1,SIZE(y_ED%BladeLn2Mesh,1)
                  IF (u_SrvD%BStCMotionMesh(K,j)%Committed) THEN
                     CALL Transfer_Line2_to_Point( y_ED%BladeLn2Mesh(K), u_SrvD%BStCMotionMesh(K,j), MeshMapData%ED_L_2_BStC_P_B(K,j), ErrStat2, ErrMsg2 )
                        call SetErrStat(ErrStat2,ErrMsg2,ErrStat,ErrMsg,RoutineName)
                  ENDIF
               ENDDO
            enddo
         ENDIF
      ELSEIF ( p_FAST%CompElast == Module_BD ) THEN
         IF ( ALLOCATED(u_SrvD%BStCMotionMesh) ) THEN
            do j=1,size(u_SrvD%BStCMotionMesh,2)
               DO K = 1,SIZE(y_BD,1)
                  IF (u_SrvD%BStCMotionMesh(K,j)%Committed) THEN
                     CALL Transfer_Line2_to_Point( y_BD(k)%BldMotion, u_SrvD%BStCMotionMesh(K,j), MeshMapData%BD_L_2_BStC_P_B(K,j), ErrStat2, ErrMsg2 )
                        call SetErrStat(ErrStat2,ErrMsg2,ErrStat,ErrMsg,RoutineName)
                  ENDIF
               ENDDO
            enddo
         ENDIF
      ENDIF
 
      ! Platform
      IF ( p_FAST%CompServo == Module_SrvD .and. p_FAST%CompSub /= Module_SD ) THEN
         call Transfer_ED_to_SStC( u_SrvD, y_ED, MeshMapData, ErrStat2, ErrMsg2 )
            call SetErrStat(ErrStat2,ErrMsg2,ErrStat,ErrMsg,RoutineName)
      ELSE
         call Transfer_SD_to_SStC( u_SrvD, y_SD, MeshMapData, ErrStat2, ErrMsg2 )
            call SetErrStat(ErrStat2,ErrMsg2,ErrStat,ErrMsg,RoutineName)
      ENDIF
 
      ! Transfer any cable length info from SD or MD
      !  --> SrvD, SD, and MD are not setup for this yet.  Add here if feedback is ever required
   endif

   
   ! Platform motion mesh to pass to DLL -- NOTE: this is only the transition piece motion, and only passed when DLL is used
   IF (PlatformMotion%Committed .and. u_SrvD%PtfmMotionMesh%Committed ) THEN
      CALL Transfer_Point_to_Point( PlatformMotion, u_SrvD%PtfmMotionMesh, MeshMapData%ED_P_2_SrvD_P_P, ErrStat2, ErrMsg2 )
         call SetErrStat(ErrStat2,ErrMsg2,ErrStat,ErrMsg,RoutineName)
   ENDIF
 

#ifdef SIMULINK_TIMESHIFT   
      ! we're going to use the extrapolated values instead of the old values (Simulink inputs are from t, not t+dt)
   CALL SrvD_SetExternalInputs( p_FAST, m_FAST, u_SrvD )
#endif

                        
END SUBROUTINE SrvD_InputSolve
!----------------------------------------------------------------------------------------------------------------------------------
!> This routine sets the inputs for the SrvD%SStC mesh motion from ElastoDyn
SUBROUTINE Transfer_ED_to_SStC( u_SrvD, y_ED, MeshMapData, ErrStat, ErrMsg )
!..................................................................................................................................
   TYPE(SrvD_InputType),        INTENT(INOUT) :: u_SrvD              !< ServoDyn input
   TYPE(ED_OutputType),         INTENT(IN   ) :: y_ED                !< The outputs of the structural dynamics module
   TYPE(FAST_ModuleMapType),    INTENT(INOUT) :: MeshMapData         !< data for mapping meshes between modules
   INTEGER(IntKi),              INTENT(  OUT) :: ErrStat             !< Error status of the operation
   CHARACTER(*)  ,              INTENT(  OUT) :: ErrMsg              !< Error message if ErrStat /= ErrID_None
   INTEGER(IntKi)                             :: ErrStat2            ! temporary Error status of the operation
   CHARACTER(ErrMsgLen)                       :: ErrMsg2             ! temporary Error message if ErrStat /= ErrID_None
   integer(IntKi)                             :: j                   ! Generic counter

   ErrStat  =  ErrID_None
   ErrMsg   =  ''
      !----------------------------------------------------------------------------------------------------
      !  Map ElastoDyn platform point mesh motion to ServoDyn/SStC point mesh -- motions
      !----------------------------------------------------------------------------------------------------
      ! motions:
   IF ( ALLOCATED(u_SrvD%SStCMotionMesh) ) THEN
      do j=1,size(u_SrvD%SStCMotionMesh)
         IF (u_SrvD%SStCMotionMesh(j)%Committed) THEN
            CALL Transfer_Point_to_Point( y_ED%PlatformPtMesh, u_SrvD%SStCMotionMesh(j), MeshMapData%ED_P_2_SStC_P_P(j), ErrStat2, ErrMsg2 )
               call SetErrStat(ErrStat2,ErrMsg2,ErrStat,ErrMsg,'Transfer_ED_to_SStC')
         ENDIF
      enddo
   ENDIF
END SUBROUTINE Transfer_ED_to_SStC
!----------------------------------------------------------------------------------------------------------------------------------
!> This routine sets the inputs for the SrvD%SStC mesh motion from SubDyn
SUBROUTINE Transfer_SD_to_SStC( u_SrvD, y_SD, MeshMapData, ErrStat, ErrMsg )
!..................................................................................................................................
   TYPE(SrvD_InputType),        INTENT(INOUT) :: u_SrvD              !< ServoDyn input
   TYPE(SD_OutputType),         INTENT(IN   ) :: y_SD                !< The outputs of the structural dynamics module
   TYPE(FAST_ModuleMapType),    INTENT(INOUT) :: MeshMapData         !< data for mapping meshes between modules
   INTEGER(IntKi),              INTENT(  OUT) :: ErrStat             !< Error status of the operation
   CHARACTER(*)  ,              INTENT(  OUT) :: ErrMsg              !< Error message if ErrStat /= ErrID_None
   INTEGER(IntKi)                             :: ErrStat2            ! temporary Error status of the operation
   CHARACTER(ErrMsgLen)                       :: ErrMsg2             ! temporary Error message if ErrStat /= ErrID_None
   integer(IntKi)                             :: j                   ! Generic counter

   ErrStat  =  ErrID_None
   ErrMsg   =  ''
      !----------------------------------------------------------------------------------------------------
      !  Map SubDyn platform point mesh motion to ServoDyn/SStC point mesh -- motions
      !----------------------------------------------------------------------------------------------------
      ! motions:
   IF ( ALLOCATED(u_SrvD%SStCMotionMesh) ) THEN
      do j=1,size(u_SrvD%SStCMotionMesh)
         IF (u_SrvD%SStCMotionMesh(j)%Committed) THEN
            CALL Transfer_Point_to_Point( y_SD%y3Mesh, u_SrvD%SStCMotionMesh(j), MeshMapData%SDy3_P_2_SStC_P_P(j), ErrStat2, ErrMsg2 )
               call SetErrStat(ErrStat2,ErrMsg2,ErrStat,ErrMsg,'Transfer_SD_to_SStC')
         ENDIF
      enddo
   ENDIF
END SUBROUTINE Transfer_SD_to_SStC
!----------------------------------------------------------------------------------------------------------------------------------
!> This routine sets the inputs required for ServoDyn from an external source (Simulink)
SUBROUTINE SrvD_SetExternalInputs( p_FAST, m_FAST, u_SrvD )
!..................................................................................................................................

   TYPE(FAST_ParameterType),         INTENT(IN)     :: p_FAST       !< Glue-code simulation parameters
   TYPE(FAST_MiscVarType),           INTENT(IN)     :: m_FAST       !< Glue-code misc variables (including inputs from external sources like Simulink)
   TYPE(SrvD_InputType),             INTENT(INOUT)  :: u_SrvD       !< ServoDyn Inputs at t

      ! local variables
   INTEGER(IntKi)                                   :: i            ! loop counter
   
      ! we are going to use extrapolated values because these external values from Simulink are at n instead of n+1
   u_SrvD%ExternalGenTrq       =  m_FAST%ExternInput%GenTrq     
   u_SrvD%ExternalElecPwr      =  m_FAST%ExternInput%ElecPwr    
   u_SrvD%ExternalYawPosCom    =  m_FAST%ExternInput%YawPosCom  
   u_SrvD%ExternalYawRateCom   =  m_FAST%ExternInput%YawRateCom 
   u_SrvD%ExternalHSSBrFrac    =  m_FAST%ExternInput%HSSBrFrac 

   if (ALLOCATED(u_SrvD%ExternalBlPitchCom)) then !there should be no reason this isn't allocated, but OpenFOAM is acting strange...
      do i=1,SIZE(u_SrvD%ExternalBlPitchCom)
         u_SrvD%ExternalBlPitchCom(i)   = m_FAST%ExternInput%BlPitchCom(i)
      end do
   end if

   if (ALLOCATED(u_SrvD%ExternalBlAirfoilCom)) then ! Added Blade Flap use with Simulink
      do i=1,SIZE(u_SrvD%ExternalBlAirfoilCom)
         u_SrvD%ExternalBlAirfoilCom(i)   = m_FAST%ExternInput%BlAirfoilCom(i)
      end do
   end if

   ! Cable controls
   if (ALLOCATED(u_SrvD%ExternalCableDeltaL)) then ! This is only allocated if cable control signals are requested
      do i=1,min(SIZE(u_SrvD%ExternalCableDeltaL),SIZE(m_FAST%ExternInput%CableDeltaL))
         u_SrvD%ExternalCableDeltaL(i) = m_FAST%ExternInput%CableDeltaL(i)
      end do
   end if
   if (ALLOCATED(u_SrvD%ExternalCableDeltaLdot)) then ! This is only allocated if cable control signals are requested
      do i=1,min(SIZE(u_SrvD%ExternalCableDeltaLdot),SIZE(m_FAST%ExternInput%CableDeltaLdot))
         u_SrvD%ExternalCableDeltaLdot(i) = m_FAST%ExternInput%CableDeltaLdot(i)
      end do
   end if

   ! StC controls
   ! This is a placeholder for where StC controls would be passed if they are enabled from Simulink

END SUBROUTINE SrvD_SetExternalInputs
!----------------------------------------------------------------------------------------------------------------------------------
!> This routine transfers the SD outputs into inputs required for HD
SUBROUTINE Transfer_SD_to_HD( y_SD, u_HD_W_Mesh, u_HD_M_Mesh, MeshMapData, ErrStat, ErrMsg )
!..................................................................................................................................
   TYPE(SD_OutputType),         INTENT(IN   ) :: y_SD                         !< The outputs of the structural dynamics module
   TYPE(MeshType),              INTENT(INOUT) :: u_HD_W_Mesh                  !< HydroDyn input mesh (separated here so that we can use temp meshes in ED_SD_HD_InputSolve)
   TYPE(MeshType),              INTENT(INOUT) :: u_HD_M_Mesh                  !< HydroDyn input mesh (separated here so that we can use temp meshes in ED_SD_HD_InputSolve)
   TYPE(FAST_ModuleMapType),    INTENT(INOUT) :: MeshMapData                  !< data for mapping meshes

   INTEGER(IntKi),              INTENT(  OUT) :: ErrStat                      !< Error status of the operation
   CHARACTER(*),                INTENT(  OUT) :: ErrMsg                       !< Error message if ErrStat /= ErrID_None
   
      ! local variables
   INTEGER(IntKi)                             :: ErrStat2                     ! temporary Error status of the operation
   CHARACTER(ErrMsgLen)                       :: ErrMsg2                      ! temporary Error message if ErrStat /= ErrID_None
      
      
   ErrStat = ErrID_None
   ErrMsg = ""
   
   IF ( u_HD_W_Mesh%Committed ) THEN 

      ! These are the motions for the lumped point loads associated viscous drag on the WAMIT body and/or filled/flooded lumped forces of the WAMIT body
      CALL Transfer_Point_to_Point( y_SD%y2Mesh, u_HD_W_Mesh, MeshMapData%SD_P_2_HD_W_P, ErrStat2, ErrMsg2 )
         CALL SetErrStat(ErrStat2,ErrMsg2,ErrStat, ErrMsg,'Transfer_SD_to_HD (u_HD%WAMITMesh)' )      
         
   END IF    
   IF ( u_HD_M_Mesh%Committed ) THEN 

      ! These are the motions for the lumped point loads associated viscous drag on the WAMIT body and/or filled/flooded lumped forces of the WAMIT body
      CALL Transfer_Point_to_Point( y_SD%y2Mesh, u_HD_M_Mesh, MeshMapData%SD_P_2_HD_M_P, ErrStat2, ErrMsg2 )
         CALL SetErrStat(ErrStat2,ErrMsg2,ErrStat, ErrMsg,'Transfer_SD_to_HD (u_HD%Morison%Mesh)' )      
         
   END IF
   
END SUBROUTINE Transfer_SD_to_HD
!----------------------------------------------------------------------------------------------------------------------------------
!> This routine transfers the platform motion output of the structural module (ED) into inputs required for HD
SUBROUTINE Transfer_PlatformMotion_to_HD( PlatformMotion, u_HD, MeshMapData, ErrStat, ErrMsg )
!..................................................................................................................................
   TYPE(MeshType),              INTENT(IN   ) :: PlatformMotion               !< The platform motion outputs of the structural dynamics module
   TYPE(HydroDyn_InputType),    INTENT(INOUT) :: u_HD                         !< HydroDyn input
   TYPE(FAST_ModuleMapType),    INTENT(INOUT) :: MeshMapData                  !< data for mapping meshes between modules

   INTEGER(IntKi),              INTENT(OUT)   :: ErrStat                      !< Error status of the operation
   CHARACTER(*),                INTENT(OUT)   :: ErrMsg                       !< Error message if ErrStat /= ErrID_None
   
      ! local variables
   INTEGER(IntKi)                             :: ErrStat2                     ! temporary Error status of the operation
   CHARACTER(ErrMsgLen)                       :: ErrMsg2                      ! temporary Error message if ErrStat /= ErrID_None
   CHARACTER(*), PARAMETER                    :: RoutineName = 'Transfer_PlatformMotion_to_HD'
      
      
   ErrStat = ErrID_None
   ErrMsg = ""
   
   ! This is for case of rigid substructure
   
   !bjj: We do this without all the extra meshcopy/destroy calls with u_mapped because these inputs are only from one mesh
   
   ! Transfer the ED outputs of the platform motions to the HD input of which represents the same data
   CALL Transfer_Point_to_Point( PlatformMotion, u_HD%PRPMesh, MeshMapData%ED_P_2_HD_PRP_P, ErrStat2, ErrMsg2 )
         CALL SetErrStat(ErrStat2,ErrMsg2,ErrStat, ErrMsg,'Transfer_ED_to_HD (u_HD%PRPMesh)' )
         
   IF ( u_HD%WAMITMesh%Committed ) THEN
 
      ! These are the motions for the lumped point loads associated the WAMIT body(ies) and include: hydrostatics, radiation memory effect,
      !    wave kinematics, additional preload, additional stiffness, additional linear damping, additional quadratic damping,
      !    hydrodynamic added mass

      CALL Transfer_Point_to_Point( PlatformMotion, u_HD%WAMITMesh, MeshMapData%ED_P_2_HD_W_P, ErrStat2, ErrMsg2 )
         CALL SetErrStat(ErrStat2,ErrMsg2,ErrStat, ErrMsg, RoutineName//' (u_HD%WAMITMesh)' )

   END IF !WAMIT
   
   
   IF ( u_HD%Morison%Mesh%Committed ) THEN 

      ! These are the motions for the lumped point loads associated viscous drag on the WAMIT body and/or filled/flooded lumped forces of the WAMIT body
      CALL Transfer_Point_to_Point( PlatformMotion, u_HD%Morison%Mesh, MeshMapData%ED_P_2_HD_M_P, ErrStat2, ErrMsg2 )
         CALL SetErrStat(ErrStat2,ErrMsg2,ErrStat, ErrMsg, RoutineName//' (u_HD%Morison%Mesh)' )
         
   END IF
   
END SUBROUTINE Transfer_PlatformMotion_to_HD
!----------------------------------------------------------------------------------------------------------------------------------
!> This routine transfers the SrvD outputs into inputs required for SD MDM
SUBROUTINE Transfer_SrvD_to_SD_MD( p_FAST, y_SrvD, u_SD, u_MD )
!..................................................................................................................................
   TYPE(FAST_ParameterType),    INTENT(IN)    :: p_FAST                       !< Glue-code simulation parameters
   TYPE(SrvD_OutputType),       INTENT(IN   ) :: y_SrvD                       !< SrvD input
   TYPE(SD_InputType),          INTENT(INOUT) :: u_SD                         !< SubDyn input
   TYPE(MD_InputType),          INTENT(INOUT) :: u_MD                         !< MoorDyn input

   if (p_FAST%CompElast == Module_SED)  return   ! StCs not used with SED
   if (p_FAST%CompServo /= Module_SrvD) return

      ! transfer SrvD outputs to other modules used in option 1:
   IF ( p_FAST%CompSub == Module_SD ) THEN
      if (allocated(u_SD%CableDeltaL) .and. allocated(y_SrvD%CableDeltaL)) then
         u_SD%CableDeltaL  =  y_SrvD%CableDeltaL   ! these should be sized identically during init
      endif
   ENDIF

   IF ( p_FAST%CompMooring == Module_MD ) THEN
      if (allocated(u_MD%DeltaL) .and. allocated(y_SrvD%CableDeltaL)) then
         u_MD%DeltaL    =  y_SrvD%CableDeltaL      ! these should be sized identically during init
      endif
      if (allocated(u_MD%DeltaLdot) .and. allocated(y_SrvD%CableDeltaLdot)) then
         u_MD%DeltaLdot =  y_SrvD%CableDeltaLdot   ! these should be sized identically during init
      endif
   ENDIF
END SUBROUTINE Transfer_SrvD_to_SD_MD
!----------------------------------------------------------------------------------------------------------------------------------
!> This routine transfers the ED outputs into inputs required for HD, SD, ExtPtfm, BD, MAP, and/or FEAM
SUBROUTINE Transfer_ED_to_HD_SD_BD_Mooring( p_FAST, y_ED, u_HD, u_SD, u_ExtPtfm, u_MAP, u_FEAM, u_MD, u_Orca, u_BD, u_SrvD, MeshMapData, ErrStat, ErrMsg )
!..................................................................................................................................
   TYPE(FAST_ParameterType),    INTENT(IN)    :: p_FAST                       !< Glue-code simulation parameters
   TYPE(ED_OutputType),         INTENT(IN   ) :: y_ED                         !< The outputs of the structural dynamics module
   TYPE(HydroDyn_InputType),    INTENT(INOUT) :: u_HD                         !< HydroDyn input
   TYPE(SD_InputType),          INTENT(INOUT) :: u_SD                         !< SubDyn input
   TYPE(ExtPtfm_InputType),     INTENT(INOUT) :: u_ExtPtfm                    !< ExtPtfm_MCKF input
   TYPE(MAP_InputType),         INTENT(INOUT) :: u_MAP                        !< MAP input
   TYPE(FEAM_InputType),        INTENT(INOUT) :: u_FEAM                       !< FEAM input
   TYPE(MD_InputType),          INTENT(INOUT) :: u_MD                         !< MoorDyn input
   TYPE(Orca_InputType),        INTENT(INOUT) :: u_Orca                       !< OrcaFlex input
   TYPE(BD_InputType),          INTENT(INOUT) :: u_BD(:)                      !< BeamDyn inputs
   TYPE(SrvD_InputType),        INTENT(INOUT) :: u_SrvD                       !< SrvD input
   TYPE(FAST_ModuleMapType),    INTENT(INOUT) :: MeshMapData                  !< data for mapping meshes between modules

   INTEGER(IntKi),              INTENT(OUT)   :: ErrStat                      !< Error status of the operation
   CHARACTER(*),                INTENT(OUT)   :: ErrMsg                       !< Error message if ErrStat /= ErrID_None
   
      ! local variables
   INTEGER(IntKi)                             :: ErrStat2                     ! temporary Error status of the operation
   CHARACTER(ErrMsgLen)                       :: ErrMsg2                      ! temporary Error message if ErrStat /= ErrID_None
   CHARACTER(*), PARAMETER                    :: RoutineName = 'Transfer_ED_to_HD_SD_BD_Mooring'   
      
   ErrStat = ErrID_None
   ErrMsg = ""
     
   if (p_FAST%CompElast == Module_SED) return   ! HD, SD, and BD not used with SED

      ! transfer ED outputs to other modules used in option 1:
            
   IF ( p_FAST%CompSub == Module_SD  ) THEN
      
         ! Map ED (motion) outputs to SD inputs:                     
      CALL Transfer_Point_to_Point( y_ED%PlatformPtMesh, u_SD%TPMesh, MeshMapData%ED_P_2_SD_TP, ErrStat2, ErrMsg2 ) 
         CALL SetErrStat(ErrStat2,ErrMsg2,ErrStat, ErrMsg,RoutineName//':u_SD%TPMesh' )

      IF ( p_FAST%CompHydro == Module_HD ) call TransferEDToHD_PRP()
      
   ELSEIF ( p_FAST%CompSub == Module_ExtPtfm ) THEN
      
         ! Map ED (motion) outputs to ExtPtfm inputs:                     
      CALL Transfer_Point_to_Point( y_ED%PlatformPtMesh, u_ExtPtfm%PtfmMesh, MeshMapData%ED_P_2_SD_TP, ErrStat2, ErrMsg2 ) 
         CALL SetErrStat(ErrStat2,ErrMsg2,ErrStat, ErrMsg,RoutineName//':u_ExtPtfm%PtfmMesh' )
            
      if ( p_FAST%CompHydro == Module_HD ) then
             ! Map ED outputs to HD inputs:
         CALL Transfer_PlatformMotion_to_HD( y_ED%PlatformPtMesh, u_HD, MeshMapData, ErrStat2, ErrMsg2 )                        
            CALL SetErrStat(ErrStat2,ErrMsg2,ErrStat, ErrMsg,RoutineName )
         ! TODO: GJH Used to be the following GJH 5/13/2020
         !  call TransferFixedBottomToHD()
      end if
     
                  
   ELSEIF ( p_FAST%CompHydro == Module_HD ) THEN
         ! Map ED outputs to HD inputs:
      CALL Transfer_PlatformMotion_to_HD( y_ED%PlatformPtMesh, u_HD, MeshMapData, ErrStat2, ErrMsg2 )                        
         CALL SetErrStat(ErrStat2,ErrMsg2,ErrStat, ErrMsg,RoutineName )
            
   END IF
   
   

   
   IF ( p_FAST%CompElast == Module_BD .and. BD_Solve_Option1) THEN
      ! map ED root and hub motion outputs to BeamDyn:
      CALL Transfer_ED_to_BD(y_ED, u_BD, MeshMapData, ErrStat2, ErrMsg2 )
         CALL SetErrStat(ErrStat2,ErrMsg2,ErrStat, ErrMsg,RoutineName )
         
   END IF
      
   if (  p_FAST%CompSub /= Module_SD ) then
      IF ( p_FAST%CompMooring == Module_MAP  ) THEN
   !TODO: GJH I do not have plan documentation for the External Platform connection to MAP GJH 8/11/2020      
            ! motions:
         CALL Transfer_Point_to_Point( y_ED%PlatformPtMesh, u_MAP%PtFairDisplacement, MeshMapData%ED_P_2_Mooring_P, ErrStat2, ErrMsg2 )
            CALL SetErrStat(ErrStat2,ErrMsg2,ErrStat, ErrMsg,RoutineName//'u_MAP%PtFairDisplacement' )
                                 
      ELSEIF ( p_FAST%CompMooring == Module_MD ) THEN
            ! motions:
         CALL Transfer_Point_to_Point( y_ED%PlatformPtMesh, u_MD%CoupledKinematics(1), MeshMapData%ED_P_2_Mooring_P, ErrStat2, ErrMsg2 )
            CALL SetErrStat(ErrStat2,ErrMsg2,ErrStat, ErrMsg,RoutineName//'u_MD%CoupledKinematics' )
                        
      ELSEIF ( p_FAST%CompMooring == Module_FEAM ) THEN
            ! motions:
         CALL Transfer_Point_to_Point( y_ED%PlatformPtMesh, u_FEAM%PtFairleadDisplacement, MeshMapData%ED_P_2_Mooring_P, ErrStat2, ErrMsg2 )
            CALL SetErrStat(ErrStat2,ErrMsg2,ErrStat, ErrMsg,RoutineName//'u_FEAM%PtFairleadDisplacement' )
                        
      ELSEIF ( p_FAST%CompMooring == Module_Orca ) THEN
            ! motions:
         CALL Transfer_Point_to_Point( y_ED%PlatformPtMesh, u_Orca%PtfmMesh, MeshMapData%ED_P_2_Mooring_P, ErrStat2, ErrMsg2 )
            CALL SetErrStat(ErrStat2,ErrMsg2,ErrStat, ErrMsg,RoutineName//'u_Orca%PtfmMesh' )
      END IF
   end if
   

      ! Map motions for ServodDyn Structural control (TMD) if used.
   IF ( p_FAST%CompServo == Module_SrvD .and. p_FAST%CompSub /= Module_SD ) THEN
      call Transfer_ED_to_SStC( u_SrvD, y_ED, MeshMapData, ErrStat2, ErrMsg2 )
         call SetErrStat(ErrStat2,ErrMsg2,ErrStat,ErrMsg,RoutineName//'u_SrvD%SStCMotionMesh')
  ENDIF

contains
   subroutine TransferEDToHD_PRP()
      
         ! These are the motions for the lumped point loads associated the WAMIT body and include: hydrostatics, radiation memory effect,
         !    wave kinematics, additional preload, additional stiffness, additional linear damping, additional quadratic damping,
         !    hydrodynamic added mass

         CALL Transfer_Point_to_Point( y_ED%PlatformPtMesh, u_HD%PRPMesh, MeshMapData%ED_P_2_HD_PRP_P, ErrStat2, ErrMsg2 )
            CALL SetErrStat(ErrStat2,ErrMsg2,ErrStat, ErrMsg, RoutineName//' (u_HD%PRPMesh)' )

   end subroutine
   
   subroutine TransferFixedBottomToHD()
      IF ( u_HD%WAMITMesh%Committed ) THEN
!TODO: GJH Do we still need this?  ExtPtfm ?  GJH 5/11/2020
         ! These are the motions for the lumped point loads associated the WAMIT body and include: hydrostatics, radiation memory effect,
         !    wave kinematics, additional preload, additional stiffness, additional linear damping, additional quadratic damping,
         !    hydrodynamic added mass

         CALL Transfer_Point_to_Point( y_ED%PlatformPtMesh, u_HD%WAMITMesh, MeshMapData%ED_P_2_HD_W_P, ErrStat2, ErrMsg2 )
            CALL SetErrStat(ErrStat2,ErrMsg2,ErrStat, ErrMsg, RoutineName//' (u_HD%Mesh)' )

      END IF !WAMIT
   end subroutine
END SUBROUTINE Transfer_ED_to_HD_SD_BD_Mooring

!----------------------------------------------------------------------------------------------------------------------------------
!> This routine sets the inputs required for IceFloe.
SUBROUTINE IceFloe_InputSolve( u_IceF, y_SD, MeshMapData, ErrStat, ErrMsg )
!..................................................................................................................................

      ! Passed variables
   TYPE(IceFloe_InputType),     INTENT(INOUT) :: u_IceF                       !< IceFloe input
   TYPE(SD_OutputType),         INTENT(IN   ) :: y_SD                         !< SubDyn outputs
   TYPE(FAST_ModuleMapType),    INTENT(INOUT) :: MeshMapData                  !< data for mapping meshes between modules

   INTEGER(IntKi),              INTENT(  OUT) :: ErrStat                      !< Error status of the operation
   CHARACTER(*)  ,              INTENT(  OUT) :: ErrMsg                       !< Error message if ErrStat /= ErrID_None


      !----------------------------------------------------------------------------------------------------
      ! Map SD outputs to IceFloe inputs
      !----------------------------------------------------------------------------------------------------
      ! motions:
   CALL Transfer_Point_to_Point( y_SD%y3Mesh, u_IceF%IceMesh, MeshMapData%SDy3_P_2_IceF_P, ErrStat, ErrMsg )

END SUBROUTINE IceFloe_InputSolve
!----------------------------------------------------------------------------------------------------------------------------------
!> This routine sets the inputs required for IceFloe.
SUBROUTINE IceD_InputSolve( u_IceD, y_SD, MeshMapData, legNum, ErrStat, ErrMsg )
!..................................................................................................................................

      ! Passed variables
   TYPE(IceD_InputType),        INTENT(INOUT) :: u_IceD                       !< IceDyn input
   TYPE(SD_OutputType),         INTENT(IN   ) :: y_SD                         !< SubDyn outputs
   TYPE(FAST_ModuleMapType),    INTENT(INOUT) :: MeshMapData                  !< data for mapping meshes between modules
   INTEGER(IntKi),              INTENT(IN   ) :: legNum                       !< which instance of IceDyn we're using

   INTEGER(IntKi),              INTENT(  OUT) :: ErrStat                      !< Error status of the operation
   CHARACTER(*)  ,              INTENT(  OUT) :: ErrMsg                       !< Error message if ErrStat /= ErrID_None


      !----------------------------------------------------------------------------------------------------
      ! Map SD outputs to IceFloe inputs
      !----------------------------------------------------------------------------------------------------
      ! motions:
   CALL Transfer_Point_to_Point( y_SD%y3Mesh, u_IceD%PointMesh, MeshMapData%SDy3_P_2_IceD_P(legNum), ErrStat, ErrMsg )

END SUBROUTINE IceD_InputSolve
!----------------------------------------------------------------------------------------------------------------------------------
!> This routine sets the inputs required for BeamDyn.
SUBROUTINE Transfer_ED_to_BD( y_ED, u_BD, MeshMapData, ErrStat, ErrMsg )
!..................................................................................................................................

      ! Passed variables
   TYPE(BD_InputType),          INTENT(INOUT) :: u_BD(:)                      !< BeamDyn inputs
   TYPE(ED_OutputType),         INTENT(IN   ) :: y_ED                         !< ElastoDyn outputs
   TYPE(FAST_ModuleMapType),    INTENT(INOUT) :: MeshMapData                  !< data for mapping meshes between modules
   
   INTEGER(IntKi),              INTENT(  OUT) :: ErrStat                      !< Error status of the operation
   CHARACTER(*)  ,              INTENT(  OUT) :: ErrMsg                       !< Error message if ErrStat /= ErrID_None

      

   
      ! local variables
   INTEGER(IntKi)                             :: k
   INTEGER(IntKi)                             :: ErrStat2                  ! temporary Error status of the operation
   CHARACTER(ErrMsgLen)                       :: ErrMsg2                   ! temporary Error message if ErrStat /= ErrID_None

   CHARACTER(*), PARAMETER                    :: RoutineName = 'Transfer_ED_to_BD'   
   
   ErrStat = ErrID_None
   ErrMsg = ""   
   
      !----------------------------------------------------------------------------------------------------
      ! Map ED outputs to BeamDyn inputs
      !----------------------------------------------------------------------------------------------------
      ! motions:
   do k = 1,size(y_ED%BladeRootMotion)
      CALL Transfer_Point_to_Point( y_ED%BladeRootMotion(k), u_BD(k)%RootMotion, MeshMapData%ED_P_2_BD_P(k), ErrStat2, ErrMsg2 )
         call SetErrStat(ErrStat2,ErrMsg2,ErrStat,ErrMsg,RoutineName)

      CALL Transfer_Point_to_Point( y_ED%HubPtMotion, u_BD(k)%HubMotion, MeshMapData%ED_P_2_BD_P_Hub(k), ErrStat2, ErrMsg2 )
         call SetErrStat(ErrStat2,ErrMsg2,ErrStat,ErrMsg,RoutineName)         
   end do
   

END SUBROUTINE Transfer_ED_to_BD
!----------------------------------------------------------------------------------------------------------------------------------
!> This routine sets the inputs required for IceFloe.
SUBROUTINE Transfer_ED_to_BD_tmp( y_ED, MeshMapData, ErrStat, ErrMsg )
!..................................................................................................................................

      ! Passed variables
   TYPE(ED_OutputType),         INTENT(IN   ) :: y_ED                         !< ElastoDyn outputs
   TYPE(FAST_ModuleMapType),    INTENT(INOUT) :: MeshMapData                  !< data for mapping meshes between modules
   
   INTEGER(IntKi),              INTENT(  OUT) :: ErrStat                      !< Error status of the operation
   CHARACTER(*)  ,              INTENT(  OUT) :: ErrMsg                       !< Error message if ErrStat /= ErrID_None

      

   
      ! local variables
   INTEGER(IntKi)                             :: k
   INTEGER(IntKi)                             :: ErrStat2                  ! temporary Error status of the operation
   CHARACTER(ErrMsgLen)                       :: ErrMsg2                   ! temporary Error message if ErrStat /= ErrID_None

   CHARACTER(*), PARAMETER                    :: RoutineName = 'Transfer_ED_to_BD_tmp'   
   
   ErrStat = ErrID_None
   ErrMsg = ""   
   
      !----------------------------------------------------------------------------------------------------
      ! Map ED outputs to BeamDyn inputs
      !----------------------------------------------------------------------------------------------------
      ! motions:
   do k = 1,size(y_ED%BladeRootMotion)
      CALL Transfer_Point_to_Point( y_ED%BladeRootMotion(k), MeshMapData%u_BD_RootMotion(k), MeshMapData%ED_P_2_BD_P(k), ErrStat2, ErrMsg2 )
         call SetErrStat(ErrStat2,ErrMsg2,ErrStat,ErrMsg,RoutineName)
   
   end do
   

END SUBROUTINE Transfer_ED_to_BD_tmp
!----------------------------------------------------------------------------------------------------------------------------------
!> This routine transfers the HD outputs into inputs required for ED. Note that this *adds* to the values already in 
!! u_SD_LMesh (so initialize it before calling this routine).
SUBROUTINE Transfer_HD_to_SD( u_mapped, u_SD_LMesh, u_mapped_positions, y_HD, u_HD_W_Mesh, u_HD_M_Mesh, MeshMapData, ErrStat, ErrMsg )
!..................................................................................................................................
   TYPE(MeshType),                 INTENT(INOUT)  :: u_mapped                 !< temporary copy of SD mesh (an argument to avoid another temporary mesh copy)
   TYPE(MeshType),                 INTENT(INOUT)  :: u_SD_LMesh               !< SD Inputs on LMesh at t (separate so we can call from FullOpt1_InputOutputSolve with temp meshes)
   TYPE(MeshType),                 INTENT(IN   )  :: u_mapped_positions       !< Mesh sibling of u_mapped, with displaced positions
   TYPE(HydroDyn_OutputType),      INTENT(IN   )  :: y_HD                     !< HydroDyn outputs
   TYPE(MeshType),                 INTENT(IN   )  :: u_HD_W_Mesh              !< HydroDyn WAMIT input mesh (separate so we can call from FullOpt1_InputOutputSolve with temp meshes)
   TYPE(MeshType),                 INTENT(IN   )  :: u_HD_M_Mesh              !< HydroDyn Morison input mesh (separate so we can call from FullOpt1_InputOutputSolve with temp meshes)
   
   TYPE(FAST_ModuleMapType),       INTENT(INOUT)  :: MeshMapData              !< Data for mapping between modules
   INTEGER(IntKi),                 INTENT(  OUT)  :: ErrStat                  !< Error status
   CHARACTER(*),                   INTENT(  OUT)  :: ErrMsg                   !< Error message
   
      ! local variables
   INTEGER(IntKi)                                 :: ErrStat2                  ! temporary Error status of the operation
   CHARACTER(ErrMsgLen)                           :: ErrMsg2                   ! temporary Error message if ErrStat /= ErrID_None

   CHARACTER(*), PARAMETER                        :: RoutineName = 'Transfer_HD_to_SD'   
   
   ErrStat = ErrID_None
   ErrMsg = ""
         
   !assumes u_SD%LMesh%Committed   (i.e., u_SD_LMesh%Committed)
      IF ( y_HD%WAMITMesh%Committed ) THEN      
         ! we're mapping loads, so we also need the sibling meshes' displacements:
         CALL Transfer_Point_to_Point( y_HD%WAMITMesh, u_mapped, MeshMapData%HD_W_P_2_SD_P, ErrStat2, ErrMsg2, u_HD_W_Mesh, u_mapped_positions )   
            CALL SetErrStat(ErrStat2, ErrMsg2, ErrStat, ErrMsg, RoutineName)
            IF (ErrStat >= AbortErrLev) RETURN
         
         u_SD_LMesh%Force  = u_SD_LMesh%Force  + u_mapped%Force
         u_SD_LMesh%Moment = u_SD_LMesh%Moment + u_mapped%Moment     
         
#ifdef DEBUG_MESH_TRANSFER              
         CALL WrScr('********************************************************')
         CALL WrScr('****   SD to HD point-to-point (WAMIT)             *****')
         CALL WrScr('********************************************************')
         CALL WriteMappingTransferToFile(u_mapped, u_mapped_positions, u_HD_W_Mesh, y_HD%WAMITMesh,&
               MeshMapData%SD_P_2_HD_W_P, MeshMapData%HD_M_P_2_SD_P, &
               'SD_y2_HD_WP_Meshes_t'//TRIM(Num2LStr(0))//'.bin' )
         !print *
         !pause
         
#endif                          
      END IF   
      
      IF ( y_HD%Morison%Mesh%Committed ) THEN      
         ! we're mapping loads, so we also need the sibling meshes' displacements:
         CALL Transfer_Point_to_Point( y_HD%Morison%Mesh, u_mapped, MeshMapData%HD_M_P_2_SD_P, ErrStat2, ErrMsg2, u_HD_M_Mesh, u_mapped_positions )   
            CALL SetErrStat(ErrStat2, ErrMsg2, ErrStat, ErrMsg, RoutineName)
            IF (ErrStat >= AbortErrLev) RETURN
         
         u_SD_LMesh%Force  = u_SD_LMesh%Force  + u_mapped%Force
         u_SD_LMesh%Moment = u_SD_LMesh%Moment + u_mapped%Moment     
         
#ifdef DEBUG_MESH_TRANSFER              
         CALL WrScr('********************************************************')
         CALL WrScr('****   SD to HD point-to-point (morison)           *****')
         CALL WrScr('********************************************************')
         CALL WriteMappingTransferToFile(u_mapped, u_mapped_positions, u_HD_M_Mesh, y_HD%Morison%Mesh,&
               MeshMapData%SD_P_2_HD_M_P, MeshMapData%HD_M_P_2_SD_P, &
               'SD_y2_HD_MP_Meshes_t'//TRIM(Num2LStr(0))//'.bin' )
         !print *
         !pause
         
#endif         
                  
      END IF
      

END SUBROUTINE Transfer_HD_to_SD
!----------------------------------------------------------------------------------------------------------------------------------
!> function to return the size of perturbation in calculating jacobian with finite differences. Currently hard-coded to return 1.
REAL(ReKi) FUNCTION GetPerturb(x)
   REAL(ReKi), INTENT(IN) :: x         !< value that we want to perturb
      
   !GetPerturb = sqrt( EPSILON(x)) * max( abs(x), 1._ReKi)  
!      GetPerturb = 1.0e6
   GetPerturb = 1.0
      
END FUNCTION GetPerturb
!----------------------------------------------------------------------------------------------------------------------------------
!> This routine performs the Input-Output solve for ED and HD.
!! Note that this has been customized for the physics in the problems and is not a general solution.
!! This is only called is there is no substructure model (RIGID substructure)
SUBROUTINE ED_HD_InputOutputSolve(  this_time, p_FAST, calcJacobian &
                                  , u_ED, p_ED, x_ED, xd_ED, z_ED, OtherSt_ED, y_ED, m_ED &
                                  , u_HD, p_HD, x_HD, xd_HD, z_HD, OtherSt_HD, y_HD, m_HD & 
                                  , u_MAP, y_MAP, u_FEAM, y_FEAM, u_MD, y_MD, u_SrvD, y_SrvD & 
                                  , MeshMapData , ErrStat, ErrMsg, WriteThisStep )
!..................................................................................................................................

   USE ElastoDyn
   USE HydroDyn

      ! Passed variables

   REAL(DbKi)                        , INTENT(IN   ) :: this_time                 !< The current simulation time (actual or time of prediction)
   TYPE(FAST_ParameterType)          , INTENT(IN   ) :: p_FAST                    !< Glue-code simulation parameters
   LOGICAL                           , INTENT(IN   ) :: calcJacobian              !< Should we calculate Jacobians this time? (should be TRUE on initialization, then can be false [significantly reducing computational time])
   
      !ElastoDyn:                    
   TYPE(ED_ContinuousStateType)      , INTENT(IN   ) :: x_ED                      !< Continuous states
   TYPE(ED_DiscreteStateType)        , INTENT(IN   ) :: xd_ED                     !< Discrete states
   TYPE(ED_ConstraintStateType)      , INTENT(IN   ) :: z_ED                      !< Constraint states
   TYPE(ED_OtherStateType)           , INTENT(INOUT) :: OtherSt_ED                !< Other states
   TYPE(ED_ParameterType)            , INTENT(IN   ) :: p_ED                      !< Parameters
   TYPE(ED_InputType)                , INTENT(INOUT) :: u_ED                      !< System inputs
   TYPE(ED_OutputType)               , INTENT(INOUT) :: y_ED                      !< System outputs
   TYPE(ED_MiscVarType)              , INTENT(INOUT) :: m_ED                      !< misc/optimization variables
   
      !HydroDyn: 
   TYPE(HydroDyn_ContinuousStateType), INTENT(IN   ) :: x_HD                      !< Continuous states
   TYPE(HydroDyn_DiscreteStateType)  , INTENT(IN   ) :: xd_HD                     !< Discrete states
   TYPE(HydroDyn_ConstraintStateType), INTENT(IN   ) :: z_HD                      !< Constraint states
   TYPE(HydroDyn_OtherStateType)     , INTENT(INOUT) :: OtherSt_HD                !< Other states
   TYPE(HydroDyn_ParameterType)      , INTENT(IN   ) :: p_HD                      !< Parameters
   TYPE(HydroDyn_InputType)          , INTENT(INOUT) :: u_HD                      !< System inputs
   TYPE(HydroDyn_OutputType)         , INTENT(INOUT) :: y_HD                      !< System outputs
   TYPE(HydroDyn_MiscVarType)        , INTENT(INOUT) :: m_HD                      !< misc/optimization variables

      ! MAP/FEAM/MoorDyn:
   TYPE(MAP_OutputType),              INTENT(IN   )  :: y_MAP                     !< MAP outputs
   TYPE(MAP_InputType),               INTENT(INOUT)  :: u_MAP                     !< MAP inputs (INOUT just because I don't want to use another tempoarary mesh and we'll overwrite this later)
   TYPE(FEAM_OutputType),             INTENT(IN   )  :: y_FEAM                    !< FEAM outputs
   TYPE(FEAM_InputType),              INTENT(INOUT)  :: u_FEAM                    !< FEAM inputs (INOUT just because I don't want to use another tempoarary mesh and we'll overwrite this later)
   TYPE(MD_OutputType),               INTENT(IN   )  :: y_MD                      !< MoorDyn outputs
   TYPE(MD_InputType),                INTENT(INOUT)  :: u_MD                      !< MoorDyn inputs (INOUT just because I don't want to use another tempoarary mesh and we'll overwrite this later)

      ! SrvD for TMD at platform
   TYPE(SrvD_OutputType),             INTENT(IN   )  :: y_SrvD                    !< SrvD outputs
   TYPE(SrvD_InputType),              INTENT(INOUT)  :: u_SrvD                    !< SrvD inputs (INOUT just because I don't want to use another tempoarary mesh and we'll overwrite this later)
      
   TYPE(FAST_ModuleMapType)          , INTENT(INOUT) :: MeshMapData               !< data for mapping meshes between modules
   INTEGER(IntKi)                    , INTENT(  OUT) :: ErrStat                   !< Error status of the operation
   CHARACTER(*)                      , INTENT(  OUT) :: ErrMsg                    !< Error message if ErrStat /= ErrID_None
   LOGICAL                           , INTENT(IN   ) :: WriteThisStep             !< Will we print the WriteOutput values this step?

   ! Local variables:
   INTEGER,                                PARAMETER :: NumInputs = SizeJac_ED_HD !12
   REAL(ReKi),                             PARAMETER :: TOL_Squared = (1.0E-4)**2 !not currently used because KMax = 1
   REAL(ReKi)                                        :: ThisPerturb               ! an arbitrary perturbation (these are linear, so it shouldn't matter)
   
   REAL(ReKi)                                        :: u(           NumInputs)   ! 6 loads, 6 accelerations
   REAL(ReKi)                                        :: u_perturb(   NumInputs)   ! 6 loads, 6 accelerations
   REAL(ReKi)                                        :: u_delta(     NumInputs)   !
   REAL(ReKi)                                        :: Fn_U_perturb(NumInputs)   ! value of U with perturbations
   REAL(ReKi)                                        :: Fn_U_Resid(  NumInputs)   ! Residual of U
   
                                                                                  
   TYPE(ED_OutputType)                               :: y_ED_input                ! Copy of system outputs sent to this routine (routine input value)
   TYPE(ED_InputType)                                :: u_ED_perturb              ! Perturbed system inputs
   TYPE(ED_OutputType)                               :: y_ED_perturb              ! Perturbed system outputs
   TYPE(HydroDyn_InputType)                          :: u_HD_perturb              ! Perturbed system inputs
   TYPE(HydroDyn_OutputType)                         :: y_HD_perturb              ! Perturbed system outputs
                                                                                  
                                                                                  
   INTEGER(IntKi)                                    :: i                         ! loop counter (jacobian column number)
   INTEGER(IntKi)                                    :: K                         ! Input-output-solve iteration counter
   INTEGER(IntKi)                                    :: ErrStat2                  ! temporary Error status of the operation
   CHARACTER(ErrMsgLen)                              :: ErrMsg2                   ! temporary Error message if ErrStat /= ErrID_None
   
   CHARACTER(*), PARAMETER                           :: RoutineName = 'ED_HD_InputOutputSolve'
   
#ifdef OUTPUT_ADDEDMASS   
   REAL(ReKi)                                        :: AddedMassMatrix(6,6)
   INTEGER                                           :: UnAM
#endif
#ifdef OUTPUT_JACOBIAN
   INTEGER                                           :: UnJac
#endif

   ! Note: p_FAST%UJacSclFact is a scaling factor that gets us similar magnitudes between loads and accelerations...
 
!bjj: note, that this routine may have a problem if there is remapping done
    
   ErrStat = ErrID_None
   ErrMsg  = ""

   ! note this routine should be called only
   ! IF ( p_FAST%CompHydro == Module_HD .AND. p_FAST%CompSub == Module_None .and. p_FAST%CompElast /= Module_BD ) 
                           
      !----------------------------------------------------------------------------------------------------
      ! Some more record keeping stuff:
      !---------------------------------------------------------------------------------------------------- 
         
         ! We need to know the outputs that were sent to this routine:
      CALL ED_CopyOutput( y_ED, y_ED_input, MESH_NEWCOPY, ErrStat2, ErrMsg2)
         CALL SetErrStat( ErrStat2, ErrMsg2, ErrStat, ErrMsg, RoutineName )
         
         ! Local copies for perturbing inputs and outputs (computing Jacobian):
      IF ( calcJacobian ) THEN         
         CALL ED_CopyInput(  u_ED, u_ED_perturb, MESH_NEWCOPY, ErrStat2, ErrMsg2 )
            CALL SetErrStat( ErrStat2, ErrMsg2, ErrStat, ErrMsg, RoutineName )       
         CALL ED_CopyOutput( y_ED, y_ED_perturb, MESH_NEWCOPY, ErrStat2, ErrMsg2 )
            CALL SetErrStat( ErrStat2, ErrMsg2, ErrStat, ErrMsg, RoutineName )
         CALL HydroDyn_CopyInput(  u_HD, u_HD_perturb, MESH_NEWCOPY, ErrStat2, ErrMsg2 )
            CALL SetErrStat( ErrStat2, ErrMsg2, ErrStat, ErrMsg, RoutineName )
         CALL HydroDyn_CopyOutput( y_HD, y_HD_perturb, MESH_NEWCOPY, ErrStat2, ErrMsg2 )
            CALL SetErrStat( ErrStat2, ErrMsg2, ErrStat, ErrMsg, RoutineName )
      END IF
         
      IF (ErrStat >= AbortErrLev) THEN
         CALL CleanUp()
         RETURN
      END IF
      
      !----------------------------------------------------------------------------------------------------
      ! set up u vector, using local initial guesses:
      !----------------------------------------------------------------------------------------------------                      
      
         ! make hydrodyn inputs consistant with elastodyn outputs 
         ! (do this because we're using outputs in the u vector):
         CALL Transfer_PlatformMotion_to_HD(y_ED_input%PlatformPtMesh,  u_HD, MeshMapData, ErrStat2, ErrMsg2 ) ! get u_HD from y_ED_input
            CALL SetErrStat( ErrStat2, ErrMsg2, ErrStat, ErrMsg, RoutineName )
            
      
         u( 1: 3) = u_ED%PlatformPtMesh%Force(:,1) / p_FAST%UJacSclFact
         u( 4: 6) = u_ED%PlatformPtMesh%Moment(:,1) / p_FAST%UJacSclFact  
         u( 7: 9) = y_ED_input%PlatformPtMesh%TranslationAcc(:,1)
         u(10:12) = y_ED_input%PlatformPtMesh%RotationAcc(:,1)
            
      K = 0
      
      DO
         
         !-------------------------------------------------------------------------------------------------
         ! Calculate outputs at this_time, based on inputs at this_time
         !-------------------------------------------------------------------------------------------------
         
         CALL ED_CalcOutput( this_time, u_ED, p_ED, x_ED, xd_ED, z_ED, OtherSt_ED, y_ED, m_ED, ErrStat2, ErrMsg2 )
            CALL SetErrStat( ErrStat2, ErrMsg2, ErrStat, ErrMsg, RoutineName )
                                 
         CALL HydroDyn_CalcOutput( this_time, u_HD, p_HD, x_HD, xd_HD, z_HD, OtherSt_HD, y_HD, m_HD, ErrStat2, ErrMsg2 )
            CALL SetErrStat( ErrStat2, ErrMsg2, ErrStat, ErrMsg, RoutineName )      
 !write(*,*) 'y_HD%Morison%Mesh%Force', y_HD%Morison%Mesh%Force 
 !write(*,*) 'y_HD%Morison%Mesh%Moment', y_HD%Morison%Mesh%Moment
         IF (ErrStat >= AbortErrLev) THEN
            CALL CleanUp()
            RETURN
         END IF
      
         IF ( K >= p_FAST%KMax ) EXIT
         
                                                            
         !-------------------------------------------------------------------------------------------------
         ! Calculate Jacobian: partial U/partial u:
         ! (note that we don't want to change u_ED or u_HD here)
         !-------------------------------------------------------------------------------------------------
         
         CALL U_ED_HD_Residual(y_ED, y_HD, u, Fn_U_Resid)   ! U_ED_HD_Residual checks for error
            IF (ErrStat >= AbortErrLev) THEN
               CALL CleanUp()
               RETURN
            END IF         
         
         IF ( calcJacobian ) THEN
            
            !...............................
            ! Get ElastoDyn's contribution:
            !...............................
            DO i=1,6 !call ED_CalcOutput
                  
               CALL ED_CopyInput(  u_ED, u_ED_perturb, MESH_UPDATECOPY, ErrStat2, ErrMsg2 )
                  CALL SetErrStat( ErrStat2, ErrMsg2, ErrStat, ErrMsg, RoutineName )            
               u_perturb = u            
               CALL Perturb_u( i, u_perturb, u_ED_perturb=u_ED_perturb, perturb=ThisPerturb ) ! perturb u and u_ED by ThisPerturb [routine sets ThisPerturb]
                  
               ! calculate outputs with perturbed inputs:
               CALL ED_CalcOutput( this_time, u_ED_perturb, p_ED, x_ED, xd_ED, z_ED, OtherSt_ED, y_ED_perturb, m_ED, ErrStat2, ErrMsg2 ) !calculate y_ED_perturb
                  CALL SetErrStat( ErrStat2, ErrMsg2, ErrStat, ErrMsg, RoutineName )            
                  
                  
               CALL U_ED_HD_Residual(y_ED_perturb, y_HD, u_perturb, Fn_U_perturb) ! get this perturbation, U_perturb
                  IF ( ErrStat >= AbortErrLev ) RETURN ! U_ED_HD_Residual checks for error
                  
               IF (ErrStat >= AbortErrLev) THEN
                  CALL CleanUp()
                  RETURN
               END IF         
                  
                  
               MeshMapData%Jacobian_Opt1(:,i) = (Fn_U_perturb - Fn_U_Resid) / ThisPerturb
                  
            END DO ! ElastoDyn contribution ( columns 1-6 )
               
            !...............................
            ! Get HydroDyn's contribution:
            !...............................
            DO i=7,12 !call HD_CalcOutput
                  
               ! we want to perturb u_HD, but we're going to perturb the input y_ED and transfer that to HD to get u_HD
               CALL ED_CopyOutput( y_ED_input, y_ED_perturb, MESH_UPDATECOPY, ErrStat2, ErrMsg2 )         
                  CALL SetErrStat( ErrStat2, ErrMsg2, ErrStat, ErrMsg, RoutineName )                                   
               u_perturb = u            
               CALL Perturb_u( i, u_perturb, y_ED_perturb=y_ED_perturb, perturb=ThisPerturb ) ! perturb u and y_ED by ThisPerturb [routine sets ThisPerturb]
               CALL Transfer_PlatformMotion_to_HD( y_ED_perturb%PlatformPtMesh, u_HD_perturb, MeshMapData, ErrStat2, ErrMsg2 ) ! get u_HD_perturb
                  CALL SetErrStat( ErrStat2, ErrMsg2, ErrStat, ErrMsg, RoutineName )                                   
                  
               ! calculate outputs with perturbed inputs:
               CALL HydroDyn_CalcOutput( this_time, u_HD_perturb, p_HD, x_HD, xd_HD, z_HD, OtherSt_HD, y_HD_perturb, m_HD, ErrStat2, ErrMsg2 )
                  CALL SetErrStat( ErrStat2, ErrMsg2, ErrStat, ErrMsg, RoutineName )
                  
                  
               CALL U_ED_HD_Residual(y_ED, y_HD_perturb, u_perturb, Fn_U_perturb) ! get this perturbation  ! U_ED_HD_Residual checks for error                      
                  IF ( ErrStat >= AbortErrLev ) THEN
                     CALL CleanUp()
                     RETURN 
                  END IF
                  
               MeshMapData%Jacobian_Opt1(:,i) = (Fn_U_perturb - Fn_U_Resid) / ThisPerturb
                                                                  
            END DO ! HydroDyn contribution ( columns 7-12 )

#ifdef OUTPUT_ADDEDMASS  
   UnAM = -1
   CALL GetNewUnit( UnAM, ErrStat, ErrMsg )
   CALL OpenFOutFile( UnAM, TRIM(p_FAST%OutFileRoot)//'.AddedMassMatrix', ErrStat2, ErrMsg2)
      CALL SetErrStat( ErrStat2, ErrMsg2, ErrStat, ErrMsg, RoutineName )               
      IF ( ErrStat >= AbortErrLev ) THEN
         CALL CleanUp()
         RETURN 
      END IF

   AddedMassMatrix = MeshMapData%Jacobian_Opt1(1:6,7:12) * p_FAST%UJacSclFact   
   CALL WrMatrix(AddedMassMatrix,UnAM, p_FAST%OutFmt)
   CLOSE( UnAM )
#endif   
#ifdef OUTPUT_JACOBIAN
   UnJac = -1
   CALL GetNewUnit( UnJac, ErrStat2, ErrMsg2 )
   CALL OpenFOutFile( UnJac, TRIM(p_FAST%OutFileRoot)//'.'//TRIM(num2lstr(this_time))//'.Jacobian2', ErrStat2, ErrMsg2)
      CALL SetErrStat( ErrStat2, ErrMsg2, ErrStat, ErrMsg, RoutineName )               
      IF ( ErrStat >= AbortErrLev ) THEN
         CALL CleanUp()
         RETURN 
      END IF
      
   CALL WrFileNR(UnJac, '  ')
      CALL WrFileNR(UnJac, ' ElastoDyn_Force_X') 
      CALL WrFileNR(UnJac, ' ElastoDyn_Force_Y') 
      CALL WrFileNR(UnJac, ' ElastoDyn_Force_Z') 
      CALL WrFileNR(UnJac, ' ElastoDyn_Moment_X') 
      CALL WrFileNR(UnJac, ' ElastoDyn_Moment_Y') 
      CALL WrFileNR(UnJac, ' ElastoDyn_Moment_Z') 
   
      CALL WrFileNR(UnJac, ' y_ED_TranslationAcc_X') 
      CALL WrFileNR(UnJac, ' y_ED_TranslationAcc_Y') 
      CALL WrFileNR(UnJac, ' y_ED_TranslationAcc_Z') 
      CALL WrFileNR(UnJac, ' y_ED_RotationAcc_X') 
      CALL WrFileNR(UnJac, ' y_ED_RotationAcc_Y') 
      CALL WrFileNR(UnJac, ' y_ED_RotationAcc_Z') 
   WRITE(UnJac,'()')    
      
   CALL WrMatrix(MeshMapData%Jacobian_Opt1,UnJac, p_FAST%OutFmt)
   CLOSE( UnJac )      
#endif   
            
            
               ! Get the LU decomposition of this matrix using a LAPACK routine: 
               ! The result is of the form MeshMapDat%Jacobian_Opt1 = P * L * U 

            CALL LAPACK_getrf( M=NumInputs, N=NumInputs, A=MeshMapData%Jacobian_Opt1, IPIV=MeshMapData%Jacobian_pivot, ErrStat=ErrStat2, ErrMsg=ErrMsg2 )
               CALL SetErrStat( ErrStat2, ErrMsg2, ErrStat, ErrMsg, RoutineName )
            
               IF ( ErrStat >= AbortErrLev ) THEN
                  CALL CleanUp()
                  RETURN 
               END IF               
         END IF         
            
         !-------------------------------------------------------------------------------------------------
         ! Solve for delta u: Jac*u_delta = - Fn_U_Resid
         !  using the LAPACK routine 
         !-------------------------------------------------------------------------------------------------
         
         u_delta = -Fn_U_Resid
         CALL LAPACK_getrs( TRANS='N', N=NumInputs, A=MeshMapData%Jacobian_Opt1, IPIV=MeshMapData%Jacobian_pivot, B=u_delta, &
                            ErrStat=ErrStat2, ErrMsg=ErrMsg2 )
               CALL SetErrStat( ErrStat2, ErrMsg2, ErrStat, ErrMsg, RoutineName ) 
               IF ( ErrStat >= AbortErrLev ) THEN
                  CALL CleanUp()
                  RETURN 
               END IF
      
         !-------------------------------------------------------------------------------------------------
         ! check for error, update inputs (u_ED and u_HD), and iterate again
         !-------------------------------------------------------------------------------------------------
                  
!         IF ( DOT_PRODUCT(u_delta, u_delta) <= TOL_Squared ) EXIT
         
         u = u + u_delta
                  
         u_ED%PlatformPtMesh%Force( :,1)               = u_ED%PlatformPtMesh%Force( :,1)               + u_delta( 1: 3) * p_FAST%UJacSclFact 
         u_ED%PlatformPtMesh%Moment(:,1)               = u_ED%PlatformPtMesh%Moment(:,1)               + u_delta( 4: 6) * p_FAST%UJacSclFact
         y_ED_input%PlatformPtMesh%TranslationAcc(:,1) = y_ED_input%PlatformPtMesh%TranslationAcc(:,1) + u_delta( 7: 9)
         y_ED_input%PlatformPtMesh%RotationAcc(   :,1) = y_ED_input%PlatformPtMesh%RotationAcc(   :,1) + u_delta(10:12)
                  
         CALL Transfer_PlatformMotion_to_HD( y_ED_input%PlatformPtMesh, u_HD, MeshMapData, ErrStat2, ErrMsg2 ) ! get u_HD with u_delta changes
            CALL SetErrStat( ErrStat2, ErrMsg2, ErrStat, ErrMsg, RoutineName )
         
         K = K + 1
         
      END DO ! K
            
   
      CALL CleanUp()
      
CONTAINS                                 
   !...............................................................................................................................
   SUBROUTINE Perturb_u( n, u_perturb, u_ED_perturb, y_ED_perturb, perturb )
   ! This routine perturbs the nth element of the u array (and ED input/output it corresponds to)
   !...............................................................................................................................
!   REAL( ReKi ),                       INTENT(IN)    :: this_U(NumInputs)
   INTEGER( IntKi )                  , INTENT(IN   ) :: n
   REAL( ReKi )                      , INTENT(INOUT) :: u_perturb(numInputs)
   TYPE(ED_InputType) , OPTIONAL     , INTENT(INOUT) :: u_ED_perturb           ! System inputs   (needed only when 1 <= n <=  6)
   TYPE(ED_OutputType), OPTIONAL     , INTENT(INOUT) :: y_ED_perturb           ! System outputs  (needed only when 7 <= n <= 12)
   REAL( ReKi )                      , INTENT(  OUT) :: perturb
   
   if ( n <= 6 ) then ! ED u
   
      if ( n <= 3 ) then         
         perturb = GetPerturb( u_ED_perturb%PlatformPtMesh%Force(n   ,1) )         
         u_ED_perturb%PlatformPtMesh%Force(n   ,1) = u_ED_perturb%PlatformPtMesh%Force(n   ,1) + perturb * p_FAST%UJacSclFact 
      else
         perturb = GetPerturb( u_ED_perturb%PlatformPtMesh%Moment(n-3,1) )         
         u_ED_perturb%PlatformPtMesh%Moment(n-3,1) = u_ED_perturb%PlatformPtMesh%Moment(n-3,1) + perturb * p_FAST%UJacSclFact 
      end if
                  
   else ! ED y = HD u
      
      if ( n <= 9 ) then         
         perturb = GetPerturb( y_ED_perturb%PlatformPtMesh%TranslationAcc(n-6,1) )         
         y_ED_perturb%PlatformPtMesh%TranslationAcc(n-6,1) = y_ED_perturb%PlatformPtMesh%TranslationAcc(n-6,1) + perturb
      else
         perturb = GetPerturb( y_ED_perturb%PlatformPtMesh%RotationAcc(n-9,1) )         
         y_ED_perturb%PlatformPtMesh%RotationAcc(   n-9,1) = y_ED_perturb%PlatformPtMesh%RotationAcc(   n-9,1) + perturb
      end if
                  
   end if
           
   u_perturb(n) = u_perturb(n) + perturb
   
        
   END SUBROUTINE Perturb_u
   !...............................................................................................................................
   SUBROUTINE U_ED_HD_Residual( y_ED2, y_HD2, u_IN, U_Resid)
   !...............................................................................................................................
                                  
   TYPE(ED_OutputType), TARGET       , INTENT(IN   ) :: y_ED2                  ! System outputs
   TYPE(HydroDyn_OutputType)         , INTENT(IN   ) :: y_HD2                  ! System outputs
   REAL(ReKi)                        , INTENT(IN   ) :: u_in(NumInputs)
   REAL(ReKi)                        , INTENT(  OUT) :: U_Resid(NumInputs)

   integer(IntKi)                                    :: j                      ! Generic counter
   TYPE(MeshType), POINTER                           :: PlatformMotions
   
   PlatformMotions => y_ED2%PlatformPtMesh

   ! This is only called is there is no flexible substructure model (RIGID substructure)
   
      !   ! Transfer motions:
   
   !..................
   ! Set mooring line inputs (which don't have acceleration fields)
   !..................
   !TODO: MoorDyn input mesh now has acceleration fields, and they are used in some uncommon cases. Is this an issue? <<<
   
      IF ( p_FAST%CompMooring == Module_MAP ) THEN
         
         ! note: MAP_InputSolve must be called before setting ED loads inputs (so that motions are known for loads [moment] mapping)  
         CALL Transfer_Point_to_Point( y_ED2%PlatformPtMesh, u_MAP%PtFairDisplacement, MeshMapData%ED_P_2_Mooring_P, ErrStat, ErrMsg )
            CALL SetErrStat( ErrStat2, ErrMsg2, ErrStat, ErrMsg, RoutineName )
                                 
         CALL Transfer_Point_to_Point( y_MAP%PtFairleadLoad, MeshMapData%u_ED_PlatformPtMesh, MeshMapData%Mooring_P_2_ED_P, ErrStat2, ErrMsg2, u_MAP%PtFairDisplacement, PlatformMotions ) !u_MAP and y_ED contain the displacements needed for moment calculations
            CALL SetErrStat( ErrStat2, ErrMsg2, ErrStat, ErrMsg, RoutineName )
                 
      ELSEIF ( p_FAST%CompMooring == Module_MD ) THEN
         
         ! note: MD_InputSolve must be called before setting ED loads inputs (so that motions are known for loads [moment] mapping) 
         CALL Transfer_Point_to_Point( y_ED2%PlatformPtMesh, u_MD%CoupledKinematics(1), MeshMapData%ED_P_2_Mooring_P, ErrStat, ErrMsg )
            CALL SetErrStat( ErrStat2, ErrMsg2, ErrStat, ErrMsg, RoutineName )
                 
         CALL Transfer_Point_to_Point( y_MD%CoupledLoads(1), MeshMapData%u_ED_PlatformPtMesh, MeshMapData%Mooring_P_2_ED_P, ErrStat2, ErrMsg2, u_MD%CoupledKinematics(1), PlatformMotions ) !u_MD and y_ED contain the displacements needed for moment calculations
            CALL SetErrStat( ErrStat2, ErrMsg2, ErrStat, ErrMsg, RoutineName )
            
      ELSEIF ( p_FAST%CompMooring == Module_FEAM ) THEN
         
         ! note: FEAM_InputSolve must be called before setting ED loads inputs (so that motions are known for loads [moment] mapping)
         CALL Transfer_Point_to_Point( y_ED2%PlatformPtMesh, u_FEAM%PtFairleadDisplacement, MeshMapData%ED_P_2_Mooring_P, ErrStat, ErrMsg )
            CALL SetErrStat( ErrStat2, ErrMsg2, ErrStat, ErrMsg, RoutineName )
                 
         CALL Transfer_Point_to_Point( y_FEAM%PtFairleadLoad, MeshMapData%u_ED_PlatformPtMesh, MeshMapData%Mooring_P_2_ED_P, ErrStat2, ErrMsg2, u_FEAM%PtFairleadDisplacement, PlatformMotions ) !u_FEAM and y_ED contain the displacements needed for moment calculations
            CALL SetErrStat( ErrStat2, ErrMsg2, ErrStat, ErrMsg, RoutineName )
            
      ELSE
         
         MeshMapData%u_ED_PlatformPtMesh%Force  = 0.0_ReKi
         MeshMapData%u_ED_PlatformPtMesh%Moment = 0.0_ReKi
         
      END IF
      
      
      ! add farm-level mooring loads if applicable  >>> note: not yet set up for SubDyn <<<
      IF (p_FAST%FarmIntegration) THEN      
         MeshMapData%u_ED_PlatformPtMesh%Force  = MeshMapData%u_ED_PlatformPtMesh%Force  + MeshMapData%u_ED_PlatformPtMesh_MDf%Force
         MeshMapData%u_ED_PlatformPtMesh%Moment = MeshMapData%u_ED_PlatformPtMesh%Moment + MeshMapData%u_ED_PlatformPtMesh_MDf%Moment      
      END IF
      

      ! Map motions for ServodDyn Structural control (TMD) if used and forces from the TMD to the platform
      IF ( p_FAST%CompServo == Module_SrvD .and. p_FAST%CompSub /= Module_SD ) THEN
         call Transfer_ED_to_SStC( u_SrvD, y_ED, MeshMapData, ErrStat2, ErrMsg2 )
            call SetErrStat(ErrStat2,ErrMsg2,ErrStat,ErrMsg,RoutineName//'u_SrvD%SStC%Mesh')
            ! we're mapping loads, so we also need the sibling meshes' displacements:
          IF ( ALLOCATED(y_SrvD%SStCLoadMesh) ) THEN        ! Platform
            do j=1,size(y_SrvD%SStCLoadMesh)
               IF (y_SrvD%SStCLoadMesh(j)%Committed) THEN
                  CALL Transfer_Point_to_Point( y_SrvD%SStCLoadMesh(j), MeshMapData%u_ED_PlatformPtMesh_2, MeshMapData%SStC_P_P_2_ED_P(j), ErrStat2, ErrMsg2, u_SrvD%SStCMotionMesh(j), PlatformMotions )
                     CALL SetErrStat(ErrStat2,ErrMsg2,ErrStat, ErrMsg,RoutineName//':u_ED%PlatformPtMesh' )
                  MeshMapData%u_ED_PlatformPtMesh%Force  = MeshMapData%u_ED_PlatformPtMesh%Force  + MeshMapData%u_ED_PlatformPtMesh_2%Force
                  MeshMapData%u_ED_PlatformPtMesh%Moment = MeshMapData%u_ED_PlatformPtMesh%Moment + MeshMapData%u_ED_PlatformPtMesh_2%Moment
               ENDIF
            enddo
         ENDIF
      ENDIF


   ! we use copies of the input meshes (we don't need to update values in the original data structures):            
      
!bjj: why don't we update u_HD2 here? shouldn't we update before using it to transfer the loads?
      if ( y_HD2%WAMITMesh%Committed ) then
            ! Need to transfer motions first
         CALL Transfer_Point_to_Point( PlatformMotions, MeshMapData%u_HD_W_Mesh, MeshMapData%ED_P_2_HD_W_P, ErrStat2, ErrMsg2) 
            CALL SetErrStat( ErrStat2, ErrMsg2, ErrStat, ErrMsg, RoutineName )
         
            ! we're mapping loads, so we also need the sibling meshes' displacements:
         CALL Transfer_Point_to_Point( y_HD2%WAMITMesh, MeshMapData%u_ED_PlatformPtMesh_2, MeshMapData%HD_W_P_2_ED_P, ErrStat2, ErrMsg2, MeshMapData%u_HD_W_Mesh, PlatformMotions) !u_HD and u_mapped_positions contain the displaced positions for load calculations
            CALL SetErrStat( ErrStat2, ErrMsg2, ErrStat, ErrMsg, RoutineName )

         MeshMapData%u_ED_PlatformPtMesh%Force  = MeshMapData%u_ED_PlatformPtMesh%Force  + MeshMapData%u_ED_PlatformPtMesh_2%Force
         MeshMapData%u_ED_PlatformPtMesh%Moment = MeshMapData%u_ED_PlatformPtMesh%Moment + MeshMapData%u_ED_PlatformPtMesh_2%Moment
      end if                                 
      if ( y_HD2%Morison%Mesh%Committed ) then
            ! Need to transfer motions first
         CALL Transfer_Point_to_Point( PlatformMotions, MeshMapData%u_HD_M_Mesh, MeshMapData%ED_P_2_HD_M_P, ErrStat2, ErrMsg2) 
            CALL SetErrStat( ErrStat2, ErrMsg2, ErrStat, ErrMsg, RoutineName )
         
            ! we're mapping loads, so we also need the sibling meshes' displacements:
         CALL Transfer_Point_to_Point( y_HD2%Morison%Mesh, MeshMapData%u_ED_PlatformPtMesh_2, MeshMapData%HD_M_P_2_ED_P, ErrStat2, ErrMsg2, MeshMapData%u_HD_M_Mesh, PlatformMotions) !u_HD and u_mapped_positions contain the displaced positions for load calculations
            CALL SetErrStat( ErrStat2, ErrMsg2, ErrStat, ErrMsg, RoutineName )

         MeshMapData%u_ED_PlatformPtMesh%Force  = MeshMapData%u_ED_PlatformPtMesh%Force  + MeshMapData%u_ED_PlatformPtMesh_2%Force
         MeshMapData%u_ED_PlatformPtMesh%Moment = MeshMapData%u_ED_PlatformPtMesh%Moment + MeshMapData%u_ED_PlatformPtMesh_2%Moment
      end if       
      U_Resid( 1: 3) = u_in( 1: 3) - MeshMapData%u_ED_PlatformPtMesh%Force(:,1) / p_FAST%UJacSclFact
      U_Resid( 4: 6) = u_in( 4: 6) - MeshMapData%u_ED_PlatformPtMesh%Moment(:,1) / p_FAST%UJacSclFact
      
      U_Resid( 7: 9) = u_in( 7: 9) - PlatformMotions%TranslationAcc(:,1)
      U_Resid(10:12) = u_in(10:12) - PlatformMotions%RotationAcc(:,1)
      
      PlatformMotions => NULL()
            
   END SUBROUTINE U_ED_HD_Residual   
   !...............................................................................................................................
   SUBROUTINE CleanUp()
      INTEGER(IntKi)             :: ErrStat3    ! The error identifier (ErrStat)
      CHARACTER(ErrMsgLen)       :: ErrMsg3     ! The error message (ErrMsg)
                  
      CALL ED_DestroyOutput(y_ED_input, ErrStat3, ErrMsg3 )
         IF (ErrStat3 /= ErrID_None) CALL WrScr(RoutineName//'/ED_DestroyOutput: '//TRIM(ErrMsg3) )
         
      IF ( calcJacobian ) THEN
         CALL ED_DestroyInput( u_ED_perturb, ErrStat3, ErrMsg3 )
            IF (ErrStat3 /= ErrID_None) CALL WrScr(RoutineName//'/ED_DestroyInput: '//TRIM(ErrMsg3) )
         CALL ED_DestroyOutput(y_ED_perturb, ErrStat3, ErrMsg3 )
            IF (ErrStat3 /= ErrID_None) CALL WrScr(RoutineName//'/ED_DestroyOutput: '//TRIM(ErrMsg3) )
         
         CALL HydroDyn_DestroyInput( u_HD_perturb, ErrStat3, ErrMsg3 )
            IF (ErrStat3 /= ErrID_None) CALL WrScr(RoutineName//'/HydroDyn_DestroyInput: '//TRIM(ErrMsg3) )
         CALL HydroDyn_DestroyOutput(y_HD_perturb, ErrStat3, ErrMsg3 )
            IF (ErrStat3 /= ErrID_None) CALL WrScr(RoutineName//'/HydroDyn_DestroyOutput: '//TRIM(ErrMsg3) )                        
      END IF
      
   
      
   END SUBROUTINE CleanUp
   !...............................................................................................................................
END SUBROUTINE ED_HD_InputOutputSolve
!----------------------------------------------------------------------------------------------------------------------------------
!> This routine performs the Input-Output solve for ED, SD, HD, BD, and/or the OrcaFlex Interface.
!! Note that this has been customized for the physics in the problems and is not a general solution.
SUBROUTINE FullOpt1_InputOutputSolve( this_time, p_FAST, calcJacobian &
                                     , u_ED,     p_ED,     x_ED,     xd_ED,     z_ED,     OtherSt_ED,     y_ED,     m_ED      &
                                     , u_SD,     p_SD,     x_SD,     xd_SD,     z_SD,     OtherSt_SD,     y_SD,     m_SD      & 
                                     , u_ExtPtfm,p_ExtPtfm,x_ExtPtfm,xd_ExtPtfm,z_ExtPtfm,OtherSt_ExtPtfm,y_ExtPtfm,m_ExtPtfm & 
                                     , u_HD,     p_HD,     x_HD,     xd_HD,     z_HD,     OtherSt_HD,     y_HD,     m_HD      & 
                                     , u_BD,     p_BD,     x_BD,     xd_BD,     z_BD,     OtherSt_BD,     y_BD,     m_BD      & 
                                     , u_Orca,   p_Orca,   x_Orca,   xd_Orca,   z_Orca,   OtherSt_Orca,   y_Orca,   m_Orca    & 
                                     , u_MAP,  y_MAP  &
                                     , u_FEAM, y_FEAM & 
                                     , u_MD,   y_MD   & 
                                     , u_IceF, y_IceF & 
                                     , u_IceD, y_IceD & 
                                     , u_SrvD, y_SrvD & 
                                     , u_AD,   y_AD   &  ! for buoyancy loads
                                     , MeshMapData , ErrStat, ErrMsg, WriteThisStep )
!..................................................................................................................................

   USE ElastoDyn
   USE SubDyn
   USE HydroDyn
   USE BeamDyn
   USE OrcaFlexInterface

      ! Passed variables

   REAL(DbKi)                        , INTENT(IN   ) :: this_time                 !< The current simulation time (actual or time of prediction)
   TYPE(FAST_ParameterType)          , INTENT(IN   ) :: p_FAST                    !< Glue-code simulation parameters
   LOGICAL                           , INTENT(IN   ) :: calcJacobian              !< Should we calculate Jacobians this time?
                                                                                  
      !ElastoDyn:                                                                 
   TYPE(ED_ContinuousStateType)      , INTENT(IN   ) :: x_ED                      !< Continuous states
   TYPE(ED_DiscreteStateType)        , INTENT(IN   ) :: xd_ED                     !< Discrete states
   TYPE(ED_ConstraintStateType)      , INTENT(IN   ) :: z_ED                      !< Constraint states
   TYPE(ED_OtherStateType)           , INTENT(IN   ) :: OtherSt_ED                !< Other states
   TYPE(ED_ParameterType)            , INTENT(IN   ) :: p_ED                      !< Parameters
   TYPE(ED_InputType)                , INTENT(INOUT) :: u_ED                      !< System inputs
   TYPE(ED_OutputType), TARGET       , INTENT(INOUT) :: y_ED                      !< System outputs
   TYPE(ED_MiscVarType)              , INTENT(INOUT) :: m_ED                      !< misc/optimization variables
         
      !BeamDyn (one instance per blade):                                                                 
   TYPE(BD_ContinuousStateType)      , INTENT(IN   ) :: x_BD(:)                   !< Continuous states
   TYPE(BD_DiscreteStateType)        , INTENT(IN   ) :: xd_BD(:)                  !< Discrete states
   TYPE(BD_ConstraintStateType)      , INTENT(IN   ) :: z_BD(:)                   !< Constraint states
   TYPE(BD_OtherStateType)           , INTENT(IN   ) :: OtherSt_BD(:)             !< Other/optimization states
   TYPE(BD_ParameterType)            , INTENT(IN   ) :: p_BD(:)                   !< Parameters
   TYPE(BD_InputType)                , INTENT(INOUT) :: u_BD(:)                   !< System inputs
   TYPE(BD_OutputType)               , INTENT(INOUT) :: y_BD(:)                   !< System outputs
   TYPE(BD_MiscVarType)              , INTENT(INOUT) :: m_BD(:)                   !< misc/optimization variables
   
      !SubDyn:                                                                    
   TYPE(SD_ContinuousStateType)      , INTENT(IN   ) :: x_SD                      !< Continuous states
   TYPE(SD_DiscreteStateType)        , INTENT(IN   ) :: xd_SD                     !< Discrete states
   TYPE(SD_ConstraintStateType)      , INTENT(IN   ) :: z_SD                      !< Constraint states
   TYPE(SD_OtherStateType)           , INTENT(IN   ) :: OtherSt_SD                !< Other states
   TYPE(SD_ParameterType)            , INTENT(IN   ) :: p_SD                      !< Parameters
   TYPE(SD_InputType)                , INTENT(INOUT) :: u_SD                      !< System inputs
   TYPE(SD_OutputType)               , INTENT(INOUT) :: y_SD                      !< System outputs
   TYPE(SD_MiscVarType)              , INTENT(INOUT) :: m_SD                      !< misc/optimization variables
          
      !ExtPtfm:                                                                    
   TYPE(ExtPtfm_ContinuousStateType) , INTENT(IN   ) :: x_ExtPtfm                 !< Continuous states
   TYPE(ExtPtfm_DiscreteStateType)   , INTENT(IN   ) :: xd_ExtPtfm                !< Discrete states
   TYPE(ExtPtfm_ConstraintStateType) , INTENT(IN   ) :: z_ExtPtfm                 !< Constraint states
   TYPE(ExtPtfm_OtherStateType)      , INTENT(IN   ) :: OtherSt_ExtPtfm           !< Other states
   TYPE(ExtPtfm_ParameterType)       , INTENT(IN   ) :: p_ExtPtfm                 !< Parameters
   TYPE(ExtPtfm_InputType)           , INTENT(INOUT) :: u_ExtPtfm                 !< System inputs
   TYPE(ExtPtfm_OutputType)          , INTENT(INOUT) :: y_ExtPtfm                 !< System outputs
   TYPE(ExtPtfm_MiscVarType)         , INTENT(INOUT) :: m_ExtPtfm                 !< misc/optimization variables
          
      !HydroDyn: 
   TYPE(HydroDyn_ContinuousStateType), INTENT(IN   ) :: x_HD                      !< Continuous states
   TYPE(HydroDyn_DiscreteStateType)  , INTENT(IN   ) :: xd_HD                     !< Discrete states
   TYPE(HydroDyn_ConstraintStateType), INTENT(IN   ) :: z_HD                      !< Constraint states
   TYPE(HydroDyn_OtherStateType)     , INTENT(INOUT) :: OtherSt_HD                !< Other states
   TYPE(HydroDyn_ParameterType)      , INTENT(IN   ) :: p_HD                      !< Parameters
   TYPE(HydroDyn_InputType)          , INTENT(INOUT) :: u_HD                      !< System inputs
   TYPE(HydroDyn_OutputType)         , INTENT(INOUT) :: y_HD                      !< System outputs
   TYPE(HydroDyn_MiscVarType)        , INTENT(INOUT) :: m_HD                      !< misc/optimization variables
   
      !OrcaFlex: 
   TYPE(Orca_ContinuousStateType),     INTENT(IN   ) :: x_Orca                    !< Continuous states
   TYPE(Orca_DiscreteStateType)  ,     INTENT(IN   ) :: xd_Orca                   !< Discrete states
   TYPE(Orca_ConstraintStateType),     INTENT(IN   ) :: z_Orca                    !< Constraint states
   TYPE(Orca_OtherStateType)     ,     INTENT(IN   ) :: OtherSt_Orca              !< Other states
   TYPE(Orca_ParameterType)      ,     INTENT(IN   ) :: p_Orca                    !< Parameters
   TYPE(Orca_InputType)          ,     INTENT(INOUT) :: u_Orca                    !< System inputs
   TYPE(Orca_OutputType)         ,     INTENT(INOUT) :: y_Orca                    !< System outputs
   TYPE(Orca_MiscVarType)        ,     INTENT(INOUT) :: m_Orca                    !< misc/optimization variables
   
   
      ! MAP/FEAM/MoorDyn/IceFloe/IceDyn:
   TYPE(MAP_OutputType),              INTENT(IN   )  :: y_MAP                     !< MAP outputs 
   TYPE(MAP_InputType),               INTENT(INOUT)  :: u_MAP                     !< MAP inputs (INOUT just because I don't want to use another tempoarary mesh and we'll overwrite this later)
   TYPE(FEAM_OutputType),             INTENT(IN   )  :: y_FEAM                    !< FEAM outputs  
   TYPE(FEAM_InputType),              INTENT(INOUT)  :: u_FEAM                    !< FEAM inputs (INOUT just because I don't want to use another tempoarary mesh and we'll overwrite this later)
   TYPE(MD_OutputType),               INTENT(IN   )  :: y_MD                      !< MoorDyn outputs  
   TYPE(MD_InputType),                INTENT(INOUT)  :: u_MD                      !< MoorDyn inputs (INOUT just because I don't want to use another tempoarary mesh and we'll overwrite this later)
   TYPE(IceFloe_OutputType),          INTENT(IN   )  :: y_IceF                    !< IceFloe outputs  
   TYPE(IceFloe_InputType),           INTENT(INOUT)  :: u_IceF                    !< IceFloe inputs (INOUT just because I don't want to use another tempoarary mesh and we'll overwrite this later)
   TYPE(IceD_OutputType),             INTENT(IN   )  :: y_IceD(:)                 !< IceDyn outputs  
   TYPE(IceD_InputType),              INTENT(INOUT)  :: u_IceD(:)                 !< IceDyn inputs (INOUT just because I don't want to use another tempoarary mesh and we'll overwrite this later)
   TYPE(SrvD_OutputType),             INTENT(IN   )  :: y_SrvD                    !< SrvD outputs  
   TYPE(SrvD_InputType),              INTENT(INOUT)  :: u_SrvD                    !< SrvD inputs (INOUT just because I don't want to use another tempoarary mesh and we'll overwrite this later)

      ! AeroDyn -- for buoyancy loads on hub
   TYPE(AD_OutputType),               INTENT(IN   )  :: y_AD                      !< The outputs to AeroDyn14
   TYPE(AD_InputType),                INTENT(INOUT)  :: u_AD                      !< The inputs to AeroDyn15
      
   TYPE(FAST_ModuleMapType)          , INTENT(INOUT) :: MeshMapData               !< data for mapping meshes between modules
   INTEGER(IntKi)                    , INTENT(  OUT) :: ErrStat                   !< Error status of the operation
   CHARACTER(*)                      , INTENT(  OUT) :: ErrMsg                    !< Error message if ErrStat /= ErrID_None
   LOGICAL                           , INTENT(IN   ) :: WriteThisStep             !< Will we print the WriteOutput values this step?

   ! Local variables:
   REAL(ReKi),                             PARAMETER :: TOL_Squared = (1.0E-4)**2 !not currently used because KMax = 1
   REAL(ReKi)                                        :: ThisPerturb               ! an arbitrary perturbation (these are linear, so it shouldn't matter)
   
   CHARACTER(*),                           PARAMETER :: RoutineName = 'FullOpt1_InputOutputSolve'
   
!bjj: store these so that we don't reallocate every time?   
   REAL(ReKi)                                        :: u(           p_FAST%SizeJac_Opt1(1))   ! size of loads/accelerations passed between the 6 modules
   REAL(ReKi)                                        :: u_perturb(   p_FAST%SizeJac_Opt1(1))   ! size of loads/accelerations passed between the 6 modules
   REAL(ReKi)                                        :: u_delta(     p_FAST%SizeJac_Opt1(1))   ! size of loads/accelerations passed between the 6 modules
   REAL(ReKi)                                        :: Fn_U_perturb(p_FAST%SizeJac_Opt1(1))   ! value of U with perturbations
   REAL(ReKi)                                        :: Fn_U_Resid(  p_FAST%SizeJac_Opt1(1))   ! Residual of U
                                                                                           
   TYPE(ED_InputType)                                :: u_ED_perturb              ! Perturbed system inputs
   TYPE(ED_OutputType)                               :: y_ED_perturb              ! Perturbed system outputs
   TYPE(SD_InputType)                                :: u_SD_perturb              ! Perturbed system inputs
   TYPE(SD_OutputType)                               :: y_SD_perturb              ! Perturbed system outputs
   TYPE(HydroDyn_InputType)                          :: u_HD_perturb              ! Perturbed system inputs
   TYPE(HydroDyn_OutputType)                         :: y_HD_perturb              ! Perturbed system outputs
   TYPE(BD_InputType)                                :: u_BD_perturb              ! Perturbed system inputs
   TYPE(BD_OutputType), ALLOCATABLE                  :: y_BD_perturb(:)           ! Perturbed system outputs
   TYPE(Orca_InputType)                              :: u_Orca_perturb            ! Perturbed system inputs
   TYPE(Orca_OutputType)                             :: y_Orca_perturb            ! Perturbed system outputs
   TYPE(ExtPtfm_InputType)                           :: u_ExtPtfm_perturb         ! Perturbed system inputs
   TYPE(ExtPtfm_OutputType)                          :: y_ExtPtfm_perturb         ! Perturbed system outputs
                                                                                  
                                                                                  
   INTEGER(IntKi)                                    :: i,j                       ! loop counters (jacobian column number)
   INTEGER(IntKi)                                    :: nb                        ! loop counter (blade number)
   INTEGER(IntKi)                                    :: K                         ! Input-output-solve iteration counter
   INTEGER(IntKi)                                    :: ErrStat2                  ! temporary Error status of the operation
   CHARACTER(ErrMsgLen)                              :: ErrMsg2                   ! temporary Error message if ErrStat /= ErrID_None
   
   TYPE(MeshType), POINTER                           :: PlatformMotionMesh
   
#ifdef OUTPUT_ADDEDMASS   
   REAL(ReKi)                                        :: AddedMassMatrix(6,6)
   INTEGER                                           :: UnAM
   INTEGER                                           :: AMIndx   
#endif
#ifdef OUTPUT_JACOBIAN
   INTEGER                                           :: UnJac
   INTEGER                                           :: TmpIndx   
#endif
   
   LOGICAL                                           :: GetWriteOutput            ! flag to determine if we need WriteOutputs from this call to CalcOutput
   
   ! Note: p_FAST%UJacSclFact is a scaling factor that gets us similar magnitudes between loads and accelerations...
 
!bjj: note, that this routine may have a problem if there is remapping done
    
   ErrStat = ErrID_None
   ErrMsg  = ""
   
      !----------------------------------------------------------------------------------------------------
      ! Some record keeping stuff:
      !----------------------------------------------------------------------------------------------------      
                  
         ! Local copies for perturbing inputs and outputs (computing Jacobian):
      IF ( calcJacobian ) THEN         
         
         CALL ED_CopyInput(  u_ED, u_ED_perturb, MESH_NEWCOPY, ErrStat2, ErrMsg2 )
            CALL SetErrStat( ErrStat2, 'u_ED_perturb:'//ErrMsg2, ErrStat, ErrMsg, RoutineName  )
         CALL ED_CopyOutput( y_ED, y_ED_perturb, MESH_NEWCOPY, ErrStat2, ErrMsg2 )         
            CALL SetErrStat( ErrStat2, 'y_ED_perturb:'//ErrMsg2, ErrStat, ErrMsg, RoutineName  )
            
         IF ( p_FAST%CompSub == Module_SD ) THEN   
            CALL SD_CopyInput(  u_SD, u_SD_perturb, MESH_NEWCOPY, ErrStat2, ErrMsg2 )           
               CALL SetErrStat( ErrStat2, 'u_SD_perturb:'//ErrMsg2, ErrStat, ErrMsg, RoutineName  )
            CALL SD_CopyOutput( y_SD, y_SD_perturb, MESH_NEWCOPY, ErrStat2, ErrMsg2 )  
               CALL SetErrStat( ErrStat2, 'y_SD_perturb:'//ErrMsg2, ErrStat, ErrMsg, RoutineName  )
         ELSEIF ( p_FAST%CompSub == Module_ExtPtfm ) THEN   
            CALL ExtPtfm_CopyInput(  u_ExtPtfm, u_ExtPtfm_perturb, MESH_NEWCOPY, ErrStat2, ErrMsg2 )           
               CALL SetErrStat( ErrStat2, 'u_ExtPtfm_perturb:'//ErrMsg2, ErrStat, ErrMsg, RoutineName  )
            CALL ExtPtfm_CopyOutput( y_ExtPtfm, y_ExtPtfm_perturb, MESH_NEWCOPY, ErrStat2, ErrMsg2 )  
               CALL SetErrStat( ErrStat2, 'y_ExtPtfm_perturb:'//ErrMsg2, ErrStat, ErrMsg, RoutineName  )
         END IF
            
         IF ( p_FAST%CompHydro == Module_HD ) THEN            
            CALL HydroDyn_CopyInput(  u_HD, u_HD_perturb, MESH_NEWCOPY, ErrStat2, ErrMsg2 )           
               CALL SetErrStat( ErrStat2, 'u_HD_perturb:'//ErrMsg2, ErrStat, ErrMsg, RoutineName  )
            CALL HydroDyn_CopyOutput( y_HD, y_HD_perturb, MESH_NEWCOPY, ErrStat2, ErrMsg2 )  
               CALL SetErrStat( ErrStat2, 'y_HD_perturb:'//ErrMsg2, ErrStat, ErrMsg, RoutineName  )
         END IF
         
         IF ( p_FAST%CompElast == Module_BD .and. BD_Solve_Option1) THEN    
            ALLOCATE( y_BD_perturb(p_FAST%nBeams) , STAT = ErrStat2 )
            if (ErrStat2 /= 0) then
               call SetErrStat( ErrID_Fatal, 'Error allocating y_BD_perturb.', ErrStat, ErrMsg, RoutineName )
               call CleanUp()
               return
            end if
            
            !bjj: if this mesh could have different number of nodes per instance, we'd need an array. (but, it's a single point) 
            CALL BD_CopyInput(  u_BD(1), u_BD_perturb, MESH_NEWCOPY, ErrStat2, ErrMsg2 )           
               CALL SetErrStat( ErrStat2, 'u_BD_perturb:'//ErrMsg2, ErrStat, ErrMsg, RoutineName  )
            do nb=1,p_FAST%nBeams
               CALL BD_CopyOutput( y_BD(nb), y_BD_perturb(nb), MESH_NEWCOPY, ErrStat2, ErrMsg2 )  
                  CALL SetErrStat( ErrStat2, 'y_BD_perturb:'//ErrMsg2, ErrStat, ErrMsg, RoutineName  )
            end do
            
         END IF
         
         IF ( p_FAST%CompMooring == Module_Orca ) THEN
            CALL Orca_CopyInput(  u_Orca, u_Orca_perturb, MESH_NEWCOPY, ErrStat2, ErrMsg2 )           
               CALL SetErrStat( ErrStat2, 'u_Orca_perturb:'//ErrMsg2, ErrStat, ErrMsg, RoutineName  )
            CALL Orca_CopyOutput( y_Orca, y_Orca_perturb, MESH_NEWCOPY, ErrStat2, ErrMsg2 )  
               CALL SetErrStat( ErrStat2, 'y_Orca_perturb:'//ErrMsg2, ErrStat, ErrMsg, RoutineName  )         
         END IF
         
         IF (ErrStat >= AbortErrLev) THEN
            CALL CleanUp()
            RETURN
         END IF
         
      END IF
         
      !----------------------------------------------------------------------------------------------------
      ! set up u vector, using local initial guesses:
      !---------------------------------------------------------------------------------------------------- 
      
      ! we need BeamDyn input mesh to be an array of meshes, so first we'll copy into temporary storage:
      DO nb=1,p_FAST%nBeams
         call MeshCopy( u_BD(nb)%RootMotion, MeshMapData%u_BD_RootMotion(nb), MESH_UPDATECOPY, ErrStat2, ErrMsg2 )
            CALL SetErrStat( ErrStat2, ErrMsg2, ErrStat, ErrMsg, RoutineName  )
      END DO
      
      CALL Create_FullOpt1_UVector(u, u_ED%PlatformPtMesh, u_SD%TPMesh, u_SD%LMesh,  &
               u_HD%Morison%Mesh, u_HD%WAMITMesh, u_ED%HubPtLoad, MeshMapData%u_BD_RootMotion, u_Orca%PtfmMesh, &
               u_ExtPtfm%PtfmMesh, p_FAST )
                  
      K = 0
      
      DO
         
         !-------------------------------------------------------------------------------------------------
         ! Calculate outputs at this_time, based on inputs at this_time
         !-------------------------------------------------------------------------------------------------
         GetWriteOutput = WriteThisStep .and. K >= p_FAST%KMax ! we need this only on the last call to BD
         
         CALL ED_CalcOutput( this_time, u_ED, p_ED, x_ED, xd_ED, z_ED, OtherSt_ED, y_ED, m_ED, ErrStat2, ErrMsg2 )
            CALL SetErrStat( ErrStat2, ErrMsg2, ErrStat, ErrMsg, RoutineName  )
                                 
         IF ( p_FAST%CompSub == Module_SD ) THEN            
            CALL SD_CalcOutput( this_time, u_SD, p_SD, x_SD, xd_SD, z_SD, OtherSt_SD, y_SD, m_SD, ErrStat2, ErrMsg2 )
               CALL SetErrStat( ErrStat2, ErrMsg2, ErrStat, ErrMsg, RoutineName  )
         ELSEIF ( p_FAST%CompSub == Module_ExtPtfm ) THEN            
            CALL ExtPtfm_CalcOutput( this_time, u_ExtPtfm, p_ExtPtfm, x_ExtPtfm, xd_ExtPtfm, z_ExtPtfm, OtherSt_ExtPtfm, &
                                     y_ExtPtfm, m_ExtPtfm, ErrStat2, ErrMsg2 )
               CALL SetErrStat( ErrStat2, ErrMsg2, ErrStat, ErrMsg, RoutineName  )
         END IF
            
         IF ( p_FAST%CompHydro == Module_HD ) THEN 
            CALL HydroDyn_CalcOutput( this_time, u_HD, p_HD, x_HD, xd_HD, z_HD, OtherSt_HD, y_HD, m_HD, ErrStat2, ErrMsg2 )
               CALL SetErrStat( ErrStat2, ErrMsg2, ErrStat, ErrMsg, RoutineName  )
         END IF
         
         IF ( p_FAST%CompElast == Module_BD .and. BD_Solve_Option1) THEN
            do nb=1,p_FAST%nBeams
               CALL BD_CalcOutput( this_time, u_BD(nb), p_BD(nb), x_BD(nb), xd_BD(nb), z_BD(nb), OtherSt_BD(nb), y_BD(nb), m_BD(nb), ErrStat2, ErrMsg2, GetWriteOutput )
                  CALL SetErrStat( ErrStat2, ErrMsg2, ErrStat, ErrMsg, RoutineName  )
            end do            
         END IF
         
         IF ( p_FAST%CompMooring == Module_Orca ) THEN 
            CALL Orca_CalcOutput( this_time, u_Orca, p_Orca, x_Orca, xd_Orca, z_Orca, OtherSt_Orca, y_Orca, m_Orca, ErrStat2, ErrMsg2 )
               CALL SetErrStat( ErrStat2, ErrMsg2, ErrStat, ErrMsg, RoutineName  )
         END IF
         
         
         IF ( ErrStat >= AbortErrLev ) THEN
            CALL CleanUp()
            RETURN      
         END IF
               
         
         IF ( K >= p_FAST%KMax ) EXIT
         
                                                            
         !-------------------------------------------------------------------------------------------------
         ! Calculate Jacobian: partial U/partial u:
         ! (note that we don't want to change u_ED, u_SD, u_HD, u_BD, u_ExtPtfm, or u_Orca, here)
         !-------------------------------------------------------------------------------------------------
         
         CALL U_FullOpt1_Residual(y_ED, y_SD, y_HD, y_BD, y_Orca, y_ExtPtfm, u, Fn_U_Resid)    !May set errors here...              
            IF ( ErrStat >= AbortErrLev ) THEN
               CALL CleanUp()
               RETURN      
            END IF
         
         IF ( calcJacobian ) THEN
            i = 0
            
            !...............................
            ! Get ElastoDyn's contribution:
            !...............................
            DO j=1,p_FAST%SizeJac_Opt1(2) !call ED_CalcOutput
               i = i + 1
               
               ! perturb u_ED:
               CALL ED_CopyInput(  u_ED, u_ED_perturb, MESH_UPDATECOPY, ErrStat2, ErrMsg2 )
                  CALL SetErrStat( ErrStat2, ErrMsg2, ErrStat, ErrMsg, RoutineName  )
               u_perturb = u            
               CALL Perturb_u_FullOpt1( p_FAST, MeshMapData%Jac_u_indx, i, u_perturb, u_ED_perturb=u_ED_perturb, perturb=ThisPerturb ) ! perturb u and u_ED by ThisPerturb [routine sets ThisPerturb]
                  
               ! calculate outputs with perturbed inputs:
               CALL ED_CalcOutput( this_time, u_ED_perturb, p_ED, x_ED, xd_ED, z_ED, OtherSt_ED, y_ED_perturb, m_ED, ErrStat2, ErrMsg2 ) !calculate y_ED_perturb
                  CALL SetErrStat( ErrStat2, ErrMsg2, ErrStat, ErrMsg, RoutineName  )
                  
                  
               CALL U_FullOpt1_Residual(y_ED_perturb, y_SD, y_HD, y_BD, y_Orca, y_ExtPtfm, u_perturb, Fn_U_perturb) ! get this perturbation, U_perturb
               
               
               IF ( ErrStat >= AbortErrLev ) THEN
                  CALL CleanUp()
                  RETURN      
               END IF
            
                MeshMapData%Jacobian_Opt1(:,i) = (Fn_U_perturb - Fn_U_Resid) / ThisPerturb
                  
            END DO ! ElastoDyn contribution ( columns 1-p_FAST%SizeJac_Opt1(2) )
               
            !...............................
            ! Get SubDyn's contribution:  (note if p_FAST%CompSub /= Module_SD, SizeJac_Opt1(3) = 0)
            !...............................               
            DO j=1,p_FAST%SizeJac_Opt1(3) !call SD_CalcOutput
               i = i + 1 ! i = j + p_FAST%SizeJac_Opt1(2)
                              
               ! perturb u_SD:
               CALL SD_CopyInput(  u_SD, u_SD_perturb, MESH_UPDATECOPY, ErrStat2, ErrMsg2 )
                  CALL SetErrStat( ErrStat2, ErrMsg2, ErrStat, ErrMsg, RoutineName  )
               u_perturb = u            
               CALL Perturb_u_FullOpt1( p_FAST, MeshMapData%Jac_u_indx, i, u_perturb, u_SD_perturb=u_SD_perturb, perturb=ThisPerturb ) ! perturb u and u_SD by ThisPerturb [routine sets ThisPerturb]
                  
               ! calculate outputs with perturbed inputs:
               CALL SD_CalcOutput( this_time, u_SD_perturb, p_SD, x_SD, xd_SD, z_SD, OtherSt_SD, y_SD_perturb, m_SD, ErrStat2, ErrMsg2 )
                  CALL SetErrStat( ErrStat2, ErrMsg2, ErrStat, ErrMsg, RoutineName  )
                  
                  
               CALL U_FullOpt1_Residual(y_ED, y_SD_perturb, y_HD, y_BD, y_Orca, y_ExtPtfm, u_perturb, Fn_U_perturb) ! get this perturbation    
               
               IF ( ErrStat >= AbortErrLev ) THEN
                  CALL CleanUp()
                  RETURN      
               END IF                  
               
               MeshMapData%Jacobian_Opt1(:,i) = (Fn_U_perturb - Fn_U_Resid) / ThisPerturb
                                    
            END DO ! SubDyn contribution
            
                  
            !...............................
            ! Get HydroDyn's contribution: (note if p_FAST%CompHydro /= Module_HD, SizeJac_Opt1(4) = 0)
            !...............................             
            DO j=1,p_FAST%SizeJac_Opt1(4) !call HydroDyn_CalcOutput            
               i = i + 1 ! i = j + p_FAST%SizeJac_Opt1(2) + p_FAST%SizeJac_Opt1(3) 

               ! perturb u_HD:
               CALL HydroDyn_CopyInput(  u_HD, u_HD_perturb, MESH_UPDATECOPY, ErrStat2, ErrMsg2 )
                  CALL SetErrStat( ErrStat2, ErrMsg2, ErrStat, ErrMsg, RoutineName  )
               u_perturb = u            
               CALL Perturb_u_FullOpt1( p_FAST, MeshMapData%Jac_u_indx, i, u_perturb, u_HD_perturb=u_HD_perturb, perturb=ThisPerturb ) ! perturb u and u_HD by ThisPerturb [routine sets ThisPerturb]
                  
               ! calculate outputs with perturbed inputs:
               CALL HydroDyn_CalcOutput( this_time, u_HD_perturb, p_HD, x_HD, xd_HD, z_HD, OtherSt_HD, y_HD_perturb, m_HD, ErrStat2, ErrMsg2 )
                  CALL SetErrStat( ErrStat2, ErrMsg2, ErrStat, ErrMsg, RoutineName  )
                  
               CALL U_FullOpt1_Residual(y_ED, y_SD, y_HD_perturb, y_BD, y_Orca, y_ExtPtfm, u_perturb, Fn_U_perturb) ! get this perturbation  
               
               IF ( ErrStat >= AbortErrLev ) THEN
                  CALL CleanUp()
                  RETURN      
               END IF                  
               
               MeshMapData%Jacobian_Opt1(:,i) = (Fn_U_perturb - Fn_U_Resid) / ThisPerturb
                                             
            END DO !HydroDyn contribution
            
            !...............................
            ! Get BeamDyn's contribution: (note if p_FAST%CompElast /= Module_BD, SizeJac_Opt1(5) = 0)
            !............................... 
            DO nb=1,p_FAST%nBeams
               CALL BD_CopyOutput(y_BD(nb),y_BD_perturb(nb),MESH_UPDATECOPY,ErrStat2,ErrMsg2)
                  CALL SetErrStat( ErrStat2, ErrMsg2, ErrStat, ErrMsg, RoutineName  )
            END DO
                        
            DO nb=1,p_FAST%nBeams
               
               ! make sure we perturb the outputs from only the current blade (overwrite the previous perturbation with y_BD values)
               if (nb > 1) then               
                  CALL BD_CopyOutput(  y_BD(nb-1), y_BD_perturb(nb-1), MESH_UPDATECOPY, ErrStat2, ErrMsg2 )
                     CALL SetErrStat( ErrStat2, ErrMsg2, ErrStat, ErrMsg, RoutineName  )
               end if
               
               
               DO j=1,p_FAST%SizeJac_Opt1(4+nb) !call BD_CalcOutput            
                  i = i + 1 ! i = j + sum(p_FAST%SizeJac_Opt1(2:3+nb))
                  ! perturb u_BD:
                  CALL BD_CopyInput(  u_BD(nb), u_BD_perturb, MESH_UPDATECOPY, ErrStat2, ErrMsg2 )
                     CALL SetErrStat( ErrStat2, ErrMsg2, ErrStat, ErrMsg, RoutineName  )
                  u_perturb = u            
                  CALL Perturb_u_FullOpt1( p_FAST, MeshMapData%Jac_u_indx, i, u_perturb, u_BD_perturb=u_BD_perturb, perturb=ThisPerturb ) ! perturb u and u_HD by ThisPerturb [routine sets ThisPerturb]
                  
                  ! calculate outputs with perturbed inputs:
                  CALL BD_CalcOutput( this_time, u_BD_perturb, p_BD(nb), x_BD(nb), xd_BD(nb), z_BD(nb), OtherSt_BD(nb), y_BD_perturb(nb), m_BD(nb), ErrStat2, ErrMsg2, .false. ) ! We don't use the WriteOutput when computing the Jacobian
                     CALL SetErrStat( ErrStat2, ErrMsg2, ErrStat, ErrMsg, RoutineName  )
                  CALL U_FullOpt1_Residual(y_ED, y_SD, y_HD, y_BD_perturb, y_Orca, y_ExtPtfm, u_perturb, Fn_U_perturb) ! get this perturbation  
               
                  IF ( ErrStat >= AbortErrLev ) THEN
                     CALL CleanUp()
                     RETURN      
                  END IF                  
               
                  MeshMapData%Jacobian_Opt1(:,i) = (Fn_U_perturb - Fn_U_Resid) / ThisPerturb
               END DO
               
               
            END DO !BeamDyn contribution          
            
            
            !...............................
            ! Get OrcaFlex's contribution: (note if p_FAST%CompMooring /= Module_Orca, SizeJac_Opt1(8) = 0)
            !...............................
            DO j=1,p_FAST%SizeJac_Opt1(8) !call Orca_CalcOutput            
               i = i + 1

               ! perturb u_Orca:
               CALL Orca_CopyInput(  u_Orca, u_Orca_perturb, MESH_UPDATECOPY, ErrStat2, ErrMsg2 )
                  CALL SetErrStat( ErrStat2, ErrMsg2, ErrStat, ErrMsg, RoutineName  )
               u_perturb = u            
               CALL Perturb_u_FullOpt1( p_FAST, MeshMapData%Jac_u_indx, i, u_perturb, u_Orca_perturb=u_Orca_perturb, perturb=ThisPerturb ) ! perturb u and u_Orca by ThisPerturb [routine sets ThisPerturb]
                  
               ! calculate outputs with perturbed inputs:
               CALL Orca_CalcOutput( this_time, u_Orca_perturb, p_Orca, x_Orca, xd_Orca, z_Orca, OtherSt_Orca, y_Orca_perturb, m_Orca, ErrStat2, ErrMsg2 )
                  CALL SetErrStat( ErrStat2, ErrMsg2, ErrStat, ErrMsg, RoutineName  )
                  
               CALL U_FullOpt1_Residual(y_ED, y_SD, y_HD, y_BD, y_Orca_perturb, y_ExtPtfm, u_perturb, Fn_U_perturb) ! get this perturbation  
               
               IF ( ErrStat >= AbortErrLev ) THEN
                  CALL CleanUp()
                  RETURN      
               END IF                  
               
               MeshMapData%Jacobian_Opt1(:,i) = (Fn_U_perturb - Fn_U_Resid) / ThisPerturb
                                             
            END DO !OrcaFlex contribution            
            
            
            !...............................
            ! Get ExtPtfm's contribution: (note if p_FAST%CompSub /= Module_ExtPtfm, SizeJac_Opt1(9) = 0)
            !...............................             
            DO j=1,p_FAST%SizeJac_Opt1(9) !call ExtPtfm_CalcOutput            
               i = i + 1

               ! perturb u_ExtPtfm:
               CALL ExtPtfm_CopyInput(  u_ExtPtfm, u_ExtPtfm_perturb, MESH_UPDATECOPY, ErrStat2, ErrMsg2 )
                  CALL SetErrStat( ErrStat2, ErrMsg2, ErrStat, ErrMsg, RoutineName  )
               u_perturb = u            
               CALL Perturb_u_FullOpt1( p_FAST, MeshMapData%Jac_u_indx, i, u_perturb, u_ExtPtfm_perturb=u_ExtPtfm_perturb, perturb=ThisPerturb ) ! perturb u and u_ExtPtfm by ThisPerturb [routine sets ThisPerturb]
                  
               ! calculate outputs with perturbed inputs:
               CALL ExtPtfm_CalcOutput( this_time, u_ExtPtfm_perturb, p_ExtPtfm, x_ExtPtfm, xd_ExtPtfm, z_ExtPtfm, &
                                        OtherSt_ExtPtfm, y_ExtPtfm_perturb, m_ExtPtfm, ErrStat2, ErrMsg2 )
                  CALL SetErrStat( ErrStat2, ErrMsg2, ErrStat, ErrMsg, RoutineName  )
                  
               CALL U_FullOpt1_Residual(y_ED, y_SD, y_HD, y_BD, y_Orca, y_ExtPtfm_perturb, u_perturb, Fn_U_perturb) ! get this perturbation  
               
               IF ( ErrStat >= AbortErrLev ) THEN
                  CALL CleanUp()
                  RETURN      
               END IF                  
               
               MeshMapData%Jacobian_Opt1(:,i) = (Fn_U_perturb - Fn_U_Resid) / ThisPerturb
                                             
            END DO !ExtPtfm contribution                
            
#ifdef OUTPUT_ADDEDMASS  
IF (p_FAST%CompHydro == Module_HD ) THEN
   UnAM = -1
   CALL GetNewUnit( UnAM, ErrStat2, ErrMsg2 )
   CALL OpenFOutFile( UnAM, TRIM(p_FAST%OutFileRoot)//'.AddedMassMatrix', ErrStat2, ErrMsg2)
      CALL SetErrStat( ErrStat2, ErrMsg2, ErrStat, ErrMsg, RoutineName  )
      IF ( ErrStat >= AbortErrLev ) RETURN               
   
   AMIndx = p_FAST%SizeJac_Opt1(1) - 5 - sum(p_FAST%SizeJac_Opt1(5:)) !the start of the HydroDyn Mesh inputs in the Jacobian
   AddedMassMatrix = MeshMapData%Jacobian_Opt1(1:6,AMIndx:(AMIndx+5)) * p_FAST%UJacSclFact   
   CALL WrMatrix(AddedMassMatrix,UnAM, p_FAST%OutFmt)
   CLOSE( UnAM )
END IF
#endif
#ifdef OUTPUT_JACOBIAN
   UnJac = -1
   CALL GetNewUnit( UnJac, ErrStat2, ErrMsg2 )
   CALL OpenFOutFile( UnJac, TRIM(p_FAST%OutFileRoot)//'.'//TRIM(num2lstr(this_time))//'.Jacobian', ErrStat2, ErrMsg2)
      CALL SetErrStat( ErrStat2, ErrMsg2, ErrStat, ErrMsg, RoutineName  )
      IF ( ErrStat >= AbortErrLev ) RETURN               
      
   CALL WrFileNR(UnJac, '  ')
   IF (p_FAST%CompHydro == Module_HD .or. p_FAST%CompSub /= Module_None .or. p_FAST%CompMooring == Module_Orca) then   
      CALL WrFileNR(UnJac, ' ElastoDyn_Ptfm_Force_X') 
      CALL WrFileNR(UnJac, ' ElastoDyn_Ptfm_Force_Y') 
      CALL WrFileNR(UnJac, ' ElastoDyn_Ptfm_Force_Z') 
      CALL WrFileNR(UnJac, ' ElastoDyn_Ptfm_Moment_X') 
      CALL WrFileNR(UnJac, ' ElastoDyn_Ptfm_Moment_Y') 
      CALL WrFileNR(UnJac, ' ElastoDyn_Ptfm_Moment_Z') 
   end if
   
   IF (p_FAST%CompElast == Module_BD .and. BD_Solve_Option1) then
      CALL WrFileNR(UnJac, ' ElastoDyn_hub_Force_X') 
      CALL WrFileNR(UnJac, ' ElastoDyn_hub_Force_Y') 
      CALL WrFileNR(UnJac, ' ElastoDyn_hub_Force_Z') 
      CALL WrFileNR(UnJac, ' ElastoDyn_hub_Moment_X') 
      CALL WrFileNR(UnJac, ' ElastoDyn_hub_Moment_Y') 
      CALL WrFileNR(UnJac, ' ElastoDyn_hub_Moment_Z')       
   END IF
   
   
   DO TmpIndx=1,u_SD%TPMesh%NNodes
      CALL WrFileNR(UnJac, ' SD_TPMesh_TranslationAcc_X_'//TRIM(Num2LStr(TmpIndx))) 
      CALL WrFileNR(UnJac, ' SD_TPMesh_TranslationAcc_Y_'//TRIM(Num2LStr(TmpIndx))) 
      CALL WrFileNR(UnJac, ' SD_TPMesh_TranslationAcc_Z_'//TRIM(Num2LStr(TmpIndx))) 
   END DO

   DO TmpIndx=1,u_SD%TPMesh%NNodes
      CALL WrFileNR(UnJac, ' SD_TPMesh_RotationAcc_X_'//TRIM(Num2LStr(TmpIndx))) 
      CALL WrFileNR(UnJac, ' SD_TPMesh_RotationAcc_Y_'//TRIM(Num2LStr(TmpIndx))) 
      CALL WrFileNR(UnJac, ' SD_TPMesh_RotationAcc_Z_'//TRIM(Num2LStr(TmpIndx))) 
   END DO
            
   IF ( p_FAST%CompHydro == Module_HD ) THEN   ! this SD mesh linked only when HD is enabled
      DO TmpIndx=1,u_SD%LMesh%NNodes
         CALL WrFileNR(UnJac, ' SD_LMesh_Force_X_'//TRIM(Num2LStr(TmpIndx))) 
         CALL WrFileNR(UnJac, ' SD_LMesh_Force_Y_'//TRIM(Num2LStr(TmpIndx))) 
         CALL WrFileNR(UnJac, ' SD_LMesh_Force_Z_'//TRIM(Num2LStr(TmpIndx))) 
      END DO      
      DO TmpIndx=1,u_SD%LMesh%NNodes
         CALL WrFileNR(UnJac, ' SD_LMesh_Moment_X_'//TRIM(Num2LStr(TmpIndx))) 
         CALL WrFileNR(UnJac, ' SD_LMesh_Moment_Y_'//TRIM(Num2LStr(TmpIndx))) 
         CALL WrFileNR(UnJac, ' SD_LMesh_Moment_Z_'//TRIM(Num2LStr(TmpIndx))) 
      END DO                  
   END IF
   
   DO TmpIndx=1,u_HD%Morison%Mesh%NNodes
      CALL WrFileNR(UnJac, ' HD_M_Mesh_TranslationAcc_X_'//TRIM(Num2LStr(TmpIndx))) 
      CALL WrFileNR(UnJac, ' HD_M_Mesh_TranslationAcc_Y_'//TRIM(Num2LStr(TmpIndx))) 
      CALL WrFileNR(UnJac, ' HD_M_Mesh_TranslationAcc_Z_'//TRIM(Num2LStr(TmpIndx))) 
   END DO   
   DO TmpIndx=1,u_HD%Morison%Mesh%NNodes
      CALL WrFileNR(UnJac, ' HD_M_Mesh_RotationAcc_X_'//TRIM(Num2LStr(TmpIndx))) 
      CALL WrFileNR(UnJac, ' HD_M_Mesh_RotationAcc_Y_'//TRIM(Num2LStr(TmpIndx))) 
      CALL WrFileNR(UnJac, ' HD_M_Mesh_RotationAcc_Z_'//TRIM(Num2LStr(TmpIndx))) 
   END DO   
       
   DO TmpIndx=1,u_HD%WAMITMesh%NNodes
      CALL WrFileNR(UnJac, ' HD_W_Mesh_TranslationAcc_X_'//TRIM(Num2LStr(TmpIndx))) 
      CALL WrFileNR(UnJac, ' HD_W_Mesh_TranslationAcc_Y_'//TRIM(Num2LStr(TmpIndx))) 
      CALL WrFileNR(UnJac, ' HD_W_Mesh_TranslationAcc_Z_'//TRIM(Num2LStr(TmpIndx))) 
   END DO   
   DO TmpIndx=1,u_HD%WAMITMesh%NNodes
      CALL WrFileNR(UnJac, ' HD_W_Mesh_RotationAcc_X_'//TRIM(Num2LStr(TmpIndx))) 
      CALL WrFileNR(UnJac, ' HD_W_Mesh_RotationAcc_Y_'//TRIM(Num2LStr(TmpIndx))) 
      CALL WrFileNR(UnJac, ' HD_W_Mesh_RotationAcc_Z_'//TRIM(Num2LStr(TmpIndx))) 
   END DO 
   
   DO nb=1,p_FAST%nBeams
      CALL WrFileNR(UnJac, ' BD_Root'//trim(num2lstr(nb))//'Motion_TranslationAcc_X') 
      CALL WrFileNR(UnJac, ' BD_Root'//trim(num2lstr(nb))//'Motion_TranslationAcc_Y') 
      CALL WrFileNR(UnJac, ' BD_Root'//trim(num2lstr(nb))//'Motion_TranslationAcc_Z') 
      CALL WrFileNR(UnJac, ' BD_Root'//trim(num2lstr(nb))//'Motion_RotationAcc_X') 
      CALL WrFileNR(UnJac, ' BD_Root'//trim(num2lstr(nb))//'Motion_RotationAcc_Y') 
      CALL WrFileNR(UnJac, ' BD_Root'//trim(num2lstr(nb))//'Motion_RotationAcc_Z') 
   END DO
         
   DO TmpIndx=1,u_Orca%PtfmMesh%NNodes
      CALL WrFileNR(UnJac, ' Orca_PtfmMesh_TranslationAcc_X_'//TRIM(Num2LStr(TmpIndx))) 
      CALL WrFileNR(UnJac, ' Orca_PtfmMesh_TranslationAcc_Y_'//TRIM(Num2LStr(TmpIndx))) 
      CALL WrFileNR(UnJac, ' Orca_PtfmMesh_TranslationAcc_Z_'//TRIM(Num2LStr(TmpIndx))) 
   END DO

   DO TmpIndx=1,u_Orca%PtfmMesh%NNodes
      CALL WrFileNR(UnJac, ' Orca_PtfmMesh_RotationAcc_X_'//TRIM(Num2LStr(TmpIndx))) 
      CALL WrFileNR(UnJac, ' Orca_PtfmMesh_RotationAcc_Y_'//TRIM(Num2LStr(TmpIndx))) 
      CALL WrFileNR(UnJac, ' Orca_PtfmMesh_RotationAcc_Z_'//TRIM(Num2LStr(TmpIndx))) 
   END DO
   
   DO TmpIndx=1,u_ExtPtfm%PtfmMesh%NNodes
      CALL WrFileNR(UnJac, ' ExtPtfm_PtfmMesh_RotationAcc_X_'//TRIM(Num2LStr(TmpIndx))) 
      CALL WrFileNR(UnJac, ' ExtPtfm_PtfmMesh_RotationAcc_Y_'//TRIM(Num2LStr(TmpIndx))) 
      CALL WrFileNR(UnJac, ' ExtPtfm_PtfmMesh_RotationAcc_Z_'//TRIM(Num2LStr(TmpIndx))) 
   END DO
   
   
   WRITE(UnJac,'()')    
      
   CALL WrMatrix(MeshMapData%Jacobian_Opt1,UnJac, p_FAST%OutFmt)
   CLOSE( UnJac )

#endif               
            
            
               ! Get the LU decomposition of this matrix using a LAPACK routine: 
               ! The result is of the form MeshMapDat%Jacobian_Opt1 = P * L * U 

            CALL LAPACK_getrf( M=p_FAST%SizeJac_Opt1(1), N=p_FAST%SizeJac_Opt1(1), &
                              A=MeshMapData%Jacobian_Opt1, IPIV=MeshMapData%Jacobian_pivot, &
                              ErrStat=ErrStat2, ErrMsg=ErrMsg2 )
               CALL SetErrStat( ErrStat2, ErrMsg2, ErrStat, ErrMsg, RoutineName  )
               IF ( ErrStat >= AbortErrLev ) THEN
                  CALL CleanUp()
                  RETURN 
               END IF
            
         END IF         
            
         !-------------------------------------------------------------------------------------------------
         ! Solve for delta u: Jac*u_delta = - Fn_U_Resid
         !  using the LAPACK routine 
         !-------------------------------------------------------------------------------------------------
         
         u_delta = -Fn_U_Resid
         CALL LAPACK_getrs( TRANS="N", N=p_FAST%SizeJac_Opt1(1), A=MeshMapData%Jacobian_Opt1, &
                            IPIV=MeshMapData%Jacobian_pivot, B=u_delta, ErrStat=ErrStat2, ErrMsg=ErrMsg2 )
               CALL SetErrStat( ErrStat2, ErrMsg2, ErrStat, ErrMsg, RoutineName  )
               IF ( ErrStat >= AbortErrLev ) THEN
                  CALL CleanUp()
                  RETURN 
               END IF

         !-------------------------------------------------------------------------------------------------
         ! check for error, update inputs (u_ED and u_HD), and iterate again
         !-------------------------------------------------------------------------------------------------
                  
!         IF ( DOT_PRODUCT(u_delta, u_delta) <= TOL_Squared ) EXIT
         
         u = u + u_delta                  
         CALL Add_FullOpt1_u_delta( p_FAST, MeshMapData%Jac_u_indx, u_delta, u_ED, u_SD, u_HD, u_BD, u_Orca, u_ExtPtfm )
                           
         K = K + 1
         
      END DO ! K
               
      !...............................................
      ! This is effectively doing option 2, where we set the input velocities and displacements based on the outputs we just calculated
      !...............................................
      
      PlatformMotionMesh => y_ED%PlatformPtMesh
      
      
      ! BD motion inputs: (from ED)
      IF (p_FAST%CompElast == Module_BD .and. BD_Solve_Option1) THEN
         
            ! Make copies of the accelerations we just solved for (so we don't overwrite them)         
         do nb = 1,p_FAST%nBeams            
            MeshMapData%u_BD_RootMotion(nb)%RotationAcc     = u_BD(nb)%RootMotion%RotationAcc
            MeshMapData%u_BD_RootMotion(nb)%TranslationAcc  = u_BD(nb)%RootMotion%TranslationAcc                  
         end do
         
         call Transfer_ED_to_BD(y_ED, u_BD, MeshMapData, ErrStat2, ErrMsg2 )
            call SetErrStat( ErrStat2, ErrMsg2, ErrStat, ErrMsg, RoutineName  )
                  
            ! put the acceleration data (calucluted in this routine) back         
         do nb = 1,p_FAST%nBeams            
            u_BD(nb)%RootMotion%RotationAcc    = MeshMapData%u_BD_RootMotion(nb)%RotationAcc   
            u_BD(nb)%RootMotion%TranslationAcc = MeshMapData%u_BD_RootMotion(nb)%TranslationAcc                  
         end do
         
      END IF
            
      
      !...............
      ! HD motion inputs: (from SD and ED)
      IF (p_FAST%CompHydro == Module_HD ) THEN
      
         ! Make copies of the accelerations we just solved for (so we don't overwrite them)         
         IF (MeshMapData%u_HD_M_Mesh%Committed) THEN
             MeshMapData%u_HD_M_Mesh%RotationAcc     = u_HD%Morison%Mesh%RotationAcc
             MeshMapData%u_HD_M_Mesh%TranslationAcc  = u_HD%Morison%Mesh%TranslationAcc
         ENDIF
        
         IF (MeshMapData%u_HD_W_Mesh%Committed) THEN
             MeshMapData%u_HD_W_Mesh%RotationAcc             = u_HD%WAMITMesh%RotationAcc   
             MeshMapData%u_HD_W_Mesh%TranslationAcc          = u_HD%WAMITMesh%TranslationAcc
         ENDIF

            ! transfer the output data to inputs
            
         IF ( p_FAST%CompSub == Module_SD ) THEN
               ! Map SD outputs to HD inputs (keeping the accelerations we just calculated)
         
            CALL Transfer_SD_to_HD( y_SD, u_HD%WAMITMesh, u_HD%Morison%Mesh, MeshMapData, ErrStat2, ErrMsg2 )      
               CALL SetErrStat( ErrStat2, ErrMsg2, ErrStat, ErrMsg, RoutineName  )
               
            ! Map ED outputs to HD inputs (keeping the accelerations we just calculated):
               
                ! Transfer the ED outputs of the platform motions to the HD input of which represents the same data
            CALL Transfer_Point_to_Point( PlatformMotionMesh, u_HD%PRPMesh, MeshMapData%ED_P_2_HD_PRP_P, ErrStat2, ErrMsg2 )
               CALL SetErrStat(ErrStat2,ErrMsg2,ErrStat, ErrMsg, RoutineName )
                                             
         ELSE
            
            CALL Transfer_PlatformMotion_to_HD( PlatformMotionMesh, u_HD, MeshMapData, ErrStat2, ErrMsg2 )
               CALL SetErrStat( ErrStat2, ErrMsg2, ErrStat, ErrMsg, RoutineName  )
         
         END IF

         
         ! put the acceleration data (calucluted in this routine) back         
         IF (MeshMapData%u_HD_M_Mesh%Committed) THEN
             u_HD%Morison%Mesh%RotationAcc     = MeshMapData%u_HD_M_Mesh%RotationAcc
             u_HD%Morison%Mesh%TranslationAcc  = MeshMapData%u_HD_M_Mesh%TranslationAcc  
         ENDIF
        
         IF (MeshMapData%u_HD_W_Mesh%Committed) THEN
             u_HD%WAMITMesh%RotationAcc                   = MeshMapData%u_HD_W_Mesh%RotationAcc    
             u_HD%WAMITMesh%TranslationAcc                = MeshMapData%u_HD_W_Mesh%TranslationAcc 
         ENDIF
         
         !......
                          
      END IF
      
      IF ( p_FAST%CompSub == Module_SD ) THEN       
         !...............
         ! SD motion inputs: (from ED)
                
            ! Map ED outputs to SD inputs (keeping the accelerations we just calculated):
      
         MeshMapData%u_SD_TPMesh%RotationAcc    = u_SD%TPMesh%RotationAcc   
         MeshMapData%u_SD_TPMesh%TranslationAcc = u_SD%TPMesh%TranslationAcc
         
         CALL Transfer_Point_to_Point( PlatformMotionMesh, u_SD%TPMesh, MeshMapData%ED_P_2_SD_TP, ErrStat2, ErrMsg2 ) 
            CALL SetErrStat( ErrStat2, ErrMsg2, ErrStat, ErrMsg, RoutineName  )
                  
               
         u_SD%TPMesh%RotationAcc    = MeshMapData%u_SD_TPMesh%RotationAcc    
         u_SD%TPMesh%TranslationAcc = MeshMapData%u_SD_TPMesh%TranslationAcc    
         
      ELSE IF ( p_FAST%CompSub == Module_ExtPtfm ) THEN       
         !...............
         ! ExtPtfm motion inputs: (from ED)
                
            ! Map ED outputs to ExtPtfm inputs (keeping the accelerations we just calculated):
      
         MeshMapData%u_ExtPtfm_PtfmMesh%RotationAcc    = u_ExtPtfm%PtfmMesh%RotationAcc   
         MeshMapData%u_ExtPtfm_PtfmMesh%TranslationAcc = u_ExtPtfm%PtfmMesh%TranslationAcc
         
         CALL Transfer_Point_to_Point( PlatformMotionMesh, u_ExtPtfm%PtfmMesh, MeshMapData%ED_P_2_SD_TP, ErrStat2, ErrMsg2 ) 
            CALL SetErrStat( ErrStat2, ErrMsg2, ErrStat, ErrMsg, RoutineName  )
                                 
         u_ExtPtfm%PtfmMesh%RotationAcc    = MeshMapData%u_ExtPtfm_PtfmMesh%RotationAcc    
         u_ExtPtfm%PtfmMesh%TranslationAcc = MeshMapData%u_ExtPtfm_PtfmMesh%TranslationAcc          
      END IF
         
      
      IF ( p_FAST%CompMooring == Module_Orca ) THEN       
         !...............
         ! Orca motion inputs: (from ED)
                
            ! Map ED outputs to Orca inputs (keeping the accelerations we just calculated):
      
         MeshMapData%u_Orca_PtfmMesh%RotationAcc    = u_Orca%PtfmMesh%RotationAcc   
         MeshMapData%u_Orca_PtfmMesh%TranslationAcc = u_Orca%PtfmMesh%TranslationAcc
         
         CALL Transfer_Point_to_Point( PlatformMotionMesh, u_Orca%PtfmMesh, MeshMapData%ED_P_2_Mooring_P, ErrStat2, ErrMsg2 ) 
            CALL SetErrStat( ErrStat2, ErrMsg2, ErrStat, ErrMsg, RoutineName  )
                                 
         u_Orca%PtfmMesh%RotationAcc    = MeshMapData%u_Orca_PtfmMesh%RotationAcc    
         u_Orca%PtfmMesh%TranslationAcc = MeshMapData%u_Orca_PtfmMesh%TranslationAcc    
      END IF
      
      !...............................................
      ! We're finished
      !...............................................
      CALL CleanUp()
      
CONTAINS                                 
   !...............................................................................................................................
   SUBROUTINE U_FullOpt1_Residual( y_ED2, y_SD2, y_HD2, y_BD2, y_Orca2, y_ExtPtfm2, u_IN, U_Resid)
   ! transfer outputs of ED, HD, SD, BD, and OrcaFlex (and any additional loads that get summed with them) into inputs for ED, HD, SD, BD, and OrcaFlex
   !...............................................................................................................................
                                  
   TYPE(ED_OutputType), TARGET       , INTENT(IN   ) :: y_ED2                  ! System outputs
   TYPE(SD_OutputType)               , INTENT(IN   ) :: y_SD2                  ! System outputs
   TYPE(HydroDyn_OutputType)         , INTENT(IN   ) :: y_HD2                  ! System outputs
   TYPE(BD_OutputType)               , INTENT(IN   ) :: y_BD2(:)               ! System outputs
   TYPE(Orca_OutputType)             , INTENT(IN   ) :: y_Orca2                ! System outputs
   TYPE(ExtPtfm_OutputType)          , INTENT(IN   ) :: y_ExtPtfm2             ! System outputs
   REAL(ReKi)                        , INTENT(IN   ) :: u_in(:)
   REAL(ReKi)                        , INTENT(  OUT) :: U_Resid(:)

   INTEGER(IntKi)                                    :: i                      ! counter for ice leg and beamdyn loops
   INTEGER(IntKi)                                    :: k                      ! counter for SrvD TMD instances
   TYPE(MeshType), POINTER                           :: PlatformMotions
   
   PlatformMotions => y_ED2%PlatformPtMesh
   
   
   !..................
   ! Set mooring line and ice inputs (which don't have acceleration fields and aren't used elsewhere in this routine, thus we're using the actual inputs (not a copy) 
   ! Note that these values get overwritten at the completion of this routine.)
   !..................

   
      IF ( p_FAST%CompMooring == Module_MAP ) THEN
         
         ! note: MAP_InputSolve must be called before setting ED loads inputs (so that motions are known for loads [moment] mapping)      
         if ( p_FAST%CompSub == Module_SD ) then
            CALL Transfer_Point_to_Point( y_SD2%y3Mesh, u_MAP%PtFairDisplacement, MeshMapData%SDy3_P_2_Mooring_P, ErrStat, ErrMsg )
               CALL SetErrStat(ErrStat2,ErrMsg2, ErrStat, ErrMsg, RoutineName)
         else
            CALL Transfer_Point_to_Point( y_ED2%PlatformPtMesh, u_MAP%PtFairDisplacement, MeshMapData%ED_P_2_Mooring_P, ErrStat, ErrMsg )
               CALL SetErrStat(ErrStat2,ErrMsg2, ErrStat, ErrMsg, RoutineName)
         end if
            
      ELSEIF ( p_FAST%CompMooring == Module_MD ) THEN
         
         ! note: MD_InputSolve must be called before setting ED loads inputs (so that motions are known for loads [moment] mapping)
         if ( p_FAST%CompSub == Module_SD ) then
            CALL Transfer_Point_to_Point( y_SD2%y3Mesh, u_MD%CoupledKinematics(1), MeshMapData%SDy3_P_2_Mooring_P, ErrStat, ErrMsg )
               CALL SetErrStat(ErrStat2,ErrMsg2, ErrStat, ErrMsg, RoutineName)
         else
            CALL Transfer_Point_to_Point( y_ED2%PlatformPtMesh, u_MD%CoupledKinematics(1), MeshMapData%ED_P_2_Mooring_P, ErrStat, ErrMsg )
               CALL SetErrStat(ErrStat2,ErrMsg2, ErrStat, ErrMsg, RoutineName)       
         end if
         
      ELSEIF ( p_FAST%CompMooring == Module_FEAM ) THEN
         
         ! note: FEAM_InputSolve must be called before setting ED loads inputs (so that motions are known for loads [moment] mapping)
         if ( p_FAST%CompSub == Module_SD ) then
            CALL Transfer_Point_to_Point( y_SD2%y3Mesh, u_FEAM%PtFairleadDisplacement, MeshMapData%SDy3_P_2_Mooring_P, ErrStat, ErrMsg )
               CALL SetErrStat(ErrStat2,ErrMsg2, ErrStat, ErrMsg, RoutineName)
         else
            CALL Transfer_Point_to_Point( y_ED2%PlatformPtMesh, u_FEAM%PtFairleadDisplacement, MeshMapData%ED_P_2_Mooring_P, ErrStat, ErrMsg )
             CALL SetErrStat(ErrStat2,ErrMsg2, ErrStat, ErrMsg, RoutineName) 
         end if
            
      ELSEIF ( p_FAST%CompMooring == Module_Orca ) THEN
                        
            ! Map ED motion output to Orca inputs:  
         ! note: must be called before setting ED loads inputs (so that Orca motions are known for loads [moment] mapping)
         CALL Transfer_Point_to_Point( PlatformMotions, MeshMapData%u_Orca_PtfmMesh, MeshMapData%ED_P_2_Mooring_P, ErrStat2, ErrMsg2 ) 
            CALL SetErrStat(ErrStat2,ErrMsg2, ErrStat, ErrMsg, RoutineName)      
                        
      END IF     
   
      
      
      IF ( p_FAST%CompIce == Module_IceF ) THEN
         
         CALL IceFloe_InputSolve(  u_IceF, y_SD2, MeshMapData, ErrStat2, ErrMsg2 )
            CALL SetErrStat(ErrStat2,ErrMsg2, ErrStat, ErrMsg, RoutineName)       
                                 
      ELSEIF ( p_FAST%CompIce == Module_IceD ) THEN
         
         DO i=1,p_FAST%numIceLegs
            
            CALL IceD_InputSolve(  u_IceD(i), y_SD2, MeshMapData, i, ErrStat2, ErrMsg2 )
               CALL SetErrStat(ErrStat2,ErrMsg2, ErrStat, ErrMsg, RoutineName)  
               
         END DO
         
      END IF  


   !..................
   ! Set motions for the ServoDyn Structural control for platform inputs (this has accelerations, but we assume the loads generated are small)
   ! Note that these values get overwritten at the completion of this routine.)
   !..................
      IF ( p_FAST%CompServo == Module_SrvD .and. p_FAST%CompSub == Module_SD ) THEN
         call Transfer_SD_to_SStC( u_SrvD, y_SD2, MeshMapData, ErrStat2, ErrMsg2 )
            call SetErrStat(ErrStat2,ErrMsg2,ErrStat,ErrMsg,RoutineName)
      ENDIF


      IF ( p_FAST%CompElast == Module_BD .and. BD_Solve_Option1) THEN

         ! Transfer ED motions to BD inputs:
         call Transfer_ED_to_BD_tmp( y_ED2, MeshMapData, ErrStat2, ErrMsg2 )   ! sets MeshMapData%u_BD_RootMotion(:)
            CALL SetErrStat(ErrStat2,ErrMsg2, ErrStat, ErrMsg, RoutineName)
            
         ! Transfer BD loads to ED hub input:
         ! we're mapping loads, so we also need the sibling meshes' displacements:
         MeshMapData%u_ED_HubPtLoad%Force  = 0.0_ReKi
         MeshMapData%u_ED_HubPtLoad%Moment = 0.0_ReKi
         do i=1,p_FAST%nBeams            
            CALL Transfer_Point_to_Point( y_BD2(i)%ReactionForce, MeshMapData%u_ED_HubPtLoad_2, MeshMapData%BD_P_2_ED_P(i), ErrStat2, ErrMsg2, MeshMapData%u_BD_RootMotion(i), y_ED2%HubPtMotion) !u_BD_RootMotion and y_ED2%HubPtMotion contain the displaced positions for load calculations
               CALL SetErrStat(ErrStat2,ErrMsg2, ErrStat, ErrMsg, RoutineName)
               
            MeshMapData%u_ED_HubPtLoad%Force  = MeshMapData%u_ED_HubPtLoad%Force  + MeshMapData%u_ED_HubPtLoad_2%Force  
            MeshMapData%u_ED_HubPtLoad%Moment = MeshMapData%u_ED_HubPtLoad%Moment + MeshMapData%u_ED_HubPtLoad_2%Moment                
         end do
         IF ( p_FAST%CompAero == Module_AD .and. p_FAST%MHK > 0) THEN
            IF ( u_AD%rotors(1)%HubMotion%Committed ) THEN
               CALL Transfer_Point_to_Point( y_AD%rotors(1)%HubLoad, MeshMapData%u_ED_HubPtLoad_2, MeshMapData%AD_P_2_ED_P_H, ErrStat2, ErrMsg2, u_AD%rotors(1)%HubMotion, y_ED2%HubPtMotion )
                  CALL SetErrStat(ErrStat2, ErrMsg2, ErrStat, ErrMsg, RoutineName)
               MeshMapData%u_ED_HubPtLoad%Force  = MeshMapData%u_ED_HubPtLoad%Force  + MeshMapData%u_ED_HubPtLoad_2%Force  
               MeshMapData%u_ED_HubPtLoad%Moment = MeshMapData%u_ED_HubPtLoad%Moment + MeshMapData%u_ED_HubPtLoad_2%Moment                
            END IF
         END IF
      END IF
            
      
      IF ( p_FAST%CompSub == Module_SD ) THEN
      
         IF ( p_FAST%CompHydro == Module_HD ) THEN
            
            ! initialize these SD loads inputs here in case HD is used  (note from initialiazation that these meshes don't exist if HD isn't used)
            MeshMapData%u_SD_LMesh%Force  = 0.0_ReKi
            MeshMapData%u_SD_LMesh%Moment = 0.0_ReKi

            
      !..................
      ! Get HD inputs on Morison%Mesh and WAMITMesh
      !..................
   
               ! SD motions to HD:
            CALL Transfer_SD_to_HD( y_SD2, MeshMapData%u_HD_W_Mesh, MeshMapData%u_HD_M_Mesh, MeshMapData, ErrStat2, ErrMsg2 )
               CALL SetErrStat(ErrStat2,ErrMsg2, ErrStat, ErrMsg, RoutineName)       
      
               
      !..................
      ! Get SD loads inputs (MeshMapData%u_HD_W_Mesh and MeshMapData%u_HD_M_Mesh meshes must be set first)
      !..................
         
            ! Loads (outputs) from HD meshes transfered to SD LMesh (zero them out first because they get summed in Transfer_HD_to_SD)
         
            CALL Transfer_HD_to_SD( MeshMapData%u_SD_LMesh_2, MeshMapData%u_SD_LMesh, y_SD2%Y2Mesh, y_HD2, MeshMapData%u_HD_W_Mesh, MeshMapData%u_HD_M_Mesh, MeshMapData, ErrStat2, ErrMsg2 )
               CALL SetErrStat(ErrStat2,ErrMsg2, ErrStat, ErrMsg, RoutineName)               
         

            IF ( p_FAST%CompIce == Module_IceF ) THEN
               
               ! SD loads from IceFloe:
               IF ( y_IceF%iceMesh%Committed ) THEN      
                  ! we're mapping loads, so we also need the sibling meshes' displacements:
                  CALL Transfer_Point_to_Point( y_IceF%iceMesh, MeshMapData%u_SD_LMesh_2, MeshMapData%IceF_P_2_SD_P, ErrStat2, ErrMsg2, u_IceF%iceMesh, y_SD2%Y3Mesh )   
                     CALL SetErrStat(ErrStat2,ErrMsg2, ErrStat, ErrMsg, RoutineName)

                  MeshMapData%u_SD_LMesh%Force  = MeshMapData%u_SD_LMesh%Force  + MeshMapData%u_SD_LMesh_2%Force
                  MeshMapData%u_SD_LMesh%Moment = MeshMapData%u_SD_LMesh%Moment + MeshMapData%u_SD_LMesh_2%Moment    
                  
!...          
#ifdef DEBUG_MESH_TRANSFER_ICE
   if (.not. calcJacobian) then
         CALL WrScr('********************************************************')
         CALL WrScr('****   IceF to SD point-to-point                   *****')
         CALL WrScr('********************************************************')
         CALL WriteMappingTransferToFile(MeshMapData%u_SD_LMesh_2, y_SD2%Y3Mesh, u_IceF%iceMesh, y_IceF%iceMesh,&
               MeshMapData%SDy3_P_2_IceF_P, MeshMapData%IceF_P_2_SD_P, &
               'SD_y2_IceF_Meshes_t'//TRIM(Num2LStr(this_time))//'.I.bin' )
         !print *
         !pause         
   end IF         
#endif                
                                    
               END IF !Module_IceF
               
            ELSEIF ( p_FAST%CompIce == Module_IceD ) THEN
               
                ! SD loads from IceDyn:
               DO i=1,p_FAST%numIceLegs
                  
                  IF ( y_IceD(i)%PointMesh%Committed ) THEN      
                     ! we're mapping loads, so we also need the sibling meshes' displacements:
                     CALL Transfer_Point_to_Point( y_IceD(i)%PointMesh, MeshMapData%u_SD_LMesh_2, MeshMapData%IceD_P_2_SD_P(i), ErrStat2, ErrMsg2, u_IceD(i)%PointMesh, y_SD2%Y3Mesh )   
                        CALL SetErrStat(ErrStat2,ErrMsg2, ErrStat, ErrMsg, RoutineName)

                     MeshMapData%u_SD_LMesh%Force  = MeshMapData%u_SD_LMesh%Force  + MeshMapData%u_SD_LMesh_2%Force
                     MeshMapData%u_SD_LMesh%Moment = MeshMapData%u_SD_LMesh%Moment + MeshMapData%u_SD_LMesh_2%Moment    
                     
                  END IF
                  
               END DO
               
            END IF   ! Ice loading
         
         END IF ! HD is used (IceFloe/IceDyn can't be used unless HydroDyn is used)
               
      !..................
      ! Get SD loads inputs from ServoDyn Structural control 
      !..................

         IF ( p_FAST%CompServo == Module_SrvD .and. allocated(y_SrvD%SStCLoadMesh) ) THEN
            do k=1,size(y_SrvD%SStCLoadMesh)
               IF (y_SrvD%SStCLoadMesh(k)%Committed) THEN      ! size 1 only for SStC
                  CALL Transfer_Point_to_Point( y_SrvD%SStCLoadMesh(k), MeshMapData%u_SD_LMesh_2, MeshMapData%SStC_P_P_2_SD_P(k), ErrStat2, ErrMsg2, u_SrvD%SStCMotionMesh(k), y_SD2%Y3Mesh )
                     CALL SetErrStat(ErrStat2,ErrMsg2,ErrStat, ErrMsg,RoutineName )
                  MeshMapData%u_SD_LMesh%Force  = MeshMapData%u_SD_LMesh%Force  + MeshMapData%u_SD_LMesh_2%Force
                  MeshMapData%u_SD_LMesh%Moment = MeshMapData%u_SD_LMesh%Moment + MeshMapData%u_SD_LMesh_2%Moment    
               ENDIF        
            enddo
         ENDIF


         
      !..................
      ! Get SD motions input
      !..................
         
         ! Motions (outputs) at ED platform ref point transfered to SD transition piece (input):
         CALL Transfer_Point_to_Point( PlatformMotions, MeshMapData%u_SD_TPMesh, MeshMapData%ED_P_2_SD_TP, ErrStat2, ErrMsg2 )   
            CALL SetErrStat(ErrStat2,ErrMsg2, ErrStat, ErrMsg, RoutineName)
            
      !..................
      ! Get ED loads input (from SD and possibly HD)
      !..................
            
         ! Loads (outputs) on the SD transition piece transfered to ED input location/mesh:
            ! we're mapping loads, so we also need the sibling meshes' displacements:
         CALL Transfer_Point_to_Point( y_SD2%Y1Mesh, MeshMapData%u_ED_PlatformPtMesh, MeshMapData%SD_TP_2_ED_P, ErrStat2, ErrMsg2, MeshMapData%u_SD_TPMesh, PlatformMotions ) !MeshMapData%u_SD_TPMesh contains the orientations needed for moment calculations
            CALL SetErrStat(ErrStat2,ErrMsg2, ErrStat, ErrMsg, RoutineName)
                            
            
      ELSE IF (p_FAST%CompSub == Module_ExtPtfm) THEN
                 
         !..................
         ! Get ExtPtfm motions input
         !..................
         
            ! Motions (outputs) at ED platform ref point transfered to ExtPtfm PtfmMesh (input):
            CALL Transfer_Point_to_Point( PlatformMotions, MeshMapData%u_ExtPtfm_PtfmMesh, MeshMapData%ED_P_2_SD_TP, ErrStat2, ErrMsg2 )
               CALL SetErrStat(ErrStat2,ErrMsg2, ErrStat, ErrMsg, RoutineName)
            
         !..................
         ! Get ED loads input (from SD and possibly HD)
         !..................
            
            ! Loads (outputs) on the ExtPtfm platform mesh transfered to ED input location/mesh:
               ! we're mapping loads, so we also need the sibling meshes' displacements:
            CALL Transfer_Point_to_Point( y_ExtPtfm2%PtfmMesh, MeshMapData%u_ED_PlatformPtMesh, MeshMapData%SD_TP_2_ED_P, ErrStat2, ErrMsg2, MeshMapData%u_ExtPtfm_PtfmMesh, PlatformMotions )
               CALL SetErrStat(ErrStat2,ErrMsg2, ErrStat, ErrMsg, RoutineName)
         
      ELSE IF ( p_FAST%CompHydro == Module_HD ) THEN 

      ! Rigid Substructure case
 
      !..................
      ! Get HD inputs on 3 meshes
      !..................
         
         ! Map ED motion outputs to HD inputs:
         ! basically, we want to call Transfer_PlatformMotion_to_HD, except we have the meshes in a different data structure (not a copy of u_HD)
         ! CALL Transfer_PlatformMotion_to_HD( y_ED2%PlatformPtMesh, u_HD, MeshMapData, ErrStat2, ErrMsg2 ) 
         ! so, here are the transfers, again.
         
         ! Motions from ED to HD for mesh mapping
               
         ! These are the motions for the lumped point loads associated the WAMIT body:
         if (MeshMapData%u_HD_W_Mesh%Committed) then
            CALL Transfer_Point_to_Point( PlatformMotions, MeshMapData%u_HD_W_Mesh, MeshMapData%ED_P_2_HD_W_P, ErrStat2, ErrMsg2 )
               CALL SetErrStat(ErrStat2,ErrMsg2, ErrStat, ErrMsg, RoutineName)
         endif
         
         ! These are the motions for the lumped point loads associated viscous drag on the WAMIT body and/or filled/flooded lumped forces of the WAMIT body
         if (MeshMapData%u_HD_M_Mesh%Committed) then
             CALL Transfer_Point_to_Point( PlatformMotions, MeshMapData%u_HD_M_Mesh, MeshMapData%ED_P_2_HD_M_P, ErrStat2, ErrMsg2 )
                CALL SetErrStat(ErrStat2,ErrMsg2, ErrStat, ErrMsg, RoutineName)
         endif
                  
        
            
      !..................
      ! Get ED loads input (from HD only)
      !..................
         MeshMapData%u_ED_PlatformPtMesh%Force  = 0.0_ReKi         
         MeshMapData%u_ED_PlatformPtMesh%Moment = 0.0_ReKi
         
            ! we're mapping loads, so we also need the sibling meshes' displacements:
         if ( y_HD2%WAMITMesh%Committed) then 
            CALL Transfer_Point_to_Point( y_HD2%WAMITMesh, MeshMapData%u_ED_PlatformPtMesh, MeshMapData%HD_W_P_2_ED_P, ErrStat2, ErrMsg2, MeshMapData%u_HD_W_Mesh, PlatformMotions) !u_HD and u_mapped_positions contain the displaced positions for load calculations
               CALL SetErrStat(ErrStat2,ErrMsg2, ErrStat, ErrMsg, RoutineName)
         end if
         
         if ( y_HD2%Morison%Mesh%Committed ) then  
            CALL Transfer_Point_to_Point( y_HD2%Morison%Mesh, MeshMapData%u_ED_PlatformPtMesh_2, MeshMapData%HD_M_P_2_ED_P, ErrStat2, ErrMsg2, MeshMapData%u_HD_M_Mesh, PlatformMotions ) !u_MAP and y_ED contain the displacements needed for moment calculations
               CALL SetErrStat(ErrStat2,ErrMsg2, ErrStat, ErrMsg, RoutineName)               
            
            MeshMapData%u_ED_PlatformPtMesh%Force  = MeshMapData%u_ED_PlatformPtMesh%Force  + MeshMapData%u_ED_PlatformPtMesh_2%Force
            MeshMapData%u_ED_PlatformPtMesh%Moment = MeshMapData%u_ED_PlatformPtMesh%Moment + MeshMapData%u_ED_PlatformPtMesh_2%Moment
         end if
         
      ELSE
         
            ! When using OrcaFlex, we need to zero this out
         MeshMapData%u_ED_PlatformPtMesh%Force  = 0.0_ReKi         
         MeshMapData%u_ED_PlatformPtMesh%Moment = 0.0_ReKi
         
      END IF
      
   !..................
   ! Get remaining portion of ED loads input on MeshMapData%u_ED_PlatformPtMesh (must do this after MeshMapData%u_SD_TPMesh and MeshMapData%u_HD_W_Mesh are set)
   !   at this point, MeshMapData%u_ED_PlatformPtMesh contains the portion of loads from SD and/or HD
   !..................
  
         
         ! Get the loads for ED/SD from a mooring module and add them:
      IF ( p_FAST%CompMooring == Module_MAP ) THEN
         if ( p_FAST%CompSub == Module_SD ) then
            CALL Transfer_Point_to_Point( y_MAP%PtFairleadLoad, MeshMapData%u_SD_LMesh_2, MeshMapData%Mooring_P_2_SD_P, ErrStat2, ErrMsg2, u_MAP%PtFairDisplacement, y_SD2%Y3Mesh ) !u_MAP and y_SD contain the displacements needed for moment calculations
               CALL SetErrStat(ErrStat2,ErrMsg2, ErrStat, ErrMsg, RoutineName)               
            
            MeshMapData%u_SD_LMesh%Force  = MeshMapData%u_SD_LMesh%Force  + MeshMapData%u_SD_LMesh_2%Force
            MeshMapData%u_SD_LMesh%Moment = MeshMapData%u_SD_LMesh%Moment + MeshMapData%u_SD_LMesh_2%Moment 
         else
            CALL Transfer_Point_to_Point( y_MAP%PtFairleadLoad, MeshMapData%u_ED_PlatformPtMesh_2, MeshMapData%Mooring_P_2_ED_P, ErrStat2, ErrMsg2, u_MAP%PtFairDisplacement, PlatformMotions ) !u_MAP and y_ED contain the displacements needed for moment calculations
               CALL SetErrStat(ErrStat2,ErrMsg2, ErrStat, ErrMsg, RoutineName)               
            
            MeshMapData%u_ED_PlatformPtMesh%Force  = MeshMapData%u_ED_PlatformPtMesh%Force  + MeshMapData%u_ED_PlatformPtMesh_2%Force
            MeshMapData%u_ED_PlatformPtMesh%Moment = MeshMapData%u_ED_PlatformPtMesh%Moment + MeshMapData%u_ED_PlatformPtMesh_2%Moment
         end if   
         
      ELSEIF ( p_FAST%CompMooring == Module_MD ) THEN
         if ( p_FAST%CompSub == Module_SD ) then
            CALL Transfer_Point_to_Point( y_MD%CoupledLoads(1), MeshMapData%u_SD_LMesh_2, MeshMapData%Mooring_P_2_SD_P, ErrStat2, ErrMsg2, u_MD%CoupledKinematics(1), y_SD2%Y3Mesh ) !u_MD and y_SD contain the displacements needed for moment calculations
               CALL SetErrStat(ErrStat2,ErrMsg2, ErrStat, ErrMsg, RoutineName)               
            
            MeshMapData%u_SD_LMesh%Force  = MeshMapData%u_SD_LMesh%Force  + MeshMapData%u_SD_LMesh_2%Force
            MeshMapData%u_SD_LMesh%Moment = MeshMapData%u_SD_LMesh%Moment + MeshMapData%u_SD_LMesh_2%Moment 
         else
            CALL Transfer_Point_to_Point( y_MD%CoupledLoads(1), MeshMapData%u_ED_PlatformPtMesh_2, MeshMapData%Mooring_P_2_ED_P, ErrStat2, ErrMsg2, u_MD%CoupledKinematics(1), PlatformMotions ) !u_MD and y_ED contain the displacements needed for moment calculations
               CALL SetErrStat(ErrStat2,ErrMsg2, ErrStat, ErrMsg, RoutineName)  
            
            MeshMapData%u_ED_PlatformPtMesh%Force  = MeshMapData%u_ED_PlatformPtMesh%Force  + MeshMapData%u_ED_PlatformPtMesh_2%Force
            MeshMapData%u_ED_PlatformPtMesh%Moment = MeshMapData%u_ED_PlatformPtMesh%Moment + MeshMapData%u_ED_PlatformPtMesh_2%Moment            
         end if
         
      ELSEIF ( p_FAST%CompMooring == Module_FEAM ) THEN
         if ( p_FAST%CompSub == Module_SD ) then
            CALL Transfer_Point_to_Point( y_FEAM%PtFairleadLoad, MeshMapData%u_SD_LMesh_2, MeshMapData%Mooring_P_2_SD_P, ErrStat2, ErrMsg2, u_FEAM%PtFairleadDisplacement, y_SD2%Y3Mesh ) !u_FEAM and y_SD contain the displacements needed for moment calculations
               CALL SetErrStat(ErrStat2,ErrMsg2, ErrStat, ErrMsg, RoutineName)               
            
            MeshMapData%u_SD_LMesh%Force  = MeshMapData%u_SD_LMesh%Force  + MeshMapData%u_SD_LMesh_2%Force
            MeshMapData%u_SD_LMesh%Moment = MeshMapData%u_SD_LMesh%Moment + MeshMapData%u_SD_LMesh_2%Moment 
         else
            CALL Transfer_Point_to_Point( y_FEAM%PtFairleadLoad, MeshMapData%u_ED_PlatformPtMesh_2, MeshMapData%Mooring_P_2_ED_P, ErrStat2, ErrMsg2, u_FEAM%PtFairleadDisplacement, PlatformMotions ) !u_FEAM and y_ED contain the displacements needed for moment calculations
               CALL SetErrStat(ErrStat2,ErrMsg2, ErrStat, ErrMsg, RoutineName)  
            
            MeshMapData%u_ED_PlatformPtMesh%Force  = MeshMapData%u_ED_PlatformPtMesh%Force  + MeshMapData%u_ED_PlatformPtMesh_2%Force
            MeshMapData%u_ED_PlatformPtMesh%Moment = MeshMapData%u_ED_PlatformPtMesh%Moment + MeshMapData%u_ED_PlatformPtMesh_2%Moment            
         end if
         
      ELSEIF ( p_FAST%CompMooring == Module_Orca ) THEN
         CALL Transfer_Point_to_Point( y_Orca2%PtfmMesh, MeshMapData%u_ED_PlatformPtMesh_2, MeshMapData%Mooring_P_2_ED_P, ErrStat2, ErrMsg2, MeshMapData%u_Orca_PtfmMesh, PlatformMotions ) !u_Orca_PtfmMesh and y_ED contain the displacements needed for moment calculations
            CALL SetErrStat(ErrStat2,ErrMsg2, ErrStat, ErrMsg, RoutineName)  
            
         MeshMapData%u_ED_PlatformPtMesh%Force  = MeshMapData%u_ED_PlatformPtMesh%Force  + MeshMapData%u_ED_PlatformPtMesh_2%Force
         MeshMapData%u_ED_PlatformPtMesh%Moment = MeshMapData%u_ED_PlatformPtMesh%Moment + MeshMapData%u_ED_PlatformPtMesh_2%Moment            
      END IF
      
      
      ! add farm-level mooring loads if applicable
      IF (p_FAST%FarmIntegration) THEN      
         MeshMapData%u_ED_PlatformPtMesh%Force  = MeshMapData%u_ED_PlatformPtMesh%Force  + MeshMapData%u_ED_PlatformPtMesh_MDf%Force
         MeshMapData%u_ED_PlatformPtMesh%Moment = MeshMapData%u_ED_PlatformPtMesh%Moment + MeshMapData%u_ED_PlatformPtMesh_MDf%Moment      
      END IF      


         ! Map the forces from the platform mounted TMD (from ServoDyn) to the platform reference point
      IF ( p_FAST%CompServo == Module_SrvD .and. p_FAST%CompSub /= Module_SD .and. allocated(y_SrvD%SStCLoadMesh)) THEN
         do k=1,size(y_SrvD%SStCLoadMesh)
            IF (y_SrvD%SStCLoadMesh(k)%Committed) THEN      ! size 1 only for SStC
               CALL Transfer_Point_to_Point( y_SrvD%SStCLoadMesh(k), MeshMapData%u_ED_PlatformPtMesh_2, MeshMapData%SStC_P_P_2_ED_P(k), ErrStat2, ErrMsg2, u_SrvD%SStCMotionMesh(k), PlatformMotions )
                  CALL SetErrStat(ErrStat2,ErrMsg2,ErrStat, ErrMsg,RoutineName//':u_ED%PlatformPtMesh' )
               MeshMapData%u_ED_PlatformPtMesh%Force  = MeshMapData%u_ED_PlatformPtMesh%Force  + MeshMapData%u_ED_PlatformPtMesh_2%Force
               MeshMapData%u_ED_PlatformPtMesh%Moment = MeshMapData%u_ED_PlatformPtMesh%Moment + MeshMapData%u_ED_PlatformPtMesh_2%Moment
            ENDIF
         enddo
      ENDIF

   !..................
   ! Calculate the residual with these new inputs:
   !..................                  
         
      CALL Create_FullOpt1_UVector(U_Resid, MeshMapData%u_ED_PlatformPtMesh, MeshMapData%u_SD_TPMesh, MeshMapData%u_SD_LMesh, &
                                   MeshMapData%u_HD_M_Mesh, MeshMapData%u_HD_W_Mesh, &
                                   MeshMapData%u_ED_HubPtLoad, MeshMapData%u_BD_RootMotion, MeshMapData%u_Orca_PtfmMesh, &
                                   MeshMapData%u_ExtPtfm_PtfmMesh, p_FAST ) 
         
      U_Resid = u_in - U_Resid
   
      PlatformMotions => NULL()
            
   END SUBROUTINE U_FullOpt1_Residual   
   !...............................................................................................................................
   SUBROUTINE CleanUp()
      INTEGER(IntKi)             :: ErrStat3    ! The error identifier (ErrStat)
      CHARACTER(ErrMsgLen)       :: ErrMsg3     ! The error message (ErrMsg)
      INTEGER(IntKi)             :: nb_local
         
      IF ( calcJacobian ) THEN
         CALL ED_DestroyInput( u_ED_perturb, ErrStat3, ErrMsg3 )
            IF (ErrStat3 /= ErrID_None) CALL WrScr(' '//RoutineName//TRIM(ErrMsg3) )
         CALL ED_DestroyOutput(y_ED_perturb, ErrStat3, ErrMsg3 )
            IF (ErrStat3 /= ErrID_None) CALL WrScr(' '//RoutineName//TRIM(ErrMsg3) )
         
         CALL SD_DestroyInput( u_SD_perturb, ErrStat3, ErrMsg3 )
            IF (ErrStat3 /= ErrID_None) CALL WrScr(' '//RoutineName//TRIM(ErrMsg3) )
         CALL SD_DestroyOutput(y_SD_perturb, ErrStat3, ErrMsg3 )
            IF (ErrStat3 /= ErrID_None) CALL WrScr(' '//RoutineName//TRIM(ErrMsg3) )

         CALL HydroDyn_DestroyInput( u_HD_perturb, ErrStat3, ErrMsg3 )
            IF (ErrStat3 /= ErrID_None) CALL WrScr(' '//RoutineName//TRIM(ErrMsg3) )
         CALL HydroDyn_DestroyOutput(y_HD_perturb, ErrStat3, ErrMsg3 )
            IF (ErrStat3 /= ErrID_None) CALL WrScr(' '//RoutineName//TRIM(ErrMsg3) )
            
         CALL BD_DestroyInput( u_BD_perturb, ErrStat3, ErrMsg3 )
            IF (ErrStat3 /= ErrID_None) CALL WrScr(' '//RoutineName//TRIM(ErrMsg3) )
         if (allocated(y_BD_perturb)) then
            do nb_local=1,size(y_BD_perturb) 
               CALL BD_DestroyOutput(y_BD_perturb(nb_local), ErrStat3, ErrMsg3 )
                  IF (ErrStat3 /= ErrID_None) CALL WrScr(' '//RoutineName//TRIM(ErrMsg3) )
            end do
            deallocate(y_BD_perturb)
         end if
             
         CALL Orca_DestroyInput( u_Orca_perturb, ErrStat3, ErrMsg3 )
            IF (ErrStat3 /= ErrID_None) CALL WrScr(' '//RoutineName//TRIM(ErrMsg3) )
         CALL Orca_DestroyOutput(y_Orca_perturb, ErrStat3, ErrMsg3 )
            IF (ErrStat3 /= ErrID_None) CALL WrScr(' '//RoutineName//TRIM(ErrMsg3) )
       
         CALL ExtPtfm_DestroyInput( u_ExtPtfm_perturb, ErrStat3, ErrMsg3 )
            IF (ErrStat3 /= ErrID_None) CALL WrScr(' '//RoutineName//TRIM(ErrMsg3) )
         CALL ExtPtfm_DestroyOutput(y_ExtPtfm_perturb, ErrStat3, ErrMsg3 )
            IF (ErrStat3 /= ErrID_None) CALL WrScr(' '//RoutineName//TRIM(ErrMsg3) )
            
      END IF
      
   
   END SUBROUTINE CleanUp
   !...............................................................................................................................
END SUBROUTINE FullOpt1_InputOutputSolve
!----------------------------------------------------------------------------------------------------------------------------------
!> This routine initializes the array that maps rows/columns of the Jacobian to specific mesh fields.
!! Do not change the order of this packing without changing subroutine Create_FullOpt1_UVector()!
SUBROUTINE Init_FullOpt1_Jacobian( p_FAST, MeshMapData, ED_PlatformPtMesh, SD_TPMesh, SD_LMesh, HD_M_Mesh,  &
                                   HD_WAMIT_Mesh, ED_HubPtLoad, u_BD, Orca_PtfmMesh, ExtPtfm_PtfmMesh, ErrStat, ErrMsg)

   TYPE(FAST_ParameterType)          , INTENT(INOUT) :: p_FAST                !< FAST parameters               
   TYPE(FAST_ModuleMapType)          , INTENT(INOUT) :: MeshMapData           !< data that maps meshes together
   
      ! input meshes for each of the 4 modules:
   TYPE(MeshType)                    , INTENT(IN   ) :: ED_PlatformPtMesh     !< ElastoDyn's PlatformPtMesh
   TYPE(MeshType)                    , INTENT(IN   ) :: ED_HubPtLoad          !< ElastoDyn's HubPtLoad mesh
   TYPE(MeshType)                    , INTENT(IN   ) :: SD_TPMesh             !< SubDyn's TP (transition piece) mesh
   TYPE(MeshType)                    , INTENT(IN   ) :: SD_LMesh              !< SubDyn's LMesh
   TYPE(MeshType)                    , INTENT(IN   ) :: HD_M_Mesh             !< HydroDyn's Morison Lumped Mesh
   TYPE(MeshType)                    , INTENT(IN   ) :: HD_WAMIT_Mesh         !< HydroDyn's WAMIT mesh
   TYPE(BD_InputType)                , INTENT(IN   ) :: u_BD(:)               !< inputs for each instance of the BeamDyn module (for the RootMotion meshes)
   TYPE(MeshType)                    , INTENT(IN   ) :: Orca_PtfmMesh         !< OrcaFlex interface PtfmMesh
   TYPE(MeshType)                    , INTENT(IN   ) :: ExtPtfm_PtfmMesh      !< ExtPtfm_MCKF interface PtfmMesh
   
   INTEGER(IntKi)                    , INTENT(  OUT) :: ErrStat               !< Error status of the operation
   CHARACTER(*)                      , INTENT(  OUT) :: ErrMsg                !< Error message if ErrStat /= ErrID_None
   
   CHARACTER(*), PARAMETER                           :: RoutineName = 'Init_FullOpt1_Jacobian'
   
      ! local variables:
   INTEGER(IntKi)                :: i, j, k, index
   
   ErrStat = ErrID_None
   ErrMsg  = ""
   
      ! determine how many inputs there are between the 6 modules (ED, SD, HD, BD, Orca, ExtPtfm)
   p_FAST%SizeJac_Opt1 = 0 ! initialize whole array
   
   if (p_FAST%CompHydro == Module_HD .or. p_FAST%CompSub /= Module_None .or. p_FAST%CompMooring == Module_Orca) then
      p_FAST%SizeJac_Opt1(2) = ED_PlatformPtMesh%NNodes*6        ! ED inputs: 3 forces and 3 moments per node (only 1 node)
   else
      p_FAST%SizeJac_Opt1(2) = 0
   end if
   
                  
   p_FAST%SizeJac_Opt1(3) = SD_TPMesh%NNodes*6                    ! SD inputs: 6 accelerations per node (size of SD input from ED) 
   IF ( p_FAST%CompHydro == Module_HD ) THEN   
      p_FAST%SizeJac_Opt1(3) = p_FAST%SizeJac_Opt1(3) &   
                                    + SD_LMesh%NNodes *6          ! SD inputs: 6 loads per node (size of SD input from HD)       
   END IF
               
   p_FAST%SizeJac_Opt1(4) = HD_M_Mesh%NNodes *6 &                 ! HD inputs: 6 accelerations per node (on each Morison mesh) 
                                 + HD_WAMIT_Mesh%NNodes*6         ! HD inputs: 6 accelerations per node (on the WAMIT mesh)      
   
   IF ( p_FAST%CompElast == Module_BD .and. BD_Solve_Option1) THEN   
      p_FAST%SizeJac_Opt1(2) = p_FAST%SizeJac_Opt1(2) &   
                                     + ED_HubPtLoad%NNodes *6     ! ED inputs: 6 loads per node (size of ED input from BD)
      
      p_FAST%SizeJac_Opt1(5:7) = 0 ! assumes a max of 3 blades
      do k=1,size(u_BD)
         p_FAST%SizeJac_Opt1(4+k) = u_BD(k)%RootMotion%NNodes *6   ! BD inputs: 6 accelerations per node (size of BD input from ED)         
      end do
            
   END IF
        
   if ( p_FAST%CompMooring == Module_Orca ) then   
      p_FAST%SizeJac_Opt1(8) = Orca_PtfmMesh%NNodes*6
   else
      p_FAST%SizeJac_Opt1(8) = 0
   end if
   
   if ( p_FAST%CompSub == Module_ExtPtfm ) then   
      p_FAST%SizeJac_Opt1(9) = ExtPtfm_PtfmMesh%NNodes*6
   else
      p_FAST%SizeJac_Opt1(9) = 0
   end if
   
                       
                              
   p_FAST%SizeJac_Opt1(1) = sum( p_FAST%SizeJac_Opt1 )   ! all the inputs from these modules
                  

      ! allocate matrix to store jacobian 
   CALL AllocAry( MeshMapData%Jacobian_Opt1, p_FAST%SizeJac_Opt1(1), p_FAST%SizeJac_Opt1(1), "Jacobian for full option 1", ErrStat, ErrMsg )
      IF ( ErrStat /= ErrID_None ) RETURN
         
      ! allocate matrix to store index to help us figure out what the ith value of the u vector really means
   ALLOCATE ( MeshMapData%Jac_u_indx( p_FAST%SizeJac_Opt1(1), 3 ), STAT = ErrStat )
      IF ( ErrStat /= 0 ) THEN
         ErrStat = ErrID_Fatal
         ErrMsg = 'Cannot allocate Jac_u_indx.'
         RETURN
      END IF
         
   ! fill matrix to store index to help us figure out what the ith value of the u vector really means
   ! ( see Create_FullOpt1_UVector() ... these MUST match )
   ! column 1 indicates module's mesh and field
   ! column 2 indicates the first index of the acceleration/load field
   ! column 3 is the node
      
   !...............
   ! ED inputs:   
   !...............
   
   index = 1
   if (p_FAST%CompHydro == Module_HD .or. p_FAST%CompSub /= Module_None .or. p_FAST%CompMooring == Module_Orca) then
   
      do i=1,ED_PlatformPtMesh%NNodes
         do j=1,3
            MeshMapData%Jac_u_indx(index,1) =  1 !Module/Mesh/Field: u_ED%PlatformPtMesh%Force = 1
            MeshMapData%Jac_u_indx(index,2) =  j !index:  j
            MeshMapData%Jac_u_indx(index,3) =  i !Node:   i
            index = index + 1
         end do !j      
      end do !i
   
      do i=1,ED_PlatformPtMesh%NNodes
         do j=1,3
            MeshMapData%Jac_u_indx(index,1) =  2 !Module/Mesh/Field: u_ED%PlatformPtMesh%Moment = 2
            MeshMapData%Jac_u_indx(index,2) =  j !index:  j
            MeshMapData%Jac_u_indx(index,3) =  i !Node:   i
            index = index + 1
         end do !j      
      end do !i
      
   end if
   
   
   if (p_FAST%CompElast == Module_BD .and. BD_Solve_Option1) then
      
      do i=1,ED_HubPtLoad%NNodes
         do j=1,3
            MeshMapData%Jac_u_indx(index,1) =  3 !Module/Mesh/Field: u_ED%HubPtMesh%Force = 3
            MeshMapData%Jac_u_indx(index,2) =  j !index:  j
            MeshMapData%Jac_u_indx(index,3) =  i !Node:   i
            index = index + 1
         end do !j      
      end do !i
      
      
      do i=1,ED_HubPtLoad%NNodes
         do j=1,3
            MeshMapData%Jac_u_indx(index,1) =  4 !Module/Mesh/Field: u_ED%HubPtMesh%Moment = 4
            MeshMapData%Jac_u_indx(index,2) =  j !index:  j
            MeshMapData%Jac_u_indx(index,3) =  i !Node:   i
            index = index + 1
         end do !j      
      end do !i

   end if
   
      
   !...............
   ! SD inputs:   
   !...............
      
   ! SD_TPMesh                        
   do i=1,SD_TPMesh%NNodes
      do j=1,3
         MeshMapData%Jac_u_indx(index,1) =  5 !Module/Mesh/Field: u_SD%TPMesh%TranslationAcc = 5
         MeshMapData%Jac_u_indx(index,2) =  j !index:  j
         MeshMapData%Jac_u_indx(index,3) =  i !Node:   i
         index = index + 1                  
      end do !j                             
   end do !i                                
                                            
   do i=1,SD_TPMesh%NNodes                  
      do j=1,3                              
         MeshMapData%Jac_u_indx(index,1) =  6 !Module/Mesh/Field:  u_SD%TPMesh%RotationAcc = 6
         MeshMapData%Jac_u_indx(index,2) =  j !index:  j
         MeshMapData%Jac_u_indx(index,3) =  i !Node:   i
         index = index + 1
      end do !j      
   end do !i   
   
   IF ( p_FAST%CompHydro == Module_HD ) THEN   ! this SD mesh linked only when HD is enabled
   
      ! SD_LMesh
      do i=1,SD_LMesh%NNodes
         do j=1,3
            MeshMapData%Jac_u_indx(index,1) =  7 !Module/Mesh/Field: u_SD%LMesh%Force = 7
            MeshMapData%Jac_u_indx(index,2) =  j !index:  j
            MeshMapData%Jac_u_indx(index,3) =  i !Node:   i
            index = index + 1                  
         end do !j                             
      end do !i                                
                                            
      do i=1,SD_LMesh%NNodes                   
         do j=1,3                              
            MeshMapData%Jac_u_indx(index,1) =  8 !Module/Mesh/Field: u_SD%LMesh%Moment = 8
            MeshMapData%Jac_u_indx(index,2) =  j !index:  j
            MeshMapData%Jac_u_indx(index,3) =  i !Node:   i
            index = index + 1
         end do !j      
      end do !i 
      
   END IF
   
   !...............
   ! HD inputs:
   !...............
         
   !(Morison%Mesh)
   do i=1,HD_M_Mesh%NNodes
      do j=1,3
         MeshMapData%Jac_u_indx(index,1) =  9 !Module/Mesh/Field: u_HD%Morison%Mesh%TranslationAcc = 9
         MeshMapData%Jac_u_indx(index,2) =  j !index:  j
         MeshMapData%Jac_u_indx(index,3) =  i !Node:   i
         index = index + 1
      end do !j      
   end do !i
   
   do i=1,HD_M_Mesh%NNodes
      do j=1,3
         MeshMapData%Jac_u_indx(index,1) = 10 !Module/Mesh/Field:  u_HD%Morison%Mesh%RotationAcc = 10
         MeshMapData%Jac_u_indx(index,2) =  j !index:  j
         MeshMapData%Jac_u_indx(index,3) =  i !Node:   i
         index = index + 1
      end do !j      
   end do !i     
   
   
   !(Mesh)
   do i=1,HD_WAMIT_Mesh%NNodes
      do j=1,3
         MeshMapData%Jac_u_indx(index,1) = 11 !Module/Mesh/Field: u_HD%WAMITMesh%TranslationAcc = 11
         MeshMapData%Jac_u_indx(index,2) =  j !index:  j
         MeshMapData%Jac_u_indx(index,3) =  i !Node:   i
         index = index + 1
      end do !j      
   end do !i
   
   do i=1,HD_WAMIT_Mesh%NNodes
      do j=1,3
         MeshMapData%Jac_u_indx(index,1) = 12 !Module/Mesh/Field:  u_HD%WAMITMesh%RotationAcc = 12
         MeshMapData%Jac_u_indx(index,2) =  j !index:  j
         MeshMapData%Jac_u_indx(index,3) =  i !Node:   i
         index = index + 1
      end do !j      
   end do !i        
   
   !...............
   ! BD inputs:
   !...............
   
   if (p_FAST%CompElast == Module_BD .and. BD_Solve_Option1) then
                 
      do k=1,size(u_BD)
         
         do i=1,u_BD(k)%RootMotion%NNodes
            do j=1,3
               MeshMapData%Jac_u_indx(index,1) =  11 + 2*k !Module/Mesh/Field: u_BD(k)%RootMotion%TranslationAcc = 13 (k=1), 15 (k=2), 17 (k=3)
               MeshMapData%Jac_u_indx(index,2) =  j !index:  j
               MeshMapData%Jac_u_indx(index,3) =  i !Node:   i
               index = index + 1
            end do !j      
         end do !i
      
         do i=1,u_BD(k)%RootMotion%NNodes
            do j=1,3
               MeshMapData%Jac_u_indx(index,1) =  12 + 2*k !Module/Mesh/Field: u_BD(k)%RootMotion%RotationAcc = 14 (k=1), 16 (k=2), 18 (k=3)
               MeshMapData%Jac_u_indx(index,2) =  j !index:  j
               MeshMapData%Jac_u_indx(index,3) =  i !Node:   i
               index = index + 1
            end do !j      
         end do !i
                  
      end do !k
                  
   end if
   
   !...............
   ! Orca inputs:   
   !...............
      
   ! Orca_PtfmMesh
   do i=1,Orca_PtfmMesh%NNodes
      do j=1,3
         MeshMapData%Jac_u_indx(index,1) =  19 !Module/Mesh/Field: u_Orca%PtfmMesh%TranslationAcc = 19
         MeshMapData%Jac_u_indx(index,2) =  j !index:  j
         MeshMapData%Jac_u_indx(index,3) =  i !Node:   i
         index = index + 1                  
      end do !j                             
   end do !i                                
                                            
   do i=1,Orca_PtfmMesh%NNodes                  
      do j=1,3                              
         MeshMapData%Jac_u_indx(index,1) =  20 !Module/Mesh/Field:  u_Orca%PtfmMesh%RotationAcc = 20
         MeshMapData%Jac_u_indx(index,2) =  j !index:  j
         MeshMapData%Jac_u_indx(index,3) =  i !Node:   i
         index = index + 1
      end do !j      
   end do !i      
   
   !...............
   ! ExtPtfm inputs:   
   !...............
      
   ! ExtPtfm_PtfmMesh
   do i=1,ExtPtfm_PtfmMesh%NNodes
      do j=1,3
         MeshMapData%Jac_u_indx(index,1) =  21 !Module/Mesh/Field: u_ExtPtfm%PtfmMesh%TranslationAcc = 21
         MeshMapData%Jac_u_indx(index,2) =  j !index:  j
         MeshMapData%Jac_u_indx(index,3) =  i !Node:   i
         index = index + 1                  
      end do !j                             
   end do !i                                
                                            
   do i=1,ExtPtfm_PtfmMesh%NNodes                  
      do j=1,3                              
         MeshMapData%Jac_u_indx(index,1) =  22 !Module/Mesh/Field:  u_ExtPtfm%PtfmMesh%RotationAcc = 22
         MeshMapData%Jac_u_indx(index,2) =  j !index:  j
         MeshMapData%Jac_u_indx(index,3) =  i !Node:   i
         index = index + 1
      end do !j      
   end do !i
   
   
END SUBROUTINE Init_FullOpt1_Jacobian
!----------------------------------------------------------------------------------------------------------------------------------
!> This routine basically packs the relevant parts of the modules' input meshes for use in this InputOutput solve.
!! Do not change the order of this packing without changing subroutine Init_FullOpt1_Jacobian()!
SUBROUTINE Create_FullOpt1_UVector(u, ED_PlatformPtMesh, SD_TPMesh, SD_LMesh, HD_M_Mesh, HD_WAMIT_Mesh, &
                                         ED_HubPtLoad,  BD_RootMotion, Orca_PtfmMesh, ExtPtfm_PtfmMesh, p_FAST )
!..................................................................................................................................
   
   REAL(ReKi)                        , INTENT(INOUT) :: u(:)                      !< output u vector
   
      ! input meshes for each of the 3 modules:
   TYPE(MeshType)                    , INTENT(IN   ) :: ED_PlatformPtMesh         !< ElastoDyn PlatformPt mesh
   TYPE(MeshType)                    , INTENT(IN   ) :: SD_TPMesh                 !< SubDyn TP mesh
   TYPE(MeshType)                    , INTENT(IN   ) :: SD_LMesh                  !< SubDyn Lmesh
   TYPE(MeshType)                    , INTENT(IN   ) :: HD_M_Mesh                 !< HydroDyn Morison Lumped mesh
   TYPE(MeshType)                    , INTENT(IN   ) :: HD_WAMIT_Mesh             !< HydroDyn WAMIT mesh
   TYPE(MeshType)                    , INTENT(IN   ) :: ED_HubPtLoad              !< ElastoDyn HubPt mesh
   TYPE(MeshType),      ALLOCATABLE  , INTENT(IN   ) :: BD_RootMotion(:)          !< BeamDyn RootMotion meshes
   TYPE(MeshType)                    , INTENT(IN   ) :: Orca_PtfmMesh             !< OrcaFlex interface PtfmMesh
   TYPE(MeshType)                    , INTENT(IN   ) :: ExtPtfm_PtfmMesh          !< ExtPtfm interface PtfmMesh
   
   TYPE(FAST_ParameterType)          , INTENT(IN   ) :: p_FAST                    !< FAST parameters
   
   
      ! local variables:
   INTEGER(IntKi)                :: i, k, indx_first, indx_last
   
   !...............
   ! ED inputs:   
   !...............
   if (p_FAST%CompHydro == Module_HD .or. p_FAST%CompSub /= Module_None .or. p_FAST%CompMooring == MODULE_Orca) then
      u( 1: 3) = ED_PlatformPtMesh%Force(:,1) / p_FAST%UJacSclFact
      u( 4: 6) = ED_PlatformPtMesh%Moment(:,1) / p_FAST%UJacSclFact    
      indx_first = 7   
   else
      indx_first = 1   
   end if
   
   
   if (p_FAST%CompElast == Module_BD .and. BD_Solve_Option1) then
      
      do i=1,ED_HubPtLoad%NNodes
         indx_last  = indx_first + 2 
         u(indx_first:indx_last) = ED_HubPtLoad%Force(:,i) / p_FAST%UJacSclFact
         indx_first = indx_last + 1
      end do
     
      do i=1,ED_HubPtLoad%NNodes
         indx_last  = indx_first + 2 
         u(indx_first:indx_last) = ED_HubPtLoad%Moment(:,i) / p_FAST%UJacSclFact
         indx_first = indx_last + 1
      end do
      
   end if
   

   !...............
   ! SD inputs (SD_TPMesh):      
   !...............
   do i=1,SD_TPMesh%NNodes 
      indx_last  = indx_first + 2
      u(indx_first:indx_last) = SD_TPMesh%TranslationAcc(:,i) 
      indx_first = indx_last + 1
   end do

   do i=1,SD_TPMesh%NNodes 
      indx_last  = indx_first + 2
      u(indx_first:indx_last) = SD_TPMesh%RotationAcc(:,i) 
      indx_first = indx_last + 1
   end do
         
   if ( p_FAST%CompHydro == Module_HD ) then   ! this SD mesh linked only when HD is enabled
      ! SD inputs (SD_LMesh):        
      do i=1,SD_LMesh%NNodes
         indx_last  = indx_first + 2 
         u(indx_first:indx_last) = SD_LMesh%Force(:,i) / p_FAST%UJacSclFact
         indx_first = indx_last + 1
      end do
     
      do i=1,SD_LMesh%NNodes
         indx_last  = indx_first + 2 
         u(indx_first:indx_last) = SD_LMesh%Moment(:,i) / p_FAST%UJacSclFact
         indx_first = indx_last + 1
      end do
   end if
   
   !...............
   ! HD inputs (Morison%Mesh):
   !...............
   do i=1,HD_M_Mesh%NNodes
      indx_last  = indx_first + 2 
      u(indx_first:indx_last) = HD_M_Mesh%TranslationAcc(:,i)
      indx_first = indx_last + 1
   end do
      
   do i=1,HD_M_Mesh%NNodes
      indx_last  = indx_first + 2 
      u(indx_first:indx_last) = HD_M_Mesh%RotationAcc(:,i)
      indx_first = indx_last + 1
   end do
                  
   ! HD inputs (Mesh):
   do i=1,HD_WAMIT_Mesh%NNodes
      indx_last  = indx_first + 2 
      u(indx_first:indx_last) = HD_WAMIT_Mesh%TranslationAcc(:,i)
      indx_first = indx_last + 1
   end do
      
   do i=1,HD_WAMIT_Mesh%NNodes
      indx_last  = indx_first + 2 
      u(indx_first:indx_last) = HD_WAMIT_Mesh%RotationAcc(:,i)
      indx_first = indx_last + 1
   end do   
   
   !...............
   ! BD inputs:
   !...............   
   if (p_FAST%CompElast == Module_BD .and. BD_Solve_Option1) then
      
      do k=1,p_FAST%nBeams
         
         do i=1,BD_RootMotion(k)%NNodes
            indx_last  = indx_first + 2 
            u(indx_first:indx_last) = BD_RootMotion(k)%TranslationAcc(:,i)
            indx_first = indx_last + 1
         end do !i
      
         do i=1,BD_RootMotion(k)%NNodes
            indx_last  = indx_first + 2 
            u(indx_first:indx_last) = BD_RootMotion(k)%RotationAcc(:,i)
            indx_first = indx_last + 1
         end do !i
                  
      end do !k      
      
   end if
   
   !...............
   ! Orca inputs (Orca_PtfmMesh):      
   !...............
   do i=1,Orca_PtfmMesh%NNodes 
      indx_last  = indx_first + 2
      u(indx_first:indx_last) = Orca_PtfmMesh%TranslationAcc(:,i) 
      indx_first = indx_last + 1
   end do

   do i=1,Orca_PtfmMesh%NNodes 
      indx_last  = indx_first + 2
      u(indx_first:indx_last) = Orca_PtfmMesh%RotationAcc(:,i) 
      indx_first = indx_last + 1
   end do   
   
   !...............
   ! ExtPtfm inputs (ExtPtfm_PtfmMesh):      
   !...............
   do i=1,ExtPtfm_PtfmMesh%NNodes 
      indx_last  = indx_first + 2
      u(indx_first:indx_last) = ExtPtfm_PtfmMesh%TranslationAcc(:,i) 
      indx_first = indx_last + 1
   end do

   do i=1,ExtPtfm_PtfmMesh%NNodes 
      indx_last  = indx_first + 2
      u(indx_first:indx_last) = ExtPtfm_PtfmMesh%RotationAcc(:,i) 
      indx_first = indx_last + 1
   end do   
   
   
END SUBROUTINE Create_FullOpt1_UVector
!----------------------------------------------------------------------------------------------------------------------------------
!> This routine adds u_delta to the corresponding mesh field and scales it as appropriate
SUBROUTINE Add_FullOpt1_u_delta( p_FAST, Jac_u_indx, u_delta, u_ED, u_SD, u_HD, u_BD, u_Orca, u_ExtPtfm )
!..................................................................................................................................
   TYPE(FAST_ParameterType)            , INTENT(IN   ) :: p_FAST           !< Glue-code simulation parameters
   INTEGER( IntKi )                    , INTENT(IN   ) :: Jac_u_indx(:,:)  !< Index to map Jacobian u-vector into mesh fields 
   REAL( ReKi )                        , INTENT(IN   ) :: u_delta(:)       !< The delta amount to add to the appropriate mesh fields 
   TYPE(ED_InputType)                  , INTENT(INOUT) :: u_ED             !< ED System inputs 
   TYPE(SD_InputType)                  , INTENT(INOUT) :: u_SD             !< SD System inputs 
   TYPE(HydroDyn_InputType)            , INTENT(INOUT) :: u_HD             !< SD System inputs 
   TYPE(BD_InputType)                  , INTENT(INOUT) :: u_BD(:)          !< BD System inputs 
   TYPE(Orca_InputType)                , INTENT(INOUT) :: u_Orca           !< Orca System inputs 
   TYPE(ExtPtfm_InputType)             , INTENT(INOUT) :: u_ExtPtfm        !< ExtPtfm System inputs 
   
   ! local variables
   INTEGER                                             :: n
   INTEGER                                             :: fieldIndx
   INTEGER                                             :: node
   
   
   DO n = 1,SIZE(u_delta)
      
      fieldIndx = Jac_u_indx(n,2) 
      node      = Jac_u_indx(n,3) 
   
         ! determine which mesh we're trying to perturb and perturb the input:
      SELECT CASE( Jac_u_indx(n,1) )
      
      CASE ( 1) !Module/Mesh/Field: u_ED%PlatformPtMesh%Force = 1
         u_ED%PlatformPtMesh%Force( fieldIndx,node) = u_ED%PlatformPtMesh%Force( fieldIndx,node) + u_delta(n) * p_FAST%UJacSclFact       
      CASE ( 2) !Module/Mesh/Field: u_ED%PlatformPtMesh%Moment = 2
         u_ED%PlatformPtMesh%Moment(fieldIndx,node) = u_ED%PlatformPtMesh%Moment(fieldIndx,node) + u_delta(n) * p_FAST%UJacSclFact       
      CASE ( 3) !Module/Mesh/Field: u_ED%HubPtMesh%Force = 3
         u_ED%HubPtLoad%Force( fieldIndx,node) = u_ED%HubPtLoad%Force( fieldIndx,node) + u_delta(n) * p_FAST%UJacSclFact     
      CASE ( 4) !Module/Mesh/Field: u_ED%HubPtMesh%Moment = 4
         u_ED%HubPtLoad%Moment(fieldIndx,node) = u_ED%HubPtLoad%Moment(fieldIndx,node) + u_delta(n) * p_FAST%UJacSclFact     
               
      CASE ( 5) !Module/Mesh/Field: u_SD%TPMesh%TranslationAcc = 5
         u_SD%TPMesh%TranslationAcc(fieldIndx,node) = u_SD%TPMesh%TranslationAcc(fieldIndx,node) + u_delta(n)        
      CASE ( 6) !Module/Mesh/Field: u_SD%TPMesh%RotationAcc = 6
         u_SD%TPMesh%RotationAcc(   fieldIndx,node) = u_SD%TPMesh%RotationAcc(   fieldIndx,node) + u_delta(n)        
      CASE ( 7) !Module/Mesh/Field: u_SD%LMesh%Force = 7
         u_SD%LMesh%Force( fieldIndx,node) = u_SD%LMesh%Force( fieldIndx,node) + u_delta(n) * p_FAST%UJacSclFact     
      CASE ( 8) !Module/Mesh/Field: u_SD%LMesh%Moment = 8
         u_SD%LMesh%Moment(fieldIndx,node) = u_SD%LMesh%Moment(fieldIndx,node) + u_delta(n) * p_FAST%UJacSclFact     
      
      CASE ( 9) !Module/Mesh/Field: u_HD%Morison%Mesh%TranslationAcc = 9
         u_HD%Morison%Mesh%TranslationAcc(fieldIndx,node) = u_HD%Morison%Mesh%TranslationAcc(fieldIndx,node) + u_delta(n)        
      CASE (10) !Module/Mesh/Field: u_HD%Morison%Mesh%RotationAcc = 10
         u_HD%Morison%Mesh%RotationAcc(   fieldIndx,node) = u_HD%Morison%Mesh%RotationAcc(   fieldIndx,node) + u_delta(n)        
            
      CASE (11) !Module/Mesh/Field: u_HD%WAMITMesh%TranslationAcc = 11
         u_HD%WAMITMesh%TranslationAcc(   fieldIndx,node) = u_HD%WAMITMesh%TranslationAcc(   fieldIndx,node) + u_delta(n)      
      CASE (12) !Module/Mesh/Field: u_HD%WAMITMesh%RotationAcc = 12
         u_HD%WAMITMesh%RotationAcc(      fieldIndx,node) = u_HD%WAMITMesh%RotationAcc(      fieldIndx,node) + u_delta(n)     
         
      CASE (13) !Module/Mesh/Field: u_BD(1)%RootMotion%TranslationAcc = 13 (k=1)
         u_BD(1)%RootMotion%TranslationAcc(fieldIndx,node) = u_BD(1)%RootMotion%TranslationAcc(fieldIndx,node) + u_delta(n)      
      CASE (14) !Module/Mesh/Field: u_BD(1)%RootMotion%RotationAcc = 14 (k=1)
         u_BD(1)%RootMotion%RotationAcc(   fieldIndx,node) = u_BD(1)%RootMotion%RotationAcc(   fieldIndx,node) + u_delta(n)     
      CASE (15) !Module/Mesh/Field: u_BD(2)%RootMotion%TranslationAcc = 15 (k=2)
         u_BD(2)%RootMotion%TranslationAcc(fieldIndx,node) = u_BD(2)%RootMotion%TranslationAcc(fieldIndx,node) + u_delta(n)      
      CASE (16) !Module/Mesh/Field: u_BD(2)%RootMotion%RotationAcc = 16 (k=2)
         u_BD(2)%RootMotion%RotationAcc(   fieldIndx,node) = u_BD(2)%RootMotion%RotationAcc(   fieldIndx,node) + u_delta(n)     
      CASE (17) !Module/Mesh/Field: u_BD(3)%RootMotion%TranslationAcc = 17 (k=3)
         u_BD(3)%RootMotion%TranslationAcc(fieldIndx,node) = u_BD(3)%RootMotion%TranslationAcc(fieldIndx,node) + u_delta(n)      
      CASE (18) !Module/Mesh/Field: u_BD(3)%RootMotion%RotationAcc = 18 (k=3)
         u_BD(3)%RootMotion%RotationAcc(   fieldIndx,node) = u_BD(3)%RootMotion%RotationAcc(   fieldIndx,node) + u_delta(n)     
         
      CASE (19) !Module/Mesh/Field: u_Orca%PtfmMesh%TranslationAcc = 19
         u_Orca%PtfmMesh%TranslationAcc(   fieldIndx,node) = u_Orca%PtfmMesh%TranslationAcc(   fieldIndx,node) + u_delta(n)      
      CASE (20) !Module/Mesh/Field: u_Orca%PtfmMesh%RotationAcc = 20
         u_Orca%PtfmMesh%RotationAcc(      fieldIndx,node) = u_Orca%PtfmMesh%RotationAcc(      fieldIndx,node) + u_delta(n)     
         
      CASE (21) !Module/Mesh/Field: u_ExtPtfm%PtfmMesh%TranslationAcc = 21
         u_ExtPtfm%PtfmMesh%TranslationAcc(   fieldIndx,node) = u_ExtPtfm%PtfmMesh%TranslationAcc(   fieldIndx,node) + u_delta(n)      
      CASE (22) !Module/Mesh/Field: u_ExtPtfm%PtfmMesh%RotationAcc = 22
         u_ExtPtfm%PtfmMesh%RotationAcc(      fieldIndx,node) = u_ExtPtfm%PtfmMesh%RotationAcc(      fieldIndx,node) + u_delta(n)     
         
      END SELECT
                                   
   END DO
   
END SUBROUTINE Add_FullOpt1_u_delta
!----------------------------------------------------------------------------------------------------------------------------------
!> This routine perturbs the nth element of the u array (and mesh/field it corresponds to)
SUBROUTINE Perturb_u_FullOpt1( p_FAST, Jac_u_indx, n, u_perturb, u_ED_perturb, u_SD_perturb, u_HD_perturb, u_BD_perturb, &
                               u_Orca_perturb, u_ExtPtfm_perturb, perturb )
!...............................................................................................................................
   TYPE(FAST_ParameterType)            , INTENT(IN   ) :: p_FAST                 !< Glue-code simulation parameters
   INTEGER( IntKi )                    , INTENT(IN   ) :: Jac_u_indx(:,:)        !< Index to map Jacobian u-vector into mesh fields 
   INTEGER( IntKi )                    , INTENT(IN   ) :: n                      !< number of array element to use 
   REAL( ReKi )                        , INTENT(INOUT) :: u_perturb(:)           !< array to be perturbed
   TYPE(ED_InputType),        OPTIONAL , INTENT(INOUT) :: u_ED_perturb           !< ED System inputs  (needed only when                                  1 <= n <= NumEDNodes=NumEDNodes)
   TYPE(SD_InputType),        OPTIONAL , INTENT(INOUT) :: u_SD_perturb           !< SD System inputs  (needed only when NumEDNodes                      +1 <= n <= NumEDNodes+NumSDNodes) [if SD is used] 
   TYPE(HydroDyn_InputType),  OPTIONAL , INTENT(INOUT) :: u_HD_perturb           !< HD System inputs  (needed only when NumEDNodes+NumSDNodes           +1 <= n <= NumEDNodes+NumSDNodes+NumHDNodes) [if HD is used and SD is used. if SD not used, 
   TYPE(BD_InputType),        OPTIONAL , INTENT(INOUT) :: u_BD_perturb           !< BD System inputs  (needed only when NumEDNodes+NumSDNodes+NumHDNodes+1 <= n <= inf) [if BD is used]
   TYPE(Orca_InputType),      OPTIONAL , INTENT(INOUT) :: u_Orca_perturb         !< Orca System inputs  (needed only when NumEDNodes+NumSDNodes+NumHDNodes+NumBDNodes+1 <= n <= inf) [if Orca is used]
   TYPE(ExtPtfm_InputType),   OPTIONAL , INTENT(INOUT) :: u_ExtPtfm_perturb      !< ExtPtfm System inputs  (needed only when NumEDNodes+NumSDNodes+NumHDNodes+NumBDNodes+NumOcraNodes+1 <= n <= inf) [if ExtPtfm is used]
   REAL( ReKi )                        , INTENT(  OUT) :: perturb                !< amount that u_perturb(n) was perturbed
   
   ! local variables
   INTEGER                                             :: fieldIndx
   INTEGER                                             :: node
   
      
   fieldIndx = Jac_u_indx(n,2) 
   node      = Jac_u_indx(n,3) 
   
      ! determine which mesh we're trying to perturb and perturb the input:
   SELECT CASE( Jac_u_indx(n,1) )
      
   CASE ( 1) !Module/Mesh/Field: u_ED%PlatformPtMesh%Force = 1
      perturb = GetPerturb( u_ED_perturb%PlatformPtMesh%Force(fieldIndx , node) )
      u_ED_perturb%PlatformPtMesh%Force( fieldIndx,node) = u_ED_perturb%PlatformPtMesh%Force( fieldIndx,node) + perturb * p_FAST%UJacSclFact       
   CASE ( 2) !Module/Mesh/Field: u_ED%PlatformPtMesh%Moment = 2
      perturb = GetPerturb( u_ED_perturb%PlatformPtMesh%Moment(fieldIndx , node) )
      u_ED_perturb%PlatformPtMesh%Moment(fieldIndx,node) = u_ED_perturb%PlatformPtMesh%Moment(fieldIndx,node) + perturb * p_FAST%UJacSclFact             
   CASE ( 3) !Module/Mesh/Field: u_ED%HubPtMesh%Force = 3
      perturb = GetPerturb( u_ED_perturb%HubPtLoad%Force(fieldIndx , node) )
      u_ED_perturb%HubPtLoad%Force(   fieldIndx,node) = u_ED_perturb%HubPtLoad%Force(   fieldIndx,node) + perturb * p_FAST%UJacSclFact     
   CASE ( 4) !Module/Mesh/Field: u_ED%HubPtMesh%Moment = 4
      perturb = GetPerturb( u_ED_perturb%HubPtLoad%Moment(fieldIndx , node) )
      u_ED_perturb%HubPtLoad%Moment(  fieldIndx,node) = u_ED_perturb%HubPtLoad%Moment(  fieldIndx,node) + perturb * p_FAST%UJacSclFact     
               
   CASE ( 5) !Module/Mesh/Field: u_SD%TPMesh%TranslationAcc = 5
      perturb = GetPerturb( u_SD_perturb%TPMesh%TranslationAcc(fieldIndx , node) )
      u_SD_perturb%TPMesh%TranslationAcc(fieldIndx,node) = u_SD_perturb%TPMesh%TranslationAcc(fieldIndx,node) + perturb        
   CASE ( 6) !Module/Mesh/Field: u_SD%TPMesh%RotationAcc = 6
      perturb = GetPerturb( u_SD_perturb%TPMesh%RotationAcc(fieldIndx , node) )
      u_SD_perturb%TPMesh%RotationAcc(   fieldIndx,node) = u_SD_perturb%TPMesh%RotationAcc(   fieldIndx,node) + perturb        
   CASE ( 7) !Module/Mesh/Field: u_SD%LMesh%Force = 7
      perturb = GetPerturb( u_SD_perturb%LMesh%Force(fieldIndx , node) )
      u_SD_perturb%LMesh%Force( fieldIndx,node) = u_SD_perturb%LMesh%Force( fieldIndx,node) + perturb * p_FAST%UJacSclFact     
   CASE ( 8) !Module/Mesh/Field: u_SD%LMesh%Moment = 8
      perturb = GetPerturb( u_SD_perturb%LMesh%Moment(fieldIndx , node) )
      u_SD_perturb%LMesh%Moment(fieldIndx,node) = u_SD_perturb%LMesh%Moment(fieldIndx,node) + perturb * p_FAST%UJacSclFact     
      
   CASE ( 9) !Module/Mesh/Field: u_HD%Morison%Mesh%TranslationAcc = 9
      perturb = GetPerturb( u_HD_perturb%Morison%Mesh%TranslationAcc(fieldIndx , node) )
      u_HD_perturb%Morison%Mesh%TranslationAcc(fieldIndx,node) = u_HD_perturb%Morison%Mesh%TranslationAcc(fieldIndx,node) + perturb        
   CASE ( 10) !Module/Mesh/Field: u_HD%Morison%Mesh%RotationAcc = 10
      perturb = GetPerturb( u_HD_perturb%Morison%Mesh%RotationAcc(fieldIndx , node) )
      u_HD_perturb%Morison%Mesh%RotationAcc(   fieldIndx,node) = u_HD_perturb%Morison%Mesh%RotationAcc(   fieldIndx,node) + perturb        
   
   CASE (11) !Module/Mesh/Field: u_HD%WAMITMesh%TranslationAcc = 11
      perturb = GetPerturb( u_HD_perturb%WAMITMesh%TranslationAcc(fieldIndx , node) )
      u_HD_perturb%WAMITMesh%TranslationAcc(fieldIndx,node) = u_HD_perturb%WAMITMesh%TranslationAcc(fieldIndx,node) + perturb      
   CASE (12) !Module/Mesh/Field: u_HD%WAMITMesh%RotationAcc = 12
      perturb = GetPerturb( u_HD_perturb%WAMITMesh%RotationAcc(fieldIndx , node) )
      u_HD_perturb%WAMITMesh%RotationAcc(   fieldIndx,node) = u_HD_perturb%WAMITMesh%RotationAcc(   fieldIndx,node) + perturb      
            
   CASE (13) !Module/Mesh/Field: u_BD(1)%RootMotion%TranslationAcc = 13 (k=1)
      perturb = GetPerturb( u_BD_perturb%RootMotion%TranslationAcc(fieldIndx , node) )
      u_BD_perturb%RootMotion%TranslationAcc(fieldIndx,node) = u_BD_perturb%RootMotion%TranslationAcc(fieldIndx,node) + perturb      
   CASE (14) !Module/Mesh/Field: u_BD(1)%RootMotion%RotationAcc = 14 (k=1)
      perturb = GetPerturb( u_BD_perturb%RootMotion%RotationAcc(fieldIndx , node) )
      u_BD_perturb%RootMotion%RotationAcc(   fieldIndx,node) = u_BD_perturb%RootMotion%RotationAcc(   fieldIndx,node) + perturb      
   CASE (15) !Module/Mesh/Field: u_BD(2)%RootMotion%TranslationAcc = 15 (k=2)
      perturb = GetPerturb( u_BD_perturb%RootMotion%TranslationAcc(fieldIndx , node) )
      u_BD_perturb%RootMotion%TranslationAcc(fieldIndx,node) = u_BD_perturb%RootMotion%TranslationAcc(fieldIndx,node) + perturb      
   CASE (16) !Module/Mesh/Field: u_BD(2)%RootMotion%RotationAcc = 16 (k=2)
      perturb = GetPerturb( u_BD_perturb%RootMotion%RotationAcc(fieldIndx , node) )
      u_BD_perturb%RootMotion%RotationAcc(   fieldIndx,node) = u_BD_perturb%RootMotion%RotationAcc(   fieldIndx,node) + perturb      
   CASE (17) !Module/Mesh/Field: u_BD(3)%RootMotion%TranslationAcc = 17 (k=3)
      perturb = GetPerturb( u_BD_perturb%RootMotion%TranslationAcc(fieldIndx , node) )
      u_BD_perturb%RootMotion%TranslationAcc(fieldIndx,node) = u_BD_perturb%RootMotion%TranslationAcc(fieldIndx,node) + perturb      
   CASE (18) !Module/Mesh/Field: u_BD(3)%RootMotion%RotationAcc = 18 (k=3)
      perturb = GetPerturb( u_BD_perturb%RootMotion%RotationAcc(fieldIndx , node) )
      u_BD_perturb%RootMotion%RotationAcc(   fieldIndx,node) = u_BD_perturb%RootMotion%RotationAcc(   fieldIndx,node) + perturb      
            
   CASE (19) !Module/Mesh/Field: u_Orca%PtfmMesh%TranslationAcc = 19
      perturb = GetPerturb( u_Orca_perturb%PtfmMesh%TranslationAcc(fieldIndx , node) )
      u_Orca_perturb%PtfmMesh%TranslationAcc(fieldIndx,node) = u_Orca_perturb%PtfmMesh%TranslationAcc(fieldIndx,node) + perturb      
   CASE (20) !Module/Mesh/Field: u_Orca%PtfmMesh%RotationAcc = 20
      perturb = GetPerturb( u_Orca_perturb%PtfmMesh%RotationAcc(fieldIndx , node) )
      u_Orca_perturb%PtfmMesh%RotationAcc(   fieldIndx,node) = u_Orca_perturb%PtfmMesh%RotationAcc(   fieldIndx,node) + perturb      
      
   CASE (21) !Module/Mesh/Field: u_ExtPtfm%PtfmMesh%TranslationAcc = 21
      perturb = GetPerturb( u_ExtPtfm_perturb%PtfmMesh%TranslationAcc(fieldIndx , node) )
      u_ExtPtfm_perturb%PtfmMesh%TranslationAcc(fieldIndx,node) = u_ExtPtfm_perturb%PtfmMesh%TranslationAcc(fieldIndx,node) + perturb      
   CASE (22) !Module/Mesh/Field: u_ExtPtfm%PtfmMesh%RotationAcc = 22
      perturb = GetPerturb( u_ExtPtfm_perturb%PtfmMesh%RotationAcc(fieldIndx , node) )
      u_ExtPtfm_perturb%PtfmMesh%RotationAcc(   fieldIndx,node) = u_ExtPtfm_perturb%PtfmMesh%RotationAcc(   fieldIndx,node) + perturb      
      
   END SELECT
                                   
   u_perturb(n) = u_perturb(n) + perturb
   
        
END SUBROUTINE Perturb_u_FullOpt1
!----------------------------------------------------------------------------------------------------------------------------------
!> This routine resets the remap flags on all of the meshes
SUBROUTINE ResetRemapFlags(p_FAST, ED, SED, BD, AD14, AD, HD, SD, ExtPtfm, SrvD, MAPp, FEAM, MD, Orca, IceF, IceD )
!...............................................................................................................................

   TYPE(FAST_ParameterType), INTENT(IN   ) :: p_FAST              !< Parameters for the glue code

   TYPE(ElastoDyn_Data),     INTENT(INOUT) :: ED                  !< ElastoDyn data
   TYPE(SED_Data),           INTENT(INOUT) :: SED                 !< Simplified-ElastoDyn data
   TYPE(BeamDyn_Data),       INTENT(INOUT) :: BD                  !< BeamDyn data
   TYPE(ServoDyn_Data),      INTENT(INOUT) :: SrvD                !< ServoDyn data
   TYPE(AeroDyn_Data),       INTENT(INOUT) :: AD                  !< AeroDyn data
   TYPE(AeroDyn14_Data),     INTENT(INOUT) :: AD14                !< AeroDyn14 data
   TYPE(HydroDyn_Data),      INTENT(INOUT) :: HD                  !< HydroDyn data
   TYPE(SubDyn_Data),        INTENT(INOUT) :: SD                  !< SubDyn data
   TYPE(ExtPtfm_Data),       INTENT(INOUT) :: ExtPtfm             !< ExtPtfm data
   TYPE(MAP_Data),           INTENT(INOUT) :: MAPp                !< MAP data
   TYPE(FEAMooring_Data),    INTENT(INOUT) :: FEAM                !< FEAMooring data
   TYPE(MoorDyn_Data),       INTENT(INOUT) :: MD                  !< MoorDyn data
   TYPE(OrcaFlex_Data),      INTENT(INOUT) :: Orca                !< OrcaFlex interface data
   TYPE(IceFloe_Data),       INTENT(INOUT) :: IceF                !< IceFloe data
   TYPE(IceDyn_Data),        INTENT(INOUT) :: IceD                !< All the IceDyn data used in time-step loop

   !local variable(s)

   INTEGER(IntKi) :: i  ! counter for ice legs
   INTEGER(IntKi) :: k  ! counter for blades
   INTEGER(IntKi) :: j  ! Counter for StC instances
         
   !.....................................................................
   ! Reset each mesh's RemapFlag (after calling all InputSolve routines):
   !.....................................................................     
   
   if (p_FAST%CompElast == Module_SED) then
      ! Simplified-ElastoDyn meshes
      SED%y%PlatformPtMesh%RemapFlag         = .FALSE.
      DO K=1,SIZE(SED%y%BladeRootMotion)
         SED%y%BladeRootMotion(K)%RemapFlag  = .FALSE.
      END DO
<<<<<<< HEAD
      SED%y%NacelleMotion%RemapFlag          = .FALSE.
      SED%y%HubPtMotion%RemapFlag            = .FALSE.
      SED%Input(1)%HubPtLoad%RemapFlag       = .FALSE.
   else
      ! ElastoDyn meshes
      ED%Input( 1)%PlatformPtMesh%RemapFlag        = .FALSE.
      ED%y%PlatformPtMesh%RemapFlag                = .FALSE.
      ED%Input( 1)%TowerPtLoads%RemapFlag          = .FALSE.
      ED%y%TowerLn2Mesh%RemapFlag                  = .FALSE.
      DO K=1,SIZE(ED%y%BladeRootMotion)
         ED %y%BladeRootMotion(K)%RemapFlag         = .FALSE.
      END DO
      if (allocated(ED%Input(1)%BladePtLoads)) then   
         DO K=1,SIZE(ED%Input(1)%BladePtLoads)
            ED%Input( 1)%BladePtLoads(K)%RemapFlag = .FALSE.
            ED%y%BladeLn2Mesh(K)%RemapFlag         = .FALSE.
         END DO
      end if
      
      ED%Input( 1)%NacelleLoads%RemapFlag  = .FALSE.
      ED%y%NacelleMotion%RemapFlag         = .FALSE.
      ED%Input( 1)%HubPtLoad%RemapFlag     = .FALSE.
      ED%y%HubPtMotion%RemapFlag           = .FALSE.
   endif
=======
   end if
   
   ED%Input( 1)%NacelleLoads%RemapFlag  = .FALSE.
   ED%y%NacelleMotion%RemapFlag         = .FALSE.
   ED%Input( 1)%TFinCMLoads%RemapFlag  = .FALSE.
   ED%y%TFinCMMotion%RemapFlag         = .FALSE.
   ED%Input( 1)%HubPtLoad%RemapFlag     = .FALSE.
   ED%y%HubPtMotion%RemapFlag           = .FALSE.
>>>>>>> fb9aec73
            
   ! BeamDyn meshes
   IF ( p_FAST%CompElast == Module_BD ) THEN
      DO i=1,p_FAST%nBeams            
         BD%Input(1,i)%RootMotion%RemapFlag = .FALSE.
         BD%Input(1,i)%PointLoad%RemapFlag  = .FALSE.
         BD%Input(1,i)%DistrLoad%RemapFlag  = .FALSE.
         BD%Input(1,i)%HubMotion%RemapFlag  = .FALSE.
             
         BD%y(i)%ReactionForce%RemapFlag    = .FALSE.
         BD%y(i)%BldMotion%RemapFlag        = .FALSE.
      END DO                  
   END IF
      
   ! AeroDyn meshes
   IF ( p_FAST%CompAero == Module_AD14 ) THEN
         
      DO k=1,SIZE(AD14%Input(1)%InputMarkers)
         AD14%Input(1)%InputMarkers(k)%RemapFlag = .FALSE.
               AD14%y%OutputLoads(  k)%RemapFlag = .FALSE.
      END DO
                  
      IF (AD14%Input(1)%Twr_InputMarkers%Committed) THEN
         AD14%Input(1)%Twr_InputMarkers%RemapFlag = .FALSE.
                AD14%y%Twr_OutputLoads%RemapFlag  = .FALSE.
      END IF
   ELSEIF ( p_FAST%CompAero == Module_AD ) THEN
      
      IF (AD%Input(1)%rotors(1)%HubMotion%Committed) THEN
         AD%Input(1)%rotors(1)%HubMotion%RemapFlag = .FALSE.
         AD%y%rotors(1)%HubLoad%RemapFlag = .FALSE.
      END IF

      IF (AD%Input(1)%rotors(1)%TowerMotion%Committed) THEN
          AD%Input(1)%rotors(1)%TowerMotion%RemapFlag = .FALSE.
          
         IF (AD%y%rotors(1)%TowerLoad%Committed) THEN
                  AD%y%rotors(1)%TowerLoad%RemapFlag = .FALSE.
         END IF      
      END IF
      
      IF (AD%Input(1)%rotors(1)%NacelleMotion%Committed) THEN
         AD%Input(1)%rotors(1)%NacelleMotion%RemapFlag = .FALSE.
         AD%y%rotors(1)%NacelleLoad%RemapFlag = .FALSE.
      END IF

      IF (AD%Input(1)%rotors(1)%TFinMotion%Committed) THEN
         AD%Input(1)%rotors(1)%TFinMotion%RemapFlag = .FALSE.
         AD%y%rotors(1)%TFinLoad%RemapFlag = .FALSE.
      END IF
      
      DO k=1,SIZE(AD%Input(1)%rotors(1)%BladeMotion)
         AD%Input(1)%rotors(1)%BladeRootMotion(k)%RemapFlag = .FALSE.
         AD%Input(1)%rotors(1)%BladeMotion(    k)%RemapFlag = .FALSE.
                AD%y%rotors(1)%BladeLoad(      k)%RemapFlag = .FALSE.
      END DO
                                    
   END IF
   
   
   ! ServoDyn -- StrucCtrl meshes
   IF ( p_FAST%CompServo == Module_SrvD ) THEN
      IF ( ALLOCATED(SrvD%y%NStCLoadMesh) ) THEN
         do j=1,size(SrvD%y%NStCLoadMesh)
            IF (SrvD%y%NStCLoadMesh(j)%Committed) THEN
               SrvD%y%NStCLoadMesh(j)%RemapFlag        = .FALSE.
               SrvD%Input(1)%NStCMotionMesh(j)%RemapFlag = .FALSE.
            END IF
         enddo
      END IF

      IF ( ALLOCATED(SrvD%y%TStCLoadMesh) ) THEN
         do j=1,size(SrvD%y%TStCLoadMesh)
            IF (SrvD%y%TStCLoadMesh(j)%Committed) THEN
               SrvD%y%TStCLoadMesh(j)%RemapFlag        = .FALSE.
               SrvD%Input(1)%TStCMotionMesh(j)%RemapFlag = .FALSE.
            END IF
         enddo
      ENDIF

      IF ( ALLOCATED(SrvD%y%BStCLoadMesh) ) THEN
         do j=1,size(SrvD%y%BStCLoadMesh,2)
            DO K = 1,SIZE(SrvD%y%BStCLoadMesh,1)
               IF (SrvD%y%BStCLoadMesh(K,j)%Committed) THEN
                  SrvD%y%BStCLoadMesh(K,j)%RemapFlag        = .FALSE.
                  SrvD%Input(1)%BStCMotionMesh(K,j)%RemapFlag = .FALSE.
               END IF
            END DO
         enddo
      ENDIF

      IF ( ALLOCATED(SrvD%y%SStCLoadMesh) ) THEN
         do j=1,size(SrvD%y%SStCLoadMesh)
            IF (SrvD%y%SStCLoadMesh(j)%Committed) THEN
               SrvD%y%SStCLoadMesh(j)%RemapFlag        = .FALSE.
               SrvD%Input(1)%SStCMotionMesh(j)%RemapFlag = .FALSE.
            END IF
         enddo
      ENDIF

   END IF
   
   ! HydroDyn
   IF ( p_FAST%CompHydro == Module_HD ) THEN
      HD%Input(1)%PRPMesh%RemapFlag       = .FALSE.
      IF (HD%Input(1)%WAMITMesh%Committed) THEN
          HD%Input(1)%WAMITMesh%RemapFlag  = .FALSE.
                 HD%y%WAMITMesh%RemapFlag  = .FALSE.                
      END IF
      IF (HD%Input(1)%Morison%Mesh%Committed) THEN
          HD%Input(1)%Morison%Mesh%RemapFlag  = .FALSE.
                 HD%y%Morison%Mesh%RemapFlag  = .FALSE.
      END IF
   END IF

   ! SubDyn
   IF ( p_FAST%CompSub == Module_SD ) THEN
      IF (SD%Input(1)%TPMesh%Committed) THEN
         SD%Input(1)%TPMesh%RemapFlag = .FALSE.
                SD%y%Y1Mesh%RemapFlag = .FALSE.
      END IF    
         
      IF (SD%Input(1)%LMesh%Committed) THEN
         SD%Input(1)%LMesh%RemapFlag  = .FALSE.
                SD%y%Y2Mesh%RemapFlag = .FALSE.
                SD%y%Y3Mesh%RemapFlag = .FALSE.
      END IF    
   ELSE IF ( p_FAST%CompSub == Module_ExtPtfm ) THEN
      IF (ExtPtfm%Input(1)%PtfmMesh%Committed) THEN
         ExtPtfm%Input(1)%PtfmMesh%RemapFlag = .FALSE.
                ExtPtfm%y%PtfmMesh%RemapFlag = .FALSE.
      END IF    
   END IF
      
      
   ! MAP , FEAM , MoorDyn, OrcaFlex
   IF ( p_FAST%CompMooring == Module_MAP ) THEN
      MAPp%Input(1)%PtFairDisplacement%RemapFlag      = .FALSE.
             MAPp%y%PtFairleadLoad%RemapFlag          = .FALSE.
   ELSEIF ( p_FAST%CompMooring == Module_MD ) THEN
       MD%Input(1)%CoupledKinematics(1)%RemapFlag     = .FALSE.
              MD%y%CoupledLoads(1)%RemapFlag          = .FALSE.         
   ELSEIF ( p_FAST%CompMooring == Module_FEAM ) THEN
      FEAM%Input(1)%PtFairleadDisplacement%RemapFlag  = .FALSE.
             FEAM%y%PtFairleadLoad%RemapFlag          = .FALSE.         
   ELSEIF ( p_FAST%CompMooring == Module_Orca ) THEN
      Orca%Input(1)%PtfmMesh%RemapFlag  = .FALSE.
             Orca%y%PtfmMesh%RemapFlag  = .FALSE.         
   END IF
         
   ! IceFloe, IceDyn
   IF ( p_FAST%CompIce == Module_IceF ) THEN
      IF (IceF%Input(1)%iceMesh%Committed) THEN
         IceF%Input(1)%iceMesh%RemapFlag = .FALSE.
                IceF%y%iceMesh%RemapFlag = .FALSE.
      END IF    
   ELSEIF ( p_FAST%CompIce == Module_IceD ) THEN
      DO i=1,p_FAST%numIceLegs
         IF (IceD%Input(1,i)%PointMesh%Committed) THEN
            IceD%Input(1,i)%PointMesh%RemapFlag = .FALSE.
                  IceD%y(i)%PointMesh%RemapFlag = .FALSE.
         END IF    
      END DO         
   END IF
      
END SUBROUTINE ResetRemapFlags  
!----------------------------------------------------------------------------------------------------------------------------------
!> This routine initializes all of the mapping data structures needed between the various modules.
SUBROUTINE InitModuleMappings(p_FAST, ED, SED, BD, AD14, AD, ADsk, HD, SD, ExtPtfm, SrvD, MAPp, FEAM, MD, Orca, IceF, IceD, MeshMapData, ErrStat, ErrMsg)
!...............................................................................................................................
   
   TYPE(FAST_ParameterType),   INTENT(INOUT) :: p_FAST              !< Parameters for the glue code

   TYPE(ElastoDyn_Data),TARGET,INTENT(INOUT) :: ED                  !< ElastoDyn data
   TYPE(SED_Data),TARGET,      INTENT(INOUT) :: SED                 !< Simplified-ElastoDyn data
   TYPE(BeamDyn_Data),         INTENT(INOUT) :: BD                  !< BeamDyn data
   TYPE(ServoDyn_Data),        INTENT(INOUT) :: SrvD                !< ServoDyn data
   TYPE(AeroDyn_Data),         INTENT(INOUT) :: AD                  !< AeroDyn data
   TYPE(AeroDisk_Data),        INTENT(INOUT) :: ADsk                !< AeroDisk data
   TYPE(AeroDyn14_Data),       INTENT(INOUT) :: AD14                !< AeroDyn14 data
   TYPE(HydroDyn_Data),        INTENT(INOUT) :: HD                  !< HydroDyn data
   TYPE(SubDyn_Data),          INTENT(INOUT) :: SD                  !< SubDyn data
   TYPE(ExtPtfm_Data),         INTENT(INOUT) :: ExtPtfm             !< ExtPtfm data
   TYPE(MAP_Data),             INTENT(INOUT) :: MAPp                !< MAP data
   TYPE(FEAMooring_Data),      INTENT(INOUT) :: FEAM                !< FEAMooring data
   TYPE(MoorDyn_Data),         INTENT(INOUT) :: MD                  !< MoorDyn data
   TYPE(OrcaFlex_Data),        INTENT(INOUT) :: Orca                !< OrcaFlex interface data
   TYPE(IceFloe_Data),         INTENT(INOUT) :: IceF                !< IceFloe data
   TYPE(IceDyn_Data),          INTENT(INOUT) :: IceD                !< All the IceDyn data used in time-step loop

   TYPE(FAST_ModuleMapType),   INTENT(INOUT) :: MeshMapData         !< Data for mapping between modules
   
   
   INTEGER(IntKi),             INTENT(  OUT) :: ErrStat             !< Error status of the operation
   CHARACTER(*),               INTENT(  OUT) :: ErrMsg              !< Error message if ErrStat /= ErrID_None
   

   INTEGER                                   :: K, i    ! loop counters
   INTEGER                                   :: j       ! loop counter for StC instance
   INTEGER                                   :: NumBl   ! number of blades
   INTEGER(IntKi)                            :: ErrStat2
   CHARACTER(ErrMsgLen)                      :: ErrMSg2
   CHARACTER(*), PARAMETER                   :: RoutineName = 'InitModuleMappings'
   
   TYPE(MeshType), POINTER                   :: PlatformMotion
   TYPE(MeshType), POINTER                   :: PlatformLoads
   !............................................................................................................................
   
   ErrStat = ErrID_None
   ErrMsg  = ""
   
   if (p_FAST%CompElast == Module_SED) then
      NumBl   = SIZE(SED%y%BladeRootMotion,1)
      PlatformMotion => SED%y%PlatformPtMesh
   else
      NumBl   = SIZE(ED%y%BladeRootMotion,1)
      PlatformMotion => ED%y%PlatformPtMesh
      PlatformLoads  => ED%Input(1)%PlatformPtMesh
   endif

   !............................................................................................................................
   ! Create the data structures and mappings in MeshMapType 
   !............................................................................................................................
   
!-------------------------
!  ElastoDyn <-> BeamDyn
!-------------------------
   IF ( p_FAST%CompElast == Module_BD ) THEN
      
      ! Blade meshes: (allocate two mapping data structures to number of blades, then allocate data inside the structures)
      ALLOCATE( MeshMapData%ED_P_2_BD_P(NumBl), MeshMapData%BD_P_2_ED_P(NumBl), STAT=ErrStat2 )
         IF ( ErrStat2 /= 0 ) THEN
            CALL SetErrStat( ErrID_Fatal, 'Error allocating MeshMapData%ED_P_2_BD_P and MeshMapData%BD_P_2_ED_P.', &
                            ErrStat, ErrMsg, RoutineName )
            RETURN
         END IF
         
      DO K=1,NumBl
         CALL MeshMapCreate( ED%y%BladeRootMotion(K), BD%Input(1,k)%RootMotion, MeshMapData%ED_P_2_BD_P(K), ErrStat2, ErrMsg2 )
            CALL SetErrStat( ErrStat2, ErrMsg2, ErrStat, ErrMsg, RoutineName//':ED_2_BD_BladeRootMotion('//TRIM(Num2LStr(K))//')' )
         CALL MeshMapCreate( BD%y(k)%ReactionForce, ED%Input(1)%HubPtLoad,  MeshMapData%BD_P_2_ED_P(K), ErrStat2, ErrMsg2 )
            CALL SetErrStat( ErrStat2, ErrMsg2, ErrStat, ErrMsg, RoutineName//':BD_2_ED_ReactionLoad('//TRIM(Num2LStr(K))//')' )
      END DO      
      
      ! Hub meshes:
      ALLOCATE( MeshMapData%ED_P_2_BD_P_Hub(NumBl), STAT=ErrStat2 )
         IF ( ErrStat2 /= 0 ) THEN
            CALL SetErrStat( ErrID_Fatal, 'Error allocating MeshMapData%ED_P_2_BD_P_Hub.', ErrStat, ErrMsg, RoutineName )
            RETURN
         END IF
         
      DO K=1,NumBl
         CALL MeshMapCreate( ED%y%HubPtMotion, BD%Input(1,k)%HubMotion, MeshMapData%ED_P_2_BD_P_Hub(K), ErrStat2, ErrMsg2 )
            CALL SetErrStat( ErrStat2, ErrMsg2, ErrStat, ErrMsg, RoutineName//':ED_2_BD_HubMotion('//TRIM(Num2LStr(K))//')' )
      END DO      
            
   END IF
   

   IF ( p_FAST%CompServo == Module_SrvD ) THEN
!-------------------------
!  ServoDyn <-> ElastoDyn
!-------------------------
         !  Nacelle TMD
      IF ( ALLOCATED(SrvD%Input(1)%NStCMotionMesh) ) THEN
         j=size(SrvD%Input(1)%NStCMotionMesh)
         ALLOCATE( MeshMapData%ED_P_2_NStC_P_N(j), MeshMapData%NStC_P_2_ED_P_N(j), STAT=ErrStat2 )
            IF ( ErrStat2 /= 0 ) THEN
               CALL SetErrStat( ErrID_Fatal, 'Error allocating MeshMapData%ED_P_2_NStC_P_N and MeshMapData%NStC_P_2_ED_P_N.', &
                               ErrStat, ErrMsg, RoutineName )
               RETURN
            END IF
         do j=1,size(SrvD%Input(1)%NStCMotionMesh)
            IF ( SrvD%Input(1)%NStCMotionMesh(j)%Committed ) THEN
               CALL MeshMapCreate( ED%y%NacelleMotion, SrvD%Input(1)%NStCMotionMesh(j), MeshMapData%ED_P_2_NStC_P_N(j), ErrStat2, ErrMsg2 )
                  CALL SetErrStat( ErrStat2, ErrMsg2, ErrStat, ErrMsg, RoutineName//':ED_2_SrvD_NacelleMotion' )
               CALL MeshMapCreate( SrvD%y%NStCLoadMesh(j), ED%Input(1)%NacelleLoads,  MeshMapData%NStC_P_2_ED_P_N(j), ErrStat2, ErrMsg2 )
                  CALL SetErrStat( ErrStat2, ErrMsg2, ErrStat, ErrMsg, RoutineName//':SrvD_2_ED_NacelleLoads' )
            ENDIF
         enddo
         CALL MeshCopy( ED%Input(1)%NacelleLoads, MeshMapData%u_ED_NacelleLoads, MESH_NEWCOPY, ErrStat2, ErrMsg2 )
            CALL SetErrStat( ErrStat2, ErrMsg2, ErrStat, ErrMsg, RoutineName//':u_ED_NacelleLoads' )
      END IF
 
         !  Tower TMD
      IF ( ALLOCATED(SrvD%Input(1)%TStCMotionMesh) ) THEN
         j=size(SrvD%Input(1)%TStCMotionMesh)
         ALLOCATE( MeshMapData%ED_L_2_TStC_P_T(j), MeshMapData%TStC_P_2_ED_P_T(j), STAT=ErrStat2 )
            IF ( ErrStat2 /= 0 ) THEN
               CALL SetErrStat( ErrID_Fatal, 'Error allocating MeshMapData%ED_L_2_TStC_P_T and MeshMapData%TStC_P_2_ED_P_T.', &
                               ErrStat, ErrMsg, RoutineName )
               RETURN
            END IF
         do j=1,size(SrvD%Input(1)%TStCMotionMesh)
            IF ( SrvD%Input(1)%TStCMotionMesh(j)%Committed ) THEN
               CALL MeshMapCreate( ED%y%TowerLn2Mesh, SrvD%Input(1)%TStCMotionMesh(j), MeshMapData%ED_L_2_TStC_P_T(j), ErrStat2, ErrMsg2 )
                  CALL SetErrStat( ErrStat2, ErrMsg2, ErrStat, ErrMsg, RoutineName//':ED_2_SrvD_TowerMotion' )
               CALL MeshMapCreate( SrvD%y%TStCLoadMesh(j), ED%Input(1)%TowerPtLoads,  MeshMapData%TStC_P_2_ED_P_T(j), ErrStat2, ErrMsg2 )
                  CALL SetErrStat( ErrStat2, ErrMsg2, ErrStat, ErrMsg, RoutineName//':SrvD_2_ED_TowerLoad' )
               CALL MeshCopy ( ED%Input(1)%TowerPtLoads, MeshMapData%u_ED_TowerPtLoads, MESH_NEWCOPY, ErrStat2, ErrMsg2 )      
                  CALL SetErrStat( ErrStat2, ErrMsg2, ErrStat, ErrMsg, RoutineName//':u_ED_TowerPtLoads' )                 
            ENDIF
         enddo
      ENDIF

!-------------------------
!  ServoDyn <-> Blades
!-------------------------
      IF ( ALLOCATED(SrvD%Input(1)%BStCMotionMesh) ) THEN
         IF ( p_FAST%CompElast == Module_ED ) then       ! ElastoDyn Blades
            j=size(SrvD%Input(1)%BStCMotionMesh,2)
            ALLOCATE( MeshMapData%ED_L_2_BStC_P_B(NumBl,j), MeshMapData%BStC_P_2_ED_P_B(NumBl,j), MeshMapData%u_ED_BladePtLoads(NumBl), STAT=ErrStat2 )
               IF ( ErrStat2 /= 0 ) THEN
                  CALL SetErrStat( ErrID_Fatal, 'Error allocating MeshMapData%ED_L_2_BStC_P_B and MeshMapData%BStC_P_2_ED_P_B and MeshMapData%u_ED_BladePtLoads.', &
                                  ErrStat, ErrMsg, RoutineName )
                  RETURN
               END IF
            do j=1,size(SrvD%Input(1)%BStCMotionMesh,2)
               DO K = 1,NumBl
                  IF ( SrvD%Input(1)%BStCMotionMesh(K,j)%Committed ) THEN
                     CALL MeshMapCreate( ED%y%BladeLn2Mesh(K), SrvD%Input(1)%BStCMotionMesh(K,j), MeshMapData%ED_L_2_BStC_P_B(K,j), ErrStat2, ErrMsg2 )
                        CALL SetErrStat( ErrStat2, ErrMsg2, ErrStat, ErrMsg, RoutineName//':ED_L_2_BStC_P_B' )
                     CALL MeshMapCreate( SrvD%y%BStCLoadMesh(K,j), ED%Input(1)%BladePtLoads(K),  MeshMapData%BStC_P_2_ED_P_B(K,j), ErrStat2, ErrMsg2 )
                        CALL SetErrStat( ErrStat2, ErrMsg2, ErrStat, ErrMsg, RoutineName//':BStC_P_2_ED_P_B' )
                  END IF
               ENDDO
            enddo
            do K = 1,NumBl
               CALL MeshCopy ( ED%Input(1)%BladePtLoads(K), MeshMapData%u_ED_BladePtLoads(K), MESH_NEWCOPY, ErrStat2, ErrMsg2 )
                  CALL SetErrStat( ErrStat2, ErrMsg2, ErrStat, ErrMsg, RoutineName//':u_ED_BladePtLoads('//trim(num2lstr(j))//','//trim(num2lstr(k))//')' )
            enddo
         ELSEIF ( p_FAST%CompElast == Module_BD ) THEN      ! BeamDyn Blades
            j=size(SrvD%Input(1)%BStCMotionMesh,2)
            ALLOCATE( MeshMapData%BD_L_2_BStC_P_B(NumBl,j), MeshMapData%BStC_P_2_BD_P_B(NumBl,j), MeshMapData%u_BD_DistrLoad(NumBl), STAT=ErrStat2 )
               IF ( ErrStat2 /= 0 ) THEN
                  CALL SetErrStat( ErrID_Fatal, 'Error allocating MeshMapData%BD_L_2_BStC_P_B and MeshMapData%BStC_P_2_BD_P_B and MeshMapData%u_BD_DistrLoad.', &
                                  ErrStat, ErrMsg, RoutineName )
                  RETURN
               END IF
            do j=1,size(SrvD%Input(1)%BStCMotionMesh,2)
               DO K = 1,NumBl
                  IF ( SrvD%Input(1)%BStCMotionMesh(K,j)%Committed ) THEN
                     CALL MeshMapCreate( BD%y(k)%BldMotion, SrvD%Input(1)%BStCMotionMesh(K,j), MeshMapData%BD_L_2_BStC_P_B(K,j), ErrStat2, ErrMsg2 )
                        CALL SetErrStat( ErrStat2, ErrMsg2, ErrStat, ErrMsg, RoutineName//':BD_L_2_BStC_P_B' )
                     CALL MeshMapCreate( SrvD%y%BStCLoadMesh(K,j), BD%Input(1,k)%DistrLoad,  MeshMapData%BStC_P_2_BD_P_B(K,j), ErrStat2, ErrMsg2 )
                        CALL SetErrStat( ErrStat2, ErrMsg2, ErrStat, ErrMsg, RoutineName//':BStC_P_2_BD_P_B' )
                  END IF
               ENDDO
            enddo
            do K = 1,NumBl
               CALL MeshCopy ( BD%Input(1,k)%DistrLoad, MeshMapData%u_BD_DistrLoad(k), MESH_NEWCOPY, ErrStat2, ErrMsg2 )
                  CALL SetErrStat( ErrStat2, ErrMsg2, ErrStat, ErrMsg, RoutineName//':u_BD_DistrLoad('//trim(num2lstr(k))//')' )
            enddo
         ENDIF
      ENDIF

!-------------------------
!  ServoDyn <-> Platform
!-------------------------
      ! ServoDyn platform point mesh from ElastoDyn platform point mesh -- Motions passed to DLL
      IF ( SrvD%Input(1)%PtfmMotionMesh%Committed ) THEN
         CALL MeshMapCreate( PlatformMotion, SrvD%Input(1)%PtfmMotionMesh, MeshMapData%ED_P_2_SrvD_P_P, ErrStat2, ErrMsg2 )
            CALL SetErrStat( ErrStat2, ErrMsg2, ErrStat, ErrMsg, RoutineName//':ED_P_2_SrvD_P_P' )
      ENDIF


      IF ( ALLOCATED(SrvD%Input(1)%SStCMotionMesh) ) THEN
         IF ( p_FAST%CompSub /= Module_SD ) THEN ! all of these get mapped to ElastoDyn ! (offshore floating with rigid substructure)
            j=size(SrvD%Input(1)%SStCMotionMesh)
            ALLOCATE( MeshMapData%SStC_P_P_2_ED_P(j), MeshMapData%ED_P_2_SStC_P_P(j), STAT=ErrStat2 )
               IF ( ErrStat2 /= 0 ) THEN
                  CALL SetErrStat( ErrID_Fatal, 'Error allocating MeshMapData%SStC_P_P_2_ED_P and MeshMapData%ED_P_2_SStC_P_P.', &
                                  ErrStat, ErrMsg, RoutineName )
                  RETURN
               END IF
            do j=1,size(SrvD%Input(1)%SStCMotionMesh)
               IF ( SrvD%Input(1)%SStCMotionMesh(j)%Committed ) THEN      ! Single point per SStC instance
                  ! ServoDyn SStC point mesh to/from ElastoDyn point mesh
                  CALL MeshMapCreate( PlatformMotion, SrvD%Input(1)%SStCMotionMesh(j), MeshMapData%ED_P_2_SStC_P_P(j), ErrStat2, ErrMsg2 )
                     CALL SetErrStat( ErrStat2, ErrMsg2, ErrStat, ErrMsg, RoutineName//':ED_P_2_SStC_P_P' )
                  CALL MeshMapCreate( SrvD%y%SStCLoadMesh(j), PlatformLoads, MeshMapData%SStC_P_P_2_ED_P(j), ErrStat2, ErrMsg2 )
                     CALL SetErrStat( ErrStat2, ErrMsg2, ErrStat, ErrMsg, RoutineName//':SStC_P_P_2_ED_P' )       
               ENDIF
            enddo
         ELSE  ! SubDyn is used
            j=size(SrvD%Input(1)%SStCMotionMesh)
            ALLOCATE( MeshMapData%SStC_P_P_2_SD_P(j), MeshMapData%SDy3_P_2_SStC_P_P(j), STAT=ErrStat2 )
               IF ( ErrStat2 /= 0 ) THEN
                  CALL SetErrStat( ErrID_Fatal, 'Error allocating MeshMapData%SStC_P_P_2_SD_P and MeshMapData%SDy3_P_2_SStC_P_P.', &
                                  ErrStat, ErrMsg, RoutineName )
                  RETURN
               END IF
            do j=1,size(SrvD%Input(1)%SStCMotionMesh)
               IF ( SrvD%Input(1)%SStCMotionMesh(j)%Committed ) THEN      ! Single point per SStC instance
                  ! ServoDyn SStC point mesh to/from SubDyn point mesh
                  CALL MeshMapCreate( SrvD%y%SStCLoadMesh(j), SD%Input(1)%LMesh, MeshMapData%SStC_P_P_2_SD_P(j), ErrStat2, ErrMsg2 )
                     CALL SetErrStat( ErrStat2, ErrMsg2, ErrStat, ErrMsg, RoutineName//':SStC_P_P_2_SD_P' )       
                  CALL MeshMapCreate( SD%y%y3Mesh, SrvD%Input(1)%SStCMotionMesh(j), MeshMapData%SDy3_P_2_SStC_P_P(j), ErrStat2, ErrMsg2 )
                     CALL SetErrStat( ErrStat2, ErrMsg2, ErrStat, ErrMsg, RoutineName//':SDy3_P_2_SStC_P_P' )
               ENDIF
            enddo
          ENDIF
      ENDIF
   ENDIF



!-------------------------
!  ElastoDyn <-> AeroDyn14
!-------------------------
   
   IF ( p_FAST%CompAero == Module_AD14 ) THEN ! ED-AD14
         
      ! Blade meshes: (allocate two mapping data structures to number of blades, then allocate data inside the structures)
      ! AD14 does not properly set up its blade meshes, so we can't use this
      !ALLOCATE( MeshMapData%BDED_L_2_AD_L_B(NumBl), MeshMapData%AD_L_2_BDED_B(NumBl), STAT=ErrStat2 )
      !   IF ( ErrStat2 /= 0 ) THEN
      !      CALL SetErrStat( ErrID_Fatal, 'Error allocating MeshMapData%BDED_L_2_AD_L_B and MeshMapData%AD_L_2_BDED_B.', &
      !                      ErrStat, ErrMsg, RoutineName )
      !      RETURN
      !   END IF
      !   
      !DO K=1,NumBl         
      !   CALL MeshMapCreate( AD14%y%OutputLoads(K), ED%Input(1)%BladePtLoads(K),  MeshMapData%AD_L_2_BDED_B(K), ErrStat2, ErrMsg2 )
      !      CALL SetErrStat( ErrStat2, ErrMsg2, ErrStat, ErrMsg, RoutineName//':AD_L_2_BDED_B('//TRIM(Num2LStr(K))//')' )
      !END DO
         
      ! Tower mesh:
      IF ( AD14%Input(1)%Twr_InputMarkers%Committed ) THEN
         CALL MeshMapCreate( ED%y%TowerLn2Mesh, AD14%Input(1)%Twr_InputMarkers, MeshMapData%ED_L_2_AD_L_T, ErrStat2, ErrMsg2 )
            CALL SetErrStat( ErrStat2, ErrMsg2, ErrStat, ErrMsg, RoutineName//':ED_2_AD_TowerMotion' )
         CALL MeshMapCreate( AD14%y%Twr_OutputLoads, ED%Input(1)%TowerPtLoads,  MeshMapData%AD_L_2_ED_P_T, ErrStat2, ErrMsg2 )
            CALL SetErrStat( ErrStat2, ErrMsg2, ErrStat, ErrMsg, RoutineName//':AD_2_ED_TowerLoad' )
      END IF
               
      IF (ErrStat >= AbortErrLev ) RETURN
      
   ELSEIF ( p_FAST%CompAero == Module_AD ) THEN ! SED-AD, ED-AD and/or BD-AD
!-------------------------
!  ElastoDyn/Simplified-ElastoDyn <-> AeroDyn15
!-------------------------

      ! allocate per-blade space for mapping to structural module
      if (p_FAST%CompElast == Module_SED) then

            ! Blade root meshes
         ALLOCATE( MeshMapData%SED_P_2_AD_P_R(NumBl), STAT=ErrStat2 )
            IF ( ErrStat2 /= 0 ) THEN
               CALL SetErrStat( ErrID_Fatal, 'Error allocating MeshMapData%SED_P_2_AD_P_R.', ErrStat, ErrMsg, RoutineName )
               RETURN
            END IF
 
         ! Blade meshes: Map SED blade root to AD blade line.  Load is completely ignored. 
         ALLOCATE( MeshMapData%SED_P_2_AD_L_B(NumBl), MeshMapData%AD_L_2_SED_P(NumBl), STAT=ErrStat2 )
            IF ( ErrStat2 /= 0 ) THEN
               CALL SetErrStat( ErrID_Fatal, 'Error allocating MeshMapData%SED_P_2_AD_L_B and MeshMapData%AD_L_2_SED_P.', ErrStat, ErrMsg, RoutineName )
               RETURN
            END IF

      else

            ! Blade root meshes
         ALLOCATE( MeshMapData%ED_P_2_AD_P_R(NumBl), STAT=ErrStat2 )
            IF ( ErrStat2 /= 0 ) THEN
               CALL SetErrStat( ErrID_Fatal, 'Error allocating MeshMapData%ED_P_2_AD_P_R.', ErrStat, ErrMsg, RoutineName )
               RETURN
            END IF
 
         ! Blade meshes: (allocate two mapping data structures to number of blades, then allocate data inside the structures)
         ALLOCATE( MeshMapData%BDED_L_2_AD_L_B(NumBl), MeshMapData%AD_L_2_BDED_B(NumBl), STAT=ErrStat2 )
            IF ( ErrStat2 /= 0 ) THEN
               CALL SetErrStat( ErrID_Fatal, 'Error allocating MeshMapData%BDED_L_2_AD_L_B and MeshMapData%AD_L_2_BDED_B.', &
                                 ErrStat, ErrMsg, RoutineName )
               RETURN
            END IF

      endif
         
         
!-------------------------
!  Simplified-ElastoDyn <-> AeroDyn
!-------------------------
      IF ( p_FAST%CompElast == Module_SED ) then
            ! blade root meshes
         DO K=1,NumBl
            CALL MeshMapCreate( SED%y%BladeRootMotion(K), AD%Input(1)%rotors(1)%BladeRootMotion(K), MeshMapData%SED_P_2_AD_P_R(K), ErrStat2, ErrMsg2 )
               CALL SetErrStat( ErrStat2, ErrMsg2, ErrStat, ErrMsg, RoutineName//':SED_2_AD_RootMotion('//TRIM(Num2LStr(K))//')' )
         END DO

            ! Hub point mesh
         CALL MeshMapCreate( SED%y%HubPtMotion, AD%Input(1)%rotors(1)%HubMotion, MeshMapData%SED_P_2_AD_P_H, ErrStat2, ErrMsg2 )
            CALL SetErrStat( ErrStat2, ErrMsg2, ErrStat, ErrMsg, RoutineName//':SED_2_AD_HubMotion' )

            ! Tower mesh: (SED does not use tower loads, so only motion mapped)
         IF ( AD%Input(1)%rotors(1)%TowerMotion%Committed ) THEN
            CALL MeshMapCreate( SED%y%TowerLn2Mesh, AD%Input(1)%rotors(1)%TowerMotion, MeshMapData%SED_L_2_AD_L_T, ErrStat2, ErrMsg2 )
               CALL SetErrStat( ErrStat2, ErrMsg2, ErrStat, ErrMsg, RoutineName//':SED_2_AD_TowerMotion' )
         END IF
            ! Nacelle mesh: (SED does not use nacelle loads, so only motion mapped)
         IF ( AD%Input(1)%rotors(1)%NacelleMotion%Committed ) THEN
            CALL MeshMapCreate( SED%y%NacelleMotion, AD%Input(1)%rotors(1)%NacelleMotion, MeshMapData%SED_P_2_AD_P_N, ErrStat2, ErrMsg2 )
               CALL SetErrStat( ErrStat2, ErrMsg2, ErrStat, ErrMsg, RoutineName//':SED_2_AD_NacelleMotion' )
         endif

!-------------------------
!  ElastoDyn <-> AeroDyn
!-------------------------
      ELSE  ! ED or BD
            ! blade root meshes
         DO K=1,NumBl         
            CALL MeshMapCreate( ED%y%BladeRootMotion(K), AD%Input(1)%rotors(1)%BladeRootMotion(K), MeshMapData%ED_P_2_AD_P_R(K), ErrStat2, ErrMsg2 )
               CALL SetErrStat( ErrStat2, ErrMsg2, ErrStat, ErrMsg, RoutineName//':ED_2_AD_RootMotion('//TRIM(Num2LStr(K))//')' )
         END DO
         
      
            ! Hub point mesh:
         IF ( AD%Input(1)%rotors(1)%HubMotion%Committed ) THEN
            CALL MeshMapCreate( ED%y%HubPtMotion, AD%Input(1)%rotors(1)%HubMotion, MeshMapData%ED_P_2_AD_P_H, ErrStat2, ErrMsg2 )
               CALL SetErrStat( ErrStat2, ErrMsg2, ErrStat, ErrMsg, RoutineName//':ED_2_AD_HubMotion' )
            CALL MeshMapCreate( AD%y%rotors(1)%HubLoad, ED%Input(1)%HubPtLoad,  MeshMapData%AD_P_2_ED_P_H, ErrStat2, ErrMsg2 )
               CALL SetErrStat( ErrStat2, ErrMsg2, ErrStat, ErrMsg, RoutineName//':AD_2_ED_HubLoad' )

            CALL MeshCopy( ED%Input(1)%HubPtLoad, MeshMapData%u_ED_HubPtLoad, MESH_NEWCOPY, ErrStat2, ErrMsg2 )
               CALL SetErrStat( ErrStat2, ErrMsg2, ErrStat, ErrMsg, RoutineName//':u_ED_HubPtLoad' )
         END IF
         
      
<<<<<<< HEAD
            ! Tower mesh:
         IF ( AD%Input(1)%rotors(1)%TowerMotion%Committed ) THEN
            CALL MeshMapCreate( ED%y%TowerLn2Mesh, AD%Input(1)%rotors(1)%TowerMotion, MeshMapData%ED_L_2_AD_L_T, ErrStat2, ErrMsg2 )
               CALL SetErrStat( ErrStat2, ErrMsg2, ErrStat, ErrMsg, RoutineName//':ED_2_AD_TowerMotion' )
               
            IF ( AD%y%rotors(1)%TowerLoad%Committed ) THEN            
               CALL MeshMapCreate( AD%y%rotors(1)%TowerLoad, ED%Input(1)%TowerPtLoads,  MeshMapData%AD_L_2_ED_P_T, ErrStat2, ErrMsg2 )
                  CALL SetErrStat( ErrStat2, ErrMsg2, ErrStat, ErrMsg, RoutineName//':AD_2_ED_TowerLoad' )
            END IF         
         END IF
               
            ! Nacelle mesh:
         IF ( AD%Input(1)%rotors(1)%NacelleMotion%Committed ) THEN
            CALL MeshMapCreate( ED%y%NacelleMotion, AD%Input(1)%rotors(1)%NacelleMotion, MeshMapData%ED_P_2_AD_P_N, ErrStat2, ErrMsg2 )
               CALL SetErrStat( ErrStat2, ErrMsg2, ErrStat, ErrMsg, RoutineName//':ED_2_AD_NacelleMotion' )
            CALL MeshMapCreate( AD%y%rotors(1)%NacelleLoad, ED%Input(1)%NacelleLoads,  MeshMapData%AD_P_2_ED_P_N, ErrStat2, ErrMsg2 )
               CALL SetErrStat( ErrStat2, ErrMsg2, ErrStat, ErrMsg, RoutineName//':AD_2_ED_NacelleLoads' )
            if (.not. MeshMapData%u_ED_NacelleLoads%Committed ) then    ! May have been set for NStC intance
               CALL MeshCopy( ED%Input(1)%NacelleLoads, MeshMapData%u_ED_NacelleLoads, MESH_NEWCOPY, ErrStat2, ErrMsg2 )
                  CALL SetErrStat( ErrStat2, ErrMsg2, ErrStat, ErrMsg, RoutineName//':u_ED_NacelleLoads' )
            endif
         END IF
      END IF
=======
         ! Tower mesh:
      IF ( AD%Input(1)%rotors(1)%TowerMotion%Committed ) THEN
         CALL MeshMapCreate( ED%y%TowerLn2Mesh, AD%Input(1)%rotors(1)%TowerMotion, MeshMapData%ED_L_2_AD_L_T, ErrStat2, ErrMsg2 )
            CALL SetErrStat( ErrStat2, ErrMsg2, ErrStat, ErrMsg, RoutineName//':ED_2_AD_TowerMotion' )
            
         IF ( AD%y%rotors(1)%TowerLoad%Committed ) THEN            
            CALL MeshMapCreate( AD%y%rotors(1)%TowerLoad, ED%Input(1)%TowerPtLoads,  MeshMapData%AD_L_2_ED_P_T, ErrStat2, ErrMsg2 )
               CALL SetErrStat( ErrStat2, ErrMsg2, ErrStat, ErrMsg, RoutineName//':AD_2_ED_TowerLoad' )
         END IF         
      END IF
            
         ! Nacelle mesh:
      IF ( AD%Input(1)%rotors(1)%NacelleMotion%Committed ) THEN
         CALL MeshMapCreate( ED%y%NacelleMotion, AD%Input(1)%rotors(1)%NacelleMotion, MeshMapData%ED_P_2_AD_P_N, ErrStat2, ErrMsg2 )
            CALL SetErrStat( ErrStat2, ErrMsg2, ErrStat, ErrMsg, RoutineName//':ED_2_AD_NacelleMotion' )
         CALL MeshMapCreate( AD%y%rotors(1)%NacelleLoad, ED%Input(1)%NacelleLoads,  MeshMapData%AD_P_2_ED_P_N, ErrStat2, ErrMsg2 )
            CALL SetErrStat( ErrStat2, ErrMsg2, ErrStat, ErrMsg, RoutineName//':AD_2_ED_NacelleLoads' )
         if (.not. MeshMapData%u_ED_NacelleLoads%Committed ) then    ! May have been set for NStC intance
            CALL MeshCopy( ED%Input(1)%NacelleLoads, MeshMapData%u_ED_NacelleLoads, MESH_NEWCOPY, ErrStat2, ErrMsg2 )
               CALL SetErrStat( ErrStat2, ErrMsg2, ErrStat, ErrMsg, RoutineName//':u_ED_NacelleLoads' )
         endif
      endif

      ! Tailfin mesh:
      if ( AD%Input(1)%rotors(1)%TFinMotion%Committed ) then
         CALL MeshMapCreate( ED%y%TFinCMMotion, AD%Input(1)%rotors(1)%TFinMotion, MeshMapData%ED_P_2_AD_P_TF, ErrStat2, ErrMsg2 )
            CALL SetErrStat( ErrStat2, ErrMsg2, ErrStat, ErrMsg, RoutineName//':ED_2_AD_TailFinMotion' )
         CALL MeshMapCreate( AD%y%rotors(1)%TFinLoad, ED%Input(1)%TFinCMLoads,  MeshMapData%AD_P_2_ED_P_TF, ErrStat2, ErrMsg2 )
            CALL SetErrStat( ErrStat2, ErrMsg2, ErrStat, ErrMsg, RoutineName//':AD_2_ED_TailFinLoads' )
      endif
>>>>>>> fb9aec73
      

      IF ( p_FAST%CompElast == Module_SED ) then
!-------------------------
!  Simplified-ElastoDyn <-> AeroDyn
!-------------------------

            ! Blade meshes: 
         DO K=1,NumBl
            CALL MeshMapCreate( SED%y%BladeRootMotion(K), AD%Input(1)%rotors(1)%BladeMotion(K), MeshMapData%SED_P_2_AD_L_B(K), ErrStat2, ErrMsg2 )
               CALL SetErrStat( ErrStat2, ErrMsg2, ErrStat, ErrMsg, RoutineName//':SED_2_AD_BladeMotion('//TRIM(Num2LStr(K))//')' )
            CALL MeshMapCreate( AD%y%rotors(1)%BladeLoad(K), SED%Input(1)%HubPtLoad,  MeshMapData%AD_L_2_SED_P(K), ErrStat2, ErrMsg2 )
               CALL SetErrStat( ErrStat2, ErrMsg2, ErrStat, ErrMsg, RoutineName//':AD_L_2_SED_P('//TRIM(Num2LStr(K))//')' )
         END DO
         CALL MeshCopy ( SED%Input(1)%HubPtLoad, MeshMapData%u_SED_HubPtLoad, MESH_NEWCOPY, ErrStat2, ErrMsg2 )      
            CALL SetErrStat( ErrStat2, ErrMsg2, ErrStat, ErrMsg, RoutineName//':u_SED_HubPtLoad' )                 

      ELSEIF ( p_FAST%CompElast == Module_ED ) then
!-------------------------
!  ElastoDyn <-> AeroDyn
!-------------------------
         
            ! Blade meshes: 
         DO K=1,NumBl         
            CALL MeshMapCreate( ED%y%BladeLn2Mesh(K), AD%Input(1)%rotors(1)%BladeMotion(K), MeshMapData%BDED_L_2_AD_L_B(K), ErrStat2, ErrMsg2 )
               CALL SetErrStat( ErrStat2, ErrMsg2, ErrStat, ErrMsg, RoutineName//':ED_2_AD_BladeMotion('//TRIM(Num2LStr(K))//')' )
            CALL MeshMapCreate( AD%y%rotors(1)%BladeLoad(K), ED%Input(1)%BladePtLoads(K),  MeshMapData%AD_L_2_BDED_B(K), ErrStat2, ErrMsg2 )
               CALL SetErrStat( ErrStat2, ErrMsg2, ErrStat, ErrMsg, RoutineName//':AD_2_ED_BladeLoad('//TRIM(Num2LStr(K))//')' )
         END DO
         
      ELSEIF ( p_FAST%CompElast == Module_BD ) then
         
!-------------------------
!  BeamDyn <-> AeroDyn
!-------------------------
            
         ! connect AD mesh with BeamDyn
         DO K=1,NumBl         
            CALL MeshMapCreate( BD%y(k)%BldMotion, AD%Input(1)%rotors(1)%BladeMotion(K), MeshMapData%BDED_L_2_AD_L_B(K), ErrStat2, ErrMsg2 )
               CALL SetErrStat( ErrStat2, ErrMsg2, ErrStat, ErrMsg, RoutineName//':BD_2_AD_BladeMotion('//TRIM(Num2LStr(K))//')' )
            CALL MeshMapCreate( AD%y%rotors(1)%BladeLoad(K), BD%Input(1,k)%DistrLoad,  MeshMapData%AD_L_2_BDED_B(K), ErrStat2, ErrMsg2 )
               CALL SetErrStat( ErrStat2, ErrMsg2, ErrStat, ErrMsg, RoutineName//':AD_2_BD_BladeLoad('//TRIM(Num2LStr(K))//')' )
         END DO
         
!-------------------------
!  BeamDyn <-> BeamDyn
!-------------------------
         if (.not. p_FAST%BD_OutputSibling) then            
            
            ! Blade meshes for load transfer: (allocate meshes at BD input locations for motions transferred from BD output locations)                  
            ALLOCATE( MeshMapData%BD_L_2_BD_L(NumBl), MeshMapData%y_BD_BldMotion_4Loads(NumBl), STAT=ErrStat2 )
               IF ( ErrStat2 /= 0 ) THEN
                  CALL SetErrStat( ErrID_Fatal, 'Error allocating MeshMapData%BD_L_2_BD_L and MeshMapData%y_BD_BldMotion_4Loads.', &
                                    ErrStat, ErrMsg, RoutineName )
                  RETURN
               END IF
         
            DO K=1,NumBl         
                  ! create the new mesh:
               CALL MeshCopy ( SrcMesh  = BD%Input(1,k)%DistrLoad &
                              , DestMesh = MeshMapData%y_BD_BldMotion_4Loads(k) &
                              , CtrlCode = MESH_SIBLING     &
                              , IOS      = COMPONENT_OUTPUT &
                              , TranslationDisp = .TRUE.    &
                              , Orientation     = .TRUE.    &
                              , RotationVel     = .TRUE.    &
                              , TranslationVel  = .TRUE.    &
                              , RotationAcc     = .TRUE.    &
                              , TranslationAcc  = .TRUE.    &
                              , ErrStat  = ErrStat2         &
                              , ErrMess  = ErrMsg2          ) 
                  CALL SetErrStat( ErrStat2, ErrMsg2, ErrStat, ErrMsg, RoutineName )         
                  IF (ErrStat >= AbortErrLev) RETURN
                                    
                  ! create the mapping:
               CALL MeshMapCreate( BD%y(k)%BldMotion, MeshMapData%y_BD_BldMotion_4Loads(k), MeshMapData%BD_L_2_BD_L(K), ErrStat2, ErrMsg2 )
                  CALL SetErrStat( ErrStat2, ErrMsg2, ErrStat, ErrMsg, RoutineName//':BD_2_BD_BladeMotion('//TRIM(Num2LStr(K))//')' )         
            END DO
            
         end if !.not. p_FAST%BD_OutputSibling
      
      END IF ! CompElast
      

   ELSEIF ( p_FAST%CompAero == Module_ADsk ) THEN ! ED-ADsk
      if (p_FAST%CompElast == Module_SED) then
!-------------------------
!  Simplified-ElastoDyn <-> AeroDisk
!-------------------------
            ! Hub point mesh
         CALL MeshMapCreate( SED%y%HubPtMotion, ADsk%Input(1)%HubMotion, MeshMapData%SED_P_2_ADsk_P_H, ErrStat2, ErrMsg2 )
            CALL SetErrStat( ErrStat2, ErrMsg2, ErrStat, ErrMsg, RoutineName//':SED_2_ADsk_HubMotion' )
         CALL MeshMapCreate( ADsk%y%AeroLoads, SED%Input(1)%HubPtLoad,  MeshMapData%ADsk_P_2_SED_P_H, ErrStat2, ErrMsg2 )
            CALL SetErrStat( ErrStat2, ErrMsg2, ErrStat, ErrMsg, RoutineName//':ADsk_2_SED_HubPtLoad' )
      else
!-------------------------
!  ElastoDyn <-> AeroDisk
!-------------------------
            ! Hub point mesh
         CALL MeshMapCreate( ED%y%HubPtMotion, ADsk%Input(1)%HubMotion, MeshMapData%ED_P_2_ADsk_P_H, ErrStat2, ErrMsg2 )
            CALL SetErrStat( ErrStat2, ErrMsg2, ErrStat, ErrMsg, RoutineName//':ED_2_ADsk_HubMotion' )
         CALL MeshMapCreate( ADsk%y%AeroLoads, ED%Input(1)%HubPtLoad,  MeshMapData%ADsk_P_2_ED_P_H, ErrStat2, ErrMsg2 )
            CALL SetErrStat( ErrStat2, ErrMsg2, ErrStat, ErrMsg, RoutineName//':ADsk_2_ED_HubPtLoad' )
      endif ! SED/ED
   END IF ! AeroDyn14/AeroDyn/AeroDisk to structural code
   
      
      
   IF ( p_FAST%CompHydro == Module_HD ) THEN ! HydroDyn-{ElastoDyn or SubDyn}
    
      ! Regardless of the offshore configuration, ED platform motions will be mapped to the PRPMesh of HD
      ! we're just going to assume PlatformLoads and PlatformMotion are committed
      CALL MeshMapCreate( PlatformMotion, HD%Input(1)%PRPMesh, MeshMapData%ED_P_2_HD_PRP_P, ErrStat2, ErrMsg2 )
         CALL SetErrStat( ErrStat2, ErrMsg2, ErrStat, ErrMsg, RoutineName//':ED_P_2_HD_PRP_P' )
         
!-------------------------
!  HydroDyn <-> ElastoDyn
!-------------------------
      IF ( p_FAST%CompSub /= Module_SD ) THEN ! all of these get mapped to ElastoDyn ! (offshore floating with rigid substructure)
      
         IF ( HD%y%WAMITMesh%Committed  ) THEN ! meshes for floating
               ! HydroDyn WAMIT point mesh to/from ElastoDyn point mesh
            CALL MeshMapCreate( HD%y%WAMITMesh, PlatformLoads, MeshMapData%HD_W_P_2_ED_P, ErrStat2, ErrMsg2 )
               CALL SetErrStat( ErrStat2, ErrMsg2, ErrStat, ErrMsg, RoutineName//':HD_W_P_2_ED_P' )       
            CALL MeshMapCreate( PlatformMotion, HD%Input(1)%WAMITMesh, MeshMapData%ED_P_2_HD_W_P, ErrStat2, ErrMsg2 )
               CALL SetErrStat( ErrStat2, ErrMsg2, ErrStat, ErrMsg, RoutineName//':ED_P_2_HD_W_P' )
         END IF            
            
            ! ElastoDyn point mesh HydroDyn Morison point mesh (ED sets inputs, but gets outputs from HD%y%WAMITMesh in floating case)
         IF ( HD%Input(1)%Morison%Mesh%Committed  ) THEN  
            CALL MeshMapCreate( HD%y%Morison%Mesh, PlatformLoads, MeshMapData%HD_M_P_2_ED_P, ErrStat2, ErrMsg2 )
               CALL SetErrStat( ErrStat2, ErrMsg2, ErrStat, ErrMsg, RoutineName//':HD_M_P_2_ED_P' )
            CALL MeshMapCreate( PlatformMotion,  HD%Input(1)%Morison%Mesh, MeshMapData%ED_P_2_HD_M_P, ErrStat2, ErrMsg2 )
               CALL SetErrStat( ErrStat2, ErrMsg2, ErrStat, ErrMsg, RoutineName//':ED_P_2_HD_M_P' )                  
         END IF
                        
      ELSE ! these get mapped to ElastoDyn AND SubDyn (in ED_SD_HD coupling)  ! offshore with substructure flexibility
   
             
            
!-------------------------
!  HydroDyn <-> SubDyn
!-------------------------                     
                     
            ! HydroDyn Morison point mesh to SubDyn point mesh
         IF ( HD%y%Morison%Mesh%Committed ) THEN
            
            CALL MeshMapCreate( HD%y%Morison%Mesh, SD%Input(1)%LMesh,  MeshMapData%HD_M_P_2_SD_P, ErrStat2, ErrMsg2 )
               CALL SetErrStat( ErrStat2, ErrMsg2, ErrStat, ErrMsg, RoutineName//':HD_M_P_2_SD_P' )                  
            CALL MeshMapCreate( SD%y%y2Mesh,  HD%Input(1)%Morison%Mesh, MeshMapData%SD_P_2_HD_M_P, ErrStat2, ErrMsg2 )
               CALL SetErrStat( ErrStat2, ErrMsg2, ErrStat, ErrMsg, RoutineName//':SD_P_2_HD_M_P' )                                           
         END IF
        
            ! HydroDyn WAMIT point mesh to SD point mesh 
         IF ( HD%y%WAMITMesh%Committed  ) THEN
  
            CALL MeshMapCreate( HD%y%WAMITMesh, SD%Input(1)%LMesh, MeshMapData%HD_W_P_2_SD_P, ErrStat2, ErrMsg2 )
               CALL SetErrStat( ErrStat2, ErrMsg2, ErrStat, ErrMsg, RoutineName//':HD_W_P_2_SD_P' ) 
            CALL MeshMapCreate( SD%y%y2Mesh,  HD%Input(1)%WAMITMesh, MeshMapData%SD_P_2_HD_W_P, ErrStat2, ErrMsg2 )
               CALL SetErrStat( ErrStat2, ErrMsg2, ErrStat, ErrMsg, RoutineName//':SD_P_2_HD_W_P' )
                  
         END IF             
         
      END IF ! HydroDyn-SubDyn
      
      IF (ErrStat >= AbortErrLev ) RETURN
    
   END IF !HydroDyn-{ElastoDyn or SubDyn}

      
!-------------------------
!  ElastoDyn <-> SubDyn
!-------------------------
   IF ( p_FAST%CompSub == Module_SD ) THEN
                           
      ! NOTE: the MeshMapCreate routine returns fatal errors if either mesh is not committed
      
         ! SubDyn transition piece point mesh to/from ElastoDyn point mesh
      CALL MeshMapCreate( SD%y%Y1mesh, PlatformLoads,  MeshMapData%SD_TP_2_ED_P, ErrStat2, ErrMsg2 )
         CALL SetErrStat( ErrStat2, ErrMsg2, ErrStat, ErrMsg, RoutineName//':SD_TP_2_Ptfm' )                  
      CALL MeshMapCreate( PlatformMotion, SD%Input(1)%TPMesh,  MeshMapData%ED_P_2_SD_TP, ErrStat2, ErrMsg2 )
         CALL SetErrStat( ErrStat2, ErrMsg2, ErrStat, ErrMsg, RoutineName//':Ptfm_2_SD_TP' )                  
   
!-------------------------
!  ElastoDyn <-> ExtPtfm
!-------------------------
   ELSE IF ( p_FAST%CompSub == Module_ExtPtfm ) THEN
                           
      ! NOTE: the MeshMapCreate routine returns fatal errors if either mesh is not committed
      
         ! ExtPtfm PtfmMesh point mesh to/from ElastoDyn point mesh
      CALL MeshMapCreate( ExtPtfm%y%PtfmMesh, PlatformLoads,  MeshMapData%SD_TP_2_ED_P, ErrStat2, ErrMsg2 )
         CALL SetErrStat( ErrStat2, ErrMsg2, ErrStat, ErrMsg, RoutineName//':SD_TP_2_Ptfm' )                  
      CALL MeshMapCreate( PlatformMotion, ExtPtfm%Input(1)%PtfmMesh,  MeshMapData%ED_P_2_SD_TP, ErrStat2, ErrMsg2 )
         CALL SetErrStat( ErrStat2, ErrMsg2, ErrStat, ErrMsg, RoutineName//':Ptfm_2_SD_TP' )                  
   
   END IF ! SubDyn-ElastoDyn      
      
      
   IF ( p_FAST%CompMooring == Module_MAP ) THEN
      
      IF ( p_FAST%CompSub == Module_SD ) THEN
!-------------------------
!  SubDyn <-> MAP
!-------------------------              
      ! MAP point mesh to/from SubDyn point mesh
         CALL MeshMapCreate( MAPp%y%PtFairleadLoad, SD%Input(1)%LMesh,  MeshMapData%Mooring_P_2_SD_P, ErrStat2, ErrMsg2 )
            CALL SetErrStat( ErrStat2, ErrMsg2, ErrStat, ErrMsg, RoutineName//':Mooring_P_2_SD_P' )                  
         CALL MeshMapCreate( SD%y%y3Mesh, MAPp%Input(1)%PtFairDisplacement,  MeshMapData%SDy3_P_2_Mooring_P, ErrStat2, ErrMsg2 )
            CALL SetErrStat( ErrStat2, ErrMsg2, ErrStat, ErrMsg, RoutineName//':SDy3_P_2_Mooring_P' )                
      ELSE        
!-------------------------
!  ElastoDyn <-> MAP
!-------------------------            
            ! MAP point mesh to/from ElastoDyn point mesh
         CALL MeshMapCreate( MAPp%y%PtFairleadLoad, PlatformLoads,  MeshMapData%Mooring_P_2_ED_P, ErrStat2, ErrMsg2 )
            CALL SetErrStat( ErrStat2, ErrMsg2, ErrStat, ErrMsg, RoutineName//':Mooring_P_2_Ptfm' )                  
         CALL MeshMapCreate( PlatformMotion, MAPp%Input(1)%PtFairDisplacement,  MeshMapData%ED_P_2_Mooring_P, ErrStat2, ErrMsg2 )
            CALL SetErrStat( ErrStat2, ErrMsg2, ErrStat, ErrMsg, RoutineName//':Ptfm_2_Mooring_P' )              
      END IF ! p_FAST%CompSub == Module_SD
      
   ELSEIF ( p_FAST%CompMooring == Module_MD ) THEN
      IF ( p_FAST%CompSub == Module_SD ) THEN
!-------------------------
!  SubDyn <-> MoorDyn
!-------------------------              
      ! MoorDyn point mesh to/from SubDyn point mesh
         CALL MeshMapCreate( MD%y%CoupledLoads(1), SD%Input(1)%LMesh,  MeshMapData%Mooring_P_2_SD_P, ErrStat2, ErrMsg2 )
            CALL SetErrStat( ErrStat2, ErrMsg2, ErrStat, ErrMsg, RoutineName//':Mooring_P_2_SD_P' )                  
         CALL MeshMapCreate( SD%y%y3Mesh, MD%Input(1)%CoupledKinematics(1),  MeshMapData%SDy3_P_2_Mooring_P, ErrStat2, ErrMsg2 )
            CALL SetErrStat( ErrStat2, ErrMsg2, ErrStat, ErrMsg, RoutineName//':SDy3_P_2_Mooring_P' )              
      ELSE        
!-------------------------
!  ElastoDyn <-> MoorDyn
!-------------------------          
            ! MoorDyn point mesh to/from ElastoDyn point mesh
         CALL MeshMapCreate( MD%y%CoupledLoads(1), PlatformLoads,  MeshMapData%Mooring_P_2_ED_P, ErrStat2, ErrMsg2 )
            CALL SetErrStat( ErrStat2, ErrMsg2, ErrStat, ErrMsg, RoutineName//':Mooring_P_2_Ptfm' )                  
         CALL MeshMapCreate( PlatformMotion, MD%Input(1)%CoupledKinematics(1),  MeshMapData%ED_P_2_Mooring_P, ErrStat2, ErrMsg2 )
            CALL SetErrStat( ErrStat2, ErrMsg2, ErrStat, ErrMsg, RoutineName//':Ptfm_2_Mooring_P' )                  
      END IF ! p_FAST%CompSub == Module_SD
      
   ELSEIF ( p_FAST%CompMooring == Module_FEAM ) THEN
      IF ( p_FAST%CompSub == Module_SD ) THEN
!-------------------------
!  SubDyn <-> FEAMooring
!-------------------------              
         ! FEAMooring point mesh to/from SubDyn point mesh
         CALL MeshMapCreate( FEAM%y%PtFairleadLoad, SD%Input(1)%LMesh,  MeshMapData%Mooring_P_2_SD_P, ErrStat2, ErrMsg2 )
            CALL SetErrStat( ErrStat2, ErrMsg2, ErrStat, ErrMsg, RoutineName//':Mooring_P_2_SD_P' )                  
         CALL MeshMapCreate( SD%y%y3Mesh, FEAM%Input(1)%PtFairleadDisplacement,  MeshMapData%SDy3_P_2_Mooring_P, ErrStat2, ErrMsg2 )
            CALL SetErrStat( ErrStat2, ErrMsg2, ErrStat, ErrMsg, RoutineName//':SDy3_P_2_Mooring_P' )              
      ELSE  
!-------------------------
!  ElastoDyn <-> FEAMooring
!-------------------------          
         ! FEAMooring point mesh to/from ElastoDyn point mesh
         CALL MeshMapCreate( FEAM%y%PtFairleadLoad, PlatformLoads,  MeshMapData%Mooring_P_2_ED_P, ErrStat2, ErrMsg2 )
            CALL SetErrStat( ErrStat2, ErrMsg2, ErrStat, ErrMsg, RoutineName//':Mooring_P_2_Ptfm' )                  
         CALL MeshMapCreate( PlatformMotion, FEAM%Input(1)%PtFairleadDisplacement,  MeshMapData%ED_P_2_Mooring_P, ErrStat2, ErrMsg2 )
            CALL SetErrStat( ErrStat2, ErrMsg2, ErrStat, ErrMsg, RoutineName//':Ptfm_2_Mooring_P' )                           
      END IF ! p_FAST%CompSub == Module_SD  
      
   ELSEIF ( p_FAST%CompMooring == Module_Orca ) THEN
      
!-------------------------
!  ElastoDyn <-> OrcaFlex
!-------------------------      
      
         ! OrcaFlex point mesh to/from ElastoDyn point mesh
      CALL MeshMapCreate( Orca%y%PtfmMesh, PlatformLoads,  MeshMapData%Mooring_P_2_ED_P, ErrStat2, ErrMsg2 )
         CALL SetErrStat( ErrStat2, ErrMsg2, ErrStat, ErrMsg, RoutineName//':Mooring_P_2_Ptfm' )                  
      CALL MeshMapCreate( PlatformMotion, Orca%Input(1)%PtfmMesh,  MeshMapData%ED_P_2_Mooring_P, ErrStat2, ErrMsg2 )
         CALL SetErrStat( ErrStat2, ErrMsg2, ErrStat, ErrMsg, RoutineName//':Ptfm_2_Mooring_P' )                           

   END IF   ! MAP-ElastoDyn ; FEAM-ElastoDyn; Orca-ElastoDyn
            
         
!-------------------------
!  SubDyn <-> IceFloe
!-------------------------      
      
   IF ( p_FAST%CompIce == Module_IceF ) THEN
   
         ! IceFloe iceMesh point mesh to SubDyn LMesh point mesh              
      CALL MeshMapCreate( IceF%y%iceMesh, SD%Input(1)%LMesh,  MeshMapData%IceF_P_2_SD_P, ErrStat2, ErrMsg2 )
         CALL SetErrStat( ErrStat2, ErrMsg2, ErrStat, ErrMsg, RoutineName//':IceF_P_2_SD_P' )                  
         ! SubDyn y3Mesh point mesh to IceFloe iceMesh point mesh 
      CALL MeshMapCreate( SD%y%y3Mesh, IceF%Input(1)%iceMesh,  MeshMapData%SDy3_P_2_IceF_P, ErrStat2, ErrMsg2 )
         CALL SetErrStat( ErrStat2, ErrMsg2, ErrStat, ErrMsg, RoutineName//':SDy3_P_2_IceF_P' )                  
                              
!-------------------------
!  SubDyn <-> IceDyn
!-------------------------      
      
   ELSEIF ( p_FAST%CompIce == Module_IceD ) THEN
   
      ALLOCATE( MeshMapData%IceD_P_2_SD_P(   p_FAST%numIceLegs )  , & 
                MeshMapData%SDy3_P_2_IceD_P( p_FAST%numIceLegs )  , Stat=ErrStat2 )
      IF (ErrStat2 /= 0 ) THEN
         CALL SetErrStat( ErrID_Fatal, 'Unable to allocate IceD_P_2_SD_P and SDy3_P_2_IceD_P', ErrStat, ErrMsg, RoutineName )                  
         RETURN
      END IF
         
      DO i = 1,p_FAST%numIceLegs
            
            ! IceDyn PointMesh point mesh to SubDyn LMesh point mesh              
         CALL MeshMapCreate( IceD%y(i)%PointMesh, SD%Input(1)%LMesh,  MeshMapData%IceD_P_2_SD_P(i), ErrStat2, ErrMsg2 )
            CALL SetErrStat( ErrStat2, ErrMsg2, ErrStat, ErrMsg, RoutineName//':IceD_P_2_SD_P('//TRIM(num2LStr(i))//')' )                  
            ! SubDyn y3Mesh point mesh to IceDyn PointMesh point mesh 
         CALL MeshMapCreate( SD%y%y3Mesh, IceD%Input(1,i)%PointMesh,  MeshMapData%SDy3_P_2_IceD_P(i), ErrStat2, ErrMsg2 )
            CALL SetErrStat( ErrStat2, ErrMsg2, ErrStat, ErrMsg, RoutineName//':SDy3_P_2_IceD_P('//TRIM(num2LStr(i))//')' )                  
               
      END DO
                        
   END IF   ! SubDyn-IceFloe
      
   IF (ErrStat >= AbortErrLev ) RETURN   
      
   !............................................................................................................................
   ! Initialize the Jacobian structures:
   !............................................................................................................................
   !IF ( p_FAST%TurbineType == Type_Offshore_Fixed ) THEN 
   IF ( p_FAST%CompSub /= Module_None .OR. (p_FAST%CompElast == Module_BD .and. BD_Solve_Option1) .or. p_FAST%CompMooring == Module_Orca) THEN  !.OR. p_FAST%CompHydro == Module_HD ) THEN         
      CALL Init_FullOpt1_Jacobian( p_FAST, MeshMapData, ED%Input(1)%PlatformPtMesh, SD%Input(1)%TPMesh, SD%Input(1)%LMesh, &
                                    HD%Input(1)%Morison%Mesh, HD%Input(1)%WAMITMesh, &
                                    ED%Input(1)%HubPtLoad, BD%Input(1,:), Orca%Input(1)%PtfmMesh, ExtPtfm%Input(1)%PtfmMesh, ErrStat2, ErrMsg2)
         CALL SetErrStat( ErrStat2, ErrMsg2, ErrStat, ErrMsg, RoutineName )                 
   ELSEIF ( p_FAST%CompHydro == Module_HD ) THEN
         CALL AllocAry( MeshMapData%Jacobian_Opt1, SizeJac_ED_HD, SizeJac_ED_HD, 'Jacobian for Ptfm-HD coupling', ErrStat2, ErrMsg2 )
         CALL SetErrStat( ErrStat2, ErrMsg2, ErrStat, ErrMsg, RoutineName )                 
   END IF
   
   IF ( ALLOCATED( MeshMapData%Jacobian_Opt1 ) ) THEN   
      CALL AllocAry( MeshMapData%Jacobian_pivot, SIZE(MeshMapData%Jacobian_Opt1), 'Pivot array for Jacobian LU decomposition', ErrStat2, ErrMsg2 )
         CALL SetErrStat( ErrStat2, ErrMsg2, ErrStat, ErrMsg, RoutineName )                 
   END IF
   
   IF (ErrStat >= AbortErrLev ) RETURN   
   
   !............................................................................................................................
   ! reset the remap flags (do this before making the copies else the copies will always have remap = true)
   !............................................................................................................................
   CALL ResetRemapFlags(p_FAST, ED, SED, BD, AD14, AD, HD, SD, ExtPtfm, SrvD, MAPp, FEAM, MD, Orca, IceF, IceD )      
            
   !............................................................................................................................
   ! initialize the temporary input meshes (for input-output solves in Solve Option 1):
   ! (note that we do this after ResetRemapFlags() so that the copies have remap=false)
   !............................................................................................................................
   IF ( p_FAST%CompHydro == Module_HD .OR. p_FAST%CompSub /= Module_None .OR. (p_FAST%CompElast == Module_BD .and. BD_Solve_Option1) &
         .or. p_FAST%CompMooring == Module_Orca) THEN
                  
         ! Temporary meshes for transfering inputs to ED, HD, BD, Orca, and SD
      CALL MeshCopy( ED%Input(1)%HubPtLoad, MeshMapData%u_ED_HubPtLoad, MESH_NEWCOPY, ErrStat2, ErrMsg2 )
         CALL SetErrStat( ErrStat2, ErrMsg2, ErrStat, ErrMsg, RoutineName//':u_ED_HubPtLoad' )

      CALL MeshCopy ( ED%Input(1)%PlatformPtMesh, MeshMapData%u_ED_PlatformPtMesh, MESH_NEWCOPY, ErrStat2, ErrMsg2 )      
         CALL SetErrStat( ErrStat2, ErrMsg2, ErrStat, ErrMsg, RoutineName//':u_ED_PlatformPtMesh' )                 

      CALL MeshCopy ( ED%Input(1)%PlatformPtMesh, MeshMapData%u_ED_PlatformPtMesh_2, MESH_NEWCOPY, ErrStat2, ErrMsg2 )      
         CALL SetErrStat( ErrStat2, ErrMsg2, ErrStat, ErrMsg, RoutineName//':u_ED_PlatformPtMesh_2' )                 

      CALL MeshCopy ( ED%Input(1)%PlatformPtMesh, MeshMapData%u_ED_PlatformPtMesh_3, MESH_NEWCOPY, ErrStat2, ErrMsg2 )
         CALL SetErrStat( ErrStat2, ErrMsg2, ErrStat, ErrMsg, RoutineName//':u_ED_PlatformPtMesh_3' )

      ! for now, setting up this additional load mesh for farm-level MD loads if in FAST.Farm (@mhall TODO: add more checks/handling) <<<
      if (p_FAST%FarmIntegration) then   
         CALL MeshCopy ( ED%Input(1)%PlatformPtMesh, MeshMapData%u_ED_PlatformPtMesh_MDf, MESH_NEWCOPY, ErrStat2, ErrMsg2 )
         CALL SetErrStat( ErrStat2, ErrMsg2, ErrStat, ErrMsg, RoutineName//':u_ED_PlatformPtMesh_MDf' )
         
         ! need to initialize to zero?
         MeshMapData%u_ED_PlatformPtMesh_MDf%Force  = 0.0_ReKi
         MeshMapData%u_ED_PlatformPtMesh_MDf%Moment = 0.0_ReKi
      end if

             
      IF ( p_FAST%CompElast == Module_BD ) THEN
      
            ! Temporary meshes for transfering inputs to ED and BD
         CALL MeshCopy ( ED%Input(1)%HubPtLoad, MeshMapData%u_ED_HubPtLoad_2, MESH_NEWCOPY, ErrStat2, ErrMsg2 )      
            CALL SetErrStat( ErrStat2, ErrMsg2, ErrStat, ErrMsg, RoutineName//':u_ED_HubPtLoad_2' )     
            
         allocate( MeshMapData%u_BD_RootMotion( p_FAST%nBeams ), STAT = ErrStat2 )
         if (ErrStat2 /= 0) then
            CALL SetErrStat( ErrID_Fatal, "Error allocating u_BD_RootMotion", ErrStat, ErrMsg, RoutineName )     
            return
         end if
         
         do k=1,p_FAST%nBeams
            CALL MeshCopy ( BD%Input(1,k)%RootMotion, MeshMapData%u_BD_RootMotion(k), MESH_NEWCOPY, ErrStat2, ErrMsg2 )      
               CALL SetErrStat( ErrStat2, ErrMsg2, ErrStat, ErrMsg, RoutineName//':u_BD_RootMotion('//trim(num2lstr(k))//')' )                 
         end do
         
                              
      END IF         
         
      IF ( p_FAST%CompSub == Module_SD ) THEN
         
         CALL MeshCopy ( SD%Input(1)%TPMesh, MeshMapData%u_SD_TPMesh, MESH_NEWCOPY, ErrStat2, ErrMsg2 )      
            CALL SetErrStat( ErrStat2, ErrMsg2, ErrStat, ErrMsg, RoutineName//':u_SD_TPMesh' )                 
               
         IF ( p_FAST%CompHydro == Module_HD ) THEN
               
            CALL MeshCopy ( SD%Input(1)%LMesh, MeshMapData%u_SD_LMesh, MESH_NEWCOPY, ErrStat2, ErrMsg2 )      
               CALL SetErrStat( ErrStat2, ErrMsg2, ErrStat, ErrMsg, RoutineName//':u_SD_LMesh' )                 

            CALL MeshCopy ( SD%Input(1)%LMesh, MeshMapData%u_SD_LMesh_2, MESH_NEWCOPY, ErrStat2, ErrMsg2 )
               CALL SetErrStat( ErrStat2, ErrMsg2, ErrStat, ErrMsg, RoutineName//':u_SD_LMesh_2' )
                              
         END IF

      ELSE IF ( p_FAST%CompSub == Module_ExtPtfm ) THEN
         
         CALL MeshCopy ( ExtPtfm%Input(1)%PtfmMesh, MeshMapData%u_ExtPtfm_PtfmMesh, MESH_NEWCOPY, ErrStat2, ErrMsg2 )      
            CALL SetErrStat( ErrStat2, ErrMsg2, ErrStat, ErrMsg, RoutineName//':u_ExtPtfm_PtfmMesh' ) 
            
      END IF
         
      IF ( p_FAST%CompHydro == Module_HD ) THEN
         
         !TODO: GJH Is this needed, I created it as a place holder, 5/11/2020
         !CALL MeshCopy ( HD%Input(1)%PRPMesh, MeshMapData%u_HD_PRP_Mesh, MESH_NEWCOPY, ErrStat2, ErrMsg2 )      
         !   CALL SetErrStat( ErrStat2, ErrMsg2, ErrStat, ErrMsg, RoutineName//':u_HD_PRP_Mesh' )
            
         CALL MeshCopy ( HD%Input(1)%WAMITMesh, MeshMapData%u_HD_W_Mesh, MESH_NEWCOPY, ErrStat2, ErrMsg2 )      
            CALL SetErrStat( ErrStat2, ErrMsg2, ErrStat, ErrMsg, RoutineName//':u_HD_W_Mesh' )                 
                  
         CALL MeshCopy ( HD%Input(1)%Morison%Mesh, MeshMapData%u_HD_M_Mesh, MESH_NEWCOPY, ErrStat2, ErrMsg2 )      
            CALL SetErrStat( ErrStat2, ErrMsg2, ErrStat, ErrMsg, RoutineName//':u_HD_M_Mesh' )                         
                                    
      END IF
          
      IF ( p_FAST%CompMooring == Module_Orca ) THEN
         
         CALL MeshCopy ( Orca%Input(1)%PtfmMesh, MeshMapData%u_Orca_PtfmMesh, MESH_NEWCOPY, ErrStat2, ErrMsg2 )      
            CALL SetErrStat( ErrStat2, ErrMsg2, ErrStat, ErrMsg, RoutineName//':u_Orca_PtfmMesh' )                 
                              
      END IF
      
      
   ELSEIF ( p_FAST%CompSub /= Module_SD ) THEN     ! Platform loads from SrvD Structural control (TMDs) if not SD
      IF ( ALLOCATED(SrvD%Input(1)%SStCMotionMesh) ) THEN ! Platform TMD loads
         CALL MeshCopy ( ED%Input(1)%PlatformPtMesh, MeshMapData%u_ED_PlatformPtMesh, MESH_NEWCOPY, ErrStat2, ErrMsg2 )
            CALL SetErrStat( ErrStat2, ErrMsg2, ErrStat, ErrMsg, RoutineName//':u_ED_PlatformPtMesh' )
      ENDIF

   END IF
   
   

   !............................................................................................................................

      
END SUBROUTINE InitModuleMappings
!----------------------------------------------------------------------------------------------------------------------------------
!> This subroutine solves the input-output relations for all of the modules. It is a subroutine because it gets done twice--
!! once at the start of the n_t_global loop and once in the j_pc loop, using different states.
!! *** Note that modules that do not have direct feedthrough should be called first. ***
SUBROUTINE CalcOutputs_And_SolveForInputs( n_t_global, this_time, this_state, calcJacobian, NextJacCalcTime, &
               p_FAST, m_FAST, WriteThisStep, ED, SED, BD, &
               SrvD, AD14, AD, ADsk, IfW, OpFM, HD, SD, ExtPtfm, MAPp, FEAM, MD, Orca, IceF, IceD, MeshMapData, ErrStat, ErrMsg )
   REAL(DbKi)              , intent(in   ) :: this_time           !< The current simulation time (actual or time of prediction)
   INTEGER(IntKi)          , intent(in   ) :: this_state          !< Index into the state array (current or predicted states)
   INTEGER(IntKi)          , intent(in   ) :: n_t_global          !< current time step (used only for SrvD hack)
   LOGICAL                 , intent(inout) :: calcJacobian        !< Should we calculate Jacobians in Option 1?
   REAL(DbKi)              , intent(in   ) :: NextJacCalcTime     !< Time between calculating Jacobians in the HD-ED and SD-ED simulations
      
   TYPE(FAST_ParameterType), INTENT(IN   ) :: p_FAST              !< Parameters for the glue code
   TYPE(FAST_MiscVarType),   INTENT(IN   ) :: m_FAST              !< Misc variables (including external inputs) for the glue code
   LOGICAL                 , INTENT(IN   ) :: WriteThisStep       !< Will we print the WriteOutput values this step?

   TYPE(ElastoDyn_Data),     INTENT(INOUT) :: ED                  !< ElastoDyn data
   TYPE(SED_Data),           INTENT(INOUT) :: SED                 !< Simplified-ElastoDyn data
   TYPE(BeamDyn_Data),       INTENT(INOUT) :: BD                  !< BeamDyn data
   TYPE(ServoDyn_Data),      INTENT(INOUT) :: SrvD                !< ServoDyn data
   TYPE(AeroDyn14_Data),     INTENT(INOUT) :: AD14                !< AeroDyn14 data
   TYPE(AeroDyn_Data),       INTENT(INOUT) :: AD                  !< AeroDyn data
   TYPE(AeroDisk_Data),      INTENT(INOUT) :: ADsk                !< AeroDisk data
   TYPE(InflowWind_Data),    INTENT(INOUT) :: IfW                 !< InflowWind data
   TYPE(OpenFOAM_Data),      INTENT(INOUT) :: OpFM                !< OpenFOAM data
   TYPE(HydroDyn_Data),      INTENT(INOUT) :: HD                  !< HydroDyn data
   TYPE(SubDyn_Data),        INTENT(INOUT) :: SD                  !< SubDyn data
   TYPE(ExtPtfm_Data),       INTENT(INOUT) :: ExtPtfm             !< ExtPtfm data
   TYPE(MAP_Data),           INTENT(INOUT) :: MAPp                !< MAP data
   TYPE(FEAMooring_Data),    INTENT(INOUT) :: FEAM                !< FEAMooring data
   TYPE(MoorDyn_Data),       INTENT(INOUT) :: MD                  !< Data for the MoorDyn module
   TYPE(OrcaFlex_Data),      INTENT(INOUT) :: Orca                !< OrcaFlex interface data
   TYPE(IceFloe_Data),       INTENT(INOUT) :: IceF                !< IceFloe data
   TYPE(IceDyn_Data),        INTENT(INOUT) :: IceD                !< All the IceDyn data used in time-step loop

   TYPE(FAST_ModuleMapType), INTENT(INOUT) :: MeshMapData         !< Data for mapping between modules
   
   
   INTEGER(IntKi),           INTENT(  OUT) :: ErrStat             !< Error status of the operation
   CHARACTER(*),             INTENT(  OUT) :: ErrMsg              !< Error message if ErrStat /= ErrID_None
   
   INTEGER(IntKi)                          :: ErrStat2
   CHARACTER(ErrMsgLen)                    :: ErrMSg2
   CHARACTER(*), PARAMETER                 :: RoutineName = 'CalcOutputs_And_SolveForInputs'
   
   
#ifdef OUTPUT_MASS_MATRIX   
   INTEGER                                 :: UnMM
#endif
   
   
   !++++++++++++++++++++++++++++++++++++++++++++++++++++++++++++++++++++++++++++++++++++++++++++++++++++++++++++++++++++++++++++
   ! Option 1: Solve for consistent inputs and outputs, which is required when Y has direct feedthrough in modules coupled together
   ! bjj: If you are doing this option at the beginning as well as the end (after option 2), you must initialize the values of
   ! MAPp%y,
   !++++++++++++++++++++++++++++++++++++++++++++++++++++++++++++++++++++++++++++++++++++++++++++++++++++++++++++++++++++++++++++

   ErrStat = ErrID_None
   ErrMsg  = ""
   
   IF ( EqualRealNos( this_time, NextJacCalcTime ) .OR. NextJacCalcTime < this_time )  THEN
      calcJacobian = .TRUE.
   ELSE         
      calcJacobian = .FALSE.
   END IF
      

   !> ## This is OPTION 2 before OPTION 1:
   !!    
   !!  For cases with HydroDyn, BeamDyn, OrcaFlex interface, and/or SubDyn, it calls ED_CalcOuts (a time-sink) 3 times per step/correction 
   !! (plus the 6 calls when calculating the Jacobian).
   !! In cases without HydroDyn or SubDyn, it is the same as Option 1 before 2 (with 1 call to ED_CalcOuts either way).
   !!   
   !! Option 1 before 2 usually requires a correction step, whereas Option 2 before Option 1 often does not. Thus we are using this option, calling
   !! ED_CalcOuts 3 times (option 2 before 1 with no correction step) instead of 4 times (option1 before 2 with one correction step). 
   !! Note that this analysis may change if/when AeroDyn14 (and ServoDyn?) generate different outputs on correction steps. (Currently, AeroDyn (v14) 
   !! returns old values until time advances.)
   !! Also note that AD15's DBEMT module (and UA?) is heavily time-dependent without calling the structural code first (DBEMT's filters do not deal 
   !! well with the extrapolated inputs).
   !!
   !! ## Algorithm:


      !> Solve option 2 (modules without direct feedthrough):
   CALL SolveOption2(this_time, this_state, p_FAST, m_FAST, ED, SED, BD, AD14, AD, ADsk, SD, SrvD, IfW, OpFM, MeshMapData, ErrStat2, ErrMsg2, n_t_global < 0, WriteThisStep)
      CALL SetErrStat( ErrStat2, ErrMsg2, ErrStat, ErrMsg, RoutineName )  

#ifdef OUTPUT_MASS_MATRIX
   if (n_t_global == 0 .and. p_FAST%CompElast /= Module_SED) then   
      UnMM = -1
      CALL GetNewUnit( UnMM, ErrStat2, ErrMsg2 )
      CALL OpenFOutFile( UnMM, TRIM(p_FAST%OutFileRoot)//'.EDMassMatrix', ErrStat2, ErrMsg2)
         CALL SetErrStat( ErrStat2, ErrMsg2, ErrStat, ErrMsg, RoutineName  )
         IF ( ErrStat >= AbortErrLev ) RETURN                  
      CALL WrMatrix(ED%m%AugMat,UnMM, p_FAST%OutFmt)
      CLOSE( UnMM )      
   end if
#endif


      !> transfer SrvD outputs to other modules used in option 1:
   call Transfer_SrvD_to_SD_MD( p_FAST, SrvD%y, SD%Input(1), MD%Input(1) )

      !> transfer ED outputs to other modules used in option 1:
   CALL Transfer_ED_to_HD_SD_BD_Mooring( p_FAST, ED%y, HD%Input(1), SD%Input(1), ExtPtfm%Input(1), &
                                         MAPp%Input(1), FEAM%Input(1), MD%Input(1), &
                                         Orca%Input(1), BD%Input(1,:), SrvD%Input(1), MeshMapData, ErrStat2, ErrMsg2 )         
      CALL SetErrStat( ErrStat2, ErrMsg2, ErrStat, ErrMsg, RoutineName )
      
   IF ( p_FAST%CompSub == Module_SD .and. p_FAST%CompHydro == Module_HD ) THEN            
      CALL SD_CalcOutput( this_time, SD%Input(1), SD%p, SD%x(this_state), SD%xd(this_state), SD%z(this_state), SD%OtherSt(this_state), SD%y, SD%m, ErrStat2, ErrMsg2 )
         CALL SetErrStat( ErrStat2, ErrMsg2, ErrStat, ErrMsg, RoutineName  )
      call Transfer_SD_to_HD( SD%y, HD%Input(1)%WAMITMesh, HD%Input(1)%Morison%Mesh, MeshMapData, ErrStat, ErrMsg )
      
      IF ( p_FAST%CompMooring == Module_MAP ) THEN         
         CALL Transfer_Point_to_Point( SD%y%y3Mesh, MAPp%Input(1)%PtFairDisplacement, MeshMapData%SDy3_P_2_Mooring_P, ErrStat, ErrMsg )
            CALL SetErrStat(ErrStat2,ErrMsg2, ErrStat, ErrMsg, RoutineName)
      ELSEIF ( p_FAST%CompMooring == Module_MD ) THEN
         CALL Transfer_Point_to_Point( SD%y%y3Mesh, MD%Input(1)%CoupledKinematics(1), MeshMapData%SDy3_P_2_Mooring_P, ErrStat, ErrMsg )
            CALL SetErrStat(ErrStat2,ErrMsg2, ErrStat, ErrMsg, RoutineName)
      ELSEIF ( p_FAST%CompMooring == Module_FEAM ) THEN
         CALL Transfer_Point_to_Point( SD%y%y3Mesh, FEAM%Input(1)%PtFairleadDisplacement, MeshMapData%SDy3_P_2_Mooring_P, ErrStat, ErrMsg )
            CALL SetErrStat(ErrStat2,ErrMsg2, ErrStat, ErrMsg, RoutineName)                  
      END IF     
   END IF
   
      !> Solve option 1 (rigorous solve on loads/accelerations)
   CALL SolveOption1(this_time, this_state, calcJacobian, p_FAST, ED, BD, HD, SD, ExtPtfm, MAPp, FEAM, MD, Orca, IceF, IceD, SrvD, AD, MeshMapData, ErrStat2, ErrMsg2, WriteThisStep)
      CALL SetErrStat( ErrStat2, ErrMsg2, ErrStat, ErrMsg, RoutineName )  

      
      !> Now use the ElastoDyn and BD outputs from option1 to update the inputs for InflowWind, AeroDyn, and ServoDyn (necessary only if they have states)
                     
   IF ( p_FAST%CompAero == Module_AD14 ) THEN
      
      CALL AD14_InputSolve_NoIfW( p_FAST, AD14%Input(1), ED%y, MeshMapData, ErrStat2, ErrMsg2 )   
         CALL SetErrStat( ErrStat2, ErrMsg2, ErrStat, ErrMsg, RoutineName )        
               
         ! because we're not calling InflowWind_CalcOutput or getting new values from OpenFOAM, 
         ! this probably can be skipped
      CALL AD14_InputSolve_IfW( p_FAST, AD14%Input(1), IfW%y, OpFM%y, ErrStat2, ErrMsg2 )   
         CALL SetErrStat( ErrStat2, ErrMsg2, ErrStat, ErrMsg, RoutineName )                       
         
   ELSEIF ( p_FAST%CompAero == Module_AD ) THEN
      
      CALL AD_InputSolve_NoIfW( p_FAST, AD%Input(1), SrvD%y, ED%y, SED%y, BD, MeshMapData, ErrStat2, ErrMsg2 )   
         CALL SetErrStat( ErrStat2, ErrMsg2, ErrStat, ErrMsg, RoutineName )        

         ! because we're not calling InflowWind_CalcOutput or getting new values from OpenFOAM, 
         ! this probably can be skipped; 
         ! @todo: alternatively, we could call InflowWind_CalcOutput, too.
      CALL AD_InputSolve_IfW( p_FAST, AD%Input(1), IfW%y, OpFM%y, ErrStat2, ErrMsg2 )   
         CALL SetErrStat( ErrStat2, ErrMsg2, ErrStat, ErrMsg, RoutineName )                       

   END IF

   IF ( p_FAST%CompInflow == Module_IfW ) THEN
      CALL IfW_InputSolve( p_FAST, m_FAST, IfW%Input(1), IfW%p, AD14%Input(1), AD%Input(1), AD%OtherSt(this_state), ED%y, SED%y, ErrStat2, ErrMsg2 )
         CALL SetErrStat( ErrStat2, ErrMsg2, ErrStat, ErrMsg, RoutineName )  
   ELSE IF ( p_FAST%CompInflow == Module_OpFM ) THEN
   ! OpenFOAM is the driver and it sets these inputs outside of this solve; the OpenFOAM inputs and outputs thus don't change 
   !   in this scenario until OpenFOAM takes another step  **this is a source of error, but it is the way the OpenFOAM-FAST7 coupling
   !   works, so I'm not going to spend time that I don't have now to fix it**
      CALL OpFM_SetInputs( p_FAST, AD14%p, AD14%Input(1), AD14%y, AD%Input(1), AD%y, ED%y, SrvD%y, OpFM, ErrStat2, ErrMsg2 )
         CALL SetErrStat( ErrStat2, ErrMsg2, ErrStat, ErrMsg, RoutineName )        
   END IF
   
   
   IF ( p_FAST%CompServo == Module_SrvD  ) THEN         
      CALL SrvD_InputSolve( p_FAST, m_FAST, SrvD%Input(1), ED%y, SED%y, IfW%y, OpFM%y, BD%y, SD%y, MeshMapData, ErrStat2, ErrMsg2 )
         CALL SetErrStat( ErrStat2, ErrMsg2, ErrStat, ErrMsg, RoutineName )
   END IF         
             
   IF (p_FAST%CompElast == Module_BD .and. .NOT. BD_Solve_Option1) THEN            
      ! map ED root and hub motion outputs to BeamDyn:
      CALL Transfer_ED_to_BD(ED%y, BD%Input(1,:), MeshMapData, ErrStat2, ErrMsg2 )
         CALL SetErrStat(ErrStat2,ErrMsg2,ErrStat, ErrMsg,RoutineName )      
   END IF

   !.....................................................................
   ! Reset each mesh's RemapFlag (after calling all InputSolve routines):
   !.....................................................................              
         
   CALL ResetRemapFlags(p_FAST, ED, SED, BD, AD14, AD, HD, SD, ExtPtfm, SrvD, MAPp, FEAM, MD, Orca, IceF, IceD)         
         
                        
END SUBROUTINE CalcOutputs_And_SolveForInputs
!----------------------------------------------------------------------------------------------------------------------------------
!> This routine implements the "option 1" solve for all inputs with direct links to HD, SD, ExtPtfm, MAP, OrcaFlex interface, and the ED 
!! platform reference point. Also in solve option 1 are the BD-ED blade root coupling.
SUBROUTINE SolveOption1(this_time, this_state, calcJacobian, p_FAST, ED, BD, HD, SD, ExtPtfm, MAPp, FEAM, MD, Orca, IceF, IceD, SrvD, AD, MeshMapData, ErrStat, ErrMsg, WriteThisStep )
!...............................................................................................................................
   REAL(DbKi)              , intent(in   ) :: this_time           !< The current simulation time (actual or time of prediction)
   INTEGER(IntKi)          , intent(in   ) :: this_state          !< Index into the state array (current or predicted states)
   LOGICAL                 , intent(in   ) :: calcJacobian        !< Should we calculate Jacobians in Option 1?

   TYPE(FAST_ParameterType), INTENT(IN   ) :: p_FAST              !< Parameters for the glue code

   TYPE(ElastoDyn_Data),     INTENT(INOUT) :: ED                  !< ElastoDyn data
   TYPE(BeamDyn_Data),       INTENT(INOUT) :: BD                  !< BeamDyn data
   TYPE(ServoDyn_Data),      INTENT(INOUT) :: SrvD                ! ServoDyn data
   !TYPE(AeroDyn14_Data),     INTENT(INOUT) :: AD14                ! AeroDyn14 data
   TYPE(HydroDyn_Data),      INTENT(INOUT) :: HD                  !< HydroDyn data
   TYPE(SubDyn_Data),        INTENT(INOUT) :: SD                  !< SubDyn data
   TYPE(ExtPtfm_Data),       INTENT(INOUT) :: ExtPtfm             !< ExtPtfm data
   TYPE(MAP_Data),           INTENT(INOUT) :: MAPp                !< MAP data
   TYPE(FEAMooring_Data),    INTENT(INOUT) :: FEAM                !< FEAMooring data
   TYPE(MoorDyn_Data),       INTENT(INOUT) :: MD                  !< MoorDyn data
   TYPE(OrcaFlex_Data),      INTENT(INOUT) :: Orca                !< OrcaFlex interface data
   TYPE(IceFloe_Data),       INTENT(INOUT) :: IceF                !< IceFloe data
   TYPE(IceDyn_Data),        INTENT(INOUT) :: IceD                !< All the IceDyn data used in time-step loop
   TYPE(AeroDyn_Data),       INTENT(INOUT) :: AD                  !< AeroDyn data

   TYPE(FAST_ModuleMapType), INTENT(INOUT) :: MeshMapData         !< Data for mapping between modules
   
   
   INTEGER(IntKi),           INTENT(  OUT) :: ErrStat             !< Error status of the operation
   CHARACTER(*),             INTENT(  OUT) :: ErrMsg              !< Error message if ErrStat /= ErrID_None
   LOGICAL                 , INTENT(IN   ) :: WriteThisStep       !< Will we print the WriteOutput values this step?
   

   INTEGER                                 :: i                   ! loop counter
   INTEGER(IntKi)                          :: ErrStat2
   CHARACTER(ErrMsgLen)                    :: ErrMSg2
   
   CHARACTER(*), PARAMETER                 :: RoutineName = 'SolveOption1'       
   
   !............................................................................................................................   
   !++++++++++++++++++++++++++++++++++++++++++++++++++++++++++++++++++++++++++++++++++++++++++++++++++++++++++++++++++++++++++++
   !> Option 1: solve for consistent inputs and outputs, which is required when Y has direct feedthrough in 
   !!           modules coupled together
   !++++++++++++++++++++++++++++++++++++++++++++++++++++++++++++++++++++++++++++++++++++++++++++++++++++++++++++++++++++++++++++
               
   ErrStat = ErrID_None
   ErrMsg  = ""
   
   ! Because MAP, FEAM, MoorDyn, IceDyn, and IceFloe do not contain acceleration inputs, we do this outside the DO loop in the ED{_SD}_HD_InputOutput solves.       
   IF ( p_FAST%CompMooring == Module_MAP ) THEN
                  
      CALL MAP_CalcOutput( this_time, MAPp%Input(1), MAPp%p, MAPp%x(this_state), MAPp%xd(this_state), MAPp%z(this_state), &
                            MAPp%OtherSt, MAPp%y, ErrStat2, ErrMsg2 )
         CALL SetErrStat( ErrStat2, ErrMsg2, ErrStat, ErrMsg, RoutineName )

   ELSEIF ( p_FAST%CompMooring == Module_MD ) THEN
         
      CALL MD_CalcOutput( this_time, MD%Input(1), MD%p, MD%x(this_state), MD%xd(this_state), MD%z(this_state), &
                            MD%OtherSt(this_state), MD%y, MD%m, ErrStat2, ErrMsg2 )
         CALL SetErrStat( ErrStat2, ErrMsg2, ErrStat, ErrMsg, RoutineName )
         
   ELSEIF ( p_FAST%CompMooring == Module_FEAM ) THEN
         
      CALL FEAM_CalcOutput( this_time, FEAM%Input(1), FEAM%p, FEAM%x(this_state), FEAM%xd(this_state), FEAM%z(this_state), &
                            FEAM%OtherSt(this_state), FEAM%y, FEAM%m, ErrStat2, ErrMsg2 )
         CALL SetErrStat( ErrStat2, ErrMsg2, ErrStat, ErrMsg, RoutineName )
                        
   END IF
      
   IF ( p_FAST%CompIce == Module_IceF ) THEN
                  
      CALL IceFloe_CalcOutput( this_time, IceF%Input(1), IceF%p, IceF%x(this_state), IceF%xd(this_state), IceF%z(this_state), &
                                 IceF%OtherSt(this_state), IceF%y, IceF%m, ErrStat2, ErrMsg2 )
         CALL SetErrStat( ErrStat2, ErrMsg2, ErrStat, ErrMsg, RoutineName )
      
   ELSEIF ( p_FAST%CompIce == Module_IceD ) THEN
         
      DO i=1,p_FAST%numIceLegs                  
         CALL IceD_CalcOutput( this_time, IceD%Input(1,i), IceD%p(i), IceD%x(i,this_state), IceD%xd(i,this_state), &
                                 IceD%z(i,this_state), IceD%OtherSt(i,this_state), IceD%y(i), IceD%m(i), ErrStat2, ErrMsg2 )
            CALL SetErrStat( ErrStat2, ErrMsg2, ErrStat, ErrMsg, RoutineName )
      END DO
         
   END IF
      

   ! the Structural control (TMD) from ServoDyn requires recalculating SrvD if we are using it.  While it uses accelerations,
   ! the masses involved are small enough compared to the platform that we don't need to account for them in the jacobian
   IF ( p_FAST%CompServo == Module_SrvD .and. allocated(SrvD%Input(1)%SStCMotionMesh) ) THEN
      ! need loads from SrvD%y%SStC%Mesh
      CALL SrvD_CalcOutput( this_time, SrvD%Input(1), SrvD%p, SrvD%x(this_state), SrvD%xd(this_state), SrvD%z(this_state), &
                            SrvD%OtherSt(this_state), SrvD%y, SrvD%m, ErrStat2, ErrMsg2 )
         CALL SetErrStat( ErrStat2, ErrMsg2, ErrStat, ErrMsg, RoutineName )
   END IF

 
   IF (ErrStat >= AbortErrLev) RETURN      
   
   IF ( p_FAST%CompSub /= Module_None .OR. (p_FAST%CompElast == Module_BD .and. BD_Solve_Option1) .OR. p_FAST%CompMooring == Module_Orca ) THEN !.OR. p_FAST%CompHydro == Module_HD ) THEN
                                 
      CALL FullOpt1_InputOutputSolve(  this_time, p_FAST, calcJacobian &
          ,      ED%Input(1),     ED%p,     ED%x(  this_state),     ED%xd(  this_state),     ED%z(  this_state),     ED%OtherSt(  this_state),     ED%y, ED%m &
          ,      SD%Input(1),     SD%p,     SD%x(  this_state),     SD%xd(  this_state),     SD%z(  this_state),     SD%OtherSt(  this_state),     SD%y    , SD%m & 
          , ExtPtfm%Input(1),ExtPtfm%p,ExtPtfm%x(  this_state),ExtPtfm%xd(  this_state),ExtPtfm%z(  this_state),ExtPtfm%OtherSt(  this_state),ExtPtfm%y,ExtPtfm%m & 
          ,      HD%Input(1),     HD%p,     HD%x(  this_state),     HD%xd(  this_state),     HD%z(  this_state),     HD%OtherSt(  this_state),     HD%y    , HD%m & 
          ,      BD%Input(1,:),   BD%p,     BD%x(:,this_state),     BD%xd(:,this_state),     BD%z(:,this_state),     BD%OtherSt(:,this_state),     BD%y    , BD%m & 
          ,    Orca%Input(1),   Orca%p,   Orca%x( this_state),    Orca%xd(  this_state),   Orca%z(  this_state),   Orca%OtherSt(  this_state),   Orca%y  , Orca%m & 
          ,    MAPp%Input(1),   MAPp%y &
          ,    FEAM%Input(1),   FEAM%y &   
          ,      MD%Input(1),     MD%y &   
          ,    IceF%Input(1),   IceF%y &
          ,    IceD%Input(1,:), IceD%y &    ! bjj: I don't really want to make temp copies of input types. perhaps we should pass the whole Input() structure? (likewise for BD)...
          ,    SrvD%Input(1),   SrvD%y &
          ,      AD%Input(1),     AD%y &   
          , MeshMapData , ErrStat2, ErrMsg2, WriteThisStep )         
         CALL SetErrStat( ErrStat2, ErrMsg2, ErrStat, ErrMsg, RoutineName )
                        
               
   ELSEIF ( p_FAST%CompHydro == Module_HD ) THEN  ! No substructure model
                                                    
      CALL ED_HD_InputOutputSolve(  this_time, p_FAST, calcJacobian &
                                    , ED%Input(1), ED%p, ED%x(this_state), ED%xd(this_state), ED%z(this_state), ED%OtherSt(this_state), ED%y,  ED%m &
                                    , HD%Input(1), HD%p, HD%x(this_state), HD%xd(this_state), HD%z(this_state), HD%OtherSt(this_state), HD%y,  HD%m & 
                                    , MAPp%Input(1), MAPp%y, FEAM%Input(1), FEAM%y, MD%Input(1), MD%y, SrvD%Input(1), SrvD%y &          
                                    , MeshMapData , ErrStat2, ErrMsg2, WriteThisStep )
         CALL SetErrStat( ErrStat2, ErrMsg2, ErrStat, ErrMsg, RoutineName )
                                                                  
   END IF ! HD, BD, and/or SD coupled to ElastoDyn
                         
!..................
! Set mooring line and ice inputs (which don't have acceleration fields)
!..................

   
   IF ( p_FAST%CompMooring == Module_MAP ) THEN
         
      ! note: MAP_InputSolve must be called before setting ED loads inputs (so that motions are known for loads [moment] mapping)   
      if ( p_FAST%CompSub == Module_SD ) then
            CALL Transfer_Point_to_Point( SD%y%y3Mesh, MAPp%Input(1)%PtFairDisplacement, MeshMapData%SDy3_P_2_Mooring_P, ErrStat, ErrMsg )
               CALL SetErrStat(ErrStat2,ErrMsg2, ErrStat, ErrMsg, RoutineName)
      else
         CALL Transfer_Point_to_Point( ED%y%PlatformPtMesh, MAPp%Input(1)%PtFairDisplacement, MeshMapData%ED_P_2_Mooring_P, ErrStat, ErrMsg )
          CALL SetErrStat( ErrStat2, ErrMsg2, ErrStat, ErrMsg, RoutineName )
      end if
                                 
   ELSEIF ( p_FAST%CompMooring == Module_MD ) THEN
         
      ! note: MD_InputSolve must be called before setting ED loads inputs (so that motions are known for loads [moment] mapping)
      if ( p_FAST%CompSub == Module_SD ) then
            CALL Transfer_Point_to_Point( SD%y%y3Mesh, MD%Input(1)%CoupledKinematics(1), MeshMapData%SDy3_P_2_Mooring_P, ErrStat, ErrMsg )
               CALL SetErrStat(ErrStat2,ErrMsg2, ErrStat, ErrMsg, RoutineName)
      else
         CALL Transfer_Point_to_Point( ED%y%PlatformPtMesh, MD%Input(1)%CoupledKinematics(1), MeshMapData%ED_P_2_Mooring_P, ErrStat, ErrMsg )
          CALL SetErrStat( ErrStat2, ErrMsg2, ErrStat, ErrMsg, RoutineName )
      endif
                        
   ELSEIF ( p_FAST%CompMooring == Module_FEAM ) THEN
         
      ! note: FEAM_InputSolve must be called before setting ED loads inputs (so that motions are known for loads [moment] mapping)
      if ( p_FAST%CompSub == Module_SD ) then
            CALL Transfer_Point_to_Point( SD%y%y3Mesh, FEAM%Input(1)%PtFairleadDisplacement, MeshMapData%SDy3_P_2_Mooring_P, ErrStat, ErrMsg )
               CALL SetErrStat(ErrStat2,ErrMsg2, ErrStat, ErrMsg, RoutineName)
      else
         CALL Transfer_Point_to_Point( ED%y%PlatformPtMesh, FEAM%Input(1)%PtFairleadDisplacement, MeshMapData%ED_P_2_Mooring_P, ErrStat, ErrMsg )
          CALL SetErrStat( ErrStat2, ErrMsg2, ErrStat, ErrMsg, RoutineName )
      end if
                        
   END IF        
      
   IF ( p_FAST%CompIce == Module_IceF ) THEN
         
      CALL IceFloe_InputSolve(  IceF%Input(1), SD%y, MeshMapData, ErrStat2, ErrMsg2 )
         CALL SetErrStat( ErrStat2, ErrMsg2, ErrStat, ErrMsg, RoutineName )
                                 
   ELSEIF ( p_FAST%CompIce == Module_IceD ) THEN
         
      DO i=1,p_FAST%numIceLegs
            
         CALL IceD_InputSolve(  IceD%Input(1,i), SD%y, MeshMapData, i, ErrStat2, ErrMsg2 )
            CALL SetErrStat( ErrStat2, ErrMsg2, ErrStat, ErrMsg, RoutineName//':IceD_InputSolve' )
               
      END DO
         
   END IF        


      ! Map motions for ServodDyn Structural control (TMD) if used (not allowed with SED).
   IF ( p_FAST%CompServo == Module_SrvD .and. p_FAST%CompElast /= Module_SED ) THEN
      IF ( p_FAST%CompSub /= Module_SD ) THEN
         call Transfer_ED_to_SStC( SrvD%Input(1), ED%y, MeshMapData, ErrStat2, ErrMsg2 )
            call SetErrStat(ErrStat2,ErrMsg2,ErrStat,ErrMsg,RoutineName)
      ELSEIF ( p_FAST%CompSub == Module_SD ) THEN
         call Transfer_SD_to_SStC( SrvD%Input(1), SD%y, MeshMapData, ErrStat2, ErrMsg2 )
            call SetErrStat(ErrStat2,ErrMsg2,ErrStat,ErrMsg,RoutineName)
      ENDIF
   END IF

      
#ifdef DEBUG_MESH_TRANSFER_ICE
      CALL WrScr('********************************************************')
      CALL WrScr('****   IceF to SD point-to-point                   *****')
      CALL WrScr('********************************************************')
      CALL WriteMappingTransferToFile(SD%Input(1)%LMesh, SD%y%Y3Mesh, IceF%Input(1)%iceMesh, IceF%y%iceMesh,&
            MeshMapData%SDy3_P_2_IceF_P, MeshMapData%IceF_P_2_SD_P, &
            'SD_y3_IceF_Meshes_t'//TRIM(Num2LStr(0))//'.PI.bin' )

         
      CALL WriteMappingTransferToFile(SD%Input(1)%LMesh, SD%y%Y2Mesh, HD%Input(1)%Morison%Mesh, HD%y%Morison%Mesh,&
            MeshMapData%SD_P_2_HD_M_P, MeshMapData%HD_M_P_2_SD_P, &
            'SD_y2_HD_M_L_Meshes_t'//TRIM(Num2LStr(0))//'.PHL.bin' )
      
         
         
      !print *
      !pause         
#endif         
                  
END SUBROUTINE SolveOption1
!----------------------------------------------------------------------------------------------------------------------------------
!> This routine implements the first part of the "option 2" solve for inputs that apply to BeamDyn and AeroDyn 
SUBROUTINE SolveOption2a_Inp2BD(this_time, this_state, p_FAST, m_FAST, ED, SED, BD, AD14, AD, ADsk, SrvD, IfW, OpFM, MeshMapData, ErrStat, ErrMsg, WriteThisStep)
   REAL(DbKi)              , intent(in   ) :: this_time           !< The current simulation time (actual or time of prediction)
   INTEGER(IntKi)          , intent(in   ) :: this_state          !< Index into the state array (current or predicted states)

   TYPE(FAST_ParameterType), INTENT(IN   ) :: p_FAST              !< Parameters for the glue code
   TYPE(FAST_MiscVarType),   INTENT(IN   ) :: m_FAST              !< Misc variables for the glue code (including external inputs)

   TYPE(ElastoDyn_Data),     INTENT(INOUT) :: ED                  !< ElastoDyn data
   TYPE(SED_Data),           INTENT(INOUT) :: SED                 !< Simplified-ElastoDyn data
   TYPE(BeamDyn_Data),       INTENT(INOUT) :: BD                  !< BeamDyn data
   TYPE(ServoDyn_Data),      INTENT(INOUT) :: SrvD                !< ServoDyn data
   TYPE(AeroDyn14_Data),     INTENT(INOUT) :: AD14                !< AeroDyn14 data
   TYPE(AeroDyn_Data),       INTENT(INOUT) :: AD                  !< AeroDyn data
   TYPE(AeroDisk_Data),      INTENT(INOUT) :: ADsk                !< AeroDisk data
   TYPE(InflowWind_Data),    INTENT(INOUT) :: IfW                 !< InflowWind data
   TYPE(OpenFOAM_Data),      INTENT(INOUT) :: OpFM                !< OpenFOAM data
   TYPE(FAST_ModuleMapType), INTENT(INOUT) :: MeshMapData         !< Data for mapping between modules
   
   
   INTEGER(IntKi),           INTENT(  OUT) :: ErrStat             !< Error status of the operation
   CHARACTER(*),             INTENT(  OUT) :: ErrMsg              !< Error message if ErrStat /= ErrID_None
   LOGICAL                 , INTENT(IN   ) :: WriteThisStep       !< Will we print the WriteOutput values this step?

   INTEGER(IntKi)                          :: ErrStat2
   CHARACTER(ErrMsgLen)                    :: ErrMSg2
   
   CHARACTER(*), PARAMETER                 :: RoutineName = 'SolveOption2a_Inp2BD'
   
   !++++++++++++++++++++++++++++++++++++++++++++++++++++++++++++++++++++++++++++++++++++++++++++++++++++++++++++++++++++++++++++
   !> ++ Option 2: Solve for inputs based only on the current outputs. 
   !!    This is much faster than option 1 when the coupled modules do not have direct feedthrough.
   !++++++++++++++++++++++++++++++++++++++++++++++++++++++++++++++++++++++++++++++++++++++++++++++++++++++++++++++++++++++++++++
            
   ErrStat = ErrID_None
   ErrMsg  = ""
  
   IF ( p_FAST%CompElast == Module_SED ) THEN
      CALL SED_CalcOutput( this_time, SED%Input(1), SED%p, SED%x(this_state), SED%xd(this_state), SED%z(this_state), SED%OtherSt(this_state), SED%y, SED%m, ErrStat2, ErrMsg2 )
         CALL SetErrStat( ErrStat2, ErrMsg2, ErrStat, ErrMsg, RoutineName )
   ELSE
      CALL ED_CalcOutput( this_time, ED%Input(1), ED%p, ED%x(this_state), ED%xd(this_state), ED%z(this_state), ED%OtherSt(this_state), ED%y, ED%m, ErrStat2, ErrMsg2 )
         CALL SetErrStat( ErrStat2, ErrMsg2, ErrStat, ErrMsg, RoutineName )

      IF ( p_FAST%CompElast == Module_BD ) THEN
         ! map ED root and hub motion outputs to BeamDyn:
         CALL Transfer_ED_to_BD(ED%y, BD%Input(1,:), MeshMapData, ErrStat2, ErrMsg2 )
            CALL SetErrStat(ErrStat2,ErrMsg2,ErrStat, ErrMsg,RoutineName )
      END IF

   END IF

END SUBROUTINE SolveOption2a_Inp2BD
!----------------------------------------------------------------------------------------------------------------------------------
!> This routine implements the first part of the "option 2" solve for inputs that apply to AeroDyn & InflowWind
SUBROUTINE SolveOption2b_Inp2IfW(this_time, this_state, p_FAST, m_FAST, ED, SED, BD, AD14, AD, ADsk, SrvD, IfW, OpFM, MeshMapData, ErrStat, ErrMsg, WriteThisStep)
   REAL(DbKi)              , intent(in   ) :: this_time           !< The current simulation time (actual or time of prediction)
   INTEGER(IntKi)          , intent(in   ) :: this_state          !< Index into the state array (current or predicted states)

   TYPE(FAST_ParameterType), INTENT(IN   ) :: p_FAST              !< Parameters for the glue code
   TYPE(FAST_MiscVarType),   INTENT(IN   ) :: m_FAST              !< Misc variables for the glue code (including external inputs)

   TYPE(ElastoDyn_Data),     INTENT(INOUT) :: ED                  !< ElastoDyn data
   TYPE(SED_Data),           INTENT(INOUT) :: SED                 !< Simplified-ElastoDyn data
   TYPE(BeamDyn_Data),       INTENT(INOUT) :: BD                  !< BeamDyn data
   TYPE(ServoDyn_Data),      INTENT(INOUT) :: SrvD                !< ServoDyn data
   TYPE(AeroDyn14_Data),     INTENT(INOUT) :: AD14                !< AeroDyn14 data
   TYPE(AeroDyn_Data),       INTENT(INOUT) :: AD                  !< AeroDyn data
   TYPE(AeroDisk_Data),      INTENT(INOUT) :: ADsk                !< AeroDisk data
   TYPE(InflowWind_Data),    INTENT(INOUT) :: IfW                 !< InflowWind data
   TYPE(OpenFOAM_Data),      INTENT(INOUT) :: OpFM                !< OpenFOAM data

   TYPE(FAST_ModuleMapType), INTENT(INOUT) :: MeshMapData         !< Data for mapping between modules
   
   
   INTEGER(IntKi),           INTENT(  OUT) :: ErrStat             !< Error status of the operation
   CHARACTER(*),             INTENT(  OUT) :: ErrMsg              !< Error message if ErrStat /= ErrID_None
   LOGICAL                 , INTENT(IN   ) :: WriteThisStep       !< Will we print the WriteOutput values this step?

   INTEGER(IntKi)                          :: k
   INTEGER(IntKi)                          :: ErrStat2
   CHARACTER(ErrMsgLen)                    :: ErrMSg2
   
   CHARACTER(*), PARAMETER                 :: RoutineName = 'SolveOption2b_Inp2IfW'
   
   !++++++++++++++++++++++++++++++++++++++++++++++++++++++++++++++++++++++++++++++++++++++++++++++++++++++++++++++++++++++++++++
   !> ++ Option 2: Solve for inputs based only on the current outputs. 
   !!    This is much faster than option 1 when the coupled modules do not have direct feedthrough.
   !++++++++++++++++++++++++++++++++++++++++++++++++++++++++++++++++++++++++++++++++++++++++++++++++++++++++++++++++++++++++++++
            
   ErrStat = ErrID_None
   ErrMsg  = ""
   

      IF ( p_FAST%CompElast == Module_BD .AND. .NOT. BD_Solve_Option1 ) THEN
         DO k=1,p_FAST%nBeams
            CALL BD_CalcOutput( this_time, BD%Input(1,k), BD%p(k), BD%x(k,this_state), BD%xd(k,this_state),&
                                 BD%z(k,this_state), BD%OtherSt(k,this_state), BD%y(k), BD%m(k), ErrStat2, ErrMsg2, .false. ) ! this WriteOutput will get overwritten in solve option 1
               CALL SetErrStat( ErrStat2, ErrMsg2, ErrStat, ErrMsg, RoutineName )
         END DO
      END IF

      ! find the positions where we want inflow wind in AeroDyn (i.e., set all the motion inputs to AeroDyn)
   IF ( p_FAST%CompAero == Module_AD14 ) THEN 
      
      CALL AD14_InputSolve_NoIfW( p_FAST, AD14%Input(1), ED%y, MeshMapData, ErrStat2, ErrMsg2 )
         CALL SetErrStat( ErrStat2, ErrMsg2, ErrStat, ErrMsg, RoutineName )      
      
   ELSE IF ( p_FAST%CompAero == Module_AD ) THEN 
                        
         ! note that this uses BD outputs, which are from the previous step (and need to be initialized)
      CALL AD_InputSolve_NoIfW( p_FAST, AD%Input(1), SrvD%y, ED%y, SED%y, BD, MeshMapData, ErrStat2, ErrMsg2 )
         CALL SetErrStat( ErrStat2, ErrMsg2, ErrStat, ErrMsg, RoutineName ) 
         
   ELSE IF ( p_FAST%CompAero == Module_ADsk ) THEN
      CALL ADsk_InputSolve_NoIfW( p_FAST, ADsk%Input(1), ED%y, SED%y, MeshMapData, ErrStat2, ErrMsg2 )
         CALL SetErrStat( ErrStat2, ErrMsg2, ErrStat, ErrMsg, RoutineName )
    END IF
   
   IF (p_FAST%CompInflow == Module_IfW) THEN
      ! must be done after ED_CalcOutput and before AD_CalcOutput and SrvD
      CALL IfW_InputSolve( p_FAST, m_FAST, IfW%Input(1), IfW%p, AD14%Input(1), AD%Input(1), AD%OtherSt(this_state), ED%y, SED%y, ErrStat2, ErrMsg2 ) ! do we want this to be curr states
         CALL SetErrStat( ErrStat2, ErrMsg2, ErrStat, ErrMsg, RoutineName )
   !ELSE IF ( p_FAST%CompInflow == Module_OpFM ) THEN
   ! ! OpenFOAM is the driver and it computes outputs outside of this solve; the OpenFOAM inputs and outputs thus don't change 
   ! !   in this scenario until OpenFOAM takes another step  **this is a source of error, but it is the way the OpenFOAM-FAST7 coupling
   ! !   works, so I'm not going to spend time that I don't have now to fix it**
   !   CALL OpFM_SetInputs( p_FAST, AD14%p, AD14%Input(1), AD14%y, AD%Input(1), AD%y, ED%y, SrvD%y, OpFM, ErrStat2, ErrMsg2 )
   !      CALL SetErrStat( ErrStat2, ErrMsg2, ErrStat, ErrMsg, RoutineName ) 
   END IF
            
   
END SUBROUTINE SolveOption2b_Inp2IfW
!----------------------------------------------------------------------------------------------------------------------------------
!> This routine implements the first part of the "option 2" solve for inputs that apply to AeroDyn and ServoDyn.
SUBROUTINE SolveOption2c_Inp2AD_SrvD(this_time, this_state, p_FAST, m_FAST, ED, SED, BD, AD14, AD, ADsk, SD, SrvD, IfW, OpFM, MeshMapData, ErrStat, ErrMsg, WriteThisStep)
   REAL(DbKi)              , intent(in   ) :: this_time           !< The current simulation time (actual or time of prediction)
   INTEGER(IntKi)          , intent(in   ) :: this_state          !< Index into the state array (current or predicted states)

   TYPE(FAST_ParameterType), INTENT(IN   ) :: p_FAST              !< Parameters for the glue code
   TYPE(FAST_MiscVarType),   INTENT(IN   ) :: m_FAST              !< Misc variables for the glue code (including external inputs)

   TYPE(ElastoDyn_Data),     INTENT(INOUT) :: ED                  !< ElastoDyn data
   TYPE(SED_Data),           INTENT(INOUT) :: SED                 !< Simplified-ElastoDyn data
   TYPE(BeamDyn_Data),       INTENT(INOUT) :: BD                  !< BeamDyn data
   TYPE(SubDyn_Data),        INTENT(INOUT) :: SD                  !< SubDyn data
   TYPE(ServoDyn_Data),      INTENT(INOUT) :: SrvD                !< ServoDyn data
   TYPE(AeroDyn14_Data),     INTENT(INOUT) :: AD14                !< AeroDyn14 data
   TYPE(AeroDyn_Data),       INTENT(INOUT) :: AD                  !< AeroDyn data
   TYPE(AeroDisk_Data),      INTENT(INOUT) :: ADsk                !< AeroDisk data
   TYPE(InflowWind_Data),    INTENT(INOUT) :: IfW                 !< InflowWind data
   TYPE(OpenFOAM_Data),      INTENT(INOUT) :: OpFM                !< OpenFOAM data
   TYPE(FAST_ModuleMapType), INTENT(INOUT) :: MeshMapData         !< Data for mapping between modules
   
   
   INTEGER(IntKi),           INTENT(  OUT) :: ErrStat             !< Error status of the operation
   CHARACTER(*),             INTENT(  OUT) :: ErrMsg              !< Error message if ErrStat /= ErrID_None
   LOGICAL                 , INTENT(IN   ) :: WriteThisStep       !< Will we print the WriteOutput values this step?

   INTEGER(IntKi)                          :: ErrStat2
   CHARACTER(ErrMsgLen)                    :: ErrMSg2
   
   CHARACTER(*), PARAMETER                 :: RoutineName = 'SolveOption2c_Inp2AD_SrvD'
   
   !++++++++++++++++++++++++++++++++++++++++++++++++++++++++++++++++++++++++++++++++++++++++++++++++++++++++++++++++++++++++++++
   !> ++ Option 2: Solve for inputs based only on the current outputs. 
   !!    This is much faster than option 1 when the coupled modules do not have direct feedthrough.
   !++++++++++++++++++++++++++++++++++++++++++++++++++++++++++++++++++++++++++++++++++++++++++++++++++++++++++++++++++++++++++++
            
   ErrStat = ErrID_None
   ErrMsg  = ""

         
   IF (p_FAST%CompInflow == Module_IfW) THEN

      CALL InflowWind_CalcOutput( this_time, IfW%Input(1), IfW%p, IfW%x(this_state), IfW%xd(this_state), IfW%z(this_state), &
                                  IfW%OtherSt(this_state), IfW%y, IfW%m, ErrStat2, ErrMsg2 )
         CALL SetErrStat( ErrStat2, ErrMsg2, ErrStat, ErrMsg, RoutineName )         
   !ELSE IF ( p_FAST%CompInflow == Module_OpFM ) THEN
   ! ! OpenFOAM is the driver and it computes outputs outside of this solve; the OpenFOAM inputs and outputs thus don't change 
   ! !   in this scenario until OpenFOAM takes another step  **this is a source of error, but it is the way the OpenFOAM-FAST7 coupling
   ! !   works, so I'm not going to spend time that I don't have now to fix it**
   !   CALL OpFM_SetInputs( p_FAST, AD14%p, AD14%Input(1), AD14%y, AD%Input(1), AD%y, ED%y, SrvD%y, OpFM, ErrStat2, ErrMsg2 )
   !      CALL SetErrStat( ErrStat2, ErrMsg2, ErrStat, ErrMsg, RoutineName ) 
   !   CALL OpFM_SetWriteOutput(OpFM)
      
   END IF
   
   IF ( p_FAST%CompAero == Module_AD14 ) THEN 
                        
      CALL AD14_InputSolve_IfW( p_FAST, AD14%Input(1), IfW%y, OpFM%y, ErrStat2, ErrMsg2 )
         CALL SetErrStat( ErrStat2, ErrMsg2, ErrStat, ErrMsg, RoutineName )
         
   ELSE IF ( p_FAST%CompAero == Module_AD ) THEN 
                        
      CALL AD_InputSolve_IfW( p_FAST, AD%Input(1), IfW%y, OpFM%y, ErrStat2, ErrMsg2 )
         CALL SetErrStat( ErrStat2, ErrMsg2, ErrStat, ErrMsg, RoutineName )
         
   ELSE IF ( p_FAST%CompAero == Module_ADsk ) THEN
      CALL ADsk_InputSolve_IfW( p_FAST, ADsk%Input(1), IfW%y, OpFM%y, ErrStat2, ErrMsg2 )
         CALL SetErrStat( ErrStat2, ErrMsg2, ErrStat, ErrMsg, RoutineName )
    END IF
      
                       
   IF ( p_FAST%CompServo == Module_SrvD  ) THEN

      CALL SrvD_InputSolve( p_FAST, m_FAST, SrvD%Input(1), ED%y, SED%y, IfW%y, OpFM%y, BD%y, SD%y, MeshMapData, ErrStat2, ErrMsg2 )

         CALL SetErrStat( ErrStat2, ErrMsg2, ErrStat, ErrMsg, RoutineName )
   END IF
   
END SUBROUTINE SolveOption2c_Inp2AD_SrvD
!----------------------------------------------------------------------------------------------------------------------------------
!> This routine implements the "option 2" solve for all inputs without direct links to HD, SD, MAP, or the ED platform reference 
!! point.
SUBROUTINE SolveOption2(this_time, this_state, p_FAST, m_FAST, ED, SED, BD, AD14, AD, ADsk, SD, SrvD, IfW, OpFM, MeshMapData, ErrStat, ErrMsg, firstCall, WriteThisStep)
!...............................................................................................................................
   LOGICAL                 , intent(in   ) :: firstCall           !< flag to determine how to call ServoDyn (a hack)
   REAL(DbKi)              , intent(in   ) :: this_time           !< The current simulation time (actual or time of prediction)
   INTEGER(IntKi)          , intent(in   ) :: this_state          !< Index into the state array (current or predicted states)

   TYPE(FAST_ParameterType), INTENT(IN   ) :: p_FAST              !< Parameters for the glue code
   TYPE(FAST_MiscVarType),   INTENT(IN   ) :: m_FAST              !< Misc variables for the glue code (including external inputs)

   TYPE(ElastoDyn_Data),     INTENT(INOUT) :: ED                  !< ElastoDyn data
   TYPE(SED_Data),           INTENT(INOUT) :: SED                 !< Simplified-ElastoDyn data
   TYPE(BeamDyn_Data),       INTENT(INOUT) :: BD                  !< BeamDyn data
   TYPE(SubDyn_Data),        INTENT(INOUT) :: SD                  !< SubDyn data
   TYPE(ServoDyn_Data),      INTENT(INOUT) :: SrvD                !< ServoDyn data
   TYPE(AeroDyn14_Data),     INTENT(INOUT) :: AD14                !< AeroDyn14 data
   TYPE(AeroDyn_Data),       INTENT(INOUT) :: AD                  !< AeroDyn data
   TYPE(AeroDisk_Data),      INTENT(INOUT) :: ADsk                !< AeroDisk data
   TYPE(InflowWind_Data),    INTENT(INOUT) :: IfW                 !< InflowWind data
   TYPE(OpenFOAM_Data),      INTENT(INOUT) :: OpFM                !< OpenFOAM data

   TYPE(FAST_ModuleMapType), INTENT(INOUT) :: MeshMapData         !< Data for mapping between modules
   
   
   INTEGER(IntKi),           INTENT(  OUT) :: ErrStat             !< Error status of the operation
   CHARACTER(*),             INTENT(  OUT) :: ErrMsg              !< Error message if ErrStat /= ErrID_None
   LOGICAL                 , INTENT(IN   ) :: WriteThisStep       !< Will we print the WriteOutput values this step?

   INTEGER(IntKi)                          :: ErrStat2
   CHARACTER(ErrMsgLen)                    :: ErrMSg2
   
   CHARACTER(*), PARAMETER                 :: RoutineName = 'SolveOption2'
   
   !++++++++++++++++++++++++++++++++++++++++++++++++++++++++++++++++++++++++++++++++++++++++++++++++++++++++++++++++++++++++++++
   !> ++ Option 2: Solve for inputs based only on the current outputs. 
   !!    This is much faster than option 1 when the coupled modules do not have direct feedthrough.
   !++++++++++++++++++++++++++++++++++++++++++++++++++++++++++++++++++++++++++++++++++++++++++++++++++++++++++++++++++++++++++++
            
   ErrStat = ErrID_None
   ErrMsg  = ""
   
   
      ! SolveOption2* routines are being called in FAST_AdvanceStates, but the first time we call CalcOutputs_And_SolveForInputs, we haven't called the AdvanceStates routine
   IF (firstCall) THEN
      ! call ElastoDyn's CalcOutput & compute BD inputs from ED: 
      CALL SolveOption2a_Inp2BD(this_time, this_state, p_FAST, m_FAST, ED, SED, BD, AD14, AD, ADsk, SrvD, IfW, OpFM, MeshMapData, ErrStat2, ErrMsg2, WriteThisStep)
         CALL SetErrStat( ErrStat2, ErrMsg2, ErrStat, ErrMsg, RoutineName )
      ! compute AD position inputs; compute all of IfW inputs from ED/BD outputs: 
      CALL SolveOption2b_Inp2IfW(this_time, this_state, p_FAST, m_FAST, ED, SED, BD, AD14, AD, ADsk, SrvD, IfW, OpFM, MeshMapData, ErrStat2, ErrMsg2, WriteThisStep)
         CALL SetErrStat( ErrStat2, ErrMsg2, ErrStat, ErrMsg, RoutineName )
      ! call IfW's CalcOutput; transfer wind-inflow inputs to AD; compute all of SrvD inputs: 
      CALL SolveOption2c_Inp2AD_SrvD(this_time, this_state, p_FAST, m_FAST, ED, SED, BD, AD14, AD, ADsk, SD, SrvD, IfW, OpFM, MeshMapData, ErrStat2, ErrMsg2, WriteThisStep)
         CALL SetErrStat( ErrStat2, ErrMsg2, ErrStat, ErrMsg, RoutineName )
  ! ELSE ! these subroutines are called in the AdvanceStates routine before BD, IfW, AD, and SrvD states are updated. This gives a more accurate solution that would otherwise require a correction step.
   END IF

   IF ( p_FAST%CompAero == Module_AD14 ) THEN 
                        
      CALL AD14_CalcOutput( this_time, AD14%Input(1), AD14%p, AD14%x(this_state), AD14%xd(this_state), AD14%z(this_state), &
                       AD14%OtherSt(this_state), AD14%y, AD14%m, ErrStat2, ErrMsg2 )
         CALL SetErrStat( ErrStat2, ErrMsg2, ErrStat, ErrMsg, RoutineName )
        
   ELSE IF ( p_FAST%CompAero == Module_AD ) THEN 
                        
      CALL AD_CalcOutput( this_time, AD%Input(1), AD%p, AD%x(this_state), AD%xd(this_state), AD%z(this_state), &
                       AD%OtherSt(this_state), AD%y, AD%m, ErrStat2, ErrMsg2, WriteThisStep )
         CALL SetErrStat( ErrStat2, ErrMsg2, ErrStat, ErrMsg, RoutineName )
   ELSE IF ( p_FAST%CompAero == Module_ADsk ) THEN
      CALL ADsk_CalcOutput( this_time, ADsk%Input(1), ADsk%p, ADsk%x(this_state), ADsk%xd(this_state), ADsk%z(this_state), &
                       ADsk%OtherSt(this_state), ADsk%y, ADsk%m, ErrStat2, ErrMsg2, WriteThisStep )
         CALL SetErrStat( ErrStat2, ErrMsg2, ErrStat, ErrMsg, RoutineName )
   END IF
      

   IF ( p_FAST%CompServo == Module_SrvD  ) THEN

      CALL SrvD_CalcOutput( this_time, SrvD%Input(1), SrvD%p, SrvD%x(this_state), SrvD%xd(this_state), SrvD%z(this_state), &
                             SrvD%OtherSt(this_state), SrvD%y, SrvD%m, ErrStat2, ErrMsg2 )
         CALL SetErrStat( ErrStat2, ErrMsg2, ErrStat, ErrMsg, RoutineName )

   END IF
      

   IF ( p_FAST%CompInflow == Module_OpFM ) THEN
   ! OpenFOAM is the driver and it computes outputs outside of this solve; the OpenFOAM inputs and outputs thus don't change 
   !   in this scenario until OpenFOAM takes another step  **this is a source of error, but it is the way the OpenFOAM-FAST7 coupling
   !   works, so I'm not going to spend time that I don't have now to fix it** 
   ! note that I'm setting these inputs AFTER the call to ServoDyn so OpenFOAM gets all the inputs updated at the same step
      CALL OpFM_SetInputs( p_FAST, AD14%p, AD14%Input(1), AD14%y, AD%Input(1), AD%y, ED%y, SrvD%y, OpFM, ErrStat2, ErrMsg2 )
         CALL SetErrStat( ErrStat2, ErrMsg2, ErrStat, ErrMsg, RoutineName ) 
      CALL OpFM_SetWriteOutput(OpFM)
      
   END IF   
              
      
   !bjj: note ED%Input(1) may be a sibling mesh of output, but ED%u is not (routine may update something that needs to be shared between siblings)      
   if (p_FAST%CompElast == Module_SED) then
      CALL SED_InputSolve( p_FAST, SED%Input(1), SED%y, AD%y, ADsk%y, SrvD%y, AD%Input(1), ADsk%Input(1), SrvD%Input(1), MeshMapData, ErrStat2, ErrMsg2 )
         CALL SetErrStat( ErrStat2, ErrMsg2, ErrStat, ErrMsg, RoutineName )
   else
      CALL ED_InputSolve( p_FAST, ED%Input(1), ED%y, AD14%p, AD14%y, AD%y, ADsk%y, SrvD%y, AD%Input(1), ADsk%Input(1), SrvD%Input(1), MeshMapData, ErrStat2, ErrMsg2 )
         CALL SetErrStat( ErrStat2, ErrMsg2, ErrStat, ErrMsg, RoutineName )
   endif
   
   CALL BD_InputSolve( p_FAST, BD, AD%y, AD%Input(1), ED%y, SrvD%y, SrvD%Input(1), MeshMapData, ErrStat2, ErrMsg2 )
      CALL SetErrStat( ErrStat2, ErrMsg2, ErrStat, ErrMsg, RoutineName )
            
END SUBROUTINE SolveOption2
!----------------------------------------------------------------------------------------------------------------------------------
!> This routines advances the states of each module
SUBROUTINE FAST_AdvanceStates( t_initial, n_t_global, p_FAST, m_FAST, ED, SED, BD, SrvD, AD14, AD, ADsk, IfW, OpFM, HD, SD, ExtPtfm, &
                               MAPp, FEAM, MD, Orca, IceF, IceD, MeshMapData, ErrStat, ErrMsg, WriteThisStep )

   REAL(DbKi),               INTENT(IN   ) :: t_initial           !< initial simulation time (almost always 0)
   INTEGER(IntKi),           INTENT(IN   ) :: n_t_global          !< integer time step   
   TYPE(FAST_ParameterType), INTENT(IN   ) :: p_FAST              !< Parameters for the glue code
   TYPE(FAST_MiscVarType),   INTENT(IN   ) :: m_FAST              !< Miscellaneous variables
     
   TYPE(ElastoDyn_Data),     INTENT(INOUT) :: ED                  !< ElastoDyn data
   TYPE(SED_Data),           INTENT(INOUT) :: SED                 !< Simplified-ElastoDyn data
   TYPE(BeamDyn_Data),       INTENT(INOUT) :: BD                  !< BeamDyn data
   TYPE(ServoDyn_Data),      INTENT(INOUT) :: SrvD                !< ServoDyn data
   TYPE(AeroDyn14_Data),     INTENT(INOUT) :: AD14                !< AeroDyn v14 data
   TYPE(AeroDyn_Data),       INTENT(INOUT) :: AD                  !< AeroDyn data
   TYPE(AeroDisk_Data),      INTENT(INOUT) :: ADsk                !< AeroDisk data
   TYPE(InflowWind_Data),    INTENT(INOUT) :: IfW                 !< InflowWind data
   TYPE(OpenFOAM_Data),      INTENT(INOUT) :: OpFM                !< OpenFOAM data
   TYPE(HydroDyn_Data),      INTENT(INOUT) :: HD                  !< HydroDyn data
   TYPE(SubDyn_Data),        INTENT(INOUT) :: SD                  !< SubDyn data
   TYPE(ExtPtfm_Data),       INTENT(INOUT) :: ExtPtfm             !< ExtPtfm data
   TYPE(MAP_Data),           INTENT(INOUT) :: MAPp                !< MAP data
   TYPE(FEAMooring_Data),    INTENT(INOUT) :: FEAM                !< FEAMooring data
   TYPE(MoorDyn_Data),       INTENT(INOUT) :: MD                  !< Data for the MoorDyn module
   TYPE(OrcaFlex_Data),      INTENT(INOUT) :: Orca                !< OrcaFlex interface data
   TYPE(IceFloe_Data),       INTENT(INOUT) :: IceF                !< IceFloe data
   TYPE(IceDyn_Data),        INTENT(INOUT) :: IceD                !< All the IceDyn data used in time-step loop
   
   TYPE(FAST_ModuleMapType), INTENT(INOUT) :: MeshMapData         !< Data for mapping between modules (added to help BD get better root motion inputs)

   INTEGER(IntKi),           INTENT(  OUT) :: ErrStat             !< Error status of the operation
   CHARACTER(*),             INTENT(  OUT) :: ErrMsg              !< Error message if ErrStat /= ErrID_None
   LOGICAL                 , INTENT(IN   ) :: WriteThisStep       !< Will we print the WriteOutput values this step (for optimizations with SolveOption2)?

   ! local variables
   INTEGER(IntKi)                          :: i, k                ! loop counters
   
   REAL(DbKi)                              :: t_module            ! Current simulation time for module 
   REAL(DbKi)                              :: t_global_next       ! Simulation time for computing outputs
   INTEGER(IntKi)                          :: j_ss                ! substep loop counter 
   INTEGER(IntKi)                          :: n_t_module          ! simulation time step, loop counter for individual modules
   INTEGER(IntKi)                          :: ErrStat2
   CHARACTER(ErrMsgLen)                    :: ErrMsg2
   CHARACTER(*), PARAMETER                 :: RoutineName = 'FAST_AdvanceStates'       
   
   
   
   ErrStat = ErrID_None
   ErrMsg  = ""

   t_global_next = (n_t_global+1) * p_FAST%dt + t_initial

   !----------------------------------------------------------------------------------------
   ! copy the states at step m_FAST%t_global and get prediction for step t_global_next
   ! (note that we need to copy the states because UpdateStates updates the values
   ! and we need to have the old values [at m_FAST%t_global] for the next j_pc step)
   !----------------------------------------------------------------------------------------
   if (p_FAST%CompElast == Module_SED) then
      ! Simplified-ElastoDyn: get predicted states
      CALL SED_CopyContState   (SED%x( STATE_CURR), SED%x( STATE_PRED), MESH_UPDATECOPY, Errstat2, ErrMsg2)
         CALL SetErrStat( Errstat2, ErrMsg2, ErrStat, ErrMsg, RoutineName )
      CALL SED_CopyDiscState   (SED%xd(STATE_CURR), SED%xd(STATE_PRED), MESH_UPDATECOPY, Errstat2, ErrMsg2)  
         CALL SetErrStat( Errstat2, ErrMsg2, ErrStat, ErrMsg, RoutineName )
      CALL SED_CopyConstrState (SED%z( STATE_CURR), SED%z( STATE_PRED), MESH_UPDATECOPY, Errstat2, ErrMsg2)
         CALL SetErrStat( Errstat2, ErrMsg2, ErrStat, ErrMsg, RoutineName )
      CALL SED_CopyOtherState (SED%OtherSt( STATE_CURR), SED%OtherSt( STATE_PRED), MESH_UPDATECOPY, Errstat2, ErrMsg2)
         CALL SetErrStat( Errstat2, ErrMsg2, ErrStat, ErrMsg, RoutineName )
 
      DO j_ss = 1, p_FAST%n_substeps( MODULE_ED )
         n_t_module = n_t_global*p_FAST%n_substeps( MODULE_ED ) + j_ss - 1
         t_module   = n_t_module*p_FAST%dt_module( MODULE_ED ) + t_initial

         CALL SED_UpdateStates( t_module, n_t_module, SED%Input, SED%InputTimes, SED%p, SED%x(STATE_PRED), SED%xd(STATE_PRED), &
                               SED%z(STATE_PRED), SED%OtherSt(STATE_PRED), SED%m, ErrStat2, ErrMsg2 )
            CALL SetErrStat( Errstat2, ErrMsg2, ErrStat, ErrMsg, RoutineName )
            IF (ErrStat >= AbortErrLev) RETURN
      END DO !j_ss
   else
      ! ElastoDyn: get predicted states
      CALL ED_CopyContState   (ED%x( STATE_CURR), ED%x( STATE_PRED), MESH_UPDATECOPY, Errstat2, ErrMsg2)
         CALL SetErrStat( Errstat2, ErrMsg2, ErrStat, ErrMsg, RoutineName )
      CALL ED_CopyDiscState   (ED%xd(STATE_CURR), ED%xd(STATE_PRED), MESH_UPDATECOPY, Errstat2, ErrMsg2)  
         CALL SetErrStat( Errstat2, ErrMsg2, ErrStat, ErrMsg, RoutineName )
      CALL ED_CopyConstrState (ED%z( STATE_CURR), ED%z( STATE_PRED), MESH_UPDATECOPY, Errstat2, ErrMsg2)
         CALL SetErrStat( Errstat2, ErrMsg2, ErrStat, ErrMsg, RoutineName )
      CALL ED_CopyOtherState (ED%OtherSt( STATE_CURR), ED%OtherSt( STATE_PRED), MESH_UPDATECOPY, Errstat2, ErrMsg2)
         CALL SetErrStat( Errstat2, ErrMsg2, ErrStat, ErrMsg, RoutineName )
 
      DO j_ss = 1, p_FAST%n_substeps( MODULE_ED )
         n_t_module = n_t_global*p_FAST%n_substeps( MODULE_ED ) + j_ss - 1
         t_module   = n_t_module*p_FAST%dt_module( MODULE_ED ) + t_initial
               
         CALL ED_UpdateStates( t_module, n_t_module, ED%Input, ED%InputTimes, ED%p, ED%x(STATE_PRED), ED%xd(STATE_PRED), &
                               ED%z(STATE_PRED), ED%OtherSt(STATE_PRED), ED%m, ErrStat2, ErrMsg2 )
            CALL SetErrStat( Errstat2, ErrMsg2, ErrStat, ErrMsg, RoutineName )
            IF (ErrStat >= AbortErrLev) RETURN
      END DO !j_ss
   endif
      

      ! BeamDyn doesn't like extrapolated rotations, so we will calculate them from ED and transfer instead of doing a correction step. 
      ! (Also calls ED_CalcOutput here so that we can use it for AeroDyn optimization, too):
   CALL SolveOption2a_Inp2BD(t_global_next, STATE_PRED, p_FAST, m_FAST, ED, SED, BD, AD14, AD, ADsk, SrvD, IfW, OpFM, MeshMapData, ErrStat2, ErrMsg2, WriteThisStep)
      CALL SetErrStat( ErrStat2, ErrMsg2, ErrStat, ErrMsg, RoutineName )
         
   IF ( p_FAST%CompElast == Module_BD ) THEN
            
      DO k=1,p_FAST%nBeams
            
         CALL BD_CopyContState   (BD%x( k,STATE_CURR),BD%x( k,STATE_PRED), MESH_UPDATECOPY, Errstat2, ErrMsg2)
            CALL SetErrStat( Errstat2, ErrMsg2, ErrStat, ErrMsg, RoutineName )
         CALL BD_CopyDiscState   (BD%xd(k,STATE_CURR),BD%xd(k,STATE_PRED), MESH_UPDATECOPY, Errstat2, ErrMsg2)  
            CALL SetErrStat( Errstat2, ErrMsg2, ErrStat, ErrMsg, RoutineName )
         CALL BD_CopyConstrState (BD%z( k,STATE_CURR),BD%z( k,STATE_PRED), MESH_UPDATECOPY, Errstat2, ErrMsg2)
            CALL SetErrStat( Errstat2, ErrMsg2, ErrStat, ErrMsg, RoutineName )
         CALL BD_CopyOtherState (BD%OtherSt( k,STATE_CURR),BD%OtherSt( k,STATE_PRED), MESH_UPDATECOPY, Errstat2, ErrMsg2)
            CALL SetErrStat( Errstat2, ErrMsg2, ErrStat, ErrMsg, RoutineName )
            
         DO j_ss = 1, p_FAST%n_substeps( Module_BD )
            n_t_module = n_t_global*p_FAST%n_substeps( Module_BD ) + j_ss - 1
            t_module   = n_t_module*p_FAST%dt_module( Module_BD ) + t_initial
                           
            CALL BD_UpdateStates( t_module, n_t_module, BD%Input(:,k), BD%InputTimes(:,k), BD%p(k), BD%x(k,STATE_PRED), &
                                       BD%xd(k,STATE_PRED), BD%z(k,STATE_PRED), BD%OtherSt(k,STATE_PRED), BD%m(k), ErrStat2, ErrMsg2 )
               CALL SetErrStat( Errstat2, ErrMsg2, ErrStat, ErrMsg, RoutineName//':B'//trim(num2lstr(k)))
         END DO !j_ss
               
      END DO !nBeams
      IF (ErrStat >= AbortErrLev) RETURN
      
   END IF !CompElast
   

      ! because AeroDyn DBEMT states depend heavily on getting inputs correct, we are overwriting its inputs with updated structural outputs here
   CALL SolveOption2b_Inp2IfW(t_global_next, STATE_PRED, p_FAST, m_FAST, ED, SED, BD, AD14, AD, ADsk, SrvD, IfW, OpFM, MeshMapData, ErrStat2, ErrMsg2, WriteThisStep)
      CALL SetErrStat( ErrStat2, ErrMsg2, ErrStat, ErrMsg, RoutineName )
   
                        
   ! InflowWind: get predicted states
   IF ( p_FAST%CompInflow == Module_IfW ) THEN
      CALL InflowWind_CopyContState   (IfW%x( STATE_CURR), IfW%x( STATE_PRED), MESH_UPDATECOPY, Errstat2, ErrMsg2)
         CALL SetErrStat( Errstat2, ErrMsg2, ErrStat, ErrMsg, RoutineName )
      CALL InflowWind_CopyDiscState   (IfW%xd(STATE_CURR), IfW%xd(STATE_PRED), MESH_UPDATECOPY, Errstat2, ErrMsg2)  
         CALL SetErrStat( Errstat2, ErrMsg2, ErrStat, ErrMsg, RoutineName )
      CALL InflowWind_CopyConstrState (IfW%z( STATE_CURR), IfW%z( STATE_PRED), MESH_UPDATECOPY, Errstat2, ErrMsg2)
         CALL SetErrStat( Errstat2, ErrMsg2, ErrStat, ErrMsg, RoutineName )            
      CALL InflowWind_CopyOtherState( IfW%OtherSt(STATE_CURR), IfW%OtherSt(STATE_PRED), MESH_UPDATECOPY, Errstat2, ErrMsg2)
         CALL SetErrStat( Errstat2, ErrMsg2, ErrStat, ErrMsg, RoutineName )
            
      DO j_ss = 1, p_FAST%n_substeps( MODULE_IfW )
         n_t_module = n_t_global*p_FAST%n_substeps( MODULE_IfW ) + j_ss - 1
         t_module   = n_t_module*p_FAST%dt_module( MODULE_IfW ) + t_initial
            
         CALL InflowWind_UpdateStates( t_module, n_t_module, IfW%Input, IfW%InputTimes, IfW%p, IfW%x(STATE_PRED), IfW%xd(STATE_PRED), &
                                       IfW%z(STATE_PRED), IfW%OtherSt(STATE_PRED), IfW%m, ErrStat2, ErrMsg2 )
            CALL SetErrStat( Errstat2, ErrMsg2, ErrStat, ErrMsg, RoutineName )
      END DO !j_ss
   END IF
   
   
      ! because AeroDyn DBEMT states depend heavily on getting inputs correct, we are overwriting its inputs with updated inflow outputs here
   CALL SolveOption2c_Inp2AD_SrvD(t_global_next, STATE_PRED, p_FAST, m_FAST, ED, SED, BD, AD14, AD, ADsk, SD, SrvD, IfW, OpFM, MeshMapData, ErrStat2, ErrMsg2, WriteThisStep)
      CALL SetErrStat( ErrStat2, ErrMsg2, ErrStat, ErrMsg, RoutineName )
   
   ! AeroDyn: get predicted states
   IF ( p_FAST%CompAero == Module_AD14 ) THEN
      CALL AD14_CopyContState   (AD14%x( STATE_CURR), AD14%x( STATE_PRED), MESH_UPDATECOPY, Errstat2, ErrMsg2)
         CALL SetErrStat( Errstat2, ErrMsg2, ErrStat, ErrMsg, RoutineName )
      CALL AD14_CopyDiscState   (AD14%xd(STATE_CURR), AD14%xd(STATE_PRED), MESH_UPDATECOPY, Errstat2, ErrMsg2)  
         CALL SetErrStat( Errstat2, ErrMsg2, ErrStat, ErrMsg, RoutineName )
      CALL AD14_CopyConstrState (AD14%z( STATE_CURR), AD14%z( STATE_PRED), MESH_UPDATECOPY, Errstat2, ErrMsg2)
         CALL SetErrStat( Errstat2, ErrMsg2, ErrStat, ErrMsg, RoutineName )
      CALL AD14_CopyOtherState( AD14%OtherSt(STATE_CURR), AD14%OtherSt(STATE_PRED), MESH_UPDATECOPY, Errstat2, ErrMsg2)
         CALL SetErrStat( Errstat2, ErrMsg2, ErrStat, ErrMsg, RoutineName )
            
      DO j_ss = 1, p_FAST%n_substeps( MODULE_AD14 )
         n_t_module = n_t_global*p_FAST%n_substeps( MODULE_AD14 ) + j_ss - 1
         t_module   = n_t_module*p_FAST%dt_module( MODULE_AD14 ) + t_initial
            
         CALL AD14_UpdateStates( t_module, n_t_module, AD14%Input, AD14%InputTimes, AD14%p, AD14%x(STATE_PRED), &
                                AD14%xd(STATE_PRED), AD14%z(STATE_PRED), AD14%OtherSt(STATE_PRED), AD14%m, ErrStat2, ErrMsg2 )
            CALL SetErrStat( Errstat2, ErrMsg2, ErrStat, ErrMsg, RoutineName )
      END DO !j_ss
   ELSEIF ( p_FAST%CompAero == Module_AD ) THEN
      CALL AD_CopyContState   (AD%x( STATE_CURR), AD%x( STATE_PRED), MESH_UPDATECOPY, Errstat2, ErrMsg2)
         CALL SetErrStat( Errstat2, ErrMsg2, ErrStat, ErrMsg, RoutineName )
      CALL AD_CopyDiscState   (AD%xd(STATE_CURR), AD%xd(STATE_PRED), MESH_UPDATECOPY, Errstat2, ErrMsg2)  
         CALL SetErrStat( Errstat2, ErrMsg2, ErrStat, ErrMsg, RoutineName )
      CALL AD_CopyConstrState (AD%z( STATE_CURR), AD%z( STATE_PRED), MESH_UPDATECOPY, Errstat2, ErrMsg2)
         CALL SetErrStat( Errstat2, ErrMsg2, ErrStat, ErrMsg, RoutineName )
      CALL AD_CopyOtherState( AD%OtherSt(STATE_CURR), AD%OtherSt(STATE_PRED), MESH_UPDATECOPY, Errstat2, ErrMsg2)
         CALL SetErrStat( Errstat2, ErrMsg2, ErrStat, ErrMsg, RoutineName )

      DO j_ss = 1, p_FAST%n_substeps( MODULE_AD )
         n_t_module = n_t_global*p_FAST%n_substeps( MODULE_AD ) + j_ss - 1
         t_module   = n_t_module*p_FAST%dt_module( MODULE_AD ) + t_initial
            
         CALL AD_UpdateStates( t_module, n_t_module, AD%Input, AD%InputTimes, AD%p, AD%x(STATE_PRED), &
                               AD%xd(STATE_PRED), AD%z(STATE_PRED), AD%OtherSt(STATE_PRED), AD%m, ErrStat2, ErrMsg2 )
            CALL SetErrStat( Errstat2, ErrMsg2, ErrStat, ErrMsg, RoutineName )
      END DO !j_ss
   ELSEIF ( p_FAST%CompAero == Module_ADsk ) THEN
      CALL ADsk_CopyContState   (ADsk%x( STATE_CURR), ADsk%x( STATE_PRED), MESH_UPDATECOPY, Errstat2, ErrMsg2)
         CALL SetErrStat( Errstat2, ErrMsg2, ErrStat, ErrMsg, RoutineName )
      CALL ADsk_CopyDiscState   (ADsk%xd(STATE_CURR), ADsk%xd(STATE_PRED), MESH_UPDATECOPY, Errstat2, ErrMsg2)
         CALL SetErrStat( Errstat2, ErrMsg2, ErrStat, ErrMsg, RoutineName )
      CALL ADsk_CopyConstrState (ADsk%z( STATE_CURR), ADsk%z( STATE_PRED), MESH_UPDATECOPY, Errstat2, ErrMsg2)
         CALL SetErrStat( Errstat2, ErrMsg2, ErrStat, ErrMsg, RoutineName )
      CALL ADsk_CopyOtherState( ADsk%OtherSt(STATE_CURR), ADsk%OtherSt(STATE_PRED), MESH_UPDATECOPY, Errstat2, ErrMsg2)
         CALL SetErrStat( Errstat2, ErrMsg2, ErrStat, ErrMsg, RoutineName )

      DO j_ss = 1, p_FAST%n_substeps( MODULE_ADsk )
         n_t_module = n_t_global*p_FAST%n_substeps( MODULE_ADsk ) + j_ss - 1
         t_module   = n_t_module*p_FAST%dt_module( MODULE_ADsk ) + t_initial
         CALL ADsk_UpdateStates( t_module, n_t_module, ADsk%Input, ADsk%InputTimes, ADsk%p, ADsk%x(STATE_PRED), &
                               ADsk%xd(STATE_PRED), ADsk%z(STATE_PRED), ADsk%OtherSt(STATE_PRED), ADsk%m, ErrStat2, ErrMsg2 )
            CALL SetErrStat( Errstat2, ErrMsg2, ErrStat, ErrMsg, RoutineName )
      END DO !j_ss
   END IF

   
   ! ServoDyn: get predicted states
   IF ( p_FAST%CompServo == Module_SrvD ) THEN
      CALL SrvD_CopyContState   (SrvD%x( STATE_CURR), SrvD%x( STATE_PRED), MESH_UPDATECOPY, Errstat2, ErrMsg2)
         CALL SetErrStat( Errstat2, ErrMsg2, ErrStat, ErrMsg, RoutineName )
      CALL SrvD_CopyDiscState   (SrvD%xd(STATE_CURR), SrvD%xd(STATE_PRED), MESH_UPDATECOPY, Errstat2, ErrMsg2)
         CALL SetErrStat( Errstat2, ErrMsg2, ErrStat, ErrMsg, RoutineName )
      CALL SrvD_CopyConstrState (SrvD%z( STATE_CURR), SrvD%z( STATE_PRED), MESH_UPDATECOPY, Errstat2, ErrMsg2)
         CALL SetErrStat( Errstat2, ErrMsg2, ErrStat, ErrMsg, RoutineName )
      CALL SrvD_CopyOtherState (SrvD%OtherSt( STATE_CURR), SrvD%OtherSt( STATE_PRED), MESH_UPDATECOPY, Errstat2, ErrMsg2)
         CALL SetErrStat( Errstat2, ErrMsg2, ErrStat, ErrMsg, RoutineName )
                     
      DO j_ss = 1, p_FAST%n_substeps( Module_SrvD )
         n_t_module = n_t_global*p_FAST%n_substeps( Module_SrvD ) + j_ss - 1
         t_module   = n_t_module*p_FAST%dt_module( Module_SrvD ) + t_initial
               
         CALL SrvD_UpdateStates( t_module, n_t_module, SrvD%Input, SrvD%InputTimes, SrvD%p, SrvD%x(STATE_PRED), SrvD%xd(STATE_PRED), &
                 SrvD%z(STATE_PRED), SrvD%OtherSt(STATE_PRED), SrvD%m, ErrStat2, ErrMsg2 )
            CALL SetErrStat( Errstat2, ErrMsg2, ErrStat, ErrMsg, RoutineName )
            if (ErrStat >= AbortErrLev) return
      END DO !j_ss
   END IF            
            

   ! HydroDyn: get predicted states
   IF ( p_FAST%CompHydro == Module_HD ) THEN
      CALL HydroDyn_CopyContState   (HD%x( STATE_CURR), HD%x( STATE_PRED), MESH_UPDATECOPY, Errstat2, ErrMsg2)
         CALL SetErrStat( Errstat2, ErrMsg2, ErrStat, ErrMsg, RoutineName )
      CALL HydroDyn_CopyDiscState   (HD%xd(STATE_CURR), HD%xd(STATE_PRED), MESH_UPDATECOPY, Errstat2, ErrMsg2)  
         CALL SetErrStat( Errstat2, ErrMsg2, ErrStat, ErrMsg, RoutineName )
      CALL HydroDyn_CopyConstrState (HD%z( STATE_CURR), HD%z( STATE_PRED), MESH_UPDATECOPY, Errstat2, ErrMsg2)
         CALL SetErrStat( Errstat2, ErrMsg2, ErrStat, ErrMsg, RoutineName )            
      CALL HydroDyn_CopyOtherState( HD%OtherSt(STATE_CURR), HD%OtherSt(STATE_PRED), MESH_UPDATECOPY, Errstat2, ErrMsg2)
         CALL SetErrStat( Errstat2, ErrMsg2, ErrStat, ErrMsg, RoutineName )
         
      DO j_ss = 1, p_FAST%n_substeps( Module_HD )
         n_t_module = n_t_global*p_FAST%n_substeps( Module_HD ) + j_ss - 1
         t_module   = n_t_module*p_FAST%dt_module( Module_HD ) + t_initial
               
         CALL HydroDyn_UpdateStates( t_module, n_t_module, HD%Input, HD%InputTimes, HD%p, HD%x(STATE_PRED), HD%xd(STATE_PRED), &
                                     HD%z(STATE_PRED), HD%OtherSt(STATE_PRED), HD%m, ErrStat2, ErrMsg2 )
            CALL SetErrStat( Errstat2, ErrMsg2, ErrStat, ErrMsg, RoutineName )
      END DO !j_ss
            
   END IF
            
         
   ! SubDyn/ExtPtfm: get predicted states
   IF ( p_FAST%CompSub == Module_SD ) THEN
      CALL SD_CopyContState   (SD%x( STATE_CURR), SD%x( STATE_PRED), MESH_UPDATECOPY, Errstat2, ErrMsg2)
         CALL SetErrStat( Errstat2, ErrMsg2, ErrStat, ErrMsg, RoutineName )
      CALL SD_CopyDiscState   (SD%xd(STATE_CURR), SD%xd(STATE_PRED), MESH_UPDATECOPY, Errstat2, ErrMsg2)
         CALL SetErrStat( Errstat2, ErrMsg2, ErrStat, ErrMsg, RoutineName )
      CALL SD_CopyConstrState (SD%z( STATE_CURR), SD%z( STATE_PRED), MESH_UPDATECOPY, Errstat2, ErrMsg2)
         CALL SetErrStat( Errstat2, ErrMsg2, ErrStat, ErrMsg, RoutineName )
      CALL SD_CopyOtherState( SD%OtherSt(STATE_CURR), SD%OtherSt(STATE_PRED), MESH_UPDATECOPY, Errstat2, ErrMsg2)
         CALL SetErrStat( Errstat2, ErrMsg2, ErrStat, ErrMsg, RoutineName )
            
      DO j_ss = 1, p_FAST%n_substeps( Module_SD )
         n_t_module = n_t_global*p_FAST%n_substeps( Module_SD ) + j_ss - 1
         t_module   = n_t_module*p_FAST%dt_module( Module_SD ) + t_initial
               
         CALL SD_UpdateStates( t_module, n_t_module, SD%Input, SD%InputTimes, SD%p, SD%x(STATE_PRED), SD%xd(STATE_PRED), & 
                               SD%z(STATE_PRED), SD%OtherSt(STATE_PRED), SD%m, ErrStat2, ErrMsg2 )
            CALL SetErrStat( Errstat2, ErrMsg2, ErrStat, ErrMsg, RoutineName )
      END DO !j_ss
   ! ExtPtfm: get predicted states
   ELSE IF ( p_FAST%CompSub == Module_ExtPtfm ) THEN
      CALL ExtPtfm_CopyContState   (ExtPtfm%x( STATE_CURR), ExtPtfm%x( STATE_PRED), MESH_UPDATECOPY, Errstat2, ErrMsg2)
         CALL SetErrStat( Errstat2, ErrMsg2, ErrStat, ErrMsg, RoutineName )
      CALL ExtPtfm_CopyDiscState   (ExtPtfm%xd(STATE_CURR), ExtPtfm%xd(STATE_PRED), MESH_UPDATECOPY, Errstat2, ErrMsg2)
         CALL SetErrStat( Errstat2, ErrMsg2, ErrStat, ErrMsg, RoutineName )
      CALL ExtPtfm_CopyConstrState (ExtPtfm%z( STATE_CURR), ExtPtfm%z( STATE_PRED), MESH_UPDATECOPY, Errstat2, ErrMsg2)
         CALL SetErrStat( Errstat2, ErrMsg2, ErrStat, ErrMsg, RoutineName )
      CALL ExtPtfm_CopyOtherState( ExtPtfm%OtherSt(STATE_CURR), ExtPtfm%OtherSt(STATE_PRED), MESH_UPDATECOPY, Errstat2, ErrMsg2)
         CALL SetErrStat( Errstat2, ErrMsg2, ErrStat, ErrMsg, RoutineName )
            
      DO j_ss = 1, p_FAST%n_substeps( Module_ExtPtfm )
         n_t_module = n_t_global*p_FAST%n_substeps( Module_ExtPtfm ) + j_ss - 1
         t_module   = n_t_module*p_FAST%dt_module( Module_ExtPtfm ) + t_initial
               
         CALL ExtPtfm_UpdateStates( t_module, n_t_module, ExtPtfm%Input, ExtPtfm%InputTimes, ExtPtfm%p, ExtPtfm%x(STATE_PRED), &
                                   ExtPtfm%xd(STATE_PRED), ExtPtfm%z(STATE_PRED), ExtPtfm%OtherSt(STATE_PRED), ExtPtfm%m, ErrStat2, ErrMsg2 )
            CALL SetErrStat( Errstat2, ErrMsg2, ErrStat, ErrMsg, RoutineName )
      END DO !j_ss   
   END IF
            
            
   ! Mooring: MAP/FEAM/MD/Orca: get predicted states
   IF (p_FAST%CompMooring == Module_MAP) THEN
      CALL MAP_CopyContState   (MAPp%x( STATE_CURR), MAPp%x( STATE_PRED), MESH_UPDATECOPY, Errstat2, ErrMsg2)
         CALL SetErrStat( Errstat2, ErrMsg2, ErrStat, ErrMsg, RoutineName )
      CALL MAP_CopyDiscState   (MAPp%xd(STATE_CURR), MAPp%xd(STATE_PRED), MESH_UPDATECOPY, Errstat2, ErrMsg2)  
         CALL SetErrStat( Errstat2, ErrMsg2, ErrStat, ErrMsg, RoutineName )
      CALL MAP_CopyConstrState (MAPp%z( STATE_CURR), MAPp%z( STATE_PRED), MESH_UPDATECOPY, Errstat2, ErrMsg2)
         CALL SetErrStat( Errstat2, ErrMsg2, ErrStat, ErrMsg, RoutineName )

            ! OtherStates in MAP++ acts like misc variables:
      !CALL MAP_CopyOtherState( MAPp%OtherSt(STATE_CURR), MAPp%OtherSt(STATE_PRED), MESH_UPDATECOPY, Errstat2, ErrMsg2)
      !   CALL SetErrStat( Errstat2, ErrMsg2, ErrStat, ErrMsg, RoutineName )
         
      DO j_ss = 1, p_FAST%n_substeps( Module_MAP )
         n_t_module = n_t_global*p_FAST%n_substeps( Module_MAP ) + j_ss - 1
         t_module   = n_t_module*p_FAST%dt_module( Module_MAP ) + t_initial
               
         CALL MAP_UpdateStates( t_module, n_t_module, MAPp%Input, MAPp%InputTimes, MAPp%p, MAPp%x(STATE_PRED), MAPp%xd(STATE_PRED), MAPp%z(STATE_PRED), MAPp%OtherSt, ErrStat2, ErrMsg2 )
            CALL SetErrStat( Errstat2, ErrMsg2, ErrStat, ErrMsg, RoutineName )
      END DO !j_ss
               
   ELSEIF (p_FAST%CompMooring == Module_MD) THEN
      CALL MD_CopyContState   (MD%x( STATE_CURR), MD%x( STATE_PRED), MESH_UPDATECOPY, Errstat2, ErrMsg2)
         CALL SetErrStat( Errstat2, ErrMsg2, ErrStat, ErrMsg, RoutineName )
      CALL MD_CopyDiscState   (MD%xd(STATE_CURR), MD%xd(STATE_PRED), MESH_UPDATECOPY, Errstat2, ErrMsg2)
         CALL SetErrStat( Errstat2, ErrMsg2, ErrStat, ErrMsg, RoutineName )
      CALL MD_CopyConstrState (MD%z( STATE_CURR), MD%z( STATE_PRED), MESH_UPDATECOPY, Errstat2, ErrMsg2)
         CALL SetErrStat( Errstat2, ErrMsg2, ErrStat, ErrMsg, RoutineName )         
      CALL MD_CopyOtherState( MD%OtherSt(STATE_CURR), MD%OtherSt(STATE_PRED), MESH_UPDATECOPY, Errstat2, ErrMsg2)
         CALL SetErrStat( Errstat2, ErrMsg2, ErrStat, ErrMsg, RoutineName )
            
      DO j_ss = 1, p_FAST%n_substeps( Module_MD )
         n_t_module = n_t_global*p_FAST%n_substeps( Module_MD ) + j_ss - 1
         t_module   = n_t_module*p_FAST%dt_module( Module_MD ) + t_initial
               
         CALL MD_UpdateStates( t_module, n_t_module, MD%Input, MD%InputTimes, MD%p, MD%x(STATE_PRED), MD%xd(STATE_PRED), &
                               MD%z(STATE_PRED), MD%OtherSt(STATE_PRED), MD%m, ErrStat2, ErrMsg2 )
            CALL SetErrStat( Errstat2, ErrMsg2, ErrStat, ErrMsg, RoutineName )
      END DO !j_ss
               
   ELSEIF (p_FAST%CompMooring == Module_FEAM) THEN
      CALL FEAM_CopyContState   (FEAM%x( STATE_CURR), FEAM%x( STATE_PRED), MESH_UPDATECOPY, Errstat2, ErrMsg2)
         CALL SetErrStat( Errstat2, ErrMsg2, ErrStat, ErrMsg, RoutineName )
      CALL FEAM_CopyDiscState   (FEAM%xd(STATE_CURR), FEAM%xd(STATE_PRED), MESH_UPDATECOPY, Errstat2, ErrMsg2)
         CALL SetErrStat( Errstat2, ErrMsg2, ErrStat, ErrMsg, RoutineName )
      CALL FEAM_CopyConstrState (FEAM%z( STATE_CURR), FEAM%z( STATE_PRED), MESH_UPDATECOPY, Errstat2, ErrMsg2)
         CALL SetErrStat( Errstat2, ErrMsg2, ErrStat, ErrMsg, RoutineName )         
      CALL FEAM_CopyOtherState( FEAM%OtherSt(STATE_CURR), FEAM%OtherSt(STATE_PRED), MESH_UPDATECOPY, Errstat2, ErrMsg2)
         CALL SetErrStat( Errstat2, ErrMsg2, ErrStat, ErrMsg, RoutineName )
            
      DO j_ss = 1, p_FAST%n_substeps( Module_FEAM )
         n_t_module = n_t_global*p_FAST%n_substeps( Module_FEAM ) + j_ss - 1
         t_module   = n_t_module*p_FAST%dt_module( Module_FEAM ) + t_initial
               
         CALL FEAM_UpdateStates( t_module, n_t_module, FEAM%Input, FEAM%InputTimes, FEAM%p, FEAM%x(STATE_PRED), FEAM%xd(STATE_PRED), &
                                  FEAM%z(STATE_PRED), FEAM%OtherSt(STATE_PRED), FEAM%m, ErrStat2, ErrMsg2 )
            CALL SetErrStat( Errstat2, ErrMsg2, ErrStat, ErrMsg, RoutineName )
      END DO !j_ss
            
   ELSEIF (p_FAST%CompMooring == Module_Orca) THEN
      CALL Orca_CopyContState   (Orca%x( STATE_CURR), Orca%x( STATE_PRED), MESH_UPDATECOPY, Errstat2, ErrMsg2)
         CALL SetErrStat( Errstat2, ErrMsg2, ErrStat, ErrMsg, RoutineName )
      CALL Orca_CopyDiscState   (Orca%xd(STATE_CURR), Orca%xd(STATE_PRED), MESH_UPDATECOPY, Errstat2, ErrMsg2)
         CALL SetErrStat( Errstat2, ErrMsg2, ErrStat, ErrMsg, RoutineName )
      CALL Orca_CopyConstrState (Orca%z( STATE_CURR), Orca%z( STATE_PRED), MESH_UPDATECOPY, Errstat2, ErrMsg2)
         CALL SetErrStat( Errstat2, ErrMsg2, ErrStat, ErrMsg, RoutineName )         
      CALL Orca_CopyOtherState( Orca%OtherSt(STATE_CURR), Orca%OtherSt(STATE_PRED), MESH_UPDATECOPY, Errstat2, ErrMsg2)
         CALL SetErrStat( Errstat2, ErrMsg2, ErrStat, ErrMsg, RoutineName )
            
      DO j_ss = 1, p_FAST%n_substeps( Module_Orca )
         n_t_module = n_t_global*p_FAST%n_substeps( Module_Orca ) + j_ss - 1
         t_module   = n_t_module*p_FAST%dt_module( Module_Orca ) + t_initial
               
         CALL Orca_UpdateStates( t_module, n_t_module, Orca%Input, Orca%InputTimes, Orca%p, Orca%x(STATE_PRED), &
                                 Orca%xd(STATE_PRED), Orca%z(STATE_PRED), Orca%OtherSt(STATE_PRED), Orca%m, ErrStat2, ErrMsg2 )
            CALL SetErrStat( Errstat2, ErrMsg2, ErrStat, ErrMsg, RoutineName )
      END DO !j_ss
               
   END IF
             
         
   ! IceFloe/IceDyn: get predicted states
   IF ( p_FAST%CompIce == Module_IceF ) THEN
      CALL IceFloe_CopyContState   (IceF%x( STATE_CURR), IceF%x( STATE_PRED), MESH_UPDATECOPY, Errstat2, ErrMsg2)
         CALL SetErrStat( Errstat2, ErrMsg2, ErrStat, ErrMsg, RoutineName )
      CALL IceFloe_CopyDiscState   (IceF%xd(STATE_CURR), IceF%xd(STATE_PRED), MESH_UPDATECOPY, Errstat2, ErrMsg2)  
         CALL SetErrStat( Errstat2, ErrMsg2, ErrStat, ErrMsg, RoutineName )
      CALL IceFloe_CopyConstrState (IceF%z( STATE_CURR), IceF%z( STATE_PRED), MESH_UPDATECOPY, Errstat2, ErrMsg2)
         CALL SetErrStat( Errstat2, ErrMsg2, ErrStat, ErrMsg, RoutineName )
      CALL IceFloe_CopyOtherState( IceF%OtherSt(STATE_CURR), IceF%OtherSt(STATE_PRED), MESH_UPDATECOPY, Errstat2, ErrMsg2)
         CALL SetErrStat( Errstat2, ErrMsg2, ErrStat, ErrMsg, RoutineName )
            
      DO j_ss = 1, p_FAST%n_substeps( Module_IceF )
         n_t_module = n_t_global*p_FAST%n_substeps( Module_IceF ) + j_ss - 1
         t_module   = n_t_module*p_FAST%dt_module( Module_IceF ) + t_initial
               
         CALL IceFloe_UpdateStates( t_module, n_t_module, IceF%Input, IceF%InputTimes, IceF%p, IceF%x(STATE_PRED), &
                                    IceF%xd(STATE_PRED), IceF%z(STATE_PRED), IceF%OtherSt(STATE_PRED), IceF%m, ErrStat2, ErrMsg2 )
            CALL SetErrStat( Errstat2, ErrMsg2, ErrStat, ErrMsg, RoutineName )
      END DO !j_ss
   ELSEIF ( p_FAST%CompIce == Module_IceD ) THEN
            
      DO i=1,p_FAST%numIceLegs
            
         CALL IceD_CopyContState   (IceD%x( i,STATE_CURR),IceD%x( i,STATE_PRED), MESH_UPDATECOPY, Errstat2, ErrMsg2)
            CALL SetErrStat( Errstat2, ErrMsg2, ErrStat, ErrMsg, RoutineName )
         CALL IceD_CopyDiscState   (IceD%xd(i,STATE_CURR),IceD%xd(i,STATE_PRED), MESH_UPDATECOPY, Errstat2, ErrMsg2)  
            CALL SetErrStat( Errstat2, ErrMsg2, ErrStat, ErrMsg, RoutineName )
         CALL IceD_CopyConstrState (IceD%z( i,STATE_CURR),IceD%z( i,STATE_PRED), MESH_UPDATECOPY, Errstat2, ErrMsg2)
            CALL SetErrStat( Errstat2, ErrMsg2, ErrStat, ErrMsg, RoutineName )
         CALL IceD_CopyOtherState( IceD%OtherSt(i,STATE_CURR), IceD%OtherSt(i,STATE_PRED), MESH_UPDATECOPY, Errstat2, ErrMsg2)
            CALL SetErrStat( Errstat2, ErrMsg2, ErrStat, ErrMsg, RoutineName )
            
         DO j_ss = 1, p_FAST%n_substeps( Module_IceD )
            n_t_module = n_t_global*p_FAST%n_substeps( Module_IceD ) + j_ss - 1
            t_module   = n_t_module*p_FAST%dt_module( Module_IceD ) + t_initial
               
            CALL IceD_UpdateStates( t_module, n_t_module, IceD%Input(:,i), IceD%InputTimes(:,i), IceD%p(i), IceD%x(i,STATE_PRED), &
                                       IceD%xd(i,STATE_PRED), IceD%z(i,STATE_PRED), IceD%OtherSt(i,STATE_PRED), IceD%m(i), ErrStat2, ErrMsg2 )
               CALL SetErrStat( Errstat2, ErrMsg2, ErrStat, ErrMsg, RoutineName )
         END DO !j_ss
      END DO
         
   END IF
         
END SUBROUTINE FAST_AdvanceStates
!----------------------------------------------------------------------------------------------------------------------------------
!> This routine extrapolates inputs to modules to give predicted values at t+dt.
SUBROUTINE FAST_ExtrapInterpMods( t_global_next, p_FAST, m_FAST, ED, SED, BD, SrvD, AD14, AD, ADsk, IfW, HD, SD, ExtPtfm, MAPp, FEAM, MD, Orca, &
                   IceF, IceD, ErrStat, ErrMsg )

   REAL(DbKi),               INTENT(IN   ) :: t_global_next       !< next global time step (t + dt), at which we're extrapolating inputs (and ED outputs)
   TYPE(FAST_ParameterType), INTENT(IN   ) :: p_FAST              !< Parameters for the glue code
   TYPE(FAST_MiscVarType),   INTENT(IN   ) :: m_FAST              !< Miscellaneous variables
     
   TYPE(ElastoDyn_Data),     INTENT(INOUT) :: ED                  !< ElastoDyn data
   TYPE(SED_Data),           INTENT(INOUT) :: SED                 !< Simplified-ElastoDyn data
   TYPE(BeamDyn_Data),       INTENT(INOUT) :: BD                  !< BeamDyn data
   TYPE(ServoDyn_Data),      INTENT(INOUT) :: SrvD                !< ServoDyn data
   TYPE(AeroDyn14_Data),     INTENT(INOUT) :: AD14                !< AeroDyn14 data
   TYPE(AeroDyn_Data),       INTENT(INOUT) :: AD                  !< AeroDyn data
   TYPE(AeroDisk_Data),      INTENT(INOUT) :: ADsk                !< AeroDisk data
   TYPE(InflowWind_Data),    INTENT(INOUT) :: IfW                 !< InflowWind data
   TYPE(HydroDyn_Data),      INTENT(INOUT) :: HD                  !< HydroDyn data
   TYPE(SubDyn_Data),        INTENT(INOUT) :: SD                  !< SubDyn data
   TYPE(ExtPtfm_Data),       INTENT(INOUT) :: ExtPtfm             !< ExtPtfm data
   TYPE(MAP_Data),           INTENT(INOUT) :: MAPp                !< MAP data
   TYPE(FEAMooring_Data),    INTENT(INOUT) :: FEAM                !< FEAMooring data
   TYPE(MoorDyn_Data),       INTENT(INOUT) :: MD                  !< Data for the MoorDyn module
   TYPE(OrcaFlex_Data),      INTENT(INOUT) :: Orca                !< OrcaFlex interface data
   TYPE(IceFloe_Data),       INTENT(INOUT) :: IceF                !< IceFloe data
   TYPE(IceDyn_Data),        INTENT(INOUT) :: IceD                !< All the IceDyn data used in time-step loop

   !TYPE(FAST_ModuleMapType), INTENT(INOUT) :: MeshMapData         ! Data for mapping between modules
      
   INTEGER(IntKi),           INTENT(  OUT) :: ErrStat             !< Error status of the operation
   CHARACTER(*),             INTENT(  OUT) :: ErrMsg              !< Error message if ErrStat /= ErrID_None

   ! local variables
   INTEGER(IntKi)                          :: i, j, k             ! loop counters
   INTEGER(IntKi)                          :: ErrStat2
   CHARACTER(ErrMsgLen)                    :: ErrMsg2
   
   CHARACTER(*), PARAMETER                 :: RoutineName = 'FAST_ExtrapInterpMods'       
   
      !++++++++++++++++++++++++++++++++++++++++++++++++++++++++++++++++++++++++++++++++++++++++++++++++++++++++++++++++++++++++++++
      ! Step 1.a: Extrapolate Inputs (gives predicted values at t+dt)
      ! 
      ! a) Extrapolate inputs
      !    to t + dt (i.e., t_global_next); will only be used by modules with an implicit dependence on input data.
      ! b) Shift "window" of the ModName%Input
      !++++++++++++++++++++++++++++++++++++++++++++++++++++++++++++++++++++++++++++++++++++++++++++++++++++++++++++++++++++++++++++
    
      ErrStat = ErrID_None
      ErrMsg  = ""
      
      if (p_FAST%CompElast == Module_SED) then
         ! Simplified-ElastoDyn
         CALL SED_Input_ExtrapInterp(SED%Input, SED%InputTimes, SED%u, t_global_next, ErrStat2, ErrMsg2)
            CALL SetErrStat(ErrStat2,ErrMsg2,ErrStat,ErrMsg,RoutineName )

         DO j = p_FAST%InterpOrder, 1, -1
            CALL SED_CopyInput (SED%Input(j),  SED%Input(j+1),  MESH_UPDATECOPY, Errstat2, ErrMsg2)
               CALL SetErrStat(ErrStat2,ErrMsg2,ErrStat,ErrMsg,RoutineName )
            SED%InputTimes(j+1) = SED%InputTimes(j)
         END DO

         CALL SED_CopyInput (SED%u,  SED%Input(1),  MESH_UPDATECOPY, Errstat2, ErrMsg2)
            CALL SetErrStat(ErrStat2,ErrMsg2,ErrStat,ErrMsg,RoutineName )
         SED%InputTimes(1)  = t_global_next
      else
         ! ElastoDyn
         CALL ED_Input_ExtrapInterp(ED%Input, ED%InputTimes, ED%u, t_global_next, ErrStat2, ErrMsg2)
            CALL SetErrStat(ErrStat2,ErrMsg2,ErrStat,ErrMsg,RoutineName )

         DO j = p_FAST%InterpOrder, 1, -1
            CALL ED_CopyInput (ED%Input(j),  ED%Input(j+1),  MESH_UPDATECOPY, Errstat2, ErrMsg2)
               CALL SetErrStat(ErrStat2,ErrMsg2,ErrStat,ErrMsg,RoutineName )
            ED%InputTimes(j+1) = ED%InputTimes(j)
         END DO

         CALL ED_CopyInput (ED%u,  ED%Input(1),  MESH_UPDATECOPY, Errstat2, ErrMsg2)
            CALL SetErrStat(ErrStat2,ErrMsg2,ErrStat,ErrMsg,RoutineName )
         ED%InputTimes(1)  = t_global_next
      endif
  
      
      ! BeamDyn
      IF (p_FAST%CompElast == Module_BD) THEN
         
         DO k = 1,p_FAST%nBeams
         
            CALL BD_Input_ExtrapInterp(BD%Input(:,k), BD%InputTimes(:,k), BD%u(k), t_global_next, ErrStat2, ErrMsg2)
               CALL SetErrStat(ErrStat2,ErrMsg2,ErrStat,ErrMsg,RoutineName )
            
            ! Shift "window" of BD%Input 
  
            DO j = p_FAST%InterpOrder, 1, -1
               CALL BD_CopyInput (BD%Input(j,k),  BD%Input(j+1,k),  MESH_UPDATECOPY, Errstat2, ErrMsg2)
                  CALL SetErrStat(ErrStat2,ErrMsg2,ErrStat,ErrMsg,RoutineName )
               BD%InputTimes(j+1,k) = BD%InputTimes(j,k)
            END DO
  
            CALL BD_CopyInput (BD%u(k),  BD%Input(1,k),  MESH_UPDATECOPY, Errstat2, ErrMsg2)
               CALL SetErrStat(ErrStat2,ErrMsg2,ErrStat,ErrMsg,RoutineName )
            BD%InputTimes(1,k) = t_global_next          
            
         END DO ! k=p_FAST%nBeams
         
      END IF  ! BeamDyn 
      
      ! AeroDyn v14
      IF ( p_FAST%CompAero == Module_AD14 ) THEN
         
         CALL AD14_Input_ExtrapInterp(AD14%Input, AD14%InputTimes, AD14%u, t_global_next, ErrStat2, ErrMsg2)
            CALL SetErrStat(ErrStat2,ErrMsg2,ErrStat,ErrMsg,RoutineName )
            
         ! Shift "window" of AD14%Input
  
         DO j = p_FAST%InterpOrder, 1, -1
            CALL AD14_CopyInput (AD14%Input(j),  AD14%Input(j+1),  MESH_UPDATECOPY, Errstat2, ErrMsg2)
               CALL SetErrStat(ErrStat2,ErrMsg2,ErrStat,ErrMsg,RoutineName )
            AD14%InputTimes(j+1)  = AD14%InputTimes(j)
         END DO
  
         CALL AD14_CopyInput (AD14%u,  AD14%Input(1),  MESH_UPDATECOPY, Errstat2, ErrMsg2)
            CALL SetErrStat(ErrStat2,ErrMsg2,ErrStat,ErrMsg,RoutineName )
         AD14%InputTimes(1)  = t_global_next          
            
      ELSEIF ( p_FAST%CompAero == Module_AD ) THEN
         
         CALL AD_Input_ExtrapInterp(AD%Input, AD%InputTimes, AD%u, t_global_next, ErrStat2, ErrMsg2)
            CALL SetErrStat(ErrStat2,ErrMsg2,ErrStat,ErrMsg,RoutineName )
                        
         ! Shift "window" of AD%Input 
  
         DO j = p_FAST%InterpOrder, 1, -1
            CALL AD_CopyInput (AD%Input(j),  AD%Input(j+1),  MESH_UPDATECOPY, Errstat2, ErrMsg2)
               CALL SetErrStat(ErrStat2,ErrMsg2,ErrStat,ErrMsg,RoutineName )
            AD%InputTimes(j+1)  = AD%InputTimes(j)
         END DO
  
         CALL AD_CopyInput (AD%u,  AD%Input(1),  MESH_UPDATECOPY, Errstat2, ErrMsg2)
            CALL SetErrStat(ErrStat2,ErrMsg2,ErrStat,ErrMsg,RoutineName )
         AD%InputTimes(1)  = t_global_next    

       ELSEIF ( p_FAST%CompAero == Module_ADsk ) THEN
         CALL ADsk_Input_ExtrapInterp(ADsk%Input, ADsk%InputTimes, ADsk%u, t_global_next, ErrStat2, ErrMsg2)
            CALL SetErrStat(ErrStat2,ErrMsg2,ErrStat,ErrMsg,RoutineName )

         ! Shift "window" of ADsk%Input
         DO j = p_FAST%InterpOrder, 1, -1
            CALL ADsk_CopyInput (ADsk%Input(j),  ADsk%Input(j+1),  MESH_UPDATECOPY, Errstat2, ErrMsg2)
               CALL SetErrStat(ErrStat2,ErrMsg2,ErrStat,ErrMsg,RoutineName )
            ADsk%InputTimes(j+1)  = ADsk%InputTimes(j)
         END DO
  
         CALL ADsk_CopyInput (ADsk%u,  ADsk%Input(1),  MESH_UPDATECOPY, Errstat2, ErrMsg2)
            CALL SetErrStat(ErrStat2,ErrMsg2,ErrStat,ErrMsg,RoutineName )
         ADsk%InputTimes(1)  = t_global_next

      END IF  ! CompAero      
      
         
      ! InflowWind
      IF ( p_FAST%CompInflow == Module_IfW ) THEN
         
         CALL InflowWind_Input_ExtrapInterp(IfW%Input, IfW%InputTimes, IfW%u, t_global_next, ErrStat2, ErrMsg2)
            CALL SetErrStat(ErrStat2,ErrMsg2,ErrStat,ErrMsg,RoutineName )
            
         ! Shift "window" of IfW%Input
  
         DO j = p_FAST%InterpOrder, 1, -1
            CALL InflowWind_CopyInput (IfW%Input(j),  IfW%Input(j+1),  MESH_UPDATECOPY, Errstat2, ErrMsg2)
               CALL SetErrStat(ErrStat2,ErrMsg2,ErrStat,ErrMsg,RoutineName )
            IfW%InputTimes(j+1)  = IfW%InputTimes(j)
         END DO
  
         CALL InflowWind_CopyInput (IfW%u,  IfW%Input(1),  MESH_UPDATECOPY, Errstat2, ErrMsg2)
            CALL SetErrStat(ErrStat2,ErrMsg2,ErrStat,ErrMsg,RoutineName )
         IfW%InputTimes(1)  = t_global_next          
            
      END IF  ! CompInflow          
      
      
      ! ServoDyn
      IF ( p_FAST%CompServo == Module_SrvD ) THEN
         
         CALL SrvD_Input_ExtrapInterp(SrvD%Input, SrvD%InputTimes, SrvD%u, t_global_next, ErrStat2, ErrMsg2)
            CALL SetErrStat(ErrStat2,ErrMsg2,ErrStat,ErrMsg,RoutineName )
            
         ! Shift "window" of SrvD%Input
  
         DO j = p_FAST%InterpOrder, 1, -1
            CALL SrvD_CopyInput (SrvD%Input(j),  SrvD%Input(j+1),  MESH_UPDATECOPY, ErrStat2, ErrMsg2)
               CALL SetErrStat(ErrStat2,ErrMsg2,ErrStat,ErrMsg,RoutineName )
            SrvD%InputTimes(j+1)  = SrvD%InputTimes(j)
         END DO
  
         CALL SrvD_CopyInput (SrvD%u,  SrvD%Input(1),  MESH_UPDATECOPY, ErrStat2, ErrMsg2)
            CALL SetErrStat(ErrStat2,ErrMsg2,ErrStat,ErrMsg,RoutineName )
         SrvD%InputTimes(1)  = t_global_next          
            
      END IF  ! ServoDyn       
      
      ! HydroDyn
      IF ( p_FAST%CompHydro == Module_HD ) THEN

         CALL HydroDyn_Input_ExtrapInterp(HD%Input, HD%InputTimes, HD%u, t_global_next, ErrStat2, ErrMsg2)
            CALL SetErrStat(ErrStat2,ErrMsg2,ErrStat,ErrMsg,RoutineName )
            
         ! Shift "window" of HD%Input
            
         DO j = p_FAST%InterpOrder, 1, -1

            CALL HydroDyn_CopyInput (HD%Input(j),  HD%Input(j+1),  MESH_UPDATECOPY, ErrStat2, ErrMsg2)
               CALL SetErrStat(ErrStat2,ErrMsg2,ErrStat,ErrMsg,RoutineName )
            HD%InputTimes(j+1) = HD%InputTimes(j)
         END DO

         CALL HydroDyn_CopyInput (HD%u,  HD%Input(1),  MESH_UPDATECOPY, Errstat2, ErrMsg2)
            CALL SetErrStat(ErrStat2,ErrMsg2,ErrStat,ErrMsg,RoutineName )
         HD%InputTimes(1) = t_global_next          
            
      END IF  ! HydroDyn

      
      ! SubDyn/ExtPtfm_MCKF
      IF ( p_FAST%CompSub == Module_SD ) THEN

         CALL SD_Input_ExtrapInterp(SD%Input, SD%InputTimes, SD%u, t_global_next, ErrStat2, ErrMsg2)
            CALL SetErrStat(ErrStat2,ErrMsg2,ErrStat,ErrMsg,RoutineName )
            
         ! Shift "window" of SD%Input
  
         DO j = p_FAST%InterpOrder, 1, -1
            CALL SD_CopyInput (SD%Input(j),  SD%Input(j+1),  MESH_UPDATECOPY, Errstat2, ErrMsg2)
               CALL SetErrStat(ErrStat2,ErrMsg2,ErrStat,ErrMsg,RoutineName )
            SD%InputTimes(j+1) = SD%InputTimes(j)
         END DO
  
         CALL SD_CopyInput (SD%u,  SD%Input(1),  MESH_UPDATECOPY, Errstat2, ErrMsg2)
            CALL SetErrStat(ErrStat2,ErrMsg2,ErrStat,ErrMsg,RoutineName )
         SD%InputTimes(1) = t_global_next          
            
      ELSE IF ( p_FAST%CompSub == Module_ExtPtfm ) THEN

         CALL ExtPtfm_Input_ExtrapInterp(ExtPtfm%Input, ExtPtfm%InputTimes, ExtPtfm%u, t_global_next, ErrStat2, ErrMsg2)
            CALL SetErrStat(ErrStat2,ErrMsg2,ErrStat,ErrMsg,RoutineName )
                        
         ! Shift "window" of ExtPtfm%Input
  
         DO j = p_FAST%InterpOrder, 1, -1
            CALL ExtPtfm_CopyInput (ExtPtfm%Input(j),  ExtPtfm%Input(j+1),  MESH_UPDATECOPY, Errstat2, ErrMsg2)
               CALL SetErrStat(ErrStat2,ErrMsg2,ErrStat,ErrMsg,RoutineName )
            ExtPtfm%InputTimes(j+1) = ExtPtfm%InputTimes(j)
         END DO
  
         CALL ExtPtfm_CopyInput (ExtPtfm%u,  ExtPtfm%Input(1),  MESH_UPDATECOPY, Errstat2, ErrMsg2)
            CALL SetErrStat(ErrStat2,ErrMsg2,ErrStat,ErrMsg,RoutineName )
         ExtPtfm%InputTimes(1) = t_global_next          
      END IF  ! SubDyn/ExtPtfm_MCKF
      
      
      ! Mooring (MAP , FEAM , MoorDyn)
      ! MAP
      IF ( p_FAST%CompMooring == Module_MAP ) THEN
         
         CALL MAP_Input_ExtrapInterp(MAPp%Input, MAPp%InputTimes, MAPp%u, t_global_next, ErrStat2, ErrMsg2)
            CALL SetErrStat(ErrStat2,ErrMsg2,ErrStat,ErrMsg,RoutineName )
            
         ! Shift "window" of MAPp%Input
  
         DO j = p_FAST%InterpOrder, 1, -1
            CALL MAP_CopyInput (MAPp%Input(j),  MAPp%Input(j+1),  MESH_UPDATECOPY, Errstat2, ErrMsg2)
               CALL SetErrStat(ErrStat2,ErrMsg2,ErrStat,ErrMsg,RoutineName )
            MAPp%InputTimes(j+1) = MAPp%InputTimes(j)
         END DO
  
         CALL MAP_CopyInput (MAPp%u,  MAPp%Input(1),  MESH_UPDATECOPY, Errstat2, ErrMsg2)
            CALL SetErrStat(ErrStat2,ErrMsg2,ErrStat,ErrMsg,RoutineName )
         MAPp%InputTimes(1) = t_global_next          
            
      ! MoorDyn
      ELSEIF ( p_FAST%CompMooring == Module_MD ) THEN
         
         CALL MD_Input_ExtrapInterp(MD%Input, MD%InputTimes, MD%u, t_global_next, ErrStat2, ErrMsg2)
            CALL SetErrStat(ErrStat2,ErrMsg2,ErrStat,ErrMsg,RoutineName )
            
         ! Shift "window" of MD%Input
  
         DO j = p_FAST%InterpOrder, 1, -1
            CALL MD_CopyInput (MD%Input(j),  MD%Input(j+1),  MESH_UPDATECOPY, Errstat2, ErrMsg2)
               CALL SetErrStat(ErrStat2,ErrMsg2,ErrStat,ErrMsg,RoutineName )
            MD%InputTimes( j+1) = MD%InputTimes( j)
         END DO
  
         CALL MD_CopyInput (MD%u,  MD%Input(1),  MESH_UPDATECOPY, Errstat2, ErrMsg2)
            CALL SetErrStat(ErrStat2,ErrMsg2,ErrStat,ErrMsg,RoutineName )
         MD%InputTimes(1)  = t_global_next          
         
      ! FEAM
      ELSEIF ( p_FAST%CompMooring == Module_FEAM ) THEN
         
         CALL FEAM_Input_ExtrapInterp(FEAM%Input, FEAM%InputTimes, FEAM%u, t_global_next, ErrStat2, ErrMsg2)
            CALL SetErrStat(ErrStat2,ErrMsg2,ErrStat,ErrMsg,RoutineName )
            
         ! Shift "window" of FEAM%Input
  
         DO j = p_FAST%InterpOrder, 1, -1
            CALL FEAM_CopyInput (FEAM%Input(j),  FEAM%Input(j+1),  MESH_UPDATECOPY, Errstat2, ErrMsg2)
               CALL SetErrStat(ErrStat2,ErrMsg2,ErrStat,ErrMsg,RoutineName )
            FEAM%InputTimes( j+1) = FEAM%InputTimes( j)
         END DO
  
         CALL FEAM_CopyInput (FEAM%u,  FEAM%Input(1),  MESH_UPDATECOPY, Errstat2, ErrMsg2)
            CALL SetErrStat(ErrStat2,ErrMsg2,ErrStat,ErrMsg,RoutineName )
         FEAM%InputTimes(1)  = t_global_next          
         
      ! OrcaFlex
      ELSEIF ( p_FAST%CompMooring == Module_Orca ) THEN
         
         CALL Orca_Input_ExtrapInterp(Orca%Input, Orca%InputTimes, Orca%u, t_global_next, ErrStat2, ErrMsg2)
            CALL SetErrStat(ErrStat2,ErrMsg2,ErrStat,ErrMsg,RoutineName )
                        
         ! Shift "window" of Orca%Input
  
         DO j = p_FAST%InterpOrder, 1, -1
            CALL Orca_CopyInput (Orca%Input(j),  Orca%Input(j+1),  MESH_UPDATECOPY, Errstat2, ErrMsg2)
               CALL SetErrStat(ErrStat2,ErrMsg2,ErrStat,ErrMsg,RoutineName )
            Orca%InputTimes( j+1) = Orca%InputTimes( j)
         END DO
  
         CALL Orca_CopyInput (Orca%u,  Orca%Input(1),  MESH_UPDATECOPY, Errstat2, ErrMsg2)
            CALL SetErrStat(ErrStat2,ErrMsg2,ErrStat,ErrMsg,RoutineName )
         Orca%InputTimes(1)  = t_global_next          
         
      END IF  ! MAP/FEAM/MoorDyn/OrcaFlex
      
           
            
      ! Ice (IceFloe or IceDyn)
      ! IceFloe
      IF ( p_FAST%CompIce == Module_IceF ) THEN
         
         CALL IceFloe_Input_ExtrapInterp(IceF%Input, IceF%InputTimes, IceF%u, t_global_next, ErrStat2, ErrMsg2)
            CALL SetErrStat(ErrStat2,ErrMsg2,ErrStat,ErrMsg,RoutineName )
            
         ! Shift "window" of IceF%Input
  
         DO j = p_FAST%InterpOrder, 1, -1
            CALL IceFloe_CopyInput (IceF%Input(j),  IceF%Input(j+1),  MESH_UPDATECOPY, Errstat2, ErrMsg2)
               CALL SetErrStat(ErrStat2,ErrMsg2,ErrStat,ErrMsg,RoutineName )
            IceF%InputTimes(j+1) = IceF%InputTimes(j)
         END DO
  
         CALL IceFloe_CopyInput (IceF%u,  IceF%Input(1),  MESH_UPDATECOPY, Errstat2, ErrMsg2)
            CALL SetErrStat(ErrStat2,ErrMsg2,ErrStat,ErrMsg,RoutineName )
         IceF%InputTimes(1) = t_global_next          
            
      ! IceDyn
      ELSEIF ( p_FAST%CompIce == Module_IceD ) THEN
         
         DO i = 1,p_FAST%numIceLegs
         
            CALL IceD_Input_ExtrapInterp(IceD%Input(:,i), IceD%InputTimes(:,i), IceD%u(i), t_global_next, ErrStat2, ErrMsg2)
               CALL SetErrStat(ErrStat2,ErrMsg2,ErrStat,ErrMsg,RoutineName )
            
            ! Shift "window" of IceD%Input
  
            DO j = p_FAST%InterpOrder, 1, -1
               CALL IceD_CopyInput (IceD%Input(j,i),  IceD%Input(j+1,i),  MESH_UPDATECOPY, Errstat2, ErrMsg2)
                  CALL SetErrStat(ErrStat2,ErrMsg2,ErrStat,ErrMsg,RoutineName )
               IceD%InputTimes(j+1,i) = IceD%InputTimes(j,i)
            END DO
  
            CALL IceD_CopyInput (IceD%u(i),  IceD%Input(1,i),  MESH_UPDATECOPY, Errstat2, ErrMsg2)
               CALL SetErrStat(ErrStat2,ErrMsg2,ErrStat,ErrMsg,RoutineName )
            IceD%InputTimes(1,i) = t_global_next          
            
         END DO ! numIceLegs
         
      
      END IF  ! IceFloe/IceDyn


END SUBROUTINE FAST_ExtrapInterpMods
!----------------------------------------------------------------------------------------------------------------------------------
                   
                   
                   
END MODULE FAST_Solver<|MERGE_RESOLUTION|>--- conflicted
+++ resolved
@@ -4305,7 +4305,6 @@
       DO K=1,SIZE(SED%y%BladeRootMotion)
          SED%y%BladeRootMotion(K)%RemapFlag  = .FALSE.
       END DO
-<<<<<<< HEAD
       SED%y%NacelleMotion%RemapFlag          = .FALSE.
       SED%y%HubPtMotion%RemapFlag            = .FALSE.
       SED%Input(1)%HubPtLoad%RemapFlag       = .FALSE.
@@ -4327,19 +4326,11 @@
       
       ED%Input( 1)%NacelleLoads%RemapFlag  = .FALSE.
       ED%y%NacelleMotion%RemapFlag         = .FALSE.
+      ED%Input( 1)%TFinCMLoads%RemapFlag  = .FALSE.
+      ED%y%TFinCMMotion%RemapFlag         = .FALSE.
       ED%Input( 1)%HubPtLoad%RemapFlag     = .FALSE.
       ED%y%HubPtMotion%RemapFlag           = .FALSE.
    endif
-=======
-   end if
-   
-   ED%Input( 1)%NacelleLoads%RemapFlag  = .FALSE.
-   ED%y%NacelleMotion%RemapFlag         = .FALSE.
-   ED%Input( 1)%TFinCMLoads%RemapFlag  = .FALSE.
-   ED%y%TFinCMMotion%RemapFlag         = .FALSE.
-   ED%Input( 1)%HubPtLoad%RemapFlag     = .FALSE.
-   ED%y%HubPtMotion%RemapFlag           = .FALSE.
->>>>>>> fb9aec73
             
    ! BeamDyn meshes
    IF ( p_FAST%CompElast == Module_BD ) THEN
@@ -4867,7 +4858,6 @@
          END IF
          
       
-<<<<<<< HEAD
             ! Tower mesh:
          IF ( AD%Input(1)%rotors(1)%TowerMotion%Committed ) THEN
             CALL MeshMapCreate( ED%y%TowerLn2Mesh, AD%Input(1)%rotors(1)%TowerMotion, MeshMapData%ED_L_2_AD_L_T, ErrStat2, ErrMsg2 )
@@ -4890,39 +4880,15 @@
                   CALL SetErrStat( ErrStat2, ErrMsg2, ErrStat, ErrMsg, RoutineName//':u_ED_NacelleLoads' )
             endif
          END IF
+
+         ! Tailfin mesh:
+         if ( AD%Input(1)%rotors(1)%TFinMotion%Committed ) then
+            CALL MeshMapCreate( ED%y%TFinCMMotion, AD%Input(1)%rotors(1)%TFinMotion, MeshMapData%ED_P_2_AD_P_TF, ErrStat2, ErrMsg2 )
+               CALL SetErrStat( ErrStat2, ErrMsg2, ErrStat, ErrMsg, RoutineName//':ED_2_AD_TailFinMotion' )
+            CALL MeshMapCreate( AD%y%rotors(1)%TFinLoad, ED%Input(1)%TFinCMLoads,  MeshMapData%AD_P_2_ED_P_TF, ErrStat2, ErrMsg2 )
+               CALL SetErrStat( ErrStat2, ErrMsg2, ErrStat, ErrMsg, RoutineName//':AD_2_ED_TailFinLoads' )
+         endif
       END IF
-=======
-         ! Tower mesh:
-      IF ( AD%Input(1)%rotors(1)%TowerMotion%Committed ) THEN
-         CALL MeshMapCreate( ED%y%TowerLn2Mesh, AD%Input(1)%rotors(1)%TowerMotion, MeshMapData%ED_L_2_AD_L_T, ErrStat2, ErrMsg2 )
-            CALL SetErrStat( ErrStat2, ErrMsg2, ErrStat, ErrMsg, RoutineName//':ED_2_AD_TowerMotion' )
-            
-         IF ( AD%y%rotors(1)%TowerLoad%Committed ) THEN            
-            CALL MeshMapCreate( AD%y%rotors(1)%TowerLoad, ED%Input(1)%TowerPtLoads,  MeshMapData%AD_L_2_ED_P_T, ErrStat2, ErrMsg2 )
-               CALL SetErrStat( ErrStat2, ErrMsg2, ErrStat, ErrMsg, RoutineName//':AD_2_ED_TowerLoad' )
-         END IF         
-      END IF
-            
-         ! Nacelle mesh:
-      IF ( AD%Input(1)%rotors(1)%NacelleMotion%Committed ) THEN
-         CALL MeshMapCreate( ED%y%NacelleMotion, AD%Input(1)%rotors(1)%NacelleMotion, MeshMapData%ED_P_2_AD_P_N, ErrStat2, ErrMsg2 )
-            CALL SetErrStat( ErrStat2, ErrMsg2, ErrStat, ErrMsg, RoutineName//':ED_2_AD_NacelleMotion' )
-         CALL MeshMapCreate( AD%y%rotors(1)%NacelleLoad, ED%Input(1)%NacelleLoads,  MeshMapData%AD_P_2_ED_P_N, ErrStat2, ErrMsg2 )
-            CALL SetErrStat( ErrStat2, ErrMsg2, ErrStat, ErrMsg, RoutineName//':AD_2_ED_NacelleLoads' )
-         if (.not. MeshMapData%u_ED_NacelleLoads%Committed ) then    ! May have been set for NStC intance
-            CALL MeshCopy( ED%Input(1)%NacelleLoads, MeshMapData%u_ED_NacelleLoads, MESH_NEWCOPY, ErrStat2, ErrMsg2 )
-               CALL SetErrStat( ErrStat2, ErrMsg2, ErrStat, ErrMsg, RoutineName//':u_ED_NacelleLoads' )
-         endif
-      endif
-
-      ! Tailfin mesh:
-      if ( AD%Input(1)%rotors(1)%TFinMotion%Committed ) then
-         CALL MeshMapCreate( ED%y%TFinCMMotion, AD%Input(1)%rotors(1)%TFinMotion, MeshMapData%ED_P_2_AD_P_TF, ErrStat2, ErrMsg2 )
-            CALL SetErrStat( ErrStat2, ErrMsg2, ErrStat, ErrMsg, RoutineName//':ED_2_AD_TailFinMotion' )
-         CALL MeshMapCreate( AD%y%rotors(1)%TFinLoad, ED%Input(1)%TFinCMLoads,  MeshMapData%AD_P_2_ED_P_TF, ErrStat2, ErrMsg2 )
-            CALL SetErrStat( ErrStat2, ErrMsg2, ErrStat, ErrMsg, RoutineName//':AD_2_ED_TailFinLoads' )
-      endif
->>>>>>> fb9aec73
       
 
       IF ( p_FAST%CompElast == Module_SED ) then
