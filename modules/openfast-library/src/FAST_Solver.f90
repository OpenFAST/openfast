!**********************************************************************************************************************************
! FAST_Solver.f90, FAST_Subs.f90, FAST_Lin.f90, and FAST_Mods.f90 make up the FAST glue code in the FAST Modularization Framework.
! FAST_Prog.f90, FAST_Library.f90, FAST_Prog.c are different drivers for this code.
!..................................................................................................................................
! LICENSING
! Copyright (C) 2013-2016  National Renewable Energy Laboratory
!
!    This file is part of FAST.
!
! Licensed under the Apache License, Version 2.0 (the "License");
! you may not use this file except in compliance with the License.
! You may obtain a copy of the License at
!
!     http://www.apache.org/licenses/LICENSE-2.0
!
! Unless required by applicable law or agreed to in writing, software
! distributed under the License is distributed on an "AS IS" BASIS,
! WITHOUT WARRANTIES OR CONDITIONS OF ANY KIND, either express or implied.
! See the License for the specific language governing permissions and
! limitations under the License.
!**********************************************************************************************************************************
!> This module contains the routines used by FAST to solve input-output equations and to advance states.
MODULE FAST_Solver

   USE NWTC_Library
   USE NWTC_LAPACK

   USE FAST_ModTypes
      
   USE AeroDyn
   USE AeroDyn14
   USE InflowWind
   USE ElastoDyn
   USE BeamDyn
   USE FEAMooring
   USE MoorDyn
   USE MAP
   USE OrcaFlexInterface
   USE HydroDyn
   USE IceDyn
   USE IceFloe
   USE ServoDyn
   USE SoilDyn
   USE SubDyn
   USE OpenFOAM
   Use ExtPtfm_MCKF
   

   IMPLICIT NONE

CONTAINS
!----------------------------------------------------------------------------------------------------------------------------------
!> This routine sets the inputs required for BD--using the Option 2 solve method; currently the only inputs solved in this routine
!! are the blade distributed loads from AD15; other inputs are solved in option 1.
SUBROUTINE BD_InputSolve( p_FAST, BD, y_AD, u_AD, y_ED, y_SrvD, u_SrvD, MeshMapData, ErrStat, ErrMsg )
!..................................................................................................................................

   TYPE(FAST_ParameterType),       INTENT(IN   )  :: p_FAST                   !< Glue-code simulation parameters
   TYPE(BeamDyn_Data),             INTENT(INOUT)  :: BD                       !< BD Inputs at t
   TYPE(AD_OutputType),            INTENT(IN   )  :: y_AD                     !< AeroDyn outputs
   TYPE(AD_InputType),             INTENT(IN   )  :: u_AD                     !< AD inputs (for AD-BD load transfer)
   TYPE(ED_OutputType),            INTENT(IN   )  :: y_ED                     !< ElastoDyn outputs
   TYPE(SrvD_OutputType),          INTENT(IN   )  :: y_SrvD                   !< ServoDyn outputs
   TYPE(SrvD_InputType),           INTENT(IN   )  :: u_SrvD                   !< ServoDyn Inputs (for SrvD-BD load transfer) 

   TYPE(FAST_ModuleMapType),       INTENT(INOUT)  :: MeshMapData              !< Data for mapping between modules
   INTEGER(IntKi),                 INTENT(  OUT)  :: ErrStat                  !< Error status
   CHARACTER(*),                   INTENT(  OUT)  :: ErrMsg                   !< Error message
   
      ! local variables
   REAL(R8Ki)                                     :: omega_c(3)               ! variable for adding damping
   REAL(R8Ki)                                     :: r(3)                     ! variable for adding damping
   REAL(R8Ki)                                     :: r_hub(3)                 ! variable for adding damping
   REAL(R8Ki)                                     :: Vrot(3)                  ! variable for adding damping

   INTEGER(IntKi)                                 :: I                        ! Loops through blade nodes
   INTEGER(IntKi)                                 :: J                        ! Loops through SrvD instances 
   INTEGER(IntKi)                                 :: K                        ! Loops through blades
   INTEGER(IntKi)                                 :: ErrStat2                 ! temporary Error status of the operation
   CHARACTER(ErrMsgLen)                           :: ErrMsg2                  ! temporary Error message if ErrStat /= ErrID_None
   CHARACTER(*), PARAMETER                        :: RoutineName = 'BD_InputSolve' 


      ! Initialize error status
   ErrStat = ErrID_None
   ErrMsg = ""


      ! BD inputs on blade from AeroDyn
   IF (p_FAST%CompElast == Module_BD) THEN 
      
      IF ( p_FAST%CompAero == Module_AD ) THEN
         
         if (p_FAST%BD_OutputSibling) then
            
            DO K = 1,p_FAST%nBeams ! Loop through all blades
                                    
               CALL Transfer_Line2_to_Line2( y_AD%rotors(1)%BladeLoad(k), BD%Input(1,k)%DistrLoad, MeshMapData%AD_L_2_BDED_B(k), ErrStat2, ErrMsg2, u_AD%rotors(1)%BladeMotion(k), BD%y(k)%BldMotion )
                  CALL SetErrStat(ErrStat2, ErrMsg2, ErrStat, ErrMsg, RoutineName)
               
            END DO
            
         else
            DO K = 1,p_FAST%nBeams ! Loop through all blades
            
               ! need to transfer the BD output blade motions to nodes on a sibling of the BD blade motion mesh:
               CALL Transfer_Line2_to_Line2( BD%y(k)%BldMotion, MeshMapData%y_BD_BldMotion_4Loads(k), MeshMapData%BD_L_2_BD_L(k), ErrStat2, ErrMsg2 )
                  CALL SetErrStat(ErrStat2, ErrMsg2, ErrStat, ErrMsg, RoutineName)
                        
               CALL Transfer_Line2_to_Line2( y_AD%rotors(1)%BladeLoad(k), BD%Input(1,k)%DistrLoad, MeshMapData%AD_L_2_BDED_B(k), ErrStat2, ErrMsg2, u_AD%rotors(1)%BladeMotion(k), MeshMapData%y_BD_BldMotion_4Loads(k) )
                  CALL SetErrStat(ErrStat2, ErrMsg2, ErrStat, ErrMsg, RoutineName)
               
            END DO
         end if
         
      ELSE

         DO K = 1,p_FAST%nBeams ! Loop through all blades
            BD%Input(1,k)%DistrLoad%Force  = 0.0_ReKi
            BD%Input(1,k)%DistrLoad%Moment = 0.0_ReKi
         END DO         
         
      END IF

      ! Add blade loads from StrucCtrl in SrvD to BD loads
      IF ( p_FAST%CompServo == Module_SrvD .and. allocated(y_SrvD%BStC)) THEN
         do j=1,size(y_SrvD%BStC)
            if (allocated(y_SrvD%BStC(j)%Mesh)) then
               DO K = 1,p_FAST%nBeams ! Loop through all blades
                  IF (y_SrvD%BStC(j)%Mesh(K)%Committed) THEN
                     MeshMapData%u_BD_DistrLoad(k)%Force  = 0.0_ReKi
                     MeshMapData%u_BD_DistrLoad(k)%Moment = 0.0_ReKi
                     CALL Transfer_Point_to_Line2( y_SrvD%BStC(j)%Mesh(k), MeshMapData%u_BD_DistrLoad(k), MeshMapData%SrvD_P_2_BD_P_B(j,k), ErrStat2, ErrMsg2, u_SrvD%BStC(j)%Mesh(k), BD%y(k)%BldMotion )
                        CALL SetErrStat(ErrStat2,ErrMsg2,ErrStat, ErrMsg,RoutineName//':u_BD_DistrLoad' )
                     do I = 1,BD%Input(1,k)%DistrLoad%Nnodes ! Loop through the tower nodes / elements
                        BD%Input(1,k)%DistrLoad%Force(:,I)  =  BD%Input(1,k)%DistrLoad%Force(:,I)  + MeshMapData%u_BD_DistrLoad(k)%Force(:,I)
                        BD%Input(1,k)%DistrLoad%Moment(:,I) =  BD%Input(1,k)%DistrLoad%Moment(:,I) + MeshMapData%u_BD_DistrLoad(k)%Moment(:,I)
                     enddo
                  ENDIF
               ENDDO
            endif
         enddo
      ENDIF

   END IF
      
         ! add damping in blades for linearization convergence
   if (p_FAST%CalcSteady) then
   
      ! note that this assumes sibling meshes for input and output
   
         omega_c = y_ED%RotSpeed * y_ED%HubPtMotion%Orientation(1,:,1)
         r_hub   = y_ED%HubPtMotion%Position(:,1) + y_ED%HubPtMotion%TranslationDisp(:,1)

         if (p_FAST%BD_OutputSibling) then
            
            do k = 1,p_FAST%nBeams ! Loop through all blades
               do j = 1,BD%Input(1,k)%DistrLoad%NNodes
                  r = BD%y(k)%BldMotion%Position(:,j) + BD%y(k)%BldMotion%TranslationDisp(:,j) - r_hub
                  Vrot = cross_product(omega_c, r)
                  BD%Input(1,k)%DistrLoad%Force(:,j) = BD%Input(1,k)%DistrLoad%Force(:,j) - p_FAST%Bld_Kdmp * ( BD%y(k)%BldMotion%TranslationVel(:,j) - Vrot )
               end do
            end do
         
         else
            
            do k = 1,p_FAST%nBeams ! Loop through all blades
               do j = 1,BD%Input(1,k)%DistrLoad%NNodes
                  r = MeshMapData%y_BD_BldMotion_4Loads(k)%Position(:,j) + MeshMapData%y_BD_BldMotion_4Loads(k)%TranslationDisp(:,j) - r_hub
                  Vrot = cross_product(omega_c, r)
                  BD%Input(1,k)%DistrLoad%Force(:,j) = BD%Input(1,k)%DistrLoad%Force(:,j) - p_FAST%Bld_Kdmp * ( MeshMapData%y_BD_BldMotion_4Loads(k)%TranslationVel(:,j) - Vrot )
               end do
            end do
            
         end if

   end if
     
END SUBROUTINE BD_InputSolve
!----------------------------------------------------------------------------------------------------------------------------------
!> This routine sets the inputs required for ED--using the Option 2 solve method; currently the only input not solved in this routine
!! are the fields on PlatformPtMesh and HubPtLoad,  which are solved in option 1.
SUBROUTINE ED_InputSolve( p_FAST, u_ED, y_ED, p_AD14, y_AD14, y_AD, y_SrvD, u_AD, u_SrvD, MeshMapData, ErrStat, ErrMsg )
!..................................................................................................................................

   TYPE(FAST_ParameterType),       INTENT(IN   )  :: p_FAST                   !< Glue-code simulation parameters
   TYPE(ED_InputType),             INTENT(INOUT)  :: u_ED                     !< ED Inputs at t
   TYPE(ED_OutputType),            INTENT(IN   )  :: y_ED                     !< ElastoDyn outputs (need translation displacement on meshes for loads mapping)
   TYPE(AD14_ParameterType),       INTENT(IN   )  :: p_AD14                   !< AeroDyn14 parameters (a hack because the AD14 meshes aren't set up properly)
   TYPE(AD14_OutputType),          INTENT(IN   )  :: y_AD14                   !< AeroDyn14 outputs
   TYPE(AD_OutputType),            INTENT(IN   )  :: y_AD                     !< AeroDyn outputs
   TYPE(AD_InputType),             INTENT(IN   )  :: u_AD                     !< AD inputs (for AD-ED load transfer)
   TYPE(SrvD_OutputType),          INTENT(IN   )  :: y_SrvD                   !< ServoDyn outputs
   TYPE(SrvD_InputType),           INTENT(IN   )  :: u_SrvD                   !< ServoDyn inputs
   
   TYPE(FAST_ModuleMapType),       INTENT(INOUT)  :: MeshMapData              !< Data for mapping between modules
   INTEGER(IntKi),                 INTENT(  OUT)  :: ErrStat                  !< Error status
   CHARACTER(*),                   INTENT(  OUT)  :: ErrMsg                   !< Error message
   
      ! local variables
   REAL(R8Ki)                                     :: omega_c(3)               ! variable for adding damping
   REAL(R8Ki)                                     :: r(3)                     ! variable for adding damping
   REAL(R8Ki)                                     :: r_hub(3)                 ! variable for adding damping
   REAL(R8Ki)                                     :: Vrot(3)                  ! variable for adding damping
   
   INTEGER(IntKi)                                 :: J                        ! Loops through nodes / elements
   INTEGER(IntKi)                                 :: i                        ! Loops through nodes / elements
   INTEGER(IntKi)                                 :: K                        ! Loops through blades
   INTEGER(IntKi)                                 :: ErrStat2                 ! temporary Error status of the operation
   CHARACTER(ErrMsgLen)                           :: ErrMsg2                  ! temporary Error message if ErrStat /= ErrID_None
   CHARACTER(*), PARAMETER                        :: RoutineName = 'ED_InputSolve' 

!   TYPE(MeshType), POINTER                        :: PlatformMotion
!   TYPE(MeshType), POINTER                        :: PlatformLoads

      ! Initialize error status
   ErrStat = ErrID_None
   ErrMsg = ""

           
      ! ED inputs on blade from AeroDyn
   IF (p_FAST%CompElast == Module_ED) THEN 
      
      IF ( p_FAST%CompAero == Module_AD14 ) THEN   
      
         DO K = 1,SIZE(u_ED%BladePtLoads,1) ! Loop through all blades (p_ED%NumBl)
            DO J = 1,y_AD14%OutputLoads(K)%Nnodes ! Loop through the blade nodes / elements (p_ED%BldNodes)

               u_ED%BladePtLoads(K)%Force(:,J)  = y_AD14%OutputLoads(K)%Force(:,J)*p_AD14%Blade%DR(J)
               u_ED%BladePtLoads(K)%Moment(:,J) = y_AD14%OutputLoads(K)%Moment(:,J)*p_AD14%Blade%DR(J)
            
            END DO !J
         END DO   !K 
      ELSEIF ( p_FAST%CompAero == Module_AD ) THEN
         
         DO K = 1,SIZE(u_ED%BladePtLoads,1) ! Loop through all blades (p_ED%NumBl)
            CALL Transfer_Line2_to_Point( y_AD%rotors(1)%BladeLoad(k), u_ED%BladePtLoads(k), MeshMapData%AD_L_2_BDED_B(k), ErrStat2, ErrMsg2, u_AD%rotors(1)%BladeMotion(k), y_ED%BladeLn2Mesh(k) )
               CALL SetErrStat(ErrStat2, ErrMsg2, ErrStat, ErrMsg, RoutineName)
         END DO
                  
      ELSE
         !p_FAST%CompAero = Module_None
         DO K = 1,SIZE(u_ED%BladePtLoads,1) ! Loop through all blades (p_ED%NumBl)
            u_ED%BladePtLoads(K)%Force  = 0.0_ReKi
            u_ED%BladePtLoads(K)%Moment = 0.0_ReKi
         END DO         
         
      END IF
      
   END IF
      
                  
   u_ED%TowerPtLoads%Force  = 0.0_ReKi
   u_ED%TowerPtLoads%Moment = 0.0_ReKi
   IF ( p_FAST%CompAero == Module_AD14 ) THEN   
            
         ! add aero force to the tower, if it's provided:
      IF ( y_AD14%Twr_OutputLoads%Committed ) THEN
      
         ! we're mapping loads, so we also need the sibling meshes' displacements:
         
   !      CALL Transfer_Line2_to_Line2( )
      
         J = y_AD14%Twr_OutputLoads%NNodes
         
         IF ( y_AD14%Twr_OutputLoads%FIELDMASK(MASKID_FORCE) ) &
            u_ED%TowerPtLoads%Force(:,1:J)  = u_ED%TowerPtLoads%Force( :,1:J) + y_AD14%Twr_OutputLoads%Force*p_AD14%TwrProps%TwrNodeWidth(j)
         
         IF ( y_AD14%Twr_OutputLoads%FIELDMASK(MASKID_MOMENT) ) &
            u_ED%TowerPtLoads%Moment(:,1:J) = u_ED%TowerPtLoads%Moment(:,1:J) + y_AD14%Twr_OutputLoads%Moment*p_AD14%TwrProps%TwrNodeWidth(j) 
      
      END IF   
      
   ELSEIF ( p_FAST%CompAero == Module_AD ) THEN
      
      IF ( y_AD%rotors(1)%TowerLoad%Committed ) THEN
         CALL Transfer_Line2_to_Point( y_AD%rotors(1)%TowerLoad, u_ED%TowerPtLoads, MeshMapData%AD_L_2_ED_P_T, ErrStat2, ErrMsg2, u_AD%rotors(1)%TowerMotion, y_ED%TowerLn2Mesh )
            CALL SetErrStat(ErrStat2, ErrMsg2, ErrStat, ErrMsg, RoutineName)         
      END IF
            
   ELSE
      u_ED%TowerPtLoads%Force  = 0.0_ReKi
      u_ED%TowerPtLoads%Moment = 0.0_ReKi      
   END IF

   ! Initialize here so because we may be adding loads from SrvD/NStC with AD nacelle drag:
   u_ED%NacelleLoads%Force = 0.0_ReKi
   u_ED%NacelleLoads%Moment = 0.0_ReKi

      ! ED inputs from ServoDyn
   IF ( p_FAST%CompServo == Module_SrvD ) THEN

      u_ED%GenTrq     = y_SrvD%GenTrq
      u_ED%HSSBrTrqC  = y_SrvD%HSSBrTrqC
      u_ED%BlPitchCom = y_SrvD%BlPitchCom
      u_ED%YawMom     = y_SrvD%YawMom
   !   u_ED%TBDrCon    = y_SrvD%TBDrCon !array
  
      ! StrucCtrl loads 
      IF ( ALLOCATED(y_SrvD%NStC) ) THEN        ! Nacelle
         do j=1,size(y_SrvD%NStC)
            IF ( ALLOCATED(y_SrvD%NStC(j)%Mesh) ) THEN
               IF (y_SrvD%NStC(j)%Mesh(1)%Committed) THEN      ! size 1 only for NStC
                  CALL Transfer_Point_to_Point( y_SrvD%NStC(j)%Mesh(1), u_ED%NacelleLoads, MeshMapData%SrvD_P_2_ED_P_N(j), ErrStat2, ErrMsg2, u_SrvD%NStC(j)%Mesh(1), y_ED%NacelleMotion )
                     CALL SetErrStat(ErrStat2,ErrMsg2,ErrStat, ErrMsg,RoutineName//':u_ED%NacelleLoads' )
               ENDIF
            END IF
         enddo
      END IF
   
      IF ( ALLOCATED(y_SrvD%TStC) ) THEN        ! Tower
         do j=1,size(y_SrvD%TStC)
            IF ( ALLOCATED(y_SrvD%TStC(j)%Mesh) ) THEN
               IF (y_SrvD%TStC(j)%Mesh(1)%Committed) THEN      ! size 1 only for TStC
                  MeshMapData%u_ED_TowerPtLoads%Force  = 0.0_ReKi
                  MeshMapData%u_ED_TowerPtLoads%Moment = 0.0_ReKi
                  CALL Transfer_Point_to_Point( y_SrvD%TStC(j)%Mesh(1), MeshMapData%u_ED_TowerPtLoads, MeshMapData%SrvD_P_2_ED_P_T(j), ErrStat2, ErrMsg2, u_SrvD%TStC(j)%Mesh(1), y_ED%TowerLn2Mesh )
                     CALL SetErrStat(ErrStat2,ErrMsg2,ErrStat, ErrMsg,RoutineName//':u_ED%TowerPtLoads' )      
                  do K = 1,u_ED%TowerPtLoads%Nnodes ! Loop through the tower nodes / elements
                     u_ED%TowerPtLoads%Force(:,K)  = u_ED%TowerPtLoads%Force(:,K)  + MeshMapData%u_ED_TowerPtLoads%Force(:,K)
                     u_ED%TowerPtLoads%Moment(:,K) = u_ED%TowerPtLoads%Moment(:,K) + MeshMapData%u_ED_TowerPtLoads%Moment(:,K)     
                  enddo
               ENDIF        
            END IF
         enddo
      ENDIF

      IF (p_FAST%CompElast == Module_ED) THEN
         IF ( ALLOCATED(y_SrvD%BStC) ) THEN        ! Blades
            do j=1,size(y_SrvD%BStC)
               IF ( ALLOCATED(y_SrvD%BStC(j)%Mesh) ) THEN
                  DO K = 1,SIZE(u_ED%BladePtLoads,1) ! Loop through all blades (p_ED%NumBl)
                     IF (y_SrvD%BStC(j)%Mesh(k)%Committed) THEN
                        MeshMapData%u_ED_BladePtLoads(k)%Force  = 0.0_ReKi
                        MeshMapData%u_ED_BladePtLoads(k)%Moment = 0.0_ReKi
                        CALL Transfer_Point_to_Point( y_SrvD%BStC(j)%Mesh(k), MeshMapData%u_ED_BladePtLoads(k), MeshMapData%SrvD_P_2_ED_P_B(j,k), ErrStat2, ErrMsg2, u_SrvD%BStC(j)%Mesh(k), y_ED%BladeLn2Mesh(k) )
                           CALL SetErrStat(ErrStat2,ErrMsg2,ErrStat, ErrMsg,RoutineName//':u_ED%BladePtLoads' )
                        do I = 1,u_ED%BladePtLoads(k)%Nnodes ! Loop through the tower nodes / elements
                           u_ED%BladePtLoads(k)%Force(:,I)  = u_ED%BladePtLoads(k)%Force(:,I)  + MeshMapData%u_ED_BladePtLoads(k)%Force(:,I)
                           u_ED%BladePtLoads(k)%Moment(:,I) = u_ED%BladePtLoads(k)%Moment(:,I) + MeshMapData%u_ED_BladePtLoads(k)%Moment(:,I)
                        enddo
                     END IF
                  ENDDO
               ENDIF
            enddo
         ENDIF
      ENDIF

      IF ( p_FAST%CompSub /= Module_SD ) THEN         ! Platform loads if not SD
         IF ( ALLOCATED(y_SrvD%SStC) ) THEN        ! Platform
            do j=1,size(y_SrvD%SStC)
               IF ( ALLOCATED(y_SrvD%SStC(j)%Mesh) ) THEN
                  IF (y_SrvD%SStC(j)%Mesh(1)%Committed) THEN      ! size 1 only for SStC
                     CALL Transfer_Point_to_Point( y_SrvD%SStC(j)%Mesh(1), MeshMapData%u_ED_PlatformPtMesh, MeshMapData%SrvD_P_P_2_ED_P(j), ErrStat2, ErrMsg2, u_SrvD%SStC(j)%Mesh(1), y_ED%PlatformPtMesh )
                        CALL SetErrStat(ErrStat2,ErrMsg2,ErrStat, ErrMsg,RoutineName//':u_ED%PlatformPtMesh' )
                     u_ED%PlatformPtMesh%Force  = u_ED%PlatformPtMesh%Force  + MeshMapData%u_ED_PlatformPtMesh%Force
                     u_ED%PlatformPtMesh%Moment = u_ED%PlatformPtMesh%Moment + MeshMapData%u_ED_PlatformPtMesh%Moment
                  ENDIF
               ENDIF
            enddo
         ENDIF
      ENDIF
   END IF

 
   
   u_ED%TwrAddedMass  = 0.0_ReKi
   u_ED%PtfmAddedMass = 0.0_ReKi
               
   IF ( p_FAST%CompAero == Module_AD ) THEN ! we have to do this after the nacelle loads from StrucCtrl NStC
         IF ( u_AD%rotors(1)%NacelleMotion%Committed ) THEN
            CALL Transfer_Point_to_Point( y_AD%rotors(1)%NacelleLoad, MeshMapData%u_ED_NacelleLoads, MeshMapData%AD_P_2_ED_P_N, ErrStat2, ErrMsg2, u_AD%rotors(1)%NacelleMotion, y_ED%NacelleMotion )
               CALL SetErrStat(ErrStat2, ErrMsg2, ErrStat, ErrMsg, RoutineName)
               
            u_ED%NacelleLoads%Force  = u_ED%NacelleLoads%Force +  MeshMapData%u_ED_NacelleLoads%Force
            u_ED%NacelleLoads%Moment = u_ED%NacelleLoads%Moment + MeshMapData%u_ED_NacelleLoads%Moment
         END IF
   END IF

      ! add damping in blades and tower for linearization convergence
   if (p_FAST%CalcSteady) then
   
      ! note that this assumes sibling meshes for input and output (the ED bladeLn2Mesh has the same first same first BladePtLoads%NNodes nodes as BladePtLoads, so this is okay)
      do j = 1,u_ED%TowerPtLoads%NNodes ! u_ED%TowerPtLoads%NNodes is two less than y_ED%TowerLn2Mesh%NNodes
         u_ED%TowerPtLoads%Force(:,j) = u_ED%TowerPtLoads%Force(:,j) - p_FAST%Twr_Kdmp * y_ED%TowerLn2Mesh%TranslationVel(:,j)
      end do

      IF (p_FAST%CompElast == Module_ED) THEN 
         omega_c = y_ED%RotSpeed * y_ED%HubPtMotion%Orientation(1,:,1)
         r_hub   = y_ED%HubPtMotion%Position(:,1) + y_ED%HubPtMotion%TranslationDisp(:,1)
         
         do k=1,SIZE(u_ED%BladePtLoads,1)
            do j = 1,u_ED%BladePtLoads(k)%NNodes
               r = y_ED%BladeLn2Mesh(k)%Position(:,j) + y_ED%BladeLn2Mesh(k)%TranslationDisp(:,j) - r_hub
               Vrot = cross_product(omega_c, r)
               u_ED%BladePtLoads(k)%Force(:,j) = u_ED%BladePtLoads(k)%Force(:,j) - p_FAST%Bld_Kdmp * ( y_ED%BladeLn2Mesh(k)%TranslationVel(:,j) - Vrot )
            end do
         end do
      END IF
      
   end if
   
END SUBROUTINE ED_InputSolve
!----------------------------------------------------------------------------------------------------------------------------------
!> This routine determines the points in space where InflowWind needs to compute wind speeds.
SUBROUTINE IfW_InputSolve( p_FAST, m_FAST, u_IfW, p_IfW, u_AD14, u_AD, OtherSt_AD, y_ED, ErrStat, ErrMsg )

   TYPE(InflowWind_InputType),     INTENT(INOUT)   :: u_IfW       !< The inputs to InflowWind
   TYPE(InflowWind_ParameterType), INTENT(IN   )   :: p_IfW       !< The parameters to InflowWind   
   TYPE(AD14_InputType),           INTENT(IN)      :: u_AD14      !< The input meshes (already calculated) from AeroDyn14
   TYPE(AD_InputType),             INTENT(IN)      :: u_AD        !< The input meshes (already calculated) from AeroDyn
   TYPE(AD_OtherStateType),        INTENT(IN)      :: OtherSt_AD  !< The wake points from AeroDyn are in here (Free Vortex Wake)
   TYPE(ED_OutputType),            INTENT(IN)      :: y_ED        !< The outputs of the structural dynamics module (for IfW Lidar)
   TYPE(FAST_ParameterType),       INTENT(IN   )   :: p_FAST      !< FAST parameter data 
   TYPE(FAST_MiscVarType),         INTENT(IN   )   :: m_FAST      !< misc FAST data, including inputs from external codes like Simulink      
   
   INTEGER(IntKi)                                  :: ErrStat     !< Error status of the operation
   CHARACTER(*)                                    :: ErrMsg      !< Error message if ErrStat /= ErrID_None

      ! Local variables:

   INTEGER(IntKi)                                  :: J           ! Loops through nodes / elements.
   INTEGER(IntKi)                                  :: K           ! Loops through blades.
   INTEGER(IntKi)                                  :: Node        ! Node number for blade/node on mesh


   ErrStat = ErrID_None
   ErrMsg  = ""
      
   
      ! Fill input array for InflowWind
   
   Node = 0      
   IF (p_FAST%CompServo == MODULE_SrvD) THEN
      Node = Node + 1
      u_IfW%PositionXYZ(:,Node) = y_ED%HubPtMotion%Position(:,1) ! undisplaced position. Maybe we want to use the displaced position (y_ED%HubPtMotion%TranslationDisp) at some point in time.
   END IF       
            
   IF (p_FAST%CompAero == MODULE_AD14) THEN   
         
      DO K = 1,SIZE(u_AD14%InputMarkers)
         DO J = 1,u_AD14%InputMarkers(K)%nnodes  !this mesh isn't properly set up (it's got the global [absolute] position and no reference position)
            Node = Node + 1
            u_IfW%PositionXYZ(:,Node) = u_AD14%InputMarkers(K)%Position(:,J)
         END DO !J = 1,p%BldNodes ! Loop through the blade nodes / elements
      END DO !K = 1,p%NumBl         
                  
      DO J=1,u_AD14%Twr_InputMarkers%nnodes
         Node = Node + 1      
         u_IfW%PositionXYZ(:,Node) = u_AD14%Twr_InputMarkers%TranslationDisp(:,J) + u_AD14%Twr_InputMarkers%Position(:,J)
      END DO      
         
   ELSEIF (p_FAST%CompAero == MODULE_AD) THEN               
      
      DO K = 1,SIZE(u_AD%rotors(1)%BladeMotion)
         DO J = 1,u_AD%rotors(1)%BladeMotion(k)%Nnodes
            
            Node = Node + 1
            u_IfW%PositionXYZ(:,Node) = u_AD%rotors(1)%BladeMotion(k)%TranslationDisp(:,j) + u_AD%rotors(1)%BladeMotion(k)%Position(:,j)
            
         END DO !J = 1,p%BldNodes ! Loop through the blade nodes / elements
      END DO !K = 1,p%NumBl         

      DO J=1,u_AD%rotors(1)%TowerMotion%nnodes
         Node = Node + 1
         u_IfW%PositionXYZ(:,Node) = u_AD%rotors(1)%TowerMotion%TranslationDisp(:,J) + u_AD%rotors(1)%TowerMotion%Position(:,J)
      END DO      
      
      if (u_AD%rotors(1)%NacelleMotion%Committed) then
         Node = Node + 1
         u_IfW%PositionXYZ(:,Node) = u_AD%rotors(1)%NacelleMotion%TranslationDisp(:,1) + u_AD%rotors(1)%NacelleMotion%Position(:,1)
      end if
      
!      if (u_AD%HubMotion%Committed) then
!         Node = Node + 1
!         u_IfW%PositionXYZ(:,Node) = u_AD%HubMotion%TranslationDisp(:,1) + u_AD%HubMotion%Position(:,1)
!      end if
                  
      ! vortex points from FVW in AD15 (should be at then end, since not "rotor dependent"
      if (allocated(OtherSt_AD%WakeLocationPoints)) then
         do J=1,size(OtherSt_AD%WakeLocationPoints,DIM=2)
            Node = Node + 1
            u_IfW%PositionXYZ(:,Node) = OtherSt_AD%WakeLocationPoints(:,J)
         enddo
      end if
      
   END IF
   
               
   CALL IfW_SetExternalInputs( p_IfW, m_FAST, y_ED, u_IfW )


END SUBROUTINE IfW_InputSolve
!----------------------------------------------------------------------------------------------------------------------------------
!> This routine sets the inputs required for InflowWind from an external source (Simulink)
SUBROUTINE IfW_SetExternalInputs( p_IfW, m_FAST, y_ED, u_IfW )
!..................................................................................................................................

   TYPE(InflowWind_ParameterType),   INTENT(IN)     :: p_IfW        !< InflowWind parameters
   TYPE(FAST_MiscVarType),           INTENT(IN)     :: m_FAST       !< Glue-code misc variables (including inputs from external sources like Simulink)
   TYPE(ED_OutputType),              INTENT(IN)     :: y_ED         !< The outputs of the structural dynamics module
   TYPE(InflowWind_InputType),       INTENT(INOUT)  :: u_IfW        !< InflowWind Inputs at t

   
   ! bjj: this is a total hack to get the lidar inputs into InflowWind. We should use a mesh to take care of this messiness (and, really this Lidar Focus should come
   ! from Fortran (a scanning pattern or file-lookup inside InflowWind), not MATLAB.
            
   u_IfW%lidar%LidPosition = y_ED%HubPtMotion%Position(:,1) + y_ED%HubPtMotion%TranslationDisp(:,1) & ! rotor apex position (absolute)
                                                            + p_IfW%lidar%RotorApexOffsetPos            ! lidar offset-from-rotor-apex position
      
   u_IfW%lidar%MsrPosition = m_FAST%ExternInput%LidarFocus + u_IfW%lidar%LidPosition


END SUBROUTINE IfW_SetExternalInputs
!----------------------------------------------------------------------------------------------------------------------------------
!> This routine sets the AeroDyn wind inflow inputs.
SUBROUTINE AD_InputSolve_IfW( p_FAST, u_AD, y_IfW, y_OpFM, ErrStat, ErrMsg )

      ! Passed variables
   TYPE(FAST_ParameterType),    INTENT(IN   )   :: p_FAST      !< FAST parameter data    
   TYPE(AD_InputType),          INTENT(INOUT)   :: u_AD        !< The inputs to AeroDyn
   TYPE(InflowWind_OutputType), INTENT(IN)      :: y_IfW       !< The outputs from InflowWind
   TYPE(OpFM_OutputType),       INTENT(IN)      :: y_OpFM      !< outputs from the OpenFOAM integration module
   
   INTEGER(IntKi)                               :: ErrStat     !< Error status of the operation
   CHARACTER(*)                                 :: ErrMsg      !< Error message if ErrStat /= ErrID_None

      ! Local variables:

   INTEGER(IntKi)                               :: J           ! Loops through nodes / elements.
   INTEGER(IntKi)                               :: K           ! Loops through blades.
   INTEGER(IntKi)                               :: NumBl
   INTEGER(IntKi)                               :: NNodes
   INTEGER(IntKi)                               :: node

   
   ErrStat = ErrID_None
   ErrMsg  = ""
               
   !-------------------------------------------------------------------------------------------------
   ! Set the inputs from inflow wind:
   !-------------------------------------------------------------------------------------------------
   IF (p_FAST%CompInflow == MODULE_IfW) THEN

      if (p_FAST%CompServo == MODULE_SrvD) then
         node = 2
      else
         node = 1
      end if
      
      
      NumBl  = size(u_AD%rotors(1)%InflowOnBlade,3)
      Nnodes = size(u_AD%rotors(1)%InflowOnBlade,2)
      
      do k=1,NumBl
         do j=1,Nnodes
            u_AD%rotors(1)%InflowOnBlade(:,j,k) = y_IfW%VelocityUVW(:,node)
            node = node + 1
         end do
      end do
                  
      if ( allocated(u_AD%rotors(1)%InflowOnTower) ) then
         Nnodes = size(u_AD%rotors(1)%InflowOnTower,2)
         do j=1,Nnodes
            u_AD%rotors(1)%InflowOnTower(:,j) = y_IfW%VelocityUVW(:,node)
            node = node + 1
         end do      
      end if

      if (u_AD%rotors(1)%NacelleMotion%NNodes > 0) then
         u_AD%rotors(1)%InflowOnNacelle(:) = y_IfW%VelocityUVW(:,node)
         node = node + 1
      else
         u_AD%rotors(1)%InflowOnNacelle = 0.0_ReKi
      end if
         
!      if (u_AD%HubMotion%NNodes > 0) then
!         u_AD%InflowOnHub(:) = y_IfW%VelocityUVW(:,node)
!         node = node + 1
!      else
!         u_AD%InflowOnHub = 0.0_ReKi
!      end if

      ! vortex points from FVW in AD15 (should be at then end, since not "rotor dependent"
      if ( allocated(u_AD%InflowWakeVel) ) then
         Nnodes = size(u_AD%InflowWakeVel,DIM=2)
         do j=1,Nnodes
            u_AD%InflowWakeVel(:,j) = y_IfW%VelocityUVW(:,node)
            node = node + 1
         end do
      end if

   ELSEIF ( p_FAST%CompInflow == MODULE_OpFM ) THEN
      node = 2 !start of inputs to AD15

      NumBl  = size(u_AD%rotors(1)%InflowOnBlade,3)
      Nnodes = size(u_AD%rotors(1)%InflowOnBlade,2)
      
      do k=1,NumBl
         do j=1,Nnodes
            u_AD%rotors(1)%InflowOnBlade(1,j,k) = y_OpFM%u(node)
            u_AD%rotors(1)%InflowOnBlade(2,j,k) = y_OpFM%v(node)
            u_AD%rotors(1)%InflowOnBlade(3,j,k) = y_OpFM%w(node)
            node = node + 1
         end do
      end do
                  
      if ( allocated(u_AD%rotors(1)%InflowOnTower) ) then
         Nnodes = size(u_AD%rotors(1)%InflowOnTower,2)
         do j=1,Nnodes
            u_AD%rotors(1)%InflowOnTower(1,j) = y_OpFM%u(node)
            u_AD%rotors(1)%InflowOnTower(2,j) = y_OpFM%v(node)
            u_AD%rotors(1)%InflowOnTower(3,j) = y_OpFM%w(node)
            node = node + 1
         end do      
      end if
      
      if (u_AD%rotors(1)%NacelleMotion%NNodes > 0) then
         u_AD%rotors(1)%InflowOnNacelle(1) = y_OpFM%u(node)
         u_AD%rotors(1)%InflowOnNacelle(2) = y_OpFM%v(node)
         u_AD%rotors(1)%InflowOnNacelle(3) = y_OpFM%w(node)
         node = node + 1
      else
         u_AD%rotors(1)%InflowOnNacelle = 0.0_ReKi
      end if
      
!      if (u_AD%HubMotion%NNodes > 0) then
!         u_AD%InflowOnHub(1) = y_OpFM%u(node)
!         u_AD%InflowOnHub(2) = y_OpFM%v(node)
!         u_AD%InflowOnHub(3) = y_OpFM%w(node)
!         node = node + 1
!      else
!         u_AD%InflowOnHub = 0.0_ReKi
!      end if
      
   ELSE
      
      u_AD%rotors(1)%InflowOnBlade = 0.0_ReKi ! whole array
      
   END IF
   
   
END SUBROUTINE AD_InputSolve_IfW
!----------------------------------------------------------------------------------------------------------------------------------
!> This routine sets all the AeroDyn inputs, except for the wind inflow values.
SUBROUTINE AD_InputSolve_NoIfW( p_FAST, u_AD, y_SrvD, y_ED, BD, MeshMapData, ErrStat, ErrMsg )

      ! Passed variables
   TYPE(FAST_ParameterType),    INTENT(IN   )   :: p_FAST      !< FAST parameter data    
   TYPE(AD_InputType),          INTENT(INOUT)   :: u_AD        !< The inputs to AeroDyn14
   TYPE(SrvD_OutputType),       INTENT(IN   )   :: y_SrvD      !< ServoDyn outputs
   TYPE(ED_OutputType),         INTENT(IN)      :: y_ED        !< The outputs from the structural dynamics module
   TYPE(BeamDyn_Data),          INTENT(IN)      :: BD          !< The data from BeamDyn (want the outputs only, but it's in an array)
   TYPE(FAST_ModuleMapType),    INTENT(INOUT)   :: MeshMapData !< Data for mapping between modules
   
   INTEGER(IntKi)                               :: ErrStat     !< Error status of the operation
   CHARACTER(*)                                 :: ErrMsg      !< Error message if ErrStat /= ErrID_None

      ! Local variables:

   INTEGER(IntKi)                               :: K           ! Loops through blades
   INTEGER(IntKi)                               :: k_bl        ! Loops through blades
   INTEGER(IntKi)                               :: k_bn        ! Loops through blade nodes
   INTEGER(IntKi)                               :: ErrStat2
   CHARACTER(ErrMsgLen)                         :: ErrMsg2 
   CHARACTER(*), PARAMETER                      :: RoutineName = 'AD_InputSolve_NoIfW'

   
   ErrStat = ErrID_None
   ErrMsg  = ""
               
   
   !-------------------------------------------------------------------------------------------------
   ! Set the inputs from ElastoDyn and/or BeamDyn:
   !-------------------------------------------------------------------------------------------------
   
      ! tower
   IF (u_AD%rotors(1)%TowerMotion%Committed) THEN
      
      CALL Transfer_Line2_to_Line2( y_ED%TowerLn2Mesh, u_AD%rotors(1)%TowerMotion, MeshMapData%ED_L_2_AD_L_T, ErrStat2, ErrMsg2 )
         CALL SetErrStat(ErrStat2,ErrMsg2,ErrStat,ErrMsg,RoutineName//':u_AD%TowerMotion' )      
            
   END IF
   
      
      ! hub
   CALL Transfer_Point_to_Point( y_ED%HubPtMotion, u_AD%rotors(1)%HubMotion, MeshMapData%ED_P_2_AD_P_H, ErrStat2, ErrMsg2 )
      CALL SetErrStat(ErrStat2,ErrMsg2,ErrStat,ErrMsg,RoutineName//':u_AD%HubMotion' )      
   
   
      ! blade root   
   DO k=1,size(y_ED%BladeRootMotion)
      CALL Transfer_Point_to_Point( y_ED%BladeRootMotion(k), u_AD%rotors(1)%BladeRootMotion(k), MeshMapData%ED_P_2_AD_P_R(k), ErrStat2, ErrMsg2 )
         CALL SetErrStat(ErrStat2,ErrMsg2,ErrStat,ErrMsg,RoutineName//':u_AD%BladeRootMotion('//trim(num2lstr(k))//')' )      
   END DO
      
   
      ! blades
   IF (p_FAST%CompElast == Module_ED ) THEN
      
      DO k=1,size(y_ED%BladeLn2Mesh)
         CALL Transfer_Line2_to_Line2( y_ED%BladeLn2Mesh(k), u_AD%rotors(1)%BladeMotion(k), MeshMapData%BDED_L_2_AD_L_B(k), ErrStat2, ErrMsg2 )
            CALL SetErrStat(ErrStat2,ErrMsg2,ErrStat,ErrMsg,RoutineName//':u_AD%BladeMotion('//trim(num2lstr(k))//')' )   
      END DO
      
   ELSEIF (p_FAST%CompElast == Module_BD ) THEN
      
         ! get them from BeamDyn
      DO k=1,size(u_AD%rotors(1)%BladeMotion)
         CALL Transfer_Line2_to_Line2( BD%y(k)%BldMotion, u_AD%rotors(1)%BladeMotion(k), MeshMapData%BDED_L_2_AD_L_B(k), ErrStat2, ErrMsg2 )
            CALL SetErrStat(ErrStat2,ErrMsg2,ErrStat,ErrMsg,RoutineName//':u_AD%BladeMotion('//trim(num2lstr(k))//')' )   
      END DO
      
   END IF
      
      ! nacelle
   IF (u_AD%rotors(1)%NacelleMotion%Committed) THEN
      
      CALL Transfer_Point_to_Point( y_ED%NacelleMotion, u_AD%rotors(1)%NacelleMotion, MeshMapData%ED_P_2_AD_P_N, ErrStat2, ErrMsg2 )
         call SetErrStat(ErrStat2,ErrMsg2,ErrStat,ErrMsg,RoutineName)
            
   END IF
      

   
   
      ! Set Conrol parameter (i.e. flaps) if using ServoDyn
      ! bem:   This takes in flap deflection for each blade (only one flap deflection angle per blade),
      !        from ServoDyn (which comes from Bladed style DLL controller)
      !  Commanded Airfoil UserProp for blade (must be same units as given in AD15 airfoil tables)
      !  This is passed to AD15 to be interpolated with the airfoil table userprop column
      !  (might be used for airfoil flap angles for example)
   if (p_FAST%CompServo == Module_SrvD) then
      DO k_bl=1,size(u_AD%rotors(1)%UserProp,DIM=2)
          DO k_bn=1,size(u_AD%rotors(1)%UserProp,DIM=1)
            u_AD%rotors(1)%UserProp(k_bn , k_bl) = y_SrvD%BlAirfoilCom(k_bl)      ! Must be same units as given in airfoil (no unit conversions handled in code)
          END DO
      END DO
   endif

   
END SUBROUTINE AD_InputSolve_NoIfW
!----------------------------------------------------------------------------------------------------------------------------------
!> This routine sets the AeroDyn14 wind inflow inputs.
SUBROUTINE AD14_InputSolve_IfW( p_FAST, u_AD14, y_IfW, y_OpFM, ErrStat, ErrMsg )
!,,,,,,,,,,,,,,,,,,,,,,,,,,,,,,,,,,,,,,,,,,,,,,,,,,,,,,,,,,,,,,,,,,,,,,,,,,,,,,,,,,,,,,,,,,,,,,,,,,,,,,,,,,,,,,,,,,,,,,,,,,,,,,,,,,,

      ! Passed variables
   TYPE(FAST_ParameterType),    INTENT(IN   )   :: p_FAST      !< parameter FAST data    
   TYPE(AD14_InputType),        INTENT(INOUT)   :: u_AD14      !< The inputs to AeroDyn14
   TYPE(InflowWind_OutputType), INTENT(IN)      :: y_IfW       !< The outputs from InflowWind
   TYPE(OpFM_OutputType),       INTENT(IN)      :: y_OpFM      !< outputs from the OpenFOAM integration module
   
   INTEGER(IntKi)                               :: ErrStat     !< Error status of the operation
   CHARACTER(*)                                 :: ErrMsg      !< Error message if ErrStat /= ErrID_None

      ! Local variables:

   INTEGER(IntKi)                               :: NumBl
   INTEGER(IntKi)                               :: BldNodes

   
   ErrStat = ErrID_None
   ErrMsg  = ""

   NumBl    = SIZE(u_AD14%InputMarkers,1)
   BldNodes = u_AD14%InputMarkers(1)%Nnodes
               
   !-------------------------------------------------------------------------------------------------
   ! Set the inputs from inflow wind:
   !-------------------------------------------------------------------------------------------------
   IF (p_FAST%CompInflow == MODULE_IfW) THEN
      IF (p_FAST%CompServo == MODULE_SrvD) THEN
         u_AD14%InflowVelocity = y_IfW%VelocityUVW(:,2:)  ! first point is used for ServoDyn input
      ELSE
         u_AD14%InflowVelocity = y_IfW%VelocityUVW(:,:)  
      END IF               
   ELSEIF ( p_FAST%CompInflow == MODULE_OpFM ) THEN
      u_AD14%InflowVelocity(1,:) = y_OpFM%u(2:)      
      u_AD14%InflowVelocity(2,:) = y_OpFM%v(2:)
      u_AD14%InflowVelocity(3,:) = y_OpFM%w(2:)  
   ELSE
      u_AD14%InflowVelocity = 0.0_ReKi           ! whole array
   END IF
      
   u_AD14%AvgInfVel = y_IfW%DiskVel
  
   
END SUBROUTINE AD14_InputSolve_IfW
!----------------------------------------------------------------------------------------------------------------------------------
!> This routine sets all the AeroDyn14 inputs, except for the wind inflow values.
!! THIS ROUTINE IS A HACK TO GET THE OUTPUTS FROM ELASTODYN INTO AERODYN14. DO NOT COPY OR USE IN NEW CODE!
SUBROUTINE AD14_InputSolve_NoIfW( p_FAST, u_AD14, y_ED, MeshMapData, ErrStat, ErrMsg )
!,,,,,,,,,,,,,,,,,,,,,,,,,,,,,,,,,,,,,,,,,,,,,,,,,,,,,,,,,,,,,,,,,,,,,,,,,,,,,,,,,,,,,,,,,,,,,,,,,,,,,,,,,,,,,,,,,,,,,,,,,,,,,,,,,,,

      ! Passed variables
   TYPE(FAST_ParameterType),    INTENT(IN   )   :: p_FAST      !< parameter FAST data    
   TYPE(AD14_InputType),        INTENT(INOUT)   :: u_AD14      !< The inputs to AeroDyn14
   TYPE(ED_OutputType),         INTENT(IN)      :: y_ED        !< The outputs from the structural dynamics module
   TYPE(FAST_ModuleMapType),    INTENT(INOUT)   :: MeshMapData !< Data for mapping between modules
   
   INTEGER(IntKi)                               :: ErrStat     !< Error status of the operation
   CHARACTER(*)                                 :: ErrMsg      !< Error message if ErrStat /= ErrID_None

      ! Local variables:

   INTEGER(IntKi)                               :: J           ! Loops through nodes / elements.
   INTEGER(IntKi)                               :: K           ! Loops through blades.
   INTEGER(IntKi)                               :: NodeNum     ! Node number for blade/node on mesh
   INTEGER(IntKi)                               :: NumBl
   INTEGER(IntKi)                               :: BldNodes

   
   ErrStat = ErrID_None
   ErrMsg  = ""

   NumBl    = SIZE(u_AD14%InputMarkers,1)
   BldNodes = u_AD14%InputMarkers(1)%Nnodes
   
               
   !-------------------------------------------------------------------------------------------------
   ! Blade positions, orientations, and velocities:
   !-------------------------------------------------------------------------------------------------
   IF (p_FAST%CompElast == Module_ED) THEN
      DO K = 1,NumBl !p%NumBl ! Loop through all blades
      
         !CALL Transfer_Line2_to_Line2( y_ED%BladeLn2Mesh(K), u_AD%InputMarkers(K), MeshMapData%BDED_L_2_AD_L_B(K), ErrStat, ErrMsg )
         !   IF (ErrStat >= AbortErrLev ) RETURN
         
         u_AD14%InputMarkers(K)%RotationVel = 0.0_ReKi ! bjj: we don't need this field
      
         DO J = 1,BldNodes !p%BldNodes ! Loop through the blade nodes / elements

            NodeNum = J         ! note that this assumes ED has same discretization as AD
         
            u_AD14%InputMarkers(K)%Position(:,J)       = y_ED%BladeLn2Mesh(K)%TranslationDisp(:,NodeNum) + y_ED%BladeLn2Mesh(K)%Position(:,NodeNum) 
            u_AD14%InputMarkers(K)%Orientation(:,:,J)  = y_ED%BladeLn2Mesh(K)%Orientation(:,:,NodeNum)
            u_AD14%InputMarkers(K)%TranslationVel(:,J) = y_ED%BladeLn2Mesh(K)%TranslationVel(:,NodeNum)
            u_AD14%InputMarkers(K)%TranslationAcc(:,J) = y_ED%BladeLn2Mesh(K)%TranslationAcc(:,NodeNum)
                  
         END DO !J = 1,p%BldNodes ! Loop through the blade nodes / elements
      END DO !K = 1,p%NumBl
   ELSE
      ! just leave them as the initial guesses?
      DO K = 1,NumBl
         u_AD14%InputMarkers(K)%RotationVel    = 0.0_ReKi
         u_AD14%InputMarkers(K)%TranslationVel = 0.0_ReKi
         u_AD14%InputMarkers(K)%TranslationAcc = 0.0_ReKi
      END DO
      
   END IF
   
   !-------------------------------------------------------------------------------------------------
   ! Hub positions, orientations, and velocities:
   !  (note that these may have to be adjusted in ElastoDyn as AeroDyn gets rewritten)
   !-------------------------------------------------------------------------------------------------
   u_AD14%TurbineComponents%Hub%Position    = y_ED%HubPtMotion14%TranslationDisp(:,1) +  y_ED%HubPtMotion14%Position(:,1)
   u_AD14%TurbineComponents%Hub%Orientation = y_ED%HubPtMotion14%Orientation(:,:,1)   
   u_AD14%TurbineComponents%Hub%RotationVel = y_ED%HubPtMotion14%RotationVel(:,1)
   
   u_AD14%TurbineComponents%Hub%TranslationVel = 0.0_ReKi !bjj we don't need this field
   !-------------------------------------------------------------------------------------------------
   ! Blade root orientations:
   !-------------------------------------------------------------------------------------------------
   
   DO K=1,NumBl
      u_AD14%TurbineComponents%Blade(K)%Orientation = y_ED%BladeRootMotion14%Orientation(:,:,K)
      
      u_AD14%TurbineComponents%Blade(K)%Position       = 0.0_ReKi !bjj we don't need this field
      u_AD14%TurbineComponents%Blade(K)%RotationVel    = 0.0_ReKi !bjj we don't need this field
      u_AD14%TurbineComponents%Blade(K)%TranslationVel = 0.0_ReKi !bjj we don't need this field
   END DO
            

   !-------------------------------------------------------------------------------------------------
   ! RotorFurl position, orientation, rotational velocity:
   !-------------------------------------------------------------------------------------------------

   u_AD14%TurbineComponents%RotorFurl%Position    = y_ED%RotorFurlMotion14%TranslationDisp(:,1) + y_ED%RotorFurlMotion14%Position(:,1)  
   u_AD14%TurbineComponents%RotorFurl%Orientation = y_ED%RotorFurlMotion14%Orientation(:,:,1)         
   u_AD14%TurbineComponents%RotorFurl%RotationVel = y_ED%RotorFurlMotion14%RotationVel(:,1)
   u_AD14%TurbineComponents%RotorFurl%TranslationVel = 0.0_ReKi !bjj we don't need this field
   
   !-------------------------------------------------------------------------------------------------
   ! Nacelle position, orientation, rotational velocity:
   !-------------------------------------------------------------------------------------------------      

   u_AD14%TurbineComponents%Nacelle%Position    = y_ED%NacelleMotion%TranslationDisp(:,1) + y_ED%NacelleMotion%Position(:,1)
   u_AD14%TurbineComponents%Nacelle%Orientation = y_ED%NacelleMotion%Orientation(:,:,1)      
   u_AD14%TurbineComponents%Nacelle%RotationVel = y_ED%NacelleMotion%RotationVel(:,1)  
   u_AD14%TurbineComponents%Nacelle%TranslationVel = 0.0_ReKi !bjj we don't need this field
   
   !-------------------------------------------------------------------------------------------------
   ! Tower base position, rotational velocity:
   !-------------------------------------------------------------------------------------------------      
   
   
      ! Tower base position should be rT(0) instead of rZ, but AeroDyn needs this for
      ! the HubVDue2Yaw calculation:
   u_AD14%TurbineComponents%Tower%Position     = y_ED%TowerBaseMotion14%TranslationDisp(:,1) + y_ED%TowerBaseMotion14%Position(:,1)
   u_AD14%TurbineComponents%Tower%RotationVel  = y_ED%TowerBaseMotion14%RotationVel(:,1)
   u_AD14%TurbineComponents%Tower%Orientation    = 0.0_ReKi !bjj we don't need this field
   u_AD14%TurbineComponents%Tower%TranslationVel = 0.0_ReKi !bjj we don't need this field
  

   !-------------------------------------------------------------------------------------------------
   ! Tower mesh info: Twr_InputMarkers
   !-------------------------------------------------------------------------------------------------      
   
   IF ( u_AD14%Twr_InputMarkers%Committed ) THEN
      
      !CALL Transfer_Line2_to_Line2( y_ED%TowerLn2Mesh, u_AD%Twr_InputMarkers, MeshMapData%ED_L_2_AD_L_T, ErrStat, ErrMsg )
      !   IF (ErrStat >= AbortErrLev ) RETURN   
      
      J = u_AD14%Twr_InputMarkers%NNodes
      u_AD14%Twr_InputMarkers%TranslationDisp = y_ED%TowerLn2Mesh%TranslationDisp(:,1:J)
      u_AD14%Twr_InputMarkers%Orientation     = y_ED%TowerLn2Mesh%Orientation    (:,:,1:J)
      
   END IF
      
   !-------------------------------------------------------------------------------------------------
   ! If using MulTabLoc feature, set it here:
   !-------------------------------------------------------------------------------------------------      
   
   !  u_AD14%MulTabLoc(IElements,IBlades) = ???
   
END SUBROUTINE AD14_InputSolve_NoIfW

!----------------------------------------------------------------------------------------------------------------------------------
!> This routine sets the inputs required for ServoDyn
SUBROUTINE SrvD_InputSolve( p_FAST, m_FAST, u_SrvD, y_ED, y_IfW, y_OpFM, y_BD, y_SD, MeshMapData, ErrStat, ErrMsg )
!..................................................................................................................................

   TYPE(FAST_ParameterType),         INTENT(IN)     :: p_FAST       !< Glue-code simulation parameters
   TYPE(FAST_MiscVarType),           INTENT(IN)     :: m_FAST       !< Glue-code misc variables (including inputs from external sources like Simulink)
   TYPE(SrvD_InputType),             INTENT(INOUT)  :: u_SrvD       !< ServoDyn Inputs at t
   TYPE(ED_OutputType),TARGET,       INTENT(IN)     :: y_ED         !< ElastoDyn outputs
   TYPE(InflowWind_OutputType),      INTENT(IN)     :: y_IfW        !< InflowWind outputs
   TYPE(OpFM_OutputType),            INTENT(IN)     :: y_OpFM       !< OpenFOAM outputs
   TYPE(BD_OutputType),              INTENT(IN)     :: y_BD(:)      !< BD Outputs
   TYPE(SD_OutputType),              INTENT(IN)     :: y_SD         !< SD Outputs
   TYPE(FAST_ModuleMapType),         INTENT(INOUT)  :: MeshMapData  !< Data for mapping between modules
   INTEGER(IntKi),                   INTENT(  OUT)  :: ErrStat      !< Error status
   CHARACTER(*),                     INTENT(  OUT)  :: ErrMsg       !< Error message
!  TYPE(AD_OutputType),              INTENT(IN)     :: y_AD         !< AeroDyn outputs

   INTEGER(IntKi)                                   :: k            ! blade loop counter
   INTEGER(IntKi)                                   :: j            ! StC instance counter
   TYPE(MeshType), POINTER                          :: PlatformMotion
   
   INTEGER(IntKi)                                   :: ErrStat2                 ! temporary Error status of the operation
   CHARACTER(ErrMsgLen)                             :: ErrMsg2                  ! temporary Error message if ErrStat /= ErrID_None
   CHARACTER(*), PARAMETER                          :: RoutineName = 'SrvD_InputSolve' 
   
   PlatformMotion => y_ED%PlatformPtMesh
   
   ErrStat = ErrID_None
   ErrMsg  = ""

      ! Calculate horizontal hub-height wind direction (positive about zi-axis); these are
      !   zero if there is no wind input when InflowWind is not used:
   
   IF ( p_FAST%CompInflow == Module_IfW )  THEN 

      u_SrvD%WindDir  = ATAN2( y_IfW%VelocityUVW(2,1), y_IfW%VelocityUVW(1,1) )
      u_SrvD%HorWindV = SQRT( y_IfW%VelocityUVW(1,1)**2 + y_IfW%VelocityUVW(2,1)**2 )

   ELSEIF ( p_FAST%CompInflow == Module_OpFM )  THEN 
      
      u_SrvD%WindDir  = ATAN2( y_OpFM%v(1), y_OpFM%u(1) )
      u_SrvD%HorWindV = SQRT( y_OpFM%u(1)**2 + y_OpFM%v(1)**2 )

   ELSE  ! No wind inflow

      u_SrvD%WindDir  = 0.0
      u_SrvD%HorWindV = 0.0

   ENDIF

   



      
      ! ServoDyn inputs from combination of InflowWind and ElastoDyn

   u_SrvD%YawAngle  = y_ED%YawAngle !nacelle yaw plus platform yaw
   u_SrvD%YawErr    = u_SrvD%WindDir - u_SrvD%YawAngle ! the nacelle yaw error estimate (positive about zi-axis)


      ! ServoDyn inputs from ElastoDyn
   u_SrvD%Yaw       = y_ED%Yaw  !nacelle yaw
   u_SrvD%YawRate   = y_ED%YawRate
   u_SrvD%BlPitch   = y_ED%BlPitch
   u_SrvD%LSS_Spd   = y_ED%LSS_Spd
   u_SrvD%HSS_Spd   = y_ED%HSS_Spd
   u_SrvD%RotSpeed  = y_ED%RotSpeed
   
   IF ( p_FAST%CompElast == Module_BD )  THEN    

         ! translate "b" system output from BD into "c" system for SrvD
      do k=1,p_FAST%nBeams
         u_SrvD%RootMxc(k) =  y_BD(k)%RootMxr*COS(y_ED%BlPitch(k)) + y_BD(k)%RootMyr*SIN(y_ED%BlPitch(k))
         u_SrvD%RootMyc(k) = -y_BD(k)%RootMxr*SIN(y_ED%BlPitch(k)) + y_BD(k)%RootMyr*COS(y_ED%BlPitch(k))
      end do
      
   ELSE
      u_SrvD%RootMxc = y_ED%RootMxc ! fixed-size arrays: always size 3
      u_SrvD%RootMyc = y_ED%RootMyc ! fixed-size arrays: always size 3
   END IF

   
   u_SrvD%YawBrTAxp = y_ED%YawBrTAxp
   u_SrvD%YawBrTAyp = y_ED%YawBrTAyp
   u_SrvD%LSSTipPxa = y_ED%LSSTipPxa

   u_SrvD%LSSTipMxa = y_ED%LSSTipMxa
   u_SrvD%LSSTipMya = y_ED%LSSTipMya
   u_SrvD%LSSTipMza = y_ED%LSSTipMza
   u_SrvD%LSSTipMys = y_ED%LSSTipMys
   u_SrvD%LSSTipMzs = y_ED%LSSTipMzs
   
   u_SrvD%YawBrMyn  = y_ED%YawBrMyn
   u_SrvD%YawBrMzn  = y_ED%YawBrMzn
   u_SrvD%NcIMURAxs = y_ED%NcIMURAxs
   u_SrvD%NcIMURAys = y_ED%NcIMURAys
   u_SrvD%NcIMURAzs = y_ED%NcIMURAzs

   u_SrvD%RotPwr    = y_ED%RotPwr

   !   ! ServoDyn inputs from AeroDyn
   !IF ( p_FAST%CompAero == Module_AD ) THEN
   !ELSE
   !END IF
   !
   
   ! StrucCtrl input motion meshes
   IF ( ALLOCATED(u_SrvD%NStC) ) THEN
      do j = 1,size(u_SrvD%NStC)
         IF ( ALLOCATED(u_SrvD%NStC(j)%Mesh) ) THEN
            IF (u_SrvD%NStC(j)%Mesh(1)%Committed) THEN
               CALL Transfer_Point_to_Point( y_ED%NacelleMotion, u_SrvD%NStC(j)%Mesh(1), MeshMapData%ED_P_2_SrvD_P_N(j), ErrStat2, ErrMsg2 )
                  call SetErrStat(ErrStat2,ErrMsg2,ErrStat,ErrMsg,RoutineName)
            ENDIF
         END IF
      enddo
   ENDIF

   IF ( ALLOCATED(u_SrvD%TStC) ) THEN
      do j=1,size(u_SrvD%TStC)
         IF ( ALLOCATED(u_SrvD%TStC(j)%Mesh) ) THEN
            IF (u_SrvD%TStC(j)%Mesh(1)%Committed) THEN
               CALL Transfer_Line2_to_Point( y_ED%TowerLn2Mesh, u_SrvD%TStC(j)%Mesh(1), MeshMapData%ED_L_2_SrvD_P_T(j), ErrStat2, ErrMsg2 )
                  call SetErrStat(ErrStat2,ErrMsg2,ErrStat,ErrMsg,RoutineName)
            ENDIF
         END IF
      enddo
   ENDIF
   
   ! Blade StrucCtrl
   IF ( p_FAST%CompElast == Module_ED ) then
      IF ( ALLOCATED(u_SrvD%BStC) ) THEN
         do j=1,size(u_SrvD%BStC)
            IF ( ALLOCATED(u_SrvD%BStC(j)%Mesh) ) THEN
               DO K = 1,SIZE(y_ED%BladeLn2Mesh,1)
                  IF (u_SrvD%BStC(j)%Mesh(K)%Committed) THEN
                     CALL Transfer_Line2_to_Point( y_ED%BladeLn2Mesh(K), u_SrvD%BStC(j)%Mesh(K), MeshMapData%ED_L_2_SrvD_P_B(j,K), ErrStat2, ErrMsg2 )
                        call SetErrStat(ErrStat2,ErrMsg2,ErrStat,ErrMsg,RoutineName)
                  ENDIF
               ENDDO
            ENDIF
         enddo
      ENDIF
   ELSEIF ( p_FAST%CompElast == Module_BD ) THEN
      IF ( ALLOCATED(u_SrvD%BStC) ) THEN
         do j=1,size(u_SrvD%BStC)
            IF ( ALLOCATED(u_SrvD%BStC(j)%Mesh) ) THEN
               DO K = 1,SIZE(y_BD,1)
                  IF (u_SrvD%BStC(j)%Mesh(K)%Committed) THEN
                     CALL Transfer_Line2_to_Point( y_BD(k)%BldMotion, u_SrvD%BStC(j)%Mesh(K), MeshMapData%BD_L_2_SrvD_P_B(j,K), ErrStat2, ErrMsg2 )
                        call SetErrStat(ErrStat2,ErrMsg2,ErrStat,ErrMsg,RoutineName)
                  ENDIF
               ENDDO
            ENDIF
         enddo
      ENDIF
   ENDIF

   ! Platform
   IF ( p_FAST%CompServo == Module_SrvD .and. p_FAST%CompSub /= Module_SD ) THEN
      call Transfer_ED_to_SStC( u_SrvD, y_ED, MeshMapData, ErrStat2, ErrMsg2 )
         call SetErrStat(ErrStat2,ErrMsg2,ErrStat,ErrMsg,RoutineName)
   ELSE
      call Transfer_SD_to_SStC( u_SrvD, y_SD, MeshMapData, ErrStat2, ErrMsg2 )
         call SetErrStat(ErrStat2,ErrMsg2,ErrStat,ErrMsg,RoutineName)
   ENDIF

#ifdef SIMULINK_TIMESHIFT   
      ! we're going to use the extrapolated values instead of the old values (Simulink inputs are from t, not t+dt)
   CALL SrvD_SetExternalInputs( p_FAST, m_FAST, u_SrvD )
#endif
      
                        
END SUBROUTINE SrvD_InputSolve
!----------------------------------------------------------------------------------------------------------------------------------
!> This routine sets the inputs for the SrvD%SStC mesh motion from ElastoDyn
SUBROUTINE Transfer_ED_to_SStC( u_SrvD, y_ED, MeshMapData, ErrStat, ErrMsg )
!..................................................................................................................................
   TYPE(SrvD_InputType),        INTENT(INOUT) :: u_SrvD              !< ServoDyn input
   TYPE(ED_OutputType),         INTENT(IN   ) :: y_ED                !< The outputs of the structural dynamics module
   TYPE(FAST_ModuleMapType),    INTENT(INOUT) :: MeshMapData         !< data for mapping meshes between modules
   INTEGER(IntKi),              INTENT(  OUT) :: ErrStat             !< Error status of the operation
   CHARACTER(*)  ,              INTENT(  OUT) :: ErrMsg              !< Error message if ErrStat /= ErrID_None
   INTEGER(IntKi)                             :: ErrStat2            ! temporary Error status of the operation
   CHARACTER(ErrMsgLen)                       :: ErrMsg2             ! temporary Error message if ErrStat /= ErrID_None
   integer(IntKi)                             :: j                   ! Generic counter

   ErrStat  =  ErrID_None
   ErrMsg   =  ''
      !----------------------------------------------------------------------------------------------------
      !  Map ElastoDyn platform point mesh motion to ServoDyn/SStC point mesh -- motions
      !----------------------------------------------------------------------------------------------------
      ! motions:
   IF ( ALLOCATED(u_SrvD%SStC) ) THEN
      do j=1,size(u_SrvD%SStC)
         IF ( ALLOCATED(u_SrvD%SStC(j)%Mesh) ) THEN
            IF (u_SrvD%SStC(j)%Mesh(1)%Committed) THEN
               CALL Transfer_Point_to_Point( y_ED%PlatformPtMesh, u_SrvD%SStC(j)%Mesh(1), MeshMapData%ED_P_2_SrvD_P_P(j), ErrStat2, ErrMsg2 )
                  call SetErrStat(ErrStat2,ErrMsg2,ErrStat,ErrMsg,'Transfer_ED_to_SStC')
            ENDIF
         END IF
      enddo
   ENDIF
END SUBROUTINE Transfer_ED_to_SStC
!----------------------------------------------------------------------------------------------------------------------------------
!> This routine sets the inputs for the SrvD%SStC mesh motion from SubDyn
SUBROUTINE Transfer_SD_to_SStC( u_SrvD, y_SD, MeshMapData, ErrStat, ErrMsg )
!..................................................................................................................................
   TYPE(SrvD_InputType),        INTENT(INOUT) :: u_SrvD              !< ServoDyn input
   TYPE(SD_OutputType),         INTENT(IN   ) :: y_SD                !< The outputs of the structural dynamics module
   TYPE(FAST_ModuleMapType),    INTENT(INOUT) :: MeshMapData         !< data for mapping meshes between modules
   INTEGER(IntKi),              INTENT(  OUT) :: ErrStat             !< Error status of the operation
   CHARACTER(*)  ,              INTENT(  OUT) :: ErrMsg              !< Error message if ErrStat /= ErrID_None
   INTEGER(IntKi)                             :: ErrStat2            ! temporary Error status of the operation
   CHARACTER(ErrMsgLen)                       :: ErrMsg2             ! temporary Error message if ErrStat /= ErrID_None
   integer(IntKi)                             :: j                   ! Generic counter

   ErrStat  =  ErrID_None
   ErrMsg   =  ''
      !----------------------------------------------------------------------------------------------------
      !  Map SubDyn platform point mesh motion to ServoDyn/SStC point mesh -- motions
      !----------------------------------------------------------------------------------------------------
      ! motions:
   IF ( ALLOCATED(u_SrvD%SStC) ) THEN
      do j=1,size(u_SrvD%SStC)
         IF ( ALLOCATED(u_SrvD%SStC(j)%Mesh) ) THEN
            IF (u_SrvD%SStC(j)%Mesh(1)%Committed) THEN
               CALL Transfer_Point_to_Point( y_SD%y3Mesh, u_SrvD%SStC(j)%Mesh(1), MeshMapData%SDy3_P_2_SrvD_P_P(j), ErrStat2, ErrMsg2 )
                  call SetErrStat(ErrStat2,ErrMsg2,ErrStat,ErrMsg,'Transfer_SD_to_SStC')
            ENDIF
         END IF
      enddo
   ENDIF
END SUBROUTINE Transfer_SD_to_SStC
!----------------------------------------------------------------------------------------------------------------------------------
!> This routine sets the inputs required for ServoDyn from an external source (Simulink)
SUBROUTINE SrvD_SetExternalInputs( p_FAST, m_FAST, u_SrvD )
!..................................................................................................................................

   TYPE(FAST_ParameterType),         INTENT(IN)     :: p_FAST       !< Glue-code simulation parameters
   TYPE(FAST_MiscVarType),           INTENT(IN)     :: m_FAST       !< Glue-code misc variables (including inputs from external sources like Simulink)
   TYPE(SrvD_InputType),             INTENT(INOUT)  :: u_SrvD       !< ServoDyn Inputs at t

      ! local variables
   INTEGER(IntKi)                                   :: i            ! loop counter
   
      ! we are going to use extrapolated values because these external values from Simulink are at n instead of n+1
   u_SrvD%ExternalGenTrq       =  m_FAST%ExternInput%GenTrq     
   u_SrvD%ExternalElecPwr      =  m_FAST%ExternInput%ElecPwr    
   u_SrvD%ExternalYawPosCom    =  m_FAST%ExternInput%YawPosCom  
   u_SrvD%ExternalYawRateCom   =  m_FAST%ExternInput%YawRateCom 
   u_SrvD%ExternalHSSBrFrac    =  m_FAST%ExternInput%HSSBrFrac 

   if (ALLOCATED(u_SrvD%ExternalBlPitchCom)) then !there should be no reason this isn't allocated, but OpenFOAM is acting strange...
      do i=1,SIZE(u_SrvD%ExternalBlPitchCom)
         u_SrvD%ExternalBlPitchCom(i)   = m_FAST%ExternInput%BlPitchCom(i)
      end do
   end if

END SUBROUTINE SrvD_SetExternalInputs
!----------------------------------------------------------------------------------------------------------------------------------
!> This routine transfers the SD outputs into inputs required for HD
SUBROUTINE Transfer_SD_to_HD( y_SD, u_HD_W_Mesh, u_HD_M_Mesh, MeshMapData, ErrStat, ErrMsg )
!..................................................................................................................................
   TYPE(SD_OutputType),         INTENT(IN   ) :: y_SD                         !< The outputs of the structural dynamics module
   TYPE(MeshType),              INTENT(INOUT) :: u_HD_W_Mesh                  !< HydroDyn input mesh (separated here so that we can use temp meshes in ED_SD_HD_InputSolve)
   TYPE(MeshType),              INTENT(INOUT) :: u_HD_M_Mesh                  !< HydroDyn input mesh (separated here so that we can use temp meshes in ED_SD_HD_InputSolve)
   TYPE(FAST_ModuleMapType),    INTENT(INOUT) :: MeshMapData                  !< data for mapping meshes

   INTEGER(IntKi),              INTENT(  OUT) :: ErrStat                      !< Error status of the operation
   CHARACTER(*),                INTENT(  OUT) :: ErrMsg                       !< Error message if ErrStat /= ErrID_None
   
      ! local variables
   INTEGER(IntKi)                             :: ErrStat2                     ! temporary Error status of the operation
   CHARACTER(ErrMsgLen)                       :: ErrMsg2                      ! temporary Error message if ErrStat /= ErrID_None
      
      
   ErrStat = ErrID_None
   ErrMsg = ""
   
   IF ( u_HD_W_Mesh%Committed ) THEN 

      ! These are the motions for the lumped point loads associated viscous drag on the WAMIT body and/or filled/flooded lumped forces of the WAMIT body
      CALL Transfer_Point_to_Point( y_SD%y2Mesh, u_HD_W_Mesh, MeshMapData%SD_P_2_HD_W_P, ErrStat2, ErrMsg2 )
         CALL SetErrStat(ErrStat2,ErrMsg2,ErrStat, ErrMsg,'Transfer_SD_to_HD (u_HD%WAMITMesh)' )      
         
   END IF    
   IF ( u_HD_M_Mesh%Committed ) THEN 

      ! These are the motions for the lumped point loads associated viscous drag on the WAMIT body and/or filled/flooded lumped forces of the WAMIT body
      CALL Transfer_Point_to_Point( y_SD%y2Mesh, u_HD_M_Mesh, MeshMapData%SD_P_2_HD_M_P, ErrStat2, ErrMsg2 )
         CALL SetErrStat(ErrStat2,ErrMsg2,ErrStat, ErrMsg,'Transfer_SD_to_HD (u_HD%Morison%Mesh)' )      
         
   END IF
   
END SUBROUTINE Transfer_SD_to_HD
!----------------------------------------------------------------------------------------------------------------------------------
!> This routine transfers the platform motion output of the structural module (ED) into inputs required for HD
SUBROUTINE Transfer_PlatformMotion_to_HD( PlatformMotion, u_HD, MeshMapData, ErrStat, ErrMsg )
!..................................................................................................................................
   TYPE(MeshType),              INTENT(IN   ) :: PlatformMotion               !< The platform motion outputs of the structural dynamics module
   TYPE(HydroDyn_InputType),    INTENT(INOUT) :: u_HD                         !< HydroDyn input
   TYPE(FAST_ModuleMapType),    INTENT(INOUT) :: MeshMapData                  !< data for mapping meshes between modules

   INTEGER(IntKi),              INTENT(OUT)   :: ErrStat                      !< Error status of the operation
   CHARACTER(*),                INTENT(OUT)   :: ErrMsg                       !< Error message if ErrStat /= ErrID_None
   
      ! local variables
   INTEGER(IntKi)                             :: ErrStat2                     ! temporary Error status of the operation
   CHARACTER(ErrMsgLen)                       :: ErrMsg2                      ! temporary Error message if ErrStat /= ErrID_None
   CHARACTER(*), PARAMETER                    :: RoutineName = 'Transfer_PlatformMotion_to_HD'
      
      
   ErrStat = ErrID_None
   ErrMsg = ""
   
   ! This is for case of rigid substructure
   
   !bjj: We do this without all the extra meshcopy/destroy calls with u_mapped because these inputs are only from one mesh
   
   ! Transfer the ED outputs of the platform motions to the HD input of which represents the same data
   CALL Transfer_Point_to_Point( PlatformMotion, u_HD%PRPMesh, MeshMapData%ED_P_2_HD_PRP_P, ErrStat2, ErrMsg2 )
         CALL SetErrStat(ErrStat2,ErrMsg2,ErrStat, ErrMsg,'Transfer_ED_to_HD (u_HD%PRPMesh)' )
         
   IF ( u_HD%WAMITMesh%Committed ) THEN
 
      ! These are the motions for the lumped point loads associated the WAMIT body(ies) and include: hydrostatics, radiation memory effect,
      !    wave kinematics, additional preload, additional stiffness, additional linear damping, additional quadratic damping,
      !    hydrodynamic added mass

      CALL Transfer_Point_to_Point( PlatformMotion, u_HD%WAMITMesh, MeshMapData%ED_P_2_HD_W_P, ErrStat2, ErrMsg2 )
         CALL SetErrStat(ErrStat2,ErrMsg2,ErrStat, ErrMsg, RoutineName//' (u_HD%WAMITMesh)' )

   END IF !WAMIT
   
   
   IF ( u_HD%Morison%Mesh%Committed ) THEN 

      ! These are the motions for the lumped point loads associated viscous drag on the WAMIT body and/or filled/flooded lumped forces of the WAMIT body
      CALL Transfer_Point_to_Point( PlatformMotion, u_HD%Morison%Mesh, MeshMapData%ED_P_2_HD_M_P, ErrStat2, ErrMsg2 )
         CALL SetErrStat(ErrStat2,ErrMsg2,ErrStat, ErrMsg, RoutineName//' (u_HD%Morison%Mesh)' )
         
   END IF
   
END SUBROUTINE Transfer_PlatformMotion_to_HD
!----------------------------------------------------------------------------------------------------------------------------------
!> This routine transfers the ED outputs into inputs required for HD, SD, ExtPtfm, BD, MAP, and/or FEAM
SUBROUTINE Transfer_ED_to_HD_SD_BD_Mooring( p_FAST, y_ED, u_HD, u_SD, u_ExtPtfm, u_MAP, u_FEAM, u_MD, u_Orca, u_BD, u_SrvD, MeshMapData, ErrStat, ErrMsg )
!..................................................................................................................................
   TYPE(FAST_ParameterType),    INTENT(IN)    :: p_FAST                       !< Glue-code simulation parameters
   TYPE(ED_OutputType),         INTENT(IN   ) :: y_ED                         !< The outputs of the structural dynamics module
   TYPE(HydroDyn_InputType),    INTENT(INOUT) :: u_HD                         !< HydroDyn input
   TYPE(SD_InputType),          INTENT(INOUT) :: u_SD                         !< SubDyn input
   TYPE(ExtPtfm_InputType),     INTENT(INOUT) :: u_ExtPtfm                    !< ExtPtfm_MCKF input
   TYPE(MAP_InputType),         INTENT(INOUT) :: u_MAP                        !< MAP input
   TYPE(FEAM_InputType),        INTENT(INOUT) :: u_FEAM                       !< FEAM input
   TYPE(MD_InputType),          INTENT(INOUT) :: u_MD                         !< MoorDyn input
   TYPE(Orca_InputType),        INTENT(INOUT) :: u_Orca                       !< OrcaFlex input
   TYPE(BD_InputType),          INTENT(INOUT) :: u_BD(:)                      !< BeamDyn inputs
   TYPE(SrvD_InputType),        INTENT(INOUT) :: u_SrvD                       !< SrvD input
   TYPE(FAST_ModuleMapType),    INTENT(INOUT) :: MeshMapData                  !< data for mapping meshes between modules

   INTEGER(IntKi),              INTENT(OUT)   :: ErrStat                      !< Error status of the operation
   CHARACTER(*),                INTENT(OUT)   :: ErrMsg                       !< Error message if ErrStat /= ErrID_None
   
      ! local variables
   INTEGER(IntKi)                             :: ErrStat2                     ! temporary Error status of the operation
   CHARACTER(ErrMsgLen)                       :: ErrMsg2                      ! temporary Error message if ErrStat /= ErrID_None
   CHARACTER(*), PARAMETER                    :: RoutineName = 'Transfer_ED_to_HD_SD_BD_Mooring'   
      
   ErrStat = ErrID_None
   ErrMsg = ""
     
      ! transfer ED outputs to other modules used in option 1:
            
   IF ( p_FAST%CompSub == Module_SD  ) THEN
      
         ! Map ED (motion) outputs to SD inputs:                     
      CALL Transfer_Point_to_Point( y_ED%PlatformPtMesh, u_SD%TPMesh, MeshMapData%ED_P_2_SD_TP, ErrStat2, ErrMsg2 ) 
         CALL SetErrStat(ErrStat2,ErrMsg2,ErrStat, ErrMsg,RoutineName//':u_SD%TPMesh' )

      IF ( p_FAST%CompHydro == Module_HD ) call TransferEDToHD_PRP()
      
   ELSEIF ( p_FAST%CompSub == Module_ExtPtfm ) THEN
      
         ! Map ED (motion) outputs to ExtPtfm inputs:                     
      CALL Transfer_Point_to_Point( y_ED%PlatformPtMesh, u_ExtPtfm%PtfmMesh, MeshMapData%ED_P_2_SD_TP, ErrStat2, ErrMsg2 ) 
         CALL SetErrStat(ErrStat2,ErrMsg2,ErrStat, ErrMsg,RoutineName//':u_ExtPtfm%PtfmMesh' )
            
      if ( p_FAST%CompHydro == Module_HD ) then
             ! Map ED outputs to HD inputs:
         CALL Transfer_PlatformMotion_to_HD( y_ED%PlatformPtMesh, u_HD, MeshMapData, ErrStat2, ErrMsg2 )                        
            CALL SetErrStat(ErrStat2,ErrMsg2,ErrStat, ErrMsg,RoutineName )
         ! TODO: GJH Used to be the following GJH 5/13/2020
         !  call TransferFixedBottomToHD()
      end if
     
                  
   ELSEIF ( p_FAST%CompHydro == Module_HD ) THEN
         ! Map ED outputs to HD inputs:
      CALL Transfer_PlatformMotion_to_HD( y_ED%PlatformPtMesh, u_HD, MeshMapData, ErrStat2, ErrMsg2 )                        
         CALL SetErrStat(ErrStat2,ErrMsg2,ErrStat, ErrMsg,RoutineName )
            
   END IF
   
   

   
   IF ( p_FAST%CompElast == Module_BD .and. BD_Solve_Option1) THEN
      ! map ED root and hub motion outputs to BeamDyn:
      CALL Transfer_ED_to_BD(y_ED, u_BD, MeshMapData, ErrStat2, ErrMsg2 )
         CALL SetErrStat(ErrStat2,ErrMsg2,ErrStat, ErrMsg,RoutineName )
         
   END IF
      
   if (  p_FAST%CompSub /= Module_SD ) then
      IF ( p_FAST%CompMooring == Module_MAP  ) THEN
   !TODO: GJH I do not have plan documentation for the External Platform connection to MAP GJH 8/11/2020      
            ! motions:
         CALL Transfer_Point_to_Point( y_ED%PlatformPtMesh, u_MAP%PtFairDisplacement, MeshMapData%ED_P_2_Mooring_P, ErrStat2, ErrMsg2 )
            CALL SetErrStat(ErrStat2,ErrMsg2,ErrStat, ErrMsg,RoutineName//'u_MAP%PtFairDisplacement' )
                                 
      ELSEIF ( p_FAST%CompMooring == Module_MD ) THEN
            ! motions:
         CALL Transfer_Point_to_Point( y_ED%PlatformPtMesh, u_MD%PtFairleadDisplacement, MeshMapData%ED_P_2_Mooring_P, ErrStat2, ErrMsg2 )
            CALL SetErrStat(ErrStat2,ErrMsg2,ErrStat, ErrMsg,RoutineName//'u_MD%PtFairleadDisplacement' )
                        
      ELSEIF ( p_FAST%CompMooring == Module_FEAM ) THEN
            ! motions:
         CALL Transfer_Point_to_Point( y_ED%PlatformPtMesh, u_FEAM%PtFairleadDisplacement, MeshMapData%ED_P_2_Mooring_P, ErrStat2, ErrMsg2 )
            CALL SetErrStat(ErrStat2,ErrMsg2,ErrStat, ErrMsg,RoutineName//'u_FEAM%PtFairleadDisplacement' )
                        
      ELSEIF ( p_FAST%CompMooring == Module_Orca ) THEN
            ! motions:
         CALL Transfer_Point_to_Point( y_ED%PlatformPtMesh, u_Orca%PtfmMesh, MeshMapData%ED_P_2_Mooring_P, ErrStat2, ErrMsg2 )
            CALL SetErrStat(ErrStat2,ErrMsg2,ErrStat, ErrMsg,RoutineName//'u_Orca%PtfmMesh' )
      END IF
   end if
   

      ! Map motions for ServodDyn Structural control (TMD) if used.
   IF ( p_FAST%CompServo == Module_SrvD .and. p_FAST%CompSub /= Module_SD ) THEN
      call Transfer_ED_to_SStC( u_SrvD, y_ED, MeshMapData, ErrStat2, ErrMsg2 )
         call SetErrStat(ErrStat2,ErrMsg2,ErrStat,ErrMsg,RoutineName//'u_SrvD%SStC%Mesh')
  ENDIF

contains
   subroutine TransferEDToHD_PRP()
      
         ! These are the motions for the lumped point loads associated the WAMIT body and include: hydrostatics, radiation memory effect,
         !    wave kinematics, additional preload, additional stiffness, additional linear damping, additional quadratic damping,
         !    hydrodynamic added mass

         CALL Transfer_Point_to_Point( y_ED%PlatformPtMesh, u_HD%PRPMesh, MeshMapData%ED_P_2_HD_PRP_P, ErrStat2, ErrMsg2 )
            CALL SetErrStat(ErrStat2,ErrMsg2,ErrStat, ErrMsg, RoutineName//' (u_HD%PRPMesh)' )

   end subroutine
   
   subroutine TransferFixedBottomToHD()
      IF ( u_HD%WAMITMesh%Committed ) THEN
!TODO: GJH Do we still need this?  ExtPtfm ?  GJH 5/11/2020
         ! These are the motions for the lumped point loads associated the WAMIT body and include: hydrostatics, radiation memory effect,
         !    wave kinematics, additional preload, additional stiffness, additional linear damping, additional quadratic damping,
         !    hydrodynamic added mass

         CALL Transfer_Point_to_Point( y_ED%PlatformPtMesh, u_HD%WAMITMesh, MeshMapData%ED_P_2_HD_W_P, ErrStat2, ErrMsg2 )
            CALL SetErrStat(ErrStat2,ErrMsg2,ErrStat, ErrMsg, RoutineName//' (u_HD%Mesh)' )

      END IF !WAMIT
   end subroutine
END SUBROUTINE Transfer_ED_to_HD_SD_BD_Mooring

!----------------------------------------------------------------------------------------------------------------------------------
!> This routine sets the inputs required for IceFloe.
SUBROUTINE IceFloe_InputSolve( u_IceF, y_SD, MeshMapData, ErrStat, ErrMsg )
!..................................................................................................................................

      ! Passed variables
   TYPE(IceFloe_InputType),     INTENT(INOUT) :: u_IceF                       !< IceFloe input
   TYPE(SD_OutputType),         INTENT(IN   ) :: y_SD                         !< SubDyn outputs
   TYPE(FAST_ModuleMapType),    INTENT(INOUT) :: MeshMapData                  !< data for mapping meshes between modules

   INTEGER(IntKi),              INTENT(  OUT) :: ErrStat                      !< Error status of the operation
   CHARACTER(*)  ,              INTENT(  OUT) :: ErrMsg                       !< Error message if ErrStat /= ErrID_None


      !----------------------------------------------------------------------------------------------------
      ! Map SD outputs to IceFloe inputs
      !----------------------------------------------------------------------------------------------------
      ! motions:
   CALL Transfer_Point_to_Point( y_SD%y3Mesh, u_IceF%IceMesh, MeshMapData%SDy3_P_2_IceF_P, ErrStat, ErrMsg )

END SUBROUTINE IceFloe_InputSolve
!----------------------------------------------------------------------------------------------------------------------------------
!> This routine sets the inputs required for IceFloe.
SUBROUTINE IceD_InputSolve( u_IceD, y_SD, MeshMapData, legNum, ErrStat, ErrMsg )
!..................................................................................................................................

      ! Passed variables
   TYPE(IceD_InputType),        INTENT(INOUT) :: u_IceD                       !< IceDyn input
   TYPE(SD_OutputType),         INTENT(IN   ) :: y_SD                         !< SubDyn outputs
   TYPE(FAST_ModuleMapType),    INTENT(INOUT) :: MeshMapData                  !< data for mapping meshes between modules
   INTEGER(IntKi),              INTENT(IN   ) :: legNum                       !< which instance of IceDyn we're using

   INTEGER(IntKi),              INTENT(  OUT) :: ErrStat                      !< Error status of the operation
   CHARACTER(*)  ,              INTENT(  OUT) :: ErrMsg                       !< Error message if ErrStat /= ErrID_None


      !----------------------------------------------------------------------------------------------------
      ! Map SD outputs to IceFloe inputs
      !----------------------------------------------------------------------------------------------------
      ! motions:
   CALL Transfer_Point_to_Point( y_SD%y3Mesh, u_IceD%PointMesh, MeshMapData%SDy3_P_2_IceD_P(legNum), ErrStat, ErrMsg )

END SUBROUTINE IceD_InputSolve
!----------------------------------------------------------------------------------------------------------------------------------
!> This routine sets the inputs required for SoilDyn.
SUBROUTINE SlD_InputSolve( u_SlD, y_SD, MeshMapData, ErrStat, ErrMsg )
!..................................................................................................................................

      ! Passed variables
   TYPE(SlD_InputType),         INTENT(INOUT) :: u_SlD                        !< SoilDyn input
   TYPE(SD_OutputType),         INTENT(IN   ) :: y_SD                         !< SubDyn outputs
   TYPE(FAST_ModuleMapType),    INTENT(INOUT) :: MeshMapData                  !< data for mapping meshes between modules

   INTEGER(IntKi),              INTENT(  OUT) :: ErrStat                      !< Error status of the operation
   CHARACTER(*)  ,              INTENT(  OUT) :: ErrMsg                       !< Error message if ErrStat /= ErrID_None


      !----------------------------------------------------------------------------------------------------
      ! Map SD outputs to SoilDyn inputs
      !----------------------------------------------------------------------------------------------------
      ! motions:
   CALL Transfer_Point_to_Point( y_SD%y2Mesh, u_SlD%SoilMesh, MeshMapData%SD_P_2_SlD_P, ErrStat, ErrMsg )

END SUBROUTINE SlD_InputSolve
!----------------------------------------------------------------------------------------------------------------------------------
!> This routine sets the inputs required for BeamDyn. 
SUBROUTINE Transfer_ED_to_BD( y_ED, u_BD, MeshMapData, ErrStat, ErrMsg )
!..................................................................................................................................

      ! Passed variables
   TYPE(BD_InputType),          INTENT(INOUT) :: u_BD(:)                      !< BeamDyn inputs
   TYPE(ED_OutputType),         INTENT(IN   ) :: y_ED                         !< ElastoDyn outputs
   TYPE(FAST_ModuleMapType),    INTENT(INOUT) :: MeshMapData                  !< data for mapping meshes between modules
   
   INTEGER(IntKi),              INTENT(  OUT) :: ErrStat                      !< Error status of the operation
   CHARACTER(*)  ,              INTENT(  OUT) :: ErrMsg                       !< Error message if ErrStat /= ErrID_None

      

   
      ! local variables
   INTEGER(IntKi)                             :: k
   INTEGER(IntKi)                             :: ErrStat2                  ! temporary Error status of the operation
   CHARACTER(ErrMsgLen)                       :: ErrMsg2                   ! temporary Error message if ErrStat /= ErrID_None

   CHARACTER(*), PARAMETER                    :: RoutineName = 'Transfer_ED_to_BD'   
   
   ErrStat = ErrID_None
   ErrMsg = ""   
   
      !----------------------------------------------------------------------------------------------------
      ! Map ED outputs to BeamDyn inputs
      !----------------------------------------------------------------------------------------------------
      ! motions:
   do k = 1,size(y_ED%BladeRootMotion)
      CALL Transfer_Point_to_Point( y_ED%BladeRootMotion(k), u_BD(k)%RootMotion, MeshMapData%ED_P_2_BD_P(k), ErrStat2, ErrMsg2 )
         call SetErrStat(ErrStat2,ErrMsg2,ErrStat,ErrMsg,RoutineName)

      CALL Transfer_Point_to_Point( y_ED%HubPtMotion, u_BD(k)%HubMotion, MeshMapData%ED_P_2_BD_P_Hub(k), ErrStat2, ErrMsg2 )
         call SetErrStat(ErrStat2,ErrMsg2,ErrStat,ErrMsg,RoutineName)         
   end do
   

END SUBROUTINE Transfer_ED_to_BD
!----------------------------------------------------------------------------------------------------------------------------------
!> This routine sets the inputs required for IceFloe.
SUBROUTINE Transfer_ED_to_BD_tmp( y_ED, MeshMapData, ErrStat, ErrMsg )
!..................................................................................................................................

      ! Passed variables
   TYPE(ED_OutputType),         INTENT(IN   ) :: y_ED                         !< ElastoDyn outputs
   TYPE(FAST_ModuleMapType),    INTENT(INOUT) :: MeshMapData                  !< data for mapping meshes between modules
   
   INTEGER(IntKi),              INTENT(  OUT) :: ErrStat                      !< Error status of the operation
   CHARACTER(*)  ,              INTENT(  OUT) :: ErrMsg                       !< Error message if ErrStat /= ErrID_None

      

   
      ! local variables
   INTEGER(IntKi)                             :: k
   INTEGER(IntKi)                             :: ErrStat2                  ! temporary Error status of the operation
   CHARACTER(ErrMsgLen)                       :: ErrMsg2                   ! temporary Error message if ErrStat /= ErrID_None

   CHARACTER(*), PARAMETER                    :: RoutineName = 'Transfer_ED_to_BD_tmp'   
   
   ErrStat = ErrID_None
   ErrMsg = ""   
   
      !----------------------------------------------------------------------------------------------------
      ! Map ED outputs to BeamDyn inputs
      !----------------------------------------------------------------------------------------------------
      ! motions:
   do k = 1,size(y_ED%BladeRootMotion)
      CALL Transfer_Point_to_Point( y_ED%BladeRootMotion(k), MeshMapData%u_BD_RootMotion(k), MeshMapData%ED_P_2_BD_P(k), ErrStat2, ErrMsg2 )
         call SetErrStat(ErrStat2,ErrMsg2,ErrStat,ErrMsg,RoutineName)
   
   end do
   

END SUBROUTINE Transfer_ED_to_BD_tmp
!----------------------------------------------------------------------------------------------------------------------------------
!> This routine transfers the HD outputs into inputs required for ED. Note that this *adds* to the values already in 
!! u_SD_LMesh (so initialize it before calling this routine).
SUBROUTINE Transfer_HD_to_SD( u_mapped, u_SD_LMesh, u_mapped_positions, y_HD, u_HD_W_Mesh, u_HD_M_Mesh, MeshMapData, ErrStat, ErrMsg )
!..................................................................................................................................
   TYPE(MeshType),                 INTENT(INOUT)  :: u_mapped                 !< temporary copy of SD mesh (an argument to avoid another temporary mesh copy)
   TYPE(MeshType),                 INTENT(INOUT)  :: u_SD_LMesh               !< SD Inputs on LMesh at t (separate so we can call from FullOpt1_InputOutputSolve with temp meshes)
   TYPE(MeshType),                 INTENT(IN   )  :: u_mapped_positions       !< Mesh sibling of u_mapped, with displaced positions
   TYPE(HydroDyn_OutputType),      INTENT(IN   )  :: y_HD                     !< HydroDyn outputs
   TYPE(MeshType),                 INTENT(IN   )  :: u_HD_W_Mesh              !< HydroDyn WAMIT input mesh (separate so we can call from FullOpt1_InputOutputSolve with temp meshes)
   TYPE(MeshType),                 INTENT(IN   )  :: u_HD_M_Mesh              !< HydroDyn Morison input mesh (separate so we can call from FullOpt1_InputOutputSolve with temp meshes)
   
   TYPE(FAST_ModuleMapType),       INTENT(INOUT)  :: MeshMapData              !< Data for mapping between modules
   INTEGER(IntKi),                 INTENT(  OUT)  :: ErrStat                  !< Error status
   CHARACTER(*),                   INTENT(  OUT)  :: ErrMsg                   !< Error message
   
      ! local variables
   INTEGER(IntKi)                                 :: ErrStat2                  ! temporary Error status of the operation
   CHARACTER(ErrMsgLen)                           :: ErrMsg2                   ! temporary Error message if ErrStat /= ErrID_None

   CHARACTER(*), PARAMETER                        :: RoutineName = 'Transfer_HD_to_SD'   
   
   ErrStat = ErrID_None
   ErrMsg = ""
         
   !assumes u_SD%LMesh%Committed   (i.e., u_SD_LMesh%Committed)
      IF ( y_HD%WAMITMesh%Committed ) THEN      
         ! we're mapping loads, so we also need the sibling meshes' displacements:
         CALL Transfer_Point_to_Point( y_HD%WAMITMesh, u_mapped, MeshMapData%HD_W_P_2_SD_P, ErrStat2, ErrMsg2, u_HD_W_Mesh, u_mapped_positions )   
            CALL SetErrStat(ErrStat2, ErrMsg2, ErrStat, ErrMsg, RoutineName)
            IF (ErrStat >= AbortErrLev) RETURN
         
         u_SD_LMesh%Force  = u_SD_LMesh%Force  + u_mapped%Force
         u_SD_LMesh%Moment = u_SD_LMesh%Moment + u_mapped%Moment     
         
#ifdef DEBUG_MESH_TRANSFER              
         CALL WrScr('********************************************************')
         CALL WrScr('****   SD to HD point-to-point (WAMIT)             *****')
         CALL WrScr('********************************************************')
         CALL WriteMappingTransferToFile(u_mapped, u_mapped_positions, u_HD_W_Mesh, y_HD%WAMITMesh,&
               MeshMapData%SD_P_2_HD_W_P, MeshMapData%HD_M_P_2_SD_P, &
               'SD_y2_HD_WP_Meshes_t'//TRIM(Num2LStr(0))//'.bin' )
         !print *
         !pause
         
#endif                          
      END IF   
      
      IF ( y_HD%Morison%Mesh%Committed ) THEN      
         ! we're mapping loads, so we also need the sibling meshes' displacements:
         CALL Transfer_Point_to_Point( y_HD%Morison%Mesh, u_mapped, MeshMapData%HD_M_P_2_SD_P, ErrStat2, ErrMsg2, u_HD_M_Mesh, u_mapped_positions )   
            CALL SetErrStat(ErrStat2, ErrMsg2, ErrStat, ErrMsg, RoutineName)
            IF (ErrStat >= AbortErrLev) RETURN
         
         u_SD_LMesh%Force  = u_SD_LMesh%Force  + u_mapped%Force
         u_SD_LMesh%Moment = u_SD_LMesh%Moment + u_mapped%Moment     
         
#ifdef DEBUG_MESH_TRANSFER              
         CALL WrScr('********************************************************')
         CALL WrScr('****   SD to HD point-to-point (morison)           *****')
         CALL WrScr('********************************************************')
         CALL WriteMappingTransferToFile(u_mapped, u_mapped_positions, u_HD_M_Mesh, y_HD%Morison%Mesh,&
               MeshMapData%SD_P_2_HD_M_P, MeshMapData%HD_M_P_2_SD_P, &
               'SD_y2_HD_MP_Meshes_t'//TRIM(Num2LStr(0))//'.bin' )
         !print *
         !pause
         
#endif         
                  
      END IF
      

END SUBROUTINE Transfer_HD_to_SD
!----------------------------------------------------------------------------------------------------------------------------------
!> function to return the size of perturbation in calculating jacobian with finite differences. Currently hard-coded to return 1.
REAL(ReKi) FUNCTION GetPerturb(x)
   REAL(ReKi), INTENT(IN) :: x         !< value that we want to perturb
      
   !GetPerturb = sqrt( EPSILON(x)) * max( abs(x), 1._ReKi)  
!      GetPerturb = 1.0e6
   GetPerturb = 1.0
      
END FUNCTION GetPerturb
!----------------------------------------------------------------------------------------------------------------------------------
!> This routine performs the Input-Output solve for ED and HD.
!! Note that this has been customized for the physics in the problems and is not a general solution.
!! This is only called is there is no substructure model (RIGID substructure)
SUBROUTINE ED_HD_InputOutputSolve(  this_time, p_FAST, calcJacobian &
                                  , u_ED, p_ED, x_ED, xd_ED, z_ED, OtherSt_ED, y_ED, m_ED &
                                  , u_HD, p_HD, x_HD, xd_HD, z_HD, OtherSt_HD, y_HD, m_HD & 
                                  , u_MAP, y_MAP, u_FEAM, y_FEAM, u_MD, y_MD, u_SrvD, y_SrvD & 
                                  , MeshMapData , ErrStat, ErrMsg, WriteThisStep )
!..................................................................................................................................

   USE ElastoDyn
   USE HydroDyn

      ! Passed variables

   REAL(DbKi)                        , INTENT(IN   ) :: this_time                 !< The current simulation time (actual or time of prediction)
   TYPE(FAST_ParameterType)          , INTENT(IN   ) :: p_FAST                    !< Glue-code simulation parameters
   LOGICAL                           , INTENT(IN   ) :: calcJacobian              !< Should we calculate Jacobians this time? (should be TRUE on initialization, then can be false [significantly reducing computational time])
   
      !ElastoDyn:                    
   TYPE(ED_ContinuousStateType)      , INTENT(IN   ) :: x_ED                      !< Continuous states
   TYPE(ED_DiscreteStateType)        , INTENT(IN   ) :: xd_ED                     !< Discrete states
   TYPE(ED_ConstraintStateType)      , INTENT(IN   ) :: z_ED                      !< Constraint states
   TYPE(ED_OtherStateType)           , INTENT(INOUT) :: OtherSt_ED                !< Other states
   TYPE(ED_ParameterType)            , INTENT(IN   ) :: p_ED                      !< Parameters
   TYPE(ED_InputType)                , INTENT(INOUT) :: u_ED                      !< System inputs
   TYPE(ED_OutputType)               , INTENT(INOUT) :: y_ED                      !< System outputs
   TYPE(ED_MiscVarType)              , INTENT(INOUT) :: m_ED                      !< misc/optimization variables
   
      !HydroDyn: 
   TYPE(HydroDyn_ContinuousStateType), INTENT(IN   ) :: x_HD                      !< Continuous states
   TYPE(HydroDyn_DiscreteStateType)  , INTENT(IN   ) :: xd_HD                     !< Discrete states
   TYPE(HydroDyn_ConstraintStateType), INTENT(IN   ) :: z_HD                      !< Constraint states
   TYPE(HydroDyn_OtherStateType)     , INTENT(INOUT) :: OtherSt_HD                !< Other states
   TYPE(HydroDyn_ParameterType)      , INTENT(IN   ) :: p_HD                      !< Parameters
   TYPE(HydroDyn_InputType)          , INTENT(INOUT) :: u_HD                      !< System inputs
   TYPE(HydroDyn_OutputType)         , INTENT(INOUT) :: y_HD                      !< System outputs
   TYPE(HydroDyn_MiscVarType)        , INTENT(INOUT) :: m_HD                      !< misc/optimization variables

      ! MAP/FEAM/MoorDyn:
   TYPE(MAP_OutputType),              INTENT(IN   )  :: y_MAP                     !< MAP outputs
   TYPE(MAP_InputType),               INTENT(INOUT)  :: u_MAP                     !< MAP inputs (INOUT just because I don't want to use another tempoarary mesh and we'll overwrite this later)
   TYPE(FEAM_OutputType),             INTENT(IN   )  :: y_FEAM                    !< FEAM outputs
   TYPE(FEAM_InputType),              INTENT(INOUT)  :: u_FEAM                    !< FEAM inputs (INOUT just because I don't want to use another tempoarary mesh and we'll overwrite this later)
   TYPE(MD_OutputType),               INTENT(IN   )  :: y_MD                      !< MoorDyn outputs
   TYPE(MD_InputType),                INTENT(INOUT)  :: u_MD                      !< MoorDyn inputs (INOUT just because I don't want to use another tempoarary mesh and we'll overwrite this later)

      ! SrvD for TMD at platform
   TYPE(SrvD_OutputType),             INTENT(IN   )  :: y_SrvD                    !< SrvD outputs
   TYPE(SrvD_InputType),              INTENT(INOUT)  :: u_SrvD                    !< SrvD inputs (INOUT just because I don't want to use another tempoarary mesh and we'll overwrite this later)
      
   TYPE(FAST_ModuleMapType)          , INTENT(INOUT) :: MeshMapData               !< data for mapping meshes between modules
   INTEGER(IntKi)                    , INTENT(  OUT) :: ErrStat                   !< Error status of the operation
   CHARACTER(*)                      , INTENT(  OUT) :: ErrMsg                    !< Error message if ErrStat /= ErrID_None
   LOGICAL                           , INTENT(IN   ) :: WriteThisStep             !< Will we print the WriteOutput values this step?

   ! Local variables:
   INTEGER,                                PARAMETER :: NumInputs = SizeJac_ED_HD !12
   REAL(ReKi),                             PARAMETER :: TOL_Squared = (1.0E-4)**2 !not currently used because KMax = 1
   REAL(ReKi)                                        :: ThisPerturb               ! an arbitrary perturbation (these are linear, so it shouldn't matter)
   
   REAL(ReKi)                                        :: u(           NumInputs)   ! 6 loads, 6 accelerations
   REAL(ReKi)                                        :: u_perturb(   NumInputs)   ! 6 loads, 6 accelerations
   REAL(ReKi)                                        :: u_delta(     NumInputs)   !
   REAL(ReKi)                                        :: Fn_U_perturb(NumInputs)   ! value of U with perturbations
   REAL(ReKi)                                        :: Fn_U_Resid(  NumInputs)   ! Residual of U
   
                                                                                  
   TYPE(ED_OutputType)                               :: y_ED_input                ! Copy of system outputs sent to this routine (routine input value)
   TYPE(ED_InputType)                                :: u_ED_perturb              ! Perturbed system inputs
   TYPE(ED_OutputType)                               :: y_ED_perturb              ! Perturbed system outputs
   TYPE(HydroDyn_InputType)                          :: u_HD_perturb              ! Perturbed system inputs
   TYPE(HydroDyn_OutputType)                         :: y_HD_perturb              ! Perturbed system outputs
                                                                                  
                                                                                  
   INTEGER(IntKi)                                    :: i                         ! loop counter (jacobian column number)
   INTEGER(IntKi)                                    :: K                         ! Input-output-solve iteration counter
   INTEGER(IntKi)                                    :: ErrStat2                  ! temporary Error status of the operation
   CHARACTER(ErrMsgLen)                              :: ErrMsg2                   ! temporary Error message if ErrStat /= ErrID_None
   
   CHARACTER(*), PARAMETER                           :: RoutineName = 'ED_HD_InputOutputSolve'
   
#ifdef OUTPUT_ADDEDMASS   
   REAL(ReKi)                                        :: AddedMassMatrix(6,6)
   INTEGER                                           :: UnAM
#endif
#ifdef OUTPUT_JACOBIAN
   INTEGER                                           :: UnJac
#endif

   ! Note: p_FAST%UJacSclFact is a scaling factor that gets us similar magnitudes between loads and accelerations...
 
!bjj: note, that this routine may have a problem if there is remapping done
    
   ErrStat = ErrID_None
   ErrMsg  = ""

   ! note this routine should be called only
   ! IF ( p_FAST%CompHydro == Module_HD .AND. p_FAST%CompSub == Module_None .and. p_FAST%CompElast /= Module_BD ) 
                           
      !----------------------------------------------------------------------------------------------------
      ! Some more record keeping stuff:
      !---------------------------------------------------------------------------------------------------- 
         
         ! We need to know the outputs that were sent to this routine:
      CALL ED_CopyOutput( y_ED, y_ED_input, MESH_NEWCOPY, ErrStat2, ErrMsg2)
         CALL SetErrStat( ErrStat2, ErrMsg2, ErrStat, ErrMsg, RoutineName )
         
         ! Local copies for perturbing inputs and outputs (computing Jacobian):
      IF ( calcJacobian ) THEN         
         CALL ED_CopyInput(  u_ED, u_ED_perturb, MESH_NEWCOPY, ErrStat2, ErrMsg2 )
            CALL SetErrStat( ErrStat2, ErrMsg2, ErrStat, ErrMsg, RoutineName )       
         CALL ED_CopyOutput( y_ED, y_ED_perturb, MESH_NEWCOPY, ErrStat2, ErrMsg2 )
            CALL SetErrStat( ErrStat2, ErrMsg2, ErrStat, ErrMsg, RoutineName )
         CALL HydroDyn_CopyInput(  u_HD, u_HD_perturb, MESH_NEWCOPY, ErrStat2, ErrMsg2 )
            CALL SetErrStat( ErrStat2, ErrMsg2, ErrStat, ErrMsg, RoutineName )
         CALL HydroDyn_CopyOutput( y_HD, y_HD_perturb, MESH_NEWCOPY, ErrStat2, ErrMsg2 )
            CALL SetErrStat( ErrStat2, ErrMsg2, ErrStat, ErrMsg, RoutineName )
      END IF
         
      IF (ErrStat >= AbortErrLev) THEN
         CALL CleanUp()
         RETURN
      END IF
      
      !----------------------------------------------------------------------------------------------------
      ! set up u vector, using local initial guesses:
      !----------------------------------------------------------------------------------------------------                      
      
         ! make hydrodyn inputs consistant with elastodyn outputs 
         ! (do this because we're using outputs in the u vector):
         CALL Transfer_PlatformMotion_to_HD(y_ED_input%PlatformPtMesh,  u_HD, MeshMapData, ErrStat2, ErrMsg2 ) ! get u_HD from y_ED_input
            CALL SetErrStat( ErrStat2, ErrMsg2, ErrStat, ErrMsg, RoutineName )
            
      
         u( 1: 3) = u_ED%PlatformPtMesh%Force(:,1) / p_FAST%UJacSclFact
         u( 4: 6) = u_ED%PlatformPtMesh%Moment(:,1) / p_FAST%UJacSclFact  
         u( 7: 9) = y_ED_input%PlatformPtMesh%TranslationAcc(:,1)
         u(10:12) = y_ED_input%PlatformPtMesh%RotationAcc(:,1)
            
      K = 0
      
      DO
         
         !-------------------------------------------------------------------------------------------------
         ! Calculate outputs at this_time, based on inputs at this_time
         !-------------------------------------------------------------------------------------------------
         
         CALL ED_CalcOutput( this_time, u_ED, p_ED, x_ED, xd_ED, z_ED, OtherSt_ED, y_ED, m_ED, ErrStat2, ErrMsg2 )
            CALL SetErrStat( ErrStat2, ErrMsg2, ErrStat, ErrMsg, RoutineName )
                                 
         CALL HydroDyn_CalcOutput( this_time, u_HD, p_HD, x_HD, xd_HD, z_HD, OtherSt_HD, y_HD, m_HD, ErrStat2, ErrMsg2 )
            CALL SetErrStat( ErrStat2, ErrMsg2, ErrStat, ErrMsg, RoutineName )      
 !write(*,*) 'y_HD%Morison%Mesh%Force', y_HD%Morison%Mesh%Force 
 !write(*,*) 'y_HD%Morison%Mesh%Moment', y_HD%Morison%Mesh%Moment
         IF (ErrStat >= AbortErrLev) THEN
            CALL CleanUp()
            RETURN
         END IF
      
         IF ( K >= p_FAST%KMax ) EXIT
         
                                                            
         !-------------------------------------------------------------------------------------------------
         ! Calculate Jacobian: partial U/partial u:
         ! (note that we don't want to change u_ED or u_HD here)
         !-------------------------------------------------------------------------------------------------
         
         CALL U_ED_HD_Residual(y_ED, y_HD, u, Fn_U_Resid)   ! U_ED_HD_Residual checks for error
            IF (ErrStat >= AbortErrLev) THEN
               CALL CleanUp()
               RETURN
            END IF         
         
         IF ( calcJacobian ) THEN
            
            !...............................
            ! Get ElastoDyn's contribution:
            !...............................
            DO i=1,6 !call ED_CalcOutput
                  
               CALL ED_CopyInput(  u_ED, u_ED_perturb, MESH_UPDATECOPY, ErrStat2, ErrMsg2 )
                  CALL SetErrStat( ErrStat2, ErrMsg2, ErrStat, ErrMsg, RoutineName )            
               u_perturb = u            
               CALL Perturb_u( i, u_perturb, u_ED_perturb=u_ED_perturb, perturb=ThisPerturb ) ! perturb u and u_ED by ThisPerturb [routine sets ThisPerturb]
                  
               ! calculate outputs with perturbed inputs:
               CALL ED_CalcOutput( this_time, u_ED_perturb, p_ED, x_ED, xd_ED, z_ED, OtherSt_ED, y_ED_perturb, m_ED, ErrStat2, ErrMsg2 ) !calculate y_ED_perturb
                  CALL SetErrStat( ErrStat2, ErrMsg2, ErrStat, ErrMsg, RoutineName )            
                  
                  
               CALL U_ED_HD_Residual(y_ED_perturb, y_HD, u_perturb, Fn_U_perturb) ! get this perturbation, U_perturb
                  IF ( ErrStat >= AbortErrLev ) RETURN ! U_ED_HD_Residual checks for error
                  
               IF (ErrStat >= AbortErrLev) THEN
                  CALL CleanUp()
                  RETURN
               END IF         
                  
                  
               MeshMapData%Jacobian_Opt1(:,i) = (Fn_U_perturb - Fn_U_Resid) / ThisPerturb
                  
            END DO ! ElastoDyn contribution ( columns 1-6 )
               
            !...............................
            ! Get HydroDyn's contribution:
            !...............................
            DO i=7,12 !call HD_CalcOutput
                  
               ! we want to perturb u_HD, but we're going to perturb the input y_ED and transfer that to HD to get u_HD
               CALL ED_CopyOutput( y_ED_input, y_ED_perturb, MESH_UPDATECOPY, ErrStat2, ErrMsg2 )         
                  CALL SetErrStat( ErrStat2, ErrMsg2, ErrStat, ErrMsg, RoutineName )                                   
               u_perturb = u            
               CALL Perturb_u( i, u_perturb, y_ED_perturb=y_ED_perturb, perturb=ThisPerturb ) ! perturb u and y_ED by ThisPerturb [routine sets ThisPerturb]
               CALL Transfer_PlatformMotion_to_HD( y_ED_perturb%PlatformPtMesh, u_HD_perturb, MeshMapData, ErrStat2, ErrMsg2 ) ! get u_HD_perturb
                  CALL SetErrStat( ErrStat2, ErrMsg2, ErrStat, ErrMsg, RoutineName )                                   
                  
               ! calculate outputs with perturbed inputs:
               CALL HydroDyn_CalcOutput( this_time, u_HD_perturb, p_HD, x_HD, xd_HD, z_HD, OtherSt_HD, y_HD_perturb, m_HD, ErrStat2, ErrMsg2 )
                  CALL SetErrStat( ErrStat2, ErrMsg2, ErrStat, ErrMsg, RoutineName )
                  
                  
               CALL U_ED_HD_Residual(y_ED, y_HD_perturb, u_perturb, Fn_U_perturb) ! get this perturbation  ! U_ED_HD_Residual checks for error                      
                  IF ( ErrStat >= AbortErrLev ) THEN
                     CALL CleanUp()
                     RETURN 
                  END IF
                  
               MeshMapData%Jacobian_Opt1(:,i) = (Fn_U_perturb - Fn_U_Resid) / ThisPerturb
                                                                  
            END DO ! HydroDyn contribution ( columns 7-12 )

#ifdef OUTPUT_ADDEDMASS  
   UnAM = -1
   CALL GetNewUnit( UnAM, ErrStat, ErrMsg )
   CALL OpenFOutFile( UnAM, TRIM(p_FAST%OutFileRoot)//'.AddedMassMatrix', ErrStat2, ErrMsg2)
      CALL SetErrStat( ErrStat2, ErrMsg2, ErrStat, ErrMsg, RoutineName )               
      IF ( ErrStat >= AbortErrLev ) THEN
         CALL CleanUp()
         RETURN 
      END IF

   AddedMassMatrix = MeshMapData%Jacobian_Opt1(1:6,7:12) * p_FAST%UJacSclFact   
   CALL WrMatrix(AddedMassMatrix,UnAM, p_FAST%OutFmt)
   CLOSE( UnAM )
#endif   
#ifdef OUTPUT_JACOBIAN
   UnJac = -1
   CALL GetNewUnit( UnJac, ErrStat2, ErrMsg2 )
   CALL OpenFOutFile( UnJac, TRIM(p_FAST%OutFileRoot)//'.'//TRIM(num2lstr(this_time))//'.Jacobian2', ErrStat2, ErrMsg2)
      CALL SetErrStat( ErrStat2, ErrMsg2, ErrStat, ErrMsg, RoutineName )               
      IF ( ErrStat >= AbortErrLev ) THEN
         CALL CleanUp()
         RETURN 
      END IF
      
   CALL WrFileNR(UnJac, '  ')
      CALL WrFileNR(UnJac, ' ElastoDyn_Force_X') 
      CALL WrFileNR(UnJac, ' ElastoDyn_Force_Y') 
      CALL WrFileNR(UnJac, ' ElastoDyn_Force_Z') 
      CALL WrFileNR(UnJac, ' ElastoDyn_Moment_X') 
      CALL WrFileNR(UnJac, ' ElastoDyn_Moment_Y') 
      CALL WrFileNR(UnJac, ' ElastoDyn_Moment_Z') 
   
      CALL WrFileNR(UnJac, ' y_ED_TranslationAcc_X') 
      CALL WrFileNR(UnJac, ' y_ED_TranslationAcc_Y') 
      CALL WrFileNR(UnJac, ' y_ED_TranslationAcc_Z') 
      CALL WrFileNR(UnJac, ' y_ED_RotationAcc_X') 
      CALL WrFileNR(UnJac, ' y_ED_RotationAcc_Y') 
      CALL WrFileNR(UnJac, ' y_ED_RotationAcc_Z') 
   WRITE(UnJac,'()')    
      
   CALL WrMatrix(MeshMapData%Jacobian_Opt1,UnJac, p_FAST%OutFmt)
   CLOSE( UnJac )      
#endif   
            
            
               ! Get the LU decomposition of this matrix using a LAPACK routine: 
               ! The result is of the form MeshMapDat%Jacobian_Opt1 = P * L * U 

            CALL LAPACK_getrf( M=NumInputs, N=NumInputs, A=MeshMapData%Jacobian_Opt1, IPIV=MeshMapData%Jacobian_pivot, ErrStat=ErrStat2, ErrMsg=ErrMsg2 )
               CALL SetErrStat( ErrStat2, ErrMsg2, ErrStat, ErrMsg, RoutineName )
            
               IF ( ErrStat >= AbortErrLev ) THEN
                  CALL CleanUp()
                  RETURN 
               END IF               
         END IF         
            
         !-------------------------------------------------------------------------------------------------
         ! Solve for delta u: Jac*u_delta = - Fn_U_Resid
         !  using the LAPACK routine 
         !-------------------------------------------------------------------------------------------------
         
         u_delta = -Fn_U_Resid
         CALL LAPACK_getrs( TRANS='N', N=NumInputs, A=MeshMapData%Jacobian_Opt1, IPIV=MeshMapData%Jacobian_pivot, B=u_delta, &
                            ErrStat=ErrStat2, ErrMsg=ErrMsg2 )
               CALL SetErrStat( ErrStat2, ErrMsg2, ErrStat, ErrMsg, RoutineName ) 
               IF ( ErrStat >= AbortErrLev ) THEN
                  CALL CleanUp()
                  RETURN 
               END IF
      
         !-------------------------------------------------------------------------------------------------
         ! check for error, update inputs (u_ED and u_HD), and iterate again
         !-------------------------------------------------------------------------------------------------
                  
!         IF ( DOT_PRODUCT(u_delta, u_delta) <= TOL_Squared ) EXIT
         
         u = u + u_delta
                  
         u_ED%PlatformPtMesh%Force( :,1)               = u_ED%PlatformPtMesh%Force( :,1)               + u_delta( 1: 3) * p_FAST%UJacSclFact 
         u_ED%PlatformPtMesh%Moment(:,1)               = u_ED%PlatformPtMesh%Moment(:,1)               + u_delta( 4: 6) * p_FAST%UJacSclFact
         y_ED_input%PlatformPtMesh%TranslationAcc(:,1) = y_ED_input%PlatformPtMesh%TranslationAcc(:,1) + u_delta( 7: 9)
         y_ED_input%PlatformPtMesh%RotationAcc(   :,1) = y_ED_input%PlatformPtMesh%RotationAcc(   :,1) + u_delta(10:12)
                  
         CALL Transfer_PlatformMotion_to_HD( y_ED_input%PlatformPtMesh, u_HD, MeshMapData, ErrStat2, ErrMsg2 ) ! get u_HD with u_delta changes
            CALL SetErrStat( ErrStat2, ErrMsg2, ErrStat, ErrMsg, RoutineName )
         
         K = K + 1
         
      END DO ! K
            
   
      CALL CleanUp()
      
CONTAINS                                 
   !...............................................................................................................................
   SUBROUTINE Perturb_u( n, u_perturb, u_ED_perturb, y_ED_perturb, perturb )
   ! This routine perturbs the nth element of the u array (and ED input/output it corresponds to)
   !...............................................................................................................................
!   REAL( ReKi ),                       INTENT(IN)    :: this_U(NumInputs)
   INTEGER( IntKi )                  , INTENT(IN   ) :: n
   REAL( ReKi )                      , INTENT(INOUT) :: u_perturb(numInputs)
   TYPE(ED_InputType) , OPTIONAL     , INTENT(INOUT) :: u_ED_perturb           ! System inputs   (needed only when 1 <= n <=  6)
   TYPE(ED_OutputType), OPTIONAL     , INTENT(INOUT) :: y_ED_perturb           ! System outputs  (needed only when 7 <= n <= 12)
   REAL( ReKi )                      , INTENT(  OUT) :: perturb
   
   if ( n <= 6 ) then ! ED u
   
      if ( n <= 3 ) then         
         perturb = GetPerturb( u_ED_perturb%PlatformPtMesh%Force(n   ,1) )         
         u_ED_perturb%PlatformPtMesh%Force(n   ,1) = u_ED_perturb%PlatformPtMesh%Force(n   ,1) + perturb * p_FAST%UJacSclFact 
      else
         perturb = GetPerturb( u_ED_perturb%PlatformPtMesh%Moment(n-3,1) )         
         u_ED_perturb%PlatformPtMesh%Moment(n-3,1) = u_ED_perturb%PlatformPtMesh%Moment(n-3,1) + perturb * p_FAST%UJacSclFact 
      end if
                  
   else ! ED y = HD u
      
      if ( n <= 9 ) then         
         perturb = GetPerturb( y_ED_perturb%PlatformPtMesh%TranslationAcc(n-6,1) )         
         y_ED_perturb%PlatformPtMesh%TranslationAcc(n-6,1) = y_ED_perturb%PlatformPtMesh%TranslationAcc(n-6,1) + perturb
      else
         perturb = GetPerturb( y_ED_perturb%PlatformPtMesh%RotationAcc(n-9,1) )         
         y_ED_perturb%PlatformPtMesh%RotationAcc(   n-9,1) = y_ED_perturb%PlatformPtMesh%RotationAcc(   n-9,1) + perturb
      end if
                  
   end if
           
   u_perturb(n) = u_perturb(n) + perturb
   
        
   END SUBROUTINE Perturb_u
   !...............................................................................................................................
   SUBROUTINE U_ED_HD_Residual( y_ED2, y_HD2, u_IN, U_Resid)
   !...............................................................................................................................
                                  
   TYPE(ED_OutputType), TARGET       , INTENT(IN   ) :: y_ED2                  ! System outputs
   TYPE(HydroDyn_OutputType)         , INTENT(IN   ) :: y_HD2                  ! System outputs
   REAL(ReKi)                        , INTENT(IN   ) :: u_in(NumInputs)
   REAL(ReKi)                        , INTENT(  OUT) :: U_Resid(NumInputs)

   integer(IntKi)                                    :: j                      ! Generic counter
   TYPE(MeshType), POINTER                           :: PlatformMotions
   
   PlatformMotions => y_ED2%PlatformPtMesh

   ! This is only called is there is no flexible substructure model (RIGID substructure)
   
      !   ! Transfer motions:
   
   !..................
   ! Set mooring line inputs (which don't have acceleration fields)
   !..................
   
      IF ( p_FAST%CompMooring == Module_MAP ) THEN
         
         ! note: MAP_InputSolve must be called before setting ED loads inputs (so that motions are known for loads [moment] mapping)  
         CALL Transfer_Point_to_Point( y_ED2%PlatformPtMesh, u_MAP%PtFairDisplacement, MeshMapData%ED_P_2_Mooring_P, ErrStat, ErrMsg )
            CALL SetErrStat( ErrStat2, ErrMsg2, ErrStat, ErrMsg, RoutineName )
                                 
         CALL Transfer_Point_to_Point( y_MAP%PtFairleadLoad, MeshMapData%u_ED_PlatformPtMesh, MeshMapData%Mooring_P_2_ED_P, ErrStat2, ErrMsg2, u_MAP%PtFairDisplacement, PlatformMotions ) !u_MAP and y_ED contain the displacements needed for moment calculations
            CALL SetErrStat( ErrStat2, ErrMsg2, ErrStat, ErrMsg, RoutineName )
                 
      ELSEIF ( p_FAST%CompMooring == Module_MD ) THEN
         
         ! note: MD_InputSolve must be called before setting ED loads inputs (so that motions are known for loads [moment] mapping) 
         CALL Transfer_Point_to_Point( y_ED2%PlatformPtMesh, u_MD%PtFairleadDisplacement, MeshMapData%ED_P_2_Mooring_P, ErrStat, ErrMsg )
            CALL SetErrStat( ErrStat2, ErrMsg2, ErrStat, ErrMsg, RoutineName )
                 
         CALL Transfer_Point_to_Point( y_MD%PtFairleadLoad, MeshMapData%u_ED_PlatformPtMesh, MeshMapData%Mooring_P_2_ED_P, ErrStat2, ErrMsg2, u_MD%PtFairleadDisplacement, PlatformMotions ) !u_MD and y_ED contain the displacements needed for moment calculations
            CALL SetErrStat( ErrStat2, ErrMsg2, ErrStat, ErrMsg, RoutineName )
            
      ELSEIF ( p_FAST%CompMooring == Module_FEAM ) THEN
         
         ! note: FEAM_InputSolve must be called before setting ED loads inputs (so that motions are known for loads [moment] mapping)
         CALL Transfer_Point_to_Point( y_ED2%PlatformPtMesh, u_FEAM%PtFairleadDisplacement, MeshMapData%ED_P_2_Mooring_P, ErrStat, ErrMsg )
            CALL SetErrStat( ErrStat2, ErrMsg2, ErrStat, ErrMsg, RoutineName )
                 
         CALL Transfer_Point_to_Point( y_FEAM%PtFairleadLoad, MeshMapData%u_ED_PlatformPtMesh, MeshMapData%Mooring_P_2_ED_P, ErrStat2, ErrMsg2, u_FEAM%PtFairleadDisplacement, PlatformMotions ) !u_FEAM and y_ED contain the displacements needed for moment calculations
            CALL SetErrStat( ErrStat2, ErrMsg2, ErrStat, ErrMsg, RoutineName )
            
      ELSE
         
         MeshMapData%u_ED_PlatformPtMesh%Force  = 0.0_ReKi
         MeshMapData%u_ED_PlatformPtMesh%Moment = 0.0_ReKi
         
      END IF


      ! Map motions for ServodDyn Structural control (TMD) if used and forces from the TMD to the platform
      IF ( p_FAST%CompServo == Module_SrvD .and. p_FAST%CompSub /= Module_SD ) THEN
         call Transfer_ED_to_SStC( u_SrvD, y_ED, MeshMapData, ErrStat2, ErrMsg2 )
            call SetErrStat(ErrStat2,ErrMsg2,ErrStat,ErrMsg,RoutineName//'u_SrvD%SStC%Mesh')
            ! we're mapping loads, so we also need the sibling meshes' displacements:
          IF ( ALLOCATED(y_SrvD%SStC) ) THEN        ! Platform
            do j=1,size(y_SrvD%SStC)
               IF ( ALLOCATED(y_SrvD%SStC(j)%Mesh) ) THEN
                  IF (y_SrvD%SStC(j)%Mesh(1)%Committed) THEN      ! size 1 only for SStC
                     CALL Transfer_Point_to_Point( y_SrvD%SStC(j)%Mesh(1), MeshMapData%u_ED_PlatformPtMesh_3, MeshMapData%SrvD_P_P_2_ED_P(j), ErrStat2, ErrMsg2, u_SrvD%SStC(j)%Mesh(1), PlatformMotions )
                        CALL SetErrStat(ErrStat2,ErrMsg2,ErrStat, ErrMsg,RoutineName//':u_ED%PlatformPtMesh' )
                     MeshMapData%u_ED_PlatformPtMesh_2%Force  = MeshMapData%u_ED_PlatformPtMesh_2%Force  + MeshMapData%u_ED_PlatformPtMesh_3%Force
                     MeshMapData%u_ED_PlatformPtMesh_2%Moment = MeshMapData%u_ED_PlatformPtMesh_2%Moment + MeshMapData%u_ED_PlatformPtMesh_3%Moment
                  ENDIF
               ENDIF
            enddo
         ENDIF
      ENDIF


   ! we use copies of the input meshes (we don't need to update values in the original data structures):            
      
!bjj: why don't we update u_HD2 here? shouldn't we update before using it to transfer the loads?
      if ( y_HD2%WAMITMesh%Committed ) then
            ! Need to transfer motions first
         CALL Transfer_Point_to_Point( PlatformMotions, MeshMapData%u_HD_W_Mesh, MeshMapData%ED_P_2_HD_W_P, ErrStat2, ErrMsg2) 
            CALL SetErrStat( ErrStat2, ErrMsg2, ErrStat, ErrMsg, RoutineName )
         
            ! we're mapping loads, so we also need the sibling meshes' displacements:
         CALL Transfer_Point_to_Point( y_HD2%WAMITMesh, MeshMapData%u_ED_PlatformPtMesh_2, MeshMapData%HD_W_P_2_ED_P, ErrStat2, ErrMsg2, MeshMapData%u_HD_W_Mesh, PlatformMotions) !u_HD and u_mapped_positions contain the displaced positions for load calculations
            CALL SetErrStat( ErrStat2, ErrMsg2, ErrStat, ErrMsg, RoutineName )

         MeshMapData%u_ED_PlatformPtMesh%Force  = MeshMapData%u_ED_PlatformPtMesh%Force  + MeshMapData%u_ED_PlatformPtMesh_2%Force
         MeshMapData%u_ED_PlatformPtMesh%Moment = MeshMapData%u_ED_PlatformPtMesh%Moment + MeshMapData%u_ED_PlatformPtMesh_2%Moment
      end if                                 
      if ( y_HD2%Morison%Mesh%Committed ) then
            ! Need to transfer motions first
         CALL Transfer_Point_to_Point( PlatformMotions, MeshMapData%u_HD_M_Mesh, MeshMapData%ED_P_2_HD_M_P, ErrStat2, ErrMsg2) 
            CALL SetErrStat( ErrStat2, ErrMsg2, ErrStat, ErrMsg, RoutineName )
         
            ! we're mapping loads, so we also need the sibling meshes' displacements:
         CALL Transfer_Point_to_Point( y_HD2%Morison%Mesh, MeshMapData%u_ED_PlatformPtMesh_2, MeshMapData%HD_M_P_2_ED_P, ErrStat2, ErrMsg2, MeshMapData%u_HD_M_Mesh, PlatformMotions) !u_HD and u_mapped_positions contain the displaced positions for load calculations
            CALL SetErrStat( ErrStat2, ErrMsg2, ErrStat, ErrMsg, RoutineName )

         MeshMapData%u_ED_PlatformPtMesh%Force  = MeshMapData%u_ED_PlatformPtMesh%Force  + MeshMapData%u_ED_PlatformPtMesh_2%Force
         MeshMapData%u_ED_PlatformPtMesh%Moment = MeshMapData%u_ED_PlatformPtMesh%Moment + MeshMapData%u_ED_PlatformPtMesh_2%Moment
      end if       
      U_Resid( 1: 3) = u_in( 1: 3) - MeshMapData%u_ED_PlatformPtMesh%Force(:,1) / p_FAST%UJacSclFact
      U_Resid( 4: 6) = u_in( 4: 6) - MeshMapData%u_ED_PlatformPtMesh%Moment(:,1) / p_FAST%UJacSclFact
      
      U_Resid( 7: 9) = u_in( 7: 9) - PlatformMotions%TranslationAcc(:,1)
      U_Resid(10:12) = u_in(10:12) - PlatformMotions%RotationAcc(:,1)
      
      PlatformMotions => NULL()
            
   END SUBROUTINE U_ED_HD_Residual   
   !...............................................................................................................................
   SUBROUTINE CleanUp()
      INTEGER(IntKi)             :: ErrStat3    ! The error identifier (ErrStat)
      CHARACTER(ErrMsgLen)       :: ErrMsg3     ! The error message (ErrMsg)
                  
      CALL ED_DestroyOutput(y_ED_input, ErrStat3, ErrMsg3 )
         IF (ErrStat3 /= ErrID_None) CALL WrScr(RoutineName//'/ED_DestroyOutput: '//TRIM(ErrMsg3) )
         
      IF ( calcJacobian ) THEN
         CALL ED_DestroyInput( u_ED_perturb, ErrStat3, ErrMsg3 )
            IF (ErrStat3 /= ErrID_None) CALL WrScr(RoutineName//'/ED_DestroyInput: '//TRIM(ErrMsg3) )
         CALL ED_DestroyOutput(y_ED_perturb, ErrStat3, ErrMsg3 )
            IF (ErrStat3 /= ErrID_None) CALL WrScr(RoutineName//'/ED_DestroyOutput: '//TRIM(ErrMsg3) )
         
         CALL HydroDyn_DestroyInput( u_HD_perturb, ErrStat3, ErrMsg3 )
            IF (ErrStat3 /= ErrID_None) CALL WrScr(RoutineName//'/HydroDyn_DestroyInput: '//TRIM(ErrMsg3) )
         CALL HydroDyn_DestroyOutput(y_HD_perturb, ErrStat3, ErrMsg3 )
            IF (ErrStat3 /= ErrID_None) CALL WrScr(RoutineName//'/HydroDyn_DestroyOutput: '//TRIM(ErrMsg3) )                        
      END IF
      
   
      
   END SUBROUTINE CleanUp
   !...............................................................................................................................
END SUBROUTINE ED_HD_InputOutputSolve
!----------------------------------------------------------------------------------------------------------------------------------
!> This routine performs the Input-Output solve for ED, SD, HD, BD, and/or the OrcaFlex Interface.
!! Note that this has been customized for the physics in the problems and is not a general solution.
SUBROUTINE FullOpt1_InputOutputSolve( this_time, p_FAST, calcJacobian &
                                     , u_ED,     p_ED,     x_ED,     xd_ED,     z_ED,     OtherSt_ED,     y_ED,     m_ED      &
                                     , u_SD,     p_SD,     x_SD,     xd_SD,     z_SD,     OtherSt_SD,     y_SD,     m_SD      & 
                                     , u_ExtPtfm,p_ExtPtfm,x_ExtPtfm,xd_ExtPtfm,z_ExtPtfm,OtherSt_ExtPtfm,y_ExtPtfm,m_ExtPtfm & 
                                     , u_HD,     p_HD,     x_HD,     xd_HD,     z_HD,     OtherSt_HD,     y_HD,     m_HD      & 
                                     , u_BD,     p_BD,     x_BD,     xd_BD,     z_BD,     OtherSt_BD,     y_BD,     m_BD      & 
                                     , u_Orca,   p_Orca,   x_Orca,   xd_Orca,   z_Orca,   OtherSt_Orca,   y_Orca,   m_Orca    & 
                                     , u_MAP,  y_MAP  &
                                     , u_FEAM, y_FEAM & 
                                     , u_MD,   y_MD   & 
                                     , u_IceF, y_IceF & 
                                     , u_IceD, y_IceD & 
<<<<<<< HEAD
                                     , u_SlD,  y_SlD  & 
=======
                                     , u_SrvD, y_SrvD & 
>>>>>>> 34ef10ef
                                     , MeshMapData , ErrStat, ErrMsg, WriteThisStep )
!..................................................................................................................................

   USE ElastoDyn
   USE SubDyn
   USE SoilDyn
   USE HydroDyn
   USE BeamDyn
   USE OrcaFlexInterface

      ! Passed variables

   REAL(DbKi)                        , INTENT(IN   ) :: this_time                 !< The current simulation time (actual or time of prediction)
   TYPE(FAST_ParameterType)          , INTENT(IN   ) :: p_FAST                    !< Glue-code simulation parameters
   LOGICAL                           , INTENT(IN   ) :: calcJacobian              !< Should we calculate Jacobians this time?
                                                                                  
      !ElastoDyn:                                                                 
   TYPE(ED_ContinuousStateType)      , INTENT(IN   ) :: x_ED                      !< Continuous states
   TYPE(ED_DiscreteStateType)        , INTENT(IN   ) :: xd_ED                     !< Discrete states
   TYPE(ED_ConstraintStateType)      , INTENT(IN   ) :: z_ED                      !< Constraint states
   TYPE(ED_OtherStateType)           , INTENT(IN   ) :: OtherSt_ED                !< Other states
   TYPE(ED_ParameterType)            , INTENT(IN   ) :: p_ED                      !< Parameters
   TYPE(ED_InputType)                , INTENT(INOUT) :: u_ED                      !< System inputs
   TYPE(ED_OutputType), TARGET       , INTENT(INOUT) :: y_ED                      !< System outputs
   TYPE(ED_MiscVarType)              , INTENT(INOUT) :: m_ED                      !< misc/optimization variables
         
      !BeamDyn (one instance per blade):                                                                 
   TYPE(BD_ContinuousStateType)      , INTENT(IN   ) :: x_BD(:)                   !< Continuous states
   TYPE(BD_DiscreteStateType)        , INTENT(IN   ) :: xd_BD(:)                  !< Discrete states
   TYPE(BD_ConstraintStateType)      , INTENT(IN   ) :: z_BD(:)                   !< Constraint states
   TYPE(BD_OtherStateType)           , INTENT(IN   ) :: OtherSt_BD(:)             !< Other/optimization states
   TYPE(BD_ParameterType)            , INTENT(IN   ) :: p_BD(:)                   !< Parameters
   TYPE(BD_InputType)                , INTENT(INOUT) :: u_BD(:)                   !< System inputs
   TYPE(BD_OutputType)               , INTENT(INOUT) :: y_BD(:)                   !< System outputs
   TYPE(BD_MiscVarType)              , INTENT(INOUT) :: m_BD(:)                   !< misc/optimization variables
   
      !SubDyn:                                                                    
   TYPE(SD_ContinuousStateType)      , INTENT(IN   ) :: x_SD                      !< Continuous states
   TYPE(SD_DiscreteStateType)        , INTENT(IN   ) :: xd_SD                     !< Discrete states
   TYPE(SD_ConstraintStateType)      , INTENT(IN   ) :: z_SD                      !< Constraint states
   TYPE(SD_OtherStateType)           , INTENT(IN   ) :: OtherSt_SD                !< Other states
   TYPE(SD_ParameterType)            , INTENT(IN   ) :: p_SD                      !< Parameters
   TYPE(SD_InputType)                , INTENT(INOUT) :: u_SD                      !< System inputs
   TYPE(SD_OutputType)               , INTENT(INOUT) :: y_SD                      !< System outputs
   TYPE(SD_MiscVarType)              , INTENT(INOUT) :: m_SD                      !< misc/optimization variables

      !ExtPtfm:
   TYPE(ExtPtfm_ContinuousStateType) , INTENT(IN   ) :: x_ExtPtfm                 !< Continuous states
   TYPE(ExtPtfm_DiscreteStateType)   , INTENT(IN   ) :: xd_ExtPtfm                !< Discrete states
   TYPE(ExtPtfm_ConstraintStateType) , INTENT(IN   ) :: z_ExtPtfm                 !< Constraint states
   TYPE(ExtPtfm_OtherStateType)      , INTENT(IN   ) :: OtherSt_ExtPtfm           !< Other states
   TYPE(ExtPtfm_ParameterType)       , INTENT(IN   ) :: p_ExtPtfm                 !< Parameters
   TYPE(ExtPtfm_InputType)           , INTENT(INOUT) :: u_ExtPtfm                 !< System inputs
   TYPE(ExtPtfm_OutputType)          , INTENT(INOUT) :: y_ExtPtfm                 !< System outputs
   TYPE(ExtPtfm_MiscVarType)         , INTENT(INOUT) :: m_ExtPtfm                 !< misc/optimization variables
          
      !HydroDyn: 
   TYPE(HydroDyn_ContinuousStateType), INTENT(IN   ) :: x_HD                      !< Continuous states
   TYPE(HydroDyn_DiscreteStateType)  , INTENT(IN   ) :: xd_HD                     !< Discrete states
   TYPE(HydroDyn_ConstraintStateType), INTENT(IN   ) :: z_HD                      !< Constraint states
   TYPE(HydroDyn_OtherStateType)     , INTENT(INOUT) :: OtherSt_HD                !< Other states
   TYPE(HydroDyn_ParameterType)      , INTENT(IN   ) :: p_HD                      !< Parameters
   TYPE(HydroDyn_InputType)          , INTENT(INOUT) :: u_HD                      !< System inputs
   TYPE(HydroDyn_OutputType)         , INTENT(INOUT) :: y_HD                      !< System outputs
   TYPE(HydroDyn_MiscVarType)        , INTENT(INOUT) :: m_HD                      !< misc/optimization variables
   
      !OrcaFlex: 
   TYPE(Orca_ContinuousStateType),     INTENT(IN   ) :: x_Orca                    !< Continuous states
   TYPE(Orca_DiscreteStateType)  ,     INTENT(IN   ) :: xd_Orca                   !< Discrete states
   TYPE(Orca_ConstraintStateType),     INTENT(IN   ) :: z_Orca                    !< Constraint states
   TYPE(Orca_OtherStateType)     ,     INTENT(IN   ) :: OtherSt_Orca              !< Other states
   TYPE(Orca_ParameterType)      ,     INTENT(IN   ) :: p_Orca                    !< Parameters
   TYPE(Orca_InputType)          ,     INTENT(INOUT) :: u_Orca                    !< System inputs
   TYPE(Orca_OutputType)         ,     INTENT(INOUT) :: y_Orca                    !< System outputs
   TYPE(Orca_MiscVarType)        ,     INTENT(INOUT) :: m_Orca                    !< misc/optimization variables

      !SoilDyn:
   TYPE(SlD_InputType),                INTENT(INOUT) :: u_SlD                     !< System inputs
   TYPE(SlD_OutputType),               INTENT(IN   ) :: y_SlD                     !< System outputs
   
   
      ! MAP/FEAM/MoorDyn/IceFloe/IceDyn:
   TYPE(MAP_OutputType),              INTENT(IN   )  :: y_MAP                     !< MAP outputs 
   TYPE(MAP_InputType),               INTENT(INOUT)  :: u_MAP                     !< MAP inputs (INOUT just because I don't want to use another tempoarary mesh and we'll overwrite this later)
   TYPE(FEAM_OutputType),             INTENT(IN   )  :: y_FEAM                    !< FEAM outputs  
   TYPE(FEAM_InputType),              INTENT(INOUT)  :: u_FEAM                    !< FEAM inputs (INOUT just because I don't want to use another tempoarary mesh and we'll overwrite this later)
   TYPE(MD_OutputType),               INTENT(IN   )  :: y_MD                      !< MoorDyn outputs  
   TYPE(MD_InputType),                INTENT(INOUT)  :: u_MD                      !< MoorDyn inputs (INOUT just because I don't want to use another tempoarary mesh and we'll overwrite this later)
   TYPE(IceFloe_OutputType),          INTENT(IN   )  :: y_IceF                    !< IceFloe outputs  
   TYPE(IceFloe_InputType),           INTENT(INOUT)  :: u_IceF                    !< IceFloe inputs (INOUT just because I don't want to use another tempoarary mesh and we'll overwrite this later)
   TYPE(IceD_OutputType),             INTENT(IN   )  :: y_IceD(:)                 !< IceDyn outputs  
   TYPE(IceD_InputType),              INTENT(INOUT)  :: u_IceD(:)                 !< IceDyn inputs (INOUT just because I don't want to use another tempoarary mesh and we'll overwrite this later)
<<<<<<< HEAD


=======
   TYPE(SrvD_OutputType),             INTENT(IN   )  :: y_SrvD                    !< SrvD outputs  
   TYPE(SrvD_InputType),              INTENT(INOUT)  :: u_SrvD                    !< SrvD inputs (INOUT just because I don't want to use another tempoarary mesh and we'll overwrite this later)
>>>>>>> 34ef10ef
      
   TYPE(FAST_ModuleMapType)          , INTENT(INOUT) :: MeshMapData               !< data for mapping meshes between modules
   INTEGER(IntKi)                    , INTENT(  OUT) :: ErrStat                   !< Error status of the operation
   CHARACTER(*)                      , INTENT(  OUT) :: ErrMsg                    !< Error message if ErrStat /= ErrID_None
   LOGICAL                           , INTENT(IN   ) :: WriteThisStep             !< Will we print the WriteOutput values this step?

   ! Local variables:
   REAL(ReKi),                             PARAMETER :: TOL_Squared = (1.0E-4)**2 !not currently used because KMax = 1
   REAL(ReKi)                                        :: ThisPerturb               ! an arbitrary perturbation (these are linear, so it shouldn't matter)
   
   CHARACTER(*),                           PARAMETER :: RoutineName = 'FullOpt1_InputOutputSolve'
   
!bjj: store these so that we don't reallocate every time?   
   REAL(ReKi)                                        :: u(           p_FAST%SizeJac_Opt1(1))   ! size of loads/accelerations passed between the 6 modules
   REAL(ReKi)                                        :: u_perturb(   p_FAST%SizeJac_Opt1(1))   ! size of loads/accelerations passed between the 6 modules
   REAL(ReKi)                                        :: u_delta(     p_FAST%SizeJac_Opt1(1))   ! size of loads/accelerations passed between the 6 modules
   REAL(ReKi)                                        :: Fn_U_perturb(p_FAST%SizeJac_Opt1(1))   ! value of U with perturbations
   REAL(ReKi)                                        :: Fn_U_Resid(  p_FAST%SizeJac_Opt1(1))   ! Residual of U
                                                                                           
   TYPE(ED_InputType)                                :: u_ED_perturb              ! Perturbed system inputs
   TYPE(ED_OutputType)                               :: y_ED_perturb              ! Perturbed system outputs
   TYPE(SD_InputType)                                :: u_SD_perturb              ! Perturbed system inputs
   TYPE(SD_OutputType)                               :: y_SD_perturb              ! Perturbed system outputs
   TYPE(HydroDyn_InputType)                          :: u_HD_perturb              ! Perturbed system inputs
   TYPE(HydroDyn_OutputType)                         :: y_HD_perturb              ! Perturbed system outputs
   TYPE(BD_InputType)                                :: u_BD_perturb              ! Perturbed system inputs
   TYPE(BD_OutputType), ALLOCATABLE                  :: y_BD_perturb(:)           ! Perturbed system outputs
   TYPE(Orca_InputType)                              :: u_Orca_perturb            ! Perturbed system inputs
   TYPE(Orca_OutputType)                             :: y_Orca_perturb            ! Perturbed system outputs
   TYPE(ExtPtfm_InputType)                           :: u_ExtPtfm_perturb         ! Perturbed system inputs
   TYPE(ExtPtfm_OutputType)                          :: y_ExtPtfm_perturb         ! Perturbed system outputs
                                                                                  
                                                                                  
   INTEGER(IntKi)                                    :: i,j                       ! loop counters (jacobian column number)
   INTEGER(IntKi)                                    :: nb                        ! loop counter (blade number)
   INTEGER(IntKi)                                    :: K                         ! Input-output-solve iteration counter
   INTEGER(IntKi)                                    :: ErrStat2                  ! temporary Error status of the operation
   CHARACTER(ErrMsgLen)                              :: ErrMsg2                   ! temporary Error message if ErrStat /= ErrID_None
   
   TYPE(MeshType), POINTER                           :: PlatformMotionMesh
   
#ifdef OUTPUT_ADDEDMASS   
   REAL(ReKi)                                        :: AddedMassMatrix(6,6)
   INTEGER                                           :: UnAM
   INTEGER                                           :: AMIndx   
#endif
#ifdef OUTPUT_JACOBIAN
   INTEGER                                           :: UnJac
   INTEGER                                           :: TmpIndx   
#endif
   
   LOGICAL                                           :: GetWriteOutput            ! flag to determine if we need WriteOutputs from this call to CalcOutput
   
   ! Note: p_FAST%UJacSclFact is a scaling factor that gets us similar magnitudes between loads and accelerations...
 
!bjj: note, that this routine may have a problem if there is remapping done
    
   ErrStat = ErrID_None
   ErrMsg  = ""
   
      !----------------------------------------------------------------------------------------------------
      ! Some record keeping stuff:
      !----------------------------------------------------------------------------------------------------      
                  
         ! Local copies for perturbing inputs and outputs (computing Jacobian):
      IF ( calcJacobian ) THEN         
         
         CALL ED_CopyInput(  u_ED, u_ED_perturb, MESH_NEWCOPY, ErrStat2, ErrMsg2 )
            CALL SetErrStat( ErrStat2, 'u_ED_perturb:'//ErrMsg2, ErrStat, ErrMsg, RoutineName  )
         CALL ED_CopyOutput( y_ED, y_ED_perturb, MESH_NEWCOPY, ErrStat2, ErrMsg2 )         
            CALL SetErrStat( ErrStat2, 'y_ED_perturb:'//ErrMsg2, ErrStat, ErrMsg, RoutineName  )
            
         IF ( p_FAST%CompSub == Module_SD ) THEN   
            CALL SD_CopyInput(  u_SD, u_SD_perturb, MESH_NEWCOPY, ErrStat2, ErrMsg2 )           
               CALL SetErrStat( ErrStat2, 'u_SD_perturb:'//ErrMsg2, ErrStat, ErrMsg, RoutineName  )
            CALL SD_CopyOutput( y_SD, y_SD_perturb, MESH_NEWCOPY, ErrStat2, ErrMsg2 )  
               CALL SetErrStat( ErrStat2, 'y_SD_perturb:'//ErrMsg2, ErrStat, ErrMsg, RoutineName  )
         ELSEIF ( p_FAST%CompSub == Module_ExtPtfm ) THEN   
            CALL ExtPtfm_CopyInput(  u_ExtPtfm, u_ExtPtfm_perturb, MESH_NEWCOPY, ErrStat2, ErrMsg2 )           
               CALL SetErrStat( ErrStat2, 'u_ExtPtfm_perturb:'//ErrMsg2, ErrStat, ErrMsg, RoutineName  )
            CALL ExtPtfm_CopyOutput( y_ExtPtfm, y_ExtPtfm_perturb, MESH_NEWCOPY, ErrStat2, ErrMsg2 )  
               CALL SetErrStat( ErrStat2, 'y_ExtPtfm_perturb:'//ErrMsg2, ErrStat, ErrMsg, RoutineName  )
         END IF
            
         IF ( p_FAST%CompHydro == Module_HD ) THEN            
            CALL HydroDyn_CopyInput(  u_HD, u_HD_perturb, MESH_NEWCOPY, ErrStat2, ErrMsg2 )           
               CALL SetErrStat( ErrStat2, 'u_HD_perturb:'//ErrMsg2, ErrStat, ErrMsg, RoutineName  )
            CALL HydroDyn_CopyOutput( y_HD, y_HD_perturb, MESH_NEWCOPY, ErrStat2, ErrMsg2 )  
               CALL SetErrStat( ErrStat2, 'y_HD_perturb:'//ErrMsg2, ErrStat, ErrMsg, RoutineName  )
         END IF
         
         IF ( p_FAST%CompElast == Module_BD .and. BD_Solve_Option1) THEN    
            ALLOCATE( y_BD_perturb(p_FAST%nBeams) , STAT = ErrStat2 )
            if (ErrStat2 /= 0) then
               call SetErrStat( ErrID_Fatal, 'Error allocating y_BD_perturb.', ErrStat, ErrMsg, RoutineName )
               call CleanUp()
               return
            end if
            
            !bjj: if this mesh could have different number of nodes per instance, we'd need an array. (but, it's a single point) 
            CALL BD_CopyInput(  u_BD(1), u_BD_perturb, MESH_NEWCOPY, ErrStat2, ErrMsg2 )           
               CALL SetErrStat( ErrStat2, 'u_BD_perturb:'//ErrMsg2, ErrStat, ErrMsg, RoutineName  )
            do nb=1,p_FAST%nBeams
               CALL BD_CopyOutput( y_BD(nb), y_BD_perturb(nb), MESH_NEWCOPY, ErrStat2, ErrMsg2 )  
                  CALL SetErrStat( ErrStat2, 'y_BD_perturb:'//ErrMsg2, ErrStat, ErrMsg, RoutineName  )
            end do
            
         END IF
         
         IF ( p_FAST%CompMooring == Module_Orca ) THEN
            CALL Orca_CopyInput(  u_Orca, u_Orca_perturb, MESH_NEWCOPY, ErrStat2, ErrMsg2 )           
               CALL SetErrStat( ErrStat2, 'u_Orca_perturb:'//ErrMsg2, ErrStat, ErrMsg, RoutineName  )
            CALL Orca_CopyOutput( y_Orca, y_Orca_perturb, MESH_NEWCOPY, ErrStat2, ErrMsg2 )  
               CALL SetErrStat( ErrStat2, 'y_Orca_perturb:'//ErrMsg2, ErrStat, ErrMsg, RoutineName  )         
         END IF
         
         IF (ErrStat >= AbortErrLev) THEN
            CALL CleanUp()
            RETURN
         END IF
         
      END IF
         
      !----------------------------------------------------------------------------------------------------
      ! set up u vector, using local initial guesses:
      !---------------------------------------------------------------------------------------------------- 
      
      ! we need BeamDyn input mesh to be an array of meshes, so first we'll copy into temporary storage:
      DO nb=1,p_FAST%nBeams
         call MeshCopy( u_BD(nb)%RootMotion, MeshMapData%u_BD_RootMotion(nb), MESH_UPDATECOPY, ErrStat2, ErrMsg2 )
            CALL SetErrStat( ErrStat2, ErrMsg2, ErrStat, ErrMsg, RoutineName  )
      END DO
      
      CALL Create_FullOpt1_UVector(u, u_ED%PlatformPtMesh, u_SD%TPMesh, u_SD%LMesh,  &
               u_HD%Morison%Mesh, u_HD%WAMITMesh, u_ED%HubPtLoad, MeshMapData%u_BD_RootMotion, u_Orca%PtfmMesh, &
               u_ExtPtfm%PtfmMesh, u_SrvD%SStC, p_FAST )
                  
      K = 0
      
      DO
         
         !-------------------------------------------------------------------------------------------------
         ! Calculate outputs at this_time, based on inputs at this_time
         !-------------------------------------------------------------------------------------------------
         GetWriteOutput = WriteThisStep .and. K >= p_FAST%KMax ! we need this only on the last call to BD
         
         CALL ED_CalcOutput( this_time, u_ED, p_ED, x_ED, xd_ED, z_ED, OtherSt_ED, y_ED, m_ED, ErrStat2, ErrMsg2 )
            CALL SetErrStat( ErrStat2, ErrMsg2, ErrStat, ErrMsg, RoutineName  )
                                 
         IF ( p_FAST%CompSub == Module_SD ) THEN            
            CALL SD_CalcOutput( this_time, u_SD, p_SD, x_SD, xd_SD, z_SD, OtherSt_SD, y_SD, m_SD, ErrStat2, ErrMsg2 )
               CALL SetErrStat( ErrStat2, ErrMsg2, ErrStat, ErrMsg, RoutineName  )
         ELSEIF ( p_FAST%CompSub == Module_ExtPtfm ) THEN            
            CALL ExtPtfm_CalcOutput( this_time, u_ExtPtfm, p_ExtPtfm, x_ExtPtfm, xd_ExtPtfm, z_ExtPtfm, OtherSt_ExtPtfm, &
                                     y_ExtPtfm, m_ExtPtfm, ErrStat2, ErrMsg2 )
               CALL SetErrStat( ErrStat2, ErrMsg2, ErrStat, ErrMsg, RoutineName  )
         END IF
            
         IF ( p_FAST%CompHydro == Module_HD ) THEN 
            CALL HydroDyn_CalcOutput( this_time, u_HD, p_HD, x_HD, xd_HD, z_HD, OtherSt_HD, y_HD, m_HD, ErrStat2, ErrMsg2 )
               CALL SetErrStat( ErrStat2, ErrMsg2, ErrStat, ErrMsg, RoutineName  )
         END IF
         
         IF ( p_FAST%CompElast == Module_BD .and. BD_Solve_Option1) THEN
            do nb=1,p_FAST%nBeams
               CALL BD_CalcOutput( this_time, u_BD(nb), p_BD(nb), x_BD(nb), xd_BD(nb), z_BD(nb), OtherSt_BD(nb), y_BD(nb), m_BD(nb), ErrStat2, ErrMsg2, GetWriteOutput )
                  CALL SetErrStat( ErrStat2, ErrMsg2, ErrStat, ErrMsg, RoutineName  )
            end do            
         END IF
         
         IF ( p_FAST%CompMooring == Module_Orca ) THEN 
            CALL Orca_CalcOutput( this_time, u_Orca, p_Orca, x_Orca, xd_Orca, z_Orca, OtherSt_Orca, y_Orca, m_Orca, ErrStat2, ErrMsg2 )
               CALL SetErrStat( ErrStat2, ErrMsg2, ErrStat, ErrMsg, RoutineName  )
         END IF
         
         IF ( ErrStat >= AbortErrLev ) THEN
            CALL CleanUp()
            RETURN      
         END IF
               
         
         IF ( K >= p_FAST%KMax ) EXIT
         
                                                            
         !-------------------------------------------------------------------------------------------------
         ! Calculate Jacobian: partial U/partial u:
         ! (note that we don't want to change u_ED, u_SD, u_HD, u_BD, u_ExtPtfm, or u_Orca, here)
         !-------------------------------------------------------------------------------------------------
         
         CALL U_FullOpt1_Residual(y_ED, y_SD, y_HD, y_BD, y_Orca, y_ExtPtfm, u, Fn_U_Resid)    !May set errors here...              
            IF ( ErrStat >= AbortErrLev ) THEN
               CALL CleanUp()
               RETURN      
            END IF
         
         IF ( calcJacobian ) THEN
            i = 0
            
            !...............................
            ! Get ElastoDyn's contribution:
            !...............................
            DO j=1,p_FAST%SizeJac_Opt1(2) !call ED_CalcOutput
               i = i + 1
               
               ! perturb u_ED:
               CALL ED_CopyInput(  u_ED, u_ED_perturb, MESH_UPDATECOPY, ErrStat2, ErrMsg2 )
                  CALL SetErrStat( ErrStat2, ErrMsg2, ErrStat, ErrMsg, RoutineName  )
               u_perturb = u            
               CALL Perturb_u_FullOpt1( p_FAST, MeshMapData%Jac_u_indx, i, u_perturb, u_ED_perturb=u_ED_perturb, perturb=ThisPerturb ) ! perturb u and u_ED by ThisPerturb [routine sets ThisPerturb]
                  
               ! calculate outputs with perturbed inputs:
               CALL ED_CalcOutput( this_time, u_ED_perturb, p_ED, x_ED, xd_ED, z_ED, OtherSt_ED, y_ED_perturb, m_ED, ErrStat2, ErrMsg2 ) !calculate y_ED_perturb
                  CALL SetErrStat( ErrStat2, ErrMsg2, ErrStat, ErrMsg, RoutineName  )
                  
                  
               CALL U_FullOpt1_Residual(y_ED_perturb, y_SD, y_HD, y_BD, y_Orca, y_ExtPtfm, u_perturb, Fn_U_perturb) ! get this perturbation, U_perturb
               
               
               IF ( ErrStat >= AbortErrLev ) THEN
                  CALL CleanUp()
                  RETURN      
               END IF
            
                MeshMapData%Jacobian_Opt1(:,i) = (Fn_U_perturb - Fn_U_Resid) / ThisPerturb
                  
            END DO ! ElastoDyn contribution ( columns 1-p_FAST%SizeJac_Opt1(2) )
               
            !...............................
            ! Get SubDyn's contribution:  (note if p_FAST%CompSub /= Module_SD, SizeJac_Opt1(3) = 0)
            !...............................               
            DO j=1,p_FAST%SizeJac_Opt1(3) !call SD_CalcOutput
               i = i + 1 ! i = j + p_FAST%SizeJac_Opt1(2)
                              
               ! perturb u_SD:
               CALL SD_CopyInput(  u_SD, u_SD_perturb, MESH_UPDATECOPY, ErrStat2, ErrMsg2 )
                  CALL SetErrStat( ErrStat2, ErrMsg2, ErrStat, ErrMsg, RoutineName  )
               u_perturb = u            
               CALL Perturb_u_FullOpt1( p_FAST, MeshMapData%Jac_u_indx, i, u_perturb, u_SD_perturb=u_SD_perturb, perturb=ThisPerturb ) ! perturb u and u_SD by ThisPerturb [routine sets ThisPerturb]
                  
               ! calculate outputs with perturbed inputs:
               CALL SD_CalcOutput( this_time, u_SD_perturb, p_SD, x_SD, xd_SD, z_SD, OtherSt_SD, y_SD_perturb, m_SD, ErrStat2, ErrMsg2 )
                  CALL SetErrStat( ErrStat2, ErrMsg2, ErrStat, ErrMsg, RoutineName  )
                  
                  
               CALL U_FullOpt1_Residual(y_ED, y_SD_perturb, y_HD, y_BD, y_Orca, y_ExtPtfm, u_perturb, Fn_U_perturb) ! get this perturbation    
               
               IF ( ErrStat >= AbortErrLev ) THEN
                  CALL CleanUp()
                  RETURN      
               END IF                  
               
               MeshMapData%Jacobian_Opt1(:,i) = (Fn_U_perturb - Fn_U_Resid) / ThisPerturb
                                    
            END DO ! SubDyn contribution
            
                  
            !...............................
            ! Get HydroDyn's contribution: (note if p_FAST%CompHydro /= Module_HD, SizeJac_Opt1(4) = 0)
            !...............................             
            DO j=1,p_FAST%SizeJac_Opt1(4) !call HydroDyn_CalcOutput            
               i = i + 1 ! i = j + p_FAST%SizeJac_Opt1(2) + p_FAST%SizeJac_Opt1(3) 

               ! perturb u_HD:
               CALL HydroDyn_CopyInput(  u_HD, u_HD_perturb, MESH_UPDATECOPY, ErrStat2, ErrMsg2 )
                  CALL SetErrStat( ErrStat2, ErrMsg2, ErrStat, ErrMsg, RoutineName  )
               u_perturb = u            
               CALL Perturb_u_FullOpt1( p_FAST, MeshMapData%Jac_u_indx, i, u_perturb, u_HD_perturb=u_HD_perturb, perturb=ThisPerturb ) ! perturb u and u_HD by ThisPerturb [routine sets ThisPerturb]
                  
               ! calculate outputs with perturbed inputs:
               CALL HydroDyn_CalcOutput( this_time, u_HD_perturb, p_HD, x_HD, xd_HD, z_HD, OtherSt_HD, y_HD_perturb, m_HD, ErrStat2, ErrMsg2 )
                  CALL SetErrStat( ErrStat2, ErrMsg2, ErrStat, ErrMsg, RoutineName  )
                  
               CALL U_FullOpt1_Residual(y_ED, y_SD, y_HD_perturb, y_BD, y_Orca, y_ExtPtfm, u_perturb, Fn_U_perturb) ! get this perturbation  
               
               IF ( ErrStat >= AbortErrLev ) THEN
                  CALL CleanUp()
                  RETURN      
               END IF                  
               
               MeshMapData%Jacobian_Opt1(:,i) = (Fn_U_perturb - Fn_U_Resid) / ThisPerturb
                                             
            END DO !HydroDyn contribution
            
            !...............................
            ! Get BeamDyn's contribution: (note if p_FAST%CompElast /= Module_BD, SizeJac_Opt1(5) = 0)
            !............................... 
            DO nb=1,p_FAST%nBeams
               CALL BD_CopyOutput(y_BD(nb),y_BD_perturb(nb),MESH_UPDATECOPY,ErrStat2,ErrMsg2)
                  CALL SetErrStat( ErrStat2, ErrMsg2, ErrStat, ErrMsg, RoutineName  )
            END DO
                        
            DO nb=1,p_FAST%nBeams
               
               ! make sure we perturb the outputs from only the current blade (overwrite the previous perturbation with y_BD values)
               if (nb > 1) then               
                  CALL BD_CopyOutput(  y_BD(nb-1), y_BD_perturb(nb-1), MESH_UPDATECOPY, ErrStat2, ErrMsg2 )
                     CALL SetErrStat( ErrStat2, ErrMsg2, ErrStat, ErrMsg, RoutineName  )
               end if
               
               
               DO j=1,p_FAST%SizeJac_Opt1(4+nb) !call BD_CalcOutput            
                  i = i + 1 ! i = j + sum(p_FAST%SizeJac_Opt1(2:3+nb))
                  ! perturb u_BD:
                  CALL BD_CopyInput(  u_BD(nb), u_BD_perturb, MESH_UPDATECOPY, ErrStat2, ErrMsg2 )
                     CALL SetErrStat( ErrStat2, ErrMsg2, ErrStat, ErrMsg, RoutineName  )
                  u_perturb = u            
                  CALL Perturb_u_FullOpt1( p_FAST, MeshMapData%Jac_u_indx, i, u_perturb, u_BD_perturb=u_BD_perturb, perturb=ThisPerturb ) ! perturb u and u_HD by ThisPerturb [routine sets ThisPerturb]
                  
                  ! calculate outputs with perturbed inputs:
                  CALL BD_CalcOutput( this_time, u_BD_perturb, p_BD(nb), x_BD(nb), xd_BD(nb), z_BD(nb), OtherSt_BD(nb), y_BD_perturb(nb), m_BD(nb), ErrStat2, ErrMsg2, .false. ) ! We don't use the WriteOutput when computing the Jacobian
                     CALL SetErrStat( ErrStat2, ErrMsg2, ErrStat, ErrMsg, RoutineName  )
                  CALL U_FullOpt1_Residual(y_ED, y_SD, y_HD, y_BD_perturb, y_Orca, y_ExtPtfm, u_perturb, Fn_U_perturb) ! get this perturbation  
               
                  IF ( ErrStat >= AbortErrLev ) THEN
                     CALL CleanUp()
                     RETURN      
                  END IF                  
               
                  MeshMapData%Jacobian_Opt1(:,i) = (Fn_U_perturb - Fn_U_Resid) / ThisPerturb
               END DO
               
               
            END DO !BeamDyn contribution          
            
            
            !...............................
            ! Get OrcaFlex's contribution: (note if p_FAST%CompMooring /= Module_Orca, SizeJac_Opt1(8) = 0)
            !...............................
            DO j=1,p_FAST%SizeJac_Opt1(8) !call Orca_CalcOutput            
               i = i + 1

               ! perturb u_Orca:
               CALL Orca_CopyInput(  u_Orca, u_Orca_perturb, MESH_UPDATECOPY, ErrStat2, ErrMsg2 )
                  CALL SetErrStat( ErrStat2, ErrMsg2, ErrStat, ErrMsg, RoutineName  )
               u_perturb = u            
               CALL Perturb_u_FullOpt1( p_FAST, MeshMapData%Jac_u_indx, i, u_perturb, u_Orca_perturb=u_Orca_perturb, perturb=ThisPerturb ) ! perturb u and u_Orca by ThisPerturb [routine sets ThisPerturb]
                  
               ! calculate outputs with perturbed inputs:
               CALL Orca_CalcOutput( this_time, u_Orca_perturb, p_Orca, x_Orca, xd_Orca, z_Orca, OtherSt_Orca, y_Orca_perturb, m_Orca, ErrStat2, ErrMsg2 )
                  CALL SetErrStat( ErrStat2, ErrMsg2, ErrStat, ErrMsg, RoutineName  )
                  
               CALL U_FullOpt1_Residual(y_ED, y_SD, y_HD, y_BD, y_Orca_perturb, y_ExtPtfm, u_perturb, Fn_U_perturb) ! get this perturbation  
               
               IF ( ErrStat >= AbortErrLev ) THEN
                  CALL CleanUp()
                  RETURN      
               END IF                  
               
               MeshMapData%Jacobian_Opt1(:,i) = (Fn_U_perturb - Fn_U_Resid) / ThisPerturb
                                             
            END DO !OrcaFlex contribution            
            
            
            !...............................
            ! Get ExtPtfm's contribution: (note if p_FAST%CompSub /= Module_ExtPtfm, SizeJac_Opt1(9) = 0)
            !...............................             
            DO j=1,p_FAST%SizeJac_Opt1(9) !call ExtPtfm_CalcOutput            
               i = i + 1

               ! perturb u_ExtPtfm:
               CALL ExtPtfm_CopyInput(  u_ExtPtfm, u_ExtPtfm_perturb, MESH_UPDATECOPY, ErrStat2, ErrMsg2 )
                  CALL SetErrStat( ErrStat2, ErrMsg2, ErrStat, ErrMsg, RoutineName  )
               u_perturb = u            
               CALL Perturb_u_FullOpt1( p_FAST, MeshMapData%Jac_u_indx, i, u_perturb, u_ExtPtfm_perturb=u_ExtPtfm_perturb, perturb=ThisPerturb ) ! perturb u and u_ExtPtfm by ThisPerturb [routine sets ThisPerturb]
                  
               ! calculate outputs with perturbed inputs:
               CALL ExtPtfm_CalcOutput( this_time, u_ExtPtfm_perturb, p_ExtPtfm, x_ExtPtfm, xd_ExtPtfm, z_ExtPtfm, &
                                        OtherSt_ExtPtfm, y_ExtPtfm_perturb, m_ExtPtfm, ErrStat2, ErrMsg2 )
                  CALL SetErrStat( ErrStat2, ErrMsg2, ErrStat, ErrMsg, RoutineName  )
                  
               CALL U_FullOpt1_Residual(y_ED, y_SD, y_HD, y_BD, y_Orca, y_ExtPtfm_perturb, u_perturb, Fn_U_perturb) ! get this perturbation  
               
               IF ( ErrStat >= AbortErrLev ) THEN
                  CALL CleanUp()
                  RETURN      
               END IF                  
               
               MeshMapData%Jacobian_Opt1(:,i) = (Fn_U_perturb - Fn_U_Resid) / ThisPerturb
                                             
            END DO !ExtPtfm contribution                
            
 
#ifdef OUTPUT_ADDEDMASS  
IF (p_FAST%CompHydro == Module_HD ) THEN
   UnAM = -1
   CALL GetNewUnit( UnAM, ErrStat2, ErrMsg2 )
   CALL OpenFOutFile( UnAM, TRIM(p_FAST%OutFileRoot)//'.AddedMassMatrix', ErrStat2, ErrMsg2)
      CALL SetErrStat( ErrStat2, ErrMsg2, ErrStat, ErrMsg, RoutineName  )
      IF ( ErrStat >= AbortErrLev ) RETURN               
   
   AMIndx = p_FAST%SizeJac_Opt1(1) - 5 - sum(p_FAST%SizeJac_Opt1(5:)) !the start of the HydroDyn Mesh inputs in the Jacobian
   AddedMassMatrix = MeshMapData%Jacobian_Opt1(1:6,AMIndx:(AMIndx+5)) * p_FAST%UJacSclFact   
   CALL WrMatrix(AddedMassMatrix,UnAM, p_FAST%OutFmt)
   CLOSE( UnAM )
END IF
#endif
#ifdef OUTPUT_JACOBIAN
   UnJac = -1
   CALL GetNewUnit( UnJac, ErrStat2, ErrMsg2 )
   CALL OpenFOutFile( UnJac, TRIM(p_FAST%OutFileRoot)//'.'//TRIM(num2lstr(this_time))//'.Jacobian', ErrStat2, ErrMsg2)
      CALL SetErrStat( ErrStat2, ErrMsg2, ErrStat, ErrMsg, RoutineName  )
      IF ( ErrStat >= AbortErrLev ) RETURN               
      
   CALL WrFileNR(UnJac, '  ')
   IF (p_FAST%CompHydro == Module_HD .or. p_FAST%CompSub /= Module_None .or. p_FAST%CompMooring == Module_Orca) then   
      CALL WrFileNR(UnJac, ' ElastoDyn_Ptfm_Force_X') 
      CALL WrFileNR(UnJac, ' ElastoDyn_Ptfm_Force_Y') 
      CALL WrFileNR(UnJac, ' ElastoDyn_Ptfm_Force_Z') 
      CALL WrFileNR(UnJac, ' ElastoDyn_Ptfm_Moment_X') 
      CALL WrFileNR(UnJac, ' ElastoDyn_Ptfm_Moment_Y') 
      CALL WrFileNR(UnJac, ' ElastoDyn_Ptfm_Moment_Z') 
   end if
   
   IF (p_FAST%CompElast == Module_BD .and. BD_Solve_Option1) then
      CALL WrFileNR(UnJac, ' ElastoDyn_hub_Force_X') 
      CALL WrFileNR(UnJac, ' ElastoDyn_hub_Force_Y') 
      CALL WrFileNR(UnJac, ' ElastoDyn_hub_Force_Z') 
      CALL WrFileNR(UnJac, ' ElastoDyn_hub_Moment_X') 
      CALL WrFileNR(UnJac, ' ElastoDyn_hub_Moment_Y') 
      CALL WrFileNR(UnJac, ' ElastoDyn_hub_Moment_Z')       
   END IF
   
   
   DO TmpIndx=1,u_SD%TPMesh%NNodes
      CALL WrFileNR(UnJac, ' SD_TPMesh_TranslationAcc_X_'//TRIM(Num2LStr(TmpIndx))) 
      CALL WrFileNR(UnJac, ' SD_TPMesh_TranslationAcc_Y_'//TRIM(Num2LStr(TmpIndx))) 
      CALL WrFileNR(UnJac, ' SD_TPMesh_TranslationAcc_Z_'//TRIM(Num2LStr(TmpIndx))) 
   END DO

   DO TmpIndx=1,u_SD%TPMesh%NNodes
      CALL WrFileNR(UnJac, ' SD_TPMesh_RotationAcc_X_'//TRIM(Num2LStr(TmpIndx))) 
      CALL WrFileNR(UnJac, ' SD_TPMesh_RotationAcc_Y_'//TRIM(Num2LStr(TmpIndx))) 
      CALL WrFileNR(UnJac, ' SD_TPMesh_RotationAcc_Z_'//TRIM(Num2LStr(TmpIndx))) 
   END DO
            
   IF ( p_FAST%CompHydro == Module_HD .or. p_FAST%CompSoil == Module_SlD ) THEN  ! this SD mesh linked only when HD or SlD are enabled
      DO TmpIndx=1,u_SD%LMesh%NNodes
         CALL WrFileNR(UnJac, ' SD_LMesh_Force_X_'//TRIM(Num2LStr(TmpIndx))) 
         CALL WrFileNR(UnJac, ' SD_LMesh_Force_Y_'//TRIM(Num2LStr(TmpIndx))) 
         CALL WrFileNR(UnJac, ' SD_LMesh_Force_Z_'//TRIM(Num2LStr(TmpIndx))) 
      END DO      
      DO TmpIndx=1,u_SD%LMesh%NNodes
         CALL WrFileNR(UnJac, ' SD_LMesh_Moment_X_'//TRIM(Num2LStr(TmpIndx))) 
         CALL WrFileNR(UnJac, ' SD_LMesh_Moment_Y_'//TRIM(Num2LStr(TmpIndx))) 
         CALL WrFileNR(UnJac, ' SD_LMesh_Moment_Z_'//TRIM(Num2LStr(TmpIndx))) 
      END DO                  
   END IF
   
   DO TmpIndx=1,u_HD%Morison%Mesh%NNodes
      CALL WrFileNR(UnJac, ' HD_M_Mesh_TranslationAcc_X_'//TRIM(Num2LStr(TmpIndx))) 
      CALL WrFileNR(UnJac, ' HD_M_Mesh_TranslationAcc_Y_'//TRIM(Num2LStr(TmpIndx))) 
      CALL WrFileNR(UnJac, ' HD_M_Mesh_TranslationAcc_Z_'//TRIM(Num2LStr(TmpIndx))) 
   END DO   
   DO TmpIndx=1,u_HD%Morison%Mesh%NNodes
      CALL WrFileNR(UnJac, ' HD_M_Mesh_RotationAcc_X_'//TRIM(Num2LStr(TmpIndx))) 
      CALL WrFileNR(UnJac, ' HD_M_Mesh_RotationAcc_Y_'//TRIM(Num2LStr(TmpIndx))) 
      CALL WrFileNR(UnJac, ' HD_M_Mesh_RotationAcc_Z_'//TRIM(Num2LStr(TmpIndx))) 
   END DO   
       
   DO TmpIndx=1,u_HD%WAMITMesh%NNodes
      CALL WrFileNR(UnJac, ' HD_W_Mesh_TranslationAcc_X_'//TRIM(Num2LStr(TmpIndx))) 
      CALL WrFileNR(UnJac, ' HD_W_Mesh_TranslationAcc_Y_'//TRIM(Num2LStr(TmpIndx))) 
      CALL WrFileNR(UnJac, ' HD_W_Mesh_TranslationAcc_Z_'//TRIM(Num2LStr(TmpIndx))) 
   END DO   
   DO TmpIndx=1,u_HD%WAMITMesh%NNodes
      CALL WrFileNR(UnJac, ' HD_W_Mesh_RotationAcc_X_'//TRIM(Num2LStr(TmpIndx))) 
      CALL WrFileNR(UnJac, ' HD_W_Mesh_RotationAcc_Y_'//TRIM(Num2LStr(TmpIndx))) 
      CALL WrFileNR(UnJac, ' HD_W_Mesh_RotationAcc_Z_'//TRIM(Num2LStr(TmpIndx))) 
   END DO 
   
   DO nb=1,p_FAST%nBeams
      CALL WrFileNR(UnJac, ' BD_Root'//trim(num2lstr(nb))//'Motion_TranslationAcc_X') 
      CALL WrFileNR(UnJac, ' BD_Root'//trim(num2lstr(nb))//'Motion_TranslationAcc_Y') 
      CALL WrFileNR(UnJac, ' BD_Root'//trim(num2lstr(nb))//'Motion_TranslationAcc_Z') 
      CALL WrFileNR(UnJac, ' BD_Root'//trim(num2lstr(nb))//'Motion_RotationAcc_X') 
      CALL WrFileNR(UnJac, ' BD_Root'//trim(num2lstr(nb))//'Motion_RotationAcc_Y') 
      CALL WrFileNR(UnJac, ' BD_Root'//trim(num2lstr(nb))//'Motion_RotationAcc_Z') 
   END DO
         
   DO TmpIndx=1,u_Orca%PtfmMesh%NNodes
      CALL WrFileNR(UnJac, ' Orca_PtfmMesh_TranslationAcc_X_'//TRIM(Num2LStr(TmpIndx))) 
      CALL WrFileNR(UnJac, ' Orca_PtfmMesh_TranslationAcc_Y_'//TRIM(Num2LStr(TmpIndx))) 
      CALL WrFileNR(UnJac, ' Orca_PtfmMesh_TranslationAcc_Z_'//TRIM(Num2LStr(TmpIndx))) 
   END DO

   DO TmpIndx=1,u_Orca%PtfmMesh%NNodes
      CALL WrFileNR(UnJac, ' Orca_PtfmMesh_RotationAcc_X_'//TRIM(Num2LStr(TmpIndx))) 
      CALL WrFileNR(UnJac, ' Orca_PtfmMesh_RotationAcc_Y_'//TRIM(Num2LStr(TmpIndx))) 
      CALL WrFileNR(UnJac, ' Orca_PtfmMesh_RotationAcc_Z_'//TRIM(Num2LStr(TmpIndx))) 
   END DO
   
   DO TmpIndx=1,u_ExtPtfm%PtfmMesh%NNodes
      CALL WrFileNR(UnJac, ' ExtPtfm_PtfmMesh_RotationAcc_X_'//TRIM(Num2LStr(TmpIndx))) 
      CALL WrFileNR(UnJac, ' ExtPtfm_PtfmMesh_RotationAcc_Y_'//TRIM(Num2LStr(TmpIndx))) 
      CALL WrFileNR(UnJac, ' ExtPtfm_PtfmMesh_RotationAcc_Z_'//TRIM(Num2LStr(TmpIndx))) 
   END DO


   WRITE(UnJac,'()')    
      
   CALL WrMatrix(MeshMapData%Jacobian_Opt1,UnJac, p_FAST%OutFmt)
   CLOSE( UnJac )

#endif               
            
            
               ! Get the LU decomposition of this matrix using a LAPACK routine: 
               ! The result is of the form MeshMapDat%Jacobian_Opt1 = P * L * U 

            CALL LAPACK_getrf( M=p_FAST%SizeJac_Opt1(1), N=p_FAST%SizeJac_Opt1(1), &
                              A=MeshMapData%Jacobian_Opt1, IPIV=MeshMapData%Jacobian_pivot, &
                              ErrStat=ErrStat2, ErrMsg=ErrMsg2 )
               CALL SetErrStat( ErrStat2, ErrMsg2, ErrStat, ErrMsg, RoutineName  )
               IF ( ErrStat >= AbortErrLev ) THEN
                  CALL CleanUp()
                  RETURN 
               END IF
            
         END IF         
            
         !-------------------------------------------------------------------------------------------------
         ! Solve for delta u: Jac*u_delta = - Fn_U_Resid
         !  using the LAPACK routine 
         !-------------------------------------------------------------------------------------------------
         
         u_delta = -Fn_U_Resid
         CALL LAPACK_getrs( TRANS="N", N=p_FAST%SizeJac_Opt1(1), A=MeshMapData%Jacobian_Opt1, &
                            IPIV=MeshMapData%Jacobian_pivot, B=u_delta, ErrStat=ErrStat2, ErrMsg=ErrMsg2 )
               CALL SetErrStat( ErrStat2, ErrMsg2, ErrStat, ErrMsg, RoutineName  )
               IF ( ErrStat >= AbortErrLev ) THEN
                  CALL CleanUp()
                  RETURN 
               END IF

         !-------------------------------------------------------------------------------------------------
         ! check for error, update inputs (u_ED and u_HD), and iterate again
         !-------------------------------------------------------------------------------------------------
                  
!         IF ( DOT_PRODUCT(u_delta, u_delta) <= TOL_Squared ) EXIT
         
         u = u + u_delta                  
         CALL Add_FullOpt1_u_delta( p_FAST, MeshMapData%Jac_u_indx, u_delta, u_ED, u_SD, u_HD, u_BD, u_Orca, u_ExtPtfm )
                           
         K = K + 1
         
      END DO ! K
               
      !...............................................
      ! This is effectively doing option 2, where we set the input velocities and displacements based on the outputs we just calculated
      !...............................................
      
      PlatformMotionMesh => y_ED%PlatformPtMesh
      
      
      ! BD motion inputs: (from ED)
      IF (p_FAST%CompElast == Module_BD .and. BD_Solve_Option1) THEN
         
            ! Make copies of the accelerations we just solved for (so we don't overwrite them)         
         do nb = 1,p_FAST%nBeams            
            MeshMapData%u_BD_RootMotion(nb)%RotationAcc     = u_BD(nb)%RootMotion%RotationAcc
            MeshMapData%u_BD_RootMotion(nb)%TranslationAcc  = u_BD(nb)%RootMotion%TranslationAcc                  
         end do
         
         call Transfer_ED_to_BD(y_ED, u_BD, MeshMapData, ErrStat2, ErrMsg2 )
            call SetErrStat( ErrStat2, ErrMsg2, ErrStat, ErrMsg, RoutineName  )
                  
            ! put the acceleration data (calucluted in this routine) back         
         do nb = 1,p_FAST%nBeams            
            u_BD(nb)%RootMotion%RotationAcc    = MeshMapData%u_BD_RootMotion(nb)%RotationAcc   
            u_BD(nb)%RootMotion%TranslationAcc = MeshMapData%u_BD_RootMotion(nb)%TranslationAcc                  
         end do
         
      END IF
            
      
      !...............
      ! HD motion inputs: (from SD and ED)
      IF (p_FAST%CompHydro == Module_HD ) THEN
      
         ! Make copies of the accelerations we just solved for (so we don't overwrite them)         
         IF (MeshMapData%u_HD_M_Mesh%Committed) THEN
             MeshMapData%u_HD_M_Mesh%RotationAcc     = u_HD%Morison%Mesh%RotationAcc
             MeshMapData%u_HD_M_Mesh%TranslationAcc  = u_HD%Morison%Mesh%TranslationAcc
         ENDIF
        
         IF (MeshMapData%u_HD_W_Mesh%Committed) THEN
             MeshMapData%u_HD_W_Mesh%RotationAcc             = u_HD%WAMITMesh%RotationAcc   
             MeshMapData%u_HD_W_Mesh%TranslationAcc          = u_HD%WAMITMesh%TranslationAcc
         ENDIF

            ! transfer the output data to inputs
            
         IF ( p_FAST%CompSub == Module_SD ) THEN
               ! Map SD outputs to HD inputs (keeping the accelerations we just calculated)
         
            CALL Transfer_SD_to_HD( y_SD, u_HD%WAMITMesh, u_HD%Morison%Mesh, MeshMapData, ErrStat2, ErrMsg2 )      
               CALL SetErrStat( ErrStat2, ErrMsg2, ErrStat, ErrMsg, RoutineName  )
               
            ! Map ED outputs to HD inputs (keeping the accelerations we just calculated):
               
                ! Transfer the ED outputs of the platform motions to the HD input of which represents the same data
            CALL Transfer_Point_to_Point( PlatformMotionMesh, u_HD%PRPMesh, MeshMapData%ED_P_2_HD_PRP_P, ErrStat2, ErrMsg2 )
               CALL SetErrStat(ErrStat2,ErrMsg2,ErrStat, ErrMsg, RoutineName )
                                             
         ELSE
            
            CALL Transfer_PlatformMotion_to_HD( PlatformMotionMesh, u_HD, MeshMapData, ErrStat2, ErrMsg2 )
               CALL SetErrStat( ErrStat2, ErrMsg2, ErrStat, ErrMsg, RoutineName  )
         
         END IF

         
<<<<<<< HEAD
         ! put the acceleration data (calculated in this routine) back         
         IF (MeshMapData%u_HD_M_LumpedMesh%Committed) THEN
             u_HD%Morison%LumpedMesh%RotationAcc     = MeshMapData%u_HD_M_LumpedMesh%RotationAcc
             u_HD%Morison%LumpedMesh%TranslationAcc  = MeshMapData%u_HD_M_LumpedMesh%TranslationAcc  
=======
         ! put the acceleration data (calucluted in this routine) back         
         IF (MeshMapData%u_HD_M_Mesh%Committed) THEN
             u_HD%Morison%Mesh%RotationAcc     = MeshMapData%u_HD_M_Mesh%RotationAcc
             u_HD%Morison%Mesh%TranslationAcc  = MeshMapData%u_HD_M_Mesh%TranslationAcc  
>>>>>>> 34ef10ef
         ENDIF
        
         IF (MeshMapData%u_HD_W_Mesh%Committed) THEN
             u_HD%WAMITMesh%RotationAcc                   = MeshMapData%u_HD_W_Mesh%RotationAcc    
             u_HD%WAMITMesh%TranslationAcc                = MeshMapData%u_HD_W_Mesh%TranslationAcc 
         ENDIF
         
         !......
                          
      END IF
      

      IF ( p_FAST%CompSub == Module_SD ) THEN       
         !...............
         ! SD motion inputs: (from ED)
                
            ! Map ED outputs to SD inputs (keeping the accelerations we just calculated):
      
         MeshMapData%u_SD_TPMesh%RotationAcc    = u_SD%TPMesh%RotationAcc   
         MeshMapData%u_SD_TPMesh%TranslationAcc = u_SD%TPMesh%TranslationAcc
         
         CALL Transfer_Point_to_Point( PlatformMotionMesh, u_SD%TPMesh, MeshMapData%ED_P_2_SD_TP, ErrStat2, ErrMsg2 ) 
            CALL SetErrStat( ErrStat2, ErrMsg2, ErrStat, ErrMsg, RoutineName  )
                  
               
         u_SD%TPMesh%RotationAcc    = MeshMapData%u_SD_TPMesh%RotationAcc    
         u_SD%TPMesh%TranslationAcc = MeshMapData%u_SD_TPMesh%TranslationAcc    
         
      ELSE IF ( p_FAST%CompSub == Module_ExtPtfm ) THEN       
         !...............
         ! ExtPtfm motion inputs: (from ED)
                
            ! Map ED outputs to ExtPtfm inputs (keeping the accelerations we just calculated):
      
         MeshMapData%u_ExtPtfm_PtfmMesh%RotationAcc    = u_ExtPtfm%PtfmMesh%RotationAcc   
         MeshMapData%u_ExtPtfm_PtfmMesh%TranslationAcc = u_ExtPtfm%PtfmMesh%TranslationAcc
         
         CALL Transfer_Point_to_Point( PlatformMotionMesh, u_ExtPtfm%PtfmMesh, MeshMapData%ED_P_2_SD_TP, ErrStat2, ErrMsg2 ) 
            CALL SetErrStat( ErrStat2, ErrMsg2, ErrStat, ErrMsg, RoutineName  )
                                 
         u_ExtPtfm%PtfmMesh%RotationAcc    = MeshMapData%u_ExtPtfm_PtfmMesh%RotationAcc    
         u_ExtPtfm%PtfmMesh%TranslationAcc = MeshMapData%u_ExtPtfm_PtfmMesh%TranslationAcc          
      END IF
         
      
      IF ( p_FAST%CompMooring == Module_Orca ) THEN       
         !...............
         ! Orca motion inputs: (from ED)
                
            ! Map ED outputs to Orca inputs (keeping the accelerations we just calculated):
      
         MeshMapData%u_Orca_PtfmMesh%RotationAcc    = u_Orca%PtfmMesh%RotationAcc   
         MeshMapData%u_Orca_PtfmMesh%TranslationAcc = u_Orca%PtfmMesh%TranslationAcc
         
         CALL Transfer_Point_to_Point( PlatformMotionMesh, u_Orca%PtfmMesh, MeshMapData%ED_P_2_Mooring_P, ErrStat2, ErrMsg2 ) 
            CALL SetErrStat( ErrStat2, ErrMsg2, ErrStat, ErrMsg, RoutineName  )
                                 
         u_Orca%PtfmMesh%RotationAcc    = MeshMapData%u_Orca_PtfmMesh%RotationAcc    
         u_Orca%PtfmMesh%TranslationAcc = MeshMapData%u_Orca_PtfmMesh%TranslationAcc    
      END IF


      !...............................................
      ! We're finished
      !...............................................
      CALL CleanUp()
      
CONTAINS                                 
   !...............................................................................................................................
   SUBROUTINE U_FullOpt1_Residual( y_ED2, y_SD2, y_HD2, y_BD2, y_Orca2, y_ExtPtfm2, u_IN, U_Resid)
   ! transfer outputs of ED, HD, SD, BD, and OrcaFlex (and any additional loads that get summed with them) into inputs for ED, HD, SD, BD, and OrcaFlex
   !...............................................................................................................................
                                  
   TYPE(ED_OutputType), TARGET       , INTENT(IN   ) :: y_ED2                  ! System outputs
   TYPE(SD_OutputType)               , INTENT(IN   ) :: y_SD2                  ! System outputs
   TYPE(HydroDyn_OutputType)         , INTENT(IN   ) :: y_HD2                  ! System outputs
   TYPE(BD_OutputType)               , INTENT(IN   ) :: y_BD2(:)               ! System outputs
   TYPE(Orca_OutputType)             , INTENT(IN   ) :: y_Orca2                ! System outputs
   TYPE(ExtPtfm_OutputType)          , INTENT(IN   ) :: y_ExtPtfm2             ! System outputs
   REAL(ReKi)                        , INTENT(IN   ) :: u_in(:)
   REAL(ReKi)                        , INTENT(  OUT) :: U_Resid(:)

   INTEGER(IntKi)                                    :: i                      ! counter for ice leg and beamdyn loops
   INTEGER(IntKi)                                    :: k                      ! counter for SrvD TMD instances
   TYPE(MeshType), POINTER                           :: PlatformMotions
   
   PlatformMotions => y_ED2%PlatformPtMesh
   
   
   !..................
   ! Set mooring line and ice inputs (which don't have acceleration fields and aren't used elsewhere in this routine, thus we're using the actual inputs (not a copy) 
   ! Note that these values get overwritten at the completion of this routine.)
   !..................

   
      IF ( p_FAST%CompMooring == Module_MAP ) THEN
         
         ! note: MAP_InputSolve must be called before setting ED loads inputs (so that motions are known for loads [moment] mapping)      
         if ( p_FAST%CompSub == Module_SD ) then
            CALL Transfer_Point_to_Point( y_SD2%y3Mesh, u_MAP%PtFairDisplacement, MeshMapData%SDy3_P_2_Mooring_P, ErrStat, ErrMsg )
               CALL SetErrStat(ErrStat2,ErrMsg2, ErrStat, ErrMsg, RoutineName)
         else
            CALL Transfer_Point_to_Point( y_ED2%PlatformPtMesh, u_MAP%PtFairDisplacement, MeshMapData%ED_P_2_Mooring_P, ErrStat, ErrMsg )
               CALL SetErrStat(ErrStat2,ErrMsg2, ErrStat, ErrMsg, RoutineName)
         end if
            
      ELSEIF ( p_FAST%CompMooring == Module_MD ) THEN
         
         ! note: MD_InputSolve must be called before setting ED loads inputs (so that motions are known for loads [moment] mapping)
         if ( p_FAST%CompSub == Module_SD ) then
            CALL Transfer_Point_to_Point( y_SD2%y3Mesh, u_MD%PtFairleadDisplacement, MeshMapData%SDy3_P_2_Mooring_P, ErrStat, ErrMsg )
               CALL SetErrStat(ErrStat2,ErrMsg2, ErrStat, ErrMsg, RoutineName)
         else
            CALL Transfer_Point_to_Point( y_ED2%PlatformPtMesh, u_MD%PtFairleadDisplacement, MeshMapData%ED_P_2_Mooring_P, ErrStat, ErrMsg )
               CALL SetErrStat(ErrStat2,ErrMsg2, ErrStat, ErrMsg, RoutineName)       
         end if
         
      ELSEIF ( p_FAST%CompMooring == Module_FEAM ) THEN
         
         ! note: FEAM_InputSolve must be called before setting ED loads inputs (so that motions are known for loads [moment] mapping)
         if ( p_FAST%CompSub == Module_SD ) then
            CALL Transfer_Point_to_Point( y_SD2%y3Mesh, u_FEAM%PtFairleadDisplacement, MeshMapData%SDy3_P_2_Mooring_P, ErrStat, ErrMsg )
               CALL SetErrStat(ErrStat2,ErrMsg2, ErrStat, ErrMsg, RoutineName)
         else
            CALL Transfer_Point_to_Point( y_ED2%PlatformPtMesh, u_FEAM%PtFairleadDisplacement, MeshMapData%ED_P_2_Mooring_P, ErrStat, ErrMsg )
             CALL SetErrStat(ErrStat2,ErrMsg2, ErrStat, ErrMsg, RoutineName) 
         end if
            
      ELSEIF ( p_FAST%CompMooring == Module_Orca ) THEN
                        
            ! Map ED motion output to Orca inputs:  
         ! note: must be called before setting ED loads inputs (so that Orca motions are known for loads [moment] mapping)
         CALL Transfer_Point_to_Point( PlatformMotions, MeshMapData%u_Orca_PtfmMesh, MeshMapData%ED_P_2_Mooring_P, ErrStat2, ErrMsg2 ) 
            CALL SetErrStat(ErrStat2,ErrMsg2, ErrStat, ErrMsg, RoutineName)      
                        
      END IF     
   
      
      
      IF ( p_FAST%CompIce == Module_IceF ) THEN
         
         CALL IceFloe_InputSolve(  u_IceF, y_SD2, MeshMapData, ErrStat2, ErrMsg2 )
            CALL SetErrStat(ErrStat2,ErrMsg2, ErrStat, ErrMsg, RoutineName)       
                                 
      ELSEIF ( p_FAST%CompIce == Module_IceD ) THEN
         
         DO i=1,p_FAST%numIceLegs
            
            CALL IceD_InputSolve(  u_IceD(i), y_SD2, MeshMapData, i, ErrStat2, ErrMsg2 )
               CALL SetErrStat(ErrStat2,ErrMsg2, ErrStat, ErrMsg, RoutineName)  
               
         END DO
         
      END IF  

<<<<<<< HEAD
      IF ( p_FAST%CompSoil == Module_SlD ) THEN
         CALL SlD_InputSolve(  u_SlD, y_SD2, MeshMapData, ErrStat2, ErrMsg2 )
            CALL SetErrStat(ErrStat2,ErrMsg2, ErrStat, ErrMsg, RoutineName)
      END IF
=======

   !..................
   ! Set motions for the ServoDyn Structural control for platform inputs (this has accelerations, but we assume the loads generated are small)
   ! Note that these values get overwritten at the completion of this routine.)
   !..................
      IF ( p_FAST%CompServo == Module_SrvD .and. p_FAST%CompSub == Module_SD ) THEN
         call Transfer_SD_to_SStC( u_SrvD, y_SD2, MeshMapData, ErrStat2, ErrMsg2 )
            call SetErrStat(ErrStat2,ErrMsg2,ErrStat,ErrMsg,RoutineName)
      ENDIF
>>>>>>> 34ef10ef


      IF ( p_FAST%CompElast == Module_BD .and. BD_Solve_Option1) THEN
         
         ! Transfer ED motions to BD inputs:
         call Transfer_ED_to_BD_tmp( y_ED2, MeshMapData, ErrStat2, ErrMsg2 )   ! sets MeshMapData%u_BD_RootMotion(:)
            CALL SetErrStat(ErrStat2,ErrMsg2, ErrStat, ErrMsg, RoutineName)
            
         ! Transfer BD loads to ED hub input:
         ! we're mapping loads, so we also need the sibling meshes' displacements:
         MeshMapData%u_ED_HubPtLoad%Force  = 0.0_ReKi
         MeshMapData%u_ED_HubPtLoad%Moment = 0.0_ReKi
         do i=1,p_FAST%nBeams            
            CALL Transfer_Point_to_Point( y_BD2(i)%ReactionForce, MeshMapData%u_ED_HubPtLoad_2, MeshMapData%BD_P_2_ED_P(i), ErrStat2, ErrMsg2, MeshMapData%u_BD_RootMotion(i), y_ED2%HubPtMotion) !u_BD_RootMotion and y_ED2%HubPtMotion contain the displaced positions for load calculations
               CALL SetErrStat(ErrStat2,ErrMsg2, ErrStat, ErrMsg, RoutineName)
               
            MeshMapData%u_ED_HubPtLoad%Force  = MeshMapData%u_ED_HubPtLoad%Force  + MeshMapData%u_ED_HubPtLoad_2%Force  
            MeshMapData%u_ED_HubPtLoad%Moment = MeshMapData%u_ED_HubPtLoad%Moment + MeshMapData%u_ED_HubPtLoad_2%Moment                
         end do
      END IF
            
      
      IF ( p_FAST%CompSub == Module_SD ) THEN
      
<<<<<<< HEAD
         IF ( p_FAST%CompHydro == Module_HD .or. p_FAST%CompSoil == Module_SlD ) THEN
            ! initialize these SD loads inputs here in case HD is used  (note from initialiazation that these meshes don't exist if HD or SlD aren't used)
            MeshMapData%u_SD_LMesh%Force  = 0.0_ReKi
            MeshMapData%u_SD_LMesh%Moment = 0.0_ReKi
         END IF
      
=======
         IF ( p_FAST%CompHydro == Module_HD .or. (p_FAST%CompServo == Module_SrvD .and. allocated(y_SrvD%SStC)) ) THEN
            ! initialize these SD loads inputs here in case HD is used  (note from initialiazation that these meshes don't exist if HD isn't used)
            MeshMapData%u_SD_LMesh%Force  = 0.0_ReKi
            MeshMapData%u_SD_LMesh%Moment = 0.0_ReKi
         ENDIF
>>>>>>> 34ef10ef

         IF ( p_FAST%CompHydro == Module_HD ) THEN
            
      !..................
      ! Get HD inputs on Morison%Mesh and WAMITMesh
      !..................
   
               ! SD motions to HD:
            CALL Transfer_SD_to_HD( y_SD2, MeshMapData%u_HD_W_Mesh, MeshMapData%u_HD_M_Mesh, MeshMapData, ErrStat2, ErrMsg2 )
               CALL SetErrStat(ErrStat2,ErrMsg2, ErrStat, ErrMsg, RoutineName)       
      
               
      !..................
      ! Get SD loads inputs (MeshMapData%u_HD_W_Mesh and MeshMapData%u_HD_M_Mesh meshes must be set first)
      !..................
         
            ! Loads (outputs) from HD meshes transfered to SD LMesh (zero them out first because they get summed in Transfer_HD_to_SD)
         
            CALL Transfer_HD_to_SD( MeshMapData%u_SD_LMesh_2, MeshMapData%u_SD_LMesh, y_SD2%Y2Mesh, y_HD2, MeshMapData%u_HD_W_Mesh, MeshMapData%u_HD_M_Mesh, MeshMapData, ErrStat2, ErrMsg2 )
               CALL SetErrStat(ErrStat2,ErrMsg2, ErrStat, ErrMsg, RoutineName)               
         

      !..................
      ! Ice
      !..................
            IF ( p_FAST%CompIce == Module_IceF ) THEN
               
               ! SD loads from IceFloe:
               IF ( y_IceF%iceMesh%Committed ) THEN      
                  ! we're mapping loads, so we also need the sibling meshes' displacements:
                  CALL Transfer_Point_to_Point( y_IceF%iceMesh, MeshMapData%u_SD_LMesh_2, MeshMapData%IceF_P_2_SD_P, ErrStat2, ErrMsg2, u_IceF%iceMesh, y_SD2%Y3Mesh )   
                     CALL SetErrStat(ErrStat2,ErrMsg2, ErrStat, ErrMsg, RoutineName)

                  MeshMapData%u_SD_LMesh%Force  = MeshMapData%u_SD_LMesh%Force  + MeshMapData%u_SD_LMesh_2%Force
                  MeshMapData%u_SD_LMesh%Moment = MeshMapData%u_SD_LMesh%Moment + MeshMapData%u_SD_LMesh_2%Moment    
                  
!...          
#ifdef DEBUG_MESH_TRANSFER_ICE
   if (.not. calcJacobian) then
         CALL WrScr('********************************************************')
         CALL WrScr('****   IceF to SD point-to-point                   *****')
         CALL WrScr('********************************************************')
         CALL WriteMappingTransferToFile(MeshMapData%u_SD_LMesh_2, y_SD2%Y3Mesh, u_IceF%iceMesh, y_IceF%iceMesh,&
               MeshMapData%SDy3_P_2_IceF_P, MeshMapData%IceF_P_2_SD_P, &
               'SD_y2_IceF_Meshes_t'//TRIM(Num2LStr(this_time))//'.I.bin' )
         !print *
         !pause         
   end IF         
#endif                
                                    
               END IF !Module_IceF
               
            ELSEIF ( p_FAST%CompIce == Module_IceD ) THEN
               
                ! SD loads from IceDyn:
               DO i=1,p_FAST%numIceLegs
                  
                  IF ( y_IceD(i)%PointMesh%Committed ) THEN      
                     ! we're mapping loads, so we also need the sibling meshes' displacements:
                     CALL Transfer_Point_to_Point( y_IceD(i)%PointMesh, MeshMapData%u_SD_LMesh_2, MeshMapData%IceD_P_2_SD_P(i), ErrStat2, ErrMsg2, u_IceD(i)%PointMesh, y_SD2%Y3Mesh )   
                        CALL SetErrStat(ErrStat2,ErrMsg2, ErrStat, ErrMsg, RoutineName)

                     MeshMapData%u_SD_LMesh%Force  = MeshMapData%u_SD_LMesh%Force  + MeshMapData%u_SD_LMesh_2%Force
                     MeshMapData%u_SD_LMesh%Moment = MeshMapData%u_SD_LMesh%Moment + MeshMapData%u_SD_LMesh_2%Moment    
                     
                  END IF
                  
               END DO
               
            END IF   ! Ice loading
         
         END IF ! HD is used (IceFloe/IceDyn can't be used unless HydroDyn is used)
               
      !..................
      ! Get SD loads inputs from ServoDyn Structural control 
      !..................

         IF ( p_FAST%CompServo == Module_SrvD .and. allocated(y_SrvD%SStC) ) THEN
            do k=1,size(y_SrvD%SStC)
               IF ( ALLOCATED(y_SrvD%SStC(k)%Mesh) ) THEN
                  IF (y_SrvD%SStC(k)%Mesh(1)%Committed) THEN      ! size 1 only for SStC
                     CALL Transfer_Point_to_Point( y_SrvD%SStC(k)%Mesh(1), MeshMapData%u_SD_LMesh_2, MeshMapData%SrvD_P_P_2_SD_P(k), ErrStat2, ErrMsg2, u_SrvD%SStC(k)%Mesh(1), y_SD2%Y3Mesh )
                        CALL SetErrStat(ErrStat2,ErrMsg2,ErrStat, ErrMsg,RoutineName )
                     MeshMapData%u_SD_LMesh%Force  = MeshMapData%u_SD_LMesh%Force  + MeshMapData%u_SD_LMesh_2%Force
                     MeshMapData%u_SD_LMesh%Moment = MeshMapData%u_SD_LMesh%Moment + MeshMapData%u_SD_LMesh_2%Moment    
                  ENDIF        
               END IF
            enddo
         ENDIF


      !..................
      ! SoilDyn force to SD
      !..................

         if (p_FAST%CompSoil == Module_SlD) then
            ! SlD loads to SD
            CALL Transfer_Point_to_Point( y_SlD%SoilMesh, MeshMapData%u_SD_LMesh_2, MeshMapData%SlD_P_2_SD_P, ErrStat2, ErrMsg2, u_SlD%SoilMesh, y_SD2%Y2Mesh )
               CALL SetErrStat(ErrStat2,ErrMsg2,ErrStat, ErrMsg,RoutineName//'Transfer_SlD_to_SD (y_SlD2%SoilMesh -> y_SD2%Y2Mesh)' )
            MeshMapData%u_SD_LMesh%Force  = MeshMapData%u_SD_LMesh%Force  + MeshMapData%u_SD_LMesh_2%Force
            MeshMapData%u_SD_LMesh%Moment = MeshMapData%u_SD_LMesh%Moment + MeshMapData%u_SD_LMesh_2%Moment
         endif !  SoilDyn


      !..................
      ! Get SD motions input
      !..................
         
         ! Motions (outputs) at ED platform ref point transfered to SD transition piece (input):
         CALL Transfer_Point_to_Point( PlatformMotions, MeshMapData%u_SD_TPMesh, MeshMapData%ED_P_2_SD_TP, ErrStat2, ErrMsg2 )   
            CALL SetErrStat(ErrStat2,ErrMsg2, ErrStat, ErrMsg, RoutineName)
            
      !..................
      ! Get ED loads input (from SD and possibly HD)
      !..................
            
         ! Loads (outputs) on the SD transition piece transfered to ED input location/mesh:
            ! we're mapping loads, so we also need the sibling meshes' displacements:
         CALL Transfer_Point_to_Point( y_SD2%Y1Mesh, MeshMapData%u_ED_PlatformPtMesh, MeshMapData%SD_TP_2_ED_P, ErrStat2, ErrMsg2, MeshMapData%u_SD_TPMesh, PlatformMotions ) !MeshMapData%u_SD_TPMesh contains the orientations needed for moment calculations
            CALL SetErrStat(ErrStat2,ErrMsg2, ErrStat, ErrMsg, RoutineName)
                            
            
      ELSE IF (p_FAST%CompSub == Module_ExtPtfm) THEN
                 
         !..................
         ! Get ExtPtfm motions input
         !..................
         
            ! Motions (outputs) at ED platform ref point transfered to ExtPtfm PtfmMesh (input):
            CALL Transfer_Point_to_Point( PlatformMotions, MeshMapData%u_ExtPtfm_PtfmMesh, MeshMapData%ED_P_2_SD_TP, ErrStat2, ErrMsg2 )
               CALL SetErrStat(ErrStat2,ErrMsg2, ErrStat, ErrMsg, RoutineName)
            
         !..................
         ! Get ED loads input (from SD and possibly HD)
         !..................
            
            ! Loads (outputs) on the ExtPtfm platform mesh transfered to ED input location/mesh:
               ! we're mapping loads, so we also need the sibling meshes' displacements:
            CALL Transfer_Point_to_Point( y_ExtPtfm2%PtfmMesh, MeshMapData%u_ED_PlatformPtMesh, MeshMapData%SD_TP_2_ED_P, ErrStat2, ErrMsg2, MeshMapData%u_ExtPtfm_PtfmMesh, PlatformMotions )
               CALL SetErrStat(ErrStat2,ErrMsg2, ErrStat, ErrMsg, RoutineName)
         
      ELSE IF ( p_FAST%CompHydro == Module_HD ) THEN 

      ! Rigid Substructure case
 
      !..................
      ! Get HD inputs on 3 meshes
      !..................
         
         ! Map ED motion outputs to HD inputs:
         ! basically, we want to call Transfer_PlatformMotion_to_HD, except we have the meshes in a different data structure (not a copy of u_HD)
         ! CALL Transfer_PlatformMotion_to_HD( y_ED2%PlatformPtMesh, u_HD, MeshMapData, ErrStat2, ErrMsg2 ) 
         ! so, here are the transfers, again.
         
         ! Motions from ED to HD for mesh mapping
               
         ! These are the motions for the lumped point loads associated the WAMIT body:
         if (MeshMapData%u_HD_W_Mesh%Committed) then
            CALL Transfer_Point_to_Point( PlatformMotions, MeshMapData%u_HD_W_Mesh, MeshMapData%ED_P_2_HD_W_P, ErrStat2, ErrMsg2 )
               CALL SetErrStat(ErrStat2,ErrMsg2, ErrStat, ErrMsg, RoutineName)
         endif
         
         ! These are the motions for the lumped point loads associated viscous drag on the WAMIT body and/or filled/flooded lumped forces of the WAMIT body
         if (MeshMapData%u_HD_M_Mesh%Committed) then
             CALL Transfer_Point_to_Point( PlatformMotions, MeshMapData%u_HD_M_Mesh, MeshMapData%ED_P_2_HD_M_P, ErrStat2, ErrMsg2 )
                CALL SetErrStat(ErrStat2,ErrMsg2, ErrStat, ErrMsg, RoutineName)
         endif
                  
        
            
      !..................
      ! Get ED loads input (from HD only)
      !..................
         MeshMapData%u_ED_PlatformPtMesh%Force  = 0.0_ReKi         
         MeshMapData%u_ED_PlatformPtMesh%Moment = 0.0_ReKi
         
            ! we're mapping loads, so we also need the sibling meshes' displacements:
         if ( y_HD2%WAMITMesh%Committed) then 
            CALL Transfer_Point_to_Point( y_HD2%WAMITMesh, MeshMapData%u_ED_PlatformPtMesh, MeshMapData%HD_W_P_2_ED_P, ErrStat2, ErrMsg2, MeshMapData%u_HD_W_Mesh, PlatformMotions) !u_HD and u_mapped_positions contain the displaced positions for load calculations
               CALL SetErrStat(ErrStat2,ErrMsg2, ErrStat, ErrMsg, RoutineName)
         end if
         
         if ( y_HD2%Morison%Mesh%Committed ) then  
            CALL Transfer_Point_to_Point( y_HD2%Morison%Mesh, MeshMapData%u_ED_PlatformPtMesh_2, MeshMapData%HD_M_P_2_ED_P, ErrStat2, ErrMsg2, MeshMapData%u_HD_M_Mesh, PlatformMotions ) !u_MAP and y_ED contain the displacements needed for moment calculations
               CALL SetErrStat(ErrStat2,ErrMsg2, ErrStat, ErrMsg, RoutineName)               
            
            MeshMapData%u_ED_PlatformPtMesh%Force  = MeshMapData%u_ED_PlatformPtMesh%Force  + MeshMapData%u_ED_PlatformPtMesh_2%Force
            MeshMapData%u_ED_PlatformPtMesh%Moment = MeshMapData%u_ED_PlatformPtMesh%Moment + MeshMapData%u_ED_PlatformPtMesh_2%Moment
         end if
         
      ELSE
         
            ! When using OrcaFlex, we need to zero this out
         MeshMapData%u_ED_PlatformPtMesh%Force  = 0.0_ReKi         
         MeshMapData%u_ED_PlatformPtMesh%Moment = 0.0_ReKi
         
      END IF
      
   !..................
   ! Get remaining portion of ED loads input on MeshMapData%u_ED_PlatformPtMesh (must do this after MeshMapData%u_SD_TPMesh and MeshMapData%u_HD_W_Mesh are set)
   !   at this point, MeshMapData%u_ED_PlatformPtMesh contains the portion of loads from SD and/or HD
   !..................
  
         
         ! Get the loads for ED/SD from a mooring module and add them:
      IF ( p_FAST%CompMooring == Module_MAP ) THEN
         if ( p_FAST%CompSub == Module_SD ) then
            CALL Transfer_Point_to_Point( y_MAP%PtFairleadLoad, MeshMapData%u_SD_LMesh_2, MeshMapData%Mooring_P_2_SD_P, ErrStat2, ErrMsg2, u_MAP%PtFairDisplacement, y_SD2%Y3Mesh ) !u_MAP and y_SD contain the displacements needed for moment calculations
               CALL SetErrStat(ErrStat2,ErrMsg2, ErrStat, ErrMsg, RoutineName)               
            
            MeshMapData%u_SD_LMesh%Force  = MeshMapData%u_SD_LMesh%Force  + MeshMapData%u_SD_LMesh_2%Force
            MeshMapData%u_SD_LMesh%Moment = MeshMapData%u_SD_LMesh%Moment + MeshMapData%u_SD_LMesh_2%Moment 
         else
            CALL Transfer_Point_to_Point( y_MAP%PtFairleadLoad, MeshMapData%u_ED_PlatformPtMesh_2, MeshMapData%Mooring_P_2_ED_P, ErrStat2, ErrMsg2, u_MAP%PtFairDisplacement, PlatformMotions ) !u_MAP and y_ED contain the displacements needed for moment calculations
               CALL SetErrStat(ErrStat2,ErrMsg2, ErrStat, ErrMsg, RoutineName)               
            
            MeshMapData%u_ED_PlatformPtMesh%Force  = MeshMapData%u_ED_PlatformPtMesh%Force  + MeshMapData%u_ED_PlatformPtMesh_2%Force
            MeshMapData%u_ED_PlatformPtMesh%Moment = MeshMapData%u_ED_PlatformPtMesh%Moment + MeshMapData%u_ED_PlatformPtMesh_2%Moment
         end if   
         
      ELSEIF ( p_FAST%CompMooring == Module_MD ) THEN
         if ( p_FAST%CompSub == Module_SD ) then
            CALL Transfer_Point_to_Point( y_MD%PtFairleadLoad, MeshMapData%u_SD_LMesh_2, MeshMapData%Mooring_P_2_SD_P, ErrStat2, ErrMsg2, u_MD%PtFairleadDisplacement, y_SD2%Y3Mesh ) !u_MD and y_SD contain the displacements needed for moment calculations
               CALL SetErrStat(ErrStat2,ErrMsg2, ErrStat, ErrMsg, RoutineName)               
            
            MeshMapData%u_SD_LMesh%Force  = MeshMapData%u_SD_LMesh%Force  + MeshMapData%u_SD_LMesh_2%Force
            MeshMapData%u_SD_LMesh%Moment = MeshMapData%u_SD_LMesh%Moment + MeshMapData%u_SD_LMesh_2%Moment 
         else
            CALL Transfer_Point_to_Point( y_MD%PtFairleadLoad, MeshMapData%u_ED_PlatformPtMesh_2, MeshMapData%Mooring_P_2_ED_P, ErrStat2, ErrMsg2, u_MD%PtFairleadDisplacement, PlatformMotions ) !u_MD and y_ED contain the displacements needed for moment calculations
               CALL SetErrStat(ErrStat2,ErrMsg2, ErrStat, ErrMsg, RoutineName)  
            
            MeshMapData%u_ED_PlatformPtMesh%Force  = MeshMapData%u_ED_PlatformPtMesh%Force  + MeshMapData%u_ED_PlatformPtMesh_2%Force
            MeshMapData%u_ED_PlatformPtMesh%Moment = MeshMapData%u_ED_PlatformPtMesh%Moment + MeshMapData%u_ED_PlatformPtMesh_2%Moment            
         end if
         
      ELSEIF ( p_FAST%CompMooring == Module_FEAM ) THEN
         if ( p_FAST%CompSub == Module_SD ) then
            CALL Transfer_Point_to_Point( y_FEAM%PtFairleadLoad, MeshMapData%u_SD_LMesh_2, MeshMapData%Mooring_P_2_SD_P, ErrStat2, ErrMsg2, u_FEAM%PtFairleadDisplacement, y_SD2%Y3Mesh ) !u_FEAM and y_SD contain the displacements needed for moment calculations
               CALL SetErrStat(ErrStat2,ErrMsg2, ErrStat, ErrMsg, RoutineName)               
            
            MeshMapData%u_SD_LMesh%Force  = MeshMapData%u_SD_LMesh%Force  + MeshMapData%u_SD_LMesh_2%Force
            MeshMapData%u_SD_LMesh%Moment = MeshMapData%u_SD_LMesh%Moment + MeshMapData%u_SD_LMesh_2%Moment 
         else
            CALL Transfer_Point_to_Point( y_FEAM%PtFairleadLoad, MeshMapData%u_ED_PlatformPtMesh_2, MeshMapData%Mooring_P_2_ED_P, ErrStat2, ErrMsg2, u_FEAM%PtFairleadDisplacement, PlatformMotions ) !u_FEAM and y_ED contain the displacements needed for moment calculations
               CALL SetErrStat(ErrStat2,ErrMsg2, ErrStat, ErrMsg, RoutineName)  
            
            MeshMapData%u_ED_PlatformPtMesh%Force  = MeshMapData%u_ED_PlatformPtMesh%Force  + MeshMapData%u_ED_PlatformPtMesh_2%Force
            MeshMapData%u_ED_PlatformPtMesh%Moment = MeshMapData%u_ED_PlatformPtMesh%Moment + MeshMapData%u_ED_PlatformPtMesh_2%Moment            
         end if
         
      ELSEIF ( p_FAST%CompMooring == Module_Orca ) THEN
         CALL Transfer_Point_to_Point( y_Orca2%PtfmMesh, MeshMapData%u_ED_PlatformPtMesh_2, MeshMapData%Mooring_P_2_ED_P, ErrStat2, ErrMsg2, MeshMapData%u_Orca_PtfmMesh, PlatformMotions ) !u_Orca_PtfmMesh and y_ED contain the displacements needed for moment calculations
            CALL SetErrStat(ErrStat2,ErrMsg2, ErrStat, ErrMsg, RoutineName)  
            
         MeshMapData%u_ED_PlatformPtMesh%Force  = MeshMapData%u_ED_PlatformPtMesh%Force  + MeshMapData%u_ED_PlatformPtMesh_2%Force
         MeshMapData%u_ED_PlatformPtMesh%Moment = MeshMapData%u_ED_PlatformPtMesh%Moment + MeshMapData%u_ED_PlatformPtMesh_2%Moment            
      END IF
                                                   

         ! Map the forces from the platform mounted TMD (from ServoDyn) to the platform reference point
      IF ( p_FAST%CompServo == Module_SrvD .and. p_FAST%CompSub /= Module_SD .and. allocated(y_SrvD%SStC)) THEN
         do k=1,size(y_SrvD%SStC)
            IF ( ALLOCATED(y_SrvD%SStC(k)%Mesh) ) THEN
               IF (y_SrvD%SStC(k)%Mesh(1)%Committed) THEN      ! size 1 only for SStC
                  CALL Transfer_Point_to_Point( y_SrvD%SStC(k)%Mesh(1), MeshMapData%u_ED_PlatformPtMesh_2, MeshMapData%SrvD_P_P_2_ED_P(k), ErrStat2, ErrMsg2, u_SrvD%SStC(k)%Mesh(1), PlatformMotions )
                     CALL SetErrStat(ErrStat2,ErrMsg2,ErrStat, ErrMsg,RoutineName//':u_ED%PlatformPtMesh' )
                  MeshMapData%u_ED_PlatformPtMesh%Force  = MeshMapData%u_ED_PlatformPtMesh%Force  + MeshMapData%u_ED_PlatformPtMesh_2%Force
                  MeshMapData%u_ED_PlatformPtMesh%Moment = MeshMapData%u_ED_PlatformPtMesh%Moment + MeshMapData%u_ED_PlatformPtMesh_2%Moment
               ENDIF
            ENDIF
         enddo
      ENDIF

   !..................
   ! Calculate the residual with these new inputs:
   !..................                  
         
      CALL Create_FullOpt1_UVector(U_Resid, MeshMapData%u_ED_PlatformPtMesh, MeshMapData%u_SD_TPMesh, MeshMapData%u_SD_LMesh, &
                                   MeshMapData%u_HD_M_Mesh, MeshMapData%u_HD_W_Mesh, &
                                   MeshMapData%u_ED_HubPtLoad, MeshMapData%u_BD_RootMotion, MeshMapData%u_Orca_PtfmMesh, &
                                   MeshMapData%u_ExtPtfm_PtfmMesh, u_SrvD%SStC, p_FAST ) 
         
      U_Resid = u_in - U_Resid
   
      PlatformMotions => NULL()
            
   END SUBROUTINE U_FullOpt1_Residual   
   !...............................................................................................................................
   SUBROUTINE CleanUp()
      INTEGER(IntKi)             :: ErrStat3    ! The error identifier (ErrStat)
      CHARACTER(ErrMsgLen)       :: ErrMsg3     ! The error message (ErrMsg)
      INTEGER(IntKi)             :: nb_local
         
      IF ( calcJacobian ) THEN
         CALL ED_DestroyInput( u_ED_perturb, ErrStat3, ErrMsg3 )
            IF (ErrStat3 /= ErrID_None) CALL WrScr(' '//RoutineName//TRIM(ErrMsg3) )
         CALL ED_DestroyOutput(y_ED_perturb, ErrStat3, ErrMsg3 )
            IF (ErrStat3 /= ErrID_None) CALL WrScr(' '//RoutineName//TRIM(ErrMsg3) )
         
         CALL SD_DestroyInput( u_SD_perturb, ErrStat3, ErrMsg3 )
            IF (ErrStat3 /= ErrID_None) CALL WrScr(' '//RoutineName//TRIM(ErrMsg3) )
         CALL SD_DestroyOutput(y_SD_perturb, ErrStat3, ErrMsg3 )
            IF (ErrStat3 /= ErrID_None) CALL WrScr(' '//RoutineName//TRIM(ErrMsg3) )

         CALL HydroDyn_DestroyInput( u_HD_perturb, ErrStat3, ErrMsg3 )
            IF (ErrStat3 /= ErrID_None) CALL WrScr(' '//RoutineName//TRIM(ErrMsg3) )
         CALL HydroDyn_DestroyOutput(y_HD_perturb, ErrStat3, ErrMsg3 )
            IF (ErrStat3 /= ErrID_None) CALL WrScr(' '//RoutineName//TRIM(ErrMsg3) )
            
         CALL BD_DestroyInput( u_BD_perturb, ErrStat3, ErrMsg3 )
            IF (ErrStat3 /= ErrID_None) CALL WrScr(' '//RoutineName//TRIM(ErrMsg3) )
         if (allocated(y_BD_perturb)) then
            do nb_local=1,size(y_BD_perturb) 
               CALL BD_DestroyOutput(y_BD_perturb(nb_local), ErrStat3, ErrMsg3 )
                  IF (ErrStat3 /= ErrID_None) CALL WrScr(' '//RoutineName//TRIM(ErrMsg3) )
            end do
            deallocate(y_BD_perturb)
         end if
             
         CALL Orca_DestroyInput( u_Orca_perturb, ErrStat3, ErrMsg3 )
            IF (ErrStat3 /= ErrID_None) CALL WrScr(' '//RoutineName//TRIM(ErrMsg3) )
         CALL Orca_DestroyOutput(y_Orca_perturb, ErrStat3, ErrMsg3 )
            IF (ErrStat3 /= ErrID_None) CALL WrScr(' '//RoutineName//TRIM(ErrMsg3) )
       
         CALL ExtPtfm_DestroyInput( u_ExtPtfm_perturb, ErrStat3, ErrMsg3 )
            IF (ErrStat3 /= ErrID_None) CALL WrScr(' '//RoutineName//TRIM(ErrMsg3) )
         CALL ExtPtfm_DestroyOutput(y_ExtPtfm_perturb, ErrStat3, ErrMsg3 )
            IF (ErrStat3 /= ErrID_None) CALL WrScr(' '//RoutineName//TRIM(ErrMsg3) )
            
      END IF
      
   
   END SUBROUTINE CleanUp
   !...............................................................................................................................
END SUBROUTINE FullOpt1_InputOutputSolve
!----------------------------------------------------------------------------------------------------------------------------------
!> This routine initializes the array that maps rows/columns of the Jacobian to specific mesh fields.
!! Do not change the order of this packing without changing subroutine Create_FullOpt1_UVector()!
SUBROUTINE Init_FullOpt1_Jacobian( p_FAST, MeshMapData, ED_PlatformPtMesh, SD_TPMesh, SD_LMesh, HD_M_Mesh,  &
                                   HD_WAMIT_Mesh, ED_HubPtLoad, u_BD, Orca_PtfmMesh, ExtPtfm_PtfmMesh, SrvD_u_SStC, ErrStat, ErrMsg)

   TYPE(FAST_ParameterType)          , INTENT(INOUT) :: p_FAST                !< FAST parameters               
   TYPE(FAST_ModuleMapType)          , INTENT(INOUT) :: MeshMapData           !< data that maps meshes together
   
      ! input meshes for each of the 4 modules:
   TYPE(MeshType)                    , INTENT(IN   ) :: ED_PlatformPtMesh     !< ElastoDyn's PlatformPtMesh
   TYPE(MeshType)                    , INTENT(IN   ) :: ED_HubPtLoad          !< ElastoDyn's HubPtLoad mesh
   TYPE(MeshType)                    , INTENT(IN   ) :: SD_TPMesh             !< SubDyn's TP (transition piece) mesh
   TYPE(MeshType)                    , INTENT(IN   ) :: SD_LMesh              !< SubDyn's LMesh
   TYPE(MeshType)                    , INTENT(IN   ) :: HD_M_Mesh             !< HydroDyn's Morison Lumped Mesh
   TYPE(MeshType)                    , INTENT(IN   ) :: HD_WAMIT_Mesh         !< HydroDyn's WAMIT mesh
   TYPE(BD_InputType)                , INTENT(IN   ) :: u_BD(:)               !< inputs for each instance of the BeamDyn module (for the RootMotion meshes)
   TYPE(MeshType)                    , INTENT(IN   ) :: Orca_PtfmMesh         !< OrcaFlex interface PtfmMesh
   TYPE(MeshType)                    , INTENT(IN   ) :: ExtPtfm_PtfmMesh      !< ExtPtfm_MCKF interface PtfmMesh
   TYPE(StC_InputType), ALLOCATABLE  , INTENT(IN   ) :: SrvD_u_SStC(:)        !< ServoDyn SStC inputs (this will be changed later to mesh)
   
   INTEGER(IntKi)                    , INTENT(  OUT) :: ErrStat               !< Error status of the operation
   CHARACTER(*)                      , INTENT(  OUT) :: ErrMsg                !< Error message if ErrStat /= ErrID_None
   
   CHARACTER(*), PARAMETER                           :: RoutineName = 'Init_FullOpt1_Jacobian'
   
      ! local variables:
   INTEGER(IntKi)                :: i, j, k, index
   
   ErrStat = ErrID_None
   ErrMsg  = ""
   
      ! determine how many inputs there are between the 6 modules (ED, SD, HD, BD, Orca, ExtPtfm)
   p_FAST%SizeJac_Opt1 = 0 ! initialize whole array
   
   if (p_FAST%CompHydro == Module_HD .or. p_FAST%CompSub /= Module_None .or. p_FAST%CompMooring == Module_Orca) then
      p_FAST%SizeJac_Opt1(2) = ED_PlatformPtMesh%NNodes*6        ! ED inputs: 3 forces and 3 moments per node (only 1 node)
   else
      p_FAST%SizeJac_Opt1(2) = 0
   end if
   
                  
   p_FAST%SizeJac_Opt1(3) = SD_TPMesh%NNodes*6                    ! SD inputs: 6 accelerations per node (size of SD input from ED) 
<<<<<<< HEAD
   IF ( p_FAST%CompHydro == Module_HD .or. p_FAST%CompSoil == Module_SlD ) THEN   
=======
   IF ( p_FAST%CompHydro == Module_HD  .or.   (p_FAST%CompServo == Module_SrvD .and. ALLOCATED(SrvD_u_SStC)) ) THEN
>>>>>>> 34ef10ef
      p_FAST%SizeJac_Opt1(3) = p_FAST%SizeJac_Opt1(3) &   
                                    + SD_LMesh%NNodes *6          ! SD inputs: 6 loads per node (size of SD input from HD)       
   END IF
               
   p_FAST%SizeJac_Opt1(4) = HD_M_Mesh%NNodes *6 &                 ! HD inputs: 6 accelerations per node (on each Morison mesh) 
                                 + HD_WAMIT_Mesh%NNodes*6         ! HD inputs: 6 accelerations per node (on the WAMIT mesh)      
   
   IF ( p_FAST%CompElast == Module_BD .and. BD_Solve_Option1) THEN   
      p_FAST%SizeJac_Opt1(2) = p_FAST%SizeJac_Opt1(2) &   
                                     + ED_HubPtLoad%NNodes *6     ! ED inputs: 6 loads per node (size of ED input from BD)
      
      p_FAST%SizeJac_Opt1(5:7) = 0 ! assumes a max of 3 blades
      do k=1,size(u_BD)
         p_FAST%SizeJac_Opt1(4+k) = u_BD(k)%RootMotion%NNodes *6   ! BD inputs: 6 accelerations per node (size of BD input from ED)         
      end do
            
   END IF
        
   if ( p_FAST%CompMooring == Module_Orca ) then   
      p_FAST%SizeJac_Opt1(8) = Orca_PtfmMesh%NNodes*6
   else
      p_FAST%SizeJac_Opt1(8) = 0
   end if
   
   if ( p_FAST%CompSub == Module_ExtPtfm ) then   
      p_FAST%SizeJac_Opt1(9) = ExtPtfm_PtfmMesh%NNodes*6
   else
      p_FAST%SizeJac_Opt1(9) = 0
   end if
   
                              
   p_FAST%SizeJac_Opt1(1) = sum( p_FAST%SizeJac_Opt1 )   ! all the inputs from these modules
                  

      ! allocate matrix to store jacobian 
   CALL AllocAry( MeshMapData%Jacobian_Opt1, p_FAST%SizeJac_Opt1(1), p_FAST%SizeJac_Opt1(1), "Jacobian for full option 1", ErrStat, ErrMsg )
      IF ( ErrStat /= ErrID_None ) RETURN
         
      ! allocate matrix to store index to help us figure out what the ith value of the u vector really means
   ALLOCATE ( MeshMapData%Jac_u_indx( p_FAST%SizeJac_Opt1(1), 3 ), STAT = ErrStat )
      IF ( ErrStat /= 0 ) THEN
         ErrStat = ErrID_Fatal
         ErrMsg = 'Cannot allocate Jac_u_indx.'
         RETURN
      END IF
         
   ! fill matrix to store index to help us figure out what the ith value of the u vector really means
   ! ( see Create_FullOpt1_UVector() ... these MUST match )
   ! column 1 indicates module's mesh and field
   ! column 2 indicates the first index of the acceleration/load field
   ! column 3 is the node
      
   !...............
   ! ED inputs:   
   !...............
   
   index = 1
   if (p_FAST%CompHydro == Module_HD .or. p_FAST%CompSub /= Module_None .or. p_FAST%CompMooring == Module_Orca) then
   
      do i=1,ED_PlatformPtMesh%NNodes
         do j=1,3
            MeshMapData%Jac_u_indx(index,1) =  1 !Module/Mesh/Field: u_ED%PlatformPtMesh%Force = 1
            MeshMapData%Jac_u_indx(index,2) =  j !index:  j
            MeshMapData%Jac_u_indx(index,3) =  i !Node:   i
            index = index + 1
         end do !j      
      end do !i
   
      do i=1,ED_PlatformPtMesh%NNodes
         do j=1,3
            MeshMapData%Jac_u_indx(index,1) =  2 !Module/Mesh/Field: u_ED%PlatformPtMesh%Moment = 2
            MeshMapData%Jac_u_indx(index,2) =  j !index:  j
            MeshMapData%Jac_u_indx(index,3) =  i !Node:   i
            index = index + 1
         end do !j      
      end do !i
      
   end if
   
   
   if (p_FAST%CompElast == Module_BD .and. BD_Solve_Option1) then
      
      do i=1,ED_HubPtLoad%NNodes
         do j=1,3
            MeshMapData%Jac_u_indx(index,1) =  3 !Module/Mesh/Field: u_ED%HubPtMesh%Force = 3
            MeshMapData%Jac_u_indx(index,2) =  j !index:  j
            MeshMapData%Jac_u_indx(index,3) =  i !Node:   i
            index = index + 1
         end do !j      
      end do !i
      
      
      do i=1,ED_HubPtLoad%NNodes
         do j=1,3
            MeshMapData%Jac_u_indx(index,1) =  4 !Module/Mesh/Field: u_ED%HubPtMesh%Moment = 4
            MeshMapData%Jac_u_indx(index,2) =  j !index:  j
            MeshMapData%Jac_u_indx(index,3) =  i !Node:   i
            index = index + 1
         end do !j      
      end do !i

   end if
   
      
   !...............
   ! SD inputs:   
   !...............
      
   ! SD_TPMesh                        
   do i=1,SD_TPMesh%NNodes
      do j=1,3
         MeshMapData%Jac_u_indx(index,1) =  5 !Module/Mesh/Field: u_SD%TPMesh%TranslationAcc = 5
         MeshMapData%Jac_u_indx(index,2) =  j !index:  j
         MeshMapData%Jac_u_indx(index,3) =  i !Node:   i
         index = index + 1                  
      end do !j                             
   end do !i                                
                                            
   do i=1,SD_TPMesh%NNodes                  
      do j=1,3                              
         MeshMapData%Jac_u_indx(index,1) =  6 !Module/Mesh/Field:  u_SD%TPMesh%RotationAcc = 6
         MeshMapData%Jac_u_indx(index,2) =  j !index:  j
         MeshMapData%Jac_u_indx(index,3) =  i !Node:   i
         index = index + 1
      end do !j      
   end do !i   
   
<<<<<<< HEAD
   IF ( p_FAST%CompHydro == Module_HD .or. p_FAST%CompSoil == Module_SlD ) THEN   ! this SD mesh linked only when HD or SlD are enabled
=======
   if ( p_FAST%CompHydro == Module_HD .or. (p_FAST%CompServo == Module_SrvD .and. ALLOCATED(SrvD_u_SStC)) ) then   ! this SD mesh linked only when HD is enabled, or SrvD SStC enabled
>>>>>>> 34ef10ef
   
      ! SD_LMesh
      do i=1,SD_LMesh%NNodes
         do j=1,3
            MeshMapData%Jac_u_indx(index,1) =  7 !Module/Mesh/Field: u_SD%LMesh%Force = 7
            MeshMapData%Jac_u_indx(index,2) =  j !index:  j
            MeshMapData%Jac_u_indx(index,3) =  i !Node:   i
            index = index + 1                  
         end do !j                             
      end do !i                                
                                            
      do i=1,SD_LMesh%NNodes                   
         do j=1,3                              
            MeshMapData%Jac_u_indx(index,1) =  8 !Module/Mesh/Field: u_SD%LMesh%Moment = 8
            MeshMapData%Jac_u_indx(index,2) =  j !index:  j
            MeshMapData%Jac_u_indx(index,3) =  i !Node:   i
            index = index + 1
         end do !j      
      end do !i 
      
   END IF
   
   !...............
   ! HD inputs:
   !...............
         
   !(Morison%Mesh)
   do i=1,HD_M_Mesh%NNodes
      do j=1,3
         MeshMapData%Jac_u_indx(index,1) =  9 !Module/Mesh/Field: u_HD%Morison%Mesh%TranslationAcc = 9
         MeshMapData%Jac_u_indx(index,2) =  j !index:  j
         MeshMapData%Jac_u_indx(index,3) =  i !Node:   i
         index = index + 1
      end do !j      
   end do !i
   
   do i=1,HD_M_Mesh%NNodes
      do j=1,3
         MeshMapData%Jac_u_indx(index,1) = 10 !Module/Mesh/Field:  u_HD%Morison%Mesh%RotationAcc = 10
         MeshMapData%Jac_u_indx(index,2) =  j !index:  j
         MeshMapData%Jac_u_indx(index,3) =  i !Node:   i
         index = index + 1
      end do !j      
   end do !i     
   
   
   !(Mesh)
   do i=1,HD_WAMIT_Mesh%NNodes
      do j=1,3
         MeshMapData%Jac_u_indx(index,1) = 11 !Module/Mesh/Field: u_HD%WAMITMesh%TranslationAcc = 11
         MeshMapData%Jac_u_indx(index,2) =  j !index:  j
         MeshMapData%Jac_u_indx(index,3) =  i !Node:   i
         index = index + 1
      end do !j      
   end do !i
   
   do i=1,HD_WAMIT_Mesh%NNodes
      do j=1,3
         MeshMapData%Jac_u_indx(index,1) = 12 !Module/Mesh/Field:  u_HD%WAMITMesh%RotationAcc = 12
         MeshMapData%Jac_u_indx(index,2) =  j !index:  j
         MeshMapData%Jac_u_indx(index,3) =  i !Node:   i
         index = index + 1
      end do !j      
   end do !i        
   
   !...............
   ! BD inputs:
   !...............
   
   if (p_FAST%CompElast == Module_BD .and. BD_Solve_Option1) then
                 
      do k=1,size(u_BD)
         
         do i=1,u_BD(k)%RootMotion%NNodes
            do j=1,3
               MeshMapData%Jac_u_indx(index,1) =  11 + 2*k !Module/Mesh/Field: u_BD(k)%RootMotion%TranslationAcc = 13 (k=1), 15 (k=2), 17 (k=3)
               MeshMapData%Jac_u_indx(index,2) =  j !index:  j
               MeshMapData%Jac_u_indx(index,3) =  i !Node:   i
               index = index + 1
            end do !j      
         end do !i
      
         do i=1,u_BD(k)%RootMotion%NNodes
            do j=1,3
               MeshMapData%Jac_u_indx(index,1) =  12 + 2*k !Module/Mesh/Field: u_BD(k)%RootMotion%RotationAcc = 14 (k=1), 16 (k=2), 18 (k=3)
               MeshMapData%Jac_u_indx(index,2) =  j !index:  j
               MeshMapData%Jac_u_indx(index,3) =  i !Node:   i
               index = index + 1
            end do !j      
         end do !i
                  
      end do !k
                  
   end if
   
   !...............
   ! Orca inputs:   
   !...............
      
   ! Orca_PtfmMesh
   do i=1,Orca_PtfmMesh%NNodes
      do j=1,3
         MeshMapData%Jac_u_indx(index,1) =  19 !Module/Mesh/Field: u_Orca%PtfmMesh%TranslationAcc = 19
         MeshMapData%Jac_u_indx(index,2) =  j !index:  j
         MeshMapData%Jac_u_indx(index,3) =  i !Node:   i
         index = index + 1                  
      end do !j                             
   end do !i                                
                                            
   do i=1,Orca_PtfmMesh%NNodes                  
      do j=1,3                              
         MeshMapData%Jac_u_indx(index,1) =  20 !Module/Mesh/Field:  u_Orca%PtfmMesh%RotationAcc = 20
         MeshMapData%Jac_u_indx(index,2) =  j !index:  j
         MeshMapData%Jac_u_indx(index,3) =  i !Node:   i
         index = index + 1
      end do !j      
   end do !i      
   
   !...............
   ! ExtPtfm inputs:   
   !...............
      
   ! ExtPtfm_PtfmMesh
   do i=1,ExtPtfm_PtfmMesh%NNodes
      do j=1,3
         MeshMapData%Jac_u_indx(index,1) =  21 !Module/Mesh/Field: u_ExtPtfm%PtfmMesh%TranslationAcc = 21
         MeshMapData%Jac_u_indx(index,2) =  j !index:  j
         MeshMapData%Jac_u_indx(index,3) =  i !Node:   i
         index = index + 1                  
      end do !j                             
   end do !i                                
                                            
   do i=1,ExtPtfm_PtfmMesh%NNodes                  
      do j=1,3                              
         MeshMapData%Jac_u_indx(index,1) =  22 !Module/Mesh/Field:  u_ExtPtfm%PtfmMesh%RotationAcc = 22
         MeshMapData%Jac_u_indx(index,2) =  j !index:  j
         MeshMapData%Jac_u_indx(index,3) =  i !Node:   i
         index = index + 1
      end do !j      
   end do !i
   

END SUBROUTINE Init_FullOpt1_Jacobian
!----------------------------------------------------------------------------------------------------------------------------------
!> This routine basically packs the relevant parts of the modules' input meshes for use in this InputOutput solve.
!! Do not change the order of this packing without changing subroutine Init_FullOpt1_Jacobian()!
SUBROUTINE Create_FullOpt1_UVector(u, ED_PlatformPtMesh, SD_TPMesh, SD_LMesh, HD_M_Mesh, HD_WAMIT_Mesh, &
                                         ED_HubPtLoad,  BD_RootMotion, Orca_PtfmMesh, ExtPtfm_PtfmMesh, SrvD_u_SStC, p_FAST )
!..................................................................................................................................
   
   REAL(ReKi)                        , INTENT(INOUT) :: u(:)                      !< output u vector
   
      ! input meshes for each of the 3 modules:
   TYPE(MeshType)                    , INTENT(IN   ) :: ED_PlatformPtMesh         !< ElastoDyn PlatformPt mesh
   TYPE(MeshType)                    , INTENT(IN   ) :: SD_TPMesh                 !< SubDyn TP mesh
   TYPE(MeshType)                    , INTENT(IN   ) :: SD_LMesh                  !< SubDyn Lmesh
   TYPE(MeshType)                    , INTENT(IN   ) :: HD_M_Mesh                 !< HydroDyn Morison Lumped mesh
   TYPE(MeshType)                    , INTENT(IN   ) :: HD_WAMIT_Mesh             !< HydroDyn WAMIT mesh
   TYPE(MeshType)                    , INTENT(IN   ) :: ED_HubPtLoad              !< ElastoDyn HubPt mesh
   TYPE(MeshType)                    , INTENT(IN   ) :: BD_RootMotion(:)          !< BeamDyn RootMotion meshes
   TYPE(MeshType)                    , INTENT(IN   ) :: Orca_PtfmMesh             !< OrcaFlex interface PtfmMesh
   TYPE(MeshType)                    , INTENT(IN   ) :: ExtPtfm_PtfmMesh          !< ExtPtfm interface PtfmMesh
   TYPE(StC_InputType), ALLOCATABLE  , INTENT(IN   ) :: SrvD_u_SStC(:)            !< ServoDyn SStC inputs (this will be changed later to mesh)
   
   TYPE(FAST_ParameterType)          , INTENT(IN   ) :: p_FAST                    !< FAST parameters
   
   
      ! local variables:
   INTEGER(IntKi)                :: i, k, indx_first, indx_last
   integer(IntKi)                :: ErrStat2    ! error status  from get small rot angles (we are completely ignoring it)
   character(ErrMsgLen)          :: ErrMsg2     ! error message from get small rot angles (we are completely ignoring it)
   
   !...............
   ! ED inputs:   
   !...............
   if (p_FAST%CompHydro == Module_HD .or. p_FAST%CompSub /= Module_None .or. p_FAST%CompMooring == MODULE_Orca) then
      u( 1: 3) = ED_PlatformPtMesh%Force(:,1) / p_FAST%UJacSclFact
      u( 4: 6) = ED_PlatformPtMesh%Moment(:,1) / p_FAST%UJacSclFact    
      indx_first = 7   
   else
      indx_first = 1   
   end if
   
   
   if (p_FAST%CompElast == Module_BD .and. BD_Solve_Option1) then
      
      do i=1,ED_HubPtLoad%NNodes
         indx_last  = indx_first + 2 
         u(indx_first:indx_last) = ED_HubPtLoad%Force(:,i) / p_FAST%UJacSclFact
         indx_first = indx_last + 1
      end do
     
      do i=1,ED_HubPtLoad%NNodes
         indx_last  = indx_first + 2 
         u(indx_first:indx_last) = ED_HubPtLoad%Moment(:,i) / p_FAST%UJacSclFact
         indx_first = indx_last + 1
      end do
      
   end if
   

   !...............
   ! SD inputs (SD_TPMesh):      
   !...............
   do i=1,SD_TPMesh%NNodes 
      indx_last  = indx_first + 2
      u(indx_first:indx_last) = SD_TPMesh%TranslationAcc(:,i) 
      indx_first = indx_last + 1
   end do

   do i=1,SD_TPMesh%NNodes 
      indx_last  = indx_first + 2
      u(indx_first:indx_last) = SD_TPMesh%RotationAcc(:,i) 
      indx_first = indx_last + 1
   end do
         
<<<<<<< HEAD
   if ( p_FAST%CompHydro == Module_HD .or. p_FAST%CompSoil == Module_SlD ) then   ! this SD mesh linked only when HD or SoilDyn is enabled
=======
   if ( p_FAST%CompHydro == Module_HD .or. (p_FAST%CompServo == Module_SrvD .and. ALLOCATED(SrvD_u_SStC)) ) then   ! this SD mesh linked only when HD is enabled, or SrvD SStC enabled
>>>>>>> 34ef10ef
      ! SD inputs (SD_LMesh):        
      do i=1,SD_LMesh%NNodes
         indx_last  = indx_first + 2 
         u(indx_first:indx_last) = SD_LMesh%Force(:,i) / p_FAST%UJacSclFact
         indx_first = indx_last + 1
      end do
     
      do i=1,SD_LMesh%NNodes
         indx_last  = indx_first + 2 
         u(indx_first:indx_last) = SD_LMesh%Moment(:,i) / p_FAST%UJacSclFact
         indx_first = indx_last + 1
      end do
   end if
   
   !...............
   ! HD inputs (Morison%Mesh):
   !...............
   do i=1,HD_M_Mesh%NNodes
      indx_last  = indx_first + 2 
      u(indx_first:indx_last) = HD_M_Mesh%TranslationAcc(:,i)
      indx_first = indx_last + 1
   end do
      
   do i=1,HD_M_Mesh%NNodes
      indx_last  = indx_first + 2 
      u(indx_first:indx_last) = HD_M_Mesh%RotationAcc(:,i)
      indx_first = indx_last + 1
   end do
                  
   ! HD inputs (Mesh):
   do i=1,HD_WAMIT_Mesh%NNodes
      indx_last  = indx_first + 2 
      u(indx_first:indx_last) = HD_WAMIT_Mesh%TranslationAcc(:,i)
      indx_first = indx_last + 1
   end do
      
   do i=1,HD_WAMIT_Mesh%NNodes
      indx_last  = indx_first + 2 
      u(indx_first:indx_last) = HD_WAMIT_Mesh%RotationAcc(:,i)
      indx_first = indx_last + 1
   end do   
   
   !...............
   ! BD inputs:
   !...............   
   if (p_FAST%CompElast == Module_BD .and. BD_Solve_Option1) then
      
      do k=1,p_FAST%nBeams
         
         do i=1,BD_RootMotion(k)%NNodes
            indx_last  = indx_first + 2 
            u(indx_first:indx_last) = BD_RootMotion(k)%TranslationAcc(:,i)
            indx_first = indx_last + 1
         end do !i
      
         do i=1,BD_RootMotion(k)%NNodes
            indx_last  = indx_first + 2 
            u(indx_first:indx_last) = BD_RootMotion(k)%RotationAcc(:,i)
            indx_first = indx_last + 1
         end do !i
                  
      end do !k      
      
   end if
   
   !...............
   ! Orca inputs (Orca_PtfmMesh):      
   !...............
   do i=1,Orca_PtfmMesh%NNodes 
      indx_last  = indx_first + 2
      u(indx_first:indx_last) = Orca_PtfmMesh%TranslationAcc(:,i) 
      indx_first = indx_last + 1
   end do

   do i=1,Orca_PtfmMesh%NNodes 
      indx_last  = indx_first + 2
      u(indx_first:indx_last) = Orca_PtfmMesh%RotationAcc(:,i) 
      indx_first = indx_last + 1
   end do   
   
   !...............
   ! ExtPtfm inputs (ExtPtfm_PtfmMesh):      
   !...............
   do i=1,ExtPtfm_PtfmMesh%NNodes 
      indx_last  = indx_first + 2
      u(indx_first:indx_last) = ExtPtfm_PtfmMesh%TranslationAcc(:,i) 
      indx_first = indx_last + 1
   end do

   do i=1,ExtPtfm_PtfmMesh%NNodes 
      indx_last  = indx_first + 2
      u(indx_first:indx_last) = ExtPtfm_PtfmMesh%RotationAcc(:,i) 
      indx_first = indx_last + 1
   end do   
   
  
END SUBROUTINE Create_FullOpt1_UVector
!----------------------------------------------------------------------------------------------------------------------------------
!> This routine adds u_delta to the corresponding mesh field and scales it as appropriate
SUBROUTINE Add_FullOpt1_u_delta( p_FAST, Jac_u_indx, u_delta, u_ED, u_SD, u_HD, u_BD, u_Orca, u_ExtPtfm )
!..................................................................................................................................
   TYPE(FAST_ParameterType)            , INTENT(IN   ) :: p_FAST           !< Glue-code simulation parameters
   INTEGER( IntKi )                    , INTENT(IN   ) :: Jac_u_indx(:,:)  !< Index to map Jacobian u-vector into mesh fields 
   REAL( ReKi )                        , INTENT(IN   ) :: u_delta(:)       !< The delta amount to add to the appropriate mesh fields 
   TYPE(ED_InputType)                  , INTENT(INOUT) :: u_ED             !< ED System inputs 
   TYPE(SD_InputType)                  , INTENT(INOUT) :: u_SD             !< SD System inputs 
   TYPE(HydroDyn_InputType)            , INTENT(INOUT) :: u_HD             !< SD System inputs 
   TYPE(BD_InputType)                  , INTENT(INOUT) :: u_BD(:)          !< BD System inputs 
   TYPE(Orca_InputType)                , INTENT(INOUT) :: u_Orca           !< Orca System inputs 
   TYPE(ExtPtfm_InputType)             , INTENT(INOUT) :: u_ExtPtfm        !< ExtPtfm System inputs 
   
   ! local variables
   INTEGER                                             :: n
   INTEGER                                             :: fieldIndx
   INTEGER                                             :: node
   
   
   DO n = 1,SIZE(u_delta)
      
      fieldIndx = Jac_u_indx(n,2) 
      node      = Jac_u_indx(n,3) 
   
         ! determine which mesh we're trying to perturb and perturb the input:
      SELECT CASE( Jac_u_indx(n,1) )
      
      CASE ( 1) !Module/Mesh/Field: u_ED%PlatformPtMesh%Force = 1
         u_ED%PlatformPtMesh%Force( fieldIndx,node) = u_ED%PlatformPtMesh%Force( fieldIndx,node) + u_delta(n) * p_FAST%UJacSclFact       
      CASE ( 2) !Module/Mesh/Field: u_ED%PlatformPtMesh%Moment = 2
         u_ED%PlatformPtMesh%Moment(fieldIndx,node) = u_ED%PlatformPtMesh%Moment(fieldIndx,node) + u_delta(n) * p_FAST%UJacSclFact       
      CASE ( 3) !Module/Mesh/Field: u_ED%HubPtMesh%Force = 3
         u_ED%HubPtLoad%Force( fieldIndx,node) = u_ED%HubPtLoad%Force( fieldIndx,node) + u_delta(n) * p_FAST%UJacSclFact     
      CASE ( 4) !Module/Mesh/Field: u_ED%HubPtMesh%Moment = 4
         u_ED%HubPtLoad%Moment(fieldIndx,node) = u_ED%HubPtLoad%Moment(fieldIndx,node) + u_delta(n) * p_FAST%UJacSclFact     
               
      CASE ( 5) !Module/Mesh/Field: u_SD%TPMesh%TranslationAcc = 5
         u_SD%TPMesh%TranslationAcc(fieldIndx,node) = u_SD%TPMesh%TranslationAcc(fieldIndx,node) + u_delta(n)        
      CASE ( 6) !Module/Mesh/Field: u_SD%TPMesh%RotationAcc = 6
         u_SD%TPMesh%RotationAcc(   fieldIndx,node) = u_SD%TPMesh%RotationAcc(   fieldIndx,node) + u_delta(n)        
      CASE ( 7) !Module/Mesh/Field: u_SD%LMesh%Force = 7
         u_SD%LMesh%Force( fieldIndx,node) = u_SD%LMesh%Force( fieldIndx,node) + u_delta(n) * p_FAST%UJacSclFact     
      CASE ( 8) !Module/Mesh/Field: u_SD%LMesh%Moment = 8
         u_SD%LMesh%Moment(fieldIndx,node) = u_SD%LMesh%Moment(fieldIndx,node) + u_delta(n) * p_FAST%UJacSclFact     
      
      CASE ( 9) !Module/Mesh/Field: u_HD%Morison%Mesh%TranslationAcc = 9
         u_HD%Morison%Mesh%TranslationAcc(fieldIndx,node) = u_HD%Morison%Mesh%TranslationAcc(fieldIndx,node) + u_delta(n)        
      CASE (10) !Module/Mesh/Field: u_HD%Morison%Mesh%RotationAcc = 10
         u_HD%Morison%Mesh%RotationAcc(   fieldIndx,node) = u_HD%Morison%Mesh%RotationAcc(   fieldIndx,node) + u_delta(n)        
            
      CASE (11) !Module/Mesh/Field: u_HD%WAMITMesh%TranslationAcc = 11
         u_HD%WAMITMesh%TranslationAcc(   fieldIndx,node) = u_HD%WAMITMesh%TranslationAcc(   fieldIndx,node) + u_delta(n)      
      CASE (12) !Module/Mesh/Field: u_HD%WAMITMesh%RotationAcc = 12
         u_HD%WAMITMesh%RotationAcc(      fieldIndx,node) = u_HD%WAMITMesh%RotationAcc(      fieldIndx,node) + u_delta(n)     
         
      CASE (13) !Module/Mesh/Field: u_BD(1)%RootMotion%TranslationAcc = 13 (k=1)
         u_BD(1)%RootMotion%TranslationAcc(fieldIndx,node) = u_BD(1)%RootMotion%TranslationAcc(fieldIndx,node) + u_delta(n)      
      CASE (14) !Module/Mesh/Field: u_BD(1)%RootMotion%RotationAcc = 14 (k=1)
         u_BD(1)%RootMotion%RotationAcc(   fieldIndx,node) = u_BD(1)%RootMotion%RotationAcc(   fieldIndx,node) + u_delta(n)     
      CASE (15) !Module/Mesh/Field: u_BD(2)%RootMotion%TranslationAcc = 15 (k=2)
         u_BD(2)%RootMotion%TranslationAcc(fieldIndx,node) = u_BD(2)%RootMotion%TranslationAcc(fieldIndx,node) + u_delta(n)      
      CASE (16) !Module/Mesh/Field: u_BD(2)%RootMotion%RotationAcc = 16 (k=2)
         u_BD(2)%RootMotion%RotationAcc(   fieldIndx,node) = u_BD(2)%RootMotion%RotationAcc(   fieldIndx,node) + u_delta(n)     
      CASE (17) !Module/Mesh/Field: u_BD(3)%RootMotion%TranslationAcc = 17 (k=3)
         u_BD(3)%RootMotion%TranslationAcc(fieldIndx,node) = u_BD(3)%RootMotion%TranslationAcc(fieldIndx,node) + u_delta(n)      
      CASE (18) !Module/Mesh/Field: u_BD(3)%RootMotion%RotationAcc = 18 (k=3)
         u_BD(3)%RootMotion%RotationAcc(   fieldIndx,node) = u_BD(3)%RootMotion%RotationAcc(   fieldIndx,node) + u_delta(n)     
         
      CASE (19) !Module/Mesh/Field: u_Orca%PtfmMesh%TranslationAcc = 19
         u_Orca%PtfmMesh%TranslationAcc(   fieldIndx,node) = u_Orca%PtfmMesh%TranslationAcc(   fieldIndx,node) + u_delta(n)      
      CASE (20) !Module/Mesh/Field: u_Orca%PtfmMesh%RotationAcc = 20
         u_Orca%PtfmMesh%RotationAcc(      fieldIndx,node) = u_Orca%PtfmMesh%RotationAcc(      fieldIndx,node) + u_delta(n)     
         
      CASE (21) !Module/Mesh/Field: u_ExtPtfm%PtfmMesh%TranslationAcc = 21
         u_ExtPtfm%PtfmMesh%TranslationAcc(   fieldIndx,node) = u_ExtPtfm%PtfmMesh%TranslationAcc(   fieldIndx,node) + u_delta(n)      
      CASE (22) !Module/Mesh/Field: u_ExtPtfm%PtfmMesh%RotationAcc = 22
         u_ExtPtfm%PtfmMesh%RotationAcc(      fieldIndx,node) = u_ExtPtfm%PtfmMesh%RotationAcc(      fieldIndx,node) + u_delta(n)     
         
      END SELECT
                                   
   END DO

CONTAINS
   function PerturbOrient(Orientation,Indx,perturb)
      real(R8Ki)              :: PerturbOrient(3,3)
      real(R8Ki), intent(in)  :: Orientation(3,3)
      integer,    intent(in)  :: Indx
      real(ReKi), intent(in)  :: perturb
      real(R8Ki)              :: Tmp3(3)
      real(R8Ki)              :: Tmp33(3,3)
      character(ErrMsgLen)    :: ErrMsg2  ! we will ignore
      integer                 :: ErrStat2 ! we will ignore
      Tmp3 = 0.0_R8Ki
      Tmp3(Indx) = real(perturb,R8Ki)
      call SmllRotTrans( 'Perturb Orientation',Tmp3(1), Tmp3(2), Tmp3(3), Tmp33, '', ErrStat2, ErrMsg2 )
      PerturbOrient = Orientation*Tmp33
   end function PerturbOrient
END SUBROUTINE Add_FullOpt1_u_delta
!----------------------------------------------------------------------------------------------------------------------------------
!> This routine perturbs the nth element of the u array (and mesh/field it corresponds to)
SUBROUTINE Perturb_u_FullOpt1( p_FAST, Jac_u_indx, n, u_perturb, u_ED_perturb, u_SD_perturb, u_HD_perturb, u_BD_perturb, &
                               u_Orca_perturb, u_ExtPtfm_perturb, perturb )
!...............................................................................................................................
   TYPE(FAST_ParameterType)            , INTENT(IN   ) :: p_FAST                 !< Glue-code simulation parameters
   INTEGER( IntKi )                    , INTENT(IN   ) :: Jac_u_indx(:,:)        !< Index to map Jacobian u-vector into mesh fields 
   INTEGER( IntKi )                    , INTENT(IN   ) :: n                      !< number of array element to use 
   REAL( ReKi )                        , INTENT(INOUT) :: u_perturb(:)           !< array to be perturbed
   TYPE(ED_InputType),        OPTIONAL , INTENT(INOUT) :: u_ED_perturb           !< ED System inputs  (needed only when                                  1 <= n <= NumEDNodes=NumEDNodes)
   TYPE(SD_InputType),        OPTIONAL , INTENT(INOUT) :: u_SD_perturb           !< SD System inputs  (needed only when NumEDNodes                      +1 <= n <= NumEDNodes+NumSDNodes) [if SD is used] 
   TYPE(HydroDyn_InputType),  OPTIONAL , INTENT(INOUT) :: u_HD_perturb           !< HD System inputs  (needed only when NumEDNodes+NumSDNodes           +1 <= n <= NumEDNodes+NumSDNodes+NumHDNodes) [if HD is used and SD is used. if SD not used, 
   TYPE(BD_InputType),        OPTIONAL , INTENT(INOUT) :: u_BD_perturb           !< BD System inputs  (needed only when NumEDNodes+NumSDNodes+NumHDNodes+1 <= n <= inf) [if BD is used]
   TYPE(Orca_InputType),      OPTIONAL , INTENT(INOUT) :: u_Orca_perturb         !< Orca System inputs  (needed only when NumEDNodes+NumSDNodes+NumHDNodes+NumBDNodes+1 <= n <= inf) [if Orca is used]
   TYPE(ExtPtfm_InputType),   OPTIONAL , INTENT(INOUT) :: u_ExtPtfm_perturb      !< ExtPtfm System inputs  (needed only when NumEDNodes+NumSDNodes+NumHDNodes+NumBDNodes+NumOcraNodes+1 <= n <= inf) [if ExtPtfm is used]
   REAL( ReKi )                        , INTENT(  OUT) :: perturb                !< amount that u_perturb(n) was perturbed
   
   ! local variables
   INTEGER                                             :: fieldIndx
   INTEGER                                             :: node
   
      
   fieldIndx = Jac_u_indx(n,2) 
   node      = Jac_u_indx(n,3) 
   
      ! determine which mesh we're trying to perturb and perturb the input:
   SELECT CASE( Jac_u_indx(n,1) )
      
   CASE ( 1) !Module/Mesh/Field: u_ED%PlatformPtMesh%Force = 1
      perturb = GetPerturb( u_ED_perturb%PlatformPtMesh%Force(fieldIndx , node) )
      u_ED_perturb%PlatformPtMesh%Force( fieldIndx,node) = u_ED_perturb%PlatformPtMesh%Force( fieldIndx,node) + perturb * p_FAST%UJacSclFact       
   CASE ( 2) !Module/Mesh/Field: u_ED%PlatformPtMesh%Moment = 2
      perturb = GetPerturb( u_ED_perturb%PlatformPtMesh%Moment(fieldIndx , node) )
      u_ED_perturb%PlatformPtMesh%Moment(fieldIndx,node) = u_ED_perturb%PlatformPtMesh%Moment(fieldIndx,node) + perturb * p_FAST%UJacSclFact             
   CASE ( 3) !Module/Mesh/Field: u_ED%HubPtMesh%Force = 3
      perturb = GetPerturb( u_ED_perturb%HubPtLoad%Force(fieldIndx , node) )
      u_ED_perturb%HubPtLoad%Force(   fieldIndx,node) = u_ED_perturb%HubPtLoad%Force(   fieldIndx,node) + perturb * p_FAST%UJacSclFact     
   CASE ( 4) !Module/Mesh/Field: u_ED%HubPtMesh%Moment = 4
      perturb = GetPerturb( u_ED_perturb%HubPtLoad%Moment(fieldIndx , node) )
      u_ED_perturb%HubPtLoad%Moment(  fieldIndx,node) = u_ED_perturb%HubPtLoad%Moment(  fieldIndx,node) + perturb * p_FAST%UJacSclFact     
               
   CASE ( 5) !Module/Mesh/Field: u_SD%TPMesh%TranslationAcc = 5
      perturb = GetPerturb( u_SD_perturb%TPMesh%TranslationAcc(fieldIndx , node) )
      u_SD_perturb%TPMesh%TranslationAcc(fieldIndx,node) = u_SD_perturb%TPMesh%TranslationAcc(fieldIndx,node) + perturb        
   CASE ( 6) !Module/Mesh/Field: u_SD%TPMesh%RotationAcc = 6
      perturb = GetPerturb( u_SD_perturb%TPMesh%RotationAcc(fieldIndx , node) )
      u_SD_perturb%TPMesh%RotationAcc(   fieldIndx,node) = u_SD_perturb%TPMesh%RotationAcc(   fieldIndx,node) + perturb        
   CASE ( 7) !Module/Mesh/Field: u_SD%LMesh%Force = 7
      perturb = GetPerturb( u_SD_perturb%LMesh%Force(fieldIndx , node) )
      u_SD_perturb%LMesh%Force( fieldIndx,node) = u_SD_perturb%LMesh%Force( fieldIndx,node) + perturb * p_FAST%UJacSclFact     
   CASE ( 8) !Module/Mesh/Field: u_SD%LMesh%Moment = 8
      perturb = GetPerturb( u_SD_perturb%LMesh%Moment(fieldIndx , node) )
      u_SD_perturb%LMesh%Moment(fieldIndx,node) = u_SD_perturb%LMesh%Moment(fieldIndx,node) + perturb * p_FAST%UJacSclFact     
      
   CASE ( 9) !Module/Mesh/Field: u_HD%Morison%Mesh%TranslationAcc = 9
      perturb = GetPerturb( u_HD_perturb%Morison%Mesh%TranslationAcc(fieldIndx , node) )
      u_HD_perturb%Morison%Mesh%TranslationAcc(fieldIndx,node) = u_HD_perturb%Morison%Mesh%TranslationAcc(fieldIndx,node) + perturb        
   CASE ( 10) !Module/Mesh/Field: u_HD%Morison%Mesh%RotationAcc = 10
      perturb = GetPerturb( u_HD_perturb%Morison%Mesh%RotationAcc(fieldIndx , node) )
      u_HD_perturb%Morison%Mesh%RotationAcc(   fieldIndx,node) = u_HD_perturb%Morison%Mesh%RotationAcc(   fieldIndx,node) + perturb        
   
   CASE (11) !Module/Mesh/Field: u_HD%WAMITMesh%TranslationAcc = 11
      perturb = GetPerturb( u_HD_perturb%WAMITMesh%TranslationAcc(fieldIndx , node) )
      u_HD_perturb%WAMITMesh%TranslationAcc(fieldIndx,node) = u_HD_perturb%WAMITMesh%TranslationAcc(fieldIndx,node) + perturb      
   CASE (12) !Module/Mesh/Field: u_HD%WAMITMesh%RotationAcc = 12
      perturb = GetPerturb( u_HD_perturb%WAMITMesh%RotationAcc(fieldIndx , node) )
      u_HD_perturb%WAMITMesh%RotationAcc(   fieldIndx,node) = u_HD_perturb%WAMITMesh%RotationAcc(   fieldIndx,node) + perturb      
            
   CASE (13) !Module/Mesh/Field: u_BD(1)%RootMotion%TranslationAcc = 13 (k=1)
      perturb = GetPerturb( u_BD_perturb%RootMotion%TranslationAcc(fieldIndx , node) )
      u_BD_perturb%RootMotion%TranslationAcc(fieldIndx,node) = u_BD_perturb%RootMotion%TranslationAcc(fieldIndx,node) + perturb      
   CASE (14) !Module/Mesh/Field: u_BD(1)%RootMotion%RotationAcc = 14 (k=1)
      perturb = GetPerturb( u_BD_perturb%RootMotion%RotationAcc(fieldIndx , node) )
      u_BD_perturb%RootMotion%RotationAcc(   fieldIndx,node) = u_BD_perturb%RootMotion%RotationAcc(   fieldIndx,node) + perturb      
   CASE (15) !Module/Mesh/Field: u_BD(2)%RootMotion%TranslationAcc = 15 (k=2)
      perturb = GetPerturb( u_BD_perturb%RootMotion%TranslationAcc(fieldIndx , node) )
      u_BD_perturb%RootMotion%TranslationAcc(fieldIndx,node) = u_BD_perturb%RootMotion%TranslationAcc(fieldIndx,node) + perturb      
   CASE (16) !Module/Mesh/Field: u_BD(2)%RootMotion%RotationAcc = 16 (k=2)
      perturb = GetPerturb( u_BD_perturb%RootMotion%RotationAcc(fieldIndx , node) )
      u_BD_perturb%RootMotion%RotationAcc(   fieldIndx,node) = u_BD_perturb%RootMotion%RotationAcc(   fieldIndx,node) + perturb      
   CASE (17) !Module/Mesh/Field: u_BD(3)%RootMotion%TranslationAcc = 17 (k=3)
      perturb = GetPerturb( u_BD_perturb%RootMotion%TranslationAcc(fieldIndx , node) )
      u_BD_perturb%RootMotion%TranslationAcc(fieldIndx,node) = u_BD_perturb%RootMotion%TranslationAcc(fieldIndx,node) + perturb      
   CASE (18) !Module/Mesh/Field: u_BD(3)%RootMotion%RotationAcc = 18 (k=3)
      perturb = GetPerturb( u_BD_perturb%RootMotion%RotationAcc(fieldIndx , node) )
      u_BD_perturb%RootMotion%RotationAcc(   fieldIndx,node) = u_BD_perturb%RootMotion%RotationAcc(   fieldIndx,node) + perturb      
            
   CASE (19) !Module/Mesh/Field: u_Orca%PtfmMesh%TranslationAcc = 19
      perturb = GetPerturb( u_Orca_perturb%PtfmMesh%TranslationAcc(fieldIndx , node) )
      u_Orca_perturb%PtfmMesh%TranslationAcc(fieldIndx,node) = u_Orca_perturb%PtfmMesh%TranslationAcc(fieldIndx,node) + perturb      
   CASE (20) !Module/Mesh/Field: u_Orca%PtfmMesh%RotationAcc = 20
      perturb = GetPerturb( u_Orca_perturb%PtfmMesh%RotationAcc(fieldIndx , node) )
      u_Orca_perturb%PtfmMesh%RotationAcc(   fieldIndx,node) = u_Orca_perturb%PtfmMesh%RotationAcc(   fieldIndx,node) + perturb      
      
<<<<<<< HEAD
   CASE (23) !Module/Mesh/Field: u_ExtPtfm%PtfmMesh%TranslationAcc = 23
      perturb = GetPerturb( u_ExtPtfm_perturb%PtfmMesh%TranslationAcc(fieldIndx , node) )
      u_ExtPtfm_perturb%PtfmMesh%TranslationAcc(fieldIndx,node) = u_ExtPtfm_perturb%PtfmMesh%TranslationAcc(fieldIndx,node) + perturb      
   CASE (24) !Module/Mesh/Field: u_ExtPtfm%PtfmMesh%RotationAcc = 24
=======
   CASE (21) !Module/Mesh/Field: u_ExtPtfm%PtfmMesh%TranslationAcc = 21
      perturb = GetPerturb( u_ExtPtfm_perturb%PtfmMesh%TranslationAcc(fieldIndx , node) )
      u_ExtPtfm_perturb%PtfmMesh%TranslationAcc(fieldIndx,node) = u_ExtPtfm_perturb%PtfmMesh%TranslationAcc(fieldIndx,node) + perturb      
   CASE (22) !Module/Mesh/Field: u_ExtPtfm%PtfmMesh%RotationAcc = 22
>>>>>>> 34ef10ef
      perturb = GetPerturb( u_ExtPtfm_perturb%PtfmMesh%RotationAcc(fieldIndx , node) )
      u_ExtPtfm_perturb%PtfmMesh%RotationAcc(   fieldIndx,node) = u_ExtPtfm_perturb%PtfmMesh%RotationAcc(   fieldIndx,node) + perturb      
      
   END SELECT
                                   
   u_perturb(n) = u_perturb(n) + perturb
   
CONTAINS
   function PerturbOrient(Orientation,Indx,perturb)
      real(R8Ki)              :: PerturbOrient(3,3)
      real(R8Ki), intent(in)  :: Orientation(3,3)
      integer,    intent(in)  :: Indx
      real(ReKi), intent(in)  :: perturb
      real(R8Ki)              :: Tmp3(3)
      real(R8Ki)              :: Tmp33(3,3)
      character(ErrMsgLen)    :: ErrMsg2  ! we will ignore
      integer                 :: ErrStat2 ! we will ignore
      Tmp3 = 0.0_R8Ki
      Tmp3(Indx) = real(perturb,R8Ki) !/ p_FAST%UJacSclFact
      call SmllRotTrans( 'Perturb Orientation',Tmp3(1), Tmp3(2), Tmp3(3), Tmp33, '', ErrStat2, ErrMsg2 )
      PerturbOrient = Tmp33
   end function PerturbOrient
END SUBROUTINE Perturb_u_FullOpt1
!----------------------------------------------------------------------------------------------------------------------------------
!> This routine resets the remap flags on all of the meshes
SUBROUTINE ResetRemapFlags(p_FAST, ED, BD, AD14, AD, HD, SD, ExtPtfm, SrvD, MAPp, FEAM, MD, Orca, IceF, IceD, SlD )
!...............................................................................................................................

   TYPE(FAST_ParameterType), INTENT(IN   ) :: p_FAST              !< Parameters for the glue code

   TYPE(ElastoDyn_Data),     INTENT(INOUT) :: ED                  !< ElastoDyn data
   TYPE(BeamDyn_Data),       INTENT(INOUT) :: BD                  !< BeamDyn data
   TYPE(ServoDyn_Data),      INTENT(INOUT) :: SrvD                !< ServoDyn data
   TYPE(AeroDyn_Data),       INTENT(INOUT) :: AD                  !< AeroDyn data
   TYPE(AeroDyn14_Data),     INTENT(INOUT) :: AD14                !< AeroDyn14 data
   TYPE(HydroDyn_Data),      INTENT(INOUT) :: HD                  !< HydroDyn data
   TYPE(SubDyn_Data),        INTENT(INOUT) :: SD                  !< SubDyn data
   TYPE(ExtPtfm_Data),       INTENT(INOUT) :: ExtPtfm             !< ExtPtfm data
   TYPE(MAP_Data),           INTENT(INOUT) :: MAPp                !< MAP data
   TYPE(FEAMooring_Data),    INTENT(INOUT) :: FEAM                !< FEAMooring data
   TYPE(MoorDyn_Data),       INTENT(INOUT) :: MD                  !< MoorDyn data
   TYPE(OrcaFlex_Data),      INTENT(INOUT) :: Orca                !< OrcaFlex interface data
   TYPE(IceFloe_Data),       INTENT(INOUT) :: IceF                !< IceFloe data
   TYPE(IceDyn_Data),        INTENT(INOUT) :: IceD                !< All the IceDyn data used in time-step loop
   TYPE(SoilDyn_Data),       INTENT(INOUT) :: SlD                 !< SoilDyn data

   !local variable(s)

   INTEGER(IntKi) :: i  ! counter for ice legs
   INTEGER(IntKi) :: k  ! counter for blades
   INTEGER(IntKi) :: j  ! Counter for StC instances
         
   !.....................................................................
   ! Reset each mesh's RemapFlag (after calling all InputSolve routines):
   !.....................................................................     
   
   ! ElastoDyn meshes
   ED%Input( 1)%PlatformPtMesh%RemapFlag        = .FALSE.
   ED%y%PlatformPtMesh%RemapFlag                = .FALSE.
   ED%Input( 1)%TowerPtLoads%RemapFlag          = .FALSE.
   ED%y%TowerLn2Mesh%RemapFlag                  = .FALSE.
   DO K=1,SIZE(ED%y%BladeRootMotion)
      ED%y%BladeRootMotion(K)%RemapFlag         = .FALSE.
   END DO
   if (allocated(ED%Input(1)%BladePtLoads)) then   
      DO K=1,SIZE(ED%Input(1)%BladePtLoads)
         ED%Input( 1)%BladePtLoads(K)%RemapFlag = .FALSE.
         ED%y%BladeLn2Mesh(K)%RemapFlag         = .FALSE.
      END DO
   end if
   
   ED%Input( 1)%NacelleLoads%RemapFlag  = .FALSE.
   ED%y%NacelleMotion%RemapFlag         = .FALSE.
   ED%Input( 1)%HubPtLoad%RemapFlag     = .FALSE.
   ED%y%HubPtMotion%RemapFlag           = .FALSE.
            
   ! BeamDyn meshes
   IF ( p_FAST%CompElast == Module_BD ) THEN
      DO i=1,p_FAST%nBeams            
         BD%Input(1,i)%RootMotion%RemapFlag = .FALSE.
         BD%Input(1,i)%PointLoad%RemapFlag  = .FALSE.
         BD%Input(1,i)%DistrLoad%RemapFlag  = .FALSE.
         BD%Input(1,i)%HubMotion%RemapFlag  = .FALSE.
             
         BD%y(i)%ReactionForce%RemapFlag    = .FALSE.
         BD%y(i)%BldMotion%RemapFlag        = .FALSE.
      END DO                  
   END IF
      
   ! AeroDyn meshes
   IF ( p_FAST%CompAero == Module_AD14 ) THEN
         
      DO k=1,SIZE(AD14%Input(1)%InputMarkers)
         AD14%Input(1)%InputMarkers(k)%RemapFlag = .FALSE.
               AD14%y%OutputLoads(  k)%RemapFlag = .FALSE.
      END DO
                  
      IF (AD14%Input(1)%Twr_InputMarkers%Committed) THEN
         AD14%Input(1)%Twr_InputMarkers%RemapFlag = .FALSE.
                AD14%y%Twr_OutputLoads%RemapFlag  = .FALSE.
      END IF
   ELSEIF ( p_FAST%CompAero == Module_AD ) THEN
               
      AD%Input(1)%rotors(1)%HubMotion%RemapFlag = .FALSE.

      IF (AD%Input(1)%rotors(1)%TowerMotion%Committed) THEN
          AD%Input(1)%rotors(1)%TowerMotion%RemapFlag = .FALSE.
          
         IF (AD%y%rotors(1)%TowerLoad%Committed) THEN
                  AD%y%rotors(1)%TowerLoad%RemapFlag = .FALSE.
         END IF      
      END IF
      
      IF (AD%Input(1)%rotors(1)%NacelleMotion%Committed) THEN
         AD%Input(1)%rotors(1)%NacelleMotion%RemapFlag = .FALSE.
         AD%y%rotors(1)%NacelleLoad%RemapFlag = .FALSE.
      END IF
      
      DO k=1,SIZE(AD%Input(1)%rotors(1)%BladeMotion)
         AD%Input(1)%rotors(1)%BladeRootMotion(k)%RemapFlag = .FALSE.
         AD%Input(1)%rotors(1)%BladeMotion(    k)%RemapFlag = .FALSE.
                AD%y%rotors(1)%BladeLoad(      k)%RemapFlag = .FALSE.
      END DO
                                    
   END IF
   
   
   ! ServoDyn -- StrucCtrl meshes
   IF ( p_FAST%CompServo == Module_SrvD ) THEN
      IF ( ALLOCATED(SrvD%y%NStC) ) THEN
         do j=1,size(SrvD%y%NStC)
            IF ( ALLOCATED(SrvD%y%NStC(j)%Mesh) ) THEN
               DO K = 1,SIZE(SrvD%y%NStC(j)%Mesh)
                  IF (SrvD%y%NStC(j)%Mesh(K)%Committed) THEN
                     SrvD%y%NStC(j)%Mesh(K)%RemapFlag        = .FALSE.
                     SrvD%Input(1)%NStC(j)%Mesh(K)%RemapFlag = .FALSE.
                  END IF
               ENDDO
            END IF
         enddo
      END IF

      IF ( ALLOCATED(SrvD%y%TStC) ) THEN
         do j=1,size(SrvD%y%TStC)
            IF ( ALLOCATED(SrvD%y%TStC(j)%Mesh) ) THEN
               DO K = 1,SIZE(SrvD%y%TStC(j)%Mesh)
                  IF (SrvD%y%TStC(j)%Mesh(K)%Committed) THEN
                     SrvD%y%TStC(j)%Mesh(K)%RemapFlag        = .FALSE.
                     SrvD%Input(1)%TStC(j)%Mesh(K)%RemapFlag = .FALSE.
                  END IF
               ENDDO
            END IF
         enddo
      ENDIF

      IF ( ALLOCATED(SrvD%y%BStC) ) THEN
         do j=1,size(SrvD%y%BStC)
            IF ( ALLOCATED(SrvD%y%BStC(j)%Mesh) ) THEN
               DO K = 1,SIZE(SrvD%y%BStC(j)%Mesh)
                  IF (SrvD%y%BStC(j)%Mesh(K)%Committed) THEN
                     SrvD%y%BStC(j)%Mesh(K)%RemapFlag        = .FALSE.
                     SrvD%Input(1)%BStC(j)%Mesh(K)%RemapFlag = .FALSE.
                  END IF
               END DO
            END IF
         enddo
      ENDIF

      IF ( ALLOCATED(SrvD%y%SStC) ) THEN
         do j=1,size(SrvD%y%SStC)
            IF ( ALLOCATED(SrvD%y%SStC(j)%Mesh) ) THEN
               DO K = 1,SIZE(SrvD%y%SStC(j)%Mesh)
                  IF (SrvD%y%SStC(j)%Mesh(K)%Committed) THEN
                     SrvD%y%SStC(j)%Mesh(K)%RemapFlag        = .FALSE.
                     SrvD%Input(1)%SStC(j)%Mesh(K)%RemapFlag = .FALSE.
                  END IF
               END DO
            END IF
         enddo
      ENDIF

   END IF
   
   ! HydroDyn
   IF ( p_FAST%CompHydro == Module_HD ) THEN
      HD%Input(1)%PRPMesh%RemapFlag       = .FALSE.
      IF (HD%Input(1)%WAMITMesh%Committed) THEN
          HD%Input(1)%WAMITMesh%RemapFlag  = .FALSE.
                 HD%y%WAMITMesh%RemapFlag  = .FALSE.                
      END IF
      IF (HD%Input(1)%Morison%Mesh%Committed) THEN
          HD%Input(1)%Morison%Mesh%RemapFlag  = .FALSE.
                 HD%y%Morison%Mesh%RemapFlag  = .FALSE.
      END IF
   END IF

   ! SubDyn
   IF ( p_FAST%CompSub == Module_SD ) THEN
      IF (SD%Input(1)%TPMesh%Committed) THEN
         SD%Input(1)%TPMesh%RemapFlag = .FALSE.
                SD%y%Y1Mesh%RemapFlag = .FALSE.
      END IF    
         
      IF (SD%Input(1)%LMesh%Committed) THEN
         SD%Input(1)%LMesh%RemapFlag  = .FALSE.
                SD%y%Y2Mesh%RemapFlag = .FALSE.
                SD%y%Y3Mesh%RemapFlag = .FALSE.
      END IF    
   ELSE IF ( p_FAST%CompSub == Module_ExtPtfm ) THEN
      IF (ExtPtfm%Input(1)%PtfmMesh%Committed) THEN
         ExtPtfm%Input(1)%PtfmMesh%RemapFlag = .FALSE.
                ExtPtfm%y%PtfmMesh%RemapFlag = .FALSE.
      END IF    
   END IF
      
      
   ! MAP , FEAM , MoorDyn, OrcaFlex
   IF ( p_FAST%CompMooring == Module_MAP ) THEN
      MAPp%Input(1)%PtFairDisplacement%RemapFlag      = .FALSE.
             MAPp%y%PtFairleadLoad%RemapFlag          = .FALSE.
   ELSEIF ( p_FAST%CompMooring == Module_MD ) THEN
      MD%Input(1)%PtFairleadDisplacement%RemapFlag    = .FALSE.
           MD%y%PtFairleadLoad%RemapFlag              = .FALSE.         
   ELSEIF ( p_FAST%CompMooring == Module_FEAM ) THEN
      FEAM%Input(1)%PtFairleadDisplacement%RemapFlag  = .FALSE.
             FEAM%y%PtFairleadLoad%RemapFlag          = .FALSE.         
   ELSEIF ( p_FAST%CompMooring == Module_Orca ) THEN
      Orca%Input(1)%PtfmMesh%RemapFlag  = .FALSE.
             Orca%y%PtfmMesh%RemapFlag  = .FALSE.         
   END IF
         
   ! IceFloe, IceDyn
   IF ( p_FAST%CompIce == Module_IceF ) THEN
      IF (IceF%Input(1)%iceMesh%Committed) THEN
         IceF%Input(1)%iceMesh%RemapFlag = .FALSE.
                IceF%y%iceMesh%RemapFlag = .FALSE.
      END IF    
   ELSEIF ( p_FAST%CompIce == Module_IceD ) THEN
      DO i=1,p_FAST%numIceLegs
         IF (IceD%Input(1,i)%PointMesh%Committed) THEN
            IceD%Input(1,i)%PointMesh%RemapFlag = .FALSE.
                  IceD%y(i)%PointMesh%RemapFlag = .FALSE.
         END IF    
      END DO         
   END IF
      
   ! SoilDyn
   IF ( p_FAST%CompSoil == Module_SlD ) THEN
      IF (SlD%Input(1)%SoilMesh%Committed) THEN
         SlD%Input(1)%SoilMesh%RemapFlag = .FALSE.
                SlD%y%SoilMesh%RemapFlag = .FALSE.
      END IF    
   END IF

END SUBROUTINE ResetRemapFlags  
!----------------------------------------------------------------------------------------------------------------------------------
!> This routine initializes all of the mapping data structures needed between the various modules.
SUBROUTINE InitModuleMappings(p_FAST, ED, BD, AD14, AD, HD, SD, ExtPtfm, SrvD, MAPp, FEAM, MD, Orca, IceF, IceD, SlD, MeshMapData, ErrStat, ErrMsg)
!...............................................................................................................................
   
   TYPE(FAST_ParameterType),   INTENT(INOUT) :: p_FAST              !< Parameters for the glue code

   TYPE(ElastoDyn_Data),TARGET,INTENT(INOUT) :: ED                  !< ElastoDyn data
   TYPE(BeamDyn_Data),         INTENT(INOUT) :: BD                  !< BeamDyn data
   TYPE(ServoDyn_Data),        INTENT(INOUT) :: SrvD                !< ServoDyn data
   TYPE(AeroDyn_Data),         INTENT(INOUT) :: AD                  !< AeroDyn data
   TYPE(AeroDyn14_Data),       INTENT(INOUT) :: AD14                !< AeroDyn14 data
   TYPE(HydroDyn_Data),        INTENT(INOUT) :: HD                  !< HydroDyn data
   TYPE(SubDyn_Data),          INTENT(INOUT) :: SD                  !< SubDyn data
   TYPE(ExtPtfm_Data),         INTENT(INOUT) :: ExtPtfm             !< ExtPtfm data
   TYPE(MAP_Data),             INTENT(INOUT) :: MAPp                !< MAP data
   TYPE(FEAMooring_Data),      INTENT(INOUT) :: FEAM                !< FEAMooring data
   TYPE(MoorDyn_Data),         INTENT(INOUT) :: MD                  !< MoorDyn data
   TYPE(OrcaFlex_Data),        INTENT(INOUT) :: Orca                !< OrcaFlex interface data
   TYPE(IceFloe_Data),         INTENT(INOUT) :: IceF                !< IceFloe data
   TYPE(IceDyn_Data),          INTENT(INOUT) :: IceD                !< All the IceDyn data used in time-step loop
   TYPE(SoilDyn_Data),         INTENT(INOUT) :: SlD                 !< SoilDyn data

   TYPE(FAST_ModuleMapType),   INTENT(INOUT) :: MeshMapData         !< Data for mapping between modules
   
   
   INTEGER(IntKi),             INTENT(  OUT) :: ErrStat             !< Error status of the operation
   CHARACTER(*),               INTENT(  OUT) :: ErrMsg              !< Error message if ErrStat /= ErrID_None
   

   INTEGER                                   :: K, i    ! loop counters
   INTEGER                                   :: j       ! loop counter for StC instance
   INTEGER                                   :: NumBl   ! number of blades
   INTEGER(IntKi)                            :: ErrStat2
   CHARACTER(ErrMsgLen)                      :: ErrMSg2
   CHARACTER(*), PARAMETER                   :: RoutineName = 'InitModuleMappings'
   
   TYPE(MeshType), POINTER                   :: PlatformMotion
   TYPE(MeshType), POINTER                   :: PlatformLoads
   !............................................................................................................................
   
   ErrStat = ErrID_None
   ErrMsg  = ""
   
   NumBl   = SIZE(ED%y%BladeRootMotion,1)
   PlatformMotion => ED%y%PlatformPtMesh
   PlatformLoads  => ED%Input(1)%PlatformPtMesh

   !............................................................................................................................
   ! Create the data structures and mappings in MeshMapType 
   !............................................................................................................................
   
!-------------------------
!  ElastoDyn <-> BeamDyn
!-------------------------
   IF ( p_FAST%CompElast == Module_BD ) THEN
      
      ! Blade meshes: (allocate two mapping data structures to number of blades, then allocate data inside the structures)
      ALLOCATE( MeshMapData%ED_P_2_BD_P(NumBl), MeshMapData%BD_P_2_ED_P(NumBl), STAT=ErrStat2 )
         IF ( ErrStat2 /= 0 ) THEN
            CALL SetErrStat( ErrID_Fatal, 'Error allocating MeshMapData%ED_P_2_BD_P and MeshMapData%BD_P_2_ED_P.', &
                            ErrStat, ErrMsg, RoutineName )
            RETURN
         END IF
         
      DO K=1,NumBl
         CALL MeshMapCreate( ED%y%BladeRootMotion(K), BD%Input(1,k)%RootMotion, MeshMapData%ED_P_2_BD_P(K), ErrStat2, ErrMsg2 )
            CALL SetErrStat( ErrStat2, ErrMsg2, ErrStat, ErrMsg, RoutineName//':ED_2_BD_BladeRootMotion('//TRIM(Num2LStr(K))//')' )
         CALL MeshMapCreate( BD%y(k)%ReactionForce, ED%Input(1)%HubPtLoad,  MeshMapData%BD_P_2_ED_P(K), ErrStat2, ErrMsg2 )
            CALL SetErrStat( ErrStat2, ErrMsg2, ErrStat, ErrMsg, RoutineName//':BD_2_ED_ReactionLoad('//TRIM(Num2LStr(K))//')' )
      END DO      
      
      ! Hub meshes:
      ALLOCATE( MeshMapData%ED_P_2_BD_P_Hub(NumBl), STAT=ErrStat2 )
         IF ( ErrStat2 /= 0 ) THEN
            CALL SetErrStat( ErrID_Fatal, 'Error allocating MeshMapData%ED_P_2_BD_P_Hub.', ErrStat, ErrMsg, RoutineName )
            RETURN
         END IF
         
      DO K=1,NumBl
         CALL MeshMapCreate( ED%y%HubPtMotion, BD%Input(1,k)%HubMotion, MeshMapData%ED_P_2_BD_P_Hub(K), ErrStat2, ErrMsg2 )
            CALL SetErrStat( ErrStat2, ErrMsg2, ErrStat, ErrMsg, RoutineName//':ED_2_BD_HubMotion('//TRIM(Num2LStr(K))//')' )
      END DO      
            
   END IF
   

   IF ( p_FAST%CompServo == Module_SrvD ) THEN
!-------------------------
!  ServoDyn <-> ElastoDyn
!-------------------------
         !  Nacelle TMD
      IF ( ALLOCATED(SrvD%Input(1)%NStC) ) THEN
         j=size(SrvD%Input(1)%NStC)
         ALLOCATE( MeshMapData%ED_P_2_SrvD_P_N(j), MeshMapData%SrvD_P_2_ED_P_N(j), STAT=ErrStat2 )
            IF ( ErrStat2 /= 0 ) THEN
               CALL SetErrStat( ErrID_Fatal, 'Error allocating MeshMapData%ED_P_2_SrvD_P_N and MeshMapData%SrvD_P_2_ED_P_N.', &
                               ErrStat, ErrMsg, RoutineName )
               RETURN
            END IF
         do j=1,size(SrvD%Input(1)%NStC)
            IF ( ALLOCATED(SrvD%Input(1)%NStC(j)%Mesh) ) THEN
               IF ( SrvD%Input(1)%NStC(j)%Mesh(1)%Committed ) THEN
                  CALL MeshMapCreate( ED%y%NacelleMotion, SrvD%Input(1)%NStC(j)%Mesh(1), MeshMapData%ED_P_2_SrvD_P_N(j), ErrStat2, ErrMsg2 )
                     CALL SetErrStat( ErrStat2, ErrMsg2, ErrStat, ErrMsg, RoutineName//':ED_2_SrvD_NacelleMotion' )
                  CALL MeshMapCreate( SrvD%y%NStC(j)%Mesh(1), ED%Input(1)%NacelleLoads,  MeshMapData%SrvD_P_2_ED_P_N(j), ErrStat2, ErrMsg2 )
                     CALL SetErrStat( ErrStat2, ErrMsg2, ErrStat, ErrMsg, RoutineName//':SrvD_2_ED_NacelleLoads' )
               ENDIF
            END IF
         enddo
      END IF
 
         !  Tower TMD
      IF ( ALLOCATED(SrvD%Input(1)%TStC) ) THEN
         j=size(SrvD%Input(1)%TStC)
         ALLOCATE( MeshMapData%ED_L_2_SrvD_P_T(j), MeshMapData%SrvD_P_2_ED_P_T(j), STAT=ErrStat2 )
            IF ( ErrStat2 /= 0 ) THEN
               CALL SetErrStat( ErrID_Fatal, 'Error allocating MeshMapData%ED_L_2_SrvD_P_T and MeshMapData%SrvD_P_2_ED_P_T.', &
                               ErrStat, ErrMsg, RoutineName )
               RETURN
            END IF
         do j=1,size(SrvD%Input(1)%TStC)
            IF ( ALLOCATED(SrvD%Input(1)%TStC(j)%Mesh) ) THEN
               IF ( SrvD%Input(1)%TStC(j)%Mesh(1)%Committed ) THEN
                  CALL MeshMapCreate( ED%y%TowerLn2Mesh, SrvD%Input(1)%TStC(j)%Mesh(1), MeshMapData%ED_L_2_SrvD_P_T(j), ErrStat2, ErrMsg2 )
                     CALL SetErrStat( ErrStat2, ErrMsg2, ErrStat, ErrMsg, RoutineName//':ED_2_SrvD_TowerMotion' )
                  CALL MeshMapCreate( SrvD%y%TStC(j)%Mesh(1), ED%Input(1)%TowerPtLoads,  MeshMapData%SrvD_P_2_ED_P_T(j), ErrStat2, ErrMsg2 )
                     CALL SetErrStat( ErrStat2, ErrMsg2, ErrStat, ErrMsg, RoutineName//':SrvD_2_ED_TowerLoad' )
                  CALL MeshCopy ( ED%Input(1)%TowerPtLoads, MeshMapData%u_ED_TowerPtLoads, MESH_NEWCOPY, ErrStat2, ErrMsg2 )      
                     CALL SetErrStat( ErrStat2, ErrMsg2, ErrStat, ErrMsg, RoutineName//':u_ED_TowerPtLoads' )                 
               ENDIF
            END IF
         enddo
      ENDIF

!-------------------------
!  ServoDyn <-> Blades
!-------------------------
      IF ( ALLOCATED(SrvD%Input(1)%BStC) ) THEN
         IF ( p_FAST%CompElast == Module_ED ) then       ! ElastoDyn Blades
            j=size(SrvD%Input(1)%BStC)
            ALLOCATE( MeshMapData%ED_L_2_SrvD_P_B(j,NumBl), MeshMapData%SrvD_P_2_ED_P_B(j,NumBl), MeshMapData%u_ED_BladePtLoads(NumBl), STAT=ErrStat2 )
               IF ( ErrStat2 /= 0 ) THEN
                  CALL SetErrStat( ErrID_Fatal, 'Error allocating MeshMapData%ED_L_2_SrvD_P_B and MeshMapData%SrvD_P_2_ED_P_B and MeshMapData%u_ED_BladePtLoads.', &
                                  ErrStat, ErrMsg, RoutineName )
                  RETURN
               END IF
            do j=1,size(SrvD%Input(1)%BStC)
               DO K = 1,NumBl
                  IF ( SrvD%Input(1)%BStC(j)%Mesh(K)%Committed ) THEN
                     CALL MeshMapCreate( ED%y%BladeLn2Mesh(K), SrvD%Input(1)%BStC(j)%Mesh(K), MeshMapData%ED_L_2_SrvD_P_B(j,K), ErrStat2, ErrMsg2 )
                        CALL SetErrStat( ErrStat2, ErrMsg2, ErrStat, ErrMsg, RoutineName//':ED_L_2_SrvD_P_B' )
                     CALL MeshMapCreate( SrvD%y%BStC(j)%Mesh(K), ED%Input(1)%BladePtLoads(K),  MeshMapData%SrvD_P_2_ED_P_B(j,K), ErrStat2, ErrMsg2 )
                        CALL SetErrStat( ErrStat2, ErrMsg2, ErrStat, ErrMsg, RoutineName//':SrvD_P_2_ED_P_B' )
                     CALL MeshCopy ( ED%Input(1)%BladePtLoads(K), MeshMapData%u_ED_BladePtLoads(K), MESH_NEWCOPY, ErrStat2, ErrMsg2 )
                        CALL SetErrStat( ErrStat2, ErrMsg2, ErrStat, ErrMsg, RoutineName//':u_ED_BladePtLoads('//trim(num2lstr(j))//','//trim(num2lstr(k))//')' )
                  END IF
               ENDDO
            enddo
         ELSEIF ( p_FAST%CompElast == Module_BD ) THEN      ! BeamDyn Blades
            j=size(SrvD%Input(1)%BStC)
            ALLOCATE( MeshMapData%BD_L_2_SrvD_P_B(j,NumBl), MeshMapData%SrvD_P_2_BD_P_B(j,NumBl), MeshMapData%u_BD_DistrLoad(NumBl), STAT=ErrStat2 )
               IF ( ErrStat2 /= 0 ) THEN
                  CALL SetErrStat( ErrID_Fatal, 'Error allocating MeshMapData%BD_L_2_SrvD_P_B and MeshMapData%SrvD_P_2_BD_P_B and MeshMapData%u_BD_DistrLoad.', &
                                  ErrStat, ErrMsg, RoutineName )
                  RETURN
               END IF
            do j=1,size(SrvD%Input(1)%BStC)
               DO K = 1,NumBl
                  IF ( SrvD%Input(1)%BStC(j)%Mesh(K)%Committed ) THEN
                     CALL MeshMapCreate( BD%y(k)%BldMotion, SrvD%Input(1)%BStC(j)%Mesh(K), MeshMapData%BD_L_2_SrvD_P_B(j,K), ErrStat2, ErrMsg2 )
                        CALL SetErrStat( ErrStat2, ErrMsg2, ErrStat, ErrMsg, RoutineName//':BD_L_2_SrvD_P_B' )
                     CALL MeshMapCreate( SrvD%y%BStC(j)%Mesh(K), BD%Input(1,k)%DistrLoad,  MeshMapData%SrvD_P_2_BD_P_B(j,K), ErrStat2, ErrMsg2 )
                        CALL SetErrStat( ErrStat2, ErrMsg2, ErrStat, ErrMsg, RoutineName//':SrvD_P_2_BD_P_B' )
                     CALL MeshCopy ( BD%Input(1,k)%DistrLoad, MeshMapData%u_BD_DistrLoad(k), MESH_NEWCOPY, ErrStat2, ErrMsg2 )
                        CALL SetErrStat( ErrStat2, ErrMsg2, ErrStat, ErrMsg, RoutineName//':u_BD_DistrLoad('//trim(num2lstr(k))//')' )
                  END IF
               ENDDO
            enddo
         ENDIF
      ENDIF

!-------------------------
!  ServoDyn <-> Platform
!-------------------------
      IF ( ALLOCATED(SrvD%Input(1)%SStC) ) THEN
         IF ( p_FAST%CompSub /= Module_SD ) THEN ! all of these get mapped to ElastoDyn ! (offshore floating with rigid substructure)
            j=size(SrvD%Input(1)%SStC)
            ALLOCATE( MeshMapData%SrvD_P_P_2_ED_P(j), MeshMapData%ED_P_2_SrvD_P_P(j), STAT=ErrStat2 )
               IF ( ErrStat2 /= 0 ) THEN
                  CALL SetErrStat( ErrID_Fatal, 'Error allocating MeshMapData%SrvD_P_P_2_ED_P and MeshMapData%ED_P_2_SrvD_P_P.', &
                                  ErrStat, ErrMsg, RoutineName )
                  RETURN
               END IF
            do j=1,size(SrvD%Input(1)%SStC)
               IF ( ALLOCATED(SrvD%Input(1)%SStC(j)%Mesh) ) THEN
                  IF ( SrvD%Input(1)%SStC(j)%Mesh(1)%Committed ) THEN      ! Single point per SStC instance
                     ! ServoDyn SStC point mesh to/from ElastoDyn point mesh
                     CALL MeshMapCreate( PlatformMotion, SrvD%Input(1)%SStC(j)%Mesh(1), MeshMapData%ED_P_2_SrvD_P_P(j), ErrStat2, ErrMsg2 )
                        CALL SetErrStat( ErrStat2, ErrMsg2, ErrStat, ErrMsg, RoutineName//':ED_P_2_SrvD_P_P' )
                     CALL MeshMapCreate( SrvD%y%SStC(j)%Mesh(1), PlatformLoads, MeshMapData%SrvD_P_P_2_ED_P(j), ErrStat2, ErrMsg2 )
                        CALL SetErrStat( ErrStat2, ErrMsg2, ErrStat, ErrMsg, RoutineName//':SrvD_P_P_2_ED_P' )       
                  ENDIF
               ENDIF
            enddo
         ELSE  ! SubDyn is used
            j=size(SrvD%Input(1)%SStC)
            ALLOCATE( MeshMapData%SrvD_P_P_2_SD_P(j), MeshMapData%SDy3_P_2_SrvD_P_P(j), STAT=ErrStat2 )
               IF ( ErrStat2 /= 0 ) THEN
                  CALL SetErrStat( ErrID_Fatal, 'Error allocating MeshMapData%SrvD_P_P_2_SD_P and MeshMapData%SDy3_P_2_SrvD_P_P.', &
                                  ErrStat, ErrMsg, RoutineName )
                  RETURN
               END IF
            do j=1,size(SrvD%Input(1)%SStC)
               IF ( ALLOCATED(SrvD%Input(1)%SStC(j)%Mesh) ) THEN
                  IF ( SrvD%Input(1)%SStC(j)%Mesh(1)%Committed ) THEN      ! Single point per SStC instance
                     ! ServoDyn SStC point mesh to/from SubDyn point mesh
                     CALL MeshMapCreate( SrvD%y%SStC(j)%Mesh(1), SD%Input(1)%LMesh, MeshMapData%SrvD_P_P_2_SD_P(j), ErrStat2, ErrMsg2 )
                        CALL SetErrStat( ErrStat2, ErrMsg2, ErrStat, ErrMsg, RoutineName//':SrvD_P_P_2_SD_P' )       
                     CALL MeshMapCreate( SD%y%y3Mesh, SrvD%Input(1)%SStC(j)%Mesh(1), MeshMapData%SDy3_P_2_SrvD_P_P(j), ErrStat2, ErrMsg2 )
                        CALL SetErrStat( ErrStat2, ErrMsg2, ErrStat, ErrMsg, RoutineName//':SDy3_P_2_SrvD_P_P' )
                  ENDIF
               ENDIF
            enddo
          ENDIF
      ENDIF
   ENDIF



!-------------------------
!  ElastoDyn <-> AeroDyn14
!-------------------------
   
   IF ( p_FAST%CompAero == Module_AD14 ) THEN ! ED-AD14
         
      ! Blade meshes: (allocate two mapping data structures to number of blades, then allocate data inside the structures)
      ! AD14 does not properly set up its blade meshes, so we can't use this
      !ALLOCATE( MeshMapData%BDED_L_2_AD_L_B(NumBl), MeshMapData%AD_L_2_BDED_B(NumBl), STAT=ErrStat2 )
      !   IF ( ErrStat2 /= 0 ) THEN
      !      CALL SetErrStat( ErrID_Fatal, 'Error allocating MeshMapData%BDED_L_2_AD_L_B and MeshMapData%AD_L_2_BDED_B.', &
      !                      ErrStat, ErrMsg, RoutineName )
      !      RETURN
      !   END IF
      !   
      !DO K=1,NumBl         
      !   CALL MeshMapCreate( AD14%y%OutputLoads(K), ED%Input(1)%BladePtLoads(K),  MeshMapData%AD_L_2_BDED_B(K), ErrStat2, ErrMsg2 )
      !      CALL SetErrStat( ErrStat2, ErrMsg2, ErrStat, ErrMsg, RoutineName//':AD_L_2_BDED_B('//TRIM(Num2LStr(K))//')' )
      !END DO
         
      ! Tower mesh:
      IF ( AD14%Input(1)%Twr_InputMarkers%Committed ) THEN
         CALL MeshMapCreate( ED%y%TowerLn2Mesh, AD14%Input(1)%Twr_InputMarkers, MeshMapData%ED_L_2_AD_L_T, ErrStat2, ErrMsg2 )
            CALL SetErrStat( ErrStat2, ErrMsg2, ErrStat, ErrMsg, RoutineName//':ED_2_AD_TowerMotion' )
         CALL MeshMapCreate( AD14%y%Twr_OutputLoads, ED%Input(1)%TowerPtLoads,  MeshMapData%AD_L_2_ED_P_T, ErrStat2, ErrMsg2 )
            CALL SetErrStat( ErrStat2, ErrMsg2, ErrStat, ErrMsg, RoutineName//':AD_2_ED_TowerLoad' )
      END IF
               
      IF (ErrStat >= AbortErrLev ) RETURN
      
   ELSEIF ( p_FAST%CompAero == Module_AD ) THEN ! ED-AD and/or BD-AD

      ! allocate per-blade space for mapping to structural module
      
         ! Blade root meshes
      ALLOCATE( MeshMapData%ED_P_2_AD_P_R(NumBl), STAT=ErrStat2 )
         IF ( ErrStat2 /= 0 ) THEN
            CALL SetErrStat( ErrID_Fatal, 'Error allocating MeshMapData%ED_P_2_AD_P_R.', ErrStat, ErrMsg, RoutineName )
            RETURN
         END IF      
         
      ! Blade meshes: (allocate two mapping data structures to number of blades, then allocate data inside the structures)
      ALLOCATE( MeshMapData%BDED_L_2_AD_L_B(NumBl), MeshMapData%AD_L_2_BDED_B(NumBl), STAT=ErrStat2 )
         IF ( ErrStat2 /= 0 ) THEN
            CALL SetErrStat( ErrID_Fatal, 'Error allocating MeshMapData%BDED_L_2_AD_L_B and MeshMapData%AD_L_2_BDED_B.', &
                              ErrStat, ErrMsg, RoutineName )
            RETURN
         END IF
         
         
         
!-------------------------
!  ElastoDyn <-> AeroDyn
!-------------------------
         
         ! blade root meshes
      DO K=1,NumBl         
         CALL MeshMapCreate( ED%y%BladeRootMotion(K), AD%Input(1)%rotors(1)%BladeRootMotion(K), MeshMapData%ED_P_2_AD_P_R(K), ErrStat2, ErrMsg2 )
            CALL SetErrStat( ErrStat2, ErrMsg2, ErrStat, ErrMsg, RoutineName//':ED_2_AD_RootMotion('//TRIM(Num2LStr(K))//')' )
      END DO
      
      
         ! Hub point mesh
      CALL MeshMapCreate( ED%y%HubPtMotion, AD%Input(1)%rotors(1)%HubMotion, MeshMapData%ED_P_2_AD_P_H, ErrStat2, ErrMsg2 )
         CALL SetErrStat( ErrStat2, ErrMsg2, ErrStat, ErrMsg, RoutineName//':ED_2_AD_HubMotion' )
      
      
         ! Tower mesh:
      IF ( AD%Input(1)%rotors(1)%TowerMotion%Committed ) THEN
         CALL MeshMapCreate( ED%y%TowerLn2Mesh, AD%Input(1)%rotors(1)%TowerMotion, MeshMapData%ED_L_2_AD_L_T, ErrStat2, ErrMsg2 )
            CALL SetErrStat( ErrStat2, ErrMsg2, ErrStat, ErrMsg, RoutineName//':ED_2_AD_TowerMotion' )
            
         IF ( AD%y%rotors(1)%TowerLoad%Committed ) THEN            
            CALL MeshMapCreate( AD%y%rotors(1)%TowerLoad, ED%Input(1)%TowerPtLoads,  MeshMapData%AD_L_2_ED_P_T, ErrStat2, ErrMsg2 )
               CALL SetErrStat( ErrStat2, ErrMsg2, ErrStat, ErrMsg, RoutineName//':AD_2_ED_TowerLoad' )
         END IF         
      END IF
            
            ! Nacelle mesh:
         IF ( AD%Input(1)%rotors(1)%NacelleMotion%Committed ) THEN
            CALL MeshMapCreate( ED%y%NacelleMotion, AD%Input(1)%rotors(1)%NacelleMotion, MeshMapData%ED_P_2_AD_P_N, ErrStat2, ErrMsg2 )
               CALL SetErrStat( ErrStat2, ErrMsg2, ErrStat, ErrMsg, RoutineName//':ED_2_AD_NacelleMotion' )
            CALL MeshMapCreate( AD%y%rotors(1)%NacelleLoad, ED%Input(1)%NacelleLoads,  MeshMapData%AD_P_2_ED_P_N, ErrStat2, ErrMsg2 )
               CALL SetErrStat( ErrStat2, ErrMsg2, ErrStat, ErrMsg, RoutineName//':AD_2_ED_NacelleLoads' )
               
            CALL MeshCopy( ED%Input(1)%NacelleLoads, MeshMapData%u_ED_NacelleLoads, MESH_NEWCOPY, ErrStat2, ErrMsg2 )
               CALL SetErrStat( ErrStat2, ErrMsg2, ErrStat, ErrMsg, RoutineName//':u_ED_NacelleLoads' )
         END IF
      
      IF ( p_FAST%CompElast == Module_ED ) then
         
            ! Blade meshes: 
         DO K=1,NumBl         
            CALL MeshMapCreate( ED%y%BladeLn2Mesh(K), AD%Input(1)%rotors(1)%BladeMotion(K), MeshMapData%BDED_L_2_AD_L_B(K), ErrStat2, ErrMsg2 )
               CALL SetErrStat( ErrStat2, ErrMsg2, ErrStat, ErrMsg, RoutineName//':ED_2_AD_BladeMotion('//TRIM(Num2LStr(K))//')' )
            CALL MeshMapCreate( AD%y%rotors(1)%BladeLoad(K), ED%Input(1)%BladePtLoads(K),  MeshMapData%AD_L_2_BDED_B(K), ErrStat2, ErrMsg2 )
               CALL SetErrStat( ErrStat2, ErrMsg2, ErrStat, ErrMsg, RoutineName//':AD_2_ED_BladeLoad('//TRIM(Num2LStr(K))//')' )
         END DO
         
      ELSEIF ( p_FAST%CompElast == Module_BD ) then
         
!-------------------------
!  BeamDyn <-> AeroDyn
!-------------------------
            
         ! connect AD mesh with BeamDyn
         DO K=1,NumBl         
            CALL MeshMapCreate( BD%y(k)%BldMotion, AD%Input(1)%rotors(1)%BladeMotion(K), MeshMapData%BDED_L_2_AD_L_B(K), ErrStat2, ErrMsg2 )
               CALL SetErrStat( ErrStat2, ErrMsg2, ErrStat, ErrMsg, RoutineName//':BD_2_AD_BladeMotion('//TRIM(Num2LStr(K))//')' )
            CALL MeshMapCreate( AD%y%rotors(1)%BladeLoad(K), BD%Input(1,k)%DistrLoad,  MeshMapData%AD_L_2_BDED_B(K), ErrStat2, ErrMsg2 )
               CALL SetErrStat( ErrStat2, ErrMsg2, ErrStat, ErrMsg, RoutineName//':AD_2_BD_BladeLoad('//TRIM(Num2LStr(K))//')' )
         END DO
         
!-------------------------
!  BeamDyn <-> BeamDyn
!-------------------------
         if (.not. p_FAST%BD_OutputSibling) then            
            
            ! Blade meshes for load transfer: (allocate meshes at BD input locations for motions transferred from BD output locations)                  
            ALLOCATE( MeshMapData%BD_L_2_BD_L(NumBl), MeshMapData%y_BD_BldMotion_4Loads(NumBl), STAT=ErrStat2 )
               IF ( ErrStat2 /= 0 ) THEN
                  CALL SetErrStat( ErrID_Fatal, 'Error allocating MeshMapData%BD_L_2_BD_L and MeshMapData%y_BD_BldMotion_4Loads.', &
                                    ErrStat, ErrMsg, RoutineName )
                  RETURN
               END IF
         
            DO K=1,NumBl         
                  ! create the new mesh:
               CALL MeshCopy ( SrcMesh  = BD%Input(1,k)%DistrLoad &
                              , DestMesh = MeshMapData%y_BD_BldMotion_4Loads(k) &
                              , CtrlCode = MESH_SIBLING     &
                              , IOS      = COMPONENT_OUTPUT &
                              , TranslationDisp = .TRUE.    &
                              , Orientation     = .TRUE.    &
                              , RotationVel     = .TRUE.    &
                              , TranslationVel  = .TRUE.    &
                              , RotationAcc     = .TRUE.    &
                              , TranslationAcc  = .TRUE.    &
                              , ErrStat  = ErrStat2         &
                              , ErrMess  = ErrMsg2          ) 
                  CALL SetErrStat( ErrStat2, ErrMsg2, ErrStat, ErrMsg, RoutineName )         
                  IF (ErrStat >= AbortErrLev) RETURN
                                    
                  ! create the mapping:
               CALL MeshMapCreate( BD%y(k)%BldMotion, MeshMapData%y_BD_BldMotion_4Loads(k), MeshMapData%BD_L_2_BD_L(K), ErrStat2, ErrMsg2 )
                  CALL SetErrStat( ErrStat2, ErrMsg2, ErrStat, ErrMsg, RoutineName//':BD_2_BD_BladeMotion('//TRIM(Num2LStr(K))//')' )         
            END DO
            
         end if !.not. p_FAST%BD_OutputSibling
      
      END IF ! CompElast
      
   END IF ! AeroDyn/AeroDyn14 to structural code
   
      
      
   IF ( p_FAST%CompHydro == Module_HD ) THEN ! HydroDyn-{ElastoDyn or SubDyn}
    
      ! Regardless of the offshore configuration, ED platform motions will be mapped to the PRPMesh of HD
      ! we're just going to assume PlatformLoads and PlatformMotion are committed
      CALL MeshMapCreate( PlatformMotion, HD%Input(1)%PRPMesh, MeshMapData%ED_P_2_HD_PRP_P, ErrStat2, ErrMsg2 )
         CALL SetErrStat( ErrStat2, ErrMsg2, ErrStat, ErrMsg, RoutineName//':ED_P_2_HD_PRP_P' )
         
!-------------------------
!  HydroDyn <-> ElastoDyn
!-------------------------
      IF ( p_FAST%CompSub /= Module_SD ) THEN ! all of these get mapped to ElastoDyn ! (offshore floating with rigid substructure)
      
         IF ( HD%y%WAMITMesh%Committed  ) THEN ! meshes for floating
               ! HydroDyn WAMIT point mesh to/from ElastoDyn point mesh
            CALL MeshMapCreate( HD%y%WAMITMesh, PlatformLoads, MeshMapData%HD_W_P_2_ED_P, ErrStat2, ErrMsg2 )
               CALL SetErrStat( ErrStat2, ErrMsg2, ErrStat, ErrMsg, RoutineName//':HD_W_P_2_ED_P' )       
            CALL MeshMapCreate( PlatformMotion, HD%Input(1)%WAMITMesh, MeshMapData%ED_P_2_HD_W_P, ErrStat2, ErrMsg2 )
               CALL SetErrStat( ErrStat2, ErrMsg2, ErrStat, ErrMsg, RoutineName//':ED_P_2_HD_W_P' )
         END IF            
            
            ! ElastoDyn point mesh HydroDyn Morison point mesh (ED sets inputs, but gets outputs from HD%y%WAMITMesh in floating case)
         IF ( HD%Input(1)%Morison%Mesh%Committed  ) THEN  
            CALL MeshMapCreate( HD%y%Morison%Mesh, PlatformLoads, MeshMapData%HD_M_P_2_ED_P, ErrStat2, ErrMsg2 )
               CALL SetErrStat( ErrStat2, ErrMsg2, ErrStat, ErrMsg, RoutineName//':HD_M_P_2_ED_P' )
            CALL MeshMapCreate( PlatformMotion,  HD%Input(1)%Morison%Mesh, MeshMapData%ED_P_2_HD_M_P, ErrStat2, ErrMsg2 )
               CALL SetErrStat( ErrStat2, ErrMsg2, ErrStat, ErrMsg, RoutineName//':ED_P_2_HD_M_P' )                  
         END IF
                        
      ELSE ! these get mapped to ElastoDyn AND SubDyn (in ED_SD_HD coupling)  ! offshore with substructure flexibility
   
             
            
!-------------------------
!  HydroDyn <-> SubDyn
!-------------------------                     
                     
            ! HydroDyn Morison point mesh to SubDyn point mesh
         IF ( HD%y%Morison%Mesh%Committed ) THEN
            
            CALL MeshMapCreate( HD%y%Morison%Mesh, SD%Input(1)%LMesh,  MeshMapData%HD_M_P_2_SD_P, ErrStat2, ErrMsg2 )
               CALL SetErrStat( ErrStat2, ErrMsg2, ErrStat, ErrMsg, RoutineName//':HD_M_P_2_SD_P' )                  
            CALL MeshMapCreate( SD%y%y2Mesh,  HD%Input(1)%Morison%Mesh, MeshMapData%SD_P_2_HD_M_P, ErrStat2, ErrMsg2 )
               CALL SetErrStat( ErrStat2, ErrMsg2, ErrStat, ErrMsg, RoutineName//':SD_P_2_HD_M_P' )                                           
         END IF
        
            ! HydroDyn WAMIT point mesh to SD point mesh 
         IF ( HD%y%WAMITMesh%Committed  ) THEN
  
            CALL MeshMapCreate( HD%y%WAMITMesh, SD%Input(1)%LMesh, MeshMapData%HD_W_P_2_SD_P, ErrStat2, ErrMsg2 )
               CALL SetErrStat( ErrStat2, ErrMsg2, ErrStat, ErrMsg, RoutineName//':HD_W_P_2_SD_P' ) 
            CALL MeshMapCreate( SD%y%y2Mesh,  HD%Input(1)%WAMITMesh, MeshMapData%SD_P_2_HD_W_P, ErrStat2, ErrMsg2 )
               CALL SetErrStat( ErrStat2, ErrMsg2, ErrStat, ErrMsg, RoutineName//':SD_P_2_HD_W_P' )
                  
         END IF             
         
      END IF ! HydroDyn-SubDyn
      
      IF (ErrStat >= AbortErrLev ) RETURN
    
   END IF !HydroDyn-{ElastoDyn or SubDyn}

      
!-------------------------
!  ElastoDyn <-> SubDyn
!-------------------------
   IF ( p_FAST%CompSub == Module_SD ) THEN
                           
      ! NOTE: the MeshMapCreate routine returns fatal errors if either mesh is not committed
      
         ! SubDyn transition piece point mesh to/from ElastoDyn point mesh
      CALL MeshMapCreate( SD%y%Y1mesh, PlatformLoads,  MeshMapData%SD_TP_2_ED_P, ErrStat2, ErrMsg2 )
         CALL SetErrStat( ErrStat2, ErrMsg2, ErrStat, ErrMsg, RoutineName//':SD_TP_2_Ptfm' )                  
      CALL MeshMapCreate( PlatformMotion, SD%Input(1)%TPMesh,  MeshMapData%ED_P_2_SD_TP, ErrStat2, ErrMsg2 )
         CALL SetErrStat( ErrStat2, ErrMsg2, ErrStat, ErrMsg, RoutineName//':Ptfm_2_SD_TP' )                  
   
!-------------------------
!  ElastoDyn <-> ExtPtfm
!-------------------------
   ELSE IF ( p_FAST%CompSub == Module_ExtPtfm ) THEN
                           
      ! NOTE: the MeshMapCreate routine returns fatal errors if either mesh is not committed
      
         ! ExtPtfm PtfmMesh point mesh to/from ElastoDyn point mesh
      CALL MeshMapCreate( ExtPtfm%y%PtfmMesh, PlatformLoads,  MeshMapData%SD_TP_2_ED_P, ErrStat2, ErrMsg2 )
         CALL SetErrStat( ErrStat2, ErrMsg2, ErrStat, ErrMsg, RoutineName//':SD_TP_2_Ptfm' )                  
      CALL MeshMapCreate( PlatformMotion, ExtPtfm%Input(1)%PtfmMesh,  MeshMapData%ED_P_2_SD_TP, ErrStat2, ErrMsg2 )
         CALL SetErrStat( ErrStat2, ErrMsg2, ErrStat, ErrMsg, RoutineName//':Ptfm_2_SD_TP' )                  
   
   END IF ! SubDyn-ElastoDyn      
      
      
   IF ( p_FAST%CompMooring == Module_MAP ) THEN
      
      IF ( p_FAST%CompSub == Module_SD ) THEN
!-------------------------
!  SubDyn <-> MAP
!-------------------------              
      ! MAP point mesh to/from SubDyn point mesh
         CALL MeshMapCreate( MAPp%y%PtFairleadLoad, SD%Input(1)%LMesh,  MeshMapData%Mooring_P_2_SD_P, ErrStat2, ErrMsg2 )
            CALL SetErrStat( ErrStat2, ErrMsg2, ErrStat, ErrMsg, RoutineName//':Mooring_P_2_SD_P' )                  
         CALL MeshMapCreate( SD%y%y3Mesh, MAPp%Input(1)%PtFairDisplacement,  MeshMapData%SDy3_P_2_Mooring_P, ErrStat2, ErrMsg2 )
            CALL SetErrStat( ErrStat2, ErrMsg2, ErrStat, ErrMsg, RoutineName//':SDy3_P_2_Mooring_P' )                
      ELSE        
!-------------------------
!  ElastoDyn <-> MAP
!-------------------------            
            ! MAP point mesh to/from ElastoDyn point mesh
         CALL MeshMapCreate( MAPp%y%PtFairleadLoad, PlatformLoads,  MeshMapData%Mooring_P_2_ED_P, ErrStat2, ErrMsg2 )
            CALL SetErrStat( ErrStat2, ErrMsg2, ErrStat, ErrMsg, RoutineName//':Mooring_P_2_Ptfm' )                  
         CALL MeshMapCreate( PlatformMotion, MAPp%Input(1)%PtFairDisplacement,  MeshMapData%ED_P_2_Mooring_P, ErrStat2, ErrMsg2 )
            CALL SetErrStat( ErrStat2, ErrMsg2, ErrStat, ErrMsg, RoutineName//':Ptfm_2_Mooring_P' )              
      END IF ! p_FAST%CompSub == Module_SD
      
   ELSEIF ( p_FAST%CompMooring == Module_MD ) THEN
      IF ( p_FAST%CompSub == Module_SD ) THEN
!-------------------------
!  SubDyn <-> MoorDyn
!-------------------------              
      ! MoorDyn point mesh to/from SubDyn point mesh
         CALL MeshMapCreate( MD%y%PtFairleadLoad, SD%Input(1)%LMesh,  MeshMapData%Mooring_P_2_SD_P, ErrStat2, ErrMsg2 )
            CALL SetErrStat( ErrStat2, ErrMsg2, ErrStat, ErrMsg, RoutineName//':Mooring_P_2_SD_P' )                  
         CALL MeshMapCreate( SD%y%y3Mesh, MD%Input(1)%PtFairleadDisplacement,  MeshMapData%SDy3_P_2_Mooring_P, ErrStat2, ErrMsg2 )
            CALL SetErrStat( ErrStat2, ErrMsg2, ErrStat, ErrMsg, RoutineName//':SDy3_P_2_Mooring_P' )              
      ELSE        
!-------------------------
!  ElastoDyn <-> MoorDyn
!-------------------------          
            ! MoorDyn point mesh to/from ElastoDyn point mesh
         CALL MeshMapCreate( MD%y%PtFairleadLoad, PlatformLoads,  MeshMapData%Mooring_P_2_ED_P, ErrStat2, ErrMsg2 )
            CALL SetErrStat( ErrStat2, ErrMsg2, ErrStat, ErrMsg, RoutineName//':Mooring_P_2_Ptfm' )                  
         CALL MeshMapCreate( PlatformMotion, MD%Input(1)%PtFairleadDisplacement,  MeshMapData%ED_P_2_Mooring_P, ErrStat2, ErrMsg2 )
            CALL SetErrStat( ErrStat2, ErrMsg2, ErrStat, ErrMsg, RoutineName//':Ptfm_2_Mooring_P' )                  
      END IF ! p_FAST%CompSub == Module_SD
      
   ELSEIF ( p_FAST%CompMooring == Module_FEAM ) THEN
      IF ( p_FAST%CompSub == Module_SD ) THEN
!-------------------------
!  SubDyn <-> FEAMooring
!-------------------------              
         ! FEAMooring point mesh to/from SubDyn point mesh
         CALL MeshMapCreate( FEAM%y%PtFairleadLoad, SD%Input(1)%LMesh,  MeshMapData%Mooring_P_2_SD_P, ErrStat2, ErrMsg2 )
            CALL SetErrStat( ErrStat2, ErrMsg2, ErrStat, ErrMsg, RoutineName//':Mooring_P_2_SD_P' )                  
         CALL MeshMapCreate( SD%y%y3Mesh, FEAM%Input(1)%PtFairleadDisplacement,  MeshMapData%SDy3_P_2_Mooring_P, ErrStat2, ErrMsg2 )
            CALL SetErrStat( ErrStat2, ErrMsg2, ErrStat, ErrMsg, RoutineName//':SDy3_P_2_Mooring_P' )              
      ELSE  
!-------------------------
!  ElastoDyn <-> FEAMooring
!-------------------------          
         ! FEAMooring point mesh to/from ElastoDyn point mesh
         CALL MeshMapCreate( FEAM%y%PtFairleadLoad, PlatformLoads,  MeshMapData%Mooring_P_2_ED_P, ErrStat2, ErrMsg2 )
            CALL SetErrStat( ErrStat2, ErrMsg2, ErrStat, ErrMsg, RoutineName//':Mooring_P_2_Ptfm' )                  
         CALL MeshMapCreate( PlatformMotion, FEAM%Input(1)%PtFairleadDisplacement,  MeshMapData%ED_P_2_Mooring_P, ErrStat2, ErrMsg2 )
            CALL SetErrStat( ErrStat2, ErrMsg2, ErrStat, ErrMsg, RoutineName//':Ptfm_2_Mooring_P' )                           
      END IF ! p_FAST%CompSub == Module_SD  
      
   ELSEIF ( p_FAST%CompMooring == Module_Orca ) THEN
      
!-------------------------
!  ElastoDyn <-> OrcaFlex
!-------------------------      
      
         ! OrcaFlex point mesh to/from ElastoDyn point mesh
      CALL MeshMapCreate( Orca%y%PtfmMesh, PlatformLoads,  MeshMapData%Mooring_P_2_ED_P, ErrStat2, ErrMsg2 )
         CALL SetErrStat( ErrStat2, ErrMsg2, ErrStat, ErrMsg, RoutineName//':Mooring_P_2_Ptfm' )                  
      CALL MeshMapCreate( PlatformMotion, Orca%Input(1)%PtfmMesh,  MeshMapData%ED_P_2_Mooring_P, ErrStat2, ErrMsg2 )
         CALL SetErrStat( ErrStat2, ErrMsg2, ErrStat, ErrMsg, RoutineName//':Ptfm_2_Mooring_P' )                           

   END IF   ! MAP-ElastoDyn ; FEAM-ElastoDyn; Orca-ElastoDyn
            
         
!-------------------------
!  SubDyn <-> IceFloe
!-------------------------      
      
   IF ( p_FAST%CompIce == Module_IceF ) THEN
   
         ! IceFloe iceMesh point mesh to SubDyn LMesh point mesh              
      CALL MeshMapCreate( IceF%y%iceMesh, SD%Input(1)%LMesh,  MeshMapData%IceF_P_2_SD_P, ErrStat2, ErrMsg2 )
         CALL SetErrStat( ErrStat2, ErrMsg2, ErrStat, ErrMsg, RoutineName//':IceF_P_2_SD_P' )                  
         ! SubDyn y3Mesh point mesh to IceFloe iceMesh point mesh 
      CALL MeshMapCreate( SD%y%y3Mesh, IceF%Input(1)%iceMesh,  MeshMapData%SDy3_P_2_IceF_P, ErrStat2, ErrMsg2 )
         CALL SetErrStat( ErrStat2, ErrMsg2, ErrStat, ErrMsg, RoutineName//':SDy3_P_2_IceF_P' )                  
                              
!-------------------------
!  SubDyn <-> IceDyn
!-------------------------      
      
   ELSEIF ( p_FAST%CompIce == Module_IceD ) THEN
   
      ALLOCATE( MeshMapData%IceD_P_2_SD_P(   p_FAST%numIceLegs )  , & 
                MeshMapData%SDy3_P_2_IceD_P( p_FAST%numIceLegs )  , Stat=ErrStat2 )
      IF (ErrStat2 /= 0 ) THEN
         CALL SetErrStat( ErrID_Fatal, 'Unable to allocate IceD_P_2_SD_P and SDy3_P_2_IceD_P', ErrStat, ErrMsg, RoutineName )                  
         RETURN
      END IF
         
      DO i = 1,p_FAST%numIceLegs
            
            ! IceDyn PointMesh point mesh to SubDyn LMesh point mesh              
         CALL MeshMapCreate( IceD%y(i)%PointMesh, SD%Input(1)%LMesh,  MeshMapData%IceD_P_2_SD_P(i), ErrStat2, ErrMsg2 )
            CALL SetErrStat( ErrStat2, ErrMsg2, ErrStat, ErrMsg, RoutineName//':IceD_P_2_SD_P('//TRIM(num2LStr(i))//')' )                  
            ! SubDyn y3Mesh point mesh to IceDyn PointMesh point mesh 
         CALL MeshMapCreate( SD%y%y3Mesh, IceD%Input(1,i)%PointMesh,  MeshMapData%SDy3_P_2_IceD_P(i), ErrStat2, ErrMsg2 )
            CALL SetErrStat( ErrStat2, ErrMsg2, ErrStat, ErrMsg, RoutineName//':SDy3_P_2_IceD_P('//TRIM(num2LStr(i))//')' )                  
               
      END DO
                        
   END IF   ! SubDyn-IceFloe
      
   IF (ErrStat >= AbortErrLev ) RETURN   

!-------------------------
!  SubDyn <-> SoilDyn
!-------------------------

   IF ( p_FAST%CompSoil == Module_SlD ) THEN
         ! SoilDyn output SoilMesh point mesh to SubDyn input LMesh point mesh
      CALL MeshMapCreate( SlD%y%SoilMesh, SD%Input(1)%LMesh,  MeshMapData%SlD_P_2_SD_P, ErrStat2, ErrMsg2 )
         CALL SetErrStat( ErrStat2, ErrMsg2, ErrStat, ErrMsg, RoutineName//':SlD_P_2_SD_P' )
         ! SubDyn output y2Mesh point mesh to SoilDyn input SoilMesh point mesh
      CALL MeshMapCreate( SD%y%y2Mesh, SlD%Input(1)%SoilMesh,  MeshMapData%SD_P_2_SlD_P, ErrStat2, ErrMsg2 )
         CALL SetErrStat( ErrStat2, ErrMsg2, ErrStat, ErrMsg, RoutineName//':SD_P_2_SlD_P' )
   END IF   ! SubDyn-SoilDyn

   IF (ErrStat >= AbortErrLev ) RETURN

   !............................................................................................................................
   ! Initialize the Jacobian structures:
   !............................................................................................................................
   !IF ( p_FAST%TurbineType == Type_Offshore_Fixed ) THEN 
   IF ( p_FAST%CompSub /= Module_None .OR. (p_FAST%CompElast == Module_BD .and. BD_Solve_Option1) .or. p_FAST%CompMooring == Module_Orca) THEN  !.OR. p_FAST%CompHydro == Module_HD ) THEN         
      CALL Init_FullOpt1_Jacobian( p_FAST, MeshMapData, ED%Input(1)%PlatformPtMesh, SD%Input(1)%TPMesh, SD%Input(1)%LMesh, &
                                    HD%Input(1)%Morison%Mesh, HD%Input(1)%WAMITMesh, &
                                    ED%Input(1)%HubPtLoad, BD%Input(1,:), Orca%Input(1)%PtfmMesh, ExtPtfm%Input(1)%PtfmMesh, SrvD%Input(1)%SStC, ErrStat2, ErrMsg2)
         CALL SetErrStat( ErrStat2, ErrMsg2, ErrStat, ErrMsg, RoutineName )                 
   ELSEIF ( p_FAST%CompHydro == Module_HD ) THEN
         CALL AllocAry( MeshMapData%Jacobian_Opt1, SizeJac_ED_HD, SizeJac_ED_HD, 'Jacobian for Ptfm-HD coupling', ErrStat2, ErrMsg2 )
         CALL SetErrStat( ErrStat2, ErrMsg2, ErrStat, ErrMsg, RoutineName )                 
   END IF
   
   IF ( ALLOCATED( MeshMapData%Jacobian_Opt1 ) ) THEN   
      CALL AllocAry( MeshMapData%Jacobian_pivot, SIZE(MeshMapData%Jacobian_Opt1), 'Pivot array for Jacobian LU decomposition', ErrStat2, ErrMsg2 )
         CALL SetErrStat( ErrStat2, ErrMsg2, ErrStat, ErrMsg, RoutineName )                 
   END IF
   
   IF (ErrStat >= AbortErrLev ) RETURN   
   
   !............................................................................................................................
   ! reset the remap flags (do this before making the copies else the copies will always have remap = true)
   !............................................................................................................................
   CALL ResetRemapFlags(p_FAST, ED, BD, AD14, AD, HD, SD, ExtPtfm, SrvD, MAPp, FEAM, MD, Orca, IceF, IceD, SlD )
            
   !............................................................................................................................
   ! initialize the temporary input meshes (for input-output solves in Solve Option 1):
   ! (note that we do this after ResetRemapFlags() so that the copies have remap=false)
   !............................................................................................................................
   IF ( p_FAST%CompHydro == Module_HD .OR. p_FAST%CompSub /= Module_None .OR. (p_FAST%CompElast == Module_BD .and. BD_Solve_Option1) &
         .or. p_FAST%CompMooring == Module_Orca) THEN
                  
         ! Temporary meshes for transfering inputs to ED, HD, BD, Orca, and SD
      CALL MeshCopy ( ED%Input(1)%HubPtLoad, MeshMapData%u_ED_HubPtLoad, MESH_NEWCOPY, ErrStat2, ErrMsg2 )      
         CALL SetErrStat( ErrStat2, ErrMsg2, ErrStat, ErrMsg, RoutineName//':u_ED_HubPtLoad' )                 
            
      CALL MeshCopy ( ED%Input(1)%PlatformPtMesh, MeshMapData%u_ED_PlatformPtMesh, MESH_NEWCOPY, ErrStat2, ErrMsg2 )      
         CALL SetErrStat( ErrStat2, ErrMsg2, ErrStat, ErrMsg, RoutineName//':u_ED_PlatformPtMesh' )                 

      CALL MeshCopy ( ED%Input(1)%PlatformPtMesh, MeshMapData%u_ED_PlatformPtMesh_2, MESH_NEWCOPY, ErrStat2, ErrMsg2 )      
         CALL SetErrStat( ErrStat2, ErrMsg2, ErrStat, ErrMsg, RoutineName//':u_ED_PlatformPtMesh_2' )                 

      CALL MeshCopy ( ED%Input(1)%PlatformPtMesh, MeshMapData%u_ED_PlatformPtMesh_3, MESH_NEWCOPY, ErrStat2, ErrMsg2 )
         CALL SetErrStat( ErrStat2, ErrMsg2, ErrStat, ErrMsg, RoutineName//':u_ED_PlatformPtMesh_3' )

             
      IF ( p_FAST%CompElast == Module_BD ) THEN
      
            ! Temporary meshes for transfering inputs to ED and BD
         CALL MeshCopy ( ED%Input(1)%HubPtLoad, MeshMapData%u_ED_HubPtLoad_2, MESH_NEWCOPY, ErrStat2, ErrMsg2 )      
            CALL SetErrStat( ErrStat2, ErrMsg2, ErrStat, ErrMsg, RoutineName//':u_ED_HubPtLoad_2' )     
            
         allocate( MeshMapData%u_BD_RootMotion( p_FAST%nBeams ), STAT = ErrStat2 )
         if (ErrStat2 /= 0) then
            CALL SetErrStat( ErrID_Fatal, "Error allocating u_BD_RootMotion", ErrStat, ErrMsg, RoutineName )     
            return
         end if
         
         do k=1,p_FAST%nBeams
            CALL MeshCopy ( BD%Input(1,k)%RootMotion, MeshMapData%u_BD_RootMotion(k), MESH_NEWCOPY, ErrStat2, ErrMsg2 )      
               CALL SetErrStat( ErrStat2, ErrMsg2, ErrStat, ErrMsg, RoutineName//':u_BD_RootMotion('//trim(num2lstr(k))//')' )                 
         end do
         
                              
      END IF         
         
      IF ( p_FAST%CompSub == Module_SD ) THEN
         
         CALL MeshCopy ( SD%Input(1)%TPMesh, MeshMapData%u_SD_TPMesh, MESH_NEWCOPY, ErrStat2, ErrMsg2 )      
            CALL SetErrStat( ErrStat2, ErrMsg2, ErrStat, ErrMsg, RoutineName//':u_SD_TPMesh' )                 
               
<<<<<<< HEAD
         IF ( p_FAST%CompHydro == Module_HD .or. p_FAST%CompSoil == Module_SlD ) THEN
               
=======
         IF ( p_FAST%CompHydro == Module_HD .or. ( p_FAST%CompServo == Module_SrvD .and. ALLOCATED(SrvD%Input(1)%SStC) )) THEN
>>>>>>> 34ef10ef
            CALL MeshCopy ( SD%Input(1)%LMesh, MeshMapData%u_SD_LMesh, MESH_NEWCOPY, ErrStat2, ErrMsg2 )      
               CALL SetErrStat( ErrStat2, ErrMsg2, ErrStat, ErrMsg, RoutineName//':u_SD_LMesh' )                 
         END IF

         IF ( p_FAST%CompHydro == Module_HD .or. ( p_FAST%CompServo == Module_SrvD .and. ALLOCATED(SrvD%Input(1)%SStC) )) THEN
            CALL MeshCopy ( SD%Input(1)%LMesh, MeshMapData%u_SD_LMesh_2, MESH_NEWCOPY, ErrStat2, ErrMsg2 )
               CALL SetErrStat( ErrStat2, ErrMsg2, ErrStat, ErrMsg, RoutineName//':u_SD_LMesh_2' )
         ENDIF

      ELSE IF ( p_FAST%CompSub == Module_ExtPtfm ) THEN
         
         CALL MeshCopy ( ExtPtfm%Input(1)%PtfmMesh, MeshMapData%u_ExtPtfm_PtfmMesh, MESH_NEWCOPY, ErrStat2, ErrMsg2 )      
            CALL SetErrStat( ErrStat2, ErrMsg2, ErrStat, ErrMsg, RoutineName//':u_ExtPtfm_PtfmMesh' ) 
            
      END IF
         
      IF ( p_FAST%CompHydro == Module_HD ) THEN
         
         !TODO: GJH Is this needed, I created it as a place holder, 5/11/2020
         !CALL MeshCopy ( HD%Input(1)%PRPMesh, MeshMapData%u_HD_PRP_Mesh, MESH_NEWCOPY, ErrStat2, ErrMsg2 )      
         !   CALL SetErrStat( ErrStat2, ErrMsg2, ErrStat, ErrMsg, RoutineName//':u_HD_PRP_Mesh' )
            
         CALL MeshCopy ( HD%Input(1)%WAMITMesh, MeshMapData%u_HD_W_Mesh, MESH_NEWCOPY, ErrStat2, ErrMsg2 )      
            CALL SetErrStat( ErrStat2, ErrMsg2, ErrStat, ErrMsg, RoutineName//':u_HD_W_Mesh' )                 
                  
         CALL MeshCopy ( HD%Input(1)%Morison%Mesh, MeshMapData%u_HD_M_Mesh, MESH_NEWCOPY, ErrStat2, ErrMsg2 )      
            CALL SetErrStat( ErrStat2, ErrMsg2, ErrStat, ErrMsg, RoutineName//':u_HD_M_Mesh' )                         
                                    
      END IF
          
      IF ( p_FAST%CompMooring == Module_Orca ) THEN
         
         CALL MeshCopy ( Orca%Input(1)%PtfmMesh, MeshMapData%u_Orca_PtfmMesh, MESH_NEWCOPY, ErrStat2, ErrMsg2 )      
            CALL SetErrStat( ErrStat2, ErrMsg2, ErrStat, ErrMsg, RoutineName//':u_Orca_PtfmMesh' )                 
                              
      END IF
      
      
   ELSEIF ( p_FAST%CompSub /= Module_SD ) THEN     ! Platform loads from SrvD Structural control (TMDs) if not SD
      IF ( ALLOCATED(SrvD%Input(1)%SStC) ) THEN ! Platform TMD loads
         CALL MeshCopy ( ED%Input(1)%PlatformPtMesh, MeshMapData%u_ED_PlatformPtMesh, MESH_NEWCOPY, ErrStat2, ErrMsg2 )
            CALL SetErrStat( ErrStat2, ErrMsg2, ErrStat, ErrMsg, RoutineName//':u_ED_PlatformPtMesh' )
      ENDIF

   END IF
   
   

   !............................................................................................................................

      
END SUBROUTINE InitModuleMappings
!----------------------------------------------------------------------------------------------------------------------------------
!> This subroutine solves the input-output relations for all of the modules. It is a subroutine because it gets done twice--
!! once at the start of the n_t_global loop and once in the j_pc loop, using different states.
!! *** Note that modules that do not have direct feedthrough should be called first. ***
SUBROUTINE CalcOutputs_And_SolveForInputs( n_t_global, this_time, this_state, calcJacobian, NextJacCalcTime, &
               p_FAST, m_FAST, WriteThisStep, ED, BD, &
               SrvD, AD14, AD, IfW, OpFM, HD, SD, ExtPtfm, MAPp, FEAM, MD, Orca, IceF, IceD, SlD, MeshMapData, ErrStat, ErrMsg )
   REAL(DbKi)              , intent(in   ) :: this_time           !< The current simulation time (actual or time of prediction)
   INTEGER(IntKi)          , intent(in   ) :: this_state          !< Index into the state array (current or predicted states)
   INTEGER(IntKi)          , intent(in   ) :: n_t_global          !< current time step (used only for SrvD hack)
   LOGICAL                 , intent(inout) :: calcJacobian        !< Should we calculate Jacobians in Option 1?
   REAL(DbKi)              , intent(in   ) :: NextJacCalcTime     !< Time between calculating Jacobians in the HD-ED and SD-ED simulations
      
   TYPE(FAST_ParameterType), INTENT(IN   ) :: p_FAST              !< Parameters for the glue code
   TYPE(FAST_MiscVarType),   INTENT(IN   ) :: m_FAST              !< Misc variables (including external inputs) for the glue code
   LOGICAL                 , INTENT(IN   ) :: WriteThisStep       !< Will we print the WriteOutput values this step?

   TYPE(ElastoDyn_Data),     INTENT(INOUT) :: ED                  !< ElastoDyn data
   TYPE(BeamDyn_Data),       INTENT(INOUT) :: BD                  !< BeamDyn data
   TYPE(ServoDyn_Data),      INTENT(INOUT) :: SrvD                !< ServoDyn data
   TYPE(AeroDyn14_Data),     INTENT(INOUT) :: AD14                !< AeroDyn14 data
   TYPE(AeroDyn_Data),       INTENT(INOUT) :: AD                  !< AeroDyn data
   TYPE(InflowWind_Data),    INTENT(INOUT) :: IfW                 !< InflowWind data
   TYPE(OpenFOAM_Data),      INTENT(INOUT) :: OpFM                !< OpenFOAM data
   TYPE(HydroDyn_Data),      INTENT(INOUT) :: HD                  !< HydroDyn data
   TYPE(SubDyn_Data),        INTENT(INOUT) :: SD                  !< SubDyn data
   TYPE(ExtPtfm_Data),       INTENT(INOUT) :: ExtPtfm             !< ExtPtfm data
   TYPE(MAP_Data),           INTENT(INOUT) :: MAPp                !< MAP data
   TYPE(FEAMooring_Data),    INTENT(INOUT) :: FEAM                !< FEAMooring data
   TYPE(MoorDyn_Data),       INTENT(INOUT) :: MD                  !< Data for the MoorDyn module
   TYPE(OrcaFlex_Data),      INTENT(INOUT) :: Orca                !< OrcaFlex interface data
   TYPE(IceFloe_Data),       INTENT(INOUT) :: IceF                !< IceFloe data
   TYPE(IceDyn_Data),        INTENT(INOUT) :: IceD                !< All the IceDyn data used in time-step loop
   TYPE(SoilDyn_Data),       INTENT(INOUT) :: SlD                 !< SoilDyn data

   TYPE(FAST_ModuleMapType), INTENT(INOUT) :: MeshMapData         !< Data for mapping between modules
   
   
   INTEGER(IntKi),           INTENT(  OUT) :: ErrStat             !< Error status of the operation
   CHARACTER(*),             INTENT(  OUT) :: ErrMsg              !< Error message if ErrStat /= ErrID_None
   
   INTEGER(IntKi)                          :: ErrStat2
   CHARACTER(ErrMsgLen)                    :: ErrMSg2
   CHARACTER(*), PARAMETER                 :: RoutineName = 'CalcOutputs_And_SolveForInputs'
   
   
#ifdef OUTPUT_MASS_MATRIX   
   INTEGER                                 :: UnMM
#endif
   
   
   !++++++++++++++++++++++++++++++++++++++++++++++++++++++++++++++++++++++++++++++++++++++++++++++++++++++++++++++++++++++++++++
   ! Option 1: Solve for consistent inputs and outputs, which is required when Y has direct feedthrough in modules coupled together
   ! bjj: If you are doing this option at the beginning as well as the end (after option 2), you must initialize the values of
   ! MAPp%y,
   !++++++++++++++++++++++++++++++++++++++++++++++++++++++++++++++++++++++++++++++++++++++++++++++++++++++++++++++++++++++++++++

   ErrStat = ErrID_None
   ErrMsg  = ""
   
   IF ( EqualRealNos( this_time, NextJacCalcTime ) .OR. NextJacCalcTime < this_time )  THEN
      calcJacobian = .TRUE.
   ELSE         
      calcJacobian = .FALSE.
   END IF
      

   !> ## This is OPTION 2 before OPTION 1:
   !!    
   !!  For cases with HydroDyn, BeamDyn, OrcaFlex interface, and/or SubDyn, it calls ED_CalcOuts (a time-sink) 3 times per step/correction 
   !! (plus the 6 calls when calculating the Jacobian).
   !! In cases without HydroDyn or SubDyn, it is the same as Option 1 before 2 (with 1 call to ED_CalcOuts either way).
   !!   
   !! Option 1 before 2 usually requires a correction step, whereas Option 2 before Option 1 often does not. Thus we are using this option, calling
   !! ED_CalcOuts 3 times (option 2 before 1 with no correction step) instead of 4 times (option1 before 2 with one correction step). 
   !! Note that this analysis may change if/when AeroDyn14 (and ServoDyn?) generate different outputs on correction steps. (Currently, AeroDyn (v14) 
   !! returns old values until time advances.)
   !! Also note that AD15's DBEMT module (and UA?) is heavily time-dependent without calling the structural code first (DBEMT's filters do not deal 
   !! well with the extrapolated inputs).
   !!
   !! ## Algorithm:


      !> Solve option 2 (modules without direct feedthrough):
   CALL SolveOption2(this_time, this_state, p_FAST, m_FAST, ED, BD, AD14, AD, SD, SrvD, IfW, OpFM, MeshMapData, ErrStat2, ErrMsg2, n_t_global < 0, WriteThisStep)
      CALL SetErrStat( ErrStat2, ErrMsg2, ErrStat, ErrMsg, RoutineName )  

#ifdef OUTPUT_MASS_MATRIX
   if (n_t_global == 0) then   
      UnMM = -1
      CALL GetNewUnit( UnMM, ErrStat2, ErrMsg2 )
      CALL OpenFOutFile( UnMM, TRIM(p_FAST%OutFileRoot)//'.EDMassMatrix', ErrStat2, ErrMsg2)
         CALL SetErrStat( ErrStat2, ErrMsg2, ErrStat, ErrMsg, RoutineName  )
         IF ( ErrStat >= AbortErrLev ) RETURN                  
      CALL WrMatrix(ED%m%AugMat,UnMM, p_FAST%OutFmt)
      CLOSE( UnMM )      
   end if
#endif

      !> transfer ED outputs to other modules used in option 1:
   CALL Transfer_ED_to_HD_SD_BD_Mooring( p_FAST, ED%y, HD%Input(1), SD%Input(1), ExtPtfm%Input(1), &
                                         MAPp%Input(1), FEAM%Input(1), MD%Input(1), &
                                         Orca%Input(1), BD%Input(1,:), SrvD%Input(1), MeshMapData, ErrStat2, ErrMsg2 )         
      CALL SetErrStat( ErrStat2, ErrMsg2, ErrStat, ErrMsg, RoutineName )                                     
<<<<<<< HEAD
   
    
      ! Calculate SubDyn and transfer outputs to SoilDyn
   IF ( p_FAST%CompSub == Module_SD .and. p_FAST%CompSoil == Module_SlD ) THEN
      CALL SD_CalcOutput( this_time, SD%Input(1), SD%p, SD%x(this_state), SD%xd(this_state), SD%z(this_state), SD%OtherSt(this_state), SD%y, SD%m, ErrStat2, ErrMsg2 )
         CALL SetErrStat( ErrStat2, ErrMsg2, ErrStat, ErrMsg, RoutineName  )
      CALL SlD_InputSolve(  SlD%Input(1), SD%y, MeshMapData, ErrStat2, ErrMsg2 )
         CALL SetErrStat(ErrStat2,ErrMsg2, ErrStat, ErrMsg, RoutineName)
   END IF

      !> Solve option 1 (rigorous solve on loads/accelerations)
   CALL SolveOption1(this_time, this_state, calcJacobian, p_FAST, ED, BD, HD, SD, ExtPtfm, MAPp, FEAM, MD, Orca, IceF, IceD, SlD, MeshMapData, ErrStat2, ErrMsg2, WriteThisStep)
=======
      
   IF ( p_FAST%CompSub == Module_SD .and. p_FAST%CompHydro == Module_HD ) THEN            
      CALL SD_CalcOutput( this_time, SD%Input(1), SD%p, SD%x(this_state), SD%xd(this_state), SD%z(this_state), SD%OtherSt(this_state), SD%y, SD%m, ErrStat2, ErrMsg2 )
         CALL SetErrStat( ErrStat2, ErrMsg2, ErrStat, ErrMsg, RoutineName  )
      call Transfer_SD_to_HD( SD%y, HD%Input(1)%WAMITMesh, HD%Input(1)%Morison%Mesh, MeshMapData, ErrStat, ErrMsg )
      
      IF ( p_FAST%CompMooring == Module_MAP ) THEN         
         CALL Transfer_Point_to_Point( SD%y%y3Mesh, MAPp%Input(1)%PtFairDisplacement, MeshMapData%SDy3_P_2_Mooring_P, ErrStat, ErrMsg )
            CALL SetErrStat(ErrStat2,ErrMsg2, ErrStat, ErrMsg, RoutineName)
      ELSEIF ( p_FAST%CompMooring == Module_MD ) THEN
         CALL Transfer_Point_to_Point( SD%y%y3Mesh, MD%Input(1)%PtFairleadDisplacement, MeshMapData%SDy3_P_2_Mooring_P, ErrStat, ErrMsg )
            CALL SetErrStat(ErrStat2,ErrMsg2, ErrStat, ErrMsg, RoutineName)
      ELSEIF ( p_FAST%CompMooring == Module_FEAM ) THEN
         CALL Transfer_Point_to_Point( SD%y%y3Mesh, FEAM%Input(1)%PtFairleadDisplacement, MeshMapData%SDy3_P_2_Mooring_P, ErrStat, ErrMsg )
            CALL SetErrStat(ErrStat2,ErrMsg2, ErrStat, ErrMsg, RoutineName)                  
      END IF     
   END IF
   
      !> Solve option 1 (rigorous solve on loads/accelerations)
   CALL SolveOption1(this_time, this_state, calcJacobian, p_FAST, ED, BD, HD, SD, ExtPtfm, MAPp, FEAM, MD, Orca, IceF, IceD, SrvD, MeshMapData, ErrStat2, ErrMsg2, WriteThisStep)
>>>>>>> 34ef10ef
      CALL SetErrStat( ErrStat2, ErrMsg2, ErrStat, ErrMsg, RoutineName )  

      
      !> Now use the ElastoDyn and BD outputs from option1 to update the inputs for InflowWind, AeroDyn, and ServoDyn (necessary only if they have states)
                     
   IF ( p_FAST%CompAero == Module_AD14 ) THEN
      
      CALL AD14_InputSolve_NoIfW( p_FAST, AD14%Input(1), ED%y, MeshMapData, ErrStat2, ErrMsg2 )   
         CALL SetErrStat( ErrStat2, ErrMsg2, ErrStat, ErrMsg, RoutineName )        
               
         ! because we're not calling InflowWind_CalcOutput or getting new values from OpenFOAM, 
         ! this probably can be skipped
      CALL AD14_InputSolve_IfW( p_FAST, AD14%Input(1), IfW%y, OpFM%y, ErrStat2, ErrMsg2 )   
         CALL SetErrStat( ErrStat2, ErrMsg2, ErrStat, ErrMsg, RoutineName )                       
         
   ELSEIF ( p_FAST%CompAero == Module_AD ) THEN
      
      CALL AD_InputSolve_NoIfW( p_FAST, AD%Input(1), SrvD%y, ED%y, BD, MeshMapData, ErrStat2, ErrMsg2 )   
         CALL SetErrStat( ErrStat2, ErrMsg2, ErrStat, ErrMsg, RoutineName )        

         ! because we're not calling InflowWind_CalcOutput or getting new values from OpenFOAM, 
         ! this probably can be skipped; 
         ! @todo: alternatively, we could call InflowWind_CalcOutput, too.
      CALL AD_InputSolve_IfW( p_FAST, AD%Input(1), IfW%y, OpFM%y, ErrStat2, ErrMsg2 )   
         CALL SetErrStat( ErrStat2, ErrMsg2, ErrStat, ErrMsg, RoutineName )                       

   END IF

   IF ( p_FAST%CompInflow == Module_IfW ) THEN
      CALL IfW_InputSolve( p_FAST, m_FAST, IfW%Input(1), IfW%p, AD14%Input(1), AD%Input(1), AD%OtherSt(this_state), ED%y, ErrStat2, ErrMsg2 )
         CALL SetErrStat( ErrStat2, ErrMsg2, ErrStat, ErrMsg, RoutineName )  
   ELSE IF ( p_FAST%CompInflow == Module_OpFM ) THEN
   ! OpenFOAM is the driver and it sets these inputs outside of this solve; the OpenFOAM inputs and outputs thus don't change 
   !   in this scenario until OpenFOAM takes another step  **this is a source of error, but it is the way the OpenFOAM-FAST7 coupling
   !   works, so I'm not going to spend time that I don't have now to fix it**
      CALL OpFM_SetInputs( p_FAST, AD14%p, AD14%Input(1), AD14%y, AD%Input(1), AD%y, ED%y, SrvD%y, OpFM, ErrStat2, ErrMsg2 )
         CALL SetErrStat( ErrStat2, ErrMsg2, ErrStat, ErrMsg, RoutineName )        
   END IF
   
   
   IF ( p_FAST%CompServo == Module_SrvD  ) THEN         
      CALL SrvD_InputSolve( p_FAST, m_FAST, SrvD%Input(1), ED%y, IfW%y, OpFM%y, BD%y, SD%y, MeshmapData, ErrStat2, ErrMsg2 )
      CALL SetErrStat( ErrStat2, ErrMsg2, ErrStat, ErrMsg, RoutineName )  
   END IF         
             
   IF (p_FAST%CompElast == Module_BD .and. .NOT. BD_Solve_Option1) THEN            
      ! map ED root and hub motion outputs to BeamDyn:
      CALL Transfer_ED_to_BD(ED%y, BD%Input(1,:), MeshMapData, ErrStat2, ErrMsg2 )
         CALL SetErrStat(ErrStat2,ErrMsg2,ErrStat, ErrMsg,RoutineName )      
   END IF

   !.....................................................................
   ! Reset each mesh's RemapFlag (after calling all InputSolve routines):
   !.....................................................................              
         
   CALL ResetRemapFlags(p_FAST, ED, BD, AD14, AD, HD, SD, ExtPtfm, SrvD, MAPp, FEAM, MD, Orca, IceF, IceD, SlD)
         
                        
END SUBROUTINE CalcOutputs_And_SolveForInputs
!----------------------------------------------------------------------------------------------------------------------------------
!> This routine implements the "option 1" solve for all inputs with direct links to HD, SD, ExtPtfm, MAP, OrcaFlex interface, and the ED 
!! platform reference point. Also in solve option 1 are the BD-ED blade root coupling.
<<<<<<< HEAD
SUBROUTINE SolveOption1(this_time, this_state, calcJacobian, p_FAST, ED, BD, HD, SD, ExtPtfm, MAPp, FEAM, MD, Orca, IceF, IceD, SlD, MeshMapData, ErrStat, ErrMsg, WriteThisStep )
=======
SUBROUTINE SolveOption1(this_time, this_state, calcJacobian, p_FAST, ED, BD, HD, SD, ExtPtfm, MAPp, FEAM, MD, Orca, IceF, IceD, SrvD, MeshMapData, ErrStat, ErrMsg, WriteThisStep )
>>>>>>> 34ef10ef
!...............................................................................................................................
   REAL(DbKi)              , intent(in   ) :: this_time           !< The current simulation time (actual or time of prediction)
   INTEGER(IntKi)          , intent(in   ) :: this_state          !< Index into the state array (current or predicted states)
   LOGICAL                 , intent(in   ) :: calcJacobian        !< Should we calculate Jacobians in Option 1?

   TYPE(FAST_ParameterType), INTENT(IN   ) :: p_FAST              !< Parameters for the glue code

   TYPE(ElastoDyn_Data),     INTENT(INOUT) :: ED                  !< ElastoDyn data
   TYPE(BeamDyn_Data),       INTENT(INOUT) :: BD                  !< BeamDyn data
   TYPE(ServoDyn_Data),      INTENT(INOUT) :: SrvD                ! ServoDyn data
   !TYPE(AeroDyn14_Data),     INTENT(INOUT) :: AD14                ! AeroDyn14 data
   TYPE(HydroDyn_Data),      INTENT(INOUT) :: HD                  !< HydroDyn data
   TYPE(SubDyn_Data),        INTENT(INOUT) :: SD                  !< SubDyn data
   TYPE(ExtPtfm_Data),       INTENT(INOUT) :: ExtPtfm             !< ExtPtfm data
   TYPE(MAP_Data),           INTENT(INOUT) :: MAPp                !< MAP data
   TYPE(FEAMooring_Data),    INTENT(INOUT) :: FEAM                !< FEAMooring data
   TYPE(MoorDyn_Data),       INTENT(INOUT) :: MD                  !< MoorDyn data
   TYPE(OrcaFlex_Data),      INTENT(INOUT) :: Orca                !< OrcaFlex interface data
   TYPE(IceFloe_Data),       INTENT(INOUT) :: IceF                !< IceFloe data
   TYPE(IceDyn_Data),        INTENT(INOUT) :: IceD                !< All the IceDyn data used in time-step loop
   TYPE(SoilDyn_Data),       INTENT(INOUT) :: SlD                 !< SoilDyn data

   TYPE(FAST_ModuleMapType), INTENT(INOUT) :: MeshMapData         !< Data for mapping between modules
   
   
   INTEGER(IntKi),           INTENT(  OUT) :: ErrStat             !< Error status of the operation
   CHARACTER(*),             INTENT(  OUT) :: ErrMsg              !< Error message if ErrStat /= ErrID_None
   LOGICAL                 , INTENT(IN   ) :: WriteThisStep       !< Will we print the WriteOutput values this step?
   

   INTEGER                                 :: i                   ! loop counter
   INTEGER(IntKi)                          :: ErrStat2
   CHARACTER(ErrMsgLen)                    :: ErrMSg2
   
   CHARACTER(*), PARAMETER                 :: RoutineName = 'SolveOption1'       
   
   !............................................................................................................................   
   !++++++++++++++++++++++++++++++++++++++++++++++++++++++++++++++++++++++++++++++++++++++++++++++++++++++++++++++++++++++++++++
   !> Option 1: solve for consistent inputs and outputs, which is required when Y has direct feedthrough in 
   !!           modules coupled together
   !++++++++++++++++++++++++++++++++++++++++++++++++++++++++++++++++++++++++++++++++++++++++++++++++++++++++++++++++++++++++++++
               
   ErrStat = ErrID_None
   ErrMsg  = ""
   
   ! Because MAP, FEAM, MoorDyn, IceDyn, and IceFloe do not contain acceleration inputs, we do this outside the DO loop in the ED{_SD}_HD_InputOutput solves.       
   IF ( p_FAST%CompMooring == Module_MAP ) THEN
                  
      CALL MAP_CalcOutput( this_time, MAPp%Input(1), MAPp%p, MAPp%x(this_state), MAPp%xd(this_state), MAPp%z(this_state), &
                            MAPp%OtherSt, MAPp%y, ErrStat2, ErrMsg2 )
         CALL SetErrStat( ErrStat2, ErrMsg2, ErrStat, ErrMsg, RoutineName )

   ELSEIF ( p_FAST%CompMooring == Module_MD ) THEN
         
      CALL MD_CalcOutput( this_time, MD%Input(1), MD%p, MD%x(this_state), MD%xd(this_state), MD%z(this_state), &
                            MD%OtherSt(this_state), MD%y, MD%m, ErrStat2, ErrMsg2 )
         CALL SetErrStat( ErrStat2, ErrMsg2, ErrStat, ErrMsg, RoutineName )
         
   ELSEIF ( p_FAST%CompMooring == Module_FEAM ) THEN
         
      CALL FEAM_CalcOutput( this_time, FEAM%Input(1), FEAM%p, FEAM%x(this_state), FEAM%xd(this_state), FEAM%z(this_state), &
                            FEAM%OtherSt(this_state), FEAM%y, FEAM%m, ErrStat2, ErrMsg2 )
         CALL SetErrStat( ErrStat2, ErrMsg2, ErrStat, ErrMsg, RoutineName )
                        
   END IF
      
   IF ( p_FAST%CompIce == Module_IceF ) THEN
                  
      CALL IceFloe_CalcOutput( this_time, IceF%Input(1), IceF%p, IceF%x(this_state), IceF%xd(this_state), IceF%z(this_state), &
                                 IceF%OtherSt(this_state), IceF%y, IceF%m, ErrStat2, ErrMsg2 )
         CALL SetErrStat( ErrStat2, ErrMsg2, ErrStat, ErrMsg, RoutineName )
      
   ELSEIF ( p_FAST%CompIce == Module_IceD ) THEN
         
      DO i=1,p_FAST%numIceLegs                  
         CALL IceD_CalcOutput( this_time, IceD%Input(1,i), IceD%p(i), IceD%x(i,this_state), IceD%xd(i,this_state), &
                                 IceD%z(i,this_state), IceD%OtherSt(i,this_state), IceD%y(i), IceD%m(i), ErrStat2, ErrMsg2 )
            CALL SetErrStat( ErrStat2, ErrMsg2, ErrStat, ErrMsg, RoutineName )
      END DO
         
   END IF
<<<<<<< HEAD

      ! SoilDyn
   IF ( p_FAST%CompSoil == Module_SlD ) THEN
      CALL SlD_CalcOutput( this_time, SlD%Input(1), SlD%p, SlD%x(this_state), SlD%xd(this_state), SlD%z(this_state), &
                            SlD%OtherSt(this_state), SlD%y, SlD%m, ErrStat2, ErrMsg2 )
         CALL SetErrStat( ErrStat2, ErrMsg2, ErrStat, ErrMsg, RoutineName )
   END IF

=======
      

   ! the Structural control (TMD) from ServoDyn requires recalculating SrvD if we are using it.  While it uses accelerations,
   ! the masses involved are small enough compared to the platform that we don't need to account for them in the jacobian
   IF ( p_FAST%CompServo == Module_SrvD .and. allocated(SrvD%Input(1)%SStC) ) THEN
      ! need loads from SrvD%y%SStC%Mesh
      CALL SrvD_CalcOutput( this_time, SrvD%Input(1), SrvD%p, SrvD%x(this_state), SrvD%xd(this_state), SrvD%z(this_state), &
                            SrvD%OtherSt(this_state), SrvD%y, SrvD%m, ErrStat2, ErrMsg2 )
         CALL SetErrStat( ErrStat2, ErrMsg2, ErrStat, ErrMsg, RoutineName )
   END IF

 
>>>>>>> 34ef10ef
   IF (ErrStat >= AbortErrLev) RETURN      
   
   IF ( p_FAST%CompSub /= Module_None .OR. (p_FAST%CompElast == Module_BD .and. BD_Solve_Option1) .OR. p_FAST%CompMooring == Module_Orca ) THEN !.OR. p_FAST%CompHydro == Module_HD ) THEN
      ! .or. p_FAST%CompSoil == Module_SlD  NOTE: this is only if CompSub /= Module_None

      CALL FullOpt1_InputOutputSolve(  this_time, p_FAST, calcJacobian &
          ,      ED%Input(1),     ED%p,     ED%x(  this_state),     ED%xd(  this_state),     ED%z(  this_state),     ED%OtherSt(  this_state),     ED%y, ED%m &
          ,      SD%Input(1),     SD%p,     SD%x(  this_state),     SD%xd(  this_state),     SD%z(  this_state),     SD%OtherSt(  this_state),     SD%y    , SD%m & 
          , ExtPtfm%Input(1),ExtPtfm%p,ExtPtfm%x(  this_state),ExtPtfm%xd(  this_state),ExtPtfm%z(  this_state),ExtPtfm%OtherSt(  this_state),ExtPtfm%y,ExtPtfm%m & 
          ,      HD%Input(1),     HD%p,     HD%x(  this_state),     HD%xd(  this_state),     HD%z(  this_state),     HD%OtherSt(  this_state),     HD%y    , HD%m & 
          ,      BD%Input(1,:),   BD%p,     BD%x(:,this_state),     BD%xd(:,this_state),     BD%z(:,this_state),     BD%OtherSt(:,this_state),     BD%y    , BD%m & 
          ,    Orca%Input(1),   Orca%p,   Orca%x( this_state),    Orca%xd(  this_state),   Orca%z(  this_state),   Orca%OtherSt(  this_state),   Orca%y  , Orca%m & 
          ,    MAPp%Input(1),   MAPp%y &
          ,    FEAM%Input(1),   FEAM%y &   
          ,      MD%Input(1),     MD%y &   
          ,    IceF%Input(1),   IceF%y &
          ,    IceD%Input(1,:), IceD%y &    ! bjj: I don't really want to make temp copies of input types. perhaps we should pass the whole Input() structure? (likewise for BD)...
<<<<<<< HEAD
          ,     SlD%Input(1),    SlD%y &     ! only couples to SD at present 
=======
          ,    SrvD%Input(1),   SrvD%y &
>>>>>>> 34ef10ef
          , MeshMapData , ErrStat2, ErrMsg2, WriteThisStep )         
         CALL SetErrStat( ErrStat2, ErrMsg2, ErrStat, ErrMsg, RoutineName )
                        
               
   ELSEIF ( p_FAST%CompHydro == Module_HD ) THEN  ! No substructure model
                                                    
      CALL ED_HD_InputOutputSolve(  this_time, p_FAST, calcJacobian &
                                    , ED%Input(1), ED%p, ED%x(this_state), ED%xd(this_state), ED%z(this_state), ED%OtherSt(this_state), ED%y,  ED%m &
                                    , HD%Input(1), HD%p, HD%x(this_state), HD%xd(this_state), HD%z(this_state), HD%OtherSt(this_state), HD%y,  HD%m & 
                                    , MAPp%Input(1), MAPp%y, FEAM%Input(1), FEAM%y, MD%Input(1), MD%y, SrvD%Input(1), SrvD%y &          
                                    , MeshMapData , ErrStat2, ErrMsg2, WriteThisStep )
         CALL SetErrStat( ErrStat2, ErrMsg2, ErrStat, ErrMsg, RoutineName )
                                                                  
   END IF ! HD, BD, and/or SD coupled to ElastoDyn
                         
!..................
! Set mooring line and ice inputs (which don't have acceleration fields)
!..................

   
   IF ( p_FAST%CompMooring == Module_MAP ) THEN
         
      ! note: MAP_InputSolve must be called before setting ED loads inputs (so that motions are known for loads [moment] mapping)   
      if ( p_FAST%CompSub == Module_SD ) then
            CALL Transfer_Point_to_Point( SD%y%y3Mesh, MAPp%Input(1)%PtFairDisplacement, MeshMapData%SDy3_P_2_Mooring_P, ErrStat, ErrMsg )
               CALL SetErrStat(ErrStat2,ErrMsg2, ErrStat, ErrMsg, RoutineName)
      else
         CALL Transfer_Point_to_Point( ED%y%PlatformPtMesh, MAPp%Input(1)%PtFairDisplacement, MeshMapData%ED_P_2_Mooring_P, ErrStat, ErrMsg )
          CALL SetErrStat( ErrStat2, ErrMsg2, ErrStat, ErrMsg, RoutineName )
      end if
                                 
   ELSEIF ( p_FAST%CompMooring == Module_MD ) THEN
         
      ! note: MD_InputSolve must be called before setting ED loads inputs (so that motions are known for loads [moment] mapping)
      if ( p_FAST%CompSub == Module_SD ) then
            CALL Transfer_Point_to_Point( SD%y%y3Mesh, MD%Input(1)%PtFairleadDisplacement, MeshMapData%SDy3_P_2_Mooring_P, ErrStat, ErrMsg )
               CALL SetErrStat(ErrStat2,ErrMsg2, ErrStat, ErrMsg, RoutineName)
      else
         CALL Transfer_Point_to_Point( ED%y%PlatformPtMesh, MD%Input(1)%PtFairleadDisplacement, MeshMapData%ED_P_2_Mooring_P, ErrStat, ErrMsg )
          CALL SetErrStat( ErrStat2, ErrMsg2, ErrStat, ErrMsg, RoutineName )
      endif
                        
   ELSEIF ( p_FAST%CompMooring == Module_FEAM ) THEN
         
      ! note: FEAM_InputSolve must be called before setting ED loads inputs (so that motions are known for loads [moment] mapping)
      if ( p_FAST%CompSub == Module_SD ) then
            CALL Transfer_Point_to_Point( SD%y%y3Mesh, FEAM%Input(1)%PtFairleadDisplacement, MeshMapData%SDy3_P_2_Mooring_P, ErrStat, ErrMsg )
               CALL SetErrStat(ErrStat2,ErrMsg2, ErrStat, ErrMsg, RoutineName)
      else
         CALL Transfer_Point_to_Point( ED%y%PlatformPtMesh, FEAM%Input(1)%PtFairleadDisplacement, MeshMapData%ED_P_2_Mooring_P, ErrStat, ErrMsg )
          CALL SetErrStat( ErrStat2, ErrMsg2, ErrStat, ErrMsg, RoutineName )
      end if
                        
   END IF        
      
   IF ( p_FAST%CompIce == Module_IceF ) THEN
         
      CALL IceFloe_InputSolve(  IceF%Input(1), SD%y, MeshMapData, ErrStat2, ErrMsg2 )
         CALL SetErrStat( ErrStat2, ErrMsg2, ErrStat, ErrMsg, RoutineName )
                                 
   ELSEIF ( p_FAST%CompIce == Module_IceD ) THEN
         
      DO i=1,p_FAST%numIceLegs
            
         CALL IceD_InputSolve(  IceD%Input(1,i), SD%y, MeshMapData, i, ErrStat2, ErrMsg2 )
            CALL SetErrStat( ErrStat2, ErrMsg2, ErrStat, ErrMsg, RoutineName//':IceD_InputSolve' )
               
      END DO
         
   END IF        


      ! Map motions for ServodDyn Structural control (TMD) if used.
   IF ( p_FAST%CompServo == Module_SrvD ) THEN
      IF ( p_FAST%CompSub /= Module_SD ) THEN
         call Transfer_ED_to_SStC( SrvD%Input(1), ED%y, MeshMapData, ErrStat2, ErrMsg2 )
            call SetErrStat(ErrStat2,ErrMsg2,ErrStat,ErrMsg,RoutineName)
      ELSEIF ( p_FAST%CompSub == Module_SD ) THEN
         call Transfer_SD_to_SStC( SrvD%Input(1), SD%y, MeshMapData, ErrStat2, ErrMsg2 )
            call SetErrStat(ErrStat2,ErrMsg2,ErrStat,ErrMsg,RoutineName)
      ENDIF
   END IF

      
#ifdef DEBUG_MESH_TRANSFER_ICE
      CALL WrScr('********************************************************')
      CALL WrScr('****   IceF to SD point-to-point                   *****')
      CALL WrScr('********************************************************')
      CALL WriteMappingTransferToFile(SD%Input(1)%LMesh, SD%y%Y3Mesh, IceF%Input(1)%iceMesh, IceF%y%iceMesh,&
            MeshMapData%SDy3_P_2_IceF_P, MeshMapData%IceF_P_2_SD_P, &
            'SD_y3_IceF_Meshes_t'//TRIM(Num2LStr(0))//'.PI.bin' )

         
      CALL WriteMappingTransferToFile(SD%Input(1)%LMesh, SD%y%Y2Mesh, HD%Input(1)%Morison%Mesh, HD%y%Morison%Mesh,&
            MeshMapData%SD_P_2_HD_M_P, MeshMapData%HD_M_P_2_SD_P, &
            'SD_y2_HD_M_L_Meshes_t'//TRIM(Num2LStr(0))//'.PHL.bin' )
      
         
         
      !print *
      !pause         
#endif         

!..................
! Set SoilDyn inputs (which don't have acceleration fields)
!..................
   IF (p_FAST%CompSoil == Module_SlD) THEN
         ! Map Subdyn motion to SoilDyn
      CALL SlD_InputSolve(  SlD%Input(1), SD%y, MeshMapData, ErrStat2, ErrMsg2 )
         CALL SetErrStat(ErrStat2,ErrMsg2, ErrStat, ErrMsg, RoutineName)
   END IF 
                  
END SUBROUTINE SolveOption1
!----------------------------------------------------------------------------------------------------------------------------------
!> This routine implements the first part of the "option 2" solve for inputs that apply to BeamDyn and AeroDyn 
SUBROUTINE SolveOption2a_Inp2BD(this_time, this_state, p_FAST, m_FAST, ED, BD, AD14, AD, SrvD, IfW, OpFM, MeshMapData, ErrStat, ErrMsg, WriteThisStep)
   REAL(DbKi)              , intent(in   ) :: this_time           !< The current simulation time (actual or time of prediction)
   INTEGER(IntKi)          , intent(in   ) :: this_state          !< Index into the state array (current or predicted states)

   TYPE(FAST_ParameterType), INTENT(IN   ) :: p_FAST              !< Parameters for the glue code
   TYPE(FAST_MiscVarType),   INTENT(IN   ) :: m_FAST              !< Misc variables for the glue code (including external inputs)

   TYPE(ElastoDyn_Data),     INTENT(INOUT) :: ED                  !< ElastoDyn data
   TYPE(BeamDyn_Data),       INTENT(INOUT) :: BD                  !< BeamDyn data
   TYPE(ServoDyn_Data),      INTENT(INOUT) :: SrvD                !< ServoDyn data
   TYPE(AeroDyn14_Data),     INTENT(INOUT) :: AD14                !< AeroDyn14 data
   TYPE(AeroDyn_Data),       INTENT(INOUT) :: AD                  !< AeroDyn data
   TYPE(InflowWind_Data),    INTENT(INOUT) :: IfW                 !< InflowWind data
   TYPE(OpenFOAM_Data),      INTENT(INOUT) :: OpFM                !< OpenFOAM data
   TYPE(FAST_ModuleMapType), INTENT(INOUT) :: MeshMapData         !< Data for mapping between modules
   
   
   INTEGER(IntKi),           INTENT(  OUT) :: ErrStat             !< Error status of the operation
   CHARACTER(*),             INTENT(  OUT) :: ErrMsg              !< Error message if ErrStat /= ErrID_None
   LOGICAL                 , INTENT(IN   ) :: WriteThisStep       !< Will we print the WriteOutput values this step?

   INTEGER(IntKi)                          :: ErrStat2
   CHARACTER(ErrMsgLen)                    :: ErrMSg2
   
   CHARACTER(*), PARAMETER                 :: RoutineName = 'SolveOption2a_Inp2BD'
   
   !++++++++++++++++++++++++++++++++++++++++++++++++++++++++++++++++++++++++++++++++++++++++++++++++++++++++++++++++++++++++++++
   !> ++ Option 2: Solve for inputs based only on the current outputs. 
   !!    This is much faster than option 1 when the coupled modules do not have direct feedthrough.
   !++++++++++++++++++++++++++++++++++++++++++++++++++++++++++++++++++++++++++++++++++++++++++++++++++++++++++++++++++++++++++++
            
   ErrStat = ErrID_None
   ErrMsg  = ""
   
      CALL ED_CalcOutput( this_time, ED%Input(1), ED%p, ED%x(this_state), ED%xd(this_state), ED%z(this_state), ED%OtherSt(this_state), ED%y, ED%m, ErrStat2, ErrMsg2 )
         CALL SetErrStat( ErrStat2, ErrMsg2, ErrStat, ErrMsg, RoutineName )

      IF ( p_FAST%CompElast == Module_BD ) THEN
         ! map ED root and hub motion outputs to BeamDyn:
         CALL Transfer_ED_to_BD(ED%y, BD%Input(1,:), MeshMapData, ErrStat2, ErrMsg2 )
            CALL SetErrStat(ErrStat2,ErrMsg2,ErrStat, ErrMsg,RoutineName )
      END IF
         

END SUBROUTINE SolveOption2a_Inp2BD
!----------------------------------------------------------------------------------------------------------------------------------
!> This routine implements the first part of the "option 2" solve for inputs that apply to AeroDyn & InflowWind
SUBROUTINE SolveOption2b_Inp2IfW(this_time, this_state, p_FAST, m_FAST, ED, BD, AD14, AD, SrvD, IfW, OpFM, MeshMapData, ErrStat, ErrMsg, WriteThisStep)
   REAL(DbKi)              , intent(in   ) :: this_time           !< The current simulation time (actual or time of prediction)
   INTEGER(IntKi)          , intent(in   ) :: this_state          !< Index into the state array (current or predicted states)

   TYPE(FAST_ParameterType), INTENT(IN   ) :: p_FAST              !< Parameters for the glue code
   TYPE(FAST_MiscVarType),   INTENT(IN   ) :: m_FAST              !< Misc variables for the glue code (including external inputs)

   TYPE(ElastoDyn_Data),     INTENT(INOUT) :: ED                  !< ElastoDyn data
   TYPE(BeamDyn_Data),       INTENT(INOUT) :: BD                  !< BeamDyn data
   TYPE(ServoDyn_Data),      INTENT(INOUT) :: SrvD                !< ServoDyn data
   TYPE(AeroDyn14_Data),     INTENT(INOUT) :: AD14                !< AeroDyn14 data
   TYPE(AeroDyn_Data),       INTENT(INOUT) :: AD                  !< AeroDyn data
   TYPE(InflowWind_Data),    INTENT(INOUT) :: IfW                 !< InflowWind data
   TYPE(OpenFOAM_Data),      INTENT(INOUT) :: OpFM                !< OpenFOAM data

   TYPE(FAST_ModuleMapType), INTENT(INOUT) :: MeshMapData         !< Data for mapping between modules
   
   
   INTEGER(IntKi),           INTENT(  OUT) :: ErrStat             !< Error status of the operation
   CHARACTER(*),             INTENT(  OUT) :: ErrMsg              !< Error message if ErrStat /= ErrID_None
   LOGICAL                 , INTENT(IN   ) :: WriteThisStep       !< Will we print the WriteOutput values this step?

   INTEGER(IntKi)                          :: k
   INTEGER(IntKi)                          :: ErrStat2
   CHARACTER(ErrMsgLen)                    :: ErrMSg2
   
   CHARACTER(*), PARAMETER                 :: RoutineName = 'SolveOption2b_Inp2IfW'
   
   !++++++++++++++++++++++++++++++++++++++++++++++++++++++++++++++++++++++++++++++++++++++++++++++++++++++++++++++++++++++++++++
   !> ++ Option 2: Solve for inputs based only on the current outputs. 
   !!    This is much faster than option 1 when the coupled modules do not have direct feedthrough.
   !++++++++++++++++++++++++++++++++++++++++++++++++++++++++++++++++++++++++++++++++++++++++++++++++++++++++++++++++++++++++++++
            
   ErrStat = ErrID_None
   ErrMsg  = ""
   

      IF ( p_FAST%CompElast == Module_BD .AND. .NOT. BD_Solve_Option1 ) THEN
         DO k=1,p_FAST%nBeams
            CALL BD_CalcOutput( this_time, BD%Input(1,k), BD%p(k), BD%x(k,this_state), BD%xd(k,this_state),&
                                 BD%z(k,this_state), BD%OtherSt(k,this_state), BD%y(k), BD%m(k), ErrStat2, ErrMsg2, .false. ) ! this WriteOutput will get overwritten in solve option 1
               CALL SetErrStat( ErrStat2, ErrMsg2, ErrStat, ErrMsg, RoutineName )
         END DO
      END IF

      ! find the positions where we want inflow wind in AeroDyn (i.e., set all the motion inputs to AeroDyn)
   IF ( p_FAST%CompAero == Module_AD14 ) THEN 
      
      CALL AD14_InputSolve_NoIfW( p_FAST, AD14%Input(1), ED%y, MeshMapData, ErrStat2, ErrMsg2 )
         CALL SetErrStat( ErrStat2, ErrMsg2, ErrStat, ErrMsg, RoutineName )      
      
   ELSE IF ( p_FAST%CompAero == Module_AD ) THEN 
                        
         ! note that this uses BD outputs, which are from the previous step (and need to be initialized)
      CALL AD_InputSolve_NoIfW( p_FAST, AD%Input(1), SrvD%y, ED%y, BD, MeshMapData, ErrStat2, ErrMsg2 )
         CALL SetErrStat( ErrStat2, ErrMsg2, ErrStat, ErrMsg, RoutineName ) 
         
   END IF
   
   IF (p_FAST%CompInflow == Module_IfW) THEN
      ! must be done after ED_CalcOutput and before AD_CalcOutput and SrvD
      CALL IfW_InputSolve( p_FAST, m_FAST, IfW%Input(1), IfW%p, AD14%Input(1), AD%Input(1), AD%OtherSt(this_state), ED%y, ErrStat2, ErrMsg2 ) ! do we want this to be curr states
         CALL SetErrStat( ErrStat2, ErrMsg2, ErrStat, ErrMsg, RoutineName )
   !ELSE IF ( p_FAST%CompInflow == Module_OpFM ) THEN
   ! ! OpenFOAM is the driver and it computes outputs outside of this solve; the OpenFOAM inputs and outputs thus don't change 
   ! !   in this scenario until OpenFOAM takes another step  **this is a source of error, but it is the way the OpenFOAM-FAST7 coupling
   ! !   works, so I'm not going to spend time that I don't have now to fix it**
   !   CALL OpFM_SetInputs( p_FAST, AD14%p, AD14%Input(1), AD14%y, AD%Input(1), AD%y, ED%y, SrvD%y, OpFM, ErrStat2, ErrMsg2 )
   !      CALL SetErrStat( ErrStat2, ErrMsg2, ErrStat, ErrMsg, RoutineName ) 
   END IF
            
   
END SUBROUTINE SolveOption2b_Inp2IfW
!----------------------------------------------------------------------------------------------------------------------------------
!> This routine implements the first part of the "option 2" solve for inputs that apply to AeroDyn and ServoDyn.
SUBROUTINE SolveOption2c_Inp2AD_SrvD(this_time, this_state, p_FAST, m_FAST, ED, BD, AD14, AD, SD, SrvD, IfW, OpFM, MeshMapData, ErrStat, ErrMsg, WriteThisStep)
   REAL(DbKi)              , intent(in   ) :: this_time           !< The current simulation time (actual or time of prediction)
   INTEGER(IntKi)          , intent(in   ) :: this_state          !< Index into the state array (current or predicted states)

   TYPE(FAST_ParameterType), INTENT(IN   ) :: p_FAST              !< Parameters for the glue code
   TYPE(FAST_MiscVarType),   INTENT(IN   ) :: m_FAST              !< Misc variables for the glue code (including external inputs)

   TYPE(ElastoDyn_Data),     INTENT(INOUT) :: ED                  !< ElastoDyn data
   TYPE(BeamDyn_Data),       INTENT(INOUT) :: BD                  !< BeamDyn data
   TYPE(SubDyn_Data),        INTENT(INOUT) :: SD                  !< SubDyn data
   TYPE(ServoDyn_Data),      INTENT(INOUT) :: SrvD                !< ServoDyn data
   TYPE(AeroDyn14_Data),     INTENT(INOUT) :: AD14                !< AeroDyn14 data
   TYPE(AeroDyn_Data),       INTENT(INOUT) :: AD                  !< AeroDyn data
   TYPE(InflowWind_Data),    INTENT(INOUT) :: IfW                 !< InflowWind data
   TYPE(OpenFOAM_Data),      INTENT(INOUT) :: OpFM                !< OpenFOAM data
   TYPE(FAST_ModuleMapType), INTENT(INOUT) :: MeshMapData         !< Data for mapping between modules
   
   
   INTEGER(IntKi),           INTENT(  OUT) :: ErrStat             !< Error status of the operation
   CHARACTER(*),             INTENT(  OUT) :: ErrMsg              !< Error message if ErrStat /= ErrID_None
   LOGICAL                 , INTENT(IN   ) :: WriteThisStep       !< Will we print the WriteOutput values this step?

   INTEGER(IntKi)                          :: ErrStat2
   CHARACTER(ErrMsgLen)                    :: ErrMSg2
   
   CHARACTER(*), PARAMETER                 :: RoutineName = 'SolveOption2c_Inp2AD_SrvD'
   
   !++++++++++++++++++++++++++++++++++++++++++++++++++++++++++++++++++++++++++++++++++++++++++++++++++++++++++++++++++++++++++++
   !> ++ Option 2: Solve for inputs based only on the current outputs. 
   !!    This is much faster than option 1 when the coupled modules do not have direct feedthrough.
   !++++++++++++++++++++++++++++++++++++++++++++++++++++++++++++++++++++++++++++++++++++++++++++++++++++++++++++++++++++++++++++
            
   ErrStat = ErrID_None
   ErrMsg  = ""

         
   IF (p_FAST%CompInflow == Module_IfW) THEN

      CALL InflowWind_CalcOutput( this_time, IfW%Input(1), IfW%p, IfW%x(this_state), IfW%xd(this_state), IfW%z(this_state), &
                                  IfW%OtherSt(this_state), IfW%y, IfW%m, ErrStat2, ErrMsg2 )
         CALL SetErrStat( ErrStat2, ErrMsg2, ErrStat, ErrMsg, RoutineName )         
   !ELSE IF ( p_FAST%CompInflow == Module_OpFM ) THEN
   ! ! OpenFOAM is the driver and it computes outputs outside of this solve; the OpenFOAM inputs and outputs thus don't change 
   ! !   in this scenario until OpenFOAM takes another step  **this is a source of error, but it is the way the OpenFOAM-FAST7 coupling
   ! !   works, so I'm not going to spend time that I don't have now to fix it**
   !   CALL OpFM_SetInputs( p_FAST, AD14%p, AD14%Input(1), AD14%y, AD%Input(1), AD%y, ED%y, SrvD%y, OpFM, ErrStat2, ErrMsg2 )
   !      CALL SetErrStat( ErrStat2, ErrMsg2, ErrStat, ErrMsg, RoutineName ) 
   !   CALL OpFM_SetWriteOutput(OpFM)
      
   END IF
   
   IF ( p_FAST%CompAero == Module_AD14 ) THEN 
                        
      CALL AD14_InputSolve_IfW( p_FAST, AD14%Input(1), IfW%y, OpFM%y, ErrStat2, ErrMsg2 )
         CALL SetErrStat( ErrStat2, ErrMsg2, ErrStat, ErrMsg, RoutineName )
         
   ELSE IF ( p_FAST%CompAero == Module_AD ) THEN 
                        
      CALL AD_InputSolve_IfW( p_FAST, AD%Input(1), IfW%y, OpFM%y, ErrStat2, ErrMsg2 )
         CALL SetErrStat( ErrStat2, ErrMsg2, ErrStat, ErrMsg, RoutineName )
         
   END IF
      
                       
   IF ( p_FAST%CompServo == Module_SrvD  ) THEN

      CALL SrvD_InputSolve( p_FAST, m_FAST, SrvD%Input(1), ED%y, IfW%y, OpFM%y, BD%y, SD%y, MeshMapData, ErrStat2, ErrMsg2 )

         CALL SetErrStat( ErrStat2, ErrMsg2, ErrStat, ErrMsg, RoutineName )
   END IF
   
END SUBROUTINE SolveOption2c_Inp2AD_SrvD
!----------------------------------------------------------------------------------------------------------------------------------
!> This routine implements the "option 2" solve for all inputs without direct links to HD, SD, MAP, or the ED platform reference 
!! point.
SUBROUTINE SolveOption2(this_time, this_state, p_FAST, m_FAST, ED, BD, AD14, AD, SD, SrvD, IfW, OpFM, MeshMapData, ErrStat, ErrMsg, firstCall, WriteThisStep)
!...............................................................................................................................
   LOGICAL                 , intent(in   ) :: firstCall           !< flag to determine how to call ServoDyn (a hack)
   REAL(DbKi)              , intent(in   ) :: this_time           !< The current simulation time (actual or time of prediction)
   INTEGER(IntKi)          , intent(in   ) :: this_state          !< Index into the state array (current or predicted states)

   TYPE(FAST_ParameterType), INTENT(IN   ) :: p_FAST              !< Parameters for the glue code
   TYPE(FAST_MiscVarType),   INTENT(IN   ) :: m_FAST              !< Misc variables for the glue code (including external inputs)

   TYPE(ElastoDyn_Data),     INTENT(INOUT) :: ED                  !< ElastoDyn data
   TYPE(BeamDyn_Data),       INTENT(INOUT) :: BD                  !< BeamDyn data
   TYPE(SubDyn_Data),        INTENT(INOUT) :: SD                  !< SubDyn data
   TYPE(ServoDyn_Data),      INTENT(INOUT) :: SrvD                !< ServoDyn data
   TYPE(AeroDyn14_Data),     INTENT(INOUT) :: AD14                !< AeroDyn14 data
   TYPE(AeroDyn_Data),       INTENT(INOUT) :: AD                  !< AeroDyn data
   TYPE(InflowWind_Data),    INTENT(INOUT) :: IfW                 !< InflowWind data
   TYPE(OpenFOAM_Data),      INTENT(INOUT) :: OpFM                !< OpenFOAM data

   TYPE(FAST_ModuleMapType), INTENT(INOUT) :: MeshMapData         !< Data for mapping between modules
   
   
   INTEGER(IntKi),           INTENT(  OUT) :: ErrStat             !< Error status of the operation
   CHARACTER(*),             INTENT(  OUT) :: ErrMsg              !< Error message if ErrStat /= ErrID_None
   LOGICAL                 , INTENT(IN   ) :: WriteThisStep       !< Will we print the WriteOutput values this step?

   INTEGER(IntKi)                          :: ErrStat2
   CHARACTER(ErrMsgLen)                    :: ErrMSg2
   
   CHARACTER(*), PARAMETER                 :: RoutineName = 'SolveOption2'
   
   !++++++++++++++++++++++++++++++++++++++++++++++++++++++++++++++++++++++++++++++++++++++++++++++++++++++++++++++++++++++++++++
   !> ++ Option 2: Solve for inputs based only on the current outputs. 
   !!    This is much faster than option 1 when the coupled modules do not have direct feedthrough.
   !++++++++++++++++++++++++++++++++++++++++++++++++++++++++++++++++++++++++++++++++++++++++++++++++++++++++++++++++++++++++++++
            
   ErrStat = ErrID_None
   ErrMsg  = ""
   
   
      ! SolveOption2* routines are being called in FAST_AdvanceStates, but the first time we call CalcOutputs_And_SolveForInputs, we haven't called the AdvanceStates routine
   IF (firstCall) THEN
      ! call ElastoDyn's CalcOutput & compute BD inputs from ED: 
      CALL SolveOption2a_Inp2BD(this_time, this_state, p_FAST, m_FAST, ED, BD, AD14, AD, SrvD, IfW, OpFM, MeshMapData, ErrStat2, ErrMsg2, WriteThisStep)
         CALL SetErrStat( ErrStat2, ErrMsg2, ErrStat, ErrMsg, RoutineName )
      ! compute AD position inputs; compute all of IfW inputs from ED/BD outputs: 
      CALL SolveOption2b_Inp2IfW(this_time, this_state, p_FAST, m_FAST, ED, BD, AD14, AD, SrvD, IfW, OpFM, MeshMapData, ErrStat2, ErrMsg2, WriteThisStep)
         CALL SetErrStat( ErrStat2, ErrMsg2, ErrStat, ErrMsg, RoutineName )
      ! call IfW's CalcOutput; transfer wind-inflow inputs to AD; compute all of SrvD inputs: 
      CALL SolveOption2c_Inp2AD_SrvD(this_time, this_state, p_FAST, m_FAST, ED, BD, AD14, AD, SD, SrvD, IfW, OpFM, MeshMapData, ErrStat2, ErrMsg2, WriteThisStep)
         CALL SetErrStat( ErrStat2, ErrMsg2, ErrStat, ErrMsg, RoutineName )
  ! ELSE ! these subroutines are called in the AdvanceStates routine before BD, IfW, AD, and SrvD states are updated. This gives a more accurate solution that would otherwise require a correction step.
   END IF

   IF ( p_FAST%CompAero == Module_AD14 ) THEN 
                        
      CALL AD14_CalcOutput( this_time, AD14%Input(1), AD14%p, AD14%x(this_state), AD14%xd(this_state), AD14%z(this_state), &
                       AD14%OtherSt(this_state), AD14%y, AD14%m, ErrStat2, ErrMsg2 )
         CALL SetErrStat( ErrStat2, ErrMsg2, ErrStat, ErrMsg, RoutineName )
        
   ELSE IF ( p_FAST%CompAero == Module_AD ) THEN 
                        
      CALL AD_CalcOutput( this_time, AD%Input(1), AD%p, AD%x(this_state), AD%xd(this_state), AD%z(this_state), &
                       AD%OtherSt(this_state), AD%y, AD%m, ErrStat2, ErrMsg2, WriteThisStep )
         CALL SetErrStat( ErrStat2, ErrMsg2, ErrStat, ErrMsg, RoutineName )
   END IF
      

   IF ( p_FAST%CompServo == Module_SrvD  ) THEN

      CALL SrvD_CalcOutput( this_time, SrvD%Input(1), SrvD%p, SrvD%x(this_state), SrvD%xd(this_state), SrvD%z(this_state), &
                             SrvD%OtherSt(this_state), SrvD%y, SrvD%m, ErrStat2, ErrMsg2 )
         CALL SetErrStat( ErrStat2, ErrMsg2, ErrStat, ErrMsg, RoutineName )

   END IF
      

   IF ( p_FAST%CompInflow == Module_OpFM ) THEN
   ! OpenFOAM is the driver and it computes outputs outside of this solve; the OpenFOAM inputs and outputs thus don't change 
   !   in this scenario until OpenFOAM takes another step  **this is a source of error, but it is the way the OpenFOAM-FAST7 coupling
   !   works, so I'm not going to spend time that I don't have now to fix it** 
   ! note that I'm setting these inputs AFTER the call to ServoDyn so OpenFOAM gets all the inputs updated at the same step
      CALL OpFM_SetInputs( p_FAST, AD14%p, AD14%Input(1), AD14%y, AD%Input(1), AD%y, ED%y, SrvD%y, OpFM, ErrStat2, ErrMsg2 )
         CALL SetErrStat( ErrStat2, ErrMsg2, ErrStat, ErrMsg, RoutineName ) 
      CALL OpFM_SetWriteOutput(OpFM)
      
   END IF   
              
      
   !bjj: note ED%Input(1) may be a sibling mesh of output, but ED%u is not (routine may update something that needs to be shared between siblings)      
   CALL ED_InputSolve( p_FAST, ED%Input(1), ED%y, AD14%p, AD14%y, AD%y, SrvD%y, AD%Input(1), SrvD%Input(1), MeshMapData, ErrStat2, ErrMsg2 )
      CALL SetErrStat( ErrStat2, ErrMsg2, ErrStat, ErrMsg, RoutineName )
   
   CALL BD_InputSolve( p_FAST, BD, AD%y, AD%Input(1), ED%y, SrvD%y, SrvD%Input(1), MeshMapData, ErrStat2, ErrMsg2 )
      CALL SetErrStat( ErrStat2, ErrMsg2, ErrStat, ErrMsg, RoutineName )
            
END SUBROUTINE SolveOption2
!----------------------------------------------------------------------------------------------------------------------------------
!> This routines advances the states of each module
SUBROUTINE FAST_AdvanceStates( t_initial, n_t_global, p_FAST, m_FAST, ED, BD, SrvD, AD14, AD, IfW, OpFM, HD, SD, ExtPtfm, &
<<<<<<< HEAD
                                MAPp, FEAM, MD, Orca, IceF, IceD, SlD, MeshMapData, ErrStat, ErrMsg, WriteThisStep )
=======
                               MAPp, FEAM, MD, Orca, IceF, IceD, MeshMapData, ErrStat, ErrMsg, WriteThisStep )
>>>>>>> 34ef10ef

   REAL(DbKi),               INTENT(IN   ) :: t_initial           !< initial simulation time (almost always 0)
   INTEGER(IntKi),           INTENT(IN   ) :: n_t_global          !< integer time step   
   TYPE(FAST_ParameterType), INTENT(IN   ) :: p_FAST              !< Parameters for the glue code
   TYPE(FAST_MiscVarType),   INTENT(IN   ) :: m_FAST              !< Miscellaneous variables
     
   TYPE(ElastoDyn_Data),     INTENT(INOUT) :: ED                  !< ElastoDyn data
   TYPE(BeamDyn_Data),       INTENT(INOUT) :: BD                  !< BeamDyn data
   TYPE(ServoDyn_Data),      INTENT(INOUT) :: SrvD                !< ServoDyn data
   TYPE(AeroDyn14_Data),     INTENT(INOUT) :: AD14                !< AeroDyn v14 data
   TYPE(AeroDyn_Data),       INTENT(INOUT) :: AD                  !< AeroDyn data
   TYPE(InflowWind_Data),    INTENT(INOUT) :: IfW                 !< InflowWind data
   TYPE(OpenFOAM_Data),      INTENT(INOUT) :: OpFM                !< OpenFOAM data
   TYPE(HydroDyn_Data),      INTENT(INOUT) :: HD                  !< HydroDyn data
   TYPE(SubDyn_Data),        INTENT(INOUT) :: SD                  !< SubDyn data
   TYPE(ExtPtfm_Data),       INTENT(INOUT) :: ExtPtfm             !< ExtPtfm data
   TYPE(MAP_Data),           INTENT(INOUT) :: MAPp                !< MAP data
   TYPE(FEAMooring_Data),    INTENT(INOUT) :: FEAM                !< FEAMooring data
   TYPE(MoorDyn_Data),       INTENT(INOUT) :: MD                  !< Data for the MoorDyn module
   TYPE(OrcaFlex_Data),      INTENT(INOUT) :: Orca                !< OrcaFlex interface data
   TYPE(IceFloe_Data),       INTENT(INOUT) :: IceF                !< IceFloe data
   TYPE(IceDyn_Data),        INTENT(INOUT) :: IceD                !< All the IceDyn data used in time-step loop
   TYPE(SoilDyn_Data),       INTENT(INOUT) :: SlD                 !< SoilDyn data
   
   TYPE(FAST_ModuleMapType), INTENT(INOUT) :: MeshMapData         !< Data for mapping between modules (added to help BD get better root motion inputs)

   INTEGER(IntKi),           INTENT(  OUT) :: ErrStat             !< Error status of the operation
   CHARACTER(*),             INTENT(  OUT) :: ErrMsg              !< Error message if ErrStat /= ErrID_None
   LOGICAL                 , INTENT(IN   ) :: WriteThisStep       !< Will we print the WriteOutput values this step (for optimizations with SolveOption2)?

   ! local variables
   INTEGER(IntKi)                          :: i, k                ! loop counters
   
   REAL(DbKi)                              :: t_module            ! Current simulation time for module 
   REAL(DbKi)                              :: t_global_next       ! Simulation time for computing outputs
   INTEGER(IntKi)                          :: j_ss                ! substep loop counter 
   INTEGER(IntKi)                          :: n_t_module          ! simulation time step, loop counter for individual modules
   INTEGER(IntKi)                          :: ErrStat2
   CHARACTER(ErrMsgLen)                    :: ErrMsg2
   CHARACTER(*), PARAMETER                 :: RoutineName = 'FAST_AdvanceStates'       
   
   
   
   ErrStat = ErrID_None
   ErrMsg  = ""

   t_global_next = (n_t_global+1) * p_FAST%dt + t_initial

   !----------------------------------------------------------------------------------------
   ! copy the states at step m_FAST%t_global and get prediction for step t_global_next
   ! (note that we need to copy the states because UpdateStates updates the values
   ! and we need to have the old values [at m_FAST%t_global] for the next j_pc step)
   !----------------------------------------------------------------------------------------
   ! ElastoDyn: get predicted states
   CALL ED_CopyContState   (ED%x( STATE_CURR), ED%x( STATE_PRED), MESH_UPDATECOPY, Errstat2, ErrMsg2)
      CALL SetErrStat( Errstat2, ErrMsg2, ErrStat, ErrMsg, RoutineName )
   CALL ED_CopyDiscState   (ED%xd(STATE_CURR), ED%xd(STATE_PRED), MESH_UPDATECOPY, Errstat2, ErrMsg2)  
      CALL SetErrStat( Errstat2, ErrMsg2, ErrStat, ErrMsg, RoutineName )
   CALL ED_CopyConstrState (ED%z( STATE_CURR), ED%z( STATE_PRED), MESH_UPDATECOPY, Errstat2, ErrMsg2)
      CALL SetErrStat( Errstat2, ErrMsg2, ErrStat, ErrMsg, RoutineName )
   CALL ED_CopyOtherState (ED%OtherSt( STATE_CURR), ED%OtherSt( STATE_PRED), MESH_UPDATECOPY, Errstat2, ErrMsg2)
      CALL SetErrStat( Errstat2, ErrMsg2, ErrStat, ErrMsg, RoutineName )

   DO j_ss = 1, p_FAST%n_substeps( MODULE_ED )
      n_t_module = n_t_global*p_FAST%n_substeps( MODULE_ED ) + j_ss - 1
      t_module   = n_t_module*p_FAST%dt_module( MODULE_ED ) + t_initial
            
      CALL ED_UpdateStates( t_module, n_t_module, ED%Input, ED%InputTimes, ED%p, ED%x(STATE_PRED), ED%xd(STATE_PRED), &
                            ED%z(STATE_PRED), ED%OtherSt(STATE_PRED), ED%m, ErrStat2, ErrMsg2 )
         CALL SetErrStat( Errstat2, ErrMsg2, ErrStat, ErrMsg, RoutineName )
         IF (ErrStat >= AbortErrLev) RETURN
   END DO !j_ss
      

      ! BeamDyn doesn't like extrapolated rotations, so we will calculate them from ED and transfer instead of doing a correction step. 
      ! (Also calls ED_CalcOutput here so that we can use it for AeroDyn optimization, too):
   CALL SolveOption2a_Inp2BD(t_global_next, STATE_PRED, p_FAST, m_FAST, ED, BD, AD14, AD, SrvD, IfW, OpFM, MeshMapData, ErrStat2, ErrMsg2, WriteThisStep)
      CALL SetErrStat( ErrStat2, ErrMsg2, ErrStat, ErrMsg, RoutineName )
         
   IF ( p_FAST%CompElast == Module_BD ) THEN
            
      DO k=1,p_FAST%nBeams
            
         CALL BD_CopyContState   (BD%x( k,STATE_CURR),BD%x( k,STATE_PRED), MESH_UPDATECOPY, Errstat2, ErrMsg2)
            CALL SetErrStat( Errstat2, ErrMsg2, ErrStat, ErrMsg, RoutineName )
         CALL BD_CopyDiscState   (BD%xd(k,STATE_CURR),BD%xd(k,STATE_PRED), MESH_UPDATECOPY, Errstat2, ErrMsg2)  
            CALL SetErrStat( Errstat2, ErrMsg2, ErrStat, ErrMsg, RoutineName )
         CALL BD_CopyConstrState (BD%z( k,STATE_CURR),BD%z( k,STATE_PRED), MESH_UPDATECOPY, Errstat2, ErrMsg2)
            CALL SetErrStat( Errstat2, ErrMsg2, ErrStat, ErrMsg, RoutineName )
         CALL BD_CopyOtherState (BD%OtherSt( k,STATE_CURR),BD%OtherSt( k,STATE_PRED), MESH_UPDATECOPY, Errstat2, ErrMsg2)
            CALL SetErrStat( Errstat2, ErrMsg2, ErrStat, ErrMsg, RoutineName )
            
         DO j_ss = 1, p_FAST%n_substeps( Module_BD )
            n_t_module = n_t_global*p_FAST%n_substeps( Module_BD ) + j_ss - 1
            t_module   = n_t_module*p_FAST%dt_module( Module_BD ) + t_initial
                           
            CALL BD_UpdateStates( t_module, n_t_module, BD%Input(:,k), BD%InputTimes(:,k), BD%p(k), BD%x(k,STATE_PRED), &
                                       BD%xd(k,STATE_PRED), BD%z(k,STATE_PRED), BD%OtherSt(k,STATE_PRED), BD%m(k), ErrStat2, ErrMsg2 )
               CALL SetErrStat( Errstat2, ErrMsg2, ErrStat, ErrMsg, RoutineName//':B'//trim(num2lstr(k)))
         END DO !j_ss
               
      END DO !nBeams
      IF (ErrStat >= AbortErrLev) RETURN
      
   END IF !CompElast
   

      ! because AeroDyn DBEMT states depend heavily on getting inputs correct, we are overwriting its inputs with updated structural outputs here
   CALL SolveOption2b_Inp2IfW(t_global_next, STATE_PRED, p_FAST, m_FAST, ED, BD, AD14, AD, SrvD, IfW, OpFM, MeshMapData, ErrStat2, ErrMsg2, WriteThisStep)
      CALL SetErrStat( ErrStat2, ErrMsg2, ErrStat, ErrMsg, RoutineName )
   
                        
   ! InflowWind: get predicted states
   IF ( p_FAST%CompInflow == Module_IfW ) THEN
      CALL InflowWind_CopyContState   (IfW%x( STATE_CURR), IfW%x( STATE_PRED), MESH_UPDATECOPY, Errstat2, ErrMsg2)
         CALL SetErrStat( Errstat2, ErrMsg2, ErrStat, ErrMsg, RoutineName )
      CALL InflowWind_CopyDiscState   (IfW%xd(STATE_CURR), IfW%xd(STATE_PRED), MESH_UPDATECOPY, Errstat2, ErrMsg2)  
         CALL SetErrStat( Errstat2, ErrMsg2, ErrStat, ErrMsg, RoutineName )
      CALL InflowWind_CopyConstrState (IfW%z( STATE_CURR), IfW%z( STATE_PRED), MESH_UPDATECOPY, Errstat2, ErrMsg2)
         CALL SetErrStat( Errstat2, ErrMsg2, ErrStat, ErrMsg, RoutineName )            
      CALL InflowWind_CopyOtherState( IfW%OtherSt(STATE_CURR), IfW%OtherSt(STATE_PRED), MESH_UPDATECOPY, Errstat2, ErrMsg2)
         CALL SetErrStat( Errstat2, ErrMsg2, ErrStat, ErrMsg, RoutineName )
            
      DO j_ss = 1, p_FAST%n_substeps( MODULE_IfW )
         n_t_module = n_t_global*p_FAST%n_substeps( MODULE_IfW ) + j_ss - 1
         t_module   = n_t_module*p_FAST%dt_module( MODULE_IfW ) + t_initial
            
         CALL InflowWind_UpdateStates( t_module, n_t_module, IfW%Input, IfW%InputTimes, IfW%p, IfW%x(STATE_PRED), IfW%xd(STATE_PRED), &
                                       IfW%z(STATE_PRED), IfW%OtherSt(STATE_PRED), IfW%m, ErrStat2, ErrMsg2 )
            CALL SetErrStat( Errstat2, ErrMsg2, ErrStat, ErrMsg, RoutineName )
      END DO !j_ss
   END IF
   
   
      ! because AeroDyn DBEMT states depend heavily on getting inputs correct, we are overwriting its inputs with updated inflow outputs here
   CALL SolveOption2c_Inp2AD_SrvD(t_global_next, STATE_PRED, p_FAST, m_FAST, ED, BD, AD14, AD, SD, SrvD, IfW, OpFM, MeshMapData, ErrStat2, ErrMsg2, WriteThisStep)
      CALL SetErrStat( ErrStat2, ErrMsg2, ErrStat, ErrMsg, RoutineName )
   
   ! AeroDyn: get predicted states
   IF ( p_FAST%CompAero == Module_AD14 ) THEN
      CALL AD14_CopyContState   (AD14%x( STATE_CURR), AD14%x( STATE_PRED), MESH_UPDATECOPY, Errstat2, ErrMsg2)
         CALL SetErrStat( Errstat2, ErrMsg2, ErrStat, ErrMsg, RoutineName )
      CALL AD14_CopyDiscState   (AD14%xd(STATE_CURR), AD14%xd(STATE_PRED), MESH_UPDATECOPY, Errstat2, ErrMsg2)  
         CALL SetErrStat( Errstat2, ErrMsg2, ErrStat, ErrMsg, RoutineName )
      CALL AD14_CopyConstrState (AD14%z( STATE_CURR), AD14%z( STATE_PRED), MESH_UPDATECOPY, Errstat2, ErrMsg2)
         CALL SetErrStat( Errstat2, ErrMsg2, ErrStat, ErrMsg, RoutineName )
      CALL AD14_CopyOtherState( AD14%OtherSt(STATE_CURR), AD14%OtherSt(STATE_PRED), MESH_UPDATECOPY, Errstat2, ErrMsg2)
         CALL SetErrStat( Errstat2, ErrMsg2, ErrStat, ErrMsg, RoutineName )
            
      DO j_ss = 1, p_FAST%n_substeps( MODULE_AD14 )
         n_t_module = n_t_global*p_FAST%n_substeps( MODULE_AD14 ) + j_ss - 1
         t_module   = n_t_module*p_FAST%dt_module( MODULE_AD14 ) + t_initial
            
         CALL AD14_UpdateStates( t_module, n_t_module, AD14%Input, AD14%InputTimes, AD14%p, AD14%x(STATE_PRED), &
                                AD14%xd(STATE_PRED), AD14%z(STATE_PRED), AD14%OtherSt(STATE_PRED), AD14%m, ErrStat2, ErrMsg2 )
            CALL SetErrStat( Errstat2, ErrMsg2, ErrStat, ErrMsg, RoutineName )
      END DO !j_ss
   ELSEIF ( p_FAST%CompAero == Module_AD ) THEN
      CALL AD_CopyContState   (AD%x( STATE_CURR), AD%x( STATE_PRED), MESH_UPDATECOPY, Errstat2, ErrMsg2)
         CALL SetErrStat( Errstat2, ErrMsg2, ErrStat, ErrMsg, RoutineName )
      CALL AD_CopyDiscState   (AD%xd(STATE_CURR), AD%xd(STATE_PRED), MESH_UPDATECOPY, Errstat2, ErrMsg2)  
         CALL SetErrStat( Errstat2, ErrMsg2, ErrStat, ErrMsg, RoutineName )
      CALL AD_CopyConstrState (AD%z( STATE_CURR), AD%z( STATE_PRED), MESH_UPDATECOPY, Errstat2, ErrMsg2)
         CALL SetErrStat( Errstat2, ErrMsg2, ErrStat, ErrMsg, RoutineName )
      CALL AD_CopyOtherState( AD%OtherSt(STATE_CURR), AD%OtherSt(STATE_PRED), MESH_UPDATECOPY, Errstat2, ErrMsg2)
         CALL SetErrStat( Errstat2, ErrMsg2, ErrStat, ErrMsg, RoutineName )

      DO j_ss = 1, p_FAST%n_substeps( MODULE_AD )
         n_t_module = n_t_global*p_FAST%n_substeps( MODULE_AD ) + j_ss - 1
         t_module   = n_t_module*p_FAST%dt_module( MODULE_AD ) + t_initial
            
         CALL AD_UpdateStates( t_module, n_t_module, AD%Input, AD%InputTimes, AD%p, AD%x(STATE_PRED), &
                               AD%xd(STATE_PRED), AD%z(STATE_PRED), AD%OtherSt(STATE_PRED), AD%m, ErrStat2, ErrMsg2 )
            CALL SetErrStat( Errstat2, ErrMsg2, ErrStat, ErrMsg, RoutineName )
      END DO !j_ss
   END IF            

   
   ! ServoDyn: get predicted states
   IF ( p_FAST%CompServo == Module_SrvD ) THEN
      CALL SrvD_CopyContState   (SrvD%x( STATE_CURR), SrvD%x( STATE_PRED), MESH_UPDATECOPY, Errstat2, ErrMsg2)
         CALL SetErrStat( Errstat2, ErrMsg2, ErrStat, ErrMsg, RoutineName )
      CALL SrvD_CopyDiscState   (SrvD%xd(STATE_CURR), SrvD%xd(STATE_PRED), MESH_UPDATECOPY, Errstat2, ErrMsg2)
         CALL SetErrStat( Errstat2, ErrMsg2, ErrStat, ErrMsg, RoutineName )
      CALL SrvD_CopyConstrState (SrvD%z( STATE_CURR), SrvD%z( STATE_PRED), MESH_UPDATECOPY, Errstat2, ErrMsg2)
         CALL SetErrStat( Errstat2, ErrMsg2, ErrStat, ErrMsg, RoutineName )
      CALL SrvD_CopyOtherState (SrvD%OtherSt( STATE_CURR), SrvD%OtherSt( STATE_PRED), MESH_UPDATECOPY, Errstat2, ErrMsg2)
         CALL SetErrStat( Errstat2, ErrMsg2, ErrStat, ErrMsg, RoutineName )
                     
      DO j_ss = 1, p_FAST%n_substeps( Module_SrvD )
         n_t_module = n_t_global*p_FAST%n_substeps( Module_SrvD ) + j_ss - 1
         t_module   = n_t_module*p_FAST%dt_module( Module_SrvD ) + t_initial
               
         CALL SrvD_UpdateStates( t_module, n_t_module, SrvD%Input, SrvD%InputTimes, SrvD%p, SrvD%x(STATE_PRED), SrvD%xd(STATE_PRED), &
                 SrvD%z(STATE_PRED), SrvD%OtherSt(STATE_PRED), SrvD%m, ErrStat2, ErrMsg2 )
            CALL SetErrStat( Errstat2, ErrMsg2, ErrStat, ErrMsg, RoutineName )
            if (ErrStat >= AbortErrLev) return
      END DO !j_ss
   END IF            
            

   ! Transfer platform ED to SD
   IF ( p_FAST%CompSub == Module_SD  ) THEN
         ! Map ED (motion) outputs to SD inputs:
      CALL Transfer_Point_to_Point( ED%y%PlatformPtMesh, SD%Input(1)%TPMesh, MeshMapData%ED_P_2_SD_TP, ErrStat2, ErrMsg2 )
         CALL SetErrStat( ErrStat2, ErrMsg2, ErrStat, ErrMsg, RoutineName )
   END IF


   ! HydroDyn: get predicted states
   IF ( p_FAST%CompHydro == Module_HD ) THEN
      CALL HydroDyn_CopyContState   (HD%x( STATE_CURR), HD%x( STATE_PRED), MESH_UPDATECOPY, Errstat2, ErrMsg2)
         CALL SetErrStat( Errstat2, ErrMsg2, ErrStat, ErrMsg, RoutineName )
      CALL HydroDyn_CopyDiscState   (HD%xd(STATE_CURR), HD%xd(STATE_PRED), MESH_UPDATECOPY, Errstat2, ErrMsg2)  
         CALL SetErrStat( Errstat2, ErrMsg2, ErrStat, ErrMsg, RoutineName )
      CALL HydroDyn_CopyConstrState (HD%z( STATE_CURR), HD%z( STATE_PRED), MESH_UPDATECOPY, Errstat2, ErrMsg2)
         CALL SetErrStat( Errstat2, ErrMsg2, ErrStat, ErrMsg, RoutineName )            
      CALL HydroDyn_CopyOtherState( HD%OtherSt(STATE_CURR), HD%OtherSt(STATE_PRED), MESH_UPDATECOPY, Errstat2, ErrMsg2)
         CALL SetErrStat( Errstat2, ErrMsg2, ErrStat, ErrMsg, RoutineName )
         
      DO j_ss = 1, p_FAST%n_substeps( Module_HD )
         n_t_module = n_t_global*p_FAST%n_substeps( Module_HD ) + j_ss - 1
         t_module   = n_t_module*p_FAST%dt_module( Module_HD ) + t_initial
               
         CALL HydroDyn_UpdateStates( t_module, n_t_module, HD%Input, HD%InputTimes, HD%p, HD%x(STATE_PRED), HD%xd(STATE_PRED), &
                                     HD%z(STATE_PRED), HD%OtherSt(STATE_PRED), HD%m, ErrStat2, ErrMsg2 )
            CALL SetErrStat( Errstat2, ErrMsg2, ErrStat, ErrMsg, RoutineName )
      END DO !j_ss
            
   END IF
            
         
   ! SubDyn/ExtPtfm: get predicted states
   IF ( p_FAST%CompSub == Module_SD ) THEN
      CALL SD_CopyContState   (SD%x( STATE_CURR), SD%x( STATE_PRED), MESH_UPDATECOPY, Errstat2, ErrMsg2)
         CALL SetErrStat( Errstat2, ErrMsg2, ErrStat, ErrMsg, RoutineName )
      CALL SD_CopyDiscState   (SD%xd(STATE_CURR), SD%xd(STATE_PRED), MESH_UPDATECOPY, Errstat2, ErrMsg2)
         CALL SetErrStat( Errstat2, ErrMsg2, ErrStat, ErrMsg, RoutineName )
      CALL SD_CopyConstrState (SD%z( STATE_CURR), SD%z( STATE_PRED), MESH_UPDATECOPY, Errstat2, ErrMsg2)
         CALL SetErrStat( Errstat2, ErrMsg2, ErrStat, ErrMsg, RoutineName )
      CALL SD_CopyOtherState( SD%OtherSt(STATE_CURR), SD%OtherSt(STATE_PRED), MESH_UPDATECOPY, Errstat2, ErrMsg2)
         CALL SetErrStat( Errstat2, ErrMsg2, ErrStat, ErrMsg, RoutineName )
            
      DO j_ss = 1, p_FAST%n_substeps( Module_SD )
         n_t_module = n_t_global*p_FAST%n_substeps( Module_SD ) + j_ss - 1
         t_module   = n_t_module*p_FAST%dt_module( Module_SD ) + t_initial
               
         CALL SD_UpdateStates( t_module, n_t_module, SD%Input, SD%InputTimes, SD%p, SD%x(STATE_PRED), SD%xd(STATE_PRED), & 
                               SD%z(STATE_PRED), SD%OtherSt(STATE_PRED), SD%m, ErrStat2, ErrMsg2 )
            CALL SetErrStat( Errstat2, ErrMsg2, ErrStat, ErrMsg, RoutineName )
      END DO !j_ss
   ! ExtPtfm: get predicted states
   ELSE IF ( p_FAST%CompSub == Module_ExtPtfm ) THEN
      CALL ExtPtfm_CopyContState   (ExtPtfm%x( STATE_CURR), ExtPtfm%x( STATE_PRED), MESH_UPDATECOPY, Errstat2, ErrMsg2)
         CALL SetErrStat( Errstat2, ErrMsg2, ErrStat, ErrMsg, RoutineName )
      CALL ExtPtfm_CopyDiscState   (ExtPtfm%xd(STATE_CURR), ExtPtfm%xd(STATE_PRED), MESH_UPDATECOPY, Errstat2, ErrMsg2)
         CALL SetErrStat( Errstat2, ErrMsg2, ErrStat, ErrMsg, RoutineName )
      CALL ExtPtfm_CopyConstrState (ExtPtfm%z( STATE_CURR), ExtPtfm%z( STATE_PRED), MESH_UPDATECOPY, Errstat2, ErrMsg2)
         CALL SetErrStat( Errstat2, ErrMsg2, ErrStat, ErrMsg, RoutineName )
      CALL ExtPtfm_CopyOtherState( ExtPtfm%OtherSt(STATE_CURR), ExtPtfm%OtherSt(STATE_PRED), MESH_UPDATECOPY, Errstat2, ErrMsg2)
         CALL SetErrStat( Errstat2, ErrMsg2, ErrStat, ErrMsg, RoutineName )
            
      DO j_ss = 1, p_FAST%n_substeps( Module_ExtPtfm )
         n_t_module = n_t_global*p_FAST%n_substeps( Module_ExtPtfm ) + j_ss - 1
         t_module   = n_t_module*p_FAST%dt_module( Module_ExtPtfm ) + t_initial
               
         CALL ExtPtfm_UpdateStates( t_module, n_t_module, ExtPtfm%Input, ExtPtfm%InputTimes, ExtPtfm%p, ExtPtfm%x(STATE_PRED), &
                                   ExtPtfm%xd(STATE_PRED), ExtPtfm%z(STATE_PRED), ExtPtfm%OtherSt(STATE_PRED), ExtPtfm%m, ErrStat2, ErrMsg2 )
            CALL SetErrStat( Errstat2, ErrMsg2, ErrStat, ErrMsg, RoutineName )
      END DO !j_ss   
   END IF
            
            
   ! SoilDyn: get predicted states
   IF (p_FAST%CompSoil == Module_SlD) THEN
         ! Get SD output
      CALL SD_CalcOutput( t_global_next, SD%Input(1), SD%p, SD%x(STATE_PRED), SD%xd(STATE_PRED), SD%z(STATE_PRED), SD%OtherSt(STATE_PRED), SD%y, SD%m, ErrStat2, ErrMsg2 )
         CALL SetErrStat( ErrStat2, ErrMsg2, ErrStat, ErrMsg, RoutineName  )

         ! Copy over SD outputs
      CALL SlD_InputSolve(  SlD%Input(1), SD%y, MeshMapData, ErrStat2, ErrMsg2 )
         CALL SetErrStat(ErrStat2,ErrMsg2, ErrStat, ErrMsg, RoutineName)


      CALL SlD_CopyContState   (SlD%x( STATE_CURR), SlD%x( STATE_PRED), MESH_UPDATECOPY, Errstat2, ErrMsg2)
         CALL SetErrStat( Errstat2, ErrMsg2, ErrStat, ErrMsg, RoutineName )
      CALL SlD_CopyDiscState   (SlD%xd(STATE_CURR), SlD%xd(STATE_PRED), MESH_UPDATECOPY, Errstat2, ErrMsg2)
         CALL SetErrStat( Errstat2, ErrMsg2, ErrStat, ErrMsg, RoutineName )
      CALL SlD_CopyConstrState (SlD%z( STATE_CURR), SlD%z( STATE_PRED), MESH_UPDATECOPY, Errstat2, ErrMsg2)
         CALL SetErrStat( Errstat2, ErrMsg2, ErrStat, ErrMsg, RoutineName )
      CALL SlD_CopyOtherState( SlD%OtherSt(STATE_CURR), SlD%OtherSt(STATE_PRED), MESH_UPDATECOPY, Errstat2, ErrMsg2)
         CALL SetErrStat( Errstat2, ErrMsg2, ErrStat, ErrMsg, RoutineName )

      DO j_ss = 1, p_FAST%n_substeps( Module_SlD )
         n_t_module = n_t_global*p_FAST%n_substeps( Module_SlD ) + j_ss - 1
         t_module   = n_t_module*p_FAST%dt_module( Module_SlD ) + t_initial

         CALL SlD_UpdateStates( t_module, n_t_module, SlD%Input, SlD%InputTimes, SlD%p, SlD%x(STATE_PRED), SlD%xd(STATE_PRED), &
                               SlD%z(STATE_PRED), SlD%OtherSt(STATE_PRED), SlD%m, ErrStat2, ErrMsg2 )
            CALL SetErrStat( Errstat2, ErrMsg2, ErrStat, ErrMsg, RoutineName )
      END DO !j_ss
   END IF


   ! Mooring: MAP/FEAM/MD/Orca: get predicted states
   IF (p_FAST%CompMooring == Module_MAP) THEN
      CALL MAP_CopyContState   (MAPp%x( STATE_CURR), MAPp%x( STATE_PRED), MESH_UPDATECOPY, Errstat2, ErrMsg2)
         CALL SetErrStat( Errstat2, ErrMsg2, ErrStat, ErrMsg, RoutineName )
      CALL MAP_CopyDiscState   (MAPp%xd(STATE_CURR), MAPp%xd(STATE_PRED), MESH_UPDATECOPY, Errstat2, ErrMsg2)  
         CALL SetErrStat( Errstat2, ErrMsg2, ErrStat, ErrMsg, RoutineName )
      CALL MAP_CopyConstrState (MAPp%z( STATE_CURR), MAPp%z( STATE_PRED), MESH_UPDATECOPY, Errstat2, ErrMsg2)
         CALL SetErrStat( Errstat2, ErrMsg2, ErrStat, ErrMsg, RoutineName )

            ! OtherStates in MAP++ acts like misc variables:
      !CALL MAP_CopyOtherState( MAPp%OtherSt(STATE_CURR), MAPp%OtherSt(STATE_PRED), MESH_UPDATECOPY, Errstat2, ErrMsg2)
      !   CALL SetErrStat( Errstat2, ErrMsg2, ErrStat, ErrMsg, RoutineName )
         
      DO j_ss = 1, p_FAST%n_substeps( Module_MAP )
         n_t_module = n_t_global*p_FAST%n_substeps( Module_MAP ) + j_ss - 1
         t_module   = n_t_module*p_FAST%dt_module( Module_MAP ) + t_initial
               
         CALL MAP_UpdateStates( t_module, n_t_module, MAPp%Input, MAPp%InputTimes, MAPp%p, MAPp%x(STATE_PRED), MAPp%xd(STATE_PRED), MAPp%z(STATE_PRED), MAPp%OtherSt, ErrStat2, ErrMsg2 )
            CALL SetErrStat( Errstat2, ErrMsg2, ErrStat, ErrMsg, RoutineName )
      END DO !j_ss
               
   ELSEIF (p_FAST%CompMooring == Module_MD) THEN
      CALL MD_CopyContState   (MD%x( STATE_CURR), MD%x( STATE_PRED), MESH_UPDATECOPY, Errstat2, ErrMsg2)
         CALL SetErrStat( Errstat2, ErrMsg2, ErrStat, ErrMsg, RoutineName )
      CALL MD_CopyDiscState   (MD%xd(STATE_CURR), MD%xd(STATE_PRED), MESH_UPDATECOPY, Errstat2, ErrMsg2)
         CALL SetErrStat( Errstat2, ErrMsg2, ErrStat, ErrMsg, RoutineName )
      CALL MD_CopyConstrState (MD%z( STATE_CURR), MD%z( STATE_PRED), MESH_UPDATECOPY, Errstat2, ErrMsg2)
         CALL SetErrStat( Errstat2, ErrMsg2, ErrStat, ErrMsg, RoutineName )         
      CALL MD_CopyOtherState( MD%OtherSt(STATE_CURR), MD%OtherSt(STATE_PRED), MESH_UPDATECOPY, Errstat2, ErrMsg2)
         CALL SetErrStat( Errstat2, ErrMsg2, ErrStat, ErrMsg, RoutineName )
            
      DO j_ss = 1, p_FAST%n_substeps( Module_MD )
         n_t_module = n_t_global*p_FAST%n_substeps( Module_MD ) + j_ss - 1
         t_module   = n_t_module*p_FAST%dt_module( Module_MD ) + t_initial
               
         CALL MD_UpdateStates( t_module, n_t_module, MD%Input, MD%InputTimes, MD%p, MD%x(STATE_PRED), MD%xd(STATE_PRED), &
                               MD%z(STATE_PRED), MD%OtherSt(STATE_PRED), MD%m, ErrStat2, ErrMsg2 )
            CALL SetErrStat( Errstat2, ErrMsg2, ErrStat, ErrMsg, RoutineName )
      END DO !j_ss
               
   ELSEIF (p_FAST%CompMooring == Module_FEAM) THEN
      CALL FEAM_CopyContState   (FEAM%x( STATE_CURR), FEAM%x( STATE_PRED), MESH_UPDATECOPY, Errstat2, ErrMsg2)
         CALL SetErrStat( Errstat2, ErrMsg2, ErrStat, ErrMsg, RoutineName )
      CALL FEAM_CopyDiscState   (FEAM%xd(STATE_CURR), FEAM%xd(STATE_PRED), MESH_UPDATECOPY, Errstat2, ErrMsg2)
         CALL SetErrStat( Errstat2, ErrMsg2, ErrStat, ErrMsg, RoutineName )
      CALL FEAM_CopyConstrState (FEAM%z( STATE_CURR), FEAM%z( STATE_PRED), MESH_UPDATECOPY, Errstat2, ErrMsg2)
         CALL SetErrStat( Errstat2, ErrMsg2, ErrStat, ErrMsg, RoutineName )         
      CALL FEAM_CopyOtherState( FEAM%OtherSt(STATE_CURR), FEAM%OtherSt(STATE_PRED), MESH_UPDATECOPY, Errstat2, ErrMsg2)
         CALL SetErrStat( Errstat2, ErrMsg2, ErrStat, ErrMsg, RoutineName )
            
      DO j_ss = 1, p_FAST%n_substeps( Module_FEAM )
         n_t_module = n_t_global*p_FAST%n_substeps( Module_FEAM ) + j_ss - 1
         t_module   = n_t_module*p_FAST%dt_module( Module_FEAM ) + t_initial
               
         CALL FEAM_UpdateStates( t_module, n_t_module, FEAM%Input, FEAM%InputTimes, FEAM%p, FEAM%x(STATE_PRED), FEAM%xd(STATE_PRED), &
                                  FEAM%z(STATE_PRED), FEAM%OtherSt(STATE_PRED), FEAM%m, ErrStat2, ErrMsg2 )
            CALL SetErrStat( Errstat2, ErrMsg2, ErrStat, ErrMsg, RoutineName )
      END DO !j_ss
            
   ELSEIF (p_FAST%CompMooring == Module_Orca) THEN
      CALL Orca_CopyContState   (Orca%x( STATE_CURR), Orca%x( STATE_PRED), MESH_UPDATECOPY, Errstat2, ErrMsg2)
         CALL SetErrStat( Errstat2, ErrMsg2, ErrStat, ErrMsg, RoutineName )
      CALL Orca_CopyDiscState   (Orca%xd(STATE_CURR), Orca%xd(STATE_PRED), MESH_UPDATECOPY, Errstat2, ErrMsg2)
         CALL SetErrStat( Errstat2, ErrMsg2, ErrStat, ErrMsg, RoutineName )
      CALL Orca_CopyConstrState (Orca%z( STATE_CURR), Orca%z( STATE_PRED), MESH_UPDATECOPY, Errstat2, ErrMsg2)
         CALL SetErrStat( Errstat2, ErrMsg2, ErrStat, ErrMsg, RoutineName )         
      CALL Orca_CopyOtherState( Orca%OtherSt(STATE_CURR), Orca%OtherSt(STATE_PRED), MESH_UPDATECOPY, Errstat2, ErrMsg2)
         CALL SetErrStat( Errstat2, ErrMsg2, ErrStat, ErrMsg, RoutineName )
            
      DO j_ss = 1, p_FAST%n_substeps( Module_Orca )
         n_t_module = n_t_global*p_FAST%n_substeps( Module_Orca ) + j_ss - 1
         t_module   = n_t_module*p_FAST%dt_module( Module_Orca ) + t_initial
               
         CALL Orca_UpdateStates( t_module, n_t_module, Orca%Input, Orca%InputTimes, Orca%p, Orca%x(STATE_PRED), &
                                 Orca%xd(STATE_PRED), Orca%z(STATE_PRED), Orca%OtherSt(STATE_PRED), Orca%m, ErrStat2, ErrMsg2 )
            CALL SetErrStat( Errstat2, ErrMsg2, ErrStat, ErrMsg, RoutineName )
      END DO !j_ss
               
   END IF
             
         
   ! IceFloe/IceDyn: get predicted states
   IF ( p_FAST%CompIce == Module_IceF ) THEN
      CALL IceFloe_CopyContState   (IceF%x( STATE_CURR), IceF%x( STATE_PRED), MESH_UPDATECOPY, Errstat2, ErrMsg2)
         CALL SetErrStat( Errstat2, ErrMsg2, ErrStat, ErrMsg, RoutineName )
      CALL IceFloe_CopyDiscState   (IceF%xd(STATE_CURR), IceF%xd(STATE_PRED), MESH_UPDATECOPY, Errstat2, ErrMsg2)  
         CALL SetErrStat( Errstat2, ErrMsg2, ErrStat, ErrMsg, RoutineName )
      CALL IceFloe_CopyConstrState (IceF%z( STATE_CURR), IceF%z( STATE_PRED), MESH_UPDATECOPY, Errstat2, ErrMsg2)
         CALL SetErrStat( Errstat2, ErrMsg2, ErrStat, ErrMsg, RoutineName )
      CALL IceFloe_CopyOtherState( IceF%OtherSt(STATE_CURR), IceF%OtherSt(STATE_PRED), MESH_UPDATECOPY, Errstat2, ErrMsg2)
         CALL SetErrStat( Errstat2, ErrMsg2, ErrStat, ErrMsg, RoutineName )
            
      DO j_ss = 1, p_FAST%n_substeps( Module_IceF )
         n_t_module = n_t_global*p_FAST%n_substeps( Module_IceF ) + j_ss - 1
         t_module   = n_t_module*p_FAST%dt_module( Module_IceF ) + t_initial
               
         CALL IceFloe_UpdateStates( t_module, n_t_module, IceF%Input, IceF%InputTimes, IceF%p, IceF%x(STATE_PRED), &
                                    IceF%xd(STATE_PRED), IceF%z(STATE_PRED), IceF%OtherSt(STATE_PRED), IceF%m, ErrStat2, ErrMsg2 )
            CALL SetErrStat( Errstat2, ErrMsg2, ErrStat, ErrMsg, RoutineName )
      END DO !j_ss
   ELSEIF ( p_FAST%CompIce == Module_IceD ) THEN
            
      DO i=1,p_FAST%numIceLegs
            
         CALL IceD_CopyContState   (IceD%x( i,STATE_CURR),IceD%x( i,STATE_PRED), MESH_UPDATECOPY, Errstat2, ErrMsg2)
            CALL SetErrStat( Errstat2, ErrMsg2, ErrStat, ErrMsg, RoutineName )
         CALL IceD_CopyDiscState   (IceD%xd(i,STATE_CURR),IceD%xd(i,STATE_PRED), MESH_UPDATECOPY, Errstat2, ErrMsg2)  
            CALL SetErrStat( Errstat2, ErrMsg2, ErrStat, ErrMsg, RoutineName )
         CALL IceD_CopyConstrState (IceD%z( i,STATE_CURR),IceD%z( i,STATE_PRED), MESH_UPDATECOPY, Errstat2, ErrMsg2)
            CALL SetErrStat( Errstat2, ErrMsg2, ErrStat, ErrMsg, RoutineName )
         CALL IceD_CopyOtherState( IceD%OtherSt(i,STATE_CURR), IceD%OtherSt(i,STATE_PRED), MESH_UPDATECOPY, Errstat2, ErrMsg2)
            CALL SetErrStat( Errstat2, ErrMsg2, ErrStat, ErrMsg, RoutineName )
            
         DO j_ss = 1, p_FAST%n_substeps( Module_IceD )
            n_t_module = n_t_global*p_FAST%n_substeps( Module_IceD ) + j_ss - 1
            t_module   = n_t_module*p_FAST%dt_module( Module_IceD ) + t_initial
               
            CALL IceD_UpdateStates( t_module, n_t_module, IceD%Input(:,i), IceD%InputTimes(:,i), IceD%p(i), IceD%x(i,STATE_PRED), &
                                       IceD%xd(i,STATE_PRED), IceD%z(i,STATE_PRED), IceD%OtherSt(i,STATE_PRED), IceD%m(i), ErrStat2, ErrMsg2 )
               CALL SetErrStat( Errstat2, ErrMsg2, ErrStat, ErrMsg, RoutineName )
         END DO !j_ss
      END DO
         
   END IF
         
END SUBROUTINE FAST_AdvanceStates
!----------------------------------------------------------------------------------------------------------------------------------
!> This routine extrapolates inputs to modules to give predicted values at t+dt.
SUBROUTINE FAST_ExtrapInterpMods( t_global_next, p_FAST, m_FAST, ED, BD, SrvD, AD14, AD, IfW, HD, SD, ExtPtfm, MAPp, FEAM, MD, Orca, &
                   IceF, IceD, SlD, ErrStat, ErrMsg )

   REAL(DbKi),               INTENT(IN   ) :: t_global_next       !< next global time step (t + dt), at which we're extrapolating inputs (and ED outputs)
   TYPE(FAST_ParameterType), INTENT(IN   ) :: p_FAST              !< Parameters for the glue code
   TYPE(FAST_MiscVarType),   INTENT(IN   ) :: m_FAST              !< Miscellaneous variables
     
   TYPE(ElastoDyn_Data),     INTENT(INOUT) :: ED                  !< ElastoDyn data
   TYPE(BeamDyn_Data),       INTENT(INOUT) :: BD                  !< BeamDyn data
   TYPE(ServoDyn_Data),      INTENT(INOUT) :: SrvD                !< ServoDyn data
   TYPE(AeroDyn14_Data),     INTENT(INOUT) :: AD14                !< AeroDyn14 data
   TYPE(AeroDyn_Data),       INTENT(INOUT) :: AD                  !< AeroDyn data
   TYPE(InflowWind_Data),    INTENT(INOUT) :: IfW                 !< InflowWind data
   TYPE(HydroDyn_Data),      INTENT(INOUT) :: HD                  !< HydroDyn data
   TYPE(SubDyn_Data),        INTENT(INOUT) :: SD                  !< SubDyn data
   TYPE(ExtPtfm_Data),       INTENT(INOUT) :: ExtPtfm             !< ExtPtfm data
   TYPE(MAP_Data),           INTENT(INOUT) :: MAPp                !< MAP data
   TYPE(FEAMooring_Data),    INTENT(INOUT) :: FEAM                !< FEAMooring data
   TYPE(MoorDyn_Data),       INTENT(INOUT) :: MD                  !< Data for the MoorDyn module
   TYPE(OrcaFlex_Data),      INTENT(INOUT) :: Orca                !< OrcaFlex interface data
   TYPE(IceFloe_Data),       INTENT(INOUT) :: IceF                !< IceFloe data
   TYPE(IceDyn_Data),        INTENT(INOUT) :: IceD                !< All the IceDyn data used in time-step loop
   TYPE(SoilDyn_Data),       INTENT(INOUT) :: SlD                 !< SoilDyn data

   !TYPE(FAST_ModuleMapType), INTENT(INOUT) :: MeshMapData         ! Data for mapping between modules
      
   INTEGER(IntKi),           INTENT(  OUT) :: ErrStat             !< Error status of the operation
   CHARACTER(*),             INTENT(  OUT) :: ErrMsg              !< Error message if ErrStat /= ErrID_None

   ! local variables
   INTEGER(IntKi)                          :: i, j, k             ! loop counters
   INTEGER(IntKi)                          :: ErrStat2
   CHARACTER(ErrMsgLen)                    :: ErrMsg2
   
   CHARACTER(*), PARAMETER                 :: RoutineName = 'FAST_ExtrapInterpMods'       
   
      !++++++++++++++++++++++++++++++++++++++++++++++++++++++++++++++++++++++++++++++++++++++++++++++++++++++++++++++++++++++++++++
      ! Step 1.a: Extrapolate Inputs (gives predicted values at t+dt)
      ! 
      ! a) Extrapolate inputs
      !    to t + dt (i.e., t_global_next); will only be used by modules with an implicit dependence on input data.
      ! b) Shift "window" of the ModName%Input
      !++++++++++++++++++++++++++++++++++++++++++++++++++++++++++++++++++++++++++++++++++++++++++++++++++++++++++++++++++++++++++++
    
      ErrStat = ErrID_None
      ErrMsg  = ""
      
      ! ElastoDyn
      CALL ED_Input_ExtrapInterp(ED%Input, ED%InputTimes, ED%u, t_global_next, ErrStat2, ErrMsg2)
         CALL SetErrStat(ErrStat2,ErrMsg2,ErrStat,ErrMsg,RoutineName )

      DO j = p_FAST%InterpOrder, 1, -1
         CALL ED_CopyInput (ED%Input(j),  ED%Input(j+1),  MESH_UPDATECOPY, Errstat2, ErrMsg2)
            CALL SetErrStat(ErrStat2,ErrMsg2,ErrStat,ErrMsg,RoutineName )
         ED%InputTimes(j+1) = ED%InputTimes(j)
      END DO
  
      CALL ED_CopyInput (ED%u,  ED%Input(1),  MESH_UPDATECOPY, Errstat2, ErrMsg2)
         CALL SetErrStat(ErrStat2,ErrMsg2,ErrStat,ErrMsg,RoutineName )
      ED%InputTimes(1)  = t_global_next
  
      
      ! BeamDyn
      IF (p_FAST%CompElast == Module_BD) THEN
         
         DO k = 1,p_FAST%nBeams
         
            CALL BD_Input_ExtrapInterp(BD%Input(:,k), BD%InputTimes(:,k), BD%u(k), t_global_next, ErrStat2, ErrMsg2)
               CALL SetErrStat(ErrStat2,ErrMsg2,ErrStat,ErrMsg,RoutineName )
            
            ! Shift "window" of BD%Input 
  
            DO j = p_FAST%InterpOrder, 1, -1
               CALL BD_CopyInput (BD%Input(j,k),  BD%Input(j+1,k),  MESH_UPDATECOPY, Errstat2, ErrMsg2)
                  CALL SetErrStat(ErrStat2,ErrMsg2,ErrStat,ErrMsg,RoutineName )
               BD%InputTimes(j+1,k) = BD%InputTimes(j,k)
            END DO
  
            CALL BD_CopyInput (BD%u(k),  BD%Input(1,k),  MESH_UPDATECOPY, Errstat2, ErrMsg2)
               CALL SetErrStat(ErrStat2,ErrMsg2,ErrStat,ErrMsg,RoutineName )
            BD%InputTimes(1,k) = t_global_next          
            
         END DO ! k=p_FAST%nBeams
         
      END IF  ! BeamDyn 
      
      ! AeroDyn v14
      IF ( p_FAST%CompAero == Module_AD14 ) THEN
         
         CALL AD14_Input_ExtrapInterp(AD14%Input, AD14%InputTimes, AD14%u, t_global_next, ErrStat2, ErrMsg2)
            CALL SetErrStat(ErrStat2,ErrMsg2,ErrStat,ErrMsg,RoutineName )
            
         ! Shift "window" of AD14%Input
  
         DO j = p_FAST%InterpOrder, 1, -1
            CALL AD14_CopyInput (AD14%Input(j),  AD14%Input(j+1),  MESH_UPDATECOPY, Errstat2, ErrMsg2)
               CALL SetErrStat(ErrStat2,ErrMsg2,ErrStat,ErrMsg,RoutineName )
            AD14%InputTimes(j+1)  = AD14%InputTimes(j)
         END DO
  
         CALL AD14_CopyInput (AD14%u,  AD14%Input(1),  MESH_UPDATECOPY, Errstat2, ErrMsg2)
            CALL SetErrStat(ErrStat2,ErrMsg2,ErrStat,ErrMsg,RoutineName )
         AD14%InputTimes(1)  = t_global_next          
            
      ELSEIF ( p_FAST%CompAero == Module_AD ) THEN
         
         CALL AD_Input_ExtrapInterp(AD%Input, AD%InputTimes, AD%u, t_global_next, ErrStat2, ErrMsg2)
            CALL SetErrStat(ErrStat2,ErrMsg2,ErrStat,ErrMsg,RoutineName )
                        
         ! Shift "window" of AD%Input 
  
         DO j = p_FAST%InterpOrder, 1, -1
            CALL AD_CopyInput (AD%Input(j),  AD%Input(j+1),  MESH_UPDATECOPY, Errstat2, ErrMsg2)
               CALL SetErrStat(ErrStat2,ErrMsg2,ErrStat,ErrMsg,RoutineName )
            AD%InputTimes(j+1)  = AD%InputTimes(j)
         END DO
  
         CALL AD_CopyInput (AD%u,  AD%Input(1),  MESH_UPDATECOPY, Errstat2, ErrMsg2)
            CALL SetErrStat(ErrStat2,ErrMsg2,ErrStat,ErrMsg,RoutineName )
         AD%InputTimes(1)  = t_global_next    
         
      END IF  ! CompAero      
      
         
      ! InflowWind
      IF ( p_FAST%CompInflow == Module_IfW ) THEN
         
         CALL InflowWind_Input_ExtrapInterp(IfW%Input, IfW%InputTimes, IfW%u, t_global_next, ErrStat2, ErrMsg2)
            CALL SetErrStat(ErrStat2,ErrMsg2,ErrStat,ErrMsg,RoutineName )
            
         ! Shift "window" of IfW%Input
  
         DO j = p_FAST%InterpOrder, 1, -1
            CALL InflowWind_CopyInput (IfW%Input(j),  IfW%Input(j+1),  MESH_UPDATECOPY, Errstat2, ErrMsg2)
               CALL SetErrStat(ErrStat2,ErrMsg2,ErrStat,ErrMsg,RoutineName )
            IfW%InputTimes(j+1)  = IfW%InputTimes(j)
         END DO
  
         CALL InflowWind_CopyInput (IfW%u,  IfW%Input(1),  MESH_UPDATECOPY, Errstat2, ErrMsg2)
            CALL SetErrStat(ErrStat2,ErrMsg2,ErrStat,ErrMsg,RoutineName )
         IfW%InputTimes(1)  = t_global_next          
            
      END IF  ! CompInflow          
      
      
      ! ServoDyn
      IF ( p_FAST%CompServo == Module_SrvD ) THEN
         
         CALL SrvD_Input_ExtrapInterp(SrvD%Input, SrvD%InputTimes, SrvD%u, t_global_next, ErrStat2, ErrMsg2)
            CALL SetErrStat(ErrStat2,ErrMsg2,ErrStat,ErrMsg,RoutineName )
            
         ! Shift "window" of SrvD%Input
  
         DO j = p_FAST%InterpOrder, 1, -1
            CALL SrvD_CopyInput (SrvD%Input(j),  SrvD%Input(j+1),  MESH_UPDATECOPY, ErrStat2, ErrMsg2)
               CALL SetErrStat(ErrStat2,ErrMsg2,ErrStat,ErrMsg,RoutineName )
            SrvD%InputTimes(j+1)  = SrvD%InputTimes(j)
         END DO
  
         CALL SrvD_CopyInput (SrvD%u,  SrvD%Input(1),  MESH_UPDATECOPY, ErrStat2, ErrMsg2)
            CALL SetErrStat(ErrStat2,ErrMsg2,ErrStat,ErrMsg,RoutineName )
         SrvD%InputTimes(1)  = t_global_next          
            
      END IF  ! ServoDyn       
      
      ! HydroDyn
      IF ( p_FAST%CompHydro == Module_HD ) THEN

         CALL HydroDyn_Input_ExtrapInterp(HD%Input, HD%InputTimes, HD%u, t_global_next, ErrStat2, ErrMsg2)
            CALL SetErrStat(ErrStat2,ErrMsg2,ErrStat,ErrMsg,RoutineName )
            
         ! Shift "window" of HD%Input
            
         DO j = p_FAST%InterpOrder, 1, -1

            CALL HydroDyn_CopyInput (HD%Input(j),  HD%Input(j+1),  MESH_UPDATECOPY, ErrStat2, ErrMsg2)
               CALL SetErrStat(ErrStat2,ErrMsg2,ErrStat,ErrMsg,RoutineName )
            HD%InputTimes(j+1) = HD%InputTimes(j)
         END DO

         CALL HydroDyn_CopyInput (HD%u,  HD%Input(1),  MESH_UPDATECOPY, Errstat2, ErrMsg2)
            CALL SetErrStat(ErrStat2,ErrMsg2,ErrStat,ErrMsg,RoutineName )
         HD%InputTimes(1) = t_global_next          
            
      END IF  ! HydroDyn

      
      ! SubDyn/ExtPtfm_MCKF
      IF ( p_FAST%CompSub == Module_SD ) THEN

         CALL SD_Input_ExtrapInterp(SD%Input, SD%InputTimes, SD%u, t_global_next, ErrStat2, ErrMsg2)
            CALL SetErrStat(ErrStat2,ErrMsg2,ErrStat,ErrMsg,RoutineName )
            
         ! Shift "window" of SD%Input
  
         DO j = p_FAST%InterpOrder, 1, -1
            CALL SD_CopyInput (SD%Input(j),  SD%Input(j+1),  MESH_UPDATECOPY, Errstat2, ErrMsg2)
               CALL SetErrStat(ErrStat2,ErrMsg2,ErrStat,ErrMsg,RoutineName )
            SD%InputTimes(j+1) = SD%InputTimes(j)
         END DO
  
         CALL SD_CopyInput (SD%u,  SD%Input(1),  MESH_UPDATECOPY, Errstat2, ErrMsg2)
            CALL SetErrStat(ErrStat2,ErrMsg2,ErrStat,ErrMsg,RoutineName )
         SD%InputTimes(1) = t_global_next          
            
      ELSE IF ( p_FAST%CompSub == Module_ExtPtfm ) THEN

         CALL ExtPtfm_Input_ExtrapInterp(ExtPtfm%Input, ExtPtfm%InputTimes, ExtPtfm%u, t_global_next, ErrStat2, ErrMsg2)
            CALL SetErrStat(ErrStat2,ErrMsg2,ErrStat,ErrMsg,RoutineName )
                        
         ! Shift "window" of ExtPtfm%Input
  
         DO j = p_FAST%InterpOrder, 1, -1
            CALL ExtPtfm_CopyInput (ExtPtfm%Input(j),  ExtPtfm%Input(j+1),  MESH_UPDATECOPY, Errstat2, ErrMsg2)
               CALL SetErrStat(ErrStat2,ErrMsg2,ErrStat,ErrMsg,RoutineName )
            ExtPtfm%InputTimes(j+1) = ExtPtfm%InputTimes(j)
         END DO
  
         CALL ExtPtfm_CopyInput (ExtPtfm%u,  ExtPtfm%Input(1),  MESH_UPDATECOPY, Errstat2, ErrMsg2)
            CALL SetErrStat(ErrStat2,ErrMsg2,ErrStat,ErrMsg,RoutineName )
         ExtPtfm%InputTimes(1) = t_global_next          
      END IF  ! SubDyn/ExtPtfm_MCKF
      
      
      ! Mooring (MAP , FEAM , MoorDyn)
      ! MAP
      IF ( p_FAST%CompMooring == Module_MAP ) THEN
         
         CALL MAP_Input_ExtrapInterp(MAPp%Input, MAPp%InputTimes, MAPp%u, t_global_next, ErrStat2, ErrMsg2)
            CALL SetErrStat(ErrStat2,ErrMsg2,ErrStat,ErrMsg,RoutineName )
            
         ! Shift "window" of MAPp%Input
  
         DO j = p_FAST%InterpOrder, 1, -1
            CALL MAP_CopyInput (MAPp%Input(j),  MAPp%Input(j+1),  MESH_UPDATECOPY, Errstat2, ErrMsg2)
               CALL SetErrStat(ErrStat2,ErrMsg2,ErrStat,ErrMsg,RoutineName )
            MAPp%InputTimes(j+1) = MAPp%InputTimes(j)
         END DO
  
         CALL MAP_CopyInput (MAPp%u,  MAPp%Input(1),  MESH_UPDATECOPY, Errstat2, ErrMsg2)
            CALL SetErrStat(ErrStat2,ErrMsg2,ErrStat,ErrMsg,RoutineName )
         MAPp%InputTimes(1) = t_global_next          
            
      ! MoorDyn
      ELSEIF ( p_FAST%CompMooring == Module_MD ) THEN
         
         CALL MD_Input_ExtrapInterp(MD%Input, MD%InputTimes, MD%u, t_global_next, ErrStat2, ErrMsg2)
            CALL SetErrStat(ErrStat2,ErrMsg2,ErrStat,ErrMsg,RoutineName )
            
         ! Shift "window" of MD%Input
  
         DO j = p_FAST%InterpOrder, 1, -1
            CALL MD_CopyInput (MD%Input(j),  MD%Input(j+1),  MESH_UPDATECOPY, Errstat2, ErrMsg2)
               CALL SetErrStat(ErrStat2,ErrMsg2,ErrStat,ErrMsg,RoutineName )
            MD%InputTimes( j+1) = MD%InputTimes( j)
         END DO
  
         CALL MD_CopyInput (MD%u,  MD%Input(1),  MESH_UPDATECOPY, Errstat2, ErrMsg2)
            CALL SetErrStat(ErrStat2,ErrMsg2,ErrStat,ErrMsg,RoutineName )
         MD%InputTimes(1)  = t_global_next          
         
      ! FEAM
      ELSEIF ( p_FAST%CompMooring == Module_FEAM ) THEN
         
         CALL FEAM_Input_ExtrapInterp(FEAM%Input, FEAM%InputTimes, FEAM%u, t_global_next, ErrStat2, ErrMsg2)
            CALL SetErrStat(ErrStat2,ErrMsg2,ErrStat,ErrMsg,RoutineName )
            
         ! Shift "window" of FEAM%Input
  
         DO j = p_FAST%InterpOrder, 1, -1
            CALL FEAM_CopyInput (FEAM%Input(j),  FEAM%Input(j+1),  MESH_UPDATECOPY, Errstat2, ErrMsg2)
               CALL SetErrStat(ErrStat2,ErrMsg2,ErrStat,ErrMsg,RoutineName )
            FEAM%InputTimes( j+1) = FEAM%InputTimes( j)
         END DO
  
         CALL FEAM_CopyInput (FEAM%u,  FEAM%Input(1),  MESH_UPDATECOPY, Errstat2, ErrMsg2)
            CALL SetErrStat(ErrStat2,ErrMsg2,ErrStat,ErrMsg,RoutineName )
         FEAM%InputTimes(1)  = t_global_next          
         
      ! OrcaFlex
      ELSEIF ( p_FAST%CompMooring == Module_Orca ) THEN
         
         CALL Orca_Input_ExtrapInterp(Orca%Input, Orca%InputTimes, Orca%u, t_global_next, ErrStat2, ErrMsg2)
            CALL SetErrStat(ErrStat2,ErrMsg2,ErrStat,ErrMsg,RoutineName )
                        
         ! Shift "window" of Orca%Input
  
         DO j = p_FAST%InterpOrder, 1, -1
            CALL Orca_CopyInput (Orca%Input(j),  Orca%Input(j+1),  MESH_UPDATECOPY, Errstat2, ErrMsg2)
               CALL SetErrStat(ErrStat2,ErrMsg2,ErrStat,ErrMsg,RoutineName )
            Orca%InputTimes( j+1) = Orca%InputTimes( j)
         END DO
  
         CALL Orca_CopyInput (Orca%u,  Orca%Input(1),  MESH_UPDATECOPY, Errstat2, ErrMsg2)
            CALL SetErrStat(ErrStat2,ErrMsg2,ErrStat,ErrMsg,RoutineName )
         Orca%InputTimes(1)  = t_global_next          
         
      END IF  ! MAP/FEAM/MoorDyn/OrcaFlex
      
           
            
      ! Ice (IceFloe or IceDyn)
      ! IceFloe
      IF ( p_FAST%CompIce == Module_IceF ) THEN
         
         CALL IceFloe_Input_ExtrapInterp(IceF%Input, IceF%InputTimes, IceF%u, t_global_next, ErrStat2, ErrMsg2)
            CALL SetErrStat(ErrStat2,ErrMsg2,ErrStat,ErrMsg,RoutineName )
            
         ! Shift "window" of IceF%Input
  
         DO j = p_FAST%InterpOrder, 1, -1
            CALL IceFloe_CopyInput (IceF%Input(j),  IceF%Input(j+1),  MESH_UPDATECOPY, Errstat2, ErrMsg2)
               CALL SetErrStat(ErrStat2,ErrMsg2,ErrStat,ErrMsg,RoutineName )
            IceF%InputTimes(j+1) = IceF%InputTimes(j)
         END DO
  
         CALL IceFloe_CopyInput (IceF%u,  IceF%Input(1),  MESH_UPDATECOPY, Errstat2, ErrMsg2)
            CALL SetErrStat(ErrStat2,ErrMsg2,ErrStat,ErrMsg,RoutineName )
         IceF%InputTimes(1) = t_global_next          
            
      ! IceDyn
      ELSEIF ( p_FAST%CompIce == Module_IceD ) THEN
         
         DO i = 1,p_FAST%numIceLegs
         
            CALL IceD_Input_ExtrapInterp(IceD%Input(:,i), IceD%InputTimes(:,i), IceD%u(i), t_global_next, ErrStat2, ErrMsg2)
               CALL SetErrStat(ErrStat2,ErrMsg2,ErrStat,ErrMsg,RoutineName )
            
            ! Shift "window" of IceD%Input
  
            DO j = p_FAST%InterpOrder, 1, -1
               CALL IceD_CopyInput (IceD%Input(j,i),  IceD%Input(j+1,i),  MESH_UPDATECOPY, Errstat2, ErrMsg2)
                  CALL SetErrStat(ErrStat2,ErrMsg2,ErrStat,ErrMsg,RoutineName )
               IceD%InputTimes(j+1,i) = IceD%InputTimes(j,i)
            END DO
  
            CALL IceD_CopyInput (IceD%u(i),  IceD%Input(1,i),  MESH_UPDATECOPY, Errstat2, ErrMsg2)
               CALL SetErrStat(ErrStat2,ErrMsg2,ErrStat,ErrMsg,RoutineName )
            IceD%InputTimes(1,i) = t_global_next          
            
         END DO ! numIceLegs
         
      
      END IF  ! IceFloe/IceDyn


      ! SoilDyn
      IF ( p_FAST%CompSoil == Module_SlD ) THEN

         CALL SlD_Input_ExtrapInterp(SlD%Input, SlD%InputTimes, SlD%u, t_global_next, ErrStat2, ErrMsg2)
            CALL SetErrStat(ErrStat2,ErrMsg2,ErrStat,ErrMsg,RoutineName )
                        
         !CALL SlD_Output_ExtrapInterp(SlD_Output, SlD_OutputTimes, SlD%y, t_global_next, ErrStat2, ErrMsg2)
         !   CALL SetErrStat(ErrStat2,ErrMsg2,ErrStat,ErrMsg,RoutineName )
            
            
         ! Shift "window" of SlD%Input and SlD_Output
  
         DO j = p_FAST%InterpOrder, 1, -1
            CALL SlD_CopyInput (SlD%Input(j),  SlD%Input(j+1),  MESH_UPDATECOPY, Errstat2, ErrMsg2)
               CALL SetErrStat(ErrStat2,ErrMsg2,ErrStat,ErrMsg,RoutineName )
           !CALL SlD_CopyOutput(SlD_Output(j), SlD_Output(j+1), MESH_UPDATECOPY, Errstat2, ErrMsg2)
            SlD%InputTimes(j+1) = SlD%InputTimes(j)
            !SlD_OutputTimes(j+1) = SlD_OutputTimes(j)
         END DO
  
         CALL SlD_CopyInput (SlD%u,  SlD%Input(1),  MESH_UPDATECOPY, Errstat2, ErrMsg2)
            CALL SetErrStat(ErrStat2,ErrMsg2,ErrStat,ErrMsg,RoutineName )
         !CALL SlD_CopyOutput(SlD%y,  SlD_Output(1), MESH_UPDATECOPY, Errstat2, ErrMsg2)
         SlD%InputTimes(1) = t_global_next          
         !SlD_OutputTimes(1) = t_global_next 

      END IF   ! SoilDyn

 
END SUBROUTINE FAST_ExtrapInterpMods
!----------------------------------------------------------------------------------------------------------------------------------
                   
                   
                   
END MODULE FAST_Solver<|MERGE_RESOLUTION|>--- conflicted
+++ resolved
@@ -2142,11 +2142,8 @@
                                      , u_MD,   y_MD   & 
                                      , u_IceF, y_IceF & 
                                      , u_IceD, y_IceD & 
-<<<<<<< HEAD
+                                     , u_SrvD, y_SrvD & 
                                      , u_SlD,  y_SlD  & 
-=======
-                                     , u_SrvD, y_SrvD & 
->>>>>>> 34ef10ef
                                      , MeshMapData , ErrStat, ErrMsg, WriteThisStep )
 !..................................................................................................................................
 
@@ -2239,13 +2236,8 @@
    TYPE(IceFloe_InputType),           INTENT(INOUT)  :: u_IceF                    !< IceFloe inputs (INOUT just because I don't want to use another tempoarary mesh and we'll overwrite this later)
    TYPE(IceD_OutputType),             INTENT(IN   )  :: y_IceD(:)                 !< IceDyn outputs  
    TYPE(IceD_InputType),              INTENT(INOUT)  :: u_IceD(:)                 !< IceDyn inputs (INOUT just because I don't want to use another tempoarary mesh and we'll overwrite this later)
-<<<<<<< HEAD
-
-
-=======
    TYPE(SrvD_OutputType),             INTENT(IN   )  :: y_SrvD                    !< SrvD outputs  
    TYPE(SrvD_InputType),              INTENT(INOUT)  :: u_SrvD                    !< SrvD inputs (INOUT just because I don't want to use another tempoarary mesh and we'll overwrite this later)
->>>>>>> 34ef10ef
       
    TYPE(FAST_ModuleMapType)          , INTENT(INOUT) :: MeshMapData               !< data for mapping meshes between modules
    INTEGER(IntKi)                    , INTENT(  OUT) :: ErrStat                   !< Error status of the operation
@@ -2421,6 +2413,7 @@
                CALL SetErrStat( ErrStat2, ErrMsg2, ErrStat, ErrMsg, RoutineName  )
          END IF
          
+         
          IF ( ErrStat >= AbortErrLev ) THEN
             CALL CleanUp()
             RETURN      
@@ -2627,7 +2620,6 @@
                                              
             END DO !ExtPtfm contribution                
             
- 
 #ifdef OUTPUT_ADDEDMASS  
 IF (p_FAST%CompHydro == Module_HD ) THEN
    UnAM = -1
@@ -2858,17 +2850,10 @@
          END IF
 
          
-<<<<<<< HEAD
-         ! put the acceleration data (calculated in this routine) back         
-         IF (MeshMapData%u_HD_M_LumpedMesh%Committed) THEN
-             u_HD%Morison%LumpedMesh%RotationAcc     = MeshMapData%u_HD_M_LumpedMesh%RotationAcc
-             u_HD%Morison%LumpedMesh%TranslationAcc  = MeshMapData%u_HD_M_LumpedMesh%TranslationAcc  
-=======
-         ! put the acceleration data (calucluted in this routine) back         
+         ! put the acceleration data (calculated in this routine) back
          IF (MeshMapData%u_HD_M_Mesh%Committed) THEN
              u_HD%Morison%Mesh%RotationAcc     = MeshMapData%u_HD_M_Mesh%RotationAcc
-             u_HD%Morison%Mesh%TranslationAcc  = MeshMapData%u_HD_M_Mesh%TranslationAcc  
->>>>>>> 34ef10ef
+             u_HD%Morison%Mesh%TranslationAcc  = MeshMapData%u_HD_M_Mesh%TranslationAcc
          ENDIF
         
          IF (MeshMapData%u_HD_W_Mesh%Committed) THEN
@@ -2880,7 +2865,6 @@
                           
       END IF
       
-
       IF ( p_FAST%CompSub == Module_SD ) THEN       
          !...............
          ! SD motion inputs: (from ED)
@@ -2929,7 +2913,6 @@
          u_Orca%PtfmMesh%RotationAcc    = MeshMapData%u_Orca_PtfmMesh%RotationAcc    
          u_Orca%PtfmMesh%TranslationAcc = MeshMapData%u_Orca_PtfmMesh%TranslationAcc    
       END IF
-
 
       !...............................................
       ! We're finished
@@ -3024,12 +3007,10 @@
          
       END IF  
 
-<<<<<<< HEAD
       IF ( p_FAST%CompSoil == Module_SlD ) THEN
          CALL SlD_InputSolve(  u_SlD, y_SD2, MeshMapData, ErrStat2, ErrMsg2 )
             CALL SetErrStat(ErrStat2,ErrMsg2, ErrStat, ErrMsg, RoutineName)
       END IF
-=======
 
    !..................
    ! Set motions for the ServoDyn Structural control for platform inputs (this has accelerations, but we assume the loads generated are small)
@@ -3039,7 +3020,6 @@
          call Transfer_SD_to_SStC( u_SrvD, y_SD2, MeshMapData, ErrStat2, ErrMsg2 )
             call SetErrStat(ErrStat2,ErrMsg2,ErrStat,ErrMsg,RoutineName)
       ENDIF
->>>>>>> 34ef10ef
 
 
       IF ( p_FAST%CompElast == Module_BD .and. BD_Solve_Option1) THEN
@@ -3064,20 +3044,11 @@
       
       IF ( p_FAST%CompSub == Module_SD ) THEN
       
-<<<<<<< HEAD
-         IF ( p_FAST%CompHydro == Module_HD .or. p_FAST%CompSoil == Module_SlD ) THEN
-            ! initialize these SD loads inputs here in case HD is used  (note from initialiazation that these meshes don't exist if HD or SlD aren't used)
-            MeshMapData%u_SD_LMesh%Force  = 0.0_ReKi
-            MeshMapData%u_SD_LMesh%Moment = 0.0_ReKi
-         END IF
-      
-=======
          IF ( p_FAST%CompHydro == Module_HD .or. (p_FAST%CompServo == Module_SrvD .and. allocated(y_SrvD%SStC)) ) THEN
             ! initialize these SD loads inputs here in case HD is used  (note from initialiazation that these meshes don't exist if HD isn't used)
             MeshMapData%u_SD_LMesh%Force  = 0.0_ReKi
             MeshMapData%u_SD_LMesh%Moment = 0.0_ReKi
          ENDIF
->>>>>>> 34ef10ef
 
          IF ( p_FAST%CompHydro == Module_HD ) THEN
             
@@ -3456,11 +3427,7 @@
    
                   
    p_FAST%SizeJac_Opt1(3) = SD_TPMesh%NNodes*6                    ! SD inputs: 6 accelerations per node (size of SD input from ED) 
-<<<<<<< HEAD
-   IF ( p_FAST%CompHydro == Module_HD .or. p_FAST%CompSoil == Module_SlD ) THEN   
-=======
-   IF ( p_FAST%CompHydro == Module_HD  .or.   (p_FAST%CompServo == Module_SrvD .and. ALLOCATED(SrvD_u_SStC)) ) THEN
->>>>>>> 34ef10ef
+   IF ( p_FAST%CompHydro == Module_HD  .or.   (p_FAST%CompServo == Module_SrvD .and. ALLOCATED(SrvD_u_SStC)) .or. p_FAST%CompSoil == Module_SlD ) THEN
       p_FAST%SizeJac_Opt1(3) = p_FAST%SizeJac_Opt1(3) &   
                                     + SD_LMesh%NNodes *6          ! SD inputs: 6 loads per node (size of SD input from HD)       
    END IF
@@ -3491,6 +3458,7 @@
       p_FAST%SizeJac_Opt1(9) = 0
    end if
    
+                              
                               
    p_FAST%SizeJac_Opt1(1) = sum( p_FAST%SizeJac_Opt1 )   ! all the inputs from these modules
                   
@@ -3588,11 +3556,7 @@
       end do !j      
    end do !i   
    
-<<<<<<< HEAD
-   IF ( p_FAST%CompHydro == Module_HD .or. p_FAST%CompSoil == Module_SlD ) THEN   ! this SD mesh linked only when HD or SlD are enabled
-=======
-   if ( p_FAST%CompHydro == Module_HD .or. (p_FAST%CompServo == Module_SrvD .and. ALLOCATED(SrvD_u_SStC)) ) then   ! this SD mesh linked only when HD is enabled, or SrvD SStC enabled
->>>>>>> 34ef10ef
+   if ( p_FAST%CompHydro == Module_HD .or. (p_FAST%CompServo == Module_SrvD .and. ALLOCATED(SrvD_u_SStC)) .or. p_FAST%CompSoil == Module_SlD ) then   ! this SD mesh linked only when HDi, SlD, or SrvD SStC enabled
    
       ! SD_LMesh
       do i=1,SD_LMesh%NNodes
@@ -3809,11 +3773,7 @@
       indx_first = indx_last + 1
    end do
          
-<<<<<<< HEAD
-   if ( p_FAST%CompHydro == Module_HD .or. p_FAST%CompSoil == Module_SlD ) then   ! this SD mesh linked only when HD or SoilDyn is enabled
-=======
-   if ( p_FAST%CompHydro == Module_HD .or. (p_FAST%CompServo == Module_SrvD .and. ALLOCATED(SrvD_u_SStC)) ) then   ! this SD mesh linked only when HD is enabled, or SrvD SStC enabled
->>>>>>> 34ef10ef
+   if ( p_FAST%CompHydro == Module_HD .or. (p_FAST%CompServo == Module_SrvD .and. ALLOCATED(SrvD_u_SStC)) .or. p_FAST%CompSoil == Module_SlD ) then   ! this SD mesh linked only when HD, SlD, or SrvD SStC enabled
       ! SD inputs (SD_LMesh):        
       do i=1,SD_LMesh%NNodes
          indx_last  = indx_first + 2 
@@ -3994,21 +3954,6 @@
                                    
    END DO
 
-CONTAINS
-   function PerturbOrient(Orientation,Indx,perturb)
-      real(R8Ki)              :: PerturbOrient(3,3)
-      real(R8Ki), intent(in)  :: Orientation(3,3)
-      integer,    intent(in)  :: Indx
-      real(ReKi), intent(in)  :: perturb
-      real(R8Ki)              :: Tmp3(3)
-      real(R8Ki)              :: Tmp33(3,3)
-      character(ErrMsgLen)    :: ErrMsg2  ! we will ignore
-      integer                 :: ErrStat2 ! we will ignore
-      Tmp3 = 0.0_R8Ki
-      Tmp3(Indx) = real(perturb,R8Ki)
-      call SmllRotTrans( 'Perturb Orientation',Tmp3(1), Tmp3(2), Tmp3(3), Tmp33, '', ErrStat2, ErrMsg2 )
-      PerturbOrient = Orientation*Tmp33
-   end function PerturbOrient
 END SUBROUTINE Add_FullOpt1_u_delta
 !----------------------------------------------------------------------------------------------------------------------------------
 !> This routine perturbs the nth element of the u array (and mesh/field it corresponds to)
@@ -4104,17 +4049,10 @@
       perturb = GetPerturb( u_Orca_perturb%PtfmMesh%RotationAcc(fieldIndx , node) )
       u_Orca_perturb%PtfmMesh%RotationAcc(   fieldIndx,node) = u_Orca_perturb%PtfmMesh%RotationAcc(   fieldIndx,node) + perturb      
       
-<<<<<<< HEAD
-   CASE (23) !Module/Mesh/Field: u_ExtPtfm%PtfmMesh%TranslationAcc = 23
-      perturb = GetPerturb( u_ExtPtfm_perturb%PtfmMesh%TranslationAcc(fieldIndx , node) )
-      u_ExtPtfm_perturb%PtfmMesh%TranslationAcc(fieldIndx,node) = u_ExtPtfm_perturb%PtfmMesh%TranslationAcc(fieldIndx,node) + perturb      
-   CASE (24) !Module/Mesh/Field: u_ExtPtfm%PtfmMesh%RotationAcc = 24
-=======
    CASE (21) !Module/Mesh/Field: u_ExtPtfm%PtfmMesh%TranslationAcc = 21
       perturb = GetPerturb( u_ExtPtfm_perturb%PtfmMesh%TranslationAcc(fieldIndx , node) )
       u_ExtPtfm_perturb%PtfmMesh%TranslationAcc(fieldIndx,node) = u_ExtPtfm_perturb%PtfmMesh%TranslationAcc(fieldIndx,node) + perturb      
    CASE (22) !Module/Mesh/Field: u_ExtPtfm%PtfmMesh%RotationAcc = 22
->>>>>>> 34ef10ef
       perturb = GetPerturb( u_ExtPtfm_perturb%PtfmMesh%RotationAcc(fieldIndx , node) )
       u_ExtPtfm_perturb%PtfmMesh%RotationAcc(   fieldIndx,node) = u_ExtPtfm_perturb%PtfmMesh%RotationAcc(   fieldIndx,node) + perturb      
       
@@ -4122,21 +4060,7 @@
                                    
    u_perturb(n) = u_perturb(n) + perturb
    
-CONTAINS
-   function PerturbOrient(Orientation,Indx,perturb)
-      real(R8Ki)              :: PerturbOrient(3,3)
-      real(R8Ki), intent(in)  :: Orientation(3,3)
-      integer,    intent(in)  :: Indx
-      real(ReKi), intent(in)  :: perturb
-      real(R8Ki)              :: Tmp3(3)
-      real(R8Ki)              :: Tmp33(3,3)
-      character(ErrMsgLen)    :: ErrMsg2  ! we will ignore
-      integer                 :: ErrStat2 ! we will ignore
-      Tmp3 = 0.0_R8Ki
-      Tmp3(Indx) = real(perturb,R8Ki) !/ p_FAST%UJacSclFact
-      call SmllRotTrans( 'Perturb Orientation',Tmp3(1), Tmp3(2), Tmp3(3), Tmp33, '', ErrStat2, ErrMsg2 )
-      PerturbOrient = Tmp33
-   end function PerturbOrient
+        
 END SUBROUTINE Perturb_u_FullOpt1
 !----------------------------------------------------------------------------------------------------------------------------------
 !> This routine resets the remap flags on all of the meshes
@@ -5054,12 +4978,7 @@
          CALL MeshCopy ( SD%Input(1)%TPMesh, MeshMapData%u_SD_TPMesh, MESH_NEWCOPY, ErrStat2, ErrMsg2 )      
             CALL SetErrStat( ErrStat2, ErrMsg2, ErrStat, ErrMsg, RoutineName//':u_SD_TPMesh' )                 
                
-<<<<<<< HEAD
-         IF ( p_FAST%CompHydro == Module_HD .or. p_FAST%CompSoil == Module_SlD ) THEN
-               
-=======
-         IF ( p_FAST%CompHydro == Module_HD .or. ( p_FAST%CompServo == Module_SrvD .and. ALLOCATED(SrvD%Input(1)%SStC) )) THEN
->>>>>>> 34ef10ef
+         IF ( p_FAST%CompHydro == Module_HD .or. ( p_FAST%CompServo == Module_SrvD .and. ALLOCATED(SrvD%Input(1)%SStC) ) .or. p_FAST%CompSoil == Module_SlD ) THEN
             CALL MeshCopy ( SD%Input(1)%LMesh, MeshMapData%u_SD_LMesh, MESH_NEWCOPY, ErrStat2, ErrMsg2 )      
                CALL SetErrStat( ErrStat2, ErrMsg2, ErrStat, ErrMsg, RoutineName//':u_SD_LMesh' )                 
          END IF
@@ -5216,41 +5135,34 @@
                                          MAPp%Input(1), FEAM%Input(1), MD%Input(1), &
                                          Orca%Input(1), BD%Input(1,:), SrvD%Input(1), MeshMapData, ErrStat2, ErrMsg2 )         
       CALL SetErrStat( ErrStat2, ErrMsg2, ErrStat, ErrMsg, RoutineName )                                     
-<<<<<<< HEAD
-   
     
-      ! Calculate SubDyn and transfer outputs to SoilDyn
-   IF ( p_FAST%CompSub == Module_SD .and. p_FAST%CompSoil == Module_SlD ) THEN
+      ! Calculate SubDyn and transfer outputs to HydroDyn or SoilDyn
+   IF ( p_FAST%CompSub == Module_SD ) THEN
       CALL SD_CalcOutput( this_time, SD%Input(1), SD%p, SD%x(this_state), SD%xd(this_state), SD%z(this_state), SD%OtherSt(this_state), SD%y, SD%m, ErrStat2, ErrMsg2 )
          CALL SetErrStat( ErrStat2, ErrMsg2, ErrStat, ErrMsg, RoutineName  )
-      CALL SlD_InputSolve(  SlD%Input(1), SD%y, MeshMapData, ErrStat2, ErrMsg2 )
-         CALL SetErrStat(ErrStat2,ErrMsg2, ErrStat, ErrMsg, RoutineName)
+      IF ( p_FAST%CompSoil == Module_SlD ) THEN
+         CALL SlD_InputSolve(  SlD%Input(1), SD%y, MeshMapData, ErrStat2, ErrMsg2 )
+            CALL SetErrStat(ErrStat2,ErrMsg2, ErrStat, ErrMsg, RoutineName)
+      END IF
+
+      IF ( p_FAST%CompHydro == Module_HD ) THEN            
+         call Transfer_SD_to_HD( SD%y, HD%Input(1)%WAMITMesh, HD%Input(1)%Morison%Mesh, MeshMapData, ErrStat, ErrMsg )
+
+         IF ( p_FAST%CompMooring == Module_MAP ) THEN         
+            CALL Transfer_Point_to_Point( SD%y%y3Mesh, MAPp%Input(1)%PtFairDisplacement, MeshMapData%SDy3_P_2_Mooring_P, ErrStat, ErrMsg )
+               CALL SetErrStat(ErrStat2,ErrMsg2, ErrStat, ErrMsg, RoutineName)
+         ELSEIF ( p_FAST%CompMooring == Module_MD ) THEN
+            CALL Transfer_Point_to_Point( SD%y%y3Mesh, MD%Input(1)%PtFairleadDisplacement, MeshMapData%SDy3_P_2_Mooring_P, ErrStat, ErrMsg )
+               CALL SetErrStat(ErrStat2,ErrMsg2, ErrStat, ErrMsg, RoutineName)
+         ELSEIF ( p_FAST%CompMooring == Module_FEAM ) THEN
+            CALL Transfer_Point_to_Point( SD%y%y3Mesh, FEAM%Input(1)%PtFairleadDisplacement, MeshMapData%SDy3_P_2_Mooring_P, ErrStat, ErrMsg )
+               CALL SetErrStat(ErrStat2,ErrMsg2, ErrStat, ErrMsg, RoutineName)                  
+         END IF     
+      END IF
    END IF
 
       !> Solve option 1 (rigorous solve on loads/accelerations)
-   CALL SolveOption1(this_time, this_state, calcJacobian, p_FAST, ED, BD, HD, SD, ExtPtfm, MAPp, FEAM, MD, Orca, IceF, IceD, SlD, MeshMapData, ErrStat2, ErrMsg2, WriteThisStep)
-=======
-      
-   IF ( p_FAST%CompSub == Module_SD .and. p_FAST%CompHydro == Module_HD ) THEN            
-      CALL SD_CalcOutput( this_time, SD%Input(1), SD%p, SD%x(this_state), SD%xd(this_state), SD%z(this_state), SD%OtherSt(this_state), SD%y, SD%m, ErrStat2, ErrMsg2 )
-         CALL SetErrStat( ErrStat2, ErrMsg2, ErrStat, ErrMsg, RoutineName  )
-      call Transfer_SD_to_HD( SD%y, HD%Input(1)%WAMITMesh, HD%Input(1)%Morison%Mesh, MeshMapData, ErrStat, ErrMsg )
-      
-      IF ( p_FAST%CompMooring == Module_MAP ) THEN         
-         CALL Transfer_Point_to_Point( SD%y%y3Mesh, MAPp%Input(1)%PtFairDisplacement, MeshMapData%SDy3_P_2_Mooring_P, ErrStat, ErrMsg )
-            CALL SetErrStat(ErrStat2,ErrMsg2, ErrStat, ErrMsg, RoutineName)
-      ELSEIF ( p_FAST%CompMooring == Module_MD ) THEN
-         CALL Transfer_Point_to_Point( SD%y%y3Mesh, MD%Input(1)%PtFairleadDisplacement, MeshMapData%SDy3_P_2_Mooring_P, ErrStat, ErrMsg )
-            CALL SetErrStat(ErrStat2,ErrMsg2, ErrStat, ErrMsg, RoutineName)
-      ELSEIF ( p_FAST%CompMooring == Module_FEAM ) THEN
-         CALL Transfer_Point_to_Point( SD%y%y3Mesh, FEAM%Input(1)%PtFairleadDisplacement, MeshMapData%SDy3_P_2_Mooring_P, ErrStat, ErrMsg )
-            CALL SetErrStat(ErrStat2,ErrMsg2, ErrStat, ErrMsg, RoutineName)                  
-      END IF     
-   END IF
-   
-      !> Solve option 1 (rigorous solve on loads/accelerations)
-   CALL SolveOption1(this_time, this_state, calcJacobian, p_FAST, ED, BD, HD, SD, ExtPtfm, MAPp, FEAM, MD, Orca, IceF, IceD, SrvD, MeshMapData, ErrStat2, ErrMsg2, WriteThisStep)
->>>>>>> 34ef10ef
+   CALL SolveOption1(this_time, this_state, calcJacobian, p_FAST, ED, BD, HD, SD, ExtPtfm, MAPp, FEAM, MD, Orca, IceF, IceD, SrvD, SlD, MeshMapData, ErrStat2, ErrMsg2, WriteThisStep)
       CALL SetErrStat( ErrStat2, ErrMsg2, ErrStat, ErrMsg, RoutineName )  
 
       
@@ -5313,11 +5225,7 @@
 !----------------------------------------------------------------------------------------------------------------------------------
 !> This routine implements the "option 1" solve for all inputs with direct links to HD, SD, ExtPtfm, MAP, OrcaFlex interface, and the ED 
 !! platform reference point. Also in solve option 1 are the BD-ED blade root coupling.
-<<<<<<< HEAD
-SUBROUTINE SolveOption1(this_time, this_state, calcJacobian, p_FAST, ED, BD, HD, SD, ExtPtfm, MAPp, FEAM, MD, Orca, IceF, IceD, SlD, MeshMapData, ErrStat, ErrMsg, WriteThisStep )
-=======
-SUBROUTINE SolveOption1(this_time, this_state, calcJacobian, p_FAST, ED, BD, HD, SD, ExtPtfm, MAPp, FEAM, MD, Orca, IceF, IceD, SrvD, MeshMapData, ErrStat, ErrMsg, WriteThisStep )
->>>>>>> 34ef10ef
+SUBROUTINE SolveOption1(this_time, this_state, calcJacobian, p_FAST, ED, BD, HD, SD, ExtPtfm, MAPp, FEAM, MD, Orca, IceF, IceD, SrvD, SlD, MeshMapData, ErrStat, ErrMsg, WriteThisStep )
 !...............................................................................................................................
    REAL(DbKi)              , intent(in   ) :: this_time           !< The current simulation time (actual or time of prediction)
    INTEGER(IntKi)          , intent(in   ) :: this_state          !< Index into the state array (current or predicted states)
@@ -5399,7 +5307,7 @@
       END DO
          
    END IF
-<<<<<<< HEAD
+
 
       ! SoilDyn
    IF ( p_FAST%CompSoil == Module_SlD ) THEN
@@ -5408,8 +5316,6 @@
          CALL SetErrStat( ErrStat2, ErrMsg2, ErrStat, ErrMsg, RoutineName )
    END IF
 
-=======
-      
 
    ! the Structural control (TMD) from ServoDyn requires recalculating SrvD if we are using it.  While it uses accelerations,
    ! the masses involved are small enough compared to the platform that we don't need to account for them in the jacobian
@@ -5421,7 +5327,6 @@
    END IF
 
  
->>>>>>> 34ef10ef
    IF (ErrStat >= AbortErrLev) RETURN      
    
    IF ( p_FAST%CompSub /= Module_None .OR. (p_FAST%CompElast == Module_BD .and. BD_Solve_Option1) .OR. p_FAST%CompMooring == Module_Orca ) THEN !.OR. p_FAST%CompHydro == Module_HD ) THEN
@@ -5439,11 +5344,8 @@
           ,      MD%Input(1),     MD%y &   
           ,    IceF%Input(1),   IceF%y &
           ,    IceD%Input(1,:), IceD%y &    ! bjj: I don't really want to make temp copies of input types. perhaps we should pass the whole Input() structure? (likewise for BD)...
-<<<<<<< HEAD
+          ,    SrvD%Input(1),   SrvD%y &
           ,     SlD%Input(1),    SlD%y &     ! only couples to SD at present 
-=======
-          ,    SrvD%Input(1),   SrvD%y &
->>>>>>> 34ef10ef
           , MeshMapData , ErrStat2, ErrMsg2, WriteThisStep )         
          CALL SetErrStat( ErrStat2, ErrMsg2, ErrStat, ErrMsg, RoutineName )
                         
@@ -5855,11 +5757,7 @@
 !----------------------------------------------------------------------------------------------------------------------------------
 !> This routines advances the states of each module
 SUBROUTINE FAST_AdvanceStates( t_initial, n_t_global, p_FAST, m_FAST, ED, BD, SrvD, AD14, AD, IfW, OpFM, HD, SD, ExtPtfm, &
-<<<<<<< HEAD
-                                MAPp, FEAM, MD, Orca, IceF, IceD, SlD, MeshMapData, ErrStat, ErrMsg, WriteThisStep )
-=======
-                               MAPp, FEAM, MD, Orca, IceF, IceD, MeshMapData, ErrStat, ErrMsg, WriteThisStep )
->>>>>>> 34ef10ef
+                               MAPp, FEAM, MD, Orca, IceF, IceD, SlD, MeshMapData, ErrStat, ErrMsg, WriteThisStep )
 
    REAL(DbKi),               INTENT(IN   ) :: t_initial           !< initial simulation time (almost always 0)
    INTEGER(IntKi),           INTENT(IN   ) :: n_t_global          !< integer time step   
