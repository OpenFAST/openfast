--- conflicted
+++ resolved
@@ -806,11 +806,7 @@
 
 !----------------------------------------------------------------------------------------------------------------------------------
 !> This routine sets the inputs required for ServoDyn
-<<<<<<< HEAD
-SUBROUTINE SrvD_InputSolve( p_FAST, m_FAST, u_SrvD, y_ED, y_IfW, y_OpFM, y_BD, MeshMapData, ErrStat, ErrMsg, y_SrvD_prev )
-=======
-SUBROUTINE SrvD_InputSolve( p_FAST, m_FAST, u_SrvD, y_ED, y_IfW, y_OpFM, y_SC, y_BD, MeshMapData, ErrStat, ErrMsg )
->>>>>>> 26b3433e
+SUBROUTINE SrvD_InputSolve( p_FAST, m_FAST, u_SrvD, y_ED, y_IfW, y_OpFM,y_BD, MeshMapData, ErrStat, ErrMsg )
 !..................................................................................................................................
 
    TYPE(FAST_ParameterType),         INTENT(IN)     :: p_FAST       !< Glue-code simulation parameters
@@ -858,6 +854,7 @@
    ENDIF
 
    
+
 
 
       
@@ -4495,14 +4492,9 @@
 !> This subroutine solves the input-output relations for all of the modules. It is a subroutine because it gets done twice--
 !! once at the start of the n_t_global loop and once in the j_pc loop, using different states.
 !! *** Note that modules that do not have direct feedthrough should be called first. ***
-<<<<<<< HEAD
-SUBROUTINE CalcOutputs_And_SolveForInputs( n_t_global, this_time, this_state, calcJacobian, NextJacCalcTime, p_FAST, m_FAST, &
-               ED, BD, SrvD, AD14, AD, IfW, OpFM, HD, SD, ExtPtfm, MAPp, FEAM, MD, Orca, IceF, IceD, MeshMapData, ErrStat, ErrMsg )
-=======
 SUBROUTINE CalcOutputs_And_SolveForInputs( n_t_global, this_time, this_state, calcJacobian, NextJacCalcTime, &
                p_FAST, m_FAST, WriteThisStep, ED, BD, &
-               SrvD, AD14, AD, IfW, OpFM, SC, HD, SD, ExtPtfm, MAPp, FEAM, MD, Orca, IceF, IceD, MeshMapData, ErrStat, ErrMsg )
->>>>>>> 26b3433e
+               SrvD, AD14, AD, IfW, OpFM, HD, SD, ExtPtfm, MAPp, FEAM, MD, Orca, IceF, IceD, MeshMapData, ErrStat, ErrMsg )
    REAL(DbKi)              , intent(in   ) :: this_time           !< The current simulation time (actual or time of prediction)
    INTEGER(IntKi)          , intent(in   ) :: this_state          !< Index into the state array (current or predicted states)
    INTEGER(IntKi)          , intent(in   ) :: n_t_global          !< current time step (used only for SrvD hack)
@@ -4579,11 +4571,7 @@
 
 
       !> Solve option 2 (modules without direct feedthrough):
-<<<<<<< HEAD
-   CALL SolveOption2(this_time, this_state, p_FAST, m_FAST, ED, BD, AD14, AD, SrvD, IfW, OpFM, MeshMapData, ErrStat2, ErrMsg2, n_t_global < 0)
-=======
-   CALL SolveOption2(this_time, this_state, p_FAST, m_FAST, ED, BD, AD14, AD, SrvD, IfW, OpFM, SC, MeshMapData, ErrStat2, ErrMsg2, n_t_global < 0, WriteThisStep)
->>>>>>> 26b3433e
+   CALL SolveOption2(this_time, this_state, p_FAST, m_FAST, ED, BD, AD14, AD, SrvD, IfW, OpFM, MeshMapData, ErrStat2, ErrMsg2, n_t_global < 0, WriteThisStep)
       CALL SetErrStat( ErrStat2, ErrMsg2, ErrStat, ErrMsg, RoutineName )  
 
 #ifdef OUTPUT_MASS_MATRIX
@@ -4647,12 +4635,8 @@
    
    
    IF ( p_FAST%CompServo == Module_SrvD  ) THEN         
-<<<<<<< HEAD
-      CALL SrvD_InputSolve( p_FAST, m_FAST, SrvD%Input(1), ED%Output(1), IfW%y, OpFM%y, BD%y, MeshmapData, ErrStat2, ErrMsg2, SrvD%y )    ! At initialization, we don't have a previous value, so we'll use the guess inputs instead. note that this violates the framework.... (done for the Bladed DLL)
-=======
-      CALL SrvD_InputSolve( p_FAST, m_FAST, SrvD%Input(1), ED%y, IfW%y, OpFM%y, SC%y, BD%y, MeshmapData, ErrStat2, ErrMsg2 )
->>>>>>> 26b3433e
-      CALL SetErrStat( ErrStat2, ErrMsg2, ErrStat, ErrMsg, RoutineName )  
+      CALL SrvD_InputSolve( p_FAST, m_FAST, SrvD%Input(1), ED%y, IfW%y, OpFM%y, BD%y, MeshmapData, ErrStat2, ErrMsg2 )
+         CALL SetErrStat( ErrStat2, ErrMsg2, ErrStat, ErrMsg, RoutineName )  
    END IF
 
              
@@ -4973,12 +4957,7 @@
 END SUBROUTINE SolveOption2b_Inp2IfW
 !----------------------------------------------------------------------------------------------------------------------------------
 !> This routine implements the first part of the "option 2" solve for inputs that apply to AeroDyn and ServoDyn.
-<<<<<<< HEAD
-SUBROUTINE SolveOption2c_Inp2AD_SrvD(this_time, this_state, p_FAST, m_FAST, ED, BD, AD14, AD, SrvD, IfW, OpFM, MeshMapData, ErrStat, ErrMsg, firstCall)
-   LOGICAL                 , intent(in   ) :: firstCall           !< flag to determine how to call ServoDyn (a hack)
-=======
-SUBROUTINE SolveOption2c_Inp2AD_SrvD(this_time, this_state, p_FAST, m_FAST, ED, BD, AD14, AD, SrvD, IfW, OpFM, SC, MeshMapData, ErrStat, ErrMsg, WriteThisStep)
->>>>>>> 26b3433e
+SUBROUTINE SolveOption2c_Inp2AD_SrvD(this_time, this_state, p_FAST, m_FAST, ED, BD, AD14, AD, SrvD, IfW, OpFM, MeshMapData, ErrStat, ErrMsg, WriteThisStep)
    REAL(DbKi)              , intent(in   ) :: this_time           !< The current simulation time (actual or time of prediction)
    INTEGER(IntKi)          , intent(in   ) :: this_state          !< Index into the state array (current or predicted states)
 
@@ -5043,19 +5022,7 @@
                        
    IF ( p_FAST%CompServo == Module_SrvD  ) THEN
 
-<<<<<<< HEAD
-      !!!CALL SrvD_InputSolve( p_FAST, m_FAST, SrvD%Input(1), ED%Output(1), IfW%y, OpFM%y, BD%y, MeshMapData, ErrStat2, ErrMsg2 )
-      !!!   CALL SetErrStat( ErrStat2, ErrMsg2, ErrStat, ErrMsg, RoutineName )
-         ! note that the inputs at step(n) for ServoDyn include the outputs from step(n-1)
-      IF ( firstCall ) THEN
-         CALL SrvD_InputSolve( p_FAST, m_FAST, SrvD%Input(1), ED%Output(1), IfW%y, OpFM%y, BD%y, MeshMapData, ErrStat2, ErrMsg2 )    ! At initialization, we don't have a previous value, so we'll use the guess inputs instead. note that this violates the framework.... (done for the Bladed DLL)
-      ELSE
-         CALL SrvD_InputSolve( p_FAST, m_FAST, SrvD%Input(1), ED%Output(1), IfW%y, OpFM%y, BD%y, MeshMapData, ErrStat2, ErrMsg2, SrvD%y ) ! note that this uses the outputs from the previous step, violating the framework for the Bladed DLL (if SrvD%y is used in another way, this will need to be changed)
-      END IF
-      CALL SetErrStat( ErrStat2, ErrMsg2, ErrStat, ErrMsg, RoutineName )
-=======
-      CALL SrvD_InputSolve( p_FAST, m_FAST, SrvD%Input(1), ED%y, IfW%y, OpFM%y, SC%y, BD%y, MeshMapData, ErrStat2, ErrMsg2 )
->>>>>>> 26b3433e
+      CALL SrvD_InputSolve( p_FAST, m_FAST, SrvD%Input(1), ED%y, IfW%y, OpFM%y, BD%y, MeshMapData, ErrStat2, ErrMsg2 )
 
          CALL SetErrStat( ErrStat2, ErrMsg2, ErrStat, ErrMsg, RoutineName )
    END IF
@@ -5064,11 +5031,7 @@
 !----------------------------------------------------------------------------------------------------------------------------------
 !> This routine implements the "option 2" solve for all inputs without direct links to HD, SD, MAP, or the ED platform reference 
 !! point.
-<<<<<<< HEAD
-SUBROUTINE SolveOption2(this_time, this_state, p_FAST, m_FAST, ED, BD, AD14, AD, SrvD, IfW, OpFM, MeshMapData, ErrStat, ErrMsg, firstCall)
-=======
-SUBROUTINE SolveOption2(this_time, this_state, p_FAST, m_FAST, ED, BD, AD14, AD, SrvD, IfW, OpFM, SC, MeshMapData, ErrStat, ErrMsg, firstCall, WriteThisStep)
->>>>>>> 26b3433e
+SUBROUTINE SolveOption2(this_time, this_state, p_FAST, m_FAST, ED, BD, AD14, AD, SrvD, IfW, OpFM,MeshMapData, ErrStat, ErrMsg, firstCall, WriteThisStep)
 !...............................................................................................................................
    LOGICAL                 , intent(in   ) :: firstCall           !< flag to determine how to call ServoDyn (a hack)
    REAL(DbKi)              , intent(in   ) :: this_time           !< The current simulation time (actual or time of prediction)
@@ -5115,11 +5078,7 @@
       CALL SolveOption2b_Inp2IfW(this_time, this_state, p_FAST, m_FAST, ED, BD, AD14, AD, SrvD, IfW, OpFM, MeshMapData, ErrStat2, ErrMsg2, WriteThisStep)
          CALL SetErrStat( ErrStat2, ErrMsg2, ErrStat, ErrMsg, RoutineName )
       ! call IfW's CalcOutput; transfer wind-inflow inputs to AD; compute all of SrvD inputs: 
-<<<<<<< HEAD
-      CALL SolveOption2c_Inp2AD_SrvD(this_time, this_state, p_FAST, m_FAST, ED, BD, AD14, AD, SrvD, IfW, OpFM, MeshMapData, ErrStat2, ErrMsg2, firstCall)
-=======
-      CALL SolveOption2c_Inp2AD_SrvD(this_time, this_state, p_FAST, m_FAST, ED, BD, AD14, AD, SrvD, IfW, OpFM, SC, MeshMapData, ErrStat2, ErrMsg2, WriteThisStep)
->>>>>>> 26b3433e
+      CALL SolveOption2c_Inp2AD_SrvD(this_time, this_state, p_FAST, m_FAST, ED, BD, AD14, AD, SrvD, IfW, OpFM, MeshMapData, ErrStat2, ErrMsg2, WriteThisStep)
          CALL SetErrStat( ErrStat2, ErrMsg2, ErrStat, ErrMsg, RoutineName )
   ! ELSE ! these subroutines are called in the AdvanceStates routine before BD, IfW, AD, and SrvD states are updated. This gives a more accurate solution that would otherwise require a correction step.
    END IF
@@ -5168,15 +5127,9 @@
             
 END SUBROUTINE SolveOption2
 !----------------------------------------------------------------------------------------------------------------------------------
-<<<<<<< HEAD
-!> This routines advances the states of each module 
-SUBROUTINE FAST_AdvanceStates( t_initial, n_t_global, p_FAST, y_FAST, m_FAST, ED, BD, SrvD, AD14, AD, IfW, OpFM, HD, SD, ExtPtfm, &
-                               MAPp, FEAM, MD, Orca, IceF, IceD, MeshMapData, ErrStat, ErrMsg )
-=======
 !> This routines advances the states of each module
-SUBROUTINE FAST_AdvanceStates( t_initial, n_t_global, p_FAST, m_FAST, ED, BD, SrvD, AD14, AD, IfW, OpFM, SC, HD, SD, ExtPtfm, &
+SUBROUTINE FAST_AdvanceStates( t_initial, n_t_global, p_FAST, m_FAST, ED, BD, SrvD, AD14, AD, IfW, OpFM, HD, SD, ExtPtfm, &
                                MAPp, FEAM, MD, Orca, IceF, IceD, MeshMapData, ErrStat, ErrMsg, WriteThisStep )
->>>>>>> 26b3433e
 
    REAL(DbKi),               INTENT(IN   ) :: t_initial           !< initial simulation time (almost always 0)
    INTEGER(IntKi),           INTENT(IN   ) :: n_t_global          !< integer time step   
@@ -5311,11 +5264,7 @@
    
    
       ! because AeroDyn DBEMT states depend heavily on getting inputs correct, we are overwriting its inputs with updated inflow outputs here
-<<<<<<< HEAD
-   CALL SolveOption2c_Inp2AD_SrvD(t_global_next, STATE_PRED, p_FAST, m_FAST, ED, BD, AD14, AD, SrvD, IfW, OpFM, MeshMapData, ErrStat2, ErrMsg2, .false.)
-=======
-   CALL SolveOption2c_Inp2AD_SrvD(t_global_next, STATE_PRED, p_FAST, m_FAST, ED, BD, AD14, AD, SrvD, IfW, OpFM, SC, MeshMapData, ErrStat2, ErrMsg2, WriteThisStep)
->>>>>>> 26b3433e
+   CALL SolveOption2c_Inp2AD_SrvD(t_global_next, STATE_PRED, p_FAST, m_FAST, ED, BD, AD14, AD, SrvD, IfW, OpFM, MeshMapData, ErrStat2, ErrMsg2, WriteThisStep)
       CALL SetErrStat( ErrStat2, ErrMsg2, ErrStat, ErrMsg, RoutineName )
    
    ! AeroDyn: get predicted states
