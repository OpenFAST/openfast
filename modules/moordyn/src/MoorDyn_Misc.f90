--- conflicted
+++ resolved
@@ -22,10 +22,7 @@
 
    USE MoorDyn_Types
    USE SeaSt_WaveField
-<<<<<<< HEAD
-=======
    USE Current
->>>>>>> cfb5aaed
    USE NWTC_Library
    USE NWTC_FFTPACK
    
@@ -908,29 +905,17 @@
    
    
    ! master function to get wave/water kinematics at a given point -- called by each object 
-<<<<<<< HEAD
-   SUBROUTINE getWaterKin(p, WaveField_m, x, y, z, t, tindex, U, Ud, zeta, PDyn, ErrStat, ErrMsg) ! TODO: objects to handle errors returned here
-=======
    SUBROUTINE getWaterKin(p, m, x, y, z, t, U, Ud, zeta, PDyn, ErrStat, ErrMsg)
->>>>>>> cfb5aaed
    
       ! This whole approach assuems that px, py, and pz are in increasing order.
       ! Wheeler stretching is built in for WaterKin 1 and 2.
    
       TYPE(MD_ParameterType),           INTENT (IN   )       :: p           ! MoorDyn parameters
-<<<<<<< HEAD
-      type(SeaSt_WaveField_MiscVarType),INTENT(INOUT)        :: WaveField_m ! WaveField misc variables. This is needed to hold some interpolation information for WaterKin = 3
-=======
       TYPE(MD_MiscVarType),             INTENT (INOUT)       :: m           ! MoorDyn misc data
->>>>>>> cfb5aaed
       Real(DbKi),                       INTENT (IN   )       :: x           ! node position
       Real(DbKi),                       INTENT (IN   )       :: y           ! node position
       Real(DbKi),                       INTENT (IN   )       :: z           ! node position
       Real(DbKi),                       INTENT (IN   )       :: t           ! time
-<<<<<<< HEAD
-      INTEGER(IntKi),                   INTENT (INOUT)       :: tindex      ! pass time index to try starting from, returns identified time index
-=======
->>>>>>> cfb5aaed
       Real(DbKi),                       INTENT (INOUT)       :: U(3)        ! fluid speed
       Real(DbKi),                       INTENT (INOUT)       :: Ud(3)       ! fluid acceleration 
       Real(DbKi),                       INTENT (INOUT)       :: zeta        ! water height above node 
@@ -949,11 +934,7 @@
       Real(SiKi)                 :: PDyn_sp  ! single precision
       INTEGER(IntKi)             :: nodeInWater ! Unused by MD
       INTEGER(IntKi)             :: ErrStat2
-<<<<<<< HEAD
-      CHARACTER(120)             :: ErrMsg2   
-=======
       CHARACTER(ErrMsgLen)       :: ErrMsg2   
->>>>>>> cfb5aaed
       
       ! interpolation variables for Waterkin = 1, 2
       INTEGER(IntKi)             :: ix, iy, iz, it        ! indices for interpolation      
@@ -962,20 +943,12 @@
       Real(DbKi)                 :: zp                    ! zprime coordinate used for Wheeler stretching
 
       ! local 
-<<<<<<< HEAD
-      CHARACTER(120)             :: RoutineName = 'getWaveKin'   
-=======
       CHARACTER(120)             :: RoutineName = 'getWaterKin'   
->>>>>>> cfb5aaed
    
       ErrStat = ErrID_None
       ErrMsg  = ""
 
-<<<<<<< HEAD
-      IF (p%WaterKin == 3) THEN
-=======
       IF (p%WaterKin == 3 .AND. (.NOT. m%IC_gen)) THEN ! disable wavekin 3 during IC_gen, otherwise will never find stead state (becasue of waves)
->>>>>>> cfb5aaed
          
          ! SeaState throws warning when queried location is out of bounds from the SeaState grid, so no need to handle here
 
@@ -984,11 +957,7 @@
          xyz_sp = REAL((/ x, y, z /),SiKi)
 
          ! for now we will force the node to be in the water (forceNodeInWater = True). Rods handle partial submergence seperately so they need to get information from SeaState 
-<<<<<<< HEAD
-         CALL WaveField_GetNodeWaveKin(p%WaveField, WaveField_m, t, xyz_sp, .TRUE., nodeInWater, WaveElev1, WaveElev2, zeta_sp, PDyn_sp, U_sp, Ud_sp, FAMCF, ErrStat2, ErrMsg2 ) ! outputs: nodeInWater, WaveElev1, WaveElev2, FAMCF all unused
-=======
          CALL WaveField_GetNodeWaveKin(p%WaveField, m%WaveField_m, t, xyz_sp, .TRUE., nodeInWater, WaveElev1, WaveElev2, zeta_sp, PDyn_sp, U_sp, Ud_sp, FAMCF, ErrStat2, ErrMsg2 ) ! outputs: nodeInWater, WaveElev1, WaveElev2, FAMCF all unused
->>>>>>> cfb5aaed
          CALL SetErrStat(ErrStat2, ErrMsg2, ErrStat, ErrMsg, RoutineName)
 
          ! Unpack all WaveGrid outputs to MD output data types (single to double)
@@ -1006,8 +975,7 @@
             !CALL getInterpNums(p%tWave, t, tindex, it, ft)
             it = floor(t/ p%dtWave) + 1    ! add 1 because Fortran indexing starts at 1
             ft = (t - (it-1)*p%dtWave)/p%dtWave
-<<<<<<< HEAD
-            tindex = it                  
+            m%WaveTi = it                  
          
             ! find x-y interpolation indices and coefficients
             CALL getInterpNumsSiKi(p%pxWave   , REAL(x,SiKi),  1, ix, fx) ! wave grid
@@ -1041,42 +1009,6 @@
          ! IF current kinematics enabled, add interpolated current values from profile
          IF (p%Current > 0) THEN 
          
-=======
-            m%WaveTi = it                  
-         
-            ! find x-y interpolation indices and coefficients
-            CALL getInterpNumsSiKi(p%pxWave   , REAL(x,SiKi),  1, ix, fx) ! wave grid
-            CALL getInterpNumsSiKi(p%pyWave   , REAL(y,SiKi),  1, iy, fy) ! wave grid
-            
-            ! interpolate wave elevation
-            CALL calculate3Dinterpolation(p%zeta, ix, iy, it, fx, fy, ft, zeta)   
-            
-            ! compute modified z coordinate to be used for interpolating velocities and accelerations with Wheeler stretching
-            zp = ( z - zeta ) * p%WtrDpth/( p%WtrDpth + zeta )
-            
-            CALL getInterpNumsSiKi(p%pzWave   , REAL(zp,SiKi),  1, iz, fz) ! wave grid
-
-            ! interpolate everything else
-            CALL calculate4Dinterpolation(p%PDyn  , ix, iy, iz, it, fx, fy, fz, ft, PDyn)         
-            CALL calculate4Dinterpolation(p%uxWave, ix, iy, iz, it, fx, fy, fz, ft, U(1)  )
-            CALL calculate4Dinterpolation(p%uyWave, ix, iy, iz, it, fx, fy, fz, ft, U(2)  )
-            CALL calculate4Dinterpolation(p%uzWave, ix, iy, iz, it, fx, fy, fz, ft, U(3)  )      
-            CALL calculate4Dinterpolation(p%axWave, ix, iy, iz, it, fx, fy, fz, ft, Ud(1) )
-            CALL calculate4Dinterpolation(p%ayWave, ix, iy, iz, it, fx, fy, fz, ft, Ud(2) )
-            CALL calculate4Dinterpolation(p%azWave, ix, iy, iz, it, fx, fy, fz, ft, Ud(3) )
-         
-         ELSE ! set things to zero if wave kinematics not enabled
-            U  = 0.0_DbKi
-            Ud = 0.0_DbKi
-            zeta = 0.0_DbKi
-            PDyn = 0.0_DbKi
-
-         ENDIF
-
-         ! IF current kinematics enabled, add interpolated current values from profile
-         IF (p%Current > 0) THEN 
-         
->>>>>>> cfb5aaed
             CALL getInterpNumsSiKi(p%pzCurrent, REAL(z,SiKi), 1, iz0, fz)
                      
             IF (fz == 0) THEN  ! handle end case conditions
@@ -1144,7 +1076,7 @@
       REAL(SiKi),  ALLOCATABLE         :: TmpFFTWaveElev(:)     ! Data for the FFT calculation
       TYPE(FFT_DataType)               :: FFT_Data              ! the instance of the FFT module we're using
       
-      REAL(SiKi)                       :: tmpReal            ! A temporary Real number
+      REAL(SiKi)                       :: tmpReal            ! A temporary real number
       COMPLEX(SiKi),ALLOCATABLE        :: tmpComplex(:)      ! A temporary array (0:NStepWave2-1) for FFT use. 
    
       REAL(SiKi)                       :: Omega                 ! Wave frequency (rad/s)
@@ -1160,11 +1092,7 @@
       COMPLEX(SiKi), ALLOCATABLE       :: WaveVelCHx(:)       ! Discrete Fourier transform of the instantaneous horizontal velocity  in x-direction    of incident waves before applying stretching at the zi-coordinates for points (m/s)
       COMPLEX(SiKi), ALLOCATABLE       :: WaveVelCHy(:)       ! Discrete Fourier transform of the instantaneous horizontal velocity in y-direction     of incident waves before applying stretching at the zi-coordinates for points (m/s)
       COMPLEX(SiKi), ALLOCATABLE       :: WaveVelCV( :)        ! Discrete Fourier transform of the instantaneous vertical   velocity      of incident waves before applying stretching at the zi-coordinates for points (m/s)
-<<<<<<< HEAD
-!      COMPLEX(SiKi)                    :: WGNC                  ! Discrete Fourier transform of the Realization of a White Gaussian Noise (WGN) time series process with unit variance for the current frequency component (-)
-=======
 !      COMPLEX(SiKi)                    :: WGNC                  ! Discrete Fourier transform of the realization of a White Gaussian Noise (WGN) time series process with unit variance for the current frequency component (-)
->>>>>>> cfb5aaed
 
       INTEGER(IntKi)                   :: ErrStat2
       CHARACTER(ErrMsgLen)             :: ErrMsg2
@@ -1217,28 +1145,6 @@
          ! Warning check to make sure SeaState and MoorDyn have the same water depth
          IF (p%WaveField%WtrDpth /= p%WtrDpth) THEN
             IF (p%writeLog > 0) THEN
-<<<<<<< HEAD
-               WRITE(p%UnLog, '(A)'        ) "   WARNING SeaState water depth does not match MoorDyn water depth.Using SeaState values for water kinematics."
-            ENDIF
-            CALL SetErrStat(ErrID_Warn, "SeaState water depth does not match MoorDyn water depth.Using SeaState values for water kinematics.", ErrStat, ErrMsg, RoutineName)
-         END IF
-
-         ! Warning check to make sure SeaState and MoorDyn have the same water density and gravity
-         IF (p%WaveField%RhoXg /= (p%rhoW * p%g)) THEN
-            IF (p%writeLog > 0) THEN
-               WRITE(p%UnLog, '(A)'        ) "   WARNING SeaState (water density * gravity) does not match MoorDyn (water density * gravity). Using SeaState values for water kinematics."
-            ENDIF
-            CALL SetErrStat(ErrID_Warn, "SeaState (water density * gravity) does not match MoorDyn (water density * gravity). Using SeaState values for water kinematics.", ErrStat, ErrMsg, RoutineName)
-         END IF
-
-         ! Check for if SeaState grid does not match water depth
-         IF (p%WaveField%GridParams%Z_Depth /= p%WtrDpth) THEN
-            IF (p%writeLog > 0) THEN
-               WRITE(p%UnLog, '(A)'        ) "   INFO SeaState grid depth does not match MoorDyn water depth."
-            ENDIF
-         END IF
-
-=======
                WRITE(p%UnLog, '(A)'        ) "   WARNING SeaState water depth does not match MoorDyn water depth. Using SeaState values for water kinematics."
             ENDIF
             CALL SetErrStat(ErrID_Warn, "SeaState water depth does not match MoorDyn water depth. Using SeaState values for water kinematics.", ErrStat, ErrMsg, RoutineName)
@@ -1259,7 +1165,6 @@
             ENDIF
          END IF
 
->>>>>>> cfb5aaed
          ! turn on flags, for getWaterKin to know to just pull data from the WaveField pointer. Nothing more is needed for setup
          p%WaveKin  = 3
          p%Current  = 3
@@ -1295,8 +1200,6 @@
          ! ----- waves -----
          CALL ReadCom( UnIn, FileName,                               'waves header', ErrStat2, ErrMsg2, UnEcho); IF(Failed()) RETURN
          CALL ReadVar( UnIn, FileName, p%WaveKin  , 'WaveKinMod' ,  'WaveKinMod'   , ErrStat2, ErrMsg2, UnEcho); IF(Failed()) RETURN
-<<<<<<< HEAD
-=======
          ! log the method being used
          IF (p%writeLog > 0) THEN
             IF (p%WaveKin == 2) THEN
@@ -1310,25 +1213,11 @@
                Call SetErrStat(ErrID_Fatal, "Invalid value for WaveKinMod", ErrStat, ErrMsg, RoutineName); RETURN
             ENDIF
          ENDIF
->>>>>>> cfb5aaed
          CALL ReadVar( UnIn, FileName, WaveKinFile, 'WaveKinFile',  'WaveKinFile'  , ErrStat2, ErrMsg2, UnEcho); IF(Failed()) RETURN
          CALL ReadVar( UnIn, FileName, p%dtWave   , 'dtWave', 'time step for waves', ErrStat2, ErrMsg2, UnEcho); IF(Failed()) RETURN
          CALL ReadVar( UnIn, FileName, WaveDir    , 'WaveDir'    , 'wave direction', ErrStat2, ErrMsg2, UnEcho); IF(Failed()) RETURN
          ! X grid points
          CALL ReadVar( UnIn, FileName, coordtype   , 'coordtype'   , '', ErrStat2, ErrMsg2, UnEcho); IF(Failed()) RETURN        ! get the entry type
-<<<<<<< HEAD
-         CALL ReadVar( UnIn, FileName, entries2    , 'entries2'    , '', ErrStat2, ErrMsg2, UnEcho); IF(Failed()) RETURN        ! get entries as string to be processed
-         CALL gridAxisCoords(coordtype, entries2, p%pxWave, p%nxWave); IF(Failed()) RETURN 
-         ! Y grid points
-         CALL ReadVar( UnIn, FileName, coordtype   , 'coordtype'   , '', ErrStat2, ErrMsg2, UnEcho); IF(Failed()) RETURN        ! get the entry type
-         CALL ReadVar( UnIn, FileName, entries2    , 'entries2'    , '', ErrStat2, ErrMsg2, UnEcho); IF(Failed()) RETURN        ! get entries as string to be processed
-         CALL gridAxisCoords(coordtype, entries2, p%pyWave, p%nyWave); IF(Failed()) RETURN 
-         ! Z grid points
-         CALL ReadVar( UnIn, FileName, coordtype   , 'coordtype'   , '', ErrStat2, ErrMsg2, UnEcho); IF(Failed()) RETURN        ! get the entry type
-         CALL ReadVar( UnIn, FileName, entries2    , 'entries2'    , '', ErrStat2, ErrMsg2, UnEcho); IF(Failed()) RETURN        ! get entries as string to be processed
-         CALL gridAxisCoords(coordtype, entries2, p%pzWave, p%nzWave); IF(Failed()) RETURN 
-         ! TODO: log what is read in for waves
-=======
          READ(UnIn, '(A)', IOSTAT=ErrStat2) entries2; IF(ErrStat2 /= ErrID_None) ErrMsg2 = "There was an error reading in the grid description"; IF(Failed()) RETURN ! get entries as string to be processed
          CALL gridAxisCoords(coordtype, entries2, p%pxWave, p%nxWave); IF(Failed()) RETURN 
          ! Y grid points
@@ -1339,7 +1228,6 @@
          CALL ReadVar( UnIn, FileName, coordtype   , 'coordtype'   , '', ErrStat2, ErrMsg2, UnEcho); IF(Failed()) RETURN        ! get the entry type
          READ(UnIn, '(A)', IOSTAT=ErrStat2) entries2; IF(ErrStat2 /= ErrID_None) ErrMsg2 = "There was an error reading in the grid description"; IF(Failed()) RETURN ! get entries as string to be processed
          CALL gridAxisCoords(coordtype, entries2, p%pzWave, p%nzWave); IF(Failed()) RETURN 
->>>>>>> cfb5aaed
          ! ----- current -----
          CALL ReadCom( UnIn, FileName,                        'current header', ErrStat2, ErrMsg2, UnEcho); IF(Failed()) RETURN
          CALL ReadVar( UnIn, FileName, p%Current,   'CurrentMod', 'CurrentMod', ErrStat2, ErrMsg2, UnEcho); IF(Failed()) RETURN
@@ -1353,22 +1241,13 @@
 
             ! Z grid points
             CALL ReadVar( UnIn, FileName, coordtype   , 'coordtype'   , '', ErrStat2, ErrMsg2, UnEcho); IF(Failed()) RETURN         ! get the entry type
-<<<<<<< HEAD
-            CALL ReadVar( UnIn, FileName, entries2    , 'entries2'    , '', ErrStat2, ErrMsg2, UnEcho); IF(Failed()) RETURN         ! get entries as string to be processed
-=======
             READ(UnIn, '(A)', IOSTAT=ErrStat2) entries2; IF(ErrStat2 /= ErrID_None) ErrMsg2 = "There was an error reading in the grid description"; IF(Failed()) RETURN ! get entries as string to be processed
->>>>>>> cfb5aaed
             CALL gridAxisCoords(coordtype, entries2, pzCurrentTemp, p%nzCurrent); IF(Failed()) RETURN  ! max size of 100 because gridAxisCoords has a 100 element temporary array used for processing entries2 
             uxCurrentTemp = 0.0 ! set these to zero to avoid unitialized values. This will be set later in this routine by SeaState
             uyCurrentTemp = 0.0 ! set these to zero to avoid unitialized values. This will be set later in this routine by SeaState
 
          ELSE IF (p%Current == 1) THEN 
 
-<<<<<<< HEAD
-            CALL AllocAry(pzCurrentTemp, 100, 'pzCurrentTemp', ErrStat2, ErrMsg2 ); IF(Failed()) RETURN ! allocate pzCurrentTemp if reading in user provided current table
-            
-            DO I=1,4 ! ignore lines until table is found, or exit after four lines. Old file format has 2 header lines, new file format has four (two info lines for CurrentMod = 2 and then the two headers).
-=======
             ! read two header lines. Old file format has 2 header lines, new file format has four (two info lines for CurrentMod = 2 and then the two headers).
             CALL ReadCom( UnIn, FileName,                'current profile header', ErrStat2, ErrMsg2, UnEcho); if(Failed()) return
             CALL ReadCom( UnIn, FileName,                'current profile header', ErrStat2, ErrMsg2, UnEcho); if(Failed()) return
@@ -1376,15 +1255,12 @@
             CALL AllocAry(pzCurrentTemp, 100, 'pzCurrentTemp', ErrStat2, ErrMsg2 ); IF(Failed()) RETURN ! allocate pzCurrentTemp if reading in user provided current table
             
             DO I=1,4 ! ignore lines until table is found, or exit after 3 lines. Old file format has 2 header lines, new file format has four (two info lines for CurrentMod = 2 and then the two headers).
->>>>>>> cfb5aaed
                READ(UnIn, *, IOSTAT=ErrStat2) pzCurrentTemp(1), uxCurrentTemp(1), uyCurrentTemp(1)     ! try to read into a line to first elements in the array     
                IF (ErrStat2 == 0) THEN
                   EXIT      ! break out of the loop if successfully reads first table line
                END IF
             ENDDO
 
-<<<<<<< HEAD
-=======
             IF (I == 4) THEN
                IF (p%writeLog > 0) THEN
                   WRITE(p%UnLog, '(A)'        ) "   ERROR: Could not read the current profile table from the input file. Check the file format."
@@ -1392,16 +1268,11 @@
                CALL SetErrStat(ErrID_Fatal, "Could not read the current profile table from the input file. Check the file format.", ErrStat, ErrMsg, RoutineName); RETURN
             ENDIF
 
->>>>>>> cfb5aaed
             ! log the first line read
             IF (p%writeLog > 0) THEN
                WRITE(p%UnLog, '(A)'        ) "    CurrentMod = 1. Reading in the user provided current profile."
                IF (p%writeLog > 1) THEN
-<<<<<<< HEAD
-                  WRITE(p%UnLog, '(A)'        ) "     The first line read from the table is:"
-=======
                   WRITE(p%UnLog, '(A)'        ) "     The first line read from the current table is:"
->>>>>>> cfb5aaed
                   WRITE(p%UnLog, '(A)'        ) "     "//trim(num2lstr(pzCurrentTemp(1)))//"     "//trim(num2lstr(uxCurrentTemp(1)))//"     "//trim(num2lstr(uyCurrentTemp(1)))
                ENDIF
             ENDIF
@@ -1409,315 +1280,19 @@
             ! current profile table... (read until no more rows in table)
             DO I=2,100 ! start at second row because first is already read
                READ(UnIn, *, IOSTAT=ErrStat2) pzCurrentTemp(i), uxCurrentTemp(i), uyCurrentTemp(i)     ! read into a line      
-<<<<<<< HEAD
-               IF (ErrStat2 /= 0) THEN
-=======
                IF (ErrStat2 /= ErrID_None) THEN
->>>>>>> cfb5aaed
                   p%nzCurrent = i-1 ! save number of valid current depth points in profile
                   EXIT      ! break out of the loop if it couldn't read the line (i.e. if at end of file)
                END IF
                IF (i == 100) THEN
-<<<<<<< HEAD
-                  CALL WrScr("WARNING: MD can handle a maximum of 100 current profile points")
-                  IF (p%writeLog > 0) THEN
-                     WRITE(p%UnLog, '(A)'        ) "   WARNING: MD can handle a maximum of 100 current profile points"
-=======
                   p%nzCurrent = 100
                   CALL WrScr("WARNING: MD can handle a maximum of 100 current profile points")
                   IF (p%writeLog > 0) THEN
                      WRITE(p%UnLog, '(A)'        ) "    WARNING: MD can handle a maximum of 100 current profile points"
->>>>>>> cfb5aaed
                   ENDIF      
                   EXIT
                END IF
             END DO
-<<<<<<< HEAD
-         ENDIF ! if p%Current != 1 or 2, then no current
-         
-
-         CLOSE(UnIn)
-
-         IF (p%Current > 2 .OR. p%WaveKin > 2) THEN
-            CALL SetErrStat( ErrID_Fatal,'WaveKinMod and CurrentMod must be less than 3 if using user defined MoorDyn grid',ErrStat, ErrMsg, RoutineName); RETURN
-            RETURN
-         END IF
-
-         ! set p%WaterKin, note that p%WaterKin is not used in this routine, but is necessary for getWaterKin
-         IF (p%Current == p%WaveKin) THEN ! if they are the same, set WaveKin as that value
-            p%WaterKin = p%WaveKin
-         ELSEIF (p%Current == 0) THEN ! if one is zero, use the other for water kin
-            p%WaterKin = p%WaveKin
-            CALL WrScr("     CurrentMod = 0, no currents will be simulated")
-            IF (p%writeLog > 0) THEN
-               WRITE(p%UnLog, '(A)'        ) "     CurrentMod = 0, no currents will be simulated"
-            ENDIF  
-         ELSEIF (p%WaveKin == 0) THEN ! if one is zero, use the other for water kin
-            p%WaterKin = p%Current
-            CALL WrScr("     WaveKinMod = 0, no waves will be simulated")
-            IF (p%writeLog > 0) THEN
-               WRITE(p%UnLog, '(A)'        ) "     WaveKinMod = 0, no waves will be simulated"
-            ENDIF  
-         ELSE
-            IF (p%writeLog > 0) THEN
-               WRITE(p%UnLog, '(A)'        ) "   ERROR WaveKinMod and CurrentMod must be equal or one must be zero"
-            ENDIF
-            CALL SetErrStat( ErrID_Fatal,'WaveKinMod and CurrentMod must be equal or one must be zero',ErrStat, ErrMsg, RoutineName); RETURN 
-         ENDIF
-            
-         ! ------------------- start with wave kinematics -----------------------
-         
-         IF (p%WaveKin > 0) THEN 
-            
-            IF (p%WaveKin == 2) THEN ! must be using the hybrid approach
-
-               ! Error check to make sure the wave field pointer is not null
-               IF (.NOT. ASSOCIATED(p%WaveField)) THEN
-                  IF (p%writeLog > 0) THEN
-                     WRITE(p%UnLog, '(A)'        ) "   ERROR WaveField pointer is null. Hybrid method requires SeaState to be enabled. Please check input files."
-                  ENDIF
-                  CALL SetErrStat(ErrID_Fatal, "WaveField pointer is null. Hybrid method requires SeaState to be enabled. Please check input files.", ErrStat, ErrMsg, RoutineName); RETURN
-               END IF
-      
-               ! TODO: are the below assumptions correct? As in are there issues with using the MD inputs over the SeaState inputs? <-- not likely becasue routine for wave elevation time series doesn't, but need to double check
-               ! Warning check to make sure SeaState and MoorDyn have the same water depth
-               IF (p%WaveField%WtrDpth /= p%WtrDpth) THEN
-                  IF (p%writeLog > 0) THEN
-                     WRITE(p%UnLog, '(A)'        ) "   WARNING SeaState water depth does not match MoorDyn water depth. Using MoorDyn values for interpolating SeaState data to MoorDyn grid."
-                  ENDIF
-                  CALL SetErrStat(ErrID_Warn, "SeaState water depth does not match MoorDyn water depth. Using MoorDyn values for interpolating SeaState data to MoorDyn grid.", ErrStat, ErrMsg, RoutineName)
-               END IF
-      
-               ! Warning check to make sure SeaState and MoorDyn have the same water density and gravity
-               IF (p%WaveField%RhoXg /= (p%rhoW * p%g)) THEN
-                  IF (p%writeLog > 0) THEN
-                     WRITE(p%UnLog, '(A)'        ) "   WARNING SeaState (water density * gravity) does not match MoorDyn (water density * gravity). Using MoorDyn values for interpolating SeaState data to MoorDyn grid."
-                  ENDIF
-                  CALL SetErrStat(ErrID_Warn, "SeaState (water density * gravity) does not match MoorDyn (water density * gravity).Using MoorDyn values for interpolating SeaState data to MoorDyn grid.", ErrStat, ErrMsg, RoutineName)
-               END IF
-
-               ! Warning check to make sure SeaState and MoorDyn have the same wave dir. For now, no wave spreading. This can be updated
-               IF (p%WaveField%WaveDir /= WaveDir) THEN
-                  IF (p%writeLog > 0) THEN
-                     WRITE(p%UnLog, '(A)'        ) "   WARNING SeaState WaveDir does not match MoorDyn WaveDir. Using MoorDyn values for interpolating SeaState data to MoorDyn grid."
-                  ENDIF
-                  CALL SetErrStat(ErrID_Warn, "SeaState WaveDir does not match MoorDyn WaveDir.Using MoorDyn values for interpolating SeaState data to MoorDyn grid.", ErrStat, ErrMsg, RoutineName)
-               END IF
-
-               ! Info check for if MoorDyn dtWave is non-zero. Users may set this accidentially, or could be left over in an input file
-               IF (p%dtWave > 0) THEN
-                  IF (p%writeLog > 0) THEN
-                     WRITE(p%UnLog, '(A)'        ) "   MoorDyn dtWave is ignored when using WaveKinMod = 2 becasue wave frequency information is supplied by SeaState"
-                  ENDIF
-               END IF
-
-               ! set dtWave to WaveField dtWave (for interpolation use in getWaterKin)
-               p%dtWave = p%WaveField%WaveTime(2)-p%WaveField%WaveTime(1) ! from Waves.f90 (line 1040),  DO I = 0,WaveField%NStepWave; WaveField%WaveTime(I) = I*REAL(InitInp%WaveDT,SiKi)
-
-               ! Interpolations need the following from SeaState: WaveElevC0, NStepWave2, NStepWave, WaveDOmega. In p%WaveKin = 1, these values are extracted from the wave elevation time series
-               WaveElevC0 = p%WaveField%WaveElevC0
-               NStepWave2 = p%WaveField%NStepWave2
-               NStepWave  = p%WaveField%NStepWave
-               WaveDOmega = p%WaveField%WaveDOmega
-
-            ELSEIF (p%WaveKin == 1) THEN ! must be a filepath therefore read wave elevations from timeseries
-
-               ! --------------------- set from inputted wave elevation time series, grid approach -------------------
-               CALL WrScr( '    WaveKinMod = 1. Reading wave elevation time series from file' )
-               IF (p%writeLog > 0) THEN
-                  WRITE(p%UnLog, '(A)'        ) "    WaveKinMod = 1. Reading wave elevation time series from file"
-               ENDIF
-               
-               IF ( LEN_TRIM( WaveKinFile ) == 0 )  THEN
-                  IF (p%writeLog > 0) THEN
-                     WRITE(p%UnLog, '(A)'        ) "   ERROR WaveKinFile must not be an empty string."
-                  ENDIF
-                  CALL SetErrStat( ErrID_Fatal,'WaveKinFile must not be an empty string.',ErrStat, ErrMsg, RoutineName); RETURN
-                  RETURN
-               END IF
-
-               IF ( PathIsRelative( WaveKinFile ) ) THEN   ! properly handle relative path <<<
-                  !CALL GetPath( TRIM(InitInp%InputFile), TmpPath )
-                  WaveKinFile = TRIM(p%PriPath)//TRIM(WaveKinFile)
-               END IF
-               
-               ! note: following is adapted from MoorDyn_Driver
-               
-               CALL GetNewUnit( UnElev ) 
-            
-               CALL OpenFInpFile ( UnElev, WaveKinFile, ErrStat2, ErrMsg2 ); IF(Failed()) RETURN
-            
-               CALL WrScr( '    Reading wave elevation data from '//trim(WaveKinFile) )
-               IF (p%writeLog > 0) THEN
-                  WRITE(p%UnLog, '(A)'        ) '    Reading wave elevation data from '//trim(WaveKinFile)
-               ENDIF
-               
-               ! Read through length of file to find its length
-               i         = 0 ! start line counter
-               numHdrLn  = 0 ! start header-line counter
-               dataBegin = .FALSE. ! started reading the data section
-               DO
-                  READ(UnElev,'(A)',IOSTAT=ErrStat2) Line     !read into a line
-                  IF (ErrStat2 /= 0) EXIT      ! break out of the loop if it couldn't read the line (i.e. if at end of file)
-                  i = i+1
-                  READ(Line,*,IOSTAT=ErrStatTmp) tmpReal
-                  IF (ErrStatTmp/=0) THEN  ! Not a number
-                     IF (dataBegin) THEN
-                        IF (p%writeLog > 0) THEN
-                           WRITE(p%UnLog, '(A)'        ) "   ERROR Non-data line detected in WaveKinFile past the header lines."
-                        ENDIF
-                        CALL SetErrStat( ErrID_Fatal,' Non-data line detected in WaveKinFile past the header lines.',ErrStat, ErrMsg, RoutineName); RETURN
-                     END IF
-                     numHdrLn = numHdrLn + 1
-                  ELSE
-                     dataBegin = .TRUE.
-                  END IF
-               END DO
-
-               ! rewind to start of input file to re-read things now that we know how long it is
-               REWIND(UnElev)      
-
-               ntIn = i-numHdrLn     ! save number of lines of file
-               
-
-               ! allocate space for input wave elevation array (including time column)
-               CALL AllocAry(WaveTimeIn,  ntIn, 'WaveTimeIn', ErrStat2, ErrMsg2 ); IF(Failed()) RETURN
-               CALL AllocAry(WaveElevIn,  ntIn, 'WaveElevIn', ErrStat2, ErrMsg2 ); IF(Failed()) RETURN
-
-               ! read the data in from the file
-               DO i = 1, numHdrLn
-                  READ(UnElev,'(A)',IOSTAT=ErrStat2) Line     ! skip header lines
-               END DO
-               
-               DO i = 1, ntIn
-                  READ (UnElev, *, IOSTAT=ErrStat2) WaveTimeIn(i), WaveElevIn(i) ! read wave elevation time series
-                     
-                  IF ( ErrStat2 /= 0 ) THEN
-                     IF (p%writeLog > 0) THEN
-                        WRITE(p%UnLog, '(A)'        ) "   ERROR reading WaveElev input file."
-                     ENDIF
-                     CALL SetErrStat( ErrID_Fatal,'Error reading WaveElev input file.',ErrStat, ErrMsg, RoutineName); RETURN
-                  END IF 
-               END DO  
-
-               ! Close the inputs file 
-               CLOSE ( UnElev ) 
-
-               IF (WaveTimeIn(1) .NE. 0.0) THEN
-                  IF (p%writeLog > 0) THEN
-                     WRITE(p%UnLog, '(A)') "ERROR MoorDyn WaveElev time series should start at t = 0 seconds."
-                  ENDIF
-                  CALL SetErrStat( ErrID_Fatal, ' MoorDyn WaveElev time series should start at t = 0 seconds.',ErrStat, ErrMsg, RoutineName); RETURN
-               ENDIF
-               
-               CALL WrScr( "    Read "//trim(num2lstr(ntIn))//" time steps from input file." )
-               IF (p%writeLog > 0) THEN
-                  WRITE(p%UnLog, '(A)'        ) "    Read "//trim(num2lstr(ntIn))//" time steps from input file."
-               ENDIF
-
-               ! IF (WaveTimeIn(ntIn) < TMax) THEN <<<< need to handle if time series is too short?
-               
-               ! specify stepping details 
-               p%ntWave = CEILING(Tmax/p%dtWave)          ! number of wave time steps
-
-               
-               ! allocate space for processed reference wave elevation time series
-               ALLOCATE ( WaveElev0( 0:p%ntWave ), STAT=ErrStatTmp )  ! this has an extra entry of zero in case it needs to be padded to be even
-               IF (ErrStatTmp /= 0) CALL SetErrStat(ErrID_Fatal,'Cannot allocate array WaveElev0.',ErrStat,ErrMsg,RoutineName)
-               WaveElev0 = 0.0_SiKi
-               
-               ! go through and interpolate (should replace with standard function)
-               DO i = 1, p%ntWave       
-                  t = p%dtWave*(i-1)
-                  
-                  ! interpolation routine to dtWave spacing
-                  DO iIn = 1,ntIn-1      
-                     IF (WaveTimeIn(iIn+1) > t) THEN   ! find the right two points to interpolate between (remember that the first column of PtfmMotIn is time)
-                        frac = (t - WaveTimeIn(iIn) )/( WaveTimeIn(iIn+1) - WaveTimeIn(iIn) )  ! interpolation fraction (0-1) between two interpolation points
-                        WaveElev0(i-1) = WaveElevIn(iIn) + frac*(WaveElevIn(iIn+1) - WaveElevIn(iIn))  ! get interpolated wave elevation
-                        EXIT   ! break out of the loop for this time step once we've DOne its interpolation
-                     END IF
-                  END DO      
-               END DO
-               
-               ! note: following is adapted from UserWaves.v90 UserWaveElevations_Init
-               
-               
-               
-               ! Set new value for NStepWave so that the FFT algorithms are efficient. We will use the values passed in rather than what is read from the file
-               
-               IF ( MOD(p%ntWave,2) == 1 )  p%ntWave = p%ntWave + 1              ! Set NStepWave to an even integer   
-               NStepWave2 = MAX( p%ntWave/2, 1 )                             ! Make sure that NStepWave is an even product of small factors (PSF) that is
-               NStepWave  = 2*PSF ( NStepWave2, 9 )                        !   greater or equal to WaveTMax/WaveDT to ensure that the FFT is efficient.
-               NStepWave2 = NStepWave/2                                    ! Update the value of NStepWave2 based on the value needed for NStepWave.
-               WaveTMax   = NStepWave*p%dtWave                               ! Update the value of WaveTMax   based on the value needed for NStepWave.
-               WaveDOmega = TwoPi/TMax                                     ! Compute the frequency step for incident wave calculations.
-               p%ntWave = NStepWave
-               
-               
-               
-
-               ! Allocate array to hold the wave elevations for calculation of FFT.
-               ALLOCATE ( TmpFFTWaveElev( 0:NStepWave-1 ), STAT=ErrStatTmp )
-               IF (ErrStatTmp /= 0) CALL SetErrStat(ErrID_Fatal,'Cannot allocate array TmpFFTWaveElev.',ErrStat,ErrMsg,RoutineName)
-
-               ! Allocate frequency array for the wave elevation information in frequency space
-               ALLOCATE ( WaveElevC0(2, 0:NStepWave2                ), STAT=ErrStatTmp )
-               IF (ErrStatTmp /= 0) CALL SetErrStat(ErrID_Fatal,'Cannot allocate array WaveElevC0.',ErrStat,ErrMsg,RoutineName)
-               
-
-               ! Now check if all the allocations worked properly
-               IF ( ErrStat >= AbortErrLev ) THEN
-                  CALL CleanUp()
-                  RETURN
-               END IF
-               
-               ! Set the values
-               TmpFFTWaveElev  =  0.0_DbKi
-               WaveElevC0(:,:) =  0.0_DbKi
-
-
-               ! Copy values over
-               DO I=0, MIN(SIZE(WaveElev0), NStepWave)-1
-                  TmpFFTWaveElev(I) = WaveElev0(I)
-               ENDDO
-
-               ! Initialize the FFT
-               CALL InitFFT ( NStepWave, FFT_Data, .FALSE., ErrStatTmp )
-               CALL SetErrStat(ErrStatTmp,'Error occured while initializing the FFT.',ErrStat,ErrMsg,RoutineName); IF(Failed()) RETURN
-
-               ! Apply the forward FFT on the wave elevation timeseries to get the Real and imaginary parts of the frequency information.      
-               CALL    ApplyFFT_f (  TmpFFTWaveElev(:), FFT_Data, ErrStatTmp )    ! Note that the TmpFFTWaveElev now contains the Real and imaginary bits.
-               CALL SetErrStat(ErrStatTmp,'Error occured while applying the forwards FFT to TmpFFTWaveElev array.',ErrStat,ErrMsg,RoutineName); IF(Failed()) RETURN
-
-               ! Copy the resulting TmpFFTWaveElev(:) data over to the WaveElevC0 array
-               DO I=1,NStepWave2-1
-                  WaveElevC0     (1,I) = TmpFFTWaveElev(2*I-1) ! all the odd indicies in array (Real part ?)
-                  WaveElevC0     (2,I) = TmpFFTWaveElev(2*I) ! all the even indicies in array (imaginary part ?)
-               ENDDO
-               WaveElevC0(:,NStepWave2) = 0.0_SiKi
-
-               CALL  ExitFFT(FFT_Data, ErrStatTmp)
-               CALL  SetErrStat(ErrStatTmp,'Error occured while cleaning up after the FFTs.', ErrStat,ErrMsg,RoutineName); IF(Failed()) RETURN
-
-
-               IF (ALLOCATED( WaveElev0      )) DEALLOCATE( WaveElev0     , STAT=ErrStatTmp)
-               IF (ALLOCATED( TmpFFTWaveElev )) DEALLOCATE( TmpFFTWaveElev, STAT=ErrStatTmp)
-
-            ENDIF ! End getting frequency data either from time series. The below needs to happen for both old and hybrid approach
-            
-            ! allocate all the wave kinematics FFT arrays  
-            ALLOCATE( WaveNmbr  (0:NStepWave2), STAT=ErrStatTmp); CALL SetErrStat(ErrStatTmp,'Cannot allocate WaveNmbr.  ',ErrStat,ErrMsg,RoutineName)
-            ALLOCATE( tmpComplex(0:NStepWave2), STAT=ErrStatTmp); CALL SetErrStat(ErrStatTmp,'Cannot allocate tmpComplex.',ErrStat,ErrMsg,RoutineName)
-            ALLOCATE( WaveElevC (0:NStepWave2), STAT=ErrStatTmp); CALL SetErrStat(ErrStatTmp,'Cannot allocate WaveElevC .',ErrStat,ErrMsg,RoutineName)
-            ALLOCATE( WaveDynPC (0:NStepWave2), STAT=ErrStatTmp); CALL SetErrStat(ErrStatTmp,'Cannot allocate WaveDynPC .',ErrStat,ErrMsg,RoutineName)
-            ALLOCATE( WaveVelCHx(0:NStepWave2), STAT=ErrStatTmp); CALL SetErrStat(ErrStatTmp,'Cannot allocate WaveVelCHx.',ErrStat,ErrMsg,RoutineName)
-            ALLOCATE( WaveVelCHy(0:NStepWave2), STAT=ErrStatTmp); CALL SetErrStat(ErrStatTmp,'Cannot allocate WaveVelCHy.',ErrStat,ErrMsg,RoutineName)
-            ALLOCATE( WaveVelCV (0:NStepWave2), STAT=ErrStatTmp); CALL SetErrStat(ErrStatTmp,'Cannot allocate WaveVelCV .',ErrStat,ErrMsg,RoutineName)
-            ALLOCATE( WaveAccCHx(0:NStepWave2), STAT=ErrStatTmp); CALL SetErrStat(ErrStatTmp,'Cannot allocate WaveAccCHx.',ErrStat,ErrMsg,RoutineName)
-            ALLOCATE( WaveAccCHy(0:NStepWave2), STAT=ErrStatTmp); CALL SetErrStat(ErrStatTmp,'Cannot allocate WaveAccCHy.',ErrStat,ErrMsg,RoutineName)
-            ALLOCATE( WaveAccCV (0:NStepWave2), STAT=ErrStatTmp); CALL SetErrStat(ErrStatTmp,'Cannot allocate WaveAccCV .',ErrStat,ErrMsg,RoutineName)
-=======
 
             ! Check that all z values are below the water line
             DO I=1,p%nzCurrent
@@ -2068,7 +1643,6 @@
             ALLOCATE( WaveAccCHx(0:NStepWave2), STAT=ErrStat2); ErrMsg2 = 'Cannot allocate WaveAccCHx.'; IF (Failed0()) RETURN
             ALLOCATE( WaveAccCHy(0:NStepWave2), STAT=ErrStat2); ErrMsg2 = 'Cannot allocate WaveAccCHy.'; IF (Failed0()) RETURN
             ALLOCATE( WaveAccCV (0:NStepWave2), STAT=ErrStat2); ErrMsg2 = 'Cannot allocate WaveAccCV .'; IF (Failed0()) RETURN
->>>>>>> cfb5aaed
             
             ! allocate time series grid data arrays (now that we know the number of time steps coming from the IFFTs)
             CALL allocateKinematicsArrays() 
@@ -2080,20 +1654,11 @@
             ! get wave number array once
             DO I = 0, NStepWave2 
                WaveNmbr(i)   = WaveNumber ( REAL(I*WaveDOmega, R8Ki), p%g, p%WtrDpth )
-<<<<<<< HEAD
-               tmpComplex(I)    =  CMPLX(WaveElevC0(1,I), WaveElevC0(2,I)) ! 1 are Real, 2 are imaginary 
-            END DO    
-            
-            ! set up FFTer for doing IFFTs
-            CALL InitFFT ( NStepWave, FFT_Data, .TRUE., ErrStatTmp )
-            CALL SetErrStat(ErrStatTmp,'Error occured while initializing the FFT.', ErrStat, ErrMsg, routineName); IF(Failed()) RETURN
-=======
                tmpComplex(I)    =  CMPLX(WaveElevC0(1,I), WaveElevC0(2,I)) ! 1 are real, 2 are imaginary 
             END DO    
             
             ! set up FFTer for doing IFFTs
             CALL InitFFT ( NStepWave, FFT_Data, .TRUE., ErrStat2 ); ErrMsg2 = 'Error occured while initializing the FFT.'; IF(Failed()) RETURN
->>>>>>> cfb5aaed
 
             ! Loop through all points where the incident wave kinematics will be computed      
             DO ix = 1,p%nxWave 
@@ -2117,15 +1682,6 @@
                      END DO  ! I, frequencies
                      
                      ! now IFFT all the wave kinematics except surface elevation and save it into the grid of data
-<<<<<<< HEAD
-                     CALL ApplyFFT_cx( p%PDyn  (:,iz,iy,ix), WaveDynPC , FFT_Data, ErrStatTmp ); CALL SetErrStat(ErrStatTmp,'Error IFFTing WaveDynP.', ErrStat,ErrMsg,RoutineName)
-                     CALL ApplyFFT_cx( p%uxWave(:,iz,iy,ix), WaveVelCHx, FFT_Data, ErrStatTmp ); CALL SetErrStat(ErrStatTmp,'Error IFFTing WaveVelHx.',ErrStat,ErrMsg,RoutineName)
-                     CALL ApplyFFT_cx( p%uyWave(:,iz,iy,ix), WaveVelCHy, FFT_Data, ErrStatTmp ); CALL SetErrStat(ErrStatTmp,'Error IFFTing WaveVelHy.',ErrStat,ErrMsg,RoutineName)
-                     CALL ApplyFFT_cx( p%uzWave(:,iz,iy,ix), WaveVelCV , FFT_Data, ErrStatTmp ); CALL SetErrStat(ErrStatTmp,'Error IFFTing WaveVelV.', ErrStat,ErrMsg,RoutineName)
-                     CALL ApplyFFT_cx( p%axWave(:,iz,iy,ix), WaveAccCHx, FFT_Data, ErrStatTmp ); CALL SetErrStat(ErrStatTmp,'Error IFFTing WaveAccHx.',ErrStat,ErrMsg,RoutineName)
-                     CALL ApplyFFT_cx( p%ayWave(:,iz,iy,ix), WaveAccCHy, FFT_Data, ErrStatTmp ); CALL SetErrStat(ErrStatTmp,'Error IFFTing WaveAccHy.',ErrStat,ErrMsg,RoutineName)
-                     CALL ApplyFFT_cx( p%azWave(:,iz,iy,ix), WaveAccCV , FFT_Data, ErrStatTmp ); CALL SetErrStat(ErrStatTmp,'Error IFFTing WaveAccV.', ErrStat,ErrMsg,RoutineName)
-=======
                      CALL ApplyFFT_cx( p%PDyn  (:,iz,iy,ix), WaveDynPC , FFT_Data, ErrStat2 ); ErrMsg2 = 'Error IFFTing WaveDynPC.'; IF (Failed()) RETURN 
                      CALL ApplyFFT_cx( p%uxWave(:,iz,iy,ix), WaveVelCHx, FFT_Data, ErrStat2 ); ErrMsg2 = 'Error IFFTing WaveVelHx.'; IF (Failed()) RETURN
                      CALL ApplyFFT_cx( p%uyWave(:,iz,iy,ix), WaveVelCHy, FFT_Data, ErrStat2 ); ErrMsg2 = 'Error IFFTing WaveVelHy.'; IF (Failed()) RETURN
@@ -2133,27 +1689,17 @@
                      CALL ApplyFFT_cx( p%axWave(:,iz,iy,ix), WaveAccCHx, FFT_Data, ErrStat2 ); ErrMsg2 = 'Error IFFTing WaveAccHx.'; IF (Failed()) RETURN
                      CALL ApplyFFT_cx( p%ayWave(:,iz,iy,ix), WaveAccCHy, FFT_Data, ErrStat2 ); ErrMsg2 = 'Error IFFTing WaveAccHy.'; IF (Failed()) RETURN
                      CALL ApplyFFT_cx( p%azWave(:,iz,iy,ix), WaveAccCV , FFT_Data, ErrStat2 ); ErrMsg2 = 'Error IFFTing WaveAccV.' ; IF (Failed()) RETURN
->>>>>>> cfb5aaed
 
                   END DO ! iz
                   
                   ! IFFT wave elevation here because it's only at the surface
-<<<<<<< HEAD
-                  CALL ApplyFFT_cx( p%zeta(:,iy,ix) , WaveElevC , FFT_Data, ErrStatTmp ); CALL SetErrStat(ErrStatTmp,'Error IFFTing WaveElev.', ErrStat,ErrMsg,RoutineName)
-=======
                   CALL ApplyFFT_cx( p%zeta(:,iy,ix) , WaveElevC , FFT_Data, ErrStat2 ); ErrMsg2 = 'Error IFFTing WaveElev.'; IF (Failed()) RETURN
->>>>>>> cfb5aaed
                END DO ! iy
             END DO ! ix
 
             ! could also reproduce the wave elevation at 0,0,0 on a separate channel for verIFication...
             
-<<<<<<< HEAD
-            CALL  ExitFFT(FFT_Data, ErrStatTmp)
-            CALL  SetErrStat(ErrStatTmp,'Error occured while cleaning up after the IFFTs.', ErrStat,ErrMsg,RoutineName); IF(Failed()) RETURN
-=======
             CALL  ExitFFT(FFT_Data, ErrStat2); ErrMsg2 = 'Error occured while cleaning up after the IFFTs.'; IF(Failed()) RETURN
->>>>>>> cfb5aaed
          
          END IF ! p%WaveKin > 0
 
@@ -2163,16 +1709,6 @@
          IF (p%Current > 0) THEN
          
             IF (p%Current == 2) THEN
-<<<<<<< HEAD
-               ! TODO: SeaState coupling
-               !     If wave elevation not SeaState throw fatal error, that would be mixing the old method and the hybrid method and is not allowed
-               !     Call 189-217 in Current.f90 to get current ux and uy data for the user specIFed z discretization 
-               !     pzCurrentTemp set when reading the input file
-               !     uxCurrentTemp = ?
-               !     uyCurrentTemp = ?
-            ENDIF
-            ! TODO: if SeaState also has currents throw warning or error so currents aren't double counted -- dont think we need to do this becasue we wont be using seasate grid with old or hybrid methods
-=======
 
                ! Overwrite the SeaState current grid to use the MoorDyn grid
                p%WaveField%Current_InitInput%WaveKinGridzi = pzCurrentTemp
@@ -2196,26 +1732,17 @@
                END DO
 
             ENDIF
->>>>>>> cfb5aaed
 
             ! allocate current profile arrays to correct size
             CALL AllocAry( p%pzCurrent, p%nzCurrent, 'pzCurrent', ErrStat2, ErrMsg2 ); IF(Failed()) RETURN
             CALL AllocAry( p%uxCurrent, p%nzCurrent, 'uxCurrent', ErrStat2, ErrMsg2 ); IF(Failed()) RETURN
             CALL AllocAry( p%uyCurrent, p%nzCurrent, 'uyCurrent', ErrStat2, ErrMsg2 ); IF(Failed()) RETURN
             
-<<<<<<< HEAD
-            ! copy over data, flipping sign of depth values (to be positive-up) and reversing order
-            DO i = 1,p%nzCurrent
-               p%pzCurrent(i) = -pzCurrentTemp(p%nzCurrent + 1 - i)  ! flip sign so depth is positive-up
-               p%uxCurrent(i) =  uxCurrentTemp(p%nzCurrent + 1 - i) 
-               p%uyCurrent(i) =  uyCurrentTemp(p%nzCurrent + 1 - i)
-=======
             ! copy over data
             DO i = 1,p%nzCurrent
                p%pzCurrent(i) = pzCurrentTemp(i)
                p%uxCurrent(i) = uxCurrentTemp(i)
                p%uyCurrent(i) = uyCurrentTemp(i)
->>>>>>> cfb5aaed
             END DO
 
          ENDIF ! p%Current >0
@@ -2239,15 +1766,9 @@
             WRITE(p%UnLog, '(A)'        ) "    Water kinematics will be simulated using the hybrid method (user provided grid with SeaState water kinematics data)"
          ENDIF
       ELSEIF (p%WaterKin == 3) THEN
-<<<<<<< HEAD
-         CALL WrScr("    Water kinematics will be simulated using the SeaState method (SeaState provided grid and water kinematics data)")
-         IF (p%writeLog > 0) THEN
-            WRITE(p%UnLog, '(A)'        ) "    Water kinematics will be simulated using the SeaState method (SeaState provided grid and water kinematics data)"
-=======
          CALL WrScr("    Water kinematics will be simulated using the SeaState method (SeaState provided grid and water kinematics data). These will be disabled during IC solve.")
          IF (p%writeLog > 0) THEN
             WRITE(p%UnLog, '(A)'        ) "    Water kinematics will be simulated using the SeaState method (SeaState provided grid and water kinematics data). These will be disabled during IC solve."
->>>>>>> cfb5aaed
          ENDIF
       ELSE
          CALL SetErrStat( ErrID_Fatal,"Invalid value for WaterKin",ErrStat, ErrMsg, RoutineName); RETURN
@@ -2273,16 +1794,6 @@
          INTEGER(IntKi)                   :: nEntries, I
 
          IF (len(trim(entries)) == len(entries)) THEN
-<<<<<<< HEAD
-            CALL SetErrStat(ErrID_Warn, "Only "//trim(num2lstr(len(entries)))//" characters read from wave grid coordinates", ErrStat, ErrMsg, RoutineName)
-            IF (p%writeLog > 0) THEN
-               WRITE(p%UnLog, '(A)'        ) "   Warning: Only "//trim(num2lstr(len(entries)))//" characters read from wave grid coordinates"
-            ENDIF
-         END IF
-
-         IF (entries(len(entries):len(entries)) == ',') THEN
-            CALL SetErrStat(ErrID_Fatal, "Error in gridAxisCoords: Last character of wave grid coordinate list cannot be comma", ErrStat, ErrMsg, RoutineName); RETURN
-=======
             IF (p%writeLog > 0) THEN
                WRITE(p%UnLog, '(A)'        ) "   WARNING in gridAxisCoords: Only "//trim(num2lstr(len(entries)))//" characters read from wave grid coordinates"
             ENDIF
@@ -2294,7 +1805,6 @@
                WRITE(p%UnLog, '(A)'        ) "   ERROR in gridAxisCoords: Last character of wave grid coordinate list cannot be comma"
             ENDIF
             CALL SetErrStat(ErrID_Fatal, "Last character of wave grid coordinate list cannot be comma", ErrStat, ErrMsg, RoutineName); RETURN
->>>>>>> cfb5aaed
          ELSE
             ! get array of coordinate entries 
             CALL stringToArray(entries, nEntries, tempArray); IF(Failed()) RETURN 
@@ -2306,13 +1816,6 @@
                n = nEntries
             ELSE IF (coordtype==2) THEN   ! 2: uniform specified by -xlim, xlim, num
                n = int(tempArray(3))
-<<<<<<< HEAD
-            ELSE
-               IF (p%writeLog > 0) THEN
-                  WRITE(p%UnLog, '(A)'        ) "   Error: invalid coordinate type specified to gridAxisCoords. Check WaterKin input file format for missing lines"
-               ENDIF
-               CALL SetErrStat(ErrID_Fatal, "Error in gridAxisCoords: invalid coordinate type. Check WaterKin input file format for missing lines", ErrStat, ErrMsg, RoutineName); RETURN
-=======
 
                ! Check that tmpArray range / n is not an integer value, warn in log file if so
                IF (MOD((tempArray(2)-tempArray(1)),REAL(n,ReKi)) == 0.0_ReKi) THEN
@@ -2326,7 +1829,6 @@
                   WRITE(p%UnLog, '(A)'        ) "   ERROR in gridAxisCoords: invalid coordinate type specified to gridAxisCoords. Check WaterKin input file format for missing lines"
                ENDIF
                CALL SetErrStat(ErrID_Fatal, "Invalid coordinate type. Check WaterKin input file format for missing lines", ErrStat, ErrMsg, RoutineName); RETURN
->>>>>>> cfb5aaed
             END IF
             
             ! allocate coordinate array
@@ -2350,15 +1852,9 @@
             
             ELSE
                IF (p%writeLog > 0) THEN
-<<<<<<< HEAD
-                  WRITE(p%UnLog, '(A)'        ) "   Error: invalid coordinate type specified to gridAxisCoords. Check WaterKin input file format for missing lines"
-               ENDIF
-               CALL SetErrStat(ErrID_Fatal, "Error: invalid coordinate type specified to gridAxisCoords. Check WaterKin input file format for missing lines", ErrStat, ErrMsg, RoutineName); RETURN
-=======
                   WRITE(p%UnLog, '(A)'        ) "   ERROR in gridAxisCoords: invalid coordinate type specified to gridAxisCoords. Check WaterKin input file format for missing lines"
                ENDIF
                CALL SetErrStat(ErrID_Fatal, "Invalid coordinate type specified to gridAxisCoords. Check WaterKin input file format for missing lines", ErrStat, ErrMsg, RoutineName); RETURN
->>>>>>> cfb5aaed
             END IF
             
             ! print *, "Set water grid coordinates to :"
@@ -2389,33 +1885,18 @@
             pos2 = INDEX(instring(pos1:), ",")  ! find index of next comma
             IF (pos2 == 0) THEN                 ! if there isn't another comma, read the last entry and call it done (this could be the only entry if no commas)
                n = n + 1
-<<<<<<< HEAD
-               READ(instring(pos1:), *, IOSTAT=ErrStatTmp) outarray(n)
-               IF (ErrStatTmp /= ErrID_None) THEN
-                  CALL SetErrStat(ErrID_Fatal, "ERROR in stringToArray: invalid value in string", ErrStat, ErrMsg, RoutineName); RETURN
-=======
                READ(instring(pos1:), *, IOSTAT=ErrStat2) outarray(n)
                IF (ErrStat2 /= ErrID_None) THEN
                   IF (p%writeLog > 0) THEN
                      WRITE(p%UnLog, '(A)'        ) "   ERROR in stringToArray: invalid value in string"
                   ENDIF
                   CALL SetErrStat(ErrID_Fatal, "Invalid value in string", ErrStat, ErrMsg, RoutineName); RETURN
->>>>>>> cfb5aaed
                ENDIF
                EXIT
             END IF
             n = n + 1
             IF (n > 100) THEN
                IF (p%writeLog > 0) THEN
-<<<<<<< HEAD
-                  WRITE(p%UnLog, '(A)'        ) "   ERROR - stringToArray cannot do more than 100 entries"
-               ENDIF
-               CALL SetErrStat(ErrID_Fatal, "ERROR in stringToArray: cannot do more than 100 entries", ErrStat, ErrMsg, RoutineName); RETURN
-            END IF            
-            READ(instring(pos1:pos1+pos2-2), *, IOSTAT=ErrStat2) outarray(n)
-            IF (ErrStatTmp /= ErrID_None) THEN
-               CALL SetErrStat(ErrID_Fatal, "ERROR in stringToArray: invalid value in string", ErrStat, ErrMsg, RoutineName); RETURN
-=======
                   WRITE(p%UnLog, '(A)'        ) "   ERROR in stringToArray: cannot do more than 100 entries"
                ENDIF
                CALL SetErrStat(ErrID_Fatal, "Cannot do more than 100 entries", ErrStat, ErrMsg, RoutineName); RETURN
@@ -2426,7 +1907,6 @@
                   WRITE(p%UnLog, '(A)'        ) "   ERROR in stringToArray: invalid value in string"
                ENDIF
                CALL SetErrStat(ErrID_Fatal, "Invalid value in string", ErrStat, ErrMsg, RoutineName); RETURN
->>>>>>> cfb5aaed
             ENDIF
 
             pos1 = pos2+pos1
@@ -2456,10 +1936,7 @@
            CALL SetErrStat(ErrStat2, ErrMsg2, ErrStat, ErrMsg, 'SetupWaterKin') 
            Failed =  ErrStat >= AbortErrLev
            IF (Failed) CALL CleanUp()
-<<<<<<< HEAD
-=======
            CALL SetErrStat(ErrStat2, 'Cleanup was not succcessful', ErrStat, ErrMsg, 'SetupWaterKin') ! check that deallocation was successful
->>>>>>> cfb5aaed
       END FUNCTION Failed
 
       ! check for failed where /= 0 is fatal
@@ -2778,11 +2255,7 @@
       CHARACTER(*),                 INTENT(  OUT)  :: ErrMsg             ! Error message if ErrStat /= ErrID_None
   
       INTEGER(IntKi)                   :: ErrStat2
-<<<<<<< HEAD
-  !    CHARACTER(120)                   :: ErrMsg2   
-=======
   !    CHARACTER(ErrMsgLen)             :: ErrMsg2   
->>>>>>> cfb5aaed
    
       CHARACTER(120)                   :: Frmt       
       INTEGER(IntKi)   :: UnOut    ! for outputing wave kinematics data
@@ -2832,11 +2305,7 @@
       CHARACTER(*),                 INTENT(  OUT)  :: ErrMsg             ! Error message if ErrStat /= ErrID_None
   
       INTEGER(IntKi)                   :: ErrStat2
-<<<<<<< HEAD
-  !    CHARACTER(120)                   :: ErrMsg2   
-=======
   !    CHARACTER(ErrMsgLen)             :: ErrMsg2   
->>>>>>> cfb5aaed
       
       INTEGER(IntKi)   :: UnOut    ! for outputing wave kinematics data
       INTEGER(IntKi)   :: I,J,K, l, Itemp
