--- conflicted
+++ resolved
@@ -215,11 +215,7 @@
       INTEGER(IntKi),   INTENT( OUT)   :: ErrStat3 ! Error status of the operation
       CHARACTER(*),     INTENT( OUT)   :: ErrMsg3  ! Error message if ErrStat /= ErrID_None
 
-<<<<<<< HEAD
-      INTEGER(IntKi)                   :: nC, I
-=======
       INTEGER(IntKi)                   :: I
->>>>>>> 5ed3a169
       INTEGER(IntKi)                   :: UnCoef   ! unit number for coefficient input file
            
            
@@ -287,11 +283,7 @@
       INTEGER(IntKi),        INTENT(  OUT)  :: n
       CHARACTER(40),         INTENT(INOUT)  :: outstrings(6)  ! array of output strings. Up to 6 strings can be read
       
-<<<<<<< HEAD
-      INTEGER :: pos1, pos2, i
-=======
       INTEGER :: pos1, pos2
->>>>>>> 5ed3a169
  
       n = 0
       pos1=1
@@ -326,15 +318,6 @@
 !      INTEGER(IntKi),        INTENT(  OUT)  :: num2
       CHARACTER(25),         INTENT(  OUT)  :: let3
    
-<<<<<<< HEAD
-      INTEGER(IntKi)               :: I                                        ! Generic loop-counting index
-      
-      CHARACTER(ChanLen)           :: OutListTmp                               ! A string to temporarily hold OutList(I), the name of each output channel
-      CHARACTER(ChanLen)           :: qVal                                     ! quantity type string to match to list of valid options
-      
-      INTEGER                      :: oID                                      ! ID number of connect or line object
-      INTEGER                      :: nID                                      ! ID number of node object
-=======
 !      INTEGER(IntKi)               :: I                                        ! Generic loop-counting index
       
 !      CHARACTER(ChanLen)           :: OutListTmp                               ! A string to temporarily hold OutList(I), the name of each output channel
@@ -342,7 +325,6 @@
       
 !      INTEGER                      :: oID                                      ! ID number of connect or line object
 !      INTEGER                      :: nID                                      ! ID number of node object
->>>>>>> 5ed3a169
       INTEGER                      :: i1 = 0                                   ! indices of start of numbers or letters in OutListTmp string, for parsing
       INTEGER                      :: i2 = 0
       INTEGER                      :: i3 = 0
@@ -435,11 +417,7 @@
 
     INTEGER                      :: oID                                      ! ID number of connect or line object
     INTEGER                      :: nID                                      ! ID number of node object
-<<<<<<< HEAD
-    INTEGER                      :: i1,i2,i3,i4                              ! indices of start of numbers or letters in OutListTmp string, for parsing
-=======
 !    INTEGER                      :: i1,i2,i3,i4                              ! indices of start of numbers or letters in OutListTmp string, for parsing
->>>>>>> 5ed3a169
     
       CHARACTER(25)                 :: let1                ! strings used for splitting and parsing identifiers
       CHARACTER(25)                 :: num1
@@ -807,11 +785,7 @@
       INTEGER                                        :: I                    ! Generic loop counter
       INTEGER                                        :: J                    ! Generic loop counter
       CHARACTER(1024)                                :: OutFileName          ! The name of the output file  including the full path.
-<<<<<<< HEAD
-      INTEGER                                        :: L                    ! counter for index in LineWrOutput
-=======
 !      INTEGER                                        :: L                    ! counter for index in LineWrOutput
->>>>>>> 5ed3a169
       INTEGER                                        :: LineNumOuts          ! number of entries in LineWrOutput for each line
       INTEGER                                        :: RodNumOuts           ! for Rods ... redundant <<<
       CHARACTER(200)                                 :: Frmt                 ! a string to hold a format statement
