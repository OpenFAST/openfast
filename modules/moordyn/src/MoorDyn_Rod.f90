!**********************************************************************************************************************************
! LICENSING
! Copyright (C) 2020-2021 Alliance for Sustainable Energy, LLC
! Copyright (C) 2015-2019 Matthew Hall
!
!    This file is part of MoorDyn.
!
! Licensed under the Apache License, Version 2.0 (the "License");
! you may not use this file except in compliance with the License.
! You may obtain a copy of the License at
!
!     http://www.apache.org/licenses/LICENSE-2.0
!
! Unless required by applicable law or agreed to in writing, software
! distributed under the License is distributed on an "AS IS" BASIS,
! WITHOUT WARRANTIES OR CONDITIONS OF ANY KIND, either express or implied.
! See the License for the specific language governing permissions and
! limitations under the License.
!
!**********************************************************************************************************************************
MODULE MoorDyn_Rod

   USE MoorDyn_Types
   USE MoorDyn_IO
   USE NWTC_Library
   USE MoorDyn_Misc
   USE MoorDyn_Line,           only : Line_SetEndKinematics, Line_GetEndStuff, Line_SetEndOrientation, Line_GetEndSegmentInfo
   
   IMPLICIT NONE

   PRIVATE

   INTEGER(IntKi), PARAMETER            :: wordy = 0   ! verbosity level. >1 = more console output

   PUBLIC :: Rod_Setup
   PUBLIC :: Rod_Initialize
   PUBLIC :: Rod_SetKinematics
   PUBLIC :: Rod_SetState
   PUBLIC :: Rod_GetStateDeriv
   PUBLIC :: Rod_DoRHS
   PUBLIC :: Rod_GetCoupledForce
   PUBLIC :: Rod_GetNetForceAndMass
   PUBLIC :: Rod_AddLine
   PUBLIC :: Rod_RemoveLine
   public :: VisRodsMesh_Init
   public :: VisRodsMesh_Update

   
   
CONTAINS


   !-----------------------------------------------------------------------
   SUBROUTINE Rod_Setup(Rod, RodProp, endCoords, p, ErrStat, ErrMsg)

      TYPE(MD_Rod),       INTENT(INOUT)  :: Rod          ! the single rod object of interest
      TYPE(MD_RodProp),   INTENT(INOUT)  :: RodProp      ! the single rod property set for the line of interest
      REAL(DbKi),    INTENT(IN)          :: endCoords(6)
      TYPE(MD_ParameterType), INTENT(IN   ) :: p       ! Parameters
      INTEGER,       INTENT(   INOUT )   :: ErrStat       ! returns a non-zero value when an error occurs
      CHARACTER(*),  INTENT(   INOUT )   :: ErrMsg        ! Error message if ErrStat /= ErrID_None

      INTEGER(4)                         :: i             ! Generic index
!      INTEGER(4)                         :: K             ! Generic index
      INTEGER(IntKi)                     :: N
      
      Real(DbKi)                         :: phi, beta, sinPhi, cosPhi, tanPhi, sinBeta, cosBeta   ! various orientation things
      Real(DbKi)                         :: k_hat(3)     ! unit vector (redundant, not used) <<<<
      
      INTEGER                            :: ErrStat2

      N = Rod%N  ! number of segments in this line (for code readability)

      ! -------------- save some section properties to the line object itself -----------------

      Rod%d   = RodProp%d
      Rod%rho = RodProp%w/(Pi/4.0 * Rod%d * Rod%d)
      
      Rod%Can   = RodProp%Can
      Rod%Cat   = RodProp%Cat
      Rod%Cdn   = RodProp%Cdn
      Rod%Cdt   = RodProp%Cdt      
      Rod%CaEnd = RodProp%CaEnd      
      Rod%CdEnd = RodProp%CdEnd   

      ! allocate node positions and velocities (NOTE: these arrays start at ZERO)
      ALLOCATE(Rod%r(3, 0:N), Rod%rd(3, 0:N), STAT=ErrStat2);  if(AllocateFailed("")) return
     
      ! allocate segment scalar quantities
      if (Rod%N == 0) then                                ! special case of zero-length Rod
         ALLOCATE(Rod%l(1), Rod%V(1), STAT=ErrStat2);  if(AllocateFailed("Rod: l and V")) return
      else                                                ! normal case
         ALLOCATE(Rod%l(N), Rod%V(N), STAT=ErrStat2);  if(AllocateFailed("Rod: l and V")) return
      end if

      ! allocate water related vectors
      ALLOCATE(Rod%U(3, 0:N), Rod%Ud(3, 0:N), Rod%zeta(0:N), Rod%PDyn(0:N), STAT=ErrStat2)  
      if(AllocateFailed("Rod: U Ud zeta PDyn")) return

      ! allocate node force vectors
      ALLOCATE(Rod%W(3, 0:N), Rod%Bo(3, 0:N), Rod%Dp(3, 0:N), Rod%Dq(3, 0:N), Rod%Ap(3, 0:N), &
         Rod%Aq(3, 0:N), Rod%Pd(3, 0:N), Rod%B(3, 0:N), Rod%Bp(3, 0:N), Rod%Bq(3, 0:N), Rod%Fnet(3, 0:N), STAT=ErrStat2)
         if(AllocateFailed("Rod: force arrays")) return
      
      ! allocate mass and inverse mass matrices for each node (including ends)
      ALLOCATE(Rod%M(3, 3, 0:N), STAT=ErrStat2);  if(AllocateFailed("Rod: M")) return


      ! set to zero initially (important of wave kinematics are not being used)
      Rod%U    = 0.0_DbKi
      Rod%Ud   = 0.0_DbKi
      Rod%zeta = 0.0_DbKi
      Rod%PDyn = 0.0_DbKi

      ! ------------------------- set some geometric properties and the starting kinematics -------------------------

      CALL UnitVector(endCoords(1:3), endCoords(4:6), Rod%q, Rod%UnstrLen)  ! get Rod axis direction vector and Rod length

      ! set Rod positions (some or all may be overwritten depending on if the Rod is coupled or attached to a Body)
      Rod%r6(1:3) = endCoords(1:3)      ! (end A coordinates) 
      Rod%v6(1:3) = 0.0_DbKi            ! (end A velocity, unrotated axes) 
   
      Rod%r6(4:6) = Rod%q               ! (Rod direction unit vector)
      Rod%v6(4:6) = 0.0_DbKi            ! (rotational velocities about unrotated axes) 

      ! save mass for future calculations >>>> should calculate I_l and I_r here in future <<<<
      Rod%mass  = Rod%UnstrLen*RodProp%w


      ! assign values for l and V
      if (Rod%N == 0) then
         Rod%l(1) = 0.0_DbKi
         Rod%V(1) = 0.0_DbKi
      else
         DO i=1,N
            Rod%l(i) = Rod%UnstrLen/REAL(N, DbKi)
            Rod%V(i) = Rod%l(i)*0.25*Pi*RodProp%d*RodProp%d
         END DO
      end if
      

      ! set gravity and bottom contact forces to zero initially (because the horizontal components should remain at zero)
      Rod%W = 0.0_DbKi
      Rod%B = 0.0_DbKi
      
      ! calculate some orientation items to be used for mesh setup      
      call GetOrientationAngles(Rod%q, phi, sinPhi, cosPhi, tanPhi, beta, sinBeta, cosBeta, k_hat) ! calculate some orientation information for the Rod as a whole
      Rod%OrMat = CalcOrientation(phi, beta, 0.0_DbKi)        ! get rotation matrix to put things in global rather than rod-axis orientations
      
            
      IF (wordy > 0) CALL WrScr("Set up Rod "//trim(num2lstr(Rod%IdNum))//", type "//trim(num2lstr(Rod%typeNum)))

      ! need to add cleanup sub <<<


   CONTAINS

      LOGICAL FUNCTION AllocateFailed(arrayName)
         CHARACTER(*), INTENT(IN   )      :: arrayName     ! The array name
         call SetErrStat(ErrStat2, "Error allocating space for "//trim(arrayName)//" array.", ErrStat, ErrMsg, 'Rod_Setup') 
         AllocateFailed = ErrStat2 >= AbortErrLev
         !if (AllocateFailed) call CleanUp()
      END FUNCTION AllocateFailed

   END SUBROUTINE Rod_Setup
   !--------------------------------------------------------------




   ! Make output file for Rod and set end kinematics of any attached lines.
   ! For free Rods, fill in the initial states into the state vector.
   ! Notes: r6 and v6 must already be set.  
   !        ground- or body-pinned rods have already had setKinematics called to set first 3 elements of r6, v6.
   !--------------------------------------------------------------
   SUBROUTINE Rod_Initialize(Rod, states, m)

      TYPE(MD_Rod),          INTENT(INOUT)  :: Rod          ! the rod object 
      Real(DbKi),            INTENT(INOUT)  :: states(:)    ! state vector section for this line
      TYPE(MD_MiscVarType),  INTENT(INOUT)  :: m          ! passing along all mooring objects
      

!      INTEGER(IntKi)                        :: l           ! index of segments or nodes along line
!      REAL(DbKi)                            :: rRef(3)     ! reference position of mesh node
!      REAL(DbKi)                            :: OrMat(3,3)  ! DCM for body orientation based on r6_in
   
      IF (wordy > 0) CALL WrScr("initializing Rod "//trim(num2lstr(Rod%idNum)))

      ! the r6 and v6 vectors should have already been set
      ! r and rd of ends have already been set by setup function or by parent object   <<<<< right? <<<<<


      ! Pass kinematics to any attached lines (this is just like what a Point does, except for both ends)
      ! so that they have the correct initial positions at this initialization stage.
      
      if (Rod%typeNum >- 2)  CALL Rod_SetDependentKin(Rod, 0.0_DbKi, m, .TRUE.)  ! don't call this for type -2 coupled Rods as it's already been called


      ! assign the resulting kinematics to its part of the state vector (only matters if it's an independent Rod)

      if (Rod%typeNum == 0) then               ! free Rod type
      
         states(1:6)   = 0.0_DbKi     ! zero velocities for initialization
         states(7:9)   = Rod%r(:,0)   ! end A position
         states(10:12) = Rod%q        ! rod direction unit vector
      
      else if (abs(Rod%typeNum) ==1 ) then           ! pinned rod type (coupled or attached to something previously via setPinKin)
      
         states(1:3)   = 0.0_DbKi     ! zero velocities for initialization
         states(4:6)   = Rod%q        ! rod direction unit vector
         
      end if
      
      ! note: this may also be called by a coupled rod (type = -1) in which case states will be empty
      
      
   END SUBROUTINE Rod_Initialize
   !--------------------------------------------------------------




   ! set kinematics for Rods ONLY if they are attached to a body (including a coupled body) or coupled (otherwise shouldn't be called)
   !--------------------------------------------------------------
   SUBROUTINE Rod_SetKinematics(Rod, r6_in, v6_in, a6_in, t, m)

      Type(MD_Rod),     INTENT(INOUT)  :: Rod            ! the Rod object
      Real(DbKi),       INTENT(IN   )  :: r6_in(6)       ! 6-DOF position
      Real(DbKi),       INTENT(IN   )  :: v6_in(6)       ! 6-DOF velocity
      Real(DbKi),       INTENT(IN   )  :: a6_in(6)       ! 6-DOF acceleration (only used for coupled rods)
      Real(DbKi),       INTENT(IN   )  :: t              ! instantaneous time
      TYPE(MD_MiscVarType),  INTENT(INOUT)  :: m         ! passing along all mooring objects

!      INTEGER(IntKi)                   :: l

      Rod%time = t    ! store current time

      
      if (abs(Rod%typeNum) == 2) then ! rod rigidly coupled to a body, or ground, or coupling point
         Rod%r6 = r6_in
         Rod%v6 = v6_in
         Rod%a6 = a6_in
         
         call ScaleVector(Rod%r6(4:6), 1.0_DbKi, Rod%r6(4:6)); ! enforce direction vector to be a unit vector
         
         ! since this rod has no states and all DOFs have been set, pass its kinematics to dependent Lines
         CALL Rod_SetDependentKin(Rod, t, m, .FALSE.)
      
      else if (abs(Rod%typeNum) == 1) then ! rod end A pinned to a body, or ground, or coupling point
      
         ! set Rod *end A only* kinematics based on BCs (linear model for now) 
         Rod%r6(1:3) = r6_in(1:3)
         Rod%v6(1:3) = v6_in(1:3)
         Rod%a6(1:3) = a6_in(1:3)

         
         ! Rod is pinned so only end A is specified, rotations are left alone and will be 
         ! handled, along with passing kinematics to dependent lines, by separate call to setState
      
      else
         Call WrScr("Error: Rod_SetKinematics called for a free Rod in MoorDyn. Rod number"//trim(num2lstr(Rod%IdNum)))  ! <<<
      end if

   
      ! update Rod direction unit vector (simply equal to last three entries of r6, presumably these were set elsewhere for pinned Rods)
       Rod%q = Rod%r6(4:6)
      
         

   END SUBROUTINE Rod_SetKinematics
   !--------------------------------------------------------------

   ! pass the latest states to the rod if it has any DOFs/states (then update rod end kinematics including attached lines)
   !--------------------------------------------------------------
   SUBROUTINE Rod_SetState(Rod, X, t, m)

      Type(MD_Rod),          INTENT(INOUT)  :: Rod        ! the Rod object
      Real(DbKi),            INTENT(IN   )  :: X(:)       ! state vector section for this line
      Real(DbKi),            INTENT(IN   )  :: t          ! instantaneous time
      TYPE(MD_MiscVarType),  INTENT(INOUT)  :: m          ! passing along all mooring objects

!      INTEGER(IntKi)                        :: J          ! index
   

      ! for a free Rod, there are 12 states:
      ! [ x, y, z velocity of end A, then rate of change of u/v/w coordinates of unit vector pointing toward end B,
      ! then x, y, z coordinate of end A, u/v/w coordinates of unit vector pointing toward end B]

      ! for a pinned Rod, there are 6 states (rotational only):
      ! [ rate of change of u/v/w coordinates of unit vector pointing toward end B,
      ! then u/v/w coordinates of unit vector pointing toward end B]
      
      
      ! store current time
      Rod%time = t


      ! copy over state values for potential use during derivative calculations
      if (Rod%typeNum == 0) then                         ! free Rod type
      
         ! CALL ScaleVector(X(10:12), 1.0, X(10:12))  ! enforce direction vector to be a unit vector <<<< can't do this with FAST frameowrk, could be a problem!!
         
         ! TODO: add "controller" adjusting state derivatives of X(10:12) to artificially force X(10:12) to remain a unit vector <<<<<<<<<<<

         
         Rod%r6(1:3) = X(7:9)                         ! (end A coordinates)
         Rod%v6(1:3) = X(1:3)                         ! (end A velocity, unrotated axes) 
         CALL ScaleVector(X(10:12), 1.0_DbKi, Rod%r6(4:6)) !Rod%r6(4:6) = X(10:12)                    ! (Rod direction unit vector)
         Rod%v6(4:6) = X(4:6)                         ! (rotational velocities about unrotated axes) 
         
         
         CALL Rod_SetDependentKin(Rod, t, m, .FALSE.)
      
      else if (abs(Rod%typeNum) == 1) then                       ! pinned rod type (coupled or attached to something)t previously via setPinKin)
      
         !CALL ScaleVector(X(4:6), 1.0, X(4:6))      ! enforce direction vector to be a unit vector
         
         
         CALL ScaleVector(X(4:6), 1.0_DbKi, Rod%r6(4:6)) !Rod%r6(3+J) = X(3+J) ! (Rod direction unit vector)
         Rod%v6(4:6) = X(1:3)                    ! (rotational velocities about unrotated axes) 
         
         
         CALL Rod_SetDependentKin(Rod, t, m, .FALSE.)
      
      else
         Call WrScr("Error: Rod::setState called for a non-free rod type in MoorDyn")   ! <<<
      end if

      ! update Rod direction unit vector (simply equal to last three entries of r6)
      Rod%q = Rod%r6(4:6)
      
   END SUBROUTINE Rod_SetState
   !--------------------------------------------------------------


   ! Set the Rod end kinematics then set the kinematics of dependent objects (any attached lines).
   ! This also determines the orientation of zero-length rods.
   !--------------------------------------------------------------
   SUBROUTINE Rod_SetDependentKin(Rod, t, m, initial)

      Type(MD_Rod),          INTENT(INOUT)  :: Rod            ! the Rod object
      Real(DbKi),            INTENT(IN   )  :: t              ! instantaneous time
      TYPE(MD_MiscVarType),  INTENT(INOUT)  :: m              ! passing along all mooring objects (for simplicity, since Bodies deal with Rods and Points)
      LOGICAL,               INTENT(IN   )  :: initial        ! true if this is the call during initialization (in which case avoid calling any Lines yet)

      INTEGER(IntKi)                        :: l              ! index of segments or nodes along line
!      INTEGER(IntKi)                        :: J              ! index
      INTEGER(IntKi)                        :: N              ! number of segments
   
!      REAL(DbKi)                            :: qEnd(3)        ! unit vector of attached line end segment, following same direction convention as Rod's q vector
      REAL(DbKi)                            :: q_EI_dl(3)        ! <<<< add description
!      REAL(DbKi)                            :: EIend          ! bending stiffness of attached line end segment
!      REAL(DbKi)                            :: dlEnd          ! stretched length of attached line end segment
      REAL(DbKi)                            :: qMomentSum(3)  ! summation of qEnd*EI/dl_stretched (with correct sign) for each attached line
         

      ! Initialize variables         
      qMomentSum = 0.0_DbKi

      ! in future pass accelerations here too? <<<<
   
      N = Rod%N

      ! from state values, set positions of end nodes 
      ! end A
      Rod%r(:,0)  = Rod%r6(1:3)  ! positions
      Rod%rd(:,0) = Rod%v6(1:3)  ! velocities
      
      !print *, Rod%r6(1:3)
      !print *, Rod%r(:,0)
      
      if (Rod%N > 0) then  ! set end B nodes only if the rod isn't zero length
         CALL transformKinematicsAtoB(Rod%r6(1:3), Rod%r6(4:6), Rod%UnstrLen, Rod%v6, Rod%r(:,N), Rod%rd(:,N))   ! end B    
      end if

      ! pass end node kinematics to any attached lines (this is just like what a Point does, except for both ends)
      DO l=1,Rod%nAttachedA
         CALL Line_SetEndKinematics(m%LineList(Rod%attachedA(l)), Rod%r(:,0), Rod%rd(:,0), t, Rod%TopA(l))
      END DO
      DO l=1,Rod%nAttachedB
         CALL Line_SetEndKinematics(m%LineList(Rod%attachedB(l)), Rod%r(:,N), Rod%rd(:,N), t, Rod%TopB(l))
      END DO


      ! if this is a zero-length Rod and we're passed initialization, get bending moment-related information from attached lines and compute Rod's equilibrium orientation
      if ((N==0) .and. (.not. initial)) then
      
         DO l=1,Rod%nAttachedA
         
            CALL Line_GetEndSegmentInfo(m%LineList(Rod%attachedA(l)), q_EI_dl, Rod%TopA(l), 0)
            
            qMomentSum = qMomentSum + q_EI_dl  ! add each component to the summation vector
            
         END DO

         DO l=1,Rod%nAttachedB
         
            CALL Line_GetEndSegmentInfo(m%LineList(Rod%attachedB(l)), q_EI_dl, Rod%TopB(l), 1)
            
            qMomentSum = qMomentSum + q_EI_dl  ! add each component to the summation vector
            
         END DO
         
         ! solve for line unit vector that balances all moments (unit vector of summation of qEnd*EI/dl_stretched over each line)
         CALL ScaleVector(qMomentSum, 1.0_DbKi, Rod%q)
         
         Rod%r6(4:6) = Rod%q  ! set orientation angles
      END IF

      ! pass Rod orientation to any attached lines (this is just like what a Point does, except for both ends)
      DO l=1,Rod%nAttachedA
         CALL Line_SetEndOrientation(m%LineList(Rod%attachedA(l)), Rod%q, Rod%TopA(l), 0)
      END DO
      DO l=1,Rod%nAttachedB
         CALL Line_SetEndOrientation(m%LineList(Rod%attachedB(l)), Rod%q, Rod%TopB(l), 1)
      END DO
      
   END SUBROUTINE Rod_SetDependentKin
   !--------------------------------------------------------------

   !--------------------------------------------------------------
   SUBROUTINE Rod_GetStateDeriv(Rod, Xd, m, p)

      Type(MD_Rod),          INTENT(INOUT)  :: Rod              ! the Rod object
      Real(DbKi),            INTENT(INOUT)  :: Xd(:)            ! state derivative vector section for this line
      TYPE(MD_MiscVarType),  INTENT(INOUT)  :: m         ! passing along all mooring objects (for simplicity, since Bodies deal with Rods and Points)
      TYPE(MD_ParameterType),INTENT(IN   )  :: p                ! Parameters
      
      !TYPE(MD_MiscVarType), INTENT(INOUT)  :: m       ! misc/optimization variables

      INTEGER(IntKi)                        :: J                ! index
      
      Real(DbKi)                            :: Fnet     (6)     ! net force and moment about reference point
      Real(DbKi)                            :: M_out    (6,6)   ! mass matrix about reference point
      
      Real(DbKi)                            :: acc(6)           ! 6DOF acceleration vector about reference point
      
!      Real(DbKi)                            :: Mcpl(3)          ! moment in response to end A acceleration due to inertial coupling
      
      Real(DbKi)                            :: y_temp (6)       ! temporary vector for LU decomposition
      Real(DbKi)                            :: LU_temp(6,6)     ! temporary matrix for LU decomposition
      
      ! Initialize some things to zero
      y_temp  = 0.0_DbKi
! FIXME: should LU_temp be set to M_out before calling LUsolve?????
      LU_temp = 0.0_DbKi

      CALL Rod_GetNetForceAndMass(Rod, Rod%r(:,0), Rod%v6(4:6), Fnet, M_out, m, p)
                  
                  

   ! TODO: add "controller" adjusting state derivatives of X(10:12) to artificially force X(10:12) to remain a unit vector <<<<<<<<<<<

      ! fill in state derivatives
      IF (Rod%typeNum == 0) THEN                         ! free Rod type, 12 states  
         
         ! solve for accelerations in [M]{a}={f} using LU decomposition
         CALL LUsolve(6, M_out, LU_temp, Fnet, y_temp, acc)
         
         Xd(7:9) = Rod%v6(1:3)  !Xd[6 + I] = v6[  I];       ! dxdt = V   (velocities)
         Xd(1:6) = acc          !Xd[    I] = acc[  I];      ! dVdt = a   (accelerations) 
                                !Xd[3 + I] = acc[3+I];        ! rotational accelerations
      
         ! rate of change of unit vector components!!  CHECK!   <<<<<
         Xd(10) =                - Rod%v6(6)*Rod%r6(5) + Rod%v6(5)*Rod%r6(6) ! i.e.  u_dot_x = -omega_z*u_y + omega_y*u_z
         Xd(11) =  Rod%v6(6)*Rod%r6(4)                 - Rod%v6(4)*Rod%r6(6) ! i.e.  u_dot_y =  omega_z*u_x - omega_x*u_z
         Xd(12) = -Rod%v6(5)*Rod%r6(4) + Rod%v6(4)*Rod%r6(5)                 ! i.e.  u_dot_z = -omega_y*u_x + omega_x*u_y

         ! store accelerations in case they're useful as output
         Rod%a6 = acc

      ELSE                            ! pinned rod, 6 states (rotational only)
      
         ! account for moment in response to end A acceleration due to inertial coupling (off-diagonal sub-matrix terms)
         Fnet(4:6) = Fnet(4:6) - MATMUL(M_out(4:6,1:3), Rod%a6(1:3))  
         ! ^^^^^^^^^^^^^^^^^^^^^^^^^^^^^^^^^^^^^ the above line seems to be causing the stability problems for USFLOWT! <<<<
         
         ! solve for accelerations in [M]{a}={f} using LU decomposition
         CALL LUsolve(3, M_out(4:6,4:6), LU_temp(4:6,4:6), Fnet(4:6), y_temp(4:6), acc(4:6))
         ! Note: solving for rotational DOFs only - excluding translational and off-diagonal 3x3 terms -
         
         Xd(1:3) = acc(4:6)   !   Xd[    I] = acc[3+I];          ! rotational accelerations
         
         ! rate of change of unit vector components!!  CHECK!   <<<<<
         Xd(4) =                - Rod%v6(6)*Rod%r6(5) + Rod%v6(5)*Rod%r6(6) ! i.e.  u_dot_x = -omega_z*u_y + omega_y*u_z
         Xd(5) =  Rod%v6(6)*Rod%r6(4)                 - Rod%v6(4)*Rod%r6(6) ! i.e.  u_dot_y =  omega_z*u_x - omega_x*u_z
         Xd(6) = -Rod%v6(5)*Rod%r6(4) + Rod%v6(4)*Rod%r6(5)                 ! i.e.  u_dot_z = -omega_y*u_x + omega_x*u_y
      
         ! store angular accelerations in case they're useful as output
         Rod%a6(4:6) = acc(4:6)
      
      END IF
      
      ! Note: accelerations that are dependent on parent objects) will not be known to this object 
      !       (only those of free DOFs are coupled DOFs are known in this approach).
   
      ! check for NaNs (should check all state derivatives, not just first 6)
      DO J = 1, 6
         IF (Is_NaN(Xd(J))) THEN
            CALL WrScr("NaN detected at time "//trim(Num2LStr(Rod%time))//" in Rod "//trim(Int2LStr(Rod%IdNum)))
            
            IF (wordy > 1) THEN
               print *, " state derivatives:"
               print *, Xd
               
               print *, "r0"
               print *, Rod%r(:,0)
               print *, "F"
               print *, Fnet
               print *, "M"
               print *, M_out
               print *, "acc"
               print *, acc            
            END IF
            
            EXIT
         END IF
      END DO

   END SUBROUTINE Rod_GetStateDeriv
   !--------------------------------------------------------------


   ! calculate the forces on the rod, including from attached lines
   !--------------------------------------------------------------
   SUBROUTINE Rod_DoRHS(Rod, m, p)

      Type(MD_Rod),          INTENT(INOUT)  :: Rod            ! the Rodion object
      TYPE(MD_MiscVarType),  INTENT(INOUT)  :: m           ! passing along all mooring objects
      TYPE(MD_ParameterType),INTENT(IN   )  :: p              ! Parameters
      
      !TYPE(MD_MiscVarType), INTENT(INOUT)  :: m       ! misc/optimization variables

      INTEGER(IntKi)             :: l            ! index of attached lines
      INTEGER(IntKi)             :: I,J,K        ! index
      
      
      INTEGER(IntKi)             :: N            ! number of rod elements for convenience

      Real(DbKi)                 :: phi, beta, sinPhi, cosPhi, tanPhi, sinBeta, cosBeta   ! various orientation things
      Real(DbKi)                 :: k_hat(3)     ! unit vector (redundant, not used) <<<<
      Real(DbKi)                 :: Ftemp        ! temporary force component
      Real(DbKi)                 :: Mtemp        ! temporary moment component

      Real(DbKi)                 :: m_i, v_i     ! 
      Real(DbKi)                 :: zeta         ! wave elevation above/below a given node
      !Real(DbKi)                 :: h0           ! distance along rod centerline from end A to the waterplane     
!      Real(DbKi)                 :: deltaL       ! submerged length of a given segment
      Real(DbKi)                 :: Lsum         ! cumulative length along rod axis from bottom
      Real(DbKi)                 :: dL           ! length attributed to node
      Real(DbKi)                 :: VOF          ! fraction of volume associated with node that is submerged
      
      Real(DbKi)                 :: VOF0         ! original VOF based only on axis before refinement
      Real(DbKi)                 :: z1hi         ! highest elevation of cross section at node [m]
      Real(DbKi)                 :: z1lo         ! lowest  elevation of cross section at node [m]
      Real(DbKi)                 :: G            ! distance normal to axis from bottom edge of cross section to waterplane [m]
      Real(DbKi)                 :: al           ! angle involved in circular segment buoyancy calc [rad]
      Real(DbKi)                 :: A            ! area of cross section at node that is below the waterline [m2]
      Real(DbKi)                 :: zA           ! crude approximation to z value of centroid of submerged cross section at node [m]
      
      
      Real(DbKi)                 :: Vi(3)        ! relative flow velocity over a node
      Real(DbKi)                 :: SumSqVp, SumSqVq, MagVp, MagVq
      Real(DbKi)                 :: Vp(3), Vq(3) ! transverse and axial components of water velocity at a given node     
      Real(DbKi)                 :: ap(3), aq(3) ! transverse and axial components of water acceleration at a given node
      Real(DbKi)                 :: Fnet_i(3)    ! force from an attached line
      Real(DbKi)                 :: Mnet_i(3)    ! moment from an attached line
      Real(DbKi)                 :: Mass_i(3,3)  ! mass from an attached line

     ! Linear damping, Front Energies, July 2024 
     Real(DbKi)                 :: Vi_vel(3)            ! velocity induced by Rod Motion 
     Real(DbKi)                 :: Vp_vel(3), Vq_vel(3) ! transverse and axial components of Rod motion at a given node     

      ! used in lumped 6DOF calculations:
      Real(DbKi)                 :: rRel(  3)              ! relative position of each node i from rRef      
      !Real(DbKi)                 :: OrMat(3,3)             ! rotation matrix to rotate global z to rod's axis
      Real(DbKi)                 :: F6_i(6)                ! a node's contribution to the total force vector
      Real(DbKi)                 :: M6_i(6,6)              ! a node's contribution to the total mass matrix
      Real(DbKi)                 :: I_l                    ! axial inertia of rod
      Real(DbKi)                 :: I_r                    ! radial inertia of rod about CG
      Real(DbKi)                 :: Imat_l(3,3)            ! inertia about CG aligned with Rod axis
      Real(DbKi)                 :: h_c                    ! location of CG along axis
      Real(DbKi)                 :: r_c(3)                 ! 3d location of CG relative to node A      
      Real(DbKi)                 :: Fcentripetal(3)        ! centripetal force
      Real(DbKi)                 :: Mcentripetal(3)        ! centripetal moment

      Real(DbKi)                 :: depth                  ! local interpolated depth from bathymetry grid [m]
      Real(DbKi)                 :: nvec(3)        ! local seabed surface normal vector (positive out)

      INTEGER(IntKi)                   :: ErrStat2
<<<<<<< HEAD
      CHARACTER(120)                   :: ErrMsg2   
=======
      CHARACTER(ErrMsgLen)             :: ErrMsg2   
>>>>>>> cfb5aaed


      N = Rod%N

      ! ------------------------------ zero some things --------------------------
      
      Rod%Mext = 0.0_DbKi  ! zero the external moment sum

      Lsum = 0.0_DbKi

      
      ! ---------------------------- initial rod and node calculations ------------------------

      ! calculate some orientation information for the Rod as a whole
      !call GetOrientationAngles(Rod%r( :,0), Rod%r( :,N), phi, sinPhi, cosPhi, tanPhi, beta, sinBeta, cosBeta, k_hat)
      call GetOrientationAngles(Rod%q, phi, sinPhi, cosPhi, tanPhi, beta, sinBeta, cosBeta, k_hat)
 
      ! save to internal roll and pitch variables for use in output <<< should check these, make Euler angles isntead of independent <<<
      Rod%roll  = -phi*sinBeta
      Rod%pitch =  phi*cosBeta

      ! set interior node positions and velocities (stretch the nodes between the endpoints linearly) (skipped for zero-length Rods)
      DO i=1,N-1
         Rod%r( :,i) =  Rod%r( :,0) + (Rod%r( :,N) - Rod%r( :,0)) * (REAL(i)/REAL(N))
         Rod%rd(:,i) =  Rod%rd(:,0) + (Rod%rd(:,N) - Rod%rd(:,0)) * (REAL(i)/REAL(N))
      
         Rod%V(i) = 0.25*pi * Rod%d*Rod%d * Rod%l(i) ! volume attributed to segment
      END DO


      ! apply wave kinematics (if there are any)

      DO i=0,N
<<<<<<< HEAD
         CALL getWaterKin(p, m%WaveField_m, Rod%r(1,i), Rod%r(2,i), Rod%r(3,i), Rod%time, m%WaveTi, Rod%U(:,i), Rod%Ud(:,i), Rod%zeta(i), Rod%PDyn(i), ErrStat2, ErrMsg2)
=======
         CALL getWaterKin(p, m, Rod%r(1,i), Rod%r(2,i), Rod%r(3,i), Rod%time, Rod%U(:,i), Rod%Ud(:,i), Rod%zeta(i), Rod%PDyn(i), ErrStat2, ErrMsg2)
>>>>>>> cfb5aaed
         ! TODO: Handle error messages. Roads broadly needs error flags to be supported
         
         !F(i) = 1.0 ! set VOF value to one for now (everything submerged - eventually this should be element-based!!!) <<<<
         ! <<<< currently F is not being used and instead a VOF variable is used within the node loop
      END DO
      
      ! Calculated h0 (note this should be deprecated/replced)           
      zeta = Rod%zeta(N)  ! temporary      
      ! get approximate location of waterline crossing along Rod axis (note: negative h0 indicates end A is above end B, and measures -distance from end A to waterline crossing)
      if ((Rod%r(3,0) < zeta) .and. (Rod%r(3,N) < zeta)) then        ! fully submerged case  
         Rod%h0 = Rod%UnstrLen                                       
      else if ((Rod%r(3,0) < zeta) .and. (Rod%r(3,N) > zeta)) then   ! check if it's crossing the water plane (should also add some limits to avoid near-horizontals at some point)
         Rod%h0 = (zeta - Rod%r(3,0))/Rod%q(3)                       ! distance along rod centerline from end A to the waterplane
      else if ((Rod%r(3,N) < zeta) .and. (Rod%r(3,0) > zeta)) then   ! check if it's crossing the water plane but upside down
         Rod%h0 = -(zeta - Rod%r(3,0))/Rod%q(3)                       ! negative distance along rod centerline from end A to the waterplane
      else 
         Rod%h0 = 0.0_DbKi                                           ! fully unsubmerged case (ever applicable?). (Rod%r(3,0) > zeta) .and. (Rod%r(3,N) > zeta)
      end if

   
      ! -------------------------- loop through all the nodes -----------------------------------
      DO I = 0, N
      
      
         ! ------------------ calculate added mass matrix for each node -------------------------
      
         ! get mass and volume considering adjacent segment lengths
         IF (I==0) THEN
            dL  = 0.5*Rod%l(1)
            m_i = 0.25*Pi * Rod%d*Rod%d * dL *Rod%rho     ! (will be zero for zero-length Rods)
            v_i = 0.5 *Rod%V(1)
         ELSE IF (I==N) THEN
            dL  = 0.5*Rod%l(N)
            m_i = 0.25*pi * Rod%d*Rod%d * dL *Rod%rho
            v_i = 0.5*Rod%V(N)
         ELSE
            dL  = 0.5*(Rod%l(I) + Rod%l(I+1))
            m_i = 0.25*pi * Rod%d*Rod%d * dL *Rod%rho
            v_i = 0.5 *(Rod%V(I) + Rod%V(I+1))
         END IF

         ! get scalar for submerged portion                  
         if (Rod%h0 < 0.0_DbKi) then  ! upside down partially-submerged Rod case
            IF (Lsum >= -Rod%h0) THEN    ! if fully submerged 
               VOF0 = 1.0_DbKi
            ELSE IF (Lsum + dL > -Rod%h0) THEN    ! if partially below waterline 
               VOF0 = (Lsum+dL + Rod%h0)/dL
            ELSE                        ! must be out of water
               VOF0 = 0.0_DbKi
            END IF
         else
            IF (Lsum + dL <= Rod%h0) THEN    ! if fully submerged 
               VOF0 = 1.0_DbKi
            ELSE IF (Lsum < Rod%h0) THEN    ! if partially below waterline 
               VOF0 = (Rod%h0 - Lsum)/dL
            ELSE                        ! must be out of water
               VOF0 = 0.0_DbKi
            END IF
         end if
         
         Lsum = Lsum + dL            ! add length attributed to this node to the total

         ! get submerged cross sectional area and centroid for each node
         z1hi = Rod%r(3,I) + 0.5*Rod%d*abs(sinPhi)  ! highest elevation of cross section at node
         z1lo = Rod%r(3,I) - 0.5*Rod%d*abs(sinPhi)  ! lowest  elevation of cross section at node
         
         if (z1lo > Rod%zeta(I)) then   ! fully out of water
             A = 0.0  ! area
             zA = 0   ! centroid depth
         else if (z1hi < Rod%zeta(I)) then   ! fully submerged
             A = Pi*0.25*Rod%d**2
             zA = Rod%r(3,I)
         else             ! if z1hi*z1lo < 0.0:   # if cross section crosses waterplane
            if (abs(sinPhi) < 0.001) then   ! if cylinder is near vertical, i.e. end is horizontal
               A = 0.5_DbKi  ! <<< shouldn't this just be zero? <<<
               zA = 0.0_DbKi
            else
               G = (Rod%r(3,I)-Rod%zeta(I))/abs(sinPhi) !(-z1lo+Rod%zeta(I))/abs(sinPhi)   ! distance from node to waterline cross at same axial location [m]
               !A = 0.25*Rod%d**2*acos((Rod%d - 2.0*G)/Rod%d) - (0.5*Rod%d-G)*sqrt(Rod%d*G-G**2)  ! area of circular cross section that is below waterline [m^2]
               !zA = (z1lo-Rod%zeta(I))/2  ! very crude approximation of centroid for now... <<< need to double check zeta bit <<<
               al = acos(2.0*G/Rod%d)
               A = Rod%d*Rod%d/8.0 * (2.0*al - sin(2.0*al))
               zA = Rod%r(3,I) - 0.6666666666 * Rod%d* (sin(al))**3 / (2.0*al - sin(2.0*al))
            end if
         end if
         
         VOF = VOF0*cosPhi**2 + A/(0.25*Pi*Rod%d**2)*sinPhi**2  ! this is a more refined VOF-type measure that can work for any incline


         ! build mass and added mass matrix
         DO J=1,3
            DO K=1,3
               IF (J==K) THEN
                  Rod%M(K,J,I) = m_i + VOF*p%rhoW*v_i*( Rod%Can*(1 - Rod%q(J)*Rod%q(K)) + Rod%Cat*Rod%q(J)*Rod%q(K) )
               ELSE
                  Rod%M(K,J,I) = VOF*p%rhoW*v_i*( Rod%Can*(-Rod%q(J)*Rod%q(K)) + Rod%Cat*Rod%q(J)*Rod%q(K) )
               END IF
            END DO
         END DO
         
         ! <<<< what about accounting for offset of half segment from node location for end nodes? <<<<
         
         
!         CALL Inverse3by3(Rod%S(:,:,I), Rod%M(:,:,I))             ! invert mass matrix


         ! ------------------  CALCULATE FORCES ON EACH NODE ----------------------------

         if (N > 0) then ! the following force calculations are only nonzero for finite-length rods (skipping for zero-length Rods)
         
            ! >>> no nodal axial elasticity loads calculated since it's assumed rigid, but should I calculate tension/compression due to other loads? <<<

            ! weight (now only the dry weight)
            Rod%W(:,I) = (/ 0.0_DbKi, 0.0_DbKi, -m_i * p%g /)   ! assuming g is positive
            
            ! radial buoyancy force from sides (now calculated based on outside pressure, for submerged portion only)
            Ftemp = -VOF * v_i * p%rhoW*p%g * sinPhi   ! magnitude of radial buoyancy force at this node
            Rod%Bo(:,I) = (/ Ftemp*cosBeta*cosPhi, Ftemp*sinBeta*cosPhi, -Ftemp*sinPhi /)            

            !relative flow velocities
            DO J = 1, 3
               Vi(J) = Rod%U(J,I) - Rod%rd(J,I)                               ! relative flow velocity over node -- this is where wave velicites would be added
               Vi_vel(J) = Rod%rd(J,I)                                        ! relative node velocity
            END DO

            ! decomponse relative flow into components
            SumSqVp = 0.0_DbKi                                         ! start sums of squares at zero
            SumSqVq = 0.0_DbKi
            DO J = 1, 3
               Vq(J) = DOT_PRODUCT( Vi , Rod%q ) * Rod%q(J);            ! tangential relative flow component
               Vp(J) = Vi(J) - Vq(J)                                    ! transverse relative flow component
               SumSqVq = SumSqVq + Vq(J)*Vq(J)
               SumSqVp = SumSqVp + Vp(J)*Vp(J)

               ! relative velocity for external damping 
               Vq_vel(J) = DOT_PRODUCT( Vi_vel , Rod%q ) * Rod%q(J)     ! tangential relative node velocity component
               Vp_vel(J) = Vi_vel(J) - Vq_vel(J)                        ! transverse relative node velocity component

            END DO
            MagVp = sqrt(SumSqVp)                                       ! get magnitudes of flow components
            MagVq = sqrt(SumSqVq)

            ! transverse and tangenential drag
            Rod%Dp(:,I) = VOF * 0.5*p%rhoW*Rod%Cdn*    Rod%d* dL * MagVp * Vp 
            Rod%Dq(:,I) = 0.0_DbKi ! 0.25*p%rhoW*Rod%Cdt* Pi*Rod%d* dL * MagVq * Vq <<< should these axial side loads be included?

            ! transverse and tangential damping force (note this is the force per node)
            DO J = 1, 3
               Rod%Bp(J,I) = (-Rod%Blin(1) * Vp_vel(J) - Rod%Bquad(1) * ABS(Vp_vel(J)) * Vp_vel(J)) * dL / Rod%UnstrLen
               Rod%Bq(J,I) = (-Rod%Blin(2) * Vq_vel(J) - Rod%Bquad(2) * ABS(Vq_vel(J)) * Vq_vel(J)) * dL / Rod%UnstrLen
            END DO
         
            ! fluid acceleration components for current node
            aq = DOT_PRODUCT(Rod%Ud(:,I), Rod%q) * Rod%q  ! tangential component of fluid acceleration
            ap = Rod%Ud(:,I) - aq                         ! normal component of fluid acceleration
            ! transverse and axial fluid inertia force
            Rod%Ap(:,I) = VOF * p%rhoW*(1.0+Rod%Can)* v_i * ap  ! 
            Rod%Aq(:,I) = 0.0_DbKi  ! p%rhoW*(1.0+Rod%Cat)* v_i * aq  ! <<< just put a taper-based term here eventually?

            ! dynamic pressure
            Rod%Pd(:,I) = 0.0_DbKi  ! assuming zero for sides for now, until taper comes into play
            
            ! seabed contact (stiffness and damping, vertical-only for now)
            ! interpolate the local depth from the bathymetry grid
            CALL getDepthFromBathymetry(m%BathymetryGrid, m%BathGrid_Xs, m%BathGrid_Ys, Rod%r(1,I), Rod%r(2,I), depth, nvec)
            
            IF (Rod%r(3,I) < -depth) THEN
               Rod%B(3,I) = ( (-depth - Rod%r(3,I))*p%kBot - Rod%rd(3,I)*p%cBot) * Rod%d*dL 
            ELSE
               Rod%B(1,I) = 0.0_DbKi
               Rod%B(2,I) = 0.0_DbKi
               Rod%B(3,I) = 0.0_DbKi
            END IF
            
         ELSE    ! zero-length (N=0) Rod case
         
            ! >>>>>>>>>>>>>> still need to check handling of zero length rods <<<<<<<<<<<<<<<<<<<
         
            ! for zero-length rods, make sure various forces are zero
            Rod%W  = 0.0_DbKi
            Rod%Bo = 0.0_DbKi
            Rod%Dp = 0.0_DbKi
            Rod%Dq = 0.0_DbKi
            Rod%Ap = 0.0_DbKi
            Rod%Aq = 0.0_DbKi
            Rod%Pd = 0.0_DbKi
            Rod%B  = 0.0_DbKi
            Rod%Bp = 0.0_DbKi
            Rod%Bq = 0.0_DbKi
            
         END IF
         
         
         ! ------ now add forces, moments, and added mass from Rod end effects (these can exist even if N==0) -------
         
         IF ((I==0) .and. (z1lo < Rod%zeta(I))) THEN    ! if this is end A and it is at least partially submerged 
         
         ! >>> eventually should consider a VOF approach for the ends    hTilt = 0.5*Rod%d/cosPhi <<<
         
            ! buoyancy force
            Ftemp = -VOF * 0.25*Pi*Rod%d*Rod%d * p%rhoW*p%g* zA
            Rod%Bo(:,I) = Rod%Bo(:,I) + (/ Ftemp*cosBeta*sinPhi, Ftemp*sinBeta*sinPhi, Ftemp*cosPhi /) 
                  
            ! buoyancy moment
            Mtemp = -VOF * 1.0/64.0*Pi*Rod%d**4 * p%rhoW*p%g * sinPhi 
            Rod%Mext = Rod%Mext + (/ Mtemp*sinBeta, -Mtemp*cosBeta, 0.0_DbKi /) 
         
            ! axial drag
            Rod%Dq(:,I) = Rod%Dq(:,I) + 0.5 * VOF * 0.25* Pi*Rod%d*Rod%d * p%rhoW*Rod%CdEnd * MagVq * Vq
         
            ! >>> what about rotational drag?? <<<   eqn will be  Pi* Rod%d**4/16.0 omega_rel?^2...  *0.5 * Cd...

            ! long-wave diffraction force
            Rod%Aq(:,I) = Rod%Aq(:,I) + VOF * p%rhoW* Rod%CaEnd * (2.0/3.0*Pi*Rod%d**3 /8.0) * aq
            
            ! Froude-Krylov force
            Rod%Pd(:,I) = Rod%Pd(:,I) + VOF * 0.25* Pi*Rod%d*Rod%d * Rod%PDyn(I) * Rod%q
            
            ! added mass
            DO J=1,3
               DO K=1,3
                  Rod%M(K,J,I) = Rod%M(K,J,I) + VOF*p%rhoW* Rod%CaEnd* (2.0/3.0*Pi*Rod%d**3 /8.0) *Rod%q(J)*Rod%q(K) 
               END DO
            END DO
         
         END IF
         
         IF ((I==N) .and. (z1lo < Rod%zeta(I))) THEN    ! if this end B and it is at least partially submerged (note, if N=0, both this and previous if statement are true)
         
            ! buoyancy force
            Ftemp = VOF * 0.25*Pi*Rod%d*Rod%d * p%rhoW*p%g* zA
            Rod%Bo(:,I) = Rod%Bo(:,I) + (/ Ftemp*cosBeta*sinPhi, Ftemp*sinBeta*sinPhi, Ftemp*cosPhi /) 
         
            ! buoyancy moment
            Mtemp = VOF * 1.0/64.0*Pi*Rod%d**4 * p%rhoW*p%g * sinPhi 
            Rod%Mext = Rod%Mext + (/ Mtemp*sinBeta, -Mtemp*cosBeta, 0.0_DbKi /) 
           
            ! axial drag
            Rod%Dq(:,I) = Rod%Dq(:,I) + 0.5 * VOF * 0.25* Pi*Rod%d*Rod%d * p%rhoW*Rod%CdEnd * MagVq * Vq
            
            ! long-wave diffraction force
            Rod%Aq(:,I) = Rod%Aq(:,I) + VOF * p%rhoW* Rod%CaEnd * (2.0/3.0*Pi*Rod%d**3 /8.0) * aq
            
            ! Froud-Krylov force
            Rod%Pd(:,I) = Rod%Pd(:,I) - VOF * 0.25* Pi*Rod%d*Rod%d * Rod%PDyn(I) * Rod%q
            
            ! added mass
            DO J=1,3
               DO K=1,3
                  Rod%M(K,J,I) = Rod%M(K,J,I) + VOF*p%rhoW* Rod%CaEnd* (2.0/3.0*Pi*Rod%d**3 /8.0) *Rod%q(J)*Rod%q(K) 
               END DO
            END DO
            
         END IF
         
         
         ! ---------------------------- total forces for this node -----------------------------
         
         Rod%Fnet(:,I) = Rod%W(:,I) + Rod%Bo(:,I) + Rod%Dp(:,I) + Rod%Dq(:,I) &
                         + Rod%Ap(:,I) + Rod%Aq(:,I) + Rod%Pd(:,I) + Rod%B(:,I) + Rod%Bp(:,I) + Rod%Bq(:,I)
         
         DO J=1,3
            IF (Is_NaN(Rod%Fnet(J,I)) .AND. wordy>1) THEN
               CALL WrScr("NaN detected in Rod%Fnet at node "//trim(num2lstr(I)))
               CALL WrScr("Rod%IDNum: "//trim(Int2LStr(Rod%IdNum)))
               CALL WrScr("Rod%W("//trim(num2lstr(J))//","//trim(num2lstr(I))//"): "//trim(num2lstr(Rod%W(J,I))))
               CALL WrScr("Rod%Bo("//trim(num2lstr(J))//","//trim(num2lstr(I))//"): "//trim(num2lstr(Rod%Bo(J,I))))
               CALL WrScr("Rod%Dp("//trim(num2lstr(J))//","//trim(num2lstr(I))//"): "//trim(num2lstr(Rod%Dp(J,I))))
               CALL WrScr("Rod%Dq("//trim(num2lstr(J))//","//trim(num2lstr(I))//"): "//trim(num2lstr(Rod%Dq(J,I))))
               CALL WrScr("Rod%Ap("//trim(num2lstr(J))//","//trim(num2lstr(I))//"): "//trim(num2lstr(Rod%Ap(J,I))))
               CALL WrScr("Rod%Aq("//trim(num2lstr(J))//","//trim(num2lstr(I))//"): "//trim(num2lstr(Rod%Aq(J,I))))
               CALL WrScr("Rod%Pd("//trim(num2lstr(J))//","//trim(num2lstr(I))//"): "//trim(num2lstr(Rod%Pd(J,I))))
               CALL WrScr("Rod%B("//trim(num2lstr(J))//","//trim(num2lstr(I))//"): "//trim(num2lstr(Rod%B(J,I))))
               CALL WrScr("Rod%Bp("//trim(num2lstr(J))//","//trim(num2lstr(I))//"): "//trim(num2lstr(Rod%Bp(J,I))))
               CALL WrScr("Rod%Bq("//trim(num2lstr(J))//","//trim(num2lstr(I))//"): "//trim(num2lstr(Rod%Bq(J,I))))
            END IF
         ENDDO

      END DO  ! I  - done looping through nodes


      ! ----- add waterplane moment of inertia moment if applicable -----
      IF ((Rod%r(3,0) < zeta) .and. (Rod%r(3,N) > zeta)) then    ! check if it's crossing the water plane <<< may need updating
         ! >>> could scale the below based on whether part of the end cap is crossing the water plane...
         !Mtemp = 1.0/16.0 *Pi*Rod%d**4 * p%rhoW*p%g * sinPhi * (1.0 + 0.5* tanPhi**2)  ! original (goes to infinity at 90 deg)
         Mtemp = 1.0/16.0 *Pi*Rod%d**4 * p%rhoW*p%g * sinPhi * cosPhi  ! simple alternative that goes to 0 at 90 deg then reverses sign beyond that
         Rod%Mext = Rod%Mext + (/ Mtemp*sinBeta, -Mtemp*cosBeta, 0.0_DbKi /)
      END IF

   
      ! ---------------- now add in forces on end nodes from attached lines ------------------
         
      ! zero the external force/moment sums (important!)
         
      ! loop through lines attached to end A
      Rod%FextA = 0.0_DbKi
      DO l=1,Rod%nAttachedA
         
         CALL Line_GetEndStuff(m%LineList(Rod%attachedA(l)), Fnet_i, Mnet_i, Mass_i, Rod%TopA(l))
         
         ! sum quantitites
         Rod%Fnet(:,0)= Rod%Fnet(:,0) + Fnet_i    ! total force
         Rod%FextA    = Rod%FextA     + Fnet_i    ! a copy for outputting totalled line loads
         Rod%Mext     = Rod%Mext      + Mnet_i    ! externally applied moment
         Rod%M(:,:,0) = Rod%M(:,:,0)  + Mass_i    ! mass at end node
         
      END DO
   
      ! loop through lines attached to end B
      Rod%FextB = 0.0_DbKi 
      DO l=1,Rod%nAttachedB
         
         CALL Line_GetEndStuff(m%LineList(Rod%attachedB(l)), Fnet_i, Mnet_i, Mass_i, Rod%TopB(l))
         
         ! sum quantitites
         Rod%Fnet(:,N)= Rod%Fnet(:,N) + Fnet_i    ! total force
         Rod%FextB    = Rod%FextB     + Fnet_i    ! a copy for outputting totalled line loads
         Rod%Mext     = Rod%Mext      + Mnet_i    ! externally applied moment
         Rod%M(:,:,N) = Rod%M(:,:,N)  + Mass_i    ! mass at end node
         
      END DO

      ! ---------------- now lump everything in 6DOF about end A -----------------------------

      ! question: do I really want to neglect the rotational inertia/drag/etc across the length of each segment?
   
      ! make sure 6DOF quantiaties are zeroed before adding them up
      Rod%F6net = 0.0_DbKi
      Rod%M6net = 0.0_DbKi

      ! now go through each node's contributions, put them about end A, and sum them
      DO i = 0,Rod%N
      
         rRel = Rod%r(:,i) - Rod%r(:,0)   ! vector from reference point to node            
         
         ! convert segment net force into 6dof force about body ref point (if the Rod itself, end A)
         CALL translateForce3to6DOF(rRel, Rod%Fnet(:,i), F6_i)
         
         ! convert segment mass matrix to 6by6 mass matrix about body ref point  (if the Rod itself, end A)
         CALL translateMass3to6DOF(rRel, Rod%M(:,:,i), M6_i)
                  
         ! sum contributions
         Rod%F6net = Rod%F6net + F6_i
         Rod%M6net = Rod%M6net + M6_i
         
      END DO
      
      ! ------------- Calculate some items for the Rod as a whole here -----------------
      
      ! >>> could some of these be precalculated just once? <<<
            
      ! add inertia terms for the Rod assuming it is uniform density (radial terms add to existing matrix which contains parallel-axis-theorem components only)
      Imat_l = 0.0_DbKi
      if (Rod%N > 0) then
         I_l = 0.125*Rod%mass * Rod%d*Rod%d     ! axial moment of inertia
         I_r = Rod%mass * ((Rod%d**2) / 16 - (Rod%UnstrLen**2) / (6 * Rod%N**2)); ! moment of inertia correction term for lumped mass approach
         
         Imat_l(1,1) = I_r   ! inertia about CG in local orientations (as if Rod is vertical)
         Imat_l(2,2) = I_r
         Imat_l(3,3) = I_l
      end if
      
      ! >>> some of the kinematics parts of this could potentially be moved to a different routine <<<
      Rod%OrMat = CalcOrientation(phi, beta, 0.0_DbKi)        ! get rotation matrix to put things in global rather than rod-axis orientations
      
      Rod%Imat = RotateM3(Imat_l, Rod%OrMat)  ! rotate to give inertia matrix about CG in global frame
      
      ! these supplementary inertias can then be added the matrix (these are the terms ASIDE from the parallel axis terms)
      Rod%M6net(4:6,4:6) = Rod%M6net(4:6,4:6) + Rod%Imat
      

      ! now add centripetal and gyroscopic forces/moments, and that should be everything
      h_c = 0.5*Rod%UnstrLen          ! distance to center of mass
      r_c = h_c*Rod%q                 ! vector to center of mass
      
      ! note that Rod%v6(4:6) is the rotational velocity vector, omega   
      Fcentripetal = -cross_product(Rod%v6(4:6), cross_product(Rod%v6(4:6), r_c ))*Rod%mass
      Mcentripetal = cross_product(r_c, Fcentripetal) - cross_product(Rod%v6(4:6), MATMUL(Rod%Imat,Rod%v6(4:6))) ! r_c cross Fcentripetal term needed becasue inertia matrix is about COG not end A

      ! add centripetal force/moment, gyroscopic moment, and any moments applied from lines at either end (might be zero)
      Rod%F6net(1:3) = Rod%F6net(1:3) + Fcentripetal 
      Rod%F6net(4:6) = Rod%F6net(4:6) + Mcentripetal + Rod%Mext

      DO J=1,3
         IF ((Is_NaN(Rod%F6net(J)) .OR. Is_NaN(Rod%F6net(J+3))) .AND. wordy>1) THEN ! convoluted logic to check 1:6 with a 1:3 loop
            CALL WrScr("NaN detected in Rod%F6net("//trim(num2lstr(J))//") after adding centripetal force/moment")
            CALL WrScr("Rod%IDNum: "//trim(num2lstr(Rod%IdNum)))
            CALL WrScr("Fcentripetal("//trim(num2lstr(J))//"): "//trim(num2lstr(Fcentripetal(J))))
            CALL WrScr("Mcentripetal("//trim(num2lstr(J))//"): "//trim(num2lstr(Mcentripetal(J))))
            CALL WrScr("Rod%Mext("//trim(num2lstr(J))//"): "//trim(num2lstr(Rod%Mext(J))))
         END IF
      ENDDO

      ! add in user defined external forces to end A
      Rod%F6net(1:3) = Rod%F6net(1:3) + Rod%FextU
      DO J=1,3
         IF (Is_NaN(Rod%F6net(J)) .AND. wordy>1) THEN
            CALL WrScr("NaN detected in Rod%F6net("//trim(num2lstr(J))//") after adding Rod%FextU")
            CALL WrScr("Rod%IDNum: "//trim(num2lstr(Rod%IdNum)))
            CALL WrScr("Rod%FextU("//trim(num2lstr(J))//"): "//trim(num2lstr(Rod%FextU(J))))
         END IF
      ENDDO
            
      ! Note: F6net saves the Rod's net forces and moments (excluding inertial ones) for use in later output
      !       (this is what the rod will apply to whatever it's attached to, so should be zero moments if pinned).
      !       M6net saves the rod's mass matrix.
      

   END SUBROUTINE Rod_DoRHS
   !=====================================================================



   ! calculate the aggregate 3/6DOF rigid-body loads of a coupled rod including inertial loads
   !--------------------------------------------------------------
   SUBROUTINE Rod_GetCoupledForce(t, Rod, Fnet_out, m, p)
      real(R8Ki),            intent(in   )  :: t           ! time -- for ramping inertial forces
      Type(MD_Rod),          INTENT(INOUT)  :: Rod         ! the Rod object
      Real(DbKi),            INTENT(  OUT)  :: Fnet_out(6) ! force and moment vector
      TYPE(MD_MiscVarType),  INTENT(INOUT)  :: m           ! passing along all mooring objects
      TYPE(MD_ParameterType),INTENT(IN   )  :: p           ! Parameters
      
      Real(DbKi)                            :: F6_iner(6)   ! inertial reaction force
      
      ! do calculations of forces and masses on each rod node
      CALL Rod_DoRHS(Rod, m, p)

      ! add inertial loads as appropriate (written out in a redundant way just for clarity, and to support load separation in future)
      ! fixed coupled rod
      if (Rod%typeNum == -2) then                          

         if (p%inertialF == 1) then      ! include inertial components  
            F6_iner  = -MATMUL(Rod%M6net, Rod%a6)    ! inertial loads 
         elseif (p%inertialF == 2) then  ! ramped inertial components
            F6_iner  = -MATMUL(Rod%M6net, Rod%a6)
            if (t < p%inertialF_rampT) F6_iner  = F6_iner * real( t/p%inertialF_rampT, ReKi)
         else 
            F6_iner = 0.0
         endif     
         Rod%F6net = Rod%F6net + F6_iner           ! add inertial loads  
         Fnet_out = Rod%F6net
      ! pinned coupled rod      
      else if (Rod%typeNum == -1) then   
                     
         if (p%inertialF == 1) then      ! include inertial components 
            ! inertial loads ... from input translational ... and solved rotational ... acceleration
            F6_iner(1:3)  = -MATMUL(Rod%M6net(1:3,1:3), Rod%a6(1:3)) - MATMUL(Rod%M6net(1:3,4:6), Rod%a6(4:6))
         elseif (p%inertialF == 2) then  ! ramped inertial components
            F6_iner(1:3)  = -MATMUL(Rod%M6net(1:3,1:3), Rod%a6(1:3)) - MATMUL(Rod%M6net(1:3,4:6), Rod%a6(4:6))
            if (t < p%inertialF_rampT) F6_iner  = F6_iner * real( t/p%inertialF_rampT, ReKi)
         else
            F6_iner(1:3) = 0.0
         endif
         
         Rod%F6net(1:3) = Rod%F6net(1:3) + F6_iner(1:3)     ! add translational inertial loads
         Rod%F6net(4:6) = 0.0_DbKi
         Fnet_out = Rod%F6net
      else
         Call WrScr("ERROR, Rod_GetCoupledForce called for wrong (non-coupled) rod type!")
      end if
   
   END SUBROUTINE Rod_GetCoupledForce
   !--------------------------------------------------------------
   


   ! calculate the aggregate 6DOF rigid-body force and mass data of the rod 
   !--------------------------------------------------------------
   SUBROUTINE Rod_GetNetForceAndMass(Rod, rRef, wRef, Fnet_out, M_out, m, p)

      Type(MD_Rod),          INTENT(INOUT)  :: Rod         ! the Rod object
      Real(DbKi),            INTENT(IN   )  :: rRef(3)     ! global coordinates of reference point (end A for free Rods)
      Real(DbKi),            INTENT(IN   )  :: wRef(3)     ! global angular velocities of reference point (i.e. the parent body)
      Real(DbKi),            INTENT(  OUT)  :: Fnet_out(6) ! force and moment vector about rRef
      Real(DbKi),            INTENT(  OUT)  :: M_out(6,6)  ! mass and inertia matrix about rRef
      TYPE(MD_MiscVarType),  INTENT(INOUT)  :: m           ! passing along all mooring objects
      TYPE(MD_ParameterType),INTENT(IN   )  :: p           ! Parameters
      
      Real(DbKi)                 :: rRel(  3)              ! relative position of each node i from rRef  
      Real(DbKi)                 :: I_out(6,6)             ! Rod COG inertia matrix (no parallel axis terms) about rRef    
      Real(DbKi)                 :: Fcentripetal(3)        ! centripetal force
      Real(DbKi)                 :: Mcentripetal(3)        ! centripetal moment   
      Real(DbKi)                 :: h_c
      Real(DbKi)                 :: r_c(3)  
      
      ! do calculations of forces and masses on each rod node
      CALL Rod_DoRHS(Rod, m, p)

      ! note: Some difference from MoorDyn C here. If this function is called by the Rod itself, the reference point must be end A

      ! shift everything from end A reference to rRef reference point

      rRel = Rod%r(:,0) - rRef   ! vector from reference point to end A. If this is called by Rod itself rRel will be zero           
         
      CALL translateForce3to6DOF(rRel, Rod%F6net(1:3), Fnet_out)      ! shift net forces
      Fnet_out(4:6) = Fnet_out(4:6) + Rod%F6net(4:6)               ! add in the existing moments

      CALL translateMass6to6DOF(rRel, Rod%M6net, M_out)          ! shift mass matrix to be about ref point

      IF (norm2(rRel) > 0.0) THEN ! In the case where rRel is zero, this is called at rod end A where the centriptal forces about that point have been accounted for in doRHS
         ! Add in the centripetal force and moment on the body. These are valid when referring to the rods COG, hence the reference vector is r_c+rRel. 
            ! Note that this is centripetal force/moment and gyroscopic term from the rods COG to body while the rod mass and f6 are from end A to body. 
         h_c = 0.5*Rod%UnstrLen          ! distance to center of mass
         r_c = h_c*Rod%q                 ! vector to center of mass
         CALL TranslateMass3to6DOF(r_c+rRel, Rod%Imat, I_out) ! translate the COG inertia matrix (no parallel axis terms) about the body ref point

         Fcentripetal = - MATMUL(Rod%M6net(1:3,1:3), CROSS_PRODUCT(wRef, CROSS_PRODUCT(wRef,r_c+rRel)))
         Mcentripetal = - CROSS_PRODUCT(wRef, MATMUL(I_out(4:6,4:6), wRef))

         Fnet_out(1:3) = Fnet_out(1:3) + Fcentripetal
         Fnet_out(4:6) = Fnet_out(4:6) + Mcentripetal
      ENDIF
         
      ! >>> do we need to ensure zero moment is passed if it's pinned? <<<
      !if (abs(Rod%typeNum)==1) then
      !   Fnet_out(4:6) = 0.0_DbKi
      !end if

   
   END SUBROUTINE Rod_GetNetForceAndMass
   !--------------------------------------------------------------
   

   ! this function handles assigning a line to a point node
   SUBROUTINE Rod_AddLine(Rod, lineID, TopOfLine, endB)

      Type(MD_Rod), INTENT (INOUT)   :: Rod        ! the Point object

      Integer(IntKi),   INTENT( IN )     :: lineID
      Integer(IntKi),   INTENT( IN )     :: TopOfLine
      Integer(IntKi),   INTENT( IN )     :: endB   ! add line to end B if 1, end A if 0

      if (endB==1) then   ! attaching to end B

         IF (wordy > 0) CALL WrScr("L"//trim(num2lstr(lineID))//"->R"//trim(num2lstr(Rod%IdNum))//"b")
         
         IF (Rod%nAttachedB <10) THEN ! this is currently just a maximum imposed by a fixed array size.  could be improved.
            Rod%nAttachedB = Rod%nAttachedB + 1  ! add the line to the number connected
            Rod%AttachedB(Rod%nAttachedB) = lineID
            Rod%TopB(Rod%nAttachedB) = TopOfLine  ! attached to line ... 1 = top/fairlead(end B), 0 = bottom/anchor(end A)
         ELSE
            call WrScr("too many lines connected to Rod "//trim(num2lstr(Rod%IdNum))//" in MoorDyn!")
         END IF

      else              ! attaching to end A
      
         IF (wordy > 0) CALL WrScr("L"//trim(num2lstr(lineID))//"->R"//trim(num2lstr(Rod%IdNum))//"a")
         
         IF (Rod%nAttachedA <10) THEN ! this is currently just a maximum imposed by a fixed array size.  could be improved.
            Rod%nAttachedA = Rod%nAttachedA + 1  ! add the line to the number connected
            Rod%AttachedA(Rod%nAttachedA) = lineID
            Rod%TopA(Rod%nAttachedA) = TopOfLine  ! attached to line ... 1 = top/fairlead(end B), 0 = bottom/anchor(end A)
         ELSE
            call WrScr("too many lines connected to Rod "//trim(num2lstr(Rod%IdNum))//" in MoorDyn!")
         END IF
         
      end if

   END SUBROUTINE Rod_AddLine


   ! this function handles removing a line from a point node
   SUBROUTINE Rod_RemoveLine(Rod, lineID, TopOfLine, endB,  rEnd, rdEnd)

      Type(MD_Rod), INTENT (INOUT)  :: Rod        ! the Point object

      Integer(IntKi),   INTENT( IN )     :: lineID
      Integer(IntKi),   INTENT(  OUT)    :: TopOfLine
      Integer(IntKi),   INTENT( IN )     :: endB   ! end B if 1, end A if 0
      REAL(DbKi),       INTENT(INOUT)    :: rEnd(3)
      REAL(DbKi),       INTENT(INOUT)    :: rdEnd(3)
      
      Integer(IntKi)    :: l,m,J
      Integer(IntKi)    :: foundA, foundB = 0
      
      if (endB==1) then   ! attaching to end B
         
         DO l = 1,Rod%nAttachedB    ! look through attached lines
         
            IF (Rod%AttachedB(l) == lineID) THEN   ! if this is the line's entry in the attachment list
            
               TopOfLine = Rod%TopB(l);                ! record which end of the line was attached
               
               DO m = l,Rod%nAttachedB 
               
                  Rod%AttachedB(m) = Rod%AttachedB(m+1)  ! move subsequent line links forward one spot in the list to eliminate this line link
                  Rod%TopB(     m) =      Rod%TopB(m+1) 
               
                  Rod%nAttachedB = Rod%nAttachedB - 1                      ! reduce attached line counter by 1
               
                  ! also pass back the kinematics at the end
                  DO J = 1,3
                     rEnd( J) = Rod%r( J,Rod%N)
                     rdEnd(J) = Rod%rd(J,Rod%N)
                  END DO
                  
                  CALL WrScr( "Detached line "//trim(num2lstr(lineID))//" from Rod "//trim(num2lstr(Rod%IdNum))//" end B")
                  
                  EXIT
               END DO

               foundB = 1

            END IF
         END DO
         IF (foundB == 0) THEN   ! detect if line not found
            CALL WrScr("Error: failed to find line to remove during RemoveLine call to Rod "//trim(num2lstr(Rod%IdNum))//" end B. Line "//trim(num2lstr(lineID)))
         END IF

      else              ! attaching to end A
              
        DO l = 1,Rod%nAttachedA    ! look through attached lines
         
            IF (Rod%AttachedA(l) == lineID) THEN   ! if this is the line's entry in the attachment list
            
               TopOfLine = Rod%TopA(l);                ! record which end of the line was attached
               
               DO m = l,Rod%nAttachedA 
               
                  Rod%AttachedA(m) = Rod%AttachedA(m+1)  ! move subsequent line links forward one spot in the list to eliminate this line link
                  Rod%TopA(     m) =      Rod%TopA(m+1) 
               
                  Rod%nAttachedA = Rod%nAttachedA - 1                      ! reduce attached line counter by 1
               
                  ! also pass back the kinematics at the end
                  DO J = 1,3
                     rEnd( J) = Rod%r( J,0)
                     rdEnd(J) = Rod%rd(J,0)
                  END DO
                  
                  CALL WrScr( "Detached line "//trim(num2lstr(lineID))//" from Rod "//trim(num2lstr(Rod%IdNum))//" end A")
                  
                  EXIT
               END DO

               foundA = 1

            END IF
         END DO
         
         IF (foundA == 0) THEN   ! detect if line not found
            CALL WrScr("Error: failed to find line to remove during RemoveLine call to Rod "//trim(num2lstr(Rod%IdNum))//" end A. Line "//trim(num2lstr(lineID)))
         END IF
      
      end if
      
   END SUBROUTINE Rod_RemoveLine



   subroutine VisRodsMesh_Init(p,m,y,ErrStat,ErrMsg)
      type(MD_ParameterType), intent(inout)  :: p
      type(MD_MiscVarType),   intent(in   )  :: m
      type(MD_OutputType),    intent(inout)  :: y
      integer(IntKi),         intent(  out)  :: ErrStat
      character(*),           intent(  out)  :: ErrMsg
      integer(IntKi)                         :: ErrStat2
      character(ErrMsgLen)                   :: ErrMsg2
      integer(IntKi)                         :: i,l
      character(*), parameter                :: RoutineName = 'VisRodsMesh_Init'

      ErrStat = ErrID_None
      ErrMsg  = ''

      ! allocate line2 mesh for all lines
      allocate (y%VisRodsMesh(p%NRods), STAT=ErrStat2);   if (Failed0('visualization mesh for lines')) return
      allocate (p%VisRodsDiam(p%NRods), STAT=ErrStat2);   if (Failed0('visualization mesh for lines')) return

      ! Initialize mesh for each line (line nodes start at 0 index, so N+1 total nodes)
      do l=1,p%NRods
         CALL MeshCreate( BlankMesh = y%VisRodsMesh(l), &
                NNodes          = m%RodList(l)%N+1,     &
                IOS             = COMPONENT_OUTPUT,      &
                TranslationDisp = .true.,                &
                Orientation     = .true.,                &
                ErrStat=ErrStat2, ErrMess=ErrMsg2)
         if (Failed())  return

         ! Internal nodes (line nodes start at 0 index)
         do i = 0,m%RodList(l)%N
            call MeshPositionNode ( y%VisRodsMesh(l), i+1, real(m%RodList(l)%r(:,I),ReKi), ErrStat2, ErrMsg2, Orient=real(m%RodList(l)%OrMat,R8Ki))
            if (Failed())  return
         enddo

         ! make elements (line nodes start at 0 index, so N+1 total nodes)
         do i = 2,m%RodList(l)%N+1
            call MeshConstructElement ( Mesh      = y%VisRodsMesh(l)  &
                                       , Xelement = ELEMENT_LINE2      &
                                       , P1       = i-1                &   ! node1 number
                                       , P2       = i                  &   ! node2 number
                                       , ErrStat  = ErrStat2           &
                                       , ErrMess  = ErrMsg2            )
            if (Failed())  return
         enddo

         ! Commit mesh
         call MeshCommit ( y%VisRodsMesh(l), ErrStat2, ErrMsg2 )
         if (Failed())  return

         ! Set rod diameter for visualization
         call AllocAry(p%VisRodsDiam(l)%Diam,m%RodList(l)%N+1,'',ErrStat2,ErrMsg2)
         if (Failed())  return
         p%VisRodsDiam(l)%Diam=real(m%RodTypeList(m%RodList(l)%PropsIdNum)%d,SiKi)
      enddo
   contains
      logical function Failed()
         CALL SetErrStat( ErrStat2, ErrMsg2, ErrStat, ErrMsg, RoutineName )
         Failed = ErrStat >= AbortErrLev
      end function Failed

      ! check for failed where /= 0 is fatal
      logical function Failed0(txt)
         character(*), intent(in) :: txt
         if (ErrStat2 /= 0) then
            ErrStat2 = ErrID_Fatal
            ErrMsg2  = "Could not allocate "//trim(txt)
            call SetErrStat(ErrStat2, ErrMsg2, ErrStat, ErrMsg, RoutineName)
         endif
         Failed0 = ErrStat >= AbortErrLev
      end function Failed0
   end subroutine VisRodsMesh_Init



   subroutine VisRodsMesh_Update(p,m,y,ErrStat,ErrMsg)
      type(MD_ParameterType), intent(in   )  :: p
      type(MD_MiscVarType),   intent(in   )  :: m
      type(MD_OutputType),    intent(inout)  :: y
      integer(IntKi),         intent(  out)  :: ErrStat
      character(*),           intent(  out)  :: ErrMsg
      integer(IntKi)                         :: i,l
      character(*), parameter                :: RoutineName = 'VisRodsMesh_Update'

      ErrStat = ErrID_None
      ErrMsg  = ''

      do l=1,p%NRods
         ! Update rod positions/orientations
         do i = 0,m%RodList(l)%N
            y%VisRodsMesh(l)%TranslationDisp(:,i+1) = real(m%RodList(l)%r(:,I),ReKi) - y%VisRodsMesh(l)%Position(:,i+1)
            y%VisRodsMesh(l)%Orientation(:,:,i+1) = real(m%RodList(l)%OrMat,R8Ki)
         enddo
      enddo
   end subroutine VisRodsMesh_Update




END MODULE MoorDyn_Rod<|MERGE_RESOLUTION|>--- conflicted
+++ resolved
@@ -588,11 +588,7 @@
       Real(DbKi)                 :: nvec(3)        ! local seabed surface normal vector (positive out)
 
       INTEGER(IntKi)                   :: ErrStat2
-<<<<<<< HEAD
-      CHARACTER(120)                   :: ErrMsg2   
-=======
       CHARACTER(ErrMsgLen)             :: ErrMsg2   
->>>>>>> cfb5aaed
 
 
       N = Rod%N
@@ -626,11 +622,7 @@
       ! apply wave kinematics (if there are any)
 
       DO i=0,N
-<<<<<<< HEAD
-         CALL getWaterKin(p, m%WaveField_m, Rod%r(1,i), Rod%r(2,i), Rod%r(3,i), Rod%time, m%WaveTi, Rod%U(:,i), Rod%Ud(:,i), Rod%zeta(i), Rod%PDyn(i), ErrStat2, ErrMsg2)
-=======
          CALL getWaterKin(p, m, Rod%r(1,i), Rod%r(2,i), Rod%r(3,i), Rod%time, Rod%U(:,i), Rod%Ud(:,i), Rod%zeta(i), Rod%PDyn(i), ErrStat2, ErrMsg2)
->>>>>>> cfb5aaed
          ! TODO: Handle error messages. Roads broadly needs error flags to be supported
          
          !F(i) = 1.0 ! set VOF value to one for now (everything submerged - eventually this should be element-based!!!) <<<<
