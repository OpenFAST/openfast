--- conflicted
+++ resolved
@@ -398,10 +398,7 @@
 typedef   ^       ^                    DbKi                BathGrid_Ys      {:}  -  -   "array of y-coordinates in the bathymetry grid"
 typedef   ^       ^                    IntKi               BathGrid_npoints {:}  -  -   "number of grid points to describe the bathymetry grid"
 typedef   ^       ^          SeaSt_WaveField_MiscVarType   WaveField_m       -   -  -   "misc var information from the SeaState Interpolation module"   -
-<<<<<<< HEAD
-=======
 typedef  ^        ^                    LOGICAL             IC_gen           - .FALSE. -   "boolean to indicate dynamic relaxation occuring"  "-"
->>>>>>> cfb5aaed
 
 
 ## ============================== Parameters ============================================================================================================================================
