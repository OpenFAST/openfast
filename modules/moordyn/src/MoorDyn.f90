--- conflicted
+++ resolved
@@ -163,13 +163,8 @@
       CALL DispNVD( MD_ProgDesc )
       InitOut%Ver = MD_ProgDesc
 
-<<<<<<< HEAD
       CALL WrScr('   This is MoorDyn v2, with significant input file changes from v1.')
-      CALL WrScr('   Copyright: (C) 2021 National Renewable Energy Laboratory, (C) 2019 Matt Hall')
-=======
-      CALL WrScr('   This is MoorDyn v2, with significant input file changes from v1.')  
       CALL WrScr('   Copyright: (C) 2022 National Renewable Energy Laboratory, (C) 2019 Matt Hall')
->>>>>>> 60e3cc0d
 
 
       !---------------------------------------------------------------------------------------------
