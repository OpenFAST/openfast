--- conflicted
+++ resolved
@@ -2881,22 +2881,10 @@
       xd%dummy    = 0
       z%dummy     = 0      
       
-<<<<<<< HEAD
       if (InitInp%Linearize .and. ((compVIV) .OR. (compVisco))) then
          ErrStat2 = ErrID_Fatal
          ErrMsg2 = "Linearization cannot be used with the VIV or Viscoelastic model in MoorDyn"
          CALL CheckError( ErrStat2, ErrMsg2 )
-=======
-      if (InitInp%Linearize) then
-         IF ((compVIV) .OR. (compVisco)) THEN
-            ErrStat2 = ErrID_Fatal
-            ErrMsg2 = "Linearization cannot be used with the VIV or Viscoelastic model in MoorDyn"
-            CALL CheckError( ErrStat2, ErrMsg2 )
-            RETURN
-         ELSE
-            call MD_Init_Jacobian(InitInp, p, u, y, m, InitOut, ErrStat2, ErrMsg2); if(Failed()) return
-         ENDIF
->>>>>>> 22848f9d
       endif
 
       ! Initialize module variables
@@ -4403,8 +4391,6 @@
 
       CALL MD_Input_ExtrapInterp(u, t_array, u_interp, t + dtM, ErrStat, ErrMsg)   ! interpolate input mesh to correct time (t)
       if ( ErrStat >= AbortErrLev ) return
-<<<<<<< HEAD
-=======
       
       CALL MD_CalcContStateDeriv( (t + dtM), u_interp, p, m%xTemp, xd, z, other, m, m%xdTemp, ErrStat, ErrMsg ) 
       if ( ErrStat >= AbortErrLev ) return
@@ -4453,60 +4439,8 @@
    !    TYPE(MD_InputType)                                  :: u_interp   ! interpolated instantaneous input values to be calculated for each mooring time step
 
    !    ! Real(DbKi)                                          :: tDbKi   ! double version because that's what MD_Input_ExtrapInterp needs.
->>>>>>> 22848f9d
-      
-      CALL MD_CalcContStateDeriv( (t + dtM), u_interp, p, m%xTemp, xd, z, other, m, m%xdTemp, ErrStat, ErrMsg ) 
-      if ( ErrStat >= AbortErrLev ) return
-         ! k3 = m%xdTemp
-
-      ! Apply
-      DO J = 1, m%Nx
-         m%kSum%states(J) = m%kSum%states(J) + m%xdTemp%states(J) ! k3 - In loop to avoid unecessary extra loop
-
-         ! x(t+dtM) =  x(t) + dtM * kSum / 6 = x(t) + dtM * (k0 + 2*k1 + 2*k2 + k3) / 6
-         x%states(J) = x%states(J) + dtM*(m%kSum%states(J)) / 6.0_DbKi
-      END DO
-
-      t = t + dtM  ! update time
-      
-<<<<<<< HEAD
-      !TODO error check? <<<<
-
-   END SUBROUTINE MD_RK4
-   !--------------------------------------------------------------
-
-   ! !----------------------------------------------------------------------------------------================
-   ! ! this would do a full (coupling) time step and is no longer used
-   ! SUBROUTINE TimeStep ( t, dtStep, u, t_array, p, x, xd, z, other, m, ErrStat, ErrMsg )
-   
-   !    REAL(DbKi)                     , INTENT(INOUT)      :: t
-   !    REAL(DbKi)                     , INTENT(IN   )      :: dtStep     ! how long to advance the time for
-   !    TYPE( MD_InputType )           , INTENT(INOUT)      :: u(:)       ! INTENT(IN   )
-   !    REAL(DbKi)                     , INTENT(IN   )      :: t_array(:)  ! times corresponding to elements of u(:)?
-   !    TYPE( MD_ParameterType )       , INTENT(IN   )      :: p          ! INTENT(IN   )
-   !    TYPE( MD_ContinuousStateType ) , INTENT(INOUT)      :: x
-   !    TYPE( MD_DiscreteStateType )   , INTENT(IN   )      :: xd         ! INTENT(IN   )
-   !    TYPE( MD_ConstraintStateType ) , INTENT(IN   )      :: z          ! INTENT(IN   )
-   !    TYPE( MD_OtherStateType )      , INTENT(IN   )      :: other      ! INTENT(INOUT)
-   !    TYPE(MD_MiscVarType)           , INTENT(INOUT)      :: m          ! INTENT(INOUT)
-   !    INTEGER(IntKi)                 , INTENT(  OUT)      :: ErrStat
-   !    CHARACTER(*)                   , INTENT(  OUT)      :: ErrMsg
-
-
-   !    TYPE(MD_ContinuousStateType)                        :: dxdt       ! time derivatives of continuous states (initialized in CalcContStateDeriv)
-   !    TYPE(MD_ContinuousStateType)                        :: x2         ! temporary copy of continuous states used in RK2 calculations
-   !    INTEGER(IntKi)                                      :: NdtM       ! the number of time steps to make with the mooring model
-   !    Real(DbKi)                                          :: dtM        ! the actual time step size to use
-   !    INTEGER(IntKi)                                      :: Nx         ! size of states vector
-   !    INTEGER(IntKi)                                      :: I          ! counter
-   !    INTEGER(IntKi)                                      :: J          ! counter
-   !    TYPE(MD_InputType)                                  :: u_interp   ! interpolated instantaneous input values to be calculated for each mooring time step
-
-   !    ! Real(DbKi)                                          :: tDbKi   ! double version because that's what MD_Input_ExtrapInterp needs.
-      
-      
-=======
->>>>>>> 22848f9d
+      
+      
    !    ! allocate space for x2
    !    CALL MD_CopyContState( x, x2, 0, ErrStat, ErrMsg)
          
