###################################################################################################################################
# Registry for FAST.Farm's WakeDynamics module in the FAST Modularization Framework
# This Registry file is used to create MODULE WakeDynamics_Types, which contains all of the user-defined types needed in WakeDynamics.
# It also contains copy, destroy, pack, and unpack routines associated with each defined data types.
#
# Entries are of the form
# keyword <ModuleName/ModName> <TypeName>    <FieldType>    <FieldName>  <Dims>  <IO> <DNAME> <DESCRIP> <UNITS>
#
# Use ^ as a shortcut for the value from the previous line.
# See NWTC Programmer's Handbook at https://nwtc.nrel.gov/FAST-Developers for further information on the format/contents of this file.
###################################################################################################################################

# ...... Include files (definitions from NWTC Library) ............................................................................
include Registry_NWTC_Library.txt

# ..... Constants .......................................................................................................
param	WakeDynamics/WD      -               INTEGER         WakeDiamMod_RotDiam     - 1 -  "Wake diameter calculation model: rotor diameter" -
param	^                    -               INTEGER         WakeDiamMod_Velocity    - 2 -  "Wake diameter calculation model: velocity-based" -
param	^                    -               INTEGER         WakeDiamMod_MassFlux    - 3 -  "Wake diameter calculation model: mass-flux based" -
param	^                    -               INTEGER         WakeDiamMod_MtmFlux     - 4 -  "Wake diameter calculation model: momentum-flux based" -
param	^                    -               INTEGER         Mod_Wake_Polar          - 1 -  "Wake model" -
param	^                    -               INTEGER         Mod_Wake_Curl           - 2 -  "Wake model" -
param	^                    -               INTEGER         Mod_Wake_Cartesian      - 3 -  "Wake model" -

# ..... InputFile Data .......................................................................................................
typedef  ^                 WD_InputFileType  ReKi            dr             - - -  "Radial increment of radial finite-difference grid [>0.0]" m
typedef  ^                 WD_InputFileType  IntKi           NumRadii       - - -  "Number of radii in the radial finite-difference grid [>=2]" -
typedef  ^                 WD_InputFileType  IntKi           NumPlanes      - - -  "Number of wake planes [>=2]" -
typedef  ^                 WD_InputFileType  IntKi           Mod_Wake       - - -  "Switch between wake formulations 1=Polar, 2=Cartesian, 3=Curl" -
typedef  ^                 WD_InputFileType  ReKi            f_c            - - -  "Cut-off frequency of the low-pass time-filter for the wake advection, deflection, and meandering model [>0.0]" Hz
typedef  ^                 WD_InputFileType  ReKi            C_HWkDfl_O     - - -  "Calibrated parameter in the correction for wake deflection defining the horizontal offset at the rotor" m
typedef  ^                 WD_InputFileType  ReKi            C_HWkDfl_OY    - - -  "Calibrated parameter in the correction for wake deflection defining the horizontal offset at the rotor scaled with yaw error" m/rad
typedef  ^                 WD_InputFileType  ReKi            C_HWkDfl_x     - - -  "Calibrated parameter in the correction for wake deflection defining the horizontal offset scaled with downstream distance" -
typedef  ^                 WD_InputFileType  ReKi            C_HWkDfl_xY    - - -  "Calibrated parameter in the correction for wake deflection defining the horizontal offset scaled with downstream distance and yaw error" 1/rad
typedef  ^                 WD_InputFileType  ReKi            C_NearWake     - - -  "Calibrated parameter for the near-wake correction [>-1.0]" -
typedef  ^                 WD_InputFileType  ReKi            k_vAmb         - - -  "Calibrated parameter for the influence of ambient turbulence in the eddy viscosity [>=0.0]" - 
typedef  ^                 WD_InputFileType  ReKi            k_vShr         - - -  "Calibrated parameter for the influence of the shear layer in the eddy viscosity [>=0.0]" - 
typedef  ^                 WD_InputFileType  ReKi            C_vAmb_DMin    - - -  "Calibrated parameter in the eddy viscosity filter function for ambient turbulence defining the transitional diameter fraction between the minimum and exponential regions [>=0.0 ]" -
typedef  ^                 WD_InputFileType  ReKi            C_vAmb_DMax    - - -  "Calibrated parameter in the eddy viscosity filter function for ambient turbulence defining the transitional diameter fraction between the exponential and maximum regions [> C_vAmb_DMin]" -
typedef  ^                 WD_InputFileType  ReKi            C_vAmb_FMin    - - -  "Calibrated parameter in the eddy viscosity filter function for ambient turbulence defining the value in the minimum region [>=0.0 and <=1.0]" -
typedef  ^                 WD_InputFileType  ReKi            C_vAmb_Exp     - - -  "Calibrated parameter in the eddy viscosity filter function for ambient turbulence defining the exponent in the exponential region [> 0.0]" -
typedef  ^                 WD_InputFileType  ReKi            C_vShr_DMin    - - -  "Calibrated parameter in the eddy viscosity filter function for the shear layer defining the transitional diameter fraction between the minimum and exponential regions [>=0.0]" -
typedef  ^                 WD_InputFileType  ReKi            C_vShr_DMax    - - -  "Calibrated parameter in the eddy viscosity filter function for the shear layer defining the transitional diameter fraction between the exponential and maximum regions [> C_vShr_DMin]" -
typedef  ^                 WD_InputFileType  ReKi            C_vShr_FMin    - - -  "Calibrated parameter in the eddy viscosity filter function for the shear layer defining the value in the minimum region [>=0.0 and <=1.0]" -
typedef  ^                 WD_InputFileType  ReKi            C_vShr_Exp     - - -  "Calibrated parameter in the eddy viscosity filter function for the shear layer defining the exponent in the exponential region [> 0.0]" -
typedef  ^                 WD_InputFileType  IntKi           Mod_WakeDiam   - - -  "Wake diameter calculation model {1: rotor diameter, 2: velocity-based, 3: mass-flux based, 4: momentum-flux based} [DEFAULT=1]" -
typedef  ^                 WD_InputFileType  ReKi            C_WakeDiam     - - -  "Calibrated parameter for wake diameter calculation [>0.0 and <1.0] [unused for Mod_WakeDiam=1]" -
# curled-wake inputs
typedef  ^                 WD_InputFileType  Logical         Swirl          - - -  "Switch to add swirl [only used if Mod_Wake=2 or 2]" -
typedef  ^                 WD_InputFileType  ReKi            k_VortexDecay  - - -  "Vortex decay constant for curl" - 
typedef  ^                 WD_InputFileType  ReKi            sigma_D        -  - - "The width of the Gaussian vortices used for the curled wake model divided by diameter"      -
typedef  ^                 WD_InputFileType  IntKi           NumVortices    -  - - "The number of vortices used for the curled wake model"      -
typedef  ^                 WD_InputFileType  IntKi           FilterInit     - - -  "Switch to filter the initial wake plane deficit and select the number of grid points for the filter {0: no filter, 1: filter of size 1} or DEFAULT [DEFAULT=0: if Mod_Wake is 1 or 3, or DEFAULT=2: if Mod_Wwake is 2] (switch)"
typedef  ^                 WD_InputFileType  ReKi            k_vCurl        - - -  "Calibrated parameter for the eddy viscosity in curled-wake model [>=0.0]" - 
typedef  ^                 WD_InputFileType  Logical         OutAllPlanes   - - -  "Output all planes" - 

# ..... Initialization data .......................................................................................................
# Define inputs that the initialization routine may need here:
#   e.g., the name of the input file, the file root name, etc.
typedef ^  InitInputType WD_InputFileType InputFileData  - - -   "FAST.Farm input-file data for wake dynamics" -
typedef ^  InitInputType IntKi            TurbNum        - 0 -   "Turbine ID number (start with 1; end with number of turbines)"      -
typedef ^  InitInputType CHARACTER(1024)  OutFileRoot    -  - -  "The root name derived from the primary FAST.Farm input file" -


# Define outputs from the initialization routine here:
typedef   ^               InitOutputType CHARACTER(ChanLen) WriteOutputHdr  {:} - -   "Names of the output-to-file channels" -
typedef   ^               InitOutputType CHARACTER(ChanLen) WriteOutputUnt  {:} - -   "Units of the output-to-file channels" -
typedef   ^               InitOutputType ProgDesc           Ver              -  - -   "This module's name, version, and date"      -


# ..... States ....................................................................................................................
# Define continuous (differentiable) states here:
typedef    ^              ContinuousStateType ReKi     DummyContState - - -  "Remove this variable if you have continuous states" -

# Define discrete (nondifferentiable) states here:
typedef ^  DiscreteStateType   ReKi  xhat_plane        {:}{:} - -   "Orientations of wake planes, normal to wake planes"      -
typedef ^  DiscreteStateType   ReKi  YawErr_filt       {:}    - -   "Time-filtered nacelle-yaw error at the wake planes"      rad
typedef ^  DiscreteStateType   ReKi  psi_skew_filt      -     - -   "Time-filtered azimuth angle from skew vertical axis"      rad
typedef ^  DiscreteStateType   ReKi  chi_skew_filt      -     - -   "Time-filtered inflow skew angle"      rad
typedef ^  DiscreteStateType   ReKi  V_plane_filt      {:}{:} - -   "Time-filtered advection, deflection, and meandering velocity of wake planes"      m/s
typedef ^  DiscreteStateType   ReKi  p_plane           {:}{:} - -   "Center positions of wake planes"      m
typedef ^  DiscreteStateType   ReKi  x_plane           {:}    - -   "Downwind distance from rotor to each wake plane"      m
typedef ^  DiscreteStateType   ReKi  Vx_wake           {:}{:} - -   "Axial wake velocity deficit at wake planes, distributed radially"      m/s
typedef ^  DiscreteStateType   ReKi  Vr_wake           {:}{:} - -   "Radial wake velocity deficit at wake planes, distributed radially"      m/s
typedef ^  DiscreteStateType   ReKi  Vx_wake2          {:}{:}{:} - -   "Axial wake velocity deficit at wake planes, distributed radially"      m/s
typedef ^  DiscreteStateType   ReKi  Vy_wake2          {:}{:}{:} - -   "Longitudinal wake velocity deficit at wake planes, distributed radially"      m/s
typedef ^  DiscreteStateType   ReKi  Vz_wake2          {:}{:}{:} - -   "Vertical wake velocity deficit at wake planes, distributed radially"      m/s
typedef ^  DiscreteStateType   ReKi  Vx_wind_disk_filt {:}    - -   "Time-filtered rotor-disk-averaged ambient wind speed of wake planes, normal to planes"      m/s
typedef ^  DiscreteStateType   ReKi  TI_amb_filt       {:}    - -   "Time-filtered ambient turbulence intensity of wind at wake planes"      -
typedef ^  DiscreteStateType   ReKi  D_rotor_filt      {:}    - -   "Time-filtered rotor diameter associated with each wake plane"     m
typedef ^  DiscreteStateType   ReKi  Vx_rel_disk_filt   -     - -   "Time-filtered rotor-disk-averaged relative wind speed (ambient + deficits + motion), normal to disk"      m/s
typedef ^  DiscreteStateType   ReKi  Ct_azavg_filt     {:}    - -   "Time-filtered azimuthally averaged thrust force coefficient (normal to disk), distributed radially"      -
typedef ^  DiscreteStateType   ReKi  Cq_azavg_filt     {:}    - -   "Time-filtered azimuthally averaged torque coefficient (normal to disk), distributed radially"      -

# Define constraint states here:
typedef   ^               ConstraintStateType ReKi     DummyConstrState - - - "Remove this variable if you have constraint states" -

# Define any other states, including integer or logical states here:
typedef   ^      OtherStateType               LOGICAL     firstPass          -      -      -      "Flag indicating whether or not the states have been initialized with proper inputs"      -

# ..... Misc/Optimization variables.................................................................................................
# Define any data that are used only for efficiency purposes (these variables are not associated with time):
#   e.g. indices for searching in an array, large arrays that are local variables in any routine called multiple times, etc.
typedef   ^         MiscVarType   ReKi  dvtdr   {:}    - -   ""     
typedef   ^         MiscVarType   ReKi  vt_tot  {:}{:} - -   ""     
typedef   ^         MiscVarType   ReKi  vt_amb  {:}{:} - -   ""     
typedef   ^         MiscVarType   ReKi  vt_shr  {:}{:} - -   ""     
typedef   ^         MiscVarType   ReKi  vt_tot2 {:}{:}{:} - -   ""     
typedef   ^         MiscVarType   ReKi  vt_amb2 {:}{:}{:} - -   ""     
typedef   ^         MiscVarType   ReKi  vt_shr2 {:}{:}{:} - -   ""     
typedef   ^         MiscVarType   ReKi  dvx_dy  {:}{:}{:} - -   ""     
typedef   ^         MiscVarType   ReKi  dvx_dz  {:}{:}{:} - -   ""     
typedef   ^         MiscVarType   ReKi  nu_dvx_dy  {:}{:} - -   ""     
typedef   ^         MiscVarType   ReKi  nu_dvx_dz  {:}{:} - -   ""     
typedef   ^         MiscVarType   ReKi  dnuvx_dy   {:}{:} - -   ""     
typedef   ^         MiscVarType   ReKi  dnuvx_dz   {:}{:} - -   ""     
typedef   ^         MiscVarType   ReKi  a       {:}    - -   ""     
typedef   ^         MiscVarType   ReKi  b       {:}    - -   ""     
typedef   ^         MiscVarType   ReKi  c       {:}    - -   ""     
typedef   ^         MiscVarType   ReKi  d       {:}    - -   "" 
typedef   ^         MiscVarType   ReKi  r_wake  {:}    - -   ""    
typedef   ^         MiscVarType   ReKi  Vx_high {:}    - -   ""    
<<<<<<< HEAD
typedef   ^         MiscVarType   ReKi  Vx_polar {:}    - -   "Vx as function of r for Carteisna implementation"    
typedef   ^         MiscVarType   ReKi  Vt_wake {:}    - -   "Vx as function of r for Carteisna implementation"    
typedef   ^         MiscVarType   ReKi  GammaCurl  -   - -   "Circulation used in Curled wake model"     
=======
typedef   ^         MiscVarType   ReKi  Vx_polar {:}    - -  "Vx as function of r for Cartesian implementation"    
typedef   ^         MiscVarType   ReKi  Vt_wake {:}    - -   "Vr as function of r for Cartesian implementation"    
>>>>>>> 71d19e5d
typedef   ^         MiscVarType   ReKi  Ct_avg     -   - -   "Circulation used in Curled wake model"     
 

# ..... Parameters ................................................................................................................
# Define parameters here:
# Time step for integration of continuous states (if a fixed-step integrator is used) and update of discrete states:
typedef ^ ParameterType  DbKi             dt_low         -  - -   "Time interval for wake dynamics calculations {or default}"      s
#typedef  ^ ParameterType DbKi            tmax           -  - -   "Total run time" seconds
typedef ^ ParameterType  IntKi            NumPlanes      -  - -   "Number of wake planes"      -
typedef ^ ParameterType  IntKi            NumRadii       -  - -   "Number of radii in the radial finite-difference grid"      -
typedef ^ ParameterType  ReKi             dr             -  - -   "Radial increment of radial finite-difference grid"      m
typedef ^ ParameterType  ReKi             r             {:} - -   "Discretization of radial finite-difference grid"        m
typedef ^ ParameterType  ReKi             y             {:} - -   "Horizontal discretization of each wake plane (size ny=2nr-1)"        m
typedef ^ ParameterType  ReKi             z             {:} - -   "Nomically-vertical discretization of each wake plane (size nz=2nr-1)"        m
typedef ^ ParameterType  IntKi            Mod_Wake       - - -    "Switch between wake formulations 1=Polar, 2=Curl, 3=Cartesian" -
typedef ^ ParameterType  Logical          Swirl          - - -    "Switch to add swirl [only used if Mod_Wake=2 or 2]" -
typedef ^ ParameterType  ReKi             k_VortexDecay  - - -    "Vortex decay constant for curl" - 
typedef ^ ParameterType  ReKi             sigma_D        -  - 0.2 "The width of the Gaussian vortices used for the curled wake model divided by diameter"      -
typedef ^ ParameterType  IntKi            NumVortices    -  - 100 "The number of vortices used for the curled wake model"      -
<<<<<<< HEAD
typedef ^ ParameterType  ReKi             filtParam      -  - -   "alpha, Low-pass time-filter parameter, with a value between 0 (minimum filtering) and 1 (maximum filtering) (exclusive)"      -
=======
typedef ^ ParameterType  ReKi             filtParam      -  - -   "Low-pass time-filter parameter, with a value between 0 (minimum filtering) and 1 (maximum filtering) (exclusive)"      -
>>>>>>> 71d19e5d
typedef ^ ParameterType  ReKi             oneMinusFiltParam - - - "1.0 - filtParam" -
typedef ^ ParameterType  ReKi             C_HWkDfl_O     -  - -   "Calibrated parameter in the correction for wake deflection defining the horizontal offset at the rotor" m
typedef ^ ParameterType  ReKi             C_HWkDfl_OY    -  - -   "Calibrated parameter in the correction for wake deflection defining the horizontal offset at the rotor scaled with yaw error" m/rad
typedef ^ ParameterType  ReKi             C_HWkDfl_x     -  - -   "Calibrated parameter in the correction for wake deflection defining the horizontal offset scaled with downstream distance" -
typedef ^ ParameterType  ReKi             C_HWkDfl_xY    -  - -   "Calibrated parameter in the correction for wake deflection defining the horizontal offset scaled with downstream distance and yaw error" 1/rad
typedef ^ ParameterType  ReKi             C_NearWake     -  - -   "Calibrated parameter for near-wake correction" -
typedef ^ ParameterType  ReKi             C_vAmb_DMin    -  - -   "Calibrated parameter in the eddy viscosity filter function for ambient turbulence defining the transitional diameter fraction between the minimum and exponential regions"      -
typedef ^ ParameterType  ReKi             C_vAmb_DMax    -  - -   "Calibrated parameter in the eddy viscosity filter function for ambient turbulence defining the transitional diameter fraction between the exponential and maximum regions"      -
typedef ^ ParameterType  ReKi             C_vAmb_FMin    -  - -   "Calibrated parameter in the eddy viscosity filter function for ambient turbulence defining the functional value in the minimum region"      -
typedef ^ ParameterType  ReKi             C_vAmb_Exp     -  - -   "Calibrated parameter in the eddy viscosity filter function for ambient turbulence defining the exponent in the exponential region"      -
typedef ^ ParameterType  ReKi             C_vShr_DMin    -  - -   "Calibrated parameter in the eddy viscosity filter function for the shear layer defining the transitional diameter fraction between the minimum and exponential regions"      -
typedef ^ ParameterType  ReKi             C_vShr_DMax    -  - -   "Calibrated parameter in the eddy viscosity filter function for the shear layer defining the transitional diameter fraction between the exponential and maximum regions"      -
typedef ^ ParameterType  ReKi             C_vShr_FMin    -  - -   "Calibrated parameter in the eddy viscosity filter function for the shear layer defining the functional value in the minimum region"      -
typedef ^ ParameterType  ReKi             C_vShr_Exp     -  - -   "Calibrated parameter in the eddy viscosity filter function for the shear layer defining the exponent in the exponential region"      -
typedef ^ ParameterType  ReKi             k_vAmb         -  - -   "Calibrated parameter for the influence of ambient turbulence in the eddy viscosity"      -
typedef ^ ParameterType  ReKi             k_vShr         -  - -   "Calibrated parameter for the influence of the shear layer in the eddy viscosity"      -
typedef ^ ParameterType  IntKi            Mod_WakeDiam   -  - -   "Wake diameter calculation model"      -
typedef ^ ParameterType  ReKi             C_WakeDiam     -  - -   "Calibrated parameter for wake diameter calculation"      -
typedef ^ ParameterType  IntKi            FilterInit     - - -    "Switch to filter the initial wake plane deficit and select the number of grid points for the filter {0: no filter, 1: filter of size 1} or DEFAULT [DEFAULT=0: if Mod_Wake is 1 or 3, or DEFAULT=2: if Mod_Wwake is 2] (switch)"
typedef ^ ParameterType  ReKi             k_vCurl        - - -    "Calibrated parameter for the eddy viscosity in curled-wake model [>=0.0]" - 
typedef ^ ParameterType  Logical          OutAllPlanes   - - -    "Output all planes" - 
typedef ^ ParameterType  CHARACTER(1024)  OutFileRoot    - - -    "The root name derived from the primary FAST.Farm input file" -
typedef ^ ParameterType  IntKi            TurbNum        - 0 -    "Turbine ID number (start with 1; end with number of turbines)"      -
# ..... Inputs ....................................................................................................................
# Define inputs that are contained on the mesh here:
typedef      ^      InputType          ReKi       xhat_disk            {3}     -      -      "Orientation of rotor centerline, normal to disk"      -
typedef      ^      InputType          ReKi       YawErr                -      -      -      "Nacelle-yaw error at the wake planes"      rad
typedef      ^      InputType          ReKi       psi_skew              -      -      -      "Azimuth angle from the nominally vertical axis in the disk plane to the vector about which the inflow skew angle is defined"    rad
typedef      ^      InputType          ReKi       chi_skew              -      -      -      "Inflow skew angle"    rad
typedef      ^      InputType          ReKi       p_hub                {3}     -      -      "Center position of hub"      m
typedef      ^      InputType          ReKi       V_plane              {:}{:}  -      -      "Advection, deflection, and meandering velocity of wake planes"      m/s
typedef      ^      InputType          ReKi       Vx_wind_disk          -      -      -      "Rotor-disk-averaged ambient wind speed, normal to planes"      m/s
typedef      ^      InputType          ReKi       TI_amb                -      -      -      "Ambient turbulence intensity of wind at rotor disk"      -
typedef      ^      InputType          ReKi       D_rotor               -      -      -      "Rotor diameter"      m
typedef      ^      InputType          ReKi       Vx_rel_disk           -      -      -      "Rotor-disk-averaged relative wind speed (ambient + deficits + motion), normal to disk"      m/s
typedef      ^      InputType          ReKi       Ct_azavg             {:}     -      -      "Azimuthally averaged thrust force coefficient (normal to disk), distributed radially"      -
typedef      ^      InputType          ReKi       Cq_azavg             {:}     -      -      "Azimuthally averaged torque coefficient (normal to disk), distributed radially"      -


# ..... Outputs ...................................................................................................................
# Define outputs that are contained on the mesh here:
typedef      ^      OutputType         ReKi       xhat_plane           {:}{:}  -      -      "Orientations of wake planes, normal to wake planes"      -
typedef      ^      OutputType         ReKi       p_plane              {:}{:}  -      -      "Center positions of wake planes"      m
<<<<<<< HEAD
typedef      ^      OutputType         ReKi       Vx_wake              {:}{:}  -      -      "TODO Axial wake velocity deficit at wake planes, distributed radially"      m/s
typedef      ^      OutputType         ReKi       Vr_wake              {:}{:}  -      -      "TODO Radial wake velocity deficit at wake planes, distributed radially"      m/s
=======
typedef      ^      OutputType         ReKi       Vx_wake              {:}{:}  -      -      "Axial wake velocity deficit at wake planes, distributed radially"      m/s
typedef      ^      OutputType         ReKi       Vr_wake              {:}{:}  -      -      "Radial wake velocity deficit at wake planes, distributed radially"      m/s
>>>>>>> 71d19e5d
typedef      ^      OutputType         ReKi       Vx_wake2             {:}{:}{:} -    -      "Axial wake velocity deficit at wake planes, distributed across the plane"      m/s
typedef      ^      OutputType         ReKi       Vy_wake2             {:}{:}{:} -    -      "Transverse horizontal wake velocity deficit at wake planes, distributed across the plane"      m/s
typedef      ^      OutputType         ReKi       Vz_wake2             {:}{:}{:} -    -      "Transverse nominally vertical wake velocity deficit at wake planes, distributed across the plane"      m/s
typedef      ^      OutputType         ReKi       D_wake               {:}     -      -      "Wake diameters at wake planes"     m
typedef      ^      OutputType         ReKi       x_plane              {:}     -      -      "Downwind distance from rotor to each wake plane"      m
<|MERGE_RESOLUTION|>--- conflicted
+++ resolved
@@ -101,6 +101,7 @@
 # ..... Misc/Optimization variables.................................................................................................
 # Define any data that are used only for efficiency purposes (these variables are not associated with time):
 #   e.g. indices for searching in an array, large arrays that are local variables in any routine called multiple times, etc.
+typedef   ^         MiscVarType   ReKi  dvdr    {:}    - -   ""     
 typedef   ^         MiscVarType   ReKi  dvtdr   {:}    - -   ""     
 typedef   ^         MiscVarType   ReKi  vt_tot  {:}{:} - -   ""     
 typedef   ^         MiscVarType   ReKi  vt_amb  {:}{:} - -   ""     
@@ -120,14 +121,8 @@
 typedef   ^         MiscVarType   ReKi  d       {:}    - -   "" 
 typedef   ^         MiscVarType   ReKi  r_wake  {:}    - -   ""    
 typedef   ^         MiscVarType   ReKi  Vx_high {:}    - -   ""    
-<<<<<<< HEAD
-typedef   ^         MiscVarType   ReKi  Vx_polar {:}    - -   "Vx as function of r for Carteisna implementation"    
-typedef   ^         MiscVarType   ReKi  Vt_wake {:}    - -   "Vx as function of r for Carteisna implementation"    
-typedef   ^         MiscVarType   ReKi  GammaCurl  -   - -   "Circulation used in Curled wake model"     
-=======
 typedef   ^         MiscVarType   ReKi  Vx_polar {:}    - -  "Vx as function of r for Cartesian implementation"    
 typedef   ^         MiscVarType   ReKi  Vt_wake {:}    - -   "Vr as function of r for Cartesian implementation"    
->>>>>>> 71d19e5d
 typedef   ^         MiscVarType   ReKi  Ct_avg     -   - -   "Circulation used in Curled wake model"     
  
 
@@ -147,11 +142,7 @@
 typedef ^ ParameterType  ReKi             k_VortexDecay  - - -    "Vortex decay constant for curl" - 
 typedef ^ ParameterType  ReKi             sigma_D        -  - 0.2 "The width of the Gaussian vortices used for the curled wake model divided by diameter"      -
 typedef ^ ParameterType  IntKi            NumVortices    -  - 100 "The number of vortices used for the curled wake model"      -
-<<<<<<< HEAD
-typedef ^ ParameterType  ReKi             filtParam      -  - -   "alpha, Low-pass time-filter parameter, with a value between 0 (minimum filtering) and 1 (maximum filtering) (exclusive)"      -
-=======
 typedef ^ ParameterType  ReKi             filtParam      -  - -   "Low-pass time-filter parameter, with a value between 0 (minimum filtering) and 1 (maximum filtering) (exclusive)"      -
->>>>>>> 71d19e5d
 typedef ^ ParameterType  ReKi             oneMinusFiltParam - - - "1.0 - filtParam" -
 typedef ^ ParameterType  ReKi             C_HWkDfl_O     -  - -   "Calibrated parameter in the correction for wake deflection defining the horizontal offset at the rotor" m
 typedef ^ ParameterType  ReKi             C_HWkDfl_OY    -  - -   "Calibrated parameter in the correction for wake deflection defining the horizontal offset at the rotor scaled with yaw error" m/rad
@@ -195,13 +186,8 @@
 # Define outputs that are contained on the mesh here:
 typedef      ^      OutputType         ReKi       xhat_plane           {:}{:}  -      -      "Orientations of wake planes, normal to wake planes"      -
 typedef      ^      OutputType         ReKi       p_plane              {:}{:}  -      -      "Center positions of wake planes"      m
-<<<<<<< HEAD
-typedef      ^      OutputType         ReKi       Vx_wake              {:}{:}  -      -      "TODO Axial wake velocity deficit at wake planes, distributed radially"      m/s
-typedef      ^      OutputType         ReKi       Vr_wake              {:}{:}  -      -      "TODO Radial wake velocity deficit at wake planes, distributed radially"      m/s
-=======
 typedef      ^      OutputType         ReKi       Vx_wake              {:}{:}  -      -      "Axial wake velocity deficit at wake planes, distributed radially"      m/s
 typedef      ^      OutputType         ReKi       Vr_wake              {:}{:}  -      -      "Radial wake velocity deficit at wake planes, distributed radially"      m/s
->>>>>>> 71d19e5d
 typedef      ^      OutputType         ReKi       Vx_wake2             {:}{:}{:} -    -      "Axial wake velocity deficit at wake planes, distributed across the plane"      m/s
 typedef      ^      OutputType         ReKi       Vy_wake2             {:}{:}{:} -    -      "Transverse horizontal wake velocity deficit at wake planes, distributed across the plane"      m/s
 typedef      ^      OutputType         ReKi       Vz_wake2             {:}{:}{:} -    -      "Transverse nominally vertical wake velocity deficit at wake planes, distributed across the plane"      m/s
