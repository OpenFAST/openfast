--- conflicted
+++ resolved
@@ -24,7 +24,7 @@
 \title{Solve Algorithms in OpenFAST}
 \author{Bonnie Jonkman}
 %\begin{abstract}
-%This document is used to describe the algorithms implemented in FAST v8.
+%This document is used to describe the algorithms implemented in OpenFAST v3.x
 %\end{abstract}
 \maketitle
 
@@ -56,7 +56,7 @@
       IceDyn             & IceD                  & IceD      \\   
       SoilDyn            & SlD                   & SlD       \\
       \end{tabular}
-   \caption{Abbreviations for modules in FAST v8}
+   \caption{Abbreviations for modules in OpenFAST v3.0.x}
    \label{tab:Abbrev}
 \end{table}
 
@@ -127,14 +127,11 @@
    \State $\mathit{u\_FEAM} \gets \Call{TransferMeshMotions}{\mathit{y\_ED}}$
    \State $\mathit{u\_MD}   \gets \Call{TransferMeshMotions}{\mathit{y\_ED}}$
    \State $\mathit{u\_Orca} \gets \Call{TransferMeshMotions}{\mathit{y\_ED}}$
-<<<<<<< HEAD
 
 \State
    \State $\mathit{y\_SD} \gets \Call{SD\_CalcOutput}{\mathit{p\_SD},\mathit{u\_SD},\mathit{x\_SD},\mathit{xd\_SD},\mathit{z\_SD}}$
    \State $\mathit{u\_SlD}  \gets \Call{TransferMeshPosition}{\mathit{y\_SD}}$
-=======
    \State $\mathit{u\_SrvD\%PtfmStC} \gets \Call{TransferMeshMotions}{\mathit{y\_ED}}$\footnote{Only if using ServoDyn Structural control with platform TMD.}
->>>>>>> 34ef10ef
 % \end Transfer_ED_to_HD_SD_BD_Mooring
 %%%%
 
@@ -179,11 +176,8 @@
    \State $\mathit{y\_FEAM}    \gets \Call{CalcOutput}{\mathit{p\_FEAM},\mathit{u\_FEAM},\mathit{x\_FEAM},\mathit{xd\_FEAM},\mathit{z\_FEAM}}$
    \State $\mathit{y\_IceF}    \gets \Call{CalcOutput}{\mathit{p\_IceF},\mathit{u\_IceF},\mathit{x\_IceF},\mathit{xd\_IceF},\mathit{z\_IceF}}$
    \State $\mathit{y\_IceD(:)} \gets \Call{CalcOutput}{\mathit{p\_IceD(:)},\mathit{u\_IceD(:)},\mathit{x\_IceD(:)},\mathit{xd\_IceD(:)},\mathit{z\_IceD(:)}}$
-<<<<<<< HEAD
    \State $\mathit{y\_SlD}     \gets \Call{CalcOutput}{\mathit{p\_SlD},\mathit{u\_SlD},\mathit{x\_SlD},\mathit{xd\_SlD},\mathit{z\_SlD}}$ 
-=======
    \State $\mathit{y\_SrvD}    \gets \Call{CalcOutput}{\mathit{p\_SrvD},\mathit{u\_SrvD},\mathit{x\_SrvD},\mathit{xd\_SrvD},\mathit{z\_SrvD}}$\footnote{Only if using ServoDyn Structural control with platform TMD.}
->>>>>>> 34ef10ef
    \State
    \State\Comment{Form $u$ vector using loads and accelerations from $\mathit{u\_HD}$, $\mathit{u\_BD}$,  $\mathit{u\_SD}$, $\mathit{u\_Orca}$, $\mathit{u\_ExtPtfm}$, $\mathit{u\_SrvD}$\footnote{Only if using ServoDyn Structural control with platform TMD and SubDyn.} and platform reference input from $\mathit{u\_ED}$}
    \State
@@ -281,11 +275,8 @@
    \State $\mathit{u\_FEAM}    \gets \Call{TransferMeshMotions}{\mathit{y\_ED}}$
    \State $\mathit{u\_IceF}    \gets \Call{TransferMeshMotions}{\mathit{y\_SD}}$
    \State $\mathit{u\_IceD(:)} \gets \Call{TransferMeshMotions}{\mathit{y\_SD}}$
-<<<<<<< HEAD
    \State $\mathit{u\_SlD}     \gets \Call{TransferMeshPosition}{\mathit{y\_SD}}$
-=======
    \State $\mathit{u\_SrvD}    \gets \Call{TransferMeshMotions}{\mathit{y\_ED,y\_SD}}$\footnote{Only if using ServoDyn Structural control with platform TMD.}    % For SrvD%PtfmStC
->>>>>>> 34ef10ef
          
 \EndProcedure
 \end{algorithmic}
