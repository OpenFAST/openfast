--- conflicted
+++ resolved
@@ -275,12 +275,8 @@
    \State $\mathit{u\_FEAM}    \gets \Call{TransferMeshMotions}{\mathit{y\_ED}}$
    \State $\mathit{u\_IceF}    \gets \Call{TransferMeshMotions}{\mathit{y\_SD}}$
    \State $\mathit{u\_IceD(:)} \gets \Call{TransferMeshMotions}{\mathit{y\_SD}}$
-<<<<<<< HEAD
    \State $\mathit{u\_SlD}     \gets \Call{TransferMeshPosition}{\mathit{y\_SD}}$
-   \State $\mathit{u\_SrvD}    \gets \Call{TransferMeshMotions}{\mathit{y\_ED,y\_SD}}$\footnote{Only if using ServoDyn Structural control with platform TMD.}    % For SrvD%PtfmStC
-=======
    \State $\mathit{u\_SrvD}    \gets \Call{TransferMeshMotions}{\mathit{y\_BD,y\_ED,y\_SD}}$\footnote{Only if using ServoDyn Structural control.}    % For SrvD%PtfmStC
->>>>>>> 0279390c
          
 \EndProcedure
 \end{algorithmic}
