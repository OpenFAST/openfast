%----------------------------------------------------------
%

\documentclass[10pt,letterpaper,oneside,notitlepage]{article}
%\documentclass{report}%
\usepackage{algorithm}
\usepackage{algpseudocode}
\usepackage{enumitem}
\usepackage{nomencl}
\usepackage{amsmath}
\usepackage{amssymb}
%\usepackage{amsfonts}%
%\usepackage{graphicx}
%----------------------------------------------------------
\makenomenclature
%\theoremstyle{plain}
%\newtheorem{acknowledgement}{Acknowledgement}
%\newtheorem{definition}{Definition}
%\newtheorem{remark}{Remark}
%\numberwithin{equation}{section}
\renewcommand*{\thefootnote}{\fnsymbol{footnote}}
%-----------------------------------------------------------
\begin{document}
\title{Solve Algorithms in OpenFAST}
\author{B Jonkman, A Platt}
%\begin{abstract}
%This document is used to describe the algorithms implemented in FAST v8.
%\end{abstract}
\maketitle

%\tableofcontents

\section{Definitions and Nomenclature}


\begin{table}[h]
   \centering
      \begin{tabular}{c|c|c}
      \textbf{Module} & \textbf{Abbreviation} & \textbf{Abbreviation}\\
      \textbf{Name}   & \textbf{in Module}    & \textbf{in this Document}\\
      \hline 
      ElastoDyn            & ED                    & ED        \\
      BeamDyn              & BD                    & BD        \\
      AeroDyn14            & AD14                  & AD14      \\
      AeroDyn              & AD                    & AD        \\
      ServoDyn             & SrvD                  & SrvD      \\
      SubDyn               & SD                    & SD        \\
      ExtPtfm              & ExtPtfm               & ExtPtfm   \\
      HydroDyn             & HydroDyn              & HD        \\
      MAP++                & MAPp                  & MAP       \\
      FEAMooring           & FEAM                  & FEAM      \\
      MoorDyn              & MD                    & MD        \\
      OrcaFlexInterface    & Orca                  & Orca      \\
      InflowWind           & IfW                   & IfW       \\   
      IceFloe              & IceFloe               & IceF      \\   
      IceDyn               & IceD                  & IceD      \\   
      AeroDisk             & ADsk                  & ADsk      \\
      Simplified ElastoDyn & SED                   & SED       \\
      \end{tabular}
   \caption{Abbreviations for modules in FAST v8}
   \label{tab:Abbrev}
\end{table}


\nomenclature{$u\_ED$}{$ElastoDyn$ inputs}
\nomenclature{$u\_AD$}{$AeroDyn$ inputs}
\printnomenclature

\section{Initializations}


\pagebreak %break here for now so that it doesn't look so strange
\section{Input-Output Relationships}
\subsection {Input-Output Solves (Option 2 Before 1)}
This algorithm documents the procedure for the Input-Output solves in FAST, assuming
all modules are in use. If an individual module is not in use during a particular
simulation, the calls to that module's subroutines are omitted and the module's 
inputs and outputs are neither set nor used.

%\begin{algorithm}[ht]
%\caption{Input-Output Solves (Option 2 Before 1)}
%\label{IOSolves21}
\begin{algorithmic}[1]
\Procedure{CalcOutputs\_And\_SolveForInputs}{\null}

%%%%
% \start SolveOption2
\State
% SolveOption2a_Inp2BD
   \State $\mathit{y\_ED}  \gets \Call{ED\_CalcOutput}{\mathit{p\_ED, u\_ED, x\_ED, xd\_ED, z\_ED}}$
   \State $\mathit{y\_SED} \gets \Call{SED\_CalcOutput}{\mathit{p\_SED, u\_SED, x\_SED, xd\_SED, z\_SED}}$
   \State $\mathit{u\_BD}  \gets \Call{TransferOutputsToInputs}{\mathit{y\_ED, y\_SrvD}}$

\State
% SolveOption2b_Inp2IfW
   \State $\mathit{y\_BD} \gets \Call{BD\_CalcOutput}{\mathit{p\_BD, u\_BD, x\_BD, xd\_BD, z\_BD}}$
   \State $\mathit{u\_AD}($no IfW$)  \gets \Call{TransferOutputsToInputs}{\mathit{y\_ED, y\_SED, y\_BD}}$
   \State $\mathit{u\_ADsk}($no IfW$)  \gets \Call{TransferOutputsToInputs}{\mathit{y\_ED, y\_SED}}$
   \State $\mathit{u\_IfW} \gets \Call{TransferOutputsToInputs}{\mathit{y\_ED, y\_SED} at \mathit{u\_AD} nodes}$

\State
% SolveOption2c_Inp2AD_SrvD
   \State $\mathit{y\_IfW} \gets \Call{IfW\_CalcOutput}{\mathit{u\_IfW} and other \mathit{IfW} data structures}$
   \State $\mathit{u\_AD}($InflowWind only$) \gets \Call{TransferOutputsToInputs}{\mathit{y\_IfW}}$
   \State $\mathit{u\_ADsk}($InflowWind only$) \gets \Call{TransferOutputsToInputs}{\mathit{y\_IfW}}$
   \State $\mathit{u\_SrvD} \gets \Call{TransferOutputsToInputs}{\mathit{y\_ED, y\_SED, y\_IfW, y\_BD}}$

\State
% main
   \State $\mathit{y\_AD}   \gets \Call{AD\_CalcOutput}{\mathit{p\_AD, u\_AD, x\_AD, xd\_AD, z\_AD}}$
   \State $\mathit{y\_ADsk} \gets \Call{ADsk\_CalcOutput}{\mathit{p\_ADsk, u\_ADsk, x\_ADsk, xd\_ADsk, z\_ADsk}}$
   \State $\mathit{y\_SrvD} \gets \Call{SrvD\_CalcOutput}{}( \!
            \begin{aligned}[t]
                               & \mathit{p\_SrvD, u\_SrvD}, \\
                               & \mathit{x\_SrvD, xd\_SrvD, z\_SrvD}) \\
            \end{aligned}$
   \State $\mathit{u\_ED} \gets \Call{TransferOutputsToInputs}{\mathit{y\_AD, y\_ADsk, y\_SrvD}}$
   \State $\mathit{u\_BD} \gets \Call{TransferOutputsToInputs}{\mathit{y\_AD, y\_ADsk, y\_SrvD}}$
% \end SolveOption2
%%%%

%%%%
% \begin Transfer_ED_to_HD_SD_BD_Mooring
\State
%   \State $\mathit{u\_ED}($not platform reference point$) \gets \Call{TransferOutputsToInputs}{y\_SrvD, y\_AD, y\_ADsk}$ %\Comment{sets all but platform reference point inputs}

%   \State $\mathit{u\_BD}   \gets \Call{TransferMeshMotions}{\mathit{y\_ED}}$      % only if not BD_Solve_Option1
   \State $\mathit{u\_HD}            \gets \Call{TransferMeshMotions}{\mathit{y\_ED}}$
   \State $\mathit{u\_SD}            \gets \Call{TransferMeshMotions}{\mathit{y\_ED}}$
   \State $\mathit{u\_ExtPtfm}       \gets \Call{TransferMeshMotions}{\mathit{y\_ED}}$
   \State $\mathit{u\_MAP}           \gets \Call{TransferMeshMotions}{\mathit{y\_ED}}$
   \State $\mathit{u\_FEAM}          \gets \Call{TransferMeshMotions}{\mathit{y\_ED}}$
   \State $\mathit{u\_MD}            \gets \Call{TransferMeshMotions}{\mathit{y\_ED}}$
   \State $\mathit{u\_Orca}          \gets \Call{TransferMeshMotions}{\mathit{y\_ED}}$
   \State $\mathit{u\_SrvD\%PtfmStC} \gets \Call{TransferMeshMotions}{\mathit{y\_ED}}$\footnote{Only if using ServoDyn Structural control with platform TMD.}
% \end Transfer_ED_to_HD_SD_BD_Mooring
%%%%

\State
\State \Call{SolveOption1}{\null}
\State
   \State $\mathit{u\_IfW}    \gets \Call{TransferOutputsToInputs}{\mathit{u\_AD, u\_ADsk, y\_ED, y\_SED}}$
   \State $\mathit{u\_AD}     \gets \Call{TransferOutputsToInputs}{\mathit{y\_ED, y\_SED}}$
   \State $\mathit{u\_ADsk}   \gets \Call{TransferOutputsToInputs}{\mathit{y\_ED, y\_SED}}$
   \State $\mathit{u\_SrvD}   \gets \Call{TransferOutputsToInputs}{\mathit{y\_ED, y\_SED, y\_AD, u\_ADsk, y\_BD, y\_SD}}$

\EndProcedure
\end{algorithmic}
%\end{algorithm}

Note that inputs to \emph{ElastoDyn} before calling CalcOutput() in the first step are not set in CalcOutputs\_And\_SolveForInputs(). 
Instead, the \emph{ElastoDyn} inputs are set depending on where CalcOutputs\_And\_SolveForInputs() is called:
\begin{itemize}[noitemsep] %i don't like the double spaces between bulleted items.
   \item At time 0, the inputs are the initial guess from \emph{ElastoDyn};
   \item On the prediction step, the inputs are extrapolated values from the time history of ElastoDyn inputs;
   \item On the first correction step, the inputs are the values calculated in the prediction step;
   \item On subsequent correction steps, the inputs are the values calculated in the previous correction step.
\end{itemize}


%\pagebreak %break here for now so that it doesn't look so strange
\subsection {Input-Output Solve for \textit{HydroDyn}, \textit{SubDyn}, \textit{OrcaFlexInterface}, \textit{BeamDyn}, \textit{ExtPtfm},  \textit{MAP}, \textit{FEAMooring}, \textit{MoorDyn},  
       \textit{FEAMooring}, \textit{IceFloe}, \textit{IceDyn}, and the Platform Reference Point Mesh in \textit{ElastoDyn}}

This procedure implements Solve Option 1 for the accelerations and loads in
\emph{HydroDyn},\emph{SubDyn},\emph{MAP},\emph{FEAMooring},\emph{OrcaFlexInterface},\emph{MoorDyn}, \emph{BeamDyn}, \emph{ExtPtfm}, \emph{IceFloe}, \emph{IceDyn}, and \emph{ElastoDyn} (at its platform reference point mesh). 
The other input-output relationships for these modules are solved using Solve Option 2.
This solve option is not used when the \textit{Simplified ElastoDyn} module is in use.

%\begin{algorithm}[ht]
%\caption{Input-Output Solve for $HydroDyn$, $SubDyn$, $MAP$, $FEAMooring$, and the Platform Reference Point Mesh in $ElastoDyn$}
%\label{IOSolves_PlatformRef}
\begin{algorithmic}[1]

\Procedure{SolveOption1}{\null}
   \State
   \State $\mathit{y\_MAP}     \gets \Call{CalcOutput}{\mathit{p\_MAP, u\_MAP, x\_MAP, xd\_MAP, z\_MAP}}$ 
   \State $\mathit{y\_MD}      \gets \Call{CalcOutput}{\mathit{p\_MD, u\_MD, x\_MD, xd\_MD, z\_MD}}$
   \State $\mathit{y\_FEAM}    \gets \Call{CalcOutput}{\mathit{p\_FEAM, u\_FEAM, x\_FEAM, xd\_FEAM, z\_FEAM}}$
   \State $\mathit{y\_IceF}    \gets \Call{CalcOutput}{\mathit{p\_IceF, u\_IceF, x\_IceF, xd\_IceF, z\_IceF}}$
   \State $\mathit{y\_IceD(:)} \gets \Call{CalcOutput}{\mathit{p\_IceD(:), u\_IceD(:), x\_IceD(:), xd\_IceD(:), z\_IceD(:)}}$
   \State $\mathit{y\_SrvD}    \gets \Call{CalcOutput}{\mathit{p\_SrvD, u\_SrvD, x\_SrvD, xd\_SrvD, z\_SrvD}}$\footnote{Only if using ServoDyn Structural control with platform or tower TMD and full ElastoDyn.}
   \State
   \State\Comment{Form $u$ vector using loads and accelerations from $\mathit{u\_HD}$, $\mathit{u\_BD}$,  $\mathit{u\_SD}$, $\mathit{u\_Orca}$, $\mathit{u\_ExtPtfm}$, $\mathit{u\_SrvD}$\footnote{Only if using ServoDyn Structural control with platform or tower TMD and full ElastoDyn and SubDyn.} and platform reference input from $\mathit{u\_ED}$}
   \State
   \State $u \gets \Call{u\_vec}{\mathit{u\_HD, u\_SD, u\_ED, u\_BD, u\_Orca, u\_ExtPtfm}}$
   \State $k \gets 0$
   \Loop\Comment{Solve for loads and accelerations (direct feed-through terms)}
      \State $y\_ED   \gets \Call{ED\_CalcOutput}{\mathit{p\_ED, u\_ED, x\_ED, xd\_ED, z\_ED}}$
      \State $y\_SD   \gets \Call{SD\_CalcOutput}{\mathit{p\_SD, u\_SD, x\_SD, xd\_SD, z\_SD}}$
      \State $y\_HD   \gets \Call{HD\_CalcOutput}{\mathit{p\_HD, u\_HD, x\_HD, xd\_HD, z\_HD}}$
      \State $y\_BD   \gets \Call{BD\_CalcOutput}{\mathit{p\_BD, u\_BD, x\_BD, xd\_BD, z\_BD}}$
      \State $y\_Orca \gets \Call{Orca\_CalcOutput}{\mathit{p\_Orca, u\_Orca, x\_Orca, xd\_Orca, z\_Orca}}$
      \State $\mathit{y\_ExtPtfm}     \gets \Call{CalcOutput}{\mathit{p\_ExtPtfm, u\_ExtPtfm, x\_ExtPtfm, xd\_ExtPtfm, z\_ExtPtfm}}$ 
   
      \If{ $k \geq k\_max$}
         \State exit loop
      \EndIf
      
      \State$\mathit{u\_BD\_tmp}      \gets \Call{TransferMeshMotions}{y\_ED}$
      \State$\mathit{u\_MAP\_tmp}     \gets \Call{TransferMeshMotions}{y\_ED}$
      \State$\mathit{u\_FEAM\_tmp}    \gets \Call{TransferMeshMotions}{y\_ED}$
      \State$\mathit{u\_Orca\_tmp}    \gets \Call{TransferMeshMotions}{y\_ED}$
      \State$\mathit{u\_MD\_tmp}      \gets \Call{TransferMeshMotions}{y\_ED}$
      \State$\mathit{u\_IceF\_tmp}    \gets \Call{TransferMeshMotions}{y\_SD}$
      \State$\mathit{u\_IceD\_tmp(:)} \gets \Call{TransferMeshMotions}{y\_SD}$
<<<<<<< HEAD
      \State$\mathit{u\_HD\_tmp}      \gets \Call{TransferMeshMotions}{y\_ED, y\_SD}$
      \State$\mathit{u\_SrvD\_tmp}    \gets \Call{TransferMeshMotions}{y\_ED, y\_SD}$\footnote{\label{FN1}Only if using ServoDyn Structural control with platform or tower TMD and full ElastoDyn.}
=======
      \State$\mathit{u\_HD\_tmp}      \gets \Call{TransferMeshMotions}{y\_ED,y\_SD}$
      \State$\mathit{u\_SrvD\_tmp}    \gets \Call{TransferMeshMotions}{y\_BD,y\_ED,y\_SD}$\footnote{Only if using ServoDyn Structural control.}
>>>>>>> 47a1641f
      \State$\mathit{u\_SD\_tmp}      \gets \!
            \begin{aligned}[t]
           & \Call{TransferMeshMotions}{\mathit{y\_ED}}  \\
                & \cup \Call{TransferMeshLoads}{}(\!
                   \begin{aligned}[t] 
                        & \mathit{y\_SD},                                  \\
                        & \mathit{y\_HD},       \mathit{u\_HD\_tmp},       \\
                        & \mathit{y\_IceF},     \mathit{u\_IceF\_tmp},     \\
                        & \mathit{y\_IceD(:)},  \mathit{u\_IceD\_tmp(:)},  \\
                     \end{aligned}
         \end{aligned}$
      \addtocounter{footnote}{-1}     % back up counter for footnotemakr below
      \State$\mathit{u\_ED\_tmp} \gets \Call{TransferMeshLoads}{}( \!
                 \begin{aligned}[t]   & \mathit{y\_ED}, \\
<<<<<<< HEAD
                                      & \mathit{y\_HD},   \mathit{u\_HD\_tmp},  \\
                                      & \mathit{y\_SD},   \mathit{u\_SD\_tmp},  \\  
                                      & \mathit{y\_MAP},  \mathit{u\_MAP\_tmp}, \\ 
                                      & \mathit{y\_FEAM}, \mathit{u\_FEAM\_tmp},\\
                                      & \mathit{y\_SrvD}, \mathit{u\_SrvD\_tmp}\footnotemark )    % SrvD%PtfmStC only\footnotemark[\ref{FN1}]
=======
                                      & \mathit{y\_HD},  \mathit{u\_HD\_tmp},  \\
                                      & \mathit{y\_SD},  \mathit{u\_SD\_tmp},  \\  
                                      & \mathit{y\_MAP}, \mathit{u\_MAP\_tmp}, \\ 
                                      & \mathit{y\_FEAM},\mathit{u\_FEAM\_tmp},\\
                                      & \mathit{y\_SrvD},\mathit{u\_SrvD\_tmp}\footnote{Only if using ServoDyn Structural control.} )    % SrvD%PtfmStC only
>>>>>>> 47a1641f
                     \end{aligned}$

      \State
      \State$\mathit{U\_Residual} \gets u - \Call{u\_vec}{}( \!
                 \begin{aligned}[t]   & \mathit{u\_HD\_tmp}, \\
                                      & \mathit{u\_SD\_tmp}, \\
                                      & \mathit{u\_ED\_tmp}, \\
                                      & \mathit{u\_BD\_tmp}, \\
                                      & \mathit{u\_Orca\_tmp},\\
                                      & \mathit{u\_ExtPtfm\_tmp})
                     \end{aligned}$
      \State
      
      \If{ last Jacobian was calculated at least $\mathit{DT\_UJac}$ seconds ago }
         \State Calculate $\frac{\partial U}{\partial u}$
      \EndIf
      
      %\textit{
      %\State Perturb each input in $u$
      %\State Call $\Call{CalcOutput}{p,u,x,xd,z}$ for each module
      %\State Transfer perturbed outputs to inputs
      %\State Form new $u$
      %\State Compare new $u$ with $U\_Residual$
      %\State}

      \State Solve  $\frac{\partial U}{\partial u} \Delta u = - \mathit{U\_Residual}$ for $\Delta u$

      \State    
      \If{$\lVert \Delta u \rVert_2 < $ tolerance } \Comment{To be implemented later}
         \State exit loop
      \EndIf
      \State
      \State $u \gets u + \Delta u$
      \State Transfer $u$ to $\mathit{u\_HD}$, $\mathit{u\_SD}$, $\mathit{u\_BD}$, $\mathit{u\_Orca}$, $\mathit{u\_ExtPtfm}$, and $\mathit{u\_ED}$\Comment{loads and accelerations only}
      \State $k=k+1$
      
   \EndLoop   
   
   \State\Comment{Transfer non-acceleration fields to motion input meshes}
   \State 
   
   \State$\mathit{u\_BD}($not accelerations$) \gets \Call{TransferMeshMotions}{\mathit{y\_ED}}$
   \State$\mathit{u\_HD}($not accelerations$) \gets \Call{TransferMeshMotions}{\mathit{y\_ED, y\_SD}}$
   \State$\mathit{u\_SD}($not accelerations$) \gets \Call{TransferMeshMotions}{\mathit{y\_ED}}$
   \State$\mathit{u\_Orca}($not accelerations$) \gets \Call{TransferMeshMotions}{\mathit{y\_ED}}$   \State$\mathit{u\_ExtPtfm}($not accelerations$) \gets \Call{TransferMeshMotions}{\mathit{y\_ED}}$
  \State 
   \State $\mathit{u\_MAP}     \gets \Call{TransferMeshMotions}{\mathit{y\_ED}}$
   \State $\mathit{u\_MD}      \gets \Call{TransferMeshMotions}{\mathit{y\_ED}}$
   \State $\mathit{u\_FEAM}    \gets \Call{TransferMeshMotions}{\mathit{y\_ED}}$
   \State $\mathit{u\_IceF}    \gets \Call{TransferMeshMotions}{\mathit{y\_SD}}$
   \State $\mathit{u\_IceD(:)} \gets \Call{TransferMeshMotions}{\mathit{y\_SD}}$
<<<<<<< HEAD
   \State $\mathit{u\_SrvD}    \gets \Call{TransferMeshMotions}{\mathit{y\_ED, y\_SD}}$\footnote{Only if using ServoDyn Structural control with platform or tower TMD and full ElastoDyn.}    % For SrvD%PtfmStC
=======
   \State $\mathit{u\_SrvD}    \gets \Call{TransferMeshMotions}{\mathit{y\_BD,y\_ED,y\_SD}}$\footnote{Only if using ServoDyn Structural control.}    % For SrvD%PtfmStC
>>>>>>> 47a1641f
         
\EndProcedure
\end{algorithmic}


\subsection {Implementation of line2-to-line2 loads mapping}
The inverse-lumping of loads is computed by a block matrix solve for the distributed forces and moments, 
using the following equation:

\begin{equation}
\label{EqLump}
   \begin{bmatrix}
   F^{DL} \\
   M^{DL} \\
   \end{bmatrix}
=
   \begin{bmatrix}
      A & 0 \\
      B & A \\   
   \end{bmatrix}
   \begin{bmatrix}
   F^{D} \\
   M^{D} \\
   \end{bmatrix}
\end{equation}

Because the forces do not depend on the moments, we first solve for the distributed forces, $F^D$:
\begin{equation}
\label{EqLumpF}
   \begin{bmatrix}   F^{DL} \\   \end{bmatrix}
=
   \left[      A    \right]
   \left[   F^{D}  \right]
\end{equation}

We then use the known values to solve for the distributed moments, $M^D$:
\begin{equation}
\label{EqLumpM1}
   \left[   M^{DL} \right]
=
   \begin{bmatrix} B & A \\   \end{bmatrix}
   \begin{bmatrix}
   F^{D} \\
   M^{D} \\
   \end{bmatrix}
= \left[   B \right] \left[   F^D \right] + \left[   A \right] \left[   M^D \right] 
\end{equation}
or
\begin{equation}
\label{EqLumpM2}
\left[   M^{DL} \right] - \left[   B \right] \left[   F^D \right] = \left[   A \right] \left[   M^D \right]
\end{equation}
Rather than store the matrix $B$, we directly perform the cross products that the matrix $B$ represents.
This makes the left-hand side of Equation \ref{EqLumpM2} known, leaving us with one matrix solve. This 
solve uses the same matrix $A$ used to obtain the distributed forces in Equation \ref{EqLumpF}; $A$ depends 
only on element reference positions and connectivity. We use 
the $LU$ factorization of matrix $A$ so that the second solve does not introduce much additional overhead.



\pagebreak %break here for now so that it doesn't look so strange
\section{Solve Option 2 Improvements}
\subsection {Input-Output Solves inside AdvanceStates}
This algorithm documents the procedure for advancing states with option 2 
Input-Output solves in FAST, assuming
all modules are in use. If an individual module is not in use during a particular
simulation, the calls to that module's subroutines are omitted and the module's 
inputs and outputs are neither set nor used.

\begin{algorithmic}[1]
\Procedure{FAST\_AdvanceStates}{\null}
\State $\Call{ED\_UpdateStates}{\mathit{p\_ED, u\_ED, x\_ED, xd\_ED, z\_ED}}$
\State $\mathit{y\_ED} \gets \Call{ED\_CalcOutput}{\mathit{p\_ED, u\_ED, x\_ED, xd\_ED, z\_ED}}$
\State
\State $\Call{SED\_UpdateStates}{\mathit{p\_SED, u\_SED, x\_SED, xd\_SED, z\_SED}}$
\State $\mathit{y\_SED} \gets \Call{SED\_CalcOutput}{\mathit{p\_SED, u\_SED, x\_SED, xd\_SED, z\_SED}}$
\State
\State $\mathit{u\_BD}($hub and root motions$) \gets \Call{TransferOutputsToInputs}{\mathit{y\_ED}}$
\State $\Call{BD\_UpdateStates}{\mathit{p\_BD, u\_BD, x\_BD, xd\_BD, z\_BD}}$
\State $\mathit{y\_BD} \gets \Call{BD\_CalcOutput}{\mathit{p\_BD, u\_BD, x\_BD, xd\_BD, z\_BD}}$
\State
\State $\mathit{u\_AD}($not InflowWind$) \gets \Call{TransferOutputsToInputs}{\mathit{y\_ED, y\_SED, y\_BD}}$
\State $\mathit{u\_ADsk}($not InflowWind$) \gets \Call{TransferOutputsToInputs}{\mathit{y\_ED, y\_SED}}$
\State $\mathit{u\_IfW} \gets \Call{TransferOutputsToInputs}{\mathit{y\_ED, y\_SED, y\_BD}$ at $\mathit{u\_AD}$ nodes$}$
\State $\Call{IfW\_UpdateStates}{\mathit{p\_IfW, u\_IfW, x\_IfW, xd\_IfW, z\_IfW}}$
\State $\mathit{y\_IfW} \gets \Call{IfW\_CalcOutput}{\mathit{u\_IfW}$ and other $\mathit{IfW}$ data structures$}$
\State
\State $\mathit{u\_AD}($InflowWind only$) \gets \Call{TransferOutputsToInputs}{\mathit{y\_IfW}}$
<<<<<<< HEAD
\State $\mathit{u\_ADsk}($InflowWind only$) \gets \Call{TransferOutputsToInputs}{\mathit{y\_IfW}}$
\State $\mathit{u\_SrvD} \gets \Call{TransferOutputsToInputs}{\mathit{y\_ED, y\_SED, y\_BD, y\_IfW}}$
\State $\Call{AD\_UpdateStates}{\mathit{p\_AD, u\_AD, x\_AD, xd\_AD, z\_AD}}$
\State $\Call{ADsk\_UpdateStates}{\mathit{p\_ADsk, u\_ADsk, x\_ADsk, xd\_ADsk, z\_ADsk}}$
\State $\Call{SrvD\_UpdateStates}{\mathit{p\_SrvD, u\_SrvD, x\_SrvD, xd\_SrvD, z\_SrvD}}$
=======
\State $\mathit{u\_SrvD} \gets \Call{TransferOutputsToInputs}{\mathit{y\_BD},\mathit{y\_ED},\mathit{y\_IfW},\mathit{y\_SD}}$
\State $\Call{AD\_UpdateStates}{\mathit{p\_AD},\mathit{u\_AD},\mathit{x\_AD},\mathit{xd\_AD},\mathit{z\_AD}}$
\State $\Call{SrvD\_UpdateStates}{\mathit{p\_SrvD},\mathit{u\_SrvD},\mathit{x\_SrvD},\mathit{xd\_SrvD},\mathit{z\_SrvD}}$
>>>>>>> 47a1641f
\State
\State All other modules (used in Solve Option 1) advance their states
\EndProcedure
\end{algorithmic}

Note that AeroDyn and ServoDyn outputs get calculated inside the ${CalcOutputs\_And\_SolveForInputs}$ routine. ElastoDyn, BeamDyn, and
InflowWind outputs do not get recalculated in ${CalcOutputs\_And\_SolveForInputs}$ except for the first time the routine is called
(because CalcOutput is called before UpdateStates at time 0).


\section {Linearization}
\subsection{Loads Transfer}
The loads transfer can be broken down into four components, all of which are used in the Line2-to-Line2 loads transfer:
\begin{enumerate}
  \item Augment the source mesh with additional nodes.
  \item Lump the distributed loads on the augmented Line2 source mesh to a Point mesh.
  \item Perform Point-to-Point loads transfer.
  \item Distribute (or "unlump") the point loads.   
\end{enumerate}
The other loads transfers are just subsets of the Line2-to-Line2 transfer:
\begin{itemize}
  \item Line2-to-Line2: Perform steps 1, 2, 3, and 4.
  \item Line2-to-Point: Perform steps 1, 2, and 3.
  \item Point-to-Line2: Perform steps 3 and 4.
  \item Point-to-Point: Perform step 3.
\end{itemize}


Each of the four steps can be represented with a linear equation. The linearization of the loads transfers is just multiplying the 
appropriate matrices generated in each of the steps.


\subsubsection{Step 1: Augment the source mesh}
The equation that linearizes mesh augmentation is
\begin{equation}
\label{Augment}
   \left\{   \begin{matrix} \vec{u}^D \\ \vec{u}^{SA} \\ \vec{f}^{SA} \\ \vec{m}^{SA} \end{matrix} \right\} 
=
   \begin{bmatrix}
   I_{\mathit{N_D}} & 0   & 0   & 0   \\
   0                      & M^A & 0   & 0   \\
   0                      & 0   & M^A & 0   \\
   0                      & 0   & 0   & M^A \\
   \end{bmatrix}
   \left\{   \begin{matrix} \vec{u}^D \\ \vec{u}^S \\ \vec{f}^S \\ \vec{m}^S \end{matrix} \right\} 
\end{equation}
where $M^A \in \mathbb{R}^{ \mathit{N_{SA}},\mathit{N_{S}}}$ indicates the mapping of nodes from the source mesh (with $N_S$ nodes) to the augmented source mesh
(with $N_{SA}$ nodes). The destination mesh (with $N_D$ nodes) is unchanged, as is indicated by matrix $I_{\mathit{N_D}}$.



\subsubsection{Step 2: Lump loads on a Line2 mesh to a Point mesh}
The equation that linearizes the lumping of loads is
\begin{equation}
\label{Lump}
   \left\{   \begin{matrix} \vec{u}^{SA} \\ \vec{F}^{SAL} \\ \vec{M}^{SAL} \end{matrix} \right\} 
=
   \begin{bmatrix}
    I_{\mathit{N_{SA}}}   & 0 \         & 0   \\
    0                     & M_{li}^{SL} & 0   \\
    M_{uS}^{SL}           & M_{f}^{SL}  & M_{li}^{SL} \\
   \end{bmatrix}
   \left\{   \begin{matrix} \vec{u}^{SA} \\ \vec{f}^{SA} \\ \vec{m}^{SA} \end{matrix} \right\} 
\end{equation}
where $M_{li}^{SL}, M_{uS}^{SL}, M_{f}^{SL} \in \mathbb{R}^{ \mathit{N_{SA}},\mathit{N_{SA}}}$ are block matrices that indicate the mapping of the lumped values to distributed values. $M_{li}^{SL}$ is matrix $A$ in Equation \ref{EqLumpF}, which depends only on element reference positions and connectivity. Matrices $M_{uS}^{SL}$and $M_{f}^{SL}$ also depend on values at their operating point.


\subsubsection{Step 3: Perform Point-to-Point loads transfer}
The equation that performs Point-to-Point load transfer can be written as
\begin{equation}
\label{P2P}
   \left\{   \begin{matrix} \vec{u}^D \\ \vec{u}^{S} \\ \vec{F}^{D} \\ \vec{M}^{D} \end{matrix} \right\} 
=
   \begin{bmatrix}
   I_{\mathit{N_D}} & 0                      & 0          & 0          \\
   0                & I_{\mathit{N_{S}}}     & 0          & 0          \\
   0                & 0                      & M_{li}^{D} & 0          \\
   M_{uD}^{D}       & M_{uS}^{D}             & M_{f}^{D}  & M_{li}^{D} \\
   \end{bmatrix}
   \left\{   \begin{matrix} \vec{u}^D \\ \vec{u}^{S}  \\ \vec{F}^{S}  \\ \vec{D}^{S} \end{matrix} \right\} 
\end{equation}
where $M_{li}^{D}, M_{uS}^{D}, M_{f}^{D} \in \mathbb{R}^{ \mathit{N_{D}},\mathit{N_{S}}}$ are block matrices that indicate the transfer of loads from one source
node to a node on the destination mesh. $M_{uD}^{D} \in \mathbb{R}^{ \mathit{N_{D}},\mathit{N_{D}}}$ is a diagonal matrix that indicates how the destination mesh's displaced position effects the transfer.


\subsubsection{Step 4: Distribute Point loads to a Line2 mesh}
Distributing loads from a Point mesh to a Line2 mesh is the inverse of step 2.

From Equation \ref{Lump} the equation that linearizes the lumping of loads on a destination mesh is
\begin{equation}
\label{LumpD}
   \left\{   \begin{matrix} \vec{u}^D \\ \vec{F}^{D} \\ \vec{M}^{D} \end{matrix} \right\} 
=
   \begin{bmatrix}
   I_{\mathit{N_D}} & 0           & 0   \\
   0                & M_{li}^{DL} & 0   \\
   M_{uD}^{DL}      & M_{f}^{DL}  & M_{li}^{DL} \\
   \end{bmatrix}
   \left\{   \begin{matrix} \vec{u}^D \\ \vec{f}^{D} \\ \vec{m}^{D} \end{matrix} \right\} 
\end{equation}
where $M_{li}^{DL}, M_{uD}^{DL}, M_{f}^{DL} \in \mathbb{R}^{ \mathit{N_{D}},\mathit{N_{D}}}$ are block matrices that indicate the mapping of the lumped values to distributed values. It follows that the inverse of this equation is
\begin{equation}
\label{InvLumpD}
   \left\{   \begin{matrix} \vec{u}^D \\ \vec{f}^{D} \\ \vec{m}^{D} \end{matrix} \right\} 
=
   \begin{bmatrix}
   I_{\mathit{N_D}} & 0                & 0   \\
   0                       & \left[ M_{li}^{DL} \right]^{-1} & 0   \\
   -\left[ M_{li}^{DL} \right]^{-1} M_{uD}^{DL} & 
   -\left[ M_{li}^{DL} \right]^{-1} M_{f}^{DL} \left[ M_{li}^{DL} \right]^{-1}  &
    \left[ M_{li}^{DL} \right]^{-1} \\
   \end{bmatrix}
   \left\{   \begin{matrix} \vec{u}^D \\ \vec{F}^{D} \\ \vec{M}^{D} \end{matrix} \right\} 
\end{equation}
The only inverse we need is already formed (stored as an LU decomposition) from the loads transfer, so we need not form it again.


\subsubsection{Putting it together}
To form the matrices for loads transfers for the various mappings available, we now need to multiply a few matrices to return the linearization
matrix that converts loads from the source mesh to loads on the line mesh:
\begin{equation}
\label{LinearEqn}
   \left\{   \begin{matrix} \vec{f}^{D} \\ \vec{m}^{D} \end{matrix} \right\} 
=
   \begin{bmatrix}
   0        & 0         & M_{li} & 0   \\
   M_{uD}   & M_{uS}    & M_f    & M_{li}
   \end{bmatrix}
   \left\{   \begin{matrix} \vec{u}^D \\ \vec{u}^S \\ \vec{f}^{D} \\ \vec{m}^{D} \end{matrix} \right\} 
\end{equation}




\begin{itemize}
  \item Line2-to-Line2: Perform steps 1, 2, 3, and 4.
         \begin{multline}
            \left\{   \begin{matrix} \vec{f}^{D} \\ \vec{m}^{D} \end{matrix} \right\} 
           =
            \begin{bmatrix}
            0                       & \left[ M_{li}^{DL} \right]^{-1} & 0   \\
            -\left[ M_{li}^{DL} \right]^{-1} M_{uD}^{DL} & 
            -\left[ M_{li}^{DL} \right]^{-1} M_{f}^{DL} \left[ M_{li}^{DL} \right]^{-1}  &
             \left[ M_{li}^{DL} \right]^{-1} \\
            \end{bmatrix}                  
            \\                                 
           \begin{bmatrix}
            I_{N_D}              & 0                      & 0          & 0          \\
            0                    & 0                      & M_{li}^{D} & 0          \\
            M_{uD}^{D}           & M_{uS}^{D}             & M_{f}^{D}  & M_{li}^{D} \\
            \end{bmatrix}            
            \begin{bmatrix}
            I_{N_D}              & 0                     & 0           & 0                \\
            0                    & I_{\mathit{N_{SA}}}   & 0           & 0                \\
            0                    & 0                     & M_{li}^{SL} & 0                \\
            0                    & M_{uS}^{SL}           & M_{f}^{SL}  & M_{li}^{SL}      \\
            \end{bmatrix}
            \\            
            \begin{bmatrix}
            I_{\mathit{N_D}}     & 0   & 0   & 0   \\
            0                    & M^A & 0   & 0   \\
            0                    & 0   & M^A & 0   \\
            0                    & 0   & 0   & M^A \\
            \end{bmatrix}
            \left\{   \begin{matrix} \vec{u}^D \\ \vec{u}^{S}  \\ \vec{f}^{S}  \\ \vec{m}^{S} \end{matrix} \right\}             
         \end{multline}            
      \begin{align}
       M_{li} &= \left(M_{li}^{DL}\right)^{-1}M_{li}^D M_{li}^{SL} M_A \\ 
        M_{uD} &= \left(M_{li}^{DL}\right)^{-1}\left[M_{uD}^D - M_{uD}^{DL}\right] \\
        M_{uS} &= \left(M_{li}^{DL}\right)^{-1} \left[ M_{uS}^D + M_{li}^D M_{uS}^{SL}\right] M_A \\
        M_{f}  &= \left(M_{li}^{DL}\right)^{-1}\left( \left[M_{f}^D - M_{f}^{DL}\left(M_{li}^{DL}\right)^{-1}M_{li}^D\right] M_{li}^{SL} +
                         M_{li}^D M_{f}^{SL}  \right)M_A \end{align} 
   
   
  \item Line2-to-Point: Perform steps 1, 2, and 3.
         \begin{multline}
            \left\{   \begin{matrix} \vec{F}^{D} \\ \vec{M}^{D} \end{matrix} \right\} 
           =
           \begin{bmatrix}
            0                    & 0                      & M_{li}^{D}  & 0            \\
            M_{uD}^{D}           & M_{uS}^{D}             & M_{f}^{D}   & M_{li}^{D}   \\
            \end{bmatrix}            
            \begin{bmatrix}
            I_{N_D}              & 0                     & 0            & 0            \\
            0                    & I_{\mathit{N_{SA}}}   & 0            & 0            \\
            0                    & 0                     & M_{li}^{SL}  & 0            \\
            0                    & M_{uS}^{SL}           & M_{f}^{SL}   & M_{li}^{SL}  \\
            \end{bmatrix}
            \\            
            \begin{bmatrix}
            I_{\mathit{N_D}}     & 0      & 0      & 0   \\
            0                    & M^A    & 0      & 0   \\
            0                    & 0      & M^A    & 0   \\
            0                    & 0      & 0      & M^A \\
            \end{bmatrix}
            \left\{   \begin{matrix} \vec{u}^D \\ \vec{u}^{S}  \\ \vec{f}^{S}  \\ \vec{m}^{S} \end{matrix} \right\}             
         \end{multline}               
      The linearization routine returns these four matrices:
   \begin{align}
    M_{li} &= M_{li}^D M_{li}^{SL} M_{A} \\ 
    M_{uD} &= M_{uD}^D \\ 
    M_{uS} &= \left[ M_{uS}^D + M_{li}^{D} M_{uS}^{SL}\right]M_{A} \\ 
    M_{f}  &= \left[ M_{f}^D M_{li}^{SL} + M_{li}^{D} M_{f}^{SL} \right]M_{A}  \end{align} 
   
   
  \item Point-to-Line2: Perform steps 3 and 4.
         %\begin{equation}
         \begin{multline}
            \left\{   \begin{matrix} \vec{f}^{D} \\ \vec{m}^{D} \end{matrix} \right\} 
           =
            \begin{bmatrix}
            0                       & \left[ M_{li}^{DL} \right]^{-1} & 0   \\
            -\left[ M_{li}^{DL} \right]^{-1} M_{uD}^{DL} & 
            -\left[ M_{li}^{DL} \right]^{-1} M_{f}^{DL} \left[ M_{li}^{DL} \right]^{-1}  &
             \left[ M_{li}^{DL} \right]^{-1} \\
            \end{bmatrix}                  \\                                 
          \begin{bmatrix}
            I_{N_D}             & 0                      & 0          & 0          \\
            0                   & 0                      & M_{li}^{D} & 0          \\
            M_{uD}^{D}          & M_{uS}^{D}             & M_{f}^{D}  & M_{li}^{D} \\
            \end{bmatrix}            
            \left\{   \begin{matrix} \vec{u}^D \\ \vec{u}^{S}  \\ \vec{F}^{S}  \\ \vec{M}^{S} \end{matrix} \right\}             
         \end{multline}            
         %\end{equation}   
      The linearization routine returns these four matrices:
   \begin{align} M_{li} &= \left(M_{li}^{DL}\right)^{-1}M_{li}^D \\
    M_{uD} &= \left(M_{li}^{DL}\right)^{-1}\left[M_{uD}^D - M_{uD}^{DL}\right] \\ 
    M_{uS} &= \left(M_{li}^{DL}\right)^{-1}M_{uS}^D \\ 
    M_{f}  &= \left(M_{li}^{DL}\right)^{-1}\left[M_{f}^D - M_{f}^{DL} M_{li} \right] \end{align} 

   
  \item Point-to-Point: Perform step 3.
            \begin{equation}
            \left\{   \begin{matrix} \vec{F}^{D} \\ \vec{M}^{D} \end{matrix} \right\} 
         =
            \begin{bmatrix}
            0                    & 0                     & M_{li}^{D} & 0          \\
            M_{uD}^{D}           & M_{uS}^{D}            & M_{f}^{D}  & M_{li}^{D} \\
            \end{bmatrix}
            \left\{   \begin{matrix} \vec{u}^D \\ \vec{u}^{S}  \\ \vec{F}^{S}  \\ \vec{M}^{S} \end{matrix} \right\} 
         \end{equation}      
   The linearization routine returns these four matrices:
   \begin{align} M_{li} &= M_{li}^D \\ 
    M_{uD} &= M_{uD}^D \\ 
    M_{uS} &= M_{uS}^D \\ 
    M_{f}  &= M_{f}^D  \end{align} 
   
\end{itemize}

\end{document}<|MERGE_RESOLUTION|>--- conflicted
+++ resolved
@@ -22,7 +22,7 @@
 %-----------------------------------------------------------
 \begin{document}
 \title{Solve Algorithms in OpenFAST}
-\author{B Jonkman, A Platt}
+\author{Bonnie Jonkman}
 %\begin{abstract}
 %This document is used to describe the algorithms implemented in FAST v8.
 %\end{abstract}
@@ -39,23 +39,21 @@
       \textbf{Module} & \textbf{Abbreviation} & \textbf{Abbreviation}\\
       \textbf{Name}   & \textbf{in Module}    & \textbf{in this Document}\\
       \hline 
-      ElastoDyn            & ED                    & ED        \\
-      BeamDyn              & BD                    & BD        \\
-      AeroDyn14            & AD14                  & AD14      \\
-      AeroDyn              & AD                    & AD        \\
-      ServoDyn             & SrvD                  & SrvD      \\
-      SubDyn               & SD                    & SD        \\
-      ExtPtfm              & ExtPtfm               & ExtPtfm   \\
-      HydroDyn             & HydroDyn              & HD        \\
-      MAP++                & MAPp                  & MAP       \\
-      FEAMooring           & FEAM                  & FEAM      \\
-      MoorDyn              & MD                    & MD        \\
-      OrcaFlexInterface    & Orca                  & Orca      \\
-      InflowWind           & IfW                   & IfW       \\   
-      IceFloe              & IceFloe               & IceF      \\   
-      IceDyn               & IceD                  & IceD      \\   
-      AeroDisk             & ADsk                  & ADsk      \\
-      Simplified ElastoDyn & SED                   & SED       \\
+      ElastoDyn          & ED                    & ED        \\
+      BeamDyn            & BD                    & BD        \\
+      AeroDyn14          & AD14                  & AD14      \\
+      AeroDyn            & AD                    & AD        \\
+      ServoDyn           & SrvD                  & SrvD      \\
+      SubDyn             & SD                    & SD        \\
+      ExtPtfm            & ExtPtfm               & ExtPtfm   \\
+      HydroDyn           & HydroDyn              & HD        \\
+      MAP++              & MAPp                  & MAP       \\
+      FEAMooring         & FEAM                  & FEAM      \\
+      MoorDyn            & MD                    & MD        \\
+      OrcaFlexInterface  & Orca                  & Orca      \\
+      InflowWind         & IfW                   & IfW       \\   
+      IceFloe            & IceFloe               & IceF      \\   
+      IceDyn             & IceD                  & IceD      \\   
       \end{tabular}
    \caption{Abbreviations for modules in FAST v8}
    \label{tab:Abbrev}
@@ -87,51 +85,47 @@
 % \start SolveOption2
 \State
 % SolveOption2a_Inp2BD
-   \State $\mathit{y\_ED}  \gets \Call{ED\_CalcOutput}{\mathit{p\_ED, u\_ED, x\_ED, xd\_ED, z\_ED}}$
-   \State $\mathit{y\_SED} \gets \Call{SED\_CalcOutput}{\mathit{p\_SED, u\_SED, x\_SED, xd\_SED, z\_SED}}$
-   \State $\mathit{u\_BD}  \gets \Call{TransferOutputsToInputs}{\mathit{y\_ED, y\_SrvD}}$
+   \State $\mathit{y\_ED} \gets \Call{ED\_CalcOutput}{\mathit{p\_ED},\mathit{u\_ED},\mathit{x\_ED},\mathit{xd\_ED},\mathit{z\_ED}}$
+   \State $\mathit{u\_BD}  \gets \Call{TransferOutputsToInputs}{\mathit{y\_ED,y\_SrvD}}$
 
 \State
 % SolveOption2b_Inp2IfW
-   \State $\mathit{y\_BD} \gets \Call{BD\_CalcOutput}{\mathit{p\_BD, u\_BD, x\_BD, xd\_BD, z\_BD}}$
-   \State $\mathit{u\_AD}($no IfW$)  \gets \Call{TransferOutputsToInputs}{\mathit{y\_ED, y\_SED, y\_BD}}$
-   \State $\mathit{u\_ADsk}($no IfW$)  \gets \Call{TransferOutputsToInputs}{\mathit{y\_ED, y\_SED}}$
-   \State $\mathit{u\_IfW} \gets \Call{TransferOutputsToInputs}{\mathit{y\_ED, y\_SED} at \mathit{u\_AD} nodes}$
+   \State $\mathit{y\_BD} \gets \Call{BD\_CalcOutput}{\mathit{p\_BD},\mathit{u\_BD},\mathit{x\_BD},\mathit{xd\_BD},\mathit{z\_BD}}$
+   \State $\mathit{u\_AD}($no IfW$)  \gets \Call{TransferOutputsToInputs}{\mathit{y\_ED,y\_BD}}$
+   \State $\mathit{u\_IfW} \gets \Call{TransferOutputsToInputs}{\mathit{y\_ED} at \mathit{u\_AD} nodes}$
 
 \State
 % SolveOption2c_Inp2AD_SrvD
    \State $\mathit{y\_IfW} \gets \Call{IfW\_CalcOutput}{\mathit{u\_IfW} and other \mathit{IfW} data structures}$
    \State $\mathit{u\_AD}($InflowWind only$) \gets \Call{TransferOutputsToInputs}{\mathit{y\_IfW}}$
-   \State $\mathit{u\_ADsk}($InflowWind only$) \gets \Call{TransferOutputsToInputs}{\mathit{y\_IfW}}$
-   \State $\mathit{u\_SrvD} \gets \Call{TransferOutputsToInputs}{\mathit{y\_ED, y\_SED, y\_IfW, y\_BD}}$
+   \State $\mathit{u\_SrvD} \gets \Call{TransferOutputsToInputs}{\mathit{y\_ED},\mathit{y\_IfW},\mathit{y\_BD}}$
 
 \State
 % main
-   \State $\mathit{y\_AD}   \gets \Call{AD\_CalcOutput}{\mathit{p\_AD, u\_AD, x\_AD, xd\_AD, z\_AD}}$
-   \State $\mathit{y\_ADsk} \gets \Call{ADsk\_CalcOutput}{\mathit{p\_ADsk, u\_ADsk, x\_ADsk, xd\_ADsk, z\_ADsk}}$
+   \State $\mathit{y\_AD} \gets \Call{AD\_CalcOutput}{\mathit{p\_AD},\mathit{u\_AD},\mathit{x\_AD},\mathit{xd\_AD},\mathit{z\_AD}}$
    \State $\mathit{y\_SrvD} \gets \Call{SrvD\_CalcOutput}{}( \!
             \begin{aligned}[t]
-                               & \mathit{p\_SrvD, u\_SrvD}, \\
-                               & \mathit{x\_SrvD, xd\_SrvD, z\_SrvD}) \\
+                               & \mathit{p\_SrvD},\mathit{u\_SrvD}, \\
+                               & \mathit{x\_SrvD},\mathit{xd\_SrvD},\mathit{z\_SrvD}) \\
             \end{aligned}$
-   \State $\mathit{u\_ED} \gets \Call{TransferOutputsToInputs}{\mathit{y\_AD, y\_ADsk, y\_SrvD}}$
-   \State $\mathit{u\_BD} \gets \Call{TransferOutputsToInputs}{\mathit{y\_AD, y\_ADsk, y\_SrvD}}$
+   \State $\mathit{u\_ED} \gets \Call{TransferOutputsToInputs}{\mathit{y\_AD},\mathit{y\_SrvD}}$
+   \State $\mathit{u\_BD} \gets \Call{TransferOutputsToInputs}{\mathit{y\_AD,y\_SrvD}}$
 % \end SolveOption2
 %%%%
 
 %%%%
 % \begin Transfer_ED_to_HD_SD_BD_Mooring
 \State
-%   \State $\mathit{u\_ED}($not platform reference point$) \gets \Call{TransferOutputsToInputs}{y\_SrvD, y\_AD, y\_ADsk}$ %\Comment{sets all but platform reference point inputs}
+%   \State $\mathit{u\_ED}($not platform reference point$) \gets \Call{TransferOutputsToInputs}{y\_SrvD,y\_AD}$ %\Comment{sets all but platform reference point inputs}
 
 %   \State $\mathit{u\_BD}   \gets \Call{TransferMeshMotions}{\mathit{y\_ED}}$      % only if not BD_Solve_Option1
-   \State $\mathit{u\_HD}            \gets \Call{TransferMeshMotions}{\mathit{y\_ED}}$
-   \State $\mathit{u\_SD}            \gets \Call{TransferMeshMotions}{\mathit{y\_ED}}$
-   \State $\mathit{u\_ExtPtfm}       \gets \Call{TransferMeshMotions}{\mathit{y\_ED}}$
-   \State $\mathit{u\_MAP}           \gets \Call{TransferMeshMotions}{\mathit{y\_ED}}$
-   \State $\mathit{u\_FEAM}          \gets \Call{TransferMeshMotions}{\mathit{y\_ED}}$
-   \State $\mathit{u\_MD}            \gets \Call{TransferMeshMotions}{\mathit{y\_ED}}$
-   \State $\mathit{u\_Orca}          \gets \Call{TransferMeshMotions}{\mathit{y\_ED}}$
+   \State $\mathit{u\_HD}   \gets \Call{TransferMeshMotions}{\mathit{y\_ED}}$
+   \State $\mathit{u\_SD}   \gets \Call{TransferMeshMotions}{\mathit{y\_ED}}$
+   \State $\mathit{u\_ExtPtfm}   \gets \Call{TransferMeshMotions}{\mathit{y\_ED}}$
+   \State $\mathit{u\_MAP}  \gets \Call{TransferMeshMotions}{\mathit{y\_ED}}$
+   \State $\mathit{u\_FEAM} \gets \Call{TransferMeshMotions}{\mathit{y\_ED}}$
+   \State $\mathit{u\_MD}   \gets \Call{TransferMeshMotions}{\mathit{y\_ED}}$
+   \State $\mathit{u\_Orca} \gets \Call{TransferMeshMotions}{\mathit{y\_ED}}$
    \State $\mathit{u\_SrvD\%PtfmStC} \gets \Call{TransferMeshMotions}{\mathit{y\_ED}}$\footnote{Only if using ServoDyn Structural control with platform TMD.}
 % \end Transfer_ED_to_HD_SD_BD_Mooring
 %%%%
@@ -139,10 +133,9 @@
 \State
 \State \Call{SolveOption1}{\null}
 \State
-   \State $\mathit{u\_IfW}    \gets \Call{TransferOutputsToInputs}{\mathit{u\_AD, u\_ADsk, y\_ED, y\_SED}}$
-   \State $\mathit{u\_AD}     \gets \Call{TransferOutputsToInputs}{\mathit{y\_ED, y\_SED}}$
-   \State $\mathit{u\_ADsk}   \gets \Call{TransferOutputsToInputs}{\mathit{y\_ED, y\_SED}}$
-   \State $\mathit{u\_SrvD}   \gets \Call{TransferOutputsToInputs}{\mathit{y\_ED, y\_SED, y\_AD, u\_ADsk, y\_BD, y\_SD}}$
+   \State $\mathit{u\_IfW}  \gets \Call{TransferOutputsToInputs}{\mathit{u\_AD},\mathit{y\_ED}}$
+   \State $\mathit{u\_AD}   \gets \Call{TransferOutputsToInputs}{\mathit{y\_ED}}$
+   \State $\mathit{u\_SrvD} \gets \Call{TransferOutputsToInputs}{\mathit{y\_ED},\mathit{y\_AD},\mathit{y\_BD},\mathit{y\_SD}}$
 
 \EndProcedure
 \end{algorithmic}
@@ -165,7 +158,6 @@
 This procedure implements Solve Option 1 for the accelerations and loads in
 \emph{HydroDyn},\emph{SubDyn},\emph{MAP},\emph{FEAMooring},\emph{OrcaFlexInterface},\emph{MoorDyn}, \emph{BeamDyn}, \emph{ExtPtfm}, \emph{IceFloe}, \emph{IceDyn}, and \emph{ElastoDyn} (at its platform reference point mesh). 
 The other input-output relationships for these modules are solved using Solve Option 2.
-This solve option is not used when the \textit{Simplified ElastoDyn} module is in use.
 
 %\begin{algorithm}[ht]
 %\caption{Input-Output Solve for $HydroDyn$, $SubDyn$, $MAP$, $FEAMooring$, and the Platform Reference Point Mesh in $ElastoDyn$}
@@ -174,24 +166,24 @@
 
 \Procedure{SolveOption1}{\null}
    \State
-   \State $\mathit{y\_MAP}     \gets \Call{CalcOutput}{\mathit{p\_MAP, u\_MAP, x\_MAP, xd\_MAP, z\_MAP}}$ 
-   \State $\mathit{y\_MD}      \gets \Call{CalcOutput}{\mathit{p\_MD, u\_MD, x\_MD, xd\_MD, z\_MD}}$
-   \State $\mathit{y\_FEAM}    \gets \Call{CalcOutput}{\mathit{p\_FEAM, u\_FEAM, x\_FEAM, xd\_FEAM, z\_FEAM}}$
-   \State $\mathit{y\_IceF}    \gets \Call{CalcOutput}{\mathit{p\_IceF, u\_IceF, x\_IceF, xd\_IceF, z\_IceF}}$
-   \State $\mathit{y\_IceD(:)} \gets \Call{CalcOutput}{\mathit{p\_IceD(:), u\_IceD(:), x\_IceD(:), xd\_IceD(:), z\_IceD(:)}}$
-   \State $\mathit{y\_SrvD}    \gets \Call{CalcOutput}{\mathit{p\_SrvD, u\_SrvD, x\_SrvD, xd\_SrvD, z\_SrvD}}$\footnote{Only if using ServoDyn Structural control with platform or tower TMD and full ElastoDyn.}
+   \State $\mathit{y\_MAP}     \gets \Call{CalcOutput}{\mathit{p\_MAP},\mathit{u\_MAP},\mathit{x\_MAP},\mathit{xd\_MAP},\mathit{z\_MAP}}$ 
+   \State $\mathit{y\_MD}      \gets \Call{CalcOutput}{\mathit{p\_MD},\mathit{u\_MD},\mathit{x\_MD},\mathit{xd\_MD},\mathit{z\_MD}}$
+   \State $\mathit{y\_FEAM}    \gets \Call{CalcOutput}{\mathit{p\_FEAM},\mathit{u\_FEAM},\mathit{x\_FEAM},\mathit{xd\_FEAM},\mathit{z\_FEAM}}$
+   \State $\mathit{y\_IceF}    \gets \Call{CalcOutput}{\mathit{p\_IceF},\mathit{u\_IceF},\mathit{x\_IceF},\mathit{xd\_IceF},\mathit{z\_IceF}}$
+   \State $\mathit{y\_IceD(:)} \gets \Call{CalcOutput}{\mathit{p\_IceD(:)},\mathit{u\_IceD(:)},\mathit{x\_IceD(:)},\mathit{xd\_IceD(:)},\mathit{z\_IceD(:)}}$
+   \State $\mathit{y\_SrvD}    \gets \Call{CalcOutput}{\mathit{p\_SrvD},\mathit{u\_SrvD},\mathit{x\_SrvD},\mathit{xd\_SrvD},\mathit{z\_SrvD}}$\footnote{Only if using ServoDyn Structural control with platform TMD.}
    \State
-   \State\Comment{Form $u$ vector using loads and accelerations from $\mathit{u\_HD}$, $\mathit{u\_BD}$,  $\mathit{u\_SD}$, $\mathit{u\_Orca}$, $\mathit{u\_ExtPtfm}$, $\mathit{u\_SrvD}$\footnote{Only if using ServoDyn Structural control with platform or tower TMD and full ElastoDyn and SubDyn.} and platform reference input from $\mathit{u\_ED}$}
+   \State\Comment{Form $u$ vector using loads and accelerations from $\mathit{u\_HD}$, $\mathit{u\_BD}$,  $\mathit{u\_SD}$, $\mathit{u\_Orca}$, $\mathit{u\_ExtPtfm}$, $\mathit{u\_SrvD}$\footnote{Only if using ServoDyn Structural control with platform TMD and SubDyn.} and platform reference input from $\mathit{u\_ED}$}
    \State
-   \State $u \gets \Call{u\_vec}{\mathit{u\_HD, u\_SD, u\_ED, u\_BD, u\_Orca, u\_ExtPtfm}}$
+   \State $u \gets \Call{u\_vec}{\mathit{u\_HD},\mathit{u\_SD},\mathit{u\_ED},\mathit{u\_BD},\mathit{u\_Orca},\mathit{u\_ExtPtfm}}$
    \State $k \gets 0$
    \Loop\Comment{Solve for loads and accelerations (direct feed-through terms)}
-      \State $y\_ED   \gets \Call{ED\_CalcOutput}{\mathit{p\_ED, u\_ED, x\_ED, xd\_ED, z\_ED}}$
-      \State $y\_SD   \gets \Call{SD\_CalcOutput}{\mathit{p\_SD, u\_SD, x\_SD, xd\_SD, z\_SD}}$
-      \State $y\_HD   \gets \Call{HD\_CalcOutput}{\mathit{p\_HD, u\_HD, x\_HD, xd\_HD, z\_HD}}$
-      \State $y\_BD   \gets \Call{BD\_CalcOutput}{\mathit{p\_BD, u\_BD, x\_BD, xd\_BD, z\_BD}}$
-      \State $y\_Orca \gets \Call{Orca\_CalcOutput}{\mathit{p\_Orca, u\_Orca, x\_Orca, xd\_Orca, z\_Orca}}$
-      \State $\mathit{y\_ExtPtfm}     \gets \Call{CalcOutput}{\mathit{p\_ExtPtfm, u\_ExtPtfm, x\_ExtPtfm, xd\_ExtPtfm, z\_ExtPtfm}}$ 
+      \State $y\_ED   \gets \Call{ED\_CalcOutput}{\mathit{p\_ED},\mathit{u\_ED},\mathit{x\_ED},\mathit{xd\_ED},\mathit{z\_ED}}$
+      \State $y\_SD   \gets \Call{SD\_CalcOutput}{\mathit{p\_SD},\mathit{u\_SD},\mathit{x\_SD},\mathit{xd\_SD},\mathit{z\_SD}}$
+      \State $y\_HD   \gets \Call{HD\_CalcOutput}{\mathit{p\_HD},\mathit{u\_HD},\mathit{x\_HD},\mathit{xd\_HD},\mathit{z\_HD}}$
+      \State $y\_BD   \gets \Call{BD\_CalcOutput}{\mathit{p\_BD},\mathit{u\_BD},\mathit{x\_BD},\mathit{xd\_BD},\mathit{z\_BD}}$
+      \State $y\_Orca \gets \Call{Orca\_CalcOutput}{\mathit{p\_Orca},\mathit{u\_Orca},\mathit{x\_Orca},\mathit{xd\_Orca},\mathit{z\_Orca}}$
+      \State $\mathit{y\_ExtPtfm}     \gets \Call{CalcOutput}{\mathit{p\_ExtPtfm},\mathit{u\_ExtPtfm},\mathit{x\_ExtPtfm},\mathit{xd\_ExtPtfm},\mathit{z\_ExtPtfm}}$ 
    
       \If{ $k \geq k\_max$}
          \State exit loop
@@ -204,13 +196,8 @@
       \State$\mathit{u\_MD\_tmp}      \gets \Call{TransferMeshMotions}{y\_ED}$
       \State$\mathit{u\_IceF\_tmp}    \gets \Call{TransferMeshMotions}{y\_SD}$
       \State$\mathit{u\_IceD\_tmp(:)} \gets \Call{TransferMeshMotions}{y\_SD}$
-<<<<<<< HEAD
-      \State$\mathit{u\_HD\_tmp}      \gets \Call{TransferMeshMotions}{y\_ED, y\_SD}$
-      \State$\mathit{u\_SrvD\_tmp}    \gets \Call{TransferMeshMotions}{y\_ED, y\_SD}$\footnote{\label{FN1}Only if using ServoDyn Structural control with platform or tower TMD and full ElastoDyn.}
-=======
       \State$\mathit{u\_HD\_tmp}      \gets \Call{TransferMeshMotions}{y\_ED,y\_SD}$
       \State$\mathit{u\_SrvD\_tmp}    \gets \Call{TransferMeshMotions}{y\_BD,y\_ED,y\_SD}$\footnote{Only if using ServoDyn Structural control.}
->>>>>>> 47a1641f
       \State$\mathit{u\_SD\_tmp}      \gets \!
             \begin{aligned}[t]
            & \Call{TransferMeshMotions}{\mathit{y\_ED}}  \\
@@ -222,22 +209,13 @@
                         & \mathit{y\_IceD(:)},  \mathit{u\_IceD\_tmp(:)},  \\
                      \end{aligned}
          \end{aligned}$
-      \addtocounter{footnote}{-1}     % back up counter for footnotemakr below
       \State$\mathit{u\_ED\_tmp} \gets \Call{TransferMeshLoads}{}( \!
                  \begin{aligned}[t]   & \mathit{y\_ED}, \\
-<<<<<<< HEAD
-                                      & \mathit{y\_HD},   \mathit{u\_HD\_tmp},  \\
-                                      & \mathit{y\_SD},   \mathit{u\_SD\_tmp},  \\  
-                                      & \mathit{y\_MAP},  \mathit{u\_MAP\_tmp}, \\ 
-                                      & \mathit{y\_FEAM}, \mathit{u\_FEAM\_tmp},\\
-                                      & \mathit{y\_SrvD}, \mathit{u\_SrvD\_tmp}\footnotemark )    % SrvD%PtfmStC only\footnotemark[\ref{FN1}]
-=======
                                       & \mathit{y\_HD},  \mathit{u\_HD\_tmp},  \\
                                       & \mathit{y\_SD},  \mathit{u\_SD\_tmp},  \\  
                                       & \mathit{y\_MAP}, \mathit{u\_MAP\_tmp}, \\ 
                                       & \mathit{y\_FEAM},\mathit{u\_FEAM\_tmp},\\
                                       & \mathit{y\_SrvD},\mathit{u\_SrvD\_tmp}\footnote{Only if using ServoDyn Structural control.} )    % SrvD%PtfmStC only
->>>>>>> 47a1641f
                      \end{aligned}$
 
       \State
@@ -280,7 +258,7 @@
    \State 
    
    \State$\mathit{u\_BD}($not accelerations$) \gets \Call{TransferMeshMotions}{\mathit{y\_ED}}$
-   \State$\mathit{u\_HD}($not accelerations$) \gets \Call{TransferMeshMotions}{\mathit{y\_ED, y\_SD}}$
+   \State$\mathit{u\_HD}($not accelerations$) \gets \Call{TransferMeshMotions}{\mathit{y\_ED},\mathit{y\_SD}}$
    \State$\mathit{u\_SD}($not accelerations$) \gets \Call{TransferMeshMotions}{\mathit{y\_ED}}$
    \State$\mathit{u\_Orca}($not accelerations$) \gets \Call{TransferMeshMotions}{\mathit{y\_ED}}$   \State$\mathit{u\_ExtPtfm}($not accelerations$) \gets \Call{TransferMeshMotions}{\mathit{y\_ED}}$
   \State 
@@ -289,11 +267,7 @@
    \State $\mathit{u\_FEAM}    \gets \Call{TransferMeshMotions}{\mathit{y\_ED}}$
    \State $\mathit{u\_IceF}    \gets \Call{TransferMeshMotions}{\mathit{y\_SD}}$
    \State $\mathit{u\_IceD(:)} \gets \Call{TransferMeshMotions}{\mathit{y\_SD}}$
-<<<<<<< HEAD
-   \State $\mathit{u\_SrvD}    \gets \Call{TransferMeshMotions}{\mathit{y\_ED, y\_SD}}$\footnote{Only if using ServoDyn Structural control with platform or tower TMD and full ElastoDyn.}    % For SrvD%PtfmStC
-=======
    \State $\mathit{u\_SrvD}    \gets \Call{TransferMeshMotions}{\mathit{y\_BD,y\_ED,y\_SD}}$\footnote{Only if using ServoDyn Structural control.}    % For SrvD%PtfmStC
->>>>>>> 47a1641f
          
 \EndProcedure
 \end{algorithmic}
@@ -365,34 +339,22 @@
 
 \begin{algorithmic}[1]
 \Procedure{FAST\_AdvanceStates}{\null}
-\State $\Call{ED\_UpdateStates}{\mathit{p\_ED, u\_ED, x\_ED, xd\_ED, z\_ED}}$
-\State $\mathit{y\_ED} \gets \Call{ED\_CalcOutput}{\mathit{p\_ED, u\_ED, x\_ED, xd\_ED, z\_ED}}$
-\State
-\State $\Call{SED\_UpdateStates}{\mathit{p\_SED, u\_SED, x\_SED, xd\_SED, z\_SED}}$
-\State $\mathit{y\_SED} \gets \Call{SED\_CalcOutput}{\mathit{p\_SED, u\_SED, x\_SED, xd\_SED, z\_SED}}$
+\State $\Call{ED\_UpdateStates}{\mathit{p\_ED},\mathit{u\_ED},\mathit{x\_ED},\mathit{xd\_ED},\mathit{z\_ED}}$
+\State $\mathit{y\_ED} \gets \Call{ED\_CalcOutput}{\mathit{p\_ED},\mathit{u\_ED},\mathit{x\_ED},\mathit{xd\_ED},\mathit{z\_ED}}$
 \State
 \State $\mathit{u\_BD}($hub and root motions$) \gets \Call{TransferOutputsToInputs}{\mathit{y\_ED}}$
-\State $\Call{BD\_UpdateStates}{\mathit{p\_BD, u\_BD, x\_BD, xd\_BD, z\_BD}}$
-\State $\mathit{y\_BD} \gets \Call{BD\_CalcOutput}{\mathit{p\_BD, u\_BD, x\_BD, xd\_BD, z\_BD}}$
-\State
-\State $\mathit{u\_AD}($not InflowWind$) \gets \Call{TransferOutputsToInputs}{\mathit{y\_ED, y\_SED, y\_BD}}$
-\State $\mathit{u\_ADsk}($not InflowWind$) \gets \Call{TransferOutputsToInputs}{\mathit{y\_ED, y\_SED}}$
-\State $\mathit{u\_IfW} \gets \Call{TransferOutputsToInputs}{\mathit{y\_ED, y\_SED, y\_BD}$ at $\mathit{u\_AD}$ nodes$}$
-\State $\Call{IfW\_UpdateStates}{\mathit{p\_IfW, u\_IfW, x\_IfW, xd\_IfW, z\_IfW}}$
+\State $\Call{BD\_UpdateStates}{\mathit{p\_BD},\mathit{u\_BD},\mathit{x\_BD},\mathit{xd\_BD},\mathit{z\_BD}}$
+\State $\mathit{y\_BD} \gets \Call{BD\_CalcOutput}{\mathit{p\_BD},\mathit{u\_BD},\mathit{x\_BD},\mathit{xd\_BD},\mathit{z\_BD}}$
+\State
+\State $\mathit{u\_AD}($not InflowWind$) \gets \Call{TransferOutputsToInputs}{\mathit{y\_ED},\mathit{y\_BD}}$
+\State $\mathit{u\_IfW} \gets \Call{TransferOutputsToInputs}{\mathit{y\_ED},\mathit{y\_BD}$ at $\mathit{u\_AD}$ nodes$}$
+\State $\Call{IfW\_UpdateStates}{\mathit{p\_IfW},\mathit{u\_IfW},\mathit{x\_IfW},\mathit{xd\_IfW},\mathit{z\_IfW}}$
 \State $\mathit{y\_IfW} \gets \Call{IfW\_CalcOutput}{\mathit{u\_IfW}$ and other $\mathit{IfW}$ data structures$}$
 \State
 \State $\mathit{u\_AD}($InflowWind only$) \gets \Call{TransferOutputsToInputs}{\mathit{y\_IfW}}$
-<<<<<<< HEAD
-\State $\mathit{u\_ADsk}($InflowWind only$) \gets \Call{TransferOutputsToInputs}{\mathit{y\_IfW}}$
-\State $\mathit{u\_SrvD} \gets \Call{TransferOutputsToInputs}{\mathit{y\_ED, y\_SED, y\_BD, y\_IfW}}$
-\State $\Call{AD\_UpdateStates}{\mathit{p\_AD, u\_AD, x\_AD, xd\_AD, z\_AD}}$
-\State $\Call{ADsk\_UpdateStates}{\mathit{p\_ADsk, u\_ADsk, x\_ADsk, xd\_ADsk, z\_ADsk}}$
-\State $\Call{SrvD\_UpdateStates}{\mathit{p\_SrvD, u\_SrvD, x\_SrvD, xd\_SrvD, z\_SrvD}}$
-=======
 \State $\mathit{u\_SrvD} \gets \Call{TransferOutputsToInputs}{\mathit{y\_BD},\mathit{y\_ED},\mathit{y\_IfW},\mathit{y\_SD}}$
 \State $\Call{AD\_UpdateStates}{\mathit{p\_AD},\mathit{u\_AD},\mathit{x\_AD},\mathit{xd\_AD},\mathit{z\_AD}}$
 \State $\Call{SrvD\_UpdateStates}{\mathit{p\_SrvD},\mathit{u\_SrvD},\mathit{x\_SrvD},\mathit{xd\_SrvD},\mathit{z\_SrvD}}$
->>>>>>> 47a1641f
 \State
 \State All other modules (used in Solve Option 1) advance their states
 \EndProcedure
