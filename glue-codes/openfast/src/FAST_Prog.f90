--- conflicted
+++ resolved
@@ -61,11 +61,6 @@
    ProgName = 'OpenFAST'
    InputFile = ""
    CheckpointRoot = ""
-<<<<<<< HEAD
-   CALL CheckArgs( CheckpointRoot, ErrStat, Flag=FlagArg )  ! if ErrStat /= ErrID_None, we'll ignore and deal with the problem when we try to read the input file
-
-   IF ( TRIM(FlagArg) == 'RESTART' ) THEN ! Restart from checkpoint file
-=======
 
    CALL CheckArgs( InputFile, Flag=FlagArg, Arg2=CheckpointRoot )
 
@@ -73,13 +68,12 @@
       CALL NormStop()
 
    ELSE IF ( TRIM(FlagArg) == 'RESTART' ) THEN ! Restart from checkpoint file
->>>>>>> 845b7248
       CALL FAST_RestoreFromCheckpoint_Tary(t_initial, Restart_step, Turbine, CheckpointRoot, ErrStat, ErrMsg  )
          CALL CheckError( ErrStat, ErrMsg, 'during restore from checkpoint'  )
          
    ELSE IF ( TRIM(FlagArg) == 'VTKLIN' ) THEN ! Read checkpoint file to output linearization analysis, but don't continue time-marching
       CALL FAST_RestoreForVTKModeShape_Tary(t_initial, Turbine, CheckpointRoot, ErrStat, ErrMsg  )
-         CALL CheckError( ErrStat, ErrMsg, 'during restore from checkpoint'  )
+         CALL CheckError( ErrStat, ErrMsg, 'during restore from checkpoint for mode shapes'  )
 
       ! Note that this works only when NumTurbines==1 (we don't have files for each of the turbines...)
       Restart_step = Turbine(1)%p_FAST%n_TMax_m1 + 1
