#include "OpenFAST.H"
#include "yaml-cpp/yaml.h"
#include <iostream>
#include <mpi.h>

#include <filesystem>

inline bool checkFileExists(const std::string& name) {
    struct stat buffer;   
    return (stat (name.c_str(), &buffer) == 0); 
}

void readTurbineData(int iTurb, fast::fastInputs & fi, YAML::Node turbNode) {
    //Read turbine data for a given turbine using the YAML node
    fi.globTurbineData[iTurb].TurbID = turbNode["turb_id"].as<int>();
    fi.globTurbineData[iTurb].FASTInputFileName = turbNode["FAST_input_filename"].as<std::string>();
    fi.globTurbineData[iTurb].FASTRestartFileName = turbNode["restart_filename"].as<std::string>();
    if (turbNode["turbine_base_pos"].IsSequence() ) {
        fi.globTurbineData[iTurb].TurbineBasePos = turbNode["turbine_base_pos"].as<std::vector<double> >();
    }
    if (turbNode["turbine_hub_pos"].IsSequence() ) {
        fi.globTurbineData[iTurb].TurbineHubPos = turbNode["turbine_hub_pos"].as<std::vector<double> >();
    }
    fi.globTurbineData[iTurb].numForcePtsBlade = turbNode["num_force_pts_blade"].as<int>();
    fi.globTurbineData[iTurb].numForcePtsTwr = turbNode["num_force_pts_tower"].as<int>();
    if (turbNode["nacelle_cd"]) fi.globTurbineData[iTurb].nacelle_cd = turbNode["nacelle_cd"].as<float>();
    if (turbNode["nacelle_area"]) fi.globTurbineData[iTurb].nacelle_area = turbNode["nacelle_area"].as<float>();
    if (turbNode["air_density"]) fi.globTurbineData[iTurb].air_density = turbNode["air_density"].as<float>();
}

void readInputFile(fast::fastInputs & fi, std::string cInterfaceInputFile, double * tEnd) {

<<<<<<< HEAD
  fi.comm = MPI_COMM_WORLD;

  // Check if the input file exists and read it
  if ( checkFileExists(cInterfaceInputFile) ) {

    YAML::Node cDriverInp = YAML::LoadFile(cInterfaceInputFile);

    fi.nTurbinesGlob = cDriverInp["nTurbinesGlob"].as<int>();

    if (fi.nTurbinesGlob > 0) {
      
      if(cDriverInp["dryRun"]) {
	fi.dryRun = cDriverInp["dryRun"].as<bool>();
      } 
      
      if(cDriverInp["debug"]) {
	fi.debug = cDriverInp["debug"].as<bool>();
      } 

      if(cDriverInp["simStart"]) {
	if (cDriverInp["simStart"].as<std::string>() == "init") {
	  fi.simStart = fast::init;
	} else if(cDriverInp["simStart"].as<std::string>() == "trueRestart") {
	  fi.simStart = fast::trueRestart;
	} else if(cDriverInp["simStart"].as<std::string>() == "restartDriverInitFAST") {
	  fi.simStart = fast::restartDriverInitFAST;
	} else {
	  throw std::runtime_error("simStart is not well defined in the input file");
	}
      }
      
      fi.tStart = cDriverInp["tStart"].as<double>();
      *tEnd = cDriverInp["tEnd"].as<double>();
      fi.nEveryCheckPoint = cDriverInp["nEveryCheckPoint"].as<int>();
      fi.dtFAST = cDriverInp["dtFAST"].as<double>();
      fi.tMax = cDriverInp["tMax"].as<double>(); // tMax is the total duration to which you want to run FAST. This should be the same or greater than the max time given in the FAST fst file. Choose this carefully as FAST writes the output file only at this point if you choose the binary file output.
      
      if(cDriverInp["superController"]) {
	fi.scStatus = cDriverInp["superController"].as<bool>();
	fi.scLibFile = cDriverInp["scLibFile"].as<std::string>();
      }
      
      fi.globTurbineData.resize(fi.nTurbinesGlob);
      for (int iTurb=0; iTurb < fi.nTurbinesGlob; iTurb++) {
	if (cDriverInp["Turbine" + std::to_string(iTurb)]) {
	  readTurbineData(iTurb, fi, cDriverInp["Turbine" + std::to_string(iTurb)] );
	} else {
	  throw std::runtime_error("Node for Turbine" + std::to_string(iTurb) + " not present in input file or I cannot read it");
	}
      }
      
=======
    fi.comm = MPI_COMM_WORLD;

    // Check if the input file exists and read it
    if ( checkFileExists(cInterfaceInputFile) ) {

        YAML::Node cDriverInp = YAML::LoadFile(cInterfaceInputFile);

        fi.nTurbinesGlob = cDriverInp["nTurbinesGlob"].as<int>();

        if (fi.nTurbinesGlob > 0) {

            if(cDriverInp["dryRun"]) {
                fi.dryRun = cDriverInp["dryRun"].as<bool>();
            } 

            if(cDriverInp["debug"]) {
                fi.debug = cDriverInp["debug"].as<bool>();
            } 

            if(cDriverInp["simStart"]) {
                if (cDriverInp["simStart"].as<std::string>() == "init") {
                    fi.simStart = fast::init;
                } else if(cDriverInp["simStart"].as<std::string>() == "trueRestart") {
                    fi.simStart = fast::trueRestart;
                } else if(cDriverInp["simStart"].as<std::string>() == "restartDriverInitFAST") {
                    fi.simStart = fast::restartDriverInitFAST;
                } else {
                    throw std::runtime_error("simStart is not well defined in the input file");
                }
            }

            fi.tStart = cDriverInp["tStart"].as<double>();
            *tEnd = cDriverInp["tEnd"].as<double>();
            fi.nEveryCheckPoint = cDriverInp["nEveryCheckPoint"].as<int>();
            fi.dtFAST = cDriverInp["dtFAST"].as<double>();
            fi.tMax = cDriverInp["tMax"].as<double>(); // tMax is the total duration to which you want to run FAST. This should be the same or greater than the max time given in the FAST fst file. Choose this carefully as FAST writes the output file only at this point if you choose the binary file output.

            if(cDriverInp["superController"]) {
                fi.scStatus = cDriverInp["superController"].as<bool>();
                fi.scLibFile = cDriverInp["scLibFile"].as<std::string>();
                fi.numScInputs = cDriverInp["numScInputs"].as<int>();
                fi.numScOutputs = cDriverInp["numScOutputs"].as<int>();
            }

            fi.globTurbineData.resize(fi.nTurbinesGlob);
            for (int iTurb=0; iTurb < fi.nTurbinesGlob; iTurb++) {
                if (cDriverInp["Turbine" + std::to_string(iTurb)]) {
                    readTurbineData(iTurb, fi, cDriverInp["Turbine" + std::to_string(iTurb)] );
                } else {
                    throw std::runtime_error("Node for Turbine" + std::to_string(iTurb) + " not present in input file or I cannot read it");
                }
            }

        } else {
            throw std::runtime_error("Number of turbines <= 0 ");
        }

>>>>>>> 4a5e14d2
    } else {
        throw std::runtime_error("Input file " + cInterfaceInputFile + " does not exist or I cannot access it");
    }
}

int main(int argc, char** argv) {
    if (argc != 2) {
        std::cerr << "Incorrect syntax. Try: openfastcpp inputfile.yaml" << std::endl ;
        return 1;
    }

    int iErr;
    int nProcs;
    int rank;
    std::vector<double> torque (3, 0.0);
    std::vector<double> thrust (3, 0.0);  

    iErr = MPI_Init(NULL, NULL);
    iErr = MPI_Comm_size( MPI_COMM_WORLD, &nProcs);
    iErr = MPI_Comm_rank( MPI_COMM_WORLD, &rank);

    double tEnd ; // This doesn't belong in the FAST - C++ interface 
    int ntEnd ; // This doesn't belong in the FAST - C++ interface

    std::string cDriverInputFile=argv[1];
    fast::OpenFAST FAST;
    fast::fastInputs fi ;
    try {
        readInputFile(fi, cDriverInputFile, &tEnd);
    } catch( const std::runtime_error & ex) {
        std::cerr << ex.what() << std::endl ;
        std::cerr << "Program quitting now" << std::endl ;
        return 1;
    }

    // Calculate the last time step
    ntEnd = tEnd/fi.dtFAST;

    FAST.setInputs(fi);
    FAST.allocateTurbinesToProcsSimple(); 
    // Or allocate turbines to procs by calling "setTurbineProcNo(iTurbGlob, procId)" for turbine.

    FAST.init();

    if (FAST.isTimeZero()) FAST.solution0();

    if ( FAST.isDryRun() ) {
        FAST.end() ;
        MPI_Finalize() ;
        return 0;
    }

    for (int nt = FAST.get_ntStart(); nt < ntEnd; nt++) {
        FAST.step();
        if (FAST.isDebug()) {
            FAST.computeTorqueThrust(0,torque,thrust);
            std::cout.precision(16);
            std::cout << "Torque = " << torque[0] << " " << torque[1] << " " << torque[2] << std::endl ;
            std::cout << "Thrust = " << thrust[0] << " " << thrust[1] << " " << thrust[2] << std::endl ;
        }
    }

    FAST.end() ;
    MPI_Finalize() ;

    return 0;

}<|MERGE_RESOLUTION|>--- conflicted
+++ resolved
@@ -30,59 +30,6 @@
 
 void readInputFile(fast::fastInputs & fi, std::string cInterfaceInputFile, double * tEnd) {
 
-<<<<<<< HEAD
-  fi.comm = MPI_COMM_WORLD;
-
-  // Check if the input file exists and read it
-  if ( checkFileExists(cInterfaceInputFile) ) {
-
-    YAML::Node cDriverInp = YAML::LoadFile(cInterfaceInputFile);
-
-    fi.nTurbinesGlob = cDriverInp["nTurbinesGlob"].as<int>();
-
-    if (fi.nTurbinesGlob > 0) {
-      
-      if(cDriverInp["dryRun"]) {
-	fi.dryRun = cDriverInp["dryRun"].as<bool>();
-      } 
-      
-      if(cDriverInp["debug"]) {
-	fi.debug = cDriverInp["debug"].as<bool>();
-      } 
-
-      if(cDriverInp["simStart"]) {
-	if (cDriverInp["simStart"].as<std::string>() == "init") {
-	  fi.simStart = fast::init;
-	} else if(cDriverInp["simStart"].as<std::string>() == "trueRestart") {
-	  fi.simStart = fast::trueRestart;
-	} else if(cDriverInp["simStart"].as<std::string>() == "restartDriverInitFAST") {
-	  fi.simStart = fast::restartDriverInitFAST;
-	} else {
-	  throw std::runtime_error("simStart is not well defined in the input file");
-	}
-      }
-      
-      fi.tStart = cDriverInp["tStart"].as<double>();
-      *tEnd = cDriverInp["tEnd"].as<double>();
-      fi.nEveryCheckPoint = cDriverInp["nEveryCheckPoint"].as<int>();
-      fi.dtFAST = cDriverInp["dtFAST"].as<double>();
-      fi.tMax = cDriverInp["tMax"].as<double>(); // tMax is the total duration to which you want to run FAST. This should be the same or greater than the max time given in the FAST fst file. Choose this carefully as FAST writes the output file only at this point if you choose the binary file output.
-      
-      if(cDriverInp["superController"]) {
-	fi.scStatus = cDriverInp["superController"].as<bool>();
-	fi.scLibFile = cDriverInp["scLibFile"].as<std::string>();
-      }
-      
-      fi.globTurbineData.resize(fi.nTurbinesGlob);
-      for (int iTurb=0; iTurb < fi.nTurbinesGlob; iTurb++) {
-	if (cDriverInp["Turbine" + std::to_string(iTurb)]) {
-	  readTurbineData(iTurb, fi, cDriverInp["Turbine" + std::to_string(iTurb)] );
-	} else {
-	  throw std::runtime_error("Node for Turbine" + std::to_string(iTurb) + " not present in input file or I cannot read it");
-	}
-      }
-      
-=======
     fi.comm = MPI_COMM_WORLD;
 
     // Check if the input file exists and read it
@@ -123,8 +70,6 @@
             if(cDriverInp["superController"]) {
                 fi.scStatus = cDriverInp["superController"].as<bool>();
                 fi.scLibFile = cDriverInp["scLibFile"].as<std::string>();
-                fi.numScInputs = cDriverInp["numScInputs"].as<int>();
-                fi.numScOutputs = cDriverInp["numScOutputs"].as<int>();
             }
 
             fi.globTurbineData.resize(fi.nTurbinesGlob);
@@ -140,7 +85,6 @@
             throw std::runtime_error("Number of turbines <= 0 ");
         }
 
->>>>>>> 4a5e14d2
     } else {
         throw std::runtime_error("Input file " + cInterfaceInputFile + " does not exist or I cannot access it");
     }
