--- conflicted
+++ resolved
@@ -4,13 +4,8 @@
     r-test is initialized with `git submodule update --init --recursive` or
     updated with `git submodule update`
 
-<<<<<<< HEAD
-    Usage: python executeRegressionTestCase.py CMAKE_BINARY_DIR CMAKE_CURRENT_SOURCE_DIR TESTNAME TOLERANCE SYSTEM_NAME COMPILER_ID
-    Example: python executeRegressionTestCase.py openfast/build openfast/reg_tests Test02 0.000001 Darwin INTEL
-=======
-    Usage: python executeRegressionTestCase.py testname openfast_executable tolerance
+    Usage: python executeRegressionTestCase.py testname openfast_executable tolerance system_name
     Example: python executeRegressionTestCase.py Test02 openfast 0.000001
->>>>>>> 6135421d
 """
 
 import os
@@ -30,28 +25,22 @@
 def exitWithFileNotFound(file):
     exitWithError("File does not exist: {}\n".format(file))
 
-<<<<<<< HEAD
 ##### Main program
-=======
-print sys.argv
->>>>>>> 6135421d
 
 # Verify input arguments
-if len(sys.argv) != 7:
+if len(sys.argv) != 6:
     exitWithError("Invalid arguments: {}\n".format(" ".join(sys.argv)) +
-    "Usage: python executeRegressionTestCase.py CMAKE_BINARY_DIR CMAKE_CURRENT_SOURCE_DIR TESTNAME TOLERANCE")
+    "Usage: python executeRegressionTestCase.py testname openfast_executable source_directory tolerance system_name")
 
 caseName = sys.argv[1]
 executable = sys.argv[2]
 sourceDirectory = sys.argv[3]
 tolerance = sys.argv[4]
 systemName = sys.argv[5]
-compilerId = sys.argv[6]
 
-if not os.path.isdir(binaryDirectory): exitWithDirNotFound(binaryDirectory)
-if not os.path.isdir(sourceDirectory): exitWithDirNotFound(sourceDirectory)
+if not os.path.isdir(sourceDirectory):
+    exitWithError("The given source directory, {}, does not exist.".format(sourceDirectory))
 
-<<<<<<< HEAD
 # Map the system and compiler configurations to a solution set
 # Internal names -> Human readable names
 systemName_map = {
@@ -62,39 +51,19 @@
     "GNU": "gnu",
     "INTEL": "intel"
 }
-
 # Build the target output directory name or choose the default
 targetSystem = systemName_map.get(systemName, "rhel")
 targetCompiler = compilerId_map.get(compilerId, "intel")
-targetOutputDirectory = sourceDirectory + "/RegressionTestData/{}-{}".format(targetSystem, targetCompiler)
-if not os.path.isdir(targetOutputDirectory): exitWithDirNotFound(targetOutputDirectory)
-
-# build, verify, and run the openfast command based on input arguments
-executable = binaryDirectory + "/glue-codes/fast/openfast"
-if not os.path.isfile(executable): exitWithFileNotFound(executable)
-
-fast_command = "{} {}.fst > {}.log".format(executable, caseName, caseName)
-fast_return_code = subprocess.call(fast_command, shell=True)
-
-# build, verify, and run the regression test command based on input arguments
-testscript = sourceDirectory + "/pass_fail.py"
-output1 = binaryDirectory + "/reg_tests/{}.outb".format(caseName)
-output2 = targetOutputDirectory + "/outputs/{}.outb".format(caseName)
-if not os.path.isfile(testscript): exitWithFileNotFound(testscript)
-if not os.path.isfile(output1): exitWithFileNotFound(output1)
-if not os.path.isfile(output2): exitWithFileNotFound(output2)
-=======
-if not os.path.isdir(sourceDirectory):
-    exitWithError("The given source directory, {}, does not exist.".format(sourceDirectory))
+targetOutput = os.path.join(targetSystem+"-"+targetCompiler)
 
 # the r-test submodule, /inputs and /outputs subdirectories are required to run the regression test
 testDataDirectory = os.path.join(sourceDirectory, "reg_tests", "r-test")
 if not os.path.isdir(testDataDirectory):
     exitWithError("The test data directory, {}, does not exist. If you haven't already, run `git submodule update --init --recursive`".format(testDataDirectory))
-inputsDirectory = os.path.join(testDataDirectory, "inputs")
+inputsDirectory = os.path.join(testDataDirectory, targetOutput, "inputs")
 if not os.path.isdir(inputsDirectory):
     exitWithError("The test data inputs directory, {}, does not exist. Try running `git submodule update`".format(inputsDirectory))
-outputsDirectory = os.path.join(testDataDirectory, "outputs")
+outputsDirectory = os.path.join(testDataDirectory, targetOutput, "outputs")
 if not os.path.isdir(outputsDirectory):
     exitWithError("The test data outputs directory, {}, does not exist. Try running `git submodule update`".format(outputsDirectory))
 
@@ -125,7 +94,6 @@
 caseGoldStandardFile = os.path.join(outputsDirectory, caseName) + ".outb"
 if not os.path.isfile(caseGoldStandardFile):
     exitWithFileNotFound(caseGoldStandardFile)
->>>>>>> 6135421d
 
 test_command = " ".join(["python", regTestScript, caseOutputFile, caseGoldStandardFile, tolerance])
 test_return_code = subprocess.call(test_command, shell=True)
