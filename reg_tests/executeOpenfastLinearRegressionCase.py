--- conflicted
+++ resolved
@@ -203,7 +203,6 @@
     def newError(msg):
         msg=errPrefix+msg
         if verbose:
-<<<<<<< HEAD
             print(msg)
         Errors.append(msg)
 
@@ -341,125 +340,6 @@
 
 if len(Errors)>0:
     exitWithError('See errors below: \n'+'\n'.join(Errors))
-=======
-            print(CasePrefix+'ref:', baseline_file)
-            print(CasePrefix+'new:', local_file)
-
-        # verify both files have the same number of lines
-        local_file_line_count = file_line_count(local_file)
-        baseline_file_line_count = file_line_count(baseline_file)
-        if local_file_line_count != baseline_file_line_count:
-            Err="Local and baseline solutions have different line counts in"
-            Err+="\n\tFile1:{}".format(local_file)
-            Err+="\n\tFile2:{}\n\n".format(baseline_file)
-            raise Exception(Err)
-
-        # open both files
-        floc = FASTLinearizationFile(local_file)
-        fbas = FASTLinearizationFile(baseline_file)
-
-        # --- Test that they have the same variables
-        kloc = floc.keys()
-        kbas = fbas.keys()
-        try:
-            np.testing.assert_equal(kloc, kbas)
-        except Exception as e:
-            Err = 'Different keys in local linfile.\n'
-            Err+= '\tNew:{}\n'.format(kloc)
-            Err+= '\tRef:{}\n'.format(kbas)
-            Err+= '\tin linfile: {}.\n'.format(local_file)
-            raise Exception(Err)
-
-        # --- Compare 10 first frequencies and damping ratios in 'A' matrix
-        if 'A' in fbas.keys(): 
-            Abas = fbas['A']
-            Aloc = floc['A']
-            # Note: we could potentially reorder states like MBC does, but no need for freq/damping
-            _, zeta_bas, _, freq_bas = eigA(Abas, nq=None, nq1=None, sort=True)
-            _, zeta_loc, _, freq_loc = eigA(Aloc, nq=None, nq1=None, sort=True)
-
-            if len(freq_bas)==0:
-                # We use complex eigenvalues instead of frequencies/damping
-                # If this fails often, we should discard this test.
-                _, Lambda = eig(Abas, sort=False)
-                v_bas = np.diag(Lambda)
-                _, Lambda = eig(Aloc, sort=False)
-                v_loc = np.diag(Lambda)
-
-                if verbose:
-                    print(CasePrefix+'val_ref:', v_bas[:7])
-                    print(CasePrefix+'val_new:', v_loc[:7])
-                try:
-                    np.testing.assert_allclose(v_bas[:10], v_loc[:10], rtol=rtol_f, atol=atol_f)
-                except Exception as e:
-                    raise Exception('Failed to compare A-matrix frequencies\n\tLinfile: {}.\n\tException: {}'.format(local_file, indent(e.args[0])))
-            else:
-
-                #if verbose:
-                print(CasePrefix+'freq_ref:', np.around(freq_bas[:8]    ,5), '[Hz]')
-                print(CasePrefix+'freq_new:', np.around(freq_loc[:8]    ,5),'[Hz]')
-                print(CasePrefix+'damp_ref:', np.around(zeta_bas[:8]*100,5), '[%]')
-                print(CasePrefix+'damp_new:', np.around(zeta_loc[:8]*100,5), '[%]')
-
-                try:
-                    np.testing.assert_allclose(freq_loc[:10], freq_bas[:10], rtol=rtol_f, atol=atol_f)
-                except Exception as e:
-                    raise Exception('Failed to compare A-matrix frequencies\n\tLinfile: {}.\n\tException: {}'.format(local_file, indent(e.args[0])))
-
-
-                if caseName=='Ideal_Beam_Free_Free_Linear':
-                    # The free-free case is a bit weird, same frequencies but dampings are +/- a value
-                    zeta_loc=np.abs(zeta_loc)
-                    zeta_bas=np.abs(zeta_bas)
-
-
-                try:
-                    # Note: damping ratios in [%]
-                    np.testing.assert_allclose(zeta_loc[:10]*100, zeta_bas[:10]*100, rtol=rtol_d, atol=atol_d)
-                except Exception as e:
-                    raise Exception('Failed to compare A-matrix damping ratios\n\tLinfile: {}.\n\tException: {}'.format(local_file, indent(e.args[0])))
-
-
-
-        # --- Compare individual matrices/vectors
-        KEYS= ['A','B','C','D','dUdu','dUdy']
-        KEYS+=['x','y','u','xdot']
-        for k,v in fbas.items():
-            if k in KEYS and v is not None:
-                if verbose:
-                    print(CasePrefix+'key:', k)
-                # Arrays
-                Mloc=np.atleast_2d(floc[k])
-                Mbas=np.atleast_2d(fbas[k])
-
-                # --- Compare dimensions
-                try:
-                    np.testing.assert_equal(Mloc.shape, Mbas.shape)
-                except Exception as e:
-                    Err = 'Different dimensions for variable `{}`.\n'.format(k)
-                    Err+= '\tNew:{}\n'.format(Mloc.shape)
-                    Err+= '\tRef:{}\n'.format(Mbas.shape)
-                    Err+= '\tLinfile: {}.\n'.format(local_file)
-                    raise Exception(Err)
-
-
-                # We for loop below to get the first element that mismatch
-                # Otherwise, do: np.testing.assert_allclose(floc[k], fbas[k], rtol=rtol, atol=atol)
-                for i in range(Mbas.shape[0]):
-                    for j in range(Mbas.shape[1]):
-                        # Old method:
-                        #if not isclose(Mloc[i,j], Mbas[i,j], rtol=rtol, atol=atol):
-                        #    sElem = 'Element [{},{}], new : {}, baseline: {}'.format(i+1,j+1,Mloc[i,j], Mbas[i,j])
-                        #    raise Exception('Failed to compare variable `{}`, {} \n\tLinfile: {}.'.format(k, sElem, local_file)) #, e.args[0]))
-                        try:
-                            np.testing.assert_allclose(Mloc[i,j], Mbas[i,j], rtol=rtol, atol=atol)
-                        except Exception as e:
-                            sElem = 'Element [{},{}], new : {}, baseline: {}'.format(i+1,j+1,Mloc[i,j], Mbas[i,j])
-                            raise Exception('Failed to compare variable `{}`, {} \n\tLinfile: {}.\n\tException: {}'.format(k, sElem, local_file, indent(e.args[0])))
-
-except Exception as e:
-    exitWithError(e.args[0])
->>>>>>> 9580fe51
 
 # passing case
 sys.exit(0)
