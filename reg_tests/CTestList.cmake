#
# Copyright 2017 National Renewable Energy Laboratory
#
# Licensed under the Apache License, Version 2.0 (the "License");
# you may not use this file except in compliance with the License.
# You may obtain a copy of the License at
#
#     http://www.apache.org/licenses/LICENSE-2.0
#
# Unless required by applicable law or agreed to in writing, software
# distributed under the License is distributed on an "AS IS" BASIS,
# WITHOUT WARRANTIES OR CONDITIONS OF ANY KIND, either express or implied.
# See the License for the specific language governing permissions and
# limitations under the License.
#

#===============================================================================
# Generic test functions
#===============================================================================

function(regression TEST_SCRIPT EXECUTABLE SOURCE_DIRECTORY BUILD_DIRECTORY STEADYSTATE_FLAG TESTNAME LABEL OTHER_FLAGS)

  file(TO_NATIVE_PATH "${EXECUTABLE}" EXECUTABLE)
  file(TO_NATIVE_PATH "${TEST_SCRIPT}" TEST_SCRIPT)
  file(TO_NATIVE_PATH "${SOURCE_DIRECTORY}" SOURCE_DIRECTORY)
  file(TO_NATIVE_PATH "${BUILD_DIRECTORY}" BUILD_DIRECTORY)

  string(REPLACE "\\" "\\\\" EXECUTABLE ${EXECUTABLE})
  string(REPLACE "\\" "\\\\" TEST_SCRIPT ${TEST_SCRIPT})
  string(REPLACE "\\" "\\\\" SOURCE_DIRECTORY ${SOURCE_DIRECTORY})
  string(REPLACE "\\" "\\\\" BUILD_DIRECTORY ${BUILD_DIRECTORY})

  set(PLOT_FLAG "")
  if(CTEST_PLOT_ERRORS)
    set(PLOT_FLAG "-p")
  endif()

  set(RUN_VERBOSE_FLAG "")
  if(CTEST_RUN_VERBOSE_FLAG)
    set(RUN_VERBOSE_FLAG "-v")
  endif()

  set(TESTDIR ${TESTNAME})

  set(extra_args ${ARGN})
  list(LENGTH extra_args n_args)
  if(n_args EQUAL 1)
    set(TESTDIR ${extra_args})
  endif()

  set(NO_RUN_FLAG "")
  if(CTEST_NO_RUN_FLAG)
    set(NO_RUN_FLAG "-n")
  endif()

  if(STEADYSTATE_FLAG STREQUAL " ")
    set(STEADYSTATE_FLAG "")
  endif()
  
  if(OTHER_FLAGS STREQUAL " ")
    set(OTHER_FLAGS "")
  endif()
  
  add_test(
    ${TESTNAME} ${Python_EXECUTABLE}
       ${TEST_SCRIPT}
       ${TESTDIR}
       ${EXECUTABLE}
       ${SOURCE_DIRECTORY}              # openfast source directory
       ${BUILD_DIRECTORY}               # build directory for test
       ${CTEST_RTEST_RTOL}
       ${CTEST_RTEST_ATOL}
       ${PLOT_FLAG}                     # empty or "-p"
       ${RUN_VERBOSE_FLAG}              # empty or "-v"
       ${NO_RUN_FLAG}                   # empty or "-n"
       ${STEADYSTATE_FLAG}              # empty or "-steadystate"
       ${OTHER_FLAGS}
  )
  # limit each test to 90 minutes: 5400s
  set_tests_properties(${TESTNAME} PROPERTIES TIMEOUT 5400 WORKING_DIRECTORY "${CMAKE_CURRENT_BINARY_DIR}" LABELS "${LABEL}")
endfunction(regression)

#===============================================================================
# Module specific regression test calls
#===============================================================================

# openfast
function(of_regression TESTNAME LABEL)
  set(TEST_SCRIPT "${CMAKE_CURRENT_LIST_DIR}/executeOpenfastRegressionCase.py")
  set(OPENFAST_EXECUTABLE "${CTEST_OPENFAST_EXECUTABLE}")
  set(SOURCE_DIRECTORY "${CMAKE_CURRENT_LIST_DIR}/..")
  set(BUILD_DIRECTORY "${CTEST_BINARY_DIR}/glue-codes/openfast")
  regression(${TEST_SCRIPT} ${OPENFAST_EXECUTABLE} ${SOURCE_DIRECTORY} ${BUILD_DIRECTORY} " " ${TESTNAME} "${LABEL}" " ")
endfunction(of_regression)

function(of_aeromap_regression TESTNAME LABEL)
  set(TEST_SCRIPT "${CMAKE_CURRENT_LIST_DIR}/executeOpenfastRegressionCase.py")
  set(OPENFAST_EXECUTABLE "${CTEST_OPENFAST_EXECUTABLE}")
  set(SOURCE_DIRECTORY "${CMAKE_CURRENT_LIST_DIR}/..")
  set(BUILD_DIRECTORY "${CTEST_BINARY_DIR}/glue-codes/openfast")
  set(STEADYSTATE_FLAG "-steadystate")
  regression(${TEST_SCRIPT} ${OPENFAST_EXECUTABLE} ${SOURCE_DIRECTORY} ${BUILD_DIRECTORY} ${STEADYSTATE_FLAG} ${TESTNAME} "${LABEL}" " ")
endfunction(of_aeromap_regression)

function(of_fastlib_regression TESTNAME LABEL)
  set(TEST_SCRIPT "${CMAKE_CURRENT_LIST_DIR}/executeOpenfastRegressionCase.py")
  set(OPENFAST_EXECUTABLE "${CMAKE_BINARY_DIR}/glue-codes/openfast/openfast_cpp_driver")
  set(SOURCE_DIRECTORY "${CMAKE_CURRENT_LIST_DIR}/..")
  set(BUILD_DIRECTORY "${CTEST_BINARY_DIR}/glue-codes/openfast")
  # extra flag in call to "regression" on next line sets the ${TESTDIR}
  regression(${TEST_SCRIPT} ${OPENFAST_EXECUTABLE} ${SOURCE_DIRECTORY} ${BUILD_DIRECTORY} " " "${TESTNAME}_fastlib" "${LABEL}" " " ${TESTNAME})
endfunction(of_fastlib_regression)

# openfast aeroacoustic 
function(of_regression_aeroacoustic TESTNAME LABEL)
  set(TEST_SCRIPT "${CMAKE_CURRENT_LIST_DIR}/executeOpenfastAeroAcousticRegressionCase.py")
  set(OPENFAST_EXECUTABLE "${CTEST_OPENFAST_EXECUTABLE}")
  set(SOURCE_DIRECTORY "${CMAKE_CURRENT_LIST_DIR}/..")
  set(BUILD_DIRECTORY "${CTEST_BINARY_DIR}/glue-codes/openfast")
  regression(${TEST_SCRIPT} ${OPENFAST_EXECUTABLE} ${SOURCE_DIRECTORY} ${BUILD_DIRECTORY} " " ${TESTNAME} "${LABEL}" " ")
endfunction(of_regression_aeroacoustic)

# FAST Farm
function(ff_regression TESTNAME LABEL)
  set(TEST_SCRIPT "${CMAKE_CURRENT_LIST_DIR}/executeFASTFarmRegressionCase.py")
  set(FASTFARM_EXECUTABLE "${CTEST_FASTFARM_EXECUTABLE}")
  set(SOURCE_DIRECTORY "${CMAKE_CURRENT_LIST_DIR}/..")
  set(BUILD_DIRECTORY "${CTEST_BINARY_DIR}/glue-codes/fast-farm")
  regression(${TEST_SCRIPT} ${FASTFARM_EXECUTABLE} ${SOURCE_DIRECTORY} ${BUILD_DIRECTORY} " " ${TESTNAME} "${LABEL}" " ")
endfunction(ff_regression)

# openfast linearized
function(of_regression_linear TESTNAME OTHER_FLAGS LABEL)
  set(TEST_SCRIPT "${CMAKE_CURRENT_LIST_DIR}/executeOpenfastLinearRegressionCase.py")
  set(OPENFAST_EXECUTABLE "${CTEST_OPENFAST_EXECUTABLE}")
  set(SOURCE_DIRECTORY "${CMAKE_CURRENT_LIST_DIR}/..")
  set(BUILD_DIRECTORY "${CTEST_BINARY_DIR}/glue-codes/openfast")
  set(OTHER_FLAGS "${OTHER_FLAGS}")
  regression(${TEST_SCRIPT} ${OPENFAST_EXECUTABLE} ${SOURCE_DIRECTORY} ${BUILD_DIRECTORY} " " ${TESTNAME} "${LABEL}" "${OTHER_FLAGS}")
endfunction(of_regression_linear)

# openfast C++ interface
function(of_cpp_interface_regression TESTNAME LABEL)
  set(TEST_SCRIPT "${CMAKE_CURRENT_LIST_DIR}/executeOpenfastCppRegressionCase.py")
  set(OPENFAST_CPP_EXECUTABLE "${CTEST_OPENFASTCPP_EXECUTABLE}")
  set(SOURCE_DIRECTORY "${CMAKE_CURRENT_LIST_DIR}/..")
  set(BUILD_DIRECTORY "${CTEST_BINARY_DIR}/glue-codes/openfast-cpp")
  regression(${TEST_SCRIPT} ${OPENFAST_CPP_EXECUTABLE} ${SOURCE_DIRECTORY} ${BUILD_DIRECTORY} " " ${TESTNAME} "${LABEL}" " ")
endfunction(of_cpp_interface_regression)

# openfast Python-interface
function(of_regression_py TESTNAME LABEL)
  set(TEST_SCRIPT "${CMAKE_CURRENT_LIST_DIR}/executePythonRegressionCase.py")
  set(EXECUTABLE "None")
  set(SOURCE_DIRECTORY "${CMAKE_CURRENT_LIST_DIR}/..")
  set(BUILD_DIRECTORY "${CTEST_BINARY_DIR}/glue-codes/python")
  regression(${TEST_SCRIPT} ${EXECUTABLE} ${SOURCE_DIRECTORY} ${BUILD_DIRECTORY} " " ${TESTNAME} "${LABEL}" " ")
endfunction(of_regression_py)

# aerodyn
function(ad_regression TESTNAME LABEL)
  set(TEST_SCRIPT "${CMAKE_CURRENT_LIST_DIR}/executeAerodynRegressionCase.py")
  set(AERODYN_EXECUTABLE "${CTEST_AERODYN_EXECUTABLE}")
  set(SOURCE_DIRECTORY "${CMAKE_CURRENT_LIST_DIR}/..")
  set(BUILD_DIRECTORY "${CTEST_BINARY_DIR}/modules/aerodyn")
  regression(${TEST_SCRIPT} ${AERODYN_EXECUTABLE} ${SOURCE_DIRECTORY} ${BUILD_DIRECTORY} " " ${TESTNAME} "${LABEL}" " ")
endfunction(ad_regression)

# aerodyn-Py
function(py_ad_regression TESTNAME LABEL)
  set(TEST_SCRIPT "${CMAKE_CURRENT_LIST_DIR}/executeAerodynPyRegressionCase.py")
  set(AERODYN_EXECUTABLE "${Python_EXECUTABLE}")
  set(SOURCE_DIRECTORY "${CMAKE_CURRENT_LIST_DIR}/..")
  set(BUILD_DIRECTORY "${CTEST_BINARY_DIR}/modules/aerodyn")
  regression(${TEST_SCRIPT} ${AERODYN_EXECUTABLE} ${SOURCE_DIRECTORY} ${BUILD_DIRECTORY} " " ${TESTNAME} "${LABEL}" " ")
endfunction(py_ad_regression)


# UnsteadyAero driver
function(ua_regression TESTNAME LABEL)
  set(TEST_SCRIPT "${CMAKE_CURRENT_LIST_DIR}/executeUnsteadyAeroRegressionCase.py")
  set(AERODYN_EXECUTABLE "${CTEST_UADRIVER_EXECUTABLE}")
  set(SOURCE_DIRECTORY "${CMAKE_CURRENT_LIST_DIR}/..")
  set(BUILD_DIRECTORY "${CTEST_BINARY_DIR}/modules/unsteadyaero")
  regression(${TEST_SCRIPT} ${AERODYN_EXECUTABLE} ${SOURCE_DIRECTORY} ${BUILD_DIRECTORY} " " ${TESTNAME} "${LABEL}" " ")
endfunction(ua_regression)


# beamdyn
function(bd_regression TESTNAME LABEL)
  set(TEST_SCRIPT "${CMAKE_CURRENT_LIST_DIR}/executeBeamdynRegressionCase.py")
  set(BEAMDYN_EXECUTABLE "${CTEST_BEAMDYN_EXECUTABLE}")
  set(SOURCE_DIRECTORY "${CMAKE_CURRENT_LIST_DIR}/..")
  set(BUILD_DIRECTORY "${CTEST_BINARY_DIR}/modules/beamdyn")
  regression(${TEST_SCRIPT} ${BEAMDYN_EXECUTABLE} ${SOURCE_DIRECTORY} ${BUILD_DIRECTORY} " " ${TESTNAME} "${LABEL}" " ")
endfunction(bd_regression)

# hydrodyn
function(hd_regression TESTNAME LABEL)
  set(TEST_SCRIPT "${CMAKE_CURRENT_LIST_DIR}/executeHydrodynRegressionCase.py")
  set(HYDRODYN_EXECUTABLE "${CTEST_HYDRODYN_EXECUTABLE}")
  set(SOURCE_DIRECTORY "${CMAKE_CURRENT_LIST_DIR}/..")
  set(BUILD_DIRECTORY "${CTEST_BINARY_DIR}/modules/hydrodyn")
  regression(${TEST_SCRIPT} ${HYDRODYN_EXECUTABLE} ${SOURCE_DIRECTORY} ${BUILD_DIRECTORY} " " ${TESTNAME} "${LABEL}" " ")
endfunction(hd_regression)

# py_hydrodyn
function(py_hd_regression TESTNAME LABEL)
  set(TEST_SCRIPT "${CMAKE_CURRENT_LIST_DIR}/executeHydrodynPyRegressionCase.py")
  set(HYDRODYN_EXECUTABLE "${Python_EXECUTABLE}")
  set(SOURCE_DIRECTORY "${CMAKE_CURRENT_LIST_DIR}/..")
  set(BUILD_DIRECTORY "${CTEST_BINARY_DIR}/modules/hydrodyn")
  regression(${TEST_SCRIPT} ${HYDRODYN_EXECUTABLE} ${SOURCE_DIRECTORY} ${BUILD_DIRECTORY} " " ${TESTNAME} "${LABEL}" " ")
endfunction(py_hd_regression)

# subdyn
function(sd_regression TESTNAME LABEL)
  set(TEST_SCRIPT "${CMAKE_CURRENT_LIST_DIR}/executeSubdynRegressionCase.py")
  set(SUBDYN_EXECUTABLE "${CTEST_SUBDYN_EXECUTABLE}")
  set(SOURCE_DIRECTORY "${CMAKE_CURRENT_LIST_DIR}/..")
  set(BUILD_DIRECTORY "${CTEST_BINARY_DIR}/modules/subdyn")
  regression(${TEST_SCRIPT} ${SUBDYN_EXECUTABLE} ${SOURCE_DIRECTORY} ${BUILD_DIRECTORY} " " ${TESTNAME} "${LABEL}" " ")
endfunction(sd_regression)

# inflowwind
function(ifw_regression TESTNAME LABEL)
  set(TEST_SCRIPT "${CMAKE_CURRENT_LIST_DIR}/executeInflowwindRegressionCase.py")
  set(INFLOWWIND_EXECUTABLE "${CTEST_INFLOWWIND_EXECUTABLE}")
  set(SOURCE_DIRECTORY "${CMAKE_CURRENT_LIST_DIR}/..")
  set(BUILD_DIRECTORY "${CTEST_BINARY_DIR}/modules/inflowwind")
  regression(${TEST_SCRIPT} ${INFLOWWIND_EXECUTABLE} ${SOURCE_DIRECTORY} ${BUILD_DIRECTORY} " " ${TESTNAME} "${LABEL}" " ")
endfunction(ifw_regression)

# py_inflowwind
function(py_ifw_regression TESTNAME LABEL)
  set(TEST_SCRIPT "${CMAKE_CURRENT_LIST_DIR}/executeInflowwindPyRegressionCase.py")
  set(INFLOWWIND_EXECUTABLE "${Python_EXECUTABLE}")
  set(SOURCE_DIRECTORY "${CMAKE_CURRENT_LIST_DIR}/..")
  set(BUILD_DIRECTORY "${CTEST_BINARY_DIR}/modules/inflowwind")
  regression(${TEST_SCRIPT} ${INFLOWWIND_EXECUTABLE} ${SOURCE_DIRECTORY} ${BUILD_DIRECTORY} " " ${TESTNAME} "${LABEL}" " ")
endfunction(py_ifw_regression)

# seastate
function(seast_regression TESTNAME LABEL)
  set(TEST_SCRIPT "${CMAKE_CURRENT_LIST_DIR}/executeSeaStateRegressionCase.py")
  set(SEASTATE_EXECUTABLE "${CTEST_SEASTATE_EXECUTABLE}")
  set(SOURCE_DIRECTORY "${CMAKE_CURRENT_LIST_DIR}/..")
  set(BUILD_DIRECTORY "${CTEST_BINARY_DIR}/modules/seastate")
  regression(${TEST_SCRIPT} ${SEASTATE_EXECUTABLE} ${SOURCE_DIRECTORY} ${BUILD_DIRECTORY} " " ${TESTNAME} "${LABEL}" " ")
endfunction(seast_regression)

# moordyn
function(md_regression TESTNAME LABEL)
  set(TEST_SCRIPT "${CMAKE_CURRENT_LIST_DIR}/executeMoordynRegressionCase.py")
  set(MOORDYN_EXECUTABLE "${CTEST_MOORDYN_EXECUTABLE}")
  set(SOURCE_DIRECTORY "${CMAKE_CURRENT_LIST_DIR}/..")
  set(BUILD_DIRECTORY "${CTEST_BINARY_DIR}/modules/moordyn")
  regression(${TEST_SCRIPT} ${MOORDYN_EXECUTABLE} ${SOURCE_DIRECTORY} ${BUILD_DIRECTORY} " " ${TESTNAME} "${LABEL}" " ")
endfunction(md_regression)

# py_moordyn c-bindings interface
function(py_md_regression TESTNAME LABEL)
  set(TEST_SCRIPT "${CMAKE_CURRENT_LIST_DIR}/executeMoordynPyRegressionCase.py")
  set(MOORDYN_EXECUTABLE "${Python_EXECUTABLE}")
  set(SOURCE_DIRECTORY "${CMAKE_CURRENT_LIST_DIR}/..")
  set(BUILD_DIRECTORY "${CTEST_BINARY_DIR}/modules/moordyn")
  regression(${TEST_SCRIPT} ${MOORDYN_EXECUTABLE} ${SOURCE_DIRECTORY} ${BUILD_DIRECTORY} " " ${TESTNAME} "${LABEL}" " ")
endfunction(py_md_regression)

# # Python-based OpenFAST Library tests
# function(py_openfast_library_regression TESTNAME LABEL)
#   set(test_module "${CMAKE_SOURCE_DIR}/modules/openfast-library/tests/test_openfast_library.py")
#   set(input_file "${CMAKE_SOURCE_DIR}/reg_tests/r-test/glue-codes/openfast/5MW_OC4Jckt_ExtPtfm/5MW_OC4Jckt_ExtPtfm.fst")
#   add_test(${TESTNAME} ${Python_EXECUTABLE} ${test_module} ${input_file} )
# endfunction(py_openfast_library_regression)


#===============================================================================
# Regression tests
#===============================================================================

# OpenFAST regression tests
of_regression("AWT_YFix_WSt"                    "openfast;elastodyn;aerodyn14;servodyn")
of_regression("AWT_WSt_StartUp_HighSpShutDown"  "openfast;elastodyn;aerodyn15;servodyn")
of_regression("AWT_YFree_WSt"                   "openfast;elastodyn;aerodyn15;servodyn")
of_regression("AWT_YFree_WTurb"                 "openfast;elastodyn;aerodyn14;servodyn")
of_regression("AWT_WSt_StartUpShutDown"         "openfast;elastodyn;aerodyn15;servodyn")
of_regression("AOC_WSt"                         "openfast;elastodyn;aerodyn14;servodyn")
of_regression("AOC_YFree_WTurb"                 "openfast;elastodyn;aerodyn15;servodyn")
of_regression("AOC_YFix_WSt"                    "openfast;elastodyn;aerodyn15;servodyn")
# of_regression("UAE_Dnwind_YRamp_WSt"            "openfast;elastodyn;aerodyn14;servodyn")
of_regression("UAE_Upwind_Rigid_WRamp_PwrCurve" "openfast;elastodyn;aerodyn15;servodyn")
of_regression("WP_VSP_WTurb_PitchFail"          "openfast;elastodyn;aerodyn14;servodyn")
of_regression("WP_VSP_ECD"                      "openfast;elastodyn;aerodyn15;servodyn")
of_regression("WP_VSP_WTurb"                    "openfast;elastodyn;aerodyn15;servodyn")
of_regression("SWRT_YFree_VS_EDG01"             "openfast;elastodyn;aerodyn15;servodyn")
of_regression("SWRT_YFree_VS_EDC01"             "openfast;elastodyn;aerodyn14;servodyn")
# of_regression("SWRT_YFree_VS_WTurb"             "openfast;elastodyn;aerodyn14;servodyn")
of_regression("5MW_Land_DLL_WTurb"              "openfast;elastodyn;aerodyn15;servodyn")
of_regression("5MW_OC3Mnpl_DLL_WTurb_WavesIrr"  "openfast;elastodyn;aerodyn15;servodyn;hydrodyn;subdyn;offshore")
of_regression("5MW_OC3Mnpl_DLL_WTurb_WavesIrr_Restart"  "openfast;elastodyn;aerodyn15;servodyn;hydrodyn;subdyn;offshore;restart")
of_regression("5MW_OC3Trpd_DLL_WSt_WavesReg"    "openfast;elastodyn;aerodyn15;servodyn;hydrodyn;subdyn;offshore")
# of_regression("5MW_OC4Jckt_DLL_WTurb_WavesIrr_MGrowth" "openfast;elastodyn;aerodyn15;servodyn;hydrodyn;subdyn;offshore")
# of_regression("5MW_ITIBarge_DLL_WTurb_WavesIrr"        "openfast;elastodyn;aerodyn14;servodyn;hydrodyn;map;offshore")
of_regression("5MW_TLP_DLL_WTurb_WavesIrr_WavesMulti"  "openfast;elastodyn;aerodyn15;servodyn;hydrodyn;map;offshore")
of_regression("5MW_OC3Spar_DLL_WTurb_WavesIrr"         "openfast;elastodyn;aerodyn15;servodyn;hydrodyn;map;offshore")
of_regression("5MW_OC4Semi_WSt_WavesWN"                "openfast;elastodyn;aerodyn15;servodyn;hydrodyn;moordyn;offshore")
of_regression("5MW_Land_BD_DLL_WTurb"                  "openfast;beamdyn;aerodyn15;servodyn")
of_regression("5MW_Land_BD_Init"                       "openfast;beamdyn;aerodyn15;servodyn")
of_regression("5MW_OC4Jckt_ExtPtfm"                    "openfast;elastodyn;extptfm")
of_regression("HelicalWake_OLAF"                       "openfast;aerodyn15;olaf")
of_regression("EllipticalWing_OLAF"                    "openfast;aerodyn15;olaf")
of_regression("StC_test_OC4Semi"                       "openfast;servodyn;hydrodyn;moordyn;offshore;stc")
of_regression("MHK_RM1_Fixed"                          "openfast;elastodyn;aerodyn15;mhk")
of_regression("MHK_RM1_Floating"                       "openfast;elastodyn;aerodyn15;hydrodyn;moordyn;mhk")
of_regression("Tailfin_FreeYaw1DOF_PolarBased"         "openfast;elastodyn;aerodyn15")

of_aeromap_regression("5MW_Land_AeroMap"               "aeromap;elastodyn;aerodyn15")

# OpenFAST C++ API test
if(BUILD_OPENFAST_CPP_DRIVER)
  of_cpp_interface_regression("5MW_Land_DLL_WTurb_cpp" "openfast;fastlib;cpp")
endif()

# OpenFAST C++ Driver test for OpenFAST Library
# This tests the FAST Library and FAST_Library.h
if(BUILD_OPENFAST_CPP_DRIVER)
  of_fastlib_regression("AWT_YFree_WSt"                    "fastlib;elastodyn;aerodyn15;servodyn")
endif(BUILD_OPENFAST_CPP_DRIVER)

# OpenFAST Python API test
of_regression_py("5MW_Land_DLL_WTurb_py"                     "openfast;fastlib;python;elastodyn;aerodyn15;servodyn")
#of_regression_py("5MW_ITIBarge_DLL_WTurb_WavesIrr_py"        "openfast;fastlib;python;elastodyn;aerodyn14;servodyn;hydrodyn;map;offshore")
of_regression_py("5MW_TLP_DLL_WTurb_WavesIrr_WavesMulti_py"  "openfast;fastlib;python;elastodyn;aerodyn15;servodyn;hydrodyn;map;offshore")
of_regression_py("5MW_OC3Spar_DLL_WTurb_WavesIrr_py"         "openfast;fastlib;python;elastodyn;aerodyn15;servodyn;hydrodyn;map;offshore")
of_regression_py("5MW_OC4Semi_WSt_WavesWN_py"                "openfast;fastlib;python;elastodyn;aerodyn15;servodyn;hydrodyn;moordyn;offshore")
of_regression_py("5MW_Land_BD_DLL_WTurb_py"                  "openfast;fastlib;python;beamdyn;aerodyn15;servodyn")
of_regression_py("HelicalWake_OLAF_py"                       "openfast;fastlib;python;aerodyn15;olaf")
of_regression_py("EllipticalWing_OLAF_py"                    "openfast;fastlib;python;aerodyn15;olaf")

# AeroAcoustic regression test
of_regression_aeroacoustic("IEA_LB_RWT-AeroAcoustics"  "openfast;aerodyn15;aeroacoustics")

# Linearized OpenFAST regression tests
<<<<<<< HEAD
#of_regression_linear("Fake5MW_AeroLin_B1_UA4_DBEMT3"  "-highpass=0.05"  "openfast;linear;elastodyn;aerodyn")
#of_regression_linear("Fake5MW_AeroLin_B3_UA6"         "-highpass=0.05"  "openfast;linear;elastodyn;aerodyn")
of_regression_linear("WP_Stationary_Linear"           ""                "openfast;linear;elastodyn")
of_regression_linear("Ideal_Beam_Fixed_Free_Linear"   "-highpass=0.05"  "openfast;linear;beamdyn")
of_regression_linear("Ideal_Beam_Free_Free_Linear"    "-highpass=0.05"  "openfast;linear;beamdyn")
of_regression_linear("5MW_Land_BD_Linear"             ""                "openfast;linear;beamdyn;servodyn")
of_regression_linear("5MW_OC4Semi_Linear"             ""                "openfast;linear;hydrodyn;servodyn")
of_regression_linear("StC_test_OC4Semi_Linear_Nac"    ""                "openfast;linear;servodyn;stc")
of_regression_linear("StC_test_OC4Semi_Linear_Tow"    ""                "openfast;linear;servodyn;stc")
=======
# of_regression_linear("Fake5MW_AeroLin_B1_UA4_DBEMT3" "openfast;linear;elastodyn") #Also: aerodyn
of_regression_linear("Fake5MW_AeroLin_B3_UA6"        "openfast;linear;elastodyn") #Also: aerodyn
of_regression_linear("WP_Stationary_Linear"         "openfast;linear;elastodyn")
of_regression_linear("Ideal_Beam_Fixed_Free_Linear" "openfast;linear;beamdyn")
of_regression_linear("Ideal_Beam_Free_Free_Linear"  "openfast;linear;beamdyn")
of_regression_linear("5MW_Land_Linear_Aero"         "openfast;linear;elastodyn;servodyn;aerodyn")
of_regression_linear("5MW_Land_BD_Linear"           "openfast;linear;beamdyn;servodyn")
of_regression_linear("5MW_Land_BD_Linear_Aero"      "openfast;linear;beamdyn;servodyn;aerodyn")
of_regression_linear("5MW_OC4Semi_Linear"           "openfast;linear;hydrodyn;servodyn;map")
of_regression_linear("5MW_OC4Semi_MD_Linear"        "openfast;linear;hydrodyn;servodyn;moordyn")
of_regression_linear("StC_test_OC4Semi_Linear_Nac"  "openfast;linear;servodyn;stc")
of_regression_linear("StC_test_OC4Semi_Linear_Tow"  "openfast;linear;servodyn;stc")
of_regression_linear("5MW_OC3Spar_Linear"           "openfast;linear;map;hydrodyn")
>>>>>>> d6483eb0

# FAST Farm regression tests
if(BUILD_FASTFARM)
  ff_regression("TSinflow"  "fastfarm")
  ff_regression("LESinflow"  "fastfarm")
#   ff_regression("Uninflow_curl"  "fastfarm")
  ff_regression("TSinflow_curl"  "fastfarm")
  ff_regression("ModAmb_3"  "fastfarm")
endif()

# AeroDyn regression tests
ad_regression("ad_timeseries_shutdown"      "aerodyn;bem")
ad_regression("ad_EllipticalWingInf_OLAF"   "aerodyn;bem")
ad_regression("ad_HelicalWakeInf_OLAF"      "aerodyn;bem")
ad_regression("ad_Kite_OLAF"                "aerodyn;bem")
ad_regression("ad_MultipleHAWT"             "aerodyn;bem")
ad_regression("ad_QuadRotor_OLAF"           "aerodyn;bem")
ad_regression("ad_VerticalAxis_OLAF"        "aerodyn;bem")
ad_regression("ad_MHK_RM1_Fixed"            "aerodyn;bem;mhk")
ad_regression("ad_MHK_RM1_Floating"         "aerodyn;bem;mhk")
ad_regression("ad_BAR_CombinedCases"        "aerodyn;bem") # NOTE: doing BAR at the end to avoid copy errors
ad_regression("ad_BAR_OLAF"                 "aerodyn;bem")
ad_regression("ad_BAR_SineMotion"           "aerodyn;bem")
ad_regression("ad_BAR_SineMotion_UA4_DBEMT3" "aerodyn;bem")
ad_regression("ad_BAR_RNAMotion"            "aerodyn;bem")
ad_regression("ad_B1n2_OLAF"                "aerodyn;OLAF")
py_ad_regression("py_ad_5MW_OC4Semi_WSt_WavesWN"     "aerodyn;bem;python")
py_ad_regression("py_ad_B1n2_OLAF"                   "aerodyn;OLAF;python")

# UnsteadyAero
ua_regression("ua_redfreq"                  "unsteadyaero")

# BeamDyn regression tests
bd_regression("bd_5MW_dynamic"              "beamdyn;dynamic")
bd_regression("bd_5MW_dynamic_gravity_Az00" "beamdyn;dynamic")
bd_regression("bd_5MW_dynamic_gravity_Az90" "beamdyn;dynamic")
bd_regression("bd_curved_beam"              "beamdyn;static")
bd_regression("bd_isotropic_rollup"         "beamdyn;static")
bd_regression("bd_static_cantilever_beam"   "beamdyn;static")
bd_regression("bd_static_twisted_with_k1"   "beamdyn;static")

# HydroDyn regression tests
hd_regression("hd_OC3tripod_offshore_fixedbottom_wavesirr"  "hydrodyn;offshore")
#hd_regression("hd_5MW_ITIBarge_DLL_WTurb_WavesIrr"          "hydrodyn;offshore")
hd_regression("hd_5MW_OC3Spar_DLL_WTurb_WavesIrr"           "hydrodyn;offshore")
#hd_regression("hd_5MW_OC4Jckt_DLL_WTurb_WavesIrr_MGrowth"      "hydrodyn;offshore")
hd_regression("hd_5MW_OC4Semi_WSt_WavesWN"                  "hydrodyn;offshore")
hd_regression("hd_5MW_TLP_DLL_WTurb_WavesIrr_WavesMulti"    "hydrodyn;offshore")
hd_regression("hd_TaperCylinderPitchMoment"                 "hydrodyn;offshore")
hd_regression("hd_NBodyMod1"                                "hydrodyn;offshore")
hd_regression("hd_NBodyMod2"                                "hydrodyn;offshore")
hd_regression("hd_NBodyMod3"                                "hydrodyn;offshore")


# Py-HydroDyn regression tests
py_hd_regression("py_hd_5MW_OC4Semi_WSt_WavesWN"            "hydrodyn;offshore;python")

# SubDyn regression tests
sd_regression("SD_Cable_5Joints"                              "subdyn;offshore")
sd_regression("SD_PendulumDamp"                               "subdyn;offshore")
sd_regression("SD_Rigid"                                      "subdyn;offshore")
sd_regression("SD_SparHanging"                                "subdyn;offshore")
sd_regression("SD_AnsysComp1_PinBeam"                         "subdyn;offshore") # TODO Issue #855
sd_regression("SD_AnsysComp2_Cable"                           "subdyn;offshore") 
sd_regression("SD_AnsysComp3_PinBeamCable"                    "subdyn;offshore") # TODO Issue #855
sd_regression("SD_Spring_Case1"                               "subdyn;offshore")
sd_regression("SD_Spring_Case2"                               "subdyn;offshore")
sd_regression("SD_Spring_Case3"                               "subdyn;offshore")
sd_regression("SD_Revolute_Joint"                             "subdyn;offshore")
sd_regression("SD_2Beam_Spring"                               "subdyn;offshore")
sd_regression("SD_2Beam_Cantilever"                           "subdyn;offshore")
# TODO test below are bugs, should be added when fixed
# sd_regression("SD_Force"                                      "subdyn;offshore")
# sd_regression("SD_AnsysComp4_UniversalCableRigid"             "subdyn;offshore")
# sd_regression("SD_Rigid2Interf_Cables"                        "subdyn;offshore")

# InflowWind regression tests
ifw_regression("ifw_turbsimff"                                "inflowwind")
ifw_regression("ifw_uniform"                                  "inflowwind")
ifw_regression("ifw_nativeBladed"                             "inflowwind")
ifw_regression("ifw_BoxExceed"                                "inflowwind")
ifw_regression("ifw_BoxExceedTwr"                             "inflowwind")
ifw_regression("ifw_HAWC"                                     "inflowwind")

# Py-InflowWind regression tests
py_ifw_regression("py_ifw_turbsimff"                          "inflowwind;python")

# SeaState regression tests
seast_regression("seastate_1"                                "seastate")
seast_regression("seastate_wavemod5"                         "seastate")
seast_regression("seastate_wr_kin1"                          "seastate")

# MoorDyn regression tests
md_regression("md_5MW_OC4Semi"                                "moordyn")
py_md_regression("py_md_5MW_OC4Semi"                             "moordyn;python")
# the following tests are excessively slow in double precision, so skip these in normal testing
#md_regression("md_Node_Check_N20"                             "moordyn")
#md_regression("md_Node_Check_N40"                             "moordyn")
#md_regression("md_Single_Line_Quasi_Static_Test"              "moordyn")<|MERGE_RESOLUTION|>--- conflicted
+++ resolved
@@ -342,31 +342,20 @@
 of_regression_aeroacoustic("IEA_LB_RWT-AeroAcoustics"  "openfast;aerodyn15;aeroacoustics")
 
 # Linearized OpenFAST regression tests
-<<<<<<< HEAD
 #of_regression_linear("Fake5MW_AeroLin_B1_UA4_DBEMT3"  "-highpass=0.05"  "openfast;linear;elastodyn;aerodyn")
 #of_regression_linear("Fake5MW_AeroLin_B3_UA6"         "-highpass=0.05"  "openfast;linear;elastodyn;aerodyn")
 of_regression_linear("WP_Stationary_Linear"           ""                "openfast;linear;elastodyn")
-of_regression_linear("Ideal_Beam_Fixed_Free_Linear"   "-highpass=0.05"  "openfast;linear;beamdyn")
-of_regression_linear("Ideal_Beam_Free_Free_Linear"    "-highpass=0.05"  "openfast;linear;beamdyn")
+of_regression_linear("Ideal_Beam_Fixed_Free_Linear"   "-highpass=0.10"  "openfast;linear;beamdyn")
+of_regression_linear("Ideal_Beam_Free_Free_Linear"    "-highpass=0.10"  "openfast;linear;beamdyn")
+#of_regression_linear("5MW_Land_Linear_Aero"           "-highpass=0.05"  "openfast;linear;elastodyn;servodyn;aerodyn")
 of_regression_linear("5MW_Land_BD_Linear"             ""                "openfast;linear;beamdyn;servodyn")
-of_regression_linear("5MW_OC4Semi_Linear"             ""                "openfast;linear;hydrodyn;servodyn")
+#of_regression_linear("5MW_Land_BD_Linear_Aero"        "-highpass=0.05"  "openfast;linear;beamdyn;servodyn;aerodyn")
+of_regression_linear("5MW_OC4Semi_Linear"             ""                "openfast;linear;hydrodyn;servodyn;map")
+of_regression_linear("5MW_OC4Semi_MD_Linear"          ""                "openfast;linear;hydrodyn;servodyn;moordyn")
 of_regression_linear("StC_test_OC4Semi_Linear_Nac"    ""                "openfast;linear;servodyn;stc")
 of_regression_linear("StC_test_OC4Semi_Linear_Tow"    ""                "openfast;linear;servodyn;stc")
-=======
-# of_regression_linear("Fake5MW_AeroLin_B1_UA4_DBEMT3" "openfast;linear;elastodyn") #Also: aerodyn
-of_regression_linear("Fake5MW_AeroLin_B3_UA6"        "openfast;linear;elastodyn") #Also: aerodyn
-of_regression_linear("WP_Stationary_Linear"         "openfast;linear;elastodyn")
-of_regression_linear("Ideal_Beam_Fixed_Free_Linear" "openfast;linear;beamdyn")
-of_regression_linear("Ideal_Beam_Free_Free_Linear"  "openfast;linear;beamdyn")
-of_regression_linear("5MW_Land_Linear_Aero"         "openfast;linear;elastodyn;servodyn;aerodyn")
-of_regression_linear("5MW_Land_BD_Linear"           "openfast;linear;beamdyn;servodyn")
-of_regression_linear("5MW_Land_BD_Linear_Aero"      "openfast;linear;beamdyn;servodyn;aerodyn")
-of_regression_linear("5MW_OC4Semi_Linear"           "openfast;linear;hydrodyn;servodyn;map")
-of_regression_linear("5MW_OC4Semi_MD_Linear"        "openfast;linear;hydrodyn;servodyn;moordyn")
-of_regression_linear("StC_test_OC4Semi_Linear_Nac"  "openfast;linear;servodyn;stc")
-of_regression_linear("StC_test_OC4Semi_Linear_Tow"  "openfast;linear;servodyn;stc")
-of_regression_linear("5MW_OC3Spar_Linear"           "openfast;linear;map;hydrodyn")
->>>>>>> d6483eb0
+of_regression_linear("WP_Stationary_Linear"           ""                "openfast;linear;elastodyn")
+of_regression_linear("5MW_OC3Spar_Linear"             ""                "openfast;linear;map;hydrodyn")
 
 # FAST Farm regression tests
 if(BUILD_FASTFARM)
