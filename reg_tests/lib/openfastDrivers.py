#
# Copyright 2017 National Renewable Energy Laboratory
#
# Licensed under the Apache License, Version 2.0 (the "License");
# you may not use this file except in compliance with the License.
# You may obtain a copy of the License at
#
#     http://www.apache.org/licenses/LICENSE-2.0
#
# Unless required by applicable law or agreed to in writing, software
# distributed under the License is distributed on an "AS IS" BASIS,
# WITHOUT WARRANTIES OR CONDITIONS OF ANY KIND, either express or implied.
# See the License for the specific language governing permissions and
# limitations under the License.
#

"""
    This library provides tools for executing cases with drivers contained in the
    OpenFAST framework. Any new drivers should have a corresponding public driver
    function called `def run[NewDriver]Case` in this library.
"""

import argparse
import os
import sys
import shutil
import subprocess
import rtestlib as rtl

def _runCase(executable, inputFile, logFile, stdout):
    if logFile is None:
        command = "{} {}".format(executable, inputFile, logFile)
    else:
        command = "{} {} > {}".format(executable, inputFile, logFile)
    print(command)
    return subprocess.call(command, stdout=stdout, shell=True)
    
def _runGenericCase(inputFile, executable, verbose=False, log=True):
    stdout = sys.stdout if verbose else open(os.devnull, 'w')
    
    rtl.validateFileOrExit(inputFile)
    rtl.validateExeOrExit(executable)
    
#bjj, why wouldn't we check if log is true instead of verbose being false to generate a log file???
    if verbose:
        logFile = None
    else:
        caseparent = os.path.sep.join(inputFile.split(os.path.sep)[:-1])
        casebase = caseparent.split(os.path.sep)[-1]  # assumes that the directory structure name is the name of the .log file. (for consistent driver + glue-code names)
        logFile = caseparent + os.path.sep + casebase + '.log'
    
    returnCode = _runCase(executable, inputFile, logFile, stdout)
    print("COMPLETE with code {}".format(returnCode), flush=True)    
    
    return returnCode

def _runUACase(inputFile, executable, verbose=False, log=True):
    stdout = sys.stdout if verbose else open(os.devnull, 'w')
    
    rtl.validateFileOrExit(inputFile)
    rtl.validateExeOrExit(executable)

    if verbose:
        logFile = None
    else:
        logFile = os.path.splitext(inputFile)[0]+'.log'
    
    returnCode = _runCase(executable, inputFile, logFile, stdout)
    print("COMPLETE with code {}".format(returnCode), flush=True)    
    
    return returnCode


def runOpenfastCase(inputFile, executable, verbose=False):
    return _runGenericCase(inputFile, executable, verbose)

def runAerodynDriverCase(inputFile, executable, verbose=False):
    caseDirectory = os.path.sep.join(inputFile.split(os.path.sep)[:-1])
    os.chdir(caseDirectory)
    return _runGenericCase(inputFile, executable, verbose)

def runUnsteadyAeroDriverCase(inputFile, executable, verbose=False):
    caseDirectory = os.path.dirname(inputFile)
    os.chdir(caseDirectory)
    return _runUACase(inputFile, executable, verbose)

def runBeamdynDriverCase(inputFile, executable, verbose=False):
    caseDirectory = os.path.sep.join(inputFile.split(os.path.sep)[:-1])
    os.chdir(caseDirectory)
    return _runGenericCase(inputFile, executable, verbose)

def runHydrodynDriverCase(inputFile, executable, verbose=False):
    caseDirectory = os.path.sep.join(inputFile.split(os.path.sep)[:-1])
    os.chdir(caseDirectory)
    return _runGenericCase(inputFile, executable, verbose)

def runSubdynDriverCase(inputFile, executable, verbose=False):
    caseDirectory = os.path.sep.join(inputFile.split(os.path.sep)[:-1])
    os.chdir(caseDirectory)
    return _runGenericCase(inputFile, executable, verbose)

def runInflowwindDriverCase(inputFile, executable, verbose=False):
    caseDirectory = os.path.sep.join(inputFile.split(os.path.sep)[:-1])
    os.chdir(caseDirectory)
    return _runGenericCase(inputFile, executable, verbose)

<<<<<<< HEAD
def runAerodiskDriverCase(inputFile, executable, verbose=False):
    caseDirectory = os.path.sep.join(inputFile.split(os.path.sep)[:-1])
    os.chdir(caseDirectory)
    return _runGenericCase(inputFile, executable, verbose)

def runSimpleElastodynDriverCase(inputFile, executable, verbose=False):
    caseDirectory = os.path.sep.join(inputFile.split(os.path.sep)[:-1])
    os.chdir(caseDirectory)
    return _runGenericCase(inputFile, executable, verbose)
=======
def runMoordynDriverCase(inputFile, executable, verbose=False):
    caseDirectory = os.path.sep.join(inputFile.split(os.path.sep)[:-1])
    os.chdir(caseDirectory)
    return _runGenericCase(inputFile, executable, verbose)
>>>>>>> efc80896
<|MERGE_RESOLUTION|>--- conflicted
+++ resolved
@@ -104,7 +104,11 @@
     os.chdir(caseDirectory)
     return _runGenericCase(inputFile, executable, verbose)
 
-<<<<<<< HEAD
+def runMoordynDriverCase(inputFile, executable, verbose=False):
+    caseDirectory = os.path.sep.join(inputFile.split(os.path.sep)[:-1])
+    os.chdir(caseDirectory)
+    return _runGenericCase(inputFile, executable, verbose)
+
 def runAerodiskDriverCase(inputFile, executable, verbose=False):
     caseDirectory = os.path.sep.join(inputFile.split(os.path.sep)[:-1])
     os.chdir(caseDirectory)
@@ -113,10 +117,4 @@
 def runSimpleElastodynDriverCase(inputFile, executable, verbose=False):
     caseDirectory = os.path.sep.join(inputFile.split(os.path.sep)[:-1])
     os.chdir(caseDirectory)
-    return _runGenericCase(inputFile, executable, verbose)
-=======
-def runMoordynDriverCase(inputFile, executable, verbose=False):
-    caseDirectory = os.path.sep.join(inputFile.split(os.path.sep)[:-1])
-    os.chdir(caseDirectory)
-    return _runGenericCase(inputFile, executable, verbose)
->>>>>>> efc80896
+    return _runGenericCase(inputFile, executable, verbose)