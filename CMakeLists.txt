--- conflicted
+++ resolved
@@ -35,10 +35,7 @@
 option(FPE_TRAP_ENABLED "Enable FPE trap in compiler options" off)
 option(ORCA_DLL_LOAD "Enable OrcaFlex Library Load" on)
 option(BUILD_OPENFAST_CPP_API "Enable building OpenFAST - C++ API" off)
-<<<<<<< HEAD
 option(BUILD_FAST_FARM "Enable building FAST.Farm glue code" on)
-=======
->>>>>>> ff33ca1c
 option(OPENMP                 "Enable OpenMP support"              off)
 
 # Precompiler/preprocessor flag configuration
