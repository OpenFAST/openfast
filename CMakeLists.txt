--- conflicted
+++ resolved
@@ -189,11 +189,7 @@
   inflowwind
   extloads
   aerodyn
-<<<<<<< HEAD
-  aerodyn14
   aerodisk
-=======
->>>>>>> 7053c21e
   servodyn
   elastodyn
   beamdyn
